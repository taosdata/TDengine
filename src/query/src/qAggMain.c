/*
 * Copyright (c) 2019 TAOS Data, Inc. <jhtao@taosdata.com>
 *
 * This program is free software: you can use, redistribute, and/or modify
 * it under the terms of the GNU Affero General Public License, version 3
 * or later ("AGPL"), as published by the Free Software Foundation.
 *
 * This program is distributed in the hope that it will be useful, but WITHOUT
 * ANY WARRANTY; without even the implied warranty of MERCHANTABILITY or
 * FITNESS FOR A PARTICULAR PURPOSE.
 *
 * You should have received a copy of the GNU Affero General Public License
 * along with this program. If not, see <http://www.gnu.org/licenses/>.
 */

#include "os.h"
#include "taosdef.h"
#include "taosmsg.h"
#include "texpr.h"
#include "tdigest.h"
#include "ttype.h"
#include "tsdb.h"

#include "qAggMain.h"
#include "qFill.h"
#include "qHistogram.h"
#include "qPercentile.h"
#include "qTsbuf.h"
#include "queryLog.h"
#include "qUdf.h"
#include "tcompare.h"

#define GET_INPUT_DATA_LIST(x) ((char *)((x)->pInput))
#define GET_INPUT_DATA(x, y) (GET_INPUT_DATA_LIST(x) + (y) * (x)->inputBytes)

#define GET_TS_LIST(x)    ((TSKEY*)((x)->ptsList))
#define GET_TS_DATA(x, y) (GET_TS_LIST(x)[(y)])

#define GET_TRUE_DATA_TYPE()                          \
  int32_t type = 0;                                   \
  if (pCtx->currentStage == MERGE_STAGE) {  \
    type = pCtx->outputType;                          \
    assert(pCtx->inputType == TSDB_DATA_TYPE_BINARY); \
  } else {                                            \
    type = pCtx->inputType;                           \
  }

#define SET_VAL(ctx, numOfElem, res)     \
  do {                                   \
    if ((numOfElem) <= 0) {              \
      break;                             \
    }                                    \
    GET_RES_INFO(ctx)->numOfRes = (res); \
  } while (0)

#define INC_INIT_VAL(ctx, res) (GET_RES_INFO(ctx)->numOfRes += (res));

#define DO_UPDATE_TAG_COLUMNS(ctx, ts)                             \
  do {                                                             \
    for (int32_t _i = 0; _i < (ctx)->tagInfo.numOfTagCols; ++_i) { \
      SQLFunctionCtx *__ctx = (ctx)->tagInfo.pTagCtxList[_i];      \
      if (__ctx->functionId == TSDB_FUNC_TS_DUMMY) {               \
        __ctx->tag.i64 = (ts);                                     \
        __ctx->tag.nType = TSDB_DATA_TYPE_BIGINT;                  \
      }                                                            \
      aAggs[TSDB_FUNC_TAG].xFunction(__ctx);                       \
    }                                                              \
  } while (0)

#define DO_UPDATE_TAG_COLUMNS_WITHOUT_TS(ctx)                   \
  do {                                                          \
    for (int32_t _i = 0; _i < (ctx)->tagInfo.numOfTagCols; ++_i) { \
      SQLFunctionCtx *__ctx = (ctx)->tagInfo.pTagCtxList[_i];    \
      aAggs[TSDB_FUNC_TAG].xFunction(__ctx);                    \
    }                                                           \
  } while (0);

void noop1(SQLFunctionCtx *UNUSED_PARAM(pCtx)) {}

void doFinalizer(SQLFunctionCtx *pCtx) { RESET_RESULT_INFO(GET_RES_INFO(pCtx)); }

typedef struct tValuePair {
  tVariant v;
  int64_t  timestamp;
  char *   pTags;  // the corresponding tags of each record in the final result
} tValuePair;

typedef struct SSpreadInfo {
  double min;
  double max;
  int8_t hasResult;
} SSpreadInfo;

typedef struct SSumInfo {
  union {
    int64_t  isum;
    uint64_t usum;
    double   dsum;
  };
  int8_t hasResult;
} SSumInfo;

// the attribute of hasResult is not needed since the num attribute would server as this purpose
typedef struct SAvgInfo {
  double  sum;
  int64_t num;
} SAvgInfo;

typedef struct SStddevInfo {
  double  avg;
  int64_t num;
  double  res;
  int8_t  stage;
} SStddevInfo;

typedef struct SStddevdstInfo {
  int64_t num;
  double  res;
} SStddevdstInfo;

typedef struct SFirstLastInfo {
  int8_t hasResult;
  TSKEY  ts;
} SFirstLastInfo;

typedef struct SFirstLastInfo SLastrowInfo;
typedef struct SPercentileInfo {
  tMemBucket *pMemBucket;
  int32_t     stage;
  double      minval;
  double      maxval;
  int64_t     numOfElems;
} SPercentileInfo;

typedef struct STopBotInfo {
  int32_t      num;
  tValuePair **res;
} STopBotInfo;

// leastsquares do not apply to super table
typedef struct SLeastsquaresInfo {
  double  mat[2][3];
  double  startVal;
  int64_t num;
} SLeastsquaresInfo;

typedef struct SAPercentileInfo {
  SHistogramInfo *pHisto;
  TDigest* pTDigest;
} SAPercentileInfo;

typedef struct STSCompInfo {
  STSBuf *pTSBuf;
} STSCompInfo;

typedef struct SRateInfo {
  double  correctionValue;
  double  firstValue;
  TSKEY   firstKey;
  double  lastValue;
  TSKEY   lastKey;
  int8_t  hasResult;  // flag to denote has value
  bool    isIRate;    // true for IRate functions, false for Rate functions
} SRateInfo;

typedef struct SDerivInfo {
  double   prevValue;     // previous value
  TSKEY    prevTs;        // previous timestamp
  bool     ignoreNegative;// ignore the negative value
  int64_t  tsWindow;      // time window for derivative
  bool     valueSet;      // the value has been set already
} SDerivInfo;

typedef struct {
  union {
    double d64CumSum;
    int64_t i64CumSum;
    uint64_t u64CumSum;
  };
} SCumSumInfo;

typedef struct {
  int32_t pos;
  double sum;
  int32_t numPointsK;
  double* points;
  bool    kPointsMeet;
} SMovingAvgInfo;

typedef struct  {
  int32_t totalPoints;
  int32_t numSampled;
  int16_t colBytes;
  char *values;
  int64_t *timeStamps;
  char  *taglists;
} SSampleFuncInfo;

typedef struct SElapsedInfo {
  int8_t hasResult;
  TSKEY min;
  TSKEY max;
} SElapsedInfo;

typedef struct {
  bool valueAssigned;
  bool ignoreNegative;
  union {
    int64_t i64Prev;
    double d64Prev;
  };
} SDiffFuncInfo;


typedef struct {
  union {
    int64_t countPrev;
    int64_t durationStart;
  };
} SStateInfo;

typedef struct {
  double lower; // >lower
  double upper; // <=upper
  double count;
} SHistogramFuncBin;

typedef struct{
  int32_t numOfBins;
  int32_t normalized;
  SHistogramFuncBin* orderedBins;
} SHistogramFuncInfo;

typedef struct {
  int64_t  timestamp;
  char     data[];
} UniqueUnit;

typedef struct {
  int32_t      num;
  char         res[];
} SUniqueFuncInfo;

typedef struct {
  int64_t  count;
  char     data[];
} ModeUnit;

typedef struct {
  int32_t      num;
  char         res[];
} SModeFuncInfo;

typedef struct {
  int64_t  timestamp;
  char     data[];
} TailUnit;

typedef struct STailInfo {
  int32_t      num;
  TailUnit     **res;
} STailInfo;

int32_t getResultDataInfo(int32_t dataType, int32_t dataBytes, int32_t functionId, int32_t param, int16_t *type,
                          int32_t *bytes, int32_t *interBytes, int16_t extLength, bool isSuperTable, SUdfInfo* pUdfInfo) {
  if (!isValidDataType(dataType)) {
    qError("Illegal data type %d or data type length %d", dataType, dataBytes);
    return TSDB_CODE_TSC_INVALID_OPERATION;
  }

  assert(!TSDB_FUNC_IS_SCALAR(functionId));
  assert(functionId != TSDB_FUNC_SCALAR_EXPR);

  if (functionId == TSDB_FUNC_TS || functionId == TSDB_FUNC_TS_DUMMY || functionId == TSDB_FUNC_TAG_DUMMY ||
      functionId == TSDB_FUNC_DIFF || functionId == TSDB_FUNC_PRJ || functionId == TSDB_FUNC_TAGPRJ ||
      functionId == TSDB_FUNC_TAG || functionId == TSDB_FUNC_INTERP)
  {
    *type = (int16_t)dataType;
    *bytes = dataBytes;

    if (functionId == TSDB_FUNC_INTERP) {
      *interBytes = sizeof(SInterpInfoDetail);
    } else if (functionId == TSDB_FUNC_DIFF) {
      *interBytes = sizeof(SDiffFuncInfo);
    } else {
      *interBytes = 0;
    }


    return TSDB_CODE_SUCCESS;
  }

  // (uid, tid) + VGID + TAGSIZE + VARSTR_HEADER_SIZE
  if (functionId == TSDB_FUNC_TID_TAG) { // todo use struct
    *type = TSDB_DATA_TYPE_BINARY;
    *bytes = (dataBytes + sizeof(int16_t) + sizeof(int64_t) + sizeof(int32_t) + sizeof(int32_t) + VARSTR_HEADER_SIZE);
    *interBytes = 0;
    return TSDB_CODE_SUCCESS;
  }

  if (functionId == TSDB_FUNC_BLKINFO) {
    *type = TSDB_DATA_TYPE_BINARY;
    *bytes = 16384;
    *interBytes = 0;
    return TSDB_CODE_SUCCESS;
  }

  if (functionId == TSDB_FUNC_COUNT) {
    *type = TSDB_DATA_TYPE_BIGINT;
    *bytes = sizeof(int64_t);
    *interBytes = 0;
    return TSDB_CODE_SUCCESS;
  }


  if (functionId == TSDB_FUNC_TS_COMP) {
    *type = TSDB_DATA_TYPE_BINARY;
    *bytes = 1;  // this results is compressed ts data, only one byte
    *interBytes = POINTER_BYTES;
    return TSDB_CODE_SUCCESS;
  }

  if (functionId == TSDB_FUNC_DERIVATIVE) {
    *type = TSDB_DATA_TYPE_DOUBLE;
    *bytes = sizeof(double);  // this results is compressed ts data, only one byte
    *interBytes = sizeof(SDerivInfo);
    return TSDB_CODE_SUCCESS;
  }

  if (functionId == TSDB_FUNC_STATE_COUNT || functionId == TSDB_FUNC_STATE_DURATION) {
    *type = TSDB_DATA_TYPE_BIGINT;
    *bytes = sizeof(int64_t);
    *interBytes = sizeof(SStateInfo);
    return TSDB_CODE_SUCCESS;
  }

  if (functionId == TSDB_FUNC_CSUM) {
    if (IS_SIGNED_NUMERIC_TYPE(dataType)) {
      *type = TSDB_DATA_TYPE_BIGINT;
    } else if (IS_UNSIGNED_NUMERIC_TYPE(dataType)) {
      *type = TSDB_DATA_TYPE_UBIGINT;
    } else {
      *type = TSDB_DATA_TYPE_DOUBLE;
    }

    *bytes = sizeof(int64_t);
    *interBytes = sizeof(SCumSumInfo);
    return TSDB_CODE_SUCCESS;
  }

  if (functionId == TSDB_FUNC_MAVG) {
    *type = TSDB_DATA_TYPE_DOUBLE;
    *bytes = sizeof(double);
    *interBytes = sizeof(SMovingAvgInfo) + sizeof(double) * param;
    return TSDB_CODE_SUCCESS;
  }

  if (isSuperTable) {
    if (functionId < 0) {
      if (pUdfInfo->bufSize > 0) {
        *type = TSDB_DATA_TYPE_BINARY;
        *bytes = pUdfInfo->bufSize;
        *interBytes = *bytes;
      } else {
        *type = pUdfInfo->resType;
        *bytes = pUdfInfo->resBytes;
        *interBytes = *bytes;
      }

      return TSDB_CODE_SUCCESS;
    }

    if (functionId == TSDB_FUNC_MIN || functionId == TSDB_FUNC_MAX) {
      *type = TSDB_DATA_TYPE_BINARY;
      *bytes = (dataBytes + DATA_SET_FLAG_SIZE);
      *interBytes = *bytes;

      return TSDB_CODE_SUCCESS;
    } else if (functionId == TSDB_FUNC_SUM) {
      *type = TSDB_DATA_TYPE_BINARY;
      *bytes = sizeof(SSumInfo);
      *interBytes = *bytes;

      return TSDB_CODE_SUCCESS;
    } else if (functionId == TSDB_FUNC_AVG) {
      *type = TSDB_DATA_TYPE_BINARY;
      *bytes = sizeof(SAvgInfo);
      *interBytes = *bytes;
      return TSDB_CODE_SUCCESS;

    } else if (functionId >= TSDB_FUNC_RATE && functionId <= TSDB_FUNC_IRATE) {
      *type = TSDB_DATA_TYPE_DOUBLE;
      *bytes = sizeof(SRateInfo);
      *interBytes = sizeof(SRateInfo);
      return TSDB_CODE_SUCCESS;
    } else if (functionId == TSDB_FUNC_TOP || functionId == TSDB_FUNC_BOTTOM) {
      *type = TSDB_DATA_TYPE_BINARY;
      *bytes = (sizeof(STopBotInfo) + (sizeof(tValuePair) + POINTER_BYTES + extLength) * param);
      *interBytes = *bytes;

      return TSDB_CODE_SUCCESS;
    } else if (functionId == TSDB_FUNC_UNIQUE) {
      *type = TSDB_DATA_TYPE_BINARY;
      int64_t size = sizeof(UniqueUnit) + dataBytes + extLength;
      size *= param;
      size += sizeof(SUniqueFuncInfo);
      if (size > MAX_UNIQUE_RESULT_SIZE) {
        size = MAX_UNIQUE_RESULT_SIZE;
      }
      *bytes = (int32_t)size;
      *interBytes = *bytes;

      return TSDB_CODE_SUCCESS;
    } else if (functionId == TSDB_FUNC_MODE) {
      *type = TSDB_DATA_TYPE_BINARY;
      int64_t size = sizeof(ModeUnit) + dataBytes;
      size *= MAX_MODE_INNER_RESULT_ROWS;
      size += sizeof(SModeFuncInfo);
      if (size > MAX_MODE_INNER_RESULT_SIZE){
        size = MAX_MODE_INNER_RESULT_SIZE;
      }
      *bytes = (int32_t)size;
      *interBytes = *bytes;

      return TSDB_CODE_SUCCESS;
    } else if (functionId == TSDB_FUNC_TAIL) {
      *type = TSDB_DATA_TYPE_BINARY;
      *bytes = (sizeof(STailInfo) + (sizeof(TailUnit) + dataBytes + POINTER_BYTES + extLength) * param);
      *interBytes = *bytes;

      return TSDB_CODE_SUCCESS;
    } else if (functionId == TSDB_FUNC_SAMPLE) {
      *type = TSDB_DATA_TYPE_BINARY;
      *bytes = (sizeof(SSampleFuncInfo) + dataBytes*param + sizeof(int64_t)*param + extLength*param);
      *interBytes = *bytes;

      return TSDB_CODE_SUCCESS;
    } else if (functionId == TSDB_FUNC_SPREAD) {
      *type = TSDB_DATA_TYPE_BINARY;
      *bytes = sizeof(SSpreadInfo);
      *interBytes = *bytes;

      return TSDB_CODE_SUCCESS;
    } else if (functionId == TSDB_FUNC_APERCT) {
      *type = TSDB_DATA_TYPE_BINARY;
      int16_t bytesHist = sizeof(SHistBin) * (MAX_HISTOGRAM_BIN + 1) + sizeof(SHistogramInfo) + sizeof(SAPercentileInfo);
      int32_t bytesDigest = (int32_t) (sizeof(SAPercentileInfo) + TDIGEST_SIZE(COMPRESSION));
      *bytes = MAX(bytesHist, bytesDigest);
      *interBytes = *bytes;

      return TSDB_CODE_SUCCESS;
    } else if (functionId == TSDB_FUNC_LAST_ROW) {
      *type = TSDB_DATA_TYPE_BINARY;
      *bytes = (sizeof(SLastrowInfo) + dataBytes);
      *interBytes = *bytes;

      return TSDB_CODE_SUCCESS;
    } else if (functionId == TSDB_FUNC_TWA) {
      *type = TSDB_DATA_TYPE_DOUBLE;
      *bytes = sizeof(STwaInfo);
      *interBytes = *bytes;
      return TSDB_CODE_SUCCESS;
    } else if (functionId == TSDB_FUNC_ELAPSED) {
      *type = TSDB_DATA_TYPE_BINARY;
      *bytes = sizeof(SElapsedInfo);
      *interBytes = *bytes;
      return TSDB_CODE_SUCCESS;
    } else if (functionId == TSDB_FUNC_HISTOGRAM) {
      *type = TSDB_DATA_TYPE_BINARY;
      *bytes = 512;
      *interBytes = (sizeof(SHistogramFuncInfo) + param * sizeof(SHistogramFuncBin));
      return TSDB_CODE_SUCCESS;
    }
  }

  if (functionId == TSDB_FUNC_SUM) {
    if (IS_SIGNED_NUMERIC_TYPE(dataType)) {
      *type = TSDB_DATA_TYPE_BIGINT;
    } else if (IS_UNSIGNED_NUMERIC_TYPE(dataType)) {
      *type = TSDB_DATA_TYPE_UBIGINT;
    } else {
      *type = TSDB_DATA_TYPE_DOUBLE;
    }

    *bytes = sizeof(int64_t);
    *interBytes = sizeof(SSumInfo);
    return TSDB_CODE_SUCCESS;
  } else if (functionId == TSDB_FUNC_APERCT) {
    *type = TSDB_DATA_TYPE_DOUBLE;
    *bytes = sizeof(double);
    int16_t bytesHist = sizeof(SAPercentileInfo) + sizeof(SHistogramInfo) + sizeof(SHistBin) * (MAX_HISTOGRAM_BIN + 1);
    int32_t bytesDigest = (int32_t) (sizeof(SAPercentileInfo) + TDIGEST_SIZE(COMPRESSION));
    *interBytes = MAX(bytesHist, bytesDigest);
    return TSDB_CODE_SUCCESS;
  } else if (functionId == TSDB_FUNC_TWA) {
    *type = TSDB_DATA_TYPE_DOUBLE;
    *bytes = sizeof(double);
    *interBytes = sizeof(STwaInfo);
    return TSDB_CODE_SUCCESS;
  }

  if (functionId < 0) {
    *type = pUdfInfo->resType;
    *bytes = pUdfInfo->resBytes;

    if (pUdfInfo->bufSize > 0) {
      *interBytes = pUdfInfo->bufSize;
    } else {
      *interBytes = *bytes;
    }

    return TSDB_CODE_SUCCESS;
  }

  if (functionId == TSDB_FUNC_AVG) {
    *type = TSDB_DATA_TYPE_DOUBLE;
    *bytes = sizeof(double);
    *interBytes = sizeof(SAvgInfo);
  } else if (functionId >= TSDB_FUNC_RATE && functionId <= TSDB_FUNC_IRATE) {
    *type = TSDB_DATA_TYPE_DOUBLE;
    *bytes = sizeof(double);
    *interBytes = sizeof(SRateInfo);
  } else if (functionId == TSDB_FUNC_STDDEV) {
    *type = TSDB_DATA_TYPE_DOUBLE;
    *bytes = sizeof(double);
    *interBytes = sizeof(SStddevInfo);
  } else if (functionId == TSDB_FUNC_MIN || functionId == TSDB_FUNC_MAX) {
    *type = (int16_t)dataType;
    *bytes = dataBytes;
    *interBytes = dataBytes + DATA_SET_FLAG_SIZE;
  } else if (functionId == TSDB_FUNC_FIRST || functionId == TSDB_FUNC_LAST) {
    *type = (int16_t)dataType;
    *bytes = dataBytes;
    *interBytes = (dataBytes + sizeof(SFirstLastInfo));
  } else if (functionId == TSDB_FUNC_SPREAD) {
    *type = (int16_t)TSDB_DATA_TYPE_DOUBLE;
    *bytes = sizeof(double);
    *interBytes = sizeof(SSpreadInfo);
  } else if (functionId == TSDB_FUNC_PERCT) {
    *type = (int16_t)TSDB_DATA_TYPE_DOUBLE;
    *bytes = sizeof(double);
    *interBytes = sizeof(SPercentileInfo);
  } else if (functionId == TSDB_FUNC_LEASTSQR) {
    *type = TSDB_DATA_TYPE_BINARY;
    *bytes = MAX(TSDB_AVG_FUNCTION_INTER_BUFFER_SIZE, sizeof(SLeastsquaresInfo));  // string
    *interBytes = *bytes;
  } else if (functionId == TSDB_FUNC_FIRST_DST || functionId == TSDB_FUNC_LAST_DST) {
    *type = TSDB_DATA_TYPE_BINARY;
    *bytes = (dataBytes + sizeof(SFirstLastInfo));
    *interBytes = *bytes;
  } else if (functionId == TSDB_FUNC_TOP || functionId == TSDB_FUNC_BOTTOM) {
    *type = (int16_t)dataType;
    *bytes = dataBytes;

    size_t size = sizeof(STopBotInfo) + (sizeof(tValuePair) + POINTER_BYTES + extLength) * param;

    // the output column may be larger than sizeof(STopBotInfo)
    *interBytes = (int32_t)size;
  } else if (functionId == TSDB_FUNC_UNIQUE) {
    *type = (int16_t)dataType;
    *bytes = dataBytes;
    int64_t size = sizeof(UniqueUnit) + dataBytes + extLength;
    size *= param;
    size += sizeof(SUniqueFuncInfo);
    if (size > MAX_UNIQUE_RESULT_SIZE){
      size = MAX_UNIQUE_RESULT_SIZE;
    }
    *interBytes = (int32_t)size;
  } else if(functionId == TSDB_FUNC_MODE) {
    *type = (int16_t)dataType;
    *bytes = dataBytes;
    int64_t size = sizeof(ModeUnit) + dataBytes;
    size *= MAX_MODE_INNER_RESULT_ROWS;
    size += sizeof(SModeFuncInfo);
    if (size > MAX_MODE_INNER_RESULT_SIZE){
      size = MAX_MODE_INNER_RESULT_SIZE;
    }
    *interBytes = (int32_t)size;
  } else if (functionId == TSDB_FUNC_TAIL) {
    *type = (int16_t)dataType;
    *bytes = dataBytes;

    size_t size = (sizeof(STailInfo) + (sizeof(TailUnit) + dataBytes + POINTER_BYTES + extLength) * param);

    // the output column may be larger than sizeof(STopBotInfo)
    *interBytes = (int32_t)size;
  } else if (functionId == TSDB_FUNC_SAMPLE) {
      *type = (int16_t)dataType;
      *bytes = dataBytes;
      size_t size = sizeof(SSampleFuncInfo) + dataBytes*param + sizeof(int64_t)*param + extLength*param;
      *interBytes = (int32_t)size;
  } else if (functionId == TSDB_FUNC_LAST_ROW) {
    *type = (int16_t)dataType;
    *bytes = dataBytes;
    *interBytes = dataBytes;
  } else if (functionId == TSDB_FUNC_STDDEV_DST) {
    *type = TSDB_DATA_TYPE_BINARY;
    *bytes = sizeof(SStddevdstInfo);
    *interBytes = (*bytes);

  } else if (functionId == TSDB_FUNC_ELAPSED) {
    *type = TSDB_DATA_TYPE_DOUBLE;
    *bytes = tDataTypes[*type].bytes;
    *interBytes = sizeof(SElapsedInfo);
  } else if (functionId == TSDB_FUNC_HISTOGRAM) {
    *type = TSDB_DATA_TYPE_BINARY;
    *bytes = 512;
    *interBytes = (sizeof(SHistogramFuncInfo) + param * sizeof(SHistogramFuncBin));
  } else {
    return TSDB_CODE_TSC_INVALID_OPERATION;
  }

  return TSDB_CODE_SUCCESS;
}

// TODO use hash table
int32_t isValidFunction(const char* name, int32_t len) {

  for (int32_t i = 0; i < TSDB_FUNC_SCALAR_NUM_FUNCTIONS; ++i) {
    int32_t nameLen = (int32_t) strlen(aScalarFunctions[i].name);
    if (len != nameLen) {
      continue;
    }

    if (strncasecmp(aScalarFunctions[i].name, name, len) == 0) {
      return aScalarFunctions[i].functionId;
    }
  }

  for(int32_t i = 0; i < TSDB_FUNC_MAX_NUM; ++i) {
    int32_t nameLen = (int32_t) strlen(aAggs[i].name);
    if (len != nameLen) {
      continue;
    }

    if (strncasecmp(aAggs[i].name, name, len) == 0) {
      return i;
    }
  }
  return -1;
}

bool isValidStateOper(char *oper, int32_t len){
  return strncmp(oper, "lt", len) == 0 || strncmp(oper, "gt", len) == 0 || strncmp(oper, "le", len) == 0 ||
         strncmp(oper, "ge", len) == 0 || strncmp(oper, "ne", len) == 0 || strncmp(oper, "eq", len) == 0;
}

#define STATEOPER(OPER, COMP, TYPE) if (strncmp(oper->pz, OPER, oper->nLen) == 0) {\
if (pVar->nType == TSDB_DATA_TYPE_BIGINT && *(TYPE)data COMP pVar->i64) return true;\
else if(pVar->nType == TSDB_DATA_TYPE_DOUBLE && *(TYPE)data COMP pVar->dKey) return true;\
else return false;}

#define STATEJUDGE(TYPE) STATEOPER("lt", <, TYPE)\
STATEOPER("gt", >, TYPE)\
STATEOPER("le", <=, TYPE)\
STATEOPER("ge", >=, TYPE)\
STATEOPER("ne", !=, TYPE)\
STATEOPER("eq", ==, TYPE)

static bool isStateOperTrue(void *data, int16_t type, tVariant *oper, tVariant *pVar){
  switch (type) {
    case TSDB_DATA_TYPE_INT: {
      STATEJUDGE(int32_t *)
      break;
    }
    case TSDB_DATA_TYPE_UINT: {
      STATEJUDGE(uint32_t *)
      break;
    }

    case TSDB_DATA_TYPE_BIGINT: {
      STATEJUDGE(int64_t *)
      break;
    }case TSDB_DATA_TYPE_UBIGINT: {
      STATEJUDGE(uint64_t *)
      break;
    }
    case TSDB_DATA_TYPE_DOUBLE: {
      STATEJUDGE(double *)
      break;
    }

    case TSDB_DATA_TYPE_FLOAT: {
      STATEJUDGE(float *)
      break;
    }

    case TSDB_DATA_TYPE_SMALLINT: {
      STATEJUDGE(int16_t *)
      break;
    }

    case TSDB_DATA_TYPE_USMALLINT: {
      STATEJUDGE(uint16_t *)
      break;
    }

    case TSDB_DATA_TYPE_TINYINT: {
      STATEJUDGE(int8_t *)
      break;
    }

    case TSDB_DATA_TYPE_UTINYINT: {
      STATEJUDGE(uint8_t *)
      break;
    }
    default:
      qError("error input type");
  }
  return false;
}

static bool function_setup(SQLFunctionCtx *pCtx, SResultRowCellInfo* pResultInfo) {
  if (pResultInfo->initialized) {
    return false;
  }

  memset(pCtx->pOutput, 0, (size_t)pCtx->outputBytes);
  initResultInfo(pResultInfo, pCtx->interBufBytes);
  return true;
}

/**
 * in handling the stable query, function_finalizer is called after the secondary
 * merge being completed, during the first merge procedure, which is executed at the
 * vnode side, the finalize will never be called.
 *
 * @param pCtx
 */
static void function_finalizer(SQLFunctionCtx *pCtx) {
  SResultRowCellInfo *pResInfo = GET_RES_INFO(pCtx);
  if (pResInfo->hasResult != DATA_SET_FLAG) {
    setNull(pCtx->pOutput, pCtx->outputType, pCtx->outputBytes);
  }

  doFinalizer(pCtx);
}

/*
 * count function does need the finalize, if data is missing, the default value, which is 0, is used
 * count function does not use the pCtx->interResBuf to keep the intermediate buffer
 */
static void count_function(SQLFunctionCtx *pCtx) {
  int32_t numOfElem = 0;

  /*
   * 1. column data missing (schema modified) causes pCtx->hasNull == true. pCtx->preAggVals.isSet == true;
   * 2. for general non-primary key columns, pCtx->hasNull may be true or false, pCtx->preAggVals.isSet == true;
   * 3. for primary key column, pCtx->hasNull always be false, pCtx->preAggVals.isSet == false;
   */
  if (pCtx->preAggVals.isSet) {
    numOfElem = pCtx->size - pCtx->preAggVals.statis.numOfNull;
  } else {
    if (pCtx->hasNull) {
      for (int32_t i = 0; i < pCtx->size; ++i) {
        char *val = GET_INPUT_DATA(pCtx, i);
        if (isNull(val, pCtx->inputType)) {
          continue;
        }

        numOfElem += 1;
      }
    } else {
      //when counting on the primary time stamp column and no statistics data is presented, use the size value directly.
      numOfElem = pCtx->size;
    }
  }

  if (numOfElem > 0) {
    GET_RES_INFO(pCtx)->hasResult = DATA_SET_FLAG;
  }

  *((int64_t *)pCtx->pOutput) += numOfElem;
  SET_VAL(pCtx, numOfElem, 1);
}

static void count_func_merge(SQLFunctionCtx *pCtx) {
  int64_t *pData = (int64_t *)GET_INPUT_DATA_LIST(pCtx);
  for (int32_t i = 0; i < pCtx->size; ++i) {
    *((int64_t *)pCtx->pOutput) += pData[i];
  }

  SET_VAL(pCtx, pCtx->size, 1);
}

/**
 * 1. If the column value for filter exists, we need to load the SFields, which serves
 *    as the pre-filter to decide if the actual data block is required or not.
 * 2. If it queries on the non-primary timestamp column, SFields is also required to get the not-null value.
 *
 * @param colId
 * @param filterCols
 * @return
 */
int32_t countRequired(SQLFunctionCtx *pCtx, STimeWindow* w, int32_t colId) {
  if (colId == PRIMARYKEY_TIMESTAMP_COL_INDEX) {
    return BLK_DATA_NO_NEEDED;
  } else {
    return BLK_DATA_STATIS_NEEDED;
  }
}

int32_t noDataRequired(SQLFunctionCtx *pCtx, STimeWindow* w, int32_t colId) {
  return BLK_DATA_NO_NEEDED;
}
#define LIST_ADD_N_DOUBLE_FLOAT(x, ctx, p, t, numOfElem, tsdbType)              \
  do {                                                                \
    t *d = (t *)(p);                                               \
    for (int32_t i = 0; i < (ctx)->size; ++i) {                    \
      if (((ctx)->hasNull) && isNull((char *)&(d)[i], tsdbType)) { \
        continue;                                                  \
      };                                                           \
      SET_DOUBLE_VAL(&(x) , GET_DOUBLE_VAL(&(x)) + GET_FLOAT_VAL(&(d)[i]));                                               \
      (numOfElem)++;                                               \
    }                                                              \
  } while(0)
#define LIST_ADD_N_DOUBLE(x, ctx, p, t, numOfElem, tsdbType)              \
  do {                                                                \
    t *d = (t *)(p);                                               \
    for (int32_t i = 0; i < (ctx)->size; ++i) {                    \
      if (((ctx)->hasNull) && isNull((char *)&(d)[i], tsdbType)) { \
        continue;                                                  \
      };                                                           \
      SET_DOUBLE_VAL(&(x) , (x) + (d)[i]);                                               \
      (numOfElem)++;                                               \
    }                                                              \
  } while(0)

#define LIST_ADD_N(x, ctx, p, t, numOfElem, tsdbType)              \
  do {                                                                \
    t *d = (t *)(p);                                               \
    for (int32_t i = 0; i < (ctx)->size; ++i) {                    \
      if (((ctx)->hasNull) && isNull((char *)&(d)[i], tsdbType)) { \
        continue;                                                  \
      };                                                           \
      (x) += (d)[i];                                               \
      (numOfElem)++;                                               \
    }                                                              \
  } while(0)

#define UPDATE_DATA(ctx, left, right, num, sign, k) \
  do {                                              \
    if (((left) < (right)) ^ (sign)) {              \
      (left) = (right);                             \
      DO_UPDATE_TAG_COLUMNS(ctx, k);                \
      (num) += 1;                                   \
    }                                               \
  } while (0)

#define DUPATE_DATA_WITHOUT_TS(ctx, left, right, num, sign) \
  do {                                                      \
    if (((left) < (right)) ^ (sign)) {                      \
      (left) = (right);                                     \
      DO_UPDATE_TAG_COLUMNS_WITHOUT_TS(ctx);                \
      (num) += 1;                                           \
    }                                                       \
  } while (0)

#define LOOPCHECK_N(val, list, ctx, tsdbType, sign, num)          \
  for (int32_t i = 0; i < ((ctx)->size); ++i) {                   \
    if ((ctx)->hasNull && isNull((char *)&(list)[i], tsdbType)) { \
      continue;                                                   \
    }                                                             \
    TSKEY key = (ctx)->ptsList != NULL? GET_TS_DATA(ctx, i):0;    \
    UPDATE_DATA(ctx, val, (list)[i], num, sign, key);             \
  }

#define TYPED_LOOPCHECK_N(type, data, list, ctx, tsdbType, sign, notNullElems) \
  do {                                                                         \
    type *_data = (type *)data;                                                \
    type *_list = (type *)list;                                                \
    LOOPCHECK_N(*_data, _list, ctx, tsdbType, sign, notNullElems);             \
  } while (0)

static void do_sum(SQLFunctionCtx *pCtx) {
  int32_t notNullElems = 0;

  // Only the pre-computing information loaded and actual data does not loaded
  if (pCtx->preAggVals.isSet) {
    notNullElems = pCtx->size - pCtx->preAggVals.statis.numOfNull;
    assert(pCtx->size >= pCtx->preAggVals.statis.numOfNull);

    if (IS_SIGNED_NUMERIC_TYPE(pCtx->inputType)) {
      int64_t *retVal = (int64_t *)pCtx->pOutput;
      *retVal += pCtx->preAggVals.statis.sum;
    } else if (IS_UNSIGNED_NUMERIC_TYPE(pCtx->inputType)) {
      uint64_t *retVal = (uint64_t *)pCtx->pOutput;
      *retVal += (uint64_t)pCtx->preAggVals.statis.sum;
    } else if (IS_FLOAT_TYPE(pCtx->inputType)) {
      double *retVal = (double*) pCtx->pOutput;
      SET_DOUBLE_VAL(retVal, *retVal + GET_DOUBLE_VAL((const char*)&(pCtx->preAggVals.statis.sum)));
    }
  } else {  // computing based on the true data block
    void *pData = GET_INPUT_DATA_LIST(pCtx);
    notNullElems = 0;

    if (IS_SIGNED_NUMERIC_TYPE(pCtx->inputType)) {
      int64_t *retVal = (int64_t *)pCtx->pOutput;

      if (pCtx->inputType == TSDB_DATA_TYPE_TINYINT) {
        LIST_ADD_N(*retVal, pCtx, pData, int8_t, notNullElems, pCtx->inputType);
      } else if (pCtx->inputType == TSDB_DATA_TYPE_SMALLINT) {
        LIST_ADD_N(*retVal, pCtx, pData, int16_t, notNullElems, pCtx->inputType);
      } else if (pCtx->inputType == TSDB_DATA_TYPE_INT) {
        LIST_ADD_N(*retVal, pCtx, pData, int32_t, notNullElems, pCtx->inputType);
      } else if (pCtx->inputType == TSDB_DATA_TYPE_BIGINT) {
        LIST_ADD_N(*retVal, pCtx, pData, int64_t, notNullElems, pCtx->inputType);
      }
    } else if (IS_UNSIGNED_NUMERIC_TYPE(pCtx->inputType)) {
      uint64_t *retVal = (uint64_t *)pCtx->pOutput;

      if (pCtx->inputType == TSDB_DATA_TYPE_UTINYINT) {
        LIST_ADD_N(*retVal, pCtx, pData, uint8_t, notNullElems, pCtx->inputType);
      } else if (pCtx->inputType == TSDB_DATA_TYPE_USMALLINT) {
        LIST_ADD_N(*retVal, pCtx, pData, uint16_t, notNullElems, pCtx->inputType);
      } else if (pCtx->inputType == TSDB_DATA_TYPE_UINT) {
        LIST_ADD_N(*retVal, pCtx, pData, uint32_t, notNullElems, pCtx->inputType);
      } else if (pCtx->inputType == TSDB_DATA_TYPE_UBIGINT) {
        LIST_ADD_N(*retVal, pCtx, pData, uint64_t, notNullElems, pCtx->inputType);
      }
    } else if (pCtx->inputType == TSDB_DATA_TYPE_DOUBLE) {
      double *retVal = (double *)pCtx->pOutput;
      LIST_ADD_N_DOUBLE(*retVal, pCtx, pData, double, notNullElems, pCtx->inputType);
    } else if (pCtx->inputType == TSDB_DATA_TYPE_FLOAT) {
      double *retVal = (double *)pCtx->pOutput;
      LIST_ADD_N_DOUBLE_FLOAT(*retVal, pCtx, pData, float, notNullElems, pCtx->inputType);
    }
  }

  // data in the check operation are all null, not output
  SET_VAL(pCtx, notNullElems, 1);

  if (notNullElems > 0) {
    GET_RES_INFO(pCtx)->hasResult = DATA_SET_FLAG;
  }
}

static void sum_function(SQLFunctionCtx *pCtx) {
  do_sum(pCtx);

  // keep the result data in output buffer, not in the intermediate buffer
  SResultRowCellInfo *pResInfo = GET_RES_INFO(pCtx);
  if (pResInfo->hasResult == DATA_SET_FLAG && pCtx->stableQuery) {
    // set the flag for super table query
    SSumInfo *pSum = (SSumInfo *)pCtx->pOutput;
    pSum->hasResult = DATA_SET_FLAG;
  }
}

static void sum_func_merge(SQLFunctionCtx *pCtx) {
  int32_t notNullElems = 0;

  GET_TRUE_DATA_TYPE();
  assert(pCtx->stableQuery);

  for (int32_t i = 0; i < pCtx->size; ++i) {
    char *    input = GET_INPUT_DATA(pCtx, i);
    SSumInfo *pInput = (SSumInfo *)input;
    if (pInput->hasResult != DATA_SET_FLAG) {
      continue;
    }

    notNullElems++;

    if (IS_SIGNED_NUMERIC_TYPE(type)) {
      *(int64_t *)pCtx->pOutput += pInput->isum;
    } else if (IS_UNSIGNED_NUMERIC_TYPE(type)) {
      *(uint64_t *) pCtx->pOutput += pInput->usum;
    } else {
      SET_DOUBLE_VAL((double *)pCtx->pOutput, *(double *)pCtx->pOutput + pInput->dsum);
    }
  }

  SET_VAL(pCtx, notNullElems, 1);
  SResultRowCellInfo *pResInfo = GET_RES_INFO(pCtx);

  if (notNullElems > 0) {
    pResInfo->hasResult = DATA_SET_FLAG;
  }
}

static int32_t statisRequired(SQLFunctionCtx *pCtx, STimeWindow* w, int32_t colId) {
  return BLK_DATA_STATIS_NEEDED;
}

static int32_t dataBlockRequired(SQLFunctionCtx *pCtx, STimeWindow* w, int32_t colId) {
  return BLK_DATA_ALL_NEEDED;
}

// todo: if column in current data block are null, opt for this case
static int32_t firstFuncRequired(SQLFunctionCtx *pCtx, STimeWindow* w, int32_t colId) {
  if (pCtx->order == TSDB_ORDER_DESC) {
    return BLK_DATA_NO_NEEDED;
  }

  // no result for first query, data block is required
  if (GET_RES_INFO(pCtx) == NULL || GET_RES_INFO(pCtx)->numOfRes <= 0) {
    return BLK_DATA_ALL_NEEDED;
  } else {
    return BLK_DATA_NO_NEEDED;
  }
}

static int32_t lastFuncRequired(SQLFunctionCtx *pCtx, STimeWindow* w, int32_t colId) {
  if (pCtx->order != pCtx->param[0].i64) {
    return BLK_DATA_NO_NEEDED;
  }

  if (GET_RES_INFO(pCtx) == NULL || GET_RES_INFO(pCtx)->numOfRes <= 0) {
    return BLK_DATA_ALL_NEEDED;
  } else {
    return BLK_DATA_NO_NEEDED;
  }
}

static int32_t firstDistFuncRequired(SQLFunctionCtx *pCtx, STimeWindow* w, int32_t colId) {
  if (pCtx->order == TSDB_ORDER_DESC) {
    return BLK_DATA_NO_NEEDED;
  }

  // not initialized yet, it is the first block, load it.
  if (pCtx->pOutput == NULL) {
    return BLK_DATA_ALL_NEEDED;
  }

  // the pCtx should be set to current Ctx and output buffer before call this function. Otherwise, pCtx->pOutput is
  // the previous windowRes output buffer, not current unloaded block. In this case, the following filter is invalid
  SFirstLastInfo *pInfo = (SFirstLastInfo*) (pCtx->pOutput + pCtx->inputBytes);
  if (pInfo->hasResult != DATA_SET_FLAG) {
    return BLK_DATA_ALL_NEEDED;
  } else {  // data in current block is not earlier than current result
    return (pInfo->ts <= w->skey) ? BLK_DATA_NO_NEEDED : BLK_DATA_ALL_NEEDED;
  }
}

static int32_t lastDistFuncRequired(SQLFunctionCtx *pCtx, STimeWindow* w, int32_t colId) {
  if (pCtx->order != pCtx->param[0].i64) {
    return BLK_DATA_NO_NEEDED;
  }

  // not initialized yet, it is the first block, load it.
  if (pCtx->pOutput == NULL) {
    return BLK_DATA_ALL_NEEDED;
  }

  // the pCtx should be set to current Ctx and output buffer before call this function. Otherwise, pCtx->pOutput is
  // the previous windowRes output buffer, not current unloaded block. In this case, the following filter is invalid
  SFirstLastInfo *pInfo = (SFirstLastInfo*) (pCtx->pOutput + pCtx->inputBytes);
  if (pInfo->hasResult != DATA_SET_FLAG) {
    return BLK_DATA_ALL_NEEDED;
  } else {
    return (pInfo->ts >= w->ekey) ? BLK_DATA_NO_NEEDED : BLK_DATA_ALL_NEEDED;
  }
}

static int32_t tailFuncRequired(SQLFunctionCtx *pCtx, STimeWindow* w, int32_t colId) {
  // not initialized yet, it is the first block, load it.
  if (pCtx->pOutput == NULL) {
    return BLK_DATA_ALL_NEEDED;
  }

  // the pCtx should be set to current Ctx and output buffer before call this function. Otherwise, pCtx->pOutput is
  // the previous windowRes output buffer, not current unloaded block. In this case, the following filter is invalid
  STailInfo *pInfo = (STailInfo*) (pCtx->pOutput);
  TailUnit **pList = pInfo->res;
  if (pInfo->num >= pCtx->param[0].i64 && pList[0]->timestamp > w->ekey){
    return BLK_DATA_NO_NEEDED;
  } else {
    return BLK_DATA_ALL_NEEDED;
  }
}

//////////////////////////////////////////////////////////////////////////////////////////////
/*
 * The intermediate result of average is kept in the interResultBuf.
 * For super table query, once the avg_function/avg_function_f is finished, copy the intermediate
 * result into output buffer.
 */
static void avg_function(SQLFunctionCtx *pCtx) {
  int32_t notNullElems = 0;

  // NOTE: keep the intermediate result into the interResultBuf
  SResultRowCellInfo *pResInfo = GET_RES_INFO(pCtx);

  SAvgInfo *pAvgInfo = (SAvgInfo *)GET_ROWCELL_INTERBUF(pResInfo);
  double   *pVal = &pAvgInfo->sum;

  if (pCtx->preAggVals.isSet) { // Pre-aggregation
    notNullElems = pCtx->size - pCtx->preAggVals.statis.numOfNull;
    assert(notNullElems >= 0);

    if (IS_SIGNED_NUMERIC_TYPE(pCtx->inputType)) {
      *pVal += pCtx->preAggVals.statis.sum;
    }  else if (IS_UNSIGNED_NUMERIC_TYPE(pCtx->inputType)) {
      *pVal += (uint64_t) pCtx->preAggVals.statis.sum;
    } else if (pCtx->inputType == TSDB_DATA_TYPE_DOUBLE || pCtx->inputType == TSDB_DATA_TYPE_FLOAT) {
      *pVal += GET_DOUBLE_VAL((const char *)&(pCtx->preAggVals.statis.sum));
    }
  } else {
    void *pData = GET_INPUT_DATA_LIST(pCtx);

    if (pCtx->inputType == TSDB_DATA_TYPE_TINYINT) {
      LIST_ADD_N(*pVal, pCtx, pData, int8_t, notNullElems, pCtx->inputType);
    } else if (pCtx->inputType == TSDB_DATA_TYPE_SMALLINT) {
      LIST_ADD_N(*pVal, pCtx, pData, int16_t, notNullElems, pCtx->inputType);
    } else if (pCtx->inputType == TSDB_DATA_TYPE_INT) {
      LIST_ADD_N(*pVal, pCtx, pData, int32_t, notNullElems, pCtx->inputType);
    } else if (pCtx->inputType == TSDB_DATA_TYPE_BIGINT) {
      LIST_ADD_N(*pVal, pCtx, pData, int64_t, notNullElems, pCtx->inputType);
    } else if (pCtx->inputType == TSDB_DATA_TYPE_DOUBLE) {
      LIST_ADD_N_DOUBLE(*pVal, pCtx, pData, double, notNullElems, pCtx->inputType);
    } else if (pCtx->inputType == TSDB_DATA_TYPE_FLOAT) {
      LIST_ADD_N_DOUBLE_FLOAT(*pVal, pCtx, pData, float, notNullElems, pCtx->inputType);
    } else if (pCtx->inputType == TSDB_DATA_TYPE_UTINYINT) {
      LIST_ADD_N(*pVal, pCtx, pData, uint8_t, notNullElems, pCtx->inputType);
    } else if (pCtx->inputType == TSDB_DATA_TYPE_USMALLINT) {
      LIST_ADD_N(*pVal, pCtx, pData, uint16_t, notNullElems, pCtx->inputType);
    } else if (pCtx->inputType == TSDB_DATA_TYPE_UINT) {
      LIST_ADD_N(*pVal, pCtx, pData, uint32_t, notNullElems, pCtx->inputType);
    } else if (pCtx->inputType == TSDB_DATA_TYPE_UBIGINT) {
      LIST_ADD_N(*pVal, pCtx, pData, uint64_t, notNullElems, pCtx->inputType);
    }
  }

  if (!pCtx->hasNull) {
    assert(notNullElems == pCtx->size);
  }

  SET_VAL(pCtx, notNullElems, 1);
  pAvgInfo->num += notNullElems;

  if (notNullElems > 0) {
    pResInfo->hasResult = DATA_SET_FLAG;
  }

  // keep the data into the final output buffer for super table query since this execution may be the last one
  if (pCtx->stableQuery) {
    memcpy(pCtx->pOutput, GET_ROWCELL_INTERBUF(pResInfo), sizeof(SAvgInfo));
  }
}

static void avg_func_merge(SQLFunctionCtx *pCtx) {
  SResultRowCellInfo *pResInfo = GET_RES_INFO(pCtx);

  double *sum = (double*) pCtx->pOutput;
  char   *input = GET_INPUT_DATA_LIST(pCtx);

  for (int32_t i = 0; i < pCtx->size; ++i, input += pCtx->inputBytes) {
    SAvgInfo *pInput = (SAvgInfo *)input;
    if (pInput->num == 0) {  // current input is null
      continue;
    }

    SET_DOUBLE_VAL(sum, *sum + pInput->sum);

    // keep the number of data into the temp buffer
    *(int64_t *)GET_ROWCELL_INTERBUF(pResInfo) += pInput->num;
  }
}

/*
 * the average value is calculated in finalize routine, since current routine does not know the exact number of points
 */
static void avg_finalizer(SQLFunctionCtx *pCtx) {
  SResultRowCellInfo *pResInfo = GET_RES_INFO(pCtx);

  if (pCtx->currentStage == MERGE_STAGE) {
    assert(pCtx->inputType == TSDB_DATA_TYPE_BINARY);

    if (GET_INT64_VAL(GET_ROWCELL_INTERBUF(pResInfo)) <= 0) {
      setNull(pCtx->pOutput, pCtx->outputType, pCtx->outputBytes);
      return;
    }

    SET_DOUBLE_VAL((double *)pCtx->pOutput,(*(double *)pCtx->pOutput) / *(int64_t *)GET_ROWCELL_INTERBUF(pResInfo));
  } else {  // this is the secondary merge, only in the secondary merge, the input type is TSDB_DATA_TYPE_BINARY
    assert(IS_NUMERIC_TYPE(pCtx->inputType));
    SAvgInfo *pAvgInfo = (SAvgInfo *)GET_ROWCELL_INTERBUF(pResInfo);

    if (pAvgInfo->num == 0) {  // all data are NULL or empty table
      setNull(pCtx->pOutput, pCtx->outputType, pCtx->outputBytes);
      return;
    }

    SET_DOUBLE_VAL((double *)pCtx->pOutput, pAvgInfo->sum / pAvgInfo->num);
  }

  // cannot set the numOfIteratedElems again since it is set during previous iteration
  GET_RES_INFO(pCtx)->numOfRes = 1;
  doFinalizer(pCtx);
}

/////////////////////////////////////////////////////////////////////////////////////////////

static void minMax_function(SQLFunctionCtx *pCtx, char *pOutput, int32_t isMin, int32_t *notNullElems) {
  // data in current data block are qualified to the query
  if (pCtx->preAggVals.isSet) {
    *notNullElems = pCtx->size - pCtx->preAggVals.statis.numOfNull;
    assert(*notNullElems >= 0);

    if (*notNullElems == 0) {
      return;
    }

    void*   tval = NULL;
    int16_t index = 0;

    if (isMin) {
      tval = &pCtx->preAggVals.statis.min;
      index = pCtx->preAggVals.statis.minIndex;
    } else {
      tval = &pCtx->preAggVals.statis.max;
      index = pCtx->preAggVals.statis.maxIndex;
    }

    TSKEY key = TSKEY_INITIAL_VAL;
    if (pCtx->ptsList != NULL) {
      /**
       * NOTE: work around the bug caused by invalid pre-calculated function.
       * Here the selectivity + ts will not return correct value.
       *
       * The following codes of 3 lines will be removed later.
       */
//      if (index < 0 || index >= pCtx->size + pCtx->startOffset) {
//        index = 0;
//      }

      // the index is the original position, not the relative position
      key = pCtx->ptsList[index];
    }

    if (IS_SIGNED_NUMERIC_TYPE(pCtx->inputType)) {
      int64_t val = GET_INT64_VAL(tval);
      if (pCtx->inputType == TSDB_DATA_TYPE_TINYINT) {
        int8_t *data = (int8_t *)pOutput;

        UPDATE_DATA(pCtx, *data, (int8_t)val, notNullElems, isMin, key);
      } else if (pCtx->inputType == TSDB_DATA_TYPE_SMALLINT) {
        int16_t *data = (int16_t *)pOutput;

        UPDATE_DATA(pCtx, *data, (int16_t)val, notNullElems, isMin, key);
      } else if (pCtx->inputType == TSDB_DATA_TYPE_INT) {
        int32_t *data = (int32_t *)pOutput;
#if defined(_DEBUG_VIEW)
        qDebug("max value updated according to pre-cal:%d", *data);
#endif

        if ((*data < val) ^ isMin) {
          *data = (int32_t)val;
          for (int32_t i = 0; i < (pCtx)->tagInfo.numOfTagCols; ++i) {
            SQLFunctionCtx *__ctx = pCtx->tagInfo.pTagCtxList[i];
            if (__ctx->functionId == TSDB_FUNC_TS_DUMMY) {
              __ctx->tag.i64 = key;
              __ctx->tag.nType = TSDB_DATA_TYPE_BIGINT;
            }

            aAggs[TSDB_FUNC_TAG].xFunction(__ctx);
          }
        }
      } else if (pCtx->inputType == TSDB_DATA_TYPE_BIGINT) {
        int64_t *data = (int64_t *)pOutput;
        UPDATE_DATA(pCtx, *data, val, notNullElems, isMin, key);
      }
    } else if (IS_UNSIGNED_NUMERIC_TYPE(pCtx->inputType)) {
      uint64_t val = GET_UINT64_VAL(tval);
      if (pCtx->inputType == TSDB_DATA_TYPE_UTINYINT) {
        uint8_t *data = (uint8_t *)pOutput;

        UPDATE_DATA(pCtx, *data, (uint8_t)val, notNullElems, isMin, key);
      } else if (pCtx->inputType == TSDB_DATA_TYPE_USMALLINT) {
        uint16_t *data = (uint16_t *)pOutput;
        UPDATE_DATA(pCtx, *data, (uint16_t)val, notNullElems, isMin, key);
      } else if (pCtx->inputType == TSDB_DATA_TYPE_UINT) {
        uint32_t *data = (uint32_t *)pOutput;
        UPDATE_DATA(pCtx, *data, (uint32_t)val, notNullElems, isMin, key);
      } else if (pCtx->inputType == TSDB_DATA_TYPE_UBIGINT) {
        uint64_t *data = (uint64_t *)pOutput;
        UPDATE_DATA(pCtx, *data, val, notNullElems, isMin, key);
      }
    } else if (pCtx->inputType == TSDB_DATA_TYPE_DOUBLE) {
        double *data = (double *)pOutput;
        double  val = GET_DOUBLE_VAL(tval);

        UPDATE_DATA(pCtx, *data, val, notNullElems, isMin, key);
    } else if (pCtx->inputType == TSDB_DATA_TYPE_FLOAT) {
      float *data = (float *)pOutput;
      double val = GET_DOUBLE_VAL(tval);

      UPDATE_DATA(pCtx, *data, (float)val, notNullElems, isMin, key);
    }

    return;
  }

  void  *p = GET_INPUT_DATA_LIST(pCtx);
  TSKEY *tsList = GET_TS_LIST(pCtx);

  *notNullElems = 0;

  if (IS_SIGNED_NUMERIC_TYPE(pCtx->inputType)) {
    if (pCtx->inputType == TSDB_DATA_TYPE_TINYINT) {
      TYPED_LOOPCHECK_N(int8_t, pOutput, p, pCtx, pCtx->inputType, isMin, *notNullElems);
    } else if (pCtx->inputType == TSDB_DATA_TYPE_SMALLINT) {
      TYPED_LOOPCHECK_N(int16_t, pOutput, p, pCtx, pCtx->inputType, isMin, *notNullElems);
    } else if (pCtx->inputType == TSDB_DATA_TYPE_INT) {
      int32_t *pData = p;
      int32_t *retVal = (int32_t*) pOutput;

      for (int32_t i = 0; i < pCtx->size; ++i) {
        if (pCtx->hasNull && isNull((const char*)&pData[i], pCtx->inputType)) {
          continue;
        }

        if ((*retVal < pData[i]) ^ isMin) {
          *retVal = pData[i];
          if(tsList) {
            TSKEY k = tsList[i];
            DO_UPDATE_TAG_COLUMNS(pCtx, k);
          }
        }
        *notNullElems += 1;
      }
#if defined(_DEBUG_VIEW)
      qDebug("max value updated:%d", *retVal);
#endif
    } else if (pCtx->inputType == TSDB_DATA_TYPE_BIGINT) {
      TYPED_LOOPCHECK_N(int64_t, pOutput, p, pCtx, pCtx->inputType, isMin, *notNullElems);
    }
  } else if (IS_UNSIGNED_NUMERIC_TYPE(pCtx->inputType)) {
    if (pCtx->inputType == TSDB_DATA_TYPE_UTINYINT) {
      TYPED_LOOPCHECK_N(uint8_t, pOutput, p, pCtx, pCtx->inputType, isMin, *notNullElems);
    } else if (pCtx->inputType == TSDB_DATA_TYPE_USMALLINT) {
      TYPED_LOOPCHECK_N(uint16_t, pOutput, p, pCtx, pCtx->inputType, isMin, *notNullElems);
    } else if (pCtx->inputType == TSDB_DATA_TYPE_UINT) {
      TYPED_LOOPCHECK_N(uint32_t, pOutput, p, pCtx, pCtx->inputType, isMin, *notNullElems);
    } else if (pCtx->inputType == TSDB_DATA_TYPE_UBIGINT) {
      TYPED_LOOPCHECK_N(uint64_t, pOutput, p, pCtx, pCtx->inputType, isMin, *notNullElems);
    }
  } else if (pCtx->inputType == TSDB_DATA_TYPE_DOUBLE) {
    TYPED_LOOPCHECK_N(double, pOutput, p, pCtx, pCtx->inputType, isMin, *notNullElems);
  } else if (pCtx->inputType == TSDB_DATA_TYPE_FLOAT) {
    TYPED_LOOPCHECK_N(float, pOutput, p, pCtx, pCtx->inputType, isMin, *notNullElems);
  }
}

static bool min_func_setup(SQLFunctionCtx *pCtx, SResultRowCellInfo* pResultInfo) {
  if (!function_setup(pCtx, pResultInfo)) {
    return false;  // not initialized since it has been initialized
  }

  GET_TRUE_DATA_TYPE();

  switch (type) {
    case TSDB_DATA_TYPE_TINYINT:
      *((int8_t *)pCtx->pOutput) = INT8_MAX;
      break;
    case TSDB_DATA_TYPE_UTINYINT:
      *(uint8_t *) pCtx->pOutput = UINT8_MAX;
      break;
    case TSDB_DATA_TYPE_SMALLINT:
      *((int16_t *)pCtx->pOutput) = INT16_MAX;
      break;
    case TSDB_DATA_TYPE_USMALLINT:
      *((uint16_t *)pCtx->pOutput) = UINT16_MAX;
      break;
    case TSDB_DATA_TYPE_INT:
      *((int32_t *)pCtx->pOutput) = INT32_MAX;
      break;
    case TSDB_DATA_TYPE_UINT:
      *((uint32_t *)pCtx->pOutput) = UINT32_MAX;
      break;
    case TSDB_DATA_TYPE_BIGINT:
      *((int64_t *)pCtx->pOutput) = INT64_MAX;
      break;
    case TSDB_DATA_TYPE_UBIGINT:
      *((uint64_t *)pCtx->pOutput) = UINT64_MAX;
      break;
    case TSDB_DATA_TYPE_FLOAT:
      *((float *)pCtx->pOutput) = FLT_MAX;
      break;
    case TSDB_DATA_TYPE_DOUBLE:
      SET_DOUBLE_VAL(((double *)pCtx->pOutput), DBL_MAX);
      break;
    default:
      qError("illegal data type:%d in min/max query", pCtx->inputType);
  }

  return true;
}

static bool max_func_setup(SQLFunctionCtx *pCtx, SResultRowCellInfo* pResultInfo) {
  if (!function_setup(pCtx, pResultInfo)) {
    return false;  // not initialized since it has been initialized
  }

  GET_TRUE_DATA_TYPE();

  switch (type) {
    case TSDB_DATA_TYPE_INT:
      *((int32_t *)pCtx->pOutput) = INT32_MIN;
      break;
    case TSDB_DATA_TYPE_UINT:
      *((uint32_t *)pCtx->pOutput) = 0;
      break;
    case TSDB_DATA_TYPE_FLOAT:
      *((float *)pCtx->pOutput) = -FLT_MAX;
      break;
    case TSDB_DATA_TYPE_DOUBLE:
      SET_DOUBLE_VAL(((double *)pCtx->pOutput), -DBL_MAX);
      break;
    case TSDB_DATA_TYPE_BIGINT:
      *((int64_t *)pCtx->pOutput) = INT64_MIN;
      break;
    case TSDB_DATA_TYPE_UBIGINT:
      *((uint64_t *)pCtx->pOutput) = 0;
      break;
    case TSDB_DATA_TYPE_SMALLINT:
      *((int16_t *)pCtx->pOutput) = INT16_MIN;
      break;
    case TSDB_DATA_TYPE_USMALLINT:
      *((uint16_t *)pCtx->pOutput) = 0;
      break;
    case TSDB_DATA_TYPE_TINYINT:
      *((int8_t *)pCtx->pOutput) = INT8_MIN;
      break;
    case TSDB_DATA_TYPE_UTINYINT:
      *((uint8_t *)pCtx->pOutput) = 0;
      break;
    default:
      qError("illegal data type:%d in min/max query", pCtx->inputType);
  }

  return true;
}

/*
 * the output result of min/max function is the final output buffer, not the intermediate result buffer
 */
static void min_function(SQLFunctionCtx *pCtx) {
  int32_t notNullElems = 0;
  minMax_function(pCtx, pCtx->pOutput, 1, &notNullElems);

  SET_VAL(pCtx, notNullElems, 1);

  if (notNullElems > 0) {
    SResultRowCellInfo *pResInfo = GET_RES_INFO(pCtx);
    pResInfo->hasResult = DATA_SET_FLAG;

    // set the flag for super table query
    if (pCtx->stableQuery) {
      *(pCtx->pOutput + pCtx->inputBytes) = DATA_SET_FLAG;
    }
  }
}

static void max_function(SQLFunctionCtx *pCtx) {
  int32_t notNullElems = 0;
  minMax_function(pCtx, pCtx->pOutput, 0, &notNullElems);

  SET_VAL(pCtx, notNullElems, 1);

  if (notNullElems > 0) {
    SResultRowCellInfo *pResInfo = GET_RES_INFO(pCtx);
    pResInfo->hasResult = DATA_SET_FLAG;

    // set the flag for super table query
    if (pCtx->stableQuery) {
      *(pCtx->pOutput + pCtx->inputBytes) = DATA_SET_FLAG;
    }
  }
}

static int32_t minmax_merge_impl(SQLFunctionCtx *pCtx, int32_t bytes, char *output, bool isMin) {
  int32_t notNullElems = 0;

  GET_TRUE_DATA_TYPE();
  assert(pCtx->stableQuery);

  for (int32_t i = 0; i < pCtx->size; ++i) {
    char *input = GET_INPUT_DATA(pCtx, i);
    if (input[bytes] != DATA_SET_FLAG) {
      continue;
    }

    switch (type) {
      case TSDB_DATA_TYPE_TINYINT: {
        int8_t v = GET_INT8_VAL(input);
        DUPATE_DATA_WITHOUT_TS(pCtx, *(int8_t *)output, v, notNullElems, isMin);
        break;
      }
      case TSDB_DATA_TYPE_SMALLINT: {
        int16_t v = GET_INT16_VAL(input);
        DUPATE_DATA_WITHOUT_TS(pCtx, *(int16_t *)output, v, notNullElems, isMin);
        break;
      }
      case TSDB_DATA_TYPE_INT: {
        int32_t v = GET_INT32_VAL(input);
        if ((*(int32_t *)output < v) ^ isMin) {
          *(int32_t *)output = v;

          for (int32_t j = 0; j < pCtx->tagInfo.numOfTagCols; ++j) {
            SQLFunctionCtx *__ctx = pCtx->tagInfo.pTagCtxList[j];
            aAggs[TSDB_FUNC_TAG].xFunction(__ctx);
          }

          notNullElems++;
        }
        break;
      }
      case TSDB_DATA_TYPE_FLOAT: {
        float v = GET_FLOAT_VAL(input);
        DUPATE_DATA_WITHOUT_TS(pCtx, *(float *)output, v, notNullElems, isMin);
        break;
      }
      case TSDB_DATA_TYPE_DOUBLE: {
        double v = GET_DOUBLE_VAL(input);
        DUPATE_DATA_WITHOUT_TS(pCtx, *(double *)output, v, notNullElems, isMin);
        break;
      }
      case TSDB_DATA_TYPE_BIGINT: {
        int64_t v = GET_INT64_VAL(input);
        DUPATE_DATA_WITHOUT_TS(pCtx, *(int64_t *)output, v, notNullElems, isMin);
        break;
      }

      case TSDB_DATA_TYPE_UTINYINT: {
        uint8_t v = GET_UINT8_VAL(input);
        DUPATE_DATA_WITHOUT_TS(pCtx, *(uint8_t *)output, v, notNullElems, isMin);
        break;
      }

      case TSDB_DATA_TYPE_USMALLINT: {
        uint16_t v = GET_UINT16_VAL(input);
        DUPATE_DATA_WITHOUT_TS(pCtx, *(uint16_t *)output, v, notNullElems, isMin);
        break;
      }

      case TSDB_DATA_TYPE_UINT: {
        uint32_t v = GET_UINT32_VAL(input);
        DUPATE_DATA_WITHOUT_TS(pCtx, *(uint32_t *)output, v, notNullElems, isMin);
        break;
      }

      case TSDB_DATA_TYPE_UBIGINT: {
        uint64_t v = GET_UINT64_VAL(input);
        DUPATE_DATA_WITHOUT_TS(pCtx, *(uint64_t *)output, v, notNullElems, isMin);
        break;
      }

      default:
        break;
    }
  }

  return notNullElems;
}

static void min_func_merge(SQLFunctionCtx *pCtx) {
  int32_t notNullElems = minmax_merge_impl(pCtx, pCtx->outputBytes, pCtx->pOutput, 1);

  SET_VAL(pCtx, notNullElems, 1);

  SResultRowCellInfo *pResInfo = GET_RES_INFO(pCtx);
  if (notNullElems > 0) {
    pResInfo->hasResult = DATA_SET_FLAG;
  }
}

static void max_func_merge(SQLFunctionCtx *pCtx) {
  int32_t numOfElem = minmax_merge_impl(pCtx, pCtx->outputBytes, pCtx->pOutput, 0);

  SET_VAL(pCtx, numOfElem, 1);

  SResultRowCellInfo *pResInfo = GET_RES_INFO(pCtx);
  if (numOfElem > 0) {
    pResInfo->hasResult = DATA_SET_FLAG;
  }
}

#define LOOP_STDDEV_IMPL(type, r, d, ctx, delta, _type, num)          \
  for (int32_t i = 0; i < (ctx)->size; ++i) {                         \
    if ((ctx)->hasNull && isNull((char *)&((type *)d)[i], (_type))) { \
      continue;                                                       \
    }                                                                 \
    (num) += 1;                                                       \
    (r) += POW2(((type *)d)[i] - (delta));                            \
  }

static void stddev_function(SQLFunctionCtx *pCtx) {
  SResultRowCellInfo *pResInfo = GET_RES_INFO(pCtx);
  SStddevInfo *pStd = GET_ROWCELL_INTERBUF(pResInfo);

  if (pCtx->currentStage == REPEAT_SCAN && pStd->stage == 0) {
    pStd->stage++;
    avg_finalizer(pCtx);

    pResInfo->initialized = true; // set it initialized to avoid re-initialization

    // save average value into tmpBuf, for second stage scan
    SAvgInfo *pAvg = GET_ROWCELL_INTERBUF(pResInfo);

    pStd->avg = GET_DOUBLE_VAL(pCtx->pOutput);
    assert((isnan(pAvg->sum) && pAvg->num == 0) || (pStd->num == pAvg->num && pStd->avg == pAvg->sum));
  }
  
  if (pStd->stage == 0) {
    // the first stage is to calculate average value
    avg_function(pCtx);
  } else if (pStd->num > 0) {
    // the second stage to calculate standard deviation
    // if pStd->num == 0, there are no numbers in the first round check. No need to do the second round
    double *retVal = &pStd->res;
    double  avg = pStd->avg;
    
    void *pData = GET_INPUT_DATA_LIST(pCtx);
    int32_t num = 0;

    switch (pCtx->inputType) {
      case TSDB_DATA_TYPE_INT: {
        for (int32_t i = 0; i < pCtx->size; ++i) {
          if (pCtx->hasNull && isNull((const char*) (&((int32_t *)pData)[i]), pCtx->inputType)) {
            continue;
          }
          num += 1;
          *retVal += POW2(((int32_t *)pData)[i] - avg);
        }
        break;
      }
      case TSDB_DATA_TYPE_FLOAT: {
        LOOP_STDDEV_IMPL(float, *retVal, pData, pCtx, avg, pCtx->inputType, num);
        break;
      }
      case TSDB_DATA_TYPE_DOUBLE: {
        LOOP_STDDEV_IMPL(double, *retVal, pData, pCtx, avg, pCtx->inputType, num);
        break;
      }
      case TSDB_DATA_TYPE_BIGINT: {
        LOOP_STDDEV_IMPL(int64_t, *retVal, pData, pCtx, avg, pCtx->inputType, num);
        break;
      }
      case TSDB_DATA_TYPE_SMALLINT: {
        LOOP_STDDEV_IMPL(int16_t, *retVal, pData, pCtx, avg, pCtx->inputType, num);
        break;
      }
      case TSDB_DATA_TYPE_TINYINT: {
        LOOP_STDDEV_IMPL(int8_t, *retVal, pData, pCtx, avg, pCtx->inputType, num);
        break;
      }
      case TSDB_DATA_TYPE_UBIGINT: {
        LOOP_STDDEV_IMPL(uint64_t, *retVal, pData, pCtx, avg, pCtx->inputType, num);
        break;
      }
      case TSDB_DATA_TYPE_USMALLINT: {
        LOOP_STDDEV_IMPL(uint16_t, *retVal, pData, pCtx, avg, pCtx->inputType, num);
        break;
      }
      case TSDB_DATA_TYPE_UTINYINT: {
        LOOP_STDDEV_IMPL(uint8_t, *retVal, pData, pCtx, avg, pCtx->inputType, num);
        break;
      }
      case TSDB_DATA_TYPE_UINT: {
        LOOP_STDDEV_IMPL(uint32_t, *retVal, pData, pCtx, avg, pCtx->inputType, num);
        break;
      }
      default:
        qError("stddev function not support data type:%d", pCtx->inputType);
    }
    
    SET_VAL(pCtx, 1, 1);
  }
}

static void stddev_finalizer(SQLFunctionCtx *pCtx) {
  SStddevInfo *pStd = GET_ROWCELL_INTERBUF(GET_RES_INFO(pCtx));
  
  if (pStd->num <= 0) {
    setNull(pCtx->pOutput, pCtx->outputType, pCtx->outputBytes);
  } else {
    double *retValue = (double *)pCtx->pOutput;
    SET_DOUBLE_VAL(retValue, sqrt(pStd->res / pStd->num));
    SET_VAL(pCtx, 1, 1);
  }
  
  doFinalizer(pCtx);
}

//////////////////////////////////////////////////////////////////////////////////////
int32_t tsCompare(const void* p1, const void* p2) {
  TSKEY k = *(TSKEY*)p1;
  SResPair* pair = (SResPair*)p2;

  if (k == pair->key) {
    return 0;
  } else {
    return k < pair->key? -1:1;
  }
}

static void stddev_dst_function(SQLFunctionCtx *pCtx) {
  SStddevdstInfo *pStd = GET_ROWCELL_INTERBUF(GET_RES_INFO(pCtx));

  // the second stage to calculate standard deviation
  double *retVal = &pStd->res;

  // all data are null, no need to proceed
  SArray* resList = (SArray*) pCtx->param[0].pz;
  if (resList == NULL) {
    return;
  }

  // find the correct group average results according to the tag value
  int32_t len = (int32_t) taosArrayGetSize(resList);
  assert(len > 0);

  double avg = 0;
  if (len == 1) {
    SResPair* p = taosArrayGet(resList, 0);
    avg = p->avg;
  } else {  // todo opt performance by using iterator since the timestamp lsit is matched with the output result
    SResPair* p = bsearch(&pCtx->startTs, resList->pData, len, sizeof(SResPair), tsCompare);
    if (p == NULL) {
      return;
    }

    avg = p->avg;
  }

  void *pData = GET_INPUT_DATA_LIST(pCtx);
  int32_t num = 0;

  switch (pCtx->inputType) {
    case TSDB_DATA_TYPE_INT: {
      for (int32_t i = 0; i < pCtx->size; ++i) {
        if (pCtx->hasNull && isNull((const char*) (&((int32_t *)pData)[i]), pCtx->inputType)) {
          continue;
        }
        num += 1;
        *retVal += POW2(((int32_t *)pData)[i] - avg);
      }
      break;
    }
    case TSDB_DATA_TYPE_FLOAT: {
      LOOP_STDDEV_IMPL(float, *retVal, pData, pCtx, avg, pCtx->inputType, num);
      break;
    }
    case TSDB_DATA_TYPE_DOUBLE: {
      LOOP_STDDEV_IMPL(double, *retVal, pData, pCtx, avg, pCtx->inputType, num);
      break;
    }
    case TSDB_DATA_TYPE_TINYINT: {
      LOOP_STDDEV_IMPL(int8_t, *retVal, pData, pCtx, avg, pCtx->inputType, num);
      break;
    }
    case TSDB_DATA_TYPE_UTINYINT: {
      LOOP_STDDEV_IMPL(int8_t, *retVal, pData, pCtx, avg, pCtx->inputType, num);
      break;
    }
    case TSDB_DATA_TYPE_SMALLINT: {
      LOOP_STDDEV_IMPL(int16_t, *retVal, pData, pCtx, avg, pCtx->inputType, num);
      break;
    }
    case TSDB_DATA_TYPE_USMALLINT: {
      LOOP_STDDEV_IMPL(uint16_t, *retVal, pData, pCtx, avg, pCtx->inputType, num);
      break;
    }
    case TSDB_DATA_TYPE_UINT: {
      LOOP_STDDEV_IMPL(uint32_t, *retVal, pData, pCtx, avg, pCtx->inputType, num);
      break;
    }
    case TSDB_DATA_TYPE_BIGINT: {
      LOOP_STDDEV_IMPL(int64_t, *retVal, pData, pCtx, avg, pCtx->inputType, num);
      break;
    }
    case TSDB_DATA_TYPE_UBIGINT: {
      LOOP_STDDEV_IMPL(uint64_t, *retVal, pData, pCtx, avg, pCtx->inputType, num);
      break;
    }
    default:
      qError("stddev function not support data type:%d", pCtx->inputType);
  }

  pStd->num += num;
  SET_VAL(pCtx, num, 1);

  // copy to the final output buffer for super table
  memcpy(pCtx->pOutput, GET_ROWCELL_INTERBUF(GET_RES_INFO(pCtx)), sizeof(SAvgInfo));
}

static void stddev_dst_merge(SQLFunctionCtx *pCtx) {
  SResultRowCellInfo *pResInfo = GET_RES_INFO(pCtx);
  SStddevdstInfo* pRes = GET_ROWCELL_INTERBUF(pResInfo);

  char   *input = GET_INPUT_DATA_LIST(pCtx);

  for (int32_t i = 0; i < pCtx->size; ++i, input += pCtx->inputBytes) {
    SStddevdstInfo *pInput = (SStddevdstInfo *)input;
    if (pInput->num == 0) {  // current input is null
      continue;
    }

    pRes->num += pInput->num;
    pRes->res += pInput->res;
  }
}

static void stddev_dst_finalizer(SQLFunctionCtx *pCtx) {
  SStddevdstInfo *pStd = GET_ROWCELL_INTERBUF(GET_RES_INFO(pCtx));

  if (pStd->num <= 0) {
    setNull(pCtx->pOutput, pCtx->outputType, pCtx->outputBytes);
  } else {
    double *retValue = (double *)pCtx->pOutput;
    SET_DOUBLE_VAL(retValue, sqrt(pStd->res / pStd->num));
    SET_VAL(pCtx, 1, 1);
  }

  doFinalizer(pCtx);
}

//////////////////////////////////////////////////////////////////////////////////////
static bool first_last_function_setup(SQLFunctionCtx *pCtx, SResultRowCellInfo* pResInfo) {
  if (!function_setup(pCtx, pResInfo)) {
    return false;
  }
  
  // used to keep the timestamp for comparison
  pCtx->param[1].nType = 0;
  pCtx->param[1].i64 = 0;
  
  return true;
}

// todo opt for null block
static void first_function(SQLFunctionCtx *pCtx) {
  SResultRowCellInfo* pResInfo = GET_RES_INFO(pCtx);
  int32_t notNullElems = 0;
  int32_t step = 1;
  int32_t i = 0;
  bool inputAsc = true;

  // input data come from sub query, input data order equal to sub query order
  if(pCtx->numOfParams == 3) {
    if(pCtx->param[2].nType == TSDB_DATA_TYPE_INT && pCtx->param[2].i64 == TSDB_ORDER_DESC) {
      step = -1;
      i = pCtx->size - 1;
      inputAsc = false;
    }
  } else if (pCtx->order == TSDB_ORDER_DESC) {
    return ;
  }

  if(pCtx->order == TSDB_ORDER_ASC && inputAsc) {
    for (int32_t m = 0; m < pCtx->size; ++m, i+=step) {
      char *data = GET_INPUT_DATA(pCtx, i);
      if (pCtx->hasNull && isNull(data, pCtx->inputType)) {
        continue;
      }
      
      memcpy(pCtx->pOutput, data, pCtx->inputBytes);
      if (pCtx->ptsList != NULL) {
        TSKEY k = GET_TS_DATA(pCtx, i);
        DO_UPDATE_TAG_COLUMNS(pCtx, k);
      }

      SResultRowCellInfo *pInfo = GET_RES_INFO(pCtx);
      pInfo->hasResult = DATA_SET_FLAG;
      pInfo->complete = true;
      
      notNullElems++;
      break;
    }
  } else {  // desc order
    for (int32_t m = 0; m < pCtx->size; ++m, i+=step) {
      char *data = GET_INPUT_DATA(pCtx, i);
      if (pCtx->hasNull && isNull(data, pCtx->inputType) && (!pCtx->requireNull)) {
        continue;
      }

      TSKEY ts = pCtx->ptsList ? GET_TS_DATA(pCtx, i) : 0;

      char* buf = GET_ROWCELL_INTERBUF(pResInfo);
      if (pResInfo->hasResult != DATA_SET_FLAG || (*(TSKEY*)buf) > ts) {
        pResInfo->hasResult = DATA_SET_FLAG;
        memcpy(pCtx->pOutput, data, pCtx->inputBytes);

        *(TSKEY*)buf = ts;
        DO_UPDATE_TAG_COLUMNS(pCtx, ts);
      }

      notNullElems++;
      break;
    }
  }
  SET_VAL(pCtx, notNullElems, 1);
}

static void first_data_assign_impl(SQLFunctionCtx *pCtx, char *pData, int32_t index) {
  int64_t *timestamp = GET_TS_LIST(pCtx);
  
  SFirstLastInfo *pInfo = (SFirstLastInfo *)(pCtx->pOutput + pCtx->inputBytes);
  
  if (pInfo->hasResult != DATA_SET_FLAG || timestamp[index] < pInfo->ts) {
    memcpy(pCtx->pOutput, pData, pCtx->inputBytes);
    pInfo->hasResult = DATA_SET_FLAG;
    pInfo->ts = timestamp[index];
    
    DO_UPDATE_TAG_COLUMNS(pCtx, pInfo->ts);
  }
}

/*
 * format of intermediate result: "timestamp,value" need to compare the timestamp in the first part (before the comma)
 * to decide if the value is earlier than current intermediate result
 */
static void first_dist_function(SQLFunctionCtx *pCtx) {
  /*
   * do not to check data in the following cases:
   * 1. data block that are not loaded
   * 2. scan data files in desc order
   */
  if (pCtx->order == TSDB_ORDER_DESC/* || pCtx->preAggVals.dataBlockLoaded == false*/) {
    return;
  }
  
  int32_t notNullElems = 0;

  // find the first not null value
  for (int32_t i = 0; i < pCtx->size; ++i) {
    char *data = GET_INPUT_DATA(pCtx, i);
    if (pCtx->hasNull && isNull(data, pCtx->inputType)) {
      continue;
    }
    
    first_data_assign_impl(pCtx, data, i);
    
    SResultRowCellInfo *pResInfo = GET_RES_INFO(pCtx);
    pResInfo->hasResult = DATA_SET_FLAG;
    
    notNullElems++;
    break;
  }
  
  SET_VAL(pCtx, notNullElems, 1);
}

static void first_dist_func_merge(SQLFunctionCtx *pCtx) {
  assert(pCtx->stableQuery);

  char *          pData = GET_INPUT_DATA_LIST(pCtx);
  SFirstLastInfo *pInput = (SFirstLastInfo*) (pData + pCtx->outputBytes);
  if (pInput->hasResult != DATA_SET_FLAG) {
    return;
  }
  
  // The param[1] is used to keep the initial value of max ts value
  if (pCtx->param[1].nType != pCtx->outputType || pCtx->param[1].i64 > pInput->ts) {
    memcpy(pCtx->pOutput, pData, pCtx->outputBytes);
    pCtx->param[1].i64 = pInput->ts;
    pCtx->param[1].nType = pCtx->outputType;
    
    DO_UPDATE_TAG_COLUMNS(pCtx, pInput->ts);
  }
  
  SET_VAL(pCtx, 1, 1);
  GET_RES_INFO(pCtx)->hasResult = DATA_SET_FLAG;
}

//////////////////////////////////////////////////////////////////////////////////////////
/*
 * last function:
 * 1. since the last block may be all null value, so, we simply access the last block is not valid
 *    each block need to be checked.
 * 2. If numOfNull == pBlock->numOfBlocks, the whole block is empty. Otherwise, there is at
 *    least one data in this block that is not null.(TODO opt for this case)
 */
static void last_function(SQLFunctionCtx *pCtx) {
  SResultRowCellInfo* pResInfo = GET_RES_INFO(pCtx);
  int32_t notNullElems = 0;
  int32_t step = -1;
  int32_t i = pCtx->size - 1;

  // input data come from sub query, input data order equal to sub query order
  if(pCtx->numOfParams == 3) {
    if(pCtx->param[2].nType == TSDB_DATA_TYPE_INT && pCtx->param[2].i64 == TSDB_ORDER_DESC) {
      step = 1;
      i = 0;
    }
  } else if (pCtx->order != pCtx->param[0].i64) {
    return;
  }

  if (pCtx->order == TSDB_ORDER_DESC) {
    for (int32_t m = pCtx->size - 1; m >= 0; --m, i += step) {
      char *data = GET_INPUT_DATA(pCtx, i);
      if (pCtx->hasNull && isNull(data, pCtx->inputType) && (!pCtx->requireNull)) {
        continue;
      }

      memcpy(pCtx->pOutput, data, pCtx->inputBytes);

      TSKEY ts = pCtx->ptsList ? GET_TS_DATA(pCtx, i) : 0;
      DO_UPDATE_TAG_COLUMNS(pCtx, ts);

      pResInfo->hasResult = DATA_SET_FLAG;
      pResInfo->complete = true;  // set query completed on this column
      notNullElems++;
      break;
    }
  } else {  // ascending order
    for (int32_t m = pCtx->size - 1; m >= 0; --m, i += step) {
      char *data = GET_INPUT_DATA(pCtx, i);
      if (pCtx->hasNull && isNull(data, pCtx->inputType) && (!pCtx->requireNull)) {
        continue;
      }

      TSKEY ts = pCtx->ptsList ? GET_TS_DATA(pCtx, i) : 0;

      char* buf = GET_ROWCELL_INTERBUF(pResInfo);
      if (pResInfo->hasResult != DATA_SET_FLAG || (*(TSKEY*)buf) < ts) {
        pResInfo->hasResult = DATA_SET_FLAG;
        memcpy(pCtx->pOutput, data, pCtx->inputBytes);

        *(TSKEY*)buf = ts;
        DO_UPDATE_TAG_COLUMNS(pCtx, ts);
      }

      notNullElems++;
      break;
    }
  }

  SET_VAL(pCtx, notNullElems, 1);
}

static void last_data_assign_impl(SQLFunctionCtx *pCtx, char *pData, int32_t index) {
  int64_t *timestamp = GET_TS_LIST(pCtx);
  
  SFirstLastInfo *pInfo = (SFirstLastInfo *)(pCtx->pOutput + pCtx->inputBytes);
  
  if (pInfo->hasResult != DATA_SET_FLAG || pInfo->ts < timestamp[index]) {
#if defined(_DEBUG_VIEW)
    qDebug("assign index:%d, ts:%" PRId64 ", val:%d, ", index, timestamp[index], *(int32_t *)pData);
#endif
    
    memcpy(pCtx->pOutput, pData, pCtx->inputBytes);
    pInfo->hasResult = DATA_SET_FLAG;
    pInfo->ts = timestamp[index];
    
    DO_UPDATE_TAG_COLUMNS(pCtx, pInfo->ts);
  }
}

static void last_dist_function(SQLFunctionCtx *pCtx) {
  /*
   * 1. for scan data is not the required order
   * 2. for data blocks that are not loaded, no need to check data
   */
  if (pCtx->order != pCtx->param[0].i64) {
    return;
  }

  int32_t notNullElems = 0;
  for (int32_t i = pCtx->size - 1; i >= 0; --i) {
    char *data = GET_INPUT_DATA(pCtx, i);
    if (pCtx->hasNull && isNull(data, pCtx->inputType)) {
      if (!pCtx->requireNull) {
        continue; 
      }
    }
    
    last_data_assign_impl(pCtx, data, i);
    
    SResultRowCellInfo *pResInfo = GET_RES_INFO(pCtx);
    pResInfo->hasResult = DATA_SET_FLAG;
    
    notNullElems++;
    break;
  }
  
  SET_VAL(pCtx, notNullElems, 1);
}

/*
 * in the secondary merge(local reduce), the output is limited by the
 * final output size, so the main difference between last_dist_func_merge and second_merge
 * is: the output data format in computing
 */
static void last_dist_func_merge(SQLFunctionCtx *pCtx) {
  char *pData = GET_INPUT_DATA_LIST(pCtx);
  
  SFirstLastInfo *pInput = (SFirstLastInfo*) (pData + pCtx->outputBytes);
  if (pInput->hasResult != DATA_SET_FLAG) {
    return;
  }
  
  /*
   * param[1] used to keep the corresponding timestamp to decide if current result is
   * the true last result
   */
  if (pCtx->param[1].nType != pCtx->outputType || pCtx->param[1].i64 < pInput->ts) {
    memcpy(pCtx->pOutput, pData, pCtx->outputBytes);
    pCtx->param[1].i64 = pInput->ts;
    pCtx->param[1].nType = pCtx->outputType;
    
    DO_UPDATE_TAG_COLUMNS(pCtx, pInput->ts);
  }
  
  SET_VAL(pCtx, 1, 1);
  GET_RES_INFO(pCtx)->hasResult = DATA_SET_FLAG;
}

//////////////////////////////////////////////////////////////////////////////////
/*
 * NOTE: last_row does not use the interResultBuf to keep the result
 */
static void last_row_function(SQLFunctionCtx *pCtx) {
  assert(pCtx->size >= 1);
  char *pData = GET_INPUT_DATA_LIST(pCtx);

  // assign the last element in current data block
  assignVal(pCtx->pOutput, pData + (pCtx->size - 1) * pCtx->inputBytes, pCtx->inputBytes, pCtx->inputType);
  
  SResultRowCellInfo *pResInfo = GET_RES_INFO(pCtx);
  pResInfo->hasResult = DATA_SET_FLAG;
  
  // set the result to final result buffer in case of super table query
  if (pCtx->stableQuery) {
    SLastrowInfo *pInfo1 = (SLastrowInfo *)(pCtx->pOutput + pCtx->inputBytes);
    pInfo1->ts = GET_TS_DATA(pCtx, pCtx->size - 1);
    pInfo1->hasResult = DATA_SET_FLAG;
    
    DO_UPDATE_TAG_COLUMNS(pCtx, pInfo1->ts);
  } else {
    TSKEY ts = GET_TS_DATA(pCtx, pCtx->size - 1);
    DO_UPDATE_TAG_COLUMNS(pCtx, ts);
  }

  SET_VAL(pCtx, pCtx->size, 1);
}

static void last_row_finalizer(SQLFunctionCtx *pCtx) {
  // do nothing at the first stage
  SResultRowCellInfo *pResInfo = GET_RES_INFO(pCtx);
  if (pResInfo->hasResult != DATA_SET_FLAG) {
    setNull(pCtx->pOutput, pCtx->outputType, pCtx->outputBytes);
    return;
  }
  
  GET_RES_INFO(pCtx)->numOfRes = 1;
  doFinalizer(pCtx);
}

//////////////////////////////////////////////////////////////////////////////////
static void valuePairAssign(tValuePair *dst, int16_t type, const char *val, int64_t tsKey, char *pTags,
                            SExtTagsInfo *pTagInfo, int16_t stage) {
  dst->v.nType = type;
  dst->v.i64 = *(int64_t *)val;
  dst->timestamp = tsKey;
  
  int32_t size = 0;
  if (stage == MERGE_STAGE) {
    memcpy(dst->pTags, pTags, (size_t)pTagInfo->tagsLen);
  } else {  // the tags are dumped from the ctx tag fields
    for (int32_t i = 0; i < pTagInfo->numOfTagCols; ++i) {
      SQLFunctionCtx* ctx = pTagInfo->pTagCtxList[i];
      if (ctx->functionId == TSDB_FUNC_TS_DUMMY) {
        ctx->tag.nType = TSDB_DATA_TYPE_BIGINT;
        ctx->tag.i64 = tsKey;
      }
      
      tVariantDump(&ctx->tag, dst->pTags + size, ctx->tag.nType, true);
      size += pTagInfo->pTagCtxList[i]->outputBytes;
    }
  }
}

#define VALUEPAIRASSIGN(dst, src, __l)                 \
  do {                                                 \
    (dst)->timestamp = (src)->timestamp;               \
    (dst)->v = (src)->v;                               \
    memcpy((dst)->pTags, (src)->pTags, (size_t)(__l)); \
  } while (0)

static int32_t topBotComparFn(const void *p1, const void *p2, const void *param)
{
  uint16_t     type = *(uint16_t *) param;
  tValuePair  *val1 = *(tValuePair **) p1;
  tValuePair  *val2 = *(tValuePair **) p2;

  if (IS_SIGNED_NUMERIC_TYPE(type)) {
    if (val1->v.i64 == val2->v.i64) {
      return 0;
    }

    return (val1->v.i64 > val2->v.i64) ? 1 : -1;
   } else if (IS_UNSIGNED_NUMERIC_TYPE(type)) {
     if (val1->v.u64 == val2->v.u64) {
       return 0;
     }

     return (val1->v.u64 > val2->v.u64) ? 1 : -1;
  }

  if (val1->v.dKey == val2->v.dKey) {
    return 0;
  }

  return (val1->v.dKey > val2->v.dKey) ? 1 : -1;
}

static void topBotSwapFn(void *dst, void *src, const void *param)
{
  char         tag[32768];
  tValuePair   temp;
  uint16_t     tagLen = *(uint16_t *) param;
  tValuePair  *vdst = *(tValuePair **) dst;
  tValuePair  *vsrc = *(tValuePair **) src;

  memset(tag, 0, sizeof(tag));
  temp.pTags = tag;

  VALUEPAIRASSIGN(&temp, vdst, tagLen);
  VALUEPAIRASSIGN(vdst, vsrc, tagLen);
  VALUEPAIRASSIGN(vsrc, &temp, tagLen);
}

static void do_top_function_add(STopBotInfo *pInfo, int32_t maxLen, void *pData, int64_t ts, uint16_t type,
                                SExtTagsInfo *pTagInfo, char *pTags, int16_t stage) {
  tVariant val = {0};
  tVariantCreateFromBinary(&val, pData, tDataTypes[type].bytes, type);
  
  tValuePair **pList = pInfo->res;
  assert(pList != NULL);

  if (pInfo->num < maxLen) {
    valuePairAssign(pList[pInfo->num], type, (const char *)&val.i64, ts, pTags, pTagInfo, stage);

    taosheapsort((void *) pList, sizeof(tValuePair **), pInfo->num + 1, (const void *) &type, topBotComparFn, (const void *) &pTagInfo->tagsLen, topBotSwapFn, 0);
 
    pInfo->num++;
  } else {
    if ((IS_SIGNED_NUMERIC_TYPE(type) && val.i64 > pList[0]->v.i64) ||
        (IS_UNSIGNED_NUMERIC_TYPE(type) && val.u64 > pList[0]->v.u64) ||
        (IS_FLOAT_TYPE(type) && val.dKey > pList[0]->v.dKey)) {
      valuePairAssign(pList[0], type, (const char *)&val.i64, ts, pTags, pTagInfo, stage);
      taosheapadjust((void *) pList, sizeof(tValuePair **), 0, maxLen - 1, (const void *) &type, topBotComparFn, (const void *) &pTagInfo->tagsLen, topBotSwapFn, 0);
    }
  }
}

static void do_bottom_function_add(STopBotInfo *pInfo, int32_t maxLen, void *pData, int64_t ts, uint16_t type,
                                   SExtTagsInfo *pTagInfo, char *pTags, int16_t stage) {
  tVariant val = {0};
  tVariantCreateFromBinary(&val, pData, tDataTypes[type].bytes, type);

  tValuePair **pList = pInfo->res;
  assert(pList != NULL);

  if (pInfo->num < maxLen) {
    valuePairAssign(pList[pInfo->num], type, (const char *)&val.i64, ts, pTags, pTagInfo, stage);

    taosheapsort((void *) pList, sizeof(tValuePair **), pInfo->num + 1, (const void *) &type, topBotComparFn, (const void *) &pTagInfo->tagsLen, topBotSwapFn, 1);

    pInfo->num++;
  } else {
    if ((IS_SIGNED_NUMERIC_TYPE(type) && val.i64 < pList[0]->v.i64) ||
        (IS_UNSIGNED_NUMERIC_TYPE(type) && val.u64 < pList[0]->v.u64) ||
        (IS_FLOAT_TYPE(type) && val.dKey < pList[0]->v.dKey)) {
      valuePairAssign(pList[0], type, (const char *)&val.i64, ts, pTags, pTagInfo, stage);
      taosheapadjust((void *) pList, sizeof(tValuePair **), 0, maxLen - 1, (const void *) &type, topBotComparFn, (const void *) &pTagInfo->tagsLen, topBotSwapFn, 1);
    }
  }
}

static int32_t resAscComparFn(const void *pLeft, const void *pRight) {
  tValuePair *pLeftElem = *(tValuePair **)pLeft;
  tValuePair *pRightElem = *(tValuePair **)pRight;
  
  if (pLeftElem->timestamp == pRightElem->timestamp) {
    return 0;
  } else {
    return pLeftElem->timestamp > pRightElem->timestamp ? 1 : -1;
  }
}

static int32_t resDescComparFn(const void *pLeft, const void *pRight) { return -resAscComparFn(pLeft, pRight); }

static int32_t resDataAscComparFn(const void *pLeft, const void *pRight) {
  tValuePair *pLeftElem = *(tValuePair **)pLeft;
  tValuePair *pRightElem = *(tValuePair **)pRight;
  
  if (IS_FLOAT_TYPE(pLeftElem->v.nType)) {
    if (pLeftElem->v.dKey == pRightElem->v.dKey) {
      return 0;
    } else {
      return pLeftElem->v.dKey > pRightElem->v.dKey ? 1 : -1;
    }
  } else if (IS_SIGNED_NUMERIC_TYPE(pLeftElem->v.nType)){
    if (pLeftElem->v.i64 == pRightElem->v.i64) {
      return 0;
    } else {
      return pLeftElem->v.i64 > pRightElem->v.i64 ? 1 : -1;
    }
  } else {
    if (pLeftElem->v.u64 == pRightElem->v.u64) {
      return 0;
    } else {
      return pLeftElem->v.u64 > pRightElem->v.u64 ? 1 : -1;
    }
  }
}

static int32_t resDataDescComparFn(const void *pLeft, const void *pRight) { return -resDataAscComparFn(pLeft, pRight); }

static void copyTopBotRes(SQLFunctionCtx *pCtx, int32_t type) {
  SResultRowCellInfo *pResInfo = GET_RES_INFO(pCtx);
  STopBotInfo *pRes = GET_ROWCELL_INTERBUF(pResInfo);
  
  tValuePair **tvp = pRes->res;
  
  int32_t step = QUERY_ASC_FORWARD_STEP;
  int32_t len = (int32_t)(GET_RES_INFO(pCtx)->numOfRes);

  switch (type) {
    case TSDB_DATA_TYPE_UINT:
    case TSDB_DATA_TYPE_INT: {
      int32_t *output = (int32_t *)pCtx->pOutput;
      for (int32_t i = 0; i < len; ++i, output += step) {
        *output = (int32_t)tvp[i]->v.i64;
      }
      break;
    }
    case TSDB_DATA_TYPE_UBIGINT:
    case TSDB_DATA_TYPE_BIGINT: {
      int64_t *output = (int64_t *)pCtx->pOutput;
      for (int32_t i = 0; i < len; ++i, output += step) {
        *output = tvp[i]->v.i64;
      }
      break;
    }
    case TSDB_DATA_TYPE_DOUBLE: {
      double *output = (double *)pCtx->pOutput;
      for (int32_t i = 0; i < len; ++i, output += step) {
        SET_DOUBLE_VAL(output, tvp[i]->v.dKey);
      }
      break;
    }
    case TSDB_DATA_TYPE_FLOAT: {
      float *output = (float *)pCtx->pOutput;
      for (int32_t i = 0; i < len; ++i, output += step) {
        *output = (float)tvp[i]->v.dKey;
      }
      break;
    }
    case TSDB_DATA_TYPE_USMALLINT:
    case TSDB_DATA_TYPE_SMALLINT: {
      int16_t *output = (int16_t *)pCtx->pOutput;
      for (int32_t i = 0; i < len; ++i, output += step) {
        *output = (int16_t)tvp[i]->v.i64;
      }
      break;
    }
    case TSDB_DATA_TYPE_UTINYINT:
    case TSDB_DATA_TYPE_TINYINT: {
      int8_t *output = (int8_t *)pCtx->pOutput;
      for (int32_t i = 0; i < len; ++i, output += step) {
        *output = (int8_t)tvp[i]->v.i64;
      }
      break;
    }
    default: {
      qError("top/bottom function not support data type:%d", pCtx->inputType);
      return;
    }
  }
  
  // set the output timestamp of each record.
  TSKEY *output = pCtx->ptsOutputBuf;
  for (int32_t i = 0; i < len; ++i, output += step) {
    *output = tvp[i]->timestamp;
  }
  
  // set the corresponding tag data for each record
  // todo check malloc failure
  if (pCtx->tagInfo.numOfTagCols == 0) {
    return ;
  }

  char **pData = calloc(pCtx->tagInfo.numOfTagCols, POINTER_BYTES);
  for (int32_t i = 0; i < pCtx->tagInfo.numOfTagCols; ++i) {
    pData[i] = pCtx->tagInfo.pTagCtxList[i]->pOutput;
  }
  
  for (int32_t i = 0; i < len; ++i, output += step) {
    int16_t offset = 0;
    for (int32_t j = 0; j < pCtx->tagInfo.numOfTagCols; ++j) {
      memcpy(pData[j], tvp[i]->pTags + offset, (size_t)pCtx->tagInfo.pTagCtxList[j]->outputBytes);
      offset += pCtx->tagInfo.pTagCtxList[j]->outputBytes;
      pData[j] += pCtx->tagInfo.pTagCtxList[j]->outputBytes;
    }
  }
  
  tfree(pData);
}

static void *getOutputInfo(SQLFunctionCtx *pCtx) {
  SResultRowCellInfo *pResInfo = GET_RES_INFO(pCtx);

  // only the first_stage_merge is directly written data into final output buffer
  if (pCtx->stableQuery && pCtx->currentStage != MERGE_STAGE) {
    return pCtx->pOutput;
  } else { // during normal table query and super table at the secondary_stage, result is written to intermediate buffer
    return GET_ROWCELL_INTERBUF(pResInfo);
  }
}


/*
 * keep the intermediate results during scan data blocks in the format of:
 * +-----------------------------------+-------------one value pair-----------+------------next value pair-----------+
 * |-------------pointer area----------|----ts---+-----+-----n tags-----------|----ts---+-----+-----n tags-----------|
 * +..[Value Pointer1][Value Pointer2].|timestamp|value|tags1|tags2|....|tagsn|timestamp|value|tags1|tags2|....|tagsn+
 */
static void buildTopBotStruct(STopBotInfo *pTopBotInfo, SQLFunctionCtx *pCtx) {
  char *tmp = (char *)pTopBotInfo + sizeof(STopBotInfo);
  pTopBotInfo->res = (tValuePair**) tmp;
  tmp += POINTER_BYTES * pCtx->param[0].i64;

  size_t size = sizeof(tValuePair) + pCtx->tagInfo.tagsLen;

  for (int32_t i = 0; i < pCtx->param[0].i64; ++i) {
    pTopBotInfo->res[i] = (tValuePair*) tmp;
    pTopBotInfo->res[i]->pTags = tmp + sizeof(tValuePair);
    tmp += size;
  }
}

bool topbot_datablock_filter(SQLFunctionCtx *pCtx, const char *minval, const char *maxval) {
  SResultRowCellInfo *pResInfo = GET_RES_INFO(pCtx);
  if (pResInfo == NULL) {
    return true;
  }

  STopBotInfo *pTopBotInfo = getOutputInfo(pCtx);
  
  // required number of results are not reached, continue load data block
  if (pTopBotInfo->num < pCtx->param[0].i64) {
    return true;
  }
  
  if ((void *)pTopBotInfo->res[0] != (void *)((char *)pTopBotInfo + sizeof(STopBotInfo) + POINTER_BYTES * pCtx->param[0].i64)) {
    buildTopBotStruct(pTopBotInfo, pCtx);
  }

  tValuePair **pRes = (tValuePair**) pTopBotInfo->res;
  
  if (pCtx->functionId == TSDB_FUNC_TOP) {
    switch (pCtx->inputType) {
      case TSDB_DATA_TYPE_TINYINT:
        return GET_INT8_VAL(maxval) > pRes[0]->v.i64;
      case TSDB_DATA_TYPE_SMALLINT:
        return GET_INT16_VAL(maxval) > pRes[0]->v.i64;
      case TSDB_DATA_TYPE_INT:
        return GET_INT32_VAL(maxval) > pRes[0]->v.i64;
      case TSDB_DATA_TYPE_BIGINT:
        return GET_INT64_VAL(maxval) > pRes[0]->v.i64;
      case TSDB_DATA_TYPE_FLOAT:
        return GET_FLOAT_VAL(maxval) > pRes[0]->v.dKey;
      case TSDB_DATA_TYPE_DOUBLE:
        return GET_DOUBLE_VAL(maxval) > pRes[0]->v.dKey;
      default:
        return true;
    }
  } else {
    switch (pCtx->inputType) {
      case TSDB_DATA_TYPE_TINYINT:
        return GET_INT8_VAL(minval) < pRes[0]->v.i64;
      case TSDB_DATA_TYPE_SMALLINT:
        return GET_INT16_VAL(minval) < pRes[0]->v.i64;
      case TSDB_DATA_TYPE_INT:
        return GET_INT32_VAL(minval) < pRes[0]->v.i64;
      case TSDB_DATA_TYPE_BIGINT:
        return GET_INT64_VAL(minval) < pRes[0]->v.i64;
      case TSDB_DATA_TYPE_FLOAT:
        return GET_FLOAT_VAL(minval) < pRes[0]->v.dKey;
      case TSDB_DATA_TYPE_DOUBLE:
        return GET_DOUBLE_VAL(minval) < pRes[0]->v.dKey;
      default:
        return true;
    }
  }
}

static bool top_bottom_function_setup(SQLFunctionCtx *pCtx, SResultRowCellInfo* pResInfo) {
  if (!function_setup(pCtx, pResInfo)) {
    return false;
  }
  
  STopBotInfo *pInfo = getOutputInfo(pCtx);
  buildTopBotStruct(pInfo, pCtx);
  return true;
}

static void top_function(SQLFunctionCtx *pCtx) {
  int32_t notNullElems = 0;

  STopBotInfo *pRes = getOutputInfo(pCtx);
  assert(pRes->num >= 0);

  if ((void *)pRes->res[0] != (void *)((char *)pRes + sizeof(STopBotInfo) + POINTER_BYTES * pCtx->param[0].i64)) {
    buildTopBotStruct(pRes, pCtx);
  }
  
  for (int32_t i = 0; i < pCtx->size; ++i) {
    char *data = GET_INPUT_DATA(pCtx, i);
    if (pCtx->hasNull && isNull(data, pCtx->inputType)) {
      continue;
    }
    
    notNullElems++;

    // NOTE: Set the default timestamp if it is missing [todo refactor]
    TSKEY ts = (pCtx->ptsList != NULL)? GET_TS_DATA(pCtx, i):0;
    do_top_function_add(pRes, (int32_t)pCtx->param[0].i64, data, ts, pCtx->inputType, &pCtx->tagInfo, NULL, 0);
  }
  
  if (!pCtx->hasNull) {
    assert(pCtx->size == notNullElems);
  }
  
  // treat the result as only one result
  SET_VAL(pCtx, notNullElems, 1);
  
  if (notNullElems > 0) {
    SResultRowCellInfo *pResInfo = GET_RES_INFO(pCtx);
    pResInfo->hasResult = DATA_SET_FLAG;
  }
}

static void top_func_merge(SQLFunctionCtx *pCtx) {
  STopBotInfo *pInput = (STopBotInfo *)GET_INPUT_DATA_LIST(pCtx);
  
  // construct the input data struct from binary data
  buildTopBotStruct(pInput, pCtx);
  
  STopBotInfo *pOutput = getOutputInfo(pCtx);
  
  // the intermediate result is binary, we only use the output data type
  for (int32_t i = 0; i < pInput->num; ++i) {
    int16_t type = (pCtx->outputType == TSDB_DATA_TYPE_FLOAT)? TSDB_DATA_TYPE_DOUBLE:pCtx->outputType;
    do_top_function_add(pOutput, (int32_t)pCtx->param[0].i64, &pInput->res[i]->v.i64, pInput->res[i]->timestamp,
                        type, &pCtx->tagInfo, pInput->res[i]->pTags, pCtx->currentStage);
  }
  
  SET_VAL(pCtx, pInput->num, pOutput->num);
  
  if (pOutput->num > 0) {
    SResultRowCellInfo *pResInfo = GET_RES_INFO(pCtx);
    pResInfo->hasResult = DATA_SET_FLAG;
  }
}

static void bottom_function(SQLFunctionCtx *pCtx) {
  int32_t notNullElems = 0;
  
  STopBotInfo *pRes = getOutputInfo(pCtx);
  
  if ((void *)pRes->res[0] != (void *)((char *)pRes + sizeof(STopBotInfo) + POINTER_BYTES * pCtx->param[0].i64)) {
    buildTopBotStruct(pRes, pCtx);
  }

  for (int32_t i = 0; i < pCtx->size; ++i) {
    char *data = GET_INPUT_DATA(pCtx, i);
    if (pCtx->hasNull && isNull(data, pCtx->inputType)) {
      continue;
    }

    notNullElems++;
    // NOTE: Set the default timestamp if it is missing [todo refactor]
    TSKEY ts = (pCtx->ptsList != NULL)? GET_TS_DATA(pCtx, i):0;
    do_bottom_function_add(pRes, (int32_t)pCtx->param[0].i64, data, ts, pCtx->inputType, &pCtx->tagInfo, NULL, 0);
  }
  
  if (!pCtx->hasNull) {
    assert(pCtx->size == notNullElems);
  }
  
  // treat the result as only one result
  SET_VAL(pCtx, notNullElems, 1);
  
  if (notNullElems > 0) {
    SResultRowCellInfo *pResInfo = GET_RES_INFO(pCtx);
    pResInfo->hasResult = DATA_SET_FLAG;
  }
}

static void bottom_func_merge(SQLFunctionCtx *pCtx) {
  STopBotInfo *pInput = (STopBotInfo *)GET_INPUT_DATA_LIST(pCtx);
  
  // construct the input data struct from binary data
  buildTopBotStruct(pInput, pCtx);
  
  STopBotInfo *pOutput = getOutputInfo(pCtx);
  
  // the intermediate result is binary, we only use the output data type
  for (int32_t i = 0; i < pInput->num; ++i) {
    int16_t type = (pCtx->outputType == TSDB_DATA_TYPE_FLOAT) ? TSDB_DATA_TYPE_DOUBLE : pCtx->outputType;
    do_bottom_function_add(pOutput, (int32_t)pCtx->param[0].i64, &pInput->res[i]->v.i64, pInput->res[i]->timestamp, type,
                           &pCtx->tagInfo, pInput->res[i]->pTags, pCtx->currentStage);
  }

  SET_VAL(pCtx, pInput->num, pOutput->num);
  
  if (pOutput->num > 0) {
    SResultRowCellInfo *pResInfo = GET_RES_INFO(pCtx);
    pResInfo->hasResult = DATA_SET_FLAG;
  }
}

static void top_bottom_func_finalizer(SQLFunctionCtx *pCtx) {
  SResultRowCellInfo *pResInfo = GET_RES_INFO(pCtx);
  
  // data in temporary list is less than the required number of results, not enough qualified number of results
  STopBotInfo *pRes = GET_ROWCELL_INTERBUF(pResInfo);
  if (pRes->num == 0) {  // no result
    assert(pResInfo->hasResult != DATA_SET_FLAG);
    // TODO:
  }
  
  GET_RES_INFO(pCtx)->numOfRes = pRes->num;
  tValuePair **tvp = pRes->res;
  
  // user specify the order of output by sort the result according to timestamp
  if (pCtx->param[2].i64 == PRIMARYKEY_TIMESTAMP_COL_INDEX) {
    __compar_fn_t comparator = (pCtx->param[3].i64 == TSDB_ORDER_ASC) ? resAscComparFn : resDescComparFn;
    qsort(tvp, (size_t)pResInfo->numOfRes, POINTER_BYTES, comparator);
  } else /*if (pCtx->param[2].i64 > PRIMARYKEY_TIMESTAMP_COL_INDEX)*/ {
    __compar_fn_t comparator = (pCtx->param[3].i64 == TSDB_ORDER_ASC) ? resDataAscComparFn : resDataDescComparFn;
    qsort(tvp, (size_t)pResInfo->numOfRes, POINTER_BYTES, comparator);
  }
  
  GET_TRUE_DATA_TYPE();
  copyTopBotRes(pCtx, type);
  
  doFinalizer(pCtx);
}

///////////////////////////////////////////////////////////////////////////////////////////////
static bool percentile_function_setup(SQLFunctionCtx *pCtx, SResultRowCellInfo* pResultInfo) {
  if (!function_setup(pCtx, pResultInfo)) {
    return false;
  }

  // in the first round, get the min-max value of all involved data
  SPercentileInfo *pInfo = GET_ROWCELL_INTERBUF(pResultInfo);
  SET_DOUBLE_VAL(&pInfo->minval, DBL_MAX);
  SET_DOUBLE_VAL(&pInfo->maxval, -DBL_MAX);
  pInfo->numOfElems = 0;

  return true;
}

static void percentile_function(SQLFunctionCtx *pCtx) {
  int32_t notNullElems = 0;
  
  SResultRowCellInfo *pResInfo = GET_RES_INFO(pCtx);
  SPercentileInfo *pInfo = GET_ROWCELL_INTERBUF(pResInfo);

  if (pCtx->currentStage == REPEAT_SCAN && pInfo->stage == 0) {
    pInfo->stage += 1;

    // all data are null, set it completed
    if (pInfo->numOfElems == 0) {
      pResInfo->complete = true;
      
      return;
    } else {
      pInfo->pMemBucket = tMemBucketCreate(pCtx->inputBytes, pCtx->inputType, pInfo->minval, pInfo->maxval);
    }
  }

  // the first stage, only acquire the min/max value
  if (pInfo->stage == 0) {
    if (pCtx->preAggVals.isSet) {
      double tmin = 0.0, tmax = 0.0;
      if (IS_SIGNED_NUMERIC_TYPE(pCtx->inputType)) {
        tmin = (double)GET_INT64_VAL(&pCtx->preAggVals.statis.min);
        tmax = (double)GET_INT64_VAL(&pCtx->preAggVals.statis.max);
      } else if (IS_FLOAT_TYPE(pCtx->inputType)) {
        tmin = GET_DOUBLE_VAL(&pCtx->preAggVals.statis.min);
        tmax = GET_DOUBLE_VAL(&pCtx->preAggVals.statis.max);
      } else if (IS_UNSIGNED_NUMERIC_TYPE(pCtx->inputType)) {
        tmin = (double)GET_UINT64_VAL(&pCtx->preAggVals.statis.min);
        tmax = (double)GET_UINT64_VAL(&pCtx->preAggVals.statis.max);
      } else {
        assert(true);
      }

      if (GET_DOUBLE_VAL(&pInfo->minval) > tmin) {
        SET_DOUBLE_VAL(&pInfo->minval, tmin);
      }

      if (GET_DOUBLE_VAL(&pInfo->maxval) < tmax) {
        SET_DOUBLE_VAL(&pInfo->maxval, tmax);
      }

      pInfo->numOfElems += (pCtx->size - pCtx->preAggVals.statis.numOfNull);
    } else {
      for (int32_t i = 0; i < pCtx->size; ++i) {
        char *data = GET_INPUT_DATA(pCtx, i);
        if (pCtx->hasNull && isNull(data, pCtx->inputType)) {
          continue;
        }

        double v = 0;
        GET_TYPED_DATA(v, double, pCtx->inputType, data);

        if (v < GET_DOUBLE_VAL(&pInfo->minval)) {
          SET_DOUBLE_VAL(&pInfo->minval, v);
        }

        if (v > GET_DOUBLE_VAL(&pInfo->maxval)) {
          SET_DOUBLE_VAL(&pInfo->maxval, v);
        }

        pInfo->numOfElems += 1;
      }
    }

    return;
  }

  // the second stage, calculate the true percentile value
  for (int32_t i = 0; i < pCtx->size; ++i) {
    char *data = GET_INPUT_DATA(pCtx, i);
    if (pCtx->hasNull && isNull(data, pCtx->inputType)) {
      continue;
    }
    
    notNullElems += 1;
    tMemBucketPut(pInfo->pMemBucket, data, 1);
  }
  
  SET_VAL(pCtx, notNullElems, 1);
  pResInfo->hasResult = DATA_SET_FLAG;
}

static void percentile_finalizer(SQLFunctionCtx *pCtx) {
  double v = pCtx->param[0].nType == TSDB_DATA_TYPE_INT ? pCtx->param[0].i64 : pCtx->param[0].dKey;
  
  SResultRowCellInfo *pResInfo = GET_RES_INFO(pCtx);
  SPercentileInfo* ppInfo = (SPercentileInfo *) GET_ROWCELL_INTERBUF(pResInfo);

  tMemBucket * pMemBucket = ppInfo->pMemBucket;
  if (pMemBucket == NULL || pMemBucket->total == 0) {  // check for null
    assert(ppInfo->numOfElems == 0);
    setNull(pCtx->pOutput, pCtx->outputType, pCtx->outputBytes);
  } else {
    SET_DOUBLE_VAL((double *)pCtx->pOutput, getPercentile(pMemBucket, v));
  }
  
  tMemBucketDestroy(pMemBucket);
  doFinalizer(pCtx);
}

//////////////////////////////////////////////////////////////////////////////////
static void buildHistogramInfo(SAPercentileInfo* pInfo) {
  pInfo->pHisto = (SHistogramInfo*) ((char*) pInfo + sizeof(SAPercentileInfo));
  pInfo->pHisto->elems = (SHistBin*) ((char*)pInfo->pHisto + sizeof(SHistogramInfo));
}

//
//   ----------------- tdigest -------------------
//
//////////////////////////////////////////////////////////////////////////////////

static bool tdigest_setup(SQLFunctionCtx *pCtx, SResultRowCellInfo *pResultInfo) {
  if (!function_setup(pCtx, pResultInfo)) {
    return false;
  }
  
  // new TDigest
  SAPercentileInfo *pInfo = getOutputInfo(pCtx);
  char *tmp = (char *)pInfo + sizeof(SAPercentileInfo);
  pInfo->pTDigest = tdigestNewFrom(tmp, COMPRESSION);
  return true;
}

static void tdigest_do(SQLFunctionCtx *pCtx) {
  int32_t notNullElems = 0;

  SResultRowCellInfo *pResInfo = GET_RES_INFO(pCtx);
  SAPercentileInfo *  pAPerc = getOutputInfo(pCtx);

  assert(pAPerc->pTDigest != NULL);
  if(pAPerc->pTDigest == NULL) {
    qError("tdigest_do tdigest is null.");
    return ;
  }

  for (int32_t i = 0; i < pCtx->size; ++i) {
    char *data = GET_INPUT_DATA(pCtx, i);
    if (pCtx->hasNull && isNull(data, pCtx->inputType)) {
      continue;
    }
    notNullElems += 1;

    double v = 0; // value  
    long long w = 1; // weigth
    GET_TYPED_DATA(v, double, pCtx->inputType, data);
    tdigestAdd(pAPerc->pTDigest, v, w);
  }

  if (!pCtx->hasNull) {
    assert(pCtx->size == notNullElems);
  }

  SET_VAL(pCtx, notNullElems, 1);
  if (notNullElems > 0) {
    pResInfo->hasResult = DATA_SET_FLAG;
  }
}

static void tdigest_merge(SQLFunctionCtx *pCtx) {
  SAPercentileInfo *pInput = (SAPercentileInfo *)GET_INPUT_DATA_LIST(pCtx);
  assert(pInput->pTDigest);
  pInput->pTDigest = (TDigest*)((char*)pInput + sizeof(SAPercentileInfo));
  tdigestAutoFill(pInput->pTDigest, COMPRESSION);

  // input merge no elements , no need merge
  if(pInput->pTDigest->num_centroids == 0 && pInput->pTDigest->num_buffered_pts == 0) {
    return ;
  }

  SAPercentileInfo *pOutput = getOutputInfo(pCtx);
  if(pOutput->pTDigest->num_centroids == 0) {
    memcpy(pOutput->pTDigest, pInput->pTDigest, (size_t)TDIGEST_SIZE(COMPRESSION));
    tdigestAutoFill(pOutput->pTDigest, COMPRESSION);
  } else {
    tdigestMerge(pOutput->pTDigest, pInput->pTDigest);
  }
  
  SResultRowCellInfo *pResInfo = GET_RES_INFO(pCtx);
  pResInfo->hasResult = DATA_SET_FLAG;
  SET_VAL(pCtx, 1, 1);
}

static void tdigest_finalizer(SQLFunctionCtx *pCtx) {
  double q = (pCtx->param[0].nType == TSDB_DATA_TYPE_INT) ? pCtx->param[0].i64 : pCtx->param[0].dKey;

  SResultRowCellInfo *pResInfo = GET_RES_INFO(pCtx);
  SAPercentileInfo *  pAPerc = getOutputInfo(pCtx);

  if (pCtx->currentStage == MERGE_STAGE) {
    if (pResInfo->hasResult == DATA_SET_FLAG) {  // check for null
      double res = tdigestQuantile(pAPerc->pTDigest, q/100);
      memcpy(pCtx->pOutput, &res, sizeof(double));
    } else {
      setNull(pCtx->pOutput, pCtx->outputType, pCtx->outputBytes);
      return;
    }
  } else {
    if (pAPerc->pTDigest->size > 0) {
      double res = tdigestQuantile(pAPerc->pTDigest, q/100);
      memcpy(pCtx->pOutput, &res, sizeof(double));
    } else {  // no need to free
      setNull(pCtx->pOutput, pCtx->outputType, pCtx->outputBytes);
      return;
    }
  }

  pAPerc->pTDigest = NULL;
  doFinalizer(pCtx);
}

//////////////////////////////////////////////////////////////////////////////////
int32_t getAlgo(SQLFunctionCtx * pCtx) {
  if(pCtx->numOfParams != 2){
    return ALGO_DEFAULT;
  }
  if(pCtx->param[1].nType != TSDB_DATA_TYPE_INT) {
    return ALGO_DEFAULT;
  }
  return (int32_t)pCtx->param[1].i64;
}

static bool apercentile_function_setup(SQLFunctionCtx *pCtx, SResultRowCellInfo* pResultInfo) {
  if (getAlgo(pCtx) == ALGO_TDIGEST) {
    return tdigest_setup(pCtx, pResultInfo);
  }

  if (!function_setup(pCtx, pResultInfo)) {
    return false;
  }
  
  SAPercentileInfo *pInfo = getOutputInfo(pCtx);
  buildHistogramInfo(pInfo);
  
  char *tmp = (char *)pInfo + sizeof(SAPercentileInfo);
  pInfo->pHisto = tHistogramCreateFrom(tmp, MAX_HISTOGRAM_BIN);
  return true;
}

static void apercentile_function(SQLFunctionCtx *pCtx) {
  if (getAlgo(pCtx) == ALGO_TDIGEST) {
    tdigest_do(pCtx);
    return;
  }

  int32_t notNullElems = 0;
  
  SResultRowCellInfo *     pResInfo = GET_RES_INFO(pCtx);
  SAPercentileInfo *pInfo = getOutputInfo(pCtx);
  buildHistogramInfo(pInfo);

  assert(pInfo->pHisto->elems != NULL);
  
  for (int32_t i = 0; i < pCtx->size; ++i) {
    char *data = GET_INPUT_DATA(pCtx, i);
    if (pCtx->hasNull && isNull(data, pCtx->inputType)) {
      continue;
    }
    
    notNullElems += 1;

    double v = 0;
    GET_TYPED_DATA(v, double, pCtx->inputType, data);
    tHistogramAdd(&pInfo->pHisto, v);
  }
  
  if (!pCtx->hasNull) {
    assert(pCtx->size == notNullElems);
  }
  
  SET_VAL(pCtx, notNullElems, 1);
  
  if (notNullElems > 0) {
    pResInfo->hasResult = DATA_SET_FLAG;
  }
}

static void apercentile_func_merge(SQLFunctionCtx *pCtx) {
  if (getAlgo(pCtx) == ALGO_TDIGEST) {
    tdigest_merge(pCtx);
    return;
  }

  SAPercentileInfo *pInput = (SAPercentileInfo *)GET_INPUT_DATA_LIST(pCtx);
  
  pInput->pHisto = (SHistogramInfo*) ((char *)pInput + sizeof(SAPercentileInfo));
  pInput->pHisto->elems = (SHistBin*) ((char *)pInput->pHisto + sizeof(SHistogramInfo));

  if (pInput->pHisto->numOfElems <= 0) {
    return;
  }
  
  SAPercentileInfo *pOutput = getOutputInfo(pCtx);
  buildHistogramInfo(pOutput);
  SHistogramInfo  *pHisto = pOutput->pHisto;
  
  if (pHisto->numOfElems <= 0) {
    memcpy(pHisto, pInput->pHisto, sizeof(SHistogramInfo) + sizeof(SHistBin) * (MAX_HISTOGRAM_BIN + 1));
    pHisto->elems = (SHistBin*) ((char *)pHisto + sizeof(SHistogramInfo));
  } else {
    //TODO(dengyihao): avoid memcpy   
    pHisto->elems = (SHistBin*) ((char *)pHisto + sizeof(SHistogramInfo));
    SHistogramInfo *pRes = tHistogramMerge(pHisto, pInput->pHisto, MAX_HISTOGRAM_BIN);
    memcpy(pHisto, pRes, sizeof(SHistogramInfo) + sizeof(SHistBin) * MAX_HISTOGRAM_BIN);
    pHisto->elems = (SHistBin*) ((char *)pHisto + sizeof(SHistogramInfo));
    tHistogramDestroy(&pRes);
  }

  SResultRowCellInfo *pResInfo = GET_RES_INFO(pCtx);
  pResInfo->hasResult = DATA_SET_FLAG;
  SET_VAL(pCtx, 1, 1);
}

static void apercentile_finalizer(SQLFunctionCtx *pCtx) {
  if (getAlgo(pCtx) == ALGO_TDIGEST) {
    tdigest_finalizer(pCtx);
    return;
  }

  double v = (pCtx->param[0].nType == TSDB_DATA_TYPE_INT) ? pCtx->param[0].i64 : pCtx->param[0].dKey;
  
  SResultRowCellInfo *     pResInfo = GET_RES_INFO(pCtx);
  SAPercentileInfo *pOutput = GET_ROWCELL_INTERBUF(pResInfo);

  if (pCtx->currentStage == MERGE_STAGE) {
    if (pResInfo->hasResult == DATA_SET_FLAG) {  // check for null
      assert(pOutput->pHisto->numOfElems > 0);
      
      double  ratio[] = {v};
      double *res = tHistogramUniform(pOutput->pHisto, ratio, 1);
      
      memcpy(pCtx->pOutput, res, sizeof(double));
      free(res);
    } else {
      setNull(pCtx->pOutput, pCtx->outputType, pCtx->outputBytes);
      return;
    }
  } else {
    if (pOutput->pHisto->numOfElems > 0) {
      double ratio[] = {v};
      
      double *res = tHistogramUniform(pOutput->pHisto, ratio, 1);
      memcpy(pCtx->pOutput, res, sizeof(double));
      free(res);
    } else {  // no need to free
      setNull(pCtx->pOutput, pCtx->outputType, pCtx->outputBytes);
      return;
    }
  }
  
  doFinalizer(pCtx);
}

/////////////////////////////////////////////////////////////////////////////////
static bool leastsquares_function_setup(SQLFunctionCtx *pCtx, SResultRowCellInfo* pResInfo) {
  if (!function_setup(pCtx, pResInfo)) {
    return false;
  }

  SLeastsquaresInfo *pInfo = GET_ROWCELL_INTERBUF(pResInfo);
  
  // 2*3 matrix
  pInfo->startVal = pCtx->param[0].dKey;
  return true;
}

#define LEASTSQR_CAL(p, x, y, index, step) \
  do {                                     \
    (p)[0][0] += (double)(x) * (x);        \
    (p)[0][1] += (double)(x);              \
    (p)[0][2] += (double)(x) * (y)[index]; \
    (p)[1][2] += (y)[index];               \
    (x) += step;                           \
  } while (0)

#define LEASTSQR_CAL_LOOP(ctx, param, x, y, tsdbType, n, step) \
  for (int32_t i = 0; i < (ctx)->size; ++i) {                  \
    if ((ctx)->hasNull && isNull((char *)&(y)[i], tsdbType)) { \
      continue;                                                \
    }                                                          \
    (n)++;                                                     \
    LEASTSQR_CAL(param, x, y, i, step);                        \
  }

static void leastsquares_function(SQLFunctionCtx *pCtx) {
  SResultRowCellInfo *     pResInfo = GET_RES_INFO(pCtx);
  SLeastsquaresInfo *pInfo = GET_ROWCELL_INTERBUF(pResInfo);
  
  double(*param)[3] = pInfo->mat;
  double x = pInfo->startVal;
  
  void *pData = GET_INPUT_DATA_LIST(pCtx);
  
  int32_t numOfElem = 0;
  switch (pCtx->inputType) {
    case TSDB_DATA_TYPE_INT: {
      int32_t *p = pData;
      //            LEASTSQR_CAL_LOOP(pCtx, param, pParamData, p);
      for (int32_t i = 0; i < pCtx->size; ++i) {
        if (pCtx->hasNull && isNull((const char*) p, pCtx->inputType)) {
          continue;
        }
        
        param[0][0] += x * x;
        param[0][1] += x;
        param[0][2] += x * p[i];
        param[1][2] += p[i];
        
        x += pCtx->param[1].dKey;
        numOfElem++;
      }
      break;
    }
    case TSDB_DATA_TYPE_BIGINT: {
      int64_t *p = pData;
      LEASTSQR_CAL_LOOP(pCtx, param, x, p, pCtx->inputType, numOfElem, pCtx->param[1].dKey);
      break;
    }
    case TSDB_DATA_TYPE_DOUBLE: {
      double *p = pData;
      LEASTSQR_CAL_LOOP(pCtx, param, x, p, pCtx->inputType, numOfElem, pCtx->param[1].dKey);
      break;
    }
    case TSDB_DATA_TYPE_FLOAT: {
      float *p = pData;
      LEASTSQR_CAL_LOOP(pCtx, param, x, p, pCtx->inputType, numOfElem, pCtx->param[1].dKey);
      break;
    };
    case TSDB_DATA_TYPE_SMALLINT: {
      int16_t *p = pData;
      LEASTSQR_CAL_LOOP(pCtx, param, x, p, pCtx->inputType, numOfElem, pCtx->param[1].dKey);
      break;
    }
    case TSDB_DATA_TYPE_TINYINT: {
      int8_t *p = pData;
      LEASTSQR_CAL_LOOP(pCtx, param, x, p, pCtx->inputType, numOfElem, pCtx->param[1].dKey);
      break;
    }
    case TSDB_DATA_TYPE_UTINYINT: {
      uint8_t *p = pData;
      LEASTSQR_CAL_LOOP(pCtx, param, x, p, pCtx->inputType, numOfElem, pCtx->param[1].dKey);
      break;
    }
    case TSDB_DATA_TYPE_USMALLINT: {
      uint16_t *p = pData;
      LEASTSQR_CAL_LOOP(pCtx, param, x, p, pCtx->inputType, numOfElem, pCtx->param[1].dKey);
      break;
    }
    case TSDB_DATA_TYPE_UINT: {
      uint32_t *p = pData;
      LEASTSQR_CAL_LOOP(pCtx, param, x, p, pCtx->inputType, numOfElem, pCtx->param[1].dKey);
      break;
    }
    case TSDB_DATA_TYPE_UBIGINT: {
      uint64_t *p = pData;
      LEASTSQR_CAL_LOOP(pCtx, param, x, p, pCtx->inputType, numOfElem, pCtx->param[1].dKey);
      break;
    }
  }
  
  pInfo->startVal = x;
  pInfo->num += numOfElem;
  
  if (pInfo->num > 0) {
    pResInfo->hasResult = DATA_SET_FLAG;
  }
  
  SET_VAL(pCtx, numOfElem, 1);
}

static void leastsquares_finalizer(SQLFunctionCtx *pCtx) {
  // no data in query
  SResultRowCellInfo *     pResInfo = GET_RES_INFO(pCtx);
  SLeastsquaresInfo *pInfo = GET_ROWCELL_INTERBUF(pResInfo);
  
  if (pInfo->num == 0) {
    setNull(pCtx->pOutput, pCtx->outputType, pCtx->outputBytes);
    return;
  }
  
  double(*param)[3] = pInfo->mat;
  
  param[1][1] = (double)pInfo->num;
  param[1][0] = param[0][1];
  
  param[0][0] -= param[1][0] * (param[0][1] / param[1][1]);
  param[0][2] -= param[1][2] * (param[0][1] / param[1][1]);
  param[0][1] = 0;
  param[1][2] -= param[0][2] * (param[1][0] / param[0][0]);
  param[1][0] = 0;
  param[0][2] /= param[0][0];
  
  param[1][2] /= param[1][1];
  
  int32_t maxOutputSize = TSDB_AVG_FUNCTION_INTER_BUFFER_SIZE - VARSTR_HEADER_SIZE;
  size_t n = snprintf(varDataVal(pCtx->pOutput), maxOutputSize, "{slop:%.6lf, intercept:%.6lf}",
      param[0][2], param[1][2]);
  
  varDataSetLen(pCtx->pOutput, n);
  doFinalizer(pCtx);
}

static void date_col_output_function(SQLFunctionCtx *pCtx) {
  SET_VAL(pCtx, pCtx->size, 1);
  *(int64_t *)(pCtx->pOutput) = pCtx->startTs;
}

static void col_project_function(SQLFunctionCtx *pCtx) {
  if (pCtx->colId <= TSDB_UD_COLUMN_INDEX && pCtx->colId > TSDB_RES_COL_ID) {    // user-specified constant value
    return;
  }

  // only one row is required.
  if (pCtx->param[0].i64 == 1) {
    SET_VAL(pCtx, pCtx->size, 1);
  } else {
    INC_INIT_VAL(pCtx, pCtx->size);
  }

  char *pData = GET_INPUT_DATA_LIST(pCtx);
  if (pCtx->order == TSDB_ORDER_ASC) {
    // ASC
    int32_t numOfRows = (pCtx->param[0].i64 == 1)? 1:pCtx->size;
    memcpy(pCtx->pOutput, pData, (size_t) numOfRows * pCtx->inputBytes);
  } else {
    // DESC
    for(int32_t i = 0; i < pCtx->size; ++i) {
      char* dst = pCtx->pOutput + (pCtx->size - 1 - i) * pCtx->inputBytes;
      char* src = pData + i * pCtx->inputBytes;
      if (IS_VAR_DATA_TYPE(pCtx->inputType))
        varDataCopy(dst, src);
      else
        memcpy(dst, src, pCtx->inputBytes);
    }
  }
}

/**
 * only used for tag projection query in select clause
 * @param pCtx
 * @return
 */
static void tag_project_function(SQLFunctionCtx *pCtx) {
  INC_INIT_VAL(pCtx, pCtx->size);
  
  assert(pCtx->inputBytes == pCtx->outputBytes);

  tVariantDump(&pCtx->tag, pCtx->pOutput, pCtx->outputType, true);

  char* data = pCtx->pOutput;
  pCtx->pOutput += pCtx->outputBytes;

  // directly copy from the first one
  for (int32_t i = 1; i < pCtx->size; ++i) {
    memmove(pCtx->pOutput, data, pCtx->outputBytes);
    pCtx->pOutput += pCtx->outputBytes;
  }
}

/**
 * used in group by clause. when applying group by tags, the tags value is
 * assign by using tag function.
 * NOTE: there is only ONE output for ONE query range
 * @param pCtx
 * @return
 */
static void copy_function(SQLFunctionCtx *pCtx);

static void tag_function(SQLFunctionCtx *pCtx) {
  SET_VAL(pCtx, 1, 1);
  if (pCtx->currentStage == MERGE_STAGE) {
    copy_function(pCtx);
  } else {
    tVariantDump(&pCtx->tag, pCtx->pOutput, pCtx->outputType, true);
  }
}

static void copy_function(SQLFunctionCtx *pCtx) {
  SET_VAL(pCtx, pCtx->size, 1);
  
  char *pData = GET_INPUT_DATA_LIST(pCtx);
  assignVal(pCtx->pOutput, pData, pCtx->inputBytes, pCtx->inputType);
}

static void full_copy_function(SQLFunctionCtx *pCtx) {
  copy_function(pCtx);
  
  for (int t = 0; t < pCtx->tagInfo.numOfTagCols; ++t) {
    SQLFunctionCtx* tagCtx = pCtx->tagInfo.pTagCtxList[t];
    if (tagCtx->functionId == TSDB_FUNC_TAG_DUMMY) {
      aAggs[TSDB_FUNC_TAG].xFunction(tagCtx);
    }
  }
}


static bool diff_function_setup(SQLFunctionCtx *pCtx, SResultRowCellInfo* pResInfo) {
  if (!function_setup(pCtx, pResInfo)) {
    return false;
  }
  
  SDiffFuncInfo* pDiffInfo = GET_ROWCELL_INTERBUF(pResInfo);
  pDiffInfo->valueAssigned = false;
  pDiffInfo->i64Prev = 0;
  pDiffInfo->ignoreNegative = (pCtx->param[0].i64 == 1) ? true : false;
  return true;
}

static bool deriv_function_setup(SQLFunctionCtx *pCtx, SResultRowCellInfo* pResultInfo) {
  if (!function_setup(pCtx, pResultInfo)) {
    return false;
  }

  // diff function require the value is set to -1
  SDerivInfo* pDerivInfo = GET_ROWCELL_INTERBUF(pResultInfo);

  pDerivInfo->ignoreNegative = pCtx->param[1].i64;
  pDerivInfo->prevTs   = -1;
  pDerivInfo->tsWindow = pCtx->param[0].i64;
  pDerivInfo->valueSet = false;
  return false;
}

static void deriv_function(SQLFunctionCtx *pCtx) {
  SResultRowCellInfo *pResInfo = GET_RES_INFO(pCtx);
  SDerivInfo* pDerivInfo = GET_ROWCELL_INTERBUF(pResInfo);

  void *data = GET_INPUT_DATA_LIST(pCtx);

  int32_t notNullElems = 0;
  int32_t step = GET_FORWARD_DIRECTION_FACTOR(pCtx->order);
  int32_t i = (pCtx->order == TSDB_ORDER_ASC) ? 0 : pCtx->size - 1;

  TSKEY *pTimestamp = pCtx->ptsOutputBuf;
  TSKEY *tsList = GET_TS_LIST(pCtx);

  double *pOutput = (double *)pCtx->pOutput;

  switch (pCtx->inputType) {
    case TSDB_DATA_TYPE_INT: {
      int32_t *pData = (int32_t *)data;
      for (; i < pCtx->size && i >= 0; i += step) {
        if (pCtx->hasNull && isNull((const char *)&pData[i], pCtx->inputType)) {
          continue;
        }

        if (!pDerivInfo->valueSet) {  // initial value is not set yet
          pDerivInfo->valueSet  = true;
        } else {
          SET_DOUBLE_VAL(pOutput, ((pData[i] - pDerivInfo->prevValue) * pDerivInfo->tsWindow) / (tsList[i] - pDerivInfo->prevTs));
          if (pDerivInfo->ignoreNegative && *pOutput < 0) {
          } else {
            *pTimestamp = tsList[i];
            pOutput    += 1;
            pTimestamp += 1;
            notNullElems++;
          }
        }

        pDerivInfo->prevValue = pData[i];
        pDerivInfo->prevTs    = tsList[i];
      }

      break;
    };

    case TSDB_DATA_TYPE_BIGINT: {
      int64_t *pData = (int64_t *)data;
      for (; i < pCtx->size && i >= 0; i += step) {
        if (pCtx->hasNull && isNull((const char *)&pData[i], pCtx->inputType)) {
          continue;
        }

        if (!pDerivInfo->valueSet) {  // initial value is not set yet
          pDerivInfo->valueSet  = true;
        } else {
          *pOutput = ((pData[i] - pDerivInfo->prevValue) * pDerivInfo->tsWindow) / (tsList[i] - pDerivInfo->prevTs);
          if (pDerivInfo->ignoreNegative && *pOutput < 0) {
          } else {
            *pTimestamp = tsList[i];
            pOutput    += 1;
            pTimestamp += 1;
            notNullElems++;
          }
        }

        pDerivInfo->prevValue = (double) pData[i];
        pDerivInfo->prevTs    = tsList[i];
      }
      break;
    }
    case TSDB_DATA_TYPE_DOUBLE: {
      double *pData = (double *)data;

      for (; i < pCtx->size && i >= 0; i += step) {
        if (pCtx->hasNull && isNull((const char *)&pData[i], pCtx->inputType)) {
          continue;
        }

        if (!pDerivInfo->valueSet) {  // initial value is not set yet
          pDerivInfo->valueSet  = true;
        } else {
          *pOutput = ((pData[i] - pDerivInfo->prevValue) * pDerivInfo->tsWindow) / (tsList[i] - pDerivInfo->prevTs);
          if (pDerivInfo->ignoreNegative && *pOutput < 0) {
          } else {
            *pTimestamp = tsList[i];
            pOutput    += 1;
            pTimestamp += 1;
            notNullElems++;
          }
        }

        pDerivInfo->prevValue = pData[i];
        pDerivInfo->prevTs    = tsList[i];
      }
      break;
    }

    case TSDB_DATA_TYPE_FLOAT: {
      float *pData = (float *)data;

      for (; i < pCtx->size && i >= 0; i += step) {
        if (pCtx->hasNull && isNull((const char *)&pData[i], pCtx->inputType)) {
          continue;
        }

        if (!pDerivInfo->valueSet) {  // initial value is not set yet
          pDerivInfo->valueSet  = true;
        } else {
          *pOutput = ((pData[i] - pDerivInfo->prevValue) * pDerivInfo->tsWindow) / (tsList[i] - pDerivInfo->prevTs);
          if (pDerivInfo->ignoreNegative && *pOutput < 0) {
          } else {
            *pTimestamp = tsList[i];
            pOutput    += 1;
            pTimestamp += 1;
            notNullElems++;
          }
        }

        pDerivInfo->prevValue = pData[i];
        pDerivInfo->prevTs    = tsList[i];
      }
      break;
    }

    case TSDB_DATA_TYPE_SMALLINT: {
      int16_t *pData = (int16_t *)data;
      for (; i < pCtx->size && i >= 0; i += step) {
        if (pCtx->hasNull && isNull((const char *)&pData[i], pCtx->inputType)) {
          continue;
        }

        if (!pDerivInfo->valueSet) {  // initial value is not set yet
          pDerivInfo->valueSet  = true;
        } else {
          *pOutput = ((pData[i] - pDerivInfo->prevValue) * pDerivInfo->tsWindow) / (tsList[i] - pDerivInfo->prevTs);
          if (pDerivInfo->ignoreNegative && *pOutput < 0) {
          } else {
            *pTimestamp = tsList[i];
            pOutput    += 1;
            pTimestamp += 1;
            notNullElems++;
          }
        }

        pDerivInfo->prevValue = pData[i];
        pDerivInfo->prevTs    = tsList[i];
      }
      break;
    }

    case TSDB_DATA_TYPE_TINYINT: {
      int8_t *pData = (int8_t *)data;
      for (; i < pCtx->size && i >= 0; i += step) {
        if (pCtx->hasNull && isNull((char *)&pData[i], pCtx->inputType)) {
          continue;
        }

        if (!pDerivInfo->valueSet) {  // initial value is not set yet
          pDerivInfo->valueSet  = true;
        } else {
          *pOutput = ((pData[i] - pDerivInfo->prevValue) * pDerivInfo->tsWindow) / (tsList[i] - pDerivInfo->prevTs);
          if (pDerivInfo->ignoreNegative && *pOutput < 0) {
          } else {
            *pTimestamp = tsList[i];

            pOutput    += 1;
            pTimestamp += 1;
            notNullElems++;
          }
        }

        pDerivInfo->prevValue = pData[i];
        pDerivInfo->prevTs    = tsList[i];
      }
      break;
    }
    default:
      qError("error input type");
  }
  if (notNullElems > 0) {
    for (int t = 0; t < pCtx->tagInfo.numOfTagCols; ++t) {
      SQLFunctionCtx* tagCtx = pCtx->tagInfo.pTagCtxList[t];
      if (tagCtx->functionId == TSDB_FUNC_TAG_DUMMY) {
        aAggs[TSDB_FUNC_TAGPRJ].xFunction(tagCtx);
      }
    }
  }
  GET_RES_INFO(pCtx)->numOfRes += notNullElems;
}


// TODO difference in date column
static void diff_function(SQLFunctionCtx *pCtx) {
  SResultRowCellInfo *pResInfo = GET_RES_INFO(pCtx);
  SDiffFuncInfo *pDiffInfo = GET_ROWCELL_INTERBUF(pResInfo);

  void *data = GET_INPUT_DATA_LIST(pCtx);
  bool  isFirstBlock = (pDiffInfo->valueAssigned == false);

  int32_t notNullElems = 0;

  int32_t step = GET_FORWARD_DIRECTION_FACTOR(pCtx->order);
  int32_t i = (pCtx->order == TSDB_ORDER_ASC) ? 0 : pCtx->size - 1;

  TSKEY* pTimestamp = pCtx->ptsOutputBuf;
  TSKEY* tsList = GET_TS_LIST(pCtx);

  switch (pCtx->inputType) {
    case TSDB_DATA_TYPE_INT: {
      int32_t *pData = (int32_t *)data;
      int32_t *pOutput = (int32_t *)pCtx->pOutput;

      for (; i < pCtx->size && i >= 0; i += step) {
        if (pCtx->hasNull && isNull((const char*) &pData[i], pCtx->inputType)) {
          continue;
        }
        if ((pDiffInfo->ignoreNegative) && (pData[i] < 0)) {
          continue;
        }

        if (pDiffInfo->valueAssigned) {
          *pOutput = (int32_t)(pData[i] - pDiffInfo->i64Prev);  // direct previous may be null
          *pTimestamp = (tsList != NULL)? tsList[i]:0;
          pOutput    += 1;
          pTimestamp += 1;
        }

        pDiffInfo->i64Prev = pData[i];
        pDiffInfo->valueAssigned = true;
        notNullElems++;
      }
      break;
    };
    case TSDB_DATA_TYPE_BIGINT: {
      int64_t *pData = (int64_t *)data;
      int64_t *pOutput = (int64_t *)pCtx->pOutput;

      for (; i < pCtx->size && i >= 0; i += step) {
        if (pCtx->hasNull && isNull((const char*) &pData[i], pCtx->inputType)) {
          continue;
        }
        if ((pDiffInfo->ignoreNegative) && (pData[i] < 0)) {
          continue;
        }

        if (pDiffInfo->valueAssigned) {
          *pOutput = pData[i] - pDiffInfo->i64Prev;  // direct previous may be null
          *pTimestamp = (tsList != NULL)? tsList[i]:0;
          pOutput    += 1;
          pTimestamp += 1;
        }

        pDiffInfo->i64Prev = pData[i];
        pDiffInfo->valueAssigned = true;
        notNullElems++;
      }
      break;
    }
    case TSDB_DATA_TYPE_DOUBLE: {
      double *pData = (double *)data;
      double *pOutput = (double *)pCtx->pOutput;

      for (; i < pCtx->size && i >= 0; i += step) {
        if (pCtx->hasNull && isNull((const char*) &pData[i], pCtx->inputType)) {
          continue;
        }
        if ((pDiffInfo->ignoreNegative) && (pData[i] < 0)) {
          continue;
        }

        if (pDiffInfo->valueAssigned) {  // initial value is not set yet
          SET_DOUBLE_VAL(pOutput, pData[i] - pDiffInfo->d64Prev);  // direct previous may be null
          *pTimestamp = (tsList != NULL)? tsList[i]:0;
          pOutput    += 1;
          pTimestamp += 1;
        }

        pDiffInfo->d64Prev = pData[i];
        pDiffInfo->valueAssigned = true;
        notNullElems++;
      }
      break;
    }
    case TSDB_DATA_TYPE_FLOAT: {
      float *pData = (float *)data;
      float *pOutput = (float *)pCtx->pOutput;

      for (; i < pCtx->size && i >= 0; i += step) {
        if (pCtx->hasNull && isNull((const char*) &pData[i], pCtx->inputType)) {
          continue;
        }
        if ((pDiffInfo->ignoreNegative) && (pData[i] < 0)) {
          continue;
        }

        if (pDiffInfo->valueAssigned) {  // initial value is not set yet
          *pOutput = (float)(pData[i] - pDiffInfo->d64Prev);  // direct previous may be null
          *pTimestamp = (tsList != NULL)? tsList[i]:0;
          pOutput    += 1;
          pTimestamp += 1;
        }

        pDiffInfo->d64Prev = pData[i];
        pDiffInfo->valueAssigned = true;
        notNullElems++;
      }
      break;
    }
    case TSDB_DATA_TYPE_SMALLINT: {
      int16_t *pData = (int16_t *)data;
      int16_t *pOutput = (int16_t *)pCtx->pOutput;

      for (; i < pCtx->size && i >= 0; i += step) {
        if (pCtx->hasNull && isNull((const char*) &pData[i], pCtx->inputType)) {
          continue;
        }
        if ((pDiffInfo->ignoreNegative) && (pData[i] < 0)) {
          continue;
        }

        if (pDiffInfo->valueAssigned) {  // initial value is not set yet
          *pOutput = (int16_t)(pData[i] - pDiffInfo->i64Prev);  // direct previous may be null
          *pTimestamp = (tsList != NULL)? tsList[i]:0;
          pOutput    += 1;
          pTimestamp += 1;
        }

        pDiffInfo->i64Prev = pData[i];
        pDiffInfo->valueAssigned = true;
        notNullElems++;
      }
      break;
    }

    case TSDB_DATA_TYPE_TINYINT: {
      int8_t *pData = (int8_t *)data;
      int8_t *pOutput = (int8_t *)pCtx->pOutput;

      for (; i < pCtx->size && i >= 0; i += step) {
        if (pCtx->hasNull && isNull((char *)&pData[i], pCtx->inputType)) {
          continue;
        }
        if ((pDiffInfo->ignoreNegative) && (pData[i] < 0)) {
          continue;
        }

        if (pDiffInfo->valueAssigned) {  // initial value is not set yet
          *pOutput = (int8_t)(pData[i] - pDiffInfo->i64Prev);  // direct previous may be null
          *pTimestamp = (tsList != NULL)? tsList[i]:0;
          pOutput    += 1;
          pTimestamp += 1;
        }

        pDiffInfo->i64Prev = pData[i];
        pDiffInfo->valueAssigned = true;
        notNullElems++;
      }
      break;
    }
    default:
      qError("error input type");
  }

  // initial value is not set yet
  if (!pDiffInfo->valueAssigned || notNullElems <= 0) {
    /*
     * 1. current block and blocks before are full of null
     * 2. current block may be null value
     */
    assert(pCtx->hasNull);
  } else {
    for (int t = 0; t < pCtx->tagInfo.numOfTagCols; ++t) {
      SQLFunctionCtx* tagCtx = pCtx->tagInfo.pTagCtxList[t];
      if (tagCtx->functionId == TSDB_FUNC_TAG_DUMMY) {
        aAggs[TSDB_FUNC_TAGPRJ].xFunction(tagCtx);
      }
    }
    int32_t forwardStep = (isFirstBlock) ? notNullElems - 1 : notNullElems;

    GET_RES_INFO(pCtx)->numOfRes += forwardStep;
  }
}

char *getScalarExprColumnData(void *param, const char* name, int32_t colId) {
  SScalarExprSupport *pSupport = (SScalarExprSupport *)param;
  
  int32_t index = -1;
  for (int32_t i = 0; i < pSupport->numOfCols; ++i) {
    if (colId == pSupport->colList[i].colId) {
      index = i;
      break;
    }
  }
  
  assert(index >= 0);
  return pSupport->data[index] + pSupport->offset * pSupport->colList[index].bytes;
}

static void scalar_expr_function(SQLFunctionCtx *pCtx) {
  GET_RES_INFO(pCtx)->numOfRes += pCtx->size;
  SScalarExprSupport *sas = (SScalarExprSupport *)pCtx->param[1].pz;
  tExprOperandInfo output;
  output.data = pCtx->pOutput;
  exprTreeNodeTraverse(sas->pExprInfo->pExpr, pCtx->size, &output, sas, pCtx->order, getScalarExprColumnData);
}

#define LIST_MINMAX_N(ctx, minOutput, maxOutput, elemCnt, data, type, tsdbType, numOfNotNullElem) \
  {                                                                                               \
    type *inputData = (type *)data;                                                               \
    for (int32_t i = 0; i < elemCnt; ++i) {                                                       \
      if ((ctx)->hasNull && isNull((char *)&inputData[i], tsdbType)) {                            \
        continue;                                                                                 \
      }                                                                                           \
      if (inputData[i] < minOutput) {                                                             \
        minOutput = (double)inputData[i];                                                                 \
      }                                                                                           \
      if (inputData[i] > maxOutput) {                                                             \
        maxOutput = (double)inputData[i];                                                                 \
      }                                                                                           \
      numOfNotNullElem++;                                                                         \
    }                                                                                             \
  }

/////////////////////////////////////////////////////////////////////////////////
static bool spread_function_setup(SQLFunctionCtx *pCtx, SResultRowCellInfo* pResInfo) {
  if (!function_setup(pCtx, pResInfo)) {
    return false;
  }
  
  SSpreadInfo *pInfo = GET_ROWCELL_INTERBUF(pResInfo);
  
  // this is the server-side setup function in client-side, the secondary merge do not need this procedure
  if (pCtx->currentStage == MERGE_STAGE) {
    pCtx->param[0].dKey = DBL_MAX;
    pCtx->param[3].dKey = -DBL_MAX;
  } else {
    pInfo->min = DBL_MAX;
    pInfo->max = -DBL_MAX;
  }
  
  return true;
}

static void spread_function(SQLFunctionCtx *pCtx) {
  SResultRowCellInfo *pResInfo = GET_RES_INFO(pCtx);
  SSpreadInfo *pInfo = GET_ROWCELL_INTERBUF(pResInfo);
  
  int32_t numOfElems = 0;

  // todo : opt with pre-calculated result
  // column missing cause the hasNull to be true
  if (pCtx->preAggVals.isSet) {
    numOfElems = pCtx->size - pCtx->preAggVals.statis.numOfNull;
    
    // all data are null in current data block, ignore current data block
    if (numOfElems == 0) {
      goto _spread_over;
    }

    if (IS_SIGNED_NUMERIC_TYPE(pCtx->inputType) || IS_UNSIGNED_NUMERIC_TYPE(pCtx->inputType) ||
        (pCtx->inputType == TSDB_DATA_TYPE_TIMESTAMP)) {
      if (pInfo->min > pCtx->preAggVals.statis.min) {
        pInfo->min = (double)pCtx->preAggVals.statis.min;
      }

      if (pInfo->max < pCtx->preAggVals.statis.max) {
        pInfo->max = (double)pCtx->preAggVals.statis.max;
      }
    } else if (IS_FLOAT_TYPE(pCtx->inputType)) {
      if (pInfo->min > GET_DOUBLE_VAL((const char *)&(pCtx->preAggVals.statis.min))) {
        pInfo->min = GET_DOUBLE_VAL((const char *)&(pCtx->preAggVals.statis.min));
      }
      
      if (pInfo->max < GET_DOUBLE_VAL((const char *)&(pCtx->preAggVals.statis.max))) {
        pInfo->max = GET_DOUBLE_VAL((const char *)&(pCtx->preAggVals.statis.max));
      }
    }
    
    goto _spread_over;
  }
  
  void *pData = GET_INPUT_DATA_LIST(pCtx);
  numOfElems = 0;
  
  if (pCtx->inputType == TSDB_DATA_TYPE_TINYINT) {
    LIST_MINMAX_N(pCtx, pInfo->min, pInfo->max, pCtx->size, pData, int8_t, pCtx->inputType, numOfElems);
  } else if (pCtx->inputType == TSDB_DATA_TYPE_SMALLINT) {
    LIST_MINMAX_N(pCtx, pInfo->min, pInfo->max, pCtx->size, pData, int16_t, pCtx->inputType, numOfElems);
  } else if (pCtx->inputType == TSDB_DATA_TYPE_INT) {
    LIST_MINMAX_N(pCtx, pInfo->min, pInfo->max, pCtx->size, pData, int32_t, pCtx->inputType, numOfElems);
  } else if (pCtx->inputType == TSDB_DATA_TYPE_BIGINT || pCtx->inputType == TSDB_DATA_TYPE_TIMESTAMP) {
    LIST_MINMAX_N(pCtx, pInfo->min, pInfo->max, pCtx->size, pData, int64_t, pCtx->inputType, numOfElems);
  } else if (pCtx->inputType == TSDB_DATA_TYPE_DOUBLE) {
    LIST_MINMAX_N(pCtx, pInfo->min, pInfo->max, pCtx->size, pData, double, pCtx->inputType, numOfElems);
  } else if (pCtx->inputType == TSDB_DATA_TYPE_FLOAT) {
    LIST_MINMAX_N(pCtx, pInfo->min, pInfo->max, pCtx->size, pData, float, pCtx->inputType, numOfElems);
  } else if (pCtx->inputType == TSDB_DATA_TYPE_UTINYINT) {
    LIST_MINMAX_N(pCtx, pInfo->min, pInfo->max, pCtx->size, pData, uint8_t, pCtx->inputType, numOfElems);
  } else if (pCtx->inputType == TSDB_DATA_TYPE_USMALLINT) {
    LIST_MINMAX_N(pCtx, pInfo->min, pInfo->max, pCtx->size, pData, uint16_t, pCtx->inputType, numOfElems);
  } else if (pCtx->inputType == TSDB_DATA_TYPE_UINT) {
    LIST_MINMAX_N(pCtx, pInfo->min, pInfo->max, pCtx->size, pData, uint32_t, pCtx->inputType, numOfElems);
  } else if (pCtx->inputType == TSDB_DATA_TYPE_UBIGINT) {
    LIST_MINMAX_N(pCtx, pInfo->min, pInfo->max, pCtx->size, pData, uint64_t, pCtx->inputType, numOfElems);
  }
  
  if (!pCtx->hasNull) {
    assert(pCtx->size == numOfElems);
  }
  
  _spread_over:
  SET_VAL(pCtx, numOfElems, 1);
  
  if (numOfElems > 0) {
    pResInfo->hasResult = DATA_SET_FLAG;
    pInfo->hasResult = DATA_SET_FLAG;
  }
  
  // keep the data into the final output buffer for super table query since this execution may be the last one
  if (pCtx->stableQuery) {
    memcpy(pCtx->pOutput, GET_ROWCELL_INTERBUF(pResInfo), sizeof(SSpreadInfo));
  }
}

/*
 * here we set the result value back to the intermediate buffer, to apply the finalize the function
 * the final result is generated in spread_function_finalizer
 */
void spread_func_merge(SQLFunctionCtx *pCtx) {
  SSpreadInfo *pData = (SSpreadInfo *)GET_INPUT_DATA_LIST(pCtx);
  if (pData->hasResult != DATA_SET_FLAG) {
    return;
  }
  
  if (pCtx->param[0].dKey > pData->min) {
    pCtx->param[0].dKey = pData->min;
  }
  
  if (pCtx->param[3].dKey < pData->max) {
    pCtx->param[3].dKey = pData->max;
  }
  
  GET_RES_INFO(pCtx)->hasResult = DATA_SET_FLAG;
}

void spread_function_finalizer(SQLFunctionCtx *pCtx) {
  /*
   * here we do not check the input data types, because in case of metric query,
   * the type of intermediate data is binary
   */
  SResultRowCellInfo *pResInfo = GET_RES_INFO(pCtx);

  if (pCtx->currentStage == MERGE_STAGE) {
    assert(pCtx->inputType == TSDB_DATA_TYPE_BINARY);
    
    if (pResInfo->hasResult != DATA_SET_FLAG) {
      setNull(pCtx->pOutput, pCtx->outputType, pCtx->outputBytes);
      return;
    }
    
    SET_DOUBLE_VAL((double *)pCtx->pOutput, pCtx->param[3].dKey - pCtx->param[0].dKey);
  } else {
    assert(IS_NUMERIC_TYPE(pCtx->inputType) || (pCtx->inputType == TSDB_DATA_TYPE_TIMESTAMP));
    
    SSpreadInfo *pInfo = GET_ROWCELL_INTERBUF(GET_RES_INFO(pCtx));
    if (pInfo->hasResult != DATA_SET_FLAG) {
      setNull(pCtx->pOutput, pCtx->outputType, pCtx->outputBytes);
      return;
    }
    
    SET_DOUBLE_VAL((double *)pCtx->pOutput, pInfo->max - pInfo->min);
  }
  
  GET_RES_INFO(pCtx)->numOfRes = 1;  // todo add test case
  doFinalizer(pCtx);
}


/**
 * param[1]: start time
 * param[2]: end time
 * @param pCtx
 */
static bool twa_function_setup(SQLFunctionCtx *pCtx, SResultRowCellInfo* pResInfo) {
  if (!function_setup(pCtx, pResInfo)) {
    return false;
  }

  STwaInfo *pInfo = GET_ROWCELL_INTERBUF(pResInfo);
  pInfo->p.key    = INT64_MIN;
  pInfo->win      = TSWINDOW_INITIALIZER;
  return true;
}

static double twa_get_area(SPoint1 s, SPoint1 e) {
  if ((s.val >= 0 && e.val >= 0)|| (s.val <=0 && e.val <= 0)) {
    return (s.val + e.val) * (e.key - s.key) / 2;
  }

  double x = (s.key * e.val - e.key * s.val)/(e.val - s.val);
  double val = (s.val * (x - s.key) + e.val * (e.key - x)) / 2;
  return val;
}

static int32_t twa_function_impl(SQLFunctionCtx* pCtx, int32_t index, int32_t size) {
  int32_t notNullElems = 0;
  SResultRowCellInfo *pResInfo = GET_RES_INFO(pCtx);

  STwaInfo *pInfo = GET_ROWCELL_INTERBUF(pResInfo);
  TSKEY    *tsList = GET_TS_LIST(pCtx);

  int32_t i = index;
  int32_t step = GET_FORWARD_DIRECTION_FACTOR(pCtx->order);
  SPoint1* last = &pInfo->p;

  if (pCtx->start.key != INT64_MIN) {
    assert((pCtx->start.key < tsList[i] && pCtx->order == TSDB_ORDER_ASC) ||
               (pCtx->start.key > tsList[i] && pCtx->order == TSDB_ORDER_DESC));

    assert(last->key == INT64_MIN);

    last->key = tsList[i];
    GET_TYPED_DATA(last->val, double, pCtx->inputType, GET_INPUT_DATA(pCtx, index));

    pInfo->dOutput += twa_get_area(pCtx->start, *last);

    pInfo->hasResult = DATA_SET_FLAG;
    pInfo->win.skey = pCtx->start.key;
    notNullElems++;
    i += step;
  } else if (pInfo->p.key == INT64_MIN) {
    last->key = tsList[i];
    GET_TYPED_DATA(last->val, double, pCtx->inputType, GET_INPUT_DATA(pCtx, index));

    pInfo->hasResult = DATA_SET_FLAG;
    pInfo->win.skey = last->key;
    notNullElems++;
    i += step;
  }

  // calculate the value of
  switch(pCtx->inputType) {
    case TSDB_DATA_TYPE_TINYINT: {
      int8_t *val = (int8_t*) GET_INPUT_DATA(pCtx, 0);
      for (; i < size && i >= 0; i += step) {
        if (pCtx->hasNull && isNull((const char*) &val[i], pCtx->inputType)) {
          continue;
        }

#ifndef _TD_NINGSI_60
        SPoint1 st = {.key = tsList[i], .val = val[i]};
#else
        SPoint1 st;
        st.key = tsList[i];
        st.val = val[i];
#endif        
        pInfo->dOutput += twa_get_area(pInfo->p, st);
        pInfo->p = st;
      }
      break;
    }
    case TSDB_DATA_TYPE_SMALLINT: {
      int16_t *val = (int16_t*) GET_INPUT_DATA(pCtx, 0);
      for (; i < size && i >= 0; i += step) {
        if (pCtx->hasNull && isNull((const char*) &val[i], pCtx->inputType)) {
          continue;
        }
        
#ifndef _TD_NINGSI_60
        SPoint1 st = {.key = tsList[i], .val = val[i]};
#else
        SPoint1 st;
        st.key = tsList[i];
        st.val = val[i];
#endif        
        pInfo->dOutput += twa_get_area(pInfo->p, st);
        pInfo->p = st;
      }
      break;
    }
    case TSDB_DATA_TYPE_INT: {
      int32_t *val = (int32_t*) GET_INPUT_DATA(pCtx, 0);
      for (; i < size && i >= 0; i += step) {
        if (pCtx->hasNull && isNull((const char*) &val[i], pCtx->inputType)) {
          continue;
        }
        
#ifndef _TD_NINGSI_60
        SPoint1 st = {.key = tsList[i], .val = val[i]};
#else
        SPoint1 st;
        st.key = tsList[i];
        st.val = val[i];
#endif        
        pInfo->dOutput += twa_get_area(pInfo->p, st);
        pInfo->p = st;
      }
      break;
    }
    case TSDB_DATA_TYPE_BIGINT: {
      int64_t *val = (int64_t*) GET_INPUT_DATA(pCtx, 0);
      for (; i < size && i >= 0; i += step) {
        if (pCtx->hasNull && isNull((const char*) &val[i], pCtx->inputType)) {
          continue;
        }
        
#ifndef _TD_NINGSI_60
        SPoint1 st = {.key = tsList[i], .val = (double) val[i]};
#else
        SPoint1 st;
        st.key = tsList[i];
        st.val = (double)val[i];
#endif        
        pInfo->dOutput += twa_get_area(pInfo->p, st);
        pInfo->p = st;
      }
      break;
    }
    case TSDB_DATA_TYPE_FLOAT: {
      float *val = (float*) GET_INPUT_DATA(pCtx, 0);
      for (; i < size && i >= 0; i += step) {
        if (pCtx->hasNull && isNull((const char*) &val[i], pCtx->inputType)) {
          continue;
        }
        
#ifndef _TD_NINGSI_60
        SPoint1 st = {.key = tsList[i], .val = val[i]};
#else
        SPoint1 st;
        st.key = tsList[i];
        st.val = (double)val[i];
#endif        
        pInfo->dOutput += twa_get_area(pInfo->p, st);
        pInfo->p = st;
      }
      break;
    }
    case TSDB_DATA_TYPE_DOUBLE: {
      double *val = (double*) GET_INPUT_DATA(pCtx, 0);
      for (; i < size && i >= 0; i += step) {
        if (pCtx->hasNull && isNull((const char*) &val[i], pCtx->inputType)) {
          continue;
        }
        
#ifndef _TD_NINGSI_60
        SPoint1 st = {.key = tsList[i], .val = val[i]};
#else
        SPoint1 st;
        st.key = tsList[i];
        st.val = val[i];
#endif        
        pInfo->dOutput += twa_get_area(pInfo->p, st);
        pInfo->p = st;
      }
      break;
    }
    case TSDB_DATA_TYPE_UTINYINT: {
      uint8_t *val = (uint8_t*) GET_INPUT_DATA(pCtx, 0);
      for (; i < size && i >= 0; i += step) {
        if (pCtx->hasNull && isNull((const char*) &val[i], pCtx->inputType)) {
          continue;
        }

#ifndef _TD_NINGSI_60
        SPoint1 st = {.key = tsList[i], .val = val[i]};
#else
        SPoint1 st;
        st.key = tsList[i];
        st.val = val[i];
#endif        
        pInfo->dOutput += twa_get_area(pInfo->p, st);
        pInfo->p = st;
      }
      break;
    }
    case TSDB_DATA_TYPE_USMALLINT: {
      uint16_t *val = (uint16_t*) GET_INPUT_DATA(pCtx, 0);
      for (; i < size && i >= 0; i += step) {
        if (pCtx->hasNull && isNull((const char*) &val[i], pCtx->inputType)) {
          continue;
        }

#ifndef _TD_NINGSI_60
        SPoint1 st = {.key = tsList[i], .val = val[i]};
#else
        SPoint1 st;
        st.key = tsList[i];
        st.val = val[i];
#endif        
        pInfo->dOutput += twa_get_area(pInfo->p, st);
        pInfo->p = st;
      }
      break;
    }
    case TSDB_DATA_TYPE_UINT: {
      uint32_t *val = (uint32_t*) GET_INPUT_DATA(pCtx, 0);
      for (; i < size && i >= 0; i += step) {
        if (pCtx->hasNull && isNull((const char*) &val[i], pCtx->inputType)) {
          continue;
        }

#ifndef _TD_NINGSI_60
        SPoint1 st = {.key = tsList[i], .val = val[i]};
#else
        SPoint1 st;
        st.key = tsList[i];
        st.val = val[i];
#endif        
        pInfo->dOutput += twa_get_area(pInfo->p, st);
        pInfo->p = st;
      }
      break;
    }
    case TSDB_DATA_TYPE_UBIGINT: {
      uint64_t *val = (uint64_t*) GET_INPUT_DATA(pCtx, 0);
      for (; i < size && i >= 0; i += step) {
        if (pCtx->hasNull && isNull((const char*) &val[i], pCtx->inputType)) {
          continue;
        }
        
#ifndef _TD_NINGSI_60
        SPoint1 st = {.key = tsList[i], .val = (double) val[i]};
#else
        SPoint1 st;
        st.key = tsList[i];
        st.val = (double) val[i];
#endif        
        pInfo->dOutput += twa_get_area(pInfo->p, st);
        pInfo->p = st;
      }
      break;
    }
    default: assert(0);
  }

  // the last interpolated time window value
  if (pCtx->end.key != INT64_MIN) {
    pInfo->dOutput  += twa_get_area(pInfo->p, pCtx->end);
    pInfo->p = pCtx->end;
  }

  pInfo->win.ekey  = pInfo->p.key;
  return notNullElems;
}

static void twa_function(SQLFunctionCtx *pCtx) {
  void *data = GET_INPUT_DATA_LIST(pCtx);

  SResultRowCellInfo *pResInfo = GET_RES_INFO(pCtx);
  STwaInfo *pInfo = GET_ROWCELL_INTERBUF(pResInfo);
  
  // skip null value
  int32_t step = GET_FORWARD_DIRECTION_FACTOR(pCtx->order);
  int32_t i = (pCtx->order == TSDB_ORDER_ASC)? 0:(pCtx->size - 1);
  while (pCtx->hasNull && i < pCtx->size && i >= 0 && isNull((char *)data + pCtx->inputBytes * i, pCtx->inputType)) {
    i += step;
  }

  int32_t notNullElems = 0;
  if (i >= 0 && i < pCtx->size) {
    notNullElems = twa_function_impl(pCtx, i, pCtx->size);
  }

  SET_VAL(pCtx, notNullElems, 1);
  
  if (notNullElems > 0) {
    pResInfo->hasResult = DATA_SET_FLAG;
  }
  
  if (pCtx->stableQuery) {
    memcpy(pCtx->pOutput, pInfo, sizeof(STwaInfo));
  }
}

/*
 * To copy the input to interResBuf to avoid the input buffer space be over writen
 * by next input data. The TWA function only applies to each table, so no merge procedure
 * is required, we simply copy to the resut ot interResBuffer.
 */
void twa_function_copy(SQLFunctionCtx *pCtx) {
  assert(pCtx->inputType == TSDB_DATA_TYPE_BINARY);
  SResultRowCellInfo *pResInfo = GET_RES_INFO(pCtx);
  
  memcpy(GET_ROWCELL_INTERBUF(pResInfo), pCtx->pInput, (size_t)pCtx->inputBytes);
  pResInfo->hasResult = ((STwaInfo *)pCtx->pInput)->hasResult;
}

void twa_function_finalizer(SQLFunctionCtx *pCtx) {
  SResultRowCellInfo *pResInfo = GET_RES_INFO(pCtx);
  
  STwaInfo *pInfo = (STwaInfo *)GET_ROWCELL_INTERBUF(pResInfo);
  if (pInfo->hasResult != DATA_SET_FLAG) {
    setNull(pCtx->pOutput, TSDB_DATA_TYPE_DOUBLE, sizeof(double));
    return;
  }

  assert(pInfo->win.ekey == pInfo->p.key && pInfo->hasResult == pResInfo->hasResult);
  if (pInfo->win.ekey == pInfo->win.skey) {
    SET_DOUBLE_VAL((double *)pCtx->pOutput, pInfo->p.val);
  } else {
    SET_DOUBLE_VAL((double *)pCtx->pOutput , pInfo->dOutput / (pInfo->win.ekey - pInfo->win.skey));
  }
  
  GET_RES_INFO(pCtx)->numOfRes = 1;
  doFinalizer(pCtx);
}

static void interp_function(SQLFunctionCtx *pCtx) {
  int32_t fillType = (int32_t) pCtx->param[2].i64;
  //bool ascQuery = (pCtx->order == TSDB_ORDER_ASC);

  if (pCtx->start.key == pCtx->startTs) {
    assert(pCtx->start.key != INT64_MIN);
    
    COPY_TYPED_DATA(pCtx->pOutput, pCtx->inputType, &pCtx->start.val);
    
    goto interp_success_exit;    
  } else if (pCtx->end.key == pCtx->startTs && pCtx->end.key != INT64_MIN && fillType == TSDB_FILL_NEXT) {
    COPY_TYPED_DATA(pCtx->pOutput, pCtx->inputType, &pCtx->end.val);
    
    goto interp_success_exit;    
  }

  switch (fillType) {
    case TSDB_FILL_NULL:
      setNull(pCtx->pOutput, pCtx->outputType, pCtx->outputBytes);
      break;
      
    case TSDB_FILL_SET_VALUE:
      tVariantDump(&pCtx->param[1], pCtx->pOutput, pCtx->inputType, true);
      break;
      
    case TSDB_FILL_LINEAR:
      if (pCtx->start.key == INT64_MIN || pCtx->start.key > pCtx->startTs 
       || pCtx->end.key == INT64_MIN || pCtx->end.key < pCtx->startTs) {
        goto interp_exit;
      }

      double v1 = -1, v2 = -1;
      GET_TYPED_DATA(v1, double, pCtx->inputType, &pCtx->start.val);
      GET_TYPED_DATA(v2, double, pCtx->inputType, &pCtx->end.val);
      
      SPoint point1 = {.key = pCtx->start.key, .val = &v1};
      SPoint point2 = {.key = pCtx->end.key, .val = &v2};
      SPoint point  = {.key = pCtx->startTs, .val = pCtx->pOutput};

      int32_t srcType = pCtx->inputType;
      if (isNull((char *)&pCtx->start.val, srcType) || isNull((char *)&pCtx->end.val, srcType)) {
        setNull(pCtx->pOutput, srcType, pCtx->inputBytes);
      } else {
        bool exceedMax = false, exceedMin = false;
        taosGetLinearInterpolationVal(&point, pCtx->outputType, &point1, &point2, TSDB_DATA_TYPE_DOUBLE, &exceedMax, &exceedMin);
        if (exceedMax || exceedMin) {
          __compar_fn_t func = getComparFunc((int32_t)pCtx->inputType, 0);
          if (func(&pCtx->start.val, &pCtx->end.val) <= 0) {        
            COPY_TYPED_DATA(pCtx->pOutput, pCtx->inputType, exceedMax ? &pCtx->start.val : &pCtx->end.val);
          } else {
            COPY_TYPED_DATA(pCtx->pOutput, pCtx->inputType, exceedMax ? &pCtx->end.val : &pCtx->start.val);
          }
        }
      }
      break;

    case TSDB_FILL_PREV:
      if (pCtx->start.key == INT64_MIN || pCtx->start.key > pCtx->startTs) {
        goto interp_exit;
      }

      COPY_TYPED_DATA(pCtx->pOutput, pCtx->inputType, &pCtx->start.val);
      break;

    case TSDB_FILL_NEXT:
      if (pCtx->end.key == INT64_MIN || pCtx->end.key < pCtx->startTs) {
        goto interp_exit;
      }
    
      COPY_TYPED_DATA(pCtx->pOutput, pCtx->inputType, &pCtx->end.val);
      break;

    case TSDB_FILL_NONE:
    default:
      goto interp_exit;
  }


interp_success_exit:  

  *(TSKEY*)pCtx->ptsOutputBuf = pCtx->startTs;

  INC_INIT_VAL(pCtx, 1);

interp_exit:

  pCtx->start.key = INT64_MIN;
  pCtx->end.key = INT64_MIN;
  pCtx->endTs = pCtx->startTs;

  return;
}

static bool ts_comp_function_setup(SQLFunctionCtx *pCtx, SResultRowCellInfo* pResInfo) {
  if (!function_setup(pCtx, pResInfo)) {
    return false;  // not initialized since it has been initialized
  }

  STSCompInfo *pInfo = GET_ROWCELL_INTERBUF(pResInfo);
  pInfo->pTSBuf = tsBufCreate(false, pCtx->order);
  pInfo->pTSBuf->tsOrder = pCtx->order;
  return true;
}

static void ts_comp_function(SQLFunctionCtx *pCtx) {
  SResultRowCellInfo *pResInfo = GET_RES_INFO(pCtx);
  STSBuf *     pTSbuf = ((STSCompInfo *)(GET_ROWCELL_INTERBUF(pResInfo)))->pTSBuf;
  
  const char *input = GET_INPUT_DATA_LIST(pCtx);
  
  // primary ts must be existed, so no need to check its existance
  if (pCtx->order == TSDB_ORDER_ASC) {
    tsBufAppend(pTSbuf, (int32_t)pCtx->param[0].i64, &pCtx->tag, input, pCtx->size * TSDB_KEYSIZE);
  } else {
    for (int32_t i = pCtx->size - 1; i >= 0; --i) {
      char *d = GET_INPUT_DATA(pCtx, i);
      tsBufAppend(pTSbuf, (int32_t)pCtx->param[0].i64, &pCtx->tag, d, (int32_t)TSDB_KEYSIZE);
    }
  }
  
  SET_VAL(pCtx, pCtx->size, 1);
  pResInfo->hasResult = DATA_SET_FLAG;
}

static void ts_comp_finalize(SQLFunctionCtx *pCtx) {
  SResultRowCellInfo *pResInfo = GET_RES_INFO(pCtx);
  
  STSCompInfo *pInfo = GET_ROWCELL_INTERBUF(pResInfo);
  STSBuf *     pTSbuf = pInfo->pTSBuf;
  
  tsBufFlush(pTSbuf);
  qDebug("total timestamp :%"PRId64, pTSbuf->numOfTotal);

  // TODO refactor transfer ownership of current file
  *(FILE **)pCtx->pOutput = pTSbuf->f;

  pResInfo->complete = true;

  // get the file size
  struct stat fStat;
  if ((fstat(fileno(pTSbuf->f), &fStat) == 0)) {
    pResInfo->numOfRes = fStat.st_size;
  }

  pTSbuf->remainOpen = true;
  tsBufDestroy(pTSbuf);

  doFinalizer(pCtx);
}

//////////////////////////////////////////////////////////////////////////////////////////////
// rate functions
static double do_calc_rate(const SRateInfo* pRateInfo, double tickPerSec) {
  if ((INT64_MIN == pRateInfo->lastKey) || (INT64_MIN == pRateInfo->firstKey) ||
      (pRateInfo->firstKey >= pRateInfo->lastKey)) {
    return 0.0;
  }

  double diff = 0;
  if (pRateInfo->isIRate) {
    // If the previous value of the last is greater than the last value, only keep the last point instead of the delta
    // value between two values.
    diff = pRateInfo->lastValue;
    if (diff >= pRateInfo->firstValue) {
      diff -= pRateInfo->firstValue;
    }
  } else {
    diff = pRateInfo->correctionValue + pRateInfo->lastValue -  pRateInfo->firstValue;
    if (diff <= 0) {
      return 0;
    }
  }
  
  int64_t duration = pRateInfo->lastKey - pRateInfo->firstKey;
  if (duration == 0) {
    return 0;
  }

  return (duration > 0)? ((double)diff) / (duration/tickPerSec):0.0;
}

static bool rate_function_setup(SQLFunctionCtx *pCtx, SResultRowCellInfo* pResInfo) {
  if (!function_setup(pCtx, pResInfo)) {
    return false;
  }
  
  SRateInfo *pInfo = GET_ROWCELL_INTERBUF(pResInfo);
  pInfo->correctionValue = 0;
  pInfo->firstKey    = INT64_MIN;
  pInfo->lastKey     = INT64_MIN;
  pInfo->firstValue  = (double) INT64_MIN;
  pInfo->lastValue   = (double) INT64_MIN;

  pInfo->hasResult = 0;
  pInfo->isIRate = (pCtx->functionId == TSDB_FUNC_IRATE);
  return true;
}

static void rate_function(SQLFunctionCtx *pCtx) {
  SResultRowCellInfo *pResInfo = GET_RES_INFO(pCtx);
  
  int32_t    notNullElems = 0;
  SRateInfo *pRateInfo = (SRateInfo *)GET_ROWCELL_INTERBUF(pResInfo);
  TSKEY     *primaryKey = GET_TS_LIST(pCtx);
  
  qDebug("%p rate_function() size:%d, hasNull:%d", pCtx, pCtx->size, pCtx->hasNull);
  
  for (int32_t i = 0; i < pCtx->size; ++i) {
    char *pData = GET_INPUT_DATA(pCtx, i);
    if (pCtx->hasNull && isNull(pData, pCtx->inputType)) {
      qDebug("%p rate_function() index of null data:%d", pCtx, i);
      continue;
    }
    
    notNullElems++;
    
    double v = 0;
    GET_TYPED_DATA(v, double, pCtx->inputType, pData);
    
    if ((INT64_MIN == pRateInfo->firstValue) || (INT64_MIN == pRateInfo->firstKey)) {
      pRateInfo->firstValue = v;
      pRateInfo->firstKey = primaryKey[i];
    }
    
    if (INT64_MIN == pRateInfo->lastValue) {
      pRateInfo->lastValue = v;
    } else if (v < pRateInfo->lastValue) {
      pRateInfo->correctionValue += pRateInfo->lastValue;
    }
    
    pRateInfo->lastValue = v;
    pRateInfo->lastKey   = primaryKey[i];
  }
  
  if (!pCtx->hasNull) {
    assert(pCtx->size == notNullElems);
  }
  
  SET_VAL(pCtx, notNullElems, 1);
  
  if (notNullElems > 0) {
    pRateInfo->hasResult = DATA_SET_FLAG;
    pResInfo->hasResult  = DATA_SET_FLAG;
  }
  
  // keep the data into the final output buffer for super table query since this execution may be the last one
  if (pCtx->stableQuery) {
    memcpy(pCtx->pOutput, GET_ROWCELL_INTERBUF(pResInfo), sizeof(SRateInfo));
  }
}

static void rate_func_copy(SQLFunctionCtx *pCtx) {
  assert(pCtx->inputType == TSDB_DATA_TYPE_BINARY);
  
  SResultRowCellInfo *pResInfo = GET_RES_INFO(pCtx);
  memcpy(GET_ROWCELL_INTERBUF(pResInfo), pCtx->pInput, (size_t)pCtx->inputBytes);
  pResInfo->hasResult = ((SRateInfo*)pCtx->pInput)->hasResult;
}

static void rate_finalizer(SQLFunctionCtx *pCtx) {
  SResultRowCellInfo *pResInfo  = GET_RES_INFO(pCtx);
  SRateInfo   *pRateInfo = (SRateInfo *)GET_ROWCELL_INTERBUF(pResInfo);

  if (pRateInfo->hasResult != DATA_SET_FLAG) {
    setNull(pCtx->pOutput, TSDB_DATA_TYPE_DOUBLE, sizeof(double));
    return;
  }
  
  SET_DOUBLE_VAL((double*) pCtx->pOutput, do_calc_rate(pRateInfo, (double) TSDB_TICK_PER_SECOND(pCtx->param[0].i64)));

  // cannot set the numOfIteratedElems again since it is set during previous iteration
  pResInfo->numOfRes  = 1;
  pResInfo->hasResult = DATA_SET_FLAG;
  
  doFinalizer(pCtx);
}

static void irate_function(SQLFunctionCtx *pCtx) {
  SResultRowCellInfo  *pResInfo = GET_RES_INFO(pCtx);

  int32_t    notNullElems = 0;
  SRateInfo *pRateInfo    = (SRateInfo *)GET_ROWCELL_INTERBUF(pResInfo);
  TSKEY     *primaryKey   = GET_TS_LIST(pCtx);

  for (int32_t i = pCtx->size - 1; i >= 0; --i) {
    char *pData = GET_INPUT_DATA(pCtx, i);
    if (pCtx->hasNull && isNull(pData, pCtx->inputType)) {
      continue;
    }
    
    notNullElems++;
    
    double v = 0;
    GET_TYPED_DATA(v, double, pCtx->inputType, pData);

    if (INT64_MIN == pRateInfo->lastKey) {
      pRateInfo->lastValue = v;
      pRateInfo->lastKey   = primaryKey[i];
      continue;
    }

    if (primaryKey[i] > pRateInfo->lastKey) {
      if ((INT64_MIN == pRateInfo->firstKey) || pRateInfo->lastKey > pRateInfo->firstKey) {
        pRateInfo->firstValue = pRateInfo->lastValue;
        pRateInfo->firstKey = pRateInfo->lastKey;
      }

      pRateInfo->lastValue = v;
      pRateInfo->lastKey   = primaryKey[i];
      
      continue;
    }
    
    if ((INT64_MIN == pRateInfo->firstKey) || primaryKey[i] > pRateInfo->firstKey) {
      pRateInfo->firstValue = v;
      pRateInfo->firstKey = primaryKey[i];
      break;
    }
  }
  
  SET_VAL(pCtx, notNullElems, 1);
  
  if (notNullElems > 0) {
    pRateInfo->hasResult = DATA_SET_FLAG;
    pResInfo->hasResult  = DATA_SET_FLAG;
  }
  
  // keep the data into the final output buffer for super table query since this execution may be the last one
  if (pCtx->stableQuery) {
    memcpy(pCtx->pOutput, GET_ROWCELL_INTERBUF(pResInfo), sizeof(SRateInfo));
  }
}

/////////////////////////////////////////////////////////////////////////////////////////////////////////////

void blockInfo_func(SQLFunctionCtx* pCtx) {
  SResultRowCellInfo *pResInfo = GET_RES_INFO(pCtx);
  STableBlockDist* pDist = (STableBlockDist*) GET_ROWCELL_INTERBUF(pResInfo);

  int32_t len = *(int32_t*) pCtx->pInput;
  blockDistInfoFromBinary((char*)pCtx->pInput + sizeof(int32_t), len, pDist);
  pDist->rowSize = (uint16_t)pCtx->param[0].i64;

  memcpy(pCtx->pOutput, pCtx->pInput, sizeof(int32_t) + len);

  pResInfo->numOfRes  = 1;
  pResInfo->hasResult = DATA_SET_FLAG;
}

static void mergeTableBlockDist(SResultRowCellInfo* pResInfo, const STableBlockDist* pSrc) {
  STableBlockDist* pDist = (STableBlockDist*) GET_ROWCELL_INTERBUF(pResInfo);
  assert(pDist != NULL && pSrc != NULL);

  pDist->numOfTables += pSrc->numOfTables;
  pDist->numOfRowsInMemTable += pSrc->numOfRowsInMemTable;
  pDist->numOfSmallBlocks += pSrc->numOfSmallBlocks;
  pDist->numOfFiles += pSrc->numOfFiles;
  pDist->totalSize += pSrc->totalSize;
  pDist->totalRows += pSrc->totalRows;

  if (pResInfo->hasResult == DATA_SET_FLAG) {
    pDist->maxRows = MAX(pDist->maxRows, pSrc->maxRows);
    pDist->minRows = MIN(pDist->minRows, pSrc->minRows);
  } else {
    pDist->maxRows = pSrc->maxRows;
    pDist->minRows = pSrc->minRows;

    int32_t maxSteps = TSDB_MAX_MAX_ROW_FBLOCK/TSDB_BLOCK_DIST_STEP_ROWS;
    if (TSDB_MAX_MAX_ROW_FBLOCK % TSDB_BLOCK_DIST_STEP_ROWS != 0) {
      ++maxSteps;
    }
    pDist->dataBlockInfos = taosArrayInit(maxSteps, sizeof(SFileBlockInfo));
    taosArraySetSize(pDist->dataBlockInfos, maxSteps);
  }

  size_t steps = taosArrayGetSize(pSrc->dataBlockInfos);
  for (int32_t i = 0; i < steps; ++i) {
    int32_t srcNumBlocks = ((SFileBlockInfo*)taosArrayGet(pSrc->dataBlockInfos, i))->numBlocksOfStep;
    SFileBlockInfo* blockInfo = (SFileBlockInfo*)taosArrayGet(pDist->dataBlockInfos, i);
    blockInfo->numBlocksOfStep += srcNumBlocks;
  }
}

void block_func_merge(SQLFunctionCtx* pCtx) {
  STableBlockDist info = {0};
  int32_t len = *(int32_t*) pCtx->pInput;
  blockDistInfoFromBinary(((char*)pCtx->pInput) + sizeof(int32_t), len, &info);
  SResultRowCellInfo *pResInfo = GET_RES_INFO(pCtx);
  mergeTableBlockDist(pResInfo, &info);
  taosArrayDestroy(&info.dataBlockInfos);

  pResInfo->numOfRes = 1;
  pResInfo->hasResult = DATA_SET_FLAG;
}

void getPercentiles(STableBlockDist *pTableBlockDist, int64_t totalBlocks, int32_t numOfPercents,
                    double* percents, int32_t* percentiles) {
  if (totalBlocks == 0) {
    for (int32_t i = 0; i < numOfPercents; ++i) {
      percentiles[i] = 0;
    }
    return;
  }

  SArray *blocksInfos = pTableBlockDist->dataBlockInfos;
  size_t  numSteps = taosArrayGetSize(blocksInfos);
  size_t  cumulativeBlocks = 0;

  int percentIndex = 0;
  for (int32_t indexStep = 0; indexStep < numSteps; ++indexStep) {
    int32_t numStepBlocks = ((SFileBlockInfo *)taosArrayGet(blocksInfos, indexStep))->numBlocksOfStep;
    if (numStepBlocks == 0) continue;
    cumulativeBlocks += numStepBlocks;

    while (percentIndex < numOfPercents) {
      double blockRank = totalBlocks * percents[percentIndex];
      if (blockRank <= cumulativeBlocks) {
        percentiles[percentIndex] = indexStep;
        ++percentIndex;
      } else {
        break;
      }
    }
  }

  for (int32_t i = 0; i < numOfPercents; ++i) {
    percentiles[i] = (percentiles[i]+1) * TSDB_BLOCK_DIST_STEP_ROWS - TSDB_BLOCK_DIST_STEP_ROWS/2;
  }
}

void generateBlockDistResult(STableBlockDist *pTableBlockDist, char* result) {
  if (pTableBlockDist == NULL) {
    return;
  }

  SArray* blockInfos = pTableBlockDist->dataBlockInfos;
  uint64_t totalRows = pTableBlockDist->totalRows;
  size_t   numSteps = taosArrayGetSize(blockInfos);
  int64_t totalBlocks = 0;
  int64_t min = -1, max = -1, avg = 0;

  for (int32_t i = 0; i < numSteps; i++) {
    SFileBlockInfo *blockInfo = taosArrayGet(blockInfos, i);
    int64_t blocks = blockInfo->numBlocksOfStep;
    totalBlocks += blocks;
  }

  avg = totalBlocks > 0 ? (int64_t)(totalRows/totalBlocks) : 0;
  min = totalBlocks > 0 ? pTableBlockDist->minRows : 0;
  max = totalBlocks > 0 ? pTableBlockDist->maxRows : 0;

  double stdDev = 0;
  if (totalBlocks > 0) {
    double variance = 0;
    for (int32_t i = 0; i < numSteps; i++) {
      SFileBlockInfo *blockInfo = taosArrayGet(blockInfos, i);
      int64_t         blocks = blockInfo->numBlocksOfStep;
      int32_t         rows = (i * TSDB_BLOCK_DIST_STEP_ROWS + TSDB_BLOCK_DIST_STEP_ROWS / 2);
      variance += blocks * (rows - avg) * (rows - avg);
    }
    variance = variance / totalBlocks;
    stdDev = sqrt(variance);
  }

  double percents[] = {0.05, 0.10, 0.20, 0.30, 0.40, 0.50, 0.60, 0.70, 0.80, 0.90, 0.95, 0.99};
  int32_t percentiles[] = {-1, -1, -1, -1, -1, -1, -1, -1, -1, -1, -1, -1};
  assert(sizeof(percents)/sizeof(double) == sizeof(percentiles)/sizeof(int32_t));
  getPercentiles(pTableBlockDist, totalBlocks, sizeof(percents)/sizeof(double), percents, percentiles);

  uint64_t totalLen = pTableBlockDist->totalSize;
  int32_t rowSize = pTableBlockDist->rowSize;
  int32_t smallBlocks = pTableBlockDist->numOfSmallBlocks;
  double compRatio = (totalRows>0) ? ((double)(totalLen)/(rowSize*totalRows)) : 1;
  int sz = sprintf(result + VARSTR_HEADER_SIZE,
                   "summary: \n\t "
                   "5th=[%d], 10th=[%d], 20th=[%d], 30th=[%d], 40th=[%d], 50th=[%d]\n\t "
                   "60th=[%d], 70th=[%d], 80th=[%d], 90th=[%d], 95th=[%d], 99th=[%d]\n\t "
                   "Min=[%"PRId64"(Rows)] Max=[%"PRId64"(Rows)] Avg=[%"PRId64"(Rows)] Stddev=[%.2f] \n\t "
                   "Rows=[%"PRIu64"], Blocks=[%"PRId64"], SmallBlocks=[%d], Size=[%.3f(Kb)] Comp=[%.5g]\n\t "
                   "RowsInMem=[%d] \n\t",
                   percentiles[0], percentiles[1], percentiles[2], percentiles[3], percentiles[4], percentiles[5],
                   percentiles[6], percentiles[7], percentiles[8], percentiles[9], percentiles[10], percentiles[11],
                   min, max, avg, stdDev,
                   totalRows, totalBlocks, smallBlocks, totalLen/1024.0, compRatio,
                   pTableBlockDist->numOfRowsInMemTable);
  varDataSetLen(result, sz);
  UNUSED(sz);
}

void blockinfo_func_finalizer(SQLFunctionCtx* pCtx) {
  SResultRowCellInfo *pResInfo = GET_RES_INFO(pCtx);
  STableBlockDist* pDist = (STableBlockDist*) GET_ROWCELL_INTERBUF(pResInfo);

  pDist->rowSize = (uint16_t)pCtx->param[0].i64;
  generateBlockDistResult(pDist, pCtx->pOutput);

  if (pDist->dataBlockInfos != NULL) {
    taosArrayDestroy(&pDist->dataBlockInfos);
    pDist->dataBlockInfos = NULL;
  }

  // cannot set the numOfIteratedElems again since it is set during previous iteration
  pResInfo->numOfRes  = 1;
  pResInfo->hasResult = DATA_SET_FLAG;

  doFinalizer(pCtx);
}

//////////////////////////////////////////////////////////////////////////////////
//cumulative_sum function

static bool csum_function_setup(SQLFunctionCtx *pCtx, SResultRowCellInfo* pResInfo) {
  if (!function_setup(pCtx, pResInfo)) {
    return false;
  }

  SCumSumInfo* pCumSumInfo = GET_ROWCELL_INTERBUF(pResInfo);
  pCumSumInfo->i64CumSum = 0;
  return true;
}

static void csum_function(SQLFunctionCtx *pCtx) {
  SResultRowCellInfo *pResInfo = GET_RES_INFO(pCtx);
  SCumSumInfo* pCumSumInfo = GET_ROWCELL_INTERBUF(pResInfo);

  int32_t notNullElems = 0;
  int32_t step = GET_FORWARD_DIRECTION_FACTOR(pCtx->order);
  int32_t i = (pCtx->order == TSDB_ORDER_ASC) ? 0 : pCtx->size -1;

  TSKEY* pTimestamp = pCtx->ptsOutputBuf;
  TSKEY* tsList = GET_TS_LIST(pCtx);

  for (; i < pCtx->size && i >= 0; i += step) {
    char* pData = GET_INPUT_DATA(pCtx, i);
    if (pCtx->hasNull && isNull(pData, pCtx->inputType)) {
      qDebug("%p csum_function() index of null data:%d", pCtx, i);
      continue;
    }

    if (IS_SIGNED_NUMERIC_TYPE(pCtx->inputType)) {
      int64_t v = 0;
      GET_TYPED_DATA(v, int64_t, pCtx->inputType, pData);
      pCumSumInfo->i64CumSum += v;
    } else if (IS_UNSIGNED_NUMERIC_TYPE(pCtx->inputType)) {
      uint64_t v = 0;
      GET_TYPED_DATA(v, uint64_t, pCtx->inputType, pData);
      pCumSumInfo->u64CumSum += v;
    } else if (IS_FLOAT_TYPE(pCtx->inputType)) {
      double v = 0;
      GET_TYPED_DATA(v, double, pCtx->inputType, pData);
      pCumSumInfo->d64CumSum += v;
    }

    *pTimestamp = (tsList != NULL) ? tsList[i] : 0;
    if (IS_SIGNED_NUMERIC_TYPE(pCtx->inputType)) {
      int64_t *retVal = (int64_t *)pCtx->pOutput;
      *retVal = (int64_t)(pCumSumInfo->i64CumSum);
    } else if (IS_UNSIGNED_NUMERIC_TYPE(pCtx->inputType)) {
      uint64_t *retVal = (uint64_t *)pCtx->pOutput;
      *retVal = (uint64_t)(pCumSumInfo->u64CumSum);
    } else if (IS_FLOAT_TYPE(pCtx->inputType)) {
      double *retVal = (double*) pCtx->pOutput;
      SET_DOUBLE_VAL(retVal, pCumSumInfo->d64CumSum);
    }

    ++notNullElems;
    pCtx->pOutput += pCtx->outputBytes;
    pTimestamp++;
  }

  if (notNullElems == 0) {
    assert(pCtx->hasNull);
  } else {
    for (int t = 0; t < pCtx->tagInfo.numOfTagCols; ++t) {
      SQLFunctionCtx* tagCtx = pCtx->tagInfo.pTagCtxList[t];
      if (tagCtx->functionId == TSDB_FUNC_TAG_DUMMY) {
        aAggs[TSDB_FUNC_TAGPRJ].xFunction(tagCtx);
      }
    }
    GET_RES_INFO(pCtx)->numOfRes += notNullElems;
    GET_RES_INFO(pCtx)->hasResult = DATA_SET_FLAG;
  }
}

//////////////////////////////////////////////////////////////////////////////////
// Simple Moving_average function

static bool mavg_function_setup(SQLFunctionCtx *pCtx, SResultRowCellInfo* pResInfo) {
  if (!function_setup(pCtx, pResInfo)) {
    return false;
  }

  SMovingAvgInfo* mavgInfo = GET_ROWCELL_INTERBUF(pResInfo);
  mavgInfo->pos = 0;
  mavgInfo->kPointsMeet = false;
  mavgInfo->sum = 0;
  mavgInfo->numPointsK = (int32_t)pCtx->param[0].i64;
  mavgInfo->points = (double*)((char*)mavgInfo + sizeof(SMovingAvgInfo));
  return true;
}

static void mavg_function(SQLFunctionCtx *pCtx) {
  SResultRowCellInfo *pResInfo = GET_RES_INFO(pCtx);
  SMovingAvgInfo* mavgInfo = GET_ROWCELL_INTERBUF(pResInfo);

  int32_t notNullElems = 0;
  int32_t step = GET_FORWARD_DIRECTION_FACTOR(pCtx->order);
  int32_t i = (pCtx->order == TSDB_ORDER_ASC) ? 0 : pCtx->size -1;

  TSKEY* pTimestamp = pCtx->ptsOutputBuf;
  char* pOutput = pCtx->pOutput;
  TSKEY* tsList = GET_TS_LIST(pCtx);

  for (; i < pCtx->size && i >= 0; i += step) {
    char* pData = GET_INPUT_DATA(pCtx, i);
    if (pCtx->hasNull && isNull(pData, pCtx->inputType)) {
      qDebug("%p mavg_function() index of null data:%d", pCtx, i);
      continue;
    }

    double v = 0;
    GET_TYPED_DATA(v, double, pCtx->inputType, pData);

    if (!mavgInfo->kPointsMeet && mavgInfo->pos < mavgInfo->numPointsK - 1) {
      mavgInfo->points[mavgInfo->pos] = v;
      mavgInfo->sum += v;
    } else {
      if (!mavgInfo->kPointsMeet && mavgInfo->pos == mavgInfo->numPointsK - 1){
        mavgInfo->sum += v;
        mavgInfo->kPointsMeet = true;
      } else {
        mavgInfo->sum = mavgInfo->sum + v - mavgInfo->points[mavgInfo->pos];
      }
      mavgInfo->points[mavgInfo->pos] = v;

      *pTimestamp = (tsList != NULL) ? tsList[i] : 0;
      SET_DOUBLE_VAL(pOutput, mavgInfo->sum / mavgInfo->numPointsK)

      ++notNullElems;
      pOutput += pCtx->outputBytes;
      pTimestamp++;
    }

    ++mavgInfo->pos;
    if (mavgInfo->pos == mavgInfo->numPointsK) {
      mavgInfo->pos = 0;
    }
  }

 {
    for (int t = 0; t < pCtx->tagInfo.numOfTagCols; ++t) {
      SQLFunctionCtx* tagCtx = pCtx->tagInfo.pTagCtxList[t];
      if (tagCtx->functionId == TSDB_FUNC_TAG_DUMMY) {
        aAggs[TSDB_FUNC_TAGPRJ].xFunction(tagCtx);
      }
    }
    GET_RES_INFO(pCtx)->numOfRes += notNullElems;
    GET_RES_INFO(pCtx)->hasResult = DATA_SET_FLAG;
  }
}

//////////////////////////////////////////////////////////////////////////////////
// Sample function with reservoir sampling algorithm

static void assignResultSample(SQLFunctionCtx *pCtx, SSampleFuncInfo *pInfo, int32_t index, int64_t ts, void *pData, uint16_t type, int16_t bytes, char *inputTags) {
  assignVal(pInfo->values + index*bytes, pData, bytes, type);
  *(pInfo->timeStamps + index) = ts;

  SExtTagsInfo* pTagInfo = &pCtx->tagInfo;
  int32_t posTag = 0;
  char* tags = pInfo->taglists + index*pTagInfo->tagsLen;
  if (pCtx->currentStage == MERGE_STAGE) {
    assert(inputTags != NULL);
    memcpy(tags, inputTags, (size_t)pTagInfo->tagsLen);
  } else {
    assert(inputTags == NULL);
    for (int32_t i = 0; i < pTagInfo->numOfTagCols; ++i) {
      SQLFunctionCtx* ctx = pTagInfo->pTagCtxList[i];
      if (ctx->functionId == TSDB_FUNC_TS_DUMMY) {
        ctx->tag.nType = TSDB_DATA_TYPE_BIGINT;
        ctx->tag.i64 = ts;
      }

      tVariantDump(&ctx->tag, tags + posTag, ctx->tag.nType, true);
      posTag += pTagInfo->pTagCtxList[i]->outputBytes;
    }
  }
}

static void do_reservoir_sample(SQLFunctionCtx *pCtx, SSampleFuncInfo *pInfo, int32_t samplesK, int64_t ts, void *pData,  uint16_t type, int16_t bytes) {
  pInfo->totalPoints++;
  if (pInfo->numSampled < samplesK) {
    assignResultSample(pCtx, pInfo, pInfo->numSampled, ts, pData, type, bytes, NULL);
    pInfo->numSampled++;
  } else {
    int32_t j = rand() % (pInfo->totalPoints);
    if (j < samplesK) {
      assignResultSample(pCtx, pInfo, j, ts, pData, type, bytes, NULL);
    }
  }
}

static void copySampleFuncRes(SQLFunctionCtx *pCtx, int32_t type) {
  SResultRowCellInfo *pResInfo = GET_RES_INFO(pCtx);
  SSampleFuncInfo *pRes = GET_ROWCELL_INTERBUF(pResInfo);

  TSKEY* pTimestamp = pCtx->ptsOutputBuf;
  char* pOutput = pCtx->pOutput;
  for (int32_t i = 0; i < pRes->numSampled; ++i) {
    assignVal(pOutput, pRes->values + i*pRes->colBytes, pRes->colBytes, type);
    *pTimestamp = *(pRes->timeStamps + i);
    pOutput += pCtx->outputBytes;
    pTimestamp++;
  }

  if (pCtx->tagInfo.numOfTagCols == 0) {
    return ;
  }

  char **tagOutputs = calloc(pCtx->tagInfo.numOfTagCols, POINTER_BYTES);
  for (int32_t i = 0; i < pCtx->tagInfo.numOfTagCols; ++i) {
    tagOutputs[i] = pCtx->tagInfo.pTagCtxList[i]->pOutput;
  }

  for (int32_t i = 0; i < pRes->numSampled; ++i) {
    int16_t tagOffset = 0;
    for (int32_t j = 0; j < pCtx->tagInfo.numOfTagCols; ++j) {
      memcpy(tagOutputs[j], pRes->taglists + i*pCtx->tagInfo.tagsLen + tagOffset, (size_t)pCtx->tagInfo.pTagCtxList[j]->outputBytes);
      tagOffset += pCtx->tagInfo.pTagCtxList[j]->outputBytes;
      tagOutputs[j] += pCtx->tagInfo.pTagCtxList[j]->outputBytes;
    }
  }

  tfree(tagOutputs);
}

static bool sample_function_setup(SQLFunctionCtx *pCtx, SResultRowCellInfo* pResInfo) {
  if (!function_setup(pCtx, pResInfo)) {
    return false;
  }

  srand(taosSafeRand());

  SSampleFuncInfo *pRes = getOutputInfo(pCtx);
  pRes->totalPoints = 0;
  pRes->numSampled = 0;
  pRes->values = ((char*)pRes + sizeof(SSampleFuncInfo));
  pRes->colBytes = (pCtx->currentStage != MERGE_STAGE) ? pCtx->inputBytes : pCtx->outputBytes;
  pRes->timeStamps = (int64_t *)((char *)pRes->values + pRes->colBytes * pCtx->param[0].i64);
  pRes->taglists = (char*)pRes->timeStamps + sizeof(int64_t) * pCtx->param[0].i64;
  return true;
}

static void sample_function(SQLFunctionCtx *pCtx) {
  int32_t notNullElems = 0;

  SResultRowCellInfo *pResInfo = GET_RES_INFO(pCtx);
  SSampleFuncInfo *pRes = getOutputInfo(pCtx);

  if (pRes->values !=  ((char*)pRes + sizeof(SSampleFuncInfo))) {
    pRes->values =  ((char*)pRes + sizeof(SSampleFuncInfo));
    pRes->timeStamps = (int64_t*)((char*)pRes->values + pRes->colBytes * pCtx->param[0].i64);
    pRes->taglists = (char*)pRes->timeStamps + sizeof(int64_t) * pCtx->param[0].i64;
  }

  for (int32_t i = 0; i < pCtx->size; ++i) {
    char *data = GET_INPUT_DATA(pCtx, i);
    if (pCtx->hasNull && isNull(data, pCtx->inputType)) {
      continue;
    }

    notNullElems++;

    TSKEY ts = (pCtx->ptsList != NULL)? GET_TS_DATA(pCtx, i):0;
    do_reservoir_sample(pCtx, pRes, (int32_t)pCtx->param[0].i64, ts, data, pCtx->inputType, pRes->colBytes);
  }

  if (!pCtx->hasNull) {
    assert(pCtx->size == notNullElems);
  }

  // treat the result as only one result
  SET_VAL(pCtx, notNullElems, 1);

  if (notNullElems > 0) {
    pResInfo->hasResult = DATA_SET_FLAG;
  }
}

static void sample_func_merge(SQLFunctionCtx *pCtx) {
  SSampleFuncInfo* pInput = (SSampleFuncInfo*)GET_INPUT_DATA_LIST(pCtx);
  pInput->values = ((char*)pInput + sizeof(SSampleFuncInfo));
  pInput->timeStamps = (int64_t*)((char*)pInput->values + pInput->colBytes * pCtx->param[0].i64);
  pInput->taglists = (char*)pInput->timeStamps + sizeof(int64_t)*pCtx->param[0].i64;

  SSampleFuncInfo *pOutput = getOutputInfo(pCtx);
  pOutput->totalPoints = pInput->totalPoints;
  pOutput->numSampled = pInput->numSampled;
  for (int32_t i = 0; i < pInput->numSampled; ++i) {
    assignResultSample(pCtx, pOutput, i, pInput->timeStamps[i],
                       pInput->values + i * pInput->colBytes, pCtx->outputType, pInput->colBytes,
                       pInput->taglists + i*pCtx->tagInfo.tagsLen);
  }

  SET_VAL(pCtx, pInput->numSampled, pOutput->numSampled);
  if (pOutput->numSampled > 0) {
    SResultRowCellInfo *pResInfo = GET_RES_INFO(pCtx);
    pResInfo->hasResult = DATA_SET_FLAG;
  }
}

static void sample_func_finalizer(SQLFunctionCtx *pCtx) {
  SResultRowCellInfo *pResInfo = GET_RES_INFO(pCtx);
  SSampleFuncInfo *pRes = GET_ROWCELL_INTERBUF(pResInfo);

  if (pRes->numSampled == 0) {  // no result
    assert(pResInfo->hasResult != DATA_SET_FLAG);
  }

  pResInfo->numOfRes = pRes->numSampled;
  GET_TRUE_DATA_TYPE();
  copySampleFuncRes(pCtx, type);

  doFinalizer(pCtx);
}

//////////////////////////////////////////////////////////////////////////////////
// elapsed function

static bool elapsedSetup(SQLFunctionCtx *pCtx, SResultRowCellInfo* pResInfo) {
  if (!function_setup(pCtx, pResInfo)) {
    return false;
  }

  SElapsedInfo *pInfo = getOutputInfo(pCtx);
  pInfo->min = MAX_TS_KEY;
  pInfo->max = 0;
  pInfo->hasResult = 0;

  return true;
}

static int32_t elapsedRequired(SQLFunctionCtx *pCtx, STimeWindow* w, int32_t colId) {
  return BLK_DATA_NO_NEEDED;
}

static void elapsedFunction(SQLFunctionCtx *pCtx) {
  SElapsedInfo *pInfo = getOutputInfo(pCtx);
  if (pCtx->preAggVals.isSet) {
    if (pInfo->min == MAX_TS_KEY) {
      pInfo->min = pCtx->preAggVals.statis.min;
      pInfo->max = pCtx->preAggVals.statis.max;
    } else {
      if (pCtx->order == TSDB_ORDER_ASC) {
        pInfo->max = pCtx->preAggVals.statis.max;
      } else {
        pInfo->min = pCtx->preAggVals.statis.min;
      }
    }
  } else {
    // 0 == pCtx->size mean this is end interpolation.
    if (0 == pCtx->size) {
      if (pCtx->order == TSDB_ORDER_DESC) {
        if (pCtx->end.key != INT64_MIN) {
          pInfo->min = pCtx->end.key;
        }
      } else {
        if (pCtx->end.key != INT64_MIN) {
          pInfo->max = pCtx->end.key + 1;
        }
      }
      goto elapsedOver;
    }

    int64_t *ptsList = (int64_t *)GET_INPUT_DATA_LIST(pCtx);
    // pCtx->start.key == INT64_MIN mean this is first window or there is actual start point of current window.
    // pCtx->end.key == INT64_MIN mean current window does not end in current data block or there is actual end point of current window.
    if (pCtx->order == TSDB_ORDER_DESC) {
      if (pCtx->start.key == INT64_MIN) {
        pInfo->max = (pInfo->max < ptsList[pCtx->size - 1]) ? ptsList[pCtx->size - 1] : pInfo->max;
      } else {
        pInfo->max = pCtx->start.key + 1;
      }

      if (pCtx->end.key != INT64_MIN) {
        pInfo->min = pCtx->end.key;
      } else {
        pInfo->min = ptsList[0];
      }
    } else {
      if (pCtx->start.key == INT64_MIN) {
        pInfo->min = (pInfo->min > ptsList[0]) ? ptsList[0] : pInfo->min;
      } else {
        pInfo->min = pCtx->start.key;
      }

      if (pCtx->end.key != INT64_MIN) {
        pInfo->max = pCtx->end.key + 1;
      } else {
        pInfo->max = ptsList[pCtx->size - 1];
      }
    }
  }

elapsedOver:
  SET_VAL(pCtx, pCtx->size, 1);
  
  if (pCtx->size > 0) {
    GET_RES_INFO(pCtx)->hasResult = DATA_SET_FLAG;
    pInfo->hasResult = DATA_SET_FLAG;
  }
}

static void elapsedMerge(SQLFunctionCtx *pCtx) {
  SElapsedInfo *pInfo = getOutputInfo(pCtx);
  memcpy(pInfo, pCtx->pInput, (size_t)pCtx->inputBytes);
  GET_RES_INFO(pCtx)->hasResult = pInfo->hasResult;
}

static void elapsedFinalizer(SQLFunctionCtx *pCtx) {
  if (GET_RES_INFO(pCtx)->hasResult != DATA_SET_FLAG) {
    setNull(pCtx->pOutput, pCtx->outputType, pCtx->outputBytes);
    return;
  }

  SElapsedInfo *pInfo = GET_ROWCELL_INTERBUF(GET_RES_INFO(pCtx));
  double result = (double)pInfo->max - (double)pInfo->min;
  *(double *)pCtx->pOutput = result >= 0 ? result : -result;
  if (pCtx->numOfParams > 0 && pCtx->param[0].i64 > 0) {
    *(double *)pCtx->pOutput = *(double *)pCtx->pOutput / pCtx->param[0].i64;
  }
  GET_RES_INFO(pCtx)->numOfRes = 1;

  doFinalizer(pCtx);
}

//////////////////////////////////////////////////////////////////////////////////
static bool histogram_function_setup(SQLFunctionCtx *pCtx, SResultRowCellInfo* pResInfo) {
  if (!function_setup(pCtx, pResInfo)) {
    return false;
  }

  SHistogramFuncInfo *pRes = getOutputInfo(pCtx);
  if (!pRes) {
    return false;
  }

  int32_t numOfBins = (int32_t)pCtx->param[0].i64;
  double* listBin = (double*) pCtx->param[1].pz;
  int32_t normalized = (int32_t)pCtx->param[2].i64;
  pRes->numOfBins = numOfBins;
  pRes->normalized = normalized;
  pRes->orderedBins = (SHistogramFuncBin*)((char*)pRes + sizeof(SHistogramFuncInfo));
  for (int32_t i = 0; i < numOfBins; ++i) {
    double lower = listBin[i] < listBin[i + 1] ? listBin[i] : listBin[i + 1];
    double upper = listBin[i + 1] > listBin[i] ? listBin[i + 1] : listBin[i];
    pRes->orderedBins[i].lower = lower;
    pRes->orderedBins[i].upper = upper;
    pRes->orderedBins[i].count = 0;
  }
  return true;
}

static void histogram_function(SQLFunctionCtx *pCtx) {
  SResultRowCellInfo* pResInfo = GET_RES_INFO(pCtx);

  SHistogramFuncInfo* pRes = getOutputInfo(pCtx);

  if (pRes->orderedBins != (SHistogramFuncBin*)((char*)pRes + sizeof(SHistogramFuncInfo))) {
    pRes->orderedBins = (SHistogramFuncBin*)((char*)pRes + sizeof(SHistogramFuncInfo));
  }

  int32_t notNullElems = 0;
  int32_t totalElems = 0;
  for (int32_t i = 0; i < pCtx->size; ++i) {
    char *data = GET_INPUT_DATA(pCtx, i);
    if (pCtx->hasNull && isNull(data, pCtx->inputType)) {
      continue;
    }

    notNullElems++;
    double v;
    GET_TYPED_DATA(v, double, pCtx->inputType, data);

    for (int32_t b = 0; b < pRes->numOfBins; ++b) {
      if (v > pRes->orderedBins[b].lower && v <= pRes->orderedBins[b].upper) {
        pRes->orderedBins[b].count++;
        totalElems++;
        break;
      }
    }
  }

  if (pRes->normalized) {
    for (int32_t b = 0; b < pRes->numOfBins; ++b) {
      if (totalElems != 0) {
        pRes->orderedBins[b].count = pRes->orderedBins[b].count / (double)totalElems;
      } else {
        pRes->orderedBins[b].count = 0;
      }
    }
  }

  // treat the result as only one result
  SET_VAL(pCtx, notNullElems, 1);
  if (notNullElems > 0) {
    pResInfo->hasResult = DATA_SET_FLAG;
  }
}

static void histogram_func_merge(SQLFunctionCtx *pCtx) {
  SHistogramFuncInfo* pInput = (SHistogramFuncInfo*) GET_INPUT_DATA_LIST(pCtx);
  pInput->orderedBins = (SHistogramFuncBin*)((char*)pInput + sizeof(SHistogramFuncInfo));

  SHistogramFuncInfo* pRes = getOutputInfo(pCtx);
  for (int32_t i = 0; i < pInput->numOfBins; ++i) {
    pRes->orderedBins[i].count += pInput->orderedBins[i].count;
  }
  SResultRowCellInfo *pResInfo = GET_RES_INFO(pCtx);
  pResInfo->numOfRes = 1;
  pResInfo->hasResult = DATA_SET_FLAG;
}

static void histogram_func_finalizer(SQLFunctionCtx *pCtx) {
  SResultRowCellInfo *pResInfo = GET_RES_INFO(pCtx);
  SHistogramFuncInfo *pRes = GET_ROWCELL_INTERBUF(pResInfo);

  if (!pRes) {
    return;
  }

  for (int32_t i = 0; i < pRes->numOfBins; ++i) {
    int sz;
    if (!pRes->normalized) {
      int64_t count = (int64_t)pRes->orderedBins[i].count;
      sz = sprintf(pCtx->pOutput + VARSTR_HEADER_SIZE, "{\"lower_bin\":%g, \"upper_bin\":%g, \"count\":%"PRId64"}",
                   pRes->orderedBins[i].lower, pRes->orderedBins[i].upper, count);
    } else {
      sz = sprintf(pCtx->pOutput + VARSTR_HEADER_SIZE, "{\"lower_bin\":%g, \"upper_bin\":%g, \"count\":%lf}",
                   pRes->orderedBins[i].lower, pRes->orderedBins[i].upper, pRes->orderedBins[i].count);
    }
    varDataSetLen(pCtx->pOutput, sz);
    pCtx->pOutput += pCtx->outputBytes;
  }

  pResInfo->numOfRes = pRes->numOfBins;
  pResInfo->hasResult = DATA_SET_FLAG;

  doFinalizer(pCtx);
}

// unique&tail copy
static void copyRes(SQLFunctionCtx *pCtx, void *data, int32_t bytes) {
  size_t size = sizeof(int64_t) + bytes + pCtx->tagInfo.tagsLen;
  int32_t len = (int32_t)(GET_RES_INFO(pCtx)->numOfRes);

  char *tsOutput = pCtx->ptsOutputBuf;
  char *output = pCtx->pOutput;
  int32_t step = GET_FORWARD_DIRECTION_FACTOR(pCtx->param[3].i64);
  char *tvp = (char*)data + (size * ((pCtx->param[3].i64 == TSDB_ORDER_ASC) ? 0 : len -1));
  for (int32_t i = 0; i < len; ++i) {
    memcpy(tsOutput, tvp, sizeof(int64_t));
    memcpy(output, tvp + sizeof(int64_t), bytes);
    tvp += (step * size);
    tsOutput += sizeof(int64_t);
    output += bytes;
  }

  // set the corresponding tag data for each record
  // todo check malloc failure
  if (pCtx->tagInfo.numOfTagCols == 0) {
    return ;
  }

  char **pData = calloc(pCtx->tagInfo.numOfTagCols, POINTER_BYTES);
  for (int32_t i = 0; i < pCtx->tagInfo.numOfTagCols; ++i) {
    pData[i] = pCtx->tagInfo.pTagCtxList[i]->pOutput;
  }

  tvp = (char*)data + (size * ((pCtx->param[3].i64 == TSDB_ORDER_ASC) ? 0 : len -1));
  for (int32_t i = 0; i < len; ++i) {
    int32_t offset = (int32_t)sizeof(int64_t) + bytes;
    for (int32_t j = 0; j < pCtx->tagInfo.numOfTagCols; ++j) {
      memcpy(pData[j], tvp + offset, (size_t)pCtx->tagInfo.pTagCtxList[j]->outputBytes);
      offset += pCtx->tagInfo.pTagCtxList[j]->outputBytes;
      pData[j] += pCtx->tagInfo.pTagCtxList[j]->outputBytes;
    }
    tvp += (step * size);
  }

  tfree(pData);
}

static bool unique_function_setup(SQLFunctionCtx *pCtx, SResultRowCellInfo* pResInfo) {
  if (!function_setup(pCtx, pResInfo)) {
    return false;
  }
  if(*pCtx->pUniqueSet != NULL){
    taosHashClear(*pCtx->pUniqueSet);
  }else{
    *pCtx->pUniqueSet = taosHashInit(64, taosGetDefaultHashFunction(TSDB_DATA_TYPE_BINARY), true, HASH_NO_LOCK);
  }

  return true;
}

static void do_unique_function(SQLFunctionCtx *pCtx, SUniqueFuncInfo *pInfo, TSKEY timestamp, char *pData, char *tag, int32_t bytes, int16_t type){
  int32_t hashKeyBytes = bytes;
  if(IS_VAR_DATA_TYPE(type)){     // for var data, we can not use bytes, because there are dirty data in the back of var data
    hashKeyBytes = varDataTLen(pData);
  }
  UniqueUnit **unique = taosHashGet(*pCtx->pUniqueSet, pData, hashKeyBytes);
  if (unique == NULL) {
    size_t size = sizeof(UniqueUnit) + bytes + pCtx->tagInfo.tagsLen;
    char *tmp = pInfo->res + pInfo->num * size;
    ((UniqueUnit*)tmp)->timestamp = timestamp;
    char *data = tmp + sizeof(UniqueUnit);
    char *tags = tmp + sizeof(UniqueUnit) + bytes;
    memcpy(data, pData, bytes);

    if (pCtx->currentStage == MERGE_STAGE && tag != NULL) {
      memcpy(tags, tag, (size_t)pCtx->tagInfo.tagsLen);
    }else{
      int32_t offset = 0;
      for (int32_t j = 0; j < pCtx->tagInfo.numOfTagCols; ++j) {
        SQLFunctionCtx *tagCtx = pCtx->tagInfo.pTagCtxList[j];
        if (tagCtx->functionId == TSDB_FUNC_TS_DUMMY) {
          tagCtx->tag.nType = TSDB_DATA_TYPE_BIGINT;
          tagCtx->tag.i64 = timestamp;
        }

        tVariantDump(&tagCtx->tag, tagCtx->pOutput, tagCtx->tag.nType, true);
        memcpy(tags + offset, tagCtx->pOutput, tagCtx->outputBytes);
        offset += tagCtx->outputBytes;
      }
    }

    taosHashPut(*pCtx->pUniqueSet, pData, hashKeyBytes, &tmp, sizeof(UniqueUnit*));
    pInfo->num++;
  }else if((*unique)->timestamp > timestamp){
    (*unique)->timestamp = timestamp;
  }
}

static void unique_function(SQLFunctionCtx *pCtx) {
  SUniqueFuncInfo *pInfo = getOutputInfo(pCtx);

  for (int32_t i = 0; i < pCtx->size; i++) {
    char *pData = GET_INPUT_DATA(pCtx, i);
    TSKEY k = 0;
    if (pCtx->ptsList != NULL) {
      k = GET_TS_DATA(pCtx, i);
    }
    do_unique_function(pCtx, pInfo, k, pData, NULL, pCtx->inputBytes, pCtx->inputType);

    if (sizeof(SUniqueFuncInfo) + pInfo->num * (sizeof(UniqueUnit) + pCtx->inputBytes + pCtx->tagInfo.tagsLen) >= MAX_UNIQUE_RESULT_SIZE
        || (pInfo->num > MAX_UNIQUE_RESULT_ROWS)){
      GET_RES_INFO(pCtx)->numOfRes = -1;    // mark out of memory
      return;
    }
  }

  GET_RES_INFO(pCtx)->numOfRes = 1;
}

static void unique_function_merge(SQLFunctionCtx *pCtx) {
  SUniqueFuncInfo *pInput = (SUniqueFuncInfo *)GET_INPUT_DATA_LIST(pCtx);
  SUniqueFuncInfo *pOutput = getOutputInfo(pCtx);
  size_t size = sizeof(UniqueUnit) + pCtx->outputBytes + pCtx->tagInfo.tagsLen;
  for (int32_t i = 0; i < pInput->num; ++i) {
    char *tmp = pInput->res + i* size;
    TSKEY timestamp = ((UniqueUnit*)tmp)->timestamp;
    char *data = tmp + sizeof(UniqueUnit);
    char *tags = tmp + sizeof(UniqueUnit) + pCtx->outputBytes;
    do_unique_function(pCtx, pOutput, timestamp, data, tags, pCtx->outputBytes, pCtx->outputType);

    if (sizeof(SUniqueFuncInfo) + pOutput->num * (sizeof(UniqueUnit) + pCtx->outputBytes + pCtx->tagInfo.tagsLen) >= MAX_UNIQUE_RESULT_SIZE
        || (pOutput->num > MAX_UNIQUE_RESULT_ROWS)){
      GET_RES_INFO(pCtx)->numOfRes = -1;    // mark out of memory
      return;
    }
  }

//  GET_RES_INFO(pCtx)->numOfRes = pOutput->num;
}

typedef struct{
  int32_t dataOffset;
  __compar_fn_t comparFn;
} SortSupporter;

static int32_t sortCompareFn(const void *p1, const void *p2, const void *param) {
  SortSupporter *support = (SortSupporter *)param;
  return support->comparFn((const char*)p1 + support->dataOffset, (const char*)p2 + support->dataOffset);
}

static void unique_func_finalizer(SQLFunctionCtx *pCtx) {
  SUniqueFuncInfo *pInfo = GET_ROWCELL_INTERBUF(GET_RES_INFO(pCtx));

  GET_RES_INFO(pCtx)->numOfRes = pInfo->num;
  int32_t bytes = 0;
  int32_t type = 0;
  if (pCtx->currentStage == MERGE_STAGE) {
    bytes = pCtx->outputBytes;
    type = pCtx->outputType;
    assert(pCtx->inputType == TSDB_DATA_TYPE_BINARY);
  } else {
    bytes = pCtx->inputBytes;
    type = pCtx->inputType;
  }
  SortSupporter support = {0};
  // user specify the order of output by sort the result according to timestamp
  if (pCtx->param[2].i64 == PRIMARYKEY_TIMESTAMP_COL_INDEX || pCtx->param[2].i64 == TSDB_RES_COL_ID) {
    support.dataOffset = 0;
    support.comparFn = compareInt64Val;
  } else{
    support.dataOffset = sizeof(int64_t);
    support.comparFn = getComparFunc(type, 0);
  }

  size_t size = sizeof(int64_t) + bytes + pCtx->tagInfo.tagsLen;
  taosqsort(pInfo->res, (size_t)GET_RES_INFO(pCtx)->numOfRes, size, &support, sortCompareFn);
  copyRes(pCtx, pInfo->res, bytes);
  doFinalizer(pCtx);
}

static bool mode_function_setup(SQLFunctionCtx *pCtx, SResultRowCellInfo* pResInfo) {
  if (!function_setup(pCtx, pResInfo)) {
    return false;
  }
  if(*pCtx->pModeSet != NULL){
    taosHashClear(*pCtx->pModeSet);
  }else{
    *pCtx->pModeSet = taosHashInit(64, taosGetDefaultHashFunction(TSDB_DATA_TYPE_BINARY), true, HASH_NO_LOCK);
  }

  return true;
}

static void do_mode_function(SQLFunctionCtx *pCtx, SModeFuncInfo *pInfo, char *pData, int64_t count, int32_t bytes, int16_t type){
  int32_t hashKeyBytes = bytes;
  if(IS_VAR_DATA_TYPE(type)){     // for var data, we can not use bytes, because there are dirty data in the back of var data
    hashKeyBytes = varDataTLen(pData);
  }
  ModeUnit **mode = taosHashGet(*pCtx->pModeSet, pData, hashKeyBytes);
  if (mode == NULL) {
    size_t size = sizeof(ModeUnit) + bytes;
    char *tmp = pInfo->res + pInfo->num * size;
    ((ModeUnit*)tmp)->count = count;
    char *data = tmp + sizeof(ModeUnit);
    memcpy(data, pData, bytes);

    taosHashPut(*pCtx->pModeSet, pData, hashKeyBytes, &tmp, sizeof(ModeUnit*));
    pInfo->num++;
  }else{
    (*mode)->count += count;
  }
}

static void mode_function(SQLFunctionCtx *pCtx) {
  SModeFuncInfo *pInfo = getOutputInfo(pCtx);

  for (int32_t i = 0; i < pCtx->size; i++) {
    char *pData = GET_INPUT_DATA(pCtx, i);
    if (pCtx->hasNull && isNull(pData, pCtx->inputType)) {
      continue;
    }

    do_mode_function(pCtx, pInfo, pData, 1, pCtx->inputBytes, pCtx->inputType);

    if (sizeof(SModeFuncInfo) + pInfo->num * (sizeof(ModeUnit) + pCtx->inputBytes) >= MAX_MODE_INNER_RESULT_SIZE){
      GET_RES_INFO(pCtx)->numOfRes = -1;    // mark out of memory
      return;
    }
  }
  GET_RES_INFO(pCtx)->numOfRes = 1;
}

static void mode_function_merge(SQLFunctionCtx *pCtx) {
  SModeFuncInfo *pInput = (SModeFuncInfo *)GET_INPUT_DATA_LIST(pCtx);
  SModeFuncInfo *pOutput = getOutputInfo(pCtx);
  size_t size = sizeof(ModeUnit) + pCtx->outputBytes;
  for (int32_t i = 0; i < pInput->num; ++i) {
    char *tmp = pInput->res + i* size;
    char *data = tmp + sizeof(ModeUnit);
    do_mode_function(pCtx, pOutput, data, ((ModeUnit*)tmp)->count, pCtx->outputBytes, pCtx->outputType);

    if (sizeof(SModeFuncInfo) + pOutput->num * (sizeof(ModeUnit) + pCtx->outputBytes) >= MAX_MODE_INNER_RESULT_SIZE){
      GET_RES_INFO(pCtx)->numOfRes = -1;    // mark out of memory
      return;
    }
  }
}

static void mode_func_finalizer(SQLFunctionCtx *pCtx) {
  int32_t bytes = 0;
  int32_t type = 0;
  if (pCtx->currentStage == MERGE_STAGE) {
    bytes = pCtx->outputBytes;
    type = pCtx->outputType;
    assert(pCtx->inputType == TSDB_DATA_TYPE_BINARY);
  } else {
    bytes = pCtx->inputBytes;
    type = pCtx->inputType;
  }

  SResultRowCellInfo *pResInfo = GET_RES_INFO(pCtx);
  SModeFuncInfo *pRes = GET_ROWCELL_INTERBUF(pResInfo);

  size_t size = sizeof(ModeUnit) + bytes;

  char *tvp = pRes->res;
  char *result = NULL;
  int64_t maxCount = 0;
  for (int32_t i = 0; i < pRes->num; ++i) {
    int64_t count = ((ModeUnit*)tvp)->count;
    if (count > maxCount){
      maxCount = count;
      result = tvp;
    }else if(count == maxCount){
      result = NULL;
    }
    tvp += size;
  }

  if (result){
    memcpy(pCtx->pOutput, result + sizeof(ModeUnit), bytes);
  }else{
    setNull(pCtx->pOutput, type, 0);
  }
  pResInfo->numOfRes = 1;
  doFinalizer(pCtx);
}

static void buildTailStruct(STailInfo *pTailInfo, SQLFunctionCtx *pCtx) {
  char *tmp = (char *)pTailInfo + sizeof(STailInfo);
  pTailInfo->res = (TailUnit**) tmp;
  tmp += POINTER_BYTES * pCtx->param[0].i64;

  int32_t bytes = 0;
  if (pCtx->currentStage == MERGE_STAGE) {
    bytes = pCtx->outputBytes;
  } else {
    bytes = pCtx->inputBytes;
  }
  size_t size = sizeof(TailUnit) + bytes + pCtx->tagInfo.tagsLen;

  for (int32_t i = 0; i < pCtx->param[0].i64; ++i) {
    pTailInfo->res[i] = (TailUnit*) tmp;
    tmp += size;
  }
}

static void valueTailAssign(TailUnit *dst, int32_t bytes, const char *val, int64_t tsKey,
                            SExtTagsInfo *pTagInfo, char *pTags, int16_t stage) {
  dst->timestamp = tsKey;
  memcpy(dst->data, val, bytes);

  if (stage == MERGE_STAGE) {
    memcpy(dst->data + bytes, pTags, (size_t)pTagInfo->tagsLen);
  } else {  // the tags are dumped from the ctx tag fields
    int32_t size = 0;
    for (int32_t i = 0; i < pTagInfo->numOfTagCols; ++i) {
      SQLFunctionCtx* ctx = pTagInfo->pTagCtxList[i];
      if (ctx->functionId == TSDB_FUNC_TS_DUMMY) {
        ctx->tag.nType = TSDB_DATA_TYPE_BIGINT;
        ctx->tag.i64 = tsKey;
      }

      tVariantDump(&ctx->tag, ctx->pOutput, ctx->tag.nType, true);
      memcpy(dst->data + bytes + size, ctx->pOutput, ctx->outputBytes);
      size += ctx->outputBytes;
    }
  }
}

static int32_t tailComparFn(const void *p1, const void *p2, const void *param) {
  TailUnit  *d1 = *(TailUnit **) p1;
  TailUnit  *d2 = *(TailUnit **) p2;
  return compareInt64Val(d1, d2);
}

static void tailSwapFn(void *dst, void *src, const void *param)
{
  TailUnit  **vdst = (TailUnit **) dst;
  TailUnit  **vsrc = (TailUnit **) src;

  TailUnit  *tmp = *vdst;
  *vdst = *vsrc;
  *vsrc = tmp;
}

static void do_tail_function_add(STailInfo *pInfo, int32_t maxLen, void *pData, int64_t ts, int32_t bytes,
                                SExtTagsInfo *pTagInfo, char *pTags, int16_t stage) {
  TailUnit **pList = pInfo->res;

  if (pInfo->num < maxLen) {
    valueTailAssign(pList[pInfo->num], bytes, pData, ts, pTagInfo, pTags, stage);

    taosheapsort((void *) pList, sizeof(TailUnit **), pInfo->num + 1, NULL, tailComparFn, NULL, tailSwapFn, 0);

    pInfo->num++;
  } else if(pList[0]->timestamp < ts) {
    valueTailAssign(pList[0], bytes, pData, ts, pTagInfo, pTags, stage);
    taosheapadjust((void *) pList, sizeof(TailUnit **), 0, maxLen - 1, NULL, tailComparFn, NULL, tailSwapFn, 0);
  }
}

static bool tail_function_setup(SQLFunctionCtx *pCtx, SResultRowCellInfo* pResInfo) {
  if (!function_setup(pCtx, pResInfo)) {
    return false;
  }

  STailInfo *pInfo = getOutputInfo(pCtx);
  buildTailStruct(pInfo, pCtx);
  return true;
}

static void tail_function(SQLFunctionCtx *pCtx) {
  STailInfo *pRes = getOutputInfo(pCtx);

//  if (pCtx->stableQuery){
    for (int32_t i = 0; i < pCtx->size; ++i) {
      char *data = GET_INPUT_DATA(pCtx, i);

      TSKEY ts = (pCtx->ptsList != NULL)? GET_TS_DATA(pCtx, i):0;
      do_tail_function_add(pRes, (int32_t)pCtx->param[0].i64, data, ts,
                           pCtx->inputBytes, &pCtx->tagInfo, NULL, pCtx->currentStage);
    }
//  }else{
//    for (int32_t i = pCtx->size - 1; i >= 0; --i) {
//      if (pRes->offset++ < (int32_t)pCtx->param[1].i64){
//        continue;
//      }
//      if (pRes->num >= (int32_t)(pCtx->param[0].i64 - pCtx->param[1].i64)){    // query complete
//        pCtx->resultInfo->complete = true;
//        for (int32_t j = 0; j < pCtx->tagInfo.numOfTagCols; ++j) {
//          SQLFunctionCtx *ctx = pCtx->tagInfo.pTagCtxList[j];
//          ctx->resultInfo->complete = true;
//        }
//        break;
//      }
//      char *data = GET_INPUT_DATA(pCtx, i);
//
//      TSKEY ts = (pCtx->ptsList != NULL)? GET_TS_DATA(pCtx, i):0;
//
//      valueTailAssign(pRes->res[pRes->num], pCtx->inputBytes, data, ts, &pCtx->tagInfo, NULL, pCtx->currentStage);
//
//      pRes->num++;
//    }
//  }

  // treat the result as only one result
  GET_RES_INFO(pCtx)->numOfRes = 1;
}

static void tail_func_merge(SQLFunctionCtx *pCtx) {
  STailInfo *pInput = (STailInfo *)GET_INPUT_DATA_LIST(pCtx);

  // construct the input data struct from binary data
  buildTailStruct(pInput, pCtx);

  STailInfo *pOutput = getOutputInfo(pCtx);

  // the intermediate result is binary, we only use the output data type
  for (int32_t i = 0; i < pInput->num; ++i) {
    do_tail_function_add(pOutput, (int32_t)pCtx->param[0].i64, pInput->res[i]->data, pInput->res[i]->timestamp,
                        pCtx->outputBytes, &pCtx->tagInfo, pInput->res[i]->data + pCtx->outputBytes, pCtx->currentStage);
  }

  GET_RES_INFO(pCtx)->numOfRes = pOutput->num;
}

static void tail_func_finalizer(SQLFunctionCtx *pCtx) {
  SResultRowCellInfo *pResInfo = GET_RES_INFO(pCtx);

  // data in temporary list is less than the required number of results, not enough qualified number of results
  STailInfo *pRes = GET_ROWCELL_INTERBUF(pResInfo);

  int32_t bytes = 0;
  int32_t type = 0;
  if (pCtx->currentStage == MERGE_STAGE) {
    bytes = pCtx->outputBytes;
    type = pCtx->outputType;
    assert(pCtx->inputType == TSDB_DATA_TYPE_BINARY);
  } else {
    bytes = pCtx->inputBytes;
    type = pCtx->inputType;
  }

//  if(pCtx->stableQuery){
    GET_RES_INFO(pCtx)->numOfRes = pRes->num - (int32_t)pCtx->param[1].i64;
//  }else{
//    GET_RES_INFO(pCtx)->numOfRes = pRes->num;
//  }
  if (GET_RES_INFO(pCtx)->numOfRes <= 0) return;

  taosqsort(pRes->res, pRes->num, POINTER_BYTES, NULL, tailComparFn);

  size_t size = sizeof(int64_t) + bytes + pCtx->tagInfo.tagsLen;
  void *data = calloc(size, GET_RES_INFO(pCtx)->numOfRes);
  if(!data){
    qError("calloc error in tail_func_finalizer: size:%d, num:%d", (int32_t)size, GET_RES_INFO(pCtx)->numOfRes);
    return;
  }
  for(int32_t i = 0; i < GET_RES_INFO(pCtx)->numOfRes; i++){
    memcpy((char*)data + i * size, pRes->res[i], size);
  }

  SortSupporter support = {0};
  // user specify the order of output by sort the result according to timestamp
  if (pCtx->param[2].i64 != PRIMARYKEY_TIMESTAMP_COL_INDEX && pCtx->param[2].i64 != TSDB_RES_COL_ID) {
    support.dataOffset = sizeof(int64_t);
    support.comparFn = getComparFunc(type, 0);
    taosqsort(data, (size_t)GET_RES_INFO(pCtx)->numOfRes, size, &support, sortCompareFn);
  }

  copyRes(pCtx, data, bytes);
  free(data);
  doFinalizer(pCtx);
}

<<<<<<< HEAD
int16_t getTimeWindowFunctionID(int16_t colIndex) {
  switch (colIndex) {
    case TSDB_TSWIN_START_COLUMN_INDEX: {
      return TSDB_FUNC_WSTART;
    }
    case TSDB_TSWIN_STOP_COLUMN_INDEX: {
      return TSDB_FUNC_WSTOP;
    }
    case TSDB_TSWIN_DURATION_COLUMN_INDEX: {
      return TSDB_FUNC_WDURATION;
    }
    default:
      return TSDB_FUNC_INVALID_ID;
  }
}

static void wstart_function(SQLFunctionCtx *pCtx) {
  SET_VAL(pCtx, pCtx->size, 1);
  *(int64_t *)(pCtx->pOutput) = pCtx->startTs;
}

static void wstop_function(SQLFunctionCtx *pCtx) {
  SET_VAL(pCtx, pCtx->size, 1);
  *(int64_t *)(pCtx->pOutput) = pCtx->endTs;
}

static void wduration_function(SQLFunctionCtx *pCtx) {
  SET_VAL(pCtx, pCtx->size, 1);
  int64_t duration = pCtx->endTs - pCtx->startTs;
  if (duration < 0) {
    duration = -duration;
  }
  *(int64_t *)(pCtx->pOutput) = duration;
}

=======
static void state_count_function(SQLFunctionCtx *pCtx) {
  SResultRowCellInfo *pResInfo = GET_RES_INFO(pCtx);
  SStateInfo *pStateInfo = GET_ROWCELL_INTERBUF(pResInfo);

  void *data = GET_INPUT_DATA_LIST(pCtx);
  int64_t *pOutput = (int64_t *)pCtx->pOutput;

  for (int32_t i = 0; i < pCtx->size;  i++,pOutput++,data += pCtx->inputBytes) {
    if (pCtx->hasNull && isNull(data, pCtx->inputType)) {
      setNull(pOutput, TSDB_DATA_TYPE_BIGINT, 0);
      continue;
    }
    if (isStateOperTrue(data, pCtx->inputType, &pCtx->param[0], &pCtx->param[1])){
      *pOutput = ++pStateInfo->countPrev;
    }else{
      *pOutput = -1;
      pStateInfo->countPrev = 0;
    }
  }

  for (int t = 0; t < pCtx->tagInfo.numOfTagCols; ++t) {
    SQLFunctionCtx* tagCtx = pCtx->tagInfo.pTagCtxList[t];
    if (tagCtx->functionId == TSDB_FUNC_TAG_DUMMY) {
      aAggs[TSDB_FUNC_TAGPRJ].xFunction(tagCtx);
    }
  }
  pResInfo->numOfRes += pCtx->size;
}

static void state_duration_function(SQLFunctionCtx *pCtx) {
  SResultRowCellInfo *pResInfo = GET_RES_INFO(pCtx);
  SStateInfo *pStateInfo = GET_ROWCELL_INTERBUF(pResInfo);

  void *data = GET_INPUT_DATA_LIST(pCtx);
  TSKEY* tsList = GET_TS_LIST(pCtx);
  int64_t *pOutput = (int64_t *)pCtx->pOutput;

  for (int32_t i = 0; i < pCtx->size; i++,pOutput++,data += pCtx->inputBytes) {
    if (pCtx->hasNull && isNull(data, pCtx->inputType)) {
      setNull(pOutput, TSDB_DATA_TYPE_BIGINT, 0);
      continue;
    }
    if (isStateOperTrue(data, pCtx->inputType, &pCtx->param[0], &pCtx->param[1])){
      if (pStateInfo->durationStart == 0) {
        *pOutput = 0;
        pStateInfo->durationStart = tsList[i];
      } else {
        *pOutput = (tsList[i] - pStateInfo->durationStart)/pCtx->param[2].i64;
      }
    } else{
      *pOutput = -1;
      pStateInfo->durationStart = 0;
    }
  }

  for (int t = 0; t < pCtx->tagInfo.numOfTagCols; ++t) {
    SQLFunctionCtx* tagCtx = pCtx->tagInfo.pTagCtxList[t];
    if (tagCtx->functionId == TSDB_FUNC_TAG_DUMMY) {
      aAggs[TSDB_FUNC_TAGPRJ].xFunction(tagCtx);
    }
  }
  pResInfo->numOfRes += pCtx->size;
}
>>>>>>> 06076c57
/////////////////////////////////////////////////////////////////////////////////////////////
/*
 * function compatible list.
 * tag and ts are not involved in the compatibility check
 *
 * 1. functions that are not simultaneously present with any other functions. e.g., diff/ts_z/top/bottom
 * 2. functions that are only allowed to be present only with same functions. e.g., last_row, interp
 * 3. functions that are allowed to be present with other functions.
 *    e.g., count/sum/avg/min/max/stddev/percentile/apercentile/first/last...
 *
 */
int32_t functionCompatList[] = {
    // count,   sum,      avg,       min,      max,    stddev,    percentile,   apercentile, first,     last
    1,          1,        1,         1,        1,      1,          1,           1,           1,         1,
<<<<<<< HEAD
    // last_row,top,      bottom,    spread,   twa,    leastsqr,   ts,          ts_dummy,    tag_dummy, ts_comp
    4,         -1,       -1,         1,        1,      1,          1,           1,           1,         -1,
    //  tag,    colprj,   tagprj,    arithm,  diff,    first_dist, last_dist,   stddev_dst,  interp     rate,   irate
    1,          1,        1,         1,       -1,      1,          1,           1,           5,         1,      1,
    // tid_tag, deriv,    csum,      mavg,    sample,  block_info, elapsed,     histogram,   unique,    mode,   tail
    6,          8,        -1,        -1,      -1,      7,          1,           -1,          -1,        1,      -1,
    // wstart,  wstop,    wduration
    1,          1,        1
=======
    // last_row,top,      bottom,    spread,   twa,    leastsqr,   ts,          ts_dummy,   tag_dummy, ts_comp
    4,         -1,       -1,         1,        1,      1,          1,           1,          1,          -1,
    //  tag,    colprj,   tagprj,    arithm,  diff,    first_dist, last_dist,   stddev_dst, interp    rate,    irate
    1,          1,        1,         1,       -1,      1,          1,           1,          5,          1,      1,
    // tid_tag, deriv,    csum,       mavg,        sample,
    6,          8,        -1,         -1,          -1,
    // block_info,elapsed,histogram,unique,mode,tail,  stateCount, stateDuration
    7,          1,        -1,        -1,      1,   -1, 1,         1,
>>>>>>> 06076c57
};

SAggFunctionInfo aAggs[TSDB_FUNC_MAX_NUM] = {{
                              // 0, count function does not invoke the finalize function
                              "count",
                              TSDB_FUNC_COUNT,
                              TSDB_FUNC_COUNT,
                              TSDB_BASE_FUNC_SO,
                              function_setup,
                              count_function,
                              doFinalizer,
                              count_func_merge,
                              countRequired,
                          },
                          {
                              // 1
                              "sum",
                              TSDB_FUNC_SUM,
                              TSDB_FUNC_SUM,
                              TSDB_BASE_FUNC_SO,
                              function_setup,
                              sum_function,
                              function_finalizer,
                              sum_func_merge,
                              statisRequired,
                          },
                          {
                              // 2
                              "avg",
                              TSDB_FUNC_AVG,
                              TSDB_FUNC_AVG,
                              TSDB_BASE_FUNC_SO,
                              function_setup,
                              avg_function,
                              avg_finalizer,
                              avg_func_merge,
                              statisRequired,
                          },
                          {
                              // 3
                              "min",
                              TSDB_FUNC_MIN,
                              TSDB_FUNC_MIN,
                              TSDB_BASE_FUNC_SO | TSDB_FUNCSTATE_SELECTIVITY,
                              min_func_setup,
                              min_function,
                              function_finalizer,
                              min_func_merge,
                              statisRequired,
                          },
                          {
                              // 4
                              "max",
                              TSDB_FUNC_MAX,
                              TSDB_FUNC_MAX,
                              TSDB_BASE_FUNC_SO | TSDB_FUNCSTATE_SELECTIVITY,
                              max_func_setup,
                              max_function,
                              function_finalizer,
                              max_func_merge,
                              statisRequired,
                          },
                          {
                              // 5
                              "stddev",
                              TSDB_FUNC_STDDEV,
                              TSDB_FUNC_STDDEV_DST,
                              TSDB_FUNCSTATE_SO | TSDB_FUNCSTATE_STREAM | TSDB_FUNCSTATE_OF,
                              function_setup,
                              stddev_function,
                              stddev_finalizer,
                              noop1,
                              dataBlockRequired,
                          },
                          {
                              // 6
                              "percentile",
                              TSDB_FUNC_PERCT,
                              TSDB_FUNC_INVALID_ID,
                              TSDB_FUNCSTATE_SO | TSDB_FUNCSTATE_STREAM | TSDB_FUNCSTATE_OF,
                              percentile_function_setup,
                              percentile_function,
                              percentile_finalizer,
                              noop1,
                              dataBlockRequired,
                          },
                          {
                              // 7
                              "apercentile",
                              TSDB_FUNC_APERCT,
                              TSDB_FUNC_APERCT,
                              TSDB_FUNCSTATE_SO | TSDB_FUNCSTATE_STREAM | TSDB_FUNCSTATE_OF | TSDB_FUNCSTATE_STABLE,
                              apercentile_function_setup,
                              apercentile_function,
                              apercentile_finalizer,
                              apercentile_func_merge,
                              dataBlockRequired,
                          },
                          {
                              // 8
                              "first",
                              TSDB_FUNC_FIRST,
                              TSDB_FUNC_FIRST_DST,
                              TSDB_BASE_FUNC_SO | TSDB_FUNCSTATE_SELECTIVITY,
                              function_setup,
                              first_function,
                              function_finalizer,
                              noop1,
                              firstFuncRequired,
                          },
                          {
                              // 9
                              "last",
                              TSDB_FUNC_LAST,
                              TSDB_FUNC_LAST_DST,
                              TSDB_BASE_FUNC_SO | TSDB_FUNCSTATE_SELECTIVITY,
                              function_setup,
                              last_function,
                              function_finalizer,
                              noop1,
                              lastFuncRequired,
                          },
                          {
                              // 10
                              "last_row",
                              TSDB_FUNC_LAST_ROW,
                              TSDB_FUNC_LAST_ROW,
                              TSDB_FUNCSTATE_SO | TSDB_FUNCSTATE_OF | TSDB_FUNCSTATE_STABLE | TSDB_FUNCSTATE_NEED_TS |
                                  TSDB_FUNCSTATE_SELECTIVITY,
                              first_last_function_setup,
                              last_row_function,
                              last_row_finalizer,
                              last_dist_func_merge,
                              dataBlockRequired,
                          },
                          {
                              // 11
                              "top",
                              TSDB_FUNC_TOP,
                              TSDB_FUNC_TOP,
                              TSDB_FUNCSTATE_MO | TSDB_FUNCSTATE_STABLE | TSDB_FUNCSTATE_OF | TSDB_FUNCSTATE_NEED_TS |
                                  TSDB_FUNCSTATE_SELECTIVITY,
                              top_bottom_function_setup,
                              top_function,
                              top_bottom_func_finalizer,
                              top_func_merge,
                              dataBlockRequired,
                          },
                          {
                              // 12
                              "bottom",
                              TSDB_FUNC_BOTTOM,
                              TSDB_FUNC_BOTTOM,
                              TSDB_FUNCSTATE_MO | TSDB_FUNCSTATE_STABLE | TSDB_FUNCSTATE_OF | TSDB_FUNCSTATE_NEED_TS |
                                  TSDB_FUNCSTATE_SELECTIVITY,
                              top_bottom_function_setup,
                              bottom_function,
                              top_bottom_func_finalizer,
                              bottom_func_merge,
                              dataBlockRequired,
                          },
                          {
                              // 13
                              "spread",
                              TSDB_FUNC_SPREAD,
                              TSDB_FUNC_SPREAD,
                              TSDB_BASE_FUNC_SO,
                              spread_function_setup,
                              spread_function,
                              spread_function_finalizer,
                              spread_func_merge,
                              countRequired,
                          },
                          {
                              // 14
                              "twa",
                              TSDB_FUNC_TWA,
                              TSDB_FUNC_TWA,
                              TSDB_FUNCSTATE_SO | TSDB_FUNCSTATE_STABLE | TSDB_FUNCSTATE_NEED_TS,
                              twa_function_setup,
                              twa_function,
                              twa_function_finalizer,
                              twa_function_copy,
                              dataBlockRequired,
                          },
                          {
                              // 15
                              "leastsquares",
                              TSDB_FUNC_LEASTSQR,
                              TSDB_FUNC_INVALID_ID,
                              TSDB_FUNCSTATE_SO | TSDB_FUNCSTATE_STREAM | TSDB_FUNCSTATE_OF,
                              leastsquares_function_setup,
                              leastsquares_function,
                              leastsquares_finalizer,
                              noop1,
                              dataBlockRequired,
                          },
                          {
                              // 16
                              "ts",
                              TSDB_FUNC_TS,
                              TSDB_FUNC_TS,
                              TSDB_BASE_FUNC_SO | TSDB_FUNCSTATE_NEED_TS,
                              function_setup,
                              date_col_output_function,
                              doFinalizer,
                              copy_function,
                              noDataRequired,
                          },
                          {
                              // 17
                              "ts",
                              TSDB_FUNC_TS_DUMMY,
                              TSDB_FUNC_TS_DUMMY,
                              TSDB_BASE_FUNC_SO | TSDB_FUNCSTATE_NEED_TS,
                              function_setup,
                              noop1,
                              doFinalizer,
                              copy_function,
                              dataBlockRequired,
                          },
                          {
                              // 18
                              "tag_dummy",
                              TSDB_FUNC_TAG_DUMMY,
                              TSDB_FUNC_TAG_DUMMY,
                              TSDB_BASE_FUNC_SO,
                              function_setup,
                              tag_function,
                              doFinalizer,
                              copy_function,
                              noDataRequired,
                          },
                          {
                              // 19
                              "ts",
                              TSDB_FUNC_TS_COMP,
                              TSDB_FUNC_TS_COMP,
                              TSDB_FUNCSTATE_MO | TSDB_FUNCSTATE_NEED_TS,
                              ts_comp_function_setup,
                              ts_comp_function,
                              ts_comp_finalize,
                              copy_function,
                              dataBlockRequired,
                          },
                          {
                              // 20
                              "tag",
                              TSDB_FUNC_TAG,
                              TSDB_FUNC_TAG,
                              TSDB_BASE_FUNC_SO,
                              function_setup,
                              tag_function,
                              doFinalizer,
                              copy_function,
                              noDataRequired,
                          },
                          {
                              // 21, column project sql function
                              "colprj",
                              TSDB_FUNC_PRJ,
                              TSDB_FUNC_PRJ,
                              TSDB_BASE_FUNC_MO | TSDB_FUNCSTATE_NEED_TS,
                              function_setup,
                              col_project_function,
                              doFinalizer,
                              copy_function,
                              dataBlockRequired,
                          },
                          {
                              // 22, multi-output, tag function has only one result
                              "tagprj",
                              TSDB_FUNC_TAGPRJ,
                              TSDB_FUNC_TAGPRJ,
                              TSDB_BASE_FUNC_MO,
                              function_setup,
                              tag_project_function,
                              doFinalizer,
                              copy_function,
                              noDataRequired,
                          },
                          {
                              // 23
                              "arithmetic",
                              TSDB_FUNC_SCALAR_EXPR,
                              TSDB_FUNC_SCALAR_EXPR,
                              TSDB_FUNCSTATE_MO | TSDB_FUNCSTATE_STABLE | TSDB_FUNCSTATE_NEED_TS,
                              function_setup,
                              scalar_expr_function,
                              doFinalizer,
                              copy_function,
                              dataBlockRequired,
                          },
                          {
                              // 24
                              "diff",
                              TSDB_FUNC_DIFF,
                              TSDB_FUNC_INVALID_ID,
                              TSDB_FUNCSTATE_MO | TSDB_FUNCSTATE_STABLE | TSDB_FUNCSTATE_NEED_TS | TSDB_FUNCSTATE_SELECTIVITY,
                              diff_function_setup,
                              diff_function,
                              doFinalizer,
                              noop1,
                              dataBlockRequired,
                          },
    // distributed version used in two-stage aggregation processes
                          {
                              // 25
                              "first_dist",
                              TSDB_FUNC_FIRST_DST,
                              TSDB_FUNC_FIRST_DST,
                              TSDB_BASE_FUNC_SO | TSDB_FUNCSTATE_NEED_TS | TSDB_FUNCSTATE_SELECTIVITY,
                              first_last_function_setup,
                              first_dist_function,
                              function_finalizer,
                              first_dist_func_merge,
                              firstDistFuncRequired,
                          },
                          {
                              // 26
                              "last_dist",
                              TSDB_FUNC_LAST_DST,
                              TSDB_FUNC_LAST_DST,
                              TSDB_BASE_FUNC_SO | TSDB_FUNCSTATE_NEED_TS | TSDB_FUNCSTATE_SELECTIVITY,
                              first_last_function_setup,
                              last_dist_function,
                              function_finalizer,
                              last_dist_func_merge,
                              lastDistFuncRequired,
                          },
                          {
                              // 27
                              "stddev",   // return table id and the corresponding tags for join match and subscribe
                              TSDB_FUNC_STDDEV_DST,
                              TSDB_FUNC_AVG,
                              TSDB_FUNCSTATE_SO | TSDB_FUNCSTATE_STABLE,
                              function_setup,
                              stddev_dst_function,
                              stddev_dst_finalizer,
                              stddev_dst_merge,
                              dataBlockRequired,
                          },
                          {
                              // 28
                              "interp",
                              TSDB_FUNC_INTERP,
                              TSDB_FUNC_INTERP,
                              TSDB_FUNCSTATE_SO | TSDB_FUNCSTATE_OF | TSDB_FUNCSTATE_STABLE | TSDB_FUNCSTATE_NEED_TS | TSDB_FUNCSTATE_SELECTIVITY,
                              function_setup,
                              interp_function,
                              doFinalizer,
                              full_copy_function,
                              dataBlockRequired,
                          },
                          {
                              // 29
                              "rate",
                              TSDB_FUNC_RATE,
                              TSDB_FUNC_RATE,
                              TSDB_BASE_FUNC_SO | TSDB_FUNCSTATE_NEED_TS,
                              rate_function_setup,
                              rate_function,
                              rate_finalizer,
                              rate_func_copy,
                              dataBlockRequired,
                          },
                          {
                              // 30
                              "irate",
                              TSDB_FUNC_IRATE,
                              TSDB_FUNC_IRATE,
                              TSDB_BASE_FUNC_SO | TSDB_FUNCSTATE_NEED_TS,
                              rate_function_setup,
                              irate_function,
                              rate_finalizer,
                              rate_func_copy,
                              dataBlockRequired,
                          },
                          {
                              // 31
                              "tbid",   // return table id and the corresponding tags for join match and subscribe
                              TSDB_FUNC_TID_TAG,
                              TSDB_FUNC_TID_TAG,
                              TSDB_FUNCSTATE_MO | TSDB_FUNCSTATE_STABLE,
                              function_setup,
                              noop1,
                              noop1,
                              noop1,
                              dataBlockRequired,
                          },
                          {   //32
                              "derivative",   // return table id and the corresponding tags for join match and subscribe
                              TSDB_FUNC_DERIVATIVE,
                              TSDB_FUNC_INVALID_ID,
                              TSDB_FUNCSTATE_MO | TSDB_FUNCSTATE_STABLE | TSDB_FUNCSTATE_NEED_TS | TSDB_FUNCSTATE_SELECTIVITY,
                              deriv_function_setup,
                              deriv_function,
                              doFinalizer,
                              noop1,
                              dataBlockRequired,
                          },
                          {
                              // 33
                              "csum",
                              TSDB_FUNC_CSUM,
                              TSDB_FUNC_INVALID_ID,
                              TSDB_FUNCSTATE_MO | TSDB_FUNCSTATE_STABLE | TSDB_FUNCSTATE_NEED_TS | TSDB_FUNCSTATE_SELECTIVITY,
                              csum_function_setup,
                              csum_function,
                              doFinalizer,
                              noop1,
                              dataBlockRequired,
                          },
                          {
                              // 34
                              "mavg",
                              TSDB_FUNC_MAVG,
                              TSDB_FUNC_INVALID_ID,
                              TSDB_FUNCSTATE_MO | TSDB_FUNCSTATE_STABLE | TSDB_FUNCSTATE_NEED_TS | TSDB_FUNCSTATE_SELECTIVITY,
                              mavg_function_setup,
                              mavg_function,
                              doFinalizer,
                              noop1,
                              dataBlockRequired,
                          },
                          {
                              // 35
                              "sample",
                              TSDB_FUNC_SAMPLE,
                              TSDB_FUNC_SAMPLE,
                              TSDB_FUNCSTATE_MO | TSDB_FUNCSTATE_STABLE | TSDB_FUNCSTATE_NEED_TS | TSDB_FUNCSTATE_SELECTIVITY,
                              sample_function_setup,
                              sample_function,
                              sample_func_finalizer,
                              sample_func_merge,
                              dataBlockRequired,
                          },
                          {
                              // 36
                              "_block_dist",
                              TSDB_FUNC_BLKINFO,
                              TSDB_FUNC_BLKINFO,
                              TSDB_FUNCSTATE_SO | TSDB_FUNCSTATE_STABLE,
                              function_setup,
                              blockInfo_func,
                              blockinfo_func_finalizer,
                              block_func_merge,
                              dataBlockRequired,
                          },
                          {
                              // 37
                              "elapsed",
                              TSDB_FUNC_ELAPSED,
                              TSDB_FUNC_ELAPSED,
                              TSDB_FUNCSTATE_SO | TSDB_FUNCSTATE_STABLE,
                              elapsedSetup,
                              elapsedFunction,
                              elapsedFinalizer,
                              elapsedMerge,
                              elapsedRequired,
                          },
                          {
                              //38
                              "histogram",
                              TSDB_FUNC_HISTOGRAM,
                              TSDB_FUNC_HISTOGRAM,
                              TSDB_FUNCSTATE_MO | TSDB_FUNCSTATE_STABLE,
                              histogram_function_setup,
                              histogram_function,
                              histogram_func_finalizer,
                              histogram_func_merge,
                              dataBlockRequired,
                          },
                          {
                              // 39
                              "unique",
                              TSDB_FUNC_UNIQUE,
                              TSDB_FUNC_UNIQUE,
                              TSDB_FUNCSTATE_MO | TSDB_FUNCSTATE_STABLE | TSDB_FUNCSTATE_SELECTIVITY,
                              unique_function_setup,
                              unique_function,
                              unique_func_finalizer,
                              unique_function_merge,
                              dataBlockRequired,
                          },
                          {
                             // 40
                             "mode",
                             TSDB_FUNC_MODE,
                             TSDB_FUNC_MODE,
                             TSDB_BASE_FUNC_SO,
                             mode_function_setup,
                             mode_function,
                             mode_func_finalizer,
                             mode_function_merge,
                             dataBlockRequired,
                          },
<<<<<<< HEAD
                          {
                              // 41
                              "tail",
                              TSDB_FUNC_TAIL,
                              TSDB_FUNC_TAIL,
                              TSDB_BASE_FUNC_MO | TSDB_FUNCSTATE_SELECTIVITY,
                              tail_function_setup,
                              tail_function,
                              tail_func_finalizer,
                              tail_func_merge,
                              tailFuncRequired,
                          },
                          {
                              // 42
                              "_wstart",
                              TSDB_FUNC_WSTART,
                              TSDB_FUNC_WSTART,
                              TSDB_BASE_FUNC_SO | TSDB_FUNCSTATE_SELECTIVITY,
                              function_setup,
                              wstart_function,
                              doFinalizer,
                              copy_function,
                              dataBlockRequired,
                          },
                          {
                              // 43
                              "_wstop",
                              TSDB_FUNC_WSTOP,
                              TSDB_FUNC_WSTOP,
                              TSDB_BASE_FUNC_SO | TSDB_FUNCSTATE_SELECTIVITY,
                              function_setup,
                              wstop_function,
                              doFinalizer,
                              copy_function,
                              dataBlockRequired,
                          },
                          {
                              // 44
                              "_wduration",
                              TSDB_FUNC_WDURATION,
                              TSDB_FUNC_WDURATION,
                              TSDB_BASE_FUNC_SO | TSDB_FUNCSTATE_SELECTIVITY,
                              function_setup,
                              wduration_function,
                              doFinalizer,
                              copy_function,
                              dataBlockRequired,
                          }
=======
                         {
                             // 41
                             "tail",
                             TSDB_FUNC_TAIL,
                             TSDB_FUNC_TAIL,
                             TSDB_BASE_FUNC_MO | TSDB_FUNCSTATE_SELECTIVITY,
                             tail_function_setup,
                             tail_function,
                             tail_func_finalizer,
                             tail_func_merge,
                             tailFuncRequired,
                         },
                         {
                             // 42
                             "stateCount",
                             TSDB_FUNC_STATE_COUNT,
                             TSDB_FUNC_INVALID_ID,
                             TSDB_BASE_FUNC_SO | TSDB_FUNCSTATE_NEED_TS,
                             function_setup,
                             state_count_function,
                             doFinalizer,
                             noop1,
                             dataBlockRequired,
                         },
                         {
                             // 43
                             "stateDuration",
                             TSDB_FUNC_STATE_DURATION,
                             TSDB_FUNC_INVALID_ID,
                             TSDB_BASE_FUNC_SO | TSDB_FUNCSTATE_NEED_TS,
                             function_setup,
                             state_duration_function,
                             doFinalizer,
                             noop1,
                             dataBlockRequired,
                         }
>>>>>>> 06076c57
};<|MERGE_RESOLUTION|>--- conflicted
+++ resolved
@@ -5712,43 +5712,7 @@
   doFinalizer(pCtx);
 }
 
-<<<<<<< HEAD
-int16_t getTimeWindowFunctionID(int16_t colIndex) {
-  switch (colIndex) {
-    case TSDB_TSWIN_START_COLUMN_INDEX: {
-      return TSDB_FUNC_WSTART;
-    }
-    case TSDB_TSWIN_STOP_COLUMN_INDEX: {
-      return TSDB_FUNC_WSTOP;
-    }
-    case TSDB_TSWIN_DURATION_COLUMN_INDEX: {
-      return TSDB_FUNC_WDURATION;
-    }
-    default:
-      return TSDB_FUNC_INVALID_ID;
-  }
-}
-
-static void wstart_function(SQLFunctionCtx *pCtx) {
-  SET_VAL(pCtx, pCtx->size, 1);
-  *(int64_t *)(pCtx->pOutput) = pCtx->startTs;
-}
-
-static void wstop_function(SQLFunctionCtx *pCtx) {
-  SET_VAL(pCtx, pCtx->size, 1);
-  *(int64_t *)(pCtx->pOutput) = pCtx->endTs;
-}
-
-static void wduration_function(SQLFunctionCtx *pCtx) {
-  SET_VAL(pCtx, pCtx->size, 1);
-  int64_t duration = pCtx->endTs - pCtx->startTs;
-  if (duration < 0) {
-    duration = -duration;
-  }
-  *(int64_t *)(pCtx->pOutput) = duration;
-}
-
-=======
+
 static void state_count_function(SQLFunctionCtx *pCtx) {
   SResultRowCellInfo *pResInfo = GET_RES_INFO(pCtx);
   SStateInfo *pStateInfo = GET_ROWCELL_INTERBUF(pResInfo);
@@ -5812,7 +5776,41 @@
   }
   pResInfo->numOfRes += pCtx->size;
 }
->>>>>>> 06076c57
+
+int16_t getTimeWindowFunctionID(int16_t colIndex) {
+  switch (colIndex) {
+    case TSDB_TSWIN_START_COLUMN_INDEX: {
+      return TSDB_FUNC_WSTART;
+    }
+    case TSDB_TSWIN_STOP_COLUMN_INDEX: {
+      return TSDB_FUNC_WSTOP;
+    }
+    case TSDB_TSWIN_DURATION_COLUMN_INDEX: {
+      return TSDB_FUNC_WDURATION;
+    }
+    default:
+      return TSDB_FUNC_INVALID_ID;
+  }
+}
+
+static void wstart_function(SQLFunctionCtx *pCtx) {
+  SET_VAL(pCtx, pCtx->size, 1);
+  *(int64_t *)(pCtx->pOutput) = pCtx->startTs;
+}
+
+static void wstop_function(SQLFunctionCtx *pCtx) {
+  SET_VAL(pCtx, pCtx->size, 1);
+  *(int64_t *)(pCtx->pOutput) = pCtx->endTs;
+}
+
+static void wduration_function(SQLFunctionCtx *pCtx) {
+  SET_VAL(pCtx, pCtx->size, 1);
+  int64_t duration = pCtx->endTs - pCtx->startTs;
+  if (duration < 0) {
+    duration = -duration;
+  }
+  *(int64_t *)(pCtx->pOutput) = duration;
+}
 /////////////////////////////////////////////////////////////////////////////////////////////
 /*
  * function compatible list.
@@ -5825,27 +5823,16 @@
  *
  */
 int32_t functionCompatList[] = {
-    // count,   sum,      avg,       min,      max,    stddev,    percentile,   apercentile, first,     last
-    1,          1,        1,         1,        1,      1,          1,           1,           1,         1,
-<<<<<<< HEAD
-    // last_row,top,      bottom,    spread,   twa,    leastsqr,   ts,          ts_dummy,    tag_dummy, ts_comp
-    4,         -1,       -1,         1,        1,      1,          1,           1,           1,         -1,
-    //  tag,    colprj,   tagprj,    arithm,  diff,    first_dist, last_dist,   stddev_dst,  interp     rate,   irate
-    1,          1,        1,         1,       -1,      1,          1,           1,           5,         1,      1,
-    // tid_tag, deriv,    csum,      mavg,    sample,  block_info, elapsed,     histogram,   unique,    mode,   tail
-    6,          8,        -1,        -1,      -1,      7,          1,           -1,          -1,        1,      -1,
-    // wstart,  wstop,    wduration
-    1,          1,        1
-=======
-    // last_row,top,      bottom,    spread,   twa,    leastsqr,   ts,          ts_dummy,   tag_dummy, ts_comp
-    4,         -1,       -1,         1,        1,      1,          1,           1,          1,          -1,
-    //  tag,    colprj,   tagprj,    arithm,  diff,    first_dist, last_dist,   stddev_dst, interp    rate,    irate
-    1,          1,        1,         1,       -1,      1,          1,           1,          5,          1,      1,
-    // tid_tag, deriv,    csum,       mavg,        sample,
-    6,          8,        -1,         -1,          -1,
-    // block_info,elapsed,histogram,unique,mode,tail,  stateCount, stateDuration
-    7,          1,        -1,        -1,      1,   -1, 1,         1,
->>>>>>> 06076c57
+    // count,       sum,            avg,       min,        max,         stddev,    percentile,   apercentile, first,     last
+    1,              1,              1,         1,          1,           1,          1,           1,           1,         1,
+    // last_row,    top,            bottom,    spread,     twa,         leastsqr,   ts,          ts_dummy,    tag_dummy, ts_comp
+    4,              -1,             -1,        1,          1,           1,          1,           1,           1,         -1,
+    //  tag,        colprj,         tagprj,    arithm,    diff,         first_dist, last_dist,   stddev_dst,  interp     rate,   irate
+    1,              1,              1,         1,         -1,           1,          1,           1,           5,         1,      1,
+    // tid_tag,     deriv,          csum,      mavg,      sample,       block_info, elapsed,     histogram,   unique,    mode,   tail
+    6,              8,              -1,        -1,        -1,           7,          1,           -1,          -1,        1,      -1,
+    // stateCount,  stateDuration,  wstart,    wstop,     wduration,
+    1,              1,              1,         1,         1,
 };
 
 SAggFunctionInfo aAggs[TSDB_FUNC_MAX_NUM] = {{
@@ -6343,7 +6330,6 @@
                              mode_function_merge,
                              dataBlockRequired,
                           },
-<<<<<<< HEAD
                           {
                               // 41
                               "tail",
@@ -6358,6 +6344,30 @@
                           },
                           {
                               // 42
+                              "stateCount",
+                              TSDB_FUNC_STATE_COUNT,
+                              TSDB_FUNC_INVALID_ID,
+                              TSDB_BASE_FUNC_SO | TSDB_FUNCSTATE_NEED_TS,
+                              function_setup,
+                              state_count_function,
+                              doFinalizer,
+                              noop1,
+                              dataBlockRequired,
+                          },
+                          {
+                              // 43
+                              "stateDuration",
+                              TSDB_FUNC_STATE_DURATION,
+                              TSDB_FUNC_INVALID_ID,
+                              TSDB_BASE_FUNC_SO | TSDB_FUNCSTATE_NEED_TS,
+                              function_setup,
+                              state_duration_function,
+                              doFinalizer,
+                              noop1,
+                              dataBlockRequired,
+                          },
+                          {
+                              // 44
                               "_wstart",
                               TSDB_FUNC_WSTART,
                               TSDB_FUNC_WSTART,
@@ -6369,7 +6379,7 @@
                               dataBlockRequired,
                           },
                           {
-                              // 43
+                              // 45
                               "_wstop",
                               TSDB_FUNC_WSTOP,
                               TSDB_FUNC_WSTOP,
@@ -6381,7 +6391,7 @@
                               dataBlockRequired,
                           },
                           {
-                              // 44
+                              // 46
                               "_wduration",
                               TSDB_FUNC_WDURATION,
                               TSDB_FUNC_WDURATION,
@@ -6392,42 +6402,4 @@
                               copy_function,
                               dataBlockRequired,
                           }
-=======
-                         {
-                             // 41
-                             "tail",
-                             TSDB_FUNC_TAIL,
-                             TSDB_FUNC_TAIL,
-                             TSDB_BASE_FUNC_MO | TSDB_FUNCSTATE_SELECTIVITY,
-                             tail_function_setup,
-                             tail_function,
-                             tail_func_finalizer,
-                             tail_func_merge,
-                             tailFuncRequired,
-                         },
-                         {
-                             // 42
-                             "stateCount",
-                             TSDB_FUNC_STATE_COUNT,
-                             TSDB_FUNC_INVALID_ID,
-                             TSDB_BASE_FUNC_SO | TSDB_FUNCSTATE_NEED_TS,
-                             function_setup,
-                             state_count_function,
-                             doFinalizer,
-                             noop1,
-                             dataBlockRequired,
-                         },
-                         {
-                             // 43
-                             "stateDuration",
-                             TSDB_FUNC_STATE_DURATION,
-                             TSDB_FUNC_INVALID_ID,
-                             TSDB_BASE_FUNC_SO | TSDB_FUNCSTATE_NEED_TS,
-                             function_setup,
-                             state_duration_function,
-                             doFinalizer,
-                             noop1,
-                             dataBlockRequired,
-                         }
->>>>>>> 06076c57
 };