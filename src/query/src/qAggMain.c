--- conflicted
+++ resolved
@@ -4082,7 +4082,6 @@
   pDist->numOfFiles += pSrc->numOfFiles;
   pDist->totalSize += pSrc->totalSize;
   pDist->totalRows += pSrc->totalRows;
-<<<<<<< HEAD
 
   if (pResInfo->hasResult == DATA_SET_FLAG) {
     pDist->maxRows = MAX(pDist->maxRows, pSrc->maxRows);
@@ -4090,17 +4089,7 @@
   } else {
     pDist->maxRows = pSrc->maxRows;
     pDist->minRows = pSrc->minRows;
-    
-=======
-
-  if (pResInfo->hasResult == DATA_SET_FLAG) {
-    pDist->maxRows = MAX(pDist->maxRows, pSrc->maxRows);
-    pDist->minRows = MIN(pDist->minRows, pSrc->minRows);
-  } else {
-    pDist->maxRows = pSrc->maxRows;
-    pDist->minRows = pSrc->minRows;
-
->>>>>>> f39a1290
+
     int32_t maxSteps = TSDB_MAX_MAX_ROW_FBLOCK/TSDB_BLOCK_DIST_STEP_ROWS;
     if (TSDB_MAX_MAX_ROW_FBLOCK % TSDB_BLOCK_DIST_STEP_ROWS != 0) {
       ++maxSteps;
@@ -4234,11 +4223,7 @@
     taosArrayDestroy(pDist->dataBlockInfos);
     pDist->dataBlockInfos = NULL;
   }
-<<<<<<< HEAD
-  
-=======
-
->>>>>>> f39a1290
+
   // cannot set the numOfIteratedElems again since it is set during previous iteration
   pResInfo->numOfRes  = 1;
   pResInfo->hasResult = DATA_SET_FLAG;
