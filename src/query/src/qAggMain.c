/*
 * Copyright (c) 2019 TAOS Data, Inc. <jhtao@taosdata.com>
 *
 * This program is free software: you can use, redistribute, and/or modify
 * it under the terms of the GNU Affero General Public License, version 3
 * or later ("AGPL"), as published by the Free Software Foundation.
 *
 * This program is distributed in the hope that it will be useful, but WITHOUT
 * ANY WARRANTY; without even the implied warranty of MERCHANTABILITY or
 * FITNESS FOR A PARTICULAR PURPOSE.
 *
 * You should have received a copy of the GNU Affero General Public License
 * along with this program. If not, see <http://www.gnu.org/licenses/>.
 */

#include "os.h"
#include "taosdef.h"
#include "taosmsg.h"
#include "texpr.h"
#include "tdigest.h"
#include "ttype.h"
#include "tsdb.h"

#include "qAggMain.h"
#include "qFill.h"
#include "qHistogram.h"
#include "qPercentile.h"
#include "qTsbuf.h"
#include "queryLog.h"
#include "qUdf.h"
#include "tcompare.h"
#include "hashfunc.h"

#define GET_INPUT_DATA_LIST(x) ((char *)((x)->pInput))
#define GET_INPUT_DATA(x, y) (GET_INPUT_DATA_LIST(x) + (y) * (x)->inputBytes)

#define GET_TS_LIST(x)    ((TSKEY*)((x)->ptsList))
#define GET_TS_DATA(x, y) (GET_TS_LIST(x)[(y)])

#define GET_TRUE_DATA_TYPE()                          \
  int32_t type = 0;                                   \
  if (pCtx->currentStage == MERGE_STAGE) {  \
    type = pCtx->outputType;                          \
    assert(pCtx->inputType == TSDB_DATA_TYPE_BINARY); \
  } else {                                            \
    type = pCtx->inputType;                           \
  }

#define SET_VAL(ctx, numOfElem, res)     \
  do {                                   \
    if ((numOfElem) <= 0) {              \
      break;                             \
    }                                    \
    GET_RES_INFO(ctx)->numOfRes = (res); \
  } while (0)

#define INC_INIT_VAL(ctx, res) (GET_RES_INFO(ctx)->numOfRes += (res));

#define DO_UPDATE_TAG_COLUMNS(ctx, ts)                             \
  do {                                                             \
    for (int32_t _i = 0; _i < (ctx)->tagInfo.numOfTagCols; ++_i) { \
      SQLFunctionCtx *__ctx = (ctx)->tagInfo.pTagCtxList[_i];      \
      if (__ctx->functionId == TSDB_FUNC_TS_DUMMY) {               \
        __ctx->tag.i64 = (ts);                                     \
        __ctx->tag.nType = TSDB_DATA_TYPE_BIGINT;                  \
      }                                                            \
      aAggs[TSDB_FUNC_TAG].xFunction(__ctx);                       \
    }                                                              \
  } while (0)

#define DO_UPDATE_TAG_COLUMNS_WITHOUT_TS(ctx)                   \
  do {                                                          \
    for (int32_t _i = 0; _i < (ctx)->tagInfo.numOfTagCols; ++_i) { \
      SQLFunctionCtx *__ctx = (ctx)->tagInfo.pTagCtxList[_i];    \
      aAggs[TSDB_FUNC_TAG].xFunction(__ctx);                    \
    }                                                           \
  } while (0);

void noop1(SQLFunctionCtx *UNUSED_PARAM(pCtx)) {}

void doFinalizer(SQLFunctionCtx *pCtx) { RESET_RESULT_INFO(GET_RES_INFO(pCtx)); }

typedef struct tValuePair {
  tVariant v;
  int64_t  timestamp;
  char *   pTags;  // the corresponding tags of each record in the final result
} tValuePair;

typedef struct SSpreadInfo {
  double min;
  double max;
  int8_t hasResult;
} SSpreadInfo;

typedef struct SSumInfo {
  union {
    int64_t  isum;
    uint64_t usum;
    double   dsum;
  };
  int8_t hasResult;
} SSumInfo;

// the attribute of hasResult is not needed since the num attribute would server as this purpose
typedef struct SAvgInfo {
  double  sum;
  int64_t num;
} SAvgInfo;

typedef struct SStddevInfo {
  double  avg;
  int64_t num;
  double  res;
  int8_t  stage;
} SStddevInfo;

typedef struct SStddevdstInfo {
  int64_t num;
  double  res;
} SStddevdstInfo;

typedef struct SFirstLastInfo {
  int8_t hasResult;
  TSKEY  ts;
} SFirstLastInfo;

typedef struct SFirstLastInfo SLastrowInfo;
typedef struct SPercentileInfo {
  tMemBucket *pMemBucket;
  int32_t     stage;
  double      minval;
  double      maxval;
  int64_t     numOfElems;
} SPercentileInfo;

typedef struct STopBotInfo {
  int32_t      num;
  tValuePair **res;
} STopBotInfo;

// leastsquares do not apply to super table
typedef struct SLeastsquaresInfo {
  double  mat[2][3];
  double  startVal;
  int64_t num;
} SLeastsquaresInfo;

typedef struct SAPercentileInfo {
  SHistogramInfo *pHisto;
  TDigest* pTDigest;
} SAPercentileInfo;

typedef struct STSCompInfo {
  STSBuf *pTSBuf;
} STSCompInfo;

typedef struct SRateInfo {
  double  correctionValue;
  double  firstValue;
  TSKEY   firstKey;
  double  lastValue;
  TSKEY   lastKey;
  int8_t  hasResult;  // flag to denote has value
  bool    isIRate;    // true for IRate functions, false for Rate functions
} SRateInfo;

typedef struct SDerivInfo {
  double   prevValue;     // previous value
  TSKEY    prevTs;        // previous timestamp
  bool     ignoreNegative;// ignore the negative value
  int64_t  tsWindow;      // time window for derivative
  bool     valueSet;      // the value has been set already
} SDerivInfo;

typedef struct {
  union {
    double d64CumSum;
    int64_t i64CumSum;
    uint64_t u64CumSum;
  };
} SCumSumInfo;

typedef struct {
  int32_t pos;
  double sum;
  int32_t numPointsK;
  double* points;
  bool    kPointsMeet;
} SMovingAvgInfo;

typedef struct  {
  int32_t totalPoints;
  int32_t numSampled;
  int16_t colBytes;
  char *values;
  int64_t *timeStamps;
  char  *taglists;
} SSampleFuncInfo;

typedef struct SElapsedInfo {
  int8_t hasResult;
  TSKEY min;
  TSKEY max;
} SElapsedInfo;

typedef struct {
  bool valueAssigned;
  bool ignoreNegative;
  union {
    int64_t i64Prev;
    double d64Prev;
  };
} SDiffFuncInfo;


typedef struct {
  union {
    int64_t countPrev;
    int64_t durationStart;
  };
} SStateInfo;

typedef struct {
  double lower; // >lower
  double upper; // <=upper
  double count;
} SHistogramFuncBin;

typedef struct{
  int32_t numOfBins;
  int32_t normalized;
  SHistogramFuncBin* orderedBins;
} SHistogramFuncInfo;

typedef struct {
  int64_t  timestamp;
  char     data[];
} UniqueUnit;

typedef struct {
  int32_t      num;
  char         res[];
} SUniqueFuncInfo;

typedef struct {
  int64_t  count;
  char     data[];
} ModeUnit;

typedef struct {
  int32_t      num;
  char         res[];
} SModeFuncInfo;

typedef struct {
  int64_t  timestamp;
  char     data[];
} TailUnit;

typedef struct {
  int32_t      num;
  TailUnit     **res;
} STailInfo;

static void *getOutputInfo(SQLFunctionCtx *pCtx) {
  SResultRowCellInfo *pResInfo = GET_RES_INFO(pCtx);

  // only the first_stage_merge is directly written data into final output buffer
  if (pCtx->stableQuery && pCtx->currentStage != MERGE_STAGE) {
    return pCtx->pOutput;
  } else { // during normal table query and super table at the secondary_stage, result is written to intermediate buffer
    return GET_ROWCELL_INTERBUF(pResInfo);
  }
}

/* hyperloglog start */
#define HLL_BUCKET_BITS 14 // The bits of the bucket
#define HLL_DATA_BITS (64-HLL_BUCKET_BITS)
#define HLL_BUCKETS (1<<HLL_BUCKET_BITS)
#define HLL_BUCKET_MASK (HLL_BUCKETS-1)
#define HLL_ALPHA_INF 0.721347520444481703680 // constant for 0.5/ln(2)

typedef struct {
  uint8_t buckets[HLL_BUCKETS]; // Data bytes.
} SHLLInfo;

static void hllBucketHisto(uint8_t *buckets, int32_t* bucketHisto) {
  uint64_t *word = (uint64_t*) buckets;
  uint8_t *bytes;

  for (int32_t j = 0; j < HLL_BUCKETS>>3; j++) {
    if (*word == 0) {
      bucketHisto[0] += 8;
    } else {
      bytes = (uint8_t*) word;
      bucketHisto[bytes[0]]++;
      bucketHisto[bytes[1]]++;
      bucketHisto[bytes[2]]++;
      bucketHisto[bytes[3]]++;
      bucketHisto[bytes[4]]++;
      bucketHisto[bytes[5]]++;
      bucketHisto[bytes[6]]++;
      bucketHisto[bytes[7]]++;
    }
    word++;
  }
}
static double hllTau(double x) {
  if (x == 0. || x == 1.) return 0.;
  double zPrime;
  double y = 1.0;
  double z = 1 - x;
  do {
    x = sqrt(x);
    zPrime = z;
    y *= 0.5;
    z -= pow(1 - x, 2)*y;
  } while(zPrime != z);
  return z / 3;
}

static double hllSigma(double x) {
  if (x == 1.0) return INFINITY;
  double zPrime;
  double y = 1;
  double z = x;
  do {
    x *= x;
    zPrime = z;
    z += x * y;
    y += y;
  } while(zPrime != z);
  return z;
}

// estimate the cardinality, the algorithm refer this paper: "New cardinality estimation algorithms for HyperLogLog sketches"
static uint64_t hllCountCnt(uint8_t *buckets) {
  double m = HLL_BUCKETS;
  int32_t buckethisto[64] = {0};
  hllBucketHisto(buckets,buckethisto);

  double z = m * hllTau((m-buckethisto[HLL_DATA_BITS+1])/(double)m);
  for (int j = HLL_DATA_BITS; j >= 1; --j) {
    z += buckethisto[j];
    z *= 0.5;
  }
  z += m * hllSigma(buckethisto[0]/(double)m);
<<<<<<< HEAD
  double E = (double) llroundl(HLL_ALPHA_INF*m*m/z);
=======
  double E = (double)llroundl(HLL_ALPHA_INF*m*m/z);
>>>>>>> ce268ce2

  return (uint64_t) E;
}

static uint8_t hllCountNum(void *ele, int32_t elesize, int32_t *buk) {
  uint64_t hash = MurmurHash3_64(ele,elesize);
  int32_t index = hash & HLL_BUCKET_MASK;
  hash >>= HLL_BUCKET_BITS;
  hash |= ((uint64_t)1<<HLL_DATA_BITS);
  uint64_t bit = 1;
  uint8_t count = 1;
  while((hash & bit) == 0) {
    count++;
    bit <<= 1;
  }
  *buk = index;
  return count;
}

static void hll_function(SQLFunctionCtx *pCtx) {
  SHLLInfo *pHLLInfo = getOutputInfo(pCtx);
  for (int32_t i = 0; i < pCtx->size; ++i) {
    char *val = GET_INPUT_DATA(pCtx, i);
    if (isNull(val, pCtx->inputType)) {
      continue;
    }
    int32_t elesize = pCtx->inputBytes;
    if(IS_VAR_DATA_TYPE(pCtx->inputType)) {
      elesize = varDataLen(val);
      val = varDataVal(val);
    }
    int32_t index = 0;
    uint8_t count = hllCountNum(val,elesize,&index);
    uint8_t oldcount = pHLLInfo->buckets[index];
    if (count > oldcount) {
      pHLLInfo->buckets[index] = count;
    }
  }
  GET_RES_INFO(pCtx)->numOfRes = 1;
}

static void hll_func_merge(SQLFunctionCtx *pCtx) {
  SResultRowCellInfo *pResInfo = GET_RES_INFO(pCtx);
  SHLLInfo *pHLLInfo = (SHLLInfo *)GET_ROWCELL_INTERBUF(pResInfo);

  SHLLInfo *pData = (SHLLInfo *)GET_INPUT_DATA_LIST(pCtx);
  for (int i = 0; i < HLL_BUCKETS; i++) {
    if (pData->buckets[i] > pHLLInfo->buckets[i]) {
      pHLLInfo->buckets[i] = pData->buckets[i];
    }
  }
}

static void hll_func_finalizer(SQLFunctionCtx *pCtx) {
  SHLLInfo *pInfo = GET_ROWCELL_INTERBUF(GET_RES_INFO(pCtx));

  GET_RES_INFO(pCtx)->numOfRes = 1;
  *(uint64_t *)(pCtx->pOutput) = hllCountCnt(pInfo->buckets);
  doFinalizer(pCtx);
}
/* hyperloglog end */

int32_t getResultDataInfo(int32_t dataType, int32_t dataBytes, int32_t functionId, int32_t param, int16_t *type,
                          int32_t *bytes, int32_t *interBytes, int16_t extLength, bool isSuperTable, SUdfInfo* pUdfInfo) {
  if (!isValidDataType(dataType)) {
    qError("Illegal data type %d or data type length %d", dataType, dataBytes);
    return TSDB_CODE_TSC_INVALID_OPERATION;
  }

  assert(!TSDB_FUNC_IS_SCALAR(functionId));
  assert(functionId != TSDB_FUNC_SCALAR_EXPR);

  if (functionId == TSDB_FUNC_TS || functionId == TSDB_FUNC_TS_DUMMY || functionId == TSDB_FUNC_TAG_DUMMY ||
      functionId == TSDB_FUNC_DIFF || functionId == TSDB_FUNC_PRJ || functionId == TSDB_FUNC_TAGPRJ ||
      functionId == TSDB_FUNC_TAG || functionId == TSDB_FUNC_INTERP)
  {
    *type = (int16_t)dataType;
    *bytes = dataBytes;

    if (functionId == TSDB_FUNC_INTERP) {
      *interBytes = sizeof(SInterpInfoDetail);
    } else if (functionId == TSDB_FUNC_DIFF) {
      *interBytes = sizeof(SDiffFuncInfo);
    } else {
      *interBytes = 0;
    }


    return TSDB_CODE_SUCCESS;
  }

  // (uid, tid) + VGID + TAGSIZE + VARSTR_HEADER_SIZE
  if (functionId == TSDB_FUNC_TID_TAG) { // todo use struct
    *type = TSDB_DATA_TYPE_BINARY;
    *bytes = (dataBytes + sizeof(int16_t) + sizeof(int64_t) + sizeof(int32_t) + sizeof(int32_t) + VARSTR_HEADER_SIZE);
    *interBytes = 0;
    return TSDB_CODE_SUCCESS;
  }

  if (functionId == TSDB_FUNC_BLKINFO) {
    *type = TSDB_DATA_TYPE_BINARY;
    *bytes = 16384;
    *interBytes = 0;
    return TSDB_CODE_SUCCESS;
  }

  if (functionId == TSDB_FUNC_COUNT) {
    *type = TSDB_DATA_TYPE_BIGINT;
    *bytes = sizeof(int64_t);
    *interBytes = 0;
    return TSDB_CODE_SUCCESS;
  }


  if (functionId == TSDB_FUNC_TS_COMP) {
    *type = TSDB_DATA_TYPE_BINARY;
    *bytes = 1;  // this results is compressed ts data, only one byte
    *interBytes = POINTER_BYTES;
    return TSDB_CODE_SUCCESS;
  }

  if (functionId == TSDB_FUNC_DERIVATIVE) {
    *type = TSDB_DATA_TYPE_DOUBLE;
    *bytes = sizeof(double);  // this results is compressed ts data, only one byte
    *interBytes = sizeof(SDerivInfo);
    return TSDB_CODE_SUCCESS;
  }

  if (functionId == TSDB_FUNC_STATE_COUNT || functionId == TSDB_FUNC_STATE_DURATION) {
    *type = TSDB_DATA_TYPE_BIGINT;
    *bytes = sizeof(int64_t);
    *interBytes = sizeof(SStateInfo);
    return TSDB_CODE_SUCCESS;
  }

  if (functionId == TSDB_FUNC_CSUM) {
    if (IS_SIGNED_NUMERIC_TYPE(dataType)) {
      *type = TSDB_DATA_TYPE_BIGINT;
    } else if (IS_UNSIGNED_NUMERIC_TYPE(dataType)) {
      *type = TSDB_DATA_TYPE_UBIGINT;
    } else {
      *type = TSDB_DATA_TYPE_DOUBLE;
    }

    *bytes = sizeof(int64_t);
    *interBytes = sizeof(SCumSumInfo);
    return TSDB_CODE_SUCCESS;
  }

  if (functionId == TSDB_FUNC_MAVG) {
    *type = TSDB_DATA_TYPE_DOUBLE;
    *bytes = sizeof(double);
    *interBytes = sizeof(SMovingAvgInfo) + sizeof(double) * param;
    return TSDB_CODE_SUCCESS;
  }

  if (isSuperTable) {
    if (functionId < 0) {
      if (pUdfInfo->bufSize > 0) {
        *type = TSDB_DATA_TYPE_BINARY;
        *bytes = pUdfInfo->bufSize;
        *interBytes = *bytes;
      } else {
        *type = pUdfInfo->resType;
        *bytes = pUdfInfo->resBytes;
        *interBytes = *bytes;
      }

      return TSDB_CODE_SUCCESS;
    }

    if (functionId == TSDB_FUNC_MIN || functionId == TSDB_FUNC_MAX) {
      *type = TSDB_DATA_TYPE_BINARY;
      *bytes = (dataBytes + DATA_SET_FLAG_SIZE);
      *interBytes = *bytes;

      return TSDB_CODE_SUCCESS;
    } else if (functionId == TSDB_FUNC_SUM) {
      *type = TSDB_DATA_TYPE_BINARY;
      *bytes = sizeof(SSumInfo);
      *interBytes = *bytes;

      return TSDB_CODE_SUCCESS;
    } else if (functionId == TSDB_FUNC_AVG) {
      *type = TSDB_DATA_TYPE_BINARY;
      *bytes = sizeof(SAvgInfo);
      *interBytes = *bytes;
      return TSDB_CODE_SUCCESS;

    } else if (functionId >= TSDB_FUNC_RATE && functionId <= TSDB_FUNC_IRATE) {
      *type = TSDB_DATA_TYPE_DOUBLE;
      *bytes = sizeof(SRateInfo);
      *interBytes = sizeof(SRateInfo);
      return TSDB_CODE_SUCCESS;
    } else if (functionId == TSDB_FUNC_TOP || functionId == TSDB_FUNC_BOTTOM) {
      *type = TSDB_DATA_TYPE_BINARY;
      *bytes = (sizeof(STopBotInfo) + (sizeof(tValuePair) + POINTER_BYTES + extLength) * param);
      *interBytes = *bytes;

      return TSDB_CODE_SUCCESS;
    } else if (functionId == TSDB_FUNC_UNIQUE) {
      *type = TSDB_DATA_TYPE_BINARY;
      int64_t size = sizeof(UniqueUnit) + dataBytes + extLength;
      size *= param;
      size += sizeof(SUniqueFuncInfo);
      if (size > MAX_UNIQUE_RESULT_SIZE) {
        size = MAX_UNIQUE_RESULT_SIZE;
      }
      *bytes = (int32_t)size;
      *interBytes = *bytes;

      return TSDB_CODE_SUCCESS;
    } else if (functionId == TSDB_FUNC_MODE) {
      *type = TSDB_DATA_TYPE_BINARY;
      int64_t size = sizeof(ModeUnit) + dataBytes;
      size *= MAX_MODE_INNER_RESULT_ROWS;
      size += sizeof(SModeFuncInfo);
      if (size > MAX_MODE_INNER_RESULT_SIZE){
        size = MAX_MODE_INNER_RESULT_SIZE;
      }
      *bytes = (int32_t)size;
      *interBytes = *bytes;

      return TSDB_CODE_SUCCESS;
    } else if (functionId == TSDB_FUNC_TAIL) {
      *type = TSDB_DATA_TYPE_BINARY;
      *bytes = (sizeof(STailInfo) + (sizeof(TailUnit) + dataBytes + POINTER_BYTES + extLength) * param);
      *interBytes = *bytes;

      return TSDB_CODE_SUCCESS;
    } else if (functionId == TSDB_FUNC_HYPERLOGLOG) {
      *type = TSDB_DATA_TYPE_BINARY;
      *bytes = sizeof(SHLLInfo);
      *interBytes = sizeof(SHLLInfo);
      return TSDB_CODE_SUCCESS;
    } else if (functionId == TSDB_FUNC_SAMPLE) {
      *type = TSDB_DATA_TYPE_BINARY;
      *bytes = (sizeof(SSampleFuncInfo) + dataBytes*param + sizeof(int64_t)*param + extLength*param);
      *interBytes = *bytes;

      return TSDB_CODE_SUCCESS;
    } else if (functionId == TSDB_FUNC_SPREAD) {
      *type = TSDB_DATA_TYPE_BINARY;
      *bytes = sizeof(SSpreadInfo);
      *interBytes = *bytes;

      return TSDB_CODE_SUCCESS;
    } else if (functionId == TSDB_FUNC_APERCT) {
      *type = TSDB_DATA_TYPE_BINARY;
      int16_t bytesHist = sizeof(SHistBin) * (MAX_HISTOGRAM_BIN + 1) + sizeof(SHistogramInfo) + sizeof(SAPercentileInfo);
      int32_t bytesDigest = (int32_t) (sizeof(SAPercentileInfo) + TDIGEST_SIZE(COMPRESSION));
      *bytes = MAX(bytesHist, bytesDigest);
      *interBytes = *bytes;

      return TSDB_CODE_SUCCESS;
    } else if (functionId == TSDB_FUNC_LAST_ROW) {
      *type = TSDB_DATA_TYPE_BINARY;
      *bytes = (sizeof(SLastrowInfo) + dataBytes);
      *interBytes = *bytes;

      return TSDB_CODE_SUCCESS;
    } else if (functionId == TSDB_FUNC_TWA) {
      *type = TSDB_DATA_TYPE_DOUBLE;
      *bytes = sizeof(STwaInfo);
      *interBytes = *bytes;
      return TSDB_CODE_SUCCESS;
    } else if (functionId == TSDB_FUNC_ELAPSED) {
      *type = TSDB_DATA_TYPE_BINARY;
      *bytes = sizeof(SElapsedInfo);
      *interBytes = *bytes;
      return TSDB_CODE_SUCCESS;
    } else if (functionId == TSDB_FUNC_HISTOGRAM) {
      *type = TSDB_DATA_TYPE_BINARY;
      *bytes = 512;
      *interBytes = (sizeof(SHistogramFuncInfo) + param * sizeof(SHistogramFuncBin));
      return TSDB_CODE_SUCCESS;
    }
  }

  if (functionId == TSDB_FUNC_SUM) {
    if (IS_SIGNED_NUMERIC_TYPE(dataType)) {
      *type = TSDB_DATA_TYPE_BIGINT;
    } else if (IS_UNSIGNED_NUMERIC_TYPE(dataType)) {
      *type = TSDB_DATA_TYPE_UBIGINT;
    } else {
      *type = TSDB_DATA_TYPE_DOUBLE;
    }

    *bytes = sizeof(int64_t);
    *interBytes = sizeof(SSumInfo);
    return TSDB_CODE_SUCCESS;
  } else if (functionId == TSDB_FUNC_APERCT) {
    *type = TSDB_DATA_TYPE_DOUBLE;
    *bytes = sizeof(double);
    int16_t bytesHist = sizeof(SAPercentileInfo) + sizeof(SHistogramInfo) + sizeof(SHistBin) * (MAX_HISTOGRAM_BIN + 1);
    int32_t bytesDigest = (int32_t) (sizeof(SAPercentileInfo) + TDIGEST_SIZE(COMPRESSION));
    *interBytes = MAX(bytesHist, bytesDigest);
    return TSDB_CODE_SUCCESS;
  } else if (functionId == TSDB_FUNC_TWA) {
    *type = TSDB_DATA_TYPE_DOUBLE;
    *bytes = sizeof(double);
    *interBytes = sizeof(STwaInfo);
    return TSDB_CODE_SUCCESS;
  }

  if (functionId < 0) {
    *type = pUdfInfo->resType;
    *bytes = pUdfInfo->resBytes;

    if (pUdfInfo->bufSize > 0) {
      *interBytes = pUdfInfo->bufSize;
    } else {
      *interBytes = *bytes;
    }

    return TSDB_CODE_SUCCESS;
  }

  if (functionId == TSDB_FUNC_AVG) {
    *type = TSDB_DATA_TYPE_DOUBLE;
    *bytes = sizeof(double);
    *interBytes = sizeof(SAvgInfo);
  } else if (functionId >= TSDB_FUNC_RATE && functionId <= TSDB_FUNC_IRATE) {
    *type = TSDB_DATA_TYPE_DOUBLE;
    *bytes = sizeof(double);
    *interBytes = sizeof(SRateInfo);
  } else if (functionId == TSDB_FUNC_STDDEV) {
    *type = TSDB_DATA_TYPE_DOUBLE;
    *bytes = sizeof(double);
    *interBytes = sizeof(SStddevInfo);
  } else if (functionId == TSDB_FUNC_MIN || functionId == TSDB_FUNC_MAX) {
    *type = (int16_t)dataType;
    *bytes = dataBytes;
    *interBytes = dataBytes + DATA_SET_FLAG_SIZE;
  } else if (functionId == TSDB_FUNC_FIRST || functionId == TSDB_FUNC_LAST) {
    *type = (int16_t)dataType;
    *bytes = dataBytes;
    *interBytes = (dataBytes + sizeof(SFirstLastInfo));
  } else if (functionId == TSDB_FUNC_SPREAD) {
    *type = (int16_t)TSDB_DATA_TYPE_DOUBLE;
    *bytes = sizeof(double);
    *interBytes = sizeof(SSpreadInfo);
  } else if (functionId == TSDB_FUNC_PERCT) {
    *type = (int16_t)TSDB_DATA_TYPE_DOUBLE;
    *bytes = sizeof(double);
    *interBytes = sizeof(SPercentileInfo);
  } else if (functionId == TSDB_FUNC_LEASTSQR) {
    *type = TSDB_DATA_TYPE_BINARY;
    *bytes = MAX(TSDB_AVG_FUNCTION_INTER_BUFFER_SIZE, sizeof(SLeastsquaresInfo));  // string
    *interBytes = *bytes;
  } else if (functionId == TSDB_FUNC_FIRST_DST || functionId == TSDB_FUNC_LAST_DST) {
    *type = TSDB_DATA_TYPE_BINARY;
    *bytes = (dataBytes + sizeof(SFirstLastInfo));
    *interBytes = *bytes;
  } else if (functionId == TSDB_FUNC_TOP || functionId == TSDB_FUNC_BOTTOM) {
    *type = (int16_t)dataType;
    *bytes = dataBytes;

    size_t size = sizeof(STopBotInfo) + (sizeof(tValuePair) + POINTER_BYTES + extLength) * param;

    // the output column may be larger than sizeof(STopBotInfo)
    *interBytes = (int32_t)size;
  } else if (functionId == TSDB_FUNC_UNIQUE) {
    *type = (int16_t)dataType;
    *bytes = dataBytes;
    int64_t size = sizeof(UniqueUnit) + dataBytes + extLength;
    size *= param;
    size += sizeof(SUniqueFuncInfo);
    if (size > MAX_UNIQUE_RESULT_SIZE){
      size = MAX_UNIQUE_RESULT_SIZE;
    }
    *interBytes = (int32_t)size;
  } else if(functionId == TSDB_FUNC_MODE) {
    *type = (int16_t)dataType;
    *bytes = dataBytes;
    int64_t size = sizeof(ModeUnit) + dataBytes;
    size *= MAX_MODE_INNER_RESULT_ROWS;
    size += sizeof(SModeFuncInfo);
    if (size > MAX_MODE_INNER_RESULT_SIZE){
      size = MAX_MODE_INNER_RESULT_SIZE;
    }
    *interBytes = (int32_t)size;
  } else if (functionId == TSDB_FUNC_TAIL) {
    *type = (int16_t)dataType;
    *bytes = dataBytes;

    size_t size = (sizeof(STailInfo) + (sizeof(TailUnit) + dataBytes + POINTER_BYTES + extLength) * param);

    // the output column may be larger than sizeof(STopBotInfo)
    *interBytes = (int32_t)size;
  } else if (functionId == TSDB_FUNC_HYPERLOGLOG) {
    *type = TSDB_DATA_TYPE_UBIGINT;
    *bytes = sizeof(uint64_t);
    *interBytes = sizeof(SHLLInfo);
  } else if (functionId == TSDB_FUNC_SAMPLE) {
    *type = (int16_t)dataType;
    *bytes = dataBytes;
    size_t size = sizeof(SSampleFuncInfo) + dataBytes*param + sizeof(int64_t)*param + extLength*param;
    *interBytes = (int32_t)size;
  } else if (functionId == TSDB_FUNC_LAST_ROW) {
    *type = (int16_t)dataType;
    *bytes = dataBytes;
    *interBytes = dataBytes;
  } else if (functionId == TSDB_FUNC_STDDEV_DST) {
    *type = TSDB_DATA_TYPE_BINARY;
    *bytes = sizeof(SStddevdstInfo);
    *interBytes = (*bytes);

  } else if (functionId == TSDB_FUNC_ELAPSED) {
    *type = TSDB_DATA_TYPE_DOUBLE;
    *bytes = tDataTypes[*type].bytes;
    *interBytes = sizeof(SElapsedInfo);
  } else if (functionId == TSDB_FUNC_HISTOGRAM) {
    *type = TSDB_DATA_TYPE_BINARY;
    *bytes = 512;
    *interBytes = (sizeof(SHistogramFuncInfo) + param * sizeof(SHistogramFuncBin));
  } else {
    return TSDB_CODE_TSC_INVALID_OPERATION;
  }

  return TSDB_CODE_SUCCESS;
}

bool isTimeWindowFunction(int32_t functionId) {
  return ((functionId >= TSDB_FUNC_WSTART) && (functionId <= TSDB_FUNC_QDURATION));
}

// TODO use hash table
int32_t isValidFunction(const char* name, int32_t len) {

  for (int32_t i = 0; i < TSDB_FUNC_SCALAR_NUM_FUNCTIONS; ++i) {
    int32_t nameLen = (int32_t) strlen(aScalarFunctions[i].name);
    if (len != nameLen) {
      continue;
    }

    if (strncasecmp(aScalarFunctions[i].name, name, len) == 0) {
      return aScalarFunctions[i].functionId;
    }
  }

  for(int32_t i = 0; i < TSDB_FUNC_MAX_NUM; ++i) {
    int32_t nameLen = (int32_t) strlen(aAggs[i].name);
    if (len != nameLen) {
      continue;
    }

    if (strncasecmp(aAggs[i].name, name, len) == 0) {
      return i;
    }
  }
  return -1;
}

bool isValidStateOper(char *oper, int32_t len){
  return strncmp(oper, "lt", len) == 0 || strncmp(oper, "gt", len) == 0 || strncmp(oper, "le", len) == 0 ||
         strncmp(oper, "ge", len) == 0 || strncmp(oper, "ne", len) == 0 || strncmp(oper, "eq", len) == 0;
}

#define STATEOPER(OPER, COMP, TYPE) if (strncmp(oper->pz, OPER, oper->nLen) == 0) {\
if (pVar->nType == TSDB_DATA_TYPE_BIGINT && *(TYPE)data COMP pVar->i64) return true;\
else if(pVar->nType == TSDB_DATA_TYPE_DOUBLE && *(TYPE)data COMP pVar->dKey) return true;\
else return false;}

#define STATEJUDGE(TYPE) STATEOPER("lt", <, TYPE)\
STATEOPER("gt", >, TYPE)\
STATEOPER("le", <=, TYPE)\
STATEOPER("ge", >=, TYPE)\
STATEOPER("ne", !=, TYPE)\
STATEOPER("eq", ==, TYPE)

static bool isStateOperTrue(void *data, int16_t type, tVariant *oper, tVariant *pVar){
  switch (type) {
    case TSDB_DATA_TYPE_INT: {
      STATEJUDGE(int32_t *)
      break;
    }
    case TSDB_DATA_TYPE_UINT: {
      STATEJUDGE(uint32_t *)
      break;
    }

    case TSDB_DATA_TYPE_BIGINT: {
      STATEJUDGE(int64_t *)
      break;
    }case TSDB_DATA_TYPE_UBIGINT: {
      STATEJUDGE(uint64_t *)
      break;
    }
    case TSDB_DATA_TYPE_DOUBLE: {
      STATEJUDGE(double *)
      break;
    }

    case TSDB_DATA_TYPE_FLOAT: {
      STATEJUDGE(float *)
      break;
    }

    case TSDB_DATA_TYPE_SMALLINT: {
      STATEJUDGE(int16_t *)
      break;
    }

    case TSDB_DATA_TYPE_USMALLINT: {
      STATEJUDGE(uint16_t *)
      break;
    }

    case TSDB_DATA_TYPE_TINYINT: {
      STATEJUDGE(int8_t *)
      break;
    }

    case TSDB_DATA_TYPE_UTINYINT: {
      STATEJUDGE(uint8_t *)
      break;
    }
    default:
      qError("error input type");
  }
  return false;
}

static bool function_setup(SQLFunctionCtx *pCtx, SResultRowCellInfo* pResultInfo) {
  if (pResultInfo->initialized) {
    return false;
  }

  memset(pCtx->pOutput, 0, (size_t)pCtx->outputBytes);
  initResultInfo(pResultInfo, pCtx->interBufBytes);
  return true;
}

/**
 * in handling the stable query, function_finalizer is called after the secondary
 * merge being completed, during the first merge procedure, which is executed at the
 * vnode side, the finalize will never be called.
 *
 * @param pCtx
 */
static void function_finalizer(SQLFunctionCtx *pCtx) {
  SResultRowCellInfo *pResInfo = GET_RES_INFO(pCtx);
  if (pResInfo->hasResult != DATA_SET_FLAG) {
    setNull(pCtx->pOutput, pCtx->outputType, pCtx->outputBytes);
  }

  doFinalizer(pCtx);
}

/*
 * count function does need the finalize, if data is missing, the default value, which is 0, is used
 * count function does not use the pCtx->interResBuf to keep the intermediate buffer
 */
static void count_function(SQLFunctionCtx *pCtx) {
  int32_t numOfElem = 0;

  /*
   * 1. column data missing (schema modified) causes pCtx->hasNull == true. pCtx->preAggVals.isSet == true;
   * 2. for general non-primary key columns, pCtx->hasNull may be true or false, pCtx->preAggVals.isSet == true;
   * 3. for primary key column, pCtx->hasNull always be false, pCtx->preAggVals.isSet == false;
   */
  if (pCtx->preAggVals.isSet) {
    numOfElem = pCtx->size - pCtx->preAggVals.statis.numOfNull;
  } else {
    if (pCtx->hasNull) {
      for (int32_t i = 0; i < pCtx->size; ++i) {
        char *val = GET_INPUT_DATA(pCtx, i);
        if (isNull(val, pCtx->inputType)) {
          continue;
        }

        numOfElem += 1;
      }
    } else {
      //when counting on the primary time stamp column and no statistics data is presented, use the size value directly.
      numOfElem = pCtx->size;
    }
  }

  if (numOfElem > 0) {
    GET_RES_INFO(pCtx)->hasResult = DATA_SET_FLAG;
  }

  *((int64_t *)pCtx->pOutput) += numOfElem;
  SET_VAL(pCtx, numOfElem, 1);
}

static void count_func_merge(SQLFunctionCtx *pCtx) {
  int64_t *pData = (int64_t *)GET_INPUT_DATA_LIST(pCtx);
  for (int32_t i = 0; i < pCtx->size; ++i) {
    *((int64_t *)pCtx->pOutput) += pData[i];
  }

  SET_VAL(pCtx, pCtx->size, 1);
}

/**
 * 1. If the column value for filter exists, we need to load the SFields, which serves
 *    as the pre-filter to decide if the actual data block is required or not.
 * 2. If it queries on the non-primary timestamp column, SFields is also required to get the not-null value.
 *
 * @param colId
 * @param filterCols
 * @return
 */
int32_t countRequired(SQLFunctionCtx *pCtx, STimeWindow* w, int32_t colId) {
  if (colId == PRIMARYKEY_TIMESTAMP_COL_INDEX) {
    return BLK_DATA_NO_NEEDED;
  } else {
    return BLK_DATA_STATIS_NEEDED;
  }
}

int32_t noDataRequired(SQLFunctionCtx *pCtx, STimeWindow* w, int32_t colId) {
  return BLK_DATA_NO_NEEDED;
}
#define LIST_ADD_N_DOUBLE_FLOAT(x, ctx, p, t, numOfElem, tsdbType)              \
  do {                                                                \
    t *d = (t *)(p);                                               \
    for (int32_t i = 0; i < (ctx)->size; ++i) {                    \
      if (((ctx)->hasNull) && isNull((char *)&(d)[i], tsdbType)) { \
        continue;                                                  \
      };                                                           \
      SET_DOUBLE_VAL(&(x) , GET_DOUBLE_VAL(&(x)) + GET_FLOAT_VAL(&(d)[i]));                                               \
      (numOfElem)++;                                               \
    }                                                              \
  } while(0)
#define LIST_ADD_N_DOUBLE(x, ctx, p, t, numOfElem, tsdbType)              \
  do {                                                                \
    t *d = (t *)(p);                                               \
    for (int32_t i = 0; i < (ctx)->size; ++i) {                    \
      if (((ctx)->hasNull) && isNull((char *)&(d)[i], tsdbType)) { \
        continue;                                                  \
      };                                                           \
      SET_DOUBLE_VAL(&(x) , (x) + (d)[i]);                                               \
      (numOfElem)++;                                               \
    }                                                              \
  } while(0)

#define LIST_ADD_N(x, ctx, p, t, numOfElem, tsdbType)              \
  do {                                                                \
    t *d = (t *)(p);                                               \
    for (int32_t i = 0; i < (ctx)->size; ++i) {                    \
      if (((ctx)->hasNull) && isNull((char *)&(d)[i], tsdbType)) { \
        continue;                                                  \
      };                                                           \
      (x) += (d)[i];                                               \
      (numOfElem)++;                                               \
    }                                                              \
  } while(0)

#define UPDATE_DATA(ctx, left, right, num, sign, k) \
  do {                                              \
    if (((left) < (right)) ^ (sign)) {              \
      (left) = (right);                             \
      DO_UPDATE_TAG_COLUMNS(ctx, k);                \
      (num) += 1;                                   \
    }                                               \
  } while (0)

#define DUPATE_DATA_WITHOUT_TS(ctx, left, right, num, sign) \
  do {                                                      \
    if (((left) < (right)) ^ (sign)) {                      \
      (left) = (right);                                     \
      DO_UPDATE_TAG_COLUMNS_WITHOUT_TS(ctx);                \
      (num) += 1;                                           \
    }                                                       \
  } while (0)

#define LOOPCHECK_N(val, list, ctx, tsdbType, sign, num)          \
  for (int32_t i = 0; i < ((ctx)->size); ++i) {                   \
    if ((ctx)->hasNull && isNull((char *)&(list)[i], tsdbType)) { \
      continue;                                                   \
    }                                                             \
    TSKEY key = (ctx)->ptsList != NULL? GET_TS_DATA(ctx, i):0;    \
    UPDATE_DATA(ctx, val, (list)[i], num, sign, key);             \
  }

#define TYPED_LOOPCHECK_N(type, data, list, ctx, tsdbType, sign, notNullElems) \
  do {                                                                         \
    type *_data = (type *)data;                                                \
    type *_list = (type *)list;                                                \
    LOOPCHECK_N(*_data, _list, ctx, tsdbType, sign, notNullElems);             \
  } while (0)

static void do_sum(SQLFunctionCtx *pCtx) {
  int32_t notNullElems = 0;

  // Only the pre-computing information loaded and actual data does not loaded
  if (pCtx->preAggVals.isSet) {
    notNullElems = pCtx->size - pCtx->preAggVals.statis.numOfNull;
    assert(pCtx->size >= pCtx->preAggVals.statis.numOfNull);

    if (IS_SIGNED_NUMERIC_TYPE(pCtx->inputType)) {
      int64_t *retVal = (int64_t *)pCtx->pOutput;
      *retVal += pCtx->preAggVals.statis.sum;
    } else if (IS_UNSIGNED_NUMERIC_TYPE(pCtx->inputType)) {
      uint64_t *retVal = (uint64_t *)pCtx->pOutput;
      *retVal += (uint64_t)pCtx->preAggVals.statis.sum;
    } else if (IS_FLOAT_TYPE(pCtx->inputType)) {
      double *retVal = (double*) pCtx->pOutput;
      SET_DOUBLE_VAL(retVal, *retVal + GET_DOUBLE_VAL((const char*)&(pCtx->preAggVals.statis.sum)));
    }
  } else {  // computing based on the true data block
    void *pData = GET_INPUT_DATA_LIST(pCtx);
    notNullElems = 0;

    if (IS_SIGNED_NUMERIC_TYPE(pCtx->inputType)) {
      int64_t *retVal = (int64_t *)pCtx->pOutput;

      if (pCtx->inputType == TSDB_DATA_TYPE_TINYINT) {
        LIST_ADD_N(*retVal, pCtx, pData, int8_t, notNullElems, pCtx->inputType);
      } else if (pCtx->inputType == TSDB_DATA_TYPE_SMALLINT) {
        LIST_ADD_N(*retVal, pCtx, pData, int16_t, notNullElems, pCtx->inputType);
      } else if (pCtx->inputType == TSDB_DATA_TYPE_INT) {
        LIST_ADD_N(*retVal, pCtx, pData, int32_t, notNullElems, pCtx->inputType);
      } else if (pCtx->inputType == TSDB_DATA_TYPE_BIGINT) {
        LIST_ADD_N(*retVal, pCtx, pData, int64_t, notNullElems, pCtx->inputType);
      }
    } else if (IS_UNSIGNED_NUMERIC_TYPE(pCtx->inputType)) {
      uint64_t *retVal = (uint64_t *)pCtx->pOutput;

      if (pCtx->inputType == TSDB_DATA_TYPE_UTINYINT) {
        LIST_ADD_N(*retVal, pCtx, pData, uint8_t, notNullElems, pCtx->inputType);
      } else if (pCtx->inputType == TSDB_DATA_TYPE_USMALLINT) {
        LIST_ADD_N(*retVal, pCtx, pData, uint16_t, notNullElems, pCtx->inputType);
      } else if (pCtx->inputType == TSDB_DATA_TYPE_UINT) {
        LIST_ADD_N(*retVal, pCtx, pData, uint32_t, notNullElems, pCtx->inputType);
      } else if (pCtx->inputType == TSDB_DATA_TYPE_UBIGINT) {
        LIST_ADD_N(*retVal, pCtx, pData, uint64_t, notNullElems, pCtx->inputType);
      }
    } else if (pCtx->inputType == TSDB_DATA_TYPE_DOUBLE) {
      double *retVal = (double *)pCtx->pOutput;
      LIST_ADD_N_DOUBLE(*retVal, pCtx, pData, double, notNullElems, pCtx->inputType);
    } else if (pCtx->inputType == TSDB_DATA_TYPE_FLOAT) {
      double *retVal = (double *)pCtx->pOutput;
      LIST_ADD_N_DOUBLE_FLOAT(*retVal, pCtx, pData, float, notNullElems, pCtx->inputType);
    }
  }

  // data in the check operation are all null, not output
  SET_VAL(pCtx, notNullElems, 1);

  if (notNullElems > 0) {
    GET_RES_INFO(pCtx)->hasResult = DATA_SET_FLAG;
  }
}

static void sum_function(SQLFunctionCtx *pCtx) {
  do_sum(pCtx);

  // keep the result data in output buffer, not in the intermediate buffer
  SResultRowCellInfo *pResInfo = GET_RES_INFO(pCtx);
  if (pResInfo->hasResult == DATA_SET_FLAG && pCtx->stableQuery) {
    // set the flag for super table query
    SSumInfo *pSum = (SSumInfo *)pCtx->pOutput;
    pSum->hasResult = DATA_SET_FLAG;
  }
}

static void sum_func_merge(SQLFunctionCtx *pCtx) {
  int32_t notNullElems = 0;

  GET_TRUE_DATA_TYPE();
  assert(pCtx->stableQuery);

  for (int32_t i = 0; i < pCtx->size; ++i) {
    char *    input = GET_INPUT_DATA(pCtx, i);
    SSumInfo *pInput = (SSumInfo *)input;
    if (pInput->hasResult != DATA_SET_FLAG) {
      continue;
    }

    notNullElems++;

    if (IS_SIGNED_NUMERIC_TYPE(type)) {
      *(int64_t *)pCtx->pOutput += pInput->isum;
    } else if (IS_UNSIGNED_NUMERIC_TYPE(type)) {
      *(uint64_t *) pCtx->pOutput += pInput->usum;
    } else {
      SET_DOUBLE_VAL((double *)pCtx->pOutput, *(double *)pCtx->pOutput + pInput->dsum);
    }
  }

  SET_VAL(pCtx, notNullElems, 1);
  SResultRowCellInfo *pResInfo = GET_RES_INFO(pCtx);

  if (notNullElems > 0) {
    pResInfo->hasResult = DATA_SET_FLAG;
  }
}

static int32_t statisRequired(SQLFunctionCtx *pCtx, STimeWindow* w, int32_t colId) {
  return BLK_DATA_STATIS_NEEDED;
}

static int32_t dataBlockRequired(SQLFunctionCtx *pCtx, STimeWindow* w, int32_t colId) {
  return BLK_DATA_ALL_NEEDED;
}

// todo: if column in current data block are null, opt for this case
static int32_t firstFuncRequired(SQLFunctionCtx *pCtx, STimeWindow* w, int32_t colId) {
  if (pCtx->order == TSDB_ORDER_DESC) {
    return BLK_DATA_NO_NEEDED;
  }

  // no result for first query, data block is required
  if (GET_RES_INFO(pCtx) == NULL || GET_RES_INFO(pCtx)->numOfRes <= 0) {
    return BLK_DATA_ALL_NEEDED;
  } else {
    return BLK_DATA_NO_NEEDED;
  }
}

static int32_t lastFuncRequired(SQLFunctionCtx *pCtx, STimeWindow* w, int32_t colId) {
  if (pCtx->order != pCtx->param[0].i64) {
    return BLK_DATA_NO_NEEDED;
  }

  if (GET_RES_INFO(pCtx) == NULL || GET_RES_INFO(pCtx)->numOfRes <= 0) {
    return BLK_DATA_ALL_NEEDED;
  } else {
    return BLK_DATA_NO_NEEDED;
  }
}

static int32_t firstDistFuncRequired(SQLFunctionCtx *pCtx, STimeWindow* w, int32_t colId) {
  if (pCtx->order == TSDB_ORDER_DESC) {
    return BLK_DATA_NO_NEEDED;
  }

  // not initialized yet, it is the first block, load it.
  if (pCtx->pOutput == NULL) {
    return BLK_DATA_ALL_NEEDED;
  }

  // the pCtx should be set to current Ctx and output buffer before call this function. Otherwise, pCtx->pOutput is
  // the previous windowRes output buffer, not current unloaded block. In this case, the following filter is invalid
  SFirstLastInfo *pInfo = (SFirstLastInfo*) (pCtx->pOutput + pCtx->inputBytes);
  if (pInfo->hasResult != DATA_SET_FLAG) {
    return BLK_DATA_ALL_NEEDED;
  } else {  // data in current block is not earlier than current result
    return (pInfo->ts <= w->skey) ? BLK_DATA_NO_NEEDED : BLK_DATA_ALL_NEEDED;
  }
}

static int32_t lastDistFuncRequired(SQLFunctionCtx *pCtx, STimeWindow* w, int32_t colId) {
  if (pCtx->order != pCtx->param[0].i64) {
    return BLK_DATA_NO_NEEDED;
  }

  // not initialized yet, it is the first block, load it.
  if (pCtx->pOutput == NULL) {
    return BLK_DATA_ALL_NEEDED;
  }

  // the pCtx should be set to current Ctx and output buffer before call this function. Otherwise, pCtx->pOutput is
  // the previous windowRes output buffer, not current unloaded block. In this case, the following filter is invalid
  SFirstLastInfo *pInfo = (SFirstLastInfo*) (pCtx->pOutput + pCtx->inputBytes);
  if (pInfo->hasResult != DATA_SET_FLAG) {
    return BLK_DATA_ALL_NEEDED;
  } else {
    return (pInfo->ts >= w->ekey) ? BLK_DATA_NO_NEEDED : BLK_DATA_ALL_NEEDED;
  }
}

static int32_t tailFuncRequired(SQLFunctionCtx *pCtx, STimeWindow* w, int32_t colId) {
  // not initialized yet, it is the first block, load it.
  if (pCtx->pOutput == NULL) {
    return BLK_DATA_ALL_NEEDED;
  }

  // the pCtx should be set to current Ctx and output buffer before call this function. Otherwise, pCtx->pOutput is
  // the previous windowRes output buffer, not current unloaded block. In this case, the following filter is invalid
  STailInfo *pInfo = (STailInfo*) (pCtx->pOutput);
  TailUnit **pList = pInfo->res;
  if (pInfo->num >= pCtx->param[0].i64 && pList[0]->timestamp > w->ekey){
    return BLK_DATA_NO_NEEDED;
  } else {
    return BLK_DATA_ALL_NEEDED;
  }
}

//////////////////////////////////////////////////////////////////////////////////////////////
/*
 * The intermediate result of average is kept in the interResultBuf.
 * For super table query, once the avg_function/avg_function_f is finished, copy the intermediate
 * result into output buffer.
 */
static void avg_function(SQLFunctionCtx *pCtx) {
  int32_t notNullElems = 0;

  // NOTE: keep the intermediate result into the interResultBuf
  SResultRowCellInfo *pResInfo = GET_RES_INFO(pCtx);

  SAvgInfo *pAvgInfo = (SAvgInfo *)GET_ROWCELL_INTERBUF(pResInfo);
  double   *pVal = &pAvgInfo->sum;

  if (pCtx->preAggVals.isSet) { // Pre-aggregation
    notNullElems = pCtx->size - pCtx->preAggVals.statis.numOfNull;
    assert(notNullElems >= 0);

    if (IS_SIGNED_NUMERIC_TYPE(pCtx->inputType)) {
      *pVal += pCtx->preAggVals.statis.sum;
    }  else if (IS_UNSIGNED_NUMERIC_TYPE(pCtx->inputType)) {
      *pVal += (uint64_t) pCtx->preAggVals.statis.sum;
    } else if (pCtx->inputType == TSDB_DATA_TYPE_DOUBLE || pCtx->inputType == TSDB_DATA_TYPE_FLOAT) {
      *pVal += GET_DOUBLE_VAL((const char *)&(pCtx->preAggVals.statis.sum));
    }
  } else {
    void *pData = GET_INPUT_DATA_LIST(pCtx);

    if (pCtx->inputType == TSDB_DATA_TYPE_TINYINT) {
      LIST_ADD_N(*pVal, pCtx, pData, int8_t, notNullElems, pCtx->inputType);
    } else if (pCtx->inputType == TSDB_DATA_TYPE_SMALLINT) {
      LIST_ADD_N(*pVal, pCtx, pData, int16_t, notNullElems, pCtx->inputType);
    } else if (pCtx->inputType == TSDB_DATA_TYPE_INT) {
      LIST_ADD_N(*pVal, pCtx, pData, int32_t, notNullElems, pCtx->inputType);
    } else if (pCtx->inputType == TSDB_DATA_TYPE_BIGINT) {
      LIST_ADD_N(*pVal, pCtx, pData, int64_t, notNullElems, pCtx->inputType);
    } else if (pCtx->inputType == TSDB_DATA_TYPE_DOUBLE) {
      LIST_ADD_N_DOUBLE(*pVal, pCtx, pData, double, notNullElems, pCtx->inputType);
    } else if (pCtx->inputType == TSDB_DATA_TYPE_FLOAT) {
      LIST_ADD_N_DOUBLE_FLOAT(*pVal, pCtx, pData, float, notNullElems, pCtx->inputType);
    } else if (pCtx->inputType == TSDB_DATA_TYPE_UTINYINT) {
      LIST_ADD_N(*pVal, pCtx, pData, uint8_t, notNullElems, pCtx->inputType);
    } else if (pCtx->inputType == TSDB_DATA_TYPE_USMALLINT) {
      LIST_ADD_N(*pVal, pCtx, pData, uint16_t, notNullElems, pCtx->inputType);
    } else if (pCtx->inputType == TSDB_DATA_TYPE_UINT) {
      LIST_ADD_N(*pVal, pCtx, pData, uint32_t, notNullElems, pCtx->inputType);
    } else if (pCtx->inputType == TSDB_DATA_TYPE_UBIGINT) {
      LIST_ADD_N(*pVal, pCtx, pData, uint64_t, notNullElems, pCtx->inputType);
    }
  }

  if (!pCtx->hasNull) {
    assert(notNullElems == pCtx->size);
  }

  SET_VAL(pCtx, notNullElems, 1);
  pAvgInfo->num += notNullElems;

  if (notNullElems > 0) {
    pResInfo->hasResult = DATA_SET_FLAG;
  }

  // keep the data into the final output buffer for super table query since this execution may be the last one
  if (pCtx->stableQuery) {
    memcpy(pCtx->pOutput, GET_ROWCELL_INTERBUF(pResInfo), sizeof(SAvgInfo));
  }
}

static void avg_func_merge(SQLFunctionCtx *pCtx) {
  SResultRowCellInfo *pResInfo = GET_RES_INFO(pCtx);

  double *sum = (double*) pCtx->pOutput;
  char   *input = GET_INPUT_DATA_LIST(pCtx);

  for (int32_t i = 0; i < pCtx->size; ++i, input += pCtx->inputBytes) {
    SAvgInfo *pInput = (SAvgInfo *)input;
    if (pInput->num == 0) {  // current input is null
      continue;
    }

    SET_DOUBLE_VAL(sum, *sum + pInput->sum);

    // keep the number of data into the temp buffer
    *(int64_t *)GET_ROWCELL_INTERBUF(pResInfo) += pInput->num;
  }
}

/*
 * the average value is calculated in finalize routine, since current routine does not know the exact number of points
 */
static void avg_finalizer(SQLFunctionCtx *pCtx) {
  SResultRowCellInfo *pResInfo = GET_RES_INFO(pCtx);

  if (pCtx->currentStage == MERGE_STAGE) {
    assert(pCtx->inputType == TSDB_DATA_TYPE_BINARY);

    if (GET_INT64_VAL(GET_ROWCELL_INTERBUF(pResInfo)) <= 0) {
      setNull(pCtx->pOutput, pCtx->outputType, pCtx->outputBytes);
      return;
    }

    SET_DOUBLE_VAL((double *)pCtx->pOutput,(*(double *)pCtx->pOutput) / *(int64_t *)GET_ROWCELL_INTERBUF(pResInfo));
  } else {  // this is the secondary merge, only in the secondary merge, the input type is TSDB_DATA_TYPE_BINARY
    assert(IS_NUMERIC_TYPE(pCtx->inputType));
    SAvgInfo *pAvgInfo = (SAvgInfo *)GET_ROWCELL_INTERBUF(pResInfo);

    if (pAvgInfo->num == 0) {  // all data are NULL or empty table
      setNull(pCtx->pOutput, pCtx->outputType, pCtx->outputBytes);
      return;
    }

    SET_DOUBLE_VAL((double *)pCtx->pOutput, pAvgInfo->sum / pAvgInfo->num);
  }

  // cannot set the numOfIteratedElems again since it is set during previous iteration
  GET_RES_INFO(pCtx)->numOfRes = 1;
  doFinalizer(pCtx);
}

/////////////////////////////////////////////////////////////////////////////////////////////

static void minMax_function(SQLFunctionCtx *pCtx, char *pOutput, int32_t isMin, int32_t *notNullElems) {
  // data in current data block are qualified to the query
  if (pCtx->preAggVals.isSet) {
    *notNullElems = pCtx->size - pCtx->preAggVals.statis.numOfNull;
    assert(*notNullElems >= 0);

    if (*notNullElems == 0) {
      return;
    }

    void*   tval = NULL;
    int16_t index = 0;

    if (isMin) {
      tval = &pCtx->preAggVals.statis.min;
      index = pCtx->preAggVals.statis.minIndex;
    } else {
      tval = &pCtx->preAggVals.statis.max;
      index = pCtx->preAggVals.statis.maxIndex;
    }

    TSKEY key = TSKEY_INITIAL_VAL;
    if (pCtx->ptsList != NULL) {
      /**
       * NOTE: work around the bug caused by invalid pre-calculated function.
       * Here the selectivity + ts will not return correct value.
       *
       * The following codes of 3 lines will be removed later.
       */
//      if (index < 0 || index >= pCtx->size + pCtx->startOffset) {
//        index = 0;
//      }

      // the index is the original position, not the relative position
      key = pCtx->ptsList[index];
    }

    if (IS_SIGNED_NUMERIC_TYPE(pCtx->inputType)) {
      int64_t val = GET_INT64_VAL(tval);
      if (pCtx->inputType == TSDB_DATA_TYPE_TINYINT) {
        int8_t *data = (int8_t *)pOutput;

        UPDATE_DATA(pCtx, *data, (int8_t)val, notNullElems, isMin, key);
      } else if (pCtx->inputType == TSDB_DATA_TYPE_SMALLINT) {
        int16_t *data = (int16_t *)pOutput;

        UPDATE_DATA(pCtx, *data, (int16_t)val, notNullElems, isMin, key);
      } else if (pCtx->inputType == TSDB_DATA_TYPE_INT) {
        int32_t *data = (int32_t *)pOutput;
#if defined(_DEBUG_VIEW)
        qDebug("max value updated according to pre-cal:%d", *data);
#endif

        if ((*data < val) ^ isMin) {
          *data = (int32_t)val;
          for (int32_t i = 0; i < (pCtx)->tagInfo.numOfTagCols; ++i) {
            SQLFunctionCtx *__ctx = pCtx->tagInfo.pTagCtxList[i];
            if (__ctx->functionId == TSDB_FUNC_TS_DUMMY) {
              __ctx->tag.i64 = key;
              __ctx->tag.nType = TSDB_DATA_TYPE_BIGINT;
            }

            aAggs[TSDB_FUNC_TAG].xFunction(__ctx);
          }
        }
      } else if (pCtx->inputType == TSDB_DATA_TYPE_BIGINT) {
        int64_t *data = (int64_t *)pOutput;
        UPDATE_DATA(pCtx, *data, val, notNullElems, isMin, key);
      }
    } else if (IS_UNSIGNED_NUMERIC_TYPE(pCtx->inputType)) {
      uint64_t val = GET_UINT64_VAL(tval);
      if (pCtx->inputType == TSDB_DATA_TYPE_UTINYINT) {
        uint8_t *data = (uint8_t *)pOutput;

        UPDATE_DATA(pCtx, *data, (uint8_t)val, notNullElems, isMin, key);
      } else if (pCtx->inputType == TSDB_DATA_TYPE_USMALLINT) {
        uint16_t *data = (uint16_t *)pOutput;
        UPDATE_DATA(pCtx, *data, (uint16_t)val, notNullElems, isMin, key);
      } else if (pCtx->inputType == TSDB_DATA_TYPE_UINT) {
        uint32_t *data = (uint32_t *)pOutput;
        UPDATE_DATA(pCtx, *data, (uint32_t)val, notNullElems, isMin, key);
      } else if (pCtx->inputType == TSDB_DATA_TYPE_UBIGINT) {
        uint64_t *data = (uint64_t *)pOutput;
        UPDATE_DATA(pCtx, *data, val, notNullElems, isMin, key);
      }
    } else if (pCtx->inputType == TSDB_DATA_TYPE_DOUBLE) {
        double *data = (double *)pOutput;
        double  val = GET_DOUBLE_VAL(tval);

        UPDATE_DATA(pCtx, *data, val, notNullElems, isMin, key);
    } else if (pCtx->inputType == TSDB_DATA_TYPE_FLOAT) {
      float *data = (float *)pOutput;
      double val = GET_DOUBLE_VAL(tval);

      UPDATE_DATA(pCtx, *data, (float)val, notNullElems, isMin, key);
    }

    return;
  }

  void  *p = GET_INPUT_DATA_LIST(pCtx);
  TSKEY *tsList = GET_TS_LIST(pCtx);

  *notNullElems = 0;

  if (IS_SIGNED_NUMERIC_TYPE(pCtx->inputType)) {
    if (pCtx->inputType == TSDB_DATA_TYPE_TINYINT) {
      TYPED_LOOPCHECK_N(int8_t, pOutput, p, pCtx, pCtx->inputType, isMin, *notNullElems);
    } else if (pCtx->inputType == TSDB_DATA_TYPE_SMALLINT) {
      TYPED_LOOPCHECK_N(int16_t, pOutput, p, pCtx, pCtx->inputType, isMin, *notNullElems);
    } else if (pCtx->inputType == TSDB_DATA_TYPE_INT) {
      int32_t *pData = p;
      int32_t *retVal = (int32_t*) pOutput;

      for (int32_t i = 0; i < pCtx->size; ++i) {
        if (pCtx->hasNull && isNull((const char*)&pData[i], pCtx->inputType)) {
          continue;
        }

        if ((*retVal < pData[i]) ^ isMin) {
          *retVal = pData[i];
          if(tsList) {
            TSKEY k = tsList[i];
            DO_UPDATE_TAG_COLUMNS(pCtx, k);
          }
        }
        *notNullElems += 1;
      }
#if defined(_DEBUG_VIEW)
      qDebug("max value updated:%d", *retVal);
#endif
    } else if (pCtx->inputType == TSDB_DATA_TYPE_BIGINT) {
      TYPED_LOOPCHECK_N(int64_t, pOutput, p, pCtx, pCtx->inputType, isMin, *notNullElems);
    }
  } else if (IS_UNSIGNED_NUMERIC_TYPE(pCtx->inputType)) {
    if (pCtx->inputType == TSDB_DATA_TYPE_UTINYINT) {
      TYPED_LOOPCHECK_N(uint8_t, pOutput, p, pCtx, pCtx->inputType, isMin, *notNullElems);
    } else if (pCtx->inputType == TSDB_DATA_TYPE_USMALLINT) {
      TYPED_LOOPCHECK_N(uint16_t, pOutput, p, pCtx, pCtx->inputType, isMin, *notNullElems);
    } else if (pCtx->inputType == TSDB_DATA_TYPE_UINT) {
      TYPED_LOOPCHECK_N(uint32_t, pOutput, p, pCtx, pCtx->inputType, isMin, *notNullElems);
    } else if (pCtx->inputType == TSDB_DATA_TYPE_UBIGINT) {
      TYPED_LOOPCHECK_N(uint64_t, pOutput, p, pCtx, pCtx->inputType, isMin, *notNullElems);
    }
  } else if (pCtx->inputType == TSDB_DATA_TYPE_DOUBLE) {
    TYPED_LOOPCHECK_N(double, pOutput, p, pCtx, pCtx->inputType, isMin, *notNullElems);
  } else if (pCtx->inputType == TSDB_DATA_TYPE_FLOAT) {
    TYPED_LOOPCHECK_N(float, pOutput, p, pCtx, pCtx->inputType, isMin, *notNullElems);
  }
}

static bool min_func_setup(SQLFunctionCtx *pCtx, SResultRowCellInfo* pResultInfo) {
  if (!function_setup(pCtx, pResultInfo)) {
    return false;  // not initialized since it has been initialized
  }

  GET_TRUE_DATA_TYPE();

  switch (type) {
    case TSDB_DATA_TYPE_TINYINT:
      *((int8_t *)pCtx->pOutput) = INT8_MAX;
      break;
    case TSDB_DATA_TYPE_UTINYINT:
      *(uint8_t *) pCtx->pOutput = UINT8_MAX;
      break;
    case TSDB_DATA_TYPE_SMALLINT:
      *((int16_t *)pCtx->pOutput) = INT16_MAX;
      break;
    case TSDB_DATA_TYPE_USMALLINT:
      *((uint16_t *)pCtx->pOutput) = UINT16_MAX;
      break;
    case TSDB_DATA_TYPE_INT:
      *((int32_t *)pCtx->pOutput) = INT32_MAX;
      break;
    case TSDB_DATA_TYPE_UINT:
      *((uint32_t *)pCtx->pOutput) = UINT32_MAX;
      break;
    case TSDB_DATA_TYPE_BIGINT:
      *((int64_t *)pCtx->pOutput) = INT64_MAX;
      break;
    case TSDB_DATA_TYPE_UBIGINT:
      *((uint64_t *)pCtx->pOutput) = UINT64_MAX;
      break;
    case TSDB_DATA_TYPE_FLOAT:
      *((float *)pCtx->pOutput) = FLT_MAX;
      break;
    case TSDB_DATA_TYPE_DOUBLE:
      SET_DOUBLE_VAL(((double *)pCtx->pOutput), DBL_MAX);
      break;
    default:
      qError("illegal data type:%d in min/max query", pCtx->inputType);
  }

  return true;
}

static bool max_func_setup(SQLFunctionCtx *pCtx, SResultRowCellInfo* pResultInfo) {
  if (!function_setup(pCtx, pResultInfo)) {
    return false;  // not initialized since it has been initialized
  }

  GET_TRUE_DATA_TYPE();

  switch (type) {
    case TSDB_DATA_TYPE_INT:
      *((int32_t *)pCtx->pOutput) = INT32_MIN;
      break;
    case TSDB_DATA_TYPE_UINT:
      *((uint32_t *)pCtx->pOutput) = 0;
      break;
    case TSDB_DATA_TYPE_FLOAT:
      *((float *)pCtx->pOutput) = -FLT_MAX;
      break;
    case TSDB_DATA_TYPE_DOUBLE:
      SET_DOUBLE_VAL(((double *)pCtx->pOutput), -DBL_MAX);
      break;
    case TSDB_DATA_TYPE_BIGINT:
      *((int64_t *)pCtx->pOutput) = INT64_MIN;
      break;
    case TSDB_DATA_TYPE_UBIGINT:
      *((uint64_t *)pCtx->pOutput) = 0;
      break;
    case TSDB_DATA_TYPE_SMALLINT:
      *((int16_t *)pCtx->pOutput) = INT16_MIN;
      break;
    case TSDB_DATA_TYPE_USMALLINT:
      *((uint16_t *)pCtx->pOutput) = 0;
      break;
    case TSDB_DATA_TYPE_TINYINT:
      *((int8_t *)pCtx->pOutput) = INT8_MIN;
      break;
    case TSDB_DATA_TYPE_UTINYINT:
      *((uint8_t *)pCtx->pOutput) = 0;
      break;
    default:
      qError("illegal data type:%d in min/max query", pCtx->inputType);
  }

  return true;
}

/*
 * the output result of min/max function is the final output buffer, not the intermediate result buffer
 */
static void min_function(SQLFunctionCtx *pCtx) {
  int32_t notNullElems = 0;
  minMax_function(pCtx, pCtx->pOutput, 1, &notNullElems);

  SET_VAL(pCtx, notNullElems, 1);

  if (notNullElems > 0) {
    SResultRowCellInfo *pResInfo = GET_RES_INFO(pCtx);
    pResInfo->hasResult = DATA_SET_FLAG;

    // set the flag for super table query
    if (pCtx->stableQuery) {
      *(pCtx->pOutput + pCtx->inputBytes) = DATA_SET_FLAG;
    }
  }
}

static void max_function(SQLFunctionCtx *pCtx) {
  int32_t notNullElems = 0;
  minMax_function(pCtx, pCtx->pOutput, 0, &notNullElems);

  SET_VAL(pCtx, notNullElems, 1);

  if (notNullElems > 0) {
    SResultRowCellInfo *pResInfo = GET_RES_INFO(pCtx);
    pResInfo->hasResult = DATA_SET_FLAG;

    // set the flag for super table query
    if (pCtx->stableQuery) {
      *(pCtx->pOutput + pCtx->inputBytes) = DATA_SET_FLAG;
    }
  }
}

static int32_t minmax_merge_impl(SQLFunctionCtx *pCtx, int32_t bytes, char *output, bool isMin) {
  int32_t notNullElems = 0;

  GET_TRUE_DATA_TYPE();
  assert(pCtx->stableQuery);

  for (int32_t i = 0; i < pCtx->size; ++i) {
    char *input = GET_INPUT_DATA(pCtx, i);
    if (input[bytes] != DATA_SET_FLAG) {
      continue;
    }

    switch (type) {
      case TSDB_DATA_TYPE_TINYINT: {
        int8_t v = GET_INT8_VAL(input);
        DUPATE_DATA_WITHOUT_TS(pCtx, *(int8_t *)output, v, notNullElems, isMin);
        break;
      }
      case TSDB_DATA_TYPE_SMALLINT: {
        int16_t v = GET_INT16_VAL(input);
        DUPATE_DATA_WITHOUT_TS(pCtx, *(int16_t *)output, v, notNullElems, isMin);
        break;
      }
      case TSDB_DATA_TYPE_INT: {
        int32_t v = GET_INT32_VAL(input);
        if ((*(int32_t *)output < v) ^ isMin) {
          *(int32_t *)output = v;

          for (int32_t j = 0; j < pCtx->tagInfo.numOfTagCols; ++j) {
            SQLFunctionCtx *__ctx = pCtx->tagInfo.pTagCtxList[j];
            aAggs[TSDB_FUNC_TAG].xFunction(__ctx);
          }

          notNullElems++;
        }
        break;
      }
      case TSDB_DATA_TYPE_FLOAT: {
        float v = GET_FLOAT_VAL(input);
        DUPATE_DATA_WITHOUT_TS(pCtx, *(float *)output, v, notNullElems, isMin);
        break;
      }
      case TSDB_DATA_TYPE_DOUBLE: {
        double v = GET_DOUBLE_VAL(input);
        DUPATE_DATA_WITHOUT_TS(pCtx, *(double *)output, v, notNullElems, isMin);
        break;
      }
      case TSDB_DATA_TYPE_BIGINT: {
        int64_t v = GET_INT64_VAL(input);
        DUPATE_DATA_WITHOUT_TS(pCtx, *(int64_t *)output, v, notNullElems, isMin);
        break;
      }

      case TSDB_DATA_TYPE_UTINYINT: {
        uint8_t v = GET_UINT8_VAL(input);
        DUPATE_DATA_WITHOUT_TS(pCtx, *(uint8_t *)output, v, notNullElems, isMin);
        break;
      }

      case TSDB_DATA_TYPE_USMALLINT: {
        uint16_t v = GET_UINT16_VAL(input);
        DUPATE_DATA_WITHOUT_TS(pCtx, *(uint16_t *)output, v, notNullElems, isMin);
        break;
      }

      case TSDB_DATA_TYPE_UINT: {
        uint32_t v = GET_UINT32_VAL(input);
        DUPATE_DATA_WITHOUT_TS(pCtx, *(uint32_t *)output, v, notNullElems, isMin);
        break;
      }

      case TSDB_DATA_TYPE_UBIGINT: {
        uint64_t v = GET_UINT64_VAL(input);
        DUPATE_DATA_WITHOUT_TS(pCtx, *(uint64_t *)output, v, notNullElems, isMin);
        break;
      }

      default:
        break;
    }
  }

  return notNullElems;
}

static void min_func_merge(SQLFunctionCtx *pCtx) {
  int32_t notNullElems = minmax_merge_impl(pCtx, pCtx->outputBytes, pCtx->pOutput, 1);

  SET_VAL(pCtx, notNullElems, 1);

  SResultRowCellInfo *pResInfo = GET_RES_INFO(pCtx);
  if (notNullElems > 0) {
    pResInfo->hasResult = DATA_SET_FLAG;
  }
}

static void max_func_merge(SQLFunctionCtx *pCtx) {
  int32_t numOfElem = minmax_merge_impl(pCtx, pCtx->outputBytes, pCtx->pOutput, 0);

  SET_VAL(pCtx, numOfElem, 1);

  SResultRowCellInfo *pResInfo = GET_RES_INFO(pCtx);
  if (numOfElem > 0) {
    pResInfo->hasResult = DATA_SET_FLAG;
  }
}

#define LOOP_STDDEV_IMPL(type, r, d, ctx, delta, _type, num)          \
  for (int32_t i = 0; i < (ctx)->size; ++i) {                         \
    if ((ctx)->hasNull && isNull((char *)&((type *)d)[i], (_type))) { \
      continue;                                                       \
    }                                                                 \
    (num) += 1;                                                       \
    (r) += POW2(((type *)d)[i] - (delta));                            \
  }

static void stddev_function(SQLFunctionCtx *pCtx) {
  SResultRowCellInfo *pResInfo = GET_RES_INFO(pCtx);
  SStddevInfo *pStd = GET_ROWCELL_INTERBUF(pResInfo);

  if (pCtx->currentStage == REPEAT_SCAN && pStd->stage == 0) {
    pStd->stage++;
    avg_finalizer(pCtx);

    pResInfo->initialized = true; // set it initialized to avoid re-initialization

    // save average value into tmpBuf, for second stage scan
    SAvgInfo *pAvg = GET_ROWCELL_INTERBUF(pResInfo);

    pStd->avg = GET_DOUBLE_VAL(pCtx->pOutput);
    assert((isnan(pAvg->sum) && pAvg->num == 0) || (pStd->num == pAvg->num && pStd->avg == pAvg->sum));
  }
  
  if (pStd->stage == 0) {
    // the first stage is to calculate average value
    avg_function(pCtx);
  } else if (pStd->num > 0) {
    // the second stage to calculate standard deviation
    // if pStd->num == 0, there are no numbers in the first round check. No need to do the second round
    double *retVal = &pStd->res;
    double  avg = pStd->avg;
    
    void *pData = GET_INPUT_DATA_LIST(pCtx);
    int32_t num = 0;

    switch (pCtx->inputType) {
      case TSDB_DATA_TYPE_INT: {
        for (int32_t i = 0; i < pCtx->size; ++i) {
          if (pCtx->hasNull && isNull((const char*) (&((int32_t *)pData)[i]), pCtx->inputType)) {
            continue;
          }
          num += 1;
          *retVal += POW2(((int32_t *)pData)[i] - avg);
        }
        break;
      }
      case TSDB_DATA_TYPE_FLOAT: {
        LOOP_STDDEV_IMPL(float, *retVal, pData, pCtx, avg, pCtx->inputType, num);
        break;
      }
      case TSDB_DATA_TYPE_DOUBLE: {
        LOOP_STDDEV_IMPL(double, *retVal, pData, pCtx, avg, pCtx->inputType, num);
        break;
      }
      case TSDB_DATA_TYPE_BIGINT: {
        LOOP_STDDEV_IMPL(int64_t, *retVal, pData, pCtx, avg, pCtx->inputType, num);
        break;
      }
      case TSDB_DATA_TYPE_SMALLINT: {
        LOOP_STDDEV_IMPL(int16_t, *retVal, pData, pCtx, avg, pCtx->inputType, num);
        break;
      }
      case TSDB_DATA_TYPE_TINYINT: {
        LOOP_STDDEV_IMPL(int8_t, *retVal, pData, pCtx, avg, pCtx->inputType, num);
        break;
      }
      case TSDB_DATA_TYPE_UBIGINT: {
        LOOP_STDDEV_IMPL(uint64_t, *retVal, pData, pCtx, avg, pCtx->inputType, num);
        break;
      }
      case TSDB_DATA_TYPE_USMALLINT: {
        LOOP_STDDEV_IMPL(uint16_t, *retVal, pData, pCtx, avg, pCtx->inputType, num);
        break;
      }
      case TSDB_DATA_TYPE_UTINYINT: {
        LOOP_STDDEV_IMPL(uint8_t, *retVal, pData, pCtx, avg, pCtx->inputType, num);
        break;
      }
      case TSDB_DATA_TYPE_UINT: {
        LOOP_STDDEV_IMPL(uint32_t, *retVal, pData, pCtx, avg, pCtx->inputType, num);
        break;
      }
      default:
        qError("stddev function not support data type:%d", pCtx->inputType);
    }
    
    SET_VAL(pCtx, 1, 1);
  }
}

static void stddev_finalizer(SQLFunctionCtx *pCtx) {
  SStddevInfo *pStd = GET_ROWCELL_INTERBUF(GET_RES_INFO(pCtx));
  
  if (pStd->num <= 0) {
    setNull(pCtx->pOutput, pCtx->outputType, pCtx->outputBytes);
  } else {
    double *retValue = (double *)pCtx->pOutput;
    SET_DOUBLE_VAL(retValue, sqrt(pStd->res / pStd->num));
    SET_VAL(pCtx, 1, 1);
  }
  
  doFinalizer(pCtx);
}

//////////////////////////////////////////////////////////////////////////////////////
int32_t tsCompare(const void* p1, const void* p2) {
  TSKEY k = *(TSKEY*)p1;
  SResPair* pair = (SResPair*)p2;

  if (k == pair->key) {
    return 0;
  } else {
    return k < pair->key? -1:1;
  }
}

static void stddev_dst_function(SQLFunctionCtx *pCtx) {
  SStddevdstInfo *pStd = GET_ROWCELL_INTERBUF(GET_RES_INFO(pCtx));

  // the second stage to calculate standard deviation
  double *retVal = &pStd->res;

  // all data are null, no need to proceed
  SArray* resList = (SArray*) pCtx->param[0].pz;
  if (resList == NULL) {
    return;
  }

  // find the correct group average results according to the tag value
  int32_t len = (int32_t) taosArrayGetSize(resList);
  assert(len > 0);

  double avg = 0;
  if (len == 1) {
    SResPair* p = taosArrayGet(resList, 0);
    avg = p->avg;
  } else {  // todo opt performance by using iterator since the timestamp lsit is matched with the output result
    SResPair* p = bsearch(&pCtx->startTs, resList->pData, len, sizeof(SResPair), tsCompare);
    if (p == NULL) {
      return;
    }

    avg = p->avg;
  }

  void *pData = GET_INPUT_DATA_LIST(pCtx);
  int32_t num = 0;

  switch (pCtx->inputType) {
    case TSDB_DATA_TYPE_INT: {
      for (int32_t i = 0; i < pCtx->size; ++i) {
        if (pCtx->hasNull && isNull((const char*) (&((int32_t *)pData)[i]), pCtx->inputType)) {
          continue;
        }
        num += 1;
        *retVal += POW2(((int32_t *)pData)[i] - avg);
      }
      break;
    }
    case TSDB_DATA_TYPE_FLOAT: {
      LOOP_STDDEV_IMPL(float, *retVal, pData, pCtx, avg, pCtx->inputType, num);
      break;
    }
    case TSDB_DATA_TYPE_DOUBLE: {
      LOOP_STDDEV_IMPL(double, *retVal, pData, pCtx, avg, pCtx->inputType, num);
      break;
    }
    case TSDB_DATA_TYPE_TINYINT: {
      LOOP_STDDEV_IMPL(int8_t, *retVal, pData, pCtx, avg, pCtx->inputType, num);
      break;
    }
    case TSDB_DATA_TYPE_UTINYINT: {
      LOOP_STDDEV_IMPL(int8_t, *retVal, pData, pCtx, avg, pCtx->inputType, num);
      break;
    }
    case TSDB_DATA_TYPE_SMALLINT: {
      LOOP_STDDEV_IMPL(int16_t, *retVal, pData, pCtx, avg, pCtx->inputType, num);
      break;
    }
    case TSDB_DATA_TYPE_USMALLINT: {
      LOOP_STDDEV_IMPL(uint16_t, *retVal, pData, pCtx, avg, pCtx->inputType, num);
      break;
    }
    case TSDB_DATA_TYPE_UINT: {
      LOOP_STDDEV_IMPL(uint32_t, *retVal, pData, pCtx, avg, pCtx->inputType, num);
      break;
    }
    case TSDB_DATA_TYPE_BIGINT: {
      LOOP_STDDEV_IMPL(int64_t, *retVal, pData, pCtx, avg, pCtx->inputType, num);
      break;
    }
    case TSDB_DATA_TYPE_UBIGINT: {
      LOOP_STDDEV_IMPL(uint64_t, *retVal, pData, pCtx, avg, pCtx->inputType, num);
      break;
    }
    default:
      qError("stddev function not support data type:%d", pCtx->inputType);
  }

  pStd->num += num;
  SET_VAL(pCtx, num, 1);

  // copy to the final output buffer for super table
  memcpy(pCtx->pOutput, GET_ROWCELL_INTERBUF(GET_RES_INFO(pCtx)), sizeof(SAvgInfo));
}

static void stddev_dst_merge(SQLFunctionCtx *pCtx) {
  SResultRowCellInfo *pResInfo = GET_RES_INFO(pCtx);
  SStddevdstInfo* pRes = GET_ROWCELL_INTERBUF(pResInfo);

  char   *input = GET_INPUT_DATA_LIST(pCtx);

  for (int32_t i = 0; i < pCtx->size; ++i, input += pCtx->inputBytes) {
    SStddevdstInfo *pInput = (SStddevdstInfo *)input;
    if (pInput->num == 0) {  // current input is null
      continue;
    }

    pRes->num += pInput->num;
    pRes->res += pInput->res;
  }
}

static void stddev_dst_finalizer(SQLFunctionCtx *pCtx) {
  SStddevdstInfo *pStd = GET_ROWCELL_INTERBUF(GET_RES_INFO(pCtx));

  if (pStd->num <= 0) {
    setNull(pCtx->pOutput, pCtx->outputType, pCtx->outputBytes);
  } else {
    double *retValue = (double *)pCtx->pOutput;
    SET_DOUBLE_VAL(retValue, sqrt(pStd->res / pStd->num));
    SET_VAL(pCtx, 1, 1);
  }

  doFinalizer(pCtx);
}

//////////////////////////////////////////////////////////////////////////////////////
static bool first_last_function_setup(SQLFunctionCtx *pCtx, SResultRowCellInfo* pResInfo) {
  if (!function_setup(pCtx, pResInfo)) {
    return false;
  }
  
  // used to keep the timestamp for comparison
  pCtx->param[1].nType = 0;
  pCtx->param[1].i64 = 0;
  
  return true;
}

// todo opt for null block
static void first_function(SQLFunctionCtx *pCtx) {
  SResultRowCellInfo* pResInfo = GET_RES_INFO(pCtx);
  int32_t notNullElems = 0;
  int32_t step = 1;
  int32_t i = 0;
  bool inputAsc = true;

  // input data come from sub query, input data order equal to sub query order
  if(pCtx->numOfParams == 3) {
    if(pCtx->param[2].nType == TSDB_DATA_TYPE_INT && pCtx->param[2].i64 == TSDB_ORDER_DESC) {
      step = -1;
      i = pCtx->size - 1;
      inputAsc = false;
    }
  } else if (pCtx->order == TSDB_ORDER_DESC) {
    return ;
  }

  if(pCtx->order == TSDB_ORDER_ASC && inputAsc) {
    for (int32_t m = 0; m < pCtx->size; ++m, i+=step) {
      char *data = GET_INPUT_DATA(pCtx, i);
      if (pCtx->hasNull && isNull(data, pCtx->inputType)) {
        continue;
      }
      
      memcpy(pCtx->pOutput, data, pCtx->inputBytes);
      if (pCtx->ptsList != NULL) {
        TSKEY k = GET_TS_DATA(pCtx, i);
        DO_UPDATE_TAG_COLUMNS(pCtx, k);
      }

      SResultRowCellInfo *pInfo = GET_RES_INFO(pCtx);
      pInfo->hasResult = DATA_SET_FLAG;
      pInfo->complete = true;
      
      notNullElems++;
      break;
    }
  } else {  // desc order
    for (int32_t m = 0; m < pCtx->size; ++m, i+=step) {
      char *data = GET_INPUT_DATA(pCtx, i);
      if (pCtx->hasNull && isNull(data, pCtx->inputType) && (!pCtx->requireNull)) {
        continue;
      }

      TSKEY ts = pCtx->ptsList ? GET_TS_DATA(pCtx, i) : 0;

      char* buf = GET_ROWCELL_INTERBUF(pResInfo);
      if (pResInfo->hasResult != DATA_SET_FLAG || (*(TSKEY*)buf) > ts) {
        pResInfo->hasResult = DATA_SET_FLAG;
        memcpy(pCtx->pOutput, data, pCtx->inputBytes);

        *(TSKEY*)buf = ts;
        DO_UPDATE_TAG_COLUMNS(pCtx, ts);
      }

      notNullElems++;
      break;
    }
  }
  SET_VAL(pCtx, notNullElems, 1);
}

static void first_data_assign_impl(SQLFunctionCtx *pCtx, char *pData, int32_t index) {
  int64_t *timestamp = GET_TS_LIST(pCtx);
  
  SFirstLastInfo *pInfo = (SFirstLastInfo *)(pCtx->pOutput + pCtx->inputBytes);
  
  if (pInfo->hasResult != DATA_SET_FLAG || timestamp[index] < pInfo->ts) {
    memcpy(pCtx->pOutput, pData, pCtx->inputBytes);
    pInfo->hasResult = DATA_SET_FLAG;
    pInfo->ts = timestamp[index];
    
    DO_UPDATE_TAG_COLUMNS(pCtx, pInfo->ts);
  }
}

/*
 * format of intermediate result: "timestamp,value" need to compare the timestamp in the first part (before the comma)
 * to decide if the value is earlier than current intermediate result
 */
static void first_dist_function(SQLFunctionCtx *pCtx) {
  /*
   * do not to check data in the following cases:
   * 1. data block that are not loaded
   * 2. scan data files in desc order
   */
  if (pCtx->order == TSDB_ORDER_DESC/* || pCtx->preAggVals.dataBlockLoaded == false*/) {
    return;
  }
  
  int32_t notNullElems = 0;

  // find the first not null value
  for (int32_t i = 0; i < pCtx->size; ++i) {
    char *data = GET_INPUT_DATA(pCtx, i);
    if (pCtx->hasNull && isNull(data, pCtx->inputType)) {
      continue;
    }
    
    first_data_assign_impl(pCtx, data, i);
    
    SResultRowCellInfo *pResInfo = GET_RES_INFO(pCtx);
    pResInfo->hasResult = DATA_SET_FLAG;
    
    notNullElems++;
    break;
  }
  
  SET_VAL(pCtx, notNullElems, 1);
}

static void first_dist_func_merge(SQLFunctionCtx *pCtx) {
  assert(pCtx->stableQuery);

  char *          pData = GET_INPUT_DATA_LIST(pCtx);
  SFirstLastInfo *pInput = (SFirstLastInfo*) (pData + pCtx->outputBytes);
  if (pInput->hasResult != DATA_SET_FLAG) {
    return;
  }
  
  // The param[1] is used to keep the initial value of max ts value
  if (pCtx->param[1].nType != pCtx->outputType || pCtx->param[1].i64 > pInput->ts) {
    memcpy(pCtx->pOutput, pData, pCtx->outputBytes);
    pCtx->param[1].i64 = pInput->ts;
    pCtx->param[1].nType = pCtx->outputType;
    
    DO_UPDATE_TAG_COLUMNS(pCtx, pInput->ts);
  }
  
  SET_VAL(pCtx, 1, 1);
  GET_RES_INFO(pCtx)->hasResult = DATA_SET_FLAG;
}

//////////////////////////////////////////////////////////////////////////////////////////
/*
 * last function:
 * 1. since the last block may be all null value, so, we simply access the last block is not valid
 *    each block need to be checked.
 * 2. If numOfNull == pBlock->numOfBlocks, the whole block is empty. Otherwise, there is at
 *    least one data in this block that is not null.(TODO opt for this case)
 */
static void last_function(SQLFunctionCtx *pCtx) {
  SResultRowCellInfo* pResInfo = GET_RES_INFO(pCtx);
  int32_t notNullElems = 0;
  int32_t step = -1;
  int32_t i = pCtx->size - 1;

  // input data come from sub query, input data order equal to sub query order
  if(pCtx->numOfParams == 3) {
    if(pCtx->param[2].nType == TSDB_DATA_TYPE_INT && pCtx->param[2].i64 == TSDB_ORDER_DESC) {
      step = 1;
      i = 0;
    }
  } else if (pCtx->order != pCtx->param[0].i64) {
    return;
  }

  if (pCtx->order == TSDB_ORDER_DESC) {
    for (int32_t m = pCtx->size - 1; m >= 0; --m, i += step) {
      char *data = GET_INPUT_DATA(pCtx, i);
      if (pCtx->hasNull && isNull(data, pCtx->inputType) && (!pCtx->requireNull)) {
        continue;
      }

      memcpy(pCtx->pOutput, data, pCtx->inputBytes);

      TSKEY ts = pCtx->ptsList ? GET_TS_DATA(pCtx, i) : 0;
      DO_UPDATE_TAG_COLUMNS(pCtx, ts);

      pResInfo->hasResult = DATA_SET_FLAG;
      pResInfo->complete = true;  // set query completed on this column
      notNullElems++;
      break;
    }
  } else {  // ascending order
    for (int32_t m = pCtx->size - 1; m >= 0; --m, i += step) {
      char *data = GET_INPUT_DATA(pCtx, i);
      if (pCtx->hasNull && isNull(data, pCtx->inputType) && (!pCtx->requireNull)) {
        continue;
      }

      TSKEY ts = pCtx->ptsList ? GET_TS_DATA(pCtx, i) : 0;

      char* buf = GET_ROWCELL_INTERBUF(pResInfo);
      if (pResInfo->hasResult != DATA_SET_FLAG || (*(TSKEY*)buf) < ts) {
        pResInfo->hasResult = DATA_SET_FLAG;
        memcpy(pCtx->pOutput, data, pCtx->inputBytes);

        *(TSKEY*)buf = ts;
        DO_UPDATE_TAG_COLUMNS(pCtx, ts);
      }

      notNullElems++;
      break;
    }
  }

  SET_VAL(pCtx, notNullElems, 1);
}

static void last_data_assign_impl(SQLFunctionCtx *pCtx, char *pData, int32_t index) {
  int64_t *timestamp = GET_TS_LIST(pCtx);
  
  SFirstLastInfo *pInfo = (SFirstLastInfo *)(pCtx->pOutput + pCtx->inputBytes);
  
  if (pInfo->hasResult != DATA_SET_FLAG || pInfo->ts < timestamp[index]) {
#if defined(_DEBUG_VIEW)
    qDebug("assign index:%d, ts:%" PRId64 ", val:%d, ", index, timestamp[index], *(int32_t *)pData);
#endif
    
    memcpy(pCtx->pOutput, pData, pCtx->inputBytes);
    pInfo->hasResult = DATA_SET_FLAG;
    pInfo->ts = timestamp[index];
    
    DO_UPDATE_TAG_COLUMNS(pCtx, pInfo->ts);
  }
}

static void last_dist_function(SQLFunctionCtx *pCtx) {
  /*
   * 1. for scan data is not the required order
   * 2. for data blocks that are not loaded, no need to check data
   */
  if (pCtx->order != pCtx->param[0].i64) {
    return;
  }

  int32_t notNullElems = 0;
  for (int32_t i = pCtx->size - 1; i >= 0; --i) {
    char *data = GET_INPUT_DATA(pCtx, i);
    if (pCtx->hasNull && isNull(data, pCtx->inputType)) {
      if (!pCtx->requireNull) {
        continue; 
      }
    }
    
    last_data_assign_impl(pCtx, data, i);
    
    SResultRowCellInfo *pResInfo = GET_RES_INFO(pCtx);
    pResInfo->hasResult = DATA_SET_FLAG;
    
    notNullElems++;
    break;
  }
  
  SET_VAL(pCtx, notNullElems, 1);
}

/*
 * in the secondary merge(local reduce), the output is limited by the
 * final output size, so the main difference between last_dist_func_merge and second_merge
 * is: the output data format in computing
 */
static void last_dist_func_merge(SQLFunctionCtx *pCtx) {
  char *pData = GET_INPUT_DATA_LIST(pCtx);
  
  SFirstLastInfo *pInput = (SFirstLastInfo*) (pData + pCtx->outputBytes);
  if (pInput->hasResult != DATA_SET_FLAG) {
    return;
  }
  
  /*
   * param[1] used to keep the corresponding timestamp to decide if current result is
   * the true last result
   */
  if (pCtx->param[1].nType != pCtx->outputType || pCtx->param[1].i64 < pInput->ts) {
    memcpy(pCtx->pOutput, pData, pCtx->outputBytes);
    pCtx->param[1].i64 = pInput->ts;
    pCtx->param[1].nType = pCtx->outputType;
    
    DO_UPDATE_TAG_COLUMNS(pCtx, pInput->ts);
  }
  
  SET_VAL(pCtx, 1, 1);
  GET_RES_INFO(pCtx)->hasResult = DATA_SET_FLAG;
}

//////////////////////////////////////////////////////////////////////////////////
/*
 * NOTE: last_row does not use the interResultBuf to keep the result
 */
static void last_row_function(SQLFunctionCtx *pCtx) {
  assert(pCtx->size >= 1);
  char *pData = GET_INPUT_DATA_LIST(pCtx);

  // assign the last element in current data block
  assignVal(pCtx->pOutput, pData + (pCtx->size - 1) * pCtx->inputBytes, pCtx->inputBytes, pCtx->inputType);
  
  SResultRowCellInfo *pResInfo = GET_RES_INFO(pCtx);
  pResInfo->hasResult = DATA_SET_FLAG;
  
  // set the result to final result buffer in case of super table query
  if (pCtx->stableQuery) {
    SLastrowInfo *pInfo1 = (SLastrowInfo *)(pCtx->pOutput + pCtx->inputBytes);
    pInfo1->ts = GET_TS_DATA(pCtx, pCtx->size - 1);
    pInfo1->hasResult = DATA_SET_FLAG;
    
    DO_UPDATE_TAG_COLUMNS(pCtx, pInfo1->ts);
  } else {
    TSKEY ts = GET_TS_DATA(pCtx, pCtx->size - 1);
    DO_UPDATE_TAG_COLUMNS(pCtx, ts);
  }

  SET_VAL(pCtx, pCtx->size, 1);
}

static void last_row_finalizer(SQLFunctionCtx *pCtx) {
  // do nothing at the first stage
  SResultRowCellInfo *pResInfo = GET_RES_INFO(pCtx);
  if (pResInfo->hasResult != DATA_SET_FLAG) {
    setNull(pCtx->pOutput, pCtx->outputType, pCtx->outputBytes);
    return;
  }
  
  GET_RES_INFO(pCtx)->numOfRes = 1;
  doFinalizer(pCtx);
}

//////////////////////////////////////////////////////////////////////////////////
static void valuePairAssign(tValuePair *dst, int16_t type, const char *val, int64_t tsKey, char *pTags,
                            SExtTagsInfo *pTagInfo, int16_t stage) {
  dst->v.nType = type;
  dst->v.i64 = *(int64_t *)val;
  dst->timestamp = tsKey;
  
  int32_t size = 0;
  if (stage == MERGE_STAGE) {
    memcpy(dst->pTags, pTags, (size_t)pTagInfo->tagsLen);
  } else {  // the tags are dumped from the ctx tag fields
    for (int32_t i = 0; i < pTagInfo->numOfTagCols; ++i) {
      SQLFunctionCtx* ctx = pTagInfo->pTagCtxList[i];
      if (ctx->functionId == TSDB_FUNC_TS_DUMMY) {
        ctx->tag.nType = TSDB_DATA_TYPE_BIGINT;
        ctx->tag.i64 = tsKey;
      }
      
      tVariantDump(&ctx->tag, dst->pTags + size, ctx->tag.nType, true);
      size += pTagInfo->pTagCtxList[i]->outputBytes;
    }
  }
}

#define VALUEPAIRASSIGN(dst, src, __l)                 \
  do {                                                 \
    (dst)->timestamp = (src)->timestamp;               \
    (dst)->v = (src)->v;                               \
    memcpy((dst)->pTags, (src)->pTags, (size_t)(__l)); \
  } while (0)

static int32_t topBotComparFn(const void *p1, const void *p2, const void *param)
{
  uint16_t     type = *(uint16_t *) param;
  tValuePair  *val1 = *(tValuePair **) p1;
  tValuePair  *val2 = *(tValuePair **) p2;

  if (IS_SIGNED_NUMERIC_TYPE(type)) {
    if (val1->v.i64 == val2->v.i64) {
      return 0;
    }

    return (val1->v.i64 > val2->v.i64) ? 1 : -1;
   } else if (IS_UNSIGNED_NUMERIC_TYPE(type)) {
     if (val1->v.u64 == val2->v.u64) {
       return 0;
     }

     return (val1->v.u64 > val2->v.u64) ? 1 : -1;
  }

  if (val1->v.dKey == val2->v.dKey) {
    return 0;
  }

  return (val1->v.dKey > val2->v.dKey) ? 1 : -1;
}

static void topBotSwapFn(void *dst, void *src, const void *param)
{
  char         tag[32768];
  tValuePair   temp;
  uint16_t     tagLen = *(uint16_t *) param;
  tValuePair  *vdst = *(tValuePair **) dst;
  tValuePair  *vsrc = *(tValuePair **) src;

  memset(tag, 0, sizeof(tag));
  temp.pTags = tag;

  VALUEPAIRASSIGN(&temp, vdst, tagLen);
  VALUEPAIRASSIGN(vdst, vsrc, tagLen);
  VALUEPAIRASSIGN(vsrc, &temp, tagLen);
}

static void do_top_function_add(STopBotInfo *pInfo, int32_t maxLen, void *pData, int64_t ts, uint16_t type,
                                SExtTagsInfo *pTagInfo, char *pTags, int16_t stage) {
  tVariant val = {0};
  tVariantCreateFromBinary(&val, pData, tDataTypes[type].bytes, type);
  
  tValuePair **pList = pInfo->res;
  assert(pList != NULL);

  if (pInfo->num < maxLen) {
    valuePairAssign(pList[pInfo->num], type, (const char *)&val.i64, ts, pTags, pTagInfo, stage);

    taosheapsort((void *) pList, sizeof(tValuePair **), pInfo->num + 1, (const void *) &type, topBotComparFn, (const void *) &pTagInfo->tagsLen, topBotSwapFn, 0);
 
    pInfo->num++;
  } else {
    if ((IS_SIGNED_NUMERIC_TYPE(type) && val.i64 > pList[0]->v.i64) ||
        (IS_UNSIGNED_NUMERIC_TYPE(type) && val.u64 > pList[0]->v.u64) ||
        (IS_FLOAT_TYPE(type) && val.dKey > pList[0]->v.dKey)) {
      valuePairAssign(pList[0], type, (const char *)&val.i64, ts, pTags, pTagInfo, stage);
      taosheapadjust((void *) pList, sizeof(tValuePair **), 0, maxLen - 1, (const void *) &type, topBotComparFn, (const void *) &pTagInfo->tagsLen, topBotSwapFn, 0);
    }
  }
}

static void do_bottom_function_add(STopBotInfo *pInfo, int32_t maxLen, void *pData, int64_t ts, uint16_t type,
                                   SExtTagsInfo *pTagInfo, char *pTags, int16_t stage) {
  tVariant val = {0};
  tVariantCreateFromBinary(&val, pData, tDataTypes[type].bytes, type);

  tValuePair **pList = pInfo->res;
  assert(pList != NULL);

  if (pInfo->num < maxLen) {
    valuePairAssign(pList[pInfo->num], type, (const char *)&val.i64, ts, pTags, pTagInfo, stage);

    taosheapsort((void *) pList, sizeof(tValuePair **), pInfo->num + 1, (const void *) &type, topBotComparFn, (const void *) &pTagInfo->tagsLen, topBotSwapFn, 1);

    pInfo->num++;
  } else {
    if ((IS_SIGNED_NUMERIC_TYPE(type) && val.i64 < pList[0]->v.i64) ||
        (IS_UNSIGNED_NUMERIC_TYPE(type) && val.u64 < pList[0]->v.u64) ||
        (IS_FLOAT_TYPE(type) && val.dKey < pList[0]->v.dKey)) {
      valuePairAssign(pList[0], type, (const char *)&val.i64, ts, pTags, pTagInfo, stage);
      taosheapadjust((void *) pList, sizeof(tValuePair **), 0, maxLen - 1, (const void *) &type, topBotComparFn, (const void *) &pTagInfo->tagsLen, topBotSwapFn, 1);
    }
  }
}

static int32_t resAscComparFn(const void *pLeft, const void *pRight) {
  tValuePair *pLeftElem = *(tValuePair **)pLeft;
  tValuePair *pRightElem = *(tValuePair **)pRight;
  
  if (pLeftElem->timestamp == pRightElem->timestamp) {
    return 0;
  } else {
    return pLeftElem->timestamp > pRightElem->timestamp ? 1 : -1;
  }
}

static int32_t resDescComparFn(const void *pLeft, const void *pRight) { return -resAscComparFn(pLeft, pRight); }

static int32_t resDataAscComparFn(const void *pLeft, const void *pRight) {
  tValuePair *pLeftElem = *(tValuePair **)pLeft;
  tValuePair *pRightElem = *(tValuePair **)pRight;
  
  if (IS_FLOAT_TYPE(pLeftElem->v.nType)) {
    if (pLeftElem->v.dKey == pRightElem->v.dKey) {
      return 0;
    } else {
      return pLeftElem->v.dKey > pRightElem->v.dKey ? 1 : -1;
    }
  } else if (IS_SIGNED_NUMERIC_TYPE(pLeftElem->v.nType)){
    if (pLeftElem->v.i64 == pRightElem->v.i64) {
      return 0;
    } else {
      return pLeftElem->v.i64 > pRightElem->v.i64 ? 1 : -1;
    }
  } else {
    if (pLeftElem->v.u64 == pRightElem->v.u64) {
      return 0;
    } else {
      return pLeftElem->v.u64 > pRightElem->v.u64 ? 1 : -1;
    }
  }
}

static int32_t resDataDescComparFn(const void *pLeft, const void *pRight) { return -resDataAscComparFn(pLeft, pRight); }

static void copyTopBotRes(SQLFunctionCtx *pCtx, int32_t type) {
  SResultRowCellInfo *pResInfo = GET_RES_INFO(pCtx);
  STopBotInfo *pRes = GET_ROWCELL_INTERBUF(pResInfo);
  
  tValuePair **tvp = pRes->res;
  
  int32_t step = QUERY_ASC_FORWARD_STEP;
  int32_t len = (int32_t)(GET_RES_INFO(pCtx)->numOfRes);

  switch (type) {
    case TSDB_DATA_TYPE_UINT:
    case TSDB_DATA_TYPE_INT: {
      int32_t *output = (int32_t *)pCtx->pOutput;
      for (int32_t i = 0; i < len; ++i, output += step) {
        *output = (int32_t)tvp[i]->v.i64;
      }
      break;
    }
    case TSDB_DATA_TYPE_UBIGINT:
    case TSDB_DATA_TYPE_BIGINT: {
      int64_t *output = (int64_t *)pCtx->pOutput;
      for (int32_t i = 0; i < len; ++i, output += step) {
        *output = tvp[i]->v.i64;
      }
      break;
    }
    case TSDB_DATA_TYPE_DOUBLE: {
      double *output = (double *)pCtx->pOutput;
      for (int32_t i = 0; i < len; ++i, output += step) {
        SET_DOUBLE_VAL(output, tvp[i]->v.dKey);
      }
      break;
    }
    case TSDB_DATA_TYPE_FLOAT: {
      float *output = (float *)pCtx->pOutput;
      for (int32_t i = 0; i < len; ++i, output += step) {
        *output = (float)tvp[i]->v.dKey;
      }
      break;
    }
    case TSDB_DATA_TYPE_USMALLINT:
    case TSDB_DATA_TYPE_SMALLINT: {
      int16_t *output = (int16_t *)pCtx->pOutput;
      for (int32_t i = 0; i < len; ++i, output += step) {
        *output = (int16_t)tvp[i]->v.i64;
      }
      break;
    }
    case TSDB_DATA_TYPE_UTINYINT:
    case TSDB_DATA_TYPE_TINYINT: {
      int8_t *output = (int8_t *)pCtx->pOutput;
      for (int32_t i = 0; i < len; ++i, output += step) {
        *output = (int8_t)tvp[i]->v.i64;
      }
      break;
    }
    default: {
      qError("top/bottom function not support data type:%d", pCtx->inputType);
      return;
    }
  }
  
  // set the output timestamp of each record.
  TSKEY *output = pCtx->ptsOutputBuf;
  for (int32_t i = 0; i < len; ++i, output += step) {
    *output = tvp[i]->timestamp;
  }
  
  // set the corresponding tag data for each record
  // todo check malloc failure
  if (pCtx->tagInfo.numOfTagCols == 0) {
    return ;
  }

  char **pData = calloc(pCtx->tagInfo.numOfTagCols, POINTER_BYTES);
  for (int32_t i = 0; i < pCtx->tagInfo.numOfTagCols; ++i) {
    pData[i] = pCtx->tagInfo.pTagCtxList[i]->pOutput;
  }
  
  for (int32_t i = 0; i < len; ++i, output += step) {
    int16_t offset = 0;
    for (int32_t j = 0; j < pCtx->tagInfo.numOfTagCols; ++j) {
      memcpy(pData[j], tvp[i]->pTags + offset, (size_t)pCtx->tagInfo.pTagCtxList[j]->outputBytes);
      offset += pCtx->tagInfo.pTagCtxList[j]->outputBytes;
      pData[j] += pCtx->tagInfo.pTagCtxList[j]->outputBytes;
    }
  }
  
  tfree(pData);
}

/*
 * keep the intermediate results during scan data blocks in the format of:
 * +-----------------------------------+-------------one value pair-----------+------------next value pair-----------+
 * |-------------pointer area----------|----ts---+-----+-----n tags-----------|----ts---+-----+-----n tags-----------|
 * +..[Value Pointer1][Value Pointer2].|timestamp|value|tags1|tags2|....|tagsn|timestamp|value|tags1|tags2|....|tagsn+
 */
static void buildTopBotStruct(STopBotInfo *pTopBotInfo, SQLFunctionCtx *pCtx) {
  char *tmp = (char *)pTopBotInfo + sizeof(STopBotInfo);
  pTopBotInfo->res = (tValuePair**) tmp;
  tmp += POINTER_BYTES * pCtx->param[0].i64;

  size_t size = sizeof(tValuePair) + pCtx->tagInfo.tagsLen;

  for (int32_t i = 0; i < pCtx->param[0].i64; ++i) {
    pTopBotInfo->res[i] = (tValuePair*) tmp;
    pTopBotInfo->res[i]->pTags = tmp + sizeof(tValuePair);
    tmp += size;
  }
}

bool topbot_datablock_filter(SQLFunctionCtx *pCtx, const char *minval, const char *maxval) {
  SResultRowCellInfo *pResInfo = GET_RES_INFO(pCtx);
  if (pResInfo == NULL) {
    return true;
  }

  STopBotInfo *pTopBotInfo = getOutputInfo(pCtx);
  
  // required number of results are not reached, continue load data block
  if (pTopBotInfo->num < pCtx->param[0].i64) {
    return true;
  }
  
  if ((void *)pTopBotInfo->res[0] != (void *)((char *)pTopBotInfo + sizeof(STopBotInfo) + POINTER_BYTES * pCtx->param[0].i64)) {
    buildTopBotStruct(pTopBotInfo, pCtx);
  }

  tValuePair **pRes = (tValuePair**) pTopBotInfo->res;
  
  if (pCtx->functionId == TSDB_FUNC_TOP) {
    switch (pCtx->inputType) {
      case TSDB_DATA_TYPE_TINYINT:
        return GET_INT8_VAL(maxval) > pRes[0]->v.i64;
      case TSDB_DATA_TYPE_SMALLINT:
        return GET_INT16_VAL(maxval) > pRes[0]->v.i64;
      case TSDB_DATA_TYPE_INT:
        return GET_INT32_VAL(maxval) > pRes[0]->v.i64;
      case TSDB_DATA_TYPE_BIGINT:
        return GET_INT64_VAL(maxval) > pRes[0]->v.i64;
      case TSDB_DATA_TYPE_FLOAT:
        return GET_FLOAT_VAL(maxval) > pRes[0]->v.dKey;
      case TSDB_DATA_TYPE_DOUBLE:
        return GET_DOUBLE_VAL(maxval) > pRes[0]->v.dKey;
      default:
        return true;
    }
  } else {
    switch (pCtx->inputType) {
      case TSDB_DATA_TYPE_TINYINT:
        return GET_INT8_VAL(minval) < pRes[0]->v.i64;
      case TSDB_DATA_TYPE_SMALLINT:
        return GET_INT16_VAL(minval) < pRes[0]->v.i64;
      case TSDB_DATA_TYPE_INT:
        return GET_INT32_VAL(minval) < pRes[0]->v.i64;
      case TSDB_DATA_TYPE_BIGINT:
        return GET_INT64_VAL(minval) < pRes[0]->v.i64;
      case TSDB_DATA_TYPE_FLOAT:
        return GET_FLOAT_VAL(minval) < pRes[0]->v.dKey;
      case TSDB_DATA_TYPE_DOUBLE:
        return GET_DOUBLE_VAL(minval) < pRes[0]->v.dKey;
      default:
        return true;
    }
  }
}

static bool top_bottom_function_setup(SQLFunctionCtx *pCtx, SResultRowCellInfo* pResInfo) {
  if (!function_setup(pCtx, pResInfo)) {
    return false;
  }
  
  STopBotInfo *pInfo = getOutputInfo(pCtx);
  buildTopBotStruct(pInfo, pCtx);
  return true;
}

static void top_function(SQLFunctionCtx *pCtx) {
  int32_t notNullElems = 0;

  STopBotInfo *pRes = getOutputInfo(pCtx);
  assert(pRes->num >= 0);

  if ((void *)pRes->res[0] != (void *)((char *)pRes + sizeof(STopBotInfo) + POINTER_BYTES * pCtx->param[0].i64)) {
    buildTopBotStruct(pRes, pCtx);
  }
  
  for (int32_t i = 0; i < pCtx->size; ++i) {
    char *data = GET_INPUT_DATA(pCtx, i);
    if (pCtx->hasNull && isNull(data, pCtx->inputType)) {
      continue;
    }
    
    notNullElems++;

    // NOTE: Set the default timestamp if it is missing [todo refactor]
    TSKEY ts = (pCtx->ptsList != NULL)? GET_TS_DATA(pCtx, i):0;
    do_top_function_add(pRes, (int32_t)pCtx->param[0].i64, data, ts, pCtx->inputType, &pCtx->tagInfo, NULL, 0);
  }
  
  if (!pCtx->hasNull) {
    assert(pCtx->size == notNullElems);
  }
  
  // treat the result as only one result
  SET_VAL(pCtx, notNullElems, 1);
  
  if (notNullElems > 0) {
    SResultRowCellInfo *pResInfo = GET_RES_INFO(pCtx);
    pResInfo->hasResult = DATA_SET_FLAG;
  }
}

static void top_func_merge(SQLFunctionCtx *pCtx) {
  STopBotInfo *pInput = (STopBotInfo *)GET_INPUT_DATA_LIST(pCtx);
  
  // construct the input data struct from binary data
  buildTopBotStruct(pInput, pCtx);
  
  STopBotInfo *pOutput = getOutputInfo(pCtx);
  
  // the intermediate result is binary, we only use the output data type
  for (int32_t i = 0; i < pInput->num; ++i) {
    int16_t type = (pCtx->outputType == TSDB_DATA_TYPE_FLOAT)? TSDB_DATA_TYPE_DOUBLE:pCtx->outputType;
    do_top_function_add(pOutput, (int32_t)pCtx->param[0].i64, &pInput->res[i]->v.i64, pInput->res[i]->timestamp,
                        type, &pCtx->tagInfo, pInput->res[i]->pTags, pCtx->currentStage);
  }
  
  SET_VAL(pCtx, pInput->num, pOutput->num);
  
  if (pOutput->num > 0) {
    SResultRowCellInfo *pResInfo = GET_RES_INFO(pCtx);
    pResInfo->hasResult = DATA_SET_FLAG;
  }
}

static void bottom_function(SQLFunctionCtx *pCtx) {
  int32_t notNullElems = 0;
  
  STopBotInfo *pRes = getOutputInfo(pCtx);
  
  if ((void *)pRes->res[0] != (void *)((char *)pRes + sizeof(STopBotInfo) + POINTER_BYTES * pCtx->param[0].i64)) {
    buildTopBotStruct(pRes, pCtx);
  }

  for (int32_t i = 0; i < pCtx->size; ++i) {
    char *data = GET_INPUT_DATA(pCtx, i);
    if (pCtx->hasNull && isNull(data, pCtx->inputType)) {
      continue;
    }

    notNullElems++;
    // NOTE: Set the default timestamp if it is missing [todo refactor]
    TSKEY ts = (pCtx->ptsList != NULL)? GET_TS_DATA(pCtx, i):0;
    do_bottom_function_add(pRes, (int32_t)pCtx->param[0].i64, data, ts, pCtx->inputType, &pCtx->tagInfo, NULL, 0);
  }
  
  if (!pCtx->hasNull) {
    assert(pCtx->size == notNullElems);
  }
  
  // treat the result as only one result
  SET_VAL(pCtx, notNullElems, 1);
  
  if (notNullElems > 0) {
    SResultRowCellInfo *pResInfo = GET_RES_INFO(pCtx);
    pResInfo->hasResult = DATA_SET_FLAG;
  }
}

static void bottom_func_merge(SQLFunctionCtx *pCtx) {
  STopBotInfo *pInput = (STopBotInfo *)GET_INPUT_DATA_LIST(pCtx);
  
  // construct the input data struct from binary data
  buildTopBotStruct(pInput, pCtx);
  
  STopBotInfo *pOutput = getOutputInfo(pCtx);
  
  // the intermediate result is binary, we only use the output data type
  for (int32_t i = 0; i < pInput->num; ++i) {
    int16_t type = (pCtx->outputType == TSDB_DATA_TYPE_FLOAT) ? TSDB_DATA_TYPE_DOUBLE : pCtx->outputType;
    do_bottom_function_add(pOutput, (int32_t)pCtx->param[0].i64, &pInput->res[i]->v.i64, pInput->res[i]->timestamp, type,
                           &pCtx->tagInfo, pInput->res[i]->pTags, pCtx->currentStage);
  }

  SET_VAL(pCtx, pInput->num, pOutput->num);
  
  if (pOutput->num > 0) {
    SResultRowCellInfo *pResInfo = GET_RES_INFO(pCtx);
    pResInfo->hasResult = DATA_SET_FLAG;
  }
}

static void top_bottom_func_finalizer(SQLFunctionCtx *pCtx) {
  SResultRowCellInfo *pResInfo = GET_RES_INFO(pCtx);
  
  // data in temporary list is less than the required number of results, not enough qualified number of results
  STopBotInfo *pRes = GET_ROWCELL_INTERBUF(pResInfo);
  if (pRes->num == 0) {  // no result
    assert(pResInfo->hasResult != DATA_SET_FLAG);
    // TODO:
  }
  
  GET_RES_INFO(pCtx)->numOfRes = pRes->num;
  tValuePair **tvp = pRes->res;
  
  // user specify the order of output by sort the result according to timestamp
  if (pCtx->param[2].i64 == PRIMARYKEY_TIMESTAMP_COL_INDEX) {
    __compar_fn_t comparator = (pCtx->param[3].i64 == TSDB_ORDER_ASC) ? resAscComparFn : resDescComparFn;
    qsort(tvp, (size_t)pResInfo->numOfRes, POINTER_BYTES, comparator);
  } else /*if (pCtx->param[2].i64 > PRIMARYKEY_TIMESTAMP_COL_INDEX)*/ {
    __compar_fn_t comparator = (pCtx->param[3].i64 == TSDB_ORDER_ASC) ? resDataAscComparFn : resDataDescComparFn;
    qsort(tvp, (size_t)pResInfo->numOfRes, POINTER_BYTES, comparator);
  }
  
  GET_TRUE_DATA_TYPE();
  copyTopBotRes(pCtx, type);
  
  doFinalizer(pCtx);
}

///////////////////////////////////////////////////////////////////////////////////////////////
static bool percentile_function_setup(SQLFunctionCtx *pCtx, SResultRowCellInfo* pResultInfo) {
  if (!function_setup(pCtx, pResultInfo)) {
    return false;
  }

  // in the first round, get the min-max value of all involved data
  SPercentileInfo *pInfo = GET_ROWCELL_INTERBUF(pResultInfo);
  SET_DOUBLE_VAL(&pInfo->minval, DBL_MAX);
  SET_DOUBLE_VAL(&pInfo->maxval, -DBL_MAX);
  pInfo->numOfElems = 0;

  return true;
}

static void percentile_function(SQLFunctionCtx *pCtx) {
  int32_t notNullElems = 0;
  
  SResultRowCellInfo *pResInfo = GET_RES_INFO(pCtx);
  SPercentileInfo *pInfo = GET_ROWCELL_INTERBUF(pResInfo);

  if (pCtx->currentStage == REPEAT_SCAN && pInfo->stage == 0) {
    pInfo->stage += 1;

    // all data are null, set it completed
    if (pInfo->numOfElems == 0) {
      pResInfo->complete = true;
      
      return;
    } else {
      pInfo->pMemBucket = tMemBucketCreate(pCtx->inputBytes, pCtx->inputType, pInfo->minval, pInfo->maxval);
    }
  }

  // the first stage, only acquire the min/max value
  if (pInfo->stage == 0) {
    if (pCtx->preAggVals.isSet) {
      double tmin = 0.0, tmax = 0.0;
      if (IS_SIGNED_NUMERIC_TYPE(pCtx->inputType)) {
        tmin = (double)GET_INT64_VAL(&pCtx->preAggVals.statis.min);
        tmax = (double)GET_INT64_VAL(&pCtx->preAggVals.statis.max);
      } else if (IS_FLOAT_TYPE(pCtx->inputType)) {
        tmin = GET_DOUBLE_VAL(&pCtx->preAggVals.statis.min);
        tmax = GET_DOUBLE_VAL(&pCtx->preAggVals.statis.max);
      } else if (IS_UNSIGNED_NUMERIC_TYPE(pCtx->inputType)) {
        tmin = (double)GET_UINT64_VAL(&pCtx->preAggVals.statis.min);
        tmax = (double)GET_UINT64_VAL(&pCtx->preAggVals.statis.max);
      } else {
        assert(true);
      }

      if (GET_DOUBLE_VAL(&pInfo->minval) > tmin) {
        SET_DOUBLE_VAL(&pInfo->minval, tmin);
      }

      if (GET_DOUBLE_VAL(&pInfo->maxval) < tmax) {
        SET_DOUBLE_VAL(&pInfo->maxval, tmax);
      }

      pInfo->numOfElems += (pCtx->size - pCtx->preAggVals.statis.numOfNull);
    } else {
      for (int32_t i = 0; i < pCtx->size; ++i) {
        char *data = GET_INPUT_DATA(pCtx, i);
        if (pCtx->hasNull && isNull(data, pCtx->inputType)) {
          continue;
        }

        double v = 0;
        GET_TYPED_DATA(v, double, pCtx->inputType, data);

        if (v < GET_DOUBLE_VAL(&pInfo->minval)) {
          SET_DOUBLE_VAL(&pInfo->minval, v);
        }

        if (v > GET_DOUBLE_VAL(&pInfo->maxval)) {
          SET_DOUBLE_VAL(&pInfo->maxval, v);
        }

        pInfo->numOfElems += 1;
      }
    }

    return;
  }

  // the second stage, calculate the true percentile value
  for (int32_t i = 0; i < pCtx->size; ++i) {
    char *data = GET_INPUT_DATA(pCtx, i);
    if (pCtx->hasNull && isNull(data, pCtx->inputType)) {
      continue;
    }
    
    notNullElems += 1;
    tMemBucketPut(pInfo->pMemBucket, data, 1);
  }
  
  SET_VAL(pCtx, notNullElems, 1);
  pResInfo->hasResult = DATA_SET_FLAG;
}

static void percentile_finalizer(SQLFunctionCtx *pCtx) {
  double v = pCtx->param[0].nType == TSDB_DATA_TYPE_INT ? pCtx->param[0].i64 : pCtx->param[0].dKey;
  
  SResultRowCellInfo *pResInfo = GET_RES_INFO(pCtx);
  SPercentileInfo* ppInfo = (SPercentileInfo *) GET_ROWCELL_INTERBUF(pResInfo);

  tMemBucket * pMemBucket = ppInfo->pMemBucket;
  if (pMemBucket == NULL || pMemBucket->total == 0) {  // check for null
    assert(ppInfo->numOfElems == 0);
    setNull(pCtx->pOutput, pCtx->outputType, pCtx->outputBytes);
  } else {
    SET_DOUBLE_VAL((double *)pCtx->pOutput, getPercentile(pMemBucket, v));
  }
  
  tMemBucketDestroy(pMemBucket);
  doFinalizer(pCtx);
}

//////////////////////////////////////////////////////////////////////////////////
static void buildHistogramInfo(SAPercentileInfo* pInfo) {
  pInfo->pHisto = (SHistogramInfo*) ((char*) pInfo + sizeof(SAPercentileInfo));
  pInfo->pHisto->elems = (SHistBin*) ((char*)pInfo->pHisto + sizeof(SHistogramInfo));
}

//
//   ----------------- tdigest -------------------
//
//////////////////////////////////////////////////////////////////////////////////

static bool tdigest_setup(SQLFunctionCtx *pCtx, SResultRowCellInfo *pResultInfo) {
  if (!function_setup(pCtx, pResultInfo)) {
    return false;
  }
  
  // new TDigest
  SAPercentileInfo *pInfo = getOutputInfo(pCtx);
  char *tmp = (char *)pInfo + sizeof(SAPercentileInfo);
  pInfo->pTDigest = tdigestNewFrom(tmp, COMPRESSION);
  return true;
}

static void tdigest_do(SQLFunctionCtx *pCtx) {
  int32_t notNullElems = 0;

  SResultRowCellInfo *pResInfo = GET_RES_INFO(pCtx);
  SAPercentileInfo *  pAPerc = getOutputInfo(pCtx);

  assert(pAPerc->pTDigest != NULL);
  if(pAPerc->pTDigest == NULL) {
    qError("tdigest_do tdigest is null.");
    return ;
  }

  for (int32_t i = 0; i < pCtx->size; ++i) {
    char *data = GET_INPUT_DATA(pCtx, i);
    if (pCtx->hasNull && isNull(data, pCtx->inputType)) {
      continue;
    }
    notNullElems += 1;

    double v = 0; // value  
    long long w = 1; // weigth
    GET_TYPED_DATA(v, double, pCtx->inputType, data);
    tdigestAdd(pAPerc->pTDigest, v, w);
  }

  if (!pCtx->hasNull) {
    assert(pCtx->size == notNullElems);
  }

  SET_VAL(pCtx, notNullElems, 1);
  if (notNullElems > 0) {
    pResInfo->hasResult = DATA_SET_FLAG;
  }
}

static void tdigest_merge(SQLFunctionCtx *pCtx) {
  SAPercentileInfo *pInput = (SAPercentileInfo *)GET_INPUT_DATA_LIST(pCtx);
  assert(pInput->pTDigest);
  pInput->pTDigest = (TDigest*)((char*)pInput + sizeof(SAPercentileInfo));
  tdigestAutoFill(pInput->pTDigest, COMPRESSION);

  // input merge no elements , no need merge
  if(pInput->pTDigest->num_centroids == 0 && pInput->pTDigest->num_buffered_pts == 0) {
    return ;
  }

  SAPercentileInfo *pOutput = getOutputInfo(pCtx);
  if(pOutput->pTDigest->num_centroids == 0) {
    memcpy(pOutput->pTDigest, pInput->pTDigest, (size_t)TDIGEST_SIZE(COMPRESSION));
    tdigestAutoFill(pOutput->pTDigest, COMPRESSION);
  } else {
    tdigestMerge(pOutput->pTDigest, pInput->pTDigest);
  }
  
  SResultRowCellInfo *pResInfo = GET_RES_INFO(pCtx);
  pResInfo->hasResult = DATA_SET_FLAG;
  SET_VAL(pCtx, 1, 1);
}

static void tdigest_finalizer(SQLFunctionCtx *pCtx) {
  double q = (pCtx->param[0].nType == TSDB_DATA_TYPE_INT) ? pCtx->param[0].i64 : pCtx->param[0].dKey;

  SResultRowCellInfo *pResInfo = GET_RES_INFO(pCtx);
  SAPercentileInfo *  pAPerc = getOutputInfo(pCtx);

  if (pCtx->currentStage == MERGE_STAGE) {
    if (pResInfo->hasResult == DATA_SET_FLAG) {  // check for null
      double res = tdigestQuantile(pAPerc->pTDigest, q/100);
      memcpy(pCtx->pOutput, &res, sizeof(double));
    } else {
      setNull(pCtx->pOutput, pCtx->outputType, pCtx->outputBytes);
      return;
    }
  } else {
    if (pAPerc->pTDigest->size > 0) {
      double res = tdigestQuantile(pAPerc->pTDigest, q/100);
      memcpy(pCtx->pOutput, &res, sizeof(double));
    } else {  // no need to free
      setNull(pCtx->pOutput, pCtx->outputType, pCtx->outputBytes);
      return;
    }
  }

  pAPerc->pTDigest = NULL;
  doFinalizer(pCtx);
}

//////////////////////////////////////////////////////////////////////////////////
int32_t getAlgo(SQLFunctionCtx * pCtx) {
  if(pCtx->numOfParams != 2){
    return ALGO_DEFAULT;
  }
  if(pCtx->param[1].nType != TSDB_DATA_TYPE_INT) {
    return ALGO_DEFAULT;
  }
  return (int32_t)pCtx->param[1].i64;
}

static bool apercentile_function_setup(SQLFunctionCtx *pCtx, SResultRowCellInfo* pResultInfo) {
  if (getAlgo(pCtx) == ALGO_TDIGEST) {
    return tdigest_setup(pCtx, pResultInfo);
  }

  if (!function_setup(pCtx, pResultInfo)) {
    return false;
  }
  
  SAPercentileInfo *pInfo = getOutputInfo(pCtx);
  buildHistogramInfo(pInfo);
  
  char *tmp = (char *)pInfo + sizeof(SAPercentileInfo);
  pInfo->pHisto = tHistogramCreateFrom(tmp, MAX_HISTOGRAM_BIN);
  return true;
}

static void apercentile_function(SQLFunctionCtx *pCtx) {
  if (getAlgo(pCtx) == ALGO_TDIGEST) {
    tdigest_do(pCtx);
    return;
  }

  int32_t notNullElems = 0;
  
  SResultRowCellInfo *     pResInfo = GET_RES_INFO(pCtx);
  SAPercentileInfo *pInfo = getOutputInfo(pCtx);
  buildHistogramInfo(pInfo);

  assert(pInfo->pHisto->elems != NULL);
  
  for (int32_t i = 0; i < pCtx->size; ++i) {
    char *data = GET_INPUT_DATA(pCtx, i);
    if (pCtx->hasNull && isNull(data, pCtx->inputType)) {
      continue;
    }
    
    notNullElems += 1;

    double v = 0;
    GET_TYPED_DATA(v, double, pCtx->inputType, data);
    tHistogramAdd(&pInfo->pHisto, v);
  }
  
  if (!pCtx->hasNull) {
    assert(pCtx->size == notNullElems);
  }
  
  SET_VAL(pCtx, notNullElems, 1);
  
  if (notNullElems > 0) {
    pResInfo->hasResult = DATA_SET_FLAG;
  }
}

static void apercentile_func_merge(SQLFunctionCtx *pCtx) {
  if (getAlgo(pCtx) == ALGO_TDIGEST) {
    tdigest_merge(pCtx);
    return;
  }

  SAPercentileInfo *pInput = (SAPercentileInfo *)GET_INPUT_DATA_LIST(pCtx);
  
  pInput->pHisto = (SHistogramInfo*) ((char *)pInput + sizeof(SAPercentileInfo));
  pInput->pHisto->elems = (SHistBin*) ((char *)pInput->pHisto + sizeof(SHistogramInfo));

  if (pInput->pHisto->numOfElems <= 0) {
    return;
  }
  
  SAPercentileInfo *pOutput = getOutputInfo(pCtx);
  buildHistogramInfo(pOutput);
  SHistogramInfo  *pHisto = pOutput->pHisto;
  
  if (pHisto->numOfElems <= 0) {
    memcpy(pHisto, pInput->pHisto, sizeof(SHistogramInfo) + sizeof(SHistBin) * (MAX_HISTOGRAM_BIN + 1));
    pHisto->elems = (SHistBin*) ((char *)pHisto + sizeof(SHistogramInfo));
  } else {
    //TODO(dengyihao): avoid memcpy   
    pHisto->elems = (SHistBin*) ((char *)pHisto + sizeof(SHistogramInfo));
    SHistogramInfo *pRes = tHistogramMerge(pHisto, pInput->pHisto, MAX_HISTOGRAM_BIN);
    memcpy(pHisto, pRes, sizeof(SHistogramInfo) + sizeof(SHistBin) * MAX_HISTOGRAM_BIN);
    pHisto->elems = (SHistBin*) ((char *)pHisto + sizeof(SHistogramInfo));
    tHistogramDestroy(&pRes);
  }

  SResultRowCellInfo *pResInfo = GET_RES_INFO(pCtx);
  pResInfo->hasResult = DATA_SET_FLAG;
  SET_VAL(pCtx, 1, 1);
}

static void apercentile_finalizer(SQLFunctionCtx *pCtx) {
  if (getAlgo(pCtx) == ALGO_TDIGEST) {
    tdigest_finalizer(pCtx);
    return;
  }

  double v = (pCtx->param[0].nType == TSDB_DATA_TYPE_INT) ? pCtx->param[0].i64 : pCtx->param[0].dKey;
  
  SResultRowCellInfo *     pResInfo = GET_RES_INFO(pCtx);
  SAPercentileInfo *pOutput = GET_ROWCELL_INTERBUF(pResInfo);

  if (pCtx->currentStage == MERGE_STAGE) {
    if (pResInfo->hasResult == DATA_SET_FLAG) {  // check for null
      assert(pOutput->pHisto->numOfElems > 0);
      
      double  ratio[] = {v};
      double *res = tHistogramUniform(pOutput->pHisto, ratio, 1);
      
      memcpy(pCtx->pOutput, res, sizeof(double));
      free(res);
    } else {
      setNull(pCtx->pOutput, pCtx->outputType, pCtx->outputBytes);
      return;
    }
  } else {
    if (pOutput->pHisto->numOfElems > 0) {
      double ratio[] = {v};
      
      double *res = tHistogramUniform(pOutput->pHisto, ratio, 1);
      memcpy(pCtx->pOutput, res, sizeof(double));
      free(res);
    } else {  // no need to free
      setNull(pCtx->pOutput, pCtx->outputType, pCtx->outputBytes);
      return;
    }
  }
  
  doFinalizer(pCtx);
}

/////////////////////////////////////////////////////////////////////////////////
static bool leastsquares_function_setup(SQLFunctionCtx *pCtx, SResultRowCellInfo* pResInfo) {
  if (!function_setup(pCtx, pResInfo)) {
    return false;
  }

  SLeastsquaresInfo *pInfo = GET_ROWCELL_INTERBUF(pResInfo);
  
  // 2*3 matrix
  pInfo->startVal = pCtx->param[0].dKey;
  return true;
}

#define LEASTSQR_CAL(p, x, y, index, step) \
  do {                                     \
    (p)[0][0] += (double)(x) * (x);        \
    (p)[0][1] += (double)(x);              \
    (p)[0][2] += (double)(x) * (y)[index]; \
    (p)[1][2] += (y)[index];               \
    (x) += step;                           \
  } while (0)

#define LEASTSQR_CAL_LOOP(ctx, param, x, y, tsdbType, n, step) \
  for (int32_t i = 0; i < (ctx)->size; ++i) {                  \
    if ((ctx)->hasNull && isNull((char *)&(y)[i], tsdbType)) { \
      continue;                                                \
    }                                                          \
    (n)++;                                                     \
    LEASTSQR_CAL(param, x, y, i, step);                        \
  }

static void leastsquares_function(SQLFunctionCtx *pCtx) {
  SResultRowCellInfo *     pResInfo = GET_RES_INFO(pCtx);
  SLeastsquaresInfo *pInfo = GET_ROWCELL_INTERBUF(pResInfo);
  
  double(*param)[3] = pInfo->mat;
  double x = pInfo->startVal;
  
  void *pData = GET_INPUT_DATA_LIST(pCtx);
  
  int32_t numOfElem = 0;
  switch (pCtx->inputType) {
    case TSDB_DATA_TYPE_INT: {
      int32_t *p = pData;
      //            LEASTSQR_CAL_LOOP(pCtx, param, pParamData, p);
      for (int32_t i = 0; i < pCtx->size; ++i) {
        if (pCtx->hasNull && isNull((const char*) p, pCtx->inputType)) {
          continue;
        }
        
        param[0][0] += x * x;
        param[0][1] += x;
        param[0][2] += x * p[i];
        param[1][2] += p[i];
        
        x += pCtx->param[1].dKey;
        numOfElem++;
      }
      break;
    }
    case TSDB_DATA_TYPE_BIGINT: {
      int64_t *p = pData;
      LEASTSQR_CAL_LOOP(pCtx, param, x, p, pCtx->inputType, numOfElem, pCtx->param[1].dKey);
      break;
    }
    case TSDB_DATA_TYPE_DOUBLE: {
      double *p = pData;
      LEASTSQR_CAL_LOOP(pCtx, param, x, p, pCtx->inputType, numOfElem, pCtx->param[1].dKey);
      break;
    }
    case TSDB_DATA_TYPE_FLOAT: {
      float *p = pData;
      LEASTSQR_CAL_LOOP(pCtx, param, x, p, pCtx->inputType, numOfElem, pCtx->param[1].dKey);
      break;
    };
    case TSDB_DATA_TYPE_SMALLINT: {
      int16_t *p = pData;
      LEASTSQR_CAL_LOOP(pCtx, param, x, p, pCtx->inputType, numOfElem, pCtx->param[1].dKey);
      break;
    }
    case TSDB_DATA_TYPE_TINYINT: {
      int8_t *p = pData;
      LEASTSQR_CAL_LOOP(pCtx, param, x, p, pCtx->inputType, numOfElem, pCtx->param[1].dKey);
      break;
    }
    case TSDB_DATA_TYPE_UTINYINT: {
      uint8_t *p = pData;
      LEASTSQR_CAL_LOOP(pCtx, param, x, p, pCtx->inputType, numOfElem, pCtx->param[1].dKey);
      break;
    }
    case TSDB_DATA_TYPE_USMALLINT: {
      uint16_t *p = pData;
      LEASTSQR_CAL_LOOP(pCtx, param, x, p, pCtx->inputType, numOfElem, pCtx->param[1].dKey);
      break;
    }
    case TSDB_DATA_TYPE_UINT: {
      uint32_t *p = pData;
      LEASTSQR_CAL_LOOP(pCtx, param, x, p, pCtx->inputType, numOfElem, pCtx->param[1].dKey);
      break;
    }
    case TSDB_DATA_TYPE_UBIGINT: {
      uint64_t *p = pData;
      LEASTSQR_CAL_LOOP(pCtx, param, x, p, pCtx->inputType, numOfElem, pCtx->param[1].dKey);
      break;
    }
  }
  
  pInfo->startVal = x;
  pInfo->num += numOfElem;
  
  if (pInfo->num > 0) {
    pResInfo->hasResult = DATA_SET_FLAG;
  }
  
  SET_VAL(pCtx, numOfElem, 1);
}

static void leastsquares_finalizer(SQLFunctionCtx *pCtx) {
  // no data in query
  SResultRowCellInfo *     pResInfo = GET_RES_INFO(pCtx);
  SLeastsquaresInfo *pInfo = GET_ROWCELL_INTERBUF(pResInfo);
  
  if (pInfo->num == 0) {
    setNull(pCtx->pOutput, pCtx->outputType, pCtx->outputBytes);
    return;
  }
  
  double(*param)[3] = pInfo->mat;
  
  param[1][1] = (double)pInfo->num;
  param[1][0] = param[0][1];
  
  param[0][0] -= param[1][0] * (param[0][1] / param[1][1]);
  param[0][2] -= param[1][2] * (param[0][1] / param[1][1]);
  param[0][1] = 0;
  param[1][2] -= param[0][2] * (param[1][0] / param[0][0]);
  param[1][0] = 0;
  param[0][2] /= param[0][0];
  
  param[1][2] /= param[1][1];
  
  int32_t maxOutputSize = TSDB_AVG_FUNCTION_INTER_BUFFER_SIZE - VARSTR_HEADER_SIZE;
  size_t n = snprintf(varDataVal(pCtx->pOutput), maxOutputSize, "{slop:%.6lf, intercept:%.6lf}",
      param[0][2], param[1][2]);
  
  varDataSetLen(pCtx->pOutput, n);
  doFinalizer(pCtx);
}

static void date_col_output_function(SQLFunctionCtx *pCtx) {
  SET_VAL(pCtx, pCtx->size, 1);
  *(int64_t *)(pCtx->pOutput) = pCtx->startTs;
}

static void col_project_function(SQLFunctionCtx *pCtx) {
  if (pCtx->colId <= TSDB_UD_COLUMN_INDEX && pCtx->colId > TSDB_RES_COL_ID) {    // user-specified constant value
    return;
  }

  // only one row is required.
  if (pCtx->param[0].i64 == 1) {
    SET_VAL(pCtx, pCtx->size, 1);
  } else {
    INC_INIT_VAL(pCtx, pCtx->size);
  }

  char *pData = GET_INPUT_DATA_LIST(pCtx);
  if (pCtx->order == TSDB_ORDER_ASC) {
    // ASC
    int32_t numOfRows = (pCtx->param[0].i64 == 1)? 1:pCtx->size;
    memcpy(pCtx->pOutput, pData, (size_t) numOfRows * pCtx->inputBytes);
  } else {
    // DESC
    for(int32_t i = 0; i < pCtx->size; ++i) {
      char* dst = pCtx->pOutput + (pCtx->size - 1 - i) * pCtx->inputBytes;
      char* src = pData + i * pCtx->inputBytes;
      if (IS_VAR_DATA_TYPE(pCtx->inputType))
        varDataCopy(dst, src);
      else
        memcpy(dst, src, pCtx->inputBytes);
    }
  }
}

/**
 * only used for tag projection query in select clause
 * @param pCtx
 * @return
 */
static void tag_project_function(SQLFunctionCtx *pCtx) {
  INC_INIT_VAL(pCtx, pCtx->size);
  
  assert(pCtx->inputBytes == pCtx->outputBytes);

  tVariantDump(&pCtx->tag, pCtx->pOutput, pCtx->outputType, true);

  char* data = pCtx->pOutput;
  pCtx->pOutput += pCtx->outputBytes;

  // directly copy from the first one
  for (int32_t i = 1; i < pCtx->size; ++i) {
    memmove(pCtx->pOutput, data, pCtx->outputBytes);
    pCtx->pOutput += pCtx->outputBytes;
  }
}

/**
 * used in group by clause. when applying group by tags, the tags value is
 * assign by using tag function.
 * NOTE: there is only ONE output for ONE query range
 * @param pCtx
 * @return
 */
static void copy_function(SQLFunctionCtx *pCtx);

static void tag_function(SQLFunctionCtx *pCtx) {
  SET_VAL(pCtx, 1, 1);
  if (pCtx->currentStage == MERGE_STAGE) {
    copy_function(pCtx);
  } else {
    tVariantDump(&pCtx->tag, pCtx->pOutput, pCtx->outputType, true);
  }
}

static void copy_function(SQLFunctionCtx *pCtx) {
  SET_VAL(pCtx, pCtx->size, 1);
  
  char *pData = GET_INPUT_DATA_LIST(pCtx);
  assignVal(pCtx->pOutput, pData, pCtx->inputBytes, pCtx->inputType);
}

static void full_copy_function(SQLFunctionCtx *pCtx) {
  copy_function(pCtx);
  
  for (int t = 0; t < pCtx->tagInfo.numOfTagCols; ++t) {
    SQLFunctionCtx* tagCtx = pCtx->tagInfo.pTagCtxList[t];
    if (tagCtx->functionId == TSDB_FUNC_TAG_DUMMY) {
      aAggs[TSDB_FUNC_TAG].xFunction(tagCtx);
    }
  }
}


static bool diff_function_setup(SQLFunctionCtx *pCtx, SResultRowCellInfo* pResInfo) {
  if (!function_setup(pCtx, pResInfo)) {
    return false;
  }
  
  SDiffFuncInfo* pDiffInfo = GET_ROWCELL_INTERBUF(pResInfo);
  pDiffInfo->valueAssigned = false;
  pDiffInfo->i64Prev = 0;
  pDiffInfo->ignoreNegative = (pCtx->param[0].i64 == 1) ? true : false;
  return true;
}

static bool deriv_function_setup(SQLFunctionCtx *pCtx, SResultRowCellInfo* pResultInfo) {
  if (!function_setup(pCtx, pResultInfo)) {
    return false;
  }

  // diff function require the value is set to -1
  SDerivInfo* pDerivInfo = GET_ROWCELL_INTERBUF(pResultInfo);

  pDerivInfo->ignoreNegative = pCtx->param[1].i64;
  pDerivInfo->prevTs   = -1;
  pDerivInfo->tsWindow = pCtx->param[0].i64;
  pDerivInfo->valueSet = false;
  return false;
}

static void deriv_function(SQLFunctionCtx *pCtx) {
  SResultRowCellInfo *pResInfo = GET_RES_INFO(pCtx);
  SDerivInfo* pDerivInfo = GET_ROWCELL_INTERBUF(pResInfo);

  void *data = GET_INPUT_DATA_LIST(pCtx);

  int32_t notNullElems = 0;
  int32_t step = GET_FORWARD_DIRECTION_FACTOR(pCtx->order);
  int32_t i = (pCtx->order == TSDB_ORDER_ASC) ? 0 : pCtx->size - 1;

  TSKEY *pTimestamp = pCtx->ptsOutputBuf;
  TSKEY *tsList = GET_TS_LIST(pCtx);

  double *pOutput = (double *)pCtx->pOutput;

  switch (pCtx->inputType) {
    case TSDB_DATA_TYPE_INT: {
      int32_t *pData = (int32_t *)data;
      for (; i < pCtx->size && i >= 0; i += step) {
        if (pCtx->hasNull && isNull((const char *)&pData[i], pCtx->inputType)) {
          continue;
        }

        if (!pDerivInfo->valueSet) {  // initial value is not set yet
          pDerivInfo->valueSet  = true;
        } else {
          SET_DOUBLE_VAL(pOutput, ((pData[i] - pDerivInfo->prevValue) * pDerivInfo->tsWindow) / (tsList[i] - pDerivInfo->prevTs));
          if (pDerivInfo->ignoreNegative && *pOutput < 0) {
          } else {
            *pTimestamp = tsList[i];
            pOutput    += 1;
            pTimestamp += 1;
            notNullElems++;
          }
        }

        pDerivInfo->prevValue = pData[i];
        pDerivInfo->prevTs    = tsList[i];
      }

      break;
    };

    case TSDB_DATA_TYPE_BIGINT: {
      int64_t *pData = (int64_t *)data;
      for (; i < pCtx->size && i >= 0; i += step) {
        if (pCtx->hasNull && isNull((const char *)&pData[i], pCtx->inputType)) {
          continue;
        }

        if (!pDerivInfo->valueSet) {  // initial value is not set yet
          pDerivInfo->valueSet  = true;
        } else {
          *pOutput = ((pData[i] - pDerivInfo->prevValue) * pDerivInfo->tsWindow) / (tsList[i] - pDerivInfo->prevTs);
          if (pDerivInfo->ignoreNegative && *pOutput < 0) {
          } else {
            *pTimestamp = tsList[i];
            pOutput    += 1;
            pTimestamp += 1;
            notNullElems++;
          }
        }

        pDerivInfo->prevValue = (double) pData[i];
        pDerivInfo->prevTs    = tsList[i];
      }
      break;
    }
    case TSDB_DATA_TYPE_DOUBLE: {
      double *pData = (double *)data;

      for (; i < pCtx->size && i >= 0; i += step) {
        if (pCtx->hasNull && isNull((const char *)&pData[i], pCtx->inputType)) {
          continue;
        }

        if (!pDerivInfo->valueSet) {  // initial value is not set yet
          pDerivInfo->valueSet  = true;
        } else {
          *pOutput = ((pData[i] - pDerivInfo->prevValue) * pDerivInfo->tsWindow) / (tsList[i] - pDerivInfo->prevTs);
          if (pDerivInfo->ignoreNegative && *pOutput < 0) {
          } else {
            *pTimestamp = tsList[i];
            pOutput    += 1;
            pTimestamp += 1;
            notNullElems++;
          }
        }

        pDerivInfo->prevValue = pData[i];
        pDerivInfo->prevTs    = tsList[i];
      }
      break;
    }

    case TSDB_DATA_TYPE_FLOAT: {
      float *pData = (float *)data;

      for (; i < pCtx->size && i >= 0; i += step) {
        if (pCtx->hasNull && isNull((const char *)&pData[i], pCtx->inputType)) {
          continue;
        }

        if (!pDerivInfo->valueSet) {  // initial value is not set yet
          pDerivInfo->valueSet  = true;
        } else {
          *pOutput = ((pData[i] - pDerivInfo->prevValue) * pDerivInfo->tsWindow) / (tsList[i] - pDerivInfo->prevTs);
          if (pDerivInfo->ignoreNegative && *pOutput < 0) {
          } else {
            *pTimestamp = tsList[i];
            pOutput    += 1;
            pTimestamp += 1;
            notNullElems++;
          }
        }

        pDerivInfo->prevValue = pData[i];
        pDerivInfo->prevTs    = tsList[i];
      }
      break;
    }

    case TSDB_DATA_TYPE_SMALLINT: {
      int16_t *pData = (int16_t *)data;
      for (; i < pCtx->size && i >= 0; i += step) {
        if (pCtx->hasNull && isNull((const char *)&pData[i], pCtx->inputType)) {
          continue;
        }

        if (!pDerivInfo->valueSet) {  // initial value is not set yet
          pDerivInfo->valueSet  = true;
        } else {
          *pOutput = ((pData[i] - pDerivInfo->prevValue) * pDerivInfo->tsWindow) / (tsList[i] - pDerivInfo->prevTs);
          if (pDerivInfo->ignoreNegative && *pOutput < 0) {
          } else {
            *pTimestamp = tsList[i];
            pOutput    += 1;
            pTimestamp += 1;
            notNullElems++;
          }
        }

        pDerivInfo->prevValue = pData[i];
        pDerivInfo->prevTs    = tsList[i];
      }
      break;
    }

    case TSDB_DATA_TYPE_TINYINT: {
      int8_t *pData = (int8_t *)data;
      for (; i < pCtx->size && i >= 0; i += step) {
        if (pCtx->hasNull && isNull((char *)&pData[i], pCtx->inputType)) {
          continue;
        }

        if (!pDerivInfo->valueSet) {  // initial value is not set yet
          pDerivInfo->valueSet  = true;
        } else {
          *pOutput = ((pData[i] - pDerivInfo->prevValue) * pDerivInfo->tsWindow) / (tsList[i] - pDerivInfo->prevTs);
          if (pDerivInfo->ignoreNegative && *pOutput < 0) {
          } else {
            *pTimestamp = tsList[i];

            pOutput    += 1;
            pTimestamp += 1;
            notNullElems++;
          }
        }

        pDerivInfo->prevValue = pData[i];
        pDerivInfo->prevTs    = tsList[i];
      }
      break;
    }
    default:
      qError("error input type");
  }
  if (notNullElems > 0) {
    for (int t = 0; t < pCtx->tagInfo.numOfTagCols; ++t) {
      SQLFunctionCtx* tagCtx = pCtx->tagInfo.pTagCtxList[t];
      if (tagCtx->functionId == TSDB_FUNC_TAG_DUMMY) {
        aAggs[TSDB_FUNC_TAGPRJ].xFunction(tagCtx);
      }
    }
  }
  GET_RES_INFO(pCtx)->numOfRes += notNullElems;
}


// TODO difference in date column
static void diff_function(SQLFunctionCtx *pCtx) {
  SResultRowCellInfo *pResInfo = GET_RES_INFO(pCtx);
  SDiffFuncInfo *pDiffInfo = GET_ROWCELL_INTERBUF(pResInfo);

  void *data = GET_INPUT_DATA_LIST(pCtx);
  bool  isFirstBlock = (pDiffInfo->valueAssigned == false);

  int32_t notNullElems = 0;

  int32_t step = GET_FORWARD_DIRECTION_FACTOR(pCtx->order);
  int32_t i = (pCtx->order == TSDB_ORDER_ASC) ? 0 : pCtx->size - 1;

  TSKEY* pTimestamp = pCtx->ptsOutputBuf;
  TSKEY* tsList = GET_TS_LIST(pCtx);

  switch (pCtx->inputType) {
    case TSDB_DATA_TYPE_INT: {
      int32_t *pData = (int32_t *)data;
      int32_t *pOutput = (int32_t *)pCtx->pOutput;

      for (; i < pCtx->size && i >= 0; i += step) {
        if (pCtx->hasNull && isNull((const char*) &pData[i], pCtx->inputType)) {
          continue;
        }

        if (pDiffInfo->valueAssigned) {
          int32_t diff = (int32_t)(pData[i] - pDiffInfo->i64Prev);
          if (diff >= 0 || !pDiffInfo->ignoreNegative) {
            *pOutput = (int32_t)(pData[i] - pDiffInfo->i64Prev);  // direct previous may be null
            *pTimestamp = (tsList != NULL)? tsList[i]:0;
            pOutput    += 1;
            pTimestamp += 1;
            notNullElems++;
          }
        }

        pDiffInfo->i64Prev = pData[i];
        pDiffInfo->valueAssigned = true;
      }
      break;
    };

    case TSDB_DATA_TYPE_BIGINT: {
      int64_t *pData = (int64_t *)data;
      int64_t *pOutput = (int64_t *)pCtx->pOutput;

      for (; i < pCtx->size && i >= 0; i += step) {
        if (pCtx->hasNull && isNull((const char*) &pData[i], pCtx->inputType)) {
          continue;
        }

        if (pDiffInfo->valueAssigned) {
          int64_t diff = pData[i] - pDiffInfo->i64Prev;
          if (diff >= 0 || !pDiffInfo->ignoreNegative) {
            *pOutput = pData[i] - pDiffInfo->i64Prev;  // direct previous may be null
            *pTimestamp = (tsList != NULL)? tsList[i]:0;
            pOutput    += 1;
            pTimestamp += 1;
            notNullElems++;
          }
        }

        pDiffInfo->i64Prev = pData[i];
        pDiffInfo->valueAssigned = true;
      }
      break;
    }

    case TSDB_DATA_TYPE_DOUBLE: {
      double *pData = (double *)data;
      double *pOutput = (double *)pCtx->pOutput;

      for (; i < pCtx->size && i >= 0; i += step) {
        if (pCtx->hasNull && isNull((const char*) &pData[i], pCtx->inputType)) {
          continue;
        }

        if (pDiffInfo->valueAssigned) {
          double diff = pData[i] - pDiffInfo->d64Prev;
          if (diff >= 0 || !pDiffInfo->ignoreNegative) {
            SET_DOUBLE_VAL(pOutput, pData[i] - pDiffInfo->d64Prev);  // direct previous may be null
            *pTimestamp = (tsList != NULL)? tsList[i]:0;
            pOutput    += 1;
            pTimestamp += 1;
            notNullElems++;
          }
        }

        pDiffInfo->d64Prev = pData[i];
        pDiffInfo->valueAssigned = true;
      }
      break;
    }

    case TSDB_DATA_TYPE_FLOAT: {
      float *pData = (float *)data;
      float *pOutput = (float *)pCtx->pOutput;

      for (; i < pCtx->size && i >= 0; i += step) {
        if (pCtx->hasNull && isNull((const char*) &pData[i], pCtx->inputType)) {
          continue;
        }

        if (pDiffInfo->valueAssigned) {  
          float diff = (float)(pData[i] - pDiffInfo->d64Prev);
          if (diff >= 0 || !pDiffInfo->ignoreNegative) {
            *pOutput = (float)(pData[i] - pDiffInfo->d64Prev);  
            *pTimestamp = (tsList != NULL)? tsList[i]:0;
            pOutput    += 1;
            pTimestamp += 1;
            notNullElems++;
          }
        }

        pDiffInfo->d64Prev = pData[i];
        pDiffInfo->valueAssigned = true;
      }
      break;
    }

    case TSDB_DATA_TYPE_SMALLINT: {
      int16_t *pData = (int16_t *)data;
      int16_t *pOutput = (int16_t *)pCtx->pOutput;

      for (; i < pCtx->size && i >= 0; i += step) {
        if (pCtx->hasNull && isNull((const char*) &pData[i], pCtx->inputType)) {
          continue;
        }

        if (pDiffInfo->valueAssigned) {
          int16_t diff = (int16_t)(pData[i] - pDiffInfo->i64Prev);
          if (diff >= 0 || !pDiffInfo->ignoreNegative) {
            *pOutput = (int16_t)(pData[i] - pDiffInfo->i64Prev);
            *pTimestamp = (tsList != NULL)? tsList[i]:0;
            pOutput    += 1;
            pTimestamp += 1;
            notNullElems++;
          }
        }

        pDiffInfo->i64Prev = pData[i];
        pDiffInfo->valueAssigned = true;
      }
      break;
    }

    case TSDB_DATA_TYPE_TINYINT: {
      int8_t *pData = (int8_t *)data;
      int8_t *pOutput = (int8_t *)pCtx->pOutput;

      for (; i < pCtx->size && i >= 0; i += step) {
        if (pCtx->hasNull && isNull((char *)&pData[i], pCtx->inputType)) {
          continue;
        }

        if (pDiffInfo->valueAssigned) {
          int8_t diff = (int8_t)(pData[i] - pDiffInfo->i64Prev);
          if (diff >= 0 || !pDiffInfo->ignoreNegative) {
            *pOutput = (int8_t)(pData[i] - pDiffInfo->i64Prev);
            *pTimestamp = (tsList != NULL)? tsList[i]:0;
            pOutput    += 1;
            pTimestamp += 1;
            notNullElems++;
          }
        }

        pDiffInfo->i64Prev = pData[i];
        pDiffInfo->valueAssigned = true;
      }
      break;
    }

    default:
      qError("error input type");
  }

  // initial value is not set yet
  if (!pDiffInfo->valueAssigned || notNullElems <= 0) {
    /*
     * 1. current block and blocks before are full of null
     * 2. current block may be null value
     */
    assert(pCtx->hasNull);
  } else {
    for (int t = 0; t < pCtx->tagInfo.numOfTagCols; ++t) {
      SQLFunctionCtx* tagCtx = pCtx->tagInfo.pTagCtxList[t];
      if (tagCtx->functionId == TSDB_FUNC_TAG_DUMMY) {
        aAggs[TSDB_FUNC_TAGPRJ].xFunction(tagCtx);
      }
    }
    int32_t forwardStep = (isFirstBlock) ? notNullElems : notNullElems;

    GET_RES_INFO(pCtx)->numOfRes += forwardStep;
  }
}

char *getScalarExprColumnData(void *param, const char* name, int32_t colId) {
  SScalarExprSupport *pSupport = (SScalarExprSupport *)param;
  
  int32_t index = -1;
  for (int32_t i = 0; i < pSupport->numOfCols; ++i) {
    if (colId == pSupport->colList[i].colId) {
      index = i;
      break;
    }
  }
  
  assert(index >= 0);
  return pSupport->data[index] + pSupport->offset * pSupport->colList[index].bytes;
}

static void scalar_expr_function(SQLFunctionCtx *pCtx) {
  GET_RES_INFO(pCtx)->numOfRes += pCtx->size;
  SScalarExprSupport *sas = (SScalarExprSupport *)pCtx->param[1].pz;
  tExprOperandInfo output;
  output.data = pCtx->pOutput;
  exprTreeNodeTraverse(sas->pExprInfo->pExpr, pCtx->size, &output, sas, pCtx->order, getScalarExprColumnData);
}

#define LIST_MINMAX_N(ctx, minOutput, maxOutput, elemCnt, data, type, tsdbType, numOfNotNullElem) \
  {                                                                                               \
    type *inputData = (type *)data;                                                               \
    for (int32_t i = 0; i < elemCnt; ++i) {                                                       \
      if ((ctx)->hasNull && isNull((char *)&inputData[i], tsdbType)) {                            \
        continue;                                                                                 \
      }                                                                                           \
      if (inputData[i] < minOutput) {                                                             \
        minOutput = (double)inputData[i];                                                                 \
      }                                                                                           \
      if (inputData[i] > maxOutput) {                                                             \
        maxOutput = (double)inputData[i];                                                                 \
      }                                                                                           \
      numOfNotNullElem++;                                                                         \
    }                                                                                             \
  }

/////////////////////////////////////////////////////////////////////////////////
static bool spread_function_setup(SQLFunctionCtx *pCtx, SResultRowCellInfo* pResInfo) {
  if (!function_setup(pCtx, pResInfo)) {
    return false;
  }
  
  SSpreadInfo *pInfo = GET_ROWCELL_INTERBUF(pResInfo);
  
  // this is the server-side setup function in client-side, the secondary merge do not need this procedure
  if (pCtx->currentStage == MERGE_STAGE) {
    pCtx->param[0].dKey = DBL_MAX;
    pCtx->param[3].dKey = -DBL_MAX;
  } else {
    pInfo->min = DBL_MAX;
    pInfo->max = -DBL_MAX;
  }
  
  return true;
}

static void spread_function(SQLFunctionCtx *pCtx) {
  SResultRowCellInfo *pResInfo = GET_RES_INFO(pCtx);
  SSpreadInfo *pInfo = GET_ROWCELL_INTERBUF(pResInfo);
  
  int32_t numOfElems = 0;

  // todo : opt with pre-calculated result
  // column missing cause the hasNull to be true
  if (pCtx->preAggVals.isSet) {
    numOfElems = pCtx->size - pCtx->preAggVals.statis.numOfNull;
    
    // all data are null in current data block, ignore current data block
    if (numOfElems == 0) {
      goto _spread_over;
    }

    if (IS_SIGNED_NUMERIC_TYPE(pCtx->inputType) || IS_UNSIGNED_NUMERIC_TYPE(pCtx->inputType) ||
        (pCtx->inputType == TSDB_DATA_TYPE_TIMESTAMP)) {
      if (pInfo->min > pCtx->preAggVals.statis.min) {
        pInfo->min = (double)pCtx->preAggVals.statis.min;
      }

      if (pInfo->max < pCtx->preAggVals.statis.max) {
        pInfo->max = (double)pCtx->preAggVals.statis.max;
      }
    } else if (IS_FLOAT_TYPE(pCtx->inputType)) {
      if (pInfo->min > GET_DOUBLE_VAL((const char *)&(pCtx->preAggVals.statis.min))) {
        pInfo->min = GET_DOUBLE_VAL((const char *)&(pCtx->preAggVals.statis.min));
      }
      
      if (pInfo->max < GET_DOUBLE_VAL((const char *)&(pCtx->preAggVals.statis.max))) {
        pInfo->max = GET_DOUBLE_VAL((const char *)&(pCtx->preAggVals.statis.max));
      }
    }
    
    goto _spread_over;
  }
  
  void *pData = GET_INPUT_DATA_LIST(pCtx);
  numOfElems = 0;
  
  if (pCtx->inputType == TSDB_DATA_TYPE_TINYINT) {
    LIST_MINMAX_N(pCtx, pInfo->min, pInfo->max, pCtx->size, pData, int8_t, pCtx->inputType, numOfElems);
  } else if (pCtx->inputType == TSDB_DATA_TYPE_SMALLINT) {
    LIST_MINMAX_N(pCtx, pInfo->min, pInfo->max, pCtx->size, pData, int16_t, pCtx->inputType, numOfElems);
  } else if (pCtx->inputType == TSDB_DATA_TYPE_INT) {
    LIST_MINMAX_N(pCtx, pInfo->min, pInfo->max, pCtx->size, pData, int32_t, pCtx->inputType, numOfElems);
  } else if (pCtx->inputType == TSDB_DATA_TYPE_BIGINT || pCtx->inputType == TSDB_DATA_TYPE_TIMESTAMP) {
    LIST_MINMAX_N(pCtx, pInfo->min, pInfo->max, pCtx->size, pData, int64_t, pCtx->inputType, numOfElems);
  } else if (pCtx->inputType == TSDB_DATA_TYPE_DOUBLE) {
    LIST_MINMAX_N(pCtx, pInfo->min, pInfo->max, pCtx->size, pData, double, pCtx->inputType, numOfElems);
  } else if (pCtx->inputType == TSDB_DATA_TYPE_FLOAT) {
    LIST_MINMAX_N(pCtx, pInfo->min, pInfo->max, pCtx->size, pData, float, pCtx->inputType, numOfElems);
  } else if (pCtx->inputType == TSDB_DATA_TYPE_UTINYINT) {
    LIST_MINMAX_N(pCtx, pInfo->min, pInfo->max, pCtx->size, pData, uint8_t, pCtx->inputType, numOfElems);
  } else if (pCtx->inputType == TSDB_DATA_TYPE_USMALLINT) {
    LIST_MINMAX_N(pCtx, pInfo->min, pInfo->max, pCtx->size, pData, uint16_t, pCtx->inputType, numOfElems);
  } else if (pCtx->inputType == TSDB_DATA_TYPE_UINT) {
    LIST_MINMAX_N(pCtx, pInfo->min, pInfo->max, pCtx->size, pData, uint32_t, pCtx->inputType, numOfElems);
  } else if (pCtx->inputType == TSDB_DATA_TYPE_UBIGINT) {
    LIST_MINMAX_N(pCtx, pInfo->min, pInfo->max, pCtx->size, pData, uint64_t, pCtx->inputType, numOfElems);
  }
  
  if (!pCtx->hasNull) {
    assert(pCtx->size == numOfElems);
  }
  
  _spread_over:
  SET_VAL(pCtx, numOfElems, 1);
  
  if (numOfElems > 0) {
    pResInfo->hasResult = DATA_SET_FLAG;
    pInfo->hasResult = DATA_SET_FLAG;
  }
  
  // keep the data into the final output buffer for super table query since this execution may be the last one
  if (pCtx->stableQuery) {
    memcpy(pCtx->pOutput, GET_ROWCELL_INTERBUF(pResInfo), sizeof(SSpreadInfo));
  }
}

/*
 * here we set the result value back to the intermediate buffer, to apply the finalize the function
 * the final result is generated in spread_function_finalizer
 */
void spread_func_merge(SQLFunctionCtx *pCtx) {
  SSpreadInfo *pData = (SSpreadInfo *)GET_INPUT_DATA_LIST(pCtx);
  if (pData->hasResult != DATA_SET_FLAG) {
    return;
  }
  
  if (pCtx->param[0].dKey > pData->min) {
    pCtx->param[0].dKey = pData->min;
  }
  
  if (pCtx->param[3].dKey < pData->max) {
    pCtx->param[3].dKey = pData->max;
  }
  
  GET_RES_INFO(pCtx)->hasResult = DATA_SET_FLAG;
}

void spread_function_finalizer(SQLFunctionCtx *pCtx) {
  /*
   * here we do not check the input data types, because in case of metric query,
   * the type of intermediate data is binary
   */
  SResultRowCellInfo *pResInfo = GET_RES_INFO(pCtx);

  if (pCtx->currentStage == MERGE_STAGE) {
    assert(pCtx->inputType == TSDB_DATA_TYPE_BINARY);
    
    if (pResInfo->hasResult != DATA_SET_FLAG) {
      setNull(pCtx->pOutput, pCtx->outputType, pCtx->outputBytes);
      return;
    }
    
    SET_DOUBLE_VAL((double *)pCtx->pOutput, pCtx->param[3].dKey - pCtx->param[0].dKey);
  } else {
    assert(IS_NUMERIC_TYPE(pCtx->inputType) || (pCtx->inputType == TSDB_DATA_TYPE_TIMESTAMP));
    
    SSpreadInfo *pInfo = GET_ROWCELL_INTERBUF(GET_RES_INFO(pCtx));
    if (pInfo->hasResult != DATA_SET_FLAG) {
      setNull(pCtx->pOutput, pCtx->outputType, pCtx->outputBytes);
      return;
    }
    
    SET_DOUBLE_VAL((double *)pCtx->pOutput, pInfo->max - pInfo->min);
  }
  
  GET_RES_INFO(pCtx)->numOfRes = 1;  // todo add test case
  doFinalizer(pCtx);
}


/**
 * param[1]: start time
 * param[2]: end time
 * @param pCtx
 */
static bool twa_function_setup(SQLFunctionCtx *pCtx, SResultRowCellInfo* pResInfo) {
  if (!function_setup(pCtx, pResInfo)) {
    return false;
  }

  STwaInfo *pInfo = GET_ROWCELL_INTERBUF(pResInfo);
  pInfo->p.key    = INT64_MIN;
  pInfo->win      = TSWINDOW_INITIALIZER;
  return true;
}

static double twa_get_area(SPoint1 s, SPoint1 e) {
  if ((s.val >= 0 && e.val >= 0)|| (s.val <=0 && e.val <= 0)) {
    return (s.val + e.val) * (e.key - s.key) / 2;
  }

  double x = (s.key * e.val - e.key * s.val)/(e.val - s.val);
  double val = (s.val * (x - s.key) + e.val * (e.key - x)) / 2;
  return val;
}

static int32_t twa_function_impl(SQLFunctionCtx* pCtx, int32_t index, int32_t size) {
  int32_t notNullElems = 0;
  SResultRowCellInfo *pResInfo = GET_RES_INFO(pCtx);

  STwaInfo *pInfo = GET_ROWCELL_INTERBUF(pResInfo);
  TSKEY    *tsList = GET_TS_LIST(pCtx);

  int32_t i = index;
  int32_t step = GET_FORWARD_DIRECTION_FACTOR(pCtx->order);
  SPoint1* last = &pInfo->p;

  if (pCtx->start.key != INT64_MIN) {
    assert((pCtx->start.key < tsList[i] && pCtx->order == TSDB_ORDER_ASC) ||
               (pCtx->start.key > tsList[i] && pCtx->order == TSDB_ORDER_DESC));

    assert(last->key == INT64_MIN);

    last->key = tsList[i];
    GET_TYPED_DATA(last->val, double, pCtx->inputType, GET_INPUT_DATA(pCtx, index));

    pInfo->dOutput += twa_get_area(pCtx->start, *last);

    pInfo->hasResult = DATA_SET_FLAG;
    pInfo->win.skey = pCtx->start.key;
    notNullElems++;
    i += step;
  } else if (pInfo->p.key == INT64_MIN) {
    last->key = tsList[i];
    GET_TYPED_DATA(last->val, double, pCtx->inputType, GET_INPUT_DATA(pCtx, index));

    pInfo->hasResult = DATA_SET_FLAG;
    pInfo->win.skey = last->key;
    notNullElems++;
    i += step;
  }

  // calculate the value of
  switch(pCtx->inputType) {
    case TSDB_DATA_TYPE_TINYINT: {
      int8_t *val = (int8_t*) GET_INPUT_DATA(pCtx, 0);
      for (; i < size && i >= 0; i += step) {
        if (pCtx->hasNull && isNull((const char*) &val[i], pCtx->inputType)) {
          continue;
        }

#ifndef _TD_NINGSI_60
        SPoint1 st = {.key = tsList[i], .val = val[i]};
#else
        SPoint1 st;
        st.key = tsList[i];
        st.val = val[i];
#endif        
        pInfo->dOutput += twa_get_area(pInfo->p, st);
        pInfo->p = st;
      }
      break;
    }
    case TSDB_DATA_TYPE_SMALLINT: {
      int16_t *val = (int16_t*) GET_INPUT_DATA(pCtx, 0);
      for (; i < size && i >= 0; i += step) {
        if (pCtx->hasNull && isNull((const char*) &val[i], pCtx->inputType)) {
          continue;
        }
        
#ifndef _TD_NINGSI_60
        SPoint1 st = {.key = tsList[i], .val = val[i]};
#else
        SPoint1 st;
        st.key = tsList[i];
        st.val = val[i];
#endif        
        pInfo->dOutput += twa_get_area(pInfo->p, st);
        pInfo->p = st;
      }
      break;
    }
    case TSDB_DATA_TYPE_INT: {
      int32_t *val = (int32_t*) GET_INPUT_DATA(pCtx, 0);
      for (; i < size && i >= 0; i += step) {
        if (pCtx->hasNull && isNull((const char*) &val[i], pCtx->inputType)) {
          continue;
        }
        
#ifndef _TD_NINGSI_60
        SPoint1 st = {.key = tsList[i], .val = val[i]};
#else
        SPoint1 st;
        st.key = tsList[i];
        st.val = val[i];
#endif        
        pInfo->dOutput += twa_get_area(pInfo->p, st);
        pInfo->p = st;
      }
      break;
    }
    case TSDB_DATA_TYPE_BIGINT: {
      int64_t *val = (int64_t*) GET_INPUT_DATA(pCtx, 0);
      for (; i < size && i >= 0; i += step) {
        if (pCtx->hasNull && isNull((const char*) &val[i], pCtx->inputType)) {
          continue;
        }
        
#ifndef _TD_NINGSI_60
        SPoint1 st = {.key = tsList[i], .val = (double) val[i]};
#else
        SPoint1 st;
        st.key = tsList[i];
        st.val = (double)val[i];
#endif        
        pInfo->dOutput += twa_get_area(pInfo->p, st);
        pInfo->p = st;
      }
      break;
    }
    case TSDB_DATA_TYPE_FLOAT: {
      float *val = (float*) GET_INPUT_DATA(pCtx, 0);
      for (; i < size && i >= 0; i += step) {
        if (pCtx->hasNull && isNull((const char*) &val[i], pCtx->inputType)) {
          continue;
        }
        
#ifndef _TD_NINGSI_60
        SPoint1 st = {.key = tsList[i], .val = val[i]};
#else
        SPoint1 st;
        st.key = tsList[i];
        st.val = (double)val[i];
#endif        
        pInfo->dOutput += twa_get_area(pInfo->p, st);
        pInfo->p = st;
      }
      break;
    }
    case TSDB_DATA_TYPE_DOUBLE: {
      double *val = (double*) GET_INPUT_DATA(pCtx, 0);
      for (; i < size && i >= 0; i += step) {
        if (pCtx->hasNull && isNull((const char*) &val[i], pCtx->inputType)) {
          continue;
        }
        
#ifndef _TD_NINGSI_60
        SPoint1 st = {.key = tsList[i], .val = val[i]};
#else
        SPoint1 st;
        st.key = tsList[i];
        st.val = val[i];
#endif        
        pInfo->dOutput += twa_get_area(pInfo->p, st);
        pInfo->p = st;
      }
      break;
    }
    case TSDB_DATA_TYPE_UTINYINT: {
      uint8_t *val = (uint8_t*) GET_INPUT_DATA(pCtx, 0);
      for (; i < size && i >= 0; i += step) {
        if (pCtx->hasNull && isNull((const char*) &val[i], pCtx->inputType)) {
          continue;
        }

#ifndef _TD_NINGSI_60
        SPoint1 st = {.key = tsList[i], .val = val[i]};
#else
        SPoint1 st;
        st.key = tsList[i];
        st.val = val[i];
#endif        
        pInfo->dOutput += twa_get_area(pInfo->p, st);
        pInfo->p = st;
      }
      break;
    }
    case TSDB_DATA_TYPE_USMALLINT: {
      uint16_t *val = (uint16_t*) GET_INPUT_DATA(pCtx, 0);
      for (; i < size && i >= 0; i += step) {
        if (pCtx->hasNull && isNull((const char*) &val[i], pCtx->inputType)) {
          continue;
        }

#ifndef _TD_NINGSI_60
        SPoint1 st = {.key = tsList[i], .val = val[i]};
#else
        SPoint1 st;
        st.key = tsList[i];
        st.val = val[i];
#endif        
        pInfo->dOutput += twa_get_area(pInfo->p, st);
        pInfo->p = st;
      }
      break;
    }
    case TSDB_DATA_TYPE_UINT: {
      uint32_t *val = (uint32_t*) GET_INPUT_DATA(pCtx, 0);
      for (; i < size && i >= 0; i += step) {
        if (pCtx->hasNull && isNull((const char*) &val[i], pCtx->inputType)) {
          continue;
        }

#ifndef _TD_NINGSI_60
        SPoint1 st = {.key = tsList[i], .val = val[i]};
#else
        SPoint1 st;
        st.key = tsList[i];
        st.val = val[i];
#endif        
        pInfo->dOutput += twa_get_area(pInfo->p, st);
        pInfo->p = st;
      }
      break;
    }
    case TSDB_DATA_TYPE_UBIGINT: {
      uint64_t *val = (uint64_t*) GET_INPUT_DATA(pCtx, 0);
      for (; i < size && i >= 0; i += step) {
        if (pCtx->hasNull && isNull((const char*) &val[i], pCtx->inputType)) {
          continue;
        }
        
#ifndef _TD_NINGSI_60
        SPoint1 st = {.key = tsList[i], .val = (double) val[i]};
#else
        SPoint1 st;
        st.key = tsList[i];
        st.val = (double) val[i];
#endif        
        pInfo->dOutput += twa_get_area(pInfo->p, st);
        pInfo->p = st;
      }
      break;
    }
    default: assert(0);
  }

  // the last interpolated time window value
  if (pCtx->end.key != INT64_MIN) {
    pInfo->dOutput  += twa_get_area(pInfo->p, pCtx->end);
    pInfo->p = pCtx->end;
  }

  pInfo->win.ekey  = pInfo->p.key;
  return notNullElems;
}

static void twa_function(SQLFunctionCtx *pCtx) {
  void *data = GET_INPUT_DATA_LIST(pCtx);

  SResultRowCellInfo *pResInfo = GET_RES_INFO(pCtx);
  STwaInfo *pInfo = GET_ROWCELL_INTERBUF(pResInfo);
  
  // skip null value
  int32_t step = GET_FORWARD_DIRECTION_FACTOR(pCtx->order);
  int32_t i = (pCtx->order == TSDB_ORDER_ASC)? 0:(pCtx->size - 1);
  while (pCtx->hasNull && i < pCtx->size && i >= 0 && isNull((char *)data + pCtx->inputBytes * i, pCtx->inputType)) {
    i += step;
  }

  int32_t notNullElems = 0;
  if (i >= 0 && i < pCtx->size) {
    notNullElems = twa_function_impl(pCtx, i, pCtx->size);
  }

  SET_VAL(pCtx, notNullElems, 1);
  
  if (notNullElems > 0) {
    pResInfo->hasResult = DATA_SET_FLAG;
  }
  
  if (pCtx->stableQuery) {
    memcpy(pCtx->pOutput, pInfo, sizeof(STwaInfo));
  }
}

/*
 * To copy the input to interResBuf to avoid the input buffer space be over writen
 * by next input data. The TWA function only applies to each table, so no merge procedure
 * is required, we simply copy to the resut ot interResBuffer.
 */
void twa_function_copy(SQLFunctionCtx *pCtx) {
  assert(pCtx->inputType == TSDB_DATA_TYPE_BINARY);
  SResultRowCellInfo *pResInfo = GET_RES_INFO(pCtx);
  
  memcpy(GET_ROWCELL_INTERBUF(pResInfo), pCtx->pInput, (size_t)pCtx->inputBytes);
  pResInfo->hasResult = ((STwaInfo *)pCtx->pInput)->hasResult;
}

void twa_function_finalizer(SQLFunctionCtx *pCtx) {
  SResultRowCellInfo *pResInfo = GET_RES_INFO(pCtx);
  
  STwaInfo *pInfo = (STwaInfo *)GET_ROWCELL_INTERBUF(pResInfo);
  if (pInfo->hasResult != DATA_SET_FLAG) {
    setNull(pCtx->pOutput, TSDB_DATA_TYPE_DOUBLE, sizeof(double));
    return;
  }

  assert(pInfo->win.ekey == pInfo->p.key && pInfo->hasResult == pResInfo->hasResult);
  if (pInfo->win.ekey == pInfo->win.skey) {
    SET_DOUBLE_VAL((double *)pCtx->pOutput, pInfo->p.val);
  } else {
    SET_DOUBLE_VAL((double *)pCtx->pOutput , pInfo->dOutput / (pInfo->win.ekey - pInfo->win.skey));
  }
  
  GET_RES_INFO(pCtx)->numOfRes = 1;
  doFinalizer(pCtx);
}

static void interp_function(SQLFunctionCtx *pCtx) {
  int32_t fillType = (int32_t) pCtx->param[2].i64;
  //bool ascQuery = (pCtx->order == TSDB_ORDER_ASC);

  if (pCtx->start.key == pCtx->startTs) {
    assert(pCtx->start.key != INT64_MIN);
    
    COPY_TYPED_DATA(pCtx->pOutput, pCtx->inputType, &pCtx->start.val);
    
    goto interp_success_exit;    
  } else if (pCtx->end.key == pCtx->startTs && pCtx->end.key != INT64_MIN && fillType == TSDB_FILL_NEXT) {
    COPY_TYPED_DATA(pCtx->pOutput, pCtx->inputType, &pCtx->end.val);
    
    goto interp_success_exit;    
  }

  switch (fillType) {
    case TSDB_FILL_NULL:
      setNull(pCtx->pOutput, pCtx->outputType, pCtx->outputBytes);
      break;
      
    case TSDB_FILL_SET_VALUE:
      tVariantDump(&pCtx->param[1], pCtx->pOutput, pCtx->inputType, true);
      break;
      
    case TSDB_FILL_LINEAR:
      if (pCtx->start.key == INT64_MIN || pCtx->start.key > pCtx->startTs 
       || pCtx->end.key == INT64_MIN || pCtx->end.key < pCtx->startTs) {
        goto interp_exit;
      }

      double v1 = -1, v2 = -1;
      GET_TYPED_DATA(v1, double, pCtx->inputType, &pCtx->start.val);
      GET_TYPED_DATA(v2, double, pCtx->inputType, &pCtx->end.val);
      
      SPoint point1 = {.key = pCtx->start.key, .val = &v1};
      SPoint point2 = {.key = pCtx->end.key, .val = &v2};
      SPoint point  = {.key = pCtx->startTs, .val = pCtx->pOutput};

      int32_t srcType = pCtx->inputType;
      if (isNull((char *)&pCtx->start.val, srcType) || isNull((char *)&pCtx->end.val, srcType)) {
        setNull(pCtx->pOutput, srcType, pCtx->inputBytes);
      } else {
        bool exceedMax = false, exceedMin = false;
        taosGetLinearInterpolationVal(&point, pCtx->outputType, &point1, &point2, TSDB_DATA_TYPE_DOUBLE, &exceedMax, &exceedMin);
        if (exceedMax || exceedMin) {
          __compar_fn_t func = getComparFunc((int32_t)pCtx->inputType, 0);
          if (func(&pCtx->start.val, &pCtx->end.val) <= 0) {        
            COPY_TYPED_DATA(pCtx->pOutput, pCtx->inputType, exceedMax ? &pCtx->start.val : &pCtx->end.val);
          } else {
            COPY_TYPED_DATA(pCtx->pOutput, pCtx->inputType, exceedMax ? &pCtx->end.val : &pCtx->start.val);
          }
        }
      }
      break;

    case TSDB_FILL_PREV:
      if (pCtx->start.key == INT64_MIN || pCtx->start.key > pCtx->startTs) {
        goto interp_exit;
      }

      COPY_TYPED_DATA(pCtx->pOutput, pCtx->inputType, &pCtx->start.val);
      break;

    case TSDB_FILL_NEXT:
      if (pCtx->end.key == INT64_MIN || pCtx->end.key < pCtx->startTs) {
        goto interp_exit;
      }
    
      COPY_TYPED_DATA(pCtx->pOutput, pCtx->inputType, &pCtx->end.val);
      break;

    case TSDB_FILL_NONE:
    default:
      goto interp_exit;
  }


interp_success_exit:  

  *(TSKEY*)pCtx->ptsOutputBuf = pCtx->startTs;

  INC_INIT_VAL(pCtx, 1);

interp_exit:

  pCtx->start.key = INT64_MIN;
  pCtx->end.key = INT64_MIN;
  pCtx->endTs = pCtx->startTs;

  return;
}

static bool ts_comp_function_setup(SQLFunctionCtx *pCtx, SResultRowCellInfo* pResInfo) {
  if (!function_setup(pCtx, pResInfo)) {
    return false;  // not initialized since it has been initialized
  }

  STSCompInfo *pInfo = GET_ROWCELL_INTERBUF(pResInfo);
  pInfo->pTSBuf = tsBufCreate(false, pCtx->order);
  pInfo->pTSBuf->tsOrder = pCtx->order;
  return true;
}

static void ts_comp_function(SQLFunctionCtx *pCtx) {
  SResultRowCellInfo *pResInfo = GET_RES_INFO(pCtx);
  STSBuf *     pTSbuf = ((STSCompInfo *)(GET_ROWCELL_INTERBUF(pResInfo)))->pTSBuf;
  
  const char *input = GET_INPUT_DATA_LIST(pCtx);
  
  // primary ts must be existed, so no need to check its existance
  if (pCtx->order == TSDB_ORDER_ASC) {
    tsBufAppend(pTSbuf, (int32_t)pCtx->param[0].i64, &pCtx->tag, input, pCtx->size * TSDB_KEYSIZE);
  } else {
    for (int32_t i = pCtx->size - 1; i >= 0; --i) {
      char *d = GET_INPUT_DATA(pCtx, i);
      tsBufAppend(pTSbuf, (int32_t)pCtx->param[0].i64, &pCtx->tag, d, (int32_t)TSDB_KEYSIZE);
    }
  }
  
  SET_VAL(pCtx, pCtx->size, 1);
  pResInfo->hasResult = DATA_SET_FLAG;
}

static void ts_comp_finalize(SQLFunctionCtx *pCtx) {
  SResultRowCellInfo *pResInfo = GET_RES_INFO(pCtx);
  
  STSCompInfo *pInfo = GET_ROWCELL_INTERBUF(pResInfo);
  STSBuf *     pTSbuf = pInfo->pTSBuf;
  
  tsBufFlush(pTSbuf);
  qDebug("total timestamp :%"PRId64, pTSbuf->numOfTotal);

  // TODO refactor transfer ownership of current file
  *(FILE **)pCtx->pOutput = pTSbuf->f;

  pResInfo->complete = true;

  // get the file size
  struct stat fStat;
  if ((fstat(fileno(pTSbuf->f), &fStat) == 0)) {
    pResInfo->numOfRes = fStat.st_size;
  }

  pTSbuf->remainOpen = true;
  tsBufDestroy(pTSbuf);

  doFinalizer(pCtx);
}

//////////////////////////////////////////////////////////////////////////////////////////////
// rate functions
static double do_calc_rate(const SRateInfo* pRateInfo, double tickPerSec) {
  if ((INT64_MIN == pRateInfo->lastKey) || (INT64_MIN == pRateInfo->firstKey) ||
      (pRateInfo->firstKey >= pRateInfo->lastKey)) {
    return 0.0;
  }

  double diff = 0;
  if (pRateInfo->isIRate) {
    // If the previous value of the last is greater than the last value, only keep the last point instead of the delta
    // value between two values.
    diff = pRateInfo->lastValue;
    if (diff >= pRateInfo->firstValue) {
      diff -= pRateInfo->firstValue;
    }
  } else {
    diff = pRateInfo->correctionValue + pRateInfo->lastValue -  pRateInfo->firstValue;
    if (diff <= 0) {
      return 0;
    }
  }
  
  int64_t duration = pRateInfo->lastKey - pRateInfo->firstKey;
  if (duration == 0) {
    return 0;
  }

  return (duration > 0)? ((double)diff) / (duration/tickPerSec):0.0;
}

static bool rate_function_setup(SQLFunctionCtx *pCtx, SResultRowCellInfo* pResInfo) {
  if (!function_setup(pCtx, pResInfo)) {
    return false;
  }
  
  SRateInfo *pInfo = GET_ROWCELL_INTERBUF(pResInfo);
  pInfo->correctionValue = 0;
  pInfo->firstKey    = INT64_MIN;
  pInfo->lastKey     = INT64_MIN;
  pInfo->firstValue  = (double) INT64_MIN;
  pInfo->lastValue   = (double) INT64_MIN;

  pInfo->hasResult = 0;
  pInfo->isIRate = (pCtx->functionId == TSDB_FUNC_IRATE);
  return true;
}

static void rate_function(SQLFunctionCtx *pCtx) {
  SResultRowCellInfo *pResInfo = GET_RES_INFO(pCtx);
  
  int32_t    notNullElems = 0;
  SRateInfo *pRateInfo = (SRateInfo *)GET_ROWCELL_INTERBUF(pResInfo);
  TSKEY     *primaryKey = GET_TS_LIST(pCtx);
  
  qDebug("%p rate_function() size:%d, hasNull:%d", pCtx, pCtx->size, pCtx->hasNull);
  
  for (int32_t i = 0; i < pCtx->size; ++i) {
    char *pData = GET_INPUT_DATA(pCtx, i);
    if (pCtx->hasNull && isNull(pData, pCtx->inputType)) {
      qDebug("%p rate_function() index of null data:%d", pCtx, i);
      continue;
    }
    
    notNullElems++;
    
    double v = 0;
    GET_TYPED_DATA(v, double, pCtx->inputType, pData);
    
    if ((INT64_MIN == pRateInfo->firstValue) || (INT64_MIN == pRateInfo->firstKey)) {
      pRateInfo->firstValue = v;
      pRateInfo->firstKey = primaryKey[i];
    }
    
    if (INT64_MIN == pRateInfo->lastValue) {
      pRateInfo->lastValue = v;
    } else if (v < pRateInfo->lastValue) {
      pRateInfo->correctionValue += pRateInfo->lastValue;
    }
    
    pRateInfo->lastValue = v;
    pRateInfo->lastKey   = primaryKey[i];
  }
  
  if (!pCtx->hasNull) {
    assert(pCtx->size == notNullElems);
  }
  
  SET_VAL(pCtx, notNullElems, 1);
  
  if (notNullElems > 0) {
    pRateInfo->hasResult = DATA_SET_FLAG;
    pResInfo->hasResult  = DATA_SET_FLAG;
  }
  
  // keep the data into the final output buffer for super table query since this execution may be the last one
  if (pCtx->stableQuery) {
    memcpy(pCtx->pOutput, GET_ROWCELL_INTERBUF(pResInfo), sizeof(SRateInfo));
  }
}

static void rate_func_copy(SQLFunctionCtx *pCtx) {
  assert(pCtx->inputType == TSDB_DATA_TYPE_BINARY);
  
  SResultRowCellInfo *pResInfo = GET_RES_INFO(pCtx);
  memcpy(GET_ROWCELL_INTERBUF(pResInfo), pCtx->pInput, (size_t)pCtx->inputBytes);
  pResInfo->hasResult = ((SRateInfo*)pCtx->pInput)->hasResult;
}

static void rate_finalizer(SQLFunctionCtx *pCtx) {
  SResultRowCellInfo *pResInfo  = GET_RES_INFO(pCtx);
  SRateInfo   *pRateInfo = (SRateInfo *)GET_ROWCELL_INTERBUF(pResInfo);

  if (pRateInfo->hasResult != DATA_SET_FLAG) {
    setNull(pCtx->pOutput, TSDB_DATA_TYPE_DOUBLE, sizeof(double));
    return;
  }
  
  SET_DOUBLE_VAL((double*) pCtx->pOutput, do_calc_rate(pRateInfo, (double) TSDB_TICK_PER_SECOND(pCtx->param[0].i64)));

  // cannot set the numOfIteratedElems again since it is set during previous iteration
  pResInfo->numOfRes  = 1;
  pResInfo->hasResult = DATA_SET_FLAG;
  
  doFinalizer(pCtx);
}

static void irate_function(SQLFunctionCtx *pCtx) {
  SResultRowCellInfo  *pResInfo = GET_RES_INFO(pCtx);

  int32_t    notNullElems = 0;
  SRateInfo *pRateInfo    = (SRateInfo *)GET_ROWCELL_INTERBUF(pResInfo);
  TSKEY     *primaryKey   = GET_TS_LIST(pCtx);

  for (int32_t i = pCtx->size - 1; i >= 0; --i) {
    char *pData = GET_INPUT_DATA(pCtx, i);
    if (pCtx->hasNull && isNull(pData, pCtx->inputType)) {
      continue;
    }
    
    notNullElems++;
    
    double v = 0;
    GET_TYPED_DATA(v, double, pCtx->inputType, pData);

    if (INT64_MIN == pRateInfo->lastKey) {
      pRateInfo->lastValue = v;
      pRateInfo->lastKey   = primaryKey[i];
      continue;
    }

    if (primaryKey[i] > pRateInfo->lastKey) {
      if ((INT64_MIN == pRateInfo->firstKey) || pRateInfo->lastKey > pRateInfo->firstKey) {
        pRateInfo->firstValue = pRateInfo->lastValue;
        pRateInfo->firstKey = pRateInfo->lastKey;
      }

      pRateInfo->lastValue = v;
      pRateInfo->lastKey   = primaryKey[i];
      
      continue;
    }
    
    if ((INT64_MIN == pRateInfo->firstKey) || primaryKey[i] > pRateInfo->firstKey) {
      pRateInfo->firstValue = v;
      pRateInfo->firstKey = primaryKey[i];
      break;
    }
  }
  
  SET_VAL(pCtx, notNullElems, 1);
  
  if (notNullElems > 0) {
    pRateInfo->hasResult = DATA_SET_FLAG;
    pResInfo->hasResult  = DATA_SET_FLAG;
  }
  
  // keep the data into the final output buffer for super table query since this execution may be the last one
  if (pCtx->stableQuery) {
    memcpy(pCtx->pOutput, GET_ROWCELL_INTERBUF(pResInfo), sizeof(SRateInfo));
  }
}

/////////////////////////////////////////////////////////////////////////////////////////////////////////////

void blockInfo_func(SQLFunctionCtx* pCtx) {
  SResultRowCellInfo *pResInfo = GET_RES_INFO(pCtx);
  STableBlockDist* pDist = (STableBlockDist*) GET_ROWCELL_INTERBUF(pResInfo);

  int32_t len = *(int32_t*) pCtx->pInput;
  blockDistInfoFromBinary((char*)pCtx->pInput + sizeof(int32_t), len, pDist);
  pDist->rowSize = (uint16_t)pCtx->param[0].i64;

  memcpy(pCtx->pOutput, pCtx->pInput, sizeof(int32_t) + len);

  pResInfo->numOfRes  = 1;
  pResInfo->hasResult = DATA_SET_FLAG;
}

static void mergeTableBlockDist(SResultRowCellInfo* pResInfo, const STableBlockDist* pSrc) {
  STableBlockDist* pDist = (STableBlockDist*) GET_ROWCELL_INTERBUF(pResInfo);
  assert(pDist != NULL && pSrc != NULL);

  pDist->numOfTables += pSrc->numOfTables;
  pDist->numOfRowsInMemTable += pSrc->numOfRowsInMemTable;
  pDist->numOfSmallBlocks += pSrc->numOfSmallBlocks;
  pDist->numOfFiles += pSrc->numOfFiles;
  pDist->totalSize += pSrc->totalSize;
  pDist->totalRows += pSrc->totalRows;

  if (pResInfo->hasResult == DATA_SET_FLAG) {
    pDist->maxRows = MAX(pDist->maxRows, pSrc->maxRows);
    pDist->minRows = MIN(pDist->minRows, pSrc->minRows);
  } else {
    pDist->maxRows = pSrc->maxRows;
    pDist->minRows = pSrc->minRows;

    int32_t maxSteps = TSDB_MAX_MAX_ROW_FBLOCK/TSDB_BLOCK_DIST_STEP_ROWS;
    if (TSDB_MAX_MAX_ROW_FBLOCK % TSDB_BLOCK_DIST_STEP_ROWS != 0) {
      ++maxSteps;
    }
    pDist->dataBlockInfos = taosArrayInit(maxSteps, sizeof(SFileBlockInfo));
    taosArraySetSize(pDist->dataBlockInfos, maxSteps);
  }

  size_t steps = taosArrayGetSize(pSrc->dataBlockInfos);
  for (int32_t i = 0; i < steps; ++i) {
    int32_t srcNumBlocks = ((SFileBlockInfo*)taosArrayGet(pSrc->dataBlockInfos, i))->numBlocksOfStep;
    SFileBlockInfo* blockInfo = (SFileBlockInfo*)taosArrayGet(pDist->dataBlockInfos, i);
    blockInfo->numBlocksOfStep += srcNumBlocks;
  }
}

void block_func_merge(SQLFunctionCtx* pCtx) {
  STableBlockDist info = {0};
  int32_t len = *(int32_t*) pCtx->pInput;
  blockDistInfoFromBinary(((char*)pCtx->pInput) + sizeof(int32_t), len, &info);
  SResultRowCellInfo *pResInfo = GET_RES_INFO(pCtx);
  mergeTableBlockDist(pResInfo, &info);
  taosArrayDestroy(&info.dataBlockInfos);

  pResInfo->numOfRes = 1;
  pResInfo->hasResult = DATA_SET_FLAG;
}

void getPercentiles(STableBlockDist *pTableBlockDist, int64_t totalBlocks, int32_t numOfPercents,
                    double* percents, int32_t* percentiles) {
  if (totalBlocks == 0) {
    for (int32_t i = 0; i < numOfPercents; ++i) {
      percentiles[i] = 0;
    }
    return;
  }

  SArray *blocksInfos = pTableBlockDist->dataBlockInfos;
  size_t  numSteps = taosArrayGetSize(blocksInfos);
  size_t  cumulativeBlocks = 0;

  int percentIndex = 0;
  for (int32_t indexStep = 0; indexStep < numSteps; ++indexStep) {
    int32_t numStepBlocks = ((SFileBlockInfo *)taosArrayGet(blocksInfos, indexStep))->numBlocksOfStep;
    if (numStepBlocks == 0) continue;
    cumulativeBlocks += numStepBlocks;

    while (percentIndex < numOfPercents) {
      double blockRank = totalBlocks * percents[percentIndex];
      if (blockRank <= cumulativeBlocks) {
        percentiles[percentIndex] = indexStep;
        ++percentIndex;
      } else {
        break;
      }
    }
  }

  for (int32_t i = 0; i < numOfPercents; ++i) {
    percentiles[i] = (percentiles[i]+1) * TSDB_BLOCK_DIST_STEP_ROWS - TSDB_BLOCK_DIST_STEP_ROWS/2;
  }
}

void generateBlockDistResult(STableBlockDist *pTableBlockDist, char* result) {
  if (pTableBlockDist == NULL) {
    return;
  }

  SArray* blockInfos = pTableBlockDist->dataBlockInfos;
  uint64_t totalRows = pTableBlockDist->totalRows;
  size_t   numSteps = taosArrayGetSize(blockInfos);
  int64_t totalBlocks = 0;
  int64_t min = -1, max = -1, avg = 0;

  for (int32_t i = 0; i < numSteps; i++) {
    SFileBlockInfo *blockInfo = taosArrayGet(blockInfos, i);
    int64_t blocks = blockInfo->numBlocksOfStep;
    totalBlocks += blocks;
  }

  avg = totalBlocks > 0 ? (int64_t)(totalRows/totalBlocks) : 0;
  min = totalBlocks > 0 ? pTableBlockDist->minRows : 0;
  max = totalBlocks > 0 ? pTableBlockDist->maxRows : 0;

  double stdDev = 0;
  if (totalBlocks > 0) {
    double variance = 0;
    for (int32_t i = 0; i < numSteps; i++) {
      SFileBlockInfo *blockInfo = taosArrayGet(blockInfos, i);
      int64_t         blocks = blockInfo->numBlocksOfStep;
      int32_t         rows = (i * TSDB_BLOCK_DIST_STEP_ROWS + TSDB_BLOCK_DIST_STEP_ROWS / 2);
      variance += blocks * (rows - avg) * (rows - avg);
    }
    variance = variance / totalBlocks;
    stdDev = sqrt(variance);
  }

  double percents[] = {0.05, 0.10, 0.20, 0.30, 0.40, 0.50, 0.60, 0.70, 0.80, 0.90, 0.95, 0.99};
  int32_t percentiles[] = {-1, -1, -1, -1, -1, -1, -1, -1, -1, -1, -1, -1};
  assert(sizeof(percents)/sizeof(double) == sizeof(percentiles)/sizeof(int32_t));
  getPercentiles(pTableBlockDist, totalBlocks, sizeof(percents)/sizeof(double), percents, percentiles);

  uint64_t totalLen = pTableBlockDist->totalSize;
  int32_t rowSize = pTableBlockDist->rowSize;
  int32_t smallBlocks = pTableBlockDist->numOfSmallBlocks;
  double compRatio = (totalRows>0) ? ((double)(totalLen)/(rowSize*totalRows)) : 1;
  int sz = sprintf(result + VARSTR_HEADER_SIZE,
                   "summary: \n\t "
                   "5th=[%d], 10th=[%d], 20th=[%d], 30th=[%d], 40th=[%d], 50th=[%d]\n\t "
                   "60th=[%d], 70th=[%d], 80th=[%d], 90th=[%d], 95th=[%d], 99th=[%d]\n\t "
                   "Min=[%"PRId64"(Rows)] Max=[%"PRId64"(Rows)] Avg=[%"PRId64"(Rows)] Stddev=[%.2f] \n\t "
                   "Rows=[%"PRIu64"], Blocks=[%"PRId64"], SmallBlocks=[%d], Size=[%.3f(Kb)] Comp=[%.5g]\n\t "
                   "RowsInMem=[%d] \n\t",
                   percentiles[0], percentiles[1], percentiles[2], percentiles[3], percentiles[4], percentiles[5],
                   percentiles[6], percentiles[7], percentiles[8], percentiles[9], percentiles[10], percentiles[11],
                   min, max, avg, stdDev,
                   totalRows, totalBlocks, smallBlocks, totalLen/1024.0, compRatio,
                   pTableBlockDist->numOfRowsInMemTable);
  varDataSetLen(result, sz);
  UNUSED(sz);
}

void blockinfo_func_finalizer(SQLFunctionCtx* pCtx) {
  SResultRowCellInfo *pResInfo = GET_RES_INFO(pCtx);
  STableBlockDist* pDist = (STableBlockDist*) GET_ROWCELL_INTERBUF(pResInfo);

  pDist->rowSize = (uint16_t)pCtx->param[0].i64;
  generateBlockDistResult(pDist, pCtx->pOutput);

  if (pDist->dataBlockInfos != NULL) {
    taosArrayDestroy(&pDist->dataBlockInfos);
    pDist->dataBlockInfos = NULL;
  }

  // cannot set the numOfIteratedElems again since it is set during previous iteration
  pResInfo->numOfRes  = 1;
  pResInfo->hasResult = DATA_SET_FLAG;

  doFinalizer(pCtx);
}

//////////////////////////////////////////////////////////////////////////////////
//cumulative_sum function

static bool csum_function_setup(SQLFunctionCtx *pCtx, SResultRowCellInfo* pResInfo) {
  if (!function_setup(pCtx, pResInfo)) {
    return false;
  }

  SCumSumInfo* pCumSumInfo = GET_ROWCELL_INTERBUF(pResInfo);
  pCumSumInfo->i64CumSum = 0;
  return true;
}

static void csum_function(SQLFunctionCtx *pCtx) {
  SResultRowCellInfo *pResInfo = GET_RES_INFO(pCtx);
  SCumSumInfo* pCumSumInfo = GET_ROWCELL_INTERBUF(pResInfo);

  int32_t notNullElems = 0;
  int32_t step = GET_FORWARD_DIRECTION_FACTOR(pCtx->order);
  int32_t i = (pCtx->order == TSDB_ORDER_ASC) ? 0 : pCtx->size -1;

  TSKEY* pTimestamp = pCtx->ptsOutputBuf;
  TSKEY* tsList = GET_TS_LIST(pCtx);

  for (; i < pCtx->size && i >= 0; i += step) {
    char* pData = GET_INPUT_DATA(pCtx, i);
    if (pCtx->hasNull && isNull(pData, pCtx->inputType)) {
      qDebug("%p csum_function() index of null data:%d", pCtx, i);
      continue;
    }

    if (IS_SIGNED_NUMERIC_TYPE(pCtx->inputType)) {
      int64_t v = 0;
      GET_TYPED_DATA(v, int64_t, pCtx->inputType, pData);
      pCumSumInfo->i64CumSum += v;
    } else if (IS_UNSIGNED_NUMERIC_TYPE(pCtx->inputType)) {
      uint64_t v = 0;
      GET_TYPED_DATA(v, uint64_t, pCtx->inputType, pData);
      pCumSumInfo->u64CumSum += v;
    } else if (IS_FLOAT_TYPE(pCtx->inputType)) {
      double v = 0;
      GET_TYPED_DATA(v, double, pCtx->inputType, pData);
      pCumSumInfo->d64CumSum += v;
    }

    *pTimestamp = (tsList != NULL) ? tsList[i] : 0;
    if (IS_SIGNED_NUMERIC_TYPE(pCtx->inputType)) {
      int64_t *retVal = (int64_t *)pCtx->pOutput;
      *retVal = (int64_t)(pCumSumInfo->i64CumSum);
    } else if (IS_UNSIGNED_NUMERIC_TYPE(pCtx->inputType)) {
      uint64_t *retVal = (uint64_t *)pCtx->pOutput;
      *retVal = (uint64_t)(pCumSumInfo->u64CumSum);
    } else if (IS_FLOAT_TYPE(pCtx->inputType)) {
      double *retVal = (double*) pCtx->pOutput;
      SET_DOUBLE_VAL(retVal, pCumSumInfo->d64CumSum);
    }

    ++notNullElems;
    pCtx->pOutput += pCtx->outputBytes;
    pTimestamp++;
  }

  if (notNullElems == 0) {
    assert(pCtx->hasNull);
  } else {
    for (int t = 0; t < pCtx->tagInfo.numOfTagCols; ++t) {
      SQLFunctionCtx* tagCtx = pCtx->tagInfo.pTagCtxList[t];
      if (tagCtx->functionId == TSDB_FUNC_TAG_DUMMY) {
        aAggs[TSDB_FUNC_TAGPRJ].xFunction(tagCtx);
      }
    }
    GET_RES_INFO(pCtx)->numOfRes += notNullElems;
    GET_RES_INFO(pCtx)->hasResult = DATA_SET_FLAG;
  }
}

//////////////////////////////////////////////////////////////////////////////////
// Simple Moving_average function

static bool mavg_function_setup(SQLFunctionCtx *pCtx, SResultRowCellInfo* pResInfo) {
  if (!function_setup(pCtx, pResInfo)) {
    return false;
  }

  SMovingAvgInfo* mavgInfo = GET_ROWCELL_INTERBUF(pResInfo);
  mavgInfo->pos = 0;
  mavgInfo->kPointsMeet = false;
  mavgInfo->sum = 0;
  mavgInfo->numPointsK = (int32_t)pCtx->param[0].i64;
  mavgInfo->points = (double*)((char*)mavgInfo + sizeof(SMovingAvgInfo));
  return true;
}

static void mavg_function(SQLFunctionCtx *pCtx) {
  SResultRowCellInfo *pResInfo = GET_RES_INFO(pCtx);
  SMovingAvgInfo* mavgInfo = GET_ROWCELL_INTERBUF(pResInfo);

  int32_t notNullElems = 0;
  int32_t step = GET_FORWARD_DIRECTION_FACTOR(pCtx->order);
  int32_t i = (pCtx->order == TSDB_ORDER_ASC) ? 0 : pCtx->size -1;

  TSKEY* pTimestamp = pCtx->ptsOutputBuf;
  char* pOutput = pCtx->pOutput;
  TSKEY* tsList = GET_TS_LIST(pCtx);

  for (; i < pCtx->size && i >= 0; i += step) {
    char* pData = GET_INPUT_DATA(pCtx, i);
    if (pCtx->hasNull && isNull(pData, pCtx->inputType)) {
      qDebug("%p mavg_function() index of null data:%d", pCtx, i);
      continue;
    }

    double v = 0;
    GET_TYPED_DATA(v, double, pCtx->inputType, pData);

    if (!mavgInfo->kPointsMeet && mavgInfo->pos < mavgInfo->numPointsK - 1) {
      mavgInfo->points[mavgInfo->pos] = v;
      mavgInfo->sum += v;
    } else {
      if (!mavgInfo->kPointsMeet && mavgInfo->pos == mavgInfo->numPointsK - 1){
        mavgInfo->sum += v;
        mavgInfo->kPointsMeet = true;
      } else {
        mavgInfo->sum = mavgInfo->sum + v - mavgInfo->points[mavgInfo->pos];
      }
      mavgInfo->points[mavgInfo->pos] = v;

      *pTimestamp = (tsList != NULL) ? tsList[i] : 0;
      SET_DOUBLE_VAL(pOutput, mavgInfo->sum / mavgInfo->numPointsK)

      ++notNullElems;
      pOutput += pCtx->outputBytes;
      pTimestamp++;
    }

    ++mavgInfo->pos;
    if (mavgInfo->pos == mavgInfo->numPointsK) {
      mavgInfo->pos = 0;
    }
  }

 {
    for (int t = 0; t < pCtx->tagInfo.numOfTagCols; ++t) {
      SQLFunctionCtx* tagCtx = pCtx->tagInfo.pTagCtxList[t];
      if (tagCtx->functionId == TSDB_FUNC_TAG_DUMMY) {
        aAggs[TSDB_FUNC_TAGPRJ].xFunction(tagCtx);
      }
    }
    GET_RES_INFO(pCtx)->numOfRes += notNullElems;
    GET_RES_INFO(pCtx)->hasResult = DATA_SET_FLAG;
  }
}

//////////////////////////////////////////////////////////////////////////////////
// Sample function with reservoir sampling algorithm

static void assignResultSample(SQLFunctionCtx *pCtx, SSampleFuncInfo *pInfo, int32_t index, int64_t ts, void *pData, uint16_t type, int16_t bytes, char *inputTags) {
  assignVal(pInfo->values + index*bytes, pData, bytes, type);
  *(pInfo->timeStamps + index) = ts;

  SExtTagsInfo* pTagInfo = &pCtx->tagInfo;
  int32_t posTag = 0;
  char* tags = pInfo->taglists + index*pTagInfo->tagsLen;
  if (pCtx->currentStage == MERGE_STAGE) {
    assert(inputTags != NULL);
    memcpy(tags, inputTags, (size_t)pTagInfo->tagsLen);
  } else {
    assert(inputTags == NULL);
    for (int32_t i = 0; i < pTagInfo->numOfTagCols; ++i) {
      SQLFunctionCtx* ctx = pTagInfo->pTagCtxList[i];
      if (ctx->functionId == TSDB_FUNC_TS_DUMMY) {
        ctx->tag.nType = TSDB_DATA_TYPE_BIGINT;
        ctx->tag.i64 = ts;
      }

      tVariantDump(&ctx->tag, tags + posTag, ctx->tag.nType, true);
      posTag += pTagInfo->pTagCtxList[i]->outputBytes;
    }
  }
}

static void do_reservoir_sample(SQLFunctionCtx *pCtx, SSampleFuncInfo *pInfo, int32_t samplesK, int64_t ts, void *pData,  uint16_t type, int16_t bytes) {
  pInfo->totalPoints++;
  if (pInfo->numSampled < samplesK) {
    assignResultSample(pCtx, pInfo, pInfo->numSampled, ts, pData, type, bytes, NULL);
    pInfo->numSampled++;
  } else {
    int32_t j = rand() % (pInfo->totalPoints);
    if (j < samplesK) {
      assignResultSample(pCtx, pInfo, j, ts, pData, type, bytes, NULL);
    }
  }
}

static void copySampleFuncRes(SQLFunctionCtx *pCtx, int32_t type) {
  SResultRowCellInfo *pResInfo = GET_RES_INFO(pCtx);
  SSampleFuncInfo *pRes = GET_ROWCELL_INTERBUF(pResInfo);

  TSKEY* pTimestamp = pCtx->ptsOutputBuf;
  char* pOutput = pCtx->pOutput;
  for (int32_t i = 0; i < pRes->numSampled; ++i) {
    assignVal(pOutput, pRes->values + i*pRes->colBytes, pRes->colBytes, type);
    *pTimestamp = *(pRes->timeStamps + i);
    pOutput += pCtx->outputBytes;
    pTimestamp++;
  }

  if (pCtx->tagInfo.numOfTagCols == 0) {
    return ;
  }

  char **tagOutputs = calloc(pCtx->tagInfo.numOfTagCols, POINTER_BYTES);
  for (int32_t i = 0; i < pCtx->tagInfo.numOfTagCols; ++i) {
    tagOutputs[i] = pCtx->tagInfo.pTagCtxList[i]->pOutput;
  }

  for (int32_t i = 0; i < pRes->numSampled; ++i) {
    int16_t tagOffset = 0;
    for (int32_t j = 0; j < pCtx->tagInfo.numOfTagCols; ++j) {
      memcpy(tagOutputs[j], pRes->taglists + i*pCtx->tagInfo.tagsLen + tagOffset, (size_t)pCtx->tagInfo.pTagCtxList[j]->outputBytes);
      tagOffset += pCtx->tagInfo.pTagCtxList[j]->outputBytes;
      tagOutputs[j] += pCtx->tagInfo.pTagCtxList[j]->outputBytes;
    }
  }

  tfree(tagOutputs);
}

static bool sample_function_setup(SQLFunctionCtx *pCtx, SResultRowCellInfo* pResInfo) {
  if (!function_setup(pCtx, pResInfo)) {
    return false;
  }

  srand(taosSafeRand());

  SSampleFuncInfo *pRes = getOutputInfo(pCtx);
  pRes->totalPoints = 0;
  pRes->numSampled = 0;
  pRes->values = ((char*)pRes + sizeof(SSampleFuncInfo));
  pRes->colBytes = (pCtx->currentStage != MERGE_STAGE) ? pCtx->inputBytes : pCtx->outputBytes;
  pRes->timeStamps = (int64_t *)((char *)pRes->values + pRes->colBytes * pCtx->param[0].i64);
  pRes->taglists = (char*)pRes->timeStamps + sizeof(int64_t) * pCtx->param[0].i64;
  return true;
}

static void sample_function(SQLFunctionCtx *pCtx) {
  int32_t notNullElems = 0;

  SResultRowCellInfo *pResInfo = GET_RES_INFO(pCtx);
  SSampleFuncInfo *pRes = getOutputInfo(pCtx);

  if (pRes->values !=  ((char*)pRes + sizeof(SSampleFuncInfo))) {
    pRes->values =  ((char*)pRes + sizeof(SSampleFuncInfo));
    pRes->timeStamps = (int64_t*)((char*)pRes->values + pRes->colBytes * pCtx->param[0].i64);
    pRes->taglists = (char*)pRes->timeStamps + sizeof(int64_t) * pCtx->param[0].i64;
  }

  for (int32_t i = 0; i < pCtx->size; ++i) {
    char *data = GET_INPUT_DATA(pCtx, i);
    if (pCtx->hasNull && isNull(data, pCtx->inputType)) {
      continue;
    }

    notNullElems++;

    TSKEY ts = (pCtx->ptsList != NULL)? GET_TS_DATA(pCtx, i):0;
    do_reservoir_sample(pCtx, pRes, (int32_t)pCtx->param[0].i64, ts, data, pCtx->inputType, pRes->colBytes);
  }

  if (!pCtx->hasNull) {
    assert(pCtx->size == notNullElems);
  }

  // treat the result as only one result
  SET_VAL(pCtx, notNullElems, 1);

  if (notNullElems > 0) {
    pResInfo->hasResult = DATA_SET_FLAG;
  }
}

static void sample_func_merge(SQLFunctionCtx *pCtx) {
  SSampleFuncInfo* pInput = (SSampleFuncInfo*)GET_INPUT_DATA_LIST(pCtx);
  pInput->values = ((char*)pInput + sizeof(SSampleFuncInfo));
  pInput->timeStamps = (int64_t*)((char*)pInput->values + pInput->colBytes * pCtx->param[0].i64);
  pInput->taglists = (char*)pInput->timeStamps + sizeof(int64_t)*pCtx->param[0].i64;

  SSampleFuncInfo *pOutput = getOutputInfo(pCtx);
  pOutput->totalPoints = pInput->totalPoints;
  pOutput->numSampled = pInput->numSampled;
  for (int32_t i = 0; i < pInput->numSampled; ++i) {
    assignResultSample(pCtx, pOutput, i, pInput->timeStamps[i],
                       pInput->values + i * pInput->colBytes, pCtx->outputType, pInput->colBytes,
                       pInput->taglists + i*pCtx->tagInfo.tagsLen);
  }

  SET_VAL(pCtx, pInput->numSampled, pOutput->numSampled);
  if (pOutput->numSampled > 0) {
    SResultRowCellInfo *pResInfo = GET_RES_INFO(pCtx);
    pResInfo->hasResult = DATA_SET_FLAG;
  }
}

static void sample_func_finalizer(SQLFunctionCtx *pCtx) {
  SResultRowCellInfo *pResInfo = GET_RES_INFO(pCtx);
  SSampleFuncInfo *pRes = GET_ROWCELL_INTERBUF(pResInfo);

  if (pRes->numSampled == 0) {  // no result
    assert(pResInfo->hasResult != DATA_SET_FLAG);
  }

  pResInfo->numOfRes = pRes->numSampled;
  GET_TRUE_DATA_TYPE();
  copySampleFuncRes(pCtx, type);

  doFinalizer(pCtx);
}

//////////////////////////////////////////////////////////////////////////////////
// elapsed function

static bool elapsedSetup(SQLFunctionCtx *pCtx, SResultRowCellInfo* pResInfo) {
  if (!function_setup(pCtx, pResInfo)) {
    return false;
  }

  SElapsedInfo *pInfo = getOutputInfo(pCtx);
  pInfo->min = MAX_TS_KEY;
  pInfo->max = 0;
  pInfo->hasResult = 0;

  return true;
}

static int32_t elapsedRequired(SQLFunctionCtx *pCtx, STimeWindow* w, int32_t colId) {
  return BLK_DATA_NO_NEEDED;
}

static void elapsedFunction(SQLFunctionCtx *pCtx) {
  SElapsedInfo *pInfo = getOutputInfo(pCtx);
  if (pCtx->preAggVals.isSet) {
    if (pInfo->min == MAX_TS_KEY) {
      pInfo->min = pCtx->preAggVals.statis.min;
      pInfo->max = pCtx->preAggVals.statis.max;
    } else {
      if (pCtx->order == TSDB_ORDER_ASC) {
        pInfo->max = pCtx->preAggVals.statis.max;
      } else {
        pInfo->min = pCtx->preAggVals.statis.min;
      }
    }
  } else {
    // 0 == pCtx->size mean this is end interpolation.
    if (0 == pCtx->size) {
      if (pCtx->order == TSDB_ORDER_DESC) {
        if (pCtx->end.key != INT64_MIN) {
          pInfo->min = pCtx->end.key;
        }
      } else {
        if (pCtx->end.key != INT64_MIN) {
          pInfo->max = pCtx->end.key + 1;
        }
      }
      goto elapsedOver;
    }

    int64_t *ptsList = (int64_t *)GET_INPUT_DATA_LIST(pCtx);
    // pCtx->start.key == INT64_MIN mean this is first window or there is actual start point of current window.
    // pCtx->end.key == INT64_MIN mean current window does not end in current data block or there is actual end point of current window.
    if (pCtx->order == TSDB_ORDER_DESC) {
      if (pCtx->start.key == INT64_MIN) {
        pInfo->max = (pInfo->max < ptsList[pCtx->size - 1]) ? ptsList[pCtx->size - 1] : pInfo->max;
      } else {
        pInfo->max = pCtx->start.key + 1;
      }

      if (pCtx->end.key != INT64_MIN) {
        pInfo->min = pCtx->end.key;
      } else {
        pInfo->min = ptsList[0];
      }
    } else {
      if (pCtx->start.key == INT64_MIN) {
        pInfo->min = (pInfo->min > ptsList[0]) ? ptsList[0] : pInfo->min;
      } else {
        pInfo->min = pCtx->start.key;
      }

      if (pCtx->end.key != INT64_MIN) {
        pInfo->max = pCtx->end.key + 1;
      } else {
        pInfo->max = ptsList[pCtx->size - 1];
      }
    }
  }

elapsedOver:
  SET_VAL(pCtx, pCtx->size, 1);
  
  if (pCtx->size > 0) {
    GET_RES_INFO(pCtx)->hasResult = DATA_SET_FLAG;
    pInfo->hasResult = DATA_SET_FLAG;
  }
}

static void elapsedMerge(SQLFunctionCtx *pCtx) {
  SElapsedInfo *pInfo = getOutputInfo(pCtx);
  memcpy(pInfo, pCtx->pInput, (size_t)pCtx->inputBytes);
  GET_RES_INFO(pCtx)->hasResult = pInfo->hasResult;
}

static void elapsedFinalizer(SQLFunctionCtx *pCtx) {
  if (GET_RES_INFO(pCtx)->hasResult != DATA_SET_FLAG) {
    setNull(pCtx->pOutput, pCtx->outputType, pCtx->outputBytes);
    return;
  }

  SElapsedInfo *pInfo = GET_ROWCELL_INTERBUF(GET_RES_INFO(pCtx));
  double result = (double)pInfo->max - (double)pInfo->min;
  *(double *)pCtx->pOutput = result >= 0 ? result : -result;
  if (pCtx->numOfParams > 0 && pCtx->param[0].i64 > 0) {
    *(double *)pCtx->pOutput = *(double *)pCtx->pOutput / pCtx->param[0].i64;
  }
  GET_RES_INFO(pCtx)->numOfRes = 1;

  doFinalizer(pCtx);
}

//////////////////////////////////////////////////////////////////////////////////
static bool histogram_function_setup(SQLFunctionCtx *pCtx, SResultRowCellInfo* pResInfo) {
  if (!function_setup(pCtx, pResInfo)) {
    return false;
  }

  SHistogramFuncInfo *pRes = getOutputInfo(pCtx);
  if (!pRes) {
    return false;
  }

  int32_t numOfBins = (int32_t)pCtx->param[0].i64;
  double* listBin = (double*) pCtx->param[1].pz;
  int32_t normalized = (int32_t)pCtx->param[2].i64;
  pRes->numOfBins = numOfBins;
  pRes->normalized = normalized;
  pRes->orderedBins = (SHistogramFuncBin*)((char*)pRes + sizeof(SHistogramFuncInfo));
  for (int32_t i = 0; i < numOfBins; ++i) {
    double lower = listBin[i] < listBin[i + 1] ? listBin[i] : listBin[i + 1];
    double upper = listBin[i + 1] > listBin[i] ? listBin[i + 1] : listBin[i];
    pRes->orderedBins[i].lower = lower;
    pRes->orderedBins[i].upper = upper;
    pRes->orderedBins[i].count = 0;
  }
  return true;
}

static void histogram_function(SQLFunctionCtx *pCtx) {
  SResultRowCellInfo* pResInfo = GET_RES_INFO(pCtx);

  SHistogramFuncInfo* pRes = getOutputInfo(pCtx);

  if (pRes->orderedBins != (SHistogramFuncBin*)((char*)pRes + sizeof(SHistogramFuncInfo))) {
    pRes->orderedBins = (SHistogramFuncBin*)((char*)pRes + sizeof(SHistogramFuncInfo));
  }

  int32_t notNullElems = 0;
  int32_t totalElems = 0;
  for (int32_t i = 0; i < pCtx->size; ++i) {
    char *data = GET_INPUT_DATA(pCtx, i);
    if (pCtx->hasNull && isNull(data, pCtx->inputType)) {
      continue;
    }

    notNullElems++;
    double v;
    GET_TYPED_DATA(v, double, pCtx->inputType, data);

    for (int32_t b = 0; b < pRes->numOfBins; ++b) {
      if (v > pRes->orderedBins[b].lower && v <= pRes->orderedBins[b].upper) {
        pRes->orderedBins[b].count++;
        totalElems++;
        break;
      }
    }
  }

  if (pRes->normalized) {
    for (int32_t b = 0; b < pRes->numOfBins; ++b) {
      if (totalElems != 0) {
        pRes->orderedBins[b].count = pRes->orderedBins[b].count / (double)totalElems;
      } else {
        pRes->orderedBins[b].count = 0;
      }
    }
  }

  // treat the result as only one result
  SET_VAL(pCtx, notNullElems, 1);
  if (notNullElems > 0) {
    pResInfo->hasResult = DATA_SET_FLAG;
  }
}

static void histogram_func_merge(SQLFunctionCtx *pCtx) {
  SHistogramFuncInfo* pInput = (SHistogramFuncInfo*) GET_INPUT_DATA_LIST(pCtx);
  pInput->orderedBins = (SHistogramFuncBin*)((char*)pInput + sizeof(SHistogramFuncInfo));

  SHistogramFuncInfo* pRes = getOutputInfo(pCtx);
  for (int32_t i = 0; i < pInput->numOfBins; ++i) {
    pRes->orderedBins[i].count += pInput->orderedBins[i].count;
  }
  SResultRowCellInfo *pResInfo = GET_RES_INFO(pCtx);
  pResInfo->numOfRes = 1;
  pResInfo->hasResult = DATA_SET_FLAG;
}

static void histogram_func_finalizer(SQLFunctionCtx *pCtx) {
  SResultRowCellInfo *pResInfo = GET_RES_INFO(pCtx);
  SHistogramFuncInfo *pRes = GET_ROWCELL_INTERBUF(pResInfo);

  if (!pRes) {
    return;
  }

  for (int32_t i = 0; i < pRes->numOfBins; ++i) {
    int sz;
    if (!pRes->normalized) {
      int64_t count = (int64_t)pRes->orderedBins[i].count;
      sz = sprintf(pCtx->pOutput + VARSTR_HEADER_SIZE, "{\"lower_bin\":%g, \"upper_bin\":%g, \"count\":%"PRId64"}",
                   pRes->orderedBins[i].lower, pRes->orderedBins[i].upper, count);
    } else {
      sz = sprintf(pCtx->pOutput + VARSTR_HEADER_SIZE, "{\"lower_bin\":%g, \"upper_bin\":%g, \"count\":%lf}",
                   pRes->orderedBins[i].lower, pRes->orderedBins[i].upper, pRes->orderedBins[i].count);
    }
    varDataSetLen(pCtx->pOutput, sz);
    pCtx->pOutput += pCtx->outputBytes;
  }

  pResInfo->numOfRes = pRes->numOfBins;
  pResInfo->hasResult = DATA_SET_FLAG;

  doFinalizer(pCtx);
}

// unique&tail copy
static void copyRes(SQLFunctionCtx *pCtx, void *data, int32_t bytes) {
  size_t size = sizeof(int64_t) + bytes + pCtx->tagInfo.tagsLen;
  int32_t len = (int32_t)(GET_RES_INFO(pCtx)->numOfRes);

  char *tsOutput = pCtx->ptsOutputBuf;
  char *output = pCtx->pOutput;
  int32_t step = GET_FORWARD_DIRECTION_FACTOR(pCtx->param[3].i64);
  char *tvp = (char*)data + (size * ((pCtx->param[3].i64 == TSDB_ORDER_ASC) ? 0 : len -1));
  for (int32_t i = 0; i < len; ++i) {
    memcpy(tsOutput, tvp, sizeof(int64_t));
    memcpy(output, tvp + sizeof(int64_t), bytes);
    tvp += (step * size);
    tsOutput += sizeof(int64_t);
    output += bytes;
  }

  // set the corresponding tag data for each record
  // todo check malloc failure
  if (pCtx->tagInfo.numOfTagCols == 0) {
    return ;
  }

  char **pData = calloc(pCtx->tagInfo.numOfTagCols, POINTER_BYTES);
  for (int32_t i = 0; i < pCtx->tagInfo.numOfTagCols; ++i) {
    pData[i] = pCtx->tagInfo.pTagCtxList[i]->pOutput;
  }

  tvp = (char*)data + (size * ((pCtx->param[3].i64 == TSDB_ORDER_ASC) ? 0 : len -1));
  for (int32_t i = 0; i < len; ++i) {
    int32_t offset = (int32_t)sizeof(int64_t) + bytes;
    for (int32_t j = 0; j < pCtx->tagInfo.numOfTagCols; ++j) {
      memcpy(pData[j], tvp + offset, (size_t)pCtx->tagInfo.pTagCtxList[j]->outputBytes);
      offset += pCtx->tagInfo.pTagCtxList[j]->outputBytes;
      pData[j] += pCtx->tagInfo.pTagCtxList[j]->outputBytes;
    }
    tvp += (step * size);
  }

  tfree(pData);
}

static bool unique_function_setup(SQLFunctionCtx *pCtx, SResultRowCellInfo* pResInfo) {
  if (!function_setup(pCtx, pResInfo)) {
    return false;
  }
  if(*pCtx->pUniqueSet != NULL){
    taosHashClear(*pCtx->pUniqueSet);
  }else{
    *pCtx->pUniqueSet = taosHashInit(64, taosGetDefaultHashFunction(TSDB_DATA_TYPE_BINARY), true, HASH_NO_LOCK);
  }

  return true;
}

static void do_unique_function(SQLFunctionCtx *pCtx, SUniqueFuncInfo *pInfo, TSKEY timestamp, char *pData, char *tag, int32_t bytes, int16_t type){
  int32_t hashKeyBytes = bytes;
  if(IS_VAR_DATA_TYPE(type)){     // for var data, we can not use bytes, because there are dirty data in the back of var data
    hashKeyBytes = varDataTLen(pData);
  }
  UniqueUnit **unique = taosHashGet(*pCtx->pUniqueSet, pData, hashKeyBytes);
  if (unique == NULL) {
    size_t size = sizeof(UniqueUnit) + bytes + pCtx->tagInfo.tagsLen;
    char *tmp = pInfo->res + pInfo->num * size;
    ((UniqueUnit*)tmp)->timestamp = timestamp;
    char *data = tmp + sizeof(UniqueUnit);
    char *tags = tmp + sizeof(UniqueUnit) + bytes;
    memcpy(data, pData, bytes);

    if (pCtx->currentStage == MERGE_STAGE && tag != NULL) {
      memcpy(tags, tag, (size_t)pCtx->tagInfo.tagsLen);
    }else{
      int32_t offset = 0;
      for (int32_t j = 0; j < pCtx->tagInfo.numOfTagCols; ++j) {
        SQLFunctionCtx *tagCtx = pCtx->tagInfo.pTagCtxList[j];
        if (tagCtx->functionId == TSDB_FUNC_TS_DUMMY) {
          tagCtx->tag.nType = TSDB_DATA_TYPE_BIGINT;
          tagCtx->tag.i64 = timestamp;
        }

        tVariantDump(&tagCtx->tag, tagCtx->pOutput, tagCtx->tag.nType, true);
        memcpy(tags + offset, tagCtx->pOutput, tagCtx->outputBytes);
        offset += tagCtx->outputBytes;
      }
    }

    taosHashPut(*pCtx->pUniqueSet, pData, hashKeyBytes, &tmp, sizeof(UniqueUnit*));
    pInfo->num++;
  }else if((*unique)->timestamp > timestamp){
    (*unique)->timestamp = timestamp;
  }
}

static void unique_function(SQLFunctionCtx *pCtx) {
  SUniqueFuncInfo *pInfo = getOutputInfo(pCtx);

  for (int32_t i = 0; i < pCtx->size; i++) {
    char *pData = GET_INPUT_DATA(pCtx, i);
    TSKEY k = 0;
    if (pCtx->ptsList != NULL) {
      k = GET_TS_DATA(pCtx, i);
    }
    do_unique_function(pCtx, pInfo, k, pData, NULL, pCtx->inputBytes, pCtx->inputType);

    if (sizeof(SUniqueFuncInfo) + pInfo->num * (sizeof(UniqueUnit) + pCtx->inputBytes + pCtx->tagInfo.tagsLen) >= MAX_UNIQUE_RESULT_SIZE
        || (pInfo->num > pCtx->param[0].i64)){
      GET_RES_INFO(pCtx)->numOfRes = -1;    // mark out of memory
      return;
    }
  }

  GET_RES_INFO(pCtx)->numOfRes = 1;
}

static void unique_function_merge(SQLFunctionCtx *pCtx) {
  SUniqueFuncInfo *pInput = (SUniqueFuncInfo *)GET_INPUT_DATA_LIST(pCtx);
  SUniqueFuncInfo *pOutput = getOutputInfo(pCtx);
  size_t size = sizeof(UniqueUnit) + pCtx->outputBytes + pCtx->tagInfo.tagsLen;
  for (int32_t i = 0; i < pInput->num; ++i) {
    char *tmp = pInput->res + i* size;
    TSKEY timestamp = ((UniqueUnit*)tmp)->timestamp;
    char *data = tmp + sizeof(UniqueUnit);
    char *tags = tmp + sizeof(UniqueUnit) + pCtx->outputBytes;
    do_unique_function(pCtx, pOutput, timestamp, data, tags, pCtx->outputBytes, pCtx->outputType);

    if (sizeof(SUniqueFuncInfo) + pOutput->num * (sizeof(UniqueUnit) + pCtx->outputBytes + pCtx->tagInfo.tagsLen) >= MAX_UNIQUE_RESULT_SIZE
        || (pOutput->num > pCtx->param[0].i64)){
      GET_RES_INFO(pCtx)->numOfRes = -1;    // mark out of memory
      return;
    }
  }

//  GET_RES_INFO(pCtx)->numOfRes = pOutput->num;
}

typedef struct{
  int32_t dataOffset;
  __compar_fn_t comparFn;
} SortSupporter;

static int32_t sortCompareFn(const void *p1, const void *p2, const void *param) {
  SortSupporter *support = (SortSupporter *)param;
  return support->comparFn((const char*)p1 + support->dataOffset, (const char*)p2 + support->dataOffset);
}

static void unique_func_finalizer(SQLFunctionCtx *pCtx) {
  SUniqueFuncInfo *pInfo = GET_ROWCELL_INTERBUF(GET_RES_INFO(pCtx));

  GET_RES_INFO(pCtx)->numOfRes = pInfo->num;
  int32_t bytes = 0;
  int32_t type = 0;
  if (pCtx->currentStage == MERGE_STAGE) {
    bytes = pCtx->outputBytes;
    type = pCtx->outputType;
    assert(pCtx->inputType == TSDB_DATA_TYPE_BINARY);
  } else {
    bytes = pCtx->inputBytes;
    type = pCtx->inputType;
  }
  SortSupporter support = {0};
  // user specify the order of output by sort the result according to timestamp
  if (pCtx->param[2].i64 == PRIMARYKEY_TIMESTAMP_COL_INDEX || pCtx->param[2].i64 == TSDB_RES_COL_ID) {
    support.dataOffset = 0;
    support.comparFn = compareInt64Val;
  } else{
    support.dataOffset = sizeof(int64_t);
    support.comparFn = getComparFunc(type, 0);
  }

  size_t size = sizeof(int64_t) + bytes + pCtx->tagInfo.tagsLen;
  taosqsort(pInfo->res, (size_t)GET_RES_INFO(pCtx)->numOfRes, size, &support, sortCompareFn);
  copyRes(pCtx, pInfo->res, bytes);
  doFinalizer(pCtx);
}

static bool mode_function_setup(SQLFunctionCtx *pCtx, SResultRowCellInfo* pResInfo) {
  if (!function_setup(pCtx, pResInfo)) {
    return false;
  }
  if(*pCtx->pModeSet != NULL){
    taosHashClear(*pCtx->pModeSet);
  }else{
    *pCtx->pModeSet = taosHashInit(64, taosGetDefaultHashFunction(TSDB_DATA_TYPE_BINARY), true, HASH_NO_LOCK);
  }

  return true;
}

static void do_mode_function(SQLFunctionCtx *pCtx, SModeFuncInfo *pInfo, char *pData, int64_t count, int32_t bytes, int16_t type){
  int32_t hashKeyBytes = bytes;
  if(IS_VAR_DATA_TYPE(type)){     // for var data, we can not use bytes, because there are dirty data in the back of var data
    hashKeyBytes = varDataTLen(pData);
  }
  ModeUnit **mode = taosHashGet(*pCtx->pModeSet, pData, hashKeyBytes);
  if (mode == NULL) {
    size_t size = sizeof(ModeUnit) + bytes;
    char *tmp = pInfo->res + pInfo->num * size;
    ((ModeUnit*)tmp)->count = count;
    char *data = tmp + sizeof(ModeUnit);
    memcpy(data, pData, bytes);

    taosHashPut(*pCtx->pModeSet, pData, hashKeyBytes, &tmp, sizeof(ModeUnit*));
    pInfo->num++;
  }else{
    (*mode)->count += count;
  }
}

static void mode_function(SQLFunctionCtx *pCtx) {
  SModeFuncInfo *pInfo = getOutputInfo(pCtx);

  for (int32_t i = 0; i < pCtx->size; i++) {
    char *pData = GET_INPUT_DATA(pCtx, i);
    if (pCtx->hasNull && isNull(pData, pCtx->inputType)) {
      continue;
    }

    do_mode_function(pCtx, pInfo, pData, 1, pCtx->inputBytes, pCtx->inputType);

    if (sizeof(SModeFuncInfo) + pInfo->num * (sizeof(ModeUnit) + pCtx->inputBytes) >= MAX_MODE_INNER_RESULT_SIZE){
      GET_RES_INFO(pCtx)->numOfRes = -1;    // mark out of memory
      return;
    }
  }
  GET_RES_INFO(pCtx)->numOfRes = 1;
}

static void mode_function_merge(SQLFunctionCtx *pCtx) {
  SModeFuncInfo *pInput = (SModeFuncInfo *)GET_INPUT_DATA_LIST(pCtx);
  SModeFuncInfo *pOutput = getOutputInfo(pCtx);
  size_t size = sizeof(ModeUnit) + pCtx->outputBytes;
  for (int32_t i = 0; i < pInput->num; ++i) {
    char *tmp = pInput->res + i* size;
    char *data = tmp + sizeof(ModeUnit);
    do_mode_function(pCtx, pOutput, data, ((ModeUnit*)tmp)->count, pCtx->outputBytes, pCtx->outputType);

    if (sizeof(SModeFuncInfo) + pOutput->num * (sizeof(ModeUnit) + pCtx->outputBytes) >= MAX_MODE_INNER_RESULT_SIZE){
      GET_RES_INFO(pCtx)->numOfRes = -1;    // mark out of memory
      return;
    }
  }
}

static void mode_func_finalizer(SQLFunctionCtx *pCtx) {
  int32_t bytes = 0;
  int32_t type = 0;
  if (pCtx->currentStage == MERGE_STAGE) {
    bytes = pCtx->outputBytes;
    type = pCtx->outputType;
    assert(pCtx->inputType == TSDB_DATA_TYPE_BINARY);
  } else {
    bytes = pCtx->inputBytes;
    type = pCtx->inputType;
  }

  SResultRowCellInfo *pResInfo = GET_RES_INFO(pCtx);
  SModeFuncInfo *pRes = GET_ROWCELL_INTERBUF(pResInfo);

  size_t size = sizeof(ModeUnit) + bytes;

  char *tvp = pRes->res;
  char *result = NULL;
  int64_t maxCount = 0;
  for (int32_t i = 0; i < pRes->num; ++i) {
    int64_t count = ((ModeUnit*)tvp)->count;
    if (count > maxCount){
      maxCount = count;
      result = tvp;
    }else if(count == maxCount){
      result = NULL;
    }
    tvp += size;
  }

  if (result){
    memcpy(pCtx->pOutput, result + sizeof(ModeUnit), bytes);
  }else{
    setNull(pCtx->pOutput, type, 0);
  }
  pResInfo->numOfRes = 1;
  doFinalizer(pCtx);
}

static void buildTailStruct(STailInfo *pTailInfo, SQLFunctionCtx *pCtx) {
  char *tmp = (char *)pTailInfo + sizeof(STailInfo);
  pTailInfo->res = (TailUnit**) tmp;
  tmp += POINTER_BYTES * pCtx->param[0].i64;

  int32_t bytes = 0;
  if (pCtx->currentStage == MERGE_STAGE) {
    bytes = pCtx->outputBytes;
  } else {
    bytes = pCtx->inputBytes;
  }
  size_t size = sizeof(TailUnit) + bytes + pCtx->tagInfo.tagsLen;

  for (int32_t i = 0; i < pCtx->param[0].i64; ++i) {
    pTailInfo->res[i] = (TailUnit*) tmp;
    tmp += size;
  }
}

static void valueTailAssign(TailUnit *dst, int32_t bytes, const char *val, int64_t tsKey,
                            SExtTagsInfo *pTagInfo, char *pTags, int16_t stage) {
  dst->timestamp = tsKey;
  memcpy(dst->data, val, bytes);

  if (stage == MERGE_STAGE) {
    memcpy(dst->data + bytes, pTags, (size_t)pTagInfo->tagsLen);
  } else {  // the tags are dumped from the ctx tag fields
    int32_t size = 0;
    for (int32_t i = 0; i < pTagInfo->numOfTagCols; ++i) {
      SQLFunctionCtx* ctx = pTagInfo->pTagCtxList[i];
      if (ctx->functionId == TSDB_FUNC_TS_DUMMY) {
        ctx->tag.nType = TSDB_DATA_TYPE_BIGINT;
        ctx->tag.i64 = tsKey;
      }

      tVariantDump(&ctx->tag, ctx->pOutput, ctx->tag.nType, true);
      memcpy(dst->data + bytes + size, ctx->pOutput, ctx->outputBytes);
      size += ctx->outputBytes;
    }
  }
}

static int32_t tailComparFn(const void *p1, const void *p2, const void *param) {
  TailUnit  *d1 = *(TailUnit **) p1;
  TailUnit  *d2 = *(TailUnit **) p2;
  return compareInt64Val(d1, d2);
}

static void tailSwapFn(void *dst, void *src, const void *param)
{
  TailUnit  **vdst = (TailUnit **) dst;
  TailUnit  **vsrc = (TailUnit **) src;

  TailUnit  *tmp = *vdst;
  *vdst = *vsrc;
  *vsrc = tmp;
}

static void do_tail_function_add(STailInfo *pInfo, int32_t maxLen, void *pData, int64_t ts, int32_t bytes,
                                SExtTagsInfo *pTagInfo, char *pTags, int16_t stage) {
  TailUnit **pList = pInfo->res;

  if (pInfo->num < maxLen) {
    valueTailAssign(pList[pInfo->num], bytes, pData, ts, pTagInfo, pTags, stage);

    taosheapsort((void *) pList, sizeof(TailUnit **), pInfo->num + 1, NULL, tailComparFn, NULL, tailSwapFn, 0);

    pInfo->num++;
  } else if(pList[0]->timestamp < ts) {
    valueTailAssign(pList[0], bytes, pData, ts, pTagInfo, pTags, stage);
    taosheapadjust((void *) pList, sizeof(TailUnit **), 0, maxLen - 1, NULL, tailComparFn, NULL, tailSwapFn, 0);
  }
}

static bool tail_function_setup(SQLFunctionCtx *pCtx, SResultRowCellInfo* pResInfo) {
  if (!function_setup(pCtx, pResInfo)) {
    return false;
  }

  STailInfo *pInfo = getOutputInfo(pCtx);
  buildTailStruct(pInfo, pCtx);
  return true;
}

static void tail_function(SQLFunctionCtx *pCtx) {
  STailInfo *pRes = getOutputInfo(pCtx);

//  if (pCtx->stableQuery){
    for (int32_t i = 0; i < pCtx->size; ++i) {
      char *data = GET_INPUT_DATA(pCtx, i);

      TSKEY ts = (pCtx->ptsList != NULL)? GET_TS_DATA(pCtx, i):0;
      do_tail_function_add(pRes, (int32_t)pCtx->param[0].i64, data, ts,
                           pCtx->inputBytes, &pCtx->tagInfo, NULL, pCtx->currentStage);
    }
//  }else{
//    for (int32_t i = pCtx->size - 1; i >= 0; --i) {
//      if (pRes->offset++ < (int32_t)pCtx->param[1].i64){
//        continue;
//      }
//      if (pRes->num >= (int32_t)(pCtx->param[0].i64 - pCtx->param[1].i64)){    // query complete
//        pCtx->resultInfo->complete = true;
//        for (int32_t j = 0; j < pCtx->tagInfo.numOfTagCols; ++j) {
//          SQLFunctionCtx *ctx = pCtx->tagInfo.pTagCtxList[j];
//          ctx->resultInfo->complete = true;
//        }
//        break;
//      }
//      char *data = GET_INPUT_DATA(pCtx, i);
//
//      TSKEY ts = (pCtx->ptsList != NULL)? GET_TS_DATA(pCtx, i):0;
//
//      valueTailAssign(pRes->res[pRes->num], pCtx->inputBytes, data, ts, &pCtx->tagInfo, NULL, pCtx->currentStage);
//
//      pRes->num++;
//    }
//  }

  // treat the result as only one result
  GET_RES_INFO(pCtx)->numOfRes = 1;
}

static void tail_func_merge(SQLFunctionCtx *pCtx) {
  STailInfo *pInput = (STailInfo *)GET_INPUT_DATA_LIST(pCtx);

  // construct the input data struct from binary data
  buildTailStruct(pInput, pCtx);

  STailInfo *pOutput = getOutputInfo(pCtx);

  // the intermediate result is binary, we only use the output data type
  for (int32_t i = 0; i < pInput->num; ++i) {
    do_tail_function_add(pOutput, (int32_t)pCtx->param[0].i64, pInput->res[i]->data, pInput->res[i]->timestamp,
                        pCtx->outputBytes, &pCtx->tagInfo, pInput->res[i]->data + pCtx->outputBytes, pCtx->currentStage);
  }

  GET_RES_INFO(pCtx)->numOfRes = pOutput->num;
}

static void tail_func_finalizer(SQLFunctionCtx *pCtx) {
  SResultRowCellInfo *pResInfo = GET_RES_INFO(pCtx);

  // data in temporary list is less than the required number of results, not enough qualified number of results
  STailInfo *pRes = GET_ROWCELL_INTERBUF(pResInfo);

  int32_t bytes = 0;
  int32_t type = 0;
  if (pCtx->currentStage == MERGE_STAGE) {
    bytes = pCtx->outputBytes;
    type = pCtx->outputType;
    assert(pCtx->inputType == TSDB_DATA_TYPE_BINARY);
  } else {
    bytes = pCtx->inputBytes;
    type = pCtx->inputType;
  }

//  if(pCtx->stableQuery){
    GET_RES_INFO(pCtx)->numOfRes = pRes->num - (int32_t)pCtx->param[1].i64;
//  }else{
//    GET_RES_INFO(pCtx)->numOfRes = pRes->num;
//  }
  if (GET_RES_INFO(pCtx)->numOfRes <= 0) {
    doFinalizer(pCtx);
    return;
  }

  taosqsort(pRes->res, pRes->num, POINTER_BYTES, NULL, tailComparFn);

  size_t size = sizeof(int64_t) + bytes + pCtx->tagInfo.tagsLen;
  void *data = calloc(size, GET_RES_INFO(pCtx)->numOfRes);
  if(!data){
    qError("calloc error in tail_func_finalizer: size:%d, num:%d", (int32_t)size, GET_RES_INFO(pCtx)->numOfRes);
    doFinalizer(pCtx);
    return;
  }
  for(int32_t i = 0; i < GET_RES_INFO(pCtx)->numOfRes; i++){
    memcpy((char*)data + i * size, pRes->res[i], size);
  }

  SortSupporter support = {0};
  // user specify the order of output by sort the result according to timestamp
  if (pCtx->param[2].i64 != PRIMARYKEY_TIMESTAMP_COL_INDEX && pCtx->param[2].i64 != TSDB_RES_COL_ID) {
    support.dataOffset = sizeof(int64_t);
    support.comparFn = getComparFunc(type, 0);
    taosqsort(data, (size_t)GET_RES_INFO(pCtx)->numOfRes, size, &support, sortCompareFn);
  }

  copyRes(pCtx, data, bytes);
  free(data);
  doFinalizer(pCtx);
}


static void state_count_function(SQLFunctionCtx *pCtx) {
  SResultRowCellInfo *pResInfo = GET_RES_INFO(pCtx);
  SStateInfo *pStateInfo = GET_ROWCELL_INTERBUF(pResInfo);

  char *data = GET_INPUT_DATA_LIST(pCtx);
  int64_t *pOutput = (int64_t *)pCtx->pOutput;

  for (int32_t i = 0; i < pCtx->size;  i++,pOutput++,data += pCtx->inputBytes) {
    if (pCtx->hasNull && isNull(data, pCtx->inputType)) {
      setNull(pOutput, TSDB_DATA_TYPE_BIGINT, 0);
      continue;
    }
    if (isStateOperTrue(data, pCtx->inputType, &pCtx->param[0], &pCtx->param[1])){
      *pOutput = ++pStateInfo->countPrev;
    }else{
      *pOutput = -1;
      pStateInfo->countPrev = 0;
    }
  }

  for (int t = 0; t < pCtx->tagInfo.numOfTagCols; ++t) {
    SQLFunctionCtx* tagCtx = pCtx->tagInfo.pTagCtxList[t];
    if (tagCtx->functionId == TSDB_FUNC_TAG_DUMMY) {
      aAggs[TSDB_FUNC_TAGPRJ].xFunction(tagCtx);
    }
  }
  pResInfo->numOfRes += pCtx->size;
}

static void state_duration_function(SQLFunctionCtx *pCtx) {
  SResultRowCellInfo *pResInfo = GET_RES_INFO(pCtx);
  SStateInfo *pStateInfo = GET_ROWCELL_INTERBUF(pResInfo);

  char *data = GET_INPUT_DATA_LIST(pCtx);
  TSKEY* tsList = GET_TS_LIST(pCtx);
  int64_t *pOutput = (int64_t *)pCtx->pOutput;

  for (int32_t i = 0; i < pCtx->size; i++,pOutput++,data += pCtx->inputBytes) {
    if (pCtx->hasNull && isNull(data, pCtx->inputType)) {
      setNull(pOutput, TSDB_DATA_TYPE_BIGINT, 0);
      continue;
    }
    if (isStateOperTrue(data, pCtx->inputType, &pCtx->param[0], &pCtx->param[1])){
      if (pStateInfo->durationStart == 0) {
        *pOutput = 0;
        pStateInfo->durationStart = tsList[i];
      } else {
        *pOutput = (tsList[i] - pStateInfo->durationStart)/pCtx->param[2].i64;
      }
    } else{
      *pOutput = -1;
      pStateInfo->durationStart = 0;
    }
  }

  for (int t = 0; t < pCtx->tagInfo.numOfTagCols; ++t) {
    SQLFunctionCtx* tagCtx = pCtx->tagInfo.pTagCtxList[t];
    if (tagCtx->functionId == TSDB_FUNC_TAG_DUMMY) {
      aAggs[TSDB_FUNC_TAGPRJ].xFunction(tagCtx);
    }
  }
  pResInfo->numOfRes += pCtx->size;
}

int16_t getTimeWindowFunctionID(int16_t colIndex) {
  switch (colIndex) {
    case TSDB_TSWIN_START_COLUMN_INDEX: {
      return TSDB_FUNC_WSTART;
    }
    case TSDB_TSWIN_STOP_COLUMN_INDEX: {
      return TSDB_FUNC_WSTOP;
    }
    case TSDB_TSWIN_DURATION_COLUMN_INDEX: {
      return TSDB_FUNC_WDURATION;
    }
    case TSDB_QUERY_START_COLUMN_INDEX: {
      return TSDB_FUNC_QSTART;
    }
    case TSDB_QUERY_STOP_COLUMN_INDEX: {
      return TSDB_FUNC_QSTOP;
    }
    case TSDB_QUERY_DURATION_COLUMN_INDEX: {
      return TSDB_FUNC_QDURATION;
    }
    default:
      return TSDB_FUNC_INVALID_ID;
  }
}

static void window_start_function(SQLFunctionCtx *pCtx) {
  if (pCtx->functionId == TSDB_FUNC_WSTART) {
    SET_VAL(pCtx, pCtx->size, 1);
    *(int64_t *)(pCtx->pOutput) = pCtx->startTs;
  } else { //TSDB_FUNC_QSTART
    int32_t size = MIN(pCtx->size, pCtx->allocRows); //size cannot exceeds allocated rows
    SET_VAL(pCtx, pCtx->size, size);
    //INC_INIT_VAL(pCtx, size);
    char *output = pCtx->pOutput;
    for (int32_t i = 0; i < size; ++i) {
      if (pCtx->qWindow.skey == INT64_MIN) {
        *(TKEY *)output = TSDB_DATA_TIMESTAMP_NULL;
      } else {
        memcpy(output, &pCtx->qWindow.skey, pCtx->outputBytes);
      }
      output += pCtx->outputBytes;
    }
  }
}

static void window_stop_function(SQLFunctionCtx *pCtx) {
  if (pCtx->functionId == TSDB_FUNC_WSTOP) {
    SET_VAL(pCtx, pCtx->size, 1);
    *(int64_t *)(pCtx->pOutput) = pCtx->endTs;
  } else { //TSDB_FUNC_QSTOP
    int32_t size = MIN(pCtx->size, pCtx->allocRows); //size cannot exceeds allocated rows
    SET_VAL(pCtx, pCtx->size, size);
    //INC_INIT_VAL(pCtx, size);
    char *output = pCtx->pOutput;
    for (int32_t i = 0; i < size; ++i) {
      if (pCtx->qWindow.ekey == INT64_MAX) {
        *(TKEY *)output = TSDB_DATA_TIMESTAMP_NULL;
      } else {
        memcpy(output, &pCtx->qWindow.ekey, pCtx->outputBytes);
      }
      output += pCtx->outputBytes;
    }
  }
}

static void window_duration_function(SQLFunctionCtx *pCtx) {
  int64_t duration;
  if (pCtx->functionId == TSDB_FUNC_WDURATION) {
    SET_VAL(pCtx, pCtx->size, 1);
    duration = pCtx->endTs - pCtx->startTs;
    if (duration < 0) {
      duration = -duration;
    }
    *(int64_t *)(pCtx->pOutput) = duration;
  } else { //TSDB_FUNC_QDURATION
    int32_t size = MIN(pCtx->size, pCtx->allocRows); //size cannot exceeds allocated rows
    SET_VAL(pCtx, pCtx->size, size);
    //INC_INIT_VAL(pCtx, size);
    duration = pCtx->qWindow.ekey - pCtx->qWindow.skey;
    if (duration < 0) {
      duration = -duration;
    }
    char *output = pCtx->pOutput;
    for (int32_t i = 0; i < size; ++i) {
      if (pCtx->qWindow.skey == INT64_MIN || pCtx->qWindow.ekey == INT64_MAX) {
        *(int64_t *)output = TSDB_DATA_BIGINT_NULL;
      } else {
        memcpy(output, &duration, pCtx->outputBytes);
      }
      output += pCtx->outputBytes;
    }
  }
}

/////////////////////////////////////////////////////////////////////////////////////////////
/*
 * function compatible list.
 * tag and ts are not involved in the compatibility check
 *
 * 1. functions that are not simultaneously present with any other functions. e.g., diff/ts_z/top/bottom
 * 2. functions that are only allowed to be present only with same functions. e.g., last_row, interp
 * 3. functions that are allowed to be present with other functions.
 *    e.g., count/sum/avg/min/max/stddev/percentile/apercentile/first/last...
 *
 */
int32_t functionCompatList[] = {
    // count,       sum,            avg,       min,        max,         stddev,    percentile,   apercentile, first,        last
    1,              1,              1,         1,          1,           1,          1,           1,           1,            1,
    // last_row,    top,            bottom,    spread,     twa,         leastsqr,   ts,          ts_dummy,    tag_dummy,    ts_comp
    4,              -1,             -1,        1,          1,           1,          1,           1,           1,            -1,
    //  tag,        colprj,         tagprj,    arithm,    diff,         first_dist, last_dist,   stddev_dst,  interp        rate,       irate
    1,              1,              1,         1,         -1,           1,          1,           1,           5,            1,          1,
    // tid_tag,     deriv,          csum,      mavg,      sample,       block_info, elapsed,     histogram,   unique,       mode,       tail
    6,              8,              -1,        -1,        -1,           7,          1,           -1,          -1,           1,          -1,
    // stateCount,  stateDuration,  wstart,    wstop,     wduration,    qstart,     qstop,       qduration,   hyperloglog
    1,              1,              1,         1,         1,            1,          1,           1,           1,
};

SAggFunctionInfo aAggs[TSDB_FUNC_MAX_NUM] = {{
                              // 0, count function does not invoke the finalize function
                              "count",
                              TSDB_FUNC_COUNT,
                              TSDB_FUNC_COUNT,
                              TSDB_BASE_FUNC_SO,
                              function_setup,
                              count_function,
                              doFinalizer,
                              count_func_merge,
                              countRequired,
                          },
                          {
                              // 1
                              "sum",
                              TSDB_FUNC_SUM,
                              TSDB_FUNC_SUM,
                              TSDB_BASE_FUNC_SO,
                              function_setup,
                              sum_function,
                              function_finalizer,
                              sum_func_merge,
                              statisRequired,
                          },
                          {
                              // 2
                              "avg",
                              TSDB_FUNC_AVG,
                              TSDB_FUNC_AVG,
                              TSDB_BASE_FUNC_SO,
                              function_setup,
                              avg_function,
                              avg_finalizer,
                              avg_func_merge,
                              statisRequired,
                          },
                          {
                              // 3
                              "min",
                              TSDB_FUNC_MIN,
                              TSDB_FUNC_MIN,
                              TSDB_BASE_FUNC_SO | TSDB_FUNCSTATE_SELECTIVITY,
                              min_func_setup,
                              min_function,
                              function_finalizer,
                              min_func_merge,
                              statisRequired,
                          },
                          {
                              // 4
                              "max",
                              TSDB_FUNC_MAX,
                              TSDB_FUNC_MAX,
                              TSDB_BASE_FUNC_SO | TSDB_FUNCSTATE_SELECTIVITY,
                              max_func_setup,
                              max_function,
                              function_finalizer,
                              max_func_merge,
                              statisRequired,
                          },
                          {
                              // 5
                              "stddev",
                              TSDB_FUNC_STDDEV,
                              TSDB_FUNC_STDDEV_DST,
                              TSDB_FUNCSTATE_SO | TSDB_FUNCSTATE_STREAM | TSDB_FUNCSTATE_OF,
                              function_setup,
                              stddev_function,
                              stddev_finalizer,
                              noop1,
                              dataBlockRequired,
                          },
                          {
                              // 6
                              "percentile",
                              TSDB_FUNC_PERCT,
                              TSDB_FUNC_INVALID_ID,
                              TSDB_FUNCSTATE_SO | TSDB_FUNCSTATE_STREAM | TSDB_FUNCSTATE_OF,
                              percentile_function_setup,
                              percentile_function,
                              percentile_finalizer,
                              noop1,
                              dataBlockRequired,
                          },
                          {
                              // 7
                              "apercentile",
                              TSDB_FUNC_APERCT,
                              TSDB_FUNC_APERCT,
                              TSDB_FUNCSTATE_SO | TSDB_FUNCSTATE_STREAM | TSDB_FUNCSTATE_OF | TSDB_FUNCSTATE_STABLE,
                              apercentile_function_setup,
                              apercentile_function,
                              apercentile_finalizer,
                              apercentile_func_merge,
                              dataBlockRequired,
                          },
                          {
                              // 8
                              "first",
                              TSDB_FUNC_FIRST,
                              TSDB_FUNC_FIRST_DST,
                              TSDB_BASE_FUNC_SO | TSDB_FUNCSTATE_SELECTIVITY,
                              function_setup,
                              first_function,
                              function_finalizer,
                              noop1,
                              firstFuncRequired,
                          },
                          {
                              // 9
                              "last",
                              TSDB_FUNC_LAST,
                              TSDB_FUNC_LAST_DST,
                              TSDB_BASE_FUNC_SO | TSDB_FUNCSTATE_SELECTIVITY,
                              function_setup,
                              last_function,
                              function_finalizer,
                              noop1,
                              lastFuncRequired,
                          },
                          {
                              // 10
                              "last_row",
                              TSDB_FUNC_LAST_ROW,
                              TSDB_FUNC_LAST_ROW,
                              TSDB_FUNCSTATE_SO | TSDB_FUNCSTATE_OF | TSDB_FUNCSTATE_STABLE | TSDB_FUNCSTATE_NEED_TS |
                                  TSDB_FUNCSTATE_SELECTIVITY,
                              first_last_function_setup,
                              last_row_function,
                              last_row_finalizer,
                              last_dist_func_merge,
                              dataBlockRequired,
                          },
                          {
                              // 11
                              "top",
                              TSDB_FUNC_TOP,
                              TSDB_FUNC_TOP,
                              TSDB_FUNCSTATE_MO | TSDB_FUNCSTATE_STABLE | TSDB_FUNCSTATE_OF | TSDB_FUNCSTATE_NEED_TS |
                                  TSDB_FUNCSTATE_SELECTIVITY,
                              top_bottom_function_setup,
                              top_function,
                              top_bottom_func_finalizer,
                              top_func_merge,
                              dataBlockRequired,
                          },
                          {
                              // 12
                              "bottom",
                              TSDB_FUNC_BOTTOM,
                              TSDB_FUNC_BOTTOM,
                              TSDB_FUNCSTATE_MO | TSDB_FUNCSTATE_STABLE | TSDB_FUNCSTATE_OF | TSDB_FUNCSTATE_NEED_TS |
                                  TSDB_FUNCSTATE_SELECTIVITY,
                              top_bottom_function_setup,
                              bottom_function,
                              top_bottom_func_finalizer,
                              bottom_func_merge,
                              dataBlockRequired,
                          },
                          {
                              // 13
                              "spread",
                              TSDB_FUNC_SPREAD,
                              TSDB_FUNC_SPREAD,
                              TSDB_BASE_FUNC_SO,
                              spread_function_setup,
                              spread_function,
                              spread_function_finalizer,
                              spread_func_merge,
                              countRequired,
                          },
                          {
                              // 14
                              "twa",
                              TSDB_FUNC_TWA,
                              TSDB_FUNC_TWA,
                              TSDB_FUNCSTATE_SO | TSDB_FUNCSTATE_STABLE | TSDB_FUNCSTATE_NEED_TS,
                              twa_function_setup,
                              twa_function,
                              twa_function_finalizer,
                              twa_function_copy,
                              dataBlockRequired,
                          },
                          {
                              // 15
                              "leastsquares",
                              TSDB_FUNC_LEASTSQR,
                              TSDB_FUNC_INVALID_ID,
                              TSDB_FUNCSTATE_SO | TSDB_FUNCSTATE_STREAM | TSDB_FUNCSTATE_OF,
                              leastsquares_function_setup,
                              leastsquares_function,
                              leastsquares_finalizer,
                              noop1,
                              dataBlockRequired,
                          },
                          {
                              // 16
                              "ts",
                              TSDB_FUNC_TS,
                              TSDB_FUNC_TS,
                              TSDB_BASE_FUNC_SO | TSDB_FUNCSTATE_NEED_TS,
                              function_setup,
                              date_col_output_function,
                              doFinalizer,
                              copy_function,
                              noDataRequired,
                          },
                          {
                              // 17
                              "ts",
                              TSDB_FUNC_TS_DUMMY,
                              TSDB_FUNC_TS_DUMMY,
                              TSDB_BASE_FUNC_SO | TSDB_FUNCSTATE_NEED_TS,
                              function_setup,
                              noop1,
                              doFinalizer,
                              copy_function,
                              dataBlockRequired,
                          },
                          {
                              // 18
                              "tag_dummy",
                              TSDB_FUNC_TAG_DUMMY,
                              TSDB_FUNC_TAG_DUMMY,
                              TSDB_BASE_FUNC_SO,
                              function_setup,
                              tag_function,
                              doFinalizer,
                              copy_function,
                              noDataRequired,
                          },
                          {
                              // 19
                              "ts",
                              TSDB_FUNC_TS_COMP,
                              TSDB_FUNC_TS_COMP,
                              TSDB_FUNCSTATE_MO | TSDB_FUNCSTATE_NEED_TS,
                              ts_comp_function_setup,
                              ts_comp_function,
                              ts_comp_finalize,
                              copy_function,
                              dataBlockRequired,
                          },
                          {
                              // 20
                              "tag",
                              TSDB_FUNC_TAG,
                              TSDB_FUNC_TAG,
                              TSDB_BASE_FUNC_SO,
                              function_setup,
                              tag_function,
                              doFinalizer,
                              copy_function,
                              noDataRequired,
                          },
                          {
                              // 21, column project sql function
                              "colprj",
                              TSDB_FUNC_PRJ,
                              TSDB_FUNC_PRJ,
                              TSDB_BASE_FUNC_MO | TSDB_FUNCSTATE_NEED_TS,
                              function_setup,
                              col_project_function,
                              doFinalizer,
                              copy_function,
                              dataBlockRequired,
                          },
                          {
                              // 22, multi-output, tag function has only one result
                              "tagprj",
                              TSDB_FUNC_TAGPRJ,
                              TSDB_FUNC_TAGPRJ,
                              TSDB_BASE_FUNC_MO,
                              function_setup,
                              tag_project_function,
                              doFinalizer,
                              copy_function,
                              noDataRequired,
                          },
                          {
                              // 23
                              "arithmetic",
                              TSDB_FUNC_SCALAR_EXPR,
                              TSDB_FUNC_SCALAR_EXPR,
                              TSDB_FUNCSTATE_MO | TSDB_FUNCSTATE_STABLE | TSDB_FUNCSTATE_NEED_TS,
                              function_setup,
                              scalar_expr_function,
                              doFinalizer,
                              copy_function,
                              dataBlockRequired,
                          },
                          {
                              // 24
                              "diff",
                              TSDB_FUNC_DIFF,
                              TSDB_FUNC_INVALID_ID,
                              TSDB_FUNCSTATE_MO | TSDB_FUNCSTATE_STABLE | TSDB_FUNCSTATE_NEED_TS | TSDB_FUNCSTATE_SELECTIVITY,
                              diff_function_setup,
                              diff_function,
                              doFinalizer,
                              noop1,
                              dataBlockRequired,
                          },
    // distributed version used in two-stage aggregation processes
                          {
                              // 25
                              "first_dist",
                              TSDB_FUNC_FIRST_DST,
                              TSDB_FUNC_FIRST_DST,
                              TSDB_BASE_FUNC_SO | TSDB_FUNCSTATE_NEED_TS | TSDB_FUNCSTATE_SELECTIVITY,
                              first_last_function_setup,
                              first_dist_function,
                              function_finalizer,
                              first_dist_func_merge,
                              firstDistFuncRequired,
                          },
                          {
                              // 26
                              "last_dist",
                              TSDB_FUNC_LAST_DST,
                              TSDB_FUNC_LAST_DST,
                              TSDB_BASE_FUNC_SO | TSDB_FUNCSTATE_NEED_TS | TSDB_FUNCSTATE_SELECTIVITY,
                              first_last_function_setup,
                              last_dist_function,
                              function_finalizer,
                              last_dist_func_merge,
                              lastDistFuncRequired,
                          },
                          {
                              // 27
                              "stddev",   // return table id and the corresponding tags for join match and subscribe
                              TSDB_FUNC_STDDEV_DST,
                              TSDB_FUNC_AVG,
                              TSDB_FUNCSTATE_SO | TSDB_FUNCSTATE_STABLE,
                              function_setup,
                              stddev_dst_function,
                              stddev_dst_finalizer,
                              stddev_dst_merge,
                              dataBlockRequired,
                          },
                          {
                              // 28
                              "interp",
                              TSDB_FUNC_INTERP,
                              TSDB_FUNC_INTERP,
                              TSDB_FUNCSTATE_SO | TSDB_FUNCSTATE_OF | TSDB_FUNCSTATE_STABLE | TSDB_FUNCSTATE_NEED_TS | TSDB_FUNCSTATE_SELECTIVITY,
                              function_setup,
                              interp_function,
                              doFinalizer,
                              full_copy_function,
                              dataBlockRequired,
                          },
                          {
                              // 29
                              "rate",
                              TSDB_FUNC_RATE,
                              TSDB_FUNC_RATE,
                              TSDB_BASE_FUNC_SO | TSDB_FUNCSTATE_NEED_TS,
                              rate_function_setup,
                              rate_function,
                              rate_finalizer,
                              rate_func_copy,
                              dataBlockRequired,
                          },
                          {
                              // 30
                              "irate",
                              TSDB_FUNC_IRATE,
                              TSDB_FUNC_IRATE,
                              TSDB_BASE_FUNC_SO | TSDB_FUNCSTATE_NEED_TS,
                              rate_function_setup,
                              irate_function,
                              rate_finalizer,
                              rate_func_copy,
                              dataBlockRequired,
                          },
                          {
                              // 31
                              "tbid",   // return table id and the corresponding tags for join match and subscribe
                              TSDB_FUNC_TID_TAG,
                              TSDB_FUNC_TID_TAG,
                              TSDB_FUNCSTATE_MO | TSDB_FUNCSTATE_STABLE,
                              function_setup,
                              noop1,
                              noop1,
                              noop1,
                              dataBlockRequired,
                          },
                          {   //32
                              "derivative",   // return table id and the corresponding tags for join match and subscribe
                              TSDB_FUNC_DERIVATIVE,
                              TSDB_FUNC_INVALID_ID,
                              TSDB_FUNCSTATE_MO | TSDB_FUNCSTATE_STABLE | TSDB_FUNCSTATE_NEED_TS | TSDB_FUNCSTATE_SELECTIVITY,
                              deriv_function_setup,
                              deriv_function,
                              doFinalizer,
                              noop1,
                              dataBlockRequired,
                          },
                          {
                              // 33
                              "csum",
                              TSDB_FUNC_CSUM,
                              TSDB_FUNC_INVALID_ID,
                              TSDB_FUNCSTATE_MO | TSDB_FUNCSTATE_STABLE | TSDB_FUNCSTATE_NEED_TS | TSDB_FUNCSTATE_SELECTIVITY,
                              csum_function_setup,
                              csum_function,
                              doFinalizer,
                              noop1,
                              dataBlockRequired,
                          },
                          {
                              // 34
                              "mavg",
                              TSDB_FUNC_MAVG,
                              TSDB_FUNC_INVALID_ID,
                              TSDB_FUNCSTATE_MO | TSDB_FUNCSTATE_STABLE | TSDB_FUNCSTATE_NEED_TS | TSDB_FUNCSTATE_SELECTIVITY,
                              mavg_function_setup,
                              mavg_function,
                              doFinalizer,
                              noop1,
                              dataBlockRequired,
                          },
                          {
                              // 35
                              "sample",
                              TSDB_FUNC_SAMPLE,
                              TSDB_FUNC_SAMPLE,
                              TSDB_FUNCSTATE_MO | TSDB_FUNCSTATE_STABLE | TSDB_FUNCSTATE_NEED_TS | TSDB_FUNCSTATE_SELECTIVITY,
                              sample_function_setup,
                              sample_function,
                              sample_func_finalizer,
                              sample_func_merge,
                              dataBlockRequired,
                          },
                          {
                              // 36
                              "_block_dist",
                              TSDB_FUNC_BLKINFO,
                              TSDB_FUNC_BLKINFO,
                              TSDB_FUNCSTATE_SO | TSDB_FUNCSTATE_STABLE,
                              function_setup,
                              blockInfo_func,
                              blockinfo_func_finalizer,
                              block_func_merge,
                              dataBlockRequired,
                          },
                          {
                              // 37
                              "elapsed",
                              TSDB_FUNC_ELAPSED,
                              TSDB_FUNC_ELAPSED,
                              TSDB_FUNCSTATE_SO | TSDB_FUNCSTATE_STABLE,
                              elapsedSetup,
                              elapsedFunction,
                              elapsedFinalizer,
                              elapsedMerge,
                              elapsedRequired,
                          },
                          {
                              //38
                              "histogram",
                              TSDB_FUNC_HISTOGRAM,
                              TSDB_FUNC_HISTOGRAM,
                              TSDB_FUNCSTATE_MO | TSDB_FUNCSTATE_STABLE,
                              histogram_function_setup,
                              histogram_function,
                              histogram_func_finalizer,
                              histogram_func_merge,
                              dataBlockRequired,
                          },
                          {
                              // 39
                              "unique",
                              TSDB_FUNC_UNIQUE,
                              TSDB_FUNC_UNIQUE,
                              TSDB_FUNCSTATE_MO | TSDB_FUNCSTATE_STABLE | TSDB_FUNCSTATE_SELECTIVITY,
                              unique_function_setup,
                              unique_function,
                              unique_func_finalizer,
                              unique_function_merge,
                              dataBlockRequired,
                          },
                          {
                             // 40
                             "mode",
                             TSDB_FUNC_MODE,
                             TSDB_FUNC_MODE,
                             TSDB_BASE_FUNC_SO,
                             mode_function_setup,
                             mode_function,
                             mode_func_finalizer,
                             mode_function_merge,
                             dataBlockRequired,
                          },
                          {
                              // 41
                              "tail",
                              TSDB_FUNC_TAIL,
                              TSDB_FUNC_TAIL,
                              TSDB_BASE_FUNC_MO | TSDB_FUNCSTATE_SELECTIVITY,
                              tail_function_setup,
                              tail_function,
                              tail_func_finalizer,
                              tail_func_merge,
                              tailFuncRequired,
                          },
                          {
                              // 42
                              "stateCount",
                              TSDB_FUNC_STATE_COUNT,
                              TSDB_FUNC_INVALID_ID,
                              TSDB_BASE_FUNC_SO | TSDB_FUNCSTATE_NEED_TS,
                              function_setup,
                              state_count_function,
                              doFinalizer,
                              noop1,
                              dataBlockRequired,
                          },
                          {
                              // 43
                              "stateDuration",
                              TSDB_FUNC_STATE_DURATION,
                              TSDB_FUNC_INVALID_ID,
                              TSDB_BASE_FUNC_SO | TSDB_FUNCSTATE_NEED_TS,
                              function_setup,
                              state_duration_function,
                              doFinalizer,
                              noop1,
                              dataBlockRequired,
                          },
                          {
                              // 44
                              "_wstart",
                              TSDB_FUNC_WSTART,
                              TSDB_FUNC_WSTART,
                              TSDB_BASE_FUNC_SO | TSDB_FUNCSTATE_SELECTIVITY,
                              function_setup,
                              window_start_function,
                              doFinalizer,
                              copy_function,
                              dataBlockRequired,
                          },
                          {
                              // 45
                              "_wstop",
                              TSDB_FUNC_WSTOP,
                              TSDB_FUNC_WSTOP,
                              TSDB_BASE_FUNC_SO | TSDB_FUNCSTATE_SELECTIVITY,
                              function_setup,
                              window_stop_function,
                              doFinalizer,
                              copy_function,
                              dataBlockRequired,
                          },
                          {
                              // 46
                              "_wduration",
                              TSDB_FUNC_WDURATION,
                              TSDB_FUNC_WDURATION,
                              TSDB_BASE_FUNC_SO | TSDB_FUNCSTATE_SELECTIVITY,
                              function_setup,
                              window_duration_function,
                              doFinalizer,
                              copy_function,
                              dataBlockRequired,
                          },
                          {
                              // 47
                              "_qstart",
                              TSDB_FUNC_QSTART,
                              TSDB_FUNC_QSTART,
                              TSDB_BASE_FUNC_MO | TSDB_FUNCSTATE_SELECTIVITY,
                              function_setup,
                              window_start_function,
                              doFinalizer,
                              copy_function,
                              dataBlockRequired,
                          },
                          {
                              // 48
                              "_qstop",
                              TSDB_FUNC_QSTOP,
                              TSDB_FUNC_QSTOP,
                              TSDB_BASE_FUNC_MO | TSDB_FUNCSTATE_SELECTIVITY,
                              function_setup,
                              window_stop_function,
                              doFinalizer,
                              copy_function,
                              dataBlockRequired,
                          },
                          {
                              // 49
                              "_qduration",
                              TSDB_FUNC_QDURATION,
                              TSDB_FUNC_QDURATION,
                              TSDB_BASE_FUNC_MO | TSDB_FUNCSTATE_SELECTIVITY,
                              function_setup,
                              window_duration_function,
                              doFinalizer,
                              copy_function,
                              dataBlockRequired,
                          },
                          {
                              // 50
                              "hyperloglog",
                              TSDB_FUNC_HYPERLOGLOG,
                              TSDB_FUNC_HYPERLOGLOG,
                              TSDB_BASE_FUNC_SO,
                              function_setup,
                              hll_function,
                              hll_func_finalizer,
                              hll_func_merge,
                              dataBlockRequired,
                          }
};<|MERGE_RESOLUTION|>--- conflicted
+++ resolved
@@ -345,11 +345,7 @@
     z *= 0.5;
   }
   z += m * hllSigma(buckethisto[0]/(double)m);
-<<<<<<< HEAD
-  double E = (double) llroundl(HLL_ALPHA_INF*m*m/z);
-=======
   double E = (double)llroundl(HLL_ALPHA_INF*m*m/z);
->>>>>>> ce268ce2
 
   return (uint64_t) E;
 }
