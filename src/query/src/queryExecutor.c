/*
 * Copyright (c) 2019 TAOS Data, Inc. <jhtao@taosdata.com>
 *
 * This program is free software: you can use, redistribute, and/or modify
 * it under the terms of the GNU Affero General Public License, version 3
 * or later ("AGPL"), as published by the Free Software Foundation.
 *
 * This program is distributed in the hope that it will be useful, but WITHOUT
 * ANY WARRANTY; without even the implied warranty of MERCHANTABILITY or
 * FITNESS FOR A PARTICULAR PURPOSE.
 *
 * You should have received a copy of the GNU Affero General Public License
 * along with this program. If not, see <http://www.gnu.org/licenses/>.
 */
#include "os.h"

#include "hash.h"
#include "hashfunc.h"
#include "taosmsg.h"
#include "tlog.h"
#include "tlosertree.h"
#include "tscompression.h"
#include "ttime.h"

#include "qast.h"

#include "qresultBuf.h"
#include "queryExecutor.h"
#include "queryUtil.h"
#include "query.h"
#include "tsdbMain.h"   //todo use TableId instead of STable object

#define DEFAULT_INTERN_BUF_SIZE 16384L

/**
 * check if the primary column is load by default, otherwise, the program will
 * forced to load primary column explicitly.
 */
#define PRIMARY_TSCOL_LOADED(query) ((query)->colList[0].data.colId == PRIMARYKEY_TIMESTAMP_COL_INDEX)

#define Q_STATUS_EQUAL(p, s) (((p) & (s)) != 0)
#define TSDB_COL_IS_TAG(f) (((f)&TSDB_COL_TAG) != 0)
#define QUERY_IS_ASC_QUERY(q) (GET_FORWARD_DIRECTION_FACTOR((q)->order.order) == QUERY_ASC_FORWARD_STEP)

#define IS_MASTER_SCAN(runtime) (((runtime)->scanFlag & 1u) == MASTER_SCAN)
#define IS_SUPPLEMENT_SCAN(runtime) ((runtime)->scanFlag == SUPPLEMENTARY_SCAN)
#define SET_SUPPLEMENT_SCAN_FLAG(runtime) ((runtime)->scanFlag = SUPPLEMENTARY_SCAN)
#define SET_MASTER_SCAN_FLAG(runtime) ((runtime)->scanFlag = MASTER_SCAN)

#define GET_QINFO_ADDR(x) ((void*)((char *)(x)-offsetof(SQInfo, runtimeEnv)))

#define GET_COL_DATA_POS(query, index, step) ((query)->pos + (index) * (step))
#define SWITCH_ORDER(n) (((n) = ((n) == TSDB_ORDER_ASC)? TSDB_ORDER_DESC:TSDB_ORDER_ASC))

/* get the qinfo struct address from the query struct address */
#define GET_COLUMN_BYTES(query, colidx) \
  ((query)->colList[(query)->pSelectExpr[colidx].pBase.colInfo.colIndex].info.bytes)
#define GET_COLUMN_TYPE(query, colidx) \
  ((query)->colList[(query)->pSelectExpr[colidx].pBase.colInfo.colIndex].info.type)

typedef struct SPointInterpoSupporter {
  int32_t numOfCols;
  char ** pPrevPoint;
  char ** pNextPoint;
} SPointInterpoSupporter;

typedef enum {
  // when query starts to execute, this status will set
  QUERY_NOT_COMPLETED = 0x1u,

  /* result output buffer is full, current query is paused.
   * this status is only exist in group-by clause and diff/add/division/multiply/ query.
   */
  QUERY_RESBUF_FULL = 0x2u,

  /* query is over
   * 1. this status is used in one row result query process, e.g., count/sum/first/last/ avg...etc.
   * 2. when all data within queried time window, it is also denoted as query_completed
   */
  QUERY_COMPLETED = 0x4u,
  
  /* when the result is not completed return to client, this status will be
   * usually used in case of interval query with interpolation option
   */
  QUERY_OVER      = 0x8u,
} vnodeQueryStatus;

enum {
  TS_JOIN_TS_EQUAL = 0,
  TS_JOIN_TS_NOT_EQUALS = 1,
  TS_JOIN_TAG_NOT_EQUALS = 2,
};

typedef struct {
  int32_t status;        // query status
  TSKEY   lastKey;       // the lastKey value before query executed
  STimeWindow w;         // whole query time window
  STimeWindow current;   // current query window
  int32_t windowIndex;   // index of active time window result for interval query
  STSCursor cur;
} SQueryStatusInfo;

static void setQueryStatus(SQuery *pQuery, int8_t status);
bool        isIntervalQuery(SQuery *pQuery) { return pQuery->intervalTime > 0; }

static int32_t mergeIntoGroupResultImpl(SQInfo *pQInfo, SArray* group);
static void setWindowResOutputBuf(SQueryRuntimeEnv *pRuntimeEnv, SWindowResult *pResult);

static void resetMergeResultBuf(SQuery *pQuery, SQLFunctionCtx *pCtx, SResultInfo *pResultInfo);
static bool functionNeedToExecute(SQueryRuntimeEnv *pRuntimeEnv, SQLFunctionCtx *pCtx, int32_t functionId);
static void getNextTimeWindow(SQuery *pQuery, STimeWindow *pTimeWindow);

static void setExecParams(SQuery *pQuery, SQLFunctionCtx *pCtx, void *inputData, TSKEY *tsCol, int32_t size,
                          int32_t functionId, SDataStatis *pStatis, bool hasNull, void *param, int32_t scanFlag);
static void initCtxOutputBuf(SQueryRuntimeEnv *pRuntimeEnv);
static void destroyMeterQueryInfo(STableQueryInfo *pTableQueryInfo, int32_t numOfCols);
static void resetCtxOutputBuf(SQueryRuntimeEnv *pRuntimeEnv);
static bool hasMainOutput(SQuery *pQuery);
static void createTableDataInfo(SQInfo* pQInfo);

static int32_t setAdditionalInfo(SQInfo *pQInfo, STable* pTable, STableQueryInfo *pTableQueryInfo);
static int32_t flushFromResultBuf(SQInfo *pQInfo);

bool getNeighborPoints(SQInfo *pQInfo, void *pMeterObj, SPointInterpoSupporter *pPointInterpSupporter) {
#if 0
  SQueryRuntimeEnv *pRuntimeEnv = &pSupporter->runtimeEnv;
  SQuery *          pQuery = pRuntimeEnv->pQuery;

  if (!isPointInterpoQuery(pQuery)) {
    return false;
  }

  /*
   * for interpolate point query, points that are directly before/after the specified point are required
   */
  if (isFirstLastRowQuery(pQuery)) {
    assert(!QUERY_IS_ASC_QUERY(pQuery));
  } else {
    assert(QUERY_IS_ASC_QUERY(pQuery));
  }
  assert(pPointInterpSupporter != NULL && pQuery->skey == pQuery->ekey);

  SCacheBlock *pBlock = NULL;

  qTrace("QInfo:%p get next data point, fileId:%d, slot:%d, pos:%d", GET_QINFO_ADDR(pQuery), pQuery->fileId,
         pQuery->slot, pQuery->pos);

  // save the point that is directly after or equals to the specified point
  getOneRowFromDataBlock(pRuntimeEnv, pPointInterpSupporter->pNextPoint, pQuery->pos);

  /*
   * 1. for last_row query, return immediately.
   * 2. the specified timestamp equals to the required key, interpolation according to neighbor points is not necessary
   *    for interp query.
   */
  TSKEY actualKey = *(TSKEY *)pPointInterpSupporter->pNextPoint[0];
  if (isFirstLastRowQuery(pQuery) || actualKey == pQuery->skey) {
    setQueryStatus(pQuery, QUERY_NOT_COMPLETED);

    /*
     * the retrieved ts may not equals to pMeterObj->lastKey due to cache re-allocation
     * set the pQuery->ekey/pQuery->skey/pQuery->lastKey to be the new value.
     */
    if (pQuery->ekey != actualKey) {
      pQuery->skey = actualKey;
      pQuery->ekey = actualKey;
      pQuery->lastKey = actualKey;
      pSupporter->rawSKey = actualKey;
      pSupporter->rawEKey = actualKey;
    }
    return true;
  }

  /* the qualified point is not the first point in data block */
  if (pQuery->pos > 0) {
    int32_t prevPos = pQuery->pos - 1;

    /* save the point that is directly after the specified point */
    getOneRowFromDataBlock(pRuntimeEnv, pPointInterpSupporter->pPrevPoint, prevPos);
  } else {
    __block_search_fn_t searchFn = vnodeSearchKeyFunc[pMeterObj->searchAlgorithm];

//    savePointPosition(&pRuntimeEnv->startPos, pQuery->fileId, pQuery->slot, pQuery->pos);

    // backwards movement would not set the pQuery->pos correct. We need to set it manually later.
    moveToNextBlock(pRuntimeEnv, QUERY_DESC_FORWARD_STEP, searchFn, true);

    /*
     * no previous data exists.
     * reset the status and load the data block that contains the qualified point
     */
    if (Q_STATUS_EQUAL(pQuery->over, QUERY_NO_DATA_TO_CHECK)) {
      dTrace("QInfo:%p no previous data block, start fileId:%d, slot:%d, pos:%d, qrange:%" PRId64 "-%" PRId64
             ", out of range",
             GET_QINFO_ADDR(pQuery), pRuntimeEnv->startPos.fileId, pRuntimeEnv->startPos.slot,
             pRuntimeEnv->startPos.pos, pQuery->skey, pQuery->ekey);

      // no result, return immediately
      setQueryStatus(pQuery, QUERY_COMPLETED);
      return false;
    } else {  // prev has been located
      if (pQuery->fileId >= 0) {
        pQuery->pos = pQuery->pBlock[pQuery->slot].numOfPoints - 1;
        getOneRowFromDataBlock(pRuntimeEnv, pPointInterpSupporter->pPrevPoint, pQuery->pos);

        qTrace("QInfo:%p get prev data point, fileId:%d, slot:%d, pos:%d, pQuery->pos:%d", GET_QINFO_ADDR(pQuery),
               pQuery->fileId, pQuery->slot, pQuery->pos, pQuery->pos);
      } else {
        // moveToNextBlock make sure there is a available cache block, if exists
        assert(vnodeIsDatablockLoaded(pRuntimeEnv, pMeterObj, -1, true) == DISK_BLOCK_NO_NEED_TO_LOAD);
        pBlock = &pRuntimeEnv->cacheBlock;

        pQuery->pos = pBlock->numOfPoints - 1;
        getOneRowFromDataBlock(pRuntimeEnv, pPointInterpSupporter->pPrevPoint, pQuery->pos);

        qTrace("QInfo:%p get prev data point, fileId:%d, slot:%d, pos:%d, pQuery->pos:%d", GET_QINFO_ADDR(pQuery),
               pQuery->fileId, pQuery->slot, pBlock->numOfPoints - 1, pQuery->pos);
      }
    }
  }

  pQuery->skey = *(TSKEY *)pPointInterpSupporter->pPrevPoint[0];
  pQuery->ekey = *(TSKEY *)pPointInterpSupporter->pNextPoint[0];
  pQuery->lastKey = pQuery->skey;
#endif
  return true;
}

bool vnodeDoFilterData(SQuery *pQuery, int32_t elemPos) {
  for (int32_t k = 0; k < pQuery->numOfFilterCols; ++k) {
    SSingleColumnFilterInfo *pFilterInfo = &pQuery->pFilterInfo[k];
    char *                   pElem = pFilterInfo->pData + pFilterInfo->info.info.bytes * elemPos;

    if (isNull(pElem, pFilterInfo->info.info.type)) {
      return false;
    }

    int32_t num = pFilterInfo->numOfFilters;
    bool    qualified = false;
    for (int32_t j = 0; j < num; ++j) {
      SColumnFilterElem *pFilterElem = &pFilterInfo->pFilters[j];
      if (pFilterElem->fp(pFilterElem, pElem, pElem)) {
        qualified = true;
        break;
      }
    }

    if (!qualified) {
      return false;
    }
  }

  return true;
}

bool vnodeFilterData(SQuery *pQuery, int32_t *numOfActualRead, int32_t index) {
  (*numOfActualRead)++;
  if (!vnodeDoFilterData(pQuery, index)) {
    return false;
  }

  if (pQuery->limit.offset > 0) {
    pQuery->limit.offset--;  // ignore this qualified row
    return false;
  }

  return true;
}

int64_t getNumOfResult(SQueryRuntimeEnv *pRuntimeEnv) {
  SQuery *pQuery = pRuntimeEnv->pQuery;
  bool    hasMainFunction = hasMainOutput(pQuery);

  int64_t maxOutput = 0;
  for (int32_t j = 0; j < pQuery->numOfOutputCols; ++j) {
    int32_t functionId = pQuery->pSelectExpr[j].pBase.functionId;

    /*
     * ts, tag, tagprj function can not decide the output number of current query
     * the number of output result is decided by main output
     */
    if (hasMainFunction &&
        (functionId == TSDB_FUNC_TS || functionId == TSDB_FUNC_TAG || functionId == TSDB_FUNC_TAGPRJ)) {
      continue;
    }

    SResultInfo *pResInfo = GET_RES_INFO(&pRuntimeEnv->pCtx[j]);
    if (pResInfo != NULL && maxOutput < pResInfo->numOfRes) {
      maxOutput = pResInfo->numOfRes;
    }
  }

  assert(maxOutput >= 0);
  return maxOutput;
}

static int32_t getGroupResultId(int32_t groupIndex) {
  int32_t base = 200000;
  return base + (groupIndex * 10000);
}

bool isGroupbyNormalCol(SSqlGroupbyExpr *pGroupbyExpr) {
  if (pGroupbyExpr == NULL || pGroupbyExpr->numOfGroupCols == 0) {
    return false;
  }

  for (int32_t i = 0; i < pGroupbyExpr->numOfGroupCols; ++i) {
    SColIndex *pColIndex = &pGroupbyExpr->columnInfo[i];
    if (pColIndex->flag == TSDB_COL_NORMAL) {
      /*
       * make sure the normal column locates at the second position if tbname exists in group by clause
       */
      if (pGroupbyExpr->numOfGroupCols > 1) {
        assert(pColIndex->colIndex > 0);
      }

      return true;
    }
  }

  return false;
}

int16_t getGroupbyColumnType(SQuery *pQuery, SSqlGroupbyExpr *pGroupbyExpr) {
  assert(pGroupbyExpr != NULL);

  int32_t colId = -2;
  int16_t type = TSDB_DATA_TYPE_NULL;

  for (int32_t i = 0; i < pGroupbyExpr->numOfGroupCols; ++i) {
    SColIndex *pColIndex = &pGroupbyExpr->columnInfo[i];
    if (pColIndex->flag == TSDB_COL_NORMAL) {
      colId = pColIndex->colId;
      break;
    }
  }

  for (int32_t i = 0; i < pQuery->numOfCols; ++i) {
    if (colId == pQuery->colList[i].info.colId) {
      type = pQuery->colList[i].info.type;
      break;
    }
  }

  return type;
}

bool isSelectivityWithTagsQuery(SQuery *pQuery) {
  bool    hasTags = false;
  int32_t numOfSelectivity = 0;

  for (int32_t i = 0; i < pQuery->numOfOutputCols; ++i) {
    int32_t functId = pQuery->pSelectExpr[i].pBase.functionId;
    if (functId == TSDB_FUNC_TAG_DUMMY || functId == TSDB_FUNC_TS_DUMMY) {
      hasTags = true;
      continue;
    }

    if ((aAggs[functId].nStatus & TSDB_FUNCSTATE_SELECTIVITY) != 0) {
      numOfSelectivity++;
    }
  }

  if (numOfSelectivity > 0 && hasTags) {
    return true;
  }

  return false;
}

bool isTSCompQuery(SQuery *pQuery) { return pQuery->pSelectExpr[0].pBase.functionId == TSDB_FUNC_TS_COMP; }

bool doRevisedResultsByLimit(SQInfo *pQInfo) {
  SQuery *pQuery = pQInfo->runtimeEnv.pQuery;

  if ((pQuery->limit.limit > 0) && (pQuery->rec.total + pQuery->rec.rows > pQuery->limit.limit)) {
    pQuery->rec.rows = pQuery->limit.limit - pQuery->rec.total;
    assert(pQuery->rec.rows > 0);
    
    setQueryStatus(pQuery, QUERY_COMPLETED);
    return true;
  }

  return false;
}

static bool isTopBottomQuery(SQuery *pQuery) {
  for (int32_t i = 0; i < pQuery->numOfOutputCols; ++i) {
    int32_t functionId = pQuery->pSelectExpr[i].pBase.functionId;
    if (functionId == TSDB_FUNC_TS) {
      continue;
    }

    if (functionId == TSDB_FUNC_TOP || functionId == TSDB_FUNC_BOTTOM) {
      return true;
    }
  }

  return false;
}

static SDataStatis *getStatisInfo(SQuery *pQuery, SDataStatis *pStatis, SDataBlockInfo *pDataBlockInfo, int32_t index) {
  // for a tag column, no corresponding field info
  SColIndex *pColIndexEx = &pQuery->pSelectExpr[index].pBase.colInfo;
  if (TSDB_COL_IS_TAG(pColIndexEx->flag)) {
    return NULL;
  }

  /*
   * Choose the right column field info by field id, since the file block may be out of date,
   * which means the newest table schema is not equalled to the schema of this block.
   */
  for (int32_t i = 0; i < pDataBlockInfo->numOfCols; ++i) {
    if (pColIndexEx->colId == pStatis[i].colId) {
      return &pStatis[i];
    }
  }

  return NULL;
}

/**
 * @param pQuery
 * @param col
 * @param pDataBlockInfo
 * @param pStatis
 * @param pColStatis
 * @return
 */
static bool hasNullValue(SQuery *pQuery, int32_t col, SDataBlockInfo *pDataBlockInfo, SDataStatis *pStatis,
                         SDataStatis **pColStatis) {
  SColIndex* pColIndex = &pQuery->pSelectExpr[col].pBase.colInfo;
  if (TSDB_COL_IS_TAG(pColIndex->flag)) {
    return false;
  }
  
  // query on primary timestamp column, not null value at all
  if (pColIndex->colId == PRIMARYKEY_TIMESTAMP_COL_INDEX) {
    return false;
  }
  
  *pColStatis = NULL;
  if (pStatis != NULL) {
    *pColStatis = getStatisInfo(pQuery, pStatis, pDataBlockInfo, col);
  }
  
  if ((*pColStatis) != NULL && (*pColStatis)->numOfNull == 0) {
    return false;
  }

  return true;
}

static SWindowResult *doSetTimeWindowFromKey(SQueryRuntimeEnv *pRuntimeEnv, SWindowResInfo *pWindowResInfo, char *pData,
                                             int16_t bytes) {
  SQuery *pQuery = pRuntimeEnv->pQuery;

  int32_t *p1 = (int32_t *)taosHashGet(pWindowResInfo->hashList, pData, bytes);
  if (p1 != NULL) {
    pWindowResInfo->curIndex = *p1;
  } else {  // more than the capacity, reallocate the resources
    if (pWindowResInfo->size >= pWindowResInfo->capacity) {
      int64_t newCap = pWindowResInfo->capacity * 2;

      char *t = realloc(pWindowResInfo->pResult, newCap * sizeof(SWindowResult));
      if (t != NULL) {
        pWindowResInfo->pResult = (SWindowResult *)t;
        memset(&pWindowResInfo->pResult[pWindowResInfo->capacity], 0, sizeof(SWindowResult) * pWindowResInfo->capacity);
      } else {
        // todo
      }

      for (int32_t i = pWindowResInfo->capacity; i < newCap; ++i) {
        SPosInfo pos = {-1, -1};
        createQueryResultInfo(pQuery, &pWindowResInfo->pResult[i], pRuntimeEnv->stableQuery, &pos);
      }

      pWindowResInfo->capacity = newCap;
    }

    // add a new result set for a new group
    pWindowResInfo->curIndex = pWindowResInfo->size++;
    taosHashPut(pWindowResInfo->hashList, pData, bytes, (char *)&pWindowResInfo->curIndex, sizeof(int32_t));
  }

  return getWindowResult(pWindowResInfo, pWindowResInfo->curIndex);
}

// get the correct time window according to the handled timestamp
static STimeWindow getActiveTimeWindow(SWindowResInfo *pWindowResInfo, int64_t ts, SQuery *pQuery) {
  STimeWindow w = {0};

  if (pWindowResInfo->curIndex == -1) {  // the first window, from the previous stored value
    w.skey = pWindowResInfo->prevSKey;
    w.ekey = w.skey + pQuery->intervalTime - 1;
  } else {
    int32_t slot = curTimeWindow(pWindowResInfo);
    w = getWindowResult(pWindowResInfo, slot)->window;
  }

  if (w.skey > ts || w.ekey < ts) {
    int64_t st = w.skey;

    if (st > ts) {
      st -= ((st - ts + pQuery->slidingTime - 1) / pQuery->slidingTime) * pQuery->slidingTime;
    }

    int64_t et = st + pQuery->intervalTime - 1;
    if (et < ts) {
      st += ((ts - et + pQuery->slidingTime - 1) / pQuery->slidingTime) * pQuery->slidingTime;
    }

    w.skey = st;
    w.ekey = w.skey + pQuery->intervalTime - 1;
  }

  /*
   * query border check, skey should not be bounded by the query time range, since the value skey will
   * be used as the time window index value. So we only change ekey of time window accordingly.
   */
  if (w.ekey > pQuery->window.ekey && QUERY_IS_ASC_QUERY(pQuery)) {
    w.ekey = pQuery->window.ekey;
  }

  assert(ts >= w.skey && ts <= w.ekey && w.skey != 0);

  return w;
}

static int32_t addNewWindowResultBuf(SWindowResult *pWindowRes, SDiskbasedResultBuf *pResultBuf, int32_t sid,
                                     int32_t numOfRowsPerPage) {
  if (pWindowRes->pos.pageId != -1) {
    return 0;
  }

  tFilePage *pData = NULL;

  // in the first scan, new space needed for results
  int32_t pageId = -1;
  SIDList list = getDataBufPagesIdList(pResultBuf, sid);

  if (list.size == 0) {
    pData = getNewDataBuf(pResultBuf, sid, &pageId);
  } else {
    pageId = getLastPageId(&list);
    pData = getResultBufferPageById(pResultBuf, pageId);

    if (pData->numOfElems >= numOfRowsPerPage) {
      pData = getNewDataBuf(pResultBuf, sid, &pageId);
      if (pData != NULL) {
        assert(pData->numOfElems == 0);  // number of elements must be 0 for new allocated buffer
      }
    }
  }

  if (pData == NULL) {
    return -1;
  }

  // set the number of rows in current disk page
  if (pWindowRes->pos.pageId == -1) {  // not allocated yet, allocate new buffer
    pWindowRes->pos.pageId = pageId;
    pWindowRes->pos.rowId = pData->numOfElems++;
  }

  return 0;
}

static int32_t setWindowOutputBufByKey(SQueryRuntimeEnv *pRuntimeEnv, SWindowResInfo *pWindowResInfo, int32_t sid,
                                       STimeWindow *win) {
  assert(win->skey <= win->ekey);
  SDiskbasedResultBuf *pResultBuf = pRuntimeEnv->pResultBuf;

  SWindowResult *pWindowRes = doSetTimeWindowFromKey(pRuntimeEnv, pWindowResInfo, (char *)&win->skey, TSDB_KEYSIZE);
  if (pWindowRes == NULL) {
    return -1;
  }

  // not assign result buffer yet, add new result buffer
  if (pWindowRes->pos.pageId == -1) {
    int32_t ret = addNewWindowResultBuf(pWindowRes, pResultBuf, sid, pRuntimeEnv->numOfRowsPerPage);
    if (ret != 0) {
      return -1;
    }
  }

  // set time window for current result
  pWindowRes->window = *win;

  setWindowResOutputBuf(pRuntimeEnv, pWindowRes);
  initCtxOutputBuf(pRuntimeEnv);

  return TSDB_CODE_SUCCESS;
}

static SWindowStatus *getTimeWindowResStatus(SWindowResInfo *pWindowResInfo, int32_t slot) {
  assert(slot >= 0 && slot < pWindowResInfo->size);
  return &pWindowResInfo->pResult[slot].status;
}

static int32_t getForwardStepsInBlock(int32_t numOfPoints, __block_search_fn_t searchFn, TSKEY ekey, int16_t pos,
                                      int16_t order, int64_t *pData) {
  int32_t endPos = searchFn((char *)pData, numOfPoints, ekey, order);
  int32_t forwardStep = 0;

  if (endPos >= 0) {
    forwardStep = (order == TSDB_ORDER_ASC) ? (endPos - pos) : (pos - endPos);
    assert(forwardStep >= 0);

    // endPos data is equalled to the key so, we do need to read the element in endPos
    if (pData[endPos] == ekey) {
      forwardStep += 1;
    }
  }

  return forwardStep;
}

/**
 * NOTE: the query status only set for the first scan of master scan.
 */
static void doCheckQueryCompleted(SQueryRuntimeEnv *pRuntimeEnv, TSKEY lastKey, SWindowResInfo *pWindowResInfo) {
  SQuery *pQuery = pRuntimeEnv->pQuery;
  if (pRuntimeEnv->scanFlag != MASTER_SCAN || (!isIntervalQuery(pQuery))) {
    return;
  }

  // no qualified results exist, abort check
  if (pWindowResInfo->size == 0) {
    return;
  }

  // query completed
  if ((lastKey >= pQuery->window.ekey && QUERY_IS_ASC_QUERY(pQuery)) ||
      (lastKey <= pQuery->window.ekey && !QUERY_IS_ASC_QUERY(pQuery))) {
    closeAllTimeWindow(pWindowResInfo);

    pWindowResInfo->curIndex = pWindowResInfo->size - 1;
    setQueryStatus(pQuery, QUERY_COMPLETED | QUERY_RESBUF_FULL);
  } else {  // set the current index to be the last unclosed window
    int32_t i = 0;
    int64_t skey = 0;

    for (i = 0; i < pWindowResInfo->size; ++i) {
      SWindowResult *pResult = &pWindowResInfo->pResult[i];
      if (pResult->status.closed) {
        continue;
      }

      if ((pResult->window.ekey <= lastKey && QUERY_IS_ASC_QUERY(pQuery)) ||
          (pResult->window.skey >= lastKey && !QUERY_IS_ASC_QUERY(pQuery))) {
        closeTimeWindow(pWindowResInfo, i);
      } else {
        skey = pResult->window.skey;
        break;
      }
    }

    // all windows are closed, set the last one to be the skey
    if (skey == 0) {
      assert(i == pWindowResInfo->size);
      pWindowResInfo->curIndex = pWindowResInfo->size - 1;
    } else {
      pWindowResInfo->curIndex = i;
    }

    pWindowResInfo->prevSKey = pWindowResInfo->pResult[pWindowResInfo->curIndex].window.skey;

    // the number of completed slots are larger than the threshold, dump to client immediately.
    int32_t n = numOfClosedTimeWindow(pWindowResInfo);
    if (n > pWindowResInfo->threshold) {
      setQueryStatus(pQuery, QUERY_RESBUF_FULL);
    }

    qTrace("QInfo:%p total window:%d, closed:%d", GET_QINFO_ADDR(pQuery), pWindowResInfo->size, n);
  }

  assert(pWindowResInfo->prevSKey != 0);
}

static int32_t getNumOfRowsInTimeWindow(SQuery *pQuery, SDataBlockInfo *pDataBlockInfo, TSKEY *pPrimaryColumn,
                                        int32_t startPos, TSKEY ekey, __block_search_fn_t searchFn,
                                        bool updateLastKey) {
  assert(startPos >= 0 && startPos < pDataBlockInfo->rows);

  int32_t num = -1;
  int32_t order = pQuery->order.order;

  int32_t step = GET_FORWARD_DIRECTION_FACTOR(order);

  if (QUERY_IS_ASC_QUERY(pQuery)) {
    if (ekey < pDataBlockInfo->window.ekey) {
      num = getForwardStepsInBlock(pDataBlockInfo->rows, searchFn, ekey, startPos, order, pPrimaryColumn);
      if (num == 0) {  // no qualified data in current block, do not update the lastKey value
        assert(ekey < pPrimaryColumn[startPos]);
      } else {
        if (updateLastKey) {
          pQuery->lastKey = pPrimaryColumn[startPos + (num - 1)] + step;
        }
      }
    } else {
      num = pDataBlockInfo->rows - startPos;
      if (updateLastKey) {
        pQuery->lastKey = pDataBlockInfo->window.ekey + step;
      }
    }
  } else {  // desc
    if (ekey > pDataBlockInfo->window.skey) {
      num = getForwardStepsInBlock(pDataBlockInfo->rows, searchFn, ekey, startPos, order, pPrimaryColumn);
      if (num == 0) {  // no qualified data in current block, do not update the lastKey value
        assert(ekey > pPrimaryColumn[startPos]);
      } else {
        if (updateLastKey) {
          pQuery->lastKey = pPrimaryColumn[startPos - (num - 1)] + step;
        }
      }
    } else {
      num = startPos + 1;
      if (updateLastKey) {
        pQuery->lastKey = pDataBlockInfo->window.skey + step;
      }
    }
  }

  assert(num >= 0);
  return num;
}

static void doBlockwiseApplyFunctions(SQueryRuntimeEnv *pRuntimeEnv, SWindowStatus *pStatus, STimeWindow *pWin,
                                      int32_t startPos, int32_t forwardStep, TSKEY *tsBuf) {
  SQuery *        pQuery = pRuntimeEnv->pQuery;
  SQLFunctionCtx *pCtx = pRuntimeEnv->pCtx;

  if (IS_MASTER_SCAN(pRuntimeEnv) || pStatus->closed) {
    for (int32_t k = 0; k < pQuery->numOfOutputCols; ++k) {
      int32_t functionId = pQuery->pSelectExpr[k].pBase.functionId;

      pCtx[k].nStartQueryTimestamp = pWin->skey;
      pCtx[k].size = forwardStep;
      pCtx[k].startOffset = (QUERY_IS_ASC_QUERY(pQuery)) ? startPos : startPos - (forwardStep - 1);

      if ((aAggs[functionId].nStatus & TSDB_FUNCSTATE_SELECTIVITY) != 0) {
        pCtx[k].ptsList = &tsBuf[pCtx[k].startOffset];
      }

      if (functionNeedToExecute(pRuntimeEnv, &pCtx[k], functionId)) {
        aAggs[functionId].xFunction(&pCtx[k]);
      }
    }
  }
}

static void doRowwiseApplyFunctions(SQueryRuntimeEnv *pRuntimeEnv, SWindowStatus *pStatus, STimeWindow *pWin,
                                    int32_t offset) {
  SQuery *        pQuery = pRuntimeEnv->pQuery;
  SQLFunctionCtx *pCtx = pRuntimeEnv->pCtx;

  if (IS_MASTER_SCAN(pRuntimeEnv) || pStatus->closed) {
    for (int32_t k = 0; k < pQuery->numOfOutputCols; ++k) {
      pCtx[k].nStartQueryTimestamp = pWin->skey;

      int32_t functionId = pQuery->pSelectExpr[k].pBase.functionId;
      if (functionNeedToExecute(pRuntimeEnv, &pCtx[k], functionId)) {
        aAggs[functionId].xFunctionF(&pCtx[k], offset);
      }
    }
  }
}

static int32_t getNextQualifiedWindow(SQueryRuntimeEnv *pRuntimeEnv, STimeWindow *pNextWin,
                                      SWindowResInfo *pWindowResInfo, SDataBlockInfo *pDataBlockInfo,
                                      TSKEY *primaryKeys, __block_search_fn_t searchFn) {
  SQuery *pQuery = pRuntimeEnv->pQuery;

  while (1) {
    if ((pNextWin->ekey > pQuery->window.ekey && QUERY_IS_ASC_QUERY(pQuery)) ||
        (pNextWin->skey < pQuery->window.ekey && !QUERY_IS_ASC_QUERY(pQuery))) {
      return -1;
    }

    getNextTimeWindow(pQuery, pNextWin);

    // next time window is not in current block
    if ((pNextWin->skey > pDataBlockInfo->window.ekey && QUERY_IS_ASC_QUERY(pQuery)) ||
        (pNextWin->ekey < pDataBlockInfo->window.skey && !QUERY_IS_ASC_QUERY(pQuery))) {
      return -1;
    }

    TSKEY startKey = -1;
    if (QUERY_IS_ASC_QUERY(pQuery)) {
      startKey = pNextWin->skey;
      if (startKey < pQuery->window.skey) {
        startKey = pQuery->window.skey;
      }
    } else {
      startKey = pNextWin->ekey;
      if (startKey > pQuery->window.skey) {
        startKey = pQuery->window.skey;
      }
    }

    int32_t startPos = searchFn((char *)primaryKeys, pDataBlockInfo->rows, startKey, pQuery->order.order);

    /*
     * This time window does not cover any data, try next time window,
     * this case may happen when the time window is too small
     */
    if ((primaryKeys[startPos] > pNextWin->ekey && QUERY_IS_ASC_QUERY(pQuery)) ||
        (primaryKeys[startPos] < pNextWin->skey && !QUERY_IS_ASC_QUERY(pQuery))) {
      continue;
    }

    return startPos;
  }
}

static TSKEY reviseWindowEkey(SQuery *pQuery, STimeWindow *pWindow) {
  TSKEY ekey = -1;
  if (QUERY_IS_ASC_QUERY(pQuery)) {
    ekey = pWindow->ekey;
    if (ekey > pQuery->window.ekey) {
      ekey = pQuery->window.ekey;
    }
  } else {
    ekey = pWindow->skey;
    if (ekey < pQuery->window.ekey) {
      ekey = pQuery->window.ekey;
    }
  }

  return ekey;
}

char *getDataBlocks(SQueryRuntimeEnv *pRuntimeEnv, SArithmeticSupport *sas, int32_t col, int32_t size,
                    SArray *pDataBlock) {
  SQuery *        pQuery = pRuntimeEnv->pQuery;
  SQLFunctionCtx *pCtx = pRuntimeEnv->pCtx;

  char *dataBlock = NULL;

  int32_t functionId = pQuery->pSelectExpr[col].pBase.functionId;

  if (functionId == TSDB_FUNC_ARITHM) {
    sas->pExpr = &pQuery->pSelectExpr[col];

    // set the start offset to be the lowest start position, no matter asc/desc query order
    if (QUERY_IS_ASC_QUERY(pQuery)) {
      pCtx->startOffset = pQuery->pos;
    } else {
      pCtx->startOffset = pQuery->pos - (size - 1);
    }

    for (int32_t i = 0; i < pQuery->numOfCols; ++i) {
      SColumnInfo *pColMsg = &pQuery->colList[i].info;
      assert(0);
      //      char *       pData = doGetDataBlocks(pQuery, pRuntimeEnv->colDataBuffer, pQuery->colList[i].colIdxInBuf);

      sas->elemSize[i] = pColMsg->bytes;
      //      sas->data[i] = pData + pCtx->startOffset * sas->elemSize[i];  // start from the offset
    }

    sas->numOfCols = pQuery->numOfCols;
    sas->offset = 0;
  } else {  // other type of query function
    SColIndex *pCol = &pQuery->pSelectExpr[col].pBase.colInfo;
    if (TSDB_COL_IS_TAG(pCol->flag)) {
      dataBlock = NULL;
    } else {
      /*
       *  the colIndex is acquired from the first meter of all qualified meters in this vnode during query prepare stage,
       *  the remain meter may not have the required column in cache actually.
       *  So, the validation of required column in cache with the corresponding meter schema is reinforced.
       */
      if (pDataBlock == NULL) {
        return NULL;
      }

      int32_t numOfCols = taosArrayGetSize(pDataBlock);
      for (int32_t i = 0; i < numOfCols; ++i) {
        SColumnInfoData *p = taosArrayGet(pDataBlock, i);
        if (pCol->colId == p->info.colId) {
          dataBlock = p->pData;
          break;
        }
      }
    }
  }

  return dataBlock;
}

/**
 *
 * @param pRuntimeEnv
 * @param forwardStep
 * @param primaryKeyCol
 * @param pFields
 * @param isDiskFileBlock
 * @return                  the incremental number of output value, so it maybe 0 for fixed number of query,
 *                          such as count/min/max etc.
 */
static void blockwiseApplyAllFunctions(SQueryRuntimeEnv *pRuntimeEnv, SDataStatis *pStatis,
                                          SDataBlockInfo *pDataBlockInfo, SWindowResInfo *pWindowResInfo,
                                          __block_search_fn_t searchFn, SArray *pDataBlock) {
  SQLFunctionCtx *pCtx = pRuntimeEnv->pCtx;
  SQuery *        pQuery = pRuntimeEnv->pQuery;

  SColumnInfoData *pColInfo = NULL;
  TSKEY *        primaryKeyCol = NULL;

  if (pDataBlock != NULL) {
    pColInfo = taosArrayGet(pDataBlock, 0);
    primaryKeyCol = (TSKEY *)(pColInfo->pData);
  }

  pQuery->pos = QUERY_IS_ASC_QUERY(pQuery) ? 0 : pDataBlockInfo->rows - 1;
  SArithmeticSupport *sasArray = calloc((size_t)pQuery->numOfOutputCols, sizeof(SArithmeticSupport));

  for (int32_t k = 0; k < pQuery->numOfOutputCols; ++k) {
    int32_t functionId = pQuery->pSelectExpr[k].pBase.functionId;

    SDataStatis *tpField = NULL;
    
    bool hasNull = hasNullValue(pQuery, k, pDataBlockInfo, pStatis, &tpField);
    char *dataBlock = getDataBlocks(pRuntimeEnv, &sasArray[k], k, pDataBlockInfo->rows, pDataBlock);

    setExecParams(pQuery, &pCtx[k], dataBlock, primaryKeyCol, pDataBlockInfo->rows, functionId, tpField,
                  hasNull, &sasArray[k], pRuntimeEnv->scanFlag);
  }

  int32_t step = GET_FORWARD_DIRECTION_FACTOR(pQuery->order.order);
  if (isIntervalQuery(pQuery)) {
    int32_t offset = GET_COL_DATA_POS(pQuery, 0, step);
    TSKEY   ts = primaryKeyCol[offset];

    STimeWindow win = getActiveTimeWindow(pWindowResInfo, ts, pQuery);
    if (setWindowOutputBufByKey(pRuntimeEnv, pWindowResInfo, pDataBlockInfo->sid, &win) != TSDB_CODE_SUCCESS) {
      return;
    }

    TSKEY   ekey = reviseWindowEkey(pQuery, &win);
    int32_t forwardStep =
        getNumOfRowsInTimeWindow(pQuery, pDataBlockInfo, primaryKeyCol, pQuery->pos, ekey, searchFn, true);

    SWindowStatus *pStatus = getTimeWindowResStatus(pWindowResInfo, curTimeWindow(pWindowResInfo));
    doBlockwiseApplyFunctions(pRuntimeEnv, pStatus, &win, pQuery->pos, forwardStep, primaryKeyCol);

    int32_t     index = pWindowResInfo->curIndex;
    STimeWindow nextWin = win;

    while (1) {
      int32_t startPos =
          getNextQualifiedWindow(pRuntimeEnv, &nextWin, pWindowResInfo, pDataBlockInfo, primaryKeyCol, searchFn);
      if (startPos < 0) {
        break;
      }

      // null data, failed to allocate more memory buffer
      if (setWindowOutputBufByKey(pRuntimeEnv, pWindowResInfo, pDataBlockInfo->sid, &nextWin) != TSDB_CODE_SUCCESS) {
        break;
      }

      ekey = reviseWindowEkey(pQuery, &nextWin);
      forwardStep = getNumOfRowsInTimeWindow(pQuery, pDataBlockInfo, primaryKeyCol, startPos, ekey, searchFn, true);

      pStatus = getTimeWindowResStatus(pWindowResInfo, curTimeWindow(pWindowResInfo));
      doBlockwiseApplyFunctions(pRuntimeEnv, pStatus, &nextWin, startPos, forwardStep, primaryKeyCol);
    }

    pWindowResInfo->curIndex = index;
  } else {
    /*
     * the sqlfunctionCtx parameters should be set done before all functions are invoked,
     * since the selectivity + tag_prj query needs all parameters been set done.
     * tag_prj function are changed to be TSDB_FUNC_TAG_DUMMY
     */
    for (int32_t k = 0; k < pQuery->numOfOutputCols; ++k) {
      int32_t functionId = pQuery->pSelectExpr[k].pBase.functionId;
      if (functionNeedToExecute(pRuntimeEnv, &pCtx[k], functionId)) {
        aAggs[functionId].xFunction(&pCtx[k]);
      }
    }
  }
  
  tfree(sasArray);
}

static int32_t setGroupResultOutputBuf(SQueryRuntimeEnv *pRuntimeEnv, char *pData, int16_t type, int16_t bytes) {
  if (isNull(pData, type)) {  // ignore the null value
    return -1;
  }

  int32_t GROUPRESULTID = 1;

  SDiskbasedResultBuf *pResultBuf = pRuntimeEnv->pResultBuf;

  SWindowResult *pWindowRes = doSetTimeWindowFromKey(pRuntimeEnv, &pRuntimeEnv->windowResInfo, pData, bytes);
  if (pWindowRes == NULL) {
    return -1;
  }

  // not assign result buffer yet, add new result buffer
  if (pWindowRes->pos.pageId == -1) {
    int32_t ret = addNewWindowResultBuf(pWindowRes, pResultBuf, GROUPRESULTID, pRuntimeEnv->numOfRowsPerPage);
    if (ret != 0) {
      return -1;
    }
  }

  setWindowResOutputBuf(pRuntimeEnv, pWindowRes);
  initCtxOutputBuf(pRuntimeEnv);
  return TSDB_CODE_SUCCESS;
}

static UNUSED_FUNC char *getGroupbyColumnData(SQuery *pQuery, SData **data, int16_t *type, int16_t *bytes) {
  char *groupbyColumnData = NULL;

  SSqlGroupbyExpr *pGroupbyExpr = pQuery->pGroupbyExpr;

  for (int32_t k = 0; k < pGroupbyExpr->numOfGroupCols; ++k) {
    if (pGroupbyExpr->columnInfo[k].flag == TSDB_COL_TAG) {
      continue;
    }

    int16_t colIndex = -1;
    int32_t colId = pGroupbyExpr->columnInfo[k].colId;

    for (int32_t i = 0; i < pQuery->numOfCols; ++i) {
      if (pQuery->colList[i].info.colId == colId) {
        colIndex = i;
        break;
      }
    }

    assert(colIndex >= 0 && colIndex < pQuery->numOfCols);

    *type = pQuery->colList[colIndex].info.type;
    *bytes = pQuery->colList[colIndex].info.bytes;

    //    groupbyColumnData = doGetDataBlocks(pQuery, data, pQuery->colList[colIndex].inf);
    break;
  }

  return groupbyColumnData;
}

static int32_t doTSJoinFilter(SQueryRuntimeEnv *pRuntimeEnv, int32_t offset) {
  SQuery *pQuery = pRuntimeEnv->pQuery;

  STSElem         elem = tsBufGetElem(pRuntimeEnv->pTSBuf);
  SQLFunctionCtx *pCtx = pRuntimeEnv->pCtx;

  // compare tag first
  if (pCtx[0].tag.i64Key != elem.tag) {
    return TS_JOIN_TAG_NOT_EQUALS;
  }

  TSKEY key = *(TSKEY *)(pCtx[0].aInputElemBuf + TSDB_KEYSIZE * offset);

#if defined(_DEBUG_VIEW)
  printf("elem in comp ts file:%" PRId64 ", key:%" PRId64
         ", tag:%d, id:%s, query order:%d, ts order:%d, traverse:%d, index:%d\n",
         elem.ts, key, elem.tag, pRuntimeEnv->pTabObj->meterId, pQuery->order.order, pRuntimeEnv->pTSBuf->tsOrder,
         pRuntimeEnv->pTSBuf->cur.order, pRuntimeEnv->pTSBuf->cur.tsIndex);
#endif

  if (QUERY_IS_ASC_QUERY(pQuery)) {
    if (key < elem.ts) {
      return TS_JOIN_TS_NOT_EQUALS;
    } else if (key > elem.ts) {
      assert(false);
    }
  } else {
    if (key > elem.ts) {
      return TS_JOIN_TS_NOT_EQUALS;
    } else if (key < elem.ts) {
      assert(false);
    }
  }

  return TS_JOIN_TS_EQUAL;
}

static bool functionNeedToExecute(SQueryRuntimeEnv *pRuntimeEnv, SQLFunctionCtx *pCtx, int32_t functionId) {
  SResultInfo *pResInfo = GET_RES_INFO(pCtx);

  if (pResInfo->complete || functionId == TSDB_FUNC_TAG_DUMMY || functionId == TSDB_FUNC_TS_DUMMY) {
    return false;
  }

  // in the supplementary scan, only the following functions need to be executed
  if (IS_SUPPLEMENT_SCAN(pRuntimeEnv) &&
      !(functionId == TSDB_FUNC_LAST_DST || functionId == TSDB_FUNC_FIRST_DST || functionId == TSDB_FUNC_FIRST ||
        functionId == TSDB_FUNC_LAST || functionId == TSDB_FUNC_TAG || functionId == TSDB_FUNC_TS)) {
    return false;
  }

  return true;
}

static int32_t rowwiseApplyAllFunctions(SQueryRuntimeEnv *pRuntimeEnv, SDataStatis *pStatis,
                                        SDataBlockInfo *pDataBlockInfo, SWindowResInfo *pWindowResInfo,
                                        SArray *pDataBlock) {
  SQLFunctionCtx *pCtx = pRuntimeEnv->pCtx;
  SQuery *        pQuery = pRuntimeEnv->pQuery;
  TSKEY *         primaryKeyCol = (TSKEY *)taosArrayGet(pDataBlock, 0);

  //  SData **data = pRuntimeEnv->colDataBuffer;

  int64_t prevNumOfRes = 0;
  bool    groupbyStateValue = isGroupbyNormalCol(pQuery->pGroupbyExpr);

  if (!groupbyStateValue) {
    prevNumOfRes = getNumOfResult(pRuntimeEnv);
  }

  SArithmeticSupport *sasArray = calloc((size_t)pQuery->numOfOutputCols, sizeof(SArithmeticSupport));

  int16_t type = 0;
  int16_t bytes = 0;

  char *groupbyColumnData = NULL;
  if (groupbyStateValue) {
    assert(0);
    //    groupbyColumnData = getGroupbyColumnData(pQuery, data, &type, &bytes);
  }

  for (int32_t k = 0; k < pQuery->numOfOutputCols; ++k) {
    int32_t functionId = pQuery->pSelectExpr[k].pBase.functionId;

    SDataStatis *pColStatis = NULL;

    bool  hasNull = hasNullValue(pQuery, k, pDataBlockInfo, pStatis, &pColStatis);
    char *dataBlock = getDataBlocks(pRuntimeEnv, &sasArray[k], k, pDataBlockInfo->rows, pDataBlock);

    setExecParams(pQuery, &pCtx[k], dataBlock, primaryKeyCol, pDataBlockInfo->rows, functionId, pColStatis,
                  hasNull, &sasArray[k], pRuntimeEnv->scanFlag);
  }

  // set the input column data
  for (int32_t k = 0; k < pQuery->numOfFilterCols; ++k) {
//    SSingleColumnFilterInfo *pFilterInfo = &pQuery->pFilterInfo[k];
    assert(0);
    /*
     * NOTE: here the tbname/tags column cannot reach here, since it will never be a filter column,
     * so we do NOT check if is a tag or not
     */
    //    pFilterInfo->pData = doGetDataBlocks(pQuery, data, pFilterInfo->info.colIdxInBuf);
  }

  int32_t numOfRes = 0;
  int32_t step = GET_FORWARD_DIRECTION_FACTOR(pQuery->order.order);

  // from top to bottom in desc
  // from bottom to top in asc order
  if (pRuntimeEnv->pTSBuf != NULL) {
    SQInfo *pQInfo = (SQInfo *)GET_QINFO_ADDR(pQuery);
    qTrace("QInfo:%p process data rows, numOfRows:%d, query order:%d, ts comp order:%d", pQInfo, pDataBlockInfo->rows,
           pQuery->order.order, pRuntimeEnv->pTSBuf->cur.order);
  }

  int32_t j = 0;
  TSKEY   lastKey = -1;

  for (j = 0; j < pDataBlockInfo->rows; ++j) {
    int32_t offset = GET_COL_DATA_POS(pQuery, j, step);

    if (pRuntimeEnv->pTSBuf != NULL) {
      int32_t r = doTSJoinFilter(pRuntimeEnv, offset);
      if (r == TS_JOIN_TAG_NOT_EQUALS) {
        break;
      } else if (r == TS_JOIN_TS_NOT_EQUALS) {
        continue;
      } else {
        assert(r == TS_JOIN_TS_EQUAL);
      }
    }

    if (pQuery->numOfFilterCols > 0 && (!vnodeDoFilterData(pQuery, offset))) {
      continue;
    }

    // interval window query
    if (isIntervalQuery(pQuery)) {
      // decide the time window according to the primary timestamp
      int64_t     ts = primaryKeyCol[offset];
      STimeWindow win = getActiveTimeWindow(pWindowResInfo, ts, pQuery);

      assert(0);
      int32_t ret = 0;
      //      int32_t ret = setWindowOutputBufByKey(pRuntimeEnv, pWindowResInfo, pRuntimeEnv->pTabObj->sid, &win);
      if (ret != TSDB_CODE_SUCCESS) {  // null data, too many state code
        continue;
      }

      // all startOffset are identical
      offset -= pCtx[0].startOffset;

      SWindowStatus *pStatus = getTimeWindowResStatus(pWindowResInfo, curTimeWindow(pWindowResInfo));
      doRowwiseApplyFunctions(pRuntimeEnv, pStatus, &win, offset);

      lastKey = ts;
      STimeWindow nextWin = win;
      int32_t     index = pWindowResInfo->curIndex;
      assert(0);
      int32_t sid = 0;  // pRuntimeEnv->pTabObj->sid;

      while (1) {
        getNextTimeWindow(pQuery, &nextWin);
        if (pWindowResInfo->startTime > nextWin.skey ||
            (nextWin.skey > pQuery->window.ekey && QUERY_IS_ASC_QUERY(pQuery)) ||
            (nextWin.skey > pQuery->window.skey && !QUERY_IS_ASC_QUERY(pQuery))) {
          break;
        }

        if (ts < nextWin.skey || ts > nextWin.ekey) {
          break;
        }

        // null data, failed to allocate more memory buffer
        if (setWindowOutputBufByKey(pRuntimeEnv, pWindowResInfo, sid, &nextWin) != TSDB_CODE_SUCCESS) {
          break;
        }

        pStatus = getTimeWindowResStatus(pWindowResInfo, curTimeWindow(pWindowResInfo));
        doRowwiseApplyFunctions(pRuntimeEnv, pStatus, &nextWin, offset);
      }

      pWindowResInfo->curIndex = index;
    } else {  // other queries
      // decide which group this rows belongs to according to current state value
      if (groupbyStateValue) {
        char *stateVal = groupbyColumnData + bytes * offset;

        int32_t ret = setGroupResultOutputBuf(pRuntimeEnv, stateVal, type, bytes);
        if (ret != TSDB_CODE_SUCCESS) {  // null data, too many state code
          continue;
        }
      }

      // update the lastKey
      lastKey = primaryKeyCol[offset];

      // all startOffset are identical
      offset -= pCtx[0].startOffset;

      for (int32_t k = 0; k < pQuery->numOfOutputCols; ++k) {
        int32_t functionId = pQuery->pSelectExpr[k].pBase.functionId;
        if (functionNeedToExecute(pRuntimeEnv, &pCtx[k], functionId)) {
          aAggs[functionId].xFunctionF(&pCtx[k], offset);
        }
      }
    }

    if (pRuntimeEnv->pTSBuf != NULL) {
      // if timestamp filter list is empty, quit current query
      if (!tsBufNextPos(pRuntimeEnv->pTSBuf)) {
        setQueryStatus(pQuery, QUERY_COMPLETED);
        break;
      }
    }

    /*
     * pointsOffset is the maximum available space in result buffer update the actual forward step for query that
     * requires checking buffer during loop
     */
    if ((pQuery->checkBuffer == 1) && (++numOfRes) >= pQuery->pointsOffset) {
      pQuery->lastKey = lastKey + step;
      assert(0);
      //      *forwardStep = j + 1;
      break;
    }
  }

  free(sasArray);

  /*
   * No need to calculate the number of output results for group-by normal columns, interval query
   * because the results of group by normal column is put into intermediate buffer.
   */
  int32_t num = 0;
  if (!groupbyStateValue && !isIntervalQuery(pQuery)) {
    num = getNumOfResult(pRuntimeEnv) - prevNumOfRes;
  }

  return num;
}

static UNUSED_FUNC int32_t reviseForwardSteps(SQueryRuntimeEnv *pRuntimeEnv, int32_t forwardStep) {
  /*
   * 1. If value filter exists, we try all data in current block, and do not set the QUERY_RESBUF_FULL flag.
   *
   * 2. In case of top/bottom/ts_comp query, the checkBuffer == 1 and pQuery->numOfFilterCols
   * may be 0 or not. We do not check the capacity of output buffer, since the filter function will do it.
   *
   * 3. In handling the query of secondary query of join, tsBuf servers as a ts filter.
   */
  SQuery *pQuery = pRuntimeEnv->pQuery;

  if (isTopBottomQuery(pQuery) || isTSCompQuery(pQuery) || pQuery->numOfFilterCols > 0 || pRuntimeEnv->pTSBuf != NULL) {
    return forwardStep;
  }

  // current buffer does not have enough space, try in the next loop
  if ((pQuery->checkBuffer == 1) && (pQuery->pointsOffset <= forwardStep)) {
    forwardStep = pQuery->pointsOffset;
  }

  return forwardStep;
}

static int32_t tableApplyFunctionsOnBlock(SQueryRuntimeEnv *pRuntimeEnv, SDataBlockInfo *pDataBlockInfo,
                                          SDataStatis *pStatis, __block_search_fn_t searchFn, SWindowResInfo *pWindowResInfo, SArray *pDataBlock) {

  SQuery *pQuery = pRuntimeEnv->pQuery;
  
  if (pQuery->numOfFilterCols > 0 || pRuntimeEnv->pTSBuf != NULL || isGroupbyNormalCol(pQuery->pGroupbyExpr)) {
    /*numOfRes = */rowwiseApplyAllFunctions(pRuntimeEnv, pStatis, pDataBlockInfo, pWindowResInfo, pDataBlock);
  } else {
    blockwiseApplyAllFunctions(pRuntimeEnv, pStatis, pDataBlockInfo, pWindowResInfo, searchFn, pDataBlock);
  }
  
  TSKEY lastKey = QUERY_IS_ASC_QUERY(pQuery)? pDataBlockInfo->window.ekey : pDataBlockInfo->window.skey;
  pQuery->lastKey = lastKey + GET_FORWARD_DIRECTION_FACTOR(pQuery->order.order);

  doCheckQueryCompleted(pRuntimeEnv, lastKey, pWindowResInfo);

  // interval query with limit applied
  if (isIntervalQuery(pQuery) && pQuery->limit.limit > 0 &&
      (pQuery->limit.limit + pQuery->limit.offset) <= numOfClosedTimeWindow(pWindowResInfo) &&
      pRuntimeEnv->scanFlag == MASTER_SCAN) {
    setQueryStatus(pQuery, QUERY_COMPLETED);
  }

  int32_t numOfRes = getNumOfResult(pRuntimeEnv);

  // update the number of output result
  if (numOfRes > 0 && pQuery->checkBuffer == 1) {
    assert(numOfRes >= pQuery->rec.rows);
    pQuery->rec.rows = numOfRes;
    
    if (numOfRes >= pQuery->rec.threshold) {
      setQueryStatus(pQuery, QUERY_RESBUF_FULL);
    }
  }

  return numOfRes;
}

void setExecParams(SQuery *pQuery, SQLFunctionCtx *pCtx, void *inputData, TSKEY *tsCol, int32_t size,
                   int32_t functionId, SDataStatis *pStatis, bool hasNull, void *param, int32_t scanFlag) {
  pCtx->scanFlag = scanFlag;

  pCtx->aInputElemBuf = inputData;
  pCtx->hasNull = hasNull;

  if (pStatis != NULL) {
    pCtx->preAggVals.isSet = true;
    pCtx->preAggVals.size = size;
    pCtx->preAggVals.statis = *pStatis;
  } else {
    pCtx->preAggVals.isSet = false;
  }

  if ((aAggs[functionId].nStatus & TSDB_FUNCSTATE_SELECTIVITY) != 0 && (tsCol != NULL)) {
    pCtx->ptsList = tsCol;
  }

  if (functionId >= TSDB_FUNC_FIRST_DST && functionId <= TSDB_FUNC_LAST_DST) {
    // last_dist or first_dist function
    // store the first&last timestamp into the intermediate buffer [1], the true
    // value may be null but timestamp will never be null
    pCtx->ptsList = tsCol;
  } else if (functionId == TSDB_FUNC_TOP || functionId == TSDB_FUNC_BOTTOM || functionId == TSDB_FUNC_TWA ||
             functionId == TSDB_FUNC_DIFF || (functionId >= TSDB_FUNC_RATE && functionId <= TSDB_FUNC_AVG_IRATE)) {
    /*
     * leastsquares function needs two columns of input, currently, the x value of linear equation is set to
     * timestamp column, and the y-value is the column specified in pQuery->pSelectExpr[i].colIdxInBuffer
     *
     * top/bottom function needs timestamp to indicate when the
     * top/bottom values emerge, so does diff function
     */
    if (functionId == TSDB_FUNC_TWA) {
      STwaInfo *pTWAInfo = GET_RES_INFO(pCtx)->interResultBuf;
      pTWAInfo->SKey = pQuery->window.skey;
      pTWAInfo->EKey = pQuery->window.ekey;
    }

    pCtx->ptsList = tsCol;

  } else if (functionId == TSDB_FUNC_ARITHM) {
    pCtx->param[1].pz = param;
  }

  pCtx->startOffset = 0;
  pCtx->size = size;

#if defined(_DEBUG_VIEW)
  //  int64_t *tsList = (int64_t *)primaryColumnData;
//  int64_t  s = tsList[0];
//  int64_t  e = tsList[size - 1];

//    if (IS_DATA_BLOCK_LOADED(blockStatus)) {
//        dTrace("QInfo:%p query ts:%lld-%lld, offset:%d, rows:%d, bstatus:%d,
//        functId:%d", GET_QINFO_ADDR(pQuery),
//               s, e, startOffset, size, blockStatus, functionId);
//    } else {
//        dTrace("QInfo:%p block not loaded, bstatus:%d",
//        GET_QINFO_ADDR(pQuery), blockStatus);
//    }
#endif
}

// set the output buffer for the selectivity + tag query
static void setCtxTagColumnInfo(SQuery *pQuery, SQLFunctionCtx *pCtx) {
  if (isSelectivityWithTagsQuery(pQuery)) {
    int32_t         num = 0;
    SQLFunctionCtx *p = NULL;

    int16_t tagLen = 0;

    SQLFunctionCtx **pTagCtx = calloc(pQuery->numOfOutputCols, POINTER_BYTES);
    for (int32_t i = 0; i < pQuery->numOfOutputCols; ++i) {
      SSqlFuncExprMsg *pSqlFuncMsg = &pQuery->pSelectExpr[i].pBase;
      if (pSqlFuncMsg->functionId == TSDB_FUNC_TAG_DUMMY || pSqlFuncMsg->functionId == TSDB_FUNC_TS_DUMMY) {
        tagLen += pCtx[i].outputBytes;
        pTagCtx[num++] = &pCtx[i];
      } else if ((aAggs[pSqlFuncMsg->functionId].nStatus & TSDB_FUNCSTATE_SELECTIVITY) != 0) {
        p = &pCtx[i];
      } else if (pSqlFuncMsg->functionId == TSDB_FUNC_TS || pSqlFuncMsg->functionId == TSDB_FUNC_TAG) {
        // tag function may be the group by tag column
        // ts may be the required primary timestamp column
        continue;
      } else {
        // the column may be the normal column, group by normal_column, the functionId is TSDB_FUNC_PRJ
      }
    }

    p->tagInfo.pTagCtxList = pTagCtx;
    p->tagInfo.numOfTagCols = num;
    p->tagInfo.tagsLen = tagLen;
  }
}

static void setWindowResultInfo(SResultInfo *pResultInfo, SQuery *pQuery, bool isStableQuery) {
  for (int32_t i = 0; i < pQuery->numOfOutputCols; ++i) {
    setResultInfoBuf(&pResultInfo[i], pQuery->pSelectExpr[i].interResBytes, isStableQuery);
  }
}

static int32_t setupQueryRuntimeEnv(SQueryRuntimeEnv *pRuntimeEnv, SColumnModel *pTagsSchema, int16_t order) {
  dTrace("QInfo:%p setup runtime env", GET_QINFO_ADDR(pRuntimeEnv));
  SQuery *pQuery = pRuntimeEnv->pQuery;

  pRuntimeEnv->resultInfo = calloc(pQuery->numOfOutputCols, sizeof(SResultInfo));
  pRuntimeEnv->pCtx = (SQLFunctionCtx *)calloc(pQuery->numOfOutputCols, sizeof(SQLFunctionCtx));

  if (pRuntimeEnv->resultInfo == NULL || pRuntimeEnv->pCtx == NULL) {
    goto _error_clean;
  }

  pRuntimeEnv->offset[0] = 0;
  for (int32_t i = 0; i < pQuery->numOfOutputCols; ++i) {
    SSqlFuncExprMsg *pSqlFuncMsg = &pQuery->pSelectExpr[i].pBase;

    SQLFunctionCtx *pCtx = &pRuntimeEnv->pCtx[i];
    pCtx->inputType = GET_COLUMN_TYPE(pQuery, i);
    pCtx->inputBytes = GET_COLUMN_BYTES(pQuery, i);

    pCtx->ptsOutputBuf = NULL;

    pCtx->outputBytes = pQuery->pSelectExpr[i].resBytes;
    pCtx->outputType = pQuery->pSelectExpr[i].resType;

    pCtx->order = pQuery->order.order;
    pCtx->functionId = pSqlFuncMsg->functionId;

    pCtx->numOfParams = pSqlFuncMsg->numOfParams;
    for (int32_t j = 0; j < pCtx->numOfParams; ++j) {
      int16_t type = pSqlFuncMsg->arg[j].argType;
      int16_t bytes = pSqlFuncMsg->arg[j].argBytes;
      if (type == TSDB_DATA_TYPE_BINARY || type == TSDB_DATA_TYPE_NCHAR) {
        tVariantCreateFromBinary(&pCtx->param[j], pSqlFuncMsg->arg->argValue.pz, bytes, type);
      } else {
        tVariantCreateFromBinary(&pCtx->param[j], (char *)&pSqlFuncMsg->arg[j].argValue.i64, bytes, type);
      }
    }

    // set the order information for top/bottom query
    int32_t functionId = pCtx->functionId;

    if (functionId == TSDB_FUNC_TOP || functionId == TSDB_FUNC_BOTTOM || functionId == TSDB_FUNC_DIFF) {
      int32_t f = pQuery->pSelectExpr[0].pBase.functionId;
      assert(f == TSDB_FUNC_TS || f == TSDB_FUNC_TS_DUMMY);

      pCtx->param[2].i64Key = order;
      pCtx->param[2].nType = TSDB_DATA_TYPE_BIGINT;
      pCtx->param[3].i64Key = functionId;
      pCtx->param[3].nType = TSDB_DATA_TYPE_BIGINT;

      pCtx->param[1].i64Key = pQuery->order.orderColId;
    }

    if (i > 0) {
      pRuntimeEnv->offset[i] = pRuntimeEnv->offset[i - 1] + pRuntimeEnv->pCtx[i - 1].outputBytes;
    }
  }

  // set the intermediate result output buffer
  setWindowResultInfo(pRuntimeEnv->resultInfo, pQuery, pRuntimeEnv->stableQuery);

  // if it is group by normal column, do not set output buffer, the output buffer is pResult
  if (!isGroupbyNormalCol(pQuery->pGroupbyExpr) && !pRuntimeEnv->stableQuery) {
    resetCtxOutputBuf(pRuntimeEnv);
  }

  setCtxTagColumnInfo(pQuery, pRuntimeEnv->pCtx);
  return TSDB_CODE_SUCCESS;

_error_clean:
  tfree(pRuntimeEnv->resultInfo);
  tfree(pRuntimeEnv->pCtx);

  return TSDB_CODE_SERV_OUT_OF_MEMORY;
}

static void teardownQueryRuntimeEnv(SQueryRuntimeEnv *pRuntimeEnv) {
  if (pRuntimeEnv->pQuery == NULL) {
    return;
  }

  SQuery *pQuery = pRuntimeEnv->pQuery;

  dTrace("QInfo:%p teardown runtime env", GET_QINFO_ADDR(pQuery));
  cleanupTimeWindowInfo(&pRuntimeEnv->windowResInfo, pQuery->numOfOutputCols);

  if (pRuntimeEnv->pCtx != NULL) {
    for (int32_t i = 0; i < pQuery->numOfOutputCols; ++i) {
      SQLFunctionCtx *pCtx = &pRuntimeEnv->pCtx[i];

      for (int32_t j = 0; j < pCtx->numOfParams; ++j) {
        tVariantDestroy(&pCtx->param[j]);
      }

      tVariantDestroy(&pCtx->tag);
      tfree(pCtx->tagInfo.pTagCtxList);
      tfree(pRuntimeEnv->resultInfo[i].interResultBuf);
    }

    tfree(pRuntimeEnv->resultInfo);
    tfree(pRuntimeEnv->pCtx);
  }

  taosDestoryInterpoInfo(&pRuntimeEnv->interpoInfo);

  if (pRuntimeEnv->pInterpoBuf != NULL) {
    for (int32_t i = 0; i < pQuery->numOfOutputCols; ++i) {
      tfree(pRuntimeEnv->pInterpoBuf[i]);
    }

    tfree(pRuntimeEnv->pInterpoBuf);
  }

  destroyResultBuf(pRuntimeEnv->pResultBuf);
  tsdbCleanupQueryHandle(pRuntimeEnv->pQueryHandle);
  tsdbCleanupQueryHandle(pRuntimeEnv->pSecQueryHandle);
  
  pRuntimeEnv->pTSBuf = tsBufDestory(pRuntimeEnv->pTSBuf);
}

static bool isQueryKilled(SQInfo *pQInfo) {
  return (pQInfo->code == TSDB_CODE_QUERY_CANCELLED);
#if 0
  /*
   * check if the queried meter is going to be deleted.
   * if it will be deleted soon, stop current query ASAP.
   */
  SMeterObj *pMeterObj = pQInfo->pObj;
  if (vnodeIsMeterState(pMeterObj, TSDB_METER_STATE_DROPPING)) {
    pQInfo->killed = 1;
    return true;
  }
  
  return (pQInfo->killed == 1);
#endif
}

static void setQueryKilled(SQInfo* pQInfo) {
  pQInfo->code = TSDB_CODE_QUERY_CANCELLED;
}

bool isFixedOutputQuery(SQuery *pQuery) {
  if (pQuery->intervalTime != 0) {
    return false;
  }

  // Note:top/bottom query is fixed output query
  if (isTopBottomQuery(pQuery) || isGroupbyNormalCol(pQuery->pGroupbyExpr)) {
    return true;
  }

  for (int32_t i = 0; i < pQuery->numOfOutputCols; ++i) {
    SSqlFuncExprMsg *pExprMsg = &pQuery->pSelectExpr[i].pBase;

    // ignore the ts_comp function
    if (i == 0 && pExprMsg->functionId == TSDB_FUNC_PRJ && pExprMsg->numOfParams == 1 &&
        pExprMsg->colInfo.colIndex == PRIMARYKEY_TIMESTAMP_COL_INDEX) {
      continue;
    }

    if (pExprMsg->functionId == TSDB_FUNC_TS || pExprMsg->functionId == TSDB_FUNC_TS_DUMMY) {
      continue;
    }

    if (!IS_MULTIOUTPUT(aAggs[pExprMsg->functionId].nStatus)) {
      return true;
    }
  }

  return false;
}

bool isPointInterpoQuery(SQuery *pQuery) {
  for (int32_t i = 0; i < pQuery->numOfOutputCols; ++i) {
    int32_t functionID = pQuery->pSelectExpr[i].pBase.functionId;
    if (functionID == TSDB_FUNC_INTERP || functionID == TSDB_FUNC_LAST_ROW) {
      return true;
    }
  }

  return false;
}

// TODO REFACTOR:MERGE WITH CLIENT-SIDE FUNCTION
bool isSumAvgRateQuery(SQuery *pQuery) {
  for (int32_t i = 0; i < pQuery->numOfOutputCols; ++i) {
    int32_t functionId = pQuery->pSelectExpr[i].pBase.functionId;
    if (functionId == TSDB_FUNC_TS) {
      continue;
    }

    if (functionId == TSDB_FUNC_SUM_RATE || functionId == TSDB_FUNC_SUM_IRATE || functionId == TSDB_FUNC_AVG_RATE ||
        functionId == TSDB_FUNC_AVG_IRATE) {
      return true;
    }
  }

  return false;
}

bool isFirstLastRowQuery(SQuery *pQuery) {
  for (int32_t i = 0; i < pQuery->numOfOutputCols; ++i) {
    int32_t functionID = pQuery->pSelectExpr[i].pBase.functionId;
    if (functionID == TSDB_FUNC_LAST_ROW) {
      return true;
    }
  }

  return false;
}

bool notHasQueryTimeRange(SQuery *pQuery) {
  return (pQuery->window.skey == 0 && pQuery->window.ekey == INT64_MAX && QUERY_IS_ASC_QUERY(pQuery)) ||
         (pQuery->window.skey == INT64_MAX && pQuery->window.ekey == 0 && (!QUERY_IS_ASC_QUERY(pQuery)));
}

static bool needReverseScan(SQuery *pQuery) {
  for (int32_t i = 0; i < pQuery->numOfOutputCols; ++i) {
    int32_t functionId = pQuery->pSelectExpr[i].pBase.functionId;
    if (functionId == TSDB_FUNC_TS || functionId == TSDB_FUNC_TS_DUMMY || functionId == TSDB_FUNC_TAG) {
      continue;
    }

    if (((functionId == TSDB_FUNC_LAST || functionId == TSDB_FUNC_LAST_DST) && QUERY_IS_ASC_QUERY(pQuery)) ||
        ((functionId == TSDB_FUNC_FIRST || functionId == TSDB_FUNC_FIRST_DST) && !QUERY_IS_ASC_QUERY(pQuery))) {
      return true;
    }
  }

  return false;
}
/////////////////////////////////////////////////////////////////////////////////////////////

void getAlignQueryTimeWindow(SQuery *pQuery, int64_t key, int64_t keyFirst, int64_t keyLast,
                                        int64_t *realSkey, int64_t *realEkey, STimeWindow *win) {
  assert(key >= keyFirst && key <= keyLast && pQuery->slidingTime <= pQuery->intervalTime);

  win->skey = taosGetIntervalStartTimestamp(key, pQuery->slidingTime, pQuery->slidingTimeUnit, pQuery->precision);

  if (keyFirst > (INT64_MAX - pQuery->intervalTime)) {
    /*
     * if the realSkey > INT64_MAX - pQuery->intervalTime, the query duration between
     * realSkey and realEkey must be less than one interval.Therefore, no need to adjust the query ranges.
     */
    assert(keyLast - keyFirst < pQuery->intervalTime);

    *realSkey = keyFirst;
    *realEkey = keyLast;

    win->ekey = INT64_MAX;
    return;
  }

  win->ekey = win->skey + pQuery->intervalTime - 1;

  if (win->skey < keyFirst) {
    *realSkey = keyFirst;
  } else {
    *realSkey = win->skey;
  }

  if (win->ekey < keyLast) {
    *realEkey = win->ekey;
  } else {
    *realEkey = keyLast;
  }
}

static UNUSED_FUNC bool doGetQueryPos(TSKEY key, SQInfo *pQInfo, SPointInterpoSupporter *pPointInterpSupporter) {
#if 0
  SQueryRuntimeEnv *pRuntimeEnv = &pQInfo->runtimeEnv;
  SQuery *          pQuery = pRuntimeEnv->pQuery;
  SMeterObj *       pMeterObj = pRuntimeEnv->pTabObj;
  
  /* key in query range. If not, no qualified in disk file */
  if (key != -1 && key <= pQuery->window.ekey) {
    if (isPointInterpoQuery(pQuery)) { /* no qualified data in this query range */
      return getNeighborPoints(pQInfo, pMeterObj, pPointInterpSupporter);
    } else {
      return true;
    }
  } else {  // key > pQuery->window.ekey, abort for normal query, continue for interp query
    if (isPointInterpoQuery(pQuery)) {
      return getNeighborPoints(pQInfo, pMeterObj, pPointInterpSupporter);
    } else {
      return false;
    }
  }
#endif
  return true;
}

static UNUSED_FUNC bool doSetDataInfo(SQInfo *pQInfo, SPointInterpoSupporter *pPointInterpSupporter, void *pMeterObj,
                          TSKEY nextKey) {
  SQueryRuntimeEnv *pRuntimeEnv = &pQInfo->runtimeEnv;
  SQuery *          pQuery = pRuntimeEnv->pQuery;

  if (isFirstLastRowQuery(pQuery)) {
    /*
     * if the pQuery->window.skey != pQuery->window.ekey for last_row query,
     * the query range is existed, so set them both the value of nextKey
     */
    if (pQuery->window.skey != pQuery->window.ekey) {
      assert(pQuery->window.skey >= pQuery->window.ekey && !QUERY_IS_ASC_QUERY(pQuery) &&
             nextKey >= pQuery->window.ekey && nextKey <= pQuery->window.skey);

      pQuery->window.skey = nextKey;
      pQuery->window.ekey = nextKey;
    }

    return getNeighborPoints(pQInfo, pMeterObj, pPointInterpSupporter);
  } else {
    return true;
  }
}

// TODO refactor code, the best way to implement the last_row is utilizing the iterator
bool normalizeUnBoundLastRowQuery(SQInfo *pQInfo, SPointInterpoSupporter *pPointInterpSupporter) {
#if 0
  SQueryRuntimeEnv *pRuntimeEnv = &pQInfo->runtimeEnv;

  SQuery *   pQuery = pRuntimeEnv->pQuery;
  SMeterObj *pMeterObj = pRuntimeEnv->pTabObj;

  assert(!QUERY_IS_ASC_QUERY(pQuery) && notHasQueryTimeRange(pQuery));
  __block_search_fn_t searchFn = vnodeSearchKeyFunc[pMeterObj->searchAlgorithm];

  TSKEY lastKey = -1;

  pQuery->fileId = -1;
  vnodeFreeFieldsEx(pRuntimeEnv);

  // keep in-memory cache status in local variables in case that it may be changed by write operation
  getBasicCacheInfoSnapshot(pQuery, pMeterObj->pCache, pMeterObj->vnode);

  SCacheInfo *pCacheInfo = (SCacheInfo *)pMeterObj->pCache;
  if (pCacheInfo != NULL && pCacheInfo->cacheBlocks != NULL && pQuery->numOfBlocks > 0) {
    pQuery->fileId = -1;
    TSKEY key = pMeterObj->lastKey;

    pQuery->window.skey = key;
    pQuery->window.ekey = key;
    pQuery->lastKey = pQuery->window.skey;

    /*
     * cache block may have been flushed to disk, and no data in cache anymore.
     * So, copy cache block to local buffer is required.
     */
    lastKey = getQueryStartPositionInCache(pRuntimeEnv, &pQuery->slot, &pQuery->pos, false);
    if (lastKey < 0) {  // data has been flushed to disk, try again search in file
      lastKey = getQueryPositionForCacheInvalid(pRuntimeEnv, searchFn);

      if (Q_STATUS_EQUAL(pQuery->status, QUERY_NO_DATA_TO_CHECK | QUERY_COMPLETED)) {
        return false;
      }
    }
  } else {  // no data in cache, try file
    TSKEY key = pMeterObj->lastKeyOnFile;

    pQuery->window.skey = key;
    pQuery->window.ekey = key;
    pQuery->lastKey = pQuery->window.skey;

    bool ret = getQualifiedDataBlock(pMeterObj, pRuntimeEnv, QUERY_RANGE_LESS_EQUAL, searchFn);
    if (!ret) {  // no data in file, return false;
      return false;
    }

    lastKey = getTimestampInDiskBlock(pRuntimeEnv, pQuery->pos);
  }

  assert(lastKey <= pQuery->window.skey);

  pQuery->window.skey = lastKey;
  pQuery->window.ekey = lastKey;
  pQuery->lastKey = pQuery->window.skey;

  return getNeighborPoints(pQInfo, pMeterObj, pPointInterpSupporter);
#endif

  return true;
}

static void setScanLimitationByResultBuffer(SQuery *pQuery) {
  if (isTopBottomQuery(pQuery)) {
    pQuery->checkBuffer = 0;
  } else if (isGroupbyNormalCol(pQuery->pGroupbyExpr)) {
    pQuery->checkBuffer = 0;
  } else {
    bool hasMultioutput = false;
    for (int32_t i = 0; i < pQuery->numOfOutputCols; ++i) {
      SSqlFuncExprMsg *pExprMsg = &pQuery->pSelectExpr[i].pBase;
      if (pExprMsg->functionId == TSDB_FUNC_TS || pExprMsg->functionId == TSDB_FUNC_TS_DUMMY) {
        continue;
      }

      hasMultioutput = IS_MULTIOUTPUT(aAggs[pExprMsg->functionId].nStatus);
      if (!hasMultioutput) {
        break;
      }
    }

    pQuery->checkBuffer = hasMultioutput ? 1 : 0;
  }
}

/*
 * todo add more parameters to check soon..
 */
bool vnodeParametersSafetyCheck(SQuery *pQuery) {
  // load data column information is incorrect
  for (int32_t i = 0; i < pQuery->numOfCols - 1; ++i) {
    if (pQuery->colList[i].info.colId == pQuery->colList[i + 1].info.colId) {
      dError("QInfo:%p invalid data load column for query", GET_QINFO_ADDR(pQuery));
      return false;
    }
  }
  return true;
}

// todo ignore the avg/sum/min/max/count/stddev/top/bottom functions, of which
// the scan order is not matter
static bool onlyOneQueryType(SQuery *pQuery, int32_t functId, int32_t functIdDst) {
  for (int32_t i = 0; i < pQuery->numOfOutputCols; ++i) {
    int32_t functionId = pQuery->pSelectExpr[i].pBase.functionId;

    if (functionId == TSDB_FUNC_TS || functionId == TSDB_FUNC_TS_DUMMY || functionId == TSDB_FUNC_TAG ||
        functionId == TSDB_FUNC_TAG_DUMMY) {
      continue;
    }

    if (functionId != functId && functionId != functIdDst) {
      return false;
    }
  }

  return true;
}

static bool onlyFirstQuery(SQuery *pQuery) { return onlyOneQueryType(pQuery, TSDB_FUNC_FIRST, TSDB_FUNC_FIRST_DST); }

static bool onlyLastQuery(SQuery *pQuery) { return onlyOneQueryType(pQuery, TSDB_FUNC_LAST, TSDB_FUNC_LAST_DST); }

static void changeExecuteScanOrder(SQuery *pQuery, bool metricQuery) {
  // in case of point-interpolation query, use asc order scan
  char msg[] = "QInfo:%p scan order changed for %s query, old:%d, new:%d, qrange exchanged, old qrange:%" PRId64
               "-%" PRId64 ", new qrange:%" PRId64 "-%" PRId64;

  // todo handle the case the the order irrelevant query type mixed up with order critical query type
  // descending order query for last_row query
  if (isFirstLastRowQuery(pQuery)) {
    dTrace("QInfo:%p scan order changed for last_row query, old:%d, new:%d", GET_QINFO_ADDR(pQuery),
           pQuery->order.order, TSDB_ORDER_DESC);

    pQuery->order.order = TSDB_ORDER_DESC;

    int64_t skey = MIN(pQuery->window.skey, pQuery->window.ekey);
    int64_t ekey = MAX(pQuery->window.skey, pQuery->window.ekey);

    pQuery->window.skey = ekey;
    pQuery->window.ekey = skey;

    return;
  }

  if (isPointInterpoQuery(pQuery) && pQuery->intervalTime == 0) {
    if (!QUERY_IS_ASC_QUERY(pQuery)) {
      dTrace(msg, GET_QINFO_ADDR(pQuery), "interp", pQuery->order.order, TSDB_ORDER_ASC, pQuery->window.skey,
             pQuery->window.ekey, pQuery->window.ekey, pQuery->window.skey);
      SWAP(pQuery->window.skey, pQuery->window.ekey, TSKEY);
    }

    pQuery->order.order = TSDB_ORDER_ASC;
    return;
  }

  if (pQuery->intervalTime == 0) {
    if (onlyFirstQuery(pQuery)) {
      if (!QUERY_IS_ASC_QUERY(pQuery)) {
        dTrace(msg, GET_QINFO_ADDR(pQuery), "only-first", pQuery->order.order, TSDB_ORDER_ASC, pQuery->window.skey,
               pQuery->window.ekey, pQuery->window.ekey, pQuery->window.skey);

        SWAP(pQuery->window.skey, pQuery->window.ekey, TSKEY);
      }

      pQuery->order.order = TSDB_ORDER_ASC;
    } else if (onlyLastQuery(pQuery)) {
      if (QUERY_IS_ASC_QUERY(pQuery)) {
        dTrace(msg, GET_QINFO_ADDR(pQuery), "only-last", pQuery->order.order, TSDB_ORDER_DESC, pQuery->window.skey,
               pQuery->window.ekey, pQuery->window.ekey, pQuery->window.skey);

        SWAP(pQuery->window.skey, pQuery->window.ekey, TSKEY);
      }

      pQuery->order.order = TSDB_ORDER_DESC;
    }

  } else {  // interval query
    if (metricQuery) {
      if (onlyFirstQuery(pQuery)) {
        if (!QUERY_IS_ASC_QUERY(pQuery)) {
          dTrace(msg, GET_QINFO_ADDR(pQuery), "only-first stable", pQuery->order.order, TSDB_ORDER_ASC,
                 pQuery->window.skey, pQuery->window.ekey, pQuery->window.ekey, pQuery->window.skey);

          SWAP(pQuery->window.skey, pQuery->window.ekey, TSKEY);
        }

        pQuery->order.order = TSDB_ORDER_ASC;
      } else if (onlyLastQuery(pQuery)) {
        if (QUERY_IS_ASC_QUERY(pQuery)) {
          dTrace(msg, GET_QINFO_ADDR(pQuery), "only-last stable", pQuery->order.order, TSDB_ORDER_DESC,
                 pQuery->window.skey, pQuery->window.ekey, pQuery->window.ekey, pQuery->window.skey);

          SWAP(pQuery->window.skey, pQuery->window.ekey, TSKEY);
        }

        pQuery->order.order = TSDB_ORDER_DESC;
      }
    }
  }
}

static void doSetInterpVal(SQLFunctionCtx *pCtx, TSKEY ts, int16_t type, int32_t index, char *data) {
  assert(pCtx->param[index].pz == NULL);

  int32_t len = 0;
  size_t  t = 0;

  if (type == TSDB_DATA_TYPE_BINARY) {
    t = strlen(data);

    len = t + 1 + TSDB_KEYSIZE;
    pCtx->param[index].pz = calloc(1, len);
  } else if (type == TSDB_DATA_TYPE_NCHAR) {
    t = wcslen((const wchar_t *)data);

    len = (t + 1) * TSDB_NCHAR_SIZE + TSDB_KEYSIZE;
    pCtx->param[index].pz = calloc(1, len);
  } else {
    len = TSDB_KEYSIZE * 2;
    pCtx->param[index].pz = malloc(len);
  }

  pCtx->param[index].nType = TSDB_DATA_TYPE_BINARY;

  char *z = pCtx->param[index].pz;
  *(TSKEY *)z = ts;
  z += TSDB_KEYSIZE;

  switch (type) {
    case TSDB_DATA_TYPE_FLOAT:
      *(double *)z = GET_FLOAT_VAL(data);
      break;
    case TSDB_DATA_TYPE_DOUBLE:
      *(double *)z = GET_DOUBLE_VAL(data);
      break;
    case TSDB_DATA_TYPE_INT:
    case TSDB_DATA_TYPE_BOOL:
    case TSDB_DATA_TYPE_BIGINT:
    case TSDB_DATA_TYPE_TINYINT:
    case TSDB_DATA_TYPE_SMALLINT:
    case TSDB_DATA_TYPE_TIMESTAMP:
      *(int64_t *)z = GET_INT64_VAL(data);
      break;
    case TSDB_DATA_TYPE_BINARY:
      strncpy(z, data, t);
      break;
    case TSDB_DATA_TYPE_NCHAR: {
      wcsncpy((wchar_t *)z, (const wchar_t *)data, t);
    } break;
    default:
      assert(0);
  }

  pCtx->param[index].nLen = len;
}

/**
 * param[1]: default value/previous value of specified timestamp
 * param[2]: next value of specified timestamp
 * param[3]: denotes if the result is a precious result or interpolation results
 *
 * @param pQInfo
 * @param pQInfo
 * @param pInterpoRaw
 */
void pointInterpSupporterSetData(SQInfo *pQInfo, SPointInterpoSupporter *pPointInterpSupport) {
  SQueryRuntimeEnv *pRuntimeEnv = &pQInfo->runtimeEnv;
  SQuery *          pQuery = pRuntimeEnv->pQuery;

  // not point interpolation query, abort
  if (!isPointInterpoQuery(pQuery)) {
    return;
  }

  int32_t count = 1;
  TSKEY   key = *(TSKEY *)pPointInterpSupport->pNextPoint[0];

  if (key == pQuery->window.skey) {
    // the queried timestamp has value, return it directly without interpolation
    for (int32_t i = 0; i < pQuery->numOfOutputCols; ++i) {
      tVariantCreateFromBinary(&pRuntimeEnv->pCtx[i].param[3], (char *)&count, sizeof(count), TSDB_DATA_TYPE_INT);

      pRuntimeEnv->pCtx[i].param[0].i64Key = key;
      pRuntimeEnv->pCtx[i].param[0].nType = TSDB_DATA_TYPE_BIGINT;
    }
  } else {
    // set the direct previous(next) point for process
    count = 2;

    if (pQuery->interpoType == TSDB_INTERPO_SET_VALUE) {
      for (int32_t i = 0; i < pQuery->numOfOutputCols; ++i) {
        SQLFunctionCtx *pCtx = &pRuntimeEnv->pCtx[i];

        // only the function of interp needs the corresponding information
        if (pCtx->functionId != TSDB_FUNC_INTERP) {
          continue;
        }

        pCtx->numOfParams = 4;

        SInterpInfo *pInterpInfo = (SInterpInfo *)pRuntimeEnv->pCtx[i].aOutputBuf;
        pInterpInfo->pInterpDetail = calloc(1, sizeof(SInterpInfoDetail));

        SInterpInfoDetail *pInterpDetail = pInterpInfo->pInterpDetail;

        // for primary timestamp column, set the flag
        if (pQuery->pSelectExpr[i].pBase.colInfo.colId == PRIMARYKEY_TIMESTAMP_COL_INDEX) {
          pInterpDetail->primaryCol = 1;
        }

        tVariantCreateFromBinary(&pCtx->param[3], (char *)&count, sizeof(count), TSDB_DATA_TYPE_INT);

        if (isNull((char *)&pQuery->defaultVal[i], pCtx->inputType)) {
          pCtx->param[1].nType = TSDB_DATA_TYPE_NULL;
        } else {
          tVariantCreateFromBinary(&pCtx->param[1], (char *)&pQuery->defaultVal[i], pCtx->inputBytes, pCtx->inputType);
        }

        pInterpDetail->ts = pQuery->window.skey;
        pInterpDetail->type = pQuery->interpoType;
      }
    } else {
      TSKEY prevKey = *(TSKEY *)pPointInterpSupport->pPrevPoint[0];
      TSKEY nextKey = *(TSKEY *)pPointInterpSupport->pNextPoint[0];

      for (int32_t i = 0; i < pQuery->numOfOutputCols; ++i) {
        SQLFunctionCtx *pCtx = &pRuntimeEnv->pCtx[i];

        // tag column does not need the interp environment
        if (pQuery->pSelectExpr[i].pBase.functionId == TSDB_FUNC_TAG) {
          continue;
        }

        int32_t colInBuf = 0;//pQuery->pSelectExpr[i].pBase.colInfo.colIdxInBuf;
        SInterpInfo *pInterpInfo = (SInterpInfo *)pRuntimeEnv->pCtx[i].aOutputBuf;

        pInterpInfo->pInterpDetail = calloc(1, sizeof(SInterpInfoDetail));
        SInterpInfoDetail *pInterpDetail = pInterpInfo->pInterpDetail;

        //        int32_t type = GET_COLUMN_TYPE(pQuery, i);
        int32_t type = 0;
        assert(0);

        // for primary timestamp column, set the flag
        if (pQuery->pSelectExpr[i].pBase.colInfo.colId == PRIMARYKEY_TIMESTAMP_COL_INDEX) {
          pInterpDetail->primaryCol = 1;
        } else {
          doSetInterpVal(pCtx, prevKey, type, 1, pPointInterpSupport->pPrevPoint[colInBuf]);
          doSetInterpVal(pCtx, nextKey, type, 2, pPointInterpSupport->pNextPoint[colInBuf]);
        }

        tVariantCreateFromBinary(&pRuntimeEnv->pCtx[i].param[3], (char *)&count, sizeof(count), TSDB_DATA_TYPE_INT);

        pInterpDetail->ts = pQInfo->runtimeEnv.pQuery->window.skey;
        pInterpDetail->type = pQuery->interpoType;
      }
    }
  }
}

void pointInterpSupporterInit(SQuery *pQuery, SPointInterpoSupporter *pInterpoSupport) {
  if (isPointInterpoQuery(pQuery)) {
    pInterpoSupport->pPrevPoint = malloc(pQuery->numOfCols * POINTER_BYTES);
    pInterpoSupport->pNextPoint = malloc(pQuery->numOfCols * POINTER_BYTES);

    pInterpoSupport->numOfCols = pQuery->numOfCols;

    /* get appropriated size for one row data source*/
    int32_t len = 0;
    for (int32_t i = 0; i < pQuery->numOfCols; ++i) {
      len += pQuery->colList[i].info.bytes;
    }

    //    assert(PRIMARY_TSCOL_LOADED(pQuery));

    void *prev = calloc(1, len);
    void *next = calloc(1, len);

    int32_t offset = 0;

    for (int32_t i = 0; i < pQuery->numOfCols; ++i) {
      pInterpoSupport->pPrevPoint[i] = prev + offset;
      pInterpoSupport->pNextPoint[i] = next + offset;

      offset += pQuery->colList[i].info.bytes;
    }
  }
}

void pointInterpSupporterDestroy(SPointInterpoSupporter *pPointInterpSupport) {
  if (pPointInterpSupport->numOfCols <= 0 || pPointInterpSupport->pPrevPoint == NULL) {
    return;
  }

  tfree(pPointInterpSupport->pPrevPoint[0]);
  tfree(pPointInterpSupport->pNextPoint[0]);

  tfree(pPointInterpSupport->pPrevPoint);
  tfree(pPointInterpSupport->pNextPoint);

  pPointInterpSupport->numOfCols = 0;
}

static UNUSED_FUNC void allocMemForInterpo(SQInfo *pQInfo, SQuery *pQuery, void *pMeterObj) {
#if 0
  if (pQuery->interpoType != TSDB_INTERPO_NONE) {
    assert(isIntervalQuery(pQuery) || (pQuery->intervalTime == 0 && isPointInterpoQuery(pQuery)));
    
    if (isIntervalQuery(pQuery)) {
      pQInfo->runtimeEnv.pInterpoBuf = malloc(POINTER_BYTES * pQuery->numOfOutputCols);
      
      for (int32_t i = 0; i < pQuery->numOfOutputCols; ++i) {
        pQInfo->runtimeEnv.pInterpoBuf[i] =
            calloc(1, sizeof(tFilePage) + pQuery->pSelectExpr[i].resBytes * pMeterObj->pointsPerFileBlock);
      }
    }
  }
#endif
}

static int32_t getInitialPageNum(SQInfo *pQInfo) {
  SQuery *pQuery = pQInfo->runtimeEnv.pQuery;
  int32_t INITIAL_RESULT_ROWS_VALUE = 16;

  int32_t num = 0;

  if (isGroupbyNormalCol(pQuery->pGroupbyExpr)) {
    num = 128;
  } else if (isIntervalQuery(pQuery)) {  // time window query, allocate one page for each table
    size_t s = pQInfo->groupInfo.numOfTables;
    num = MAX(s, INITIAL_RESULT_ROWS_VALUE);
  } else {  // for super table query, one page for each subset
    num = 1;//pQInfo->pSidSet->numOfSubSet;
  }

  assert(num > 0);
  return num;
}

static int32_t getRowParamForMultiRowsOutput(SQuery *pQuery, bool isSTableQuery) {
  int32_t rowparam = 1;

  if (isTopBottomQuery(pQuery) && (!isSTableQuery)) {
    rowparam = pQuery->pSelectExpr[1].pBase.arg->argValue.i64;
  }

  return rowparam;
}

static int32_t getNumOfRowsInResultPage(SQuery *pQuery, bool isSTableQuery) {
  int32_t rowSize = pQuery->rowSize * getRowParamForMultiRowsOutput(pQuery, isSTableQuery);
  return (DEFAULT_INTERN_BUF_SIZE - sizeof(tFilePage)) / rowSize;
}

char *getPosInResultPage(SQueryRuntimeEnv *pRuntimeEnv, int32_t columnIndex, SWindowResult *pResult) {
  assert(pResult != NULL && pRuntimeEnv != NULL);

  SQuery *   pQuery = pRuntimeEnv->pQuery;
  tFilePage *page = getResultBufferPageById(pRuntimeEnv->pResultBuf, pResult->pos.pageId);

  int32_t numOfRows = getNumOfRowsInResultPage(pQuery, pRuntimeEnv->stableQuery);
  int32_t realRowId = pResult->pos.rowId * getRowParamForMultiRowsOutput(pQuery, pRuntimeEnv->stableQuery);

  return ((char *)page->data) + pRuntimeEnv->offset[columnIndex] * numOfRows +
         pQuery->pSelectExpr[columnIndex].resBytes * realRowId;
}

/**
 * decrease the refcount for each table involved in this query
 * @param pQInfo
 */
UNUSED_FUNC void vnodeDecMeterRefcnt(SQInfo *pQInfo) {
  if (pQInfo != NULL) {
    //    assert(taosHashGetSize(pQInfo->groupInfo) >= 1);
  }

#if 0
  if (pQInfo == NULL || pQInfo->groupInfo.numOfTables == 1) {
    atomic_fetch_sub_32(&pQInfo->pObj->numOfQueries, 1);
    dTrace("QInfo:%p vid:%d sid:%d meterId:%s, query is over, numOfQueries:%d", pQInfo, pQInfo->pObj->vnode,
           pQInfo->pObj->sid, pQInfo->pObj->meterId, pQInfo->pObj->numOfQueries);
  } else {
    int32_t num = 0;
    for (int32_t i = 0; i < pQInfo->groupInfo.numOfTables; ++i) {
      SMeterObj *pMeter = getMeterObj(pQInfo->groupInfo, pQInfo->pSidSet->pTableIdList[i]->sid);
      atomic_fetch_sub_32(&(pMeter->numOfQueries), 1);
      
      if (pMeter->numOfQueries > 0) {
        dTrace("QInfo:%p vid:%d sid:%d meterId:%s, query is over, numOfQueries:%d", pQInfo, pMeter->vnode, pMeter->sid,
               pMeter->meterId, pMeter->numOfQueries);
        num++;
      }
    }
    
    /*
     * in order to reduce log output, for all meters of which numOfQueries count are 0,
     * we do not output corresponding information
     */
    num = pQInfo->groupInfo.numOfTables - num;
    dTrace("QInfo:%p metric query is over, dec query ref for %d meters, numOfQueries on %d meters are 0", pQInfo,
           pQInfo->groupInfo.numOfTables, num);
  }
#endif
}

UNUSED_FUNC void setTimestampRange(SQueryRuntimeEnv *pRuntimeEnv, int64_t stime, int64_t etime) {
  SQuery *pQuery = pRuntimeEnv->pQuery;

  for (int32_t i = 0; i < pQuery->numOfOutputCols; ++i) {
    int32_t functionId = pQuery->pSelectExpr[i].pBase.functionId;

    if (functionId == TSDB_FUNC_SPREAD) {
      pRuntimeEnv->pCtx[i].param[1].dKey = stime;
      pRuntimeEnv->pCtx[i].param[2].dKey = etime;

      pRuntimeEnv->pCtx[i].param[1].nType = TSDB_DATA_TYPE_DOUBLE;
      pRuntimeEnv->pCtx[i].param[2].nType = TSDB_DATA_TYPE_DOUBLE;
    }
  }
}

static bool needToLoadDataBlock(SQuery *pQuery, SDataStatis *pDataStatis, SQLFunctionCtx *pCtx,
                                int32_t numOfTotalPoints) {
  if (pDataStatis == NULL) {
    return true;
  }

#if 0
  for (int32_t k = 0; k < pQuery->numOfFilterCols; ++k) {
    SSingleColumnFilterInfo *pFilterInfo = &pQuery->pFilterInfo[k];
    int32_t                  colIndex = pFilterInfo->info.colIndex;
    
    // this column not valid in current data block
    if (colIndex < 0 || pDataStatis[colIndex].colId != pFilterInfo->info.data.colId) {
      continue;
    }
    
    // not support pre-filter operation on binary/nchar data type
    if (!vnodeSupportPrefilter(pFilterInfo->info.data.type)) {
      continue;
    }
    
    // all points in current column are NULL, no need to check its boundary value
    if (pDataStatis[colIndex].numOfNull == numOfTotalPoints) {
      continue;
    }
    
    if (pFilterInfo->info.info.type == TSDB_DATA_TYPE_FLOAT) {
      float minval = *(double *)(&pDataStatis[colIndex].min);
      float maxval = *(double *)(&pDataStatis[colIndex].max);
      
      for (int32_t i = 0; i < pFilterInfo->numOfFilters; ++i) {
        if (pFilterInfo->pFilters[i].fp(&pFilterInfo->pFilters[i], (char *)&minval, (char *)&maxval)) {
          return true;
        }
      }
    } else {
      for (int32_t i = 0; i < pFilterInfo->numOfFilters; ++i) {
        if (pFilterInfo->pFilters[i].fp(&pFilterInfo->pFilters[i], (char *)&pDataStatis[colIndex].min,
                                        (char *)&pDataStatis[colIndex].max)) {
          return true;
        }
      }
    }
  }
  
  // todo disable this opt code block temporarily
  //  for (int32_t i = 0; i < pQuery->numOfOutputCols; ++i) {
  //    int32_t functId = pQuery->pSelectExpr[i].pBase.functionId;
  //    if (functId == TSDB_FUNC_TOP || functId == TSDB_FUNC_BOTTOM) {
  //      return top_bot_datablock_filter(&pCtx[i], functId, (char *)&pField[i].min, (char *)&pField[i].max);
  //    }
  //  }

#endif
  return true;
}

// previous time window may not be of the same size of pQuery->intervalTime
static void getNextTimeWindow(SQuery *pQuery, STimeWindow *pTimeWindow) {
  int32_t factor = GET_FORWARD_DIRECTION_FACTOR(pQuery->order.order);

  pTimeWindow->skey += (pQuery->slidingTime * factor);
  pTimeWindow->ekey = pTimeWindow->skey + (pQuery->intervalTime - 1);
}

SArray *loadDataBlockOnDemand(SQueryRuntimeEnv *pRuntimeEnv, SDataBlockInfo *pBlockInfo, SDataStatis **pStatis) {
  SQuery *pQuery = pRuntimeEnv->pQuery;

  uint32_t r = 0;
  SArray * pDataBlock = NULL;

  if (pQuery->numOfFilterCols > 0) {
    r = BLK_DATA_ALL_NEEDED;
  } else {
    for (int32_t i = 0; i < pQuery->numOfOutputCols; ++i) {
      int32_t functionId = pQuery->pSelectExpr[i].pBase.functionId;
      int32_t colId = pQuery->pSelectExpr[i].pBase.colInfo.colId;
      r |= aAggs[functionId].dataReqFunc(&pRuntimeEnv->pCtx[i], pQuery->window.skey, pQuery->window.ekey, colId);
    }

    if (pRuntimeEnv->pTSBuf > 0 || isIntervalQuery(pQuery)) {
      r |= BLK_DATA_ALL_NEEDED;
    }
  }

  if (r == BLK_DATA_NO_NEEDED) {
    qTrace("QInfo:%p slot:%d, data block ignored, brange:%" PRId64 "-%" PRId64 ", rows:%d",
          GET_QINFO_ADDR(pRuntimeEnv), pBlockInfo->window.skey, pBlockInfo->window.ekey, pBlockInfo->rows);
  } else if (r == BLK_DATA_FILEDS_NEEDED) {
    if (tsdbRetrieveDataBlockStatisInfo(pRuntimeEnv->pQueryHandle, pStatis) != TSDB_CODE_SUCCESS) {
      //        return DISK_DATA_LOAD_FAILED;
    }

    if (*pStatis == NULL) {
      pDataBlock = tsdbRetrieveDataBlock(pRuntimeEnv->pQueryHandle, NULL);
    }
  } else {
    assert(r == BLK_DATA_ALL_NEEDED);
    if (tsdbRetrieveDataBlockStatisInfo(pRuntimeEnv->pQueryHandle, pStatis) != TSDB_CODE_SUCCESS) {
      //        return DISK_DATA_LOAD_FAILED;
    }

    /*
     * if this block is completed included in the query range, do more filter operation
     * filter the data block according to the value filter condition.
     * no need to load the data block, continue for next block
     */
    if (!needToLoadDataBlock(pQuery, *pStatis, pRuntimeEnv->pCtx, pBlockInfo->rows)) {
#if defined(_DEBUG_VIEW)
      dTrace("QInfo:%p fileId:%d, slot:%d, block discarded by per-filter", GET_QINFO_ADDR(pQuery), pQuery->fileId,
             pQuery->slot);
#endif
      //        return DISK_DATA_DISCARDED;
    }

    pDataBlock = tsdbRetrieveDataBlock(pRuntimeEnv->pQueryHandle, NULL);
  }

  return pDataBlock;
}

int32_t binarySearchForKey(char *pValue, int num, TSKEY key, int order) {
  int32_t midPos = -1;
  int32_t numOfPoints;

  if (num <= 0) {
    return -1;
  }

  assert(order == TSDB_ORDER_ASC || order == TSDB_ORDER_DESC);
  
  TSKEY* keyList   = (TSKEY *)pValue;
  int32_t firstPos = 0;
  int32_t lastPos  = num - 1;

  if (order == TSDB_ORDER_DESC) {
    // find the first position which is smaller than the key
    while (1) {
      if (key >= keyList[lastPos]) return lastPos;
      if (key == keyList[firstPos]) return firstPos;
      if (key < keyList[firstPos]) return firstPos - 1;

      numOfPoints = lastPos - firstPos + 1;
      midPos = (numOfPoints >> 1) + firstPos;

      if (key < keyList[midPos]) {
        lastPos = midPos - 1;
      } else if (key > keyList[midPos]) {
        firstPos = midPos + 1;
      } else {
        break;
      }
    }

  } else {
    // find the first position which is bigger than the key
    while (1) {
      if (key <= keyList[firstPos]) return firstPos;
      if (key == keyList[lastPos]) return lastPos;

      if (key > keyList[lastPos]) {
        lastPos = lastPos + 1;
        if (lastPos >= num)
          return -1;
        else
          return lastPos;
      }

      numOfPoints = lastPos - firstPos + 1;
      midPos = (numOfPoints >> 1) + firstPos;

      if (key < keyList[midPos]) {
        lastPos = midPos - 1;
      } else if (key > keyList[midPos]) {
        firstPos = midPos + 1;
      } else {
        break;
      }
    }
  }

  return midPos;
}

static int64_t doScanAllDataBlocks(SQueryRuntimeEnv *pRuntimeEnv) {
  SQuery *pQuery = pRuntimeEnv->pQuery;
  dTrace("QInfo:%p query start, qrange:%" PRId64 "-%" PRId64 ", lastkey:%" PRId64 ", order:%d",
         GET_QINFO_ADDR(pRuntimeEnv), pQuery->window.skey, pQuery->window.ekey, pQuery->lastKey, pQuery->order.order);

  TsdbQueryHandleT pQueryHandle = pRuntimeEnv->scanFlag == MASTER_SCAN? pRuntimeEnv->pQueryHandle:pRuntimeEnv->pSecQueryHandle;
  while (tsdbNextDataBlock(pQueryHandle)) {
    
    if (isQueryKilled(GET_QINFO_ADDR(pRuntimeEnv))) {
      return 0;
    }

    SDataBlockInfo blockInfo = tsdbRetrieveDataBlockInfo(pQueryHandle);

    // todo extract methods
    if (isIntervalQuery(pQuery) && pRuntimeEnv->windowResInfo.prevSKey == 0) {
      TSKEY skey1, ekey1;
      STimeWindow w = {0};
      SWindowResInfo *pWindowResInfo = &pRuntimeEnv->windowResInfo;

      if (QUERY_IS_ASC_QUERY(pQuery)) {
        getAlignQueryTimeWindow(pQuery, blockInfo.window.skey, blockInfo.window.skey, pQuery->window.ekey,
                                           &skey1, &ekey1, &w);
        pWindowResInfo->startTime = w.skey;
        pWindowResInfo->prevSKey = w.skey;
      } else {
        // the start position of the first time window in the endpoint that spreads beyond the queried last timestamp
        TSKEY start = blockInfo.window.ekey - pQuery->intervalTime;
        getAlignQueryTimeWindow(pQuery, start, pQuery->window.ekey, blockInfo.window.ekey, &skey1, &ekey1, &w);

        pWindowResInfo->startTime = pQuery->window.skey;
        pWindowResInfo->prevSKey = w.skey;
      }
    }
    
    // in case of prj/diff query, ensure the output buffer is sufficient to accomodate the results of current block
    if (!isIntervalQuery(pQuery) && !isGroupbyNormalCol(pQuery->pGroupbyExpr) && !isFixedOutputQuery(pQuery)) {
      SResultRec* pRec = &pQuery->rec;
      
      if (pQuery->rec.capacity - pQuery->rec.rows < blockInfo.rows) {
        int32_t remain = pRec->capacity - pRec->rows;
        int32_t newSize = pRec->capacity + (blockInfo.rows - remain);
        
        for(int32_t i = 0; i < pQuery->numOfOutputCols; ++i) {
          int32_t bytes = pQuery->pSelectExpr[i].resBytes;
          
          char* tmp = realloc(pQuery->sdata[i], bytes * newSize + sizeof(SData));
          if (tmp == NULL) { // todo handle the oom
          } else {
            pQuery->sdata[i] = (SData*) tmp;
          }
          
          // set the pCtx output buffer position
          pRuntimeEnv->pCtx[i].aOutputBuf = pQuery->sdata[i]->data + pRec->rows*bytes;
        }
        
        pRec->capacity = newSize;
      }
    }

    SDataStatis *pStatis = NULL;
    SArray *pDataBlock = loadDataBlockOnDemand(pRuntimeEnv, &blockInfo, &pStatis);
    int32_t numOfRes = tableApplyFunctionsOnBlock(pRuntimeEnv, &blockInfo, pStatis, binarySearchForKey,
                                                     &pRuntimeEnv->windowResInfo, pDataBlock);

    dTrace("QInfo:%p check data block, brange:%" PRId64 "-%" PRId64 ", rows:%d, res:%d",
               GET_QINFO_ADDR(pRuntimeEnv), blockInfo.window.skey, blockInfo.window.ekey, blockInfo.rows, numOfRes);

    // save last access position
    if (Q_STATUS_EQUAL(pQuery->status, QUERY_RESBUF_FULL)) {
      break;
    }
  }

  // if the result buffer is not full, set the query completed flag
  if (!Q_STATUS_EQUAL(pQuery->status, QUERY_RESBUF_FULL)) {
    setQueryStatus(pQuery, QUERY_COMPLETED);
  }

  if (isIntervalQuery(pQuery) && IS_MASTER_SCAN(pRuntimeEnv)) {
    if (Q_STATUS_EQUAL(pQuery->status, QUERY_COMPLETED)) {
      int32_t step = QUERY_IS_ASC_QUERY(pQuery) ? QUERY_ASC_FORWARD_STEP : QUERY_DESC_FORWARD_STEP;

      closeAllTimeWindow(&pRuntimeEnv->windowResInfo);
      removeRedundantWindow(&pRuntimeEnv->windowResInfo, pQuery->lastKey - step, step);
      pRuntimeEnv->windowResInfo.curIndex = pRuntimeEnv->windowResInfo.size - 1;
    } else {
      assert(Q_STATUS_EQUAL(pQuery->status, QUERY_RESBUF_FULL));
    }
  }

  return 0;
}

static void updatelastkey(SQuery *pQuery, STableQueryInfo *pTableQInfo) { pTableQInfo->lastKey = pQuery->lastKey; }

/*
 * set tag value in SQLFunctionCtx
 * e.g.,tag information into input buffer
 */
static void doSetTagValueInParam(void* tsdb, STableId id, int32_t tagColId, tVariant *param) {
  tVariantDestroy(param);

  char* val = NULL;
  int16_t bytes = 0;
  int16_t type  = 0;

  tsdbGetTableTagVal(tsdb, id, tagColId, &type, &bytes, &val);
  tVariantCreateFromBinary(param, val, bytes, type);
}

void setTagVal(SQueryRuntimeEnv *pRuntimeEnv, STableId id, void* tsdb) {
  SQuery *      pQuery = pRuntimeEnv->pQuery;

  SSqlFuncExprMsg *pFuncMsg = &pQuery->pSelectExpr[0].pBase;
  if (pQuery->numOfOutputCols == 1 && pFuncMsg->functionId == TSDB_FUNC_TS_COMP) {
    assert(pFuncMsg->numOfParams == 1);
    doSetTagValueInParam(tsdb, id, pFuncMsg->arg->argValue.i64, &pRuntimeEnv->pCtx[0].tag);
  } else {
    // set tag value, by which the results are aggregated.
    for (int32_t idx = 0; idx < pQuery->numOfOutputCols; ++idx) {
      SColIndex *pCol = &pQuery->pSelectExpr[idx].pBase.colInfo;

      // ts_comp column required the tag value for join filter
      if (!TSDB_COL_IS_TAG(pCol->flag)) {
        continue;
      }
 
      
      // todo use tag column index to optimize performance
      doSetTagValueInParam(tsdb, id, pCol->colId, &pRuntimeEnv->pCtx[idx].tag);
    }

    // set the join tag for first column
    if (pFuncMsg->functionId == TSDB_FUNC_TS && pFuncMsg->colInfo.colIndex == PRIMARYKEY_TIMESTAMP_COL_INDEX &&
        pRuntimeEnv->pTSBuf != NULL) {
      assert(pFuncMsg->numOfParams == 1);
      assert(0); // to do fix me
//      doSetTagValueInParam(pTagSchema, pFuncMsg->arg->argValue.i64, pMeterSidInfo, &pRuntimeEnv->pCtx[0].tag);
    }
  }
}

static void doMerge(SQueryRuntimeEnv *pRuntimeEnv, int64_t timestamp, SWindowResult *pWindowRes, bool mergeFlag) {
  SQuery *        pQuery = pRuntimeEnv->pQuery;
  SQLFunctionCtx *pCtx = pRuntimeEnv->pCtx;

  for (int32_t i = 0; i < pQuery->numOfOutputCols; ++i) {
    int32_t functionId = pQuery->pSelectExpr[i].pBase.functionId;
    if (!mergeFlag) {
      pCtx[i].aOutputBuf = pCtx[i].aOutputBuf + pCtx[i].outputBytes;
      pCtx[i].currentStage = FIRST_STAGE_MERGE;

      resetResultInfo(pCtx[i].resultInfo);
      aAggs[functionId].init(&pCtx[i]);
    }

    pCtx[i].hasNull = true;
    pCtx[i].nStartQueryTimestamp = timestamp;
    pCtx[i].aInputElemBuf = getPosInResultPage(pRuntimeEnv, i, pWindowRes);
    //    pCtx[i].aInputElemBuf = ((char *)inputSrc->data) +
    //                            ((int32_t)pRuntimeEnv->offset[i] * pRuntimeEnv->numOfRowsPerPage) +
    //                            pCtx[i].outputBytes * inputIdx;

    // in case of tag column, the tag information should be extracted from input buffer
    if (functionId == TSDB_FUNC_TAG_DUMMY || functionId == TSDB_FUNC_TAG) {
      tVariantDestroy(&pCtx[i].tag);
      tVariantCreateFromBinary(&pCtx[i].tag, pCtx[i].aInputElemBuf, pCtx[i].inputBytes, pCtx[i].inputType);
    }
  }

  for (int32_t i = 0; i < pQuery->numOfOutputCols; ++i) {
    int32_t functionId = pQuery->pSelectExpr[i].pBase.functionId;
    if (functionId == TSDB_FUNC_TAG_DUMMY) {
      continue;
    }

    aAggs[functionId].distMergeFunc(&pCtx[i]);
  }
}

static UNUSED_FUNC void printBinaryData(int32_t functionId, char *data, int32_t srcDataType) {
  if (functionId == TSDB_FUNC_FIRST_DST || functionId == TSDB_FUNC_LAST_DST) {
    switch (srcDataType) {
      case TSDB_DATA_TYPE_BINARY:
        printf("%" PRId64 ",%s\t", *(TSKEY *)data, (data + TSDB_KEYSIZE + 1));
        break;
      case TSDB_DATA_TYPE_TINYINT:
      case TSDB_DATA_TYPE_BOOL:
        printf("%" PRId64 ",%d\t", *(TSKEY *)data, *(int8_t *)(data + TSDB_KEYSIZE + 1));
        break;
      case TSDB_DATA_TYPE_SMALLINT:
        printf("%" PRId64 ",%d\t", *(TSKEY *)data, *(int16_t *)(data + TSDB_KEYSIZE + 1));
        break;
      case TSDB_DATA_TYPE_BIGINT:
      case TSDB_DATA_TYPE_TIMESTAMP:
        printf("%" PRId64 ",%" PRId64 "\t", *(TSKEY *)data, *(TSKEY *)(data + TSDB_KEYSIZE + 1));
        break;
      case TSDB_DATA_TYPE_INT:
        printf("%" PRId64 ",%d\t", *(TSKEY *)data, *(int32_t *)(data + TSDB_KEYSIZE + 1));
        break;
      case TSDB_DATA_TYPE_FLOAT:
        printf("%" PRId64 ",%f\t", *(TSKEY *)data, *(float *)(data + TSDB_KEYSIZE + 1));
        break;
      case TSDB_DATA_TYPE_DOUBLE:
        printf("%" PRId64 ",%lf\t", *(TSKEY *)data, *(double *)(data + TSDB_KEYSIZE + 1));
        break;
    }
  } else if (functionId == TSDB_FUNC_AVG) {
    printf("%lf,%d\t", *(double *)data, *(int32_t *)(data + sizeof(double)));
  } else if (functionId == TSDB_FUNC_SPREAD) {
    printf("%lf,%lf\t", *(double *)data, *(double *)(data + sizeof(double)));
  } else if (functionId == TSDB_FUNC_TWA) {
    data += 1;
    printf("%lf,%" PRId64 ",%" PRId64 ",%" PRId64 "\t", *(double *)data, *(int64_t *)(data + 8),
           *(int64_t *)(data + 16), *(int64_t *)(data + 24));
  } else if (functionId == TSDB_FUNC_MIN || functionId == TSDB_FUNC_MAX) {
    switch (srcDataType) {
      case TSDB_DATA_TYPE_TINYINT:
      case TSDB_DATA_TYPE_BOOL:
        printf("%d\t", *(int8_t *)data);
        break;
      case TSDB_DATA_TYPE_SMALLINT:
        printf("%d\t", *(int16_t *)data);
        break;
      case TSDB_DATA_TYPE_BIGINT:
      case TSDB_DATA_TYPE_TIMESTAMP:
        printf("%" PRId64 "\t", *(int64_t *)data);
        break;
      case TSDB_DATA_TYPE_INT:
        printf("%d\t", *(int *)data);
        break;
      case TSDB_DATA_TYPE_FLOAT:
        printf("%f\t", *(float *)data);
        break;
      case TSDB_DATA_TYPE_DOUBLE:
        printf("%f\t", *(float *)data);
        break;
    }
  } else if (functionId == TSDB_FUNC_SUM) {
    if (srcDataType == TSDB_DATA_TYPE_FLOAT || srcDataType == TSDB_DATA_TYPE_DOUBLE) {
      printf("%lf\t", *(float *)data);
    } else {
      printf("%" PRId64 "\t", *(int64_t *)data);
    }
  } else {
    printf("%s\t", data);
  }
}

void UNUSED_FUNC displayInterResult(SData **pdata, SQuery *pQuery, int32_t numOfRows) {
#if 0
  int32_t numOfCols = pQuery->numOfOutputCols;
  printf("super table query intermediate result, total:%d\n", numOfRows);
  
  SQInfo *   pQInfo = (SQInfo *)(GET_QINFO_ADDR(pQuery));
  SMeterObj *pMeterObj = pQInfo->pObj;
  
  for (int32_t j = 0; j < numOfRows; ++j) {
    for (int32_t i = 0; i < numOfCols; ++i) {
      switch (pQuery->pSelectExpr[i].resType) {
        case TSDB_DATA_TYPE_BINARY: {
          int32_t colIndex = pQuery->pSelectExpr[i].pBase.colInfo.colIndex;
          int32_t type = 0;
          
          if (TSDB_COL_IS_TAG(pQuery->pSelectExpr[i].pBase.colInfo.flag)) {
            type = pQuery->pSelectExpr[i].resType;
          } else {
            type = pMeterObj->schema[colIndex].type;
          }
          printBinaryData(pQuery->pSelectExpr[i].pBase.functionId, pdata[i]->data + pQuery->pSelectExpr[i].resBytes * j,
                          type);
          break;
        }
        case TSDB_DATA_TYPE_TIMESTAMP:
        case TSDB_DATA_TYPE_BIGINT:
          printf("%" PRId64 "\t", *(int64_t *)(pdata[i]->data + pQuery->pSelectExpr[i].resBytes * j));
          break;
        case TSDB_DATA_TYPE_INT:
          printf("%d\t", *(int32_t *)(pdata[i]->data + pQuery->pSelectExpr[i].resBytes * j));
          break;
        case TSDB_DATA_TYPE_FLOAT:
          printf("%f\t", *(float *)(pdata[i]->data + pQuery->pSelectExpr[i].resBytes * j));
          break;
        case TSDB_DATA_TYPE_DOUBLE:
          printf("%lf\t", *(double *)(pdata[i]->data + pQuery->pSelectExpr[i].resBytes * j));
          break;
      }
    }
    printf("\n");
  }
#endif
}

typedef struct SCompSupporter {
  STableDataInfo **pTableDataInfo;
  int32_t *        position;
  SQInfo *         pQInfo;
} SCompSupporter;

int32_t tableResultComparFn(const void *pLeft, const void *pRight, void *param) {
  int32_t left = *(int32_t *)pLeft;
  int32_t right = *(int32_t *)pRight;

  SCompSupporter *  supporter = (SCompSupporter *)param;
  SQueryRuntimeEnv *pRuntimeEnv = &supporter->pQInfo->runtimeEnv;

  int32_t leftPos = supporter->position[left];
  int32_t rightPos = supporter->position[right];

  /* left source is exhausted */
  if (leftPos == -1) {
    return 1;
  }

  /* right source is exhausted*/
  if (rightPos == -1) {
    return -1;
  }

  SWindowResInfo *pWindowResInfo1 = &supporter->pTableDataInfo[left]->pTableQInfo->windowResInfo;
  SWindowResult * pWindowRes1 = getWindowResult(pWindowResInfo1, leftPos);

  char *b1 = getPosInResultPage(pRuntimeEnv, PRIMARYKEY_TIMESTAMP_COL_INDEX, pWindowRes1);
  TSKEY leftTimestamp = GET_INT64_VAL(b1);

  SWindowResInfo *pWindowResInfo2 = &supporter->pTableDataInfo[right]->pTableQInfo->windowResInfo;
  SWindowResult * pWindowRes2 = getWindowResult(pWindowResInfo2, rightPos);

  char *b2 = getPosInResultPage(pRuntimeEnv, PRIMARYKEY_TIMESTAMP_COL_INDEX, pWindowRes2);
  TSKEY rightTimestamp = GET_INT64_VAL(b2);

  if (leftTimestamp == rightTimestamp) {
    return 0;
  }

  return leftTimestamp > rightTimestamp ? 1 : -1;
}

int32_t mergeIntoGroupResult(SQInfo *pQInfo) {
  int64_t st = taosGetTimestampMs();
  int32_t ret = TSDB_CODE_SUCCESS;

  int32_t numOfGroups = taosArrayGetSize(pQInfo->groupInfo.pGroupList);
  
  while (pQInfo->groupIndex < numOfGroups) {
    SArray* group = taosArrayGetP(pQInfo->groupInfo.pGroupList, pQInfo->groupIndex);
    ret = mergeIntoGroupResultImpl(pQInfo, group);
    if (ret < 0) {  // not enough disk space to save the data into disk
      return -1;
    }

    pQInfo->groupIndex += 1;

    // this group generates at least one result, return results
    if (ret > 0) {
      break;
    }

    assert(pQInfo->numOfGroupResultPages == 0);
    dTrace("QInfo:%p no result in group %d, continue", pQInfo, pQInfo->groupIndex - 1);
  }

  dTrace("QInfo:%p merge res data into group, index:%d, total group:%d, elapsed time:%lldms",
  pQInfo, pQInfo->groupIndex - 1, numOfGroups, taosGetTimestampMs() - st);

  return TSDB_CODE_SUCCESS;
}

void copyResToQueryResultBuf(SQInfo *pQInfo, SQuery *pQuery) {
  if (pQInfo->offset == pQInfo->numOfGroupResultPages) {
    pQInfo->numOfGroupResultPages = 0;

    // current results of group has been sent to client, try next group
    if (mergeIntoGroupResult(pQInfo) != TSDB_CODE_SUCCESS) {
      return;  // failed to save data in the disk
    }

    // set current query completed
    //    if (pQInfo->numOfGroupResultPages == 0 && pQInfo->groupIndex == pQInfo->pSidSet->numOfSubSet) {
    //      pQInfo->tableIndex = pQInfo->pSidSet->numOfTables;
    //      return;
    //    }
  }

  SQueryRuntimeEnv *   pRuntimeEnv = &pQInfo->runtimeEnv;
  SDiskbasedResultBuf *pResultBuf = pRuntimeEnv->pResultBuf;

  int32_t id = getGroupResultId(pQInfo->groupIndex - 1);
  SIDList list = getDataBufPagesIdList(pResultBuf, pQInfo->offset + id);

  int32_t total = 0;
  for (int32_t i = 0; i < list.size; ++i) {
    tFilePage *pData = getResultBufferPageById(pResultBuf, list.pData[i]);
    total += pData->numOfElems;
  }

  int32_t rows = total;

  int32_t offset = 0;
  for (int32_t num = 0; num < list.size; ++num) {
    tFilePage *pData = getResultBufferPageById(pResultBuf, list.pData[num]);

    for (int32_t i = 0; i < pQuery->numOfOutputCols; ++i) {
      int32_t bytes = pRuntimeEnv->pCtx[i].outputBytes;
      char *  pDest = pQuery->sdata[i]->data;

      memcpy(pDest + offset * bytes, pData->data + pRuntimeEnv->offset[i] * pData->numOfElems,
             bytes * pData->numOfElems);
    }

    offset += pData->numOfElems;
  }

  assert(pQuery->rec.rows == 0);

  pQuery->rec.rows += rows;
  pQInfo->offset += 1;
}

int64_t getNumOfResultWindowRes(SQueryRuntimeEnv *pRuntimeEnv, SWindowResult *pWindowRes) {
  SQuery *pQuery = pRuntimeEnv->pQuery;

  int64_t maxOutput = 0;
  for (int32_t j = 0; j < pQuery->numOfOutputCols; ++j) {
    int32_t functionId = pQuery->pSelectExpr[j].pBase.functionId;

    /*
     * ts, tag, tagprj function can not decide the output number of current query
     * the number of output result is decided by main output
     */
    if (functionId == TSDB_FUNC_TS || functionId == TSDB_FUNC_TAG || functionId == TSDB_FUNC_TAGPRJ) {
      continue;
    }

    SResultInfo *pResultInfo = &pWindowRes->resultInfo[j];
    if (pResultInfo != NULL && maxOutput < pResultInfo->numOfRes) {
      maxOutput = pResultInfo->numOfRes;
    }
  }

  return maxOutput;
}

int32_t mergeIntoGroupResultImpl(SQInfo *pQInfo, SArray* pGroup) {
  SQueryRuntimeEnv *pRuntimeEnv = &pQInfo->runtimeEnv;
  SQuery *pQuery = pRuntimeEnv->pQuery;

  size_t size = taosArrayGetSize(pGroup);
  
  tFilePage **buffer = (tFilePage **)pQuery->sdata;
  int32_t *posList = calloc(size, sizeof(int32_t));
  
  STableDataInfo **pTableList = malloc(POINTER_BYTES * size);

  // todo opt for the case of one table per group
  int32_t numOfTables = 0;
  for (int32_t i = 0; i < size; ++i) {
    SPair* p = taosArrayGet(pGroup, i);
    STableDataInfo* pInfo = p->sec;
    
    SIDList list = getDataBufPagesIdList(pRuntimeEnv->pResultBuf, pInfo->pTableQInfo->tid);
    if (list.size > 0 && pInfo->pTableQInfo->windowResInfo.size > 0) {
      pTableList[numOfTables] = pInfo;
      numOfTables += 1;
    }
  }

  if (numOfTables == 0) {
    tfree(posList);
    tfree(pTableList);

    assert(pQInfo->numOfGroupResultPages == 0);
    return 0;
  }

  SCompSupporter cs = {pTableList, posList, pQInfo};

  SLoserTreeInfo *pTree = NULL;
  tLoserTreeCreate(&pTree, numOfTables, &cs, tableResultComparFn);

  SResultInfo *pResultInfo = calloc(pQuery->numOfOutputCols, sizeof(SResultInfo));
  setWindowResultInfo(pResultInfo, pQuery, pRuntimeEnv->stableQuery);
  resetMergeResultBuf(pQuery, pRuntimeEnv->pCtx, pResultInfo);
  
  int64_t lastTimestamp = -1;
  int64_t startt = taosGetTimestampMs();

  while (1) {
    int32_t pos = pTree->pNode[0].index;

    SWindowResInfo *pWindowResInfo = &pTableList[pos]->pTableQInfo->windowResInfo;
    SWindowResult * pWindowRes = getWindowResult(pWindowResInfo, cs.position[pos]);

    char *b = getPosInResultPage(pRuntimeEnv, PRIMARYKEY_TIMESTAMP_COL_INDEX, pWindowRes);
    TSKEY ts = GET_INT64_VAL(b);

    assert(ts == pWindowRes->window.skey);
    int64_t num = getNumOfResultWindowRes(pRuntimeEnv, pWindowRes);
    if (num <= 0) {
      cs.position[pos] += 1;

      if (cs.position[pos] >= pWindowResInfo->size) {
        cs.position[pos] = -1;

        // all input sources are exhausted
        if (--numOfTables == 0) {
          break;
        }
      }
    } else {
      if (ts == lastTimestamp) {  // merge with the last one
        doMerge(pRuntimeEnv, ts, pWindowRes, true);
      } else {  // copy data to disk buffer
        if (buffer[0]->numOfElems == pQuery->rec.capacity) {
          if (flushFromResultBuf(pQInfo) != TSDB_CODE_SUCCESS) {
            return -1;
          }

          resetMergeResultBuf(pQuery, pRuntimeEnv->pCtx, pResultInfo);
        }

        doMerge(pRuntimeEnv, ts, pWindowRes, false);
        buffer[0]->numOfElems += 1;
      }

      lastTimestamp = ts;

      cs.position[pos] += 1;
      if (cs.position[pos] >= pWindowResInfo->size) {
        cs.position[pos] = -1;

        // all input sources are exhausted
        if (--numOfTables == 0) {
          break;
        }
      }
    }

    tLoserTreeAdjust(pTree, pos + pTree->numOfEntries);
  }

  if (buffer[0]->numOfElems != 0) {  // there are data in buffer
    if (flushFromResultBuf(pQInfo) != TSDB_CODE_SUCCESS) {
      dError("QInfo:%p failed to flush data into temp file, abort query", pQInfo);
      
      tfree(pTree);
      tfree(pTableList);
      tfree(posList);
      tfree(pResultInfo);

      return -1;
    }
  }

  int64_t endt = taosGetTimestampMs();

#ifdef _DEBUG_VIEW
  displayInterResult(pQuery->sdata, pQuery, pQuery->sdata[0]->len);
#endif

  dTrace("QInfo:%p result merge completed, elapsed time:%" PRId64 " ms", GET_QINFO_ADDR(pQuery), endt - startt);
  tfree(pTree);
  tfree(pTableList);
  tfree(posList);

  pQInfo->offset = 0;
  for (int32_t i = 0; i < pQuery->numOfOutputCols; ++i) {
    tfree(pResultInfo[i].interResultBuf);
  }

  tfree(pResultInfo);
  return pQInfo->numOfGroupResultPages;
}

int32_t flushFromResultBuf(SQInfo *pQInfo) {
  SQueryRuntimeEnv *pRuntimeEnv = &pQInfo->runtimeEnv;
  SQuery *          pQuery = pRuntimeEnv->pQuery;

  SDiskbasedResultBuf *pResultBuf = pRuntimeEnv->pResultBuf;
  int32_t              capacity = (DEFAULT_INTERN_BUF_SIZE - sizeof(tFilePage)) / pQuery->rowSize;

  // the base value for group result, since the maximum number of table for each vnode will not exceed 100,000.
  int32_t pageId = -1;

  int32_t remain = pQuery->sdata[0]->num;
  int32_t offset = 0;

  while (remain > 0) {
    int32_t r = remain;
    if (r > capacity) {
      r = capacity;
    }

    int32_t    id = getGroupResultId(pQInfo->groupIndex) + pQInfo->numOfGroupResultPages;
    tFilePage *buf = getNewDataBuf(pResultBuf, id, &pageId);

    // pagewise copy to dest buffer
    for (int32_t i = 0; i < pQuery->numOfOutputCols; ++i) {
      int32_t bytes = pRuntimeEnv->pCtx[i].outputBytes;
      buf->numOfElems = r;

      memcpy(buf->data + pRuntimeEnv->offset[i] * buf->numOfElems, ((char *)pQuery->sdata[i]->data) + offset * bytes,
             buf->numOfElems * bytes);
    }

    offset += r;
    remain -= r;
  }

  pQInfo->numOfGroupResultPages += 1;
  return TSDB_CODE_SUCCESS;
}

void resetMergeResultBuf(SQuery *pQuery, SQLFunctionCtx *pCtx, SResultInfo *pResultInfo) {
  for (int32_t k = 0; k < pQuery->numOfOutputCols; ++k) {
    pCtx[k].aOutputBuf = pQuery->sdata[k]->data - pCtx[k].outputBytes;
    pCtx[k].size = 1;
    pCtx[k].startOffset = 0;
    pCtx[k].resultInfo = &pResultInfo[k];

    pQuery->sdata[k]->num = 0;
  }
}

void setTableDataInfo(STableDataInfo *pTableDataInfo, int32_t tableIndex, int32_t groupId) {
  pTableDataInfo->groupIdx = groupId;
  pTableDataInfo->tableIndex = tableIndex;
}

static void doDisableFunctsForSupplementaryScan(SQuery *pQuery, SWindowResInfo *pWindowResInfo, int32_t order) {
  for (int32_t i = 0; i < pWindowResInfo->size; ++i) {
    SWindowStatus *pStatus = getTimeWindowResStatus(pWindowResInfo, i);
    if (!pStatus->closed) {
      continue;
    }

    SWindowResult *buf = getWindowResult(pWindowResInfo, i);

    // open/close the specified query for each group result
    for (int32_t j = 0; j < pQuery->numOfOutputCols; ++j) {
      int32_t functId = pQuery->pSelectExpr[j].pBase.functionId;

      if (((functId == TSDB_FUNC_FIRST || functId == TSDB_FUNC_FIRST_DST) && order == TSDB_ORDER_ASC) ||
          ((functId == TSDB_FUNC_LAST || functId == TSDB_FUNC_LAST_DST) && order == TSDB_ORDER_DESC)) {
        buf->resultInfo[j].complete = false;
      } else if (functId != TSDB_FUNC_TS && functId != TSDB_FUNC_TAG) {
        buf->resultInfo[j].complete = true;
      }
    }
  }
}

void disableFuncInReverseScan(SQueryRuntimeEnv *pRuntimeEnv) {
  SQuery *pQuery = pRuntimeEnv->pQuery;
  int32_t order = pQuery->order.order;
  
  // group by normal columns and interval query on normal table
  SWindowResInfo *pWindowResInfo = &pRuntimeEnv->windowResInfo;
  if (isGroupbyNormalCol(pQuery->pGroupbyExpr) || isIntervalQuery(pQuery)) {
    doDisableFunctsForSupplementaryScan(pQuery, pWindowResInfo, order);
  } else {  // for simple result of table query,
    for (int32_t j = 0; j < pQuery->numOfOutputCols; ++j) {
      int32_t functId = pQuery->pSelectExpr[j].pBase.functionId;
      
      SQLFunctionCtx *pCtx = &pRuntimeEnv->pCtx[j];

      if (((functId == TSDB_FUNC_FIRST || functId == TSDB_FUNC_FIRST_DST) && order == TSDB_ORDER_ASC) ||
          ((functId == TSDB_FUNC_LAST || functId == TSDB_FUNC_LAST_DST) && order == TSDB_ORDER_DESC)) {
        pCtx->resultInfo->complete = false;
      } else if (functId != TSDB_FUNC_TS && functId != TSDB_FUNC_TAG) {
        pCtx->resultInfo->complete = true;
      }
    }
  }
}

void disableFuncForReverseScan(SQInfo *pQInfo, int32_t order) {
  SQueryRuntimeEnv *pRuntimeEnv = &pQInfo->runtimeEnv;
  SQuery *          pQuery = pRuntimeEnv->pQuery;

  for (int32_t i = 0; i < pQuery->numOfOutputCols; ++i) {
    pRuntimeEnv->pCtx[i].order = (pRuntimeEnv->pCtx[i].order) ^ 1u;
  }

  if (isIntervalQuery(pQuery)) {
//    for (int32_t i = 0; i < pQInfo->groupInfo.numOfTables; ++i) {
//      STableQueryInfo *pTableQueryInfo = pQInfo->pTableDataInfo[i].pTableQInfo;
//      SWindowResInfo * pWindowResInfo = &pTableQueryInfo->windowResInfo;
//
//      doDisableFunctsForSupplementaryScan(pQuery, pWindowResInfo, order);
//    }
  } else {
    SWindowResInfo *pWindowResInfo = &pRuntimeEnv->windowResInfo;
    doDisableFunctsForSupplementaryScan(pQuery, pWindowResInfo, order);
  }

  pQuery->order.order = (pQuery->order.order) ^ 1u;
}

void switchCtxOrder(SQueryRuntimeEnv *pRuntimeEnv) {
  SQuery *pQuery = pRuntimeEnv->pQuery;
  for (int32_t i = 0; i < pQuery->numOfOutputCols; ++i) {
    SWITCH_ORDER(pRuntimeEnv->pCtx[i].order);// = (pRuntimeEnv->pCtx[i].order == TSDB_ORDER_ASC)? TSDB_ORDER_DESC:TSDB_ORDER_ASC;
  }
}

void createQueryResultInfo(SQuery *pQuery, SWindowResult *pResultRow, bool isSTableQuery, SPosInfo *posInfo) {
  int32_t numOfCols = pQuery->numOfOutputCols;

  pResultRow->resultInfo = calloc((size_t)numOfCols, sizeof(SResultInfo));
  pResultRow->pos = *posInfo;

  // set the intermediate result output buffer
  setWindowResultInfo(pResultRow->resultInfo, pQuery, isSTableQuery);
}

void resetCtxOutputBuf(SQueryRuntimeEnv *pRuntimeEnv) {
  SQuery *pQuery = pRuntimeEnv->pQuery;

  for (int32_t i = 0; i < pQuery->numOfOutputCols; ++i) {
    SQLFunctionCtx *pCtx = &pRuntimeEnv->pCtx[i];
    pCtx->aOutputBuf = pQuery->sdata[i]->data;

    /*
     * set the output buffer information and intermediate buffer
     * not all queries require the interResultBuf, such as COUNT/TAGPRJ/PRJ/TAG etc.
     */
    resetResultInfo(&pRuntimeEnv->resultInfo[i]);
    pCtx->resultInfo = &pRuntimeEnv->resultInfo[i];

    // set the timestamp output buffer for top/bottom/diff query
    int32_t functionId = pQuery->pSelectExpr[i].pBase.functionId;
    if (functionId == TSDB_FUNC_TOP || functionId == TSDB_FUNC_BOTTOM || functionId == TSDB_FUNC_DIFF) {
      pCtx->ptsOutputBuf = pRuntimeEnv->pCtx[0].aOutputBuf;
    }

    memset(pQuery->sdata[i]->data, 0, (size_t) pQuery->pSelectExpr[i].resBytes * pQuery->rec.capacity);
  }

  initCtxOutputBuf(pRuntimeEnv);
}

void forwardCtxOutputBuf(SQueryRuntimeEnv *pRuntimeEnv, int64_t output) {
  SQuery *pQuery = pRuntimeEnv->pQuery;

  // reset the execution contexts
  for (int32_t j = 0; j < pQuery->numOfOutputCols; ++j) {
    int32_t functionId = pQuery->pSelectExpr[j].pBase.functionId;
    assert(functionId != TSDB_FUNC_DIFF);

    // set next output position
    if (IS_OUTER_FORWARD(aAggs[functionId].nStatus)) {
      pRuntimeEnv->pCtx[j].aOutputBuf += pRuntimeEnv->pCtx[j].outputBytes * output;
    }

    if (functionId == TSDB_FUNC_TOP || functionId == TSDB_FUNC_BOTTOM) {
      /*
       * NOTE: for top/bottom query, the value of first column of output (timestamp) are assigned
       * in the procedure of top/bottom routine
       * the output buffer in top/bottom routine is ptsOutputBuf, so we need to forward the output buffer
       *
       * diff function is handled in multi-output function
       */
      pRuntimeEnv->pCtx[j].ptsOutputBuf += TSDB_KEYSIZE * output;
    }

    resetResultInfo(pRuntimeEnv->pCtx[j].resultInfo);
  }
}

void initCtxOutputBuf(SQueryRuntimeEnv *pRuntimeEnv) {
  SQuery *pQuery = pRuntimeEnv->pQuery;

  for (int32_t j = 0; j < pQuery->numOfOutputCols; ++j) {
    int32_t functionId = pQuery->pSelectExpr[j].pBase.functionId;
    
    pRuntimeEnv->pCtx[j].currentStage = 0;
    aAggs[functionId].init(&pRuntimeEnv->pCtx[j]);
  }
}

void doSkipResults(SQueryRuntimeEnv *pRuntimeEnv) {
  SQuery *pQuery = pRuntimeEnv->pQuery;
  if (pQuery->rec.rows == 0 || pQuery->limit.offset == 0) {
    return;
  }

  if (pQuery->rec.rows <= pQuery->limit.offset) {
    pQuery->limit.offset -= pQuery->rec.rows;

    pQuery->rec.rows = 0;
    //    pQuery->pointsOffset = pQuery->rec.pointsToRead;  // clear all data in result buffer

    resetCtxOutputBuf(pRuntimeEnv);

    // clear the buffer is full flag if exists
    pQuery->status &= (~QUERY_RESBUF_FULL);
  } else {
    int32_t numOfSkip = (int32_t)pQuery->limit.offset;
    pQuery->rec.rows -= numOfSkip;

    for (int32_t i = 0; i < pQuery->numOfOutputCols; ++i) {
      int32_t functionId = pQuery->pSelectExpr[i].pBase.functionId;
      int32_t bytes = pRuntimeEnv->pCtx[i].outputBytes;
      assert(0);
      //      memmove(pQuery->sdata[i]->data, pQuery->sdata[i]->data + bytes * numOfSkip, pQuery->size * bytes);
      pRuntimeEnv->pCtx[i].aOutputBuf += bytes * numOfSkip;

      if (functionId == TSDB_FUNC_DIFF || functionId == TSDB_FUNC_TOP || functionId == TSDB_FUNC_BOTTOM) {
        pRuntimeEnv->pCtx[i].ptsOutputBuf += TSDB_KEYSIZE * numOfSkip;
      }
    }

    pQuery->limit.offset = 0;
  }
}

<<<<<<< HEAD
=======
typedef struct SQueryStatus {
  int8_t    overStatus;
  TSKEY     lastKey;
  STSCursor cur;
} SQueryStatus;

// todo refactor
static void queryStatusSave(SQueryRuntimeEnv *pRuntimeEnv, SQueryStatus *pStatus) {
  SQuery *pQuery = pRuntimeEnv->pQuery;

  pStatus->overStatus = pQuery->status;
  pStatus->lastKey = pQuery->lastKey;

  pStatus->cur = tsBufGetCursor(pRuntimeEnv->pTSBuf);  // save the cursor

  if (pRuntimeEnv->pTSBuf) {
    pRuntimeEnv->pTSBuf->cur.order ^= 1u;
    tsBufNextPos(pRuntimeEnv->pTSBuf);
  }

  setQueryStatus(pQuery, QUERY_NOT_COMPLETED);

  SWAP(pQuery->window.skey, pQuery->window.ekey, TSKEY);
  pQuery->lastKey = pQuery->window.skey;
}

static void queryStatusRestore(SQueryRuntimeEnv *pRuntimeEnv, SQueryStatus *pStatus) {
  SQuery *pQuery = pRuntimeEnv->pQuery;
  SWAP(pQuery->window.skey, pQuery->window.ekey, TSKEY);

  pQuery->lastKey = pStatus->lastKey;
  pQuery->status = pStatus->overStatus;

  tsBufSetCursor(pRuntimeEnv->pTSBuf, &pStatus->cur);
}

static void doSingleMeterSupplementScan(SQueryRuntimeEnv *pRuntimeEnv) {
  SQuery *     pQuery = pRuntimeEnv->pQuery;
  SQueryStatus qStatus = {0};

  if (!needReverseScan(pQuery)) {
    return;
  }

  dTrace("QInfo:%p start to supp scan", GET_QINFO_ADDR(pQuery));
  SET_SUPPLEMENT_SCAN_FLAG(pRuntimeEnv);

  // close necessary function execution during supplementary scan
  disableFunctForTableSuppleScan(pRuntimeEnv, pQuery->order.order);
  queryStatusSave(pRuntimeEnv, &qStatus);

  STimeWindow w = {.skey = pQuery->window.skey, .ekey = pQuery->window.ekey};

  // reverse scan from current position
  TsdbPosT current = tsdbDataBlockTell(pRuntimeEnv->pQueryHandle);
  tsdbResetQuery(pRuntimeEnv->pQueryHandle, &w, current, pQuery->order.order);

  doScanAllDataBlocks(pRuntimeEnv);

  queryStatusRestore(pRuntimeEnv, &qStatus);
  enableFuncForForwardScan(pRuntimeEnv, pQuery->order.order);
  SET_MASTER_SCAN_FLAG(pRuntimeEnv);
}

>>>>>>> aad2d70e
void setQueryStatus(SQuery *pQuery, int8_t status) {
  if (status == QUERY_NOT_COMPLETED) {
    pQuery->status = status;
  } else {
    // QUERY_NOT_COMPLETED is not compatible with any other status, so clear its position first
    pQuery->status &= (~QUERY_NOT_COMPLETED);
    pQuery->status |= status;
  }
}

bool needScanDataBlocksAgain(SQueryRuntimeEnv *pRuntimeEnv) {
  SQuery *pQuery = pRuntimeEnv->pQuery;
  
  bool toContinue = false;
  if (isGroupbyNormalCol(pQuery->pGroupbyExpr) || isIntervalQuery(pQuery)) {
    // for each group result, call the finalize function for each column
    SWindowResInfo *pWindowResInfo = &pRuntimeEnv->windowResInfo;

    for (int32_t i = 0; i < pWindowResInfo->size; ++i) {
      SWindowResult *pResult = getWindowResult(pWindowResInfo, i);
      if (!pResult->status.closed) {
        continue;
      }

      setWindowResOutputBuf(pRuntimeEnv, pResult);

      for (int32_t j = 0; j < pQuery->numOfOutputCols; ++j) {
        int16_t functId = pQuery->pSelectExpr[j].pBase.functionId;
        if (functId == TSDB_FUNC_TS) {
          continue;
        }

        aAggs[functId].xNextStep(&pRuntimeEnv->pCtx[j]);
        SResultInfo *pResInfo = GET_RES_INFO(&pRuntimeEnv->pCtx[j]);

        toContinue |= (!pResInfo->complete);
      }
    }
  } else {
    for (int32_t j = 0; j < pQuery->numOfOutputCols; ++j) {
      int16_t functId = pQuery->pSelectExpr[j].pBase.functionId;
      if (functId == TSDB_FUNC_TS) {
        continue;
      }

      aAggs[functId].xNextStep(&pRuntimeEnv->pCtx[j]);
      SResultInfo *pResInfo = GET_RES_INFO(&pRuntimeEnv->pCtx[j]);

      toContinue |= (!pResInfo->complete);
    }
  }

  return toContinue;
}

static SQueryStatusInfo getQueryStatusInfo(SQueryRuntimeEnv* pRuntimeEnv) {
  SQuery* pQuery = pRuntimeEnv->pQuery;
  
  SQueryStatusInfo info = {
      .status = pQuery->status,
      .windowIndex = pRuntimeEnv->windowResInfo.curIndex,
      .lastKey = pQuery->lastKey,
      .w = pQuery->window,
  };
  
  return info;
}

static void setEnvBeforeReverseScan(SQueryRuntimeEnv* pRuntimeEnv, SQueryStatusInfo* pStatus) {
  SQInfo* pQInfo = GET_QINFO_ADDR(pRuntimeEnv);
  SQuery* pQuery = pRuntimeEnv->pQuery;
  
  // the step should be placed before order changed
  int32_t step = GET_FORWARD_DIRECTION_FACTOR(pQuery->order.order);
  
  pStatus->cur = tsBufGetCursor(pRuntimeEnv->pTSBuf);  // save the cursor
  if (pRuntimeEnv->pTSBuf) {
    SWITCH_ORDER(pRuntimeEnv->pTSBuf->cur.order);
    tsBufNextPos(pRuntimeEnv->pTSBuf);
  }
  
  // reverse order time range
  pQuery->window.skey = pQuery->lastKey - step;
  pQuery->window.ekey = pStatus->lastKey;  // the start timestamp of current query
  
  SWITCH_ORDER(pQuery->order.order);
  SET_SUPPLEMENT_SCAN_FLAG(pRuntimeEnv);
  
  STsdbQueryCond cond = {
      .twindow   = pQuery->window,
      .order     = pQuery->order.order,
      .colList   = pQuery->colList,
      .numOfCols = pQuery->numOfCols,
  };
  
  // clean unused handle
  if (pRuntimeEnv->pSecQueryHandle != NULL) {
    tsdbCleanupQueryHandle(pRuntimeEnv->pSecQueryHandle);
  }
  
  pRuntimeEnv->pSecQueryHandle = tsdbQueryTables(pQInfo->tsdb, &cond, &pQInfo->groupInfo);
  
  setQueryStatus(pQuery, QUERY_NOT_COMPLETED);
  switchCtxOrder(pRuntimeEnv);
  disableFuncInReverseScan(pRuntimeEnv);
}

static void clearEnvAfterReverseScan(SQueryRuntimeEnv* pRuntimeEnv, TSKEY lastKey, SQueryStatusInfo* pStatus) {
  SQuery* pQuery = pRuntimeEnv->pQuery;
  
  SWITCH_ORDER(pQuery->order.order);
  switchCtxOrder(pRuntimeEnv);
  
  tsBufSetCursor(pRuntimeEnv->pTSBuf, &pStatus->cur);
  if (pRuntimeEnv->pTSBuf) {
    pRuntimeEnv->pTSBuf->cur.order = pQuery->order.order;
  }
  
  SET_MASTER_SCAN_FLAG(pRuntimeEnv);
  
  // update the pQuery->window.skey and pQuery->window.ekey to limit the scan scope of sliding query
  // during reverse scan
  pQuery->lastKey = lastKey;
  pQuery->status = pStatus->status;
  pQuery->window = pStatus->w;
}

void scanAllDataBlocks(SQueryRuntimeEnv *pRuntimeEnv) {
  SQuery *pQuery = pRuntimeEnv->pQuery;
  setQueryStatus(pQuery, QUERY_NOT_COMPLETED);

  // store the start query position
  SQInfo* pQInfo = (SQInfo*) GET_QINFO_ADDR(pRuntimeEnv);
  SQueryStatusInfo qstatus = getQueryStatusInfo(pRuntimeEnv);

  SET_MASTER_SCAN_FLAG(pRuntimeEnv);
  int32_t step = GET_FORWARD_DIRECTION_FACTOR(pQuery->order.order);

  while (1) {
    doScanAllDataBlocks(pRuntimeEnv);
    
    if (pRuntimeEnv->scanFlag == MASTER_SCAN) {
      qstatus.status = pQuery->status;
    }

    if (!needScanDataBlocksAgain(pRuntimeEnv)) {
      // restore the status code and jump out of loop
      if (pRuntimeEnv->scanFlag == REPEAT_SCAN) {
        pQuery->status = qstatus.status;
      }

      break;
    }

    STsdbQueryCond cond = {
        .twindow   = {.skey = qstatus.lastKey, .ekey = pQuery->lastKey - step},
        .order     = pQuery->order.order,
        .colList   = pQuery->colList,
        .numOfCols = pQuery->numOfCols,
    };
  
    if (pRuntimeEnv->pSecQueryHandle != NULL) {
      tsdbCleanupQueryHandle(pRuntimeEnv->pSecQueryHandle);
    }
    
    pRuntimeEnv->pSecQueryHandle = tsdbQueryTables(pQInfo->tsdb, &cond, &pQInfo->groupInfo);
    pRuntimeEnv->windowResInfo.curIndex = qstatus.windowIndex;

    setQueryStatus(pQuery, QUERY_NOT_COMPLETED);
    pRuntimeEnv->scanFlag = REPEAT_SCAN;

    // check if query is killed or not
    if (isQueryKilled(pQInfo)) {
      return;
    }
  }
  
  if (!needReverseScan(pQuery)) {
    return;
  }
  
  TSKEY lastKey = pQuery->lastKey;
  setEnvBeforeReverseScan(pRuntimeEnv, &qstatus);

  // reverse scan from current position
  dTrace("QInfo:%p start to reverse scan", GET_QINFO_ADDR(pRuntimeEnv));
  doScanAllDataBlocks(pRuntimeEnv);
  
  clearEnvAfterReverseScan(pRuntimeEnv, lastKey, &qstatus);
}

void finalizeQueryResult(SQueryRuntimeEnv *pRuntimeEnv) {
  SQuery *pQuery = pRuntimeEnv->pQuery;

  if (isGroupbyNormalCol(pQuery->pGroupbyExpr) || isIntervalQuery(pQuery)) {
    // for each group result, call the finalize function for each column
    SWindowResInfo *pWindowResInfo = &pRuntimeEnv->windowResInfo;
    if (isGroupbyNormalCol(pQuery->pGroupbyExpr)) {
      closeAllTimeWindow(pWindowResInfo);
    }

    for (int32_t i = 0; i < pWindowResInfo->size; ++i) {
      SWindowResult *buf = &pWindowResInfo->pResult[i];
      if (!isWindowResClosed(pWindowResInfo, i)) {
        continue;
      }

      setWindowResOutputBuf(pRuntimeEnv, buf);

      for (int32_t j = 0; j < pQuery->numOfOutputCols; ++j) {
        aAggs[pQuery->pSelectExpr[j].pBase.functionId].xFinalize(&pRuntimeEnv->pCtx[j]);
      }

      /*
       * set the number of output results for group by normal columns, the number of output rows usually is 1 except
       * the top and bottom query
       */
      buf->numOfRows = getNumOfResult(pRuntimeEnv);
    }

  } else {
    for (int32_t j = 0; j < pQuery->numOfOutputCols; ++j) {
      aAggs[pQuery->pSelectExpr[j].pBase.functionId].xFinalize(&pRuntimeEnv->pCtx[j]);
    }
  }
}

static bool hasMainOutput(SQuery *pQuery) {
  for (int32_t i = 0; i < pQuery->numOfOutputCols; ++i) {
    int32_t functionId = pQuery->pSelectExpr[i].pBase.functionId;

    if (functionId != TSDB_FUNC_TS && functionId != TSDB_FUNC_TAG && functionId != TSDB_FUNC_TAGPRJ) {
      return true;
    }
  }

  return false;
}

STableQueryInfo *createTableQueryInfo(SQueryRuntimeEnv *pRuntimeEnv, int32_t tid, STimeWindow win) {
  STableQueryInfo *pTableQueryInfo = calloc(1, sizeof(STableQueryInfo));

  pTableQueryInfo->win = win;
  pTableQueryInfo->lastKey = win.skey;

  pTableQueryInfo->tid = tid;
  pTableQueryInfo->cur.vnodeIndex = -1;

  initWindowResInfo(&pTableQueryInfo->windowResInfo, pRuntimeEnv, 100, 100, TSDB_DATA_TYPE_INT);
  return pTableQueryInfo;
}

UNUSED_FUNC void destroyMeterQueryInfo(STableQueryInfo *pTableQueryInfo, int32_t numOfCols) {
  if (pTableQueryInfo == NULL) {
    return;
  }

  cleanupTimeWindowInfo(&pTableQueryInfo->windowResInfo, numOfCols);
  free(pTableQueryInfo);
}

void changeMeterQueryInfoForSuppleQuery(SQuery *pQuery, STableQueryInfo *pTableQueryInfo) {
  if (pTableQueryInfo == NULL) {
    return;
  }

  // order has change already!
  int32_t step = GET_FORWARD_DIRECTION_FACTOR(pQuery->order.order);
  if (!QUERY_IS_ASC_QUERY(pQuery)) {
    assert(pTableQueryInfo->win.ekey >= pTableQueryInfo->lastKey + step);
  } else {
    assert(pTableQueryInfo->win.ekey <= pTableQueryInfo->lastKey + step);
  }

  pTableQueryInfo->win.ekey = pTableQueryInfo->lastKey + step;

  SWAP(pTableQueryInfo->win.skey, pTableQueryInfo->win.ekey, TSKEY);
  pTableQueryInfo->lastKey = pTableQueryInfo->win.skey;

  pTableQueryInfo->cur.order = pTableQueryInfo->cur.order ^ 1u;
  pTableQueryInfo->cur.vnodeIndex = -1;
}

void restoreIntervalQueryRange(SQueryRuntimeEnv *pRuntimeEnv, STableQueryInfo *pTableQueryInfo) {
  SQuery *pQuery = pRuntimeEnv->pQuery;

  pQuery->window = pTableQueryInfo->win;
  pQuery->lastKey = pTableQueryInfo->lastKey;

  assert(((pQuery->lastKey >= pQuery->window.skey) && QUERY_IS_ASC_QUERY(pQuery)) ||
         ((pQuery->lastKey <= pQuery->window.skey) && !QUERY_IS_ASC_QUERY(pQuery)));
}

/**
 * set output buffer for different group
 * @param pRuntimeEnv
 * @param pDataBlockInfo
 */
void setExecutionContext(SQInfo *pQInfo, STableQueryInfo *pTableQueryInfo, STable* pTable, int32_t groupIdx,
                         TSKEY nextKey) {
  SQueryRuntimeEnv *pRuntimeEnv = &pQInfo->runtimeEnv;
  SWindowResInfo *  pWindowResInfo = &pRuntimeEnv->windowResInfo;
  int32_t           GROUPRESULTID = 1;

  SWindowResult *pWindowRes = doSetTimeWindowFromKey(pRuntimeEnv, pWindowResInfo, (char *)&groupIdx, sizeof(groupIdx));
  if (pWindowRes == NULL) {
    return;
  }

  /*
   * not assign result buffer yet, add new result buffer
   * all group belong to one result set, and each group result has different group id so set the id to be one
   */
  if (pWindowRes->pos.pageId == -1) {
    if (addNewWindowResultBuf(pWindowRes, pRuntimeEnv->pResultBuf, GROUPRESULTID, pRuntimeEnv->numOfRowsPerPage) !=
        TSDB_CODE_SUCCESS) {
      return;
    }
  }

  setWindowResOutputBuf(pRuntimeEnv, pWindowRes);
  initCtxOutputBuf(pRuntimeEnv);

  pTableQueryInfo->lastKey = nextKey;
  setAdditionalInfo(pQInfo, pTable, pTableQueryInfo);
}

static void setWindowResOutputBuf(SQueryRuntimeEnv *pRuntimeEnv, SWindowResult *pResult) {
  SQuery *pQuery = pRuntimeEnv->pQuery;

  // Note: pResult->pos[i]->numOfElems == 0, there is only fixed number of results for each group
  for (int32_t i = 0; i < pQuery->numOfOutputCols; ++i) {
    SQLFunctionCtx *pCtx = &pRuntimeEnv->pCtx[i];
    pCtx->aOutputBuf = getPosInResultPage(pRuntimeEnv, i, pResult);

    int32_t functionId = pQuery->pSelectExpr[i].pBase.functionId;
    if (functionId == TSDB_FUNC_TOP || functionId == TSDB_FUNC_BOTTOM || functionId == TSDB_FUNC_DIFF) {
      pCtx->ptsOutputBuf = pRuntimeEnv->pCtx[0].aOutputBuf;
    }

    /*
     * set the output buffer information and intermediate buffer
     * not all queries require the interResultBuf, such as COUNT
     */
    pCtx->resultInfo = &pResult->resultInfo[i];

    // set super table query flag
    SResultInfo *pResInfo = GET_RES_INFO(pCtx);
    pResInfo->superTableQ = pRuntimeEnv->stableQuery;
  }
}

int32_t setAdditionalInfo(SQInfo *pQInfo, STable* pTable, STableQueryInfo *pTableQueryInfo) {
  SQueryRuntimeEnv *pRuntimeEnv = &pQInfo->runtimeEnv;
  assert(pTableQueryInfo->lastKey > 0);

  setTagVal(pRuntimeEnv, pTable->tableId, pQInfo->tsdb);

  // both the master and supplement scan needs to set the correct ts comp start position
  if (pRuntimeEnv->pTSBuf != NULL) {
    if (pTableQueryInfo->cur.vnodeIndex == -1) {
      pTableQueryInfo->tag = pRuntimeEnv->pCtx[0].tag.i64Key;

      tsBufGetElemStartPos(pRuntimeEnv->pTSBuf, 0, pTableQueryInfo->tag);

      // keep the cursor info of current meter
      pTableQueryInfo->cur = pRuntimeEnv->pTSBuf->cur;
    } else {
      tsBufSetCursor(pRuntimeEnv->pTSBuf, &pTableQueryInfo->cur);
    }
  }

  return 0;
}

/*
 * There are two cases to handle:
 *
 * 1. Query range is not set yet (queryRangeSet = 0). we need to set the query range info, including pQuery->lastKey,
 *    pQuery->window.skey, and pQuery->eKey.
 * 2. Query range is set and query is in progress. There may be another result with the same query ranges to be
 *    merged during merge stage. In this case, we need the pTableQueryInfo->lastResRows to decide if there
 *    is a previous result generated or not.
 */
void setIntervalQueryRange(STableQueryInfo *pTableQueryInfo, SQInfo *pQInfo, TSKEY key) {
  SQueryRuntimeEnv *pRuntimeEnv = &pQInfo->runtimeEnv;
  SQuery *          pQuery = pRuntimeEnv->pQuery;

  if (pTableQueryInfo->queryRangeSet) {
    pQuery->lastKey = key;
    pTableQueryInfo->lastKey = key;
  } else {
    pQuery->window.skey = key;
    STimeWindow win = {.skey = key, .ekey = pQuery->window.ekey};

    // for too small query range, no data in this interval.
    if ((QUERY_IS_ASC_QUERY(pQuery) && (pQuery->window.ekey < pQuery->window.skey)) ||
        (!QUERY_IS_ASC_QUERY(pQuery) && (pQuery->window.skey < pQuery->window.ekey))) {
      return;
    }

    /**
     * In handling the both ascending and descending order super table query, we need to find the first qualified
     * timestamp of this table, and then set the first qualified start timestamp.
     * In ascending query, key is the first qualified timestamp. However, in the descending order query, additional
     * operations involve.
     */
    TSKEY           skey1, ekey1;
    STimeWindow     w = {0};
    SWindowResInfo *pWindowResInfo = &pTableQueryInfo->windowResInfo;

    getAlignQueryTimeWindow(pQuery, win.skey, win.skey, win.ekey, &skey1, &ekey1, &w);
    pWindowResInfo->startTime = pQuery->window.skey;  // windowSKey may be 0 in case of 1970 timestamp

    if (pWindowResInfo->prevSKey == 0) {
      if (QUERY_IS_ASC_QUERY(pQuery)) {
        pWindowResInfo->prevSKey = w.skey;
      } else {
        assert(win.ekey == pQuery->window.skey);
        pWindowResInfo->prevSKey = w.skey;
      }
    }

    pTableQueryInfo->queryRangeSet = 1;
    pTableQueryInfo->lastKey = pQuery->window.skey;
    pTableQueryInfo->win.skey = pQuery->window.skey;

    pQuery->lastKey = pQuery->window.skey;
  }
}

bool requireTimestamp(SQuery *pQuery) {
  for (int32_t i = 0; i < pQuery->numOfOutputCols; i++) {
    int32_t functionId = pQuery->pSelectExpr[i].pBase.functionId;
    if ((aAggs[functionId].nStatus & TSDB_FUNCSTATE_NEED_TS) != 0) {
      return true;
    }
  }
  return false;
}

bool needPrimaryTimestampCol(SQuery *pQuery, SDataBlockInfo *pDataBlockInfo) {
  /*
   * 1. if skey or ekey locates in this block, we need to load the timestamp column to decide the precise position
   * 2. if there are top/bottom, first_dst/last_dst functions, we need to load timestamp column in any cases;
   */
  STimeWindow *w = &pDataBlockInfo->window;
  bool         loadPrimaryTS = (pQuery->lastKey >= w->skey && pQuery->lastKey <= w->ekey) ||
                       (pQuery->window.ekey >= w->skey && pQuery->window.ekey <= w->ekey) || requireTimestamp(pQuery);

  return loadPrimaryTS;
}

bool onDemandLoadDatablock(SQuery *pQuery, int16_t queryRangeSet) {
  return (pQuery->intervalTime == 0) || ((queryRangeSet == 1) && (isIntervalQuery(pQuery)));
}

static int32_t getNumOfSubset(SQInfo *pQInfo) {
  SQuery *pQuery = pQInfo->runtimeEnv.pQuery;

  int32_t totalSubset = 0;
  if (isGroupbyNormalCol(pQuery->pGroupbyExpr) || (isIntervalQuery(pQuery))) {
    totalSubset = numOfClosedTimeWindow(&pQInfo->runtimeEnv.windowResInfo);
  } else {
    totalSubset = taosArrayGetSize(pQInfo->groupInfo.pGroupList);
  }

  return totalSubset;
}

static int32_t doCopyToSData(SQInfo *pQInfo, SWindowResult *result, int32_t orderType) {
  SQueryRuntimeEnv *pRuntimeEnv = &pQInfo->runtimeEnv;
  SQuery *          pQuery = pRuntimeEnv->pQuery;

  int32_t numOfResult = 0;
  int32_t startIdx = 0;
  int32_t step = -1;

  dTrace("QInfo:%p start to copy data from windowResInfo to query buf", GET_QINFO_ADDR(pQuery));
  int32_t totalSubset = getNumOfSubset(pQInfo);

  if (orderType == TSDB_ORDER_ASC) {
    startIdx = pQInfo->groupIndex;
    step = 1;
  } else {  // desc order copy all data
    startIdx = totalSubset - pQInfo->groupIndex - 1;
    step = -1;
  }

  for (int32_t i = startIdx; (i < totalSubset) && (i >= 0); i += step) {
    if (result[i].numOfRows == 0) {
      pQInfo->offset = 0;
      pQInfo->groupIndex += 1;
      continue;
    }

    assert(result[i].numOfRows >= 0 && pQInfo->offset <= 1);

    int32_t numOfRowsToCopy = result[i].numOfRows - pQInfo->offset;
    int32_t oldOffset = pQInfo->offset;

    /*
     * current output space is not enough to keep all the result data of this group, only copy partial results
     * to SQuery object's result buffer
     */
    if (numOfRowsToCopy > pQuery->rec.capacity - numOfResult) {
      numOfRowsToCopy = pQuery->rec.capacity - numOfResult;
      pQInfo->offset += numOfRowsToCopy;
    } else {
      pQInfo->offset = 0;
      pQInfo->groupIndex += 1;
    }

    for (int32_t j = 0; j < pQuery->numOfOutputCols; ++j) {
      int32_t size = pRuntimeEnv->pCtx[j].outputBytes;

      char *out = pQuery->sdata[j]->data + numOfResult * size;
      char *in = getPosInResultPage(pRuntimeEnv, j, &result[i]);
      memcpy(out, in + oldOffset * size, size * numOfRowsToCopy);
    }

    numOfResult += numOfRowsToCopy;
    if (numOfResult == pQuery->rec.capacity) {
      break;
    }
  }

  dTrace("QInfo:%p copy data to query buf completed", pQInfo);

#ifdef _DEBUG_VIEW
  displayInterResult(pQuery->sdata, pQuery, numOfResult);
#endif
  return numOfResult;
}

/**
 * copyFromWindowResToSData support copy data in ascending/descending order
 * For interval query of both super table and table, copy the data in ascending order, since the output results are
 * ordered in SWindowResutl already. While handling the group by query for both table and super table,
 * all group result are completed already.
 *
 * @param pQInfo
 * @param result
 */
void copyFromWindowResToSData(SQInfo *pQInfo, SWindowResult *result) {
  SQuery *pQuery = pQInfo->runtimeEnv.pQuery;

  int32_t orderType = (pQuery->pGroupbyExpr != NULL) ? pQuery->pGroupbyExpr->orderType : TSDB_ORDER_ASC;
  int32_t numOfResult = doCopyToSData(pQInfo, result, orderType);

  pQuery->rec.rows += numOfResult;
  
  assert(pQuery->rec.rows <= pQuery->rec.capacity);
}

static void updateWindowResNumOfRes(SQueryRuntimeEnv *pRuntimeEnv, STableDataInfo *pTableDataInfo) {
  SQuery *pQuery = pRuntimeEnv->pQuery;

  // update the number of result for each, only update the number of rows for the corresponding window result.
  if (pQuery->intervalTime == 0) {
    int32_t g = pTableDataInfo->groupIdx;
    assert(pRuntimeEnv->windowResInfo.size > 0);

    SWindowResult *pWindowRes = doSetTimeWindowFromKey(pRuntimeEnv, &pRuntimeEnv->windowResInfo, (char *)&g, sizeof(g));
    if (pWindowRes->numOfRows == 0) {
      pWindowRes->numOfRows = getNumOfResult(pRuntimeEnv);
    }
  }
}

void stableApplyFunctionsOnBlock(SQueryRuntimeEnv* pRuntimeEnv, STableDataInfo *pTableDataInfo, SDataBlockInfo *pDataBlockInfo,
                                  SDataStatis *pStatis, SArray *pDataBlock, __block_search_fn_t searchFn) {
  SQuery *          pQuery = pRuntimeEnv->pQuery;
  STableQueryInfo * pTableQueryInfo = pTableDataInfo->pTableQInfo;
  SWindowResInfo *  pWindowResInfo = &pTableQueryInfo->windowResInfo;

  if (pQuery->numOfFilterCols > 0 || pRuntimeEnv->pTSBuf != NULL) {
    //    numOfRes = rowwiseApplyAllFunctions(pRuntimeEnv, &forwardStep, pFields, pDataBlockInfo, pWindowResInfo);
  } else {
    blockwiseApplyAllFunctions(pRuntimeEnv, pStatis, pDataBlockInfo, pWindowResInfo, searchFn, pDataBlock);
  }

  updateWindowResNumOfRes(pRuntimeEnv, pTableDataInfo);
  updatelastkey(pQuery, pTableQueryInfo);
}

bool vnodeHasRemainResults(void *handle) {
  SQInfo *pQInfo = (SQInfo *)handle;

  if (pQInfo == NULL || pQInfo->runtimeEnv.pQuery->interpoType == TSDB_INTERPO_NONE) {
    return false;
  }

  SQueryRuntimeEnv *pRuntimeEnv = &pQInfo->runtimeEnv;
  SQuery *          pQuery = pRuntimeEnv->pQuery;

  SInterpolationInfo *pInterpoInfo = &pRuntimeEnv->interpoInfo;
  if (pQuery->limit.limit > 0 && pQuery->rec.rows >= pQuery->limit.limit) {
    return false;
  }

  int32_t remain = taosNumOfRemainPoints(pInterpoInfo);
  if (remain > 0) {
    return true;
  } else {
    if (pRuntimeEnv->pInterpoBuf == NULL) {
      return false;
    }

    // query has completed
    if (Q_STATUS_EQUAL(pQuery->status, QUERY_COMPLETED)) {
      /*TSKEY ekey =*/ taosGetRevisedEndKey(pQuery->window.ekey, pQuery->order.order, pQuery->intervalTime,
                                        pQuery->slidingTimeUnit, pQuery->precision);
      //      int32_t numOfTotal = taosGetNumOfResultWithInterpo(pInterpoInfo, (TSKEY
      //      *)pRuntimeEnv->pInterpoBuf[0]->data,
      //                                                         remain, pQuery->intervalTime, ekey,
      //                                                         pQuery->pointsToRead);
      //      return numOfTotal > 0;
      assert(0);
      return false;
    }

    return false;
  }
}

static UNUSED_FUNC int32_t resultInterpolate(SQInfo *pQInfo, tFilePage **data, tFilePage **pDataSrc, int32_t numOfRows,
                                 int32_t outputRows) {
#if 0
  SQueryRuntimeEnv *pRuntimeEnv = &pQInfo->runtimeEnv;
  SQuery *pQuery = &pRuntimeEnv->pQuery;
  
  assert(pRuntimeEnv->pCtx[0].outputBytes == TSDB_KEYSIZE);
  
  // build support structure for performing interpolation
  SSchema *pSchema = calloc(1, sizeof(SSchema) * pQuery->numOfOutputCols);
  for (int32_t i = 0; i < pQuery->numOfOutputCols; ++i) {
    pSchema[i].bytes = pRuntimeEnv->pCtx[i].outputBytes;
    pSchema[i].type = pQuery->pSelectExpr[i].resType;
  }
  
//  SColumnModel *pModel = createColumnModel(pSchema, pQuery->numOfOutputCols, pQuery->pointsToRead);
  
  char *  srcData[TSDB_MAX_COLUMNS] = {0};
  int32_t functions[TSDB_MAX_COLUMNS] = {0};
  
  for (int32_t i = 0; i < pQuery->numOfOutputCols; ++i) {
    srcData[i] = pDataSrc[i]->data;
    functions[i] = pQuery->pSelectExpr[i].pBase.functionId;
  }
  
  assert(0);
//  int32_t numOfRes = taosDoInterpoResult(&pRuntimeEnv->interpoInfo, pQuery->interpoType, data, numOfRows, outputRows,
//                                         pQuery->intervalTime, (int64_t *)pDataSrc[0]->data, pModel, srcData,
//                                         pQuery->defaultVal, functions, pRuntimeEnv->pTabObj->pointsPerFileBlock);
  
  destroyColumnModel(pModel);
  free(pSchema);
#endif
  return 0;
}

static void doCopyQueryResultToMsg(SQInfo *pQInfo, int32_t numOfRows, char *data) {
  SQuery *pQuery = pQInfo->runtimeEnv.pQuery;
  for (int32_t col = 0; col < pQuery->numOfOutputCols; ++col) {
    int32_t bytes = pQuery->pSelectExpr[col].resBytes;
    
    memmove(data, pQuery->sdata[col]->data, bytes * numOfRows);
    data += bytes * numOfRows;
  }
  
  // all data returned, set query over
  if (Q_STATUS_EQUAL(pQuery->status, QUERY_COMPLETED)) {
    setQueryStatus(pQuery, QUERY_OVER);
  }
}

int32_t vnodeQueryResultInterpolate(SQInfo *pQInfo, tFilePage **pDst, tFilePage **pDataSrc, int32_t numOfRows,
                                    int32_t *numOfInterpo) {
//  SQueryRuntimeEnv *pRuntimeEnv = &pQInfo->runtimeEnv;
//  SQuery *          pQuery = pRuntimeEnv->pQuery;
#if 0
  while (1) {
    numOfRows = taosNumOfRemainPoints(&pRuntimeEnv->interpoInfo);
    
    TSKEY   ekey = taosGetRevisedEndKey(pQuery->window.skey, pQuery->order.order, pQuery->intervalTime,
                                        pQuery->slidingTimeUnit, pQuery->precision);
    int32_t numOfFinalRows = taosGetNumOfResultWithInterpo(&pRuntimeEnv->interpoInfo, (TSKEY *)pDataSrc[0]->data,
                                                           numOfRows, pQuery->intervalTime, ekey, pQuery->pointsToRead);
    
    int32_t ret = resultInterpolate(pQInfo, pDst, pDataSrc, numOfRows, numOfFinalRows);
    assert(ret == numOfFinalRows);
    
    /* reached the start position of according to offset value, return immediately */
    if (pQuery->limit.offset == 0) {
      return ret;
    }
    
    if (pQuery->limit.offset < ret) {
      ret -= pQuery->limit.offset;
      // todo !!!!there exactly number of interpo is not valid.
      // todo refactor move to the beginning of buffer
      for (int32_t i = 0; i < pQuery->numOfOutputCols; ++i) {
        memmove(pDst[i]->data, pDst[i]->data + pQuery->pSelectExpr[i].resBytes * pQuery->limit.offset,
                ret * pQuery->pSelectExpr[i].resBytes);
      }
      pQuery->limit.offset = 0;
      return ret;
    } else {
      pQuery->limit.offset -= ret;
      ret = 0;
    }
    
    if (!vnodeHasRemainResults(pQInfo)) {
      return ret;
    }
  }
#endif

  return 0;
}

void vnodePrintQueryStatistics(SQInfo *pQInfo) {
#if 0
  SQueryRuntimeEnv *pRuntimeEnv = &pQInfo->runtimeEnv;

  SQuery *pQuery = pRuntimeEnv->pQuery;

  SQueryCostSummary *pSummary = &pRuntimeEnv->summary;
  if (pRuntimeEnv->pResultBuf == NULL) {
    pSummary->tmpBufferInDisk = 0;
  } else {
    pSummary->tmpBufferInDisk = getResBufSize(pRuntimeEnv->pResultBuf);
  }
  
  dTrace("QInfo:%p statis: comp blocks:%d, size:%d Bytes, elapsed time:%.2f ms", pQInfo, pSummary->readCompInfo,
         pSummary->totalCompInfoSize, pSummary->loadCompInfoUs / 1000.0);
  
  dTrace("QInfo:%p statis: field info: %d, size:%d Bytes, avg size:%.2f Bytes, elapsed time:%.2f ms", pQInfo,
         pSummary->readField, pSummary->totalFieldSize, (double)pSummary->totalFieldSize / pSummary->readField,
         pSummary->loadFieldUs / 1000.0);
  
  dTrace(
      "QInfo:%p statis: file blocks:%d, size:%d Bytes, elapsed time:%.2f ms, skipped:%d, in-memory gen null:%d Bytes",
      pQInfo, pSummary->readDiskBlocks, pSummary->totalBlockSize, pSummary->loadBlocksUs / 1000.0,
      pSummary->skippedFileBlocks, pSummary->totalGenData);
  
  dTrace("QInfo:%p statis: cache blocks:%d", pQInfo, pSummary->blocksInCache, 0);
  dTrace("QInfo:%p statis: temp file:%d Bytes", pQInfo, pSummary->tmpBufferInDisk);
  
  dTrace("QInfo:%p statis: file:%d, table:%d", pQInfo, pSummary->numOfFiles, pSummary->numOfTables);
  dTrace("QInfo:%p statis: seek ops:%d", pQInfo, pSummary->numOfSeek);
  
  double total = pSummary->fileTimeUs + pSummary->cacheTimeUs;
  double io = pSummary->loadCompInfoUs + pSummary->loadBlocksUs + pSummary->loadFieldUs;
  
  // todo add the intermediate result save cost!!
  double computing = total - io;
  
  dTrace(
      "QInfo:%p statis: total elapsed time:%.2f ms, file:%.2f ms(%.2f%), cache:%.2f ms(%.2f%). io:%.2f ms(%.2f%),"
      "comput:%.2fms(%.2f%)",
      pQInfo, total / 1000.0, pSummary->fileTimeUs / 1000.0, pSummary->fileTimeUs * 100 / total,
      pSummary->cacheTimeUs / 1000.0, pSummary->cacheTimeUs * 100 / total, io / 1000.0, io * 100 / total,
      computing / 1000.0, computing * 100 / total);
#endif
}

int32_t doInitQInfo(SQInfo *pQInfo, void *param, void* tsdb, bool isSTableQuery) {
  SQueryRuntimeEnv *pRuntimeEnv = &pQInfo->runtimeEnv;
  
  SQuery *pQuery = pQInfo->runtimeEnv.pQuery;
  int32_t code = TSDB_CODE_SUCCESS;

  setScanLimitationByResultBuffer(pQuery);
  changeExecuteScanOrder(pQuery, false);

  // dataInCache requires lastKey value
  pQuery->lastKey = pQuery->window.skey;

  STsdbQueryCond cond = {
    .twindow   = pQuery->window,
    .order     = pQuery->order.order,
    .colList   = pQuery->colList,
    .numOfCols = pQuery->numOfCols,
  };
  
  pRuntimeEnv->pQueryHandle = tsdbQueryTables(tsdb, &cond, &pQInfo->groupInfo);
  pQInfo->tsdb = tsdb;
  
  pRuntimeEnv->pQuery = pQuery;
  pRuntimeEnv->pTSBuf = param;
  pRuntimeEnv->cur.vnodeIndex = -1;
  pRuntimeEnv->stableQuery = isSTableQuery;
  
  if (param != NULL) {
    int16_t order = (pQuery->order.order == pRuntimeEnv->pTSBuf->tsOrder) ? TSDB_ORDER_ASC : TSDB_ORDER_DESC;
    tsBufSetTraverseOrder(pRuntimeEnv->pTSBuf, order);
  }

  // create runtime environment
  code = setupQueryRuntimeEnv(pRuntimeEnv, NULL, pQuery->order.order);
  if (code != TSDB_CODE_SUCCESS) {
    return code;
  }

  pRuntimeEnv->numOfRowsPerPage = getNumOfRowsInResultPage(pQuery, isSTableQuery);
  
  if (isSTableQuery) {
    int32_t rows = getInitialPageNum(pQInfo);
    code = createDiskbasedResultBuffer(&pRuntimeEnv->pResultBuf, rows, pQuery->rowSize);
    if (code != TSDB_CODE_SUCCESS) {
      return code;
    }
  
    if (pQuery->intervalTime == 0) {
      int16_t type = TSDB_DATA_TYPE_NULL;
    
      if (isGroupbyNormalCol(pQuery->pGroupbyExpr)) {  // group by columns not tags;
        type = getGroupbyColumnType(pQuery, pQuery->pGroupbyExpr);
      } else {
        type = TSDB_DATA_TYPE_INT;  // group id
      }
    
      initWindowResInfo(&pRuntimeEnv->windowResInfo, pRuntimeEnv, 512, 4096, type);
    }
  
  } else if (isGroupbyNormalCol(pQuery->pGroupbyExpr) || isIntervalQuery(pQuery)) {
    int32_t rows = getInitialPageNum(pQInfo);
    code = createDiskbasedResultBuffer(&pRuntimeEnv->pResultBuf, rows, pQuery->rowSize);
    if (code != TSDB_CODE_SUCCESS) {
      return code;
    }

    int16_t type = TSDB_DATA_TYPE_NULL;
    if (isGroupbyNormalCol(pQuery->pGroupbyExpr)) {
      type = getGroupbyColumnType(pQuery, pQuery->pGroupbyExpr);
    } else {
      type = TSDB_DATA_TYPE_TIMESTAMP;
    }

    initWindowResInfo(&pRuntimeEnv->windowResInfo, pRuntimeEnv, rows, 4096, type);
  }

  setQueryStatus(pQuery, QUERY_NOT_COMPLETED);

  SPointInterpoSupporter interpInfo = {0};
  pointInterpSupporterInit(pQuery, &interpInfo);

  /*
   * in case of last_row query without query range, we set the query timestamp to
   * pMeterObj->lastKey. Otherwise, keep the initial query time range unchanged.
   */
  if (isFirstLastRowQuery(pQuery) && notHasQueryTimeRange(pQuery)) {
    if (!normalizeUnBoundLastRowQuery(pQInfo, &interpInfo)) {
      sem_post(&pQInfo->dataReady);
      pointInterpSupporterDestroy(&interpInfo);
      return TSDB_CODE_SUCCESS;
    }
  }

  /*
   * here we set the value for before and after the specified time into the
   * parameter for interpolation query
   */
  pointInterpSupporterSetData(pQInfo, &interpInfo);
  pointInterpSupporterDestroy(&interpInfo);

  // todo move to other location
  //  if (!forwardQueryStartPosIfNeeded(pQInfo, pQInfo, dataInDisk, dataInCache)) {
  //    return TSDB_CODE_SUCCESS;
  //  }

  int64_t rs = taosGetIntervalStartTimestamp(pQuery->window.skey, pQuery->intervalTime, pQuery->slidingTimeUnit,
                                             pQuery->precision);
  taosInitInterpoInfo(&pRuntimeEnv->interpoInfo, pQuery->order.order, rs, 0, 0);
  //  allocMemForInterpo(pQInfo, pQuery, pMeterObj);

  if (!isPointInterpoQuery(pQuery)) {
    //    assert(pQuery->pos >= 0 && pQuery->slot >= 0);
  }

  // the pQuery->window.skey is changed during normalizedFirstQueryRange, so set the newest lastkey value
  pQuery->lastKey = pQuery->window.skey;
  return TSDB_CODE_SUCCESS;
}

static UNUSED_FUNC bool isGroupbyEachTable(SSqlGroupbyExpr *pGroupbyExpr, STableGroupInfo *pSidset) {
  if (pGroupbyExpr == NULL || pGroupbyExpr->numOfGroupCols == 0) {
    return false;
  }

  for (int32_t i = 0; i < pGroupbyExpr->numOfGroupCols; ++i) {
    SColIndex *pColIndex = &pGroupbyExpr->columnInfo[i];
    if (pColIndex->flag == TSDB_COL_TAG) {
      //      assert(pSidset->numOfTables == pSidset->numOfSubSet);
      return true;
    }
  }

  return false;
}

static UNUSED_FUNC bool doCheckWithPrevQueryRange(SQuery *pQuery, TSKEY nextKey) {
  if ((nextKey > pQuery->window.ekey && QUERY_IS_ASC_QUERY(pQuery)) ||
      (nextKey < pQuery->window.ekey && !QUERY_IS_ASC_QUERY(pQuery))) {
    return false;
  }

  return true;
}

static void enableExecutionForNextTable(SQueryRuntimeEnv *pRuntimeEnv) {
  SQuery *pQuery = pRuntimeEnv->pQuery;

  for (int32_t i = 0; i < pQuery->numOfOutputCols; ++i) {
    SResultInfo *pResInfo = GET_RES_INFO(&pRuntimeEnv->pCtx[i]);
    if (pResInfo != NULL) {
      pResInfo->complete = false;
    }
  }
}

static int64_t queryOnDataBlocks(SQInfo *pQInfo) {
  SQueryRuntimeEnv *pRuntimeEnv = &pQInfo->runtimeEnv;
  SQuery *          pQuery = pRuntimeEnv->pQuery;
  
  int64_t st = taosGetTimestampMs();
  
  TsdbQueryHandleT *pQueryHandle = pRuntimeEnv->pQueryHandle;
  while (tsdbNextDataBlock(pQueryHandle)) {
    if (isQueryKilled(pQInfo)) {
      break;
    }

    SDataBlockInfo blockInfo = tsdbRetrieveDataBlockInfo(pQueryHandle);
    STableDataInfo* pTableDataInfo = NULL;
    STable* pTable = NULL;
    
    // todo opt performance using hash table
    size_t numOfGroup = taosArrayGetSize(pQInfo->groupInfo.pGroupList);
    for(int32_t i = 0; i < numOfGroup; ++i) {
      SArray* group = taosArrayGetP(pQInfo->groupInfo.pGroupList, i);
      
      size_t num = taosArrayGetSize(group);
      for(int32_t j = 0; j < num; ++j) {
        SPair* p = taosArrayGet(group, j);
        STableDataInfo* pInfo = p->sec;
        
        if (pInfo->pTableQInfo->tid == blockInfo.sid) {
          pTableDataInfo = p->sec;
          pTable = p->first;
          break;
        }
      }
    }
    
    assert(pTableDataInfo != NULL && pTableDataInfo->pTableQInfo != NULL);
    STableQueryInfo *pTableQueryInfo = pTableDataInfo->pTableQInfo;

    restoreIntervalQueryRange(pRuntimeEnv, pTableQueryInfo);

    SDataStatis *pStatis = NULL;
    SArray *     pDataBlock = loadDataBlockOnDemand(pRuntimeEnv, &blockInfo, &pStatis);

    TSKEY nextKey = blockInfo.window.ekey;
    if (!isIntervalQuery(pQuery)) {
      setExecutionContext(pQInfo, pTableQueryInfo, pTable, pTableDataInfo->groupIdx, nextKey);
    } else {  // interval query
      setIntervalQueryRange(pTableQueryInfo, pQInfo, nextKey);
      int32_t ret = setAdditionalInfo(pQInfo, pTable, pTableQueryInfo);
      
      if (ret != TSDB_CODE_SUCCESS) {
        pQInfo->code = ret;
        return taosGetTimestampMs() - st;
      }
    }

    stableApplyFunctionsOnBlock(pRuntimeEnv, pTableDataInfo, &blockInfo, pStatis, pDataBlock, binarySearchForKey);
  }
  
  int64_t et = taosGetTimestampMs();
  return et - st;
}

static bool multiTableMultioutputHelper(SQInfo *pQInfo, int32_t index) {
  SQueryRuntimeEnv *pRuntimeEnv = &pQInfo->runtimeEnv;
  SQuery *pQuery = pRuntimeEnv->pQuery;

  setQueryStatus(pQuery, QUERY_NOT_COMPLETED);
  SArray* group = taosArrayGetP(pQInfo->groupInfo.pGroupList, 0);
  SPair* p = taosArrayGet(group, index);
  
  STable* pTable = p->first;
  STableDataInfo* pInfo = p->sec;
  
  setTagVal(pRuntimeEnv, pTable->tableId, pQInfo->tsdb);
  
  dTrace("QInfo:%p query on (%d): uid:%" PRIu64 ", tid:%d, qrange:%" PRId64 "-%" PRId64, pQInfo, index,
         pTable->tableId.uid, pInfo->pTableQInfo->lastKey, pInfo->pTableQInfo->win.ekey);
  
  STsdbQueryCond cond = {
      .twindow = {pInfo->pTableQInfo->lastKey, pInfo->pTableQInfo->win.ekey},
      .order   = pQuery->order.order,
      .colList = pQuery->colList,
      .numOfCols = pQuery->numOfCols,
  };
  
  
  SArray* g1 = taosArrayInit(1, POINTER_BYTES);
  SArray* tx = taosArrayInit(1, sizeof(SPair));
  
  taosArrayPush(tx, p);
  taosArrayPush(g1, &tx);
  STableGroupInfo gp = {.numOfTables = 1, .pGroupList = g1};
  
  // include only current table
  pRuntimeEnv->pQueryHandle = tsdbQueryTables(pQInfo->tsdb, &cond, &gp);

  if (pRuntimeEnv->pTSBuf != NULL) {
    if (pRuntimeEnv->cur.vnodeIndex == -1) {
      int64_t tag = pRuntimeEnv->pCtx[0].tag.i64Key;
      STSElem elem = tsBufGetElemStartPos(pRuntimeEnv->pTSBuf, 0, tag);
      
      // failed to find data with the specified tag value
      if (elem.vnode < 0) {
        return false;
      }
    } else {
      tsBufSetCursor(pRuntimeEnv->pTSBuf, &pRuntimeEnv->cur);
    }
  }

  initCtxOutputBuf(pRuntimeEnv);
  return true;
}

static UNUSED_FUNC int64_t doCheckMetersInGroup(SQInfo *pQInfo, int32_t index, int32_t start) {
  SQueryRuntimeEnv *pRuntimeEnv = &pQInfo->runtimeEnv;
  SQuery *          pQuery = pRuntimeEnv->pQuery;

  if (!multiTableMultioutputHelper(pQInfo, index)) {
    return 0;
  }

  SPointInterpoSupporter pointInterpSupporter = {0};
  pointInterpSupporterInit(pQuery, &pointInterpSupporter);
  assert(0);

  //  if (!normalizedFirstQueryRange(dataInDisk, dataInCache, pSupporter, &pointInterpSupporter, NULL)) {
  //    pointInterpSupporterDestroy(&pointInterpSupporter);
  //    return 0;
  //  }

  /*
   * here we set the value for before and after the specified time into the
   * parameter for interpolation query
   */
  pointInterpSupporterSetData(pQInfo, &pointInterpSupporter);
  pointInterpSupporterDestroy(&pointInterpSupporter);

  scanAllDataBlocks(pRuntimeEnv);

  // first/last_row query, do not invoke the finalize for super table query
  finalizeQueryResult(pRuntimeEnv);

  int64_t numOfRes = getNumOfResult(pRuntimeEnv);
  assert(numOfRes == 1 || numOfRes == 0);

  // accumulate the point interpolation result
  if (numOfRes > 0) {
    pQuery->rec.rows += numOfRes;
    forwardCtxOutputBuf(pRuntimeEnv, numOfRes);
  }

  return numOfRes;
}

/**
 * super table query handler
 * 1. super table projection query, group-by on normal columns query, ts-comp query
 * 2. point interpolation query, last row query
 *
 * @param pQInfo
 */
static void sequentialTableProcess(SQInfo *pQInfo) {
  SQueryRuntimeEnv *pRuntimeEnv = &pQInfo->runtimeEnv;
  SQuery* pQuery = pRuntimeEnv->pQuery;
  setQueryStatus(pQuery, QUERY_COMPLETED);
  
  size_t numOfGroups = taosArrayGetSize(pQInfo->groupInfo.pGroupList);
  
  if (isPointInterpoQuery(pQuery)) {
    resetCtxOutputBuf(pRuntimeEnv);
    assert(pQuery->limit.offset == 0 && pQuery->limit.limit != 0);

#if 0
    while (pQInfo->groupIndex < numOfGroups) {

      SArray* group = taosArrayGetP(pQInfo->groupInfo.pGroupList, pQInfo->groupIndex);
      size_t numOfTable = taosArrayGetSize(group);

      if (isFirstLastRowQuery(pQuery)) {
        dTrace("QInfo:%p last_row query on vid:%d, numOfGroups:%d, current group:%d", pQInfo, vid, pTableIdList->numOfSubSet,
               pQInfo->groupIndex);
        
        TSKEY   key = -1;
        int32_t index = -1;
        
        // choose the last key for one group
        pQInfo->tableIndex = 0;
        
        for (int32_t k = 0; k < numOfTable; ++k, pQInfo->tableIndex++) {
          if (isQueryKilled(pQInfo)) {
            return;
          }
        }
        
        pQuery->window.skey = key;
        pQuery->window.ekey = key;
        
//        int64_t num = doCheckMetersInGroup(pQInfo, index, start);
//        assert(num >= 0);
      } else {
        dTrace("QInfo:%p interp query on vid:%d, numOfGroups:%d, current group:%d", pQInfo, vid, pTableIdList->numOfSubSet,
               pQInfo->groupIndex);
        
        for (int32_t k = start; k <= end; ++k) {
          if (isQueryKilled(pQInfo)) {
            setQueryStatus(pQuery, QUERY_NO_DATA_TO_CHECK);
            return;
          }
          
          pQuery->skey = pSupporter->rawSKey;
          pQuery->ekey = pSupporter->rawEKey;
          
          int64_t num = doCheckMetersInGroup(pQInfo, k, start);
          if (num == 1) {
            break;
          }
        }
      }
      
      pSupporter->groupIndex++;
      
      // output buffer is full, return to client
      if (pQuery->size >= pQuery->pointsToRead) {
        break;
      }
    }
#endif
  
  } else {
    createTableDataInfo(pQInfo);
    
    /*
     * 1. super table projection query, 2. group-by on normal columns query, 3. ts-comp query
     * if the subgroup index is larger than 0, results generated by group by tbname,k is existed.
     * we need to return it to client in the first place.
     */
    if (pQInfo->groupIndex > 0) {
      copyFromWindowResToSData(pQInfo, pRuntimeEnv->windowResInfo.pResult);
      pQuery->rec.total += pQuery->rec.rows;
      
      if (pQuery->rec.rows > 0) {
        return;
      }
    }
    
    // all data have returned already
    if (pQInfo->tableIndex >= pQInfo->groupInfo.numOfTables) {
      return;
    }
    
    resetCtxOutputBuf(pRuntimeEnv);
    resetTimeWindowInfo(pRuntimeEnv, &pRuntimeEnv->windowResInfo);
    
    SArray* group = taosArrayGetP(pQInfo->groupInfo.pGroupList, 0);
    assert(taosArrayGetSize(group) == pQInfo->groupInfo.numOfTables && 1 == taosArrayGetSize(pQInfo->groupInfo.pGroupList));
    
    while (pQInfo->tableIndex < pQInfo->groupInfo.numOfTables) {
      if (isQueryKilled(pQInfo)) {
        return;
      }
      
      SPair *p = taosArrayGet(group, pQInfo->tableIndex);
      STableDataInfo* pInfo = p->sec;
      
      TSKEY skey = pInfo->pTableQInfo->lastKey;
      if (skey > 0) {
        pQuery->window.skey = skey;
      }
      
      if (!multiTableMultioutputHelper(pQInfo, pQInfo->tableIndex)) {
        pQInfo->tableIndex++;
        continue;
      }
      
//      SPointInterpoSupporter pointInterpSupporter = {0};
      
      // TODO handle the limit problem
      if (pQuery->numOfFilterCols == 0 && pQuery->limit.offset > 0) {
//        forwardQueryStartPosition(pRuntimeEnv);
        
        if (Q_STATUS_EQUAL(pQuery->status, QUERY_COMPLETED)) {
          pQInfo->tableIndex++;
          continue;
        }
      }
      
      scanAllDataBlocks(pRuntimeEnv);
      
      pQuery->rec.rows = getNumOfResult(pRuntimeEnv);
      doSkipResults(pRuntimeEnv);
      
      // the limitation of output result is reached, set the query completed
      if (doRevisedResultsByLimit(pQInfo)) {
        pQInfo->tableIndex = pQInfo->groupInfo.numOfTables;
        break;
      }
      
      // enable execution for next table, when handling the projection query
      enableExecutionForNextTable(pRuntimeEnv);
      
      if (Q_STATUS_EQUAL(pQuery->status, QUERY_COMPLETED)) {
        /*
         * query range is identical in terms of all meters involved in query,
         * so we need to restore them at the *beginning* of query on each meter,
         * not the consecutive query on meter on which is aborted due to buffer limitation
         * to ensure that, we can reset the query range once query on a meter is completed.
         */
        pQInfo->tableIndex++;
        pInfo->pTableQInfo->lastKey = pQuery->lastKey;
        
        // if the buffer is full or group by each table, we need to jump out of the loop
        if (Q_STATUS_EQUAL(pQuery->status, QUERY_RESBUF_FULL) /*||
            isGroupbyEachTable(pQuery->pGroupbyExpr, pSupporter->pSidSet)*/) {
          break;
        }
        
      } else {  // forward query range
        pQuery->window.skey = pQuery->lastKey;
        
        // all data in the result buffer are skipped due to the offset, continue to retrieve data from current meter
        if (pQuery->rec.rows == 0) {
          assert(!Q_STATUS_EQUAL(pQuery->status, QUERY_RESBUF_FULL));
          continue;
        } else {
//          pQInfo->pTableQuerySupporter->pMeterSidExtInfo[k]->key = pQuery->lastKey;
//          // buffer is full, wait for the next round to retrieve data from current meter
//          assert(Q_STATUS_EQUAL(pQuery->over, QUERY_RESBUF_FULL));
//          break;
        }
      }
    }
  }
  
  /*
   * 1. super table projection query, group-by on normal columns query, ts-comp query
   * 2. point interpolation query, last row query
   *
   * group-by on normal columns query and last_row query do NOT invoke the finalizer here,
   * since the finalize stage will be done at the client side.
   *
   * projection query, point interpolation query do not need the finalizer.
   *
   * Only the ts-comp query requires the finalizer function to be executed here.
   */
  if (isTSCompQuery(pQuery)) {
    finalizeQueryResult(pRuntimeEnv);
  }
  
  if (pRuntimeEnv->pTSBuf != NULL) {
    pRuntimeEnv->cur = pRuntimeEnv->pTSBuf->cur;
  }
  
  // todo refactor
  if (isGroupbyNormalCol(pQuery->pGroupbyExpr)) {
    SWindowResInfo *pWindowResInfo = &pRuntimeEnv->windowResInfo;
    
    for (int32_t i = 0; i < pWindowResInfo->size; ++i) {
      SWindowStatus *pStatus = &pWindowResInfo->pResult[i].status;
      pStatus->closed = true;  // enable return all results for group by normal columns
      
      SWindowResult *pResult = &pWindowResInfo->pResult[i];
      for (int32_t j = 0; j < pQuery->numOfOutputCols; ++j) {
        pResult->numOfRows = MAX(pResult->numOfRows, pResult->resultInfo[j].numOfRes);
      }
    }
    
    pQInfo->groupIndex = 0;
    pQuery->rec.rows = 0;
    copyFromWindowResToSData(pQInfo, pWindowResInfo->pResult);
  }
  
  pQuery->rec.total += pQuery->rec.rows;
  
  dTrace( "QInfo %p, numOfTables:%d, index:%d, numOfGroups:%d, %d points returned, total:%d totalReturn:%d,"
      " offset:%" PRId64, pQInfo, pQInfo->groupInfo.numOfTables, pQInfo->tableIndex, numOfGroups,
      pQuery->rec.rows, pQuery->rec.total, pQuery->limit.offset);
}

static void createTableDataInfo(SQInfo* pQInfo) {
  SQuery* pQuery = pQInfo->runtimeEnv.pQuery;
  
  // todo make sure the table are added the reference count to gauranteed that all involved tables are valid
  size_t numOfGroups = taosArrayGetSize(pQInfo->groupInfo.pGroupList);
  
  int32_t index = 0;
  for (int32_t i = 0; i < numOfGroups; ++i) {  // load all meter meta info
    SArray *group = *(SArray**) taosArrayGet(pQInfo->groupInfo.pGroupList, i);
    
    size_t s = taosArrayGetSize(group);
    for(int32_t j = 0; j < s; ++j) {
      SPair* p = (SPair*) taosArrayGet(group, j);
      
      // STableDataInfo has been created for each table
      if (p->sec != NULL) {  // todo refactor
        return;
      }
      
      STableDataInfo* pInfo = calloc(1, sizeof(STableDataInfo));
      
      setTableDataInfo(pInfo, index, i);
      pInfo->pTableQInfo = createTableQueryInfo(&pQInfo->runtimeEnv, ((STable*)(p->first))->tableId.tid, pQuery->window);
      
      p->sec = pInfo;
      
      index += 1;
    }
  }
}

static void prepareQueryInfoForReverseScan(SQInfo *pQInfo) {
//  SQuery *pQuery = pQInfo->runtimeEnv.pQuery;
  
//  for (int32_t i = 0; i < pQInfo->groupInfo.numOfTables; ++i) {
//    STableQueryInfo *pTableQueryInfo = pQInfo->pTableDataInfo[i].pTableQInfo;
//    changeMeterQueryInfoForSuppleQuery(pQuery, pTableQueryInfo);
//  }
}

static void doSaveContext(SQInfo* pQInfo) {
  SQueryRuntimeEnv* pRuntimeEnv = &pQInfo->runtimeEnv;
  SQuery* pQuery = pRuntimeEnv->pQuery;
  
  SET_SUPPLEMENT_SCAN_FLAG(pRuntimeEnv);
  disableFuncForReverseScan(pQInfo, pQuery->order.order);
  
  if (pRuntimeEnv->pTSBuf != NULL) {
    pRuntimeEnv->pTSBuf->cur.order = pRuntimeEnv->pTSBuf->cur.order ^ 1u;
  }
  
  SWAP(pQuery->window.skey, pQuery->window.ekey, TSKEY);
  prepareQueryInfoForReverseScan(pQInfo);
}

static void doRestoreContext(SQInfo* pQInfo) {
  SQueryRuntimeEnv* pRuntimeEnv = &pQInfo->runtimeEnv;
  SQuery* pQuery = pRuntimeEnv->pQuery;
  
  SWAP(pQuery->window.skey, pQuery->window.ekey, TSKEY);
  
  if (pRuntimeEnv->pTSBuf != NULL) {
    pRuntimeEnv->pTSBuf->cur.order = pRuntimeEnv->pTSBuf->cur.order ^ 1;
  }
  
  switchCtxOrder(pRuntimeEnv);
  SET_MASTER_SCAN_FLAG(pRuntimeEnv);
}

static void doCloseAllTimeWindowAfterScan(SQInfo* pQInfo) {
  SQuery* pQuery = pQInfo->runtimeEnv.pQuery;
  
  if (isIntervalQuery(pQuery)) {
//    for (int32_t i = 0; i < pQInfo->groupInfo.numOfTables; ++i) {
//      STableQueryInfo *pTableQueryInfo = pQInfo->pTableDataInfo[i].pTableQInfo;
//      closeAllTimeWindow(&pTableQueryInfo->windowResInfo);
//    }
    size_t numOfGroup = taosArrayGetSize(pQInfo->groupInfo.pGroupList);
    for(int32_t i = 0; i < numOfGroup; ++i) {
      SArray* group = taosArrayGetP(pQInfo->groupInfo.pGroupList, i);
    
      size_t num = taosArrayGetSize(group);
      for(int32_t j = 0; j < num; ++j) {
        SPair* p = taosArrayGet(group, j);
        STableDataInfo* pInfo = p->sec;
        
        closeAllTimeWindow(&pInfo->pTableQInfo->windowResInfo);
      }
    }
  } else {  // close results for group result
    closeAllTimeWindow(&pQInfo->runtimeEnv.windowResInfo);
  }
}

static void multiTableQueryProcess(SQInfo *pQInfo) {
  SQueryRuntimeEnv *pRuntimeEnv = &pQInfo->runtimeEnv;
  SQuery *          pQuery = pRuntimeEnv->pQuery;

  if (pQInfo->groupIndex > 0) {
    /*
     * if the groupIndex > 0, the query process must be completed yet, we only need to
     * copy the data into output buffer
     */
    if (isIntervalQuery(pQuery)) {
      copyResToQueryResultBuf(pQInfo, pQuery);

#ifdef _DEBUG_VIEW
      displayInterResult(pQuery->sdata, pQuery, pQuery->sdata[0]->len);
#endif
    } else {
      copyFromWindowResToSData(pQInfo, pRuntimeEnv->windowResInfo.pResult);
    }

    pQuery->rec.rows += pQuery->rec.rows;

    if (pQuery->rec.rows == 0) {
      //      vnodePrintQueryStatistics(pSupporter);
    }

    dTrace("QInfo:%p current:%lld, total:%lld", pQInfo, pQuery->rec.rows, pQuery->rec.total);
    return;
  }
  
  dTrace("QInfo:%p query start, qrange:%" PRId64 "-%" PRId64 ", order:%d, forward scan start", pQInfo, pQuery->window.skey,
         pQuery->window.ekey, pQuery->order.order);
  
  // create the query support structures
  createTableDataInfo(pQInfo);
  
  // do check all qualified data blocks
  int64_t el = queryOnDataBlocks(pQInfo);
  dTrace("QInfo:%p forward scan completed, elapsed time: %lldms, reversed scan start, order:%d", pQInfo, el,
         pQuery->order.order ^ 1u);
  
  // query error occurred or query is killed, abort current execution
  if (pQInfo->code != TSDB_CODE_SUCCESS || isQueryKilled(pQInfo)) {
    dTrace("QInfo:%p query killed or error occurred, code:%d, abort", pQInfo, pQInfo->code);
    return;
  }
  
  // close all time window results
  doCloseAllTimeWindowAfterScan(pQInfo);
  
  if (needReverseScan(pQuery)) {
    doSaveContext(pQInfo);
    
    el = queryOnDataBlocks(pQInfo);
    dTrace("QInfo:%p reversed scan completed, elapsed time: %lldms", pQInfo, el);
    
    doRestoreContext(pQInfo);
  } else {
    dTrace("QInfo:%p no need to do reversed scan, query completed", pQInfo);
  }
  
  setQueryStatus(pQuery, QUERY_COMPLETED);
  
  if (pQInfo->code != TSDB_CODE_SUCCESS || isQueryKilled(pQInfo)) {
    dTrace("QInfo:%p query killed or error occurred, code:%d, abort", pQInfo, pQInfo->code);
    return;
  }
  
  if (isIntervalQuery(pQuery) || isSumAvgRateQuery(pQuery)) {
//    assert(pSupporter->groupIndex == 0 && pSupporter->numOfGroupResultPages == 0);
    
    if (mergeIntoGroupResult(pQInfo) == TSDB_CODE_SUCCESS) {
      copyResToQueryResultBuf(pQInfo, pQuery);

#ifdef _DEBUG_VIEW
      displayInterResult(pQuery->sdata, pQuery, pQuery->sdata[0]->len);
#endif
    }
  } else {  // not a interval query
    copyFromWindowResToSData(pQInfo, pRuntimeEnv->windowResInfo.pResult);
  }
  
  // handle the limitation of output buffer
  dTrace("QInfo:%p points returned:%d, total:%d", pQInfo, pQuery->rec.rows, pQuery->rec.total + pQuery->rec.rows);
}

/*
 * in each query, this function will be called only once, no retry for further result.
 *
 * select count(*)/top(field,k)/avg(field name) from table_name [where ts>now-1a];
 * select count(*) from table_name group by status_column;
 */
static void tableFixedOutputProcess(SQInfo *pQInfo) {
  SQueryRuntimeEnv *pRuntimeEnv = &pQInfo->runtimeEnv;
  SQuery *          pQuery = pRuntimeEnv->pQuery;

  scanAllDataBlocks(pRuntimeEnv);
  finalizeQueryResult(pRuntimeEnv);

  if (isQueryKilled(pQInfo)) {
    return;
  }

  // since the numOfOutputElems must be identical for all sql functions that are allowed to be executed simutanelously.
  pQuery->rec.rows = getNumOfResult(pRuntimeEnv);

  // must be top/bottom query if offset > 0
  if (pQuery->limit.offset > 0) {
    assert(isTopBottomQuery(pQuery));
  }

  doSkipResults(pRuntimeEnv);
  doRevisedResultsByLimit(pQInfo);
}

static void tableMultiOutputProcess(SQInfo *pQInfo) {
  SQueryRuntimeEnv *pRuntimeEnv = &pQInfo->runtimeEnv;
  SQuery *pQuery = pRuntimeEnv->pQuery;

  // for ts_comp query, re-initialized is not allowed
  if (!isTSCompQuery(pQuery)) {
    resetCtxOutputBuf(pRuntimeEnv);
  }

  while (1) {
    scanAllDataBlocks(pRuntimeEnv);
    finalizeQueryResult(pRuntimeEnv);

    if (isQueryKilled(pQInfo)) {
      return;
    }

    pQuery->rec.rows = getNumOfResult(pRuntimeEnv);
    if (pQuery->limit.offset > 0 && pQuery->numOfFilterCols > 0 && pQuery->rec.rows > 0) {
      doSkipResults(pRuntimeEnv);
    }

    /*
     * 1. if pQuery->size == 0, pQuery->limit.offset >= 0, still need to check data
     * 2. if pQuery->size > 0, pQuery->limit.offset must be 0
     */
    if (pQuery->rec.rows > 0 || Q_STATUS_EQUAL(pQuery->status, QUERY_COMPLETED)) {
      break;
    }

    dTrace("QInfo:%p vid:%d sid:%d id:%s, skip current result, offset:%" PRId64 ", next qrange:%" PRId64 "-%" PRId64,
           pQInfo, pQuery->limit.offset, pQuery->lastKey);

    resetCtxOutputBuf(pRuntimeEnv);
  }

  doRevisedResultsByLimit(pQInfo);
  if (Q_STATUS_EQUAL(pQuery->status, QUERY_RESBUF_FULL)) {
    dTrace("QInfo:%p query paused due to output limitation, next qrange:%" PRId64 "-%" PRId64,
        pQInfo, pQuery->lastKey, pQuery->window.ekey);
  }

//  dTrace("QInfo:%p vid:%d sid:%d id:%s, %d points returned, totalRead:%d totalReturn:%d", pQInfo, pMeterObj->vnode,
//         pMeterObj->sid, pMeterObj->meterId, pQuery->size, pQInfo->size, pQInfo->pointsReturned);

  if (!isTSCompQuery(pQuery)) {
    assert(pQuery->rec.rows <= pQuery->rec.capacity);
  }
}

static void tableIntervalProcessImpl(SQueryRuntimeEnv *pRuntimeEnv) {
  SQuery *pQuery = pRuntimeEnv->pQuery;

  while (1) {
    scanAllDataBlocks(pRuntimeEnv);

    if (isQueryKilled(GET_QINFO_ADDR(pRuntimeEnv))) {
      return;
    }

    assert(!Q_STATUS_EQUAL(pQuery->status, QUERY_NOT_COMPLETED));
    finalizeQueryResult(pRuntimeEnv);

    // here we can ignore the records in case of no interpolation
    // todo handle offset, in case of top/bottom interval query
    if ((pQuery->numOfFilterCols > 0 || pRuntimeEnv->pTSBuf != NULL) && pQuery->limit.offset > 0 &&
        pQuery->interpoType == TSDB_INTERPO_NONE) {
      // maxOutput <= 0, means current query does not generate any results
      int32_t numOfClosed = numOfClosedTimeWindow(&pRuntimeEnv->windowResInfo);

      int32_t c = MIN(numOfClosed, pQuery->limit.offset);
      clearFirstNTimeWindow(pRuntimeEnv, c);
      pQuery->limit.offset -= c;
    }

    if (Q_STATUS_EQUAL(pQuery->status, QUERY_COMPLETED|QUERY_RESBUF_FULL)) {
      break;
    }
  }
}

// handle time interval query on table
static void tableIntervalProcess(SQInfo *pQInfo) {
  SQueryRuntimeEnv *pRuntimeEnv = &(pQInfo->runtimeEnv);
  SQuery *          pQuery = pRuntimeEnv->pQuery;

  int32_t numOfInterpo = 0;

  while (1) {
    tableIntervalProcessImpl(pRuntimeEnv);

    if (isIntervalQuery(pQuery)) {
      pQInfo->groupIndex = 0;  // always start from 0
      pQuery->rec.rows = 0;
      copyFromWindowResToSData(pQInfo, pRuntimeEnv->windowResInfo.pResult);

      clearFirstNTimeWindow(pRuntimeEnv, pQInfo->groupIndex);
    }

    // the offset is handled at prepare stage if no interpolation involved
    if (pQuery->interpoType == TSDB_INTERPO_NONE) {
      doRevisedResultsByLimit(pQInfo);
      break;
    } else {
      taosInterpoSetStartInfo(&pRuntimeEnv->interpoInfo, pQuery->rec.rows, pQuery->interpoType);
      SData **pInterpoBuf = pRuntimeEnv->pInterpoBuf;

      for (int32_t i = 0; i < pQuery->numOfOutputCols; ++i) {
        memcpy(pInterpoBuf[i]->data, pQuery->sdata[i]->data, pQuery->rec.rows * pQuery->pSelectExpr[i].resBytes);
      }

      numOfInterpo = 0;
      pQuery->rec.rows = vnodeQueryResultInterpolate(
          pQInfo, (tFilePage **)pQuery->sdata, (tFilePage **)pInterpoBuf, pQuery->rec.rows, &numOfInterpo);

      dTrace("QInfo: %p interpo completed, final:%d", pQInfo, pQuery->rec.rows);
      if (pQuery->rec.rows > 0 || Q_STATUS_EQUAL(pQuery->status, QUERY_COMPLETED)) {
        doRevisedResultsByLimit(pQInfo);
        break;
      }

      // no result generated yet, continue retrieve data
      pQuery->rec.rows = 0;
    }
  }

  // all data scanned, the group by normal column can return
  if (isGroupbyNormalCol(pQuery->pGroupbyExpr)) {  // todo refactor with merge interval time result
    pQInfo->groupIndex = 0;
    pQuery->rec.rows = 0;
    copyFromWindowResToSData(pQInfo, pRuntimeEnv->windowResInfo.pResult);
    clearFirstNTimeWindow(pRuntimeEnv, pQInfo->groupIndex);
  }

  pQInfo->pointsInterpo += numOfInterpo;
}

static void tableQueryImpl(SQInfo* pQInfo) {
  SQueryRuntimeEnv* pRuntimeEnv = &pQInfo->runtimeEnv;
  SQuery* pQuery = pRuntimeEnv->pQuery;
  
  if (vnodeHasRemainResults(pQInfo)) {
    /*
     * There are remain results that are not returned due to result interpolation
     * So, we do keep in this procedure instead of launching retrieve procedure for next results.
     */
    int32_t numOfInterpo = 0;
    int32_t remain = taosNumOfRemainPoints(&pRuntimeEnv->interpoInfo);
    pQuery->rec.rows = vnodeQueryResultInterpolate(pQInfo, (tFilePage **)pQuery->sdata,
                                                   (tFilePage **)pRuntimeEnv->pInterpoBuf, remain, &numOfInterpo);
    
    doRevisedResultsByLimit(pQInfo);
    
    pQInfo->pointsInterpo += numOfInterpo;
    dTrace("QInfo:%p current:%d returned, total:%d", pQInfo, pQuery->rec.rows, pQuery->rec.total);
    sem_post(&pQInfo->dataReady);
    return;
  }
  
  // here we have scan all qualified data in both data file and cache
  if (Q_STATUS_EQUAL(pQuery->status, QUERY_COMPLETED)) {
    // continue to get push data from the group result
    if (isGroupbyNormalCol(pQuery->pGroupbyExpr) ||
          ((isIntervalQuery(pQuery) && pQuery->rec.total < pQuery->limit.limit))) {
      
      // todo limit the output for interval query?
      pQuery->rec.rows = 0;
      pQInfo->groupIndex = 0;  // always start from 0
      
      if (pRuntimeEnv->windowResInfo.size > 0) {
        copyFromWindowResToSData(pQInfo, pRuntimeEnv->windowResInfo.pResult);
        pQuery->rec.rows += pQuery->rec.rows;
        
        clearFirstNTimeWindow(pRuntimeEnv, pQInfo->groupIndex);
        
        if (pQuery->rec.rows > 0) {
          dTrace("QInfo:%p %d rows returned from group results, total:%d", pQInfo, pQuery->rec.rows, pQuery->rec.total);
          sem_post(&pQInfo->dataReady);
          return;
        }
      }
    }
    
    dTrace("QInfo:%p query over, %d rows are returned", pQInfo, pQuery->rec.total);
    //    vnodePrintQueryStatistics(pSupporter);
    sem_post(&pQInfo->dataReady);
    return;
  }
  
  // number of points returned during this query
  pQuery->rec.rows = 0;
  int64_t st = taosGetTimestampUs();
  
  // group by normal column, sliding window query, interval query are handled by interval query processor
  if (isIntervalQuery(pQuery) || isGroupbyNormalCol(pQuery->pGroupbyExpr)) {  // interval (down sampling operation)
    tableIntervalProcess(pQInfo);
  } else if (isFixedOutputQuery(pQuery)) {
    tableFixedOutputProcess(pQInfo);
  } else {  // diff/add/multiply/subtract/division
    assert(pQuery->checkBuffer == 1);
    tableMultiOutputProcess(pQInfo);
  }
  
  // record the total elapsed time
  pQInfo->elapsedTime += (taosGetTimestampUs() - st);
  assert(pQInfo->groupInfo.numOfTables == 1);
  
  /* check if query is killed or not */
  if (isQueryKilled(pQInfo)) {
    dTrace("QInfo:%p query is killed", pQInfo);
  } else {
//    STableId* pTableId = taosArrayGet(pQInfo->groupInfo, 0);
//    dTrace("QInfo:%p uid:%" PRIu64 " tid:%d, query completed, %" PRId64 " rows returned, numOfTotal:%" PRId64 " rows",
//        pQInfo, pTableId->uid, pTableId->tid, pQuery->rec.rows, pQuery->rec.total + pQuery->rec.rows);
  }
  
  sem_post(&pQInfo->dataReady);
}

static void stableQueryImpl(SQInfo* pQInfo) {
  SQuery* pQuery = pQInfo->runtimeEnv.pQuery;
  pQuery->rec.rows = 0;
  
  int64_t st = taosGetTimestampUs();
  
  if (isIntervalQuery(pQuery) ||
      (isFixedOutputQuery(pQuery) && (!isPointInterpoQuery(pQuery)) && !isGroupbyNormalCol(pQuery->pGroupbyExpr))) {
    multiTableQueryProcess(pQInfo);
  } else {
    assert((pQuery->checkBuffer == 1 && pQuery->intervalTime == 0) || isPointInterpoQuery(pQuery) ||
        isGroupbyNormalCol(pQuery->pGroupbyExpr));
    
    sequentialTableProcess(pQInfo);
  }
  
  // record the total elapsed time
  pQInfo->elapsedTime += (taosGetTimestampUs() - st);
//  taosInterpoSetStartInfo(&pQInfo->runtimeEnv.interpoInfo, pQuery->size, pQInfo->query.interpoType);
  
  if (pQuery->rec.rows == 0) {
    dTrace("QInfo:%p over, %d tables queried, %d points are returned", pQInfo, pQInfo->groupInfo.numOfTables, pQuery->rec.total);
//    vnodePrintQueryStatistics(pSupporter);
  }
  
  sem_post(&pQInfo->dataReady);
}

static int32_t getColumnIndexInSource(SQueryTableMsg *pQueryMsg, SSqlFuncExprMsg *pExprMsg) {
  int32_t j = 0;

  while (j < pQueryMsg->numOfCols) {
    if (pExprMsg->colInfo.colId == pQueryMsg->colList[j].colId) {
      break;
    }

    j += 1;
  }

  return j;
}

bool vnodeValidateExprColumnInfo(SQueryTableMsg *pQueryMsg, SSqlFuncExprMsg *pExprMsg) {
  int32_t j = getColumnIndexInSource(pQueryMsg, pExprMsg);
  return j < pQueryMsg->numOfCols;
}

static int32_t validateQueryMsg(SQueryTableMsg *pQueryMsg) {
  if (pQueryMsg->intervalTime < 0) {
    dError("qmsg:%p illegal value of aggTimeInterval %" PRId64 "", pQueryMsg, pQueryMsg->intervalTime);
    return -1;
  }

  if (pQueryMsg->numOfCols <= 0 || pQueryMsg->numOfCols > TSDB_MAX_COLUMNS) {
    dError("qmsg:%p illegal value of numOfCols %d", pQueryMsg, pQueryMsg->numOfCols);
    return -1;
  }

  if (pQueryMsg->numOfTables <= 0) {
    dError("qmsg:%p illegal value of numOfTables %d", pQueryMsg, pQueryMsg->numOfTables);
    return -1;
  }

  if (pQueryMsg->numOfGroupCols < 0) {
    dError("qmsg:%p illegal value of numOfGroupbyCols %d", pQueryMsg, pQueryMsg->numOfGroupCols);
    return -1;
  }

  if (pQueryMsg->numOfOutputCols > TSDB_MAX_COLUMNS || pQueryMsg->numOfOutputCols <= 0) {
    dError("qmsg:%p illegal value of output columns %d", pQueryMsg, pQueryMsg->numOfOutputCols);
    return -1;
  }

  return 0;
}

static char* createTableIdList(SQueryTableMsg* pQueryMsg, char* pMsg, SArray** pTableIdList) {
  assert(pQueryMsg->numOfTables > 0);
  
  *pTableIdList = taosArrayInit(pQueryMsg->numOfTables, sizeof(STableId));
  
  STableIdInfo *pTableIdInfo = (STableIdInfo *)pMsg;
  pTableIdInfo->sid = htonl(pTableIdInfo->sid);
  pTableIdInfo->uid = htobe64(pTableIdInfo->uid);
  pTableIdInfo->key = htobe64(pTableIdInfo->key);
  
  STableId id = {.uid = pTableIdInfo->uid, .tid = pTableIdInfo->sid};
  taosArrayPush(*pTableIdList, &id);
  
  pMsg += sizeof(STableIdInfo);
  
  for (int32_t j = 1; j < pQueryMsg->numOfTables; ++j) {
    pTableIdInfo = (STableIdInfo *)pMsg;
    
    pTableIdInfo->sid = htonl(pTableIdInfo->sid);
    pTableIdInfo->uid = htobe64(pTableIdInfo->uid);
    pTableIdInfo->key = htobe64(pTableIdInfo->key);
    
    taosArrayPush(*pTableIdList, pTableIdInfo);
    pMsg += sizeof(STableIdInfo);
  }
  
  return pMsg;
}

/**
 * pQueryMsg->head has been converted before this function is called.
 *
 * @param pQueryMsg
 * @param pTableIdList
 * @param pExpr
 * @return
 */
static int32_t convertQueryMsg(SQueryTableMsg *pQueryMsg, SArray **pTableIdList, SSqlFuncExprMsg ***pExpr,
      char** tagCond, SColIndex** groupbyCols) {
  pQueryMsg->numOfTables   = htonl(pQueryMsg->numOfTables);

  pQueryMsg->window.skey   = htobe64(pQueryMsg->window.skey);
  pQueryMsg->window.ekey   = htobe64(pQueryMsg->window.ekey);
  pQueryMsg->intervalTime  = htobe64(pQueryMsg->intervalTime);
  pQueryMsg->slidingTime   = htobe64(pQueryMsg->slidingTime);
  pQueryMsg->limit         = htobe64(pQueryMsg->limit);
  pQueryMsg->offset        = htobe64(pQueryMsg->offset);
  
  pQueryMsg->order         = htons(pQueryMsg->order);
  pQueryMsg->orderColId    = htons(pQueryMsg->orderColId);
  pQueryMsg->queryType     = htons(pQueryMsg->queryType);

  pQueryMsg->numOfCols     = htons(pQueryMsg->numOfCols);
  pQueryMsg->numOfOutputCols = htons(pQueryMsg->numOfOutputCols);
  pQueryMsg->numOfGroupCols = htons(pQueryMsg->numOfGroupCols);
  pQueryMsg->tagCondLen    = htons(pQueryMsg->tagCondLen);
  pQueryMsg->tsOffset      = htonl(pQueryMsg->tsOffset);
  pQueryMsg->tsLen         = htonl(pQueryMsg->tsLen);
  pQueryMsg->tsNumOfBlocks = htonl(pQueryMsg->tsNumOfBlocks);
  pQueryMsg->tsOrder       = htonl(pQueryMsg->tsOrder);

  // query msg safety check
  if (validateQueryMsg(pQueryMsg) != 0) {
    return TSDB_CODE_INVALID_QUERY_MSG;
  }

  char *pMsg = (char *)(pQueryMsg->colList) + sizeof(SColumnInfo) * pQueryMsg->numOfCols;

  for (int32_t col = 0; col < pQueryMsg->numOfCols; ++col) {
    SColumnInfo* pColInfo = &pQueryMsg->colList[col];
    
    pColInfo->colId = htons(pColInfo->colId);
    pColInfo->type  = htons(pColInfo->type);
    pColInfo->bytes = htons(pColInfo->bytes);
    pColInfo->numOfFilters = htons(pColInfo->numOfFilters);

    assert(pColInfo->type >= TSDB_DATA_TYPE_BOOL && pColInfo->type <= TSDB_DATA_TYPE_NCHAR);

    int32_t numOfFilters = pColInfo->numOfFilters;
    if (numOfFilters > 0) {
      pColInfo->filters = calloc(numOfFilters, sizeof(SColumnFilterInfo));
    }

    for (int32_t f = 0; f < numOfFilters; ++f) {
      SColumnFilterInfo *pFilterInfo = (SColumnFilterInfo *)pMsg;
      SColumnFilterInfo *pDestFilterInfo = &pColInfo->filters[f];

      pDestFilterInfo->filterOnBinary = htons(pFilterInfo->filterOnBinary);

      pMsg += sizeof(SColumnFilterInfo);

      if (pDestFilterInfo->filterOnBinary) {
        pDestFilterInfo->len = htobe64(pFilterInfo->len);

        pDestFilterInfo->pz = (int64_t)calloc(1, pDestFilterInfo->len + 1);
        memcpy((void *)pDestFilterInfo->pz, pMsg, pDestFilterInfo->len + 1);
        pMsg += (pDestFilterInfo->len + 1);
      } else {
        pDestFilterInfo->lowerBndi = htobe64(pFilterInfo->lowerBndi);
        pDestFilterInfo->upperBndi = htobe64(pFilterInfo->upperBndi);
      }

      pDestFilterInfo->lowerRelOptr = htons(pFilterInfo->lowerRelOptr);
      pDestFilterInfo->upperRelOptr = htons(pFilterInfo->upperRelOptr);
    }
  }

  bool hasArithmeticFunction = false;

  *pExpr = calloc(pQueryMsg->numOfOutputCols, POINTER_BYTES);
  SSqlFuncExprMsg *pExprMsg = (SSqlFuncExprMsg *)pMsg;

  for (int32_t i = 0; i < pQueryMsg->numOfOutputCols; ++i) {
    (*pExpr)[i] = pExprMsg;

    pExprMsg->colInfo.colIndex = htons(pExprMsg->colInfo.colIndex);
    pExprMsg->colInfo.colId  = htons(pExprMsg->colInfo.colId);
    pExprMsg->colInfo.flag   = htons(pExprMsg->colInfo.flag);
    pExprMsg->functionId     = htons(pExprMsg->functionId);
    pExprMsg->numOfParams    = htons(pExprMsg->numOfParams);

    pMsg += sizeof(SSqlFuncExprMsg);

    for (int32_t j = 0; j < pExprMsg->numOfParams; ++j) {
      pExprMsg->arg[j].argType  = htons(pExprMsg->arg[j].argType);
      pExprMsg->arg[j].argBytes = htons(pExprMsg->arg[j].argBytes);

      if (pExprMsg->arg[j].argType == TSDB_DATA_TYPE_BINARY) {
        pExprMsg->arg[j].argValue.pz = pMsg;
        pMsg += pExprMsg->arg[j].argBytes + 1;  // one more for the string terminated char.
      } else {
        pExprMsg->arg[j].argValue.i64 = htobe64(pExprMsg->arg[j].argValue.i64);
      }
    }

    if (pExprMsg->functionId == TSDB_FUNC_ARITHM) {
      hasArithmeticFunction = true;
    } else if (pExprMsg->functionId == TSDB_FUNC_TAG || pExprMsg->functionId == TSDB_FUNC_TAGPRJ ||
               pExprMsg->functionId == TSDB_FUNC_TAG_DUMMY) {
      if (pExprMsg->colInfo.flag != TSDB_COL_TAG) {  // ignore the column  index check for arithmetic expression.
        return TSDB_CODE_INVALID_QUERY_MSG;
      }
    } else {
      if (!vnodeValidateExprColumnInfo(pQueryMsg, pExprMsg)) {
        return TSDB_CODE_INVALID_QUERY_MSG;
      }
    }

    pExprMsg = (SSqlFuncExprMsg *)pMsg;
  }

  pQueryMsg->colNameLen = htonl(pQueryMsg->colNameLen);
  if (hasArithmeticFunction) {  // column name array
    assert(pQueryMsg->colNameLen > 0);
    pQueryMsg->colNameList = (int64_t)pMsg;
    pMsg += pQueryMsg->colNameLen;
  }
  
  pMsg = createTableIdList(pQueryMsg, pMsg, pTableIdList);

  if (pQueryMsg->numOfGroupCols > 0) {  // group by tag columns
    *groupbyCols = malloc(pQueryMsg->numOfGroupCols*sizeof(SColIndex));
    
    for(int32_t i = 0; i < pQueryMsg->numOfGroupCols; ++i) {
      (*groupbyCols)[i].colId = *(int16_t*) pMsg;
      pMsg += sizeof((*groupbyCols)[i].colId);
      
      (*groupbyCols)[i].colIndex = *(int16_t*) pMsg;
      pMsg += sizeof((*groupbyCols)[i].colIndex);

      (*groupbyCols)[i].flag = *(int16_t*) pMsg;
      pMsg += sizeof((*groupbyCols)[i].flag);

      memcpy((*groupbyCols)[i].name, pMsg, tListLen(groupbyCols[i]->name));
      pMsg += tListLen((*groupbyCols)[i].name);
    }
    
    pQueryMsg->orderByIdx = htons(pQueryMsg->orderByIdx);
    pQueryMsg->orderType = htons(pQueryMsg->orderType);
  }

  pQueryMsg->interpoType = htons(pQueryMsg->interpoType);
  if (pQueryMsg->interpoType != TSDB_INTERPO_NONE) {
    pQueryMsg->defaultVal = (uint64_t)(pMsg);

    int64_t *v = (int64_t *)pMsg;
    for (int32_t i = 0; i < pQueryMsg->numOfOutputCols; ++i) {
      v[i] = htobe64(v[i]);
    }
    
    pMsg += sizeof(int64_t) * pQueryMsg->numOfOutputCols;
  }
  
  // the tag query condition expression string is located at the end of query msg
  if (pQueryMsg->tagCondLen > 0) {
    *tagCond = calloc(1, pQueryMsg->tagCondLen);
    memcpy(*tagCond, pMsg, pQueryMsg->tagCondLen);
  }
  
  dTrace("qmsg:%p query on %d table(s), qrange:%" PRId64 "-%" PRId64 ", numOfGroupbyTagCols:%d, ts order:%d, "
         "outputCols:%d, numOfCols:%d, interval:%d" PRId64 ", fillType:%d, comptsLen:%d, limit:%" PRId64 ", offset:%" PRId64,
         pQueryMsg, pQueryMsg->numOfTables, pQueryMsg->window.skey, pQueryMsg->window.ekey,
         pQueryMsg->numOfGroupCols, pQueryMsg->order, pQueryMsg->numOfOutputCols,
         pQueryMsg->numOfCols, pQueryMsg->intervalTime, pQueryMsg->interpoType, pQueryMsg->tsLen,
         pQueryMsg->limit, pQueryMsg->offset);

  return 0;
}

static int32_t buildAirthmeticExprFromMsg(SSqlFunctionExpr *pExpr, SQueryTableMsg *pQueryMsg) {
//  SSqlBinaryExprInfo *pBinaryExprInfo = &pExpr->binExprInfo;
//  SColumnInfo *       pColMsg = pQueryMsg->colList;
#if 0
  tExprNode* pBinExpr = NULL;
  SSchema*        pSchema = toSchema(pQueryMsg, pColMsg, pQueryMsg->numOfCols);
  
  dTrace("qmsg:%p create binary expr from string:%s", pQueryMsg, pExpr->pBase.arg[0].argValue.pz);
  tSQLBinaryExprFromString(&pBinExpr, pSchema, pQueryMsg->numOfCols, pExpr->pBase.arg[0].argValue.pz,
                           pExpr->pBase.arg[0].argBytes);
  
  if (pBinExpr == NULL) {
    dError("qmsg:%p failed to create arithmetic expression string from:%s", pQueryMsg, pExpr->pBase.arg[0].argValue.pz);
    return TSDB_CODE_APP_ERROR;
  }
  
  pBinaryExprInfo->pBinExpr = pBinExpr;
  
  int32_t num = 0;
  int16_t ids[TSDB_MAX_COLUMNS] = {0};
  
  tSQLBinaryExprTrv(pBinExpr, &num, ids);
  qsort(ids, num, sizeof(int16_t), id_compar);
  
  int32_t i = 0, j = 0;
  
  while (i < num && j < num) {
    if (ids[i] == ids[j]) {
      j++;
    } else {
      ids[++i] = ids[j++];
    }
  }
  assert(i <= num);
  
  // there may be duplicated referenced columns.
  num = i + 1;
  pBinaryExprInfo->pReqColumns = malloc(sizeof(SColIndex) * num);
  
  for (int32_t k = 0; k < num; ++k) {
    SColIndex* pColIndex = &pBinaryExprInfo->pReqColumns[k];
    pColIndex->colId = ids[k];
  }
  
  pBinaryExprInfo->numOfCols = num;
  free(pSchema);
#endif

  return TSDB_CODE_SUCCESS;
}

static int32_t createSqlFunctionExprFromMsg(SQueryTableMsg *pQueryMsg, SSqlFunctionExpr **pSqlFuncExpr, SSqlFuncExprMsg** pExprMsg) {
  *pSqlFuncExpr = NULL;
  int32_t code = TSDB_CODE_SUCCESS;

  SSqlFunctionExpr *pExprs = (SSqlFunctionExpr *)calloc(1, sizeof(SSqlFunctionExpr) * pQueryMsg->numOfOutputCols);
  if (pExprs == NULL) {
    return TSDB_CODE_SERV_OUT_OF_MEMORY;
  }

  bool    isSuperTable = QUERY_IS_STABLE_QUERY(pQueryMsg->queryType);
  int16_t tagLen = 0;

  for (int32_t i = 0; i < pQueryMsg->numOfOutputCols; ++i) {
    pExprs[i].pBase = *pExprMsg[i];
    pExprs[i].resBytes = 0;

    int16_t type = 0;
    int16_t bytes = 0;

    // parse the arithmetic expression
    if (pExprs[i].pBase.functionId == TSDB_FUNC_ARITHM) {
      code = buildAirthmeticExprFromMsg(&pExprs[i], pQueryMsg);

      if (code != TSDB_CODE_SUCCESS) {
        tfree(pExprs);
        return code;
      }

      type = TSDB_DATA_TYPE_DOUBLE;
      bytes = tDataTypeDesc[type].nSize;
    } else {  // parse the normal column
      int32_t j = getColumnIndexInSource(pQueryMsg, &pExprs[i].pBase);
      assert(j < pQueryMsg->numOfCols);

      SColumnInfo *pCol = &pQueryMsg->colList[j];
      type = pCol->type;
      bytes = pCol->bytes;
    }

    int32_t param = pExprs[i].pBase.arg[0].argValue.i64;
    if (getResultDataInfo(type, bytes, pExprs[i].pBase.functionId, param, &pExprs[i].resType, &pExprs[i].resBytes,
                          &pExprs[i].interResBytes, 0, isSuperTable) != TSDB_CODE_SUCCESS) {
      tfree(pExprs);
      return TSDB_CODE_INVALID_QUERY_MSG;
    }

    if (pExprs[i].pBase.functionId == TSDB_FUNC_TAG_DUMMY || pExprs[i].pBase.functionId == TSDB_FUNC_TS_DUMMY) {
      tagLen += pExprs[i].resBytes;
    }
    assert(isValidDataType(pExprs[i].resType, pExprs[i].resBytes));
  }

  // get the correct result size for top/bottom query, according to the number of tags columns in selection clause

  // TODO refactor
  for (int32_t i = 0; i < pQueryMsg->numOfOutputCols; ++i) {
    pExprs[i].pBase = *pExprMsg[i];
    int16_t functId = pExprs[i].pBase.functionId;
    if (functId == TSDB_FUNC_TOP || functId == TSDB_FUNC_BOTTOM) {
      int32_t j = getColumnIndexInSource(pQueryMsg, &pExprs[i].pBase);
      assert(j < pQueryMsg->numOfCols);

      SColumnInfo *pCol = &pQueryMsg->colList[j];
      int16_t      type = pCol->type;
      int16_t      bytes = pCol->bytes;

      int32_t ret =
          getResultDataInfo(type, bytes, pExprs[i].pBase.functionId, pExprs[i].pBase.arg[0].argValue.i64,
                            &pExprs[i].resType, &pExprs[i].resBytes, &pExprs[i].interResBytes, tagLen, isSuperTable);
      assert(ret == TSDB_CODE_SUCCESS);
    }
  }

  tfree(pExprMsg);
  *pSqlFuncExpr = pExprs;

  return TSDB_CODE_SUCCESS;
}

static SSqlGroupbyExpr *createGroupbyExprFromMsg(SQueryTableMsg *pQueryMsg, SColIndex* pColIndex, int32_t *code) {
  if (pQueryMsg->numOfGroupCols == 0) {
    return NULL;
  }

  // using group by tag columns
  SSqlGroupbyExpr *pGroupbyExpr = (SSqlGroupbyExpr *)calloc(1, sizeof(SSqlGroupbyExpr));
  if (pGroupbyExpr == NULL) {
    *code = TSDB_CODE_SERV_OUT_OF_MEMORY;
    return NULL;
  }

  pGroupbyExpr->numOfGroupCols = pQueryMsg->numOfGroupCols;
  pGroupbyExpr->orderType = pQueryMsg->orderType;
  pGroupbyExpr->orderIndex = pQueryMsg->orderByIdx;

  pGroupbyExpr->columnInfo = pColIndex;
  return pGroupbyExpr;
}

static int32_t vnodeCreateFilterInfo(void *pQInfo, SQuery *pQuery) {
  for (int32_t i = 0; i < pQuery->numOfCols; ++i) {
    if (pQuery->colList[i].info.numOfFilters > 0) {
      pQuery->numOfFilterCols++;
    }
  }

  if (pQuery->numOfFilterCols == 0) {
    return TSDB_CODE_SUCCESS;
  }

  pQuery->pFilterInfo = calloc(1, sizeof(SSingleColumnFilterInfo) * pQuery->numOfFilterCols);

  for (int32_t i = 0, j = 0; i < pQuery->numOfCols; ++i) {
    if (pQuery->colList[i].info.numOfFilters > 0) {
      SSingleColumnFilterInfo *pFilterInfo = &pQuery->pFilterInfo[j];

      memcpy(&pFilterInfo->info, &pQuery->colList[i], sizeof(SColumnInfoData));
      pFilterInfo->info.info.filters = NULL;

      pFilterInfo->numOfFilters = pQuery->colList[i].info.numOfFilters;
      pFilterInfo->pFilters = calloc(pFilterInfo->numOfFilters, sizeof(SColumnFilterElem));

      for (int32_t f = 0; f < pFilterInfo->numOfFilters; ++f) {
        SColumnFilterElem *pSingleColFilter = &pFilterInfo->pFilters[f];
        pSingleColFilter->filterInfo = pQuery->colList[i].info.filters[f];

        int32_t lower = pSingleColFilter->filterInfo.lowerRelOptr;
        int32_t upper = pSingleColFilter->filterInfo.upperRelOptr;

        if (lower == TSDB_RELATION_INVALID && upper == TSDB_RELATION_INVALID) {
          dError("QInfo:%p invalid filter info", pQInfo);
          return TSDB_CODE_INVALID_QUERY_MSG;
        }

        int16_t type = pQuery->colList[i].info.type;
        int16_t bytes = pQuery->colList[i].info.bytes;

        __filter_func_t *rangeFilterArray = NULL;  // vnodeGetRangeFilterFuncArray(type);
        __filter_func_t *filterArray = NULL;       // vnodeGetValueFilterFuncArray(type);

        if (rangeFilterArray == NULL && filterArray == NULL) {
          dError("QInfo:%p failed to get filter function, invalid data type:%d", pQInfo, type);
          return TSDB_CODE_INVALID_QUERY_MSG;
        }

        if ((lower == TSDB_RELATION_GREATER_EQUAL || lower == TSDB_RELATION_GREATER) &&
            (upper == TSDB_RELATION_LESS_EQUAL || upper == TSDB_RELATION_LESS)) {
          if (lower == TSDB_RELATION_GREATER_EQUAL) {
            if (upper == TSDB_RELATION_LESS_EQUAL) {
              pSingleColFilter->fp = rangeFilterArray[4];
            } else {
              pSingleColFilter->fp = rangeFilterArray[2];
            }
          } else {
            if (upper == TSDB_RELATION_LESS_EQUAL) {
              pSingleColFilter->fp = rangeFilterArray[3];
            } else {
              pSingleColFilter->fp = rangeFilterArray[1];
            }
          }
        } else {  // set callback filter function
          if (lower != TSDB_RELATION_INVALID) {
            pSingleColFilter->fp = filterArray[lower];

            if (upper != TSDB_RELATION_INVALID) {
              dError("pQInfo:%p failed to get filter function, invalid filter condition", pQInfo, type);
              return TSDB_CODE_INVALID_QUERY_MSG;
            }
          } else {
            pSingleColFilter->fp = filterArray[upper];
          }
        }
        assert(pSingleColFilter->fp != NULL);
        pSingleColFilter->bytes = bytes;
      }

      j++;
    }
  }

  return TSDB_CODE_SUCCESS;
}

static void doUpdateExprColumnIndex(SQuery* pQuery) {
  assert(pQuery->pSelectExpr != NULL && pQuery != NULL);
//  int32_t i = 0, j = 0;
//  while (i < pQuery->numOfCols && j < pMeterObj->numOfColumns) {
//    if (pQuery->colList[i].data.colId == pMeterObj->schema[j].colId) {
//      pQuery->colList[i++].colIndex = (int16_t)j++;
//    } else if (pQuery->colList[i].data.colId < pMeterObj->schema[j].colId) {
//      pQuery->colList[i++].colIndex = -1;
//    } else if (pQuery->colList[i].data.colId > pMeterObj->schema[j].colId) {
//      j++;
//    }
//  }

//  while (i < pQuery->numOfCols) {
//    pQuery->colList[i++].colIndex = -1;  // not such column in current meter
//  }
  
  for(int32_t k = 0; k < pQuery->numOfOutputCols; ++k) {
    SSqlFuncExprMsg* pSqlExprMsg = &pQuery->pSelectExpr[k].pBase;
    if (pSqlExprMsg->functionId == TSDB_FUNC_ARITHM || pSqlExprMsg->colInfo.flag == TSDB_COL_TAG) {
      continue;
    }
    
    SColIndex* pColIndexEx = &pSqlExprMsg->colInfo;
    for(int32_t f = 0; f < pQuery->numOfCols; ++f) {
      if (pColIndexEx->colId == pQuery->colList[f].info.colId) {
        pColIndexEx->colIndex = f;
        break;
      }
    }
  }
}

static SQInfo *createQInfoImpl(SQueryTableMsg *pQueryMsg, SSqlGroupbyExpr *pGroupbyExpr, SSqlFunctionExpr *pExprs,
                               STableGroupInfo *groupInfo) {
  SQInfo *pQInfo = (SQInfo *)calloc(1, sizeof(SQInfo));
  if (pQInfo == NULL) {
    return NULL;
  }

  SQuery *pQuery = calloc(1, sizeof(SQuery));
  pQInfo->runtimeEnv.pQuery = pQuery;

  int16_t numOfCols = pQueryMsg->numOfCols;
  int16_t numOfOutputCols = pQueryMsg->numOfOutputCols;

  pQuery->numOfCols = numOfCols;
  pQuery->numOfOutputCols = numOfOutputCols;

  pQuery->limit.limit = pQueryMsg->limit;
  pQuery->limit.offset = pQueryMsg->offset;

  pQuery->order.order = pQueryMsg->order;
  pQuery->order.orderColId = pQueryMsg->orderColId;

  pQuery->pSelectExpr = pExprs;
  pQuery->pGroupbyExpr = pGroupbyExpr;

  pQuery->intervalTime = pQueryMsg->intervalTime;

  pQuery->slidingTime = pQueryMsg->slidingTime;
  pQuery->slidingTimeUnit = pQueryMsg->slidingTimeUnit;

  pQuery->interpoType = pQueryMsg->interpoType;

  pQuery->colList = calloc(1, sizeof(SSingleColumnFilterInfo) * numOfCols);
  if (pQuery->colList == NULL) {
    goto _clean_memory;
  }

  for (int16_t i = 0; i < numOfCols; ++i) {
    pQuery->colList[i].info = pQueryMsg->colList[i];
    
    SColumnInfo *pColInfo = &pQuery->colList[i].info;
    pColInfo->filters = NULL;
    //    if (colList[i].numOfFilters > 0) {
    //      pColInfo->filters = calloc(1, colList[i].numOfFilters * sizeof(SColumnFilterInfo));
    //
    //      for (int32_t j = 0; j < colList[i].numOfFilters; ++j) {
    //        tscColumnFilterInfoCopy(&pColInfo->filters[j], &colList[i].filters[j]);
    //      }
    //    } else {
    //      pQuery->colList[i].data.filters = NULL;
    //    }
  }

  // calculate the result row size
  for (int16_t col = 0; col < numOfOutputCols; ++col) {
    assert(pExprs[col].resBytes > 0);
    pQuery->rowSize += pExprs[col].resBytes;
  }
  
  doUpdateExprColumnIndex(pQuery);

  int32_t ret = vnodeCreateFilterInfo(pQInfo, pQuery);
  if (ret != TSDB_CODE_SUCCESS) {
    goto _clean_memory;
  }

  // prepare the result buffer
  pQuery->sdata = (SData **)calloc(pQuery->numOfOutputCols, POINTER_BYTES);
  if (pQuery->sdata == NULL) {
    goto _clean_memory;
  }

  // set the output buffer capacity
  pQuery->rec.capacity = 4096;
  pQuery->rec.threshold = 4000;
  
  for (int32_t col = 0; col < pQuery->numOfOutputCols; ++col) {
    assert(pExprs[col].interResBytes >= pExprs[col].resBytes);

    // allocate additional memory for interResults that are usually larger then final results
    size_t size = (pQuery->rec.capacity + 1) * pExprs[col].resBytes + pExprs[col].interResBytes + sizeof(SData);
    pQuery->sdata[col] = (SData *)calloc(1, size);
    if (pQuery->sdata[col] == NULL) {
      goto _clean_memory;
    }
  }

  if (pQuery->interpoType != TSDB_INTERPO_NONE) {
    pQuery->defaultVal = malloc(sizeof(int64_t) * pQuery->numOfOutputCols);
    if (pQuery->defaultVal == NULL) {
      goto _clean_memory;
    }

    // the first column is the timestamp
    memcpy(pQuery->defaultVal, (char *)pQueryMsg->defaultVal, pQuery->numOfOutputCols * sizeof(int64_t));
  }

  // to make sure third party won't overwrite this structure
  pQInfo->signature = pQInfo;
  pQInfo->groupInfo = *groupInfo;

  pQuery->pos = -1;
  
  pQuery->window.skey = pQueryMsg->window.skey;
  pQuery->window.ekey = pQueryMsg->window.ekey;
  pQuery->lastKey     = pQuery->window.skey;
  
  if (sem_init(&pQInfo->dataReady, 0, 0) != 0) {
    dError("QInfo:%p init dataReady sem failed, reason:%s", pQInfo, strerror(errno));
    goto _clean_memory;
  }
  
  vnodeParametersSafetyCheck(pQuery);
  
  dTrace("qmsg:%p QInfo:%p created", pQueryMsg, pQInfo);
  return pQInfo;

_clean_memory:
  tfree(pQuery->defaultVal);

  if (pQuery->sdata != NULL) {
    for (int16_t col = 0; col < pQuery->numOfOutputCols; ++col) {
      tfree(pQuery->sdata[col]);
    }
  }

  tfree(pQuery->sdata);
  tfree(pQuery->pFilterInfo);
  tfree(pQuery->colList);

  tfree(pExprs);
  tfree(pGroupbyExpr);

  tfree(pQInfo);

  return NULL;
}

static bool isValidQInfo(void *param) {
  SQInfo *pQInfo = (SQInfo *)param;
  if (pQInfo == NULL) {
    return false;
  }

  /*
   * pQInfo->signature may be changed by another thread, so we assign value of signature
   * into local variable, then compare by using local variable
   */
  uint64_t sig = (uint64_t) pQInfo->signature;
  return (sig == (uint64_t)pQInfo);
}

static void freeQInfo(SQInfo *pQInfo);
static int32_t initQInfo(SQueryTableMsg *pQueryMsg, void* tsdb, SQInfo *pQInfo, bool isSTable) {
  int32_t code = TSDB_CODE_SUCCESS;
  SQuery *pQuery = pQInfo->runtimeEnv.pQuery;
  
  STSBuf *pTSBuf = NULL;
  if (pQueryMsg->tsLen > 0) {  // open new file to save the result
    char *tsBlock = (char *)pQueryMsg + pQueryMsg->tsOffset;
    pTSBuf = tsBufCreateFromCompBlocks(tsBlock, pQueryMsg->tsNumOfBlocks, pQueryMsg->tsLen, pQueryMsg->tsOrder);
    
    tsBufResetPos(pTSBuf);
    tsBufNextPos(pTSBuf);
  }
  
  // only the successful complete requries the sem_post/over = 1 operations.
  if ((QUERY_IS_ASC_QUERY(pQuery) && (pQuery->window.skey > pQuery->window.ekey)) ||
      (!QUERY_IS_ASC_QUERY(pQuery) && (pQuery->window.ekey > pQuery->window.skey))) {
    dTrace("QInfo:%p no result in time range %" PRId64 "-%" PRId64 ", order %d", pQInfo, pQuery->window.skey,
           pQuery->window.ekey, pQuery->order.order);
    
    sem_post(&pQInfo->dataReady);
    setQueryStatus(pQuery, QUERY_COMPLETED);
    return TSDB_CODE_SUCCESS;
  }

  // filter the qualified
  if ((code = doInitQInfo(pQInfo, pTSBuf, tsdb, isSTable)) != TSDB_CODE_SUCCESS) {
    goto _error;
  }

  // dTrace("QInfo:%p set query flag and prepare runtime environment completed, ref:%d, wait for schedule", pQInfo,
  //       pQInfo->refCount);
  return code;

_error:
  // table query ref will be decrease during error handling
  freeQInfo(pQInfo);
  return code;
}

static void freeQInfo(SQInfo *pQInfo) {
  if (!isValidQInfo(pQInfo)) {
    return;
  }
  
  SQuery* pQuery = pQInfo->runtimeEnv.pQuery;
  setQueryKilled(pQInfo);
  
  dTrace("QInfo:%p start to free QInfo", pQInfo);
  for (int32_t col = 0; col < pQuery->numOfOutputCols; ++col) {
    tfree(pQuery->sdata[col]);
  }
  
  sem_destroy(&(pQInfo->dataReady));
  teardownQueryRuntimeEnv(&pQInfo->runtimeEnv);
  
  for (int32_t i = 0; i < pQuery->numOfFilterCols; ++i) {
    SSingleColumnFilterInfo *pColFilter = &pQuery->pFilterInfo[i];
    if (pColFilter->numOfFilters > 0) {
      tfree(pColFilter->pFilters);
    }
  }
  
  tfree(pQuery->pFilterInfo);
  tfree(pQuery->colList);
  tfree(pQuery->sdata);
  
  if (pQuery->pSelectExpr != NULL) {
    for (int32_t i = 0; i < pQuery->numOfOutputCols; ++i) {
      SSqlBinaryExprInfo *pBinExprInfo = &pQuery->pSelectExpr[i].binExprInfo;
      
      if (pBinExprInfo->numOfCols > 0) {
        tfree(pBinExprInfo->pReqColumns);
        tExprTreeDestroy(&pBinExprInfo->pBinExpr, NULL);
      }
    }
    
    tfree(pQuery->pSelectExpr);
  }
  
  if (pQuery->defaultVal != NULL) {
    tfree(pQuery->defaultVal);
  }
  
  tfree(pQuery->pGroupbyExpr);
  tfree(pQuery);
  
  int32_t numOfGroups = taosArrayGetSize(pQInfo->groupInfo.pGroupList);
  for(int32_t i = 0; i < numOfGroups; ++i) {
    SArray* p = taosArrayGetP(pQInfo->groupInfo.pGroupList, i);
    taosArrayDestroy(p);
  }
  
  taosArrayDestroy(pQInfo->groupInfo.pGroupList);
  dTrace("QInfo:%p QInfo is freed", pQInfo);
  
  // destroy signature, in order to avoid the query process pass the object safety check
  memset(pQInfo, 0, sizeof(SQInfo));
  tfree(pQInfo);
}

static size_t getResultSize(SQInfo *pQInfo, int64_t *numOfRows) {
  SQuery* pQuery = pQInfo->runtimeEnv.pQuery;
  
  /*
   * get the file size and set the numOfRows to be the file size, since for tsComp query,
   * the returned row size is equalled to 1
   * TODO handle the case that the file is too large to send back one time
   */
  if (isTSCompQuery(pQuery) && (*numOfRows) > 0) {
    struct stat fstat;
    if (stat(pQuery->sdata[0]->data, &fstat) == 0) {
      *numOfRows = fstat.st_size;
      return fstat.st_size;
    } else {
      dError("QInfo:%p failed to get file info, path:%s, reason:%s", pQInfo, pQuery->sdata[0]->data, strerror(errno));
      return 0;
    }
  } else {
    return pQuery->rowSize * (*numOfRows);
  }
}

static int32_t doDumpQueryResult(SQInfo *pQInfo, char *data) {
  // the remained number of retrieved rows, not the interpolated result
  SQuery *pQuery = pQInfo->runtimeEnv.pQuery;
  
  // load data from file to msg buffer
  if (isTSCompQuery(pQuery)) {
    int32_t fd = open(pQuery->sdata[0]->data, O_RDONLY, 0666);
    
    // make sure file exist
    if (FD_VALID(fd)) {
      size_t s = lseek(fd, 0, SEEK_END);
      dTrace("QInfo:%p ts comp data return, file:%s, size:%zu", pQInfo, pQuery->sdata[0]->data, s);
      
      lseek(fd, 0, SEEK_SET);
      read(fd, data, s);
      close(fd);
      
      unlink(pQuery->sdata[0]->data);
    } else {
      dError("QInfo:%p failed to open tmp file to send ts-comp data to client, path:%s, reason:%s", pQInfo,
             pQuery->sdata[0]->data, strerror(errno));
    }
  } else {
    doCopyQueryResultToMsg(pQInfo, pQuery->rec.rows, data);
  }
  
  pQuery->rec.total += pQuery->rec.rows;
  dTrace("QInfo:%p current:%d, total:%d", pQInfo, pQuery->rec.rows, pQuery->rec.total);
  
  return TSDB_CODE_SUCCESS;
  
  // todo if interpolation exists, the result may be dump to client by several rounds
}

int32_t qCreateQueryInfo(void* tsdb, SQueryTableMsg *pQueryMsg, qinfo_t *pQInfo) {
  assert(pQueryMsg != NULL);

  int32_t code = TSDB_CODE_SUCCESS;
  
  char* tagCond = NULL;
  SArray *pTableIdList = NULL;
  SSqlFuncExprMsg** pExprMsg = NULL;
  SColIndex* pGroupColIndex = NULL;
  
  if ((code = convertQueryMsg(pQueryMsg, &pTableIdList, &pExprMsg, &tagCond, &pGroupColIndex)) != TSDB_CODE_SUCCESS) {
    return code;
  }

  if (pQueryMsg->numOfTables <= 0) {
    dError("Invalid number of tables to query, numOfTables:%d", pQueryMsg->numOfTables);
    code = TSDB_CODE_INVALID_QUERY_MSG;
    goto _query_over;
  }

  // todo check vnode status
  if (pTableIdList == NULL || taosArrayGetSize(pTableIdList) == 0) {
    dError("qmsg:%p, SQueryTableMsg wrong format", pQueryMsg);
    code = TSDB_CODE_INVALID_QUERY_MSG;
    goto _query_over;
  }

  SSqlFunctionExpr *pExprs = NULL;
  if ((code = createSqlFunctionExprFromMsg(pQueryMsg, &pExprs, pExprMsg)) != TSDB_CODE_SUCCESS) {
    goto _query_over;
  }

  SSqlGroupbyExpr *pGroupbyExpr = createGroupbyExprFromMsg(pQueryMsg, pGroupColIndex, &code);
  if ((pGroupbyExpr == NULL && pQueryMsg->numOfGroupCols != 0) || code != TSDB_CODE_SUCCESS) {
    goto _query_over;
  }
  
  bool isSTableQuery = false;
  STableGroupInfo groupInfo = {0};
  
  if ((pQueryMsg->queryType & TSDB_QUERY_TYPE_STABLE_QUERY) != 0) {
    isSTableQuery = true;
    
    STableId* id = taosArrayGet(pTableIdList, 0);
    id->uid = -1;  //todo fix me
    
    /*int32_t ret =*/ tsdbQueryByTagsCond(tsdb, id->uid, tagCond, pQueryMsg->tagCondLen, &groupInfo, pGroupColIndex, pQueryMsg->numOfGroupCols);
    if (groupInfo.numOfTables == 0) { // no qualified tables no need to do query
      code = TSDB_CODE_SUCCESS;
      goto _query_over;
    }
  } else {
    assert(taosArrayGetSize(pTableIdList) == 1);
  
    STableId* id = taosArrayGet(pTableIdList, 0);
    if ((code = tsdbGetOneTableGroup(tsdb, id->uid, &groupInfo)) != TSDB_CODE_SUCCESS) {
      goto _query_over;
    }
  }
  
  (*pQInfo) = createQInfoImpl(pQueryMsg, pGroupbyExpr, pExprs, &groupInfo);
  if ((*pQInfo) == NULL) {
    code = TSDB_CODE_SERV_OUT_OF_MEMORY;
  }
  
  code = initQInfo(pQueryMsg, tsdb, *pQInfo, isSTableQuery);
  
_query_over:
  taosArrayDestroy(pTableIdList);

  // if failed to add ref for all meters in this query, abort current query
  //  atomic_fetch_add_32(&vnodeSelectReqNum, 1);
  return TSDB_CODE_SUCCESS;
}

void qDestroyQueryInfo(qinfo_t pQInfo) {
  dTrace("QInfo:%p query completed", pQInfo);
  freeQInfo(pQInfo);
}

void qTableQuery(qinfo_t qinfo) {
  SQInfo* pQInfo = (SQInfo*) qinfo;
  
  if (pQInfo == NULL || pQInfo->signature != pQInfo) {
    dTrace("%p freed abort query", pQInfo);
    return;
  }
  
  if (isQueryKilled(pQInfo)) {
    dTrace("QInfo:%p it is already killed, abort", pQInfo);
    return;
  }
  
  dTrace("QInfo:%p query task is launched", pQInfo);
  
  if (pQInfo->runtimeEnv.stableQuery) {
    stableQueryImpl(pQInfo);
  } else {
    tableQueryImpl(pQInfo);
  }
  
  //  vnodeDecRefCount(pQInfo);
}

int32_t qRetrieveQueryResultInfo(qinfo_t qinfo) {
  SQInfo* pQInfo = (SQInfo*) qinfo;
  
  if (pQInfo == NULL || !isValidQInfo(pQInfo)) {
    return TSDB_CODE_INVALID_QHANDLE;
  }
  
  SQuery *pQuery = pQInfo->runtimeEnv.pQuery;
  if (isQueryKilled(pQInfo)) {
    dTrace("QInfo:%p query is killed, code:%d", pQInfo, pQInfo->code);
    return pQInfo->code;
  }

  sem_wait(&pQInfo->dataReady);
  dTrace("QInfo:%p retrieve result info, rowsize:%d, rows:%d, code:%d", pQInfo, pQuery->rowSize, pQuery->rec.rows,
      pQInfo->code);
  
  return pQInfo->code;
}

bool qHasMoreResultsToRetrieve(qinfo_t qinfo) {
  SQInfo* pQInfo = (SQInfo*) qinfo;
  
  if (pQInfo == NULL || pQInfo->signature != pQInfo || pQInfo->code != TSDB_CODE_SUCCESS) {
    return false;
  }
  
  SQuery* pQuery = pQInfo->runtimeEnv.pQuery;
  if (Q_STATUS_EQUAL(pQuery->status, QUERY_OVER)) {
    return false;
  } else if (Q_STATUS_EQUAL(pQuery->status, QUERY_RESBUF_FULL)) {
    return true;
  } else if (Q_STATUS_EQUAL(pQuery->status, QUERY_COMPLETED)) {
    return true;
  } else {
    assert(0);
  }
}

int32_t qDumpRetrieveResult(qinfo_t qinfo, SRetrieveTableRsp** pRsp, int32_t* contLen) {
  SQInfo* pQInfo = (SQInfo*) qinfo;
  
  if (pQInfo == NULL || !isValidQInfo(pQInfo)) {
    return TSDB_CODE_INVALID_QHANDLE;
  }
  
  SQuery* pQuery = pQInfo->runtimeEnv.pQuery;
  size_t size = getResultSize(pQInfo, &pQuery->rec.rows);
  *contLen = size + sizeof(SRetrieveTableRsp);
  
  // todo handle failed to allocate memory
  *pRsp = (SRetrieveTableRsp *)rpcMallocCont(*contLen);
  (*pRsp)->numOfRows = htonl(pQuery->rec.rows);
  
  int32_t code = pQInfo->code;
  if (code == TSDB_CODE_SUCCESS) {
    (*pRsp)->offset = htobe64(pQuery->limit.offset);
    (*pRsp)->useconds = htobe64(pQInfo->elapsedTime);
  } else {
    (*pRsp)->offset = 0;
    (*pRsp)->useconds = 0;
  }
  
  if (pQuery->rec.rows > 0 && code == TSDB_CODE_SUCCESS) {
    code = doDumpQueryResult(pQInfo, (*pRsp)->data);
  } else {
    setQueryStatus(pQuery, QUERY_OVER);
    code = pQInfo->code;
  }
  
  if (isQueryKilled(pQInfo) || Q_STATUS_EQUAL(pQuery->status, QUERY_OVER)) {
    (*pRsp)->completed = 1; // notify no more result to client
  }
  
  return code;
  
//  if (numOfRows == 0 && (pRetrieve->qhandle == (uint64_t)pObj->qhandle) && (code != TSDB_CODE_ACTION_IN_PROGRESS)) {
//    dTrace("QInfo:%p %s free qhandle code:%d", pObj->qhandle, __FUNCTION__, code);
//    vnodeDecRefCount(pObj->qhandle);
//    pObj->qhandle = NULL;
//  }
}<|MERGE_RESOLUTION|>--- conflicted
+++ resolved
@@ -3292,73 +3292,6 @@
   }
 }
 
-<<<<<<< HEAD
-=======
-typedef struct SQueryStatus {
-  int8_t    overStatus;
-  TSKEY     lastKey;
-  STSCursor cur;
-} SQueryStatus;
-
-// todo refactor
-static void queryStatusSave(SQueryRuntimeEnv *pRuntimeEnv, SQueryStatus *pStatus) {
-  SQuery *pQuery = pRuntimeEnv->pQuery;
-
-  pStatus->overStatus = pQuery->status;
-  pStatus->lastKey = pQuery->lastKey;
-
-  pStatus->cur = tsBufGetCursor(pRuntimeEnv->pTSBuf);  // save the cursor
-
-  if (pRuntimeEnv->pTSBuf) {
-    pRuntimeEnv->pTSBuf->cur.order ^= 1u;
-    tsBufNextPos(pRuntimeEnv->pTSBuf);
-  }
-
-  setQueryStatus(pQuery, QUERY_NOT_COMPLETED);
-
-  SWAP(pQuery->window.skey, pQuery->window.ekey, TSKEY);
-  pQuery->lastKey = pQuery->window.skey;
-}
-
-static void queryStatusRestore(SQueryRuntimeEnv *pRuntimeEnv, SQueryStatus *pStatus) {
-  SQuery *pQuery = pRuntimeEnv->pQuery;
-  SWAP(pQuery->window.skey, pQuery->window.ekey, TSKEY);
-
-  pQuery->lastKey = pStatus->lastKey;
-  pQuery->status = pStatus->overStatus;
-
-  tsBufSetCursor(pRuntimeEnv->pTSBuf, &pStatus->cur);
-}
-
-static void doSingleMeterSupplementScan(SQueryRuntimeEnv *pRuntimeEnv) {
-  SQuery *     pQuery = pRuntimeEnv->pQuery;
-  SQueryStatus qStatus = {0};
-
-  if (!needReverseScan(pQuery)) {
-    return;
-  }
-
-  dTrace("QInfo:%p start to supp scan", GET_QINFO_ADDR(pQuery));
-  SET_SUPPLEMENT_SCAN_FLAG(pRuntimeEnv);
-
-  // close necessary function execution during supplementary scan
-  disableFunctForTableSuppleScan(pRuntimeEnv, pQuery->order.order);
-  queryStatusSave(pRuntimeEnv, &qStatus);
-
-  STimeWindow w = {.skey = pQuery->window.skey, .ekey = pQuery->window.ekey};
-
-  // reverse scan from current position
-  TsdbPosT current = tsdbDataBlockTell(pRuntimeEnv->pQueryHandle);
-  tsdbResetQuery(pRuntimeEnv->pQueryHandle, &w, current, pQuery->order.order);
-
-  doScanAllDataBlocks(pRuntimeEnv);
-
-  queryStatusRestore(pRuntimeEnv, &qStatus);
-  enableFuncForForwardScan(pRuntimeEnv, pQuery->order.order);
-  SET_MASTER_SCAN_FLAG(pRuntimeEnv);
-}
-
->>>>>>> aad2d70e
 void setQueryStatus(SQuery *pQuery, int8_t status) {
   if (status == QUERY_NOT_COMPLETED) {
     pQuery->status = status;
