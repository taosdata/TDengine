--- conflicted
+++ resolved
@@ -97,34 +97,30 @@
 #endif
 /************* Begin control #defines *****************************************/
 #define YYCODETYPE unsigned short int
-<<<<<<< HEAD
-#define YYNOCODE 291
-=======
-#define YYNOCODE 292
->>>>>>> 91eddd7e
+#define YYNOCODE 293
 #define YYACTIONTYPE unsigned short int
 #define ParseTOKENTYPE SStrToken
 typedef union {
   int yyinit;
   ParseTOKENTYPE yy0;
-  SLimitVal yy6;
-  SSqlNode* yy86;
-  tVariant yy110;
-  TAOS_FIELD yy115;
-  tSqlExpr* yy142;
-  SIntervalVal yy238;
-  SSessionWindowVal yy319;
-  SRelationInfo* yy328;
-  SRangeVal yy330;
-  SCreateDbInfo yy436;
-  SCreatedTableInfo yy480;
-  int32_t yy508;
-  SCreateAcctInfo yy517;
-  SArray* yy525;
-  int64_t yy543;
-  SWindowStateVal yy546;
-  SCreateTableSql* yy572;
-  int yy580;
+  tVariant yy42;
+  int32_t yy44;
+  SCreateTableSql* yy78;
+  SRangeVal yy132;
+  int yy133;
+  SSqlNode* yy144;
+  SLimitVal yy190;
+  tSqlExpr* yy194;
+  SIntervalVal yy200;
+  SSessionWindowVal yy235;
+  SWindowStateVal yy248;
+  TAOS_FIELD yy263;
+  int64_t yy277;
+  SCreateAcctInfo yy299;
+  SArray* yy333;
+  SCreateDbInfo yy342;
+  SCreatedTableInfo yy400;
+  SRelationInfo* yy516;
 } YYMINORTYPE;
 #ifndef YYSTACKDEPTH
 #define YYSTACKDEPTH 100
@@ -134,31 +130,17 @@
 #define ParseARG_FETCH SSqlInfo* pInfo = yypParser->pInfo
 #define ParseARG_STORE yypParser->pInfo = pInfo
 #define YYFALLBACK 1
-<<<<<<< HEAD
-#define YYNSTATE             403
-#define YYNRULE              321
+#define YYNSTATE             405
+#define YYNRULE              322
 #define YYNTOKEN             205
-#define YY_MAX_SHIFT         402
-#define YY_MIN_SHIFTREDUCE   631
-#define YY_MAX_SHIFTREDUCE   951
-#define YY_ERROR_ACTION      952
-#define YY_ACCEPT_ACTION     953
-#define YY_NO_ACTION         954
-#define YY_MIN_REDUCE        955
-#define YY_MAX_REDUCE        1275
-=======
-#define YYNSTATE             400
-#define YYNRULE              321
-#define YYNTOKEN             204
-#define YY_MAX_SHIFT         399
-#define YY_MIN_SHIFTREDUCE   627
-#define YY_MAX_SHIFTREDUCE   947
-#define YY_ERROR_ACTION      948
-#define YY_ACCEPT_ACTION     949
-#define YY_NO_ACTION         950
-#define YY_MIN_REDUCE        951
-#define YY_MAX_REDUCE        1271
->>>>>>> 91eddd7e
+#define YY_MAX_SHIFT         404
+#define YY_MIN_SHIFTREDUCE   633
+#define YY_MAX_SHIFTREDUCE   954
+#define YY_ERROR_ACTION      955
+#define YY_ACCEPT_ACTION     956
+#define YY_NO_ACTION         957
+#define YY_MIN_REDUCE        958
+#define YY_MAX_REDUCE        1279
 /************* End control #defines *******************************************/
 
 /* Define the yytestcase() macro to be a no-op if is not already defined
@@ -224,626 +206,325 @@
 **  yy_default[]       Default action for each state.
 **
 *********** Begin parsing tables **********************************************/
-<<<<<<< HEAD
-#define YY_ACTTAB_COUNT (872)
+#define YY_ACTTAB_COUNT (889)
 static const YYACTIONTYPE yy_action[] = {
- /*     0 */   106,  682,  401,  247,  953,  402,  266, 1129,  682,  683,
- /*    10 */  1190,  718, 1191,  319,   37,   38,  683,   41,   42,  395,
- /*    20 */  1041,  269,   31,   30,   29,  250,  167,   40,  352,   45,
- /*    30 */    43,   46,   44, 1093, 1094,   55, 1097,   36,   35,   24,
- /*    40 */   220,   34,   33,   32,   37,   38,  256,   41,   42, 1248,
- /*    50 */  1248,  269,   31,   30,   29,  221, 1129,   40,  352,   45,
- /*    60 */    43,   46,   44,  323,  101, 1248,  100,   36,   35,  222,
- /*    70 */   218,   34,   33,   32,  293,  766,  132,  126,  137, 1248,
- /*    80 */  1248, 1250, 1251,  136, 1113,  142,  145,  135,   37,   38,
- /*    90 */    89,   41,   42,   51,  139,  269,   31,   30,   29,  300,
- /*   100 */   299,   40,  352,   45,   43,   46,   44,  377,  376,  348,
- /*   110 */   182,   36,   35, 1138,  227,   34,   33,   32,   37,   38,
- /*   120 */    58,   41,   42,   59, 1248,  269,   31,   30,   29,  309,
- /*   130 */   228,   40,  352,   45,   43,   46,   44,   34,   33,   32,
- /*   140 */  1248,   36,   35,  682,  229,   34,   33,   32,   13,   37,
- /*   150 */    39,  683,   41,   42, 1248,  809,  269,   31,   30,   29,
- /*   160 */  1270,  880,   40,  352,   45,   43,   46,   44,  249,  400,
- /*   170 */   398,  659,   36,   35,   59, 1111,   34,   33,   32,  213,
- /*   180 */   211,  209,  108,   87,   10, 1135,  208,  152,  151,  150,
- /*   190 */   149,  632,  633,  634,  635,  636,  637,  638,  639,  640,
- /*   200 */   641,  642,  643,  644,  645,  161,  254,  248,   38,   59,
- /*   210 */    41,   42,  387, 1114,  269,   31,   30,   29,  285,  259,
- /*   220 */    40,  352,   45,   43,   46,   44, 1111,  289,  288,  682,
- /*   230 */    36,   35, 1262,  261,   34,   33,   32,  683,   41,   42,
- /*   240 */  1114,  294,  269,   31,   30,   29, 1240, 1239,   40,  352,
- /*   250 */    45,   43,   46,   44,  260,   60, 1248, 1248,   36,   35,
- /*   260 */    59, 1111,   34,   33,   32,   67,  346,  394,  393,  345,
- /*   270 */   344,  343,  392,  342,  341,  340,  391,  339,  390,  389,
- /*   280 */  1072, 1060, 1061, 1062, 1063, 1064, 1065, 1066, 1067, 1068,
- /*   290 */  1069, 1070, 1071, 1073, 1074,  241,  896,   25, 1096,  884,
- /*   300 */  1238,  887,   95,  890,  794,  364,  134,  791,  301,  792,
- /*   310 */  1248,  793, 1111,  243,  226,  244,  241,  896,  387,  263,
- /*   320 */   884,  234,  887, 1248,  890, 1248, 1114,  148,  147,  146,
- /*   330 */   233,  245,  246,  104,  360,   95,    5,   62,  193,  274,
- /*   340 */   275,  224,   68,  192,  115,  120,  111,  119,   90,  837,
- /*   350 */   828, 1248,  245,  246,  831, 1129,  354,   45,   43,   46,
- /*   360 */    44,  272,  335,  169,   59,   36,   35,  278,  225,   34,
- /*   370 */    33,   32,  302,  251,   67,   68,  394,  393, 1248,  230,
- /*   380 */    47,  392,  305,  306,   59,  391,  348,  390,  389, 1248,
- /*   390 */    36,   35,  265,  351,   34,   33,   32,  886,  292,  889,
- /*   400 */    85,   47,  885,   59,  888,   59,  270,  242,   59,  365,
- /*   410 */  1188,  282, 1189,   59,  223,  350, 1111,  897,  891,  893,
- /*   420 */  1080, 1003, 1078, 1079, 1248,  795,  276, 1081,  203,  366,
- /*   430 */   812, 1082,  268, 1083, 1084, 1201, 1111, 1104,  897,  891,
- /*   440 */   893,  273,  892,  271,   59,  363,  362,  280,  367,  277,
- /*   450 */   373,  372,  371,  374,    6, 1111,  222, 1111,  375,  109,
- /*   460 */  1111,  840,  841,  892,  231, 1111, 1248,   59, 1251,  252,
- /*   470 */   222,  160,  158,  157, 1248,  232,   86,  236,  237,  860,
- /*   480 */  1248,  238, 1251,  235,  262, 1248,  279, 1248, 1248,  379,
- /*   490 */   219, 1248,  279, 1248,  279, 1098, 1111,  189,  279,   76,
- /*   500 */  1248, 1013,   92,  190,  103,  353,  102,   93,  203, 1112,
- /*   510 */  1095,  304,  303, 1004,  847,    1,  191,  894,  816, 1110,
- /*   520 */   203,  848,  895,    3,  204,   79,  350,  776,   71,   54,
- /*   530 */   267,  327,  778,  356,  329,   48,  777,  925,  898,  859,
- /*   540 */   357,   60,  296,  322,   77,   60,   71,  296,  107,  681,
- /*   550 */    71,    9,    9,   83,   15,  355,   14,  125,  801,  124,
- /*   560 */   802, 1200,  330,    9,   17,  799,   16,  800,   80,  257,
- /*   570 */   883,  369,  368, 1197,   19,  131,   18,  130,   21, 1196,
- /*   580 */    20,  144,  143,  258,  378,  765,  185,  163,  290,  165,
- /*   590 */   166, 1109, 1137,   26, 1148, 1145, 1130, 1146,  297, 1105,
- /*   600 */  1150,  168,  173,  315, 1180, 1179, 1178, 1177,  184,  186,
- /*   610 */  1103, 1275,  159,  187,  188, 1018,  332,  333,  396,  334,
- /*   620 */   337,  338,  827,   69,  216,   65,  349,   81,   27,  308,
- /*   630 */  1012,  253,  310,  361,  312, 1269,  122, 1268, 1265,  194,
- /*   640 */   370, 1127, 1261,  128, 1260, 1257,  195,  901, 1038,   66,
- /*   650 */    78,  174,  324,   61,   28,   70,  320,  318,  175,  217,
- /*   660 */  1000,  138,  998,  140,  141,  996,  995,  281,  206,  178,
- /*   670 */   207,  992,  991,  990,  316,  989,  988,  987,  986,  210,
- /*   680 */   212,  314,  978,  214,  975,  215,  311,  971,  307,   88,
- /*   690 */   336,  162,  388,   84,  295, 1107,   91,   96,  313,  133,
- /*   700 */   380,  381,  382,  383,  384,   82,  385,  386,  164,  950,
- /*   710 */   264,  331,  283,  284,  949,  286,  239,  287,  948,  931,
- /*   720 */   240,  930, 1017, 1016,  116,  117,  291,  296,   11,  326,
- /*   730 */    94,  804,  298,   52,   97,  836,  994,  993,   74,  198,
- /*   740 */   985, 1039,  200,  196,  197,  199,  201,  202,  153,    2,
- /*   750 */   154,  325, 1076,  155,  984, 1040,  156,  834,   53,  179,
- /*   760 */   180,  176,  177,  183,  181,  977,    4,  976,  833, 1086,
- /*   770 */   830,  829,   75,  172,  838,  170,  255,  849,  171,   63,
- /*   780 */   843,   98,  355,  845,   99,  317,  321,  105,   22,   64,
- /*   790 */    23,   12,   49,  328,   56,  108,   50,  110,  113,  696,
- /*   800 */   731,  112,  729,  728,  727,   57,  114,  725,  724,  723,
- /*   810 */   720,  686,  347,  118,    7,  922,  920,  900,  923,  899,
- /*   820 */   921,  358,    8,  902,  359,   72,  121,   60,  123,   73,
- /*   830 */   768,  127,  798,  767,  129,  764,  712,  710,  702,  708,
- /*   840 */   704,  706,  797,  700,  698,  734,  733,  732,  730,  726,
- /*   850 */   722,  721,  205,  684,  649,  955,  658,  656,  954,  397,
- /*   860 */   954,  954,  954,  954,  954,  954,  954,  954,  954,  954,
- /*   870 */   954,  399,
+ /*     0 */   223,  684, 1107,  168,  956,  404,   24,  768, 1141,  685,
+ /*    10 */  1252,  684, 1254,  256,   38,   39, 1252,   42,   43,  685,
+ /*    20 */  1117,  271,   31,   30,   29,  403,  249,   41,  354,   46,
+ /*    30 */    44,   47,   45,   32,  110,  258,  221,   37,   36,  379,
+ /*    40 */   378,   35,   34,   33,   38,   39, 1252,   42,   43,  264,
+ /*    50 */   183,  271,   31,   30,   29,  303, 1132,   41,  354,   46,
+ /*    60 */    44,   47,   45,   32,   35,   34,   33,   37,   36,  311,
+ /*    70 */  1101,   35,   34,   33,  295,  684,  302,  301,   38,   39,
+ /*    80 */  1138,   42,   43,  685,  720,  271,   31,   30,   29,   60,
+ /*    90 */    90,   41,  354,   46,   44,   47,   45,   32,  402,  400,
+ /*   100 */   661,   37,   36,  222,  227,   35,   34,   33,   38,   39,
+ /*   110 */    13,   42,   43, 1252, 1252,  271,   31,   30,   29,  296,
+ /*   120 */    59,   41,  354,   46,   44,   47,   45,   32,  161,  159,
+ /*   130 */   158,   37,   36,   61,  251,   35,   34,   33,  350,   38,
+ /*   140 */    40, 1114,   42,   43,  109,   88,  271,   31,   30,   29,
+ /*   150 */   281,  882,   41,  354,   46,   44,   47,   45,   32,  389,
+ /*   160 */    52,  190,   37,   36,  228,  684,   35,   34,   33,   39,
+ /*   170 */   229,   42,   43,  685, 1252,  271,   31,   30,   29,  240,
+ /*   180 */  1252,   41,  354,   46,   44,   47,   45,   32,   60, 1252,
+ /*   190 */    96,   37,   36,  842,  843,   35,   34,   33,   68,  348,
+ /*   200 */   396,  395,  347,  346,  345,  394,  344,  343,  342,  393,
+ /*   210 */   341,  392,  391,  634,  635,  636,  637,  638,  639,  640,
+ /*   220 */   641,  642,  643,  644,  645,  646,  647,  162,   60,  250,
+ /*   230 */    69,   42,   43,  261, 1116,  271,   31,   30,   29,  287,
+ /*   240 */  1114,   41,  354,   46,   44,   47,   45,   32,  291,  290,
+ /*   250 */   811,   37,   36,   60, 1274,   35,   34,   33,   25,  352,
+ /*   260 */  1075, 1063, 1064, 1065, 1066, 1067, 1068, 1069, 1070, 1071,
+ /*   270 */  1072, 1073, 1074, 1076, 1077,  233,  324,  243,  898,   10,
+ /*   280 */  1113,  886,  235,  889, 1193,  892, 1194,  321,  149,  148,
+ /*   290 */   147,  234, 1243,  243,  898,  362,   96,  886,  262,  889,
+ /*   300 */   304,  892, 1252,  359, 1191, 1114, 1192,   46,   44,   47,
+ /*   310 */    45,   32, 1242,  247,  248,   37,   36,  356, 1241,   35,
+ /*   320 */    34,   33, 1252, 1204,    5,   63,  194,  245, 1252,  247,
+ /*   330 */   248,  193,  116,  121,  112,  120,   69, 1252,  796,  325,
+ /*   340 */   102,  793,  101,  794,   32,  795, 1266,  830,   37,   36,
+ /*   350 */   337,  833,   35,   34,   33, 1099,  214,  212,  210,  294,
+ /*   360 */    60,   86,   48,  209,  153,  152,  151,  150,  244,  274,
+ /*   370 */   268,  267,  284,  276,  277,  133,  127,  138,   48,  307,
+ /*   380 */   308,  888,  137,  891,  143,  146,  136,  280,  272,  887,
+ /*   390 */   104,  890,  103,  140,  246, 1083, 1203, 1081, 1082,  899,
+ /*   400 */   893,  895, 1084,  107, 1252,  366, 1085,  263, 1086, 1087,
+ /*   410 */   903,   60, 1114,  259, 1117,  899,  893,  895,   68,  353,
+ /*   420 */   396,  395,   37,   36,  894,  394,   35,   34,   33,  393,
+ /*   430 */    60,  392,  391,   60,  219,  223, 1096, 1097,   56, 1100,
+ /*   440 */   894,  352,   60,  350, 1252, 1252, 1255, 1255,  186,  275,
+ /*   450 */    60,  273,  223,  365,  364,   60,  367,  281,  270,  797,
+ /*   460 */   278,   60, 1252, 1114, 1255,  814,  254,  282,  191,  279,
+ /*   470 */   265,  374,  373,  281,  164,  368,  225, 1117,  369,  226,
+ /*   480 */     6,  230, 1114,  224,  355, 1114, 1252,  375,  231, 1252,
+ /*   490 */    87, 1252,  281, 1252, 1114,  376,  862, 1006, 1252,   93,
+ /*   500 */   377,  896, 1114, 1115,  204,  232,  381, 1114,  135,  897,
+ /*   510 */   105,  237,  238, 1114, 1132, 1252,  239,  236,  220, 1132,
+ /*   520 */   389, 1252, 1252,   94, 1098,   91, 1252, 1252, 1252,  397,
+ /*   530 */  1044, 1016,  252, 1007,  839,    1,  192,  253,  204,  298,
+ /*   540 */   204,    3,  205,  306,  305,  849,  850,   77,  170,  269,
+ /*   550 */   778,   80,  329,  818,  780,  331,  861,  779,   55,   72,
+ /*   560 */    49,  928,  358,  298,   61,  900,   61,  683,   72,  108,
+ /*   570 */    15,   72,   14,   84,  126,    9,  125,  292,   17,    9,
+ /*   580 */    16,    9,  371,  370,  357,  803,  801,  804,  802,  885,
+ /*   590 */   166,  332,   78,   19,   81,   18,  132,   21,  131,   20,
+ /*   600 */   145,  144, 1200,  167, 1199,  767,  260,  380, 1112, 1140,
+ /*   610 */    26, 1151, 1148, 1149, 1153, 1133,  169,  174,  299,  317,
+ /*   620 */  1108, 1183, 1182, 1181,  185, 1180,  187, 1106,  188, 1279,
+ /*   630 */   189, 1021,  160,  829,  398,  334,  335,  336,  339,  340,
+ /*   640 */    70,  217,   66,  351,   27, 1015,  363, 1273, 1130,  123,
+ /*   650 */  1272,  310,   82, 1269,  255,  312,  195,  372,  314, 1265,
+ /*   660 */   129, 1264, 1261,  196, 1041,   67,   79,  175,   62,   71,
+ /*   670 */   218,  326, 1003,   28,  139,  176,  322, 1001,  178,  141,
+ /*   680 */   320,  142,  177,  999,  998,  283,  318,  207,  316,  208,
+ /*   690 */   995,  994,  993,  992,  991,  313,  990,  989,  211,  213,
+ /*   700 */   981,  215,  978,  216,  974,  309,   89,  338,  163,  390,
+ /*   710 */    85,  297, 1110,   92,   97,  315,  134,  382,  383,  384,
+ /*   720 */   385,  386,  387,   83,  388,  165,  266,  333,  953,  286,
+ /*   730 */   285,  952,  288,  241,  242,  289,  951,  934,  933, 1020,
+ /*   740 */  1019,  117,  118,  293,  298,  328,   11,   95,  806,  300,
+ /*   750 */   997,   53,  996,  199,  154,  198, 1042,  197,  200,  202,
+ /*   760 */   201,  203,  838,  155,  156,  988,  987,    2,  157, 1079,
+ /*   770 */   179,  327, 1043,  980,  979,  184,  180,    4,  181,  182,
+ /*   780 */    54,   98,   75,  836,  835, 1089,  832,  831,   76,  173,
+ /*   790 */   840,  171,  257,  851,  172,   64,  845,   99,  357,  847,
+ /*   800 */   100,  319,  323,   22,   12,   65,   23,  106,   50,  330,
+ /*   810 */   111,   51,  109,  114,  698,  733,  731,  730,   57,  113,
+ /*   820 */   729,  727,  726,   58,  115,  725,  722,  688,  119,  349,
+ /*   830 */     7,  925,  923,  926,  902,  901,  924,  361,    8,  904,
+ /*   840 */   122,  124,  360,   73,   61,  800,  799,   74,  128,  770,
+ /*   850 */   130,  769,  766,  714,  712,  704,  710,  706,  708,  702,
+ /*   860 */   700,  736,  735,  734,  732,  728,  724,  723,  206,  686,
+ /*   870 */   958,  651,  660,  957,  658,  957,  957,  957,  957,  957,
+ /*   880 */   957,  957,  957,  957,  957,  957,  399,  957,  401,
 };
 static const YYCODETYPE yy_lookahead[] = {
- /*     0 */   215,    1,  207,  208,  205,  206,  214,  257,    1,    9,
- /*    10 */   286,    5,  288,  289,   14,   15,    9,   17,   18,  229,
- /*    20 */   230,   21,   22,   23,   24,  275,  207,   27,   28,   29,
- /*    30 */    30,   31,   32,  248,  249,  250,  251,   37,   38,  278,
- /*    40 */   278,   41,   42,   43,   14,   15,    1,   17,   18,  288,
- /*    50 */   288,   21,   22,   23,   24,  278,  257,   27,   28,   29,
- /*    60 */    30,   31,   32,  285,  286,  288,  288,   37,   38,  278,
- /*    70 */   278,   41,   42,   43,  275,    5,   66,   67,   68,  288,
- /*    80 */   288,  290,  290,   73,  260,   75,   76,   77,   14,   15,
- /*    90 */    90,   17,   18,   86,   84,   21,   22,   23,   24,  280,
- /*   100 */   281,   27,   28,   29,   30,   31,   32,   37,   38,   88,
- /*   110 */   265,   37,   38,  207,  278,   41,   42,   43,   14,   15,
- /*   120 */    90,   17,   18,  207,  288,   21,   22,   23,   24,  284,
- /*   130 */   278,   27,   28,   29,   30,   31,   32,   41,   42,   43,
- /*   140 */   288,   37,   38,    1,  278,   41,   42,   43,   86,   14,
- /*   150 */    15,    9,   17,   18,  288,  101,   21,   22,   23,   24,
- /*   160 */   260,   87,   27,   28,   29,   30,   31,   32,  252,   69,
- /*   170 */    70,   71,   37,   38,  207,  259,   41,   42,   43,   66,
- /*   180 */    67,   68,  120,  121,  130,  279,   73,   74,   75,   76,
- /*   190 */    77,   49,   50,   51,   52,   53,   54,   55,   56,   57,
- /*   200 */    58,   59,   60,   61,   62,   63,  253,   65,   15,  207,
- /*   210 */    17,   18,   94,  260,   21,   22,   23,   24,  150,  252,
- /*   220 */    27,   28,   29,   30,   31,   32,  259,  159,  160,    1,
- /*   230 */    37,   38,  260,  253,   41,   42,   43,    9,   17,   18,
- /*   240 */   260,   87,   21,   22,   23,   24,  278,  278,   27,   28,
- /*   250 */    29,   30,   31,   32,  252,  101,  288,  288,   37,   38,
- /*   260 */   207,  259,   41,   42,   43,  102,  103,  104,  105,  106,
- /*   270 */   107,  108,  109,  110,  111,  112,  113,  114,  115,  116,
- /*   280 */   231,  232,  233,  234,  235,  236,  237,  238,  239,  240,
- /*   290 */   241,  242,  243,  244,  245,    1,    2,   48,    0,    5,
- /*   300 */   278,    7,   86,    9,    2,  252,   82,    5,  283,    7,
- /*   310 */   288,    9,  259,  278,   65,  278,    1,    2,   94,  253,
- /*   320 */     5,   72,    7,  288,    9,  288,  260,   78,   79,   80,
- /*   330 */    81,   37,   38,  261,   85,   86,   66,   67,   68,   37,
- /*   340 */    38,  278,  126,   73,   74,   75,   76,   77,  276,   87,
- /*   350 */     5,  288,   37,   38,    9,  257,   41,   29,   30,   31,
- /*   360 */    32,   72,   92,  101,  207,   37,   38,   72,  278,   41,
- /*   370 */    42,   43,  283,  275,  102,  126,  104,  105,  288,  278,
- /*   380 */    86,  109,   37,   38,  207,  113,   88,  115,  116,  288,
- /*   390 */    37,   38,  214,   25,   41,   42,   43,    5,  149,    7,
- /*   400 */   151,   86,    5,  207,    7,  207,  214,  158,  207,  252,
- /*   410 */   286,  162,  288,  207,  278,   47,  259,  123,  124,  125,
- /*   420 */   231,  213,  233,  234,  288,  123,  124,  238,  220,  252,
- /*   430 */    41,  242,   64,  244,  245,  247,  259,  207,  123,  124,
- /*   440 */   125,  152,  148,  154,  207,  156,  157,  152,  252,  154,
- /*   450 */   252,  156,  157,  252,   86,  259,  278,  259,  252,  215,
- /*   460 */   259,  132,  133,  148,  278,  259,  288,  207,  290,  124,
- /*   470 */   278,   66,   67,   68,  288,  278,  215,  278,  278,   80,
- /*   480 */   288,  278,  290,  278,  254,  288,  207,  288,  288,  252,
- /*   490 */   278,  288,  207,  288,  207,  251,  259,  218,  207,  101,
- /*   500 */   288,  213,   87,  218,  286,  218,  288,   87,  220,  218,
- /*   510 */   249,   37,   38,  213,   87,  216,  217,  125,  129,  259,
- /*   520 */   220,   87,  125,  211,  212,  101,   47,   87,  101,   86,
- /*   530 */     1,   87,   87,   25,   87,  101,   87,   87,   87,  140,
- /*   540 */    16,  101,  127,   64,  146,  101,  101,  127,  101,   87,
- /*   550 */   101,  101,  101,   86,  153,   47,  155,  153,    5,  155,
- /*   560 */     7,  247,  119,  101,  153,    5,  155,    7,  144,  247,
- /*   570 */    41,   37,   38,  247,  153,  153,  155,  155,  153,  247,
- /*   580 */   155,   82,   83,  247,  247,  118,  255,  207,  207,  207,
- /*   590 */   207,  207,  207,  277,  207,  207,  257,  207,  257,  257,
- /*   600 */   207,  207,  207,  207,  287,  287,  287,  287,  262,  207,
- /*   610 */   207,  263,   64,  207,  207,  207,  207,  207,   88,  207,
- /*   620 */   207,  207,  125,  207,  207,  207,  207,  143,  147,  282,
- /*   630 */   207,  282,  282,  207,  282,  207,  207,  207,  207,  207,
- /*   640 */   207,  274,  207,  207,  207,  207,  207,  123,  207,  207,
- /*   650 */   145,  273,  138,  207,  142,  207,  141,  136,  272,  207,
- /*   660 */   207,  207,  207,  207,  207,  207,  207,  207,  207,  269,
- /*   670 */   207,  207,  207,  207,  135,  207,  207,  207,  207,  207,
- /*   680 */   207,  134,  207,  207,  207,  207,  137,  207,  131,  122,
- /*   690 */    93,  209,  117,  210,  209,  209,  209,  209,  209,  100,
- /*   700 */    99,   55,   96,   98,   59,  209,   97,   95,  130,    5,
- /*   710 */   209,  209,  161,    5,    5,  161,  209,    5,    5,  104,
- /*   720 */   209,  103,  219,  219,  215,  215,  150,  127,   86,  119,
- /*   730 */   128,   87,  101,   86,  101,   87,  209,  209,  101,  222,
- /*   740 */   209,  228,  223,  227,  226,  225,  224,  221,  210,  216,
- /*   750 */   210,  256,  246,  210,  209,  230,  210,  125,  264,  268,
- /*   760 */   267,  271,  270,  263,  266,  209,  211,  209,  125,  246,
- /*   770 */     5,    5,   86,  101,   87,   86,    1,   87,   86,  101,
- /*   780 */    87,   86,   47,   87,   86,   86,    1,   90,  139,  101,
- /*   790 */   139,   86,   86,  119,   91,  120,   86,   82,   74,    5,
- /*   800 */     9,   90,    5,    5,    5,   91,   90,    5,    5,    5,
- /*   810 */     5,   89,   16,   82,   86,    9,    9,   87,    9,   87,
- /*   820 */     9,   28,   86,  123,   63,   17,  155,  101,  155,   17,
- /*   830 */     5,  155,  125,    5,  155,   87,    5,    5,    5,    5,
- /*   840 */     5,    5,  125,    5,    5,    5,    5,    5,    5,    5,
- /*   850 */     5,    5,  101,   89,   64,    0,    9,    9,  291,   22,
- /*   860 */   291,  291,  291,  291,  291,  291,  291,  291,  291,  291,
- /*   870 */   291,   22,  291,  291,  291,  291,  291,  291,  291,  291,
- /*   880 */   291,  291,  291,  291,  291,  291,  291,  291,  291,  291,
-=======
-#define YY_ACTTAB_COUNT (882)
-static const YYACTIONTYPE yy_action[] = {
- /*     0 */   219,  678, 1100,  164,  949,  399,   24,  762, 1134,  679,
- /*    10 */  1245,  678, 1247,  252,   38,   39, 1245,   42,   43,  679,
- /*    20 */  1110,  267,   31,   30,   29,  398,  245,   41,  349,   46,
- /*    30 */    44,   47,   45,   32,  109, 1109,  217,   37,   36,  374,
- /*    40 */   373,   35,   34,   33,   38,   39, 1245,   42,   43,  260,
- /*    50 */   179,  267,   31,   30,   29,  254, 1125,   41,  349,   46,
- /*    60 */    44,   47,   45,   32,   35,   34,   33,   37,   36,  306,
- /*    70 */  1094,   35,   34,   33,  290,  678,  297,  296,   38,   39,
- /*    80 */  1131,   42,   43,  679,  714,  267,   31,   30,   29,   60,
- /*    90 */    89,   41,  349,   46,   44,   47,   45,   32,  397,  395,
- /*   100 */   655,   37,   36,  218,  223,   35,   34,   33,   38,   39,
- /*   110 */    13,   42,   43, 1245, 1245,  267,   31,   30,   29,  224,
- /*   120 */    59,   41,  349,   46,   44,   47,   45,   32,  882, 1245,
- /*   130 */   885,   37,   36,  345,  247,   35,   34,   33,   60,   38,
- /*   140 */    40, 1107,   42,   43,  108,   87,  267,   31,   30,   29,
- /*   150 */   277,  876,   41,  349,   46,   44,   47,   45,   32,   86,
- /*   160 */    52,  186,   37,   36,  225,  678,   35,   34,   33,   39,
- /*   170 */   236,   42,   43,  679, 1245,  267,   31,   30,   29, 1236,
- /*   180 */  1245,   41,  349,   46,   44,   47,   45,   32,   60, 1245,
- /*   190 */  1106,   37,   36, 1091,   95,   35,   34,   33,   68,  343,
- /*   200 */   391,  390,  342,  341,  340,  389,  339,  338,  337,  388,
- /*   210 */   336,  387,  386,  628,  629,  630,  631,  632,  633,  634,
- /*   220 */   635,  636,  637,  638,  639,  640,  641,  161,  881,  246,
- /*   230 */   884,   42,   43,  257,   69,  267,   31,   30,   29, 1235,
- /*   240 */  1107,   41,  349,   46,   44,   47,   45,   32,  890, 1245,
- /*   250 */   384,   37,   36,   60, 1267,   35,   34,   33,   25, 1068,
- /*   260 */  1056, 1057, 1058, 1059, 1060, 1061, 1062, 1063, 1064, 1065,
- /*   270 */  1066, 1067, 1069, 1070, 1125,  229, 1259,  239,  892,  836,
- /*   280 */   837,  880,  231,  883, 1186,  886, 1187,  316,  148,  147,
- /*   290 */   146,  230,  248,  239,  892,  357,   95,  880,  258,  883,
- /*   300 */  1184,  886, 1185,  264,  103, 1107,  102,   46,   44,   47,
- /*   310 */    45,   32, 1234,  243,  244,   37,   36,  351,  282,   35,
- /*   320 */    34,   33, 1245, 1092,    5,   63,  190,  286,  285,  243,
- /*   330 */   244,  189,  115,  120,  111,  119,   69,  790,  320,  101,
- /*   340 */   787,  100,  788,  298,  789,  132,  126,  137,  891,  353,
- /*   350 */   332,   60,  136,  106,  142,  145,  135,  259,  261,  289,
- /*   360 */   241,   85,   48,  139, 1110, 1110,  270,  215,  240,  277,
- /*   370 */  1245,  352,  272,  273,  210,  208,  206, 1245,   48, 1248,
- /*   380 */   187,  205,  152,  151,  150,  149, 1089, 1090,   56, 1093,
- /*   390 */   276,   68,  263,  391,  390,  277,  361,  268,  389,  893,
- /*   400 */   887,  889,  388, 1107,  387,  386,  350, 1076,   60, 1074,
- /*   410 */  1075,  345,   60,  104, 1077,  893,  887,  889, 1078,  299,
- /*   420 */  1079, 1080,  824,  348,  888,   32,  827,  134,   90,   37,
- /*   430 */    36,   60, 1197,   35,   34,   33, 1196,   37,   36,  384,
- /*   440 */   888,   35,   34,   33,   60,  347,  271, 1125,  269,   60,
- /*   450 */   360,  359,   60,  362,  302,  303,  219,  363,  791,  274,
- /*   460 */  1107,  219,  266,   60, 1107,  249, 1245,  808, 1248,  354,
- /*   470 */   278, 1245,  275, 1248,  369,  368,  364,  160,  158,  157,
- /*   480 */   242,  221,  222, 1107,    6,  226,  856,  277,  291,  370,
- /*   490 */  1245, 1245, 1245,  220,  371, 1245, 1107,  372, 1108,  227,
- /*   500 */   228, 1107,   61, 1245, 1107,  805,  233,  234,  376, 1245,
- /*   510 */  1245,  235,  232,  999,  216, 1107, 1245, 1245, 1009, 1000,
- /*   520 */   200, 1245, 1245,   92, 1245,  200,  200,  392, 1037,    1,
- /*   530 */   188,    3,  201,   93,   10,  301,  300,  833,  843,  844,
- /*   540 */   347,  250,   77,   80,  772,  324,  855,  774,  326,  265,
- /*   550 */   773,  166,   72,   49,  922,  812,  894,  319,   61,   61,
- /*   560 */    55,   72,  107,  293,   72,  677,   84,   15,    9,   14,
- /*   570 */     9,  182,  125,  293,  124,   17,  897,   16,  797,    9,
- /*   580 */   798,  795,  287,  796,  366,  365,   81,   78,   19,  879,
- /*   590 */    18,  255,  131,  327,  130,  144,  143,   21,  761,   20,
- /*   600 */  1193, 1192,  256,  375,  162,   26,  163, 1126,  294, 1105,
- /*   610 */  1133,  181, 1144, 1176, 1141, 1142, 1146,  165, 1175,  170,
- /*   620 */   312, 1174, 1101, 1173,  159,  183, 1123, 1099,  184,  823,
- /*   630 */   185, 1014,  329,  173,  330,  331,  334,  335,   70,  213,
- /*   640 */    66,  346,  305,  251, 1008,  358,  307, 1266,  309,   82,
- /*   650 */   122,  171, 1265,   79, 1262,  191,  367,  321,  172,   28,
- /*   660 */   174, 1258,  128, 1257,  317,  315, 1254,  313,  311,  192,
- /*   670 */   308, 1034,   67,   62,  304,   71,   88,  214,  996,  138,
- /*   680 */   994,  178,  140,  141,  992,  175,  991,   27,  279,  203,
- /*   690 */   204,  988,  987,  986,  985,  984,  983,  982,  207,  209,
- /*   700 */   333,  974,  211,  971,  212,  385,  967,  378,  133,  292,
- /*   710 */  1103,   91,   96,  377,  310,  379,  380,  381,  382,  383,
- /*   720 */   393,   83,  947,  281,  262,  328,  280,  946,  283,  284,
- /*   730 */   945,  928,  927,  237,  288,  238,  116, 1013,  293, 1012,
- /*   740 */   117,  323,   11,   94,  800,   53,  295,   97,  832,   75,
- /*   750 */   830,  990,  826,  195,  194, 1035,  153,  193,  989,  197,
- /*   760 */   196,  198,  199,  154,  981,  829,  155,  322, 1072, 1036,
- /*   770 */   980,  825,  156,  973,   54,  176,  177,  180,  972,    2,
- /*   780 */    76,    4,  834,  167, 1082,  845,  168,  169,  839,   98,
- /*   790 */   253,  841,   99,  314,   64,  352,  318,   65,  105,   22,
- /*   800 */    12,   23,   50,  325,   57,   51,  113,  108,  110,  692,
- /*   810 */   112,  727,   58,  114,  725,  724,  723,  721,  720,  719,
- /*   820 */   716,  344,  682,  118,    7,  919,  917,  896,  920,  895,
- /*   830 */   918,    8,  898,  356,  355,   73,  121,  123,   61,   74,
- /*   840 */   794,  764,  763,  127,  129,  760,  708,  706,  698,  704,
- /*   850 */   700,  702,  793,  696,  694,  730,  729,  728,  726,  722,
- /*   860 */   718,  717,  202,  680,  645,  951,  654,  652,  950,  394,
- /*   870 */   950,  950,  950,  950,  950,  950,  950,  950,  950,  950,
- /*   880 */   950,  396,
-};
-static const YYCODETYPE yy_lookahead[] = {
- /*     0 */   278,    1,  207,  207,  205,  206,  278,    5,  207,    9,
- /*    10 */   288,    1,  290,  253,   14,   15,  288,   17,   18,    9,
- /*    20 */   260,   21,   22,   23,   24,  207,  208,   27,   28,   29,
- /*    30 */    30,   31,   32,   33,  215,  260,  278,   37,   38,   37,
- /*    40 */    38,   41,   42,   43,   14,   15,  288,   17,   18,  254,
- /*    50 */   265,   21,   22,   23,   24,    1,  257,   27,   28,   29,
- /*    60 */    30,   31,   32,   33,   41,   42,   43,   37,   38,  284,
- /*    70 */   251,   41,   42,   43,  275,    1,  280,  281,   14,   15,
- /*    80 */   279,   17,   18,    9,    5,   21,   22,   23,   24,  207,
+ /*     0 */   279,    1,  208,  208,  206,  207,  279,    5,  208,    9,
+ /*    10 */   289,    1,  291,  254,   14,   15,  289,   17,   18,    9,
+ /*    20 */   261,   21,   22,   23,   24,  208,  209,   27,   28,   29,
+ /*    30 */    30,   31,   32,   33,  216,    1,  279,   37,   38,   37,
+ /*    40 */    38,   41,   42,   43,   14,   15,  289,   17,   18,  255,
+ /*    50 */   266,   21,   22,   23,   24,  284,  258,   27,   28,   29,
+ /*    60 */    30,   31,   32,   33,   41,   42,   43,   37,   38,  285,
+ /*    70 */   252,   41,   42,   43,  276,    1,  281,  282,   14,   15,
+ /*    80 */   280,   17,   18,    9,    5,   21,   22,   23,   24,  208,
  /*    90 */    90,   27,   28,   29,   30,   31,   32,   33,   69,   70,
- /*   100 */    71,   37,   38,  278,  278,   41,   42,   43,   14,   15,
- /*   110 */    86,   17,   18,  288,  288,   21,   22,   23,   24,  278,
- /*   120 */    90,   27,   28,   29,   30,   31,   32,   33,    5,  288,
- /*   130 */     7,   37,   38,   88,  252,   41,   42,   43,  207,   14,
- /*   140 */    15,  259,   17,   18,  120,  121,   21,   22,   23,   24,
- /*   150 */   207,   87,   27,   28,   29,   30,   31,   32,   33,  215,
- /*   160 */    86,  218,   37,   38,  278,    1,   41,   42,   43,   15,
- /*   170 */   278,   17,   18,    9,  288,   21,   22,   23,   24,  278,
- /*   180 */   288,   27,   28,   29,   30,   31,   32,   33,  207,  288,
- /*   190 */   259,   37,   38,  249,   86,   41,   42,   43,  102,  103,
+ /*   100 */    71,   37,   38,  279,  279,   41,   42,   43,   14,   15,
+ /*   110 */    86,   17,   18,  289,  289,   21,   22,   23,   24,   87,
+ /*   120 */    90,   27,   28,   29,   30,   31,   32,   33,   66,   67,
+ /*   130 */    68,   37,   38,  101,  253,   41,   42,   43,   88,   14,
+ /*   140 */    15,  260,   17,   18,  120,  121,   21,   22,   23,   24,
+ /*   150 */   208,   87,   27,   28,   29,   30,   31,   32,   33,   94,
+ /*   160 */    86,  219,   37,   38,  279,    1,   41,   42,   43,   15,
+ /*   170 */   279,   17,   18,    9,  289,   21,   22,   23,   24,  279,
+ /*   180 */   289,   27,   28,   29,   30,   31,   32,   33,  208,  289,
+ /*   190 */    86,   37,   38,  132,  133,   41,   42,   43,  102,  103,
  /*   200 */   104,  105,  106,  107,  108,  109,  110,  111,  112,  113,
  /*   210 */   114,  115,  116,   49,   50,   51,   52,   53,   54,   55,
- /*   220 */    56,   57,   58,   59,   60,   61,   62,   63,    5,   65,
- /*   230 */     7,   17,   18,  252,  126,   21,   22,   23,   24,  278,
- /*   240 */   259,   27,   28,   29,   30,   31,   32,   33,  125,  288,
- /*   250 */    94,   37,   38,  207,  260,   41,   42,   43,   48,  231,
+ /*   220 */    56,   57,   58,   59,   60,   61,   62,   63,  208,   65,
+ /*   230 */   126,   17,   18,  253,  261,   21,   22,   23,   24,  150,
+ /*   240 */   260,   27,   28,   29,   30,   31,   32,   33,  159,  160,
+ /*   250 */   101,   37,   38,  208,  261,   41,   42,   43,   48,   47,
  /*   260 */   232,  233,  234,  235,  236,  237,  238,  239,  240,  241,
- /*   270 */   242,  243,  244,  245,  257,   65,  260,    1,    2,  132,
- /*   280 */   133,    5,   72,    7,  286,    9,  288,  289,   78,   79,
- /*   290 */    80,   81,  275,    1,    2,   85,   86,    5,  252,    7,
- /*   300 */   286,    9,  288,  214,  286,  259,  288,   29,   30,   31,
- /*   310 */    32,   33,  278,   37,   38,   37,   38,   41,  150,   41,
- /*   320 */    42,   43,  288,    0,   66,   67,   68,  159,  160,   37,
- /*   330 */    38,   73,   74,   75,   76,   77,  126,    2,  285,  286,
- /*   340 */     5,  288,    7,  283,    9,   66,   67,   68,  125,   25,
- /*   350 */    92,  207,   73,  215,   75,   76,   77,  253,  253,  149,
- /*   360 */   278,  151,   86,   84,  260,  260,   72,  278,  158,  207,
- /*   370 */   288,   47,   37,   38,   66,   67,   68,  288,   86,  290,
- /*   380 */   218,   73,   74,   75,   76,   77,  248,  249,  250,  251,
- /*   390 */    72,  102,  214,  104,  105,  207,  252,  214,  109,  123,
- /*   400 */   124,  125,  113,  259,  115,  116,  218,  231,  207,  233,
- /*   410 */   234,   88,  207,  261,  238,  123,  124,  125,  242,  283,
- /*   420 */   244,  245,    5,   25,  148,   33,    9,   82,  276,   37,
- /*   430 */    38,  207,  247,   41,   42,   43,  247,   37,   38,   94,
- /*   440 */   148,   41,   42,   43,  207,   47,  152,  257,  154,  207,
- /*   450 */   156,  157,  207,  252,   37,   38,  278,  252,  123,  124,
- /*   460 */   259,  278,   64,  207,  259,  275,  288,   41,  290,   16,
- /*   470 */   152,  288,  154,  290,  156,  157,  252,   66,   67,   68,
- /*   480 */   278,  278,  278,  259,   86,  278,   80,  207,   87,  252,
- /*   490 */   288,  288,  288,  278,  252,  288,  259,  252,  218,  278,
- /*   500 */   278,  259,  101,  288,  259,  101,  278,  278,  252,  288,
- /*   510 */   288,  278,  278,  213,  278,  259,  288,  288,  213,  213,
- /*   520 */   220,  288,  288,   87,  288,  220,  220,  229,  230,  216,
- /*   530 */   217,  211,  212,   87,  130,   37,   38,   87,   87,   87,
- /*   540 */    47,  124,  101,  101,   87,   87,  140,   87,   87,    1,
- /*   550 */    87,  101,  101,  101,   87,  129,   87,   64,  101,  101,
- /*   560 */    86,  101,  101,  127,  101,   87,   86,  153,  101,  155,
- /*   570 */   101,  255,  153,  127,  155,  153,  123,  155,    5,  101,
- /*   580 */     7,    5,  207,    7,   37,   38,  144,  146,  153,   41,
- /*   590 */   155,  247,  153,  119,  155,   82,   83,  153,  118,  155,
- /*   600 */   247,  247,  247,  247,  207,  277,  207,  257,  257,  207,
- /*   610 */   207,  262,  207,  287,  207,  207,  207,  207,  287,  207,
- /*   620 */   207,  287,  257,  287,   64,  207,  274,  207,  207,  125,
- /*   630 */   207,  207,  207,  271,  207,  207,  207,  207,  207,  207,
- /*   640 */   207,  207,  282,  282,  207,  207,  282,  207,  282,  143,
- /*   650 */   207,  273,  207,  145,  207,  207,  207,  138,  272,  142,
- /*   660 */   270,  207,  207,  207,  141,  136,  207,  135,  134,  207,
- /*   670 */   137,  207,  207,  207,  131,  207,  122,  207,  207,  207,
- /*   680 */   207,  266,  207,  207,  207,  269,  207,  147,  207,  207,
- /*   690 */   207,  207,  207,  207,  207,  207,  207,  207,  207,  207,
- /*   700 */    93,  207,  207,  207,  207,  117,  207,   55,  100,  209,
- /*   710 */   209,  209,  209,   99,  209,   96,   98,   59,   97,   95,
- /*   720 */    88,  209,    5,    5,  209,  209,  161,    5,  161,    5,
- /*   730 */     5,  104,  103,  209,  150,  209,  215,  219,  127,  219,
- /*   740 */   215,  119,   86,  128,   87,   86,  101,  101,   87,  101,
- /*   750 */   125,  209,    5,  222,  226,  228,  210,  227,  209,  223,
- /*   760 */   225,  224,  221,  210,  209,  125,  210,  256,  246,  230,
- /*   770 */   209,    5,  210,  209,  264,  268,  267,  263,  209,  216,
- /*   780 */    86,  211,   87,   86,  246,   87,   86,  101,   87,   86,
- /*   790 */     1,   87,   86,   86,  101,   47,    1,  101,   90,  139,
- /*   800 */    86,  139,   86,  119,   91,   86,   74,  120,   82,    5,
- /*   810 */    90,    9,   91,   90,    5,    5,    5,    5,    5,    5,
- /*   820 */     5,   16,   89,   82,   86,    9,    9,   87,    9,   87,
- /*   830 */     9,   86,  123,   63,   28,   17,  155,  155,  101,   17,
- /*   840 */   125,    5,    5,  155,  155,   87,    5,    5,    5,    5,
- /*   850 */     5,    5,  125,    5,    5,    5,    5,    5,    5,    5,
- /*   860 */     5,    5,  101,   89,   64,    0,    9,    9,  291,   22,
- /*   870 */   291,  291,  291,  291,  291,  291,  291,  291,  291,  291,
- /*   880 */   291,   22,  291,  291,  291,  291,  291,  291,  291,  291,
->>>>>>> 91eddd7e
- /*   890 */   291,  291,  291,  291,  291,  291,  291,  291,  291,  291,
- /*   900 */   291,  291,  291,  291,  291,  291,  291,  291,  291,  291,
- /*   910 */   291,  291,  291,  291,  291,  291,  291,  291,  291,  291,
- /*   920 */   291,  291,  291,  291,  291,  291,  291,  291,  291,  291,
- /*   930 */   291,  291,  291,  291,  291,  291,  291,  291,  291,  291,
- /*   940 */   291,  291,  291,  291,  291,  291,  291,  291,  291,  291,
- /*   950 */   291,  291,  291,  291,  291,  291,  291,  291,  291,  291,
- /*   960 */   291,  291,  291,  291,  291,  291,  291,  291,  291,  291,
- /*   970 */   291,  291,  291,  291,  291,  291,  291,  291,  291,  291,
- /*   980 */   291,  291,  291,  291,  291,  291,  291,  291,  291,  291,
- /*   990 */   291,  291,  291,  291,  291,  291,  291,  291,  291,  291,
- /*  1000 */   291,  291,  291,  291,  291,  291,  291,  291,  291,  291,
- /*  1010 */   291,  291,  291,  291,  291,  291,  291,  291,  291,  291,
- /*  1020 */   291,  291,  291,  291,  291,  291,  291,  291,  291,  291,
- /*  1030 */   291,  291,  291,  291,  291,  291,  291,  291,  291,  291,
- /*  1040 */   291,  291,  291,  291,  291,  291,  291,  291,  291,  291,
- /*  1050 */   291,  291,  291,  291,  291,  291,  291,  291,  291,  291,
- /*  1060 */   291,  291,  291,  291,  291,  291,  291,  291,  291,  291,
-<<<<<<< HEAD
- /*  1070 */   291,  291,  291,  291,  291,  291,  291,
+ /*   270 */   242,  243,  244,  245,  246,   65,   64,    1,    2,  130,
+ /*   280 */   260,    5,   72,    7,  287,    9,  289,  290,   78,   79,
+ /*   290 */    80,   81,  279,    1,    2,   85,   86,    5,  253,    7,
+ /*   300 */   284,    9,  289,   16,  287,  260,  289,   29,   30,   31,
+ /*   310 */    32,   33,  279,   37,   38,   37,   38,   41,  279,   41,
+ /*   320 */    42,   43,  289,  248,   66,   67,   68,  279,  289,   37,
+ /*   330 */    38,   73,   74,   75,   76,   77,  126,  289,    2,  286,
+ /*   340 */   287,    5,  289,    7,   33,    9,  261,    5,   37,   38,
+ /*   350 */    92,    9,   41,   42,   43,    0,   66,   67,   68,  149,
+ /*   360 */   208,  151,   86,   73,   74,   75,   76,   77,  158,   72,
+ /*   370 */   215,  215,  162,   37,   38,   66,   67,   68,   86,   37,
+ /*   380 */    38,    5,   73,    7,   75,   76,   77,   72,  215,    5,
+ /*   390 */   287,    7,  289,   84,  279,  232,  248,  234,  235,  123,
+ /*   400 */   124,  125,  239,  216,  289,  253,  243,  254,  245,  246,
+ /*   410 */   123,  208,  260,  248,  261,  123,  124,  125,  102,   25,
+ /*   420 */   104,  105,   37,   38,  148,  109,   41,   42,   43,  113,
+ /*   430 */   208,  115,  116,  208,  279,  279,  249,  250,  251,  252,
+ /*   440 */   148,   47,  208,   88,  289,  289,  291,  291,  256,  152,
+ /*   450 */   208,  154,  279,  156,  157,  208,  253,  208,   64,  123,
+ /*   460 */   124,  208,  289,  260,  291,   41,  124,  152,  219,  154,
+ /*   470 */   254,  156,  157,  208,  208,  253,  279,  261,  253,  279,
+ /*   480 */    86,  279,  260,  279,  219,  260,  289,  253,  279,  289,
+ /*   490 */   216,  289,  208,  289,  260,  253,   80,  214,  289,   87,
+ /*   500 */   253,  125,  260,  219,  221,  279,  253,  260,   82,  125,
+ /*   510 */   262,  279,  279,  260,  258,  289,  279,  279,  279,  258,
+ /*   520 */    94,  289,  289,   87,  250,  277,  289,  289,  289,  230,
+ /*   530 */   231,  214,  276,  214,   87,  217,  218,  276,  221,  127,
+ /*   540 */   221,  212,  213,   37,   38,   87,   87,  101,  101,    1,
+ /*   550 */    87,  101,   87,  129,   87,   87,  140,   87,   86,  101,
+ /*   560 */   101,   87,   25,  127,  101,   87,  101,   87,  101,  101,
+ /*   570 */   153,  101,  155,   86,  153,  101,  155,  208,  153,  101,
+ /*   580 */   155,  101,   37,   38,   47,    5,    5,    7,    7,   41,
+ /*   590 */   208,  119,  146,  153,  144,  155,  153,  153,  155,  155,
+ /*   600 */    82,   83,  248,  208,  248,  118,  248,  248,  208,  208,
+ /*   610 */   278,  208,  208,  208,  208,  258,  208,  208,  258,  208,
+ /*   620 */   258,  288,  288,  288,  263,  288,  208,  208,  208,  264,
+ /*   630 */   208,  208,   64,  125,   88,  208,  208,  208,  208,  208,
+ /*   640 */   208,  208,  208,  208,  147,  208,  208,  208,  275,  208,
+ /*   650 */   208,  283,  143,  208,  283,  283,  208,  208,  283,  208,
+ /*   660 */   208,  208,  208,  208,  208,  208,  145,  274,  208,  208,
+ /*   670 */   208,  138,  208,  142,  208,  273,  141,  208,  271,  208,
+ /*   680 */   136,  208,  272,  208,  208,  208,  135,  208,  134,  208,
+ /*   690 */   208,  208,  208,  208,  208,  137,  208,  208,  208,  208,
+ /*   700 */   208,  208,  208,  208,  208,  131,  122,   93,  210,  117,
+ /*   710 */   211,  210,  210,  210,  210,  210,  100,   99,   55,   96,
+ /*   720 */    98,   59,   97,  210,   95,  130,  210,  210,    5,    5,
+ /*   730 */   161,    5,  161,  210,  210,    5,    5,  104,  103,  220,
+ /*   740 */   220,  216,  216,  150,  127,  119,   86,  128,   87,  101,
+ /*   750 */   210,   86,  210,  223,  211,  227,  229,  228,  226,  225,
+ /*   760 */   224,  222,   87,  211,  211,  210,  210,  217,  211,  247,
+ /*   770 */   270,  257,  231,  210,  210,  264,  269,  212,  268,  267,
+ /*   780 */   265,  101,  101,  125,  125,  247,    5,    5,   86,  101,
+ /*   790 */    87,   86,    1,   87,   86,  101,   87,   86,   47,   87,
+ /*   800 */    86,   86,    1,  139,   86,  101,  139,   90,   86,  119,
+ /*   810 */    82,   86,  120,   74,    5,    9,    5,    5,   91,   90,
+ /*   820 */     5,    5,    5,   91,   90,    5,    5,   89,   82,   16,
+ /*   830 */    86,    9,    9,    9,   87,   87,    9,   63,   86,  123,
+ /*   840 */   155,  155,   28,   17,  101,  125,  125,   17,  155,    5,
+ /*   850 */   155,    5,   87,    5,    5,    5,    5,    5,    5,    5,
+ /*   860 */     5,    5,    5,    5,    5,    5,    5,    5,  101,   89,
+ /*   870 */     0,   64,    9,  292,    9,  292,  292,  292,  292,  292,
+ /*   880 */   292,  292,  292,  292,  292,  292,   22,  292,   22,  292,
+ /*   890 */   292,  292,  292,  292,  292,  292,  292,  292,  292,  292,
+ /*   900 */   292,  292,  292,  292,  292,  292,  292,  292,  292,  292,
+ /*   910 */   292,  292,  292,  292,  292,  292,  292,  292,  292,  292,
+ /*   920 */   292,  292,  292,  292,  292,  292,  292,  292,  292,  292,
+ /*   930 */   292,  292,  292,  292,  292,  292,  292,  292,  292,  292,
+ /*   940 */   292,  292,  292,  292,  292,  292,  292,  292,  292,  292,
+ /*   950 */   292,  292,  292,  292,  292,  292,  292,  292,  292,  292,
+ /*   960 */   292,  292,  292,  292,  292,  292,  292,  292,  292,  292,
+ /*   970 */   292,  292,  292,  292,  292,  292,  292,  292,  292,  292,
+ /*   980 */   292,  292,  292,  292,  292,  292,  292,  292,  292,  292,
+ /*   990 */   292,  292,  292,  292,  292,  292,  292,  292,  292,  292,
+ /*  1000 */   292,  292,  292,  292,  292,  292,  292,  292,  292,  292,
+ /*  1010 */   292,  292,  292,  292,  292,  292,  292,  292,  292,  292,
+ /*  1020 */   292,  292,  292,  292,  292,  292,  292,  292,  292,  292,
+ /*  1030 */   292,  292,  292,  292,  292,  292,  292,  292,  292,  292,
+ /*  1040 */   292,  292,  292,  292,  292,  292,  292,  292,  292,  292,
+ /*  1050 */   292,  292,  292,  292,  292,  292,  292,  292,  292,  292,
+ /*  1060 */   292,  292,  292,  292,  292,  292,  292,  292,  292,  292,
+ /*  1070 */   292,  292,  292,  292,  292,  292,  292,  292,  292,  292,
+ /*  1080 */   292,  292,  292,  292,  292,  292,  292,  292,  292,  292,
+ /*  1090 */   292,  292,  292,  292,
 };
-#define YY_SHIFT_COUNT    (402)
+#define YY_SHIFT_COUNT    (404)
 #define YY_SHIFT_MIN      (0)
-#define YY_SHIFT_MAX      (855)
+#define YY_SHIFT_MAX      (870)
 static const unsigned short int yy_shift_ofst[] = {
- /*     0 */   249,  163,  163,  272,  272,   21,  315,  294,  294,  294,
- /*    10 */     7,  228,  228,  228,  228,  228,  228,  228,  228,  228,
- /*    20 */   228,  228,   45,   45,    0,  142,  294,  294,  294,  294,
- /*    30 */   294,  294,  294,  294,  294,  294,  294,  294,  294,  294,
- /*    40 */   294,  294,  294,  294,  294,  294,  294,  294,  302,  302,
- /*    50 */   302,  216,  216,  329,  228,  298,  228,  228,  228,  228,
- /*    60 */   228,  224,   21,   45,   45,  118,  118,    6,  872,  872,
- /*    70 */   872,  302,  302,  302,  345,  345,   70,   70,   70,   70,
- /*    80 */    70,   70,   62,   70,  228,  228,  228,  228,  228,  228,
- /*    90 */   389,  228,  228,  228,  216,  216,  228,  228,  228,  228,
- /*   100 */   399,  399,  399,  399,   54,  216,  228,  228,  228,  228,
- /*   110 */   228,  228,  228,  228,  228,  228,  228,  228,  228,  228,
- /*   120 */   228,  228,  228,  228,  228,  228,  228,  228,  228,  228,
- /*   130 */   228,  228,  228,  228,  228,  228,  228,  228,  228,  228,
- /*   140 */   228,  228,  228,  228,  228,  228,  228,  228,  228,  228,
- /*   150 */   228,  228,  228,  228,  228,  228,  228,  228,  228,  228,
- /*   160 */   228,  228,  481,  548,  530,  548,  548,  548,  548,  497,
- /*   170 */   497,  497,  497,  548,  484,  505,  514,  512,  515,  521,
- /*   180 */   539,  547,  549,  557,  481,  567,  548,  548,  548,  597,
- /*   190 */   597,  575,   21,   21,  548,  548,  599,  601,  646,  606,
- /*   200 */   605,  645,  609,  612,  575,    6,  548,  548,  530,  530,
- /*   210 */   548,  530,  548,  530,  548,  548,  872,  872,   30,   74,
- /*   220 */   104,  104,  104,  135,  193,  221,  270,  328,  328,  328,
- /*   230 */   328,  328,  328,   10,  113,  353,  353,  353,  353,  289,
- /*   240 */   295,  368,   68,   96,   96,  392,  397,  100,  405,  154,
- /*   250 */   415,  420,  474,  262,  427,  434,  479,  398,  424,  440,
- /*   260 */   444,  445,  447,  449,  443,  450,  451,  508,  529,  524,
- /*   270 */   462,  401,  404,  411,  553,  560,  534,  421,  422,  467,
- /*   280 */   425,  499,  578,  704,  551,  708,  709,  554,  712,  713,
- /*   290 */   615,  618,  576,  600,  610,  642,  602,  644,  647,  631,
- /*   300 */   633,  648,  637,  632,  643,  765,  766,  686,  687,  689,
- /*   310 */   690,  692,  693,  672,  695,  696,  698,  775,  699,  678,
- /*   320 */   649,  735,  785,  688,  651,  697,  705,  610,  706,  674,
- /*   330 */   710,  675,  715,  703,  711,  724,  794,  714,  716,  791,
- /*   340 */   797,  798,  799,  802,  803,  804,  805,  722,  796,  731,
- /*   350 */   806,  807,  728,  730,  732,  809,  811,  700,  736,  793,
- /*   360 */   761,  808,  671,  673,  726,  726,  726,  726,  707,  717,
- /*   370 */   812,  676,  679,  726,  726,  726,  825,  828,  748,  726,
- /*   380 */   831,  832,  833,  834,  835,  836,  838,  839,  840,  841,
- /*   390 */   842,  843,  844,  845,  846,  751,  764,  847,  837,  848,
- /*   400 */   849,  790,  855,
-};
-#define YY_REDUCE_COUNT (217)
-#define YY_REDUCE_MIN   (-276)
-#define YY_REDUCE_MAX   (558)
-static const short yy_reduce_ofst[] = {
- /*     0 */  -201,   49,   49,  189,  189, -215, -208,  178,  192, -209,
- /*    10 */  -181,  -84,  -33,    2,   53,  157,  177,  196,  198,  201,
- /*    20 */   206,  237, -276, -222,  -94, -205, -239, -238, -223, -164,
- /*    30 */  -148, -134,  -32,  -31,   22,   35,   37,   63,   90,  101,
- /*    40 */   136,  186,  197,  199,  200,  203,  205,  212,  -47,  -20,
- /*    50 */    66, -250,   98, -155,  230,  244,  279,  285,  287,  291,
- /*    60 */   260,  208,  261,  124,  218,  288,  300, -210,   72,  299,
- /*    70 */   312, -176, -100,  -28,   25,   89,  188,  314,  322,  326,
- /*    80 */   332,  336,  331,  337,  380,  381,  382,  383,  384,  385,
- /*    90 */   316,  387,  388,  390,  339,  341,  393,  394,  395,  396,
- /*   100 */   317,  318,  319,  320,  346,  342,  402,  403,  406,  407,
- /*   110 */   408,  409,  410,  412,  413,  414,  416,  417,  418,  419,
- /*   120 */   423,  426,  428,  429,  430,  431,  432,  433,  435,  436,
- /*   130 */   437,  438,  439,  441,  442,  446,  448,  452,  453,  454,
- /*   140 */   455,  456,  457,  458,  459,  460,  461,  463,  464,  465,
- /*   150 */   466,  468,  469,  470,  471,  472,  473,  475,  476,  477,
- /*   160 */   478,  480,  348,  482,  483,  485,  486,  487,  488,  347,
- /*   170 */   349,  350,  352,  489,  367,  378,  386,  490,  492,  400,
- /*   180 */   491,  493,  498,  494,  500,  495,  496,  501,  502,  503,
- /*   190 */   504,  506,  509,  510,  507,  511,  513,  516,  518,  517,
- /*   200 */   520,  519,  522,  526,  523,  525,  527,  528,  538,  540,
- /*   210 */   531,  543,  545,  546,  556,  558,  533,  555,
-};
-static const YYACTIONTYPE yy_default[] = {
- /*     0 */   952, 1075, 1014, 1085, 1001, 1011, 1253, 1253, 1253, 1253,
- /*    10 */   952,  952,  952,  952,  952,  952,  952,  952,  952,  952,
- /*    20 */   952,  952,  952,  952, 1139,  972,  952,  952,  952,  952,
- /*    30 */   952,  952,  952,  952,  952,  952,  952,  952,  952,  952,
- /*    40 */   952,  952,  952,  952,  952,  952,  952,  952,  952,  952,
- /*    50 */   952,  952,  952, 1163,  952, 1011,  952,  952,  952,  952,
- /*    60 */   952, 1021, 1011,  952,  952, 1021, 1021,  952, 1134, 1059,
- /*    70 */  1077,  952,  952,  952,  952,  952,  952,  952,  952,  952,
- /*    80 */   952,  952, 1106,  952,  952,  952,  952,  952,  952,  952,
- /*    90 */  1141, 1147, 1144,  952,  952,  952, 1149,  952,  952,  952,
- /*   100 */  1185, 1185, 1185, 1185, 1132,  952,  952,  952,  952,  952,
- /*   110 */   952,  952,  952,  952,  952,  952,  952,  952,  952,  952,
- /*   120 */   952,  952,  952,  952,  952,  952,  952,  952,  952,  952,
- /*   130 */   952,  952,  952,  952,  952,  952,  952,  952,  999,  952,
- /*   140 */   997,  952,  952,  952,  952,  952,  952,  952,  952,  952,
- /*   150 */   952,  952,  952,  952,  952,  952,  952,  952,  952,  952,
- /*   160 */   952,  970, 1202,  974, 1009,  974,  974,  974,  974,  952,
- /*   170 */   952,  952,  952,  974, 1194, 1198, 1175, 1192, 1186, 1170,
- /*   180 */  1168, 1166, 1174, 1159, 1202, 1108,  974,  974,  974, 1019,
- /*   190 */  1019, 1015, 1011, 1011,  974,  974, 1037, 1035, 1033, 1025,
- /*   200 */  1031, 1027, 1029, 1023, 1002,  952,  974,  974, 1009, 1009,
- /*   210 */   974, 1009,  974, 1009,  974,  974, 1059, 1077, 1252,  952,
- /*   220 */  1203, 1193, 1252,  952, 1235, 1234,  952, 1243, 1242, 1241,
- /*   230 */  1233, 1232, 1231,  952,  952, 1227, 1230, 1229, 1228,  952,
- /*   240 */   952, 1205,  952, 1237, 1236,  952,  952,  952,  952,  952,
- /*   250 */   952,  952, 1156,  952,  952,  952, 1181, 1199, 1195,  952,
- /*   260 */   952,  952,  952,  952,  952,  952,  952, 1206,  952,  952,
- /*   270 */   952,  952,  952,  952,  952,  952, 1120,  952,  952, 1087,
- /*   280 */   952,  952,  952,  952,  952,  952,  952,  952,  952,  952,
- /*   290 */   952,  952,  952, 1131,  952,  952,  952,  952,  952, 1143,
- /*   300 */  1142,  952,  952,  952,  952,  952,  952,  952,  952,  952,
- /*   310 */   952,  952,  952,  952,  952,  952,  952,  952,  952, 1187,
- /*   320 */   952, 1182,  952, 1176,  952,  952,  952, 1099,  952,  952,
- /*   330 */   952,  952,  952,  952,  952,  952,  952,  952,  952,  952,
- /*   340 */   952,  952,  952,  952,  952,  952,  952,  952,  952,  952,
- /*   350 */   952,  952,  952,  952,  952,  952,  952,  952,  952,  952,
- /*   360 */   952,  952,  952,  952, 1271, 1266, 1267, 1264,  952,  952,
- /*   370 */   952,  952,  952, 1263, 1258, 1259,  952,  952,  952, 1256,
- /*   380 */   952,  952,  952,  952,  952,  952,  952,  952,  952,  952,
- /*   390 */   952,  952,  952,  952,  952, 1043,  952,  952,  981,  952,
- /*   400 */   979,  952,  952,
-=======
- /*  1070 */   291,  291,  291,  291,  291,  291,  291,  291,  291,  291,
- /*  1080 */   291,  291,  291,  291,  291,  291,
-};
-#define YY_SHIFT_COUNT    (399)
-#define YY_SHIFT_MIN      (0)
-#define YY_SHIFT_MAX      (865)
-static const unsigned short int yy_shift_ofst[] = {
- /*     0 */   210,   96,   96,  289,  289,   45,  276,  292,  292,  292,
+ /*     0 */   210,   96,   96,  316,  316,   50,  276,  292,  292,  292,
  /*    10 */    74,   10,   10,   10,   10,   10,   10,   10,   10,   10,
- /*    20 */    10,   10,   54,   54,    0,  164,  292,  292,  292,  292,
+ /*    20 */    10,   10,   34,   34,    0,  164,  292,  292,  292,  292,
  /*    30 */   292,  292,  292,  292,  292,  292,  292,  292,  292,  292,
- /*    40 */   292,  292,  292,  292,  292,  292,  292,  292,  292,  335,
- /*    50 */   335,  335,  108,  108,  147,   10,  323,   10,   10,   10,
- /*    60 */    10,   10,  345,   45,   54,   54,  156,  156,   79,  882,
- /*    70 */   882,  882,  335,  335,  335,  417,  417,    2,    2,    2,
+ /*    40 */   292,  292,  292,  292,  292,  292,  292,  292,  292,  336,
+ /*    50 */   336,  336,  104,  104,   61,   10,  355,   10,   10,   10,
+ /*    60 */    10,   10,  426,   50,   34,   34,   65,   65,   79,  889,
+ /*    70 */   889,  889,  336,  336,  336,  342,  342,    2,    2,    2,
  /*    80 */     2,    2,    2,   24,    2,   10,   10,   10,   10,   10,
- /*    90 */   426,   10,   10,   10,  108,  108,   10,   10,   10,   10,
- /*   100 */   406,  406,  406,  406,  404,  108,   10,   10,   10,   10,
+ /*    90 */    10,  424,   10,   10,   10,  104,  104,   10,   10,   10,
+ /*   100 */    10,  416,  416,  416,  416,  149,  104,   10,   10,   10,
  /*   110 */    10,   10,   10,   10,   10,   10,   10,   10,   10,   10,
  /*   120 */    10,   10,   10,   10,   10,   10,   10,   10,   10,   10,
  /*   130 */    10,   10,   10,   10,   10,   10,   10,   10,   10,   10,
  /*   140 */    10,   10,   10,   10,   10,   10,   10,   10,   10,   10,
  /*   150 */    10,   10,   10,   10,   10,   10,   10,   10,   10,   10,
- /*   160 */    10,   10,  560,  560,  560,  560,  504,  504,  504,  504,
- /*   170 */   560,  506,  508,  519,  517,  523,  529,  532,  534,  533,
- /*   180 */   543,  540,  554,  560,  560,  560,  607,  607,  588,   45,
- /*   190 */    45,  560,  560,  608,  614,  652,  619,  618,  658,  621,
- /*   200 */   624,  588,   79,  560,  560,  632,  632,  560,  632,  560,
- /*   210 */   632,  560,  560,  882,  882,   30,   64,   94,   94,   94,
- /*   220 */   125,  154,  214,  278,  278,  278,  278,  278,  278,  258,
- /*   230 */   279,  308,  392,  392,  392,  392,  400,  294,  318,  398,
- /*   240 */   168,   23,   23,  123,  223,   29,  411,  401,  436,  446,
- /*   250 */   498,  450,  451,  452,  493,  441,  442,  457,  458,  460,
- /*   260 */   461,  463,  474,  467,  469,  324,  548,  453,  478,  414,
- /*   270 */   419,  422,  573,  576,  547,  435,  439,  480,  444,  513,
- /*   280 */   717,  565,  718,  722,  567,  724,  725,  627,  629,  584,
- /*   290 */   611,  622,  656,  615,  657,  659,  645,  646,  661,  648,
- /*   300 */   625,  640,  747,  766,  694,  695,  697,  698,  700,  701,
- /*   310 */   686,  703,  704,  706,  789,  707,  693,  660,  748,  795,
- /*   320 */   696,  662,  708,  714,  622,  716,  684,  719,  687,  726,
- /*   330 */   713,  720,  732,  804,  721,  723,  802,  809,  810,  811,
- /*   340 */   812,  813,  814,  815,  733,  805,  741,  816,  817,  738,
- /*   350 */   740,  742,  819,  821,  709,  745,  806,  770,  818,  681,
- /*   360 */   682,  737,  737,  737,  737,  715,  727,  822,  688,  689,
- /*   370 */   737,  737,  737,  836,  837,  758,  737,  841,  842,  843,
- /*   380 */   844,  845,  846,  848,  849,  850,  851,  852,  853,  854,
- /*   390 */   855,  856,  761,  774,  857,  847,  858,  859,  800,  865,
+ /*   160 */    10,   10,   10,  497,  568,  546,  568,  568,  568,  568,
+ /*   170 */   508,  508,  508,  508,  568,  509,  521,  533,  531,  535,
+ /*   180 */   544,  551,  554,  558,  574,  497,  584,  568,  568,  568,
+ /*   190 */   614,  614,  592,   50,   50,  568,  568,  616,  618,  663,
+ /*   200 */   623,  622,  662,  625,  629,  592,   79,  568,  568,  546,
+ /*   210 */   546,  568,  546,  568,  546,  568,  568,  889,  889,   30,
+ /*   220 */    64,   94,   94,   94,  125,  154,  214,  278,  278,  278,
+ /*   230 */   278,  278,  278,  258,  309,  290,  311,  311,  311,  311,
+ /*   240 */   385,  297,  315,  394,   89,   23,   23,  376,  384,   29,
+ /*   250 */    62,   32,  412,  436,  506,  447,  458,  459,  212,  446,
+ /*   260 */   450,  463,  465,  467,  468,  470,  472,  474,  478,  537,
+ /*   270 */   548,  287,  480,  417,  421,  425,  580,  581,  545,  440,
+ /*   280 */   443,  487,  444,  518,  595,  723,  569,  724,  726,  571,
+ /*   290 */   730,  731,  633,  635,  593,  617,  626,  660,  619,  661,
+ /*   300 */   665,  648,  680,  675,  681,  658,  659,  781,  782,  702,
+ /*   310 */   703,  705,  706,  708,  709,  688,  711,  712,  714,  791,
+ /*   320 */   715,  694,  664,  751,  801,  704,  667,  717,  718,  626,
+ /*   330 */   722,  690,  725,  692,  728,  727,  729,  739,  809,  732,
+ /*   340 */   734,  806,  811,  812,  815,  816,  817,  820,  821,  738,
+ /*   350 */   813,  746,  822,  823,  744,  747,  748,  824,  827,  716,
+ /*   360 */   752,  814,  774,  826,  685,  686,  743,  743,  743,  743,
+ /*   370 */   720,  721,  830,  693,  695,  743,  743,  743,  844,  846,
+ /*   380 */   765,  743,  848,  849,  850,  851,  852,  853,  854,  855,
+ /*   390 */   856,  857,  858,  859,  860,  861,  862,  767,  780,  863,
+ /*   400 */   864,  865,  866,  807,  870,
 };
-#define YY_REDUCE_COUNT (214)
-#define YY_REDUCE_MIN   (-278)
-#define YY_REDUCE_MAX   (570)
+#define YY_REDUCE_COUNT (218)
+#define YY_REDUCE_MIN   (-279)
+#define YY_REDUCE_MAX   (565)
 static const short yy_reduce_ofst[] = {
- /*     0 */  -201,   28,   28,  176,  176,  138,   89,  178,  183, -278,
- /*    10 */  -204, -118,  -19,   46,  144,  201,  205,  224,  237,  242,
- /*    20 */   245,  256,   -2,   53, -199, -182, -272, -242, -175, -174,
- /*    30 */  -159, -114, -108,  -99,  -39,   34,   82,  202,  203,  204,
- /*    40 */   207,  215,  221,  222,  228,  229,  233,  234,  236, -240,
- /*    50 */   104,  105,   17,  190, -215, -205, -181,  -57,  162,  188,
- /*    60 */   280,  -69,  300,  -56,   14,   18,  305,  306,  298,  152,
- /*    70 */   313,  320, -225,   -6,   16,   60,  136,  185,  189,  344,
- /*    80 */   353,  354,  355,  316,  356,  375,  397,  399,  402,  403,
- /*    90 */   328,  405,  407,  408,  350,  351,  409,  410,  412,  413,
- /*   100 */   326,  331,  334,  336,  349,  365,  418,  420,  421,  423,
- /*   110 */   424,  425,  427,  428,  429,  430,  431,  432,  433,  434,
- /*   120 */   437,  438,  440,  443,  445,  447,  448,  449,  454,  455,
- /*   130 */   456,  459,  462,  464,  465,  466,  468,  470,  471,  472,
- /*   140 */   473,  475,  476,  477,  479,  481,  482,  483,  484,  485,
- /*   150 */   486,  487,  488,  489,  490,  491,  492,  494,  495,  496,
- /*   160 */   497,  499,  500,  501,  502,  503,  360,  361,  364,  366,
- /*   170 */   505,  352,  378,  386,  362,  390,  416,  507,  509,  415,
- /*   180 */   510,  514,  511,  512,  515,  516,  518,  520,  522,  521,
- /*   190 */   525,  524,  526,  527,  530,  528,  531,  535,  536,  537,
- /*   200 */   541,  538,  539,  542,  549,  546,  553,  555,  556,  561,
- /*   210 */   562,  564,  569,  563,  570,
+ /*     0 */  -202,   28,   28,  163,  163,  187,  155,  156,  173, -279,
+ /*    10 */  -205, -119,  -20,   45,  152,  203,  222,  225,  234,  242,
+ /*    20 */   247,  253,   -3,   53, -200, -183, -273, -243, -176, -175,
+ /*    30 */  -115, -109, -100,   13,   33,   39,   48,  115,  197,  200,
+ /*    40 */   202,  204,  209,  226,  232,  233,  237,  238,  239, -241,
+ /*    50 */   153,  216,  256,  261, -216, -206, -182,  -58,  249,  265,
+ /*    60 */   284,   20,  283,  274,   17,  103,  317,  319,  299,  248,
+ /*    70 */   318,  329,  -27,   -7,   85, -229,   16,   75,  148,  165,
+ /*    80 */   354,  356,  358,  192,  359,  266,  369,  382,  395,  400,
+ /*    90 */   401,  332,  403,  404,  405,  357,  360,  406,  408,  409,
+ /*   100 */   411,  333,  334,  335,  337,  361,  362,  418,  419,  420,
+ /*   110 */   422,  423,  427,  428,  429,  430,  431,  432,  433,  434,
+ /*   120 */   435,  437,  438,  439,  441,  442,  445,  448,  449,  451,
+ /*   130 */   452,  453,  454,  455,  456,  457,  460,  461,  462,  464,
+ /*   140 */   466,  469,  471,  473,  475,  476,  477,  479,  481,  482,
+ /*   150 */   483,  484,  485,  486,  488,  489,  490,  491,  492,  493,
+ /*   160 */   494,  495,  496,  365,  498,  499,  501,  502,  503,  504,
+ /*   170 */   368,  371,  372,  375,  505,  373,  393,  402,  410,  407,
+ /*   180 */   500,  507,  510,  512,  515,  511,  514,  513,  516,  517,
+ /*   190 */   519,  520,  522,  525,  526,  523,  524,  527,  529,  528,
+ /*   200 */   530,  532,  536,  534,  539,  538,  541,  540,  542,  543,
+ /*   210 */   552,  555,  553,  556,  557,  563,  564,  550,  565,
 };
 static const YYACTIONTYPE yy_default[] = {
- /*     0 */   948, 1071, 1010, 1081,  997, 1007, 1250, 1250, 1250, 1250,
- /*    10 */   948,  948,  948,  948,  948,  948,  948,  948,  948,  948,
- /*    20 */   948,  948,  948,  948, 1135,  968,  948,  948,  948,  948,
- /*    30 */   948,  948,  948,  948,  948,  948,  948,  948,  948,  948,
- /*    40 */   948,  948,  948,  948,  948,  948,  948,  948,  948,  948,
- /*    50 */   948,  948,  948,  948, 1159,  948, 1007,  948,  948,  948,
- /*    60 */   948,  948, 1017, 1007,  948,  948, 1017, 1017,  948, 1130,
- /*    70 */  1055, 1073,  948,  948,  948,  948,  948,  948,  948,  948,
- /*    80 */   948,  948,  948, 1102,  948,  948,  948,  948,  948,  948,
- /*    90 */  1137, 1143, 1140,  948,  948,  948, 1145,  948,  948,  948,
- /*   100 */  1181, 1181, 1181, 1181, 1128,  948,  948,  948,  948,  948,
- /*   110 */   948,  948,  948,  948,  948,  948,  948,  948,  948,  948,
- /*   120 */   948,  948,  948,  948,  948,  948,  948,  948,  948,  948,
- /*   130 */   948,  948,  948,  948,  948,  948,  948,  948,  995,  948,
- /*   140 */   993,  948,  948,  948,  948,  948,  948,  948,  948,  948,
- /*   150 */   948,  948,  948,  948,  948,  948,  948,  948,  948,  948,
- /*   160 */   948,  966,  970,  970,  970,  970,  948,  948,  948,  948,
- /*   170 */   970, 1190, 1194, 1171, 1188, 1182, 1166, 1164, 1162, 1170,
- /*   180 */  1155, 1198, 1104,  970,  970,  970, 1015, 1015, 1011, 1007,
- /*   190 */  1007,  970,  970, 1033, 1031, 1029, 1021, 1027, 1023, 1025,
- /*   200 */  1019,  998,  948,  970,  970, 1005, 1005,  970, 1005,  970,
- /*   210 */  1005,  970,  970, 1055, 1073, 1249,  948, 1199, 1189, 1249,
- /*   220 */   948, 1231, 1230, 1240, 1239, 1238, 1229, 1228, 1227,  948,
- /*   230 */   948,  948, 1223, 1226, 1225, 1224, 1237,  948,  948, 1201,
- /*   240 */   948, 1233, 1232,  948,  948,  948,  948,  948,  948,  948,
- /*   250 */  1152,  948,  948,  948, 1177, 1195, 1191,  948,  948,  948,
- /*   260 */   948,  948,  948,  948,  948, 1202,  948,  948,  948,  948,
- /*   270 */   948,  948,  948,  948, 1116,  948,  948, 1083,  948,  948,
- /*   280 */   948,  948,  948,  948,  948,  948,  948,  948,  948,  948,
- /*   290 */  1127,  948,  948,  948,  948,  948, 1139, 1138,  948,  948,
- /*   300 */   948,  948,  948,  948,  948,  948,  948,  948,  948,  948,
- /*   310 */   948,  948,  948,  948,  948,  948, 1183,  948, 1178,  948,
- /*   320 */  1172,  948,  948,  948, 1095,  948,  948,  948,  948,  948,
- /*   330 */   948,  948,  948,  948,  948,  948,  948,  948,  948,  948,
- /*   340 */   948,  948,  948,  948,  948,  948,  948,  948,  948,  948,
- /*   350 */   948,  948,  948,  948,  948,  948,  948,  948,  948,  948,
- /*   360 */   948, 1268, 1263, 1264, 1261,  948,  948,  948,  948,  948,
- /*   370 */  1260, 1255, 1256,  948,  948,  948, 1253,  948,  948,  948,
- /*   380 */   948,  948,  948,  948,  948,  948,  948,  948,  948,  948,
- /*   390 */   948,  948, 1039,  948,  948,  977,  948,  975,  948,  948,
->>>>>>> 91eddd7e
+ /*     0 */   955, 1078, 1017, 1088, 1004, 1014, 1257, 1257, 1257, 1257,
+ /*    10 */   955,  955,  955,  955,  955,  955,  955,  955,  955,  955,
+ /*    20 */   955,  955,  955,  955, 1142,  975,  955,  955,  955,  955,
+ /*    30 */   955,  955,  955,  955,  955,  955,  955,  955,  955,  955,
+ /*    40 */   955,  955,  955,  955,  955,  955,  955,  955,  955,  955,
+ /*    50 */   955,  955,  955,  955, 1166,  955, 1014,  955,  955,  955,
+ /*    60 */   955,  955, 1024, 1014,  955,  955, 1024, 1024,  955, 1137,
+ /*    70 */  1062, 1080,  955,  955,  955,  955,  955,  955,  955,  955,
+ /*    80 */   955,  955,  955, 1109,  955,  955,  955,  955,  955,  955,
+ /*    90 */   955, 1144, 1150, 1147,  955,  955,  955, 1152,  955,  955,
+ /*   100 */   955, 1188, 1188, 1188, 1188, 1135,  955,  955,  955,  955,
+ /*   110 */   955,  955,  955,  955,  955,  955,  955,  955,  955,  955,
+ /*   120 */   955,  955,  955,  955,  955,  955,  955,  955,  955,  955,
+ /*   130 */   955,  955,  955,  955,  955,  955,  955,  955,  955, 1002,
+ /*   140 */   955, 1000,  955,  955,  955,  955,  955,  955,  955,  955,
+ /*   150 */   955,  955,  955,  955,  955,  955,  955,  955,  955,  955,
+ /*   160 */   955,  955,  973, 1205,  977, 1012,  977,  977,  977,  977,
+ /*   170 */   955,  955,  955,  955,  977, 1197, 1201, 1178, 1195, 1189,
+ /*   180 */  1173, 1171, 1169, 1177, 1162, 1205, 1111,  977,  977,  977,
+ /*   190 */  1022, 1022, 1018, 1014, 1014,  977,  977, 1040, 1038, 1036,
+ /*   200 */  1028, 1034, 1030, 1032, 1026, 1005,  955,  977,  977, 1012,
+ /*   210 */  1012,  977, 1012,  977, 1012,  977,  977, 1062, 1080, 1256,
+ /*   220 */   955, 1206, 1196, 1256,  955, 1238, 1237, 1247, 1246, 1245,
+ /*   230 */  1236, 1235, 1234,  955,  955,  955, 1230, 1233, 1232, 1231,
+ /*   240 */  1244,  955,  955, 1208,  955, 1240, 1239,  955,  955,  955,
+ /*   250 */   955,  955,  955,  955, 1159,  955,  955,  955, 1184, 1202,
+ /*   260 */  1198,  955,  955,  955,  955,  955,  955,  955,  955, 1209,
+ /*   270 */   955,  955,  955,  955,  955,  955,  955,  955, 1123,  955,
+ /*   280 */   955, 1090,  955,  955,  955,  955,  955,  955,  955,  955,
+ /*   290 */   955,  955,  955,  955,  955, 1134,  955,  955,  955,  955,
+ /*   300 */   955, 1146, 1145,  955,  955,  955,  955,  955,  955,  955,
+ /*   310 */   955,  955,  955,  955,  955,  955,  955,  955,  955,  955,
+ /*   320 */   955, 1190,  955, 1185,  955, 1179,  955,  955,  955, 1102,
+ /*   330 */   955,  955,  955,  955,  955,  955,  955,  955,  955,  955,
+ /*   340 */   955,  955,  955,  955,  955,  955,  955,  955,  955,  955,
+ /*   350 */   955,  955,  955,  955,  955,  955,  955,  955,  955,  955,
+ /*   360 */   955,  955,  955,  955,  955,  955, 1275, 1270, 1271, 1268,
+ /*   370 */   955,  955,  955,  955,  955, 1267, 1262, 1263,  955,  955,
+ /*   380 */   955, 1260,  955,  955,  955,  955,  955,  955,  955,  955,
+ /*   390 */   955,  955,  955,  955,  955,  955,  955, 1046,  955,  955,
+ /*   400 */   984,  955,  982,  955,  955,
 };
 /********** End of lemon-generated parsing tables *****************************/
 
@@ -1316,7 +997,6 @@
   /*  159 */ "CONNECTION",
   /*  160 */ "STREAM",
   /*  161 */ "COLON",
-<<<<<<< HEAD
   /*  162 */ "DELETE",
   /*  163 */ "ABORT",
   /*  164 */ "AFTER",
@@ -1360,137 +1040,93 @@
   /*  202 */ "INTO",
   /*  203 */ "VALUES",
   /*  204 */ "FILE",
-=======
-  /*  162 */ "ABORT",
-  /*  163 */ "AFTER",
-  /*  164 */ "ATTACH",
-  /*  165 */ "BEFORE",
-  /*  166 */ "BEGIN",
-  /*  167 */ "CASCADE",
-  /*  168 */ "CLUSTER",
-  /*  169 */ "CONFLICT",
-  /*  170 */ "COPY",
-  /*  171 */ "DEFERRED",
-  /*  172 */ "DELIMITERS",
-  /*  173 */ "DETACH",
-  /*  174 */ "EACH",
-  /*  175 */ "END",
-  /*  176 */ "EXPLAIN",
-  /*  177 */ "FAIL",
-  /*  178 */ "FOR",
-  /*  179 */ "IGNORE",
-  /*  180 */ "IMMEDIATE",
-  /*  181 */ "INITIALLY",
-  /*  182 */ "INSTEAD",
-  /*  183 */ "KEY",
-  /*  184 */ "OF",
-  /*  185 */ "RAISE",
-  /*  186 */ "REPLACE",
-  /*  187 */ "RESTRICT",
-  /*  188 */ "ROW",
-  /*  189 */ "STATEMENT",
-  /*  190 */ "TRIGGER",
-  /*  191 */ "VIEW",
-  /*  192 */ "IPTOKEN",
-  /*  193 */ "SEMI",
-  /*  194 */ "NONE",
-  /*  195 */ "PREV",
-  /*  196 */ "LINEAR",
-  /*  197 */ "IMPORT",
-  /*  198 */ "TBNAME",
-  /*  199 */ "JOIN",
-  /*  200 */ "INSERT",
-  /*  201 */ "INTO",
-  /*  202 */ "VALUES",
-  /*  203 */ "FILE",
-  /*  204 */ "error",
->>>>>>> 91eddd7e
-  /*  205 */ "program",
-  /*  206 */ "cmd",
-  /*  207 */ "ids",
-  /*  208 */ "dbPrefix",
-  /*  209 */ "cpxName",
-  /*  210 */ "ifexists",
-  /*  211 */ "alter_db_optr",
-  /*  212 */ "alter_topic_optr",
-  /*  213 */ "acct_optr",
-  /*  214 */ "exprlist",
-  /*  215 */ "ifnotexists",
-  /*  216 */ "db_optr",
-  /*  217 */ "topic_optr",
-  /*  218 */ "typename",
-  /*  219 */ "bufsize",
-  /*  220 */ "pps",
-  /*  221 */ "tseries",
-  /*  222 */ "dbs",
-  /*  223 */ "streams",
-  /*  224 */ "storage",
-  /*  225 */ "qtime",
-  /*  226 */ "users",
-  /*  227 */ "conns",
-  /*  228 */ "state",
-  /*  229 */ "intitemlist",
-  /*  230 */ "intitem",
-  /*  231 */ "keep",
-  /*  232 */ "cache",
-  /*  233 */ "replica",
-  /*  234 */ "quorum",
-  /*  235 */ "days",
-  /*  236 */ "minrows",
-  /*  237 */ "maxrows",
-  /*  238 */ "blocks",
-  /*  239 */ "ctime",
-  /*  240 */ "wal",
-  /*  241 */ "fsync",
-  /*  242 */ "comp",
-  /*  243 */ "prec",
-  /*  244 */ "update",
-  /*  245 */ "cachelast",
-  /*  246 */ "partitions",
-  /*  247 */ "signed",
-  /*  248 */ "create_table_args",
-  /*  249 */ "create_stable_args",
-  /*  250 */ "create_table_list",
-  /*  251 */ "create_from_stable",
-  /*  252 */ "columnlist",
-  /*  253 */ "tagitemlist",
-  /*  254 */ "tagNamelist",
-  /*  255 */ "to_opt",
-  /*  256 */ "split_opt",
-  /*  257 */ "select",
-  /*  258 */ "to_split",
-  /*  259 */ "column",
-  /*  260 */ "tagitem",
-  /*  261 */ "selcollist",
-  /*  262 */ "from",
-  /*  263 */ "where_opt",
-  /*  264 */ "range_option",
-  /*  265 */ "interval_option",
-  /*  266 */ "sliding_opt",
-  /*  267 */ "session_option",
-  /*  268 */ "windowstate_option",
-  /*  269 */ "fill_opt",
-  /*  270 */ "groupby_opt",
-  /*  271 */ "having_opt",
-  /*  272 */ "orderby_opt",
-  /*  273 */ "slimit_opt",
-  /*  274 */ "limit_opt",
-  /*  275 */ "union",
-  /*  276 */ "sclp",
-  /*  277 */ "distinct",
-  /*  278 */ "expr",
-  /*  279 */ "as",
-  /*  280 */ "tablelist",
-  /*  281 */ "sub",
-  /*  282 */ "tmvar",
-  /*  283 */ "timestamp",
-  /*  284 */ "intervalKey",
-  /*  285 */ "sortlist",
-  /*  286 */ "item",
-  /*  287 */ "sortorder",
-  /*  288 */ "arrow",
-  /*  289 */ "grouplist",
-  /*  290 */ "expritem",
+  /*  205 */ "error",
+  /*  206 */ "program",
+  /*  207 */ "cmd",
+  /*  208 */ "ids",
+  /*  209 */ "dbPrefix",
+  /*  210 */ "cpxName",
+  /*  211 */ "ifexists",
+  /*  212 */ "alter_db_optr",
+  /*  213 */ "alter_topic_optr",
+  /*  214 */ "acct_optr",
+  /*  215 */ "exprlist",
+  /*  216 */ "ifnotexists",
+  /*  217 */ "db_optr",
+  /*  218 */ "topic_optr",
+  /*  219 */ "typename",
+  /*  220 */ "bufsize",
+  /*  221 */ "pps",
+  /*  222 */ "tseries",
+  /*  223 */ "dbs",
+  /*  224 */ "streams",
+  /*  225 */ "storage",
+  /*  226 */ "qtime",
+  /*  227 */ "users",
+  /*  228 */ "conns",
+  /*  229 */ "state",
+  /*  230 */ "intitemlist",
+  /*  231 */ "intitem",
+  /*  232 */ "keep",
+  /*  233 */ "cache",
+  /*  234 */ "replica",
+  /*  235 */ "quorum",
+  /*  236 */ "days",
+  /*  237 */ "minrows",
+  /*  238 */ "maxrows",
+  /*  239 */ "blocks",
+  /*  240 */ "ctime",
+  /*  241 */ "wal",
+  /*  242 */ "fsync",
+  /*  243 */ "comp",
+  /*  244 */ "prec",
+  /*  245 */ "update",
+  /*  246 */ "cachelast",
+  /*  247 */ "partitions",
+  /*  248 */ "signed",
+  /*  249 */ "create_table_args",
+  /*  250 */ "create_stable_args",
+  /*  251 */ "create_table_list",
+  /*  252 */ "create_from_stable",
+  /*  253 */ "columnlist",
+  /*  254 */ "tagitemlist",
+  /*  255 */ "tagNamelist",
+  /*  256 */ "to_opt",
+  /*  257 */ "split_opt",
+  /*  258 */ "select",
+  /*  259 */ "to_split",
+  /*  260 */ "column",
+  /*  261 */ "tagitem",
+  /*  262 */ "selcollist",
+  /*  263 */ "from",
+  /*  264 */ "where_opt",
+  /*  265 */ "range_option",
+  /*  266 */ "interval_option",
+  /*  267 */ "sliding_opt",
+  /*  268 */ "session_option",
+  /*  269 */ "windowstate_option",
+  /*  270 */ "fill_opt",
+  /*  271 */ "groupby_opt",
+  /*  272 */ "having_opt",
+  /*  273 */ "orderby_opt",
+  /*  274 */ "slimit_opt",
+  /*  275 */ "limit_opt",
+  /*  276 */ "union",
+  /*  277 */ "sclp",
+  /*  278 */ "distinct",
+  /*  279 */ "expr",
+  /*  280 */ "as",
+  /*  281 */ "tablelist",
+  /*  282 */ "sub",
+  /*  283 */ "tmvar",
+  /*  284 */ "timestamp",
+  /*  285 */ "intervalKey",
+  /*  286 */ "sortlist",
+  /*  287 */ "item",
+  /*  288 */ "sortorder",
+  /*  289 */ "arrow",
+  /*  290 */ "grouplist",
+  /*  291 */ "expritem",
 };
 #endif /* defined(YYCOVERAGE) || !defined(NDEBUG) */
 
@@ -1784,43 +1420,6 @@
  /* 283 */ "expr ::= expr STAR expr",
  /* 284 */ "expr ::= expr SLASH expr",
  /* 285 */ "expr ::= expr REM expr",
-<<<<<<< HEAD
- /* 286 */ "expr ::= expr LIKE expr",
- /* 287 */ "expr ::= expr MATCH expr",
- /* 288 */ "expr ::= expr NMATCH expr",
- /* 289 */ "expr ::= ID CONTAINS STRING",
- /* 290 */ "expr ::= ID DOT ID CONTAINS STRING",
- /* 291 */ "arrow ::= ID ARROW STRING",
- /* 292 */ "arrow ::= ID DOT ID ARROW STRING",
- /* 293 */ "expr ::= arrow",
- /* 294 */ "expr ::= expr IN LP exprlist RP",
- /* 295 */ "exprlist ::= exprlist COMMA expritem",
- /* 296 */ "exprlist ::= expritem",
- /* 297 */ "expritem ::= expr",
- /* 298 */ "expritem ::=",
- /* 299 */ "cmd ::= RESET QUERY CACHE",
- /* 300 */ "cmd ::= SYNCDB ids REPLICA",
- /* 301 */ "cmd ::= ALTER TABLE ids cpxName ADD COLUMN columnlist",
- /* 302 */ "cmd ::= ALTER TABLE ids cpxName DROP COLUMN ids",
- /* 303 */ "cmd ::= ALTER TABLE ids cpxName MODIFY COLUMN columnlist",
- /* 304 */ "cmd ::= ALTER TABLE ids cpxName ADD TAG columnlist",
- /* 305 */ "cmd ::= ALTER TABLE ids cpxName DROP TAG ids",
- /* 306 */ "cmd ::= ALTER TABLE ids cpxName CHANGE TAG ids ids",
- /* 307 */ "cmd ::= ALTER TABLE ids cpxName SET TAG ids EQ tagitem",
- /* 308 */ "cmd ::= ALTER TABLE ids cpxName MODIFY TAG columnlist",
- /* 309 */ "cmd ::= ALTER STABLE ids cpxName ADD COLUMN columnlist",
- /* 310 */ "cmd ::= ALTER STABLE ids cpxName DROP COLUMN ids",
- /* 311 */ "cmd ::= ALTER STABLE ids cpxName MODIFY COLUMN columnlist",
- /* 312 */ "cmd ::= ALTER STABLE ids cpxName ADD TAG columnlist",
- /* 313 */ "cmd ::= ALTER STABLE ids cpxName DROP TAG ids",
- /* 314 */ "cmd ::= ALTER STABLE ids cpxName CHANGE TAG ids ids",
- /* 315 */ "cmd ::= ALTER STABLE ids cpxName SET TAG ids EQ tagitem",
- /* 316 */ "cmd ::= ALTER STABLE ids cpxName MODIFY TAG columnlist",
- /* 317 */ "cmd ::= KILL CONNECTION INTEGER",
- /* 318 */ "cmd ::= KILL STREAM INTEGER COLON INTEGER",
- /* 319 */ "cmd ::= KILL QUERY INTEGER COLON INTEGER",
- /* 320 */ "cmd ::= DELETE FROM ifexists ids cpxName where_opt",
-=======
  /* 286 */ "expr ::= expr BITAND expr",
  /* 287 */ "expr ::= expr LIKE expr",
  /* 288 */ "expr ::= expr MATCH expr",
@@ -1856,7 +1455,7 @@
  /* 318 */ "cmd ::= KILL CONNECTION INTEGER",
  /* 319 */ "cmd ::= KILL STREAM INTEGER COLON INTEGER",
  /* 320 */ "cmd ::= KILL QUERY INTEGER COLON INTEGER",
->>>>>>> 91eddd7e
+ /* 321 */ "cmd ::= DELETE FROM ifexists ids cpxName where_opt",
 };
 #endif /* NDEBUG */
 
@@ -1977,57 +1576,57 @@
     ** inside the C code.
     */
 /********* Begin destructor definitions ***************************************/
-    case 214: /* exprlist */
-    case 261: /* selcollist */
-    case 276: /* sclp */
-{
-tSqlExprListDestroy((yypminor->yy525));
+    case 215: /* exprlist */
+    case 262: /* selcollist */
+    case 277: /* sclp */
+{
+tSqlExprListDestroy((yypminor->yy333));
 }
       break;
-    case 229: /* intitemlist */
-    case 231: /* keep */
-    case 252: /* columnlist */
-    case 253: /* tagitemlist */
-    case 254: /* tagNamelist */
-    case 269: /* fill_opt */
-    case 270: /* groupby_opt */
-    case 272: /* orderby_opt */
-    case 285: /* sortlist */
-    case 289: /* grouplist */
-{
-taosArrayDestroy(&(yypminor->yy525));
+    case 230: /* intitemlist */
+    case 232: /* keep */
+    case 253: /* columnlist */
+    case 254: /* tagitemlist */
+    case 255: /* tagNamelist */
+    case 270: /* fill_opt */
+    case 271: /* groupby_opt */
+    case 273: /* orderby_opt */
+    case 286: /* sortlist */
+    case 290: /* grouplist */
+{
+taosArrayDestroy(&(yypminor->yy333));
 }
       break;
-    case 250: /* create_table_list */
-{
-destroyCreateTableSql((yypminor->yy572));
+    case 251: /* create_table_list */
+{
+destroyCreateTableSql((yypminor->yy78));
 }
       break;
-    case 257: /* select */
-{
-destroySqlNode((yypminor->yy86));
+    case 258: /* select */
+{
+destroySqlNode((yypminor->yy144));
 }
       break;
-    case 262: /* from */
-    case 280: /* tablelist */
-    case 281: /* sub */
-{
-destroyRelationInfo((yypminor->yy328));
+    case 263: /* from */
+    case 281: /* tablelist */
+    case 282: /* sub */
+{
+destroyRelationInfo((yypminor->yy516));
 }
       break;
-    case 263: /* where_opt */
-    case 271: /* having_opt */
-    case 278: /* expr */
-    case 283: /* timestamp */
-    case 288: /* arrow */
-    case 290: /* expritem */
-{
-tSqlExprDestroy((yypminor->yy142));
+    case 264: /* where_opt */
+    case 272: /* having_opt */
+    case 279: /* expr */
+    case 284: /* timestamp */
+    case 289: /* arrow */
+    case 291: /* expritem */
+{
+tSqlExprDestroy((yypminor->yy194));
 }
       break;
-    case 275: /* union */
-{
-destroyAllSqlNode((yypminor->yy525));
+    case 276: /* union */
+{
+destroyAllSqlNode((yypminor->yy333));
 }
       break;
 /********* End destructor definitions *****************************************/
@@ -2153,20 +1752,11 @@
 #endif
   do{
     i = yy_shift_ofst[stateno];
-<<<<<<< HEAD
-    assert( i>=0 );
-    /* assert( i+YYNTOKEN<=(int)YY_NLOOKAHEAD ); */
-    assert( iLookAhead!=YYNOCODE );
-    assert( iLookAhead < YYNTOKEN );
-    i += iLookAhead;
-    if( i>=YY_NLOOKAHEAD || yy_lookahead[i]!=iLookAhead ){
-=======
     assert( i>=0 && i+YYNTOKEN<=sizeof(yy_lookahead)/sizeof(yy_lookahead[0]) );
     assert( iLookAhead!=YYNOCODE );
     assert( iLookAhead < YYNTOKEN );
     i += iLookAhead;
     if( yy_lookahead[i]!=iLookAhead ){
->>>>>>> 91eddd7e
 #ifdef YYFALLBACK
       YYCODETYPE iFallback;            /* Fallback token */
       if( iLookAhead<sizeof(yyFallback)/sizeof(yyFallback[0])
@@ -2192,10 +1782,6 @@
 #if YY_SHIFT_MAX+YYWILDCARD>=YY_ACTTAB_COUNT
           j<YY_ACTTAB_COUNT &&
 #endif
-<<<<<<< HEAD
-          j<(int)(sizeof(yy_lookahead)/sizeof(yy_lookahead[0])) &&
-=======
->>>>>>> 91eddd7e
           yy_lookahead[j]==YYWILDCARD && iLookAhead>0
         ){
 #ifndef NDEBUG
@@ -2334,365 +1920,328 @@
   YYCODETYPE lhs;       /* Symbol on the left-hand side of the rule */
   signed char nrhs;     /* Negative of the number of RHS symbols in the rule */
 } yyRuleInfo[] = {
-  {  205,   -1 }, /* (0) program ::= cmd */
-  {  206,   -2 }, /* (1) cmd ::= SHOW DATABASES */
-  {  206,   -2 }, /* (2) cmd ::= SHOW TOPICS */
-  {  206,   -2 }, /* (3) cmd ::= SHOW FUNCTIONS */
-  {  206,   -2 }, /* (4) cmd ::= SHOW MNODES */
-  {  206,   -2 }, /* (5) cmd ::= SHOW DNODES */
-  {  206,   -2 }, /* (6) cmd ::= SHOW ACCOUNTS */
-  {  206,   -2 }, /* (7) cmd ::= SHOW USERS */
-  {  206,   -2 }, /* (8) cmd ::= SHOW MODULES */
-  {  206,   -2 }, /* (9) cmd ::= SHOW QUERIES */
-  {  206,   -2 }, /* (10) cmd ::= SHOW CONNECTIONS */
-  {  206,   -2 }, /* (11) cmd ::= SHOW STREAMS */
-  {  206,   -2 }, /* (12) cmd ::= SHOW VARIABLES */
-  {  206,   -2 }, /* (13) cmd ::= SHOW SCORES */
-  {  206,   -2 }, /* (14) cmd ::= SHOW GRANTS */
-  {  206,   -2 }, /* (15) cmd ::= SHOW VNODES */
-  {  206,   -3 }, /* (16) cmd ::= SHOW VNODES ids */
-  {  208,    0 }, /* (17) dbPrefix ::= */
-  {  208,   -2 }, /* (18) dbPrefix ::= ids DOT */
-  {  209,    0 }, /* (19) cpxName ::= */
-  {  209,   -2 }, /* (20) cpxName ::= DOT ids */
-  {  206,   -5 }, /* (21) cmd ::= SHOW CREATE TABLE ids cpxName */
-  {  206,   -5 }, /* (22) cmd ::= SHOW CREATE STABLE ids cpxName */
-  {  206,   -4 }, /* (23) cmd ::= SHOW CREATE DATABASE ids */
-  {  206,   -3 }, /* (24) cmd ::= SHOW dbPrefix TABLES */
-  {  206,   -5 }, /* (25) cmd ::= SHOW dbPrefix TABLES LIKE STRING */
-  {  206,   -3 }, /* (26) cmd ::= SHOW dbPrefix STABLES */
-  {  206,   -5 }, /* (27) cmd ::= SHOW dbPrefix STABLES LIKE STRING */
-  {  206,   -3 }, /* (28) cmd ::= SHOW dbPrefix VGROUPS */
-  {  206,   -5 }, /* (29) cmd ::= DROP TABLE ifexists ids cpxName */
-  {  206,   -5 }, /* (30) cmd ::= DROP STABLE ifexists ids cpxName */
-  {  206,   -4 }, /* (31) cmd ::= DROP DATABASE ifexists ids */
-  {  206,   -4 }, /* (32) cmd ::= DROP TOPIC ifexists ids */
-  {  206,   -3 }, /* (33) cmd ::= DROP FUNCTION ids */
-  {  206,   -3 }, /* (34) cmd ::= DROP DNODE ids */
-  {  206,   -3 }, /* (35) cmd ::= DROP USER ids */
-  {  206,   -3 }, /* (36) cmd ::= DROP ACCOUNT ids */
-  {  206,   -2 }, /* (37) cmd ::= USE ids */
-  {  206,   -3 }, /* (38) cmd ::= DESCRIBE ids cpxName */
-  {  206,   -3 }, /* (39) cmd ::= DESC ids cpxName */
-  {  206,   -5 }, /* (40) cmd ::= ALTER USER ids PASS ids */
-  {  206,   -5 }, /* (41) cmd ::= ALTER USER ids PRIVILEGE ids */
-  {  206,   -4 }, /* (42) cmd ::= ALTER DNODE ids ids */
-  {  206,   -5 }, /* (43) cmd ::= ALTER DNODE ids ids ids */
-  {  206,   -3 }, /* (44) cmd ::= ALTER LOCAL ids */
-  {  206,   -4 }, /* (45) cmd ::= ALTER LOCAL ids ids */
-  {  206,   -4 }, /* (46) cmd ::= ALTER DATABASE ids alter_db_optr */
-  {  206,   -4 }, /* (47) cmd ::= ALTER TOPIC ids alter_topic_optr */
-  {  206,   -4 }, /* (48) cmd ::= ALTER ACCOUNT ids acct_optr */
-  {  206,   -6 }, /* (49) cmd ::= ALTER ACCOUNT ids PASS ids acct_optr */
-  {  206,   -6 }, /* (50) cmd ::= COMPACT VNODES IN LP exprlist RP */
-  {  207,   -1 }, /* (51) ids ::= ID */
-  {  207,   -1 }, /* (52) ids ::= STRING */
-  {  210,   -2 }, /* (53) ifexists ::= IF EXISTS */
-  {  210,    0 }, /* (54) ifexists ::= */
-  {  215,   -3 }, /* (55) ifnotexists ::= IF NOT EXISTS */
-  {  215,    0 }, /* (56) ifnotexists ::= */
-  {  206,   -3 }, /* (57) cmd ::= CREATE DNODE ids */
-  {  206,   -6 }, /* (58) cmd ::= CREATE ACCOUNT ids PASS ids acct_optr */
-  {  206,   -5 }, /* (59) cmd ::= CREATE DATABASE ifnotexists ids db_optr */
-  {  206,   -5 }, /* (60) cmd ::= CREATE TOPIC ifnotexists ids topic_optr */
-  {  206,   -8 }, /* (61) cmd ::= CREATE FUNCTION ids AS ids OUTPUTTYPE typename bufsize */
-  {  206,   -9 }, /* (62) cmd ::= CREATE AGGREGATE FUNCTION ids AS ids OUTPUTTYPE typename bufsize */
-  {  206,   -5 }, /* (63) cmd ::= CREATE USER ids PASS ids */
-  {  219,    0 }, /* (64) bufsize ::= */
-  {  219,   -2 }, /* (65) bufsize ::= BUFSIZE INTEGER */
-  {  220,    0 }, /* (66) pps ::= */
-  {  220,   -2 }, /* (67) pps ::= PPS INTEGER */
-  {  221,    0 }, /* (68) tseries ::= */
-  {  221,   -2 }, /* (69) tseries ::= TSERIES INTEGER */
-  {  222,    0 }, /* (70) dbs ::= */
-  {  222,   -2 }, /* (71) dbs ::= DBS INTEGER */
-  {  223,    0 }, /* (72) streams ::= */
-  {  223,   -2 }, /* (73) streams ::= STREAMS INTEGER */
-  {  224,    0 }, /* (74) storage ::= */
-  {  224,   -2 }, /* (75) storage ::= STORAGE INTEGER */
-  {  225,    0 }, /* (76) qtime ::= */
-  {  225,   -2 }, /* (77) qtime ::= QTIME INTEGER */
-  {  226,    0 }, /* (78) users ::= */
-  {  226,   -2 }, /* (79) users ::= USERS INTEGER */
-  {  227,    0 }, /* (80) conns ::= */
-  {  227,   -2 }, /* (81) conns ::= CONNS INTEGER */
-  {  228,    0 }, /* (82) state ::= */
-  {  228,   -2 }, /* (83) state ::= STATE ids */
-  {  213,   -9 }, /* (84) acct_optr ::= pps tseries storage streams qtime dbs users conns state */
-  {  229,   -3 }, /* (85) intitemlist ::= intitemlist COMMA intitem */
-  {  229,   -1 }, /* (86) intitemlist ::= intitem */
-  {  230,   -1 }, /* (87) intitem ::= INTEGER */
-  {  231,   -2 }, /* (88) keep ::= KEEP intitemlist */
-  {  232,   -2 }, /* (89) cache ::= CACHE INTEGER */
-  {  233,   -2 }, /* (90) replica ::= REPLICA INTEGER */
-  {  234,   -2 }, /* (91) quorum ::= QUORUM INTEGER */
-  {  235,   -2 }, /* (92) days ::= DAYS INTEGER */
-  {  236,   -2 }, /* (93) minrows ::= MINROWS INTEGER */
-  {  237,   -2 }, /* (94) maxrows ::= MAXROWS INTEGER */
-  {  238,   -2 }, /* (95) blocks ::= BLOCKS INTEGER */
-  {  239,   -2 }, /* (96) ctime ::= CTIME INTEGER */
-  {  240,   -2 }, /* (97) wal ::= WAL INTEGER */
-  {  241,   -2 }, /* (98) fsync ::= FSYNC INTEGER */
-  {  242,   -2 }, /* (99) comp ::= COMP INTEGER */
-  {  243,   -2 }, /* (100) prec ::= PRECISION STRING */
-  {  244,   -2 }, /* (101) update ::= UPDATE INTEGER */
-  {  245,   -2 }, /* (102) cachelast ::= CACHELAST INTEGER */
-  {  246,   -2 }, /* (103) partitions ::= PARTITIONS INTEGER */
-  {  216,    0 }, /* (104) db_optr ::= */
-  {  216,   -2 }, /* (105) db_optr ::= db_optr cache */
-  {  216,   -2 }, /* (106) db_optr ::= db_optr replica */
-  {  216,   -2 }, /* (107) db_optr ::= db_optr quorum */
-  {  216,   -2 }, /* (108) db_optr ::= db_optr days */
-  {  216,   -2 }, /* (109) db_optr ::= db_optr minrows */
-  {  216,   -2 }, /* (110) db_optr ::= db_optr maxrows */
-  {  216,   -2 }, /* (111) db_optr ::= db_optr blocks */
-  {  216,   -2 }, /* (112) db_optr ::= db_optr ctime */
-  {  216,   -2 }, /* (113) db_optr ::= db_optr wal */
-  {  216,   -2 }, /* (114) db_optr ::= db_optr fsync */
-  {  216,   -2 }, /* (115) db_optr ::= db_optr comp */
-  {  216,   -2 }, /* (116) db_optr ::= db_optr prec */
-  {  216,   -2 }, /* (117) db_optr ::= db_optr keep */
-  {  216,   -2 }, /* (118) db_optr ::= db_optr update */
-  {  216,   -2 }, /* (119) db_optr ::= db_optr cachelast */
-  {  217,   -1 }, /* (120) topic_optr ::= db_optr */
-  {  217,   -2 }, /* (121) topic_optr ::= topic_optr partitions */
-  {  211,    0 }, /* (122) alter_db_optr ::= */
-  {  211,   -2 }, /* (123) alter_db_optr ::= alter_db_optr replica */
-  {  211,   -2 }, /* (124) alter_db_optr ::= alter_db_optr quorum */
-  {  211,   -2 }, /* (125) alter_db_optr ::= alter_db_optr keep */
-  {  211,   -2 }, /* (126) alter_db_optr ::= alter_db_optr blocks */
-  {  211,   -2 }, /* (127) alter_db_optr ::= alter_db_optr comp */
-  {  211,   -2 }, /* (128) alter_db_optr ::= alter_db_optr update */
-  {  211,   -2 }, /* (129) alter_db_optr ::= alter_db_optr cachelast */
-  {  212,   -1 }, /* (130) alter_topic_optr ::= alter_db_optr */
-  {  212,   -2 }, /* (131) alter_topic_optr ::= alter_topic_optr partitions */
-  {  218,   -1 }, /* (132) typename ::= ids */
-  {  218,   -4 }, /* (133) typename ::= ids LP signed RP */
-  {  218,   -2 }, /* (134) typename ::= ids UNSIGNED */
-  {  247,   -1 }, /* (135) signed ::= INTEGER */
-  {  247,   -2 }, /* (136) signed ::= PLUS INTEGER */
-  {  247,   -2 }, /* (137) signed ::= MINUS INTEGER */
-  {  206,   -3 }, /* (138) cmd ::= CREATE TABLE create_table_args */
-  {  206,   -3 }, /* (139) cmd ::= CREATE TABLE create_stable_args */
-  {  206,   -3 }, /* (140) cmd ::= CREATE STABLE create_stable_args */
-  {  206,   -3 }, /* (141) cmd ::= CREATE TABLE create_table_list */
-  {  250,   -1 }, /* (142) create_table_list ::= create_from_stable */
-  {  250,   -2 }, /* (143) create_table_list ::= create_table_list create_from_stable */
-  {  248,   -6 }, /* (144) create_table_args ::= ifnotexists ids cpxName LP columnlist RP */
-  {  249,  -10 }, /* (145) create_stable_args ::= ifnotexists ids cpxName LP columnlist RP TAGS LP columnlist RP */
-  {  251,  -10 }, /* (146) create_from_stable ::= ifnotexists ids cpxName USING ids cpxName TAGS LP tagitemlist RP */
-  {  251,  -13 }, /* (147) create_from_stable ::= ifnotexists ids cpxName USING ids cpxName LP tagNamelist RP TAGS LP tagitemlist RP */
-  {  254,   -3 }, /* (148) tagNamelist ::= tagNamelist COMMA ids */
-  {  254,   -1 }, /* (149) tagNamelist ::= ids */
-  {  248,   -7 }, /* (150) create_table_args ::= ifnotexists ids cpxName to_opt split_opt AS select */
-  {  255,    0 }, /* (151) to_opt ::= */
-  {  255,   -3 }, /* (152) to_opt ::= TO ids cpxName */
-  {  256,    0 }, /* (153) split_opt ::= */
-  {  256,   -2 }, /* (154) split_opt ::= SPLIT ids */
-  {  252,   -3 }, /* (155) columnlist ::= columnlist COMMA column */
-  {  252,   -1 }, /* (156) columnlist ::= column */
-  {  259,   -2 }, /* (157) column ::= ids typename */
-  {  253,   -3 }, /* (158) tagitemlist ::= tagitemlist COMMA tagitem */
-  {  253,   -1 }, /* (159) tagitemlist ::= tagitem */
-  {  260,   -1 }, /* (160) tagitem ::= INTEGER */
-  {  260,   -1 }, /* (161) tagitem ::= FLOAT */
-  {  260,   -1 }, /* (162) tagitem ::= STRING */
-  {  260,   -1 }, /* (163) tagitem ::= BOOL */
-  {  260,   -1 }, /* (164) tagitem ::= NULL */
-  {  260,   -1 }, /* (165) tagitem ::= NOW */
-  {  260,   -3 }, /* (166) tagitem ::= NOW PLUS VARIABLE */
-  {  260,   -3 }, /* (167) tagitem ::= NOW MINUS VARIABLE */
-  {  260,   -2 }, /* (168) tagitem ::= MINUS INTEGER */
-  {  260,   -2 }, /* (169) tagitem ::= MINUS FLOAT */
-  {  260,   -2 }, /* (170) tagitem ::= PLUS INTEGER */
-  {  260,   -2 }, /* (171) tagitem ::= PLUS FLOAT */
-  {  257,  -15 }, /* (172) select ::= SELECT selcollist from where_opt range_option interval_option sliding_opt session_option windowstate_option fill_opt groupby_opt having_opt orderby_opt slimit_opt limit_opt */
-  {  257,   -3 }, /* (173) select ::= LP select RP */
-  {  275,   -1 }, /* (174) union ::= select */
-  {  275,   -4 }, /* (175) union ::= union UNION ALL select */
-  {  206,   -1 }, /* (176) cmd ::= union */
-  {  257,   -2 }, /* (177) select ::= SELECT selcollist */
-  {  276,   -2 }, /* (178) sclp ::= selcollist COMMA */
-  {  276,    0 }, /* (179) sclp ::= */
-  {  261,   -4 }, /* (180) selcollist ::= sclp distinct expr as */
-  {  261,   -2 }, /* (181) selcollist ::= sclp STAR */
-  {  279,   -2 }, /* (182) as ::= AS ids */
-  {  279,   -1 }, /* (183) as ::= ids */
-  {  279,    0 }, /* (184) as ::= */
-  {  277,   -1 }, /* (185) distinct ::= DISTINCT */
-  {  277,    0 }, /* (186) distinct ::= */
-  {  262,   -2 }, /* (187) from ::= FROM tablelist */
-  {  262,   -2 }, /* (188) from ::= FROM sub */
-  {  281,   -3 }, /* (189) sub ::= LP union RP */
-  {  281,   -4 }, /* (190) sub ::= LP union RP ids */
-  {  281,   -6 }, /* (191) sub ::= sub COMMA LP union RP ids */
-  {  280,   -2 }, /* (192) tablelist ::= ids cpxName */
-  {  280,   -3 }, /* (193) tablelist ::= ids cpxName ids */
-  {  280,   -4 }, /* (194) tablelist ::= tablelist COMMA ids cpxName */
-  {  280,   -5 }, /* (195) tablelist ::= tablelist COMMA ids cpxName ids */
-  {  282,   -1 }, /* (196) tmvar ::= VARIABLE */
-  {  283,   -1 }, /* (197) timestamp ::= INTEGER */
-  {  283,   -2 }, /* (198) timestamp ::= MINUS INTEGER */
-  {  283,   -2 }, /* (199) timestamp ::= PLUS INTEGER */
-  {  283,   -1 }, /* (200) timestamp ::= STRING */
-  {  283,   -1 }, /* (201) timestamp ::= NOW */
-  {  283,   -3 }, /* (202) timestamp ::= NOW PLUS VARIABLE */
-  {  283,   -3 }, /* (203) timestamp ::= NOW MINUS VARIABLE */
-  {  264,    0 }, /* (204) range_option ::= */
-  {  264,   -6 }, /* (205) range_option ::= RANGE LP timestamp COMMA timestamp RP */
-  {  265,   -4 }, /* (206) interval_option ::= intervalKey LP tmvar RP */
-  {  265,   -6 }, /* (207) interval_option ::= intervalKey LP tmvar COMMA tmvar RP */
-  {  265,    0 }, /* (208) interval_option ::= */
-  {  284,   -1 }, /* (209) intervalKey ::= INTERVAL */
-  {  284,   -1 }, /* (210) intervalKey ::= EVERY */
-  {  267,    0 }, /* (211) session_option ::= */
-  {  267,   -7 }, /* (212) session_option ::= SESSION LP ids cpxName COMMA tmvar RP */
-  {  268,    0 }, /* (213) windowstate_option ::= */
-  {  268,   -4 }, /* (214) windowstate_option ::= STATE_WINDOW LP ids RP */
-  {  269,    0 }, /* (215) fill_opt ::= */
-  {  269,   -6 }, /* (216) fill_opt ::= FILL LP ID COMMA tagitemlist RP */
-  {  269,   -4 }, /* (217) fill_opt ::= FILL LP ID RP */
-  {  266,   -4 }, /* (218) sliding_opt ::= SLIDING LP tmvar RP */
-  {  266,    0 }, /* (219) sliding_opt ::= */
-  {  272,    0 }, /* (220) orderby_opt ::= */
-  {  272,   -3 }, /* (221) orderby_opt ::= ORDER BY sortlist */
-  {  285,   -4 }, /* (222) sortlist ::= sortlist COMMA item sortorder */
-  {  285,   -4 }, /* (223) sortlist ::= sortlist COMMA arrow sortorder */
-  {  285,   -2 }, /* (224) sortlist ::= item sortorder */
-  {  285,   -2 }, /* (225) sortlist ::= arrow sortorder */
-  {  286,   -1 }, /* (226) item ::= ID */
-  {  286,   -3 }, /* (227) item ::= ID DOT ID */
-  {  287,   -1 }, /* (228) sortorder ::= ASC */
-  {  287,   -1 }, /* (229) sortorder ::= DESC */
-  {  287,    0 }, /* (230) sortorder ::= */
-  {  270,    0 }, /* (231) groupby_opt ::= */
-  {  270,   -3 }, /* (232) groupby_opt ::= GROUP BY grouplist */
-  {  289,   -3 }, /* (233) grouplist ::= grouplist COMMA item */
-  {  289,   -3 }, /* (234) grouplist ::= grouplist COMMA arrow */
-  {  289,   -1 }, /* (235) grouplist ::= item */
-  {  289,   -1 }, /* (236) grouplist ::= arrow */
-  {  271,    0 }, /* (237) having_opt ::= */
-  {  271,   -2 }, /* (238) having_opt ::= HAVING expr */
-  {  274,    0 }, /* (239) limit_opt ::= */
-  {  274,   -2 }, /* (240) limit_opt ::= LIMIT signed */
-  {  274,   -4 }, /* (241) limit_opt ::= LIMIT signed OFFSET signed */
-  {  274,   -4 }, /* (242) limit_opt ::= LIMIT signed COMMA signed */
-  {  273,    0 }, /* (243) slimit_opt ::= */
-  {  273,   -2 }, /* (244) slimit_opt ::= SLIMIT signed */
-  {  273,   -4 }, /* (245) slimit_opt ::= SLIMIT signed SOFFSET signed */
-  {  273,   -4 }, /* (246) slimit_opt ::= SLIMIT signed COMMA signed */
-  {  263,    0 }, /* (247) where_opt ::= */
-  {  263,   -2 }, /* (248) where_opt ::= WHERE expr */
-  {  278,   -3 }, /* (249) expr ::= LP expr RP */
-  {  278,   -1 }, /* (250) expr ::= ID */
-  {  278,   -3 }, /* (251) expr ::= ID DOT ID */
-  {  278,   -3 }, /* (252) expr ::= ID DOT STAR */
-  {  278,   -1 }, /* (253) expr ::= INTEGER */
-  {  278,   -2 }, /* (254) expr ::= MINUS INTEGER */
-  {  278,   -2 }, /* (255) expr ::= PLUS INTEGER */
-  {  278,   -1 }, /* (256) expr ::= FLOAT */
-  {  278,   -2 }, /* (257) expr ::= MINUS FLOAT */
-  {  278,   -2 }, /* (258) expr ::= PLUS FLOAT */
-  {  278,   -1 }, /* (259) expr ::= STRING */
-  {  278,   -1 }, /* (260) expr ::= NOW */
-  {  278,   -1 }, /* (261) expr ::= TODAY */
-  {  278,   -1 }, /* (262) expr ::= VARIABLE */
-  {  278,   -2 }, /* (263) expr ::= PLUS VARIABLE */
-  {  278,   -2 }, /* (264) expr ::= MINUS VARIABLE */
-  {  278,   -1 }, /* (265) expr ::= BOOL */
-  {  278,   -1 }, /* (266) expr ::= NULL */
-  {  278,   -4 }, /* (267) expr ::= ID LP exprlist RP */
-  {  278,   -4 }, /* (268) expr ::= ID LP STAR RP */
-  {  278,   -6 }, /* (269) expr ::= ID LP expr AS typename RP */
-  {  278,   -3 }, /* (270) expr ::= expr IS NULL */
-  {  278,   -4 }, /* (271) expr ::= expr IS NOT NULL */
-  {  278,   -3 }, /* (272) expr ::= expr LT expr */
-  {  278,   -3 }, /* (273) expr ::= expr GT expr */
-  {  278,   -3 }, /* (274) expr ::= expr LE expr */
-  {  278,   -3 }, /* (275) expr ::= expr GE expr */
-  {  278,   -3 }, /* (276) expr ::= expr NE expr */
-  {  278,   -3 }, /* (277) expr ::= expr EQ expr */
-  {  278,   -5 }, /* (278) expr ::= expr BETWEEN expr AND expr */
-  {  278,   -3 }, /* (279) expr ::= expr AND expr */
-  {  278,   -3 }, /* (280) expr ::= expr OR expr */
-  {  278,   -3 }, /* (281) expr ::= expr PLUS expr */
-  {  278,   -3 }, /* (282) expr ::= expr MINUS expr */
-  {  278,   -3 }, /* (283) expr ::= expr STAR expr */
-  {  278,   -3 }, /* (284) expr ::= expr SLASH expr */
-  {  278,   -3 }, /* (285) expr ::= expr REM expr */
-<<<<<<< HEAD
-  {  278,   -3 }, /* (286) expr ::= expr LIKE expr */
-  {  278,   -3 }, /* (287) expr ::= expr MATCH expr */
-  {  278,   -3 }, /* (288) expr ::= expr NMATCH expr */
-  {  278,   -3 }, /* (289) expr ::= ID CONTAINS STRING */
-  {  278,   -5 }, /* (290) expr ::= ID DOT ID CONTAINS STRING */
-  {  288,   -3 }, /* (291) arrow ::= ID ARROW STRING */
-  {  288,   -5 }, /* (292) arrow ::= ID DOT ID ARROW STRING */
-  {  278,   -1 }, /* (293) expr ::= arrow */
-  {  278,   -5 }, /* (294) expr ::= expr IN LP exprlist RP */
-  {  214,   -3 }, /* (295) exprlist ::= exprlist COMMA expritem */
-  {  214,   -1 }, /* (296) exprlist ::= expritem */
-  {  290,   -1 }, /* (297) expritem ::= expr */
-  {  290,    0 }, /* (298) expritem ::= */
-  {  206,   -3 }, /* (299) cmd ::= RESET QUERY CACHE */
-  {  206,   -3 }, /* (300) cmd ::= SYNCDB ids REPLICA */
-  {  206,   -7 }, /* (301) cmd ::= ALTER TABLE ids cpxName ADD COLUMN columnlist */
-  {  206,   -7 }, /* (302) cmd ::= ALTER TABLE ids cpxName DROP COLUMN ids */
-  {  206,   -7 }, /* (303) cmd ::= ALTER TABLE ids cpxName MODIFY COLUMN columnlist */
-  {  206,   -7 }, /* (304) cmd ::= ALTER TABLE ids cpxName ADD TAG columnlist */
-  {  206,   -7 }, /* (305) cmd ::= ALTER TABLE ids cpxName DROP TAG ids */
-  {  206,   -8 }, /* (306) cmd ::= ALTER TABLE ids cpxName CHANGE TAG ids ids */
-  {  206,   -9 }, /* (307) cmd ::= ALTER TABLE ids cpxName SET TAG ids EQ tagitem */
-  {  206,   -7 }, /* (308) cmd ::= ALTER TABLE ids cpxName MODIFY TAG columnlist */
-  {  206,   -7 }, /* (309) cmd ::= ALTER STABLE ids cpxName ADD COLUMN columnlist */
-  {  206,   -7 }, /* (310) cmd ::= ALTER STABLE ids cpxName DROP COLUMN ids */
-  {  206,   -7 }, /* (311) cmd ::= ALTER STABLE ids cpxName MODIFY COLUMN columnlist */
-  {  206,   -7 }, /* (312) cmd ::= ALTER STABLE ids cpxName ADD TAG columnlist */
-  {  206,   -7 }, /* (313) cmd ::= ALTER STABLE ids cpxName DROP TAG ids */
-  {  206,   -8 }, /* (314) cmd ::= ALTER STABLE ids cpxName CHANGE TAG ids ids */
-  {  206,   -9 }, /* (315) cmd ::= ALTER STABLE ids cpxName SET TAG ids EQ tagitem */
-  {  206,   -7 }, /* (316) cmd ::= ALTER STABLE ids cpxName MODIFY TAG columnlist */
-  {  206,   -3 }, /* (317) cmd ::= KILL CONNECTION INTEGER */
-  {  206,   -5 }, /* (318) cmd ::= KILL STREAM INTEGER COLON INTEGER */
-  {  206,   -5 }, /* (319) cmd ::= KILL QUERY INTEGER COLON INTEGER */
-  {  206,   -6 }, /* (320) cmd ::= DELETE FROM ifexists ids cpxName where_opt */
-=======
-  {  278,   -3 }, /* (286) expr ::= expr BITAND expr */
-  {  278,   -3 }, /* (287) expr ::= expr LIKE expr */
-  {  278,   -3 }, /* (288) expr ::= expr MATCH expr */
-  {  278,   -3 }, /* (289) expr ::= expr NMATCH expr */
-  {  278,   -3 }, /* (290) expr ::= ID CONTAINS STRING */
-  {  278,   -5 }, /* (291) expr ::= ID DOT ID CONTAINS STRING */
-  {  288,   -3 }, /* (292) arrow ::= ID ARROW STRING */
-  {  288,   -5 }, /* (293) arrow ::= ID DOT ID ARROW STRING */
-  {  278,   -1 }, /* (294) expr ::= arrow */
-  {  278,   -5 }, /* (295) expr ::= expr IN LP exprlist RP */
-  {  214,   -3 }, /* (296) exprlist ::= exprlist COMMA expritem */
-  {  214,   -1 }, /* (297) exprlist ::= expritem */
-  {  290,   -1 }, /* (298) expritem ::= expr */
-  {  290,    0 }, /* (299) expritem ::= */
-  {  206,   -3 }, /* (300) cmd ::= RESET QUERY CACHE */
-  {  206,   -3 }, /* (301) cmd ::= SYNCDB ids REPLICA */
-  {  206,   -7 }, /* (302) cmd ::= ALTER TABLE ids cpxName ADD COLUMN columnlist */
-  {  206,   -7 }, /* (303) cmd ::= ALTER TABLE ids cpxName DROP COLUMN ids */
-  {  206,   -7 }, /* (304) cmd ::= ALTER TABLE ids cpxName MODIFY COLUMN columnlist */
-  {  206,   -7 }, /* (305) cmd ::= ALTER TABLE ids cpxName ADD TAG columnlist */
-  {  206,   -7 }, /* (306) cmd ::= ALTER TABLE ids cpxName DROP TAG ids */
-  {  206,   -8 }, /* (307) cmd ::= ALTER TABLE ids cpxName CHANGE TAG ids ids */
-  {  206,   -9 }, /* (308) cmd ::= ALTER TABLE ids cpxName SET TAG ids EQ tagitem */
-  {  206,   -7 }, /* (309) cmd ::= ALTER TABLE ids cpxName MODIFY TAG columnlist */
-  {  206,   -7 }, /* (310) cmd ::= ALTER STABLE ids cpxName ADD COLUMN columnlist */
-  {  206,   -7 }, /* (311) cmd ::= ALTER STABLE ids cpxName DROP COLUMN ids */
-  {  206,   -7 }, /* (312) cmd ::= ALTER STABLE ids cpxName MODIFY COLUMN columnlist */
-  {  206,   -7 }, /* (313) cmd ::= ALTER STABLE ids cpxName ADD TAG columnlist */
-  {  206,   -7 }, /* (314) cmd ::= ALTER STABLE ids cpxName DROP TAG ids */
-  {  206,   -8 }, /* (315) cmd ::= ALTER STABLE ids cpxName CHANGE TAG ids ids */
-  {  206,   -9 }, /* (316) cmd ::= ALTER STABLE ids cpxName SET TAG ids EQ tagitem */
-  {  206,   -7 }, /* (317) cmd ::= ALTER STABLE ids cpxName MODIFY TAG columnlist */
-  {  206,   -3 }, /* (318) cmd ::= KILL CONNECTION INTEGER */
-  {  206,   -5 }, /* (319) cmd ::= KILL STREAM INTEGER COLON INTEGER */
-  {  206,   -5 }, /* (320) cmd ::= KILL QUERY INTEGER COLON INTEGER */
->>>>>>> 91eddd7e
+  {  206,   -1 }, /* (0) program ::= cmd */
+  {  207,   -2 }, /* (1) cmd ::= SHOW DATABASES */
+  {  207,   -2 }, /* (2) cmd ::= SHOW TOPICS */
+  {  207,   -2 }, /* (3) cmd ::= SHOW FUNCTIONS */
+  {  207,   -2 }, /* (4) cmd ::= SHOW MNODES */
+  {  207,   -2 }, /* (5) cmd ::= SHOW DNODES */
+  {  207,   -2 }, /* (6) cmd ::= SHOW ACCOUNTS */
+  {  207,   -2 }, /* (7) cmd ::= SHOW USERS */
+  {  207,   -2 }, /* (8) cmd ::= SHOW MODULES */
+  {  207,   -2 }, /* (9) cmd ::= SHOW QUERIES */
+  {  207,   -2 }, /* (10) cmd ::= SHOW CONNECTIONS */
+  {  207,   -2 }, /* (11) cmd ::= SHOW STREAMS */
+  {  207,   -2 }, /* (12) cmd ::= SHOW VARIABLES */
+  {  207,   -2 }, /* (13) cmd ::= SHOW SCORES */
+  {  207,   -2 }, /* (14) cmd ::= SHOW GRANTS */
+  {  207,   -2 }, /* (15) cmd ::= SHOW VNODES */
+  {  207,   -3 }, /* (16) cmd ::= SHOW VNODES ids */
+  {  209,    0 }, /* (17) dbPrefix ::= */
+  {  209,   -2 }, /* (18) dbPrefix ::= ids DOT */
+  {  210,    0 }, /* (19) cpxName ::= */
+  {  210,   -2 }, /* (20) cpxName ::= DOT ids */
+  {  207,   -5 }, /* (21) cmd ::= SHOW CREATE TABLE ids cpxName */
+  {  207,   -5 }, /* (22) cmd ::= SHOW CREATE STABLE ids cpxName */
+  {  207,   -4 }, /* (23) cmd ::= SHOW CREATE DATABASE ids */
+  {  207,   -3 }, /* (24) cmd ::= SHOW dbPrefix TABLES */
+  {  207,   -5 }, /* (25) cmd ::= SHOW dbPrefix TABLES LIKE STRING */
+  {  207,   -3 }, /* (26) cmd ::= SHOW dbPrefix STABLES */
+  {  207,   -5 }, /* (27) cmd ::= SHOW dbPrefix STABLES LIKE STRING */
+  {  207,   -3 }, /* (28) cmd ::= SHOW dbPrefix VGROUPS */
+  {  207,   -5 }, /* (29) cmd ::= DROP TABLE ifexists ids cpxName */
+  {  207,   -5 }, /* (30) cmd ::= DROP STABLE ifexists ids cpxName */
+  {  207,   -4 }, /* (31) cmd ::= DROP DATABASE ifexists ids */
+  {  207,   -4 }, /* (32) cmd ::= DROP TOPIC ifexists ids */
+  {  207,   -3 }, /* (33) cmd ::= DROP FUNCTION ids */
+  {  207,   -3 }, /* (34) cmd ::= DROP DNODE ids */
+  {  207,   -3 }, /* (35) cmd ::= DROP USER ids */
+  {  207,   -3 }, /* (36) cmd ::= DROP ACCOUNT ids */
+  {  207,   -2 }, /* (37) cmd ::= USE ids */
+  {  207,   -3 }, /* (38) cmd ::= DESCRIBE ids cpxName */
+  {  207,   -3 }, /* (39) cmd ::= DESC ids cpxName */
+  {  207,   -5 }, /* (40) cmd ::= ALTER USER ids PASS ids */
+  {  207,   -5 }, /* (41) cmd ::= ALTER USER ids PRIVILEGE ids */
+  {  207,   -4 }, /* (42) cmd ::= ALTER DNODE ids ids */
+  {  207,   -5 }, /* (43) cmd ::= ALTER DNODE ids ids ids */
+  {  207,   -3 }, /* (44) cmd ::= ALTER LOCAL ids */
+  {  207,   -4 }, /* (45) cmd ::= ALTER LOCAL ids ids */
+  {  207,   -4 }, /* (46) cmd ::= ALTER DATABASE ids alter_db_optr */
+  {  207,   -4 }, /* (47) cmd ::= ALTER TOPIC ids alter_topic_optr */
+  {  207,   -4 }, /* (48) cmd ::= ALTER ACCOUNT ids acct_optr */
+  {  207,   -6 }, /* (49) cmd ::= ALTER ACCOUNT ids PASS ids acct_optr */
+  {  207,   -6 }, /* (50) cmd ::= COMPACT VNODES IN LP exprlist RP */
+  {  208,   -1 }, /* (51) ids ::= ID */
+  {  208,   -1 }, /* (52) ids ::= STRING */
+  {  211,   -2 }, /* (53) ifexists ::= IF EXISTS */
+  {  211,    0 }, /* (54) ifexists ::= */
+  {  216,   -3 }, /* (55) ifnotexists ::= IF NOT EXISTS */
+  {  216,    0 }, /* (56) ifnotexists ::= */
+  {  207,   -3 }, /* (57) cmd ::= CREATE DNODE ids */
+  {  207,   -6 }, /* (58) cmd ::= CREATE ACCOUNT ids PASS ids acct_optr */
+  {  207,   -5 }, /* (59) cmd ::= CREATE DATABASE ifnotexists ids db_optr */
+  {  207,   -5 }, /* (60) cmd ::= CREATE TOPIC ifnotexists ids topic_optr */
+  {  207,   -8 }, /* (61) cmd ::= CREATE FUNCTION ids AS ids OUTPUTTYPE typename bufsize */
+  {  207,   -9 }, /* (62) cmd ::= CREATE AGGREGATE FUNCTION ids AS ids OUTPUTTYPE typename bufsize */
+  {  207,   -5 }, /* (63) cmd ::= CREATE USER ids PASS ids */
+  {  220,    0 }, /* (64) bufsize ::= */
+  {  220,   -2 }, /* (65) bufsize ::= BUFSIZE INTEGER */
+  {  221,    0 }, /* (66) pps ::= */
+  {  221,   -2 }, /* (67) pps ::= PPS INTEGER */
+  {  222,    0 }, /* (68) tseries ::= */
+  {  222,   -2 }, /* (69) tseries ::= TSERIES INTEGER */
+  {  223,    0 }, /* (70) dbs ::= */
+  {  223,   -2 }, /* (71) dbs ::= DBS INTEGER */
+  {  224,    0 }, /* (72) streams ::= */
+  {  224,   -2 }, /* (73) streams ::= STREAMS INTEGER */
+  {  225,    0 }, /* (74) storage ::= */
+  {  225,   -2 }, /* (75) storage ::= STORAGE INTEGER */
+  {  226,    0 }, /* (76) qtime ::= */
+  {  226,   -2 }, /* (77) qtime ::= QTIME INTEGER */
+  {  227,    0 }, /* (78) users ::= */
+  {  227,   -2 }, /* (79) users ::= USERS INTEGER */
+  {  228,    0 }, /* (80) conns ::= */
+  {  228,   -2 }, /* (81) conns ::= CONNS INTEGER */
+  {  229,    0 }, /* (82) state ::= */
+  {  229,   -2 }, /* (83) state ::= STATE ids */
+  {  214,   -9 }, /* (84) acct_optr ::= pps tseries storage streams qtime dbs users conns state */
+  {  230,   -3 }, /* (85) intitemlist ::= intitemlist COMMA intitem */
+  {  230,   -1 }, /* (86) intitemlist ::= intitem */
+  {  231,   -1 }, /* (87) intitem ::= INTEGER */
+  {  232,   -2 }, /* (88) keep ::= KEEP intitemlist */
+  {  233,   -2 }, /* (89) cache ::= CACHE INTEGER */
+  {  234,   -2 }, /* (90) replica ::= REPLICA INTEGER */
+  {  235,   -2 }, /* (91) quorum ::= QUORUM INTEGER */
+  {  236,   -2 }, /* (92) days ::= DAYS INTEGER */
+  {  237,   -2 }, /* (93) minrows ::= MINROWS INTEGER */
+  {  238,   -2 }, /* (94) maxrows ::= MAXROWS INTEGER */
+  {  239,   -2 }, /* (95) blocks ::= BLOCKS INTEGER */
+  {  240,   -2 }, /* (96) ctime ::= CTIME INTEGER */
+  {  241,   -2 }, /* (97) wal ::= WAL INTEGER */
+  {  242,   -2 }, /* (98) fsync ::= FSYNC INTEGER */
+  {  243,   -2 }, /* (99) comp ::= COMP INTEGER */
+  {  244,   -2 }, /* (100) prec ::= PRECISION STRING */
+  {  245,   -2 }, /* (101) update ::= UPDATE INTEGER */
+  {  246,   -2 }, /* (102) cachelast ::= CACHELAST INTEGER */
+  {  247,   -2 }, /* (103) partitions ::= PARTITIONS INTEGER */
+  {  217,    0 }, /* (104) db_optr ::= */
+  {  217,   -2 }, /* (105) db_optr ::= db_optr cache */
+  {  217,   -2 }, /* (106) db_optr ::= db_optr replica */
+  {  217,   -2 }, /* (107) db_optr ::= db_optr quorum */
+  {  217,   -2 }, /* (108) db_optr ::= db_optr days */
+  {  217,   -2 }, /* (109) db_optr ::= db_optr minrows */
+  {  217,   -2 }, /* (110) db_optr ::= db_optr maxrows */
+  {  217,   -2 }, /* (111) db_optr ::= db_optr blocks */
+  {  217,   -2 }, /* (112) db_optr ::= db_optr ctime */
+  {  217,   -2 }, /* (113) db_optr ::= db_optr wal */
+  {  217,   -2 }, /* (114) db_optr ::= db_optr fsync */
+  {  217,   -2 }, /* (115) db_optr ::= db_optr comp */
+  {  217,   -2 }, /* (116) db_optr ::= db_optr prec */
+  {  217,   -2 }, /* (117) db_optr ::= db_optr keep */
+  {  217,   -2 }, /* (118) db_optr ::= db_optr update */
+  {  217,   -2 }, /* (119) db_optr ::= db_optr cachelast */
+  {  218,   -1 }, /* (120) topic_optr ::= db_optr */
+  {  218,   -2 }, /* (121) topic_optr ::= topic_optr partitions */
+  {  212,    0 }, /* (122) alter_db_optr ::= */
+  {  212,   -2 }, /* (123) alter_db_optr ::= alter_db_optr replica */
+  {  212,   -2 }, /* (124) alter_db_optr ::= alter_db_optr quorum */
+  {  212,   -2 }, /* (125) alter_db_optr ::= alter_db_optr keep */
+  {  212,   -2 }, /* (126) alter_db_optr ::= alter_db_optr blocks */
+  {  212,   -2 }, /* (127) alter_db_optr ::= alter_db_optr comp */
+  {  212,   -2 }, /* (128) alter_db_optr ::= alter_db_optr update */
+  {  212,   -2 }, /* (129) alter_db_optr ::= alter_db_optr cachelast */
+  {  213,   -1 }, /* (130) alter_topic_optr ::= alter_db_optr */
+  {  213,   -2 }, /* (131) alter_topic_optr ::= alter_topic_optr partitions */
+  {  219,   -1 }, /* (132) typename ::= ids */
+  {  219,   -4 }, /* (133) typename ::= ids LP signed RP */
+  {  219,   -2 }, /* (134) typename ::= ids UNSIGNED */
+  {  248,   -1 }, /* (135) signed ::= INTEGER */
+  {  248,   -2 }, /* (136) signed ::= PLUS INTEGER */
+  {  248,   -2 }, /* (137) signed ::= MINUS INTEGER */
+  {  207,   -3 }, /* (138) cmd ::= CREATE TABLE create_table_args */
+  {  207,   -3 }, /* (139) cmd ::= CREATE TABLE create_stable_args */
+  {  207,   -3 }, /* (140) cmd ::= CREATE STABLE create_stable_args */
+  {  207,   -3 }, /* (141) cmd ::= CREATE TABLE create_table_list */
+  {  251,   -1 }, /* (142) create_table_list ::= create_from_stable */
+  {  251,   -2 }, /* (143) create_table_list ::= create_table_list create_from_stable */
+  {  249,   -6 }, /* (144) create_table_args ::= ifnotexists ids cpxName LP columnlist RP */
+  {  250,  -10 }, /* (145) create_stable_args ::= ifnotexists ids cpxName LP columnlist RP TAGS LP columnlist RP */
+  {  252,  -10 }, /* (146) create_from_stable ::= ifnotexists ids cpxName USING ids cpxName TAGS LP tagitemlist RP */
+  {  252,  -13 }, /* (147) create_from_stable ::= ifnotexists ids cpxName USING ids cpxName LP tagNamelist RP TAGS LP tagitemlist RP */
+  {  255,   -3 }, /* (148) tagNamelist ::= tagNamelist COMMA ids */
+  {  255,   -1 }, /* (149) tagNamelist ::= ids */
+  {  249,   -7 }, /* (150) create_table_args ::= ifnotexists ids cpxName to_opt split_opt AS select */
+  {  256,    0 }, /* (151) to_opt ::= */
+  {  256,   -3 }, /* (152) to_opt ::= TO ids cpxName */
+  {  257,    0 }, /* (153) split_opt ::= */
+  {  257,   -2 }, /* (154) split_opt ::= SPLIT ids */
+  {  253,   -3 }, /* (155) columnlist ::= columnlist COMMA column */
+  {  253,   -1 }, /* (156) columnlist ::= column */
+  {  260,   -2 }, /* (157) column ::= ids typename */
+  {  254,   -3 }, /* (158) tagitemlist ::= tagitemlist COMMA tagitem */
+  {  254,   -1 }, /* (159) tagitemlist ::= tagitem */
+  {  261,   -1 }, /* (160) tagitem ::= INTEGER */
+  {  261,   -1 }, /* (161) tagitem ::= FLOAT */
+  {  261,   -1 }, /* (162) tagitem ::= STRING */
+  {  261,   -1 }, /* (163) tagitem ::= BOOL */
+  {  261,   -1 }, /* (164) tagitem ::= NULL */
+  {  261,   -1 }, /* (165) tagitem ::= NOW */
+  {  261,   -3 }, /* (166) tagitem ::= NOW PLUS VARIABLE */
+  {  261,   -3 }, /* (167) tagitem ::= NOW MINUS VARIABLE */
+  {  261,   -2 }, /* (168) tagitem ::= MINUS INTEGER */
+  {  261,   -2 }, /* (169) tagitem ::= MINUS FLOAT */
+  {  261,   -2 }, /* (170) tagitem ::= PLUS INTEGER */
+  {  261,   -2 }, /* (171) tagitem ::= PLUS FLOAT */
+  {  258,  -15 }, /* (172) select ::= SELECT selcollist from where_opt range_option interval_option sliding_opt session_option windowstate_option fill_opt groupby_opt having_opt orderby_opt slimit_opt limit_opt */
+  {  258,   -3 }, /* (173) select ::= LP select RP */
+  {  276,   -1 }, /* (174) union ::= select */
+  {  276,   -4 }, /* (175) union ::= union UNION ALL select */
+  {  207,   -1 }, /* (176) cmd ::= union */
+  {  258,   -2 }, /* (177) select ::= SELECT selcollist */
+  {  277,   -2 }, /* (178) sclp ::= selcollist COMMA */
+  {  277,    0 }, /* (179) sclp ::= */
+  {  262,   -4 }, /* (180) selcollist ::= sclp distinct expr as */
+  {  262,   -2 }, /* (181) selcollist ::= sclp STAR */
+  {  280,   -2 }, /* (182) as ::= AS ids */
+  {  280,   -1 }, /* (183) as ::= ids */
+  {  280,    0 }, /* (184) as ::= */
+  {  278,   -1 }, /* (185) distinct ::= DISTINCT */
+  {  278,    0 }, /* (186) distinct ::= */
+  {  263,   -2 }, /* (187) from ::= FROM tablelist */
+  {  263,   -2 }, /* (188) from ::= FROM sub */
+  {  282,   -3 }, /* (189) sub ::= LP union RP */
+  {  282,   -4 }, /* (190) sub ::= LP union RP ids */
+  {  282,   -6 }, /* (191) sub ::= sub COMMA LP union RP ids */
+  {  281,   -2 }, /* (192) tablelist ::= ids cpxName */
+  {  281,   -3 }, /* (193) tablelist ::= ids cpxName ids */
+  {  281,   -4 }, /* (194) tablelist ::= tablelist COMMA ids cpxName */
+  {  281,   -5 }, /* (195) tablelist ::= tablelist COMMA ids cpxName ids */
+  {  283,   -1 }, /* (196) tmvar ::= VARIABLE */
+  {  284,   -1 }, /* (197) timestamp ::= INTEGER */
+  {  284,   -2 }, /* (198) timestamp ::= MINUS INTEGER */
+  {  284,   -2 }, /* (199) timestamp ::= PLUS INTEGER */
+  {  284,   -1 }, /* (200) timestamp ::= STRING */
+  {  284,   -1 }, /* (201) timestamp ::= NOW */
+  {  284,   -3 }, /* (202) timestamp ::= NOW PLUS VARIABLE */
+  {  284,   -3 }, /* (203) timestamp ::= NOW MINUS VARIABLE */
+  {  265,    0 }, /* (204) range_option ::= */
+  {  265,   -6 }, /* (205) range_option ::= RANGE LP timestamp COMMA timestamp RP */
+  {  266,   -4 }, /* (206) interval_option ::= intervalKey LP tmvar RP */
+  {  266,   -6 }, /* (207) interval_option ::= intervalKey LP tmvar COMMA tmvar RP */
+  {  266,    0 }, /* (208) interval_option ::= */
+  {  285,   -1 }, /* (209) intervalKey ::= INTERVAL */
+  {  285,   -1 }, /* (210) intervalKey ::= EVERY */
+  {  268,    0 }, /* (211) session_option ::= */
+  {  268,   -7 }, /* (212) session_option ::= SESSION LP ids cpxName COMMA tmvar RP */
+  {  269,    0 }, /* (213) windowstate_option ::= */
+  {  269,   -4 }, /* (214) windowstate_option ::= STATE_WINDOW LP ids RP */
+  {  270,    0 }, /* (215) fill_opt ::= */
+  {  270,   -6 }, /* (216) fill_opt ::= FILL LP ID COMMA tagitemlist RP */
+  {  270,   -4 }, /* (217) fill_opt ::= FILL LP ID RP */
+  {  267,   -4 }, /* (218) sliding_opt ::= SLIDING LP tmvar RP */
+  {  267,    0 }, /* (219) sliding_opt ::= */
+  {  273,    0 }, /* (220) orderby_opt ::= */
+  {  273,   -3 }, /* (221) orderby_opt ::= ORDER BY sortlist */
+  {  286,   -4 }, /* (222) sortlist ::= sortlist COMMA item sortorder */
+  {  286,   -4 }, /* (223) sortlist ::= sortlist COMMA arrow sortorder */
+  {  286,   -2 }, /* (224) sortlist ::= item sortorder */
+  {  286,   -2 }, /* (225) sortlist ::= arrow sortorder */
+  {  287,   -1 }, /* (226) item ::= ID */
+  {  287,   -3 }, /* (227) item ::= ID DOT ID */
+  {  288,   -1 }, /* (228) sortorder ::= ASC */
+  {  288,   -1 }, /* (229) sortorder ::= DESC */
+  {  288,    0 }, /* (230) sortorder ::= */
+  {  271,    0 }, /* (231) groupby_opt ::= */
+  {  271,   -3 }, /* (232) groupby_opt ::= GROUP BY grouplist */
+  {  290,   -3 }, /* (233) grouplist ::= grouplist COMMA item */
+  {  290,   -3 }, /* (234) grouplist ::= grouplist COMMA arrow */
+  {  290,   -1 }, /* (235) grouplist ::= item */
+  {  290,   -1 }, /* (236) grouplist ::= arrow */
+  {  272,    0 }, /* (237) having_opt ::= */
+  {  272,   -2 }, /* (238) having_opt ::= HAVING expr */
+  {  275,    0 }, /* (239) limit_opt ::= */
+  {  275,   -2 }, /* (240) limit_opt ::= LIMIT signed */
+  {  275,   -4 }, /* (241) limit_opt ::= LIMIT signed OFFSET signed */
+  {  275,   -4 }, /* (242) limit_opt ::= LIMIT signed COMMA signed */
+  {  274,    0 }, /* (243) slimit_opt ::= */
+  {  274,   -2 }, /* (244) slimit_opt ::= SLIMIT signed */
+  {  274,   -4 }, /* (245) slimit_opt ::= SLIMIT signed SOFFSET signed */
+  {  274,   -4 }, /* (246) slimit_opt ::= SLIMIT signed COMMA signed */
+  {  264,    0 }, /* (247) where_opt ::= */
+  {  264,   -2 }, /* (248) where_opt ::= WHERE expr */
+  {  279,   -3 }, /* (249) expr ::= LP expr RP */
+  {  279,   -1 }, /* (250) expr ::= ID */
+  {  279,   -3 }, /* (251) expr ::= ID DOT ID */
+  {  279,   -3 }, /* (252) expr ::= ID DOT STAR */
+  {  279,   -1 }, /* (253) expr ::= INTEGER */
+  {  279,   -2 }, /* (254) expr ::= MINUS INTEGER */
+  {  279,   -2 }, /* (255) expr ::= PLUS INTEGER */
+  {  279,   -1 }, /* (256) expr ::= FLOAT */
+  {  279,   -2 }, /* (257) expr ::= MINUS FLOAT */
+  {  279,   -2 }, /* (258) expr ::= PLUS FLOAT */
+  {  279,   -1 }, /* (259) expr ::= STRING */
+  {  279,   -1 }, /* (260) expr ::= NOW */
+  {  279,   -1 }, /* (261) expr ::= TODAY */
+  {  279,   -1 }, /* (262) expr ::= VARIABLE */
+  {  279,   -2 }, /* (263) expr ::= PLUS VARIABLE */
+  {  279,   -2 }, /* (264) expr ::= MINUS VARIABLE */
+  {  279,   -1 }, /* (265) expr ::= BOOL */
+  {  279,   -1 }, /* (266) expr ::= NULL */
+  {  279,   -4 }, /* (267) expr ::= ID LP exprlist RP */
+  {  279,   -4 }, /* (268) expr ::= ID LP STAR RP */
+  {  279,   -6 }, /* (269) expr ::= ID LP expr AS typename RP */
+  {  279,   -3 }, /* (270) expr ::= expr IS NULL */
+  {  279,   -4 }, /* (271) expr ::= expr IS NOT NULL */
+  {  279,   -3 }, /* (272) expr ::= expr LT expr */
+  {  279,   -3 }, /* (273) expr ::= expr GT expr */
+  {  279,   -3 }, /* (274) expr ::= expr LE expr */
+  {  279,   -3 }, /* (275) expr ::= expr GE expr */
+  {  279,   -3 }, /* (276) expr ::= expr NE expr */
+  {  279,   -3 }, /* (277) expr ::= expr EQ expr */
+  {  279,   -5 }, /* (278) expr ::= expr BETWEEN expr AND expr */
+  {  279,   -3 }, /* (279) expr ::= expr AND expr */
+  {  279,   -3 }, /* (280) expr ::= expr OR expr */
+  {  279,   -3 }, /* (281) expr ::= expr PLUS expr */
+  {  279,   -3 }, /* (282) expr ::= expr MINUS expr */
+  {  279,   -3 }, /* (283) expr ::= expr STAR expr */
+  {  279,   -3 }, /* (284) expr ::= expr SLASH expr */
+  {  279,   -3 }, /* (285) expr ::= expr REM expr */
+  {  279,   -3 }, /* (286) expr ::= expr BITAND expr */
+  {  279,   -3 }, /* (287) expr ::= expr LIKE expr */
+  {  279,   -3 }, /* (288) expr ::= expr MATCH expr */
+  {  279,   -3 }, /* (289) expr ::= expr NMATCH expr */
+  {  279,   -3 }, /* (290) expr ::= ID CONTAINS STRING */
+  {  279,   -5 }, /* (291) expr ::= ID DOT ID CONTAINS STRING */
+  {  289,   -3 }, /* (292) arrow ::= ID ARROW STRING */
+  {  289,   -5 }, /* (293) arrow ::= ID DOT ID ARROW STRING */
+  {  279,   -1 }, /* (294) expr ::= arrow */
+  {  279,   -5 }, /* (295) expr ::= expr IN LP exprlist RP */
+  {  215,   -3 }, /* (296) exprlist ::= exprlist COMMA expritem */
+  {  215,   -1 }, /* (297) exprlist ::= expritem */
+  {  291,   -1 }, /* (298) expritem ::= expr */
+  {  291,    0 }, /* (299) expritem ::= */
+  {  207,   -3 }, /* (300) cmd ::= RESET QUERY CACHE */
+  {  207,   -3 }, /* (301) cmd ::= SYNCDB ids REPLICA */
+  {  207,   -7 }, /* (302) cmd ::= ALTER TABLE ids cpxName ADD COLUMN columnlist */
+  {  207,   -7 }, /* (303) cmd ::= ALTER TABLE ids cpxName DROP COLUMN ids */
+  {  207,   -7 }, /* (304) cmd ::= ALTER TABLE ids cpxName MODIFY COLUMN columnlist */
+  {  207,   -7 }, /* (305) cmd ::= ALTER TABLE ids cpxName ADD TAG columnlist */
+  {  207,   -7 }, /* (306) cmd ::= ALTER TABLE ids cpxName DROP TAG ids */
+  {  207,   -8 }, /* (307) cmd ::= ALTER TABLE ids cpxName CHANGE TAG ids ids */
+  {  207,   -9 }, /* (308) cmd ::= ALTER TABLE ids cpxName SET TAG ids EQ tagitem */
+  {  207,   -7 }, /* (309) cmd ::= ALTER TABLE ids cpxName MODIFY TAG columnlist */
+  {  207,   -7 }, /* (310) cmd ::= ALTER STABLE ids cpxName ADD COLUMN columnlist */
+  {  207,   -7 }, /* (311) cmd ::= ALTER STABLE ids cpxName DROP COLUMN ids */
+  {  207,   -7 }, /* (312) cmd ::= ALTER STABLE ids cpxName MODIFY COLUMN columnlist */
+  {  207,   -7 }, /* (313) cmd ::= ALTER STABLE ids cpxName ADD TAG columnlist */
+  {  207,   -7 }, /* (314) cmd ::= ALTER STABLE ids cpxName DROP TAG ids */
+  {  207,   -8 }, /* (315) cmd ::= ALTER STABLE ids cpxName CHANGE TAG ids ids */
+  {  207,   -9 }, /* (316) cmd ::= ALTER STABLE ids cpxName SET TAG ids EQ tagitem */
+  {  207,   -7 }, /* (317) cmd ::= ALTER STABLE ids cpxName MODIFY TAG columnlist */
+  {  207,   -3 }, /* (318) cmd ::= KILL CONNECTION INTEGER */
+  {  207,   -5 }, /* (319) cmd ::= KILL STREAM INTEGER COLON INTEGER */
+  {  207,   -5 }, /* (320) cmd ::= KILL QUERY INTEGER COLON INTEGER */
+  {  207,   -6 }, /* (321) cmd ::= DELETE FROM ifexists ids cpxName where_opt */
 };
 
 static void yy_accept(yyParser*);  /* Forward Declaration */
@@ -2945,16 +2494,16 @@
         break;
       case 46: /* cmd ::= ALTER DATABASE ids alter_db_optr */
       case 47: /* cmd ::= ALTER TOPIC ids alter_topic_optr */ yytestcase(yyruleno==47);
-{ SStrToken t = {0};  setCreateDbInfo(pInfo, TSDB_SQL_ALTER_DB, &yymsp[-1].minor.yy0, &yymsp[0].minor.yy436, &t);}
+{ SStrToken t = {0};  setCreateDbInfo(pInfo, TSDB_SQL_ALTER_DB, &yymsp[-1].minor.yy0, &yymsp[0].minor.yy342, &t);}
         break;
       case 48: /* cmd ::= ALTER ACCOUNT ids acct_optr */
-{ setCreateAcctSql(pInfo, TSDB_SQL_ALTER_ACCT, &yymsp[-1].minor.yy0, NULL, &yymsp[0].minor.yy517);}
+{ setCreateAcctSql(pInfo, TSDB_SQL_ALTER_ACCT, &yymsp[-1].minor.yy0, NULL, &yymsp[0].minor.yy299);}
         break;
       case 49: /* cmd ::= ALTER ACCOUNT ids PASS ids acct_optr */
-{ setCreateAcctSql(pInfo, TSDB_SQL_ALTER_ACCT, &yymsp[-3].minor.yy0, &yymsp[-1].minor.yy0, &yymsp[0].minor.yy517);}
+{ setCreateAcctSql(pInfo, TSDB_SQL_ALTER_ACCT, &yymsp[-3].minor.yy0, &yymsp[-1].minor.yy0, &yymsp[0].minor.yy299);}
         break;
       case 50: /* cmd ::= COMPACT VNODES IN LP exprlist RP */
-{ setCompactVnodeSql(pInfo, TSDB_SQL_COMPACT_VNODE, yymsp[-1].minor.yy525);}
+{ setCompactVnodeSql(pInfo, TSDB_SQL_COMPACT_VNODE, yymsp[-1].minor.yy333);}
         break;
       case 51: /* ids ::= ID */
       case 52: /* ids ::= STRING */ yytestcase(yyruleno==52);
@@ -2976,17 +2525,17 @@
 { setDCLSqlElems(pInfo, TSDB_SQL_CREATE_DNODE, 1, &yymsp[0].minor.yy0);}
         break;
       case 58: /* cmd ::= CREATE ACCOUNT ids PASS ids acct_optr */
-{ setCreateAcctSql(pInfo, TSDB_SQL_CREATE_ACCT, &yymsp[-3].minor.yy0, &yymsp[-1].minor.yy0, &yymsp[0].minor.yy517);}
+{ setCreateAcctSql(pInfo, TSDB_SQL_CREATE_ACCT, &yymsp[-3].minor.yy0, &yymsp[-1].minor.yy0, &yymsp[0].minor.yy299);}
         break;
       case 59: /* cmd ::= CREATE DATABASE ifnotexists ids db_optr */
       case 60: /* cmd ::= CREATE TOPIC ifnotexists ids topic_optr */ yytestcase(yyruleno==60);
-{ setCreateDbInfo(pInfo, TSDB_SQL_CREATE_DB, &yymsp[-1].minor.yy0, &yymsp[0].minor.yy436, &yymsp[-2].minor.yy0);}
+{ setCreateDbInfo(pInfo, TSDB_SQL_CREATE_DB, &yymsp[-1].minor.yy0, &yymsp[0].minor.yy342, &yymsp[-2].minor.yy0);}
         break;
       case 61: /* cmd ::= CREATE FUNCTION ids AS ids OUTPUTTYPE typename bufsize */
-{ setCreateFuncInfo(pInfo, TSDB_SQL_CREATE_FUNCTION, &yymsp[-5].minor.yy0, &yymsp[-3].minor.yy0, &yymsp[-1].minor.yy115, &yymsp[0].minor.yy0, 1);}
+{ setCreateFuncInfo(pInfo, TSDB_SQL_CREATE_FUNCTION, &yymsp[-5].minor.yy0, &yymsp[-3].minor.yy0, &yymsp[-1].minor.yy263, &yymsp[0].minor.yy0, 1);}
         break;
       case 62: /* cmd ::= CREATE AGGREGATE FUNCTION ids AS ids OUTPUTTYPE typename bufsize */
-{ setCreateFuncInfo(pInfo, TSDB_SQL_CREATE_FUNCTION, &yymsp[-5].minor.yy0, &yymsp[-3].minor.yy0, &yymsp[-1].minor.yy115, &yymsp[0].minor.yy0, 2);}
+{ setCreateFuncInfo(pInfo, TSDB_SQL_CREATE_FUNCTION, &yymsp[-5].minor.yy0, &yymsp[-3].minor.yy0, &yymsp[-1].minor.yy263, &yymsp[0].minor.yy0, 2);}
         break;
       case 63: /* cmd ::= CREATE USER ids PASS ids */
 { setCreateUserSql(pInfo, &yymsp[-2].minor.yy0, &yymsp[0].minor.yy0);}
@@ -3017,38 +2566,38 @@
         break;
       case 84: /* acct_optr ::= pps tseries storage streams qtime dbs users conns state */
 {
-    yylhsminor.yy517.maxUsers   = (yymsp[-2].minor.yy0.n>0)?atoi(yymsp[-2].minor.yy0.z):-1;
-    yylhsminor.yy517.maxDbs     = (yymsp[-3].minor.yy0.n>0)?atoi(yymsp[-3].minor.yy0.z):-1;
-    yylhsminor.yy517.maxTimeSeries = (yymsp[-7].minor.yy0.n>0)?atoi(yymsp[-7].minor.yy0.z):-1;
-    yylhsminor.yy517.maxStreams = (yymsp[-5].minor.yy0.n>0)?atoi(yymsp[-5].minor.yy0.z):-1;
-    yylhsminor.yy517.maxPointsPerSecond     = (yymsp[-8].minor.yy0.n>0)?atoi(yymsp[-8].minor.yy0.z):-1;
-    yylhsminor.yy517.maxStorage = (yymsp[-6].minor.yy0.n>0)?strtoll(yymsp[-6].minor.yy0.z, NULL, 10):-1;
-    yylhsminor.yy517.maxQueryTime   = (yymsp[-4].minor.yy0.n>0)?strtoll(yymsp[-4].minor.yy0.z, NULL, 10):-1;
-    yylhsminor.yy517.maxConnections   = (yymsp[-1].minor.yy0.n>0)?atoi(yymsp[-1].minor.yy0.z):-1;
-    yylhsminor.yy517.stat    = yymsp[0].minor.yy0;
-}
-  yymsp[-8].minor.yy517 = yylhsminor.yy517;
+    yylhsminor.yy299.maxUsers   = (yymsp[-2].minor.yy0.n>0)?atoi(yymsp[-2].minor.yy0.z):-1;
+    yylhsminor.yy299.maxDbs     = (yymsp[-3].minor.yy0.n>0)?atoi(yymsp[-3].minor.yy0.z):-1;
+    yylhsminor.yy299.maxTimeSeries = (yymsp[-7].minor.yy0.n>0)?atoi(yymsp[-7].minor.yy0.z):-1;
+    yylhsminor.yy299.maxStreams = (yymsp[-5].minor.yy0.n>0)?atoi(yymsp[-5].minor.yy0.z):-1;
+    yylhsminor.yy299.maxPointsPerSecond     = (yymsp[-8].minor.yy0.n>0)?atoi(yymsp[-8].minor.yy0.z):-1;
+    yylhsminor.yy299.maxStorage = (yymsp[-6].minor.yy0.n>0)?strtoll(yymsp[-6].minor.yy0.z, NULL, 10):-1;
+    yylhsminor.yy299.maxQueryTime   = (yymsp[-4].minor.yy0.n>0)?strtoll(yymsp[-4].minor.yy0.z, NULL, 10):-1;
+    yylhsminor.yy299.maxConnections   = (yymsp[-1].minor.yy0.n>0)?atoi(yymsp[-1].minor.yy0.z):-1;
+    yylhsminor.yy299.stat    = yymsp[0].minor.yy0;
+}
+  yymsp[-8].minor.yy299 = yylhsminor.yy299;
         break;
       case 85: /* intitemlist ::= intitemlist COMMA intitem */
       case 158: /* tagitemlist ::= tagitemlist COMMA tagitem */ yytestcase(yyruleno==158);
-{ yylhsminor.yy525 = tVariantListAppend(yymsp[-2].minor.yy525, &yymsp[0].minor.yy110, -1);    }
-  yymsp[-2].minor.yy525 = yylhsminor.yy525;
+{ yylhsminor.yy333 = tVariantListAppend(yymsp[-2].minor.yy333, &yymsp[0].minor.yy42, -1);    }
+  yymsp[-2].minor.yy333 = yylhsminor.yy333;
         break;
       case 86: /* intitemlist ::= intitem */
       case 159: /* tagitemlist ::= tagitem */ yytestcase(yyruleno==159);
-{ yylhsminor.yy525 = tVariantListAppend(NULL, &yymsp[0].minor.yy110, -1); }
-  yymsp[0].minor.yy525 = yylhsminor.yy525;
+{ yylhsminor.yy333 = tVariantListAppend(NULL, &yymsp[0].minor.yy42, -1); }
+  yymsp[0].minor.yy333 = yylhsminor.yy333;
         break;
       case 87: /* intitem ::= INTEGER */
       case 160: /* tagitem ::= INTEGER */ yytestcase(yyruleno==160);
       case 161: /* tagitem ::= FLOAT */ yytestcase(yyruleno==161);
       case 162: /* tagitem ::= STRING */ yytestcase(yyruleno==162);
       case 163: /* tagitem ::= BOOL */ yytestcase(yyruleno==163);
-{ toTSDBType(yymsp[0].minor.yy0.type); tVariantCreate(&yylhsminor.yy110, &yymsp[0].minor.yy0); }
-  yymsp[0].minor.yy110 = yylhsminor.yy110;
+{ toTSDBType(yymsp[0].minor.yy0.type); tVariantCreate(&yylhsminor.yy42, &yymsp[0].minor.yy0); }
+  yymsp[0].minor.yy42 = yylhsminor.yy42;
         break;
       case 88: /* keep ::= KEEP intitemlist */
-{ yymsp[-1].minor.yy525 = yymsp[0].minor.yy525; }
+{ yymsp[-1].minor.yy333 = yymsp[0].minor.yy333; }
         break;
       case 89: /* cache ::= CACHE INTEGER */
       case 90: /* replica ::= REPLICA INTEGER */ yytestcase(yyruleno==90);
@@ -3068,200 +2617,200 @@
 { yymsp[-1].minor.yy0 = yymsp[0].minor.yy0; }
         break;
       case 104: /* db_optr ::= */
-{setDefaultCreateDbOption(&yymsp[1].minor.yy436); yymsp[1].minor.yy436.dbType = TSDB_DB_TYPE_DEFAULT;}
+{setDefaultCreateDbOption(&yymsp[1].minor.yy342); yymsp[1].minor.yy342.dbType = TSDB_DB_TYPE_DEFAULT;}
         break;
       case 105: /* db_optr ::= db_optr cache */
-{ yylhsminor.yy436 = yymsp[-1].minor.yy436; yylhsminor.yy436.cacheBlockSize = strtol(yymsp[0].minor.yy0.z, NULL, 10); }
-  yymsp[-1].minor.yy436 = yylhsminor.yy436;
+{ yylhsminor.yy342 = yymsp[-1].minor.yy342; yylhsminor.yy342.cacheBlockSize = strtol(yymsp[0].minor.yy0.z, NULL, 10); }
+  yymsp[-1].minor.yy342 = yylhsminor.yy342;
         break;
       case 106: /* db_optr ::= db_optr replica */
       case 123: /* alter_db_optr ::= alter_db_optr replica */ yytestcase(yyruleno==123);
-{ yylhsminor.yy436 = yymsp[-1].minor.yy436; yylhsminor.yy436.replica = strtol(yymsp[0].minor.yy0.z, NULL, 10); }
-  yymsp[-1].minor.yy436 = yylhsminor.yy436;
+{ yylhsminor.yy342 = yymsp[-1].minor.yy342; yylhsminor.yy342.replica = strtol(yymsp[0].minor.yy0.z, NULL, 10); }
+  yymsp[-1].minor.yy342 = yylhsminor.yy342;
         break;
       case 107: /* db_optr ::= db_optr quorum */
       case 124: /* alter_db_optr ::= alter_db_optr quorum */ yytestcase(yyruleno==124);
-{ yylhsminor.yy436 = yymsp[-1].minor.yy436; yylhsminor.yy436.quorum = strtol(yymsp[0].minor.yy0.z, NULL, 10); }
-  yymsp[-1].minor.yy436 = yylhsminor.yy436;
+{ yylhsminor.yy342 = yymsp[-1].minor.yy342; yylhsminor.yy342.quorum = strtol(yymsp[0].minor.yy0.z, NULL, 10); }
+  yymsp[-1].minor.yy342 = yylhsminor.yy342;
         break;
       case 108: /* db_optr ::= db_optr days */
-{ yylhsminor.yy436 = yymsp[-1].minor.yy436; yylhsminor.yy436.daysPerFile = strtol(yymsp[0].minor.yy0.z, NULL, 10); }
-  yymsp[-1].minor.yy436 = yylhsminor.yy436;
+{ yylhsminor.yy342 = yymsp[-1].minor.yy342; yylhsminor.yy342.daysPerFile = strtol(yymsp[0].minor.yy0.z, NULL, 10); }
+  yymsp[-1].minor.yy342 = yylhsminor.yy342;
         break;
       case 109: /* db_optr ::= db_optr minrows */
-{ yylhsminor.yy436 = yymsp[-1].minor.yy436; yylhsminor.yy436.minRowsPerBlock = strtod(yymsp[0].minor.yy0.z, NULL); }
-  yymsp[-1].minor.yy436 = yylhsminor.yy436;
+{ yylhsminor.yy342 = yymsp[-1].minor.yy342; yylhsminor.yy342.minRowsPerBlock = strtod(yymsp[0].minor.yy0.z, NULL); }
+  yymsp[-1].minor.yy342 = yylhsminor.yy342;
         break;
       case 110: /* db_optr ::= db_optr maxrows */
-{ yylhsminor.yy436 = yymsp[-1].minor.yy436; yylhsminor.yy436.maxRowsPerBlock = strtod(yymsp[0].minor.yy0.z, NULL); }
-  yymsp[-1].minor.yy436 = yylhsminor.yy436;
+{ yylhsminor.yy342 = yymsp[-1].minor.yy342; yylhsminor.yy342.maxRowsPerBlock = strtod(yymsp[0].minor.yy0.z, NULL); }
+  yymsp[-1].minor.yy342 = yylhsminor.yy342;
         break;
       case 111: /* db_optr ::= db_optr blocks */
       case 126: /* alter_db_optr ::= alter_db_optr blocks */ yytestcase(yyruleno==126);
-{ yylhsminor.yy436 = yymsp[-1].minor.yy436; yylhsminor.yy436.numOfBlocks = strtol(yymsp[0].minor.yy0.z, NULL, 10); }
-  yymsp[-1].minor.yy436 = yylhsminor.yy436;
+{ yylhsminor.yy342 = yymsp[-1].minor.yy342; yylhsminor.yy342.numOfBlocks = strtol(yymsp[0].minor.yy0.z, NULL, 10); }
+  yymsp[-1].minor.yy342 = yylhsminor.yy342;
         break;
       case 112: /* db_optr ::= db_optr ctime */
-{ yylhsminor.yy436 = yymsp[-1].minor.yy436; yylhsminor.yy436.commitTime = strtol(yymsp[0].minor.yy0.z, NULL, 10); }
-  yymsp[-1].minor.yy436 = yylhsminor.yy436;
+{ yylhsminor.yy342 = yymsp[-1].minor.yy342; yylhsminor.yy342.commitTime = strtol(yymsp[0].minor.yy0.z, NULL, 10); }
+  yymsp[-1].minor.yy342 = yylhsminor.yy342;
         break;
       case 113: /* db_optr ::= db_optr wal */
-{ yylhsminor.yy436 = yymsp[-1].minor.yy436; yylhsminor.yy436.walLevel = strtol(yymsp[0].minor.yy0.z, NULL, 10); }
-  yymsp[-1].minor.yy436 = yylhsminor.yy436;
+{ yylhsminor.yy342 = yymsp[-1].minor.yy342; yylhsminor.yy342.walLevel = strtol(yymsp[0].minor.yy0.z, NULL, 10); }
+  yymsp[-1].minor.yy342 = yylhsminor.yy342;
         break;
       case 114: /* db_optr ::= db_optr fsync */
-{ yylhsminor.yy436 = yymsp[-1].minor.yy436; yylhsminor.yy436.fsyncPeriod = strtol(yymsp[0].minor.yy0.z, NULL, 10); }
-  yymsp[-1].minor.yy436 = yylhsminor.yy436;
+{ yylhsminor.yy342 = yymsp[-1].minor.yy342; yylhsminor.yy342.fsyncPeriod = strtol(yymsp[0].minor.yy0.z, NULL, 10); }
+  yymsp[-1].minor.yy342 = yylhsminor.yy342;
         break;
       case 115: /* db_optr ::= db_optr comp */
       case 127: /* alter_db_optr ::= alter_db_optr comp */ yytestcase(yyruleno==127);
-{ yylhsminor.yy436 = yymsp[-1].minor.yy436; yylhsminor.yy436.compressionLevel = strtol(yymsp[0].minor.yy0.z, NULL, 10); }
-  yymsp[-1].minor.yy436 = yylhsminor.yy436;
+{ yylhsminor.yy342 = yymsp[-1].minor.yy342; yylhsminor.yy342.compressionLevel = strtol(yymsp[0].minor.yy0.z, NULL, 10); }
+  yymsp[-1].minor.yy342 = yylhsminor.yy342;
         break;
       case 116: /* db_optr ::= db_optr prec */
-{ yylhsminor.yy436 = yymsp[-1].minor.yy436; yylhsminor.yy436.precision = yymsp[0].minor.yy0; }
-  yymsp[-1].minor.yy436 = yylhsminor.yy436;
+{ yylhsminor.yy342 = yymsp[-1].minor.yy342; yylhsminor.yy342.precision = yymsp[0].minor.yy0; }
+  yymsp[-1].minor.yy342 = yylhsminor.yy342;
         break;
       case 117: /* db_optr ::= db_optr keep */
       case 125: /* alter_db_optr ::= alter_db_optr keep */ yytestcase(yyruleno==125);
-{ yylhsminor.yy436 = yymsp[-1].minor.yy436; yylhsminor.yy436.keep = yymsp[0].minor.yy525; }
-  yymsp[-1].minor.yy436 = yylhsminor.yy436;
+{ yylhsminor.yy342 = yymsp[-1].minor.yy342; yylhsminor.yy342.keep = yymsp[0].minor.yy333; }
+  yymsp[-1].minor.yy342 = yylhsminor.yy342;
         break;
       case 118: /* db_optr ::= db_optr update */
       case 128: /* alter_db_optr ::= alter_db_optr update */ yytestcase(yyruleno==128);
-{ yylhsminor.yy436 = yymsp[-1].minor.yy436; yylhsminor.yy436.update = strtol(yymsp[0].minor.yy0.z, NULL, 10); }
-  yymsp[-1].minor.yy436 = yylhsminor.yy436;
+{ yylhsminor.yy342 = yymsp[-1].minor.yy342; yylhsminor.yy342.update = strtol(yymsp[0].minor.yy0.z, NULL, 10); }
+  yymsp[-1].minor.yy342 = yylhsminor.yy342;
         break;
       case 119: /* db_optr ::= db_optr cachelast */
       case 129: /* alter_db_optr ::= alter_db_optr cachelast */ yytestcase(yyruleno==129);
-{ yylhsminor.yy436 = yymsp[-1].minor.yy436; yylhsminor.yy436.cachelast = strtol(yymsp[0].minor.yy0.z, NULL, 10); }
-  yymsp[-1].minor.yy436 = yylhsminor.yy436;
+{ yylhsminor.yy342 = yymsp[-1].minor.yy342; yylhsminor.yy342.cachelast = strtol(yymsp[0].minor.yy0.z, NULL, 10); }
+  yymsp[-1].minor.yy342 = yylhsminor.yy342;
         break;
       case 120: /* topic_optr ::= db_optr */
       case 130: /* alter_topic_optr ::= alter_db_optr */ yytestcase(yyruleno==130);
-{ yylhsminor.yy436 = yymsp[0].minor.yy436; yylhsminor.yy436.dbType = TSDB_DB_TYPE_TOPIC; }
-  yymsp[0].minor.yy436 = yylhsminor.yy436;
+{ yylhsminor.yy342 = yymsp[0].minor.yy342; yylhsminor.yy342.dbType = TSDB_DB_TYPE_TOPIC; }
+  yymsp[0].minor.yy342 = yylhsminor.yy342;
         break;
       case 121: /* topic_optr ::= topic_optr partitions */
       case 131: /* alter_topic_optr ::= alter_topic_optr partitions */ yytestcase(yyruleno==131);
-{ yylhsminor.yy436 = yymsp[-1].minor.yy436; yylhsminor.yy436.partitions = strtol(yymsp[0].minor.yy0.z, NULL, 10); }
-  yymsp[-1].minor.yy436 = yylhsminor.yy436;
+{ yylhsminor.yy342 = yymsp[-1].minor.yy342; yylhsminor.yy342.partitions = strtol(yymsp[0].minor.yy0.z, NULL, 10); }
+  yymsp[-1].minor.yy342 = yylhsminor.yy342;
         break;
       case 122: /* alter_db_optr ::= */
-{ setDefaultCreateDbOption(&yymsp[1].minor.yy436); yymsp[1].minor.yy436.dbType = TSDB_DB_TYPE_DEFAULT;}
+{ setDefaultCreateDbOption(&yymsp[1].minor.yy342); yymsp[1].minor.yy342.dbType = TSDB_DB_TYPE_DEFAULT;}
         break;
       case 132: /* typename ::= ids */
 {
   yymsp[0].minor.yy0.type = 0;
-  tSetColumnType (&yylhsminor.yy115, &yymsp[0].minor.yy0);
-}
-  yymsp[0].minor.yy115 = yylhsminor.yy115;
+  tSetColumnType (&yylhsminor.yy263, &yymsp[0].minor.yy0);
+}
+  yymsp[0].minor.yy263 = yylhsminor.yy263;
         break;
       case 133: /* typename ::= ids LP signed RP */
 {
-  if (yymsp[-1].minor.yy543 <= 0) {
+  if (yymsp[-1].minor.yy277 <= 0) {
     yymsp[-3].minor.yy0.type = 0;
-    tSetColumnType(&yylhsminor.yy115, &yymsp[-3].minor.yy0);
+    tSetColumnType(&yylhsminor.yy263, &yymsp[-3].minor.yy0);
   } else {
-    yymsp[-3].minor.yy0.type = -yymsp[-1].minor.yy543;  // negative value of name length
-    tSetColumnType(&yylhsminor.yy115, &yymsp[-3].minor.yy0);
+    yymsp[-3].minor.yy0.type = -yymsp[-1].minor.yy277;  // negative value of name length
+    tSetColumnType(&yylhsminor.yy263, &yymsp[-3].minor.yy0);
   }
 }
-  yymsp[-3].minor.yy115 = yylhsminor.yy115;
+  yymsp[-3].minor.yy263 = yylhsminor.yy263;
         break;
       case 134: /* typename ::= ids UNSIGNED */
 {
   yymsp[-1].minor.yy0.type = 0;
   yymsp[-1].minor.yy0.n = ((yymsp[0].minor.yy0.z + yymsp[0].minor.yy0.n) - yymsp[-1].minor.yy0.z);
-  tSetColumnType (&yylhsminor.yy115, &yymsp[-1].minor.yy0);
-}
-  yymsp[-1].minor.yy115 = yylhsminor.yy115;
+  tSetColumnType (&yylhsminor.yy263, &yymsp[-1].minor.yy0);
+}
+  yymsp[-1].minor.yy263 = yylhsminor.yy263;
         break;
       case 135: /* signed ::= INTEGER */
-{ yylhsminor.yy543 = strtol(yymsp[0].minor.yy0.z, NULL, 10); }
-  yymsp[0].minor.yy543 = yylhsminor.yy543;
+{ yylhsminor.yy277 = strtol(yymsp[0].minor.yy0.z, NULL, 10); }
+  yymsp[0].minor.yy277 = yylhsminor.yy277;
         break;
       case 136: /* signed ::= PLUS INTEGER */
-{ yymsp[-1].minor.yy543 = strtol(yymsp[0].minor.yy0.z, NULL, 10); }
+{ yymsp[-1].minor.yy277 = strtol(yymsp[0].minor.yy0.z, NULL, 10); }
         break;
       case 137: /* signed ::= MINUS INTEGER */
-{ yymsp[-1].minor.yy543 = -strtol(yymsp[0].minor.yy0.z, NULL, 10);}
+{ yymsp[-1].minor.yy277 = -strtol(yymsp[0].minor.yy0.z, NULL, 10);}
         break;
       case 141: /* cmd ::= CREATE TABLE create_table_list */
-{ pInfo->type = TSDB_SQL_CREATE_TABLE; pInfo->pCreateTableInfo = yymsp[0].minor.yy572;}
+{ pInfo->type = TSDB_SQL_CREATE_TABLE; pInfo->pCreateTableInfo = yymsp[0].minor.yy78;}
         break;
       case 142: /* create_table_list ::= create_from_stable */
 {
   SCreateTableSql* pCreateTable = calloc(1, sizeof(SCreateTableSql));
   pCreateTable->childTableInfo = taosArrayInit(4, sizeof(SCreatedTableInfo));
 
-  taosArrayPush(pCreateTable->childTableInfo, &yymsp[0].minor.yy480);
+  taosArrayPush(pCreateTable->childTableInfo, &yymsp[0].minor.yy400);
   pCreateTable->type = TSQL_CREATE_TABLE_FROM_STABLE;
-  yylhsminor.yy572 = pCreateTable;
-}
-  yymsp[0].minor.yy572 = yylhsminor.yy572;
+  yylhsminor.yy78 = pCreateTable;
+}
+  yymsp[0].minor.yy78 = yylhsminor.yy78;
         break;
       case 143: /* create_table_list ::= create_table_list create_from_stable */
 {
-  taosArrayPush(yymsp[-1].minor.yy572->childTableInfo, &yymsp[0].minor.yy480);
-  yylhsminor.yy572 = yymsp[-1].minor.yy572;
-}
-  yymsp[-1].minor.yy572 = yylhsminor.yy572;
+  taosArrayPush(yymsp[-1].minor.yy78->childTableInfo, &yymsp[0].minor.yy400);
+  yylhsminor.yy78 = yymsp[-1].minor.yy78;
+}
+  yymsp[-1].minor.yy78 = yylhsminor.yy78;
         break;
       case 144: /* create_table_args ::= ifnotexists ids cpxName LP columnlist RP */
 {
-  yylhsminor.yy572 = tSetCreateTableInfo(yymsp[-1].minor.yy525, NULL, NULL, TSQL_CREATE_TABLE);
-  setSqlInfo(pInfo, yylhsminor.yy572, NULL, TSDB_SQL_CREATE_TABLE);
+  yylhsminor.yy78 = tSetCreateTableInfo(yymsp[-1].minor.yy333, NULL, NULL, TSQL_CREATE_TABLE);
+  setSqlInfo(pInfo, yylhsminor.yy78, NULL, TSDB_SQL_CREATE_TABLE);
 
   yymsp[-4].minor.yy0.n += yymsp[-3].minor.yy0.n;
   setCreatedTableName(pInfo, &yymsp[-4].minor.yy0, &yymsp[-5].minor.yy0);
 }
-  yymsp[-5].minor.yy572 = yylhsminor.yy572;
+  yymsp[-5].minor.yy78 = yylhsminor.yy78;
         break;
       case 145: /* create_stable_args ::= ifnotexists ids cpxName LP columnlist RP TAGS LP columnlist RP */
 {
-  yylhsminor.yy572 = tSetCreateTableInfo(yymsp[-5].minor.yy525, yymsp[-1].minor.yy525, NULL, TSQL_CREATE_STABLE);
-  setSqlInfo(pInfo, yylhsminor.yy572, NULL, TSDB_SQL_CREATE_TABLE);
+  yylhsminor.yy78 = tSetCreateTableInfo(yymsp[-5].minor.yy333, yymsp[-1].minor.yy333, NULL, TSQL_CREATE_STABLE);
+  setSqlInfo(pInfo, yylhsminor.yy78, NULL, TSDB_SQL_CREATE_TABLE);
 
   yymsp[-8].minor.yy0.n += yymsp[-7].minor.yy0.n;
   setCreatedTableName(pInfo, &yymsp[-8].minor.yy0, &yymsp[-9].minor.yy0);
 }
-  yymsp[-9].minor.yy572 = yylhsminor.yy572;
+  yymsp[-9].minor.yy78 = yylhsminor.yy78;
         break;
       case 146: /* create_from_stable ::= ifnotexists ids cpxName USING ids cpxName TAGS LP tagitemlist RP */
 {
   yymsp[-5].minor.yy0.n += yymsp[-4].minor.yy0.n;
   yymsp[-8].minor.yy0.n += yymsp[-7].minor.yy0.n;
-  yylhsminor.yy480 = createNewChildTableInfo(&yymsp[-5].minor.yy0, NULL, yymsp[-1].minor.yy525, &yymsp[-8].minor.yy0, &yymsp[-9].minor.yy0);
-}
-  yymsp[-9].minor.yy480 = yylhsminor.yy480;
+  yylhsminor.yy400 = createNewChildTableInfo(&yymsp[-5].minor.yy0, NULL, yymsp[-1].minor.yy333, &yymsp[-8].minor.yy0, &yymsp[-9].minor.yy0);
+}
+  yymsp[-9].minor.yy400 = yylhsminor.yy400;
         break;
       case 147: /* create_from_stable ::= ifnotexists ids cpxName USING ids cpxName LP tagNamelist RP TAGS LP tagitemlist RP */
 {
   yymsp[-8].minor.yy0.n += yymsp[-7].minor.yy0.n;
   yymsp[-11].minor.yy0.n += yymsp[-10].minor.yy0.n;
-  yylhsminor.yy480 = createNewChildTableInfo(&yymsp[-8].minor.yy0, yymsp[-5].minor.yy525, yymsp[-1].minor.yy525, &yymsp[-11].minor.yy0, &yymsp[-12].minor.yy0);
-}
-  yymsp[-12].minor.yy480 = yylhsminor.yy480;
+  yylhsminor.yy400 = createNewChildTableInfo(&yymsp[-8].minor.yy0, yymsp[-5].minor.yy333, yymsp[-1].minor.yy333, &yymsp[-11].minor.yy0, &yymsp[-12].minor.yy0);
+}
+  yymsp[-12].minor.yy400 = yylhsminor.yy400;
         break;
       case 148: /* tagNamelist ::= tagNamelist COMMA ids */
-{taosArrayPush(yymsp[-2].minor.yy525, &yymsp[0].minor.yy0); yylhsminor.yy525 = yymsp[-2].minor.yy525;  }
-  yymsp[-2].minor.yy525 = yylhsminor.yy525;
+{taosArrayPush(yymsp[-2].minor.yy333, &yymsp[0].minor.yy0); yylhsminor.yy333 = yymsp[-2].minor.yy333;  }
+  yymsp[-2].minor.yy333 = yylhsminor.yy333;
         break;
       case 149: /* tagNamelist ::= ids */
-{yylhsminor.yy525 = taosArrayInit(4, sizeof(SStrToken)); taosArrayPush(yylhsminor.yy525, &yymsp[0].minor.yy0);}
-  yymsp[0].minor.yy525 = yylhsminor.yy525;
+{yylhsminor.yy333 = taosArrayInit(4, sizeof(SStrToken)); taosArrayPush(yylhsminor.yy333, &yymsp[0].minor.yy0);}
+  yymsp[0].minor.yy333 = yylhsminor.yy333;
         break;
       case 150: /* create_table_args ::= ifnotexists ids cpxName to_opt split_opt AS select */
 {
-  yylhsminor.yy572 = tSetCreateTableInfo(NULL, NULL, yymsp[0].minor.yy86, TSQL_CREATE_STREAM);
-  setSqlInfo(pInfo, yylhsminor.yy572, NULL, TSDB_SQL_CREATE_TABLE);
+  yylhsminor.yy78 = tSetCreateTableInfo(NULL, NULL, yymsp[0].minor.yy144, TSQL_CREATE_STREAM);
+  setSqlInfo(pInfo, yylhsminor.yy78, NULL, TSDB_SQL_CREATE_TABLE);
 
   setCreatedStreamOpt(pInfo, &yymsp[-3].minor.yy0, &yymsp[-2].minor.yy0);
   yymsp[-5].minor.yy0.n += yymsp[-4].minor.yy0.n;
   setCreatedTableName(pInfo, &yymsp[-5].minor.yy0, &yymsp[-6].minor.yy0);
 }
-  yymsp[-6].minor.yy572 = yylhsminor.yy572;
+  yymsp[-6].minor.yy78 = yylhsminor.yy78;
         break;
       case 151: /* to_opt ::= */
       case 153: /* split_opt ::= */ yytestcase(yyruleno==153);
@@ -3277,37 +2826,37 @@
 { yymsp[-1].minor.yy0 = yymsp[0].minor.yy0;}
         break;
       case 155: /* columnlist ::= columnlist COMMA column */
-{taosArrayPush(yymsp[-2].minor.yy525, &yymsp[0].minor.yy115); yylhsminor.yy525 = yymsp[-2].minor.yy525;  }
-  yymsp[-2].minor.yy525 = yylhsminor.yy525;
+{taosArrayPush(yymsp[-2].minor.yy333, &yymsp[0].minor.yy263); yylhsminor.yy333 = yymsp[-2].minor.yy333;  }
+  yymsp[-2].minor.yy333 = yylhsminor.yy333;
         break;
       case 156: /* columnlist ::= column */
-{yylhsminor.yy525 = taosArrayInit(4, sizeof(TAOS_FIELD)); taosArrayPush(yylhsminor.yy525, &yymsp[0].minor.yy115);}
-  yymsp[0].minor.yy525 = yylhsminor.yy525;
+{yylhsminor.yy333 = taosArrayInit(4, sizeof(TAOS_FIELD)); taosArrayPush(yylhsminor.yy333, &yymsp[0].minor.yy263);}
+  yymsp[0].minor.yy333 = yylhsminor.yy333;
         break;
       case 157: /* column ::= ids typename */
 {
-  tSetColumnInfo(&yylhsminor.yy115, &yymsp[-1].minor.yy0, &yymsp[0].minor.yy115);
-}
-  yymsp[-1].minor.yy115 = yylhsminor.yy115;
+  tSetColumnInfo(&yylhsminor.yy263, &yymsp[-1].minor.yy0, &yymsp[0].minor.yy263);
+}
+  yymsp[-1].minor.yy263 = yylhsminor.yy263;
         break;
       case 164: /* tagitem ::= NULL */
-{ yymsp[0].minor.yy0.type = 0; tVariantCreate(&yylhsminor.yy110, &yymsp[0].minor.yy0); }
-  yymsp[0].minor.yy110 = yylhsminor.yy110;
+{ yymsp[0].minor.yy0.type = 0; tVariantCreate(&yylhsminor.yy42, &yymsp[0].minor.yy0); }
+  yymsp[0].minor.yy42 = yylhsminor.yy42;
         break;
       case 165: /* tagitem ::= NOW */
-{ yymsp[0].minor.yy0.type = TSDB_DATA_TYPE_TIMESTAMP; tVariantCreateExt(&yylhsminor.yy110, &yymsp[0].minor.yy0, TK_NOW, true);}
-  yymsp[0].minor.yy110 = yylhsminor.yy110;
+{ yymsp[0].minor.yy0.type = TSDB_DATA_TYPE_TIMESTAMP; tVariantCreateExt(&yylhsminor.yy42, &yymsp[0].minor.yy0, TK_NOW, true);}
+  yymsp[0].minor.yy42 = yylhsminor.yy42;
         break;
       case 166: /* tagitem ::= NOW PLUS VARIABLE */
 {
     yymsp[0].minor.yy0.type = TSDB_DATA_TYPE_TIMESTAMP;
-    tVariantCreateExt(&yymsp[-2].minor.yy110, &yymsp[0].minor.yy0, TK_PLUS, true);
+    tVariantCreateExt(&yymsp[-2].minor.yy42, &yymsp[0].minor.yy0, TK_PLUS, true);
 }
         break;
       case 167: /* tagitem ::= NOW MINUS VARIABLE */
 {
     yymsp[0].minor.yy0.type = TSDB_DATA_TYPE_TIMESTAMP;
-    tVariantCreateExt(&yymsp[-2].minor.yy110, &yymsp[0].minor.yy0, TK_MINUS, true);
+    tVariantCreateExt(&yymsp[-2].minor.yy42, &yymsp[0].minor.yy0, TK_MINUS, true);
 }
         break;
       case 168: /* tagitem ::= MINUS INTEGER */
@@ -3318,56 +2867,56 @@
     yymsp[-1].minor.yy0.n += yymsp[0].minor.yy0.n;
     yymsp[-1].minor.yy0.type = yymsp[0].minor.yy0.type;
     toTSDBType(yymsp[-1].minor.yy0.type);
-    tVariantCreate(&yylhsminor.yy110, &yymsp[-1].minor.yy0);
-}
-  yymsp[-1].minor.yy110 = yylhsminor.yy110;
+    tVariantCreate(&yylhsminor.yy42, &yymsp[-1].minor.yy0);
+}
+  yymsp[-1].minor.yy42 = yylhsminor.yy42;
         break;
       case 172: /* select ::= SELECT selcollist from where_opt range_option interval_option sliding_opt session_option windowstate_option fill_opt groupby_opt having_opt orderby_opt slimit_opt limit_opt */
 {
-  yylhsminor.yy86 = tSetQuerySqlNode(&yymsp[-14].minor.yy0, yymsp[-13].minor.yy525, yymsp[-12].minor.yy328, yymsp[-11].minor.yy142, yymsp[-4].minor.yy525, yymsp[-2].minor.yy525, &yymsp[-9].minor.yy238, &yymsp[-7].minor.yy319, &yymsp[-6].minor.yy546, &yymsp[-8].minor.yy0, yymsp[-5].minor.yy525, &yymsp[0].minor.yy6, &yymsp[-1].minor.yy6, yymsp[-3].minor.yy142, &yymsp[-10].minor.yy330);
-}
-  yymsp[-14].minor.yy86 = yylhsminor.yy86;
+  yylhsminor.yy144 = tSetQuerySqlNode(&yymsp[-14].minor.yy0, yymsp[-13].minor.yy333, yymsp[-12].minor.yy516, yymsp[-11].minor.yy194, yymsp[-4].minor.yy333, yymsp[-2].minor.yy333, &yymsp[-9].minor.yy200, &yymsp[-7].minor.yy235, &yymsp[-6].minor.yy248, &yymsp[-8].minor.yy0, yymsp[-5].minor.yy333, &yymsp[0].minor.yy190, &yymsp[-1].minor.yy190, yymsp[-3].minor.yy194, &yymsp[-10].minor.yy132);
+}
+  yymsp[-14].minor.yy144 = yylhsminor.yy144;
         break;
       case 173: /* select ::= LP select RP */
-{yymsp[-2].minor.yy86 = yymsp[-1].minor.yy86;}
+{yymsp[-2].minor.yy144 = yymsp[-1].minor.yy144;}
         break;
       case 174: /* union ::= select */
-{ yylhsminor.yy525 = setSubclause(NULL, yymsp[0].minor.yy86); }
-  yymsp[0].minor.yy525 = yylhsminor.yy525;
+{ yylhsminor.yy333 = setSubclause(NULL, yymsp[0].minor.yy144); }
+  yymsp[0].minor.yy333 = yylhsminor.yy333;
         break;
       case 175: /* union ::= union UNION ALL select */
-{ yylhsminor.yy525 = appendSelectClause(yymsp[-3].minor.yy525, yymsp[0].minor.yy86); }
-  yymsp[-3].minor.yy525 = yylhsminor.yy525;
+{ yylhsminor.yy333 = appendSelectClause(yymsp[-3].minor.yy333, yymsp[0].minor.yy144); }
+  yymsp[-3].minor.yy333 = yylhsminor.yy333;
         break;
       case 176: /* cmd ::= union */
-{ setSqlInfo(pInfo, yymsp[0].minor.yy525, NULL, TSDB_SQL_SELECT); }
+{ setSqlInfo(pInfo, yymsp[0].minor.yy333, NULL, TSDB_SQL_SELECT); }
         break;
       case 177: /* select ::= SELECT selcollist */
 {
-  yylhsminor.yy86 = tSetQuerySqlNode(&yymsp[-1].minor.yy0, yymsp[0].minor.yy525, NULL, NULL, NULL, NULL, NULL, NULL, NULL, NULL, NULL, NULL, NULL, NULL, NULL);
-}
-  yymsp[-1].minor.yy86 = yylhsminor.yy86;
+  yylhsminor.yy144 = tSetQuerySqlNode(&yymsp[-1].minor.yy0, yymsp[0].minor.yy333, NULL, NULL, NULL, NULL, NULL, NULL, NULL, NULL, NULL, NULL, NULL, NULL, NULL);
+}
+  yymsp[-1].minor.yy144 = yylhsminor.yy144;
         break;
       case 178: /* sclp ::= selcollist COMMA */
-{yylhsminor.yy525 = yymsp[-1].minor.yy525;}
-  yymsp[-1].minor.yy525 = yylhsminor.yy525;
+{yylhsminor.yy333 = yymsp[-1].minor.yy333;}
+  yymsp[-1].minor.yy333 = yylhsminor.yy333;
         break;
       case 179: /* sclp ::= */
       case 220: /* orderby_opt ::= */ yytestcase(yyruleno==220);
-{yymsp[1].minor.yy525 = 0;}
+{yymsp[1].minor.yy333 = 0;}
         break;
       case 180: /* selcollist ::= sclp distinct expr as */
 {
-   yylhsminor.yy525 = tSqlExprListAppend(yymsp[-3].minor.yy525, yymsp[-1].minor.yy142,  yymsp[-2].minor.yy0.n? &yymsp[-2].minor.yy0:0, yymsp[0].minor.yy0.n?&yymsp[0].minor.yy0:0);
-}
-  yymsp[-3].minor.yy525 = yylhsminor.yy525;
+   yylhsminor.yy333 = tSqlExprListAppend(yymsp[-3].minor.yy333, yymsp[-1].minor.yy194,  yymsp[-2].minor.yy0.n? &yymsp[-2].minor.yy0:0, yymsp[0].minor.yy0.n?&yymsp[0].minor.yy0:0);
+}
+  yymsp[-3].minor.yy333 = yylhsminor.yy333;
         break;
       case 181: /* selcollist ::= sclp STAR */
 {
    tSqlExpr *pNode = tSqlExprCreateIdValue(pInfo, NULL, TK_ALL);
-   yylhsminor.yy525 = tSqlExprListAppend(yymsp[-1].minor.yy525, pNode, 0, 0);
-}
-  yymsp[-1].minor.yy525 = yylhsminor.yy525;
+   yylhsminor.yy333 = tSqlExprListAppend(yymsp[-1].minor.yy333, pNode, 0, 0);
+}
+  yymsp[-1].minor.yy333 = yylhsminor.yy333;
         break;
       case 182: /* as ::= AS ids */
 { yymsp[-1].minor.yy0 = yymsp[0].minor.yy0;    }
@@ -3385,114 +2934,114 @@
         break;
       case 187: /* from ::= FROM tablelist */
       case 188: /* from ::= FROM sub */ yytestcase(yyruleno==188);
-{yymsp[-1].minor.yy328 = yymsp[0].minor.yy328;}
+{yymsp[-1].minor.yy516 = yymsp[0].minor.yy516;}
         break;
       case 189: /* sub ::= LP union RP */
-{yymsp[-2].minor.yy328 = addSubqueryElem(NULL, yymsp[-1].minor.yy525, NULL);}
+{yymsp[-2].minor.yy516 = addSubqueryElem(NULL, yymsp[-1].minor.yy333, NULL);}
         break;
       case 190: /* sub ::= LP union RP ids */
-{yymsp[-3].minor.yy328 = addSubqueryElem(NULL, yymsp[-2].minor.yy525, &yymsp[0].minor.yy0);}
+{yymsp[-3].minor.yy516 = addSubqueryElem(NULL, yymsp[-2].minor.yy333, &yymsp[0].minor.yy0);}
         break;
       case 191: /* sub ::= sub COMMA LP union RP ids */
-{yylhsminor.yy328 = addSubqueryElem(yymsp[-5].minor.yy328, yymsp[-2].minor.yy525, &yymsp[0].minor.yy0);}
-  yymsp[-5].minor.yy328 = yylhsminor.yy328;
+{yylhsminor.yy516 = addSubqueryElem(yymsp[-5].minor.yy516, yymsp[-2].minor.yy333, &yymsp[0].minor.yy0);}
+  yymsp[-5].minor.yy516 = yylhsminor.yy516;
         break;
       case 192: /* tablelist ::= ids cpxName */
 {
   yymsp[-1].minor.yy0.n += yymsp[0].minor.yy0.n;
-  yylhsminor.yy328 = setTableNameList(NULL, &yymsp[-1].minor.yy0, NULL);
-}
-  yymsp[-1].minor.yy328 = yylhsminor.yy328;
+  yylhsminor.yy516 = setTableNameList(NULL, &yymsp[-1].minor.yy0, NULL);
+}
+  yymsp[-1].minor.yy516 = yylhsminor.yy516;
         break;
       case 193: /* tablelist ::= ids cpxName ids */
 {
   yymsp[-2].minor.yy0.n += yymsp[-1].minor.yy0.n;
-  yylhsminor.yy328 = setTableNameList(NULL, &yymsp[-2].minor.yy0, &yymsp[0].minor.yy0);
-}
-  yymsp[-2].minor.yy328 = yylhsminor.yy328;
+  yylhsminor.yy516 = setTableNameList(NULL, &yymsp[-2].minor.yy0, &yymsp[0].minor.yy0);
+}
+  yymsp[-2].minor.yy516 = yylhsminor.yy516;
         break;
       case 194: /* tablelist ::= tablelist COMMA ids cpxName */
 {
   yymsp[-1].minor.yy0.n += yymsp[0].minor.yy0.n;
-  yylhsminor.yy328 = setTableNameList(yymsp[-3].minor.yy328, &yymsp[-1].minor.yy0, NULL);
-}
-  yymsp[-3].minor.yy328 = yylhsminor.yy328;
+  yylhsminor.yy516 = setTableNameList(yymsp[-3].minor.yy516, &yymsp[-1].minor.yy0, NULL);
+}
+  yymsp[-3].minor.yy516 = yylhsminor.yy516;
         break;
       case 195: /* tablelist ::= tablelist COMMA ids cpxName ids */
 {
   yymsp[-2].minor.yy0.n += yymsp[-1].minor.yy0.n;
-  yylhsminor.yy328 = setTableNameList(yymsp[-4].minor.yy328, &yymsp[-2].minor.yy0, &yymsp[0].minor.yy0);
-}
-  yymsp[-4].minor.yy328 = yylhsminor.yy328;
+  yylhsminor.yy516 = setTableNameList(yymsp[-4].minor.yy516, &yymsp[-2].minor.yy0, &yymsp[0].minor.yy0);
+}
+  yymsp[-4].minor.yy516 = yylhsminor.yy516;
         break;
       case 196: /* tmvar ::= VARIABLE */
 {yylhsminor.yy0 = yymsp[0].minor.yy0;}
   yymsp[0].minor.yy0 = yylhsminor.yy0;
         break;
       case 197: /* timestamp ::= INTEGER */
-{ yylhsminor.yy142 = tSqlExprCreateTimestamp(&yymsp[0].minor.yy0, TK_INTEGER);}
-  yymsp[0].minor.yy142 = yylhsminor.yy142;
+{ yylhsminor.yy194 = tSqlExprCreateTimestamp(&yymsp[0].minor.yy0, TK_INTEGER);}
+  yymsp[0].minor.yy194 = yylhsminor.yy194;
         break;
       case 198: /* timestamp ::= MINUS INTEGER */
       case 199: /* timestamp ::= PLUS INTEGER */ yytestcase(yyruleno==199);
-{ yymsp[-1].minor.yy0.n += yymsp[0].minor.yy0.n; yymsp[-1].minor.yy0.type = TK_INTEGER; yylhsminor.yy142 = tSqlExprCreateTimestamp(&yymsp[-1].minor.yy0, TK_INTEGER);}
-  yymsp[-1].minor.yy142 = yylhsminor.yy142;
+{ yymsp[-1].minor.yy0.n += yymsp[0].minor.yy0.n; yymsp[-1].minor.yy0.type = TK_INTEGER; yylhsminor.yy194 = tSqlExprCreateTimestamp(&yymsp[-1].minor.yy0, TK_INTEGER);}
+  yymsp[-1].minor.yy194 = yylhsminor.yy194;
         break;
       case 200: /* timestamp ::= STRING */
-{ yylhsminor.yy142 = tSqlExprCreateTimestamp(&yymsp[0].minor.yy0, TK_STRING);}
-  yymsp[0].minor.yy142 = yylhsminor.yy142;
+{ yylhsminor.yy194 = tSqlExprCreateTimestamp(&yymsp[0].minor.yy0, TK_STRING);}
+  yymsp[0].minor.yy194 = yylhsminor.yy194;
         break;
       case 201: /* timestamp ::= NOW */
-{ yylhsminor.yy142 = tSqlExprCreateTimestamp(&yymsp[0].minor.yy0, TK_NOW); }
-  yymsp[0].minor.yy142 = yylhsminor.yy142;
+{ yylhsminor.yy194 = tSqlExprCreateTimestamp(&yymsp[0].minor.yy0, TK_NOW); }
+  yymsp[0].minor.yy194 = yylhsminor.yy194;
         break;
       case 202: /* timestamp ::= NOW PLUS VARIABLE */
-{yymsp[-2].minor.yy142 = tSqlExprCreateTimestamp(&yymsp[0].minor.yy0, TK_PLUS);  }
+{yymsp[-2].minor.yy194 = tSqlExprCreateTimestamp(&yymsp[0].minor.yy0, TK_PLUS);  }
         break;
       case 203: /* timestamp ::= NOW MINUS VARIABLE */
-{yymsp[-2].minor.yy142 = tSqlExprCreateTimestamp(&yymsp[0].minor.yy0, TK_MINUS); }
+{yymsp[-2].minor.yy194 = tSqlExprCreateTimestamp(&yymsp[0].minor.yy0, TK_MINUS); }
         break;
       case 204: /* range_option ::= */
-{yymsp[1].minor.yy330.start = 0; yymsp[1].minor.yy330.end = 0;}
+{yymsp[1].minor.yy132.start = 0; yymsp[1].minor.yy132.end = 0;}
         break;
       case 205: /* range_option ::= RANGE LP timestamp COMMA timestamp RP */
-{yymsp[-5].minor.yy330.start = yymsp[-3].minor.yy142; yymsp[-5].minor.yy330.end = yymsp[-1].minor.yy142;}
+{yymsp[-5].minor.yy132.start = yymsp[-3].minor.yy194; yymsp[-5].minor.yy132.end = yymsp[-1].minor.yy194;}
         break;
       case 206: /* interval_option ::= intervalKey LP tmvar RP */
-{yylhsminor.yy238.interval = yymsp[-1].minor.yy0; yylhsminor.yy238.offset.n = 0; yylhsminor.yy238.token = yymsp[-3].minor.yy508;}
-  yymsp[-3].minor.yy238 = yylhsminor.yy238;
+{yylhsminor.yy200.interval = yymsp[-1].minor.yy0; yylhsminor.yy200.offset.n = 0; yylhsminor.yy200.token = yymsp[-3].minor.yy44;}
+  yymsp[-3].minor.yy200 = yylhsminor.yy200;
         break;
       case 207: /* interval_option ::= intervalKey LP tmvar COMMA tmvar RP */
-{yylhsminor.yy238.interval = yymsp[-3].minor.yy0; yylhsminor.yy238.offset = yymsp[-1].minor.yy0;   yylhsminor.yy238.token = yymsp[-5].minor.yy508;}
-  yymsp[-5].minor.yy238 = yylhsminor.yy238;
+{yylhsminor.yy200.interval = yymsp[-3].minor.yy0; yylhsminor.yy200.offset = yymsp[-1].minor.yy0;   yylhsminor.yy200.token = yymsp[-5].minor.yy44;}
+  yymsp[-5].minor.yy200 = yylhsminor.yy200;
         break;
       case 208: /* interval_option ::= */
-{memset(&yymsp[1].minor.yy238, 0, sizeof(yymsp[1].minor.yy238));}
+{memset(&yymsp[1].minor.yy200, 0, sizeof(yymsp[1].minor.yy200));}
         break;
       case 209: /* intervalKey ::= INTERVAL */
-{yymsp[0].minor.yy508 = TK_INTERVAL;}
+{yymsp[0].minor.yy44 = TK_INTERVAL;}
         break;
       case 210: /* intervalKey ::= EVERY */
-{yymsp[0].minor.yy508 = TK_EVERY;   }
+{yymsp[0].minor.yy44 = TK_EVERY;   }
         break;
       case 211: /* session_option ::= */
-{yymsp[1].minor.yy319.col.n = 0; yymsp[1].minor.yy319.gap.n = 0;}
+{yymsp[1].minor.yy235.col.n = 0; yymsp[1].minor.yy235.gap.n = 0;}
         break;
       case 212: /* session_option ::= SESSION LP ids cpxName COMMA tmvar RP */
 {
    yymsp[-4].minor.yy0.n += yymsp[-3].minor.yy0.n;
-   yymsp[-6].minor.yy319.col = yymsp[-4].minor.yy0;
-   yymsp[-6].minor.yy319.gap = yymsp[-1].minor.yy0;
+   yymsp[-6].minor.yy235.col = yymsp[-4].minor.yy0;
+   yymsp[-6].minor.yy235.gap = yymsp[-1].minor.yy0;
 }
         break;
       case 213: /* windowstate_option ::= */
-{ yymsp[1].minor.yy546.col.n = 0; yymsp[1].minor.yy546.col.z = NULL;}
+{ yymsp[1].minor.yy248.col.n = 0; yymsp[1].minor.yy248.col.z = NULL;}
         break;
       case 214: /* windowstate_option ::= STATE_WINDOW LP ids RP */
-{ yymsp[-3].minor.yy546.col = yymsp[-1].minor.yy0; }
+{ yymsp[-3].minor.yy248.col = yymsp[-1].minor.yy0; }
         break;
       case 215: /* fill_opt ::= */
-{ yymsp[1].minor.yy525 = 0;     }
+{ yymsp[1].minor.yy333 = 0;     }
         break;
       case 216: /* fill_opt ::= FILL LP ID COMMA tagitemlist RP */
 {
@@ -3500,14 +3049,14 @@
     toTSDBType(yymsp[-3].minor.yy0.type);
     tVariantCreate(&A, &yymsp[-3].minor.yy0);
 
-    tVariantListInsert(yymsp[-1].minor.yy525, &A, -1, 0);
-    yymsp[-5].minor.yy525 = yymsp[-1].minor.yy525;
+    tVariantListInsert(yymsp[-1].minor.yy333, &A, -1, 0);
+    yymsp[-5].minor.yy333 = yymsp[-1].minor.yy333;
 }
         break;
       case 217: /* fill_opt ::= FILL LP ID RP */
 {
     toTSDBType(yymsp[-1].minor.yy0.type);
-    yymsp[-3].minor.yy525 = tVariantListAppendToken(NULL, &yymsp[-1].minor.yy0, -1, true);
+    yymsp[-3].minor.yy333 = tVariantListAppendToken(NULL, &yymsp[-1].minor.yy0, -1, true);
 }
         break;
       case 218: /* sliding_opt ::= SLIDING LP tmvar RP */
@@ -3517,352 +3066,302 @@
 {yymsp[1].minor.yy0.n = 0; yymsp[1].minor.yy0.z = NULL; yymsp[1].minor.yy0.type = 0;   }
         break;
       case 221: /* orderby_opt ::= ORDER BY sortlist */
-{yymsp[-2].minor.yy525 = yymsp[0].minor.yy525;}
+{yymsp[-2].minor.yy333 = yymsp[0].minor.yy333;}
         break;
       case 222: /* sortlist ::= sortlist COMMA item sortorder */
 {
-  yylhsminor.yy525 = commonItemAppend(yymsp[-3].minor.yy525, &yymsp[-1].minor.yy110, NULL, false, yymsp[0].minor.yy580);
-}
-  yymsp[-3].minor.yy525 = yylhsminor.yy525;
+  yylhsminor.yy333 = commonItemAppend(yymsp[-3].minor.yy333, &yymsp[-1].minor.yy42, NULL, false, yymsp[0].minor.yy133);
+}
+  yymsp[-3].minor.yy333 = yylhsminor.yy333;
         break;
       case 223: /* sortlist ::= sortlist COMMA arrow sortorder */
 {
-  yylhsminor.yy525 = commonItemAppend(yymsp[-3].minor.yy525, NULL, yymsp[-1].minor.yy142, true, yymsp[0].minor.yy580);
-}
-  yymsp[-3].minor.yy525 = yylhsminor.yy525;
+  yylhsminor.yy333 = commonItemAppend(yymsp[-3].minor.yy333, NULL, yymsp[-1].minor.yy194, true, yymsp[0].minor.yy133);
+}
+  yymsp[-3].minor.yy333 = yylhsminor.yy333;
         break;
       case 224: /* sortlist ::= item sortorder */
 {
-  yylhsminor.yy525 = commonItemAppend(NULL, &yymsp[-1].minor.yy110, NULL, false, yymsp[0].minor.yy580);
-}
-  yymsp[-1].minor.yy525 = yylhsminor.yy525;
+  yylhsminor.yy333 = commonItemAppend(NULL, &yymsp[-1].minor.yy42, NULL, false, yymsp[0].minor.yy133);
+}
+  yymsp[-1].minor.yy333 = yylhsminor.yy333;
         break;
       case 225: /* sortlist ::= arrow sortorder */
 {
-  yylhsminor.yy525 = commonItemAppend(NULL, NULL, yymsp[-1].minor.yy142, true, yymsp[0].minor.yy580);
-}
-  yymsp[-1].minor.yy525 = yylhsminor.yy525;
+  yylhsminor.yy333 = commonItemAppend(NULL, NULL, yymsp[-1].minor.yy194, true, yymsp[0].minor.yy133);
+}
+  yymsp[-1].minor.yy333 = yylhsminor.yy333;
         break;
       case 226: /* item ::= ID */
 {
   toTSDBType(yymsp[0].minor.yy0.type);
-  tVariantCreate(&yylhsminor.yy110, &yymsp[0].minor.yy0);
-}
-  yymsp[0].minor.yy110 = yylhsminor.yy110;
+  tVariantCreate(&yylhsminor.yy42, &yymsp[0].minor.yy0);
+}
+  yymsp[0].minor.yy42 = yylhsminor.yy42;
         break;
       case 227: /* item ::= ID DOT ID */
 {
   toTSDBType(yymsp[-2].minor.yy0.type);
   yymsp[-2].minor.yy0.n += (1+yymsp[0].minor.yy0.n);
-  tVariantCreate(&yylhsminor.yy110, &yymsp[-2].minor.yy0);
-}
-  yymsp[-2].minor.yy110 = yylhsminor.yy110;
+  tVariantCreate(&yylhsminor.yy42, &yymsp[-2].minor.yy0);
+}
+  yymsp[-2].minor.yy42 = yylhsminor.yy42;
         break;
       case 228: /* sortorder ::= ASC */
-{ yymsp[0].minor.yy580 = TSDB_ORDER_ASC; }
+{ yymsp[0].minor.yy133 = TSDB_ORDER_ASC; }
         break;
       case 229: /* sortorder ::= DESC */
-{ yymsp[0].minor.yy580 = TSDB_ORDER_DESC;}
+{ yymsp[0].minor.yy133 = TSDB_ORDER_DESC;}
         break;
       case 230: /* sortorder ::= */
-{ yymsp[1].minor.yy580 = TSDB_ORDER_ASC; }
+{ yymsp[1].minor.yy133 = TSDB_ORDER_ASC; }
         break;
       case 231: /* groupby_opt ::= */
-{ yymsp[1].minor.yy525 = 0;}
+{ yymsp[1].minor.yy333 = 0;}
         break;
       case 232: /* groupby_opt ::= GROUP BY grouplist */
-{ yymsp[-2].minor.yy525 = yymsp[0].minor.yy525;}
+{ yymsp[-2].minor.yy333 = yymsp[0].minor.yy333;}
         break;
       case 233: /* grouplist ::= grouplist COMMA item */
 {
-  yylhsminor.yy525 = commonItemAppend(yymsp[-2].minor.yy525, &yymsp[0].minor.yy110, NULL, false, -1);
-}
-  yymsp[-2].minor.yy525 = yylhsminor.yy525;
+  yylhsminor.yy333 = commonItemAppend(yymsp[-2].minor.yy333, &yymsp[0].minor.yy42, NULL, false, -1);
+}
+  yymsp[-2].minor.yy333 = yylhsminor.yy333;
         break;
       case 234: /* grouplist ::= grouplist COMMA arrow */
 {
-  yylhsminor.yy525 = commonItemAppend(yymsp[-2].minor.yy525, NULL, yymsp[0].minor.yy142, true, -1);
-}
-  yymsp[-2].minor.yy525 = yylhsminor.yy525;
+  yylhsminor.yy333 = commonItemAppend(yymsp[-2].minor.yy333, NULL, yymsp[0].minor.yy194, true, -1);
+}
+  yymsp[-2].minor.yy333 = yylhsminor.yy333;
         break;
       case 235: /* grouplist ::= item */
 {
-  yylhsminor.yy525 = commonItemAppend(NULL, &yymsp[0].minor.yy110, NULL, false, -1);
-}
-  yymsp[0].minor.yy525 = yylhsminor.yy525;
+  yylhsminor.yy333 = commonItemAppend(NULL, &yymsp[0].minor.yy42, NULL, false, -1);
+}
+  yymsp[0].minor.yy333 = yylhsminor.yy333;
         break;
       case 236: /* grouplist ::= arrow */
 {
-  yylhsminor.yy525 = commonItemAppend(NULL, NULL, yymsp[0].minor.yy142, true, -1);
-}
-  yymsp[0].minor.yy525 = yylhsminor.yy525;
+  yylhsminor.yy333 = commonItemAppend(NULL, NULL, yymsp[0].minor.yy194, true, -1);
+}
+  yymsp[0].minor.yy333 = yylhsminor.yy333;
         break;
       case 237: /* having_opt ::= */
       case 247: /* where_opt ::= */ yytestcase(yyruleno==247);
-<<<<<<< HEAD
-      case 298: /* expritem ::= */ yytestcase(yyruleno==298);
-=======
       case 299: /* expritem ::= */ yytestcase(yyruleno==299);
->>>>>>> 91eddd7e
-{yymsp[1].minor.yy142 = 0;}
+{yymsp[1].minor.yy194 = 0;}
         break;
       case 238: /* having_opt ::= HAVING expr */
       case 248: /* where_opt ::= WHERE expr */ yytestcase(yyruleno==248);
-{yymsp[-1].minor.yy142 = yymsp[0].minor.yy142;}
+{yymsp[-1].minor.yy194 = yymsp[0].minor.yy194;}
         break;
       case 239: /* limit_opt ::= */
       case 243: /* slimit_opt ::= */ yytestcase(yyruleno==243);
-{yymsp[1].minor.yy6.limit = -1; yymsp[1].minor.yy6.offset = 0;}
+{yymsp[1].minor.yy190.limit = -1; yymsp[1].minor.yy190.offset = 0;}
         break;
       case 240: /* limit_opt ::= LIMIT signed */
       case 244: /* slimit_opt ::= SLIMIT signed */ yytestcase(yyruleno==244);
-{yymsp[-1].minor.yy6.limit = yymsp[0].minor.yy543;  yymsp[-1].minor.yy6.offset = 0;}
+{yymsp[-1].minor.yy190.limit = yymsp[0].minor.yy277;  yymsp[-1].minor.yy190.offset = 0;}
         break;
       case 241: /* limit_opt ::= LIMIT signed OFFSET signed */
-{ yymsp[-3].minor.yy6.limit = yymsp[-2].minor.yy543;  yymsp[-3].minor.yy6.offset = yymsp[0].minor.yy543;}
+{ yymsp[-3].minor.yy190.limit = yymsp[-2].minor.yy277;  yymsp[-3].minor.yy190.offset = yymsp[0].minor.yy277;}
         break;
       case 242: /* limit_opt ::= LIMIT signed COMMA signed */
-{ yymsp[-3].minor.yy6.limit = yymsp[0].minor.yy543;  yymsp[-3].minor.yy6.offset = yymsp[-2].minor.yy543;}
+{ yymsp[-3].minor.yy190.limit = yymsp[0].minor.yy277;  yymsp[-3].minor.yy190.offset = yymsp[-2].minor.yy277;}
         break;
       case 245: /* slimit_opt ::= SLIMIT signed SOFFSET signed */
-{yymsp[-3].minor.yy6.limit = yymsp[-2].minor.yy543;  yymsp[-3].minor.yy6.offset = yymsp[0].minor.yy543;}
+{yymsp[-3].minor.yy190.limit = yymsp[-2].minor.yy277;  yymsp[-3].minor.yy190.offset = yymsp[0].minor.yy277;}
         break;
       case 246: /* slimit_opt ::= SLIMIT signed COMMA signed */
-{yymsp[-3].minor.yy6.limit = yymsp[0].minor.yy543;  yymsp[-3].minor.yy6.offset = yymsp[-2].minor.yy543;}
+{yymsp[-3].minor.yy190.limit = yymsp[0].minor.yy277;  yymsp[-3].minor.yy190.offset = yymsp[-2].minor.yy277;}
         break;
       case 249: /* expr ::= LP expr RP */
-{yylhsminor.yy142 = yymsp[-1].minor.yy142; yylhsminor.yy142->exprToken.z = yymsp[-2].minor.yy0.z; yylhsminor.yy142->exprToken.n = (yymsp[0].minor.yy0.z - yymsp[-2].minor.yy0.z + 1);}
-  yymsp[-2].minor.yy142 = yylhsminor.yy142;
+{yylhsminor.yy194 = yymsp[-1].minor.yy194; yylhsminor.yy194->exprToken.z = yymsp[-2].minor.yy0.z; yylhsminor.yy194->exprToken.n = (yymsp[0].minor.yy0.z - yymsp[-2].minor.yy0.z + 1);}
+  yymsp[-2].minor.yy194 = yylhsminor.yy194;
         break;
       case 250: /* expr ::= ID */
-{ yylhsminor.yy142 = tSqlExprCreateIdValue(pInfo, &yymsp[0].minor.yy0, TK_ID);}
-  yymsp[0].minor.yy142 = yylhsminor.yy142;
+{ yylhsminor.yy194 = tSqlExprCreateIdValue(pInfo, &yymsp[0].minor.yy0, TK_ID);}
+  yymsp[0].minor.yy194 = yylhsminor.yy194;
         break;
       case 251: /* expr ::= ID DOT ID */
-{ yymsp[-2].minor.yy0.n += (1+yymsp[0].minor.yy0.n); yylhsminor.yy142 = tSqlExprCreateIdValue(pInfo, &yymsp[-2].minor.yy0, TK_ID);}
-  yymsp[-2].minor.yy142 = yylhsminor.yy142;
+{ yymsp[-2].minor.yy0.n += (1+yymsp[0].minor.yy0.n); yylhsminor.yy194 = tSqlExprCreateIdValue(pInfo, &yymsp[-2].minor.yy0, TK_ID);}
+  yymsp[-2].minor.yy194 = yylhsminor.yy194;
         break;
       case 252: /* expr ::= ID DOT STAR */
-{ yymsp[-2].minor.yy0.n += (1+yymsp[0].minor.yy0.n); yylhsminor.yy142 = tSqlExprCreateIdValue(pInfo, &yymsp[-2].minor.yy0, TK_ALL);}
-  yymsp[-2].minor.yy142 = yylhsminor.yy142;
+{ yymsp[-2].minor.yy0.n += (1+yymsp[0].minor.yy0.n); yylhsminor.yy194 = tSqlExprCreateIdValue(pInfo, &yymsp[-2].minor.yy0, TK_ALL);}
+  yymsp[-2].minor.yy194 = yylhsminor.yy194;
         break;
       case 253: /* expr ::= INTEGER */
-{ yylhsminor.yy142 = tSqlExprCreateIdValue(pInfo, &yymsp[0].minor.yy0, TK_INTEGER);}
-  yymsp[0].minor.yy142 = yylhsminor.yy142;
+{ yylhsminor.yy194 = tSqlExprCreateIdValue(pInfo, &yymsp[0].minor.yy0, TK_INTEGER);}
+  yymsp[0].minor.yy194 = yylhsminor.yy194;
         break;
       case 254: /* expr ::= MINUS INTEGER */
       case 255: /* expr ::= PLUS INTEGER */ yytestcase(yyruleno==255);
-{ yymsp[-1].minor.yy0.n += yymsp[0].minor.yy0.n; yymsp[-1].minor.yy0.type = TK_INTEGER; yylhsminor.yy142 = tSqlExprCreateIdValue(pInfo, &yymsp[-1].minor.yy0, TK_INTEGER);}
-  yymsp[-1].minor.yy142 = yylhsminor.yy142;
+{ yymsp[-1].minor.yy0.n += yymsp[0].minor.yy0.n; yymsp[-1].minor.yy0.type = TK_INTEGER; yylhsminor.yy194 = tSqlExprCreateIdValue(pInfo, &yymsp[-1].minor.yy0, TK_INTEGER);}
+  yymsp[-1].minor.yy194 = yylhsminor.yy194;
         break;
       case 256: /* expr ::= FLOAT */
-{ yylhsminor.yy142 = tSqlExprCreateIdValue(pInfo, &yymsp[0].minor.yy0, TK_FLOAT);}
-  yymsp[0].minor.yy142 = yylhsminor.yy142;
+{ yylhsminor.yy194 = tSqlExprCreateIdValue(pInfo, &yymsp[0].minor.yy0, TK_FLOAT);}
+  yymsp[0].minor.yy194 = yylhsminor.yy194;
         break;
       case 257: /* expr ::= MINUS FLOAT */
       case 258: /* expr ::= PLUS FLOAT */ yytestcase(yyruleno==258);
-{ yymsp[-1].minor.yy0.n += yymsp[0].minor.yy0.n; yymsp[-1].minor.yy0.type = TK_FLOAT; yylhsminor.yy142 = tSqlExprCreateIdValue(pInfo, &yymsp[-1].minor.yy0, TK_FLOAT);}
-  yymsp[-1].minor.yy142 = yylhsminor.yy142;
+{ yymsp[-1].minor.yy0.n += yymsp[0].minor.yy0.n; yymsp[-1].minor.yy0.type = TK_FLOAT; yylhsminor.yy194 = tSqlExprCreateIdValue(pInfo, &yymsp[-1].minor.yy0, TK_FLOAT);}
+  yymsp[-1].minor.yy194 = yylhsminor.yy194;
         break;
       case 259: /* expr ::= STRING */
-{ yylhsminor.yy142 = tSqlExprCreateIdValue(pInfo, &yymsp[0].minor.yy0, TK_STRING);}
-  yymsp[0].minor.yy142 = yylhsminor.yy142;
+{ yylhsminor.yy194 = tSqlExprCreateIdValue(pInfo, &yymsp[0].minor.yy0, TK_STRING);}
+  yymsp[0].minor.yy194 = yylhsminor.yy194;
         break;
       case 260: /* expr ::= NOW */
-{ yylhsminor.yy142 = tSqlExprCreateIdValue(pInfo, &yymsp[0].minor.yy0, TK_NOW); }
-  yymsp[0].minor.yy142 = yylhsminor.yy142;
+{ yylhsminor.yy194 = tSqlExprCreateIdValue(pInfo, &yymsp[0].minor.yy0, TK_NOW); }
+  yymsp[0].minor.yy194 = yylhsminor.yy194;
         break;
       case 261: /* expr ::= TODAY */
-{ yylhsminor.yy142 = tSqlExprCreateIdValue(pInfo, &yymsp[0].minor.yy0, TK_TODAY); }
-  yymsp[0].minor.yy142 = yylhsminor.yy142;
+{ yylhsminor.yy194 = tSqlExprCreateIdValue(pInfo, &yymsp[0].minor.yy0, TK_TODAY); }
+  yymsp[0].minor.yy194 = yylhsminor.yy194;
         break;
       case 262: /* expr ::= VARIABLE */
-{ yylhsminor.yy142 = tSqlExprCreateIdValue(pInfo, &yymsp[0].minor.yy0, TK_VARIABLE);}
-  yymsp[0].minor.yy142 = yylhsminor.yy142;
+{ yylhsminor.yy194 = tSqlExprCreateIdValue(pInfo, &yymsp[0].minor.yy0, TK_VARIABLE);}
+  yymsp[0].minor.yy194 = yylhsminor.yy194;
         break;
       case 263: /* expr ::= PLUS VARIABLE */
       case 264: /* expr ::= MINUS VARIABLE */ yytestcase(yyruleno==264);
-{ yymsp[-1].minor.yy0.n += yymsp[0].minor.yy0.n; yymsp[-1].minor.yy0.type = TK_VARIABLE; yylhsminor.yy142 = tSqlExprCreateIdValue(pInfo, &yymsp[-1].minor.yy0, TK_VARIABLE);}
-  yymsp[-1].minor.yy142 = yylhsminor.yy142;
+{ yymsp[-1].minor.yy0.n += yymsp[0].minor.yy0.n; yymsp[-1].minor.yy0.type = TK_VARIABLE; yylhsminor.yy194 = tSqlExprCreateIdValue(pInfo, &yymsp[-1].minor.yy0, TK_VARIABLE);}
+  yymsp[-1].minor.yy194 = yylhsminor.yy194;
         break;
       case 265: /* expr ::= BOOL */
-{ yylhsminor.yy142 = tSqlExprCreateIdValue(pInfo, &yymsp[0].minor.yy0, TK_BOOL);}
-  yymsp[0].minor.yy142 = yylhsminor.yy142;
+{ yylhsminor.yy194 = tSqlExprCreateIdValue(pInfo, &yymsp[0].minor.yy0, TK_BOOL);}
+  yymsp[0].minor.yy194 = yylhsminor.yy194;
         break;
       case 266: /* expr ::= NULL */
-{ yylhsminor.yy142 = tSqlExprCreateIdValue(pInfo, &yymsp[0].minor.yy0, TK_NULL);}
-  yymsp[0].minor.yy142 = yylhsminor.yy142;
+{ yylhsminor.yy194 = tSqlExprCreateIdValue(pInfo, &yymsp[0].minor.yy0, TK_NULL);}
+  yymsp[0].minor.yy194 = yylhsminor.yy194;
         break;
       case 267: /* expr ::= ID LP exprlist RP */
-{ tStrTokenAppend(pInfo->funcs, &yymsp[-3].minor.yy0); yylhsminor.yy142 = tSqlExprCreateFunction(yymsp[-1].minor.yy525, &yymsp[-3].minor.yy0, &yymsp[0].minor.yy0, yymsp[-3].minor.yy0.type); }
-  yymsp[-3].minor.yy142 = yylhsminor.yy142;
+{ tStrTokenAppend(pInfo->funcs, &yymsp[-3].minor.yy0); yylhsminor.yy194 = tSqlExprCreateFunction(yymsp[-1].minor.yy333, &yymsp[-3].minor.yy0, &yymsp[0].minor.yy0, yymsp[-3].minor.yy0.type); }
+  yymsp[-3].minor.yy194 = yylhsminor.yy194;
         break;
       case 268: /* expr ::= ID LP STAR RP */
-{ tStrTokenAppend(pInfo->funcs, &yymsp[-3].minor.yy0); yylhsminor.yy142 = tSqlExprCreateFunction(NULL, &yymsp[-3].minor.yy0, &yymsp[0].minor.yy0, yymsp[-3].minor.yy0.type); }
-  yymsp[-3].minor.yy142 = yylhsminor.yy142;
+{ tStrTokenAppend(pInfo->funcs, &yymsp[-3].minor.yy0); yylhsminor.yy194 = tSqlExprCreateFunction(NULL, &yymsp[-3].minor.yy0, &yymsp[0].minor.yy0, yymsp[-3].minor.yy0.type); }
+  yymsp[-3].minor.yy194 = yylhsminor.yy194;
         break;
       case 269: /* expr ::= ID LP expr AS typename RP */
-{ tStrTokenAppend(pInfo->funcs, &yymsp[-5].minor.yy0); yylhsminor.yy142 = tSqlExprCreateFuncWithParams(pInfo, yymsp[-3].minor.yy142, &yymsp[-1].minor.yy115, &yymsp[-5].minor.yy0, &yymsp[0].minor.yy0, yymsp[-5].minor.yy0.type); }
-  yymsp[-5].minor.yy142 = yylhsminor.yy142;
+{ tStrTokenAppend(pInfo->funcs, &yymsp[-5].minor.yy0); yylhsminor.yy194 = tSqlExprCreateFuncWithParams(pInfo, yymsp[-3].minor.yy194, &yymsp[-1].minor.yy263, &yymsp[-5].minor.yy0, &yymsp[0].minor.yy0, yymsp[-5].minor.yy0.type); }
+  yymsp[-5].minor.yy194 = yylhsminor.yy194;
         break;
       case 270: /* expr ::= expr IS NULL */
-{yylhsminor.yy142 = tSqlExprCreate(yymsp[-2].minor.yy142, NULL, TK_ISNULL);}
-  yymsp[-2].minor.yy142 = yylhsminor.yy142;
+{yylhsminor.yy194 = tSqlExprCreate(yymsp[-2].minor.yy194, NULL, TK_ISNULL);}
+  yymsp[-2].minor.yy194 = yylhsminor.yy194;
         break;
       case 271: /* expr ::= expr IS NOT NULL */
-{yylhsminor.yy142 = tSqlExprCreate(yymsp[-3].minor.yy142, NULL, TK_NOTNULL);}
-  yymsp[-3].minor.yy142 = yylhsminor.yy142;
+{yylhsminor.yy194 = tSqlExprCreate(yymsp[-3].minor.yy194, NULL, TK_NOTNULL);}
+  yymsp[-3].minor.yy194 = yylhsminor.yy194;
         break;
       case 272: /* expr ::= expr LT expr */
-{yylhsminor.yy142 = tSqlExprCreate(yymsp[-2].minor.yy142, yymsp[0].minor.yy142, TK_LT);}
-  yymsp[-2].minor.yy142 = yylhsminor.yy142;
+{yylhsminor.yy194 = tSqlExprCreate(yymsp[-2].minor.yy194, yymsp[0].minor.yy194, TK_LT);}
+  yymsp[-2].minor.yy194 = yylhsminor.yy194;
         break;
       case 273: /* expr ::= expr GT expr */
-{yylhsminor.yy142 = tSqlExprCreate(yymsp[-2].minor.yy142, yymsp[0].minor.yy142, TK_GT);}
-  yymsp[-2].minor.yy142 = yylhsminor.yy142;
+{yylhsminor.yy194 = tSqlExprCreate(yymsp[-2].minor.yy194, yymsp[0].minor.yy194, TK_GT);}
+  yymsp[-2].minor.yy194 = yylhsminor.yy194;
         break;
       case 274: /* expr ::= expr LE expr */
-{yylhsminor.yy142 = tSqlExprCreate(yymsp[-2].minor.yy142, yymsp[0].minor.yy142, TK_LE);}
-  yymsp[-2].minor.yy142 = yylhsminor.yy142;
+{yylhsminor.yy194 = tSqlExprCreate(yymsp[-2].minor.yy194, yymsp[0].minor.yy194, TK_LE);}
+  yymsp[-2].minor.yy194 = yylhsminor.yy194;
         break;
       case 275: /* expr ::= expr GE expr */
-{yylhsminor.yy142 = tSqlExprCreate(yymsp[-2].minor.yy142, yymsp[0].minor.yy142, TK_GE);}
-  yymsp[-2].minor.yy142 = yylhsminor.yy142;
+{yylhsminor.yy194 = tSqlExprCreate(yymsp[-2].minor.yy194, yymsp[0].minor.yy194, TK_GE);}
+  yymsp[-2].minor.yy194 = yylhsminor.yy194;
         break;
       case 276: /* expr ::= expr NE expr */
-{yylhsminor.yy142 = tSqlExprCreate(yymsp[-2].minor.yy142, yymsp[0].minor.yy142, TK_NE);}
-  yymsp[-2].minor.yy142 = yylhsminor.yy142;
+{yylhsminor.yy194 = tSqlExprCreate(yymsp[-2].minor.yy194, yymsp[0].minor.yy194, TK_NE);}
+  yymsp[-2].minor.yy194 = yylhsminor.yy194;
         break;
       case 277: /* expr ::= expr EQ expr */
-{yylhsminor.yy142 = tSqlExprCreate(yymsp[-2].minor.yy142, yymsp[0].minor.yy142, TK_EQ);}
-  yymsp[-2].minor.yy142 = yylhsminor.yy142;
+{yylhsminor.yy194 = tSqlExprCreate(yymsp[-2].minor.yy194, yymsp[0].minor.yy194, TK_EQ);}
+  yymsp[-2].minor.yy194 = yylhsminor.yy194;
         break;
       case 278: /* expr ::= expr BETWEEN expr AND expr */
-{ tSqlExpr* X2 = tSqlExprClone(yymsp[-4].minor.yy142); yylhsminor.yy142 = tSqlExprCreate(tSqlExprCreate(yymsp[-4].minor.yy142, yymsp[-2].minor.yy142, TK_GE), tSqlExprCreate(X2, yymsp[0].minor.yy142, TK_LE), TK_AND);}
-  yymsp[-4].minor.yy142 = yylhsminor.yy142;
+{ tSqlExpr* X2 = tSqlExprClone(yymsp[-4].minor.yy194); yylhsminor.yy194 = tSqlExprCreate(tSqlExprCreate(yymsp[-4].minor.yy194, yymsp[-2].minor.yy194, TK_GE), tSqlExprCreate(X2, yymsp[0].minor.yy194, TK_LE), TK_AND);}
+  yymsp[-4].minor.yy194 = yylhsminor.yy194;
         break;
       case 279: /* expr ::= expr AND expr */
-{yylhsminor.yy142 = tSqlExprCreate(yymsp[-2].minor.yy142, yymsp[0].minor.yy142, TK_AND);}
-  yymsp[-2].minor.yy142 = yylhsminor.yy142;
+{yylhsminor.yy194 = tSqlExprCreate(yymsp[-2].minor.yy194, yymsp[0].minor.yy194, TK_AND);}
+  yymsp[-2].minor.yy194 = yylhsminor.yy194;
         break;
       case 280: /* expr ::= expr OR expr */
-{yylhsminor.yy142 = tSqlExprCreate(yymsp[-2].minor.yy142, yymsp[0].minor.yy142, TK_OR); }
-  yymsp[-2].minor.yy142 = yylhsminor.yy142;
+{yylhsminor.yy194 = tSqlExprCreate(yymsp[-2].minor.yy194, yymsp[0].minor.yy194, TK_OR); }
+  yymsp[-2].minor.yy194 = yylhsminor.yy194;
         break;
       case 281: /* expr ::= expr PLUS expr */
-{yylhsminor.yy142 = tSqlExprCreate(yymsp[-2].minor.yy142, yymsp[0].minor.yy142, TK_PLUS);  }
-  yymsp[-2].minor.yy142 = yylhsminor.yy142;
+{yylhsminor.yy194 = tSqlExprCreate(yymsp[-2].minor.yy194, yymsp[0].minor.yy194, TK_PLUS);  }
+  yymsp[-2].minor.yy194 = yylhsminor.yy194;
         break;
       case 282: /* expr ::= expr MINUS expr */
-{yylhsminor.yy142 = tSqlExprCreate(yymsp[-2].minor.yy142, yymsp[0].minor.yy142, TK_MINUS); }
-  yymsp[-2].minor.yy142 = yylhsminor.yy142;
+{yylhsminor.yy194 = tSqlExprCreate(yymsp[-2].minor.yy194, yymsp[0].minor.yy194, TK_MINUS); }
+  yymsp[-2].minor.yy194 = yylhsminor.yy194;
         break;
       case 283: /* expr ::= expr STAR expr */
-{yylhsminor.yy142 = tSqlExprCreate(yymsp[-2].minor.yy142, yymsp[0].minor.yy142, TK_STAR);  }
-  yymsp[-2].minor.yy142 = yylhsminor.yy142;
+{yylhsminor.yy194 = tSqlExprCreate(yymsp[-2].minor.yy194, yymsp[0].minor.yy194, TK_STAR);  }
+  yymsp[-2].minor.yy194 = yylhsminor.yy194;
         break;
       case 284: /* expr ::= expr SLASH expr */
-{yylhsminor.yy142 = tSqlExprCreate(yymsp[-2].minor.yy142, yymsp[0].minor.yy142, TK_DIVIDE);}
-  yymsp[-2].minor.yy142 = yylhsminor.yy142;
+{yylhsminor.yy194 = tSqlExprCreate(yymsp[-2].minor.yy194, yymsp[0].minor.yy194, TK_DIVIDE);}
+  yymsp[-2].minor.yy194 = yylhsminor.yy194;
         break;
       case 285: /* expr ::= expr REM expr */
-{yylhsminor.yy142 = tSqlExprCreate(yymsp[-2].minor.yy142, yymsp[0].minor.yy142, TK_REM);   }
-  yymsp[-2].minor.yy142 = yylhsminor.yy142;
-<<<<<<< HEAD
-        break;
-      case 286: /* expr ::= expr LIKE expr */
-{yylhsminor.yy142 = tSqlExprCreate(yymsp[-2].minor.yy142, yymsp[0].minor.yy142, TK_LIKE);  }
-  yymsp[-2].minor.yy142 = yylhsminor.yy142;
-        break;
-      case 287: /* expr ::= expr MATCH expr */
-{yylhsminor.yy142 = tSqlExprCreate(yymsp[-2].minor.yy142, yymsp[0].minor.yy142, TK_MATCH);  }
-  yymsp[-2].minor.yy142 = yylhsminor.yy142;
-        break;
-      case 288: /* expr ::= expr NMATCH expr */
-{yylhsminor.yy142 = tSqlExprCreate(yymsp[-2].minor.yy142, yymsp[0].minor.yy142, TK_NMATCH);  }
-  yymsp[-2].minor.yy142 = yylhsminor.yy142;
-        break;
-      case 289: /* expr ::= ID CONTAINS STRING */
-{ tSqlExpr* S = tSqlExprCreateIdValue(pInfo, &yymsp[-2].minor.yy0, TK_ID); tSqlExpr* M = tSqlExprCreateIdValue(pInfo, &yymsp[0].minor.yy0, TK_STRING); yylhsminor.yy142 = tSqlExprCreate(S, M, TK_CONTAINS);  }
-  yymsp[-2].minor.yy142 = yylhsminor.yy142;
-        break;
-      case 290: /* expr ::= ID DOT ID CONTAINS STRING */
-{ yymsp[-4].minor.yy0.n += (1+yymsp[-2].minor.yy0.n); tSqlExpr* S = tSqlExprCreateIdValue(pInfo, &yymsp[-4].minor.yy0, TK_ID); tSqlExpr* M = tSqlExprCreateIdValue(pInfo, &yymsp[0].minor.yy0, TK_STRING); yylhsminor.yy142 = tSqlExprCreate(S, M, TK_CONTAINS);  }
-  yymsp[-4].minor.yy142 = yylhsminor.yy142;
-        break;
-      case 291: /* arrow ::= ID ARROW STRING */
-{tSqlExpr* S = tSqlExprCreateIdValue(pInfo, &yymsp[-2].minor.yy0, TK_ID); tSqlExpr* M = tSqlExprCreateIdValue(pInfo, &yymsp[0].minor.yy0, TK_STRING); yylhsminor.yy142 = tSqlExprCreate(S, M, TK_ARROW);  }
-  yymsp[-2].minor.yy142 = yylhsminor.yy142;
-        break;
-      case 292: /* arrow ::= ID DOT ID ARROW STRING */
-{yymsp[-4].minor.yy0.n += (1+yymsp[-2].minor.yy0.n); tSqlExpr* S = tSqlExprCreateIdValue(pInfo, &yymsp[-4].minor.yy0, TK_ID); tSqlExpr* M = tSqlExprCreateIdValue(pInfo, &yymsp[0].minor.yy0, TK_STRING); yylhsminor.yy142 = tSqlExprCreate(S, M, TK_ARROW);  }
-  yymsp[-4].minor.yy142 = yylhsminor.yy142;
-        break;
-      case 293: /* expr ::= arrow */
-      case 297: /* expritem ::= expr */ yytestcase(yyruleno==297);
-{yylhsminor.yy142 = yymsp[0].minor.yy142;}
-  yymsp[0].minor.yy142 = yylhsminor.yy142;
-        break;
-      case 294: /* expr ::= expr IN LP exprlist RP */
-{yylhsminor.yy142 = tSqlExprCreate(yymsp[-4].minor.yy142, (tSqlExpr*)yymsp[-1].minor.yy525, TK_IN); }
-  yymsp[-4].minor.yy142 = yylhsminor.yy142;
-        break;
-      case 295: /* exprlist ::= exprlist COMMA expritem */
-{yylhsminor.yy525 = tSqlExprListAppend(yymsp[-2].minor.yy525,yymsp[0].minor.yy142,0, 0);}
-  yymsp[-2].minor.yy525 = yylhsminor.yy525;
-        break;
-      case 296: /* exprlist ::= expritem */
-=======
+{yylhsminor.yy194 = tSqlExprCreate(yymsp[-2].minor.yy194, yymsp[0].minor.yy194, TK_REM);   }
+  yymsp[-2].minor.yy194 = yylhsminor.yy194;
         break;
       case 286: /* expr ::= expr BITAND expr */
-{yylhsminor.yy142 = tSqlExprCreate(yymsp[-2].minor.yy142, yymsp[0].minor.yy142, TK_BITAND);}
-  yymsp[-2].minor.yy142 = yylhsminor.yy142;
+{yylhsminor.yy194 = tSqlExprCreate(yymsp[-2].minor.yy194, yymsp[0].minor.yy194, TK_BITAND);}
+  yymsp[-2].minor.yy194 = yylhsminor.yy194;
         break;
       case 287: /* expr ::= expr LIKE expr */
-{yylhsminor.yy142 = tSqlExprCreate(yymsp[-2].minor.yy142, yymsp[0].minor.yy142, TK_LIKE);  }
-  yymsp[-2].minor.yy142 = yylhsminor.yy142;
+{yylhsminor.yy194 = tSqlExprCreate(yymsp[-2].minor.yy194, yymsp[0].minor.yy194, TK_LIKE);  }
+  yymsp[-2].minor.yy194 = yylhsminor.yy194;
         break;
       case 288: /* expr ::= expr MATCH expr */
-{yylhsminor.yy142 = tSqlExprCreate(yymsp[-2].minor.yy142, yymsp[0].minor.yy142, TK_MATCH);  }
-  yymsp[-2].minor.yy142 = yylhsminor.yy142;
+{yylhsminor.yy194 = tSqlExprCreate(yymsp[-2].minor.yy194, yymsp[0].minor.yy194, TK_MATCH);  }
+  yymsp[-2].minor.yy194 = yylhsminor.yy194;
         break;
       case 289: /* expr ::= expr NMATCH expr */
-{yylhsminor.yy142 = tSqlExprCreate(yymsp[-2].minor.yy142, yymsp[0].minor.yy142, TK_NMATCH);  }
-  yymsp[-2].minor.yy142 = yylhsminor.yy142;
+{yylhsminor.yy194 = tSqlExprCreate(yymsp[-2].minor.yy194, yymsp[0].minor.yy194, TK_NMATCH);  }
+  yymsp[-2].minor.yy194 = yylhsminor.yy194;
         break;
       case 290: /* expr ::= ID CONTAINS STRING */
-{ tSqlExpr* S = tSqlExprCreateIdValue(pInfo, &yymsp[-2].minor.yy0, TK_ID); tSqlExpr* M = tSqlExprCreateIdValue(pInfo, &yymsp[0].minor.yy0, TK_STRING); yylhsminor.yy142 = tSqlExprCreate(S, M, TK_CONTAINS);  }
-  yymsp[-2].minor.yy142 = yylhsminor.yy142;
+{ tSqlExpr* S = tSqlExprCreateIdValue(pInfo, &yymsp[-2].minor.yy0, TK_ID); tSqlExpr* M = tSqlExprCreateIdValue(pInfo, &yymsp[0].minor.yy0, TK_STRING); yylhsminor.yy194 = tSqlExprCreate(S, M, TK_CONTAINS);  }
+  yymsp[-2].minor.yy194 = yylhsminor.yy194;
         break;
       case 291: /* expr ::= ID DOT ID CONTAINS STRING */
-{ yymsp[-4].minor.yy0.n += (1+yymsp[-2].minor.yy0.n); tSqlExpr* S = tSqlExprCreateIdValue(pInfo, &yymsp[-4].minor.yy0, TK_ID); tSqlExpr* M = tSqlExprCreateIdValue(pInfo, &yymsp[0].minor.yy0, TK_STRING); yylhsminor.yy142 = tSqlExprCreate(S, M, TK_CONTAINS);  }
-  yymsp[-4].minor.yy142 = yylhsminor.yy142;
+{ yymsp[-4].minor.yy0.n += (1+yymsp[-2].minor.yy0.n); tSqlExpr* S = tSqlExprCreateIdValue(pInfo, &yymsp[-4].minor.yy0, TK_ID); tSqlExpr* M = tSqlExprCreateIdValue(pInfo, &yymsp[0].minor.yy0, TK_STRING); yylhsminor.yy194 = tSqlExprCreate(S, M, TK_CONTAINS);  }
+  yymsp[-4].minor.yy194 = yylhsminor.yy194;
         break;
       case 292: /* arrow ::= ID ARROW STRING */
-{tSqlExpr* S = tSqlExprCreateIdValue(pInfo, &yymsp[-2].minor.yy0, TK_ID); tSqlExpr* M = tSqlExprCreateIdValue(pInfo, &yymsp[0].minor.yy0, TK_STRING); yylhsminor.yy142 = tSqlExprCreate(S, M, TK_ARROW);  }
-  yymsp[-2].minor.yy142 = yylhsminor.yy142;
+{tSqlExpr* S = tSqlExprCreateIdValue(pInfo, &yymsp[-2].minor.yy0, TK_ID); tSqlExpr* M = tSqlExprCreateIdValue(pInfo, &yymsp[0].minor.yy0, TK_STRING); yylhsminor.yy194 = tSqlExprCreate(S, M, TK_ARROW);  }
+  yymsp[-2].minor.yy194 = yylhsminor.yy194;
         break;
       case 293: /* arrow ::= ID DOT ID ARROW STRING */
-{yymsp[-4].minor.yy0.n += (1+yymsp[-2].minor.yy0.n); tSqlExpr* S = tSqlExprCreateIdValue(pInfo, &yymsp[-4].minor.yy0, TK_ID); tSqlExpr* M = tSqlExprCreateIdValue(pInfo, &yymsp[0].minor.yy0, TK_STRING); yylhsminor.yy142 = tSqlExprCreate(S, M, TK_ARROW);  }
-  yymsp[-4].minor.yy142 = yylhsminor.yy142;
+{yymsp[-4].minor.yy0.n += (1+yymsp[-2].minor.yy0.n); tSqlExpr* S = tSqlExprCreateIdValue(pInfo, &yymsp[-4].minor.yy0, TK_ID); tSqlExpr* M = tSqlExprCreateIdValue(pInfo, &yymsp[0].minor.yy0, TK_STRING); yylhsminor.yy194 = tSqlExprCreate(S, M, TK_ARROW);  }
+  yymsp[-4].minor.yy194 = yylhsminor.yy194;
         break;
       case 294: /* expr ::= arrow */
       case 298: /* expritem ::= expr */ yytestcase(yyruleno==298);
-{yylhsminor.yy142 = yymsp[0].minor.yy142;}
-  yymsp[0].minor.yy142 = yylhsminor.yy142;
+{yylhsminor.yy194 = yymsp[0].minor.yy194;}
+  yymsp[0].minor.yy194 = yylhsminor.yy194;
         break;
       case 295: /* expr ::= expr IN LP exprlist RP */
-{yylhsminor.yy142 = tSqlExprCreate(yymsp[-4].minor.yy142, (tSqlExpr*)yymsp[-1].minor.yy525, TK_IN); }
-  yymsp[-4].minor.yy142 = yylhsminor.yy142;
+{yylhsminor.yy194 = tSqlExprCreate(yymsp[-4].minor.yy194, (tSqlExpr*)yymsp[-1].minor.yy333, TK_IN); }
+  yymsp[-4].minor.yy194 = yylhsminor.yy194;
         break;
       case 296: /* exprlist ::= exprlist COMMA expritem */
-{yylhsminor.yy525 = tSqlExprListAppend(yymsp[-2].minor.yy525,yymsp[0].minor.yy142,0, 0);}
-  yymsp[-2].minor.yy525 = yylhsminor.yy525;
+{yylhsminor.yy333 = tSqlExprListAppend(yymsp[-2].minor.yy333,yymsp[0].minor.yy194,0, 0);}
+  yymsp[-2].minor.yy333 = yylhsminor.yy333;
         break;
       case 297: /* exprlist ::= expritem */
->>>>>>> 91eddd7e
-{yylhsminor.yy525 = tSqlExprListAppend(0,yymsp[0].minor.yy142,0, 0);}
-  yymsp[0].minor.yy525 = yylhsminor.yy525;
+{yylhsminor.yy333 = tSqlExprListAppend(0,yymsp[0].minor.yy194,0, 0);}
+  yymsp[0].minor.yy333 = yylhsminor.yy333;
         break;
       case 300: /* cmd ::= RESET QUERY CACHE */
 { setDCLSqlElems(pInfo, TSDB_SQL_RESET_CACHE, 0);}
@@ -3873,7 +3372,7 @@
       case 302: /* cmd ::= ALTER TABLE ids cpxName ADD COLUMN columnlist */
 {
     yymsp[-4].minor.yy0.n += yymsp[-3].minor.yy0.n;
-    SAlterTableInfo* pAlterTable = tSetAlterTableInfo(&yymsp[-4].minor.yy0, yymsp[0].minor.yy525, NULL, TSDB_ALTER_TABLE_ADD_COLUMN, -1);
+    SAlterTableInfo* pAlterTable = tSetAlterTableInfo(&yymsp[-4].minor.yy0, yymsp[0].minor.yy333, NULL, TSDB_ALTER_TABLE_ADD_COLUMN, -1);
     setSqlInfo(pInfo, pAlterTable, NULL, TSDB_SQL_ALTER_TABLE);
 }
         break;
@@ -3891,14 +3390,14 @@
       case 304: /* cmd ::= ALTER TABLE ids cpxName MODIFY COLUMN columnlist */
 {
     yymsp[-4].minor.yy0.n += yymsp[-3].minor.yy0.n;
-    SAlterTableInfo* pAlterTable = tSetAlterTableInfo(&yymsp[-4].minor.yy0, yymsp[0].minor.yy525, NULL, TSDB_ALTER_TABLE_CHANGE_COLUMN, -1);
+    SAlterTableInfo* pAlterTable = tSetAlterTableInfo(&yymsp[-4].minor.yy0, yymsp[0].minor.yy333, NULL, TSDB_ALTER_TABLE_CHANGE_COLUMN, -1);
     setSqlInfo(pInfo, pAlterTable, NULL, TSDB_SQL_ALTER_TABLE);
 }
         break;
       case 305: /* cmd ::= ALTER TABLE ids cpxName ADD TAG columnlist */
 {
     yymsp[-4].minor.yy0.n += yymsp[-3].minor.yy0.n;
-    SAlterTableInfo* pAlterTable = tSetAlterTableInfo(&yymsp[-4].minor.yy0, yymsp[0].minor.yy525, NULL, TSDB_ALTER_TABLE_ADD_TAG_COLUMN, -1);
+    SAlterTableInfo* pAlterTable = tSetAlterTableInfo(&yymsp[-4].minor.yy0, yymsp[0].minor.yy333, NULL, TSDB_ALTER_TABLE_ADD_TAG_COLUMN, -1);
     setSqlInfo(pInfo, pAlterTable, NULL, TSDB_SQL_ALTER_TABLE);
 }
         break;
@@ -3933,7 +3432,7 @@
 
     toTSDBType(yymsp[-2].minor.yy0.type);
     SArray* A = tVariantListAppendToken(NULL, &yymsp[-2].minor.yy0, -1, false);
-    A = tVariantListAppend(A, &yymsp[0].minor.yy110, -1);
+    A = tVariantListAppend(A, &yymsp[0].minor.yy42, -1);
 
     SAlterTableInfo* pAlterTable = tSetAlterTableInfo(&yymsp[-6].minor.yy0, NULL, A, TSDB_ALTER_TABLE_UPDATE_TAG_VAL, -1);
     setSqlInfo(pInfo, pAlterTable, NULL, TSDB_SQL_ALTER_TABLE);
@@ -3942,14 +3441,14 @@
       case 309: /* cmd ::= ALTER TABLE ids cpxName MODIFY TAG columnlist */
 {
     yymsp[-4].minor.yy0.n += yymsp[-3].minor.yy0.n;
-    SAlterTableInfo* pAlterTable = tSetAlterTableInfo(&yymsp[-4].minor.yy0, yymsp[0].minor.yy525, NULL, TSDB_ALTER_TABLE_MODIFY_TAG_COLUMN, -1);
+    SAlterTableInfo* pAlterTable = tSetAlterTableInfo(&yymsp[-4].minor.yy0, yymsp[0].minor.yy333, NULL, TSDB_ALTER_TABLE_MODIFY_TAG_COLUMN, -1);
     setSqlInfo(pInfo, pAlterTable, NULL, TSDB_SQL_ALTER_TABLE);
 }
         break;
       case 310: /* cmd ::= ALTER STABLE ids cpxName ADD COLUMN columnlist */
 {
     yymsp[-4].minor.yy0.n += yymsp[-3].minor.yy0.n;
-    SAlterTableInfo* pAlterTable = tSetAlterTableInfo(&yymsp[-4].minor.yy0, yymsp[0].minor.yy525, NULL, TSDB_ALTER_TABLE_ADD_COLUMN, TSDB_SUPER_TABLE);
+    SAlterTableInfo* pAlterTable = tSetAlterTableInfo(&yymsp[-4].minor.yy0, yymsp[0].minor.yy333, NULL, TSDB_ALTER_TABLE_ADD_COLUMN, TSDB_SUPER_TABLE);
     setSqlInfo(pInfo, pAlterTable, NULL, TSDB_SQL_ALTER_TABLE);
 }
         break;
@@ -3967,14 +3466,14 @@
       case 312: /* cmd ::= ALTER STABLE ids cpxName MODIFY COLUMN columnlist */
 {
     yymsp[-4].minor.yy0.n += yymsp[-3].minor.yy0.n;
-    SAlterTableInfo* pAlterTable = tSetAlterTableInfo(&yymsp[-4].minor.yy0, yymsp[0].minor.yy525, NULL, TSDB_ALTER_TABLE_CHANGE_COLUMN, TSDB_SUPER_TABLE);
+    SAlterTableInfo* pAlterTable = tSetAlterTableInfo(&yymsp[-4].minor.yy0, yymsp[0].minor.yy333, NULL, TSDB_ALTER_TABLE_CHANGE_COLUMN, TSDB_SUPER_TABLE);
     setSqlInfo(pInfo, pAlterTable, NULL, TSDB_SQL_ALTER_TABLE);
 }
         break;
       case 313: /* cmd ::= ALTER STABLE ids cpxName ADD TAG columnlist */
 {
     yymsp[-4].minor.yy0.n += yymsp[-3].minor.yy0.n;
-    SAlterTableInfo* pAlterTable = tSetAlterTableInfo(&yymsp[-4].minor.yy0, yymsp[0].minor.yy525, NULL, TSDB_ALTER_TABLE_ADD_TAG_COLUMN, TSDB_SUPER_TABLE);
+    SAlterTableInfo* pAlterTable = tSetAlterTableInfo(&yymsp[-4].minor.yy0, yymsp[0].minor.yy333, NULL, TSDB_ALTER_TABLE_ADD_TAG_COLUMN, TSDB_SUPER_TABLE);
     setSqlInfo(pInfo, pAlterTable, NULL, TSDB_SQL_ALTER_TABLE);
 }
         break;
@@ -4009,7 +3508,7 @@
 
     toTSDBType(yymsp[-2].minor.yy0.type);
     SArray* A = tVariantListAppendToken(NULL, &yymsp[-2].minor.yy0, -1, false);
-    A = tVariantListAppend(A, &yymsp[0].minor.yy110, -1);
+    A = tVariantListAppend(A, &yymsp[0].minor.yy42, -1);
 
     SAlterTableInfo* pAlterTable = tSetAlterTableInfo(&yymsp[-6].minor.yy0, NULL, A, TSDB_ALTER_TABLE_UPDATE_TAG_VAL, TSDB_SUPER_TABLE);
     setSqlInfo(pInfo, pAlterTable, NULL, TSDB_SQL_ALTER_TABLE);
@@ -4018,7 +3517,7 @@
       case 317: /* cmd ::= ALTER STABLE ids cpxName MODIFY TAG columnlist */
 {
     yymsp[-4].minor.yy0.n += yymsp[-3].minor.yy0.n;
-    SAlterTableInfo* pAlterTable = tSetAlterTableInfo(&yymsp[-4].minor.yy0, yymsp[0].minor.yy525, NULL, TSDB_ALTER_TABLE_MODIFY_TAG_COLUMN, TSDB_SUPER_TABLE);
+    SAlterTableInfo* pAlterTable = tSetAlterTableInfo(&yymsp[-4].minor.yy0, yymsp[0].minor.yy333, NULL, TSDB_ALTER_TABLE_MODIFY_TAG_COLUMN, TSDB_SUPER_TABLE);
     setSqlInfo(pInfo, pAlterTable, NULL, TSDB_SQL_ALTER_TABLE);
 }
         break;
@@ -4031,10 +3530,10 @@
       case 320: /* cmd ::= KILL QUERY INTEGER COLON INTEGER */
 {yymsp[-2].minor.yy0.n += (yymsp[-1].minor.yy0.n + yymsp[0].minor.yy0.n); setKillSql(pInfo, TSDB_SQL_KILL_QUERY, &yymsp[-2].minor.yy0);}
         break;
-      case 320: /* cmd ::= DELETE FROM ifexists ids cpxName where_opt */
+      case 321: /* cmd ::= DELETE FROM ifexists ids cpxName where_opt */
 {
   yymsp[-2].minor.yy0.n += yymsp[-1].minor.yy0.n; 
-  SDelData * pDelData = tGetDelData(&yymsp[-2].minor.yy0, &yymsp[-3].minor.yy0, yymsp[0].minor.yy142);
+  SDelData * pDelData = tGetDelData(&yymsp[-2].minor.yy0, &yymsp[-3].minor.yy0, yymsp[0].minor.yy194);
   setSqlInfo(pInfo, pDelData, NULL, TSDB_SQL_DELETE_DATA);
 }
         break;
@@ -4329,22 +3828,4 @@
   }
 #endif
   return;
-<<<<<<< HEAD
-}
-
-/*
-** Return the fallback token corresponding to canonical token iToken, or
-** 0 if iToken has no fallback.
-*/
-int ParseFallback(int iToken){
-#ifdef YYFALLBACK
-  if( iToken<(int)(sizeof(yyFallback)/sizeof(yyFallback[0])) ){
-    return yyFallback[iToken];
-  }
-#else
-  (void)iToken;
-#endif
-  return 0;
-=======
->>>>>>> 91eddd7e
 }