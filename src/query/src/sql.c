--- conflicted
+++ resolved
@@ -97,33 +97,12 @@
 #endif
 /************* Begin control #defines *****************************************/
 #define YYCODETYPE unsigned short int
-<<<<<<< HEAD
-#define YYNOCODE 287
-=======
 #define YYNOCODE 265
->>>>>>> fb7005cb
 #define YYACTIONTYPE unsigned short int
 #define ParseTOKENTYPE SStrToken
 typedef union {
   int yyinit;
   ParseTOKENTYPE yy0;
-<<<<<<< HEAD
-  SCreateDbInfo yy100;
-  int yy116;
-  SIntervalVal yy126;
-  tSQLExprList* yy178;
-  SArray* yy207;
-  int64_t yy208;
-  tVariant yy232;
-  SLimitVal yy314;
-  SCreateTableSQL* yy414;
-  SSubclauseInfo* yy441;
-  tSQLExpr* yy484;
-  SCreateAcctInfo yy505;
-  TAOS_FIELD yy517;
-  SQuerySQL* yy526;
-  SCreatedTableInfo yy542;
-=======
   SCreatedTableInfo yy96;
   tSQLExpr* yy178;
   SCreateAcctInfo yy187;
@@ -140,7 +119,6 @@
   SSessionWindowVal yy523;
   int64_t yy525;
   SCreateDbInfo yy526;
->>>>>>> fb7005cb
 } YYMINORTYPE;
 #ifndef YYSTACKDEPTH
 #define YYSTACKDEPTH 100
@@ -150,20 +128,6 @@
 #define ParseARG_FETCH SSqlInfo* pInfo = yypParser->pInfo
 #define ParseARG_STORE yypParser->pInfo = pInfo
 #define YYFALLBACK 1
-<<<<<<< HEAD
-#define YYNSTATE             306
-#define YYNRULE              263
-#define YYNRULE_WITH_ACTION  263
-#define YYNTOKEN             213
-#define YY_MAX_SHIFT         305
-#define YY_MIN_SHIFTREDUCE   494
-#define YY_MAX_SHIFTREDUCE   756
-#define YY_ERROR_ACTION      757
-#define YY_ACCEPT_ACTION     758
-#define YY_NO_ACTION         759
-#define YY_MIN_REDUCE        760
-#define YY_MAX_REDUCE        1022
-=======
 #define YYNSTATE             313
 #define YYNRULE              265
 #define YYNTOKEN             188
@@ -175,7 +139,6 @@
 #define YY_NO_ACTION         769
 #define YY_MIN_REDUCE        770
 #define YY_MAX_REDUCE        1034
->>>>>>> fb7005cb
 /************* End control #defines *******************************************/
 
 /* Define the yytestcase() macro to be a no-op if is not already defined
@@ -241,260 +204,6 @@
 **  yy_default[]       Default action for each state.
 **
 *********** Begin parsing tables **********************************************/
-<<<<<<< HEAD
-#define YY_ACTTAB_COUNT (668)
-static const YYACTIONTYPE yy_action[] = {
- /*     0 */   176,  541,  176,  197,  303,   17,  135,  620,  174,  542,
- /*    10 */  1004,  204, 1005,   47,   48,   30,   51,   52,  135,  201,
- /*    20 */   209,   41,  176,   50,  253,   55,   53,   57,   54,  758,
- /*    30 */   305,  203, 1005,   46,   45,  279,  278,   44,   43,   42,
- /*    40 */    47,   48,  214,   51,   52,  906,  928,  209,   41,  541,
- /*    50 */    50,  253,   55,   53,   57,   54,  199,  542,  660,  903,
- /*    60 */    46,   45,  216,  135,   44,   43,   42,   48,  906,   51,
- /*    70 */    52,   30,  956,  209,   41,  917,   50,  253,   55,   53,
- /*    80 */    57,   54,  250,  130,   75,  289,   46,   45,  906,  236,
- /*    90 */    44,   43,   42,  495,  496,  497,  498,  499,  500,  501,
- /*   100 */   502,  503,  504,  505,  506,  507,  304,  925,   81,  226,
- /*   110 */    70,  541,  212,   47,   48,  903,   51,   52,   30,  542,
- /*   120 */   209,   41,   24,   50,  253,   55,   53,   57,   54,  957,
- /*   130 */    36,  248,  704,   46,   45,  135,  664,   44,   43,   42,
- /*   140 */    47,   49,  894,   51,   52,  241,  892,  209,   41,  229,
- /*   150 */    50,  253,   55,   53,   57,   54,  233,  232,  101,  213,
- /*   160 */    46,   45,  903,  289,   44,   43,   42,   23,  267,  298,
- /*   170 */   297,  266,  265,  264,  296,  263,  295,  294,  293,  262,
- /*   180 */   292,  291,  866,   30,  854,  855,  856,  857,  858,  859,
- /*   190 */   860,  861,  862,  863,  864,  865,  867,  868,   51,   52,
- /*   200 */   917,   76,  209,   41,  900,   50,  253,   55,   53,   57,
- /*   210 */    54,  299,   18,  180,  198,   46,   45,   30,  269,   44,
- /*   220 */    43,   42,  208,  717,  272,  269,  708,  903,  711,  185,
- /*   230 */   714, 1001,  208,  717,   69,  186,  708,  906,  711,   77,
- /*   240 */   714,  114,  113,  184, 1000,  644,  215,  221,  641,  657,
- /*   250 */   642,   71,  643,   12,  205,  206,   25,   80,  252,  145,
- /*   260 */    23,  902,  298,  297,  205,  206,  891,  296,  999,  295,
- /*   270 */   294,  293,   24,  292,  291,  874,  223,  224,  872,  873,
- /*   280 */    36,  193,  904,  875,  805,  877,  878,  876,  161,  879,
- /*   290 */   880,   55,   53,   57,   54,   67,  220,  619,  814,   46,
- /*   300 */    45,  235,  161,   44,   43,   42,   99,  104,  192,   44,
- /*   310 */    43,   42,   93,  103,  109,  112,  102,  239,   78,  254,
- /*   320 */   218,   31,  106,    5,  151,   56,    1,  149,  194,   33,
- /*   330 */   150,   88,   83,   87,   30,   56,  169,  165,  716,  128,
- /*   340 */    30,   30,  167,  164,  117,  116,  115,   36,  716,  889,
- /*   350 */   890,   29,  893,  715,  645,  806,   46,   45, 1014,  161,
- /*   360 */    44,   43,   42,  715,  222,  685,  686,  276,  275,  302,
- /*   370 */   301,  122,    3,  162,  706,  273,  672,  710,  903,  713,
- /*   380 */   132,  277,  281,  676,  903,  903,  652,   60,  219,  677,
- /*   390 */   207,  271,  737,   20,  238,  718,   19,   61,  709,   19,
- /*   400 */   712,   64,  630,  905,  256,  632,   31,  258,   31,   60,
- /*   410 */   707,   79,  631,  178,   28,  720,   60,  259,   62,  179,
- /*   420 */    65,   92,   91,  111,  110,   14,   13,   98,   97,   16,
- /*   430 */    15,  648,  181,  649,    6,  646,  175,  647,  127,  125,
- /*   440 */   182,  183,  189,  190,  967,  188,  173,  187,  966,  177,
- /*   450 */   210,  963,  962,  211,  280,  129,  919,  927,   39,  949,
- /*   460 */   948,  934,  936,  131,  146,  899,  144,  147,  148,   36,
- /*   470 */   817,  261,   37,  171,   34,  270,  813,  237, 1019,   89,
- /*   480 */  1018, 1016,  126,  152,  274, 1013,   95,  671,  242, 1012,
- /*   490 */   200, 1010,  153,  835,  246,   35,   32,  916,   38,  172,
- /*   500 */    63,   66,  802,  136,   58,  251,  137,  138,  249,  247,
- /*   510 */   105,  800,  107,  245,  108,  243,   40,  798,  139,  797,
- /*   520 */   290,  100,  225,  282,  163,  795,  283,  794,  793,  792,
- /*   530 */   791,  790,  166,  168,  787,  785,  783,  781,  779,  284,
- /*   540 */   170,  286,  240,   72,   73,  950,  285,  287,  288,  300,
- /*   550 */   756,  195,  227,  217,  260,  228,  755,  230,  196,  191,
- /*   560 */   231,   84,   85,  754,  742,  234,  796,  238,   74,  654,
- /*   570 */   673,  118,  789,  156,  119,  155,  836,  154,  157,  158,
- /*   580 */   160,  159,  120,  788,    2,  121,  780,    4,  870,  255,
- /*   590 */     8,  901,   68,  133,  202,  244,  140,  141,  142,  143,
- /*   600 */   882,  678,  134,   26,   27,    9,   10,  719,    7,   11,
- /*   610 */   721,   21,   22,  257,   82,  583,  579,   80,  577,  576,
- /*   620 */   575,  572,  545,  268,   86,   90,   31,   94,   59,   96,
- /*   630 */   622,  621,  618,  567,  565,  557,  563,  559,  561,  555,
- /*   640 */   553,  586,  585,  584,  582,  581,  580,  578,  574,  573,
- /*   650 */    60,  543,  511,  509,  760,  759,  759,  759,  759,  759,
- /*   660 */   759,  759,  759,  759,  759,  759,  123,  124,
-};
-static const YYCODETYPE yy_lookahead[] = {
- /*     0 */   276,    1,  276,  215,  216,  276,  216,    5,  276,    9,
- /*    10 */   286,  285,  286,   13,   14,  216,   16,   17,  216,  235,
- /*    20 */    20,   21,  276,   23,   24,   25,   26,   27,   28,  213,
- /*    30 */   214,  285,  286,   33,   34,   33,   34,   37,   38,   39,
- /*    40 */    13,   14,  235,   16,   17,  261,  216,   20,   21,    1,
- /*    50 */    23,   24,   25,   26,   27,   28,  257,    9,   37,  260,
- /*    60 */    33,   34,  235,  216,   37,   38,   39,   14,  261,   16,
- /*    70 */    17,  216,  282,   20,   21,  259,   23,   24,   25,   26,
- /*    80 */    27,   28,  280,  216,  282,   81,   33,   34,  261,  273,
- /*    90 */    37,   38,   39,   45,   46,   47,   48,   49,   50,   51,
- /*   100 */    52,   53,   54,   55,   56,   57,   58,  277,  222,   61,
- /*   110 */   110,    1,  257,   13,   14,  260,   16,   17,  216,    9,
- /*   120 */    20,   21,  104,   23,   24,   25,   26,   27,   28,  282,
- /*   130 */   112,  284,  105,   33,   34,  216,  115,   37,   38,   39,
- /*   140 */    13,   14,  256,   16,   17,  278,    0,   20,   21,  134,
- /*   150 */    23,   24,   25,   26,   27,   28,  141,  142,   76,  257,
- /*   160 */    33,   34,  260,   81,   37,   38,   39,   88,   89,   90,
- /*   170 */    91,   92,   93,   94,   95,   96,   97,   98,   99,  100,
- /*   180 */   101,  102,  234,  216,  236,  237,  238,  239,  240,  241,
- /*   190 */   242,  243,  244,  245,  246,  247,  248,  249,   16,   17,
- /*   200 */   259,  282,   20,   21,  216,   23,   24,   25,   26,   27,
- /*   210 */    28,  235,   44,  276,  273,   33,   34,  216,   79,   37,
- /*   220 */    38,   39,    1,    2,  257,   79,    5,  260,    7,   61,
- /*   230 */     9,  276,    1,    2,  222,   67,    5,  261,    7,  262,
- /*   240 */     9,   73,   74,   75,  276,    2,  258,  216,    5,  109,
- /*   250 */     7,  274,    9,  104,   33,   34,  116,  108,   37,  110,
- /*   260 */    88,  260,   90,   91,   33,   34,  254,   95,  276,   97,
- /*   270 */    98,   99,  104,  101,  102,  234,   33,   34,  237,  238,
- /*   280 */   112,  276,  251,  242,  221,  244,  245,  246,  225,  248,
- /*   290 */   249,   25,   26,   27,   28,  104,   67,  106,  221,   33,
- /*   300 */    34,  133,  225,   37,   38,   39,   62,   63,  140,   37,
- /*   310 */    38,   39,   68,   69,   70,   71,   72,  105,  222,   15,
- /*   320 */    67,  109,   78,   62,   63,  104,  223,  224,  276,   68,
- /*   330 */    69,   70,   71,   72,  216,  104,   62,   63,  117,  104,
- /*   340 */   216,  216,   68,   69,   70,   71,   72,  112,  117,  253,
- /*   350 */   254,  255,  256,  132,  111,  221,   33,   34,  261,  225,
- /*   360 */    37,   38,   39,  132,  135,  123,  124,  138,  139,   64,
- /*   370 */    65,   66,  219,  220,    1,  257,  105,    5,  260,    7,
- /*   380 */   109,  257,  257,  105,  260,  260,  105,  109,  135,  105,
- /*   390 */    60,  138,  105,  109,  113,  105,  109,  109,    5,  109,
- /*   400 */     7,  109,  105,  261,  105,  105,  109,  105,  109,  109,
- /*   410 */    37,  109,  105,  276,  104,  111,  109,  107,  130,  276,
- /*   420 */   128,  136,  137,   76,   77,  136,  137,  136,  137,  136,
- /*   430 */   137,    5,  276,    7,  104,    5,  276,    7,   62,   63,
- /*   440 */   276,  276,  276,  276,  252,  276,  276,  276,  252,  276,
- /*   450 */   252,  252,  252,  252,  252,  216,  259,  216,  275,  283,
- /*   460 */   283,  216,  216,  216,  216,  216,  263,  216,  216,  112,
- /*   470 */   216,  216,  216,  216,  216,  216,  216,  259,  216,  216,
- /*   480 */   216,  216,   60,  216,  216,  216,  216,  117,  279,  216,
- /*   490 */   279,  216,  216,  216,  279,  216,  216,  272,  216,  216,
- /*   500 */   129,  127,  216,  271,  126,  121,  270,  269,  125,  120,
- /*   510 */   216,  216,  216,  119,  216,  118,  131,  216,  268,  216,
- /*   520 */   103,   87,  216,   86,  216,  216,   50,  216,  216,  216,
- /*   530 */   216,  216,  216,  216,  216,  216,  216,  216,  216,   83,
- /*   540 */   216,   54,  217,  217,  217,  217,   85,   84,   82,   79,
- /*   550 */     5,  217,  143,  217,  217,    5,    5,  143,  217,  217,
- /*   560 */     5,  222,  222,    5,   89,  134,  217,  113,  109,  105,
- /*   570 */   105,  218,  217,  227,  218,  231,  233,  232,  230,  228,
- /*   580 */   226,  229,  218,  217,  223,  218,  217,  219,  250,  107,
- /*   590 */   104,  259,  114,  104,    1,  104,  267,  266,  265,  264,
- /*   600 */   250,  105,  104,  109,  109,  122,  122,  105,  104,  104,
- /*   610 */   111,  104,  104,  107,   76,    9,    5,  108,    5,    5,
- /*   620 */     5,    5,   80,   15,   76,  137,  109,  137,   16,  137,
- /*   630 */     5,    5,  105,    5,    5,    5,    5,    5,    5,    5,
- /*   640 */     5,    5,    5,    5,    5,    5,    5,    5,    5,    5,
- /*   650 */   109,   80,   60,   59,    0,  287,  287,  287,  287,  287,
- /*   660 */   287,  287,  287,  287,  287,  287,   21,   21,  287,  287,
- /*   670 */   287,  287,  287,  287,  287,  287,  287,  287,  287,  287,
- /*   680 */   287,  287,  287,  287,  287,  287,  287,  287,  287,  287,
- /*   690 */   287,  287,  287,  287,  287,  287,  287,  287,  287,  287,
- /*   700 */   287,  287,  287,  287,  287,  287,  287,  287,  287,  287,
- /*   710 */   287,  287,  287,  287,  287,  287,  287,  287,  287,  287,
- /*   720 */   287,  287,  287,  287,  287,  287,  287,  287,  287,  287,
- /*   730 */   287,  287,  287,  287,  287,  287,  287,  287,  287,  287,
- /*   740 */   287,  287,  287,  287,  287,  287,  287,  287,  287,  287,
- /*   750 */   287,  287,  287,  287,  287,  287,  287,  287,  287,  287,
- /*   760 */   287,  287,  287,  287,  287,  287,  287,  287,  287,  287,
- /*   770 */   287,  287,  287,  287,  287,  287,  287,  287,  287,  287,
- /*   780 */   287,  287,  287,  287,  287,  287,  287,  287,  287,  287,
- /*   790 */   287,  287,  287,  287,  287,  287,  287,  287,  287,  287,
- /*   800 */   287,  287,  287,  287,  287,  287,  287,  287,  287,  287,
- /*   810 */   287,  287,  287,  287,  287,  287,  287,  287,  287,  287,
- /*   820 */   287,  287,  287,  287,  287,  287,  287,  287,  287,  287,
- /*   830 */   287,  287,  287,  287,  287,  287,  287,  287,  287,  287,
- /*   840 */   287,  287,  287,  287,  287,  287,  287,  287,  287,  287,
- /*   850 */   287,  287,  287,  287,  287,  287,  287,  287,  287,  287,
- /*   860 */   287,  287,  287,  287,  287,  287,  287,  287,  287,  287,
- /*   870 */   287,  287,  287,  287,  287,  287,  287,  287,  287,  287,
- /*   880 */   287,
-};
-#define YY_SHIFT_COUNT    (305)
-#define YY_SHIFT_MIN      (0)
-#define YY_SHIFT_MAX      (654)
-static const unsigned short int yy_shift_ofst[] = {
- /*     0 */   168,   79,   79,  172,  172,  139,  221,  231,  110,  110,
- /*    10 */   110,  110,  110,  110,  110,  110,  110,    0,   48,  231,
- /*    20 */   243,  243,  243,  243,   18,  110,  110,  110,  110,  146,
- /*    30 */   110,  110,   82,  139,    4,    4,  668,  668,  668,  231,
- /*    40 */   231,  231,  231,  231,  231,  231,  231,  231,  231,  231,
- /*    50 */   231,  231,  231,  231,  231,  231,  231,  231,  231,  243,
- /*    60 */   243,    2,    2,    2,    2,    2,    2,    2,  235,  110,
- /*    70 */   110,   21,  110,  110,  110,  242,  242,  140,  110,  110,
- /*    80 */   110,  110,  110,  110,  110,  110,  110,  110,  110,  110,
- /*    90 */   110,  110,  110,  110,  110,  110,  110,  110,  110,  110,
- /*   100 */   110,  110,  110,  110,  110,  110,  110,  110,  110,  110,
- /*   110 */   110,  110,  110,  110,  110,  110,  110,  110,  110,  110,
- /*   120 */   110,  110,  110,  110,  110,  110,  110,  110,  357,  422,
- /*   130 */   422,  422,  370,  370,  370,  422,  374,  371,  378,  384,
- /*   140 */   383,  389,  394,  397,  385,  357,  422,  422,  422,  417,
- /*   150 */   139,  139,  422,  422,  434,  437,  476,  456,  461,  487,
- /*   160 */   463,  466,  417,  422,  470,  470,  422,  470,  422,  470,
- /*   170 */   422,  668,  668,   27,  100,  127,  100,  100,   53,  182,
- /*   180 */   266,  266,  266,  266,  244,  261,  274,  323,  323,  323,
- /*   190 */   323,  229,   15,  272,  272,  149,  253,  305,  281,  212,
- /*   200 */   271,  278,  284,  287,  290,  372,  393,  373,  330,  304,
- /*   210 */   288,  292,  297,  299,  300,  302,  307,  310,  285,  289,
- /*   220 */   291,  191,  293,  426,  430,  347,  376,  545,  409,  550,
- /*   230 */   551,  414,  555,  558,  475,  431,  454,  464,  478,  482,
- /*   240 */   486,  459,  465,  489,  593,  491,  496,  498,  494,  483,
- /*   250 */   495,  484,  502,  504,  499,  505,  482,  507,  506,  508,
- /*   260 */   509,  538,  606,  611,  613,  614,  615,  616,  542,  608,
- /*   270 */   548,  488,  517,  517,  612,  490,  492,  517,  625,  626,
- /*   280 */   527,  517,  628,  629,  630,  631,  632,  633,  634,  635,
- /*   290 */   636,  637,  638,  639,  640,  641,  642,  643,  644,  541,
- /*   300 */   571,  645,  646,  592,  594,  654,
-};
-#define YY_REDUCE_COUNT (172)
-#define YY_REDUCE_MIN   (-276)
-#define YY_REDUCE_MAX   (369)
-static const short yy_reduce_ofst[] = {
- /*     0 */  -184,  -52,  -52,   41,   41,   96, -274, -254, -201, -153,
- /*    10 */  -198, -145,  -98,  -33,  118,  124,  125, -170, -212, -276,
- /*    20 */  -216, -193, -173,  -24,  -59, -133, -210,  -81,  -12, -114,
- /*    30 */    31,    1,   63,   12,   77,  134,  -23,  103,  153, -271,
- /*    40 */  -268,  -63,  -45,  -32,   -8,    5,   52,  137,  143,  156,
- /*    50 */   160,  164,  165,  166,  167,  169,  170,  171,  173,   97,
- /*    60 */   142,  192,  196,  198,  199,  200,  201,  202,  197,  239,
- /*    70 */   241,  183,  245,  246,  247,  176,  177,  203,  248,  249,
- /*    80 */   251,  252,  254,  255,  256,  257,  258,  259,  260,  262,
- /*    90 */   263,  264,  265,  267,  268,  269,  270,  273,  275,  276,
- /*   100 */   277,  279,  280,  282,  283,  286,  294,  295,  296,  298,
- /*   110 */   301,  303,  306,  308,  309,  311,  312,  313,  314,  315,
- /*   120 */   316,  317,  318,  319,  320,  321,  322,  324,  218,  325,
- /*   130 */   326,  327,  209,  211,  215,  328,  225,  232,  236,  238,
- /*   140 */   250,  329,  331,  333,  335,  332,  334,  336,  337,  338,
- /*   150 */   339,  340,  341,  342,  343,  345,  344,  346,  348,  351,
- /*   160 */   352,  354,  350,  349,  353,  356,  355,  364,  366,  367,
- /*   170 */   369,  361,  368,
-};
-static const YYACTIONTYPE yy_default[] = {
- /*     0 */   757,  869,  815,  881,  803,  812, 1007, 1007,  757,  757,
- /*    10 */   757,  757,  757,  757,  757,  757,  757,  929,  776, 1007,
- /*    20 */   757,  757,  757,  757,  757,  757,  757,  757,  757,  812,
- /*    30 */   757,  757,  818,  812,  818,  818,  924,  853,  871,  757,
- /*    40 */   757,  757,  757,  757,  757,  757,  757,  757,  757,  757,
- /*    50 */   757,  757,  757,  757,  757,  757,  757,  757,  757,  757,
- /*    60 */   757,  757,  757,  757,  757,  757,  757,  757,  757,  757,
- /*    70 */   757,  931,  933,  935,  757,  953,  953,  922,  757,  757,
- /*    80 */   757,  757,  757,  757,  757,  757,  757,  757,  757,  757,
- /*    90 */   757,  757,  757,  757,  757,  757,  757,  757,  757,  757,
- /*   100 */   757,  757,  757,  757,  757,  801,  757,  799,  757,  757,
- /*   110 */   757,  757,  757,  757,  757,  757,  757,  757,  757,  757,
- /*   120 */   757,  757,  786,  757,  757,  757,  757,  757,  757,  778,
- /*   130 */   778,  778,  757,  757,  757,  778,  960,  964,  958,  946,
- /*   140 */   954,  945,  941,  940,  968,  757,  778,  778,  778,  816,
- /*   150 */   812,  812,  778,  778,  834,  832,  830,  822,  828,  824,
- /*   160 */   826,  820,  804,  778,  810,  810,  778,  810,  778,  810,
- /*   170 */   778,  853,  871,  757,  969,  757, 1006,  959,  996,  995,
- /*   180 */  1002,  994,  993,  992,  757,  757,  757,  988,  989,  991,
- /*   190 */   990,  757,  757,  998,  997,  757,  757,  757,  757,  757,
- /*   200 */   757,  757,  757,  757,  757,  757,  757,  757,  971,  757,
- /*   210 */   965,  961,  757,  757,  757,  757,  757,  757,  757,  757,
- /*   220 */   757,  883,  757,  757,  757,  757,  757,  757,  757,  757,
- /*   230 */   757,  757,  757,  757,  757,  757,  921,  757,  757,  757,
- /*   240 */   757,  932,  757,  757,  757,  757,  757,  757,  955,  757,
- /*   250 */   947,  757,  757,  757,  757,  757,  895,  757,  757,  757,
- /*   260 */   757,  757,  757,  757,  757,  757,  757,  757,  757,  757,
- /*   270 */   757,  757, 1017, 1015,  757,  757,  757, 1011,  757,  757,
- /*   280 */   757, 1009,  757,  757,  757,  757,  757,  757,  757,  757,
- /*   290 */   757,  757,  757,  757,  757,  757,  757,  757,  757,  837,
- /*   300 */   757,  784,  782,  757,  774,  757,
-=======
 #define YY_ACTTAB_COUNT (675)
 static const YYACTIONTYPE yy_action[] = {
  /*     0 */   910,  549,  201,  310,  205,  138,  938,    3,  166,  550,
@@ -748,7 +457,6 @@
  /*   290 */   767,  767,  767,  767,  767,  767,  767,  767,  767,  767,
  /*   300 */   767,  767,  767,  767,  767,  767,  847,  767,  794,  792,
  /*   310 */   767,  784,  767,
->>>>>>> fb7005cb
 };
 /********** End of lemon-generated parsing tables *****************************/
 
@@ -1161,176 +869,6 @@
   /*  116 */ "FROM",
   /*  117 */ "VARIABLE",
   /*  118 */ "INTERVAL",
-<<<<<<< HEAD
-  /*  119 */ "FILL",
-  /*  120 */ "SLIDING",
-  /*  121 */ "ORDER",
-  /*  122 */ "BY",
-  /*  123 */ "ASC",
-  /*  124 */ "DESC",
-  /*  125 */ "GROUP",
-  /*  126 */ "HAVING",
-  /*  127 */ "LIMIT",
-  /*  128 */ "OFFSET",
-  /*  129 */ "SLIMIT",
-  /*  130 */ "SOFFSET",
-  /*  131 */ "WHERE",
-  /*  132 */ "NOW",
-  /*  133 */ "RESET",
-  /*  134 */ "QUERY",
-  /*  135 */ "ADD",
-  /*  136 */ "COLUMN",
-  /*  137 */ "TAG",
-  /*  138 */ "CHANGE",
-  /*  139 */ "SET",
-  /*  140 */ "KILL",
-  /*  141 */ "CONNECTION",
-  /*  142 */ "STREAM",
-  /*  143 */ "COLON",
-  /*  144 */ "ABORT",
-  /*  145 */ "AFTER",
-  /*  146 */ "ATTACH",
-  /*  147 */ "BEFORE",
-  /*  148 */ "BEGIN",
-  /*  149 */ "CASCADE",
-  /*  150 */ "CLUSTER",
-  /*  151 */ "CONFLICT",
-  /*  152 */ "COPY",
-  /*  153 */ "DEFERRED",
-  /*  154 */ "DELIMITERS",
-  /*  155 */ "DETACH",
-  /*  156 */ "EACH",
-  /*  157 */ "END",
-  /*  158 */ "EXPLAIN",
-  /*  159 */ "FAIL",
-  /*  160 */ "FOR",
-  /*  161 */ "IGNORE",
-  /*  162 */ "IMMEDIATE",
-  /*  163 */ "INITIALLY",
-  /*  164 */ "INSTEAD",
-  /*  165 */ "MATCH",
-  /*  166 */ "KEY",
-  /*  167 */ "OF",
-  /*  168 */ "RAISE",
-  /*  169 */ "REPLACE",
-  /*  170 */ "RESTRICT",
-  /*  171 */ "ROW",
-  /*  172 */ "STATEMENT",
-  /*  173 */ "TRIGGER",
-  /*  174 */ "VIEW",
-  /*  175 */ "COUNT",
-  /*  176 */ "SUM",
-  /*  177 */ "AVG",
-  /*  178 */ "MIN",
-  /*  179 */ "MAX",
-  /*  180 */ "FIRST",
-  /*  181 */ "LAST",
-  /*  182 */ "TOP",
-  /*  183 */ "BOTTOM",
-  /*  184 */ "STDDEV",
-  /*  185 */ "PERCENTILE",
-  /*  186 */ "APERCENTILE",
-  /*  187 */ "LEASTSQUARES",
-  /*  188 */ "HISTOGRAM",
-  /*  189 */ "DIFF",
-  /*  190 */ "SPREAD",
-  /*  191 */ "TWA",
-  /*  192 */ "INTERP",
-  /*  193 */ "LAST_ROW",
-  /*  194 */ "RATE",
-  /*  195 */ "IRATE",
-  /*  196 */ "SUM_RATE",
-  /*  197 */ "SUM_IRATE",
-  /*  198 */ "AVG_RATE",
-  /*  199 */ "AVG_IRATE",
-  /*  200 */ "TBID",
-  /*  201 */ "SEMI",
-  /*  202 */ "NONE",
-  /*  203 */ "PREV",
-  /*  204 */ "LINEAR",
-  /*  205 */ "IMPORT",
-  /*  206 */ "METRIC",
-  /*  207 */ "TBNAME",
-  /*  208 */ "JOIN",
-  /*  209 */ "METRICS",
-  /*  210 */ "INSERT",
-  /*  211 */ "INTO",
-  /*  212 */ "VALUES",
-  /*  213 */ "program",
-  /*  214 */ "cmd",
-  /*  215 */ "dbPrefix",
-  /*  216 */ "ids",
-  /*  217 */ "cpxName",
-  /*  218 */ "ifexists",
-  /*  219 */ "alter_db_optr",
-  /*  220 */ "alter_topic_optr",
-  /*  221 */ "acct_optr",
-  /*  222 */ "ifnotexists",
-  /*  223 */ "db_optr",
-  /*  224 */ "topic_optr",
-  /*  225 */ "pps",
-  /*  226 */ "tseries",
-  /*  227 */ "dbs",
-  /*  228 */ "streams",
-  /*  229 */ "storage",
-  /*  230 */ "qtime",
-  /*  231 */ "users",
-  /*  232 */ "conns",
-  /*  233 */ "state",
-  /*  234 */ "keep",
-  /*  235 */ "tagitemlist",
-  /*  236 */ "cache",
-  /*  237 */ "replica",
-  /*  238 */ "quorum",
-  /*  239 */ "days",
-  /*  240 */ "minrows",
-  /*  241 */ "maxrows",
-  /*  242 */ "blocks",
-  /*  243 */ "ctime",
-  /*  244 */ "wal",
-  /*  245 */ "fsync",
-  /*  246 */ "comp",
-  /*  247 */ "prec",
-  /*  248 */ "update",
-  /*  249 */ "cachelast",
-  /*  250 */ "partitions",
-  /*  251 */ "typename",
-  /*  252 */ "signed",
-  /*  253 */ "create_table_args",
-  /*  254 */ "create_stable_args",
-  /*  255 */ "create_table_list",
-  /*  256 */ "create_from_stable",
-  /*  257 */ "columnlist",
-  /*  258 */ "tagNamelist",
-  /*  259 */ "select",
-  /*  260 */ "column",
-  /*  261 */ "tagitem",
-  /*  262 */ "selcollist",
-  /*  263 */ "from",
-  /*  264 */ "where_opt",
-  /*  265 */ "interval_opt",
-  /*  266 */ "fill_opt",
-  /*  267 */ "sliding_opt",
-  /*  268 */ "groupby_opt",
-  /*  269 */ "orderby_opt",
-  /*  270 */ "having_opt",
-  /*  271 */ "slimit_opt",
-  /*  272 */ "limit_opt",
-  /*  273 */ "union",
-  /*  274 */ "sclp",
-  /*  275 */ "distinct",
-  /*  276 */ "expr",
-  /*  277 */ "as",
-  /*  278 */ "tablelist",
-  /*  279 */ "tmvar",
-  /*  280 */ "sortlist",
-  /*  281 */ "sortitem",
-  /*  282 */ "item",
-  /*  283 */ "sortorder",
-  /*  284 */ "grouplist",
-  /*  285 */ "exprlist",
-  /*  286 */ "expritem",
-=======
   /*  119 */ "SESSION",
   /*  120 */ "FILL",
   /*  121 */ "SLIDING",
@@ -1476,7 +1014,6 @@
   /*  261 */ "grouplist",
   /*  262 */ "exprlist",
   /*  263 */ "expritem",
->>>>>>> fb7005cb
 };
 #endif /* defined(YYCOVERAGE) || !defined(NDEBUG) */
 
@@ -1640,11 +1177,7 @@
  /* 153 */ "tagitem ::= MINUS FLOAT",
  /* 154 */ "tagitem ::= PLUS INTEGER",
  /* 155 */ "tagitem ::= PLUS FLOAT",
-<<<<<<< HEAD
- /* 156 */ "select ::= SELECT selcollist from where_opt interval_opt fill_opt sliding_opt groupby_opt orderby_opt having_opt slimit_opt limit_opt",
-=======
  /* 156 */ "select ::= SELECT selcollist from where_opt interval_opt session_option fill_opt sliding_opt groupby_opt orderby_opt having_opt slimit_opt limit_opt",
->>>>>>> fb7005cb
  /* 157 */ "union ::= select",
  /* 158 */ "union ::= LP union RP",
  /* 159 */ "union ::= union UNION ALL select",
@@ -1669,90 +1202,6 @@
  /* 178 */ "interval_opt ::= INTERVAL LP tmvar RP",
  /* 179 */ "interval_opt ::= INTERVAL LP tmvar COMMA tmvar RP",
  /* 180 */ "interval_opt ::=",
-<<<<<<< HEAD
- /* 181 */ "fill_opt ::=",
- /* 182 */ "fill_opt ::= FILL LP ID COMMA tagitemlist RP",
- /* 183 */ "fill_opt ::= FILL LP ID RP",
- /* 184 */ "sliding_opt ::= SLIDING LP tmvar RP",
- /* 185 */ "sliding_opt ::=",
- /* 186 */ "orderby_opt ::=",
- /* 187 */ "orderby_opt ::= ORDER BY sortlist",
- /* 188 */ "sortlist ::= sortlist COMMA item sortorder",
- /* 189 */ "sortlist ::= item sortorder",
- /* 190 */ "item ::= ids cpxName",
- /* 191 */ "sortorder ::= ASC",
- /* 192 */ "sortorder ::= DESC",
- /* 193 */ "sortorder ::=",
- /* 194 */ "groupby_opt ::=",
- /* 195 */ "groupby_opt ::= GROUP BY grouplist",
- /* 196 */ "grouplist ::= grouplist COMMA item",
- /* 197 */ "grouplist ::= item",
- /* 198 */ "having_opt ::=",
- /* 199 */ "having_opt ::= HAVING expr",
- /* 200 */ "limit_opt ::=",
- /* 201 */ "limit_opt ::= LIMIT signed",
- /* 202 */ "limit_opt ::= LIMIT signed OFFSET signed",
- /* 203 */ "limit_opt ::= LIMIT signed COMMA signed",
- /* 204 */ "slimit_opt ::=",
- /* 205 */ "slimit_opt ::= SLIMIT signed",
- /* 206 */ "slimit_opt ::= SLIMIT signed SOFFSET signed",
- /* 207 */ "slimit_opt ::= SLIMIT signed COMMA signed",
- /* 208 */ "where_opt ::=",
- /* 209 */ "where_opt ::= WHERE expr",
- /* 210 */ "expr ::= LP expr RP",
- /* 211 */ "expr ::= ID",
- /* 212 */ "expr ::= ID DOT ID",
- /* 213 */ "expr ::= ID DOT STAR",
- /* 214 */ "expr ::= INTEGER",
- /* 215 */ "expr ::= MINUS INTEGER",
- /* 216 */ "expr ::= PLUS INTEGER",
- /* 217 */ "expr ::= FLOAT",
- /* 218 */ "expr ::= MINUS FLOAT",
- /* 219 */ "expr ::= PLUS FLOAT",
- /* 220 */ "expr ::= STRING",
- /* 221 */ "expr ::= NOW",
- /* 222 */ "expr ::= VARIABLE",
- /* 223 */ "expr ::= BOOL",
- /* 224 */ "expr ::= ID LP exprlist RP",
- /* 225 */ "expr ::= ID LP STAR RP",
- /* 226 */ "expr ::= expr IS NULL",
- /* 227 */ "expr ::= expr IS NOT NULL",
- /* 228 */ "expr ::= expr LT expr",
- /* 229 */ "expr ::= expr GT expr",
- /* 230 */ "expr ::= expr LE expr",
- /* 231 */ "expr ::= expr GE expr",
- /* 232 */ "expr ::= expr NE expr",
- /* 233 */ "expr ::= expr EQ expr",
- /* 234 */ "expr ::= expr BETWEEN expr AND expr",
- /* 235 */ "expr ::= expr AND expr",
- /* 236 */ "expr ::= expr OR expr",
- /* 237 */ "expr ::= expr PLUS expr",
- /* 238 */ "expr ::= expr MINUS expr",
- /* 239 */ "expr ::= expr STAR expr",
- /* 240 */ "expr ::= expr SLASH expr",
- /* 241 */ "expr ::= expr REM expr",
- /* 242 */ "expr ::= expr LIKE expr",
- /* 243 */ "expr ::= expr IN LP exprlist RP",
- /* 244 */ "exprlist ::= exprlist COMMA expritem",
- /* 245 */ "exprlist ::= expritem",
- /* 246 */ "expritem ::= expr",
- /* 247 */ "expritem ::=",
- /* 248 */ "cmd ::= RESET QUERY CACHE",
- /* 249 */ "cmd ::= ALTER TABLE ids cpxName ADD COLUMN columnlist",
- /* 250 */ "cmd ::= ALTER TABLE ids cpxName DROP COLUMN ids",
- /* 251 */ "cmd ::= ALTER TABLE ids cpxName ADD TAG columnlist",
- /* 252 */ "cmd ::= ALTER TABLE ids cpxName DROP TAG ids",
- /* 253 */ "cmd ::= ALTER TABLE ids cpxName CHANGE TAG ids ids",
- /* 254 */ "cmd ::= ALTER TABLE ids cpxName SET TAG ids EQ tagitem",
- /* 255 */ "cmd ::= ALTER STABLE ids cpxName ADD COLUMN columnlist",
- /* 256 */ "cmd ::= ALTER STABLE ids cpxName DROP COLUMN ids",
- /* 257 */ "cmd ::= ALTER STABLE ids cpxName ADD TAG columnlist",
- /* 258 */ "cmd ::= ALTER STABLE ids cpxName DROP TAG ids",
- /* 259 */ "cmd ::= ALTER STABLE ids cpxName CHANGE TAG ids ids",
- /* 260 */ "cmd ::= KILL CONNECTION INTEGER",
- /* 261 */ "cmd ::= KILL STREAM INTEGER COLON INTEGER",
- /* 262 */ "cmd ::= KILL QUERY INTEGER COLON INTEGER",
-=======
  /* 181 */ "session_option ::=",
  /* 182 */ "session_option ::= SESSION LP ids cpxName COMMA tmvar RP",
  /* 183 */ "fill_opt ::=",
@@ -1837,7 +1286,6 @@
  /* 262 */ "cmd ::= KILL CONNECTION INTEGER",
  /* 263 */ "cmd ::= KILL STREAM INTEGER COLON INTEGER",
  /* 264 */ "cmd ::= KILL QUERY INTEGER COLON INTEGER",
->>>>>>> fb7005cb
 };
 #endif /* NDEBUG */
 
@@ -1958,54 +1406,6 @@
     ** inside the C code.
     */
 /********* Begin destructor definitions ***************************************/
-<<<<<<< HEAD
-    case 234: /* keep */
-    case 235: /* tagitemlist */
-    case 257: /* columnlist */
-    case 258: /* tagNamelist */
-    case 266: /* fill_opt */
-    case 268: /* groupby_opt */
-    case 269: /* orderby_opt */
-    case 280: /* sortlist */
-    case 284: /* grouplist */
-{
-taosArrayDestroy((yypminor->yy207));
-}
-      break;
-    case 255: /* create_table_list */
-{
-destroyCreateTableSql((yypminor->yy414));
-}
-      break;
-    case 259: /* select */
-{
-doDestroyQuerySql((yypminor->yy526));
-}
-      break;
-    case 262: /* selcollist */
-    case 274: /* sclp */
-    case 285: /* exprlist */
-{
-tSqlExprListDestroy((yypminor->yy178));
-}
-      break;
-    case 264: /* where_opt */
-    case 270: /* having_opt */
-    case 276: /* expr */
-    case 286: /* expritem */
-{
-tSqlExprDestroy((yypminor->yy484));
-}
-      break;
-    case 273: /* union */
-{
-destroyAllSelectClause((yypminor->yy441));
-}
-      break;
-    case 281: /* sortitem */
-{
-tVariantDestroy(&(yypminor->yy232));
-=======
     case 210: /* keep */
     case 211: /* tagitemlist */
     case 233: /* columnlist */
@@ -2052,7 +1452,6 @@
     case 258: /* sortitem */
 {
 tVariantDestroy(&(yypminor->yy362));
->>>>>>> fb7005cb
 }
       break;
 /********* End destructor definitions *****************************************/
@@ -2339,542 +1738,6 @@
   yyTraceShift(yypParser, yyNewState, "Shift");
 }
 
-<<<<<<< HEAD
-/* For rule J, yyRuleInfoLhs[J] contains the symbol on the left-hand side
-** of that rule */
-static const YYCODETYPE yyRuleInfoLhs[] = {
-   213,  /* (0) program ::= cmd */
-   214,  /* (1) cmd ::= SHOW DATABASES */
-   214,  /* (2) cmd ::= SHOW TOPICS */
-   214,  /* (3) cmd ::= SHOW MNODES */
-   214,  /* (4) cmd ::= SHOW DNODES */
-   214,  /* (5) cmd ::= SHOW ACCOUNTS */
-   214,  /* (6) cmd ::= SHOW USERS */
-   214,  /* (7) cmd ::= SHOW MODULES */
-   214,  /* (8) cmd ::= SHOW QUERIES */
-   214,  /* (9) cmd ::= SHOW CONNECTIONS */
-   214,  /* (10) cmd ::= SHOW STREAMS */
-   214,  /* (11) cmd ::= SHOW VARIABLES */
-   214,  /* (12) cmd ::= SHOW SCORES */
-   214,  /* (13) cmd ::= SHOW GRANTS */
-   214,  /* (14) cmd ::= SHOW VNODES */
-   214,  /* (15) cmd ::= SHOW VNODES IPTOKEN */
-   215,  /* (16) dbPrefix ::= */
-   215,  /* (17) dbPrefix ::= ids DOT */
-   217,  /* (18) cpxName ::= */
-   217,  /* (19) cpxName ::= DOT ids */
-   214,  /* (20) cmd ::= SHOW CREATE TABLE ids cpxName */
-   214,  /* (21) cmd ::= SHOW CREATE DATABASE ids */
-   214,  /* (22) cmd ::= SHOW dbPrefix TABLES */
-   214,  /* (23) cmd ::= SHOW dbPrefix TABLES LIKE ids */
-   214,  /* (24) cmd ::= SHOW dbPrefix STABLES */
-   214,  /* (25) cmd ::= SHOW dbPrefix STABLES LIKE ids */
-   214,  /* (26) cmd ::= SHOW dbPrefix VGROUPS */
-   214,  /* (27) cmd ::= SHOW dbPrefix VGROUPS ids */
-   214,  /* (28) cmd ::= DROP TABLE ifexists ids cpxName */
-   214,  /* (29) cmd ::= DROP STABLE ifexists ids cpxName */
-   214,  /* (30) cmd ::= DROP DATABASE ifexists ids */
-   214,  /* (31) cmd ::= DROP TOPIC ifexists ids */
-   214,  /* (32) cmd ::= DROP DNODE ids */
-   214,  /* (33) cmd ::= DROP USER ids */
-   214,  /* (34) cmd ::= DROP ACCOUNT ids */
-   214,  /* (35) cmd ::= USE ids */
-   214,  /* (36) cmd ::= DESCRIBE ids cpxName */
-   214,  /* (37) cmd ::= ALTER USER ids PASS ids */
-   214,  /* (38) cmd ::= ALTER USER ids PRIVILEGE ids */
-   214,  /* (39) cmd ::= ALTER DNODE ids ids */
-   214,  /* (40) cmd ::= ALTER DNODE ids ids ids */
-   214,  /* (41) cmd ::= ALTER LOCAL ids */
-   214,  /* (42) cmd ::= ALTER LOCAL ids ids */
-   214,  /* (43) cmd ::= ALTER DATABASE ids alter_db_optr */
-   214,  /* (44) cmd ::= ALTER TOPIC ids alter_topic_optr */
-   214,  /* (45) cmd ::= ALTER ACCOUNT ids acct_optr */
-   214,  /* (46) cmd ::= ALTER ACCOUNT ids PASS ids acct_optr */
-   216,  /* (47) ids ::= ID */
-   216,  /* (48) ids ::= STRING */
-   218,  /* (49) ifexists ::= IF EXISTS */
-   218,  /* (50) ifexists ::= */
-   222,  /* (51) ifnotexists ::= IF NOT EXISTS */
-   222,  /* (52) ifnotexists ::= */
-   214,  /* (53) cmd ::= CREATE DNODE ids */
-   214,  /* (54) cmd ::= CREATE ACCOUNT ids PASS ids acct_optr */
-   214,  /* (55) cmd ::= CREATE DATABASE ifnotexists ids db_optr */
-   214,  /* (56) cmd ::= CREATE TOPIC ifnotexists ids topic_optr */
-   214,  /* (57) cmd ::= CREATE USER ids PASS ids */
-   225,  /* (58) pps ::= */
-   225,  /* (59) pps ::= PPS INTEGER */
-   226,  /* (60) tseries ::= */
-   226,  /* (61) tseries ::= TSERIES INTEGER */
-   227,  /* (62) dbs ::= */
-   227,  /* (63) dbs ::= DBS INTEGER */
-   228,  /* (64) streams ::= */
-   228,  /* (65) streams ::= STREAMS INTEGER */
-   229,  /* (66) storage ::= */
-   229,  /* (67) storage ::= STORAGE INTEGER */
-   230,  /* (68) qtime ::= */
-   230,  /* (69) qtime ::= QTIME INTEGER */
-   231,  /* (70) users ::= */
-   231,  /* (71) users ::= USERS INTEGER */
-   232,  /* (72) conns ::= */
-   232,  /* (73) conns ::= CONNS INTEGER */
-   233,  /* (74) state ::= */
-   233,  /* (75) state ::= STATE ids */
-   221,  /* (76) acct_optr ::= pps tseries storage streams qtime dbs users conns state */
-   234,  /* (77) keep ::= KEEP tagitemlist */
-   236,  /* (78) cache ::= CACHE INTEGER */
-   237,  /* (79) replica ::= REPLICA INTEGER */
-   238,  /* (80) quorum ::= QUORUM INTEGER */
-   239,  /* (81) days ::= DAYS INTEGER */
-   240,  /* (82) minrows ::= MINROWS INTEGER */
-   241,  /* (83) maxrows ::= MAXROWS INTEGER */
-   242,  /* (84) blocks ::= BLOCKS INTEGER */
-   243,  /* (85) ctime ::= CTIME INTEGER */
-   244,  /* (86) wal ::= WAL INTEGER */
-   245,  /* (87) fsync ::= FSYNC INTEGER */
-   246,  /* (88) comp ::= COMP INTEGER */
-   247,  /* (89) prec ::= PRECISION STRING */
-   248,  /* (90) update ::= UPDATE INTEGER */
-   249,  /* (91) cachelast ::= CACHELAST INTEGER */
-   250,  /* (92) partitions ::= PARTITIONS INTEGER */
-   223,  /* (93) db_optr ::= */
-   223,  /* (94) db_optr ::= db_optr cache */
-   223,  /* (95) db_optr ::= db_optr replica */
-   223,  /* (96) db_optr ::= db_optr quorum */
-   223,  /* (97) db_optr ::= db_optr days */
-   223,  /* (98) db_optr ::= db_optr minrows */
-   223,  /* (99) db_optr ::= db_optr maxrows */
-   223,  /* (100) db_optr ::= db_optr blocks */
-   223,  /* (101) db_optr ::= db_optr ctime */
-   223,  /* (102) db_optr ::= db_optr wal */
-   223,  /* (103) db_optr ::= db_optr fsync */
-   223,  /* (104) db_optr ::= db_optr comp */
-   223,  /* (105) db_optr ::= db_optr prec */
-   223,  /* (106) db_optr ::= db_optr keep */
-   223,  /* (107) db_optr ::= db_optr update */
-   223,  /* (108) db_optr ::= db_optr cachelast */
-   224,  /* (109) topic_optr ::= db_optr */
-   224,  /* (110) topic_optr ::= topic_optr partitions */
-   219,  /* (111) alter_db_optr ::= */
-   219,  /* (112) alter_db_optr ::= alter_db_optr replica */
-   219,  /* (113) alter_db_optr ::= alter_db_optr quorum */
-   219,  /* (114) alter_db_optr ::= alter_db_optr keep */
-   219,  /* (115) alter_db_optr ::= alter_db_optr blocks */
-   219,  /* (116) alter_db_optr ::= alter_db_optr comp */
-   219,  /* (117) alter_db_optr ::= alter_db_optr wal */
-   219,  /* (118) alter_db_optr ::= alter_db_optr fsync */
-   219,  /* (119) alter_db_optr ::= alter_db_optr update */
-   219,  /* (120) alter_db_optr ::= alter_db_optr cachelast */
-   220,  /* (121) alter_topic_optr ::= alter_db_optr */
-   220,  /* (122) alter_topic_optr ::= alter_topic_optr partitions */
-   251,  /* (123) typename ::= ids */
-   251,  /* (124) typename ::= ids LP signed RP */
-   251,  /* (125) typename ::= ids UNSIGNED */
-   252,  /* (126) signed ::= INTEGER */
-   252,  /* (127) signed ::= PLUS INTEGER */
-   252,  /* (128) signed ::= MINUS INTEGER */
-   214,  /* (129) cmd ::= CREATE TABLE create_table_args */
-   214,  /* (130) cmd ::= CREATE TABLE create_stable_args */
-   214,  /* (131) cmd ::= CREATE STABLE create_stable_args */
-   214,  /* (132) cmd ::= CREATE TABLE create_table_list */
-   255,  /* (133) create_table_list ::= create_from_stable */
-   255,  /* (134) create_table_list ::= create_table_list create_from_stable */
-   253,  /* (135) create_table_args ::= ifnotexists ids cpxName LP columnlist RP */
-   254,  /* (136) create_stable_args ::= ifnotexists ids cpxName LP columnlist RP TAGS LP columnlist RP */
-   256,  /* (137) create_from_stable ::= ifnotexists ids cpxName USING ids cpxName TAGS LP tagitemlist RP */
-   256,  /* (138) create_from_stable ::= ifnotexists ids cpxName USING ids cpxName LP tagNamelist RP TAGS LP tagitemlist RP */
-   258,  /* (139) tagNamelist ::= tagNamelist COMMA ids */
-   258,  /* (140) tagNamelist ::= ids */
-   253,  /* (141) create_table_args ::= ifnotexists ids cpxName AS select */
-   257,  /* (142) columnlist ::= columnlist COMMA column */
-   257,  /* (143) columnlist ::= column */
-   260,  /* (144) column ::= ids typename */
-   235,  /* (145) tagitemlist ::= tagitemlist COMMA tagitem */
-   235,  /* (146) tagitemlist ::= tagitem */
-   261,  /* (147) tagitem ::= INTEGER */
-   261,  /* (148) tagitem ::= FLOAT */
-   261,  /* (149) tagitem ::= STRING */
-   261,  /* (150) tagitem ::= BOOL */
-   261,  /* (151) tagitem ::= NULL */
-   261,  /* (152) tagitem ::= MINUS INTEGER */
-   261,  /* (153) tagitem ::= MINUS FLOAT */
-   261,  /* (154) tagitem ::= PLUS INTEGER */
-   261,  /* (155) tagitem ::= PLUS FLOAT */
-   259,  /* (156) select ::= SELECT selcollist from where_opt interval_opt fill_opt sliding_opt groupby_opt orderby_opt having_opt slimit_opt limit_opt */
-   273,  /* (157) union ::= select */
-   273,  /* (158) union ::= LP union RP */
-   273,  /* (159) union ::= union UNION ALL select */
-   273,  /* (160) union ::= union UNION ALL LP select RP */
-   214,  /* (161) cmd ::= union */
-   259,  /* (162) select ::= SELECT selcollist */
-   274,  /* (163) sclp ::= selcollist COMMA */
-   274,  /* (164) sclp ::= */
-   262,  /* (165) selcollist ::= sclp distinct expr as */
-   262,  /* (166) selcollist ::= sclp STAR */
-   277,  /* (167) as ::= AS ids */
-   277,  /* (168) as ::= ids */
-   277,  /* (169) as ::= */
-   275,  /* (170) distinct ::= DISTINCT */
-   275,  /* (171) distinct ::= */
-   263,  /* (172) from ::= FROM tablelist */
-   278,  /* (173) tablelist ::= ids cpxName */
-   278,  /* (174) tablelist ::= ids cpxName ids */
-   278,  /* (175) tablelist ::= tablelist COMMA ids cpxName */
-   278,  /* (176) tablelist ::= tablelist COMMA ids cpxName ids */
-   279,  /* (177) tmvar ::= VARIABLE */
-   265,  /* (178) interval_opt ::= INTERVAL LP tmvar RP */
-   265,  /* (179) interval_opt ::= INTERVAL LP tmvar COMMA tmvar RP */
-   265,  /* (180) interval_opt ::= */
-   266,  /* (181) fill_opt ::= */
-   266,  /* (182) fill_opt ::= FILL LP ID COMMA tagitemlist RP */
-   266,  /* (183) fill_opt ::= FILL LP ID RP */
-   267,  /* (184) sliding_opt ::= SLIDING LP tmvar RP */
-   267,  /* (185) sliding_opt ::= */
-   269,  /* (186) orderby_opt ::= */
-   269,  /* (187) orderby_opt ::= ORDER BY sortlist */
-   280,  /* (188) sortlist ::= sortlist COMMA item sortorder */
-   280,  /* (189) sortlist ::= item sortorder */
-   282,  /* (190) item ::= ids cpxName */
-   283,  /* (191) sortorder ::= ASC */
-   283,  /* (192) sortorder ::= DESC */
-   283,  /* (193) sortorder ::= */
-   268,  /* (194) groupby_opt ::= */
-   268,  /* (195) groupby_opt ::= GROUP BY grouplist */
-   284,  /* (196) grouplist ::= grouplist COMMA item */
-   284,  /* (197) grouplist ::= item */
-   270,  /* (198) having_opt ::= */
-   270,  /* (199) having_opt ::= HAVING expr */
-   272,  /* (200) limit_opt ::= */
-   272,  /* (201) limit_opt ::= LIMIT signed */
-   272,  /* (202) limit_opt ::= LIMIT signed OFFSET signed */
-   272,  /* (203) limit_opt ::= LIMIT signed COMMA signed */
-   271,  /* (204) slimit_opt ::= */
-   271,  /* (205) slimit_opt ::= SLIMIT signed */
-   271,  /* (206) slimit_opt ::= SLIMIT signed SOFFSET signed */
-   271,  /* (207) slimit_opt ::= SLIMIT signed COMMA signed */
-   264,  /* (208) where_opt ::= */
-   264,  /* (209) where_opt ::= WHERE expr */
-   276,  /* (210) expr ::= LP expr RP */
-   276,  /* (211) expr ::= ID */
-   276,  /* (212) expr ::= ID DOT ID */
-   276,  /* (213) expr ::= ID DOT STAR */
-   276,  /* (214) expr ::= INTEGER */
-   276,  /* (215) expr ::= MINUS INTEGER */
-   276,  /* (216) expr ::= PLUS INTEGER */
-   276,  /* (217) expr ::= FLOAT */
-   276,  /* (218) expr ::= MINUS FLOAT */
-   276,  /* (219) expr ::= PLUS FLOAT */
-   276,  /* (220) expr ::= STRING */
-   276,  /* (221) expr ::= NOW */
-   276,  /* (222) expr ::= VARIABLE */
-   276,  /* (223) expr ::= BOOL */
-   276,  /* (224) expr ::= ID LP exprlist RP */
-   276,  /* (225) expr ::= ID LP STAR RP */
-   276,  /* (226) expr ::= expr IS NULL */
-   276,  /* (227) expr ::= expr IS NOT NULL */
-   276,  /* (228) expr ::= expr LT expr */
-   276,  /* (229) expr ::= expr GT expr */
-   276,  /* (230) expr ::= expr LE expr */
-   276,  /* (231) expr ::= expr GE expr */
-   276,  /* (232) expr ::= expr NE expr */
-   276,  /* (233) expr ::= expr EQ expr */
-   276,  /* (234) expr ::= expr BETWEEN expr AND expr */
-   276,  /* (235) expr ::= expr AND expr */
-   276,  /* (236) expr ::= expr OR expr */
-   276,  /* (237) expr ::= expr PLUS expr */
-   276,  /* (238) expr ::= expr MINUS expr */
-   276,  /* (239) expr ::= expr STAR expr */
-   276,  /* (240) expr ::= expr SLASH expr */
-   276,  /* (241) expr ::= expr REM expr */
-   276,  /* (242) expr ::= expr LIKE expr */
-   276,  /* (243) expr ::= expr IN LP exprlist RP */
-   285,  /* (244) exprlist ::= exprlist COMMA expritem */
-   285,  /* (245) exprlist ::= expritem */
-   286,  /* (246) expritem ::= expr */
-   286,  /* (247) expritem ::= */
-   214,  /* (248) cmd ::= RESET QUERY CACHE */
-   214,  /* (249) cmd ::= ALTER TABLE ids cpxName ADD COLUMN columnlist */
-   214,  /* (250) cmd ::= ALTER TABLE ids cpxName DROP COLUMN ids */
-   214,  /* (251) cmd ::= ALTER TABLE ids cpxName ADD TAG columnlist */
-   214,  /* (252) cmd ::= ALTER TABLE ids cpxName DROP TAG ids */
-   214,  /* (253) cmd ::= ALTER TABLE ids cpxName CHANGE TAG ids ids */
-   214,  /* (254) cmd ::= ALTER TABLE ids cpxName SET TAG ids EQ tagitem */
-   214,  /* (255) cmd ::= ALTER STABLE ids cpxName ADD COLUMN columnlist */
-   214,  /* (256) cmd ::= ALTER STABLE ids cpxName DROP COLUMN ids */
-   214,  /* (257) cmd ::= ALTER STABLE ids cpxName ADD TAG columnlist */
-   214,  /* (258) cmd ::= ALTER STABLE ids cpxName DROP TAG ids */
-   214,  /* (259) cmd ::= ALTER STABLE ids cpxName CHANGE TAG ids ids */
-   214,  /* (260) cmd ::= KILL CONNECTION INTEGER */
-   214,  /* (261) cmd ::= KILL STREAM INTEGER COLON INTEGER */
-   214,  /* (262) cmd ::= KILL QUERY INTEGER COLON INTEGER */
-};
-
-/* For rule J, yyRuleInfoNRhs[J] contains the negative of the number
-** of symbols on the right-hand side of that rule. */
-static const signed char yyRuleInfoNRhs[] = {
-   -1,  /* (0) program ::= cmd */
-   -2,  /* (1) cmd ::= SHOW DATABASES */
-   -2,  /* (2) cmd ::= SHOW TOPICS */
-   -2,  /* (3) cmd ::= SHOW MNODES */
-   -2,  /* (4) cmd ::= SHOW DNODES */
-   -2,  /* (5) cmd ::= SHOW ACCOUNTS */
-   -2,  /* (6) cmd ::= SHOW USERS */
-   -2,  /* (7) cmd ::= SHOW MODULES */
-   -2,  /* (8) cmd ::= SHOW QUERIES */
-   -2,  /* (9) cmd ::= SHOW CONNECTIONS */
-   -2,  /* (10) cmd ::= SHOW STREAMS */
-   -2,  /* (11) cmd ::= SHOW VARIABLES */
-   -2,  /* (12) cmd ::= SHOW SCORES */
-   -2,  /* (13) cmd ::= SHOW GRANTS */
-   -2,  /* (14) cmd ::= SHOW VNODES */
-   -3,  /* (15) cmd ::= SHOW VNODES IPTOKEN */
-    0,  /* (16) dbPrefix ::= */
-   -2,  /* (17) dbPrefix ::= ids DOT */
-    0,  /* (18) cpxName ::= */
-   -2,  /* (19) cpxName ::= DOT ids */
-   -5,  /* (20) cmd ::= SHOW CREATE TABLE ids cpxName */
-   -4,  /* (21) cmd ::= SHOW CREATE DATABASE ids */
-   -3,  /* (22) cmd ::= SHOW dbPrefix TABLES */
-   -5,  /* (23) cmd ::= SHOW dbPrefix TABLES LIKE ids */
-   -3,  /* (24) cmd ::= SHOW dbPrefix STABLES */
-   -5,  /* (25) cmd ::= SHOW dbPrefix STABLES LIKE ids */
-   -3,  /* (26) cmd ::= SHOW dbPrefix VGROUPS */
-   -4,  /* (27) cmd ::= SHOW dbPrefix VGROUPS ids */
-   -5,  /* (28) cmd ::= DROP TABLE ifexists ids cpxName */
-   -5,  /* (29) cmd ::= DROP STABLE ifexists ids cpxName */
-   -4,  /* (30) cmd ::= DROP DATABASE ifexists ids */
-   -4,  /* (31) cmd ::= DROP TOPIC ifexists ids */
-   -3,  /* (32) cmd ::= DROP DNODE ids */
-   -3,  /* (33) cmd ::= DROP USER ids */
-   -3,  /* (34) cmd ::= DROP ACCOUNT ids */
-   -2,  /* (35) cmd ::= USE ids */
-   -3,  /* (36) cmd ::= DESCRIBE ids cpxName */
-   -5,  /* (37) cmd ::= ALTER USER ids PASS ids */
-   -5,  /* (38) cmd ::= ALTER USER ids PRIVILEGE ids */
-   -4,  /* (39) cmd ::= ALTER DNODE ids ids */
-   -5,  /* (40) cmd ::= ALTER DNODE ids ids ids */
-   -3,  /* (41) cmd ::= ALTER LOCAL ids */
-   -4,  /* (42) cmd ::= ALTER LOCAL ids ids */
-   -4,  /* (43) cmd ::= ALTER DATABASE ids alter_db_optr */
-   -4,  /* (44) cmd ::= ALTER TOPIC ids alter_topic_optr */
-   -4,  /* (45) cmd ::= ALTER ACCOUNT ids acct_optr */
-   -6,  /* (46) cmd ::= ALTER ACCOUNT ids PASS ids acct_optr */
-   -1,  /* (47) ids ::= ID */
-   -1,  /* (48) ids ::= STRING */
-   -2,  /* (49) ifexists ::= IF EXISTS */
-    0,  /* (50) ifexists ::= */
-   -3,  /* (51) ifnotexists ::= IF NOT EXISTS */
-    0,  /* (52) ifnotexists ::= */
-   -3,  /* (53) cmd ::= CREATE DNODE ids */
-   -6,  /* (54) cmd ::= CREATE ACCOUNT ids PASS ids acct_optr */
-   -5,  /* (55) cmd ::= CREATE DATABASE ifnotexists ids db_optr */
-   -5,  /* (56) cmd ::= CREATE TOPIC ifnotexists ids topic_optr */
-   -5,  /* (57) cmd ::= CREATE USER ids PASS ids */
-    0,  /* (58) pps ::= */
-   -2,  /* (59) pps ::= PPS INTEGER */
-    0,  /* (60) tseries ::= */
-   -2,  /* (61) tseries ::= TSERIES INTEGER */
-    0,  /* (62) dbs ::= */
-   -2,  /* (63) dbs ::= DBS INTEGER */
-    0,  /* (64) streams ::= */
-   -2,  /* (65) streams ::= STREAMS INTEGER */
-    0,  /* (66) storage ::= */
-   -2,  /* (67) storage ::= STORAGE INTEGER */
-    0,  /* (68) qtime ::= */
-   -2,  /* (69) qtime ::= QTIME INTEGER */
-    0,  /* (70) users ::= */
-   -2,  /* (71) users ::= USERS INTEGER */
-    0,  /* (72) conns ::= */
-   -2,  /* (73) conns ::= CONNS INTEGER */
-    0,  /* (74) state ::= */
-   -2,  /* (75) state ::= STATE ids */
-   -9,  /* (76) acct_optr ::= pps tseries storage streams qtime dbs users conns state */
-   -2,  /* (77) keep ::= KEEP tagitemlist */
-   -2,  /* (78) cache ::= CACHE INTEGER */
-   -2,  /* (79) replica ::= REPLICA INTEGER */
-   -2,  /* (80) quorum ::= QUORUM INTEGER */
-   -2,  /* (81) days ::= DAYS INTEGER */
-   -2,  /* (82) minrows ::= MINROWS INTEGER */
-   -2,  /* (83) maxrows ::= MAXROWS INTEGER */
-   -2,  /* (84) blocks ::= BLOCKS INTEGER */
-   -2,  /* (85) ctime ::= CTIME INTEGER */
-   -2,  /* (86) wal ::= WAL INTEGER */
-   -2,  /* (87) fsync ::= FSYNC INTEGER */
-   -2,  /* (88) comp ::= COMP INTEGER */
-   -2,  /* (89) prec ::= PRECISION STRING */
-   -2,  /* (90) update ::= UPDATE INTEGER */
-   -2,  /* (91) cachelast ::= CACHELAST INTEGER */
-   -2,  /* (92) partitions ::= PARTITIONS INTEGER */
-    0,  /* (93) db_optr ::= */
-   -2,  /* (94) db_optr ::= db_optr cache */
-   -2,  /* (95) db_optr ::= db_optr replica */
-   -2,  /* (96) db_optr ::= db_optr quorum */
-   -2,  /* (97) db_optr ::= db_optr days */
-   -2,  /* (98) db_optr ::= db_optr minrows */
-   -2,  /* (99) db_optr ::= db_optr maxrows */
-   -2,  /* (100) db_optr ::= db_optr blocks */
-   -2,  /* (101) db_optr ::= db_optr ctime */
-   -2,  /* (102) db_optr ::= db_optr wal */
-   -2,  /* (103) db_optr ::= db_optr fsync */
-   -2,  /* (104) db_optr ::= db_optr comp */
-   -2,  /* (105) db_optr ::= db_optr prec */
-   -2,  /* (106) db_optr ::= db_optr keep */
-   -2,  /* (107) db_optr ::= db_optr update */
-   -2,  /* (108) db_optr ::= db_optr cachelast */
-   -1,  /* (109) topic_optr ::= db_optr */
-   -2,  /* (110) topic_optr ::= topic_optr partitions */
-    0,  /* (111) alter_db_optr ::= */
-   -2,  /* (112) alter_db_optr ::= alter_db_optr replica */
-   -2,  /* (113) alter_db_optr ::= alter_db_optr quorum */
-   -2,  /* (114) alter_db_optr ::= alter_db_optr keep */
-   -2,  /* (115) alter_db_optr ::= alter_db_optr blocks */
-   -2,  /* (116) alter_db_optr ::= alter_db_optr comp */
-   -2,  /* (117) alter_db_optr ::= alter_db_optr wal */
-   -2,  /* (118) alter_db_optr ::= alter_db_optr fsync */
-   -2,  /* (119) alter_db_optr ::= alter_db_optr update */
-   -2,  /* (120) alter_db_optr ::= alter_db_optr cachelast */
-   -1,  /* (121) alter_topic_optr ::= alter_db_optr */
-   -2,  /* (122) alter_topic_optr ::= alter_topic_optr partitions */
-   -1,  /* (123) typename ::= ids */
-   -4,  /* (124) typename ::= ids LP signed RP */
-   -2,  /* (125) typename ::= ids UNSIGNED */
-   -1,  /* (126) signed ::= INTEGER */
-   -2,  /* (127) signed ::= PLUS INTEGER */
-   -2,  /* (128) signed ::= MINUS INTEGER */
-   -3,  /* (129) cmd ::= CREATE TABLE create_table_args */
-   -3,  /* (130) cmd ::= CREATE TABLE create_stable_args */
-   -3,  /* (131) cmd ::= CREATE STABLE create_stable_args */
-   -3,  /* (132) cmd ::= CREATE TABLE create_table_list */
-   -1,  /* (133) create_table_list ::= create_from_stable */
-   -2,  /* (134) create_table_list ::= create_table_list create_from_stable */
-   -6,  /* (135) create_table_args ::= ifnotexists ids cpxName LP columnlist RP */
-  -10,  /* (136) create_stable_args ::= ifnotexists ids cpxName LP columnlist RP TAGS LP columnlist RP */
-  -10,  /* (137) create_from_stable ::= ifnotexists ids cpxName USING ids cpxName TAGS LP tagitemlist RP */
-  -13,  /* (138) create_from_stable ::= ifnotexists ids cpxName USING ids cpxName LP tagNamelist RP TAGS LP tagitemlist RP */
-   -3,  /* (139) tagNamelist ::= tagNamelist COMMA ids */
-   -1,  /* (140) tagNamelist ::= ids */
-   -5,  /* (141) create_table_args ::= ifnotexists ids cpxName AS select */
-   -3,  /* (142) columnlist ::= columnlist COMMA column */
-   -1,  /* (143) columnlist ::= column */
-   -2,  /* (144) column ::= ids typename */
-   -3,  /* (145) tagitemlist ::= tagitemlist COMMA tagitem */
-   -1,  /* (146) tagitemlist ::= tagitem */
-   -1,  /* (147) tagitem ::= INTEGER */
-   -1,  /* (148) tagitem ::= FLOAT */
-   -1,  /* (149) tagitem ::= STRING */
-   -1,  /* (150) tagitem ::= BOOL */
-   -1,  /* (151) tagitem ::= NULL */
-   -2,  /* (152) tagitem ::= MINUS INTEGER */
-   -2,  /* (153) tagitem ::= MINUS FLOAT */
-   -2,  /* (154) tagitem ::= PLUS INTEGER */
-   -2,  /* (155) tagitem ::= PLUS FLOAT */
-  -12,  /* (156) select ::= SELECT selcollist from where_opt interval_opt fill_opt sliding_opt groupby_opt orderby_opt having_opt slimit_opt limit_opt */
-   -1,  /* (157) union ::= select */
-   -3,  /* (158) union ::= LP union RP */
-   -4,  /* (159) union ::= union UNION ALL select */
-   -6,  /* (160) union ::= union UNION ALL LP select RP */
-   -1,  /* (161) cmd ::= union */
-   -2,  /* (162) select ::= SELECT selcollist */
-   -2,  /* (163) sclp ::= selcollist COMMA */
-    0,  /* (164) sclp ::= */
-   -4,  /* (165) selcollist ::= sclp distinct expr as */
-   -2,  /* (166) selcollist ::= sclp STAR */
-   -2,  /* (167) as ::= AS ids */
-   -1,  /* (168) as ::= ids */
-    0,  /* (169) as ::= */
-   -1,  /* (170) distinct ::= DISTINCT */
-    0,  /* (171) distinct ::= */
-   -2,  /* (172) from ::= FROM tablelist */
-   -2,  /* (173) tablelist ::= ids cpxName */
-   -3,  /* (174) tablelist ::= ids cpxName ids */
-   -4,  /* (175) tablelist ::= tablelist COMMA ids cpxName */
-   -5,  /* (176) tablelist ::= tablelist COMMA ids cpxName ids */
-   -1,  /* (177) tmvar ::= VARIABLE */
-   -4,  /* (178) interval_opt ::= INTERVAL LP tmvar RP */
-   -6,  /* (179) interval_opt ::= INTERVAL LP tmvar COMMA tmvar RP */
-    0,  /* (180) interval_opt ::= */
-    0,  /* (181) fill_opt ::= */
-   -6,  /* (182) fill_opt ::= FILL LP ID COMMA tagitemlist RP */
-   -4,  /* (183) fill_opt ::= FILL LP ID RP */
-   -4,  /* (184) sliding_opt ::= SLIDING LP tmvar RP */
-    0,  /* (185) sliding_opt ::= */
-    0,  /* (186) orderby_opt ::= */
-   -3,  /* (187) orderby_opt ::= ORDER BY sortlist */
-   -4,  /* (188) sortlist ::= sortlist COMMA item sortorder */
-   -2,  /* (189) sortlist ::= item sortorder */
-   -2,  /* (190) item ::= ids cpxName */
-   -1,  /* (191) sortorder ::= ASC */
-   -1,  /* (192) sortorder ::= DESC */
-    0,  /* (193) sortorder ::= */
-    0,  /* (194) groupby_opt ::= */
-   -3,  /* (195) groupby_opt ::= GROUP BY grouplist */
-   -3,  /* (196) grouplist ::= grouplist COMMA item */
-   -1,  /* (197) grouplist ::= item */
-    0,  /* (198) having_opt ::= */
-   -2,  /* (199) having_opt ::= HAVING expr */
-    0,  /* (200) limit_opt ::= */
-   -2,  /* (201) limit_opt ::= LIMIT signed */
-   -4,  /* (202) limit_opt ::= LIMIT signed OFFSET signed */
-   -4,  /* (203) limit_opt ::= LIMIT signed COMMA signed */
-    0,  /* (204) slimit_opt ::= */
-   -2,  /* (205) slimit_opt ::= SLIMIT signed */
-   -4,  /* (206) slimit_opt ::= SLIMIT signed SOFFSET signed */
-   -4,  /* (207) slimit_opt ::= SLIMIT signed COMMA signed */
-    0,  /* (208) where_opt ::= */
-   -2,  /* (209) where_opt ::= WHERE expr */
-   -3,  /* (210) expr ::= LP expr RP */
-   -1,  /* (211) expr ::= ID */
-   -3,  /* (212) expr ::= ID DOT ID */
-   -3,  /* (213) expr ::= ID DOT STAR */
-   -1,  /* (214) expr ::= INTEGER */
-   -2,  /* (215) expr ::= MINUS INTEGER */
-   -2,  /* (216) expr ::= PLUS INTEGER */
-   -1,  /* (217) expr ::= FLOAT */
-   -2,  /* (218) expr ::= MINUS FLOAT */
-   -2,  /* (219) expr ::= PLUS FLOAT */
-   -1,  /* (220) expr ::= STRING */
-   -1,  /* (221) expr ::= NOW */
-   -1,  /* (222) expr ::= VARIABLE */
-   -1,  /* (223) expr ::= BOOL */
-   -4,  /* (224) expr ::= ID LP exprlist RP */
-   -4,  /* (225) expr ::= ID LP STAR RP */
-   -3,  /* (226) expr ::= expr IS NULL */
-   -4,  /* (227) expr ::= expr IS NOT NULL */
-   -3,  /* (228) expr ::= expr LT expr */
-   -3,  /* (229) expr ::= expr GT expr */
-   -3,  /* (230) expr ::= expr LE expr */
-   -3,  /* (231) expr ::= expr GE expr */
-   -3,  /* (232) expr ::= expr NE expr */
-   -3,  /* (233) expr ::= expr EQ expr */
-   -5,  /* (234) expr ::= expr BETWEEN expr AND expr */
-   -3,  /* (235) expr ::= expr AND expr */
-   -3,  /* (236) expr ::= expr OR expr */
-   -3,  /* (237) expr ::= expr PLUS expr */
-   -3,  /* (238) expr ::= expr MINUS expr */
-   -3,  /* (239) expr ::= expr STAR expr */
-   -3,  /* (240) expr ::= expr SLASH expr */
-   -3,  /* (241) expr ::= expr REM expr */
-   -3,  /* (242) expr ::= expr LIKE expr */
-   -5,  /* (243) expr ::= expr IN LP exprlist RP */
-   -3,  /* (244) exprlist ::= exprlist COMMA expritem */
-   -1,  /* (245) exprlist ::= expritem */
-   -1,  /* (246) expritem ::= expr */
-    0,  /* (247) expritem ::= */
-   -3,  /* (248) cmd ::= RESET QUERY CACHE */
-   -7,  /* (249) cmd ::= ALTER TABLE ids cpxName ADD COLUMN columnlist */
-   -7,  /* (250) cmd ::= ALTER TABLE ids cpxName DROP COLUMN ids */
-   -7,  /* (251) cmd ::= ALTER TABLE ids cpxName ADD TAG columnlist */
-   -7,  /* (252) cmd ::= ALTER TABLE ids cpxName DROP TAG ids */
-   -8,  /* (253) cmd ::= ALTER TABLE ids cpxName CHANGE TAG ids ids */
-   -9,  /* (254) cmd ::= ALTER TABLE ids cpxName SET TAG ids EQ tagitem */
-   -7,  /* (255) cmd ::= ALTER STABLE ids cpxName ADD COLUMN columnlist */
-   -7,  /* (256) cmd ::= ALTER STABLE ids cpxName DROP COLUMN ids */
-   -7,  /* (257) cmd ::= ALTER STABLE ids cpxName ADD TAG columnlist */
-   -7,  /* (258) cmd ::= ALTER STABLE ids cpxName DROP TAG ids */
-   -8,  /* (259) cmd ::= ALTER STABLE ids cpxName CHANGE TAG ids ids */
-   -3,  /* (260) cmd ::= KILL CONNECTION INTEGER */
-   -5,  /* (261) cmd ::= KILL STREAM INTEGER COLON INTEGER */
-   -5,  /* (262) cmd ::= KILL QUERY INTEGER COLON INTEGER */
-=======
 /* The following table contains information about every rule that
 ** is used during the reduce.
 */
@@ -3147,7 +2010,6 @@
   {  190,   -3 }, /* (262) cmd ::= KILL CONNECTION INTEGER */
   {  190,   -5 }, /* (263) cmd ::= KILL STREAM INTEGER COLON INTEGER */
   {  190,   -5 }, /* (264) cmd ::= KILL QUERY INTEGER COLON INTEGER */
->>>>>>> fb7005cb
 };
 
 static void yy_accept(yyParser*);  /* Forward Declaration */
@@ -3394,15 +2256,6 @@
         break;
       case 43: /* cmd ::= ALTER DATABASE ids alter_db_optr */
       case 44: /* cmd ::= ALTER TOPIC ids alter_topic_optr */ yytestcase(yyruleno==44);
-<<<<<<< HEAD
-{ SStrToken t = {0};  setCreateDbInfo(pInfo, TSDB_SQL_ALTER_DB, &yymsp[-1].minor.yy0, &yymsp[0].minor.yy100, &t);}
-        break;
-      case 45: /* cmd ::= ALTER ACCOUNT ids acct_optr */
-{ setCreateAcctSql(pInfo, TSDB_SQL_ALTER_ACCT, &yymsp[-1].minor.yy0, NULL, &yymsp[0].minor.yy505);}
-        break;
-      case 46: /* cmd ::= ALTER ACCOUNT ids PASS ids acct_optr */
-{ setCreateAcctSql(pInfo, TSDB_SQL_ALTER_ACCT, &yymsp[-3].minor.yy0, &yymsp[-1].minor.yy0, &yymsp[0].minor.yy505);}
-=======
 { SStrToken t = {0};  setCreateDbInfo(pInfo, TSDB_SQL_ALTER_DB, &yymsp[-1].minor.yy0, &yymsp[0].minor.yy526, &t);}
         break;
       case 45: /* cmd ::= ALTER ACCOUNT ids acct_optr */
@@ -3410,7 +2263,6 @@
         break;
       case 46: /* cmd ::= ALTER ACCOUNT ids PASS ids acct_optr */
 { setCreateAcctSql(pInfo, TSDB_SQL_ALTER_ACCT, &yymsp[-3].minor.yy0, &yymsp[-1].minor.yy0, &yymsp[0].minor.yy187);}
->>>>>>> fb7005cb
         break;
       case 47: /* ids ::= ID */
       case 48: /* ids ::= STRING */ yytestcase(yyruleno==48);
@@ -3432,19 +2284,11 @@
 { setDCLSQLElems(pInfo, TSDB_SQL_CREATE_DNODE, 1, &yymsp[0].minor.yy0);}
         break;
       case 54: /* cmd ::= CREATE ACCOUNT ids PASS ids acct_optr */
-<<<<<<< HEAD
-{ setCreateAcctSql(pInfo, TSDB_SQL_CREATE_ACCT, &yymsp[-3].minor.yy0, &yymsp[-1].minor.yy0, &yymsp[0].minor.yy505);}
-        break;
-      case 55: /* cmd ::= CREATE DATABASE ifnotexists ids db_optr */
-      case 56: /* cmd ::= CREATE TOPIC ifnotexists ids topic_optr */ yytestcase(yyruleno==56);
-{ setCreateDbInfo(pInfo, TSDB_SQL_CREATE_DB, &yymsp[-1].minor.yy0, &yymsp[0].minor.yy100, &yymsp[-2].minor.yy0);}
-=======
 { setCreateAcctSql(pInfo, TSDB_SQL_CREATE_ACCT, &yymsp[-3].minor.yy0, &yymsp[-1].minor.yy0, &yymsp[0].minor.yy187);}
         break;
       case 55: /* cmd ::= CREATE DATABASE ifnotexists ids db_optr */
       case 56: /* cmd ::= CREATE TOPIC ifnotexists ids topic_optr */ yytestcase(yyruleno==56);
 { setCreateDbInfo(pInfo, TSDB_SQL_CREATE_DB, &yymsp[-1].minor.yy0, &yymsp[0].minor.yy526, &yymsp[-2].minor.yy0);}
->>>>>>> fb7005cb
         break;
       case 57: /* cmd ::= CREATE USER ids PASS ids */
 { setCreateUserSql(pInfo, &yymsp[-2].minor.yy0, &yymsp[0].minor.yy0);}
@@ -3473,22 +2317,6 @@
         break;
       case 76: /* acct_optr ::= pps tseries storage streams qtime dbs users conns state */
 {
-<<<<<<< HEAD
-    yylhsminor.yy505.maxUsers   = (yymsp[-2].minor.yy0.n>0)?atoi(yymsp[-2].minor.yy0.z):-1;
-    yylhsminor.yy505.maxDbs     = (yymsp[-3].minor.yy0.n>0)?atoi(yymsp[-3].minor.yy0.z):-1;
-    yylhsminor.yy505.maxTimeSeries = (yymsp[-7].minor.yy0.n>0)?atoi(yymsp[-7].minor.yy0.z):-1;
-    yylhsminor.yy505.maxStreams = (yymsp[-5].minor.yy0.n>0)?atoi(yymsp[-5].minor.yy0.z):-1;
-    yylhsminor.yy505.maxPointsPerSecond     = (yymsp[-8].minor.yy0.n>0)?atoi(yymsp[-8].minor.yy0.z):-1;
-    yylhsminor.yy505.maxStorage = (yymsp[-6].minor.yy0.n>0)?strtoll(yymsp[-6].minor.yy0.z, NULL, 10):-1;
-    yylhsminor.yy505.maxQueryTime   = (yymsp[-4].minor.yy0.n>0)?strtoll(yymsp[-4].minor.yy0.z, NULL, 10):-1;
-    yylhsminor.yy505.maxConnections   = (yymsp[-1].minor.yy0.n>0)?atoi(yymsp[-1].minor.yy0.z):-1;
-    yylhsminor.yy505.stat    = yymsp[0].minor.yy0;
-}
-  yymsp[-8].minor.yy505 = yylhsminor.yy505;
-        break;
-      case 77: /* keep ::= KEEP tagitemlist */
-{ yymsp[-1].minor.yy207 = yymsp[0].minor.yy207; }
-=======
     yylhsminor.yy187.maxUsers   = (yymsp[-2].minor.yy0.n>0)?atoi(yymsp[-2].minor.yy0.z):-1;
     yylhsminor.yy187.maxDbs     = (yymsp[-3].minor.yy0.n>0)?atoi(yymsp[-3].minor.yy0.z):-1;
     yylhsminor.yy187.maxTimeSeries = (yymsp[-7].minor.yy0.n>0)?atoi(yymsp[-7].minor.yy0.z):-1;
@@ -3503,7 +2331,6 @@
         break;
       case 77: /* keep ::= KEEP tagitemlist */
 { yymsp[-1].minor.yy285 = yymsp[0].minor.yy285; }
->>>>>>> fb7005cb
         break;
       case 78: /* cache ::= CACHE INTEGER */
       case 79: /* replica ::= REPLICA INTEGER */ yytestcase(yyruleno==79);
@@ -3523,91 +2350,6 @@
 { yymsp[-1].minor.yy0 = yymsp[0].minor.yy0; }
         break;
       case 93: /* db_optr ::= */
-<<<<<<< HEAD
-{setDefaultCreateDbOption(&yymsp[1].minor.yy100); yymsp[1].minor.yy100.dbType = TSDB_DB_TYPE_DEFAULT;}
-        break;
-      case 94: /* db_optr ::= db_optr cache */
-{ yylhsminor.yy100 = yymsp[-1].minor.yy100; yylhsminor.yy100.cacheBlockSize = strtol(yymsp[0].minor.yy0.z, NULL, 10); }
-  yymsp[-1].minor.yy100 = yylhsminor.yy100;
-        break;
-      case 95: /* db_optr ::= db_optr replica */
-      case 112: /* alter_db_optr ::= alter_db_optr replica */ yytestcase(yyruleno==112);
-{ yylhsminor.yy100 = yymsp[-1].minor.yy100; yylhsminor.yy100.replica = strtol(yymsp[0].minor.yy0.z, NULL, 10); }
-  yymsp[-1].minor.yy100 = yylhsminor.yy100;
-        break;
-      case 96: /* db_optr ::= db_optr quorum */
-      case 113: /* alter_db_optr ::= alter_db_optr quorum */ yytestcase(yyruleno==113);
-{ yylhsminor.yy100 = yymsp[-1].minor.yy100; yylhsminor.yy100.quorum = strtol(yymsp[0].minor.yy0.z, NULL, 10); }
-  yymsp[-1].minor.yy100 = yylhsminor.yy100;
-        break;
-      case 97: /* db_optr ::= db_optr days */
-{ yylhsminor.yy100 = yymsp[-1].minor.yy100; yylhsminor.yy100.daysPerFile = strtol(yymsp[0].minor.yy0.z, NULL, 10); }
-  yymsp[-1].minor.yy100 = yylhsminor.yy100;
-        break;
-      case 98: /* db_optr ::= db_optr minrows */
-{ yylhsminor.yy100 = yymsp[-1].minor.yy100; yylhsminor.yy100.minRowsPerBlock = strtod(yymsp[0].minor.yy0.z, NULL); }
-  yymsp[-1].minor.yy100 = yylhsminor.yy100;
-        break;
-      case 99: /* db_optr ::= db_optr maxrows */
-{ yylhsminor.yy100 = yymsp[-1].minor.yy100; yylhsminor.yy100.maxRowsPerBlock = strtod(yymsp[0].minor.yy0.z, NULL); }
-  yymsp[-1].minor.yy100 = yylhsminor.yy100;
-        break;
-      case 100: /* db_optr ::= db_optr blocks */
-      case 115: /* alter_db_optr ::= alter_db_optr blocks */ yytestcase(yyruleno==115);
-{ yylhsminor.yy100 = yymsp[-1].minor.yy100; yylhsminor.yy100.numOfBlocks = strtol(yymsp[0].minor.yy0.z, NULL, 10); }
-  yymsp[-1].minor.yy100 = yylhsminor.yy100;
-        break;
-      case 101: /* db_optr ::= db_optr ctime */
-{ yylhsminor.yy100 = yymsp[-1].minor.yy100; yylhsminor.yy100.commitTime = strtol(yymsp[0].minor.yy0.z, NULL, 10); }
-  yymsp[-1].minor.yy100 = yylhsminor.yy100;
-        break;
-      case 102: /* db_optr ::= db_optr wal */
-      case 117: /* alter_db_optr ::= alter_db_optr wal */ yytestcase(yyruleno==117);
-{ yylhsminor.yy100 = yymsp[-1].minor.yy100; yylhsminor.yy100.walLevel = strtol(yymsp[0].minor.yy0.z, NULL, 10); }
-  yymsp[-1].minor.yy100 = yylhsminor.yy100;
-        break;
-      case 103: /* db_optr ::= db_optr fsync */
-      case 118: /* alter_db_optr ::= alter_db_optr fsync */ yytestcase(yyruleno==118);
-{ yylhsminor.yy100 = yymsp[-1].minor.yy100; yylhsminor.yy100.fsyncPeriod = strtol(yymsp[0].minor.yy0.z, NULL, 10); }
-  yymsp[-1].minor.yy100 = yylhsminor.yy100;
-        break;
-      case 104: /* db_optr ::= db_optr comp */
-      case 116: /* alter_db_optr ::= alter_db_optr comp */ yytestcase(yyruleno==116);
-{ yylhsminor.yy100 = yymsp[-1].minor.yy100; yylhsminor.yy100.compressionLevel = strtol(yymsp[0].minor.yy0.z, NULL, 10); }
-  yymsp[-1].minor.yy100 = yylhsminor.yy100;
-        break;
-      case 105: /* db_optr ::= db_optr prec */
-{ yylhsminor.yy100 = yymsp[-1].minor.yy100; yylhsminor.yy100.precision = yymsp[0].minor.yy0; }
-  yymsp[-1].minor.yy100 = yylhsminor.yy100;
-        break;
-      case 106: /* db_optr ::= db_optr keep */
-      case 114: /* alter_db_optr ::= alter_db_optr keep */ yytestcase(yyruleno==114);
-{ yylhsminor.yy100 = yymsp[-1].minor.yy100; yylhsminor.yy100.keep = yymsp[0].minor.yy207; }
-  yymsp[-1].minor.yy100 = yylhsminor.yy100;
-        break;
-      case 107: /* db_optr ::= db_optr update */
-      case 119: /* alter_db_optr ::= alter_db_optr update */ yytestcase(yyruleno==119);
-{ yylhsminor.yy100 = yymsp[-1].minor.yy100; yylhsminor.yy100.update = strtol(yymsp[0].minor.yy0.z, NULL, 10); }
-  yymsp[-1].minor.yy100 = yylhsminor.yy100;
-        break;
-      case 108: /* db_optr ::= db_optr cachelast */
-      case 120: /* alter_db_optr ::= alter_db_optr cachelast */ yytestcase(yyruleno==120);
-{ yylhsminor.yy100 = yymsp[-1].minor.yy100; yylhsminor.yy100.cachelast = strtol(yymsp[0].minor.yy0.z, NULL, 10); }
-  yymsp[-1].minor.yy100 = yylhsminor.yy100;
-        break;
-      case 109: /* topic_optr ::= db_optr */
-      case 121: /* alter_topic_optr ::= alter_db_optr */ yytestcase(yyruleno==121);
-{ yylhsminor.yy100 = yymsp[0].minor.yy100; yylhsminor.yy100.dbType = TSDB_DB_TYPE_TOPIC; }
-  yymsp[0].minor.yy100 = yylhsminor.yy100;
-        break;
-      case 110: /* topic_optr ::= topic_optr partitions */
-      case 122: /* alter_topic_optr ::= alter_topic_optr partitions */ yytestcase(yyruleno==122);
-{ yylhsminor.yy100 = yymsp[-1].minor.yy100; yylhsminor.yy100.partitions = strtol(yymsp[0].minor.yy0.z, NULL, 10); }
-  yymsp[-1].minor.yy100 = yylhsminor.yy100;
-        break;
-      case 111: /* alter_db_optr ::= */
-{ setDefaultCreateDbOption(&yymsp[1].minor.yy100); yymsp[1].minor.yy100.dbType = TSDB_DB_TYPE_DEFAULT;}
-=======
 {setDefaultCreateDbOption(&yymsp[1].minor.yy526); yymsp[1].minor.yy526.dbType = TSDB_DB_TYPE_DEFAULT;}
         break;
       case 94: /* db_optr ::= db_optr cache */
@@ -3691,28 +2433,10 @@
         break;
       case 111: /* alter_db_optr ::= */
 { setDefaultCreateDbOption(&yymsp[1].minor.yy526); yymsp[1].minor.yy526.dbType = TSDB_DB_TYPE_DEFAULT;}
->>>>>>> fb7005cb
         break;
       case 123: /* typename ::= ids */
 { 
   yymsp[0].minor.yy0.type = 0;
-<<<<<<< HEAD
-  tSqlSetColumnType (&yylhsminor.yy517, &yymsp[0].minor.yy0);
-}
-  yymsp[0].minor.yy517 = yylhsminor.yy517;
-        break;
-      case 124: /* typename ::= ids LP signed RP */
-{
-  if (yymsp[-1].minor.yy208 <= 0) {
-    yymsp[-3].minor.yy0.type = 0;
-    tSqlSetColumnType(&yylhsminor.yy517, &yymsp[-3].minor.yy0);
-  } else {
-    yymsp[-3].minor.yy0.type = -yymsp[-1].minor.yy208;  // negative value of name length
-    tSqlSetColumnType(&yylhsminor.yy517, &yymsp[-3].minor.yy0);
-  }
-}
-  yymsp[-3].minor.yy517 = yylhsminor.yy517;
-=======
   tSqlSetColumnType (&yylhsminor.yy295, &yymsp[0].minor.yy0);
 }
   yymsp[0].minor.yy295 = yylhsminor.yy295;
@@ -3728,30 +2452,11 @@
   }
 }
   yymsp[-3].minor.yy295 = yylhsminor.yy295;
->>>>>>> fb7005cb
         break;
       case 125: /* typename ::= ids UNSIGNED */
 {
   yymsp[-1].minor.yy0.type = 0;
   yymsp[-1].minor.yy0.n = ((yymsp[0].minor.yy0.z + yymsp[0].minor.yy0.n) - yymsp[-1].minor.yy0.z);
-<<<<<<< HEAD
-  tSqlSetColumnType (&yylhsminor.yy517, &yymsp[-1].minor.yy0);
-}
-  yymsp[-1].minor.yy517 = yylhsminor.yy517;
-        break;
-      case 126: /* signed ::= INTEGER */
-{ yylhsminor.yy208 = strtol(yymsp[0].minor.yy0.z, NULL, 10); }
-  yymsp[0].minor.yy208 = yylhsminor.yy208;
-        break;
-      case 127: /* signed ::= PLUS INTEGER */
-{ yymsp[-1].minor.yy208 = strtol(yymsp[0].minor.yy0.z, NULL, 10); }
-        break;
-      case 128: /* signed ::= MINUS INTEGER */
-{ yymsp[-1].minor.yy208 = -strtol(yymsp[0].minor.yy0.z, NULL, 10);}
-        break;
-      case 132: /* cmd ::= CREATE TABLE create_table_list */
-{ pInfo->type = TSDB_SQL_CREATE_TABLE; pInfo->pCreateTableInfo = yymsp[0].minor.yy414;}
-=======
   tSqlSetColumnType (&yylhsminor.yy295, &yymsp[-1].minor.yy0);
 }
   yymsp[-1].minor.yy295 = yylhsminor.yy295;
@@ -3768,32 +2473,12 @@
         break;
       case 132: /* cmd ::= CREATE TABLE create_table_list */
 { pInfo->type = TSDB_SQL_CREATE_TABLE; pInfo->pCreateTableInfo = yymsp[0].minor.yy230;}
->>>>>>> fb7005cb
         break;
       case 133: /* create_table_list ::= create_from_stable */
 {
   SCreateTableSQL* pCreateTable = calloc(1, sizeof(SCreateTableSQL));
   pCreateTable->childTableInfo = taosArrayInit(4, sizeof(SCreatedTableInfo));
 
-<<<<<<< HEAD
-  taosArrayPush(pCreateTable->childTableInfo, &yymsp[0].minor.yy542);
-  pCreateTable->type = TSQL_CREATE_TABLE_FROM_STABLE;
-  yylhsminor.yy414 = pCreateTable;
-}
-  yymsp[0].minor.yy414 = yylhsminor.yy414;
-        break;
-      case 134: /* create_table_list ::= create_table_list create_from_stable */
-{
-  taosArrayPush(yymsp[-1].minor.yy414->childTableInfo, &yymsp[0].minor.yy542);
-  yylhsminor.yy414 = yymsp[-1].minor.yy414;
-}
-  yymsp[-1].minor.yy414 = yylhsminor.yy414;
-        break;
-      case 135: /* create_table_args ::= ifnotexists ids cpxName LP columnlist RP */
-{
-  yylhsminor.yy414 = tSetCreateSqlElems(yymsp[-1].minor.yy207, NULL, NULL, TSQL_CREATE_TABLE);
-  setSqlInfo(pInfo, yylhsminor.yy414, NULL, TSDB_SQL_CREATE_TABLE);
-=======
   taosArrayPush(pCreateTable->childTableInfo, &yymsp[0].minor.yy96);
   pCreateTable->type = TSQL_CREATE_TABLE_FROM_STABLE;
   yylhsminor.yy230 = pCreateTable;
@@ -3811,72 +2496,34 @@
 {
   yylhsminor.yy230 = tSetCreateSqlElems(yymsp[-1].minor.yy285, NULL, NULL, TSQL_CREATE_TABLE);
   setSqlInfo(pInfo, yylhsminor.yy230, NULL, TSDB_SQL_CREATE_TABLE);
->>>>>>> fb7005cb
 
   yymsp[-4].minor.yy0.n += yymsp[-3].minor.yy0.n;
   setCreatedTableName(pInfo, &yymsp[-4].minor.yy0, &yymsp[-5].minor.yy0);
 }
-<<<<<<< HEAD
-  yymsp[-5].minor.yy414 = yylhsminor.yy414;
-        break;
-      case 136: /* create_stable_args ::= ifnotexists ids cpxName LP columnlist RP TAGS LP columnlist RP */
-{
-  yylhsminor.yy414 = tSetCreateSqlElems(yymsp[-5].minor.yy207, yymsp[-1].minor.yy207, NULL, TSQL_CREATE_STABLE);
-  setSqlInfo(pInfo, yylhsminor.yy414, NULL, TSDB_SQL_CREATE_TABLE);
-=======
   yymsp[-5].minor.yy230 = yylhsminor.yy230;
         break;
       case 136: /* create_stable_args ::= ifnotexists ids cpxName LP columnlist RP TAGS LP columnlist RP */
 {
   yylhsminor.yy230 = tSetCreateSqlElems(yymsp[-5].minor.yy285, yymsp[-1].minor.yy285, NULL, TSQL_CREATE_STABLE);
   setSqlInfo(pInfo, yylhsminor.yy230, NULL, TSDB_SQL_CREATE_TABLE);
->>>>>>> fb7005cb
 
   yymsp[-8].minor.yy0.n += yymsp[-7].minor.yy0.n;
   setCreatedTableName(pInfo, &yymsp[-8].minor.yy0, &yymsp[-9].minor.yy0);
 }
-<<<<<<< HEAD
-  yymsp[-9].minor.yy414 = yylhsminor.yy414;
-=======
   yymsp[-9].minor.yy230 = yylhsminor.yy230;
->>>>>>> fb7005cb
         break;
       case 137: /* create_from_stable ::= ifnotexists ids cpxName USING ids cpxName TAGS LP tagitemlist RP */
 {
   yymsp[-5].minor.yy0.n += yymsp[-4].minor.yy0.n;
   yymsp[-8].minor.yy0.n += yymsp[-7].minor.yy0.n;
-<<<<<<< HEAD
-  yylhsminor.yy542 = createNewChildTableInfo(&yymsp[-5].minor.yy0, NULL, yymsp[-1].minor.yy207, &yymsp[-8].minor.yy0, &yymsp[-9].minor.yy0);
-}
-  yymsp[-9].minor.yy542 = yylhsminor.yy542;
-=======
   yylhsminor.yy96 = createNewChildTableInfo(&yymsp[-5].minor.yy0, NULL, yymsp[-1].minor.yy285, &yymsp[-8].minor.yy0, &yymsp[-9].minor.yy0);
 }
   yymsp[-9].minor.yy96 = yylhsminor.yy96;
->>>>>>> fb7005cb
         break;
       case 138: /* create_from_stable ::= ifnotexists ids cpxName USING ids cpxName LP tagNamelist RP TAGS LP tagitemlist RP */
 {
   yymsp[-8].minor.yy0.n += yymsp[-7].minor.yy0.n;
   yymsp[-11].minor.yy0.n += yymsp[-10].minor.yy0.n;
-<<<<<<< HEAD
-  yylhsminor.yy542 = createNewChildTableInfo(&yymsp[-8].minor.yy0, yymsp[-5].minor.yy207, yymsp[-1].minor.yy207, &yymsp[-11].minor.yy0, &yymsp[-12].minor.yy0);
-}
-  yymsp[-12].minor.yy542 = yylhsminor.yy542;
-        break;
-      case 139: /* tagNamelist ::= tagNamelist COMMA ids */
-{taosArrayPush(yymsp[-2].minor.yy207, &yymsp[0].minor.yy0); yylhsminor.yy207 = yymsp[-2].minor.yy207;  }
-  yymsp[-2].minor.yy207 = yylhsminor.yy207;
-        break;
-      case 140: /* tagNamelist ::= ids */
-{yylhsminor.yy207 = taosArrayInit(4, sizeof(SStrToken)); taosArrayPush(yylhsminor.yy207, &yymsp[0].minor.yy0);}
-  yymsp[0].minor.yy207 = yylhsminor.yy207;
-        break;
-      case 141: /* create_table_args ::= ifnotexists ids cpxName AS select */
-{
-  yylhsminor.yy414 = tSetCreateSqlElems(NULL, NULL, yymsp[0].minor.yy526, TSQL_CREATE_STREAM);
-  setSqlInfo(pInfo, yylhsminor.yy414, NULL, TSDB_SQL_CREATE_TABLE);
-=======
   yylhsminor.yy96 = createNewChildTableInfo(&yymsp[-8].minor.yy0, yymsp[-5].minor.yy285, yymsp[-1].minor.yy285, &yymsp[-11].minor.yy0, &yymsp[-12].minor.yy0);
 }
   yymsp[-12].minor.yy96 = yylhsminor.yy96;
@@ -3893,36 +2540,10 @@
 {
   yylhsminor.yy230 = tSetCreateSqlElems(NULL, NULL, yymsp[0].minor.yy216, TSQL_CREATE_STREAM);
   setSqlInfo(pInfo, yylhsminor.yy230, NULL, TSDB_SQL_CREATE_TABLE);
->>>>>>> fb7005cb
 
   yymsp[-3].minor.yy0.n += yymsp[-2].minor.yy0.n;
   setCreatedTableName(pInfo, &yymsp[-3].minor.yy0, &yymsp[-4].minor.yy0);
 }
-<<<<<<< HEAD
-  yymsp[-4].minor.yy414 = yylhsminor.yy414;
-        break;
-      case 142: /* columnlist ::= columnlist COMMA column */
-{taosArrayPush(yymsp[-2].minor.yy207, &yymsp[0].minor.yy517); yylhsminor.yy207 = yymsp[-2].minor.yy207;  }
-  yymsp[-2].minor.yy207 = yylhsminor.yy207;
-        break;
-      case 143: /* columnlist ::= column */
-{yylhsminor.yy207 = taosArrayInit(4, sizeof(TAOS_FIELD)); taosArrayPush(yylhsminor.yy207, &yymsp[0].minor.yy517);}
-  yymsp[0].minor.yy207 = yylhsminor.yy207;
-        break;
-      case 144: /* column ::= ids typename */
-{
-  tSqlSetColumnInfo(&yylhsminor.yy517, &yymsp[-1].minor.yy0, &yymsp[0].minor.yy517);
-}
-  yymsp[-1].minor.yy517 = yylhsminor.yy517;
-        break;
-      case 145: /* tagitemlist ::= tagitemlist COMMA tagitem */
-{ yylhsminor.yy207 = tVariantListAppend(yymsp[-2].minor.yy207, &yymsp[0].minor.yy232, -1);    }
-  yymsp[-2].minor.yy207 = yylhsminor.yy207;
-        break;
-      case 146: /* tagitemlist ::= tagitem */
-{ yylhsminor.yy207 = tVariantListAppend(NULL, &yymsp[0].minor.yy232, -1); }
-  yymsp[0].minor.yy207 = yylhsminor.yy207;
-=======
   yymsp[-4].minor.yy230 = yylhsminor.yy230;
         break;
       case 142: /* columnlist ::= columnlist COMMA column */
@@ -3946,27 +2567,17 @@
       case 146: /* tagitemlist ::= tagitem */
 { yylhsminor.yy285 = tVariantListAppend(NULL, &yymsp[0].minor.yy362, -1); }
   yymsp[0].minor.yy285 = yylhsminor.yy285;
->>>>>>> fb7005cb
         break;
       case 147: /* tagitem ::= INTEGER */
       case 148: /* tagitem ::= FLOAT */ yytestcase(yyruleno==148);
       case 149: /* tagitem ::= STRING */ yytestcase(yyruleno==149);
       case 150: /* tagitem ::= BOOL */ yytestcase(yyruleno==150);
-<<<<<<< HEAD
-{ toTSDBType(yymsp[0].minor.yy0.type); tVariantCreate(&yylhsminor.yy232, &yymsp[0].minor.yy0); }
-  yymsp[0].minor.yy232 = yylhsminor.yy232;
-        break;
-      case 151: /* tagitem ::= NULL */
-{ yymsp[0].minor.yy0.type = 0; tVariantCreate(&yylhsminor.yy232, &yymsp[0].minor.yy0); }
-  yymsp[0].minor.yy232 = yylhsminor.yy232;
-=======
 { toTSDBType(yymsp[0].minor.yy0.type); tVariantCreate(&yylhsminor.yy362, &yymsp[0].minor.yy0); }
   yymsp[0].minor.yy362 = yylhsminor.yy362;
         break;
       case 151: /* tagitem ::= NULL */
 { yymsp[0].minor.yy0.type = 0; tVariantCreate(&yylhsminor.yy362, &yymsp[0].minor.yy0); }
   yymsp[0].minor.yy362 = yylhsminor.yy362;
->>>>>>> fb7005cb
         break;
       case 152: /* tagitem ::= MINUS INTEGER */
       case 153: /* tagitem ::= MINUS FLOAT */ yytestcase(yyruleno==153);
@@ -3976,54 +2587,6 @@
     yymsp[-1].minor.yy0.n += yymsp[0].minor.yy0.n;
     yymsp[-1].minor.yy0.type = yymsp[0].minor.yy0.type;
     toTSDBType(yymsp[-1].minor.yy0.type);
-<<<<<<< HEAD
-    tVariantCreate(&yylhsminor.yy232, &yymsp[-1].minor.yy0);
-}
-  yymsp[-1].minor.yy232 = yylhsminor.yy232;
-        break;
-      case 156: /* select ::= SELECT selcollist from where_opt interval_opt fill_opt sliding_opt groupby_opt orderby_opt having_opt slimit_opt limit_opt */
-{
-  yylhsminor.yy526 = tSetQuerySqlElems(&yymsp[-11].minor.yy0, yymsp[-10].minor.yy178, yymsp[-9].minor.yy207, yymsp[-8].minor.yy484, yymsp[-4].minor.yy207, yymsp[-3].minor.yy207, &yymsp[-7].minor.yy126, &yymsp[-5].minor.yy0, yymsp[-6].minor.yy207, &yymsp[0].minor.yy314, &yymsp[-1].minor.yy314);
-}
-  yymsp[-11].minor.yy526 = yylhsminor.yy526;
-        break;
-      case 157: /* union ::= select */
-{ yylhsminor.yy441 = setSubclause(NULL, yymsp[0].minor.yy526); }
-  yymsp[0].minor.yy441 = yylhsminor.yy441;
-        break;
-      case 158: /* union ::= LP union RP */
-{ yymsp[-2].minor.yy441 = yymsp[-1].minor.yy441; }
-        break;
-      case 159: /* union ::= union UNION ALL select */
-{ yylhsminor.yy441 = appendSelectClause(yymsp[-3].minor.yy441, yymsp[0].minor.yy526); }
-  yymsp[-3].minor.yy441 = yylhsminor.yy441;
-        break;
-      case 160: /* union ::= union UNION ALL LP select RP */
-{ yylhsminor.yy441 = appendSelectClause(yymsp[-5].minor.yy441, yymsp[-1].minor.yy526); }
-  yymsp[-5].minor.yy441 = yylhsminor.yy441;
-        break;
-      case 161: /* cmd ::= union */
-{ setSqlInfo(pInfo, yymsp[0].minor.yy441, NULL, TSDB_SQL_SELECT); }
-        break;
-      case 162: /* select ::= SELECT selcollist */
-{
-  yylhsminor.yy526 = tSetQuerySqlElems(&yymsp[-1].minor.yy0, yymsp[0].minor.yy178, NULL, NULL, NULL, NULL, NULL, NULL, NULL, NULL, NULL);
-}
-  yymsp[-1].minor.yy526 = yylhsminor.yy526;
-        break;
-      case 163: /* sclp ::= selcollist COMMA */
-{yylhsminor.yy178 = yymsp[-1].minor.yy178;}
-  yymsp[-1].minor.yy178 = yylhsminor.yy178;
-        break;
-      case 164: /* sclp ::= */
-{yymsp[1].minor.yy178 = 0;}
-        break;
-      case 165: /* selcollist ::= sclp distinct expr as */
-{
-   yylhsminor.yy178 = tSqlExprListAppend(yymsp[-3].minor.yy178, yymsp[-1].minor.yy484,  yymsp[-2].minor.yy0.n? &yymsp[-2].minor.yy0:0, yymsp[0].minor.yy0.n?&yymsp[0].minor.yy0:0);
-}
-  yymsp[-3].minor.yy178 = yylhsminor.yy178;
-=======
     tVariantCreate(&yylhsminor.yy362, &yymsp[-1].minor.yy0);
 }
   yymsp[-1].minor.yy362 = yylhsminor.yy362;
@@ -4070,20 +2633,13 @@
    yylhsminor.yy434 = tSqlExprListAppend(yymsp[-3].minor.yy434, yymsp[-1].minor.yy178,  yymsp[-2].minor.yy0.n? &yymsp[-2].minor.yy0:0, yymsp[0].minor.yy0.n?&yymsp[0].minor.yy0:0);
 }
   yymsp[-3].minor.yy434 = yylhsminor.yy434;
->>>>>>> fb7005cb
         break;
       case 166: /* selcollist ::= sclp STAR */
 {
    tSQLExpr *pNode = tSqlExprIdValueCreate(NULL, TK_ALL);
-<<<<<<< HEAD
-   yylhsminor.yy178 = tSqlExprListAppend(yymsp[-1].minor.yy178, pNode, 0, 0);
-}
-  yymsp[-1].minor.yy178 = yylhsminor.yy178;
-=======
    yylhsminor.yy434 = tSqlExprListAppend(yymsp[-1].minor.yy434, pNode, 0, 0);
 }
   yymsp[-1].minor.yy434 = yylhsminor.yy434;
->>>>>>> fb7005cb
         break;
       case 167: /* as ::= AS ids */
 { yymsp[-1].minor.yy0 = yymsp[0].minor.yy0;    }
@@ -4100,97 +2656,51 @@
   yymsp[0].minor.yy0 = yylhsminor.yy0;
         break;
       case 172: /* from ::= FROM tablelist */
-<<<<<<< HEAD
-{yymsp[-1].minor.yy207 = yymsp[0].minor.yy207;}
-=======
 {yymsp[-1].minor.yy285 = yymsp[0].minor.yy285;}
->>>>>>> fb7005cb
         break;
       case 173: /* tablelist ::= ids cpxName */
 {
   toTSDBType(yymsp[-1].minor.yy0.type);
   yymsp[-1].minor.yy0.n += yymsp[0].minor.yy0.n;
-<<<<<<< HEAD
-  yylhsminor.yy207 = tVariantListAppendToken(NULL, &yymsp[-1].minor.yy0, -1);
-  yylhsminor.yy207 = tVariantListAppendToken(yylhsminor.yy207, &yymsp[-1].minor.yy0, -1);  // table alias name
-}
-  yymsp[-1].minor.yy207 = yylhsminor.yy207;
-=======
   yylhsminor.yy285 = tVariantListAppendToken(NULL, &yymsp[-1].minor.yy0, -1);
   yylhsminor.yy285 = tVariantListAppendToken(yylhsminor.yy285, &yymsp[-1].minor.yy0, -1);  // table alias name
 }
   yymsp[-1].minor.yy285 = yylhsminor.yy285;
->>>>>>> fb7005cb
         break;
       case 174: /* tablelist ::= ids cpxName ids */
 {
   toTSDBType(yymsp[-2].minor.yy0.type);
   toTSDBType(yymsp[0].minor.yy0.type);
   yymsp[-2].minor.yy0.n += yymsp[-1].minor.yy0.n;
-<<<<<<< HEAD
-  yylhsminor.yy207 = tVariantListAppendToken(NULL, &yymsp[-2].minor.yy0, -1);
-  yylhsminor.yy207 = tVariantListAppendToken(yylhsminor.yy207, &yymsp[0].minor.yy0, -1);
-}
-  yymsp[-2].minor.yy207 = yylhsminor.yy207;
-=======
   yylhsminor.yy285 = tVariantListAppendToken(NULL, &yymsp[-2].minor.yy0, -1);
   yylhsminor.yy285 = tVariantListAppendToken(yylhsminor.yy285, &yymsp[0].minor.yy0, -1);
 }
   yymsp[-2].minor.yy285 = yylhsminor.yy285;
->>>>>>> fb7005cb
         break;
       case 175: /* tablelist ::= tablelist COMMA ids cpxName */
 {
   toTSDBType(yymsp[-1].minor.yy0.type);
   yymsp[-1].minor.yy0.n += yymsp[0].minor.yy0.n;
-<<<<<<< HEAD
-  yylhsminor.yy207 = tVariantListAppendToken(yymsp[-3].minor.yy207, &yymsp[-1].minor.yy0, -1);
-  yylhsminor.yy207 = tVariantListAppendToken(yylhsminor.yy207, &yymsp[-1].minor.yy0, -1);
-}
-  yymsp[-3].minor.yy207 = yylhsminor.yy207;
-=======
   yylhsminor.yy285 = tVariantListAppendToken(yymsp[-3].minor.yy285, &yymsp[-1].minor.yy0, -1);
   yylhsminor.yy285 = tVariantListAppendToken(yylhsminor.yy285, &yymsp[-1].minor.yy0, -1);
 }
   yymsp[-3].minor.yy285 = yylhsminor.yy285;
->>>>>>> fb7005cb
         break;
       case 176: /* tablelist ::= tablelist COMMA ids cpxName ids */
 {
   toTSDBType(yymsp[-2].minor.yy0.type);
   toTSDBType(yymsp[0].minor.yy0.type);
   yymsp[-2].minor.yy0.n += yymsp[-1].minor.yy0.n;
-<<<<<<< HEAD
-  yylhsminor.yy207 = tVariantListAppendToken(yymsp[-4].minor.yy207, &yymsp[-2].minor.yy0, -1);
-  yylhsminor.yy207 = tVariantListAppendToken(yylhsminor.yy207, &yymsp[0].minor.yy0, -1);
-}
-  yymsp[-4].minor.yy207 = yylhsminor.yy207;
-=======
   yylhsminor.yy285 = tVariantListAppendToken(yymsp[-4].minor.yy285, &yymsp[-2].minor.yy0, -1);
   yylhsminor.yy285 = tVariantListAppendToken(yylhsminor.yy285, &yymsp[0].minor.yy0, -1);
 }
   yymsp[-4].minor.yy285 = yylhsminor.yy285;
->>>>>>> fb7005cb
         break;
       case 177: /* tmvar ::= VARIABLE */
 {yylhsminor.yy0 = yymsp[0].minor.yy0;}
   yymsp[0].minor.yy0 = yylhsminor.yy0;
         break;
       case 178: /* interval_opt ::= INTERVAL LP tmvar RP */
-<<<<<<< HEAD
-{yymsp[-3].minor.yy126.interval = yymsp[-1].minor.yy0; yymsp[-3].minor.yy126.offset.n = 0; yymsp[-3].minor.yy126.offset.z = NULL; yymsp[-3].minor.yy126.offset.type = 0;}
-        break;
-      case 179: /* interval_opt ::= INTERVAL LP tmvar COMMA tmvar RP */
-{yymsp[-5].minor.yy126.interval = yymsp[-3].minor.yy0; yymsp[-5].minor.yy126.offset = yymsp[-1].minor.yy0;}
-        break;
-      case 180: /* interval_opt ::= */
-{memset(&yymsp[1].minor.yy126, 0, sizeof(yymsp[1].minor.yy126));}
-        break;
-      case 181: /* fill_opt ::= */
-{yymsp[1].minor.yy207 = 0;     }
-        break;
-      case 182: /* fill_opt ::= FILL LP ID COMMA tagitemlist RP */
-=======
 {yymsp[-3].minor.yy376.interval = yymsp[-1].minor.yy0; yymsp[-3].minor.yy376.offset.n = 0;}
         break;
       case 179: /* interval_opt ::= INTERVAL LP tmvar COMMA tmvar RP */
@@ -4213,49 +2723,11 @@
 { yymsp[1].minor.yy285 = 0;     }
         break;
       case 184: /* fill_opt ::= FILL LP ID COMMA tagitemlist RP */
->>>>>>> fb7005cb
 {
     tVariant A = {0};
     toTSDBType(yymsp[-3].minor.yy0.type);
     tVariantCreate(&A, &yymsp[-3].minor.yy0);
 
-<<<<<<< HEAD
-    tVariantListInsert(yymsp[-1].minor.yy207, &A, -1, 0);
-    yymsp[-5].minor.yy207 = yymsp[-1].minor.yy207;
-}
-        break;
-      case 183: /* fill_opt ::= FILL LP ID RP */
-{
-    toTSDBType(yymsp[-1].minor.yy0.type);
-    yymsp[-3].minor.yy207 = tVariantListAppendToken(NULL, &yymsp[-1].minor.yy0, -1);
-}
-        break;
-      case 184: /* sliding_opt ::= SLIDING LP tmvar RP */
-{yymsp[-3].minor.yy0 = yymsp[-1].minor.yy0;     }
-        break;
-      case 185: /* sliding_opt ::= */
-{yymsp[1].minor.yy0.n = 0; yymsp[1].minor.yy0.z = NULL; yymsp[1].minor.yy0.type = 0;   }
-        break;
-      case 186: /* orderby_opt ::= */
-{yymsp[1].minor.yy207 = 0;}
-        break;
-      case 187: /* orderby_opt ::= ORDER BY sortlist */
-{yymsp[-2].minor.yy207 = yymsp[0].minor.yy207;}
-        break;
-      case 188: /* sortlist ::= sortlist COMMA item sortorder */
-{
-    yylhsminor.yy207 = tVariantListAppend(yymsp[-3].minor.yy207, &yymsp[-1].minor.yy232, yymsp[0].minor.yy116);
-}
-  yymsp[-3].minor.yy207 = yylhsminor.yy207;
-        break;
-      case 189: /* sortlist ::= item sortorder */
-{
-  yylhsminor.yy207 = tVariantListAppend(NULL, &yymsp[-1].minor.yy232, yymsp[0].minor.yy116);
-}
-  yymsp[-1].minor.yy207 = yylhsminor.yy207;
-        break;
-      case 190: /* item ::= ids cpxName */
-=======
     tVariantListInsert(yymsp[-1].minor.yy285, &A, -1, 0);
     yymsp[-5].minor.yy285 = yymsp[-1].minor.yy285;
 }
@@ -4291,226 +2763,10 @@
   yymsp[-1].minor.yy285 = yylhsminor.yy285;
         break;
       case 192: /* item ::= ids cpxName */
->>>>>>> fb7005cb
 {
   toTSDBType(yymsp[-1].minor.yy0.type);
   yymsp[-1].minor.yy0.n += yymsp[0].minor.yy0.n;
 
-<<<<<<< HEAD
-  tVariantCreate(&yylhsminor.yy232, &yymsp[-1].minor.yy0);
-}
-  yymsp[-1].minor.yy232 = yylhsminor.yy232;
-        break;
-      case 191: /* sortorder ::= ASC */
-{ yymsp[0].minor.yy116 = TSDB_ORDER_ASC; }
-        break;
-      case 192: /* sortorder ::= DESC */
-{ yymsp[0].minor.yy116 = TSDB_ORDER_DESC;}
-        break;
-      case 193: /* sortorder ::= */
-{ yymsp[1].minor.yy116 = TSDB_ORDER_ASC; }
-        break;
-      case 194: /* groupby_opt ::= */
-{ yymsp[1].minor.yy207 = 0;}
-        break;
-      case 195: /* groupby_opt ::= GROUP BY grouplist */
-{ yymsp[-2].minor.yy207 = yymsp[0].minor.yy207;}
-        break;
-      case 196: /* grouplist ::= grouplist COMMA item */
-{
-  yylhsminor.yy207 = tVariantListAppend(yymsp[-2].minor.yy207, &yymsp[0].minor.yy232, -1);
-}
-  yymsp[-2].minor.yy207 = yylhsminor.yy207;
-        break;
-      case 197: /* grouplist ::= item */
-{
-  yylhsminor.yy207 = tVariantListAppend(NULL, &yymsp[0].minor.yy232, -1);
-}
-  yymsp[0].minor.yy207 = yylhsminor.yy207;
-        break;
-      case 198: /* having_opt ::= */
-      case 208: /* where_opt ::= */ yytestcase(yyruleno==208);
-      case 247: /* expritem ::= */ yytestcase(yyruleno==247);
-{yymsp[1].minor.yy484 = 0;}
-        break;
-      case 199: /* having_opt ::= HAVING expr */
-      case 209: /* where_opt ::= WHERE expr */ yytestcase(yyruleno==209);
-{yymsp[-1].minor.yy484 = yymsp[0].minor.yy484;}
-        break;
-      case 200: /* limit_opt ::= */
-      case 204: /* slimit_opt ::= */ yytestcase(yyruleno==204);
-{yymsp[1].minor.yy314.limit = -1; yymsp[1].minor.yy314.offset = 0;}
-        break;
-      case 201: /* limit_opt ::= LIMIT signed */
-      case 205: /* slimit_opt ::= SLIMIT signed */ yytestcase(yyruleno==205);
-{yymsp[-1].minor.yy314.limit = yymsp[0].minor.yy208;  yymsp[-1].minor.yy314.offset = 0;}
-        break;
-      case 202: /* limit_opt ::= LIMIT signed OFFSET signed */
-{ yymsp[-3].minor.yy314.limit = yymsp[-2].minor.yy208;  yymsp[-3].minor.yy314.offset = yymsp[0].minor.yy208;}
-        break;
-      case 203: /* limit_opt ::= LIMIT signed COMMA signed */
-{ yymsp[-3].minor.yy314.limit = yymsp[0].minor.yy208;  yymsp[-3].minor.yy314.offset = yymsp[-2].minor.yy208;}
-        break;
-      case 206: /* slimit_opt ::= SLIMIT signed SOFFSET signed */
-{yymsp[-3].minor.yy314.limit = yymsp[-2].minor.yy208;  yymsp[-3].minor.yy314.offset = yymsp[0].minor.yy208;}
-        break;
-      case 207: /* slimit_opt ::= SLIMIT signed COMMA signed */
-{yymsp[-3].minor.yy314.limit = yymsp[0].minor.yy208;  yymsp[-3].minor.yy314.offset = yymsp[-2].minor.yy208;}
-        break;
-      case 210: /* expr ::= LP expr RP */
-{yylhsminor.yy484 = yymsp[-1].minor.yy484; yylhsminor.yy484->token.z = yymsp[-2].minor.yy0.z; yylhsminor.yy484->token.n = (yymsp[0].minor.yy0.z - yymsp[-2].minor.yy0.z + 1);}
-  yymsp[-2].minor.yy484 = yylhsminor.yy484;
-        break;
-      case 211: /* expr ::= ID */
-{ yylhsminor.yy484 = tSqlExprIdValueCreate(&yymsp[0].minor.yy0, TK_ID);}
-  yymsp[0].minor.yy484 = yylhsminor.yy484;
-        break;
-      case 212: /* expr ::= ID DOT ID */
-{ yymsp[-2].minor.yy0.n += (1+yymsp[0].minor.yy0.n); yylhsminor.yy484 = tSqlExprIdValueCreate(&yymsp[-2].minor.yy0, TK_ID);}
-  yymsp[-2].minor.yy484 = yylhsminor.yy484;
-        break;
-      case 213: /* expr ::= ID DOT STAR */
-{ yymsp[-2].minor.yy0.n += (1+yymsp[0].minor.yy0.n); yylhsminor.yy484 = tSqlExprIdValueCreate(&yymsp[-2].minor.yy0, TK_ALL);}
-  yymsp[-2].minor.yy484 = yylhsminor.yy484;
-        break;
-      case 214: /* expr ::= INTEGER */
-{ yylhsminor.yy484 = tSqlExprIdValueCreate(&yymsp[0].minor.yy0, TK_INTEGER);}
-  yymsp[0].minor.yy484 = yylhsminor.yy484;
-        break;
-      case 215: /* expr ::= MINUS INTEGER */
-      case 216: /* expr ::= PLUS INTEGER */ yytestcase(yyruleno==216);
-{ yymsp[-1].minor.yy0.n += yymsp[0].minor.yy0.n; yymsp[-1].minor.yy0.type = TK_INTEGER; yylhsminor.yy484 = tSqlExprIdValueCreate(&yymsp[-1].minor.yy0, TK_INTEGER);}
-  yymsp[-1].minor.yy484 = yylhsminor.yy484;
-        break;
-      case 217: /* expr ::= FLOAT */
-{ yylhsminor.yy484 = tSqlExprIdValueCreate(&yymsp[0].minor.yy0, TK_FLOAT);}
-  yymsp[0].minor.yy484 = yylhsminor.yy484;
-        break;
-      case 218: /* expr ::= MINUS FLOAT */
-      case 219: /* expr ::= PLUS FLOAT */ yytestcase(yyruleno==219);
-{ yymsp[-1].minor.yy0.n += yymsp[0].minor.yy0.n; yymsp[-1].minor.yy0.type = TK_FLOAT; yylhsminor.yy484 = tSqlExprIdValueCreate(&yymsp[-1].minor.yy0, TK_FLOAT);}
-  yymsp[-1].minor.yy484 = yylhsminor.yy484;
-        break;
-      case 220: /* expr ::= STRING */
-{ yylhsminor.yy484 = tSqlExprIdValueCreate(&yymsp[0].minor.yy0, TK_STRING);}
-  yymsp[0].minor.yy484 = yylhsminor.yy484;
-        break;
-      case 221: /* expr ::= NOW */
-{ yylhsminor.yy484 = tSqlExprIdValueCreate(&yymsp[0].minor.yy0, TK_NOW); }
-  yymsp[0].minor.yy484 = yylhsminor.yy484;
-        break;
-      case 222: /* expr ::= VARIABLE */
-{ yylhsminor.yy484 = tSqlExprIdValueCreate(&yymsp[0].minor.yy0, TK_VARIABLE);}
-  yymsp[0].minor.yy484 = yylhsminor.yy484;
-        break;
-      case 223: /* expr ::= BOOL */
-{ yylhsminor.yy484 = tSqlExprIdValueCreate(&yymsp[0].minor.yy0, TK_BOOL);}
-  yymsp[0].minor.yy484 = yylhsminor.yy484;
-        break;
-      case 224: /* expr ::= ID LP exprlist RP */
-{ yylhsminor.yy484 = tSqlExprCreateFunction(yymsp[-1].minor.yy178, &yymsp[-3].minor.yy0, &yymsp[0].minor.yy0, yymsp[-3].minor.yy0.type); }
-  yymsp[-3].minor.yy484 = yylhsminor.yy484;
-        break;
-      case 225: /* expr ::= ID LP STAR RP */
-{ yylhsminor.yy484 = tSqlExprCreateFunction(NULL, &yymsp[-3].minor.yy0, &yymsp[0].minor.yy0, yymsp[-3].minor.yy0.type); }
-  yymsp[-3].minor.yy484 = yylhsminor.yy484;
-        break;
-      case 226: /* expr ::= expr IS NULL */
-{yylhsminor.yy484 = tSqlExprCreate(yymsp[-2].minor.yy484, NULL, TK_ISNULL);}
-  yymsp[-2].minor.yy484 = yylhsminor.yy484;
-        break;
-      case 227: /* expr ::= expr IS NOT NULL */
-{yylhsminor.yy484 = tSqlExprCreate(yymsp[-3].minor.yy484, NULL, TK_NOTNULL);}
-  yymsp[-3].minor.yy484 = yylhsminor.yy484;
-        break;
-      case 228: /* expr ::= expr LT expr */
-{yylhsminor.yy484 = tSqlExprCreate(yymsp[-2].minor.yy484, yymsp[0].minor.yy484, TK_LT);}
-  yymsp[-2].minor.yy484 = yylhsminor.yy484;
-        break;
-      case 229: /* expr ::= expr GT expr */
-{yylhsminor.yy484 = tSqlExprCreate(yymsp[-2].minor.yy484, yymsp[0].minor.yy484, TK_GT);}
-  yymsp[-2].minor.yy484 = yylhsminor.yy484;
-        break;
-      case 230: /* expr ::= expr LE expr */
-{yylhsminor.yy484 = tSqlExprCreate(yymsp[-2].minor.yy484, yymsp[0].minor.yy484, TK_LE);}
-  yymsp[-2].minor.yy484 = yylhsminor.yy484;
-        break;
-      case 231: /* expr ::= expr GE expr */
-{yylhsminor.yy484 = tSqlExprCreate(yymsp[-2].minor.yy484, yymsp[0].minor.yy484, TK_GE);}
-  yymsp[-2].minor.yy484 = yylhsminor.yy484;
-        break;
-      case 232: /* expr ::= expr NE expr */
-{yylhsminor.yy484 = tSqlExprCreate(yymsp[-2].minor.yy484, yymsp[0].minor.yy484, TK_NE);}
-  yymsp[-2].minor.yy484 = yylhsminor.yy484;
-        break;
-      case 233: /* expr ::= expr EQ expr */
-{yylhsminor.yy484 = tSqlExprCreate(yymsp[-2].minor.yy484, yymsp[0].minor.yy484, TK_EQ);}
-  yymsp[-2].minor.yy484 = yylhsminor.yy484;
-        break;
-      case 234: /* expr ::= expr BETWEEN expr AND expr */
-{ tSQLExpr* X2 = tSqlExprClone(yymsp[-4].minor.yy484); yylhsminor.yy484 = tSqlExprCreate(tSqlExprCreate(yymsp[-4].minor.yy484, yymsp[-2].minor.yy484, TK_GE), tSqlExprCreate(X2, yymsp[0].minor.yy484, TK_LE), TK_AND);}
-  yymsp[-4].minor.yy484 = yylhsminor.yy484;
-        break;
-      case 235: /* expr ::= expr AND expr */
-{yylhsminor.yy484 = tSqlExprCreate(yymsp[-2].minor.yy484, yymsp[0].minor.yy484, TK_AND);}
-  yymsp[-2].minor.yy484 = yylhsminor.yy484;
-        break;
-      case 236: /* expr ::= expr OR expr */
-{yylhsminor.yy484 = tSqlExprCreate(yymsp[-2].minor.yy484, yymsp[0].minor.yy484, TK_OR); }
-  yymsp[-2].minor.yy484 = yylhsminor.yy484;
-        break;
-      case 237: /* expr ::= expr PLUS expr */
-{yylhsminor.yy484 = tSqlExprCreate(yymsp[-2].minor.yy484, yymsp[0].minor.yy484, TK_PLUS);  }
-  yymsp[-2].minor.yy484 = yylhsminor.yy484;
-        break;
-      case 238: /* expr ::= expr MINUS expr */
-{yylhsminor.yy484 = tSqlExprCreate(yymsp[-2].minor.yy484, yymsp[0].minor.yy484, TK_MINUS); }
-  yymsp[-2].minor.yy484 = yylhsminor.yy484;
-        break;
-      case 239: /* expr ::= expr STAR expr */
-{yylhsminor.yy484 = tSqlExprCreate(yymsp[-2].minor.yy484, yymsp[0].minor.yy484, TK_STAR);  }
-  yymsp[-2].minor.yy484 = yylhsminor.yy484;
-        break;
-      case 240: /* expr ::= expr SLASH expr */
-{yylhsminor.yy484 = tSqlExprCreate(yymsp[-2].minor.yy484, yymsp[0].minor.yy484, TK_DIVIDE);}
-  yymsp[-2].minor.yy484 = yylhsminor.yy484;
-        break;
-      case 241: /* expr ::= expr REM expr */
-{yylhsminor.yy484 = tSqlExprCreate(yymsp[-2].minor.yy484, yymsp[0].minor.yy484, TK_REM);   }
-  yymsp[-2].minor.yy484 = yylhsminor.yy484;
-        break;
-      case 242: /* expr ::= expr LIKE expr */
-{yylhsminor.yy484 = tSqlExprCreate(yymsp[-2].minor.yy484, yymsp[0].minor.yy484, TK_LIKE);  }
-  yymsp[-2].minor.yy484 = yylhsminor.yy484;
-        break;
-      case 243: /* expr ::= expr IN LP exprlist RP */
-{yylhsminor.yy484 = tSqlExprCreate(yymsp[-4].minor.yy484, (tSQLExpr*)yymsp[-1].minor.yy178, TK_IN); }
-  yymsp[-4].minor.yy484 = yylhsminor.yy484;
-        break;
-      case 244: /* exprlist ::= exprlist COMMA expritem */
-{yylhsminor.yy178 = tSqlExprListAppend(yymsp[-2].minor.yy178,yymsp[0].minor.yy484,0, 0);}
-  yymsp[-2].minor.yy178 = yylhsminor.yy178;
-        break;
-      case 245: /* exprlist ::= expritem */
-{yylhsminor.yy178 = tSqlExprListAppend(0,yymsp[0].minor.yy484,0, 0);}
-  yymsp[0].minor.yy178 = yylhsminor.yy178;
-        break;
-      case 246: /* expritem ::= expr */
-{yylhsminor.yy484 = yymsp[0].minor.yy484;}
-  yymsp[0].minor.yy484 = yylhsminor.yy484;
-        break;
-      case 248: /* cmd ::= RESET QUERY CACHE */
-{ setDCLSQLElems(pInfo, TSDB_SQL_RESET_CACHE, 0);}
-        break;
-      case 249: /* cmd ::= ALTER TABLE ids cpxName ADD COLUMN columnlist */
-{
-    yymsp[-4].minor.yy0.n += yymsp[-3].minor.yy0.n;
-    SAlterTableInfo* pAlterTable = tAlterTableSqlElems(&yymsp[-4].minor.yy0, yymsp[0].minor.yy207, NULL, TSDB_ALTER_TABLE_ADD_COLUMN, -1);
-    setSqlInfo(pInfo, pAlterTable, NULL, TSDB_SQL_ALTER_TABLE);
-}
-        break;
-      case 250: /* cmd ::= ALTER TABLE ids cpxName DROP COLUMN ids */
-=======
   tVariantCreate(&yylhsminor.yy362, &yymsp[-1].minor.yy0);
 }
   yymsp[-1].minor.yy362 = yylhsminor.yy362;
@@ -4724,7 +2980,6 @@
 }
         break;
       case 252: /* cmd ::= ALTER TABLE ids cpxName DROP COLUMN ids */
->>>>>>> fb7005cb
 {
     yymsp[-4].minor.yy0.n += yymsp[-3].minor.yy0.n;
 
@@ -4735,16 +2990,6 @@
     setSqlInfo(pInfo, pAlterTable, NULL, TSDB_SQL_ALTER_TABLE);
 }
         break;
-<<<<<<< HEAD
-      case 251: /* cmd ::= ALTER TABLE ids cpxName ADD TAG columnlist */
-{
-    yymsp[-4].minor.yy0.n += yymsp[-3].minor.yy0.n;
-    SAlterTableInfo* pAlterTable = tAlterTableSqlElems(&yymsp[-4].minor.yy0, yymsp[0].minor.yy207, NULL, TSDB_ALTER_TABLE_ADD_TAG_COLUMN, -1);
-    setSqlInfo(pInfo, pAlterTable, NULL, TSDB_SQL_ALTER_TABLE);
-}
-        break;
-      case 252: /* cmd ::= ALTER TABLE ids cpxName DROP TAG ids */
-=======
       case 253: /* cmd ::= ALTER TABLE ids cpxName ADD TAG columnlist */
 {
     yymsp[-4].minor.yy0.n += yymsp[-3].minor.yy0.n;
@@ -4753,7 +2998,6 @@
 }
         break;
       case 254: /* cmd ::= ALTER TABLE ids cpxName DROP TAG ids */
->>>>>>> fb7005cb
 {
     yymsp[-4].minor.yy0.n += yymsp[-3].minor.yy0.n;
 
@@ -4764,11 +3008,7 @@
     setSqlInfo(pInfo, pAlterTable, NULL, TSDB_SQL_ALTER_TABLE);
 }
         break;
-<<<<<<< HEAD
-      case 253: /* cmd ::= ALTER TABLE ids cpxName CHANGE TAG ids ids */
-=======
       case 255: /* cmd ::= ALTER TABLE ids cpxName CHANGE TAG ids ids */
->>>>>>> fb7005cb
 {
     yymsp[-5].minor.yy0.n += yymsp[-4].minor.yy0.n;
 
@@ -4782,36 +3022,18 @@
     setSqlInfo(pInfo, pAlterTable, NULL, TSDB_SQL_ALTER_TABLE);
 }
         break;
-<<<<<<< HEAD
-      case 254: /* cmd ::= ALTER TABLE ids cpxName SET TAG ids EQ tagitem */
-=======
       case 256: /* cmd ::= ALTER TABLE ids cpxName SET TAG ids EQ tagitem */
->>>>>>> fb7005cb
 {
     yymsp[-6].minor.yy0.n += yymsp[-5].minor.yy0.n;
 
     toTSDBType(yymsp[-2].minor.yy0.type);
     SArray* A = tVariantListAppendToken(NULL, &yymsp[-2].minor.yy0, -1);
-<<<<<<< HEAD
-    A = tVariantListAppend(A, &yymsp[0].minor.yy232, -1);
-=======
     A = tVariantListAppend(A, &yymsp[0].minor.yy362, -1);
->>>>>>> fb7005cb
 
     SAlterTableInfo* pAlterTable = tAlterTableSqlElems(&yymsp[-6].minor.yy0, NULL, A, TSDB_ALTER_TABLE_UPDATE_TAG_VAL, -1);
     setSqlInfo(pInfo, pAlterTable, NULL, TSDB_SQL_ALTER_TABLE);
 }
         break;
-<<<<<<< HEAD
-      case 255: /* cmd ::= ALTER STABLE ids cpxName ADD COLUMN columnlist */
-{
-    yymsp[-4].minor.yy0.n += yymsp[-3].minor.yy0.n;
-    SAlterTableInfo* pAlterTable = tAlterTableSqlElems(&yymsp[-4].minor.yy0, yymsp[0].minor.yy207, NULL, TSDB_ALTER_TABLE_ADD_COLUMN, TSDB_SUPER_TABLE);
-    setSqlInfo(pInfo, pAlterTable, NULL, TSDB_SQL_ALTER_TABLE);
-}
-        break;
-      case 256: /* cmd ::= ALTER STABLE ids cpxName DROP COLUMN ids */
-=======
       case 257: /* cmd ::= ALTER STABLE ids cpxName ADD COLUMN columnlist */
 {
     yymsp[-4].minor.yy0.n += yymsp[-3].minor.yy0.n;
@@ -4820,7 +3042,6 @@
 }
         break;
       case 258: /* cmd ::= ALTER STABLE ids cpxName DROP COLUMN ids */
->>>>>>> fb7005cb
 {
     yymsp[-4].minor.yy0.n += yymsp[-3].minor.yy0.n;
 
@@ -4831,16 +3052,6 @@
     setSqlInfo(pInfo, pAlterTable, NULL, TSDB_SQL_ALTER_TABLE);
 }
         break;
-<<<<<<< HEAD
-      case 257: /* cmd ::= ALTER STABLE ids cpxName ADD TAG columnlist */
-{
-    yymsp[-4].minor.yy0.n += yymsp[-3].minor.yy0.n;
-    SAlterTableInfo* pAlterTable = tAlterTableSqlElems(&yymsp[-4].minor.yy0, yymsp[0].minor.yy207, NULL, TSDB_ALTER_TABLE_ADD_TAG_COLUMN, TSDB_SUPER_TABLE);
-    setSqlInfo(pInfo, pAlterTable, NULL, TSDB_SQL_ALTER_TABLE);
-}
-        break;
-      case 258: /* cmd ::= ALTER STABLE ids cpxName DROP TAG ids */
-=======
       case 259: /* cmd ::= ALTER STABLE ids cpxName ADD TAG columnlist */
 {
     yymsp[-4].minor.yy0.n += yymsp[-3].minor.yy0.n;
@@ -4849,7 +3060,6 @@
 }
         break;
       case 260: /* cmd ::= ALTER STABLE ids cpxName DROP TAG ids */
->>>>>>> fb7005cb
 {
     yymsp[-4].minor.yy0.n += yymsp[-3].minor.yy0.n;
 
@@ -4860,11 +3070,7 @@
     setSqlInfo(pInfo, pAlterTable, NULL, TSDB_SQL_ALTER_TABLE);
 }
         break;
-<<<<<<< HEAD
-      case 259: /* cmd ::= ALTER STABLE ids cpxName CHANGE TAG ids ids */
-=======
       case 261: /* cmd ::= ALTER STABLE ids cpxName CHANGE TAG ids ids */
->>>>>>> fb7005cb
 {
     yymsp[-5].minor.yy0.n += yymsp[-4].minor.yy0.n;
 
@@ -4878,15 +3084,6 @@
     setSqlInfo(pInfo, pAlterTable, NULL, TSDB_SQL_ALTER_TABLE);
 }
         break;
-<<<<<<< HEAD
-      case 260: /* cmd ::= KILL CONNECTION INTEGER */
-{setKillSql(pInfo, TSDB_SQL_KILL_CONNECTION, &yymsp[0].minor.yy0);}
-        break;
-      case 261: /* cmd ::= KILL STREAM INTEGER COLON INTEGER */
-{yymsp[-2].minor.yy0.n += (yymsp[-1].minor.yy0.n + yymsp[0].minor.yy0.n); setKillSql(pInfo, TSDB_SQL_KILL_STREAM, &yymsp[-2].minor.yy0);}
-        break;
-      case 262: /* cmd ::= KILL QUERY INTEGER COLON INTEGER */
-=======
       case 262: /* cmd ::= KILL CONNECTION INTEGER */
 {setKillSql(pInfo, TSDB_SQL_KILL_CONNECTION, &yymsp[0].minor.yy0);}
         break;
@@ -4894,7 +3091,6 @@
 {yymsp[-2].minor.yy0.n += (yymsp[-1].minor.yy0.n + yymsp[0].minor.yy0.n); setKillSql(pInfo, TSDB_SQL_KILL_STREAM, &yymsp[-2].minor.yy0);}
         break;
       case 264: /* cmd ::= KILL QUERY INTEGER COLON INTEGER */
->>>>>>> fb7005cb
 {yymsp[-2].minor.yy0.n += (yymsp[-1].minor.yy0.n + yymsp[0].minor.yy0.n); setKillSql(pInfo, TSDB_SQL_KILL_QUERY, &yymsp[-2].minor.yy0);}
         break;
       default:
