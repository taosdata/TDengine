/*
** 2000-05-29
**
** The author disclaims copyright to this source code.  In place of
** a legal notice, here is a blessing:
**
**    May you do good and not evil.
**    May you find forgiveness for yourself and forgive others.
**    May you share freely, never taking more than you give.
**
*************************************************************************
** Driver template for the LEMON parser generator.
**
** The "lemon" program processes an LALR(1) input grammar file, then uses
** this template to construct a parser.  The "lemon" program inserts text
** at each "%%" line.  Also, any "P-a-r-s-e" identifer prefix (without the
** interstitial "-" characters) contained in this template is changed into
** the value of the %name directive from the grammar.  Otherwise, the content
** of this template is copied straight through into the generate parser
** source file.
**
** The following is the concatenation of all %include directives from the
** input grammar file:
*/
#include <stdio.h>
/************ Begin %include sections from the grammar ************************/

#include <stdio.h>
#include <stdlib.h>
#include <string.h>
#include <assert.h>
#include <stdbool.h>
#include "qSqlparser.h"
#include "tcmdtype.h"
#include "tstoken.h"
#include "ttokendef.h"
#include "tutil.h"
#include "tvariant.h"
/**************** End of %include directives **********************************/
/* These constants specify the various numeric values for terminal symbols
** in a format understandable to "makeheaders".  This section is blank unless
** "lemon" is run with the "-m" command-line option.
***************** Begin makeheaders token definitions *************************/
/**************** End makeheaders token definitions ***************************/

/* The next sections is a series of control #defines.
** various aspects of the generated parser.
**    YYCODETYPE         is the data type used to store the integer codes
**                       that represent terminal and non-terminal symbols.
**                       "unsigned char" is used if there are fewer than
**                       256 symbols.  Larger types otherwise.
**    YYNOCODE           is a number of type YYCODETYPE that is not used for
**                       any terminal or nonterminal symbol.
**    YYFALLBACK         If defined, this indicates that one or more tokens
**                       (also known as: "terminal symbols") have fall-back
**                       values which should be used if the original symbol
**                       would not parse.  This permits keywords to sometimes
**                       be used as identifiers, for example.
**    YYACTIONTYPE       is the data type used for "action codes" - numbers
**                       that indicate what to do in response to the next
**                       token.
**    ParseTOKENTYPE     is the data type used for minor type for terminal
**                       symbols.  Background: A "minor type" is a semantic
**                       value associated with a terminal or non-terminal
**                       symbols.  For example, for an "ID" terminal symbol,
**                       the minor type might be the name of the identifier.
**                       Each non-terminal can have a different minor type.
**                       Terminal symbols all have the same minor type, though.
**                       This macros defines the minor type for terminal 
**                       symbols.
**    YYMINORTYPE        is the data type used for all minor types.
**                       This is typically a union of many types, one of
**                       which is ParseTOKENTYPE.  The entry in the union
**                       for terminal symbols is called "yy0".
**    YYSTACKDEPTH       is the maximum depth of the parser's stack.  If
**                       zero the stack is dynamically sized using realloc()
**    ParseARG_SDECL     A static variable declaration for the %extra_argument
**    ParseARG_PDECL     A parameter declaration for the %extra_argument
**    ParseARG_STORE     Code to store %extra_argument into yypParser
**    ParseARG_FETCH     Code to extract %extra_argument from yypParser
**    YYERRORSYMBOL      is the code number of the error symbol.  If not
**                       defined, then do no error processing.
**    YYNSTATE           the combined number of states.
**    YYNRULE            the number of rules in the grammar
**    YYNTOKEN           Number of terminal symbols
**    YY_MAX_SHIFT       Maximum value for shift actions
**    YY_MIN_SHIFTREDUCE Minimum value for shift-reduce actions
**    YY_MAX_SHIFTREDUCE Maximum value for shift-reduce actions
**    YY_ERROR_ACTION    The yy_action[] code for syntax error
**    YY_ACCEPT_ACTION   The yy_action[] code for accept
**    YY_NO_ACTION       The yy_action[] code for no-op
**    YY_MIN_REDUCE      Minimum value for reduce actions
**    YY_MAX_REDUCE      Maximum value for reduce actions
*/
#ifndef INTERFACE
# define INTERFACE 1
#endif
/************* Begin control #defines *****************************************/
#define YYCODETYPE unsigned short int
<<<<<<< HEAD
#define YYNOCODE 257
=======
#define YYNOCODE 287
>>>>>>> 776c80a7
#define YYACTIONTYPE unsigned short int
#define ParseTOKENTYPE SStrToken
typedef union {
  int yyinit;
  ParseTOKENTYPE yy0;
<<<<<<< HEAD
  SCreatedTableInfo yy32;
  tSQLExpr* yy114;
  TAOS_FIELD yy215;
  SQuerySQL* yy216;
  int64_t yy221;
  SCreateDbInfo yy222;
  tSQLExprList* yy258;
  SIntervalVal yy264;
  SCreateTableSQL* yy278;
  SCreateAcctInfo yy299;
  int yy348;
  SArray* yy349;
  SSubclauseInfo* yy417;
  tVariant yy426;
  SLimitVal yy454;
=======
  SCreateDbInfo yy100;
  int yy116;
  SIntervalVal yy126;
  tSQLExprList* yy178;
  SArray* yy207;
  int64_t yy208;
  tVariant yy232;
  SLimitVal yy314;
  SCreateTableSQL* yy414;
  SSubclauseInfo* yy441;
  tSQLExpr* yy484;
  SCreateAcctInfo yy505;
  TAOS_FIELD yy517;
  SQuerySQL* yy526;
  SCreatedTableInfo yy542;
>>>>>>> 776c80a7
} YYMINORTYPE;
#ifndef YYSTACKDEPTH
#define YYSTACKDEPTH 100
#endif
#define ParseARG_SDECL SSqlInfo* pInfo;
#define ParseARG_PDECL ,SSqlInfo* pInfo
#define ParseARG_FETCH SSqlInfo* pInfo = yypParser->pInfo
#define ParseARG_STORE yypParser->pInfo = pInfo
#define YYFALLBACK 1
<<<<<<< HEAD
#define YYNSTATE             294
#define YYNRULE              254
#define YYNTOKEN             184
#define YY_MAX_SHIFT         293
#define YY_MIN_SHIFTREDUCE   477
#define YY_MAX_SHIFTREDUCE   730
#define YY_ERROR_ACTION      731
#define YY_ACCEPT_ACTION     732
#define YY_NO_ACTION         733
#define YY_MIN_REDUCE        734
#define YY_MAX_REDUCE        987
=======
#define YYNSTATE             306
#define YYNRULE              263
#define YYNRULE_WITH_ACTION  263
#define YYNTOKEN             213
#define YY_MAX_SHIFT         305
#define YY_MIN_SHIFTREDUCE   494
#define YY_MAX_SHIFTREDUCE   756
#define YY_ERROR_ACTION      757
#define YY_ACCEPT_ACTION     758
#define YY_NO_ACTION         759
#define YY_MIN_REDUCE        760
#define YY_MAX_REDUCE        1022
>>>>>>> 776c80a7
/************* End control #defines *******************************************/

/* Define the yytestcase() macro to be a no-op if is not already defined
** otherwise.
**
** Applications can choose to define yytestcase() in the %include section
** to a macro that can assist in verifying code coverage.  For production
** code the yytestcase() macro should be turned off.  But it is useful
** for testing.
*/
#ifndef yytestcase
# define yytestcase(X)
#endif


/* Next are the tables used to determine what action to take based on the
** current state and lookahead token.  These tables are used to implement
** functions that take a state number and lookahead value and return an
** action integer.  
**
** Suppose the action integer is N.  Then the action is determined as
** follows
**
**   0 <= N <= YY_MAX_SHIFT             Shift N.  That is, push the lookahead
**                                      token onto the stack and goto state N.
**
**   N between YY_MIN_SHIFTREDUCE       Shift to an arbitrary state then
**     and YY_MAX_SHIFTREDUCE           reduce by rule N-YY_MIN_SHIFTREDUCE.
**
**   N == YY_ERROR_ACTION               A syntax error has occurred.
**
**   N == YY_ACCEPT_ACTION              The parser accepts its input.
**
**   N == YY_NO_ACTION                  No such action.  Denotes unused
**                                      slots in the yy_action[] table.
**
**   N between YY_MIN_REDUCE            Reduce by rule N-YY_MIN_REDUCE
**     and YY_MAX_REDUCE
**
** The action table is constructed as a single large table named yy_action[].
** Given state S and lookahead X, the action is computed as either:
**
**    (A)   N = yy_action[ yy_shift_ofst[S] + X ]
**    (B)   N = yy_default[S]
**
** The (A) formula is preferred.  The B formula is used instead if
** yy_lookahead[yy_shift_ofst[S]+X] is not equal to X.
**
** The formulas above are for computing the action when the lookahead is
** a terminal symbol.  If the lookahead is a non-terminal (as occurs after
** a reduce action) then the yy_reduce_ofst[] array is used in place of
** the yy_shift_ofst[] array.
**
** The following are the tables generated in this section:
**
**  yy_action[]        A single table containing all actions.
**  yy_lookahead[]     A table containing the lookahead for each entry in
**                     yy_action.  Used to detect hash collisions.
**  yy_shift_ofst[]    For each state, the offset into yy_action for
**                     shifting terminals.
**  yy_reduce_ofst[]   For each state, the offset into yy_action for
**                     shifting non-terminals after a reduce.
**  yy_default[]       Default action for each state.
**
*********** Begin parsing tables **********************************************/
#define YY_ACTTAB_COUNT (668)
static const YYACTIONTYPE yy_action[] = {
<<<<<<< HEAD
 /*     0 */    74,  521,  732,  293,  521,  165,  186,  291,   28,  522,
 /*    10 */   190,  893,  522,   43,   44,  969,   47,   48,   15,  776,
 /*    20 */   198,   37,  152,   46,  242,   51,   49,   53,   50,  854,
 /*    30 */   855,   27,  858,   42,   41,  871,  128,   40,   39,   38,
 /*    40 */    43,   44,  882,   47,   48,  882,  188,  198,   37,  868,
 /*    50 */    46,  242,   51,   49,   53,   50,  187,  128,  203,  225,
 /*    60 */    42,   41,  979,  165,   40,   39,   38,   43,   44,  890,
 /*    70 */    47,   48,  193,  970,  198,   37,  165,   46,  242,   51,
 /*    80 */    49,   53,   50,  871,  128,  192,  970,   42,   41,  258,
 /*    90 */   521,   40,   39,   38,  290,  289,  115,  239,  522,   71,
 /*   100 */    77,   43,   45,  128,   47,   48,  205,   66,  198,   37,
 /*   110 */    28,   46,  242,   51,   49,   53,   50,   40,   39,   38,
 /*   120 */   921,   42,   41,  278,   65,   40,   39,   38,  865,  678,
 /*   130 */   287,  871,  859,  210,  478,  479,  480,  481,  482,  483,
 /*   140 */   484,  485,  486,  487,  488,  489,  292,   72,  201,  215,
 /*   150 */    44,  868,   47,   48,  856,  871,  198,   37,  209,   46,
 /*   160 */   242,   51,   49,   53,   50,  869,  922,  204,  237,   42,
 /*   170 */    41,   96,  163,   40,   39,   38,  278,   21,  256,  286,
 /*   180 */   285,  255,  254,  253,  284,  252,  283,  282,  281,  251,
 /*   190 */   280,  279,  835,  594,  823,  824,  825,  826,  827,  828,
 /*   200 */   829,  830,  831,  832,  833,  834,  836,  837,   47,   48,
 /*   210 */    87,   86,  198,   37,   28,   46,  242,   51,   49,   53,
 /*   220 */    50,  268,  267,   16,  211,   42,   41,  265,  264,   40,
 /*   230 */    39,   38,  197,  691,   28,  634,  682,  123,  685,  174,
 /*   240 */   688,   22,   42,   41,   73,  175,   40,   39,   38,   34,
 /*   250 */   108,  107,  173,  197,  691,  867,   67,  682,  121,  685,
 /*   260 */    21,  688,  286,  285,  194,  195,   34,  284,  241,  283,
 /*   270 */   282,  281,  202,  280,  279,  868,  659,  660,  680,  841,
 /*   280 */    22,  857,  839,  840,  169,  194,  195,  842,   34,  844,
 /*   290 */   845,  843,  785,  846,  847,  152,  230,  631,  218,   51,
 /*   300 */    49,   53,   50,   28,   23,  222,  221,   42,   41,  224,
 /*   310 */   638,   40,   39,   38,  681,  618,  181,   10,  615,  207,
 /*   320 */   616,   76,  617,  138,  243,  932,  777,   94,   98,  152,
 /*   330 */   966,  196,   52,   88,  103,  106,   97,   28,   28,   28,
 /*   340 */   965,  261,  100,  626,  868,  690,  212,  213,    3,  142,
 /*   350 */   684,  227,  687,   52,   31,   83,   79,   82,  258,  228,
 /*   360 */   689,  158,  154,   29,   60,  964,  690,  156,  111,  110,
 /*   370 */   109,  182,  683,    4,  686,  262,  266,  270,  868,  868,
 /*   380 */   868,  689,  646,   61,   57,  208,  125,  622,  260,  623,
 /*   390 */   650,  651,  711,  692,   56,   18,   17,   17,  604,  245,
 /*   400 */   606,  870,   29,   29,   56,   58,  247,  605,  183,   26,
 /*   410 */    75,   56,  248,  105,  104,   12,   11,  694,  167,   93,
 /*   420 */    92,  619,   63,  168,  593,   14,   13,  620,  170,  621,
 /*   430 */   120,  118,  164,  931,  171,  172,  199,  122,  178,  179,
 /*   440 */   177,  162,  176,  928,  166,  927,  200,  269,  884,  892,
 /*   450 */    35,  899,  901,  124,  914,  913,  139,  864,  140,  137,
 /*   460 */    34,  141,  226,  787,  250,  119,  645,  160,  240,  231,
 /*   470 */    62,   32,  259,  784,  881,   59,  189,  235,  129,   54,
 /*   480 */   131,  984,   84,  983,  130,  238,  133,  981,  132,  143,
 /*   490 */   263,  978,  236,  234,   90,  977,  232,  134,  975,  144,
 /*   500 */   805,  135,   33,   30,  161,  774,   99,  772,  101,   95,
 /*   510 */   102,  770,  769,  214,  153,  767,  766,  765,  764,  763,
 /*   520 */   155,  157,  760,  758,  756,  754,  752,   36,  159,  271,
 /*   530 */   229,   68,   69,  915,  272,  273,  274,  275,  276,  277,
 /*   540 */   288,  730,  184,  206,  249,  216,  217,  185,  180,  729,
 /*   550 */    80,  219,  220,  728,  716,  768,  223,  227,   70,  628,
 /*   560 */    64,  147,  146,  806,  145,  148,  149,  151,  112,  150,
 /*   570 */   113,  647,  762,  761,  244,  114,  866,  753,    6,  126,
 /*   580 */   136,    1,    2,  191,  233,   24,   25,    7,  652,  127,
 /*   590 */     8,  693,    5,    9,   19,  695,   20,   78,  246,  562,
 /*   600 */   558,   76,  556,  555,  554,  551,  525,  257,   81,   85,
 /*   610 */    29,  596,   55,  595,  592,   89,   91,  546,  544,  536,
 /*   620 */   542,  538,  540,  534,  532,  564,  563,  561,  560,  559,
 /*   630 */   557,  553,  552,   56,  523,  493,  491,  734,  733,  733,
 /*   640 */   733,  733,  733,  733,  733,  733,  733,  733,  733,  116,
 /*   650 */   117,
};
static const YYCODETYPE yy_lookahead[] = {
 /*     0 */   193,    1,  185,  186,    1,  245,  187,  188,  188,    9,
 /*    10 */   205,  188,    9,   13,   14,  255,   16,   17,  245,  192,
 /*    20 */    20,   21,  195,   23,   24,   25,   26,   27,   28,  222,
 /*    30 */   223,  224,  225,   33,   34,  230,  188,   37,   38,   39,
 /*    40 */    13,   14,  228,   16,   17,  228,  226,   20,   21,  229,
 /*    50 */    23,   24,   25,   26,   27,   28,  242,  188,  205,  242,
 /*    60 */    33,   34,  230,  245,   37,   38,   39,   13,   14,  246,
 /*    70 */    16,   17,  254,  255,   20,   21,  245,   23,   24,   25,
 /*    80 */    26,   27,   28,  230,  188,  254,  255,   33,   34,   77,
 /*    90 */     1,   37,   38,   39,   63,   64,   65,  249,    9,  251,
 /*   100 */   193,   13,   14,  188,   16,   17,  205,  107,   20,   21,
 /*   110 */   188,   23,   24,   25,   26,   27,   28,   37,   38,   39,
 /*   120 */   251,   33,   34,   79,  193,   37,   38,   39,  188,  102,
 /*   130 */   205,  230,  225,  188,   45,   46,   47,   48,   49,   50,
 /*   140 */    51,   52,   53,   54,   55,   56,   57,  251,  226,   60,
 /*   150 */    14,  229,   16,   17,  223,  230,   20,   21,   66,   23,
 /*   160 */    24,   25,   26,   27,   28,  220,  251,  227,  253,   33,
 /*   170 */    34,   74,  245,   37,   38,   39,   79,   86,   87,   88,
 /*   180 */    89,   90,   91,   92,   93,   94,   95,   96,   97,   98,
 /*   190 */    99,  100,  204,    5,  206,  207,  208,  209,  210,  211,
 /*   200 */   212,  213,  214,  215,  216,  217,  218,  219,   16,   17,
 /*   210 */   133,  134,   20,   21,  188,   23,   24,   25,   26,   27,
 /*   220 */    28,   33,   34,   44,  132,   33,   34,  135,  136,   37,
 /*   230 */    38,   39,    1,    2,  188,   37,    5,  188,    7,   60,
 /*   240 */     9,  101,   33,   34,  231,   66,   37,   38,   39,  109,
 /*   250 */    71,   72,   73,    1,    2,  229,  243,    5,  101,    7,
 /*   260 */    86,    9,   88,   89,   33,   34,  109,   93,   37,   95,
 /*   270 */    96,   97,  226,   99,  100,  229,  120,  121,    1,  204,
 /*   280 */   101,    0,  207,  208,  245,   33,   34,  212,  109,  214,
 /*   290 */   215,  216,  192,  218,  219,  195,  247,  106,  131,   25,
 /*   300 */    26,   27,   28,  188,  113,  138,  139,   33,   34,  130,
 /*   310 */   112,   37,   38,   39,   37,    2,  137,  101,    5,   66,
 /*   320 */     7,  105,    9,  107,   15,  221,  192,   61,   62,  195,
 /*   330 */   245,   59,  101,   67,   68,   69,   70,  188,  188,  188,
 /*   340 */   245,  226,   76,  102,  229,  114,   33,   34,   61,   62,
 /*   350 */     5,  110,    7,  101,   67,   68,   69,   70,   77,  102,
 /*   360 */   129,   61,   62,  106,  106,  245,  114,   67,   68,   69,
 /*   370 */    70,  245,    5,  101,    7,  226,  226,  226,  229,  229,
 /*   380 */   229,  129,  102,  125,  106,  132,  106,    5,  135,    7,
 /*   390 */   102,  102,  102,  102,  106,  106,  106,  106,  102,  102,
 /*   400 */   102,  230,  106,  106,  106,  127,  102,  102,  245,  101,
 /*   410 */   106,  106,  104,   74,   75,  133,  134,  108,  245,  133,
 /*   420 */   134,  108,  101,  245,  103,  133,  134,    5,  245,    7,
 /*   430 */    61,   62,  245,  221,  245,  245,  221,  188,  245,  245,
 /*   440 */   245,  245,  245,  221,  245,  221,  221,  221,  228,  188,
 /*   450 */   244,  188,  188,  188,  252,  252,  188,  188,  188,  232,
 /*   460 */   109,  188,  228,  188,  188,   59,  114,  188,  118,  248,
 /*   470 */   124,  188,  188,  188,  241,  126,  248,  248,  240,  123,
 /*   480 */   238,  188,  188,  188,  239,  122,  236,  188,  237,  188,
 /*   490 */   188,  188,  117,  116,  188,  188,  115,  235,  188,  188,
 /*   500 */   188,  234,  188,  188,  188,  188,  188,  188,  188,   85,
 /*   510 */   188,  188,  188,  188,  188,  188,  188,  188,  188,  188,
 /*   520 */   188,  188,  188,  188,  188,  188,  188,  128,  188,   84,
 /*   530 */   189,  189,  189,  189,   49,   81,   83,   53,   82,   80,
 /*   540 */    77,    5,  189,  189,  189,  140,    5,  189,  189,    5,
 /*   550 */   193,  140,    5,    5,   87,  189,  131,  110,  106,  102,
 /*   560 */   111,  197,  201,  203,  202,  200,  198,  196,  190,  199,
 /*   570 */   190,  102,  189,  189,  104,  190,  228,  189,  101,  101,
 /*   580 */   233,  194,  191,    1,  101,  106,  106,  119,  102,  101,
 /*   590 */   119,  102,  101,  101,  101,  108,  101,   74,  104,    9,
 /*   600 */     5,  105,    5,    5,    5,    5,   78,   15,   74,  134,
 /*   610 */   106,    5,   16,    5,  102,  134,  134,    5,    5,    5,
 /*   620 */     5,    5,    5,    5,    5,    5,    5,    5,    5,    5,
 /*   630 */     5,    5,    5,  106,   78,   59,   58,    0,  256,  256,
 /*   640 */   256,  256,  256,  256,  256,  256,  256,  256,  256,   21,
 /*   650 */    21,  256,  256,  256,  256,  256,  256,  256,  256,  256,
 /*   660 */   256,  256,  256,  256,  256,  256,  256,  256,  256,  256,
 /*   670 */   256,  256,  256,  256,  256,  256,  256,  256,  256,  256,
 /*   680 */   256,  256,  256,  256,  256,  256,  256,  256,  256,  256,
 /*   690 */   256,  256,  256,  256,  256,  256,  256,  256,  256,  256,
 /*   700 */   256,  256,  256,  256,  256,  256,  256,  256,  256,  256,
 /*   710 */   256,  256,  256,  256,  256,  256,  256,  256,  256,  256,
 /*   720 */   256,  256,  256,  256,  256,  256,  256,  256,  256,  256,
 /*   730 */   256,  256,  256,  256,  256,  256,  256,  256,  256,  256,
 /*   740 */   256,  256,  256,  256,  256,  256,  256,  256,  256,  256,
 /*   750 */   256,  256,  256,  256,  256,  256,  256,  256,  256,  256,
 /*   760 */   256,  256,  256,  256,  256,  256,  256,  256,  256,  256,
 /*   770 */   256,  256,  256,  256,  256,  256,  256,  256,  256,  256,
 /*   780 */   256,  256,  256,  256,  256,  256,  256,  256,  256,  256,
 /*   790 */   256,  256,  256,  256,  256,  256,  256,  256,  256,  256,
 /*   800 */   256,  256,  256,  256,  256,  256,  256,  256,  256,  256,
 /*   810 */   256,  256,  256,  256,  256,  256,  256,  256,  256,  256,
 /*   820 */   256,  256,  256,  256,  256,  256,  256,  256,  256,  256,
 /*   830 */   256,  256,  256,  256,  256,
=======
 /*     0 */   176,  541,  176,  197,  303,   17,  135,  620,  174,  542,
 /*    10 */  1004,  204, 1005,   47,   48,   30,   51,   52,  135,  201,
 /*    20 */   209,   41,  176,   50,  253,   55,   53,   57,   54,  758,
 /*    30 */   305,  203, 1005,   46,   45,  279,  278,   44,   43,   42,
 /*    40 */    47,   48,  214,   51,   52,  906,  928,  209,   41,  541,
 /*    50 */    50,  253,   55,   53,   57,   54,  199,  542,  660,  903,
 /*    60 */    46,   45,  216,  135,   44,   43,   42,   48,  906,   51,
 /*    70 */    52,   30,  956,  209,   41,  917,   50,  253,   55,   53,
 /*    80 */    57,   54,  250,  130,   75,  289,   46,   45,  906,  236,
 /*    90 */    44,   43,   42,  495,  496,  497,  498,  499,  500,  501,
 /*   100 */   502,  503,  504,  505,  506,  507,  304,  925,   81,  226,
 /*   110 */    70,  541,  212,   47,   48,  903,   51,   52,   30,  542,
 /*   120 */   209,   41,   24,   50,  253,   55,   53,   57,   54,  957,
 /*   130 */    36,  248,  704,   46,   45,  135,  664,   44,   43,   42,
 /*   140 */    47,   49,  894,   51,   52,  241,  892,  209,   41,  229,
 /*   150 */    50,  253,   55,   53,   57,   54,  233,  232,  101,  213,
 /*   160 */    46,   45,  903,  289,   44,   43,   42,   23,  267,  298,
 /*   170 */   297,  266,  265,  264,  296,  263,  295,  294,  293,  262,
 /*   180 */   292,  291,  866,   30,  854,  855,  856,  857,  858,  859,
 /*   190 */   860,  861,  862,  863,  864,  865,  867,  868,   51,   52,
 /*   200 */   917,   76,  209,   41,  900,   50,  253,   55,   53,   57,
 /*   210 */    54,  299,   18,  180,  198,   46,   45,   30,  269,   44,
 /*   220 */    43,   42,  208,  717,  272,  269,  708,  903,  711,  185,
 /*   230 */   714, 1001,  208,  717,   69,  186,  708,  906,  711,   77,
 /*   240 */   714,  114,  113,  184, 1000,  644,  215,  221,  641,  657,
 /*   250 */   642,   71,  643,   12,  205,  206,   25,   80,  252,  145,
 /*   260 */    23,  902,  298,  297,  205,  206,  891,  296,  999,  295,
 /*   270 */   294,  293,   24,  292,  291,  874,  223,  224,  872,  873,
 /*   280 */    36,  193,  904,  875,  805,  877,  878,  876,  161,  879,
 /*   290 */   880,   55,   53,   57,   54,   67,  220,  619,  814,   46,
 /*   300 */    45,  235,  161,   44,   43,   42,   99,  104,  192,   44,
 /*   310 */    43,   42,   93,  103,  109,  112,  102,  239,   78,  254,
 /*   320 */   218,   31,  106,    5,  151,   56,    1,  149,  194,   33,
 /*   330 */   150,   88,   83,   87,   30,   56,  169,  165,  716,  128,
 /*   340 */    30,   30,  167,  164,  117,  116,  115,   36,  716,  889,
 /*   350 */   890,   29,  893,  715,  645,  806,   46,   45, 1014,  161,
 /*   360 */    44,   43,   42,  715,  222,  685,  686,  276,  275,  302,
 /*   370 */   301,  122,    3,  162,  706,  273,  672,  710,  903,  713,
 /*   380 */   132,  277,  281,  676,  903,  903,  652,   60,  219,  677,
 /*   390 */   207,  271,  737,   20,  238,  718,   19,   61,  709,   19,
 /*   400 */   712,   64,  630,  905,  256,  632,   31,  258,   31,   60,
 /*   410 */   707,   79,  631,  178,   28,  720,   60,  259,   62,  179,
 /*   420 */    65,   92,   91,  111,  110,   14,   13,   98,   97,   16,
 /*   430 */    15,  648,  181,  649,    6,  646,  175,  647,  127,  125,
 /*   440 */   182,  183,  189,  190,  967,  188,  173,  187,  966,  177,
 /*   450 */   210,  963,  962,  211,  280,  129,  919,  927,   39,  949,
 /*   460 */   948,  934,  936,  131,  146,  899,  144,  147,  148,   36,
 /*   470 */   817,  261,   37,  171,   34,  270,  813,  237, 1019,   89,
 /*   480 */  1018, 1016,  126,  152,  274, 1013,   95,  671,  242, 1012,
 /*   490 */   200, 1010,  153,  835,  246,   35,   32,  916,   38,  172,
 /*   500 */    63,   66,  802,  136,   58,  251,  137,  138,  249,  247,
 /*   510 */   105,  800,  107,  245,  108,  243,   40,  798,  139,  797,
 /*   520 */   290,  100,  225,  282,  163,  795,  283,  794,  793,  792,
 /*   530 */   791,  790,  166,  168,  787,  785,  783,  781,  779,  284,
 /*   540 */   170,  286,  240,   72,   73,  950,  285,  287,  288,  300,
 /*   550 */   756,  195,  227,  217,  260,  228,  755,  230,  196,  191,
 /*   560 */   231,   84,   85,  754,  742,  234,  796,  238,   74,  654,
 /*   570 */   673,  118,  789,  156,  119,  155,  836,  154,  157,  158,
 /*   580 */   160,  159,  120,  788,    2,  121,  780,    4,  870,  255,
 /*   590 */     8,  901,   68,  133,  202,  244,  140,  141,  142,  143,
 /*   600 */   882,  678,  134,   26,   27,    9,   10,  719,    7,   11,
 /*   610 */   721,   21,   22,  257,   82,  583,  579,   80,  577,  576,
 /*   620 */   575,  572,  545,  268,   86,   90,   31,   94,   59,   96,
 /*   630 */   622,  621,  618,  567,  565,  557,  563,  559,  561,  555,
 /*   640 */   553,  586,  585,  584,  582,  581,  580,  578,  574,  573,
 /*   650 */    60,  543,  511,  509,  760,  759,  759,  759,  759,  759,
 /*   660 */   759,  759,  759,  759,  759,  759,  123,  124,
};
static const YYCODETYPE yy_lookahead[] = {
 /*     0 */   276,    1,  276,  215,  216,  276,  216,    5,  276,    9,
 /*    10 */   286,  285,  286,   13,   14,  216,   16,   17,  216,  235,
 /*    20 */    20,   21,  276,   23,   24,   25,   26,   27,   28,  213,
 /*    30 */   214,  285,  286,   33,   34,   33,   34,   37,   38,   39,
 /*    40 */    13,   14,  235,   16,   17,  261,  216,   20,   21,    1,
 /*    50 */    23,   24,   25,   26,   27,   28,  257,    9,   37,  260,
 /*    60 */    33,   34,  235,  216,   37,   38,   39,   14,  261,   16,
 /*    70 */    17,  216,  282,   20,   21,  259,   23,   24,   25,   26,
 /*    80 */    27,   28,  280,  216,  282,   81,   33,   34,  261,  273,
 /*    90 */    37,   38,   39,   45,   46,   47,   48,   49,   50,   51,
 /*   100 */    52,   53,   54,   55,   56,   57,   58,  277,  222,   61,
 /*   110 */   110,    1,  257,   13,   14,  260,   16,   17,  216,    9,
 /*   120 */    20,   21,  104,   23,   24,   25,   26,   27,   28,  282,
 /*   130 */   112,  284,  105,   33,   34,  216,  115,   37,   38,   39,
 /*   140 */    13,   14,  256,   16,   17,  278,    0,   20,   21,  134,
 /*   150 */    23,   24,   25,   26,   27,   28,  141,  142,   76,  257,
 /*   160 */    33,   34,  260,   81,   37,   38,   39,   88,   89,   90,
 /*   170 */    91,   92,   93,   94,   95,   96,   97,   98,   99,  100,
 /*   180 */   101,  102,  234,  216,  236,  237,  238,  239,  240,  241,
 /*   190 */   242,  243,  244,  245,  246,  247,  248,  249,   16,   17,
 /*   200 */   259,  282,   20,   21,  216,   23,   24,   25,   26,   27,
 /*   210 */    28,  235,   44,  276,  273,   33,   34,  216,   79,   37,
 /*   220 */    38,   39,    1,    2,  257,   79,    5,  260,    7,   61,
 /*   230 */     9,  276,    1,    2,  222,   67,    5,  261,    7,  262,
 /*   240 */     9,   73,   74,   75,  276,    2,  258,  216,    5,  109,
 /*   250 */     7,  274,    9,  104,   33,   34,  116,  108,   37,  110,
 /*   260 */    88,  260,   90,   91,   33,   34,  254,   95,  276,   97,
 /*   270 */    98,   99,  104,  101,  102,  234,   33,   34,  237,  238,
 /*   280 */   112,  276,  251,  242,  221,  244,  245,  246,  225,  248,
 /*   290 */   249,   25,   26,   27,   28,  104,   67,  106,  221,   33,
 /*   300 */    34,  133,  225,   37,   38,   39,   62,   63,  140,   37,
 /*   310 */    38,   39,   68,   69,   70,   71,   72,  105,  222,   15,
 /*   320 */    67,  109,   78,   62,   63,  104,  223,  224,  276,   68,
 /*   330 */    69,   70,   71,   72,  216,  104,   62,   63,  117,  104,
 /*   340 */   216,  216,   68,   69,   70,   71,   72,  112,  117,  253,
 /*   350 */   254,  255,  256,  132,  111,  221,   33,   34,  261,  225,
 /*   360 */    37,   38,   39,  132,  135,  123,  124,  138,  139,   64,
 /*   370 */    65,   66,  219,  220,    1,  257,  105,    5,  260,    7,
 /*   380 */   109,  257,  257,  105,  260,  260,  105,  109,  135,  105,
 /*   390 */    60,  138,  105,  109,  113,  105,  109,  109,    5,  109,
 /*   400 */     7,  109,  105,  261,  105,  105,  109,  105,  109,  109,
 /*   410 */    37,  109,  105,  276,  104,  111,  109,  107,  130,  276,
 /*   420 */   128,  136,  137,   76,   77,  136,  137,  136,  137,  136,
 /*   430 */   137,    5,  276,    7,  104,    5,  276,    7,   62,   63,
 /*   440 */   276,  276,  276,  276,  252,  276,  276,  276,  252,  276,
 /*   450 */   252,  252,  252,  252,  252,  216,  259,  216,  275,  283,
 /*   460 */   283,  216,  216,  216,  216,  216,  263,  216,  216,  112,
 /*   470 */   216,  216,  216,  216,  216,  216,  216,  259,  216,  216,
 /*   480 */   216,  216,   60,  216,  216,  216,  216,  117,  279,  216,
 /*   490 */   279,  216,  216,  216,  279,  216,  216,  272,  216,  216,
 /*   500 */   129,  127,  216,  271,  126,  121,  270,  269,  125,  120,
 /*   510 */   216,  216,  216,  119,  216,  118,  131,  216,  268,  216,
 /*   520 */   103,   87,  216,   86,  216,  216,   50,  216,  216,  216,
 /*   530 */   216,  216,  216,  216,  216,  216,  216,  216,  216,   83,
 /*   540 */   216,   54,  217,  217,  217,  217,   85,   84,   82,   79,
 /*   550 */     5,  217,  143,  217,  217,    5,    5,  143,  217,  217,
 /*   560 */     5,  222,  222,    5,   89,  134,  217,  113,  109,  105,
 /*   570 */   105,  218,  217,  227,  218,  231,  233,  232,  230,  228,
 /*   580 */   226,  229,  218,  217,  223,  218,  217,  219,  250,  107,
 /*   590 */   104,  259,  114,  104,    1,  104,  267,  266,  265,  264,
 /*   600 */   250,  105,  104,  109,  109,  122,  122,  105,  104,  104,
 /*   610 */   111,  104,  104,  107,   76,    9,    5,  108,    5,    5,
 /*   620 */     5,    5,   80,   15,   76,  137,  109,  137,   16,  137,
 /*   630 */     5,    5,  105,    5,    5,    5,    5,    5,    5,    5,
 /*   640 */     5,    5,    5,    5,    5,    5,    5,    5,    5,    5,
 /*   650 */   109,   80,   60,   59,    0,  287,  287,  287,  287,  287,
 /*   660 */   287,  287,  287,  287,  287,  287,   21,   21,  287,  287,
 /*   670 */   287,  287,  287,  287,  287,  287,  287,  287,  287,  287,
 /*   680 */   287,  287,  287,  287,  287,  287,  287,  287,  287,  287,
 /*   690 */   287,  287,  287,  287,  287,  287,  287,  287,  287,  287,
 /*   700 */   287,  287,  287,  287,  287,  287,  287,  287,  287,  287,
 /*   710 */   287,  287,  287,  287,  287,  287,  287,  287,  287,  287,
 /*   720 */   287,  287,  287,  287,  287,  287,  287,  287,  287,  287,
 /*   730 */   287,  287,  287,  287,  287,  287,  287,  287,  287,  287,
 /*   740 */   287,  287,  287,  287,  287,  287,  287,  287,  287,  287,
 /*   750 */   287,  287,  287,  287,  287,  287,  287,  287,  287,  287,
 /*   760 */   287,  287,  287,  287,  287,  287,  287,  287,  287,  287,
 /*   770 */   287,  287,  287,  287,  287,  287,  287,  287,  287,  287,
 /*   780 */   287,  287,  287,  287,  287,  287,  287,  287,  287,  287,
 /*   790 */   287,  287,  287,  287,  287,  287,  287,  287,  287,  287,
 /*   800 */   287,  287,  287,  287,  287,  287,  287,  287,  287,  287,
 /*   810 */   287,  287,  287,  287,  287,  287,  287,  287,  287,  287,
 /*   820 */   287,  287,  287,  287,  287,  287,  287,  287,  287,  287,
 /*   830 */   287,  287,  287,  287,  287,  287,  287,  287,  287,  287,
 /*   840 */   287,  287,  287,  287,  287,  287,  287,  287,  287,  287,
 /*   850 */   287,  287,  287,  287,  287,  287,  287,  287,  287,  287,
 /*   860 */   287,  287,  287,  287,  287,  287,  287,  287,  287,  287,
 /*   870 */   287,  287,  287,  287,  287,  287,  287,  287,  287,  287,
 /*   880 */   287,
>>>>>>> 776c80a7
};
#define YY_SHIFT_COUNT    (305)
#define YY_SHIFT_MIN      (0)
#define YY_SHIFT_MAX      (654)
static const unsigned short int yy_shift_ofst[] = {
<<<<<<< HEAD
 /*     0 */   179,   91,  174,   12,  231,  252,    3,    3,    3,    3,
 /*    10 */     3,    3,    3,    3,    3,    0,   89,  252,  313,  313,
 /*    20 */   313,  313,  140,    3,    3,    3,    3,  281,    3,    3,
 /*    30 */    97,   12,   44,   44,  651,  252,  252,  252,  252,  252,
 /*    40 */   252,  252,  252,  252,  252,  252,  252,  252,  252,  252,
 /*    50 */   252,  252,  252,  252,  252,  313,  313,  188,  188,  188,
 /*    60 */   188,  188,  188,  188,  157,    3,    3,  198,    3,    3,
 /*    70 */     3,  156,  156,  191,    3,    3,    3,    3,    3,    3,
 /*    80 */     3,    3,    3,    3,    3,    3,    3,    3,    3,    3,
 /*    90 */     3,    3,    3,    3,    3,    3,    3,    3,    3,    3,
 /*   100 */     3,    3,    3,    3,    3,    3,    3,    3,    3,    3,
 /*   110 */     3,    3,    3,    3,    3,    3,    3,    3,    3,    3,
 /*   120 */     3,  351,  406,  406,  406,  352,  352,  352,  406,  346,
 /*   130 */   349,  356,  350,  363,  375,  377,  381,  399,  351,  406,
 /*   140 */   406,  406,   12,  406,  406,  424,  445,  485,  454,  453,
 /*   150 */   484,  456,  459,  406,  463,  406,  463,  406,  463,  406,
 /*   160 */   651,  651,   27,   54,   88,   54,   54,  136,  192,  274,
 /*   170 */   274,  274,  274,  266,  287,  300,  209,  209,  209,  209,
 /*   180 */    92,  167,   80,   80,  216,  253,   31,  241,  257,  280,
 /*   190 */   288,  289,  290,  291,  345,  367,  277,  272,  309,  278,
 /*   200 */   258,  296,  297,  298,  304,  305,  308,   77,  282,  286,
 /*   210 */   321,  292,  382,  422,  339,  369,  536,  405,  541,  544,
 /*   220 */   411,  547,  548,  467,  425,  447,  457,  449,  470,  477,
 /*   230 */   452,  469,  478,  582,  483,  486,  488,  479,  468,  480,
 /*   240 */   471,  489,  491,  487,  492,  470,  493,  494,  495,  496,
 /*   250 */   523,  590,  595,  597,  598,  599,  600,  528,  592,  534,
 /*   260 */   475,  504,  504,  596,  481,  482,  504,  606,  608,  512,
 /*   270 */   504,  612,  613,  614,  615,  616,  617,  618,  619,  620,
 /*   280 */   621,  622,  623,  624,  625,  626,  627,  527,  556,  628,
 /*   290 */   629,  576,  578,  637,
};
#define YY_REDUCE_COUNT (161)
#define YY_REDUCE_MIN   (-240)
#define YY_REDUCE_MAX   (391)
static const short yy_reduce_ofst[] = {
 /*     0 */  -183,  -12,   75, -193, -182, -169, -180,  -85, -152,  -78,
 /*    10 */    46,  115,  149,  150,  151, -177, -181, -240, -195, -147,
 /*    20 */   -99,  -75, -186,   49, -131, -104,  -60,  -93,  -55,   26,
 /*    30 */  -173,  -69,  100,  134,   13, -227,  -73,   39,   85,   95,
 /*    40 */   120,  126,  163,  173,  178,  183,  187,  189,  190,  193,
 /*    50 */   194,  195,  196,  197,  199, -168,  171,  104,  212,  215,
 /*    60 */   222,  224,  225,  226,  220,  249,  261,  206,  263,  264,
 /*    70 */   265,  202,  203,  227,  268,  269,  270,  273,  275,  276,
 /*    80 */   279,  283,  284,  285,  293,  294,  295,  299,  301,  302,
 /*    90 */   303,  306,  307,  310,  311,  312,  314,  315,  316,  317,
 /*   100 */   318,  319,  320,  322,  323,  324,  325,  326,  327,  328,
 /*   110 */   329,  330,  331,  332,  333,  334,  335,  336,  337,  338,
 /*   120 */   340,  234,  341,  342,  343,  221,  228,  229,  344,  233,
 /*   130 */   238,  245,  242,  251,  250,  262,  267,  347,  348,  353,
 /*   140 */   354,  355,  357,  358,  359,  360,  362,  361,  364,  365,
 /*   150 */   368,  370,  371,  366,  378,  383,  380,  384,  385,  388,
 /*   160 */   387,  391,
=======
 /*     0 */   168,   79,   79,  172,  172,  139,  221,  231,  110,  110,
 /*    10 */   110,  110,  110,  110,  110,  110,  110,    0,   48,  231,
 /*    20 */   243,  243,  243,  243,   18,  110,  110,  110,  110,  146,
 /*    30 */   110,  110,   82,  139,    4,    4,  668,  668,  668,  231,
 /*    40 */   231,  231,  231,  231,  231,  231,  231,  231,  231,  231,
 /*    50 */   231,  231,  231,  231,  231,  231,  231,  231,  231,  243,
 /*    60 */   243,    2,    2,    2,    2,    2,    2,    2,  235,  110,
 /*    70 */   110,   21,  110,  110,  110,  242,  242,  140,  110,  110,
 /*    80 */   110,  110,  110,  110,  110,  110,  110,  110,  110,  110,
 /*    90 */   110,  110,  110,  110,  110,  110,  110,  110,  110,  110,
 /*   100 */   110,  110,  110,  110,  110,  110,  110,  110,  110,  110,
 /*   110 */   110,  110,  110,  110,  110,  110,  110,  110,  110,  110,
 /*   120 */   110,  110,  110,  110,  110,  110,  110,  110,  357,  422,
 /*   130 */   422,  422,  370,  370,  370,  422,  374,  371,  378,  384,
 /*   140 */   383,  389,  394,  397,  385,  357,  422,  422,  422,  417,
 /*   150 */   139,  139,  422,  422,  434,  437,  476,  456,  461,  487,
 /*   160 */   463,  466,  417,  422,  470,  470,  422,  470,  422,  470,
 /*   170 */   422,  668,  668,   27,  100,  127,  100,  100,   53,  182,
 /*   180 */   266,  266,  266,  266,  244,  261,  274,  323,  323,  323,
 /*   190 */   323,  229,   15,  272,  272,  149,  253,  305,  281,  212,
 /*   200 */   271,  278,  284,  287,  290,  372,  393,  373,  330,  304,
 /*   210 */   288,  292,  297,  299,  300,  302,  307,  310,  285,  289,
 /*   220 */   291,  191,  293,  426,  430,  347,  376,  545,  409,  550,
 /*   230 */   551,  414,  555,  558,  475,  431,  454,  464,  478,  482,
 /*   240 */   486,  459,  465,  489,  593,  491,  496,  498,  494,  483,
 /*   250 */   495,  484,  502,  504,  499,  505,  482,  507,  506,  508,
 /*   260 */   509,  538,  606,  611,  613,  614,  615,  616,  542,  608,
 /*   270 */   548,  488,  517,  517,  612,  490,  492,  517,  625,  626,
 /*   280 */   527,  517,  628,  629,  630,  631,  632,  633,  634,  635,
 /*   290 */   636,  637,  638,  639,  640,  641,  642,  643,  644,  541,
 /*   300 */   571,  645,  646,  592,  594,  654,
};
#define YY_REDUCE_COUNT (172)
#define YY_REDUCE_MIN   (-276)
#define YY_REDUCE_MAX   (369)
static const short yy_reduce_ofst[] = {
 /*     0 */  -184,  -52,  -52,   41,   41,   96, -274, -254, -201, -153,
 /*    10 */  -198, -145,  -98,  -33,  118,  124,  125, -170, -212, -276,
 /*    20 */  -216, -193, -173,  -24,  -59, -133, -210,  -81,  -12, -114,
 /*    30 */    31,    1,   63,   12,   77,  134,  -23,  103,  153, -271,
 /*    40 */  -268,  -63,  -45,  -32,   -8,    5,   52,  137,  143,  156,
 /*    50 */   160,  164,  165,  166,  167,  169,  170,  171,  173,   97,
 /*    60 */   142,  192,  196,  198,  199,  200,  201,  202,  197,  239,
 /*    70 */   241,  183,  245,  246,  247,  176,  177,  203,  248,  249,
 /*    80 */   251,  252,  254,  255,  256,  257,  258,  259,  260,  262,
 /*    90 */   263,  264,  265,  267,  268,  269,  270,  273,  275,  276,
 /*   100 */   277,  279,  280,  282,  283,  286,  294,  295,  296,  298,
 /*   110 */   301,  303,  306,  308,  309,  311,  312,  313,  314,  315,
 /*   120 */   316,  317,  318,  319,  320,  321,  322,  324,  218,  325,
 /*   130 */   326,  327,  209,  211,  215,  328,  225,  232,  236,  238,
 /*   140 */   250,  329,  331,  333,  335,  332,  334,  336,  337,  338,
 /*   150 */   339,  340,  341,  342,  343,  345,  344,  346,  348,  351,
 /*   160 */   352,  354,  350,  349,  353,  356,  355,  364,  366,  367,
 /*   170 */   369,  361,  368,
>>>>>>> 776c80a7
};
static const YYACTIONTYPE yy_default[] = {
 /*     0 */   757,  869,  815,  881,  803,  812, 1007, 1007,  757,  757,
 /*    10 */   757,  757,  757,  757,  757,  757,  757,  929,  776, 1007,
 /*    20 */   757,  757,  757,  757,  757,  757,  757,  757,  757,  812,
 /*    30 */   757,  757,  818,  812,  818,  818,  924,  853,  871,  757,
 /*    40 */   757,  757,  757,  757,  757,  757,  757,  757,  757,  757,
 /*    50 */   757,  757,  757,  757,  757,  757,  757,  757,  757,  757,
 /*    60 */   757,  757,  757,  757,  757,  757,  757,  757,  757,  757,
 /*    70 */   757,  931,  933,  935,  757,  953,  953,  922,  757,  757,
 /*    80 */   757,  757,  757,  757,  757,  757,  757,  757,  757,  757,
 /*    90 */   757,  757,  757,  757,  757,  757,  757,  757,  757,  757,
 /*   100 */   757,  757,  757,  757,  757,  801,  757,  799,  757,  757,
 /*   110 */   757,  757,  757,  757,  757,  757,  757,  757,  757,  757,
 /*   120 */   757,  757,  786,  757,  757,  757,  757,  757,  757,  778,
 /*   130 */   778,  778,  757,  757,  757,  778,  960,  964,  958,  946,
 /*   140 */   954,  945,  941,  940,  968,  757,  778,  778,  778,  816,
 /*   150 */   812,  812,  778,  778,  834,  832,  830,  822,  828,  824,
 /*   160 */   826,  820,  804,  778,  810,  810,  778,  810,  778,  810,
 /*   170 */   778,  853,  871,  757,  969,  757, 1006,  959,  996,  995,
 /*   180 */  1002,  994,  993,  992,  757,  757,  757,  988,  989,  991,
 /*   190 */   990,  757,  757,  998,  997,  757,  757,  757,  757,  757,
 /*   200 */   757,  757,  757,  757,  757,  757,  757,  757,  971,  757,
 /*   210 */   965,  961,  757,  757,  757,  757,  757,  757,  757,  757,
 /*   220 */   757,  883,  757,  757,  757,  757,  757,  757,  757,  757,
 /*   230 */   757,  757,  757,  757,  757,  757,  921,  757,  757,  757,
 /*   240 */   757,  932,  757,  757,  757,  757,  757,  757,  955,  757,
 /*   250 */   947,  757,  757,  757,  757,  757,  895,  757,  757,  757,
 /*   260 */   757,  757,  757,  757,  757,  757,  757,  757,  757,  757,
 /*   270 */   757,  757, 1017, 1015,  757,  757,  757, 1011,  757,  757,
 /*   280 */   757, 1009,  757,  757,  757,  757,  757,  757,  757,  757,
 /*   290 */   757,  757,  757,  757,  757,  757,  757,  757,  757,  837,
 /*   300 */   757,  784,  782,  757,  774,  757,
};
/********** End of lemon-generated parsing tables *****************************/

/* The next table maps tokens (terminal symbols) into fallback tokens.  
** If a construct like the following:
** 
**      %fallback ID X Y Z.
**
** appears in the grammar, then ID becomes a fallback token for X, Y,
** and Z.  Whenever one of the tokens X, Y, or Z is input to the parser
** but it does not parse, the type of the token is changed to ID and
** the parse is retried before an error is thrown.
**
** This feature can be used, for example, to cause some keywords in a language
** to revert to identifiers if they keyword does not apply in the context where
** it appears.
*/
#ifdef YYFALLBACK
static const YYCODETYPE yyFallback[] = {
    0,  /*          $ => nothing */
    0,  /*         ID => nothing */
    1,  /*       BOOL => ID */
    1,  /*    TINYINT => ID */
    1,  /*   SMALLINT => ID */
    1,  /*    INTEGER => ID */
    1,  /*     BIGINT => ID */
    1,  /*      FLOAT => ID */
    1,  /*     DOUBLE => ID */
    1,  /*     STRING => ID */
    1,  /*  TIMESTAMP => ID */
    1,  /*     BINARY => ID */
    1,  /*      NCHAR => ID */
    0,  /*         OR => nothing */
    0,  /*        AND => nothing */
    0,  /*        NOT => nothing */
    0,  /*         EQ => nothing */
    0,  /*         NE => nothing */
    0,  /*     ISNULL => nothing */
    0,  /*    NOTNULL => nothing */
    0,  /*         IS => nothing */
    1,  /*       LIKE => ID */
    1,  /*       GLOB => ID */
    0,  /*    BETWEEN => nothing */
    0,  /*         IN => nothing */
    0,  /*         GT => nothing */
    0,  /*         GE => nothing */
    0,  /*         LT => nothing */
    0,  /*         LE => nothing */
    0,  /*     BITAND => nothing */
    0,  /*      BITOR => nothing */
    0,  /*     LSHIFT => nothing */
    0,  /*     RSHIFT => nothing */
    0,  /*       PLUS => nothing */
    0,  /*      MINUS => nothing */
    0,  /*     DIVIDE => nothing */
    0,  /*      TIMES => nothing */
    0,  /*       STAR => nothing */
    0,  /*      SLASH => nothing */
    0,  /*        REM => nothing */
    0,  /*     CONCAT => nothing */
    0,  /*     UMINUS => nothing */
    0,  /*      UPLUS => nothing */
    0,  /*     BITNOT => nothing */
    0,  /*       SHOW => nothing */
    0,  /*  DATABASES => nothing */
    0,  /*     TOPICS => nothing */
    0,  /*     MNODES => nothing */
    0,  /*     DNODES => nothing */
    0,  /*   ACCOUNTS => nothing */
    0,  /*      USERS => nothing */
    0,  /*    MODULES => nothing */
    0,  /*    QUERIES => nothing */
    0,  /* CONNECTIONS => nothing */
    0,  /*    STREAMS => nothing */
    0,  /*  VARIABLES => nothing */
    0,  /*     SCORES => nothing */
    0,  /*     GRANTS => nothing */
    0,  /*     VNODES => nothing */
    1,  /*    IPTOKEN => ID */
    0,  /*        DOT => nothing */
    0,  /*     CREATE => nothing */
    0,  /*      TABLE => nothing */
    1,  /*   DATABASE => ID */
    0,  /*     TABLES => nothing */
    0,  /*    STABLES => nothing */
    0,  /*    VGROUPS => nothing */
    0,  /*       DROP => nothing */
    1,  /*     STABLE => ID */
    0,  /*      TOPIC => nothing */
    0,  /*      DNODE => nothing */
    0,  /*       USER => nothing */
    0,  /*    ACCOUNT => nothing */
    0,  /*        USE => nothing */
    0,  /*   DESCRIBE => nothing */
    0,  /*      ALTER => nothing */
    0,  /*       PASS => nothing */
    0,  /*  PRIVILEGE => nothing */
    0,  /*      LOCAL => nothing */
    0,  /*         IF => nothing */
    0,  /*     EXISTS => nothing */
    0,  /*        PPS => nothing */
    0,  /*    TSERIES => nothing */
    0,  /*        DBS => nothing */
    0,  /*    STORAGE => nothing */
    0,  /*      QTIME => nothing */
    0,  /*      CONNS => nothing */
    0,  /*      STATE => nothing */
    0,  /*       KEEP => nothing */
    0,  /*      CACHE => nothing */
    0,  /*    REPLICA => nothing */
    0,  /*     QUORUM => nothing */
    0,  /*       DAYS => nothing */
    0,  /*    MINROWS => nothing */
    0,  /*    MAXROWS => nothing */
    0,  /*     BLOCKS => nothing */
    0,  /*      CTIME => nothing */
    0,  /*        WAL => nothing */
    0,  /*      FSYNC => nothing */
    0,  /*       COMP => nothing */
    0,  /*  PRECISION => nothing */
    0,  /*     UPDATE => nothing */
    0,  /*  CACHELAST => nothing */
    0,  /* PARTITIONS => nothing */
    0,  /*         LP => nothing */
    0,  /*         RP => nothing */
    0,  /*   UNSIGNED => nothing */
    0,  /*       TAGS => nothing */
    0,  /*      USING => nothing */
    0,  /*      COMMA => nothing */
    0,  /*         AS => nothing */
    1,  /*       NULL => ID */
    0,  /*     SELECT => nothing */
    0,  /*      UNION => nothing */
    1,  /*        ALL => ID */
    0,  /*   DISTINCT => nothing */
    0,  /*       FROM => nothing */
    0,  /*   VARIABLE => nothing */
    0,  /*   INTERVAL => nothing */
    0,  /*       FILL => nothing */
    0,  /*    SLIDING => nothing */
    0,  /*      ORDER => nothing */
    0,  /*         BY => nothing */
    1,  /*        ASC => ID */
    1,  /*       DESC => ID */
    0,  /*      GROUP => nothing */
    0,  /*     HAVING => nothing */
    0,  /*      LIMIT => nothing */
    1,  /*     OFFSET => ID */
    0,  /*     SLIMIT => nothing */
    0,  /*    SOFFSET => nothing */
    0,  /*      WHERE => nothing */
    1,  /*        NOW => ID */
    0,  /*      RESET => nothing */
    0,  /*      QUERY => nothing */
    0,  /*        ADD => nothing */
    0,  /*     COLUMN => nothing */
    0,  /*        TAG => nothing */
    0,  /*     CHANGE => nothing */
    0,  /*        SET => nothing */
    0,  /*       KILL => nothing */
    0,  /* CONNECTION => nothing */
    0,  /*     STREAM => nothing */
    0,  /*      COLON => nothing */
    1,  /*      ABORT => ID */
    1,  /*      AFTER => ID */
    1,  /*     ATTACH => ID */
    1,  /*     BEFORE => ID */
    1,  /*      BEGIN => ID */
    1,  /*    CASCADE => ID */
    1,  /*    CLUSTER => ID */
    1,  /*   CONFLICT => ID */
    1,  /*       COPY => ID */
    1,  /*   DEFERRED => ID */
    1,  /* DELIMITERS => ID */
    1,  /*     DETACH => ID */
    1,  /*       EACH => ID */
    1,  /*        END => ID */
    1,  /*    EXPLAIN => ID */
    1,  /*       FAIL => ID */
    1,  /*        FOR => ID */
    1,  /*     IGNORE => ID */
    1,  /*  IMMEDIATE => ID */
    1,  /*  INITIALLY => ID */
    1,  /*    INSTEAD => ID */
    1,  /*      MATCH => ID */
    1,  /*        KEY => ID */
    1,  /*         OF => ID */
    1,  /*      RAISE => ID */
    1,  /*    REPLACE => ID */
    1,  /*   RESTRICT => ID */
    1,  /*        ROW => ID */
    1,  /*  STATEMENT => ID */
    1,  /*    TRIGGER => ID */
    1,  /*       VIEW => ID */
    1,  /*       SEMI => ID */
    1,  /*       NONE => ID */
    1,  /*       PREV => ID */
    1,  /*     LINEAR => ID */
    1,  /*     IMPORT => ID */
    1,  /*     METRIC => ID */
    1,  /*     TBNAME => ID */
    1,  /*       JOIN => ID */
    1,  /*    METRICS => ID */
    1,  /*     INSERT => ID */
    1,  /*       INTO => ID */
    1,  /*     VALUES => ID */
};
#endif /* YYFALLBACK */

/* The following structure represents a single element of the
** parser's stack.  Information stored includes:
**
**   +  The state number for the parser at this level of the stack.
**
**   +  The value of the token stored at this level of the stack.
**      (In other words, the "major" token.)
**
**   +  The semantic value stored at this level of the stack.  This is
**      the information used by the action routines in the grammar.
**      It is sometimes called the "minor" token.
**
** After the "shift" half of a SHIFTREDUCE action, the stateno field
** actually contains the reduce action for the second half of the
** SHIFTREDUCE.
*/
struct yyStackEntry {
  YYACTIONTYPE stateno;  /* The state-number, or reduce action in SHIFTREDUCE */
  YYCODETYPE major;      /* The major token value.  This is the code
                         ** number for the token at this stack level */
  YYMINORTYPE minor;     /* The user-supplied minor token value.  This
                         ** is the value of the token  */
};
typedef struct yyStackEntry yyStackEntry;

/* The state of the parser is completely contained in an instance of
** the following structure */
struct yyParser {
  yyStackEntry *yytos;          /* Pointer to top element of the stack */
#ifdef YYTRACKMAXSTACKDEPTH
  int yyhwm;                    /* High-water mark of the stack */
#endif
#ifndef YYNOERRORRECOVERY
  int yyerrcnt;                 /* Shifts left before out of the error */
#endif
  ParseARG_SDECL                /* A place to hold %extra_argument */
#if YYSTACKDEPTH<=0
  int yystksz;                  /* Current side of the stack */
  yyStackEntry *yystack;        /* The parser's stack */
  yyStackEntry yystk0;          /* First stack entry */
#else
  yyStackEntry yystack[YYSTACKDEPTH];  /* The parser's stack */
  yyStackEntry *yystackEnd;            /* Last entry in the stack */
#endif
};
typedef struct yyParser yyParser;

#ifndef NDEBUG
#include <stdio.h>
static FILE *yyTraceFILE = 0;
static char *yyTracePrompt = 0;
#endif /* NDEBUG */

#ifndef NDEBUG
/* 
** Turn parser tracing on by giving a stream to which to write the trace
** and a prompt to preface each trace message.  Tracing is turned off
** by making either argument NULL 
**
** Inputs:
** <ul>
** <li> A FILE* to which trace output should be written.
**      If NULL, then tracing is turned off.
** <li> A prefix string written at the beginning of every
**      line of trace output.  If NULL, then tracing is
**      turned off.
** </ul>
**
** Outputs:
** None.
*/
void ParseTrace(FILE *TraceFILE, char *zTracePrompt){
  yyTraceFILE = TraceFILE;
  yyTracePrompt = zTracePrompt;
  if( yyTraceFILE==0 ) yyTracePrompt = 0;
  else if( yyTracePrompt==0 ) yyTraceFILE = 0;
}
#endif /* NDEBUG */

#if defined(YYCOVERAGE) || !defined(NDEBUG)
/* For tracing shifts, the names of all terminals and nonterminals
** are required.  The following table supplies these names */
static const char *const yyTokenName[] = { 
  /*    0 */ "$",
  /*    1 */ "ID",
  /*    2 */ "BOOL",
  /*    3 */ "TINYINT",
  /*    4 */ "SMALLINT",
  /*    5 */ "INTEGER",
  /*    6 */ "BIGINT",
  /*    7 */ "FLOAT",
  /*    8 */ "DOUBLE",
  /*    9 */ "STRING",
  /*   10 */ "TIMESTAMP",
  /*   11 */ "BINARY",
  /*   12 */ "NCHAR",
  /*   13 */ "OR",
  /*   14 */ "AND",
  /*   15 */ "NOT",
  /*   16 */ "EQ",
  /*   17 */ "NE",
  /*   18 */ "ISNULL",
  /*   19 */ "NOTNULL",
  /*   20 */ "IS",
  /*   21 */ "LIKE",
  /*   22 */ "GLOB",
  /*   23 */ "BETWEEN",
  /*   24 */ "IN",
  /*   25 */ "GT",
  /*   26 */ "GE",
  /*   27 */ "LT",
  /*   28 */ "LE",
  /*   29 */ "BITAND",
  /*   30 */ "BITOR",
  /*   31 */ "LSHIFT",
  /*   32 */ "RSHIFT",
  /*   33 */ "PLUS",
  /*   34 */ "MINUS",
  /*   35 */ "DIVIDE",
  /*   36 */ "TIMES",
  /*   37 */ "STAR",
  /*   38 */ "SLASH",
  /*   39 */ "REM",
  /*   40 */ "CONCAT",
  /*   41 */ "UMINUS",
  /*   42 */ "UPLUS",
  /*   43 */ "BITNOT",
  /*   44 */ "SHOW",
  /*   45 */ "DATABASES",
<<<<<<< HEAD
  /*   46 */ "MNODES",
  /*   47 */ "DNODES",
  /*   48 */ "ACCOUNTS",
  /*   49 */ "USERS",
  /*   50 */ "MODULES",
  /*   51 */ "QUERIES",
  /*   52 */ "CONNECTIONS",
  /*   53 */ "STREAMS",
  /*   54 */ "VARIABLES",
  /*   55 */ "SCORES",
  /*   56 */ "GRANTS",
  /*   57 */ "VNODES",
  /*   58 */ "IPTOKEN",
  /*   59 */ "DOT",
  /*   60 */ "CREATE",
  /*   61 */ "TABLE",
  /*   62 */ "DATABASE",
  /*   63 */ "TABLES",
  /*   64 */ "STABLES",
  /*   65 */ "VGROUPS",
  /*   66 */ "DROP",
  /*   67 */ "STABLE",
  /*   68 */ "DNODE",
  /*   69 */ "USER",
  /*   70 */ "ACCOUNT",
  /*   71 */ "USE",
  /*   72 */ "DESCRIBE",
  /*   73 */ "ALTER",
  /*   74 */ "PASS",
  /*   75 */ "PRIVILEGE",
  /*   76 */ "LOCAL",
  /*   77 */ "IF",
  /*   78 */ "EXISTS",
  /*   79 */ "PPS",
  /*   80 */ "TSERIES",
  /*   81 */ "DBS",
  /*   82 */ "STORAGE",
  /*   83 */ "QTIME",
  /*   84 */ "CONNS",
  /*   85 */ "STATE",
  /*   86 */ "KEEP",
  /*   87 */ "CACHE",
  /*   88 */ "REPLICA",
  /*   89 */ "QUORUM",
  /*   90 */ "DAYS",
  /*   91 */ "MINROWS",
  /*   92 */ "MAXROWS",
  /*   93 */ "BLOCKS",
  /*   94 */ "CTIME",
  /*   95 */ "WAL",
  /*   96 */ "FSYNC",
  /*   97 */ "COMP",
  /*   98 */ "PRECISION",
  /*   99 */ "UPDATE",
  /*  100 */ "CACHELAST",
  /*  101 */ "LP",
  /*  102 */ "RP",
  /*  103 */ "UNSIGNED",
  /*  104 */ "TAGS",
  /*  105 */ "USING",
  /*  106 */ "COMMA",
  /*  107 */ "AS",
  /*  108 */ "NULL",
  /*  109 */ "SELECT",
  /*  110 */ "UNION",
  /*  111 */ "ALL",
  /*  112 */ "DISTINCT",
  /*  113 */ "FROM",
  /*  114 */ "VARIABLE",
  /*  115 */ "INTERVAL",
  /*  116 */ "FILL",
  /*  117 */ "SLIDING",
  /*  118 */ "ORDER",
  /*  119 */ "BY",
  /*  120 */ "ASC",
  /*  121 */ "DESC",
  /*  122 */ "GROUP",
  /*  123 */ "HAVING",
  /*  124 */ "LIMIT",
  /*  125 */ "OFFSET",
  /*  126 */ "SLIMIT",
  /*  127 */ "SOFFSET",
  /*  128 */ "WHERE",
  /*  129 */ "NOW",
  /*  130 */ "RESET",
  /*  131 */ "QUERY",
  /*  132 */ "ADD",
  /*  133 */ "COLUMN",
  /*  134 */ "TAG",
  /*  135 */ "CHANGE",
  /*  136 */ "SET",
  /*  137 */ "KILL",
  /*  138 */ "CONNECTION",
  /*  139 */ "STREAM",
  /*  140 */ "COLON",
  /*  141 */ "ABORT",
  /*  142 */ "AFTER",
  /*  143 */ "ATTACH",
  /*  144 */ "BEFORE",
  /*  145 */ "BEGIN",
  /*  146 */ "CASCADE",
  /*  147 */ "CLUSTER",
  /*  148 */ "CONFLICT",
  /*  149 */ "COPY",
  /*  150 */ "DEFERRED",
  /*  151 */ "DELIMITERS",
  /*  152 */ "DETACH",
  /*  153 */ "EACH",
  /*  154 */ "END",
  /*  155 */ "EXPLAIN",
  /*  156 */ "FAIL",
  /*  157 */ "FOR",
  /*  158 */ "IGNORE",
  /*  159 */ "IMMEDIATE",
  /*  160 */ "INITIALLY",
  /*  161 */ "INSTEAD",
  /*  162 */ "MATCH",
  /*  163 */ "KEY",
  /*  164 */ "OF",
  /*  165 */ "RAISE",
  /*  166 */ "REPLACE",
  /*  167 */ "RESTRICT",
  /*  168 */ "ROW",
  /*  169 */ "STATEMENT",
  /*  170 */ "TRIGGER",
  /*  171 */ "VIEW",
  /*  172 */ "SEMI",
  /*  173 */ "NONE",
  /*  174 */ "PREV",
  /*  175 */ "LINEAR",
  /*  176 */ "IMPORT",
  /*  177 */ "METRIC",
  /*  178 */ "TBNAME",
  /*  179 */ "JOIN",
  /*  180 */ "METRICS",
  /*  181 */ "INSERT",
  /*  182 */ "INTO",
  /*  183 */ "VALUES",
  /*  184 */ "error",
  /*  185 */ "program",
  /*  186 */ "cmd",
  /*  187 */ "dbPrefix",
  /*  188 */ "ids",
  /*  189 */ "cpxName",
  /*  190 */ "ifexists",
  /*  191 */ "alter_db_optr",
  /*  192 */ "acct_optr",
  /*  193 */ "ifnotexists",
  /*  194 */ "db_optr",
  /*  195 */ "pps",
  /*  196 */ "tseries",
  /*  197 */ "dbs",
  /*  198 */ "streams",
  /*  199 */ "storage",
  /*  200 */ "qtime",
  /*  201 */ "users",
  /*  202 */ "conns",
  /*  203 */ "state",
  /*  204 */ "keep",
  /*  205 */ "tagitemlist",
  /*  206 */ "cache",
  /*  207 */ "replica",
  /*  208 */ "quorum",
  /*  209 */ "days",
  /*  210 */ "minrows",
  /*  211 */ "maxrows",
  /*  212 */ "blocks",
  /*  213 */ "ctime",
  /*  214 */ "wal",
  /*  215 */ "fsync",
  /*  216 */ "comp",
  /*  217 */ "prec",
  /*  218 */ "update",
  /*  219 */ "cachelast",
  /*  220 */ "typename",
  /*  221 */ "signed",
  /*  222 */ "create_table_args",
  /*  223 */ "create_stable_args",
  /*  224 */ "create_table_list",
  /*  225 */ "create_from_stable",
  /*  226 */ "columnlist",
  /*  227 */ "tagNamelist",
  /*  228 */ "select",
  /*  229 */ "column",
  /*  230 */ "tagitem",
  /*  231 */ "selcollist",
  /*  232 */ "from",
  /*  233 */ "where_opt",
  /*  234 */ "interval_opt",
  /*  235 */ "fill_opt",
  /*  236 */ "sliding_opt",
  /*  237 */ "groupby_opt",
  /*  238 */ "orderby_opt",
  /*  239 */ "having_opt",
  /*  240 */ "slimit_opt",
  /*  241 */ "limit_opt",
  /*  242 */ "union",
  /*  243 */ "sclp",
  /*  244 */ "distinct",
  /*  245 */ "expr",
  /*  246 */ "as",
  /*  247 */ "tablelist",
  /*  248 */ "tmvar",
  /*  249 */ "sortlist",
  /*  250 */ "sortitem",
  /*  251 */ "item",
  /*  252 */ "sortorder",
  /*  253 */ "grouplist",
  /*  254 */ "exprlist",
  /*  255 */ "expritem",
=======
  /*   46 */ "TOPICS",
  /*   47 */ "MNODES",
  /*   48 */ "DNODES",
  /*   49 */ "ACCOUNTS",
  /*   50 */ "USERS",
  /*   51 */ "MODULES",
  /*   52 */ "QUERIES",
  /*   53 */ "CONNECTIONS",
  /*   54 */ "STREAMS",
  /*   55 */ "VARIABLES",
  /*   56 */ "SCORES",
  /*   57 */ "GRANTS",
  /*   58 */ "VNODES",
  /*   59 */ "IPTOKEN",
  /*   60 */ "DOT",
  /*   61 */ "CREATE",
  /*   62 */ "TABLE",
  /*   63 */ "DATABASE",
  /*   64 */ "TABLES",
  /*   65 */ "STABLES",
  /*   66 */ "VGROUPS",
  /*   67 */ "DROP",
  /*   68 */ "STABLE",
  /*   69 */ "TOPIC",
  /*   70 */ "DNODE",
  /*   71 */ "USER",
  /*   72 */ "ACCOUNT",
  /*   73 */ "USE",
  /*   74 */ "DESCRIBE",
  /*   75 */ "ALTER",
  /*   76 */ "PASS",
  /*   77 */ "PRIVILEGE",
  /*   78 */ "LOCAL",
  /*   79 */ "IF",
  /*   80 */ "EXISTS",
  /*   81 */ "PPS",
  /*   82 */ "TSERIES",
  /*   83 */ "DBS",
  /*   84 */ "STORAGE",
  /*   85 */ "QTIME",
  /*   86 */ "CONNS",
  /*   87 */ "STATE",
  /*   88 */ "KEEP",
  /*   89 */ "CACHE",
  /*   90 */ "REPLICA",
  /*   91 */ "QUORUM",
  /*   92 */ "DAYS",
  /*   93 */ "MINROWS",
  /*   94 */ "MAXROWS",
  /*   95 */ "BLOCKS",
  /*   96 */ "CTIME",
  /*   97 */ "WAL",
  /*   98 */ "FSYNC",
  /*   99 */ "COMP",
  /*  100 */ "PRECISION",
  /*  101 */ "UPDATE",
  /*  102 */ "CACHELAST",
  /*  103 */ "PARTITIONS",
  /*  104 */ "LP",
  /*  105 */ "RP",
  /*  106 */ "UNSIGNED",
  /*  107 */ "TAGS",
  /*  108 */ "USING",
  /*  109 */ "COMMA",
  /*  110 */ "AS",
  /*  111 */ "NULL",
  /*  112 */ "SELECT",
  /*  113 */ "UNION",
  /*  114 */ "ALL",
  /*  115 */ "DISTINCT",
  /*  116 */ "FROM",
  /*  117 */ "VARIABLE",
  /*  118 */ "INTERVAL",
  /*  119 */ "FILL",
  /*  120 */ "SLIDING",
  /*  121 */ "ORDER",
  /*  122 */ "BY",
  /*  123 */ "ASC",
  /*  124 */ "DESC",
  /*  125 */ "GROUP",
  /*  126 */ "HAVING",
  /*  127 */ "LIMIT",
  /*  128 */ "OFFSET",
  /*  129 */ "SLIMIT",
  /*  130 */ "SOFFSET",
  /*  131 */ "WHERE",
  /*  132 */ "NOW",
  /*  133 */ "RESET",
  /*  134 */ "QUERY",
  /*  135 */ "ADD",
  /*  136 */ "COLUMN",
  /*  137 */ "TAG",
  /*  138 */ "CHANGE",
  /*  139 */ "SET",
  /*  140 */ "KILL",
  /*  141 */ "CONNECTION",
  /*  142 */ "STREAM",
  /*  143 */ "COLON",
  /*  144 */ "ABORT",
  /*  145 */ "AFTER",
  /*  146 */ "ATTACH",
  /*  147 */ "BEFORE",
  /*  148 */ "BEGIN",
  /*  149 */ "CASCADE",
  /*  150 */ "CLUSTER",
  /*  151 */ "CONFLICT",
  /*  152 */ "COPY",
  /*  153 */ "DEFERRED",
  /*  154 */ "DELIMITERS",
  /*  155 */ "DETACH",
  /*  156 */ "EACH",
  /*  157 */ "END",
  /*  158 */ "EXPLAIN",
  /*  159 */ "FAIL",
  /*  160 */ "FOR",
  /*  161 */ "IGNORE",
  /*  162 */ "IMMEDIATE",
  /*  163 */ "INITIALLY",
  /*  164 */ "INSTEAD",
  /*  165 */ "MATCH",
  /*  166 */ "KEY",
  /*  167 */ "OF",
  /*  168 */ "RAISE",
  /*  169 */ "REPLACE",
  /*  170 */ "RESTRICT",
  /*  171 */ "ROW",
  /*  172 */ "STATEMENT",
  /*  173 */ "TRIGGER",
  /*  174 */ "VIEW",
  /*  175 */ "COUNT",
  /*  176 */ "SUM",
  /*  177 */ "AVG",
  /*  178 */ "MIN",
  /*  179 */ "MAX",
  /*  180 */ "FIRST",
  /*  181 */ "LAST",
  /*  182 */ "TOP",
  /*  183 */ "BOTTOM",
  /*  184 */ "STDDEV",
  /*  185 */ "PERCENTILE",
  /*  186 */ "APERCENTILE",
  /*  187 */ "LEASTSQUARES",
  /*  188 */ "HISTOGRAM",
  /*  189 */ "DIFF",
  /*  190 */ "SPREAD",
  /*  191 */ "TWA",
  /*  192 */ "INTERP",
  /*  193 */ "LAST_ROW",
  /*  194 */ "RATE",
  /*  195 */ "IRATE",
  /*  196 */ "SUM_RATE",
  /*  197 */ "SUM_IRATE",
  /*  198 */ "AVG_RATE",
  /*  199 */ "AVG_IRATE",
  /*  200 */ "TBID",
  /*  201 */ "SEMI",
  /*  202 */ "NONE",
  /*  203 */ "PREV",
  /*  204 */ "LINEAR",
  /*  205 */ "IMPORT",
  /*  206 */ "METRIC",
  /*  207 */ "TBNAME",
  /*  208 */ "JOIN",
  /*  209 */ "METRICS",
  /*  210 */ "INSERT",
  /*  211 */ "INTO",
  /*  212 */ "VALUES",
  /*  213 */ "program",
  /*  214 */ "cmd",
  /*  215 */ "dbPrefix",
  /*  216 */ "ids",
  /*  217 */ "cpxName",
  /*  218 */ "ifexists",
  /*  219 */ "alter_db_optr",
  /*  220 */ "alter_topic_optr",
  /*  221 */ "acct_optr",
  /*  222 */ "ifnotexists",
  /*  223 */ "db_optr",
  /*  224 */ "topic_optr",
  /*  225 */ "pps",
  /*  226 */ "tseries",
  /*  227 */ "dbs",
  /*  228 */ "streams",
  /*  229 */ "storage",
  /*  230 */ "qtime",
  /*  231 */ "users",
  /*  232 */ "conns",
  /*  233 */ "state",
  /*  234 */ "keep",
  /*  235 */ "tagitemlist",
  /*  236 */ "cache",
  /*  237 */ "replica",
  /*  238 */ "quorum",
  /*  239 */ "days",
  /*  240 */ "minrows",
  /*  241 */ "maxrows",
  /*  242 */ "blocks",
  /*  243 */ "ctime",
  /*  244 */ "wal",
  /*  245 */ "fsync",
  /*  246 */ "comp",
  /*  247 */ "prec",
  /*  248 */ "update",
  /*  249 */ "cachelast",
  /*  250 */ "partitions",
  /*  251 */ "typename",
  /*  252 */ "signed",
  /*  253 */ "create_table_args",
  /*  254 */ "create_stable_args",
  /*  255 */ "create_table_list",
  /*  256 */ "create_from_stable",
  /*  257 */ "columnlist",
  /*  258 */ "tagNamelist",
  /*  259 */ "select",
  /*  260 */ "column",
  /*  261 */ "tagitem",
  /*  262 */ "selcollist",
  /*  263 */ "from",
  /*  264 */ "where_opt",
  /*  265 */ "interval_opt",
  /*  266 */ "fill_opt",
  /*  267 */ "sliding_opt",
  /*  268 */ "groupby_opt",
  /*  269 */ "orderby_opt",
  /*  270 */ "having_opt",
  /*  271 */ "slimit_opt",
  /*  272 */ "limit_opt",
  /*  273 */ "union",
  /*  274 */ "sclp",
  /*  275 */ "distinct",
  /*  276 */ "expr",
  /*  277 */ "as",
  /*  278 */ "tablelist",
  /*  279 */ "tmvar",
  /*  280 */ "sortlist",
  /*  281 */ "sortitem",
  /*  282 */ "item",
  /*  283 */ "sortorder",
  /*  284 */ "grouplist",
  /*  285 */ "exprlist",
  /*  286 */ "expritem",
>>>>>>> 776c80a7
};
#endif /* defined(YYCOVERAGE) || !defined(NDEBUG) */

#ifndef NDEBUG
/* For tracing reduce actions, the names of all rules are required.
*/
static const char *const yyRuleName[] = {
 /*   0 */ "program ::= cmd",
 /*   1 */ "cmd ::= SHOW DATABASES",
 /*   2 */ "cmd ::= SHOW TOPICS",
 /*   3 */ "cmd ::= SHOW MNODES",
 /*   4 */ "cmd ::= SHOW DNODES",
 /*   5 */ "cmd ::= SHOW ACCOUNTS",
 /*   6 */ "cmd ::= SHOW USERS",
 /*   7 */ "cmd ::= SHOW MODULES",
 /*   8 */ "cmd ::= SHOW QUERIES",
 /*   9 */ "cmd ::= SHOW CONNECTIONS",
 /*  10 */ "cmd ::= SHOW STREAMS",
 /*  11 */ "cmd ::= SHOW VARIABLES",
 /*  12 */ "cmd ::= SHOW SCORES",
 /*  13 */ "cmd ::= SHOW GRANTS",
 /*  14 */ "cmd ::= SHOW VNODES",
 /*  15 */ "cmd ::= SHOW VNODES IPTOKEN",
 /*  16 */ "dbPrefix ::=",
 /*  17 */ "dbPrefix ::= ids DOT",
 /*  18 */ "cpxName ::=",
 /*  19 */ "cpxName ::= DOT ids",
 /*  20 */ "cmd ::= SHOW CREATE TABLE ids cpxName",
 /*  21 */ "cmd ::= SHOW CREATE DATABASE ids",
 /*  22 */ "cmd ::= SHOW dbPrefix TABLES",
 /*  23 */ "cmd ::= SHOW dbPrefix TABLES LIKE ids",
 /*  24 */ "cmd ::= SHOW dbPrefix STABLES",
 /*  25 */ "cmd ::= SHOW dbPrefix STABLES LIKE ids",
 /*  26 */ "cmd ::= SHOW dbPrefix VGROUPS",
 /*  27 */ "cmd ::= SHOW dbPrefix VGROUPS ids",
 /*  28 */ "cmd ::= DROP TABLE ifexists ids cpxName",
 /*  29 */ "cmd ::= DROP STABLE ifexists ids cpxName",
 /*  30 */ "cmd ::= DROP DATABASE ifexists ids",
 /*  31 */ "cmd ::= DROP TOPIC ifexists ids",
 /*  32 */ "cmd ::= DROP DNODE ids",
 /*  33 */ "cmd ::= DROP USER ids",
 /*  34 */ "cmd ::= DROP ACCOUNT ids",
 /*  35 */ "cmd ::= USE ids",
 /*  36 */ "cmd ::= DESCRIBE ids cpxName",
 /*  37 */ "cmd ::= ALTER USER ids PASS ids",
 /*  38 */ "cmd ::= ALTER USER ids PRIVILEGE ids",
 /*  39 */ "cmd ::= ALTER DNODE ids ids",
 /*  40 */ "cmd ::= ALTER DNODE ids ids ids",
 /*  41 */ "cmd ::= ALTER LOCAL ids",
 /*  42 */ "cmd ::= ALTER LOCAL ids ids",
 /*  43 */ "cmd ::= ALTER DATABASE ids alter_db_optr",
 /*  44 */ "cmd ::= ALTER TOPIC ids alter_topic_optr",
 /*  45 */ "cmd ::= ALTER ACCOUNT ids acct_optr",
 /*  46 */ "cmd ::= ALTER ACCOUNT ids PASS ids acct_optr",
 /*  47 */ "ids ::= ID",
 /*  48 */ "ids ::= STRING",
 /*  49 */ "ifexists ::= IF EXISTS",
 /*  50 */ "ifexists ::=",
 /*  51 */ "ifnotexists ::= IF NOT EXISTS",
 /*  52 */ "ifnotexists ::=",
 /*  53 */ "cmd ::= CREATE DNODE ids",
 /*  54 */ "cmd ::= CREATE ACCOUNT ids PASS ids acct_optr",
 /*  55 */ "cmd ::= CREATE DATABASE ifnotexists ids db_optr",
 /*  56 */ "cmd ::= CREATE TOPIC ifnotexists ids topic_optr",
 /*  57 */ "cmd ::= CREATE USER ids PASS ids",
 /*  58 */ "pps ::=",
 /*  59 */ "pps ::= PPS INTEGER",
 /*  60 */ "tseries ::=",
 /*  61 */ "tseries ::= TSERIES INTEGER",
 /*  62 */ "dbs ::=",
 /*  63 */ "dbs ::= DBS INTEGER",
 /*  64 */ "streams ::=",
 /*  65 */ "streams ::= STREAMS INTEGER",
 /*  66 */ "storage ::=",
 /*  67 */ "storage ::= STORAGE INTEGER",
 /*  68 */ "qtime ::=",
 /*  69 */ "qtime ::= QTIME INTEGER",
 /*  70 */ "users ::=",
 /*  71 */ "users ::= USERS INTEGER",
 /*  72 */ "conns ::=",
 /*  73 */ "conns ::= CONNS INTEGER",
 /*  74 */ "state ::=",
 /*  75 */ "state ::= STATE ids",
 /*  76 */ "acct_optr ::= pps tseries storage streams qtime dbs users conns state",
 /*  77 */ "keep ::= KEEP tagitemlist",
 /*  78 */ "cache ::= CACHE INTEGER",
 /*  79 */ "replica ::= REPLICA INTEGER",
 /*  80 */ "quorum ::= QUORUM INTEGER",
 /*  81 */ "days ::= DAYS INTEGER",
 /*  82 */ "minrows ::= MINROWS INTEGER",
 /*  83 */ "maxrows ::= MAXROWS INTEGER",
 /*  84 */ "blocks ::= BLOCKS INTEGER",
 /*  85 */ "ctime ::= CTIME INTEGER",
 /*  86 */ "wal ::= WAL INTEGER",
 /*  87 */ "fsync ::= FSYNC INTEGER",
 /*  88 */ "comp ::= COMP INTEGER",
 /*  89 */ "prec ::= PRECISION STRING",
 /*  90 */ "update ::= UPDATE INTEGER",
 /*  91 */ "cachelast ::= CACHELAST INTEGER",
 /*  92 */ "partitions ::= PARTITIONS INTEGER",
 /*  93 */ "db_optr ::=",
 /*  94 */ "db_optr ::= db_optr cache",
 /*  95 */ "db_optr ::= db_optr replica",
 /*  96 */ "db_optr ::= db_optr quorum",
 /*  97 */ "db_optr ::= db_optr days",
 /*  98 */ "db_optr ::= db_optr minrows",
 /*  99 */ "db_optr ::= db_optr maxrows",
 /* 100 */ "db_optr ::= db_optr blocks",
 /* 101 */ "db_optr ::= db_optr ctime",
 /* 102 */ "db_optr ::= db_optr wal",
 /* 103 */ "db_optr ::= db_optr fsync",
 /* 104 */ "db_optr ::= db_optr comp",
 /* 105 */ "db_optr ::= db_optr prec",
 /* 106 */ "db_optr ::= db_optr keep",
 /* 107 */ "db_optr ::= db_optr update",
 /* 108 */ "db_optr ::= db_optr cachelast",
 /* 109 */ "topic_optr ::= db_optr",
 /* 110 */ "topic_optr ::= topic_optr partitions",
 /* 111 */ "alter_db_optr ::=",
 /* 112 */ "alter_db_optr ::= alter_db_optr replica",
 /* 113 */ "alter_db_optr ::= alter_db_optr quorum",
 /* 114 */ "alter_db_optr ::= alter_db_optr keep",
 /* 115 */ "alter_db_optr ::= alter_db_optr blocks",
 /* 116 */ "alter_db_optr ::= alter_db_optr comp",
 /* 117 */ "alter_db_optr ::= alter_db_optr wal",
 /* 118 */ "alter_db_optr ::= alter_db_optr fsync",
 /* 119 */ "alter_db_optr ::= alter_db_optr update",
 /* 120 */ "alter_db_optr ::= alter_db_optr cachelast",
 /* 121 */ "alter_topic_optr ::= alter_db_optr",
 /* 122 */ "alter_topic_optr ::= alter_topic_optr partitions",
 /* 123 */ "typename ::= ids",
 /* 124 */ "typename ::= ids LP signed RP",
 /* 125 */ "typename ::= ids UNSIGNED",
 /* 126 */ "signed ::= INTEGER",
 /* 127 */ "signed ::= PLUS INTEGER",
 /* 128 */ "signed ::= MINUS INTEGER",
 /* 129 */ "cmd ::= CREATE TABLE create_table_args",
 /* 130 */ "cmd ::= CREATE TABLE create_stable_args",
 /* 131 */ "cmd ::= CREATE STABLE create_stable_args",
 /* 132 */ "cmd ::= CREATE TABLE create_table_list",
 /* 133 */ "create_table_list ::= create_from_stable",
 /* 134 */ "create_table_list ::= create_table_list create_from_stable",
 /* 135 */ "create_table_args ::= ifnotexists ids cpxName LP columnlist RP",
 /* 136 */ "create_stable_args ::= ifnotexists ids cpxName LP columnlist RP TAGS LP columnlist RP",
 /* 137 */ "create_from_stable ::= ifnotexists ids cpxName USING ids cpxName TAGS LP tagitemlist RP",
 /* 138 */ "create_from_stable ::= ifnotexists ids cpxName USING ids cpxName LP tagNamelist RP TAGS LP tagitemlist RP",
 /* 139 */ "tagNamelist ::= tagNamelist COMMA ids",
 /* 140 */ "tagNamelist ::= ids",
 /* 141 */ "create_table_args ::= ifnotexists ids cpxName AS select",
 /* 142 */ "columnlist ::= columnlist COMMA column",
 /* 143 */ "columnlist ::= column",
 /* 144 */ "column ::= ids typename",
 /* 145 */ "tagitemlist ::= tagitemlist COMMA tagitem",
 /* 146 */ "tagitemlist ::= tagitem",
 /* 147 */ "tagitem ::= INTEGER",
 /* 148 */ "tagitem ::= FLOAT",
 /* 149 */ "tagitem ::= STRING",
 /* 150 */ "tagitem ::= BOOL",
 /* 151 */ "tagitem ::= NULL",
 /* 152 */ "tagitem ::= MINUS INTEGER",
 /* 153 */ "tagitem ::= MINUS FLOAT",
 /* 154 */ "tagitem ::= PLUS INTEGER",
 /* 155 */ "tagitem ::= PLUS FLOAT",
 /* 156 */ "select ::= SELECT selcollist from where_opt interval_opt fill_opt sliding_opt groupby_opt orderby_opt having_opt slimit_opt limit_opt",
 /* 157 */ "union ::= select",
 /* 158 */ "union ::= LP union RP",
 /* 159 */ "union ::= union UNION ALL select",
 /* 160 */ "union ::= union UNION ALL LP select RP",
 /* 161 */ "cmd ::= union",
 /* 162 */ "select ::= SELECT selcollist",
 /* 163 */ "sclp ::= selcollist COMMA",
 /* 164 */ "sclp ::=",
 /* 165 */ "selcollist ::= sclp distinct expr as",
 /* 166 */ "selcollist ::= sclp STAR",
 /* 167 */ "as ::= AS ids",
 /* 168 */ "as ::= ids",
 /* 169 */ "as ::=",
 /* 170 */ "distinct ::= DISTINCT",
 /* 171 */ "distinct ::=",
 /* 172 */ "from ::= FROM tablelist",
 /* 173 */ "tablelist ::= ids cpxName",
 /* 174 */ "tablelist ::= ids cpxName ids",
 /* 175 */ "tablelist ::= tablelist COMMA ids cpxName",
 /* 176 */ "tablelist ::= tablelist COMMA ids cpxName ids",
 /* 177 */ "tmvar ::= VARIABLE",
 /* 178 */ "interval_opt ::= INTERVAL LP tmvar RP",
 /* 179 */ "interval_opt ::= INTERVAL LP tmvar COMMA tmvar RP",
 /* 180 */ "interval_opt ::=",
 /* 181 */ "fill_opt ::=",
 /* 182 */ "fill_opt ::= FILL LP ID COMMA tagitemlist RP",
 /* 183 */ "fill_opt ::= FILL LP ID RP",
 /* 184 */ "sliding_opt ::= SLIDING LP tmvar RP",
 /* 185 */ "sliding_opt ::=",
 /* 186 */ "orderby_opt ::=",
 /* 187 */ "orderby_opt ::= ORDER BY sortlist",
 /* 188 */ "sortlist ::= sortlist COMMA item sortorder",
 /* 189 */ "sortlist ::= item sortorder",
 /* 190 */ "item ::= ids cpxName",
 /* 191 */ "sortorder ::= ASC",
 /* 192 */ "sortorder ::= DESC",
 /* 193 */ "sortorder ::=",
 /* 194 */ "groupby_opt ::=",
 /* 195 */ "groupby_opt ::= GROUP BY grouplist",
 /* 196 */ "grouplist ::= grouplist COMMA item",
 /* 197 */ "grouplist ::= item",
 /* 198 */ "having_opt ::=",
 /* 199 */ "having_opt ::= HAVING expr",
 /* 200 */ "limit_opt ::=",
 /* 201 */ "limit_opt ::= LIMIT signed",
 /* 202 */ "limit_opt ::= LIMIT signed OFFSET signed",
 /* 203 */ "limit_opt ::= LIMIT signed COMMA signed",
 /* 204 */ "slimit_opt ::=",
 /* 205 */ "slimit_opt ::= SLIMIT signed",
 /* 206 */ "slimit_opt ::= SLIMIT signed SOFFSET signed",
 /* 207 */ "slimit_opt ::= SLIMIT signed COMMA signed",
 /* 208 */ "where_opt ::=",
 /* 209 */ "where_opt ::= WHERE expr",
 /* 210 */ "expr ::= LP expr RP",
 /* 211 */ "expr ::= ID",
 /* 212 */ "expr ::= ID DOT ID",
 /* 213 */ "expr ::= ID DOT STAR",
 /* 214 */ "expr ::= INTEGER",
 /* 215 */ "expr ::= MINUS INTEGER",
 /* 216 */ "expr ::= PLUS INTEGER",
 /* 217 */ "expr ::= FLOAT",
 /* 218 */ "expr ::= MINUS FLOAT",
 /* 219 */ "expr ::= PLUS FLOAT",
 /* 220 */ "expr ::= STRING",
 /* 221 */ "expr ::= NOW",
 /* 222 */ "expr ::= VARIABLE",
 /* 223 */ "expr ::= BOOL",
 /* 224 */ "expr ::= ID LP exprlist RP",
 /* 225 */ "expr ::= ID LP STAR RP",
 /* 226 */ "expr ::= expr IS NULL",
 /* 227 */ "expr ::= expr IS NOT NULL",
 /* 228 */ "expr ::= expr LT expr",
 /* 229 */ "expr ::= expr GT expr",
 /* 230 */ "expr ::= expr LE expr",
 /* 231 */ "expr ::= expr GE expr",
 /* 232 */ "expr ::= expr NE expr",
 /* 233 */ "expr ::= expr EQ expr",
 /* 234 */ "expr ::= expr BETWEEN expr AND expr",
 /* 235 */ "expr ::= expr AND expr",
 /* 236 */ "expr ::= expr OR expr",
 /* 237 */ "expr ::= expr PLUS expr",
 /* 238 */ "expr ::= expr MINUS expr",
 /* 239 */ "expr ::= expr STAR expr",
 /* 240 */ "expr ::= expr SLASH expr",
 /* 241 */ "expr ::= expr REM expr",
 /* 242 */ "expr ::= expr LIKE expr",
 /* 243 */ "expr ::= expr IN LP exprlist RP",
 /* 244 */ "exprlist ::= exprlist COMMA expritem",
 /* 245 */ "exprlist ::= expritem",
 /* 246 */ "expritem ::= expr",
 /* 247 */ "expritem ::=",
 /* 248 */ "cmd ::= RESET QUERY CACHE",
 /* 249 */ "cmd ::= ALTER TABLE ids cpxName ADD COLUMN columnlist",
 /* 250 */ "cmd ::= ALTER TABLE ids cpxName DROP COLUMN ids",
 /* 251 */ "cmd ::= ALTER TABLE ids cpxName ADD TAG columnlist",
 /* 252 */ "cmd ::= ALTER TABLE ids cpxName DROP TAG ids",
 /* 253 */ "cmd ::= ALTER TABLE ids cpxName CHANGE TAG ids ids",
 /* 254 */ "cmd ::= ALTER TABLE ids cpxName SET TAG ids EQ tagitem",
 /* 255 */ "cmd ::= ALTER STABLE ids cpxName ADD COLUMN columnlist",
 /* 256 */ "cmd ::= ALTER STABLE ids cpxName DROP COLUMN ids",
 /* 257 */ "cmd ::= ALTER STABLE ids cpxName ADD TAG columnlist",
 /* 258 */ "cmd ::= ALTER STABLE ids cpxName DROP TAG ids",
 /* 259 */ "cmd ::= ALTER STABLE ids cpxName CHANGE TAG ids ids",
 /* 260 */ "cmd ::= KILL CONNECTION INTEGER",
 /* 261 */ "cmd ::= KILL STREAM INTEGER COLON INTEGER",
 /* 262 */ "cmd ::= KILL QUERY INTEGER COLON INTEGER",
};
#endif /* NDEBUG */


#if YYSTACKDEPTH<=0
/*
** Try to increase the size of the parser stack.  Return the number
** of errors.  Return 0 on success.
*/
static int yyGrowStack(yyParser *p){
  int newSize;
  int idx;
  yyStackEntry *pNew;

  newSize = p->yystksz*2 + 100;
  idx = p->yytos ? (int)(p->yytos - p->yystack) : 0;
  if( p->yystack==&p->yystk0 ){
    pNew = malloc(newSize*sizeof(pNew[0]));
    if( pNew ) pNew[0] = p->yystk0;
  }else{
    pNew = realloc(p->yystack, newSize*sizeof(pNew[0]));
  }
  if( pNew ){
    p->yystack = pNew;
    p->yytos = &p->yystack[idx];
#ifndef NDEBUG
    if( yyTraceFILE ){
      fprintf(yyTraceFILE,"%sStack grows from %d to %d entries.\n",
              yyTracePrompt, p->yystksz, newSize);
    }
#endif
    p->yystksz = newSize;
  }
  return pNew==0; 
}
#endif

/* Datatype of the argument to the memory allocated passed as the
** second argument to ParseAlloc() below.  This can be changed by
** putting an appropriate #define in the %include section of the input
** grammar.
*/
#ifndef YYMALLOCARGTYPE
# define YYMALLOCARGTYPE size_t
#endif

/* Initialize a new parser that has already been allocated.
*/
void ParseInit(void *yypParser){
  yyParser *pParser = (yyParser*)yypParser;
#ifdef YYTRACKMAXSTACKDEPTH
  pParser->yyhwm = 0;
#endif
#if YYSTACKDEPTH<=0
  pParser->yytos = NULL;
  pParser->yystack = NULL;
  pParser->yystksz = 0;
  if( yyGrowStack(pParser) ){
    pParser->yystack = &pParser->yystk0;
    pParser->yystksz = 1;
  }
#endif
#ifndef YYNOERRORRECOVERY
  pParser->yyerrcnt = -1;
#endif
  pParser->yytos = pParser->yystack;
  pParser->yystack[0].stateno = 0;
  pParser->yystack[0].major = 0;
#if YYSTACKDEPTH>0
  pParser->yystackEnd = &pParser->yystack[YYSTACKDEPTH-1];
#endif
}

#ifndef Parse_ENGINEALWAYSONSTACK
/* 
** This function allocates a new parser.
** The only argument is a pointer to a function which works like
** malloc.
**
** Inputs:
** A pointer to the function used to allocate memory.
**
** Outputs:
** A pointer to a parser.  This pointer is used in subsequent calls
** to Parse and ParseFree.
*/
void *ParseAlloc(void *(*mallocProc)(YYMALLOCARGTYPE)){
  yyParser *pParser;
  pParser = (yyParser*)(*mallocProc)( (YYMALLOCARGTYPE)sizeof(yyParser) );
  if( pParser ) ParseInit(pParser);
  return pParser;
}
#endif /* Parse_ENGINEALWAYSONSTACK */


/* The following function deletes the "minor type" or semantic value
** associated with a symbol.  The symbol can be either a terminal
** or nonterminal. "yymajor" is the symbol code, and "yypminor" is
** a pointer to the value to be deleted.  The code used to do the 
** deletions is derived from the %destructor and/or %token_destructor
** directives of the input grammar.
*/
static void yy_destructor(
  yyParser *yypParser,    /* The parser */
  YYCODETYPE yymajor,     /* Type code for object to destroy */
  YYMINORTYPE *yypminor   /* The object to be destroyed */
){
  ParseARG_FETCH;
  switch( yymajor ){
    /* Here is inserted the actions which take place when a
    ** terminal or non-terminal is destroyed.  This can happen
    ** when the symbol is popped from the stack during a
    ** reduce or during error processing or when a parser is 
    ** being destroyed before it is finished parsing.
    **
    ** Note: during a reduce, the only symbols destroyed are those
    ** which appear on the RHS of the rule, but which are *not* used
    ** inside the C code.
    */
/********* Begin destructor definitions ***************************************/
<<<<<<< HEAD
    case 204: /* keep */
    case 205: /* tagitemlist */
    case 226: /* columnlist */
    case 227: /* tagNamelist */
    case 235: /* fill_opt */
    case 237: /* groupby_opt */
    case 238: /* orderby_opt */
    case 249: /* sortlist */
    case 253: /* grouplist */
{
taosArrayDestroy((yypminor->yy349));
}
      break;
    case 224: /* create_table_list */
{
destroyCreateTableSql((yypminor->yy278));
}
      break;
    case 228: /* select */
{
doDestroyQuerySql((yypminor->yy216));
}
      break;
    case 231: /* selcollist */
    case 243: /* sclp */
    case 254: /* exprlist */
{
tSqlExprListDestroy((yypminor->yy258));
}
      break;
    case 233: /* where_opt */
    case 239: /* having_opt */
    case 245: /* expr */
    case 255: /* expritem */
{
tSqlExprDestroy((yypminor->yy114));
}
      break;
    case 242: /* union */
{
destroyAllSelectClause((yypminor->yy417));
}
      break;
    case 250: /* sortitem */
{
tVariantDestroy(&(yypminor->yy426));
=======
    case 234: /* keep */
    case 235: /* tagitemlist */
    case 257: /* columnlist */
    case 258: /* tagNamelist */
    case 266: /* fill_opt */
    case 268: /* groupby_opt */
    case 269: /* orderby_opt */
    case 280: /* sortlist */
    case 284: /* grouplist */
{
taosArrayDestroy((yypminor->yy207));
}
      break;
    case 255: /* create_table_list */
{
destroyCreateTableSql((yypminor->yy414));
}
      break;
    case 259: /* select */
{
doDestroyQuerySql((yypminor->yy526));
}
      break;
    case 262: /* selcollist */
    case 274: /* sclp */
    case 285: /* exprlist */
{
tSqlExprListDestroy((yypminor->yy178));
}
      break;
    case 264: /* where_opt */
    case 270: /* having_opt */
    case 276: /* expr */
    case 286: /* expritem */
{
tSqlExprDestroy((yypminor->yy484));
}
      break;
    case 273: /* union */
{
destroyAllSelectClause((yypminor->yy441));
}
      break;
    case 281: /* sortitem */
{
tVariantDestroy(&(yypminor->yy232));
>>>>>>> 776c80a7
}
      break;
/********* End destructor definitions *****************************************/
    default:  break;   /* If no destructor action specified: do nothing */
  }
}

/*
** Pop the parser's stack once.
**
** If there is a destructor routine associated with the token which
** is popped from the stack, then call it.
*/
static void yy_pop_parser_stack(yyParser *pParser){
  yyStackEntry *yytos;
  assert( pParser->yytos!=0 );
  assert( pParser->yytos > pParser->yystack );
  yytos = pParser->yytos--;
#ifndef NDEBUG
  if( yyTraceFILE ){
    fprintf(yyTraceFILE,"%sPopping %s\n",
      yyTracePrompt,
      yyTokenName[yytos->major]);
  }
#endif
  yy_destructor(pParser, yytos->major, &yytos->minor);
}

/*
** Clear all secondary memory allocations from the parser
*/
void ParseFinalize(void *p){
  yyParser *pParser = (yyParser*)p;
  while( pParser->yytos>pParser->yystack ) yy_pop_parser_stack(pParser);
#if YYSTACKDEPTH<=0
  if( pParser->yystack!=&pParser->yystk0 ) free(pParser->yystack);
#endif
}

#ifndef Parse_ENGINEALWAYSONSTACK
/* 
** Deallocate and destroy a parser.  Destructors are called for
** all stack elements before shutting the parser down.
**
** If the YYPARSEFREENEVERNULL macro exists (for example because it
** is defined in a %include section of the input grammar) then it is
** assumed that the input pointer is never NULL.
*/
void ParseFree(
  void *p,                    /* The parser to be deleted */
  void (*freeProc)(void*)     /* Function used to reclaim memory */
){
#ifndef YYPARSEFREENEVERNULL
  if( p==0 ) return;
#endif
  ParseFinalize(p);
  (*freeProc)(p);
}
#endif /* Parse_ENGINEALWAYSONSTACK */

/*
** Return the peak depth of the stack for a parser.
*/
#ifdef YYTRACKMAXSTACKDEPTH
int ParseStackPeak(void *p){
  yyParser *pParser = (yyParser*)p;
  return pParser->yyhwm;
}
#endif

/* This array of booleans keeps track of the parser statement
** coverage.  The element yycoverage[X][Y] is set when the parser
** is in state X and has a lookahead token Y.  In a well-tested
** systems, every element of this matrix should end up being set.
*/
#if defined(YYCOVERAGE)
static unsigned char yycoverage[YYNSTATE][YYNTOKEN];
#endif

/*
** Write into out a description of every state/lookahead combination that
**
**   (1)  has not been used by the parser, and
**   (2)  is not a syntax error.
**
** Return the number of missed state/lookahead combinations.
*/
#if defined(YYCOVERAGE)
int ParseCoverage(FILE *out){
  int stateno, iLookAhead, i;
  int nMissed = 0;
  for(stateno=0; stateno<YYNSTATE; stateno++){
    i = yy_shift_ofst[stateno];
    for(iLookAhead=0; iLookAhead<YYNTOKEN; iLookAhead++){
      if( yy_lookahead[i+iLookAhead]!=iLookAhead ) continue;
      if( yycoverage[stateno][iLookAhead]==0 ) nMissed++;
      if( out ){
        fprintf(out,"State %d lookahead %s %s\n", stateno,
                yyTokenName[iLookAhead],
                yycoverage[stateno][iLookAhead] ? "ok" : "missed");
      }
    }
  }
  return nMissed;
}
#endif

/*
** Find the appropriate action for a parser given the terminal
** look-ahead token iLookAhead.
*/
static unsigned int yy_find_shift_action(
  yyParser *pParser,        /* The parser */
  YYCODETYPE iLookAhead     /* The look-ahead token */
){
  int i;
  int stateno = pParser->yytos->stateno;
 
  if( stateno>YY_MAX_SHIFT ) return stateno;
  assert( stateno <= YY_SHIFT_COUNT );
#if defined(YYCOVERAGE)
  yycoverage[stateno][iLookAhead] = 1;
#endif
  do{
    i = yy_shift_ofst[stateno];
    assert( i>=0 && i+YYNTOKEN<=sizeof(yy_lookahead)/sizeof(yy_lookahead[0]) );
    assert( iLookAhead!=YYNOCODE );
    assert( iLookAhead < YYNTOKEN );
    i += iLookAhead;
    if( yy_lookahead[i]!=iLookAhead ){
#ifdef YYFALLBACK
      YYCODETYPE iFallback;            /* Fallback token */
      if( iLookAhead<sizeof(yyFallback)/sizeof(yyFallback[0])
             && (iFallback = yyFallback[iLookAhead])!=0 ){
#ifndef NDEBUG
        if( yyTraceFILE ){
          fprintf(yyTraceFILE, "%sFALLBACK %s => %s\n",
             yyTracePrompt, yyTokenName[iLookAhead], yyTokenName[iFallback]);
        }
#endif
        assert( yyFallback[iFallback]==0 ); /* Fallback loop must terminate */
        iLookAhead = iFallback;
        continue;
      }
#endif
#ifdef YYWILDCARD
      {
        int j = i - iLookAhead + YYWILDCARD;
        if( 
#if YY_SHIFT_MIN+YYWILDCARD<0
          j>=0 &&
#endif
#if YY_SHIFT_MAX+YYWILDCARD>=YY_ACTTAB_COUNT
          j<YY_ACTTAB_COUNT &&
#endif
          yy_lookahead[j]==YYWILDCARD && iLookAhead>0
        ){
#ifndef NDEBUG
          if( yyTraceFILE ){
            fprintf(yyTraceFILE, "%sWILDCARD %s => %s\n",
               yyTracePrompt, yyTokenName[iLookAhead],
               yyTokenName[YYWILDCARD]);
          }
#endif /* NDEBUG */
          return yy_action[j];
        }
      }
#endif /* YYWILDCARD */
      return yy_default[stateno];
    }else{
      return yy_action[i];
    }
  }while(1);
}

/*
** Find the appropriate action for a parser given the non-terminal
** look-ahead token iLookAhead.
*/
static int yy_find_reduce_action(
  int stateno,              /* Current state number */
  YYCODETYPE iLookAhead     /* The look-ahead token */
){
  int i;
#ifdef YYERRORSYMBOL
  if( stateno>YY_REDUCE_COUNT ){
    return yy_default[stateno];
  }
#else
  assert( stateno<=YY_REDUCE_COUNT );
#endif
  i = yy_reduce_ofst[stateno];
  assert( iLookAhead!=YYNOCODE );
  i += iLookAhead;
#ifdef YYERRORSYMBOL
  if( i<0 || i>=YY_ACTTAB_COUNT || yy_lookahead[i]!=iLookAhead ){
    return yy_default[stateno];
  }
#else
  assert( i>=0 && i<YY_ACTTAB_COUNT );
  assert( yy_lookahead[i]==iLookAhead );
#endif
  return yy_action[i];
}

/*
** The following routine is called if the stack overflows.
*/
static void yyStackOverflow(yyParser *yypParser){
   ParseARG_FETCH;
#ifndef NDEBUG
   if( yyTraceFILE ){
     fprintf(yyTraceFILE,"%sStack Overflow!\n",yyTracePrompt);
   }
#endif
   while( yypParser->yytos>yypParser->yystack ) yy_pop_parser_stack(yypParser);
   /* Here code is inserted which will execute if the parser
   ** stack every overflows */
/******** Begin %stack_overflow code ******************************************/
/******** End %stack_overflow code ********************************************/
   ParseARG_STORE; /* Suppress warning about unused %extra_argument var */
}

/*
** Print tracing information for a SHIFT action
*/
#ifndef NDEBUG
static void yyTraceShift(yyParser *yypParser, int yyNewState, const char *zTag){
  if( yyTraceFILE ){
    if( yyNewState<YYNSTATE ){
      fprintf(yyTraceFILE,"%s%s '%s', go to state %d\n",
         yyTracePrompt, zTag, yyTokenName[yypParser->yytos->major],
         yyNewState);
    }else{
      fprintf(yyTraceFILE,"%s%s '%s', pending reduce %d\n",
         yyTracePrompt, zTag, yyTokenName[yypParser->yytos->major],
         yyNewState - YY_MIN_REDUCE);
    }
  }
}
#else
# define yyTraceShift(X,Y,Z)
#endif

/*
** Perform a shift action.
*/
static void yy_shift(
  yyParser *yypParser,          /* The parser to be shifted */
  int yyNewState,               /* The new state to shift in */
  int yyMajor,                  /* The major token to shift in */
  ParseTOKENTYPE yyMinor        /* The minor token to shift in */
){
  yyStackEntry *yytos;
  yypParser->yytos++;
#ifdef YYTRACKMAXSTACKDEPTH
  if( (int)(yypParser->yytos - yypParser->yystack)>yypParser->yyhwm ){
    yypParser->yyhwm++;
    assert( yypParser->yyhwm == (int)(yypParser->yytos - yypParser->yystack) );
  }
#endif
#if YYSTACKDEPTH>0 
  if( yypParser->yytos>yypParser->yystackEnd ){
    yypParser->yytos--;
    yyStackOverflow(yypParser);
    return;
  }
#else
  if( yypParser->yytos>=&yypParser->yystack[yypParser->yystksz] ){
    if( yyGrowStack(yypParser) ){
      yypParser->yytos--;
      yyStackOverflow(yypParser);
      return;
    }
  }
#endif
  if( yyNewState > YY_MAX_SHIFT ){
    yyNewState += YY_MIN_REDUCE - YY_MIN_SHIFTREDUCE;
  }
  yytos = yypParser->yytos;
  yytos->stateno = (YYACTIONTYPE)yyNewState;
  yytos->major = (YYCODETYPE)yyMajor;
  yytos->minor.yy0 = yyMinor;
  yyTraceShift(yypParser, yyNewState, "Shift");
}

<<<<<<< HEAD
/* The following table contains information about every rule that
** is used during the reduce.
*/
static const struct {
  YYCODETYPE lhs;       /* Symbol on the left-hand side of the rule */
  signed char nrhs;     /* Negative of the number of RHS symbols in the rule */
} yyRuleInfo[] = {
  {  185,   -1 }, /* (0) program ::= cmd */
  {  186,   -2 }, /* (1) cmd ::= SHOW DATABASES */
  {  186,   -2 }, /* (2) cmd ::= SHOW MNODES */
  {  186,   -2 }, /* (3) cmd ::= SHOW DNODES */
  {  186,   -2 }, /* (4) cmd ::= SHOW ACCOUNTS */
  {  186,   -2 }, /* (5) cmd ::= SHOW USERS */
  {  186,   -2 }, /* (6) cmd ::= SHOW MODULES */
  {  186,   -2 }, /* (7) cmd ::= SHOW QUERIES */
  {  186,   -2 }, /* (8) cmd ::= SHOW CONNECTIONS */
  {  186,   -2 }, /* (9) cmd ::= SHOW STREAMS */
  {  186,   -2 }, /* (10) cmd ::= SHOW VARIABLES */
  {  186,   -2 }, /* (11) cmd ::= SHOW SCORES */
  {  186,   -2 }, /* (12) cmd ::= SHOW GRANTS */
  {  186,   -2 }, /* (13) cmd ::= SHOW VNODES */
  {  186,   -3 }, /* (14) cmd ::= SHOW VNODES IPTOKEN */
  {  187,    0 }, /* (15) dbPrefix ::= */
  {  187,   -2 }, /* (16) dbPrefix ::= ids DOT */
  {  189,    0 }, /* (17) cpxName ::= */
  {  189,   -2 }, /* (18) cpxName ::= DOT ids */
  {  186,   -5 }, /* (19) cmd ::= SHOW CREATE TABLE ids cpxName */
  {  186,   -4 }, /* (20) cmd ::= SHOW CREATE DATABASE ids */
  {  186,   -3 }, /* (21) cmd ::= SHOW dbPrefix TABLES */
  {  186,   -5 }, /* (22) cmd ::= SHOW dbPrefix TABLES LIKE ids */
  {  186,   -3 }, /* (23) cmd ::= SHOW dbPrefix STABLES */
  {  186,   -5 }, /* (24) cmd ::= SHOW dbPrefix STABLES LIKE ids */
  {  186,   -3 }, /* (25) cmd ::= SHOW dbPrefix VGROUPS */
  {  186,   -4 }, /* (26) cmd ::= SHOW dbPrefix VGROUPS ids */
  {  186,   -5 }, /* (27) cmd ::= DROP TABLE ifexists ids cpxName */
  {  186,   -5 }, /* (28) cmd ::= DROP STABLE ifexists ids cpxName */
  {  186,   -4 }, /* (29) cmd ::= DROP DATABASE ifexists ids */
  {  186,   -3 }, /* (30) cmd ::= DROP DNODE ids */
  {  186,   -3 }, /* (31) cmd ::= DROP USER ids */
  {  186,   -3 }, /* (32) cmd ::= DROP ACCOUNT ids */
  {  186,   -2 }, /* (33) cmd ::= USE ids */
  {  186,   -3 }, /* (34) cmd ::= DESCRIBE ids cpxName */
  {  186,   -5 }, /* (35) cmd ::= ALTER USER ids PASS ids */
  {  186,   -5 }, /* (36) cmd ::= ALTER USER ids PRIVILEGE ids */
  {  186,   -4 }, /* (37) cmd ::= ALTER DNODE ids ids */
  {  186,   -5 }, /* (38) cmd ::= ALTER DNODE ids ids ids */
  {  186,   -3 }, /* (39) cmd ::= ALTER LOCAL ids */
  {  186,   -4 }, /* (40) cmd ::= ALTER LOCAL ids ids */
  {  186,   -4 }, /* (41) cmd ::= ALTER DATABASE ids alter_db_optr */
  {  186,   -4 }, /* (42) cmd ::= ALTER ACCOUNT ids acct_optr */
  {  186,   -6 }, /* (43) cmd ::= ALTER ACCOUNT ids PASS ids acct_optr */
  {  188,   -1 }, /* (44) ids ::= ID */
  {  188,   -1 }, /* (45) ids ::= STRING */
  {  190,   -2 }, /* (46) ifexists ::= IF EXISTS */
  {  190,    0 }, /* (47) ifexists ::= */
  {  193,   -3 }, /* (48) ifnotexists ::= IF NOT EXISTS */
  {  193,    0 }, /* (49) ifnotexists ::= */
  {  186,   -3 }, /* (50) cmd ::= CREATE DNODE ids */
  {  186,   -6 }, /* (51) cmd ::= CREATE ACCOUNT ids PASS ids acct_optr */
  {  186,   -5 }, /* (52) cmd ::= CREATE DATABASE ifnotexists ids db_optr */
  {  186,   -5 }, /* (53) cmd ::= CREATE USER ids PASS ids */
  {  195,    0 }, /* (54) pps ::= */
  {  195,   -2 }, /* (55) pps ::= PPS INTEGER */
  {  196,    0 }, /* (56) tseries ::= */
  {  196,   -2 }, /* (57) tseries ::= TSERIES INTEGER */
  {  197,    0 }, /* (58) dbs ::= */
  {  197,   -2 }, /* (59) dbs ::= DBS INTEGER */
  {  198,    0 }, /* (60) streams ::= */
  {  198,   -2 }, /* (61) streams ::= STREAMS INTEGER */
  {  199,    0 }, /* (62) storage ::= */
  {  199,   -2 }, /* (63) storage ::= STORAGE INTEGER */
  {  200,    0 }, /* (64) qtime ::= */
  {  200,   -2 }, /* (65) qtime ::= QTIME INTEGER */
  {  201,    0 }, /* (66) users ::= */
  {  201,   -2 }, /* (67) users ::= USERS INTEGER */
  {  202,    0 }, /* (68) conns ::= */
  {  202,   -2 }, /* (69) conns ::= CONNS INTEGER */
  {  203,    0 }, /* (70) state ::= */
  {  203,   -2 }, /* (71) state ::= STATE ids */
  {  192,   -9 }, /* (72) acct_optr ::= pps tseries storage streams qtime dbs users conns state */
  {  204,   -2 }, /* (73) keep ::= KEEP tagitemlist */
  {  206,   -2 }, /* (74) cache ::= CACHE INTEGER */
  {  207,   -2 }, /* (75) replica ::= REPLICA INTEGER */
  {  208,   -2 }, /* (76) quorum ::= QUORUM INTEGER */
  {  209,   -2 }, /* (77) days ::= DAYS INTEGER */
  {  210,   -2 }, /* (78) minrows ::= MINROWS INTEGER */
  {  211,   -2 }, /* (79) maxrows ::= MAXROWS INTEGER */
  {  212,   -2 }, /* (80) blocks ::= BLOCKS INTEGER */
  {  213,   -2 }, /* (81) ctime ::= CTIME INTEGER */
  {  214,   -2 }, /* (82) wal ::= WAL INTEGER */
  {  215,   -2 }, /* (83) fsync ::= FSYNC INTEGER */
  {  216,   -2 }, /* (84) comp ::= COMP INTEGER */
  {  217,   -2 }, /* (85) prec ::= PRECISION STRING */
  {  218,   -2 }, /* (86) update ::= UPDATE INTEGER */
  {  219,   -2 }, /* (87) cachelast ::= CACHELAST INTEGER */
  {  194,    0 }, /* (88) db_optr ::= */
  {  194,   -2 }, /* (89) db_optr ::= db_optr cache */
  {  194,   -2 }, /* (90) db_optr ::= db_optr replica */
  {  194,   -2 }, /* (91) db_optr ::= db_optr quorum */
  {  194,   -2 }, /* (92) db_optr ::= db_optr days */
  {  194,   -2 }, /* (93) db_optr ::= db_optr minrows */
  {  194,   -2 }, /* (94) db_optr ::= db_optr maxrows */
  {  194,   -2 }, /* (95) db_optr ::= db_optr blocks */
  {  194,   -2 }, /* (96) db_optr ::= db_optr ctime */
  {  194,   -2 }, /* (97) db_optr ::= db_optr wal */
  {  194,   -2 }, /* (98) db_optr ::= db_optr fsync */
  {  194,   -2 }, /* (99) db_optr ::= db_optr comp */
  {  194,   -2 }, /* (100) db_optr ::= db_optr prec */
  {  194,   -2 }, /* (101) db_optr ::= db_optr keep */
  {  194,   -2 }, /* (102) db_optr ::= db_optr update */
  {  194,   -2 }, /* (103) db_optr ::= db_optr cachelast */
  {  191,    0 }, /* (104) alter_db_optr ::= */
  {  191,   -2 }, /* (105) alter_db_optr ::= alter_db_optr replica */
  {  191,   -2 }, /* (106) alter_db_optr ::= alter_db_optr quorum */
  {  191,   -2 }, /* (107) alter_db_optr ::= alter_db_optr keep */
  {  191,   -2 }, /* (108) alter_db_optr ::= alter_db_optr blocks */
  {  191,   -2 }, /* (109) alter_db_optr ::= alter_db_optr comp */
  {  191,   -2 }, /* (110) alter_db_optr ::= alter_db_optr wal */
  {  191,   -2 }, /* (111) alter_db_optr ::= alter_db_optr fsync */
  {  191,   -2 }, /* (112) alter_db_optr ::= alter_db_optr update */
  {  191,   -2 }, /* (113) alter_db_optr ::= alter_db_optr cachelast */
  {  220,   -1 }, /* (114) typename ::= ids */
  {  220,   -4 }, /* (115) typename ::= ids LP signed RP */
  {  220,   -2 }, /* (116) typename ::= ids UNSIGNED */
  {  221,   -1 }, /* (117) signed ::= INTEGER */
  {  221,   -2 }, /* (118) signed ::= PLUS INTEGER */
  {  221,   -2 }, /* (119) signed ::= MINUS INTEGER */
  {  186,   -3 }, /* (120) cmd ::= CREATE TABLE create_table_args */
  {  186,   -3 }, /* (121) cmd ::= CREATE TABLE create_stable_args */
  {  186,   -3 }, /* (122) cmd ::= CREATE STABLE create_stable_args */
  {  186,   -3 }, /* (123) cmd ::= CREATE TABLE create_table_list */
  {  224,   -1 }, /* (124) create_table_list ::= create_from_stable */
  {  224,   -2 }, /* (125) create_table_list ::= create_table_list create_from_stable */
  {  222,   -6 }, /* (126) create_table_args ::= ifnotexists ids cpxName LP columnlist RP */
  {  223,  -10 }, /* (127) create_stable_args ::= ifnotexists ids cpxName LP columnlist RP TAGS LP columnlist RP */
  {  225,  -10 }, /* (128) create_from_stable ::= ifnotexists ids cpxName USING ids cpxName TAGS LP tagitemlist RP */
  {  225,  -13 }, /* (129) create_from_stable ::= ifnotexists ids cpxName USING ids cpxName LP tagNamelist RP TAGS LP tagitemlist RP */
  {  227,   -3 }, /* (130) tagNamelist ::= tagNamelist COMMA ids */
  {  227,   -1 }, /* (131) tagNamelist ::= ids */
  {  222,   -5 }, /* (132) create_table_args ::= ifnotexists ids cpxName AS select */
  {  226,   -3 }, /* (133) columnlist ::= columnlist COMMA column */
  {  226,   -1 }, /* (134) columnlist ::= column */
  {  229,   -2 }, /* (135) column ::= ids typename */
  {  205,   -3 }, /* (136) tagitemlist ::= tagitemlist COMMA tagitem */
  {  205,   -1 }, /* (137) tagitemlist ::= tagitem */
  {  230,   -1 }, /* (138) tagitem ::= INTEGER */
  {  230,   -1 }, /* (139) tagitem ::= FLOAT */
  {  230,   -1 }, /* (140) tagitem ::= STRING */
  {  230,   -1 }, /* (141) tagitem ::= BOOL */
  {  230,   -1 }, /* (142) tagitem ::= NULL */
  {  230,   -2 }, /* (143) tagitem ::= MINUS INTEGER */
  {  230,   -2 }, /* (144) tagitem ::= MINUS FLOAT */
  {  230,   -2 }, /* (145) tagitem ::= PLUS INTEGER */
  {  230,   -2 }, /* (146) tagitem ::= PLUS FLOAT */
  {  228,  -12 }, /* (147) select ::= SELECT selcollist from where_opt interval_opt fill_opt sliding_opt groupby_opt orderby_opt having_opt slimit_opt limit_opt */
  {  242,   -1 }, /* (148) union ::= select */
  {  242,   -3 }, /* (149) union ::= LP union RP */
  {  242,   -4 }, /* (150) union ::= union UNION ALL select */
  {  242,   -6 }, /* (151) union ::= union UNION ALL LP select RP */
  {  186,   -1 }, /* (152) cmd ::= union */
  {  228,   -2 }, /* (153) select ::= SELECT selcollist */
  {  243,   -2 }, /* (154) sclp ::= selcollist COMMA */
  {  243,    0 }, /* (155) sclp ::= */
  {  231,   -4 }, /* (156) selcollist ::= sclp distinct expr as */
  {  231,   -2 }, /* (157) selcollist ::= sclp STAR */
  {  246,   -2 }, /* (158) as ::= AS ids */
  {  246,   -1 }, /* (159) as ::= ids */
  {  246,    0 }, /* (160) as ::= */
  {  244,   -1 }, /* (161) distinct ::= DISTINCT */
  {  244,    0 }, /* (162) distinct ::= */
  {  232,   -2 }, /* (163) from ::= FROM tablelist */
  {  247,   -2 }, /* (164) tablelist ::= ids cpxName */
  {  247,   -3 }, /* (165) tablelist ::= ids cpxName ids */
  {  247,   -4 }, /* (166) tablelist ::= tablelist COMMA ids cpxName */
  {  247,   -5 }, /* (167) tablelist ::= tablelist COMMA ids cpxName ids */
  {  248,   -1 }, /* (168) tmvar ::= VARIABLE */
  {  234,   -4 }, /* (169) interval_opt ::= INTERVAL LP tmvar RP */
  {  234,   -6 }, /* (170) interval_opt ::= INTERVAL LP tmvar COMMA tmvar RP */
  {  234,    0 }, /* (171) interval_opt ::= */
  {  235,    0 }, /* (172) fill_opt ::= */
  {  235,   -6 }, /* (173) fill_opt ::= FILL LP ID COMMA tagitemlist RP */
  {  235,   -4 }, /* (174) fill_opt ::= FILL LP ID RP */
  {  236,   -4 }, /* (175) sliding_opt ::= SLIDING LP tmvar RP */
  {  236,    0 }, /* (176) sliding_opt ::= */
  {  238,    0 }, /* (177) orderby_opt ::= */
  {  238,   -3 }, /* (178) orderby_opt ::= ORDER BY sortlist */
  {  249,   -4 }, /* (179) sortlist ::= sortlist COMMA item sortorder */
  {  249,   -2 }, /* (180) sortlist ::= item sortorder */
  {  251,   -2 }, /* (181) item ::= ids cpxName */
  {  252,   -1 }, /* (182) sortorder ::= ASC */
  {  252,   -1 }, /* (183) sortorder ::= DESC */
  {  252,    0 }, /* (184) sortorder ::= */
  {  237,    0 }, /* (185) groupby_opt ::= */
  {  237,   -3 }, /* (186) groupby_opt ::= GROUP BY grouplist */
  {  253,   -3 }, /* (187) grouplist ::= grouplist COMMA item */
  {  253,   -1 }, /* (188) grouplist ::= item */
  {  239,    0 }, /* (189) having_opt ::= */
  {  239,   -2 }, /* (190) having_opt ::= HAVING expr */
  {  241,    0 }, /* (191) limit_opt ::= */
  {  241,   -2 }, /* (192) limit_opt ::= LIMIT signed */
  {  241,   -4 }, /* (193) limit_opt ::= LIMIT signed OFFSET signed */
  {  241,   -4 }, /* (194) limit_opt ::= LIMIT signed COMMA signed */
  {  240,    0 }, /* (195) slimit_opt ::= */
  {  240,   -2 }, /* (196) slimit_opt ::= SLIMIT signed */
  {  240,   -4 }, /* (197) slimit_opt ::= SLIMIT signed SOFFSET signed */
  {  240,   -4 }, /* (198) slimit_opt ::= SLIMIT signed COMMA signed */
  {  233,    0 }, /* (199) where_opt ::= */
  {  233,   -2 }, /* (200) where_opt ::= WHERE expr */
  {  245,   -3 }, /* (201) expr ::= LP expr RP */
  {  245,   -1 }, /* (202) expr ::= ID */
  {  245,   -3 }, /* (203) expr ::= ID DOT ID */
  {  245,   -3 }, /* (204) expr ::= ID DOT STAR */
  {  245,   -1 }, /* (205) expr ::= INTEGER */
  {  245,   -2 }, /* (206) expr ::= MINUS INTEGER */
  {  245,   -2 }, /* (207) expr ::= PLUS INTEGER */
  {  245,   -1 }, /* (208) expr ::= FLOAT */
  {  245,   -2 }, /* (209) expr ::= MINUS FLOAT */
  {  245,   -2 }, /* (210) expr ::= PLUS FLOAT */
  {  245,   -1 }, /* (211) expr ::= STRING */
  {  245,   -1 }, /* (212) expr ::= NOW */
  {  245,   -1 }, /* (213) expr ::= VARIABLE */
  {  245,   -1 }, /* (214) expr ::= BOOL */
  {  245,   -4 }, /* (215) expr ::= ID LP exprlist RP */
  {  245,   -4 }, /* (216) expr ::= ID LP STAR RP */
  {  245,   -3 }, /* (217) expr ::= expr IS NULL */
  {  245,   -4 }, /* (218) expr ::= expr IS NOT NULL */
  {  245,   -3 }, /* (219) expr ::= expr LT expr */
  {  245,   -3 }, /* (220) expr ::= expr GT expr */
  {  245,   -3 }, /* (221) expr ::= expr LE expr */
  {  245,   -3 }, /* (222) expr ::= expr GE expr */
  {  245,   -3 }, /* (223) expr ::= expr NE expr */
  {  245,   -3 }, /* (224) expr ::= expr EQ expr */
  {  245,   -5 }, /* (225) expr ::= expr BETWEEN expr AND expr */
  {  245,   -3 }, /* (226) expr ::= expr AND expr */
  {  245,   -3 }, /* (227) expr ::= expr OR expr */
  {  245,   -3 }, /* (228) expr ::= expr PLUS expr */
  {  245,   -3 }, /* (229) expr ::= expr MINUS expr */
  {  245,   -3 }, /* (230) expr ::= expr STAR expr */
  {  245,   -3 }, /* (231) expr ::= expr SLASH expr */
  {  245,   -3 }, /* (232) expr ::= expr REM expr */
  {  245,   -3 }, /* (233) expr ::= expr LIKE expr */
  {  245,   -5 }, /* (234) expr ::= expr IN LP exprlist RP */
  {  254,   -3 }, /* (235) exprlist ::= exprlist COMMA expritem */
  {  254,   -1 }, /* (236) exprlist ::= expritem */
  {  255,   -1 }, /* (237) expritem ::= expr */
  {  255,    0 }, /* (238) expritem ::= */
  {  186,   -3 }, /* (239) cmd ::= RESET QUERY CACHE */
  {  186,   -7 }, /* (240) cmd ::= ALTER TABLE ids cpxName ADD COLUMN columnlist */
  {  186,   -7 }, /* (241) cmd ::= ALTER TABLE ids cpxName DROP COLUMN ids */
  {  186,   -7 }, /* (242) cmd ::= ALTER TABLE ids cpxName ADD TAG columnlist */
  {  186,   -7 }, /* (243) cmd ::= ALTER TABLE ids cpxName DROP TAG ids */
  {  186,   -8 }, /* (244) cmd ::= ALTER TABLE ids cpxName CHANGE TAG ids ids */
  {  186,   -9 }, /* (245) cmd ::= ALTER TABLE ids cpxName SET TAG ids EQ tagitem */
  {  186,   -7 }, /* (246) cmd ::= ALTER STABLE ids cpxName ADD COLUMN columnlist */
  {  186,   -7 }, /* (247) cmd ::= ALTER STABLE ids cpxName DROP COLUMN ids */
  {  186,   -7 }, /* (248) cmd ::= ALTER STABLE ids cpxName ADD TAG columnlist */
  {  186,   -7 }, /* (249) cmd ::= ALTER STABLE ids cpxName DROP TAG ids */
  {  186,   -8 }, /* (250) cmd ::= ALTER STABLE ids cpxName CHANGE TAG ids ids */
  {  186,   -3 }, /* (251) cmd ::= KILL CONNECTION INTEGER */
  {  186,   -5 }, /* (252) cmd ::= KILL STREAM INTEGER COLON INTEGER */
  {  186,   -5 }, /* (253) cmd ::= KILL QUERY INTEGER COLON INTEGER */
=======
/* For rule J, yyRuleInfoLhs[J] contains the symbol on the left-hand side
** of that rule */
static const YYCODETYPE yyRuleInfoLhs[] = {
   213,  /* (0) program ::= cmd */
   214,  /* (1) cmd ::= SHOW DATABASES */
   214,  /* (2) cmd ::= SHOW TOPICS */
   214,  /* (3) cmd ::= SHOW MNODES */
   214,  /* (4) cmd ::= SHOW DNODES */
   214,  /* (5) cmd ::= SHOW ACCOUNTS */
   214,  /* (6) cmd ::= SHOW USERS */
   214,  /* (7) cmd ::= SHOW MODULES */
   214,  /* (8) cmd ::= SHOW QUERIES */
   214,  /* (9) cmd ::= SHOW CONNECTIONS */
   214,  /* (10) cmd ::= SHOW STREAMS */
   214,  /* (11) cmd ::= SHOW VARIABLES */
   214,  /* (12) cmd ::= SHOW SCORES */
   214,  /* (13) cmd ::= SHOW GRANTS */
   214,  /* (14) cmd ::= SHOW VNODES */
   214,  /* (15) cmd ::= SHOW VNODES IPTOKEN */
   215,  /* (16) dbPrefix ::= */
   215,  /* (17) dbPrefix ::= ids DOT */
   217,  /* (18) cpxName ::= */
   217,  /* (19) cpxName ::= DOT ids */
   214,  /* (20) cmd ::= SHOW CREATE TABLE ids cpxName */
   214,  /* (21) cmd ::= SHOW CREATE DATABASE ids */
   214,  /* (22) cmd ::= SHOW dbPrefix TABLES */
   214,  /* (23) cmd ::= SHOW dbPrefix TABLES LIKE ids */
   214,  /* (24) cmd ::= SHOW dbPrefix STABLES */
   214,  /* (25) cmd ::= SHOW dbPrefix STABLES LIKE ids */
   214,  /* (26) cmd ::= SHOW dbPrefix VGROUPS */
   214,  /* (27) cmd ::= SHOW dbPrefix VGROUPS ids */
   214,  /* (28) cmd ::= DROP TABLE ifexists ids cpxName */
   214,  /* (29) cmd ::= DROP STABLE ifexists ids cpxName */
   214,  /* (30) cmd ::= DROP DATABASE ifexists ids */
   214,  /* (31) cmd ::= DROP TOPIC ifexists ids */
   214,  /* (32) cmd ::= DROP DNODE ids */
   214,  /* (33) cmd ::= DROP USER ids */
   214,  /* (34) cmd ::= DROP ACCOUNT ids */
   214,  /* (35) cmd ::= USE ids */
   214,  /* (36) cmd ::= DESCRIBE ids cpxName */
   214,  /* (37) cmd ::= ALTER USER ids PASS ids */
   214,  /* (38) cmd ::= ALTER USER ids PRIVILEGE ids */
   214,  /* (39) cmd ::= ALTER DNODE ids ids */
   214,  /* (40) cmd ::= ALTER DNODE ids ids ids */
   214,  /* (41) cmd ::= ALTER LOCAL ids */
   214,  /* (42) cmd ::= ALTER LOCAL ids ids */
   214,  /* (43) cmd ::= ALTER DATABASE ids alter_db_optr */
   214,  /* (44) cmd ::= ALTER TOPIC ids alter_topic_optr */
   214,  /* (45) cmd ::= ALTER ACCOUNT ids acct_optr */
   214,  /* (46) cmd ::= ALTER ACCOUNT ids PASS ids acct_optr */
   216,  /* (47) ids ::= ID */
   216,  /* (48) ids ::= STRING */
   218,  /* (49) ifexists ::= IF EXISTS */
   218,  /* (50) ifexists ::= */
   222,  /* (51) ifnotexists ::= IF NOT EXISTS */
   222,  /* (52) ifnotexists ::= */
   214,  /* (53) cmd ::= CREATE DNODE ids */
   214,  /* (54) cmd ::= CREATE ACCOUNT ids PASS ids acct_optr */
   214,  /* (55) cmd ::= CREATE DATABASE ifnotexists ids db_optr */
   214,  /* (56) cmd ::= CREATE TOPIC ifnotexists ids topic_optr */
   214,  /* (57) cmd ::= CREATE USER ids PASS ids */
   225,  /* (58) pps ::= */
   225,  /* (59) pps ::= PPS INTEGER */
   226,  /* (60) tseries ::= */
   226,  /* (61) tseries ::= TSERIES INTEGER */
   227,  /* (62) dbs ::= */
   227,  /* (63) dbs ::= DBS INTEGER */
   228,  /* (64) streams ::= */
   228,  /* (65) streams ::= STREAMS INTEGER */
   229,  /* (66) storage ::= */
   229,  /* (67) storage ::= STORAGE INTEGER */
   230,  /* (68) qtime ::= */
   230,  /* (69) qtime ::= QTIME INTEGER */
   231,  /* (70) users ::= */
   231,  /* (71) users ::= USERS INTEGER */
   232,  /* (72) conns ::= */
   232,  /* (73) conns ::= CONNS INTEGER */
   233,  /* (74) state ::= */
   233,  /* (75) state ::= STATE ids */
   221,  /* (76) acct_optr ::= pps tseries storage streams qtime dbs users conns state */
   234,  /* (77) keep ::= KEEP tagitemlist */
   236,  /* (78) cache ::= CACHE INTEGER */
   237,  /* (79) replica ::= REPLICA INTEGER */
   238,  /* (80) quorum ::= QUORUM INTEGER */
   239,  /* (81) days ::= DAYS INTEGER */
   240,  /* (82) minrows ::= MINROWS INTEGER */
   241,  /* (83) maxrows ::= MAXROWS INTEGER */
   242,  /* (84) blocks ::= BLOCKS INTEGER */
   243,  /* (85) ctime ::= CTIME INTEGER */
   244,  /* (86) wal ::= WAL INTEGER */
   245,  /* (87) fsync ::= FSYNC INTEGER */
   246,  /* (88) comp ::= COMP INTEGER */
   247,  /* (89) prec ::= PRECISION STRING */
   248,  /* (90) update ::= UPDATE INTEGER */
   249,  /* (91) cachelast ::= CACHELAST INTEGER */
   250,  /* (92) partitions ::= PARTITIONS INTEGER */
   223,  /* (93) db_optr ::= */
   223,  /* (94) db_optr ::= db_optr cache */
   223,  /* (95) db_optr ::= db_optr replica */
   223,  /* (96) db_optr ::= db_optr quorum */
   223,  /* (97) db_optr ::= db_optr days */
   223,  /* (98) db_optr ::= db_optr minrows */
   223,  /* (99) db_optr ::= db_optr maxrows */
   223,  /* (100) db_optr ::= db_optr blocks */
   223,  /* (101) db_optr ::= db_optr ctime */
   223,  /* (102) db_optr ::= db_optr wal */
   223,  /* (103) db_optr ::= db_optr fsync */
   223,  /* (104) db_optr ::= db_optr comp */
   223,  /* (105) db_optr ::= db_optr prec */
   223,  /* (106) db_optr ::= db_optr keep */
   223,  /* (107) db_optr ::= db_optr update */
   223,  /* (108) db_optr ::= db_optr cachelast */
   224,  /* (109) topic_optr ::= db_optr */
   224,  /* (110) topic_optr ::= topic_optr partitions */
   219,  /* (111) alter_db_optr ::= */
   219,  /* (112) alter_db_optr ::= alter_db_optr replica */
   219,  /* (113) alter_db_optr ::= alter_db_optr quorum */
   219,  /* (114) alter_db_optr ::= alter_db_optr keep */
   219,  /* (115) alter_db_optr ::= alter_db_optr blocks */
   219,  /* (116) alter_db_optr ::= alter_db_optr comp */
   219,  /* (117) alter_db_optr ::= alter_db_optr wal */
   219,  /* (118) alter_db_optr ::= alter_db_optr fsync */
   219,  /* (119) alter_db_optr ::= alter_db_optr update */
   219,  /* (120) alter_db_optr ::= alter_db_optr cachelast */
   220,  /* (121) alter_topic_optr ::= alter_db_optr */
   220,  /* (122) alter_topic_optr ::= alter_topic_optr partitions */
   251,  /* (123) typename ::= ids */
   251,  /* (124) typename ::= ids LP signed RP */
   251,  /* (125) typename ::= ids UNSIGNED */
   252,  /* (126) signed ::= INTEGER */
   252,  /* (127) signed ::= PLUS INTEGER */
   252,  /* (128) signed ::= MINUS INTEGER */
   214,  /* (129) cmd ::= CREATE TABLE create_table_args */
   214,  /* (130) cmd ::= CREATE TABLE create_stable_args */
   214,  /* (131) cmd ::= CREATE STABLE create_stable_args */
   214,  /* (132) cmd ::= CREATE TABLE create_table_list */
   255,  /* (133) create_table_list ::= create_from_stable */
   255,  /* (134) create_table_list ::= create_table_list create_from_stable */
   253,  /* (135) create_table_args ::= ifnotexists ids cpxName LP columnlist RP */
   254,  /* (136) create_stable_args ::= ifnotexists ids cpxName LP columnlist RP TAGS LP columnlist RP */
   256,  /* (137) create_from_stable ::= ifnotexists ids cpxName USING ids cpxName TAGS LP tagitemlist RP */
   256,  /* (138) create_from_stable ::= ifnotexists ids cpxName USING ids cpxName LP tagNamelist RP TAGS LP tagitemlist RP */
   258,  /* (139) tagNamelist ::= tagNamelist COMMA ids */
   258,  /* (140) tagNamelist ::= ids */
   253,  /* (141) create_table_args ::= ifnotexists ids cpxName AS select */
   257,  /* (142) columnlist ::= columnlist COMMA column */
   257,  /* (143) columnlist ::= column */
   260,  /* (144) column ::= ids typename */
   235,  /* (145) tagitemlist ::= tagitemlist COMMA tagitem */
   235,  /* (146) tagitemlist ::= tagitem */
   261,  /* (147) tagitem ::= INTEGER */
   261,  /* (148) tagitem ::= FLOAT */
   261,  /* (149) tagitem ::= STRING */
   261,  /* (150) tagitem ::= BOOL */
   261,  /* (151) tagitem ::= NULL */
   261,  /* (152) tagitem ::= MINUS INTEGER */
   261,  /* (153) tagitem ::= MINUS FLOAT */
   261,  /* (154) tagitem ::= PLUS INTEGER */
   261,  /* (155) tagitem ::= PLUS FLOAT */
   259,  /* (156) select ::= SELECT selcollist from where_opt interval_opt fill_opt sliding_opt groupby_opt orderby_opt having_opt slimit_opt limit_opt */
   273,  /* (157) union ::= select */
   273,  /* (158) union ::= LP union RP */
   273,  /* (159) union ::= union UNION ALL select */
   273,  /* (160) union ::= union UNION ALL LP select RP */
   214,  /* (161) cmd ::= union */
   259,  /* (162) select ::= SELECT selcollist */
   274,  /* (163) sclp ::= selcollist COMMA */
   274,  /* (164) sclp ::= */
   262,  /* (165) selcollist ::= sclp distinct expr as */
   262,  /* (166) selcollist ::= sclp STAR */
   277,  /* (167) as ::= AS ids */
   277,  /* (168) as ::= ids */
   277,  /* (169) as ::= */
   275,  /* (170) distinct ::= DISTINCT */
   275,  /* (171) distinct ::= */
   263,  /* (172) from ::= FROM tablelist */
   278,  /* (173) tablelist ::= ids cpxName */
   278,  /* (174) tablelist ::= ids cpxName ids */
   278,  /* (175) tablelist ::= tablelist COMMA ids cpxName */
   278,  /* (176) tablelist ::= tablelist COMMA ids cpxName ids */
   279,  /* (177) tmvar ::= VARIABLE */
   265,  /* (178) interval_opt ::= INTERVAL LP tmvar RP */
   265,  /* (179) interval_opt ::= INTERVAL LP tmvar COMMA tmvar RP */
   265,  /* (180) interval_opt ::= */
   266,  /* (181) fill_opt ::= */
   266,  /* (182) fill_opt ::= FILL LP ID COMMA tagitemlist RP */
   266,  /* (183) fill_opt ::= FILL LP ID RP */
   267,  /* (184) sliding_opt ::= SLIDING LP tmvar RP */
   267,  /* (185) sliding_opt ::= */
   269,  /* (186) orderby_opt ::= */
   269,  /* (187) orderby_opt ::= ORDER BY sortlist */
   280,  /* (188) sortlist ::= sortlist COMMA item sortorder */
   280,  /* (189) sortlist ::= item sortorder */
   282,  /* (190) item ::= ids cpxName */
   283,  /* (191) sortorder ::= ASC */
   283,  /* (192) sortorder ::= DESC */
   283,  /* (193) sortorder ::= */
   268,  /* (194) groupby_opt ::= */
   268,  /* (195) groupby_opt ::= GROUP BY grouplist */
   284,  /* (196) grouplist ::= grouplist COMMA item */
   284,  /* (197) grouplist ::= item */
   270,  /* (198) having_opt ::= */
   270,  /* (199) having_opt ::= HAVING expr */
   272,  /* (200) limit_opt ::= */
   272,  /* (201) limit_opt ::= LIMIT signed */
   272,  /* (202) limit_opt ::= LIMIT signed OFFSET signed */
   272,  /* (203) limit_opt ::= LIMIT signed COMMA signed */
   271,  /* (204) slimit_opt ::= */
   271,  /* (205) slimit_opt ::= SLIMIT signed */
   271,  /* (206) slimit_opt ::= SLIMIT signed SOFFSET signed */
   271,  /* (207) slimit_opt ::= SLIMIT signed COMMA signed */
   264,  /* (208) where_opt ::= */
   264,  /* (209) where_opt ::= WHERE expr */
   276,  /* (210) expr ::= LP expr RP */
   276,  /* (211) expr ::= ID */
   276,  /* (212) expr ::= ID DOT ID */
   276,  /* (213) expr ::= ID DOT STAR */
   276,  /* (214) expr ::= INTEGER */
   276,  /* (215) expr ::= MINUS INTEGER */
   276,  /* (216) expr ::= PLUS INTEGER */
   276,  /* (217) expr ::= FLOAT */
   276,  /* (218) expr ::= MINUS FLOAT */
   276,  /* (219) expr ::= PLUS FLOAT */
   276,  /* (220) expr ::= STRING */
   276,  /* (221) expr ::= NOW */
   276,  /* (222) expr ::= VARIABLE */
   276,  /* (223) expr ::= BOOL */
   276,  /* (224) expr ::= ID LP exprlist RP */
   276,  /* (225) expr ::= ID LP STAR RP */
   276,  /* (226) expr ::= expr IS NULL */
   276,  /* (227) expr ::= expr IS NOT NULL */
   276,  /* (228) expr ::= expr LT expr */
   276,  /* (229) expr ::= expr GT expr */
   276,  /* (230) expr ::= expr LE expr */
   276,  /* (231) expr ::= expr GE expr */
   276,  /* (232) expr ::= expr NE expr */
   276,  /* (233) expr ::= expr EQ expr */
   276,  /* (234) expr ::= expr BETWEEN expr AND expr */
   276,  /* (235) expr ::= expr AND expr */
   276,  /* (236) expr ::= expr OR expr */
   276,  /* (237) expr ::= expr PLUS expr */
   276,  /* (238) expr ::= expr MINUS expr */
   276,  /* (239) expr ::= expr STAR expr */
   276,  /* (240) expr ::= expr SLASH expr */
   276,  /* (241) expr ::= expr REM expr */
   276,  /* (242) expr ::= expr LIKE expr */
   276,  /* (243) expr ::= expr IN LP exprlist RP */
   285,  /* (244) exprlist ::= exprlist COMMA expritem */
   285,  /* (245) exprlist ::= expritem */
   286,  /* (246) expritem ::= expr */
   286,  /* (247) expritem ::= */
   214,  /* (248) cmd ::= RESET QUERY CACHE */
   214,  /* (249) cmd ::= ALTER TABLE ids cpxName ADD COLUMN columnlist */
   214,  /* (250) cmd ::= ALTER TABLE ids cpxName DROP COLUMN ids */
   214,  /* (251) cmd ::= ALTER TABLE ids cpxName ADD TAG columnlist */
   214,  /* (252) cmd ::= ALTER TABLE ids cpxName DROP TAG ids */
   214,  /* (253) cmd ::= ALTER TABLE ids cpxName CHANGE TAG ids ids */
   214,  /* (254) cmd ::= ALTER TABLE ids cpxName SET TAG ids EQ tagitem */
   214,  /* (255) cmd ::= ALTER STABLE ids cpxName ADD COLUMN columnlist */
   214,  /* (256) cmd ::= ALTER STABLE ids cpxName DROP COLUMN ids */
   214,  /* (257) cmd ::= ALTER STABLE ids cpxName ADD TAG columnlist */
   214,  /* (258) cmd ::= ALTER STABLE ids cpxName DROP TAG ids */
   214,  /* (259) cmd ::= ALTER STABLE ids cpxName CHANGE TAG ids ids */
   214,  /* (260) cmd ::= KILL CONNECTION INTEGER */
   214,  /* (261) cmd ::= KILL STREAM INTEGER COLON INTEGER */
   214,  /* (262) cmd ::= KILL QUERY INTEGER COLON INTEGER */
};

/* For rule J, yyRuleInfoNRhs[J] contains the negative of the number
** of symbols on the right-hand side of that rule. */
static const signed char yyRuleInfoNRhs[] = {
   -1,  /* (0) program ::= cmd */
   -2,  /* (1) cmd ::= SHOW DATABASES */
   -2,  /* (2) cmd ::= SHOW TOPICS */
   -2,  /* (3) cmd ::= SHOW MNODES */
   -2,  /* (4) cmd ::= SHOW DNODES */
   -2,  /* (5) cmd ::= SHOW ACCOUNTS */
   -2,  /* (6) cmd ::= SHOW USERS */
   -2,  /* (7) cmd ::= SHOW MODULES */
   -2,  /* (8) cmd ::= SHOW QUERIES */
   -2,  /* (9) cmd ::= SHOW CONNECTIONS */
   -2,  /* (10) cmd ::= SHOW STREAMS */
   -2,  /* (11) cmd ::= SHOW VARIABLES */
   -2,  /* (12) cmd ::= SHOW SCORES */
   -2,  /* (13) cmd ::= SHOW GRANTS */
   -2,  /* (14) cmd ::= SHOW VNODES */
   -3,  /* (15) cmd ::= SHOW VNODES IPTOKEN */
    0,  /* (16) dbPrefix ::= */
   -2,  /* (17) dbPrefix ::= ids DOT */
    0,  /* (18) cpxName ::= */
   -2,  /* (19) cpxName ::= DOT ids */
   -5,  /* (20) cmd ::= SHOW CREATE TABLE ids cpxName */
   -4,  /* (21) cmd ::= SHOW CREATE DATABASE ids */
   -3,  /* (22) cmd ::= SHOW dbPrefix TABLES */
   -5,  /* (23) cmd ::= SHOW dbPrefix TABLES LIKE ids */
   -3,  /* (24) cmd ::= SHOW dbPrefix STABLES */
   -5,  /* (25) cmd ::= SHOW dbPrefix STABLES LIKE ids */
   -3,  /* (26) cmd ::= SHOW dbPrefix VGROUPS */
   -4,  /* (27) cmd ::= SHOW dbPrefix VGROUPS ids */
   -5,  /* (28) cmd ::= DROP TABLE ifexists ids cpxName */
   -5,  /* (29) cmd ::= DROP STABLE ifexists ids cpxName */
   -4,  /* (30) cmd ::= DROP DATABASE ifexists ids */
   -4,  /* (31) cmd ::= DROP TOPIC ifexists ids */
   -3,  /* (32) cmd ::= DROP DNODE ids */
   -3,  /* (33) cmd ::= DROP USER ids */
   -3,  /* (34) cmd ::= DROP ACCOUNT ids */
   -2,  /* (35) cmd ::= USE ids */
   -3,  /* (36) cmd ::= DESCRIBE ids cpxName */
   -5,  /* (37) cmd ::= ALTER USER ids PASS ids */
   -5,  /* (38) cmd ::= ALTER USER ids PRIVILEGE ids */
   -4,  /* (39) cmd ::= ALTER DNODE ids ids */
   -5,  /* (40) cmd ::= ALTER DNODE ids ids ids */
   -3,  /* (41) cmd ::= ALTER LOCAL ids */
   -4,  /* (42) cmd ::= ALTER LOCAL ids ids */
   -4,  /* (43) cmd ::= ALTER DATABASE ids alter_db_optr */
   -4,  /* (44) cmd ::= ALTER TOPIC ids alter_topic_optr */
   -4,  /* (45) cmd ::= ALTER ACCOUNT ids acct_optr */
   -6,  /* (46) cmd ::= ALTER ACCOUNT ids PASS ids acct_optr */
   -1,  /* (47) ids ::= ID */
   -1,  /* (48) ids ::= STRING */
   -2,  /* (49) ifexists ::= IF EXISTS */
    0,  /* (50) ifexists ::= */
   -3,  /* (51) ifnotexists ::= IF NOT EXISTS */
    0,  /* (52) ifnotexists ::= */
   -3,  /* (53) cmd ::= CREATE DNODE ids */
   -6,  /* (54) cmd ::= CREATE ACCOUNT ids PASS ids acct_optr */
   -5,  /* (55) cmd ::= CREATE DATABASE ifnotexists ids db_optr */
   -5,  /* (56) cmd ::= CREATE TOPIC ifnotexists ids topic_optr */
   -5,  /* (57) cmd ::= CREATE USER ids PASS ids */
    0,  /* (58) pps ::= */
   -2,  /* (59) pps ::= PPS INTEGER */
    0,  /* (60) tseries ::= */
   -2,  /* (61) tseries ::= TSERIES INTEGER */
    0,  /* (62) dbs ::= */
   -2,  /* (63) dbs ::= DBS INTEGER */
    0,  /* (64) streams ::= */
   -2,  /* (65) streams ::= STREAMS INTEGER */
    0,  /* (66) storage ::= */
   -2,  /* (67) storage ::= STORAGE INTEGER */
    0,  /* (68) qtime ::= */
   -2,  /* (69) qtime ::= QTIME INTEGER */
    0,  /* (70) users ::= */
   -2,  /* (71) users ::= USERS INTEGER */
    0,  /* (72) conns ::= */
   -2,  /* (73) conns ::= CONNS INTEGER */
    0,  /* (74) state ::= */
   -2,  /* (75) state ::= STATE ids */
   -9,  /* (76) acct_optr ::= pps tseries storage streams qtime dbs users conns state */
   -2,  /* (77) keep ::= KEEP tagitemlist */
   -2,  /* (78) cache ::= CACHE INTEGER */
   -2,  /* (79) replica ::= REPLICA INTEGER */
   -2,  /* (80) quorum ::= QUORUM INTEGER */
   -2,  /* (81) days ::= DAYS INTEGER */
   -2,  /* (82) minrows ::= MINROWS INTEGER */
   -2,  /* (83) maxrows ::= MAXROWS INTEGER */
   -2,  /* (84) blocks ::= BLOCKS INTEGER */
   -2,  /* (85) ctime ::= CTIME INTEGER */
   -2,  /* (86) wal ::= WAL INTEGER */
   -2,  /* (87) fsync ::= FSYNC INTEGER */
   -2,  /* (88) comp ::= COMP INTEGER */
   -2,  /* (89) prec ::= PRECISION STRING */
   -2,  /* (90) update ::= UPDATE INTEGER */
   -2,  /* (91) cachelast ::= CACHELAST INTEGER */
   -2,  /* (92) partitions ::= PARTITIONS INTEGER */
    0,  /* (93) db_optr ::= */
   -2,  /* (94) db_optr ::= db_optr cache */
   -2,  /* (95) db_optr ::= db_optr replica */
   -2,  /* (96) db_optr ::= db_optr quorum */
   -2,  /* (97) db_optr ::= db_optr days */
   -2,  /* (98) db_optr ::= db_optr minrows */
   -2,  /* (99) db_optr ::= db_optr maxrows */
   -2,  /* (100) db_optr ::= db_optr blocks */
   -2,  /* (101) db_optr ::= db_optr ctime */
   -2,  /* (102) db_optr ::= db_optr wal */
   -2,  /* (103) db_optr ::= db_optr fsync */
   -2,  /* (104) db_optr ::= db_optr comp */
   -2,  /* (105) db_optr ::= db_optr prec */
   -2,  /* (106) db_optr ::= db_optr keep */
   -2,  /* (107) db_optr ::= db_optr update */
   -2,  /* (108) db_optr ::= db_optr cachelast */
   -1,  /* (109) topic_optr ::= db_optr */
   -2,  /* (110) topic_optr ::= topic_optr partitions */
    0,  /* (111) alter_db_optr ::= */
   -2,  /* (112) alter_db_optr ::= alter_db_optr replica */
   -2,  /* (113) alter_db_optr ::= alter_db_optr quorum */
   -2,  /* (114) alter_db_optr ::= alter_db_optr keep */
   -2,  /* (115) alter_db_optr ::= alter_db_optr blocks */
   -2,  /* (116) alter_db_optr ::= alter_db_optr comp */
   -2,  /* (117) alter_db_optr ::= alter_db_optr wal */
   -2,  /* (118) alter_db_optr ::= alter_db_optr fsync */
   -2,  /* (119) alter_db_optr ::= alter_db_optr update */
   -2,  /* (120) alter_db_optr ::= alter_db_optr cachelast */
   -1,  /* (121) alter_topic_optr ::= alter_db_optr */
   -2,  /* (122) alter_topic_optr ::= alter_topic_optr partitions */
   -1,  /* (123) typename ::= ids */
   -4,  /* (124) typename ::= ids LP signed RP */
   -2,  /* (125) typename ::= ids UNSIGNED */
   -1,  /* (126) signed ::= INTEGER */
   -2,  /* (127) signed ::= PLUS INTEGER */
   -2,  /* (128) signed ::= MINUS INTEGER */
   -3,  /* (129) cmd ::= CREATE TABLE create_table_args */
   -3,  /* (130) cmd ::= CREATE TABLE create_stable_args */
   -3,  /* (131) cmd ::= CREATE STABLE create_stable_args */
   -3,  /* (132) cmd ::= CREATE TABLE create_table_list */
   -1,  /* (133) create_table_list ::= create_from_stable */
   -2,  /* (134) create_table_list ::= create_table_list create_from_stable */
   -6,  /* (135) create_table_args ::= ifnotexists ids cpxName LP columnlist RP */
  -10,  /* (136) create_stable_args ::= ifnotexists ids cpxName LP columnlist RP TAGS LP columnlist RP */
  -10,  /* (137) create_from_stable ::= ifnotexists ids cpxName USING ids cpxName TAGS LP tagitemlist RP */
  -13,  /* (138) create_from_stable ::= ifnotexists ids cpxName USING ids cpxName LP tagNamelist RP TAGS LP tagitemlist RP */
   -3,  /* (139) tagNamelist ::= tagNamelist COMMA ids */
   -1,  /* (140) tagNamelist ::= ids */
   -5,  /* (141) create_table_args ::= ifnotexists ids cpxName AS select */
   -3,  /* (142) columnlist ::= columnlist COMMA column */
   -1,  /* (143) columnlist ::= column */
   -2,  /* (144) column ::= ids typename */
   -3,  /* (145) tagitemlist ::= tagitemlist COMMA tagitem */
   -1,  /* (146) tagitemlist ::= tagitem */
   -1,  /* (147) tagitem ::= INTEGER */
   -1,  /* (148) tagitem ::= FLOAT */
   -1,  /* (149) tagitem ::= STRING */
   -1,  /* (150) tagitem ::= BOOL */
   -1,  /* (151) tagitem ::= NULL */
   -2,  /* (152) tagitem ::= MINUS INTEGER */
   -2,  /* (153) tagitem ::= MINUS FLOAT */
   -2,  /* (154) tagitem ::= PLUS INTEGER */
   -2,  /* (155) tagitem ::= PLUS FLOAT */
  -12,  /* (156) select ::= SELECT selcollist from where_opt interval_opt fill_opt sliding_opt groupby_opt orderby_opt having_opt slimit_opt limit_opt */
   -1,  /* (157) union ::= select */
   -3,  /* (158) union ::= LP union RP */
   -4,  /* (159) union ::= union UNION ALL select */
   -6,  /* (160) union ::= union UNION ALL LP select RP */
   -1,  /* (161) cmd ::= union */
   -2,  /* (162) select ::= SELECT selcollist */
   -2,  /* (163) sclp ::= selcollist COMMA */
    0,  /* (164) sclp ::= */
   -4,  /* (165) selcollist ::= sclp distinct expr as */
   -2,  /* (166) selcollist ::= sclp STAR */
   -2,  /* (167) as ::= AS ids */
   -1,  /* (168) as ::= ids */
    0,  /* (169) as ::= */
   -1,  /* (170) distinct ::= DISTINCT */
    0,  /* (171) distinct ::= */
   -2,  /* (172) from ::= FROM tablelist */
   -2,  /* (173) tablelist ::= ids cpxName */
   -3,  /* (174) tablelist ::= ids cpxName ids */
   -4,  /* (175) tablelist ::= tablelist COMMA ids cpxName */
   -5,  /* (176) tablelist ::= tablelist COMMA ids cpxName ids */
   -1,  /* (177) tmvar ::= VARIABLE */
   -4,  /* (178) interval_opt ::= INTERVAL LP tmvar RP */
   -6,  /* (179) interval_opt ::= INTERVAL LP tmvar COMMA tmvar RP */
    0,  /* (180) interval_opt ::= */
    0,  /* (181) fill_opt ::= */
   -6,  /* (182) fill_opt ::= FILL LP ID COMMA tagitemlist RP */
   -4,  /* (183) fill_opt ::= FILL LP ID RP */
   -4,  /* (184) sliding_opt ::= SLIDING LP tmvar RP */
    0,  /* (185) sliding_opt ::= */
    0,  /* (186) orderby_opt ::= */
   -3,  /* (187) orderby_opt ::= ORDER BY sortlist */
   -4,  /* (188) sortlist ::= sortlist COMMA item sortorder */
   -2,  /* (189) sortlist ::= item sortorder */
   -2,  /* (190) item ::= ids cpxName */
   -1,  /* (191) sortorder ::= ASC */
   -1,  /* (192) sortorder ::= DESC */
    0,  /* (193) sortorder ::= */
    0,  /* (194) groupby_opt ::= */
   -3,  /* (195) groupby_opt ::= GROUP BY grouplist */
   -3,  /* (196) grouplist ::= grouplist COMMA item */
   -1,  /* (197) grouplist ::= item */
    0,  /* (198) having_opt ::= */
   -2,  /* (199) having_opt ::= HAVING expr */
    0,  /* (200) limit_opt ::= */
   -2,  /* (201) limit_opt ::= LIMIT signed */
   -4,  /* (202) limit_opt ::= LIMIT signed OFFSET signed */
   -4,  /* (203) limit_opt ::= LIMIT signed COMMA signed */
    0,  /* (204) slimit_opt ::= */
   -2,  /* (205) slimit_opt ::= SLIMIT signed */
   -4,  /* (206) slimit_opt ::= SLIMIT signed SOFFSET signed */
   -4,  /* (207) slimit_opt ::= SLIMIT signed COMMA signed */
    0,  /* (208) where_opt ::= */
   -2,  /* (209) where_opt ::= WHERE expr */
   -3,  /* (210) expr ::= LP expr RP */
   -1,  /* (211) expr ::= ID */
   -3,  /* (212) expr ::= ID DOT ID */
   -3,  /* (213) expr ::= ID DOT STAR */
   -1,  /* (214) expr ::= INTEGER */
   -2,  /* (215) expr ::= MINUS INTEGER */
   -2,  /* (216) expr ::= PLUS INTEGER */
   -1,  /* (217) expr ::= FLOAT */
   -2,  /* (218) expr ::= MINUS FLOAT */
   -2,  /* (219) expr ::= PLUS FLOAT */
   -1,  /* (220) expr ::= STRING */
   -1,  /* (221) expr ::= NOW */
   -1,  /* (222) expr ::= VARIABLE */
   -1,  /* (223) expr ::= BOOL */
   -4,  /* (224) expr ::= ID LP exprlist RP */
   -4,  /* (225) expr ::= ID LP STAR RP */
   -3,  /* (226) expr ::= expr IS NULL */
   -4,  /* (227) expr ::= expr IS NOT NULL */
   -3,  /* (228) expr ::= expr LT expr */
   -3,  /* (229) expr ::= expr GT expr */
   -3,  /* (230) expr ::= expr LE expr */
   -3,  /* (231) expr ::= expr GE expr */
   -3,  /* (232) expr ::= expr NE expr */
   -3,  /* (233) expr ::= expr EQ expr */
   -5,  /* (234) expr ::= expr BETWEEN expr AND expr */
   -3,  /* (235) expr ::= expr AND expr */
   -3,  /* (236) expr ::= expr OR expr */
   -3,  /* (237) expr ::= expr PLUS expr */
   -3,  /* (238) expr ::= expr MINUS expr */
   -3,  /* (239) expr ::= expr STAR expr */
   -3,  /* (240) expr ::= expr SLASH expr */
   -3,  /* (241) expr ::= expr REM expr */
   -3,  /* (242) expr ::= expr LIKE expr */
   -5,  /* (243) expr ::= expr IN LP exprlist RP */
   -3,  /* (244) exprlist ::= exprlist COMMA expritem */
   -1,  /* (245) exprlist ::= expritem */
   -1,  /* (246) expritem ::= expr */
    0,  /* (247) expritem ::= */
   -3,  /* (248) cmd ::= RESET QUERY CACHE */
   -7,  /* (249) cmd ::= ALTER TABLE ids cpxName ADD COLUMN columnlist */
   -7,  /* (250) cmd ::= ALTER TABLE ids cpxName DROP COLUMN ids */
   -7,  /* (251) cmd ::= ALTER TABLE ids cpxName ADD TAG columnlist */
   -7,  /* (252) cmd ::= ALTER TABLE ids cpxName DROP TAG ids */
   -8,  /* (253) cmd ::= ALTER TABLE ids cpxName CHANGE TAG ids ids */
   -9,  /* (254) cmd ::= ALTER TABLE ids cpxName SET TAG ids EQ tagitem */
   -7,  /* (255) cmd ::= ALTER STABLE ids cpxName ADD COLUMN columnlist */
   -7,  /* (256) cmd ::= ALTER STABLE ids cpxName DROP COLUMN ids */
   -7,  /* (257) cmd ::= ALTER STABLE ids cpxName ADD TAG columnlist */
   -7,  /* (258) cmd ::= ALTER STABLE ids cpxName DROP TAG ids */
   -8,  /* (259) cmd ::= ALTER STABLE ids cpxName CHANGE TAG ids ids */
   -3,  /* (260) cmd ::= KILL CONNECTION INTEGER */
   -5,  /* (261) cmd ::= KILL STREAM INTEGER COLON INTEGER */
   -5,  /* (262) cmd ::= KILL QUERY INTEGER COLON INTEGER */
>>>>>>> 776c80a7
};

static void yy_accept(yyParser*);  /* Forward Declaration */

/*
** Perform a reduce action and the shift that must immediately
** follow the reduce.
**
** The yyLookahead and yyLookaheadToken parameters provide reduce actions
** access to the lookahead token (if any).  The yyLookahead will be YYNOCODE
** if the lookahead token has already been consumed.  As this procedure is
** only called from one place, optimizing compilers will in-line it, which
** means that the extra parameters have no performance impact.
*/
static void yy_reduce(
  yyParser *yypParser,         /* The parser */
  unsigned int yyruleno,       /* Number of the rule by which to reduce */
  int yyLookahead,             /* Lookahead token, or YYNOCODE if none */
  ParseTOKENTYPE yyLookaheadToken  /* Value of the lookahead token */
){
  int yygoto;                     /* The next state */
  int yyact;                      /* The next action */
  yyStackEntry *yymsp;            /* The top of the parser's stack */
  int yysize;                     /* Amount to pop the stack */
  ParseARG_FETCH;
  (void)yyLookahead;
  (void)yyLookaheadToken;
  yymsp = yypParser->yytos;
#ifndef NDEBUG
  if( yyTraceFILE && yyruleno<(int)(sizeof(yyRuleName)/sizeof(yyRuleName[0])) ){
    yysize = yyRuleInfo[yyruleno].nrhs;
    if( yysize ){
      fprintf(yyTraceFILE, "%sReduce %d [%s], go to state %d.\n",
        yyTracePrompt,
        yyruleno, yyRuleName[yyruleno], yymsp[yysize].stateno);
    }else{
      fprintf(yyTraceFILE, "%sReduce %d [%s].\n",
        yyTracePrompt, yyruleno, yyRuleName[yyruleno]);
    }
  }
#endif /* NDEBUG */

  /* Check that the stack is large enough to grow by a single entry
  ** if the RHS of the rule is empty.  This ensures that there is room
  ** enough on the stack to push the LHS value */
  if( yyRuleInfo[yyruleno].nrhs==0 ){
#ifdef YYTRACKMAXSTACKDEPTH
    if( (int)(yypParser->yytos - yypParser->yystack)>yypParser->yyhwm ){
      yypParser->yyhwm++;
      assert( yypParser->yyhwm == (int)(yypParser->yytos - yypParser->yystack));
    }
#endif
#if YYSTACKDEPTH>0 
    if( yypParser->yytos>=yypParser->yystackEnd ){
      yyStackOverflow(yypParser);
      return;
    }
#else
    if( yypParser->yytos>=&yypParser->yystack[yypParser->yystksz-1] ){
      if( yyGrowStack(yypParser) ){
        yyStackOverflow(yypParser);
        return;
      }
      yymsp = yypParser->yytos;
    }
#endif
  }

  switch( yyruleno ){
  /* Beginning here are the reduction cases.  A typical example
  ** follows:
  **   case 0:
  **  #line <lineno> <grammarfile>
  **     { ... }           // User supplied code
  **  #line <lineno> <thisfile>
  **     break;
  */
/********** Begin reduce actions **********************************************/
        YYMINORTYPE yylhsminor;
      case 0: /* program ::= cmd */
      case 129: /* cmd ::= CREATE TABLE create_table_args */ yytestcase(yyruleno==129);
      case 130: /* cmd ::= CREATE TABLE create_stable_args */ yytestcase(yyruleno==130);
      case 131: /* cmd ::= CREATE STABLE create_stable_args */ yytestcase(yyruleno==131);
{}
        break;
      case 1: /* cmd ::= SHOW DATABASES */
{ setShowOptions(pInfo, TSDB_MGMT_TABLE_DB, 0, 0);}
        break;
      case 2: /* cmd ::= SHOW TOPICS */
{ setShowOptions(pInfo, TSDB_MGMT_TABLE_TP, 0, 0);}
        break;
      case 3: /* cmd ::= SHOW MNODES */
{ setShowOptions(pInfo, TSDB_MGMT_TABLE_MNODE, 0, 0);}
        break;
      case 4: /* cmd ::= SHOW DNODES */
{ setShowOptions(pInfo, TSDB_MGMT_TABLE_DNODE, 0, 0);}
        break;
      case 5: /* cmd ::= SHOW ACCOUNTS */
{ setShowOptions(pInfo, TSDB_MGMT_TABLE_ACCT, 0, 0);}
        break;
      case 6: /* cmd ::= SHOW USERS */
{ setShowOptions(pInfo, TSDB_MGMT_TABLE_USER, 0, 0);}
        break;
      case 7: /* cmd ::= SHOW MODULES */
{ setShowOptions(pInfo, TSDB_MGMT_TABLE_MODULE, 0, 0);  }
        break;
      case 8: /* cmd ::= SHOW QUERIES */
{ setShowOptions(pInfo, TSDB_MGMT_TABLE_QUERIES, 0, 0);  }
        break;
      case 9: /* cmd ::= SHOW CONNECTIONS */
{ setShowOptions(pInfo, TSDB_MGMT_TABLE_CONNS, 0, 0);}
        break;
      case 10: /* cmd ::= SHOW STREAMS */
{ setShowOptions(pInfo, TSDB_MGMT_TABLE_STREAMS, 0, 0);  }
        break;
      case 11: /* cmd ::= SHOW VARIABLES */
{ setShowOptions(pInfo, TSDB_MGMT_TABLE_VARIABLES, 0, 0);  }
        break;
      case 12: /* cmd ::= SHOW SCORES */
{ setShowOptions(pInfo, TSDB_MGMT_TABLE_SCORES, 0, 0);   }
        break;
      case 13: /* cmd ::= SHOW GRANTS */
{ setShowOptions(pInfo, TSDB_MGMT_TABLE_GRANTS, 0, 0);   }
        break;
      case 14: /* cmd ::= SHOW VNODES */
{ setShowOptions(pInfo, TSDB_MGMT_TABLE_VNODES, 0, 0); }
        break;
      case 15: /* cmd ::= SHOW VNODES IPTOKEN */
{ setShowOptions(pInfo, TSDB_MGMT_TABLE_VNODES, &yymsp[0].minor.yy0, 0); }
        break;
      case 16: /* dbPrefix ::= */
{yymsp[1].minor.yy0.n = 0; yymsp[1].minor.yy0.type = 0;}
        break;
      case 17: /* dbPrefix ::= ids DOT */
{yylhsminor.yy0 = yymsp[-1].minor.yy0;  }
  yymsp[-1].minor.yy0 = yylhsminor.yy0;
        break;
      case 18: /* cpxName ::= */
{yymsp[1].minor.yy0.n = 0;  }
        break;
      case 19: /* cpxName ::= DOT ids */
{yymsp[-1].minor.yy0 = yymsp[0].minor.yy0; yymsp[-1].minor.yy0.n += 1;    }
        break;
      case 20: /* cmd ::= SHOW CREATE TABLE ids cpxName */
{
   yymsp[-1].minor.yy0.n += yymsp[0].minor.yy0.n;
   setDCLSQLElems(pInfo, TSDB_SQL_SHOW_CREATE_TABLE, 1, &yymsp[-1].minor.yy0);
}
        break;
      case 21: /* cmd ::= SHOW CREATE DATABASE ids */
{
  setDCLSQLElems(pInfo, TSDB_SQL_SHOW_CREATE_DATABASE, 1, &yymsp[0].minor.yy0);
}
        break;
      case 22: /* cmd ::= SHOW dbPrefix TABLES */
{
    setShowOptions(pInfo, TSDB_MGMT_TABLE_TABLE, &yymsp[-1].minor.yy0, 0);
}
        break;
      case 23: /* cmd ::= SHOW dbPrefix TABLES LIKE ids */
{
    setShowOptions(pInfo, TSDB_MGMT_TABLE_TABLE, &yymsp[-3].minor.yy0, &yymsp[0].minor.yy0);
}
        break;
      case 24: /* cmd ::= SHOW dbPrefix STABLES */
{
    setShowOptions(pInfo, TSDB_MGMT_TABLE_METRIC, &yymsp[-1].minor.yy0, 0);
}
        break;
      case 25: /* cmd ::= SHOW dbPrefix STABLES LIKE ids */
{
    SStrToken token;
    setDbName(&token, &yymsp[-3].minor.yy0);
    setShowOptions(pInfo, TSDB_MGMT_TABLE_METRIC, &token, &yymsp[0].minor.yy0);
}
        break;
      case 26: /* cmd ::= SHOW dbPrefix VGROUPS */
{
    SStrToken token;
    setDbName(&token, &yymsp[-1].minor.yy0);
    setShowOptions(pInfo, TSDB_MGMT_TABLE_VGROUP, &token, 0);
}
        break;
      case 27: /* cmd ::= SHOW dbPrefix VGROUPS ids */
{
    SStrToken token;
    setDbName(&token, &yymsp[-2].minor.yy0);
    setShowOptions(pInfo, TSDB_MGMT_TABLE_VGROUP, &token, &yymsp[0].minor.yy0);
}
        break;
      case 28: /* cmd ::= DROP TABLE ifexists ids cpxName */
{
    yymsp[-1].minor.yy0.n += yymsp[0].minor.yy0.n;
    setDropDbTableInfo(pInfo, TSDB_SQL_DROP_TABLE, &yymsp[-1].minor.yy0, &yymsp[-2].minor.yy0, -1, -1);
}
        break;
      case 29: /* cmd ::= DROP STABLE ifexists ids cpxName */
{
    yymsp[-1].minor.yy0.n += yymsp[0].minor.yy0.n;
    setDropDbTableInfo(pInfo, TSDB_SQL_DROP_TABLE, &yymsp[-1].minor.yy0, &yymsp[-2].minor.yy0, -1, TSDB_SUPER_TABLE);
}
        break;
      case 30: /* cmd ::= DROP DATABASE ifexists ids */
{ setDropDbTableInfo(pInfo, TSDB_SQL_DROP_DB, &yymsp[0].minor.yy0, &yymsp[-1].minor.yy0, TSDB_DB_TYPE_DEFAULT, -1); }
        break;
      case 31: /* cmd ::= DROP TOPIC ifexists ids */
{ setDropDbTableInfo(pInfo, TSDB_SQL_DROP_DB, &yymsp[0].minor.yy0, &yymsp[-1].minor.yy0, TSDB_DB_TYPE_TOPIC, -1); }
        break;
      case 32: /* cmd ::= DROP DNODE ids */
{ setDCLSQLElems(pInfo, TSDB_SQL_DROP_DNODE, 1, &yymsp[0].minor.yy0);    }
        break;
      case 33: /* cmd ::= DROP USER ids */
{ setDCLSQLElems(pInfo, TSDB_SQL_DROP_USER, 1, &yymsp[0].minor.yy0);     }
        break;
      case 34: /* cmd ::= DROP ACCOUNT ids */
{ setDCLSQLElems(pInfo, TSDB_SQL_DROP_ACCT, 1, &yymsp[0].minor.yy0);  }
        break;
      case 35: /* cmd ::= USE ids */
{ setDCLSQLElems(pInfo, TSDB_SQL_USE_DB, 1, &yymsp[0].minor.yy0);}
        break;
      case 36: /* cmd ::= DESCRIBE ids cpxName */
{
    yymsp[-1].minor.yy0.n += yymsp[0].minor.yy0.n;
    setDCLSQLElems(pInfo, TSDB_SQL_DESCRIBE_TABLE, 1, &yymsp[-1].minor.yy0);
}
        break;
      case 37: /* cmd ::= ALTER USER ids PASS ids */
{ setAlterUserSql(pInfo, TSDB_ALTER_USER_PASSWD, &yymsp[-2].minor.yy0, &yymsp[0].minor.yy0, NULL);    }
        break;
      case 38: /* cmd ::= ALTER USER ids PRIVILEGE ids */
{ setAlterUserSql(pInfo, TSDB_ALTER_USER_PRIVILEGES, &yymsp[-2].minor.yy0, NULL, &yymsp[0].minor.yy0);}
        break;
      case 39: /* cmd ::= ALTER DNODE ids ids */
{ setDCLSQLElems(pInfo, TSDB_SQL_CFG_DNODE, 2, &yymsp[-1].minor.yy0, &yymsp[0].minor.yy0);          }
        break;
      case 40: /* cmd ::= ALTER DNODE ids ids ids */
{ setDCLSQLElems(pInfo, TSDB_SQL_CFG_DNODE, 3, &yymsp[-2].minor.yy0, &yymsp[-1].minor.yy0, &yymsp[0].minor.yy0);      }
        break;
      case 41: /* cmd ::= ALTER LOCAL ids */
{ setDCLSQLElems(pInfo, TSDB_SQL_CFG_LOCAL, 1, &yymsp[0].minor.yy0);              }
        break;
      case 42: /* cmd ::= ALTER LOCAL ids ids */
{ setDCLSQLElems(pInfo, TSDB_SQL_CFG_LOCAL, 2, &yymsp[-1].minor.yy0, &yymsp[0].minor.yy0);          }
        break;
<<<<<<< HEAD
      case 41: /* cmd ::= ALTER DATABASE ids alter_db_optr */
{ SStrToken t = {0};  setCreateDbInfo(pInfo, TSDB_SQL_ALTER_DB, &yymsp[-1].minor.yy0, &yymsp[0].minor.yy222, &t);}
        break;
      case 42: /* cmd ::= ALTER ACCOUNT ids acct_optr */
{ setCreateAcctSql(pInfo, TSDB_SQL_ALTER_ACCT, &yymsp[-1].minor.yy0, NULL, &yymsp[0].minor.yy299);}
        break;
      case 43: /* cmd ::= ALTER ACCOUNT ids PASS ids acct_optr */
{ setCreateAcctSql(pInfo, TSDB_SQL_ALTER_ACCT, &yymsp[-3].minor.yy0, &yymsp[-1].minor.yy0, &yymsp[0].minor.yy299);}
=======
      case 43: /* cmd ::= ALTER DATABASE ids alter_db_optr */
      case 44: /* cmd ::= ALTER TOPIC ids alter_topic_optr */ yytestcase(yyruleno==44);
{ SStrToken t = {0};  setCreateDbInfo(pInfo, TSDB_SQL_ALTER_DB, &yymsp[-1].minor.yy0, &yymsp[0].minor.yy100, &t);}
        break;
      case 45: /* cmd ::= ALTER ACCOUNT ids acct_optr */
{ setCreateAcctSql(pInfo, TSDB_SQL_ALTER_ACCT, &yymsp[-1].minor.yy0, NULL, &yymsp[0].minor.yy505);}
        break;
      case 46: /* cmd ::= ALTER ACCOUNT ids PASS ids acct_optr */
{ setCreateAcctSql(pInfo, TSDB_SQL_ALTER_ACCT, &yymsp[-3].minor.yy0, &yymsp[-1].minor.yy0, &yymsp[0].minor.yy505);}
>>>>>>> 776c80a7
        break;
      case 47: /* ids ::= ID */
      case 48: /* ids ::= STRING */ yytestcase(yyruleno==48);
{yylhsminor.yy0 = yymsp[0].minor.yy0; }
  yymsp[0].minor.yy0 = yylhsminor.yy0;
        break;
      case 49: /* ifexists ::= IF EXISTS */
{ yymsp[-1].minor.yy0.n = 1;}
        break;
      case 50: /* ifexists ::= */
      case 52: /* ifnotexists ::= */ yytestcase(yyruleno==52);
      case 171: /* distinct ::= */ yytestcase(yyruleno==171);
{ yymsp[1].minor.yy0.n = 0;}
        break;
      case 51: /* ifnotexists ::= IF NOT EXISTS */
{ yymsp[-2].minor.yy0.n = 1;}
        break;
      case 53: /* cmd ::= CREATE DNODE ids */
{ setDCLSQLElems(pInfo, TSDB_SQL_CREATE_DNODE, 1, &yymsp[0].minor.yy0);}
        break;
<<<<<<< HEAD
      case 51: /* cmd ::= CREATE ACCOUNT ids PASS ids acct_optr */
{ setCreateAcctSql(pInfo, TSDB_SQL_CREATE_ACCT, &yymsp[-3].minor.yy0, &yymsp[-1].minor.yy0, &yymsp[0].minor.yy299);}
        break;
      case 52: /* cmd ::= CREATE DATABASE ifnotexists ids db_optr */
{ setCreateDbInfo(pInfo, TSDB_SQL_CREATE_DB, &yymsp[-1].minor.yy0, &yymsp[0].minor.yy222, &yymsp[-2].minor.yy0);}
=======
      case 54: /* cmd ::= CREATE ACCOUNT ids PASS ids acct_optr */
{ setCreateAcctSql(pInfo, TSDB_SQL_CREATE_ACCT, &yymsp[-3].minor.yy0, &yymsp[-1].minor.yy0, &yymsp[0].minor.yy505);}
        break;
      case 55: /* cmd ::= CREATE DATABASE ifnotexists ids db_optr */
      case 56: /* cmd ::= CREATE TOPIC ifnotexists ids topic_optr */ yytestcase(yyruleno==56);
{ setCreateDbInfo(pInfo, TSDB_SQL_CREATE_DB, &yymsp[-1].minor.yy0, &yymsp[0].minor.yy100, &yymsp[-2].minor.yy0);}
>>>>>>> 776c80a7
        break;
      case 57: /* cmd ::= CREATE USER ids PASS ids */
{ setCreateUserSql(pInfo, &yymsp[-2].minor.yy0, &yymsp[0].minor.yy0);}
        break;
      case 58: /* pps ::= */
      case 60: /* tseries ::= */ yytestcase(yyruleno==60);
      case 62: /* dbs ::= */ yytestcase(yyruleno==62);
      case 64: /* streams ::= */ yytestcase(yyruleno==64);
      case 66: /* storage ::= */ yytestcase(yyruleno==66);
      case 68: /* qtime ::= */ yytestcase(yyruleno==68);
      case 70: /* users ::= */ yytestcase(yyruleno==70);
      case 72: /* conns ::= */ yytestcase(yyruleno==72);
      case 74: /* state ::= */ yytestcase(yyruleno==74);
{ yymsp[1].minor.yy0.n = 0;   }
        break;
      case 59: /* pps ::= PPS INTEGER */
      case 61: /* tseries ::= TSERIES INTEGER */ yytestcase(yyruleno==61);
      case 63: /* dbs ::= DBS INTEGER */ yytestcase(yyruleno==63);
      case 65: /* streams ::= STREAMS INTEGER */ yytestcase(yyruleno==65);
      case 67: /* storage ::= STORAGE INTEGER */ yytestcase(yyruleno==67);
      case 69: /* qtime ::= QTIME INTEGER */ yytestcase(yyruleno==69);
      case 71: /* users ::= USERS INTEGER */ yytestcase(yyruleno==71);
      case 73: /* conns ::= CONNS INTEGER */ yytestcase(yyruleno==73);
      case 75: /* state ::= STATE ids */ yytestcase(yyruleno==75);
{ yymsp[-1].minor.yy0 = yymsp[0].minor.yy0;     }
        break;
      case 76: /* acct_optr ::= pps tseries storage streams qtime dbs users conns state */
{
<<<<<<< HEAD
    yylhsminor.yy299.maxUsers   = (yymsp[-2].minor.yy0.n>0)?atoi(yymsp[-2].minor.yy0.z):-1;
    yylhsminor.yy299.maxDbs     = (yymsp[-3].minor.yy0.n>0)?atoi(yymsp[-3].minor.yy0.z):-1;
    yylhsminor.yy299.maxTimeSeries = (yymsp[-7].minor.yy0.n>0)?atoi(yymsp[-7].minor.yy0.z):-1;
    yylhsminor.yy299.maxStreams = (yymsp[-5].minor.yy0.n>0)?atoi(yymsp[-5].minor.yy0.z):-1;
    yylhsminor.yy299.maxPointsPerSecond     = (yymsp[-8].minor.yy0.n>0)?atoi(yymsp[-8].minor.yy0.z):-1;
    yylhsminor.yy299.maxStorage = (yymsp[-6].minor.yy0.n>0)?strtoll(yymsp[-6].minor.yy0.z, NULL, 10):-1;
    yylhsminor.yy299.maxQueryTime   = (yymsp[-4].minor.yy0.n>0)?strtoll(yymsp[-4].minor.yy0.z, NULL, 10):-1;
    yylhsminor.yy299.maxConnections   = (yymsp[-1].minor.yy0.n>0)?atoi(yymsp[-1].minor.yy0.z):-1;
    yylhsminor.yy299.stat    = yymsp[0].minor.yy0;
}
  yymsp[-8].minor.yy299 = yylhsminor.yy299;
        break;
      case 73: /* keep ::= KEEP tagitemlist */
{ yymsp[-1].minor.yy349 = yymsp[0].minor.yy349; }
        break;
      case 74: /* cache ::= CACHE INTEGER */
      case 75: /* replica ::= REPLICA INTEGER */ yytestcase(yyruleno==75);
      case 76: /* quorum ::= QUORUM INTEGER */ yytestcase(yyruleno==76);
      case 77: /* days ::= DAYS INTEGER */ yytestcase(yyruleno==77);
      case 78: /* minrows ::= MINROWS INTEGER */ yytestcase(yyruleno==78);
      case 79: /* maxrows ::= MAXROWS INTEGER */ yytestcase(yyruleno==79);
      case 80: /* blocks ::= BLOCKS INTEGER */ yytestcase(yyruleno==80);
      case 81: /* ctime ::= CTIME INTEGER */ yytestcase(yyruleno==81);
      case 82: /* wal ::= WAL INTEGER */ yytestcase(yyruleno==82);
      case 83: /* fsync ::= FSYNC INTEGER */ yytestcase(yyruleno==83);
      case 84: /* comp ::= COMP INTEGER */ yytestcase(yyruleno==84);
      case 85: /* prec ::= PRECISION STRING */ yytestcase(yyruleno==85);
      case 86: /* update ::= UPDATE INTEGER */ yytestcase(yyruleno==86);
      case 87: /* cachelast ::= CACHELAST INTEGER */ yytestcase(yyruleno==87);
{ yymsp[-1].minor.yy0 = yymsp[0].minor.yy0; }
        break;
      case 88: /* db_optr ::= */
{setDefaultCreateDbOption(&yymsp[1].minor.yy222);}
        break;
      case 89: /* db_optr ::= db_optr cache */
{ yylhsminor.yy222 = yymsp[-1].minor.yy222; yylhsminor.yy222.cacheBlockSize = strtol(yymsp[0].minor.yy0.z, NULL, 10); }
  yymsp[-1].minor.yy222 = yylhsminor.yy222;
        break;
      case 90: /* db_optr ::= db_optr replica */
      case 105: /* alter_db_optr ::= alter_db_optr replica */ yytestcase(yyruleno==105);
{ yylhsminor.yy222 = yymsp[-1].minor.yy222; yylhsminor.yy222.replica = strtol(yymsp[0].minor.yy0.z, NULL, 10); }
  yymsp[-1].minor.yy222 = yylhsminor.yy222;
        break;
      case 91: /* db_optr ::= db_optr quorum */
      case 106: /* alter_db_optr ::= alter_db_optr quorum */ yytestcase(yyruleno==106);
{ yylhsminor.yy222 = yymsp[-1].minor.yy222; yylhsminor.yy222.quorum = strtol(yymsp[0].minor.yy0.z, NULL, 10); }
  yymsp[-1].minor.yy222 = yylhsminor.yy222;
        break;
      case 92: /* db_optr ::= db_optr days */
{ yylhsminor.yy222 = yymsp[-1].minor.yy222; yylhsminor.yy222.daysPerFile = strtol(yymsp[0].minor.yy0.z, NULL, 10); }
  yymsp[-1].minor.yy222 = yylhsminor.yy222;
        break;
      case 93: /* db_optr ::= db_optr minrows */
{ yylhsminor.yy222 = yymsp[-1].minor.yy222; yylhsminor.yy222.minRowsPerBlock = strtod(yymsp[0].minor.yy0.z, NULL); }
  yymsp[-1].minor.yy222 = yylhsminor.yy222;
        break;
      case 94: /* db_optr ::= db_optr maxrows */
{ yylhsminor.yy222 = yymsp[-1].minor.yy222; yylhsminor.yy222.maxRowsPerBlock = strtod(yymsp[0].minor.yy0.z, NULL); }
  yymsp[-1].minor.yy222 = yylhsminor.yy222;
        break;
      case 95: /* db_optr ::= db_optr blocks */
      case 108: /* alter_db_optr ::= alter_db_optr blocks */ yytestcase(yyruleno==108);
{ yylhsminor.yy222 = yymsp[-1].minor.yy222; yylhsminor.yy222.numOfBlocks = strtol(yymsp[0].minor.yy0.z, NULL, 10); }
  yymsp[-1].minor.yy222 = yylhsminor.yy222;
        break;
      case 96: /* db_optr ::= db_optr ctime */
{ yylhsminor.yy222 = yymsp[-1].minor.yy222; yylhsminor.yy222.commitTime = strtol(yymsp[0].minor.yy0.z, NULL, 10); }
  yymsp[-1].minor.yy222 = yylhsminor.yy222;
        break;
      case 97: /* db_optr ::= db_optr wal */
      case 110: /* alter_db_optr ::= alter_db_optr wal */ yytestcase(yyruleno==110);
{ yylhsminor.yy222 = yymsp[-1].minor.yy222; yylhsminor.yy222.walLevel = strtol(yymsp[0].minor.yy0.z, NULL, 10); }
  yymsp[-1].minor.yy222 = yylhsminor.yy222;
        break;
      case 98: /* db_optr ::= db_optr fsync */
      case 111: /* alter_db_optr ::= alter_db_optr fsync */ yytestcase(yyruleno==111);
{ yylhsminor.yy222 = yymsp[-1].minor.yy222; yylhsminor.yy222.fsyncPeriod = strtol(yymsp[0].minor.yy0.z, NULL, 10); }
  yymsp[-1].minor.yy222 = yylhsminor.yy222;
        break;
      case 99: /* db_optr ::= db_optr comp */
      case 109: /* alter_db_optr ::= alter_db_optr comp */ yytestcase(yyruleno==109);
{ yylhsminor.yy222 = yymsp[-1].minor.yy222; yylhsminor.yy222.compressionLevel = strtol(yymsp[0].minor.yy0.z, NULL, 10); }
  yymsp[-1].minor.yy222 = yylhsminor.yy222;
        break;
      case 100: /* db_optr ::= db_optr prec */
{ yylhsminor.yy222 = yymsp[-1].minor.yy222; yylhsminor.yy222.precision = yymsp[0].minor.yy0; }
  yymsp[-1].minor.yy222 = yylhsminor.yy222;
        break;
      case 101: /* db_optr ::= db_optr keep */
      case 107: /* alter_db_optr ::= alter_db_optr keep */ yytestcase(yyruleno==107);
{ yylhsminor.yy222 = yymsp[-1].minor.yy222; yylhsminor.yy222.keep = yymsp[0].minor.yy349; }
  yymsp[-1].minor.yy222 = yylhsminor.yy222;
        break;
      case 102: /* db_optr ::= db_optr update */
      case 112: /* alter_db_optr ::= alter_db_optr update */ yytestcase(yyruleno==112);
{ yylhsminor.yy222 = yymsp[-1].minor.yy222; yylhsminor.yy222.update = strtol(yymsp[0].minor.yy0.z, NULL, 10); }
  yymsp[-1].minor.yy222 = yylhsminor.yy222;
        break;
      case 103: /* db_optr ::= db_optr cachelast */
      case 113: /* alter_db_optr ::= alter_db_optr cachelast */ yytestcase(yyruleno==113);
{ yylhsminor.yy222 = yymsp[-1].minor.yy222; yylhsminor.yy222.cachelast = strtol(yymsp[0].minor.yy0.z, NULL, 10); }
  yymsp[-1].minor.yy222 = yylhsminor.yy222;
        break;
      case 104: /* alter_db_optr ::= */
{ setDefaultCreateDbOption(&yymsp[1].minor.yy222);}
        break;
      case 114: /* typename ::= ids */
{ 
  yymsp[0].minor.yy0.type = 0;
  tSqlSetColumnType (&yylhsminor.yy215, &yymsp[0].minor.yy0);
}
  yymsp[0].minor.yy215 = yylhsminor.yy215;
=======
    yylhsminor.yy505.maxUsers   = (yymsp[-2].minor.yy0.n>0)?atoi(yymsp[-2].minor.yy0.z):-1;
    yylhsminor.yy505.maxDbs     = (yymsp[-3].minor.yy0.n>0)?atoi(yymsp[-3].minor.yy0.z):-1;
    yylhsminor.yy505.maxTimeSeries = (yymsp[-7].minor.yy0.n>0)?atoi(yymsp[-7].minor.yy0.z):-1;
    yylhsminor.yy505.maxStreams = (yymsp[-5].minor.yy0.n>0)?atoi(yymsp[-5].minor.yy0.z):-1;
    yylhsminor.yy505.maxPointsPerSecond     = (yymsp[-8].minor.yy0.n>0)?atoi(yymsp[-8].minor.yy0.z):-1;
    yylhsminor.yy505.maxStorage = (yymsp[-6].minor.yy0.n>0)?strtoll(yymsp[-6].minor.yy0.z, NULL, 10):-1;
    yylhsminor.yy505.maxQueryTime   = (yymsp[-4].minor.yy0.n>0)?strtoll(yymsp[-4].minor.yy0.z, NULL, 10):-1;
    yylhsminor.yy505.maxConnections   = (yymsp[-1].minor.yy0.n>0)?atoi(yymsp[-1].minor.yy0.z):-1;
    yylhsminor.yy505.stat    = yymsp[0].minor.yy0;
}
  yymsp[-8].minor.yy505 = yylhsminor.yy505;
        break;
      case 77: /* keep ::= KEEP tagitemlist */
{ yymsp[-1].minor.yy207 = yymsp[0].minor.yy207; }
        break;
      case 78: /* cache ::= CACHE INTEGER */
      case 79: /* replica ::= REPLICA INTEGER */ yytestcase(yyruleno==79);
      case 80: /* quorum ::= QUORUM INTEGER */ yytestcase(yyruleno==80);
      case 81: /* days ::= DAYS INTEGER */ yytestcase(yyruleno==81);
      case 82: /* minrows ::= MINROWS INTEGER */ yytestcase(yyruleno==82);
      case 83: /* maxrows ::= MAXROWS INTEGER */ yytestcase(yyruleno==83);
      case 84: /* blocks ::= BLOCKS INTEGER */ yytestcase(yyruleno==84);
      case 85: /* ctime ::= CTIME INTEGER */ yytestcase(yyruleno==85);
      case 86: /* wal ::= WAL INTEGER */ yytestcase(yyruleno==86);
      case 87: /* fsync ::= FSYNC INTEGER */ yytestcase(yyruleno==87);
      case 88: /* comp ::= COMP INTEGER */ yytestcase(yyruleno==88);
      case 89: /* prec ::= PRECISION STRING */ yytestcase(yyruleno==89);
      case 90: /* update ::= UPDATE INTEGER */ yytestcase(yyruleno==90);
      case 91: /* cachelast ::= CACHELAST INTEGER */ yytestcase(yyruleno==91);
      case 92: /* partitions ::= PARTITIONS INTEGER */ yytestcase(yyruleno==92);
{ yymsp[-1].minor.yy0 = yymsp[0].minor.yy0; }
        break;
      case 93: /* db_optr ::= */
{setDefaultCreateDbOption(&yymsp[1].minor.yy100); yymsp[1].minor.yy100.dbType = TSDB_DB_TYPE_DEFAULT;}
        break;
      case 94: /* db_optr ::= db_optr cache */
{ yylhsminor.yy100 = yymsp[-1].minor.yy100; yylhsminor.yy100.cacheBlockSize = strtol(yymsp[0].minor.yy0.z, NULL, 10); }
  yymsp[-1].minor.yy100 = yylhsminor.yy100;
        break;
      case 95: /* db_optr ::= db_optr replica */
      case 112: /* alter_db_optr ::= alter_db_optr replica */ yytestcase(yyruleno==112);
{ yylhsminor.yy100 = yymsp[-1].minor.yy100; yylhsminor.yy100.replica = strtol(yymsp[0].minor.yy0.z, NULL, 10); }
  yymsp[-1].minor.yy100 = yylhsminor.yy100;
        break;
      case 96: /* db_optr ::= db_optr quorum */
      case 113: /* alter_db_optr ::= alter_db_optr quorum */ yytestcase(yyruleno==113);
{ yylhsminor.yy100 = yymsp[-1].minor.yy100; yylhsminor.yy100.quorum = strtol(yymsp[0].minor.yy0.z, NULL, 10); }
  yymsp[-1].minor.yy100 = yylhsminor.yy100;
        break;
      case 97: /* db_optr ::= db_optr days */
{ yylhsminor.yy100 = yymsp[-1].minor.yy100; yylhsminor.yy100.daysPerFile = strtol(yymsp[0].minor.yy0.z, NULL, 10); }
  yymsp[-1].minor.yy100 = yylhsminor.yy100;
        break;
      case 98: /* db_optr ::= db_optr minrows */
{ yylhsminor.yy100 = yymsp[-1].minor.yy100; yylhsminor.yy100.minRowsPerBlock = strtod(yymsp[0].minor.yy0.z, NULL); }
  yymsp[-1].minor.yy100 = yylhsminor.yy100;
        break;
      case 99: /* db_optr ::= db_optr maxrows */
{ yylhsminor.yy100 = yymsp[-1].minor.yy100; yylhsminor.yy100.maxRowsPerBlock = strtod(yymsp[0].minor.yy0.z, NULL); }
  yymsp[-1].minor.yy100 = yylhsminor.yy100;
        break;
      case 100: /* db_optr ::= db_optr blocks */
      case 115: /* alter_db_optr ::= alter_db_optr blocks */ yytestcase(yyruleno==115);
{ yylhsminor.yy100 = yymsp[-1].minor.yy100; yylhsminor.yy100.numOfBlocks = strtol(yymsp[0].minor.yy0.z, NULL, 10); }
  yymsp[-1].minor.yy100 = yylhsminor.yy100;
        break;
      case 101: /* db_optr ::= db_optr ctime */
{ yylhsminor.yy100 = yymsp[-1].minor.yy100; yylhsminor.yy100.commitTime = strtol(yymsp[0].minor.yy0.z, NULL, 10); }
  yymsp[-1].minor.yy100 = yylhsminor.yy100;
        break;
      case 102: /* db_optr ::= db_optr wal */
      case 117: /* alter_db_optr ::= alter_db_optr wal */ yytestcase(yyruleno==117);
{ yylhsminor.yy100 = yymsp[-1].minor.yy100; yylhsminor.yy100.walLevel = strtol(yymsp[0].minor.yy0.z, NULL, 10); }
  yymsp[-1].minor.yy100 = yylhsminor.yy100;
        break;
      case 103: /* db_optr ::= db_optr fsync */
      case 118: /* alter_db_optr ::= alter_db_optr fsync */ yytestcase(yyruleno==118);
{ yylhsminor.yy100 = yymsp[-1].minor.yy100; yylhsminor.yy100.fsyncPeriod = strtol(yymsp[0].minor.yy0.z, NULL, 10); }
  yymsp[-1].minor.yy100 = yylhsminor.yy100;
        break;
      case 104: /* db_optr ::= db_optr comp */
      case 116: /* alter_db_optr ::= alter_db_optr comp */ yytestcase(yyruleno==116);
{ yylhsminor.yy100 = yymsp[-1].minor.yy100; yylhsminor.yy100.compressionLevel = strtol(yymsp[0].minor.yy0.z, NULL, 10); }
  yymsp[-1].minor.yy100 = yylhsminor.yy100;
        break;
      case 105: /* db_optr ::= db_optr prec */
{ yylhsminor.yy100 = yymsp[-1].minor.yy100; yylhsminor.yy100.precision = yymsp[0].minor.yy0; }
  yymsp[-1].minor.yy100 = yylhsminor.yy100;
        break;
      case 106: /* db_optr ::= db_optr keep */
      case 114: /* alter_db_optr ::= alter_db_optr keep */ yytestcase(yyruleno==114);
{ yylhsminor.yy100 = yymsp[-1].minor.yy100; yylhsminor.yy100.keep = yymsp[0].minor.yy207; }
  yymsp[-1].minor.yy100 = yylhsminor.yy100;
        break;
      case 107: /* db_optr ::= db_optr update */
      case 119: /* alter_db_optr ::= alter_db_optr update */ yytestcase(yyruleno==119);
{ yylhsminor.yy100 = yymsp[-1].minor.yy100; yylhsminor.yy100.update = strtol(yymsp[0].minor.yy0.z, NULL, 10); }
  yymsp[-1].minor.yy100 = yylhsminor.yy100;
        break;
      case 108: /* db_optr ::= db_optr cachelast */
      case 120: /* alter_db_optr ::= alter_db_optr cachelast */ yytestcase(yyruleno==120);
{ yylhsminor.yy100 = yymsp[-1].minor.yy100; yylhsminor.yy100.cachelast = strtol(yymsp[0].minor.yy0.z, NULL, 10); }
  yymsp[-1].minor.yy100 = yylhsminor.yy100;
        break;
      case 109: /* topic_optr ::= db_optr */
      case 121: /* alter_topic_optr ::= alter_db_optr */ yytestcase(yyruleno==121);
{ yylhsminor.yy100 = yymsp[0].minor.yy100; yylhsminor.yy100.dbType = TSDB_DB_TYPE_TOPIC; }
  yymsp[0].minor.yy100 = yylhsminor.yy100;
        break;
      case 110: /* topic_optr ::= topic_optr partitions */
      case 122: /* alter_topic_optr ::= alter_topic_optr partitions */ yytestcase(yyruleno==122);
{ yylhsminor.yy100 = yymsp[-1].minor.yy100; yylhsminor.yy100.partitions = strtol(yymsp[0].minor.yy0.z, NULL, 10); }
  yymsp[-1].minor.yy100 = yylhsminor.yy100;
        break;
      case 111: /* alter_db_optr ::= */
{ setDefaultCreateDbOption(&yymsp[1].minor.yy100); yymsp[1].minor.yy100.dbType = TSDB_DB_TYPE_DEFAULT;}
        break;
      case 123: /* typename ::= ids */
{ 
  yymsp[0].minor.yy0.type = 0;
  tSqlSetColumnType (&yylhsminor.yy517, &yymsp[0].minor.yy0);
}
  yymsp[0].minor.yy517 = yylhsminor.yy517;
>>>>>>> 776c80a7
        break;
      case 124: /* typename ::= ids LP signed RP */
{
<<<<<<< HEAD
  if (yymsp[-1].minor.yy221 <= 0) {
    yymsp[-3].minor.yy0.type = 0;
    tSqlSetColumnType(&yylhsminor.yy215, &yymsp[-3].minor.yy0);
  } else {
    yymsp[-3].minor.yy0.type = -yymsp[-1].minor.yy221;  // negative value of name length
    tSqlSetColumnType(&yylhsminor.yy215, &yymsp[-3].minor.yy0);
  }
}
  yymsp[-3].minor.yy215 = yylhsminor.yy215;
=======
  if (yymsp[-1].minor.yy208 <= 0) {
    yymsp[-3].minor.yy0.type = 0;
    tSqlSetColumnType(&yylhsminor.yy517, &yymsp[-3].minor.yy0);
  } else {
    yymsp[-3].minor.yy0.type = -yymsp[-1].minor.yy208;  // negative value of name length
    tSqlSetColumnType(&yylhsminor.yy517, &yymsp[-3].minor.yy0);
  }
}
  yymsp[-3].minor.yy517 = yylhsminor.yy517;
>>>>>>> 776c80a7
        break;
      case 125: /* typename ::= ids UNSIGNED */
{
  yymsp[-1].minor.yy0.type = 0;
  yymsp[-1].minor.yy0.n = ((yymsp[0].minor.yy0.z + yymsp[0].minor.yy0.n) - yymsp[-1].minor.yy0.z);
<<<<<<< HEAD
  tSqlSetColumnType (&yylhsminor.yy215, &yymsp[-1].minor.yy0);
}
  yymsp[-1].minor.yy215 = yylhsminor.yy215;
        break;
      case 117: /* signed ::= INTEGER */
{ yylhsminor.yy221 = strtol(yymsp[0].minor.yy0.z, NULL, 10); }
  yymsp[0].minor.yy221 = yylhsminor.yy221;
        break;
      case 118: /* signed ::= PLUS INTEGER */
{ yymsp[-1].minor.yy221 = strtol(yymsp[0].minor.yy0.z, NULL, 10); }
        break;
      case 119: /* signed ::= MINUS INTEGER */
{ yymsp[-1].minor.yy221 = -strtol(yymsp[0].minor.yy0.z, NULL, 10);}
        break;
      case 123: /* cmd ::= CREATE TABLE create_table_list */
{ pInfo->type = TSDB_SQL_CREATE_TABLE; pInfo->pCreateTableInfo = yymsp[0].minor.yy278;}
=======
  tSqlSetColumnType (&yylhsminor.yy517, &yymsp[-1].minor.yy0);
}
  yymsp[-1].minor.yy517 = yylhsminor.yy517;
        break;
      case 126: /* signed ::= INTEGER */
{ yylhsminor.yy208 = strtol(yymsp[0].minor.yy0.z, NULL, 10); }
  yymsp[0].minor.yy208 = yylhsminor.yy208;
        break;
      case 127: /* signed ::= PLUS INTEGER */
{ yymsp[-1].minor.yy208 = strtol(yymsp[0].minor.yy0.z, NULL, 10); }
        break;
      case 128: /* signed ::= MINUS INTEGER */
{ yymsp[-1].minor.yy208 = -strtol(yymsp[0].minor.yy0.z, NULL, 10);}
        break;
      case 132: /* cmd ::= CREATE TABLE create_table_list */
{ pInfo->type = TSDB_SQL_CREATE_TABLE; pInfo->pCreateTableInfo = yymsp[0].minor.yy414;}
>>>>>>> 776c80a7
        break;
      case 133: /* create_table_list ::= create_from_stable */
{
  SCreateTableSQL* pCreateTable = calloc(1, sizeof(SCreateTableSQL));
  pCreateTable->childTableInfo = taosArrayInit(4, sizeof(SCreatedTableInfo));

<<<<<<< HEAD
  taosArrayPush(pCreateTable->childTableInfo, &yymsp[0].minor.yy32);
  pCreateTable->type = TSQL_CREATE_TABLE_FROM_STABLE;
  yylhsminor.yy278 = pCreateTable;
}
  yymsp[0].minor.yy278 = yylhsminor.yy278;
=======
  taosArrayPush(pCreateTable->childTableInfo, &yymsp[0].minor.yy542);
  pCreateTable->type = TSQL_CREATE_TABLE_FROM_STABLE;
  yylhsminor.yy414 = pCreateTable;
}
  yymsp[0].minor.yy414 = yylhsminor.yy414;
>>>>>>> 776c80a7
        break;
      case 134: /* create_table_list ::= create_table_list create_from_stable */
{
<<<<<<< HEAD
  taosArrayPush(yymsp[-1].minor.yy278->childTableInfo, &yymsp[0].minor.yy32);
  yylhsminor.yy278 = yymsp[-1].minor.yy278;
}
  yymsp[-1].minor.yy278 = yylhsminor.yy278;
=======
  taosArrayPush(yymsp[-1].minor.yy414->childTableInfo, &yymsp[0].minor.yy542);
  yylhsminor.yy414 = yymsp[-1].minor.yy414;
}
  yymsp[-1].minor.yy414 = yylhsminor.yy414;
>>>>>>> 776c80a7
        break;
      case 135: /* create_table_args ::= ifnotexists ids cpxName LP columnlist RP */
{
<<<<<<< HEAD
  yylhsminor.yy278 = tSetCreateSqlElems(yymsp[-1].minor.yy349, NULL, NULL, TSQL_CREATE_TABLE);
  setSqlInfo(pInfo, yylhsminor.yy278, NULL, TSDB_SQL_CREATE_TABLE);
=======
  yylhsminor.yy414 = tSetCreateSqlElems(yymsp[-1].minor.yy207, NULL, NULL, TSQL_CREATE_TABLE);
  setSqlInfo(pInfo, yylhsminor.yy414, NULL, TSDB_SQL_CREATE_TABLE);
>>>>>>> 776c80a7

  yymsp[-4].minor.yy0.n += yymsp[-3].minor.yy0.n;
  setCreatedTableName(pInfo, &yymsp[-4].minor.yy0, &yymsp[-5].minor.yy0);
}
<<<<<<< HEAD
  yymsp[-5].minor.yy278 = yylhsminor.yy278;
=======
  yymsp[-5].minor.yy414 = yylhsminor.yy414;
>>>>>>> 776c80a7
        break;
      case 136: /* create_stable_args ::= ifnotexists ids cpxName LP columnlist RP TAGS LP columnlist RP */
{
<<<<<<< HEAD
  yylhsminor.yy278 = tSetCreateSqlElems(yymsp[-5].minor.yy349, yymsp[-1].minor.yy349, NULL, TSQL_CREATE_STABLE);
  setSqlInfo(pInfo, yylhsminor.yy278, NULL, TSDB_SQL_CREATE_TABLE);
=======
  yylhsminor.yy414 = tSetCreateSqlElems(yymsp[-5].minor.yy207, yymsp[-1].minor.yy207, NULL, TSQL_CREATE_STABLE);
  setSqlInfo(pInfo, yylhsminor.yy414, NULL, TSDB_SQL_CREATE_TABLE);
>>>>>>> 776c80a7

  yymsp[-8].minor.yy0.n += yymsp[-7].minor.yy0.n;
  setCreatedTableName(pInfo, &yymsp[-8].minor.yy0, &yymsp[-9].minor.yy0);
}
<<<<<<< HEAD
  yymsp[-9].minor.yy278 = yylhsminor.yy278;
=======
  yymsp[-9].minor.yy414 = yylhsminor.yy414;
>>>>>>> 776c80a7
        break;
      case 137: /* create_from_stable ::= ifnotexists ids cpxName USING ids cpxName TAGS LP tagitemlist RP */
{
  yymsp[-5].minor.yy0.n += yymsp[-4].minor.yy0.n;
  yymsp[-8].minor.yy0.n += yymsp[-7].minor.yy0.n;
<<<<<<< HEAD
  yylhsminor.yy32 = createNewChildTableInfo(&yymsp[-5].minor.yy0, NULL, yymsp[-1].minor.yy349, &yymsp[-8].minor.yy0, &yymsp[-9].minor.yy0);
}
  yymsp[-9].minor.yy32 = yylhsminor.yy32;
=======
  yylhsminor.yy542 = createNewChildTableInfo(&yymsp[-5].minor.yy0, NULL, yymsp[-1].minor.yy207, &yymsp[-8].minor.yy0, &yymsp[-9].minor.yy0);
}
  yymsp[-9].minor.yy542 = yylhsminor.yy542;
>>>>>>> 776c80a7
        break;
      case 138: /* create_from_stable ::= ifnotexists ids cpxName USING ids cpxName LP tagNamelist RP TAGS LP tagitemlist RP */
{
  yymsp[-8].minor.yy0.n += yymsp[-7].minor.yy0.n;
  yymsp[-11].minor.yy0.n += yymsp[-10].minor.yy0.n;
<<<<<<< HEAD
  yylhsminor.yy32 = createNewChildTableInfo(&yymsp[-8].minor.yy0, yymsp[-5].minor.yy349, yymsp[-1].minor.yy349, &yymsp[-11].minor.yy0, &yymsp[-12].minor.yy0);
}
  yymsp[-12].minor.yy32 = yylhsminor.yy32;
        break;
      case 130: /* tagNamelist ::= tagNamelist COMMA ids */
{taosArrayPush(yymsp[-2].minor.yy349, &yymsp[0].minor.yy0); yylhsminor.yy349 = yymsp[-2].minor.yy349;  }
  yymsp[-2].minor.yy349 = yylhsminor.yy349;
        break;
      case 131: /* tagNamelist ::= ids */
{yylhsminor.yy349 = taosArrayInit(4, sizeof(SStrToken)); taosArrayPush(yylhsminor.yy349, &yymsp[0].minor.yy0);}
  yymsp[0].minor.yy349 = yylhsminor.yy349;
=======
  yylhsminor.yy542 = createNewChildTableInfo(&yymsp[-8].minor.yy0, yymsp[-5].minor.yy207, yymsp[-1].minor.yy207, &yymsp[-11].minor.yy0, &yymsp[-12].minor.yy0);
}
  yymsp[-12].minor.yy542 = yylhsminor.yy542;
        break;
      case 139: /* tagNamelist ::= tagNamelist COMMA ids */
{taosArrayPush(yymsp[-2].minor.yy207, &yymsp[0].minor.yy0); yylhsminor.yy207 = yymsp[-2].minor.yy207;  }
  yymsp[-2].minor.yy207 = yylhsminor.yy207;
        break;
      case 140: /* tagNamelist ::= ids */
{yylhsminor.yy207 = taosArrayInit(4, sizeof(SStrToken)); taosArrayPush(yylhsminor.yy207, &yymsp[0].minor.yy0);}
  yymsp[0].minor.yy207 = yylhsminor.yy207;
>>>>>>> 776c80a7
        break;
      case 141: /* create_table_args ::= ifnotexists ids cpxName AS select */
{
<<<<<<< HEAD
  yylhsminor.yy278 = tSetCreateSqlElems(NULL, NULL, yymsp[0].minor.yy216, TSQL_CREATE_STREAM);
  setSqlInfo(pInfo, yylhsminor.yy278, NULL, TSDB_SQL_CREATE_TABLE);
=======
  yylhsminor.yy414 = tSetCreateSqlElems(NULL, NULL, yymsp[0].minor.yy526, TSQL_CREATE_STREAM);
  setSqlInfo(pInfo, yylhsminor.yy414, NULL, TSDB_SQL_CREATE_TABLE);
>>>>>>> 776c80a7

  yymsp[-3].minor.yy0.n += yymsp[-2].minor.yy0.n;
  setCreatedTableName(pInfo, &yymsp[-3].minor.yy0, &yymsp[-4].minor.yy0);
}
<<<<<<< HEAD
  yymsp[-4].minor.yy278 = yylhsminor.yy278;
        break;
      case 133: /* columnlist ::= columnlist COMMA column */
{taosArrayPush(yymsp[-2].minor.yy349, &yymsp[0].minor.yy215); yylhsminor.yy349 = yymsp[-2].minor.yy349;  }
  yymsp[-2].minor.yy349 = yylhsminor.yy349;
        break;
      case 134: /* columnlist ::= column */
{yylhsminor.yy349 = taosArrayInit(4, sizeof(TAOS_FIELD)); taosArrayPush(yylhsminor.yy349, &yymsp[0].minor.yy215);}
  yymsp[0].minor.yy349 = yylhsminor.yy349;
=======
  yymsp[-4].minor.yy414 = yylhsminor.yy414;
        break;
      case 142: /* columnlist ::= columnlist COMMA column */
{taosArrayPush(yymsp[-2].minor.yy207, &yymsp[0].minor.yy517); yylhsminor.yy207 = yymsp[-2].minor.yy207;  }
  yymsp[-2].minor.yy207 = yylhsminor.yy207;
        break;
      case 143: /* columnlist ::= column */
{yylhsminor.yy207 = taosArrayInit(4, sizeof(TAOS_FIELD)); taosArrayPush(yylhsminor.yy207, &yymsp[0].minor.yy517);}
  yymsp[0].minor.yy207 = yylhsminor.yy207;
>>>>>>> 776c80a7
        break;
      case 144: /* column ::= ids typename */
{
<<<<<<< HEAD
  tSqlSetColumnInfo(&yylhsminor.yy215, &yymsp[-1].minor.yy0, &yymsp[0].minor.yy215);
}
  yymsp[-1].minor.yy215 = yylhsminor.yy215;
        break;
      case 136: /* tagitemlist ::= tagitemlist COMMA tagitem */
{ yylhsminor.yy349 = tVariantListAppend(yymsp[-2].minor.yy349, &yymsp[0].minor.yy426, -1);    }
  yymsp[-2].minor.yy349 = yylhsminor.yy349;
        break;
      case 137: /* tagitemlist ::= tagitem */
{ yylhsminor.yy349 = tVariantListAppend(NULL, &yymsp[0].minor.yy426, -1); }
  yymsp[0].minor.yy349 = yylhsminor.yy349;
        break;
      case 138: /* tagitem ::= INTEGER */
      case 139: /* tagitem ::= FLOAT */ yytestcase(yyruleno==139);
      case 140: /* tagitem ::= STRING */ yytestcase(yyruleno==140);
      case 141: /* tagitem ::= BOOL */ yytestcase(yyruleno==141);
{ toTSDBType(yymsp[0].minor.yy0.type); tVariantCreate(&yylhsminor.yy426, &yymsp[0].minor.yy0); }
  yymsp[0].minor.yy426 = yylhsminor.yy426;
        break;
      case 142: /* tagitem ::= NULL */
{ yymsp[0].minor.yy0.type = 0; tVariantCreate(&yylhsminor.yy426, &yymsp[0].minor.yy0); }
  yymsp[0].minor.yy426 = yylhsminor.yy426;
=======
  tSqlSetColumnInfo(&yylhsminor.yy517, &yymsp[-1].minor.yy0, &yymsp[0].minor.yy517);
}
  yymsp[-1].minor.yy517 = yylhsminor.yy517;
        break;
      case 145: /* tagitemlist ::= tagitemlist COMMA tagitem */
{ yylhsminor.yy207 = tVariantListAppend(yymsp[-2].minor.yy207, &yymsp[0].minor.yy232, -1);    }
  yymsp[-2].minor.yy207 = yylhsminor.yy207;
        break;
      case 146: /* tagitemlist ::= tagitem */
{ yylhsminor.yy207 = tVariantListAppend(NULL, &yymsp[0].minor.yy232, -1); }
  yymsp[0].minor.yy207 = yylhsminor.yy207;
        break;
      case 147: /* tagitem ::= INTEGER */
      case 148: /* tagitem ::= FLOAT */ yytestcase(yyruleno==148);
      case 149: /* tagitem ::= STRING */ yytestcase(yyruleno==149);
      case 150: /* tagitem ::= BOOL */ yytestcase(yyruleno==150);
{ toTSDBType(yymsp[0].minor.yy0.type); tVariantCreate(&yylhsminor.yy232, &yymsp[0].minor.yy0); }
  yymsp[0].minor.yy232 = yylhsminor.yy232;
        break;
      case 151: /* tagitem ::= NULL */
{ yymsp[0].minor.yy0.type = 0; tVariantCreate(&yylhsminor.yy232, &yymsp[0].minor.yy0); }
  yymsp[0].minor.yy232 = yylhsminor.yy232;
>>>>>>> 776c80a7
        break;
      case 152: /* tagitem ::= MINUS INTEGER */
      case 153: /* tagitem ::= MINUS FLOAT */ yytestcase(yyruleno==153);
      case 154: /* tagitem ::= PLUS INTEGER */ yytestcase(yyruleno==154);
      case 155: /* tagitem ::= PLUS FLOAT */ yytestcase(yyruleno==155);
{
    yymsp[-1].minor.yy0.n += yymsp[0].minor.yy0.n;
    yymsp[-1].minor.yy0.type = yymsp[0].minor.yy0.type;
    toTSDBType(yymsp[-1].minor.yy0.type);
<<<<<<< HEAD
    tVariantCreate(&yylhsminor.yy426, &yymsp[-1].minor.yy0);
}
  yymsp[-1].minor.yy426 = yylhsminor.yy426;
=======
    tVariantCreate(&yylhsminor.yy232, &yymsp[-1].minor.yy0);
}
  yymsp[-1].minor.yy232 = yylhsminor.yy232;
>>>>>>> 776c80a7
        break;
      case 156: /* select ::= SELECT selcollist from where_opt interval_opt fill_opt sliding_opt groupby_opt orderby_opt having_opt slimit_opt limit_opt */
{
<<<<<<< HEAD
  yylhsminor.yy216 = tSetQuerySqlElems(&yymsp[-11].minor.yy0, yymsp[-10].minor.yy258, yymsp[-9].minor.yy349, yymsp[-8].minor.yy114, yymsp[-4].minor.yy349, yymsp[-3].minor.yy349, &yymsp[-7].minor.yy264, &yymsp[-5].minor.yy0, yymsp[-6].minor.yy349, &yymsp[0].minor.yy454, &yymsp[-1].minor.yy454);
}
  yymsp[-11].minor.yy216 = yylhsminor.yy216;
        break;
      case 148: /* union ::= select */
{ yylhsminor.yy417 = setSubclause(NULL, yymsp[0].minor.yy216); }
  yymsp[0].minor.yy417 = yylhsminor.yy417;
        break;
      case 149: /* union ::= LP union RP */
{ yymsp[-2].minor.yy417 = yymsp[-1].minor.yy417; }
        break;
      case 150: /* union ::= union UNION ALL select */
{ yylhsminor.yy417 = appendSelectClause(yymsp[-3].minor.yy417, yymsp[0].minor.yy216); }
  yymsp[-3].minor.yy417 = yylhsminor.yy417;
        break;
      case 151: /* union ::= union UNION ALL LP select RP */
{ yylhsminor.yy417 = appendSelectClause(yymsp[-5].minor.yy417, yymsp[-1].minor.yy216); }
  yymsp[-5].minor.yy417 = yylhsminor.yy417;
        break;
      case 152: /* cmd ::= union */
{ setSqlInfo(pInfo, yymsp[0].minor.yy417, NULL, TSDB_SQL_SELECT); }
=======
  yylhsminor.yy526 = tSetQuerySqlElems(&yymsp[-11].minor.yy0, yymsp[-10].minor.yy178, yymsp[-9].minor.yy207, yymsp[-8].minor.yy484, yymsp[-4].minor.yy207, yymsp[-3].minor.yy207, &yymsp[-7].minor.yy126, &yymsp[-5].minor.yy0, yymsp[-6].minor.yy207, &yymsp[0].minor.yy314, &yymsp[-1].minor.yy314);
}
  yymsp[-11].minor.yy526 = yylhsminor.yy526;
        break;
      case 157: /* union ::= select */
{ yylhsminor.yy441 = setSubclause(NULL, yymsp[0].minor.yy526); }
  yymsp[0].minor.yy441 = yylhsminor.yy441;
        break;
      case 158: /* union ::= LP union RP */
{ yymsp[-2].minor.yy441 = yymsp[-1].minor.yy441; }
        break;
      case 159: /* union ::= union UNION ALL select */
{ yylhsminor.yy441 = appendSelectClause(yymsp[-3].minor.yy441, yymsp[0].minor.yy526); }
  yymsp[-3].minor.yy441 = yylhsminor.yy441;
        break;
      case 160: /* union ::= union UNION ALL LP select RP */
{ yylhsminor.yy441 = appendSelectClause(yymsp[-5].minor.yy441, yymsp[-1].minor.yy526); }
  yymsp[-5].minor.yy441 = yylhsminor.yy441;
        break;
      case 161: /* cmd ::= union */
{ setSqlInfo(pInfo, yymsp[0].minor.yy441, NULL, TSDB_SQL_SELECT); }
>>>>>>> 776c80a7
        break;
      case 162: /* select ::= SELECT selcollist */
{
<<<<<<< HEAD
  yylhsminor.yy216 = tSetQuerySqlElems(&yymsp[-1].minor.yy0, yymsp[0].minor.yy258, NULL, NULL, NULL, NULL, NULL, NULL, NULL, NULL, NULL);
}
  yymsp[-1].minor.yy216 = yylhsminor.yy216;
        break;
      case 154: /* sclp ::= selcollist COMMA */
{yylhsminor.yy258 = yymsp[-1].minor.yy258;}
  yymsp[-1].minor.yy258 = yylhsminor.yy258;
        break;
      case 155: /* sclp ::= */
{yymsp[1].minor.yy258 = 0;}
=======
  yylhsminor.yy526 = tSetQuerySqlElems(&yymsp[-1].minor.yy0, yymsp[0].minor.yy178, NULL, NULL, NULL, NULL, NULL, NULL, NULL, NULL, NULL);
}
  yymsp[-1].minor.yy526 = yylhsminor.yy526;
        break;
      case 163: /* sclp ::= selcollist COMMA */
{yylhsminor.yy178 = yymsp[-1].minor.yy178;}
  yymsp[-1].minor.yy178 = yylhsminor.yy178;
        break;
      case 164: /* sclp ::= */
{yymsp[1].minor.yy178 = 0;}
>>>>>>> 776c80a7
        break;
      case 165: /* selcollist ::= sclp distinct expr as */
{
<<<<<<< HEAD
   yylhsminor.yy258 = tSqlExprListAppend(yymsp[-3].minor.yy258, yymsp[-1].minor.yy114,  yymsp[-2].minor.yy0.n? &yymsp[-2].minor.yy0:0, yymsp[0].minor.yy0.n?&yymsp[0].minor.yy0:0);
}
  yymsp[-3].minor.yy258 = yylhsminor.yy258;
=======
   yylhsminor.yy178 = tSqlExprListAppend(yymsp[-3].minor.yy178, yymsp[-1].minor.yy484,  yymsp[-2].minor.yy0.n? &yymsp[-2].minor.yy0:0, yymsp[0].minor.yy0.n?&yymsp[0].minor.yy0:0);
}
  yymsp[-3].minor.yy178 = yylhsminor.yy178;
>>>>>>> 776c80a7
        break;
      case 166: /* selcollist ::= sclp STAR */
{
   tSQLExpr *pNode = tSqlExprIdValueCreate(NULL, TK_ALL);
<<<<<<< HEAD
   yylhsminor.yy258 = tSqlExprListAppend(yymsp[-1].minor.yy258, pNode, 0, 0);
}
  yymsp[-1].minor.yy258 = yylhsminor.yy258;
=======
   yylhsminor.yy178 = tSqlExprListAppend(yymsp[-1].minor.yy178, pNode, 0, 0);
}
  yymsp[-1].minor.yy178 = yylhsminor.yy178;
>>>>>>> 776c80a7
        break;
      case 167: /* as ::= AS ids */
{ yymsp[-1].minor.yy0 = yymsp[0].minor.yy0;    }
        break;
      case 168: /* as ::= ids */
{ yylhsminor.yy0 = yymsp[0].minor.yy0;    }
  yymsp[0].minor.yy0 = yylhsminor.yy0;
        break;
      case 169: /* as ::= */
{ yymsp[1].minor.yy0.n = 0;  }
        break;
      case 170: /* distinct ::= DISTINCT */
{ yylhsminor.yy0 = yymsp[0].minor.yy0;  }
  yymsp[0].minor.yy0 = yylhsminor.yy0;
        break;
<<<<<<< HEAD
      case 163: /* from ::= FROM tablelist */
{yymsp[-1].minor.yy349 = yymsp[0].minor.yy349;}
=======
      case 172: /* from ::= FROM tablelist */
{yymsp[-1].minor.yy207 = yymsp[0].minor.yy207;}
>>>>>>> 776c80a7
        break;
      case 173: /* tablelist ::= ids cpxName */
{
  toTSDBType(yymsp[-1].minor.yy0.type);
  yymsp[-1].minor.yy0.n += yymsp[0].minor.yy0.n;
<<<<<<< HEAD
  yylhsminor.yy349 = tVariantListAppendToken(NULL, &yymsp[-1].minor.yy0, -1);
  yylhsminor.yy349 = tVariantListAppendToken(yylhsminor.yy349, &yymsp[-1].minor.yy0, -1);  // table alias name
}
  yymsp[-1].minor.yy349 = yylhsminor.yy349;
=======
  yylhsminor.yy207 = tVariantListAppendToken(NULL, &yymsp[-1].minor.yy0, -1);
  yylhsminor.yy207 = tVariantListAppendToken(yylhsminor.yy207, &yymsp[-1].minor.yy0, -1);  // table alias name
}
  yymsp[-1].minor.yy207 = yylhsminor.yy207;
>>>>>>> 776c80a7
        break;
      case 174: /* tablelist ::= ids cpxName ids */
{
  toTSDBType(yymsp[-2].minor.yy0.type);
  toTSDBType(yymsp[0].minor.yy0.type);
  yymsp[-2].minor.yy0.n += yymsp[-1].minor.yy0.n;
<<<<<<< HEAD
  yylhsminor.yy349 = tVariantListAppendToken(NULL, &yymsp[-2].minor.yy0, -1);
  yylhsminor.yy349 = tVariantListAppendToken(yylhsminor.yy349, &yymsp[0].minor.yy0, -1);
}
  yymsp[-2].minor.yy349 = yylhsminor.yy349;
=======
  yylhsminor.yy207 = tVariantListAppendToken(NULL, &yymsp[-2].minor.yy0, -1);
  yylhsminor.yy207 = tVariantListAppendToken(yylhsminor.yy207, &yymsp[0].minor.yy0, -1);
}
  yymsp[-2].minor.yy207 = yylhsminor.yy207;
>>>>>>> 776c80a7
        break;
      case 175: /* tablelist ::= tablelist COMMA ids cpxName */
{
  toTSDBType(yymsp[-1].minor.yy0.type);
  yymsp[-1].minor.yy0.n += yymsp[0].minor.yy0.n;
<<<<<<< HEAD
  yylhsminor.yy349 = tVariantListAppendToken(yymsp[-3].minor.yy349, &yymsp[-1].minor.yy0, -1);
  yylhsminor.yy349 = tVariantListAppendToken(yylhsminor.yy349, &yymsp[-1].minor.yy0, -1);
}
  yymsp[-3].minor.yy349 = yylhsminor.yy349;
=======
  yylhsminor.yy207 = tVariantListAppendToken(yymsp[-3].minor.yy207, &yymsp[-1].minor.yy0, -1);
  yylhsminor.yy207 = tVariantListAppendToken(yylhsminor.yy207, &yymsp[-1].minor.yy0, -1);
}
  yymsp[-3].minor.yy207 = yylhsminor.yy207;
>>>>>>> 776c80a7
        break;
      case 176: /* tablelist ::= tablelist COMMA ids cpxName ids */
{
  toTSDBType(yymsp[-2].minor.yy0.type);
  toTSDBType(yymsp[0].minor.yy0.type);
  yymsp[-2].minor.yy0.n += yymsp[-1].minor.yy0.n;
<<<<<<< HEAD
  yylhsminor.yy349 = tVariantListAppendToken(yymsp[-4].minor.yy349, &yymsp[-2].minor.yy0, -1);
  yylhsminor.yy349 = tVariantListAppendToken(yylhsminor.yy349, &yymsp[0].minor.yy0, -1);
}
  yymsp[-4].minor.yy349 = yylhsminor.yy349;
=======
  yylhsminor.yy207 = tVariantListAppendToken(yymsp[-4].minor.yy207, &yymsp[-2].minor.yy0, -1);
  yylhsminor.yy207 = tVariantListAppendToken(yylhsminor.yy207, &yymsp[0].minor.yy0, -1);
}
  yymsp[-4].minor.yy207 = yylhsminor.yy207;
>>>>>>> 776c80a7
        break;
      case 177: /* tmvar ::= VARIABLE */
{yylhsminor.yy0 = yymsp[0].minor.yy0;}
  yymsp[0].minor.yy0 = yylhsminor.yy0;
        break;
<<<<<<< HEAD
      case 169: /* interval_opt ::= INTERVAL LP tmvar RP */
{yymsp[-3].minor.yy264.interval = yymsp[-1].minor.yy0; yymsp[-3].minor.yy264.offset.n = 0; yymsp[-3].minor.yy264.offset.z = NULL; yymsp[-3].minor.yy264.offset.type = 0;}
        break;
      case 170: /* interval_opt ::= INTERVAL LP tmvar COMMA tmvar RP */
{yymsp[-5].minor.yy264.interval = yymsp[-3].minor.yy0; yymsp[-5].minor.yy264.offset = yymsp[-1].minor.yy0;}
        break;
      case 171: /* interval_opt ::= */
{memset(&yymsp[1].minor.yy264, 0, sizeof(yymsp[1].minor.yy264));}
        break;
      case 172: /* fill_opt ::= */
{yymsp[1].minor.yy349 = 0;     }
=======
      case 178: /* interval_opt ::= INTERVAL LP tmvar RP */
{yymsp[-3].minor.yy126.interval = yymsp[-1].minor.yy0; yymsp[-3].minor.yy126.offset.n = 0; yymsp[-3].minor.yy126.offset.z = NULL; yymsp[-3].minor.yy126.offset.type = 0;}
        break;
      case 179: /* interval_opt ::= INTERVAL LP tmvar COMMA tmvar RP */
{yymsp[-5].minor.yy126.interval = yymsp[-3].minor.yy0; yymsp[-5].minor.yy126.offset = yymsp[-1].minor.yy0;}
        break;
      case 180: /* interval_opt ::= */
{memset(&yymsp[1].minor.yy126, 0, sizeof(yymsp[1].minor.yy126));}
        break;
      case 181: /* fill_opt ::= */
{yymsp[1].minor.yy207 = 0;     }
>>>>>>> 776c80a7
        break;
      case 182: /* fill_opt ::= FILL LP ID COMMA tagitemlist RP */
{
    tVariant A = {0};
    toTSDBType(yymsp[-3].minor.yy0.type);
    tVariantCreate(&A, &yymsp[-3].minor.yy0);

<<<<<<< HEAD
    tVariantListInsert(yymsp[-1].minor.yy349, &A, -1, 0);
    yymsp[-5].minor.yy349 = yymsp[-1].minor.yy349;
=======
    tVariantListInsert(yymsp[-1].minor.yy207, &A, -1, 0);
    yymsp[-5].minor.yy207 = yymsp[-1].minor.yy207;
>>>>>>> 776c80a7
}
        break;
      case 183: /* fill_opt ::= FILL LP ID RP */
{
    toTSDBType(yymsp[-1].minor.yy0.type);
<<<<<<< HEAD
    yymsp[-3].minor.yy349 = tVariantListAppendToken(NULL, &yymsp[-1].minor.yy0, -1);
=======
    yymsp[-3].minor.yy207 = tVariantListAppendToken(NULL, &yymsp[-1].minor.yy0, -1);
>>>>>>> 776c80a7
}
        break;
      case 184: /* sliding_opt ::= SLIDING LP tmvar RP */
{yymsp[-3].minor.yy0 = yymsp[-1].minor.yy0;     }
        break;
      case 185: /* sliding_opt ::= */
{yymsp[1].minor.yy0.n = 0; yymsp[1].minor.yy0.z = NULL; yymsp[1].minor.yy0.type = 0;   }
        break;
<<<<<<< HEAD
      case 177: /* orderby_opt ::= */
{yymsp[1].minor.yy349 = 0;}
        break;
      case 178: /* orderby_opt ::= ORDER BY sortlist */
{yymsp[-2].minor.yy349 = yymsp[0].minor.yy349;}
=======
      case 186: /* orderby_opt ::= */
{yymsp[1].minor.yy207 = 0;}
        break;
      case 187: /* orderby_opt ::= ORDER BY sortlist */
{yymsp[-2].minor.yy207 = yymsp[0].minor.yy207;}
>>>>>>> 776c80a7
        break;
      case 188: /* sortlist ::= sortlist COMMA item sortorder */
{
<<<<<<< HEAD
    yylhsminor.yy349 = tVariantListAppend(yymsp[-3].minor.yy349, &yymsp[-1].minor.yy426, yymsp[0].minor.yy348);
}
  yymsp[-3].minor.yy349 = yylhsminor.yy349;
=======
    yylhsminor.yy207 = tVariantListAppend(yymsp[-3].minor.yy207, &yymsp[-1].minor.yy232, yymsp[0].minor.yy116);
}
  yymsp[-3].minor.yy207 = yylhsminor.yy207;
>>>>>>> 776c80a7
        break;
      case 189: /* sortlist ::= item sortorder */
{
<<<<<<< HEAD
  yylhsminor.yy349 = tVariantListAppend(NULL, &yymsp[-1].minor.yy426, yymsp[0].minor.yy348);
}
  yymsp[-1].minor.yy349 = yylhsminor.yy349;
=======
  yylhsminor.yy207 = tVariantListAppend(NULL, &yymsp[-1].minor.yy232, yymsp[0].minor.yy116);
}
  yymsp[-1].minor.yy207 = yylhsminor.yy207;
>>>>>>> 776c80a7
        break;
      case 190: /* item ::= ids cpxName */
{
  toTSDBType(yymsp[-1].minor.yy0.type);
  yymsp[-1].minor.yy0.n += yymsp[0].minor.yy0.n;

<<<<<<< HEAD
  tVariantCreate(&yylhsminor.yy426, &yymsp[-1].minor.yy0);
}
  yymsp[-1].minor.yy426 = yylhsminor.yy426;
        break;
      case 182: /* sortorder ::= ASC */
{ yymsp[0].minor.yy348 = TSDB_ORDER_ASC; }
        break;
      case 183: /* sortorder ::= DESC */
{ yymsp[0].minor.yy348 = TSDB_ORDER_DESC;}
        break;
      case 184: /* sortorder ::= */
{ yymsp[1].minor.yy348 = TSDB_ORDER_ASC; }
        break;
      case 185: /* groupby_opt ::= */
{ yymsp[1].minor.yy349 = 0;}
        break;
      case 186: /* groupby_opt ::= GROUP BY grouplist */
{ yymsp[-2].minor.yy349 = yymsp[0].minor.yy349;}
=======
  tVariantCreate(&yylhsminor.yy232, &yymsp[-1].minor.yy0);
}
  yymsp[-1].minor.yy232 = yylhsminor.yy232;
        break;
      case 191: /* sortorder ::= ASC */
{ yymsp[0].minor.yy116 = TSDB_ORDER_ASC; }
        break;
      case 192: /* sortorder ::= DESC */
{ yymsp[0].minor.yy116 = TSDB_ORDER_DESC;}
        break;
      case 193: /* sortorder ::= */
{ yymsp[1].minor.yy116 = TSDB_ORDER_ASC; }
        break;
      case 194: /* groupby_opt ::= */
{ yymsp[1].minor.yy207 = 0;}
        break;
      case 195: /* groupby_opt ::= GROUP BY grouplist */
{ yymsp[-2].minor.yy207 = yymsp[0].minor.yy207;}
>>>>>>> 776c80a7
        break;
      case 196: /* grouplist ::= grouplist COMMA item */
{
<<<<<<< HEAD
  yylhsminor.yy349 = tVariantListAppend(yymsp[-2].minor.yy349, &yymsp[0].minor.yy426, -1);
}
  yymsp[-2].minor.yy349 = yylhsminor.yy349;
=======
  yylhsminor.yy207 = tVariantListAppend(yymsp[-2].minor.yy207, &yymsp[0].minor.yy232, -1);
}
  yymsp[-2].minor.yy207 = yylhsminor.yy207;
>>>>>>> 776c80a7
        break;
      case 197: /* grouplist ::= item */
{
<<<<<<< HEAD
  yylhsminor.yy349 = tVariantListAppend(NULL, &yymsp[0].minor.yy426, -1);
}
  yymsp[0].minor.yy349 = yylhsminor.yy349;
        break;
      case 189: /* having_opt ::= */
      case 199: /* where_opt ::= */ yytestcase(yyruleno==199);
      case 238: /* expritem ::= */ yytestcase(yyruleno==238);
{yymsp[1].minor.yy114 = 0;}
        break;
      case 190: /* having_opt ::= HAVING expr */
      case 200: /* where_opt ::= WHERE expr */ yytestcase(yyruleno==200);
{yymsp[-1].minor.yy114 = yymsp[0].minor.yy114;}
        break;
      case 191: /* limit_opt ::= */
      case 195: /* slimit_opt ::= */ yytestcase(yyruleno==195);
{yymsp[1].minor.yy454.limit = -1; yymsp[1].minor.yy454.offset = 0;}
        break;
      case 192: /* limit_opt ::= LIMIT signed */
      case 196: /* slimit_opt ::= SLIMIT signed */ yytestcase(yyruleno==196);
{yymsp[-1].minor.yy454.limit = yymsp[0].minor.yy221;  yymsp[-1].minor.yy454.offset = 0;}
        break;
      case 193: /* limit_opt ::= LIMIT signed OFFSET signed */
{ yymsp[-3].minor.yy454.limit = yymsp[-2].minor.yy221;  yymsp[-3].minor.yy454.offset = yymsp[0].minor.yy221;}
        break;
      case 194: /* limit_opt ::= LIMIT signed COMMA signed */
{ yymsp[-3].minor.yy454.limit = yymsp[0].minor.yy221;  yymsp[-3].minor.yy454.offset = yymsp[-2].minor.yy221;}
        break;
      case 197: /* slimit_opt ::= SLIMIT signed SOFFSET signed */
{yymsp[-3].minor.yy454.limit = yymsp[-2].minor.yy221;  yymsp[-3].minor.yy454.offset = yymsp[0].minor.yy221;}
        break;
      case 198: /* slimit_opt ::= SLIMIT signed COMMA signed */
{yymsp[-3].minor.yy454.limit = yymsp[0].minor.yy221;  yymsp[-3].minor.yy454.offset = yymsp[-2].minor.yy221;}
        break;
      case 201: /* expr ::= LP expr RP */
{yylhsminor.yy114 = yymsp[-1].minor.yy114; yylhsminor.yy114->token.z = yymsp[-2].minor.yy0.z; yylhsminor.yy114->token.n = (yymsp[0].minor.yy0.z - yymsp[-2].minor.yy0.z + 1);}
  yymsp[-2].minor.yy114 = yylhsminor.yy114;
        break;
      case 202: /* expr ::= ID */
{ yylhsminor.yy114 = tSqlExprIdValueCreate(&yymsp[0].minor.yy0, TK_ID);}
  yymsp[0].minor.yy114 = yylhsminor.yy114;
        break;
      case 203: /* expr ::= ID DOT ID */
{ yymsp[-2].minor.yy0.n += (1+yymsp[0].minor.yy0.n); yylhsminor.yy114 = tSqlExprIdValueCreate(&yymsp[-2].minor.yy0, TK_ID);}
  yymsp[-2].minor.yy114 = yylhsminor.yy114;
        break;
      case 204: /* expr ::= ID DOT STAR */
{ yymsp[-2].minor.yy0.n += (1+yymsp[0].minor.yy0.n); yylhsminor.yy114 = tSqlExprIdValueCreate(&yymsp[-2].minor.yy0, TK_ALL);}
  yymsp[-2].minor.yy114 = yylhsminor.yy114;
        break;
      case 205: /* expr ::= INTEGER */
{ yylhsminor.yy114 = tSqlExprIdValueCreate(&yymsp[0].minor.yy0, TK_INTEGER);}
  yymsp[0].minor.yy114 = yylhsminor.yy114;
        break;
      case 206: /* expr ::= MINUS INTEGER */
      case 207: /* expr ::= PLUS INTEGER */ yytestcase(yyruleno==207);
{ yymsp[-1].minor.yy0.n += yymsp[0].minor.yy0.n; yymsp[-1].minor.yy0.type = TK_INTEGER; yylhsminor.yy114 = tSqlExprIdValueCreate(&yymsp[-1].minor.yy0, TK_INTEGER);}
  yymsp[-1].minor.yy114 = yylhsminor.yy114;
        break;
      case 208: /* expr ::= FLOAT */
{ yylhsminor.yy114 = tSqlExprIdValueCreate(&yymsp[0].minor.yy0, TK_FLOAT);}
  yymsp[0].minor.yy114 = yylhsminor.yy114;
        break;
      case 209: /* expr ::= MINUS FLOAT */
      case 210: /* expr ::= PLUS FLOAT */ yytestcase(yyruleno==210);
{ yymsp[-1].minor.yy0.n += yymsp[0].minor.yy0.n; yymsp[-1].minor.yy0.type = TK_FLOAT; yylhsminor.yy114 = tSqlExprIdValueCreate(&yymsp[-1].minor.yy0, TK_FLOAT);}
  yymsp[-1].minor.yy114 = yylhsminor.yy114;
        break;
      case 211: /* expr ::= STRING */
{ yylhsminor.yy114 = tSqlExprIdValueCreate(&yymsp[0].minor.yy0, TK_STRING);}
  yymsp[0].minor.yy114 = yylhsminor.yy114;
        break;
      case 212: /* expr ::= NOW */
{ yylhsminor.yy114 = tSqlExprIdValueCreate(&yymsp[0].minor.yy0, TK_NOW); }
  yymsp[0].minor.yy114 = yylhsminor.yy114;
        break;
      case 213: /* expr ::= VARIABLE */
{ yylhsminor.yy114 = tSqlExprIdValueCreate(&yymsp[0].minor.yy0, TK_VARIABLE);}
  yymsp[0].minor.yy114 = yylhsminor.yy114;
        break;
      case 214: /* expr ::= BOOL */
{ yylhsminor.yy114 = tSqlExprIdValueCreate(&yymsp[0].minor.yy0, TK_BOOL);}
  yymsp[0].minor.yy114 = yylhsminor.yy114;
        break;
      case 215: /* expr ::= ID LP exprlist RP */
{ yylhsminor.yy114 = tSqlExprCreateFunction(yymsp[-1].minor.yy258, &yymsp[-3].minor.yy0, &yymsp[0].minor.yy0, yymsp[-3].minor.yy0.type); }
  yymsp[-3].minor.yy114 = yylhsminor.yy114;
        break;
      case 216: /* expr ::= ID LP STAR RP */
{ yylhsminor.yy114 = tSqlExprCreateFunction(NULL, &yymsp[-3].minor.yy0, &yymsp[0].minor.yy0, yymsp[-3].minor.yy0.type); }
  yymsp[-3].minor.yy114 = yylhsminor.yy114;
        break;
      case 217: /* expr ::= expr IS NULL */
{yylhsminor.yy114 = tSqlExprCreate(yymsp[-2].minor.yy114, NULL, TK_ISNULL);}
  yymsp[-2].minor.yy114 = yylhsminor.yy114;
        break;
      case 218: /* expr ::= expr IS NOT NULL */
{yylhsminor.yy114 = tSqlExprCreate(yymsp[-3].minor.yy114, NULL, TK_NOTNULL);}
  yymsp[-3].minor.yy114 = yylhsminor.yy114;
        break;
      case 219: /* expr ::= expr LT expr */
{yylhsminor.yy114 = tSqlExprCreate(yymsp[-2].minor.yy114, yymsp[0].minor.yy114, TK_LT);}
  yymsp[-2].minor.yy114 = yylhsminor.yy114;
        break;
      case 220: /* expr ::= expr GT expr */
{yylhsminor.yy114 = tSqlExprCreate(yymsp[-2].minor.yy114, yymsp[0].minor.yy114, TK_GT);}
  yymsp[-2].minor.yy114 = yylhsminor.yy114;
        break;
      case 221: /* expr ::= expr LE expr */
{yylhsminor.yy114 = tSqlExprCreate(yymsp[-2].minor.yy114, yymsp[0].minor.yy114, TK_LE);}
  yymsp[-2].minor.yy114 = yylhsminor.yy114;
        break;
      case 222: /* expr ::= expr GE expr */
{yylhsminor.yy114 = tSqlExprCreate(yymsp[-2].minor.yy114, yymsp[0].minor.yy114, TK_GE);}
  yymsp[-2].minor.yy114 = yylhsminor.yy114;
        break;
      case 223: /* expr ::= expr NE expr */
{yylhsminor.yy114 = tSqlExprCreate(yymsp[-2].minor.yy114, yymsp[0].minor.yy114, TK_NE);}
  yymsp[-2].minor.yy114 = yylhsminor.yy114;
        break;
      case 224: /* expr ::= expr EQ expr */
{yylhsminor.yy114 = tSqlExprCreate(yymsp[-2].minor.yy114, yymsp[0].minor.yy114, TK_EQ);}
  yymsp[-2].minor.yy114 = yylhsminor.yy114;
        break;
      case 225: /* expr ::= expr BETWEEN expr AND expr */
{ tSQLExpr* X2 = tSqlExprClone(yymsp[-4].minor.yy114); yylhsminor.yy114 = tSqlExprCreate(tSqlExprCreate(yymsp[-4].minor.yy114, yymsp[-2].minor.yy114, TK_GE), tSqlExprCreate(X2, yymsp[0].minor.yy114, TK_LE), TK_AND);}
  yymsp[-4].minor.yy114 = yylhsminor.yy114;
        break;
      case 226: /* expr ::= expr AND expr */
{yylhsminor.yy114 = tSqlExprCreate(yymsp[-2].minor.yy114, yymsp[0].minor.yy114, TK_AND);}
  yymsp[-2].minor.yy114 = yylhsminor.yy114;
        break;
      case 227: /* expr ::= expr OR expr */
{yylhsminor.yy114 = tSqlExprCreate(yymsp[-2].minor.yy114, yymsp[0].minor.yy114, TK_OR); }
  yymsp[-2].minor.yy114 = yylhsminor.yy114;
        break;
      case 228: /* expr ::= expr PLUS expr */
{yylhsminor.yy114 = tSqlExprCreate(yymsp[-2].minor.yy114, yymsp[0].minor.yy114, TK_PLUS);  }
  yymsp[-2].minor.yy114 = yylhsminor.yy114;
        break;
      case 229: /* expr ::= expr MINUS expr */
{yylhsminor.yy114 = tSqlExprCreate(yymsp[-2].minor.yy114, yymsp[0].minor.yy114, TK_MINUS); }
  yymsp[-2].minor.yy114 = yylhsminor.yy114;
        break;
      case 230: /* expr ::= expr STAR expr */
{yylhsminor.yy114 = tSqlExprCreate(yymsp[-2].minor.yy114, yymsp[0].minor.yy114, TK_STAR);  }
  yymsp[-2].minor.yy114 = yylhsminor.yy114;
        break;
      case 231: /* expr ::= expr SLASH expr */
{yylhsminor.yy114 = tSqlExprCreate(yymsp[-2].minor.yy114, yymsp[0].minor.yy114, TK_DIVIDE);}
  yymsp[-2].minor.yy114 = yylhsminor.yy114;
        break;
      case 232: /* expr ::= expr REM expr */
{yylhsminor.yy114 = tSqlExprCreate(yymsp[-2].minor.yy114, yymsp[0].minor.yy114, TK_REM);   }
  yymsp[-2].minor.yy114 = yylhsminor.yy114;
        break;
      case 233: /* expr ::= expr LIKE expr */
{yylhsminor.yy114 = tSqlExprCreate(yymsp[-2].minor.yy114, yymsp[0].minor.yy114, TK_LIKE);  }
  yymsp[-2].minor.yy114 = yylhsminor.yy114;
        break;
      case 234: /* expr ::= expr IN LP exprlist RP */
{yylhsminor.yy114 = tSqlExprCreate(yymsp[-4].minor.yy114, (tSQLExpr*)yymsp[-1].minor.yy258, TK_IN); }
  yymsp[-4].minor.yy114 = yylhsminor.yy114;
        break;
      case 235: /* exprlist ::= exprlist COMMA expritem */
{yylhsminor.yy258 = tSqlExprListAppend(yymsp[-2].minor.yy258,yymsp[0].minor.yy114,0, 0);}
  yymsp[-2].minor.yy258 = yylhsminor.yy258;
        break;
      case 236: /* exprlist ::= expritem */
{yylhsminor.yy258 = tSqlExprListAppend(0,yymsp[0].minor.yy114,0, 0);}
  yymsp[0].minor.yy258 = yylhsminor.yy258;
        break;
      case 237: /* expritem ::= expr */
{yylhsminor.yy114 = yymsp[0].minor.yy114;}
  yymsp[0].minor.yy114 = yylhsminor.yy114;
=======
  yylhsminor.yy207 = tVariantListAppend(NULL, &yymsp[0].minor.yy232, -1);
}
  yymsp[0].minor.yy207 = yylhsminor.yy207;
        break;
      case 198: /* having_opt ::= */
      case 208: /* where_opt ::= */ yytestcase(yyruleno==208);
      case 247: /* expritem ::= */ yytestcase(yyruleno==247);
{yymsp[1].minor.yy484 = 0;}
        break;
      case 199: /* having_opt ::= HAVING expr */
      case 209: /* where_opt ::= WHERE expr */ yytestcase(yyruleno==209);
{yymsp[-1].minor.yy484 = yymsp[0].minor.yy484;}
        break;
      case 200: /* limit_opt ::= */
      case 204: /* slimit_opt ::= */ yytestcase(yyruleno==204);
{yymsp[1].minor.yy314.limit = -1; yymsp[1].minor.yy314.offset = 0;}
        break;
      case 201: /* limit_opt ::= LIMIT signed */
      case 205: /* slimit_opt ::= SLIMIT signed */ yytestcase(yyruleno==205);
{yymsp[-1].minor.yy314.limit = yymsp[0].minor.yy208;  yymsp[-1].minor.yy314.offset = 0;}
        break;
      case 202: /* limit_opt ::= LIMIT signed OFFSET signed */
{ yymsp[-3].minor.yy314.limit = yymsp[-2].minor.yy208;  yymsp[-3].minor.yy314.offset = yymsp[0].minor.yy208;}
        break;
      case 203: /* limit_opt ::= LIMIT signed COMMA signed */
{ yymsp[-3].minor.yy314.limit = yymsp[0].minor.yy208;  yymsp[-3].minor.yy314.offset = yymsp[-2].minor.yy208;}
        break;
      case 206: /* slimit_opt ::= SLIMIT signed SOFFSET signed */
{yymsp[-3].minor.yy314.limit = yymsp[-2].minor.yy208;  yymsp[-3].minor.yy314.offset = yymsp[0].minor.yy208;}
        break;
      case 207: /* slimit_opt ::= SLIMIT signed COMMA signed */
{yymsp[-3].minor.yy314.limit = yymsp[0].minor.yy208;  yymsp[-3].minor.yy314.offset = yymsp[-2].minor.yy208;}
        break;
      case 210: /* expr ::= LP expr RP */
{yylhsminor.yy484 = yymsp[-1].minor.yy484; yylhsminor.yy484->token.z = yymsp[-2].minor.yy0.z; yylhsminor.yy484->token.n = (yymsp[0].minor.yy0.z - yymsp[-2].minor.yy0.z + 1);}
  yymsp[-2].minor.yy484 = yylhsminor.yy484;
        break;
      case 211: /* expr ::= ID */
{ yylhsminor.yy484 = tSqlExprIdValueCreate(&yymsp[0].minor.yy0, TK_ID);}
  yymsp[0].minor.yy484 = yylhsminor.yy484;
        break;
      case 212: /* expr ::= ID DOT ID */
{ yymsp[-2].minor.yy0.n += (1+yymsp[0].minor.yy0.n); yylhsminor.yy484 = tSqlExprIdValueCreate(&yymsp[-2].minor.yy0, TK_ID);}
  yymsp[-2].minor.yy484 = yylhsminor.yy484;
        break;
      case 213: /* expr ::= ID DOT STAR */
{ yymsp[-2].minor.yy0.n += (1+yymsp[0].minor.yy0.n); yylhsminor.yy484 = tSqlExprIdValueCreate(&yymsp[-2].minor.yy0, TK_ALL);}
  yymsp[-2].minor.yy484 = yylhsminor.yy484;
        break;
      case 214: /* expr ::= INTEGER */
{ yylhsminor.yy484 = tSqlExprIdValueCreate(&yymsp[0].minor.yy0, TK_INTEGER);}
  yymsp[0].minor.yy484 = yylhsminor.yy484;
        break;
      case 215: /* expr ::= MINUS INTEGER */
      case 216: /* expr ::= PLUS INTEGER */ yytestcase(yyruleno==216);
{ yymsp[-1].minor.yy0.n += yymsp[0].minor.yy0.n; yymsp[-1].minor.yy0.type = TK_INTEGER; yylhsminor.yy484 = tSqlExprIdValueCreate(&yymsp[-1].minor.yy0, TK_INTEGER);}
  yymsp[-1].minor.yy484 = yylhsminor.yy484;
        break;
      case 217: /* expr ::= FLOAT */
{ yylhsminor.yy484 = tSqlExprIdValueCreate(&yymsp[0].minor.yy0, TK_FLOAT);}
  yymsp[0].minor.yy484 = yylhsminor.yy484;
        break;
      case 218: /* expr ::= MINUS FLOAT */
      case 219: /* expr ::= PLUS FLOAT */ yytestcase(yyruleno==219);
{ yymsp[-1].minor.yy0.n += yymsp[0].minor.yy0.n; yymsp[-1].minor.yy0.type = TK_FLOAT; yylhsminor.yy484 = tSqlExprIdValueCreate(&yymsp[-1].minor.yy0, TK_FLOAT);}
  yymsp[-1].minor.yy484 = yylhsminor.yy484;
        break;
      case 220: /* expr ::= STRING */
{ yylhsminor.yy484 = tSqlExprIdValueCreate(&yymsp[0].minor.yy0, TK_STRING);}
  yymsp[0].minor.yy484 = yylhsminor.yy484;
        break;
      case 221: /* expr ::= NOW */
{ yylhsminor.yy484 = tSqlExprIdValueCreate(&yymsp[0].minor.yy0, TK_NOW); }
  yymsp[0].minor.yy484 = yylhsminor.yy484;
        break;
      case 222: /* expr ::= VARIABLE */
{ yylhsminor.yy484 = tSqlExprIdValueCreate(&yymsp[0].minor.yy0, TK_VARIABLE);}
  yymsp[0].minor.yy484 = yylhsminor.yy484;
        break;
      case 223: /* expr ::= BOOL */
{ yylhsminor.yy484 = tSqlExprIdValueCreate(&yymsp[0].minor.yy0, TK_BOOL);}
  yymsp[0].minor.yy484 = yylhsminor.yy484;
        break;
      case 224: /* expr ::= ID LP exprlist RP */
{ yylhsminor.yy484 = tSqlExprCreateFunction(yymsp[-1].minor.yy178, &yymsp[-3].minor.yy0, &yymsp[0].minor.yy0, yymsp[-3].minor.yy0.type); }
  yymsp[-3].minor.yy484 = yylhsminor.yy484;
        break;
      case 225: /* expr ::= ID LP STAR RP */
{ yylhsminor.yy484 = tSqlExprCreateFunction(NULL, &yymsp[-3].minor.yy0, &yymsp[0].minor.yy0, yymsp[-3].minor.yy0.type); }
  yymsp[-3].minor.yy484 = yylhsminor.yy484;
        break;
      case 226: /* expr ::= expr IS NULL */
{yylhsminor.yy484 = tSqlExprCreate(yymsp[-2].minor.yy484, NULL, TK_ISNULL);}
  yymsp[-2].minor.yy484 = yylhsminor.yy484;
        break;
      case 227: /* expr ::= expr IS NOT NULL */
{yylhsminor.yy484 = tSqlExprCreate(yymsp[-3].minor.yy484, NULL, TK_NOTNULL);}
  yymsp[-3].minor.yy484 = yylhsminor.yy484;
        break;
      case 228: /* expr ::= expr LT expr */
{yylhsminor.yy484 = tSqlExprCreate(yymsp[-2].minor.yy484, yymsp[0].minor.yy484, TK_LT);}
  yymsp[-2].minor.yy484 = yylhsminor.yy484;
        break;
      case 229: /* expr ::= expr GT expr */
{yylhsminor.yy484 = tSqlExprCreate(yymsp[-2].minor.yy484, yymsp[0].minor.yy484, TK_GT);}
  yymsp[-2].minor.yy484 = yylhsminor.yy484;
        break;
      case 230: /* expr ::= expr LE expr */
{yylhsminor.yy484 = tSqlExprCreate(yymsp[-2].minor.yy484, yymsp[0].minor.yy484, TK_LE);}
  yymsp[-2].minor.yy484 = yylhsminor.yy484;
        break;
      case 231: /* expr ::= expr GE expr */
{yylhsminor.yy484 = tSqlExprCreate(yymsp[-2].minor.yy484, yymsp[0].minor.yy484, TK_GE);}
  yymsp[-2].minor.yy484 = yylhsminor.yy484;
        break;
      case 232: /* expr ::= expr NE expr */
{yylhsminor.yy484 = tSqlExprCreate(yymsp[-2].minor.yy484, yymsp[0].minor.yy484, TK_NE);}
  yymsp[-2].minor.yy484 = yylhsminor.yy484;
        break;
      case 233: /* expr ::= expr EQ expr */
{yylhsminor.yy484 = tSqlExprCreate(yymsp[-2].minor.yy484, yymsp[0].minor.yy484, TK_EQ);}
  yymsp[-2].minor.yy484 = yylhsminor.yy484;
        break;
      case 234: /* expr ::= expr BETWEEN expr AND expr */
{ tSQLExpr* X2 = tSqlExprClone(yymsp[-4].minor.yy484); yylhsminor.yy484 = tSqlExprCreate(tSqlExprCreate(yymsp[-4].minor.yy484, yymsp[-2].minor.yy484, TK_GE), tSqlExprCreate(X2, yymsp[0].minor.yy484, TK_LE), TK_AND);}
  yymsp[-4].minor.yy484 = yylhsminor.yy484;
        break;
      case 235: /* expr ::= expr AND expr */
{yylhsminor.yy484 = tSqlExprCreate(yymsp[-2].minor.yy484, yymsp[0].minor.yy484, TK_AND);}
  yymsp[-2].minor.yy484 = yylhsminor.yy484;
        break;
      case 236: /* expr ::= expr OR expr */
{yylhsminor.yy484 = tSqlExprCreate(yymsp[-2].minor.yy484, yymsp[0].minor.yy484, TK_OR); }
  yymsp[-2].minor.yy484 = yylhsminor.yy484;
        break;
      case 237: /* expr ::= expr PLUS expr */
{yylhsminor.yy484 = tSqlExprCreate(yymsp[-2].minor.yy484, yymsp[0].minor.yy484, TK_PLUS);  }
  yymsp[-2].minor.yy484 = yylhsminor.yy484;
        break;
      case 238: /* expr ::= expr MINUS expr */
{yylhsminor.yy484 = tSqlExprCreate(yymsp[-2].minor.yy484, yymsp[0].minor.yy484, TK_MINUS); }
  yymsp[-2].minor.yy484 = yylhsminor.yy484;
        break;
      case 239: /* expr ::= expr STAR expr */
{yylhsminor.yy484 = tSqlExprCreate(yymsp[-2].minor.yy484, yymsp[0].minor.yy484, TK_STAR);  }
  yymsp[-2].minor.yy484 = yylhsminor.yy484;
        break;
      case 240: /* expr ::= expr SLASH expr */
{yylhsminor.yy484 = tSqlExprCreate(yymsp[-2].minor.yy484, yymsp[0].minor.yy484, TK_DIVIDE);}
  yymsp[-2].minor.yy484 = yylhsminor.yy484;
        break;
      case 241: /* expr ::= expr REM expr */
{yylhsminor.yy484 = tSqlExprCreate(yymsp[-2].minor.yy484, yymsp[0].minor.yy484, TK_REM);   }
  yymsp[-2].minor.yy484 = yylhsminor.yy484;
        break;
      case 242: /* expr ::= expr LIKE expr */
{yylhsminor.yy484 = tSqlExprCreate(yymsp[-2].minor.yy484, yymsp[0].minor.yy484, TK_LIKE);  }
  yymsp[-2].minor.yy484 = yylhsminor.yy484;
        break;
      case 243: /* expr ::= expr IN LP exprlist RP */
{yylhsminor.yy484 = tSqlExprCreate(yymsp[-4].minor.yy484, (tSQLExpr*)yymsp[-1].minor.yy178, TK_IN); }
  yymsp[-4].minor.yy484 = yylhsminor.yy484;
        break;
      case 244: /* exprlist ::= exprlist COMMA expritem */
{yylhsminor.yy178 = tSqlExprListAppend(yymsp[-2].minor.yy178,yymsp[0].minor.yy484,0, 0);}
  yymsp[-2].minor.yy178 = yylhsminor.yy178;
        break;
      case 245: /* exprlist ::= expritem */
{yylhsminor.yy178 = tSqlExprListAppend(0,yymsp[0].minor.yy484,0, 0);}
  yymsp[0].minor.yy178 = yylhsminor.yy178;
        break;
      case 246: /* expritem ::= expr */
{yylhsminor.yy484 = yymsp[0].minor.yy484;}
  yymsp[0].minor.yy484 = yylhsminor.yy484;
>>>>>>> 776c80a7
        break;
      case 248: /* cmd ::= RESET QUERY CACHE */
{ setDCLSQLElems(pInfo, TSDB_SQL_RESET_CACHE, 0);}
        break;
      case 249: /* cmd ::= ALTER TABLE ids cpxName ADD COLUMN columnlist */
{
    yymsp[-4].minor.yy0.n += yymsp[-3].minor.yy0.n;
<<<<<<< HEAD
    SAlterTableInfo* pAlterTable = tAlterTableSqlElems(&yymsp[-4].minor.yy0, yymsp[0].minor.yy349, NULL, TSDB_ALTER_TABLE_ADD_COLUMN, -1);
=======
    SAlterTableInfo* pAlterTable = tAlterTableSqlElems(&yymsp[-4].minor.yy0, yymsp[0].minor.yy207, NULL, TSDB_ALTER_TABLE_ADD_COLUMN, -1);
>>>>>>> 776c80a7
    setSqlInfo(pInfo, pAlterTable, NULL, TSDB_SQL_ALTER_TABLE);
}
        break;
      case 250: /* cmd ::= ALTER TABLE ids cpxName DROP COLUMN ids */
{
    yymsp[-4].minor.yy0.n += yymsp[-3].minor.yy0.n;

    toTSDBType(yymsp[0].minor.yy0.type);
    SArray* K = tVariantListAppendToken(NULL, &yymsp[0].minor.yy0, -1);

    SAlterTableInfo* pAlterTable = tAlterTableSqlElems(&yymsp[-4].minor.yy0, NULL, K, TSDB_ALTER_TABLE_DROP_COLUMN, -1);
    setSqlInfo(pInfo, pAlterTable, NULL, TSDB_SQL_ALTER_TABLE);
}
        break;
      case 251: /* cmd ::= ALTER TABLE ids cpxName ADD TAG columnlist */
{
    yymsp[-4].minor.yy0.n += yymsp[-3].minor.yy0.n;
<<<<<<< HEAD
    SAlterTableInfo* pAlterTable = tAlterTableSqlElems(&yymsp[-4].minor.yy0, yymsp[0].minor.yy349, NULL, TSDB_ALTER_TABLE_ADD_TAG_COLUMN, -1);
=======
    SAlterTableInfo* pAlterTable = tAlterTableSqlElems(&yymsp[-4].minor.yy0, yymsp[0].minor.yy207, NULL, TSDB_ALTER_TABLE_ADD_TAG_COLUMN, -1);
>>>>>>> 776c80a7
    setSqlInfo(pInfo, pAlterTable, NULL, TSDB_SQL_ALTER_TABLE);
}
        break;
      case 252: /* cmd ::= ALTER TABLE ids cpxName DROP TAG ids */
{
    yymsp[-4].minor.yy0.n += yymsp[-3].minor.yy0.n;

    toTSDBType(yymsp[0].minor.yy0.type);
    SArray* A = tVariantListAppendToken(NULL, &yymsp[0].minor.yy0, -1);

    SAlterTableInfo* pAlterTable = tAlterTableSqlElems(&yymsp[-4].minor.yy0, NULL, A, TSDB_ALTER_TABLE_DROP_TAG_COLUMN, -1);
    setSqlInfo(pInfo, pAlterTable, NULL, TSDB_SQL_ALTER_TABLE);
}
        break;
      case 253: /* cmd ::= ALTER TABLE ids cpxName CHANGE TAG ids ids */
{
    yymsp[-5].minor.yy0.n += yymsp[-4].minor.yy0.n;

    toTSDBType(yymsp[-1].minor.yy0.type);
    SArray* A = tVariantListAppendToken(NULL, &yymsp[-1].minor.yy0, -1);

    toTSDBType(yymsp[0].minor.yy0.type);
    A = tVariantListAppendToken(A, &yymsp[0].minor.yy0, -1);

    SAlterTableInfo* pAlterTable = tAlterTableSqlElems(&yymsp[-5].minor.yy0, NULL, A, TSDB_ALTER_TABLE_CHANGE_TAG_COLUMN, -1);
    setSqlInfo(pInfo, pAlterTable, NULL, TSDB_SQL_ALTER_TABLE);
}
        break;
      case 254: /* cmd ::= ALTER TABLE ids cpxName SET TAG ids EQ tagitem */
{
    yymsp[-6].minor.yy0.n += yymsp[-5].minor.yy0.n;

    toTSDBType(yymsp[-2].minor.yy0.type);
    SArray* A = tVariantListAppendToken(NULL, &yymsp[-2].minor.yy0, -1);
<<<<<<< HEAD
    A = tVariantListAppend(A, &yymsp[0].minor.yy426, -1);
=======
    A = tVariantListAppend(A, &yymsp[0].minor.yy232, -1);
>>>>>>> 776c80a7

    SAlterTableInfo* pAlterTable = tAlterTableSqlElems(&yymsp[-6].minor.yy0, NULL, A, TSDB_ALTER_TABLE_UPDATE_TAG_VAL, -1);
    setSqlInfo(pInfo, pAlterTable, NULL, TSDB_SQL_ALTER_TABLE);
}
        break;
      case 255: /* cmd ::= ALTER STABLE ids cpxName ADD COLUMN columnlist */
{
    yymsp[-4].minor.yy0.n += yymsp[-3].minor.yy0.n;
<<<<<<< HEAD
    SAlterTableInfo* pAlterTable = tAlterTableSqlElems(&yymsp[-4].minor.yy0, yymsp[0].minor.yy349, NULL, TSDB_ALTER_TABLE_ADD_COLUMN, TSDB_SUPER_TABLE);
=======
    SAlterTableInfo* pAlterTable = tAlterTableSqlElems(&yymsp[-4].minor.yy0, yymsp[0].minor.yy207, NULL, TSDB_ALTER_TABLE_ADD_COLUMN, TSDB_SUPER_TABLE);
>>>>>>> 776c80a7
    setSqlInfo(pInfo, pAlterTable, NULL, TSDB_SQL_ALTER_TABLE);
}
        break;
      case 256: /* cmd ::= ALTER STABLE ids cpxName DROP COLUMN ids */
{
    yymsp[-4].minor.yy0.n += yymsp[-3].minor.yy0.n;

    toTSDBType(yymsp[0].minor.yy0.type);
    SArray* K = tVariantListAppendToken(NULL, &yymsp[0].minor.yy0, -1);

    SAlterTableInfo* pAlterTable = tAlterTableSqlElems(&yymsp[-4].minor.yy0, NULL, K, TSDB_ALTER_TABLE_DROP_COLUMN, TSDB_SUPER_TABLE);
    setSqlInfo(pInfo, pAlterTable, NULL, TSDB_SQL_ALTER_TABLE);
}
        break;
      case 257: /* cmd ::= ALTER STABLE ids cpxName ADD TAG columnlist */
{
    yymsp[-4].minor.yy0.n += yymsp[-3].minor.yy0.n;
<<<<<<< HEAD
    SAlterTableInfo* pAlterTable = tAlterTableSqlElems(&yymsp[-4].minor.yy0, yymsp[0].minor.yy349, NULL, TSDB_ALTER_TABLE_ADD_TAG_COLUMN, TSDB_SUPER_TABLE);
=======
    SAlterTableInfo* pAlterTable = tAlterTableSqlElems(&yymsp[-4].minor.yy0, yymsp[0].minor.yy207, NULL, TSDB_ALTER_TABLE_ADD_TAG_COLUMN, TSDB_SUPER_TABLE);
>>>>>>> 776c80a7
    setSqlInfo(pInfo, pAlterTable, NULL, TSDB_SQL_ALTER_TABLE);
}
        break;
      case 258: /* cmd ::= ALTER STABLE ids cpxName DROP TAG ids */
{
    yymsp[-4].minor.yy0.n += yymsp[-3].minor.yy0.n;

    toTSDBType(yymsp[0].minor.yy0.type);
    SArray* A = tVariantListAppendToken(NULL, &yymsp[0].minor.yy0, -1);

    SAlterTableInfo* pAlterTable = tAlterTableSqlElems(&yymsp[-4].minor.yy0, NULL, A, TSDB_ALTER_TABLE_DROP_TAG_COLUMN, TSDB_SUPER_TABLE);
    setSqlInfo(pInfo, pAlterTable, NULL, TSDB_SQL_ALTER_TABLE);
}
        break;
      case 259: /* cmd ::= ALTER STABLE ids cpxName CHANGE TAG ids ids */
{
    yymsp[-5].minor.yy0.n += yymsp[-4].minor.yy0.n;

    toTSDBType(yymsp[-1].minor.yy0.type);
    SArray* A = tVariantListAppendToken(NULL, &yymsp[-1].minor.yy0, -1);

    toTSDBType(yymsp[0].minor.yy0.type);
    A = tVariantListAppendToken(A, &yymsp[0].minor.yy0, -1);

    SAlterTableInfo* pAlterTable = tAlterTableSqlElems(&yymsp[-5].minor.yy0, NULL, A, TSDB_ALTER_TABLE_CHANGE_TAG_COLUMN, TSDB_SUPER_TABLE);
    setSqlInfo(pInfo, pAlterTable, NULL, TSDB_SQL_ALTER_TABLE);
}
        break;
      case 260: /* cmd ::= KILL CONNECTION INTEGER */
{setKillSql(pInfo, TSDB_SQL_KILL_CONNECTION, &yymsp[0].minor.yy0);}
        break;
      case 261: /* cmd ::= KILL STREAM INTEGER COLON INTEGER */
{yymsp[-2].minor.yy0.n += (yymsp[-1].minor.yy0.n + yymsp[0].minor.yy0.n); setKillSql(pInfo, TSDB_SQL_KILL_STREAM, &yymsp[-2].minor.yy0);}
        break;
      case 262: /* cmd ::= KILL QUERY INTEGER COLON INTEGER */
{yymsp[-2].minor.yy0.n += (yymsp[-1].minor.yy0.n + yymsp[0].minor.yy0.n); setKillSql(pInfo, TSDB_SQL_KILL_QUERY, &yymsp[-2].minor.yy0);}
        break;
      default:
        break;
/********** End reduce actions ************************************************/
  };
  assert( yyruleno<sizeof(yyRuleInfo)/sizeof(yyRuleInfo[0]) );
  yygoto = yyRuleInfo[yyruleno].lhs;
  yysize = yyRuleInfo[yyruleno].nrhs;
  yyact = yy_find_reduce_action(yymsp[yysize].stateno,(YYCODETYPE)yygoto);

  /* There are no SHIFTREDUCE actions on nonterminals because the table
  ** generator has simplified them to pure REDUCE actions. */
  assert( !(yyact>YY_MAX_SHIFT && yyact<=YY_MAX_SHIFTREDUCE) );

  /* It is not possible for a REDUCE to be followed by an error */
  assert( yyact!=YY_ERROR_ACTION );

  yymsp += yysize+1;
  yypParser->yytos = yymsp;
  yymsp->stateno = (YYACTIONTYPE)yyact;
  yymsp->major = (YYCODETYPE)yygoto;
  yyTraceShift(yypParser, yyact, "... then shift");
}

/*
** The following code executes when the parse fails
*/
#ifndef YYNOERRORRECOVERY
static void yy_parse_failed(
  yyParser *yypParser           /* The parser */
){
  ParseARG_FETCH;
#ifndef NDEBUG
  if( yyTraceFILE ){
    fprintf(yyTraceFILE,"%sFail!\n",yyTracePrompt);
  }
#endif
  while( yypParser->yytos>yypParser->yystack ) yy_pop_parser_stack(yypParser);
  /* Here code is inserted which will be executed whenever the
  ** parser fails */
/************ Begin %parse_failure code ***************************************/
/************ End %parse_failure code *****************************************/
  ParseARG_STORE; /* Suppress warning about unused %extra_argument variable */
}
#endif /* YYNOERRORRECOVERY */

/*
** The following code executes when a syntax error first occurs.
*/
static void yy_syntax_error(
  yyParser *yypParser,           /* The parser */
  int yymajor,                   /* The major type of the error token */
  ParseTOKENTYPE yyminor         /* The minor type of the error token */
){
  ParseARG_FETCH;
#define TOKEN yyminor
/************ Begin %syntax_error code ****************************************/

  pInfo->valid = false;
  int32_t outputBufLen = tListLen(pInfo->msg);
  int32_t len = 0;

  if(TOKEN.z) {
    char msg[] = "syntax error near \"%s\"";
    int32_t sqlLen = strlen(&TOKEN.z[0]);

    if (sqlLen + sizeof(msg)/sizeof(msg[0]) + 1 > outputBufLen) {
        char tmpstr[128] = {0};
        memcpy(tmpstr, &TOKEN.z[0], sizeof(tmpstr)/sizeof(tmpstr[0]) - 1);
        len = sprintf(pInfo->msg, msg, tmpstr);
    } else {
        len = sprintf(pInfo->msg, msg, &TOKEN.z[0]);
    }

  } else {
    len = sprintf(pInfo->msg, "Incomplete SQL statement");
  }

  assert(len <= outputBufLen);
/************ End %syntax_error code ******************************************/
  ParseARG_STORE; /* Suppress warning about unused %extra_argument variable */
}

/*
** The following is executed when the parser accepts
*/
static void yy_accept(
  yyParser *yypParser           /* The parser */
){
  ParseARG_FETCH;
#ifndef NDEBUG
  if( yyTraceFILE ){
    fprintf(yyTraceFILE,"%sAccept!\n",yyTracePrompt);
  }
#endif
#ifndef YYNOERRORRECOVERY
  yypParser->yyerrcnt = -1;
#endif
  assert( yypParser->yytos==yypParser->yystack );
  /* Here code is inserted which will be executed whenever the
  ** parser accepts */
/*********** Begin %parse_accept code *****************************************/

/*********** End %parse_accept code *******************************************/
  ParseARG_STORE; /* Suppress warning about unused %extra_argument variable */
}

/* The main parser program.
** The first argument is a pointer to a structure obtained from
** "ParseAlloc" which describes the current state of the parser.
** The second argument is the major token number.  The third is
** the minor token.  The fourth optional argument is whatever the
** user wants (and specified in the grammar) and is available for
** use by the action routines.
**
** Inputs:
** <ul>
** <li> A pointer to the parser (an opaque structure.)
** <li> The major token number.
** <li> The minor token number.
** <li> An option argument of a grammar-specified type.
** </ul>
**
** Outputs:
** None.
*/
void Parse(
  void *yyp,                   /* The parser */
  int yymajor,                 /* The major token code number */
  ParseTOKENTYPE yyminor       /* The value for the token */
  ParseARG_PDECL               /* Optional %extra_argument parameter */
){
  YYMINORTYPE yyminorunion;
  unsigned int yyact;   /* The parser action. */
#if !defined(YYERRORSYMBOL) && !defined(YYNOERRORRECOVERY)
  int yyendofinput;     /* True if we are at the end of input */
#endif
#ifdef YYERRORSYMBOL
  int yyerrorhit = 0;   /* True if yymajor has invoked an error */
#endif
  yyParser *yypParser;  /* The parser */

  yypParser = (yyParser*)yyp;
  assert( yypParser->yytos!=0 );
#if !defined(YYERRORSYMBOL) && !defined(YYNOERRORRECOVERY)
  yyendofinput = (yymajor==0);
#endif
  ParseARG_STORE;

#ifndef NDEBUG
  if( yyTraceFILE ){
    int stateno = yypParser->yytos->stateno;
    if( stateno < YY_MIN_REDUCE ){
      fprintf(yyTraceFILE,"%sInput '%s' in state %d\n",
              yyTracePrompt,yyTokenName[yymajor],stateno);
    }else{
      fprintf(yyTraceFILE,"%sInput '%s' with pending reduce %d\n",
              yyTracePrompt,yyTokenName[yymajor],stateno-YY_MIN_REDUCE);
    }
  }
#endif

  do{
    yyact = yy_find_shift_action(yypParser,(YYCODETYPE)yymajor);
    if( yyact >= YY_MIN_REDUCE ){
      yy_reduce(yypParser,yyact-YY_MIN_REDUCE,yymajor,yyminor);
    }else if( yyact <= YY_MAX_SHIFTREDUCE ){
      yy_shift(yypParser,yyact,yymajor,yyminor);
#ifndef YYNOERRORRECOVERY
      yypParser->yyerrcnt--;
#endif
      yymajor = YYNOCODE;
    }else if( yyact==YY_ACCEPT_ACTION ){
      yypParser->yytos--;
      yy_accept(yypParser);
      return;
    }else{
      assert( yyact == YY_ERROR_ACTION );
      yyminorunion.yy0 = yyminor;
#ifdef YYERRORSYMBOL
      int yymx;
#endif
#ifndef NDEBUG
      if( yyTraceFILE ){
        fprintf(yyTraceFILE,"%sSyntax Error!\n",yyTracePrompt);
      }
#endif
#ifdef YYERRORSYMBOL
      /* A syntax error has occurred.
      ** The response to an error depends upon whether or not the
      ** grammar defines an error token "ERROR".  
      **
      ** This is what we do if the grammar does define ERROR:
      **
      **  * Call the %syntax_error function.
      **
      **  * Begin popping the stack until we enter a state where
      **    it is legal to shift the error symbol, then shift
      **    the error symbol.
      **
      **  * Set the error count to three.
      **
      **  * Begin accepting and shifting new tokens.  No new error
      **    processing will occur until three tokens have been
      **    shifted successfully.
      **
      */
      if( yypParser->yyerrcnt<0 ){
        yy_syntax_error(yypParser,yymajor,yyminor);
      }
      yymx = yypParser->yytos->major;
      if( yymx==YYERRORSYMBOL || yyerrorhit ){
#ifndef NDEBUG
        if( yyTraceFILE ){
          fprintf(yyTraceFILE,"%sDiscard input token %s\n",
             yyTracePrompt,yyTokenName[yymajor]);
        }
#endif
        yy_destructor(yypParser, (YYCODETYPE)yymajor, &yyminorunion);
        yymajor = YYNOCODE;
      }else{
        while( yypParser->yytos >= yypParser->yystack
            && yymx != YYERRORSYMBOL
            && (yyact = yy_find_reduce_action(
                        yypParser->yytos->stateno,
                        YYERRORSYMBOL)) >= YY_MIN_REDUCE
        ){
          yy_pop_parser_stack(yypParser);
        }
        if( yypParser->yytos < yypParser->yystack || yymajor==0 ){
          yy_destructor(yypParser,(YYCODETYPE)yymajor,&yyminorunion);
          yy_parse_failed(yypParser);
#ifndef YYNOERRORRECOVERY
          yypParser->yyerrcnt = -1;
#endif
          yymajor = YYNOCODE;
        }else if( yymx!=YYERRORSYMBOL ){
          yy_shift(yypParser,yyact,YYERRORSYMBOL,yyminor);
        }
      }
      yypParser->yyerrcnt = 3;
      yyerrorhit = 1;
#elif defined(YYNOERRORRECOVERY)
      /* If the YYNOERRORRECOVERY macro is defined, then do not attempt to
      ** do any kind of error recovery.  Instead, simply invoke the syntax
      ** error routine and continue going as if nothing had happened.
      **
      ** Applications can set this macro (for example inside %include) if
      ** they intend to abandon the parse upon the first syntax error seen.
      */
      yy_syntax_error(yypParser,yymajor, yyminor);
      yy_destructor(yypParser,(YYCODETYPE)yymajor,&yyminorunion);
      yymajor = YYNOCODE;
      
#else  /* YYERRORSYMBOL is not defined */
      /* This is what we do if the grammar does not define ERROR:
      **
      **  * Report an error message, and throw away the input token.
      **
      **  * If the input token is $, then fail the parse.
      **
      ** As before, subsequent error messages are suppressed until
      ** three input tokens have been successfully shifted.
      */
      if( yypParser->yyerrcnt<=0 ){
        yy_syntax_error(yypParser,yymajor, yyminor);
      }
      yypParser->yyerrcnt = 3;
      yy_destructor(yypParser,(YYCODETYPE)yymajor,&yyminorunion);
      if( yyendofinput ){
        yy_parse_failed(yypParser);
#ifndef YYNOERRORRECOVERY
        yypParser->yyerrcnt = -1;
#endif
      }
      yymajor = YYNOCODE;
#endif
    }
  }while( yymajor!=YYNOCODE && yypParser->yytos>yypParser->yystack );
#ifndef NDEBUG
  if( yyTraceFILE ){
    yyStackEntry *i;
    char cDiv = '[';
    fprintf(yyTraceFILE,"%sReturn. Stack=",yyTracePrompt);
    for(i=&yypParser->yystack[1]; i<=yypParser->yytos; i++){
      fprintf(yyTraceFILE,"%c%s", cDiv, yyTokenName[i->major]);
      cDiv = ' ';
    }
    fprintf(yyTraceFILE,"]\n");
  }
#endif
  return;
}<|MERGE_RESOLUTION|>--- conflicted
+++ resolved
@@ -97,49 +97,27 @@
 #endif
 /************* Begin control #defines *****************************************/
 #define YYCODETYPE unsigned short int
-<<<<<<< HEAD
-#define YYNOCODE 257
-=======
-#define YYNOCODE 287
->>>>>>> 776c80a7
+#define YYNOCODE 263
 #define YYACTIONTYPE unsigned short int
 #define ParseTOKENTYPE SStrToken
 typedef union {
   int yyinit;
   ParseTOKENTYPE yy0;
-<<<<<<< HEAD
-  SCreatedTableInfo yy32;
-  tSQLExpr* yy114;
-  TAOS_FIELD yy215;
-  SQuerySQL* yy216;
-  int64_t yy221;
-  SCreateDbInfo yy222;
-  tSQLExprList* yy258;
-  SIntervalVal yy264;
-  SCreateTableSQL* yy278;
-  SCreateAcctInfo yy299;
-  int yy348;
-  SArray* yy349;
-  SSubclauseInfo* yy417;
-  tVariant yy426;
-  SLimitVal yy454;
-=======
-  SCreateDbInfo yy100;
+  SLimitVal yy18;
+  SCreateDbInfo yy94;
   int yy116;
-  SIntervalVal yy126;
-  tSQLExprList* yy178;
-  SArray* yy207;
-  int64_t yy208;
-  tVariant yy232;
-  SLimitVal yy314;
-  SCreateTableSQL* yy414;
-  SSubclauseInfo* yy441;
-  tSQLExpr* yy484;
-  SCreateAcctInfo yy505;
-  TAOS_FIELD yy517;
-  SQuerySQL* yy526;
-  SCreatedTableInfo yy542;
->>>>>>> 776c80a7
+  SSubclauseInfo* yy141;
+  tSQLExprList* yy170;
+  tVariant yy218;
+  SIntervalVal yy220;
+  SCreatedTableInfo yy252;
+  tSQLExpr* yy282;
+  SCreateTableSQL* yy310;
+  SQuerySQL* yy372;
+  SCreateAcctInfo yy419;
+  SArray* yy429;
+  TAOS_FIELD yy451;
+  int64_t yy481;
 } YYMINORTYPE;
 #ifndef YYSTACKDEPTH
 #define YYSTACKDEPTH 100
@@ -149,23 +127,9 @@
 #define ParseARG_FETCH SSqlInfo* pInfo = yypParser->pInfo
 #define ParseARG_STORE yypParser->pInfo = pInfo
 #define YYFALLBACK 1
-<<<<<<< HEAD
-#define YYNSTATE             294
-#define YYNRULE              254
-#define YYNTOKEN             184
-#define YY_MAX_SHIFT         293
-#define YY_MIN_SHIFTREDUCE   477
-#define YY_MAX_SHIFTREDUCE   730
-#define YY_ERROR_ACTION      731
-#define YY_ACCEPT_ACTION     732
-#define YY_NO_ACTION         733
-#define YY_MIN_REDUCE        734
-#define YY_MAX_REDUCE        987
-=======
 #define YYNSTATE             306
 #define YYNRULE              263
-#define YYNRULE_WITH_ACTION  263
-#define YYNTOKEN             213
+#define YYNTOKEN             187
 #define YY_MAX_SHIFT         305
 #define YY_MIN_SHIFTREDUCE   494
 #define YY_MAX_SHIFTREDUCE   756
@@ -174,7 +138,6 @@
 #define YY_NO_ACTION         759
 #define YY_MIN_REDUCE        760
 #define YY_MAX_REDUCE        1022
->>>>>>> 776c80a7
 /************* End control #defines *******************************************/
 
 /* Define the yytestcase() macro to be a no-op if is not already defined
@@ -242,160 +205,6 @@
 *********** Begin parsing tables **********************************************/
 #define YY_ACTTAB_COUNT (668)
 static const YYACTIONTYPE yy_action[] = {
-<<<<<<< HEAD
- /*     0 */    74,  521,  732,  293,  521,  165,  186,  291,   28,  522,
- /*    10 */   190,  893,  522,   43,   44,  969,   47,   48,   15,  776,
- /*    20 */   198,   37,  152,   46,  242,   51,   49,   53,   50,  854,
- /*    30 */   855,   27,  858,   42,   41,  871,  128,   40,   39,   38,
- /*    40 */    43,   44,  882,   47,   48,  882,  188,  198,   37,  868,
- /*    50 */    46,  242,   51,   49,   53,   50,  187,  128,  203,  225,
- /*    60 */    42,   41,  979,  165,   40,   39,   38,   43,   44,  890,
- /*    70 */    47,   48,  193,  970,  198,   37,  165,   46,  242,   51,
- /*    80 */    49,   53,   50,  871,  128,  192,  970,   42,   41,  258,
- /*    90 */   521,   40,   39,   38,  290,  289,  115,  239,  522,   71,
- /*   100 */    77,   43,   45,  128,   47,   48,  205,   66,  198,   37,
- /*   110 */    28,   46,  242,   51,   49,   53,   50,   40,   39,   38,
- /*   120 */   921,   42,   41,  278,   65,   40,   39,   38,  865,  678,
- /*   130 */   287,  871,  859,  210,  478,  479,  480,  481,  482,  483,
- /*   140 */   484,  485,  486,  487,  488,  489,  292,   72,  201,  215,
- /*   150 */    44,  868,   47,   48,  856,  871,  198,   37,  209,   46,
- /*   160 */   242,   51,   49,   53,   50,  869,  922,  204,  237,   42,
- /*   170 */    41,   96,  163,   40,   39,   38,  278,   21,  256,  286,
- /*   180 */   285,  255,  254,  253,  284,  252,  283,  282,  281,  251,
- /*   190 */   280,  279,  835,  594,  823,  824,  825,  826,  827,  828,
- /*   200 */   829,  830,  831,  832,  833,  834,  836,  837,   47,   48,
- /*   210 */    87,   86,  198,   37,   28,   46,  242,   51,   49,   53,
- /*   220 */    50,  268,  267,   16,  211,   42,   41,  265,  264,   40,
- /*   230 */    39,   38,  197,  691,   28,  634,  682,  123,  685,  174,
- /*   240 */   688,   22,   42,   41,   73,  175,   40,   39,   38,   34,
- /*   250 */   108,  107,  173,  197,  691,  867,   67,  682,  121,  685,
- /*   260 */    21,  688,  286,  285,  194,  195,   34,  284,  241,  283,
- /*   270 */   282,  281,  202,  280,  279,  868,  659,  660,  680,  841,
- /*   280 */    22,  857,  839,  840,  169,  194,  195,  842,   34,  844,
- /*   290 */   845,  843,  785,  846,  847,  152,  230,  631,  218,   51,
- /*   300 */    49,   53,   50,   28,   23,  222,  221,   42,   41,  224,
- /*   310 */   638,   40,   39,   38,  681,  618,  181,   10,  615,  207,
- /*   320 */   616,   76,  617,  138,  243,  932,  777,   94,   98,  152,
- /*   330 */   966,  196,   52,   88,  103,  106,   97,   28,   28,   28,
- /*   340 */   965,  261,  100,  626,  868,  690,  212,  213,    3,  142,
- /*   350 */   684,  227,  687,   52,   31,   83,   79,   82,  258,  228,
- /*   360 */   689,  158,  154,   29,   60,  964,  690,  156,  111,  110,
- /*   370 */   109,  182,  683,    4,  686,  262,  266,  270,  868,  868,
- /*   380 */   868,  689,  646,   61,   57,  208,  125,  622,  260,  623,
- /*   390 */   650,  651,  711,  692,   56,   18,   17,   17,  604,  245,
- /*   400 */   606,  870,   29,   29,   56,   58,  247,  605,  183,   26,
- /*   410 */    75,   56,  248,  105,  104,   12,   11,  694,  167,   93,
- /*   420 */    92,  619,   63,  168,  593,   14,   13,  620,  170,  621,
- /*   430 */   120,  118,  164,  931,  171,  172,  199,  122,  178,  179,
- /*   440 */   177,  162,  176,  928,  166,  927,  200,  269,  884,  892,
- /*   450 */    35,  899,  901,  124,  914,  913,  139,  864,  140,  137,
- /*   460 */    34,  141,  226,  787,  250,  119,  645,  160,  240,  231,
- /*   470 */    62,   32,  259,  784,  881,   59,  189,  235,  129,   54,
- /*   480 */   131,  984,   84,  983,  130,  238,  133,  981,  132,  143,
- /*   490 */   263,  978,  236,  234,   90,  977,  232,  134,  975,  144,
- /*   500 */   805,  135,   33,   30,  161,  774,   99,  772,  101,   95,
- /*   510 */   102,  770,  769,  214,  153,  767,  766,  765,  764,  763,
- /*   520 */   155,  157,  760,  758,  756,  754,  752,   36,  159,  271,
- /*   530 */   229,   68,   69,  915,  272,  273,  274,  275,  276,  277,
- /*   540 */   288,  730,  184,  206,  249,  216,  217,  185,  180,  729,
- /*   550 */    80,  219,  220,  728,  716,  768,  223,  227,   70,  628,
- /*   560 */    64,  147,  146,  806,  145,  148,  149,  151,  112,  150,
- /*   570 */   113,  647,  762,  761,  244,  114,  866,  753,    6,  126,
- /*   580 */   136,    1,    2,  191,  233,   24,   25,    7,  652,  127,
- /*   590 */     8,  693,    5,    9,   19,  695,   20,   78,  246,  562,
- /*   600 */   558,   76,  556,  555,  554,  551,  525,  257,   81,   85,
- /*   610 */    29,  596,   55,  595,  592,   89,   91,  546,  544,  536,
- /*   620 */   542,  538,  540,  534,  532,  564,  563,  561,  560,  559,
- /*   630 */   557,  553,  552,   56,  523,  493,  491,  734,  733,  733,
- /*   640 */   733,  733,  733,  733,  733,  733,  733,  733,  733,  116,
- /*   650 */   117,
-};
-static const YYCODETYPE yy_lookahead[] = {
- /*     0 */   193,    1,  185,  186,    1,  245,  187,  188,  188,    9,
- /*    10 */   205,  188,    9,   13,   14,  255,   16,   17,  245,  192,
- /*    20 */    20,   21,  195,   23,   24,   25,   26,   27,   28,  222,
- /*    30 */   223,  224,  225,   33,   34,  230,  188,   37,   38,   39,
- /*    40 */    13,   14,  228,   16,   17,  228,  226,   20,   21,  229,
- /*    50 */    23,   24,   25,   26,   27,   28,  242,  188,  205,  242,
- /*    60 */    33,   34,  230,  245,   37,   38,   39,   13,   14,  246,
- /*    70 */    16,   17,  254,  255,   20,   21,  245,   23,   24,   25,
- /*    80 */    26,   27,   28,  230,  188,  254,  255,   33,   34,   77,
- /*    90 */     1,   37,   38,   39,   63,   64,   65,  249,    9,  251,
- /*   100 */   193,   13,   14,  188,   16,   17,  205,  107,   20,   21,
- /*   110 */   188,   23,   24,   25,   26,   27,   28,   37,   38,   39,
- /*   120 */   251,   33,   34,   79,  193,   37,   38,   39,  188,  102,
- /*   130 */   205,  230,  225,  188,   45,   46,   47,   48,   49,   50,
- /*   140 */    51,   52,   53,   54,   55,   56,   57,  251,  226,   60,
- /*   150 */    14,  229,   16,   17,  223,  230,   20,   21,   66,   23,
- /*   160 */    24,   25,   26,   27,   28,  220,  251,  227,  253,   33,
- /*   170 */    34,   74,  245,   37,   38,   39,   79,   86,   87,   88,
- /*   180 */    89,   90,   91,   92,   93,   94,   95,   96,   97,   98,
- /*   190 */    99,  100,  204,    5,  206,  207,  208,  209,  210,  211,
- /*   200 */   212,  213,  214,  215,  216,  217,  218,  219,   16,   17,
- /*   210 */   133,  134,   20,   21,  188,   23,   24,   25,   26,   27,
- /*   220 */    28,   33,   34,   44,  132,   33,   34,  135,  136,   37,
- /*   230 */    38,   39,    1,    2,  188,   37,    5,  188,    7,   60,
- /*   240 */     9,  101,   33,   34,  231,   66,   37,   38,   39,  109,
- /*   250 */    71,   72,   73,    1,    2,  229,  243,    5,  101,    7,
- /*   260 */    86,    9,   88,   89,   33,   34,  109,   93,   37,   95,
- /*   270 */    96,   97,  226,   99,  100,  229,  120,  121,    1,  204,
- /*   280 */   101,    0,  207,  208,  245,   33,   34,  212,  109,  214,
- /*   290 */   215,  216,  192,  218,  219,  195,  247,  106,  131,   25,
- /*   300 */    26,   27,   28,  188,  113,  138,  139,   33,   34,  130,
- /*   310 */   112,   37,   38,   39,   37,    2,  137,  101,    5,   66,
- /*   320 */     7,  105,    9,  107,   15,  221,  192,   61,   62,  195,
- /*   330 */   245,   59,  101,   67,   68,   69,   70,  188,  188,  188,
- /*   340 */   245,  226,   76,  102,  229,  114,   33,   34,   61,   62,
- /*   350 */     5,  110,    7,  101,   67,   68,   69,   70,   77,  102,
- /*   360 */   129,   61,   62,  106,  106,  245,  114,   67,   68,   69,
- /*   370 */    70,  245,    5,  101,    7,  226,  226,  226,  229,  229,
- /*   380 */   229,  129,  102,  125,  106,  132,  106,    5,  135,    7,
- /*   390 */   102,  102,  102,  102,  106,  106,  106,  106,  102,  102,
- /*   400 */   102,  230,  106,  106,  106,  127,  102,  102,  245,  101,
- /*   410 */   106,  106,  104,   74,   75,  133,  134,  108,  245,  133,
- /*   420 */   134,  108,  101,  245,  103,  133,  134,    5,  245,    7,
- /*   430 */    61,   62,  245,  221,  245,  245,  221,  188,  245,  245,
- /*   440 */   245,  245,  245,  221,  245,  221,  221,  221,  228,  188,
- /*   450 */   244,  188,  188,  188,  252,  252,  188,  188,  188,  232,
- /*   460 */   109,  188,  228,  188,  188,   59,  114,  188,  118,  248,
- /*   470 */   124,  188,  188,  188,  241,  126,  248,  248,  240,  123,
- /*   480 */   238,  188,  188,  188,  239,  122,  236,  188,  237,  188,
- /*   490 */   188,  188,  117,  116,  188,  188,  115,  235,  188,  188,
- /*   500 */   188,  234,  188,  188,  188,  188,  188,  188,  188,   85,
- /*   510 */   188,  188,  188,  188,  188,  188,  188,  188,  188,  188,
- /*   520 */   188,  188,  188,  188,  188,  188,  188,  128,  188,   84,
- /*   530 */   189,  189,  189,  189,   49,   81,   83,   53,   82,   80,
- /*   540 */    77,    5,  189,  189,  189,  140,    5,  189,  189,    5,
- /*   550 */   193,  140,    5,    5,   87,  189,  131,  110,  106,  102,
- /*   560 */   111,  197,  201,  203,  202,  200,  198,  196,  190,  199,
- /*   570 */   190,  102,  189,  189,  104,  190,  228,  189,  101,  101,
- /*   580 */   233,  194,  191,    1,  101,  106,  106,  119,  102,  101,
- /*   590 */   119,  102,  101,  101,  101,  108,  101,   74,  104,    9,
- /*   600 */     5,  105,    5,    5,    5,    5,   78,   15,   74,  134,
- /*   610 */   106,    5,   16,    5,  102,  134,  134,    5,    5,    5,
- /*   620 */     5,    5,    5,    5,    5,    5,    5,    5,    5,    5,
- /*   630 */     5,    5,    5,  106,   78,   59,   58,    0,  256,  256,
- /*   640 */   256,  256,  256,  256,  256,  256,  256,  256,  256,   21,
- /*   650 */    21,  256,  256,  256,  256,  256,  256,  256,  256,  256,
- /*   660 */   256,  256,  256,  256,  256,  256,  256,  256,  256,  256,
- /*   670 */   256,  256,  256,  256,  256,  256,  256,  256,  256,  256,
- /*   680 */   256,  256,  256,  256,  256,  256,  256,  256,  256,  256,
- /*   690 */   256,  256,  256,  256,  256,  256,  256,  256,  256,  256,
- /*   700 */   256,  256,  256,  256,  256,  256,  256,  256,  256,  256,
- /*   710 */   256,  256,  256,  256,  256,  256,  256,  256,  256,  256,
- /*   720 */   256,  256,  256,  256,  256,  256,  256,  256,  256,  256,
- /*   730 */   256,  256,  256,  256,  256,  256,  256,  256,  256,  256,
- /*   740 */   256,  256,  256,  256,  256,  256,  256,  256,  256,  256,
- /*   750 */   256,  256,  256,  256,  256,  256,  256,  256,  256,  256,
- /*   760 */   256,  256,  256,  256,  256,  256,  256,  256,  256,  256,
- /*   770 */   256,  256,  256,  256,  256,  256,  256,  256,  256,  256,
- /*   780 */   256,  256,  256,  256,  256,  256,  256,  256,  256,  256,
- /*   790 */   256,  256,  256,  256,  256,  256,  256,  256,  256,  256,
- /*   800 */   256,  256,  256,  256,  256,  256,  256,  256,  256,  256,
- /*   810 */   256,  256,  256,  256,  256,  256,  256,  256,  256,  256,
- /*   820 */   256,  256,  256,  256,  256,  256,  256,  256,  256,  256,
- /*   830 */   256,  256,  256,  256,  256,
-=======
  /*     0 */   176,  541,  176,  197,  303,   17,  135,  620,  174,  542,
  /*    10 */  1004,  204, 1005,   47,   48,   30,   51,   52,  135,  201,
  /*    20 */   209,   41,  176,   50,  253,   55,   53,   57,   54,  758,
@@ -411,264 +220,205 @@
  /*   120 */   209,   41,   24,   50,  253,   55,   53,   57,   54,  957,
  /*   130 */    36,  248,  704,   46,   45,  135,  664,   44,   43,   42,
  /*   140 */    47,   49,  894,   51,   52,  241,  892,  209,   41,  229,
- /*   150 */    50,  253,   55,   53,   57,   54,  233,  232,  101,  213,
- /*   160 */    46,   45,  903,  289,   44,   43,   42,   23,  267,  298,
+ /*   150 */    50,  253,   55,   53,   57,   54,  233,  232,  180,  213,
+ /*   160 */    46,   45,  903,  218,   44,   43,   42,   23,  267,  298,
  /*   170 */   297,  266,  265,  264,  296,  263,  295,  294,  293,  262,
  /*   180 */   292,  291,  866,   30,  854,  855,  856,  857,  858,  859,
  /*   190 */   860,  861,  862,  863,  864,  865,  867,  868,   51,   52,
  /*   200 */   917,   76,  209,   41,  900,   50,  253,   55,   53,   57,
- /*   210 */    54,  299,   18,  180,  198,   46,   45,   30,  269,   44,
+ /*   210 */    54,  299,   18,   30,  198,   46,   45,   69,  269,   44,
  /*   220 */    43,   42,  208,  717,  272,  269,  708,  903,  711,  185,
- /*   230 */   714, 1001,  208,  717,   69,  186,  708,  906,  711,   77,
- /*   240 */   714,  114,  113,  184, 1000,  644,  215,  221,  641,  657,
- /*   250 */   642,   71,  643,   12,  205,  206,   25,   80,  252,  145,
- /*   260 */    23,  902,  298,  297,  205,  206,  891,  296,  999,  295,
+ /*   230 */   714,  219,  208,  717,  271,  186,  708,  906,  711,  101,
+ /*   240 */   714,  114,  113,  184,  289,  644,  215,  221,  641,  891,
+ /*   250 */   642,  128,  643, 1014,  205,  206,   77,  902,  252,   36,
+ /*   260 */    23,  706,  298,  297,  205,  206,  967,  296,   71,  295,
  /*   270 */   294,  293,   24,  292,  291,  874,  223,  224,  872,  873,
- /*   280 */    36,  193,  904,  875,  805,  877,  878,  876,  161,  879,
- /*   290 */   880,   55,   53,   57,   54,   67,  220,  619,  814,   46,
+ /*   280 */    36, 1001,  904,  875,  805,  877,  878,  876,  161,  879,
+ /*   290 */   880,   55,   53,   57,   54, 1000,  220,  707,  814,   46,
  /*   300 */    45,  235,  161,   44,   43,   42,   99,  104,  192,   44,
- /*   310 */    43,   42,   93,  103,  109,  112,  102,  239,   78,  254,
- /*   320 */   218,   31,  106,    5,  151,   56,    1,  149,  194,   33,
- /*   330 */   150,   88,   83,   87,   30,   56,  169,  165,  716,  128,
- /*   340 */    30,   30,  167,  164,  117,  116,  115,   36,  716,  889,
- /*   350 */   890,   29,  893,  715,  645,  806,   46,   45, 1014,  161,
- /*   360 */    44,   43,   42,  715,  222,  685,  686,  276,  275,  302,
- /*   370 */   301,  122,    3,  162,  706,  273,  672,  710,  903,  713,
- /*   380 */   132,  277,  281,  676,  903,  903,  652,   60,  219,  677,
- /*   390 */   207,  271,  737,   20,  238,  718,   19,   61,  709,   19,
- /*   400 */   712,   64,  630,  905,  256,  632,   31,  258,   31,   60,
- /*   410 */   707,   79,  631,  178,   28,  720,   60,  259,   62,  179,
- /*   420 */    65,   92,   91,  111,  110,   14,   13,   98,   97,   16,
- /*   430 */    15,  648,  181,  649,    6,  646,  175,  647,  127,  125,
- /*   440 */   182,  183,  189,  190,  967,  188,  173,  187,  966,  177,
- /*   450 */   210,  963,  962,  211,  280,  129,  919,  927,   39,  949,
- /*   460 */   948,  934,  936,  131,  146,  899,  144,  147,  148,   36,
- /*   470 */   817,  261,   37,  171,   34,  270,  813,  237, 1019,   89,
- /*   480 */  1018, 1016,  126,  152,  274, 1013,   95,  671,  242, 1012,
- /*   490 */   200, 1010,  153,  835,  246,   35,   32,  916,   38,  172,
- /*   500 */    63,   66,  802,  136,   58,  251,  137,  138,  249,  247,
- /*   510 */   105,  800,  107,  245,  108,  243,   40,  798,  139,  797,
- /*   520 */   290,  100,  225,  282,  163,  795,  283,  794,  793,  792,
- /*   530 */   791,  790,  166,  168,  787,  785,  783,  781,  779,  284,
- /*   540 */   170,  286,  240,   72,   73,  950,  285,  287,  288,  300,
- /*   550 */   756,  195,  227,  217,  260,  228,  755,  230,  196,  191,
- /*   560 */   231,   84,   85,  754,  742,  234,  796,  238,   74,  654,
- /*   570 */   673,  118,  789,  156,  119,  155,  836,  154,  157,  158,
- /*   580 */   160,  159,  120,  788,    2,  121,  780,    4,  870,  255,
- /*   590 */     8,  901,   68,  133,  202,  244,  140,  141,  142,  143,
- /*   600 */   882,  678,  134,   26,   27,    9,   10,  719,    7,   11,
- /*   610 */   721,   21,   22,  257,   82,  583,  579,   80,  577,  576,
- /*   620 */   575,  572,  545,  268,   86,   90,   31,   94,   59,   96,
+ /*   310 */    43,   42,   93,  103,  109,  112,  102,  254,   78,  302,
+ /*   320 */   301,  122,  106,    5,  151,   56,    1,  149,  999,   33,
+ /*   330 */   150,   88,   83,   87,  657,   56,  169,  165,  716,   30,
+ /*   340 */    30,   25,  167,  164,  117,  116,  115,   30,  716,  889,
+ /*   350 */   890,   29,  893,  715,  645,  193,   46,   45,    3,  162,
+ /*   360 */    44,   43,   42,  715,  222,  207,  806,  276,  275,   12,
+ /*   370 */   161,  685,  686,   80,  652,  145,  710,  709,  713,  712,
+ /*   380 */   273,  277,  238,  903,  903,  239,  672,   61,  281,   31,
+ /*   390 */   132,  903,  676,  677,  737,  718,   60,   20,   19,   19,
+ /*   400 */    64,  194,  630,  256,   92,   91,   31,   31,   62,    6,
+ /*   410 */   178,  632,  258,  720,  631,   60,   79,   28,   60,   65,
+ /*   420 */   259,   14,   13,   67,  648,  619,  649,  179,   98,   97,
+ /*   430 */    16,   15,  646,  966,  647,  111,  110,  127,  125,  181,
+ /*   440 */   175,  182,  183,  189,  190,  188,  173,  187,  177,  905,
+ /*   450 */   210,  963,  919,  962,  211,  280,  949,   39,  129,  948,
+ /*   460 */   144,  927,  934,   36,  936,  126,  131,  146,  899,  237,
+ /*   470 */   147,  671,  142,  148,  817,  261,  136,   37,  251,   66,
+ /*   480 */   916,   58,   63,  137,  171,  138,   34,  270,  242,  249,
+ /*   490 */   813, 1019,   89,  200, 1018, 1016,  246,  139,  247,  152,
+ /*   500 */   140,  274, 1013,   95,  245, 1012, 1010,  153,  835,   35,
+ /*   510 */   243,   32,   38,  172,   40,  802,  105,  800,  107,  108,
+ /*   520 */   798,  797,  225,  163,  795,  794,  793,  792,  791,  790,
+ /*   530 */   166,  168,  787,  785,  783,  781,  779,  170,  290,  240,
+ /*   540 */    72,   73,  950,  100,  282,  283,  284,  285,  286,  287,
+ /*   550 */   288,  300,  756,  195,  217,  260,  227,  228,  755,  230,
+ /*   560 */   196,  191,  231,   84,   85,  754,  742,  234,  238,  654,
+ /*   570 */    74,   68,  673,  255,  796,    8,  156,  133,  836,  118,
+ /*   580 */   154,  159,  155,  158,  157,  160,  119,  789,    2,  120,
+ /*   590 */   870,  788,  901,  121,  780,    4,  202,  141,  678,  143,
+ /*   600 */   244,  134,    9,   10,   82,  719,  882,   26,   27,    7,
+ /*   610 */    11,   21,  721,   22,  583,  257,  579,  577,   80,  576,
+ /*   620 */   575,  572,  545,  268,   86,   90,   31,   94,   96,   59,
  /*   630 */   622,  621,  618,  567,  565,  557,  563,  559,  561,  555,
  /*   640 */   553,  586,  585,  584,  582,  581,  580,  578,  574,  573,
  /*   650 */    60,  543,  511,  509,  760,  759,  759,  759,  759,  759,
  /*   660 */   759,  759,  759,  759,  759,  759,  123,  124,
 };
 static const YYCODETYPE yy_lookahead[] = {
- /*     0 */   276,    1,  276,  215,  216,  276,  216,    5,  276,    9,
- /*    10 */   286,  285,  286,   13,   14,  216,   16,   17,  216,  235,
- /*    20 */    20,   21,  276,   23,   24,   25,   26,   27,   28,  213,
- /*    30 */   214,  285,  286,   33,   34,   33,   34,   37,   38,   39,
- /*    40 */    13,   14,  235,   16,   17,  261,  216,   20,   21,    1,
- /*    50 */    23,   24,   25,   26,   27,   28,  257,    9,   37,  260,
- /*    60 */    33,   34,  235,  216,   37,   38,   39,   14,  261,   16,
- /*    70 */    17,  216,  282,   20,   21,  259,   23,   24,   25,   26,
- /*    80 */    27,   28,  280,  216,  282,   81,   33,   34,  261,  273,
+ /*     0 */   251,    1,  251,  190,  191,  251,  191,    5,  251,    9,
+ /*    10 */   261,  260,  261,   13,   14,  191,   16,   17,  191,  210,
+ /*    20 */    20,   21,  251,   23,   24,   25,   26,   27,   28,  188,
+ /*    30 */   189,  260,  261,   33,   34,   33,   34,   37,   38,   39,
+ /*    40 */    13,   14,  210,   16,   17,  236,  191,   20,   21,    1,
+ /*    50 */    23,   24,   25,   26,   27,   28,  232,    9,   37,  235,
+ /*    60 */    33,   34,  210,  191,   37,   38,   39,   14,  236,   16,
+ /*    70 */    17,  191,  257,   20,   21,  234,   23,   24,   25,   26,
+ /*    80 */    27,   28,  255,  191,  257,   81,   33,   34,  236,  248,
  /*    90 */    37,   38,   39,   45,   46,   47,   48,   49,   50,   51,
- /*   100 */    52,   53,   54,   55,   56,   57,   58,  277,  222,   61,
- /*   110 */   110,    1,  257,   13,   14,  260,   16,   17,  216,    9,
- /*   120 */    20,   21,  104,   23,   24,   25,   26,   27,   28,  282,
- /*   130 */   112,  284,  105,   33,   34,  216,  115,   37,   38,   39,
- /*   140 */    13,   14,  256,   16,   17,  278,    0,   20,   21,  134,
- /*   150 */    23,   24,   25,   26,   27,   28,  141,  142,   76,  257,
- /*   160 */    33,   34,  260,   81,   37,   38,   39,   88,   89,   90,
+ /*   100 */    52,   53,   54,   55,   56,   57,   58,  252,  197,   61,
+ /*   110 */   110,    1,  232,   13,   14,  235,   16,   17,  191,    9,
+ /*   120 */    20,   21,  104,   23,   24,   25,   26,   27,   28,  257,
+ /*   130 */   112,  259,  105,   33,   34,  191,  115,   37,   38,   39,
+ /*   140 */    13,   14,  231,   16,   17,  253,    0,   20,   21,  134,
+ /*   150 */    23,   24,   25,   26,   27,   28,  141,  142,  251,  232,
+ /*   160 */    33,   34,  235,   67,   37,   38,   39,   88,   89,   90,
  /*   170 */    91,   92,   93,   94,   95,   96,   97,   98,   99,  100,
- /*   180 */   101,  102,  234,  216,  236,  237,  238,  239,  240,  241,
- /*   190 */   242,  243,  244,  245,  246,  247,  248,  249,   16,   17,
- /*   200 */   259,  282,   20,   21,  216,   23,   24,   25,   26,   27,
- /*   210 */    28,  235,   44,  276,  273,   33,   34,  216,   79,   37,
- /*   220 */    38,   39,    1,    2,  257,   79,    5,  260,    7,   61,
- /*   230 */     9,  276,    1,    2,  222,   67,    5,  261,    7,  262,
- /*   240 */     9,   73,   74,   75,  276,    2,  258,  216,    5,  109,
- /*   250 */     7,  274,    9,  104,   33,   34,  116,  108,   37,  110,
- /*   260 */    88,  260,   90,   91,   33,   34,  254,   95,  276,   97,
- /*   270 */    98,   99,  104,  101,  102,  234,   33,   34,  237,  238,
- /*   280 */   112,  276,  251,  242,  221,  244,  245,  246,  225,  248,
- /*   290 */   249,   25,   26,   27,   28,  104,   67,  106,  221,   33,
- /*   300 */    34,  133,  225,   37,   38,   39,   62,   63,  140,   37,
- /*   310 */    38,   39,   68,   69,   70,   71,   72,  105,  222,   15,
- /*   320 */    67,  109,   78,   62,   63,  104,  223,  224,  276,   68,
- /*   330 */    69,   70,   71,   72,  216,  104,   62,   63,  117,  104,
- /*   340 */   216,  216,   68,   69,   70,   71,   72,  112,  117,  253,
- /*   350 */   254,  255,  256,  132,  111,  221,   33,   34,  261,  225,
- /*   360 */    37,   38,   39,  132,  135,  123,  124,  138,  139,   64,
- /*   370 */    65,   66,  219,  220,    1,  257,  105,    5,  260,    7,
- /*   380 */   109,  257,  257,  105,  260,  260,  105,  109,  135,  105,
- /*   390 */    60,  138,  105,  109,  113,  105,  109,  109,    5,  109,
- /*   400 */     7,  109,  105,  261,  105,  105,  109,  105,  109,  109,
- /*   410 */    37,  109,  105,  276,  104,  111,  109,  107,  130,  276,
- /*   420 */   128,  136,  137,   76,   77,  136,  137,  136,  137,  136,
- /*   430 */   137,    5,  276,    7,  104,    5,  276,    7,   62,   63,
- /*   440 */   276,  276,  276,  276,  252,  276,  276,  276,  252,  276,
- /*   450 */   252,  252,  252,  252,  252,  216,  259,  216,  275,  283,
- /*   460 */   283,  216,  216,  216,  216,  216,  263,  216,  216,  112,
- /*   470 */   216,  216,  216,  216,  216,  216,  216,  259,  216,  216,
- /*   480 */   216,  216,   60,  216,  216,  216,  216,  117,  279,  216,
- /*   490 */   279,  216,  216,  216,  279,  216,  216,  272,  216,  216,
- /*   500 */   129,  127,  216,  271,  126,  121,  270,  269,  125,  120,
- /*   510 */   216,  216,  216,  119,  216,  118,  131,  216,  268,  216,
- /*   520 */   103,   87,  216,   86,  216,  216,   50,  216,  216,  216,
- /*   530 */   216,  216,  216,  216,  216,  216,  216,  216,  216,   83,
- /*   540 */   216,   54,  217,  217,  217,  217,   85,   84,   82,   79,
- /*   550 */     5,  217,  143,  217,  217,    5,    5,  143,  217,  217,
- /*   560 */     5,  222,  222,    5,   89,  134,  217,  113,  109,  105,
- /*   570 */   105,  218,  217,  227,  218,  231,  233,  232,  230,  228,
- /*   580 */   226,  229,  218,  217,  223,  218,  217,  219,  250,  107,
- /*   590 */   104,  259,  114,  104,    1,  104,  267,  266,  265,  264,
- /*   600 */   250,  105,  104,  109,  109,  122,  122,  105,  104,  104,
- /*   610 */   111,  104,  104,  107,   76,    9,    5,  108,    5,    5,
- /*   620 */     5,    5,   80,   15,   76,  137,  109,  137,   16,  137,
+ /*   180 */   101,  102,  209,  191,  211,  212,  213,  214,  215,  216,
+ /*   190 */   217,  218,  219,  220,  221,  222,  223,  224,   16,   17,
+ /*   200 */   234,  257,   20,   21,  191,   23,   24,   25,   26,   27,
+ /*   210 */    28,  210,   44,  191,  248,   33,   34,  197,   79,   37,
+ /*   220 */    38,   39,    1,    2,  232,   79,    5,  235,    7,   61,
+ /*   230 */     9,  135,    1,    2,  138,   67,    5,  236,    7,   76,
+ /*   240 */     9,   73,   74,   75,   81,    2,  233,  191,    5,  229,
+ /*   250 */     7,  104,    9,  236,   33,   34,  237,  235,   37,  112,
+ /*   260 */    88,    1,   90,   91,   33,   34,  227,   95,  249,   97,
+ /*   270 */    98,   99,  104,  101,  102,  209,   33,   34,  212,  213,
+ /*   280 */   112,  251,  226,  217,  196,  219,  220,  221,  200,  223,
+ /*   290 */   224,   25,   26,   27,   28,  251,   67,   37,  196,   33,
+ /*   300 */    34,  133,  200,   37,   38,   39,   62,   63,  140,   37,
+ /*   310 */    38,   39,   68,   69,   70,   71,   72,   15,  197,   64,
+ /*   320 */    65,   66,   78,   62,   63,  104,  198,  199,  251,   68,
+ /*   330 */    69,   70,   71,   72,  109,  104,   62,   63,  117,  191,
+ /*   340 */   191,  116,   68,   69,   70,   71,   72,  191,  117,  228,
+ /*   350 */   229,  230,  231,  132,  111,  251,   33,   34,  194,  195,
+ /*   360 */    37,   38,   39,  132,  135,   60,  196,  138,  139,  104,
+ /*   370 */   200,  123,  124,  108,  105,  110,    5,    5,    7,    7,
+ /*   380 */   232,  232,  113,  235,  235,  105,  105,  109,  232,  109,
+ /*   390 */   109,  235,  105,  105,  105,  105,  109,  109,  109,  109,
+ /*   400 */   109,  251,  105,  105,  136,  137,  109,  109,  130,  104,
+ /*   410 */   251,  105,  105,  111,  105,  109,  109,  104,  109,  128,
+ /*   420 */   107,  136,  137,  104,    5,  106,    7,  251,  136,  137,
+ /*   430 */   136,  137,    5,  227,    7,   76,   77,   62,   63,  251,
+ /*   440 */   251,  251,  251,  251,  251,  251,  251,  251,  251,  236,
+ /*   450 */   227,  227,  234,  227,  227,  227,  258,  250,  191,  258,
+ /*   460 */   238,  191,  191,  112,  191,   60,  191,  191,  191,  234,
+ /*   470 */   191,  117,  240,  191,  191,  191,  246,  191,  121,  127,
+ /*   480 */   247,  126,  129,  245,  191,  244,  191,  191,  254,  125,
+ /*   490 */   191,  191,  191,  254,  191,  191,  254,  243,  120,  191,
+ /*   500 */   242,  191,  191,  191,  119,  191,  191,  191,  191,  191,
+ /*   510 */   118,  191,  191,  191,  131,  191,  191,  191,  191,  191,
+ /*   520 */   191,  191,  191,  191,  191,  191,  191,  191,  191,  191,
+ /*   530 */   191,  191,  191,  191,  191,  191,  191,  191,  103,  192,
+ /*   540 */   192,  192,  192,   87,   86,   50,   83,   85,   54,   84,
+ /*   550 */    82,   79,    5,  192,  192,  192,  143,    5,    5,  143,
+ /*   560 */   192,  192,    5,  197,  197,    5,   89,  134,  113,  105,
+ /*   570 */   109,  114,  105,  107,  192,  104,  202,  104,  208,  193,
+ /*   580 */   207,  204,  206,  203,  205,  201,  193,  192,  198,  193,
+ /*   590 */   225,  192,  234,  193,  192,  194,    1,  241,  105,  239,
+ /*   600 */   104,  104,  122,  122,   76,  105,  225,  109,  109,  104,
+ /*   610 */   104,  104,  111,  104,    9,  107,    5,    5,  108,    5,
+ /*   620 */     5,    5,   80,   15,   76,  137,  109,  137,  137,   16,
  /*   630 */     5,    5,  105,    5,    5,    5,    5,    5,    5,    5,
  /*   640 */     5,    5,    5,    5,    5,    5,    5,    5,    5,    5,
- /*   650 */   109,   80,   60,   59,    0,  287,  287,  287,  287,  287,
- /*   660 */   287,  287,  287,  287,  287,  287,   21,   21,  287,  287,
- /*   670 */   287,  287,  287,  287,  287,  287,  287,  287,  287,  287,
- /*   680 */   287,  287,  287,  287,  287,  287,  287,  287,  287,  287,
- /*   690 */   287,  287,  287,  287,  287,  287,  287,  287,  287,  287,
- /*   700 */   287,  287,  287,  287,  287,  287,  287,  287,  287,  287,
- /*   710 */   287,  287,  287,  287,  287,  287,  287,  287,  287,  287,
- /*   720 */   287,  287,  287,  287,  287,  287,  287,  287,  287,  287,
- /*   730 */   287,  287,  287,  287,  287,  287,  287,  287,  287,  287,
- /*   740 */   287,  287,  287,  287,  287,  287,  287,  287,  287,  287,
- /*   750 */   287,  287,  287,  287,  287,  287,  287,  287,  287,  287,
- /*   760 */   287,  287,  287,  287,  287,  287,  287,  287,  287,  287,
- /*   770 */   287,  287,  287,  287,  287,  287,  287,  287,  287,  287,
- /*   780 */   287,  287,  287,  287,  287,  287,  287,  287,  287,  287,
- /*   790 */   287,  287,  287,  287,  287,  287,  287,  287,  287,  287,
- /*   800 */   287,  287,  287,  287,  287,  287,  287,  287,  287,  287,
- /*   810 */   287,  287,  287,  287,  287,  287,  287,  287,  287,  287,
- /*   820 */   287,  287,  287,  287,  287,  287,  287,  287,  287,  287,
- /*   830 */   287,  287,  287,  287,  287,  287,  287,  287,  287,  287,
- /*   840 */   287,  287,  287,  287,  287,  287,  287,  287,  287,  287,
- /*   850 */   287,  287,  287,  287,  287,  287,  287,  287,  287,  287,
- /*   860 */   287,  287,  287,  287,  287,  287,  287,  287,  287,  287,
- /*   870 */   287,  287,  287,  287,  287,  287,  287,  287,  287,  287,
- /*   880 */   287,
->>>>>>> 776c80a7
+ /*   650 */   109,   80,   60,   59,    0,  262,  262,  262,  262,  262,
+ /*   660 */   262,  262,  262,  262,  262,  262,   21,   21,  262,  262,
+ /*   670 */   262,  262,  262,  262,  262,  262,  262,  262,  262,  262,
+ /*   680 */   262,  262,  262,  262,  262,  262,  262,  262,  262,  262,
+ /*   690 */   262,  262,  262,  262,  262,  262,  262,  262,  262,  262,
+ /*   700 */   262,  262,  262,  262,  262,  262,  262,  262,  262,  262,
+ /*   710 */   262,  262,  262,  262,  262,  262,  262,  262,  262,  262,
+ /*   720 */   262,  262,  262,  262,  262,  262,  262,  262,  262,  262,
+ /*   730 */   262,  262,  262,  262,  262,  262,  262,  262,  262,  262,
+ /*   740 */   262,  262,  262,  262,  262,  262,  262,  262,  262,  262,
+ /*   750 */   262,  262,  262,  262,  262,  262,  262,  262,  262,  262,
+ /*   760 */   262,  262,  262,  262,  262,  262,  262,  262,  262,  262,
+ /*   770 */   262,  262,  262,  262,  262,  262,  262,  262,  262,  262,
+ /*   780 */   262,  262,  262,  262,  262,  262,  262,  262,  262,  262,
+ /*   790 */   262,  262,  262,  262,  262,  262,  262,  262,  262,  262,
+ /*   800 */   262,  262,  262,  262,  262,  262,  262,  262,  262,  262,
+ /*   810 */   262,  262,  262,  262,  262,  262,  262,  262,  262,  262,
+ /*   820 */   262,  262,  262,  262,  262,  262,  262,  262,  262,  262,
+ /*   830 */   262,  262,  262,  262,  262,  262,  262,  262,  262,  262,
+ /*   840 */   262,  262,  262,  262,  262,  262,  262,  262,  262,  262,
+ /*   850 */   262,  262,  262,  262,  262,
 };
 #define YY_SHIFT_COUNT    (305)
 #define YY_SHIFT_MIN      (0)
 #define YY_SHIFT_MAX      (654)
 static const unsigned short int yy_shift_ofst[] = {
-<<<<<<< HEAD
- /*     0 */   179,   91,  174,   12,  231,  252,    3,    3,    3,    3,
- /*    10 */     3,    3,    3,    3,    3,    0,   89,  252,  313,  313,
- /*    20 */   313,  313,  140,    3,    3,    3,    3,  281,    3,    3,
- /*    30 */    97,   12,   44,   44,  651,  252,  252,  252,  252,  252,
- /*    40 */   252,  252,  252,  252,  252,  252,  252,  252,  252,  252,
- /*    50 */   252,  252,  252,  252,  252,  313,  313,  188,  188,  188,
- /*    60 */   188,  188,  188,  188,  157,    3,    3,  198,    3,    3,
- /*    70 */     3,  156,  156,  191,    3,    3,    3,    3,    3,    3,
- /*    80 */     3,    3,    3,    3,    3,    3,    3,    3,    3,    3,
- /*    90 */     3,    3,    3,    3,    3,    3,    3,    3,    3,    3,
- /*   100 */     3,    3,    3,    3,    3,    3,    3,    3,    3,    3,
- /*   110 */     3,    3,    3,    3,    3,    3,    3,    3,    3,    3,
- /*   120 */     3,  351,  406,  406,  406,  352,  352,  352,  406,  346,
- /*   130 */   349,  356,  350,  363,  375,  377,  381,  399,  351,  406,
- /*   140 */   406,  406,   12,  406,  406,  424,  445,  485,  454,  453,
- /*   150 */   484,  456,  459,  406,  463,  406,  463,  406,  463,  406,
- /*   160 */   651,  651,   27,   54,   88,   54,   54,  136,  192,  274,
- /*   170 */   274,  274,  274,  266,  287,  300,  209,  209,  209,  209,
- /*   180 */    92,  167,   80,   80,  216,  253,   31,  241,  257,  280,
- /*   190 */   288,  289,  290,  291,  345,  367,  277,  272,  309,  278,
- /*   200 */   258,  296,  297,  298,  304,  305,  308,   77,  282,  286,
- /*   210 */   321,  292,  382,  422,  339,  369,  536,  405,  541,  544,
- /*   220 */   411,  547,  548,  467,  425,  447,  457,  449,  470,  477,
- /*   230 */   452,  469,  478,  582,  483,  486,  488,  479,  468,  480,
- /*   240 */   471,  489,  491,  487,  492,  470,  493,  494,  495,  496,
- /*   250 */   523,  590,  595,  597,  598,  599,  600,  528,  592,  534,
- /*   260 */   475,  504,  504,  596,  481,  482,  504,  606,  608,  512,
- /*   270 */   504,  612,  613,  614,  615,  616,  617,  618,  619,  620,
- /*   280 */   621,  622,  623,  624,  625,  626,  627,  527,  556,  628,
- /*   290 */   629,  576,  578,  637,
-};
-#define YY_REDUCE_COUNT (161)
-#define YY_REDUCE_MIN   (-240)
-#define YY_REDUCE_MAX   (391)
-static const short yy_reduce_ofst[] = {
- /*     0 */  -183,  -12,   75, -193, -182, -169, -180,  -85, -152,  -78,
- /*    10 */    46,  115,  149,  150,  151, -177, -181, -240, -195, -147,
- /*    20 */   -99,  -75, -186,   49, -131, -104,  -60,  -93,  -55,   26,
- /*    30 */  -173,  -69,  100,  134,   13, -227,  -73,   39,   85,   95,
- /*    40 */   120,  126,  163,  173,  178,  183,  187,  189,  190,  193,
- /*    50 */   194,  195,  196,  197,  199, -168,  171,  104,  212,  215,
- /*    60 */   222,  224,  225,  226,  220,  249,  261,  206,  263,  264,
- /*    70 */   265,  202,  203,  227,  268,  269,  270,  273,  275,  276,
- /*    80 */   279,  283,  284,  285,  293,  294,  295,  299,  301,  302,
- /*    90 */   303,  306,  307,  310,  311,  312,  314,  315,  316,  317,
- /*   100 */   318,  319,  320,  322,  323,  324,  325,  326,  327,  328,
- /*   110 */   329,  330,  331,  332,  333,  334,  335,  336,  337,  338,
- /*   120 */   340,  234,  341,  342,  343,  221,  228,  229,  344,  233,
- /*   130 */   238,  245,  242,  251,  250,  262,  267,  347,  348,  353,
- /*   140 */   354,  355,  357,  358,  359,  360,  362,  361,  364,  365,
- /*   150 */   368,  370,  371,  366,  378,  383,  380,  384,  385,  388,
- /*   160 */   387,  391,
-=======
  /*     0 */   168,   79,   79,  172,  172,  139,  221,  231,  110,  110,
  /*    10 */   110,  110,  110,  110,  110,  110,  110,    0,   48,  231,
  /*    20 */   243,  243,  243,  243,   18,  110,  110,  110,  110,  146,
- /*    30 */   110,  110,   82,  139,    4,    4,  668,  668,  668,  231,
+ /*    30 */   110,  110,  163,  139,    4,    4,  668,  668,  668,  231,
  /*    40 */   231,  231,  231,  231,  231,  231,  231,  231,  231,  231,
  /*    50 */   231,  231,  231,  231,  231,  231,  231,  231,  231,  243,
- /*    60 */   243,    2,    2,    2,    2,    2,    2,    2,  235,  110,
- /*    70 */   110,   21,  110,  110,  110,  242,  242,  140,  110,  110,
+ /*    60 */   243,    2,    2,    2,    2,    2,    2,    2,  147,  110,
+ /*    70 */   110,   21,  110,  110,  110,  248,  248,  225,  110,  110,
  /*    80 */   110,  110,  110,  110,  110,  110,  110,  110,  110,  110,
  /*    90 */   110,  110,  110,  110,  110,  110,  110,  110,  110,  110,
  /*   100 */   110,  110,  110,  110,  110,  110,  110,  110,  110,  110,
  /*   110 */   110,  110,  110,  110,  110,  110,  110,  110,  110,  110,
- /*   120 */   110,  110,  110,  110,  110,  110,  110,  110,  357,  422,
- /*   130 */   422,  422,  370,  370,  370,  422,  374,  371,  378,  384,
- /*   140 */   383,  389,  394,  397,  385,  357,  422,  422,  422,  417,
- /*   150 */   139,  139,  422,  422,  434,  437,  476,  456,  461,  487,
- /*   160 */   463,  466,  417,  422,  470,  470,  422,  470,  422,  470,
- /*   170 */   422,  668,  668,   27,  100,  127,  100,  100,   53,  182,
+ /*   120 */   110,  110,  110,  110,  110,  110,  110,  110,  351,  405,
+ /*   130 */   405,  405,  354,  354,  354,  405,  352,  353,  355,  357,
+ /*   140 */   364,  378,  385,  392,  383,  351,  405,  405,  405,  435,
+ /*   150 */   139,  139,  405,  405,  456,  458,  495,  463,  462,  494,
+ /*   160 */   465,  468,  435,  405,  472,  472,  405,  472,  405,  472,
+ /*   170 */   405,  668,  668,   27,  100,  127,  100,  100,   53,  182,
  /*   180 */   266,  266,  266,  266,  244,  261,  274,  323,  323,  323,
- /*   190 */   323,  229,   15,  272,  272,  149,  253,  305,  281,  212,
- /*   200 */   271,  278,  284,  287,  290,  372,  393,  373,  330,  304,
- /*   210 */   288,  292,  297,  299,  300,  302,  307,  310,  285,  289,
- /*   220 */   291,  191,  293,  426,  430,  347,  376,  545,  409,  550,
- /*   230 */   551,  414,  555,  558,  475,  431,  454,  464,  478,  482,
- /*   240 */   486,  459,  465,  489,  593,  491,  496,  498,  494,  483,
- /*   250 */   495,  484,  502,  504,  499,  505,  482,  507,  506,  508,
- /*   260 */   509,  538,  606,  611,  613,  614,  615,  616,  542,  608,
- /*   270 */   548,  488,  517,  517,  612,  490,  492,  517,  625,  626,
+ /*   190 */   323,  229,   15,  272,  272,  265,   96,  255,  269,  280,
+ /*   200 */   281,  287,  288,  289,  290,  371,  372,  260,  305,  302,
+ /*   210 */   278,  291,  297,  298,  306,  307,  309,  313,  268,  285,
+ /*   220 */   292,  319,  294,  419,  427,  359,  375,  547,  413,  552,
+ /*   230 */   553,  416,  557,  560,  477,  433,  455,  464,  457,  466,
+ /*   240 */   471,  461,  467,  473,  595,  496,  493,  497,  498,  480,
+ /*   250 */   499,  481,  500,  505,  501,  506,  466,  507,  508,  509,
+ /*   260 */   510,  528,  605,  611,  612,  614,  615,  616,  542,  608,
+ /*   270 */   548,  488,  517,  517,  613,  490,  491,  517,  625,  626,
  /*   280 */   527,  517,  628,  629,  630,  631,  632,  633,  634,  635,
  /*   290 */   636,  637,  638,  639,  640,  641,  642,  643,  644,  541,
  /*   300 */   571,  645,  646,  592,  594,  654,
 };
 #define YY_REDUCE_COUNT (172)
-#define YY_REDUCE_MIN   (-276)
-#define YY_REDUCE_MAX   (369)
+#define YY_REDUCE_MIN   (-251)
+#define YY_REDUCE_MAX   (402)
 static const short yy_reduce_ofst[] = {
- /*     0 */  -184,  -52,  -52,   41,   41,   96, -274, -254, -201, -153,
- /*    10 */  -198, -145,  -98,  -33,  118,  124,  125, -170, -212, -276,
- /*    20 */  -216, -193, -173,  -24,  -59, -133, -210,  -81,  -12, -114,
- /*    30 */    31,    1,   63,   12,   77,  134,  -23,  103,  153, -271,
- /*    40 */  -268,  -63,  -45,  -32,   -8,    5,   52,  137,  143,  156,
- /*    50 */   160,  164,  165,  166,  167,  169,  170,  171,  173,   97,
- /*    60 */   142,  192,  196,  198,  199,  200,  201,  202,  197,  239,
- /*    70 */   241,  183,  245,  246,  247,  176,  177,  203,  248,  249,
- /*    80 */   251,  252,  254,  255,  256,  257,  258,  259,  260,  262,
- /*    90 */   263,  264,  265,  267,  268,  269,  270,  273,  275,  276,
- /*   100 */   277,  279,  280,  282,  283,  286,  294,  295,  296,  298,
- /*   110 */   301,  303,  306,  308,  309,  311,  312,  313,  314,  315,
- /*   120 */   316,  317,  318,  319,  320,  321,  322,  324,  218,  325,
- /*   130 */   326,  327,  209,  211,  215,  328,  225,  232,  236,  238,
- /*   140 */   250,  329,  331,  333,  335,  332,  334,  336,  337,  338,
- /*   150 */   339,  340,  341,  342,  343,  345,  344,  346,  348,  351,
- /*   160 */   352,  354,  350,  349,  353,  356,  355,  364,  366,  367,
- /*   170 */   369,  361,  368,
->>>>>>> 776c80a7
+ /*     0 */  -159,  -27,  -27,   66,   66,  121, -249, -229, -176, -128,
+ /*    10 */  -173, -120,  -73,   -8,  148,  149,  156, -145, -187, -251,
+ /*    20 */  -191, -168, -148,    1,  -34, -108, -185,  -56,   13,  -89,
+ /*    30 */    56,   22,   88,   20,  102,  170,   19,  128,  164, -246,
+ /*    40 */  -243,  -93,   30,   44,   77,  104,  150,  159,  176,  188,
+ /*    50 */   189,  190,  191,  192,  193,  194,  195,  196,  197,   17,
+ /*    60 */   213,   39,  206,  223,  224,  226,  227,  228,  218,  267,
+ /*    70 */   270,  207,  271,  273,  275,  198,  201,  222,  276,  277,
+ /*    80 */   279,  282,  283,  284,  286,  293,  295,  296,  299,  300,
+ /*    90 */   301,  303,  304,  308,  310,  311,  312,  314,  315,  316,
+ /*   100 */   317,  318,  320,  321,  322,  324,  325,  326,  327,  328,
+ /*   110 */   329,  330,  331,  332,  333,  334,  335,  336,  337,  338,
+ /*   120 */   339,  340,  341,  342,  343,  344,  345,  346,  235,  347,
+ /*   130 */   348,  349,  234,  239,  242,  350,  233,  230,  238,  241,
+ /*   140 */   254,  258,  356,  232,  360,  358,  361,  362,  363,  365,
+ /*   150 */   366,  367,  368,  369,  370,  373,  376,  374,  379,  380,
+ /*   160 */   377,  384,  381,  382,  386,  393,  395,  396,  399,  400,
+ /*   170 */   402,  390,  401,
 };
 static const YYACTIONTYPE yy_default[] = {
  /*     0 */   757,  869,  815,  881,  803,  812, 1007, 1007,  757,  757,
@@ -1040,218 +790,6 @@
   /*   43 */ "BITNOT",
   /*   44 */ "SHOW",
   /*   45 */ "DATABASES",
-<<<<<<< HEAD
-  /*   46 */ "MNODES",
-  /*   47 */ "DNODES",
-  /*   48 */ "ACCOUNTS",
-  /*   49 */ "USERS",
-  /*   50 */ "MODULES",
-  /*   51 */ "QUERIES",
-  /*   52 */ "CONNECTIONS",
-  /*   53 */ "STREAMS",
-  /*   54 */ "VARIABLES",
-  /*   55 */ "SCORES",
-  /*   56 */ "GRANTS",
-  /*   57 */ "VNODES",
-  /*   58 */ "IPTOKEN",
-  /*   59 */ "DOT",
-  /*   60 */ "CREATE",
-  /*   61 */ "TABLE",
-  /*   62 */ "DATABASE",
-  /*   63 */ "TABLES",
-  /*   64 */ "STABLES",
-  /*   65 */ "VGROUPS",
-  /*   66 */ "DROP",
-  /*   67 */ "STABLE",
-  /*   68 */ "DNODE",
-  /*   69 */ "USER",
-  /*   70 */ "ACCOUNT",
-  /*   71 */ "USE",
-  /*   72 */ "DESCRIBE",
-  /*   73 */ "ALTER",
-  /*   74 */ "PASS",
-  /*   75 */ "PRIVILEGE",
-  /*   76 */ "LOCAL",
-  /*   77 */ "IF",
-  /*   78 */ "EXISTS",
-  /*   79 */ "PPS",
-  /*   80 */ "TSERIES",
-  /*   81 */ "DBS",
-  /*   82 */ "STORAGE",
-  /*   83 */ "QTIME",
-  /*   84 */ "CONNS",
-  /*   85 */ "STATE",
-  /*   86 */ "KEEP",
-  /*   87 */ "CACHE",
-  /*   88 */ "REPLICA",
-  /*   89 */ "QUORUM",
-  /*   90 */ "DAYS",
-  /*   91 */ "MINROWS",
-  /*   92 */ "MAXROWS",
-  /*   93 */ "BLOCKS",
-  /*   94 */ "CTIME",
-  /*   95 */ "WAL",
-  /*   96 */ "FSYNC",
-  /*   97 */ "COMP",
-  /*   98 */ "PRECISION",
-  /*   99 */ "UPDATE",
-  /*  100 */ "CACHELAST",
-  /*  101 */ "LP",
-  /*  102 */ "RP",
-  /*  103 */ "UNSIGNED",
-  /*  104 */ "TAGS",
-  /*  105 */ "USING",
-  /*  106 */ "COMMA",
-  /*  107 */ "AS",
-  /*  108 */ "NULL",
-  /*  109 */ "SELECT",
-  /*  110 */ "UNION",
-  /*  111 */ "ALL",
-  /*  112 */ "DISTINCT",
-  /*  113 */ "FROM",
-  /*  114 */ "VARIABLE",
-  /*  115 */ "INTERVAL",
-  /*  116 */ "FILL",
-  /*  117 */ "SLIDING",
-  /*  118 */ "ORDER",
-  /*  119 */ "BY",
-  /*  120 */ "ASC",
-  /*  121 */ "DESC",
-  /*  122 */ "GROUP",
-  /*  123 */ "HAVING",
-  /*  124 */ "LIMIT",
-  /*  125 */ "OFFSET",
-  /*  126 */ "SLIMIT",
-  /*  127 */ "SOFFSET",
-  /*  128 */ "WHERE",
-  /*  129 */ "NOW",
-  /*  130 */ "RESET",
-  /*  131 */ "QUERY",
-  /*  132 */ "ADD",
-  /*  133 */ "COLUMN",
-  /*  134 */ "TAG",
-  /*  135 */ "CHANGE",
-  /*  136 */ "SET",
-  /*  137 */ "KILL",
-  /*  138 */ "CONNECTION",
-  /*  139 */ "STREAM",
-  /*  140 */ "COLON",
-  /*  141 */ "ABORT",
-  /*  142 */ "AFTER",
-  /*  143 */ "ATTACH",
-  /*  144 */ "BEFORE",
-  /*  145 */ "BEGIN",
-  /*  146 */ "CASCADE",
-  /*  147 */ "CLUSTER",
-  /*  148 */ "CONFLICT",
-  /*  149 */ "COPY",
-  /*  150 */ "DEFERRED",
-  /*  151 */ "DELIMITERS",
-  /*  152 */ "DETACH",
-  /*  153 */ "EACH",
-  /*  154 */ "END",
-  /*  155 */ "EXPLAIN",
-  /*  156 */ "FAIL",
-  /*  157 */ "FOR",
-  /*  158 */ "IGNORE",
-  /*  159 */ "IMMEDIATE",
-  /*  160 */ "INITIALLY",
-  /*  161 */ "INSTEAD",
-  /*  162 */ "MATCH",
-  /*  163 */ "KEY",
-  /*  164 */ "OF",
-  /*  165 */ "RAISE",
-  /*  166 */ "REPLACE",
-  /*  167 */ "RESTRICT",
-  /*  168 */ "ROW",
-  /*  169 */ "STATEMENT",
-  /*  170 */ "TRIGGER",
-  /*  171 */ "VIEW",
-  /*  172 */ "SEMI",
-  /*  173 */ "NONE",
-  /*  174 */ "PREV",
-  /*  175 */ "LINEAR",
-  /*  176 */ "IMPORT",
-  /*  177 */ "METRIC",
-  /*  178 */ "TBNAME",
-  /*  179 */ "JOIN",
-  /*  180 */ "METRICS",
-  /*  181 */ "INSERT",
-  /*  182 */ "INTO",
-  /*  183 */ "VALUES",
-  /*  184 */ "error",
-  /*  185 */ "program",
-  /*  186 */ "cmd",
-  /*  187 */ "dbPrefix",
-  /*  188 */ "ids",
-  /*  189 */ "cpxName",
-  /*  190 */ "ifexists",
-  /*  191 */ "alter_db_optr",
-  /*  192 */ "acct_optr",
-  /*  193 */ "ifnotexists",
-  /*  194 */ "db_optr",
-  /*  195 */ "pps",
-  /*  196 */ "tseries",
-  /*  197 */ "dbs",
-  /*  198 */ "streams",
-  /*  199 */ "storage",
-  /*  200 */ "qtime",
-  /*  201 */ "users",
-  /*  202 */ "conns",
-  /*  203 */ "state",
-  /*  204 */ "keep",
-  /*  205 */ "tagitemlist",
-  /*  206 */ "cache",
-  /*  207 */ "replica",
-  /*  208 */ "quorum",
-  /*  209 */ "days",
-  /*  210 */ "minrows",
-  /*  211 */ "maxrows",
-  /*  212 */ "blocks",
-  /*  213 */ "ctime",
-  /*  214 */ "wal",
-  /*  215 */ "fsync",
-  /*  216 */ "comp",
-  /*  217 */ "prec",
-  /*  218 */ "update",
-  /*  219 */ "cachelast",
-  /*  220 */ "typename",
-  /*  221 */ "signed",
-  /*  222 */ "create_table_args",
-  /*  223 */ "create_stable_args",
-  /*  224 */ "create_table_list",
-  /*  225 */ "create_from_stable",
-  /*  226 */ "columnlist",
-  /*  227 */ "tagNamelist",
-  /*  228 */ "select",
-  /*  229 */ "column",
-  /*  230 */ "tagitem",
-  /*  231 */ "selcollist",
-  /*  232 */ "from",
-  /*  233 */ "where_opt",
-  /*  234 */ "interval_opt",
-  /*  235 */ "fill_opt",
-  /*  236 */ "sliding_opt",
-  /*  237 */ "groupby_opt",
-  /*  238 */ "orderby_opt",
-  /*  239 */ "having_opt",
-  /*  240 */ "slimit_opt",
-  /*  241 */ "limit_opt",
-  /*  242 */ "union",
-  /*  243 */ "sclp",
-  /*  244 */ "distinct",
-  /*  245 */ "expr",
-  /*  246 */ "as",
-  /*  247 */ "tablelist",
-  /*  248 */ "tmvar",
-  /*  249 */ "sortlist",
-  /*  250 */ "sortitem",
-  /*  251 */ "item",
-  /*  252 */ "sortorder",
-  /*  253 */ "grouplist",
-  /*  254 */ "exprlist",
-  /*  255 */ "expritem",
-=======
   /*   46 */ "TOPICS",
   /*   47 */ "MNODES",
   /*   48 */ "DNODES",
@@ -1381,119 +919,93 @@
   /*  172 */ "STATEMENT",
   /*  173 */ "TRIGGER",
   /*  174 */ "VIEW",
-  /*  175 */ "COUNT",
-  /*  176 */ "SUM",
-  /*  177 */ "AVG",
-  /*  178 */ "MIN",
-  /*  179 */ "MAX",
-  /*  180 */ "FIRST",
-  /*  181 */ "LAST",
-  /*  182 */ "TOP",
-  /*  183 */ "BOTTOM",
-  /*  184 */ "STDDEV",
-  /*  185 */ "PERCENTILE",
-  /*  186 */ "APERCENTILE",
-  /*  187 */ "LEASTSQUARES",
-  /*  188 */ "HISTOGRAM",
-  /*  189 */ "DIFF",
-  /*  190 */ "SPREAD",
-  /*  191 */ "TWA",
-  /*  192 */ "INTERP",
-  /*  193 */ "LAST_ROW",
-  /*  194 */ "RATE",
-  /*  195 */ "IRATE",
-  /*  196 */ "SUM_RATE",
-  /*  197 */ "SUM_IRATE",
-  /*  198 */ "AVG_RATE",
-  /*  199 */ "AVG_IRATE",
-  /*  200 */ "TBID",
-  /*  201 */ "SEMI",
-  /*  202 */ "NONE",
-  /*  203 */ "PREV",
-  /*  204 */ "LINEAR",
-  /*  205 */ "IMPORT",
-  /*  206 */ "METRIC",
-  /*  207 */ "TBNAME",
-  /*  208 */ "JOIN",
-  /*  209 */ "METRICS",
-  /*  210 */ "INSERT",
-  /*  211 */ "INTO",
-  /*  212 */ "VALUES",
-  /*  213 */ "program",
-  /*  214 */ "cmd",
-  /*  215 */ "dbPrefix",
-  /*  216 */ "ids",
-  /*  217 */ "cpxName",
-  /*  218 */ "ifexists",
-  /*  219 */ "alter_db_optr",
-  /*  220 */ "alter_topic_optr",
-  /*  221 */ "acct_optr",
-  /*  222 */ "ifnotexists",
-  /*  223 */ "db_optr",
-  /*  224 */ "topic_optr",
-  /*  225 */ "pps",
-  /*  226 */ "tseries",
-  /*  227 */ "dbs",
-  /*  228 */ "streams",
-  /*  229 */ "storage",
-  /*  230 */ "qtime",
-  /*  231 */ "users",
-  /*  232 */ "conns",
-  /*  233 */ "state",
-  /*  234 */ "keep",
-  /*  235 */ "tagitemlist",
-  /*  236 */ "cache",
-  /*  237 */ "replica",
-  /*  238 */ "quorum",
-  /*  239 */ "days",
-  /*  240 */ "minrows",
-  /*  241 */ "maxrows",
-  /*  242 */ "blocks",
-  /*  243 */ "ctime",
-  /*  244 */ "wal",
-  /*  245 */ "fsync",
-  /*  246 */ "comp",
-  /*  247 */ "prec",
-  /*  248 */ "update",
-  /*  249 */ "cachelast",
-  /*  250 */ "partitions",
-  /*  251 */ "typename",
-  /*  252 */ "signed",
-  /*  253 */ "create_table_args",
-  /*  254 */ "create_stable_args",
-  /*  255 */ "create_table_list",
-  /*  256 */ "create_from_stable",
-  /*  257 */ "columnlist",
-  /*  258 */ "tagNamelist",
-  /*  259 */ "select",
-  /*  260 */ "column",
-  /*  261 */ "tagitem",
-  /*  262 */ "selcollist",
-  /*  263 */ "from",
-  /*  264 */ "where_opt",
-  /*  265 */ "interval_opt",
-  /*  266 */ "fill_opt",
-  /*  267 */ "sliding_opt",
-  /*  268 */ "groupby_opt",
-  /*  269 */ "orderby_opt",
-  /*  270 */ "having_opt",
-  /*  271 */ "slimit_opt",
-  /*  272 */ "limit_opt",
-  /*  273 */ "union",
-  /*  274 */ "sclp",
-  /*  275 */ "distinct",
-  /*  276 */ "expr",
-  /*  277 */ "as",
-  /*  278 */ "tablelist",
-  /*  279 */ "tmvar",
-  /*  280 */ "sortlist",
-  /*  281 */ "sortitem",
-  /*  282 */ "item",
-  /*  283 */ "sortorder",
-  /*  284 */ "grouplist",
-  /*  285 */ "exprlist",
-  /*  286 */ "expritem",
->>>>>>> 776c80a7
+  /*  175 */ "SEMI",
+  /*  176 */ "NONE",
+  /*  177 */ "PREV",
+  /*  178 */ "LINEAR",
+  /*  179 */ "IMPORT",
+  /*  180 */ "METRIC",
+  /*  181 */ "TBNAME",
+  /*  182 */ "JOIN",
+  /*  183 */ "METRICS",
+  /*  184 */ "INSERT",
+  /*  185 */ "INTO",
+  /*  186 */ "VALUES",
+  /*  187 */ "error",
+  /*  188 */ "program",
+  /*  189 */ "cmd",
+  /*  190 */ "dbPrefix",
+  /*  191 */ "ids",
+  /*  192 */ "cpxName",
+  /*  193 */ "ifexists",
+  /*  194 */ "alter_db_optr",
+  /*  195 */ "alter_topic_optr",
+  /*  196 */ "acct_optr",
+  /*  197 */ "ifnotexists",
+  /*  198 */ "db_optr",
+  /*  199 */ "topic_optr",
+  /*  200 */ "pps",
+  /*  201 */ "tseries",
+  /*  202 */ "dbs",
+  /*  203 */ "streams",
+  /*  204 */ "storage",
+  /*  205 */ "qtime",
+  /*  206 */ "users",
+  /*  207 */ "conns",
+  /*  208 */ "state",
+  /*  209 */ "keep",
+  /*  210 */ "tagitemlist",
+  /*  211 */ "cache",
+  /*  212 */ "replica",
+  /*  213 */ "quorum",
+  /*  214 */ "days",
+  /*  215 */ "minrows",
+  /*  216 */ "maxrows",
+  /*  217 */ "blocks",
+  /*  218 */ "ctime",
+  /*  219 */ "wal",
+  /*  220 */ "fsync",
+  /*  221 */ "comp",
+  /*  222 */ "prec",
+  /*  223 */ "update",
+  /*  224 */ "cachelast",
+  /*  225 */ "partitions",
+  /*  226 */ "typename",
+  /*  227 */ "signed",
+  /*  228 */ "create_table_args",
+  /*  229 */ "create_stable_args",
+  /*  230 */ "create_table_list",
+  /*  231 */ "create_from_stable",
+  /*  232 */ "columnlist",
+  /*  233 */ "tagNamelist",
+  /*  234 */ "select",
+  /*  235 */ "column",
+  /*  236 */ "tagitem",
+  /*  237 */ "selcollist",
+  /*  238 */ "from",
+  /*  239 */ "where_opt",
+  /*  240 */ "interval_opt",
+  /*  241 */ "fill_opt",
+  /*  242 */ "sliding_opt",
+  /*  243 */ "groupby_opt",
+  /*  244 */ "orderby_opt",
+  /*  245 */ "having_opt",
+  /*  246 */ "slimit_opt",
+  /*  247 */ "limit_opt",
+  /*  248 */ "union",
+  /*  249 */ "sclp",
+  /*  250 */ "distinct",
+  /*  251 */ "expr",
+  /*  252 */ "as",
+  /*  253 */ "tablelist",
+  /*  254 */ "tmvar",
+  /*  255 */ "sortlist",
+  /*  256 */ "sortitem",
+  /*  257 */ "item",
+  /*  258 */ "sortorder",
+  /*  259 */ "grouplist",
+  /*  260 */ "exprlist",
+  /*  261 */ "expritem",
 };
 #endif /* defined(YYCOVERAGE) || !defined(NDEBUG) */
 
@@ -1884,101 +1396,52 @@
     ** inside the C code.
     */
 /********* Begin destructor definitions ***************************************/
-<<<<<<< HEAD
-    case 204: /* keep */
-    case 205: /* tagitemlist */
-    case 226: /* columnlist */
-    case 227: /* tagNamelist */
-    case 235: /* fill_opt */
-    case 237: /* groupby_opt */
-    case 238: /* orderby_opt */
-    case 249: /* sortlist */
-    case 253: /* grouplist */
-{
-taosArrayDestroy((yypminor->yy349));
+    case 209: /* keep */
+    case 210: /* tagitemlist */
+    case 232: /* columnlist */
+    case 233: /* tagNamelist */
+    case 241: /* fill_opt */
+    case 243: /* groupby_opt */
+    case 244: /* orderby_opt */
+    case 255: /* sortlist */
+    case 259: /* grouplist */
+{
+taosArrayDestroy((yypminor->yy429));
 }
       break;
-    case 224: /* create_table_list */
-{
-destroyCreateTableSql((yypminor->yy278));
+    case 230: /* create_table_list */
+{
+destroyCreateTableSql((yypminor->yy310));
 }
       break;
-    case 228: /* select */
-{
-doDestroyQuerySql((yypminor->yy216));
+    case 234: /* select */
+{
+doDestroyQuerySql((yypminor->yy372));
 }
       break;
-    case 231: /* selcollist */
-    case 243: /* sclp */
-    case 254: /* exprlist */
-{
-tSqlExprListDestroy((yypminor->yy258));
+    case 237: /* selcollist */
+    case 249: /* sclp */
+    case 260: /* exprlist */
+{
+tSqlExprListDestroy((yypminor->yy170));
 }
       break;
-    case 233: /* where_opt */
-    case 239: /* having_opt */
-    case 245: /* expr */
-    case 255: /* expritem */
-{
-tSqlExprDestroy((yypminor->yy114));
+    case 239: /* where_opt */
+    case 245: /* having_opt */
+    case 251: /* expr */
+    case 261: /* expritem */
+{
+tSqlExprDestroy((yypminor->yy282));
 }
       break;
-    case 242: /* union */
-{
-destroyAllSelectClause((yypminor->yy417));
+    case 248: /* union */
+{
+destroyAllSelectClause((yypminor->yy141));
 }
       break;
-    case 250: /* sortitem */
-{
-tVariantDestroy(&(yypminor->yy426));
-=======
-    case 234: /* keep */
-    case 235: /* tagitemlist */
-    case 257: /* columnlist */
-    case 258: /* tagNamelist */
-    case 266: /* fill_opt */
-    case 268: /* groupby_opt */
-    case 269: /* orderby_opt */
-    case 280: /* sortlist */
-    case 284: /* grouplist */
-{
-taosArrayDestroy((yypminor->yy207));
-}
-      break;
-    case 255: /* create_table_list */
-{
-destroyCreateTableSql((yypminor->yy414));
-}
-      break;
-    case 259: /* select */
-{
-doDestroyQuerySql((yypminor->yy526));
-}
-      break;
-    case 262: /* selcollist */
-    case 274: /* sclp */
-    case 285: /* exprlist */
-{
-tSqlExprListDestroy((yypminor->yy178));
-}
-      break;
-    case 264: /* where_opt */
-    case 270: /* having_opt */
-    case 276: /* expr */
-    case 286: /* expritem */
-{
-tSqlExprDestroy((yypminor->yy484));
-}
-      break;
-    case 273: /* union */
-{
-destroyAllSelectClause((yypminor->yy441));
-}
-      break;
-    case 281: /* sortitem */
-{
-tVariantDestroy(&(yypminor->yy232));
->>>>>>> 776c80a7
+    case 256: /* sortitem */
+{
+tVariantDestroy(&(yypminor->yy218));
 }
       break;
 /********* End destructor definitions *****************************************/
@@ -2265,7 +1728,6 @@
   yyTraceShift(yypParser, yyNewState, "Shift");
 }
 
-<<<<<<< HEAD
 /* The following table contains information about every rule that
 ** is used during the reduce.
 */
@@ -2273,796 +1735,269 @@
   YYCODETYPE lhs;       /* Symbol on the left-hand side of the rule */
   signed char nrhs;     /* Negative of the number of RHS symbols in the rule */
 } yyRuleInfo[] = {
-  {  185,   -1 }, /* (0) program ::= cmd */
-  {  186,   -2 }, /* (1) cmd ::= SHOW DATABASES */
-  {  186,   -2 }, /* (2) cmd ::= SHOW MNODES */
-  {  186,   -2 }, /* (3) cmd ::= SHOW DNODES */
-  {  186,   -2 }, /* (4) cmd ::= SHOW ACCOUNTS */
-  {  186,   -2 }, /* (5) cmd ::= SHOW USERS */
-  {  186,   -2 }, /* (6) cmd ::= SHOW MODULES */
-  {  186,   -2 }, /* (7) cmd ::= SHOW QUERIES */
-  {  186,   -2 }, /* (8) cmd ::= SHOW CONNECTIONS */
-  {  186,   -2 }, /* (9) cmd ::= SHOW STREAMS */
-  {  186,   -2 }, /* (10) cmd ::= SHOW VARIABLES */
-  {  186,   -2 }, /* (11) cmd ::= SHOW SCORES */
-  {  186,   -2 }, /* (12) cmd ::= SHOW GRANTS */
-  {  186,   -2 }, /* (13) cmd ::= SHOW VNODES */
-  {  186,   -3 }, /* (14) cmd ::= SHOW VNODES IPTOKEN */
-  {  187,    0 }, /* (15) dbPrefix ::= */
-  {  187,   -2 }, /* (16) dbPrefix ::= ids DOT */
-  {  189,    0 }, /* (17) cpxName ::= */
-  {  189,   -2 }, /* (18) cpxName ::= DOT ids */
-  {  186,   -5 }, /* (19) cmd ::= SHOW CREATE TABLE ids cpxName */
-  {  186,   -4 }, /* (20) cmd ::= SHOW CREATE DATABASE ids */
-  {  186,   -3 }, /* (21) cmd ::= SHOW dbPrefix TABLES */
-  {  186,   -5 }, /* (22) cmd ::= SHOW dbPrefix TABLES LIKE ids */
-  {  186,   -3 }, /* (23) cmd ::= SHOW dbPrefix STABLES */
-  {  186,   -5 }, /* (24) cmd ::= SHOW dbPrefix STABLES LIKE ids */
-  {  186,   -3 }, /* (25) cmd ::= SHOW dbPrefix VGROUPS */
-  {  186,   -4 }, /* (26) cmd ::= SHOW dbPrefix VGROUPS ids */
-  {  186,   -5 }, /* (27) cmd ::= DROP TABLE ifexists ids cpxName */
-  {  186,   -5 }, /* (28) cmd ::= DROP STABLE ifexists ids cpxName */
-  {  186,   -4 }, /* (29) cmd ::= DROP DATABASE ifexists ids */
-  {  186,   -3 }, /* (30) cmd ::= DROP DNODE ids */
-  {  186,   -3 }, /* (31) cmd ::= DROP USER ids */
-  {  186,   -3 }, /* (32) cmd ::= DROP ACCOUNT ids */
-  {  186,   -2 }, /* (33) cmd ::= USE ids */
-  {  186,   -3 }, /* (34) cmd ::= DESCRIBE ids cpxName */
-  {  186,   -5 }, /* (35) cmd ::= ALTER USER ids PASS ids */
-  {  186,   -5 }, /* (36) cmd ::= ALTER USER ids PRIVILEGE ids */
-  {  186,   -4 }, /* (37) cmd ::= ALTER DNODE ids ids */
-  {  186,   -5 }, /* (38) cmd ::= ALTER DNODE ids ids ids */
-  {  186,   -3 }, /* (39) cmd ::= ALTER LOCAL ids */
-  {  186,   -4 }, /* (40) cmd ::= ALTER LOCAL ids ids */
-  {  186,   -4 }, /* (41) cmd ::= ALTER DATABASE ids alter_db_optr */
-  {  186,   -4 }, /* (42) cmd ::= ALTER ACCOUNT ids acct_optr */
-  {  186,   -6 }, /* (43) cmd ::= ALTER ACCOUNT ids PASS ids acct_optr */
-  {  188,   -1 }, /* (44) ids ::= ID */
-  {  188,   -1 }, /* (45) ids ::= STRING */
-  {  190,   -2 }, /* (46) ifexists ::= IF EXISTS */
-  {  190,    0 }, /* (47) ifexists ::= */
-  {  193,   -3 }, /* (48) ifnotexists ::= IF NOT EXISTS */
-  {  193,    0 }, /* (49) ifnotexists ::= */
-  {  186,   -3 }, /* (50) cmd ::= CREATE DNODE ids */
-  {  186,   -6 }, /* (51) cmd ::= CREATE ACCOUNT ids PASS ids acct_optr */
-  {  186,   -5 }, /* (52) cmd ::= CREATE DATABASE ifnotexists ids db_optr */
-  {  186,   -5 }, /* (53) cmd ::= CREATE USER ids PASS ids */
-  {  195,    0 }, /* (54) pps ::= */
-  {  195,   -2 }, /* (55) pps ::= PPS INTEGER */
-  {  196,    0 }, /* (56) tseries ::= */
-  {  196,   -2 }, /* (57) tseries ::= TSERIES INTEGER */
-  {  197,    0 }, /* (58) dbs ::= */
-  {  197,   -2 }, /* (59) dbs ::= DBS INTEGER */
-  {  198,    0 }, /* (60) streams ::= */
-  {  198,   -2 }, /* (61) streams ::= STREAMS INTEGER */
-  {  199,    0 }, /* (62) storage ::= */
-  {  199,   -2 }, /* (63) storage ::= STORAGE INTEGER */
-  {  200,    0 }, /* (64) qtime ::= */
-  {  200,   -2 }, /* (65) qtime ::= QTIME INTEGER */
-  {  201,    0 }, /* (66) users ::= */
-  {  201,   -2 }, /* (67) users ::= USERS INTEGER */
-  {  202,    0 }, /* (68) conns ::= */
-  {  202,   -2 }, /* (69) conns ::= CONNS INTEGER */
-  {  203,    0 }, /* (70) state ::= */
-  {  203,   -2 }, /* (71) state ::= STATE ids */
-  {  192,   -9 }, /* (72) acct_optr ::= pps tseries storage streams qtime dbs users conns state */
-  {  204,   -2 }, /* (73) keep ::= KEEP tagitemlist */
-  {  206,   -2 }, /* (74) cache ::= CACHE INTEGER */
-  {  207,   -2 }, /* (75) replica ::= REPLICA INTEGER */
-  {  208,   -2 }, /* (76) quorum ::= QUORUM INTEGER */
-  {  209,   -2 }, /* (77) days ::= DAYS INTEGER */
-  {  210,   -2 }, /* (78) minrows ::= MINROWS INTEGER */
-  {  211,   -2 }, /* (79) maxrows ::= MAXROWS INTEGER */
-  {  212,   -2 }, /* (80) blocks ::= BLOCKS INTEGER */
-  {  213,   -2 }, /* (81) ctime ::= CTIME INTEGER */
-  {  214,   -2 }, /* (82) wal ::= WAL INTEGER */
-  {  215,   -2 }, /* (83) fsync ::= FSYNC INTEGER */
-  {  216,   -2 }, /* (84) comp ::= COMP INTEGER */
-  {  217,   -2 }, /* (85) prec ::= PRECISION STRING */
-  {  218,   -2 }, /* (86) update ::= UPDATE INTEGER */
-  {  219,   -2 }, /* (87) cachelast ::= CACHELAST INTEGER */
-  {  194,    0 }, /* (88) db_optr ::= */
-  {  194,   -2 }, /* (89) db_optr ::= db_optr cache */
-  {  194,   -2 }, /* (90) db_optr ::= db_optr replica */
-  {  194,   -2 }, /* (91) db_optr ::= db_optr quorum */
-  {  194,   -2 }, /* (92) db_optr ::= db_optr days */
-  {  194,   -2 }, /* (93) db_optr ::= db_optr minrows */
-  {  194,   -2 }, /* (94) db_optr ::= db_optr maxrows */
-  {  194,   -2 }, /* (95) db_optr ::= db_optr blocks */
-  {  194,   -2 }, /* (96) db_optr ::= db_optr ctime */
-  {  194,   -2 }, /* (97) db_optr ::= db_optr wal */
-  {  194,   -2 }, /* (98) db_optr ::= db_optr fsync */
-  {  194,   -2 }, /* (99) db_optr ::= db_optr comp */
-  {  194,   -2 }, /* (100) db_optr ::= db_optr prec */
-  {  194,   -2 }, /* (101) db_optr ::= db_optr keep */
-  {  194,   -2 }, /* (102) db_optr ::= db_optr update */
-  {  194,   -2 }, /* (103) db_optr ::= db_optr cachelast */
-  {  191,    0 }, /* (104) alter_db_optr ::= */
-  {  191,   -2 }, /* (105) alter_db_optr ::= alter_db_optr replica */
-  {  191,   -2 }, /* (106) alter_db_optr ::= alter_db_optr quorum */
-  {  191,   -2 }, /* (107) alter_db_optr ::= alter_db_optr keep */
-  {  191,   -2 }, /* (108) alter_db_optr ::= alter_db_optr blocks */
-  {  191,   -2 }, /* (109) alter_db_optr ::= alter_db_optr comp */
-  {  191,   -2 }, /* (110) alter_db_optr ::= alter_db_optr wal */
-  {  191,   -2 }, /* (111) alter_db_optr ::= alter_db_optr fsync */
-  {  191,   -2 }, /* (112) alter_db_optr ::= alter_db_optr update */
-  {  191,   -2 }, /* (113) alter_db_optr ::= alter_db_optr cachelast */
-  {  220,   -1 }, /* (114) typename ::= ids */
-  {  220,   -4 }, /* (115) typename ::= ids LP signed RP */
-  {  220,   -2 }, /* (116) typename ::= ids UNSIGNED */
-  {  221,   -1 }, /* (117) signed ::= INTEGER */
-  {  221,   -2 }, /* (118) signed ::= PLUS INTEGER */
-  {  221,   -2 }, /* (119) signed ::= MINUS INTEGER */
-  {  186,   -3 }, /* (120) cmd ::= CREATE TABLE create_table_args */
-  {  186,   -3 }, /* (121) cmd ::= CREATE TABLE create_stable_args */
-  {  186,   -3 }, /* (122) cmd ::= CREATE STABLE create_stable_args */
-  {  186,   -3 }, /* (123) cmd ::= CREATE TABLE create_table_list */
-  {  224,   -1 }, /* (124) create_table_list ::= create_from_stable */
-  {  224,   -2 }, /* (125) create_table_list ::= create_table_list create_from_stable */
-  {  222,   -6 }, /* (126) create_table_args ::= ifnotexists ids cpxName LP columnlist RP */
-  {  223,  -10 }, /* (127) create_stable_args ::= ifnotexists ids cpxName LP columnlist RP TAGS LP columnlist RP */
-  {  225,  -10 }, /* (128) create_from_stable ::= ifnotexists ids cpxName USING ids cpxName TAGS LP tagitemlist RP */
-  {  225,  -13 }, /* (129) create_from_stable ::= ifnotexists ids cpxName USING ids cpxName LP tagNamelist RP TAGS LP tagitemlist RP */
-  {  227,   -3 }, /* (130) tagNamelist ::= tagNamelist COMMA ids */
-  {  227,   -1 }, /* (131) tagNamelist ::= ids */
-  {  222,   -5 }, /* (132) create_table_args ::= ifnotexists ids cpxName AS select */
-  {  226,   -3 }, /* (133) columnlist ::= columnlist COMMA column */
-  {  226,   -1 }, /* (134) columnlist ::= column */
-  {  229,   -2 }, /* (135) column ::= ids typename */
-  {  205,   -3 }, /* (136) tagitemlist ::= tagitemlist COMMA tagitem */
-  {  205,   -1 }, /* (137) tagitemlist ::= tagitem */
-  {  230,   -1 }, /* (138) tagitem ::= INTEGER */
-  {  230,   -1 }, /* (139) tagitem ::= FLOAT */
-  {  230,   -1 }, /* (140) tagitem ::= STRING */
-  {  230,   -1 }, /* (141) tagitem ::= BOOL */
-  {  230,   -1 }, /* (142) tagitem ::= NULL */
-  {  230,   -2 }, /* (143) tagitem ::= MINUS INTEGER */
-  {  230,   -2 }, /* (144) tagitem ::= MINUS FLOAT */
-  {  230,   -2 }, /* (145) tagitem ::= PLUS INTEGER */
-  {  230,   -2 }, /* (146) tagitem ::= PLUS FLOAT */
-  {  228,  -12 }, /* (147) select ::= SELECT selcollist from where_opt interval_opt fill_opt sliding_opt groupby_opt orderby_opt having_opt slimit_opt limit_opt */
-  {  242,   -1 }, /* (148) union ::= select */
-  {  242,   -3 }, /* (149) union ::= LP union RP */
-  {  242,   -4 }, /* (150) union ::= union UNION ALL select */
-  {  242,   -6 }, /* (151) union ::= union UNION ALL LP select RP */
-  {  186,   -1 }, /* (152) cmd ::= union */
-  {  228,   -2 }, /* (153) select ::= SELECT selcollist */
-  {  243,   -2 }, /* (154) sclp ::= selcollist COMMA */
-  {  243,    0 }, /* (155) sclp ::= */
-  {  231,   -4 }, /* (156) selcollist ::= sclp distinct expr as */
-  {  231,   -2 }, /* (157) selcollist ::= sclp STAR */
-  {  246,   -2 }, /* (158) as ::= AS ids */
-  {  246,   -1 }, /* (159) as ::= ids */
-  {  246,    0 }, /* (160) as ::= */
-  {  244,   -1 }, /* (161) distinct ::= DISTINCT */
-  {  244,    0 }, /* (162) distinct ::= */
-  {  232,   -2 }, /* (163) from ::= FROM tablelist */
-  {  247,   -2 }, /* (164) tablelist ::= ids cpxName */
-  {  247,   -3 }, /* (165) tablelist ::= ids cpxName ids */
-  {  247,   -4 }, /* (166) tablelist ::= tablelist COMMA ids cpxName */
-  {  247,   -5 }, /* (167) tablelist ::= tablelist COMMA ids cpxName ids */
-  {  248,   -1 }, /* (168) tmvar ::= VARIABLE */
-  {  234,   -4 }, /* (169) interval_opt ::= INTERVAL LP tmvar RP */
-  {  234,   -6 }, /* (170) interval_opt ::= INTERVAL LP tmvar COMMA tmvar RP */
-  {  234,    0 }, /* (171) interval_opt ::= */
-  {  235,    0 }, /* (172) fill_opt ::= */
-  {  235,   -6 }, /* (173) fill_opt ::= FILL LP ID COMMA tagitemlist RP */
-  {  235,   -4 }, /* (174) fill_opt ::= FILL LP ID RP */
-  {  236,   -4 }, /* (175) sliding_opt ::= SLIDING LP tmvar RP */
-  {  236,    0 }, /* (176) sliding_opt ::= */
-  {  238,    0 }, /* (177) orderby_opt ::= */
-  {  238,   -3 }, /* (178) orderby_opt ::= ORDER BY sortlist */
-  {  249,   -4 }, /* (179) sortlist ::= sortlist COMMA item sortorder */
-  {  249,   -2 }, /* (180) sortlist ::= item sortorder */
-  {  251,   -2 }, /* (181) item ::= ids cpxName */
-  {  252,   -1 }, /* (182) sortorder ::= ASC */
-  {  252,   -1 }, /* (183) sortorder ::= DESC */
-  {  252,    0 }, /* (184) sortorder ::= */
-  {  237,    0 }, /* (185) groupby_opt ::= */
-  {  237,   -3 }, /* (186) groupby_opt ::= GROUP BY grouplist */
-  {  253,   -3 }, /* (187) grouplist ::= grouplist COMMA item */
-  {  253,   -1 }, /* (188) grouplist ::= item */
-  {  239,    0 }, /* (189) having_opt ::= */
-  {  239,   -2 }, /* (190) having_opt ::= HAVING expr */
-  {  241,    0 }, /* (191) limit_opt ::= */
-  {  241,   -2 }, /* (192) limit_opt ::= LIMIT signed */
-  {  241,   -4 }, /* (193) limit_opt ::= LIMIT signed OFFSET signed */
-  {  241,   -4 }, /* (194) limit_opt ::= LIMIT signed COMMA signed */
-  {  240,    0 }, /* (195) slimit_opt ::= */
-  {  240,   -2 }, /* (196) slimit_opt ::= SLIMIT signed */
-  {  240,   -4 }, /* (197) slimit_opt ::= SLIMIT signed SOFFSET signed */
-  {  240,   -4 }, /* (198) slimit_opt ::= SLIMIT signed COMMA signed */
-  {  233,    0 }, /* (199) where_opt ::= */
-  {  233,   -2 }, /* (200) where_opt ::= WHERE expr */
-  {  245,   -3 }, /* (201) expr ::= LP expr RP */
-  {  245,   -1 }, /* (202) expr ::= ID */
-  {  245,   -3 }, /* (203) expr ::= ID DOT ID */
-  {  245,   -3 }, /* (204) expr ::= ID DOT STAR */
-  {  245,   -1 }, /* (205) expr ::= INTEGER */
-  {  245,   -2 }, /* (206) expr ::= MINUS INTEGER */
-  {  245,   -2 }, /* (207) expr ::= PLUS INTEGER */
-  {  245,   -1 }, /* (208) expr ::= FLOAT */
-  {  245,   -2 }, /* (209) expr ::= MINUS FLOAT */
-  {  245,   -2 }, /* (210) expr ::= PLUS FLOAT */
-  {  245,   -1 }, /* (211) expr ::= STRING */
-  {  245,   -1 }, /* (212) expr ::= NOW */
-  {  245,   -1 }, /* (213) expr ::= VARIABLE */
-  {  245,   -1 }, /* (214) expr ::= BOOL */
-  {  245,   -4 }, /* (215) expr ::= ID LP exprlist RP */
-  {  245,   -4 }, /* (216) expr ::= ID LP STAR RP */
-  {  245,   -3 }, /* (217) expr ::= expr IS NULL */
-  {  245,   -4 }, /* (218) expr ::= expr IS NOT NULL */
-  {  245,   -3 }, /* (219) expr ::= expr LT expr */
-  {  245,   -3 }, /* (220) expr ::= expr GT expr */
-  {  245,   -3 }, /* (221) expr ::= expr LE expr */
-  {  245,   -3 }, /* (222) expr ::= expr GE expr */
-  {  245,   -3 }, /* (223) expr ::= expr NE expr */
-  {  245,   -3 }, /* (224) expr ::= expr EQ expr */
-  {  245,   -5 }, /* (225) expr ::= expr BETWEEN expr AND expr */
-  {  245,   -3 }, /* (226) expr ::= expr AND expr */
-  {  245,   -3 }, /* (227) expr ::= expr OR expr */
-  {  245,   -3 }, /* (228) expr ::= expr PLUS expr */
-  {  245,   -3 }, /* (229) expr ::= expr MINUS expr */
-  {  245,   -3 }, /* (230) expr ::= expr STAR expr */
-  {  245,   -3 }, /* (231) expr ::= expr SLASH expr */
-  {  245,   -3 }, /* (232) expr ::= expr REM expr */
-  {  245,   -3 }, /* (233) expr ::= expr LIKE expr */
-  {  245,   -5 }, /* (234) expr ::= expr IN LP exprlist RP */
-  {  254,   -3 }, /* (235) exprlist ::= exprlist COMMA expritem */
-  {  254,   -1 }, /* (236) exprlist ::= expritem */
-  {  255,   -1 }, /* (237) expritem ::= expr */
-  {  255,    0 }, /* (238) expritem ::= */
-  {  186,   -3 }, /* (239) cmd ::= RESET QUERY CACHE */
-  {  186,   -7 }, /* (240) cmd ::= ALTER TABLE ids cpxName ADD COLUMN columnlist */
-  {  186,   -7 }, /* (241) cmd ::= ALTER TABLE ids cpxName DROP COLUMN ids */
-  {  186,   -7 }, /* (242) cmd ::= ALTER TABLE ids cpxName ADD TAG columnlist */
-  {  186,   -7 }, /* (243) cmd ::= ALTER TABLE ids cpxName DROP TAG ids */
-  {  186,   -8 }, /* (244) cmd ::= ALTER TABLE ids cpxName CHANGE TAG ids ids */
-  {  186,   -9 }, /* (245) cmd ::= ALTER TABLE ids cpxName SET TAG ids EQ tagitem */
-  {  186,   -7 }, /* (246) cmd ::= ALTER STABLE ids cpxName ADD COLUMN columnlist */
-  {  186,   -7 }, /* (247) cmd ::= ALTER STABLE ids cpxName DROP COLUMN ids */
-  {  186,   -7 }, /* (248) cmd ::= ALTER STABLE ids cpxName ADD TAG columnlist */
-  {  186,   -7 }, /* (249) cmd ::= ALTER STABLE ids cpxName DROP TAG ids */
-  {  186,   -8 }, /* (250) cmd ::= ALTER STABLE ids cpxName CHANGE TAG ids ids */
-  {  186,   -3 }, /* (251) cmd ::= KILL CONNECTION INTEGER */
-  {  186,   -5 }, /* (252) cmd ::= KILL STREAM INTEGER COLON INTEGER */
-  {  186,   -5 }, /* (253) cmd ::= KILL QUERY INTEGER COLON INTEGER */
-=======
-/* For rule J, yyRuleInfoLhs[J] contains the symbol on the left-hand side
-** of that rule */
-static const YYCODETYPE yyRuleInfoLhs[] = {
-   213,  /* (0) program ::= cmd */
-   214,  /* (1) cmd ::= SHOW DATABASES */
-   214,  /* (2) cmd ::= SHOW TOPICS */
-   214,  /* (3) cmd ::= SHOW MNODES */
-   214,  /* (4) cmd ::= SHOW DNODES */
-   214,  /* (5) cmd ::= SHOW ACCOUNTS */
-   214,  /* (6) cmd ::= SHOW USERS */
-   214,  /* (7) cmd ::= SHOW MODULES */
-   214,  /* (8) cmd ::= SHOW QUERIES */
-   214,  /* (9) cmd ::= SHOW CONNECTIONS */
-   214,  /* (10) cmd ::= SHOW STREAMS */
-   214,  /* (11) cmd ::= SHOW VARIABLES */
-   214,  /* (12) cmd ::= SHOW SCORES */
-   214,  /* (13) cmd ::= SHOW GRANTS */
-   214,  /* (14) cmd ::= SHOW VNODES */
-   214,  /* (15) cmd ::= SHOW VNODES IPTOKEN */
-   215,  /* (16) dbPrefix ::= */
-   215,  /* (17) dbPrefix ::= ids DOT */
-   217,  /* (18) cpxName ::= */
-   217,  /* (19) cpxName ::= DOT ids */
-   214,  /* (20) cmd ::= SHOW CREATE TABLE ids cpxName */
-   214,  /* (21) cmd ::= SHOW CREATE DATABASE ids */
-   214,  /* (22) cmd ::= SHOW dbPrefix TABLES */
-   214,  /* (23) cmd ::= SHOW dbPrefix TABLES LIKE ids */
-   214,  /* (24) cmd ::= SHOW dbPrefix STABLES */
-   214,  /* (25) cmd ::= SHOW dbPrefix STABLES LIKE ids */
-   214,  /* (26) cmd ::= SHOW dbPrefix VGROUPS */
-   214,  /* (27) cmd ::= SHOW dbPrefix VGROUPS ids */
-   214,  /* (28) cmd ::= DROP TABLE ifexists ids cpxName */
-   214,  /* (29) cmd ::= DROP STABLE ifexists ids cpxName */
-   214,  /* (30) cmd ::= DROP DATABASE ifexists ids */
-   214,  /* (31) cmd ::= DROP TOPIC ifexists ids */
-   214,  /* (32) cmd ::= DROP DNODE ids */
-   214,  /* (33) cmd ::= DROP USER ids */
-   214,  /* (34) cmd ::= DROP ACCOUNT ids */
-   214,  /* (35) cmd ::= USE ids */
-   214,  /* (36) cmd ::= DESCRIBE ids cpxName */
-   214,  /* (37) cmd ::= ALTER USER ids PASS ids */
-   214,  /* (38) cmd ::= ALTER USER ids PRIVILEGE ids */
-   214,  /* (39) cmd ::= ALTER DNODE ids ids */
-   214,  /* (40) cmd ::= ALTER DNODE ids ids ids */
-   214,  /* (41) cmd ::= ALTER LOCAL ids */
-   214,  /* (42) cmd ::= ALTER LOCAL ids ids */
-   214,  /* (43) cmd ::= ALTER DATABASE ids alter_db_optr */
-   214,  /* (44) cmd ::= ALTER TOPIC ids alter_topic_optr */
-   214,  /* (45) cmd ::= ALTER ACCOUNT ids acct_optr */
-   214,  /* (46) cmd ::= ALTER ACCOUNT ids PASS ids acct_optr */
-   216,  /* (47) ids ::= ID */
-   216,  /* (48) ids ::= STRING */
-   218,  /* (49) ifexists ::= IF EXISTS */
-   218,  /* (50) ifexists ::= */
-   222,  /* (51) ifnotexists ::= IF NOT EXISTS */
-   222,  /* (52) ifnotexists ::= */
-   214,  /* (53) cmd ::= CREATE DNODE ids */
-   214,  /* (54) cmd ::= CREATE ACCOUNT ids PASS ids acct_optr */
-   214,  /* (55) cmd ::= CREATE DATABASE ifnotexists ids db_optr */
-   214,  /* (56) cmd ::= CREATE TOPIC ifnotexists ids topic_optr */
-   214,  /* (57) cmd ::= CREATE USER ids PASS ids */
-   225,  /* (58) pps ::= */
-   225,  /* (59) pps ::= PPS INTEGER */
-   226,  /* (60) tseries ::= */
-   226,  /* (61) tseries ::= TSERIES INTEGER */
-   227,  /* (62) dbs ::= */
-   227,  /* (63) dbs ::= DBS INTEGER */
-   228,  /* (64) streams ::= */
-   228,  /* (65) streams ::= STREAMS INTEGER */
-   229,  /* (66) storage ::= */
-   229,  /* (67) storage ::= STORAGE INTEGER */
-   230,  /* (68) qtime ::= */
-   230,  /* (69) qtime ::= QTIME INTEGER */
-   231,  /* (70) users ::= */
-   231,  /* (71) users ::= USERS INTEGER */
-   232,  /* (72) conns ::= */
-   232,  /* (73) conns ::= CONNS INTEGER */
-   233,  /* (74) state ::= */
-   233,  /* (75) state ::= STATE ids */
-   221,  /* (76) acct_optr ::= pps tseries storage streams qtime dbs users conns state */
-   234,  /* (77) keep ::= KEEP tagitemlist */
-   236,  /* (78) cache ::= CACHE INTEGER */
-   237,  /* (79) replica ::= REPLICA INTEGER */
-   238,  /* (80) quorum ::= QUORUM INTEGER */
-   239,  /* (81) days ::= DAYS INTEGER */
-   240,  /* (82) minrows ::= MINROWS INTEGER */
-   241,  /* (83) maxrows ::= MAXROWS INTEGER */
-   242,  /* (84) blocks ::= BLOCKS INTEGER */
-   243,  /* (85) ctime ::= CTIME INTEGER */
-   244,  /* (86) wal ::= WAL INTEGER */
-   245,  /* (87) fsync ::= FSYNC INTEGER */
-   246,  /* (88) comp ::= COMP INTEGER */
-   247,  /* (89) prec ::= PRECISION STRING */
-   248,  /* (90) update ::= UPDATE INTEGER */
-   249,  /* (91) cachelast ::= CACHELAST INTEGER */
-   250,  /* (92) partitions ::= PARTITIONS INTEGER */
-   223,  /* (93) db_optr ::= */
-   223,  /* (94) db_optr ::= db_optr cache */
-   223,  /* (95) db_optr ::= db_optr replica */
-   223,  /* (96) db_optr ::= db_optr quorum */
-   223,  /* (97) db_optr ::= db_optr days */
-   223,  /* (98) db_optr ::= db_optr minrows */
-   223,  /* (99) db_optr ::= db_optr maxrows */
-   223,  /* (100) db_optr ::= db_optr blocks */
-   223,  /* (101) db_optr ::= db_optr ctime */
-   223,  /* (102) db_optr ::= db_optr wal */
-   223,  /* (103) db_optr ::= db_optr fsync */
-   223,  /* (104) db_optr ::= db_optr comp */
-   223,  /* (105) db_optr ::= db_optr prec */
-   223,  /* (106) db_optr ::= db_optr keep */
-   223,  /* (107) db_optr ::= db_optr update */
-   223,  /* (108) db_optr ::= db_optr cachelast */
-   224,  /* (109) topic_optr ::= db_optr */
-   224,  /* (110) topic_optr ::= topic_optr partitions */
-   219,  /* (111) alter_db_optr ::= */
-   219,  /* (112) alter_db_optr ::= alter_db_optr replica */
-   219,  /* (113) alter_db_optr ::= alter_db_optr quorum */
-   219,  /* (114) alter_db_optr ::= alter_db_optr keep */
-   219,  /* (115) alter_db_optr ::= alter_db_optr blocks */
-   219,  /* (116) alter_db_optr ::= alter_db_optr comp */
-   219,  /* (117) alter_db_optr ::= alter_db_optr wal */
-   219,  /* (118) alter_db_optr ::= alter_db_optr fsync */
-   219,  /* (119) alter_db_optr ::= alter_db_optr update */
-   219,  /* (120) alter_db_optr ::= alter_db_optr cachelast */
-   220,  /* (121) alter_topic_optr ::= alter_db_optr */
-   220,  /* (122) alter_topic_optr ::= alter_topic_optr partitions */
-   251,  /* (123) typename ::= ids */
-   251,  /* (124) typename ::= ids LP signed RP */
-   251,  /* (125) typename ::= ids UNSIGNED */
-   252,  /* (126) signed ::= INTEGER */
-   252,  /* (127) signed ::= PLUS INTEGER */
-   252,  /* (128) signed ::= MINUS INTEGER */
-   214,  /* (129) cmd ::= CREATE TABLE create_table_args */
-   214,  /* (130) cmd ::= CREATE TABLE create_stable_args */
-   214,  /* (131) cmd ::= CREATE STABLE create_stable_args */
-   214,  /* (132) cmd ::= CREATE TABLE create_table_list */
-   255,  /* (133) create_table_list ::= create_from_stable */
-   255,  /* (134) create_table_list ::= create_table_list create_from_stable */
-   253,  /* (135) create_table_args ::= ifnotexists ids cpxName LP columnlist RP */
-   254,  /* (136) create_stable_args ::= ifnotexists ids cpxName LP columnlist RP TAGS LP columnlist RP */
-   256,  /* (137) create_from_stable ::= ifnotexists ids cpxName USING ids cpxName TAGS LP tagitemlist RP */
-   256,  /* (138) create_from_stable ::= ifnotexists ids cpxName USING ids cpxName LP tagNamelist RP TAGS LP tagitemlist RP */
-   258,  /* (139) tagNamelist ::= tagNamelist COMMA ids */
-   258,  /* (140) tagNamelist ::= ids */
-   253,  /* (141) create_table_args ::= ifnotexists ids cpxName AS select */
-   257,  /* (142) columnlist ::= columnlist COMMA column */
-   257,  /* (143) columnlist ::= column */
-   260,  /* (144) column ::= ids typename */
-   235,  /* (145) tagitemlist ::= tagitemlist COMMA tagitem */
-   235,  /* (146) tagitemlist ::= tagitem */
-   261,  /* (147) tagitem ::= INTEGER */
-   261,  /* (148) tagitem ::= FLOAT */
-   261,  /* (149) tagitem ::= STRING */
-   261,  /* (150) tagitem ::= BOOL */
-   261,  /* (151) tagitem ::= NULL */
-   261,  /* (152) tagitem ::= MINUS INTEGER */
-   261,  /* (153) tagitem ::= MINUS FLOAT */
-   261,  /* (154) tagitem ::= PLUS INTEGER */
-   261,  /* (155) tagitem ::= PLUS FLOAT */
-   259,  /* (156) select ::= SELECT selcollist from where_opt interval_opt fill_opt sliding_opt groupby_opt orderby_opt having_opt slimit_opt limit_opt */
-   273,  /* (157) union ::= select */
-   273,  /* (158) union ::= LP union RP */
-   273,  /* (159) union ::= union UNION ALL select */
-   273,  /* (160) union ::= union UNION ALL LP select RP */
-   214,  /* (161) cmd ::= union */
-   259,  /* (162) select ::= SELECT selcollist */
-   274,  /* (163) sclp ::= selcollist COMMA */
-   274,  /* (164) sclp ::= */
-   262,  /* (165) selcollist ::= sclp distinct expr as */
-   262,  /* (166) selcollist ::= sclp STAR */
-   277,  /* (167) as ::= AS ids */
-   277,  /* (168) as ::= ids */
-   277,  /* (169) as ::= */
-   275,  /* (170) distinct ::= DISTINCT */
-   275,  /* (171) distinct ::= */
-   263,  /* (172) from ::= FROM tablelist */
-   278,  /* (173) tablelist ::= ids cpxName */
-   278,  /* (174) tablelist ::= ids cpxName ids */
-   278,  /* (175) tablelist ::= tablelist COMMA ids cpxName */
-   278,  /* (176) tablelist ::= tablelist COMMA ids cpxName ids */
-   279,  /* (177) tmvar ::= VARIABLE */
-   265,  /* (178) interval_opt ::= INTERVAL LP tmvar RP */
-   265,  /* (179) interval_opt ::= INTERVAL LP tmvar COMMA tmvar RP */
-   265,  /* (180) interval_opt ::= */
-   266,  /* (181) fill_opt ::= */
-   266,  /* (182) fill_opt ::= FILL LP ID COMMA tagitemlist RP */
-   266,  /* (183) fill_opt ::= FILL LP ID RP */
-   267,  /* (184) sliding_opt ::= SLIDING LP tmvar RP */
-   267,  /* (185) sliding_opt ::= */
-   269,  /* (186) orderby_opt ::= */
-   269,  /* (187) orderby_opt ::= ORDER BY sortlist */
-   280,  /* (188) sortlist ::= sortlist COMMA item sortorder */
-   280,  /* (189) sortlist ::= item sortorder */
-   282,  /* (190) item ::= ids cpxName */
-   283,  /* (191) sortorder ::= ASC */
-   283,  /* (192) sortorder ::= DESC */
-   283,  /* (193) sortorder ::= */
-   268,  /* (194) groupby_opt ::= */
-   268,  /* (195) groupby_opt ::= GROUP BY grouplist */
-   284,  /* (196) grouplist ::= grouplist COMMA item */
-   284,  /* (197) grouplist ::= item */
-   270,  /* (198) having_opt ::= */
-   270,  /* (199) having_opt ::= HAVING expr */
-   272,  /* (200) limit_opt ::= */
-   272,  /* (201) limit_opt ::= LIMIT signed */
-   272,  /* (202) limit_opt ::= LIMIT signed OFFSET signed */
-   272,  /* (203) limit_opt ::= LIMIT signed COMMA signed */
-   271,  /* (204) slimit_opt ::= */
-   271,  /* (205) slimit_opt ::= SLIMIT signed */
-   271,  /* (206) slimit_opt ::= SLIMIT signed SOFFSET signed */
-   271,  /* (207) slimit_opt ::= SLIMIT signed COMMA signed */
-   264,  /* (208) where_opt ::= */
-   264,  /* (209) where_opt ::= WHERE expr */
-   276,  /* (210) expr ::= LP expr RP */
-   276,  /* (211) expr ::= ID */
-   276,  /* (212) expr ::= ID DOT ID */
-   276,  /* (213) expr ::= ID DOT STAR */
-   276,  /* (214) expr ::= INTEGER */
-   276,  /* (215) expr ::= MINUS INTEGER */
-   276,  /* (216) expr ::= PLUS INTEGER */
-   276,  /* (217) expr ::= FLOAT */
-   276,  /* (218) expr ::= MINUS FLOAT */
-   276,  /* (219) expr ::= PLUS FLOAT */
-   276,  /* (220) expr ::= STRING */
-   276,  /* (221) expr ::= NOW */
-   276,  /* (222) expr ::= VARIABLE */
-   276,  /* (223) expr ::= BOOL */
-   276,  /* (224) expr ::= ID LP exprlist RP */
-   276,  /* (225) expr ::= ID LP STAR RP */
-   276,  /* (226) expr ::= expr IS NULL */
-   276,  /* (227) expr ::= expr IS NOT NULL */
-   276,  /* (228) expr ::= expr LT expr */
-   276,  /* (229) expr ::= expr GT expr */
-   276,  /* (230) expr ::= expr LE expr */
-   276,  /* (231) expr ::= expr GE expr */
-   276,  /* (232) expr ::= expr NE expr */
-   276,  /* (233) expr ::= expr EQ expr */
-   276,  /* (234) expr ::= expr BETWEEN expr AND expr */
-   276,  /* (235) expr ::= expr AND expr */
-   276,  /* (236) expr ::= expr OR expr */
-   276,  /* (237) expr ::= expr PLUS expr */
-   276,  /* (238) expr ::= expr MINUS expr */
-   276,  /* (239) expr ::= expr STAR expr */
-   276,  /* (240) expr ::= expr SLASH expr */
-   276,  /* (241) expr ::= expr REM expr */
-   276,  /* (242) expr ::= expr LIKE expr */
-   276,  /* (243) expr ::= expr IN LP exprlist RP */
-   285,  /* (244) exprlist ::= exprlist COMMA expritem */
-   285,  /* (245) exprlist ::= expritem */
-   286,  /* (246) expritem ::= expr */
-   286,  /* (247) expritem ::= */
-   214,  /* (248) cmd ::= RESET QUERY CACHE */
-   214,  /* (249) cmd ::= ALTER TABLE ids cpxName ADD COLUMN columnlist */
-   214,  /* (250) cmd ::= ALTER TABLE ids cpxName DROP COLUMN ids */
-   214,  /* (251) cmd ::= ALTER TABLE ids cpxName ADD TAG columnlist */
-   214,  /* (252) cmd ::= ALTER TABLE ids cpxName DROP TAG ids */
-   214,  /* (253) cmd ::= ALTER TABLE ids cpxName CHANGE TAG ids ids */
-   214,  /* (254) cmd ::= ALTER TABLE ids cpxName SET TAG ids EQ tagitem */
-   214,  /* (255) cmd ::= ALTER STABLE ids cpxName ADD COLUMN columnlist */
-   214,  /* (256) cmd ::= ALTER STABLE ids cpxName DROP COLUMN ids */
-   214,  /* (257) cmd ::= ALTER STABLE ids cpxName ADD TAG columnlist */
-   214,  /* (258) cmd ::= ALTER STABLE ids cpxName DROP TAG ids */
-   214,  /* (259) cmd ::= ALTER STABLE ids cpxName CHANGE TAG ids ids */
-   214,  /* (260) cmd ::= KILL CONNECTION INTEGER */
-   214,  /* (261) cmd ::= KILL STREAM INTEGER COLON INTEGER */
-   214,  /* (262) cmd ::= KILL QUERY INTEGER COLON INTEGER */
-};
-
-/* For rule J, yyRuleInfoNRhs[J] contains the negative of the number
-** of symbols on the right-hand side of that rule. */
-static const signed char yyRuleInfoNRhs[] = {
-   -1,  /* (0) program ::= cmd */
-   -2,  /* (1) cmd ::= SHOW DATABASES */
-   -2,  /* (2) cmd ::= SHOW TOPICS */
-   -2,  /* (3) cmd ::= SHOW MNODES */
-   -2,  /* (4) cmd ::= SHOW DNODES */
-   -2,  /* (5) cmd ::= SHOW ACCOUNTS */
-   -2,  /* (6) cmd ::= SHOW USERS */
-   -2,  /* (7) cmd ::= SHOW MODULES */
-   -2,  /* (8) cmd ::= SHOW QUERIES */
-   -2,  /* (9) cmd ::= SHOW CONNECTIONS */
-   -2,  /* (10) cmd ::= SHOW STREAMS */
-   -2,  /* (11) cmd ::= SHOW VARIABLES */
-   -2,  /* (12) cmd ::= SHOW SCORES */
-   -2,  /* (13) cmd ::= SHOW GRANTS */
-   -2,  /* (14) cmd ::= SHOW VNODES */
-   -3,  /* (15) cmd ::= SHOW VNODES IPTOKEN */
-    0,  /* (16) dbPrefix ::= */
-   -2,  /* (17) dbPrefix ::= ids DOT */
-    0,  /* (18) cpxName ::= */
-   -2,  /* (19) cpxName ::= DOT ids */
-   -5,  /* (20) cmd ::= SHOW CREATE TABLE ids cpxName */
-   -4,  /* (21) cmd ::= SHOW CREATE DATABASE ids */
-   -3,  /* (22) cmd ::= SHOW dbPrefix TABLES */
-   -5,  /* (23) cmd ::= SHOW dbPrefix TABLES LIKE ids */
-   -3,  /* (24) cmd ::= SHOW dbPrefix STABLES */
-   -5,  /* (25) cmd ::= SHOW dbPrefix STABLES LIKE ids */
-   -3,  /* (26) cmd ::= SHOW dbPrefix VGROUPS */
-   -4,  /* (27) cmd ::= SHOW dbPrefix VGROUPS ids */
-   -5,  /* (28) cmd ::= DROP TABLE ifexists ids cpxName */
-   -5,  /* (29) cmd ::= DROP STABLE ifexists ids cpxName */
-   -4,  /* (30) cmd ::= DROP DATABASE ifexists ids */
-   -4,  /* (31) cmd ::= DROP TOPIC ifexists ids */
-   -3,  /* (32) cmd ::= DROP DNODE ids */
-   -3,  /* (33) cmd ::= DROP USER ids */
-   -3,  /* (34) cmd ::= DROP ACCOUNT ids */
-   -2,  /* (35) cmd ::= USE ids */
-   -3,  /* (36) cmd ::= DESCRIBE ids cpxName */
-   -5,  /* (37) cmd ::= ALTER USER ids PASS ids */
-   -5,  /* (38) cmd ::= ALTER USER ids PRIVILEGE ids */
-   -4,  /* (39) cmd ::= ALTER DNODE ids ids */
-   -5,  /* (40) cmd ::= ALTER DNODE ids ids ids */
-   -3,  /* (41) cmd ::= ALTER LOCAL ids */
-   -4,  /* (42) cmd ::= ALTER LOCAL ids ids */
-   -4,  /* (43) cmd ::= ALTER DATABASE ids alter_db_optr */
-   -4,  /* (44) cmd ::= ALTER TOPIC ids alter_topic_optr */
-   -4,  /* (45) cmd ::= ALTER ACCOUNT ids acct_optr */
-   -6,  /* (46) cmd ::= ALTER ACCOUNT ids PASS ids acct_optr */
-   -1,  /* (47) ids ::= ID */
-   -1,  /* (48) ids ::= STRING */
-   -2,  /* (49) ifexists ::= IF EXISTS */
-    0,  /* (50) ifexists ::= */
-   -3,  /* (51) ifnotexists ::= IF NOT EXISTS */
-    0,  /* (52) ifnotexists ::= */
-   -3,  /* (53) cmd ::= CREATE DNODE ids */
-   -6,  /* (54) cmd ::= CREATE ACCOUNT ids PASS ids acct_optr */
-   -5,  /* (55) cmd ::= CREATE DATABASE ifnotexists ids db_optr */
-   -5,  /* (56) cmd ::= CREATE TOPIC ifnotexists ids topic_optr */
-   -5,  /* (57) cmd ::= CREATE USER ids PASS ids */
-    0,  /* (58) pps ::= */
-   -2,  /* (59) pps ::= PPS INTEGER */
-    0,  /* (60) tseries ::= */
-   -2,  /* (61) tseries ::= TSERIES INTEGER */
-    0,  /* (62) dbs ::= */
-   -2,  /* (63) dbs ::= DBS INTEGER */
-    0,  /* (64) streams ::= */
-   -2,  /* (65) streams ::= STREAMS INTEGER */
-    0,  /* (66) storage ::= */
-   -2,  /* (67) storage ::= STORAGE INTEGER */
-    0,  /* (68) qtime ::= */
-   -2,  /* (69) qtime ::= QTIME INTEGER */
-    0,  /* (70) users ::= */
-   -2,  /* (71) users ::= USERS INTEGER */
-    0,  /* (72) conns ::= */
-   -2,  /* (73) conns ::= CONNS INTEGER */
-    0,  /* (74) state ::= */
-   -2,  /* (75) state ::= STATE ids */
-   -9,  /* (76) acct_optr ::= pps tseries storage streams qtime dbs users conns state */
-   -2,  /* (77) keep ::= KEEP tagitemlist */
-   -2,  /* (78) cache ::= CACHE INTEGER */
-   -2,  /* (79) replica ::= REPLICA INTEGER */
-   -2,  /* (80) quorum ::= QUORUM INTEGER */
-   -2,  /* (81) days ::= DAYS INTEGER */
-   -2,  /* (82) minrows ::= MINROWS INTEGER */
-   -2,  /* (83) maxrows ::= MAXROWS INTEGER */
-   -2,  /* (84) blocks ::= BLOCKS INTEGER */
-   -2,  /* (85) ctime ::= CTIME INTEGER */
-   -2,  /* (86) wal ::= WAL INTEGER */
-   -2,  /* (87) fsync ::= FSYNC INTEGER */
-   -2,  /* (88) comp ::= COMP INTEGER */
-   -2,  /* (89) prec ::= PRECISION STRING */
-   -2,  /* (90) update ::= UPDATE INTEGER */
-   -2,  /* (91) cachelast ::= CACHELAST INTEGER */
-   -2,  /* (92) partitions ::= PARTITIONS INTEGER */
-    0,  /* (93) db_optr ::= */
-   -2,  /* (94) db_optr ::= db_optr cache */
-   -2,  /* (95) db_optr ::= db_optr replica */
-   -2,  /* (96) db_optr ::= db_optr quorum */
-   -2,  /* (97) db_optr ::= db_optr days */
-   -2,  /* (98) db_optr ::= db_optr minrows */
-   -2,  /* (99) db_optr ::= db_optr maxrows */
-   -2,  /* (100) db_optr ::= db_optr blocks */
-   -2,  /* (101) db_optr ::= db_optr ctime */
-   -2,  /* (102) db_optr ::= db_optr wal */
-   -2,  /* (103) db_optr ::= db_optr fsync */
-   -2,  /* (104) db_optr ::= db_optr comp */
-   -2,  /* (105) db_optr ::= db_optr prec */
-   -2,  /* (106) db_optr ::= db_optr keep */
-   -2,  /* (107) db_optr ::= db_optr update */
-   -2,  /* (108) db_optr ::= db_optr cachelast */
-   -1,  /* (109) topic_optr ::= db_optr */
-   -2,  /* (110) topic_optr ::= topic_optr partitions */
-    0,  /* (111) alter_db_optr ::= */
-   -2,  /* (112) alter_db_optr ::= alter_db_optr replica */
-   -2,  /* (113) alter_db_optr ::= alter_db_optr quorum */
-   -2,  /* (114) alter_db_optr ::= alter_db_optr keep */
-   -2,  /* (115) alter_db_optr ::= alter_db_optr blocks */
-   -2,  /* (116) alter_db_optr ::= alter_db_optr comp */
-   -2,  /* (117) alter_db_optr ::= alter_db_optr wal */
-   -2,  /* (118) alter_db_optr ::= alter_db_optr fsync */
-   -2,  /* (119) alter_db_optr ::= alter_db_optr update */
-   -2,  /* (120) alter_db_optr ::= alter_db_optr cachelast */
-   -1,  /* (121) alter_topic_optr ::= alter_db_optr */
-   -2,  /* (122) alter_topic_optr ::= alter_topic_optr partitions */
-   -1,  /* (123) typename ::= ids */
-   -4,  /* (124) typename ::= ids LP signed RP */
-   -2,  /* (125) typename ::= ids UNSIGNED */
-   -1,  /* (126) signed ::= INTEGER */
-   -2,  /* (127) signed ::= PLUS INTEGER */
-   -2,  /* (128) signed ::= MINUS INTEGER */
-   -3,  /* (129) cmd ::= CREATE TABLE create_table_args */
-   -3,  /* (130) cmd ::= CREATE TABLE create_stable_args */
-   -3,  /* (131) cmd ::= CREATE STABLE create_stable_args */
-   -3,  /* (132) cmd ::= CREATE TABLE create_table_list */
-   -1,  /* (133) create_table_list ::= create_from_stable */
-   -2,  /* (134) create_table_list ::= create_table_list create_from_stable */
-   -6,  /* (135) create_table_args ::= ifnotexists ids cpxName LP columnlist RP */
-  -10,  /* (136) create_stable_args ::= ifnotexists ids cpxName LP columnlist RP TAGS LP columnlist RP */
-  -10,  /* (137) create_from_stable ::= ifnotexists ids cpxName USING ids cpxName TAGS LP tagitemlist RP */
-  -13,  /* (138) create_from_stable ::= ifnotexists ids cpxName USING ids cpxName LP tagNamelist RP TAGS LP tagitemlist RP */
-   -3,  /* (139) tagNamelist ::= tagNamelist COMMA ids */
-   -1,  /* (140) tagNamelist ::= ids */
-   -5,  /* (141) create_table_args ::= ifnotexists ids cpxName AS select */
-   -3,  /* (142) columnlist ::= columnlist COMMA column */
-   -1,  /* (143) columnlist ::= column */
-   -2,  /* (144) column ::= ids typename */
-   -3,  /* (145) tagitemlist ::= tagitemlist COMMA tagitem */
-   -1,  /* (146) tagitemlist ::= tagitem */
-   -1,  /* (147) tagitem ::= INTEGER */
-   -1,  /* (148) tagitem ::= FLOAT */
-   -1,  /* (149) tagitem ::= STRING */
-   -1,  /* (150) tagitem ::= BOOL */
-   -1,  /* (151) tagitem ::= NULL */
-   -2,  /* (152) tagitem ::= MINUS INTEGER */
-   -2,  /* (153) tagitem ::= MINUS FLOAT */
-   -2,  /* (154) tagitem ::= PLUS INTEGER */
-   -2,  /* (155) tagitem ::= PLUS FLOAT */
-  -12,  /* (156) select ::= SELECT selcollist from where_opt interval_opt fill_opt sliding_opt groupby_opt orderby_opt having_opt slimit_opt limit_opt */
-   -1,  /* (157) union ::= select */
-   -3,  /* (158) union ::= LP union RP */
-   -4,  /* (159) union ::= union UNION ALL select */
-   -6,  /* (160) union ::= union UNION ALL LP select RP */
-   -1,  /* (161) cmd ::= union */
-   -2,  /* (162) select ::= SELECT selcollist */
-   -2,  /* (163) sclp ::= selcollist COMMA */
-    0,  /* (164) sclp ::= */
-   -4,  /* (165) selcollist ::= sclp distinct expr as */
-   -2,  /* (166) selcollist ::= sclp STAR */
-   -2,  /* (167) as ::= AS ids */
-   -1,  /* (168) as ::= ids */
-    0,  /* (169) as ::= */
-   -1,  /* (170) distinct ::= DISTINCT */
-    0,  /* (171) distinct ::= */
-   -2,  /* (172) from ::= FROM tablelist */
-   -2,  /* (173) tablelist ::= ids cpxName */
-   -3,  /* (174) tablelist ::= ids cpxName ids */
-   -4,  /* (175) tablelist ::= tablelist COMMA ids cpxName */
-   -5,  /* (176) tablelist ::= tablelist COMMA ids cpxName ids */
-   -1,  /* (177) tmvar ::= VARIABLE */
-   -4,  /* (178) interval_opt ::= INTERVAL LP tmvar RP */
-   -6,  /* (179) interval_opt ::= INTERVAL LP tmvar COMMA tmvar RP */
-    0,  /* (180) interval_opt ::= */
-    0,  /* (181) fill_opt ::= */
-   -6,  /* (182) fill_opt ::= FILL LP ID COMMA tagitemlist RP */
-   -4,  /* (183) fill_opt ::= FILL LP ID RP */
-   -4,  /* (184) sliding_opt ::= SLIDING LP tmvar RP */
-    0,  /* (185) sliding_opt ::= */
-    0,  /* (186) orderby_opt ::= */
-   -3,  /* (187) orderby_opt ::= ORDER BY sortlist */
-   -4,  /* (188) sortlist ::= sortlist COMMA item sortorder */
-   -2,  /* (189) sortlist ::= item sortorder */
-   -2,  /* (190) item ::= ids cpxName */
-   -1,  /* (191) sortorder ::= ASC */
-   -1,  /* (192) sortorder ::= DESC */
-    0,  /* (193) sortorder ::= */
-    0,  /* (194) groupby_opt ::= */
-   -3,  /* (195) groupby_opt ::= GROUP BY grouplist */
-   -3,  /* (196) grouplist ::= grouplist COMMA item */
-   -1,  /* (197) grouplist ::= item */
-    0,  /* (198) having_opt ::= */
-   -2,  /* (199) having_opt ::= HAVING expr */
-    0,  /* (200) limit_opt ::= */
-   -2,  /* (201) limit_opt ::= LIMIT signed */
-   -4,  /* (202) limit_opt ::= LIMIT signed OFFSET signed */
-   -4,  /* (203) limit_opt ::= LIMIT signed COMMA signed */
-    0,  /* (204) slimit_opt ::= */
-   -2,  /* (205) slimit_opt ::= SLIMIT signed */
-   -4,  /* (206) slimit_opt ::= SLIMIT signed SOFFSET signed */
-   -4,  /* (207) slimit_opt ::= SLIMIT signed COMMA signed */
-    0,  /* (208) where_opt ::= */
-   -2,  /* (209) where_opt ::= WHERE expr */
-   -3,  /* (210) expr ::= LP expr RP */
-   -1,  /* (211) expr ::= ID */
-   -3,  /* (212) expr ::= ID DOT ID */
-   -3,  /* (213) expr ::= ID DOT STAR */
-   -1,  /* (214) expr ::= INTEGER */
-   -2,  /* (215) expr ::= MINUS INTEGER */
-   -2,  /* (216) expr ::= PLUS INTEGER */
-   -1,  /* (217) expr ::= FLOAT */
-   -2,  /* (218) expr ::= MINUS FLOAT */
-   -2,  /* (219) expr ::= PLUS FLOAT */
-   -1,  /* (220) expr ::= STRING */
-   -1,  /* (221) expr ::= NOW */
-   -1,  /* (222) expr ::= VARIABLE */
-   -1,  /* (223) expr ::= BOOL */
-   -4,  /* (224) expr ::= ID LP exprlist RP */
-   -4,  /* (225) expr ::= ID LP STAR RP */
-   -3,  /* (226) expr ::= expr IS NULL */
-   -4,  /* (227) expr ::= expr IS NOT NULL */
-   -3,  /* (228) expr ::= expr LT expr */
-   -3,  /* (229) expr ::= expr GT expr */
-   -3,  /* (230) expr ::= expr LE expr */
-   -3,  /* (231) expr ::= expr GE expr */
-   -3,  /* (232) expr ::= expr NE expr */
-   -3,  /* (233) expr ::= expr EQ expr */
-   -5,  /* (234) expr ::= expr BETWEEN expr AND expr */
-   -3,  /* (235) expr ::= expr AND expr */
-   -3,  /* (236) expr ::= expr OR expr */
-   -3,  /* (237) expr ::= expr PLUS expr */
-   -3,  /* (238) expr ::= expr MINUS expr */
-   -3,  /* (239) expr ::= expr STAR expr */
-   -3,  /* (240) expr ::= expr SLASH expr */
-   -3,  /* (241) expr ::= expr REM expr */
-   -3,  /* (242) expr ::= expr LIKE expr */
-   -5,  /* (243) expr ::= expr IN LP exprlist RP */
-   -3,  /* (244) exprlist ::= exprlist COMMA expritem */
-   -1,  /* (245) exprlist ::= expritem */
-   -1,  /* (246) expritem ::= expr */
-    0,  /* (247) expritem ::= */
-   -3,  /* (248) cmd ::= RESET QUERY CACHE */
-   -7,  /* (249) cmd ::= ALTER TABLE ids cpxName ADD COLUMN columnlist */
-   -7,  /* (250) cmd ::= ALTER TABLE ids cpxName DROP COLUMN ids */
-   -7,  /* (251) cmd ::= ALTER TABLE ids cpxName ADD TAG columnlist */
-   -7,  /* (252) cmd ::= ALTER TABLE ids cpxName DROP TAG ids */
-   -8,  /* (253) cmd ::= ALTER TABLE ids cpxName CHANGE TAG ids ids */
-   -9,  /* (254) cmd ::= ALTER TABLE ids cpxName SET TAG ids EQ tagitem */
-   -7,  /* (255) cmd ::= ALTER STABLE ids cpxName ADD COLUMN columnlist */
-   -7,  /* (256) cmd ::= ALTER STABLE ids cpxName DROP COLUMN ids */
-   -7,  /* (257) cmd ::= ALTER STABLE ids cpxName ADD TAG columnlist */
-   -7,  /* (258) cmd ::= ALTER STABLE ids cpxName DROP TAG ids */
-   -8,  /* (259) cmd ::= ALTER STABLE ids cpxName CHANGE TAG ids ids */
-   -3,  /* (260) cmd ::= KILL CONNECTION INTEGER */
-   -5,  /* (261) cmd ::= KILL STREAM INTEGER COLON INTEGER */
-   -5,  /* (262) cmd ::= KILL QUERY INTEGER COLON INTEGER */
->>>>>>> 776c80a7
+  {  188,   -1 }, /* (0) program ::= cmd */
+  {  189,   -2 }, /* (1) cmd ::= SHOW DATABASES */
+  {  189,   -2 }, /* (2) cmd ::= SHOW TOPICS */
+  {  189,   -2 }, /* (3) cmd ::= SHOW MNODES */
+  {  189,   -2 }, /* (4) cmd ::= SHOW DNODES */
+  {  189,   -2 }, /* (5) cmd ::= SHOW ACCOUNTS */
+  {  189,   -2 }, /* (6) cmd ::= SHOW USERS */
+  {  189,   -2 }, /* (7) cmd ::= SHOW MODULES */
+  {  189,   -2 }, /* (8) cmd ::= SHOW QUERIES */
+  {  189,   -2 }, /* (9) cmd ::= SHOW CONNECTIONS */
+  {  189,   -2 }, /* (10) cmd ::= SHOW STREAMS */
+  {  189,   -2 }, /* (11) cmd ::= SHOW VARIABLES */
+  {  189,   -2 }, /* (12) cmd ::= SHOW SCORES */
+  {  189,   -2 }, /* (13) cmd ::= SHOW GRANTS */
+  {  189,   -2 }, /* (14) cmd ::= SHOW VNODES */
+  {  189,   -3 }, /* (15) cmd ::= SHOW VNODES IPTOKEN */
+  {  190,    0 }, /* (16) dbPrefix ::= */
+  {  190,   -2 }, /* (17) dbPrefix ::= ids DOT */
+  {  192,    0 }, /* (18) cpxName ::= */
+  {  192,   -2 }, /* (19) cpxName ::= DOT ids */
+  {  189,   -5 }, /* (20) cmd ::= SHOW CREATE TABLE ids cpxName */
+  {  189,   -4 }, /* (21) cmd ::= SHOW CREATE DATABASE ids */
+  {  189,   -3 }, /* (22) cmd ::= SHOW dbPrefix TABLES */
+  {  189,   -5 }, /* (23) cmd ::= SHOW dbPrefix TABLES LIKE ids */
+  {  189,   -3 }, /* (24) cmd ::= SHOW dbPrefix STABLES */
+  {  189,   -5 }, /* (25) cmd ::= SHOW dbPrefix STABLES LIKE ids */
+  {  189,   -3 }, /* (26) cmd ::= SHOW dbPrefix VGROUPS */
+  {  189,   -4 }, /* (27) cmd ::= SHOW dbPrefix VGROUPS ids */
+  {  189,   -5 }, /* (28) cmd ::= DROP TABLE ifexists ids cpxName */
+  {  189,   -5 }, /* (29) cmd ::= DROP STABLE ifexists ids cpxName */
+  {  189,   -4 }, /* (30) cmd ::= DROP DATABASE ifexists ids */
+  {  189,   -4 }, /* (31) cmd ::= DROP TOPIC ifexists ids */
+  {  189,   -3 }, /* (32) cmd ::= DROP DNODE ids */
+  {  189,   -3 }, /* (33) cmd ::= DROP USER ids */
+  {  189,   -3 }, /* (34) cmd ::= DROP ACCOUNT ids */
+  {  189,   -2 }, /* (35) cmd ::= USE ids */
+  {  189,   -3 }, /* (36) cmd ::= DESCRIBE ids cpxName */
+  {  189,   -5 }, /* (37) cmd ::= ALTER USER ids PASS ids */
+  {  189,   -5 }, /* (38) cmd ::= ALTER USER ids PRIVILEGE ids */
+  {  189,   -4 }, /* (39) cmd ::= ALTER DNODE ids ids */
+  {  189,   -5 }, /* (40) cmd ::= ALTER DNODE ids ids ids */
+  {  189,   -3 }, /* (41) cmd ::= ALTER LOCAL ids */
+  {  189,   -4 }, /* (42) cmd ::= ALTER LOCAL ids ids */
+  {  189,   -4 }, /* (43) cmd ::= ALTER DATABASE ids alter_db_optr */
+  {  189,   -4 }, /* (44) cmd ::= ALTER TOPIC ids alter_topic_optr */
+  {  189,   -4 }, /* (45) cmd ::= ALTER ACCOUNT ids acct_optr */
+  {  189,   -6 }, /* (46) cmd ::= ALTER ACCOUNT ids PASS ids acct_optr */
+  {  191,   -1 }, /* (47) ids ::= ID */
+  {  191,   -1 }, /* (48) ids ::= STRING */
+  {  193,   -2 }, /* (49) ifexists ::= IF EXISTS */
+  {  193,    0 }, /* (50) ifexists ::= */
+  {  197,   -3 }, /* (51) ifnotexists ::= IF NOT EXISTS */
+  {  197,    0 }, /* (52) ifnotexists ::= */
+  {  189,   -3 }, /* (53) cmd ::= CREATE DNODE ids */
+  {  189,   -6 }, /* (54) cmd ::= CREATE ACCOUNT ids PASS ids acct_optr */
+  {  189,   -5 }, /* (55) cmd ::= CREATE DATABASE ifnotexists ids db_optr */
+  {  189,   -5 }, /* (56) cmd ::= CREATE TOPIC ifnotexists ids topic_optr */
+  {  189,   -5 }, /* (57) cmd ::= CREATE USER ids PASS ids */
+  {  200,    0 }, /* (58) pps ::= */
+  {  200,   -2 }, /* (59) pps ::= PPS INTEGER */
+  {  201,    0 }, /* (60) tseries ::= */
+  {  201,   -2 }, /* (61) tseries ::= TSERIES INTEGER */
+  {  202,    0 }, /* (62) dbs ::= */
+  {  202,   -2 }, /* (63) dbs ::= DBS INTEGER */
+  {  203,    0 }, /* (64) streams ::= */
+  {  203,   -2 }, /* (65) streams ::= STREAMS INTEGER */
+  {  204,    0 }, /* (66) storage ::= */
+  {  204,   -2 }, /* (67) storage ::= STORAGE INTEGER */
+  {  205,    0 }, /* (68) qtime ::= */
+  {  205,   -2 }, /* (69) qtime ::= QTIME INTEGER */
+  {  206,    0 }, /* (70) users ::= */
+  {  206,   -2 }, /* (71) users ::= USERS INTEGER */
+  {  207,    0 }, /* (72) conns ::= */
+  {  207,   -2 }, /* (73) conns ::= CONNS INTEGER */
+  {  208,    0 }, /* (74) state ::= */
+  {  208,   -2 }, /* (75) state ::= STATE ids */
+  {  196,   -9 }, /* (76) acct_optr ::= pps tseries storage streams qtime dbs users conns state */
+  {  209,   -2 }, /* (77) keep ::= KEEP tagitemlist */
+  {  211,   -2 }, /* (78) cache ::= CACHE INTEGER */
+  {  212,   -2 }, /* (79) replica ::= REPLICA INTEGER */
+  {  213,   -2 }, /* (80) quorum ::= QUORUM INTEGER */
+  {  214,   -2 }, /* (81) days ::= DAYS INTEGER */
+  {  215,   -2 }, /* (82) minrows ::= MINROWS INTEGER */
+  {  216,   -2 }, /* (83) maxrows ::= MAXROWS INTEGER */
+  {  217,   -2 }, /* (84) blocks ::= BLOCKS INTEGER */
+  {  218,   -2 }, /* (85) ctime ::= CTIME INTEGER */
+  {  219,   -2 }, /* (86) wal ::= WAL INTEGER */
+  {  220,   -2 }, /* (87) fsync ::= FSYNC INTEGER */
+  {  221,   -2 }, /* (88) comp ::= COMP INTEGER */
+  {  222,   -2 }, /* (89) prec ::= PRECISION STRING */
+  {  223,   -2 }, /* (90) update ::= UPDATE INTEGER */
+  {  224,   -2 }, /* (91) cachelast ::= CACHELAST INTEGER */
+  {  225,   -2 }, /* (92) partitions ::= PARTITIONS INTEGER */
+  {  198,    0 }, /* (93) db_optr ::= */
+  {  198,   -2 }, /* (94) db_optr ::= db_optr cache */
+  {  198,   -2 }, /* (95) db_optr ::= db_optr replica */
+  {  198,   -2 }, /* (96) db_optr ::= db_optr quorum */
+  {  198,   -2 }, /* (97) db_optr ::= db_optr days */
+  {  198,   -2 }, /* (98) db_optr ::= db_optr minrows */
+  {  198,   -2 }, /* (99) db_optr ::= db_optr maxrows */
+  {  198,   -2 }, /* (100) db_optr ::= db_optr blocks */
+  {  198,   -2 }, /* (101) db_optr ::= db_optr ctime */
+  {  198,   -2 }, /* (102) db_optr ::= db_optr wal */
+  {  198,   -2 }, /* (103) db_optr ::= db_optr fsync */
+  {  198,   -2 }, /* (104) db_optr ::= db_optr comp */
+  {  198,   -2 }, /* (105) db_optr ::= db_optr prec */
+  {  198,   -2 }, /* (106) db_optr ::= db_optr keep */
+  {  198,   -2 }, /* (107) db_optr ::= db_optr update */
+  {  198,   -2 }, /* (108) db_optr ::= db_optr cachelast */
+  {  199,   -1 }, /* (109) topic_optr ::= db_optr */
+  {  199,   -2 }, /* (110) topic_optr ::= topic_optr partitions */
+  {  194,    0 }, /* (111) alter_db_optr ::= */
+  {  194,   -2 }, /* (112) alter_db_optr ::= alter_db_optr replica */
+  {  194,   -2 }, /* (113) alter_db_optr ::= alter_db_optr quorum */
+  {  194,   -2 }, /* (114) alter_db_optr ::= alter_db_optr keep */
+  {  194,   -2 }, /* (115) alter_db_optr ::= alter_db_optr blocks */
+  {  194,   -2 }, /* (116) alter_db_optr ::= alter_db_optr comp */
+  {  194,   -2 }, /* (117) alter_db_optr ::= alter_db_optr wal */
+  {  194,   -2 }, /* (118) alter_db_optr ::= alter_db_optr fsync */
+  {  194,   -2 }, /* (119) alter_db_optr ::= alter_db_optr update */
+  {  194,   -2 }, /* (120) alter_db_optr ::= alter_db_optr cachelast */
+  {  195,   -1 }, /* (121) alter_topic_optr ::= alter_db_optr */
+  {  195,   -2 }, /* (122) alter_topic_optr ::= alter_topic_optr partitions */
+  {  226,   -1 }, /* (123) typename ::= ids */
+  {  226,   -4 }, /* (124) typename ::= ids LP signed RP */
+  {  226,   -2 }, /* (125) typename ::= ids UNSIGNED */
+  {  227,   -1 }, /* (126) signed ::= INTEGER */
+  {  227,   -2 }, /* (127) signed ::= PLUS INTEGER */
+  {  227,   -2 }, /* (128) signed ::= MINUS INTEGER */
+  {  189,   -3 }, /* (129) cmd ::= CREATE TABLE create_table_args */
+  {  189,   -3 }, /* (130) cmd ::= CREATE TABLE create_stable_args */
+  {  189,   -3 }, /* (131) cmd ::= CREATE STABLE create_stable_args */
+  {  189,   -3 }, /* (132) cmd ::= CREATE TABLE create_table_list */
+  {  230,   -1 }, /* (133) create_table_list ::= create_from_stable */
+  {  230,   -2 }, /* (134) create_table_list ::= create_table_list create_from_stable */
+  {  228,   -6 }, /* (135) create_table_args ::= ifnotexists ids cpxName LP columnlist RP */
+  {  229,  -10 }, /* (136) create_stable_args ::= ifnotexists ids cpxName LP columnlist RP TAGS LP columnlist RP */
+  {  231,  -10 }, /* (137) create_from_stable ::= ifnotexists ids cpxName USING ids cpxName TAGS LP tagitemlist RP */
+  {  231,  -13 }, /* (138) create_from_stable ::= ifnotexists ids cpxName USING ids cpxName LP tagNamelist RP TAGS LP tagitemlist RP */
+  {  233,   -3 }, /* (139) tagNamelist ::= tagNamelist COMMA ids */
+  {  233,   -1 }, /* (140) tagNamelist ::= ids */
+  {  228,   -5 }, /* (141) create_table_args ::= ifnotexists ids cpxName AS select */
+  {  232,   -3 }, /* (142) columnlist ::= columnlist COMMA column */
+  {  232,   -1 }, /* (143) columnlist ::= column */
+  {  235,   -2 }, /* (144) column ::= ids typename */
+  {  210,   -3 }, /* (145) tagitemlist ::= tagitemlist COMMA tagitem */
+  {  210,   -1 }, /* (146) tagitemlist ::= tagitem */
+  {  236,   -1 }, /* (147) tagitem ::= INTEGER */
+  {  236,   -1 }, /* (148) tagitem ::= FLOAT */
+  {  236,   -1 }, /* (149) tagitem ::= STRING */
+  {  236,   -1 }, /* (150) tagitem ::= BOOL */
+  {  236,   -1 }, /* (151) tagitem ::= NULL */
+  {  236,   -2 }, /* (152) tagitem ::= MINUS INTEGER */
+  {  236,   -2 }, /* (153) tagitem ::= MINUS FLOAT */
+  {  236,   -2 }, /* (154) tagitem ::= PLUS INTEGER */
+  {  236,   -2 }, /* (155) tagitem ::= PLUS FLOAT */
+  {  234,  -12 }, /* (156) select ::= SELECT selcollist from where_opt interval_opt fill_opt sliding_opt groupby_opt orderby_opt having_opt slimit_opt limit_opt */
+  {  248,   -1 }, /* (157) union ::= select */
+  {  248,   -3 }, /* (158) union ::= LP union RP */
+  {  248,   -4 }, /* (159) union ::= union UNION ALL select */
+  {  248,   -6 }, /* (160) union ::= union UNION ALL LP select RP */
+  {  189,   -1 }, /* (161) cmd ::= union */
+  {  234,   -2 }, /* (162) select ::= SELECT selcollist */
+  {  249,   -2 }, /* (163) sclp ::= selcollist COMMA */
+  {  249,    0 }, /* (164) sclp ::= */
+  {  237,   -4 }, /* (165) selcollist ::= sclp distinct expr as */
+  {  237,   -2 }, /* (166) selcollist ::= sclp STAR */
+  {  252,   -2 }, /* (167) as ::= AS ids */
+  {  252,   -1 }, /* (168) as ::= ids */
+  {  252,    0 }, /* (169) as ::= */
+  {  250,   -1 }, /* (170) distinct ::= DISTINCT */
+  {  250,    0 }, /* (171) distinct ::= */
+  {  238,   -2 }, /* (172) from ::= FROM tablelist */
+  {  253,   -2 }, /* (173) tablelist ::= ids cpxName */
+  {  253,   -3 }, /* (174) tablelist ::= ids cpxName ids */
+  {  253,   -4 }, /* (175) tablelist ::= tablelist COMMA ids cpxName */
+  {  253,   -5 }, /* (176) tablelist ::= tablelist COMMA ids cpxName ids */
+  {  254,   -1 }, /* (177) tmvar ::= VARIABLE */
+  {  240,   -4 }, /* (178) interval_opt ::= INTERVAL LP tmvar RP */
+  {  240,   -6 }, /* (179) interval_opt ::= INTERVAL LP tmvar COMMA tmvar RP */
+  {  240,    0 }, /* (180) interval_opt ::= */
+  {  241,    0 }, /* (181) fill_opt ::= */
+  {  241,   -6 }, /* (182) fill_opt ::= FILL LP ID COMMA tagitemlist RP */
+  {  241,   -4 }, /* (183) fill_opt ::= FILL LP ID RP */
+  {  242,   -4 }, /* (184) sliding_opt ::= SLIDING LP tmvar RP */
+  {  242,    0 }, /* (185) sliding_opt ::= */
+  {  244,    0 }, /* (186) orderby_opt ::= */
+  {  244,   -3 }, /* (187) orderby_opt ::= ORDER BY sortlist */
+  {  255,   -4 }, /* (188) sortlist ::= sortlist COMMA item sortorder */
+  {  255,   -2 }, /* (189) sortlist ::= item sortorder */
+  {  257,   -2 }, /* (190) item ::= ids cpxName */
+  {  258,   -1 }, /* (191) sortorder ::= ASC */
+  {  258,   -1 }, /* (192) sortorder ::= DESC */
+  {  258,    0 }, /* (193) sortorder ::= */
+  {  243,    0 }, /* (194) groupby_opt ::= */
+  {  243,   -3 }, /* (195) groupby_opt ::= GROUP BY grouplist */
+  {  259,   -3 }, /* (196) grouplist ::= grouplist COMMA item */
+  {  259,   -1 }, /* (197) grouplist ::= item */
+  {  245,    0 }, /* (198) having_opt ::= */
+  {  245,   -2 }, /* (199) having_opt ::= HAVING expr */
+  {  247,    0 }, /* (200) limit_opt ::= */
+  {  247,   -2 }, /* (201) limit_opt ::= LIMIT signed */
+  {  247,   -4 }, /* (202) limit_opt ::= LIMIT signed OFFSET signed */
+  {  247,   -4 }, /* (203) limit_opt ::= LIMIT signed COMMA signed */
+  {  246,    0 }, /* (204) slimit_opt ::= */
+  {  246,   -2 }, /* (205) slimit_opt ::= SLIMIT signed */
+  {  246,   -4 }, /* (206) slimit_opt ::= SLIMIT signed SOFFSET signed */
+  {  246,   -4 }, /* (207) slimit_opt ::= SLIMIT signed COMMA signed */
+  {  239,    0 }, /* (208) where_opt ::= */
+  {  239,   -2 }, /* (209) where_opt ::= WHERE expr */
+  {  251,   -3 }, /* (210) expr ::= LP expr RP */
+  {  251,   -1 }, /* (211) expr ::= ID */
+  {  251,   -3 }, /* (212) expr ::= ID DOT ID */
+  {  251,   -3 }, /* (213) expr ::= ID DOT STAR */
+  {  251,   -1 }, /* (214) expr ::= INTEGER */
+  {  251,   -2 }, /* (215) expr ::= MINUS INTEGER */
+  {  251,   -2 }, /* (216) expr ::= PLUS INTEGER */
+  {  251,   -1 }, /* (217) expr ::= FLOAT */
+  {  251,   -2 }, /* (218) expr ::= MINUS FLOAT */
+  {  251,   -2 }, /* (219) expr ::= PLUS FLOAT */
+  {  251,   -1 }, /* (220) expr ::= STRING */
+  {  251,   -1 }, /* (221) expr ::= NOW */
+  {  251,   -1 }, /* (222) expr ::= VARIABLE */
+  {  251,   -1 }, /* (223) expr ::= BOOL */
+  {  251,   -4 }, /* (224) expr ::= ID LP exprlist RP */
+  {  251,   -4 }, /* (225) expr ::= ID LP STAR RP */
+  {  251,   -3 }, /* (226) expr ::= expr IS NULL */
+  {  251,   -4 }, /* (227) expr ::= expr IS NOT NULL */
+  {  251,   -3 }, /* (228) expr ::= expr LT expr */
+  {  251,   -3 }, /* (229) expr ::= expr GT expr */
+  {  251,   -3 }, /* (230) expr ::= expr LE expr */
+  {  251,   -3 }, /* (231) expr ::= expr GE expr */
+  {  251,   -3 }, /* (232) expr ::= expr NE expr */
+  {  251,   -3 }, /* (233) expr ::= expr EQ expr */
+  {  251,   -5 }, /* (234) expr ::= expr BETWEEN expr AND expr */
+  {  251,   -3 }, /* (235) expr ::= expr AND expr */
+  {  251,   -3 }, /* (236) expr ::= expr OR expr */
+  {  251,   -3 }, /* (237) expr ::= expr PLUS expr */
+  {  251,   -3 }, /* (238) expr ::= expr MINUS expr */
+  {  251,   -3 }, /* (239) expr ::= expr STAR expr */
+  {  251,   -3 }, /* (240) expr ::= expr SLASH expr */
+  {  251,   -3 }, /* (241) expr ::= expr REM expr */
+  {  251,   -3 }, /* (242) expr ::= expr LIKE expr */
+  {  251,   -5 }, /* (243) expr ::= expr IN LP exprlist RP */
+  {  260,   -3 }, /* (244) exprlist ::= exprlist COMMA expritem */
+  {  260,   -1 }, /* (245) exprlist ::= expritem */
+  {  261,   -1 }, /* (246) expritem ::= expr */
+  {  261,    0 }, /* (247) expritem ::= */
+  {  189,   -3 }, /* (248) cmd ::= RESET QUERY CACHE */
+  {  189,   -7 }, /* (249) cmd ::= ALTER TABLE ids cpxName ADD COLUMN columnlist */
+  {  189,   -7 }, /* (250) cmd ::= ALTER TABLE ids cpxName DROP COLUMN ids */
+  {  189,   -7 }, /* (251) cmd ::= ALTER TABLE ids cpxName ADD TAG columnlist */
+  {  189,   -7 }, /* (252) cmd ::= ALTER TABLE ids cpxName DROP TAG ids */
+  {  189,   -8 }, /* (253) cmd ::= ALTER TABLE ids cpxName CHANGE TAG ids ids */
+  {  189,   -9 }, /* (254) cmd ::= ALTER TABLE ids cpxName SET TAG ids EQ tagitem */
+  {  189,   -7 }, /* (255) cmd ::= ALTER STABLE ids cpxName ADD COLUMN columnlist */
+  {  189,   -7 }, /* (256) cmd ::= ALTER STABLE ids cpxName DROP COLUMN ids */
+  {  189,   -7 }, /* (257) cmd ::= ALTER STABLE ids cpxName ADD TAG columnlist */
+  {  189,   -7 }, /* (258) cmd ::= ALTER STABLE ids cpxName DROP TAG ids */
+  {  189,   -8 }, /* (259) cmd ::= ALTER STABLE ids cpxName CHANGE TAG ids ids */
+  {  189,   -3 }, /* (260) cmd ::= KILL CONNECTION INTEGER */
+  {  189,   -5 }, /* (261) cmd ::= KILL STREAM INTEGER COLON INTEGER */
+  {  189,   -5 }, /* (262) cmd ::= KILL QUERY INTEGER COLON INTEGER */
 };
 
 static void yy_accept(yyParser*);  /* Forward Declaration */
@@ -3307,26 +2242,15 @@
       case 42: /* cmd ::= ALTER LOCAL ids ids */
 { setDCLSQLElems(pInfo, TSDB_SQL_CFG_LOCAL, 2, &yymsp[-1].minor.yy0, &yymsp[0].minor.yy0);          }
         break;
-<<<<<<< HEAD
-      case 41: /* cmd ::= ALTER DATABASE ids alter_db_optr */
-{ SStrToken t = {0};  setCreateDbInfo(pInfo, TSDB_SQL_ALTER_DB, &yymsp[-1].minor.yy0, &yymsp[0].minor.yy222, &t);}
-        break;
-      case 42: /* cmd ::= ALTER ACCOUNT ids acct_optr */
-{ setCreateAcctSql(pInfo, TSDB_SQL_ALTER_ACCT, &yymsp[-1].minor.yy0, NULL, &yymsp[0].minor.yy299);}
-        break;
-      case 43: /* cmd ::= ALTER ACCOUNT ids PASS ids acct_optr */
-{ setCreateAcctSql(pInfo, TSDB_SQL_ALTER_ACCT, &yymsp[-3].minor.yy0, &yymsp[-1].minor.yy0, &yymsp[0].minor.yy299);}
-=======
       case 43: /* cmd ::= ALTER DATABASE ids alter_db_optr */
       case 44: /* cmd ::= ALTER TOPIC ids alter_topic_optr */ yytestcase(yyruleno==44);
-{ SStrToken t = {0};  setCreateDbInfo(pInfo, TSDB_SQL_ALTER_DB, &yymsp[-1].minor.yy0, &yymsp[0].minor.yy100, &t);}
+{ SStrToken t = {0};  setCreateDbInfo(pInfo, TSDB_SQL_ALTER_DB, &yymsp[-1].minor.yy0, &yymsp[0].minor.yy94, &t);}
         break;
       case 45: /* cmd ::= ALTER ACCOUNT ids acct_optr */
-{ setCreateAcctSql(pInfo, TSDB_SQL_ALTER_ACCT, &yymsp[-1].minor.yy0, NULL, &yymsp[0].minor.yy505);}
+{ setCreateAcctSql(pInfo, TSDB_SQL_ALTER_ACCT, &yymsp[-1].minor.yy0, NULL, &yymsp[0].minor.yy419);}
         break;
       case 46: /* cmd ::= ALTER ACCOUNT ids PASS ids acct_optr */
-{ setCreateAcctSql(pInfo, TSDB_SQL_ALTER_ACCT, &yymsp[-3].minor.yy0, &yymsp[-1].minor.yy0, &yymsp[0].minor.yy505);}
->>>>>>> 776c80a7
+{ setCreateAcctSql(pInfo, TSDB_SQL_ALTER_ACCT, &yymsp[-3].minor.yy0, &yymsp[-1].minor.yy0, &yymsp[0].minor.yy419);}
         break;
       case 47: /* ids ::= ID */
       case 48: /* ids ::= STRING */ yytestcase(yyruleno==48);
@@ -3347,20 +2271,12 @@
       case 53: /* cmd ::= CREATE DNODE ids */
 { setDCLSQLElems(pInfo, TSDB_SQL_CREATE_DNODE, 1, &yymsp[0].minor.yy0);}
         break;
-<<<<<<< HEAD
-      case 51: /* cmd ::= CREATE ACCOUNT ids PASS ids acct_optr */
-{ setCreateAcctSql(pInfo, TSDB_SQL_CREATE_ACCT, &yymsp[-3].minor.yy0, &yymsp[-1].minor.yy0, &yymsp[0].minor.yy299);}
-        break;
-      case 52: /* cmd ::= CREATE DATABASE ifnotexists ids db_optr */
-{ setCreateDbInfo(pInfo, TSDB_SQL_CREATE_DB, &yymsp[-1].minor.yy0, &yymsp[0].minor.yy222, &yymsp[-2].minor.yy0);}
-=======
       case 54: /* cmd ::= CREATE ACCOUNT ids PASS ids acct_optr */
-{ setCreateAcctSql(pInfo, TSDB_SQL_CREATE_ACCT, &yymsp[-3].minor.yy0, &yymsp[-1].minor.yy0, &yymsp[0].minor.yy505);}
+{ setCreateAcctSql(pInfo, TSDB_SQL_CREATE_ACCT, &yymsp[-3].minor.yy0, &yymsp[-1].minor.yy0, &yymsp[0].minor.yy419);}
         break;
       case 55: /* cmd ::= CREATE DATABASE ifnotexists ids db_optr */
       case 56: /* cmd ::= CREATE TOPIC ifnotexists ids topic_optr */ yytestcase(yyruleno==56);
-{ setCreateDbInfo(pInfo, TSDB_SQL_CREATE_DB, &yymsp[-1].minor.yy0, &yymsp[0].minor.yy100, &yymsp[-2].minor.yy0);}
->>>>>>> 776c80a7
+{ setCreateDbInfo(pInfo, TSDB_SQL_CREATE_DB, &yymsp[-1].minor.yy0, &yymsp[0].minor.yy94, &yymsp[-2].minor.yy0);}
         break;
       case 57: /* cmd ::= CREATE USER ids PASS ids */
 { setCreateUserSql(pInfo, &yymsp[-2].minor.yy0, &yymsp[0].minor.yy0);}
@@ -3389,134 +2305,20 @@
         break;
       case 76: /* acct_optr ::= pps tseries storage streams qtime dbs users conns state */
 {
-<<<<<<< HEAD
-    yylhsminor.yy299.maxUsers   = (yymsp[-2].minor.yy0.n>0)?atoi(yymsp[-2].minor.yy0.z):-1;
-    yylhsminor.yy299.maxDbs     = (yymsp[-3].minor.yy0.n>0)?atoi(yymsp[-3].minor.yy0.z):-1;
-    yylhsminor.yy299.maxTimeSeries = (yymsp[-7].minor.yy0.n>0)?atoi(yymsp[-7].minor.yy0.z):-1;
-    yylhsminor.yy299.maxStreams = (yymsp[-5].minor.yy0.n>0)?atoi(yymsp[-5].minor.yy0.z):-1;
-    yylhsminor.yy299.maxPointsPerSecond     = (yymsp[-8].minor.yy0.n>0)?atoi(yymsp[-8].minor.yy0.z):-1;
-    yylhsminor.yy299.maxStorage = (yymsp[-6].minor.yy0.n>0)?strtoll(yymsp[-6].minor.yy0.z, NULL, 10):-1;
-    yylhsminor.yy299.maxQueryTime   = (yymsp[-4].minor.yy0.n>0)?strtoll(yymsp[-4].minor.yy0.z, NULL, 10):-1;
-    yylhsminor.yy299.maxConnections   = (yymsp[-1].minor.yy0.n>0)?atoi(yymsp[-1].minor.yy0.z):-1;
-    yylhsminor.yy299.stat    = yymsp[0].minor.yy0;
-}
-  yymsp[-8].minor.yy299 = yylhsminor.yy299;
-        break;
-      case 73: /* keep ::= KEEP tagitemlist */
-{ yymsp[-1].minor.yy349 = yymsp[0].minor.yy349; }
-        break;
-      case 74: /* cache ::= CACHE INTEGER */
-      case 75: /* replica ::= REPLICA INTEGER */ yytestcase(yyruleno==75);
-      case 76: /* quorum ::= QUORUM INTEGER */ yytestcase(yyruleno==76);
-      case 77: /* days ::= DAYS INTEGER */ yytestcase(yyruleno==77);
-      case 78: /* minrows ::= MINROWS INTEGER */ yytestcase(yyruleno==78);
-      case 79: /* maxrows ::= MAXROWS INTEGER */ yytestcase(yyruleno==79);
-      case 80: /* blocks ::= BLOCKS INTEGER */ yytestcase(yyruleno==80);
-      case 81: /* ctime ::= CTIME INTEGER */ yytestcase(yyruleno==81);
-      case 82: /* wal ::= WAL INTEGER */ yytestcase(yyruleno==82);
-      case 83: /* fsync ::= FSYNC INTEGER */ yytestcase(yyruleno==83);
-      case 84: /* comp ::= COMP INTEGER */ yytestcase(yyruleno==84);
-      case 85: /* prec ::= PRECISION STRING */ yytestcase(yyruleno==85);
-      case 86: /* update ::= UPDATE INTEGER */ yytestcase(yyruleno==86);
-      case 87: /* cachelast ::= CACHELAST INTEGER */ yytestcase(yyruleno==87);
-{ yymsp[-1].minor.yy0 = yymsp[0].minor.yy0; }
-        break;
-      case 88: /* db_optr ::= */
-{setDefaultCreateDbOption(&yymsp[1].minor.yy222);}
-        break;
-      case 89: /* db_optr ::= db_optr cache */
-{ yylhsminor.yy222 = yymsp[-1].minor.yy222; yylhsminor.yy222.cacheBlockSize = strtol(yymsp[0].minor.yy0.z, NULL, 10); }
-  yymsp[-1].minor.yy222 = yylhsminor.yy222;
-        break;
-      case 90: /* db_optr ::= db_optr replica */
-      case 105: /* alter_db_optr ::= alter_db_optr replica */ yytestcase(yyruleno==105);
-{ yylhsminor.yy222 = yymsp[-1].minor.yy222; yylhsminor.yy222.replica = strtol(yymsp[0].minor.yy0.z, NULL, 10); }
-  yymsp[-1].minor.yy222 = yylhsminor.yy222;
-        break;
-      case 91: /* db_optr ::= db_optr quorum */
-      case 106: /* alter_db_optr ::= alter_db_optr quorum */ yytestcase(yyruleno==106);
-{ yylhsminor.yy222 = yymsp[-1].minor.yy222; yylhsminor.yy222.quorum = strtol(yymsp[0].minor.yy0.z, NULL, 10); }
-  yymsp[-1].minor.yy222 = yylhsminor.yy222;
-        break;
-      case 92: /* db_optr ::= db_optr days */
-{ yylhsminor.yy222 = yymsp[-1].minor.yy222; yylhsminor.yy222.daysPerFile = strtol(yymsp[0].minor.yy0.z, NULL, 10); }
-  yymsp[-1].minor.yy222 = yylhsminor.yy222;
-        break;
-      case 93: /* db_optr ::= db_optr minrows */
-{ yylhsminor.yy222 = yymsp[-1].minor.yy222; yylhsminor.yy222.minRowsPerBlock = strtod(yymsp[0].minor.yy0.z, NULL); }
-  yymsp[-1].minor.yy222 = yylhsminor.yy222;
-        break;
-      case 94: /* db_optr ::= db_optr maxrows */
-{ yylhsminor.yy222 = yymsp[-1].minor.yy222; yylhsminor.yy222.maxRowsPerBlock = strtod(yymsp[0].minor.yy0.z, NULL); }
-  yymsp[-1].minor.yy222 = yylhsminor.yy222;
-        break;
-      case 95: /* db_optr ::= db_optr blocks */
-      case 108: /* alter_db_optr ::= alter_db_optr blocks */ yytestcase(yyruleno==108);
-{ yylhsminor.yy222 = yymsp[-1].minor.yy222; yylhsminor.yy222.numOfBlocks = strtol(yymsp[0].minor.yy0.z, NULL, 10); }
-  yymsp[-1].minor.yy222 = yylhsminor.yy222;
-        break;
-      case 96: /* db_optr ::= db_optr ctime */
-{ yylhsminor.yy222 = yymsp[-1].minor.yy222; yylhsminor.yy222.commitTime = strtol(yymsp[0].minor.yy0.z, NULL, 10); }
-  yymsp[-1].minor.yy222 = yylhsminor.yy222;
-        break;
-      case 97: /* db_optr ::= db_optr wal */
-      case 110: /* alter_db_optr ::= alter_db_optr wal */ yytestcase(yyruleno==110);
-{ yylhsminor.yy222 = yymsp[-1].minor.yy222; yylhsminor.yy222.walLevel = strtol(yymsp[0].minor.yy0.z, NULL, 10); }
-  yymsp[-1].minor.yy222 = yylhsminor.yy222;
-        break;
-      case 98: /* db_optr ::= db_optr fsync */
-      case 111: /* alter_db_optr ::= alter_db_optr fsync */ yytestcase(yyruleno==111);
-{ yylhsminor.yy222 = yymsp[-1].minor.yy222; yylhsminor.yy222.fsyncPeriod = strtol(yymsp[0].minor.yy0.z, NULL, 10); }
-  yymsp[-1].minor.yy222 = yylhsminor.yy222;
-        break;
-      case 99: /* db_optr ::= db_optr comp */
-      case 109: /* alter_db_optr ::= alter_db_optr comp */ yytestcase(yyruleno==109);
-{ yylhsminor.yy222 = yymsp[-1].minor.yy222; yylhsminor.yy222.compressionLevel = strtol(yymsp[0].minor.yy0.z, NULL, 10); }
-  yymsp[-1].minor.yy222 = yylhsminor.yy222;
-        break;
-      case 100: /* db_optr ::= db_optr prec */
-{ yylhsminor.yy222 = yymsp[-1].minor.yy222; yylhsminor.yy222.precision = yymsp[0].minor.yy0; }
-  yymsp[-1].minor.yy222 = yylhsminor.yy222;
-        break;
-      case 101: /* db_optr ::= db_optr keep */
-      case 107: /* alter_db_optr ::= alter_db_optr keep */ yytestcase(yyruleno==107);
-{ yylhsminor.yy222 = yymsp[-1].minor.yy222; yylhsminor.yy222.keep = yymsp[0].minor.yy349; }
-  yymsp[-1].minor.yy222 = yylhsminor.yy222;
-        break;
-      case 102: /* db_optr ::= db_optr update */
-      case 112: /* alter_db_optr ::= alter_db_optr update */ yytestcase(yyruleno==112);
-{ yylhsminor.yy222 = yymsp[-1].minor.yy222; yylhsminor.yy222.update = strtol(yymsp[0].minor.yy0.z, NULL, 10); }
-  yymsp[-1].minor.yy222 = yylhsminor.yy222;
-        break;
-      case 103: /* db_optr ::= db_optr cachelast */
-      case 113: /* alter_db_optr ::= alter_db_optr cachelast */ yytestcase(yyruleno==113);
-{ yylhsminor.yy222 = yymsp[-1].minor.yy222; yylhsminor.yy222.cachelast = strtol(yymsp[0].minor.yy0.z, NULL, 10); }
-  yymsp[-1].minor.yy222 = yylhsminor.yy222;
-        break;
-      case 104: /* alter_db_optr ::= */
-{ setDefaultCreateDbOption(&yymsp[1].minor.yy222);}
-        break;
-      case 114: /* typename ::= ids */
-{ 
-  yymsp[0].minor.yy0.type = 0;
-  tSqlSetColumnType (&yylhsminor.yy215, &yymsp[0].minor.yy0);
-}
-  yymsp[0].minor.yy215 = yylhsminor.yy215;
-=======
-    yylhsminor.yy505.maxUsers   = (yymsp[-2].minor.yy0.n>0)?atoi(yymsp[-2].minor.yy0.z):-1;
-    yylhsminor.yy505.maxDbs     = (yymsp[-3].minor.yy0.n>0)?atoi(yymsp[-3].minor.yy0.z):-1;
-    yylhsminor.yy505.maxTimeSeries = (yymsp[-7].minor.yy0.n>0)?atoi(yymsp[-7].minor.yy0.z):-1;
-    yylhsminor.yy505.maxStreams = (yymsp[-5].minor.yy0.n>0)?atoi(yymsp[-5].minor.yy0.z):-1;
-    yylhsminor.yy505.maxPointsPerSecond     = (yymsp[-8].minor.yy0.n>0)?atoi(yymsp[-8].minor.yy0.z):-1;
-    yylhsminor.yy505.maxStorage = (yymsp[-6].minor.yy0.n>0)?strtoll(yymsp[-6].minor.yy0.z, NULL, 10):-1;
-    yylhsminor.yy505.maxQueryTime   = (yymsp[-4].minor.yy0.n>0)?strtoll(yymsp[-4].minor.yy0.z, NULL, 10):-1;
-    yylhsminor.yy505.maxConnections   = (yymsp[-1].minor.yy0.n>0)?atoi(yymsp[-1].minor.yy0.z):-1;
-    yylhsminor.yy505.stat    = yymsp[0].minor.yy0;
-}
-  yymsp[-8].minor.yy505 = yylhsminor.yy505;
+    yylhsminor.yy419.maxUsers   = (yymsp[-2].minor.yy0.n>0)?atoi(yymsp[-2].minor.yy0.z):-1;
+    yylhsminor.yy419.maxDbs     = (yymsp[-3].minor.yy0.n>0)?atoi(yymsp[-3].minor.yy0.z):-1;
+    yylhsminor.yy419.maxTimeSeries = (yymsp[-7].minor.yy0.n>0)?atoi(yymsp[-7].minor.yy0.z):-1;
+    yylhsminor.yy419.maxStreams = (yymsp[-5].minor.yy0.n>0)?atoi(yymsp[-5].minor.yy0.z):-1;
+    yylhsminor.yy419.maxPointsPerSecond     = (yymsp[-8].minor.yy0.n>0)?atoi(yymsp[-8].minor.yy0.z):-1;
+    yylhsminor.yy419.maxStorage = (yymsp[-6].minor.yy0.n>0)?strtoll(yymsp[-6].minor.yy0.z, NULL, 10):-1;
+    yylhsminor.yy419.maxQueryTime   = (yymsp[-4].minor.yy0.n>0)?strtoll(yymsp[-4].minor.yy0.z, NULL, 10):-1;
+    yylhsminor.yy419.maxConnections   = (yymsp[-1].minor.yy0.n>0)?atoi(yymsp[-1].minor.yy0.z):-1;
+    yylhsminor.yy419.stat    = yymsp[0].minor.yy0;
+}
+  yymsp[-8].minor.yy419 = yylhsminor.yy419;
         break;
       case 77: /* keep ::= KEEP tagitemlist */
-{ yymsp[-1].minor.yy207 = yymsp[0].minor.yy207; }
+{ yymsp[-1].minor.yy429 = yymsp[0].minor.yy429; }
         break;
       case 78: /* cache ::= CACHE INTEGER */
       case 79: /* replica ::= REPLICA INTEGER */ yytestcase(yyruleno==79);
@@ -3536,361 +2338,234 @@
 { yymsp[-1].minor.yy0 = yymsp[0].minor.yy0; }
         break;
       case 93: /* db_optr ::= */
-{setDefaultCreateDbOption(&yymsp[1].minor.yy100); yymsp[1].minor.yy100.dbType = TSDB_DB_TYPE_DEFAULT;}
+{setDefaultCreateDbOption(&yymsp[1].minor.yy94); yymsp[1].minor.yy94.dbType = TSDB_DB_TYPE_DEFAULT;}
         break;
       case 94: /* db_optr ::= db_optr cache */
-{ yylhsminor.yy100 = yymsp[-1].minor.yy100; yylhsminor.yy100.cacheBlockSize = strtol(yymsp[0].minor.yy0.z, NULL, 10); }
-  yymsp[-1].minor.yy100 = yylhsminor.yy100;
+{ yylhsminor.yy94 = yymsp[-1].minor.yy94; yylhsminor.yy94.cacheBlockSize = strtol(yymsp[0].minor.yy0.z, NULL, 10); }
+  yymsp[-1].minor.yy94 = yylhsminor.yy94;
         break;
       case 95: /* db_optr ::= db_optr replica */
       case 112: /* alter_db_optr ::= alter_db_optr replica */ yytestcase(yyruleno==112);
-{ yylhsminor.yy100 = yymsp[-1].minor.yy100; yylhsminor.yy100.replica = strtol(yymsp[0].minor.yy0.z, NULL, 10); }
-  yymsp[-1].minor.yy100 = yylhsminor.yy100;
+{ yylhsminor.yy94 = yymsp[-1].minor.yy94; yylhsminor.yy94.replica = strtol(yymsp[0].minor.yy0.z, NULL, 10); }
+  yymsp[-1].minor.yy94 = yylhsminor.yy94;
         break;
       case 96: /* db_optr ::= db_optr quorum */
       case 113: /* alter_db_optr ::= alter_db_optr quorum */ yytestcase(yyruleno==113);
-{ yylhsminor.yy100 = yymsp[-1].minor.yy100; yylhsminor.yy100.quorum = strtol(yymsp[0].minor.yy0.z, NULL, 10); }
-  yymsp[-1].minor.yy100 = yylhsminor.yy100;
+{ yylhsminor.yy94 = yymsp[-1].minor.yy94; yylhsminor.yy94.quorum = strtol(yymsp[0].minor.yy0.z, NULL, 10); }
+  yymsp[-1].minor.yy94 = yylhsminor.yy94;
         break;
       case 97: /* db_optr ::= db_optr days */
-{ yylhsminor.yy100 = yymsp[-1].minor.yy100; yylhsminor.yy100.daysPerFile = strtol(yymsp[0].minor.yy0.z, NULL, 10); }
-  yymsp[-1].minor.yy100 = yylhsminor.yy100;
+{ yylhsminor.yy94 = yymsp[-1].minor.yy94; yylhsminor.yy94.daysPerFile = strtol(yymsp[0].minor.yy0.z, NULL, 10); }
+  yymsp[-1].minor.yy94 = yylhsminor.yy94;
         break;
       case 98: /* db_optr ::= db_optr minrows */
-{ yylhsminor.yy100 = yymsp[-1].minor.yy100; yylhsminor.yy100.minRowsPerBlock = strtod(yymsp[0].minor.yy0.z, NULL); }
-  yymsp[-1].minor.yy100 = yylhsminor.yy100;
+{ yylhsminor.yy94 = yymsp[-1].minor.yy94; yylhsminor.yy94.minRowsPerBlock = strtod(yymsp[0].minor.yy0.z, NULL); }
+  yymsp[-1].minor.yy94 = yylhsminor.yy94;
         break;
       case 99: /* db_optr ::= db_optr maxrows */
-{ yylhsminor.yy100 = yymsp[-1].minor.yy100; yylhsminor.yy100.maxRowsPerBlock = strtod(yymsp[0].minor.yy0.z, NULL); }
-  yymsp[-1].minor.yy100 = yylhsminor.yy100;
+{ yylhsminor.yy94 = yymsp[-1].minor.yy94; yylhsminor.yy94.maxRowsPerBlock = strtod(yymsp[0].minor.yy0.z, NULL); }
+  yymsp[-1].minor.yy94 = yylhsminor.yy94;
         break;
       case 100: /* db_optr ::= db_optr blocks */
       case 115: /* alter_db_optr ::= alter_db_optr blocks */ yytestcase(yyruleno==115);
-{ yylhsminor.yy100 = yymsp[-1].minor.yy100; yylhsminor.yy100.numOfBlocks = strtol(yymsp[0].minor.yy0.z, NULL, 10); }
-  yymsp[-1].minor.yy100 = yylhsminor.yy100;
+{ yylhsminor.yy94 = yymsp[-1].minor.yy94; yylhsminor.yy94.numOfBlocks = strtol(yymsp[0].minor.yy0.z, NULL, 10); }
+  yymsp[-1].minor.yy94 = yylhsminor.yy94;
         break;
       case 101: /* db_optr ::= db_optr ctime */
-{ yylhsminor.yy100 = yymsp[-1].minor.yy100; yylhsminor.yy100.commitTime = strtol(yymsp[0].minor.yy0.z, NULL, 10); }
-  yymsp[-1].minor.yy100 = yylhsminor.yy100;
+{ yylhsminor.yy94 = yymsp[-1].minor.yy94; yylhsminor.yy94.commitTime = strtol(yymsp[0].minor.yy0.z, NULL, 10); }
+  yymsp[-1].minor.yy94 = yylhsminor.yy94;
         break;
       case 102: /* db_optr ::= db_optr wal */
       case 117: /* alter_db_optr ::= alter_db_optr wal */ yytestcase(yyruleno==117);
-{ yylhsminor.yy100 = yymsp[-1].minor.yy100; yylhsminor.yy100.walLevel = strtol(yymsp[0].minor.yy0.z, NULL, 10); }
-  yymsp[-1].minor.yy100 = yylhsminor.yy100;
+{ yylhsminor.yy94 = yymsp[-1].minor.yy94; yylhsminor.yy94.walLevel = strtol(yymsp[0].minor.yy0.z, NULL, 10); }
+  yymsp[-1].minor.yy94 = yylhsminor.yy94;
         break;
       case 103: /* db_optr ::= db_optr fsync */
       case 118: /* alter_db_optr ::= alter_db_optr fsync */ yytestcase(yyruleno==118);
-{ yylhsminor.yy100 = yymsp[-1].minor.yy100; yylhsminor.yy100.fsyncPeriod = strtol(yymsp[0].minor.yy0.z, NULL, 10); }
-  yymsp[-1].minor.yy100 = yylhsminor.yy100;
+{ yylhsminor.yy94 = yymsp[-1].minor.yy94; yylhsminor.yy94.fsyncPeriod = strtol(yymsp[0].minor.yy0.z, NULL, 10); }
+  yymsp[-1].minor.yy94 = yylhsminor.yy94;
         break;
       case 104: /* db_optr ::= db_optr comp */
       case 116: /* alter_db_optr ::= alter_db_optr comp */ yytestcase(yyruleno==116);
-{ yylhsminor.yy100 = yymsp[-1].minor.yy100; yylhsminor.yy100.compressionLevel = strtol(yymsp[0].minor.yy0.z, NULL, 10); }
-  yymsp[-1].minor.yy100 = yylhsminor.yy100;
+{ yylhsminor.yy94 = yymsp[-1].minor.yy94; yylhsminor.yy94.compressionLevel = strtol(yymsp[0].minor.yy0.z, NULL, 10); }
+  yymsp[-1].minor.yy94 = yylhsminor.yy94;
         break;
       case 105: /* db_optr ::= db_optr prec */
-{ yylhsminor.yy100 = yymsp[-1].minor.yy100; yylhsminor.yy100.precision = yymsp[0].minor.yy0; }
-  yymsp[-1].minor.yy100 = yylhsminor.yy100;
+{ yylhsminor.yy94 = yymsp[-1].minor.yy94; yylhsminor.yy94.precision = yymsp[0].minor.yy0; }
+  yymsp[-1].minor.yy94 = yylhsminor.yy94;
         break;
       case 106: /* db_optr ::= db_optr keep */
       case 114: /* alter_db_optr ::= alter_db_optr keep */ yytestcase(yyruleno==114);
-{ yylhsminor.yy100 = yymsp[-1].minor.yy100; yylhsminor.yy100.keep = yymsp[0].minor.yy207; }
-  yymsp[-1].minor.yy100 = yylhsminor.yy100;
+{ yylhsminor.yy94 = yymsp[-1].minor.yy94; yylhsminor.yy94.keep = yymsp[0].minor.yy429; }
+  yymsp[-1].minor.yy94 = yylhsminor.yy94;
         break;
       case 107: /* db_optr ::= db_optr update */
       case 119: /* alter_db_optr ::= alter_db_optr update */ yytestcase(yyruleno==119);
-{ yylhsminor.yy100 = yymsp[-1].minor.yy100; yylhsminor.yy100.update = strtol(yymsp[0].minor.yy0.z, NULL, 10); }
-  yymsp[-1].minor.yy100 = yylhsminor.yy100;
+{ yylhsminor.yy94 = yymsp[-1].minor.yy94; yylhsminor.yy94.update = strtol(yymsp[0].minor.yy0.z, NULL, 10); }
+  yymsp[-1].minor.yy94 = yylhsminor.yy94;
         break;
       case 108: /* db_optr ::= db_optr cachelast */
       case 120: /* alter_db_optr ::= alter_db_optr cachelast */ yytestcase(yyruleno==120);
-{ yylhsminor.yy100 = yymsp[-1].minor.yy100; yylhsminor.yy100.cachelast = strtol(yymsp[0].minor.yy0.z, NULL, 10); }
-  yymsp[-1].minor.yy100 = yylhsminor.yy100;
+{ yylhsminor.yy94 = yymsp[-1].minor.yy94; yylhsminor.yy94.cachelast = strtol(yymsp[0].minor.yy0.z, NULL, 10); }
+  yymsp[-1].minor.yy94 = yylhsminor.yy94;
         break;
       case 109: /* topic_optr ::= db_optr */
       case 121: /* alter_topic_optr ::= alter_db_optr */ yytestcase(yyruleno==121);
-{ yylhsminor.yy100 = yymsp[0].minor.yy100; yylhsminor.yy100.dbType = TSDB_DB_TYPE_TOPIC; }
-  yymsp[0].minor.yy100 = yylhsminor.yy100;
+{ yylhsminor.yy94 = yymsp[0].minor.yy94; yylhsminor.yy94.dbType = TSDB_DB_TYPE_TOPIC; }
+  yymsp[0].minor.yy94 = yylhsminor.yy94;
         break;
       case 110: /* topic_optr ::= topic_optr partitions */
       case 122: /* alter_topic_optr ::= alter_topic_optr partitions */ yytestcase(yyruleno==122);
-{ yylhsminor.yy100 = yymsp[-1].minor.yy100; yylhsminor.yy100.partitions = strtol(yymsp[0].minor.yy0.z, NULL, 10); }
-  yymsp[-1].minor.yy100 = yylhsminor.yy100;
+{ yylhsminor.yy94 = yymsp[-1].minor.yy94; yylhsminor.yy94.partitions = strtol(yymsp[0].minor.yy0.z, NULL, 10); }
+  yymsp[-1].minor.yy94 = yylhsminor.yy94;
         break;
       case 111: /* alter_db_optr ::= */
-{ setDefaultCreateDbOption(&yymsp[1].minor.yy100); yymsp[1].minor.yy100.dbType = TSDB_DB_TYPE_DEFAULT;}
+{ setDefaultCreateDbOption(&yymsp[1].minor.yy94); yymsp[1].minor.yy94.dbType = TSDB_DB_TYPE_DEFAULT;}
         break;
       case 123: /* typename ::= ids */
 { 
   yymsp[0].minor.yy0.type = 0;
-  tSqlSetColumnType (&yylhsminor.yy517, &yymsp[0].minor.yy0);
-}
-  yymsp[0].minor.yy517 = yylhsminor.yy517;
->>>>>>> 776c80a7
+  tSqlSetColumnType (&yylhsminor.yy451, &yymsp[0].minor.yy0);
+}
+  yymsp[0].minor.yy451 = yylhsminor.yy451;
         break;
       case 124: /* typename ::= ids LP signed RP */
 {
-<<<<<<< HEAD
-  if (yymsp[-1].minor.yy221 <= 0) {
+  if (yymsp[-1].minor.yy481 <= 0) {
     yymsp[-3].minor.yy0.type = 0;
-    tSqlSetColumnType(&yylhsminor.yy215, &yymsp[-3].minor.yy0);
+    tSqlSetColumnType(&yylhsminor.yy451, &yymsp[-3].minor.yy0);
   } else {
-    yymsp[-3].minor.yy0.type = -yymsp[-1].minor.yy221;  // negative value of name length
-    tSqlSetColumnType(&yylhsminor.yy215, &yymsp[-3].minor.yy0);
+    yymsp[-3].minor.yy0.type = -yymsp[-1].minor.yy481;  // negative value of name length
+    tSqlSetColumnType(&yylhsminor.yy451, &yymsp[-3].minor.yy0);
   }
 }
-  yymsp[-3].minor.yy215 = yylhsminor.yy215;
-=======
-  if (yymsp[-1].minor.yy208 <= 0) {
-    yymsp[-3].minor.yy0.type = 0;
-    tSqlSetColumnType(&yylhsminor.yy517, &yymsp[-3].minor.yy0);
-  } else {
-    yymsp[-3].minor.yy0.type = -yymsp[-1].minor.yy208;  // negative value of name length
-    tSqlSetColumnType(&yylhsminor.yy517, &yymsp[-3].minor.yy0);
-  }
-}
-  yymsp[-3].minor.yy517 = yylhsminor.yy517;
->>>>>>> 776c80a7
+  yymsp[-3].minor.yy451 = yylhsminor.yy451;
         break;
       case 125: /* typename ::= ids UNSIGNED */
 {
   yymsp[-1].minor.yy0.type = 0;
   yymsp[-1].minor.yy0.n = ((yymsp[0].minor.yy0.z + yymsp[0].minor.yy0.n) - yymsp[-1].minor.yy0.z);
-<<<<<<< HEAD
-  tSqlSetColumnType (&yylhsminor.yy215, &yymsp[-1].minor.yy0);
-}
-  yymsp[-1].minor.yy215 = yylhsminor.yy215;
-        break;
-      case 117: /* signed ::= INTEGER */
-{ yylhsminor.yy221 = strtol(yymsp[0].minor.yy0.z, NULL, 10); }
-  yymsp[0].minor.yy221 = yylhsminor.yy221;
-        break;
-      case 118: /* signed ::= PLUS INTEGER */
-{ yymsp[-1].minor.yy221 = strtol(yymsp[0].minor.yy0.z, NULL, 10); }
-        break;
-      case 119: /* signed ::= MINUS INTEGER */
-{ yymsp[-1].minor.yy221 = -strtol(yymsp[0].minor.yy0.z, NULL, 10);}
-        break;
-      case 123: /* cmd ::= CREATE TABLE create_table_list */
-{ pInfo->type = TSDB_SQL_CREATE_TABLE; pInfo->pCreateTableInfo = yymsp[0].minor.yy278;}
-=======
-  tSqlSetColumnType (&yylhsminor.yy517, &yymsp[-1].minor.yy0);
-}
-  yymsp[-1].minor.yy517 = yylhsminor.yy517;
+  tSqlSetColumnType (&yylhsminor.yy451, &yymsp[-1].minor.yy0);
+}
+  yymsp[-1].minor.yy451 = yylhsminor.yy451;
         break;
       case 126: /* signed ::= INTEGER */
-{ yylhsminor.yy208 = strtol(yymsp[0].minor.yy0.z, NULL, 10); }
-  yymsp[0].minor.yy208 = yylhsminor.yy208;
+{ yylhsminor.yy481 = strtol(yymsp[0].minor.yy0.z, NULL, 10); }
+  yymsp[0].minor.yy481 = yylhsminor.yy481;
         break;
       case 127: /* signed ::= PLUS INTEGER */
-{ yymsp[-1].minor.yy208 = strtol(yymsp[0].minor.yy0.z, NULL, 10); }
+{ yymsp[-1].minor.yy481 = strtol(yymsp[0].minor.yy0.z, NULL, 10); }
         break;
       case 128: /* signed ::= MINUS INTEGER */
-{ yymsp[-1].minor.yy208 = -strtol(yymsp[0].minor.yy0.z, NULL, 10);}
+{ yymsp[-1].minor.yy481 = -strtol(yymsp[0].minor.yy0.z, NULL, 10);}
         break;
       case 132: /* cmd ::= CREATE TABLE create_table_list */
-{ pInfo->type = TSDB_SQL_CREATE_TABLE; pInfo->pCreateTableInfo = yymsp[0].minor.yy414;}
->>>>>>> 776c80a7
+{ pInfo->type = TSDB_SQL_CREATE_TABLE; pInfo->pCreateTableInfo = yymsp[0].minor.yy310;}
         break;
       case 133: /* create_table_list ::= create_from_stable */
 {
   SCreateTableSQL* pCreateTable = calloc(1, sizeof(SCreateTableSQL));
   pCreateTable->childTableInfo = taosArrayInit(4, sizeof(SCreatedTableInfo));
 
-<<<<<<< HEAD
-  taosArrayPush(pCreateTable->childTableInfo, &yymsp[0].minor.yy32);
+  taosArrayPush(pCreateTable->childTableInfo, &yymsp[0].minor.yy252);
   pCreateTable->type = TSQL_CREATE_TABLE_FROM_STABLE;
-  yylhsminor.yy278 = pCreateTable;
-}
-  yymsp[0].minor.yy278 = yylhsminor.yy278;
-=======
-  taosArrayPush(pCreateTable->childTableInfo, &yymsp[0].minor.yy542);
-  pCreateTable->type = TSQL_CREATE_TABLE_FROM_STABLE;
-  yylhsminor.yy414 = pCreateTable;
-}
-  yymsp[0].minor.yy414 = yylhsminor.yy414;
->>>>>>> 776c80a7
+  yylhsminor.yy310 = pCreateTable;
+}
+  yymsp[0].minor.yy310 = yylhsminor.yy310;
         break;
       case 134: /* create_table_list ::= create_table_list create_from_stable */
 {
-<<<<<<< HEAD
-  taosArrayPush(yymsp[-1].minor.yy278->childTableInfo, &yymsp[0].minor.yy32);
-  yylhsminor.yy278 = yymsp[-1].minor.yy278;
-}
-  yymsp[-1].minor.yy278 = yylhsminor.yy278;
-=======
-  taosArrayPush(yymsp[-1].minor.yy414->childTableInfo, &yymsp[0].minor.yy542);
-  yylhsminor.yy414 = yymsp[-1].minor.yy414;
-}
-  yymsp[-1].minor.yy414 = yylhsminor.yy414;
->>>>>>> 776c80a7
+  taosArrayPush(yymsp[-1].minor.yy310->childTableInfo, &yymsp[0].minor.yy252);
+  yylhsminor.yy310 = yymsp[-1].minor.yy310;
+}
+  yymsp[-1].minor.yy310 = yylhsminor.yy310;
         break;
       case 135: /* create_table_args ::= ifnotexists ids cpxName LP columnlist RP */
 {
-<<<<<<< HEAD
-  yylhsminor.yy278 = tSetCreateSqlElems(yymsp[-1].minor.yy349, NULL, NULL, TSQL_CREATE_TABLE);
-  setSqlInfo(pInfo, yylhsminor.yy278, NULL, TSDB_SQL_CREATE_TABLE);
-=======
-  yylhsminor.yy414 = tSetCreateSqlElems(yymsp[-1].minor.yy207, NULL, NULL, TSQL_CREATE_TABLE);
-  setSqlInfo(pInfo, yylhsminor.yy414, NULL, TSDB_SQL_CREATE_TABLE);
->>>>>>> 776c80a7
+  yylhsminor.yy310 = tSetCreateSqlElems(yymsp[-1].minor.yy429, NULL, NULL, TSQL_CREATE_TABLE);
+  setSqlInfo(pInfo, yylhsminor.yy310, NULL, TSDB_SQL_CREATE_TABLE);
 
   yymsp[-4].minor.yy0.n += yymsp[-3].minor.yy0.n;
   setCreatedTableName(pInfo, &yymsp[-4].minor.yy0, &yymsp[-5].minor.yy0);
 }
-<<<<<<< HEAD
-  yymsp[-5].minor.yy278 = yylhsminor.yy278;
-=======
-  yymsp[-5].minor.yy414 = yylhsminor.yy414;
->>>>>>> 776c80a7
+  yymsp[-5].minor.yy310 = yylhsminor.yy310;
         break;
       case 136: /* create_stable_args ::= ifnotexists ids cpxName LP columnlist RP TAGS LP columnlist RP */
 {
-<<<<<<< HEAD
-  yylhsminor.yy278 = tSetCreateSqlElems(yymsp[-5].minor.yy349, yymsp[-1].minor.yy349, NULL, TSQL_CREATE_STABLE);
-  setSqlInfo(pInfo, yylhsminor.yy278, NULL, TSDB_SQL_CREATE_TABLE);
-=======
-  yylhsminor.yy414 = tSetCreateSqlElems(yymsp[-5].minor.yy207, yymsp[-1].minor.yy207, NULL, TSQL_CREATE_STABLE);
-  setSqlInfo(pInfo, yylhsminor.yy414, NULL, TSDB_SQL_CREATE_TABLE);
->>>>>>> 776c80a7
+  yylhsminor.yy310 = tSetCreateSqlElems(yymsp[-5].minor.yy429, yymsp[-1].minor.yy429, NULL, TSQL_CREATE_STABLE);
+  setSqlInfo(pInfo, yylhsminor.yy310, NULL, TSDB_SQL_CREATE_TABLE);
 
   yymsp[-8].minor.yy0.n += yymsp[-7].minor.yy0.n;
   setCreatedTableName(pInfo, &yymsp[-8].minor.yy0, &yymsp[-9].minor.yy0);
 }
-<<<<<<< HEAD
-  yymsp[-9].minor.yy278 = yylhsminor.yy278;
-=======
-  yymsp[-9].minor.yy414 = yylhsminor.yy414;
->>>>>>> 776c80a7
+  yymsp[-9].minor.yy310 = yylhsminor.yy310;
         break;
       case 137: /* create_from_stable ::= ifnotexists ids cpxName USING ids cpxName TAGS LP tagitemlist RP */
 {
   yymsp[-5].minor.yy0.n += yymsp[-4].minor.yy0.n;
   yymsp[-8].minor.yy0.n += yymsp[-7].minor.yy0.n;
-<<<<<<< HEAD
-  yylhsminor.yy32 = createNewChildTableInfo(&yymsp[-5].minor.yy0, NULL, yymsp[-1].minor.yy349, &yymsp[-8].minor.yy0, &yymsp[-9].minor.yy0);
-}
-  yymsp[-9].minor.yy32 = yylhsminor.yy32;
-=======
-  yylhsminor.yy542 = createNewChildTableInfo(&yymsp[-5].minor.yy0, NULL, yymsp[-1].minor.yy207, &yymsp[-8].minor.yy0, &yymsp[-9].minor.yy0);
-}
-  yymsp[-9].minor.yy542 = yylhsminor.yy542;
->>>>>>> 776c80a7
+  yylhsminor.yy252 = createNewChildTableInfo(&yymsp[-5].minor.yy0, NULL, yymsp[-1].minor.yy429, &yymsp[-8].minor.yy0, &yymsp[-9].minor.yy0);
+}
+  yymsp[-9].minor.yy252 = yylhsminor.yy252;
         break;
       case 138: /* create_from_stable ::= ifnotexists ids cpxName USING ids cpxName LP tagNamelist RP TAGS LP tagitemlist RP */
 {
   yymsp[-8].minor.yy0.n += yymsp[-7].minor.yy0.n;
   yymsp[-11].minor.yy0.n += yymsp[-10].minor.yy0.n;
-<<<<<<< HEAD
-  yylhsminor.yy32 = createNewChildTableInfo(&yymsp[-8].minor.yy0, yymsp[-5].minor.yy349, yymsp[-1].minor.yy349, &yymsp[-11].minor.yy0, &yymsp[-12].minor.yy0);
-}
-  yymsp[-12].minor.yy32 = yylhsminor.yy32;
-        break;
-      case 130: /* tagNamelist ::= tagNamelist COMMA ids */
-{taosArrayPush(yymsp[-2].minor.yy349, &yymsp[0].minor.yy0); yylhsminor.yy349 = yymsp[-2].minor.yy349;  }
-  yymsp[-2].minor.yy349 = yylhsminor.yy349;
-        break;
-      case 131: /* tagNamelist ::= ids */
-{yylhsminor.yy349 = taosArrayInit(4, sizeof(SStrToken)); taosArrayPush(yylhsminor.yy349, &yymsp[0].minor.yy0);}
-  yymsp[0].minor.yy349 = yylhsminor.yy349;
-=======
-  yylhsminor.yy542 = createNewChildTableInfo(&yymsp[-8].minor.yy0, yymsp[-5].minor.yy207, yymsp[-1].minor.yy207, &yymsp[-11].minor.yy0, &yymsp[-12].minor.yy0);
-}
-  yymsp[-12].minor.yy542 = yylhsminor.yy542;
+  yylhsminor.yy252 = createNewChildTableInfo(&yymsp[-8].minor.yy0, yymsp[-5].minor.yy429, yymsp[-1].minor.yy429, &yymsp[-11].minor.yy0, &yymsp[-12].minor.yy0);
+}
+  yymsp[-12].minor.yy252 = yylhsminor.yy252;
         break;
       case 139: /* tagNamelist ::= tagNamelist COMMA ids */
-{taosArrayPush(yymsp[-2].minor.yy207, &yymsp[0].minor.yy0); yylhsminor.yy207 = yymsp[-2].minor.yy207;  }
-  yymsp[-2].minor.yy207 = yylhsminor.yy207;
+{taosArrayPush(yymsp[-2].minor.yy429, &yymsp[0].minor.yy0); yylhsminor.yy429 = yymsp[-2].minor.yy429;  }
+  yymsp[-2].minor.yy429 = yylhsminor.yy429;
         break;
       case 140: /* tagNamelist ::= ids */
-{yylhsminor.yy207 = taosArrayInit(4, sizeof(SStrToken)); taosArrayPush(yylhsminor.yy207, &yymsp[0].minor.yy0);}
-  yymsp[0].minor.yy207 = yylhsminor.yy207;
->>>>>>> 776c80a7
+{yylhsminor.yy429 = taosArrayInit(4, sizeof(SStrToken)); taosArrayPush(yylhsminor.yy429, &yymsp[0].minor.yy0);}
+  yymsp[0].minor.yy429 = yylhsminor.yy429;
         break;
       case 141: /* create_table_args ::= ifnotexists ids cpxName AS select */
 {
-<<<<<<< HEAD
-  yylhsminor.yy278 = tSetCreateSqlElems(NULL, NULL, yymsp[0].minor.yy216, TSQL_CREATE_STREAM);
-  setSqlInfo(pInfo, yylhsminor.yy278, NULL, TSDB_SQL_CREATE_TABLE);
-=======
-  yylhsminor.yy414 = tSetCreateSqlElems(NULL, NULL, yymsp[0].minor.yy526, TSQL_CREATE_STREAM);
-  setSqlInfo(pInfo, yylhsminor.yy414, NULL, TSDB_SQL_CREATE_TABLE);
->>>>>>> 776c80a7
+  yylhsminor.yy310 = tSetCreateSqlElems(NULL, NULL, yymsp[0].minor.yy372, TSQL_CREATE_STREAM);
+  setSqlInfo(pInfo, yylhsminor.yy310, NULL, TSDB_SQL_CREATE_TABLE);
 
   yymsp[-3].minor.yy0.n += yymsp[-2].minor.yy0.n;
   setCreatedTableName(pInfo, &yymsp[-3].minor.yy0, &yymsp[-4].minor.yy0);
 }
-<<<<<<< HEAD
-  yymsp[-4].minor.yy278 = yylhsminor.yy278;
-        break;
-      case 133: /* columnlist ::= columnlist COMMA column */
-{taosArrayPush(yymsp[-2].minor.yy349, &yymsp[0].minor.yy215); yylhsminor.yy349 = yymsp[-2].minor.yy349;  }
-  yymsp[-2].minor.yy349 = yylhsminor.yy349;
-        break;
-      case 134: /* columnlist ::= column */
-{yylhsminor.yy349 = taosArrayInit(4, sizeof(TAOS_FIELD)); taosArrayPush(yylhsminor.yy349, &yymsp[0].minor.yy215);}
-  yymsp[0].minor.yy349 = yylhsminor.yy349;
-=======
-  yymsp[-4].minor.yy414 = yylhsminor.yy414;
+  yymsp[-4].minor.yy310 = yylhsminor.yy310;
         break;
       case 142: /* columnlist ::= columnlist COMMA column */
-{taosArrayPush(yymsp[-2].minor.yy207, &yymsp[0].minor.yy517); yylhsminor.yy207 = yymsp[-2].minor.yy207;  }
-  yymsp[-2].minor.yy207 = yylhsminor.yy207;
+{taosArrayPush(yymsp[-2].minor.yy429, &yymsp[0].minor.yy451); yylhsminor.yy429 = yymsp[-2].minor.yy429;  }
+  yymsp[-2].minor.yy429 = yylhsminor.yy429;
         break;
       case 143: /* columnlist ::= column */
-{yylhsminor.yy207 = taosArrayInit(4, sizeof(TAOS_FIELD)); taosArrayPush(yylhsminor.yy207, &yymsp[0].minor.yy517);}
-  yymsp[0].minor.yy207 = yylhsminor.yy207;
->>>>>>> 776c80a7
+{yylhsminor.yy429 = taosArrayInit(4, sizeof(TAOS_FIELD)); taosArrayPush(yylhsminor.yy429, &yymsp[0].minor.yy451);}
+  yymsp[0].minor.yy429 = yylhsminor.yy429;
         break;
       case 144: /* column ::= ids typename */
 {
-<<<<<<< HEAD
-  tSqlSetColumnInfo(&yylhsminor.yy215, &yymsp[-1].minor.yy0, &yymsp[0].minor.yy215);
-}
-  yymsp[-1].minor.yy215 = yylhsminor.yy215;
-        break;
-      case 136: /* tagitemlist ::= tagitemlist COMMA tagitem */
-{ yylhsminor.yy349 = tVariantListAppend(yymsp[-2].minor.yy349, &yymsp[0].minor.yy426, -1);    }
-  yymsp[-2].minor.yy349 = yylhsminor.yy349;
-        break;
-      case 137: /* tagitemlist ::= tagitem */
-{ yylhsminor.yy349 = tVariantListAppend(NULL, &yymsp[0].minor.yy426, -1); }
-  yymsp[0].minor.yy349 = yylhsminor.yy349;
-        break;
-      case 138: /* tagitem ::= INTEGER */
-      case 139: /* tagitem ::= FLOAT */ yytestcase(yyruleno==139);
-      case 140: /* tagitem ::= STRING */ yytestcase(yyruleno==140);
-      case 141: /* tagitem ::= BOOL */ yytestcase(yyruleno==141);
-{ toTSDBType(yymsp[0].minor.yy0.type); tVariantCreate(&yylhsminor.yy426, &yymsp[0].minor.yy0); }
-  yymsp[0].minor.yy426 = yylhsminor.yy426;
-        break;
-      case 142: /* tagitem ::= NULL */
-{ yymsp[0].minor.yy0.type = 0; tVariantCreate(&yylhsminor.yy426, &yymsp[0].minor.yy0); }
-  yymsp[0].minor.yy426 = yylhsminor.yy426;
-=======
-  tSqlSetColumnInfo(&yylhsminor.yy517, &yymsp[-1].minor.yy0, &yymsp[0].minor.yy517);
-}
-  yymsp[-1].minor.yy517 = yylhsminor.yy517;
+  tSqlSetColumnInfo(&yylhsminor.yy451, &yymsp[-1].minor.yy0, &yymsp[0].minor.yy451);
+}
+  yymsp[-1].minor.yy451 = yylhsminor.yy451;
         break;
       case 145: /* tagitemlist ::= tagitemlist COMMA tagitem */
-{ yylhsminor.yy207 = tVariantListAppend(yymsp[-2].minor.yy207, &yymsp[0].minor.yy232, -1);    }
-  yymsp[-2].minor.yy207 = yylhsminor.yy207;
+{ yylhsminor.yy429 = tVariantListAppend(yymsp[-2].minor.yy429, &yymsp[0].minor.yy218, -1);    }
+  yymsp[-2].minor.yy429 = yylhsminor.yy429;
         break;
       case 146: /* tagitemlist ::= tagitem */
-{ yylhsminor.yy207 = tVariantListAppend(NULL, &yymsp[0].minor.yy232, -1); }
-  yymsp[0].minor.yy207 = yylhsminor.yy207;
+{ yylhsminor.yy429 = tVariantListAppend(NULL, &yymsp[0].minor.yy218, -1); }
+  yymsp[0].minor.yy429 = yylhsminor.yy429;
         break;
       case 147: /* tagitem ::= INTEGER */
       case 148: /* tagitem ::= FLOAT */ yytestcase(yyruleno==148);
       case 149: /* tagitem ::= STRING */ yytestcase(yyruleno==149);
       case 150: /* tagitem ::= BOOL */ yytestcase(yyruleno==150);
-{ toTSDBType(yymsp[0].minor.yy0.type); tVariantCreate(&yylhsminor.yy232, &yymsp[0].minor.yy0); }
-  yymsp[0].minor.yy232 = yylhsminor.yy232;
+{ toTSDBType(yymsp[0].minor.yy0.type); tVariantCreate(&yylhsminor.yy218, &yymsp[0].minor.yy0); }
+  yymsp[0].minor.yy218 = yylhsminor.yy218;
         break;
       case 151: /* tagitem ::= NULL */
-{ yymsp[0].minor.yy0.type = 0; tVariantCreate(&yylhsminor.yy232, &yymsp[0].minor.yy0); }
-  yymsp[0].minor.yy232 = yylhsminor.yy232;
->>>>>>> 776c80a7
+{ yymsp[0].minor.yy0.type = 0; tVariantCreate(&yylhsminor.yy218, &yymsp[0].minor.yy0); }
+  yymsp[0].minor.yy218 = yylhsminor.yy218;
         break;
       case 152: /* tagitem ::= MINUS INTEGER */
       case 153: /* tagitem ::= MINUS FLOAT */ yytestcase(yyruleno==153);
@@ -3900,114 +2575,59 @@
     yymsp[-1].minor.yy0.n += yymsp[0].minor.yy0.n;
     yymsp[-1].minor.yy0.type = yymsp[0].minor.yy0.type;
     toTSDBType(yymsp[-1].minor.yy0.type);
-<<<<<<< HEAD
-    tVariantCreate(&yylhsminor.yy426, &yymsp[-1].minor.yy0);
-}
-  yymsp[-1].minor.yy426 = yylhsminor.yy426;
-=======
-    tVariantCreate(&yylhsminor.yy232, &yymsp[-1].minor.yy0);
-}
-  yymsp[-1].minor.yy232 = yylhsminor.yy232;
->>>>>>> 776c80a7
+    tVariantCreate(&yylhsminor.yy218, &yymsp[-1].minor.yy0);
+}
+  yymsp[-1].minor.yy218 = yylhsminor.yy218;
         break;
       case 156: /* select ::= SELECT selcollist from where_opt interval_opt fill_opt sliding_opt groupby_opt orderby_opt having_opt slimit_opt limit_opt */
 {
-<<<<<<< HEAD
-  yylhsminor.yy216 = tSetQuerySqlElems(&yymsp[-11].minor.yy0, yymsp[-10].minor.yy258, yymsp[-9].minor.yy349, yymsp[-8].minor.yy114, yymsp[-4].minor.yy349, yymsp[-3].minor.yy349, &yymsp[-7].minor.yy264, &yymsp[-5].minor.yy0, yymsp[-6].minor.yy349, &yymsp[0].minor.yy454, &yymsp[-1].minor.yy454);
-}
-  yymsp[-11].minor.yy216 = yylhsminor.yy216;
-        break;
-      case 148: /* union ::= select */
-{ yylhsminor.yy417 = setSubclause(NULL, yymsp[0].minor.yy216); }
-  yymsp[0].minor.yy417 = yylhsminor.yy417;
-        break;
-      case 149: /* union ::= LP union RP */
-{ yymsp[-2].minor.yy417 = yymsp[-1].minor.yy417; }
-        break;
-      case 150: /* union ::= union UNION ALL select */
-{ yylhsminor.yy417 = appendSelectClause(yymsp[-3].minor.yy417, yymsp[0].minor.yy216); }
-  yymsp[-3].minor.yy417 = yylhsminor.yy417;
-        break;
-      case 151: /* union ::= union UNION ALL LP select RP */
-{ yylhsminor.yy417 = appendSelectClause(yymsp[-5].minor.yy417, yymsp[-1].minor.yy216); }
-  yymsp[-5].minor.yy417 = yylhsminor.yy417;
-        break;
-      case 152: /* cmd ::= union */
-{ setSqlInfo(pInfo, yymsp[0].minor.yy417, NULL, TSDB_SQL_SELECT); }
-=======
-  yylhsminor.yy526 = tSetQuerySqlElems(&yymsp[-11].minor.yy0, yymsp[-10].minor.yy178, yymsp[-9].minor.yy207, yymsp[-8].minor.yy484, yymsp[-4].minor.yy207, yymsp[-3].minor.yy207, &yymsp[-7].minor.yy126, &yymsp[-5].minor.yy0, yymsp[-6].minor.yy207, &yymsp[0].minor.yy314, &yymsp[-1].minor.yy314);
-}
-  yymsp[-11].minor.yy526 = yylhsminor.yy526;
+  yylhsminor.yy372 = tSetQuerySqlElems(&yymsp[-11].minor.yy0, yymsp[-10].minor.yy170, yymsp[-9].minor.yy429, yymsp[-8].minor.yy282, yymsp[-4].minor.yy429, yymsp[-3].minor.yy429, &yymsp[-7].minor.yy220, &yymsp[-5].minor.yy0, yymsp[-6].minor.yy429, &yymsp[0].minor.yy18, &yymsp[-1].minor.yy18);
+}
+  yymsp[-11].minor.yy372 = yylhsminor.yy372;
         break;
       case 157: /* union ::= select */
-{ yylhsminor.yy441 = setSubclause(NULL, yymsp[0].minor.yy526); }
-  yymsp[0].minor.yy441 = yylhsminor.yy441;
+{ yylhsminor.yy141 = setSubclause(NULL, yymsp[0].minor.yy372); }
+  yymsp[0].minor.yy141 = yylhsminor.yy141;
         break;
       case 158: /* union ::= LP union RP */
-{ yymsp[-2].minor.yy441 = yymsp[-1].minor.yy441; }
+{ yymsp[-2].minor.yy141 = yymsp[-1].minor.yy141; }
         break;
       case 159: /* union ::= union UNION ALL select */
-{ yylhsminor.yy441 = appendSelectClause(yymsp[-3].minor.yy441, yymsp[0].minor.yy526); }
-  yymsp[-3].minor.yy441 = yylhsminor.yy441;
+{ yylhsminor.yy141 = appendSelectClause(yymsp[-3].minor.yy141, yymsp[0].minor.yy372); }
+  yymsp[-3].minor.yy141 = yylhsminor.yy141;
         break;
       case 160: /* union ::= union UNION ALL LP select RP */
-{ yylhsminor.yy441 = appendSelectClause(yymsp[-5].minor.yy441, yymsp[-1].minor.yy526); }
-  yymsp[-5].minor.yy441 = yylhsminor.yy441;
+{ yylhsminor.yy141 = appendSelectClause(yymsp[-5].minor.yy141, yymsp[-1].minor.yy372); }
+  yymsp[-5].minor.yy141 = yylhsminor.yy141;
         break;
       case 161: /* cmd ::= union */
-{ setSqlInfo(pInfo, yymsp[0].minor.yy441, NULL, TSDB_SQL_SELECT); }
->>>>>>> 776c80a7
+{ setSqlInfo(pInfo, yymsp[0].minor.yy141, NULL, TSDB_SQL_SELECT); }
         break;
       case 162: /* select ::= SELECT selcollist */
 {
-<<<<<<< HEAD
-  yylhsminor.yy216 = tSetQuerySqlElems(&yymsp[-1].minor.yy0, yymsp[0].minor.yy258, NULL, NULL, NULL, NULL, NULL, NULL, NULL, NULL, NULL);
-}
-  yymsp[-1].minor.yy216 = yylhsminor.yy216;
-        break;
-      case 154: /* sclp ::= selcollist COMMA */
-{yylhsminor.yy258 = yymsp[-1].minor.yy258;}
-  yymsp[-1].minor.yy258 = yylhsminor.yy258;
-        break;
-      case 155: /* sclp ::= */
-{yymsp[1].minor.yy258 = 0;}
-=======
-  yylhsminor.yy526 = tSetQuerySqlElems(&yymsp[-1].minor.yy0, yymsp[0].minor.yy178, NULL, NULL, NULL, NULL, NULL, NULL, NULL, NULL, NULL);
-}
-  yymsp[-1].minor.yy526 = yylhsminor.yy526;
+  yylhsminor.yy372 = tSetQuerySqlElems(&yymsp[-1].minor.yy0, yymsp[0].minor.yy170, NULL, NULL, NULL, NULL, NULL, NULL, NULL, NULL, NULL);
+}
+  yymsp[-1].minor.yy372 = yylhsminor.yy372;
         break;
       case 163: /* sclp ::= selcollist COMMA */
-{yylhsminor.yy178 = yymsp[-1].minor.yy178;}
-  yymsp[-1].minor.yy178 = yylhsminor.yy178;
+{yylhsminor.yy170 = yymsp[-1].minor.yy170;}
+  yymsp[-1].minor.yy170 = yylhsminor.yy170;
         break;
       case 164: /* sclp ::= */
-{yymsp[1].minor.yy178 = 0;}
->>>>>>> 776c80a7
+{yymsp[1].minor.yy170 = 0;}
         break;
       case 165: /* selcollist ::= sclp distinct expr as */
 {
-<<<<<<< HEAD
-   yylhsminor.yy258 = tSqlExprListAppend(yymsp[-3].minor.yy258, yymsp[-1].minor.yy114,  yymsp[-2].minor.yy0.n? &yymsp[-2].minor.yy0:0, yymsp[0].minor.yy0.n?&yymsp[0].minor.yy0:0);
-}
-  yymsp[-3].minor.yy258 = yylhsminor.yy258;
-=======
-   yylhsminor.yy178 = tSqlExprListAppend(yymsp[-3].minor.yy178, yymsp[-1].minor.yy484,  yymsp[-2].minor.yy0.n? &yymsp[-2].minor.yy0:0, yymsp[0].minor.yy0.n?&yymsp[0].minor.yy0:0);
-}
-  yymsp[-3].minor.yy178 = yylhsminor.yy178;
->>>>>>> 776c80a7
+   yylhsminor.yy170 = tSqlExprListAppend(yymsp[-3].minor.yy170, yymsp[-1].minor.yy282,  yymsp[-2].minor.yy0.n? &yymsp[-2].minor.yy0:0, yymsp[0].minor.yy0.n?&yymsp[0].minor.yy0:0);
+}
+  yymsp[-3].minor.yy170 = yylhsminor.yy170;
         break;
       case 166: /* selcollist ::= sclp STAR */
 {
    tSQLExpr *pNode = tSqlExprIdValueCreate(NULL, TK_ALL);
-<<<<<<< HEAD
-   yylhsminor.yy258 = tSqlExprListAppend(yymsp[-1].minor.yy258, pNode, 0, 0);
-}
-  yymsp[-1].minor.yy258 = yylhsminor.yy258;
-=======
-   yylhsminor.yy178 = tSqlExprListAppend(yymsp[-1].minor.yy178, pNode, 0, 0);
-}
-  yymsp[-1].minor.yy178 = yylhsminor.yy178;
->>>>>>> 776c80a7
+   yylhsminor.yy170 = tSqlExprListAppend(yymsp[-1].minor.yy170, pNode, 0, 0);
+}
+  yymsp[-1].minor.yy170 = yylhsminor.yy170;
         break;
       case 167: /* as ::= AS ids */
 { yymsp[-1].minor.yy0 = yymsp[0].minor.yy0;    }
@@ -4023,109 +2643,62 @@
 { yylhsminor.yy0 = yymsp[0].minor.yy0;  }
   yymsp[0].minor.yy0 = yylhsminor.yy0;
         break;
-<<<<<<< HEAD
-      case 163: /* from ::= FROM tablelist */
-{yymsp[-1].minor.yy349 = yymsp[0].minor.yy349;}
-=======
       case 172: /* from ::= FROM tablelist */
-{yymsp[-1].minor.yy207 = yymsp[0].minor.yy207;}
->>>>>>> 776c80a7
+{yymsp[-1].minor.yy429 = yymsp[0].minor.yy429;}
         break;
       case 173: /* tablelist ::= ids cpxName */
 {
   toTSDBType(yymsp[-1].minor.yy0.type);
   yymsp[-1].minor.yy0.n += yymsp[0].minor.yy0.n;
-<<<<<<< HEAD
-  yylhsminor.yy349 = tVariantListAppendToken(NULL, &yymsp[-1].minor.yy0, -1);
-  yylhsminor.yy349 = tVariantListAppendToken(yylhsminor.yy349, &yymsp[-1].minor.yy0, -1);  // table alias name
-}
-  yymsp[-1].minor.yy349 = yylhsminor.yy349;
-=======
-  yylhsminor.yy207 = tVariantListAppendToken(NULL, &yymsp[-1].minor.yy0, -1);
-  yylhsminor.yy207 = tVariantListAppendToken(yylhsminor.yy207, &yymsp[-1].minor.yy0, -1);  // table alias name
-}
-  yymsp[-1].minor.yy207 = yylhsminor.yy207;
->>>>>>> 776c80a7
+  yylhsminor.yy429 = tVariantListAppendToken(NULL, &yymsp[-1].minor.yy0, -1);
+  yylhsminor.yy429 = tVariantListAppendToken(yylhsminor.yy429, &yymsp[-1].minor.yy0, -1);  // table alias name
+}
+  yymsp[-1].minor.yy429 = yylhsminor.yy429;
         break;
       case 174: /* tablelist ::= ids cpxName ids */
 {
   toTSDBType(yymsp[-2].minor.yy0.type);
   toTSDBType(yymsp[0].minor.yy0.type);
   yymsp[-2].minor.yy0.n += yymsp[-1].minor.yy0.n;
-<<<<<<< HEAD
-  yylhsminor.yy349 = tVariantListAppendToken(NULL, &yymsp[-2].minor.yy0, -1);
-  yylhsminor.yy349 = tVariantListAppendToken(yylhsminor.yy349, &yymsp[0].minor.yy0, -1);
-}
-  yymsp[-2].minor.yy349 = yylhsminor.yy349;
-=======
-  yylhsminor.yy207 = tVariantListAppendToken(NULL, &yymsp[-2].minor.yy0, -1);
-  yylhsminor.yy207 = tVariantListAppendToken(yylhsminor.yy207, &yymsp[0].minor.yy0, -1);
-}
-  yymsp[-2].minor.yy207 = yylhsminor.yy207;
->>>>>>> 776c80a7
+  yylhsminor.yy429 = tVariantListAppendToken(NULL, &yymsp[-2].minor.yy0, -1);
+  yylhsminor.yy429 = tVariantListAppendToken(yylhsminor.yy429, &yymsp[0].minor.yy0, -1);
+}
+  yymsp[-2].minor.yy429 = yylhsminor.yy429;
         break;
       case 175: /* tablelist ::= tablelist COMMA ids cpxName */
 {
   toTSDBType(yymsp[-1].minor.yy0.type);
   yymsp[-1].minor.yy0.n += yymsp[0].minor.yy0.n;
-<<<<<<< HEAD
-  yylhsminor.yy349 = tVariantListAppendToken(yymsp[-3].minor.yy349, &yymsp[-1].minor.yy0, -1);
-  yylhsminor.yy349 = tVariantListAppendToken(yylhsminor.yy349, &yymsp[-1].minor.yy0, -1);
-}
-  yymsp[-3].minor.yy349 = yylhsminor.yy349;
-=======
-  yylhsminor.yy207 = tVariantListAppendToken(yymsp[-3].minor.yy207, &yymsp[-1].minor.yy0, -1);
-  yylhsminor.yy207 = tVariantListAppendToken(yylhsminor.yy207, &yymsp[-1].minor.yy0, -1);
-}
-  yymsp[-3].minor.yy207 = yylhsminor.yy207;
->>>>>>> 776c80a7
+  yylhsminor.yy429 = tVariantListAppendToken(yymsp[-3].minor.yy429, &yymsp[-1].minor.yy0, -1);
+  yylhsminor.yy429 = tVariantListAppendToken(yylhsminor.yy429, &yymsp[-1].minor.yy0, -1);
+}
+  yymsp[-3].minor.yy429 = yylhsminor.yy429;
         break;
       case 176: /* tablelist ::= tablelist COMMA ids cpxName ids */
 {
   toTSDBType(yymsp[-2].minor.yy0.type);
   toTSDBType(yymsp[0].minor.yy0.type);
   yymsp[-2].minor.yy0.n += yymsp[-1].minor.yy0.n;
-<<<<<<< HEAD
-  yylhsminor.yy349 = tVariantListAppendToken(yymsp[-4].minor.yy349, &yymsp[-2].minor.yy0, -1);
-  yylhsminor.yy349 = tVariantListAppendToken(yylhsminor.yy349, &yymsp[0].minor.yy0, -1);
-}
-  yymsp[-4].minor.yy349 = yylhsminor.yy349;
-=======
-  yylhsminor.yy207 = tVariantListAppendToken(yymsp[-4].minor.yy207, &yymsp[-2].minor.yy0, -1);
-  yylhsminor.yy207 = tVariantListAppendToken(yylhsminor.yy207, &yymsp[0].minor.yy0, -1);
-}
-  yymsp[-4].minor.yy207 = yylhsminor.yy207;
->>>>>>> 776c80a7
+  yylhsminor.yy429 = tVariantListAppendToken(yymsp[-4].minor.yy429, &yymsp[-2].minor.yy0, -1);
+  yylhsminor.yy429 = tVariantListAppendToken(yylhsminor.yy429, &yymsp[0].minor.yy0, -1);
+}
+  yymsp[-4].minor.yy429 = yylhsminor.yy429;
         break;
       case 177: /* tmvar ::= VARIABLE */
 {yylhsminor.yy0 = yymsp[0].minor.yy0;}
   yymsp[0].minor.yy0 = yylhsminor.yy0;
         break;
-<<<<<<< HEAD
-      case 169: /* interval_opt ::= INTERVAL LP tmvar RP */
-{yymsp[-3].minor.yy264.interval = yymsp[-1].minor.yy0; yymsp[-3].minor.yy264.offset.n = 0; yymsp[-3].minor.yy264.offset.z = NULL; yymsp[-3].minor.yy264.offset.type = 0;}
-        break;
-      case 170: /* interval_opt ::= INTERVAL LP tmvar COMMA tmvar RP */
-{yymsp[-5].minor.yy264.interval = yymsp[-3].minor.yy0; yymsp[-5].minor.yy264.offset = yymsp[-1].minor.yy0;}
-        break;
-      case 171: /* interval_opt ::= */
-{memset(&yymsp[1].minor.yy264, 0, sizeof(yymsp[1].minor.yy264));}
-        break;
-      case 172: /* fill_opt ::= */
-{yymsp[1].minor.yy349 = 0;     }
-=======
       case 178: /* interval_opt ::= INTERVAL LP tmvar RP */
-{yymsp[-3].minor.yy126.interval = yymsp[-1].minor.yy0; yymsp[-3].minor.yy126.offset.n = 0; yymsp[-3].minor.yy126.offset.z = NULL; yymsp[-3].minor.yy126.offset.type = 0;}
+{yymsp[-3].minor.yy220.interval = yymsp[-1].minor.yy0; yymsp[-3].minor.yy220.offset.n = 0; yymsp[-3].minor.yy220.offset.z = NULL; yymsp[-3].minor.yy220.offset.type = 0;}
         break;
       case 179: /* interval_opt ::= INTERVAL LP tmvar COMMA tmvar RP */
-{yymsp[-5].minor.yy126.interval = yymsp[-3].minor.yy0; yymsp[-5].minor.yy126.offset = yymsp[-1].minor.yy0;}
+{yymsp[-5].minor.yy220.interval = yymsp[-3].minor.yy0; yymsp[-5].minor.yy220.offset = yymsp[-1].minor.yy0;}
         break;
       case 180: /* interval_opt ::= */
-{memset(&yymsp[1].minor.yy126, 0, sizeof(yymsp[1].minor.yy126));}
+{memset(&yymsp[1].minor.yy220, 0, sizeof(yymsp[1].minor.yy220));}
         break;
       case 181: /* fill_opt ::= */
-{yymsp[1].minor.yy207 = 0;     }
->>>>>>> 776c80a7
+{yymsp[1].minor.yy429 = 0;     }
         break;
       case 182: /* fill_opt ::= FILL LP ID COMMA tagitemlist RP */
 {
@@ -4133,23 +2706,14 @@
     toTSDBType(yymsp[-3].minor.yy0.type);
     tVariantCreate(&A, &yymsp[-3].minor.yy0);
 
-<<<<<<< HEAD
-    tVariantListInsert(yymsp[-1].minor.yy349, &A, -1, 0);
-    yymsp[-5].minor.yy349 = yymsp[-1].minor.yy349;
-=======
-    tVariantListInsert(yymsp[-1].minor.yy207, &A, -1, 0);
-    yymsp[-5].minor.yy207 = yymsp[-1].minor.yy207;
->>>>>>> 776c80a7
+    tVariantListInsert(yymsp[-1].minor.yy429, &A, -1, 0);
+    yymsp[-5].minor.yy429 = yymsp[-1].minor.yy429;
 }
         break;
       case 183: /* fill_opt ::= FILL LP ID RP */
 {
     toTSDBType(yymsp[-1].minor.yy0.type);
-<<<<<<< HEAD
-    yymsp[-3].minor.yy349 = tVariantListAppendToken(NULL, &yymsp[-1].minor.yy0, -1);
-=======
-    yymsp[-3].minor.yy207 = tVariantListAppendToken(NULL, &yymsp[-1].minor.yy0, -1);
->>>>>>> 776c80a7
+    yymsp[-3].minor.yy429 = tVariantListAppendToken(NULL, &yymsp[-1].minor.yy0, -1);
 }
         break;
       case 184: /* sliding_opt ::= SLIDING LP tmvar RP */
@@ -4158,72 +2722,32 @@
       case 185: /* sliding_opt ::= */
 {yymsp[1].minor.yy0.n = 0; yymsp[1].minor.yy0.z = NULL; yymsp[1].minor.yy0.type = 0;   }
         break;
-<<<<<<< HEAD
-      case 177: /* orderby_opt ::= */
-{yymsp[1].minor.yy349 = 0;}
-        break;
-      case 178: /* orderby_opt ::= ORDER BY sortlist */
-{yymsp[-2].minor.yy349 = yymsp[0].minor.yy349;}
-=======
       case 186: /* orderby_opt ::= */
-{yymsp[1].minor.yy207 = 0;}
+{yymsp[1].minor.yy429 = 0;}
         break;
       case 187: /* orderby_opt ::= ORDER BY sortlist */
-{yymsp[-2].minor.yy207 = yymsp[0].minor.yy207;}
->>>>>>> 776c80a7
+{yymsp[-2].minor.yy429 = yymsp[0].minor.yy429;}
         break;
       case 188: /* sortlist ::= sortlist COMMA item sortorder */
 {
-<<<<<<< HEAD
-    yylhsminor.yy349 = tVariantListAppend(yymsp[-3].minor.yy349, &yymsp[-1].minor.yy426, yymsp[0].minor.yy348);
-}
-  yymsp[-3].minor.yy349 = yylhsminor.yy349;
-=======
-    yylhsminor.yy207 = tVariantListAppend(yymsp[-3].minor.yy207, &yymsp[-1].minor.yy232, yymsp[0].minor.yy116);
-}
-  yymsp[-3].minor.yy207 = yylhsminor.yy207;
->>>>>>> 776c80a7
+    yylhsminor.yy429 = tVariantListAppend(yymsp[-3].minor.yy429, &yymsp[-1].minor.yy218, yymsp[0].minor.yy116);
+}
+  yymsp[-3].minor.yy429 = yylhsminor.yy429;
         break;
       case 189: /* sortlist ::= item sortorder */
 {
-<<<<<<< HEAD
-  yylhsminor.yy349 = tVariantListAppend(NULL, &yymsp[-1].minor.yy426, yymsp[0].minor.yy348);
-}
-  yymsp[-1].minor.yy349 = yylhsminor.yy349;
-=======
-  yylhsminor.yy207 = tVariantListAppend(NULL, &yymsp[-1].minor.yy232, yymsp[0].minor.yy116);
-}
-  yymsp[-1].minor.yy207 = yylhsminor.yy207;
->>>>>>> 776c80a7
+  yylhsminor.yy429 = tVariantListAppend(NULL, &yymsp[-1].minor.yy218, yymsp[0].minor.yy116);
+}
+  yymsp[-1].minor.yy429 = yylhsminor.yy429;
         break;
       case 190: /* item ::= ids cpxName */
 {
   toTSDBType(yymsp[-1].minor.yy0.type);
   yymsp[-1].minor.yy0.n += yymsp[0].minor.yy0.n;
 
-<<<<<<< HEAD
-  tVariantCreate(&yylhsminor.yy426, &yymsp[-1].minor.yy0);
-}
-  yymsp[-1].minor.yy426 = yylhsminor.yy426;
-        break;
-      case 182: /* sortorder ::= ASC */
-{ yymsp[0].minor.yy348 = TSDB_ORDER_ASC; }
-        break;
-      case 183: /* sortorder ::= DESC */
-{ yymsp[0].minor.yy348 = TSDB_ORDER_DESC;}
-        break;
-      case 184: /* sortorder ::= */
-{ yymsp[1].minor.yy348 = TSDB_ORDER_ASC; }
-        break;
-      case 185: /* groupby_opt ::= */
-{ yymsp[1].minor.yy349 = 0;}
-        break;
-      case 186: /* groupby_opt ::= GROUP BY grouplist */
-{ yymsp[-2].minor.yy349 = yymsp[0].minor.yy349;}
-=======
-  tVariantCreate(&yylhsminor.yy232, &yymsp[-1].minor.yy0);
-}
-  yymsp[-1].minor.yy232 = yylhsminor.yy232;
+  tVariantCreate(&yylhsminor.yy218, &yymsp[-1].minor.yy0);
+}
+  yymsp[-1].minor.yy218 = yylhsminor.yy218;
         break;
       case 191: /* sortorder ::= ASC */
 { yymsp[0].minor.yy116 = TSDB_ORDER_ASC; }
@@ -4235,377 +2759,193 @@
 { yymsp[1].minor.yy116 = TSDB_ORDER_ASC; }
         break;
       case 194: /* groupby_opt ::= */
-{ yymsp[1].minor.yy207 = 0;}
+{ yymsp[1].minor.yy429 = 0;}
         break;
       case 195: /* groupby_opt ::= GROUP BY grouplist */
-{ yymsp[-2].minor.yy207 = yymsp[0].minor.yy207;}
->>>>>>> 776c80a7
+{ yymsp[-2].minor.yy429 = yymsp[0].minor.yy429;}
         break;
       case 196: /* grouplist ::= grouplist COMMA item */
 {
-<<<<<<< HEAD
-  yylhsminor.yy349 = tVariantListAppend(yymsp[-2].minor.yy349, &yymsp[0].minor.yy426, -1);
-}
-  yymsp[-2].minor.yy349 = yylhsminor.yy349;
-=======
-  yylhsminor.yy207 = tVariantListAppend(yymsp[-2].minor.yy207, &yymsp[0].minor.yy232, -1);
-}
-  yymsp[-2].minor.yy207 = yylhsminor.yy207;
->>>>>>> 776c80a7
+  yylhsminor.yy429 = tVariantListAppend(yymsp[-2].minor.yy429, &yymsp[0].minor.yy218, -1);
+}
+  yymsp[-2].minor.yy429 = yylhsminor.yy429;
         break;
       case 197: /* grouplist ::= item */
 {
-<<<<<<< HEAD
-  yylhsminor.yy349 = tVariantListAppend(NULL, &yymsp[0].minor.yy426, -1);
-}
-  yymsp[0].minor.yy349 = yylhsminor.yy349;
-        break;
-      case 189: /* having_opt ::= */
-      case 199: /* where_opt ::= */ yytestcase(yyruleno==199);
-      case 238: /* expritem ::= */ yytestcase(yyruleno==238);
-{yymsp[1].minor.yy114 = 0;}
-        break;
-      case 190: /* having_opt ::= HAVING expr */
-      case 200: /* where_opt ::= WHERE expr */ yytestcase(yyruleno==200);
-{yymsp[-1].minor.yy114 = yymsp[0].minor.yy114;}
-        break;
-      case 191: /* limit_opt ::= */
-      case 195: /* slimit_opt ::= */ yytestcase(yyruleno==195);
-{yymsp[1].minor.yy454.limit = -1; yymsp[1].minor.yy454.offset = 0;}
-        break;
-      case 192: /* limit_opt ::= LIMIT signed */
-      case 196: /* slimit_opt ::= SLIMIT signed */ yytestcase(yyruleno==196);
-{yymsp[-1].minor.yy454.limit = yymsp[0].minor.yy221;  yymsp[-1].minor.yy454.offset = 0;}
-        break;
-      case 193: /* limit_opt ::= LIMIT signed OFFSET signed */
-{ yymsp[-3].minor.yy454.limit = yymsp[-2].minor.yy221;  yymsp[-3].minor.yy454.offset = yymsp[0].minor.yy221;}
-        break;
-      case 194: /* limit_opt ::= LIMIT signed COMMA signed */
-{ yymsp[-3].minor.yy454.limit = yymsp[0].minor.yy221;  yymsp[-3].minor.yy454.offset = yymsp[-2].minor.yy221;}
-        break;
-      case 197: /* slimit_opt ::= SLIMIT signed SOFFSET signed */
-{yymsp[-3].minor.yy454.limit = yymsp[-2].minor.yy221;  yymsp[-3].minor.yy454.offset = yymsp[0].minor.yy221;}
-        break;
-      case 198: /* slimit_opt ::= SLIMIT signed COMMA signed */
-{yymsp[-3].minor.yy454.limit = yymsp[0].minor.yy221;  yymsp[-3].minor.yy454.offset = yymsp[-2].minor.yy221;}
-        break;
-      case 201: /* expr ::= LP expr RP */
-{yylhsminor.yy114 = yymsp[-1].minor.yy114; yylhsminor.yy114->token.z = yymsp[-2].minor.yy0.z; yylhsminor.yy114->token.n = (yymsp[0].minor.yy0.z - yymsp[-2].minor.yy0.z + 1);}
-  yymsp[-2].minor.yy114 = yylhsminor.yy114;
-        break;
-      case 202: /* expr ::= ID */
-{ yylhsminor.yy114 = tSqlExprIdValueCreate(&yymsp[0].minor.yy0, TK_ID);}
-  yymsp[0].minor.yy114 = yylhsminor.yy114;
-        break;
-      case 203: /* expr ::= ID DOT ID */
-{ yymsp[-2].minor.yy0.n += (1+yymsp[0].minor.yy0.n); yylhsminor.yy114 = tSqlExprIdValueCreate(&yymsp[-2].minor.yy0, TK_ID);}
-  yymsp[-2].minor.yy114 = yylhsminor.yy114;
-        break;
-      case 204: /* expr ::= ID DOT STAR */
-{ yymsp[-2].minor.yy0.n += (1+yymsp[0].minor.yy0.n); yylhsminor.yy114 = tSqlExprIdValueCreate(&yymsp[-2].minor.yy0, TK_ALL);}
-  yymsp[-2].minor.yy114 = yylhsminor.yy114;
-        break;
-      case 205: /* expr ::= INTEGER */
-{ yylhsminor.yy114 = tSqlExprIdValueCreate(&yymsp[0].minor.yy0, TK_INTEGER);}
-  yymsp[0].minor.yy114 = yylhsminor.yy114;
-        break;
-      case 206: /* expr ::= MINUS INTEGER */
-      case 207: /* expr ::= PLUS INTEGER */ yytestcase(yyruleno==207);
-{ yymsp[-1].minor.yy0.n += yymsp[0].minor.yy0.n; yymsp[-1].minor.yy0.type = TK_INTEGER; yylhsminor.yy114 = tSqlExprIdValueCreate(&yymsp[-1].minor.yy0, TK_INTEGER);}
-  yymsp[-1].minor.yy114 = yylhsminor.yy114;
-        break;
-      case 208: /* expr ::= FLOAT */
-{ yylhsminor.yy114 = tSqlExprIdValueCreate(&yymsp[0].minor.yy0, TK_FLOAT);}
-  yymsp[0].minor.yy114 = yylhsminor.yy114;
-        break;
-      case 209: /* expr ::= MINUS FLOAT */
-      case 210: /* expr ::= PLUS FLOAT */ yytestcase(yyruleno==210);
-{ yymsp[-1].minor.yy0.n += yymsp[0].minor.yy0.n; yymsp[-1].minor.yy0.type = TK_FLOAT; yylhsminor.yy114 = tSqlExprIdValueCreate(&yymsp[-1].minor.yy0, TK_FLOAT);}
-  yymsp[-1].minor.yy114 = yylhsminor.yy114;
-        break;
-      case 211: /* expr ::= STRING */
-{ yylhsminor.yy114 = tSqlExprIdValueCreate(&yymsp[0].minor.yy0, TK_STRING);}
-  yymsp[0].minor.yy114 = yylhsminor.yy114;
-        break;
-      case 212: /* expr ::= NOW */
-{ yylhsminor.yy114 = tSqlExprIdValueCreate(&yymsp[0].minor.yy0, TK_NOW); }
-  yymsp[0].minor.yy114 = yylhsminor.yy114;
-        break;
-      case 213: /* expr ::= VARIABLE */
-{ yylhsminor.yy114 = tSqlExprIdValueCreate(&yymsp[0].minor.yy0, TK_VARIABLE);}
-  yymsp[0].minor.yy114 = yylhsminor.yy114;
-        break;
-      case 214: /* expr ::= BOOL */
-{ yylhsminor.yy114 = tSqlExprIdValueCreate(&yymsp[0].minor.yy0, TK_BOOL);}
-  yymsp[0].minor.yy114 = yylhsminor.yy114;
-        break;
-      case 215: /* expr ::= ID LP exprlist RP */
-{ yylhsminor.yy114 = tSqlExprCreateFunction(yymsp[-1].minor.yy258, &yymsp[-3].minor.yy0, &yymsp[0].minor.yy0, yymsp[-3].minor.yy0.type); }
-  yymsp[-3].minor.yy114 = yylhsminor.yy114;
-        break;
-      case 216: /* expr ::= ID LP STAR RP */
-{ yylhsminor.yy114 = tSqlExprCreateFunction(NULL, &yymsp[-3].minor.yy0, &yymsp[0].minor.yy0, yymsp[-3].minor.yy0.type); }
-  yymsp[-3].minor.yy114 = yylhsminor.yy114;
-        break;
-      case 217: /* expr ::= expr IS NULL */
-{yylhsminor.yy114 = tSqlExprCreate(yymsp[-2].minor.yy114, NULL, TK_ISNULL);}
-  yymsp[-2].minor.yy114 = yylhsminor.yy114;
-        break;
-      case 218: /* expr ::= expr IS NOT NULL */
-{yylhsminor.yy114 = tSqlExprCreate(yymsp[-3].minor.yy114, NULL, TK_NOTNULL);}
-  yymsp[-3].minor.yy114 = yylhsminor.yy114;
-        break;
-      case 219: /* expr ::= expr LT expr */
-{yylhsminor.yy114 = tSqlExprCreate(yymsp[-2].minor.yy114, yymsp[0].minor.yy114, TK_LT);}
-  yymsp[-2].minor.yy114 = yylhsminor.yy114;
-        break;
-      case 220: /* expr ::= expr GT expr */
-{yylhsminor.yy114 = tSqlExprCreate(yymsp[-2].minor.yy114, yymsp[0].minor.yy114, TK_GT);}
-  yymsp[-2].minor.yy114 = yylhsminor.yy114;
-        break;
-      case 221: /* expr ::= expr LE expr */
-{yylhsminor.yy114 = tSqlExprCreate(yymsp[-2].minor.yy114, yymsp[0].minor.yy114, TK_LE);}
-  yymsp[-2].minor.yy114 = yylhsminor.yy114;
-        break;
-      case 222: /* expr ::= expr GE expr */
-{yylhsminor.yy114 = tSqlExprCreate(yymsp[-2].minor.yy114, yymsp[0].minor.yy114, TK_GE);}
-  yymsp[-2].minor.yy114 = yylhsminor.yy114;
-        break;
-      case 223: /* expr ::= expr NE expr */
-{yylhsminor.yy114 = tSqlExprCreate(yymsp[-2].minor.yy114, yymsp[0].minor.yy114, TK_NE);}
-  yymsp[-2].minor.yy114 = yylhsminor.yy114;
-        break;
-      case 224: /* expr ::= expr EQ expr */
-{yylhsminor.yy114 = tSqlExprCreate(yymsp[-2].minor.yy114, yymsp[0].minor.yy114, TK_EQ);}
-  yymsp[-2].minor.yy114 = yylhsminor.yy114;
-        break;
-      case 225: /* expr ::= expr BETWEEN expr AND expr */
-{ tSQLExpr* X2 = tSqlExprClone(yymsp[-4].minor.yy114); yylhsminor.yy114 = tSqlExprCreate(tSqlExprCreate(yymsp[-4].minor.yy114, yymsp[-2].minor.yy114, TK_GE), tSqlExprCreate(X2, yymsp[0].minor.yy114, TK_LE), TK_AND);}
-  yymsp[-4].minor.yy114 = yylhsminor.yy114;
-        break;
-      case 226: /* expr ::= expr AND expr */
-{yylhsminor.yy114 = tSqlExprCreate(yymsp[-2].minor.yy114, yymsp[0].minor.yy114, TK_AND);}
-  yymsp[-2].minor.yy114 = yylhsminor.yy114;
-        break;
-      case 227: /* expr ::= expr OR expr */
-{yylhsminor.yy114 = tSqlExprCreate(yymsp[-2].minor.yy114, yymsp[0].minor.yy114, TK_OR); }
-  yymsp[-2].minor.yy114 = yylhsminor.yy114;
-        break;
-      case 228: /* expr ::= expr PLUS expr */
-{yylhsminor.yy114 = tSqlExprCreate(yymsp[-2].minor.yy114, yymsp[0].minor.yy114, TK_PLUS);  }
-  yymsp[-2].minor.yy114 = yylhsminor.yy114;
-        break;
-      case 229: /* expr ::= expr MINUS expr */
-{yylhsminor.yy114 = tSqlExprCreate(yymsp[-2].minor.yy114, yymsp[0].minor.yy114, TK_MINUS); }
-  yymsp[-2].minor.yy114 = yylhsminor.yy114;
-        break;
-      case 230: /* expr ::= expr STAR expr */
-{yylhsminor.yy114 = tSqlExprCreate(yymsp[-2].minor.yy114, yymsp[0].minor.yy114, TK_STAR);  }
-  yymsp[-2].minor.yy114 = yylhsminor.yy114;
-        break;
-      case 231: /* expr ::= expr SLASH expr */
-{yylhsminor.yy114 = tSqlExprCreate(yymsp[-2].minor.yy114, yymsp[0].minor.yy114, TK_DIVIDE);}
-  yymsp[-2].minor.yy114 = yylhsminor.yy114;
-        break;
-      case 232: /* expr ::= expr REM expr */
-{yylhsminor.yy114 = tSqlExprCreate(yymsp[-2].minor.yy114, yymsp[0].minor.yy114, TK_REM);   }
-  yymsp[-2].minor.yy114 = yylhsminor.yy114;
-        break;
-      case 233: /* expr ::= expr LIKE expr */
-{yylhsminor.yy114 = tSqlExprCreate(yymsp[-2].minor.yy114, yymsp[0].minor.yy114, TK_LIKE);  }
-  yymsp[-2].minor.yy114 = yylhsminor.yy114;
-        break;
-      case 234: /* expr ::= expr IN LP exprlist RP */
-{yylhsminor.yy114 = tSqlExprCreate(yymsp[-4].minor.yy114, (tSQLExpr*)yymsp[-1].minor.yy258, TK_IN); }
-  yymsp[-4].minor.yy114 = yylhsminor.yy114;
-        break;
-      case 235: /* exprlist ::= exprlist COMMA expritem */
-{yylhsminor.yy258 = tSqlExprListAppend(yymsp[-2].minor.yy258,yymsp[0].minor.yy114,0, 0);}
-  yymsp[-2].minor.yy258 = yylhsminor.yy258;
-        break;
-      case 236: /* exprlist ::= expritem */
-{yylhsminor.yy258 = tSqlExprListAppend(0,yymsp[0].minor.yy114,0, 0);}
-  yymsp[0].minor.yy258 = yylhsminor.yy258;
-        break;
-      case 237: /* expritem ::= expr */
-{yylhsminor.yy114 = yymsp[0].minor.yy114;}
-  yymsp[0].minor.yy114 = yylhsminor.yy114;
-=======
-  yylhsminor.yy207 = tVariantListAppend(NULL, &yymsp[0].minor.yy232, -1);
-}
-  yymsp[0].minor.yy207 = yylhsminor.yy207;
+  yylhsminor.yy429 = tVariantListAppend(NULL, &yymsp[0].minor.yy218, -1);
+}
+  yymsp[0].minor.yy429 = yylhsminor.yy429;
         break;
       case 198: /* having_opt ::= */
       case 208: /* where_opt ::= */ yytestcase(yyruleno==208);
       case 247: /* expritem ::= */ yytestcase(yyruleno==247);
-{yymsp[1].minor.yy484 = 0;}
+{yymsp[1].minor.yy282 = 0;}
         break;
       case 199: /* having_opt ::= HAVING expr */
       case 209: /* where_opt ::= WHERE expr */ yytestcase(yyruleno==209);
-{yymsp[-1].minor.yy484 = yymsp[0].minor.yy484;}
+{yymsp[-1].minor.yy282 = yymsp[0].minor.yy282;}
         break;
       case 200: /* limit_opt ::= */
       case 204: /* slimit_opt ::= */ yytestcase(yyruleno==204);
-{yymsp[1].minor.yy314.limit = -1; yymsp[1].minor.yy314.offset = 0;}
+{yymsp[1].minor.yy18.limit = -1; yymsp[1].minor.yy18.offset = 0;}
         break;
       case 201: /* limit_opt ::= LIMIT signed */
       case 205: /* slimit_opt ::= SLIMIT signed */ yytestcase(yyruleno==205);
-{yymsp[-1].minor.yy314.limit = yymsp[0].minor.yy208;  yymsp[-1].minor.yy314.offset = 0;}
+{yymsp[-1].minor.yy18.limit = yymsp[0].minor.yy481;  yymsp[-1].minor.yy18.offset = 0;}
         break;
       case 202: /* limit_opt ::= LIMIT signed OFFSET signed */
-{ yymsp[-3].minor.yy314.limit = yymsp[-2].minor.yy208;  yymsp[-3].minor.yy314.offset = yymsp[0].minor.yy208;}
+{ yymsp[-3].minor.yy18.limit = yymsp[-2].minor.yy481;  yymsp[-3].minor.yy18.offset = yymsp[0].minor.yy481;}
         break;
       case 203: /* limit_opt ::= LIMIT signed COMMA signed */
-{ yymsp[-3].minor.yy314.limit = yymsp[0].minor.yy208;  yymsp[-3].minor.yy314.offset = yymsp[-2].minor.yy208;}
+{ yymsp[-3].minor.yy18.limit = yymsp[0].minor.yy481;  yymsp[-3].minor.yy18.offset = yymsp[-2].minor.yy481;}
         break;
       case 206: /* slimit_opt ::= SLIMIT signed SOFFSET signed */
-{yymsp[-3].minor.yy314.limit = yymsp[-2].minor.yy208;  yymsp[-3].minor.yy314.offset = yymsp[0].minor.yy208;}
+{yymsp[-3].minor.yy18.limit = yymsp[-2].minor.yy481;  yymsp[-3].minor.yy18.offset = yymsp[0].minor.yy481;}
         break;
       case 207: /* slimit_opt ::= SLIMIT signed COMMA signed */
-{yymsp[-3].minor.yy314.limit = yymsp[0].minor.yy208;  yymsp[-3].minor.yy314.offset = yymsp[-2].minor.yy208;}
+{yymsp[-3].minor.yy18.limit = yymsp[0].minor.yy481;  yymsp[-3].minor.yy18.offset = yymsp[-2].minor.yy481;}
         break;
       case 210: /* expr ::= LP expr RP */
-{yylhsminor.yy484 = yymsp[-1].minor.yy484; yylhsminor.yy484->token.z = yymsp[-2].minor.yy0.z; yylhsminor.yy484->token.n = (yymsp[0].minor.yy0.z - yymsp[-2].minor.yy0.z + 1);}
-  yymsp[-2].minor.yy484 = yylhsminor.yy484;
+{yylhsminor.yy282 = yymsp[-1].minor.yy282; yylhsminor.yy282->token.z = yymsp[-2].minor.yy0.z; yylhsminor.yy282->token.n = (yymsp[0].minor.yy0.z - yymsp[-2].minor.yy0.z + 1);}
+  yymsp[-2].minor.yy282 = yylhsminor.yy282;
         break;
       case 211: /* expr ::= ID */
-{ yylhsminor.yy484 = tSqlExprIdValueCreate(&yymsp[0].minor.yy0, TK_ID);}
-  yymsp[0].minor.yy484 = yylhsminor.yy484;
+{ yylhsminor.yy282 = tSqlExprIdValueCreate(&yymsp[0].minor.yy0, TK_ID);}
+  yymsp[0].minor.yy282 = yylhsminor.yy282;
         break;
       case 212: /* expr ::= ID DOT ID */
-{ yymsp[-2].minor.yy0.n += (1+yymsp[0].minor.yy0.n); yylhsminor.yy484 = tSqlExprIdValueCreate(&yymsp[-2].minor.yy0, TK_ID);}
-  yymsp[-2].minor.yy484 = yylhsminor.yy484;
+{ yymsp[-2].minor.yy0.n += (1+yymsp[0].minor.yy0.n); yylhsminor.yy282 = tSqlExprIdValueCreate(&yymsp[-2].minor.yy0, TK_ID);}
+  yymsp[-2].minor.yy282 = yylhsminor.yy282;
         break;
       case 213: /* expr ::= ID DOT STAR */
-{ yymsp[-2].minor.yy0.n += (1+yymsp[0].minor.yy0.n); yylhsminor.yy484 = tSqlExprIdValueCreate(&yymsp[-2].minor.yy0, TK_ALL);}
-  yymsp[-2].minor.yy484 = yylhsminor.yy484;
+{ yymsp[-2].minor.yy0.n += (1+yymsp[0].minor.yy0.n); yylhsminor.yy282 = tSqlExprIdValueCreate(&yymsp[-2].minor.yy0, TK_ALL);}
+  yymsp[-2].minor.yy282 = yylhsminor.yy282;
         break;
       case 214: /* expr ::= INTEGER */
-{ yylhsminor.yy484 = tSqlExprIdValueCreate(&yymsp[0].minor.yy0, TK_INTEGER);}
-  yymsp[0].minor.yy484 = yylhsminor.yy484;
+{ yylhsminor.yy282 = tSqlExprIdValueCreate(&yymsp[0].minor.yy0, TK_INTEGER);}
+  yymsp[0].minor.yy282 = yylhsminor.yy282;
         break;
       case 215: /* expr ::= MINUS INTEGER */
       case 216: /* expr ::= PLUS INTEGER */ yytestcase(yyruleno==216);
-{ yymsp[-1].minor.yy0.n += yymsp[0].minor.yy0.n; yymsp[-1].minor.yy0.type = TK_INTEGER; yylhsminor.yy484 = tSqlExprIdValueCreate(&yymsp[-1].minor.yy0, TK_INTEGER);}
-  yymsp[-1].minor.yy484 = yylhsminor.yy484;
+{ yymsp[-1].minor.yy0.n += yymsp[0].minor.yy0.n; yymsp[-1].minor.yy0.type = TK_INTEGER; yylhsminor.yy282 = tSqlExprIdValueCreate(&yymsp[-1].minor.yy0, TK_INTEGER);}
+  yymsp[-1].minor.yy282 = yylhsminor.yy282;
         break;
       case 217: /* expr ::= FLOAT */
-{ yylhsminor.yy484 = tSqlExprIdValueCreate(&yymsp[0].minor.yy0, TK_FLOAT);}
-  yymsp[0].minor.yy484 = yylhsminor.yy484;
+{ yylhsminor.yy282 = tSqlExprIdValueCreate(&yymsp[0].minor.yy0, TK_FLOAT);}
+  yymsp[0].minor.yy282 = yylhsminor.yy282;
         break;
       case 218: /* expr ::= MINUS FLOAT */
       case 219: /* expr ::= PLUS FLOAT */ yytestcase(yyruleno==219);
-{ yymsp[-1].minor.yy0.n += yymsp[0].minor.yy0.n; yymsp[-1].minor.yy0.type = TK_FLOAT; yylhsminor.yy484 = tSqlExprIdValueCreate(&yymsp[-1].minor.yy0, TK_FLOAT);}
-  yymsp[-1].minor.yy484 = yylhsminor.yy484;
+{ yymsp[-1].minor.yy0.n += yymsp[0].minor.yy0.n; yymsp[-1].minor.yy0.type = TK_FLOAT; yylhsminor.yy282 = tSqlExprIdValueCreate(&yymsp[-1].minor.yy0, TK_FLOAT);}
+  yymsp[-1].minor.yy282 = yylhsminor.yy282;
         break;
       case 220: /* expr ::= STRING */
-{ yylhsminor.yy484 = tSqlExprIdValueCreate(&yymsp[0].minor.yy0, TK_STRING);}
-  yymsp[0].minor.yy484 = yylhsminor.yy484;
+{ yylhsminor.yy282 = tSqlExprIdValueCreate(&yymsp[0].minor.yy0, TK_STRING);}
+  yymsp[0].minor.yy282 = yylhsminor.yy282;
         break;
       case 221: /* expr ::= NOW */
-{ yylhsminor.yy484 = tSqlExprIdValueCreate(&yymsp[0].minor.yy0, TK_NOW); }
-  yymsp[0].minor.yy484 = yylhsminor.yy484;
+{ yylhsminor.yy282 = tSqlExprIdValueCreate(&yymsp[0].minor.yy0, TK_NOW); }
+  yymsp[0].minor.yy282 = yylhsminor.yy282;
         break;
       case 222: /* expr ::= VARIABLE */
-{ yylhsminor.yy484 = tSqlExprIdValueCreate(&yymsp[0].minor.yy0, TK_VARIABLE);}
-  yymsp[0].minor.yy484 = yylhsminor.yy484;
+{ yylhsminor.yy282 = tSqlExprIdValueCreate(&yymsp[0].minor.yy0, TK_VARIABLE);}
+  yymsp[0].minor.yy282 = yylhsminor.yy282;
         break;
       case 223: /* expr ::= BOOL */
-{ yylhsminor.yy484 = tSqlExprIdValueCreate(&yymsp[0].minor.yy0, TK_BOOL);}
-  yymsp[0].minor.yy484 = yylhsminor.yy484;
+{ yylhsminor.yy282 = tSqlExprIdValueCreate(&yymsp[0].minor.yy0, TK_BOOL);}
+  yymsp[0].minor.yy282 = yylhsminor.yy282;
         break;
       case 224: /* expr ::= ID LP exprlist RP */
-{ yylhsminor.yy484 = tSqlExprCreateFunction(yymsp[-1].minor.yy178, &yymsp[-3].minor.yy0, &yymsp[0].minor.yy0, yymsp[-3].minor.yy0.type); }
-  yymsp[-3].minor.yy484 = yylhsminor.yy484;
+{ yylhsminor.yy282 = tSqlExprCreateFunction(yymsp[-1].minor.yy170, &yymsp[-3].minor.yy0, &yymsp[0].minor.yy0, yymsp[-3].minor.yy0.type); }
+  yymsp[-3].minor.yy282 = yylhsminor.yy282;
         break;
       case 225: /* expr ::= ID LP STAR RP */
-{ yylhsminor.yy484 = tSqlExprCreateFunction(NULL, &yymsp[-3].minor.yy0, &yymsp[0].minor.yy0, yymsp[-3].minor.yy0.type); }
-  yymsp[-3].minor.yy484 = yylhsminor.yy484;
+{ yylhsminor.yy282 = tSqlExprCreateFunction(NULL, &yymsp[-3].minor.yy0, &yymsp[0].minor.yy0, yymsp[-3].minor.yy0.type); }
+  yymsp[-3].minor.yy282 = yylhsminor.yy282;
         break;
       case 226: /* expr ::= expr IS NULL */
-{yylhsminor.yy484 = tSqlExprCreate(yymsp[-2].minor.yy484, NULL, TK_ISNULL);}
-  yymsp[-2].minor.yy484 = yylhsminor.yy484;
+{yylhsminor.yy282 = tSqlExprCreate(yymsp[-2].minor.yy282, NULL, TK_ISNULL);}
+  yymsp[-2].minor.yy282 = yylhsminor.yy282;
         break;
       case 227: /* expr ::= expr IS NOT NULL */
-{yylhsminor.yy484 = tSqlExprCreate(yymsp[-3].minor.yy484, NULL, TK_NOTNULL);}
-  yymsp[-3].minor.yy484 = yylhsminor.yy484;
+{yylhsminor.yy282 = tSqlExprCreate(yymsp[-3].minor.yy282, NULL, TK_NOTNULL);}
+  yymsp[-3].minor.yy282 = yylhsminor.yy282;
         break;
       case 228: /* expr ::= expr LT expr */
-{yylhsminor.yy484 = tSqlExprCreate(yymsp[-2].minor.yy484, yymsp[0].minor.yy484, TK_LT);}
-  yymsp[-2].minor.yy484 = yylhsminor.yy484;
+{yylhsminor.yy282 = tSqlExprCreate(yymsp[-2].minor.yy282, yymsp[0].minor.yy282, TK_LT);}
+  yymsp[-2].minor.yy282 = yylhsminor.yy282;
         break;
       case 229: /* expr ::= expr GT expr */
-{yylhsminor.yy484 = tSqlExprCreate(yymsp[-2].minor.yy484, yymsp[0].minor.yy484, TK_GT);}
-  yymsp[-2].minor.yy484 = yylhsminor.yy484;
+{yylhsminor.yy282 = tSqlExprCreate(yymsp[-2].minor.yy282, yymsp[0].minor.yy282, TK_GT);}
+  yymsp[-2].minor.yy282 = yylhsminor.yy282;
         break;
       case 230: /* expr ::= expr LE expr */
-{yylhsminor.yy484 = tSqlExprCreate(yymsp[-2].minor.yy484, yymsp[0].minor.yy484, TK_LE);}
-  yymsp[-2].minor.yy484 = yylhsminor.yy484;
+{yylhsminor.yy282 = tSqlExprCreate(yymsp[-2].minor.yy282, yymsp[0].minor.yy282, TK_LE);}
+  yymsp[-2].minor.yy282 = yylhsminor.yy282;
         break;
       case 231: /* expr ::= expr GE expr */
-{yylhsminor.yy484 = tSqlExprCreate(yymsp[-2].minor.yy484, yymsp[0].minor.yy484, TK_GE);}
-  yymsp[-2].minor.yy484 = yylhsminor.yy484;
+{yylhsminor.yy282 = tSqlExprCreate(yymsp[-2].minor.yy282, yymsp[0].minor.yy282, TK_GE);}
+  yymsp[-2].minor.yy282 = yylhsminor.yy282;
         break;
       case 232: /* expr ::= expr NE expr */
-{yylhsminor.yy484 = tSqlExprCreate(yymsp[-2].minor.yy484, yymsp[0].minor.yy484, TK_NE);}
-  yymsp[-2].minor.yy484 = yylhsminor.yy484;
+{yylhsminor.yy282 = tSqlExprCreate(yymsp[-2].minor.yy282, yymsp[0].minor.yy282, TK_NE);}
+  yymsp[-2].minor.yy282 = yylhsminor.yy282;
         break;
       case 233: /* expr ::= expr EQ expr */
-{yylhsminor.yy484 = tSqlExprCreate(yymsp[-2].minor.yy484, yymsp[0].minor.yy484, TK_EQ);}
-  yymsp[-2].minor.yy484 = yylhsminor.yy484;
+{yylhsminor.yy282 = tSqlExprCreate(yymsp[-2].minor.yy282, yymsp[0].minor.yy282, TK_EQ);}
+  yymsp[-2].minor.yy282 = yylhsminor.yy282;
         break;
       case 234: /* expr ::= expr BETWEEN expr AND expr */
-{ tSQLExpr* X2 = tSqlExprClone(yymsp[-4].minor.yy484); yylhsminor.yy484 = tSqlExprCreate(tSqlExprCreate(yymsp[-4].minor.yy484, yymsp[-2].minor.yy484, TK_GE), tSqlExprCreate(X2, yymsp[0].minor.yy484, TK_LE), TK_AND);}
-  yymsp[-4].minor.yy484 = yylhsminor.yy484;
+{ tSQLExpr* X2 = tSqlExprClone(yymsp[-4].minor.yy282); yylhsminor.yy282 = tSqlExprCreate(tSqlExprCreate(yymsp[-4].minor.yy282, yymsp[-2].minor.yy282, TK_GE), tSqlExprCreate(X2, yymsp[0].minor.yy282, TK_LE), TK_AND);}
+  yymsp[-4].minor.yy282 = yylhsminor.yy282;
         break;
       case 235: /* expr ::= expr AND expr */
-{yylhsminor.yy484 = tSqlExprCreate(yymsp[-2].minor.yy484, yymsp[0].minor.yy484, TK_AND);}
-  yymsp[-2].minor.yy484 = yylhsminor.yy484;
+{yylhsminor.yy282 = tSqlExprCreate(yymsp[-2].minor.yy282, yymsp[0].minor.yy282, TK_AND);}
+  yymsp[-2].minor.yy282 = yylhsminor.yy282;
         break;
       case 236: /* expr ::= expr OR expr */
-{yylhsminor.yy484 = tSqlExprCreate(yymsp[-2].minor.yy484, yymsp[0].minor.yy484, TK_OR); }
-  yymsp[-2].minor.yy484 = yylhsminor.yy484;
+{yylhsminor.yy282 = tSqlExprCreate(yymsp[-2].minor.yy282, yymsp[0].minor.yy282, TK_OR); }
+  yymsp[-2].minor.yy282 = yylhsminor.yy282;
         break;
       case 237: /* expr ::= expr PLUS expr */
-{yylhsminor.yy484 = tSqlExprCreate(yymsp[-2].minor.yy484, yymsp[0].minor.yy484, TK_PLUS);  }
-  yymsp[-2].minor.yy484 = yylhsminor.yy484;
+{yylhsminor.yy282 = tSqlExprCreate(yymsp[-2].minor.yy282, yymsp[0].minor.yy282, TK_PLUS);  }
+  yymsp[-2].minor.yy282 = yylhsminor.yy282;
         break;
       case 238: /* expr ::= expr MINUS expr */
-{yylhsminor.yy484 = tSqlExprCreate(yymsp[-2].minor.yy484, yymsp[0].minor.yy484, TK_MINUS); }
-  yymsp[-2].minor.yy484 = yylhsminor.yy484;
+{yylhsminor.yy282 = tSqlExprCreate(yymsp[-2].minor.yy282, yymsp[0].minor.yy282, TK_MINUS); }
+  yymsp[-2].minor.yy282 = yylhsminor.yy282;
         break;
       case 239: /* expr ::= expr STAR expr */
-{yylhsminor.yy484 = tSqlExprCreate(yymsp[-2].minor.yy484, yymsp[0].minor.yy484, TK_STAR);  }
-  yymsp[-2].minor.yy484 = yylhsminor.yy484;
+{yylhsminor.yy282 = tSqlExprCreate(yymsp[-2].minor.yy282, yymsp[0].minor.yy282, TK_STAR);  }
+  yymsp[-2].minor.yy282 = yylhsminor.yy282;
         break;
       case 240: /* expr ::= expr SLASH expr */
-{yylhsminor.yy484 = tSqlExprCreate(yymsp[-2].minor.yy484, yymsp[0].minor.yy484, TK_DIVIDE);}
-  yymsp[-2].minor.yy484 = yylhsminor.yy484;
+{yylhsminor.yy282 = tSqlExprCreate(yymsp[-2].minor.yy282, yymsp[0].minor.yy282, TK_DIVIDE);}
+  yymsp[-2].minor.yy282 = yylhsminor.yy282;
         break;
       case 241: /* expr ::= expr REM expr */
-{yylhsminor.yy484 = tSqlExprCreate(yymsp[-2].minor.yy484, yymsp[0].minor.yy484, TK_REM);   }
-  yymsp[-2].minor.yy484 = yylhsminor.yy484;
+{yylhsminor.yy282 = tSqlExprCreate(yymsp[-2].minor.yy282, yymsp[0].minor.yy282, TK_REM);   }
+  yymsp[-2].minor.yy282 = yylhsminor.yy282;
         break;
       case 242: /* expr ::= expr LIKE expr */
-{yylhsminor.yy484 = tSqlExprCreate(yymsp[-2].minor.yy484, yymsp[0].minor.yy484, TK_LIKE);  }
-  yymsp[-2].minor.yy484 = yylhsminor.yy484;
+{yylhsminor.yy282 = tSqlExprCreate(yymsp[-2].minor.yy282, yymsp[0].minor.yy282, TK_LIKE);  }
+  yymsp[-2].minor.yy282 = yylhsminor.yy282;
         break;
       case 243: /* expr ::= expr IN LP exprlist RP */
-{yylhsminor.yy484 = tSqlExprCreate(yymsp[-4].minor.yy484, (tSQLExpr*)yymsp[-1].minor.yy178, TK_IN); }
-  yymsp[-4].minor.yy484 = yylhsminor.yy484;
+{yylhsminor.yy282 = tSqlExprCreate(yymsp[-4].minor.yy282, (tSQLExpr*)yymsp[-1].minor.yy170, TK_IN); }
+  yymsp[-4].minor.yy282 = yylhsminor.yy282;
         break;
       case 244: /* exprlist ::= exprlist COMMA expritem */
-{yylhsminor.yy178 = tSqlExprListAppend(yymsp[-2].minor.yy178,yymsp[0].minor.yy484,0, 0);}
-  yymsp[-2].minor.yy178 = yylhsminor.yy178;
+{yylhsminor.yy170 = tSqlExprListAppend(yymsp[-2].minor.yy170,yymsp[0].minor.yy282,0, 0);}
+  yymsp[-2].minor.yy170 = yylhsminor.yy170;
         break;
       case 245: /* exprlist ::= expritem */
-{yylhsminor.yy178 = tSqlExprListAppend(0,yymsp[0].minor.yy484,0, 0);}
-  yymsp[0].minor.yy178 = yylhsminor.yy178;
+{yylhsminor.yy170 = tSqlExprListAppend(0,yymsp[0].minor.yy282,0, 0);}
+  yymsp[0].minor.yy170 = yylhsminor.yy170;
         break;
       case 246: /* expritem ::= expr */
-{yylhsminor.yy484 = yymsp[0].minor.yy484;}
-  yymsp[0].minor.yy484 = yylhsminor.yy484;
->>>>>>> 776c80a7
+{yylhsminor.yy282 = yymsp[0].minor.yy282;}
+  yymsp[0].minor.yy282 = yylhsminor.yy282;
         break;
       case 248: /* cmd ::= RESET QUERY CACHE */
 { setDCLSQLElems(pInfo, TSDB_SQL_RESET_CACHE, 0);}
@@ -4613,11 +2953,7 @@
       case 249: /* cmd ::= ALTER TABLE ids cpxName ADD COLUMN columnlist */
 {
     yymsp[-4].minor.yy0.n += yymsp[-3].minor.yy0.n;
-<<<<<<< HEAD
-    SAlterTableInfo* pAlterTable = tAlterTableSqlElems(&yymsp[-4].minor.yy0, yymsp[0].minor.yy349, NULL, TSDB_ALTER_TABLE_ADD_COLUMN, -1);
-=======
-    SAlterTableInfo* pAlterTable = tAlterTableSqlElems(&yymsp[-4].minor.yy0, yymsp[0].minor.yy207, NULL, TSDB_ALTER_TABLE_ADD_COLUMN, -1);
->>>>>>> 776c80a7
+    SAlterTableInfo* pAlterTable = tAlterTableSqlElems(&yymsp[-4].minor.yy0, yymsp[0].minor.yy429, NULL, TSDB_ALTER_TABLE_ADD_COLUMN, -1);
     setSqlInfo(pInfo, pAlterTable, NULL, TSDB_SQL_ALTER_TABLE);
 }
         break;
@@ -4635,11 +2971,7 @@
       case 251: /* cmd ::= ALTER TABLE ids cpxName ADD TAG columnlist */
 {
     yymsp[-4].minor.yy0.n += yymsp[-3].minor.yy0.n;
-<<<<<<< HEAD
-    SAlterTableInfo* pAlterTable = tAlterTableSqlElems(&yymsp[-4].minor.yy0, yymsp[0].minor.yy349, NULL, TSDB_ALTER_TABLE_ADD_TAG_COLUMN, -1);
-=======
-    SAlterTableInfo* pAlterTable = tAlterTableSqlElems(&yymsp[-4].minor.yy0, yymsp[0].minor.yy207, NULL, TSDB_ALTER_TABLE_ADD_TAG_COLUMN, -1);
->>>>>>> 776c80a7
+    SAlterTableInfo* pAlterTable = tAlterTableSqlElems(&yymsp[-4].minor.yy0, yymsp[0].minor.yy429, NULL, TSDB_ALTER_TABLE_ADD_TAG_COLUMN, -1);
     setSqlInfo(pInfo, pAlterTable, NULL, TSDB_SQL_ALTER_TABLE);
 }
         break;
@@ -4674,11 +3006,7 @@
 
     toTSDBType(yymsp[-2].minor.yy0.type);
     SArray* A = tVariantListAppendToken(NULL, &yymsp[-2].minor.yy0, -1);
-<<<<<<< HEAD
-    A = tVariantListAppend(A, &yymsp[0].minor.yy426, -1);
-=======
-    A = tVariantListAppend(A, &yymsp[0].minor.yy232, -1);
->>>>>>> 776c80a7
+    A = tVariantListAppend(A, &yymsp[0].minor.yy218, -1);
 
     SAlterTableInfo* pAlterTable = tAlterTableSqlElems(&yymsp[-6].minor.yy0, NULL, A, TSDB_ALTER_TABLE_UPDATE_TAG_VAL, -1);
     setSqlInfo(pInfo, pAlterTable, NULL, TSDB_SQL_ALTER_TABLE);
@@ -4687,11 +3015,7 @@
       case 255: /* cmd ::= ALTER STABLE ids cpxName ADD COLUMN columnlist */
 {
     yymsp[-4].minor.yy0.n += yymsp[-3].minor.yy0.n;
-<<<<<<< HEAD
-    SAlterTableInfo* pAlterTable = tAlterTableSqlElems(&yymsp[-4].minor.yy0, yymsp[0].minor.yy349, NULL, TSDB_ALTER_TABLE_ADD_COLUMN, TSDB_SUPER_TABLE);
-=======
-    SAlterTableInfo* pAlterTable = tAlterTableSqlElems(&yymsp[-4].minor.yy0, yymsp[0].minor.yy207, NULL, TSDB_ALTER_TABLE_ADD_COLUMN, TSDB_SUPER_TABLE);
->>>>>>> 776c80a7
+    SAlterTableInfo* pAlterTable = tAlterTableSqlElems(&yymsp[-4].minor.yy0, yymsp[0].minor.yy429, NULL, TSDB_ALTER_TABLE_ADD_COLUMN, TSDB_SUPER_TABLE);
     setSqlInfo(pInfo, pAlterTable, NULL, TSDB_SQL_ALTER_TABLE);
 }
         break;
@@ -4709,11 +3033,7 @@
       case 257: /* cmd ::= ALTER STABLE ids cpxName ADD TAG columnlist */
 {
     yymsp[-4].minor.yy0.n += yymsp[-3].minor.yy0.n;
-<<<<<<< HEAD
-    SAlterTableInfo* pAlterTable = tAlterTableSqlElems(&yymsp[-4].minor.yy0, yymsp[0].minor.yy349, NULL, TSDB_ALTER_TABLE_ADD_TAG_COLUMN, TSDB_SUPER_TABLE);
-=======
-    SAlterTableInfo* pAlterTable = tAlterTableSqlElems(&yymsp[-4].minor.yy0, yymsp[0].minor.yy207, NULL, TSDB_ALTER_TABLE_ADD_TAG_COLUMN, TSDB_SUPER_TABLE);
->>>>>>> 776c80a7
+    SAlterTableInfo* pAlterTable = tAlterTableSqlElems(&yymsp[-4].minor.yy0, yymsp[0].minor.yy429, NULL, TSDB_ALTER_TABLE_ADD_TAG_COLUMN, TSDB_SUPER_TABLE);
     setSqlInfo(pInfo, pAlterTable, NULL, TSDB_SQL_ALTER_TABLE);
 }
         break;
