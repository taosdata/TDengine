/*
** 2000-05-29
**
** The author disclaims copyright to this source code.  In place of
** a legal notice, here is a blessing:
**
**    May you do good and not evil.
**    May you find forgiveness for yourself and forgive others.
**    May you share freely, never taking more than you give.
**
*************************************************************************
** Driver template for the LEMON parser generator.
**
** The "lemon" program processes an LALR(1) input grammar file, then uses
** this template to construct a parser.  The "lemon" program inserts text
** at each "%%" line.  Also, any "P-a-r-s-e" identifer prefix (without the
** interstitial "-" characters) contained in this template is changed into
** the value of the %name directive from the grammar.  Otherwise, the content
** of this template is copied straight through into the generate parser
** source file.
**
** The following is the concatenation of all %include directives from the
** input grammar file:
*/
#include <stdio.h>
/************ Begin %include sections from the grammar ************************/

#include <stdio.h>
#include <stdlib.h>
#include <string.h>
#include <assert.h>
#include <stdbool.h>
#include "qSqlparser.h"
#include "tcmdtype.h"
#include "ttoken.h"
#include "ttokendef.h"
#include "tutil.h"
#include "tvariant.h"
/**************** End of %include directives **********************************/
/* These constants specify the various numeric values for terminal symbols
** in a format understandable to "makeheaders".  This section is blank unless
** "lemon" is run with the "-m" command-line option.
***************** Begin makeheaders token definitions *************************/
/**************** End makeheaders token definitions ***************************/

/* The next sections is a series of control #defines.
** various aspects of the generated parser.
**    YYCODETYPE         is the data type used to store the integer codes
**                       that represent terminal and non-terminal symbols.
**                       "unsigned char" is used if there are fewer than
**                       256 symbols.  Larger types otherwise.
**    YYNOCODE           is a number of type YYCODETYPE that is not used for
**                       any terminal or nonterminal symbol.
**    YYFALLBACK         If defined, this indicates that one or more tokens
**                       (also known as: "terminal symbols") have fall-back
**                       values which should be used if the original symbol
**                       would not parse.  This permits keywords to sometimes
**                       be used as identifiers, for example.
**    YYACTIONTYPE       is the data type used for "action codes" - numbers
**                       that indicate what to do in response to the next
**                       token.
**    ParseTOKENTYPE     is the data type used for minor type for terminal
**                       symbols.  Background: A "minor type" is a semantic
**                       value associated with a terminal or non-terminal
**                       symbols.  For example, for an "ID" terminal symbol,
**                       the minor type might be the name of the identifier.
**                       Each non-terminal can have a different minor type.
**                       Terminal symbols all have the same minor type, though.
**                       This macros defines the minor type for terminal 
**                       symbols.
**    YYMINORTYPE        is the data type used for all minor types.
**                       This is typically a union of many types, one of
**                       which is ParseTOKENTYPE.  The entry in the union
**                       for terminal symbols is called "yy0".
**    YYSTACKDEPTH       is the maximum depth of the parser's stack.  If
**                       zero the stack is dynamically sized using realloc()
**    ParseARG_SDECL     A static variable declaration for the %extra_argument
**    ParseARG_PDECL     A parameter declaration for the %extra_argument
**    ParseARG_STORE     Code to store %extra_argument into yypParser
**    ParseARG_FETCH     Code to extract %extra_argument from yypParser
**    YYERRORSYMBOL      is the code number of the error symbol.  If not
**                       defined, then do no error processing.
**    YYNSTATE           the combined number of states.
**    YYNRULE            the number of rules in the grammar
**    YYNTOKEN           Number of terminal symbols
**    YY_MAX_SHIFT       Maximum value for shift actions
**    YY_MIN_SHIFTREDUCE Minimum value for shift-reduce actions
**    YY_MAX_SHIFTREDUCE Maximum value for shift-reduce actions
**    YY_ERROR_ACTION    The yy_action[] code for syntax error
**    YY_ACCEPT_ACTION   The yy_action[] code for accept
**    YY_NO_ACTION       The yy_action[] code for no-op
**    YY_MIN_REDUCE      Minimum value for reduce actions
**    YY_MAX_REDUCE      Maximum value for reduce actions
*/
#ifndef INTERFACE
# define INTERFACE 1
#endif
/************* Begin control #defines *****************************************/
#define YYCODETYPE unsigned short int
#define YYNOCODE 271
#define YYACTIONTYPE unsigned short int
#define ParseTOKENTYPE SStrToken
typedef union {
  int yyinit;
  ParseTOKENTYPE yy0;
  int yy112;
  SCreateAcctInfo yy151;
  tSqlExpr* yy166;
  SCreateTableSql* yy182;
  SSqlNode* yy236;
  SRelationInfo* yy244;
  SSessionWindowVal yy259;
  SIntervalVal yy340;
  TAOS_FIELD yy343;
  SWindowStateVal yy348;
  int64_t yy369;
  SCreateDbInfo yy382;
  SLimitVal yy414;
  SArray* yy441;
  SCreatedTableInfo yy456;
  tVariant yy506;
} YYMINORTYPE;
#ifndef YYSTACKDEPTH
#define YYSTACKDEPTH 100
#endif
#define ParseARG_SDECL SSqlInfo* pInfo;
#define ParseARG_PDECL ,SSqlInfo* pInfo
#define ParseARG_FETCH SSqlInfo* pInfo = yypParser->pInfo
#define ParseARG_STORE yypParser->pInfo = pInfo
#define YYFALLBACK 1
#define YYNSTATE             347
#define YYNRULE              285
#define YYNTOKEN             190
#define YY_MAX_SHIFT         346
#define YY_MIN_SHIFTREDUCE   549
#define YY_MAX_SHIFTREDUCE   833
#define YY_ERROR_ACTION      834
#define YY_ACCEPT_ACTION     835
#define YY_NO_ACTION         836
#define YY_MIN_REDUCE        837
#define YY_MAX_REDUCE        1121
/************* End control #defines *******************************************/

/* Define the yytestcase() macro to be a no-op if is not already defined
** otherwise.
**
** Applications can choose to define yytestcase() in the %include section
** to a macro that can assist in verifying code coverage.  For production
** code the yytestcase() macro should be turned off.  But it is useful
** for testing.
*/
#ifndef yytestcase
# define yytestcase(X)
#endif


/* Next are the tables used to determine what action to take based on the
** current state and lookahead token.  These tables are used to implement
** functions that take a state number and lookahead value and return an
** action integer.  
**
** Suppose the action integer is N.  Then the action is determined as
** follows
**
**   0 <= N <= YY_MAX_SHIFT             Shift N.  That is, push the lookahead
**                                      token onto the stack and goto state N.
**
**   N between YY_MIN_SHIFTREDUCE       Shift to an arbitrary state then
**     and YY_MAX_SHIFTREDUCE           reduce by rule N-YY_MIN_SHIFTREDUCE.
**
**   N == YY_ERROR_ACTION               A syntax error has occurred.
**
**   N == YY_ACCEPT_ACTION              The parser accepts its input.
**
**   N == YY_NO_ACTION                  No such action.  Denotes unused
**                                      slots in the yy_action[] table.
**
**   N between YY_MIN_REDUCE            Reduce by rule N-YY_MIN_REDUCE
**     and YY_MAX_REDUCE
**
** The action table is constructed as a single large table named yy_action[].
** Given state S and lookahead X, the action is computed as either:
**
**    (A)   N = yy_action[ yy_shift_ofst[S] + X ]
**    (B)   N = yy_default[S]
**
** The (A) formula is preferred.  The B formula is used instead if
** yy_lookahead[yy_shift_ofst[S]+X] is not equal to X.
**
** The formulas above are for computing the action when the lookahead is
** a terminal symbol.  If the lookahead is a non-terminal (as occurs after
** a reduce action) then the yy_reduce_ofst[] array is used in place of
** the yy_shift_ofst[] array.
**
** The following are the tables generated in this section:
**
**  yy_action[]        A single table containing all actions.
**  yy_lookahead[]     A table containing the lookahead for each entry in
**                     yy_action.  Used to detect hash collisions.
**  yy_shift_ofst[]    For each state, the offset into yy_action for
**                     shifting terminals.
**  yy_reduce_ofst[]   For each state, the offset into yy_action for
**                     shifting non-terminals after a reduce.
**  yy_default[]       Default action for each state.
**
*********** Begin parsing tables **********************************************/
#define YY_ACTTAB_COUNT (735)
static const YYACTIONTYPE yy_action[] = {
 /*     0 */    23,  598, 1010,  598,  219,  344,  194,  835,  346,  599,
 /*    10 */   598,  599,  197,   54,   55,  225,   58,   59,  599,  988,
 /*    20 */   239,   48, 1097,   57,  300,   62,   60,   63,   61, 1001,
 /*    30 */  1001,  231,  233,   53,   52,  988,  988,   51,   50,   49,
 /*    40 */    54,   55,   35,   58,   59,  222,  223,  239,   48,  598,
 /*    50 */    57,  300,   62,   60,   63,   61, 1001,  599,  152,  236,
 /*    60 */    53,   52,  235,  152,   51,   50,   49,   55, 1007,   58,
 /*    70 */    59,  630,  261,  239,   48,  240,   57,  300,   62,   60,
 /*    80 */    63,   61,   29,   83,  982,  221,   53,   52,  145,  985,
 /*    90 */    51,   50,   49,  550,  551,  552,  553,  554,  555,  556,
 /*   100 */   557,  558,  559,  560,  561,  562,  345,   80,  772,  220,
 /*   110 */    95,   77,   54,   55,   35,   58,   59,   42,  197,  239,
 /*   120 */    48,  197,   57,  300,   62,   60,   63,   61, 1098,  232,
 /*   130 */  1046, 1098,   53,   52,  197,   89,   51,   50,   49,   54,
 /*   140 */    56,  264,   58,   59, 1098,  976,  239,   48,  974,   57,
 /*   150 */   300,   62,   60,   63,   61,  268,  267,  229,  298,   53,
 /*   160 */    52,  985,  248,   51,   50,   49,   41,  296,  339,  338,
 /*   170 */   295,  294,  293,  337,  292,  336,  335,  334,  291,  333,
<<<<<<< HEAD
 /*   180 */   332,  946,  934,  935,  936,  937,  938,  939,  940,  941,
 /*   190 */   942,  943,  944,  945,  947,  948,   58,   59,   24,  984,
 /*   200 */   239,   48,   35,   57,  300,   62,   60,   63,   61,   51,
 /*   210 */    50,   49,  972,   53,   52,  205,  881,   51,   50,   49,
 /*   220 */    76,  179,  206,   35,  340,  915,   92,  129,  128,  204,
 /*   230 */  1044,  237,  280,  305,   83,  200,  238,  785,   35,  776,
 /*   240 */   774,  779,  777,  980,  780,  230,  238,  785,  715,  983,
 /*   250 */   774,    6,  777,  971,  780,  114,  108,  119,  969,  970,
 /*   260 */    34,  973,  118,  124,  127,  117,  309,   42,  217,  218,
 /*   270 */   983,  121,  301,   41,    9,  339,  338,   35,  217,  218,
 /*   280 */   337,  310,  336,  335,  334,  983,  333,  332,  232,  116,
 /*   290 */   260,  262,   75,  954,  298,  952,  953,  330,  242,  213,
 /*   300 */   955,   36,  957,  958,  956,  718,  959,  960,   62,   60,
 /*   310 */    63,   61,  775,  152,  778,   64,   53,   52,   14,  247,
 /*   320 */    51,   50,   49,  703,  982,   64,  700, 1091,  701,   35,
 /*   330 */   702,    5,   38,  169,   35,  188,  186,  184,  168,  102,
 /*   340 */    97,  101,  183,  132,  131,  130,   35,  786,   94,   91,
 /*   350 */   679, 1090,  783,  782,  244,  245,   35,  786,   35,   35,
 /*   360 */    53,   52,  891,  782,   51,   50,   49,  179,   90,  243,
 /*   370 */   781,  241,  311,  308,  307, 1089,  983,  312,  320,  319,
 /*   380 */   781,  983,   78,  282,  722,   88,  882,  253,   71,  316,
 /*   390 */   249,  179,  246,  983,  315,  314,  257,  256,   80,  317,
 /*   400 */    68,  318,  322,  983,   81,  983,  983,  343,  342,  137,
 /*   410 */   143,  141,  140,    1,  167,    3,  180,  751,  752,  734,
 /*   420 */   742,  302,  743, 1054,  689,  784,   33,  215,   72,  147,
 /*   430 */    65,  264,   26,  704,   36,  285,  691,  264,  287,  690,
 /*   440 */   806,  787,   69,  596,   74,   36,   65,  216,   93,   65,
 /*   450 */    25,   25,   16,   25,   15,  288,  107,  198,  106,   18,
 /*   460 */   707,   17,  708,  199,  705,   20,  706,   19,  201,  113,
 /*   470 */   985,  112,  678,   22,  196,   21,  126,  125,  202,  203,
 /*   480 */   208,  209,  210,  207,  193, 1114, 1106, 1053,  227, 1050,
 /*   490 */  1049,  228,  321,  258,  144, 1006, 1017,   45, 1014, 1015,
 /*   500 */  1019,  999,  265, 1036,  146,  150,  981,  274, 1035,  163,
 /*   510 */   142,  269,  164,  157,  979,  733,  165,  224,  789,  263,
 /*   520 */   166,  153,  894,  283,  290,   43,  191,  271,   39,  299,
 /*   530 */   890,  306,   73,  278, 1113,  996,   70,  154,  104,   47,
 /*   540 */   155, 1112,  281, 1109,  170,  313, 1105,  110,  279,  156,
 /*   550 */  1104,  277,  158,  275,  273, 1101,  159,  171,  270,  912,
 /*   560 */    40,   37,   44,  192,  878,  120,  876,  122,  123,  874,
 /*   570 */   873,  250,  182,  871,  870,  869,  868,  867,  866,  185,
 /*   580 */   187,  863,  861,  859,  857,  189,  854,  190,   46,   79,
 /*   590 */    84,  272,  331, 1037,  115,  323,  324,  325,  326,  327,
 /*   600 */   328,  329,  214,  234,  289,  341,  831,  252,  251,  830,
 /*   610 */   211,  212,  254,   98,   99,  255,  829,  259,  812,  811,
 /*   620 */    10,  264,  872,  284,  133,  710,  174,  134,  173,  913,
 /*   630 */   172,  175,  177,  176,  135,  178,  865,  914,  864,    2,
 /*   640 */   136,  950,  856,  855,   82,   30,    4,  266,  160,  161,
 /*   650 */   162,  962,   85,  735,  148,  149,  738,   86,  226,  740,
 /*   660 */    87,  276,   31,  744,  151,   13,   11,   32,   12,   27,
 /*   670 */    28,  286,   96,   94,  642,  638,  636,  635,  634,  631,
 /*   680 */   601,  297,  100,    7,  303,  790,  788,    8,  304,  103,
 /*   690 */   105,   66,   67,  109,  111,  681,  680,  677,  623,   36,
 /*   700 */   621,  613,  619,  615,  617,  611,  609,  645,  644,  643,
 /*   710 */   641,  640,  639,  637,  633,  632,  181,  599,  565,  835,
 /*   720 */   563,  834,  834,  834,  834,  834,  834,  834,  834,  834,
 /*   730 */   834,  834,  138,  139,
=======
 /*   180 */   332,  948,  936,  937,  938,  939,  940,  941,  942,  943,
 /*   190 */   944,  945,  946,  947,  949,  950,   58,   59,   24,  986,
 /*   200 */   239,   48,  253,   57,  300,   62,   60,   63,   61,   35,
 /*   210 */   195,  257,  256,   53,   52,  205,  330,   51,   50,   49,
 /*   220 */    53,   52,  206,   14,   51,   50,   49,  129,  128,  204,
 /*   230 */   298,  238,  787,  305,   83,  776,   81,  779,  116,  782,
 /*   240 */   200,  238,  787,  883,   35,  776,  330,  779,  179,  782,
 /*   250 */   114,  108,  119,   94,   91, 1094,  984,  118,  124,  127,
 /*   260 */   117,  987,   35,  217,  218,  152,  121,  301,   42,   41,
 /*   270 */   264,  339,  338,  217,  218,  242,  337, 1093,  336,  335,
 /*   280 */   334,  704,  333,  332,  701, 1117,  702,  230,  703, 1092,
 /*   290 */   260,  985,   75,  956,  680,  954,  955,  340,  917,  213,
 /*   300 */   957,  247,  959,  960,  958,  309,  961,  962,  152,  985,
 /*   310 */    64,   35,  244,  245,    1,  167,   62,   60,   63,   61,
 /*   320 */    64,  893,  320,  319,   53,   52,  179, 1109,   51,   50,
 /*   330 */    49,    5,   38,  169,   92,  282,  215,   88,  168,  102,
 /*   340 */    97,  101,  788,  783,  720,   76,  243,   35,  241,  784,
 /*   350 */   308,  307,  788,  783,  310,  188,  186,  184,  985,  784,
 /*   360 */    35,   35,  183,  132,  131,  130,  971,  972,   34,  975,
 /*   370 */    35,   68,  249,   35,  246,   35,  315,  314,  973,  778,
 /*   380 */  1047,  781,  280,  884,   51,   50,   49,  777,  179,  780,
 /*   390 */   311,  705,  706,   71,  985,  343,  342,  137,  143,  141,
 /*   400 */   140,   90,  717,  312,  316,    3,  180,  985,  985,  753,
 /*   410 */   754,  774,   33,  317,   69,   78,  318,  985,  322,  302,
 /*   420 */   985,  262,  985,  736,  724,  744,  745,  690,  216,    9,
 /*   430 */   285,   36,  692,  147,   72,   65,   26,   36,  287,  691,
 /*   440 */    36,  288,   65,  808,  789,  237,  597,  775,   93,   65,
 /*   450 */    16,   74,   15,   25,   25,  107,   25,  106,   18,  709,
 /*   460 */    17,  710,  707,  198,  708,    6,   20,  113,   19,  112,
 /*   470 */   199,   22,  201,   21,  126,  125,  196,  202,  203,  679,
 /*   480 */   208,  209,  210,  207,  193, 1057, 1056,  227, 1053, 1052,
 /*   490 */   228,  321,  258,  785,  144, 1009,   45, 1020, 1017, 1018,
 /*   500 */  1002,  786,  265, 1022, 1039,  163,  146,  150,  274, 1038,
 /*   510 */   983,  164,  142,  981,  165,  166,  791,  896,  290,   43,
 /*   520 */   735,  999,  191,   39,  279,  154,  269,  299,  892,  306,
 /*   530 */   224, 1116,  104, 1115,  271, 1112,  278,  170,   73,   70,
 /*   540 */   153,   47,  313,  283, 1108,  281,  110, 1107, 1104,  171,
 /*   550 */   914,  155,  277,   40,   37,   44,  275,  156,  192,  273,
 /*   560 */   880,  120,  878,  122,  123,  158,  876,  875,  270,  250,
 /*   570 */   182,  873,  872,  871,  870,  869,   46,  868,  185,  331,
 /*   580 */   187,  865,  863,  861,  859,  189,  856,  190,  115,  263,
 /*   590 */    79,   84,  272,  323, 1040,  324,  325,  326,  327,  328,
 /*   600 */   329,  341,  833,  252,  214,  832,  251,  254,  234,  289,
 /*   610 */   255,  831,  814,  813,  259,  211,  212,  264,   98,   10,
 /*   620 */    99,   82,  284,  712,  266,   85,   30,  874,  737,  148,
 /*   630 */   867,  174,  133,  173,  915,  172,  175,  176,  178,  177,
 /*   640 */   134,  135,  916,  136,  866,  952,  858,    4,  857,  740,
 /*   650 */   162,  159,  157,  149,   86,  160,  964,    2,  161,  742,
 /*   660 */    87,  226,  276,   31,  746,  151,   11,   32,   13,   12,
 /*   670 */    27,   28,  286,  643,   94,   96,  639,  637,  636,  635,
 /*   680 */   632,  297,    7,  100,  602,  790,  303,  792,    8,  304,
 /*   690 */   103,  682,   66,  105,   36,   67,  109,  111,  681,  678,
 /*   700 */   624,  622,  614,  620,  616,  618,  612,  610,  646,  645,
 /*   710 */   644,  642,  641,  640,  638,  634,  633,  181,  600,  566,
 /*   720 */   564,  837,  836,  836,  836,  836,  836,  836,  836,  836,
 /*   730 */   836,  836,  836,  138,  139,
>>>>>>> b7fded8b
};
static const YYCODETYPE yy_lookahead[] = {
 /*     0 */   259,    1,  194,    1,  193,  194,  259,  191,  192,    9,
 /*    10 */     1,    9,  259,   13,   14,  238,   16,   17,    9,  242,
 /*    20 */    20,   21,  269,   23,   24,   25,   26,   27,   28,  240,
 /*    30 */   240,  238,  238,   33,   34,  242,  242,   37,   38,   39,
 /*    40 */    13,   14,  194,   16,   17,  256,  256,   20,   21,    1,
 /*    50 */    23,   24,   25,   26,   27,   28,  240,    9,  194,  200,
 /*    60 */    33,   34,  200,  194,   37,   38,   39,   14,  260,   16,
 /*    70 */    17,    5,  256,   20,   21,  200,   23,   24,   25,   26,
 /*    80 */    27,   28,   80,   80,  194,  237,   33,   34,  194,  241,
 /*    90 */    37,   38,   39,   45,   46,   47,   48,   49,   50,   51,
 /*   100 */    52,   53,   54,   55,   56,   57,   58,   81,   81,   61,
 /*   110 */   201,  111,   13,   14,  194,   16,   17,  114,  259,   20,
 /*   120 */    21,  259,   23,   24,   25,   26,   27,   28,  269,  239,
 /*   130 */   266,  269,   33,   34,  259,  266,   37,   38,   39,   13,
 /*   140 */    14,  115,   16,   17,  269,  236,   20,   21,    0,   23,
 /*   150 */    24,   25,   26,   27,   28,  261,  262,  237,   82,   33,
 /*   160 */    34,  241,  194,   37,   38,   39,   92,   93,   94,   95,
 /*   170 */    96,   97,   98,   99,  100,  101,  102,  103,  104,  105,
 /*   180 */   106,  215,  216,  217,  218,  219,  220,  221,  222,  223,
 /*   190 */   224,  225,  226,  227,  228,  229,   16,   17,   44,  231,
<<<<<<< HEAD
 /*   200 */    20,   21,  194,   23,   24,   25,   26,   27,   28,   37,
 /*   210 */    38,   39,    0,   33,   34,   61,  199,   37,   38,   39,
 /*   220 */   201,  204,   68,  194,  213,  214,  201,   73,   74,   75,
 /*   230 */   266,   60,  268,   79,   80,  259,    1,    2,  194,    5,
 /*   240 */     5,    7,    7,  194,    9,  237,    1,    2,   91,  241,
 /*   250 */     5,   80,    7,  234,    9,   62,   63,   64,  233,  234,
 /*   260 */   235,  236,   69,   70,   71,   72,  237,  113,   33,   34,
 /*   270 */   241,   78,   37,   92,  117,   94,   95,  194,   33,   34,
 /*   280 */    99,  237,  101,  102,  103,  241,  105,  106,  239,   76,
 /*   290 */   136,   81,  138,  215,   82,  217,  218,   84,   68,  145,
 /*   300 */   222,   91,  224,  225,  226,   37,  228,  229,   25,   26,
 /*   310 */    27,   28,    5,  194,    7,   80,   33,   34,   80,   68,
 /*   320 */    37,   38,   39,    2,  241,   80,    5,  259,    7,  194,
 /*   330 */     9,   62,   63,   64,  194,   62,   63,   64,   69,   70,
 /*   340 */    71,   72,   69,   70,   71,   72,  194,  112,  110,  111,
 /*   350 */     5,  259,  118,  118,   33,   34,  194,  112,  194,  194,
 /*   360 */    33,   34,  199,  118,   37,   38,   39,  204,  243,  139,
 /*   370 */   135,  141,  237,  143,  144,  259,  241,  237,   33,   34,
 /*   380 */   135,  241,  257,  264,  116,  266,  199,  137,   91,  237,
 /*   390 */   139,  204,  141,  241,  143,  144,  146,  147,   81,  237,
 /*   400 */    91,  237,  237,  241,   81,  241,  241,   65,   66,   67,
 /*   410 */    62,   63,   64,  202,  203,  197,  198,  126,  127,   81,
 /*   420 */    81,   15,   81,  232,   81,  118,   80,  259,  131,   91,
 /*   430 */    91,  114,   91,  112,   91,   81,   81,  114,   81,   81,
 /*   440 */    81,   81,  133,   81,   80,   91,   91,  259,   91,   91,
 /*   450 */    91,   91,  140,   91,  142,  109,  140,  259,  142,  140,
 /*   460 */     5,  142,    7,  259,    5,  140,    7,  142,  259,  140,
 /*   470 */   242,  142,  108,  140,  259,  142,   76,   77,  259,  259,
 /*   480 */   259,  259,  259,  259,  259,  242,  242,  232,  232,  232,
 /*   490 */   232,  232,  232,  194,  194,  194,  194,  258,  194,  194,
 /*   500 */   194,  240,  240,  267,  194,  194,  240,  194,  267,  244,
 /*   510 */    60,  263,  194,  250,  194,  118,  194,  263,  112,  195,
 /*   520 */   194,  254,  194,  124,  194,  194,  194,  263,  194,  194,
 /*   530 */   194,  194,  130,  263,  194,  255,  132,  253,  194,  129,
 /*   540 */   252,  194,  128,  194,  194,  194,  194,  194,  123,  251,
 /*   550 */   194,  122,  249,  121,  120,  194,  248,  194,  119,  194,
 /*   560 */   194,  194,  194,  194,  194,  194,  194,  194,  194,  194,
 /*   570 */   194,  194,  194,  194,  194,  194,  194,  194,  194,  194,
 /*   580 */   194,  194,  194,  194,  194,  194,  194,  194,  134,  195,
 /*   590 */   195,  195,  107,  195,   90,   89,   50,   86,   88,   54,
 /*   600 */    87,   85,  195,  195,  195,   82,    5,    5,  148,    5,
 /*   610 */   195,  195,  148,  201,  201,    5,    5,  137,   94,   93,
 /*   620 */    80,  114,  195,  109,  196,   81,  206,  196,  210,  212,
 /*   630 */   211,  209,  208,  207,  196,  205,  195,  214,  195,  202,
 /*   640 */   196,  230,  195,  195,  115,   80,  197,   91,  247,  246,
 /*   650 */   245,  230,   91,   81,   80,   91,   81,   80,    1,   81,
 /*   660 */    80,   80,   91,   81,   80,   80,  125,   91,  125,   80,
 /*   670 */    80,  109,   76,  110,    9,    5,    5,    5,    5,    5,
 /*   680 */    83,   15,   76,   80,   24,  112,   81,   80,   58,  142,
 /*   690 */   142,   16,   16,  142,  142,    5,    5,   81,    5,   91,
=======
 /*   200 */    20,   21,  137,   23,   24,   25,   26,   27,   28,  194,
 /*   210 */   259,  146,  147,   33,   34,   61,   84,   37,   38,   39,
 /*   220 */    33,   34,   68,   80,   37,   38,   39,   73,   74,   75,
 /*   230 */    82,    1,    2,   79,   80,    5,   81,    7,   76,    9,
 /*   240 */   259,    1,    2,  199,  194,    5,   84,    7,  204,    9,
 /*   250 */    62,   63,   64,  110,  111,  259,  241,   69,   70,   71,
 /*   260 */    72,  242,  194,   33,   34,  194,   78,   37,  114,   92,
 /*   270 */   115,   94,   95,   33,   34,   68,   99,  259,  101,  102,
 /*   280 */   103,    2,  105,  106,    5,  242,    7,  237,    9,  259,
 /*   290 */   136,  241,  138,  215,    5,  217,  218,  213,  214,  145,
 /*   300 */   222,   68,  224,  225,  226,  237,  228,  229,  194,  241,
 /*   310 */    80,  194,   33,   34,  202,  203,   25,   26,   27,   28,
 /*   320 */    80,  199,   33,   34,   33,   34,  204,  242,   37,   38,
 /*   330 */    39,   62,   63,   64,  201,  264,  259,  266,   69,   70,
 /*   340 */    71,   72,  112,  113,   37,  201,  139,  194,  141,  119,
 /*   350 */   143,  144,  112,  113,  237,   62,   63,   64,  241,  119,
 /*   360 */   194,  194,   69,   70,   71,   72,  233,  234,  235,  236,
 /*   370 */   194,   91,  139,  194,  141,  194,  143,  144,  234,    5,
 /*   380 */   266,    7,  268,  199,   37,   38,   39,    5,  204,    7,
 /*   390 */   237,  112,  113,   91,  241,   65,   66,   67,   62,   63,
 /*   400 */    64,  243,   91,  237,  237,  197,  198,  241,  241,  127,
 /*   410 */   128,    1,   80,  237,  134,  257,  237,  241,  237,   15,
 /*   420 */   241,   81,  241,   81,  117,   81,   81,   81,  259,  118,
 /*   430 */    81,   91,   81,   91,  132,   91,   91,   91,   81,   81,
 /*   440 */    91,  109,   91,   81,   81,   60,   81,   37,   91,   91,
 /*   450 */   140,   80,  142,   91,   91,  140,   91,  142,  140,    5,
 /*   460 */   142,    7,    5,  259,    7,   80,  140,  140,  142,  142,
 /*   470 */   259,  140,  259,  142,   76,   77,  259,  259,  259,  108,
 /*   480 */   259,  259,  259,  259,  259,  232,  232,  232,  232,  232,
 /*   490 */   232,  232,  194,  119,  194,  194,  258,  194,  194,  194,
 /*   500 */   240,  119,  240,  194,  267,  244,  194,  194,  194,  267,
 /*   510 */   240,  194,   60,  194,  194,  194,  112,  194,  194,  194,
 /*   520 */   119,  255,  194,  194,  124,  253,  263,  194,  194,  194,
 /*   530 */   263,  194,  194,  194,  263,  194,  263,  194,  131,  133,
 /*   540 */   254,  130,  194,  125,  194,  129,  194,  194,  194,  194,
 /*   550 */   194,  252,  123,  194,  194,  194,  122,  251,  194,  121,
 /*   560 */   194,  194,  194,  194,  194,  249,  194,  194,  120,  194,
 /*   570 */   194,  194,  194,  194,  194,  194,  135,  194,  194,  107,
 /*   580 */   194,  194,  194,  194,  194,  194,  194,  194,   90,  195,
 /*   590 */   195,  195,  195,   89,  195,   50,   86,   88,   54,   87,
 /*   600 */    85,   82,    5,    5,  195,    5,  148,  148,  195,  195,
 /*   610 */     5,    5,   94,   93,  137,  195,  195,  115,  201,   80,
 /*   620 */   201,  116,  109,   81,   91,   91,   80,  195,   81,   80,
 /*   630 */   195,  206,  196,  210,  212,  211,  209,  207,  205,  208,
 /*   640 */   196,  196,  214,  196,  195,  230,  195,  197,  195,   81,
 /*   650 */   245,  248,  250,   91,   80,  247,  230,  202,  246,   81,
 /*   660 */    80,    1,   80,   91,   81,   80,  126,   91,   80,  126,
 /*   670 */    80,   80,  109,    9,  110,   76,    5,    5,    5,    5,
 /*   680 */     5,   15,   80,   76,   83,   81,   24,  112,   80,   58,
 /*   690 */   142,    5,   16,  142,   91,   16,  142,  142,    5,   81,
>>>>>>> b7fded8b
 /*   700 */     5,    5,    5,    5,    5,    5,    5,    5,    5,    5,
 /*   710 */     5,    5,    5,    5,    5,    5,    5,   91,   83,   60,
 /*   720 */    59,    0,  270,  270,  270,  270,  270,  270,  270,  270,
 /*   730 */   270,  270,  270,   21,   21,  270,  270,  270,  270,  270,
 /*   740 */   270,  270,  270,  270,  270,  270,  270,  270,  270,  270,
 /*   750 */   270,  270,  270,  270,  270,  270,  270,  270,  270,  270,
 /*   760 */   270,  270,  270,  270,  270,  270,  270,  270,  270,  270,
 /*   770 */   270,  270,  270,  270,  270,  270,  270,  270,  270,  270,
 /*   780 */   270,  270,  270,  270,  270,  270,  270,  270,  270,  270,
 /*   790 */   270,  270,  270,  270,  270,  270,  270,  270,  270,  270,
 /*   800 */   270,  270,  270,  270,  270,  270,  270,  270,  270,  270,
 /*   810 */   270,  270,  270,  270,  270,  270,  270,  270,  270,  270,
 /*   820 */   270,  270,  270,  270,  270,  270,  270,  270,  270,  270,
 /*   830 */   270,  270,  270,  270,  270,  270,  270,  270,  270,  270,
 /*   840 */   270,  270,  270,  270,  270,  270,  270,  270,  270,  270,
 /*   850 */   270,  270,  270,  270,  270,  270,  270,  270,  270,  270,
 /*   860 */   270,  270,  270,  270,  270,  270,  270,  270,  270,  270,
 /*   870 */   270,  270,  270,  270,  270,  270,  270,  270,  270,  270,
 /*   880 */   270,  270,  270,  270,  270,  270,  270,  270,  270,  270,
 /*   890 */   270,  270,  270,  270,  270,  270,  270,  270,  270,  270,
 /*   900 */   270,  270,  270,  270,  270,  270,  270,  270,  270,  270,
 /*   910 */   270,  270,  270,  270,  270,  270,  270,  270,  270,  270,
 /*   920 */   270,  270,  270,  270,  270,
};
#define YY_SHIFT_COUNT    (346)
#define YY_SHIFT_MIN      (0)
#define YY_SHIFT_MAX      (721)
static const unsigned short int yy_shift_ofst[] = {
 /*     0 */   154,   74,   74,  177,  177,   76,  230,  240,  240,    2,
 /*    10 */     9,    9,    9,    9,    9,    9,    9,    9,    9,    9,
 /*    20 */     9,    9,    9,    0,   48,  240,  279,  279,  279,    3,
 /*    30 */     3,    9,    9,    9,  148,    9,    9,  162,   76,  132,
 /*    40 */   132,   66,  735,  735,  735,  240,  240,  240,  240,  240,
 /*    50 */   240,  240,  240,  240,  240,  240,  240,  240,  240,  240,
 /*    60 */   240,  240,  240,  240,  240,  279,  279,  279,  289,  289,
 /*    70 */   289,  289,  289,  289,  289,    9,    9,    9,  307,    9,
 /*    80 */     9,    9,    3,    3,    9,    9,    9,    9,  282,  282,
 /*    90 */   311,    3,    9,    9,    9,    9,    9,    9,    9,    9,
 /*   100 */     9,    9,    9,    9,    9,    9,    9,    9,    9,    9,
 /*   110 */     9,    9,    9,    9,    9,    9,    9,    9,    9,    9,
 /*   120 */     9,    9,    9,    9,    9,    9,    9,    9,    9,    9,
 /*   130 */     9,    9,    9,    9,    9,    9,    9,    9,    9,    9,
<<<<<<< HEAD
 /*   140 */     9,    9,    9,    9,  450,  450,  450,  397,  397,  397,
 /*   150 */   450,  397,  450,  402,  404,  399,  410,  414,  425,  429,
 /*   160 */   432,  434,  439,  454,  450,  450,  450,  485,   47,   47,
 /*   170 */   450,  450,  504,  506,  546,  511,  510,  545,  513,  516,
 /*   180 */   485,  143,  450,  523,  523,  450,  523,  450,  523,  450,
 /*   190 */   450,  734,  734,   27,   99,   99,  126,   99,   53,  180,
 /*   200 */   283,  283,  283,  283,  193,  269,  273,  327,  327,  327,
 /*   210 */   327,  230,  251,  250,  238,  172,  172,  234,  307,  342,
 /*   220 */   348,  210,  317,  323,  338,  339,  341,  309,  297,  343,
 /*   230 */   354,  355,  357,  358,  346,  359,  360,   70,  171,  406,
 /*   240 */   362,  312,  316,  319,  455,  459,  325,  329,  364,  333,
 /*   250 */   400,  601,  460,  602,  604,  464,  610,  611,  524,  526,
 /*   260 */   480,  507,  514,  540,  529,  544,  565,  556,  561,  572,
 /*   270 */   574,  575,  564,  577,  578,  580,  657,  581,  582,  584,
 /*   280 */   571,  541,  576,  543,  585,  514,  589,  562,  590,  563,
 /*   290 */   596,  665,  670,  671,  672,  673,  674,  597,  666,  606,
 /*   300 */   603,  605,  573,  607,  660,  630,  675,  547,  548,  608,
 /*   310 */   608,  608,  608,  676,  551,  552,  608,  608,  608,  690,
 /*   320 */   691,  616,  608,  693,  695,  696,  697,  698,  699,  700,
 /*   330 */   701,  702,  703,  704,  705,  706,  707,  708,  709,  710,
 /*   340 */   625,  634,  711,  712,  658,  661,  719,
=======
 /*   140 */     9,    9,    9,    9,  452,  452,  452,  401,  401,  401,
 /*   150 */   452,  401,  452,  407,  406,  411,  418,  416,  400,  429,
 /*   160 */   434,  438,  448,  441,  452,  452,  452,  472,   76,   76,
 /*   170 */   452,  452,  498,  504,  545,  510,  509,  544,  512,  515,
 /*   180 */   472,   66,  452,  519,  519,  452,  519,  452,  519,  452,
 /*   190 */   452,  735,  735,   27,   99,   99,  126,   99,   53,  180,
 /*   200 */   291,  291,  291,  291,  188,  269,  293,  187,  187,  187,
 /*   210 */   187,  207,  233,   65,  143,  347,  347,  374,  382,  330,
 /*   220 */   336,  340,   26,  155,  342,  344,  345,  280,  302,  346,
 /*   230 */   349,  351,  357,  358,  332,  362,  363,  410,  385,  404,
 /*   240 */   365,  310,  315,  318,  454,  457,  326,  327,  371,  331,
 /*   250 */   398,  597,  458,  598,  600,  459,  605,  606,  518,  520,
 /*   260 */   477,  502,  513,  539,  505,  542,  546,  533,  534,  547,
 /*   270 */   549,  568,  562,  574,  578,  580,  660,  582,  583,  585,
 /*   280 */   572,  540,  576,  543,  588,  513,  590,  563,  591,  564,
 /*   290 */   599,  664,  671,  672,  673,  674,  675,  601,  666,  607,
 /*   300 */   602,  604,  575,  608,  662,  631,  676,  548,  551,  603,
 /*   310 */   603,  603,  603,  679,  554,  555,  603,  603,  603,  686,
 /*   320 */   693,  618,  603,  695,  696,  697,  698,  699,  700,  701,
 /*   330 */   702,  703,  704,  705,  706,  707,  708,  709,  710,  711,
 /*   340 */   626,  635,  712,  713,  659,  661,  721,
>>>>>>> b7fded8b
};
#define YY_REDUCE_COUNT (192)
#define YY_REDUCE_MIN   (-259)
#define YY_REDUCE_MAX   (455)
static const short yy_reduce_ofst[] = {
<<<<<<< HEAD
 /*     0 */  -184,  -34,  -34,   78,   78,   25, -141, -138, -125, -106,
 /*    10 */  -152,  -36,  119,  -80,    8,   29,   44,  135,  140,  152,
 /*    20 */   162,  164,  165, -192, -189, -247, -223, -207, -206, -211,
 /*    30 */  -210, -136, -131,   49,  -91,  -32,   83,   17,   19,  163,
 /*    40 */   187,   11,  125,  211,  218, -259, -253, -176,  -24,   68,
 /*    50 */    92,  116,  168,  188,  198,  204,  209,  215,  219,  220,
 /*    60 */   221,  222,  223,  224,  225,  228,  243,  244,  191,  255,
 /*    70 */   256,  257,  258,  259,  260,  299,  300,  301,  239,  302,
 /*    80 */   304,  305,  261,  262,  306,  310,  311,  313,  236,  241,
 /*    90 */   265,  266,  318,  320,  322,  326,  328,  330,  331,  332,
 /*   100 */   334,  335,  336,  337,  340,  344,  347,  349,  350,  351,
 /*   110 */   352,  353,  356,  361,  363,  365,  366,  367,  368,  369,
 /*   120 */   370,  371,  372,  373,  374,  375,  376,  377,  378,  379,
 /*   130 */   380,  381,  382,  383,  384,  385,  386,  387,  388,  389,
 /*   140 */   390,  391,  392,  393,  324,  394,  395,  248,  254,  264,
 /*   150 */   396,  270,  398,  280,  267,  284,  288,  298,  263,  303,
 /*   160 */   308,  401,  403,  405,  407,  408,  409,  411,  412,  413,
 /*   170 */   415,  416,  417,  419,  418,  420,  422,  426,  424,  430,
 /*   180 */   421,  423,  427,  428,  431,  441,  438,  443,  444,  447,
 /*   190 */   448,  437,  449,
};
static const YYACTIONTYPE yy_default[] = {
 /*     0 */   832,  949,  892,  961,  879,  889, 1097, 1097, 1097,  832,
 /*    10 */   832,  832,  832,  832,  832,  832,  832,  832,  832,  832,
 /*    20 */   832,  832,  832, 1008,  851, 1097,  832,  832,  832,  832,
 /*    30 */   832,  832,  832,  832,  889,  832,  832,  895,  889,  895,
 /*    40 */   895,  832, 1003,  933,  951,  832,  832,  832,  832,  832,
 /*    50 */   832,  832,  832,  832,  832,  832,  832,  832,  832,  832,
 /*    60 */   832,  832,  832,  832,  832,  832,  832,  832,  832,  832,
 /*    70 */   832,  832,  832,  832,  832,  832,  832,  832, 1010, 1016,
 /*    80 */  1013,  832,  832,  832, 1018,  832,  832,  832, 1040, 1040,
 /*    90 */  1001,  832,  832,  832,  832,  832,  832,  832,  832,  832,
 /*   100 */   832,  832,  832,  832,  832,  832,  832,  832,  832,  832,
 /*   110 */   832,  832,  832,  832,  832,  832,  832,  832,  832,  832,
 /*   120 */   877,  832,  875,  832,  832,  832,  832,  832,  832,  832,
 /*   130 */   832,  832,  832,  832,  832,  832,  832,  862,  832,  832,
 /*   140 */   832,  832,  832,  832,  853,  853,  853,  832,  832,  832,
 /*   150 */   853,  832,  853, 1047, 1051, 1033, 1045, 1041, 1032, 1028,
 /*   160 */  1026, 1024, 1023, 1055,  853,  853,  853,  893,  889,  889,
 /*   170 */   853,  853,  911,  909,  907,  899,  905,  901,  903,  897,
 /*   180 */   880,  832,  853,  887,  887,  853,  887,  853,  887,  853,
 /*   190 */   853,  933,  951,  832, 1056, 1046,  832, 1096, 1086, 1085,
 /*   200 */  1092, 1084, 1083, 1082,  832,  832,  832, 1078, 1081, 1080,
 /*   210 */  1079,  832,  832,  832,  832, 1088, 1087,  832,  832,  832,
 /*   220 */   832,  832,  832,  832,  832,  832,  832, 1052, 1048,  832,
 /*   230 */   832,  832,  832,  832,  832,  832,  832,  832, 1058,  832,
 /*   240 */   832,  832,  832,  832,  832,  832,  832,  832,  963,  832,
 /*   250 */   832,  832,  832,  832,  832,  832,  832,  832,  832,  832,
 /*   260 */   832, 1000,  832,  832,  832,  832,  832, 1012, 1011,  832,
 /*   270 */   832,  832,  832,  832,  832,  832,  832,  832,  832,  832,
 /*   280 */  1042,  832, 1034,  832,  832,  975,  832,  832,  832,  832,
 /*   290 */   832,  832,  832,  832,  832,  832,  832,  832,  832,  832,
 /*   300 */   832,  832,  832,  832,  832,  832,  832,  832,  832, 1115,
 /*   310 */  1110, 1111, 1108,  832,  832,  832, 1107, 1102, 1103,  832,
 /*   320 */   832,  832, 1100,  832,  832,  832,  832,  832,  832,  832,
 /*   330 */   832,  832,  832,  832,  832,  832,  832,  832,  832,  832,
 /*   340 */   917,  832,  860,  858,  832,  849,  832,
=======
 /*     0 */  -184,  -34,  -34,   78,   78,  133, -141, -138, -125, -106,
 /*    10 */  -152,  114,   71,  -80,   50,   68,  117,  153,  166,  167,
 /*    20 */   176,  179,  181, -192, -189, -247, -223, -207, -206, -211,
 /*    30 */  -210, -136, -131, -110,  -91,  -32,   15,   44,  144,  122,
 /*    40 */   184,   84,  158,  112,  208, -259, -253,  -49,  -19,   -4,
 /*    50 */    18,   30,   77,  169,  204,  211,  213,  217,  218,  219,
 /*    60 */   221,  222,  223,  224,  225,   19,   43,   85,  253,  254,
 /*    70 */   255,  256,  257,  258,  259,  298,  300,  301,  238,  303,
 /*    80 */   304,  305,  260,  262,  309,  312,  313,  314,  237,  242,
 /*    90 */   261,  270,  317,  319,  320,  321,  323,  324,  325,  328,
 /*   100 */   329,  333,  334,  335,  337,  338,  339,  341,  343,  348,
 /*   110 */   350,  352,  353,  354,  355,  356,  359,  360,  361,  364,
 /*   120 */   366,  367,  368,  369,  370,  372,  373,  375,  376,  377,
 /*   130 */   378,  379,  380,  381,  383,  384,  386,  387,  388,  389,
 /*   140 */   390,  391,  392,  393,  394,  395,  396,  263,  267,  271,
 /*   150 */   397,  273,  399,  266,  286,  272,  299,  306,  402,  316,
 /*   160 */   403,  408,  412,  405,  409,  413,  414,  415,  417,  419,
 /*   170 */   420,  421,  422,  424,  423,  425,  427,  430,  431,  433,
 /*   180 */   426,  428,  432,  436,  444,  435,  445,  449,  447,  451,
 /*   190 */   453,  455,  450,
};
static const YYACTIONTYPE yy_default[] = {
 /*     0 */   834,  951,  894,  963,  881,  891, 1100, 1100, 1100,  834,
 /*    10 */   834,  834,  834,  834,  834,  834,  834,  834,  834,  834,
 /*    20 */   834,  834,  834, 1011,  853, 1100,  834,  834,  834,  834,
 /*    30 */   834,  834,  834,  834,  891,  834,  834,  897,  891,  897,
 /*    40 */   897,  834, 1006,  935,  953,  834,  834,  834,  834,  834,
 /*    50 */   834,  834,  834,  834,  834,  834,  834,  834,  834,  834,
 /*    60 */   834,  834,  834,  834,  834,  834,  834,  834,  834,  834,
 /*    70 */   834,  834,  834,  834,  834,  834,  834,  834, 1013, 1019,
 /*    80 */  1016,  834,  834,  834, 1021,  834,  834,  834, 1043, 1043,
 /*    90 */  1004,  834,  834,  834,  834,  834,  834,  834,  834,  834,
 /*   100 */   834,  834,  834,  834,  834,  834,  834,  834,  834,  834,
 /*   110 */   834,  834,  834,  834,  834,  834,  834,  834,  834,  834,
 /*   120 */   879,  834,  877,  834,  834,  834,  834,  834,  834,  834,
 /*   130 */   834,  834,  834,  834,  834,  834,  834,  864,  834,  834,
 /*   140 */   834,  834,  834,  834,  855,  855,  855,  834,  834,  834,
 /*   150 */   855,  834,  855, 1050, 1054, 1048, 1036, 1044, 1035, 1031,
 /*   160 */  1029, 1027, 1026, 1058,  855,  855,  855,  895,  891,  891,
 /*   170 */   855,  855,  913,  911,  909,  901,  907,  903,  905,  899,
 /*   180 */   882,  834,  855,  889,  889,  855,  889,  855,  889,  855,
 /*   190 */   855,  935,  953,  834, 1059, 1049,  834, 1099, 1089, 1088,
 /*   200 */  1095, 1087, 1086, 1085,  834,  834,  834, 1081, 1084, 1083,
 /*   210 */  1082,  834,  834,  834,  834, 1091, 1090,  834,  834,  834,
 /*   220 */   834,  834,  834,  834,  834,  834,  834, 1055, 1051,  834,
 /*   230 */   834,  834,  834,  834,  834,  834,  834,  834, 1061,  834,
 /*   240 */   834,  834,  834,  834,  834,  834,  834,  834,  965,  834,
 /*   250 */   834,  834,  834,  834,  834,  834,  834,  834,  834,  834,
 /*   260 */   834, 1003,  834,  834,  834,  834,  834, 1015, 1014,  834,
 /*   270 */   834,  834,  834,  834,  834,  834,  834,  834,  834,  834,
 /*   280 */  1045,  834, 1037,  834,  834,  977,  834,  834,  834,  834,
 /*   290 */   834,  834,  834,  834,  834,  834,  834,  834,  834,  834,
 /*   300 */   834,  834,  834,  834,  834,  834,  834,  834,  834, 1118,
 /*   310 */  1113, 1114, 1111,  834,  834,  834, 1110, 1105, 1106,  834,
 /*   320 */   834,  834, 1103,  834,  834,  834,  834,  834,  834,  834,
 /*   330 */   834,  834,  834,  834,  834,  834,  834,  834,  834,  834,
 /*   340 */   919,  834,  862,  860,  834,  851,  834,
>>>>>>> b7fded8b
};
/********** End of lemon-generated parsing tables *****************************/

/* The next table maps tokens (terminal symbols) into fallback tokens.  
** If a construct like the following:
** 
**      %fallback ID X Y Z.
**
** appears in the grammar, then ID becomes a fallback token for X, Y,
** and Z.  Whenever one of the tokens X, Y, or Z is input to the parser
** but it does not parse, the type of the token is changed to ID and
** the parse is retried before an error is thrown.
**
** This feature can be used, for example, to cause some keywords in a language
** to revert to identifiers if they keyword does not apply in the context where
** it appears.
*/
#ifdef YYFALLBACK
static const YYCODETYPE yyFallback[] = {
    0,  /*          $ => nothing */
    0,  /*         ID => nothing */
    1,  /*       BOOL => ID */
    1,  /*    TINYINT => ID */
    1,  /*   SMALLINT => ID */
    1,  /*    INTEGER => ID */
    1,  /*     BIGINT => ID */
    1,  /*      FLOAT => ID */
    1,  /*     DOUBLE => ID */
    1,  /*     STRING => ID */
    1,  /*  TIMESTAMP => ID */
    1,  /*     BINARY => ID */
    1,  /*      NCHAR => ID */
    0,  /*         OR => nothing */
    0,  /*        AND => nothing */
    0,  /*        NOT => nothing */
    0,  /*         EQ => nothing */
    0,  /*         NE => nothing */
    0,  /*     ISNULL => nothing */
    0,  /*    NOTNULL => nothing */
    0,  /*         IS => nothing */
    1,  /*       LIKE => ID */
    1,  /*       GLOB => ID */
    0,  /*    BETWEEN => nothing */
    0,  /*         IN => nothing */
    0,  /*         GT => nothing */
    0,  /*         GE => nothing */
    0,  /*         LT => nothing */
    0,  /*         LE => nothing */
    0,  /*     BITAND => nothing */
    0,  /*      BITOR => nothing */
    0,  /*     LSHIFT => nothing */
    0,  /*     RSHIFT => nothing */
    0,  /*       PLUS => nothing */
    0,  /*      MINUS => nothing */
    0,  /*     DIVIDE => nothing */
    0,  /*      TIMES => nothing */
    0,  /*       STAR => nothing */
    0,  /*      SLASH => nothing */
    0,  /*        REM => nothing */
    0,  /*     CONCAT => nothing */
    0,  /*     UMINUS => nothing */
    0,  /*      UPLUS => nothing */
    0,  /*     BITNOT => nothing */
    0,  /*       SHOW => nothing */
    0,  /*  DATABASES => nothing */
    0,  /*     TOPICS => nothing */
    0,  /*     MNODES => nothing */
    0,  /*     DNODES => nothing */
    0,  /*   ACCOUNTS => nothing */
    0,  /*      USERS => nothing */
    0,  /*    MODULES => nothing */
    0,  /*    QUERIES => nothing */
    0,  /* CONNECTIONS => nothing */
    0,  /*    STREAMS => nothing */
    0,  /*  VARIABLES => nothing */
    0,  /*     SCORES => nothing */
    0,  /*     GRANTS => nothing */
    0,  /*     VNODES => nothing */
    1,  /*    IPTOKEN => ID */
    0,  /*        DOT => nothing */
    0,  /*     CREATE => nothing */
    0,  /*      TABLE => nothing */
    1,  /*     STABLE => ID */
    1,  /*   DATABASE => ID */
    0,  /*     TABLES => nothing */
    0,  /*    STABLES => nothing */
    0,  /*    VGROUPS => nothing */
    0,  /*       DROP => nothing */
    0,  /*      TOPIC => nothing */
    0,  /*      DNODE => nothing */
    0,  /*       USER => nothing */
    0,  /*    ACCOUNT => nothing */
    0,  /*        USE => nothing */
    0,  /*   DESCRIBE => nothing */
    0,  /*      ALTER => nothing */
    0,  /*       PASS => nothing */
    0,  /*  PRIVILEGE => nothing */
    0,  /*      LOCAL => nothing */
    0,  /*    COMPACT => nothing */
    0,  /*         LP => nothing */
    0,  /*         RP => nothing */
    0,  /*         IF => nothing */
    0,  /*     EXISTS => nothing */
    0,  /*        PPS => nothing */
    0,  /*    TSERIES => nothing */
    0,  /*        DBS => nothing */
    0,  /*    STORAGE => nothing */
    0,  /*      QTIME => nothing */
    0,  /*      CONNS => nothing */
    0,  /*      STATE => nothing */
    0,  /*      COMMA => nothing */
    0,  /*       KEEP => nothing */
    0,  /*      CACHE => nothing */
    0,  /*    REPLICA => nothing */
    0,  /*     QUORUM => nothing */
    0,  /*       DAYS => nothing */
    0,  /*    MINROWS => nothing */
    0,  /*    MAXROWS => nothing */
    0,  /*     BLOCKS => nothing */
    0,  /*      CTIME => nothing */
    0,  /*        WAL => nothing */
    0,  /*      FSYNC => nothing */
    0,  /*       COMP => nothing */
    0,  /*  PRECISION => nothing */
    0,  /*     UPDATE => nothing */
    0,  /*  CACHELAST => nothing */
    0,  /* PARTITIONS => nothing */
    0,  /*   UNSIGNED => nothing */
    0,  /*       TAGS => nothing */
    0,  /*      USING => nothing */
    0,  /*         AS => nothing */
    1,  /*       NULL => ID */
    1,  /*        NOW => ID */
    0,  /*     SELECT => nothing */
    0,  /*      UNION => nothing */
    1,  /*        ALL => ID */
    0,  /*   DISTINCT => nothing */
    0,  /*       FROM => nothing */
    0,  /*   VARIABLE => nothing */
    0,  /*   INTERVAL => nothing */
    0,  /*    SESSION => nothing */
    0,  /* STATE_WINDOW => nothing */
    0,  /*       FILL => nothing */
    0,  /*    SLIDING => nothing */
    0,  /*      ORDER => nothing */
    0,  /*         BY => nothing */
    1,  /*        ASC => ID */
    1,  /*       DESC => ID */
    0,  /*      GROUP => nothing */
    0,  /*     HAVING => nothing */
    0,  /*      LIMIT => nothing */
    1,  /*     OFFSET => ID */
    0,  /*     SLIMIT => nothing */
    0,  /*    SOFFSET => nothing */
    0,  /*      WHERE => nothing */
    0,  /*      RESET => nothing */
    0,  /*      QUERY => nothing */
    0,  /*     SYNCDB => nothing */
    0,  /*        ADD => nothing */
    0,  /*     COLUMN => nothing */
    0,  /*     MODIFY => nothing */
    0,  /*        TAG => nothing */
    0,  /*     CHANGE => nothing */
    0,  /*        SET => nothing */
    0,  /*       KILL => nothing */
    0,  /* CONNECTION => nothing */
    0,  /*     STREAM => nothing */
    0,  /*      COLON => nothing */
    1,  /*      ABORT => ID */
    1,  /*      AFTER => ID */
    1,  /*     ATTACH => ID */
    1,  /*     BEFORE => ID */
    1,  /*      BEGIN => ID */
    1,  /*    CASCADE => ID */
    1,  /*    CLUSTER => ID */
    1,  /*   CONFLICT => ID */
    1,  /*       COPY => ID */
    1,  /*   DEFERRED => ID */
    1,  /* DELIMITERS => ID */
    1,  /*     DETACH => ID */
    1,  /*       EACH => ID */
    1,  /*        END => ID */
    1,  /*    EXPLAIN => ID */
    1,  /*       FAIL => ID */
    1,  /*        FOR => ID */
    1,  /*     IGNORE => ID */
    1,  /*  IMMEDIATE => ID */
    1,  /*  INITIALLY => ID */
    1,  /*    INSTEAD => ID */
    1,  /*      MATCH => ID */
    1,  /*        KEY => ID */
    1,  /*         OF => ID */
    1,  /*      RAISE => ID */
    1,  /*    REPLACE => ID */
    1,  /*   RESTRICT => ID */
    1,  /*        ROW => ID */
    1,  /*  STATEMENT => ID */
    1,  /*    TRIGGER => ID */
    1,  /*       VIEW => ID */
    1,  /*       SEMI => ID */
    1,  /*       NONE => ID */
    1,  /*       PREV => ID */
    1,  /*     LINEAR => ID */
    1,  /*     IMPORT => ID */
    1,  /*     TBNAME => ID */
    1,  /*       JOIN => ID */
    1,  /*     INSERT => ID */
    1,  /*       INTO => ID */
    1,  /*     VALUES => ID */
};
#endif /* YYFALLBACK */

/* The following structure represents a single element of the
** parser's stack.  Information stored includes:
**
**   +  The state number for the parser at this level of the stack.
**
**   +  The value of the token stored at this level of the stack.
**      (In other words, the "major" token.)
**
**   +  The semantic value stored at this level of the stack.  This is
**      the information used by the action routines in the grammar.
**      It is sometimes called the "minor" token.
**
** After the "shift" half of a SHIFTREDUCE action, the stateno field
** actually contains the reduce action for the second half of the
** SHIFTREDUCE.
*/
struct yyStackEntry {
  YYACTIONTYPE stateno;  /* The state-number, or reduce action in SHIFTREDUCE */
  YYCODETYPE major;      /* The major token value.  This is the code
                         ** number for the token at this stack level */
  YYMINORTYPE minor;     /* The user-supplied minor token value.  This
                         ** is the value of the token  */
};
typedef struct yyStackEntry yyStackEntry;

/* The state of the parser is completely contained in an instance of
** the following structure */
struct yyParser {
  yyStackEntry *yytos;          /* Pointer to top element of the stack */
#ifdef YYTRACKMAXSTACKDEPTH
  int yyhwm;                    /* High-water mark of the stack */
#endif
#ifndef YYNOERRORRECOVERY
  int yyerrcnt;                 /* Shifts left before out of the error */
#endif
  ParseARG_SDECL                /* A place to hold %extra_argument */
#if YYSTACKDEPTH<=0
  int yystksz;                  /* Current side of the stack */
  yyStackEntry *yystack;        /* The parser's stack */
  yyStackEntry yystk0;          /* First stack entry */
#else
  yyStackEntry yystack[YYSTACKDEPTH];  /* The parser's stack */
  yyStackEntry *yystackEnd;            /* Last entry in the stack */
#endif
};
typedef struct yyParser yyParser;

#ifndef NDEBUG
#include <stdio.h>
static FILE *yyTraceFILE = 0;
static char *yyTracePrompt = 0;
#endif /* NDEBUG */

#ifndef NDEBUG
/* 
** Turn parser tracing on by giving a stream to which to write the trace
** and a prompt to preface each trace message.  Tracing is turned off
** by making either argument NULL 
**
** Inputs:
** <ul>
** <li> A FILE* to which trace output should be written.
**      If NULL, then tracing is turned off.
** <li> A prefix string written at the beginning of every
**      line of trace output.  If NULL, then tracing is
**      turned off.
** </ul>
**
** Outputs:
** None.
*/
void ParseTrace(FILE *TraceFILE, char *zTracePrompt){
  yyTraceFILE = TraceFILE;
  yyTracePrompt = zTracePrompt;
  if( yyTraceFILE==0 ) yyTracePrompt = 0;
  else if( yyTracePrompt==0 ) yyTraceFILE = 0;
}
#endif /* NDEBUG */

#if defined(YYCOVERAGE) || !defined(NDEBUG)
/* For tracing shifts, the names of all terminals and nonterminals
** are required.  The following table supplies these names */
static const char *const yyTokenName[] = { 
  /*    0 */ "$",
  /*    1 */ "ID",
  /*    2 */ "BOOL",
  /*    3 */ "TINYINT",
  /*    4 */ "SMALLINT",
  /*    5 */ "INTEGER",
  /*    6 */ "BIGINT",
  /*    7 */ "FLOAT",
  /*    8 */ "DOUBLE",
  /*    9 */ "STRING",
  /*   10 */ "TIMESTAMP",
  /*   11 */ "BINARY",
  /*   12 */ "NCHAR",
  /*   13 */ "OR",
  /*   14 */ "AND",
  /*   15 */ "NOT",
  /*   16 */ "EQ",
  /*   17 */ "NE",
  /*   18 */ "ISNULL",
  /*   19 */ "NOTNULL",
  /*   20 */ "IS",
  /*   21 */ "LIKE",
  /*   22 */ "GLOB",
  /*   23 */ "BETWEEN",
  /*   24 */ "IN",
  /*   25 */ "GT",
  /*   26 */ "GE",
  /*   27 */ "LT",
  /*   28 */ "LE",
  /*   29 */ "BITAND",
  /*   30 */ "BITOR",
  /*   31 */ "LSHIFT",
  /*   32 */ "RSHIFT",
  /*   33 */ "PLUS",
  /*   34 */ "MINUS",
  /*   35 */ "DIVIDE",
  /*   36 */ "TIMES",
  /*   37 */ "STAR",
  /*   38 */ "SLASH",
  /*   39 */ "REM",
  /*   40 */ "CONCAT",
  /*   41 */ "UMINUS",
  /*   42 */ "UPLUS",
  /*   43 */ "BITNOT",
  /*   44 */ "SHOW",
  /*   45 */ "DATABASES",
  /*   46 */ "TOPICS",
  /*   47 */ "MNODES",
  /*   48 */ "DNODES",
  /*   49 */ "ACCOUNTS",
  /*   50 */ "USERS",
  /*   51 */ "MODULES",
  /*   52 */ "QUERIES",
  /*   53 */ "CONNECTIONS",
  /*   54 */ "STREAMS",
  /*   55 */ "VARIABLES",
  /*   56 */ "SCORES",
  /*   57 */ "GRANTS",
  /*   58 */ "VNODES",
  /*   59 */ "IPTOKEN",
  /*   60 */ "DOT",
  /*   61 */ "CREATE",
  /*   62 */ "TABLE",
  /*   63 */ "STABLE",
  /*   64 */ "DATABASE",
  /*   65 */ "TABLES",
  /*   66 */ "STABLES",
  /*   67 */ "VGROUPS",
  /*   68 */ "DROP",
  /*   69 */ "TOPIC",
  /*   70 */ "DNODE",
  /*   71 */ "USER",
  /*   72 */ "ACCOUNT",
  /*   73 */ "USE",
  /*   74 */ "DESCRIBE",
  /*   75 */ "ALTER",
  /*   76 */ "PASS",
  /*   77 */ "PRIVILEGE",
  /*   78 */ "LOCAL",
  /*   79 */ "COMPACT",
  /*   80 */ "LP",
  /*   81 */ "RP",
  /*   82 */ "IF",
  /*   83 */ "EXISTS",
  /*   84 */ "PPS",
  /*   85 */ "TSERIES",
  /*   86 */ "DBS",
  /*   87 */ "STORAGE",
  /*   88 */ "QTIME",
  /*   89 */ "CONNS",
  /*   90 */ "STATE",
  /*   91 */ "COMMA",
  /*   92 */ "KEEP",
  /*   93 */ "CACHE",
  /*   94 */ "REPLICA",
  /*   95 */ "QUORUM",
  /*   96 */ "DAYS",
  /*   97 */ "MINROWS",
  /*   98 */ "MAXROWS",
  /*   99 */ "BLOCKS",
  /*  100 */ "CTIME",
  /*  101 */ "WAL",
  /*  102 */ "FSYNC",
  /*  103 */ "COMP",
  /*  104 */ "PRECISION",
  /*  105 */ "UPDATE",
  /*  106 */ "CACHELAST",
  /*  107 */ "PARTITIONS",
  /*  108 */ "UNSIGNED",
  /*  109 */ "TAGS",
  /*  110 */ "USING",
  /*  111 */ "AS",
  /*  112 */ "NULL",
  /*  113 */ "NOW",
  /*  114 */ "SELECT",
  /*  115 */ "UNION",
  /*  116 */ "ALL",
  /*  117 */ "DISTINCT",
  /*  118 */ "FROM",
  /*  119 */ "VARIABLE",
  /*  120 */ "INTERVAL",
  /*  121 */ "SESSION",
  /*  122 */ "STATE_WINDOW",
  /*  123 */ "FILL",
  /*  124 */ "SLIDING",
  /*  125 */ "ORDER",
  /*  126 */ "BY",
  /*  127 */ "ASC",
  /*  128 */ "DESC",
  /*  129 */ "GROUP",
  /*  130 */ "HAVING",
  /*  131 */ "LIMIT",
  /*  132 */ "OFFSET",
  /*  133 */ "SLIMIT",
  /*  134 */ "SOFFSET",
  /*  135 */ "WHERE",
  /*  136 */ "RESET",
  /*  137 */ "QUERY",
  /*  138 */ "SYNCDB",
  /*  139 */ "ADD",
  /*  140 */ "COLUMN",
  /*  141 */ "MODIFY",
  /*  142 */ "TAG",
  /*  143 */ "CHANGE",
  /*  144 */ "SET",
  /*  145 */ "KILL",
  /*  146 */ "CONNECTION",
  /*  147 */ "STREAM",
  /*  148 */ "COLON",
  /*  149 */ "ABORT",
  /*  150 */ "AFTER",
  /*  151 */ "ATTACH",
  /*  152 */ "BEFORE",
  /*  153 */ "BEGIN",
  /*  154 */ "CASCADE",
  /*  155 */ "CLUSTER",
  /*  156 */ "CONFLICT",
  /*  157 */ "COPY",
  /*  158 */ "DEFERRED",
  /*  159 */ "DELIMITERS",
  /*  160 */ "DETACH",
  /*  161 */ "EACH",
  /*  162 */ "END",
  /*  163 */ "EXPLAIN",
  /*  164 */ "FAIL",
  /*  165 */ "FOR",
  /*  166 */ "IGNORE",
  /*  167 */ "IMMEDIATE",
  /*  168 */ "INITIALLY",
  /*  169 */ "INSTEAD",
  /*  170 */ "MATCH",
  /*  171 */ "KEY",
  /*  172 */ "OF",
  /*  173 */ "RAISE",
  /*  174 */ "REPLACE",
  /*  175 */ "RESTRICT",
  /*  176 */ "ROW",
  /*  177 */ "STATEMENT",
  /*  178 */ "TRIGGER",
  /*  179 */ "VIEW",
  /*  180 */ "SEMI",
  /*  181 */ "NONE",
  /*  182 */ "PREV",
  /*  183 */ "LINEAR",
  /*  184 */ "IMPORT",
  /*  185 */ "TBNAME",
  /*  186 */ "JOIN",
  /*  187 */ "INSERT",
  /*  188 */ "INTO",
  /*  189 */ "VALUES",
  /*  190 */ "error",
  /*  191 */ "program",
  /*  192 */ "cmd",
  /*  193 */ "dbPrefix",
  /*  194 */ "ids",
  /*  195 */ "cpxName",
  /*  196 */ "ifexists",
  /*  197 */ "alter_db_optr",
  /*  198 */ "alter_topic_optr",
  /*  199 */ "acct_optr",
  /*  200 */ "exprlist",
  /*  201 */ "ifnotexists",
  /*  202 */ "db_optr",
  /*  203 */ "topic_optr",
  /*  204 */ "pps",
  /*  205 */ "tseries",
  /*  206 */ "dbs",
  /*  207 */ "streams",
  /*  208 */ "storage",
  /*  209 */ "qtime",
  /*  210 */ "users",
  /*  211 */ "conns",
  /*  212 */ "state",
  /*  213 */ "intitemlist",
  /*  214 */ "intitem",
  /*  215 */ "keep",
  /*  216 */ "cache",
  /*  217 */ "replica",
  /*  218 */ "quorum",
  /*  219 */ "days",
  /*  220 */ "minrows",
  /*  221 */ "maxrows",
  /*  222 */ "blocks",
  /*  223 */ "ctime",
  /*  224 */ "wal",
  /*  225 */ "fsync",
  /*  226 */ "comp",
  /*  227 */ "prec",
  /*  228 */ "update",
  /*  229 */ "cachelast",
  /*  230 */ "partitions",
  /*  231 */ "typename",
  /*  232 */ "signed",
  /*  233 */ "create_table_args",
  /*  234 */ "create_stable_args",
  /*  235 */ "create_table_list",
  /*  236 */ "create_from_stable",
  /*  237 */ "columnlist",
  /*  238 */ "tagitemlist",
  /*  239 */ "tagNamelist",
  /*  240 */ "select",
  /*  241 */ "column",
  /*  242 */ "tagitem",
  /*  243 */ "selcollist",
  /*  244 */ "from",
  /*  245 */ "where_opt",
  /*  246 */ "interval_opt",
  /*  247 */ "session_option",
  /*  248 */ "windowstate_option",
  /*  249 */ "fill_opt",
  /*  250 */ "sliding_opt",
  /*  251 */ "groupby_opt",
  /*  252 */ "having_opt",
  /*  253 */ "orderby_opt",
  /*  254 */ "slimit_opt",
  /*  255 */ "limit_opt",
  /*  256 */ "union",
  /*  257 */ "sclp",
  /*  258 */ "distinct",
  /*  259 */ "expr",
  /*  260 */ "as",
  /*  261 */ "tablelist",
  /*  262 */ "sub",
  /*  263 */ "tmvar",
  /*  264 */ "sortlist",
  /*  265 */ "sortitem",
  /*  266 */ "item",
  /*  267 */ "sortorder",
  /*  268 */ "grouplist",
  /*  269 */ "expritem",
};
#endif /* defined(YYCOVERAGE) || !defined(NDEBUG) */

#ifndef NDEBUG
/* For tracing reduce actions, the names of all rules are required.
*/
static const char *const yyRuleName[] = {
 /*   0 */ "program ::= cmd",
 /*   1 */ "cmd ::= SHOW DATABASES",
 /*   2 */ "cmd ::= SHOW TOPICS",
 /*   3 */ "cmd ::= SHOW MNODES",
 /*   4 */ "cmd ::= SHOW DNODES",
 /*   5 */ "cmd ::= SHOW ACCOUNTS",
 /*   6 */ "cmd ::= SHOW USERS",
 /*   7 */ "cmd ::= SHOW MODULES",
 /*   8 */ "cmd ::= SHOW QUERIES",
 /*   9 */ "cmd ::= SHOW CONNECTIONS",
 /*  10 */ "cmd ::= SHOW STREAMS",
 /*  11 */ "cmd ::= SHOW VARIABLES",
 /*  12 */ "cmd ::= SHOW SCORES",
 /*  13 */ "cmd ::= SHOW GRANTS",
 /*  14 */ "cmd ::= SHOW VNODES",
 /*  15 */ "cmd ::= SHOW VNODES IPTOKEN",
 /*  16 */ "dbPrefix ::=",
 /*  17 */ "dbPrefix ::= ids DOT",
 /*  18 */ "cpxName ::=",
 /*  19 */ "cpxName ::= DOT ids",
 /*  20 */ "cmd ::= SHOW CREATE TABLE ids cpxName",
 /*  21 */ "cmd ::= SHOW CREATE STABLE ids cpxName",
 /*  22 */ "cmd ::= SHOW CREATE DATABASE ids",
 /*  23 */ "cmd ::= SHOW dbPrefix TABLES",
 /*  24 */ "cmd ::= SHOW dbPrefix TABLES LIKE ids",
 /*  25 */ "cmd ::= SHOW dbPrefix STABLES",
 /*  26 */ "cmd ::= SHOW dbPrefix STABLES LIKE ids",
 /*  27 */ "cmd ::= SHOW dbPrefix VGROUPS",
 /*  28 */ "cmd ::= SHOW dbPrefix VGROUPS ids",
 /*  29 */ "cmd ::= DROP TABLE ifexists ids cpxName",
 /*  30 */ "cmd ::= DROP STABLE ifexists ids cpxName",
 /*  31 */ "cmd ::= DROP DATABASE ifexists ids",
 /*  32 */ "cmd ::= DROP TOPIC ifexists ids",
 /*  33 */ "cmd ::= DROP DNODE ids",
 /*  34 */ "cmd ::= DROP USER ids",
 /*  35 */ "cmd ::= DROP ACCOUNT ids",
 /*  36 */ "cmd ::= USE ids",
 /*  37 */ "cmd ::= DESCRIBE ids cpxName",
 /*  38 */ "cmd ::= ALTER USER ids PASS ids",
 /*  39 */ "cmd ::= ALTER USER ids PRIVILEGE ids",
 /*  40 */ "cmd ::= ALTER DNODE ids ids",
 /*  41 */ "cmd ::= ALTER DNODE ids ids ids",
 /*  42 */ "cmd ::= ALTER LOCAL ids",
 /*  43 */ "cmd ::= ALTER LOCAL ids ids",
 /*  44 */ "cmd ::= ALTER DATABASE ids alter_db_optr",
 /*  45 */ "cmd ::= ALTER TOPIC ids alter_topic_optr",
 /*  46 */ "cmd ::= ALTER ACCOUNT ids acct_optr",
 /*  47 */ "cmd ::= ALTER ACCOUNT ids PASS ids acct_optr",
 /*  48 */ "cmd ::= COMPACT VNODES IN LP exprlist RP",
 /*  49 */ "ids ::= ID",
 /*  50 */ "ids ::= STRING",
 /*  51 */ "ifexists ::= IF EXISTS",
 /*  52 */ "ifexists ::=",
 /*  53 */ "ifnotexists ::= IF NOT EXISTS",
 /*  54 */ "ifnotexists ::=",
 /*  55 */ "cmd ::= CREATE DNODE ids",
 /*  56 */ "cmd ::= CREATE ACCOUNT ids PASS ids acct_optr",
 /*  57 */ "cmd ::= CREATE DATABASE ifnotexists ids db_optr",
 /*  58 */ "cmd ::= CREATE TOPIC ifnotexists ids topic_optr",
 /*  59 */ "cmd ::= CREATE USER ids PASS ids",
 /*  60 */ "pps ::=",
 /*  61 */ "pps ::= PPS INTEGER",
 /*  62 */ "tseries ::=",
 /*  63 */ "tseries ::= TSERIES INTEGER",
 /*  64 */ "dbs ::=",
 /*  65 */ "dbs ::= DBS INTEGER",
 /*  66 */ "streams ::=",
 /*  67 */ "streams ::= STREAMS INTEGER",
 /*  68 */ "storage ::=",
 /*  69 */ "storage ::= STORAGE INTEGER",
 /*  70 */ "qtime ::=",
 /*  71 */ "qtime ::= QTIME INTEGER",
 /*  72 */ "users ::=",
 /*  73 */ "users ::= USERS INTEGER",
 /*  74 */ "conns ::=",
 /*  75 */ "conns ::= CONNS INTEGER",
 /*  76 */ "state ::=",
 /*  77 */ "state ::= STATE ids",
 /*  78 */ "acct_optr ::= pps tseries storage streams qtime dbs users conns state",
 /*  79 */ "intitemlist ::= intitemlist COMMA intitem",
 /*  80 */ "intitemlist ::= intitem",
 /*  81 */ "intitem ::= INTEGER",
 /*  82 */ "keep ::= KEEP intitemlist",
 /*  83 */ "cache ::= CACHE INTEGER",
 /*  84 */ "replica ::= REPLICA INTEGER",
 /*  85 */ "quorum ::= QUORUM INTEGER",
 /*  86 */ "days ::= DAYS INTEGER",
 /*  87 */ "minrows ::= MINROWS INTEGER",
 /*  88 */ "maxrows ::= MAXROWS INTEGER",
 /*  89 */ "blocks ::= BLOCKS INTEGER",
 /*  90 */ "ctime ::= CTIME INTEGER",
 /*  91 */ "wal ::= WAL INTEGER",
 /*  92 */ "fsync ::= FSYNC INTEGER",
 /*  93 */ "comp ::= COMP INTEGER",
 /*  94 */ "prec ::= PRECISION STRING",
 /*  95 */ "update ::= UPDATE INTEGER",
 /*  96 */ "cachelast ::= CACHELAST INTEGER",
 /*  97 */ "partitions ::= PARTITIONS INTEGER",
 /*  98 */ "db_optr ::=",
 /*  99 */ "db_optr ::= db_optr cache",
 /* 100 */ "db_optr ::= db_optr replica",
 /* 101 */ "db_optr ::= db_optr quorum",
 /* 102 */ "db_optr ::= db_optr days",
 /* 103 */ "db_optr ::= db_optr minrows",
 /* 104 */ "db_optr ::= db_optr maxrows",
 /* 105 */ "db_optr ::= db_optr blocks",
 /* 106 */ "db_optr ::= db_optr ctime",
 /* 107 */ "db_optr ::= db_optr wal",
 /* 108 */ "db_optr ::= db_optr fsync",
 /* 109 */ "db_optr ::= db_optr comp",
 /* 110 */ "db_optr ::= db_optr prec",
 /* 111 */ "db_optr ::= db_optr keep",
 /* 112 */ "db_optr ::= db_optr update",
 /* 113 */ "db_optr ::= db_optr cachelast",
 /* 114 */ "topic_optr ::= db_optr",
 /* 115 */ "topic_optr ::= topic_optr partitions",
 /* 116 */ "alter_db_optr ::=",
 /* 117 */ "alter_db_optr ::= alter_db_optr replica",
 /* 118 */ "alter_db_optr ::= alter_db_optr quorum",
 /* 119 */ "alter_db_optr ::= alter_db_optr keep",
 /* 120 */ "alter_db_optr ::= alter_db_optr blocks",
 /* 121 */ "alter_db_optr ::= alter_db_optr comp",
 /* 122 */ "alter_db_optr ::= alter_db_optr wal",
 /* 123 */ "alter_db_optr ::= alter_db_optr fsync",
 /* 124 */ "alter_db_optr ::= alter_db_optr update",
 /* 125 */ "alter_db_optr ::= alter_db_optr cachelast",
 /* 126 */ "alter_topic_optr ::= alter_db_optr",
 /* 127 */ "alter_topic_optr ::= alter_topic_optr partitions",
 /* 128 */ "typename ::= ids",
 /* 129 */ "typename ::= ids LP signed RP",
 /* 130 */ "typename ::= ids UNSIGNED",
 /* 131 */ "signed ::= INTEGER",
 /* 132 */ "signed ::= PLUS INTEGER",
 /* 133 */ "signed ::= MINUS INTEGER",
 /* 134 */ "cmd ::= CREATE TABLE create_table_args",
 /* 135 */ "cmd ::= CREATE TABLE create_stable_args",
 /* 136 */ "cmd ::= CREATE STABLE create_stable_args",
 /* 137 */ "cmd ::= CREATE TABLE create_table_list",
 /* 138 */ "create_table_list ::= create_from_stable",
 /* 139 */ "create_table_list ::= create_table_list create_from_stable",
 /* 140 */ "create_table_args ::= ifnotexists ids cpxName LP columnlist RP",
 /* 141 */ "create_stable_args ::= ifnotexists ids cpxName LP columnlist RP TAGS LP columnlist RP",
 /* 142 */ "create_from_stable ::= ifnotexists ids cpxName USING ids cpxName TAGS LP tagitemlist RP",
 /* 143 */ "create_from_stable ::= ifnotexists ids cpxName USING ids cpxName LP tagNamelist RP TAGS LP tagitemlist RP",
 /* 144 */ "tagNamelist ::= tagNamelist COMMA ids",
 /* 145 */ "tagNamelist ::= ids",
 /* 146 */ "create_table_args ::= ifnotexists ids cpxName AS select",
 /* 147 */ "columnlist ::= columnlist COMMA column",
 /* 148 */ "columnlist ::= column",
 /* 149 */ "column ::= ids typename",
 /* 150 */ "tagitemlist ::= tagitemlist COMMA tagitem",
 /* 151 */ "tagitemlist ::= tagitem",
 /* 152 */ "tagitem ::= INTEGER",
 /* 153 */ "tagitem ::= FLOAT",
 /* 154 */ "tagitem ::= STRING",
 /* 155 */ "tagitem ::= BOOL",
 /* 156 */ "tagitem ::= NULL",
<<<<<<< HEAD
 /* 157 */ "tagitem ::= MINUS INTEGER",
 /* 158 */ "tagitem ::= MINUS FLOAT",
 /* 159 */ "tagitem ::= PLUS INTEGER",
 /* 160 */ "tagitem ::= PLUS FLOAT",
 /* 161 */ "select ::= SELECT selcollist from where_opt interval_opt session_option windowstate_option fill_opt sliding_opt groupby_opt having_opt orderby_opt slimit_opt limit_opt",
 /* 162 */ "select ::= LP select RP",
 /* 163 */ "union ::= select",
 /* 164 */ "union ::= union UNION ALL select",
 /* 165 */ "cmd ::= union",
 /* 166 */ "select ::= SELECT selcollist",
 /* 167 */ "sclp ::= selcollist COMMA",
 /* 168 */ "sclp ::=",
 /* 169 */ "selcollist ::= sclp distinct expr as",
 /* 170 */ "selcollist ::= sclp STAR",
 /* 171 */ "as ::= AS ids",
 /* 172 */ "as ::= ids",
 /* 173 */ "as ::=",
 /* 174 */ "distinct ::= DISTINCT",
 /* 175 */ "distinct ::=",
 /* 176 */ "from ::= FROM tablelist",
 /* 177 */ "from ::= FROM sub",
 /* 178 */ "sub ::= LP union RP",
 /* 179 */ "sub ::= LP union RP ids",
 /* 180 */ "sub ::= sub COMMA LP union RP ids",
 /* 181 */ "tablelist ::= ids cpxName",
 /* 182 */ "tablelist ::= ids cpxName ids",
 /* 183 */ "tablelist ::= tablelist COMMA ids cpxName",
 /* 184 */ "tablelist ::= tablelist COMMA ids cpxName ids",
 /* 185 */ "tmvar ::= VARIABLE",
 /* 186 */ "interval_opt ::= INTERVAL LP tmvar RP",
 /* 187 */ "interval_opt ::= INTERVAL LP tmvar COMMA tmvar RP",
 /* 188 */ "interval_opt ::=",
 /* 189 */ "session_option ::=",
 /* 190 */ "session_option ::= SESSION LP ids cpxName COMMA tmvar RP",
 /* 191 */ "windowstate_option ::=",
 /* 192 */ "windowstate_option ::= STATE_WINDOW LP ids RP",
 /* 193 */ "fill_opt ::=",
 /* 194 */ "fill_opt ::= FILL LP ID COMMA tagitemlist RP",
 /* 195 */ "fill_opt ::= FILL LP ID RP",
 /* 196 */ "sliding_opt ::= SLIDING LP tmvar RP",
 /* 197 */ "sliding_opt ::=",
 /* 198 */ "orderby_opt ::=",
 /* 199 */ "orderby_opt ::= ORDER BY sortlist",
 /* 200 */ "sortlist ::= sortlist COMMA item sortorder",
 /* 201 */ "sortlist ::= item sortorder",
 /* 202 */ "item ::= ids cpxName",
 /* 203 */ "sortorder ::= ASC",
 /* 204 */ "sortorder ::= DESC",
 /* 205 */ "sortorder ::=",
 /* 206 */ "groupby_opt ::=",
 /* 207 */ "groupby_opt ::= GROUP BY grouplist",
 /* 208 */ "grouplist ::= grouplist COMMA item",
 /* 209 */ "grouplist ::= item",
 /* 210 */ "having_opt ::=",
 /* 211 */ "having_opt ::= HAVING expr",
 /* 212 */ "limit_opt ::=",
 /* 213 */ "limit_opt ::= LIMIT signed",
 /* 214 */ "limit_opt ::= LIMIT signed OFFSET signed",
 /* 215 */ "limit_opt ::= LIMIT signed COMMA signed",
 /* 216 */ "slimit_opt ::=",
 /* 217 */ "slimit_opt ::= SLIMIT signed",
 /* 218 */ "slimit_opt ::= SLIMIT signed SOFFSET signed",
 /* 219 */ "slimit_opt ::= SLIMIT signed COMMA signed",
 /* 220 */ "where_opt ::=",
 /* 221 */ "where_opt ::= WHERE expr",
 /* 222 */ "expr ::= LP expr RP",
 /* 223 */ "expr ::= ID",
 /* 224 */ "expr ::= ID DOT ID",
 /* 225 */ "expr ::= ID DOT STAR",
 /* 226 */ "expr ::= INTEGER",
 /* 227 */ "expr ::= MINUS INTEGER",
 /* 228 */ "expr ::= PLUS INTEGER",
 /* 229 */ "expr ::= FLOAT",
 /* 230 */ "expr ::= MINUS FLOAT",
 /* 231 */ "expr ::= PLUS FLOAT",
 /* 232 */ "expr ::= STRING",
 /* 233 */ "expr ::= NOW",
 /* 234 */ "expr ::= VARIABLE",
 /* 235 */ "expr ::= PLUS VARIABLE",
 /* 236 */ "expr ::= MINUS VARIABLE",
 /* 237 */ "expr ::= BOOL",
 /* 238 */ "expr ::= NULL",
 /* 239 */ "expr ::= ID LP exprlist RP",
 /* 240 */ "expr ::= ID LP STAR RP",
 /* 241 */ "expr ::= expr IS NULL",
 /* 242 */ "expr ::= expr IS NOT NULL",
 /* 243 */ "expr ::= expr LT expr",
 /* 244 */ "expr ::= expr GT expr",
 /* 245 */ "expr ::= expr LE expr",
 /* 246 */ "expr ::= expr GE expr",
 /* 247 */ "expr ::= expr NE expr",
 /* 248 */ "expr ::= expr EQ expr",
 /* 249 */ "expr ::= expr BETWEEN expr AND expr",
 /* 250 */ "expr ::= expr AND expr",
 /* 251 */ "expr ::= expr OR expr",
 /* 252 */ "expr ::= expr PLUS expr",
 /* 253 */ "expr ::= expr MINUS expr",
 /* 254 */ "expr ::= expr STAR expr",
 /* 255 */ "expr ::= expr SLASH expr",
 /* 256 */ "expr ::= expr REM expr",
 /* 257 */ "expr ::= expr LIKE expr",
 /* 258 */ "expr ::= expr IN LP exprlist RP",
 /* 259 */ "exprlist ::= exprlist COMMA expritem",
 /* 260 */ "exprlist ::= expritem",
 /* 261 */ "expritem ::= expr",
 /* 262 */ "expritem ::=",
 /* 263 */ "cmd ::= RESET QUERY CACHE",
 /* 264 */ "cmd ::= SYNCDB ids REPLICA",
 /* 265 */ "cmd ::= ALTER TABLE ids cpxName ADD COLUMN columnlist",
 /* 266 */ "cmd ::= ALTER TABLE ids cpxName DROP COLUMN ids",
 /* 267 */ "cmd ::= ALTER TABLE ids cpxName MODIFY COLUMN columnlist",
 /* 268 */ "cmd ::= ALTER TABLE ids cpxName ADD TAG columnlist",
 /* 269 */ "cmd ::= ALTER TABLE ids cpxName DROP TAG ids",
 /* 270 */ "cmd ::= ALTER TABLE ids cpxName CHANGE TAG ids ids",
 /* 271 */ "cmd ::= ALTER TABLE ids cpxName SET TAG ids EQ tagitem",
 /* 272 */ "cmd ::= ALTER TABLE ids cpxName MODIFY TAG columnlist",
 /* 273 */ "cmd ::= ALTER STABLE ids cpxName ADD COLUMN columnlist",
 /* 274 */ "cmd ::= ALTER STABLE ids cpxName DROP COLUMN ids",
 /* 275 */ "cmd ::= ALTER STABLE ids cpxName MODIFY COLUMN columnlist",
 /* 276 */ "cmd ::= ALTER STABLE ids cpxName ADD TAG columnlist",
 /* 277 */ "cmd ::= ALTER STABLE ids cpxName DROP TAG ids",
 /* 278 */ "cmd ::= ALTER STABLE ids cpxName CHANGE TAG ids ids",
 /* 279 */ "cmd ::= ALTER STABLE ids cpxName SET TAG ids EQ tagitem",
 /* 280 */ "cmd ::= ALTER STABLE ids cpxName MODIFY TAG columnlist",
 /* 281 */ "cmd ::= KILL CONNECTION INTEGER",
 /* 282 */ "cmd ::= KILL STREAM INTEGER COLON INTEGER",
 /* 283 */ "cmd ::= KILL QUERY INTEGER COLON INTEGER",
=======
 /* 157 */ "tagitem ::= NOW",
 /* 158 */ "tagitem ::= MINUS INTEGER",
 /* 159 */ "tagitem ::= MINUS FLOAT",
 /* 160 */ "tagitem ::= PLUS INTEGER",
 /* 161 */ "tagitem ::= PLUS FLOAT",
 /* 162 */ "select ::= SELECT selcollist from where_opt interval_opt session_option windowstate_option fill_opt sliding_opt groupby_opt orderby_opt having_opt slimit_opt limit_opt",
 /* 163 */ "select ::= LP select RP",
 /* 164 */ "union ::= select",
 /* 165 */ "union ::= union UNION ALL select",
 /* 166 */ "cmd ::= union",
 /* 167 */ "select ::= SELECT selcollist",
 /* 168 */ "sclp ::= selcollist COMMA",
 /* 169 */ "sclp ::=",
 /* 170 */ "selcollist ::= sclp distinct expr as",
 /* 171 */ "selcollist ::= sclp STAR",
 /* 172 */ "as ::= AS ids",
 /* 173 */ "as ::= ids",
 /* 174 */ "as ::=",
 /* 175 */ "distinct ::= DISTINCT",
 /* 176 */ "distinct ::=",
 /* 177 */ "from ::= FROM tablelist",
 /* 178 */ "from ::= FROM sub",
 /* 179 */ "sub ::= LP union RP",
 /* 180 */ "sub ::= LP union RP ids",
 /* 181 */ "sub ::= sub COMMA LP union RP ids",
 /* 182 */ "tablelist ::= ids cpxName",
 /* 183 */ "tablelist ::= ids cpxName ids",
 /* 184 */ "tablelist ::= tablelist COMMA ids cpxName",
 /* 185 */ "tablelist ::= tablelist COMMA ids cpxName ids",
 /* 186 */ "tmvar ::= VARIABLE",
 /* 187 */ "interval_opt ::= INTERVAL LP tmvar RP",
 /* 188 */ "interval_opt ::= INTERVAL LP tmvar COMMA tmvar RP",
 /* 189 */ "interval_opt ::=",
 /* 190 */ "session_option ::=",
 /* 191 */ "session_option ::= SESSION LP ids cpxName COMMA tmvar RP",
 /* 192 */ "windowstate_option ::=",
 /* 193 */ "windowstate_option ::= STATE_WINDOW LP ids RP",
 /* 194 */ "fill_opt ::=",
 /* 195 */ "fill_opt ::= FILL LP ID COMMA tagitemlist RP",
 /* 196 */ "fill_opt ::= FILL LP ID RP",
 /* 197 */ "sliding_opt ::= SLIDING LP tmvar RP",
 /* 198 */ "sliding_opt ::=",
 /* 199 */ "orderby_opt ::=",
 /* 200 */ "orderby_opt ::= ORDER BY sortlist",
 /* 201 */ "sortlist ::= sortlist COMMA item sortorder",
 /* 202 */ "sortlist ::= item sortorder",
 /* 203 */ "item ::= ids cpxName",
 /* 204 */ "sortorder ::= ASC",
 /* 205 */ "sortorder ::= DESC",
 /* 206 */ "sortorder ::=",
 /* 207 */ "groupby_opt ::=",
 /* 208 */ "groupby_opt ::= GROUP BY grouplist",
 /* 209 */ "grouplist ::= grouplist COMMA item",
 /* 210 */ "grouplist ::= item",
 /* 211 */ "having_opt ::=",
 /* 212 */ "having_opt ::= HAVING expr",
 /* 213 */ "limit_opt ::=",
 /* 214 */ "limit_opt ::= LIMIT signed",
 /* 215 */ "limit_opt ::= LIMIT signed OFFSET signed",
 /* 216 */ "limit_opt ::= LIMIT signed COMMA signed",
 /* 217 */ "slimit_opt ::=",
 /* 218 */ "slimit_opt ::= SLIMIT signed",
 /* 219 */ "slimit_opt ::= SLIMIT signed SOFFSET signed",
 /* 220 */ "slimit_opt ::= SLIMIT signed COMMA signed",
 /* 221 */ "where_opt ::=",
 /* 222 */ "where_opt ::= WHERE expr",
 /* 223 */ "expr ::= LP expr RP",
 /* 224 */ "expr ::= ID",
 /* 225 */ "expr ::= ID DOT ID",
 /* 226 */ "expr ::= ID DOT STAR",
 /* 227 */ "expr ::= INTEGER",
 /* 228 */ "expr ::= MINUS INTEGER",
 /* 229 */ "expr ::= PLUS INTEGER",
 /* 230 */ "expr ::= FLOAT",
 /* 231 */ "expr ::= MINUS FLOAT",
 /* 232 */ "expr ::= PLUS FLOAT",
 /* 233 */ "expr ::= STRING",
 /* 234 */ "expr ::= NOW",
 /* 235 */ "expr ::= VARIABLE",
 /* 236 */ "expr ::= PLUS VARIABLE",
 /* 237 */ "expr ::= MINUS VARIABLE",
 /* 238 */ "expr ::= BOOL",
 /* 239 */ "expr ::= NULL",
 /* 240 */ "expr ::= ID LP exprlist RP",
 /* 241 */ "expr ::= ID LP STAR RP",
 /* 242 */ "expr ::= expr IS NULL",
 /* 243 */ "expr ::= expr IS NOT NULL",
 /* 244 */ "expr ::= expr LT expr",
 /* 245 */ "expr ::= expr GT expr",
 /* 246 */ "expr ::= expr LE expr",
 /* 247 */ "expr ::= expr GE expr",
 /* 248 */ "expr ::= expr NE expr",
 /* 249 */ "expr ::= expr EQ expr",
 /* 250 */ "expr ::= expr BETWEEN expr AND expr",
 /* 251 */ "expr ::= expr AND expr",
 /* 252 */ "expr ::= expr OR expr",
 /* 253 */ "expr ::= expr PLUS expr",
 /* 254 */ "expr ::= expr MINUS expr",
 /* 255 */ "expr ::= expr STAR expr",
 /* 256 */ "expr ::= expr SLASH expr",
 /* 257 */ "expr ::= expr REM expr",
 /* 258 */ "expr ::= expr LIKE expr",
 /* 259 */ "expr ::= expr IN LP exprlist RP",
 /* 260 */ "exprlist ::= exprlist COMMA expritem",
 /* 261 */ "exprlist ::= expritem",
 /* 262 */ "expritem ::= expr",
 /* 263 */ "expritem ::=",
 /* 264 */ "cmd ::= RESET QUERY CACHE",
 /* 265 */ "cmd ::= SYNCDB ids REPLICA",
 /* 266 */ "cmd ::= ALTER TABLE ids cpxName ADD COLUMN columnlist",
 /* 267 */ "cmd ::= ALTER TABLE ids cpxName DROP COLUMN ids",
 /* 268 */ "cmd ::= ALTER TABLE ids cpxName MODIFY COLUMN columnlist",
 /* 269 */ "cmd ::= ALTER TABLE ids cpxName ADD TAG columnlist",
 /* 270 */ "cmd ::= ALTER TABLE ids cpxName DROP TAG ids",
 /* 271 */ "cmd ::= ALTER TABLE ids cpxName CHANGE TAG ids ids",
 /* 272 */ "cmd ::= ALTER TABLE ids cpxName SET TAG ids EQ tagitem",
 /* 273 */ "cmd ::= ALTER TABLE ids cpxName MODIFY TAG columnlist",
 /* 274 */ "cmd ::= ALTER STABLE ids cpxName ADD COLUMN columnlist",
 /* 275 */ "cmd ::= ALTER STABLE ids cpxName DROP COLUMN ids",
 /* 276 */ "cmd ::= ALTER STABLE ids cpxName MODIFY COLUMN columnlist",
 /* 277 */ "cmd ::= ALTER STABLE ids cpxName ADD TAG columnlist",
 /* 278 */ "cmd ::= ALTER STABLE ids cpxName DROP TAG ids",
 /* 279 */ "cmd ::= ALTER STABLE ids cpxName CHANGE TAG ids ids",
 /* 280 */ "cmd ::= ALTER STABLE ids cpxName SET TAG ids EQ tagitem",
 /* 281 */ "cmd ::= ALTER STABLE ids cpxName MODIFY TAG columnlist",
 /* 282 */ "cmd ::= KILL CONNECTION INTEGER",
 /* 283 */ "cmd ::= KILL STREAM INTEGER COLON INTEGER",
 /* 284 */ "cmd ::= KILL QUERY INTEGER COLON INTEGER",
>>>>>>> b7fded8b
};
#endif /* NDEBUG */


#if YYSTACKDEPTH<=0
/*
** Try to increase the size of the parser stack.  Return the number
** of errors.  Return 0 on success.
*/
static int yyGrowStack(yyParser *p){
  int newSize;
  int idx;
  yyStackEntry *pNew;

  newSize = p->yystksz*2 + 100;
  idx = p->yytos ? (int)(p->yytos - p->yystack) : 0;
  if( p->yystack==&p->yystk0 ){
    pNew = malloc(newSize*sizeof(pNew[0]));
    if( pNew ) pNew[0] = p->yystk0;
  }else{
    pNew = realloc(p->yystack, newSize*sizeof(pNew[0]));
  }
  if( pNew ){
    p->yystack = pNew;
    p->yytos = &p->yystack[idx];
#ifndef NDEBUG
    if( yyTraceFILE ){
      fprintf(yyTraceFILE,"%sStack grows from %d to %d entries.\n",
              yyTracePrompt, p->yystksz, newSize);
    }
#endif
    p->yystksz = newSize;
  }
  return pNew==0; 
}
#endif

/* Datatype of the argument to the memory allocated passed as the
** second argument to ParseAlloc() below.  This can be changed by
** putting an appropriate #define in the %include section of the input
** grammar.
*/
#ifndef YYMALLOCARGTYPE
# define YYMALLOCARGTYPE size_t
#endif

/* Initialize a new parser that has already been allocated.
*/
void ParseInit(void *yypParser){
  yyParser *pParser = (yyParser*)yypParser;
#ifdef YYTRACKMAXSTACKDEPTH
  pParser->yyhwm = 0;
#endif
#if YYSTACKDEPTH<=0
  pParser->yytos = NULL;
  pParser->yystack = NULL;
  pParser->yystksz = 0;
  if( yyGrowStack(pParser) ){
    pParser->yystack = &pParser->yystk0;
    pParser->yystksz = 1;
  }
#endif
#ifndef YYNOERRORRECOVERY
  pParser->yyerrcnt = -1;
#endif
  pParser->yytos = pParser->yystack;
  pParser->yystack[0].stateno = 0;
  pParser->yystack[0].major = 0;
#if YYSTACKDEPTH>0
  pParser->yystackEnd = &pParser->yystack[YYSTACKDEPTH-1];
#endif
}

#ifndef Parse_ENGINEALWAYSONSTACK
/* 
** This function allocates a new parser.
** The only argument is a pointer to a function which works like
** malloc.
**
** Inputs:
** A pointer to the function used to allocate memory.
**
** Outputs:
** A pointer to a parser.  This pointer is used in subsequent calls
** to Parse and ParseFree.
*/
void *ParseAlloc(void *(*mallocProc)(YYMALLOCARGTYPE)){
  yyParser *pParser;
  pParser = (yyParser*)(*mallocProc)( (YYMALLOCARGTYPE)sizeof(yyParser) );
  if( pParser ) ParseInit(pParser);
  return pParser;
}
#endif /* Parse_ENGINEALWAYSONSTACK */


/* The following function deletes the "minor type" or semantic value
** associated with a symbol.  The symbol can be either a terminal
** or nonterminal. "yymajor" is the symbol code, and "yypminor" is
** a pointer to the value to be deleted.  The code used to do the 
** deletions is derived from the %destructor and/or %token_destructor
** directives of the input grammar.
*/
static void yy_destructor(
  yyParser *yypParser,    /* The parser */
  YYCODETYPE yymajor,     /* Type code for object to destroy */
  YYMINORTYPE *yypminor   /* The object to be destroyed */
){
  ParseARG_FETCH;
  switch( yymajor ){
    /* Here is inserted the actions which take place when a
    ** terminal or non-terminal is destroyed.  This can happen
    ** when the symbol is popped from the stack during a
    ** reduce or during error processing or when a parser is 
    ** being destroyed before it is finished parsing.
    **
    ** Note: during a reduce, the only symbols destroyed are those
    ** which appear on the RHS of the rule, but which are *not* used
    ** inside the C code.
    */
/********* Begin destructor definitions ***************************************/
    case 200: /* exprlist */
    case 243: /* selcollist */
    case 257: /* sclp */
{
tSqlExprListDestroy((yypminor->yy441));
}
      break;
    case 213: /* intitemlist */
    case 215: /* keep */
    case 237: /* columnlist */
    case 238: /* tagitemlist */
    case 239: /* tagNamelist */
    case 249: /* fill_opt */
    case 251: /* groupby_opt */
    case 253: /* orderby_opt */
    case 264: /* sortlist */
    case 268: /* grouplist */
{
taosArrayDestroy((yypminor->yy441));
}
      break;
    case 235: /* create_table_list */
{
destroyCreateTableSql((yypminor->yy182));
}
      break;
    case 240: /* select */
{
destroySqlNode((yypminor->yy236));
}
      break;
    case 244: /* from */
    case 261: /* tablelist */
    case 262: /* sub */
{
destroyRelationInfo((yypminor->yy244));
}
      break;
    case 245: /* where_opt */
    case 252: /* having_opt */
    case 259: /* expr */
    case 269: /* expritem */
{
tSqlExprDestroy((yypminor->yy166));
}
      break;
    case 256: /* union */
{
destroyAllSqlNode((yypminor->yy441));
}
      break;
    case 265: /* sortitem */
{
tVariantDestroy(&(yypminor->yy506));
}
      break;
/********* End destructor definitions *****************************************/
    default:  break;   /* If no destructor action specified: do nothing */
  }
}

/*
** Pop the parser's stack once.
**
** If there is a destructor routine associated with the token which
** is popped from the stack, then call it.
*/
static void yy_pop_parser_stack(yyParser *pParser){
  yyStackEntry *yytos;
  assert( pParser->yytos!=0 );
  assert( pParser->yytos > pParser->yystack );
  yytos = pParser->yytos--;
#ifndef NDEBUG
  if( yyTraceFILE ){
    fprintf(yyTraceFILE,"%sPopping %s\n",
      yyTracePrompt,
      yyTokenName[yytos->major]);
  }
#endif
  yy_destructor(pParser, yytos->major, &yytos->minor);
}

/*
** Clear all secondary memory allocations from the parser
*/
void ParseFinalize(void *p){
  yyParser *pParser = (yyParser*)p;
  while( pParser->yytos>pParser->yystack ) yy_pop_parser_stack(pParser);
#if YYSTACKDEPTH<=0
  if( pParser->yystack!=&pParser->yystk0 ) free(pParser->yystack);
#endif
}

#ifndef Parse_ENGINEALWAYSONSTACK
/* 
** Deallocate and destroy a parser.  Destructors are called for
** all stack elements before shutting the parser down.
**
** If the YYPARSEFREENEVERNULL macro exists (for example because it
** is defined in a %include section of the input grammar) then it is
** assumed that the input pointer is never NULL.
*/
void ParseFree(
  void *p,                    /* The parser to be deleted */
  void (*freeProc)(void*)     /* Function used to reclaim memory */
){
#ifndef YYPARSEFREENEVERNULL
  if( p==0 ) return;
#endif
  ParseFinalize(p);
  (*freeProc)(p);
}
#endif /* Parse_ENGINEALWAYSONSTACK */

/*
** Return the peak depth of the stack for a parser.
*/
#ifdef YYTRACKMAXSTACKDEPTH
int ParseStackPeak(void *p){
  yyParser *pParser = (yyParser*)p;
  return pParser->yyhwm;
}
#endif

/* This array of booleans keeps track of the parser statement
** coverage.  The element yycoverage[X][Y] is set when the parser
** is in state X and has a lookahead token Y.  In a well-tested
** systems, every element of this matrix should end up being set.
*/
#if defined(YYCOVERAGE)
static unsigned char yycoverage[YYNSTATE][YYNTOKEN];
#endif

/*
** Write into out a description of every state/lookahead combination that
**
**   (1)  has not been used by the parser, and
**   (2)  is not a syntax error.
**
** Return the number of missed state/lookahead combinations.
*/
#if defined(YYCOVERAGE)
int ParseCoverage(FILE *out){
  int stateno, iLookAhead, i;
  int nMissed = 0;
  for(stateno=0; stateno<YYNSTATE; stateno++){
    i = yy_shift_ofst[stateno];
    for(iLookAhead=0; iLookAhead<YYNTOKEN; iLookAhead++){
      if( yy_lookahead[i+iLookAhead]!=iLookAhead ) continue;
      if( yycoverage[stateno][iLookAhead]==0 ) nMissed++;
      if( out ){
        fprintf(out,"State %d lookahead %s %s\n", stateno,
                yyTokenName[iLookAhead],
                yycoverage[stateno][iLookAhead] ? "ok" : "missed");
      }
    }
  }
  return nMissed;
}
#endif

/*
** Find the appropriate action for a parser given the terminal
** look-ahead token iLookAhead.
*/
static unsigned int yy_find_shift_action(
  yyParser *pParser,        /* The parser */
  YYCODETYPE iLookAhead     /* The look-ahead token */
){
  int i;
  int stateno = pParser->yytos->stateno;
 
  if( stateno>YY_MAX_SHIFT ) return stateno;
  assert( stateno <= YY_SHIFT_COUNT );
#if defined(YYCOVERAGE)
  yycoverage[stateno][iLookAhead] = 1;
#endif
  do{
    i = yy_shift_ofst[stateno];
    assert( i>=0 && i+YYNTOKEN<=sizeof(yy_lookahead)/sizeof(yy_lookahead[0]) );
    assert( iLookAhead!=YYNOCODE );
    assert( iLookAhead < YYNTOKEN );
    i += iLookAhead;
    if( yy_lookahead[i]!=iLookAhead ){
#ifdef YYFALLBACK
      YYCODETYPE iFallback;            /* Fallback token */
      if( iLookAhead<sizeof(yyFallback)/sizeof(yyFallback[0])
             && (iFallback = yyFallback[iLookAhead])!=0 ){
#ifndef NDEBUG
        if( yyTraceFILE ){
          fprintf(yyTraceFILE, "%sFALLBACK %s => %s\n",
             yyTracePrompt, yyTokenName[iLookAhead], yyTokenName[iFallback]);
        }
#endif
        assert( yyFallback[iFallback]==0 ); /* Fallback loop must terminate */
        iLookAhead = iFallback;
        continue;
      }
#endif
#ifdef YYWILDCARD
      {
        int j = i - iLookAhead + YYWILDCARD;
        if( 
#if YY_SHIFT_MIN+YYWILDCARD<0
          j>=0 &&
#endif
#if YY_SHIFT_MAX+YYWILDCARD>=YY_ACTTAB_COUNT
          j<YY_ACTTAB_COUNT &&
#endif
          yy_lookahead[j]==YYWILDCARD && iLookAhead>0
        ){
#ifndef NDEBUG
          if( yyTraceFILE ){
            fprintf(yyTraceFILE, "%sWILDCARD %s => %s\n",
               yyTracePrompt, yyTokenName[iLookAhead],
               yyTokenName[YYWILDCARD]);
          }
#endif /* NDEBUG */
          return yy_action[j];
        }
      }
#endif /* YYWILDCARD */
      return yy_default[stateno];
    }else{
      return yy_action[i];
    }
  }while(1);
}

/*
** Find the appropriate action for a parser given the non-terminal
** look-ahead token iLookAhead.
*/
static int yy_find_reduce_action(
  int stateno,              /* Current state number */
  YYCODETYPE iLookAhead     /* The look-ahead token */
){
  int i;
#ifdef YYERRORSYMBOL
  if( stateno>YY_REDUCE_COUNT ){
    return yy_default[stateno];
  }
#else
  assert( stateno<=YY_REDUCE_COUNT );
#endif
  i = yy_reduce_ofst[stateno];
  assert( iLookAhead!=YYNOCODE );
  i += iLookAhead;
#ifdef YYERRORSYMBOL
  if( i<0 || i>=YY_ACTTAB_COUNT || yy_lookahead[i]!=iLookAhead ){
    return yy_default[stateno];
  }
#else
  assert( i>=0 && i<YY_ACTTAB_COUNT );
  assert( yy_lookahead[i]==iLookAhead );
#endif
  return yy_action[i];
}

/*
** The following routine is called if the stack overflows.
*/
static void yyStackOverflow(yyParser *yypParser){
   ParseARG_FETCH;
#ifndef NDEBUG
   if( yyTraceFILE ){
     fprintf(yyTraceFILE,"%sStack Overflow!\n",yyTracePrompt);
   }
#endif
   while( yypParser->yytos>yypParser->yystack ) yy_pop_parser_stack(yypParser);
   /* Here code is inserted which will execute if the parser
   ** stack every overflows */
/******** Begin %stack_overflow code ******************************************/
/******** End %stack_overflow code ********************************************/
   ParseARG_STORE; /* Suppress warning about unused %extra_argument var */
}

/*
** Print tracing information for a SHIFT action
*/
#ifndef NDEBUG
static void yyTraceShift(yyParser *yypParser, int yyNewState, const char *zTag){
  if( yyTraceFILE ){
    if( yyNewState<YYNSTATE ){
      fprintf(yyTraceFILE,"%s%s '%s', go to state %d\n",
         yyTracePrompt, zTag, yyTokenName[yypParser->yytos->major],
         yyNewState);
    }else{
      fprintf(yyTraceFILE,"%s%s '%s', pending reduce %d\n",
         yyTracePrompt, zTag, yyTokenName[yypParser->yytos->major],
         yyNewState - YY_MIN_REDUCE);
    }
  }
}
#else
# define yyTraceShift(X,Y,Z)
#endif

/*
** Perform a shift action.
*/
static void yy_shift(
  yyParser *yypParser,          /* The parser to be shifted */
  int yyNewState,               /* The new state to shift in */
  int yyMajor,                  /* The major token to shift in */
  ParseTOKENTYPE yyMinor        /* The minor token to shift in */
){
  yyStackEntry *yytos;
  yypParser->yytos++;
#ifdef YYTRACKMAXSTACKDEPTH
  if( (int)(yypParser->yytos - yypParser->yystack)>yypParser->yyhwm ){
    yypParser->yyhwm++;
    assert( yypParser->yyhwm == (int)(yypParser->yytos - yypParser->yystack) );
  }
#endif
#if YYSTACKDEPTH>0 
  if( yypParser->yytos>yypParser->yystackEnd ){
    yypParser->yytos--;
    yyStackOverflow(yypParser);
    return;
  }
#else
  if( yypParser->yytos>=&yypParser->yystack[yypParser->yystksz] ){
    if( yyGrowStack(yypParser) ){
      yypParser->yytos--;
      yyStackOverflow(yypParser);
      return;
    }
  }
#endif
  if( yyNewState > YY_MAX_SHIFT ){
    yyNewState += YY_MIN_REDUCE - YY_MIN_SHIFTREDUCE;
  }
  yytos = yypParser->yytos;
  yytos->stateno = (YYACTIONTYPE)yyNewState;
  yytos->major = (YYCODETYPE)yyMajor;
  yytos->minor.yy0 = yyMinor;
  yyTraceShift(yypParser, yyNewState, "Shift");
}

/* The following table contains information about every rule that
** is used during the reduce.
*/
static const struct {
  YYCODETYPE lhs;       /* Symbol on the left-hand side of the rule */
  signed char nrhs;     /* Negative of the number of RHS symbols in the rule */
} yyRuleInfo[] = {
  {  191,   -1 }, /* (0) program ::= cmd */
  {  192,   -2 }, /* (1) cmd ::= SHOW DATABASES */
  {  192,   -2 }, /* (2) cmd ::= SHOW TOPICS */
  {  192,   -2 }, /* (3) cmd ::= SHOW MNODES */
  {  192,   -2 }, /* (4) cmd ::= SHOW DNODES */
  {  192,   -2 }, /* (5) cmd ::= SHOW ACCOUNTS */
  {  192,   -2 }, /* (6) cmd ::= SHOW USERS */
  {  192,   -2 }, /* (7) cmd ::= SHOW MODULES */
  {  192,   -2 }, /* (8) cmd ::= SHOW QUERIES */
  {  192,   -2 }, /* (9) cmd ::= SHOW CONNECTIONS */
  {  192,   -2 }, /* (10) cmd ::= SHOW STREAMS */
  {  192,   -2 }, /* (11) cmd ::= SHOW VARIABLES */
  {  192,   -2 }, /* (12) cmd ::= SHOW SCORES */
  {  192,   -2 }, /* (13) cmd ::= SHOW GRANTS */
  {  192,   -2 }, /* (14) cmd ::= SHOW VNODES */
  {  192,   -3 }, /* (15) cmd ::= SHOW VNODES IPTOKEN */
  {  193,    0 }, /* (16) dbPrefix ::= */
  {  193,   -2 }, /* (17) dbPrefix ::= ids DOT */
  {  195,    0 }, /* (18) cpxName ::= */
  {  195,   -2 }, /* (19) cpxName ::= DOT ids */
  {  192,   -5 }, /* (20) cmd ::= SHOW CREATE TABLE ids cpxName */
  {  192,   -5 }, /* (21) cmd ::= SHOW CREATE STABLE ids cpxName */
  {  192,   -4 }, /* (22) cmd ::= SHOW CREATE DATABASE ids */
  {  192,   -3 }, /* (23) cmd ::= SHOW dbPrefix TABLES */
  {  192,   -5 }, /* (24) cmd ::= SHOW dbPrefix TABLES LIKE ids */
  {  192,   -3 }, /* (25) cmd ::= SHOW dbPrefix STABLES */
  {  192,   -5 }, /* (26) cmd ::= SHOW dbPrefix STABLES LIKE ids */
  {  192,   -3 }, /* (27) cmd ::= SHOW dbPrefix VGROUPS */
  {  192,   -4 }, /* (28) cmd ::= SHOW dbPrefix VGROUPS ids */
  {  192,   -5 }, /* (29) cmd ::= DROP TABLE ifexists ids cpxName */
  {  192,   -5 }, /* (30) cmd ::= DROP STABLE ifexists ids cpxName */
  {  192,   -4 }, /* (31) cmd ::= DROP DATABASE ifexists ids */
  {  192,   -4 }, /* (32) cmd ::= DROP TOPIC ifexists ids */
  {  192,   -3 }, /* (33) cmd ::= DROP DNODE ids */
  {  192,   -3 }, /* (34) cmd ::= DROP USER ids */
  {  192,   -3 }, /* (35) cmd ::= DROP ACCOUNT ids */
  {  192,   -2 }, /* (36) cmd ::= USE ids */
  {  192,   -3 }, /* (37) cmd ::= DESCRIBE ids cpxName */
  {  192,   -5 }, /* (38) cmd ::= ALTER USER ids PASS ids */
  {  192,   -5 }, /* (39) cmd ::= ALTER USER ids PRIVILEGE ids */
  {  192,   -4 }, /* (40) cmd ::= ALTER DNODE ids ids */
  {  192,   -5 }, /* (41) cmd ::= ALTER DNODE ids ids ids */
  {  192,   -3 }, /* (42) cmd ::= ALTER LOCAL ids */
  {  192,   -4 }, /* (43) cmd ::= ALTER LOCAL ids ids */
  {  192,   -4 }, /* (44) cmd ::= ALTER DATABASE ids alter_db_optr */
  {  192,   -4 }, /* (45) cmd ::= ALTER TOPIC ids alter_topic_optr */
  {  192,   -4 }, /* (46) cmd ::= ALTER ACCOUNT ids acct_optr */
  {  192,   -6 }, /* (47) cmd ::= ALTER ACCOUNT ids PASS ids acct_optr */
  {  192,   -6 }, /* (48) cmd ::= COMPACT VNODES IN LP exprlist RP */
  {  194,   -1 }, /* (49) ids ::= ID */
  {  194,   -1 }, /* (50) ids ::= STRING */
  {  196,   -2 }, /* (51) ifexists ::= IF EXISTS */
  {  196,    0 }, /* (52) ifexists ::= */
  {  201,   -3 }, /* (53) ifnotexists ::= IF NOT EXISTS */
  {  201,    0 }, /* (54) ifnotexists ::= */
  {  192,   -3 }, /* (55) cmd ::= CREATE DNODE ids */
  {  192,   -6 }, /* (56) cmd ::= CREATE ACCOUNT ids PASS ids acct_optr */
  {  192,   -5 }, /* (57) cmd ::= CREATE DATABASE ifnotexists ids db_optr */
  {  192,   -5 }, /* (58) cmd ::= CREATE TOPIC ifnotexists ids topic_optr */
  {  192,   -5 }, /* (59) cmd ::= CREATE USER ids PASS ids */
  {  204,    0 }, /* (60) pps ::= */
  {  204,   -2 }, /* (61) pps ::= PPS INTEGER */
  {  205,    0 }, /* (62) tseries ::= */
  {  205,   -2 }, /* (63) tseries ::= TSERIES INTEGER */
  {  206,    0 }, /* (64) dbs ::= */
  {  206,   -2 }, /* (65) dbs ::= DBS INTEGER */
  {  207,    0 }, /* (66) streams ::= */
  {  207,   -2 }, /* (67) streams ::= STREAMS INTEGER */
  {  208,    0 }, /* (68) storage ::= */
  {  208,   -2 }, /* (69) storage ::= STORAGE INTEGER */
  {  209,    0 }, /* (70) qtime ::= */
  {  209,   -2 }, /* (71) qtime ::= QTIME INTEGER */
  {  210,    0 }, /* (72) users ::= */
  {  210,   -2 }, /* (73) users ::= USERS INTEGER */
  {  211,    0 }, /* (74) conns ::= */
  {  211,   -2 }, /* (75) conns ::= CONNS INTEGER */
  {  212,    0 }, /* (76) state ::= */
  {  212,   -2 }, /* (77) state ::= STATE ids */
  {  199,   -9 }, /* (78) acct_optr ::= pps tseries storage streams qtime dbs users conns state */
  {  213,   -3 }, /* (79) intitemlist ::= intitemlist COMMA intitem */
  {  213,   -1 }, /* (80) intitemlist ::= intitem */
  {  214,   -1 }, /* (81) intitem ::= INTEGER */
  {  215,   -2 }, /* (82) keep ::= KEEP intitemlist */
  {  216,   -2 }, /* (83) cache ::= CACHE INTEGER */
  {  217,   -2 }, /* (84) replica ::= REPLICA INTEGER */
  {  218,   -2 }, /* (85) quorum ::= QUORUM INTEGER */
  {  219,   -2 }, /* (86) days ::= DAYS INTEGER */
  {  220,   -2 }, /* (87) minrows ::= MINROWS INTEGER */
  {  221,   -2 }, /* (88) maxrows ::= MAXROWS INTEGER */
  {  222,   -2 }, /* (89) blocks ::= BLOCKS INTEGER */
  {  223,   -2 }, /* (90) ctime ::= CTIME INTEGER */
  {  224,   -2 }, /* (91) wal ::= WAL INTEGER */
  {  225,   -2 }, /* (92) fsync ::= FSYNC INTEGER */
  {  226,   -2 }, /* (93) comp ::= COMP INTEGER */
  {  227,   -2 }, /* (94) prec ::= PRECISION STRING */
  {  228,   -2 }, /* (95) update ::= UPDATE INTEGER */
  {  229,   -2 }, /* (96) cachelast ::= CACHELAST INTEGER */
  {  230,   -2 }, /* (97) partitions ::= PARTITIONS INTEGER */
  {  202,    0 }, /* (98) db_optr ::= */
  {  202,   -2 }, /* (99) db_optr ::= db_optr cache */
  {  202,   -2 }, /* (100) db_optr ::= db_optr replica */
  {  202,   -2 }, /* (101) db_optr ::= db_optr quorum */
  {  202,   -2 }, /* (102) db_optr ::= db_optr days */
  {  202,   -2 }, /* (103) db_optr ::= db_optr minrows */
  {  202,   -2 }, /* (104) db_optr ::= db_optr maxrows */
  {  202,   -2 }, /* (105) db_optr ::= db_optr blocks */
  {  202,   -2 }, /* (106) db_optr ::= db_optr ctime */
  {  202,   -2 }, /* (107) db_optr ::= db_optr wal */
  {  202,   -2 }, /* (108) db_optr ::= db_optr fsync */
  {  202,   -2 }, /* (109) db_optr ::= db_optr comp */
  {  202,   -2 }, /* (110) db_optr ::= db_optr prec */
  {  202,   -2 }, /* (111) db_optr ::= db_optr keep */
  {  202,   -2 }, /* (112) db_optr ::= db_optr update */
  {  202,   -2 }, /* (113) db_optr ::= db_optr cachelast */
  {  203,   -1 }, /* (114) topic_optr ::= db_optr */
  {  203,   -2 }, /* (115) topic_optr ::= topic_optr partitions */
  {  197,    0 }, /* (116) alter_db_optr ::= */
  {  197,   -2 }, /* (117) alter_db_optr ::= alter_db_optr replica */
  {  197,   -2 }, /* (118) alter_db_optr ::= alter_db_optr quorum */
  {  197,   -2 }, /* (119) alter_db_optr ::= alter_db_optr keep */
  {  197,   -2 }, /* (120) alter_db_optr ::= alter_db_optr blocks */
  {  197,   -2 }, /* (121) alter_db_optr ::= alter_db_optr comp */
  {  197,   -2 }, /* (122) alter_db_optr ::= alter_db_optr wal */
  {  197,   -2 }, /* (123) alter_db_optr ::= alter_db_optr fsync */
  {  197,   -2 }, /* (124) alter_db_optr ::= alter_db_optr update */
  {  197,   -2 }, /* (125) alter_db_optr ::= alter_db_optr cachelast */
  {  198,   -1 }, /* (126) alter_topic_optr ::= alter_db_optr */
  {  198,   -2 }, /* (127) alter_topic_optr ::= alter_topic_optr partitions */
  {  231,   -1 }, /* (128) typename ::= ids */
  {  231,   -4 }, /* (129) typename ::= ids LP signed RP */
  {  231,   -2 }, /* (130) typename ::= ids UNSIGNED */
  {  232,   -1 }, /* (131) signed ::= INTEGER */
  {  232,   -2 }, /* (132) signed ::= PLUS INTEGER */
  {  232,   -2 }, /* (133) signed ::= MINUS INTEGER */
  {  192,   -3 }, /* (134) cmd ::= CREATE TABLE create_table_args */
  {  192,   -3 }, /* (135) cmd ::= CREATE TABLE create_stable_args */
  {  192,   -3 }, /* (136) cmd ::= CREATE STABLE create_stable_args */
  {  192,   -3 }, /* (137) cmd ::= CREATE TABLE create_table_list */
  {  235,   -1 }, /* (138) create_table_list ::= create_from_stable */
  {  235,   -2 }, /* (139) create_table_list ::= create_table_list create_from_stable */
  {  233,   -6 }, /* (140) create_table_args ::= ifnotexists ids cpxName LP columnlist RP */
  {  234,  -10 }, /* (141) create_stable_args ::= ifnotexists ids cpxName LP columnlist RP TAGS LP columnlist RP */
  {  236,  -10 }, /* (142) create_from_stable ::= ifnotexists ids cpxName USING ids cpxName TAGS LP tagitemlist RP */
  {  236,  -13 }, /* (143) create_from_stable ::= ifnotexists ids cpxName USING ids cpxName LP tagNamelist RP TAGS LP tagitemlist RP */
  {  239,   -3 }, /* (144) tagNamelist ::= tagNamelist COMMA ids */
  {  239,   -1 }, /* (145) tagNamelist ::= ids */
  {  233,   -5 }, /* (146) create_table_args ::= ifnotexists ids cpxName AS select */
  {  237,   -3 }, /* (147) columnlist ::= columnlist COMMA column */
  {  237,   -1 }, /* (148) columnlist ::= column */
  {  241,   -2 }, /* (149) column ::= ids typename */
  {  238,   -3 }, /* (150) tagitemlist ::= tagitemlist COMMA tagitem */
  {  238,   -1 }, /* (151) tagitemlist ::= tagitem */
  {  242,   -1 }, /* (152) tagitem ::= INTEGER */
  {  242,   -1 }, /* (153) tagitem ::= FLOAT */
  {  242,   -1 }, /* (154) tagitem ::= STRING */
  {  242,   -1 }, /* (155) tagitem ::= BOOL */
  {  242,   -1 }, /* (156) tagitem ::= NULL */
<<<<<<< HEAD
  {  242,   -2 }, /* (157) tagitem ::= MINUS INTEGER */
  {  242,   -2 }, /* (158) tagitem ::= MINUS FLOAT */
  {  242,   -2 }, /* (159) tagitem ::= PLUS INTEGER */
  {  242,   -2 }, /* (160) tagitem ::= PLUS FLOAT */
  {  240,  -14 }, /* (161) select ::= SELECT selcollist from where_opt interval_opt session_option windowstate_option fill_opt sliding_opt groupby_opt having_opt orderby_opt slimit_opt limit_opt */
  {  240,   -3 }, /* (162) select ::= LP select RP */
  {  256,   -1 }, /* (163) union ::= select */
  {  256,   -4 }, /* (164) union ::= union UNION ALL select */
  {  192,   -1 }, /* (165) cmd ::= union */
  {  240,   -2 }, /* (166) select ::= SELECT selcollist */
  {  257,   -2 }, /* (167) sclp ::= selcollist COMMA */
  {  257,    0 }, /* (168) sclp ::= */
  {  243,   -4 }, /* (169) selcollist ::= sclp distinct expr as */
  {  243,   -2 }, /* (170) selcollist ::= sclp STAR */
  {  260,   -2 }, /* (171) as ::= AS ids */
  {  260,   -1 }, /* (172) as ::= ids */
  {  260,    0 }, /* (173) as ::= */
  {  258,   -1 }, /* (174) distinct ::= DISTINCT */
  {  258,    0 }, /* (175) distinct ::= */
  {  244,   -2 }, /* (176) from ::= FROM tablelist */
  {  244,   -2 }, /* (177) from ::= FROM sub */
  {  262,   -3 }, /* (178) sub ::= LP union RP */
  {  262,   -4 }, /* (179) sub ::= LP union RP ids */
  {  262,   -6 }, /* (180) sub ::= sub COMMA LP union RP ids */
  {  261,   -2 }, /* (181) tablelist ::= ids cpxName */
  {  261,   -3 }, /* (182) tablelist ::= ids cpxName ids */
  {  261,   -4 }, /* (183) tablelist ::= tablelist COMMA ids cpxName */
  {  261,   -5 }, /* (184) tablelist ::= tablelist COMMA ids cpxName ids */
  {  263,   -1 }, /* (185) tmvar ::= VARIABLE */
  {  246,   -4 }, /* (186) interval_opt ::= INTERVAL LP tmvar RP */
  {  246,   -6 }, /* (187) interval_opt ::= INTERVAL LP tmvar COMMA tmvar RP */
  {  246,    0 }, /* (188) interval_opt ::= */
  {  247,    0 }, /* (189) session_option ::= */
  {  247,   -7 }, /* (190) session_option ::= SESSION LP ids cpxName COMMA tmvar RP */
  {  248,    0 }, /* (191) windowstate_option ::= */
  {  248,   -4 }, /* (192) windowstate_option ::= STATE_WINDOW LP ids RP */
  {  249,    0 }, /* (193) fill_opt ::= */
  {  249,   -6 }, /* (194) fill_opt ::= FILL LP ID COMMA tagitemlist RP */
  {  249,   -4 }, /* (195) fill_opt ::= FILL LP ID RP */
  {  250,   -4 }, /* (196) sliding_opt ::= SLIDING LP tmvar RP */
  {  250,    0 }, /* (197) sliding_opt ::= */
  {  253,    0 }, /* (198) orderby_opt ::= */
  {  253,   -3 }, /* (199) orderby_opt ::= ORDER BY sortlist */
  {  264,   -4 }, /* (200) sortlist ::= sortlist COMMA item sortorder */
  {  264,   -2 }, /* (201) sortlist ::= item sortorder */
  {  266,   -2 }, /* (202) item ::= ids cpxName */
  {  267,   -1 }, /* (203) sortorder ::= ASC */
  {  267,   -1 }, /* (204) sortorder ::= DESC */
  {  267,    0 }, /* (205) sortorder ::= */
  {  251,    0 }, /* (206) groupby_opt ::= */
  {  251,   -3 }, /* (207) groupby_opt ::= GROUP BY grouplist */
  {  268,   -3 }, /* (208) grouplist ::= grouplist COMMA item */
  {  268,   -1 }, /* (209) grouplist ::= item */
  {  252,    0 }, /* (210) having_opt ::= */
  {  252,   -2 }, /* (211) having_opt ::= HAVING expr */
  {  255,    0 }, /* (212) limit_opt ::= */
  {  255,   -2 }, /* (213) limit_opt ::= LIMIT signed */
  {  255,   -4 }, /* (214) limit_opt ::= LIMIT signed OFFSET signed */
  {  255,   -4 }, /* (215) limit_opt ::= LIMIT signed COMMA signed */
  {  254,    0 }, /* (216) slimit_opt ::= */
  {  254,   -2 }, /* (217) slimit_opt ::= SLIMIT signed */
  {  254,   -4 }, /* (218) slimit_opt ::= SLIMIT signed SOFFSET signed */
  {  254,   -4 }, /* (219) slimit_opt ::= SLIMIT signed COMMA signed */
  {  245,    0 }, /* (220) where_opt ::= */
  {  245,   -2 }, /* (221) where_opt ::= WHERE expr */
  {  259,   -3 }, /* (222) expr ::= LP expr RP */
  {  259,   -1 }, /* (223) expr ::= ID */
  {  259,   -3 }, /* (224) expr ::= ID DOT ID */
  {  259,   -3 }, /* (225) expr ::= ID DOT STAR */
  {  259,   -1 }, /* (226) expr ::= INTEGER */
  {  259,   -2 }, /* (227) expr ::= MINUS INTEGER */
  {  259,   -2 }, /* (228) expr ::= PLUS INTEGER */
  {  259,   -1 }, /* (229) expr ::= FLOAT */
  {  259,   -2 }, /* (230) expr ::= MINUS FLOAT */
  {  259,   -2 }, /* (231) expr ::= PLUS FLOAT */
  {  259,   -1 }, /* (232) expr ::= STRING */
  {  259,   -1 }, /* (233) expr ::= NOW */
  {  259,   -1 }, /* (234) expr ::= VARIABLE */
  {  259,   -2 }, /* (235) expr ::= PLUS VARIABLE */
  {  259,   -2 }, /* (236) expr ::= MINUS VARIABLE */
  {  259,   -1 }, /* (237) expr ::= BOOL */
  {  259,   -1 }, /* (238) expr ::= NULL */
  {  259,   -4 }, /* (239) expr ::= ID LP exprlist RP */
  {  259,   -4 }, /* (240) expr ::= ID LP STAR RP */
  {  259,   -3 }, /* (241) expr ::= expr IS NULL */
  {  259,   -4 }, /* (242) expr ::= expr IS NOT NULL */
  {  259,   -3 }, /* (243) expr ::= expr LT expr */
  {  259,   -3 }, /* (244) expr ::= expr GT expr */
  {  259,   -3 }, /* (245) expr ::= expr LE expr */
  {  259,   -3 }, /* (246) expr ::= expr GE expr */
  {  259,   -3 }, /* (247) expr ::= expr NE expr */
  {  259,   -3 }, /* (248) expr ::= expr EQ expr */
  {  259,   -5 }, /* (249) expr ::= expr BETWEEN expr AND expr */
  {  259,   -3 }, /* (250) expr ::= expr AND expr */
  {  259,   -3 }, /* (251) expr ::= expr OR expr */
  {  259,   -3 }, /* (252) expr ::= expr PLUS expr */
  {  259,   -3 }, /* (253) expr ::= expr MINUS expr */
  {  259,   -3 }, /* (254) expr ::= expr STAR expr */
  {  259,   -3 }, /* (255) expr ::= expr SLASH expr */
  {  259,   -3 }, /* (256) expr ::= expr REM expr */
  {  259,   -3 }, /* (257) expr ::= expr LIKE expr */
  {  259,   -5 }, /* (258) expr ::= expr IN LP exprlist RP */
  {  200,   -3 }, /* (259) exprlist ::= exprlist COMMA expritem */
  {  200,   -1 }, /* (260) exprlist ::= expritem */
  {  269,   -1 }, /* (261) expritem ::= expr */
  {  269,    0 }, /* (262) expritem ::= */
  {  192,   -3 }, /* (263) cmd ::= RESET QUERY CACHE */
  {  192,   -3 }, /* (264) cmd ::= SYNCDB ids REPLICA */
  {  192,   -7 }, /* (265) cmd ::= ALTER TABLE ids cpxName ADD COLUMN columnlist */
  {  192,   -7 }, /* (266) cmd ::= ALTER TABLE ids cpxName DROP COLUMN ids */
  {  192,   -7 }, /* (267) cmd ::= ALTER TABLE ids cpxName MODIFY COLUMN columnlist */
  {  192,   -7 }, /* (268) cmd ::= ALTER TABLE ids cpxName ADD TAG columnlist */
  {  192,   -7 }, /* (269) cmd ::= ALTER TABLE ids cpxName DROP TAG ids */
  {  192,   -8 }, /* (270) cmd ::= ALTER TABLE ids cpxName CHANGE TAG ids ids */
  {  192,   -9 }, /* (271) cmd ::= ALTER TABLE ids cpxName SET TAG ids EQ tagitem */
  {  192,   -7 }, /* (272) cmd ::= ALTER TABLE ids cpxName MODIFY TAG columnlist */
  {  192,   -7 }, /* (273) cmd ::= ALTER STABLE ids cpxName ADD COLUMN columnlist */
  {  192,   -7 }, /* (274) cmd ::= ALTER STABLE ids cpxName DROP COLUMN ids */
  {  192,   -7 }, /* (275) cmd ::= ALTER STABLE ids cpxName MODIFY COLUMN columnlist */
  {  192,   -7 }, /* (276) cmd ::= ALTER STABLE ids cpxName ADD TAG columnlist */
  {  192,   -7 }, /* (277) cmd ::= ALTER STABLE ids cpxName DROP TAG ids */
  {  192,   -8 }, /* (278) cmd ::= ALTER STABLE ids cpxName CHANGE TAG ids ids */
  {  192,   -9 }, /* (279) cmd ::= ALTER STABLE ids cpxName SET TAG ids EQ tagitem */
  {  192,   -7 }, /* (280) cmd ::= ALTER STABLE ids cpxName MODIFY TAG columnlist */
  {  192,   -3 }, /* (281) cmd ::= KILL CONNECTION INTEGER */
  {  192,   -5 }, /* (282) cmd ::= KILL STREAM INTEGER COLON INTEGER */
  {  192,   -5 }, /* (283) cmd ::= KILL QUERY INTEGER COLON INTEGER */
=======
  {  242,   -1 }, /* (157) tagitem ::= NOW */
  {  242,   -2 }, /* (158) tagitem ::= MINUS INTEGER */
  {  242,   -2 }, /* (159) tagitem ::= MINUS FLOAT */
  {  242,   -2 }, /* (160) tagitem ::= PLUS INTEGER */
  {  242,   -2 }, /* (161) tagitem ::= PLUS FLOAT */
  {  240,  -14 }, /* (162) select ::= SELECT selcollist from where_opt interval_opt session_option windowstate_option fill_opt sliding_opt groupby_opt orderby_opt having_opt slimit_opt limit_opt */
  {  240,   -3 }, /* (163) select ::= LP select RP */
  {  256,   -1 }, /* (164) union ::= select */
  {  256,   -4 }, /* (165) union ::= union UNION ALL select */
  {  192,   -1 }, /* (166) cmd ::= union */
  {  240,   -2 }, /* (167) select ::= SELECT selcollist */
  {  257,   -2 }, /* (168) sclp ::= selcollist COMMA */
  {  257,    0 }, /* (169) sclp ::= */
  {  243,   -4 }, /* (170) selcollist ::= sclp distinct expr as */
  {  243,   -2 }, /* (171) selcollist ::= sclp STAR */
  {  260,   -2 }, /* (172) as ::= AS ids */
  {  260,   -1 }, /* (173) as ::= ids */
  {  260,    0 }, /* (174) as ::= */
  {  258,   -1 }, /* (175) distinct ::= DISTINCT */
  {  258,    0 }, /* (176) distinct ::= */
  {  244,   -2 }, /* (177) from ::= FROM tablelist */
  {  244,   -2 }, /* (178) from ::= FROM sub */
  {  262,   -3 }, /* (179) sub ::= LP union RP */
  {  262,   -4 }, /* (180) sub ::= LP union RP ids */
  {  262,   -6 }, /* (181) sub ::= sub COMMA LP union RP ids */
  {  261,   -2 }, /* (182) tablelist ::= ids cpxName */
  {  261,   -3 }, /* (183) tablelist ::= ids cpxName ids */
  {  261,   -4 }, /* (184) tablelist ::= tablelist COMMA ids cpxName */
  {  261,   -5 }, /* (185) tablelist ::= tablelist COMMA ids cpxName ids */
  {  263,   -1 }, /* (186) tmvar ::= VARIABLE */
  {  246,   -4 }, /* (187) interval_opt ::= INTERVAL LP tmvar RP */
  {  246,   -6 }, /* (188) interval_opt ::= INTERVAL LP tmvar COMMA tmvar RP */
  {  246,    0 }, /* (189) interval_opt ::= */
  {  247,    0 }, /* (190) session_option ::= */
  {  247,   -7 }, /* (191) session_option ::= SESSION LP ids cpxName COMMA tmvar RP */
  {  248,    0 }, /* (192) windowstate_option ::= */
  {  248,   -4 }, /* (193) windowstate_option ::= STATE_WINDOW LP ids RP */
  {  249,    0 }, /* (194) fill_opt ::= */
  {  249,   -6 }, /* (195) fill_opt ::= FILL LP ID COMMA tagitemlist RP */
  {  249,   -4 }, /* (196) fill_opt ::= FILL LP ID RP */
  {  250,   -4 }, /* (197) sliding_opt ::= SLIDING LP tmvar RP */
  {  250,    0 }, /* (198) sliding_opt ::= */
  {  252,    0 }, /* (199) orderby_opt ::= */
  {  252,   -3 }, /* (200) orderby_opt ::= ORDER BY sortlist */
  {  264,   -4 }, /* (201) sortlist ::= sortlist COMMA item sortorder */
  {  264,   -2 }, /* (202) sortlist ::= item sortorder */
  {  266,   -2 }, /* (203) item ::= ids cpxName */
  {  267,   -1 }, /* (204) sortorder ::= ASC */
  {  267,   -1 }, /* (205) sortorder ::= DESC */
  {  267,    0 }, /* (206) sortorder ::= */
  {  251,    0 }, /* (207) groupby_opt ::= */
  {  251,   -3 }, /* (208) groupby_opt ::= GROUP BY grouplist */
  {  268,   -3 }, /* (209) grouplist ::= grouplist COMMA item */
  {  268,   -1 }, /* (210) grouplist ::= item */
  {  253,    0 }, /* (211) having_opt ::= */
  {  253,   -2 }, /* (212) having_opt ::= HAVING expr */
  {  255,    0 }, /* (213) limit_opt ::= */
  {  255,   -2 }, /* (214) limit_opt ::= LIMIT signed */
  {  255,   -4 }, /* (215) limit_opt ::= LIMIT signed OFFSET signed */
  {  255,   -4 }, /* (216) limit_opt ::= LIMIT signed COMMA signed */
  {  254,    0 }, /* (217) slimit_opt ::= */
  {  254,   -2 }, /* (218) slimit_opt ::= SLIMIT signed */
  {  254,   -4 }, /* (219) slimit_opt ::= SLIMIT signed SOFFSET signed */
  {  254,   -4 }, /* (220) slimit_opt ::= SLIMIT signed COMMA signed */
  {  245,    0 }, /* (221) where_opt ::= */
  {  245,   -2 }, /* (222) where_opt ::= WHERE expr */
  {  259,   -3 }, /* (223) expr ::= LP expr RP */
  {  259,   -1 }, /* (224) expr ::= ID */
  {  259,   -3 }, /* (225) expr ::= ID DOT ID */
  {  259,   -3 }, /* (226) expr ::= ID DOT STAR */
  {  259,   -1 }, /* (227) expr ::= INTEGER */
  {  259,   -2 }, /* (228) expr ::= MINUS INTEGER */
  {  259,   -2 }, /* (229) expr ::= PLUS INTEGER */
  {  259,   -1 }, /* (230) expr ::= FLOAT */
  {  259,   -2 }, /* (231) expr ::= MINUS FLOAT */
  {  259,   -2 }, /* (232) expr ::= PLUS FLOAT */
  {  259,   -1 }, /* (233) expr ::= STRING */
  {  259,   -1 }, /* (234) expr ::= NOW */
  {  259,   -1 }, /* (235) expr ::= VARIABLE */
  {  259,   -2 }, /* (236) expr ::= PLUS VARIABLE */
  {  259,   -2 }, /* (237) expr ::= MINUS VARIABLE */
  {  259,   -1 }, /* (238) expr ::= BOOL */
  {  259,   -1 }, /* (239) expr ::= NULL */
  {  259,   -4 }, /* (240) expr ::= ID LP exprlist RP */
  {  259,   -4 }, /* (241) expr ::= ID LP STAR RP */
  {  259,   -3 }, /* (242) expr ::= expr IS NULL */
  {  259,   -4 }, /* (243) expr ::= expr IS NOT NULL */
  {  259,   -3 }, /* (244) expr ::= expr LT expr */
  {  259,   -3 }, /* (245) expr ::= expr GT expr */
  {  259,   -3 }, /* (246) expr ::= expr LE expr */
  {  259,   -3 }, /* (247) expr ::= expr GE expr */
  {  259,   -3 }, /* (248) expr ::= expr NE expr */
  {  259,   -3 }, /* (249) expr ::= expr EQ expr */
  {  259,   -5 }, /* (250) expr ::= expr BETWEEN expr AND expr */
  {  259,   -3 }, /* (251) expr ::= expr AND expr */
  {  259,   -3 }, /* (252) expr ::= expr OR expr */
  {  259,   -3 }, /* (253) expr ::= expr PLUS expr */
  {  259,   -3 }, /* (254) expr ::= expr MINUS expr */
  {  259,   -3 }, /* (255) expr ::= expr STAR expr */
  {  259,   -3 }, /* (256) expr ::= expr SLASH expr */
  {  259,   -3 }, /* (257) expr ::= expr REM expr */
  {  259,   -3 }, /* (258) expr ::= expr LIKE expr */
  {  259,   -5 }, /* (259) expr ::= expr IN LP exprlist RP */
  {  200,   -3 }, /* (260) exprlist ::= exprlist COMMA expritem */
  {  200,   -1 }, /* (261) exprlist ::= expritem */
  {  269,   -1 }, /* (262) expritem ::= expr */
  {  269,    0 }, /* (263) expritem ::= */
  {  192,   -3 }, /* (264) cmd ::= RESET QUERY CACHE */
  {  192,   -3 }, /* (265) cmd ::= SYNCDB ids REPLICA */
  {  192,   -7 }, /* (266) cmd ::= ALTER TABLE ids cpxName ADD COLUMN columnlist */
  {  192,   -7 }, /* (267) cmd ::= ALTER TABLE ids cpxName DROP COLUMN ids */
  {  192,   -7 }, /* (268) cmd ::= ALTER TABLE ids cpxName MODIFY COLUMN columnlist */
  {  192,   -7 }, /* (269) cmd ::= ALTER TABLE ids cpxName ADD TAG columnlist */
  {  192,   -7 }, /* (270) cmd ::= ALTER TABLE ids cpxName DROP TAG ids */
  {  192,   -8 }, /* (271) cmd ::= ALTER TABLE ids cpxName CHANGE TAG ids ids */
  {  192,   -9 }, /* (272) cmd ::= ALTER TABLE ids cpxName SET TAG ids EQ tagitem */
  {  192,   -7 }, /* (273) cmd ::= ALTER TABLE ids cpxName MODIFY TAG columnlist */
  {  192,   -7 }, /* (274) cmd ::= ALTER STABLE ids cpxName ADD COLUMN columnlist */
  {  192,   -7 }, /* (275) cmd ::= ALTER STABLE ids cpxName DROP COLUMN ids */
  {  192,   -7 }, /* (276) cmd ::= ALTER STABLE ids cpxName MODIFY COLUMN columnlist */
  {  192,   -7 }, /* (277) cmd ::= ALTER STABLE ids cpxName ADD TAG columnlist */
  {  192,   -7 }, /* (278) cmd ::= ALTER STABLE ids cpxName DROP TAG ids */
  {  192,   -8 }, /* (279) cmd ::= ALTER STABLE ids cpxName CHANGE TAG ids ids */
  {  192,   -9 }, /* (280) cmd ::= ALTER STABLE ids cpxName SET TAG ids EQ tagitem */
  {  192,   -7 }, /* (281) cmd ::= ALTER STABLE ids cpxName MODIFY TAG columnlist */
  {  192,   -3 }, /* (282) cmd ::= KILL CONNECTION INTEGER */
  {  192,   -5 }, /* (283) cmd ::= KILL STREAM INTEGER COLON INTEGER */
  {  192,   -5 }, /* (284) cmd ::= KILL QUERY INTEGER COLON INTEGER */
>>>>>>> b7fded8b
};

static void yy_accept(yyParser*);  /* Forward Declaration */

/*
** Perform a reduce action and the shift that must immediately
** follow the reduce.
**
** The yyLookahead and yyLookaheadToken parameters provide reduce actions
** access to the lookahead token (if any).  The yyLookahead will be YYNOCODE
** if the lookahead token has already been consumed.  As this procedure is
** only called from one place, optimizing compilers will in-line it, which
** means that the extra parameters have no performance impact.
*/
static void yy_reduce(
  yyParser *yypParser,         /* The parser */
  unsigned int yyruleno,       /* Number of the rule by which to reduce */
  int yyLookahead,             /* Lookahead token, or YYNOCODE if none */
  ParseTOKENTYPE yyLookaheadToken  /* Value of the lookahead token */
){
  int yygoto;                     /* The next state */
  int yyact;                      /* The next action */
  yyStackEntry *yymsp;            /* The top of the parser's stack */
  int yysize;                     /* Amount to pop the stack */
  ParseARG_FETCH;
  (void)yyLookahead;
  (void)yyLookaheadToken;
  yymsp = yypParser->yytos;
#ifndef NDEBUG
  if( yyTraceFILE && yyruleno<(int)(sizeof(yyRuleName)/sizeof(yyRuleName[0])) ){
    yysize = yyRuleInfo[yyruleno].nrhs;
    if( yysize ){
      fprintf(yyTraceFILE, "%sReduce %d [%s], go to state %d.\n",
        yyTracePrompt,
        yyruleno, yyRuleName[yyruleno], yymsp[yysize].stateno);
    }else{
      fprintf(yyTraceFILE, "%sReduce %d [%s].\n",
        yyTracePrompt, yyruleno, yyRuleName[yyruleno]);
    }
  }
#endif /* NDEBUG */

  /* Check that the stack is large enough to grow by a single entry
  ** if the RHS of the rule is empty.  This ensures that there is room
  ** enough on the stack to push the LHS value */
  if( yyRuleInfo[yyruleno].nrhs==0 ){
#ifdef YYTRACKMAXSTACKDEPTH
    if( (int)(yypParser->yytos - yypParser->yystack)>yypParser->yyhwm ){
      yypParser->yyhwm++;
      assert( yypParser->yyhwm == (int)(yypParser->yytos - yypParser->yystack));
    }
#endif
#if YYSTACKDEPTH>0 
    if( yypParser->yytos>=yypParser->yystackEnd ){
      yyStackOverflow(yypParser);
      return;
    }
#else
    if( yypParser->yytos>=&yypParser->yystack[yypParser->yystksz-1] ){
      if( yyGrowStack(yypParser) ){
        yyStackOverflow(yypParser);
        return;
      }
      yymsp = yypParser->yytos;
    }
#endif
  }

  switch( yyruleno ){
  /* Beginning here are the reduction cases.  A typical example
  ** follows:
  **   case 0:
  **  #line <lineno> <grammarfile>
  **     { ... }           // User supplied code
  **  #line <lineno> <thisfile>
  **     break;
  */
/********** Begin reduce actions **********************************************/
        YYMINORTYPE yylhsminor;
      case 0: /* program ::= cmd */
      case 134: /* cmd ::= CREATE TABLE create_table_args */ yytestcase(yyruleno==134);
      case 135: /* cmd ::= CREATE TABLE create_stable_args */ yytestcase(yyruleno==135);
      case 136: /* cmd ::= CREATE STABLE create_stable_args */ yytestcase(yyruleno==136);
{}
        break;
      case 1: /* cmd ::= SHOW DATABASES */
{ setShowOptions(pInfo, TSDB_MGMT_TABLE_DB, 0, 0);}
        break;
      case 2: /* cmd ::= SHOW TOPICS */
{ setShowOptions(pInfo, TSDB_MGMT_TABLE_TP, 0, 0);}
        break;
      case 3: /* cmd ::= SHOW MNODES */
{ setShowOptions(pInfo, TSDB_MGMT_TABLE_MNODE, 0, 0);}
        break;
      case 4: /* cmd ::= SHOW DNODES */
{ setShowOptions(pInfo, TSDB_MGMT_TABLE_DNODE, 0, 0);}
        break;
      case 5: /* cmd ::= SHOW ACCOUNTS */
{ setShowOptions(pInfo, TSDB_MGMT_TABLE_ACCT, 0, 0);}
        break;
      case 6: /* cmd ::= SHOW USERS */
{ setShowOptions(pInfo, TSDB_MGMT_TABLE_USER, 0, 0);}
        break;
      case 7: /* cmd ::= SHOW MODULES */
{ setShowOptions(pInfo, TSDB_MGMT_TABLE_MODULE, 0, 0);  }
        break;
      case 8: /* cmd ::= SHOW QUERIES */
{ setShowOptions(pInfo, TSDB_MGMT_TABLE_QUERIES, 0, 0);  }
        break;
      case 9: /* cmd ::= SHOW CONNECTIONS */
{ setShowOptions(pInfo, TSDB_MGMT_TABLE_CONNS, 0, 0);}
        break;
      case 10: /* cmd ::= SHOW STREAMS */
{ setShowOptions(pInfo, TSDB_MGMT_TABLE_STREAMS, 0, 0);  }
        break;
      case 11: /* cmd ::= SHOW VARIABLES */
{ setShowOptions(pInfo, TSDB_MGMT_TABLE_VARIABLES, 0, 0);  }
        break;
      case 12: /* cmd ::= SHOW SCORES */
{ setShowOptions(pInfo, TSDB_MGMT_TABLE_SCORES, 0, 0);   }
        break;
      case 13: /* cmd ::= SHOW GRANTS */
{ setShowOptions(pInfo, TSDB_MGMT_TABLE_GRANTS, 0, 0);   }
        break;
      case 14: /* cmd ::= SHOW VNODES */
{ setShowOptions(pInfo, TSDB_MGMT_TABLE_VNODES, 0, 0); }
        break;
      case 15: /* cmd ::= SHOW VNODES IPTOKEN */
{ setShowOptions(pInfo, TSDB_MGMT_TABLE_VNODES, &yymsp[0].minor.yy0, 0); }
        break;
      case 16: /* dbPrefix ::= */
{yymsp[1].minor.yy0.n = 0; yymsp[1].minor.yy0.type = 0;}
        break;
      case 17: /* dbPrefix ::= ids DOT */
{yylhsminor.yy0 = yymsp[-1].minor.yy0;  }
  yymsp[-1].minor.yy0 = yylhsminor.yy0;
        break;
      case 18: /* cpxName ::= */
{yymsp[1].minor.yy0.n = 0;  }
        break;
      case 19: /* cpxName ::= DOT ids */
{yymsp[-1].minor.yy0 = yymsp[0].minor.yy0; yymsp[-1].minor.yy0.n += 1;    }
        break;
      case 20: /* cmd ::= SHOW CREATE TABLE ids cpxName */
{
   yymsp[-1].minor.yy0.n += yymsp[0].minor.yy0.n;
   setDCLSqlElems(pInfo, TSDB_SQL_SHOW_CREATE_TABLE, 1, &yymsp[-1].minor.yy0);
}
        break;
      case 21: /* cmd ::= SHOW CREATE STABLE ids cpxName */
{
   yymsp[-1].minor.yy0.n += yymsp[0].minor.yy0.n;
   setDCLSqlElems(pInfo, TSDB_SQL_SHOW_CREATE_STABLE, 1, &yymsp[-1].minor.yy0);
}
        break;
      case 22: /* cmd ::= SHOW CREATE DATABASE ids */
{
  setDCLSqlElems(pInfo, TSDB_SQL_SHOW_CREATE_DATABASE, 1, &yymsp[0].minor.yy0);
}
        break;
      case 23: /* cmd ::= SHOW dbPrefix TABLES */
{
    setShowOptions(pInfo, TSDB_MGMT_TABLE_TABLE, &yymsp[-1].minor.yy0, 0);
}
        break;
      case 24: /* cmd ::= SHOW dbPrefix TABLES LIKE ids */
{
    setShowOptions(pInfo, TSDB_MGMT_TABLE_TABLE, &yymsp[-3].minor.yy0, &yymsp[0].minor.yy0);
}
        break;
      case 25: /* cmd ::= SHOW dbPrefix STABLES */
{
    setShowOptions(pInfo, TSDB_MGMT_TABLE_METRIC, &yymsp[-1].minor.yy0, 0);
}
        break;
      case 26: /* cmd ::= SHOW dbPrefix STABLES LIKE ids */
{
    SStrToken token;
    tSetDbName(&token, &yymsp[-3].minor.yy0);
    setShowOptions(pInfo, TSDB_MGMT_TABLE_METRIC, &token, &yymsp[0].minor.yy0);
}
        break;
      case 27: /* cmd ::= SHOW dbPrefix VGROUPS */
{
    SStrToken token;
    tSetDbName(&token, &yymsp[-1].minor.yy0);
    setShowOptions(pInfo, TSDB_MGMT_TABLE_VGROUP, &token, 0);
}
        break;
      case 28: /* cmd ::= SHOW dbPrefix VGROUPS ids */
{
    SStrToken token;
    tSetDbName(&token, &yymsp[-2].minor.yy0);
    setShowOptions(pInfo, TSDB_MGMT_TABLE_VGROUP, &token, &yymsp[0].minor.yy0);
}
        break;
      case 29: /* cmd ::= DROP TABLE ifexists ids cpxName */
{
    yymsp[-1].minor.yy0.n += yymsp[0].minor.yy0.n;
    setDropDbTableInfo(pInfo, TSDB_SQL_DROP_TABLE, &yymsp[-1].minor.yy0, &yymsp[-2].minor.yy0, -1, -1);
}
        break;
      case 30: /* cmd ::= DROP STABLE ifexists ids cpxName */
{
    yymsp[-1].minor.yy0.n += yymsp[0].minor.yy0.n;
    setDropDbTableInfo(pInfo, TSDB_SQL_DROP_TABLE, &yymsp[-1].minor.yy0, &yymsp[-2].minor.yy0, -1, TSDB_SUPER_TABLE);
}
        break;
      case 31: /* cmd ::= DROP DATABASE ifexists ids */
{ setDropDbTableInfo(pInfo, TSDB_SQL_DROP_DB, &yymsp[0].minor.yy0, &yymsp[-1].minor.yy0, TSDB_DB_TYPE_DEFAULT, -1); }
        break;
      case 32: /* cmd ::= DROP TOPIC ifexists ids */
{ setDropDbTableInfo(pInfo, TSDB_SQL_DROP_DB, &yymsp[0].minor.yy0, &yymsp[-1].minor.yy0, TSDB_DB_TYPE_TOPIC, -1); }
        break;
      case 33: /* cmd ::= DROP DNODE ids */
{ setDCLSqlElems(pInfo, TSDB_SQL_DROP_DNODE, 1, &yymsp[0].minor.yy0);    }
        break;
      case 34: /* cmd ::= DROP USER ids */
{ setDCLSqlElems(pInfo, TSDB_SQL_DROP_USER, 1, &yymsp[0].minor.yy0);     }
        break;
      case 35: /* cmd ::= DROP ACCOUNT ids */
{ setDCLSqlElems(pInfo, TSDB_SQL_DROP_ACCT, 1, &yymsp[0].minor.yy0);  }
        break;
      case 36: /* cmd ::= USE ids */
{ setDCLSqlElems(pInfo, TSDB_SQL_USE_DB, 1, &yymsp[0].minor.yy0);}
        break;
      case 37: /* cmd ::= DESCRIBE ids cpxName */
{
    yymsp[-1].minor.yy0.n += yymsp[0].minor.yy0.n;
    setDCLSqlElems(pInfo, TSDB_SQL_DESCRIBE_TABLE, 1, &yymsp[-1].minor.yy0);
}
        break;
      case 38: /* cmd ::= ALTER USER ids PASS ids */
{ setAlterUserSql(pInfo, TSDB_ALTER_USER_PASSWD, &yymsp[-2].minor.yy0, &yymsp[0].minor.yy0, NULL);    }
        break;
      case 39: /* cmd ::= ALTER USER ids PRIVILEGE ids */
{ setAlterUserSql(pInfo, TSDB_ALTER_USER_PRIVILEGES, &yymsp[-2].minor.yy0, NULL, &yymsp[0].minor.yy0);}
        break;
      case 40: /* cmd ::= ALTER DNODE ids ids */
{ setDCLSqlElems(pInfo, TSDB_SQL_CFG_DNODE, 2, &yymsp[-1].minor.yy0, &yymsp[0].minor.yy0);          }
        break;
      case 41: /* cmd ::= ALTER DNODE ids ids ids */
{ setDCLSqlElems(pInfo, TSDB_SQL_CFG_DNODE, 3, &yymsp[-2].minor.yy0, &yymsp[-1].minor.yy0, &yymsp[0].minor.yy0);      }
        break;
      case 42: /* cmd ::= ALTER LOCAL ids */
{ setDCLSqlElems(pInfo, TSDB_SQL_CFG_LOCAL, 1, &yymsp[0].minor.yy0);              }
        break;
      case 43: /* cmd ::= ALTER LOCAL ids ids */
{ setDCLSqlElems(pInfo, TSDB_SQL_CFG_LOCAL, 2, &yymsp[-1].minor.yy0, &yymsp[0].minor.yy0);          }
        break;
      case 44: /* cmd ::= ALTER DATABASE ids alter_db_optr */
      case 45: /* cmd ::= ALTER TOPIC ids alter_topic_optr */ yytestcase(yyruleno==45);
{ SStrToken t = {0};  setCreateDbInfo(pInfo, TSDB_SQL_ALTER_DB, &yymsp[-1].minor.yy0, &yymsp[0].minor.yy382, &t);}
        break;
      case 46: /* cmd ::= ALTER ACCOUNT ids acct_optr */
{ setCreateAcctSql(pInfo, TSDB_SQL_ALTER_ACCT, &yymsp[-1].minor.yy0, NULL, &yymsp[0].minor.yy151);}
        break;
      case 47: /* cmd ::= ALTER ACCOUNT ids PASS ids acct_optr */
{ setCreateAcctSql(pInfo, TSDB_SQL_ALTER_ACCT, &yymsp[-3].minor.yy0, &yymsp[-1].minor.yy0, &yymsp[0].minor.yy151);}
        break;
      case 48: /* cmd ::= COMPACT VNODES IN LP exprlist RP */
{ setCompactVnodeSql(pInfo, TSDB_SQL_COMPACT_VNODE, yymsp[-1].minor.yy441);}
        break;
      case 49: /* ids ::= ID */
      case 50: /* ids ::= STRING */ yytestcase(yyruleno==50);
{yylhsminor.yy0 = yymsp[0].minor.yy0; }
  yymsp[0].minor.yy0 = yylhsminor.yy0;
        break;
      case 51: /* ifexists ::= IF EXISTS */
{ yymsp[-1].minor.yy0.n = 1;}
        break;
      case 52: /* ifexists ::= */
      case 54: /* ifnotexists ::= */ yytestcase(yyruleno==54);
      case 176: /* distinct ::= */ yytestcase(yyruleno==176);
{ yymsp[1].minor.yy0.n = 0;}
        break;
      case 53: /* ifnotexists ::= IF NOT EXISTS */
{ yymsp[-2].minor.yy0.n = 1;}
        break;
      case 55: /* cmd ::= CREATE DNODE ids */
{ setDCLSqlElems(pInfo, TSDB_SQL_CREATE_DNODE, 1, &yymsp[0].minor.yy0);}
        break;
      case 56: /* cmd ::= CREATE ACCOUNT ids PASS ids acct_optr */
{ setCreateAcctSql(pInfo, TSDB_SQL_CREATE_ACCT, &yymsp[-3].minor.yy0, &yymsp[-1].minor.yy0, &yymsp[0].minor.yy151);}
        break;
      case 57: /* cmd ::= CREATE DATABASE ifnotexists ids db_optr */
      case 58: /* cmd ::= CREATE TOPIC ifnotexists ids topic_optr */ yytestcase(yyruleno==58);
{ setCreateDbInfo(pInfo, TSDB_SQL_CREATE_DB, &yymsp[-1].minor.yy0, &yymsp[0].minor.yy382, &yymsp[-2].minor.yy0);}
        break;
      case 59: /* cmd ::= CREATE USER ids PASS ids */
{ setCreateUserSql(pInfo, &yymsp[-2].minor.yy0, &yymsp[0].minor.yy0);}
        break;
      case 60: /* pps ::= */
      case 62: /* tseries ::= */ yytestcase(yyruleno==62);
      case 64: /* dbs ::= */ yytestcase(yyruleno==64);
      case 66: /* streams ::= */ yytestcase(yyruleno==66);
      case 68: /* storage ::= */ yytestcase(yyruleno==68);
      case 70: /* qtime ::= */ yytestcase(yyruleno==70);
      case 72: /* users ::= */ yytestcase(yyruleno==72);
      case 74: /* conns ::= */ yytestcase(yyruleno==74);
      case 76: /* state ::= */ yytestcase(yyruleno==76);
{ yymsp[1].minor.yy0.n = 0;   }
        break;
      case 61: /* pps ::= PPS INTEGER */
      case 63: /* tseries ::= TSERIES INTEGER */ yytestcase(yyruleno==63);
      case 65: /* dbs ::= DBS INTEGER */ yytestcase(yyruleno==65);
      case 67: /* streams ::= STREAMS INTEGER */ yytestcase(yyruleno==67);
      case 69: /* storage ::= STORAGE INTEGER */ yytestcase(yyruleno==69);
      case 71: /* qtime ::= QTIME INTEGER */ yytestcase(yyruleno==71);
      case 73: /* users ::= USERS INTEGER */ yytestcase(yyruleno==73);
      case 75: /* conns ::= CONNS INTEGER */ yytestcase(yyruleno==75);
      case 77: /* state ::= STATE ids */ yytestcase(yyruleno==77);
{ yymsp[-1].minor.yy0 = yymsp[0].minor.yy0;     }
        break;
      case 78: /* acct_optr ::= pps tseries storage streams qtime dbs users conns state */
{
    yylhsminor.yy151.maxUsers   = (yymsp[-2].minor.yy0.n>0)?atoi(yymsp[-2].minor.yy0.z):-1;
    yylhsminor.yy151.maxDbs     = (yymsp[-3].minor.yy0.n>0)?atoi(yymsp[-3].minor.yy0.z):-1;
    yylhsminor.yy151.maxTimeSeries = (yymsp[-7].minor.yy0.n>0)?atoi(yymsp[-7].minor.yy0.z):-1;
    yylhsminor.yy151.maxStreams = (yymsp[-5].minor.yy0.n>0)?atoi(yymsp[-5].minor.yy0.z):-1;
    yylhsminor.yy151.maxPointsPerSecond     = (yymsp[-8].minor.yy0.n>0)?atoi(yymsp[-8].minor.yy0.z):-1;
    yylhsminor.yy151.maxStorage = (yymsp[-6].minor.yy0.n>0)?strtoll(yymsp[-6].minor.yy0.z, NULL, 10):-1;
    yylhsminor.yy151.maxQueryTime   = (yymsp[-4].minor.yy0.n>0)?strtoll(yymsp[-4].minor.yy0.z, NULL, 10):-1;
    yylhsminor.yy151.maxConnections   = (yymsp[-1].minor.yy0.n>0)?atoi(yymsp[-1].minor.yy0.z):-1;
    yylhsminor.yy151.stat    = yymsp[0].minor.yy0;
}
  yymsp[-8].minor.yy151 = yylhsminor.yy151;
        break;
      case 79: /* intitemlist ::= intitemlist COMMA intitem */
      case 150: /* tagitemlist ::= tagitemlist COMMA tagitem */ yytestcase(yyruleno==150);
{ yylhsminor.yy441 = tVariantListAppend(yymsp[-2].minor.yy441, &yymsp[0].minor.yy506, -1);    }
  yymsp[-2].minor.yy441 = yylhsminor.yy441;
        break;
      case 80: /* intitemlist ::= intitem */
      case 151: /* tagitemlist ::= tagitem */ yytestcase(yyruleno==151);
{ yylhsminor.yy441 = tVariantListAppend(NULL, &yymsp[0].minor.yy506, -1); }
  yymsp[0].minor.yy441 = yylhsminor.yy441;
        break;
      case 81: /* intitem ::= INTEGER */
      case 152: /* tagitem ::= INTEGER */ yytestcase(yyruleno==152);
      case 153: /* tagitem ::= FLOAT */ yytestcase(yyruleno==153);
      case 154: /* tagitem ::= STRING */ yytestcase(yyruleno==154);
      case 155: /* tagitem ::= BOOL */ yytestcase(yyruleno==155);
{ toTSDBType(yymsp[0].minor.yy0.type); tVariantCreate(&yylhsminor.yy506, &yymsp[0].minor.yy0); }
  yymsp[0].minor.yy506 = yylhsminor.yy506;
        break;
      case 82: /* keep ::= KEEP intitemlist */
{ yymsp[-1].minor.yy441 = yymsp[0].minor.yy441; }
        break;
      case 83: /* cache ::= CACHE INTEGER */
      case 84: /* replica ::= REPLICA INTEGER */ yytestcase(yyruleno==84);
      case 85: /* quorum ::= QUORUM INTEGER */ yytestcase(yyruleno==85);
      case 86: /* days ::= DAYS INTEGER */ yytestcase(yyruleno==86);
      case 87: /* minrows ::= MINROWS INTEGER */ yytestcase(yyruleno==87);
      case 88: /* maxrows ::= MAXROWS INTEGER */ yytestcase(yyruleno==88);
      case 89: /* blocks ::= BLOCKS INTEGER */ yytestcase(yyruleno==89);
      case 90: /* ctime ::= CTIME INTEGER */ yytestcase(yyruleno==90);
      case 91: /* wal ::= WAL INTEGER */ yytestcase(yyruleno==91);
      case 92: /* fsync ::= FSYNC INTEGER */ yytestcase(yyruleno==92);
      case 93: /* comp ::= COMP INTEGER */ yytestcase(yyruleno==93);
      case 94: /* prec ::= PRECISION STRING */ yytestcase(yyruleno==94);
      case 95: /* update ::= UPDATE INTEGER */ yytestcase(yyruleno==95);
      case 96: /* cachelast ::= CACHELAST INTEGER */ yytestcase(yyruleno==96);
      case 97: /* partitions ::= PARTITIONS INTEGER */ yytestcase(yyruleno==97);
{ yymsp[-1].minor.yy0 = yymsp[0].minor.yy0; }
        break;
      case 98: /* db_optr ::= */
{setDefaultCreateDbOption(&yymsp[1].minor.yy382); yymsp[1].minor.yy382.dbType = TSDB_DB_TYPE_DEFAULT;}
        break;
      case 99: /* db_optr ::= db_optr cache */
{ yylhsminor.yy382 = yymsp[-1].minor.yy382; yylhsminor.yy382.cacheBlockSize = strtol(yymsp[0].minor.yy0.z, NULL, 10); }
  yymsp[-1].minor.yy382 = yylhsminor.yy382;
        break;
      case 100: /* db_optr ::= db_optr replica */
      case 117: /* alter_db_optr ::= alter_db_optr replica */ yytestcase(yyruleno==117);
{ yylhsminor.yy382 = yymsp[-1].minor.yy382; yylhsminor.yy382.replica = strtol(yymsp[0].minor.yy0.z, NULL, 10); }
  yymsp[-1].minor.yy382 = yylhsminor.yy382;
        break;
      case 101: /* db_optr ::= db_optr quorum */
      case 118: /* alter_db_optr ::= alter_db_optr quorum */ yytestcase(yyruleno==118);
{ yylhsminor.yy382 = yymsp[-1].minor.yy382; yylhsminor.yy382.quorum = strtol(yymsp[0].minor.yy0.z, NULL, 10); }
  yymsp[-1].minor.yy382 = yylhsminor.yy382;
        break;
      case 102: /* db_optr ::= db_optr days */
{ yylhsminor.yy382 = yymsp[-1].minor.yy382; yylhsminor.yy382.daysPerFile = strtol(yymsp[0].minor.yy0.z, NULL, 10); }
  yymsp[-1].minor.yy382 = yylhsminor.yy382;
        break;
      case 103: /* db_optr ::= db_optr minrows */
{ yylhsminor.yy382 = yymsp[-1].minor.yy382; yylhsminor.yy382.minRowsPerBlock = strtod(yymsp[0].minor.yy0.z, NULL); }
  yymsp[-1].minor.yy382 = yylhsminor.yy382;
        break;
      case 104: /* db_optr ::= db_optr maxrows */
{ yylhsminor.yy382 = yymsp[-1].minor.yy382; yylhsminor.yy382.maxRowsPerBlock = strtod(yymsp[0].minor.yy0.z, NULL); }
  yymsp[-1].minor.yy382 = yylhsminor.yy382;
        break;
      case 105: /* db_optr ::= db_optr blocks */
      case 120: /* alter_db_optr ::= alter_db_optr blocks */ yytestcase(yyruleno==120);
{ yylhsminor.yy382 = yymsp[-1].minor.yy382; yylhsminor.yy382.numOfBlocks = strtol(yymsp[0].minor.yy0.z, NULL, 10); }
  yymsp[-1].minor.yy382 = yylhsminor.yy382;
        break;
      case 106: /* db_optr ::= db_optr ctime */
{ yylhsminor.yy382 = yymsp[-1].minor.yy382; yylhsminor.yy382.commitTime = strtol(yymsp[0].minor.yy0.z, NULL, 10); }
  yymsp[-1].minor.yy382 = yylhsminor.yy382;
        break;
      case 107: /* db_optr ::= db_optr wal */
      case 122: /* alter_db_optr ::= alter_db_optr wal */ yytestcase(yyruleno==122);
{ yylhsminor.yy382 = yymsp[-1].minor.yy382; yylhsminor.yy382.walLevel = strtol(yymsp[0].minor.yy0.z, NULL, 10); }
  yymsp[-1].minor.yy382 = yylhsminor.yy382;
        break;
      case 108: /* db_optr ::= db_optr fsync */
      case 123: /* alter_db_optr ::= alter_db_optr fsync */ yytestcase(yyruleno==123);
{ yylhsminor.yy382 = yymsp[-1].minor.yy382; yylhsminor.yy382.fsyncPeriod = strtol(yymsp[0].minor.yy0.z, NULL, 10); }
  yymsp[-1].minor.yy382 = yylhsminor.yy382;
        break;
      case 109: /* db_optr ::= db_optr comp */
      case 121: /* alter_db_optr ::= alter_db_optr comp */ yytestcase(yyruleno==121);
{ yylhsminor.yy382 = yymsp[-1].minor.yy382; yylhsminor.yy382.compressionLevel = strtol(yymsp[0].minor.yy0.z, NULL, 10); }
  yymsp[-1].minor.yy382 = yylhsminor.yy382;
        break;
      case 110: /* db_optr ::= db_optr prec */
{ yylhsminor.yy382 = yymsp[-1].minor.yy382; yylhsminor.yy382.precision = yymsp[0].minor.yy0; }
  yymsp[-1].minor.yy382 = yylhsminor.yy382;
        break;
      case 111: /* db_optr ::= db_optr keep */
      case 119: /* alter_db_optr ::= alter_db_optr keep */ yytestcase(yyruleno==119);
{ yylhsminor.yy382 = yymsp[-1].minor.yy382; yylhsminor.yy382.keep = yymsp[0].minor.yy441; }
  yymsp[-1].minor.yy382 = yylhsminor.yy382;
        break;
      case 112: /* db_optr ::= db_optr update */
      case 124: /* alter_db_optr ::= alter_db_optr update */ yytestcase(yyruleno==124);
{ yylhsminor.yy382 = yymsp[-1].minor.yy382; yylhsminor.yy382.update = strtol(yymsp[0].minor.yy0.z, NULL, 10); }
  yymsp[-1].minor.yy382 = yylhsminor.yy382;
        break;
      case 113: /* db_optr ::= db_optr cachelast */
      case 125: /* alter_db_optr ::= alter_db_optr cachelast */ yytestcase(yyruleno==125);
{ yylhsminor.yy382 = yymsp[-1].minor.yy382; yylhsminor.yy382.cachelast = strtol(yymsp[0].minor.yy0.z, NULL, 10); }
  yymsp[-1].minor.yy382 = yylhsminor.yy382;
        break;
      case 114: /* topic_optr ::= db_optr */
      case 126: /* alter_topic_optr ::= alter_db_optr */ yytestcase(yyruleno==126);
{ yylhsminor.yy382 = yymsp[0].minor.yy382; yylhsminor.yy382.dbType = TSDB_DB_TYPE_TOPIC; }
  yymsp[0].minor.yy382 = yylhsminor.yy382;
        break;
      case 115: /* topic_optr ::= topic_optr partitions */
      case 127: /* alter_topic_optr ::= alter_topic_optr partitions */ yytestcase(yyruleno==127);
{ yylhsminor.yy382 = yymsp[-1].minor.yy382; yylhsminor.yy382.partitions = strtol(yymsp[0].minor.yy0.z, NULL, 10); }
  yymsp[-1].minor.yy382 = yylhsminor.yy382;
        break;
      case 116: /* alter_db_optr ::= */
{ setDefaultCreateDbOption(&yymsp[1].minor.yy382); yymsp[1].minor.yy382.dbType = TSDB_DB_TYPE_DEFAULT;}
        break;
      case 128: /* typename ::= ids */
{ 
  yymsp[0].minor.yy0.type = 0;
  tSetColumnType (&yylhsminor.yy343, &yymsp[0].minor.yy0);
}
  yymsp[0].minor.yy343 = yylhsminor.yy343;
        break;
      case 129: /* typename ::= ids LP signed RP */
{
  if (yymsp[-1].minor.yy369 <= 0) {
    yymsp[-3].minor.yy0.type = 0;
    tSetColumnType(&yylhsminor.yy343, &yymsp[-3].minor.yy0);
  } else {
    yymsp[-3].minor.yy0.type = -yymsp[-1].minor.yy369;  // negative value of name length
    tSetColumnType(&yylhsminor.yy343, &yymsp[-3].minor.yy0);
  }
}
  yymsp[-3].minor.yy343 = yylhsminor.yy343;
        break;
      case 130: /* typename ::= ids UNSIGNED */
{
  yymsp[-1].minor.yy0.type = 0;
  yymsp[-1].minor.yy0.n = ((yymsp[0].minor.yy0.z + yymsp[0].minor.yy0.n) - yymsp[-1].minor.yy0.z);
  tSetColumnType (&yylhsminor.yy343, &yymsp[-1].minor.yy0);
}
  yymsp[-1].minor.yy343 = yylhsminor.yy343;
        break;
      case 131: /* signed ::= INTEGER */
{ yylhsminor.yy369 = strtol(yymsp[0].minor.yy0.z, NULL, 10); }
  yymsp[0].minor.yy369 = yylhsminor.yy369;
        break;
      case 132: /* signed ::= PLUS INTEGER */
{ yymsp[-1].minor.yy369 = strtol(yymsp[0].minor.yy0.z, NULL, 10); }
        break;
      case 133: /* signed ::= MINUS INTEGER */
{ yymsp[-1].minor.yy369 = -strtol(yymsp[0].minor.yy0.z, NULL, 10);}
        break;
      case 137: /* cmd ::= CREATE TABLE create_table_list */
{ pInfo->type = TSDB_SQL_CREATE_TABLE; pInfo->pCreateTableInfo = yymsp[0].minor.yy182;}
        break;
      case 138: /* create_table_list ::= create_from_stable */
{
  SCreateTableSql* pCreateTable = calloc(1, sizeof(SCreateTableSql));
  pCreateTable->childTableInfo = taosArrayInit(4, sizeof(SCreatedTableInfo));

  taosArrayPush(pCreateTable->childTableInfo, &yymsp[0].minor.yy456);
  pCreateTable->type = TSQL_CREATE_TABLE_FROM_STABLE;
  yylhsminor.yy182 = pCreateTable;
}
  yymsp[0].minor.yy182 = yylhsminor.yy182;
        break;
      case 139: /* create_table_list ::= create_table_list create_from_stable */
{
  taosArrayPush(yymsp[-1].minor.yy182->childTableInfo, &yymsp[0].minor.yy456);
  yylhsminor.yy182 = yymsp[-1].minor.yy182;
}
  yymsp[-1].minor.yy182 = yylhsminor.yy182;
        break;
      case 140: /* create_table_args ::= ifnotexists ids cpxName LP columnlist RP */
{
  yylhsminor.yy182 = tSetCreateTableInfo(yymsp[-1].minor.yy441, NULL, NULL, TSQL_CREATE_TABLE);
  setSqlInfo(pInfo, yylhsminor.yy182, NULL, TSDB_SQL_CREATE_TABLE);

  yymsp[-4].minor.yy0.n += yymsp[-3].minor.yy0.n;
  setCreatedTableName(pInfo, &yymsp[-4].minor.yy0, &yymsp[-5].minor.yy0);
}
  yymsp[-5].minor.yy182 = yylhsminor.yy182;
        break;
      case 141: /* create_stable_args ::= ifnotexists ids cpxName LP columnlist RP TAGS LP columnlist RP */
{
  yylhsminor.yy182 = tSetCreateTableInfo(yymsp[-5].minor.yy441, yymsp[-1].minor.yy441, NULL, TSQL_CREATE_STABLE);
  setSqlInfo(pInfo, yylhsminor.yy182, NULL, TSDB_SQL_CREATE_TABLE);

  yymsp[-8].minor.yy0.n += yymsp[-7].minor.yy0.n;
  setCreatedTableName(pInfo, &yymsp[-8].minor.yy0, &yymsp[-9].minor.yy0);
}
  yymsp[-9].minor.yy182 = yylhsminor.yy182;
        break;
      case 142: /* create_from_stable ::= ifnotexists ids cpxName USING ids cpxName TAGS LP tagitemlist RP */
{
  yymsp[-5].minor.yy0.n += yymsp[-4].minor.yy0.n;
  yymsp[-8].minor.yy0.n += yymsp[-7].minor.yy0.n;
  yylhsminor.yy456 = createNewChildTableInfo(&yymsp[-5].minor.yy0, NULL, yymsp[-1].minor.yy441, &yymsp[-8].minor.yy0, &yymsp[-9].minor.yy0);
}
  yymsp[-9].minor.yy456 = yylhsminor.yy456;
        break;
      case 143: /* create_from_stable ::= ifnotexists ids cpxName USING ids cpxName LP tagNamelist RP TAGS LP tagitemlist RP */
{
  yymsp[-8].minor.yy0.n += yymsp[-7].minor.yy0.n;
  yymsp[-11].minor.yy0.n += yymsp[-10].minor.yy0.n;
  yylhsminor.yy456 = createNewChildTableInfo(&yymsp[-8].minor.yy0, yymsp[-5].minor.yy441, yymsp[-1].minor.yy441, &yymsp[-11].minor.yy0, &yymsp[-12].minor.yy0);
}
  yymsp[-12].minor.yy456 = yylhsminor.yy456;
        break;
      case 144: /* tagNamelist ::= tagNamelist COMMA ids */
{taosArrayPush(yymsp[-2].minor.yy441, &yymsp[0].minor.yy0); yylhsminor.yy441 = yymsp[-2].minor.yy441;  }
  yymsp[-2].minor.yy441 = yylhsminor.yy441;
        break;
      case 145: /* tagNamelist ::= ids */
{yylhsminor.yy441 = taosArrayInit(4, sizeof(SStrToken)); taosArrayPush(yylhsminor.yy441, &yymsp[0].minor.yy0);}
  yymsp[0].minor.yy441 = yylhsminor.yy441;
        break;
      case 146: /* create_table_args ::= ifnotexists ids cpxName AS select */
{
  yylhsminor.yy182 = tSetCreateTableInfo(NULL, NULL, yymsp[0].minor.yy236, TSQL_CREATE_STREAM);
  setSqlInfo(pInfo, yylhsminor.yy182, NULL, TSDB_SQL_CREATE_TABLE);

  yymsp[-3].minor.yy0.n += yymsp[-2].minor.yy0.n;
  setCreatedTableName(pInfo, &yymsp[-3].minor.yy0, &yymsp[-4].minor.yy0);
}
  yymsp[-4].minor.yy182 = yylhsminor.yy182;
        break;
      case 147: /* columnlist ::= columnlist COMMA column */
{taosArrayPush(yymsp[-2].minor.yy441, &yymsp[0].minor.yy343); yylhsminor.yy441 = yymsp[-2].minor.yy441;  }
  yymsp[-2].minor.yy441 = yylhsminor.yy441;
        break;
      case 148: /* columnlist ::= column */
{yylhsminor.yy441 = taosArrayInit(4, sizeof(TAOS_FIELD)); taosArrayPush(yylhsminor.yy441, &yymsp[0].minor.yy343);}
  yymsp[0].minor.yy441 = yylhsminor.yy441;
        break;
      case 149: /* column ::= ids typename */
{
  tSetColumnInfo(&yylhsminor.yy343, &yymsp[-1].minor.yy0, &yymsp[0].minor.yy343);
}
  yymsp[-1].minor.yy343 = yylhsminor.yy343;
        break;
      case 156: /* tagitem ::= NULL */
{ yymsp[0].minor.yy0.type = 0; tVariantCreate(&yylhsminor.yy506, &yymsp[0].minor.yy0); }
  yymsp[0].minor.yy506 = yylhsminor.yy506;
        break;
      case 157: /* tagitem ::= NOW */
{ yymsp[0].minor.yy0.type = TSDB_DATA_TYPE_TIMESTAMP; tVariantCreate(&yylhsminor.yy506, &yymsp[0].minor.yy0);}
  yymsp[0].minor.yy506 = yylhsminor.yy506;
        break;
      case 158: /* tagitem ::= MINUS INTEGER */
      case 159: /* tagitem ::= MINUS FLOAT */ yytestcase(yyruleno==159);
      case 160: /* tagitem ::= PLUS INTEGER */ yytestcase(yyruleno==160);
      case 161: /* tagitem ::= PLUS FLOAT */ yytestcase(yyruleno==161);
{
    yymsp[-1].minor.yy0.n += yymsp[0].minor.yy0.n;
    yymsp[-1].minor.yy0.type = yymsp[0].minor.yy0.type;
    toTSDBType(yymsp[-1].minor.yy0.type);
    tVariantCreate(&yylhsminor.yy506, &yymsp[-1].minor.yy0);
}
  yymsp[-1].minor.yy506 = yylhsminor.yy506;
        break;
<<<<<<< HEAD
      case 161: /* select ::= SELECT selcollist from where_opt interval_opt session_option windowstate_option fill_opt sliding_opt groupby_opt having_opt orderby_opt slimit_opt limit_opt */
=======
      case 162: /* select ::= SELECT selcollist from where_opt interval_opt session_option windowstate_option fill_opt sliding_opt groupby_opt orderby_opt having_opt slimit_opt limit_opt */
>>>>>>> b7fded8b
{
  yylhsminor.yy236 = tSetQuerySqlNode(&yymsp[-13].minor.yy0, yymsp[-12].minor.yy441, yymsp[-11].minor.yy244, yymsp[-10].minor.yy166, yymsp[-4].minor.yy441, yymsp[-2].minor.yy441, &yymsp[-9].minor.yy340, &yymsp[-8].minor.yy259, &yymsp[-7].minor.yy348, &yymsp[-5].minor.yy0, yymsp[-6].minor.yy441, &yymsp[0].minor.yy414, &yymsp[-1].minor.yy414, yymsp[-3].minor.yy166);
}
  yymsp[-13].minor.yy236 = yylhsminor.yy236;
        break;
      case 163: /* select ::= LP select RP */
{yymsp[-2].minor.yy236 = yymsp[-1].minor.yy236;}
        break;
      case 164: /* union ::= select */
{ yylhsminor.yy441 = setSubclause(NULL, yymsp[0].minor.yy236); }
  yymsp[0].minor.yy441 = yylhsminor.yy441;
        break;
      case 165: /* union ::= union UNION ALL select */
{ yylhsminor.yy441 = appendSelectClause(yymsp[-3].minor.yy441, yymsp[0].minor.yy236); }
  yymsp[-3].minor.yy441 = yylhsminor.yy441;
        break;
      case 166: /* cmd ::= union */
{ setSqlInfo(pInfo, yymsp[0].minor.yy441, NULL, TSDB_SQL_SELECT); }
        break;
      case 167: /* select ::= SELECT selcollist */
{
  yylhsminor.yy236 = tSetQuerySqlNode(&yymsp[-1].minor.yy0, yymsp[0].minor.yy441, NULL, NULL, NULL, NULL, NULL, NULL, NULL, NULL, NULL, NULL, NULL, NULL);
}
  yymsp[-1].minor.yy236 = yylhsminor.yy236;
        break;
      case 168: /* sclp ::= selcollist COMMA */
{yylhsminor.yy441 = yymsp[-1].minor.yy441;}
  yymsp[-1].minor.yy441 = yylhsminor.yy441;
        break;
      case 169: /* sclp ::= */
      case 199: /* orderby_opt ::= */ yytestcase(yyruleno==199);
{yymsp[1].minor.yy441 = 0;}
        break;
      case 170: /* selcollist ::= sclp distinct expr as */
{
   yylhsminor.yy441 = tSqlExprListAppend(yymsp[-3].minor.yy441, yymsp[-1].minor.yy166,  yymsp[-2].minor.yy0.n? &yymsp[-2].minor.yy0:0, yymsp[0].minor.yy0.n?&yymsp[0].minor.yy0:0);
}
  yymsp[-3].minor.yy441 = yylhsminor.yy441;
        break;
      case 171: /* selcollist ::= sclp STAR */
{
   tSqlExpr *pNode = tSqlExprCreateIdValue(NULL, TK_ALL);
   yylhsminor.yy441 = tSqlExprListAppend(yymsp[-1].minor.yy441, pNode, 0, 0);
}
  yymsp[-1].minor.yy441 = yylhsminor.yy441;
        break;
      case 172: /* as ::= AS ids */
{ yymsp[-1].minor.yy0 = yymsp[0].minor.yy0;    }
        break;
      case 173: /* as ::= ids */
{ yylhsminor.yy0 = yymsp[0].minor.yy0;    }
  yymsp[0].minor.yy0 = yylhsminor.yy0;
        break;
      case 174: /* as ::= */
{ yymsp[1].minor.yy0.n = 0;  }
        break;
      case 175: /* distinct ::= DISTINCT */
{ yylhsminor.yy0 = yymsp[0].minor.yy0;  }
  yymsp[0].minor.yy0 = yylhsminor.yy0;
        break;
      case 177: /* from ::= FROM tablelist */
      case 178: /* from ::= FROM sub */ yytestcase(yyruleno==178);
{yymsp[-1].minor.yy244 = yymsp[0].minor.yy244;}
        break;
      case 179: /* sub ::= LP union RP */
{yymsp[-2].minor.yy244 = addSubqueryElem(NULL, yymsp[-1].minor.yy441, NULL);}
        break;
      case 180: /* sub ::= LP union RP ids */
{yymsp[-3].minor.yy244 = addSubqueryElem(NULL, yymsp[-2].minor.yy441, &yymsp[0].minor.yy0);}
        break;
      case 181: /* sub ::= sub COMMA LP union RP ids */
{yylhsminor.yy244 = addSubqueryElem(yymsp[-5].minor.yy244, yymsp[-2].minor.yy441, &yymsp[0].minor.yy0);}
  yymsp[-5].minor.yy244 = yylhsminor.yy244;
        break;
      case 182: /* tablelist ::= ids cpxName */
{
  yymsp[-1].minor.yy0.n += yymsp[0].minor.yy0.n;
  yylhsminor.yy244 = setTableNameList(NULL, &yymsp[-1].minor.yy0, NULL);
}
  yymsp[-1].minor.yy244 = yylhsminor.yy244;
        break;
      case 183: /* tablelist ::= ids cpxName ids */
{
  yymsp[-2].minor.yy0.n += yymsp[-1].minor.yy0.n;
  yylhsminor.yy244 = setTableNameList(NULL, &yymsp[-2].minor.yy0, &yymsp[0].minor.yy0);
}
  yymsp[-2].minor.yy244 = yylhsminor.yy244;
        break;
      case 184: /* tablelist ::= tablelist COMMA ids cpxName */
{
  yymsp[-1].minor.yy0.n += yymsp[0].minor.yy0.n;
  yylhsminor.yy244 = setTableNameList(yymsp[-3].minor.yy244, &yymsp[-1].minor.yy0, NULL);
}
  yymsp[-3].minor.yy244 = yylhsminor.yy244;
        break;
      case 185: /* tablelist ::= tablelist COMMA ids cpxName ids */
{
  yymsp[-2].minor.yy0.n += yymsp[-1].minor.yy0.n;
  yylhsminor.yy244 = setTableNameList(yymsp[-4].minor.yy244, &yymsp[-2].minor.yy0, &yymsp[0].minor.yy0);
}
  yymsp[-4].minor.yy244 = yylhsminor.yy244;
        break;
      case 186: /* tmvar ::= VARIABLE */
{yylhsminor.yy0 = yymsp[0].minor.yy0;}
  yymsp[0].minor.yy0 = yylhsminor.yy0;
        break;
      case 187: /* interval_opt ::= INTERVAL LP tmvar RP */
{yymsp[-3].minor.yy340.interval = yymsp[-1].minor.yy0; yymsp[-3].minor.yy340.offset.n = 0;}
        break;
      case 188: /* interval_opt ::= INTERVAL LP tmvar COMMA tmvar RP */
{yymsp[-5].minor.yy340.interval = yymsp[-3].minor.yy0; yymsp[-5].minor.yy340.offset = yymsp[-1].minor.yy0;}
        break;
      case 189: /* interval_opt ::= */
{memset(&yymsp[1].minor.yy340, 0, sizeof(yymsp[1].minor.yy340));}
        break;
      case 190: /* session_option ::= */
{yymsp[1].minor.yy259.col.n = 0; yymsp[1].minor.yy259.gap.n = 0;}
        break;
      case 191: /* session_option ::= SESSION LP ids cpxName COMMA tmvar RP */
{
   yymsp[-4].minor.yy0.n += yymsp[-3].minor.yy0.n;
   yymsp[-6].minor.yy259.col = yymsp[-4].minor.yy0;
   yymsp[-6].minor.yy259.gap = yymsp[-1].minor.yy0;
}
        break;
      case 192: /* windowstate_option ::= */
{ yymsp[1].minor.yy348.col.n = 0; yymsp[1].minor.yy348.col.z = NULL;}
        break;
      case 193: /* windowstate_option ::= STATE_WINDOW LP ids RP */
{ yymsp[-3].minor.yy348.col = yymsp[-1].minor.yy0; }
        break;
      case 194: /* fill_opt ::= */
{ yymsp[1].minor.yy441 = 0;     }
        break;
      case 195: /* fill_opt ::= FILL LP ID COMMA tagitemlist RP */
{
    tVariant A = {0};
    toTSDBType(yymsp[-3].minor.yy0.type);
    tVariantCreate(&A, &yymsp[-3].minor.yy0);

    tVariantListInsert(yymsp[-1].minor.yy441, &A, -1, 0);
    yymsp[-5].minor.yy441 = yymsp[-1].minor.yy441;
}
        break;
      case 196: /* fill_opt ::= FILL LP ID RP */
{
    toTSDBType(yymsp[-1].minor.yy0.type);
    yymsp[-3].minor.yy441 = tVariantListAppendToken(NULL, &yymsp[-1].minor.yy0, -1);
}
        break;
      case 197: /* sliding_opt ::= SLIDING LP tmvar RP */
{yymsp[-3].minor.yy0 = yymsp[-1].minor.yy0;     }
        break;
      case 198: /* sliding_opt ::= */
{yymsp[1].minor.yy0.n = 0; yymsp[1].minor.yy0.z = NULL; yymsp[1].minor.yy0.type = 0;   }
        break;
      case 200: /* orderby_opt ::= ORDER BY sortlist */
{yymsp[-2].minor.yy441 = yymsp[0].minor.yy441;}
        break;
      case 201: /* sortlist ::= sortlist COMMA item sortorder */
{
    yylhsminor.yy441 = tVariantListAppend(yymsp[-3].minor.yy441, &yymsp[-1].minor.yy506, yymsp[0].minor.yy112);
}
  yymsp[-3].minor.yy441 = yylhsminor.yy441;
        break;
      case 202: /* sortlist ::= item sortorder */
{
  yylhsminor.yy441 = tVariantListAppend(NULL, &yymsp[-1].minor.yy506, yymsp[0].minor.yy112);
}
  yymsp[-1].minor.yy441 = yylhsminor.yy441;
        break;
      case 203: /* item ::= ids cpxName */
{
  toTSDBType(yymsp[-1].minor.yy0.type);
  yymsp[-1].minor.yy0.n += yymsp[0].minor.yy0.n;

  tVariantCreate(&yylhsminor.yy506, &yymsp[-1].minor.yy0);
}
  yymsp[-1].minor.yy506 = yylhsminor.yy506;
        break;
      case 204: /* sortorder ::= ASC */
{ yymsp[0].minor.yy112 = TSDB_ORDER_ASC; }
        break;
      case 205: /* sortorder ::= DESC */
{ yymsp[0].minor.yy112 = TSDB_ORDER_DESC;}
        break;
      case 206: /* sortorder ::= */
{ yymsp[1].minor.yy112 = TSDB_ORDER_ASC; }
        break;
      case 207: /* groupby_opt ::= */
{ yymsp[1].minor.yy441 = 0;}
        break;
      case 208: /* groupby_opt ::= GROUP BY grouplist */
{ yymsp[-2].minor.yy441 = yymsp[0].minor.yy441;}
        break;
      case 209: /* grouplist ::= grouplist COMMA item */
{
  yylhsminor.yy441 = tVariantListAppend(yymsp[-2].minor.yy441, &yymsp[0].minor.yy506, -1);
}
  yymsp[-2].minor.yy441 = yylhsminor.yy441;
        break;
      case 210: /* grouplist ::= item */
{
  yylhsminor.yy441 = tVariantListAppend(NULL, &yymsp[0].minor.yy506, -1);
}
  yymsp[0].minor.yy441 = yylhsminor.yy441;
        break;
      case 211: /* having_opt ::= */
      case 221: /* where_opt ::= */ yytestcase(yyruleno==221);
      case 263: /* expritem ::= */ yytestcase(yyruleno==263);
{yymsp[1].minor.yy166 = 0;}
        break;
      case 212: /* having_opt ::= HAVING expr */
      case 222: /* where_opt ::= WHERE expr */ yytestcase(yyruleno==222);
{yymsp[-1].minor.yy166 = yymsp[0].minor.yy166;}
        break;
      case 213: /* limit_opt ::= */
      case 217: /* slimit_opt ::= */ yytestcase(yyruleno==217);
{yymsp[1].minor.yy414.limit = -1; yymsp[1].minor.yy414.offset = 0;}
        break;
      case 214: /* limit_opt ::= LIMIT signed */
      case 218: /* slimit_opt ::= SLIMIT signed */ yytestcase(yyruleno==218);
{yymsp[-1].minor.yy414.limit = yymsp[0].minor.yy369;  yymsp[-1].minor.yy414.offset = 0;}
        break;
      case 215: /* limit_opt ::= LIMIT signed OFFSET signed */
{ yymsp[-3].minor.yy414.limit = yymsp[-2].minor.yy369;  yymsp[-3].minor.yy414.offset = yymsp[0].minor.yy369;}
        break;
      case 216: /* limit_opt ::= LIMIT signed COMMA signed */
{ yymsp[-3].minor.yy414.limit = yymsp[0].minor.yy369;  yymsp[-3].minor.yy414.offset = yymsp[-2].minor.yy369;}
        break;
      case 219: /* slimit_opt ::= SLIMIT signed SOFFSET signed */
{yymsp[-3].minor.yy414.limit = yymsp[-2].minor.yy369;  yymsp[-3].minor.yy414.offset = yymsp[0].minor.yy369;}
        break;
      case 220: /* slimit_opt ::= SLIMIT signed COMMA signed */
{yymsp[-3].minor.yy414.limit = yymsp[0].minor.yy369;  yymsp[-3].minor.yy414.offset = yymsp[-2].minor.yy369;}
        break;
      case 223: /* expr ::= LP expr RP */
{yylhsminor.yy166 = yymsp[-1].minor.yy166; yylhsminor.yy166->token.z = yymsp[-2].minor.yy0.z; yylhsminor.yy166->token.n = (yymsp[0].minor.yy0.z - yymsp[-2].minor.yy0.z + 1);}
  yymsp[-2].minor.yy166 = yylhsminor.yy166;
        break;
      case 224: /* expr ::= ID */
{ yylhsminor.yy166 = tSqlExprCreateIdValue(&yymsp[0].minor.yy0, TK_ID);}
  yymsp[0].minor.yy166 = yylhsminor.yy166;
        break;
      case 225: /* expr ::= ID DOT ID */
{ yymsp[-2].minor.yy0.n += (1+yymsp[0].minor.yy0.n); yylhsminor.yy166 = tSqlExprCreateIdValue(&yymsp[-2].minor.yy0, TK_ID);}
  yymsp[-2].minor.yy166 = yylhsminor.yy166;
        break;
      case 226: /* expr ::= ID DOT STAR */
{ yymsp[-2].minor.yy0.n += (1+yymsp[0].minor.yy0.n); yylhsminor.yy166 = tSqlExprCreateIdValue(&yymsp[-2].minor.yy0, TK_ALL);}
  yymsp[-2].minor.yy166 = yylhsminor.yy166;
        break;
      case 227: /* expr ::= INTEGER */
{ yylhsminor.yy166 = tSqlExprCreateIdValue(&yymsp[0].minor.yy0, TK_INTEGER);}
  yymsp[0].minor.yy166 = yylhsminor.yy166;
        break;
      case 228: /* expr ::= MINUS INTEGER */
      case 229: /* expr ::= PLUS INTEGER */ yytestcase(yyruleno==229);
{ yymsp[-1].minor.yy0.n += yymsp[0].minor.yy0.n; yymsp[-1].minor.yy0.type = TK_INTEGER; yylhsminor.yy166 = tSqlExprCreateIdValue(&yymsp[-1].minor.yy0, TK_INTEGER);}
  yymsp[-1].minor.yy166 = yylhsminor.yy166;
        break;
      case 230: /* expr ::= FLOAT */
{ yylhsminor.yy166 = tSqlExprCreateIdValue(&yymsp[0].minor.yy0, TK_FLOAT);}
  yymsp[0].minor.yy166 = yylhsminor.yy166;
        break;
      case 231: /* expr ::= MINUS FLOAT */
      case 232: /* expr ::= PLUS FLOAT */ yytestcase(yyruleno==232);
{ yymsp[-1].minor.yy0.n += yymsp[0].minor.yy0.n; yymsp[-1].minor.yy0.type = TK_FLOAT; yylhsminor.yy166 = tSqlExprCreateIdValue(&yymsp[-1].minor.yy0, TK_FLOAT);}
  yymsp[-1].minor.yy166 = yylhsminor.yy166;
        break;
      case 233: /* expr ::= STRING */
{ yylhsminor.yy166 = tSqlExprCreateIdValue(&yymsp[0].minor.yy0, TK_STRING);}
  yymsp[0].minor.yy166 = yylhsminor.yy166;
        break;
      case 234: /* expr ::= NOW */
{ yylhsminor.yy166 = tSqlExprCreateIdValue(&yymsp[0].minor.yy0, TK_NOW); }
  yymsp[0].minor.yy166 = yylhsminor.yy166;
        break;
      case 235: /* expr ::= VARIABLE */
{ yylhsminor.yy166 = tSqlExprCreateIdValue(&yymsp[0].minor.yy0, TK_VARIABLE);}
  yymsp[0].minor.yy166 = yylhsminor.yy166;
        break;
      case 236: /* expr ::= PLUS VARIABLE */
      case 237: /* expr ::= MINUS VARIABLE */ yytestcase(yyruleno==237);
{ yymsp[-1].minor.yy0.n += yymsp[0].minor.yy0.n; yymsp[-1].minor.yy0.type = TK_VARIABLE; yylhsminor.yy166 = tSqlExprCreateIdValue(&yymsp[-1].minor.yy0, TK_VARIABLE);}
  yymsp[-1].minor.yy166 = yylhsminor.yy166;
        break;
      case 238: /* expr ::= BOOL */
{ yylhsminor.yy166 = tSqlExprCreateIdValue(&yymsp[0].minor.yy0, TK_BOOL);}
  yymsp[0].minor.yy166 = yylhsminor.yy166;
        break;
      case 239: /* expr ::= NULL */
{ yylhsminor.yy166 = tSqlExprCreateIdValue(&yymsp[0].minor.yy0, TK_NULL);}
  yymsp[0].minor.yy166 = yylhsminor.yy166;
        break;
      case 240: /* expr ::= ID LP exprlist RP */
{ yylhsminor.yy166 = tSqlExprCreateFunction(yymsp[-1].minor.yy441, &yymsp[-3].minor.yy0, &yymsp[0].minor.yy0, yymsp[-3].minor.yy0.type); }
  yymsp[-3].minor.yy166 = yylhsminor.yy166;
        break;
      case 241: /* expr ::= ID LP STAR RP */
{ yylhsminor.yy166 = tSqlExprCreateFunction(NULL, &yymsp[-3].minor.yy0, &yymsp[0].minor.yy0, yymsp[-3].minor.yy0.type); }
  yymsp[-3].minor.yy166 = yylhsminor.yy166;
        break;
      case 242: /* expr ::= expr IS NULL */
{yylhsminor.yy166 = tSqlExprCreate(yymsp[-2].minor.yy166, NULL, TK_ISNULL);}
  yymsp[-2].minor.yy166 = yylhsminor.yy166;
        break;
      case 243: /* expr ::= expr IS NOT NULL */
{yylhsminor.yy166 = tSqlExprCreate(yymsp[-3].minor.yy166, NULL, TK_NOTNULL);}
  yymsp[-3].minor.yy166 = yylhsminor.yy166;
        break;
      case 244: /* expr ::= expr LT expr */
{yylhsminor.yy166 = tSqlExprCreate(yymsp[-2].minor.yy166, yymsp[0].minor.yy166, TK_LT);}
  yymsp[-2].minor.yy166 = yylhsminor.yy166;
        break;
      case 245: /* expr ::= expr GT expr */
{yylhsminor.yy166 = tSqlExprCreate(yymsp[-2].minor.yy166, yymsp[0].minor.yy166, TK_GT);}
  yymsp[-2].minor.yy166 = yylhsminor.yy166;
        break;
      case 246: /* expr ::= expr LE expr */
{yylhsminor.yy166 = tSqlExprCreate(yymsp[-2].minor.yy166, yymsp[0].minor.yy166, TK_LE);}
  yymsp[-2].minor.yy166 = yylhsminor.yy166;
        break;
      case 247: /* expr ::= expr GE expr */
{yylhsminor.yy166 = tSqlExprCreate(yymsp[-2].minor.yy166, yymsp[0].minor.yy166, TK_GE);}
  yymsp[-2].minor.yy166 = yylhsminor.yy166;
        break;
      case 248: /* expr ::= expr NE expr */
{yylhsminor.yy166 = tSqlExprCreate(yymsp[-2].minor.yy166, yymsp[0].minor.yy166, TK_NE);}
  yymsp[-2].minor.yy166 = yylhsminor.yy166;
        break;
      case 249: /* expr ::= expr EQ expr */
{yylhsminor.yy166 = tSqlExprCreate(yymsp[-2].minor.yy166, yymsp[0].minor.yy166, TK_EQ);}
  yymsp[-2].minor.yy166 = yylhsminor.yy166;
        break;
      case 250: /* expr ::= expr BETWEEN expr AND expr */
{ tSqlExpr* X2 = tSqlExprClone(yymsp[-4].minor.yy166); yylhsminor.yy166 = tSqlExprCreate(tSqlExprCreate(yymsp[-4].minor.yy166, yymsp[-2].minor.yy166, TK_GE), tSqlExprCreate(X2, yymsp[0].minor.yy166, TK_LE), TK_AND);}
  yymsp[-4].minor.yy166 = yylhsminor.yy166;
        break;
      case 251: /* expr ::= expr AND expr */
{yylhsminor.yy166 = tSqlExprCreate(yymsp[-2].minor.yy166, yymsp[0].minor.yy166, TK_AND);}
  yymsp[-2].minor.yy166 = yylhsminor.yy166;
        break;
      case 252: /* expr ::= expr OR expr */
{yylhsminor.yy166 = tSqlExprCreate(yymsp[-2].minor.yy166, yymsp[0].minor.yy166, TK_OR); }
  yymsp[-2].minor.yy166 = yylhsminor.yy166;
        break;
      case 253: /* expr ::= expr PLUS expr */
{yylhsminor.yy166 = tSqlExprCreate(yymsp[-2].minor.yy166, yymsp[0].minor.yy166, TK_PLUS);  }
  yymsp[-2].minor.yy166 = yylhsminor.yy166;
        break;
      case 254: /* expr ::= expr MINUS expr */
{yylhsminor.yy166 = tSqlExprCreate(yymsp[-2].minor.yy166, yymsp[0].minor.yy166, TK_MINUS); }
  yymsp[-2].minor.yy166 = yylhsminor.yy166;
        break;
      case 255: /* expr ::= expr STAR expr */
{yylhsminor.yy166 = tSqlExprCreate(yymsp[-2].minor.yy166, yymsp[0].minor.yy166, TK_STAR);  }
  yymsp[-2].minor.yy166 = yylhsminor.yy166;
        break;
      case 256: /* expr ::= expr SLASH expr */
{yylhsminor.yy166 = tSqlExprCreate(yymsp[-2].minor.yy166, yymsp[0].minor.yy166, TK_DIVIDE);}
  yymsp[-2].minor.yy166 = yylhsminor.yy166;
        break;
      case 257: /* expr ::= expr REM expr */
{yylhsminor.yy166 = tSqlExprCreate(yymsp[-2].minor.yy166, yymsp[0].minor.yy166, TK_REM);   }
  yymsp[-2].minor.yy166 = yylhsminor.yy166;
        break;
      case 258: /* expr ::= expr LIKE expr */
{yylhsminor.yy166 = tSqlExprCreate(yymsp[-2].minor.yy166, yymsp[0].minor.yy166, TK_LIKE);  }
  yymsp[-2].minor.yy166 = yylhsminor.yy166;
        break;
      case 259: /* expr ::= expr IN LP exprlist RP */
{yylhsminor.yy166 = tSqlExprCreate(yymsp[-4].minor.yy166, (tSqlExpr*)yymsp[-1].minor.yy441, TK_IN); }
  yymsp[-4].minor.yy166 = yylhsminor.yy166;
        break;
      case 260: /* exprlist ::= exprlist COMMA expritem */
{yylhsminor.yy441 = tSqlExprListAppend(yymsp[-2].minor.yy441,yymsp[0].minor.yy166,0, 0);}
  yymsp[-2].minor.yy441 = yylhsminor.yy441;
        break;
      case 261: /* exprlist ::= expritem */
{yylhsminor.yy441 = tSqlExprListAppend(0,yymsp[0].minor.yy166,0, 0);}
  yymsp[0].minor.yy441 = yylhsminor.yy441;
        break;
      case 262: /* expritem ::= expr */
{yylhsminor.yy166 = yymsp[0].minor.yy166;}
  yymsp[0].minor.yy166 = yylhsminor.yy166;
        break;
      case 264: /* cmd ::= RESET QUERY CACHE */
{ setDCLSqlElems(pInfo, TSDB_SQL_RESET_CACHE, 0);}
        break;
      case 265: /* cmd ::= SYNCDB ids REPLICA */
{ setDCLSqlElems(pInfo, TSDB_SQL_SYNC_DB_REPLICA, 1, &yymsp[-1].minor.yy0);}
        break;
      case 266: /* cmd ::= ALTER TABLE ids cpxName ADD COLUMN columnlist */
{
    yymsp[-4].minor.yy0.n += yymsp[-3].minor.yy0.n;
    SAlterTableInfo* pAlterTable = tSetAlterTableInfo(&yymsp[-4].minor.yy0, yymsp[0].minor.yy441, NULL, TSDB_ALTER_TABLE_ADD_COLUMN, -1);
    setSqlInfo(pInfo, pAlterTable, NULL, TSDB_SQL_ALTER_TABLE);
}
        break;
      case 267: /* cmd ::= ALTER TABLE ids cpxName DROP COLUMN ids */
{
    yymsp[-4].minor.yy0.n += yymsp[-3].minor.yy0.n;

    toTSDBType(yymsp[0].minor.yy0.type);
    SArray* K = tVariantListAppendToken(NULL, &yymsp[0].minor.yy0, -1);

    SAlterTableInfo* pAlterTable = tSetAlterTableInfo(&yymsp[-4].minor.yy0, NULL, K, TSDB_ALTER_TABLE_DROP_COLUMN, -1);
    setSqlInfo(pInfo, pAlterTable, NULL, TSDB_SQL_ALTER_TABLE);
}
        break;
      case 268: /* cmd ::= ALTER TABLE ids cpxName MODIFY COLUMN columnlist */
{
    yymsp[-4].minor.yy0.n += yymsp[-3].minor.yy0.n;
    SAlterTableInfo* pAlterTable = tSetAlterTableInfo(&yymsp[-4].minor.yy0, yymsp[0].minor.yy441, NULL, TSDB_ALTER_TABLE_CHANGE_COLUMN, -1);
    setSqlInfo(pInfo, pAlterTable, NULL, TSDB_SQL_ALTER_TABLE);
}
        break;
      case 269: /* cmd ::= ALTER TABLE ids cpxName ADD TAG columnlist */
{
    yymsp[-4].minor.yy0.n += yymsp[-3].minor.yy0.n;
    SAlterTableInfo* pAlterTable = tSetAlterTableInfo(&yymsp[-4].minor.yy0, yymsp[0].minor.yy441, NULL, TSDB_ALTER_TABLE_ADD_TAG_COLUMN, -1);
    setSqlInfo(pInfo, pAlterTable, NULL, TSDB_SQL_ALTER_TABLE);
}
        break;
      case 270: /* cmd ::= ALTER TABLE ids cpxName DROP TAG ids */
{
    yymsp[-4].minor.yy0.n += yymsp[-3].minor.yy0.n;

    toTSDBType(yymsp[0].minor.yy0.type);
    SArray* A = tVariantListAppendToken(NULL, &yymsp[0].minor.yy0, -1);

    SAlterTableInfo* pAlterTable = tSetAlterTableInfo(&yymsp[-4].minor.yy0, NULL, A, TSDB_ALTER_TABLE_DROP_TAG_COLUMN, -1);
    setSqlInfo(pInfo, pAlterTable, NULL, TSDB_SQL_ALTER_TABLE);
}
        break;
      case 271: /* cmd ::= ALTER TABLE ids cpxName CHANGE TAG ids ids */
{
    yymsp[-5].minor.yy0.n += yymsp[-4].minor.yy0.n;

    toTSDBType(yymsp[-1].minor.yy0.type);
    SArray* A = tVariantListAppendToken(NULL, &yymsp[-1].minor.yy0, -1);

    toTSDBType(yymsp[0].minor.yy0.type);
    A = tVariantListAppendToken(A, &yymsp[0].minor.yy0, -1);

    SAlterTableInfo* pAlterTable = tSetAlterTableInfo(&yymsp[-5].minor.yy0, NULL, A, TSDB_ALTER_TABLE_CHANGE_TAG_COLUMN, -1);
    setSqlInfo(pInfo, pAlterTable, NULL, TSDB_SQL_ALTER_TABLE);
}
        break;
      case 272: /* cmd ::= ALTER TABLE ids cpxName SET TAG ids EQ tagitem */
{
    yymsp[-6].minor.yy0.n += yymsp[-5].minor.yy0.n;

    toTSDBType(yymsp[-2].minor.yy0.type);
    SArray* A = tVariantListAppendToken(NULL, &yymsp[-2].minor.yy0, -1);
    A = tVariantListAppend(A, &yymsp[0].minor.yy506, -1);

    SAlterTableInfo* pAlterTable = tSetAlterTableInfo(&yymsp[-6].minor.yy0, NULL, A, TSDB_ALTER_TABLE_UPDATE_TAG_VAL, -1);
    setSqlInfo(pInfo, pAlterTable, NULL, TSDB_SQL_ALTER_TABLE);
}
        break;
      case 273: /* cmd ::= ALTER TABLE ids cpxName MODIFY TAG columnlist */
{
    yymsp[-4].minor.yy0.n += yymsp[-3].minor.yy0.n;
    SAlterTableInfo* pAlterTable = tSetAlterTableInfo(&yymsp[-4].minor.yy0, yymsp[0].minor.yy441, NULL, TSDB_ALTER_TABLE_MODIFY_TAG_COLUMN, -1);
    setSqlInfo(pInfo, pAlterTable, NULL, TSDB_SQL_ALTER_TABLE);
}
        break;
      case 274: /* cmd ::= ALTER STABLE ids cpxName ADD COLUMN columnlist */
{
    yymsp[-4].minor.yy0.n += yymsp[-3].minor.yy0.n;
    SAlterTableInfo* pAlterTable = tSetAlterTableInfo(&yymsp[-4].minor.yy0, yymsp[0].minor.yy441, NULL, TSDB_ALTER_TABLE_ADD_COLUMN, TSDB_SUPER_TABLE);
    setSqlInfo(pInfo, pAlterTable, NULL, TSDB_SQL_ALTER_TABLE);
}
        break;
      case 275: /* cmd ::= ALTER STABLE ids cpxName DROP COLUMN ids */
{
    yymsp[-4].minor.yy0.n += yymsp[-3].minor.yy0.n;

    toTSDBType(yymsp[0].minor.yy0.type);
    SArray* K = tVariantListAppendToken(NULL, &yymsp[0].minor.yy0, -1);

    SAlterTableInfo* pAlterTable = tSetAlterTableInfo(&yymsp[-4].minor.yy0, NULL, K, TSDB_ALTER_TABLE_DROP_COLUMN, TSDB_SUPER_TABLE);
    setSqlInfo(pInfo, pAlterTable, NULL, TSDB_SQL_ALTER_TABLE);
}
        break;
      case 276: /* cmd ::= ALTER STABLE ids cpxName MODIFY COLUMN columnlist */
{
    yymsp[-4].minor.yy0.n += yymsp[-3].minor.yy0.n;
    SAlterTableInfo* pAlterTable = tSetAlterTableInfo(&yymsp[-4].minor.yy0, yymsp[0].minor.yy441, NULL, TSDB_ALTER_TABLE_CHANGE_COLUMN, TSDB_SUPER_TABLE);
    setSqlInfo(pInfo, pAlterTable, NULL, TSDB_SQL_ALTER_TABLE);
}
        break;
      case 277: /* cmd ::= ALTER STABLE ids cpxName ADD TAG columnlist */
{
    yymsp[-4].minor.yy0.n += yymsp[-3].minor.yy0.n;
    SAlterTableInfo* pAlterTable = tSetAlterTableInfo(&yymsp[-4].minor.yy0, yymsp[0].minor.yy441, NULL, TSDB_ALTER_TABLE_ADD_TAG_COLUMN, TSDB_SUPER_TABLE);
    setSqlInfo(pInfo, pAlterTable, NULL, TSDB_SQL_ALTER_TABLE);
}
        break;
      case 278: /* cmd ::= ALTER STABLE ids cpxName DROP TAG ids */
{
    yymsp[-4].minor.yy0.n += yymsp[-3].minor.yy0.n;

    toTSDBType(yymsp[0].minor.yy0.type);
    SArray* A = tVariantListAppendToken(NULL, &yymsp[0].minor.yy0, -1);

    SAlterTableInfo* pAlterTable = tSetAlterTableInfo(&yymsp[-4].minor.yy0, NULL, A, TSDB_ALTER_TABLE_DROP_TAG_COLUMN, TSDB_SUPER_TABLE);
    setSqlInfo(pInfo, pAlterTable, NULL, TSDB_SQL_ALTER_TABLE);
}
        break;
      case 279: /* cmd ::= ALTER STABLE ids cpxName CHANGE TAG ids ids */
{
    yymsp[-5].minor.yy0.n += yymsp[-4].minor.yy0.n;

    toTSDBType(yymsp[-1].minor.yy0.type);
    SArray* A = tVariantListAppendToken(NULL, &yymsp[-1].minor.yy0, -1);

    toTSDBType(yymsp[0].minor.yy0.type);
    A = tVariantListAppendToken(A, &yymsp[0].minor.yy0, -1);

    SAlterTableInfo* pAlterTable = tSetAlterTableInfo(&yymsp[-5].minor.yy0, NULL, A, TSDB_ALTER_TABLE_CHANGE_TAG_COLUMN, TSDB_SUPER_TABLE);
    setSqlInfo(pInfo, pAlterTable, NULL, TSDB_SQL_ALTER_TABLE);
}
        break;
      case 280: /* cmd ::= ALTER STABLE ids cpxName SET TAG ids EQ tagitem */
{
    yymsp[-6].minor.yy0.n += yymsp[-5].minor.yy0.n;

    toTSDBType(yymsp[-2].minor.yy0.type);
    SArray* A = tVariantListAppendToken(NULL, &yymsp[-2].minor.yy0, -1);
    A = tVariantListAppend(A, &yymsp[0].minor.yy506, -1);

    SAlterTableInfo* pAlterTable = tSetAlterTableInfo(&yymsp[-6].minor.yy0, NULL, A, TSDB_ALTER_TABLE_UPDATE_TAG_VAL, TSDB_SUPER_TABLE);
    setSqlInfo(pInfo, pAlterTable, NULL, TSDB_SQL_ALTER_TABLE);
}
        break;
      case 281: /* cmd ::= ALTER STABLE ids cpxName MODIFY TAG columnlist */
{
    yymsp[-4].minor.yy0.n += yymsp[-3].minor.yy0.n;
    SAlterTableInfo* pAlterTable = tSetAlterTableInfo(&yymsp[-4].minor.yy0, yymsp[0].minor.yy441, NULL, TSDB_ALTER_TABLE_MODIFY_TAG_COLUMN, TSDB_SUPER_TABLE);
    setSqlInfo(pInfo, pAlterTable, NULL, TSDB_SQL_ALTER_TABLE);
}
        break;
      case 282: /* cmd ::= KILL CONNECTION INTEGER */
{setKillSql(pInfo, TSDB_SQL_KILL_CONNECTION, &yymsp[0].minor.yy0);}
        break;
      case 283: /* cmd ::= KILL STREAM INTEGER COLON INTEGER */
{yymsp[-2].minor.yy0.n += (yymsp[-1].minor.yy0.n + yymsp[0].minor.yy0.n); setKillSql(pInfo, TSDB_SQL_KILL_STREAM, &yymsp[-2].minor.yy0);}
        break;
      case 284: /* cmd ::= KILL QUERY INTEGER COLON INTEGER */
{yymsp[-2].minor.yy0.n += (yymsp[-1].minor.yy0.n + yymsp[0].minor.yy0.n); setKillSql(pInfo, TSDB_SQL_KILL_QUERY, &yymsp[-2].minor.yy0);}
        break;
      default:
        break;
/********** End reduce actions ************************************************/
  };
  assert( yyruleno<sizeof(yyRuleInfo)/sizeof(yyRuleInfo[0]) );
  yygoto = yyRuleInfo[yyruleno].lhs;
  yysize = yyRuleInfo[yyruleno].nrhs;
  yyact = yy_find_reduce_action(yymsp[yysize].stateno,(YYCODETYPE)yygoto);

  /* There are no SHIFTREDUCE actions on nonterminals because the table
  ** generator has simplified them to pure REDUCE actions. */
  assert( !(yyact>YY_MAX_SHIFT && yyact<=YY_MAX_SHIFTREDUCE) );

  /* It is not possible for a REDUCE to be followed by an error */
  assert( yyact!=YY_ERROR_ACTION );

  yymsp += yysize+1;
  yypParser->yytos = yymsp;
  yymsp->stateno = (YYACTIONTYPE)yyact;
  yymsp->major = (YYCODETYPE)yygoto;
  yyTraceShift(yypParser, yyact, "... then shift");
}

/*
** The following code executes when the parse fails
*/
#ifndef YYNOERRORRECOVERY
static void yy_parse_failed(
  yyParser *yypParser           /* The parser */
){
  ParseARG_FETCH;
#ifndef NDEBUG
  if( yyTraceFILE ){
    fprintf(yyTraceFILE,"%sFail!\n",yyTracePrompt);
  }
#endif
  while( yypParser->yytos>yypParser->yystack ) yy_pop_parser_stack(yypParser);
  /* Here code is inserted which will be executed whenever the
  ** parser fails */
/************ Begin %parse_failure code ***************************************/
/************ End %parse_failure code *****************************************/
  ParseARG_STORE; /* Suppress warning about unused %extra_argument variable */
}
#endif /* YYNOERRORRECOVERY */

/*
** The following code executes when a syntax error first occurs.
*/
static void yy_syntax_error(
  yyParser *yypParser,           /* The parser */
  int yymajor,                   /* The major type of the error token */
  ParseTOKENTYPE yyminor         /* The minor type of the error token */
){
  ParseARG_FETCH;
#define TOKEN yyminor
/************ Begin %syntax_error code ****************************************/

  pInfo->valid = false;
  int32_t outputBufLen = tListLen(pInfo->msg);
  int32_t len = 0;

  if(TOKEN.z) {
    char msg[] = "syntax error near \"%s\"";
    int32_t sqlLen = strlen(&TOKEN.z[0]);

    if (sqlLen + sizeof(msg)/sizeof(msg[0]) + 1 > outputBufLen) {
        char tmpstr[128] = {0};
        memcpy(tmpstr, &TOKEN.z[0], sizeof(tmpstr)/sizeof(tmpstr[0]) - 1);
        len = sprintf(pInfo->msg, msg, tmpstr);
    } else {
        len = sprintf(pInfo->msg, msg, &TOKEN.z[0]);
    }

  } else {
    len = sprintf(pInfo->msg, "Incomplete SQL statement");
  }

  assert(len <= outputBufLen);
/************ End %syntax_error code ******************************************/
  ParseARG_STORE; /* Suppress warning about unused %extra_argument variable */
}

/*
** The following is executed when the parser accepts
*/
static void yy_accept(
  yyParser *yypParser           /* The parser */
){
  ParseARG_FETCH;
#ifndef NDEBUG
  if( yyTraceFILE ){
    fprintf(yyTraceFILE,"%sAccept!\n",yyTracePrompt);
  }
#endif
#ifndef YYNOERRORRECOVERY
  yypParser->yyerrcnt = -1;
#endif
  assert( yypParser->yytos==yypParser->yystack );
  /* Here code is inserted which will be executed whenever the
  ** parser accepts */
/*********** Begin %parse_accept code *****************************************/

/*********** End %parse_accept code *******************************************/
  ParseARG_STORE; /* Suppress warning about unused %extra_argument variable */
}

/* The main parser program.
** The first argument is a pointer to a structure obtained from
** "ParseAlloc" which describes the current state of the parser.
** The second argument is the major token number.  The third is
** the minor token.  The fourth optional argument is whatever the
** user wants (and specified in the grammar) and is available for
** use by the action routines.
**
** Inputs:
** <ul>
** <li> A pointer to the parser (an opaque structure.)
** <li> The major token number.
** <li> The minor token number.
** <li> An option argument of a grammar-specified type.
** </ul>
**
** Outputs:
** None.
*/
void Parse(
  void *yyp,                   /* The parser */
  int yymajor,                 /* The major token code number */
  ParseTOKENTYPE yyminor       /* The value for the token */
  ParseARG_PDECL               /* Optional %extra_argument parameter */
){
  YYMINORTYPE yyminorunion;
  unsigned int yyact;   /* The parser action. */
#if !defined(YYERRORSYMBOL) && !defined(YYNOERRORRECOVERY)
  int yyendofinput;     /* True if we are at the end of input */
#endif
#ifdef YYERRORSYMBOL
  int yyerrorhit = 0;   /* True if yymajor has invoked an error */
#endif
  yyParser *yypParser;  /* The parser */

  yypParser = (yyParser*)yyp;
  assert( yypParser->yytos!=0 );
#if !defined(YYERRORSYMBOL) && !defined(YYNOERRORRECOVERY)
  yyendofinput = (yymajor==0);
#endif
  ParseARG_STORE;

#ifndef NDEBUG
  if( yyTraceFILE ){
    int stateno = yypParser->yytos->stateno;
    if( stateno < YY_MIN_REDUCE ){
      fprintf(yyTraceFILE,"%sInput '%s' in state %d\n",
              yyTracePrompt,yyTokenName[yymajor],stateno);
    }else{
      fprintf(yyTraceFILE,"%sInput '%s' with pending reduce %d\n",
              yyTracePrompt,yyTokenName[yymajor],stateno-YY_MIN_REDUCE);
    }
  }
#endif

  do{
    yyact = yy_find_shift_action(yypParser,(YYCODETYPE)yymajor);
    if( yyact >= YY_MIN_REDUCE ){
      yy_reduce(yypParser,yyact-YY_MIN_REDUCE,yymajor,yyminor);
    }else if( yyact <= YY_MAX_SHIFTREDUCE ){
      yy_shift(yypParser,yyact,yymajor,yyminor);
#ifndef YYNOERRORRECOVERY
      yypParser->yyerrcnt--;
#endif
      yymajor = YYNOCODE;
    }else if( yyact==YY_ACCEPT_ACTION ){
      yypParser->yytos--;
      yy_accept(yypParser);
      return;
    }else{
      assert( yyact == YY_ERROR_ACTION );
      yyminorunion.yy0 = yyminor;
#ifdef YYERRORSYMBOL
      int yymx;
#endif
#ifndef NDEBUG
      if( yyTraceFILE ){
        fprintf(yyTraceFILE,"%sSyntax Error!\n",yyTracePrompt);
      }
#endif
#ifdef YYERRORSYMBOL
      /* A syntax error has occurred.
      ** The response to an error depends upon whether or not the
      ** grammar defines an error token "ERROR".  
      **
      ** This is what we do if the grammar does define ERROR:
      **
      **  * Call the %syntax_error function.
      **
      **  * Begin popping the stack until we enter a state where
      **    it is legal to shift the error symbol, then shift
      **    the error symbol.
      **
      **  * Set the error count to three.
      **
      **  * Begin accepting and shifting new tokens.  No new error
      **    processing will occur until three tokens have been
      **    shifted successfully.
      **
      */
      if( yypParser->yyerrcnt<0 ){
        yy_syntax_error(yypParser,yymajor,yyminor);
      }
      yymx = yypParser->yytos->major;
      if( yymx==YYERRORSYMBOL || yyerrorhit ){
#ifndef NDEBUG
        if( yyTraceFILE ){
          fprintf(yyTraceFILE,"%sDiscard input token %s\n",
             yyTracePrompt,yyTokenName[yymajor]);
        }
#endif
        yy_destructor(yypParser, (YYCODETYPE)yymajor, &yyminorunion);
        yymajor = YYNOCODE;
      }else{
        while( yypParser->yytos >= yypParser->yystack
            && yymx != YYERRORSYMBOL
            && (yyact = yy_find_reduce_action(
                        yypParser->yytos->stateno,
                        YYERRORSYMBOL)) >= YY_MIN_REDUCE
        ){
          yy_pop_parser_stack(yypParser);
        }
        if( yypParser->yytos < yypParser->yystack || yymajor==0 ){
          yy_destructor(yypParser,(YYCODETYPE)yymajor,&yyminorunion);
          yy_parse_failed(yypParser);
#ifndef YYNOERRORRECOVERY
          yypParser->yyerrcnt = -1;
#endif
          yymajor = YYNOCODE;
        }else if( yymx!=YYERRORSYMBOL ){
          yy_shift(yypParser,yyact,YYERRORSYMBOL,yyminor);
        }
      }
      yypParser->yyerrcnt = 3;
      yyerrorhit = 1;
#elif defined(YYNOERRORRECOVERY)
      /* If the YYNOERRORRECOVERY macro is defined, then do not attempt to
      ** do any kind of error recovery.  Instead, simply invoke the syntax
      ** error routine and continue going as if nothing had happened.
      **
      ** Applications can set this macro (for example inside %include) if
      ** they intend to abandon the parse upon the first syntax error seen.
      */
      yy_syntax_error(yypParser,yymajor, yyminor);
      yy_destructor(yypParser,(YYCODETYPE)yymajor,&yyminorunion);
      yymajor = YYNOCODE;
      
#else  /* YYERRORSYMBOL is not defined */
      /* This is what we do if the grammar does not define ERROR:
      **
      **  * Report an error message, and throw away the input token.
      **
      **  * If the input token is $, then fail the parse.
      **
      ** As before, subsequent error messages are suppressed until
      ** three input tokens have been successfully shifted.
      */
      if( yypParser->yyerrcnt<=0 ){
        yy_syntax_error(yypParser,yymajor, yyminor);
      }
      yypParser->yyerrcnt = 3;
      yy_destructor(yypParser,(YYCODETYPE)yymajor,&yyminorunion);
      if( yyendofinput ){
        yy_parse_failed(yypParser);
#ifndef YYNOERRORRECOVERY
        yypParser->yyerrcnt = -1;
#endif
      }
      yymajor = YYNOCODE;
#endif
    }
  }while( yymajor!=YYNOCODE && yypParser->yytos>yypParser->yystack );
#ifndef NDEBUG
  if( yyTraceFILE ){
    yyStackEntry *i;
    char cDiv = '[';
    fprintf(yyTraceFILE,"%sReturn. Stack=",yyTracePrompt);
    for(i=&yypParser->yystack[1]; i<=yypParser->yytos; i++){
      fprintf(yyTraceFILE,"%c%s", cDiv, yyTokenName[i->major]);
      cDiv = ' ';
    }
    fprintf(yyTraceFILE,"]\n");
  }
#endif
  return;
}<|MERGE_RESOLUTION|>--- conflicted
+++ resolved
@@ -224,64 +224,6 @@
  /*   150 */   300,   62,   60,   63,   61,  268,  267,  229,  298,   53,
  /*   160 */    52,  985,  248,   51,   50,   49,   41,  296,  339,  338,
  /*   170 */   295,  294,  293,  337,  292,  336,  335,  334,  291,  333,
-<<<<<<< HEAD
- /*   180 */   332,  946,  934,  935,  936,  937,  938,  939,  940,  941,
- /*   190 */   942,  943,  944,  945,  947,  948,   58,   59,   24,  984,
- /*   200 */   239,   48,   35,   57,  300,   62,   60,   63,   61,   51,
- /*   210 */    50,   49,  972,   53,   52,  205,  881,   51,   50,   49,
- /*   220 */    76,  179,  206,   35,  340,  915,   92,  129,  128,  204,
- /*   230 */  1044,  237,  280,  305,   83,  200,  238,  785,   35,  776,
- /*   240 */   774,  779,  777,  980,  780,  230,  238,  785,  715,  983,
- /*   250 */   774,    6,  777,  971,  780,  114,  108,  119,  969,  970,
- /*   260 */    34,  973,  118,  124,  127,  117,  309,   42,  217,  218,
- /*   270 */   983,  121,  301,   41,    9,  339,  338,   35,  217,  218,
- /*   280 */   337,  310,  336,  335,  334,  983,  333,  332,  232,  116,
- /*   290 */   260,  262,   75,  954,  298,  952,  953,  330,  242,  213,
- /*   300 */   955,   36,  957,  958,  956,  718,  959,  960,   62,   60,
- /*   310 */    63,   61,  775,  152,  778,   64,   53,   52,   14,  247,
- /*   320 */    51,   50,   49,  703,  982,   64,  700, 1091,  701,   35,
- /*   330 */   702,    5,   38,  169,   35,  188,  186,  184,  168,  102,
- /*   340 */    97,  101,  183,  132,  131,  130,   35,  786,   94,   91,
- /*   350 */   679, 1090,  783,  782,  244,  245,   35,  786,   35,   35,
- /*   360 */    53,   52,  891,  782,   51,   50,   49,  179,   90,  243,
- /*   370 */   781,  241,  311,  308,  307, 1089,  983,  312,  320,  319,
- /*   380 */   781,  983,   78,  282,  722,   88,  882,  253,   71,  316,
- /*   390 */   249,  179,  246,  983,  315,  314,  257,  256,   80,  317,
- /*   400 */    68,  318,  322,  983,   81,  983,  983,  343,  342,  137,
- /*   410 */   143,  141,  140,    1,  167,    3,  180,  751,  752,  734,
- /*   420 */   742,  302,  743, 1054,  689,  784,   33,  215,   72,  147,
- /*   430 */    65,  264,   26,  704,   36,  285,  691,  264,  287,  690,
- /*   440 */   806,  787,   69,  596,   74,   36,   65,  216,   93,   65,
- /*   450 */    25,   25,   16,   25,   15,  288,  107,  198,  106,   18,
- /*   460 */   707,   17,  708,  199,  705,   20,  706,   19,  201,  113,
- /*   470 */   985,  112,  678,   22,  196,   21,  126,  125,  202,  203,
- /*   480 */   208,  209,  210,  207,  193, 1114, 1106, 1053,  227, 1050,
- /*   490 */  1049,  228,  321,  258,  144, 1006, 1017,   45, 1014, 1015,
- /*   500 */  1019,  999,  265, 1036,  146,  150,  981,  274, 1035,  163,
- /*   510 */   142,  269,  164,  157,  979,  733,  165,  224,  789,  263,
- /*   520 */   166,  153,  894,  283,  290,   43,  191,  271,   39,  299,
- /*   530 */   890,  306,   73,  278, 1113,  996,   70,  154,  104,   47,
- /*   540 */   155, 1112,  281, 1109,  170,  313, 1105,  110,  279,  156,
- /*   550 */  1104,  277,  158,  275,  273, 1101,  159,  171,  270,  912,
- /*   560 */    40,   37,   44,  192,  878,  120,  876,  122,  123,  874,
- /*   570 */   873,  250,  182,  871,  870,  869,  868,  867,  866,  185,
- /*   580 */   187,  863,  861,  859,  857,  189,  854,  190,   46,   79,
- /*   590 */    84,  272,  331, 1037,  115,  323,  324,  325,  326,  327,
- /*   600 */   328,  329,  214,  234,  289,  341,  831,  252,  251,  830,
- /*   610 */   211,  212,  254,   98,   99,  255,  829,  259,  812,  811,
- /*   620 */    10,  264,  872,  284,  133,  710,  174,  134,  173,  913,
- /*   630 */   172,  175,  177,  176,  135,  178,  865,  914,  864,    2,
- /*   640 */   136,  950,  856,  855,   82,   30,    4,  266,  160,  161,
- /*   650 */   162,  962,   85,  735,  148,  149,  738,   86,  226,  740,
- /*   660 */    87,  276,   31,  744,  151,   13,   11,   32,   12,   27,
- /*   670 */    28,  286,   96,   94,  642,  638,  636,  635,  634,  631,
- /*   680 */   601,  297,  100,    7,  303,  790,  788,    8,  304,  103,
- /*   690 */   105,   66,   67,  109,  111,  681,  680,  677,  623,   36,
- /*   700 */   621,  613,  619,  615,  617,  611,  609,  645,  644,  643,
- /*   710 */   641,  640,  639,  637,  633,  632,  181,  599,  565,  835,
- /*   720 */   563,  834,  834,  834,  834,  834,  834,  834,  834,  834,
- /*   730 */   834,  834,  138,  139,
-=======
  /*   180 */   332,  948,  936,  937,  938,  939,  940,  941,  942,  943,
  /*   190 */   944,  945,  946,  947,  949,  950,   58,   59,   24,  986,
  /*   200 */   239,   48,  253,   57,  300,   62,   60,   63,   61,   35,
@@ -338,7 +280,6 @@
  /*   710 */   644,  642,  641,  640,  638,  634,  633,  181,  600,  566,
  /*   720 */   564,  837,  836,  836,  836,  836,  836,  836,  836,  836,
  /*   730 */   836,  836,  836,  138,  139,
->>>>>>> b7fded8b
 };
 static const YYCODETYPE yy_lookahead[] = {
  /*     0 */   259,    1,  194,    1,  193,  194,  259,  191,  192,    9,
@@ -361,58 +302,6 @@
  /*   170 */    96,   97,   98,   99,  100,  101,  102,  103,  104,  105,
  /*   180 */   106,  215,  216,  217,  218,  219,  220,  221,  222,  223,
  /*   190 */   224,  225,  226,  227,  228,  229,   16,   17,   44,  231,
-<<<<<<< HEAD
- /*   200 */    20,   21,  194,   23,   24,   25,   26,   27,   28,   37,
- /*   210 */    38,   39,    0,   33,   34,   61,  199,   37,   38,   39,
- /*   220 */   201,  204,   68,  194,  213,  214,  201,   73,   74,   75,
- /*   230 */   266,   60,  268,   79,   80,  259,    1,    2,  194,    5,
- /*   240 */     5,    7,    7,  194,    9,  237,    1,    2,   91,  241,
- /*   250 */     5,   80,    7,  234,    9,   62,   63,   64,  233,  234,
- /*   260 */   235,  236,   69,   70,   71,   72,  237,  113,   33,   34,
- /*   270 */   241,   78,   37,   92,  117,   94,   95,  194,   33,   34,
- /*   280 */    99,  237,  101,  102,  103,  241,  105,  106,  239,   76,
- /*   290 */   136,   81,  138,  215,   82,  217,  218,   84,   68,  145,
- /*   300 */   222,   91,  224,  225,  226,   37,  228,  229,   25,   26,
- /*   310 */    27,   28,    5,  194,    7,   80,   33,   34,   80,   68,
- /*   320 */    37,   38,   39,    2,  241,   80,    5,  259,    7,  194,
- /*   330 */     9,   62,   63,   64,  194,   62,   63,   64,   69,   70,
- /*   340 */    71,   72,   69,   70,   71,   72,  194,  112,  110,  111,
- /*   350 */     5,  259,  118,  118,   33,   34,  194,  112,  194,  194,
- /*   360 */    33,   34,  199,  118,   37,   38,   39,  204,  243,  139,
- /*   370 */   135,  141,  237,  143,  144,  259,  241,  237,   33,   34,
- /*   380 */   135,  241,  257,  264,  116,  266,  199,  137,   91,  237,
- /*   390 */   139,  204,  141,  241,  143,  144,  146,  147,   81,  237,
- /*   400 */    91,  237,  237,  241,   81,  241,  241,   65,   66,   67,
- /*   410 */    62,   63,   64,  202,  203,  197,  198,  126,  127,   81,
- /*   420 */    81,   15,   81,  232,   81,  118,   80,  259,  131,   91,
- /*   430 */    91,  114,   91,  112,   91,   81,   81,  114,   81,   81,
- /*   440 */    81,   81,  133,   81,   80,   91,   91,  259,   91,   91,
- /*   450 */    91,   91,  140,   91,  142,  109,  140,  259,  142,  140,
- /*   460 */     5,  142,    7,  259,    5,  140,    7,  142,  259,  140,
- /*   470 */   242,  142,  108,  140,  259,  142,   76,   77,  259,  259,
- /*   480 */   259,  259,  259,  259,  259,  242,  242,  232,  232,  232,
- /*   490 */   232,  232,  232,  194,  194,  194,  194,  258,  194,  194,
- /*   500 */   194,  240,  240,  267,  194,  194,  240,  194,  267,  244,
- /*   510 */    60,  263,  194,  250,  194,  118,  194,  263,  112,  195,
- /*   520 */   194,  254,  194,  124,  194,  194,  194,  263,  194,  194,
- /*   530 */   194,  194,  130,  263,  194,  255,  132,  253,  194,  129,
- /*   540 */   252,  194,  128,  194,  194,  194,  194,  194,  123,  251,
- /*   550 */   194,  122,  249,  121,  120,  194,  248,  194,  119,  194,
- /*   560 */   194,  194,  194,  194,  194,  194,  194,  194,  194,  194,
- /*   570 */   194,  194,  194,  194,  194,  194,  194,  194,  194,  194,
- /*   580 */   194,  194,  194,  194,  194,  194,  194,  194,  134,  195,
- /*   590 */   195,  195,  107,  195,   90,   89,   50,   86,   88,   54,
- /*   600 */    87,   85,  195,  195,  195,   82,    5,    5,  148,    5,
- /*   610 */   195,  195,  148,  201,  201,    5,    5,  137,   94,   93,
- /*   620 */    80,  114,  195,  109,  196,   81,  206,  196,  210,  212,
- /*   630 */   211,  209,  208,  207,  196,  205,  195,  214,  195,  202,
- /*   640 */   196,  230,  195,  195,  115,   80,  197,   91,  247,  246,
- /*   650 */   245,  230,   91,   81,   80,   91,   81,   80,    1,   81,
- /*   660 */    80,   80,   91,   81,   80,   80,  125,   91,  125,   80,
- /*   670 */    80,  109,   76,  110,    9,    5,    5,    5,    5,    5,
- /*   680 */    83,   15,   76,   80,   24,  112,   81,   80,   58,  142,
- /*   690 */   142,   16,   16,  142,  142,    5,    5,   81,    5,   91,
-=======
  /*   200 */    20,   21,  137,   23,   24,   25,   26,   27,   28,  194,
  /*   210 */   259,  146,  147,   33,   34,   61,   84,   37,   38,   39,
  /*   220 */    33,   34,   68,   80,   37,   38,   39,   73,   74,   75,
@@ -463,7 +352,6 @@
  /*   670 */    80,   80,  109,    9,  110,   76,    5,    5,    5,    5,
  /*   680 */     5,   15,   80,   76,   83,   81,   24,  112,   80,   58,
  /*   690 */   142,    5,   16,  142,   91,   16,  142,  142,    5,   81,
->>>>>>> b7fded8b
  /*   700 */     5,    5,    5,    5,    5,    5,    5,    5,    5,    5,
  /*   710 */     5,    5,    5,    5,    5,    5,    5,   91,   83,   60,
  /*   720 */    59,    0,  270,  270,  270,  270,  270,  270,  270,  270,
@@ -506,29 +394,6 @@
  /*   110 */     9,    9,    9,    9,    9,    9,    9,    9,    9,    9,
  /*   120 */     9,    9,    9,    9,    9,    9,    9,    9,    9,    9,
  /*   130 */     9,    9,    9,    9,    9,    9,    9,    9,    9,    9,
-<<<<<<< HEAD
- /*   140 */     9,    9,    9,    9,  450,  450,  450,  397,  397,  397,
- /*   150 */   450,  397,  450,  402,  404,  399,  410,  414,  425,  429,
- /*   160 */   432,  434,  439,  454,  450,  450,  450,  485,   47,   47,
- /*   170 */   450,  450,  504,  506,  546,  511,  510,  545,  513,  516,
- /*   180 */   485,  143,  450,  523,  523,  450,  523,  450,  523,  450,
- /*   190 */   450,  734,  734,   27,   99,   99,  126,   99,   53,  180,
- /*   200 */   283,  283,  283,  283,  193,  269,  273,  327,  327,  327,
- /*   210 */   327,  230,  251,  250,  238,  172,  172,  234,  307,  342,
- /*   220 */   348,  210,  317,  323,  338,  339,  341,  309,  297,  343,
- /*   230 */   354,  355,  357,  358,  346,  359,  360,   70,  171,  406,
- /*   240 */   362,  312,  316,  319,  455,  459,  325,  329,  364,  333,
- /*   250 */   400,  601,  460,  602,  604,  464,  610,  611,  524,  526,
- /*   260 */   480,  507,  514,  540,  529,  544,  565,  556,  561,  572,
- /*   270 */   574,  575,  564,  577,  578,  580,  657,  581,  582,  584,
- /*   280 */   571,  541,  576,  543,  585,  514,  589,  562,  590,  563,
- /*   290 */   596,  665,  670,  671,  672,  673,  674,  597,  666,  606,
- /*   300 */   603,  605,  573,  607,  660,  630,  675,  547,  548,  608,
- /*   310 */   608,  608,  608,  676,  551,  552,  608,  608,  608,  690,
- /*   320 */   691,  616,  608,  693,  695,  696,  697,  698,  699,  700,
- /*   330 */   701,  702,  703,  704,  705,  706,  707,  708,  709,  710,
- /*   340 */   625,  634,  711,  712,  658,  661,  719,
-=======
  /*   140 */     9,    9,    9,    9,  452,  452,  452,  401,  401,  401,
  /*   150 */   452,  401,  452,  407,  406,  411,  418,  416,  400,  429,
  /*   160 */   434,  438,  448,  441,  452,  452,  452,  472,   76,   76,
@@ -550,71 +415,11 @@
  /*   320 */   693,  618,  603,  695,  696,  697,  698,  699,  700,  701,
  /*   330 */   702,  703,  704,  705,  706,  707,  708,  709,  710,  711,
  /*   340 */   626,  635,  712,  713,  659,  661,  721,
->>>>>>> b7fded8b
 };
 #define YY_REDUCE_COUNT (192)
 #define YY_REDUCE_MIN   (-259)
 #define YY_REDUCE_MAX   (455)
 static const short yy_reduce_ofst[] = {
-<<<<<<< HEAD
- /*     0 */  -184,  -34,  -34,   78,   78,   25, -141, -138, -125, -106,
- /*    10 */  -152,  -36,  119,  -80,    8,   29,   44,  135,  140,  152,
- /*    20 */   162,  164,  165, -192, -189, -247, -223, -207, -206, -211,
- /*    30 */  -210, -136, -131,   49,  -91,  -32,   83,   17,   19,  163,
- /*    40 */   187,   11,  125,  211,  218, -259, -253, -176,  -24,   68,
- /*    50 */    92,  116,  168,  188,  198,  204,  209,  215,  219,  220,
- /*    60 */   221,  222,  223,  224,  225,  228,  243,  244,  191,  255,
- /*    70 */   256,  257,  258,  259,  260,  299,  300,  301,  239,  302,
- /*    80 */   304,  305,  261,  262,  306,  310,  311,  313,  236,  241,
- /*    90 */   265,  266,  318,  320,  322,  326,  328,  330,  331,  332,
- /*   100 */   334,  335,  336,  337,  340,  344,  347,  349,  350,  351,
- /*   110 */   352,  353,  356,  361,  363,  365,  366,  367,  368,  369,
- /*   120 */   370,  371,  372,  373,  374,  375,  376,  377,  378,  379,
- /*   130 */   380,  381,  382,  383,  384,  385,  386,  387,  388,  389,
- /*   140 */   390,  391,  392,  393,  324,  394,  395,  248,  254,  264,
- /*   150 */   396,  270,  398,  280,  267,  284,  288,  298,  263,  303,
- /*   160 */   308,  401,  403,  405,  407,  408,  409,  411,  412,  413,
- /*   170 */   415,  416,  417,  419,  418,  420,  422,  426,  424,  430,
- /*   180 */   421,  423,  427,  428,  431,  441,  438,  443,  444,  447,
- /*   190 */   448,  437,  449,
-};
-static const YYACTIONTYPE yy_default[] = {
- /*     0 */   832,  949,  892,  961,  879,  889, 1097, 1097, 1097,  832,
- /*    10 */   832,  832,  832,  832,  832,  832,  832,  832,  832,  832,
- /*    20 */   832,  832,  832, 1008,  851, 1097,  832,  832,  832,  832,
- /*    30 */   832,  832,  832,  832,  889,  832,  832,  895,  889,  895,
- /*    40 */   895,  832, 1003,  933,  951,  832,  832,  832,  832,  832,
- /*    50 */   832,  832,  832,  832,  832,  832,  832,  832,  832,  832,
- /*    60 */   832,  832,  832,  832,  832,  832,  832,  832,  832,  832,
- /*    70 */   832,  832,  832,  832,  832,  832,  832,  832, 1010, 1016,
- /*    80 */  1013,  832,  832,  832, 1018,  832,  832,  832, 1040, 1040,
- /*    90 */  1001,  832,  832,  832,  832,  832,  832,  832,  832,  832,
- /*   100 */   832,  832,  832,  832,  832,  832,  832,  832,  832,  832,
- /*   110 */   832,  832,  832,  832,  832,  832,  832,  832,  832,  832,
- /*   120 */   877,  832,  875,  832,  832,  832,  832,  832,  832,  832,
- /*   130 */   832,  832,  832,  832,  832,  832,  832,  862,  832,  832,
- /*   140 */   832,  832,  832,  832,  853,  853,  853,  832,  832,  832,
- /*   150 */   853,  832,  853, 1047, 1051, 1033, 1045, 1041, 1032, 1028,
- /*   160 */  1026, 1024, 1023, 1055,  853,  853,  853,  893,  889,  889,
- /*   170 */   853,  853,  911,  909,  907,  899,  905,  901,  903,  897,
- /*   180 */   880,  832,  853,  887,  887,  853,  887,  853,  887,  853,
- /*   190 */   853,  933,  951,  832, 1056, 1046,  832, 1096, 1086, 1085,
- /*   200 */  1092, 1084, 1083, 1082,  832,  832,  832, 1078, 1081, 1080,
- /*   210 */  1079,  832,  832,  832,  832, 1088, 1087,  832,  832,  832,
- /*   220 */   832,  832,  832,  832,  832,  832,  832, 1052, 1048,  832,
- /*   230 */   832,  832,  832,  832,  832,  832,  832,  832, 1058,  832,
- /*   240 */   832,  832,  832,  832,  832,  832,  832,  832,  963,  832,
- /*   250 */   832,  832,  832,  832,  832,  832,  832,  832,  832,  832,
- /*   260 */   832, 1000,  832,  832,  832,  832,  832, 1012, 1011,  832,
- /*   270 */   832,  832,  832,  832,  832,  832,  832,  832,  832,  832,
- /*   280 */  1042,  832, 1034,  832,  832,  975,  832,  832,  832,  832,
- /*   290 */   832,  832,  832,  832,  832,  832,  832,  832,  832,  832,
- /*   300 */   832,  832,  832,  832,  832,  832,  832,  832,  832, 1115,
- /*   310 */  1110, 1111, 1108,  832,  832,  832, 1107, 1102, 1103,  832,
- /*   320 */   832,  832, 1100,  832,  832,  832,  832,  832,  832,  832,
- /*   330 */   832,  832,  832,  832,  832,  832,  832,  832,  832,  832,
- /*   340 */   917,  832,  860,  858,  832,  849,  832,
-=======
  /*     0 */  -184,  -34,  -34,   78,   78,  133, -141, -138, -125, -106,
  /*    10 */  -152,  114,   71,  -80,   50,   68,  117,  153,  166,  167,
  /*    20 */   176,  179,  181, -192, -189, -247, -223, -207, -206, -211,
@@ -672,7 +477,6 @@
  /*   320 */   834,  834, 1103,  834,  834,  834,  834,  834,  834,  834,
  /*   330 */   834,  834,  834,  834,  834,  834,  834,  834,  834,  834,
  /*   340 */   919,  834,  862,  860,  834,  851,  834,
->>>>>>> b7fded8b
 };
 /********** End of lemon-generated parsing tables *****************************/
 
@@ -1220,8 +1024,8 @@
   /*  249 */ "fill_opt",
   /*  250 */ "sliding_opt",
   /*  251 */ "groupby_opt",
-  /*  252 */ "having_opt",
-  /*  253 */ "orderby_opt",
+  /*  252 */ "orderby_opt",
+  /*  253 */ "having_opt",
   /*  254 */ "slimit_opt",
   /*  255 */ "limit_opt",
   /*  256 */ "union",
@@ -1402,135 +1206,6 @@
  /* 154 */ "tagitem ::= STRING",
  /* 155 */ "tagitem ::= BOOL",
  /* 156 */ "tagitem ::= NULL",
-<<<<<<< HEAD
- /* 157 */ "tagitem ::= MINUS INTEGER",
- /* 158 */ "tagitem ::= MINUS FLOAT",
- /* 159 */ "tagitem ::= PLUS INTEGER",
- /* 160 */ "tagitem ::= PLUS FLOAT",
- /* 161 */ "select ::= SELECT selcollist from where_opt interval_opt session_option windowstate_option fill_opt sliding_opt groupby_opt having_opt orderby_opt slimit_opt limit_opt",
- /* 162 */ "select ::= LP select RP",
- /* 163 */ "union ::= select",
- /* 164 */ "union ::= union UNION ALL select",
- /* 165 */ "cmd ::= union",
- /* 166 */ "select ::= SELECT selcollist",
- /* 167 */ "sclp ::= selcollist COMMA",
- /* 168 */ "sclp ::=",
- /* 169 */ "selcollist ::= sclp distinct expr as",
- /* 170 */ "selcollist ::= sclp STAR",
- /* 171 */ "as ::= AS ids",
- /* 172 */ "as ::= ids",
- /* 173 */ "as ::=",
- /* 174 */ "distinct ::= DISTINCT",
- /* 175 */ "distinct ::=",
- /* 176 */ "from ::= FROM tablelist",
- /* 177 */ "from ::= FROM sub",
- /* 178 */ "sub ::= LP union RP",
- /* 179 */ "sub ::= LP union RP ids",
- /* 180 */ "sub ::= sub COMMA LP union RP ids",
- /* 181 */ "tablelist ::= ids cpxName",
- /* 182 */ "tablelist ::= ids cpxName ids",
- /* 183 */ "tablelist ::= tablelist COMMA ids cpxName",
- /* 184 */ "tablelist ::= tablelist COMMA ids cpxName ids",
- /* 185 */ "tmvar ::= VARIABLE",
- /* 186 */ "interval_opt ::= INTERVAL LP tmvar RP",
- /* 187 */ "interval_opt ::= INTERVAL LP tmvar COMMA tmvar RP",
- /* 188 */ "interval_opt ::=",
- /* 189 */ "session_option ::=",
- /* 190 */ "session_option ::= SESSION LP ids cpxName COMMA tmvar RP",
- /* 191 */ "windowstate_option ::=",
- /* 192 */ "windowstate_option ::= STATE_WINDOW LP ids RP",
- /* 193 */ "fill_opt ::=",
- /* 194 */ "fill_opt ::= FILL LP ID COMMA tagitemlist RP",
- /* 195 */ "fill_opt ::= FILL LP ID RP",
- /* 196 */ "sliding_opt ::= SLIDING LP tmvar RP",
- /* 197 */ "sliding_opt ::=",
- /* 198 */ "orderby_opt ::=",
- /* 199 */ "orderby_opt ::= ORDER BY sortlist",
- /* 200 */ "sortlist ::= sortlist COMMA item sortorder",
- /* 201 */ "sortlist ::= item sortorder",
- /* 202 */ "item ::= ids cpxName",
- /* 203 */ "sortorder ::= ASC",
- /* 204 */ "sortorder ::= DESC",
- /* 205 */ "sortorder ::=",
- /* 206 */ "groupby_opt ::=",
- /* 207 */ "groupby_opt ::= GROUP BY grouplist",
- /* 208 */ "grouplist ::= grouplist COMMA item",
- /* 209 */ "grouplist ::= item",
- /* 210 */ "having_opt ::=",
- /* 211 */ "having_opt ::= HAVING expr",
- /* 212 */ "limit_opt ::=",
- /* 213 */ "limit_opt ::= LIMIT signed",
- /* 214 */ "limit_opt ::= LIMIT signed OFFSET signed",
- /* 215 */ "limit_opt ::= LIMIT signed COMMA signed",
- /* 216 */ "slimit_opt ::=",
- /* 217 */ "slimit_opt ::= SLIMIT signed",
- /* 218 */ "slimit_opt ::= SLIMIT signed SOFFSET signed",
- /* 219 */ "slimit_opt ::= SLIMIT signed COMMA signed",
- /* 220 */ "where_opt ::=",
- /* 221 */ "where_opt ::= WHERE expr",
- /* 222 */ "expr ::= LP expr RP",
- /* 223 */ "expr ::= ID",
- /* 224 */ "expr ::= ID DOT ID",
- /* 225 */ "expr ::= ID DOT STAR",
- /* 226 */ "expr ::= INTEGER",
- /* 227 */ "expr ::= MINUS INTEGER",
- /* 228 */ "expr ::= PLUS INTEGER",
- /* 229 */ "expr ::= FLOAT",
- /* 230 */ "expr ::= MINUS FLOAT",
- /* 231 */ "expr ::= PLUS FLOAT",
- /* 232 */ "expr ::= STRING",
- /* 233 */ "expr ::= NOW",
- /* 234 */ "expr ::= VARIABLE",
- /* 235 */ "expr ::= PLUS VARIABLE",
- /* 236 */ "expr ::= MINUS VARIABLE",
- /* 237 */ "expr ::= BOOL",
- /* 238 */ "expr ::= NULL",
- /* 239 */ "expr ::= ID LP exprlist RP",
- /* 240 */ "expr ::= ID LP STAR RP",
- /* 241 */ "expr ::= expr IS NULL",
- /* 242 */ "expr ::= expr IS NOT NULL",
- /* 243 */ "expr ::= expr LT expr",
- /* 244 */ "expr ::= expr GT expr",
- /* 245 */ "expr ::= expr LE expr",
- /* 246 */ "expr ::= expr GE expr",
- /* 247 */ "expr ::= expr NE expr",
- /* 248 */ "expr ::= expr EQ expr",
- /* 249 */ "expr ::= expr BETWEEN expr AND expr",
- /* 250 */ "expr ::= expr AND expr",
- /* 251 */ "expr ::= expr OR expr",
- /* 252 */ "expr ::= expr PLUS expr",
- /* 253 */ "expr ::= expr MINUS expr",
- /* 254 */ "expr ::= expr STAR expr",
- /* 255 */ "expr ::= expr SLASH expr",
- /* 256 */ "expr ::= expr REM expr",
- /* 257 */ "expr ::= expr LIKE expr",
- /* 258 */ "expr ::= expr IN LP exprlist RP",
- /* 259 */ "exprlist ::= exprlist COMMA expritem",
- /* 260 */ "exprlist ::= expritem",
- /* 261 */ "expritem ::= expr",
- /* 262 */ "expritem ::=",
- /* 263 */ "cmd ::= RESET QUERY CACHE",
- /* 264 */ "cmd ::= SYNCDB ids REPLICA",
- /* 265 */ "cmd ::= ALTER TABLE ids cpxName ADD COLUMN columnlist",
- /* 266 */ "cmd ::= ALTER TABLE ids cpxName DROP COLUMN ids",
- /* 267 */ "cmd ::= ALTER TABLE ids cpxName MODIFY COLUMN columnlist",
- /* 268 */ "cmd ::= ALTER TABLE ids cpxName ADD TAG columnlist",
- /* 269 */ "cmd ::= ALTER TABLE ids cpxName DROP TAG ids",
- /* 270 */ "cmd ::= ALTER TABLE ids cpxName CHANGE TAG ids ids",
- /* 271 */ "cmd ::= ALTER TABLE ids cpxName SET TAG ids EQ tagitem",
- /* 272 */ "cmd ::= ALTER TABLE ids cpxName MODIFY TAG columnlist",
- /* 273 */ "cmd ::= ALTER STABLE ids cpxName ADD COLUMN columnlist",
- /* 274 */ "cmd ::= ALTER STABLE ids cpxName DROP COLUMN ids",
- /* 275 */ "cmd ::= ALTER STABLE ids cpxName MODIFY COLUMN columnlist",
- /* 276 */ "cmd ::= ALTER STABLE ids cpxName ADD TAG columnlist",
- /* 277 */ "cmd ::= ALTER STABLE ids cpxName DROP TAG ids",
- /* 278 */ "cmd ::= ALTER STABLE ids cpxName CHANGE TAG ids ids",
- /* 279 */ "cmd ::= ALTER STABLE ids cpxName SET TAG ids EQ tagitem",
- /* 280 */ "cmd ::= ALTER STABLE ids cpxName MODIFY TAG columnlist",
- /* 281 */ "cmd ::= KILL CONNECTION INTEGER",
- /* 282 */ "cmd ::= KILL STREAM INTEGER COLON INTEGER",
- /* 283 */ "cmd ::= KILL QUERY INTEGER COLON INTEGER",
-=======
  /* 157 */ "tagitem ::= NOW",
  /* 158 */ "tagitem ::= MINUS INTEGER",
  /* 159 */ "tagitem ::= MINUS FLOAT",
@@ -1659,7 +1334,6 @@
  /* 282 */ "cmd ::= KILL CONNECTION INTEGER",
  /* 283 */ "cmd ::= KILL STREAM INTEGER COLON INTEGER",
  /* 284 */ "cmd ::= KILL QUERY INTEGER COLON INTEGER",
->>>>>>> b7fded8b
 };
 #endif /* NDEBUG */
 
@@ -1794,7 +1468,7 @@
     case 239: /* tagNamelist */
     case 249: /* fill_opt */
     case 251: /* groupby_opt */
-    case 253: /* orderby_opt */
+    case 252: /* orderby_opt */
     case 264: /* sortlist */
     case 268: /* grouplist */
 {
@@ -1819,7 +1493,7 @@
 }
       break;
     case 245: /* where_opt */
-    case 252: /* having_opt */
+    case 253: /* having_opt */
     case 259: /* expr */
     case 269: /* expritem */
 {
@@ -2284,135 +1958,6 @@
   {  242,   -1 }, /* (154) tagitem ::= STRING */
   {  242,   -1 }, /* (155) tagitem ::= BOOL */
   {  242,   -1 }, /* (156) tagitem ::= NULL */
-<<<<<<< HEAD
-  {  242,   -2 }, /* (157) tagitem ::= MINUS INTEGER */
-  {  242,   -2 }, /* (158) tagitem ::= MINUS FLOAT */
-  {  242,   -2 }, /* (159) tagitem ::= PLUS INTEGER */
-  {  242,   -2 }, /* (160) tagitem ::= PLUS FLOAT */
-  {  240,  -14 }, /* (161) select ::= SELECT selcollist from where_opt interval_opt session_option windowstate_option fill_opt sliding_opt groupby_opt having_opt orderby_opt slimit_opt limit_opt */
-  {  240,   -3 }, /* (162) select ::= LP select RP */
-  {  256,   -1 }, /* (163) union ::= select */
-  {  256,   -4 }, /* (164) union ::= union UNION ALL select */
-  {  192,   -1 }, /* (165) cmd ::= union */
-  {  240,   -2 }, /* (166) select ::= SELECT selcollist */
-  {  257,   -2 }, /* (167) sclp ::= selcollist COMMA */
-  {  257,    0 }, /* (168) sclp ::= */
-  {  243,   -4 }, /* (169) selcollist ::= sclp distinct expr as */
-  {  243,   -2 }, /* (170) selcollist ::= sclp STAR */
-  {  260,   -2 }, /* (171) as ::= AS ids */
-  {  260,   -1 }, /* (172) as ::= ids */
-  {  260,    0 }, /* (173) as ::= */
-  {  258,   -1 }, /* (174) distinct ::= DISTINCT */
-  {  258,    0 }, /* (175) distinct ::= */
-  {  244,   -2 }, /* (176) from ::= FROM tablelist */
-  {  244,   -2 }, /* (177) from ::= FROM sub */
-  {  262,   -3 }, /* (178) sub ::= LP union RP */
-  {  262,   -4 }, /* (179) sub ::= LP union RP ids */
-  {  262,   -6 }, /* (180) sub ::= sub COMMA LP union RP ids */
-  {  261,   -2 }, /* (181) tablelist ::= ids cpxName */
-  {  261,   -3 }, /* (182) tablelist ::= ids cpxName ids */
-  {  261,   -4 }, /* (183) tablelist ::= tablelist COMMA ids cpxName */
-  {  261,   -5 }, /* (184) tablelist ::= tablelist COMMA ids cpxName ids */
-  {  263,   -1 }, /* (185) tmvar ::= VARIABLE */
-  {  246,   -4 }, /* (186) interval_opt ::= INTERVAL LP tmvar RP */
-  {  246,   -6 }, /* (187) interval_opt ::= INTERVAL LP tmvar COMMA tmvar RP */
-  {  246,    0 }, /* (188) interval_opt ::= */
-  {  247,    0 }, /* (189) session_option ::= */
-  {  247,   -7 }, /* (190) session_option ::= SESSION LP ids cpxName COMMA tmvar RP */
-  {  248,    0 }, /* (191) windowstate_option ::= */
-  {  248,   -4 }, /* (192) windowstate_option ::= STATE_WINDOW LP ids RP */
-  {  249,    0 }, /* (193) fill_opt ::= */
-  {  249,   -6 }, /* (194) fill_opt ::= FILL LP ID COMMA tagitemlist RP */
-  {  249,   -4 }, /* (195) fill_opt ::= FILL LP ID RP */
-  {  250,   -4 }, /* (196) sliding_opt ::= SLIDING LP tmvar RP */
-  {  250,    0 }, /* (197) sliding_opt ::= */
-  {  253,    0 }, /* (198) orderby_opt ::= */
-  {  253,   -3 }, /* (199) orderby_opt ::= ORDER BY sortlist */
-  {  264,   -4 }, /* (200) sortlist ::= sortlist COMMA item sortorder */
-  {  264,   -2 }, /* (201) sortlist ::= item sortorder */
-  {  266,   -2 }, /* (202) item ::= ids cpxName */
-  {  267,   -1 }, /* (203) sortorder ::= ASC */
-  {  267,   -1 }, /* (204) sortorder ::= DESC */
-  {  267,    0 }, /* (205) sortorder ::= */
-  {  251,    0 }, /* (206) groupby_opt ::= */
-  {  251,   -3 }, /* (207) groupby_opt ::= GROUP BY grouplist */
-  {  268,   -3 }, /* (208) grouplist ::= grouplist COMMA item */
-  {  268,   -1 }, /* (209) grouplist ::= item */
-  {  252,    0 }, /* (210) having_opt ::= */
-  {  252,   -2 }, /* (211) having_opt ::= HAVING expr */
-  {  255,    0 }, /* (212) limit_opt ::= */
-  {  255,   -2 }, /* (213) limit_opt ::= LIMIT signed */
-  {  255,   -4 }, /* (214) limit_opt ::= LIMIT signed OFFSET signed */
-  {  255,   -4 }, /* (215) limit_opt ::= LIMIT signed COMMA signed */
-  {  254,    0 }, /* (216) slimit_opt ::= */
-  {  254,   -2 }, /* (217) slimit_opt ::= SLIMIT signed */
-  {  254,   -4 }, /* (218) slimit_opt ::= SLIMIT signed SOFFSET signed */
-  {  254,   -4 }, /* (219) slimit_opt ::= SLIMIT signed COMMA signed */
-  {  245,    0 }, /* (220) where_opt ::= */
-  {  245,   -2 }, /* (221) where_opt ::= WHERE expr */
-  {  259,   -3 }, /* (222) expr ::= LP expr RP */
-  {  259,   -1 }, /* (223) expr ::= ID */
-  {  259,   -3 }, /* (224) expr ::= ID DOT ID */
-  {  259,   -3 }, /* (225) expr ::= ID DOT STAR */
-  {  259,   -1 }, /* (226) expr ::= INTEGER */
-  {  259,   -2 }, /* (227) expr ::= MINUS INTEGER */
-  {  259,   -2 }, /* (228) expr ::= PLUS INTEGER */
-  {  259,   -1 }, /* (229) expr ::= FLOAT */
-  {  259,   -2 }, /* (230) expr ::= MINUS FLOAT */
-  {  259,   -2 }, /* (231) expr ::= PLUS FLOAT */
-  {  259,   -1 }, /* (232) expr ::= STRING */
-  {  259,   -1 }, /* (233) expr ::= NOW */
-  {  259,   -1 }, /* (234) expr ::= VARIABLE */
-  {  259,   -2 }, /* (235) expr ::= PLUS VARIABLE */
-  {  259,   -2 }, /* (236) expr ::= MINUS VARIABLE */
-  {  259,   -1 }, /* (237) expr ::= BOOL */
-  {  259,   -1 }, /* (238) expr ::= NULL */
-  {  259,   -4 }, /* (239) expr ::= ID LP exprlist RP */
-  {  259,   -4 }, /* (240) expr ::= ID LP STAR RP */
-  {  259,   -3 }, /* (241) expr ::= expr IS NULL */
-  {  259,   -4 }, /* (242) expr ::= expr IS NOT NULL */
-  {  259,   -3 }, /* (243) expr ::= expr LT expr */
-  {  259,   -3 }, /* (244) expr ::= expr GT expr */
-  {  259,   -3 }, /* (245) expr ::= expr LE expr */
-  {  259,   -3 }, /* (246) expr ::= expr GE expr */
-  {  259,   -3 }, /* (247) expr ::= expr NE expr */
-  {  259,   -3 }, /* (248) expr ::= expr EQ expr */
-  {  259,   -5 }, /* (249) expr ::= expr BETWEEN expr AND expr */
-  {  259,   -3 }, /* (250) expr ::= expr AND expr */
-  {  259,   -3 }, /* (251) expr ::= expr OR expr */
-  {  259,   -3 }, /* (252) expr ::= expr PLUS expr */
-  {  259,   -3 }, /* (253) expr ::= expr MINUS expr */
-  {  259,   -3 }, /* (254) expr ::= expr STAR expr */
-  {  259,   -3 }, /* (255) expr ::= expr SLASH expr */
-  {  259,   -3 }, /* (256) expr ::= expr REM expr */
-  {  259,   -3 }, /* (257) expr ::= expr LIKE expr */
-  {  259,   -5 }, /* (258) expr ::= expr IN LP exprlist RP */
-  {  200,   -3 }, /* (259) exprlist ::= exprlist COMMA expritem */
-  {  200,   -1 }, /* (260) exprlist ::= expritem */
-  {  269,   -1 }, /* (261) expritem ::= expr */
-  {  269,    0 }, /* (262) expritem ::= */
-  {  192,   -3 }, /* (263) cmd ::= RESET QUERY CACHE */
-  {  192,   -3 }, /* (264) cmd ::= SYNCDB ids REPLICA */
-  {  192,   -7 }, /* (265) cmd ::= ALTER TABLE ids cpxName ADD COLUMN columnlist */
-  {  192,   -7 }, /* (266) cmd ::= ALTER TABLE ids cpxName DROP COLUMN ids */
-  {  192,   -7 }, /* (267) cmd ::= ALTER TABLE ids cpxName MODIFY COLUMN columnlist */
-  {  192,   -7 }, /* (268) cmd ::= ALTER TABLE ids cpxName ADD TAG columnlist */
-  {  192,   -7 }, /* (269) cmd ::= ALTER TABLE ids cpxName DROP TAG ids */
-  {  192,   -8 }, /* (270) cmd ::= ALTER TABLE ids cpxName CHANGE TAG ids ids */
-  {  192,   -9 }, /* (271) cmd ::= ALTER TABLE ids cpxName SET TAG ids EQ tagitem */
-  {  192,   -7 }, /* (272) cmd ::= ALTER TABLE ids cpxName MODIFY TAG columnlist */
-  {  192,   -7 }, /* (273) cmd ::= ALTER STABLE ids cpxName ADD COLUMN columnlist */
-  {  192,   -7 }, /* (274) cmd ::= ALTER STABLE ids cpxName DROP COLUMN ids */
-  {  192,   -7 }, /* (275) cmd ::= ALTER STABLE ids cpxName MODIFY COLUMN columnlist */
-  {  192,   -7 }, /* (276) cmd ::= ALTER STABLE ids cpxName ADD TAG columnlist */
-  {  192,   -7 }, /* (277) cmd ::= ALTER STABLE ids cpxName DROP TAG ids */
-  {  192,   -8 }, /* (278) cmd ::= ALTER STABLE ids cpxName CHANGE TAG ids ids */
-  {  192,   -9 }, /* (279) cmd ::= ALTER STABLE ids cpxName SET TAG ids EQ tagitem */
-  {  192,   -7 }, /* (280) cmd ::= ALTER STABLE ids cpxName MODIFY TAG columnlist */
-  {  192,   -3 }, /* (281) cmd ::= KILL CONNECTION INTEGER */
-  {  192,   -5 }, /* (282) cmd ::= KILL STREAM INTEGER COLON INTEGER */
-  {  192,   -5 }, /* (283) cmd ::= KILL QUERY INTEGER COLON INTEGER */
-=======
   {  242,   -1 }, /* (157) tagitem ::= NOW */
   {  242,   -2 }, /* (158) tagitem ::= MINUS INTEGER */
   {  242,   -2 }, /* (159) tagitem ::= MINUS FLOAT */
@@ -2541,7 +2086,6 @@
   {  192,   -3 }, /* (282) cmd ::= KILL CONNECTION INTEGER */
   {  192,   -5 }, /* (283) cmd ::= KILL STREAM INTEGER COLON INTEGER */
   {  192,   -5 }, /* (284) cmd ::= KILL QUERY INTEGER COLON INTEGER */
->>>>>>> b7fded8b
 };
 
 static void yy_accept(yyParser*);  /* Forward Declaration */
@@ -3139,13 +2683,9 @@
 }
   yymsp[-1].minor.yy506 = yylhsminor.yy506;
         break;
-<<<<<<< HEAD
-      case 161: /* select ::= SELECT selcollist from where_opt interval_opt session_option windowstate_option fill_opt sliding_opt groupby_opt having_opt orderby_opt slimit_opt limit_opt */
-=======
       case 162: /* select ::= SELECT selcollist from where_opt interval_opt session_option windowstate_option fill_opt sliding_opt groupby_opt orderby_opt having_opt slimit_opt limit_opt */
->>>>>>> b7fded8b
-{
-  yylhsminor.yy236 = tSetQuerySqlNode(&yymsp[-13].minor.yy0, yymsp[-12].minor.yy441, yymsp[-11].minor.yy244, yymsp[-10].minor.yy166, yymsp[-4].minor.yy441, yymsp[-2].minor.yy441, &yymsp[-9].minor.yy340, &yymsp[-8].minor.yy259, &yymsp[-7].minor.yy348, &yymsp[-5].minor.yy0, yymsp[-6].minor.yy441, &yymsp[0].minor.yy414, &yymsp[-1].minor.yy414, yymsp[-3].minor.yy166);
+{
+  yylhsminor.yy236 = tSetQuerySqlNode(&yymsp[-13].minor.yy0, yymsp[-12].minor.yy441, yymsp[-11].minor.yy244, yymsp[-10].minor.yy166, yymsp[-4].minor.yy441, yymsp[-3].minor.yy441, &yymsp[-9].minor.yy340, &yymsp[-8].minor.yy259, &yymsp[-7].minor.yy348, &yymsp[-5].minor.yy0, yymsp[-6].minor.yy441, &yymsp[0].minor.yy414, &yymsp[-1].minor.yy414, yymsp[-2].minor.yy166);
 }
   yymsp[-13].minor.yy236 = yylhsminor.yy236;
         break;
