--- conflicted
+++ resolved
@@ -97,53 +97,29 @@
 #endif
 /************* Begin control #defines *****************************************/
 #define YYCODETYPE unsigned short int
-<<<<<<< HEAD
-#define YYNOCODE 282
-=======
-#define YYNOCODE 281
->>>>>>> e113bb4d
+#define YYNOCODE 283
 #define YYACTIONTYPE unsigned short int
 #define ParseTOKENTYPE SStrToken
 typedef union {
   int yyinit;
   ParseTOKENTYPE yy0;
-<<<<<<< HEAD
-  int32_t yy2;
-  SCreatedTableInfo yy42;
-  tSqlExpr* yy44;
-  SRelationInfo* yy46;
-  SCreateAcctInfo yy47;
-  TAOS_FIELD yy179;
-  SLimitVal yy204;
-  int yy222;
-  SSqlNode* yy246;
-  SArray* yy247;
-  SCreateDbInfo yy262;
-  SCreateTableSql* yy336;
-  tVariant yy378;
-  int64_t yy403;
-  SIntervalVal yy430;
-  SWindowStateVal yy492;
-  SSessionWindowVal yy507;
-=======
-  SWindowStateVal yy48;
-  SCreateTableSql* yy102;
-  tVariant yy106;
-  int64_t yy109;
-  SSessionWindowVal yy139;
-  SCreateDbInfo yy142;
-  tSqlExpr* yy146;
-  SRelationInfo* yy164;
-  int yy172;
-  SArray* yy221;
+  tVariant yy2;
+  SCreateDbInfo yy10;
+  int32_t yy40;
+  SSqlNode* yy68;
+  SCreatedTableInfo yy72;
+  SLimitVal yy114;
+  SCreateTableSql* yy170;
   SIntervalVal yy280;
-  int32_t yy340;
-  SSqlNode* yy376;
-  SCreatedTableInfo yy416;
-  SLimitVal yy454;
-  SCreateAcctInfo yy491;
-  TAOS_FIELD yy503;
->>>>>>> e113bb4d
+  int yy281;
+  SSessionWindowVal yy295;
+  SArray* yy345;
+  tSqlExpr* yy418;
+  SCreateAcctInfo yy427;
+  SWindowStateVal yy432;
+  SRelationInfo* yy484;
+  TAOS_FIELD yy487;
+  int64_t yy525;
 } YYMINORTYPE;
 #ifndef YYSTACKDEPTH
 #define YYSTACKDEPTH 100
@@ -153,10 +129,9 @@
 #define ParseARG_FETCH SSqlInfo* pInfo = yypParser->pInfo
 #define ParseARG_STORE yypParser->pInfo = pInfo
 #define YYFALLBACK 1
-<<<<<<< HEAD
 #define YYNSTATE             370
 #define YYNRULE              296
-#define YYNTOKEN             198
+#define YYNTOKEN             199
 #define YY_MAX_SHIFT         369
 #define YY_MIN_SHIFTREDUCE   579
 #define YY_MAX_SHIFTREDUCE   874
@@ -165,19 +140,6 @@
 #define YY_NO_ACTION         877
 #define YY_MIN_REDUCE        878
 #define YY_MAX_REDUCE        1173
-=======
-#define YYNSTATE             368
-#define YYNRULE              294
-#define YYNTOKEN             198
-#define YY_MAX_SHIFT         367
-#define YY_MIN_SHIFTREDUCE   576
-#define YY_MAX_SHIFTREDUCE   869
-#define YY_ERROR_ACTION      870
-#define YY_ACCEPT_ACTION     871
-#define YY_NO_ACTION         872
-#define YY_MIN_REDUCE        873
-#define YY_MAX_REDUCE        1166
->>>>>>> e113bb4d
 /************* End control #defines *******************************************/
 
 /* Define the yytestcase() macro to be a no-op if is not already defined
@@ -245,497 +207,252 @@
 *********** Begin parsing tables **********************************************/
 #define YY_ACTTAB_COUNT (776)
 static const YYACTIONTYPE yy_action[] = {
-<<<<<<< HEAD
  /*     0 */   164,  631,  368,  237, 1058, 1030, 1022,  717,  213,  632,
- /*    10 */   876,  369,  669,   59,   60, 1049,   63,   64, 1049, 1149,
+ /*    10 */   876,  369,   23,   59,   60, 1049,   63,   64, 1049, 1149,
  /*    20 */   257,   53,   52,   51,  631,   62,  326,   67,   65,   68,
- /*    30 */    66,  240,  632,   23,  241,   58,   57,  346,  345,   56,
+ /*    30 */    66,  240,  632,  669,  241,   58,   57,  346,  345,   56,
  /*    40 */    55,   54,   59,   60,  210,   63,   64,  164,  164,  257,
  /*    50 */    53,   52,   51,  250,   62,  326,   67,   65,   68,   66,
  /*    60 */   254, 1049,  243,  249,   58,   57, 1036, 1036,   56,   55,
  /*    70 */    54,   59,   60, 1055,   63,   64, 1096,  279,  257,   53,
  /*    80 */    52,   51,  631,   62,  326,   67,   65,   68,   66,   82,
  /*    90 */   632,  251,  324,   58,   57, 1036,  356,   56,   55,   54,
- /*   100 */   631,  324,   97,   59,   61,  211,   63,   64,  632,  157,
+ /*   100 */   631,  324,   97,   59,   61,  757,   63,   64,  632,  157,
  /*   110 */   257,   53,   52,   51,  811,   62,  326,   67,   65,   68,
  /*   120 */    66,  213,  300,   94,   93,   58,   57,  173,  164,   56,
  /*   130 */    55,   54, 1150,  204,  202,  200, 1019, 1020,   35, 1023,
  /*   140 */   199,  143,  142,  141,  140,  288,  580,  581,  582,  583,
  /*   150 */   584,  585,  586,  587,  588,  589,  590,  591,  592,  593,
  /*   160 */   155,   60,  238,   63,   64,   29,  266,  257,   53,   52,
- /*   170 */    51,  125,   62,  326,   67,   65,   68,   66,  179,  286,
- /*   180 */   285,  217,   58,   57,  356,   38,   56,   55,   54,   63,
- /*   190 */    64,  253,   88,  257,   53,   52,   51,  260,   62,  326,
- /*   200 */    67,   65,   68,   66, 1097,   16,  298,   15,   58,   57,
+ /*   170 */    51,   95,   62,  326,   67,   65,   68,   66,  179,  286,
+ /*   180 */   285,   38,   58,   57,   38,   83,   56,   55,   54,   63,
+ /*   190 */    64,  761,  253,  257,   53,   52,   51,  927,   62,  326,
+ /*   200 */    67,   65,   68,   66, 1097,  194,  298,  211,   58,   57,
  /*   210 */   776,  777,   56,   55,   54,   44,  322,  363,  362,  321,
  /*   220 */   320,  319,  361,  318,  317,  316,  360,  315,  359,  358,
- /*   230 */    45,  239,  364,  967,   24, 1033,  998,  986,  987,  988,
- /*   240 */   989,  990,  991,  992,  993,  994,  995,  996,  997,  999,
- /*   250 */  1000,  216,  213,  256,  826,  100,  218,  815,  224,  818,
- /*   260 */   754,  821,   81, 1150,  139,  138,  137,  223,  258,  256,
- /*   270 */   826,  331,   88,  815,  261,  818,  259,  821,  334,  333,
- /*   280 */    38,   67,   65,   68,   66,   38,    9,  235,  236,   58,
- /*   290 */    57,  327, 1024,   56,   55,   54,  219, 1021,   44,   38,
- /*   300 */   363,  362, 1144,  235,  236,  361,    5,   41,  184,  360,
- /*   310 */    45,  359,  358,  183,  106,  111,  102,  110,   38,  265,
- /*   320 */   741,   76,  817,  738,  820,  739,  247,  740,  757,  213,
- /*   330 */  1033,  248,  278,  311,   80, 1033,   69,  123,  117,  128,
- /*   340 */  1150,  231,  927,  939,  127,  335,  133,  136,  126, 1033,
- /*   350 */   194,  194,   69,  262,  263,  130, 1006,   38, 1004, 1005,
- /*   360 */    38,   77,   38, 1007,  336,   38,   38, 1008, 1033, 1009,
- /*   370 */  1010,   38,  827,  822, 1143,  271,   38,   58,   57,  823,
- /*   380 */  1142,   56,   55,   54,  275,  274,  928,  266,  827,  822,
- /*   390 */   266,  816,   14,  819,  194,  823,  267,   96,  264,  181,
- /*   400 */   341,  340, 1034,  337,    1,  182,  338, 1033,  342,  793,
- /*   410 */  1033,  343, 1033,   85,  761, 1033, 1032,  344,   56,   55,
- /*   420 */    54, 1033,  348,  367,  366,  148, 1033,   99,  154,  152,
- /*   430 */   151,   95,    3,  195,  280,   86,   73,  773,  742,  743,
- /*   440 */   783,  813,  784,  727,  824,   83,  303,  729,  305,   39,
- /*   450 */   728,  282,  159,   34,  255,   70,  849,   26,   39,  828,
- /*   460 */   328,   39,   70,   98,  116,   70,  115,  792,  630,   79,
- /*   470 */    18,   25,   17,  282,   25,   20,    6,   19,   74,  814,
- /*   480 */   746,  233,  747,   25,  744,  234,  745,  306,  122,   22,
- /*   490 */   121,   21,  135,  134,  214,  215, 1035,  220,  212, 1169,
- /*   500 */   221,  222,  716,  226,  227,  228,  225,  209, 1161, 1107,
- /*   510 */   276, 1106,  245,  825, 1103,  156, 1102,  246,  347,   48,
- /*   520 */  1057, 1068, 1065, 1089, 1066, 1070,  158, 1050,  283, 1031,
- /*   530 */   163,  294,  153, 1088,  174,  175, 1029,  287,  176,  177,
- /*   540 */   944, 1002,  169,  167,  308,  309,  310,  313,  314,   46,
- /*   550 */   772, 1047,  207,  166,   42,  325,  242,  289,  291,  165,
- /*   560 */   938,  332,  301,   78,   50,  830,   75, 1168,  113, 1167,
- /*   570 */   299, 1164,  168,  185,  339,  297, 1160,  119, 1159, 1156,
- /*   580 */   295,  186,  964,   43,  293,   40,  290,   49,   47,  208,
- /*   590 */   924,  129,  922,  637,  131,  132,  920,  919,  268,  197,
- /*   600 */   198,  916,  915,  914,  913,  912,  911,  910,  201,  203,
- /*   610 */   907,  905,  903,  312,  901,  205,  898,  206,  894,  357,
- /*   620 */   349,  281,   84,   89,  292, 1090,  124,  350,  351,  352,
- /*   630 */   353,  354,  355,  365,  874,  232,  270,  252,  307,  269,
- /*   640 */   873,  273,  872,  272,  855,  229,  943,  854,  942,  277,
- /*   650 */   107,  178,  282,  180,  230,  108,   10,  302,   87,  284,
- /*   660 */   749,   30,   90,  918,  774,  917,  160,  144,  145,  188,
- /*   670 */   965,  192,  187,  189,  909,  190,  191,  193,  146,  908,
- /*   680 */     2,  147,  785,  900,  966,   33,  170,  171,  172,  899,
- /*   690 */     4,  161,  162,  779,   91,  244,  781,   92, 1012,  296,
- /*   700 */    31,   11,   32,   12,   13,   27,  304,   28,   99,   36,
- /*   710 */   101,  103,  104,  647,   37,  105,  682,  680,  679,  678,
- /*   720 */   676,  675,  674,  671,  323,  635,  109,    7,  329,  829,
- /*   730 */   330,    8,  831,  112,  114,   71,   72,  118,  719,   39,
- /*   740 */   120,  718,  715,  663,  661,  653,  659,  655,  657,  651,
+ /*   230 */   239, 1032,  364,  967, 1033,   24,  217,  998,  986,  987,
+ /*   240 */   988,  989,  990,  991,  992,  993,  994,  995,  996,  997,
+ /*   250 */   999, 1000,  216,  213,  256,  826,  100,  218,  815,  224,
+ /*   260 */   818,  219,  821,  266, 1150,  139,  138,  137,  223,  258,
+ /*   270 */   256,  826,  331,   88,  815,  181,  818,   38,  821,   56,
+ /*   280 */    55,   54,   67,   65,   68,   66,   38,   88,  235,  236,
+ /*   290 */    58,   57,  327, 1024,   56,   55,   54,    1,  182, 1006,
+ /*   300 */    38, 1004, 1005, 1144,  235,  236, 1007,    5,   41,  184,
+ /*   310 */  1008,   45, 1009, 1010,  183,  106,  111,  102,  110,   38,
+ /*   320 */   260,  741,  255,  247,  738,   45,  739, 1033,  740,  265,
+ /*   330 */   213,   38,  248,  278,  311,   80, 1033,   69,  123,  117,
+ /*   340 */   128, 1150,  231,  939,    6,  127,  335,  133,  136,  126,
+ /*   350 */  1033,  194,  271,   69,  262,  263,  130,   44, 1143,  363,
+ /*   360 */   362,  275,  274,   38,  361,  336,   38,  928,  360, 1033,
+ /*   370 */   359,  358,   38,  827,  822,  194,  266,  337,   58,   57,
+ /*   380 */   823, 1033,   56,   55,   54,   38,   38,  125, 1034,  827,
+ /*   390 */   822,   81,  817,   14,  820,  793,  823,  261,   96,  259,
+ /*   400 */   356,  334,  333,  816,  328,  819,  267,   85,  264,  338,
+ /*   410 */   341,  340,  342, 1033,   86,  754, 1033,  276,  343,  154,
+ /*   420 */   152,  151, 1033,  367,  366,  148, 1021,  280,   99,    3,
+ /*   430 */   195,  344,  348,  773,  783, 1033, 1033,   73,   76,  742,
+ /*   440 */   743,    9,   39,  784,  813,  282,  727,  303,  159,   70,
+ /*   450 */   729,  305,  282,  792,  728,   34, 1142,  849,   26,  828,
+ /*   460 */   630,   39,   39,   79,  233,   70,   98,  234,   16,   70,
+ /*   470 */    15,  116,   25,  115,   25,   25,  135,  134,   77,   74,
+ /*   480 */   214,   18,  814,   17,  746,  744,  747,  745,   20,  306,
+ /*   490 */    19,  215,  122,   22,  121,   21,  716,  220,  212,  221,
+ /*   500 */   222,  226,  227,  228,  225,  209, 1107, 1035, 1106,  830,
+ /*   510 */  1169, 1161,  156,  245,  824, 1103, 1102,   48,  246,  347,
+ /*   520 */  1057, 1089, 1050, 1068, 1088,  825, 1065, 1066,  283, 1070,
+ /*   530 */   158, 1031,  163,  294,  174,  153,  175, 1029,  176,  637,
+ /*   540 */   287,  177,  242,  944, 1047,  167,  165,  168,  308,  309,
+ /*   550 */   772,  166,  310,  313,  314,   46,  207,  289,  291,   42,
+ /*   560 */   297,  325,  938,  301,   78,  332, 1168,   75,   50,  113,
+ /*   570 */  1167,  299, 1164,  169,  170,  185,  295,  293,  339, 1160,
+ /*   580 */   119,  290, 1159, 1156,  186,  964,   43,   40,   47,   49,
+ /*   590 */   208,  171,  924,  129,  922,  131,  132,  920,  312,  919,
+ /*   600 */   357,  268,  197,  198,  916,  915,  914,  913,  912,  911,
+ /*   610 */   910,  201,  203,  907,  905,  903,  901,  205,  898,  206,
+ /*   620 */   894,  124,  349,  281,   84,   89,  292,  350, 1090,  351,
+ /*   630 */   352,  354,  353,  355,  365,  874,  232,  252,  270,  307,
+ /*   640 */   873,  273,  872,  269,  272,  855,  229,  943,  230,  942,
+ /*   650 */   277,  107,  178,  854,  180,  282,  302,   10,  284,  108,
+ /*   660 */    87,  749,   30,   90,  774,  918,  917,  160,  144,  145,
+ /*   670 */   909,  189,  193,  146,  965,  187,  188,  190,  191,  908,
+ /*   680 */   192,  147, 1002,    2,  966,  172,  900,   33,  785,  899,
+ /*   690 */   161,  162,    4,  779,   91,  244,  781,   92,  296, 1012,
+ /*   700 */    31,   11,   32,   12,   13,   27,  304,   28,   99,  101,
+ /*   710 */   104,  647,   36,  103,  682,   37,  105,  680,  679,  678,
+ /*   720 */   676,  675,  674,  671,  323,  109,  635,    7,  329,  829,
+ /*   730 */     8,  330,  831,  719,  112,   71,  114,   72,  718,  715,
+ /*   740 */    39,  663,  118,  120,  661,  653,  659,  655,  657,  651,
  /*   750 */   649,  685,  684,  683,  681,  677,  673,  672,  196,  633,
  /*   760 */   597,  878,  877,  877,  877,  877,  877,  877,  877,  877,
  /*   770 */   877,  877,  877,  877,  149,  150,
 };
 static const YYCODETYPE yy_lookahead[] = {
- /*     0 */   201,    1,  201,  202,  201,  201,    0,    5,  269,    9,
- /*    10 */   199,  200,    5,   13,   14,  250,   16,   17,  250,  280,
+ /*     0 */   202,    1,  202,  203,  202,  202,    0,    5,  270,    9,
+ /*    10 */   200,  201,  270,   13,   14,  251,   16,   17,  251,  281,
  /*    20 */    20,   21,   22,   23,    1,   25,   26,   27,   28,   29,
- /*    30 */    30,  266,    9,  269,  266,   35,   36,   35,   36,   39,
- /*    40 */    40,   41,   13,   14,  269,   16,   17,  201,  201,   20,
- /*    50 */    21,   22,   23,  249,   25,   26,   27,   28,   29,   30,
- /*    60 */   208,  250,  248,  248,   35,   36,  252,  252,   39,   40,
- /*    70 */    41,   13,   14,  270,   16,   17,  277,  266,   20,   21,
+ /*    30 */    30,  267,    9,    5,  267,   35,   36,   35,   36,   39,
+ /*    40 */    40,   41,   13,   14,  270,   16,   17,  202,  202,   20,
+ /*    50 */    21,   22,   23,  250,   25,   26,   27,   28,   29,   30,
+ /*    60 */   209,  251,  249,  249,   35,   36,  253,  253,   39,   40,
+ /*    70 */    41,   13,   14,  271,   16,   17,  278,  267,   20,   21,
  /*    80 */    22,   23,    1,   25,   26,   27,   28,   29,   30,   89,
- /*    90 */     9,  248,   86,   35,   36,  252,   93,   39,   40,   41,
- /*   100 */     1,   86,  209,   13,   14,  269,   16,   17,    9,  201,
+ /*    90 */     9,  249,   86,   35,   36,  253,   93,   39,   40,   41,
+ /*   100 */     1,   86,  210,   13,   14,   39,   16,   17,    9,  202,
  /*   110 */    20,   21,   22,   23,   85,   25,   26,   27,   28,   29,
- /*   120 */    30,  269,  275,  277,  277,   35,   36,  256,  201,   39,
- /*   130 */    40,   41,  280,   64,   65,   66,  243,  244,  245,  246,
- /*   140 */    71,   72,   73,   74,   75,  274,   47,   48,   49,   50,
+ /*   120 */    30,  270,  276,  278,  278,   35,   36,  257,  202,   39,
+ /*   130 */    40,   41,  281,   64,   65,   66,  244,  245,  246,  247,
+ /*   140 */    71,   72,   73,   74,   75,  275,   47,   48,   49,   50,
  /*   150 */    51,   52,   53,   54,   55,   56,   57,   58,   59,   60,
- /*   160 */    61,   14,   63,   16,   17,   84,  201,   20,   21,   22,
- /*   170 */    23,   80,   25,   26,   27,   28,   29,   30,  213,  271,
- /*   180 */   272,  269,   35,   36,   93,  201,   39,   40,   41,   16,
- /*   190 */    17,  208,   84,   20,   21,   22,   23,   70,   25,   26,
- /*   200 */    27,   28,   29,   30,  277,  148,  279,  150,   35,   36,
+ /*   160 */    61,   14,   63,   16,   17,   84,  202,   20,   21,   22,
+ /*   170 */    23,  254,   25,   26,   27,   28,   29,   30,  214,  272,
+ /*   180 */   273,  202,   35,   36,  202,  268,   39,   40,   41,   16,
+ /*   190 */    17,  125,  209,   20,   21,   22,   23,  208,   25,   26,
+ /*   200 */    27,   28,   29,   30,  278,  216,  280,  270,   35,   36,
  /*   210 */   128,  129,   39,   40,   41,  101,  102,  103,  104,  105,
  /*   220 */   106,  107,  108,  109,  110,  111,  112,  113,  114,  115,
- /*   230 */   122,  247,  224,  225,   46,  251,  226,  227,  228,  229,
+ /*   230 */   248,  252,  225,  226,  252,   46,  270,  227,  228,  229,
  /*   240 */   230,  231,  232,  233,  234,  235,  236,  237,  238,  239,
- /*   250 */   240,   63,  269,    1,    2,  209,  269,    5,   70,    7,
- /*   260 */   100,    9,  209,  280,   76,   77,   78,   79,  208,    1,
- /*   270 */     2,   83,   84,    5,  147,    7,  149,    9,  151,  152,
- /*   280 */   201,   27,   28,   29,   30,  201,  126,   35,   36,   35,
- /*   290 */    36,   39,  246,   39,   40,   41,  269,  244,  101,  201,
- /*   300 */   103,  104,  269,   35,   36,  108,   64,   65,   66,  112,
- /*   310 */   122,  114,  115,   71,   72,   73,   74,   75,  201,   70,
- /*   320 */     2,  100,    5,    5,    7,    7,  247,    9,   39,  269,
- /*   330 */   251,  247,  144,   91,  146,  251,   84,   64,   65,   66,
- /*   340 */   280,  153,  207,  207,   71,  247,   73,   74,   75,  251,
- /*   350 */   215,  215,   84,   35,   36,   82,  226,  201,  228,  229,
- /*   360 */   201,  140,  201,  233,  247,  201,  201,  237,  251,  239,
- /*   370 */   240,  201,  120,  121,  269,  145,  201,   35,   36,  127,
- /*   380 */   269,   39,   40,   41,  154,  155,  207,  201,  120,  121,
- /*   390 */   201,    5,   84,    7,  215,  127,  147,   89,  149,  213,
- /*   400 */   151,  152,  213,  247,  211,  212,  247,  251,  247,   78,
- /*   410 */   251,  247,  251,   85,  125,  251,  251,  247,   39,   40,
- /*   420 */    41,  251,  247,   67,   68,   69,  251,  119,   64,   65,
- /*   430 */    66,  253,  205,  206,   85,   85,  100,   85,  120,  121,
- /*   440 */    85,    1,   85,   85,  127,  267,   85,   85,   85,  100,
- /*   450 */    85,  123,  100,   84,   62,  100,   85,  100,  100,   85,
- /*   460 */    15,  100,  100,  100,  148,  100,  150,  136,   85,   84,
- /*   470 */   148,  100,  150,  123,  100,  148,   84,  150,  142,   39,
- /*   480 */     5,  269,    7,  100,    5,  269,    7,  118,  148,  148,
- /*   490 */   150,  150,   80,   81,  269,  269,  252,  269,  269,  252,
- /*   500 */   269,  269,  117,  269,  269,  269,  269,  269,  252,  242,
- /*   510 */   201,  242,  242,  127,  242,  201,  242,  242,  242,  268,
- /*   520 */   201,  201,  201,  278,  201,  201,  201,  250,  250,  250,
- /*   530 */   201,  201,   62,  278,  254,  201,  201,  273,  201,  201,
- /*   540 */   201,  241,  260,  262,  201,  201,  201,  201,  201,  201,
- /*   550 */   127,  265,  201,  263,  201,  201,  273,  273,  273,  264,
- /*   560 */   201,  201,  134,  139,  138,  120,  141,  201,  201,  201,
- /*   570 */   137,  201,  261,  201,  201,  132,  201,  201,  201,  201,
- /*   580 */   131,  201,  201,  201,  130,  201,  133,  143,  201,  201,
- /*   590 */   201,  201,  201,   88,  201,  201,  201,  201,  201,  201,
- /*   600 */   201,  201,  201,  201,  201,  201,  201,  201,  201,  201,
- /*   610 */   201,  201,  201,   92,  201,  201,  201,  201,  201,  116,
- /*   620 */    98,  203,  203,  203,  203,  203,   99,   53,   95,   97,
- /*   630 */    57,   96,   94,   86,    5,  203,    5,  203,  203,  156,
- /*   640 */     5,    5,    5,  156,  103,  203,  210,  102,  210,  145,
- /*   650 */   209,  214,  123,  214,  203,  209,   84,  118,  124,  100,
- /*   660 */    85,   84,  100,  203,   85,  203,   84,  204,  204,  221,
- /*   670 */   223,  219,  222,  217,  203,  220,  218,  216,  204,  203,
- /*   680 */   211,  204,   85,  203,  225,  255,  259,  258,  257,  203,
- /*   690 */   205,   84,  100,   85,   84,    1,   85,   84,  241,   84,
- /*   700 */   100,  135,  100,  135,   84,   84,  118,   84,  119,   90,
- /*   710 */    80,   89,   72,    5,   90,   89,    9,    5,    5,    5,
- /*   720 */     5,    5,    5,    5,   15,   87,   80,   84,   26,   85,
- /*   730 */    61,   84,  120,  150,  150,   16,   16,  150,    5,  100,
- /*   740 */   150,    5,   85,    5,    5,    5,    5,    5,    5,    5,
+ /*   250 */   240,  241,   63,  270,    1,    2,  210,  270,    5,   70,
+ /*   260 */     7,  270,    9,  202,  281,   76,   77,   78,   79,  209,
+ /*   270 */     1,    2,   83,   84,    5,  214,    7,  202,    9,   39,
+ /*   280 */    40,   41,   27,   28,   29,   30,  202,   84,   35,   36,
+ /*   290 */    35,   36,   39,  247,   39,   40,   41,  212,  213,  227,
+ /*   300 */   202,  229,  230,  270,   35,   36,  234,   64,   65,   66,
+ /*   310 */   238,  122,  240,  241,   71,   72,   73,   74,   75,  202,
+ /*   320 */    70,    2,   62,  248,    5,  122,    7,  252,    9,   70,
+ /*   330 */   270,  202,  248,  144,   91,  146,  252,   84,   64,   65,
+ /*   340 */    66,  281,  153,  208,   84,   71,  248,   73,   74,   75,
+ /*   350 */   252,  216,  145,   84,   35,   36,   82,  101,  270,  103,
+ /*   360 */   104,  154,  155,  202,  108,  248,  202,  208,  112,  252,
+ /*   370 */   114,  115,  202,  120,  121,  216,  202,  248,   35,   36,
+ /*   380 */   127,  252,   39,   40,   41,  202,  202,   80,  214,  120,
+ /*   390 */   121,  210,    5,   84,    7,   78,  127,  147,   89,  149,
+ /*   400 */    93,  151,  152,    5,   15,    7,  147,   85,  149,  248,
+ /*   410 */   151,  152,  248,  252,   85,  100,  252,  202,  248,   64,
+ /*   420 */    65,   66,  252,   67,   68,   69,  245,   85,  119,  206,
+ /*   430 */   207,  248,  248,   85,   85,  252,  252,  100,  100,  120,
+ /*   440 */   121,  126,  100,   85,    1,  123,   85,   85,  100,  100,
+ /*   450 */    85,   85,  123,  136,   85,   84,  270,   85,  100,   85,
+ /*   460 */    85,  100,  100,   84,  270,  100,  100,  270,  148,  100,
+ /*   470 */   150,  148,  100,  150,  100,  100,   80,   81,  140,  142,
+ /*   480 */   270,  148,   39,  150,    5,    5,    7,    7,  148,  118,
+ /*   490 */   150,  270,  148,  148,  150,  150,  117,  270,  270,  270,
+ /*   500 */   270,  270,  270,  270,  270,  270,  243,  253,  243,  120,
+ /*   510 */   253,  253,  202,  243,  127,  243,  243,  269,  243,  243,
+ /*   520 */   202,  279,  251,  202,  279,  127,  202,  202,  251,  202,
+ /*   530 */   202,  251,  202,  202,  255,   62,  202,  202,  202,   88,
+ /*   540 */   274,  202,  274,  202,  266,  263,  265,  262,  202,  202,
+ /*   550 */   127,  264,  202,  202,  202,  202,  202,  274,  274,  202,
+ /*   560 */   132,  202,  202,  134,  139,  202,  202,  141,  138,  202,
+ /*   570 */   202,  137,  202,  261,  260,  202,  131,  130,  202,  202,
+ /*   580 */   202,  133,  202,  202,  202,  202,  202,  202,  202,  143,
+ /*   590 */   202,  259,  202,  202,  202,  202,  202,  202,   92,  202,
+ /*   600 */   116,  202,  202,  202,  202,  202,  202,  202,  202,  202,
+ /*   610 */   202,  202,  202,  202,  202,  202,  202,  202,  202,  202,
+ /*   620 */   202,   99,   98,  204,  204,  204,  204,   53,  204,   95,
+ /*   630 */    97,   96,   57,   94,   86,    5,  204,  204,    5,  204,
+ /*   640 */     5,    5,    5,  156,  156,  103,  204,  211,  204,  211,
+ /*   650 */   145,  210,  215,  102,  215,  123,  118,   84,  100,  210,
+ /*   660 */   124,   85,   84,  100,   85,  204,  204,   84,  205,  205,
+ /*   670 */   204,  218,  217,  205,  224,  223,  222,  221,  219,  204,
+ /*   680 */   220,  205,  242,  212,  226,  258,  204,  256,   85,  204,
+ /*   690 */    84,  100,  206,   85,   84,    1,   85,   84,   84,  242,
+ /*   700 */   100,  135,  100,  135,   84,   84,  118,   84,  119,   80,
+ /*   710 */    72,    5,   90,   89,    9,   90,   89,    5,    5,    5,
+ /*   720 */     5,    5,    5,    5,   15,   80,   87,   84,   26,   85,
+ /*   730 */    84,   61,  120,    5,  150,   16,  150,   16,    5,   85,
+ /*   740 */   100,    5,  150,  150,    5,    5,    5,    5,    5,    5,
  /*   750 */     5,    5,    5,    5,    5,    5,    5,    5,  100,   87,
- /*   760 */    62,    0,  281,  281,  281,  281,  281,  281,  281,  281,
- /*   770 */   281,  281,  281,  281,   21,   21,  281,  281,  281,  281,
- /*   780 */   281,  281,  281,  281,  281,  281,  281,  281,  281,  281,
- /*   790 */   281,  281,  281,  281,  281,  281,  281,  281,  281,  281,
- /*   800 */   281,  281,  281,  281,  281,  281,  281,  281,  281,  281,
- /*   810 */   281,  281,  281,  281,  281,  281,  281,  281,  281,  281,
- /*   820 */   281,  281,  281,  281,  281,  281,  281,  281,  281,  281,
- /*   830 */   281,  281,  281,  281,  281,  281,  281,  281,  281,  281,
- /*   840 */   281,  281,  281,  281,  281,  281,  281,  281,  281,  281,
- /*   850 */   281,  281,  281,  281,  281,  281,  281,  281,  281,  281,
- /*   860 */   281,  281,  281,  281,  281,  281,  281,  281,  281,  281,
- /*   870 */   281,  281,  281,  281,  281,  281,  281,  281,  281,  281,
- /*   880 */   281,  281,  281,  281,  281,  281,  281,  281,  281,  281,
- /*   890 */   281,  281,  281,  281,  281,  281,  281,  281,  281,  281,
- /*   900 */   281,  281,  281,  281,  281,  281,  281,  281,  281,  281,
- /*   910 */   281,  281,  281,  281,  281,  281,  281,  281,  281,  281,
- /*   920 */   281,  281,  281,  281,  281,  281,  281,  281,  281,  281,
- /*   930 */   281,  281,  281,  281,  281,  281,  281,  281,  281,  281,
- /*   940 */   281,  281,  281,  281,  281,  281,  281,  281,  281,  281,
- /*   950 */   281,  281,  281,  281,  281,  281,  281,  281,  281,  281,
- /*   960 */   281,  281,  281,  281,  281,  281,  281,  281,  281,  281,
- /*   970 */   281,  281,  281,  281,
-=======
- /*     0 */    23,  628,  366,  235, 1051,  208,  241,  712,  211,  629,
- /*    10 */  1029,  871,  367,   59,   60,  173,   63,   64, 1042, 1142,
- /*    20 */   255,   53,   52,   51,  628,   62,  324,   67,   65,   68,
- /*    30 */    66,  157,  629,  286,  238,   58,   57,  344,  343,   56,
- /*    40 */    55,   54,   59,   60,  247,   63,   64,  252, 1029,  255,
- /*    50 */    53,   52,   51,  664,   62,  324,   67,   65,   68,   66,
- /*    60 */   999, 1042,  997,  998,   58,   57,  209, 1000,   56,   55,
- /*    70 */    54, 1001, 1048, 1002, 1003,   58,   57,  277, 1015,   56,
- /*    80 */    55,   54,   59,   60,  215,   63,   64,   38,   82,  255,
- /*    90 */    53,   52,   51,   88,   62,  324,   67,   65,   68,   66,
- /*   100 */   284,  283,  249,  752,   58,   57, 1029,  211,   56,   55,
- /*   110 */    54,  322,   59,   61,  806,   63,   64, 1042, 1143,  255,
- /*   120 */    53,   52,   51,  628,   62,  324,   67,   65,   68,   66,
- /*   130 */    45,  629,  237,  239,   58,   57, 1026,  164,   56,   55,
- /*   140 */    54,   60, 1023,   63,   64,  771,  772,  255,   53,   52,
- /*   150 */    51,  628,   62,  324,   67,   65,   68,   66,  812,  629,
- /*   160 */   815,  216,   58,   57,  322,  100,   56,   55,   54,  577,
- /*   170 */   578,  579,  580,  581,  582,  583,  584,  585,  586,  587,
- /*   180 */   588,  589,  590,  155,  164,  236,   63,   64,  756,  248,
- /*   190 */   255,   53,   52,   51,  269,   62,  324,   67,   65,   68,
- /*   200 */    66, 1017,  354,  273,  272,   58,   57,  251,  217,   56,
- /*   210 */    55,   54, 1089,   44,  320,  361,  360,  319,  318,  317,
- /*   220 */   359,  316,  315,  314,  358,  313,  357,  356,   38, 1137,
- /*   230 */    56,   55,   54,   24,   29,  991,  979,  980,  981,  982,
- /*   240 */   983,  984,  985,  986,  987,  988,  989,  990,  992,  993,
- /*   250 */   214,   14,  254,  821, 1136,   96,  810,  222,  813, 1090,
- /*   260 */   816,  296,   97,  139,  138,  137,  221,  211,  254,  821,
- /*   270 */   329,   88,  810,  256,  813, 1135,  816, 1025, 1143,  819,
- /*   280 */    67,   65,   68,   66,  326,   99,  233,  234,   58,   57,
- /*   290 */   325,  164,   56,   55,   54, 1012, 1013,   35, 1016,  811,
- /*   300 */   231,  814,  233,  234,  258,    5,   41,  182,   45,  365,
- /*   310 */   364,  148,  181,  106,  111,  102,  110,  164,  263,  736,
- /*   320 */    38, 1028,  733,   85,  734,   86,  735,  154,  152,  151,
- /*   330 */   276,  309,   80,  211,   38,   69,  123,  117,  128,  229,
- /*   340 */   362,  960,  232,  127, 1143,  133,  136,  126,  202,  200,
- /*   350 */   198,   69,  260,  261,  130,  197,  143,  142,  141,  140,
- /*   360 */   280,   44,  280,  361,  360,  245,   94, 1100,  359, 1026,
- /*   370 */   822,  817,  358,   38,  357,  356,   38,  818,   38,  246,
- /*   380 */   259,   38,  257, 1026,  332,  331,  822,  817,  825,   38,
- /*   390 */   298,  264,   93,  818,  265,   38,  262,   38,  339,  338,
- /*   400 */    38,  264,  178,  264,  922,  125,  788,   81,  932,    3,
- /*   410 */   193,  192,  179,  749, 1027,  192,  212,  354,  333,   73,
- /*   420 */   820,  334, 1026,  335,  923, 1026,  336, 1026,    1,  180,
- /*   430 */  1026,  192,   76,   95,  340, 1162,  737,  738, 1026,    9,
- /*   440 */   341, 1014,  342,  278, 1026,  346, 1026,   83,  768, 1026,
- /*   450 */   778,  779,  722,  808,  301,  724,  303,   39,  253,  723,
- /*   460 */    34,   74,  159,  787,   70,   26,   39,  844,   39,   70,
- /*   470 */    98,  823,   77,   70,  627,   79,   16,  116,   15,  115,
- /*   480 */     6,   25,   18,  213,   17,   25,  274,  741,   25,  742,
- /*   490 */   739,  809,  740,  304,   20,  122,   19,  121,   22,  218,
- /*   500 */    21,  135,  134,  210,  219,  220, 1154,  711,  156, 1099,
- /*   510 */  1050,  224,  225,  226,  223,  207,  243, 1096, 1095,  244,
- /*   520 */   345,   48, 1061, 1058, 1059, 1063, 1082,  158,  163, 1043,
- /*   530 */   281,  153,  292, 1081,  285,  174, 1024,  175, 1022,  176,
- /*   540 */   177,  937,  306,  307,  308,  311,  312,   46,  767,  165,
- /*   550 */   205,   42, 1040,  323,  931,  330, 1161,  113, 1160,   75,
- /*   560 */  1157,  183,  337, 1153,  240,  119,   78,  287,  289, 1152,
- /*   570 */   299,   50,  166, 1149,  184,  297,  957,  167,   43,   40,
- /*   580 */    47,  206,  919,  293,  129,  917,  131,  295,  132,  915,
- /*   590 */   291,  914,  168,  266,  195,  196,  911,  288,  910,  909,
- /*   600 */   908,  907,  906,  905,  199,  201,  902,  900,  898,  896,
- /*   610 */   203,  893,  204,  889,   49,  310,  279,   84,   89,  290,
- /*   620 */  1083,  355,  348,  124,  347,  349,  350,  230,  351,  250,
- /*   630 */   305,  352,  353,  363,  869,  267,  268,  868,  227,  270,
- /*   640 */   271,  228,  107,  936,  935,  108,  867,  850,  275,  849,
- /*   650 */   913,  280,  300,  912,   10,   87,  282,  744,  144,  187,
- /*   660 */   904,  186,  958,  185,  188,  189,  191,  190,  145,  903,
- /*   670 */   959,  146,  995,    2,  147,   30,  895,  169,  170,  894,
- /*   680 */   171,  172,    4,   33, 1005,   90,  769,  160,  162,  780,
- /*   690 */   161,  242,  774,   91,   31,  776,   92,  294,   11,   32,
- /*   700 */    12,   13,   27,   28,  302,  101,   99,  642,  104,   36,
- /*   710 */   103,  675,   37,  677,  105,  674,  673,  671,  670,  669,
- /*   720 */   666,  632,  321,  109,    7,  327,  328,  824,    8,  112,
- /*   730 */   826,  114,   71,   72,  118,  714,   39,  713,  710,  120,
- /*   740 */   658,  656,  648,  654,  650,  652,  646,  644,  680,  679,
- /*   750 */   678,  676,  672,  668,  667,  194,  630,  594,  873,  872,
- /*   760 */   872,  872,  872,  872,  872,  872,  872,  872,  872,  872,
- /*   770 */   872,  149,  150,
-};
-static const YYCODETYPE yy_lookahead[] = {
- /*     0 */   268,    1,  201,  202,  201,  268,  247,    5,  268,    9,
- /*    10 */   251,  199,  200,   13,   14,  255,   16,   17,  249,  279,
- /*    20 */    20,   21,   22,   23,    1,   25,   26,   27,   28,   29,
- /*    30 */    30,  201,    9,  273,  265,   35,   36,   35,   36,   39,
- /*    40 */    40,   41,   13,   14,  247,   16,   17,  208,  251,   20,
- /*    50 */    21,   22,   23,    5,   25,   26,   27,   28,   29,   30,
- /*    60 */   225,  249,  227,  228,   35,   36,  268,  232,   39,   40,
- /*    70 */    41,  236,  269,  238,  239,   35,   36,  265,    0,   39,
- /*    80 */    40,   41,   13,   14,  268,   16,   17,  201,   88,   20,
- /*    90 */    21,   22,   23,   84,   25,   26,   27,   28,   29,   30,
- /*   100 */   270,  271,  247,   39,   35,   36,  251,  268,   39,   40,
- /*   110 */    41,   86,   13,   14,   85,   16,   17,  249,  279,   20,
- /*   120 */    21,   22,   23,    1,   25,   26,   27,   28,   29,   30,
- /*   130 */   121,    9,  246,  265,   35,   36,  250,  201,   39,   40,
- /*   140 */    41,   14,  201,   16,   17,  127,  128,   20,   21,   22,
- /*   150 */    23,    1,   25,   26,   27,   28,   29,   30,    5,    9,
- /*   160 */     7,  268,   35,   36,   86,  209,   39,   40,   41,   47,
- /*   170 */    48,   49,   50,   51,   52,   53,   54,   55,   56,   57,
- /*   180 */    58,   59,   60,   61,  201,   63,   16,   17,  124,  248,
- /*   190 */    20,   21,   22,   23,  144,   25,   26,   27,   28,   29,
- /*   200 */    30,  245,   92,  153,  154,   35,   36,  208,  268,   39,
- /*   210 */    40,   41,  276,  100,  101,  102,  103,  104,  105,  106,
- /*   220 */   107,  108,  109,  110,  111,  112,  113,  114,  201,  268,
- /*   230 */    39,   40,   41,   46,   84,  225,  226,  227,  228,  229,
- /*   240 */   230,  231,  232,  233,  234,  235,  236,  237,  238,  239,
- /*   250 */    63,   84,    1,    2,  268,   88,    5,   70,    7,  276,
- /*   260 */     9,  278,  209,   76,   77,   78,   79,  268,    1,    2,
- /*   270 */    83,   84,    5,  208,    7,  268,    9,  250,  279,  126,
- /*   280 */    27,   28,   29,   30,   15,  118,   35,   36,   35,   36,
- /*   290 */    39,  201,   39,   40,   41,  242,  243,  244,  245,    5,
- /*   300 */   268,    7,   35,   36,   70,   64,   65,   66,  121,   67,
- /*   310 */    68,   69,   71,   72,   73,   74,   75,  201,   70,    2,
- /*   320 */   201,  251,    5,   85,    7,   85,    9,   64,   65,   66,
- /*   330 */   143,   90,  145,  268,  201,   84,   64,   65,   66,  152,
- /*   340 */   223,  224,  268,   71,  279,   73,   74,   75,   64,   65,
- /*   350 */    66,   84,   35,   36,   82,   71,   72,   73,   74,   75,
- /*   360 */   122,  100,  122,  102,  103,  246,  276,  241,  107,  250,
- /*   370 */   119,  120,  111,  201,  113,  114,  201,  126,  201,  246,
- /*   380 */   146,  201,  148,  250,  150,  151,  119,  120,  119,  201,
- /*   390 */   274,  201,  276,  126,  146,  201,  148,  201,  150,  151,
- /*   400 */   201,  201,  212,  201,  207,   80,   78,  209,  207,  205,
- /*   410 */   206,  214,  212,   99,  212,  214,  268,   92,  246,   99,
- /*   420 */   126,  246,  250,  246,  207,  250,  246,  250,  210,  211,
- /*   430 */   250,  214,   99,  252,  246,  251,  119,  120,  250,  125,
- /*   440 */   246,  243,  246,   85,  250,  246,  250,  266,   85,  250,
- /*   450 */    85,   85,   85,    1,   85,   85,   85,   99,   62,   85,
- /*   460 */    84,  141,   99,  135,   99,   99,   99,   85,   99,   99,
- /*   470 */    99,   85,  139,   99,   85,   84,  147,  147,  149,  149,
- /*   480 */    84,   99,  147,  268,  149,   99,  201,    5,   99,    7,
- /*   490 */     5,   39,    7,  117,  147,  147,  149,  149,  147,  268,
- /*   500 */   149,   80,   81,  268,  268,  268,  251,  116,  201,  241,
- /*   510 */   201,  268,  268,  268,  268,  268,  241,  241,  241,  241,
- /*   520 */   241,  267,  201,  201,  201,  201,  277,  201,  201,  249,
- /*   530 */   249,   62,  201,  277,  272,  253,  249,  201,  201,  201,
- /*   540 */   201,  201,  201,  201,  201,  201,  201,  201,  126,  263,
- /*   550 */   201,  201,  264,  201,  201,  201,  201,  201,  201,  140,
- /*   560 */   201,  201,  201,  201,  272,  201,  138,  272,  272,  201,
- /*   570 */   133,  137,  262,  201,  201,  136,  201,  261,  201,  201,
- /*   580 */   201,  201,  201,  130,  201,  201,  201,  131,  201,  201,
- /*   590 */   129,  201,  260,  201,  201,  201,  201,  132,  201,  201,
- /*   600 */   201,  201,  201,  201,  201,  201,  201,  201,  201,  201,
- /*   610 */   201,  201,  201,  201,  142,   91,  203,  203,  203,  203,
- /*   620 */   203,  115,   53,   98,   97,   94,   96,  203,   57,  203,
- /*   630 */   203,   95,   93,   86,    5,  155,    5,    5,  203,  155,
- /*   640 */     5,  203,  209,  213,  213,  209,    5,  102,  144,  101,
- /*   650 */   203,  122,  117,  203,   84,  123,   99,   85,  204,  216,
- /*   660 */   203,  220,  222,  221,  219,  217,  215,  218,  204,  203,
- /*   670 */   224,  204,  240,  210,  204,   84,  203,  259,  258,  203,
- /*   680 */   257,  256,  205,  254,  240,   99,   85,   84,   99,   85,
- /*   690 */    84,    1,   85,   84,   99,   85,   84,   84,  134,   99,
- /*   700 */   134,   84,   84,   84,  117,   80,  118,    5,   72,   89,
- /*   710 */    88,    5,   89,    9,   88,    5,    5,    5,    5,    5,
- /*   720 */     5,   87,   15,   80,   84,   26,   61,   85,   84,  149,
- /*   730 */   119,  149,   16,   16,  149,    5,   99,    5,   85,  149,
- /*   740 */     5,    5,    5,    5,    5,    5,    5,    5,    5,    5,
- /*   750 */     5,    5,    5,    5,    5,   99,   87,   62,    0,  280,
- /*   760 */   280,  280,  280,  280,  280,  280,  280,  280,  280,  280,
- /*   770 */   280,   21,   21,  280,  280,  280,  280,  280,  280,  280,
- /*   780 */   280,  280,  280,  280,  280,  280,  280,  280,  280,  280,
- /*   790 */   280,  280,  280,  280,  280,  280,  280,  280,  280,  280,
- /*   800 */   280,  280,  280,  280,  280,  280,  280,  280,  280,  280,
- /*   810 */   280,  280,  280,  280,  280,  280,  280,  280,  280,  280,
- /*   820 */   280,  280,  280,  280,  280,  280,  280,  280,  280,  280,
- /*   830 */   280,  280,  280,  280,  280,  280,  280,  280,  280,  280,
- /*   840 */   280,  280,  280,  280,  280,  280,  280,  280,  280,  280,
- /*   850 */   280,  280,  280,  280,  280,  280,  280,  280,  280,  280,
- /*   860 */   280,  280,  280,  280,  280,  280,  280,  280,  280,  280,
- /*   870 */   280,  280,  280,  280,  280,  280,  280,  280,  280,  280,
- /*   880 */   280,  280,  280,  280,  280,  280,  280,  280,  280,  280,
- /*   890 */   280,  280,  280,  280,  280,  280,  280,  280,  280,  280,
- /*   900 */   280,  280,  280,  280,  280,  280,  280,  280,  280,  280,
- /*   910 */   280,  280,  280,  280,  280,  280,  280,  280,  280,  280,
- /*   920 */   280,  280,  280,  280,  280,  280,  280,  280,  280,  280,
- /*   930 */   280,  280,  280,  280,  280,  280,  280,  280,  280,  280,
- /*   940 */   280,  280,  280,  280,  280,  280,  280,  280,  280,  280,
- /*   950 */   280,  280,  280,  280,  280,  280,  280,  280,  280,  280,
- /*   960 */   280,  280,  280,  280,  280,  280,  280,  280,  280,  280,
- /*   970 */   280,
->>>>>>> e113bb4d
+ /*   760 */    62,    0,  282,  282,  282,  282,  282,  282,  282,  282,
+ /*   770 */   282,  282,  282,  282,   21,   21,  282,  282,  282,  282,
+ /*   780 */   282,  282,  282,  282,  282,  282,  282,  282,  282,  282,
+ /*   790 */   282,  282,  282,  282,  282,  282,  282,  282,  282,  282,
+ /*   800 */   282,  282,  282,  282,  282,  282,  282,  282,  282,  282,
+ /*   810 */   282,  282,  282,  282,  282,  282,  282,  282,  282,  282,
+ /*   820 */   282,  282,  282,  282,  282,  282,  282,  282,  282,  282,
+ /*   830 */   282,  282,  282,  282,  282,  282,  282,  282,  282,  282,
+ /*   840 */   282,  282,  282,  282,  282,  282,  282,  282,  282,  282,
+ /*   850 */   282,  282,  282,  282,  282,  282,  282,  282,  282,  282,
+ /*   860 */   282,  282,  282,  282,  282,  282,  282,  282,  282,  282,
+ /*   870 */   282,  282,  282,  282,  282,  282,  282,  282,  282,  282,
+ /*   880 */   282,  282,  282,  282,  282,  282,  282,  282,  282,  282,
+ /*   890 */   282,  282,  282,  282,  282,  282,  282,  282,  282,  282,
+ /*   900 */   282,  282,  282,  282,  282,  282,  282,  282,  282,  282,
+ /*   910 */   282,  282,  282,  282,  282,  282,  282,  282,  282,  282,
+ /*   920 */   282,  282,  282,  282,  282,  282,  282,  282,  282,  282,
+ /*   930 */   282,  282,  282,  282,  282,  282,  282,  282,  282,  282,
+ /*   940 */   282,  282,  282,  282,  282,  282,  282,  282,  282,  282,
+ /*   950 */   282,  282,  282,  282,  282,  282,  282,  282,  282,  282,
+ /*   960 */   282,  282,  282,  282,  282,  282,  282,  282,  282,  282,
+ /*   970 */   282,  282,  282,  282,  282,
 };
 #define YY_SHIFT_COUNT    (369)
 #define YY_SHIFT_MIN      (0)
 #define YY_SHIFT_MAX      (761)
 static const unsigned short int yy_shift_ofst[] = {
-<<<<<<< HEAD
- /*     0 */   188,  114,  114,  197,  197,   15,  252,  268,  268,   81,
+ /*     0 */   189,  114,  114,  256,  256,   15,  253,  269,  269,   81,
  /*    10 */    23,   23,   23,   23,   23,   23,   23,   23,   23,   23,
- /*    20 */    23,   23,   23,    0,   99,  268,  318,  318,  318,  108,
- /*    30 */   108,   23,   23,   82,   23,    6,   23,   23,   23,   23,
- /*    40 */    91,   15,    3,    3,    7,  776,  776,  776,  268,  268,
- /*    50 */   268,  268,  268,  268,  268,  268,  268,  268,  268,  268,
- /*    60 */   268,  268,  268,  268,  268,  268,  268,  268,  268,  268,
- /*    70 */   318,  318,  318,    2,    2,    2,    2,    2,    2,    2,
- /*    80 */    23,   23,   23,  289,   23,   23,   23,  108,  108,   23,
- /*    90 */    23,   23,   23,  331,  331,  160,  108,   23,   23,   23,
-=======
- /*     0 */   187,  113,  113,  261,  261,   25,  251,  267,  267,  150,
- /*    10 */    23,   23,   23,   23,   23,   23,   23,   23,   23,   23,
- /*    20 */    23,   23,   23,    0,  122,  267,  317,  317,  317,    9,
- /*    30 */     9,   23,   23,   18,   23,   78,   23,   23,   23,   23,
- /*    40 */   325,   25,  110,  110,   48,  773,  773,  773,  267,  267,
- /*    50 */   267,  267,  267,  267,  267,  267,  267,  267,  267,  267,
- /*    60 */   267,  267,  267,  267,  267,  267,  267,  267,  267,  267,
- /*    70 */   317,  317,  317,    2,    2,    2,    2,    2,    2,    2,
- /*    80 */    23,   23,   23,   64,   23,   23,   23,    9,    9,   23,
- /*    90 */    23,   23,   23,  328,  328,  314,    9,   23,   23,   23,
->>>>>>> e113bb4d
+ /*    20 */    23,   23,   23,    0,   99,  269,  319,  319,  319,  203,
+ /*    30 */   203,   23,   23,   82,   23,    6,   23,   23,   23,   23,
+ /*    40 */   307,   15,    3,    3,   28,  776,  776,  776,  269,  269,
+ /*    50 */   269,  269,  269,  269,  269,  269,  269,  269,  269,  269,
+ /*    60 */   269,  269,  269,  269,  269,  269,  269,  269,  269,  269,
+ /*    70 */   319,  319,  319,    2,    2,    2,    2,    2,    2,    2,
+ /*    80 */    23,   23,   23,   66,   23,   23,   23,  203,  203,   23,
+ /*    90 */    23,   23,   23,  317,  317,  315,  203,   23,   23,   23,
  /*   100 */    23,   23,   23,   23,   23,   23,   23,   23,   23,   23,
  /*   110 */    23,   23,   23,   23,   23,   23,   23,   23,   23,   23,
  /*   120 */    23,   23,   23,   23,   23,   23,   23,   23,   23,   23,
  /*   130 */    23,   23,   23,   23,   23,   23,   23,   23,   23,   23,
  /*   140 */    23,   23,   23,   23,   23,   23,   23,   23,   23,   23,
-<<<<<<< HEAD
- /*   150 */    23,   23,   23,   23,   23,   23,  470,  470,  470,  423,
- /*   160 */   423,  423,  423,  470,  470,  424,  425,  428,  426,  433,
- /*   170 */   443,  449,  454,  453,  444,  470,  470,  470,  505,  521,
- /*   180 */   505,  521,  503,   15,   15,  470,  470,  527,  522,  574,
- /*   190 */   533,  532,  573,  535,  538,  503,    7,  470,  470,  547,
- /*   200 */   547,  470,  547,  470,  547,  470,  470,  776,  776,   29,
- /*   210 */    58,   58,   90,   58,  147,  173,  242,  254,  254,  254,
- /*   220 */   254,  254,  254,  273,   69,  342,  342,  342,  342,  127,
- /*   230 */   249,  230,  308,  379,  379,  317,  386,  356,  364,  349,
- /*   240 */   328,  350,  352,  355,  357,  336,  221,  358,  361,  362,
- /*   250 */   363,  365,  369,  371,  374,  440,  392,  445,  383,   57,
- /*   260 */   316,  322,  475,  479,  327,  340,  385,  341,  412,  629,
- /*   270 */   483,  631,  635,  487,  636,  637,  541,  545,  504,  529,
- /*   280 */   539,  572,  534,  575,  577,  559,  562,  579,  582,  597,
- /*   290 */   607,  608,  592,  610,  611,  613,  694,  615,  600,  566,
- /*   300 */   602,  568,  620,  539,  621,  588,  623,  589,  630,  619,
- /*   310 */   622,  640,  708,  624,  626,  707,  712,  713,  714,  715,
- /*   320 */   716,  717,  718,  638,  709,  646,  643,  644,  612,  647,
- /*   330 */   702,  669,  719,  583,  584,  639,  639,  639,  639,  720,
- /*   340 */   587,  590,  639,  639,  639,  733,  736,  657,  639,  738,
+ /*   150 */    23,   23,   23,   23,   23,   23,  473,  473,  473,  423,
+ /*   160 */   423,  423,  423,  473,  473,  425,  426,  429,  430,  434,
+ /*   170 */   428,  445,  447,  448,  446,  473,  473,  473,  451,  506,
+ /*   180 */   451,  506,  484,   15,   15,  473,  473,  522,  524,  574,
+ /*   190 */   534,  533,  575,  535,  539,  484,   28,  473,  473,  548,
+ /*   200 */   548,  473,  548,  473,  548,  473,  473,  776,  776,   29,
+ /*   210 */    58,   58,   90,   58,  147,  173,  243,  255,  255,  255,
+ /*   220 */   255,  255,  255,  274,   69,  343,  343,  343,  343,  250,
+ /*   230 */   259,  207,  309,  240,  240,  387,  398,  356,  355,  342,
+ /*   240 */   322,  329,  348,  349,  358,  337,  338,  361,  362,  365,
+ /*   250 */   366,  369,  371,  372,  374,  443,  260,  389,  375,  320,
+ /*   260 */   323,  333,  479,  480,  340,  344,  379,  345,  396,  630,
+ /*   270 */   487,  633,  635,  488,  636,  637,  542,  551,  505,  532,
+ /*   280 */   538,  573,  536,  576,  578,  558,  563,  579,  583,  603,
+ /*   290 */   606,  608,  591,  610,  611,  613,  694,  614,  600,  566,
+ /*   300 */   602,  568,  620,  538,  621,  588,  623,  589,  629,  622,
+ /*   310 */   624,  638,  706,  625,  627,  705,  712,  713,  714,  715,
+ /*   320 */   716,  717,  718,  639,  709,  645,  643,  644,  612,  646,
+ /*   330 */   702,  670,  719,  584,  586,  640,  640,  640,  640,  721,
+ /*   340 */   592,  593,  640,  640,  640,  728,  733,  654,  640,  736,
  /*   350 */   739,  740,  741,  742,  743,  744,  745,  746,  747,  748,
  /*   360 */   749,  750,  751,  752,  658,  672,  753,  754,  698,  761,
 };
 #define YY_REDUCE_COUNT (208)
-#define YY_REDUCE_MIN   (-261)
+#define YY_REDUCE_MIN   (-262)
 #define YY_REDUCE_MAX   (486)
 static const short yy_reduce_ofst[] = {
- /*     0 */  -189,   10,   10,  130,  130, -107, -148,  -17,   60,  -92,
- /*    10 */   -16,  -73, -153,   79,   84,   98,  117,  156,  159,  161,
- /*    20 */   164,  170,  175, -197, -199, -261, -186, -185, -157, -235,
- /*    30 */  -232, -201, -154, -129, -196,   46,  -35,  186,  189,  165,
- /*    40 */   135,   53,  136,  179,    8,  178,  193,  227, -236, -225,
- /*    50 */  -164,  -88,  -13,   27,   33,  105,  111,  212,  216,  225,
- /*    60 */   226,  228,  229,  231,  232,  234,  235,  236,  237,  238,
- /*    70 */   244,  247,  256,  267,  269,  270,  272,  274,  275,  276,
- /*    80 */   309,  314,  319,  251,  320,  321,  323,  277,  278,  324,
- /*    90 */   325,  329,  330,  245,  255,  280,  279,  334,  335,  337,
- /*   100 */   338,  339,  343,  344,  345,  346,  347,  348,  351,  353,
- /*   110 */   354,  359,  360,  366,  367,  368,  370,  372,  373,  375,
- /*   120 */   376,  377,  378,  380,  381,  382,  384,  387,  388,  389,
- /*   130 */   390,  391,  393,  394,  395,  396,  397,  398,  399,  400,
- /*   140 */   401,  402,  403,  404,  405,  406,  407,  408,  409,  410,
- /*   150 */   411,  413,  414,  415,  416,  417,  418,  419,  420,  264,
- /*   160 */   283,  284,  285,  421,  422,  286,  295,  290,  281,  311,
- /*   170 */   282,  427,  429,  431,  430,  432,  434,  435,  436,  437,
- /*   180 */   438,  439,  300,  441,  446,  442,  451,  447,  450,  448,
- /*   190 */   456,  455,  458,  452,  461,  457,  459,  460,  462,  463,
- /*   200 */   464,  471,  474,  476,  477,  480,  486,  469,  485,
-=======
- /*   150 */    23,   23,   23,   23,   23,   23,  469,  469,  469,  422,
- /*   160 */   422,  422,  422,  469,  469,  428,  419,  437,  434,  439,
- /*   170 */   456,  453,  461,  465,  472,  469,  469,  469,  524,  524,
- /*   180 */   506,   25,   25,  469,  469,  525,  527,  569,  531,  530,
- /*   190 */   571,  536,  539,  506,   48,  469,  469,  547,  547,  469,
- /*   200 */   547,  469,  547,  469,  469,  773,  773,   29,   69,   69,
- /*   210 */    99,   69,  127,  170,  241,  253,  253,  253,  253,  253,
- /*   220 */   253,  272,  284,   40,   40,   40,   40,  234,  248,   50,
- /*   230 */   167,  191,  191,  153,  294,  242,  263,  358,  238,  240,
- /*   240 */   363,  365,  366,  320,  333,  367,  369,  370,  371,  374,
- /*   250 */   376,  382,  386,  452,  396,  269,  389,  329,  330,  335,
- /*   260 */   482,  485,  347,  348,  391,  351,  421,  629,  480,  631,
- /*   270 */   632,  484,  635,  641,  545,  548,  504,  529,  535,  570,
- /*   280 */   532,  572,  591,  557,  586,  601,  603,  604,  606,  607,
- /*   290 */   589,  609,  610,  612,  690,  613,  595,  564,  600,  566,
- /*   300 */   617,  535,  618,  587,  619,  588,  625,  620,  622,  636,
- /*   310 */   702,  623,  626,  704,  706,  710,  711,  712,  713,  714,
- /*   320 */   715,  634,  707,  643,  640,  642,  611,  644,  699,  665,
- /*   330 */   716,  580,  582,  637,  637,  637,  637,  717,  585,  590,
- /*   340 */   637,  637,  637,  730,  732,  653,  637,  735,  736,  737,
- /*   350 */   738,  739,  740,  741,  742,  743,  744,  745,  746,  747,
- /*   360 */   748,  749,  656,  669,  750,  751,  695,  758,
-};
-#define YY_REDUCE_COUNT (206)
-#define YY_REDUCE_MIN   (-268)
-#define YY_REDUCE_MAX   (477)
-static const short yy_reduce_ofst[] = {
- /*     0 */  -188,   10,   10, -165, -165,   53, -161,   -1,   65, -170,
- /*    10 */  -114,  -17,  116,  119,  133,  172,  175,  177,  180,  188,
- /*    20 */   194,  196,  199, -197, -199, -260, -241, -203, -145, -231,
- /*    30 */  -132,  -64,   90, -240,  -59,  -44,  190,  200,  202,   27,
- /*    40 */   197,  198,  201,  217,  117,  181,  218,  204, -268, -263,
- /*    50 */  -202, -184, -107,  -60,  -39,  -14,    7,   32,   74,  148,
- /*    60 */   215,  231,  235,  236,  237,  243,  244,  245,  246,  247,
- /*    70 */    70,  184,  255,  126,  268,  275,  276,  277,  278,  279,
- /*    80 */   285,  307,  309,  254,  321,  322,  323,  280,  281,  324,
- /*    90 */   326,  327,  331,  249,  256,  282,  287,  336,  337,  338,
- /*   100 */   339,  340,  341,  342,  343,  344,  345,  346,  349,  350,
- /*   110 */   352,  353,  354,  355,  356,  357,  359,  360,  361,  362,
- /*   120 */   364,  368,  372,  373,  375,  377,  378,  379,  380,  381,
- /*   130 */   383,  384,  385,  387,  388,  390,  392,  393,  394,  395,
- /*   140 */   397,  398,  399,  400,  401,  402,  403,  404,  405,  406,
- /*   150 */   407,  408,  409,  410,  411,  412,  413,  414,  415,  262,
- /*   160 */   292,  295,  296,  416,  417,  288,  286,  310,  316,  332,
- /*   170 */   418,  420,  423,  425,  429,  424,  426,  427,  430,  431,
- /*   180 */   432,  433,  436,  435,  438,  440,  442,  441,  443,  445,
- /*   190 */   448,  449,  451,  444,  446,  447,  450,  454,  464,  457,
- /*   200 */   467,  466,  470,  473,  476,  463,  477,
->>>>>>> e113bb4d
+ /*     0 */  -190,   10,   10,   72,   72, -108, -149,  -17,   60,  -93,
+ /*    10 */   -18,  -74, -154,   75,   84,   98,  117,  129,  161,  164,
+ /*    20 */   170,  183,  184, -198, -200, -262, -187, -186, -158, -236,
+ /*    30 */  -233, -202, -155, -130, -197,   46,  -36,   61,  174,  -21,
+ /*    40 */   -11,  181,  135,  159,    7,  -83,   85,  223, -258, -226,
+ /*    50 */   -63,  -34,  -13,   -9,   33,   88,  186,  194,  197,  210,
+ /*    60 */   221,  227,  228,  229,  230,  231,  232,  233,  234,  235,
+ /*    70 */   254,  257,  258,  263,  265,  270,  272,  273,  275,  276,
+ /*    80 */   215,  310,  318,  248,  321,  324,  325,  271,  277,  327,
+ /*    90 */   328,  330,  331,  242,  245,  279,  280,  334,  335,  336,
+ /*   100 */   339,  341,  346,  347,  350,  351,  352,  353,  354,  357,
+ /*   110 */   359,  360,  363,  364,  367,  368,  370,  373,  376,  377,
+ /*   120 */   378,  380,  381,  382,  383,  384,  385,  386,  388,  390,
+ /*   130 */   391,  392,  393,  394,  395,  397,  399,  400,  401,  402,
+ /*   140 */   403,  404,  405,  406,  407,  408,  409,  410,  411,  412,
+ /*   150 */   413,  414,  415,  416,  417,  418,  419,  420,  421,  266,
+ /*   160 */   268,  283,  284,  422,  424,  278,  281,  287,  282,  285,
+ /*   170 */   312,  314,  332,  427,  431,  432,  433,  435,  436,  437,
+ /*   180 */   438,  439,  440,  441,  449,  442,  444,  450,  452,  454,
+ /*   190 */   453,  456,  459,  460,  455,  457,  458,  461,  462,  463,
+ /*   200 */   464,  466,  468,  475,  476,  482,  485,  471,  486,
 };
 static const YYACTIONTYPE yy_default[] = {
  /*     0 */   875, 1001,  940, 1011,  925,  935, 1152, 1152, 1152,  875,
@@ -1167,7 +884,6 @@
   /*   85 */ "RP",
   /*   86 */ "IF",
   /*   87 */ "EXISTS",
-<<<<<<< HEAD
   /*   88 */ "NEEDTS",
   /*   89 */ "AS",
   /*   90 */ "OUTPUTTYPE",
@@ -1278,274 +994,90 @@
   /*  195 */ "INSERT",
   /*  196 */ "INTO",
   /*  197 */ "VALUES",
-=======
-  /*   88 */ "AS",
-  /*   89 */ "OUTPUTTYPE",
-  /*   90 */ "AGGREGATE",
-  /*   91 */ "BUFSIZE",
-  /*   92 */ "PPS",
-  /*   93 */ "TSERIES",
-  /*   94 */ "DBS",
-  /*   95 */ "STORAGE",
-  /*   96 */ "QTIME",
-  /*   97 */ "CONNS",
-  /*   98 */ "STATE",
-  /*   99 */ "COMMA",
-  /*  100 */ "KEEP",
-  /*  101 */ "CACHE",
-  /*  102 */ "REPLICA",
-  /*  103 */ "QUORUM",
-  /*  104 */ "DAYS",
-  /*  105 */ "MINROWS",
-  /*  106 */ "MAXROWS",
-  /*  107 */ "BLOCKS",
-  /*  108 */ "CTIME",
-  /*  109 */ "WAL",
-  /*  110 */ "FSYNC",
-  /*  111 */ "COMP",
-  /*  112 */ "PRECISION",
-  /*  113 */ "UPDATE",
-  /*  114 */ "CACHELAST",
-  /*  115 */ "PARTITIONS",
-  /*  116 */ "UNSIGNED",
-  /*  117 */ "TAGS",
-  /*  118 */ "USING",
-  /*  119 */ "NULL",
-  /*  120 */ "NOW",
-  /*  121 */ "SELECT",
-  /*  122 */ "UNION",
-  /*  123 */ "ALL",
-  /*  124 */ "DISTINCT",
-  /*  125 */ "FROM",
-  /*  126 */ "VARIABLE",
-  /*  127 */ "INTERVAL",
-  /*  128 */ "EVERY",
-  /*  129 */ "SESSION",
-  /*  130 */ "STATE_WINDOW",
-  /*  131 */ "FILL",
-  /*  132 */ "SLIDING",
-  /*  133 */ "ORDER",
-  /*  134 */ "BY",
-  /*  135 */ "ASC",
-  /*  136 */ "GROUP",
-  /*  137 */ "HAVING",
-  /*  138 */ "LIMIT",
-  /*  139 */ "OFFSET",
-  /*  140 */ "SLIMIT",
-  /*  141 */ "SOFFSET",
-  /*  142 */ "WHERE",
-  /*  143 */ "RESET",
-  /*  144 */ "QUERY",
-  /*  145 */ "SYNCDB",
-  /*  146 */ "ADD",
-  /*  147 */ "COLUMN",
-  /*  148 */ "MODIFY",
-  /*  149 */ "TAG",
-  /*  150 */ "CHANGE",
-  /*  151 */ "SET",
-  /*  152 */ "KILL",
-  /*  153 */ "CONNECTION",
-  /*  154 */ "STREAM",
-  /*  155 */ "COLON",
-  /*  156 */ "ABORT",
-  /*  157 */ "AFTER",
-  /*  158 */ "ATTACH",
-  /*  159 */ "BEFORE",
-  /*  160 */ "BEGIN",
-  /*  161 */ "CASCADE",
-  /*  162 */ "CLUSTER",
-  /*  163 */ "CONFLICT",
-  /*  164 */ "COPY",
-  /*  165 */ "DEFERRED",
-  /*  166 */ "DELIMITERS",
-  /*  167 */ "DETACH",
-  /*  168 */ "EACH",
-  /*  169 */ "END",
-  /*  170 */ "EXPLAIN",
-  /*  171 */ "FAIL",
-  /*  172 */ "FOR",
-  /*  173 */ "IGNORE",
-  /*  174 */ "IMMEDIATE",
-  /*  175 */ "INITIALLY",
-  /*  176 */ "INSTEAD",
-  /*  177 */ "KEY",
-  /*  178 */ "OF",
-  /*  179 */ "RAISE",
-  /*  180 */ "REPLACE",
-  /*  181 */ "RESTRICT",
-  /*  182 */ "ROW",
-  /*  183 */ "STATEMENT",
-  /*  184 */ "TRIGGER",
-  /*  185 */ "VIEW",
-  /*  186 */ "IPTOKEN",
-  /*  187 */ "SEMI",
-  /*  188 */ "NONE",
-  /*  189 */ "PREV",
-  /*  190 */ "LINEAR",
-  /*  191 */ "IMPORT",
-  /*  192 */ "TBNAME",
-  /*  193 */ "JOIN",
-  /*  194 */ "INSERT",
-  /*  195 */ "INTO",
-  /*  196 */ "VALUES",
-  /*  197 */ "FILE",
->>>>>>> e113bb4d
-  /*  198 */ "error",
-  /*  199 */ "program",
-  /*  200 */ "cmd",
-  /*  201 */ "ids",
-  /*  202 */ "dbPrefix",
-  /*  203 */ "cpxName",
-  /*  204 */ "ifexists",
-  /*  205 */ "alter_db_optr",
-  /*  206 */ "alter_topic_optr",
-  /*  207 */ "acct_optr",
-  /*  208 */ "exprlist",
-  /*  209 */ "ifnotexists",
-<<<<<<< HEAD
-  /*  210 */ "needts",
-  /*  211 */ "db_optr",
-  /*  212 */ "topic_optr",
-  /*  213 */ "typename",
-  /*  214 */ "bufsize",
-  /*  215 */ "pps",
-  /*  216 */ "tseries",
-  /*  217 */ "dbs",
-  /*  218 */ "streams",
-  /*  219 */ "storage",
-  /*  220 */ "qtime",
-  /*  221 */ "users",
-  /*  222 */ "conns",
-  /*  223 */ "state",
-  /*  224 */ "intitemlist",
-  /*  225 */ "intitem",
-  /*  226 */ "keep",
-  /*  227 */ "cache",
-  /*  228 */ "replica",
-  /*  229 */ "quorum",
-  /*  230 */ "days",
-  /*  231 */ "minrows",
-  /*  232 */ "maxrows",
-  /*  233 */ "blocks",
-  /*  234 */ "ctime",
-  /*  235 */ "wal",
-  /*  236 */ "fsync",
-  /*  237 */ "comp",
-  /*  238 */ "prec",
-  /*  239 */ "update",
-  /*  240 */ "cachelast",
-  /*  241 */ "partitions",
-  /*  242 */ "signed",
-  /*  243 */ "create_table_args",
-  /*  244 */ "create_stable_args",
-  /*  245 */ "create_table_list",
-  /*  246 */ "create_from_stable",
-  /*  247 */ "columnlist",
-  /*  248 */ "tagitemlist",
-  /*  249 */ "tagNamelist",
-  /*  250 */ "select",
-  /*  251 */ "column",
-  /*  252 */ "tagitem",
-  /*  253 */ "selcollist",
-  /*  254 */ "from",
-  /*  255 */ "where_opt",
-  /*  256 */ "interval_option",
-  /*  257 */ "sliding_opt",
-  /*  258 */ "session_option",
-  /*  259 */ "windowstate_option",
-  /*  260 */ "fill_opt",
-  /*  261 */ "groupby_opt",
-  /*  262 */ "having_opt",
-  /*  263 */ "orderby_opt",
-  /*  264 */ "slimit_opt",
-  /*  265 */ "limit_opt",
-  /*  266 */ "union",
-  /*  267 */ "sclp",
-  /*  268 */ "distinct",
-  /*  269 */ "expr",
-  /*  270 */ "as",
-  /*  271 */ "tablelist",
-  /*  272 */ "sub",
-  /*  273 */ "tmvar",
-  /*  274 */ "intervalKey",
-  /*  275 */ "sortlist",
-  /*  276 */ "sortitem",
-  /*  277 */ "item",
-  /*  278 */ "sortorder",
-  /*  279 */ "grouplist",
-  /*  280 */ "expritem",
-=======
-  /*  210 */ "db_optr",
-  /*  211 */ "topic_optr",
-  /*  212 */ "typename",
-  /*  213 */ "bufsize",
-  /*  214 */ "pps",
-  /*  215 */ "tseries",
-  /*  216 */ "dbs",
-  /*  217 */ "streams",
-  /*  218 */ "storage",
-  /*  219 */ "qtime",
-  /*  220 */ "users",
-  /*  221 */ "conns",
-  /*  222 */ "state",
-  /*  223 */ "intitemlist",
-  /*  224 */ "intitem",
-  /*  225 */ "keep",
-  /*  226 */ "cache",
-  /*  227 */ "replica",
-  /*  228 */ "quorum",
-  /*  229 */ "days",
-  /*  230 */ "minrows",
-  /*  231 */ "maxrows",
-  /*  232 */ "blocks",
-  /*  233 */ "ctime",
-  /*  234 */ "wal",
-  /*  235 */ "fsync",
-  /*  236 */ "comp",
-  /*  237 */ "prec",
-  /*  238 */ "update",
-  /*  239 */ "cachelast",
-  /*  240 */ "partitions",
-  /*  241 */ "signed",
-  /*  242 */ "create_table_args",
-  /*  243 */ "create_stable_args",
-  /*  244 */ "create_table_list",
-  /*  245 */ "create_from_stable",
-  /*  246 */ "columnlist",
-  /*  247 */ "tagitemlist",
-  /*  248 */ "tagNamelist",
-  /*  249 */ "select",
-  /*  250 */ "column",
-  /*  251 */ "tagitem",
-  /*  252 */ "selcollist",
-  /*  253 */ "from",
-  /*  254 */ "where_opt",
-  /*  255 */ "interval_option",
-  /*  256 */ "sliding_opt",
-  /*  257 */ "session_option",
-  /*  258 */ "windowstate_option",
-  /*  259 */ "fill_opt",
-  /*  260 */ "groupby_opt",
-  /*  261 */ "having_opt",
-  /*  262 */ "orderby_opt",
-  /*  263 */ "slimit_opt",
-  /*  264 */ "limit_opt",
-  /*  265 */ "union",
-  /*  266 */ "sclp",
-  /*  267 */ "distinct",
-  /*  268 */ "expr",
-  /*  269 */ "as",
-  /*  270 */ "tablelist",
-  /*  271 */ "sub",
-  /*  272 */ "tmvar",
-  /*  273 */ "intervalKey",
-  /*  274 */ "sortlist",
-  /*  275 */ "sortitem",
-  /*  276 */ "item",
-  /*  277 */ "sortorder",
-  /*  278 */ "grouplist",
-  /*  279 */ "expritem",
->>>>>>> e113bb4d
+  /*  198 */ "FILE",
+  /*  199 */ "error",
+  /*  200 */ "program",
+  /*  201 */ "cmd",
+  /*  202 */ "ids",
+  /*  203 */ "dbPrefix",
+  /*  204 */ "cpxName",
+  /*  205 */ "ifexists",
+  /*  206 */ "alter_db_optr",
+  /*  207 */ "alter_topic_optr",
+  /*  208 */ "acct_optr",
+  /*  209 */ "exprlist",
+  /*  210 */ "ifnotexists",
+  /*  211 */ "needts",
+  /*  212 */ "db_optr",
+  /*  213 */ "topic_optr",
+  /*  214 */ "typename",
+  /*  215 */ "bufsize",
+  /*  216 */ "pps",
+  /*  217 */ "tseries",
+  /*  218 */ "dbs",
+  /*  219 */ "streams",
+  /*  220 */ "storage",
+  /*  221 */ "qtime",
+  /*  222 */ "users",
+  /*  223 */ "conns",
+  /*  224 */ "state",
+  /*  225 */ "intitemlist",
+  /*  226 */ "intitem",
+  /*  227 */ "keep",
+  /*  228 */ "cache",
+  /*  229 */ "replica",
+  /*  230 */ "quorum",
+  /*  231 */ "days",
+  /*  232 */ "minrows",
+  /*  233 */ "maxrows",
+  /*  234 */ "blocks",
+  /*  235 */ "ctime",
+  /*  236 */ "wal",
+  /*  237 */ "fsync",
+  /*  238 */ "comp",
+  /*  239 */ "prec",
+  /*  240 */ "update",
+  /*  241 */ "cachelast",
+  /*  242 */ "partitions",
+  /*  243 */ "signed",
+  /*  244 */ "create_table_args",
+  /*  245 */ "create_stable_args",
+  /*  246 */ "create_table_list",
+  /*  247 */ "create_from_stable",
+  /*  248 */ "columnlist",
+  /*  249 */ "tagitemlist",
+  /*  250 */ "tagNamelist",
+  /*  251 */ "select",
+  /*  252 */ "column",
+  /*  253 */ "tagitem",
+  /*  254 */ "selcollist",
+  /*  255 */ "from",
+  /*  256 */ "where_opt",
+  /*  257 */ "interval_option",
+  /*  258 */ "sliding_opt",
+  /*  259 */ "session_option",
+  /*  260 */ "windowstate_option",
+  /*  261 */ "fill_opt",
+  /*  262 */ "groupby_opt",
+  /*  263 */ "having_opt",
+  /*  264 */ "orderby_opt",
+  /*  265 */ "slimit_opt",
+  /*  266 */ "limit_opt",
+  /*  267 */ "union",
+  /*  268 */ "sclp",
+  /*  269 */ "distinct",
+  /*  270 */ "expr",
+  /*  271 */ "as",
+  /*  272 */ "tablelist",
+  /*  273 */ "sub",
+  /*  274 */ "tmvar",
+  /*  275 */ "intervalKey",
+  /*  276 */ "sortlist",
+  /*  277 */ "sortitem",
+  /*  278 */ "item",
+  /*  279 */ "sortorder",
+  /*  280 */ "grouplist",
+  /*  281 */ "expritem",
 };
 #endif /* defined(YYCOVERAGE) || !defined(NDEBUG) */
 
@@ -1969,116 +1501,60 @@
     ** inside the C code.
     */
 /********* Begin destructor definitions ***************************************/
-    case 208: /* exprlist */
-<<<<<<< HEAD
-    case 253: /* selcollist */
-    case 267: /* sclp */
-{
-tSqlExprListDestroy((yypminor->yy247));
+    case 209: /* exprlist */
+    case 254: /* selcollist */
+    case 268: /* sclp */
+{
+tSqlExprListDestroy((yypminor->yy345));
 }
       break;
-    case 224: /* intitemlist */
-    case 226: /* keep */
-    case 247: /* columnlist */
-    case 248: /* tagitemlist */
-    case 249: /* tagNamelist */
-    case 260: /* fill_opt */
-    case 261: /* groupby_opt */
-    case 263: /* orderby_opt */
-    case 275: /* sortlist */
-    case 279: /* grouplist */
-{
-taosArrayDestroy((yypminor->yy247));
+    case 225: /* intitemlist */
+    case 227: /* keep */
+    case 248: /* columnlist */
+    case 249: /* tagitemlist */
+    case 250: /* tagNamelist */
+    case 261: /* fill_opt */
+    case 262: /* groupby_opt */
+    case 264: /* orderby_opt */
+    case 276: /* sortlist */
+    case 280: /* grouplist */
+{
+taosArrayDestroy((yypminor->yy345));
 }
       break;
-    case 245: /* create_table_list */
-{
-destroyCreateTableSql((yypminor->yy336));
+    case 246: /* create_table_list */
+{
+destroyCreateTableSql((yypminor->yy170));
 }
       break;
-    case 250: /* select */
-{
-destroySqlNode((yypminor->yy246));
+    case 251: /* select */
+{
+destroySqlNode((yypminor->yy68));
 }
       break;
-    case 254: /* from */
-    case 271: /* tablelist */
-    case 272: /* sub */
-{
-destroyRelationInfo((yypminor->yy46));
+    case 255: /* from */
+    case 272: /* tablelist */
+    case 273: /* sub */
+{
+destroyRelationInfo((yypminor->yy484));
 }
       break;
-    case 255: /* where_opt */
-    case 262: /* having_opt */
-    case 269: /* expr */
-    case 280: /* expritem */
-{
-tSqlExprDestroy((yypminor->yy44));
+    case 256: /* where_opt */
+    case 263: /* having_opt */
+    case 270: /* expr */
+    case 281: /* expritem */
+{
+tSqlExprDestroy((yypminor->yy418));
 }
       break;
-    case 266: /* union */
-{
-destroyAllSqlNode((yypminor->yy247));
+    case 267: /* union */
+{
+destroyAllSqlNode((yypminor->yy345));
 }
       break;
-    case 276: /* sortitem */
-{
-tVariantDestroy(&(yypminor->yy378));
-=======
-    case 252: /* selcollist */
-    case 266: /* sclp */
-{
-tSqlExprListDestroy((yypminor->yy221));
-}
-      break;
-    case 223: /* intitemlist */
-    case 225: /* keep */
-    case 246: /* columnlist */
-    case 247: /* tagitemlist */
-    case 248: /* tagNamelist */
-    case 259: /* fill_opt */
-    case 260: /* groupby_opt */
-    case 262: /* orderby_opt */
-    case 274: /* sortlist */
-    case 278: /* grouplist */
-{
-taosArrayDestroy((yypminor->yy221));
-}
-      break;
-    case 244: /* create_table_list */
-{
-destroyCreateTableSql((yypminor->yy102));
-}
-      break;
-    case 249: /* select */
-{
-destroySqlNode((yypminor->yy376));
-}
-      break;
-    case 253: /* from */
-    case 270: /* tablelist */
-    case 271: /* sub */
-{
-destroyRelationInfo((yypminor->yy164));
-}
-      break;
-    case 254: /* where_opt */
-    case 261: /* having_opt */
-    case 268: /* expr */
-    case 279: /* expritem */
-{
-tSqlExprDestroy((yypminor->yy146));
-}
-      break;
-    case 265: /* union */
-{
-destroyAllSqlNode((yypminor->yy221));
-}
-      break;
-    case 275: /* sortitem */
-{
-tVariantDestroy(&(yypminor->yy106));
->>>>>>> e113bb4d
+    case 277: /* sortitem */
+{
+tVariantDestroy(&(yypminor->yy2));
 }
       break;
 /********* End destructor definitions *****************************************/
@@ -2372,541 +1848,302 @@
   YYCODETYPE lhs;       /* Symbol on the left-hand side of the rule */
   signed char nrhs;     /* Negative of the number of RHS symbols in the rule */
 } yyRuleInfo[] = {
-  {  199,   -1 }, /* (0) program ::= cmd */
-  {  200,   -2 }, /* (1) cmd ::= SHOW DATABASES */
-  {  200,   -2 }, /* (2) cmd ::= SHOW TOPICS */
-  {  200,   -2 }, /* (3) cmd ::= SHOW FUNCTIONS */
-  {  200,   -2 }, /* (4) cmd ::= SHOW MNODES */
-  {  200,   -2 }, /* (5) cmd ::= SHOW DNODES */
-  {  200,   -2 }, /* (6) cmd ::= SHOW ACCOUNTS */
-  {  200,   -2 }, /* (7) cmd ::= SHOW USERS */
-  {  200,   -2 }, /* (8) cmd ::= SHOW MODULES */
-  {  200,   -2 }, /* (9) cmd ::= SHOW QUERIES */
-  {  200,   -2 }, /* (10) cmd ::= SHOW CONNECTIONS */
-  {  200,   -2 }, /* (11) cmd ::= SHOW STREAMS */
-  {  200,   -2 }, /* (12) cmd ::= SHOW VARIABLES */
-  {  200,   -2 }, /* (13) cmd ::= SHOW SCORES */
-  {  200,   -2 }, /* (14) cmd ::= SHOW GRANTS */
-  {  200,   -2 }, /* (15) cmd ::= SHOW VNODES */
-  {  200,   -3 }, /* (16) cmd ::= SHOW VNODES ids */
-  {  202,    0 }, /* (17) dbPrefix ::= */
-  {  202,   -2 }, /* (18) dbPrefix ::= ids DOT */
-  {  203,    0 }, /* (19) cpxName ::= */
-  {  203,   -2 }, /* (20) cpxName ::= DOT ids */
-  {  200,   -5 }, /* (21) cmd ::= SHOW CREATE TABLE ids cpxName */
-  {  200,   -5 }, /* (22) cmd ::= SHOW CREATE STABLE ids cpxName */
-  {  200,   -4 }, /* (23) cmd ::= SHOW CREATE DATABASE ids */
-  {  200,   -3 }, /* (24) cmd ::= SHOW dbPrefix TABLES */
-  {  200,   -5 }, /* (25) cmd ::= SHOW dbPrefix TABLES LIKE ids */
-  {  200,   -3 }, /* (26) cmd ::= SHOW dbPrefix STABLES */
-  {  200,   -5 }, /* (27) cmd ::= SHOW dbPrefix STABLES LIKE ids */
-  {  200,   -3 }, /* (28) cmd ::= SHOW dbPrefix VGROUPS */
-  {  200,   -4 }, /* (29) cmd ::= SHOW dbPrefix VGROUPS ids */
-  {  200,   -5 }, /* (30) cmd ::= DROP TABLE ifexists ids cpxName */
-  {  200,   -5 }, /* (31) cmd ::= DROP STABLE ifexists ids cpxName */
-  {  200,   -4 }, /* (32) cmd ::= DROP DATABASE ifexists ids */
-  {  200,   -4 }, /* (33) cmd ::= DROP TOPIC ifexists ids */
-  {  200,   -3 }, /* (34) cmd ::= DROP FUNCTION ids */
-  {  200,   -3 }, /* (35) cmd ::= DROP DNODE ids */
-  {  200,   -3 }, /* (36) cmd ::= DROP USER ids */
-  {  200,   -3 }, /* (37) cmd ::= DROP ACCOUNT ids */
-  {  200,   -2 }, /* (38) cmd ::= USE ids */
-  {  200,   -3 }, /* (39) cmd ::= DESCRIBE ids cpxName */
-  {  200,   -3 }, /* (40) cmd ::= DESC ids cpxName */
-  {  200,   -5 }, /* (41) cmd ::= ALTER USER ids PASS ids */
-  {  200,   -5 }, /* (42) cmd ::= ALTER USER ids PRIVILEGE ids */
-  {  200,   -4 }, /* (43) cmd ::= ALTER DNODE ids ids */
-  {  200,   -5 }, /* (44) cmd ::= ALTER DNODE ids ids ids */
-  {  200,   -3 }, /* (45) cmd ::= ALTER LOCAL ids */
-  {  200,   -4 }, /* (46) cmd ::= ALTER LOCAL ids ids */
-  {  200,   -4 }, /* (47) cmd ::= ALTER DATABASE ids alter_db_optr */
-  {  200,   -4 }, /* (48) cmd ::= ALTER TOPIC ids alter_topic_optr */
-  {  200,   -4 }, /* (49) cmd ::= ALTER ACCOUNT ids acct_optr */
-  {  200,   -6 }, /* (50) cmd ::= ALTER ACCOUNT ids PASS ids acct_optr */
-  {  200,   -6 }, /* (51) cmd ::= COMPACT VNODES IN LP exprlist RP */
-  {  201,   -1 }, /* (52) ids ::= ID */
-  {  201,   -1 }, /* (53) ids ::= STRING */
-  {  204,   -2 }, /* (54) ifexists ::= IF EXISTS */
-  {  204,    0 }, /* (55) ifexists ::= */
-  {  209,   -3 }, /* (56) ifnotexists ::= IF NOT EXISTS */
-  {  209,    0 }, /* (57) ifnotexists ::= */
-<<<<<<< HEAD
-  {  210,   -1 }, /* (58) needts ::= NEEDTS */
-  {  210,    0 }, /* (59) needts ::= */
-  {  200,   -3 }, /* (60) cmd ::= CREATE DNODE ids */
-  {  200,   -6 }, /* (61) cmd ::= CREATE ACCOUNT ids PASS ids acct_optr */
-  {  200,   -5 }, /* (62) cmd ::= CREATE DATABASE ifnotexists ids db_optr */
-  {  200,   -5 }, /* (63) cmd ::= CREATE TOPIC ifnotexists ids topic_optr */
-  {  200,   -9 }, /* (64) cmd ::= CREATE FUNCTION ids AS ids OUTPUTTYPE typename bufsize needts */
-  {  200,  -10 }, /* (65) cmd ::= CREATE AGGREGATE FUNCTION ids AS ids OUTPUTTYPE typename bufsize needts */
-  {  200,   -5 }, /* (66) cmd ::= CREATE USER ids PASS ids */
-  {  214,    0 }, /* (67) bufsize ::= */
-  {  214,   -2 }, /* (68) bufsize ::= BUFSIZE INTEGER */
-  {  215,    0 }, /* (69) pps ::= */
-  {  215,   -2 }, /* (70) pps ::= PPS INTEGER */
-  {  216,    0 }, /* (71) tseries ::= */
-  {  216,   -2 }, /* (72) tseries ::= TSERIES INTEGER */
-  {  217,    0 }, /* (73) dbs ::= */
-  {  217,   -2 }, /* (74) dbs ::= DBS INTEGER */
-  {  218,    0 }, /* (75) streams ::= */
-  {  218,   -2 }, /* (76) streams ::= STREAMS INTEGER */
-  {  219,    0 }, /* (77) storage ::= */
-  {  219,   -2 }, /* (78) storage ::= STORAGE INTEGER */
-  {  220,    0 }, /* (79) qtime ::= */
-  {  220,   -2 }, /* (80) qtime ::= QTIME INTEGER */
-  {  221,    0 }, /* (81) users ::= */
-  {  221,   -2 }, /* (82) users ::= USERS INTEGER */
-  {  222,    0 }, /* (83) conns ::= */
-  {  222,   -2 }, /* (84) conns ::= CONNS INTEGER */
-  {  223,    0 }, /* (85) state ::= */
-  {  223,   -2 }, /* (86) state ::= STATE ids */
-  {  207,   -9 }, /* (87) acct_optr ::= pps tseries storage streams qtime dbs users conns state */
-  {  224,   -3 }, /* (88) intitemlist ::= intitemlist COMMA intitem */
-  {  224,   -1 }, /* (89) intitemlist ::= intitem */
-  {  225,   -1 }, /* (90) intitem ::= INTEGER */
-  {  226,   -2 }, /* (91) keep ::= KEEP intitemlist */
-  {  227,   -2 }, /* (92) cache ::= CACHE INTEGER */
-  {  228,   -2 }, /* (93) replica ::= REPLICA INTEGER */
-  {  229,   -2 }, /* (94) quorum ::= QUORUM INTEGER */
-  {  230,   -2 }, /* (95) days ::= DAYS INTEGER */
-  {  231,   -2 }, /* (96) minrows ::= MINROWS INTEGER */
-  {  232,   -2 }, /* (97) maxrows ::= MAXROWS INTEGER */
-  {  233,   -2 }, /* (98) blocks ::= BLOCKS INTEGER */
-  {  234,   -2 }, /* (99) ctime ::= CTIME INTEGER */
-  {  235,   -2 }, /* (100) wal ::= WAL INTEGER */
-  {  236,   -2 }, /* (101) fsync ::= FSYNC INTEGER */
-  {  237,   -2 }, /* (102) comp ::= COMP INTEGER */
-  {  238,   -2 }, /* (103) prec ::= PRECISION STRING */
-  {  239,   -2 }, /* (104) update ::= UPDATE INTEGER */
-  {  240,   -2 }, /* (105) cachelast ::= CACHELAST INTEGER */
-  {  241,   -2 }, /* (106) partitions ::= PARTITIONS INTEGER */
-  {  211,    0 }, /* (107) db_optr ::= */
-  {  211,   -2 }, /* (108) db_optr ::= db_optr cache */
-  {  211,   -2 }, /* (109) db_optr ::= db_optr replica */
-  {  211,   -2 }, /* (110) db_optr ::= db_optr quorum */
-  {  211,   -2 }, /* (111) db_optr ::= db_optr days */
-  {  211,   -2 }, /* (112) db_optr ::= db_optr minrows */
-  {  211,   -2 }, /* (113) db_optr ::= db_optr maxrows */
-  {  211,   -2 }, /* (114) db_optr ::= db_optr blocks */
-  {  211,   -2 }, /* (115) db_optr ::= db_optr ctime */
-  {  211,   -2 }, /* (116) db_optr ::= db_optr wal */
-  {  211,   -2 }, /* (117) db_optr ::= db_optr fsync */
-  {  211,   -2 }, /* (118) db_optr ::= db_optr comp */
-  {  211,   -2 }, /* (119) db_optr ::= db_optr prec */
-  {  211,   -2 }, /* (120) db_optr ::= db_optr keep */
-  {  211,   -2 }, /* (121) db_optr ::= db_optr update */
-  {  211,   -2 }, /* (122) db_optr ::= db_optr cachelast */
-  {  212,   -1 }, /* (123) topic_optr ::= db_optr */
-  {  212,   -2 }, /* (124) topic_optr ::= topic_optr partitions */
-  {  205,    0 }, /* (125) alter_db_optr ::= */
-  {  205,   -2 }, /* (126) alter_db_optr ::= alter_db_optr replica */
-  {  205,   -2 }, /* (127) alter_db_optr ::= alter_db_optr quorum */
-  {  205,   -2 }, /* (128) alter_db_optr ::= alter_db_optr keep */
-  {  205,   -2 }, /* (129) alter_db_optr ::= alter_db_optr blocks */
-  {  205,   -2 }, /* (130) alter_db_optr ::= alter_db_optr comp */
-  {  205,   -2 }, /* (131) alter_db_optr ::= alter_db_optr update */
-  {  205,   -2 }, /* (132) alter_db_optr ::= alter_db_optr cachelast */
-  {  206,   -1 }, /* (133) alter_topic_optr ::= alter_db_optr */
-  {  206,   -2 }, /* (134) alter_topic_optr ::= alter_topic_optr partitions */
-  {  213,   -1 }, /* (135) typename ::= ids */
-  {  213,   -4 }, /* (136) typename ::= ids LP signed RP */
-  {  213,   -2 }, /* (137) typename ::= ids UNSIGNED */
-  {  242,   -1 }, /* (138) signed ::= INTEGER */
-  {  242,   -2 }, /* (139) signed ::= PLUS INTEGER */
-  {  242,   -2 }, /* (140) signed ::= MINUS INTEGER */
-  {  200,   -3 }, /* (141) cmd ::= CREATE TABLE create_table_args */
-  {  200,   -3 }, /* (142) cmd ::= CREATE TABLE create_stable_args */
-  {  200,   -3 }, /* (143) cmd ::= CREATE STABLE create_stable_args */
-  {  200,   -3 }, /* (144) cmd ::= CREATE TABLE create_table_list */
-  {  245,   -1 }, /* (145) create_table_list ::= create_from_stable */
-  {  245,   -2 }, /* (146) create_table_list ::= create_table_list create_from_stable */
-  {  243,   -6 }, /* (147) create_table_args ::= ifnotexists ids cpxName LP columnlist RP */
-  {  244,  -10 }, /* (148) create_stable_args ::= ifnotexists ids cpxName LP columnlist RP TAGS LP columnlist RP */
-  {  246,  -10 }, /* (149) create_from_stable ::= ifnotexists ids cpxName USING ids cpxName TAGS LP tagitemlist RP */
-  {  246,  -13 }, /* (150) create_from_stable ::= ifnotexists ids cpxName USING ids cpxName LP tagNamelist RP TAGS LP tagitemlist RP */
-  {  249,   -3 }, /* (151) tagNamelist ::= tagNamelist COMMA ids */
-  {  249,   -1 }, /* (152) tagNamelist ::= ids */
-  {  243,   -5 }, /* (153) create_table_args ::= ifnotexists ids cpxName AS select */
-  {  247,   -3 }, /* (154) columnlist ::= columnlist COMMA column */
-  {  247,   -1 }, /* (155) columnlist ::= column */
-  {  251,   -2 }, /* (156) column ::= ids typename */
-  {  248,   -3 }, /* (157) tagitemlist ::= tagitemlist COMMA tagitem */
-  {  248,   -1 }, /* (158) tagitemlist ::= tagitem */
-  {  252,   -1 }, /* (159) tagitem ::= INTEGER */
-  {  252,   -1 }, /* (160) tagitem ::= FLOAT */
-  {  252,   -1 }, /* (161) tagitem ::= STRING */
-  {  252,   -1 }, /* (162) tagitem ::= BOOL */
-  {  252,   -1 }, /* (163) tagitem ::= NULL */
-  {  252,   -1 }, /* (164) tagitem ::= NOW */
-  {  252,   -2 }, /* (165) tagitem ::= MINUS INTEGER */
-  {  252,   -2 }, /* (166) tagitem ::= MINUS FLOAT */
-  {  252,   -2 }, /* (167) tagitem ::= PLUS INTEGER */
-  {  252,   -2 }, /* (168) tagitem ::= PLUS FLOAT */
-  {  250,  -14 }, /* (169) select ::= SELECT selcollist from where_opt interval_option sliding_opt session_option windowstate_option fill_opt groupby_opt having_opt orderby_opt slimit_opt limit_opt */
-  {  250,   -3 }, /* (170) select ::= LP select RP */
-  {  266,   -1 }, /* (171) union ::= select */
-  {  266,   -4 }, /* (172) union ::= union UNION ALL select */
-  {  200,   -1 }, /* (173) cmd ::= union */
-  {  250,   -2 }, /* (174) select ::= SELECT selcollist */
-  {  267,   -2 }, /* (175) sclp ::= selcollist COMMA */
-  {  267,    0 }, /* (176) sclp ::= */
-  {  253,   -4 }, /* (177) selcollist ::= sclp distinct expr as */
-  {  253,   -2 }, /* (178) selcollist ::= sclp STAR */
-  {  270,   -2 }, /* (179) as ::= AS ids */
-  {  270,   -1 }, /* (180) as ::= ids */
-  {  270,    0 }, /* (181) as ::= */
-  {  268,   -1 }, /* (182) distinct ::= DISTINCT */
-  {  268,    0 }, /* (183) distinct ::= */
-  {  254,   -2 }, /* (184) from ::= FROM tablelist */
-  {  254,   -2 }, /* (185) from ::= FROM sub */
-  {  272,   -3 }, /* (186) sub ::= LP union RP */
-  {  272,   -4 }, /* (187) sub ::= LP union RP ids */
-  {  272,   -6 }, /* (188) sub ::= sub COMMA LP union RP ids */
-  {  271,   -2 }, /* (189) tablelist ::= ids cpxName */
-  {  271,   -3 }, /* (190) tablelist ::= ids cpxName ids */
-  {  271,   -4 }, /* (191) tablelist ::= tablelist COMMA ids cpxName */
-  {  271,   -5 }, /* (192) tablelist ::= tablelist COMMA ids cpxName ids */
-  {  273,   -1 }, /* (193) tmvar ::= VARIABLE */
-  {  256,   -4 }, /* (194) interval_option ::= intervalKey LP tmvar RP */
-  {  256,   -6 }, /* (195) interval_option ::= intervalKey LP tmvar COMMA tmvar RP */
-  {  256,    0 }, /* (196) interval_option ::= */
-  {  274,   -1 }, /* (197) intervalKey ::= INTERVAL */
-  {  274,   -1 }, /* (198) intervalKey ::= EVERY */
-  {  258,    0 }, /* (199) session_option ::= */
-  {  258,   -7 }, /* (200) session_option ::= SESSION LP ids cpxName COMMA tmvar RP */
-  {  259,    0 }, /* (201) windowstate_option ::= */
-  {  259,   -4 }, /* (202) windowstate_option ::= STATE_WINDOW LP ids RP */
-  {  260,    0 }, /* (203) fill_opt ::= */
-  {  260,   -6 }, /* (204) fill_opt ::= FILL LP ID COMMA tagitemlist RP */
-  {  260,   -4 }, /* (205) fill_opt ::= FILL LP ID RP */
-  {  257,   -4 }, /* (206) sliding_opt ::= SLIDING LP tmvar RP */
-  {  257,    0 }, /* (207) sliding_opt ::= */
-  {  263,    0 }, /* (208) orderby_opt ::= */
-  {  263,   -3 }, /* (209) orderby_opt ::= ORDER BY sortlist */
-  {  275,   -4 }, /* (210) sortlist ::= sortlist COMMA item sortorder */
-  {  275,   -2 }, /* (211) sortlist ::= item sortorder */
-  {  277,   -2 }, /* (212) item ::= ids cpxName */
-  {  278,   -1 }, /* (213) sortorder ::= ASC */
-  {  278,   -1 }, /* (214) sortorder ::= DESC */
-  {  278,    0 }, /* (215) sortorder ::= */
-  {  261,    0 }, /* (216) groupby_opt ::= */
-  {  261,   -3 }, /* (217) groupby_opt ::= GROUP BY grouplist */
-  {  279,   -3 }, /* (218) grouplist ::= grouplist COMMA item */
-  {  279,   -1 }, /* (219) grouplist ::= item */
-  {  262,    0 }, /* (220) having_opt ::= */
-  {  262,   -2 }, /* (221) having_opt ::= HAVING expr */
-  {  265,    0 }, /* (222) limit_opt ::= */
-  {  265,   -2 }, /* (223) limit_opt ::= LIMIT signed */
-  {  265,   -4 }, /* (224) limit_opt ::= LIMIT signed OFFSET signed */
-  {  265,   -4 }, /* (225) limit_opt ::= LIMIT signed COMMA signed */
-  {  264,    0 }, /* (226) slimit_opt ::= */
-  {  264,   -2 }, /* (227) slimit_opt ::= SLIMIT signed */
-  {  264,   -4 }, /* (228) slimit_opt ::= SLIMIT signed SOFFSET signed */
-  {  264,   -4 }, /* (229) slimit_opt ::= SLIMIT signed COMMA signed */
-  {  255,    0 }, /* (230) where_opt ::= */
-  {  255,   -2 }, /* (231) where_opt ::= WHERE expr */
-  {  269,   -3 }, /* (232) expr ::= LP expr RP */
-  {  269,   -1 }, /* (233) expr ::= ID */
-  {  269,   -3 }, /* (234) expr ::= ID DOT ID */
-  {  269,   -3 }, /* (235) expr ::= ID DOT STAR */
-  {  269,   -1 }, /* (236) expr ::= INTEGER */
-  {  269,   -2 }, /* (237) expr ::= MINUS INTEGER */
-  {  269,   -2 }, /* (238) expr ::= PLUS INTEGER */
-  {  269,   -1 }, /* (239) expr ::= FLOAT */
-  {  269,   -2 }, /* (240) expr ::= MINUS FLOAT */
-  {  269,   -2 }, /* (241) expr ::= PLUS FLOAT */
-  {  269,   -1 }, /* (242) expr ::= STRING */
-  {  269,   -1 }, /* (243) expr ::= NOW */
-  {  269,   -1 }, /* (244) expr ::= VARIABLE */
-  {  269,   -2 }, /* (245) expr ::= PLUS VARIABLE */
-  {  269,   -2 }, /* (246) expr ::= MINUS VARIABLE */
-  {  269,   -1 }, /* (247) expr ::= BOOL */
-  {  269,   -1 }, /* (248) expr ::= NULL */
-  {  269,   -4 }, /* (249) expr ::= ID LP exprlist RP */
-  {  269,   -4 }, /* (250) expr ::= ID LP STAR RP */
-  {  269,   -3 }, /* (251) expr ::= expr IS NULL */
-  {  269,   -4 }, /* (252) expr ::= expr IS NOT NULL */
-  {  269,   -3 }, /* (253) expr ::= expr LT expr */
-  {  269,   -3 }, /* (254) expr ::= expr GT expr */
-  {  269,   -3 }, /* (255) expr ::= expr LE expr */
-  {  269,   -3 }, /* (256) expr ::= expr GE expr */
-  {  269,   -3 }, /* (257) expr ::= expr NE expr */
-  {  269,   -3 }, /* (258) expr ::= expr EQ expr */
-  {  269,   -5 }, /* (259) expr ::= expr BETWEEN expr AND expr */
-  {  269,   -3 }, /* (260) expr ::= expr AND expr */
-  {  269,   -3 }, /* (261) expr ::= expr OR expr */
-  {  269,   -3 }, /* (262) expr ::= expr PLUS expr */
-  {  269,   -3 }, /* (263) expr ::= expr MINUS expr */
-  {  269,   -3 }, /* (264) expr ::= expr STAR expr */
-  {  269,   -3 }, /* (265) expr ::= expr SLASH expr */
-  {  269,   -3 }, /* (266) expr ::= expr REM expr */
-  {  269,   -3 }, /* (267) expr ::= expr LIKE expr */
-  {  269,   -3 }, /* (268) expr ::= expr MATCH expr */
-  {  269,   -3 }, /* (269) expr ::= expr NMATCH expr */
-  {  269,   -5 }, /* (270) expr ::= expr IN LP exprlist RP */
-  {  208,   -3 }, /* (271) exprlist ::= exprlist COMMA expritem */
-  {  208,   -1 }, /* (272) exprlist ::= expritem */
-  {  280,   -1 }, /* (273) expritem ::= expr */
-  {  280,    0 }, /* (274) expritem ::= */
-  {  200,   -3 }, /* (275) cmd ::= RESET QUERY CACHE */
-  {  200,   -3 }, /* (276) cmd ::= SYNCDB ids REPLICA */
-  {  200,   -7 }, /* (277) cmd ::= ALTER TABLE ids cpxName ADD COLUMN columnlist */
-  {  200,   -7 }, /* (278) cmd ::= ALTER TABLE ids cpxName DROP COLUMN ids */
-  {  200,   -7 }, /* (279) cmd ::= ALTER TABLE ids cpxName MODIFY COLUMN columnlist */
-  {  200,   -7 }, /* (280) cmd ::= ALTER TABLE ids cpxName ADD TAG columnlist */
-  {  200,   -7 }, /* (281) cmd ::= ALTER TABLE ids cpxName DROP TAG ids */
-  {  200,   -8 }, /* (282) cmd ::= ALTER TABLE ids cpxName CHANGE TAG ids ids */
-  {  200,   -9 }, /* (283) cmd ::= ALTER TABLE ids cpxName SET TAG ids EQ tagitem */
-  {  200,   -7 }, /* (284) cmd ::= ALTER TABLE ids cpxName MODIFY TAG columnlist */
-  {  200,   -7 }, /* (285) cmd ::= ALTER STABLE ids cpxName ADD COLUMN columnlist */
-  {  200,   -7 }, /* (286) cmd ::= ALTER STABLE ids cpxName DROP COLUMN ids */
-  {  200,   -7 }, /* (287) cmd ::= ALTER STABLE ids cpxName MODIFY COLUMN columnlist */
-  {  200,   -7 }, /* (288) cmd ::= ALTER STABLE ids cpxName ADD TAG columnlist */
-  {  200,   -7 }, /* (289) cmd ::= ALTER STABLE ids cpxName DROP TAG ids */
-  {  200,   -8 }, /* (290) cmd ::= ALTER STABLE ids cpxName CHANGE TAG ids ids */
-  {  200,   -9 }, /* (291) cmd ::= ALTER STABLE ids cpxName SET TAG ids EQ tagitem */
-  {  200,   -7 }, /* (292) cmd ::= ALTER STABLE ids cpxName MODIFY TAG columnlist */
-  {  200,   -3 }, /* (293) cmd ::= KILL CONNECTION INTEGER */
-  {  200,   -5 }, /* (294) cmd ::= KILL STREAM INTEGER COLON INTEGER */
-  {  200,   -5 }, /* (295) cmd ::= KILL QUERY INTEGER COLON INTEGER */
-=======
-  {  200,   -3 }, /* (58) cmd ::= CREATE DNODE ids */
-  {  200,   -6 }, /* (59) cmd ::= CREATE ACCOUNT ids PASS ids acct_optr */
-  {  200,   -5 }, /* (60) cmd ::= CREATE DATABASE ifnotexists ids db_optr */
-  {  200,   -5 }, /* (61) cmd ::= CREATE TOPIC ifnotexists ids topic_optr */
-  {  200,   -8 }, /* (62) cmd ::= CREATE FUNCTION ids AS ids OUTPUTTYPE typename bufsize */
-  {  200,   -9 }, /* (63) cmd ::= CREATE AGGREGATE FUNCTION ids AS ids OUTPUTTYPE typename bufsize */
-  {  200,   -5 }, /* (64) cmd ::= CREATE USER ids PASS ids */
-  {  213,    0 }, /* (65) bufsize ::= */
-  {  213,   -2 }, /* (66) bufsize ::= BUFSIZE INTEGER */
-  {  214,    0 }, /* (67) pps ::= */
-  {  214,   -2 }, /* (68) pps ::= PPS INTEGER */
-  {  215,    0 }, /* (69) tseries ::= */
-  {  215,   -2 }, /* (70) tseries ::= TSERIES INTEGER */
-  {  216,    0 }, /* (71) dbs ::= */
-  {  216,   -2 }, /* (72) dbs ::= DBS INTEGER */
-  {  217,    0 }, /* (73) streams ::= */
-  {  217,   -2 }, /* (74) streams ::= STREAMS INTEGER */
-  {  218,    0 }, /* (75) storage ::= */
-  {  218,   -2 }, /* (76) storage ::= STORAGE INTEGER */
-  {  219,    0 }, /* (77) qtime ::= */
-  {  219,   -2 }, /* (78) qtime ::= QTIME INTEGER */
-  {  220,    0 }, /* (79) users ::= */
-  {  220,   -2 }, /* (80) users ::= USERS INTEGER */
-  {  221,    0 }, /* (81) conns ::= */
-  {  221,   -2 }, /* (82) conns ::= CONNS INTEGER */
-  {  222,    0 }, /* (83) state ::= */
-  {  222,   -2 }, /* (84) state ::= STATE ids */
-  {  207,   -9 }, /* (85) acct_optr ::= pps tseries storage streams qtime dbs users conns state */
-  {  223,   -3 }, /* (86) intitemlist ::= intitemlist COMMA intitem */
-  {  223,   -1 }, /* (87) intitemlist ::= intitem */
-  {  224,   -1 }, /* (88) intitem ::= INTEGER */
-  {  225,   -2 }, /* (89) keep ::= KEEP intitemlist */
-  {  226,   -2 }, /* (90) cache ::= CACHE INTEGER */
-  {  227,   -2 }, /* (91) replica ::= REPLICA INTEGER */
-  {  228,   -2 }, /* (92) quorum ::= QUORUM INTEGER */
-  {  229,   -2 }, /* (93) days ::= DAYS INTEGER */
-  {  230,   -2 }, /* (94) minrows ::= MINROWS INTEGER */
-  {  231,   -2 }, /* (95) maxrows ::= MAXROWS INTEGER */
-  {  232,   -2 }, /* (96) blocks ::= BLOCKS INTEGER */
-  {  233,   -2 }, /* (97) ctime ::= CTIME INTEGER */
-  {  234,   -2 }, /* (98) wal ::= WAL INTEGER */
-  {  235,   -2 }, /* (99) fsync ::= FSYNC INTEGER */
-  {  236,   -2 }, /* (100) comp ::= COMP INTEGER */
-  {  237,   -2 }, /* (101) prec ::= PRECISION STRING */
-  {  238,   -2 }, /* (102) update ::= UPDATE INTEGER */
-  {  239,   -2 }, /* (103) cachelast ::= CACHELAST INTEGER */
-  {  240,   -2 }, /* (104) partitions ::= PARTITIONS INTEGER */
-  {  210,    0 }, /* (105) db_optr ::= */
-  {  210,   -2 }, /* (106) db_optr ::= db_optr cache */
-  {  210,   -2 }, /* (107) db_optr ::= db_optr replica */
-  {  210,   -2 }, /* (108) db_optr ::= db_optr quorum */
-  {  210,   -2 }, /* (109) db_optr ::= db_optr days */
-  {  210,   -2 }, /* (110) db_optr ::= db_optr minrows */
-  {  210,   -2 }, /* (111) db_optr ::= db_optr maxrows */
-  {  210,   -2 }, /* (112) db_optr ::= db_optr blocks */
-  {  210,   -2 }, /* (113) db_optr ::= db_optr ctime */
-  {  210,   -2 }, /* (114) db_optr ::= db_optr wal */
-  {  210,   -2 }, /* (115) db_optr ::= db_optr fsync */
-  {  210,   -2 }, /* (116) db_optr ::= db_optr comp */
-  {  210,   -2 }, /* (117) db_optr ::= db_optr prec */
-  {  210,   -2 }, /* (118) db_optr ::= db_optr keep */
-  {  210,   -2 }, /* (119) db_optr ::= db_optr update */
-  {  210,   -2 }, /* (120) db_optr ::= db_optr cachelast */
-  {  211,   -1 }, /* (121) topic_optr ::= db_optr */
-  {  211,   -2 }, /* (122) topic_optr ::= topic_optr partitions */
-  {  205,    0 }, /* (123) alter_db_optr ::= */
-  {  205,   -2 }, /* (124) alter_db_optr ::= alter_db_optr replica */
-  {  205,   -2 }, /* (125) alter_db_optr ::= alter_db_optr quorum */
-  {  205,   -2 }, /* (126) alter_db_optr ::= alter_db_optr keep */
-  {  205,   -2 }, /* (127) alter_db_optr ::= alter_db_optr blocks */
-  {  205,   -2 }, /* (128) alter_db_optr ::= alter_db_optr comp */
-  {  205,   -2 }, /* (129) alter_db_optr ::= alter_db_optr update */
-  {  205,   -2 }, /* (130) alter_db_optr ::= alter_db_optr cachelast */
-  {  206,   -1 }, /* (131) alter_topic_optr ::= alter_db_optr */
-  {  206,   -2 }, /* (132) alter_topic_optr ::= alter_topic_optr partitions */
-  {  212,   -1 }, /* (133) typename ::= ids */
-  {  212,   -4 }, /* (134) typename ::= ids LP signed RP */
-  {  212,   -2 }, /* (135) typename ::= ids UNSIGNED */
-  {  241,   -1 }, /* (136) signed ::= INTEGER */
-  {  241,   -2 }, /* (137) signed ::= PLUS INTEGER */
-  {  241,   -2 }, /* (138) signed ::= MINUS INTEGER */
-  {  200,   -3 }, /* (139) cmd ::= CREATE TABLE create_table_args */
-  {  200,   -3 }, /* (140) cmd ::= CREATE TABLE create_stable_args */
-  {  200,   -3 }, /* (141) cmd ::= CREATE STABLE create_stable_args */
-  {  200,   -3 }, /* (142) cmd ::= CREATE TABLE create_table_list */
-  {  244,   -1 }, /* (143) create_table_list ::= create_from_stable */
-  {  244,   -2 }, /* (144) create_table_list ::= create_table_list create_from_stable */
-  {  242,   -6 }, /* (145) create_table_args ::= ifnotexists ids cpxName LP columnlist RP */
-  {  243,  -10 }, /* (146) create_stable_args ::= ifnotexists ids cpxName LP columnlist RP TAGS LP columnlist RP */
-  {  245,  -10 }, /* (147) create_from_stable ::= ifnotexists ids cpxName USING ids cpxName TAGS LP tagitemlist RP */
-  {  245,  -13 }, /* (148) create_from_stable ::= ifnotexists ids cpxName USING ids cpxName LP tagNamelist RP TAGS LP tagitemlist RP */
-  {  248,   -3 }, /* (149) tagNamelist ::= tagNamelist COMMA ids */
-  {  248,   -1 }, /* (150) tagNamelist ::= ids */
-  {  242,   -5 }, /* (151) create_table_args ::= ifnotexists ids cpxName AS select */
-  {  246,   -3 }, /* (152) columnlist ::= columnlist COMMA column */
-  {  246,   -1 }, /* (153) columnlist ::= column */
-  {  250,   -2 }, /* (154) column ::= ids typename */
-  {  247,   -3 }, /* (155) tagitemlist ::= tagitemlist COMMA tagitem */
-  {  247,   -1 }, /* (156) tagitemlist ::= tagitem */
-  {  251,   -1 }, /* (157) tagitem ::= INTEGER */
-  {  251,   -1 }, /* (158) tagitem ::= FLOAT */
-  {  251,   -1 }, /* (159) tagitem ::= STRING */
-  {  251,   -1 }, /* (160) tagitem ::= BOOL */
-  {  251,   -1 }, /* (161) tagitem ::= NULL */
-  {  251,   -1 }, /* (162) tagitem ::= NOW */
-  {  251,   -2 }, /* (163) tagitem ::= MINUS INTEGER */
-  {  251,   -2 }, /* (164) tagitem ::= MINUS FLOAT */
-  {  251,   -2 }, /* (165) tagitem ::= PLUS INTEGER */
-  {  251,   -2 }, /* (166) tagitem ::= PLUS FLOAT */
-  {  249,  -14 }, /* (167) select ::= SELECT selcollist from where_opt interval_option sliding_opt session_option windowstate_option fill_opt groupby_opt having_opt orderby_opt slimit_opt limit_opt */
-  {  249,   -3 }, /* (168) select ::= LP select RP */
-  {  265,   -1 }, /* (169) union ::= select */
-  {  265,   -4 }, /* (170) union ::= union UNION ALL select */
-  {  200,   -1 }, /* (171) cmd ::= union */
-  {  249,   -2 }, /* (172) select ::= SELECT selcollist */
-  {  266,   -2 }, /* (173) sclp ::= selcollist COMMA */
-  {  266,    0 }, /* (174) sclp ::= */
-  {  252,   -4 }, /* (175) selcollist ::= sclp distinct expr as */
-  {  252,   -2 }, /* (176) selcollist ::= sclp STAR */
-  {  269,   -2 }, /* (177) as ::= AS ids */
-  {  269,   -1 }, /* (178) as ::= ids */
-  {  269,    0 }, /* (179) as ::= */
-  {  267,   -1 }, /* (180) distinct ::= DISTINCT */
-  {  267,    0 }, /* (181) distinct ::= */
-  {  253,   -2 }, /* (182) from ::= FROM tablelist */
-  {  253,   -2 }, /* (183) from ::= FROM sub */
-  {  271,   -3 }, /* (184) sub ::= LP union RP */
-  {  271,   -4 }, /* (185) sub ::= LP union RP ids */
-  {  271,   -6 }, /* (186) sub ::= sub COMMA LP union RP ids */
-  {  270,   -2 }, /* (187) tablelist ::= ids cpxName */
-  {  270,   -3 }, /* (188) tablelist ::= ids cpxName ids */
-  {  270,   -4 }, /* (189) tablelist ::= tablelist COMMA ids cpxName */
-  {  270,   -5 }, /* (190) tablelist ::= tablelist COMMA ids cpxName ids */
-  {  272,   -1 }, /* (191) tmvar ::= VARIABLE */
-  {  255,   -4 }, /* (192) interval_option ::= intervalKey LP tmvar RP */
-  {  255,   -6 }, /* (193) interval_option ::= intervalKey LP tmvar COMMA tmvar RP */
-  {  255,    0 }, /* (194) interval_option ::= */
-  {  273,   -1 }, /* (195) intervalKey ::= INTERVAL */
-  {  273,   -1 }, /* (196) intervalKey ::= EVERY */
-  {  257,    0 }, /* (197) session_option ::= */
-  {  257,   -7 }, /* (198) session_option ::= SESSION LP ids cpxName COMMA tmvar RP */
-  {  258,    0 }, /* (199) windowstate_option ::= */
-  {  258,   -4 }, /* (200) windowstate_option ::= STATE_WINDOW LP ids RP */
-  {  259,    0 }, /* (201) fill_opt ::= */
-  {  259,   -6 }, /* (202) fill_opt ::= FILL LP ID COMMA tagitemlist RP */
-  {  259,   -4 }, /* (203) fill_opt ::= FILL LP ID RP */
-  {  256,   -4 }, /* (204) sliding_opt ::= SLIDING LP tmvar RP */
-  {  256,    0 }, /* (205) sliding_opt ::= */
-  {  262,    0 }, /* (206) orderby_opt ::= */
-  {  262,   -3 }, /* (207) orderby_opt ::= ORDER BY sortlist */
-  {  274,   -4 }, /* (208) sortlist ::= sortlist COMMA item sortorder */
-  {  274,   -2 }, /* (209) sortlist ::= item sortorder */
-  {  276,   -2 }, /* (210) item ::= ids cpxName */
-  {  277,   -1 }, /* (211) sortorder ::= ASC */
-  {  277,   -1 }, /* (212) sortorder ::= DESC */
-  {  277,    0 }, /* (213) sortorder ::= */
-  {  260,    0 }, /* (214) groupby_opt ::= */
-  {  260,   -3 }, /* (215) groupby_opt ::= GROUP BY grouplist */
-  {  278,   -3 }, /* (216) grouplist ::= grouplist COMMA item */
-  {  278,   -1 }, /* (217) grouplist ::= item */
-  {  261,    0 }, /* (218) having_opt ::= */
-  {  261,   -2 }, /* (219) having_opt ::= HAVING expr */
-  {  264,    0 }, /* (220) limit_opt ::= */
-  {  264,   -2 }, /* (221) limit_opt ::= LIMIT signed */
-  {  264,   -4 }, /* (222) limit_opt ::= LIMIT signed OFFSET signed */
-  {  264,   -4 }, /* (223) limit_opt ::= LIMIT signed COMMA signed */
-  {  263,    0 }, /* (224) slimit_opt ::= */
-  {  263,   -2 }, /* (225) slimit_opt ::= SLIMIT signed */
-  {  263,   -4 }, /* (226) slimit_opt ::= SLIMIT signed SOFFSET signed */
-  {  263,   -4 }, /* (227) slimit_opt ::= SLIMIT signed COMMA signed */
-  {  254,    0 }, /* (228) where_opt ::= */
-  {  254,   -2 }, /* (229) where_opt ::= WHERE expr */
-  {  268,   -3 }, /* (230) expr ::= LP expr RP */
-  {  268,   -1 }, /* (231) expr ::= ID */
-  {  268,   -3 }, /* (232) expr ::= ID DOT ID */
-  {  268,   -3 }, /* (233) expr ::= ID DOT STAR */
-  {  268,   -1 }, /* (234) expr ::= INTEGER */
-  {  268,   -2 }, /* (235) expr ::= MINUS INTEGER */
-  {  268,   -2 }, /* (236) expr ::= PLUS INTEGER */
-  {  268,   -1 }, /* (237) expr ::= FLOAT */
-  {  268,   -2 }, /* (238) expr ::= MINUS FLOAT */
-  {  268,   -2 }, /* (239) expr ::= PLUS FLOAT */
-  {  268,   -1 }, /* (240) expr ::= STRING */
-  {  268,   -1 }, /* (241) expr ::= NOW */
-  {  268,   -1 }, /* (242) expr ::= VARIABLE */
-  {  268,   -2 }, /* (243) expr ::= PLUS VARIABLE */
-  {  268,   -2 }, /* (244) expr ::= MINUS VARIABLE */
-  {  268,   -1 }, /* (245) expr ::= BOOL */
-  {  268,   -1 }, /* (246) expr ::= NULL */
-  {  268,   -4 }, /* (247) expr ::= ID LP exprlist RP */
-  {  268,   -4 }, /* (248) expr ::= ID LP STAR RP */
-  {  268,   -3 }, /* (249) expr ::= expr IS NULL */
-  {  268,   -4 }, /* (250) expr ::= expr IS NOT NULL */
-  {  268,   -3 }, /* (251) expr ::= expr LT expr */
-  {  268,   -3 }, /* (252) expr ::= expr GT expr */
-  {  268,   -3 }, /* (253) expr ::= expr LE expr */
-  {  268,   -3 }, /* (254) expr ::= expr GE expr */
-  {  268,   -3 }, /* (255) expr ::= expr NE expr */
-  {  268,   -3 }, /* (256) expr ::= expr EQ expr */
-  {  268,   -5 }, /* (257) expr ::= expr BETWEEN expr AND expr */
-  {  268,   -3 }, /* (258) expr ::= expr AND expr */
-  {  268,   -3 }, /* (259) expr ::= expr OR expr */
-  {  268,   -3 }, /* (260) expr ::= expr PLUS expr */
-  {  268,   -3 }, /* (261) expr ::= expr MINUS expr */
-  {  268,   -3 }, /* (262) expr ::= expr STAR expr */
-  {  268,   -3 }, /* (263) expr ::= expr SLASH expr */
-  {  268,   -3 }, /* (264) expr ::= expr REM expr */
-  {  268,   -3 }, /* (265) expr ::= expr LIKE expr */
-  {  268,   -3 }, /* (266) expr ::= expr MATCH expr */
-  {  268,   -3 }, /* (267) expr ::= expr NMATCH expr */
-  {  268,   -5 }, /* (268) expr ::= expr IN LP exprlist RP */
-  {  208,   -3 }, /* (269) exprlist ::= exprlist COMMA expritem */
-  {  208,   -1 }, /* (270) exprlist ::= expritem */
-  {  279,   -1 }, /* (271) expritem ::= expr */
-  {  279,    0 }, /* (272) expritem ::= */
-  {  200,   -3 }, /* (273) cmd ::= RESET QUERY CACHE */
-  {  200,   -3 }, /* (274) cmd ::= SYNCDB ids REPLICA */
-  {  200,   -7 }, /* (275) cmd ::= ALTER TABLE ids cpxName ADD COLUMN columnlist */
-  {  200,   -7 }, /* (276) cmd ::= ALTER TABLE ids cpxName DROP COLUMN ids */
-  {  200,   -7 }, /* (277) cmd ::= ALTER TABLE ids cpxName MODIFY COLUMN columnlist */
-  {  200,   -7 }, /* (278) cmd ::= ALTER TABLE ids cpxName ADD TAG columnlist */
-  {  200,   -7 }, /* (279) cmd ::= ALTER TABLE ids cpxName DROP TAG ids */
-  {  200,   -8 }, /* (280) cmd ::= ALTER TABLE ids cpxName CHANGE TAG ids ids */
-  {  200,   -9 }, /* (281) cmd ::= ALTER TABLE ids cpxName SET TAG ids EQ tagitem */
-  {  200,   -7 }, /* (282) cmd ::= ALTER TABLE ids cpxName MODIFY TAG columnlist */
-  {  200,   -7 }, /* (283) cmd ::= ALTER STABLE ids cpxName ADD COLUMN columnlist */
-  {  200,   -7 }, /* (284) cmd ::= ALTER STABLE ids cpxName DROP COLUMN ids */
-  {  200,   -7 }, /* (285) cmd ::= ALTER STABLE ids cpxName MODIFY COLUMN columnlist */
-  {  200,   -7 }, /* (286) cmd ::= ALTER STABLE ids cpxName ADD TAG columnlist */
-  {  200,   -7 }, /* (287) cmd ::= ALTER STABLE ids cpxName DROP TAG ids */
-  {  200,   -8 }, /* (288) cmd ::= ALTER STABLE ids cpxName CHANGE TAG ids ids */
-  {  200,   -9 }, /* (289) cmd ::= ALTER STABLE ids cpxName SET TAG ids EQ tagitem */
-  {  200,   -7 }, /* (290) cmd ::= ALTER STABLE ids cpxName MODIFY TAG columnlist */
-  {  200,   -3 }, /* (291) cmd ::= KILL CONNECTION INTEGER */
-  {  200,   -5 }, /* (292) cmd ::= KILL STREAM INTEGER COLON INTEGER */
-  {  200,   -5 }, /* (293) cmd ::= KILL QUERY INTEGER COLON INTEGER */
->>>>>>> e113bb4d
+  {  200,   -1 }, /* (0) program ::= cmd */
+  {  201,   -2 }, /* (1) cmd ::= SHOW DATABASES */
+  {  201,   -2 }, /* (2) cmd ::= SHOW TOPICS */
+  {  201,   -2 }, /* (3) cmd ::= SHOW FUNCTIONS */
+  {  201,   -2 }, /* (4) cmd ::= SHOW MNODES */
+  {  201,   -2 }, /* (5) cmd ::= SHOW DNODES */
+  {  201,   -2 }, /* (6) cmd ::= SHOW ACCOUNTS */
+  {  201,   -2 }, /* (7) cmd ::= SHOW USERS */
+  {  201,   -2 }, /* (8) cmd ::= SHOW MODULES */
+  {  201,   -2 }, /* (9) cmd ::= SHOW QUERIES */
+  {  201,   -2 }, /* (10) cmd ::= SHOW CONNECTIONS */
+  {  201,   -2 }, /* (11) cmd ::= SHOW STREAMS */
+  {  201,   -2 }, /* (12) cmd ::= SHOW VARIABLES */
+  {  201,   -2 }, /* (13) cmd ::= SHOW SCORES */
+  {  201,   -2 }, /* (14) cmd ::= SHOW GRANTS */
+  {  201,   -2 }, /* (15) cmd ::= SHOW VNODES */
+  {  201,   -3 }, /* (16) cmd ::= SHOW VNODES ids */
+  {  203,    0 }, /* (17) dbPrefix ::= */
+  {  203,   -2 }, /* (18) dbPrefix ::= ids DOT */
+  {  204,    0 }, /* (19) cpxName ::= */
+  {  204,   -2 }, /* (20) cpxName ::= DOT ids */
+  {  201,   -5 }, /* (21) cmd ::= SHOW CREATE TABLE ids cpxName */
+  {  201,   -5 }, /* (22) cmd ::= SHOW CREATE STABLE ids cpxName */
+  {  201,   -4 }, /* (23) cmd ::= SHOW CREATE DATABASE ids */
+  {  201,   -3 }, /* (24) cmd ::= SHOW dbPrefix TABLES */
+  {  201,   -5 }, /* (25) cmd ::= SHOW dbPrefix TABLES LIKE ids */
+  {  201,   -3 }, /* (26) cmd ::= SHOW dbPrefix STABLES */
+  {  201,   -5 }, /* (27) cmd ::= SHOW dbPrefix STABLES LIKE ids */
+  {  201,   -3 }, /* (28) cmd ::= SHOW dbPrefix VGROUPS */
+  {  201,   -4 }, /* (29) cmd ::= SHOW dbPrefix VGROUPS ids */
+  {  201,   -5 }, /* (30) cmd ::= DROP TABLE ifexists ids cpxName */
+  {  201,   -5 }, /* (31) cmd ::= DROP STABLE ifexists ids cpxName */
+  {  201,   -4 }, /* (32) cmd ::= DROP DATABASE ifexists ids */
+  {  201,   -4 }, /* (33) cmd ::= DROP TOPIC ifexists ids */
+  {  201,   -3 }, /* (34) cmd ::= DROP FUNCTION ids */
+  {  201,   -3 }, /* (35) cmd ::= DROP DNODE ids */
+  {  201,   -3 }, /* (36) cmd ::= DROP USER ids */
+  {  201,   -3 }, /* (37) cmd ::= DROP ACCOUNT ids */
+  {  201,   -2 }, /* (38) cmd ::= USE ids */
+  {  201,   -3 }, /* (39) cmd ::= DESCRIBE ids cpxName */
+  {  201,   -3 }, /* (40) cmd ::= DESC ids cpxName */
+  {  201,   -5 }, /* (41) cmd ::= ALTER USER ids PASS ids */
+  {  201,   -5 }, /* (42) cmd ::= ALTER USER ids PRIVILEGE ids */
+  {  201,   -4 }, /* (43) cmd ::= ALTER DNODE ids ids */
+  {  201,   -5 }, /* (44) cmd ::= ALTER DNODE ids ids ids */
+  {  201,   -3 }, /* (45) cmd ::= ALTER LOCAL ids */
+  {  201,   -4 }, /* (46) cmd ::= ALTER LOCAL ids ids */
+  {  201,   -4 }, /* (47) cmd ::= ALTER DATABASE ids alter_db_optr */
+  {  201,   -4 }, /* (48) cmd ::= ALTER TOPIC ids alter_topic_optr */
+  {  201,   -4 }, /* (49) cmd ::= ALTER ACCOUNT ids acct_optr */
+  {  201,   -6 }, /* (50) cmd ::= ALTER ACCOUNT ids PASS ids acct_optr */
+  {  201,   -6 }, /* (51) cmd ::= COMPACT VNODES IN LP exprlist RP */
+  {  202,   -1 }, /* (52) ids ::= ID */
+  {  202,   -1 }, /* (53) ids ::= STRING */
+  {  205,   -2 }, /* (54) ifexists ::= IF EXISTS */
+  {  205,    0 }, /* (55) ifexists ::= */
+  {  210,   -3 }, /* (56) ifnotexists ::= IF NOT EXISTS */
+  {  210,    0 }, /* (57) ifnotexists ::= */
+  {  211,   -1 }, /* (58) needts ::= NEEDTS */
+  {  211,    0 }, /* (59) needts ::= */
+  {  201,   -3 }, /* (60) cmd ::= CREATE DNODE ids */
+  {  201,   -6 }, /* (61) cmd ::= CREATE ACCOUNT ids PASS ids acct_optr */
+  {  201,   -5 }, /* (62) cmd ::= CREATE DATABASE ifnotexists ids db_optr */
+  {  201,   -5 }, /* (63) cmd ::= CREATE TOPIC ifnotexists ids topic_optr */
+  {  201,   -9 }, /* (64) cmd ::= CREATE FUNCTION ids AS ids OUTPUTTYPE typename bufsize needts */
+  {  201,  -10 }, /* (65) cmd ::= CREATE AGGREGATE FUNCTION ids AS ids OUTPUTTYPE typename bufsize needts */
+  {  201,   -5 }, /* (66) cmd ::= CREATE USER ids PASS ids */
+  {  215,    0 }, /* (67) bufsize ::= */
+  {  215,   -2 }, /* (68) bufsize ::= BUFSIZE INTEGER */
+  {  216,    0 }, /* (69) pps ::= */
+  {  216,   -2 }, /* (70) pps ::= PPS INTEGER */
+  {  217,    0 }, /* (71) tseries ::= */
+  {  217,   -2 }, /* (72) tseries ::= TSERIES INTEGER */
+  {  218,    0 }, /* (73) dbs ::= */
+  {  218,   -2 }, /* (74) dbs ::= DBS INTEGER */
+  {  219,    0 }, /* (75) streams ::= */
+  {  219,   -2 }, /* (76) streams ::= STREAMS INTEGER */
+  {  220,    0 }, /* (77) storage ::= */
+  {  220,   -2 }, /* (78) storage ::= STORAGE INTEGER */
+  {  221,    0 }, /* (79) qtime ::= */
+  {  221,   -2 }, /* (80) qtime ::= QTIME INTEGER */
+  {  222,    0 }, /* (81) users ::= */
+  {  222,   -2 }, /* (82) users ::= USERS INTEGER */
+  {  223,    0 }, /* (83) conns ::= */
+  {  223,   -2 }, /* (84) conns ::= CONNS INTEGER */
+  {  224,    0 }, /* (85) state ::= */
+  {  224,   -2 }, /* (86) state ::= STATE ids */
+  {  208,   -9 }, /* (87) acct_optr ::= pps tseries storage streams qtime dbs users conns state */
+  {  225,   -3 }, /* (88) intitemlist ::= intitemlist COMMA intitem */
+  {  225,   -1 }, /* (89) intitemlist ::= intitem */
+  {  226,   -1 }, /* (90) intitem ::= INTEGER */
+  {  227,   -2 }, /* (91) keep ::= KEEP intitemlist */
+  {  228,   -2 }, /* (92) cache ::= CACHE INTEGER */
+  {  229,   -2 }, /* (93) replica ::= REPLICA INTEGER */
+  {  230,   -2 }, /* (94) quorum ::= QUORUM INTEGER */
+  {  231,   -2 }, /* (95) days ::= DAYS INTEGER */
+  {  232,   -2 }, /* (96) minrows ::= MINROWS INTEGER */
+  {  233,   -2 }, /* (97) maxrows ::= MAXROWS INTEGER */
+  {  234,   -2 }, /* (98) blocks ::= BLOCKS INTEGER */
+  {  235,   -2 }, /* (99) ctime ::= CTIME INTEGER */
+  {  236,   -2 }, /* (100) wal ::= WAL INTEGER */
+  {  237,   -2 }, /* (101) fsync ::= FSYNC INTEGER */
+  {  238,   -2 }, /* (102) comp ::= COMP INTEGER */
+  {  239,   -2 }, /* (103) prec ::= PRECISION STRING */
+  {  240,   -2 }, /* (104) update ::= UPDATE INTEGER */
+  {  241,   -2 }, /* (105) cachelast ::= CACHELAST INTEGER */
+  {  242,   -2 }, /* (106) partitions ::= PARTITIONS INTEGER */
+  {  212,    0 }, /* (107) db_optr ::= */
+  {  212,   -2 }, /* (108) db_optr ::= db_optr cache */
+  {  212,   -2 }, /* (109) db_optr ::= db_optr replica */
+  {  212,   -2 }, /* (110) db_optr ::= db_optr quorum */
+  {  212,   -2 }, /* (111) db_optr ::= db_optr days */
+  {  212,   -2 }, /* (112) db_optr ::= db_optr minrows */
+  {  212,   -2 }, /* (113) db_optr ::= db_optr maxrows */
+  {  212,   -2 }, /* (114) db_optr ::= db_optr blocks */
+  {  212,   -2 }, /* (115) db_optr ::= db_optr ctime */
+  {  212,   -2 }, /* (116) db_optr ::= db_optr wal */
+  {  212,   -2 }, /* (117) db_optr ::= db_optr fsync */
+  {  212,   -2 }, /* (118) db_optr ::= db_optr comp */
+  {  212,   -2 }, /* (119) db_optr ::= db_optr prec */
+  {  212,   -2 }, /* (120) db_optr ::= db_optr keep */
+  {  212,   -2 }, /* (121) db_optr ::= db_optr update */
+  {  212,   -2 }, /* (122) db_optr ::= db_optr cachelast */
+  {  213,   -1 }, /* (123) topic_optr ::= db_optr */
+  {  213,   -2 }, /* (124) topic_optr ::= topic_optr partitions */
+  {  206,    0 }, /* (125) alter_db_optr ::= */
+  {  206,   -2 }, /* (126) alter_db_optr ::= alter_db_optr replica */
+  {  206,   -2 }, /* (127) alter_db_optr ::= alter_db_optr quorum */
+  {  206,   -2 }, /* (128) alter_db_optr ::= alter_db_optr keep */
+  {  206,   -2 }, /* (129) alter_db_optr ::= alter_db_optr blocks */
+  {  206,   -2 }, /* (130) alter_db_optr ::= alter_db_optr comp */
+  {  206,   -2 }, /* (131) alter_db_optr ::= alter_db_optr update */
+  {  206,   -2 }, /* (132) alter_db_optr ::= alter_db_optr cachelast */
+  {  207,   -1 }, /* (133) alter_topic_optr ::= alter_db_optr */
+  {  207,   -2 }, /* (134) alter_topic_optr ::= alter_topic_optr partitions */
+  {  214,   -1 }, /* (135) typename ::= ids */
+  {  214,   -4 }, /* (136) typename ::= ids LP signed RP */
+  {  214,   -2 }, /* (137) typename ::= ids UNSIGNED */
+  {  243,   -1 }, /* (138) signed ::= INTEGER */
+  {  243,   -2 }, /* (139) signed ::= PLUS INTEGER */
+  {  243,   -2 }, /* (140) signed ::= MINUS INTEGER */
+  {  201,   -3 }, /* (141) cmd ::= CREATE TABLE create_table_args */
+  {  201,   -3 }, /* (142) cmd ::= CREATE TABLE create_stable_args */
+  {  201,   -3 }, /* (143) cmd ::= CREATE STABLE create_stable_args */
+  {  201,   -3 }, /* (144) cmd ::= CREATE TABLE create_table_list */
+  {  246,   -1 }, /* (145) create_table_list ::= create_from_stable */
+  {  246,   -2 }, /* (146) create_table_list ::= create_table_list create_from_stable */
+  {  244,   -6 }, /* (147) create_table_args ::= ifnotexists ids cpxName LP columnlist RP */
+  {  245,  -10 }, /* (148) create_stable_args ::= ifnotexists ids cpxName LP columnlist RP TAGS LP columnlist RP */
+  {  247,  -10 }, /* (149) create_from_stable ::= ifnotexists ids cpxName USING ids cpxName TAGS LP tagitemlist RP */
+  {  247,  -13 }, /* (150) create_from_stable ::= ifnotexists ids cpxName USING ids cpxName LP tagNamelist RP TAGS LP tagitemlist RP */
+  {  250,   -3 }, /* (151) tagNamelist ::= tagNamelist COMMA ids */
+  {  250,   -1 }, /* (152) tagNamelist ::= ids */
+  {  244,   -5 }, /* (153) create_table_args ::= ifnotexists ids cpxName AS select */
+  {  248,   -3 }, /* (154) columnlist ::= columnlist COMMA column */
+  {  248,   -1 }, /* (155) columnlist ::= column */
+  {  252,   -2 }, /* (156) column ::= ids typename */
+  {  249,   -3 }, /* (157) tagitemlist ::= tagitemlist COMMA tagitem */
+  {  249,   -1 }, /* (158) tagitemlist ::= tagitem */
+  {  253,   -1 }, /* (159) tagitem ::= INTEGER */
+  {  253,   -1 }, /* (160) tagitem ::= FLOAT */
+  {  253,   -1 }, /* (161) tagitem ::= STRING */
+  {  253,   -1 }, /* (162) tagitem ::= BOOL */
+  {  253,   -1 }, /* (163) tagitem ::= NULL */
+  {  253,   -1 }, /* (164) tagitem ::= NOW */
+  {  253,   -2 }, /* (165) tagitem ::= MINUS INTEGER */
+  {  253,   -2 }, /* (166) tagitem ::= MINUS FLOAT */
+  {  253,   -2 }, /* (167) tagitem ::= PLUS INTEGER */
+  {  253,   -2 }, /* (168) tagitem ::= PLUS FLOAT */
+  {  251,  -14 }, /* (169) select ::= SELECT selcollist from where_opt interval_option sliding_opt session_option windowstate_option fill_opt groupby_opt having_opt orderby_opt slimit_opt limit_opt */
+  {  251,   -3 }, /* (170) select ::= LP select RP */
+  {  267,   -1 }, /* (171) union ::= select */
+  {  267,   -4 }, /* (172) union ::= union UNION ALL select */
+  {  201,   -1 }, /* (173) cmd ::= union */
+  {  251,   -2 }, /* (174) select ::= SELECT selcollist */
+  {  268,   -2 }, /* (175) sclp ::= selcollist COMMA */
+  {  268,    0 }, /* (176) sclp ::= */
+  {  254,   -4 }, /* (177) selcollist ::= sclp distinct expr as */
+  {  254,   -2 }, /* (178) selcollist ::= sclp STAR */
+  {  271,   -2 }, /* (179) as ::= AS ids */
+  {  271,   -1 }, /* (180) as ::= ids */
+  {  271,    0 }, /* (181) as ::= */
+  {  269,   -1 }, /* (182) distinct ::= DISTINCT */
+  {  269,    0 }, /* (183) distinct ::= */
+  {  255,   -2 }, /* (184) from ::= FROM tablelist */
+  {  255,   -2 }, /* (185) from ::= FROM sub */
+  {  273,   -3 }, /* (186) sub ::= LP union RP */
+  {  273,   -4 }, /* (187) sub ::= LP union RP ids */
+  {  273,   -6 }, /* (188) sub ::= sub COMMA LP union RP ids */
+  {  272,   -2 }, /* (189) tablelist ::= ids cpxName */
+  {  272,   -3 }, /* (190) tablelist ::= ids cpxName ids */
+  {  272,   -4 }, /* (191) tablelist ::= tablelist COMMA ids cpxName */
+  {  272,   -5 }, /* (192) tablelist ::= tablelist COMMA ids cpxName ids */
+  {  274,   -1 }, /* (193) tmvar ::= VARIABLE */
+  {  257,   -4 }, /* (194) interval_option ::= intervalKey LP tmvar RP */
+  {  257,   -6 }, /* (195) interval_option ::= intervalKey LP tmvar COMMA tmvar RP */
+  {  257,    0 }, /* (196) interval_option ::= */
+  {  275,   -1 }, /* (197) intervalKey ::= INTERVAL */
+  {  275,   -1 }, /* (198) intervalKey ::= EVERY */
+  {  259,    0 }, /* (199) session_option ::= */
+  {  259,   -7 }, /* (200) session_option ::= SESSION LP ids cpxName COMMA tmvar RP */
+  {  260,    0 }, /* (201) windowstate_option ::= */
+  {  260,   -4 }, /* (202) windowstate_option ::= STATE_WINDOW LP ids RP */
+  {  261,    0 }, /* (203) fill_opt ::= */
+  {  261,   -6 }, /* (204) fill_opt ::= FILL LP ID COMMA tagitemlist RP */
+  {  261,   -4 }, /* (205) fill_opt ::= FILL LP ID RP */
+  {  258,   -4 }, /* (206) sliding_opt ::= SLIDING LP tmvar RP */
+  {  258,    0 }, /* (207) sliding_opt ::= */
+  {  264,    0 }, /* (208) orderby_opt ::= */
+  {  264,   -3 }, /* (209) orderby_opt ::= ORDER BY sortlist */
+  {  276,   -4 }, /* (210) sortlist ::= sortlist COMMA item sortorder */
+  {  276,   -2 }, /* (211) sortlist ::= item sortorder */
+  {  278,   -2 }, /* (212) item ::= ids cpxName */
+  {  279,   -1 }, /* (213) sortorder ::= ASC */
+  {  279,   -1 }, /* (214) sortorder ::= DESC */
+  {  279,    0 }, /* (215) sortorder ::= */
+  {  262,    0 }, /* (216) groupby_opt ::= */
+  {  262,   -3 }, /* (217) groupby_opt ::= GROUP BY grouplist */
+  {  280,   -3 }, /* (218) grouplist ::= grouplist COMMA item */
+  {  280,   -1 }, /* (219) grouplist ::= item */
+  {  263,    0 }, /* (220) having_opt ::= */
+  {  263,   -2 }, /* (221) having_opt ::= HAVING expr */
+  {  266,    0 }, /* (222) limit_opt ::= */
+  {  266,   -2 }, /* (223) limit_opt ::= LIMIT signed */
+  {  266,   -4 }, /* (224) limit_opt ::= LIMIT signed OFFSET signed */
+  {  266,   -4 }, /* (225) limit_opt ::= LIMIT signed COMMA signed */
+  {  265,    0 }, /* (226) slimit_opt ::= */
+  {  265,   -2 }, /* (227) slimit_opt ::= SLIMIT signed */
+  {  265,   -4 }, /* (228) slimit_opt ::= SLIMIT signed SOFFSET signed */
+  {  265,   -4 }, /* (229) slimit_opt ::= SLIMIT signed COMMA signed */
+  {  256,    0 }, /* (230) where_opt ::= */
+  {  256,   -2 }, /* (231) where_opt ::= WHERE expr */
+  {  270,   -3 }, /* (232) expr ::= LP expr RP */
+  {  270,   -1 }, /* (233) expr ::= ID */
+  {  270,   -3 }, /* (234) expr ::= ID DOT ID */
+  {  270,   -3 }, /* (235) expr ::= ID DOT STAR */
+  {  270,   -1 }, /* (236) expr ::= INTEGER */
+  {  270,   -2 }, /* (237) expr ::= MINUS INTEGER */
+  {  270,   -2 }, /* (238) expr ::= PLUS INTEGER */
+  {  270,   -1 }, /* (239) expr ::= FLOAT */
+  {  270,   -2 }, /* (240) expr ::= MINUS FLOAT */
+  {  270,   -2 }, /* (241) expr ::= PLUS FLOAT */
+  {  270,   -1 }, /* (242) expr ::= STRING */
+  {  270,   -1 }, /* (243) expr ::= NOW */
+  {  270,   -1 }, /* (244) expr ::= VARIABLE */
+  {  270,   -2 }, /* (245) expr ::= PLUS VARIABLE */
+  {  270,   -2 }, /* (246) expr ::= MINUS VARIABLE */
+  {  270,   -1 }, /* (247) expr ::= BOOL */
+  {  270,   -1 }, /* (248) expr ::= NULL */
+  {  270,   -4 }, /* (249) expr ::= ID LP exprlist RP */
+  {  270,   -4 }, /* (250) expr ::= ID LP STAR RP */
+  {  270,   -3 }, /* (251) expr ::= expr IS NULL */
+  {  270,   -4 }, /* (252) expr ::= expr IS NOT NULL */
+  {  270,   -3 }, /* (253) expr ::= expr LT expr */
+  {  270,   -3 }, /* (254) expr ::= expr GT expr */
+  {  270,   -3 }, /* (255) expr ::= expr LE expr */
+  {  270,   -3 }, /* (256) expr ::= expr GE expr */
+  {  270,   -3 }, /* (257) expr ::= expr NE expr */
+  {  270,   -3 }, /* (258) expr ::= expr EQ expr */
+  {  270,   -5 }, /* (259) expr ::= expr BETWEEN expr AND expr */
+  {  270,   -3 }, /* (260) expr ::= expr AND expr */
+  {  270,   -3 }, /* (261) expr ::= expr OR expr */
+  {  270,   -3 }, /* (262) expr ::= expr PLUS expr */
+  {  270,   -3 }, /* (263) expr ::= expr MINUS expr */
+  {  270,   -3 }, /* (264) expr ::= expr STAR expr */
+  {  270,   -3 }, /* (265) expr ::= expr SLASH expr */
+  {  270,   -3 }, /* (266) expr ::= expr REM expr */
+  {  270,   -3 }, /* (267) expr ::= expr LIKE expr */
+  {  270,   -3 }, /* (268) expr ::= expr MATCH expr */
+  {  270,   -3 }, /* (269) expr ::= expr NMATCH expr */
+  {  270,   -5 }, /* (270) expr ::= expr IN LP exprlist RP */
+  {  209,   -3 }, /* (271) exprlist ::= exprlist COMMA expritem */
+  {  209,   -1 }, /* (272) exprlist ::= expritem */
+  {  281,   -1 }, /* (273) expritem ::= expr */
+  {  281,    0 }, /* (274) expritem ::= */
+  {  201,   -3 }, /* (275) cmd ::= RESET QUERY CACHE */
+  {  201,   -3 }, /* (276) cmd ::= SYNCDB ids REPLICA */
+  {  201,   -7 }, /* (277) cmd ::= ALTER TABLE ids cpxName ADD COLUMN columnlist */
+  {  201,   -7 }, /* (278) cmd ::= ALTER TABLE ids cpxName DROP COLUMN ids */
+  {  201,   -7 }, /* (279) cmd ::= ALTER TABLE ids cpxName MODIFY COLUMN columnlist */
+  {  201,   -7 }, /* (280) cmd ::= ALTER TABLE ids cpxName ADD TAG columnlist */
+  {  201,   -7 }, /* (281) cmd ::= ALTER TABLE ids cpxName DROP TAG ids */
+  {  201,   -8 }, /* (282) cmd ::= ALTER TABLE ids cpxName CHANGE TAG ids ids */
+  {  201,   -9 }, /* (283) cmd ::= ALTER TABLE ids cpxName SET TAG ids EQ tagitem */
+  {  201,   -7 }, /* (284) cmd ::= ALTER TABLE ids cpxName MODIFY TAG columnlist */
+  {  201,   -7 }, /* (285) cmd ::= ALTER STABLE ids cpxName ADD COLUMN columnlist */
+  {  201,   -7 }, /* (286) cmd ::= ALTER STABLE ids cpxName DROP COLUMN ids */
+  {  201,   -7 }, /* (287) cmd ::= ALTER STABLE ids cpxName MODIFY COLUMN columnlist */
+  {  201,   -7 }, /* (288) cmd ::= ALTER STABLE ids cpxName ADD TAG columnlist */
+  {  201,   -7 }, /* (289) cmd ::= ALTER STABLE ids cpxName DROP TAG ids */
+  {  201,   -8 }, /* (290) cmd ::= ALTER STABLE ids cpxName CHANGE TAG ids ids */
+  {  201,   -9 }, /* (291) cmd ::= ALTER STABLE ids cpxName SET TAG ids EQ tagitem */
+  {  201,   -7 }, /* (292) cmd ::= ALTER STABLE ids cpxName MODIFY TAG columnlist */
+  {  201,   -3 }, /* (293) cmd ::= KILL CONNECTION INTEGER */
+  {  201,   -5 }, /* (294) cmd ::= KILL STREAM INTEGER COLON INTEGER */
+  {  201,   -5 }, /* (295) cmd ::= KILL QUERY INTEGER COLON INTEGER */
 };
 
 static void yy_accept(yyParser*);  /* Forward Declaration */
@@ -2987,15 +2224,9 @@
 /********** Begin reduce actions **********************************************/
         YYMINORTYPE yylhsminor;
       case 0: /* program ::= cmd */
-<<<<<<< HEAD
       case 141: /* cmd ::= CREATE TABLE create_table_args */ yytestcase(yyruleno==141);
       case 142: /* cmd ::= CREATE TABLE create_stable_args */ yytestcase(yyruleno==142);
       case 143: /* cmd ::= CREATE STABLE create_stable_args */ yytestcase(yyruleno==143);
-=======
-      case 139: /* cmd ::= CREATE TABLE create_table_args */ yytestcase(yyruleno==139);
-      case 140: /* cmd ::= CREATE TABLE create_stable_args */ yytestcase(yyruleno==140);
-      case 141: /* cmd ::= CREATE STABLE create_stable_args */ yytestcase(yyruleno==141);
->>>>>>> e113bb4d
 {}
         break;
       case 1: /* cmd ::= SHOW DATABASES */
@@ -3172,29 +2403,16 @@
         break;
       case 47: /* cmd ::= ALTER DATABASE ids alter_db_optr */
       case 48: /* cmd ::= ALTER TOPIC ids alter_topic_optr */ yytestcase(yyruleno==48);
-<<<<<<< HEAD
-{ SStrToken t = {0};  setCreateDbInfo(pInfo, TSDB_SQL_ALTER_DB, &yymsp[-1].minor.yy0, &yymsp[0].minor.yy262, &t);}
+{ SStrToken t = {0};  setCreateDbInfo(pInfo, TSDB_SQL_ALTER_DB, &yymsp[-1].minor.yy0, &yymsp[0].minor.yy10, &t);}
         break;
       case 49: /* cmd ::= ALTER ACCOUNT ids acct_optr */
-{ setCreateAcctSql(pInfo, TSDB_SQL_ALTER_ACCT, &yymsp[-1].minor.yy0, NULL, &yymsp[0].minor.yy47);}
+{ setCreateAcctSql(pInfo, TSDB_SQL_ALTER_ACCT, &yymsp[-1].minor.yy0, NULL, &yymsp[0].minor.yy427);}
         break;
       case 50: /* cmd ::= ALTER ACCOUNT ids PASS ids acct_optr */
-{ setCreateAcctSql(pInfo, TSDB_SQL_ALTER_ACCT, &yymsp[-3].minor.yy0, &yymsp[-1].minor.yy0, &yymsp[0].minor.yy47);}
+{ setCreateAcctSql(pInfo, TSDB_SQL_ALTER_ACCT, &yymsp[-3].minor.yy0, &yymsp[-1].minor.yy0, &yymsp[0].minor.yy427);}
         break;
       case 51: /* cmd ::= COMPACT VNODES IN LP exprlist RP */
-{ setCompactVnodeSql(pInfo, TSDB_SQL_COMPACT_VNODE, yymsp[-1].minor.yy247);}
-=======
-{ SStrToken t = {0};  setCreateDbInfo(pInfo, TSDB_SQL_ALTER_DB, &yymsp[-1].minor.yy0, &yymsp[0].minor.yy142, &t);}
-        break;
-      case 49: /* cmd ::= ALTER ACCOUNT ids acct_optr */
-{ setCreateAcctSql(pInfo, TSDB_SQL_ALTER_ACCT, &yymsp[-1].minor.yy0, NULL, &yymsp[0].minor.yy491);}
-        break;
-      case 50: /* cmd ::= ALTER ACCOUNT ids PASS ids acct_optr */
-{ setCreateAcctSql(pInfo, TSDB_SQL_ALTER_ACCT, &yymsp[-3].minor.yy0, &yymsp[-1].minor.yy0, &yymsp[0].minor.yy491);}
-        break;
-      case 51: /* cmd ::= COMPACT VNODES IN LP exprlist RP */
-{ setCompactVnodeSql(pInfo, TSDB_SQL_COMPACT_VNODE, yymsp[-1].minor.yy221);}
->>>>>>> e113bb4d
+{ setCompactVnodeSql(pInfo, TSDB_SQL_COMPACT_VNODE, yymsp[-1].minor.yy345);}
         break;
       case 52: /* ids ::= ID */
       case 53: /* ids ::= STRING */ yytestcase(yyruleno==53);
@@ -3206,18 +2424,13 @@
         break;
       case 55: /* ifexists ::= */
       case 57: /* ifnotexists ::= */ yytestcase(yyruleno==57);
-<<<<<<< HEAD
       case 59: /* needts ::= */ yytestcase(yyruleno==59);
       case 183: /* distinct ::= */ yytestcase(yyruleno==183);
-=======
-      case 181: /* distinct ::= */ yytestcase(yyruleno==181);
->>>>>>> e113bb4d
 { yymsp[1].minor.yy0.n = 0;}
         break;
       case 56: /* ifnotexists ::= IF NOT EXISTS */
 { yymsp[-2].minor.yy0.n = 1;}
         break;
-<<<<<<< HEAD
       case 58: /* needts ::= NEEDTS */
 { yymsp[0].minor.yy0.n = 1;}
         break;
@@ -3225,17 +2438,17 @@
 { setDCLSqlElems(pInfo, TSDB_SQL_CREATE_DNODE, 1, &yymsp[0].minor.yy0);}
         break;
       case 61: /* cmd ::= CREATE ACCOUNT ids PASS ids acct_optr */
-{ setCreateAcctSql(pInfo, TSDB_SQL_CREATE_ACCT, &yymsp[-3].minor.yy0, &yymsp[-1].minor.yy0, &yymsp[0].minor.yy47);}
+{ setCreateAcctSql(pInfo, TSDB_SQL_CREATE_ACCT, &yymsp[-3].minor.yy0, &yymsp[-1].minor.yy0, &yymsp[0].minor.yy427);}
         break;
       case 62: /* cmd ::= CREATE DATABASE ifnotexists ids db_optr */
       case 63: /* cmd ::= CREATE TOPIC ifnotexists ids topic_optr */ yytestcase(yyruleno==63);
-{ setCreateDbInfo(pInfo, TSDB_SQL_CREATE_DB, &yymsp[-1].minor.yy0, &yymsp[0].minor.yy262, &yymsp[-2].minor.yy0);}
+{ setCreateDbInfo(pInfo, TSDB_SQL_CREATE_DB, &yymsp[-1].minor.yy0, &yymsp[0].minor.yy10, &yymsp[-2].minor.yy0);}
         break;
       case 64: /* cmd ::= CREATE FUNCTION ids AS ids OUTPUTTYPE typename bufsize needts */
-{ setCreateFuncInfo(pInfo, TSDB_SQL_CREATE_FUNCTION, &yymsp[-6].minor.yy0, &yymsp[-4].minor.yy0, &yymsp[-2].minor.yy179, &yymsp[-1].minor.yy0, &yymsp[0].minor.yy0, 1);}
+{ setCreateFuncInfo(pInfo, TSDB_SQL_CREATE_FUNCTION, &yymsp[-6].minor.yy0, &yymsp[-4].minor.yy0, &yymsp[-2].minor.yy487, &yymsp[-1].minor.yy0, &yymsp[0].minor.yy0, 1);}
         break;
       case 65: /* cmd ::= CREATE AGGREGATE FUNCTION ids AS ids OUTPUTTYPE typename bufsize needts */
-{ setCreateFuncInfo(pInfo, TSDB_SQL_CREATE_FUNCTION, &yymsp[-6].minor.yy0, &yymsp[-4].minor.yy0, &yymsp[-2].minor.yy179, &yymsp[-1].minor.yy0, &yymsp[0].minor.yy0, 2);}
+{ setCreateFuncInfo(pInfo, TSDB_SQL_CREATE_FUNCTION, &yymsp[-6].minor.yy0, &yymsp[-4].minor.yy0, &yymsp[-2].minor.yy487, &yymsp[-1].minor.yy0, &yymsp[0].minor.yy0, 2);}
         break;
       case 66: /* cmd ::= CREATE USER ids PASS ids */
 { setCreateUserSql(pInfo, &yymsp[-2].minor.yy0, &yymsp[0].minor.yy0);}
@@ -3266,38 +2479,38 @@
         break;
       case 87: /* acct_optr ::= pps tseries storage streams qtime dbs users conns state */
 {
-    yylhsminor.yy47.maxUsers   = (yymsp[-2].minor.yy0.n>0)?atoi(yymsp[-2].minor.yy0.z):-1;
-    yylhsminor.yy47.maxDbs     = (yymsp[-3].minor.yy0.n>0)?atoi(yymsp[-3].minor.yy0.z):-1;
-    yylhsminor.yy47.maxTimeSeries = (yymsp[-7].minor.yy0.n>0)?atoi(yymsp[-7].minor.yy0.z):-1;
-    yylhsminor.yy47.maxStreams = (yymsp[-5].minor.yy0.n>0)?atoi(yymsp[-5].minor.yy0.z):-1;
-    yylhsminor.yy47.maxPointsPerSecond     = (yymsp[-8].minor.yy0.n>0)?atoi(yymsp[-8].minor.yy0.z):-1;
-    yylhsminor.yy47.maxStorage = (yymsp[-6].minor.yy0.n>0)?strtoll(yymsp[-6].minor.yy0.z, NULL, 10):-1;
-    yylhsminor.yy47.maxQueryTime   = (yymsp[-4].minor.yy0.n>0)?strtoll(yymsp[-4].minor.yy0.z, NULL, 10):-1;
-    yylhsminor.yy47.maxConnections   = (yymsp[-1].minor.yy0.n>0)?atoi(yymsp[-1].minor.yy0.z):-1;
-    yylhsminor.yy47.stat    = yymsp[0].minor.yy0;
-}
-  yymsp[-8].minor.yy47 = yylhsminor.yy47;
+    yylhsminor.yy427.maxUsers   = (yymsp[-2].minor.yy0.n>0)?atoi(yymsp[-2].minor.yy0.z):-1;
+    yylhsminor.yy427.maxDbs     = (yymsp[-3].minor.yy0.n>0)?atoi(yymsp[-3].minor.yy0.z):-1;
+    yylhsminor.yy427.maxTimeSeries = (yymsp[-7].minor.yy0.n>0)?atoi(yymsp[-7].minor.yy0.z):-1;
+    yylhsminor.yy427.maxStreams = (yymsp[-5].minor.yy0.n>0)?atoi(yymsp[-5].minor.yy0.z):-1;
+    yylhsminor.yy427.maxPointsPerSecond     = (yymsp[-8].minor.yy0.n>0)?atoi(yymsp[-8].minor.yy0.z):-1;
+    yylhsminor.yy427.maxStorage = (yymsp[-6].minor.yy0.n>0)?strtoll(yymsp[-6].minor.yy0.z, NULL, 10):-1;
+    yylhsminor.yy427.maxQueryTime   = (yymsp[-4].minor.yy0.n>0)?strtoll(yymsp[-4].minor.yy0.z, NULL, 10):-1;
+    yylhsminor.yy427.maxConnections   = (yymsp[-1].minor.yy0.n>0)?atoi(yymsp[-1].minor.yy0.z):-1;
+    yylhsminor.yy427.stat    = yymsp[0].minor.yy0;
+}
+  yymsp[-8].minor.yy427 = yylhsminor.yy427;
         break;
       case 88: /* intitemlist ::= intitemlist COMMA intitem */
       case 157: /* tagitemlist ::= tagitemlist COMMA tagitem */ yytestcase(yyruleno==157);
-{ yylhsminor.yy247 = tVariantListAppend(yymsp[-2].minor.yy247, &yymsp[0].minor.yy378, -1);    }
-  yymsp[-2].minor.yy247 = yylhsminor.yy247;
+{ yylhsminor.yy345 = tVariantListAppend(yymsp[-2].minor.yy345, &yymsp[0].minor.yy2, -1);    }
+  yymsp[-2].minor.yy345 = yylhsminor.yy345;
         break;
       case 89: /* intitemlist ::= intitem */
       case 158: /* tagitemlist ::= tagitem */ yytestcase(yyruleno==158);
-{ yylhsminor.yy247 = tVariantListAppend(NULL, &yymsp[0].minor.yy378, -1); }
-  yymsp[0].minor.yy247 = yylhsminor.yy247;
+{ yylhsminor.yy345 = tVariantListAppend(NULL, &yymsp[0].minor.yy2, -1); }
+  yymsp[0].minor.yy345 = yylhsminor.yy345;
         break;
       case 90: /* intitem ::= INTEGER */
       case 159: /* tagitem ::= INTEGER */ yytestcase(yyruleno==159);
       case 160: /* tagitem ::= FLOAT */ yytestcase(yyruleno==160);
       case 161: /* tagitem ::= STRING */ yytestcase(yyruleno==161);
       case 162: /* tagitem ::= BOOL */ yytestcase(yyruleno==162);
-{ toTSDBType(yymsp[0].minor.yy0.type); tVariantCreate(&yylhsminor.yy378, &yymsp[0].minor.yy0); }
-  yymsp[0].minor.yy378 = yylhsminor.yy378;
+{ toTSDBType(yymsp[0].minor.yy0.type); tVariantCreate(&yylhsminor.yy2, &yymsp[0].minor.yy0); }
+  yymsp[0].minor.yy2 = yylhsminor.yy2;
         break;
       case 91: /* keep ::= KEEP intitemlist */
-{ yymsp[-1].minor.yy247 = yymsp[0].minor.yy247; }
+{ yymsp[-1].minor.yy345 = yymsp[0].minor.yy345; }
         break;
       case 92: /* cache ::= CACHE INTEGER */
       case 93: /* replica ::= REPLICA INTEGER */ yytestcase(yyruleno==93);
@@ -3317,595 +2530,280 @@
 { yymsp[-1].minor.yy0 = yymsp[0].minor.yy0; }
         break;
       case 107: /* db_optr ::= */
-{setDefaultCreateDbOption(&yymsp[1].minor.yy262); yymsp[1].minor.yy262.dbType = TSDB_DB_TYPE_DEFAULT;}
+{setDefaultCreateDbOption(&yymsp[1].minor.yy10); yymsp[1].minor.yy10.dbType = TSDB_DB_TYPE_DEFAULT;}
         break;
       case 108: /* db_optr ::= db_optr cache */
-{ yylhsminor.yy262 = yymsp[-1].minor.yy262; yylhsminor.yy262.cacheBlockSize = strtol(yymsp[0].minor.yy0.z, NULL, 10); }
-  yymsp[-1].minor.yy262 = yylhsminor.yy262;
+{ yylhsminor.yy10 = yymsp[-1].minor.yy10; yylhsminor.yy10.cacheBlockSize = strtol(yymsp[0].minor.yy0.z, NULL, 10); }
+  yymsp[-1].minor.yy10 = yylhsminor.yy10;
         break;
       case 109: /* db_optr ::= db_optr replica */
       case 126: /* alter_db_optr ::= alter_db_optr replica */ yytestcase(yyruleno==126);
-{ yylhsminor.yy262 = yymsp[-1].minor.yy262; yylhsminor.yy262.replica = strtol(yymsp[0].minor.yy0.z, NULL, 10); }
-  yymsp[-1].minor.yy262 = yylhsminor.yy262;
+{ yylhsminor.yy10 = yymsp[-1].minor.yy10; yylhsminor.yy10.replica = strtol(yymsp[0].minor.yy0.z, NULL, 10); }
+  yymsp[-1].minor.yy10 = yylhsminor.yy10;
         break;
       case 110: /* db_optr ::= db_optr quorum */
       case 127: /* alter_db_optr ::= alter_db_optr quorum */ yytestcase(yyruleno==127);
-{ yylhsminor.yy262 = yymsp[-1].minor.yy262; yylhsminor.yy262.quorum = strtol(yymsp[0].minor.yy0.z, NULL, 10); }
-  yymsp[-1].minor.yy262 = yylhsminor.yy262;
+{ yylhsminor.yy10 = yymsp[-1].minor.yy10; yylhsminor.yy10.quorum = strtol(yymsp[0].minor.yy0.z, NULL, 10); }
+  yymsp[-1].minor.yy10 = yylhsminor.yy10;
         break;
       case 111: /* db_optr ::= db_optr days */
-{ yylhsminor.yy262 = yymsp[-1].minor.yy262; yylhsminor.yy262.daysPerFile = strtol(yymsp[0].minor.yy0.z, NULL, 10); }
-  yymsp[-1].minor.yy262 = yylhsminor.yy262;
+{ yylhsminor.yy10 = yymsp[-1].minor.yy10; yylhsminor.yy10.daysPerFile = strtol(yymsp[0].minor.yy0.z, NULL, 10); }
+  yymsp[-1].minor.yy10 = yylhsminor.yy10;
         break;
       case 112: /* db_optr ::= db_optr minrows */
-{ yylhsminor.yy262 = yymsp[-1].minor.yy262; yylhsminor.yy262.minRowsPerBlock = strtod(yymsp[0].minor.yy0.z, NULL); }
-  yymsp[-1].minor.yy262 = yylhsminor.yy262;
+{ yylhsminor.yy10 = yymsp[-1].minor.yy10; yylhsminor.yy10.minRowsPerBlock = strtod(yymsp[0].minor.yy0.z, NULL); }
+  yymsp[-1].minor.yy10 = yylhsminor.yy10;
         break;
       case 113: /* db_optr ::= db_optr maxrows */
-{ yylhsminor.yy262 = yymsp[-1].minor.yy262; yylhsminor.yy262.maxRowsPerBlock = strtod(yymsp[0].minor.yy0.z, NULL); }
-  yymsp[-1].minor.yy262 = yylhsminor.yy262;
+{ yylhsminor.yy10 = yymsp[-1].minor.yy10; yylhsminor.yy10.maxRowsPerBlock = strtod(yymsp[0].minor.yy0.z, NULL); }
+  yymsp[-1].minor.yy10 = yylhsminor.yy10;
         break;
       case 114: /* db_optr ::= db_optr blocks */
       case 129: /* alter_db_optr ::= alter_db_optr blocks */ yytestcase(yyruleno==129);
-{ yylhsminor.yy262 = yymsp[-1].minor.yy262; yylhsminor.yy262.numOfBlocks = strtol(yymsp[0].minor.yy0.z, NULL, 10); }
-  yymsp[-1].minor.yy262 = yylhsminor.yy262;
+{ yylhsminor.yy10 = yymsp[-1].minor.yy10; yylhsminor.yy10.numOfBlocks = strtol(yymsp[0].minor.yy0.z, NULL, 10); }
+  yymsp[-1].minor.yy10 = yylhsminor.yy10;
         break;
       case 115: /* db_optr ::= db_optr ctime */
-{ yylhsminor.yy262 = yymsp[-1].minor.yy262; yylhsminor.yy262.commitTime = strtol(yymsp[0].minor.yy0.z, NULL, 10); }
-  yymsp[-1].minor.yy262 = yylhsminor.yy262;
+{ yylhsminor.yy10 = yymsp[-1].minor.yy10; yylhsminor.yy10.commitTime = strtol(yymsp[0].minor.yy0.z, NULL, 10); }
+  yymsp[-1].minor.yy10 = yylhsminor.yy10;
         break;
       case 116: /* db_optr ::= db_optr wal */
-{ yylhsminor.yy262 = yymsp[-1].minor.yy262; yylhsminor.yy262.walLevel = strtol(yymsp[0].minor.yy0.z, NULL, 10); }
-  yymsp[-1].minor.yy262 = yylhsminor.yy262;
+{ yylhsminor.yy10 = yymsp[-1].minor.yy10; yylhsminor.yy10.walLevel = strtol(yymsp[0].minor.yy0.z, NULL, 10); }
+  yymsp[-1].minor.yy10 = yylhsminor.yy10;
         break;
       case 117: /* db_optr ::= db_optr fsync */
-{ yylhsminor.yy262 = yymsp[-1].minor.yy262; yylhsminor.yy262.fsyncPeriod = strtol(yymsp[0].minor.yy0.z, NULL, 10); }
-  yymsp[-1].minor.yy262 = yylhsminor.yy262;
+{ yylhsminor.yy10 = yymsp[-1].minor.yy10; yylhsminor.yy10.fsyncPeriod = strtol(yymsp[0].minor.yy0.z, NULL, 10); }
+  yymsp[-1].minor.yy10 = yylhsminor.yy10;
         break;
       case 118: /* db_optr ::= db_optr comp */
       case 130: /* alter_db_optr ::= alter_db_optr comp */ yytestcase(yyruleno==130);
-{ yylhsminor.yy262 = yymsp[-1].minor.yy262; yylhsminor.yy262.compressionLevel = strtol(yymsp[0].minor.yy0.z, NULL, 10); }
-  yymsp[-1].minor.yy262 = yylhsminor.yy262;
+{ yylhsminor.yy10 = yymsp[-1].minor.yy10; yylhsminor.yy10.compressionLevel = strtol(yymsp[0].minor.yy0.z, NULL, 10); }
+  yymsp[-1].minor.yy10 = yylhsminor.yy10;
         break;
       case 119: /* db_optr ::= db_optr prec */
-{ yylhsminor.yy262 = yymsp[-1].minor.yy262; yylhsminor.yy262.precision = yymsp[0].minor.yy0; }
-  yymsp[-1].minor.yy262 = yylhsminor.yy262;
+{ yylhsminor.yy10 = yymsp[-1].minor.yy10; yylhsminor.yy10.precision = yymsp[0].minor.yy0; }
+  yymsp[-1].minor.yy10 = yylhsminor.yy10;
         break;
       case 120: /* db_optr ::= db_optr keep */
       case 128: /* alter_db_optr ::= alter_db_optr keep */ yytestcase(yyruleno==128);
-{ yylhsminor.yy262 = yymsp[-1].minor.yy262; yylhsminor.yy262.keep = yymsp[0].minor.yy247; }
-  yymsp[-1].minor.yy262 = yylhsminor.yy262;
+{ yylhsminor.yy10 = yymsp[-1].minor.yy10; yylhsminor.yy10.keep = yymsp[0].minor.yy345; }
+  yymsp[-1].minor.yy10 = yylhsminor.yy10;
         break;
       case 121: /* db_optr ::= db_optr update */
       case 131: /* alter_db_optr ::= alter_db_optr update */ yytestcase(yyruleno==131);
-{ yylhsminor.yy262 = yymsp[-1].minor.yy262; yylhsminor.yy262.update = strtol(yymsp[0].minor.yy0.z, NULL, 10); }
-  yymsp[-1].minor.yy262 = yylhsminor.yy262;
+{ yylhsminor.yy10 = yymsp[-1].minor.yy10; yylhsminor.yy10.update = strtol(yymsp[0].minor.yy0.z, NULL, 10); }
+  yymsp[-1].minor.yy10 = yylhsminor.yy10;
         break;
       case 122: /* db_optr ::= db_optr cachelast */
       case 132: /* alter_db_optr ::= alter_db_optr cachelast */ yytestcase(yyruleno==132);
-{ yylhsminor.yy262 = yymsp[-1].minor.yy262; yylhsminor.yy262.cachelast = strtol(yymsp[0].minor.yy0.z, NULL, 10); }
-  yymsp[-1].minor.yy262 = yylhsminor.yy262;
+{ yylhsminor.yy10 = yymsp[-1].minor.yy10; yylhsminor.yy10.cachelast = strtol(yymsp[0].minor.yy0.z, NULL, 10); }
+  yymsp[-1].minor.yy10 = yylhsminor.yy10;
         break;
       case 123: /* topic_optr ::= db_optr */
       case 133: /* alter_topic_optr ::= alter_db_optr */ yytestcase(yyruleno==133);
-{ yylhsminor.yy262 = yymsp[0].minor.yy262; yylhsminor.yy262.dbType = TSDB_DB_TYPE_TOPIC; }
-  yymsp[0].minor.yy262 = yylhsminor.yy262;
+{ yylhsminor.yy10 = yymsp[0].minor.yy10; yylhsminor.yy10.dbType = TSDB_DB_TYPE_TOPIC; }
+  yymsp[0].minor.yy10 = yylhsminor.yy10;
         break;
       case 124: /* topic_optr ::= topic_optr partitions */
       case 134: /* alter_topic_optr ::= alter_topic_optr partitions */ yytestcase(yyruleno==134);
-{ yylhsminor.yy262 = yymsp[-1].minor.yy262; yylhsminor.yy262.partitions = strtol(yymsp[0].minor.yy0.z, NULL, 10); }
-  yymsp[-1].minor.yy262 = yylhsminor.yy262;
+{ yylhsminor.yy10 = yymsp[-1].minor.yy10; yylhsminor.yy10.partitions = strtol(yymsp[0].minor.yy0.z, NULL, 10); }
+  yymsp[-1].minor.yy10 = yylhsminor.yy10;
         break;
       case 125: /* alter_db_optr ::= */
-{ setDefaultCreateDbOption(&yymsp[1].minor.yy262); yymsp[1].minor.yy262.dbType = TSDB_DB_TYPE_DEFAULT;}
+{ setDefaultCreateDbOption(&yymsp[1].minor.yy10); yymsp[1].minor.yy10.dbType = TSDB_DB_TYPE_DEFAULT;}
         break;
       case 135: /* typename ::= ids */
 {
   yymsp[0].minor.yy0.type = 0;
-  tSetColumnType (&yylhsminor.yy179, &yymsp[0].minor.yy0);
-}
-  yymsp[0].minor.yy179 = yylhsminor.yy179;
+  tSetColumnType (&yylhsminor.yy487, &yymsp[0].minor.yy0);
+}
+  yymsp[0].minor.yy487 = yylhsminor.yy487;
         break;
       case 136: /* typename ::= ids LP signed RP */
 {
-  if (yymsp[-1].minor.yy403 <= 0) {
+  if (yymsp[-1].minor.yy525 <= 0) {
     yymsp[-3].minor.yy0.type = 0;
-    tSetColumnType(&yylhsminor.yy179, &yymsp[-3].minor.yy0);
+    tSetColumnType(&yylhsminor.yy487, &yymsp[-3].minor.yy0);
   } else {
-    yymsp[-3].minor.yy0.type = -yymsp[-1].minor.yy403;  // negative value of name length
-    tSetColumnType(&yylhsminor.yy179, &yymsp[-3].minor.yy0);
+    yymsp[-3].minor.yy0.type = -yymsp[-1].minor.yy525;  // negative value of name length
+    tSetColumnType(&yylhsminor.yy487, &yymsp[-3].minor.yy0);
   }
 }
-  yymsp[-3].minor.yy179 = yylhsminor.yy179;
+  yymsp[-3].minor.yy487 = yylhsminor.yy487;
         break;
       case 137: /* typename ::= ids UNSIGNED */
 {
   yymsp[-1].minor.yy0.type = 0;
   yymsp[-1].minor.yy0.n = ((yymsp[0].minor.yy0.z + yymsp[0].minor.yy0.n) - yymsp[-1].minor.yy0.z);
-  tSetColumnType (&yylhsminor.yy179, &yymsp[-1].minor.yy0);
-}
-  yymsp[-1].minor.yy179 = yylhsminor.yy179;
+  tSetColumnType (&yylhsminor.yy487, &yymsp[-1].minor.yy0);
+}
+  yymsp[-1].minor.yy487 = yylhsminor.yy487;
         break;
       case 138: /* signed ::= INTEGER */
-{ yylhsminor.yy403 = strtol(yymsp[0].minor.yy0.z, NULL, 10); }
-  yymsp[0].minor.yy403 = yylhsminor.yy403;
+{ yylhsminor.yy525 = strtol(yymsp[0].minor.yy0.z, NULL, 10); }
+  yymsp[0].minor.yy525 = yylhsminor.yy525;
         break;
       case 139: /* signed ::= PLUS INTEGER */
-{ yymsp[-1].minor.yy403 = strtol(yymsp[0].minor.yy0.z, NULL, 10); }
+{ yymsp[-1].minor.yy525 = strtol(yymsp[0].minor.yy0.z, NULL, 10); }
         break;
       case 140: /* signed ::= MINUS INTEGER */
-{ yymsp[-1].minor.yy403 = -strtol(yymsp[0].minor.yy0.z, NULL, 10);}
+{ yymsp[-1].minor.yy525 = -strtol(yymsp[0].minor.yy0.z, NULL, 10);}
         break;
       case 144: /* cmd ::= CREATE TABLE create_table_list */
-{ pInfo->type = TSDB_SQL_CREATE_TABLE; pInfo->pCreateTableInfo = yymsp[0].minor.yy336;}
+{ pInfo->type = TSDB_SQL_CREATE_TABLE; pInfo->pCreateTableInfo = yymsp[0].minor.yy170;}
         break;
       case 145: /* create_table_list ::= create_from_stable */
-=======
-      case 58: /* cmd ::= CREATE DNODE ids */
-{ setDCLSqlElems(pInfo, TSDB_SQL_CREATE_DNODE, 1, &yymsp[0].minor.yy0);}
-        break;
-      case 59: /* cmd ::= CREATE ACCOUNT ids PASS ids acct_optr */
-{ setCreateAcctSql(pInfo, TSDB_SQL_CREATE_ACCT, &yymsp[-3].minor.yy0, &yymsp[-1].minor.yy0, &yymsp[0].minor.yy491);}
-        break;
-      case 60: /* cmd ::= CREATE DATABASE ifnotexists ids db_optr */
-      case 61: /* cmd ::= CREATE TOPIC ifnotexists ids topic_optr */ yytestcase(yyruleno==61);
-{ setCreateDbInfo(pInfo, TSDB_SQL_CREATE_DB, &yymsp[-1].minor.yy0, &yymsp[0].minor.yy142, &yymsp[-2].minor.yy0);}
-        break;
-      case 62: /* cmd ::= CREATE FUNCTION ids AS ids OUTPUTTYPE typename bufsize */
-{ setCreateFuncInfo(pInfo, TSDB_SQL_CREATE_FUNCTION, &yymsp[-5].minor.yy0, &yymsp[-3].minor.yy0, &yymsp[-1].minor.yy503, &yymsp[0].minor.yy0, 1);}
-        break;
-      case 63: /* cmd ::= CREATE AGGREGATE FUNCTION ids AS ids OUTPUTTYPE typename bufsize */
-{ setCreateFuncInfo(pInfo, TSDB_SQL_CREATE_FUNCTION, &yymsp[-5].minor.yy0, &yymsp[-3].minor.yy0, &yymsp[-1].minor.yy503, &yymsp[0].minor.yy0, 2);}
-        break;
-      case 64: /* cmd ::= CREATE USER ids PASS ids */
-{ setCreateUserSql(pInfo, &yymsp[-2].minor.yy0, &yymsp[0].minor.yy0);}
-        break;
-      case 65: /* bufsize ::= */
-      case 67: /* pps ::= */ yytestcase(yyruleno==67);
-      case 69: /* tseries ::= */ yytestcase(yyruleno==69);
-      case 71: /* dbs ::= */ yytestcase(yyruleno==71);
-      case 73: /* streams ::= */ yytestcase(yyruleno==73);
-      case 75: /* storage ::= */ yytestcase(yyruleno==75);
-      case 77: /* qtime ::= */ yytestcase(yyruleno==77);
-      case 79: /* users ::= */ yytestcase(yyruleno==79);
-      case 81: /* conns ::= */ yytestcase(yyruleno==81);
-      case 83: /* state ::= */ yytestcase(yyruleno==83);
-{ yymsp[1].minor.yy0.n = 0;   }
-        break;
-      case 66: /* bufsize ::= BUFSIZE INTEGER */
-      case 68: /* pps ::= PPS INTEGER */ yytestcase(yyruleno==68);
-      case 70: /* tseries ::= TSERIES INTEGER */ yytestcase(yyruleno==70);
-      case 72: /* dbs ::= DBS INTEGER */ yytestcase(yyruleno==72);
-      case 74: /* streams ::= STREAMS INTEGER */ yytestcase(yyruleno==74);
-      case 76: /* storage ::= STORAGE INTEGER */ yytestcase(yyruleno==76);
-      case 78: /* qtime ::= QTIME INTEGER */ yytestcase(yyruleno==78);
-      case 80: /* users ::= USERS INTEGER */ yytestcase(yyruleno==80);
-      case 82: /* conns ::= CONNS INTEGER */ yytestcase(yyruleno==82);
-      case 84: /* state ::= STATE ids */ yytestcase(yyruleno==84);
-{ yymsp[-1].minor.yy0 = yymsp[0].minor.yy0;     }
-        break;
-      case 85: /* acct_optr ::= pps tseries storage streams qtime dbs users conns state */
-{
-    yylhsminor.yy491.maxUsers   = (yymsp[-2].minor.yy0.n>0)?atoi(yymsp[-2].minor.yy0.z):-1;
-    yylhsminor.yy491.maxDbs     = (yymsp[-3].minor.yy0.n>0)?atoi(yymsp[-3].minor.yy0.z):-1;
-    yylhsminor.yy491.maxTimeSeries = (yymsp[-7].minor.yy0.n>0)?atoi(yymsp[-7].minor.yy0.z):-1;
-    yylhsminor.yy491.maxStreams = (yymsp[-5].minor.yy0.n>0)?atoi(yymsp[-5].minor.yy0.z):-1;
-    yylhsminor.yy491.maxPointsPerSecond     = (yymsp[-8].minor.yy0.n>0)?atoi(yymsp[-8].minor.yy0.z):-1;
-    yylhsminor.yy491.maxStorage = (yymsp[-6].minor.yy0.n>0)?strtoll(yymsp[-6].minor.yy0.z, NULL, 10):-1;
-    yylhsminor.yy491.maxQueryTime   = (yymsp[-4].minor.yy0.n>0)?strtoll(yymsp[-4].minor.yy0.z, NULL, 10):-1;
-    yylhsminor.yy491.maxConnections   = (yymsp[-1].minor.yy0.n>0)?atoi(yymsp[-1].minor.yy0.z):-1;
-    yylhsminor.yy491.stat    = yymsp[0].minor.yy0;
-}
-  yymsp[-8].minor.yy491 = yylhsminor.yy491;
-        break;
-      case 86: /* intitemlist ::= intitemlist COMMA intitem */
-      case 155: /* tagitemlist ::= tagitemlist COMMA tagitem */ yytestcase(yyruleno==155);
-{ yylhsminor.yy221 = tVariantListAppend(yymsp[-2].minor.yy221, &yymsp[0].minor.yy106, -1);    }
-  yymsp[-2].minor.yy221 = yylhsminor.yy221;
-        break;
-      case 87: /* intitemlist ::= intitem */
-      case 156: /* tagitemlist ::= tagitem */ yytestcase(yyruleno==156);
-{ yylhsminor.yy221 = tVariantListAppend(NULL, &yymsp[0].minor.yy106, -1); }
-  yymsp[0].minor.yy221 = yylhsminor.yy221;
-        break;
-      case 88: /* intitem ::= INTEGER */
-      case 157: /* tagitem ::= INTEGER */ yytestcase(yyruleno==157);
-      case 158: /* tagitem ::= FLOAT */ yytestcase(yyruleno==158);
-      case 159: /* tagitem ::= STRING */ yytestcase(yyruleno==159);
-      case 160: /* tagitem ::= BOOL */ yytestcase(yyruleno==160);
-{ toTSDBType(yymsp[0].minor.yy0.type); tVariantCreate(&yylhsminor.yy106, &yymsp[0].minor.yy0); }
-  yymsp[0].minor.yy106 = yylhsminor.yy106;
-        break;
-      case 89: /* keep ::= KEEP intitemlist */
-{ yymsp[-1].minor.yy221 = yymsp[0].minor.yy221; }
-        break;
-      case 90: /* cache ::= CACHE INTEGER */
-      case 91: /* replica ::= REPLICA INTEGER */ yytestcase(yyruleno==91);
-      case 92: /* quorum ::= QUORUM INTEGER */ yytestcase(yyruleno==92);
-      case 93: /* days ::= DAYS INTEGER */ yytestcase(yyruleno==93);
-      case 94: /* minrows ::= MINROWS INTEGER */ yytestcase(yyruleno==94);
-      case 95: /* maxrows ::= MAXROWS INTEGER */ yytestcase(yyruleno==95);
-      case 96: /* blocks ::= BLOCKS INTEGER */ yytestcase(yyruleno==96);
-      case 97: /* ctime ::= CTIME INTEGER */ yytestcase(yyruleno==97);
-      case 98: /* wal ::= WAL INTEGER */ yytestcase(yyruleno==98);
-      case 99: /* fsync ::= FSYNC INTEGER */ yytestcase(yyruleno==99);
-      case 100: /* comp ::= COMP INTEGER */ yytestcase(yyruleno==100);
-      case 101: /* prec ::= PRECISION STRING */ yytestcase(yyruleno==101);
-      case 102: /* update ::= UPDATE INTEGER */ yytestcase(yyruleno==102);
-      case 103: /* cachelast ::= CACHELAST INTEGER */ yytestcase(yyruleno==103);
-      case 104: /* partitions ::= PARTITIONS INTEGER */ yytestcase(yyruleno==104);
-{ yymsp[-1].minor.yy0 = yymsp[0].minor.yy0; }
-        break;
-      case 105: /* db_optr ::= */
-{setDefaultCreateDbOption(&yymsp[1].minor.yy142); yymsp[1].minor.yy142.dbType = TSDB_DB_TYPE_DEFAULT;}
-        break;
-      case 106: /* db_optr ::= db_optr cache */
-{ yylhsminor.yy142 = yymsp[-1].minor.yy142; yylhsminor.yy142.cacheBlockSize = strtol(yymsp[0].minor.yy0.z, NULL, 10); }
-  yymsp[-1].minor.yy142 = yylhsminor.yy142;
-        break;
-      case 107: /* db_optr ::= db_optr replica */
-      case 124: /* alter_db_optr ::= alter_db_optr replica */ yytestcase(yyruleno==124);
-{ yylhsminor.yy142 = yymsp[-1].minor.yy142; yylhsminor.yy142.replica = strtol(yymsp[0].minor.yy0.z, NULL, 10); }
-  yymsp[-1].minor.yy142 = yylhsminor.yy142;
-        break;
-      case 108: /* db_optr ::= db_optr quorum */
-      case 125: /* alter_db_optr ::= alter_db_optr quorum */ yytestcase(yyruleno==125);
-{ yylhsminor.yy142 = yymsp[-1].minor.yy142; yylhsminor.yy142.quorum = strtol(yymsp[0].minor.yy0.z, NULL, 10); }
-  yymsp[-1].minor.yy142 = yylhsminor.yy142;
-        break;
-      case 109: /* db_optr ::= db_optr days */
-{ yylhsminor.yy142 = yymsp[-1].minor.yy142; yylhsminor.yy142.daysPerFile = strtol(yymsp[0].minor.yy0.z, NULL, 10); }
-  yymsp[-1].minor.yy142 = yylhsminor.yy142;
-        break;
-      case 110: /* db_optr ::= db_optr minrows */
-{ yylhsminor.yy142 = yymsp[-1].minor.yy142; yylhsminor.yy142.minRowsPerBlock = strtod(yymsp[0].minor.yy0.z, NULL); }
-  yymsp[-1].minor.yy142 = yylhsminor.yy142;
-        break;
-      case 111: /* db_optr ::= db_optr maxrows */
-{ yylhsminor.yy142 = yymsp[-1].minor.yy142; yylhsminor.yy142.maxRowsPerBlock = strtod(yymsp[0].minor.yy0.z, NULL); }
-  yymsp[-1].minor.yy142 = yylhsminor.yy142;
-        break;
-      case 112: /* db_optr ::= db_optr blocks */
-      case 127: /* alter_db_optr ::= alter_db_optr blocks */ yytestcase(yyruleno==127);
-{ yylhsminor.yy142 = yymsp[-1].minor.yy142; yylhsminor.yy142.numOfBlocks = strtol(yymsp[0].minor.yy0.z, NULL, 10); }
-  yymsp[-1].minor.yy142 = yylhsminor.yy142;
-        break;
-      case 113: /* db_optr ::= db_optr ctime */
-{ yylhsminor.yy142 = yymsp[-1].minor.yy142; yylhsminor.yy142.commitTime = strtol(yymsp[0].minor.yy0.z, NULL, 10); }
-  yymsp[-1].minor.yy142 = yylhsminor.yy142;
-        break;
-      case 114: /* db_optr ::= db_optr wal */
-{ yylhsminor.yy142 = yymsp[-1].minor.yy142; yylhsminor.yy142.walLevel = strtol(yymsp[0].minor.yy0.z, NULL, 10); }
-  yymsp[-1].minor.yy142 = yylhsminor.yy142;
-        break;
-      case 115: /* db_optr ::= db_optr fsync */
-{ yylhsminor.yy142 = yymsp[-1].minor.yy142; yylhsminor.yy142.fsyncPeriod = strtol(yymsp[0].minor.yy0.z, NULL, 10); }
-  yymsp[-1].minor.yy142 = yylhsminor.yy142;
-        break;
-      case 116: /* db_optr ::= db_optr comp */
-      case 128: /* alter_db_optr ::= alter_db_optr comp */ yytestcase(yyruleno==128);
-{ yylhsminor.yy142 = yymsp[-1].minor.yy142; yylhsminor.yy142.compressionLevel = strtol(yymsp[0].minor.yy0.z, NULL, 10); }
-  yymsp[-1].minor.yy142 = yylhsminor.yy142;
-        break;
-      case 117: /* db_optr ::= db_optr prec */
-{ yylhsminor.yy142 = yymsp[-1].minor.yy142; yylhsminor.yy142.precision = yymsp[0].minor.yy0; }
-  yymsp[-1].minor.yy142 = yylhsminor.yy142;
-        break;
-      case 118: /* db_optr ::= db_optr keep */
-      case 126: /* alter_db_optr ::= alter_db_optr keep */ yytestcase(yyruleno==126);
-{ yylhsminor.yy142 = yymsp[-1].minor.yy142; yylhsminor.yy142.keep = yymsp[0].minor.yy221; }
-  yymsp[-1].minor.yy142 = yylhsminor.yy142;
-        break;
-      case 119: /* db_optr ::= db_optr update */
-      case 129: /* alter_db_optr ::= alter_db_optr update */ yytestcase(yyruleno==129);
-{ yylhsminor.yy142 = yymsp[-1].minor.yy142; yylhsminor.yy142.update = strtol(yymsp[0].minor.yy0.z, NULL, 10); }
-  yymsp[-1].minor.yy142 = yylhsminor.yy142;
-        break;
-      case 120: /* db_optr ::= db_optr cachelast */
-      case 130: /* alter_db_optr ::= alter_db_optr cachelast */ yytestcase(yyruleno==130);
-{ yylhsminor.yy142 = yymsp[-1].minor.yy142; yylhsminor.yy142.cachelast = strtol(yymsp[0].minor.yy0.z, NULL, 10); }
-  yymsp[-1].minor.yy142 = yylhsminor.yy142;
-        break;
-      case 121: /* topic_optr ::= db_optr */
-      case 131: /* alter_topic_optr ::= alter_db_optr */ yytestcase(yyruleno==131);
-{ yylhsminor.yy142 = yymsp[0].minor.yy142; yylhsminor.yy142.dbType = TSDB_DB_TYPE_TOPIC; }
-  yymsp[0].minor.yy142 = yylhsminor.yy142;
-        break;
-      case 122: /* topic_optr ::= topic_optr partitions */
-      case 132: /* alter_topic_optr ::= alter_topic_optr partitions */ yytestcase(yyruleno==132);
-{ yylhsminor.yy142 = yymsp[-1].minor.yy142; yylhsminor.yy142.partitions = strtol(yymsp[0].minor.yy0.z, NULL, 10); }
-  yymsp[-1].minor.yy142 = yylhsminor.yy142;
-        break;
-      case 123: /* alter_db_optr ::= */
-{ setDefaultCreateDbOption(&yymsp[1].minor.yy142); yymsp[1].minor.yy142.dbType = TSDB_DB_TYPE_DEFAULT;}
-        break;
-      case 133: /* typename ::= ids */
-{
-  yymsp[0].minor.yy0.type = 0;
-  tSetColumnType (&yylhsminor.yy503, &yymsp[0].minor.yy0);
-}
-  yymsp[0].minor.yy503 = yylhsminor.yy503;
-        break;
-      case 134: /* typename ::= ids LP signed RP */
-{
-  if (yymsp[-1].minor.yy109 <= 0) {
-    yymsp[-3].minor.yy0.type = 0;
-    tSetColumnType(&yylhsminor.yy503, &yymsp[-3].minor.yy0);
-  } else {
-    yymsp[-3].minor.yy0.type = -yymsp[-1].minor.yy109;  // negative value of name length
-    tSetColumnType(&yylhsminor.yy503, &yymsp[-3].minor.yy0);
-  }
-}
-  yymsp[-3].minor.yy503 = yylhsminor.yy503;
-        break;
-      case 135: /* typename ::= ids UNSIGNED */
-{
-  yymsp[-1].minor.yy0.type = 0;
-  yymsp[-1].minor.yy0.n = ((yymsp[0].minor.yy0.z + yymsp[0].minor.yy0.n) - yymsp[-1].minor.yy0.z);
-  tSetColumnType (&yylhsminor.yy503, &yymsp[-1].minor.yy0);
-}
-  yymsp[-1].minor.yy503 = yylhsminor.yy503;
-        break;
-      case 136: /* signed ::= INTEGER */
-{ yylhsminor.yy109 = strtol(yymsp[0].minor.yy0.z, NULL, 10); }
-  yymsp[0].minor.yy109 = yylhsminor.yy109;
-        break;
-      case 137: /* signed ::= PLUS INTEGER */
-{ yymsp[-1].minor.yy109 = strtol(yymsp[0].minor.yy0.z, NULL, 10); }
-        break;
-      case 138: /* signed ::= MINUS INTEGER */
-{ yymsp[-1].minor.yy109 = -strtol(yymsp[0].minor.yy0.z, NULL, 10);}
-        break;
-      case 142: /* cmd ::= CREATE TABLE create_table_list */
-{ pInfo->type = TSDB_SQL_CREATE_TABLE; pInfo->pCreateTableInfo = yymsp[0].minor.yy102;}
-        break;
-      case 143: /* create_table_list ::= create_from_stable */
->>>>>>> e113bb4d
 {
   SCreateTableSql* pCreateTable = calloc(1, sizeof(SCreateTableSql));
   pCreateTable->childTableInfo = taosArrayInit(4, sizeof(SCreatedTableInfo));
 
-<<<<<<< HEAD
-  taosArrayPush(pCreateTable->childTableInfo, &yymsp[0].minor.yy42);
+  taosArrayPush(pCreateTable->childTableInfo, &yymsp[0].minor.yy72);
   pCreateTable->type = TSQL_CREATE_TABLE_FROM_STABLE;
-  yylhsminor.yy336 = pCreateTable;
-}
-  yymsp[0].minor.yy336 = yylhsminor.yy336;
+  yylhsminor.yy170 = pCreateTable;
+}
+  yymsp[0].minor.yy170 = yylhsminor.yy170;
         break;
       case 146: /* create_table_list ::= create_table_list create_from_stable */
 {
-  taosArrayPush(yymsp[-1].minor.yy336->childTableInfo, &yymsp[0].minor.yy42);
-  yylhsminor.yy336 = yymsp[-1].minor.yy336;
-}
-  yymsp[-1].minor.yy336 = yylhsminor.yy336;
+  taosArrayPush(yymsp[-1].minor.yy170->childTableInfo, &yymsp[0].minor.yy72);
+  yylhsminor.yy170 = yymsp[-1].minor.yy170;
+}
+  yymsp[-1].minor.yy170 = yylhsminor.yy170;
         break;
       case 147: /* create_table_args ::= ifnotexists ids cpxName LP columnlist RP */
 {
-  yylhsminor.yy336 = tSetCreateTableInfo(yymsp[-1].minor.yy247, NULL, NULL, TSQL_CREATE_TABLE);
-  setSqlInfo(pInfo, yylhsminor.yy336, NULL, TSDB_SQL_CREATE_TABLE);
-=======
-  taosArrayPush(pCreateTable->childTableInfo, &yymsp[0].minor.yy416);
-  pCreateTable->type = TSQL_CREATE_TABLE_FROM_STABLE;
-  yylhsminor.yy102 = pCreateTable;
-}
-  yymsp[0].minor.yy102 = yylhsminor.yy102;
-        break;
-      case 144: /* create_table_list ::= create_table_list create_from_stable */
-{
-  taosArrayPush(yymsp[-1].minor.yy102->childTableInfo, &yymsp[0].minor.yy416);
-  yylhsminor.yy102 = yymsp[-1].minor.yy102;
-}
-  yymsp[-1].minor.yy102 = yylhsminor.yy102;
-        break;
-      case 145: /* create_table_args ::= ifnotexists ids cpxName LP columnlist RP */
-{
-  yylhsminor.yy102 = tSetCreateTableInfo(yymsp[-1].minor.yy221, NULL, NULL, TSQL_CREATE_TABLE);
-  setSqlInfo(pInfo, yylhsminor.yy102, NULL, TSDB_SQL_CREATE_TABLE);
->>>>>>> e113bb4d
+  yylhsminor.yy170 = tSetCreateTableInfo(yymsp[-1].minor.yy345, NULL, NULL, TSQL_CREATE_TABLE);
+  setSqlInfo(pInfo, yylhsminor.yy170, NULL, TSDB_SQL_CREATE_TABLE);
 
   yymsp[-4].minor.yy0.n += yymsp[-3].minor.yy0.n;
   setCreatedTableName(pInfo, &yymsp[-4].minor.yy0, &yymsp[-5].minor.yy0);
 }
-<<<<<<< HEAD
-  yymsp[-5].minor.yy336 = yylhsminor.yy336;
+  yymsp[-5].minor.yy170 = yylhsminor.yy170;
         break;
       case 148: /* create_stable_args ::= ifnotexists ids cpxName LP columnlist RP TAGS LP columnlist RP */
 {
-  yylhsminor.yy336 = tSetCreateTableInfo(yymsp[-5].minor.yy247, yymsp[-1].minor.yy247, NULL, TSQL_CREATE_STABLE);
-  setSqlInfo(pInfo, yylhsminor.yy336, NULL, TSDB_SQL_CREATE_TABLE);
-=======
-  yymsp[-5].minor.yy102 = yylhsminor.yy102;
-        break;
-      case 146: /* create_stable_args ::= ifnotexists ids cpxName LP columnlist RP TAGS LP columnlist RP */
-{
-  yylhsminor.yy102 = tSetCreateTableInfo(yymsp[-5].minor.yy221, yymsp[-1].minor.yy221, NULL, TSQL_CREATE_STABLE);
-  setSqlInfo(pInfo, yylhsminor.yy102, NULL, TSDB_SQL_CREATE_TABLE);
->>>>>>> e113bb4d
+  yylhsminor.yy170 = tSetCreateTableInfo(yymsp[-5].minor.yy345, yymsp[-1].minor.yy345, NULL, TSQL_CREATE_STABLE);
+  setSqlInfo(pInfo, yylhsminor.yy170, NULL, TSDB_SQL_CREATE_TABLE);
 
   yymsp[-8].minor.yy0.n += yymsp[-7].minor.yy0.n;
   setCreatedTableName(pInfo, &yymsp[-8].minor.yy0, &yymsp[-9].minor.yy0);
 }
-<<<<<<< HEAD
-  yymsp[-9].minor.yy336 = yylhsminor.yy336;
+  yymsp[-9].minor.yy170 = yylhsminor.yy170;
         break;
       case 149: /* create_from_stable ::= ifnotexists ids cpxName USING ids cpxName TAGS LP tagitemlist RP */
 {
   yymsp[-5].minor.yy0.n += yymsp[-4].minor.yy0.n;
   yymsp[-8].minor.yy0.n += yymsp[-7].minor.yy0.n;
-  yylhsminor.yy42 = createNewChildTableInfo(&yymsp[-5].minor.yy0, NULL, yymsp[-1].minor.yy247, &yymsp[-8].minor.yy0, &yymsp[-9].minor.yy0);
-}
-  yymsp[-9].minor.yy42 = yylhsminor.yy42;
+  yylhsminor.yy72 = createNewChildTableInfo(&yymsp[-5].minor.yy0, NULL, yymsp[-1].minor.yy345, &yymsp[-8].minor.yy0, &yymsp[-9].minor.yy0);
+}
+  yymsp[-9].minor.yy72 = yylhsminor.yy72;
         break;
       case 150: /* create_from_stable ::= ifnotexists ids cpxName USING ids cpxName LP tagNamelist RP TAGS LP tagitemlist RP */
 {
   yymsp[-8].minor.yy0.n += yymsp[-7].minor.yy0.n;
   yymsp[-11].minor.yy0.n += yymsp[-10].minor.yy0.n;
-  yylhsminor.yy42 = createNewChildTableInfo(&yymsp[-8].minor.yy0, yymsp[-5].minor.yy247, yymsp[-1].minor.yy247, &yymsp[-11].minor.yy0, &yymsp[-12].minor.yy0);
-}
-  yymsp[-12].minor.yy42 = yylhsminor.yy42;
+  yylhsminor.yy72 = createNewChildTableInfo(&yymsp[-8].minor.yy0, yymsp[-5].minor.yy345, yymsp[-1].minor.yy345, &yymsp[-11].minor.yy0, &yymsp[-12].minor.yy0);
+}
+  yymsp[-12].minor.yy72 = yylhsminor.yy72;
         break;
       case 151: /* tagNamelist ::= tagNamelist COMMA ids */
-{taosArrayPush(yymsp[-2].minor.yy247, &yymsp[0].minor.yy0); yylhsminor.yy247 = yymsp[-2].minor.yy247;  }
-  yymsp[-2].minor.yy247 = yylhsminor.yy247;
+{taosArrayPush(yymsp[-2].minor.yy345, &yymsp[0].minor.yy0); yylhsminor.yy345 = yymsp[-2].minor.yy345;  }
+  yymsp[-2].minor.yy345 = yylhsminor.yy345;
         break;
       case 152: /* tagNamelist ::= ids */
-{yylhsminor.yy247 = taosArrayInit(4, sizeof(SStrToken)); taosArrayPush(yylhsminor.yy247, &yymsp[0].minor.yy0);}
-  yymsp[0].minor.yy247 = yylhsminor.yy247;
+{yylhsminor.yy345 = taosArrayInit(4, sizeof(SStrToken)); taosArrayPush(yylhsminor.yy345, &yymsp[0].minor.yy0);}
+  yymsp[0].minor.yy345 = yylhsminor.yy345;
         break;
       case 153: /* create_table_args ::= ifnotexists ids cpxName AS select */
 {
-  yylhsminor.yy336 = tSetCreateTableInfo(NULL, NULL, yymsp[0].minor.yy246, TSQL_CREATE_STREAM);
-  setSqlInfo(pInfo, yylhsminor.yy336, NULL, TSDB_SQL_CREATE_TABLE);
-=======
-  yymsp[-9].minor.yy102 = yylhsminor.yy102;
-        break;
-      case 147: /* create_from_stable ::= ifnotexists ids cpxName USING ids cpxName TAGS LP tagitemlist RP */
-{
-  yymsp[-5].minor.yy0.n += yymsp[-4].minor.yy0.n;
-  yymsp[-8].minor.yy0.n += yymsp[-7].minor.yy0.n;
-  yylhsminor.yy416 = createNewChildTableInfo(&yymsp[-5].minor.yy0, NULL, yymsp[-1].minor.yy221, &yymsp[-8].minor.yy0, &yymsp[-9].minor.yy0);
-}
-  yymsp[-9].minor.yy416 = yylhsminor.yy416;
-        break;
-      case 148: /* create_from_stable ::= ifnotexists ids cpxName USING ids cpxName LP tagNamelist RP TAGS LP tagitemlist RP */
-{
-  yymsp[-8].minor.yy0.n += yymsp[-7].minor.yy0.n;
-  yymsp[-11].minor.yy0.n += yymsp[-10].minor.yy0.n;
-  yylhsminor.yy416 = createNewChildTableInfo(&yymsp[-8].minor.yy0, yymsp[-5].minor.yy221, yymsp[-1].minor.yy221, &yymsp[-11].minor.yy0, &yymsp[-12].minor.yy0);
-}
-  yymsp[-12].minor.yy416 = yylhsminor.yy416;
-        break;
-      case 149: /* tagNamelist ::= tagNamelist COMMA ids */
-{taosArrayPush(yymsp[-2].minor.yy221, &yymsp[0].minor.yy0); yylhsminor.yy221 = yymsp[-2].minor.yy221;  }
-  yymsp[-2].minor.yy221 = yylhsminor.yy221;
-        break;
-      case 150: /* tagNamelist ::= ids */
-{yylhsminor.yy221 = taosArrayInit(4, sizeof(SStrToken)); taosArrayPush(yylhsminor.yy221, &yymsp[0].minor.yy0);}
-  yymsp[0].minor.yy221 = yylhsminor.yy221;
-        break;
-      case 151: /* create_table_args ::= ifnotexists ids cpxName AS select */
-{
-  yylhsminor.yy102 = tSetCreateTableInfo(NULL, NULL, yymsp[0].minor.yy376, TSQL_CREATE_STREAM);
-  setSqlInfo(pInfo, yylhsminor.yy102, NULL, TSDB_SQL_CREATE_TABLE);
->>>>>>> e113bb4d
+  yylhsminor.yy170 = tSetCreateTableInfo(NULL, NULL, yymsp[0].minor.yy68, TSQL_CREATE_STREAM);
+  setSqlInfo(pInfo, yylhsminor.yy170, NULL, TSDB_SQL_CREATE_TABLE);
 
   yymsp[-3].minor.yy0.n += yymsp[-2].minor.yy0.n;
   setCreatedTableName(pInfo, &yymsp[-3].minor.yy0, &yymsp[-4].minor.yy0);
 }
-<<<<<<< HEAD
-  yymsp[-4].minor.yy336 = yylhsminor.yy336;
+  yymsp[-4].minor.yy170 = yylhsminor.yy170;
         break;
       case 154: /* columnlist ::= columnlist COMMA column */
-{taosArrayPush(yymsp[-2].minor.yy247, &yymsp[0].minor.yy179); yylhsminor.yy247 = yymsp[-2].minor.yy247;  }
-  yymsp[-2].minor.yy247 = yylhsminor.yy247;
+{taosArrayPush(yymsp[-2].minor.yy345, &yymsp[0].minor.yy487); yylhsminor.yy345 = yymsp[-2].minor.yy345;  }
+  yymsp[-2].minor.yy345 = yylhsminor.yy345;
         break;
       case 155: /* columnlist ::= column */
-{yylhsminor.yy247 = taosArrayInit(4, sizeof(TAOS_FIELD)); taosArrayPush(yylhsminor.yy247, &yymsp[0].minor.yy179);}
-  yymsp[0].minor.yy247 = yylhsminor.yy247;
+{yylhsminor.yy345 = taosArrayInit(4, sizeof(TAOS_FIELD)); taosArrayPush(yylhsminor.yy345, &yymsp[0].minor.yy487);}
+  yymsp[0].minor.yy345 = yylhsminor.yy345;
         break;
       case 156: /* column ::= ids typename */
 {
-  tSetColumnInfo(&yylhsminor.yy179, &yymsp[-1].minor.yy0, &yymsp[0].minor.yy179);
-}
-  yymsp[-1].minor.yy179 = yylhsminor.yy179;
+  tSetColumnInfo(&yylhsminor.yy487, &yymsp[-1].minor.yy0, &yymsp[0].minor.yy487);
+}
+  yymsp[-1].minor.yy487 = yylhsminor.yy487;
         break;
       case 163: /* tagitem ::= NULL */
-{ yymsp[0].minor.yy0.type = 0; tVariantCreate(&yylhsminor.yy378, &yymsp[0].minor.yy0); }
-  yymsp[0].minor.yy378 = yylhsminor.yy378;
+{ yymsp[0].minor.yy0.type = 0; tVariantCreate(&yylhsminor.yy2, &yymsp[0].minor.yy0); }
+  yymsp[0].minor.yy2 = yylhsminor.yy2;
         break;
       case 164: /* tagitem ::= NOW */
-{ yymsp[0].minor.yy0.type = TSDB_DATA_TYPE_TIMESTAMP; tVariantCreate(&yylhsminor.yy378, &yymsp[0].minor.yy0);}
-  yymsp[0].minor.yy378 = yylhsminor.yy378;
+{ yymsp[0].minor.yy0.type = TSDB_DATA_TYPE_TIMESTAMP; tVariantCreate(&yylhsminor.yy2, &yymsp[0].minor.yy0);}
+  yymsp[0].minor.yy2 = yylhsminor.yy2;
         break;
       case 165: /* tagitem ::= MINUS INTEGER */
       case 166: /* tagitem ::= MINUS FLOAT */ yytestcase(yyruleno==166);
       case 167: /* tagitem ::= PLUS INTEGER */ yytestcase(yyruleno==167);
       case 168: /* tagitem ::= PLUS FLOAT */ yytestcase(yyruleno==168);
-=======
-  yymsp[-4].minor.yy102 = yylhsminor.yy102;
-        break;
-      case 152: /* columnlist ::= columnlist COMMA column */
-{taosArrayPush(yymsp[-2].minor.yy221, &yymsp[0].minor.yy503); yylhsminor.yy221 = yymsp[-2].minor.yy221;  }
-  yymsp[-2].minor.yy221 = yylhsminor.yy221;
-        break;
-      case 153: /* columnlist ::= column */
-{yylhsminor.yy221 = taosArrayInit(4, sizeof(TAOS_FIELD)); taosArrayPush(yylhsminor.yy221, &yymsp[0].minor.yy503);}
-  yymsp[0].minor.yy221 = yylhsminor.yy221;
-        break;
-      case 154: /* column ::= ids typename */
-{
-  tSetColumnInfo(&yylhsminor.yy503, &yymsp[-1].minor.yy0, &yymsp[0].minor.yy503);
-}
-  yymsp[-1].minor.yy503 = yylhsminor.yy503;
-        break;
-      case 161: /* tagitem ::= NULL */
-{ yymsp[0].minor.yy0.type = 0; tVariantCreate(&yylhsminor.yy106, &yymsp[0].minor.yy0); }
-  yymsp[0].minor.yy106 = yylhsminor.yy106;
-        break;
-      case 162: /* tagitem ::= NOW */
-{ yymsp[0].minor.yy0.type = TSDB_DATA_TYPE_TIMESTAMP; tVariantCreate(&yylhsminor.yy106, &yymsp[0].minor.yy0);}
-  yymsp[0].minor.yy106 = yylhsminor.yy106;
-        break;
-      case 163: /* tagitem ::= MINUS INTEGER */
-      case 164: /* tagitem ::= MINUS FLOAT */ yytestcase(yyruleno==164);
-      case 165: /* tagitem ::= PLUS INTEGER */ yytestcase(yyruleno==165);
-      case 166: /* tagitem ::= PLUS FLOAT */ yytestcase(yyruleno==166);
->>>>>>> e113bb4d
 {
     yymsp[-1].minor.yy0.n += yymsp[0].minor.yy0.n;
     yymsp[-1].minor.yy0.type = yymsp[0].minor.yy0.type;
     toTSDBType(yymsp[-1].minor.yy0.type);
-<<<<<<< HEAD
-    tVariantCreate(&yylhsminor.yy378, &yymsp[-1].minor.yy0);
-}
-  yymsp[-1].minor.yy378 = yylhsminor.yy378;
+    tVariantCreate(&yylhsminor.yy2, &yymsp[-1].minor.yy0);
+}
+  yymsp[-1].minor.yy2 = yylhsminor.yy2;
         break;
       case 169: /* select ::= SELECT selcollist from where_opt interval_option sliding_opt session_option windowstate_option fill_opt groupby_opt having_opt orderby_opt slimit_opt limit_opt */
 {
-  yylhsminor.yy246 = tSetQuerySqlNode(&yymsp[-13].minor.yy0, yymsp[-12].minor.yy247, yymsp[-11].minor.yy46, yymsp[-10].minor.yy44, yymsp[-4].minor.yy247, yymsp[-2].minor.yy247, &yymsp[-9].minor.yy430, &yymsp[-7].minor.yy507, &yymsp[-6].minor.yy492, &yymsp[-8].minor.yy0, yymsp[-5].minor.yy247, &yymsp[0].minor.yy204, &yymsp[-1].minor.yy204, yymsp[-3].minor.yy44);
-}
-  yymsp[-13].minor.yy246 = yylhsminor.yy246;
+  yylhsminor.yy68 = tSetQuerySqlNode(&yymsp[-13].minor.yy0, yymsp[-12].minor.yy345, yymsp[-11].minor.yy484, yymsp[-10].minor.yy418, yymsp[-4].minor.yy345, yymsp[-2].minor.yy345, &yymsp[-9].minor.yy280, &yymsp[-7].minor.yy295, &yymsp[-6].minor.yy432, &yymsp[-8].minor.yy0, yymsp[-5].minor.yy345, &yymsp[0].minor.yy114, &yymsp[-1].minor.yy114, yymsp[-3].minor.yy418);
+}
+  yymsp[-13].minor.yy68 = yylhsminor.yy68;
         break;
       case 170: /* select ::= LP select RP */
-{yymsp[-2].minor.yy246 = yymsp[-1].minor.yy246;}
+{yymsp[-2].minor.yy68 = yymsp[-1].minor.yy68;}
         break;
       case 171: /* union ::= select */
-{ yylhsminor.yy247 = setSubclause(NULL, yymsp[0].minor.yy246); }
-  yymsp[0].minor.yy247 = yylhsminor.yy247;
+{ yylhsminor.yy345 = setSubclause(NULL, yymsp[0].minor.yy68); }
+  yymsp[0].minor.yy345 = yylhsminor.yy345;
         break;
       case 172: /* union ::= union UNION ALL select */
-{ yylhsminor.yy247 = appendSelectClause(yymsp[-3].minor.yy247, yymsp[0].minor.yy246); }
-  yymsp[-3].minor.yy247 = yylhsminor.yy247;
+{ yylhsminor.yy345 = appendSelectClause(yymsp[-3].minor.yy345, yymsp[0].minor.yy68); }
+  yymsp[-3].minor.yy345 = yylhsminor.yy345;
         break;
       case 173: /* cmd ::= union */
-{ setSqlInfo(pInfo, yymsp[0].minor.yy247, NULL, TSDB_SQL_SELECT); }
+{ setSqlInfo(pInfo, yymsp[0].minor.yy345, NULL, TSDB_SQL_SELECT); }
         break;
       case 174: /* select ::= SELECT selcollist */
 {
-  yylhsminor.yy246 = tSetQuerySqlNode(&yymsp[-1].minor.yy0, yymsp[0].minor.yy247, NULL, NULL, NULL, NULL, NULL, NULL, NULL, NULL, NULL, NULL, NULL, NULL);
-}
-  yymsp[-1].minor.yy246 = yylhsminor.yy246;
+  yylhsminor.yy68 = tSetQuerySqlNode(&yymsp[-1].minor.yy0, yymsp[0].minor.yy345, NULL, NULL, NULL, NULL, NULL, NULL, NULL, NULL, NULL, NULL, NULL, NULL);
+}
+  yymsp[-1].minor.yy68 = yylhsminor.yy68;
         break;
       case 175: /* sclp ::= selcollist COMMA */
-{yylhsminor.yy247 = yymsp[-1].minor.yy247;}
-  yymsp[-1].minor.yy247 = yylhsminor.yy247;
+{yylhsminor.yy345 = yymsp[-1].minor.yy345;}
+  yymsp[-1].minor.yy345 = yylhsminor.yy345;
         break;
       case 176: /* sclp ::= */
       case 208: /* orderby_opt ::= */ yytestcase(yyruleno==208);
-{yymsp[1].minor.yy247 = 0;}
+{yymsp[1].minor.yy345 = 0;}
         break;
       case 177: /* selcollist ::= sclp distinct expr as */
 {
-   yylhsminor.yy247 = tSqlExprListAppend(yymsp[-3].minor.yy247, yymsp[-1].minor.yy44,  yymsp[-2].minor.yy0.n? &yymsp[-2].minor.yy0:0, yymsp[0].minor.yy0.n?&yymsp[0].minor.yy0:0);
-}
-  yymsp[-3].minor.yy247 = yylhsminor.yy247;
+   yylhsminor.yy345 = tSqlExprListAppend(yymsp[-3].minor.yy345, yymsp[-1].minor.yy418,  yymsp[-2].minor.yy0.n? &yymsp[-2].minor.yy0:0, yymsp[0].minor.yy0.n?&yymsp[0].minor.yy0:0);
+}
+  yymsp[-3].minor.yy345 = yylhsminor.yy345;
         break;
       case 178: /* selcollist ::= sclp STAR */
 {
    tSqlExpr *pNode = tSqlExprCreateIdValue(pInfo, NULL, TK_ALL);
-   yylhsminor.yy247 = tSqlExprListAppend(yymsp[-1].minor.yy247, pNode, 0, 0);
-}
-  yymsp[-1].minor.yy247 = yylhsminor.yy247;
+   yylhsminor.yy345 = tSqlExprListAppend(yymsp[-1].minor.yy345, pNode, 0, 0);
+}
+  yymsp[-1].minor.yy345 = yylhsminor.yy345;
         break;
       case 179: /* as ::= AS ids */
 { yymsp[-1].minor.yy0 = yymsp[0].minor.yy0;    }
@@ -3923,251 +2821,100 @@
         break;
       case 184: /* from ::= FROM tablelist */
       case 185: /* from ::= FROM sub */ yytestcase(yyruleno==185);
-{yymsp[-1].minor.yy46 = yymsp[0].minor.yy46;}
+{yymsp[-1].minor.yy484 = yymsp[0].minor.yy484;}
         break;
       case 186: /* sub ::= LP union RP */
-{yymsp[-2].minor.yy46 = addSubqueryElem(NULL, yymsp[-1].minor.yy247, NULL);}
+{yymsp[-2].minor.yy484 = addSubqueryElem(NULL, yymsp[-1].minor.yy345, NULL);}
         break;
       case 187: /* sub ::= LP union RP ids */
-{yymsp[-3].minor.yy46 = addSubqueryElem(NULL, yymsp[-2].minor.yy247, &yymsp[0].minor.yy0);}
+{yymsp[-3].minor.yy484 = addSubqueryElem(NULL, yymsp[-2].minor.yy345, &yymsp[0].minor.yy0);}
         break;
       case 188: /* sub ::= sub COMMA LP union RP ids */
-{yylhsminor.yy46 = addSubqueryElem(yymsp[-5].minor.yy46, yymsp[-2].minor.yy247, &yymsp[0].minor.yy0);}
-  yymsp[-5].minor.yy46 = yylhsminor.yy46;
+{yylhsminor.yy484 = addSubqueryElem(yymsp[-5].minor.yy484, yymsp[-2].minor.yy345, &yymsp[0].minor.yy0);}
+  yymsp[-5].minor.yy484 = yylhsminor.yy484;
         break;
       case 189: /* tablelist ::= ids cpxName */
 {
   yymsp[-1].minor.yy0.n += yymsp[0].minor.yy0.n;
-  yylhsminor.yy46 = setTableNameList(NULL, &yymsp[-1].minor.yy0, NULL);
-}
-  yymsp[-1].minor.yy46 = yylhsminor.yy46;
+  yylhsminor.yy484 = setTableNameList(NULL, &yymsp[-1].minor.yy0, NULL);
+}
+  yymsp[-1].minor.yy484 = yylhsminor.yy484;
         break;
       case 190: /* tablelist ::= ids cpxName ids */
 {
   yymsp[-2].minor.yy0.n += yymsp[-1].minor.yy0.n;
-  yylhsminor.yy46 = setTableNameList(NULL, &yymsp[-2].minor.yy0, &yymsp[0].minor.yy0);
-}
-  yymsp[-2].minor.yy46 = yylhsminor.yy46;
+  yylhsminor.yy484 = setTableNameList(NULL, &yymsp[-2].minor.yy0, &yymsp[0].minor.yy0);
+}
+  yymsp[-2].minor.yy484 = yylhsminor.yy484;
         break;
       case 191: /* tablelist ::= tablelist COMMA ids cpxName */
 {
   yymsp[-1].minor.yy0.n += yymsp[0].minor.yy0.n;
-  yylhsminor.yy46 = setTableNameList(yymsp[-3].minor.yy46, &yymsp[-1].minor.yy0, NULL);
-}
-  yymsp[-3].minor.yy46 = yylhsminor.yy46;
+  yylhsminor.yy484 = setTableNameList(yymsp[-3].minor.yy484, &yymsp[-1].minor.yy0, NULL);
+}
+  yymsp[-3].minor.yy484 = yylhsminor.yy484;
         break;
       case 192: /* tablelist ::= tablelist COMMA ids cpxName ids */
 {
   yymsp[-2].minor.yy0.n += yymsp[-1].minor.yy0.n;
-  yylhsminor.yy46 = setTableNameList(yymsp[-4].minor.yy46, &yymsp[-2].minor.yy0, &yymsp[0].minor.yy0);
-}
-  yymsp[-4].minor.yy46 = yylhsminor.yy46;
+  yylhsminor.yy484 = setTableNameList(yymsp[-4].minor.yy484, &yymsp[-2].minor.yy0, &yymsp[0].minor.yy0);
+}
+  yymsp[-4].minor.yy484 = yylhsminor.yy484;
         break;
       case 193: /* tmvar ::= VARIABLE */
 {yylhsminor.yy0 = yymsp[0].minor.yy0;}
   yymsp[0].minor.yy0 = yylhsminor.yy0;
         break;
       case 194: /* interval_option ::= intervalKey LP tmvar RP */
-{yylhsminor.yy430.interval = yymsp[-1].minor.yy0; yylhsminor.yy430.offset.n = 0; yylhsminor.yy430.token = yymsp[-3].minor.yy2;}
-  yymsp[-3].minor.yy430 = yylhsminor.yy430;
+{yylhsminor.yy280.interval = yymsp[-1].minor.yy0; yylhsminor.yy280.offset.n = 0; yylhsminor.yy280.token = yymsp[-3].minor.yy40;}
+  yymsp[-3].minor.yy280 = yylhsminor.yy280;
         break;
       case 195: /* interval_option ::= intervalKey LP tmvar COMMA tmvar RP */
-{yylhsminor.yy430.interval = yymsp[-3].minor.yy0; yylhsminor.yy430.offset = yymsp[-1].minor.yy0;   yylhsminor.yy430.token = yymsp[-5].minor.yy2;}
-  yymsp[-5].minor.yy430 = yylhsminor.yy430;
+{yylhsminor.yy280.interval = yymsp[-3].minor.yy0; yylhsminor.yy280.offset = yymsp[-1].minor.yy0;   yylhsminor.yy280.token = yymsp[-5].minor.yy40;}
+  yymsp[-5].minor.yy280 = yylhsminor.yy280;
         break;
       case 196: /* interval_option ::= */
-{memset(&yymsp[1].minor.yy430, 0, sizeof(yymsp[1].minor.yy430));}
+{memset(&yymsp[1].minor.yy280, 0, sizeof(yymsp[1].minor.yy280));}
         break;
       case 197: /* intervalKey ::= INTERVAL */
-{yymsp[0].minor.yy2 = TK_INTERVAL;}
+{yymsp[0].minor.yy40 = TK_INTERVAL;}
         break;
       case 198: /* intervalKey ::= EVERY */
-{yymsp[0].minor.yy2 = TK_EVERY;   }
+{yymsp[0].minor.yy40 = TK_EVERY;   }
         break;
       case 199: /* session_option ::= */
-{yymsp[1].minor.yy507.col.n = 0; yymsp[1].minor.yy507.gap.n = 0;}
+{yymsp[1].minor.yy295.col.n = 0; yymsp[1].minor.yy295.gap.n = 0;}
         break;
       case 200: /* session_option ::= SESSION LP ids cpxName COMMA tmvar RP */
 {
    yymsp[-4].minor.yy0.n += yymsp[-3].minor.yy0.n;
-   yymsp[-6].minor.yy507.col = yymsp[-4].minor.yy0;
-   yymsp[-6].minor.yy507.gap = yymsp[-1].minor.yy0;
+   yymsp[-6].minor.yy295.col = yymsp[-4].minor.yy0;
+   yymsp[-6].minor.yy295.gap = yymsp[-1].minor.yy0;
 }
         break;
       case 201: /* windowstate_option ::= */
-{ yymsp[1].minor.yy492.col.n = 0; yymsp[1].minor.yy492.col.z = NULL;}
+{ yymsp[1].minor.yy432.col.n = 0; yymsp[1].minor.yy432.col.z = NULL;}
         break;
       case 202: /* windowstate_option ::= STATE_WINDOW LP ids RP */
-{ yymsp[-3].minor.yy492.col = yymsp[-1].minor.yy0; }
+{ yymsp[-3].minor.yy432.col = yymsp[-1].minor.yy0; }
         break;
       case 203: /* fill_opt ::= */
-{ yymsp[1].minor.yy247 = 0;     }
+{ yymsp[1].minor.yy345 = 0;     }
         break;
       case 204: /* fill_opt ::= FILL LP ID COMMA tagitemlist RP */
-=======
-    tVariantCreate(&yylhsminor.yy106, &yymsp[-1].minor.yy0);
-}
-  yymsp[-1].minor.yy106 = yylhsminor.yy106;
-        break;
-      case 167: /* select ::= SELECT selcollist from where_opt interval_option sliding_opt session_option windowstate_option fill_opt groupby_opt having_opt orderby_opt slimit_opt limit_opt */
-{
-  yylhsminor.yy376 = tSetQuerySqlNode(&yymsp[-13].minor.yy0, yymsp[-12].minor.yy221, yymsp[-11].minor.yy164, yymsp[-10].minor.yy146, yymsp[-4].minor.yy221, yymsp[-2].minor.yy221, &yymsp[-9].minor.yy280, &yymsp[-7].minor.yy139, &yymsp[-6].minor.yy48, &yymsp[-8].minor.yy0, yymsp[-5].minor.yy221, &yymsp[0].minor.yy454, &yymsp[-1].minor.yy454, yymsp[-3].minor.yy146);
-}
-  yymsp[-13].minor.yy376 = yylhsminor.yy376;
-        break;
-      case 168: /* select ::= LP select RP */
-{yymsp[-2].minor.yy376 = yymsp[-1].minor.yy376;}
-        break;
-      case 169: /* union ::= select */
-{ yylhsminor.yy221 = setSubclause(NULL, yymsp[0].minor.yy376); }
-  yymsp[0].minor.yy221 = yylhsminor.yy221;
-        break;
-      case 170: /* union ::= union UNION ALL select */
-{ yylhsminor.yy221 = appendSelectClause(yymsp[-3].minor.yy221, yymsp[0].minor.yy376); }
-  yymsp[-3].minor.yy221 = yylhsminor.yy221;
-        break;
-      case 171: /* cmd ::= union */
-{ setSqlInfo(pInfo, yymsp[0].minor.yy221, NULL, TSDB_SQL_SELECT); }
-        break;
-      case 172: /* select ::= SELECT selcollist */
-{
-  yylhsminor.yy376 = tSetQuerySqlNode(&yymsp[-1].minor.yy0, yymsp[0].minor.yy221, NULL, NULL, NULL, NULL, NULL, NULL, NULL, NULL, NULL, NULL, NULL, NULL);
-}
-  yymsp[-1].minor.yy376 = yylhsminor.yy376;
-        break;
-      case 173: /* sclp ::= selcollist COMMA */
-{yylhsminor.yy221 = yymsp[-1].minor.yy221;}
-  yymsp[-1].minor.yy221 = yylhsminor.yy221;
-        break;
-      case 174: /* sclp ::= */
-      case 206: /* orderby_opt ::= */ yytestcase(yyruleno==206);
-{yymsp[1].minor.yy221 = 0;}
-        break;
-      case 175: /* selcollist ::= sclp distinct expr as */
-{
-   yylhsminor.yy221 = tSqlExprListAppend(yymsp[-3].minor.yy221, yymsp[-1].minor.yy146,  yymsp[-2].minor.yy0.n? &yymsp[-2].minor.yy0:0, yymsp[0].minor.yy0.n?&yymsp[0].minor.yy0:0);
-}
-  yymsp[-3].minor.yy221 = yylhsminor.yy221;
-        break;
-      case 176: /* selcollist ::= sclp STAR */
-{
-   tSqlExpr *pNode = tSqlExprCreateIdValue(pInfo, NULL, TK_ALL);
-   yylhsminor.yy221 = tSqlExprListAppend(yymsp[-1].minor.yy221, pNode, 0, 0);
-}
-  yymsp[-1].minor.yy221 = yylhsminor.yy221;
-        break;
-      case 177: /* as ::= AS ids */
-{ yymsp[-1].minor.yy0 = yymsp[0].minor.yy0;    }
-        break;
-      case 178: /* as ::= ids */
-{ yylhsminor.yy0 = yymsp[0].minor.yy0;    }
-  yymsp[0].minor.yy0 = yylhsminor.yy0;
-        break;
-      case 179: /* as ::= */
-{ yymsp[1].minor.yy0.n = 0;  }
-        break;
-      case 180: /* distinct ::= DISTINCT */
-{ yylhsminor.yy0 = yymsp[0].minor.yy0;  }
-  yymsp[0].minor.yy0 = yylhsminor.yy0;
-        break;
-      case 182: /* from ::= FROM tablelist */
-      case 183: /* from ::= FROM sub */ yytestcase(yyruleno==183);
-{yymsp[-1].minor.yy164 = yymsp[0].minor.yy164;}
-        break;
-      case 184: /* sub ::= LP union RP */
-{yymsp[-2].minor.yy164 = addSubqueryElem(NULL, yymsp[-1].minor.yy221, NULL);}
-        break;
-      case 185: /* sub ::= LP union RP ids */
-{yymsp[-3].minor.yy164 = addSubqueryElem(NULL, yymsp[-2].minor.yy221, &yymsp[0].minor.yy0);}
-        break;
-      case 186: /* sub ::= sub COMMA LP union RP ids */
-{yylhsminor.yy164 = addSubqueryElem(yymsp[-5].minor.yy164, yymsp[-2].minor.yy221, &yymsp[0].minor.yy0);}
-  yymsp[-5].minor.yy164 = yylhsminor.yy164;
-        break;
-      case 187: /* tablelist ::= ids cpxName */
-{
-  yymsp[-1].minor.yy0.n += yymsp[0].minor.yy0.n;
-  yylhsminor.yy164 = setTableNameList(NULL, &yymsp[-1].minor.yy0, NULL);
-}
-  yymsp[-1].minor.yy164 = yylhsminor.yy164;
-        break;
-      case 188: /* tablelist ::= ids cpxName ids */
-{
-  yymsp[-2].minor.yy0.n += yymsp[-1].minor.yy0.n;
-  yylhsminor.yy164 = setTableNameList(NULL, &yymsp[-2].minor.yy0, &yymsp[0].minor.yy0);
-}
-  yymsp[-2].minor.yy164 = yylhsminor.yy164;
-        break;
-      case 189: /* tablelist ::= tablelist COMMA ids cpxName */
-{
-  yymsp[-1].minor.yy0.n += yymsp[0].minor.yy0.n;
-  yylhsminor.yy164 = setTableNameList(yymsp[-3].minor.yy164, &yymsp[-1].minor.yy0, NULL);
-}
-  yymsp[-3].minor.yy164 = yylhsminor.yy164;
-        break;
-      case 190: /* tablelist ::= tablelist COMMA ids cpxName ids */
-{
-  yymsp[-2].minor.yy0.n += yymsp[-1].minor.yy0.n;
-  yylhsminor.yy164 = setTableNameList(yymsp[-4].minor.yy164, &yymsp[-2].minor.yy0, &yymsp[0].minor.yy0);
-}
-  yymsp[-4].minor.yy164 = yylhsminor.yy164;
-        break;
-      case 191: /* tmvar ::= VARIABLE */
-{yylhsminor.yy0 = yymsp[0].minor.yy0;}
-  yymsp[0].minor.yy0 = yylhsminor.yy0;
-        break;
-      case 192: /* interval_option ::= intervalKey LP tmvar RP */
-{yylhsminor.yy280.interval = yymsp[-1].minor.yy0; yylhsminor.yy280.offset.n = 0; yylhsminor.yy280.token = yymsp[-3].minor.yy340;}
-  yymsp[-3].minor.yy280 = yylhsminor.yy280;
-        break;
-      case 193: /* interval_option ::= intervalKey LP tmvar COMMA tmvar RP */
-{yylhsminor.yy280.interval = yymsp[-3].minor.yy0; yylhsminor.yy280.offset = yymsp[-1].minor.yy0;   yylhsminor.yy280.token = yymsp[-5].minor.yy340;}
-  yymsp[-5].minor.yy280 = yylhsminor.yy280;
-        break;
-      case 194: /* interval_option ::= */
-{memset(&yymsp[1].minor.yy280, 0, sizeof(yymsp[1].minor.yy280));}
-        break;
-      case 195: /* intervalKey ::= INTERVAL */
-{yymsp[0].minor.yy340 = TK_INTERVAL;}
-        break;
-      case 196: /* intervalKey ::= EVERY */
-{yymsp[0].minor.yy340 = TK_EVERY;   }
-        break;
-      case 197: /* session_option ::= */
-{yymsp[1].minor.yy139.col.n = 0; yymsp[1].minor.yy139.gap.n = 0;}
-        break;
-      case 198: /* session_option ::= SESSION LP ids cpxName COMMA tmvar RP */
-{
-   yymsp[-4].minor.yy0.n += yymsp[-3].minor.yy0.n;
-   yymsp[-6].minor.yy139.col = yymsp[-4].minor.yy0;
-   yymsp[-6].minor.yy139.gap = yymsp[-1].minor.yy0;
-}
-        break;
-      case 199: /* windowstate_option ::= */
-{ yymsp[1].minor.yy48.col.n = 0; yymsp[1].minor.yy48.col.z = NULL;}
-        break;
-      case 200: /* windowstate_option ::= STATE_WINDOW LP ids RP */
-{ yymsp[-3].minor.yy48.col = yymsp[-1].minor.yy0; }
-        break;
-      case 201: /* fill_opt ::= */
-{ yymsp[1].minor.yy221 = 0;     }
-        break;
-      case 202: /* fill_opt ::= FILL LP ID COMMA tagitemlist RP */
->>>>>>> e113bb4d
 {
     tVariant A = {0};
     toTSDBType(yymsp[-3].minor.yy0.type);
     tVariantCreate(&A, &yymsp[-3].minor.yy0);
 
-<<<<<<< HEAD
-    tVariantListInsert(yymsp[-1].minor.yy247, &A, -1, 0);
-    yymsp[-5].minor.yy247 = yymsp[-1].minor.yy247;
+    tVariantListInsert(yymsp[-1].minor.yy345, &A, -1, 0);
+    yymsp[-5].minor.yy345 = yymsp[-1].minor.yy345;
 }
         break;
       case 205: /* fill_opt ::= FILL LP ID RP */
 {
     toTSDBType(yymsp[-1].minor.yy0.type);
-    yymsp[-3].minor.yy247 = tVariantListAppendToken(NULL, &yymsp[-1].minor.yy0, -1);
+    yymsp[-3].minor.yy345 = tVariantListAppendToken(NULL, &yymsp[-1].minor.yy0, -1);
 }
         break;
       case 206: /* sliding_opt ::= SLIDING LP tmvar RP */
@@ -4177,278 +2924,243 @@
 {yymsp[1].minor.yy0.n = 0; yymsp[1].minor.yy0.z = NULL; yymsp[1].minor.yy0.type = 0;   }
         break;
       case 209: /* orderby_opt ::= ORDER BY sortlist */
-{yymsp[-2].minor.yy247 = yymsp[0].minor.yy247;}
+{yymsp[-2].minor.yy345 = yymsp[0].minor.yy345;}
         break;
       case 210: /* sortlist ::= sortlist COMMA item sortorder */
 {
-    yylhsminor.yy247 = tVariantListAppend(yymsp[-3].minor.yy247, &yymsp[-1].minor.yy378, yymsp[0].minor.yy222);
-}
-  yymsp[-3].minor.yy247 = yylhsminor.yy247;
+    yylhsminor.yy345 = tVariantListAppend(yymsp[-3].minor.yy345, &yymsp[-1].minor.yy2, yymsp[0].minor.yy281);
+}
+  yymsp[-3].minor.yy345 = yylhsminor.yy345;
         break;
       case 211: /* sortlist ::= item sortorder */
 {
-  yylhsminor.yy247 = tVariantListAppend(NULL, &yymsp[-1].minor.yy378, yymsp[0].minor.yy222);
-}
-  yymsp[-1].minor.yy247 = yylhsminor.yy247;
+  yylhsminor.yy345 = tVariantListAppend(NULL, &yymsp[-1].minor.yy2, yymsp[0].minor.yy281);
+}
+  yymsp[-1].minor.yy345 = yylhsminor.yy345;
         break;
       case 212: /* item ::= ids cpxName */
-=======
-    tVariantListInsert(yymsp[-1].minor.yy221, &A, -1, 0);
-    yymsp[-5].minor.yy221 = yymsp[-1].minor.yy221;
-}
-        break;
-      case 203: /* fill_opt ::= FILL LP ID RP */
-{
-    toTSDBType(yymsp[-1].minor.yy0.type);
-    yymsp[-3].minor.yy221 = tVariantListAppendToken(NULL, &yymsp[-1].minor.yy0, -1);
-}
-        break;
-      case 204: /* sliding_opt ::= SLIDING LP tmvar RP */
-{yymsp[-3].minor.yy0 = yymsp[-1].minor.yy0;     }
-        break;
-      case 205: /* sliding_opt ::= */
-{yymsp[1].minor.yy0.n = 0; yymsp[1].minor.yy0.z = NULL; yymsp[1].minor.yy0.type = 0;   }
-        break;
-      case 207: /* orderby_opt ::= ORDER BY sortlist */
-{yymsp[-2].minor.yy221 = yymsp[0].minor.yy221;}
-        break;
-      case 208: /* sortlist ::= sortlist COMMA item sortorder */
-{
-    yylhsminor.yy221 = tVariantListAppend(yymsp[-3].minor.yy221, &yymsp[-1].minor.yy106, yymsp[0].minor.yy172);
-}
-  yymsp[-3].minor.yy221 = yylhsminor.yy221;
-        break;
-      case 209: /* sortlist ::= item sortorder */
-{
-  yylhsminor.yy221 = tVariantListAppend(NULL, &yymsp[-1].minor.yy106, yymsp[0].minor.yy172);
-}
-  yymsp[-1].minor.yy221 = yylhsminor.yy221;
-        break;
-      case 210: /* item ::= ids cpxName */
->>>>>>> e113bb4d
 {
   toTSDBType(yymsp[-1].minor.yy0.type);
   yymsp[-1].minor.yy0.n += yymsp[0].minor.yy0.n;
 
-<<<<<<< HEAD
-  tVariantCreate(&yylhsminor.yy378, &yymsp[-1].minor.yy0);
-}
-  yymsp[-1].minor.yy378 = yylhsminor.yy378;
+  tVariantCreate(&yylhsminor.yy2, &yymsp[-1].minor.yy0);
+}
+  yymsp[-1].minor.yy2 = yylhsminor.yy2;
         break;
       case 213: /* sortorder ::= ASC */
-{ yymsp[0].minor.yy222 = TSDB_ORDER_ASC; }
+{ yymsp[0].minor.yy281 = TSDB_ORDER_ASC; }
         break;
       case 214: /* sortorder ::= DESC */
-{ yymsp[0].minor.yy222 = TSDB_ORDER_DESC;}
+{ yymsp[0].minor.yy281 = TSDB_ORDER_DESC;}
         break;
       case 215: /* sortorder ::= */
-{ yymsp[1].minor.yy222 = TSDB_ORDER_ASC; }
+{ yymsp[1].minor.yy281 = TSDB_ORDER_ASC; }
         break;
       case 216: /* groupby_opt ::= */
-{ yymsp[1].minor.yy247 = 0;}
+{ yymsp[1].minor.yy345 = 0;}
         break;
       case 217: /* groupby_opt ::= GROUP BY grouplist */
-{ yymsp[-2].minor.yy247 = yymsp[0].minor.yy247;}
+{ yymsp[-2].minor.yy345 = yymsp[0].minor.yy345;}
         break;
       case 218: /* grouplist ::= grouplist COMMA item */
 {
-  yylhsminor.yy247 = tVariantListAppend(yymsp[-2].minor.yy247, &yymsp[0].minor.yy378, -1);
-}
-  yymsp[-2].minor.yy247 = yylhsminor.yy247;
+  yylhsminor.yy345 = tVariantListAppend(yymsp[-2].minor.yy345, &yymsp[0].minor.yy2, -1);
+}
+  yymsp[-2].minor.yy345 = yylhsminor.yy345;
         break;
       case 219: /* grouplist ::= item */
 {
-  yylhsminor.yy247 = tVariantListAppend(NULL, &yymsp[0].minor.yy378, -1);
-}
-  yymsp[0].minor.yy247 = yylhsminor.yy247;
+  yylhsminor.yy345 = tVariantListAppend(NULL, &yymsp[0].minor.yy2, -1);
+}
+  yymsp[0].minor.yy345 = yylhsminor.yy345;
         break;
       case 220: /* having_opt ::= */
       case 230: /* where_opt ::= */ yytestcase(yyruleno==230);
       case 274: /* expritem ::= */ yytestcase(yyruleno==274);
-{yymsp[1].minor.yy44 = 0;}
+{yymsp[1].minor.yy418 = 0;}
         break;
       case 221: /* having_opt ::= HAVING expr */
       case 231: /* where_opt ::= WHERE expr */ yytestcase(yyruleno==231);
-{yymsp[-1].minor.yy44 = yymsp[0].minor.yy44;}
+{yymsp[-1].minor.yy418 = yymsp[0].minor.yy418;}
         break;
       case 222: /* limit_opt ::= */
       case 226: /* slimit_opt ::= */ yytestcase(yyruleno==226);
-{yymsp[1].minor.yy204.limit = -1; yymsp[1].minor.yy204.offset = 0;}
+{yymsp[1].minor.yy114.limit = -1; yymsp[1].minor.yy114.offset = 0;}
         break;
       case 223: /* limit_opt ::= LIMIT signed */
       case 227: /* slimit_opt ::= SLIMIT signed */ yytestcase(yyruleno==227);
-{yymsp[-1].minor.yy204.limit = yymsp[0].minor.yy403;  yymsp[-1].minor.yy204.offset = 0;}
+{yymsp[-1].minor.yy114.limit = yymsp[0].minor.yy525;  yymsp[-1].minor.yy114.offset = 0;}
         break;
       case 224: /* limit_opt ::= LIMIT signed OFFSET signed */
-{ yymsp[-3].minor.yy204.limit = yymsp[-2].minor.yy403;  yymsp[-3].minor.yy204.offset = yymsp[0].minor.yy403;}
+{ yymsp[-3].minor.yy114.limit = yymsp[-2].minor.yy525;  yymsp[-3].minor.yy114.offset = yymsp[0].minor.yy525;}
         break;
       case 225: /* limit_opt ::= LIMIT signed COMMA signed */
-{ yymsp[-3].minor.yy204.limit = yymsp[0].minor.yy403;  yymsp[-3].minor.yy204.offset = yymsp[-2].minor.yy403;}
+{ yymsp[-3].minor.yy114.limit = yymsp[0].minor.yy525;  yymsp[-3].minor.yy114.offset = yymsp[-2].minor.yy525;}
         break;
       case 228: /* slimit_opt ::= SLIMIT signed SOFFSET signed */
-{yymsp[-3].minor.yy204.limit = yymsp[-2].minor.yy403;  yymsp[-3].minor.yy204.offset = yymsp[0].minor.yy403;}
+{yymsp[-3].minor.yy114.limit = yymsp[-2].minor.yy525;  yymsp[-3].minor.yy114.offset = yymsp[0].minor.yy525;}
         break;
       case 229: /* slimit_opt ::= SLIMIT signed COMMA signed */
-{yymsp[-3].minor.yy204.limit = yymsp[0].minor.yy403;  yymsp[-3].minor.yy204.offset = yymsp[-2].minor.yy403;}
+{yymsp[-3].minor.yy114.limit = yymsp[0].minor.yy525;  yymsp[-3].minor.yy114.offset = yymsp[-2].minor.yy525;}
         break;
       case 232: /* expr ::= LP expr RP */
-{yylhsminor.yy44 = yymsp[-1].minor.yy44; yylhsminor.yy44->exprToken.z = yymsp[-2].minor.yy0.z; yylhsminor.yy44->exprToken.n = (yymsp[0].minor.yy0.z - yymsp[-2].minor.yy0.z + 1);}
-  yymsp[-2].minor.yy44 = yylhsminor.yy44;
+{yylhsminor.yy418 = yymsp[-1].minor.yy418; yylhsminor.yy418->exprToken.z = yymsp[-2].minor.yy0.z; yylhsminor.yy418->exprToken.n = (yymsp[0].minor.yy0.z - yymsp[-2].minor.yy0.z + 1);}
+  yymsp[-2].minor.yy418 = yylhsminor.yy418;
         break;
       case 233: /* expr ::= ID */
-{ yylhsminor.yy44 = tSqlExprCreateIdValue(pInfo, &yymsp[0].minor.yy0, TK_ID);}
-  yymsp[0].minor.yy44 = yylhsminor.yy44;
+{ yylhsminor.yy418 = tSqlExprCreateIdValue(pInfo, &yymsp[0].minor.yy0, TK_ID);}
+  yymsp[0].minor.yy418 = yylhsminor.yy418;
         break;
       case 234: /* expr ::= ID DOT ID */
-{ yymsp[-2].minor.yy0.n += (1+yymsp[0].minor.yy0.n); yylhsminor.yy44 = tSqlExprCreateIdValue(pInfo, &yymsp[-2].minor.yy0, TK_ID);}
-  yymsp[-2].minor.yy44 = yylhsminor.yy44;
+{ yymsp[-2].minor.yy0.n += (1+yymsp[0].minor.yy0.n); yylhsminor.yy418 = tSqlExprCreateIdValue(pInfo, &yymsp[-2].minor.yy0, TK_ID);}
+  yymsp[-2].minor.yy418 = yylhsminor.yy418;
         break;
       case 235: /* expr ::= ID DOT STAR */
-{ yymsp[-2].minor.yy0.n += (1+yymsp[0].minor.yy0.n); yylhsminor.yy44 = tSqlExprCreateIdValue(pInfo, &yymsp[-2].minor.yy0, TK_ALL);}
-  yymsp[-2].minor.yy44 = yylhsminor.yy44;
+{ yymsp[-2].minor.yy0.n += (1+yymsp[0].minor.yy0.n); yylhsminor.yy418 = tSqlExprCreateIdValue(pInfo, &yymsp[-2].minor.yy0, TK_ALL);}
+  yymsp[-2].minor.yy418 = yylhsminor.yy418;
         break;
       case 236: /* expr ::= INTEGER */
-{ yylhsminor.yy44 = tSqlExprCreateIdValue(pInfo, &yymsp[0].minor.yy0, TK_INTEGER);}
-  yymsp[0].minor.yy44 = yylhsminor.yy44;
+{ yylhsminor.yy418 = tSqlExprCreateIdValue(pInfo, &yymsp[0].minor.yy0, TK_INTEGER);}
+  yymsp[0].minor.yy418 = yylhsminor.yy418;
         break;
       case 237: /* expr ::= MINUS INTEGER */
       case 238: /* expr ::= PLUS INTEGER */ yytestcase(yyruleno==238);
-{ yymsp[-1].minor.yy0.n += yymsp[0].minor.yy0.n; yymsp[-1].minor.yy0.type = TK_INTEGER; yylhsminor.yy44 = tSqlExprCreateIdValue(pInfo, &yymsp[-1].minor.yy0, TK_INTEGER);}
-  yymsp[-1].minor.yy44 = yylhsminor.yy44;
+{ yymsp[-1].minor.yy0.n += yymsp[0].minor.yy0.n; yymsp[-1].minor.yy0.type = TK_INTEGER; yylhsminor.yy418 = tSqlExprCreateIdValue(pInfo, &yymsp[-1].minor.yy0, TK_INTEGER);}
+  yymsp[-1].minor.yy418 = yylhsminor.yy418;
         break;
       case 239: /* expr ::= FLOAT */
-{ yylhsminor.yy44 = tSqlExprCreateIdValue(pInfo, &yymsp[0].minor.yy0, TK_FLOAT);}
-  yymsp[0].minor.yy44 = yylhsminor.yy44;
+{ yylhsminor.yy418 = tSqlExprCreateIdValue(pInfo, &yymsp[0].minor.yy0, TK_FLOAT);}
+  yymsp[0].minor.yy418 = yylhsminor.yy418;
         break;
       case 240: /* expr ::= MINUS FLOAT */
       case 241: /* expr ::= PLUS FLOAT */ yytestcase(yyruleno==241);
-{ yymsp[-1].minor.yy0.n += yymsp[0].minor.yy0.n; yymsp[-1].minor.yy0.type = TK_FLOAT; yylhsminor.yy44 = tSqlExprCreateIdValue(pInfo, &yymsp[-1].minor.yy0, TK_FLOAT);}
-  yymsp[-1].minor.yy44 = yylhsminor.yy44;
+{ yymsp[-1].minor.yy0.n += yymsp[0].minor.yy0.n; yymsp[-1].minor.yy0.type = TK_FLOAT; yylhsminor.yy418 = tSqlExprCreateIdValue(pInfo, &yymsp[-1].minor.yy0, TK_FLOAT);}
+  yymsp[-1].minor.yy418 = yylhsminor.yy418;
         break;
       case 242: /* expr ::= STRING */
-{ yylhsminor.yy44 = tSqlExprCreateIdValue(pInfo, &yymsp[0].minor.yy0, TK_STRING);}
-  yymsp[0].minor.yy44 = yylhsminor.yy44;
+{ yylhsminor.yy418 = tSqlExprCreateIdValue(pInfo, &yymsp[0].minor.yy0, TK_STRING);}
+  yymsp[0].minor.yy418 = yylhsminor.yy418;
         break;
       case 243: /* expr ::= NOW */
-{ yylhsminor.yy44 = tSqlExprCreateIdValue(pInfo, &yymsp[0].minor.yy0, TK_NOW); }
-  yymsp[0].minor.yy44 = yylhsminor.yy44;
+{ yylhsminor.yy418 = tSqlExprCreateIdValue(pInfo, &yymsp[0].minor.yy0, TK_NOW); }
+  yymsp[0].minor.yy418 = yylhsminor.yy418;
         break;
       case 244: /* expr ::= VARIABLE */
-{ yylhsminor.yy44 = tSqlExprCreateIdValue(pInfo, &yymsp[0].minor.yy0, TK_VARIABLE);}
-  yymsp[0].minor.yy44 = yylhsminor.yy44;
+{ yylhsminor.yy418 = tSqlExprCreateIdValue(pInfo, &yymsp[0].minor.yy0, TK_VARIABLE);}
+  yymsp[0].minor.yy418 = yylhsminor.yy418;
         break;
       case 245: /* expr ::= PLUS VARIABLE */
       case 246: /* expr ::= MINUS VARIABLE */ yytestcase(yyruleno==246);
-{ yymsp[-1].minor.yy0.n += yymsp[0].minor.yy0.n; yymsp[-1].minor.yy0.type = TK_VARIABLE; yylhsminor.yy44 = tSqlExprCreateIdValue(pInfo, &yymsp[-1].minor.yy0, TK_VARIABLE);}
-  yymsp[-1].minor.yy44 = yylhsminor.yy44;
+{ yymsp[-1].minor.yy0.n += yymsp[0].minor.yy0.n; yymsp[-1].minor.yy0.type = TK_VARIABLE; yylhsminor.yy418 = tSqlExprCreateIdValue(pInfo, &yymsp[-1].minor.yy0, TK_VARIABLE);}
+  yymsp[-1].minor.yy418 = yylhsminor.yy418;
         break;
       case 247: /* expr ::= BOOL */
-{ yylhsminor.yy44 = tSqlExprCreateIdValue(pInfo, &yymsp[0].minor.yy0, TK_BOOL);}
-  yymsp[0].minor.yy44 = yylhsminor.yy44;
+{ yylhsminor.yy418 = tSqlExprCreateIdValue(pInfo, &yymsp[0].minor.yy0, TK_BOOL);}
+  yymsp[0].minor.yy418 = yylhsminor.yy418;
         break;
       case 248: /* expr ::= NULL */
-{ yylhsminor.yy44 = tSqlExprCreateIdValue(pInfo, &yymsp[0].minor.yy0, TK_NULL);}
-  yymsp[0].minor.yy44 = yylhsminor.yy44;
+{ yylhsminor.yy418 = tSqlExprCreateIdValue(pInfo, &yymsp[0].minor.yy0, TK_NULL);}
+  yymsp[0].minor.yy418 = yylhsminor.yy418;
         break;
       case 249: /* expr ::= ID LP exprlist RP */
-{ tStrTokenAppend(pInfo->funcs, &yymsp[-3].minor.yy0); yylhsminor.yy44 = tSqlExprCreateFunction(yymsp[-1].minor.yy247, &yymsp[-3].minor.yy0, &yymsp[0].minor.yy0, yymsp[-3].minor.yy0.type); }
-  yymsp[-3].minor.yy44 = yylhsminor.yy44;
+{ tStrTokenAppend(pInfo->funcs, &yymsp[-3].minor.yy0); yylhsminor.yy418 = tSqlExprCreateFunction(yymsp[-1].minor.yy345, &yymsp[-3].minor.yy0, &yymsp[0].minor.yy0, yymsp[-3].minor.yy0.type); }
+  yymsp[-3].minor.yy418 = yylhsminor.yy418;
         break;
       case 250: /* expr ::= ID LP STAR RP */
-{ tStrTokenAppend(pInfo->funcs, &yymsp[-3].minor.yy0); yylhsminor.yy44 = tSqlExprCreateFunction(NULL, &yymsp[-3].minor.yy0, &yymsp[0].minor.yy0, yymsp[-3].minor.yy0.type); }
-  yymsp[-3].minor.yy44 = yylhsminor.yy44;
+{ tStrTokenAppend(pInfo->funcs, &yymsp[-3].minor.yy0); yylhsminor.yy418 = tSqlExprCreateFunction(NULL, &yymsp[-3].minor.yy0, &yymsp[0].minor.yy0, yymsp[-3].minor.yy0.type); }
+  yymsp[-3].minor.yy418 = yylhsminor.yy418;
         break;
       case 251: /* expr ::= expr IS NULL */
-{yylhsminor.yy44 = tSqlExprCreate(yymsp[-2].minor.yy44, NULL, TK_ISNULL);}
-  yymsp[-2].minor.yy44 = yylhsminor.yy44;
+{yylhsminor.yy418 = tSqlExprCreate(yymsp[-2].minor.yy418, NULL, TK_ISNULL);}
+  yymsp[-2].minor.yy418 = yylhsminor.yy418;
         break;
       case 252: /* expr ::= expr IS NOT NULL */
-{yylhsminor.yy44 = tSqlExprCreate(yymsp[-3].minor.yy44, NULL, TK_NOTNULL);}
-  yymsp[-3].minor.yy44 = yylhsminor.yy44;
+{yylhsminor.yy418 = tSqlExprCreate(yymsp[-3].minor.yy418, NULL, TK_NOTNULL);}
+  yymsp[-3].minor.yy418 = yylhsminor.yy418;
         break;
       case 253: /* expr ::= expr LT expr */
-{yylhsminor.yy44 = tSqlExprCreate(yymsp[-2].minor.yy44, yymsp[0].minor.yy44, TK_LT);}
-  yymsp[-2].minor.yy44 = yylhsminor.yy44;
+{yylhsminor.yy418 = tSqlExprCreate(yymsp[-2].minor.yy418, yymsp[0].minor.yy418, TK_LT);}
+  yymsp[-2].minor.yy418 = yylhsminor.yy418;
         break;
       case 254: /* expr ::= expr GT expr */
-{yylhsminor.yy44 = tSqlExprCreate(yymsp[-2].minor.yy44, yymsp[0].minor.yy44, TK_GT);}
-  yymsp[-2].minor.yy44 = yylhsminor.yy44;
+{yylhsminor.yy418 = tSqlExprCreate(yymsp[-2].minor.yy418, yymsp[0].minor.yy418, TK_GT);}
+  yymsp[-2].minor.yy418 = yylhsminor.yy418;
         break;
       case 255: /* expr ::= expr LE expr */
-{yylhsminor.yy44 = tSqlExprCreate(yymsp[-2].minor.yy44, yymsp[0].minor.yy44, TK_LE);}
-  yymsp[-2].minor.yy44 = yylhsminor.yy44;
+{yylhsminor.yy418 = tSqlExprCreate(yymsp[-2].minor.yy418, yymsp[0].minor.yy418, TK_LE);}
+  yymsp[-2].minor.yy418 = yylhsminor.yy418;
         break;
       case 256: /* expr ::= expr GE expr */
-{yylhsminor.yy44 = tSqlExprCreate(yymsp[-2].minor.yy44, yymsp[0].minor.yy44, TK_GE);}
-  yymsp[-2].minor.yy44 = yylhsminor.yy44;
+{yylhsminor.yy418 = tSqlExprCreate(yymsp[-2].minor.yy418, yymsp[0].minor.yy418, TK_GE);}
+  yymsp[-2].minor.yy418 = yylhsminor.yy418;
         break;
       case 257: /* expr ::= expr NE expr */
-{yylhsminor.yy44 = tSqlExprCreate(yymsp[-2].minor.yy44, yymsp[0].minor.yy44, TK_NE);}
-  yymsp[-2].minor.yy44 = yylhsminor.yy44;
+{yylhsminor.yy418 = tSqlExprCreate(yymsp[-2].minor.yy418, yymsp[0].minor.yy418, TK_NE);}
+  yymsp[-2].minor.yy418 = yylhsminor.yy418;
         break;
       case 258: /* expr ::= expr EQ expr */
-{yylhsminor.yy44 = tSqlExprCreate(yymsp[-2].minor.yy44, yymsp[0].minor.yy44, TK_EQ);}
-  yymsp[-2].minor.yy44 = yylhsminor.yy44;
+{yylhsminor.yy418 = tSqlExprCreate(yymsp[-2].minor.yy418, yymsp[0].minor.yy418, TK_EQ);}
+  yymsp[-2].minor.yy418 = yylhsminor.yy418;
         break;
       case 259: /* expr ::= expr BETWEEN expr AND expr */
-{ tSqlExpr* X2 = tSqlExprClone(yymsp[-4].minor.yy44); yylhsminor.yy44 = tSqlExprCreate(tSqlExprCreate(yymsp[-4].minor.yy44, yymsp[-2].minor.yy44, TK_GE), tSqlExprCreate(X2, yymsp[0].minor.yy44, TK_LE), TK_AND);}
-  yymsp[-4].minor.yy44 = yylhsminor.yy44;
+{ tSqlExpr* X2 = tSqlExprClone(yymsp[-4].minor.yy418); yylhsminor.yy418 = tSqlExprCreate(tSqlExprCreate(yymsp[-4].minor.yy418, yymsp[-2].minor.yy418, TK_GE), tSqlExprCreate(X2, yymsp[0].minor.yy418, TK_LE), TK_AND);}
+  yymsp[-4].minor.yy418 = yylhsminor.yy418;
         break;
       case 260: /* expr ::= expr AND expr */
-{yylhsminor.yy44 = tSqlExprCreate(yymsp[-2].minor.yy44, yymsp[0].minor.yy44, TK_AND);}
-  yymsp[-2].minor.yy44 = yylhsminor.yy44;
+{yylhsminor.yy418 = tSqlExprCreate(yymsp[-2].minor.yy418, yymsp[0].minor.yy418, TK_AND);}
+  yymsp[-2].minor.yy418 = yylhsminor.yy418;
         break;
       case 261: /* expr ::= expr OR expr */
-{yylhsminor.yy44 = tSqlExprCreate(yymsp[-2].minor.yy44, yymsp[0].minor.yy44, TK_OR); }
-  yymsp[-2].minor.yy44 = yylhsminor.yy44;
+{yylhsminor.yy418 = tSqlExprCreate(yymsp[-2].minor.yy418, yymsp[0].minor.yy418, TK_OR); }
+  yymsp[-2].minor.yy418 = yylhsminor.yy418;
         break;
       case 262: /* expr ::= expr PLUS expr */
-{yylhsminor.yy44 = tSqlExprCreate(yymsp[-2].minor.yy44, yymsp[0].minor.yy44, TK_PLUS);  }
-  yymsp[-2].minor.yy44 = yylhsminor.yy44;
+{yylhsminor.yy418 = tSqlExprCreate(yymsp[-2].minor.yy418, yymsp[0].minor.yy418, TK_PLUS);  }
+  yymsp[-2].minor.yy418 = yylhsminor.yy418;
         break;
       case 263: /* expr ::= expr MINUS expr */
-{yylhsminor.yy44 = tSqlExprCreate(yymsp[-2].minor.yy44, yymsp[0].minor.yy44, TK_MINUS); }
-  yymsp[-2].minor.yy44 = yylhsminor.yy44;
+{yylhsminor.yy418 = tSqlExprCreate(yymsp[-2].minor.yy418, yymsp[0].minor.yy418, TK_MINUS); }
+  yymsp[-2].minor.yy418 = yylhsminor.yy418;
         break;
       case 264: /* expr ::= expr STAR expr */
-{yylhsminor.yy44 = tSqlExprCreate(yymsp[-2].minor.yy44, yymsp[0].minor.yy44, TK_STAR);  }
-  yymsp[-2].minor.yy44 = yylhsminor.yy44;
+{yylhsminor.yy418 = tSqlExprCreate(yymsp[-2].minor.yy418, yymsp[0].minor.yy418, TK_STAR);  }
+  yymsp[-2].minor.yy418 = yylhsminor.yy418;
         break;
       case 265: /* expr ::= expr SLASH expr */
-{yylhsminor.yy44 = tSqlExprCreate(yymsp[-2].minor.yy44, yymsp[0].minor.yy44, TK_DIVIDE);}
-  yymsp[-2].minor.yy44 = yylhsminor.yy44;
+{yylhsminor.yy418 = tSqlExprCreate(yymsp[-2].minor.yy418, yymsp[0].minor.yy418, TK_DIVIDE);}
+  yymsp[-2].minor.yy418 = yylhsminor.yy418;
         break;
       case 266: /* expr ::= expr REM expr */
-{yylhsminor.yy44 = tSqlExprCreate(yymsp[-2].minor.yy44, yymsp[0].minor.yy44, TK_REM);   }
-  yymsp[-2].minor.yy44 = yylhsminor.yy44;
+{yylhsminor.yy418 = tSqlExprCreate(yymsp[-2].minor.yy418, yymsp[0].minor.yy418, TK_REM);   }
+  yymsp[-2].minor.yy418 = yylhsminor.yy418;
         break;
       case 267: /* expr ::= expr LIKE expr */
-{yylhsminor.yy44 = tSqlExprCreate(yymsp[-2].minor.yy44, yymsp[0].minor.yy44, TK_LIKE);  }
-  yymsp[-2].minor.yy44 = yylhsminor.yy44;
+{yylhsminor.yy418 = tSqlExprCreate(yymsp[-2].minor.yy418, yymsp[0].minor.yy418, TK_LIKE);  }
+  yymsp[-2].minor.yy418 = yylhsminor.yy418;
         break;
       case 268: /* expr ::= expr MATCH expr */
-{yylhsminor.yy44 = tSqlExprCreate(yymsp[-2].minor.yy44, yymsp[0].minor.yy44, TK_MATCH);  }
-  yymsp[-2].minor.yy44 = yylhsminor.yy44;
+{yylhsminor.yy418 = tSqlExprCreate(yymsp[-2].minor.yy418, yymsp[0].minor.yy418, TK_MATCH);  }
+  yymsp[-2].minor.yy418 = yylhsminor.yy418;
         break;
       case 269: /* expr ::= expr NMATCH expr */
-{yylhsminor.yy44 = tSqlExprCreate(yymsp[-2].minor.yy44, yymsp[0].minor.yy44, TK_NMATCH);  }
-  yymsp[-2].minor.yy44 = yylhsminor.yy44;
+{yylhsminor.yy418 = tSqlExprCreate(yymsp[-2].minor.yy418, yymsp[0].minor.yy418, TK_NMATCH);  }
+  yymsp[-2].minor.yy418 = yylhsminor.yy418;
         break;
       case 270: /* expr ::= expr IN LP exprlist RP */
-{yylhsminor.yy44 = tSqlExprCreate(yymsp[-4].minor.yy44, (tSqlExpr*)yymsp[-1].minor.yy247, TK_IN); }
-  yymsp[-4].minor.yy44 = yylhsminor.yy44;
+{yylhsminor.yy418 = tSqlExprCreate(yymsp[-4].minor.yy418, (tSqlExpr*)yymsp[-1].minor.yy345, TK_IN); }
+  yymsp[-4].minor.yy418 = yylhsminor.yy418;
         break;
       case 271: /* exprlist ::= exprlist COMMA expritem */
-{yylhsminor.yy247 = tSqlExprListAppend(yymsp[-2].minor.yy247,yymsp[0].minor.yy44,0, 0);}
-  yymsp[-2].minor.yy247 = yylhsminor.yy247;
+{yylhsminor.yy345 = tSqlExprListAppend(yymsp[-2].minor.yy345,yymsp[0].minor.yy418,0, 0);}
+  yymsp[-2].minor.yy345 = yylhsminor.yy345;
         break;
       case 272: /* exprlist ::= expritem */
-{yylhsminor.yy247 = tSqlExprListAppend(0,yymsp[0].minor.yy44,0, 0);}
-  yymsp[0].minor.yy247 = yylhsminor.yy247;
+{yylhsminor.yy345 = tSqlExprListAppend(0,yymsp[0].minor.yy418,0, 0);}
+  yymsp[0].minor.yy345 = yylhsminor.yy345;
         break;
       case 273: /* expritem ::= expr */
-{yylhsminor.yy44 = yymsp[0].minor.yy44;}
-  yymsp[0].minor.yy44 = yylhsminor.yy44;
+{yylhsminor.yy418 = yymsp[0].minor.yy418;}
+  yymsp[0].minor.yy418 = yylhsminor.yy418;
         break;
       case 275: /* cmd ::= RESET QUERY CACHE */
 { setDCLSqlElems(pInfo, TSDB_SQL_RESET_CACHE, 0);}
@@ -4459,246 +3171,11 @@
       case 277: /* cmd ::= ALTER TABLE ids cpxName ADD COLUMN columnlist */
 {
     yymsp[-4].minor.yy0.n += yymsp[-3].minor.yy0.n;
-    SAlterTableInfo* pAlterTable = tSetAlterTableInfo(&yymsp[-4].minor.yy0, yymsp[0].minor.yy247, NULL, TSDB_ALTER_TABLE_ADD_COLUMN, -1);
+    SAlterTableInfo* pAlterTable = tSetAlterTableInfo(&yymsp[-4].minor.yy0, yymsp[0].minor.yy345, NULL, TSDB_ALTER_TABLE_ADD_COLUMN, -1);
     setSqlInfo(pInfo, pAlterTable, NULL, TSDB_SQL_ALTER_TABLE);
 }
         break;
       case 278: /* cmd ::= ALTER TABLE ids cpxName DROP COLUMN ids */
-=======
-  tVariantCreate(&yylhsminor.yy106, &yymsp[-1].minor.yy0);
-}
-  yymsp[-1].minor.yy106 = yylhsminor.yy106;
-        break;
-      case 211: /* sortorder ::= ASC */
-{ yymsp[0].minor.yy172 = TSDB_ORDER_ASC; }
-        break;
-      case 212: /* sortorder ::= DESC */
-{ yymsp[0].minor.yy172 = TSDB_ORDER_DESC;}
-        break;
-      case 213: /* sortorder ::= */
-{ yymsp[1].minor.yy172 = TSDB_ORDER_ASC; }
-        break;
-      case 214: /* groupby_opt ::= */
-{ yymsp[1].minor.yy221 = 0;}
-        break;
-      case 215: /* groupby_opt ::= GROUP BY grouplist */
-{ yymsp[-2].minor.yy221 = yymsp[0].minor.yy221;}
-        break;
-      case 216: /* grouplist ::= grouplist COMMA item */
-{
-  yylhsminor.yy221 = tVariantListAppend(yymsp[-2].minor.yy221, &yymsp[0].minor.yy106, -1);
-}
-  yymsp[-2].minor.yy221 = yylhsminor.yy221;
-        break;
-      case 217: /* grouplist ::= item */
-{
-  yylhsminor.yy221 = tVariantListAppend(NULL, &yymsp[0].minor.yy106, -1);
-}
-  yymsp[0].minor.yy221 = yylhsminor.yy221;
-        break;
-      case 218: /* having_opt ::= */
-      case 228: /* where_opt ::= */ yytestcase(yyruleno==228);
-      case 272: /* expritem ::= */ yytestcase(yyruleno==272);
-{yymsp[1].minor.yy146 = 0;}
-        break;
-      case 219: /* having_opt ::= HAVING expr */
-      case 229: /* where_opt ::= WHERE expr */ yytestcase(yyruleno==229);
-{yymsp[-1].minor.yy146 = yymsp[0].minor.yy146;}
-        break;
-      case 220: /* limit_opt ::= */
-      case 224: /* slimit_opt ::= */ yytestcase(yyruleno==224);
-{yymsp[1].minor.yy454.limit = -1; yymsp[1].minor.yy454.offset = 0;}
-        break;
-      case 221: /* limit_opt ::= LIMIT signed */
-      case 225: /* slimit_opt ::= SLIMIT signed */ yytestcase(yyruleno==225);
-{yymsp[-1].minor.yy454.limit = yymsp[0].minor.yy109;  yymsp[-1].minor.yy454.offset = 0;}
-        break;
-      case 222: /* limit_opt ::= LIMIT signed OFFSET signed */
-{ yymsp[-3].minor.yy454.limit = yymsp[-2].minor.yy109;  yymsp[-3].minor.yy454.offset = yymsp[0].minor.yy109;}
-        break;
-      case 223: /* limit_opt ::= LIMIT signed COMMA signed */
-{ yymsp[-3].minor.yy454.limit = yymsp[0].minor.yy109;  yymsp[-3].minor.yy454.offset = yymsp[-2].minor.yy109;}
-        break;
-      case 226: /* slimit_opt ::= SLIMIT signed SOFFSET signed */
-{yymsp[-3].minor.yy454.limit = yymsp[-2].minor.yy109;  yymsp[-3].minor.yy454.offset = yymsp[0].minor.yy109;}
-        break;
-      case 227: /* slimit_opt ::= SLIMIT signed COMMA signed */
-{yymsp[-3].minor.yy454.limit = yymsp[0].minor.yy109;  yymsp[-3].minor.yy454.offset = yymsp[-2].minor.yy109;}
-        break;
-      case 230: /* expr ::= LP expr RP */
-{yylhsminor.yy146 = yymsp[-1].minor.yy146; yylhsminor.yy146->exprToken.z = yymsp[-2].minor.yy0.z; yylhsminor.yy146->exprToken.n = (yymsp[0].minor.yy0.z - yymsp[-2].minor.yy0.z + 1);}
-  yymsp[-2].minor.yy146 = yylhsminor.yy146;
-        break;
-      case 231: /* expr ::= ID */
-{ yylhsminor.yy146 = tSqlExprCreateIdValue(pInfo, &yymsp[0].minor.yy0, TK_ID);}
-  yymsp[0].minor.yy146 = yylhsminor.yy146;
-        break;
-      case 232: /* expr ::= ID DOT ID */
-{ yymsp[-2].minor.yy0.n += (1+yymsp[0].minor.yy0.n); yylhsminor.yy146 = tSqlExprCreateIdValue(pInfo, &yymsp[-2].minor.yy0, TK_ID);}
-  yymsp[-2].minor.yy146 = yylhsminor.yy146;
-        break;
-      case 233: /* expr ::= ID DOT STAR */
-{ yymsp[-2].minor.yy0.n += (1+yymsp[0].minor.yy0.n); yylhsminor.yy146 = tSqlExprCreateIdValue(pInfo, &yymsp[-2].minor.yy0, TK_ALL);}
-  yymsp[-2].minor.yy146 = yylhsminor.yy146;
-        break;
-      case 234: /* expr ::= INTEGER */
-{ yylhsminor.yy146 = tSqlExprCreateIdValue(pInfo, &yymsp[0].minor.yy0, TK_INTEGER);}
-  yymsp[0].minor.yy146 = yylhsminor.yy146;
-        break;
-      case 235: /* expr ::= MINUS INTEGER */
-      case 236: /* expr ::= PLUS INTEGER */ yytestcase(yyruleno==236);
-{ yymsp[-1].minor.yy0.n += yymsp[0].minor.yy0.n; yymsp[-1].minor.yy0.type = TK_INTEGER; yylhsminor.yy146 = tSqlExprCreateIdValue(pInfo, &yymsp[-1].minor.yy0, TK_INTEGER);}
-  yymsp[-1].minor.yy146 = yylhsminor.yy146;
-        break;
-      case 237: /* expr ::= FLOAT */
-{ yylhsminor.yy146 = tSqlExprCreateIdValue(pInfo, &yymsp[0].minor.yy0, TK_FLOAT);}
-  yymsp[0].minor.yy146 = yylhsminor.yy146;
-        break;
-      case 238: /* expr ::= MINUS FLOAT */
-      case 239: /* expr ::= PLUS FLOAT */ yytestcase(yyruleno==239);
-{ yymsp[-1].minor.yy0.n += yymsp[0].minor.yy0.n; yymsp[-1].minor.yy0.type = TK_FLOAT; yylhsminor.yy146 = tSqlExprCreateIdValue(pInfo, &yymsp[-1].minor.yy0, TK_FLOAT);}
-  yymsp[-1].minor.yy146 = yylhsminor.yy146;
-        break;
-      case 240: /* expr ::= STRING */
-{ yylhsminor.yy146 = tSqlExprCreateIdValue(pInfo, &yymsp[0].minor.yy0, TK_STRING);}
-  yymsp[0].minor.yy146 = yylhsminor.yy146;
-        break;
-      case 241: /* expr ::= NOW */
-{ yylhsminor.yy146 = tSqlExprCreateIdValue(pInfo, &yymsp[0].minor.yy0, TK_NOW); }
-  yymsp[0].minor.yy146 = yylhsminor.yy146;
-        break;
-      case 242: /* expr ::= VARIABLE */
-{ yylhsminor.yy146 = tSqlExprCreateIdValue(pInfo, &yymsp[0].minor.yy0, TK_VARIABLE);}
-  yymsp[0].minor.yy146 = yylhsminor.yy146;
-        break;
-      case 243: /* expr ::= PLUS VARIABLE */
-      case 244: /* expr ::= MINUS VARIABLE */ yytestcase(yyruleno==244);
-{ yymsp[-1].minor.yy0.n += yymsp[0].minor.yy0.n; yymsp[-1].minor.yy0.type = TK_VARIABLE; yylhsminor.yy146 = tSqlExprCreateIdValue(pInfo, &yymsp[-1].minor.yy0, TK_VARIABLE);}
-  yymsp[-1].minor.yy146 = yylhsminor.yy146;
-        break;
-      case 245: /* expr ::= BOOL */
-{ yylhsminor.yy146 = tSqlExprCreateIdValue(pInfo, &yymsp[0].minor.yy0, TK_BOOL);}
-  yymsp[0].minor.yy146 = yylhsminor.yy146;
-        break;
-      case 246: /* expr ::= NULL */
-{ yylhsminor.yy146 = tSqlExprCreateIdValue(pInfo, &yymsp[0].minor.yy0, TK_NULL);}
-  yymsp[0].minor.yy146 = yylhsminor.yy146;
-        break;
-      case 247: /* expr ::= ID LP exprlist RP */
-{ tStrTokenAppend(pInfo->funcs, &yymsp[-3].minor.yy0); yylhsminor.yy146 = tSqlExprCreateFunction(yymsp[-1].minor.yy221, &yymsp[-3].minor.yy0, &yymsp[0].minor.yy0, yymsp[-3].minor.yy0.type); }
-  yymsp[-3].minor.yy146 = yylhsminor.yy146;
-        break;
-      case 248: /* expr ::= ID LP STAR RP */
-{ tStrTokenAppend(pInfo->funcs, &yymsp[-3].minor.yy0); yylhsminor.yy146 = tSqlExprCreateFunction(NULL, &yymsp[-3].minor.yy0, &yymsp[0].minor.yy0, yymsp[-3].minor.yy0.type); }
-  yymsp[-3].minor.yy146 = yylhsminor.yy146;
-        break;
-      case 249: /* expr ::= expr IS NULL */
-{yylhsminor.yy146 = tSqlExprCreate(yymsp[-2].minor.yy146, NULL, TK_ISNULL);}
-  yymsp[-2].minor.yy146 = yylhsminor.yy146;
-        break;
-      case 250: /* expr ::= expr IS NOT NULL */
-{yylhsminor.yy146 = tSqlExprCreate(yymsp[-3].minor.yy146, NULL, TK_NOTNULL);}
-  yymsp[-3].minor.yy146 = yylhsminor.yy146;
-        break;
-      case 251: /* expr ::= expr LT expr */
-{yylhsminor.yy146 = tSqlExprCreate(yymsp[-2].minor.yy146, yymsp[0].minor.yy146, TK_LT);}
-  yymsp[-2].minor.yy146 = yylhsminor.yy146;
-        break;
-      case 252: /* expr ::= expr GT expr */
-{yylhsminor.yy146 = tSqlExprCreate(yymsp[-2].minor.yy146, yymsp[0].minor.yy146, TK_GT);}
-  yymsp[-2].minor.yy146 = yylhsminor.yy146;
-        break;
-      case 253: /* expr ::= expr LE expr */
-{yylhsminor.yy146 = tSqlExprCreate(yymsp[-2].minor.yy146, yymsp[0].minor.yy146, TK_LE);}
-  yymsp[-2].minor.yy146 = yylhsminor.yy146;
-        break;
-      case 254: /* expr ::= expr GE expr */
-{yylhsminor.yy146 = tSqlExprCreate(yymsp[-2].minor.yy146, yymsp[0].minor.yy146, TK_GE);}
-  yymsp[-2].minor.yy146 = yylhsminor.yy146;
-        break;
-      case 255: /* expr ::= expr NE expr */
-{yylhsminor.yy146 = tSqlExprCreate(yymsp[-2].minor.yy146, yymsp[0].minor.yy146, TK_NE);}
-  yymsp[-2].minor.yy146 = yylhsminor.yy146;
-        break;
-      case 256: /* expr ::= expr EQ expr */
-{yylhsminor.yy146 = tSqlExprCreate(yymsp[-2].minor.yy146, yymsp[0].minor.yy146, TK_EQ);}
-  yymsp[-2].minor.yy146 = yylhsminor.yy146;
-        break;
-      case 257: /* expr ::= expr BETWEEN expr AND expr */
-{ tSqlExpr* X2 = tSqlExprClone(yymsp[-4].minor.yy146); yylhsminor.yy146 = tSqlExprCreate(tSqlExprCreate(yymsp[-4].minor.yy146, yymsp[-2].minor.yy146, TK_GE), tSqlExprCreate(X2, yymsp[0].minor.yy146, TK_LE), TK_AND);}
-  yymsp[-4].minor.yy146 = yylhsminor.yy146;
-        break;
-      case 258: /* expr ::= expr AND expr */
-{yylhsminor.yy146 = tSqlExprCreate(yymsp[-2].minor.yy146, yymsp[0].minor.yy146, TK_AND);}
-  yymsp[-2].minor.yy146 = yylhsminor.yy146;
-        break;
-      case 259: /* expr ::= expr OR expr */
-{yylhsminor.yy146 = tSqlExprCreate(yymsp[-2].minor.yy146, yymsp[0].minor.yy146, TK_OR); }
-  yymsp[-2].minor.yy146 = yylhsminor.yy146;
-        break;
-      case 260: /* expr ::= expr PLUS expr */
-{yylhsminor.yy146 = tSqlExprCreate(yymsp[-2].minor.yy146, yymsp[0].minor.yy146, TK_PLUS);  }
-  yymsp[-2].minor.yy146 = yylhsminor.yy146;
-        break;
-      case 261: /* expr ::= expr MINUS expr */
-{yylhsminor.yy146 = tSqlExprCreate(yymsp[-2].minor.yy146, yymsp[0].minor.yy146, TK_MINUS); }
-  yymsp[-2].minor.yy146 = yylhsminor.yy146;
-        break;
-      case 262: /* expr ::= expr STAR expr */
-{yylhsminor.yy146 = tSqlExprCreate(yymsp[-2].minor.yy146, yymsp[0].minor.yy146, TK_STAR);  }
-  yymsp[-2].minor.yy146 = yylhsminor.yy146;
-        break;
-      case 263: /* expr ::= expr SLASH expr */
-{yylhsminor.yy146 = tSqlExprCreate(yymsp[-2].minor.yy146, yymsp[0].minor.yy146, TK_DIVIDE);}
-  yymsp[-2].minor.yy146 = yylhsminor.yy146;
-        break;
-      case 264: /* expr ::= expr REM expr */
-{yylhsminor.yy146 = tSqlExprCreate(yymsp[-2].minor.yy146, yymsp[0].minor.yy146, TK_REM);   }
-  yymsp[-2].minor.yy146 = yylhsminor.yy146;
-        break;
-      case 265: /* expr ::= expr LIKE expr */
-{yylhsminor.yy146 = tSqlExprCreate(yymsp[-2].minor.yy146, yymsp[0].minor.yy146, TK_LIKE);  }
-  yymsp[-2].minor.yy146 = yylhsminor.yy146;
-        break;
-      case 266: /* expr ::= expr MATCH expr */
-{yylhsminor.yy146 = tSqlExprCreate(yymsp[-2].minor.yy146, yymsp[0].minor.yy146, TK_MATCH);  }
-  yymsp[-2].minor.yy146 = yylhsminor.yy146;
-        break;
-      case 267: /* expr ::= expr NMATCH expr */
-{yylhsminor.yy146 = tSqlExprCreate(yymsp[-2].minor.yy146, yymsp[0].minor.yy146, TK_NMATCH);  }
-  yymsp[-2].minor.yy146 = yylhsminor.yy146;
-        break;
-      case 268: /* expr ::= expr IN LP exprlist RP */
-{yylhsminor.yy146 = tSqlExprCreate(yymsp[-4].minor.yy146, (tSqlExpr*)yymsp[-1].minor.yy221, TK_IN); }
-  yymsp[-4].minor.yy146 = yylhsminor.yy146;
-        break;
-      case 269: /* exprlist ::= exprlist COMMA expritem */
-{yylhsminor.yy221 = tSqlExprListAppend(yymsp[-2].minor.yy221,yymsp[0].minor.yy146,0, 0);}
-  yymsp[-2].minor.yy221 = yylhsminor.yy221;
-        break;
-      case 270: /* exprlist ::= expritem */
-{yylhsminor.yy221 = tSqlExprListAppend(0,yymsp[0].minor.yy146,0, 0);}
-  yymsp[0].minor.yy221 = yylhsminor.yy221;
-        break;
-      case 271: /* expritem ::= expr */
-{yylhsminor.yy146 = yymsp[0].minor.yy146;}
-  yymsp[0].minor.yy146 = yylhsminor.yy146;
-        break;
-      case 273: /* cmd ::= RESET QUERY CACHE */
-{ setDCLSqlElems(pInfo, TSDB_SQL_RESET_CACHE, 0);}
-        break;
-      case 274: /* cmd ::= SYNCDB ids REPLICA */
-{ setDCLSqlElems(pInfo, TSDB_SQL_SYNC_DB_REPLICA, 1, &yymsp[-1].minor.yy0);}
-        break;
-      case 275: /* cmd ::= ALTER TABLE ids cpxName ADD COLUMN columnlist */
-{
-    yymsp[-4].minor.yy0.n += yymsp[-3].minor.yy0.n;
-    SAlterTableInfo* pAlterTable = tSetAlterTableInfo(&yymsp[-4].minor.yy0, yymsp[0].minor.yy221, NULL, TSDB_ALTER_TABLE_ADD_COLUMN, -1);
-    setSqlInfo(pInfo, pAlterTable, NULL, TSDB_SQL_ALTER_TABLE);
-}
-        break;
-      case 276: /* cmd ::= ALTER TABLE ids cpxName DROP COLUMN ids */
->>>>>>> e113bb4d
 {
     yymsp[-4].minor.yy0.n += yymsp[-3].minor.yy0.n;
 
@@ -4709,39 +3186,21 @@
     setSqlInfo(pInfo, pAlterTable, NULL, TSDB_SQL_ALTER_TABLE);
 }
         break;
-<<<<<<< HEAD
       case 279: /* cmd ::= ALTER TABLE ids cpxName MODIFY COLUMN columnlist */
 {
     yymsp[-4].minor.yy0.n += yymsp[-3].minor.yy0.n;
-    SAlterTableInfo* pAlterTable = tSetAlterTableInfo(&yymsp[-4].minor.yy0, yymsp[0].minor.yy247, NULL, TSDB_ALTER_TABLE_CHANGE_COLUMN, -1);
+    SAlterTableInfo* pAlterTable = tSetAlterTableInfo(&yymsp[-4].minor.yy0, yymsp[0].minor.yy345, NULL, TSDB_ALTER_TABLE_CHANGE_COLUMN, -1);
     setSqlInfo(pInfo, pAlterTable, NULL, TSDB_SQL_ALTER_TABLE);
 }
         break;
       case 280: /* cmd ::= ALTER TABLE ids cpxName ADD TAG columnlist */
 {
     yymsp[-4].minor.yy0.n += yymsp[-3].minor.yy0.n;
-    SAlterTableInfo* pAlterTable = tSetAlterTableInfo(&yymsp[-4].minor.yy0, yymsp[0].minor.yy247, NULL, TSDB_ALTER_TABLE_ADD_TAG_COLUMN, -1);
+    SAlterTableInfo* pAlterTable = tSetAlterTableInfo(&yymsp[-4].minor.yy0, yymsp[0].minor.yy345, NULL, TSDB_ALTER_TABLE_ADD_TAG_COLUMN, -1);
     setSqlInfo(pInfo, pAlterTable, NULL, TSDB_SQL_ALTER_TABLE);
 }
         break;
       case 281: /* cmd ::= ALTER TABLE ids cpxName DROP TAG ids */
-=======
-      case 277: /* cmd ::= ALTER TABLE ids cpxName MODIFY COLUMN columnlist */
-{
-    yymsp[-4].minor.yy0.n += yymsp[-3].minor.yy0.n;
-    SAlterTableInfo* pAlterTable = tSetAlterTableInfo(&yymsp[-4].minor.yy0, yymsp[0].minor.yy221, NULL, TSDB_ALTER_TABLE_CHANGE_COLUMN, -1);
-    setSqlInfo(pInfo, pAlterTable, NULL, TSDB_SQL_ALTER_TABLE);
-}
-        break;
-      case 278: /* cmd ::= ALTER TABLE ids cpxName ADD TAG columnlist */
-{
-    yymsp[-4].minor.yy0.n += yymsp[-3].minor.yy0.n;
-    SAlterTableInfo* pAlterTable = tSetAlterTableInfo(&yymsp[-4].minor.yy0, yymsp[0].minor.yy221, NULL, TSDB_ALTER_TABLE_ADD_TAG_COLUMN, -1);
-    setSqlInfo(pInfo, pAlterTable, NULL, TSDB_SQL_ALTER_TABLE);
-}
-        break;
-      case 279: /* cmd ::= ALTER TABLE ids cpxName DROP TAG ids */
->>>>>>> e113bb4d
 {
     yymsp[-4].minor.yy0.n += yymsp[-3].minor.yy0.n;
 
@@ -4752,11 +3211,7 @@
     setSqlInfo(pInfo, pAlterTable, NULL, TSDB_SQL_ALTER_TABLE);
 }
         break;
-<<<<<<< HEAD
       case 282: /* cmd ::= ALTER TABLE ids cpxName CHANGE TAG ids ids */
-=======
-      case 280: /* cmd ::= ALTER TABLE ids cpxName CHANGE TAG ids ids */
->>>>>>> e113bb4d
 {
     yymsp[-5].minor.yy0.n += yymsp[-4].minor.yy0.n;
 
@@ -4770,59 +3225,33 @@
     setSqlInfo(pInfo, pAlterTable, NULL, TSDB_SQL_ALTER_TABLE);
 }
         break;
-<<<<<<< HEAD
       case 283: /* cmd ::= ALTER TABLE ids cpxName SET TAG ids EQ tagitem */
-=======
-      case 281: /* cmd ::= ALTER TABLE ids cpxName SET TAG ids EQ tagitem */
->>>>>>> e113bb4d
 {
     yymsp[-6].minor.yy0.n += yymsp[-5].minor.yy0.n;
 
     toTSDBType(yymsp[-2].minor.yy0.type);
     SArray* A = tVariantListAppendToken(NULL, &yymsp[-2].minor.yy0, -1);
-<<<<<<< HEAD
-    A = tVariantListAppend(A, &yymsp[0].minor.yy378, -1);
-=======
-    A = tVariantListAppend(A, &yymsp[0].minor.yy106, -1);
->>>>>>> e113bb4d
+    A = tVariantListAppend(A, &yymsp[0].minor.yy2, -1);
 
     SAlterTableInfo* pAlterTable = tSetAlterTableInfo(&yymsp[-6].minor.yy0, NULL, A, TSDB_ALTER_TABLE_UPDATE_TAG_VAL, -1);
     setSqlInfo(pInfo, pAlterTable, NULL, TSDB_SQL_ALTER_TABLE);
 }
         break;
-<<<<<<< HEAD
       case 284: /* cmd ::= ALTER TABLE ids cpxName MODIFY TAG columnlist */
 {
     yymsp[-4].minor.yy0.n += yymsp[-3].minor.yy0.n;
-    SAlterTableInfo* pAlterTable = tSetAlterTableInfo(&yymsp[-4].minor.yy0, yymsp[0].minor.yy247, NULL, TSDB_ALTER_TABLE_MODIFY_TAG_COLUMN, -1);
+    SAlterTableInfo* pAlterTable = tSetAlterTableInfo(&yymsp[-4].minor.yy0, yymsp[0].minor.yy345, NULL, TSDB_ALTER_TABLE_MODIFY_TAG_COLUMN, -1);
     setSqlInfo(pInfo, pAlterTable, NULL, TSDB_SQL_ALTER_TABLE);
 }
         break;
       case 285: /* cmd ::= ALTER STABLE ids cpxName ADD COLUMN columnlist */
 {
     yymsp[-4].minor.yy0.n += yymsp[-3].minor.yy0.n;
-    SAlterTableInfo* pAlterTable = tSetAlterTableInfo(&yymsp[-4].minor.yy0, yymsp[0].minor.yy247, NULL, TSDB_ALTER_TABLE_ADD_COLUMN, TSDB_SUPER_TABLE);
+    SAlterTableInfo* pAlterTable = tSetAlterTableInfo(&yymsp[-4].minor.yy0, yymsp[0].minor.yy345, NULL, TSDB_ALTER_TABLE_ADD_COLUMN, TSDB_SUPER_TABLE);
     setSqlInfo(pInfo, pAlterTable, NULL, TSDB_SQL_ALTER_TABLE);
 }
         break;
       case 286: /* cmd ::= ALTER STABLE ids cpxName DROP COLUMN ids */
-=======
-      case 282: /* cmd ::= ALTER TABLE ids cpxName MODIFY TAG columnlist */
-{
-    yymsp[-4].minor.yy0.n += yymsp[-3].minor.yy0.n;
-    SAlterTableInfo* pAlterTable = tSetAlterTableInfo(&yymsp[-4].minor.yy0, yymsp[0].minor.yy221, NULL, TSDB_ALTER_TABLE_MODIFY_TAG_COLUMN, -1);
-    setSqlInfo(pInfo, pAlterTable, NULL, TSDB_SQL_ALTER_TABLE);
-}
-        break;
-      case 283: /* cmd ::= ALTER STABLE ids cpxName ADD COLUMN columnlist */
-{
-    yymsp[-4].minor.yy0.n += yymsp[-3].minor.yy0.n;
-    SAlterTableInfo* pAlterTable = tSetAlterTableInfo(&yymsp[-4].minor.yy0, yymsp[0].minor.yy221, NULL, TSDB_ALTER_TABLE_ADD_COLUMN, TSDB_SUPER_TABLE);
-    setSqlInfo(pInfo, pAlterTable, NULL, TSDB_SQL_ALTER_TABLE);
-}
-        break;
-      case 284: /* cmd ::= ALTER STABLE ids cpxName DROP COLUMN ids */
->>>>>>> e113bb4d
 {
     yymsp[-4].minor.yy0.n += yymsp[-3].minor.yy0.n;
 
@@ -4833,39 +3262,21 @@
     setSqlInfo(pInfo, pAlterTable, NULL, TSDB_SQL_ALTER_TABLE);
 }
         break;
-<<<<<<< HEAD
       case 287: /* cmd ::= ALTER STABLE ids cpxName MODIFY COLUMN columnlist */
 {
     yymsp[-4].minor.yy0.n += yymsp[-3].minor.yy0.n;
-    SAlterTableInfo* pAlterTable = tSetAlterTableInfo(&yymsp[-4].minor.yy0, yymsp[0].minor.yy247, NULL, TSDB_ALTER_TABLE_CHANGE_COLUMN, TSDB_SUPER_TABLE);
+    SAlterTableInfo* pAlterTable = tSetAlterTableInfo(&yymsp[-4].minor.yy0, yymsp[0].minor.yy345, NULL, TSDB_ALTER_TABLE_CHANGE_COLUMN, TSDB_SUPER_TABLE);
     setSqlInfo(pInfo, pAlterTable, NULL, TSDB_SQL_ALTER_TABLE);
 }
         break;
       case 288: /* cmd ::= ALTER STABLE ids cpxName ADD TAG columnlist */
 {
     yymsp[-4].minor.yy0.n += yymsp[-3].minor.yy0.n;
-    SAlterTableInfo* pAlterTable = tSetAlterTableInfo(&yymsp[-4].minor.yy0, yymsp[0].minor.yy247, NULL, TSDB_ALTER_TABLE_ADD_TAG_COLUMN, TSDB_SUPER_TABLE);
+    SAlterTableInfo* pAlterTable = tSetAlterTableInfo(&yymsp[-4].minor.yy0, yymsp[0].minor.yy345, NULL, TSDB_ALTER_TABLE_ADD_TAG_COLUMN, TSDB_SUPER_TABLE);
     setSqlInfo(pInfo, pAlterTable, NULL, TSDB_SQL_ALTER_TABLE);
 }
         break;
       case 289: /* cmd ::= ALTER STABLE ids cpxName DROP TAG ids */
-=======
-      case 285: /* cmd ::= ALTER STABLE ids cpxName MODIFY COLUMN columnlist */
-{
-    yymsp[-4].minor.yy0.n += yymsp[-3].minor.yy0.n;
-    SAlterTableInfo* pAlterTable = tSetAlterTableInfo(&yymsp[-4].minor.yy0, yymsp[0].minor.yy221, NULL, TSDB_ALTER_TABLE_CHANGE_COLUMN, TSDB_SUPER_TABLE);
-    setSqlInfo(pInfo, pAlterTable, NULL, TSDB_SQL_ALTER_TABLE);
-}
-        break;
-      case 286: /* cmd ::= ALTER STABLE ids cpxName ADD TAG columnlist */
-{
-    yymsp[-4].minor.yy0.n += yymsp[-3].minor.yy0.n;
-    SAlterTableInfo* pAlterTable = tSetAlterTableInfo(&yymsp[-4].minor.yy0, yymsp[0].minor.yy221, NULL, TSDB_ALTER_TABLE_ADD_TAG_COLUMN, TSDB_SUPER_TABLE);
-    setSqlInfo(pInfo, pAlterTable, NULL, TSDB_SQL_ALTER_TABLE);
-}
-        break;
-      case 287: /* cmd ::= ALTER STABLE ids cpxName DROP TAG ids */
->>>>>>> e113bb4d
 {
     yymsp[-4].minor.yy0.n += yymsp[-3].minor.yy0.n;
 
@@ -4876,11 +3287,7 @@
     setSqlInfo(pInfo, pAlterTable, NULL, TSDB_SQL_ALTER_TABLE);
 }
         break;
-<<<<<<< HEAD
       case 290: /* cmd ::= ALTER STABLE ids cpxName CHANGE TAG ids ids */
-=======
-      case 288: /* cmd ::= ALTER STABLE ids cpxName CHANGE TAG ids ids */
->>>>>>> e113bb4d
 {
     yymsp[-5].minor.yy0.n += yymsp[-4].minor.yy0.n;
 
@@ -4894,31 +3301,22 @@
     setSqlInfo(pInfo, pAlterTable, NULL, TSDB_SQL_ALTER_TABLE);
 }
         break;
-<<<<<<< HEAD
       case 291: /* cmd ::= ALTER STABLE ids cpxName SET TAG ids EQ tagitem */
-=======
-      case 289: /* cmd ::= ALTER STABLE ids cpxName SET TAG ids EQ tagitem */
->>>>>>> e113bb4d
 {
     yymsp[-6].minor.yy0.n += yymsp[-5].minor.yy0.n;
 
     toTSDBType(yymsp[-2].minor.yy0.type);
     SArray* A = tVariantListAppendToken(NULL, &yymsp[-2].minor.yy0, -1);
-<<<<<<< HEAD
-    A = tVariantListAppend(A, &yymsp[0].minor.yy378, -1);
-=======
-    A = tVariantListAppend(A, &yymsp[0].minor.yy106, -1);
->>>>>>> e113bb4d
+    A = tVariantListAppend(A, &yymsp[0].minor.yy2, -1);
 
     SAlterTableInfo* pAlterTable = tSetAlterTableInfo(&yymsp[-6].minor.yy0, NULL, A, TSDB_ALTER_TABLE_UPDATE_TAG_VAL, TSDB_SUPER_TABLE);
     setSqlInfo(pInfo, pAlterTable, NULL, TSDB_SQL_ALTER_TABLE);
 }
         break;
-<<<<<<< HEAD
       case 292: /* cmd ::= ALTER STABLE ids cpxName MODIFY TAG columnlist */
 {
     yymsp[-4].minor.yy0.n += yymsp[-3].minor.yy0.n;
-    SAlterTableInfo* pAlterTable = tSetAlterTableInfo(&yymsp[-4].minor.yy0, yymsp[0].minor.yy247, NULL, TSDB_ALTER_TABLE_MODIFY_TAG_COLUMN, TSDB_SUPER_TABLE);
+    SAlterTableInfo* pAlterTable = tSetAlterTableInfo(&yymsp[-4].minor.yy0, yymsp[0].minor.yy345, NULL, TSDB_ALTER_TABLE_MODIFY_TAG_COLUMN, TSDB_SUPER_TABLE);
     setSqlInfo(pInfo, pAlterTable, NULL, TSDB_SQL_ALTER_TABLE);
 }
         break;
@@ -4929,22 +3327,6 @@
 {yymsp[-2].minor.yy0.n += (yymsp[-1].minor.yy0.n + yymsp[0].minor.yy0.n); setKillSql(pInfo, TSDB_SQL_KILL_STREAM, &yymsp[-2].minor.yy0);}
         break;
       case 295: /* cmd ::= KILL QUERY INTEGER COLON INTEGER */
-=======
-      case 290: /* cmd ::= ALTER STABLE ids cpxName MODIFY TAG columnlist */
-{
-    yymsp[-4].minor.yy0.n += yymsp[-3].minor.yy0.n;
-    SAlterTableInfo* pAlterTable = tSetAlterTableInfo(&yymsp[-4].minor.yy0, yymsp[0].minor.yy221, NULL, TSDB_ALTER_TABLE_MODIFY_TAG_COLUMN, TSDB_SUPER_TABLE);
-    setSqlInfo(pInfo, pAlterTable, NULL, TSDB_SQL_ALTER_TABLE);
-}
-        break;
-      case 291: /* cmd ::= KILL CONNECTION INTEGER */
-{setKillSql(pInfo, TSDB_SQL_KILL_CONNECTION, &yymsp[0].minor.yy0);}
-        break;
-      case 292: /* cmd ::= KILL STREAM INTEGER COLON INTEGER */
-{yymsp[-2].minor.yy0.n += (yymsp[-1].minor.yy0.n + yymsp[0].minor.yy0.n); setKillSql(pInfo, TSDB_SQL_KILL_STREAM, &yymsp[-2].minor.yy0);}
-        break;
-      case 293: /* cmd ::= KILL QUERY INTEGER COLON INTEGER */
->>>>>>> e113bb4d
 {yymsp[-2].minor.yy0.n += (yymsp[-1].minor.yy0.n + yymsp[0].minor.yy0.n); setKillSql(pInfo, TSDB_SQL_KILL_QUERY, &yymsp[-2].minor.yy0);}
         break;
       default:
