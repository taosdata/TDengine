--- conflicted
+++ resolved
@@ -97,55 +97,30 @@
 #endif
 /************* Begin control #defines *****************************************/
 #define YYCODETYPE unsigned short int
-<<<<<<< HEAD
-#define YYNOCODE 287
-=======
-#define YYNOCODE 286
->>>>>>> 9ff4b302
+#define YYNOCODE 292
 #define YYACTIONTYPE unsigned short int
 #define ParseTOKENTYPE SStrToken
 typedef union {
   int yyinit;
   ParseTOKENTYPE yy0;
-<<<<<<< HEAD
-  int yy20;
-  SWindowStateVal yy32;
-  SCreateDbInfo yy42;
-  tSqlExpr* yy46;
-  SCreateAcctInfo yy55;
-  SLimitVal yy86;
-  SCreateTableSql* yy118;
-  TAOS_FIELD yy119;
-  int64_t yy129;
-  tVariant yy186;
-  SRelationInfo* yy192;
-  SCreatedTableInfo yy228;
-  SRangeVal yy229;
-  int32_t yy332;
-  SArray* yy373;
-  SIntervalVal yy376;
-  SSessionWindowVal yy435;
-  SSqlNode* yy564;
-=======
-  SCreateAcctInfo yy31;
+  SLimitVal yy6;
   SSqlNode* yy86;
-  TAOS_FIELD yy103;
-  tVariant yy176;
-  tSqlExpr* yy226;
-  SWindowStateVal yy228;
-  SArray* yy231;
-  SCreatedTableInfo yy306;
-  int32_t yy310;
-  SSessionWindowVal yy409;
-  SCreateTableSql* yy422;
-  SIntervalVal yy430;
-  SLimitVal yy444;
-  SRangeVal yy480;
-  SRelationInfo* yy484;
-  int yy502;
-  SCreateDbInfo yy532;
-  int64_t yy549;
->>>>>>> 9ff4b302
+  tVariant yy110;
+  TAOS_FIELD yy115;
+  tSqlExpr* yy142;
+  SIntervalVal yy238;
+  SSessionWindowVal yy319;
+  SRelationInfo* yy328;
+  SRangeVal yy330;
+  SCreateDbInfo yy436;
+  SCreatedTableInfo yy480;
+  int32_t yy508;
+  SCreateAcctInfo yy517;
+  SArray* yy525;
+  int64_t yy543;
+  SWindowStateVal yy546;
+  SCreateTableSql* yy572;
+  int yy580;
 } YYMINORTYPE;
 #ifndef YYSTACKDEPTH
 #define YYSTACKDEPTH 100
@@ -155,31 +130,17 @@
 #define ParseARG_FETCH SSqlInfo* pInfo = yypParser->pInfo
 #define ParseARG_STORE yypParser->pInfo = pInfo
 #define YYFALLBACK 1
-<<<<<<< HEAD
 #define YYNSTATE             398
-#define YYNRULE              316
-#define YYNTOKEN             202
+#define YYNRULE              320
+#define YYNTOKEN             204
 #define YY_MAX_SHIFT         397
-#define YY_MIN_SHIFTREDUCE   623
-#define YY_MAX_SHIFTREDUCE   938
-#define YY_ERROR_ACTION      939
-#define YY_ACCEPT_ACTION     940
-#define YY_NO_ACTION         941
-#define YY_MIN_REDUCE        942
-#define YY_MAX_REDUCE        1257
-=======
-#define YYNSTATE             395
-#define YYNRULE              316
-#define YYNTOKEN             201
-#define YY_MAX_SHIFT         394
-#define YY_MIN_SHIFTREDUCE   619
-#define YY_MAX_SHIFTREDUCE   934
-#define YY_ERROR_ACTION      935
-#define YY_ACCEPT_ACTION     936
-#define YY_NO_ACTION         937
-#define YY_MIN_REDUCE        938
-#define YY_MAX_REDUCE        1253
->>>>>>> 9ff4b302
+#define YY_MIN_SHIFTREDUCE   625
+#define YY_MAX_SHIFTREDUCE   944
+#define YY_ERROR_ACTION      945
+#define YY_ACCEPT_ACTION     946
+#define YY_NO_ACTION         947
+#define YY_MIN_REDUCE        948
+#define YY_MAX_REDUCE        1267
 /************* End control #defines *******************************************/
 
 /* Define the yytestcase() macro to be a no-op if is not already defined
@@ -245,635 +206,319 @@
 **  yy_default[]       Default action for each state.
 **
 *********** Begin parsing tables **********************************************/
-<<<<<<< HEAD
-#define YY_ACTTAB_COUNT (863)
+#define YY_ACTTAB_COUNT (867)
 static const YYACTIONTYPE yy_action[] = {
- /*     0 */   103,  674,  674, 1173,  165, 1174,  317,  816,  264,  675,
- /*    10 */   675,  819,  396,  245,   37,   38,   24,   41,   42, 1091,
- /*    20 */  1083,  267,   31,   30,   29, 1096, 1230,   40,  349,   45,
- /*    30 */    43,   46,   44, 1080, 1081,   55, 1084,   36,   35,  303,
- /*    40 */   304,   34,   33,   32,   37,   38,  217,   41,   42,  254,
- /*    50 */    85,  267,   31,   30,   29,  218, 1230,   40,  349,   45,
- /*    60 */    43,   46,   44,  940,  397, 1230,  260,   36,   35,  215,
- /*    70 */   219,   34,   33,   32,  298,  297,  129,  123,  134, 1230,
- /*    80 */  1230, 1233, 1232,  133, 1082,  139,  142,  132,   37,   38,
- /*    90 */    86,   41,   42,  990,  136,  267,   31,   30,   29,  674,
- /*   100 */   200,   40,  349,   45,   43,   46,   44,  675,  345,  292,
- /*   110 */    13,   36,   35, 1112,  102,   34,   33,   32,   37,   38,
- /*   120 */    58,   41,   42,   60,  250,  267,   31,   30,   29,  224,
- /*   130 */   291,   40,  349,   45,   43,   46,   44,  321,   98, 1230,
- /*   140 */    97,   36,   35,  674,  105,   34,   33,   32, 1000,   37,
- /*   150 */    39,  675,   41,   42, 1112,  200,  267,   31,   30,   29,
- /*   160 */  1121,  868,   40,  349,   45,   43,   46,   44,   34,   33,
- /*   170 */    32,  248,   36,   35,   92,  225,   34,   33,   32,  210,
- /*   180 */   208,  206,  345,   59,   51, 1230,  205,  149,  148,  147,
- /*   190 */   146,  624,  625,  626,  627,  628,  629,  630,  631,  632,
- /*   200 */   633,  634,  635,  636,  637,  160,  991,  246,   38,  283,
- /*   210 */    41,   42,   68,  200,  267,   31,   30,   29,  287,  286,
- /*   220 */    40,  349,   45,   43,   46,   44,  384,  226,  247, 1118,
- /*   230 */    36,   35, 1094, 1184,   34,   33,   32, 1230,   41,   42,
- /*   240 */   392, 1028,  267,   31,   30,   29,  710, 1222,   40,  349,
- /*   250 */    45,   43,   46,   44,  395,  394,  651, 1230,   36,   35,
- /*   260 */   828,  829,   34,   33,   32,   67,  343,  391,  390,  342,
- /*   270 */   341,  340,  389,  339,  338,  337,  388,  336,  387,  386,
- /*   280 */    25, 1059, 1047, 1048, 1049, 1050, 1051, 1052, 1053, 1054,
- /*   290 */  1055, 1056, 1057, 1058, 1060, 1061, 1221,  223, 1220,  238,
- /*   300 */   883,   59, 1252,  872,  231,  875, 1230,  878, 1230, 1112,
- /*   310 */   145,  144,  143,  230,  180,  238,  883,  357,   92,  872,
- /*   320 */   354,  875,  874,  878,  877,  758,  249,   59, 1244,   45,
- /*   330 */    43,   46,   44,  307,  241,  243,  244,   36,   35,  351,
- /*   340 */  1183,   34,   33,   32, 1230,  270,  257,  873,  299,  876,
- /*   350 */  1094,  243,  244,    5,   62,  190,   68,  374,  373,  106,
- /*   360 */   189,  112,  117,  108,  116,  276,  782,    1,  188,  779,
- /*   370 */   263,  780,  258,  781,  302,  301, 1094,  268,  290,  332,
- /*   380 */    84,  277,  277,   67,   47,  391,  390,  239,  242,  221,
- /*   390 */   389,  280,  186,  187,  388, 1085,  387,  386, 1230, 1230,
- /*   400 */    47,  272,  273, 1067,   59, 1065, 1066,   36,   35,   59,
- /*   410 */  1068,   34,   33,   32, 1069,  300, 1070, 1071,  255,  884,
- /*   420 */   879,  880,  271,  348,  269,  888,  360,  359,   59,   59,
- /*   430 */    59,  219,  159,  157,  156,  884,  879,  880,  219,  848,
- /*   440 */   881, 1230,  278, 1233,  275,  347,  369,  368, 1230,  361,
- /*   450 */  1233,   59,  800, 1094,  362,  277,   59,   59, 1094,  222,
- /*   460 */   227,  220,  266,  252, 1180,  882,  350, 1097,  259, 1230,
- /*   470 */  1230, 1230, 1097,  363,  364,  370,  277, 1094, 1094, 1094,
- /*   480 */    59,  228,  229,  233,    6,  783,  274, 1095,  234,  235,
- /*   490 */   261, 1230, 1230, 1230, 1097,  131,  371,  847, 1230, 1230,
- /*   500 */  1094,  372,  376,  232,  216, 1094, 1094,  384,  797, 1171,
- /*   510 */   100, 1172,   99, 1230, 1230,  101,    3,  201,   89,   90,
- /*   520 */   825,   76,  835,  836,  347,   79,  768,  353,  324, 1093,
- /*   530 */    87,  770,  326,  769,  167,   10,   71,   48,  804,   54,
- /*   540 */    60,  320,   60,  265,  912,   71,  104,   71,  885,  352,
- /*   550 */    15,  673,   14,  122,   82,  121,  294,  294,    9,   17,
- /*   560 */  1179,   16,    9,  256,   77,    9,   80,  789,  787,  790,
- /*   570 */   788,  375,  327,  366,  365,   19,  128,   18,  127,   21,
- /*   580 */   162,   20,  288,  871,  164, 1120,  757,  141,  140, 1131,
- /*   590 */  1128,   26, 1129, 1113,  295, 1133,  166,  171,  313, 1092,
- /*   600 */   182,  183, 1090, 1163, 1162, 1161, 1160,  184, 1257,  185,
- /*   610 */  1005,  329,  158,  330,  393,  331,  815,  334, 1110,  335,
- /*   620 */    69,  213,   65,  346,  999,  306,  358, 1251,  119,   27,
- /*   630 */   251,  308, 1250, 1247,  310,  191,   81,   78,  173,  367,
- /*   640 */   172,   28, 1243,  125,  322, 1242,  318, 1239,  192,  174,
- /*   650 */   316,  175, 1025,   66,   61,   70,  214,  987,  176,  135,
- /*   660 */   985,  137,  314,  138,  983,  982,  312,  279,  203,  305,
- /*   670 */   204,  979,  978,  309,  977,  976,  975,  974,  973,  207,
- /*   680 */   209,  969,  333,  967,  965,  211,  962,  212,  958,  385,
- /*   690 */   130,  377,  161,  378,   83,  293,   88,   93,  311,  379,
- /*   700 */   380,  381,  382,  383,  163,  240,  262,  937,  281,  282,
- /*   710 */   328,  936,  284,  285,  935,  918,  917,  236,  289,  294,
- /*   720 */   237, 1004,   11, 1003,  113,  114,  323,   91,  792,  981,
- /*   730 */    52,  296,  980,   94,  824,   74,  150,  972,  195,  194,
- /*   740 */  1026,  198,  193,  196,  197,  151,  199,  152,  971,    2,
- /*   750 */   177,  153, 1027, 1063,  178,    4,   53,  179,  181,  964,
- /*   760 */   963,  818,  822,  821,  817, 1073,   75,  170,  826,  168,
- /*   770 */   253,  837,  169,   63,  831,   95,  352,  833,   96,  315,
- /*   780 */    22,  319,   23,   64,   12,   49,  325,   50,  105,  107,
- /*   790 */   110,   56,  688,  109,  723,  721,   57,  720,  719,  717,
- /*   800 */   111,  716,  715,  712,  678,  344,  115,    7,  909,  907,
- /*   810 */   887,  910,  886,  908,    8,  889,  355,  356,   72,   60,
- /*   820 */   786,  118,  120,   73,  760,  124,  126,  759,  756,  704,
- /*   830 */   702,  694,  700,  696,  785,  698,  692,  690,  726,  725,
- /*   840 */   724,  722,  718,  714,  713,  202,  676,  641,  942,  941,
- /*   850 */   941,  154,  941,  941,  941,  941,  941,  941,  941,  941,
- /*   860 */   941,  941,  155,
+ /*     0 */   105,  676,  396,  243,  946,  397,  262, 1122,  676,  677,
+ /*    10 */  1183,  712, 1184,  314,   37,   38,  677,   41,   42,  390,
+ /*    20 */  1034,  265,   31,   30,   29,  246,  163,   40,  347,   45,
+ /*    30 */    43,   46,   44, 1086, 1087,   55, 1090,   36,   35,   24,
+ /*    40 */   216,   34,   33,   32,   37,   38,  252,   41,   42, 1241,
+ /*    50 */  1241,  265,   31,   30,   29,  217, 1122,   40,  347,   45,
+ /*    60 */    43,   46,   44,  318,  100, 1241,   99,   36,   35,  218,
+ /*    70 */   214,   34,   33,   32,  288,  760,  131,  125,  136, 1241,
+ /*    80 */  1241, 1243, 1244,  135, 1106,  141,  144,  134,   37,   38,
+ /*    90 */    88,   41,   42,   51,  138,  265,   31,   30,   29,  295,
+ /*   100 */   294,   40,  347,   45,   43,   46,   44,  372,  371,  343,
+ /*   110 */   178,   36,   35, 1131,  223,   34,   33,   32,   37,   38,
+ /*   120 */    58,   41,   42,   59, 1241,  265,   31,   30,   29,  304,
+ /*   130 */   224,   40,  347,   45,   43,   46,   44,   34,   33,   32,
+ /*   140 */  1241,   36,   35,  676,  225,   34,   33,   32,   13,   37,
+ /*   150 */    39,  677,   41,   42, 1241,  803,  265,   31,   30,   29,
+ /*   160 */  1263,  874,   40,  347,   45,   43,   46,   44,  245,  395,
+ /*   170 */   393,  653,   36,   35,   59, 1104,   34,   33,   32,  209,
+ /*   180 */   207,  205,  107,   86,   10, 1128,  204,  151,  150,  149,
+ /*   190 */   148,  626,  627,  628,  629,  630,  631,  632,  633,  634,
+ /*   200 */   635,  636,  637,  638,  639,  160,  250,  244,   38,   59,
+ /*   210 */    41,   42,  382, 1107,  265,   31,   30,   29,  280,  255,
+ /*   220 */    40,  347,   45,   43,   46,   44, 1104,  284,  283,  676,
+ /*   230 */    36,   35, 1255,  257,   34,   33,   32,  677,   41,   42,
+ /*   240 */  1107,  296,  265,   31,   30,   29,  834,  835,   40,  347,
+ /*   250 */    45,   43,   46,   44,  256,  159,  157,  156,   36,   35,
+ /*   260 */    59, 1104,   34,   33,   32,   67,  341,  389,  388,  340,
+ /*   270 */   339,  338,  387,  337,  336,  335,  386,  334,  385,  384,
+ /*   280 */  1065, 1053, 1054, 1055, 1056, 1057, 1058, 1059, 1060, 1061,
+ /*   290 */  1062, 1063, 1064, 1066, 1067,  237,  890,   25,  297,  878,
+ /*   300 */  1233,  881,   94,  884,  788,  359,  133,  785, 1194,  786,
+ /*   310 */  1241,  787, 1104, 1232,  222, 1231,  237,  890,  382,  259,
+ /*   320 */   878,  230,  881, 1241,  884, 1241, 1107,  147,  146,  145,
+ /*   330 */   229,  241,  242, 1122,  355,   94,    5,   62,  189,  270,
+ /*   340 */   271,   59,   68,  188,  114,  119,  110,  118,  268,  103,
+ /*   350 */   822,  247,  241,  242,  825,  345,  349,   45,   43,   46,
+ /*   360 */    44,  274,  330,   85,   89,   36,   35, 1193,  239,   34,
+ /*   370 */    33,   32,  317,  261,   67,   68,  389,  388, 1241,  240,
+ /*   380 */    47,  387,  300,  301,   59,  386,  360,  385,  384, 1241,
+ /*   390 */    36,   35,  346, 1104,   34,   33,   32, 1088,  287,   59,
+ /*   400 */    84,   47,  266,   59,  880,   59,  883,  238,  879, 1073,
+ /*   410 */   882, 1071, 1072,   59,  345,   59, 1074,  891,  885,  887,
+ /*   420 */  1075, 1097, 1076, 1077,  220,  789,  272, 1089,  269,  361,
+ /*   430 */   267,  264,  358,  357, 1241,  806, 1104,  218,  891,  885,
+ /*   440 */   887,  276,  886,  273,  362,  367,  366, 1241,  368, 1244,
+ /*   450 */   369, 1104,  221,    6,  226, 1104,  108, 1104,  370,  275,
+ /*   460 */   374,  219, 1241,  886, 1241, 1104,  218, 1104,  258,  248,
+ /*   470 */   185, 1241,  227,  228,   59,  232, 1241,  233, 1244,  234,
+ /*   480 */   231,  215, 1241, 1241,  275, 1241,  275, 1241,  275, 1241,
+ /*   490 */  1241, 1241, 1091,  996,  854,  186, 1181,  348, 1182, 1105,
+ /*   500 */   199,  102,  289,  101, 1006,  997,    1,  187,    3,  200,
+ /*   510 */    91,  199,  199,   92,   76,  343,   60,  299,  298,  831,
+ /*   520 */   841,  842,   79,  810,  888,  770, 1103,  322,  889,  772,
+ /*   530 */   324,  771,  919,  165,   71,   48,   54,  263,  892,   60,
+ /*   540 */   351,   60,  352,   71,  106,   71,    9,  675,  253,   15,
+ /*   550 */   291,   14,    9,  291,  853,  124,   83,  123,   17,   77,
+ /*   560 */    16,    9,  350, 1190,  795,   80,  796, 1189,  793,  325,
+ /*   570 */   794,  364,  363,   19,  254,   18,  181,  877,  130,  373,
+ /*   580 */   129,   21,  285,   20,  143,  142,  161,  162,  759, 1102,
+ /*   590 */  1130,   26, 1141, 1138, 1139, 1123,  292, 1143,  164,  169,
+ /*   600 */   310, 1098,  180,  158, 1173, 1172, 1171,  182, 1096, 1170,
+ /*   610 */  1120,  183,  821,  184, 1011,  327,  328,  329,  332,  333,
+ /*   620 */   170,  171,  173,   69,  212,   65,  344,  319,  303, 1005,
+ /*   630 */   249,  356,  305,  307,   81,   78, 1262,  121, 1261,   28,
+ /*   640 */   172,  315, 1258,  190,  365,  313, 1254,  174,  127,  895,
+ /*   650 */   306,  311,  175, 1253, 1250,  191, 1031,  309,  302,   66,
+ /*   660 */    61,   70,  213,  993,  137,  991,  139,   27,  140,  989,
+ /*   670 */   988,  277,  202,  203,  985,  984,  983,   87,  982,  981,
+ /*   680 */   980,  979,  206,  208,  971,  210,  968,  331,  211,  964,
+ /*   690 */   383,  132,  290, 1100,   90,   95,  375,  308,  376,  377,
+ /*   700 */   378,  379,  380,  381,  391,  944,  279,   82,  260,  278,
+ /*   710 */   326,  943,  282,  281,  942,  925,  235,  236,  924,  286,
+ /*   720 */   291,  115, 1010, 1009,   11,  116,  321,   93,  798,  293,
+ /*   730 */    52,   96,  830,   74,  828,  827,  824,  987,  193, 1032,
+ /*   740 */   194,  192,  195,  197,  196,  198,  986,    2,  152,  823,
+ /*   750 */   153, 1069,  320,  978,  977, 1033,  154,   53,  179,  176,
+ /*   760 */   177,  155,  970,  969,   75,  168,  832,    4, 1079,  166,
+ /*   770 */   251,  843,  167,   63,  837,   97,   22,  839,   98,  312,
+ /*   780 */   350,  316,   64,   12,  104,   23,  323,  109,   49,   50,
+ /*   790 */   107,  112,  690,  725,  723,   56,  722,  721,  111,  719,
+ /*   800 */   718,   57,  113,  717,  714,  680,  342,  117,    7,  916,
+ /*   810 */   914,  894,  917,  893,  915,    8,  353,  354,  896,   72,
+ /*   820 */   120,  122,   60,  792,  791,   73,  126,  762,  128,  761,
+ /*   830 */   758,  706,  704,  696,  702,  698,  700,  694,  692,  728,
+ /*   840 */   727,  726,  724,  720,  716,  715,  201,  678,  948,  643,
+ /*   850 */   652,  947,  650,  947,  947,  947,  947,  947,  947,  947,
+ /*   860 */   947,  947,  947,  947,  392,  947,  394,
 };
 static const YYCODETYPE yy_lookahead[] = {
- /*     0 */   213,    1,    1,  281,  205,  283,  284,    5,  212,    9,
- /*    10 */     9,    9,  205,  206,   14,   15,  273,   17,   18,  205,
- /*    20 */     0,   21,   22,   23,   24,  255,  283,   27,   28,   29,
- /*    30 */    30,   31,   32,  246,  247,  248,  249,   37,   38,   37,
- /*    40 */    38,   41,   42,   43,   14,   15,  273,   17,   18,    1,
- /*    50 */   213,   21,   22,   23,   24,  273,  283,   27,   28,   29,
- /*    60 */    30,   31,   32,  203,  204,  283,  252,   37,   38,  273,
- /*    70 */   273,   41,   42,   43,  275,  276,   66,   67,   68,  283,
- /*    80 */   283,  285,  285,   73,  247,   75,   76,   77,   14,   15,
- /*    90 */    90,   17,   18,  211,   84,   21,   22,   23,   24,    1,
- /*   100 */   218,   27,   28,   29,   30,   31,   32,    9,   88,   87,
- /*   110 */    86,   37,   38,  253,   90,   41,   42,   43,   14,   15,
- /*   120 */    90,   17,   18,  101,  122,   21,   22,   23,   24,  273,
- /*   130 */   270,   27,   28,   29,   30,   31,   32,  280,  281,  283,
- /*   140 */   283,   37,   38,    1,  120,   41,   42,   43,  211,   14,
- /*   150 */    15,    9,   17,   18,  253,  218,   21,   22,   23,   24,
- /*   160 */   205,   87,   27,   28,   29,   30,   31,   32,   41,   42,
- /*   170 */    43,  270,   37,   38,   86,  273,   41,   42,   43,   66,
- /*   180 */    67,   68,   88,  205,   86,  283,   73,   74,   75,   76,
+ /*     0 */   215,    1,  207,  208,  205,  206,  214,  257,    1,    9,
+ /*    10 */   286,    5,  288,  289,   14,   15,    9,   17,   18,  229,
+ /*    20 */   230,   21,   22,   23,   24,  275,  207,   27,   28,   29,
+ /*    30 */    30,   31,   32,  248,  249,  250,  251,   37,   38,  278,
+ /*    40 */   278,   41,   42,   43,   14,   15,    1,   17,   18,  288,
+ /*    50 */   288,   21,   22,   23,   24,  278,  257,   27,   28,   29,
+ /*    60 */    30,   31,   32,  285,  286,  288,  288,   37,   38,  278,
+ /*    70 */   278,   41,   42,   43,  275,    5,   66,   67,   68,  288,
+ /*    80 */   288,  290,  290,   73,  260,   75,   76,   77,   14,   15,
+ /*    90 */    90,   17,   18,   86,   84,   21,   22,   23,   24,  280,
+ /*   100 */   281,   27,   28,   29,   30,   31,   32,   37,   38,   88,
+ /*   110 */   265,   37,   38,  207,  278,   41,   42,   43,   14,   15,
+ /*   120 */    90,   17,   18,  207,  288,   21,   22,   23,   24,  284,
+ /*   130 */   278,   27,   28,   29,   30,   31,   32,   41,   42,   43,
+ /*   140 */   288,   37,   38,    1,  278,   41,   42,   43,   86,   14,
+ /*   150 */    15,    9,   17,   18,  288,  101,   21,   22,   23,   24,
+ /*   160 */   260,   87,   27,   28,   29,   30,   31,   32,  252,   69,
+ /*   170 */    70,   71,   37,   38,  207,  259,   41,   42,   43,   66,
+ /*   180 */    67,   68,  120,  121,  130,  279,   73,   74,   75,   76,
  /*   190 */    77,   49,   50,   51,   52,   53,   54,   55,   56,   57,
- /*   200 */    58,   59,   60,   61,   62,   63,  211,   65,   15,  147,
- /*   210 */    17,   18,  124,  218,   21,   22,   23,   24,  156,  157,
- /*   220 */    27,   28,   29,   30,   31,   32,   94,  273,  250,  274,
- /*   230 */    37,   38,  254,  245,   41,   42,   43,  283,   17,   18,
- /*   240 */   227,  228,   21,   22,   23,   24,    5,  273,   27,   28,
- /*   250 */    29,   30,   31,   32,   69,   70,   71,  283,   37,   38,
- /*   260 */   130,  131,   41,   42,   43,  102,  103,  104,  105,  106,
+ /*   200 */    58,   59,   60,   61,   62,   63,  253,   65,   15,  207,
+ /*   210 */    17,   18,   94,  260,   21,   22,   23,   24,  150,  252,
+ /*   220 */    27,   28,   29,   30,   31,   32,  259,  159,  160,    1,
+ /*   230 */    37,   38,  260,  253,   41,   42,   43,    9,   17,   18,
+ /*   240 */   260,  283,   21,   22,   23,   24,  132,  133,   27,   28,
+ /*   250 */    29,   30,   31,   32,  252,   66,   67,   68,   37,   38,
+ /*   260 */   207,  259,   41,   42,   43,  102,  103,  104,  105,  106,
  /*   270 */   107,  108,  109,  110,  111,  112,  113,  114,  115,  116,
- /*   280 */    48,  229,  230,  231,  232,  233,  234,  235,  236,  237,
- /*   290 */   238,  239,  240,  241,  242,  243,  273,   65,  273,    1,
- /*   300 */     2,  205,  255,    5,   72,    7,  283,    9,  283,  253,
- /*   310 */    78,   79,   80,   81,  260,    1,    2,   85,   86,    5,
- /*   320 */    16,    7,    5,    9,    7,    5,  270,  205,  255,   29,
- /*   330 */    30,   31,   32,  279,  273,   37,   38,   37,   38,   41,
- /*   340 */   245,   41,   42,   43,  283,   72,  250,    5,  278,    7,
- /*   350 */   254,   37,   38,   66,   67,   68,  124,   37,   38,  213,
- /*   360 */    73,   74,   75,   76,   77,   72,    2,  214,  215,    5,
- /*   370 */   212,    7,  250,    9,   37,   38,  254,  212,  146,   92,
- /*   380 */   148,  205,  205,  102,   86,  104,  105,  155,  273,  273,
- /*   390 */   109,  159,  216,  216,  113,  249,  115,  116,  283,  283,
- /*   400 */    86,   37,   38,  229,  205,  231,  232,   37,   38,  205,
- /*   410 */   236,   41,   42,   43,  240,  278,  242,  243,  245,  121,
- /*   420 */   122,  123,  149,   25,  151,  121,  153,  154,  205,  205,
- /*   430 */   205,  273,   66,   67,   68,  121,  122,  123,  273,   80,
- /*   440 */   123,  283,  149,  285,  151,   47,  153,  154,  283,  250,
- /*   450 */   285,  205,   41,  254,  250,  205,  205,  205,  254,  273,
- /*   460 */   273,  273,   64,  251,  245,  123,  216,  255,  251,  283,
- /*   470 */   283,  283,  255,  250,  250,  250,  205,  254,  254,  254,
- /*   480 */   205,  273,  273,  273,   86,  121,  122,  216,  273,  273,
- /*   490 */   251,  283,  283,  283,  255,   82,  250,  138,  283,  283,
- /*   500 */   254,  250,  250,  273,  273,  254,  254,   94,  101,  281,
- /*   510 */   281,  283,  283,  283,  283,  256,  209,  210,   87,   87,
- /*   520 */    87,  101,   87,   87,   47,  101,   87,   25,   87,  254,
- /*   530 */   271,   87,   87,   87,  101,  128,  101,  101,  127,   86,
- /*   540 */   101,   64,  101,    1,   87,  101,  101,  101,   87,   47,
- /*   550 */   150,   87,  152,  150,   86,  152,  125,  125,  101,  150,
- /*   560 */   245,  152,  101,  245,  144,  101,  142,    5,    5,    7,
- /*   570 */     7,  245,  119,   37,   38,  150,  150,  152,  152,  150,
- /*   580 */   205,  152,  205,   41,  205,  205,  118,   82,   83,  205,
- /*   590 */   205,  272,  205,  253,  253,  205,  205,  205,  205,  253,
- /*   600 */   257,  205,  205,  282,  282,  282,  282,  205,  258,  205,
- /*   610 */   205,  205,   64,  205,   88,  205,  123,  205,  269,  205,
- /*   620 */   205,  205,  205,  205,  205,  277,  205,  205,  205,  145,
- /*   630 */   277,  277,  205,  205,  277,  205,  141,  143,  267,  205,
- /*   640 */   268,  140,  205,  205,  136,  205,  139,  205,  205,  266,
- /*   650 */   134,  265,  205,  205,  205,  205,  205,  205,  264,  205,
- /*   660 */   205,  205,  133,  205,  205,  205,  132,  205,  205,  129,
- /*   670 */   205,  205,  205,  135,  205,  205,  205,  205,  205,  205,
- /*   680 */   205,  205,   93,  205,  205,  205,  205,  205,  205,  117,
- /*   690 */   100,   99,  207,   55,  208,  207,  207,  207,  207,   96,
- /*   700 */    98,   59,   97,   95,  128,  207,  207,    5,  158,    5,
- /*   710 */   207,    5,  158,    5,    5,  104,  103,  207,  147,  125,
- /*   720 */   207,  217,   86,  217,  213,  213,  119,  126,   87,  207,
- /*   730 */    86,  101,  207,  101,   87,  101,  208,  207,  220,  224,
- /*   740 */   226,  222,  225,  223,  221,  208,  219,  208,  207,  214,
- /*   750 */   263,  208,  228,  244,  262,  209,  259,  261,  258,  207,
- /*   760 */   207,    5,  123,  123,    5,  244,   86,  101,   87,   86,
- /*   770 */     1,   87,   86,  101,   87,   86,   47,   87,   86,   86,
- /*   780 */   137,    1,  137,  101,   86,   86,  119,   86,  120,   82,
- /*   790 */    74,   91,    5,   90,    9,    5,   91,    5,    5,    5,
- /*   800 */    90,    5,    5,    5,   89,   16,   82,   86,    9,    9,
- /*   810 */    87,    9,   87,    9,   86,  121,   28,   63,   17,  101,
- /*   820 */   123,  152,  152,   17,    5,  152,  152,    5,   87,    5,
- /*   830 */     5,    5,    5,    5,  123,    5,    5,    5,    5,    5,
- /*   840 */     5,    5,    5,    5,    5,  101,   89,   64,    0,  286,
- /*   850 */   286,   22,  286,  286,  286,  286,  286,  286,  286,  286,
- /*   860 */   286,  286,   22,  286,  286,  286,  286,  286,  286,  286,
- /*   870 */   286,  286,  286,  286,  286,  286,  286,  286,  286,  286,
- /*   880 */   286,  286,  286,  286,  286,  286,  286,  286,  286,  286,
- /*   890 */   286,  286,  286,  286,  286,  286,  286,  286,  286,  286,
- /*   900 */   286,  286,  286,  286,  286,  286,  286,  286,  286,  286,
- /*   910 */   286,  286,  286,  286,  286,  286,  286,  286,  286,  286,
- /*   920 */   286,  286,  286,  286,  286,  286,  286,  286,  286,  286,
- /*   930 */   286,  286,  286,  286,  286,  286,  286,  286,  286,  286,
- /*   940 */   286,  286,  286,  286,  286,  286,  286,  286,  286,  286,
- /*   950 */   286,  286,  286,  286,  286,  286,  286,  286,  286,  286,
- /*   960 */   286,  286,  286,  286,  286,  286,  286,  286,  286,  286,
- /*   970 */   286,  286,  286,  286,  286,  286,  286,  286,  286,  286,
- /*   980 */   286,  286,  286,  286,  286,  286,  286,  286,  286,  286,
- /*   990 */   286,  286,  286,  286,  286,  286,  286,  286,  286,  286,
- /*  1000 */   286,  286,  286,  286,  286,  286,  286,  286,  286,  286,
- /*  1010 */   286,  286,  286,  286,  286,  286,  286,  286,  286,  286,
- /*  1020 */   286,  286,  286,  286,  286,  286,  286,  286,  286,  286,
- /*  1030 */   286,  286,  286,  286,  286,  286,  286,  286,  286,  286,
- /*  1040 */   286,  286,  286,  286,  286,  286,  286,  286,  286,  286,
- /*  1050 */   286,  286,  286,  286,  286,  286,  286,  286,  286,  286,
- /*  1060 */   286,  286,  286,  286,  286,
+ /*   280 */   231,  232,  233,  234,  235,  236,  237,  238,  239,  240,
+ /*   290 */   241,  242,  243,  244,  245,    1,    2,   48,  283,    5,
+ /*   300 */   278,    7,   86,    9,    2,  252,   82,    5,  247,    7,
+ /*   310 */   288,    9,  259,  278,   65,  278,    1,    2,   94,  253,
+ /*   320 */     5,   72,    7,  288,    9,  288,  260,   78,   79,   80,
+ /*   330 */    81,   37,   38,  257,   85,   86,   66,   67,   68,   37,
+ /*   340 */    38,  207,  126,   73,   74,   75,   76,   77,   72,  261,
+ /*   350 */     5,  275,   37,   38,    9,   47,   41,   29,   30,   31,
+ /*   360 */    32,   72,   92,  215,  276,   37,   38,  247,  278,   41,
+ /*   370 */    42,   43,   64,  214,  102,  126,  104,  105,  288,  278,
+ /*   380 */    86,  109,   37,   38,  207,  113,  252,  115,  116,  288,
+ /*   390 */    37,   38,   25,  259,   41,   42,   43,  249,  149,  207,
+ /*   400 */   151,   86,  214,  207,    5,  207,    7,  158,    5,  231,
+ /*   410 */     7,  233,  234,  207,   47,  207,  238,  123,  124,  125,
+ /*   420 */   242,  207,  244,  245,  278,  123,  124,    0,  152,  252,
+ /*   430 */   154,   64,  156,  157,  288,   41,  259,  278,  123,  124,
+ /*   440 */   125,  152,  148,  154,  252,  156,  157,  288,  252,  290,
+ /*   450 */   252,  259,  278,   86,  278,  259,  215,  259,  252,  207,
+ /*   460 */   252,  278,  288,  148,  288,  259,  278,  259,  254,  124,
+ /*   470 */   218,  288,  278,  278,  207,  278,  288,  278,  290,  278,
+ /*   480 */   278,  278,  288,  288,  207,  288,  207,  288,  207,  288,
+ /*   490 */   288,  288,  251,  213,   80,  218,  286,  218,  288,  218,
+ /*   500 */   220,  286,   87,  288,  213,  213,  216,  217,  211,  212,
+ /*   510 */    87,  220,  220,   87,  101,   88,  101,   37,   38,   87,
+ /*   520 */    87,   87,  101,  129,  125,   87,  259,   87,  125,   87,
+ /*   530 */    87,   87,   87,  101,  101,  101,   86,    1,   87,  101,
+ /*   540 */    25,  101,   16,  101,  101,  101,  101,   87,  247,  153,
+ /*   550 */   127,  155,  101,  127,  140,  153,   86,  155,  153,  146,
+ /*   560 */   155,  101,   47,  247,    5,  144,    7,  247,    5,  119,
+ /*   570 */     7,   37,   38,  153,  247,  155,  255,   41,  153,  247,
+ /*   580 */   155,  153,  207,  155,   82,   83,  207,  207,  118,  207,
+ /*   590 */   207,  277,  207,  207,  207,  257,  257,  207,  207,  207,
+ /*   600 */   207,  257,  262,   64,  287,  287,  287,  207,  207,  287,
+ /*   610 */   274,  207,  125,  207,  207,  207,  207,  207,  207,  207,
+ /*   620 */   273,  272,  270,  207,  207,  207,  207,  138,  282,  207,
+ /*   630 */   282,  207,  282,  282,  143,  145,  207,  207,  207,  142,
+ /*   640 */   271,  141,  207,  207,  207,  136,  207,  269,  207,  123,
+ /*   650 */   137,  135,  268,  207,  207,  207,  207,  134,  131,  207,
+ /*   660 */   207,  207,  207,  207,  207,  207,  207,  147,  207,  207,
+ /*   670 */   207,  207,  207,  207,  207,  207,  207,  122,  207,  207,
+ /*   680 */   207,  207,  207,  207,  207,  207,  207,   93,  207,  207,
+ /*   690 */   117,  100,  209,  209,  209,  209,   99,  209,   55,   96,
+ /*   700 */    98,   59,   97,   95,   88,    5,    5,  209,  209,  161,
+ /*   710 */   209,    5,    5,  161,    5,  104,  209,  209,  103,  150,
+ /*   720 */   127,  215,  219,  219,   86,  215,  119,  128,   87,  101,
+ /*   730 */    86,  101,   87,  101,  125,  125,    5,  209,  226,  228,
+ /*   740 */   222,  227,  225,  224,  223,  221,  209,  216,  210,    5,
+ /*   750 */   210,  246,  256,  209,  209,  230,  210,  264,  263,  267,
+ /*   760 */   266,  210,  209,  209,   86,  101,   87,  211,  246,   86,
+ /*   770 */     1,   87,   86,  101,   87,   86,  139,   87,   86,   86,
+ /*   780 */    47,    1,  101,   86,   90,  139,  119,   82,   86,   86,
+ /*   790 */   120,   74,    5,    9,    5,   91,    5,    5,   90,    5,
+ /*   800 */     5,   91,   90,    5,    5,   89,   16,   82,   86,    9,
+ /*   810 */     9,   87,    9,   87,    9,   86,   28,   63,  123,   17,
+ /*   820 */   155,  155,  101,  125,  125,   17,  155,    5,  155,    5,
+ /*   830 */    87,    5,    5,    5,    5,    5,    5,    5,    5,    5,
+ /*   840 */     5,    5,    5,    5,    5,    5,  101,   89,    0,   64,
+ /*   850 */     9,  291,    9,  291,  291,  291,  291,  291,  291,  291,
+ /*   860 */   291,  291,  291,  291,   22,  291,   22,  291,  291,  291,
+ /*   870 */   291,  291,  291,  291,  291,  291,  291,  291,  291,  291,
+ /*   880 */   291,  291,  291,  291,  291,  291,  291,  291,  291,  291,
+ /*   890 */   291,  291,  291,  291,  291,  291,  291,  291,  291,  291,
+ /*   900 */   291,  291,  291,  291,  291,  291,  291,  291,  291,  291,
+ /*   910 */   291,  291,  291,  291,  291,  291,  291,  291,  291,  291,
+ /*   920 */   291,  291,  291,  291,  291,  291,  291,  291,  291,  291,
+ /*   930 */   291,  291,  291,  291,  291,  291,  291,  291,  291,  291,
+ /*   940 */   291,  291,  291,  291,  291,  291,  291,  291,  291,  291,
+ /*   950 */   291,  291,  291,  291,  291,  291,  291,  291,  291,  291,
+ /*   960 */   291,  291,  291,  291,  291,  291,  291,  291,  291,  291,
+ /*   970 */   291,  291,  291,  291,  291,  291,  291,  291,  291,  291,
+ /*   980 */   291,  291,  291,  291,  291,  291,  291,  291,  291,  291,
+ /*   990 */   291,  291,  291,  291,  291,  291,  291,  291,  291,  291,
+ /*  1000 */   291,  291,  291,  291,  291,  291,  291,  291,  291,  291,
+ /*  1010 */   291,  291,  291,  291,  291,  291,  291,  291,  291,  291,
+ /*  1020 */   291,  291,  291,  291,  291,  291,  291,  291,  291,  291,
+ /*  1030 */   291,  291,  291,  291,  291,  291,  291,  291,  291,  291,
+ /*  1040 */   291,  291,  291,  291,  291,  291,  291,  291,  291,  291,
+ /*  1050 */   291,  291,  291,  291,  291,  291,  291,  291,  291,  291,
+ /*  1060 */   291,  291,  291,  291,  291,  291,  291,  291,  291,  291,
+ /*  1070 */   291,
 };
 #define YY_SHIFT_COUNT    (397)
 #define YY_SHIFT_MIN      (0)
 #define YY_SHIFT_MAX      (848)
 static const unsigned short int yy_shift_ofst[] = {
- /*     0 */   232,  163,  163,  281,  281,   94,  298,  314,  314,  314,
- /*    10 */    98,    1,    1,    1,    1,    1,    1,    1,    1,    1,
- /*    20 */     1,    1,   48,   48,    0,  142,  314,  314,  314,  314,
- /*    30 */   314,  314,  314,  314,  314,  314,  314,  314,  314,  314,
- /*    40 */   314,  314,  314,  314,  314,  314,  314,  314,  364,  364,
- /*    50 */   364,   88,   88,  130,    1,   20,    1,    1,    1,    1,
- /*    60 */     1,  413,   94,   48,   48,  132,  132,  241,  863,  863,
- /*    70 */   863,  364,  364,  364,    2,    2,  320,  320,  320,  320,
- /*    80 */   320,  320,  320,    1,    1,    1,    1,  411,    1,    1,
- /*    90 */     1,   88,   88,    1,    1,    1,    1,  359,  359,  359,
- /*   100 */   359,  407,   88,    1,    1,    1,    1,    1,    1,    1,
- /*   110 */     1,    1,    1,    1,    1,    1,    1,    1,    1,    1,
- /*   120 */     1,    1,    1,    1,    1,    1,    1,    1,    1,    1,
- /*   130 */     1,    1,    1,    1,    1,    1,    1,    1,    1,    1,
- /*   140 */     1,    1,    1,    1,    1,    1,    1,    1,    1,    1,
- /*   150 */     1,    1,    1,    1,    1,    1,    1,    1,    1,    1,
- /*   160 */     1,  484,  548,  526,  548,  548,  548,  493,  493,  493,
- /*   170 */   493,  548,  495,  494,  508,  501,  507,  516,  529,  534,
- /*   180 */   538,  540,  484,  548,  548,  548,  589,  589,  572,   94,
- /*   190 */    94,  548,  548,  590,  592,  638,  603,  602,  642,  605,
- /*   200 */   608,  572,  241,  548,  548,  526,  526,  548,  526,  548,
- /*   210 */   526,  548,  548,  863,  863,   30,   74,  104,  104,  104,
- /*   220 */   135,  193,  221,  287,  300,  300,  300,  300,  300,  300,
- /*   230 */    10,  113,  370,  370,  370,  370,  273,  293,  398,   62,
- /*   240 */    24,  127,  127,  317,  342,  185,  366,   22,  431,  432,
- /*   250 */   337,  433,  435,  436,  477,  420,  424,  439,  441,  444,
- /*   260 */   445,  446,  453,  457,  461,  502,  542,  304,  464,  400,
- /*   270 */   403,  409,  562,  563,  536,  425,  426,  468,  429,  505,
- /*   280 */   576,  702,  550,  704,  706,  554,  708,  709,  611,  613,
- /*   290 */   571,  594,  607,  636,  601,  641,  644,  630,  632,  647,
- /*   300 */   634,  639,  640,  756,  759,  680,  681,  683,  684,  686,
- /*   310 */   687,  666,  689,  690,  692,  769,  693,  672,  643,  729,
- /*   320 */   780,  682,  645,  698,  607,  699,  667,  701,  668,  707,
- /*   330 */   700,  703,  716,  787,  705,  710,  785,  790,  792,  793,
- /*   340 */   794,  796,  797,  798,  715,  789,  724,  799,  800,  721,
- /*   350 */   723,  725,  802,  804,  694,  728,  788,  754,  801,  669,
- /*   360 */   670,  718,  718,  718,  718,  697,  711,  806,  673,  674,
- /*   370 */   718,  718,  718,  819,  822,  741,  718,  824,  825,  826,
- /*   380 */   827,  828,  830,  831,  832,  833,  834,  835,  836,  837,
- /*   390 */   838,  839,  744,  757,  829,  840,  783,  848,
+ /*     0 */   249,  163,  163,  272,  272,   21,  315,  294,  294,  294,
+ /*    10 */     7,  228,  228,  228,  228,  228,  228,  228,  228,  228,
+ /*    20 */   228,  228,   45,   45,    0,  142,  294,  294,  294,  294,
+ /*    30 */   294,  294,  294,  294,  294,  294,  294,  294,  294,  294,
+ /*    40 */   294,  294,  294,  294,  294,  294,  294,  294,  302,  302,
+ /*    50 */   302,  216,  216,  114,  228,  427,  228,  228,  228,  228,
+ /*    60 */   228,  224,   21,   45,   45,  118,  118,    6,  867,  867,
+ /*    70 */   867,  302,  302,  302,  345,  345,   70,   70,   70,   70,
+ /*    80 */    70,   70,   62,   70,  228,  228,  228,  228,  228,  394,
+ /*    90 */   228,  228,  228,  216,  216,  228,  228,  228,  228,  414,
+ /*   100 */   414,  414,  414,   54,  216,  228,  228,  228,  228,  228,
+ /*   110 */   228,  228,  228,  228,  228,  228,  228,  228,  228,  228,
+ /*   120 */   228,  228,  228,  228,  228,  228,  228,  228,  228,  228,
+ /*   130 */   228,  228,  228,  228,  228,  228,  228,  228,  228,  228,
+ /*   140 */   228,  228,  228,  228,  228,  228,  228,  228,  228,  228,
+ /*   150 */   228,  228,  228,  228,  228,  228,  228,  228,  228,  228,
+ /*   160 */   228,  539,  539,  539,  539,  487,  487,  487,  487,  539,
+ /*   170 */   491,  490,  489,  497,  500,  509,  516,  523,  513,  527,
+ /*   180 */   520,  555,  539,  539,  539,  594,  594,  573,   21,   21,
+ /*   190 */   539,  539,  591,  597,  643,  603,  602,  642,  605,  608,
+ /*   200 */   573,    6,  539,  539,  616,  616,  539,  616,  539,  616,
+ /*   210 */   539,  539,  867,  867,   30,   74,  104,  104,  104,  135,
+ /*   220 */   193,  221,  270,  328,  328,  328,  328,  328,  328,   10,
+ /*   230 */   113,  353,  353,  353,  353,  276,  289,  367,   68,   96,
+ /*   240 */    96,  399,  403,  100,  189,  415,  423,  426,  480,  432,
+ /*   250 */   433,  434,  308,  413,  421,  438,  440,  442,  443,  444,
+ /*   260 */   450,  445,  451,  515,  536,  526,  460,  396,  402,  405,
+ /*   270 */   559,  563,  534,  420,  425,  470,  428,  502,  700,  548,
+ /*   280 */   701,  706,  552,  707,  709,  611,  615,  569,  593,  607,
+ /*   290 */   638,  599,  641,  644,  628,  630,  645,  632,  609,  610,
+ /*   300 */   731,  744,  678,  679,  683,  684,  686,  687,  664,  689,
+ /*   310 */   690,  692,  769,  693,  672,  637,  733,  780,  681,  646,
+ /*   320 */   694,  697,  607,  702,  667,  703,  670,  705,  704,  708,
+ /*   330 */   717,  787,  710,  712,  784,  789,  791,  792,  794,  795,
+ /*   340 */   798,  799,  716,  790,  725,  800,  801,  722,  724,  726,
+ /*   350 */   803,  805,  695,  729,  788,  754,  802,  665,  666,  721,
+ /*   360 */   721,  721,  721,  698,  699,  808,  671,  673,  721,  721,
+ /*   370 */   721,  822,  824,  743,  721,  826,  827,  828,  829,  830,
+ /*   380 */   831,  832,  833,  834,  835,  836,  837,  838,  839,  840,
+ /*   390 */   745,  758,  841,  842,  843,  844,  785,  848,
 };
-#define YY_REDUCE_COUNT (214)
-#define YY_REDUCE_MIN   (-278)
-#define YY_REDUCE_MAX   (553)
+#define YY_REDUCE_COUNT (213)
+#define YY_REDUCE_MIN   (-276)
+#define YY_REDUCE_MAX   (556)
 static const short yy_reduce_ofst[] = {
- /*     0 */  -140,   52,   52,  174,  174, -213, -204,  158,  165, -203,
- /*    10 */  -201,  -22,   96,  122,  199,  204,  223,  224,  225,  246,
- /*    20 */   251,  252, -278, -143,  -45, -193, -257, -227, -218, -144,
- /*    30 */   -98,  -46,  -26,   23,   25,   61,  115,  116,  186,  187,
- /*    40 */   188,  208,  209,  210,  215,  216,  230,  231,  212,  217,
- /*    50 */   239,  -99,   56,   54, -186,  146,  176,  177,  250,  271,
- /*    60 */   275, -118, -163,  228,  229,  -63,   -5,   13,  259,  153,
- /*    70 */   307, -230,   47,   73,   70,  137,  -12,   95,  173,  219,
- /*    80 */   315,  318,  326,  375,  377,  379,  380,  319,  384,  385,
- /*    90 */   387,  340,  341,  390,  391,  392,  393,  321,  322,  323,
- /*   100 */   324,  343,  346,  396,  397,  402,  404,  405,  406,  408,
- /*   110 */   410,  412,  414,  415,  416,  417,  418,  419,  421,  422,
- /*   120 */   423,  427,  428,  430,  434,  437,  438,  440,  442,  443,
- /*   130 */   447,  448,  449,  450,  451,  452,  454,  455,  456,  458,
- /*   140 */   459,  460,  462,  463,  465,  466,  467,  469,  470,  471,
- /*   150 */   472,  473,  474,  475,  476,  478,  479,  480,  481,  482,
- /*   160 */   483,  350,  485,  486,  488,  489,  490,  348,  353,  354,
- /*   170 */   357,  491,  349,  372,  371,  383,  386,  394,  487,  492,
- /*   180 */   496,  497,  500,  498,  499,  503,  504,  506,  509,  511,
- /*   190 */   512,  510,  513,  514,  517,  515,  518,  520,  523,  519,
- /*   200 */   527,  521,  524,  522,  525,  528,  537,  530,  539,  541,
- /*   210 */   543,  552,  553,  535,  546,
+ /*     0 */  -201,   49,   49,  178,  178, -215, -208,  159,  188, -209,
+ /*    10 */  -181,  -84,  -33,    2,   53,  134,  177,  192,  196,  198,
+ /*    20 */   206,  208, -276, -222,  -94, -205, -239, -238, -223, -164,
+ /*    30 */  -148, -134,   22,   35,   37,   90,  101,  146,  174,  176,
+ /*    40 */   183,  194,  195,  197,  199,  201,  202,  203,  -47,  -20,
+ /*    50 */    66, -250,   76, -155,  214,  241,  252,  277,  279,  281,
+ /*    60 */   267,  280,  148,  210,  215,  291,  292, -210,   88,  290,
+ /*    70 */   297, -176, -100,  -28,  -42,   15,   61,  120,  301,  316,
+ /*    80 */   320,  327,  321,  332,  375,  379,  380,  382,  383,  314,
+ /*    90 */   385,  386,  387,  338,  339,  390,  391,  392,  393,  317,
+ /*   100 */   318,  319,  322,  340,  344,  400,  401,  404,  406,  407,
+ /*   110 */   408,  409,  410,  411,  412,  416,  417,  418,  419,  422,
+ /*   120 */   424,  429,  430,  431,  435,  436,  437,  439,  441,  446,
+ /*   130 */   447,  448,  449,  452,  453,  454,  455,  456,  457,  458,
+ /*   140 */   459,  461,  462,  463,  464,  465,  466,  467,  468,  469,
+ /*   150 */   471,  472,  473,  474,  475,  476,  477,  478,  479,  481,
+ /*   160 */   482,  483,  484,  485,  486,  346,  348,  350,  351,  488,
+ /*   170 */   336,  347,  349,  369,  352,  378,  384,  492,  494,  493,
+ /*   180 */   495,  496,  498,  499,  501,  503,  504,  505,  506,  510,
+ /*   190 */   507,  508,  511,  514,  512,  518,  517,  521,  519,  524,
+ /*   200 */   522,  525,  528,  537,  538,  540,  544,  546,  545,  551,
+ /*   210 */   553,  554,  531,  556,
 };
 static const YYACTIONTYPE yy_default[] = {
- /*     0 */   939, 1062, 1001, 1072,  988,  998, 1235, 1235, 1235, 1235,
- /*    10 */   939,  939,  939,  939,  939,  939,  939,  939,  939,  939,
- /*    20 */   939,  939,  939,  939, 1122,  959,  939,  939,  939,  939,
- /*    30 */   939,  939,  939,  939,  939,  939,  939,  939,  939,  939,
- /*    40 */   939,  939,  939,  939,  939,  939,  939,  939,  939,  939,
- /*    50 */   939,  939,  939, 1146,  939,  998,  939,  939,  939,  939,
- /*    60 */   939, 1008,  998,  939,  939, 1008, 1008,  939, 1117, 1046,
- /*    70 */  1064,  939,  939,  939,  939,  939,  939,  939,  939,  939,
- /*    80 */   939,  939,  939,  939,  939,  939,  939, 1124, 1130, 1127,
- /*    90 */   939,  939,  939, 1132,  939,  939,  939, 1168, 1168, 1168,
- /*   100 */  1168, 1115,  939,  939,  939,  939,  939,  939,  939,  939,
- /*   110 */   939,  939,  939,  939,  939,  939,  939,  939,  939,  939,
- /*   120 */   939,  939,  939,  939,  939,  939,  939,  939,  939,  939,
- /*   130 */   939,  939,  939,  939,  939,  986,  939,  984,  939,  939,
- /*   140 */   939,  939,  939,  939,  939,  939,  939,  939,  939,  939,
- /*   150 */   939,  939,  939,  939,  939,  939,  939,  939,  939,  939,
- /*   160 */   957, 1185,  961,  996,  961,  961,  961,  939,  939,  939,
- /*   170 */   939,  961, 1177, 1181, 1158, 1175, 1169, 1153, 1151, 1149,
- /*   180 */  1157, 1142, 1185,  961,  961,  961, 1006, 1006, 1002,  998,
- /*   190 */   998,  961,  961, 1024, 1022, 1020, 1012, 1018, 1014, 1016,
- /*   200 */  1010,  989,  939,  961,  961,  996,  996,  961,  996,  961,
- /*   210 */   996,  961,  961, 1046, 1064, 1234,  939, 1186, 1176, 1234,
- /*   220 */   939, 1217, 1216,  939, 1225, 1224, 1223, 1215, 1214, 1213,
- /*   230 */   939,  939, 1209, 1212, 1211, 1210,  939,  939, 1188,  939,
- /*   240 */   939, 1219, 1218,  939,  939,  939,  939,  939,  939,  939,
- /*   250 */  1139,  939,  939,  939, 1164, 1182, 1178,  939,  939,  939,
- /*   260 */   939,  939,  939,  939,  939, 1189,  939,  939,  939,  939,
- /*   270 */   939,  939,  939,  939, 1103,  939,  939, 1074,  939,  939,
- /*   280 */   939,  939,  939,  939,  939,  939,  939,  939,  939,  939,
- /*   290 */   939, 1114,  939,  939,  939,  939,  939, 1126, 1125,  939,
- /*   300 */   939,  939,  939,  939,  939,  939,  939,  939,  939,  939,
- /*   310 */   939,  939,  939,  939,  939,  939,  939, 1170,  939, 1165,
- /*   320 */   939, 1159,  939,  939, 1086,  939,  939,  939,  939,  939,
- /*   330 */   939,  939,  939,  939,  939,  939,  939,  939,  939,  939,
- /*   340 */   939,  939,  939,  939,  939,  939,  939,  939,  939,  939,
- /*   350 */   939,  939,  939,  939,  939,  939,  939,  939,  939,  939,
- /*   360 */   939, 1253, 1248, 1249, 1246,  939,  939,  939,  939,  939,
- /*   370 */  1245, 1240, 1241,  939,  939,  939, 1238,  939,  939,  939,
- /*   380 */   939,  939,  939,  939,  939,  939,  939,  939,  939,  939,
- /*   390 */   939,  939, 1030,  939,  968,  966,  939,  939,
-=======
-#define YY_ACTTAB_COUNT (874)
-static const YYACTIONTYPE yy_action[] = {
- /*     0 */   216,  670,  252,  262,  261, 1169,   24, 1170,  314,  671,
- /*    10 */  1227,  870, 1229,  873,   38,   39, 1227,   42,   43,  393,
- /*    20 */   243,  265,   31,   30,   29,  214,  670,   41,  346,   46,
- /*    30 */    44,   47,   45,   32,  671, 1227,  215,   37,   36,  220,
- /*    40 */   706,   35,   34,   33,   38,   39, 1227,   42,   43, 1227,
- /*    50 */  1117,  265,   31,   30,   29,   60, 1092,   41,  346,   46,
- /*    60 */    44,   47,   45,   32,  212,  216,  754,   37,   36,  351,
- /*    70 */   221,   35,   34,   33, 1227, 1227, 1230, 1230,   38,   39,
- /*    80 */  1227,   42,   43,  936,  394,  265,   31,   30,   29,  162,
- /*    90 */    86,   41,  346,   46,   44,   47,   45,   32,  371,  370,
- /*   100 */   245,   37,   36,  222, 1090,   35,   34,   33,   38,   39,
- /*   110 */   250,   42,   43, 1227, 1093,  265,   31,   30,   29, 1114,
- /*   120 */    59,   41,  346,   46,   44,   47,   45,   32,  233,  877,
- /*   130 */    13,   37,   36, 1108,  102,   35,   34,   33, 1227,   38,
- /*   140 */    40, 1087,   42,   43,   60,   60,  265,   31,   30,   29,
- /*   150 */   288,  864,   41,  346,   46,   44,   47,   45,   32,  295,
- /*   160 */   294,  342,   37,   36,  105,  670,   35,   34,   33,   39,
- /*   170 */   280,   42,   43,  671,  884,  265,   31,   30,   29,  284,
- /*   180 */   283,   41,  346,   46,   44,   47,   45,   32,  258,  255,
- /*   190 */   256,   37,   36, 1090, 1090,   35,   34,   33,   68,  340,
- /*   200 */   388,  387,  339,  338,  337,  386,  336,  335,  334,  385,
- /*   210 */   333,  384,  383,  620,  621,  622,  623,  624,  625,  626,
- /*   220 */   627,  628,  629,  630,  631,  632,  633,  160,  869,  244,
- /*   230 */   872,   42,   43,  824,  825,  265,   31,   30,   29,  101,
- /*   240 */    85,   41,  346,   46,   44,   47,   45,   32,  392,  391,
- /*   250 */   647,   37,   36,   60,   87,   35,   34,   33,   25, 1055,
- /*   260 */  1043, 1044, 1045, 1046, 1047, 1048, 1049, 1050, 1051, 1052,
- /*   270 */  1053, 1054, 1056, 1057, 1078,  226, 1218,  236,  879,  381,
- /*   280 */    92,  868,  228,  871,  345,  874, 1227, 1249,  145,  144,
- /*   290 */   143,  227,  103,  236,  879,  354,   92,  868,  358,  871,
- /*   300 */   257,  874, 1090,  296, 1093,   60,  344,   46,   44,   47,
- /*   310 */    45,   32, 1217,  241,  242,   37,   36,  348,   69,   35,
- /*   320 */    34,   33, 1227,  264,  177, 1076, 1077,   56, 1080,  241,
- /*   330 */   242,    5,   63,  187,   69,   35,   34,   33,  186,  112,
- /*   340 */   117,  108,  116,  304,  778,    6,  878,  775,  259,  776,
- /*   350 */   359,  777, 1093,  670, 1090,  297,  287,  329,   84, 1079,
- /*   360 */  1216,  671,   48,  389, 1024,  237,  129,  123,  134,  268,
- /*   370 */  1227,  318,   98,  133,   97,  139,  142,  132,   48,  270,
- /*   380 */   271,  207,  205,  203,  136, 1108, 1108,   80,  202,  149,
- /*   390 */   148,  147,  146,   68,  274,  388,  387,  880,  875,  876,
- /*   400 */   386,  812,  246,  247,  385,  815,  384,  383,  266,   60,
- /*   410 */    60,   60,   60,  880,  875,  876, 1063,   60, 1061, 1062,
- /*   420 */    37,   36,  239, 1064,   35,   34,   33, 1065,   81, 1066,
- /*   430 */  1067,   32, 1227,  300,  301,   37,   36,   60,   52,   35,
- /*   440 */    34,   33,  159,  157,  156,  986,  269,  342,  267,  106,
- /*   450 */   357,  356,  197,  131,  360,  361,  367,  368, 1090, 1090,
- /*   460 */  1090, 1090,  369,  779,  272,  381, 1090,  240,  218,  216,
- /*   470 */   219,  276,   60,  273,  223,  366,  365, 1227, 1227, 1227,
- /*   480 */  1227, 1230,  373,  217, 1227, 1081, 1090,  224,  225,  230,
- /*   490 */   231,  232,  229, 1227,  213,    1,  185, 1227, 1227, 1227,
- /*   500 */  1227, 1227, 1227,  275, 1227,  275,  275,  796, 1167,  275,
- /*   510 */  1168,  100,  844,   99,  183,  793,  184,  347,  248,  996,
- /*   520 */  1091, 1089,  987,  289,    3,  198,  197,   89,   90,  197,
- /*   530 */   299,  298,  821,  831,  832,  344,   77,   61,  350,  764,
- /*   540 */   321,  766,   10,  323,  765,   55,  164,   72,   49,  909,
- /*   550 */   881,  263,  317,   61,   61,   72,   83,  104,   72,  669,
- /*   560 */   349,  363,  362,    9,    9,  291,  291,   15, 1241,   14,
- /*   570 */   843, 1180,  122,    9,  121,   17, 1179,   16,  324,   78,
- /*   580 */   785,  783,  786,  784,   19,  253,   18,  128,  753,  127,
- /*   590 */  1176,  867,   21,  800,   20, 1175,  141,  140,  254,  372,
- /*   600 */    26,  285, 1109,  161, 1116, 1127, 1124, 1125,  292, 1129,
- /*   610 */   163,  168,  310,  179, 1159, 1158, 1157, 1156, 1088,  180,
- /*   620 */  1086,  158,  181,  182, 1001,  326,  811,  327,  328,  303,
- /*   630 */   331,  332,   70,  210,   66,  343,  249,  995,  305,  307,
- /*   640 */  1106,  169,  355, 1248,  319,  170,   82,  119, 1247,   79,
- /*   650 */    28,  171, 1244,  188,  364, 1240,  315,  172,  173,  125,
- /*   660 */   313,  311, 1239,  309, 1236,  189,  174,  306, 1021,   67,
- /*   670 */   175,   62,   71,  211,  302,  983,  330,  135,  981,  137,
- /*   680 */   138,  979,  978,  277,  200,  201,  975,  974,  973,  972,
- /*   690 */   971,  970,   27,  969,  204,  206,  965,  382,  963,  961,
- /*   700 */   208,  958,  209,  954,  130,  374,  290,   88,   93,  375,
- /*   710 */   308,  376,  377,  379,  378,  380,  390,  934,  238,  278,
- /*   720 */   279,  260,  325,  933,  281,  282,  932,  915,  234,  235,
- /*   730 */   914,  286,  291,  113, 1000,  999,  320,  114,   11,   91,
- /*   740 */   788,  293,   53,   94,  820,  977,  976,   75,  968,  192,
- /*   750 */   150,  151, 1022,  190,  194,  152,  191,  193,  195,  196,
- /*   760 */   967,    4,  153, 1059,  960, 1023,  178,  176,  959,   54,
- /*   770 */   818,  817,    2,  814,  813,   76,  167,  822,  165, 1069,
- /*   780 */   833,  166,  251,  827,   95,   64,  829,   96,  312,  349,
- /*   790 */   316,   12,   65,   50,   51,   22,   23,  322,  107,  105,
- /*   800 */    57,  109,  110,  684,   58,  719,  717,  111,  716,  715,
- /*   810 */   713,  712,  711,  708,  674,  341,  115,    7,  906,  904,
- /*   820 */   883,  907,  882,  905,  885,    8,  353,   61,  352,  118,
- /*   830 */    73,  756,  120,  782,   74,  124,  755,  781,  126,  752,
- /*   840 */   700,  698,  690,  696,  692,  694,  688,  686,  722,  721,
- /*   850 */   720,  718,  714,  710,  709,  199,  672,  637,  938,  937,
- /*   860 */   937,  937,  937,  937,  937,  937,  937,  937,  937,  937,
- /*   870 */   937,  937,  154,  155,
-};
-static const YYCODETYPE yy_lookahead[] = {
- /*     0 */   272,    1,    1,  211,  211,  280,  272,  282,  283,    9,
- /*    10 */   282,    5,  284,    7,   14,   15,  282,   17,   18,  204,
- /*    20 */   205,   21,   22,   23,   24,  272,    1,   27,   28,   29,
- /*    30 */    30,   31,   32,   33,    9,  282,  272,   37,   38,  272,
- /*    40 */     5,   41,   42,   43,   14,   15,  282,   17,   18,  282,
- /*    50 */   204,   21,   22,   23,   24,  204,  254,   27,   28,   29,
- /*    60 */    30,   31,   32,   33,  272,  272,    5,   37,   38,   16,
- /*    70 */   272,   41,   42,   43,  282,  282,  284,  284,   14,   15,
- /*    80 */   282,   17,   18,  202,  203,   21,   22,   23,   24,  204,
- /*    90 */    90,   27,   28,   29,   30,   31,   32,   33,   37,   38,
- /*   100 */   249,   37,   38,  272,  253,   41,   42,   43,   14,   15,
- /*   110 */   250,   17,   18,  282,  254,   21,   22,   23,   24,  273,
- /*   120 */    90,   27,   28,   29,   30,   31,   32,   33,  272,  123,
- /*   130 */    86,   37,   38,  252,   90,   41,   42,   43,  282,   14,
- /*   140 */    15,  204,   17,   18,  204,  204,   21,   22,   23,   24,
- /*   150 */   269,   87,   27,   28,   29,   30,   31,   32,   33,  274,
- /*   160 */   275,   88,   37,   38,  120,    1,   41,   42,   43,   15,
- /*   170 */   147,   17,   18,    9,  121,   21,   22,   23,   24,  156,
- /*   180 */   157,   27,   28,   29,   30,   31,   32,   33,  251,  249,
- /*   190 */   249,   37,   38,  253,  253,   41,   42,   43,  102,  103,
- /*   200 */   104,  105,  106,  107,  108,  109,  110,  111,  112,  113,
- /*   210 */   114,  115,  116,   49,   50,   51,   52,   53,   54,   55,
- /*   220 */    56,   57,   58,   59,   60,   61,   62,   63,    5,   65,
- /*   230 */     7,   17,   18,  130,  131,   21,   22,   23,   24,  255,
- /*   240 */   212,   27,   28,   29,   30,   31,   32,   33,   69,   70,
- /*   250 */    71,   37,   38,  204,  270,   41,   42,   43,   48,  228,
- /*   260 */   229,  230,  231,  232,  233,  234,  235,  236,  237,  238,
- /*   270 */   239,  240,  241,  242,  246,   65,  272,    1,    2,   94,
- /*   280 */    86,    5,   72,    7,   25,    9,  282,  254,   78,   79,
- /*   290 */    80,   81,  212,    1,    2,   85,   86,    5,  249,    7,
- /*   300 */   250,    9,  253,  277,  254,  204,   47,   29,   30,   31,
- /*   310 */    32,   33,  272,   37,   38,   37,   38,   41,  124,   41,
- /*   320 */    42,   43,  282,   64,  259,  245,  246,  247,  248,   37,
- /*   330 */    38,   66,   67,   68,  124,   41,   42,   43,   73,   74,
- /*   340 */    75,   76,   77,  278,    2,   86,  123,    5,  250,    7,
- /*   350 */   249,    9,  254,    1,  253,  277,  146,   92,  148,    0,
- /*   360 */   272,    9,   86,  226,  227,  155,   66,   67,   68,   72,
- /*   370 */   282,  279,  280,   73,  282,   75,   76,   77,   86,   37,
- /*   380 */    38,   66,   67,   68,   84,  252,  252,  101,   73,   74,
- /*   390 */    75,   76,   77,  102,   72,  104,  105,  121,  122,  123,
- /*   400 */   109,    5,  269,  269,  113,    9,  115,  116,  211,  204,
- /*   410 */   204,  204,  204,  121,  122,  123,  228,  204,  230,  231,
- /*   420 */    37,   38,  272,  235,   41,   42,   43,  239,  142,  241,
- /*   430 */   242,   33,  282,   37,   38,   37,   38,  204,   86,   41,
- /*   440 */    42,   43,   66,   67,   68,  210,  149,   88,  151,  212,
- /*   450 */   153,  154,  217,   82,  249,  249,  249,  249,  253,  253,
- /*   460 */   253,  253,  249,  121,  122,   94,  253,  272,  272,  272,
- /*   470 */   272,  149,  204,  151,  272,  153,  154,  282,  282,  282,
- /*   480 */   282,  284,  249,  272,  282,  248,  253,  272,  272,  272,
- /*   490 */   272,  272,  272,  282,  272,  213,  214,  282,  282,  282,
- /*   500 */   282,  282,  282,  204,  282,  204,  204,   41,  280,  204,
- /*   510 */   282,  280,   80,  282,  215,  101,  215,  215,  122,  210,
- /*   520 */   215,  253,  210,   87,  208,  209,  217,   87,   87,  217,
- /*   530 */    37,   38,   87,   87,   87,   47,  101,  101,   25,   87,
- /*   540 */    87,   87,  128,   87,   87,   86,  101,  101,  101,   87,
- /*   550 */    87,    1,   64,  101,  101,  101,   86,  101,  101,   87,
- /*   560 */    47,   37,   38,  101,  101,  125,  125,  150,  254,  152,
- /*   570 */   138,  244,  150,  101,  152,  150,  244,  152,  119,  144,
- /*   580 */     5,    5,    7,    7,  150,  244,  152,  150,  118,  152,
- /*   590 */   244,   41,  150,  127,  152,  244,   82,   83,  244,  244,
- /*   600 */   271,  204,  252,  204,  204,  204,  204,  204,  252,  204,
- /*   610 */   204,  204,  204,  256,  281,  281,  281,  281,  252,  204,
- /*   620 */   204,   64,  204,  204,  204,  204,  123,  204,  204,  276,
- /*   630 */   204,  204,  204,  204,  204,  204,  276,  204,  276,  276,
- /*   640 */   268,  267,  204,  204,  136,  266,  141,  204,  204,  143,
- /*   650 */   140,  265,  204,  204,  204,  204,  139,  264,  263,  204,
- /*   660 */   134,  133,  204,  132,  204,  204,  262,  135,  204,  204,
- /*   670 */   261,  204,  204,  204,  129,  204,   93,  204,  204,  204,
- /*   680 */   204,  204,  204,  204,  204,  204,  204,  204,  204,  204,
- /*   690 */   204,  204,  145,  204,  204,  204,  204,  117,  204,  204,
- /*   700 */   204,  204,  204,  204,  100,   99,  206,  206,  206,   55,
- /*   710 */   206,   96,   98,   97,   59,   95,   88,    5,  206,  158,
- /*   720 */     5,  206,  206,    5,  158,    5,    5,  104,  206,  206,
- /*   730 */   103,  147,  125,  212,  216,  216,  119,  212,   86,  126,
- /*   740 */    87,  101,   86,  101,   87,  206,  206,  101,  206,  219,
- /*   750 */   207,  207,  225,  224,  220,  207,  223,  222,  221,  218,
- /*   760 */   206,  208,  207,  243,  206,  227,  257,  260,  206,  258,
- /*   770 */   123,  123,  213,    5,    5,   86,  101,   87,   86,  243,
- /*   780 */    87,   86,    1,   87,   86,  101,   87,   86,   86,   47,
- /*   790 */     1,   86,  101,   86,   86,  137,  137,  119,   82,  120,
- /*   800 */    91,   90,   74,    5,   91,    9,    5,   90,    5,    5,
- /*   810 */     5,    5,    5,    5,   89,   16,   82,   86,    9,    9,
- /*   820 */    87,    9,   87,    9,  121,   86,   63,  101,   28,  152,
- /*   830 */    17,    5,  152,  123,   17,  152,    5,  123,  152,   87,
- /*   840 */     5,    5,    5,    5,    5,    5,    5,    5,    5,    5,
- /*   850 */     5,    5,    5,    5,    5,  101,   89,   64,    0,  285,
- /*   860 */   285,  285,  285,  285,  285,  285,  285,  285,  285,  285,
- /*   870 */   285,  285,   22,   22,  285,  285,  285,  285,  285,  285,
- /*   880 */   285,  285,  285,  285,  285,  285,  285,  285,  285,  285,
- /*   890 */   285,  285,  285,  285,  285,  285,  285,  285,  285,  285,
- /*   900 */   285,  285,  285,  285,  285,  285,  285,  285,  285,  285,
- /*   910 */   285,  285,  285,  285,  285,  285,  285,  285,  285,  285,
- /*   920 */   285,  285,  285,  285,  285,  285,  285,  285,  285,  285,
- /*   930 */   285,  285,  285,  285,  285,  285,  285,  285,  285,  285,
- /*   940 */   285,  285,  285,  285,  285,  285,  285,  285,  285,  285,
- /*   950 */   285,  285,  285,  285,  285,  285,  285,  285,  285,  285,
- /*   960 */   285,  285,  285,  285,  285,  285,  285,  285,  285,  285,
- /*   970 */   285,  285,  285,  285,  285,  285,  285,  285,  285,  285,
- /*   980 */   285,  285,  285,  285,  285,  285,  285,  285,  285,  285,
- /*   990 */   285,  285,  285,  285,  285,  285,  285,  285,  285,  285,
- /*  1000 */   285,  285,  285,  285,  285,  285,  285,  285,  285,  285,
- /*  1010 */   285,  285,  285,  285,  285,  285,  285,  285,  285,  285,
- /*  1020 */   285,  285,  285,  285,  285,  285,  285,  285,  285,  285,
- /*  1030 */   285,  285,  285,  285,  285,  285,  285,  285,  285,  285,
- /*  1040 */   285,  285,  285,  285,  285,  285,  285,  285,  285,  285,
- /*  1050 */   285,  285,  285,  285,  285,  285,  285,  285,  285,  285,
- /*  1060 */   285,  285,  285,  285,  285,  285,  285,  285,  285,  285,
- /*  1070 */   285,  285,  285,  285,  285,
-};
-#define YY_SHIFT_COUNT    (394)
-#define YY_SHIFT_MIN      (0)
-#define YY_SHIFT_MAX      (858)
-static const unsigned short int yy_shift_ofst[] = {
- /*     0 */   210,   96,   96,  291,  291,   73,  276,  292,  292,  292,
- /*    10 */   352,   25,   25,   25,   25,   25,   25,   25,   25,   25,
- /*    20 */    25,   25,    1,    1,    0,  164,  292,  292,  292,  292,
- /*    30 */   292,  292,  292,  292,  292,  292,  292,  292,  292,  292,
- /*    40 */   292,  292,  292,  292,  292,  292,  292,  292,  292,  342,
- /*    50 */   342,  342,  194,  194,  103,   25,  359,   25,   25,   25,
- /*    60 */    25,   25,  371,   73,    1,    1,  185,  185,   35,  874,
- /*    70 */   874,  874,  342,  342,  342,  396,  396,   61,   61,   61,
- /*    80 */    61,   61,   61,   61,   25,   25,   25,  466,   25,   25,
- /*    90 */    25,  194,  194,   25,   25,   25,   25,  432,  432,  432,
- /*   100 */   432,  414,  194,   25,   25,   25,   25,   25,   25,   25,
- /*   110 */    25,   25,   25,   25,   25,   25,   25,   25,   25,   25,
- /*   120 */    25,   25,   25,   25,   25,   25,   25,   25,   25,   25,
- /*   130 */    25,   25,   25,   25,   25,   25,   25,   25,   25,   25,
- /*   140 */    25,   25,   25,   25,   25,   25,   25,   25,   25,   25,
- /*   150 */    25,   25,   25,   25,   25,   25,   25,   25,   25,   25,
- /*   160 */    25,  557,  557,  557,  503,  503,  503,  503,  557,  505,
- /*   170 */   506,  508,  510,  517,  526,  528,  531,  532,  545,  547,
- /*   180 */   557,  557,  557,  583,  583,  580,   73,   73,  557,  557,
- /*   190 */   604,  606,  654,  615,  614,  655,  616,  620,  580,   35,
- /*   200 */   557,  557,  628,  628,  557,  628,  557,  628,  557,  557,
- /*   210 */   874,  874,   30,   64,   94,   94,   94,  125,  154,  214,
- /*   220 */   278,  278,  278,  278,  278,  278,  265,  300,  315,  398,
- /*   230 */   398,  398,  398,  383,  297,  322,  259,   23,   44,  294,
- /*   240 */   294,    6,  223,  179,  376,  436,  440,  441,  493,  445,
- /*   250 */   446,  447,  488,  435,  286,  452,  453,  454,  456,  457,
- /*   260 */   459,  462,  463,  513,  550,   53,  472,  417,  422,  425,
- /*   270 */   575,  576,  524,  434,  437,  470,  442,  514,  712,  561,
- /*   280 */   715,  718,  566,  720,  721,  623,  627,  584,  607,  617,
- /*   290 */   652,  613,  653,  656,  640,  642,  657,  646,  647,  648,
- /*   300 */   768,  769,  689,  690,  692,  693,  695,  696,  675,  698,
- /*   310 */   699,  701,  781,  702,  684,  658,  742,  789,  691,  659,
- /*   320 */   705,  617,  707,  678,  708,  679,  716,  709,  711,  728,
- /*   330 */   798,  713,  717,  796,  801,  803,  804,  805,  806,  807,
- /*   340 */   808,  725,  799,  734,  809,  810,  731,  733,  735,  812,
- /*   350 */   814,  703,  739,  800,  763,  813,  677,  680,  726,  726,
- /*   360 */   726,  726,  710,  714,  817,  683,  686,  726,  726,  726,
- /*   370 */   826,  831,  752,  726,  835,  836,  837,  838,  839,  840,
- /*   380 */   841,  842,  843,  844,  845,  846,  847,  848,  849,  754,
- /*   390 */   767,  850,  851,  793,  858,
-};
-#define YY_REDUCE_COUNT (211)
-#define YY_REDUCE_MIN   (-275)
-#define YY_REDUCE_MAX   (562)
-static const short yy_reduce_ofst[] = {
- /*     0 */  -119,   31,   31,  188,  188,   80, -208, -207,  197, -272,
- /*    10 */  -115, -149,  -60,  -59,   49,  101,  205,  206,  207,  208,
- /*    20 */   213,  233, -275,   92, -154, -185, -266, -247, -236, -233,
- /*    30 */  -202, -169, -144,    4,   40,   88,  150,  195,  196,  198,
- /*    40 */   202,  211,  215,  216,  217,  218,  219,  220,  222, -140,
- /*    50 */    50,   98,  133,  134,   65,  -63,  237,  299,  301,  302,
- /*    60 */   305,  268,  235,   28,  228,  231,  309,  312,  137,  -16,
- /*    70 */   282,  316, -198,   33,  314,   26,   78,  327,  332,  341,
- /*    80 */   346,  351,  354,  355,  397,  399,  400,  329,  401,  402,
- /*    90 */   403,  350,  356,  405,  406,  407,  408,  333,  334,  335,
- /*   100 */   336,  357,  366,  415,  416,  418,  419,  420,  421,  423,
- /*   110 */   424,  426,  427,  428,  429,  430,  431,  433,  438,  439,
- /*   120 */   443,  444,  448,  449,  450,  451,  455,  458,  460,  461,
- /*   130 */   464,  465,  467,  468,  469,  471,  473,  474,  475,  476,
- /*   140 */   477,  478,  479,  480,  481,  482,  483,  484,  485,  486,
- /*   150 */   487,  489,  490,  491,  492,  494,  495,  496,  497,  498,
- /*   160 */   499,  500,  501,  502,  353,  360,  362,  363,  504,  372,
- /*   170 */   374,  379,  386,  393,  395,  404,  409,  507,  511,  509,
- /*   180 */   512,  515,  516,  518,  519,  520,  521,  525,  522,  523,
- /*   190 */   527,  529,  533,  530,  535,  534,  537,  541,  536,  538,
- /*   200 */   539,  540,  543,  544,  542,  548,  554,  555,  558,  562,
- /*   210 */   559,  553,
-};
-static const YYACTIONTYPE yy_default[] = {
- /*     0 */   935, 1058,  997, 1068,  984,  994, 1232, 1232, 1232, 1232,
- /*    10 */   935,  935,  935,  935,  935,  935,  935,  935,  935,  935,
- /*    20 */   935,  935,  935,  935, 1118,  955,  935,  935,  935,  935,
- /*    30 */   935,  935,  935,  935,  935,  935,  935,  935,  935,  935,
- /*    40 */   935,  935,  935,  935,  935,  935,  935,  935,  935,  935,
- /*    50 */   935,  935,  935,  935, 1142,  935,  994,  935,  935,  935,
- /*    60 */   935,  935, 1004,  994,  935,  935, 1004, 1004,  935, 1113,
- /*    70 */  1042, 1060,  935,  935,  935,  935,  935,  935,  935,  935,
- /*    80 */   935,  935,  935,  935,  935,  935,  935, 1120, 1126, 1123,
- /*    90 */   935,  935,  935, 1128,  935,  935,  935, 1164, 1164, 1164,
- /*   100 */  1164, 1111,  935,  935,  935,  935,  935,  935,  935,  935,
- /*   110 */   935,  935,  935,  935,  935,  935,  935,  935,  935,  935,
- /*   120 */   935,  935,  935,  935,  935,  935,  935,  935,  935,  935,
- /*   130 */   935,  935,  935,  935,  935,  982,  935,  980,  935,  935,
- /*   140 */   935,  935,  935,  935,  935,  935,  935,  935,  935,  935,
- /*   150 */   935,  935,  935,  935,  935,  935,  935,  935,  935,  935,
- /*   160 */   953,  957,  957,  957,  935,  935,  935,  935,  957, 1173,
- /*   170 */  1177, 1154, 1171, 1165, 1149, 1147, 1145, 1153, 1138, 1181,
- /*   180 */   957,  957,  957, 1002, 1002,  998,  994,  994,  957,  957,
- /*   190 */  1020, 1018, 1016, 1008, 1014, 1010, 1012, 1006,  985,  935,
- /*   200 */   957,  957,  992,  992,  957,  992,  957,  992,  957,  957,
- /*   210 */  1042, 1060, 1231,  935, 1182, 1172, 1231,  935, 1213, 1212,
- /*   220 */  1222, 1221, 1220, 1211, 1210, 1209,  935,  935,  935, 1205,
- /*   230 */  1208, 1207, 1206, 1219,  935,  935, 1184,  935,  935, 1215,
- /*   240 */  1214,  935,  935,  935,  935,  935,  935,  935, 1135,  935,
- /*   250 */   935,  935, 1160, 1178, 1174,  935,  935,  935,  935,  935,
- /*   260 */   935,  935,  935, 1185,  935,  935,  935,  935,  935,  935,
- /*   270 */   935,  935, 1099,  935,  935, 1070,  935,  935,  935,  935,
- /*   280 */   935,  935,  935,  935,  935,  935,  935,  935, 1110,  935,
- /*   290 */   935,  935,  935,  935, 1122, 1121,  935,  935,  935,  935,
- /*   300 */   935,  935,  935,  935,  935,  935,  935,  935,  935,  935,
- /*   310 */   935,  935,  935,  935, 1166,  935, 1161,  935, 1155,  935,
- /*   320 */   935, 1082,  935,  935,  935,  935,  935,  935,  935,  935,
- /*   330 */   935,  935,  935,  935,  935,  935,  935,  935,  935,  935,
- /*   340 */   935,  935,  935,  935,  935,  935,  935,  935,  935,  935,
- /*   350 */   935,  935,  935,  935,  935,  935,  935,  935, 1250, 1245,
- /*   360 */  1246, 1243,  935,  935,  935,  935,  935, 1242, 1237, 1238,
- /*   370 */   935,  935,  935, 1235,  935,  935,  935,  935,  935,  935,
- /*   380 */   935,  935,  935,  935,  935,  935,  935,  935,  935, 1026,
- /*   390 */   935,  964,  962,  935,  935,
->>>>>>> 9ff4b302
+ /*     0 */   945, 1068, 1007, 1078,  994, 1004, 1246, 1246, 1246, 1246,
+ /*    10 */   945,  945,  945,  945,  945,  945,  945,  945,  945,  945,
+ /*    20 */   945,  945,  945,  945, 1132,  965,  945,  945,  945,  945,
+ /*    30 */   945,  945,  945,  945,  945,  945,  945,  945,  945,  945,
+ /*    40 */   945,  945,  945,  945,  945,  945,  945,  945,  945,  945,
+ /*    50 */   945,  945,  945, 1156,  945, 1004,  945,  945,  945,  945,
+ /*    60 */   945, 1014, 1004,  945,  945, 1014, 1014,  945, 1127, 1052,
+ /*    70 */  1070,  945,  945,  945,  945,  945,  945,  945,  945,  945,
+ /*    80 */   945,  945, 1099,  945,  945,  945,  945,  945,  945, 1134,
+ /*    90 */  1140, 1137,  945,  945,  945, 1142,  945,  945,  945, 1178,
+ /*   100 */  1178, 1178, 1178, 1125,  945,  945,  945,  945,  945,  945,
+ /*   110 */   945,  945,  945,  945,  945,  945,  945,  945,  945,  945,
+ /*   120 */   945,  945,  945,  945,  945,  945,  945,  945,  945,  945,
+ /*   130 */   945,  945,  945,  945,  945,  945,  945,  992,  945,  990,
+ /*   140 */   945,  945,  945,  945,  945,  945,  945,  945,  945,  945,
+ /*   150 */   945,  945,  945,  945,  945,  945,  945,  945,  945,  945,
+ /*   160 */   963,  967,  967,  967,  967,  945,  945,  945,  945,  967,
+ /*   170 */  1187, 1191, 1168, 1185, 1179, 1163, 1161, 1159, 1167, 1152,
+ /*   180 */  1195, 1101,  967,  967,  967, 1012, 1012, 1008, 1004, 1004,
+ /*   190 */   967,  967, 1030, 1028, 1026, 1018, 1024, 1020, 1022, 1016,
+ /*   200 */   995,  945,  967,  967, 1002, 1002,  967, 1002,  967, 1002,
+ /*   210 */   967,  967, 1052, 1070, 1245,  945, 1196, 1186, 1245,  945,
+ /*   220 */  1228, 1227,  945, 1236, 1235, 1234, 1226, 1225, 1224,  945,
+ /*   230 */   945, 1220, 1223, 1222, 1221,  945,  945, 1198,  945, 1230,
+ /*   240 */  1229,  945,  945,  945,  945,  945,  945,  945, 1149,  945,
+ /*   250 */   945,  945, 1174, 1192, 1188,  945,  945,  945,  945,  945,
+ /*   260 */   945,  945,  945, 1199,  945,  945,  945,  945,  945,  945,
+ /*   270 */   945,  945, 1113,  945,  945, 1080,  945,  945,  945,  945,
+ /*   280 */   945,  945,  945,  945,  945,  945,  945,  945, 1124,  945,
+ /*   290 */   945,  945,  945,  945, 1136, 1135,  945,  945,  945,  945,
+ /*   300 */   945,  945,  945,  945,  945,  945,  945,  945,  945,  945,
+ /*   310 */   945,  945,  945,  945, 1180,  945, 1175,  945, 1169,  945,
+ /*   320 */   945,  945, 1092,  945,  945,  945,  945,  945,  945,  945,
+ /*   330 */   945,  945,  945,  945,  945,  945,  945,  945,  945,  945,
+ /*   340 */   945,  945,  945,  945,  945,  945,  945,  945,  945,  945,
+ /*   350 */   945,  945,  945,  945,  945,  945,  945,  945,  945, 1264,
+ /*   360 */  1259, 1260, 1257,  945,  945,  945,  945,  945, 1256, 1251,
+ /*   370 */  1252,  945,  945,  945, 1249,  945,  945,  945,  945,  945,
+ /*   380 */   945,  945,  945,  945,  945,  945,  945,  945,  945,  945,
+ /*   390 */  1036,  945,  945,  974,  945,  972,  945,  945,
 };
 /********** End of lemon-generated parsing tables *****************************/
 
@@ -1014,6 +659,8 @@
     0,  /*   UNSIGNED => nothing */
     0,  /*       TAGS => nothing */
     0,  /*      USING => nothing */
+    0,  /*         TO => nothing */
+    0,  /*      SPLIT => nothing */
     1,  /*       NULL => ID */
     1,  /*        NOW => ID */
     0,  /*   VARIABLE => nothing */
@@ -1039,6 +686,7 @@
     0,  /*     SLIMIT => nothing */
     0,  /*    SOFFSET => nothing */
     0,  /*      WHERE => nothing */
+    1,  /*      TODAY => ID */
     0,  /*      RESET => nothing */
     0,  /*      QUERY => nothing */
     0,  /*     SYNCDB => nothing */
@@ -1052,7 +700,6 @@
     0,  /* CONNECTION => nothing */
     0,  /*     STREAM => nothing */
     0,  /*      COLON => nothing */
-    0,  /*     DELETE => nothing */
     1,  /*      ABORT => ID */
     1,  /*      AFTER => ID */
     1,  /*     ATTACH => ID */
@@ -1302,300 +949,176 @@
   /*  118 */ "UNSIGNED",
   /*  119 */ "TAGS",
   /*  120 */ "USING",
-  /*  121 */ "NULL",
-  /*  122 */ "NOW",
-  /*  123 */ "VARIABLE",
-  /*  124 */ "SELECT",
-  /*  125 */ "UNION",
-  /*  126 */ "ALL",
-  /*  127 */ "DISTINCT",
-  /*  128 */ "FROM",
-  /*  129 */ "RANGE",
-  /*  130 */ "INTERVAL",
-  /*  131 */ "EVERY",
-  /*  132 */ "SESSION",
-  /*  133 */ "STATE_WINDOW",
-  /*  134 */ "FILL",
-  /*  135 */ "SLIDING",
-  /*  136 */ "ORDER",
-  /*  137 */ "BY",
-  /*  138 */ "ASC",
-  /*  139 */ "GROUP",
-  /*  140 */ "HAVING",
-  /*  141 */ "LIMIT",
-  /*  142 */ "OFFSET",
-  /*  143 */ "SLIMIT",
-  /*  144 */ "SOFFSET",
-  /*  145 */ "WHERE",
-  /*  146 */ "RESET",
-  /*  147 */ "QUERY",
-  /*  148 */ "SYNCDB",
-  /*  149 */ "ADD",
-  /*  150 */ "COLUMN",
-  /*  151 */ "MODIFY",
-  /*  152 */ "TAG",
-  /*  153 */ "CHANGE",
-  /*  154 */ "SET",
-  /*  155 */ "KILL",
-  /*  156 */ "CONNECTION",
-  /*  157 */ "STREAM",
-  /*  158 */ "COLON",
-<<<<<<< HEAD
-  /*  159 */ "DELETE",
-  /*  160 */ "ABORT",
-  /*  161 */ "AFTER",
-  /*  162 */ "ATTACH",
-  /*  163 */ "BEFORE",
-  /*  164 */ "BEGIN",
-  /*  165 */ "CASCADE",
-  /*  166 */ "CLUSTER",
-  /*  167 */ "CONFLICT",
-  /*  168 */ "COPY",
-  /*  169 */ "DEFERRED",
-  /*  170 */ "DELIMITERS",
-  /*  171 */ "DETACH",
-  /*  172 */ "EACH",
-  /*  173 */ "END",
-  /*  174 */ "EXPLAIN",
-  /*  175 */ "FAIL",
-  /*  176 */ "FOR",
-  /*  177 */ "IGNORE",
-  /*  178 */ "IMMEDIATE",
-  /*  179 */ "INITIALLY",
-  /*  180 */ "INSTEAD",
-  /*  181 */ "KEY",
-  /*  182 */ "OF",
-  /*  183 */ "RAISE",
-  /*  184 */ "REPLACE",
-  /*  185 */ "RESTRICT",
-  /*  186 */ "ROW",
-  /*  187 */ "STATEMENT",
-  /*  188 */ "TRIGGER",
-  /*  189 */ "VIEW",
-  /*  190 */ "IPTOKEN",
-  /*  191 */ "SEMI",
-  /*  192 */ "NONE",
-  /*  193 */ "PREV",
-  /*  194 */ "LINEAR",
-  /*  195 */ "IMPORT",
-  /*  196 */ "TBNAME",
-  /*  197 */ "JOIN",
-  /*  198 */ "INSERT",
-  /*  199 */ "INTO",
-  /*  200 */ "VALUES",
-  /*  201 */ "FILE",
-  /*  202 */ "error",
-  /*  203 */ "program",
-  /*  204 */ "cmd",
-  /*  205 */ "ids",
-  /*  206 */ "dbPrefix",
-  /*  207 */ "cpxName",
-  /*  208 */ "ifexists",
-  /*  209 */ "alter_db_optr",
-  /*  210 */ "alter_topic_optr",
-  /*  211 */ "acct_optr",
-  /*  212 */ "exprlist",
-  /*  213 */ "ifnotexists",
-  /*  214 */ "db_optr",
-  /*  215 */ "topic_optr",
-  /*  216 */ "typename",
-  /*  217 */ "bufsize",
-  /*  218 */ "pps",
-  /*  219 */ "tseries",
-  /*  220 */ "dbs",
-  /*  221 */ "streams",
-  /*  222 */ "storage",
-  /*  223 */ "qtime",
-  /*  224 */ "users",
-  /*  225 */ "conns",
-  /*  226 */ "state",
-  /*  227 */ "intitemlist",
-  /*  228 */ "intitem",
-  /*  229 */ "keep",
-  /*  230 */ "cache",
-  /*  231 */ "replica",
-  /*  232 */ "quorum",
-  /*  233 */ "days",
-  /*  234 */ "minrows",
-  /*  235 */ "maxrows",
-  /*  236 */ "blocks",
-  /*  237 */ "ctime",
-  /*  238 */ "wal",
-  /*  239 */ "fsync",
-  /*  240 */ "comp",
-  /*  241 */ "prec",
-  /*  242 */ "update",
-  /*  243 */ "cachelast",
-  /*  244 */ "partitions",
-  /*  245 */ "signed",
-  /*  246 */ "create_table_args",
-  /*  247 */ "create_stable_args",
-  /*  248 */ "create_table_list",
-  /*  249 */ "create_from_stable",
-  /*  250 */ "columnlist",
-  /*  251 */ "tagitemlist",
-  /*  252 */ "tagNamelist",
-  /*  253 */ "select",
-  /*  254 */ "column",
-  /*  255 */ "tagitem",
-  /*  256 */ "selcollist",
-  /*  257 */ "from",
-  /*  258 */ "where_opt",
-  /*  259 */ "range_option",
-  /*  260 */ "interval_option",
-  /*  261 */ "sliding_opt",
-  /*  262 */ "session_option",
-  /*  263 */ "windowstate_option",
-  /*  264 */ "fill_opt",
-  /*  265 */ "groupby_opt",
-  /*  266 */ "having_opt",
-  /*  267 */ "orderby_opt",
-  /*  268 */ "slimit_opt",
-  /*  269 */ "limit_opt",
-  /*  270 */ "union",
-  /*  271 */ "sclp",
-  /*  272 */ "distinct",
-  /*  273 */ "expr",
-  /*  274 */ "as",
-  /*  275 */ "tablelist",
-  /*  276 */ "sub",
-  /*  277 */ "tmvar",
-  /*  278 */ "timestamp",
-  /*  279 */ "intervalKey",
-  /*  280 */ "sortlist",
-  /*  281 */ "item",
-  /*  282 */ "sortorder",
-  /*  283 */ "arrow",
-  /*  284 */ "grouplist",
-  /*  285 */ "expritem",
-=======
-  /*  159 */ "ABORT",
-  /*  160 */ "AFTER",
-  /*  161 */ "ATTACH",
-  /*  162 */ "BEFORE",
-  /*  163 */ "BEGIN",
-  /*  164 */ "CASCADE",
-  /*  165 */ "CLUSTER",
-  /*  166 */ "CONFLICT",
-  /*  167 */ "COPY",
-  /*  168 */ "DEFERRED",
-  /*  169 */ "DELIMITERS",
-  /*  170 */ "DETACH",
-  /*  171 */ "EACH",
-  /*  172 */ "END",
-  /*  173 */ "EXPLAIN",
-  /*  174 */ "FAIL",
-  /*  175 */ "FOR",
-  /*  176 */ "IGNORE",
-  /*  177 */ "IMMEDIATE",
-  /*  178 */ "INITIALLY",
-  /*  179 */ "INSTEAD",
-  /*  180 */ "KEY",
-  /*  181 */ "OF",
-  /*  182 */ "RAISE",
-  /*  183 */ "REPLACE",
-  /*  184 */ "RESTRICT",
-  /*  185 */ "ROW",
-  /*  186 */ "STATEMENT",
-  /*  187 */ "TRIGGER",
-  /*  188 */ "VIEW",
-  /*  189 */ "IPTOKEN",
-  /*  190 */ "SEMI",
-  /*  191 */ "NONE",
-  /*  192 */ "PREV",
-  /*  193 */ "LINEAR",
-  /*  194 */ "IMPORT",
-  /*  195 */ "TBNAME",
-  /*  196 */ "JOIN",
-  /*  197 */ "INSERT",
-  /*  198 */ "INTO",
-  /*  199 */ "VALUES",
-  /*  200 */ "FILE",
-  /*  201 */ "error",
-  /*  202 */ "program",
-  /*  203 */ "cmd",
-  /*  204 */ "ids",
-  /*  205 */ "dbPrefix",
-  /*  206 */ "cpxName",
-  /*  207 */ "ifexists",
-  /*  208 */ "alter_db_optr",
-  /*  209 */ "alter_topic_optr",
-  /*  210 */ "acct_optr",
-  /*  211 */ "exprlist",
-  /*  212 */ "ifnotexists",
-  /*  213 */ "db_optr",
-  /*  214 */ "topic_optr",
-  /*  215 */ "typename",
-  /*  216 */ "bufsize",
-  /*  217 */ "pps",
-  /*  218 */ "tseries",
-  /*  219 */ "dbs",
-  /*  220 */ "streams",
-  /*  221 */ "storage",
-  /*  222 */ "qtime",
-  /*  223 */ "users",
-  /*  224 */ "conns",
-  /*  225 */ "state",
-  /*  226 */ "intitemlist",
-  /*  227 */ "intitem",
-  /*  228 */ "keep",
-  /*  229 */ "cache",
-  /*  230 */ "replica",
-  /*  231 */ "quorum",
-  /*  232 */ "days",
-  /*  233 */ "minrows",
-  /*  234 */ "maxrows",
-  /*  235 */ "blocks",
-  /*  236 */ "ctime",
-  /*  237 */ "wal",
-  /*  238 */ "fsync",
-  /*  239 */ "comp",
-  /*  240 */ "prec",
-  /*  241 */ "update",
-  /*  242 */ "cachelast",
-  /*  243 */ "partitions",
-  /*  244 */ "signed",
-  /*  245 */ "create_table_args",
-  /*  246 */ "create_stable_args",
-  /*  247 */ "create_table_list",
-  /*  248 */ "create_from_stable",
-  /*  249 */ "columnlist",
-  /*  250 */ "tagitemlist",
-  /*  251 */ "tagNamelist",
-  /*  252 */ "select",
-  /*  253 */ "column",
-  /*  254 */ "tagitem",
-  /*  255 */ "selcollist",
-  /*  256 */ "from",
-  /*  257 */ "where_opt",
-  /*  258 */ "range_option",
-  /*  259 */ "interval_option",
-  /*  260 */ "sliding_opt",
-  /*  261 */ "session_option",
-  /*  262 */ "windowstate_option",
-  /*  263 */ "fill_opt",
-  /*  264 */ "groupby_opt",
-  /*  265 */ "having_opt",
-  /*  266 */ "orderby_opt",
-  /*  267 */ "slimit_opt",
-  /*  268 */ "limit_opt",
-  /*  269 */ "union",
-  /*  270 */ "sclp",
-  /*  271 */ "distinct",
-  /*  272 */ "expr",
-  /*  273 */ "as",
-  /*  274 */ "tablelist",
-  /*  275 */ "sub",
-  /*  276 */ "tmvar",
-  /*  277 */ "timestamp",
-  /*  278 */ "intervalKey",
-  /*  279 */ "sortlist",
-  /*  280 */ "item",
-  /*  281 */ "sortorder",
-  /*  282 */ "arrow",
-  /*  283 */ "grouplist",
-  /*  284 */ "expritem",
->>>>>>> 9ff4b302
+  /*  121 */ "TO",
+  /*  122 */ "SPLIT",
+  /*  123 */ "NULL",
+  /*  124 */ "NOW",
+  /*  125 */ "VARIABLE",
+  /*  126 */ "SELECT",
+  /*  127 */ "UNION",
+  /*  128 */ "ALL",
+  /*  129 */ "DISTINCT",
+  /*  130 */ "FROM",
+  /*  131 */ "RANGE",
+  /*  132 */ "INTERVAL",
+  /*  133 */ "EVERY",
+  /*  134 */ "SESSION",
+  /*  135 */ "STATE_WINDOW",
+  /*  136 */ "FILL",
+  /*  137 */ "SLIDING",
+  /*  138 */ "ORDER",
+  /*  139 */ "BY",
+  /*  140 */ "ASC",
+  /*  141 */ "GROUP",
+  /*  142 */ "HAVING",
+  /*  143 */ "LIMIT",
+  /*  144 */ "OFFSET",
+  /*  145 */ "SLIMIT",
+  /*  146 */ "SOFFSET",
+  /*  147 */ "WHERE",
+  /*  148 */ "TODAY",
+  /*  149 */ "RESET",
+  /*  150 */ "QUERY",
+  /*  151 */ "SYNCDB",
+  /*  152 */ "ADD",
+  /*  153 */ "COLUMN",
+  /*  154 */ "MODIFY",
+  /*  155 */ "TAG",
+  /*  156 */ "CHANGE",
+  /*  157 */ "SET",
+  /*  158 */ "KILL",
+  /*  159 */ "CONNECTION",
+  /*  160 */ "STREAM",
+  /*  161 */ "COLON",
+  /*  162 */ "ABORT",
+  /*  163 */ "AFTER",
+  /*  164 */ "ATTACH",
+  /*  165 */ "BEFORE",
+  /*  166 */ "BEGIN",
+  /*  167 */ "CASCADE",
+  /*  168 */ "CLUSTER",
+  /*  169 */ "CONFLICT",
+  /*  170 */ "COPY",
+  /*  171 */ "DEFERRED",
+  /*  172 */ "DELIMITERS",
+  /*  173 */ "DETACH",
+  /*  174 */ "EACH",
+  /*  175 */ "END",
+  /*  176 */ "EXPLAIN",
+  /*  177 */ "FAIL",
+  /*  178 */ "FOR",
+  /*  179 */ "IGNORE",
+  /*  180 */ "IMMEDIATE",
+  /*  181 */ "INITIALLY",
+  /*  182 */ "INSTEAD",
+  /*  183 */ "KEY",
+  /*  184 */ "OF",
+  /*  185 */ "RAISE",
+  /*  186 */ "REPLACE",
+  /*  187 */ "RESTRICT",
+  /*  188 */ "ROW",
+  /*  189 */ "STATEMENT",
+  /*  190 */ "TRIGGER",
+  /*  191 */ "VIEW",
+  /*  192 */ "IPTOKEN",
+  /*  193 */ "SEMI",
+  /*  194 */ "NONE",
+  /*  195 */ "PREV",
+  /*  196 */ "LINEAR",
+  /*  197 */ "IMPORT",
+  /*  198 */ "TBNAME",
+  /*  199 */ "JOIN",
+  /*  200 */ "INSERT",
+  /*  201 */ "INTO",
+  /*  202 */ "VALUES",
+  /*  203 */ "FILE",
+  /*  204 */ "error",
+  /*  205 */ "program",
+  /*  206 */ "cmd",
+  /*  207 */ "ids",
+  /*  208 */ "dbPrefix",
+  /*  209 */ "cpxName",
+  /*  210 */ "ifexists",
+  /*  211 */ "alter_db_optr",
+  /*  212 */ "alter_topic_optr",
+  /*  213 */ "acct_optr",
+  /*  214 */ "exprlist",
+  /*  215 */ "ifnotexists",
+  /*  216 */ "db_optr",
+  /*  217 */ "topic_optr",
+  /*  218 */ "typename",
+  /*  219 */ "bufsize",
+  /*  220 */ "pps",
+  /*  221 */ "tseries",
+  /*  222 */ "dbs",
+  /*  223 */ "streams",
+  /*  224 */ "storage",
+  /*  225 */ "qtime",
+  /*  226 */ "users",
+  /*  227 */ "conns",
+  /*  228 */ "state",
+  /*  229 */ "intitemlist",
+  /*  230 */ "intitem",
+  /*  231 */ "keep",
+  /*  232 */ "cache",
+  /*  233 */ "replica",
+  /*  234 */ "quorum",
+  /*  235 */ "days",
+  /*  236 */ "minrows",
+  /*  237 */ "maxrows",
+  /*  238 */ "blocks",
+  /*  239 */ "ctime",
+  /*  240 */ "wal",
+  /*  241 */ "fsync",
+  /*  242 */ "comp",
+  /*  243 */ "prec",
+  /*  244 */ "update",
+  /*  245 */ "cachelast",
+  /*  246 */ "partitions",
+  /*  247 */ "signed",
+  /*  248 */ "create_table_args",
+  /*  249 */ "create_stable_args",
+  /*  250 */ "create_table_list",
+  /*  251 */ "create_from_stable",
+  /*  252 */ "columnlist",
+  /*  253 */ "tagitemlist",
+  /*  254 */ "tagNamelist",
+  /*  255 */ "to_opt",
+  /*  256 */ "split_opt",
+  /*  257 */ "select",
+  /*  258 */ "to_split",
+  /*  259 */ "column",
+  /*  260 */ "tagitem",
+  /*  261 */ "selcollist",
+  /*  262 */ "from",
+  /*  263 */ "where_opt",
+  /*  264 */ "range_option",
+  /*  265 */ "interval_option",
+  /*  266 */ "sliding_opt",
+  /*  267 */ "session_option",
+  /*  268 */ "windowstate_option",
+  /*  269 */ "fill_opt",
+  /*  270 */ "groupby_opt",
+  /*  271 */ "having_opt",
+  /*  272 */ "orderby_opt",
+  /*  273 */ "slimit_opt",
+  /*  274 */ "limit_opt",
+  /*  275 */ "union",
+  /*  276 */ "sclp",
+  /*  277 */ "distinct",
+  /*  278 */ "expr",
+  /*  279 */ "as",
+  /*  280 */ "tablelist",
+  /*  281 */ "sub",
+  /*  282 */ "tmvar",
+  /*  283 */ "timestamp",
+  /*  284 */ "intervalKey",
+  /*  285 */ "sortlist",
+  /*  286 */ "item",
+  /*  287 */ "sortorder",
+  /*  288 */ "arrow",
+  /*  289 */ "grouplist",
+  /*  290 */ "expritem",
 };
 #endif /* defined(YYCOVERAGE) || !defined(NDEBUG) */
 
@@ -1628,9 +1151,9 @@
  /*  22 */ "cmd ::= SHOW CREATE STABLE ids cpxName",
  /*  23 */ "cmd ::= SHOW CREATE DATABASE ids",
  /*  24 */ "cmd ::= SHOW dbPrefix TABLES",
- /*  25 */ "cmd ::= SHOW dbPrefix TABLES LIKE ids",
+ /*  25 */ "cmd ::= SHOW dbPrefix TABLES LIKE STRING",
  /*  26 */ "cmd ::= SHOW dbPrefix STABLES",
- /*  27 */ "cmd ::= SHOW dbPrefix STABLES LIKE ids",
+ /*  27 */ "cmd ::= SHOW dbPrefix STABLES LIKE STRING",
  /*  28 */ "cmd ::= SHOW dbPrefix VGROUPS",
  /*  29 */ "cmd ::= DROP TABLE ifexists ids cpxName",
  /*  30 */ "cmd ::= DROP STABLE ifexists ids cpxName",
@@ -1753,210 +1276,176 @@
  /* 147 */ "create_from_stable ::= ifnotexists ids cpxName USING ids cpxName LP tagNamelist RP TAGS LP tagitemlist RP",
  /* 148 */ "tagNamelist ::= tagNamelist COMMA ids",
  /* 149 */ "tagNamelist ::= ids",
- /* 150 */ "create_table_args ::= ifnotexists ids cpxName AS select",
- /* 151 */ "columnlist ::= columnlist COMMA column",
- /* 152 */ "columnlist ::= column",
- /* 153 */ "column ::= ids typename",
- /* 154 */ "tagitemlist ::= tagitemlist COMMA tagitem",
- /* 155 */ "tagitemlist ::= tagitem",
- /* 156 */ "tagitem ::= INTEGER",
- /* 157 */ "tagitem ::= FLOAT",
- /* 158 */ "tagitem ::= STRING",
- /* 159 */ "tagitem ::= BOOL",
- /* 160 */ "tagitem ::= NULL",
- /* 161 */ "tagitem ::= NOW",
- /* 162 */ "tagitem ::= NOW PLUS VARIABLE",
- /* 163 */ "tagitem ::= NOW MINUS VARIABLE",
- /* 164 */ "tagitem ::= MINUS INTEGER",
- /* 165 */ "tagitem ::= MINUS FLOAT",
- /* 166 */ "tagitem ::= PLUS INTEGER",
- /* 167 */ "tagitem ::= PLUS FLOAT",
- /* 168 */ "select ::= SELECT selcollist from where_opt range_option interval_option sliding_opt session_option windowstate_option fill_opt groupby_opt having_opt orderby_opt slimit_opt limit_opt",
- /* 169 */ "select ::= LP select RP",
- /* 170 */ "union ::= select",
- /* 171 */ "union ::= union UNION ALL select",
- /* 172 */ "cmd ::= union",
- /* 173 */ "select ::= SELECT selcollist",
- /* 174 */ "sclp ::= selcollist COMMA",
- /* 175 */ "sclp ::=",
- /* 176 */ "selcollist ::= sclp distinct expr as",
- /* 177 */ "selcollist ::= sclp STAR",
- /* 178 */ "as ::= AS ids",
- /* 179 */ "as ::= ids",
- /* 180 */ "as ::=",
- /* 181 */ "distinct ::= DISTINCT",
- /* 182 */ "distinct ::=",
- /* 183 */ "from ::= FROM tablelist",
- /* 184 */ "from ::= FROM sub",
- /* 185 */ "sub ::= LP union RP",
- /* 186 */ "sub ::= LP union RP ids",
- /* 187 */ "sub ::= sub COMMA LP union RP ids",
- /* 188 */ "tablelist ::= ids cpxName",
- /* 189 */ "tablelist ::= ids cpxName ids",
- /* 190 */ "tablelist ::= tablelist COMMA ids cpxName",
- /* 191 */ "tablelist ::= tablelist COMMA ids cpxName ids",
- /* 192 */ "tmvar ::= VARIABLE",
- /* 193 */ "timestamp ::= INTEGER",
- /* 194 */ "timestamp ::= MINUS INTEGER",
- /* 195 */ "timestamp ::= PLUS INTEGER",
- /* 196 */ "timestamp ::= STRING",
- /* 197 */ "timestamp ::= NOW",
- /* 198 */ "timestamp ::= NOW PLUS VARIABLE",
- /* 199 */ "timestamp ::= NOW MINUS VARIABLE",
- /* 200 */ "range_option ::=",
- /* 201 */ "range_option ::= RANGE LP timestamp COMMA timestamp RP",
- /* 202 */ "interval_option ::= intervalKey LP tmvar RP",
- /* 203 */ "interval_option ::= intervalKey LP tmvar COMMA tmvar RP",
- /* 204 */ "interval_option ::=",
- /* 205 */ "intervalKey ::= INTERVAL",
- /* 206 */ "intervalKey ::= EVERY",
- /* 207 */ "session_option ::=",
- /* 208 */ "session_option ::= SESSION LP ids cpxName COMMA tmvar RP",
- /* 209 */ "windowstate_option ::=",
- /* 210 */ "windowstate_option ::= STATE_WINDOW LP ids RP",
- /* 211 */ "fill_opt ::=",
- /* 212 */ "fill_opt ::= FILL LP ID COMMA tagitemlist RP",
- /* 213 */ "fill_opt ::= FILL LP ID RP",
- /* 214 */ "sliding_opt ::= SLIDING LP tmvar RP",
- /* 215 */ "sliding_opt ::=",
- /* 216 */ "orderby_opt ::=",
- /* 217 */ "orderby_opt ::= ORDER BY sortlist",
- /* 218 */ "sortlist ::= sortlist COMMA item sortorder",
- /* 219 */ "sortlist ::= sortlist COMMA arrow sortorder",
- /* 220 */ "sortlist ::= item sortorder",
- /* 221 */ "sortlist ::= arrow sortorder",
- /* 222 */ "item ::= ID",
- /* 223 */ "item ::= ID DOT ID",
- /* 224 */ "sortorder ::= ASC",
- /* 225 */ "sortorder ::= DESC",
- /* 226 */ "sortorder ::=",
- /* 227 */ "groupby_opt ::=",
- /* 228 */ "groupby_opt ::= GROUP BY grouplist",
- /* 229 */ "grouplist ::= grouplist COMMA item",
- /* 230 */ "grouplist ::= grouplist COMMA arrow",
- /* 231 */ "grouplist ::= item",
- /* 232 */ "grouplist ::= arrow",
- /* 233 */ "having_opt ::=",
- /* 234 */ "having_opt ::= HAVING expr",
- /* 235 */ "limit_opt ::=",
- /* 236 */ "limit_opt ::= LIMIT signed",
- /* 237 */ "limit_opt ::= LIMIT signed OFFSET signed",
- /* 238 */ "limit_opt ::= LIMIT signed COMMA signed",
- /* 239 */ "slimit_opt ::=",
- /* 240 */ "slimit_opt ::= SLIMIT signed",
- /* 241 */ "slimit_opt ::= SLIMIT signed SOFFSET signed",
- /* 242 */ "slimit_opt ::= SLIMIT signed COMMA signed",
- /* 243 */ "where_opt ::=",
- /* 244 */ "where_opt ::= WHERE expr",
- /* 245 */ "expr ::= LP expr RP",
- /* 246 */ "expr ::= ID",
- /* 247 */ "expr ::= ID DOT ID",
- /* 248 */ "expr ::= ID DOT STAR",
- /* 249 */ "expr ::= INTEGER",
- /* 250 */ "expr ::= MINUS INTEGER",
- /* 251 */ "expr ::= PLUS INTEGER",
- /* 252 */ "expr ::= FLOAT",
- /* 253 */ "expr ::= MINUS FLOAT",
- /* 254 */ "expr ::= PLUS FLOAT",
- /* 255 */ "expr ::= STRING",
- /* 256 */ "expr ::= NOW",
- /* 257 */ "expr ::= VARIABLE",
- /* 258 */ "expr ::= PLUS VARIABLE",
- /* 259 */ "expr ::= MINUS VARIABLE",
- /* 260 */ "expr ::= BOOL",
- /* 261 */ "expr ::= NULL",
- /* 262 */ "expr ::= ID LP exprlist RP",
- /* 263 */ "expr ::= ID LP STAR RP",
- /* 264 */ "expr ::= ID LP expr AS typename RP",
- /* 265 */ "expr ::= expr IS NULL",
- /* 266 */ "expr ::= expr IS NOT NULL",
- /* 267 */ "expr ::= expr LT expr",
- /* 268 */ "expr ::= expr GT expr",
- /* 269 */ "expr ::= expr LE expr",
- /* 270 */ "expr ::= expr GE expr",
- /* 271 */ "expr ::= expr NE expr",
- /* 272 */ "expr ::= expr EQ expr",
- /* 273 */ "expr ::= expr BETWEEN expr AND expr",
- /* 274 */ "expr ::= expr AND expr",
- /* 275 */ "expr ::= expr OR expr",
- /* 276 */ "expr ::= expr PLUS expr",
- /* 277 */ "expr ::= expr MINUS expr",
- /* 278 */ "expr ::= expr STAR expr",
- /* 279 */ "expr ::= expr SLASH expr",
- /* 280 */ "expr ::= expr REM expr",
-<<<<<<< HEAD
- /* 281 */ "expr ::= expr LIKE expr",
- /* 282 */ "expr ::= expr MATCH expr",
- /* 283 */ "expr ::= expr NMATCH expr",
- /* 284 */ "expr ::= ID CONTAINS STRING",
- /* 285 */ "expr ::= ID DOT ID CONTAINS STRING",
- /* 286 */ "arrow ::= ID ARROW STRING",
- /* 287 */ "arrow ::= ID DOT ID ARROW STRING",
- /* 288 */ "expr ::= arrow",
- /* 289 */ "expr ::= expr IN LP exprlist RP",
- /* 290 */ "exprlist ::= exprlist COMMA expritem",
- /* 291 */ "exprlist ::= expritem",
- /* 292 */ "expritem ::= expr",
- /* 293 */ "expritem ::=",
- /* 294 */ "cmd ::= RESET QUERY CACHE",
- /* 295 */ "cmd ::= SYNCDB ids REPLICA",
- /* 296 */ "cmd ::= ALTER TABLE ids cpxName ADD COLUMN columnlist",
- /* 297 */ "cmd ::= ALTER TABLE ids cpxName DROP COLUMN ids",
- /* 298 */ "cmd ::= ALTER TABLE ids cpxName MODIFY COLUMN columnlist",
- /* 299 */ "cmd ::= ALTER TABLE ids cpxName ADD TAG columnlist",
- /* 300 */ "cmd ::= ALTER TABLE ids cpxName DROP TAG ids",
- /* 301 */ "cmd ::= ALTER TABLE ids cpxName CHANGE TAG ids ids",
- /* 302 */ "cmd ::= ALTER TABLE ids cpxName SET TAG ids EQ tagitem",
- /* 303 */ "cmd ::= ALTER TABLE ids cpxName MODIFY TAG columnlist",
- /* 304 */ "cmd ::= ALTER STABLE ids cpxName ADD COLUMN columnlist",
- /* 305 */ "cmd ::= ALTER STABLE ids cpxName DROP COLUMN ids",
- /* 306 */ "cmd ::= ALTER STABLE ids cpxName MODIFY COLUMN columnlist",
- /* 307 */ "cmd ::= ALTER STABLE ids cpxName ADD TAG columnlist",
- /* 308 */ "cmd ::= ALTER STABLE ids cpxName DROP TAG ids",
- /* 309 */ "cmd ::= ALTER STABLE ids cpxName CHANGE TAG ids ids",
- /* 310 */ "cmd ::= ALTER STABLE ids cpxName SET TAG ids EQ tagitem",
- /* 311 */ "cmd ::= ALTER STABLE ids cpxName MODIFY TAG columnlist",
- /* 312 */ "cmd ::= KILL CONNECTION INTEGER",
- /* 313 */ "cmd ::= KILL STREAM INTEGER COLON INTEGER",
- /* 314 */ "cmd ::= KILL QUERY INTEGER COLON INTEGER",
- /* 315 */ "cmd ::= DELETE FROM ifexists ids cpxName where_opt",
-=======
- /* 281 */ "expr ::= expr BITAND expr",
- /* 282 */ "expr ::= expr LIKE expr",
- /* 283 */ "expr ::= expr MATCH expr",
- /* 284 */ "expr ::= expr NMATCH expr",
- /* 285 */ "expr ::= ID CONTAINS STRING",
- /* 286 */ "expr ::= ID DOT ID CONTAINS STRING",
- /* 287 */ "arrow ::= ID ARROW STRING",
- /* 288 */ "arrow ::= ID DOT ID ARROW STRING",
- /* 289 */ "expr ::= arrow",
- /* 290 */ "expr ::= expr IN LP exprlist RP",
- /* 291 */ "exprlist ::= exprlist COMMA expritem",
- /* 292 */ "exprlist ::= expritem",
- /* 293 */ "expritem ::= expr",
- /* 294 */ "expritem ::=",
- /* 295 */ "cmd ::= RESET QUERY CACHE",
- /* 296 */ "cmd ::= SYNCDB ids REPLICA",
- /* 297 */ "cmd ::= ALTER TABLE ids cpxName ADD COLUMN columnlist",
- /* 298 */ "cmd ::= ALTER TABLE ids cpxName DROP COLUMN ids",
- /* 299 */ "cmd ::= ALTER TABLE ids cpxName MODIFY COLUMN columnlist",
- /* 300 */ "cmd ::= ALTER TABLE ids cpxName ADD TAG columnlist",
- /* 301 */ "cmd ::= ALTER TABLE ids cpxName DROP TAG ids",
- /* 302 */ "cmd ::= ALTER TABLE ids cpxName CHANGE TAG ids ids",
- /* 303 */ "cmd ::= ALTER TABLE ids cpxName SET TAG ids EQ tagitem",
- /* 304 */ "cmd ::= ALTER TABLE ids cpxName MODIFY TAG columnlist",
- /* 305 */ "cmd ::= ALTER STABLE ids cpxName ADD COLUMN columnlist",
- /* 306 */ "cmd ::= ALTER STABLE ids cpxName DROP COLUMN ids",
- /* 307 */ "cmd ::= ALTER STABLE ids cpxName MODIFY COLUMN columnlist",
- /* 308 */ "cmd ::= ALTER STABLE ids cpxName ADD TAG columnlist",
- /* 309 */ "cmd ::= ALTER STABLE ids cpxName DROP TAG ids",
- /* 310 */ "cmd ::= ALTER STABLE ids cpxName CHANGE TAG ids ids",
- /* 311 */ "cmd ::= ALTER STABLE ids cpxName SET TAG ids EQ tagitem",
- /* 312 */ "cmd ::= ALTER STABLE ids cpxName MODIFY TAG columnlist",
- /* 313 */ "cmd ::= KILL CONNECTION INTEGER",
- /* 314 */ "cmd ::= KILL STREAM INTEGER COLON INTEGER",
- /* 315 */ "cmd ::= KILL QUERY INTEGER COLON INTEGER",
->>>>>>> 9ff4b302
+ /* 150 */ "create_table_args ::= ifnotexists ids cpxName to_opt split_opt AS select",
+ /* 151 */ "to_opt ::=",
+ /* 152 */ "to_opt ::= TO ids cpxName",
+ /* 153 */ "split_opt ::=",
+ /* 154 */ "split_opt ::= SPLIT ids",
+ /* 155 */ "columnlist ::= columnlist COMMA column",
+ /* 156 */ "columnlist ::= column",
+ /* 157 */ "column ::= ids typename",
+ /* 158 */ "tagitemlist ::= tagitemlist COMMA tagitem",
+ /* 159 */ "tagitemlist ::= tagitem",
+ /* 160 */ "tagitem ::= INTEGER",
+ /* 161 */ "tagitem ::= FLOAT",
+ /* 162 */ "tagitem ::= STRING",
+ /* 163 */ "tagitem ::= BOOL",
+ /* 164 */ "tagitem ::= NULL",
+ /* 165 */ "tagitem ::= NOW",
+ /* 166 */ "tagitem ::= NOW PLUS VARIABLE",
+ /* 167 */ "tagitem ::= NOW MINUS VARIABLE",
+ /* 168 */ "tagitem ::= MINUS INTEGER",
+ /* 169 */ "tagitem ::= MINUS FLOAT",
+ /* 170 */ "tagitem ::= PLUS INTEGER",
+ /* 171 */ "tagitem ::= PLUS FLOAT",
+ /* 172 */ "select ::= SELECT selcollist from where_opt range_option interval_option sliding_opt session_option windowstate_option fill_opt groupby_opt having_opt orderby_opt slimit_opt limit_opt",
+ /* 173 */ "select ::= LP select RP",
+ /* 174 */ "union ::= select",
+ /* 175 */ "union ::= union UNION ALL select",
+ /* 176 */ "cmd ::= union",
+ /* 177 */ "select ::= SELECT selcollist",
+ /* 178 */ "sclp ::= selcollist COMMA",
+ /* 179 */ "sclp ::=",
+ /* 180 */ "selcollist ::= sclp distinct expr as",
+ /* 181 */ "selcollist ::= sclp STAR",
+ /* 182 */ "as ::= AS ids",
+ /* 183 */ "as ::= ids",
+ /* 184 */ "as ::=",
+ /* 185 */ "distinct ::= DISTINCT",
+ /* 186 */ "distinct ::=",
+ /* 187 */ "from ::= FROM tablelist",
+ /* 188 */ "from ::= FROM sub",
+ /* 189 */ "sub ::= LP union RP",
+ /* 190 */ "sub ::= LP union RP ids",
+ /* 191 */ "sub ::= sub COMMA LP union RP ids",
+ /* 192 */ "tablelist ::= ids cpxName",
+ /* 193 */ "tablelist ::= ids cpxName ids",
+ /* 194 */ "tablelist ::= tablelist COMMA ids cpxName",
+ /* 195 */ "tablelist ::= tablelist COMMA ids cpxName ids",
+ /* 196 */ "tmvar ::= VARIABLE",
+ /* 197 */ "timestamp ::= INTEGER",
+ /* 198 */ "timestamp ::= MINUS INTEGER",
+ /* 199 */ "timestamp ::= PLUS INTEGER",
+ /* 200 */ "timestamp ::= STRING",
+ /* 201 */ "timestamp ::= NOW",
+ /* 202 */ "timestamp ::= NOW PLUS VARIABLE",
+ /* 203 */ "timestamp ::= NOW MINUS VARIABLE",
+ /* 204 */ "range_option ::=",
+ /* 205 */ "range_option ::= RANGE LP timestamp COMMA timestamp RP",
+ /* 206 */ "interval_option ::= intervalKey LP tmvar RP",
+ /* 207 */ "interval_option ::= intervalKey LP tmvar COMMA tmvar RP",
+ /* 208 */ "interval_option ::=",
+ /* 209 */ "intervalKey ::= INTERVAL",
+ /* 210 */ "intervalKey ::= EVERY",
+ /* 211 */ "session_option ::=",
+ /* 212 */ "session_option ::= SESSION LP ids cpxName COMMA tmvar RP",
+ /* 213 */ "windowstate_option ::=",
+ /* 214 */ "windowstate_option ::= STATE_WINDOW LP ids RP",
+ /* 215 */ "fill_opt ::=",
+ /* 216 */ "fill_opt ::= FILL LP ID COMMA tagitemlist RP",
+ /* 217 */ "fill_opt ::= FILL LP ID RP",
+ /* 218 */ "sliding_opt ::= SLIDING LP tmvar RP",
+ /* 219 */ "sliding_opt ::=",
+ /* 220 */ "orderby_opt ::=",
+ /* 221 */ "orderby_opt ::= ORDER BY sortlist",
+ /* 222 */ "sortlist ::= sortlist COMMA item sortorder",
+ /* 223 */ "sortlist ::= sortlist COMMA arrow sortorder",
+ /* 224 */ "sortlist ::= item sortorder",
+ /* 225 */ "sortlist ::= arrow sortorder",
+ /* 226 */ "item ::= ID",
+ /* 227 */ "item ::= ID DOT ID",
+ /* 228 */ "sortorder ::= ASC",
+ /* 229 */ "sortorder ::= DESC",
+ /* 230 */ "sortorder ::=",
+ /* 231 */ "groupby_opt ::=",
+ /* 232 */ "groupby_opt ::= GROUP BY grouplist",
+ /* 233 */ "grouplist ::= grouplist COMMA item",
+ /* 234 */ "grouplist ::= grouplist COMMA arrow",
+ /* 235 */ "grouplist ::= item",
+ /* 236 */ "grouplist ::= arrow",
+ /* 237 */ "having_opt ::=",
+ /* 238 */ "having_opt ::= HAVING expr",
+ /* 239 */ "limit_opt ::=",
+ /* 240 */ "limit_opt ::= LIMIT signed",
+ /* 241 */ "limit_opt ::= LIMIT signed OFFSET signed",
+ /* 242 */ "limit_opt ::= LIMIT signed COMMA signed",
+ /* 243 */ "slimit_opt ::=",
+ /* 244 */ "slimit_opt ::= SLIMIT signed",
+ /* 245 */ "slimit_opt ::= SLIMIT signed SOFFSET signed",
+ /* 246 */ "slimit_opt ::= SLIMIT signed COMMA signed",
+ /* 247 */ "where_opt ::=",
+ /* 248 */ "where_opt ::= WHERE expr",
+ /* 249 */ "expr ::= LP expr RP",
+ /* 250 */ "expr ::= ID",
+ /* 251 */ "expr ::= ID DOT ID",
+ /* 252 */ "expr ::= ID DOT STAR",
+ /* 253 */ "expr ::= INTEGER",
+ /* 254 */ "expr ::= MINUS INTEGER",
+ /* 255 */ "expr ::= PLUS INTEGER",
+ /* 256 */ "expr ::= FLOAT",
+ /* 257 */ "expr ::= MINUS FLOAT",
+ /* 258 */ "expr ::= PLUS FLOAT",
+ /* 259 */ "expr ::= STRING",
+ /* 260 */ "expr ::= NOW",
+ /* 261 */ "expr ::= TODAY",
+ /* 262 */ "expr ::= VARIABLE",
+ /* 263 */ "expr ::= PLUS VARIABLE",
+ /* 264 */ "expr ::= MINUS VARIABLE",
+ /* 265 */ "expr ::= BOOL",
+ /* 266 */ "expr ::= NULL",
+ /* 267 */ "expr ::= ID LP exprlist RP",
+ /* 268 */ "expr ::= ID LP STAR RP",
+ /* 269 */ "expr ::= ID LP expr AS typename RP",
+ /* 270 */ "expr ::= expr IS NULL",
+ /* 271 */ "expr ::= expr IS NOT NULL",
+ /* 272 */ "expr ::= expr LT expr",
+ /* 273 */ "expr ::= expr GT expr",
+ /* 274 */ "expr ::= expr LE expr",
+ /* 275 */ "expr ::= expr GE expr",
+ /* 276 */ "expr ::= expr NE expr",
+ /* 277 */ "expr ::= expr EQ expr",
+ /* 278 */ "expr ::= expr BETWEEN expr AND expr",
+ /* 279 */ "expr ::= expr AND expr",
+ /* 280 */ "expr ::= expr OR expr",
+ /* 281 */ "expr ::= expr PLUS expr",
+ /* 282 */ "expr ::= expr MINUS expr",
+ /* 283 */ "expr ::= expr STAR expr",
+ /* 284 */ "expr ::= expr SLASH expr",
+ /* 285 */ "expr ::= expr REM expr",
+ /* 286 */ "expr ::= expr LIKE expr",
+ /* 287 */ "expr ::= expr MATCH expr",
+ /* 288 */ "expr ::= expr NMATCH expr",
+ /* 289 */ "expr ::= ID CONTAINS STRING",
+ /* 290 */ "expr ::= ID DOT ID CONTAINS STRING",
+ /* 291 */ "arrow ::= ID ARROW STRING",
+ /* 292 */ "arrow ::= ID DOT ID ARROW STRING",
+ /* 293 */ "expr ::= arrow",
+ /* 294 */ "expr ::= expr IN LP exprlist RP",
+ /* 295 */ "exprlist ::= exprlist COMMA expritem",
+ /* 296 */ "exprlist ::= expritem",
+ /* 297 */ "expritem ::= expr",
+ /* 298 */ "expritem ::=",
+ /* 299 */ "cmd ::= RESET QUERY CACHE",
+ /* 300 */ "cmd ::= SYNCDB ids REPLICA",
+ /* 301 */ "cmd ::= ALTER TABLE ids cpxName ADD COLUMN columnlist",
+ /* 302 */ "cmd ::= ALTER TABLE ids cpxName DROP COLUMN ids",
+ /* 303 */ "cmd ::= ALTER TABLE ids cpxName MODIFY COLUMN columnlist",
+ /* 304 */ "cmd ::= ALTER TABLE ids cpxName ADD TAG columnlist",
+ /* 305 */ "cmd ::= ALTER TABLE ids cpxName DROP TAG ids",
+ /* 306 */ "cmd ::= ALTER TABLE ids cpxName CHANGE TAG ids ids",
+ /* 307 */ "cmd ::= ALTER TABLE ids cpxName SET TAG ids EQ tagitem",
+ /* 308 */ "cmd ::= ALTER TABLE ids cpxName MODIFY TAG columnlist",
+ /* 309 */ "cmd ::= ALTER STABLE ids cpxName ADD COLUMN columnlist",
+ /* 310 */ "cmd ::= ALTER STABLE ids cpxName DROP COLUMN ids",
+ /* 311 */ "cmd ::= ALTER STABLE ids cpxName MODIFY COLUMN columnlist",
+ /* 312 */ "cmd ::= ALTER STABLE ids cpxName ADD TAG columnlist",
+ /* 313 */ "cmd ::= ALTER STABLE ids cpxName DROP TAG ids",
+ /* 314 */ "cmd ::= ALTER STABLE ids cpxName CHANGE TAG ids ids",
+ /* 315 */ "cmd ::= ALTER STABLE ids cpxName SET TAG ids EQ tagitem",
+ /* 316 */ "cmd ::= ALTER STABLE ids cpxName MODIFY TAG columnlist",
+ /* 317 */ "cmd ::= KILL CONNECTION INTEGER",
+ /* 318 */ "cmd ::= KILL STREAM INTEGER COLON INTEGER",
+ /* 319 */ "cmd ::= KILL QUERY INTEGER COLON INTEGER",
 };
 #endif /* NDEBUG */
 
@@ -2077,111 +1566,57 @@
     ** inside the C code.
     */
 /********* Begin destructor definitions ***************************************/
-<<<<<<< HEAD
-    case 212: /* exprlist */
-    case 256: /* selcollist */
-    case 271: /* sclp */
-{
-tSqlExprListDestroy((yypminor->yy373));
+    case 214: /* exprlist */
+    case 261: /* selcollist */
+    case 276: /* sclp */
+{
+tSqlExprListDestroy((yypminor->yy525));
 }
       break;
-    case 227: /* intitemlist */
-    case 229: /* keep */
-    case 250: /* columnlist */
-    case 251: /* tagitemlist */
-    case 252: /* tagNamelist */
-    case 264: /* fill_opt */
-    case 265: /* groupby_opt */
-    case 267: /* orderby_opt */
-    case 280: /* sortlist */
-    case 284: /* grouplist */
-{
-taosArrayDestroy(&(yypminor->yy373));
+    case 229: /* intitemlist */
+    case 231: /* keep */
+    case 252: /* columnlist */
+    case 253: /* tagitemlist */
+    case 254: /* tagNamelist */
+    case 269: /* fill_opt */
+    case 270: /* groupby_opt */
+    case 272: /* orderby_opt */
+    case 285: /* sortlist */
+    case 289: /* grouplist */
+{
+taosArrayDestroy(&(yypminor->yy525));
 }
       break;
-    case 248: /* create_table_list */
-{
-destroyCreateTableSql((yypminor->yy118));
+    case 250: /* create_table_list */
+{
+destroyCreateTableSql((yypminor->yy572));
 }
       break;
-    case 253: /* select */
-{
-destroySqlNode((yypminor->yy564));
+    case 257: /* select */
+{
+destroySqlNode((yypminor->yy86));
 }
       break;
-    case 257: /* from */
-    case 275: /* tablelist */
-    case 276: /* sub */
-{
-destroyRelationInfo((yypminor->yy192));
+    case 262: /* from */
+    case 280: /* tablelist */
+    case 281: /* sub */
+{
+destroyRelationInfo((yypminor->yy328));
 }
       break;
-    case 258: /* where_opt */
-    case 266: /* having_opt */
-    case 273: /* expr */
-    case 278: /* timestamp */
-    case 283: /* arrow */
-    case 285: /* expritem */
-{
-tSqlExprDestroy((yypminor->yy46));
+    case 263: /* where_opt */
+    case 271: /* having_opt */
+    case 278: /* expr */
+    case 283: /* timestamp */
+    case 288: /* arrow */
+    case 290: /* expritem */
+{
+tSqlExprDestroy((yypminor->yy142));
 }
       break;
-    case 270: /* union */
-{
-destroyAllSqlNode((yypminor->yy373));
-=======
-    case 211: /* exprlist */
-    case 255: /* selcollist */
-    case 270: /* sclp */
-{
-tSqlExprListDestroy((yypminor->yy231));
-}
-      break;
-    case 226: /* intitemlist */
-    case 228: /* keep */
-    case 249: /* columnlist */
-    case 250: /* tagitemlist */
-    case 251: /* tagNamelist */
-    case 263: /* fill_opt */
-    case 264: /* groupby_opt */
-    case 266: /* orderby_opt */
-    case 279: /* sortlist */
-    case 283: /* grouplist */
-{
-taosArrayDestroy(&(yypminor->yy231));
-}
-      break;
-    case 247: /* create_table_list */
-{
-destroyCreateTableSql((yypminor->yy422));
-}
-      break;
-    case 252: /* select */
-{
-destroySqlNode((yypminor->yy86));
-}
-      break;
-    case 256: /* from */
-    case 274: /* tablelist */
-    case 275: /* sub */
-{
-destroyRelationInfo((yypminor->yy484));
-}
-      break;
-    case 257: /* where_opt */
-    case 265: /* having_opt */
-    case 272: /* expr */
-    case 277: /* timestamp */
-    case 282: /* arrow */
-    case 284: /* expritem */
-{
-tSqlExprDestroy((yypminor->yy226));
-}
-      break;
-    case 269: /* union */
-{
-destroyAllSqlNode((yypminor->yy231));
->>>>>>> 9ff4b302
+    case 275: /* union */
+{
+destroyAllSqlNode((yypminor->yy525));
 }
       break;
 /********* End destructor definitions *****************************************/
@@ -2475,641 +1910,326 @@
   YYCODETYPE lhs;       /* Symbol on the left-hand side of the rule */
   signed char nrhs;     /* Negative of the number of RHS symbols in the rule */
 } yyRuleInfo[] = {
-<<<<<<< HEAD
-  {  203,   -1 }, /* (0) program ::= cmd */
-  {  204,   -2 }, /* (1) cmd ::= SHOW DATABASES */
-  {  204,   -2 }, /* (2) cmd ::= SHOW TOPICS */
-  {  204,   -2 }, /* (3) cmd ::= SHOW FUNCTIONS */
-  {  204,   -2 }, /* (4) cmd ::= SHOW MNODES */
-  {  204,   -2 }, /* (5) cmd ::= SHOW DNODES */
-  {  204,   -2 }, /* (6) cmd ::= SHOW ACCOUNTS */
-  {  204,   -2 }, /* (7) cmd ::= SHOW USERS */
-  {  204,   -2 }, /* (8) cmd ::= SHOW MODULES */
-  {  204,   -2 }, /* (9) cmd ::= SHOW QUERIES */
-  {  204,   -2 }, /* (10) cmd ::= SHOW CONNECTIONS */
-  {  204,   -2 }, /* (11) cmd ::= SHOW STREAMS */
-  {  204,   -2 }, /* (12) cmd ::= SHOW VARIABLES */
-  {  204,   -2 }, /* (13) cmd ::= SHOW SCORES */
-  {  204,   -2 }, /* (14) cmd ::= SHOW GRANTS */
-  {  204,   -2 }, /* (15) cmd ::= SHOW VNODES */
-  {  204,   -3 }, /* (16) cmd ::= SHOW VNODES ids */
-  {  206,    0 }, /* (17) dbPrefix ::= */
-  {  206,   -2 }, /* (18) dbPrefix ::= ids DOT */
-  {  207,    0 }, /* (19) cpxName ::= */
-  {  207,   -2 }, /* (20) cpxName ::= DOT ids */
-  {  204,   -5 }, /* (21) cmd ::= SHOW CREATE TABLE ids cpxName */
-  {  204,   -5 }, /* (22) cmd ::= SHOW CREATE STABLE ids cpxName */
-  {  204,   -4 }, /* (23) cmd ::= SHOW CREATE DATABASE ids */
-  {  204,   -3 }, /* (24) cmd ::= SHOW dbPrefix TABLES */
-  {  204,   -5 }, /* (25) cmd ::= SHOW dbPrefix TABLES LIKE ids */
-  {  204,   -3 }, /* (26) cmd ::= SHOW dbPrefix STABLES */
-  {  204,   -5 }, /* (27) cmd ::= SHOW dbPrefix STABLES LIKE ids */
-  {  204,   -3 }, /* (28) cmd ::= SHOW dbPrefix VGROUPS */
-  {  204,   -5 }, /* (29) cmd ::= DROP TABLE ifexists ids cpxName */
-  {  204,   -5 }, /* (30) cmd ::= DROP STABLE ifexists ids cpxName */
-  {  204,   -4 }, /* (31) cmd ::= DROP DATABASE ifexists ids */
-  {  204,   -4 }, /* (32) cmd ::= DROP TOPIC ifexists ids */
-  {  204,   -3 }, /* (33) cmd ::= DROP FUNCTION ids */
-  {  204,   -3 }, /* (34) cmd ::= DROP DNODE ids */
-  {  204,   -3 }, /* (35) cmd ::= DROP USER ids */
-  {  204,   -3 }, /* (36) cmd ::= DROP ACCOUNT ids */
-  {  204,   -2 }, /* (37) cmd ::= USE ids */
-  {  204,   -3 }, /* (38) cmd ::= DESCRIBE ids cpxName */
-  {  204,   -3 }, /* (39) cmd ::= DESC ids cpxName */
-  {  204,   -5 }, /* (40) cmd ::= ALTER USER ids PASS ids */
-  {  204,   -5 }, /* (41) cmd ::= ALTER USER ids PRIVILEGE ids */
-  {  204,   -4 }, /* (42) cmd ::= ALTER DNODE ids ids */
-  {  204,   -5 }, /* (43) cmd ::= ALTER DNODE ids ids ids */
-  {  204,   -3 }, /* (44) cmd ::= ALTER LOCAL ids */
-  {  204,   -4 }, /* (45) cmd ::= ALTER LOCAL ids ids */
-  {  204,   -4 }, /* (46) cmd ::= ALTER DATABASE ids alter_db_optr */
-  {  204,   -4 }, /* (47) cmd ::= ALTER TOPIC ids alter_topic_optr */
-  {  204,   -4 }, /* (48) cmd ::= ALTER ACCOUNT ids acct_optr */
-  {  204,   -6 }, /* (49) cmd ::= ALTER ACCOUNT ids PASS ids acct_optr */
-  {  204,   -6 }, /* (50) cmd ::= COMPACT VNODES IN LP exprlist RP */
-  {  205,   -1 }, /* (51) ids ::= ID */
-  {  205,   -1 }, /* (52) ids ::= STRING */
-  {  208,   -2 }, /* (53) ifexists ::= IF EXISTS */
-  {  208,    0 }, /* (54) ifexists ::= */
-  {  213,   -3 }, /* (55) ifnotexists ::= IF NOT EXISTS */
-  {  213,    0 }, /* (56) ifnotexists ::= */
-  {  204,   -3 }, /* (57) cmd ::= CREATE DNODE ids */
-  {  204,   -6 }, /* (58) cmd ::= CREATE ACCOUNT ids PASS ids acct_optr */
-  {  204,   -5 }, /* (59) cmd ::= CREATE DATABASE ifnotexists ids db_optr */
-  {  204,   -5 }, /* (60) cmd ::= CREATE TOPIC ifnotexists ids topic_optr */
-  {  204,   -8 }, /* (61) cmd ::= CREATE FUNCTION ids AS ids OUTPUTTYPE typename bufsize */
-  {  204,   -9 }, /* (62) cmd ::= CREATE AGGREGATE FUNCTION ids AS ids OUTPUTTYPE typename bufsize */
-  {  204,   -5 }, /* (63) cmd ::= CREATE USER ids PASS ids */
-  {  217,    0 }, /* (64) bufsize ::= */
-  {  217,   -2 }, /* (65) bufsize ::= BUFSIZE INTEGER */
-  {  218,    0 }, /* (66) pps ::= */
-  {  218,   -2 }, /* (67) pps ::= PPS INTEGER */
-  {  219,    0 }, /* (68) tseries ::= */
-  {  219,   -2 }, /* (69) tseries ::= TSERIES INTEGER */
-  {  220,    0 }, /* (70) dbs ::= */
-  {  220,   -2 }, /* (71) dbs ::= DBS INTEGER */
-  {  221,    0 }, /* (72) streams ::= */
-  {  221,   -2 }, /* (73) streams ::= STREAMS INTEGER */
-  {  222,    0 }, /* (74) storage ::= */
-  {  222,   -2 }, /* (75) storage ::= STORAGE INTEGER */
-  {  223,    0 }, /* (76) qtime ::= */
-  {  223,   -2 }, /* (77) qtime ::= QTIME INTEGER */
-  {  224,    0 }, /* (78) users ::= */
-  {  224,   -2 }, /* (79) users ::= USERS INTEGER */
-  {  225,    0 }, /* (80) conns ::= */
-  {  225,   -2 }, /* (81) conns ::= CONNS INTEGER */
-  {  226,    0 }, /* (82) state ::= */
-  {  226,   -2 }, /* (83) state ::= STATE ids */
-  {  211,   -9 }, /* (84) acct_optr ::= pps tseries storage streams qtime dbs users conns state */
-  {  227,   -3 }, /* (85) intitemlist ::= intitemlist COMMA intitem */
-  {  227,   -1 }, /* (86) intitemlist ::= intitem */
-  {  228,   -1 }, /* (87) intitem ::= INTEGER */
-  {  229,   -2 }, /* (88) keep ::= KEEP intitemlist */
-  {  230,   -2 }, /* (89) cache ::= CACHE INTEGER */
-  {  231,   -2 }, /* (90) replica ::= REPLICA INTEGER */
-  {  232,   -2 }, /* (91) quorum ::= QUORUM INTEGER */
-  {  233,   -2 }, /* (92) days ::= DAYS INTEGER */
-  {  234,   -2 }, /* (93) minrows ::= MINROWS INTEGER */
-  {  235,   -2 }, /* (94) maxrows ::= MAXROWS INTEGER */
-  {  236,   -2 }, /* (95) blocks ::= BLOCKS INTEGER */
-  {  237,   -2 }, /* (96) ctime ::= CTIME INTEGER */
-  {  238,   -2 }, /* (97) wal ::= WAL INTEGER */
-  {  239,   -2 }, /* (98) fsync ::= FSYNC INTEGER */
-  {  240,   -2 }, /* (99) comp ::= COMP INTEGER */
-  {  241,   -2 }, /* (100) prec ::= PRECISION STRING */
-  {  242,   -2 }, /* (101) update ::= UPDATE INTEGER */
-  {  243,   -2 }, /* (102) cachelast ::= CACHELAST INTEGER */
-  {  244,   -2 }, /* (103) partitions ::= PARTITIONS INTEGER */
-  {  214,    0 }, /* (104) db_optr ::= */
-  {  214,   -2 }, /* (105) db_optr ::= db_optr cache */
-  {  214,   -2 }, /* (106) db_optr ::= db_optr replica */
-  {  214,   -2 }, /* (107) db_optr ::= db_optr quorum */
-  {  214,   -2 }, /* (108) db_optr ::= db_optr days */
-  {  214,   -2 }, /* (109) db_optr ::= db_optr minrows */
-  {  214,   -2 }, /* (110) db_optr ::= db_optr maxrows */
-  {  214,   -2 }, /* (111) db_optr ::= db_optr blocks */
-  {  214,   -2 }, /* (112) db_optr ::= db_optr ctime */
-  {  214,   -2 }, /* (113) db_optr ::= db_optr wal */
-  {  214,   -2 }, /* (114) db_optr ::= db_optr fsync */
-  {  214,   -2 }, /* (115) db_optr ::= db_optr comp */
-  {  214,   -2 }, /* (116) db_optr ::= db_optr prec */
-  {  214,   -2 }, /* (117) db_optr ::= db_optr keep */
-  {  214,   -2 }, /* (118) db_optr ::= db_optr update */
-  {  214,   -2 }, /* (119) db_optr ::= db_optr cachelast */
-  {  215,   -1 }, /* (120) topic_optr ::= db_optr */
-  {  215,   -2 }, /* (121) topic_optr ::= topic_optr partitions */
-  {  209,    0 }, /* (122) alter_db_optr ::= */
-  {  209,   -2 }, /* (123) alter_db_optr ::= alter_db_optr replica */
-  {  209,   -2 }, /* (124) alter_db_optr ::= alter_db_optr quorum */
-  {  209,   -2 }, /* (125) alter_db_optr ::= alter_db_optr keep */
-  {  209,   -2 }, /* (126) alter_db_optr ::= alter_db_optr blocks */
-  {  209,   -2 }, /* (127) alter_db_optr ::= alter_db_optr comp */
-  {  209,   -2 }, /* (128) alter_db_optr ::= alter_db_optr update */
-  {  209,   -2 }, /* (129) alter_db_optr ::= alter_db_optr cachelast */
-  {  210,   -1 }, /* (130) alter_topic_optr ::= alter_db_optr */
-  {  210,   -2 }, /* (131) alter_topic_optr ::= alter_topic_optr partitions */
-  {  216,   -1 }, /* (132) typename ::= ids */
-  {  216,   -4 }, /* (133) typename ::= ids LP signed RP */
-  {  216,   -2 }, /* (134) typename ::= ids UNSIGNED */
-  {  245,   -1 }, /* (135) signed ::= INTEGER */
-  {  245,   -2 }, /* (136) signed ::= PLUS INTEGER */
-  {  245,   -2 }, /* (137) signed ::= MINUS INTEGER */
-  {  204,   -3 }, /* (138) cmd ::= CREATE TABLE create_table_args */
-  {  204,   -3 }, /* (139) cmd ::= CREATE TABLE create_stable_args */
-  {  204,   -3 }, /* (140) cmd ::= CREATE STABLE create_stable_args */
-  {  204,   -3 }, /* (141) cmd ::= CREATE TABLE create_table_list */
-  {  248,   -1 }, /* (142) create_table_list ::= create_from_stable */
-  {  248,   -2 }, /* (143) create_table_list ::= create_table_list create_from_stable */
-  {  246,   -6 }, /* (144) create_table_args ::= ifnotexists ids cpxName LP columnlist RP */
-  {  247,  -10 }, /* (145) create_stable_args ::= ifnotexists ids cpxName LP columnlist RP TAGS LP columnlist RP */
-  {  249,  -10 }, /* (146) create_from_stable ::= ifnotexists ids cpxName USING ids cpxName TAGS LP tagitemlist RP */
-  {  249,  -13 }, /* (147) create_from_stable ::= ifnotexists ids cpxName USING ids cpxName LP tagNamelist RP TAGS LP tagitemlist RP */
-  {  252,   -3 }, /* (148) tagNamelist ::= tagNamelist COMMA ids */
-  {  252,   -1 }, /* (149) tagNamelist ::= ids */
-  {  246,   -5 }, /* (150) create_table_args ::= ifnotexists ids cpxName AS select */
-  {  250,   -3 }, /* (151) columnlist ::= columnlist COMMA column */
-  {  250,   -1 }, /* (152) columnlist ::= column */
-  {  254,   -2 }, /* (153) column ::= ids typename */
-  {  251,   -3 }, /* (154) tagitemlist ::= tagitemlist COMMA tagitem */
-  {  251,   -1 }, /* (155) tagitemlist ::= tagitem */
-  {  255,   -1 }, /* (156) tagitem ::= INTEGER */
-  {  255,   -1 }, /* (157) tagitem ::= FLOAT */
-  {  255,   -1 }, /* (158) tagitem ::= STRING */
-  {  255,   -1 }, /* (159) tagitem ::= BOOL */
-  {  255,   -1 }, /* (160) tagitem ::= NULL */
-  {  255,   -1 }, /* (161) tagitem ::= NOW */
-  {  255,   -3 }, /* (162) tagitem ::= NOW PLUS VARIABLE */
-  {  255,   -3 }, /* (163) tagitem ::= NOW MINUS VARIABLE */
-  {  255,   -2 }, /* (164) tagitem ::= MINUS INTEGER */
-  {  255,   -2 }, /* (165) tagitem ::= MINUS FLOAT */
-  {  255,   -2 }, /* (166) tagitem ::= PLUS INTEGER */
-  {  255,   -2 }, /* (167) tagitem ::= PLUS FLOAT */
-  {  253,  -15 }, /* (168) select ::= SELECT selcollist from where_opt range_option interval_option sliding_opt session_option windowstate_option fill_opt groupby_opt having_opt orderby_opt slimit_opt limit_opt */
-  {  253,   -3 }, /* (169) select ::= LP select RP */
-  {  270,   -1 }, /* (170) union ::= select */
-  {  270,   -4 }, /* (171) union ::= union UNION ALL select */
-  {  204,   -1 }, /* (172) cmd ::= union */
-  {  253,   -2 }, /* (173) select ::= SELECT selcollist */
-  {  271,   -2 }, /* (174) sclp ::= selcollist COMMA */
-  {  271,    0 }, /* (175) sclp ::= */
-  {  256,   -4 }, /* (176) selcollist ::= sclp distinct expr as */
-  {  256,   -2 }, /* (177) selcollist ::= sclp STAR */
-  {  274,   -2 }, /* (178) as ::= AS ids */
-  {  274,   -1 }, /* (179) as ::= ids */
-  {  274,    0 }, /* (180) as ::= */
-  {  272,   -1 }, /* (181) distinct ::= DISTINCT */
-  {  272,    0 }, /* (182) distinct ::= */
-  {  257,   -2 }, /* (183) from ::= FROM tablelist */
-  {  257,   -2 }, /* (184) from ::= FROM sub */
-  {  276,   -3 }, /* (185) sub ::= LP union RP */
-  {  276,   -4 }, /* (186) sub ::= LP union RP ids */
-  {  276,   -6 }, /* (187) sub ::= sub COMMA LP union RP ids */
-  {  275,   -2 }, /* (188) tablelist ::= ids cpxName */
-  {  275,   -3 }, /* (189) tablelist ::= ids cpxName ids */
-  {  275,   -4 }, /* (190) tablelist ::= tablelist COMMA ids cpxName */
-  {  275,   -5 }, /* (191) tablelist ::= tablelist COMMA ids cpxName ids */
-  {  277,   -1 }, /* (192) tmvar ::= VARIABLE */
-  {  278,   -1 }, /* (193) timestamp ::= INTEGER */
-  {  278,   -2 }, /* (194) timestamp ::= MINUS INTEGER */
-  {  278,   -2 }, /* (195) timestamp ::= PLUS INTEGER */
-  {  278,   -1 }, /* (196) timestamp ::= STRING */
-  {  278,   -1 }, /* (197) timestamp ::= NOW */
-  {  278,   -3 }, /* (198) timestamp ::= NOW PLUS VARIABLE */
-  {  278,   -3 }, /* (199) timestamp ::= NOW MINUS VARIABLE */
-  {  259,    0 }, /* (200) range_option ::= */
-  {  259,   -6 }, /* (201) range_option ::= RANGE LP timestamp COMMA timestamp RP */
-  {  260,   -4 }, /* (202) interval_option ::= intervalKey LP tmvar RP */
-  {  260,   -6 }, /* (203) interval_option ::= intervalKey LP tmvar COMMA tmvar RP */
-  {  260,    0 }, /* (204) interval_option ::= */
-  {  279,   -1 }, /* (205) intervalKey ::= INTERVAL */
-  {  279,   -1 }, /* (206) intervalKey ::= EVERY */
-  {  262,    0 }, /* (207) session_option ::= */
-  {  262,   -7 }, /* (208) session_option ::= SESSION LP ids cpxName COMMA tmvar RP */
-  {  263,    0 }, /* (209) windowstate_option ::= */
-  {  263,   -4 }, /* (210) windowstate_option ::= STATE_WINDOW LP ids RP */
-  {  264,    0 }, /* (211) fill_opt ::= */
-  {  264,   -6 }, /* (212) fill_opt ::= FILL LP ID COMMA tagitemlist RP */
-  {  264,   -4 }, /* (213) fill_opt ::= FILL LP ID RP */
-  {  261,   -4 }, /* (214) sliding_opt ::= SLIDING LP tmvar RP */
-  {  261,    0 }, /* (215) sliding_opt ::= */
-  {  267,    0 }, /* (216) orderby_opt ::= */
-  {  267,   -3 }, /* (217) orderby_opt ::= ORDER BY sortlist */
-  {  280,   -4 }, /* (218) sortlist ::= sortlist COMMA item sortorder */
-  {  280,   -4 }, /* (219) sortlist ::= sortlist COMMA arrow sortorder */
-  {  280,   -2 }, /* (220) sortlist ::= item sortorder */
-  {  280,   -2 }, /* (221) sortlist ::= arrow sortorder */
-  {  281,   -1 }, /* (222) item ::= ID */
-  {  281,   -3 }, /* (223) item ::= ID DOT ID */
-  {  282,   -1 }, /* (224) sortorder ::= ASC */
-  {  282,   -1 }, /* (225) sortorder ::= DESC */
-  {  282,    0 }, /* (226) sortorder ::= */
-  {  265,    0 }, /* (227) groupby_opt ::= */
-  {  265,   -3 }, /* (228) groupby_opt ::= GROUP BY grouplist */
-  {  284,   -3 }, /* (229) grouplist ::= grouplist COMMA item */
-  {  284,   -3 }, /* (230) grouplist ::= grouplist COMMA arrow */
-  {  284,   -1 }, /* (231) grouplist ::= item */
-  {  284,   -1 }, /* (232) grouplist ::= arrow */
-  {  266,    0 }, /* (233) having_opt ::= */
-  {  266,   -2 }, /* (234) having_opt ::= HAVING expr */
-  {  269,    0 }, /* (235) limit_opt ::= */
-  {  269,   -2 }, /* (236) limit_opt ::= LIMIT signed */
-  {  269,   -4 }, /* (237) limit_opt ::= LIMIT signed OFFSET signed */
-  {  269,   -4 }, /* (238) limit_opt ::= LIMIT signed COMMA signed */
-  {  268,    0 }, /* (239) slimit_opt ::= */
-  {  268,   -2 }, /* (240) slimit_opt ::= SLIMIT signed */
-  {  268,   -4 }, /* (241) slimit_opt ::= SLIMIT signed SOFFSET signed */
-  {  268,   -4 }, /* (242) slimit_opt ::= SLIMIT signed COMMA signed */
-  {  258,    0 }, /* (243) where_opt ::= */
-  {  258,   -2 }, /* (244) where_opt ::= WHERE expr */
-  {  273,   -3 }, /* (245) expr ::= LP expr RP */
-  {  273,   -1 }, /* (246) expr ::= ID */
-  {  273,   -3 }, /* (247) expr ::= ID DOT ID */
-  {  273,   -3 }, /* (248) expr ::= ID DOT STAR */
-  {  273,   -1 }, /* (249) expr ::= INTEGER */
-  {  273,   -2 }, /* (250) expr ::= MINUS INTEGER */
-  {  273,   -2 }, /* (251) expr ::= PLUS INTEGER */
-  {  273,   -1 }, /* (252) expr ::= FLOAT */
-  {  273,   -2 }, /* (253) expr ::= MINUS FLOAT */
-  {  273,   -2 }, /* (254) expr ::= PLUS FLOAT */
-  {  273,   -1 }, /* (255) expr ::= STRING */
-  {  273,   -1 }, /* (256) expr ::= NOW */
-  {  273,   -1 }, /* (257) expr ::= VARIABLE */
-  {  273,   -2 }, /* (258) expr ::= PLUS VARIABLE */
-  {  273,   -2 }, /* (259) expr ::= MINUS VARIABLE */
-  {  273,   -1 }, /* (260) expr ::= BOOL */
-  {  273,   -1 }, /* (261) expr ::= NULL */
-  {  273,   -4 }, /* (262) expr ::= ID LP exprlist RP */
-  {  273,   -4 }, /* (263) expr ::= ID LP STAR RP */
-  {  273,   -6 }, /* (264) expr ::= ID LP expr AS typename RP */
-  {  273,   -3 }, /* (265) expr ::= expr IS NULL */
-  {  273,   -4 }, /* (266) expr ::= expr IS NOT NULL */
-  {  273,   -3 }, /* (267) expr ::= expr LT expr */
-  {  273,   -3 }, /* (268) expr ::= expr GT expr */
-  {  273,   -3 }, /* (269) expr ::= expr LE expr */
-  {  273,   -3 }, /* (270) expr ::= expr GE expr */
-  {  273,   -3 }, /* (271) expr ::= expr NE expr */
-  {  273,   -3 }, /* (272) expr ::= expr EQ expr */
-  {  273,   -5 }, /* (273) expr ::= expr BETWEEN expr AND expr */
-  {  273,   -3 }, /* (274) expr ::= expr AND expr */
-  {  273,   -3 }, /* (275) expr ::= expr OR expr */
-  {  273,   -3 }, /* (276) expr ::= expr PLUS expr */
-  {  273,   -3 }, /* (277) expr ::= expr MINUS expr */
-  {  273,   -3 }, /* (278) expr ::= expr STAR expr */
-  {  273,   -3 }, /* (279) expr ::= expr SLASH expr */
-  {  273,   -3 }, /* (280) expr ::= expr REM expr */
-  {  273,   -3 }, /* (281) expr ::= expr LIKE expr */
-  {  273,   -3 }, /* (282) expr ::= expr MATCH expr */
-  {  273,   -3 }, /* (283) expr ::= expr NMATCH expr */
-  {  273,   -3 }, /* (284) expr ::= ID CONTAINS STRING */
-  {  273,   -5 }, /* (285) expr ::= ID DOT ID CONTAINS STRING */
-  {  283,   -3 }, /* (286) arrow ::= ID ARROW STRING */
-  {  283,   -5 }, /* (287) arrow ::= ID DOT ID ARROW STRING */
-  {  273,   -1 }, /* (288) expr ::= arrow */
-  {  273,   -5 }, /* (289) expr ::= expr IN LP exprlist RP */
-  {  212,   -3 }, /* (290) exprlist ::= exprlist COMMA expritem */
-  {  212,   -1 }, /* (291) exprlist ::= expritem */
-  {  285,   -1 }, /* (292) expritem ::= expr */
-  {  285,    0 }, /* (293) expritem ::= */
-  {  204,   -3 }, /* (294) cmd ::= RESET QUERY CACHE */
-  {  204,   -3 }, /* (295) cmd ::= SYNCDB ids REPLICA */
-  {  204,   -7 }, /* (296) cmd ::= ALTER TABLE ids cpxName ADD COLUMN columnlist */
-  {  204,   -7 }, /* (297) cmd ::= ALTER TABLE ids cpxName DROP COLUMN ids */
-  {  204,   -7 }, /* (298) cmd ::= ALTER TABLE ids cpxName MODIFY COLUMN columnlist */
-  {  204,   -7 }, /* (299) cmd ::= ALTER TABLE ids cpxName ADD TAG columnlist */
-  {  204,   -7 }, /* (300) cmd ::= ALTER TABLE ids cpxName DROP TAG ids */
-  {  204,   -8 }, /* (301) cmd ::= ALTER TABLE ids cpxName CHANGE TAG ids ids */
-  {  204,   -9 }, /* (302) cmd ::= ALTER TABLE ids cpxName SET TAG ids EQ tagitem */
-  {  204,   -7 }, /* (303) cmd ::= ALTER TABLE ids cpxName MODIFY TAG columnlist */
-  {  204,   -7 }, /* (304) cmd ::= ALTER STABLE ids cpxName ADD COLUMN columnlist */
-  {  204,   -7 }, /* (305) cmd ::= ALTER STABLE ids cpxName DROP COLUMN ids */
-  {  204,   -7 }, /* (306) cmd ::= ALTER STABLE ids cpxName MODIFY COLUMN columnlist */
-  {  204,   -7 }, /* (307) cmd ::= ALTER STABLE ids cpxName ADD TAG columnlist */
-  {  204,   -7 }, /* (308) cmd ::= ALTER STABLE ids cpxName DROP TAG ids */
-  {  204,   -8 }, /* (309) cmd ::= ALTER STABLE ids cpxName CHANGE TAG ids ids */
-  {  204,   -9 }, /* (310) cmd ::= ALTER STABLE ids cpxName SET TAG ids EQ tagitem */
-  {  204,   -7 }, /* (311) cmd ::= ALTER STABLE ids cpxName MODIFY TAG columnlist */
-  {  204,   -3 }, /* (312) cmd ::= KILL CONNECTION INTEGER */
-  {  204,   -5 }, /* (313) cmd ::= KILL STREAM INTEGER COLON INTEGER */
-  {  204,   -5 }, /* (314) cmd ::= KILL QUERY INTEGER COLON INTEGER */
-  {  204,   -6 }, /* (315) cmd ::= DELETE FROM ifexists ids cpxName where_opt */
-=======
-  {  202,   -1 }, /* (0) program ::= cmd */
-  {  203,   -2 }, /* (1) cmd ::= SHOW DATABASES */
-  {  203,   -2 }, /* (2) cmd ::= SHOW TOPICS */
-  {  203,   -2 }, /* (3) cmd ::= SHOW FUNCTIONS */
-  {  203,   -2 }, /* (4) cmd ::= SHOW MNODES */
-  {  203,   -2 }, /* (5) cmd ::= SHOW DNODES */
-  {  203,   -2 }, /* (6) cmd ::= SHOW ACCOUNTS */
-  {  203,   -2 }, /* (7) cmd ::= SHOW USERS */
-  {  203,   -2 }, /* (8) cmd ::= SHOW MODULES */
-  {  203,   -2 }, /* (9) cmd ::= SHOW QUERIES */
-  {  203,   -2 }, /* (10) cmd ::= SHOW CONNECTIONS */
-  {  203,   -2 }, /* (11) cmd ::= SHOW STREAMS */
-  {  203,   -2 }, /* (12) cmd ::= SHOW VARIABLES */
-  {  203,   -2 }, /* (13) cmd ::= SHOW SCORES */
-  {  203,   -2 }, /* (14) cmd ::= SHOW GRANTS */
-  {  203,   -2 }, /* (15) cmd ::= SHOW VNODES */
-  {  203,   -3 }, /* (16) cmd ::= SHOW VNODES ids */
-  {  205,    0 }, /* (17) dbPrefix ::= */
-  {  205,   -2 }, /* (18) dbPrefix ::= ids DOT */
-  {  206,    0 }, /* (19) cpxName ::= */
-  {  206,   -2 }, /* (20) cpxName ::= DOT ids */
-  {  203,   -5 }, /* (21) cmd ::= SHOW CREATE TABLE ids cpxName */
-  {  203,   -5 }, /* (22) cmd ::= SHOW CREATE STABLE ids cpxName */
-  {  203,   -4 }, /* (23) cmd ::= SHOW CREATE DATABASE ids */
-  {  203,   -3 }, /* (24) cmd ::= SHOW dbPrefix TABLES */
-  {  203,   -5 }, /* (25) cmd ::= SHOW dbPrefix TABLES LIKE ids */
-  {  203,   -3 }, /* (26) cmd ::= SHOW dbPrefix STABLES */
-  {  203,   -5 }, /* (27) cmd ::= SHOW dbPrefix STABLES LIKE ids */
-  {  203,   -3 }, /* (28) cmd ::= SHOW dbPrefix VGROUPS */
-  {  203,   -5 }, /* (29) cmd ::= DROP TABLE ifexists ids cpxName */
-  {  203,   -5 }, /* (30) cmd ::= DROP STABLE ifexists ids cpxName */
-  {  203,   -4 }, /* (31) cmd ::= DROP DATABASE ifexists ids */
-  {  203,   -4 }, /* (32) cmd ::= DROP TOPIC ifexists ids */
-  {  203,   -3 }, /* (33) cmd ::= DROP FUNCTION ids */
-  {  203,   -3 }, /* (34) cmd ::= DROP DNODE ids */
-  {  203,   -3 }, /* (35) cmd ::= DROP USER ids */
-  {  203,   -3 }, /* (36) cmd ::= DROP ACCOUNT ids */
-  {  203,   -2 }, /* (37) cmd ::= USE ids */
-  {  203,   -3 }, /* (38) cmd ::= DESCRIBE ids cpxName */
-  {  203,   -3 }, /* (39) cmd ::= DESC ids cpxName */
-  {  203,   -5 }, /* (40) cmd ::= ALTER USER ids PASS ids */
-  {  203,   -5 }, /* (41) cmd ::= ALTER USER ids PRIVILEGE ids */
-  {  203,   -4 }, /* (42) cmd ::= ALTER DNODE ids ids */
-  {  203,   -5 }, /* (43) cmd ::= ALTER DNODE ids ids ids */
-  {  203,   -3 }, /* (44) cmd ::= ALTER LOCAL ids */
-  {  203,   -4 }, /* (45) cmd ::= ALTER LOCAL ids ids */
-  {  203,   -4 }, /* (46) cmd ::= ALTER DATABASE ids alter_db_optr */
-  {  203,   -4 }, /* (47) cmd ::= ALTER TOPIC ids alter_topic_optr */
-  {  203,   -4 }, /* (48) cmd ::= ALTER ACCOUNT ids acct_optr */
-  {  203,   -6 }, /* (49) cmd ::= ALTER ACCOUNT ids PASS ids acct_optr */
-  {  203,   -6 }, /* (50) cmd ::= COMPACT VNODES IN LP exprlist RP */
-  {  204,   -1 }, /* (51) ids ::= ID */
-  {  204,   -1 }, /* (52) ids ::= STRING */
-  {  207,   -2 }, /* (53) ifexists ::= IF EXISTS */
-  {  207,    0 }, /* (54) ifexists ::= */
-  {  212,   -3 }, /* (55) ifnotexists ::= IF NOT EXISTS */
-  {  212,    0 }, /* (56) ifnotexists ::= */
-  {  203,   -3 }, /* (57) cmd ::= CREATE DNODE ids */
-  {  203,   -6 }, /* (58) cmd ::= CREATE ACCOUNT ids PASS ids acct_optr */
-  {  203,   -5 }, /* (59) cmd ::= CREATE DATABASE ifnotexists ids db_optr */
-  {  203,   -5 }, /* (60) cmd ::= CREATE TOPIC ifnotexists ids topic_optr */
-  {  203,   -8 }, /* (61) cmd ::= CREATE FUNCTION ids AS ids OUTPUTTYPE typename bufsize */
-  {  203,   -9 }, /* (62) cmd ::= CREATE AGGREGATE FUNCTION ids AS ids OUTPUTTYPE typename bufsize */
-  {  203,   -5 }, /* (63) cmd ::= CREATE USER ids PASS ids */
-  {  216,    0 }, /* (64) bufsize ::= */
-  {  216,   -2 }, /* (65) bufsize ::= BUFSIZE INTEGER */
-  {  217,    0 }, /* (66) pps ::= */
-  {  217,   -2 }, /* (67) pps ::= PPS INTEGER */
-  {  218,    0 }, /* (68) tseries ::= */
-  {  218,   -2 }, /* (69) tseries ::= TSERIES INTEGER */
-  {  219,    0 }, /* (70) dbs ::= */
-  {  219,   -2 }, /* (71) dbs ::= DBS INTEGER */
-  {  220,    0 }, /* (72) streams ::= */
-  {  220,   -2 }, /* (73) streams ::= STREAMS INTEGER */
-  {  221,    0 }, /* (74) storage ::= */
-  {  221,   -2 }, /* (75) storage ::= STORAGE INTEGER */
-  {  222,    0 }, /* (76) qtime ::= */
-  {  222,   -2 }, /* (77) qtime ::= QTIME INTEGER */
-  {  223,    0 }, /* (78) users ::= */
-  {  223,   -2 }, /* (79) users ::= USERS INTEGER */
-  {  224,    0 }, /* (80) conns ::= */
-  {  224,   -2 }, /* (81) conns ::= CONNS INTEGER */
-  {  225,    0 }, /* (82) state ::= */
-  {  225,   -2 }, /* (83) state ::= STATE ids */
-  {  210,   -9 }, /* (84) acct_optr ::= pps tseries storage streams qtime dbs users conns state */
-  {  226,   -3 }, /* (85) intitemlist ::= intitemlist COMMA intitem */
-  {  226,   -1 }, /* (86) intitemlist ::= intitem */
-  {  227,   -1 }, /* (87) intitem ::= INTEGER */
-  {  228,   -2 }, /* (88) keep ::= KEEP intitemlist */
-  {  229,   -2 }, /* (89) cache ::= CACHE INTEGER */
-  {  230,   -2 }, /* (90) replica ::= REPLICA INTEGER */
-  {  231,   -2 }, /* (91) quorum ::= QUORUM INTEGER */
-  {  232,   -2 }, /* (92) days ::= DAYS INTEGER */
-  {  233,   -2 }, /* (93) minrows ::= MINROWS INTEGER */
-  {  234,   -2 }, /* (94) maxrows ::= MAXROWS INTEGER */
-  {  235,   -2 }, /* (95) blocks ::= BLOCKS INTEGER */
-  {  236,   -2 }, /* (96) ctime ::= CTIME INTEGER */
-  {  237,   -2 }, /* (97) wal ::= WAL INTEGER */
-  {  238,   -2 }, /* (98) fsync ::= FSYNC INTEGER */
-  {  239,   -2 }, /* (99) comp ::= COMP INTEGER */
-  {  240,   -2 }, /* (100) prec ::= PRECISION STRING */
-  {  241,   -2 }, /* (101) update ::= UPDATE INTEGER */
-  {  242,   -2 }, /* (102) cachelast ::= CACHELAST INTEGER */
-  {  243,   -2 }, /* (103) partitions ::= PARTITIONS INTEGER */
-  {  213,    0 }, /* (104) db_optr ::= */
-  {  213,   -2 }, /* (105) db_optr ::= db_optr cache */
-  {  213,   -2 }, /* (106) db_optr ::= db_optr replica */
-  {  213,   -2 }, /* (107) db_optr ::= db_optr quorum */
-  {  213,   -2 }, /* (108) db_optr ::= db_optr days */
-  {  213,   -2 }, /* (109) db_optr ::= db_optr minrows */
-  {  213,   -2 }, /* (110) db_optr ::= db_optr maxrows */
-  {  213,   -2 }, /* (111) db_optr ::= db_optr blocks */
-  {  213,   -2 }, /* (112) db_optr ::= db_optr ctime */
-  {  213,   -2 }, /* (113) db_optr ::= db_optr wal */
-  {  213,   -2 }, /* (114) db_optr ::= db_optr fsync */
-  {  213,   -2 }, /* (115) db_optr ::= db_optr comp */
-  {  213,   -2 }, /* (116) db_optr ::= db_optr prec */
-  {  213,   -2 }, /* (117) db_optr ::= db_optr keep */
-  {  213,   -2 }, /* (118) db_optr ::= db_optr update */
-  {  213,   -2 }, /* (119) db_optr ::= db_optr cachelast */
-  {  214,   -1 }, /* (120) topic_optr ::= db_optr */
-  {  214,   -2 }, /* (121) topic_optr ::= topic_optr partitions */
-  {  208,    0 }, /* (122) alter_db_optr ::= */
-  {  208,   -2 }, /* (123) alter_db_optr ::= alter_db_optr replica */
-  {  208,   -2 }, /* (124) alter_db_optr ::= alter_db_optr quorum */
-  {  208,   -2 }, /* (125) alter_db_optr ::= alter_db_optr keep */
-  {  208,   -2 }, /* (126) alter_db_optr ::= alter_db_optr blocks */
-  {  208,   -2 }, /* (127) alter_db_optr ::= alter_db_optr comp */
-  {  208,   -2 }, /* (128) alter_db_optr ::= alter_db_optr update */
-  {  208,   -2 }, /* (129) alter_db_optr ::= alter_db_optr cachelast */
-  {  209,   -1 }, /* (130) alter_topic_optr ::= alter_db_optr */
-  {  209,   -2 }, /* (131) alter_topic_optr ::= alter_topic_optr partitions */
-  {  215,   -1 }, /* (132) typename ::= ids */
-  {  215,   -4 }, /* (133) typename ::= ids LP signed RP */
-  {  215,   -2 }, /* (134) typename ::= ids UNSIGNED */
-  {  244,   -1 }, /* (135) signed ::= INTEGER */
-  {  244,   -2 }, /* (136) signed ::= PLUS INTEGER */
-  {  244,   -2 }, /* (137) signed ::= MINUS INTEGER */
-  {  203,   -3 }, /* (138) cmd ::= CREATE TABLE create_table_args */
-  {  203,   -3 }, /* (139) cmd ::= CREATE TABLE create_stable_args */
-  {  203,   -3 }, /* (140) cmd ::= CREATE STABLE create_stable_args */
-  {  203,   -3 }, /* (141) cmd ::= CREATE TABLE create_table_list */
-  {  247,   -1 }, /* (142) create_table_list ::= create_from_stable */
-  {  247,   -2 }, /* (143) create_table_list ::= create_table_list create_from_stable */
-  {  245,   -6 }, /* (144) create_table_args ::= ifnotexists ids cpxName LP columnlist RP */
-  {  246,  -10 }, /* (145) create_stable_args ::= ifnotexists ids cpxName LP columnlist RP TAGS LP columnlist RP */
-  {  248,  -10 }, /* (146) create_from_stable ::= ifnotexists ids cpxName USING ids cpxName TAGS LP tagitemlist RP */
-  {  248,  -13 }, /* (147) create_from_stable ::= ifnotexists ids cpxName USING ids cpxName LP tagNamelist RP TAGS LP tagitemlist RP */
-  {  251,   -3 }, /* (148) tagNamelist ::= tagNamelist COMMA ids */
-  {  251,   -1 }, /* (149) tagNamelist ::= ids */
-  {  245,   -5 }, /* (150) create_table_args ::= ifnotexists ids cpxName AS select */
-  {  249,   -3 }, /* (151) columnlist ::= columnlist COMMA column */
-  {  249,   -1 }, /* (152) columnlist ::= column */
-  {  253,   -2 }, /* (153) column ::= ids typename */
-  {  250,   -3 }, /* (154) tagitemlist ::= tagitemlist COMMA tagitem */
-  {  250,   -1 }, /* (155) tagitemlist ::= tagitem */
-  {  254,   -1 }, /* (156) tagitem ::= INTEGER */
-  {  254,   -1 }, /* (157) tagitem ::= FLOAT */
-  {  254,   -1 }, /* (158) tagitem ::= STRING */
-  {  254,   -1 }, /* (159) tagitem ::= BOOL */
-  {  254,   -1 }, /* (160) tagitem ::= NULL */
-  {  254,   -1 }, /* (161) tagitem ::= NOW */
-  {  254,   -3 }, /* (162) tagitem ::= NOW PLUS VARIABLE */
-  {  254,   -3 }, /* (163) tagitem ::= NOW MINUS VARIABLE */
-  {  254,   -2 }, /* (164) tagitem ::= MINUS INTEGER */
-  {  254,   -2 }, /* (165) tagitem ::= MINUS FLOAT */
-  {  254,   -2 }, /* (166) tagitem ::= PLUS INTEGER */
-  {  254,   -2 }, /* (167) tagitem ::= PLUS FLOAT */
-  {  252,  -15 }, /* (168) select ::= SELECT selcollist from where_opt range_option interval_option sliding_opt session_option windowstate_option fill_opt groupby_opt having_opt orderby_opt slimit_opt limit_opt */
-  {  252,   -3 }, /* (169) select ::= LP select RP */
-  {  269,   -1 }, /* (170) union ::= select */
-  {  269,   -4 }, /* (171) union ::= union UNION ALL select */
-  {  203,   -1 }, /* (172) cmd ::= union */
-  {  252,   -2 }, /* (173) select ::= SELECT selcollist */
-  {  270,   -2 }, /* (174) sclp ::= selcollist COMMA */
-  {  270,    0 }, /* (175) sclp ::= */
-  {  255,   -4 }, /* (176) selcollist ::= sclp distinct expr as */
-  {  255,   -2 }, /* (177) selcollist ::= sclp STAR */
-  {  273,   -2 }, /* (178) as ::= AS ids */
-  {  273,   -1 }, /* (179) as ::= ids */
-  {  273,    0 }, /* (180) as ::= */
-  {  271,   -1 }, /* (181) distinct ::= DISTINCT */
-  {  271,    0 }, /* (182) distinct ::= */
-  {  256,   -2 }, /* (183) from ::= FROM tablelist */
-  {  256,   -2 }, /* (184) from ::= FROM sub */
-  {  275,   -3 }, /* (185) sub ::= LP union RP */
-  {  275,   -4 }, /* (186) sub ::= LP union RP ids */
-  {  275,   -6 }, /* (187) sub ::= sub COMMA LP union RP ids */
-  {  274,   -2 }, /* (188) tablelist ::= ids cpxName */
-  {  274,   -3 }, /* (189) tablelist ::= ids cpxName ids */
-  {  274,   -4 }, /* (190) tablelist ::= tablelist COMMA ids cpxName */
-  {  274,   -5 }, /* (191) tablelist ::= tablelist COMMA ids cpxName ids */
-  {  276,   -1 }, /* (192) tmvar ::= VARIABLE */
-  {  277,   -1 }, /* (193) timestamp ::= INTEGER */
-  {  277,   -2 }, /* (194) timestamp ::= MINUS INTEGER */
-  {  277,   -2 }, /* (195) timestamp ::= PLUS INTEGER */
-  {  277,   -1 }, /* (196) timestamp ::= STRING */
-  {  277,   -1 }, /* (197) timestamp ::= NOW */
-  {  277,   -3 }, /* (198) timestamp ::= NOW PLUS VARIABLE */
-  {  277,   -3 }, /* (199) timestamp ::= NOW MINUS VARIABLE */
-  {  258,    0 }, /* (200) range_option ::= */
-  {  258,   -6 }, /* (201) range_option ::= RANGE LP timestamp COMMA timestamp RP */
-  {  259,   -4 }, /* (202) interval_option ::= intervalKey LP tmvar RP */
-  {  259,   -6 }, /* (203) interval_option ::= intervalKey LP tmvar COMMA tmvar RP */
-  {  259,    0 }, /* (204) interval_option ::= */
-  {  278,   -1 }, /* (205) intervalKey ::= INTERVAL */
-  {  278,   -1 }, /* (206) intervalKey ::= EVERY */
-  {  261,    0 }, /* (207) session_option ::= */
-  {  261,   -7 }, /* (208) session_option ::= SESSION LP ids cpxName COMMA tmvar RP */
-  {  262,    0 }, /* (209) windowstate_option ::= */
-  {  262,   -4 }, /* (210) windowstate_option ::= STATE_WINDOW LP ids RP */
-  {  263,    0 }, /* (211) fill_opt ::= */
-  {  263,   -6 }, /* (212) fill_opt ::= FILL LP ID COMMA tagitemlist RP */
-  {  263,   -4 }, /* (213) fill_opt ::= FILL LP ID RP */
-  {  260,   -4 }, /* (214) sliding_opt ::= SLIDING LP tmvar RP */
-  {  260,    0 }, /* (215) sliding_opt ::= */
-  {  266,    0 }, /* (216) orderby_opt ::= */
-  {  266,   -3 }, /* (217) orderby_opt ::= ORDER BY sortlist */
-  {  279,   -4 }, /* (218) sortlist ::= sortlist COMMA item sortorder */
-  {  279,   -4 }, /* (219) sortlist ::= sortlist COMMA arrow sortorder */
-  {  279,   -2 }, /* (220) sortlist ::= item sortorder */
-  {  279,   -2 }, /* (221) sortlist ::= arrow sortorder */
-  {  280,   -1 }, /* (222) item ::= ID */
-  {  280,   -3 }, /* (223) item ::= ID DOT ID */
-  {  281,   -1 }, /* (224) sortorder ::= ASC */
-  {  281,   -1 }, /* (225) sortorder ::= DESC */
-  {  281,    0 }, /* (226) sortorder ::= */
-  {  264,    0 }, /* (227) groupby_opt ::= */
-  {  264,   -3 }, /* (228) groupby_opt ::= GROUP BY grouplist */
-  {  283,   -3 }, /* (229) grouplist ::= grouplist COMMA item */
-  {  283,   -3 }, /* (230) grouplist ::= grouplist COMMA arrow */
-  {  283,   -1 }, /* (231) grouplist ::= item */
-  {  283,   -1 }, /* (232) grouplist ::= arrow */
-  {  265,    0 }, /* (233) having_opt ::= */
-  {  265,   -2 }, /* (234) having_opt ::= HAVING expr */
-  {  268,    0 }, /* (235) limit_opt ::= */
-  {  268,   -2 }, /* (236) limit_opt ::= LIMIT signed */
-  {  268,   -4 }, /* (237) limit_opt ::= LIMIT signed OFFSET signed */
-  {  268,   -4 }, /* (238) limit_opt ::= LIMIT signed COMMA signed */
-  {  267,    0 }, /* (239) slimit_opt ::= */
-  {  267,   -2 }, /* (240) slimit_opt ::= SLIMIT signed */
-  {  267,   -4 }, /* (241) slimit_opt ::= SLIMIT signed SOFFSET signed */
-  {  267,   -4 }, /* (242) slimit_opt ::= SLIMIT signed COMMA signed */
-  {  257,    0 }, /* (243) where_opt ::= */
-  {  257,   -2 }, /* (244) where_opt ::= WHERE expr */
-  {  272,   -3 }, /* (245) expr ::= LP expr RP */
-  {  272,   -1 }, /* (246) expr ::= ID */
-  {  272,   -3 }, /* (247) expr ::= ID DOT ID */
-  {  272,   -3 }, /* (248) expr ::= ID DOT STAR */
-  {  272,   -1 }, /* (249) expr ::= INTEGER */
-  {  272,   -2 }, /* (250) expr ::= MINUS INTEGER */
-  {  272,   -2 }, /* (251) expr ::= PLUS INTEGER */
-  {  272,   -1 }, /* (252) expr ::= FLOAT */
-  {  272,   -2 }, /* (253) expr ::= MINUS FLOAT */
-  {  272,   -2 }, /* (254) expr ::= PLUS FLOAT */
-  {  272,   -1 }, /* (255) expr ::= STRING */
-  {  272,   -1 }, /* (256) expr ::= NOW */
-  {  272,   -1 }, /* (257) expr ::= VARIABLE */
-  {  272,   -2 }, /* (258) expr ::= PLUS VARIABLE */
-  {  272,   -2 }, /* (259) expr ::= MINUS VARIABLE */
-  {  272,   -1 }, /* (260) expr ::= BOOL */
-  {  272,   -1 }, /* (261) expr ::= NULL */
-  {  272,   -4 }, /* (262) expr ::= ID LP exprlist RP */
-  {  272,   -4 }, /* (263) expr ::= ID LP STAR RP */
-  {  272,   -6 }, /* (264) expr ::= ID LP expr AS typename RP */
-  {  272,   -3 }, /* (265) expr ::= expr IS NULL */
-  {  272,   -4 }, /* (266) expr ::= expr IS NOT NULL */
-  {  272,   -3 }, /* (267) expr ::= expr LT expr */
-  {  272,   -3 }, /* (268) expr ::= expr GT expr */
-  {  272,   -3 }, /* (269) expr ::= expr LE expr */
-  {  272,   -3 }, /* (270) expr ::= expr GE expr */
-  {  272,   -3 }, /* (271) expr ::= expr NE expr */
-  {  272,   -3 }, /* (272) expr ::= expr EQ expr */
-  {  272,   -5 }, /* (273) expr ::= expr BETWEEN expr AND expr */
-  {  272,   -3 }, /* (274) expr ::= expr AND expr */
-  {  272,   -3 }, /* (275) expr ::= expr OR expr */
-  {  272,   -3 }, /* (276) expr ::= expr PLUS expr */
-  {  272,   -3 }, /* (277) expr ::= expr MINUS expr */
-  {  272,   -3 }, /* (278) expr ::= expr STAR expr */
-  {  272,   -3 }, /* (279) expr ::= expr SLASH expr */
-  {  272,   -3 }, /* (280) expr ::= expr REM expr */
-  {  272,   -3 }, /* (281) expr ::= expr BITAND expr */
-  {  272,   -3 }, /* (282) expr ::= expr LIKE expr */
-  {  272,   -3 }, /* (283) expr ::= expr MATCH expr */
-  {  272,   -3 }, /* (284) expr ::= expr NMATCH expr */
-  {  272,   -3 }, /* (285) expr ::= ID CONTAINS STRING */
-  {  272,   -5 }, /* (286) expr ::= ID DOT ID CONTAINS STRING */
-  {  282,   -3 }, /* (287) arrow ::= ID ARROW STRING */
-  {  282,   -5 }, /* (288) arrow ::= ID DOT ID ARROW STRING */
-  {  272,   -1 }, /* (289) expr ::= arrow */
-  {  272,   -5 }, /* (290) expr ::= expr IN LP exprlist RP */
-  {  211,   -3 }, /* (291) exprlist ::= exprlist COMMA expritem */
-  {  211,   -1 }, /* (292) exprlist ::= expritem */
-  {  284,   -1 }, /* (293) expritem ::= expr */
-  {  284,    0 }, /* (294) expritem ::= */
-  {  203,   -3 }, /* (295) cmd ::= RESET QUERY CACHE */
-  {  203,   -3 }, /* (296) cmd ::= SYNCDB ids REPLICA */
-  {  203,   -7 }, /* (297) cmd ::= ALTER TABLE ids cpxName ADD COLUMN columnlist */
-  {  203,   -7 }, /* (298) cmd ::= ALTER TABLE ids cpxName DROP COLUMN ids */
-  {  203,   -7 }, /* (299) cmd ::= ALTER TABLE ids cpxName MODIFY COLUMN columnlist */
-  {  203,   -7 }, /* (300) cmd ::= ALTER TABLE ids cpxName ADD TAG columnlist */
-  {  203,   -7 }, /* (301) cmd ::= ALTER TABLE ids cpxName DROP TAG ids */
-  {  203,   -8 }, /* (302) cmd ::= ALTER TABLE ids cpxName CHANGE TAG ids ids */
-  {  203,   -9 }, /* (303) cmd ::= ALTER TABLE ids cpxName SET TAG ids EQ tagitem */
-  {  203,   -7 }, /* (304) cmd ::= ALTER TABLE ids cpxName MODIFY TAG columnlist */
-  {  203,   -7 }, /* (305) cmd ::= ALTER STABLE ids cpxName ADD COLUMN columnlist */
-  {  203,   -7 }, /* (306) cmd ::= ALTER STABLE ids cpxName DROP COLUMN ids */
-  {  203,   -7 }, /* (307) cmd ::= ALTER STABLE ids cpxName MODIFY COLUMN columnlist */
-  {  203,   -7 }, /* (308) cmd ::= ALTER STABLE ids cpxName ADD TAG columnlist */
-  {  203,   -7 }, /* (309) cmd ::= ALTER STABLE ids cpxName DROP TAG ids */
-  {  203,   -8 }, /* (310) cmd ::= ALTER STABLE ids cpxName CHANGE TAG ids ids */
-  {  203,   -9 }, /* (311) cmd ::= ALTER STABLE ids cpxName SET TAG ids EQ tagitem */
-  {  203,   -7 }, /* (312) cmd ::= ALTER STABLE ids cpxName MODIFY TAG columnlist */
-  {  203,   -3 }, /* (313) cmd ::= KILL CONNECTION INTEGER */
-  {  203,   -5 }, /* (314) cmd ::= KILL STREAM INTEGER COLON INTEGER */
-  {  203,   -5 }, /* (315) cmd ::= KILL QUERY INTEGER COLON INTEGER */
->>>>>>> 9ff4b302
+  {  205,   -1 }, /* (0) program ::= cmd */
+  {  206,   -2 }, /* (1) cmd ::= SHOW DATABASES */
+  {  206,   -2 }, /* (2) cmd ::= SHOW TOPICS */
+  {  206,   -2 }, /* (3) cmd ::= SHOW FUNCTIONS */
+  {  206,   -2 }, /* (4) cmd ::= SHOW MNODES */
+  {  206,   -2 }, /* (5) cmd ::= SHOW DNODES */
+  {  206,   -2 }, /* (6) cmd ::= SHOW ACCOUNTS */
+  {  206,   -2 }, /* (7) cmd ::= SHOW USERS */
+  {  206,   -2 }, /* (8) cmd ::= SHOW MODULES */
+  {  206,   -2 }, /* (9) cmd ::= SHOW QUERIES */
+  {  206,   -2 }, /* (10) cmd ::= SHOW CONNECTIONS */
+  {  206,   -2 }, /* (11) cmd ::= SHOW STREAMS */
+  {  206,   -2 }, /* (12) cmd ::= SHOW VARIABLES */
+  {  206,   -2 }, /* (13) cmd ::= SHOW SCORES */
+  {  206,   -2 }, /* (14) cmd ::= SHOW GRANTS */
+  {  206,   -2 }, /* (15) cmd ::= SHOW VNODES */
+  {  206,   -3 }, /* (16) cmd ::= SHOW VNODES ids */
+  {  208,    0 }, /* (17) dbPrefix ::= */
+  {  208,   -2 }, /* (18) dbPrefix ::= ids DOT */
+  {  209,    0 }, /* (19) cpxName ::= */
+  {  209,   -2 }, /* (20) cpxName ::= DOT ids */
+  {  206,   -5 }, /* (21) cmd ::= SHOW CREATE TABLE ids cpxName */
+  {  206,   -5 }, /* (22) cmd ::= SHOW CREATE STABLE ids cpxName */
+  {  206,   -4 }, /* (23) cmd ::= SHOW CREATE DATABASE ids */
+  {  206,   -3 }, /* (24) cmd ::= SHOW dbPrefix TABLES */
+  {  206,   -5 }, /* (25) cmd ::= SHOW dbPrefix TABLES LIKE STRING */
+  {  206,   -3 }, /* (26) cmd ::= SHOW dbPrefix STABLES */
+  {  206,   -5 }, /* (27) cmd ::= SHOW dbPrefix STABLES LIKE STRING */
+  {  206,   -3 }, /* (28) cmd ::= SHOW dbPrefix VGROUPS */
+  {  206,   -5 }, /* (29) cmd ::= DROP TABLE ifexists ids cpxName */
+  {  206,   -5 }, /* (30) cmd ::= DROP STABLE ifexists ids cpxName */
+  {  206,   -4 }, /* (31) cmd ::= DROP DATABASE ifexists ids */
+  {  206,   -4 }, /* (32) cmd ::= DROP TOPIC ifexists ids */
+  {  206,   -3 }, /* (33) cmd ::= DROP FUNCTION ids */
+  {  206,   -3 }, /* (34) cmd ::= DROP DNODE ids */
+  {  206,   -3 }, /* (35) cmd ::= DROP USER ids */
+  {  206,   -3 }, /* (36) cmd ::= DROP ACCOUNT ids */
+  {  206,   -2 }, /* (37) cmd ::= USE ids */
+  {  206,   -3 }, /* (38) cmd ::= DESCRIBE ids cpxName */
+  {  206,   -3 }, /* (39) cmd ::= DESC ids cpxName */
+  {  206,   -5 }, /* (40) cmd ::= ALTER USER ids PASS ids */
+  {  206,   -5 }, /* (41) cmd ::= ALTER USER ids PRIVILEGE ids */
+  {  206,   -4 }, /* (42) cmd ::= ALTER DNODE ids ids */
+  {  206,   -5 }, /* (43) cmd ::= ALTER DNODE ids ids ids */
+  {  206,   -3 }, /* (44) cmd ::= ALTER LOCAL ids */
+  {  206,   -4 }, /* (45) cmd ::= ALTER LOCAL ids ids */
+  {  206,   -4 }, /* (46) cmd ::= ALTER DATABASE ids alter_db_optr */
+  {  206,   -4 }, /* (47) cmd ::= ALTER TOPIC ids alter_topic_optr */
+  {  206,   -4 }, /* (48) cmd ::= ALTER ACCOUNT ids acct_optr */
+  {  206,   -6 }, /* (49) cmd ::= ALTER ACCOUNT ids PASS ids acct_optr */
+  {  206,   -6 }, /* (50) cmd ::= COMPACT VNODES IN LP exprlist RP */
+  {  207,   -1 }, /* (51) ids ::= ID */
+  {  207,   -1 }, /* (52) ids ::= STRING */
+  {  210,   -2 }, /* (53) ifexists ::= IF EXISTS */
+  {  210,    0 }, /* (54) ifexists ::= */
+  {  215,   -3 }, /* (55) ifnotexists ::= IF NOT EXISTS */
+  {  215,    0 }, /* (56) ifnotexists ::= */
+  {  206,   -3 }, /* (57) cmd ::= CREATE DNODE ids */
+  {  206,   -6 }, /* (58) cmd ::= CREATE ACCOUNT ids PASS ids acct_optr */
+  {  206,   -5 }, /* (59) cmd ::= CREATE DATABASE ifnotexists ids db_optr */
+  {  206,   -5 }, /* (60) cmd ::= CREATE TOPIC ifnotexists ids topic_optr */
+  {  206,   -8 }, /* (61) cmd ::= CREATE FUNCTION ids AS ids OUTPUTTYPE typename bufsize */
+  {  206,   -9 }, /* (62) cmd ::= CREATE AGGREGATE FUNCTION ids AS ids OUTPUTTYPE typename bufsize */
+  {  206,   -5 }, /* (63) cmd ::= CREATE USER ids PASS ids */
+  {  219,    0 }, /* (64) bufsize ::= */
+  {  219,   -2 }, /* (65) bufsize ::= BUFSIZE INTEGER */
+  {  220,    0 }, /* (66) pps ::= */
+  {  220,   -2 }, /* (67) pps ::= PPS INTEGER */
+  {  221,    0 }, /* (68) tseries ::= */
+  {  221,   -2 }, /* (69) tseries ::= TSERIES INTEGER */
+  {  222,    0 }, /* (70) dbs ::= */
+  {  222,   -2 }, /* (71) dbs ::= DBS INTEGER */
+  {  223,    0 }, /* (72) streams ::= */
+  {  223,   -2 }, /* (73) streams ::= STREAMS INTEGER */
+  {  224,    0 }, /* (74) storage ::= */
+  {  224,   -2 }, /* (75) storage ::= STORAGE INTEGER */
+  {  225,    0 }, /* (76) qtime ::= */
+  {  225,   -2 }, /* (77) qtime ::= QTIME INTEGER */
+  {  226,    0 }, /* (78) users ::= */
+  {  226,   -2 }, /* (79) users ::= USERS INTEGER */
+  {  227,    0 }, /* (80) conns ::= */
+  {  227,   -2 }, /* (81) conns ::= CONNS INTEGER */
+  {  228,    0 }, /* (82) state ::= */
+  {  228,   -2 }, /* (83) state ::= STATE ids */
+  {  213,   -9 }, /* (84) acct_optr ::= pps tseries storage streams qtime dbs users conns state */
+  {  229,   -3 }, /* (85) intitemlist ::= intitemlist COMMA intitem */
+  {  229,   -1 }, /* (86) intitemlist ::= intitem */
+  {  230,   -1 }, /* (87) intitem ::= INTEGER */
+  {  231,   -2 }, /* (88) keep ::= KEEP intitemlist */
+  {  232,   -2 }, /* (89) cache ::= CACHE INTEGER */
+  {  233,   -2 }, /* (90) replica ::= REPLICA INTEGER */
+  {  234,   -2 }, /* (91) quorum ::= QUORUM INTEGER */
+  {  235,   -2 }, /* (92) days ::= DAYS INTEGER */
+  {  236,   -2 }, /* (93) minrows ::= MINROWS INTEGER */
+  {  237,   -2 }, /* (94) maxrows ::= MAXROWS INTEGER */
+  {  238,   -2 }, /* (95) blocks ::= BLOCKS INTEGER */
+  {  239,   -2 }, /* (96) ctime ::= CTIME INTEGER */
+  {  240,   -2 }, /* (97) wal ::= WAL INTEGER */
+  {  241,   -2 }, /* (98) fsync ::= FSYNC INTEGER */
+  {  242,   -2 }, /* (99) comp ::= COMP INTEGER */
+  {  243,   -2 }, /* (100) prec ::= PRECISION STRING */
+  {  244,   -2 }, /* (101) update ::= UPDATE INTEGER */
+  {  245,   -2 }, /* (102) cachelast ::= CACHELAST INTEGER */
+  {  246,   -2 }, /* (103) partitions ::= PARTITIONS INTEGER */
+  {  216,    0 }, /* (104) db_optr ::= */
+  {  216,   -2 }, /* (105) db_optr ::= db_optr cache */
+  {  216,   -2 }, /* (106) db_optr ::= db_optr replica */
+  {  216,   -2 }, /* (107) db_optr ::= db_optr quorum */
+  {  216,   -2 }, /* (108) db_optr ::= db_optr days */
+  {  216,   -2 }, /* (109) db_optr ::= db_optr minrows */
+  {  216,   -2 }, /* (110) db_optr ::= db_optr maxrows */
+  {  216,   -2 }, /* (111) db_optr ::= db_optr blocks */
+  {  216,   -2 }, /* (112) db_optr ::= db_optr ctime */
+  {  216,   -2 }, /* (113) db_optr ::= db_optr wal */
+  {  216,   -2 }, /* (114) db_optr ::= db_optr fsync */
+  {  216,   -2 }, /* (115) db_optr ::= db_optr comp */
+  {  216,   -2 }, /* (116) db_optr ::= db_optr prec */
+  {  216,   -2 }, /* (117) db_optr ::= db_optr keep */
+  {  216,   -2 }, /* (118) db_optr ::= db_optr update */
+  {  216,   -2 }, /* (119) db_optr ::= db_optr cachelast */
+  {  217,   -1 }, /* (120) topic_optr ::= db_optr */
+  {  217,   -2 }, /* (121) topic_optr ::= topic_optr partitions */
+  {  211,    0 }, /* (122) alter_db_optr ::= */
+  {  211,   -2 }, /* (123) alter_db_optr ::= alter_db_optr replica */
+  {  211,   -2 }, /* (124) alter_db_optr ::= alter_db_optr quorum */
+  {  211,   -2 }, /* (125) alter_db_optr ::= alter_db_optr keep */
+  {  211,   -2 }, /* (126) alter_db_optr ::= alter_db_optr blocks */
+  {  211,   -2 }, /* (127) alter_db_optr ::= alter_db_optr comp */
+  {  211,   -2 }, /* (128) alter_db_optr ::= alter_db_optr update */
+  {  211,   -2 }, /* (129) alter_db_optr ::= alter_db_optr cachelast */
+  {  212,   -1 }, /* (130) alter_topic_optr ::= alter_db_optr */
+  {  212,   -2 }, /* (131) alter_topic_optr ::= alter_topic_optr partitions */
+  {  218,   -1 }, /* (132) typename ::= ids */
+  {  218,   -4 }, /* (133) typename ::= ids LP signed RP */
+  {  218,   -2 }, /* (134) typename ::= ids UNSIGNED */
+  {  247,   -1 }, /* (135) signed ::= INTEGER */
+  {  247,   -2 }, /* (136) signed ::= PLUS INTEGER */
+  {  247,   -2 }, /* (137) signed ::= MINUS INTEGER */
+  {  206,   -3 }, /* (138) cmd ::= CREATE TABLE create_table_args */
+  {  206,   -3 }, /* (139) cmd ::= CREATE TABLE create_stable_args */
+  {  206,   -3 }, /* (140) cmd ::= CREATE STABLE create_stable_args */
+  {  206,   -3 }, /* (141) cmd ::= CREATE TABLE create_table_list */
+  {  250,   -1 }, /* (142) create_table_list ::= create_from_stable */
+  {  250,   -2 }, /* (143) create_table_list ::= create_table_list create_from_stable */
+  {  248,   -6 }, /* (144) create_table_args ::= ifnotexists ids cpxName LP columnlist RP */
+  {  249,  -10 }, /* (145) create_stable_args ::= ifnotexists ids cpxName LP columnlist RP TAGS LP columnlist RP */
+  {  251,  -10 }, /* (146) create_from_stable ::= ifnotexists ids cpxName USING ids cpxName TAGS LP tagitemlist RP */
+  {  251,  -13 }, /* (147) create_from_stable ::= ifnotexists ids cpxName USING ids cpxName LP tagNamelist RP TAGS LP tagitemlist RP */
+  {  254,   -3 }, /* (148) tagNamelist ::= tagNamelist COMMA ids */
+  {  254,   -1 }, /* (149) tagNamelist ::= ids */
+  {  248,   -7 }, /* (150) create_table_args ::= ifnotexists ids cpxName to_opt split_opt AS select */
+  {  255,    0 }, /* (151) to_opt ::= */
+  {  255,   -3 }, /* (152) to_opt ::= TO ids cpxName */
+  {  256,    0 }, /* (153) split_opt ::= */
+  {  256,   -2 }, /* (154) split_opt ::= SPLIT ids */
+  {  252,   -3 }, /* (155) columnlist ::= columnlist COMMA column */
+  {  252,   -1 }, /* (156) columnlist ::= column */
+  {  259,   -2 }, /* (157) column ::= ids typename */
+  {  253,   -3 }, /* (158) tagitemlist ::= tagitemlist COMMA tagitem */
+  {  253,   -1 }, /* (159) tagitemlist ::= tagitem */
+  {  260,   -1 }, /* (160) tagitem ::= INTEGER */
+  {  260,   -1 }, /* (161) tagitem ::= FLOAT */
+  {  260,   -1 }, /* (162) tagitem ::= STRING */
+  {  260,   -1 }, /* (163) tagitem ::= BOOL */
+  {  260,   -1 }, /* (164) tagitem ::= NULL */
+  {  260,   -1 }, /* (165) tagitem ::= NOW */
+  {  260,   -3 }, /* (166) tagitem ::= NOW PLUS VARIABLE */
+  {  260,   -3 }, /* (167) tagitem ::= NOW MINUS VARIABLE */
+  {  260,   -2 }, /* (168) tagitem ::= MINUS INTEGER */
+  {  260,   -2 }, /* (169) tagitem ::= MINUS FLOAT */
+  {  260,   -2 }, /* (170) tagitem ::= PLUS INTEGER */
+  {  260,   -2 }, /* (171) tagitem ::= PLUS FLOAT */
+  {  257,  -15 }, /* (172) select ::= SELECT selcollist from where_opt range_option interval_option sliding_opt session_option windowstate_option fill_opt groupby_opt having_opt orderby_opt slimit_opt limit_opt */
+  {  257,   -3 }, /* (173) select ::= LP select RP */
+  {  275,   -1 }, /* (174) union ::= select */
+  {  275,   -4 }, /* (175) union ::= union UNION ALL select */
+  {  206,   -1 }, /* (176) cmd ::= union */
+  {  257,   -2 }, /* (177) select ::= SELECT selcollist */
+  {  276,   -2 }, /* (178) sclp ::= selcollist COMMA */
+  {  276,    0 }, /* (179) sclp ::= */
+  {  261,   -4 }, /* (180) selcollist ::= sclp distinct expr as */
+  {  261,   -2 }, /* (181) selcollist ::= sclp STAR */
+  {  279,   -2 }, /* (182) as ::= AS ids */
+  {  279,   -1 }, /* (183) as ::= ids */
+  {  279,    0 }, /* (184) as ::= */
+  {  277,   -1 }, /* (185) distinct ::= DISTINCT */
+  {  277,    0 }, /* (186) distinct ::= */
+  {  262,   -2 }, /* (187) from ::= FROM tablelist */
+  {  262,   -2 }, /* (188) from ::= FROM sub */
+  {  281,   -3 }, /* (189) sub ::= LP union RP */
+  {  281,   -4 }, /* (190) sub ::= LP union RP ids */
+  {  281,   -6 }, /* (191) sub ::= sub COMMA LP union RP ids */
+  {  280,   -2 }, /* (192) tablelist ::= ids cpxName */
+  {  280,   -3 }, /* (193) tablelist ::= ids cpxName ids */
+  {  280,   -4 }, /* (194) tablelist ::= tablelist COMMA ids cpxName */
+  {  280,   -5 }, /* (195) tablelist ::= tablelist COMMA ids cpxName ids */
+  {  282,   -1 }, /* (196) tmvar ::= VARIABLE */
+  {  283,   -1 }, /* (197) timestamp ::= INTEGER */
+  {  283,   -2 }, /* (198) timestamp ::= MINUS INTEGER */
+  {  283,   -2 }, /* (199) timestamp ::= PLUS INTEGER */
+  {  283,   -1 }, /* (200) timestamp ::= STRING */
+  {  283,   -1 }, /* (201) timestamp ::= NOW */
+  {  283,   -3 }, /* (202) timestamp ::= NOW PLUS VARIABLE */
+  {  283,   -3 }, /* (203) timestamp ::= NOW MINUS VARIABLE */
+  {  264,    0 }, /* (204) range_option ::= */
+  {  264,   -6 }, /* (205) range_option ::= RANGE LP timestamp COMMA timestamp RP */
+  {  265,   -4 }, /* (206) interval_option ::= intervalKey LP tmvar RP */
+  {  265,   -6 }, /* (207) interval_option ::= intervalKey LP tmvar COMMA tmvar RP */
+  {  265,    0 }, /* (208) interval_option ::= */
+  {  284,   -1 }, /* (209) intervalKey ::= INTERVAL */
+  {  284,   -1 }, /* (210) intervalKey ::= EVERY */
+  {  267,    0 }, /* (211) session_option ::= */
+  {  267,   -7 }, /* (212) session_option ::= SESSION LP ids cpxName COMMA tmvar RP */
+  {  268,    0 }, /* (213) windowstate_option ::= */
+  {  268,   -4 }, /* (214) windowstate_option ::= STATE_WINDOW LP ids RP */
+  {  269,    0 }, /* (215) fill_opt ::= */
+  {  269,   -6 }, /* (216) fill_opt ::= FILL LP ID COMMA tagitemlist RP */
+  {  269,   -4 }, /* (217) fill_opt ::= FILL LP ID RP */
+  {  266,   -4 }, /* (218) sliding_opt ::= SLIDING LP tmvar RP */
+  {  266,    0 }, /* (219) sliding_opt ::= */
+  {  272,    0 }, /* (220) orderby_opt ::= */
+  {  272,   -3 }, /* (221) orderby_opt ::= ORDER BY sortlist */
+  {  285,   -4 }, /* (222) sortlist ::= sortlist COMMA item sortorder */
+  {  285,   -4 }, /* (223) sortlist ::= sortlist COMMA arrow sortorder */
+  {  285,   -2 }, /* (224) sortlist ::= item sortorder */
+  {  285,   -2 }, /* (225) sortlist ::= arrow sortorder */
+  {  286,   -1 }, /* (226) item ::= ID */
+  {  286,   -3 }, /* (227) item ::= ID DOT ID */
+  {  287,   -1 }, /* (228) sortorder ::= ASC */
+  {  287,   -1 }, /* (229) sortorder ::= DESC */
+  {  287,    0 }, /* (230) sortorder ::= */
+  {  270,    0 }, /* (231) groupby_opt ::= */
+  {  270,   -3 }, /* (232) groupby_opt ::= GROUP BY grouplist */
+  {  289,   -3 }, /* (233) grouplist ::= grouplist COMMA item */
+  {  289,   -3 }, /* (234) grouplist ::= grouplist COMMA arrow */
+  {  289,   -1 }, /* (235) grouplist ::= item */
+  {  289,   -1 }, /* (236) grouplist ::= arrow */
+  {  271,    0 }, /* (237) having_opt ::= */
+  {  271,   -2 }, /* (238) having_opt ::= HAVING expr */
+  {  274,    0 }, /* (239) limit_opt ::= */
+  {  274,   -2 }, /* (240) limit_opt ::= LIMIT signed */
+  {  274,   -4 }, /* (241) limit_opt ::= LIMIT signed OFFSET signed */
+  {  274,   -4 }, /* (242) limit_opt ::= LIMIT signed COMMA signed */
+  {  273,    0 }, /* (243) slimit_opt ::= */
+  {  273,   -2 }, /* (244) slimit_opt ::= SLIMIT signed */
+  {  273,   -4 }, /* (245) slimit_opt ::= SLIMIT signed SOFFSET signed */
+  {  273,   -4 }, /* (246) slimit_opt ::= SLIMIT signed COMMA signed */
+  {  263,    0 }, /* (247) where_opt ::= */
+  {  263,   -2 }, /* (248) where_opt ::= WHERE expr */
+  {  278,   -3 }, /* (249) expr ::= LP expr RP */
+  {  278,   -1 }, /* (250) expr ::= ID */
+  {  278,   -3 }, /* (251) expr ::= ID DOT ID */
+  {  278,   -3 }, /* (252) expr ::= ID DOT STAR */
+  {  278,   -1 }, /* (253) expr ::= INTEGER */
+  {  278,   -2 }, /* (254) expr ::= MINUS INTEGER */
+  {  278,   -2 }, /* (255) expr ::= PLUS INTEGER */
+  {  278,   -1 }, /* (256) expr ::= FLOAT */
+  {  278,   -2 }, /* (257) expr ::= MINUS FLOAT */
+  {  278,   -2 }, /* (258) expr ::= PLUS FLOAT */
+  {  278,   -1 }, /* (259) expr ::= STRING */
+  {  278,   -1 }, /* (260) expr ::= NOW */
+  {  278,   -1 }, /* (261) expr ::= TODAY */
+  {  278,   -1 }, /* (262) expr ::= VARIABLE */
+  {  278,   -2 }, /* (263) expr ::= PLUS VARIABLE */
+  {  278,   -2 }, /* (264) expr ::= MINUS VARIABLE */
+  {  278,   -1 }, /* (265) expr ::= BOOL */
+  {  278,   -1 }, /* (266) expr ::= NULL */
+  {  278,   -4 }, /* (267) expr ::= ID LP exprlist RP */
+  {  278,   -4 }, /* (268) expr ::= ID LP STAR RP */
+  {  278,   -6 }, /* (269) expr ::= ID LP expr AS typename RP */
+  {  278,   -3 }, /* (270) expr ::= expr IS NULL */
+  {  278,   -4 }, /* (271) expr ::= expr IS NOT NULL */
+  {  278,   -3 }, /* (272) expr ::= expr LT expr */
+  {  278,   -3 }, /* (273) expr ::= expr GT expr */
+  {  278,   -3 }, /* (274) expr ::= expr LE expr */
+  {  278,   -3 }, /* (275) expr ::= expr GE expr */
+  {  278,   -3 }, /* (276) expr ::= expr NE expr */
+  {  278,   -3 }, /* (277) expr ::= expr EQ expr */
+  {  278,   -5 }, /* (278) expr ::= expr BETWEEN expr AND expr */
+  {  278,   -3 }, /* (279) expr ::= expr AND expr */
+  {  278,   -3 }, /* (280) expr ::= expr OR expr */
+  {  278,   -3 }, /* (281) expr ::= expr PLUS expr */
+  {  278,   -3 }, /* (282) expr ::= expr MINUS expr */
+  {  278,   -3 }, /* (283) expr ::= expr STAR expr */
+  {  278,   -3 }, /* (284) expr ::= expr SLASH expr */
+  {  278,   -3 }, /* (285) expr ::= expr REM expr */
+  {  278,   -3 }, /* (286) expr ::= expr LIKE expr */
+  {  278,   -3 }, /* (287) expr ::= expr MATCH expr */
+  {  278,   -3 }, /* (288) expr ::= expr NMATCH expr */
+  {  278,   -3 }, /* (289) expr ::= ID CONTAINS STRING */
+  {  278,   -5 }, /* (290) expr ::= ID DOT ID CONTAINS STRING */
+  {  288,   -3 }, /* (291) arrow ::= ID ARROW STRING */
+  {  288,   -5 }, /* (292) arrow ::= ID DOT ID ARROW STRING */
+  {  278,   -1 }, /* (293) expr ::= arrow */
+  {  278,   -5 }, /* (294) expr ::= expr IN LP exprlist RP */
+  {  214,   -3 }, /* (295) exprlist ::= exprlist COMMA expritem */
+  {  214,   -1 }, /* (296) exprlist ::= expritem */
+  {  290,   -1 }, /* (297) expritem ::= expr */
+  {  290,    0 }, /* (298) expritem ::= */
+  {  206,   -3 }, /* (299) cmd ::= RESET QUERY CACHE */
+  {  206,   -3 }, /* (300) cmd ::= SYNCDB ids REPLICA */
+  {  206,   -7 }, /* (301) cmd ::= ALTER TABLE ids cpxName ADD COLUMN columnlist */
+  {  206,   -7 }, /* (302) cmd ::= ALTER TABLE ids cpxName DROP COLUMN ids */
+  {  206,   -7 }, /* (303) cmd ::= ALTER TABLE ids cpxName MODIFY COLUMN columnlist */
+  {  206,   -7 }, /* (304) cmd ::= ALTER TABLE ids cpxName ADD TAG columnlist */
+  {  206,   -7 }, /* (305) cmd ::= ALTER TABLE ids cpxName DROP TAG ids */
+  {  206,   -8 }, /* (306) cmd ::= ALTER TABLE ids cpxName CHANGE TAG ids ids */
+  {  206,   -9 }, /* (307) cmd ::= ALTER TABLE ids cpxName SET TAG ids EQ tagitem */
+  {  206,   -7 }, /* (308) cmd ::= ALTER TABLE ids cpxName MODIFY TAG columnlist */
+  {  206,   -7 }, /* (309) cmd ::= ALTER STABLE ids cpxName ADD COLUMN columnlist */
+  {  206,   -7 }, /* (310) cmd ::= ALTER STABLE ids cpxName DROP COLUMN ids */
+  {  206,   -7 }, /* (311) cmd ::= ALTER STABLE ids cpxName MODIFY COLUMN columnlist */
+  {  206,   -7 }, /* (312) cmd ::= ALTER STABLE ids cpxName ADD TAG columnlist */
+  {  206,   -7 }, /* (313) cmd ::= ALTER STABLE ids cpxName DROP TAG ids */
+  {  206,   -8 }, /* (314) cmd ::= ALTER STABLE ids cpxName CHANGE TAG ids ids */
+  {  206,   -9 }, /* (315) cmd ::= ALTER STABLE ids cpxName SET TAG ids EQ tagitem */
+  {  206,   -7 }, /* (316) cmd ::= ALTER STABLE ids cpxName MODIFY TAG columnlist */
+  {  206,   -3 }, /* (317) cmd ::= KILL CONNECTION INTEGER */
+  {  206,   -5 }, /* (318) cmd ::= KILL STREAM INTEGER COLON INTEGER */
+  {  206,   -5 }, /* (319) cmd ::= KILL QUERY INTEGER COLON INTEGER */
 };
 
 static void yy_accept(yyParser*);  /* Forward Declaration */
@@ -3278,7 +2398,7 @@
     setShowOptions(pInfo, TSDB_MGMT_TABLE_TABLE, &yymsp[-1].minor.yy0, 0);
 }
         break;
-      case 25: /* cmd ::= SHOW dbPrefix TABLES LIKE ids */
+      case 25: /* cmd ::= SHOW dbPrefix TABLES LIKE STRING */
 {
     setShowOptions(pInfo, TSDB_MGMT_TABLE_TABLE, &yymsp[-3].minor.yy0, &yymsp[0].minor.yy0);
 }
@@ -3288,7 +2408,7 @@
     setShowOptions(pInfo, TSDB_MGMT_TABLE_METRIC, &yymsp[-1].minor.yy0, 0);
 }
         break;
-      case 27: /* cmd ::= SHOW dbPrefix STABLES LIKE ids */
+      case 27: /* cmd ::= SHOW dbPrefix STABLES LIKE STRING */
 {
     SStrToken token;
     tSetDbName(&token, &yymsp[-3].minor.yy0);
@@ -3362,29 +2482,16 @@
         break;
       case 46: /* cmd ::= ALTER DATABASE ids alter_db_optr */
       case 47: /* cmd ::= ALTER TOPIC ids alter_topic_optr */ yytestcase(yyruleno==47);
-<<<<<<< HEAD
-{ SStrToken t = {0};  setCreateDbInfo(pInfo, TSDB_SQL_ALTER_DB, &yymsp[-1].minor.yy0, &yymsp[0].minor.yy42, &t);}
+{ SStrToken t = {0};  setCreateDbInfo(pInfo, TSDB_SQL_ALTER_DB, &yymsp[-1].minor.yy0, &yymsp[0].minor.yy436, &t);}
         break;
       case 48: /* cmd ::= ALTER ACCOUNT ids acct_optr */
-{ setCreateAcctSql(pInfo, TSDB_SQL_ALTER_ACCT, &yymsp[-1].minor.yy0, NULL, &yymsp[0].minor.yy55);}
+{ setCreateAcctSql(pInfo, TSDB_SQL_ALTER_ACCT, &yymsp[-1].minor.yy0, NULL, &yymsp[0].minor.yy517);}
         break;
       case 49: /* cmd ::= ALTER ACCOUNT ids PASS ids acct_optr */
-{ setCreateAcctSql(pInfo, TSDB_SQL_ALTER_ACCT, &yymsp[-3].minor.yy0, &yymsp[-1].minor.yy0, &yymsp[0].minor.yy55);}
+{ setCreateAcctSql(pInfo, TSDB_SQL_ALTER_ACCT, &yymsp[-3].minor.yy0, &yymsp[-1].minor.yy0, &yymsp[0].minor.yy517);}
         break;
       case 50: /* cmd ::= COMPACT VNODES IN LP exprlist RP */
-{ setCompactVnodeSql(pInfo, TSDB_SQL_COMPACT_VNODE, yymsp[-1].minor.yy373);}
-=======
-{ SStrToken t = {0};  setCreateDbInfo(pInfo, TSDB_SQL_ALTER_DB, &yymsp[-1].minor.yy0, &yymsp[0].minor.yy532, &t);}
-        break;
-      case 48: /* cmd ::= ALTER ACCOUNT ids acct_optr */
-{ setCreateAcctSql(pInfo, TSDB_SQL_ALTER_ACCT, &yymsp[-1].minor.yy0, NULL, &yymsp[0].minor.yy31);}
-        break;
-      case 49: /* cmd ::= ALTER ACCOUNT ids PASS ids acct_optr */
-{ setCreateAcctSql(pInfo, TSDB_SQL_ALTER_ACCT, &yymsp[-3].minor.yy0, &yymsp[-1].minor.yy0, &yymsp[0].minor.yy31);}
-        break;
-      case 50: /* cmd ::= COMPACT VNODES IN LP exprlist RP */
-{ setCompactVnodeSql(pInfo, TSDB_SQL_COMPACT_VNODE, yymsp[-1].minor.yy231);}
->>>>>>> 9ff4b302
+{ setCompactVnodeSql(pInfo, TSDB_SQL_COMPACT_VNODE, yymsp[-1].minor.yy525);}
         break;
       case 51: /* ids ::= ID */
       case 52: /* ids ::= STRING */ yytestcase(yyruleno==52);
@@ -3396,7 +2503,7 @@
         break;
       case 54: /* ifexists ::= */
       case 56: /* ifnotexists ::= */ yytestcase(yyruleno==56);
-      case 182: /* distinct ::= */ yytestcase(yyruleno==182);
+      case 186: /* distinct ::= */ yytestcase(yyruleno==186);
 { yymsp[1].minor.yy0.n = 0;}
         break;
       case 55: /* ifnotexists ::= IF NOT EXISTS */
@@ -3406,31 +2513,17 @@
 { setDCLSqlElems(pInfo, TSDB_SQL_CREATE_DNODE, 1, &yymsp[0].minor.yy0);}
         break;
       case 58: /* cmd ::= CREATE ACCOUNT ids PASS ids acct_optr */
-<<<<<<< HEAD
-{ setCreateAcctSql(pInfo, TSDB_SQL_CREATE_ACCT, &yymsp[-3].minor.yy0, &yymsp[-1].minor.yy0, &yymsp[0].minor.yy55);}
+{ setCreateAcctSql(pInfo, TSDB_SQL_CREATE_ACCT, &yymsp[-3].minor.yy0, &yymsp[-1].minor.yy0, &yymsp[0].minor.yy517);}
         break;
       case 59: /* cmd ::= CREATE DATABASE ifnotexists ids db_optr */
       case 60: /* cmd ::= CREATE TOPIC ifnotexists ids topic_optr */ yytestcase(yyruleno==60);
-{ setCreateDbInfo(pInfo, TSDB_SQL_CREATE_DB, &yymsp[-1].minor.yy0, &yymsp[0].minor.yy42, &yymsp[-2].minor.yy0);}
+{ setCreateDbInfo(pInfo, TSDB_SQL_CREATE_DB, &yymsp[-1].minor.yy0, &yymsp[0].minor.yy436, &yymsp[-2].minor.yy0);}
         break;
       case 61: /* cmd ::= CREATE FUNCTION ids AS ids OUTPUTTYPE typename bufsize */
-{ setCreateFuncInfo(pInfo, TSDB_SQL_CREATE_FUNCTION, &yymsp[-5].minor.yy0, &yymsp[-3].minor.yy0, &yymsp[-1].minor.yy119, &yymsp[0].minor.yy0, 1);}
+{ setCreateFuncInfo(pInfo, TSDB_SQL_CREATE_FUNCTION, &yymsp[-5].minor.yy0, &yymsp[-3].minor.yy0, &yymsp[-1].minor.yy115, &yymsp[0].minor.yy0, 1);}
         break;
       case 62: /* cmd ::= CREATE AGGREGATE FUNCTION ids AS ids OUTPUTTYPE typename bufsize */
-{ setCreateFuncInfo(pInfo, TSDB_SQL_CREATE_FUNCTION, &yymsp[-5].minor.yy0, &yymsp[-3].minor.yy0, &yymsp[-1].minor.yy119, &yymsp[0].minor.yy0, 2);}
-=======
-{ setCreateAcctSql(pInfo, TSDB_SQL_CREATE_ACCT, &yymsp[-3].minor.yy0, &yymsp[-1].minor.yy0, &yymsp[0].minor.yy31);}
-        break;
-      case 59: /* cmd ::= CREATE DATABASE ifnotexists ids db_optr */
-      case 60: /* cmd ::= CREATE TOPIC ifnotexists ids topic_optr */ yytestcase(yyruleno==60);
-{ setCreateDbInfo(pInfo, TSDB_SQL_CREATE_DB, &yymsp[-1].minor.yy0, &yymsp[0].minor.yy532, &yymsp[-2].minor.yy0);}
-        break;
-      case 61: /* cmd ::= CREATE FUNCTION ids AS ids OUTPUTTYPE typename bufsize */
-{ setCreateFuncInfo(pInfo, TSDB_SQL_CREATE_FUNCTION, &yymsp[-5].minor.yy0, &yymsp[-3].minor.yy0, &yymsp[-1].minor.yy103, &yymsp[0].minor.yy0, 1);}
-        break;
-      case 62: /* cmd ::= CREATE AGGREGATE FUNCTION ids AS ids OUTPUTTYPE typename bufsize */
-{ setCreateFuncInfo(pInfo, TSDB_SQL_CREATE_FUNCTION, &yymsp[-5].minor.yy0, &yymsp[-3].minor.yy0, &yymsp[-1].minor.yy103, &yymsp[0].minor.yy0, 2);}
->>>>>>> 9ff4b302
+{ setCreateFuncInfo(pInfo, TSDB_SQL_CREATE_FUNCTION, &yymsp[-5].minor.yy0, &yymsp[-3].minor.yy0, &yymsp[-1].minor.yy115, &yymsp[0].minor.yy0, 2);}
         break;
       case 63: /* cmd ::= CREATE USER ids PASS ids */
 { setCreateUserSql(pInfo, &yymsp[-2].minor.yy0, &yymsp[0].minor.yy0);}
@@ -3461,70 +2554,38 @@
         break;
       case 84: /* acct_optr ::= pps tseries storage streams qtime dbs users conns state */
 {
-<<<<<<< HEAD
-    yylhsminor.yy55.maxUsers   = (yymsp[-2].minor.yy0.n>0)?atoi(yymsp[-2].minor.yy0.z):-1;
-    yylhsminor.yy55.maxDbs     = (yymsp[-3].minor.yy0.n>0)?atoi(yymsp[-3].minor.yy0.z):-1;
-    yylhsminor.yy55.maxTimeSeries = (yymsp[-7].minor.yy0.n>0)?atoi(yymsp[-7].minor.yy0.z):-1;
-    yylhsminor.yy55.maxStreams = (yymsp[-5].minor.yy0.n>0)?atoi(yymsp[-5].minor.yy0.z):-1;
-    yylhsminor.yy55.maxPointsPerSecond     = (yymsp[-8].minor.yy0.n>0)?atoi(yymsp[-8].minor.yy0.z):-1;
-    yylhsminor.yy55.maxStorage = (yymsp[-6].minor.yy0.n>0)?strtoll(yymsp[-6].minor.yy0.z, NULL, 10):-1;
-    yylhsminor.yy55.maxQueryTime   = (yymsp[-4].minor.yy0.n>0)?strtoll(yymsp[-4].minor.yy0.z, NULL, 10):-1;
-    yylhsminor.yy55.maxConnections   = (yymsp[-1].minor.yy0.n>0)?atoi(yymsp[-1].minor.yy0.z):-1;
-    yylhsminor.yy55.stat    = yymsp[0].minor.yy0;
-}
-  yymsp[-8].minor.yy55 = yylhsminor.yy55;
+    yylhsminor.yy517.maxUsers   = (yymsp[-2].minor.yy0.n>0)?atoi(yymsp[-2].minor.yy0.z):-1;
+    yylhsminor.yy517.maxDbs     = (yymsp[-3].minor.yy0.n>0)?atoi(yymsp[-3].minor.yy0.z):-1;
+    yylhsminor.yy517.maxTimeSeries = (yymsp[-7].minor.yy0.n>0)?atoi(yymsp[-7].minor.yy0.z):-1;
+    yylhsminor.yy517.maxStreams = (yymsp[-5].minor.yy0.n>0)?atoi(yymsp[-5].minor.yy0.z):-1;
+    yylhsminor.yy517.maxPointsPerSecond     = (yymsp[-8].minor.yy0.n>0)?atoi(yymsp[-8].minor.yy0.z):-1;
+    yylhsminor.yy517.maxStorage = (yymsp[-6].minor.yy0.n>0)?strtoll(yymsp[-6].minor.yy0.z, NULL, 10):-1;
+    yylhsminor.yy517.maxQueryTime   = (yymsp[-4].minor.yy0.n>0)?strtoll(yymsp[-4].minor.yy0.z, NULL, 10):-1;
+    yylhsminor.yy517.maxConnections   = (yymsp[-1].minor.yy0.n>0)?atoi(yymsp[-1].minor.yy0.z):-1;
+    yylhsminor.yy517.stat    = yymsp[0].minor.yy0;
+}
+  yymsp[-8].minor.yy517 = yylhsminor.yy517;
         break;
       case 85: /* intitemlist ::= intitemlist COMMA intitem */
-      case 154: /* tagitemlist ::= tagitemlist COMMA tagitem */ yytestcase(yyruleno==154);
-{ yylhsminor.yy373 = tVariantListAppend(yymsp[-2].minor.yy373, &yymsp[0].minor.yy186, -1);    }
-  yymsp[-2].minor.yy373 = yylhsminor.yy373;
+      case 158: /* tagitemlist ::= tagitemlist COMMA tagitem */ yytestcase(yyruleno==158);
+{ yylhsminor.yy525 = tVariantListAppend(yymsp[-2].minor.yy525, &yymsp[0].minor.yy110, -1);    }
+  yymsp[-2].minor.yy525 = yylhsminor.yy525;
         break;
       case 86: /* intitemlist ::= intitem */
-      case 155: /* tagitemlist ::= tagitem */ yytestcase(yyruleno==155);
-{ yylhsminor.yy373 = tVariantListAppend(NULL, &yymsp[0].minor.yy186, -1); }
-  yymsp[0].minor.yy373 = yylhsminor.yy373;
-=======
-    yylhsminor.yy31.maxUsers   = (yymsp[-2].minor.yy0.n>0)?atoi(yymsp[-2].minor.yy0.z):-1;
-    yylhsminor.yy31.maxDbs     = (yymsp[-3].minor.yy0.n>0)?atoi(yymsp[-3].minor.yy0.z):-1;
-    yylhsminor.yy31.maxTimeSeries = (yymsp[-7].minor.yy0.n>0)?atoi(yymsp[-7].minor.yy0.z):-1;
-    yylhsminor.yy31.maxStreams = (yymsp[-5].minor.yy0.n>0)?atoi(yymsp[-5].minor.yy0.z):-1;
-    yylhsminor.yy31.maxPointsPerSecond     = (yymsp[-8].minor.yy0.n>0)?atoi(yymsp[-8].minor.yy0.z):-1;
-    yylhsminor.yy31.maxStorage = (yymsp[-6].minor.yy0.n>0)?strtoll(yymsp[-6].minor.yy0.z, NULL, 10):-1;
-    yylhsminor.yy31.maxQueryTime   = (yymsp[-4].minor.yy0.n>0)?strtoll(yymsp[-4].minor.yy0.z, NULL, 10):-1;
-    yylhsminor.yy31.maxConnections   = (yymsp[-1].minor.yy0.n>0)?atoi(yymsp[-1].minor.yy0.z):-1;
-    yylhsminor.yy31.stat    = yymsp[0].minor.yy0;
-}
-  yymsp[-8].minor.yy31 = yylhsminor.yy31;
-        break;
-      case 85: /* intitemlist ::= intitemlist COMMA intitem */
-      case 154: /* tagitemlist ::= tagitemlist COMMA tagitem */ yytestcase(yyruleno==154);
-{ yylhsminor.yy231 = tVariantListAppend(yymsp[-2].minor.yy231, &yymsp[0].minor.yy176, -1);    }
-  yymsp[-2].minor.yy231 = yylhsminor.yy231;
-        break;
-      case 86: /* intitemlist ::= intitem */
-      case 155: /* tagitemlist ::= tagitem */ yytestcase(yyruleno==155);
-{ yylhsminor.yy231 = tVariantListAppend(NULL, &yymsp[0].minor.yy176, -1); }
-  yymsp[0].minor.yy231 = yylhsminor.yy231;
->>>>>>> 9ff4b302
+      case 159: /* tagitemlist ::= tagitem */ yytestcase(yyruleno==159);
+{ yylhsminor.yy525 = tVariantListAppend(NULL, &yymsp[0].minor.yy110, -1); }
+  yymsp[0].minor.yy525 = yylhsminor.yy525;
         break;
       case 87: /* intitem ::= INTEGER */
-      case 156: /* tagitem ::= INTEGER */ yytestcase(yyruleno==156);
-      case 157: /* tagitem ::= FLOAT */ yytestcase(yyruleno==157);
-      case 158: /* tagitem ::= STRING */ yytestcase(yyruleno==158);
-      case 159: /* tagitem ::= BOOL */ yytestcase(yyruleno==159);
-<<<<<<< HEAD
-{ toTSDBType(yymsp[0].minor.yy0.type); tVariantCreate(&yylhsminor.yy186, &yymsp[0].minor.yy0); }
-  yymsp[0].minor.yy186 = yylhsminor.yy186;
+      case 160: /* tagitem ::= INTEGER */ yytestcase(yyruleno==160);
+      case 161: /* tagitem ::= FLOAT */ yytestcase(yyruleno==161);
+      case 162: /* tagitem ::= STRING */ yytestcase(yyruleno==162);
+      case 163: /* tagitem ::= BOOL */ yytestcase(yyruleno==163);
+{ toTSDBType(yymsp[0].minor.yy0.type); tVariantCreate(&yylhsminor.yy110, &yymsp[0].minor.yy0); }
+  yymsp[0].minor.yy110 = yylhsminor.yy110;
         break;
       case 88: /* keep ::= KEEP intitemlist */
-{ yymsp[-1].minor.yy373 = yymsp[0].minor.yy373; }
-=======
-{ toTSDBType(yymsp[0].minor.yy0.type); tVariantCreate(&yylhsminor.yy176, &yymsp[0].minor.yy0); }
-  yymsp[0].minor.yy176 = yylhsminor.yy176;
-        break;
-      case 88: /* keep ::= KEEP intitemlist */
-{ yymsp[-1].minor.yy231 = yymsp[0].minor.yy231; }
->>>>>>> 9ff4b302
+{ yymsp[-1].minor.yy525 = yymsp[0].minor.yy525; }
         break;
       case 89: /* cache ::= CACHE INTEGER */
       case 90: /* replica ::= REPLICA INTEGER */ yytestcase(yyruleno==90);
@@ -3544,1417 +2605,762 @@
 { yymsp[-1].minor.yy0 = yymsp[0].minor.yy0; }
         break;
       case 104: /* db_optr ::= */
-<<<<<<< HEAD
-{setDefaultCreateDbOption(&yymsp[1].minor.yy42); yymsp[1].minor.yy42.dbType = TSDB_DB_TYPE_DEFAULT;}
+{setDefaultCreateDbOption(&yymsp[1].minor.yy436); yymsp[1].minor.yy436.dbType = TSDB_DB_TYPE_DEFAULT;}
         break;
       case 105: /* db_optr ::= db_optr cache */
-{ yylhsminor.yy42 = yymsp[-1].minor.yy42; yylhsminor.yy42.cacheBlockSize = strtol(yymsp[0].minor.yy0.z, NULL, 10); }
-  yymsp[-1].minor.yy42 = yylhsminor.yy42;
+{ yylhsminor.yy436 = yymsp[-1].minor.yy436; yylhsminor.yy436.cacheBlockSize = strtol(yymsp[0].minor.yy0.z, NULL, 10); }
+  yymsp[-1].minor.yy436 = yylhsminor.yy436;
         break;
       case 106: /* db_optr ::= db_optr replica */
       case 123: /* alter_db_optr ::= alter_db_optr replica */ yytestcase(yyruleno==123);
-{ yylhsminor.yy42 = yymsp[-1].minor.yy42; yylhsminor.yy42.replica = strtol(yymsp[0].minor.yy0.z, NULL, 10); }
-  yymsp[-1].minor.yy42 = yylhsminor.yy42;
+{ yylhsminor.yy436 = yymsp[-1].minor.yy436; yylhsminor.yy436.replica = strtol(yymsp[0].minor.yy0.z, NULL, 10); }
+  yymsp[-1].minor.yy436 = yylhsminor.yy436;
         break;
       case 107: /* db_optr ::= db_optr quorum */
       case 124: /* alter_db_optr ::= alter_db_optr quorum */ yytestcase(yyruleno==124);
-{ yylhsminor.yy42 = yymsp[-1].minor.yy42; yylhsminor.yy42.quorum = strtol(yymsp[0].minor.yy0.z, NULL, 10); }
-  yymsp[-1].minor.yy42 = yylhsminor.yy42;
+{ yylhsminor.yy436 = yymsp[-1].minor.yy436; yylhsminor.yy436.quorum = strtol(yymsp[0].minor.yy0.z, NULL, 10); }
+  yymsp[-1].minor.yy436 = yylhsminor.yy436;
         break;
       case 108: /* db_optr ::= db_optr days */
-{ yylhsminor.yy42 = yymsp[-1].minor.yy42; yylhsminor.yy42.daysPerFile = strtol(yymsp[0].minor.yy0.z, NULL, 10); }
-  yymsp[-1].minor.yy42 = yylhsminor.yy42;
+{ yylhsminor.yy436 = yymsp[-1].minor.yy436; yylhsminor.yy436.daysPerFile = strtol(yymsp[0].minor.yy0.z, NULL, 10); }
+  yymsp[-1].minor.yy436 = yylhsminor.yy436;
         break;
       case 109: /* db_optr ::= db_optr minrows */
-{ yylhsminor.yy42 = yymsp[-1].minor.yy42; yylhsminor.yy42.minRowsPerBlock = strtod(yymsp[0].minor.yy0.z, NULL); }
-  yymsp[-1].minor.yy42 = yylhsminor.yy42;
+{ yylhsminor.yy436 = yymsp[-1].minor.yy436; yylhsminor.yy436.minRowsPerBlock = strtod(yymsp[0].minor.yy0.z, NULL); }
+  yymsp[-1].minor.yy436 = yylhsminor.yy436;
         break;
       case 110: /* db_optr ::= db_optr maxrows */
-{ yylhsminor.yy42 = yymsp[-1].minor.yy42; yylhsminor.yy42.maxRowsPerBlock = strtod(yymsp[0].minor.yy0.z, NULL); }
-  yymsp[-1].minor.yy42 = yylhsminor.yy42;
+{ yylhsminor.yy436 = yymsp[-1].minor.yy436; yylhsminor.yy436.maxRowsPerBlock = strtod(yymsp[0].minor.yy0.z, NULL); }
+  yymsp[-1].minor.yy436 = yylhsminor.yy436;
         break;
       case 111: /* db_optr ::= db_optr blocks */
       case 126: /* alter_db_optr ::= alter_db_optr blocks */ yytestcase(yyruleno==126);
-{ yylhsminor.yy42 = yymsp[-1].minor.yy42; yylhsminor.yy42.numOfBlocks = strtol(yymsp[0].minor.yy0.z, NULL, 10); }
-  yymsp[-1].minor.yy42 = yylhsminor.yy42;
+{ yylhsminor.yy436 = yymsp[-1].minor.yy436; yylhsminor.yy436.numOfBlocks = strtol(yymsp[0].minor.yy0.z, NULL, 10); }
+  yymsp[-1].minor.yy436 = yylhsminor.yy436;
         break;
       case 112: /* db_optr ::= db_optr ctime */
-{ yylhsminor.yy42 = yymsp[-1].minor.yy42; yylhsminor.yy42.commitTime = strtol(yymsp[0].minor.yy0.z, NULL, 10); }
-  yymsp[-1].minor.yy42 = yylhsminor.yy42;
+{ yylhsminor.yy436 = yymsp[-1].minor.yy436; yylhsminor.yy436.commitTime = strtol(yymsp[0].minor.yy0.z, NULL, 10); }
+  yymsp[-1].minor.yy436 = yylhsminor.yy436;
         break;
       case 113: /* db_optr ::= db_optr wal */
-{ yylhsminor.yy42 = yymsp[-1].minor.yy42; yylhsminor.yy42.walLevel = strtol(yymsp[0].minor.yy0.z, NULL, 10); }
-  yymsp[-1].minor.yy42 = yylhsminor.yy42;
+{ yylhsminor.yy436 = yymsp[-1].minor.yy436; yylhsminor.yy436.walLevel = strtol(yymsp[0].minor.yy0.z, NULL, 10); }
+  yymsp[-1].minor.yy436 = yylhsminor.yy436;
         break;
       case 114: /* db_optr ::= db_optr fsync */
-{ yylhsminor.yy42 = yymsp[-1].minor.yy42; yylhsminor.yy42.fsyncPeriod = strtol(yymsp[0].minor.yy0.z, NULL, 10); }
-  yymsp[-1].minor.yy42 = yylhsminor.yy42;
+{ yylhsminor.yy436 = yymsp[-1].minor.yy436; yylhsminor.yy436.fsyncPeriod = strtol(yymsp[0].minor.yy0.z, NULL, 10); }
+  yymsp[-1].minor.yy436 = yylhsminor.yy436;
         break;
       case 115: /* db_optr ::= db_optr comp */
       case 127: /* alter_db_optr ::= alter_db_optr comp */ yytestcase(yyruleno==127);
-{ yylhsminor.yy42 = yymsp[-1].minor.yy42; yylhsminor.yy42.compressionLevel = strtol(yymsp[0].minor.yy0.z, NULL, 10); }
-  yymsp[-1].minor.yy42 = yylhsminor.yy42;
+{ yylhsminor.yy436 = yymsp[-1].minor.yy436; yylhsminor.yy436.compressionLevel = strtol(yymsp[0].minor.yy0.z, NULL, 10); }
+  yymsp[-1].minor.yy436 = yylhsminor.yy436;
         break;
       case 116: /* db_optr ::= db_optr prec */
-{ yylhsminor.yy42 = yymsp[-1].minor.yy42; yylhsminor.yy42.precision = yymsp[0].minor.yy0; }
-  yymsp[-1].minor.yy42 = yylhsminor.yy42;
+{ yylhsminor.yy436 = yymsp[-1].minor.yy436; yylhsminor.yy436.precision = yymsp[0].minor.yy0; }
+  yymsp[-1].minor.yy436 = yylhsminor.yy436;
         break;
       case 117: /* db_optr ::= db_optr keep */
       case 125: /* alter_db_optr ::= alter_db_optr keep */ yytestcase(yyruleno==125);
-{ yylhsminor.yy42 = yymsp[-1].minor.yy42; yylhsminor.yy42.keep = yymsp[0].minor.yy373; }
-  yymsp[-1].minor.yy42 = yylhsminor.yy42;
+{ yylhsminor.yy436 = yymsp[-1].minor.yy436; yylhsminor.yy436.keep = yymsp[0].minor.yy525; }
+  yymsp[-1].minor.yy436 = yylhsminor.yy436;
         break;
       case 118: /* db_optr ::= db_optr update */
       case 128: /* alter_db_optr ::= alter_db_optr update */ yytestcase(yyruleno==128);
-{ yylhsminor.yy42 = yymsp[-1].minor.yy42; yylhsminor.yy42.update = strtol(yymsp[0].minor.yy0.z, NULL, 10); }
-  yymsp[-1].minor.yy42 = yylhsminor.yy42;
+{ yylhsminor.yy436 = yymsp[-1].minor.yy436; yylhsminor.yy436.update = strtol(yymsp[0].minor.yy0.z, NULL, 10); }
+  yymsp[-1].minor.yy436 = yylhsminor.yy436;
         break;
       case 119: /* db_optr ::= db_optr cachelast */
       case 129: /* alter_db_optr ::= alter_db_optr cachelast */ yytestcase(yyruleno==129);
-{ yylhsminor.yy42 = yymsp[-1].minor.yy42; yylhsminor.yy42.cachelast = strtol(yymsp[0].minor.yy0.z, NULL, 10); }
-  yymsp[-1].minor.yy42 = yylhsminor.yy42;
+{ yylhsminor.yy436 = yymsp[-1].minor.yy436; yylhsminor.yy436.cachelast = strtol(yymsp[0].minor.yy0.z, NULL, 10); }
+  yymsp[-1].minor.yy436 = yylhsminor.yy436;
         break;
       case 120: /* topic_optr ::= db_optr */
       case 130: /* alter_topic_optr ::= alter_db_optr */ yytestcase(yyruleno==130);
-{ yylhsminor.yy42 = yymsp[0].minor.yy42; yylhsminor.yy42.dbType = TSDB_DB_TYPE_TOPIC; }
-  yymsp[0].minor.yy42 = yylhsminor.yy42;
+{ yylhsminor.yy436 = yymsp[0].minor.yy436; yylhsminor.yy436.dbType = TSDB_DB_TYPE_TOPIC; }
+  yymsp[0].minor.yy436 = yylhsminor.yy436;
         break;
       case 121: /* topic_optr ::= topic_optr partitions */
       case 131: /* alter_topic_optr ::= alter_topic_optr partitions */ yytestcase(yyruleno==131);
-{ yylhsminor.yy42 = yymsp[-1].minor.yy42; yylhsminor.yy42.partitions = strtol(yymsp[0].minor.yy0.z, NULL, 10); }
-  yymsp[-1].minor.yy42 = yylhsminor.yy42;
+{ yylhsminor.yy436 = yymsp[-1].minor.yy436; yylhsminor.yy436.partitions = strtol(yymsp[0].minor.yy0.z, NULL, 10); }
+  yymsp[-1].minor.yy436 = yylhsminor.yy436;
         break;
       case 122: /* alter_db_optr ::= */
-{ setDefaultCreateDbOption(&yymsp[1].minor.yy42); yymsp[1].minor.yy42.dbType = TSDB_DB_TYPE_DEFAULT;}
-=======
-{setDefaultCreateDbOption(&yymsp[1].minor.yy532); yymsp[1].minor.yy532.dbType = TSDB_DB_TYPE_DEFAULT;}
-        break;
-      case 105: /* db_optr ::= db_optr cache */
-{ yylhsminor.yy532 = yymsp[-1].minor.yy532; yylhsminor.yy532.cacheBlockSize = strtol(yymsp[0].minor.yy0.z, NULL, 10); }
-  yymsp[-1].minor.yy532 = yylhsminor.yy532;
-        break;
-      case 106: /* db_optr ::= db_optr replica */
-      case 123: /* alter_db_optr ::= alter_db_optr replica */ yytestcase(yyruleno==123);
-{ yylhsminor.yy532 = yymsp[-1].minor.yy532; yylhsminor.yy532.replica = strtol(yymsp[0].minor.yy0.z, NULL, 10); }
-  yymsp[-1].minor.yy532 = yylhsminor.yy532;
-        break;
-      case 107: /* db_optr ::= db_optr quorum */
-      case 124: /* alter_db_optr ::= alter_db_optr quorum */ yytestcase(yyruleno==124);
-{ yylhsminor.yy532 = yymsp[-1].minor.yy532; yylhsminor.yy532.quorum = strtol(yymsp[0].minor.yy0.z, NULL, 10); }
-  yymsp[-1].minor.yy532 = yylhsminor.yy532;
-        break;
-      case 108: /* db_optr ::= db_optr days */
-{ yylhsminor.yy532 = yymsp[-1].minor.yy532; yylhsminor.yy532.daysPerFile = strtol(yymsp[0].minor.yy0.z, NULL, 10); }
-  yymsp[-1].minor.yy532 = yylhsminor.yy532;
-        break;
-      case 109: /* db_optr ::= db_optr minrows */
-{ yylhsminor.yy532 = yymsp[-1].minor.yy532; yylhsminor.yy532.minRowsPerBlock = strtod(yymsp[0].minor.yy0.z, NULL); }
-  yymsp[-1].minor.yy532 = yylhsminor.yy532;
-        break;
-      case 110: /* db_optr ::= db_optr maxrows */
-{ yylhsminor.yy532 = yymsp[-1].minor.yy532; yylhsminor.yy532.maxRowsPerBlock = strtod(yymsp[0].minor.yy0.z, NULL); }
-  yymsp[-1].minor.yy532 = yylhsminor.yy532;
-        break;
-      case 111: /* db_optr ::= db_optr blocks */
-      case 126: /* alter_db_optr ::= alter_db_optr blocks */ yytestcase(yyruleno==126);
-{ yylhsminor.yy532 = yymsp[-1].minor.yy532; yylhsminor.yy532.numOfBlocks = strtol(yymsp[0].minor.yy0.z, NULL, 10); }
-  yymsp[-1].minor.yy532 = yylhsminor.yy532;
-        break;
-      case 112: /* db_optr ::= db_optr ctime */
-{ yylhsminor.yy532 = yymsp[-1].minor.yy532; yylhsminor.yy532.commitTime = strtol(yymsp[0].minor.yy0.z, NULL, 10); }
-  yymsp[-1].minor.yy532 = yylhsminor.yy532;
-        break;
-      case 113: /* db_optr ::= db_optr wal */
-{ yylhsminor.yy532 = yymsp[-1].minor.yy532; yylhsminor.yy532.walLevel = strtol(yymsp[0].minor.yy0.z, NULL, 10); }
-  yymsp[-1].minor.yy532 = yylhsminor.yy532;
-        break;
-      case 114: /* db_optr ::= db_optr fsync */
-{ yylhsminor.yy532 = yymsp[-1].minor.yy532; yylhsminor.yy532.fsyncPeriod = strtol(yymsp[0].minor.yy0.z, NULL, 10); }
-  yymsp[-1].minor.yy532 = yylhsminor.yy532;
-        break;
-      case 115: /* db_optr ::= db_optr comp */
-      case 127: /* alter_db_optr ::= alter_db_optr comp */ yytestcase(yyruleno==127);
-{ yylhsminor.yy532 = yymsp[-1].minor.yy532; yylhsminor.yy532.compressionLevel = strtol(yymsp[0].minor.yy0.z, NULL, 10); }
-  yymsp[-1].minor.yy532 = yylhsminor.yy532;
-        break;
-      case 116: /* db_optr ::= db_optr prec */
-{ yylhsminor.yy532 = yymsp[-1].minor.yy532; yylhsminor.yy532.precision = yymsp[0].minor.yy0; }
-  yymsp[-1].minor.yy532 = yylhsminor.yy532;
-        break;
-      case 117: /* db_optr ::= db_optr keep */
-      case 125: /* alter_db_optr ::= alter_db_optr keep */ yytestcase(yyruleno==125);
-{ yylhsminor.yy532 = yymsp[-1].minor.yy532; yylhsminor.yy532.keep = yymsp[0].minor.yy231; }
-  yymsp[-1].minor.yy532 = yylhsminor.yy532;
-        break;
-      case 118: /* db_optr ::= db_optr update */
-      case 128: /* alter_db_optr ::= alter_db_optr update */ yytestcase(yyruleno==128);
-{ yylhsminor.yy532 = yymsp[-1].minor.yy532; yylhsminor.yy532.update = strtol(yymsp[0].minor.yy0.z, NULL, 10); }
-  yymsp[-1].minor.yy532 = yylhsminor.yy532;
-        break;
-      case 119: /* db_optr ::= db_optr cachelast */
-      case 129: /* alter_db_optr ::= alter_db_optr cachelast */ yytestcase(yyruleno==129);
-{ yylhsminor.yy532 = yymsp[-1].minor.yy532; yylhsminor.yy532.cachelast = strtol(yymsp[0].minor.yy0.z, NULL, 10); }
-  yymsp[-1].minor.yy532 = yylhsminor.yy532;
-        break;
-      case 120: /* topic_optr ::= db_optr */
-      case 130: /* alter_topic_optr ::= alter_db_optr */ yytestcase(yyruleno==130);
-{ yylhsminor.yy532 = yymsp[0].minor.yy532; yylhsminor.yy532.dbType = TSDB_DB_TYPE_TOPIC; }
-  yymsp[0].minor.yy532 = yylhsminor.yy532;
-        break;
-      case 121: /* topic_optr ::= topic_optr partitions */
-      case 131: /* alter_topic_optr ::= alter_topic_optr partitions */ yytestcase(yyruleno==131);
-{ yylhsminor.yy532 = yymsp[-1].minor.yy532; yylhsminor.yy532.partitions = strtol(yymsp[0].minor.yy0.z, NULL, 10); }
-  yymsp[-1].minor.yy532 = yylhsminor.yy532;
-        break;
-      case 122: /* alter_db_optr ::= */
-{ setDefaultCreateDbOption(&yymsp[1].minor.yy532); yymsp[1].minor.yy532.dbType = TSDB_DB_TYPE_DEFAULT;}
->>>>>>> 9ff4b302
+{ setDefaultCreateDbOption(&yymsp[1].minor.yy436); yymsp[1].minor.yy436.dbType = TSDB_DB_TYPE_DEFAULT;}
         break;
       case 132: /* typename ::= ids */
 {
   yymsp[0].minor.yy0.type = 0;
-<<<<<<< HEAD
-  tSetColumnType (&yylhsminor.yy119, &yymsp[0].minor.yy0);
-}
-  yymsp[0].minor.yy119 = yylhsminor.yy119;
+  tSetColumnType (&yylhsminor.yy115, &yymsp[0].minor.yy0);
+}
+  yymsp[0].minor.yy115 = yylhsminor.yy115;
         break;
       case 133: /* typename ::= ids LP signed RP */
 {
-  if (yymsp[-1].minor.yy129 <= 0) {
+  if (yymsp[-1].minor.yy543 <= 0) {
     yymsp[-3].minor.yy0.type = 0;
-    tSetColumnType(&yylhsminor.yy119, &yymsp[-3].minor.yy0);
+    tSetColumnType(&yylhsminor.yy115, &yymsp[-3].minor.yy0);
   } else {
-    yymsp[-3].minor.yy0.type = -yymsp[-1].minor.yy129;  // negative value of name length
-    tSetColumnType(&yylhsminor.yy119, &yymsp[-3].minor.yy0);
+    yymsp[-3].minor.yy0.type = -yymsp[-1].minor.yy543;  // negative value of name length
+    tSetColumnType(&yylhsminor.yy115, &yymsp[-3].minor.yy0);
   }
 }
-  yymsp[-3].minor.yy119 = yylhsminor.yy119;
-=======
-  tSetColumnType (&yylhsminor.yy103, &yymsp[0].minor.yy0);
-}
-  yymsp[0].minor.yy103 = yylhsminor.yy103;
-        break;
-      case 133: /* typename ::= ids LP signed RP */
-{
-  if (yymsp[-1].minor.yy549 <= 0) {
-    yymsp[-3].minor.yy0.type = 0;
-    tSetColumnType(&yylhsminor.yy103, &yymsp[-3].minor.yy0);
-  } else {
-    yymsp[-3].minor.yy0.type = -yymsp[-1].minor.yy549;  // negative value of name length
-    tSetColumnType(&yylhsminor.yy103, &yymsp[-3].minor.yy0);
-  }
-}
-  yymsp[-3].minor.yy103 = yylhsminor.yy103;
->>>>>>> 9ff4b302
+  yymsp[-3].minor.yy115 = yylhsminor.yy115;
         break;
       case 134: /* typename ::= ids UNSIGNED */
 {
   yymsp[-1].minor.yy0.type = 0;
   yymsp[-1].minor.yy0.n = ((yymsp[0].minor.yy0.z + yymsp[0].minor.yy0.n) - yymsp[-1].minor.yy0.z);
-<<<<<<< HEAD
-  tSetColumnType (&yylhsminor.yy119, &yymsp[-1].minor.yy0);
-}
-  yymsp[-1].minor.yy119 = yylhsminor.yy119;
+  tSetColumnType (&yylhsminor.yy115, &yymsp[-1].minor.yy0);
+}
+  yymsp[-1].minor.yy115 = yylhsminor.yy115;
         break;
       case 135: /* signed ::= INTEGER */
-{ yylhsminor.yy129 = strtol(yymsp[0].minor.yy0.z, NULL, 10); }
-  yymsp[0].minor.yy129 = yylhsminor.yy129;
+{ yylhsminor.yy543 = strtol(yymsp[0].minor.yy0.z, NULL, 10); }
+  yymsp[0].minor.yy543 = yylhsminor.yy543;
         break;
       case 136: /* signed ::= PLUS INTEGER */
-{ yymsp[-1].minor.yy129 = strtol(yymsp[0].minor.yy0.z, NULL, 10); }
+{ yymsp[-1].minor.yy543 = strtol(yymsp[0].minor.yy0.z, NULL, 10); }
         break;
       case 137: /* signed ::= MINUS INTEGER */
-{ yymsp[-1].minor.yy129 = -strtol(yymsp[0].minor.yy0.z, NULL, 10);}
+{ yymsp[-1].minor.yy543 = -strtol(yymsp[0].minor.yy0.z, NULL, 10);}
         break;
       case 141: /* cmd ::= CREATE TABLE create_table_list */
-{ pInfo->type = TSDB_SQL_CREATE_TABLE; pInfo->pCreateTableInfo = yymsp[0].minor.yy118;}
-=======
-  tSetColumnType (&yylhsminor.yy103, &yymsp[-1].minor.yy0);
-}
-  yymsp[-1].minor.yy103 = yylhsminor.yy103;
-        break;
-      case 135: /* signed ::= INTEGER */
-{ yylhsminor.yy549 = strtol(yymsp[0].minor.yy0.z, NULL, 10); }
-  yymsp[0].minor.yy549 = yylhsminor.yy549;
-        break;
-      case 136: /* signed ::= PLUS INTEGER */
-{ yymsp[-1].minor.yy549 = strtol(yymsp[0].minor.yy0.z, NULL, 10); }
-        break;
-      case 137: /* signed ::= MINUS INTEGER */
-{ yymsp[-1].minor.yy549 = -strtol(yymsp[0].minor.yy0.z, NULL, 10);}
-        break;
-      case 141: /* cmd ::= CREATE TABLE create_table_list */
-{ pInfo->type = TSDB_SQL_CREATE_TABLE; pInfo->pCreateTableInfo = yymsp[0].minor.yy422;}
->>>>>>> 9ff4b302
+{ pInfo->type = TSDB_SQL_CREATE_TABLE; pInfo->pCreateTableInfo = yymsp[0].minor.yy572;}
         break;
       case 142: /* create_table_list ::= create_from_stable */
 {
   SCreateTableSql* pCreateTable = calloc(1, sizeof(SCreateTableSql));
   pCreateTable->childTableInfo = taosArrayInit(4, sizeof(SCreatedTableInfo));
 
-<<<<<<< HEAD
-  taosArrayPush(pCreateTable->childTableInfo, &yymsp[0].minor.yy228);
+  taosArrayPush(pCreateTable->childTableInfo, &yymsp[0].minor.yy480);
   pCreateTable->type = TSQL_CREATE_TABLE_FROM_STABLE;
-  yylhsminor.yy118 = pCreateTable;
-}
-  yymsp[0].minor.yy118 = yylhsminor.yy118;
+  yylhsminor.yy572 = pCreateTable;
+}
+  yymsp[0].minor.yy572 = yylhsminor.yy572;
         break;
       case 143: /* create_table_list ::= create_table_list create_from_stable */
 {
-  taosArrayPush(yymsp[-1].minor.yy118->childTableInfo, &yymsp[0].minor.yy228);
-  yylhsminor.yy118 = yymsp[-1].minor.yy118;
-}
-  yymsp[-1].minor.yy118 = yylhsminor.yy118;
+  taosArrayPush(yymsp[-1].minor.yy572->childTableInfo, &yymsp[0].minor.yy480);
+  yylhsminor.yy572 = yymsp[-1].minor.yy572;
+}
+  yymsp[-1].minor.yy572 = yylhsminor.yy572;
         break;
       case 144: /* create_table_args ::= ifnotexists ids cpxName LP columnlist RP */
 {
-  yylhsminor.yy118 = tSetCreateTableInfo(yymsp[-1].minor.yy373, NULL, NULL, TSQL_CREATE_TABLE);
-  setSqlInfo(pInfo, yylhsminor.yy118, NULL, TSDB_SQL_CREATE_TABLE);
-=======
-  taosArrayPush(pCreateTable->childTableInfo, &yymsp[0].minor.yy306);
-  pCreateTable->type = TSQL_CREATE_TABLE_FROM_STABLE;
-  yylhsminor.yy422 = pCreateTable;
-}
-  yymsp[0].minor.yy422 = yylhsminor.yy422;
-        break;
-      case 143: /* create_table_list ::= create_table_list create_from_stable */
-{
-  taosArrayPush(yymsp[-1].minor.yy422->childTableInfo, &yymsp[0].minor.yy306);
-  yylhsminor.yy422 = yymsp[-1].minor.yy422;
-}
-  yymsp[-1].minor.yy422 = yylhsminor.yy422;
-        break;
-      case 144: /* create_table_args ::= ifnotexists ids cpxName LP columnlist RP */
-{
-  yylhsminor.yy422 = tSetCreateTableInfo(yymsp[-1].minor.yy231, NULL, NULL, TSQL_CREATE_TABLE);
-  setSqlInfo(pInfo, yylhsminor.yy422, NULL, TSDB_SQL_CREATE_TABLE);
->>>>>>> 9ff4b302
+  yylhsminor.yy572 = tSetCreateTableInfo(yymsp[-1].minor.yy525, NULL, NULL, TSQL_CREATE_TABLE);
+  setSqlInfo(pInfo, yylhsminor.yy572, NULL, TSDB_SQL_CREATE_TABLE);
 
   yymsp[-4].minor.yy0.n += yymsp[-3].minor.yy0.n;
   setCreatedTableName(pInfo, &yymsp[-4].minor.yy0, &yymsp[-5].minor.yy0);
 }
-<<<<<<< HEAD
-  yymsp[-5].minor.yy118 = yylhsminor.yy118;
+  yymsp[-5].minor.yy572 = yylhsminor.yy572;
         break;
       case 145: /* create_stable_args ::= ifnotexists ids cpxName LP columnlist RP TAGS LP columnlist RP */
 {
-  yylhsminor.yy118 = tSetCreateTableInfo(yymsp[-5].minor.yy373, yymsp[-1].minor.yy373, NULL, TSQL_CREATE_STABLE);
-  setSqlInfo(pInfo, yylhsminor.yy118, NULL, TSDB_SQL_CREATE_TABLE);
-=======
-  yymsp[-5].minor.yy422 = yylhsminor.yy422;
-        break;
-      case 145: /* create_stable_args ::= ifnotexists ids cpxName LP columnlist RP TAGS LP columnlist RP */
-{
-  yylhsminor.yy422 = tSetCreateTableInfo(yymsp[-5].minor.yy231, yymsp[-1].minor.yy231, NULL, TSQL_CREATE_STABLE);
-  setSqlInfo(pInfo, yylhsminor.yy422, NULL, TSDB_SQL_CREATE_TABLE);
->>>>>>> 9ff4b302
+  yylhsminor.yy572 = tSetCreateTableInfo(yymsp[-5].minor.yy525, yymsp[-1].minor.yy525, NULL, TSQL_CREATE_STABLE);
+  setSqlInfo(pInfo, yylhsminor.yy572, NULL, TSDB_SQL_CREATE_TABLE);
 
   yymsp[-8].minor.yy0.n += yymsp[-7].minor.yy0.n;
   setCreatedTableName(pInfo, &yymsp[-8].minor.yy0, &yymsp[-9].minor.yy0);
 }
-<<<<<<< HEAD
-  yymsp[-9].minor.yy118 = yylhsminor.yy118;
-=======
-  yymsp[-9].minor.yy422 = yylhsminor.yy422;
->>>>>>> 9ff4b302
+  yymsp[-9].minor.yy572 = yylhsminor.yy572;
         break;
       case 146: /* create_from_stable ::= ifnotexists ids cpxName USING ids cpxName TAGS LP tagitemlist RP */
 {
   yymsp[-5].minor.yy0.n += yymsp[-4].minor.yy0.n;
   yymsp[-8].minor.yy0.n += yymsp[-7].minor.yy0.n;
-<<<<<<< HEAD
-  yylhsminor.yy228 = createNewChildTableInfo(&yymsp[-5].minor.yy0, NULL, yymsp[-1].minor.yy373, &yymsp[-8].minor.yy0, &yymsp[-9].minor.yy0);
-}
-  yymsp[-9].minor.yy228 = yylhsminor.yy228;
-=======
-  yylhsminor.yy306 = createNewChildTableInfo(&yymsp[-5].minor.yy0, NULL, yymsp[-1].minor.yy231, &yymsp[-8].minor.yy0, &yymsp[-9].minor.yy0);
-}
-  yymsp[-9].minor.yy306 = yylhsminor.yy306;
->>>>>>> 9ff4b302
+  yylhsminor.yy480 = createNewChildTableInfo(&yymsp[-5].minor.yy0, NULL, yymsp[-1].minor.yy525, &yymsp[-8].minor.yy0, &yymsp[-9].minor.yy0);
+}
+  yymsp[-9].minor.yy480 = yylhsminor.yy480;
         break;
       case 147: /* create_from_stable ::= ifnotexists ids cpxName USING ids cpxName LP tagNamelist RP TAGS LP tagitemlist RP */
 {
   yymsp[-8].minor.yy0.n += yymsp[-7].minor.yy0.n;
   yymsp[-11].minor.yy0.n += yymsp[-10].minor.yy0.n;
-<<<<<<< HEAD
-  yylhsminor.yy228 = createNewChildTableInfo(&yymsp[-8].minor.yy0, yymsp[-5].minor.yy373, yymsp[-1].minor.yy373, &yymsp[-11].minor.yy0, &yymsp[-12].minor.yy0);
-}
-  yymsp[-12].minor.yy228 = yylhsminor.yy228;
+  yylhsminor.yy480 = createNewChildTableInfo(&yymsp[-8].minor.yy0, yymsp[-5].minor.yy525, yymsp[-1].minor.yy525, &yymsp[-11].minor.yy0, &yymsp[-12].minor.yy0);
+}
+  yymsp[-12].minor.yy480 = yylhsminor.yy480;
         break;
       case 148: /* tagNamelist ::= tagNamelist COMMA ids */
-{taosArrayPush(yymsp[-2].minor.yy373, &yymsp[0].minor.yy0); yylhsminor.yy373 = yymsp[-2].minor.yy373;  }
-  yymsp[-2].minor.yy373 = yylhsminor.yy373;
+{taosArrayPush(yymsp[-2].minor.yy525, &yymsp[0].minor.yy0); yylhsminor.yy525 = yymsp[-2].minor.yy525;  }
+  yymsp[-2].minor.yy525 = yylhsminor.yy525;
         break;
       case 149: /* tagNamelist ::= ids */
-{yylhsminor.yy373 = taosArrayInit(4, sizeof(SStrToken)); taosArrayPush(yylhsminor.yy373, &yymsp[0].minor.yy0);}
-  yymsp[0].minor.yy373 = yylhsminor.yy373;
-        break;
-      case 150: /* create_table_args ::= ifnotexists ids cpxName AS select */
-{
-  yylhsminor.yy118 = tSetCreateTableInfo(NULL, NULL, yymsp[0].minor.yy564, TSQL_CREATE_STREAM);
-  setSqlInfo(pInfo, yylhsminor.yy118, NULL, TSDB_SQL_CREATE_TABLE);
-=======
-  yylhsminor.yy306 = createNewChildTableInfo(&yymsp[-8].minor.yy0, yymsp[-5].minor.yy231, yymsp[-1].minor.yy231, &yymsp[-11].minor.yy0, &yymsp[-12].minor.yy0);
-}
-  yymsp[-12].minor.yy306 = yylhsminor.yy306;
-        break;
-      case 148: /* tagNamelist ::= tagNamelist COMMA ids */
-{taosArrayPush(yymsp[-2].minor.yy231, &yymsp[0].minor.yy0); yylhsminor.yy231 = yymsp[-2].minor.yy231;  }
-  yymsp[-2].minor.yy231 = yylhsminor.yy231;
-        break;
-      case 149: /* tagNamelist ::= ids */
-{yylhsminor.yy231 = taosArrayInit(4, sizeof(SStrToken)); taosArrayPush(yylhsminor.yy231, &yymsp[0].minor.yy0);}
-  yymsp[0].minor.yy231 = yylhsminor.yy231;
-        break;
-      case 150: /* create_table_args ::= ifnotexists ids cpxName AS select */
-{
-  yylhsminor.yy422 = tSetCreateTableInfo(NULL, NULL, yymsp[0].minor.yy86, TSQL_CREATE_STREAM);
-  setSqlInfo(pInfo, yylhsminor.yy422, NULL, TSDB_SQL_CREATE_TABLE);
->>>>>>> 9ff4b302
-
-  yymsp[-3].minor.yy0.n += yymsp[-2].minor.yy0.n;
-  setCreatedTableName(pInfo, &yymsp[-3].minor.yy0, &yymsp[-4].minor.yy0);
-}
-<<<<<<< HEAD
-  yymsp[-4].minor.yy118 = yylhsminor.yy118;
-        break;
-      case 151: /* columnlist ::= columnlist COMMA column */
-{taosArrayPush(yymsp[-2].minor.yy373, &yymsp[0].minor.yy119); yylhsminor.yy373 = yymsp[-2].minor.yy373;  }
-  yymsp[-2].minor.yy373 = yylhsminor.yy373;
-        break;
-      case 152: /* columnlist ::= column */
-{yylhsminor.yy373 = taosArrayInit(4, sizeof(TAOS_FIELD)); taosArrayPush(yylhsminor.yy373, &yymsp[0].minor.yy119);}
-  yymsp[0].minor.yy373 = yylhsminor.yy373;
-        break;
-      case 153: /* column ::= ids typename */
-{
-  tSetColumnInfo(&yylhsminor.yy119, &yymsp[-1].minor.yy0, &yymsp[0].minor.yy119);
-}
-  yymsp[-1].minor.yy119 = yylhsminor.yy119;
-        break;
-      case 160: /* tagitem ::= NULL */
-{ yymsp[0].minor.yy0.type = 0; tVariantCreate(&yylhsminor.yy186, &yymsp[0].minor.yy0); }
-  yymsp[0].minor.yy186 = yylhsminor.yy186;
-        break;
-      case 161: /* tagitem ::= NOW */
-{ yymsp[0].minor.yy0.type = TSDB_DATA_TYPE_TIMESTAMP; tVariantCreateExt(&yylhsminor.yy186, &yymsp[0].minor.yy0, TK_NOW, true);}
-  yymsp[0].minor.yy186 = yylhsminor.yy186;
-=======
-  yymsp[-4].minor.yy422 = yylhsminor.yy422;
-        break;
-      case 151: /* columnlist ::= columnlist COMMA column */
-{taosArrayPush(yymsp[-2].minor.yy231, &yymsp[0].minor.yy103); yylhsminor.yy231 = yymsp[-2].minor.yy231;  }
-  yymsp[-2].minor.yy231 = yylhsminor.yy231;
-        break;
-      case 152: /* columnlist ::= column */
-{yylhsminor.yy231 = taosArrayInit(4, sizeof(TAOS_FIELD)); taosArrayPush(yylhsminor.yy231, &yymsp[0].minor.yy103);}
-  yymsp[0].minor.yy231 = yylhsminor.yy231;
-        break;
-      case 153: /* column ::= ids typename */
-{
-  tSetColumnInfo(&yylhsminor.yy103, &yymsp[-1].minor.yy0, &yymsp[0].minor.yy103);
-}
-  yymsp[-1].minor.yy103 = yylhsminor.yy103;
-        break;
-      case 160: /* tagitem ::= NULL */
-{ yymsp[0].minor.yy0.type = 0; tVariantCreate(&yylhsminor.yy176, &yymsp[0].minor.yy0); }
-  yymsp[0].minor.yy176 = yylhsminor.yy176;
-        break;
-      case 161: /* tagitem ::= NOW */
-{ yymsp[0].minor.yy0.type = TSDB_DATA_TYPE_TIMESTAMP; tVariantCreateExt(&yylhsminor.yy176, &yymsp[0].minor.yy0, TK_NOW, true);}
-  yymsp[0].minor.yy176 = yylhsminor.yy176;
->>>>>>> 9ff4b302
-        break;
-      case 162: /* tagitem ::= NOW PLUS VARIABLE */
+{yylhsminor.yy525 = taosArrayInit(4, sizeof(SStrToken)); taosArrayPush(yylhsminor.yy525, &yymsp[0].minor.yy0);}
+  yymsp[0].minor.yy525 = yylhsminor.yy525;
+        break;
+      case 150: /* create_table_args ::= ifnotexists ids cpxName to_opt split_opt AS select */
+{
+  yylhsminor.yy572 = tSetCreateTableInfo(NULL, NULL, yymsp[0].minor.yy86, TSQL_CREATE_STREAM);
+  setSqlInfo(pInfo, yylhsminor.yy572, NULL, TSDB_SQL_CREATE_TABLE);
+
+  setCreatedStreamOpt(pInfo, &yymsp[-3].minor.yy0, &yymsp[-2].minor.yy0);
+  yymsp[-5].minor.yy0.n += yymsp[-4].minor.yy0.n;
+  setCreatedTableName(pInfo, &yymsp[-5].minor.yy0, &yymsp[-6].minor.yy0);
+}
+  yymsp[-6].minor.yy572 = yylhsminor.yy572;
+        break;
+      case 151: /* to_opt ::= */
+      case 153: /* split_opt ::= */ yytestcase(yyruleno==153);
+{yymsp[1].minor.yy0.n = 0;}
+        break;
+      case 152: /* to_opt ::= TO ids cpxName */
+{
+   yymsp[-2].minor.yy0 = yymsp[-1].minor.yy0;
+   yymsp[-2].minor.yy0.n += yymsp[0].minor.yy0.n;
+}
+        break;
+      case 154: /* split_opt ::= SPLIT ids */
+{ yymsp[-1].minor.yy0 = yymsp[0].minor.yy0;}
+        break;
+      case 155: /* columnlist ::= columnlist COMMA column */
+{taosArrayPush(yymsp[-2].minor.yy525, &yymsp[0].minor.yy115); yylhsminor.yy525 = yymsp[-2].minor.yy525;  }
+  yymsp[-2].minor.yy525 = yylhsminor.yy525;
+        break;
+      case 156: /* columnlist ::= column */
+{yylhsminor.yy525 = taosArrayInit(4, sizeof(TAOS_FIELD)); taosArrayPush(yylhsminor.yy525, &yymsp[0].minor.yy115);}
+  yymsp[0].minor.yy525 = yylhsminor.yy525;
+        break;
+      case 157: /* column ::= ids typename */
+{
+  tSetColumnInfo(&yylhsminor.yy115, &yymsp[-1].minor.yy0, &yymsp[0].minor.yy115);
+}
+  yymsp[-1].minor.yy115 = yylhsminor.yy115;
+        break;
+      case 164: /* tagitem ::= NULL */
+{ yymsp[0].minor.yy0.type = 0; tVariantCreate(&yylhsminor.yy110, &yymsp[0].minor.yy0); }
+  yymsp[0].minor.yy110 = yylhsminor.yy110;
+        break;
+      case 165: /* tagitem ::= NOW */
+{ yymsp[0].minor.yy0.type = TSDB_DATA_TYPE_TIMESTAMP; tVariantCreateExt(&yylhsminor.yy110, &yymsp[0].minor.yy0, TK_NOW, true);}
+  yymsp[0].minor.yy110 = yylhsminor.yy110;
+        break;
+      case 166: /* tagitem ::= NOW PLUS VARIABLE */
 {
     yymsp[0].minor.yy0.type = TSDB_DATA_TYPE_TIMESTAMP;
-<<<<<<< HEAD
-    tVariantCreateExt(&yymsp[-2].minor.yy186, &yymsp[0].minor.yy0, TK_PLUS, true);
-=======
-    tVariantCreateExt(&yymsp[-2].minor.yy176, &yymsp[0].minor.yy0, TK_PLUS, true);
->>>>>>> 9ff4b302
-}
-        break;
-      case 163: /* tagitem ::= NOW MINUS VARIABLE */
+    tVariantCreateExt(&yymsp[-2].minor.yy110, &yymsp[0].minor.yy0, TK_PLUS, true);
+}
+        break;
+      case 167: /* tagitem ::= NOW MINUS VARIABLE */
 {
     yymsp[0].minor.yy0.type = TSDB_DATA_TYPE_TIMESTAMP;
-<<<<<<< HEAD
-    tVariantCreateExt(&yymsp[-2].minor.yy186, &yymsp[0].minor.yy0, TK_MINUS, true);
-=======
-    tVariantCreateExt(&yymsp[-2].minor.yy176, &yymsp[0].minor.yy0, TK_MINUS, true);
->>>>>>> 9ff4b302
-}
-        break;
-      case 164: /* tagitem ::= MINUS INTEGER */
-      case 165: /* tagitem ::= MINUS FLOAT */ yytestcase(yyruleno==165);
-      case 166: /* tagitem ::= PLUS INTEGER */ yytestcase(yyruleno==166);
-      case 167: /* tagitem ::= PLUS FLOAT */ yytestcase(yyruleno==167);
+    tVariantCreateExt(&yymsp[-2].minor.yy110, &yymsp[0].minor.yy0, TK_MINUS, true);
+}
+        break;
+      case 168: /* tagitem ::= MINUS INTEGER */
+      case 169: /* tagitem ::= MINUS FLOAT */ yytestcase(yyruleno==169);
+      case 170: /* tagitem ::= PLUS INTEGER */ yytestcase(yyruleno==170);
+      case 171: /* tagitem ::= PLUS FLOAT */ yytestcase(yyruleno==171);
 {
     yymsp[-1].minor.yy0.n += yymsp[0].minor.yy0.n;
     yymsp[-1].minor.yy0.type = yymsp[0].minor.yy0.type;
     toTSDBType(yymsp[-1].minor.yy0.type);
-<<<<<<< HEAD
-    tVariantCreate(&yylhsminor.yy186, &yymsp[-1].minor.yy0);
-}
-  yymsp[-1].minor.yy186 = yylhsminor.yy186;
-        break;
-      case 168: /* select ::= SELECT selcollist from where_opt range_option interval_option sliding_opt session_option windowstate_option fill_opt groupby_opt having_opt orderby_opt slimit_opt limit_opt */
-{
-  yylhsminor.yy564 = tSetQuerySqlNode(&yymsp[-14].minor.yy0, yymsp[-13].minor.yy373, yymsp[-12].minor.yy192, yymsp[-11].minor.yy46, yymsp[-4].minor.yy373, yymsp[-2].minor.yy373, &yymsp[-9].minor.yy376, &yymsp[-7].minor.yy435, &yymsp[-6].minor.yy32, &yymsp[-8].minor.yy0, yymsp[-5].minor.yy373, &yymsp[0].minor.yy86, &yymsp[-1].minor.yy86, yymsp[-3].minor.yy46, &yymsp[-10].minor.yy229);
-}
-  yymsp[-14].minor.yy564 = yylhsminor.yy564;
-        break;
-      case 169: /* select ::= LP select RP */
-{yymsp[-2].minor.yy564 = yymsp[-1].minor.yy564;}
-        break;
-      case 170: /* union ::= select */
-{ yylhsminor.yy373 = setSubclause(NULL, yymsp[0].minor.yy564); }
-  yymsp[0].minor.yy373 = yylhsminor.yy373;
-        break;
-      case 171: /* union ::= union UNION ALL select */
-{ yylhsminor.yy373 = appendSelectClause(yymsp[-3].minor.yy373, yymsp[0].minor.yy564); }
-  yymsp[-3].minor.yy373 = yylhsminor.yy373;
-        break;
-      case 172: /* cmd ::= union */
-{ setSqlInfo(pInfo, yymsp[0].minor.yy373, NULL, TSDB_SQL_SELECT); }
-        break;
-      case 173: /* select ::= SELECT selcollist */
-{
-  yylhsminor.yy564 = tSetQuerySqlNode(&yymsp[-1].minor.yy0, yymsp[0].minor.yy373, NULL, NULL, NULL, NULL, NULL, NULL, NULL, NULL, NULL, NULL, NULL, NULL, NULL);
-}
-  yymsp[-1].minor.yy564 = yylhsminor.yy564;
-        break;
-      case 174: /* sclp ::= selcollist COMMA */
-{yylhsminor.yy373 = yymsp[-1].minor.yy373;}
-  yymsp[-1].minor.yy373 = yylhsminor.yy373;
-        break;
-      case 175: /* sclp ::= */
-      case 216: /* orderby_opt ::= */ yytestcase(yyruleno==216);
-{yymsp[1].minor.yy373 = 0;}
-        break;
-      case 176: /* selcollist ::= sclp distinct expr as */
-{
-   yylhsminor.yy373 = tSqlExprListAppend(yymsp[-3].minor.yy373, yymsp[-1].minor.yy46,  yymsp[-2].minor.yy0.n? &yymsp[-2].minor.yy0:0, yymsp[0].minor.yy0.n?&yymsp[0].minor.yy0:0);
-}
-  yymsp[-3].minor.yy373 = yylhsminor.yy373;
-=======
-    tVariantCreate(&yylhsminor.yy176, &yymsp[-1].minor.yy0);
-}
-  yymsp[-1].minor.yy176 = yylhsminor.yy176;
-        break;
-      case 168: /* select ::= SELECT selcollist from where_opt range_option interval_option sliding_opt session_option windowstate_option fill_opt groupby_opt having_opt orderby_opt slimit_opt limit_opt */
-{
-  yylhsminor.yy86 = tSetQuerySqlNode(&yymsp[-14].minor.yy0, yymsp[-13].minor.yy231, yymsp[-12].minor.yy484, yymsp[-11].minor.yy226, yymsp[-4].minor.yy231, yymsp[-2].minor.yy231, &yymsp[-9].minor.yy430, &yymsp[-7].minor.yy409, &yymsp[-6].minor.yy228, &yymsp[-8].minor.yy0, yymsp[-5].minor.yy231, &yymsp[0].minor.yy444, &yymsp[-1].minor.yy444, yymsp[-3].minor.yy226, &yymsp[-10].minor.yy480);
+    tVariantCreate(&yylhsminor.yy110, &yymsp[-1].minor.yy0);
+}
+  yymsp[-1].minor.yy110 = yylhsminor.yy110;
+        break;
+      case 172: /* select ::= SELECT selcollist from where_opt range_option interval_option sliding_opt session_option windowstate_option fill_opt groupby_opt having_opt orderby_opt slimit_opt limit_opt */
+{
+  yylhsminor.yy86 = tSetQuerySqlNode(&yymsp[-14].minor.yy0, yymsp[-13].minor.yy525, yymsp[-12].minor.yy328, yymsp[-11].minor.yy142, yymsp[-4].minor.yy525, yymsp[-2].minor.yy525, &yymsp[-9].minor.yy238, &yymsp[-7].minor.yy319, &yymsp[-6].minor.yy546, &yymsp[-8].minor.yy0, yymsp[-5].minor.yy525, &yymsp[0].minor.yy6, &yymsp[-1].minor.yy6, yymsp[-3].minor.yy142, &yymsp[-10].minor.yy330);
 }
   yymsp[-14].minor.yy86 = yylhsminor.yy86;
         break;
-      case 169: /* select ::= LP select RP */
+      case 173: /* select ::= LP select RP */
 {yymsp[-2].minor.yy86 = yymsp[-1].minor.yy86;}
         break;
-      case 170: /* union ::= select */
-{ yylhsminor.yy231 = setSubclause(NULL, yymsp[0].minor.yy86); }
-  yymsp[0].minor.yy231 = yylhsminor.yy231;
-        break;
-      case 171: /* union ::= union UNION ALL select */
-{ yylhsminor.yy231 = appendSelectClause(yymsp[-3].minor.yy231, yymsp[0].minor.yy86); }
-  yymsp[-3].minor.yy231 = yylhsminor.yy231;
-        break;
-      case 172: /* cmd ::= union */
-{ setSqlInfo(pInfo, yymsp[0].minor.yy231, NULL, TSDB_SQL_SELECT); }
-        break;
-      case 173: /* select ::= SELECT selcollist */
-{
-  yylhsminor.yy86 = tSetQuerySqlNode(&yymsp[-1].minor.yy0, yymsp[0].minor.yy231, NULL, NULL, NULL, NULL, NULL, NULL, NULL, NULL, NULL, NULL, NULL, NULL, NULL);
+      case 174: /* union ::= select */
+{ yylhsminor.yy525 = setSubclause(NULL, yymsp[0].minor.yy86); }
+  yymsp[0].minor.yy525 = yylhsminor.yy525;
+        break;
+      case 175: /* union ::= union UNION ALL select */
+{ yylhsminor.yy525 = appendSelectClause(yymsp[-3].minor.yy525, yymsp[0].minor.yy86); }
+  yymsp[-3].minor.yy525 = yylhsminor.yy525;
+        break;
+      case 176: /* cmd ::= union */
+{ setSqlInfo(pInfo, yymsp[0].minor.yy525, NULL, TSDB_SQL_SELECT); }
+        break;
+      case 177: /* select ::= SELECT selcollist */
+{
+  yylhsminor.yy86 = tSetQuerySqlNode(&yymsp[-1].minor.yy0, yymsp[0].minor.yy525, NULL, NULL, NULL, NULL, NULL, NULL, NULL, NULL, NULL, NULL, NULL, NULL, NULL);
 }
   yymsp[-1].minor.yy86 = yylhsminor.yy86;
         break;
-      case 174: /* sclp ::= selcollist COMMA */
-{yylhsminor.yy231 = yymsp[-1].minor.yy231;}
-  yymsp[-1].minor.yy231 = yylhsminor.yy231;
-        break;
-      case 175: /* sclp ::= */
-      case 216: /* orderby_opt ::= */ yytestcase(yyruleno==216);
-{yymsp[1].minor.yy231 = 0;}
-        break;
-      case 176: /* selcollist ::= sclp distinct expr as */
-{
-   yylhsminor.yy231 = tSqlExprListAppend(yymsp[-3].minor.yy231, yymsp[-1].minor.yy226,  yymsp[-2].minor.yy0.n? &yymsp[-2].minor.yy0:0, yymsp[0].minor.yy0.n?&yymsp[0].minor.yy0:0);
-}
-  yymsp[-3].minor.yy231 = yylhsminor.yy231;
->>>>>>> 9ff4b302
-        break;
-      case 177: /* selcollist ::= sclp STAR */
+      case 178: /* sclp ::= selcollist COMMA */
+{yylhsminor.yy525 = yymsp[-1].minor.yy525;}
+  yymsp[-1].minor.yy525 = yylhsminor.yy525;
+        break;
+      case 179: /* sclp ::= */
+      case 220: /* orderby_opt ::= */ yytestcase(yyruleno==220);
+{yymsp[1].minor.yy525 = 0;}
+        break;
+      case 180: /* selcollist ::= sclp distinct expr as */
+{
+   yylhsminor.yy525 = tSqlExprListAppend(yymsp[-3].minor.yy525, yymsp[-1].minor.yy142,  yymsp[-2].minor.yy0.n? &yymsp[-2].minor.yy0:0, yymsp[0].minor.yy0.n?&yymsp[0].minor.yy0:0);
+}
+  yymsp[-3].minor.yy525 = yylhsminor.yy525;
+        break;
+      case 181: /* selcollist ::= sclp STAR */
 {
    tSqlExpr *pNode = tSqlExprCreateIdValue(pInfo, NULL, TK_ALL);
-<<<<<<< HEAD
-   yylhsminor.yy373 = tSqlExprListAppend(yymsp[-1].minor.yy373, pNode, 0, 0);
-}
-  yymsp[-1].minor.yy373 = yylhsminor.yy373;
-=======
-   yylhsminor.yy231 = tSqlExprListAppend(yymsp[-1].minor.yy231, pNode, 0, 0);
-}
-  yymsp[-1].minor.yy231 = yylhsminor.yy231;
->>>>>>> 9ff4b302
-        break;
-      case 178: /* as ::= AS ids */
+   yylhsminor.yy525 = tSqlExprListAppend(yymsp[-1].minor.yy525, pNode, 0, 0);
+}
+  yymsp[-1].minor.yy525 = yylhsminor.yy525;
+        break;
+      case 182: /* as ::= AS ids */
 { yymsp[-1].minor.yy0 = yymsp[0].minor.yy0;    }
         break;
-      case 179: /* as ::= ids */
+      case 183: /* as ::= ids */
 { yylhsminor.yy0 = yymsp[0].minor.yy0;    }
   yymsp[0].minor.yy0 = yylhsminor.yy0;
         break;
-      case 180: /* as ::= */
+      case 184: /* as ::= */
 { yymsp[1].minor.yy0.n = 0;  }
         break;
-      case 181: /* distinct ::= DISTINCT */
+      case 185: /* distinct ::= DISTINCT */
 { yylhsminor.yy0 = yymsp[0].minor.yy0;  }
   yymsp[0].minor.yy0 = yylhsminor.yy0;
         break;
-      case 183: /* from ::= FROM tablelist */
-      case 184: /* from ::= FROM sub */ yytestcase(yyruleno==184);
-<<<<<<< HEAD
-{yymsp[-1].minor.yy192 = yymsp[0].minor.yy192;}
-        break;
-      case 185: /* sub ::= LP union RP */
-{yymsp[-2].minor.yy192 = addSubqueryElem(NULL, yymsp[-1].minor.yy373, NULL);}
-        break;
-      case 186: /* sub ::= LP union RP ids */
-{yymsp[-3].minor.yy192 = addSubqueryElem(NULL, yymsp[-2].minor.yy373, &yymsp[0].minor.yy0);}
-        break;
-      case 187: /* sub ::= sub COMMA LP union RP ids */
-{yylhsminor.yy192 = addSubqueryElem(yymsp[-5].minor.yy192, yymsp[-2].minor.yy373, &yymsp[0].minor.yy0);}
-  yymsp[-5].minor.yy192 = yylhsminor.yy192;
-=======
-{yymsp[-1].minor.yy484 = yymsp[0].minor.yy484;}
-        break;
-      case 185: /* sub ::= LP union RP */
-{yymsp[-2].minor.yy484 = addSubqueryElem(NULL, yymsp[-1].minor.yy231, NULL);}
-        break;
-      case 186: /* sub ::= LP union RP ids */
-{yymsp[-3].minor.yy484 = addSubqueryElem(NULL, yymsp[-2].minor.yy231, &yymsp[0].minor.yy0);}
-        break;
-      case 187: /* sub ::= sub COMMA LP union RP ids */
-{yylhsminor.yy484 = addSubqueryElem(yymsp[-5].minor.yy484, yymsp[-2].minor.yy231, &yymsp[0].minor.yy0);}
-  yymsp[-5].minor.yy484 = yylhsminor.yy484;
->>>>>>> 9ff4b302
-        break;
-      case 188: /* tablelist ::= ids cpxName */
+      case 187: /* from ::= FROM tablelist */
+      case 188: /* from ::= FROM sub */ yytestcase(yyruleno==188);
+{yymsp[-1].minor.yy328 = yymsp[0].minor.yy328;}
+        break;
+      case 189: /* sub ::= LP union RP */
+{yymsp[-2].minor.yy328 = addSubqueryElem(NULL, yymsp[-1].minor.yy525, NULL);}
+        break;
+      case 190: /* sub ::= LP union RP ids */
+{yymsp[-3].minor.yy328 = addSubqueryElem(NULL, yymsp[-2].minor.yy525, &yymsp[0].minor.yy0);}
+        break;
+      case 191: /* sub ::= sub COMMA LP union RP ids */
+{yylhsminor.yy328 = addSubqueryElem(yymsp[-5].minor.yy328, yymsp[-2].minor.yy525, &yymsp[0].minor.yy0);}
+  yymsp[-5].minor.yy328 = yylhsminor.yy328;
+        break;
+      case 192: /* tablelist ::= ids cpxName */
 {
   yymsp[-1].minor.yy0.n += yymsp[0].minor.yy0.n;
-<<<<<<< HEAD
-  yylhsminor.yy192 = setTableNameList(NULL, &yymsp[-1].minor.yy0, NULL);
-}
-  yymsp[-1].minor.yy192 = yylhsminor.yy192;
-=======
-  yylhsminor.yy484 = setTableNameList(NULL, &yymsp[-1].minor.yy0, NULL);
-}
-  yymsp[-1].minor.yy484 = yylhsminor.yy484;
->>>>>>> 9ff4b302
-        break;
-      case 189: /* tablelist ::= ids cpxName ids */
+  yylhsminor.yy328 = setTableNameList(NULL, &yymsp[-1].minor.yy0, NULL);
+}
+  yymsp[-1].minor.yy328 = yylhsminor.yy328;
+        break;
+      case 193: /* tablelist ::= ids cpxName ids */
 {
   yymsp[-2].minor.yy0.n += yymsp[-1].minor.yy0.n;
-<<<<<<< HEAD
-  yylhsminor.yy192 = setTableNameList(NULL, &yymsp[-2].minor.yy0, &yymsp[0].minor.yy0);
-}
-  yymsp[-2].minor.yy192 = yylhsminor.yy192;
-=======
-  yylhsminor.yy484 = setTableNameList(NULL, &yymsp[-2].minor.yy0, &yymsp[0].minor.yy0);
-}
-  yymsp[-2].minor.yy484 = yylhsminor.yy484;
->>>>>>> 9ff4b302
-        break;
-      case 190: /* tablelist ::= tablelist COMMA ids cpxName */
+  yylhsminor.yy328 = setTableNameList(NULL, &yymsp[-2].minor.yy0, &yymsp[0].minor.yy0);
+}
+  yymsp[-2].minor.yy328 = yylhsminor.yy328;
+        break;
+      case 194: /* tablelist ::= tablelist COMMA ids cpxName */
 {
   yymsp[-1].minor.yy0.n += yymsp[0].minor.yy0.n;
-<<<<<<< HEAD
-  yylhsminor.yy192 = setTableNameList(yymsp[-3].minor.yy192, &yymsp[-1].minor.yy0, NULL);
-}
-  yymsp[-3].minor.yy192 = yylhsminor.yy192;
-=======
-  yylhsminor.yy484 = setTableNameList(yymsp[-3].minor.yy484, &yymsp[-1].minor.yy0, NULL);
-}
-  yymsp[-3].minor.yy484 = yylhsminor.yy484;
->>>>>>> 9ff4b302
-        break;
-      case 191: /* tablelist ::= tablelist COMMA ids cpxName ids */
+  yylhsminor.yy328 = setTableNameList(yymsp[-3].minor.yy328, &yymsp[-1].minor.yy0, NULL);
+}
+  yymsp[-3].minor.yy328 = yylhsminor.yy328;
+        break;
+      case 195: /* tablelist ::= tablelist COMMA ids cpxName ids */
 {
   yymsp[-2].minor.yy0.n += yymsp[-1].minor.yy0.n;
-<<<<<<< HEAD
-  yylhsminor.yy192 = setTableNameList(yymsp[-4].minor.yy192, &yymsp[-2].minor.yy0, &yymsp[0].minor.yy0);
-}
-  yymsp[-4].minor.yy192 = yylhsminor.yy192;
-=======
-  yylhsminor.yy484 = setTableNameList(yymsp[-4].minor.yy484, &yymsp[-2].minor.yy0, &yymsp[0].minor.yy0);
-}
-  yymsp[-4].minor.yy484 = yylhsminor.yy484;
->>>>>>> 9ff4b302
-        break;
-      case 192: /* tmvar ::= VARIABLE */
+  yylhsminor.yy328 = setTableNameList(yymsp[-4].minor.yy328, &yymsp[-2].minor.yy0, &yymsp[0].minor.yy0);
+}
+  yymsp[-4].minor.yy328 = yylhsminor.yy328;
+        break;
+      case 196: /* tmvar ::= VARIABLE */
 {yylhsminor.yy0 = yymsp[0].minor.yy0;}
   yymsp[0].minor.yy0 = yylhsminor.yy0;
         break;
-      case 193: /* timestamp ::= INTEGER */
-<<<<<<< HEAD
-{ yylhsminor.yy46 = tSqlExprCreateTimestamp(&yymsp[0].minor.yy0, TK_INTEGER);}
-  yymsp[0].minor.yy46 = yylhsminor.yy46;
-        break;
-      case 194: /* timestamp ::= MINUS INTEGER */
-      case 195: /* timestamp ::= PLUS INTEGER */ yytestcase(yyruleno==195);
-{ yymsp[-1].minor.yy0.n += yymsp[0].minor.yy0.n; yymsp[-1].minor.yy0.type = TK_INTEGER; yylhsminor.yy46 = tSqlExprCreateTimestamp(&yymsp[-1].minor.yy0, TK_INTEGER);}
-  yymsp[-1].minor.yy46 = yylhsminor.yy46;
-        break;
-      case 196: /* timestamp ::= STRING */
-{ yylhsminor.yy46 = tSqlExprCreateTimestamp(&yymsp[0].minor.yy0, TK_STRING);}
-  yymsp[0].minor.yy46 = yylhsminor.yy46;
-        break;
-      case 197: /* timestamp ::= NOW */
-{ yylhsminor.yy46 = tSqlExprCreateTimestamp(&yymsp[0].minor.yy0, TK_NOW); }
-  yymsp[0].minor.yy46 = yylhsminor.yy46;
-        break;
-      case 198: /* timestamp ::= NOW PLUS VARIABLE */
-{yymsp[-2].minor.yy46 = tSqlExprCreateTimestamp(&yymsp[0].minor.yy0, TK_PLUS);  }
-        break;
-      case 199: /* timestamp ::= NOW MINUS VARIABLE */
-{yymsp[-2].minor.yy46 = tSqlExprCreateTimestamp(&yymsp[0].minor.yy0, TK_MINUS); }
-        break;
-      case 200: /* range_option ::= */
-{yymsp[1].minor.yy229.start = 0; yymsp[1].minor.yy229.end = 0;}
-        break;
-      case 201: /* range_option ::= RANGE LP timestamp COMMA timestamp RP */
-{yymsp[-5].minor.yy229.start = yymsp[-3].minor.yy46; yymsp[-5].minor.yy229.end = yymsp[-1].minor.yy46;}
-        break;
-      case 202: /* interval_option ::= intervalKey LP tmvar RP */
-{yylhsminor.yy376.interval = yymsp[-1].minor.yy0; yylhsminor.yy376.offset.n = 0; yylhsminor.yy376.token = yymsp[-3].minor.yy332;}
-  yymsp[-3].minor.yy376 = yylhsminor.yy376;
-        break;
-      case 203: /* interval_option ::= intervalKey LP tmvar COMMA tmvar RP */
-{yylhsminor.yy376.interval = yymsp[-3].minor.yy0; yylhsminor.yy376.offset = yymsp[-1].minor.yy0;   yylhsminor.yy376.token = yymsp[-5].minor.yy332;}
-  yymsp[-5].minor.yy376 = yylhsminor.yy376;
-        break;
-      case 204: /* interval_option ::= */
-{memset(&yymsp[1].minor.yy376, 0, sizeof(yymsp[1].minor.yy376));}
-        break;
-      case 205: /* intervalKey ::= INTERVAL */
-{yymsp[0].minor.yy332 = TK_INTERVAL;}
-        break;
-      case 206: /* intervalKey ::= EVERY */
-{yymsp[0].minor.yy332 = TK_EVERY;   }
-        break;
-      case 207: /* session_option ::= */
-{yymsp[1].minor.yy435.col.n = 0; yymsp[1].minor.yy435.gap.n = 0;}
-=======
-{ yylhsminor.yy226 = tSqlExprCreateTimestamp(&yymsp[0].minor.yy0, TK_INTEGER);}
-  yymsp[0].minor.yy226 = yylhsminor.yy226;
-        break;
-      case 194: /* timestamp ::= MINUS INTEGER */
-      case 195: /* timestamp ::= PLUS INTEGER */ yytestcase(yyruleno==195);
-{ yymsp[-1].minor.yy0.n += yymsp[0].minor.yy0.n; yymsp[-1].minor.yy0.type = TK_INTEGER; yylhsminor.yy226 = tSqlExprCreateTimestamp(&yymsp[-1].minor.yy0, TK_INTEGER);}
-  yymsp[-1].minor.yy226 = yylhsminor.yy226;
-        break;
-      case 196: /* timestamp ::= STRING */
-{ yylhsminor.yy226 = tSqlExprCreateTimestamp(&yymsp[0].minor.yy0, TK_STRING);}
-  yymsp[0].minor.yy226 = yylhsminor.yy226;
-        break;
-      case 197: /* timestamp ::= NOW */
-{ yylhsminor.yy226 = tSqlExprCreateTimestamp(&yymsp[0].minor.yy0, TK_NOW); }
-  yymsp[0].minor.yy226 = yylhsminor.yy226;
-        break;
-      case 198: /* timestamp ::= NOW PLUS VARIABLE */
-{yymsp[-2].minor.yy226 = tSqlExprCreateTimestamp(&yymsp[0].minor.yy0, TK_PLUS);  }
-        break;
-      case 199: /* timestamp ::= NOW MINUS VARIABLE */
-{yymsp[-2].minor.yy226 = tSqlExprCreateTimestamp(&yymsp[0].minor.yy0, TK_MINUS); }
-        break;
-      case 200: /* range_option ::= */
-{yymsp[1].minor.yy480.start = 0; yymsp[1].minor.yy480.end = 0;}
-        break;
-      case 201: /* range_option ::= RANGE LP timestamp COMMA timestamp RP */
-{yymsp[-5].minor.yy480.start = yymsp[-3].minor.yy226; yymsp[-5].minor.yy480.end = yymsp[-1].minor.yy226;}
-        break;
-      case 202: /* interval_option ::= intervalKey LP tmvar RP */
-{yylhsminor.yy430.interval = yymsp[-1].minor.yy0; yylhsminor.yy430.offset.n = 0; yylhsminor.yy430.token = yymsp[-3].minor.yy310;}
-  yymsp[-3].minor.yy430 = yylhsminor.yy430;
-        break;
-      case 203: /* interval_option ::= intervalKey LP tmvar COMMA tmvar RP */
-{yylhsminor.yy430.interval = yymsp[-3].minor.yy0; yylhsminor.yy430.offset = yymsp[-1].minor.yy0;   yylhsminor.yy430.token = yymsp[-5].minor.yy310;}
-  yymsp[-5].minor.yy430 = yylhsminor.yy430;
-        break;
-      case 204: /* interval_option ::= */
-{memset(&yymsp[1].minor.yy430, 0, sizeof(yymsp[1].minor.yy430));}
-        break;
-      case 205: /* intervalKey ::= INTERVAL */
-{yymsp[0].minor.yy310 = TK_INTERVAL;}
-        break;
-      case 206: /* intervalKey ::= EVERY */
-{yymsp[0].minor.yy310 = TK_EVERY;   }
-        break;
-      case 207: /* session_option ::= */
-{yymsp[1].minor.yy409.col.n = 0; yymsp[1].minor.yy409.gap.n = 0;}
->>>>>>> 9ff4b302
-        break;
-      case 208: /* session_option ::= SESSION LP ids cpxName COMMA tmvar RP */
+      case 197: /* timestamp ::= INTEGER */
+{ yylhsminor.yy142 = tSqlExprCreateTimestamp(&yymsp[0].minor.yy0, TK_INTEGER);}
+  yymsp[0].minor.yy142 = yylhsminor.yy142;
+        break;
+      case 198: /* timestamp ::= MINUS INTEGER */
+      case 199: /* timestamp ::= PLUS INTEGER */ yytestcase(yyruleno==199);
+{ yymsp[-1].minor.yy0.n += yymsp[0].minor.yy0.n; yymsp[-1].minor.yy0.type = TK_INTEGER; yylhsminor.yy142 = tSqlExprCreateTimestamp(&yymsp[-1].minor.yy0, TK_INTEGER);}
+  yymsp[-1].minor.yy142 = yylhsminor.yy142;
+        break;
+      case 200: /* timestamp ::= STRING */
+{ yylhsminor.yy142 = tSqlExprCreateTimestamp(&yymsp[0].minor.yy0, TK_STRING);}
+  yymsp[0].minor.yy142 = yylhsminor.yy142;
+        break;
+      case 201: /* timestamp ::= NOW */
+{ yylhsminor.yy142 = tSqlExprCreateTimestamp(&yymsp[0].minor.yy0, TK_NOW); }
+  yymsp[0].minor.yy142 = yylhsminor.yy142;
+        break;
+      case 202: /* timestamp ::= NOW PLUS VARIABLE */
+{yymsp[-2].minor.yy142 = tSqlExprCreateTimestamp(&yymsp[0].minor.yy0, TK_PLUS);  }
+        break;
+      case 203: /* timestamp ::= NOW MINUS VARIABLE */
+{yymsp[-2].minor.yy142 = tSqlExprCreateTimestamp(&yymsp[0].minor.yy0, TK_MINUS); }
+        break;
+      case 204: /* range_option ::= */
+{yymsp[1].minor.yy330.start = 0; yymsp[1].minor.yy330.end = 0;}
+        break;
+      case 205: /* range_option ::= RANGE LP timestamp COMMA timestamp RP */
+{yymsp[-5].minor.yy330.start = yymsp[-3].minor.yy142; yymsp[-5].minor.yy330.end = yymsp[-1].minor.yy142;}
+        break;
+      case 206: /* interval_option ::= intervalKey LP tmvar RP */
+{yylhsminor.yy238.interval = yymsp[-1].minor.yy0; yylhsminor.yy238.offset.n = 0; yylhsminor.yy238.token = yymsp[-3].minor.yy508;}
+  yymsp[-3].minor.yy238 = yylhsminor.yy238;
+        break;
+      case 207: /* interval_option ::= intervalKey LP tmvar COMMA tmvar RP */
+{yylhsminor.yy238.interval = yymsp[-3].minor.yy0; yylhsminor.yy238.offset = yymsp[-1].minor.yy0;   yylhsminor.yy238.token = yymsp[-5].minor.yy508;}
+  yymsp[-5].minor.yy238 = yylhsminor.yy238;
+        break;
+      case 208: /* interval_option ::= */
+{memset(&yymsp[1].minor.yy238, 0, sizeof(yymsp[1].minor.yy238));}
+        break;
+      case 209: /* intervalKey ::= INTERVAL */
+{yymsp[0].minor.yy508 = TK_INTERVAL;}
+        break;
+      case 210: /* intervalKey ::= EVERY */
+{yymsp[0].minor.yy508 = TK_EVERY;   }
+        break;
+      case 211: /* session_option ::= */
+{yymsp[1].minor.yy319.col.n = 0; yymsp[1].minor.yy319.gap.n = 0;}
+        break;
+      case 212: /* session_option ::= SESSION LP ids cpxName COMMA tmvar RP */
 {
    yymsp[-4].minor.yy0.n += yymsp[-3].minor.yy0.n;
-<<<<<<< HEAD
-   yymsp[-6].minor.yy435.col = yymsp[-4].minor.yy0;
-   yymsp[-6].minor.yy435.gap = yymsp[-1].minor.yy0;
-}
-        break;
-      case 209: /* windowstate_option ::= */
-{ yymsp[1].minor.yy32.col.n = 0; yymsp[1].minor.yy32.col.z = NULL;}
-        break;
-      case 210: /* windowstate_option ::= STATE_WINDOW LP ids RP */
-{ yymsp[-3].minor.yy32.col = yymsp[-1].minor.yy0; }
-        break;
-      case 211: /* fill_opt ::= */
-{ yymsp[1].minor.yy373 = 0;     }
-=======
-   yymsp[-6].minor.yy409.col = yymsp[-4].minor.yy0;
-   yymsp[-6].minor.yy409.gap = yymsp[-1].minor.yy0;
-}
-        break;
-      case 209: /* windowstate_option ::= */
-{ yymsp[1].minor.yy228.col.n = 0; yymsp[1].minor.yy228.col.z = NULL;}
-        break;
-      case 210: /* windowstate_option ::= STATE_WINDOW LP ids RP */
-{ yymsp[-3].minor.yy228.col = yymsp[-1].minor.yy0; }
-        break;
-      case 211: /* fill_opt ::= */
-{ yymsp[1].minor.yy231 = 0;     }
->>>>>>> 9ff4b302
-        break;
-      case 212: /* fill_opt ::= FILL LP ID COMMA tagitemlist RP */
+   yymsp[-6].minor.yy319.col = yymsp[-4].minor.yy0;
+   yymsp[-6].minor.yy319.gap = yymsp[-1].minor.yy0;
+}
+        break;
+      case 213: /* windowstate_option ::= */
+{ yymsp[1].minor.yy546.col.n = 0; yymsp[1].minor.yy546.col.z = NULL;}
+        break;
+      case 214: /* windowstate_option ::= STATE_WINDOW LP ids RP */
+{ yymsp[-3].minor.yy546.col = yymsp[-1].minor.yy0; }
+        break;
+      case 215: /* fill_opt ::= */
+{ yymsp[1].minor.yy525 = 0;     }
+        break;
+      case 216: /* fill_opt ::= FILL LP ID COMMA tagitemlist RP */
 {
     tVariant A = {0};
     toTSDBType(yymsp[-3].minor.yy0.type);
     tVariantCreate(&A, &yymsp[-3].minor.yy0);
 
-<<<<<<< HEAD
-    tVariantListInsert(yymsp[-1].minor.yy373, &A, -1, 0);
-    yymsp[-5].minor.yy373 = yymsp[-1].minor.yy373;
-=======
-    tVariantListInsert(yymsp[-1].minor.yy231, &A, -1, 0);
-    yymsp[-5].minor.yy231 = yymsp[-1].minor.yy231;
->>>>>>> 9ff4b302
-}
-        break;
-      case 213: /* fill_opt ::= FILL LP ID RP */
+    tVariantListInsert(yymsp[-1].minor.yy525, &A, -1, 0);
+    yymsp[-5].minor.yy525 = yymsp[-1].minor.yy525;
+}
+        break;
+      case 217: /* fill_opt ::= FILL LP ID RP */
 {
     toTSDBType(yymsp[-1].minor.yy0.type);
-<<<<<<< HEAD
-    yymsp[-3].minor.yy373 = tVariantListAppendToken(NULL, &yymsp[-1].minor.yy0, -1, true);
-=======
-    yymsp[-3].minor.yy231 = tVariantListAppendToken(NULL, &yymsp[-1].minor.yy0, -1, true);
->>>>>>> 9ff4b302
-}
-        break;
-      case 214: /* sliding_opt ::= SLIDING LP tmvar RP */
+    yymsp[-3].minor.yy525 = tVariantListAppendToken(NULL, &yymsp[-1].minor.yy0, -1, true);
+}
+        break;
+      case 218: /* sliding_opt ::= SLIDING LP tmvar RP */
 {yymsp[-3].minor.yy0 = yymsp[-1].minor.yy0;     }
         break;
-      case 215: /* sliding_opt ::= */
+      case 219: /* sliding_opt ::= */
 {yymsp[1].minor.yy0.n = 0; yymsp[1].minor.yy0.z = NULL; yymsp[1].minor.yy0.type = 0;   }
         break;
-      case 217: /* orderby_opt ::= ORDER BY sortlist */
-<<<<<<< HEAD
-{yymsp[-2].minor.yy373 = yymsp[0].minor.yy373;}
-        break;
-      case 218: /* sortlist ::= sortlist COMMA item sortorder */
-{
-  yylhsminor.yy373 = commonItemAppend(yymsp[-3].minor.yy373, &yymsp[-1].minor.yy186, NULL, false, yymsp[0].minor.yy20);
-}
-  yymsp[-3].minor.yy373 = yylhsminor.yy373;
-        break;
-      case 219: /* sortlist ::= sortlist COMMA arrow sortorder */
-{
-  yylhsminor.yy373 = commonItemAppend(yymsp[-3].minor.yy373, NULL, yymsp[-1].minor.yy46, true, yymsp[0].minor.yy20);
-}
-  yymsp[-3].minor.yy373 = yylhsminor.yy373;
-        break;
-      case 220: /* sortlist ::= item sortorder */
-{
-  yylhsminor.yy373 = commonItemAppend(NULL, &yymsp[-1].minor.yy186, NULL, false, yymsp[0].minor.yy20);
-}
-  yymsp[-1].minor.yy373 = yylhsminor.yy373;
-        break;
-      case 221: /* sortlist ::= arrow sortorder */
-{
-  yylhsminor.yy373 = commonItemAppend(NULL, NULL, yymsp[-1].minor.yy46, true, yymsp[0].minor.yy20);
-}
-  yymsp[-1].minor.yy373 = yylhsminor.yy373;
-=======
-{yymsp[-2].minor.yy231 = yymsp[0].minor.yy231;}
-        break;
-      case 218: /* sortlist ::= sortlist COMMA item sortorder */
-{
-  yylhsminor.yy231 = commonItemAppend(yymsp[-3].minor.yy231, &yymsp[-1].minor.yy176, NULL, false, yymsp[0].minor.yy502);
-}
-  yymsp[-3].minor.yy231 = yylhsminor.yy231;
-        break;
-      case 219: /* sortlist ::= sortlist COMMA arrow sortorder */
-{
-  yylhsminor.yy231 = commonItemAppend(yymsp[-3].minor.yy231, NULL, yymsp[-1].minor.yy226, true, yymsp[0].minor.yy502);
-}
-  yymsp[-3].minor.yy231 = yylhsminor.yy231;
-        break;
-      case 220: /* sortlist ::= item sortorder */
-{
-  yylhsminor.yy231 = commonItemAppend(NULL, &yymsp[-1].minor.yy176, NULL, false, yymsp[0].minor.yy502);
-}
-  yymsp[-1].minor.yy231 = yylhsminor.yy231;
-        break;
-      case 221: /* sortlist ::= arrow sortorder */
-{
-  yylhsminor.yy231 = commonItemAppend(NULL, NULL, yymsp[-1].minor.yy226, true, yymsp[0].minor.yy502);
-}
-  yymsp[-1].minor.yy231 = yylhsminor.yy231;
->>>>>>> 9ff4b302
-        break;
-      case 222: /* item ::= ID */
+      case 221: /* orderby_opt ::= ORDER BY sortlist */
+{yymsp[-2].minor.yy525 = yymsp[0].minor.yy525;}
+        break;
+      case 222: /* sortlist ::= sortlist COMMA item sortorder */
+{
+  yylhsminor.yy525 = commonItemAppend(yymsp[-3].minor.yy525, &yymsp[-1].minor.yy110, NULL, false, yymsp[0].minor.yy580);
+}
+  yymsp[-3].minor.yy525 = yylhsminor.yy525;
+        break;
+      case 223: /* sortlist ::= sortlist COMMA arrow sortorder */
+{
+  yylhsminor.yy525 = commonItemAppend(yymsp[-3].minor.yy525, NULL, yymsp[-1].minor.yy142, true, yymsp[0].minor.yy580);
+}
+  yymsp[-3].minor.yy525 = yylhsminor.yy525;
+        break;
+      case 224: /* sortlist ::= item sortorder */
+{
+  yylhsminor.yy525 = commonItemAppend(NULL, &yymsp[-1].minor.yy110, NULL, false, yymsp[0].minor.yy580);
+}
+  yymsp[-1].minor.yy525 = yylhsminor.yy525;
+        break;
+      case 225: /* sortlist ::= arrow sortorder */
+{
+  yylhsminor.yy525 = commonItemAppend(NULL, NULL, yymsp[-1].minor.yy142, true, yymsp[0].minor.yy580);
+}
+  yymsp[-1].minor.yy525 = yylhsminor.yy525;
+        break;
+      case 226: /* item ::= ID */
 {
   toTSDBType(yymsp[0].minor.yy0.type);
-<<<<<<< HEAD
-  tVariantCreate(&yylhsminor.yy186, &yymsp[0].minor.yy0);
-}
-  yymsp[0].minor.yy186 = yylhsminor.yy186;
-=======
-  tVariantCreate(&yylhsminor.yy176, &yymsp[0].minor.yy0);
-}
-  yymsp[0].minor.yy176 = yylhsminor.yy176;
->>>>>>> 9ff4b302
-        break;
-      case 223: /* item ::= ID DOT ID */
+  tVariantCreate(&yylhsminor.yy110, &yymsp[0].minor.yy0);
+}
+  yymsp[0].minor.yy110 = yylhsminor.yy110;
+        break;
+      case 227: /* item ::= ID DOT ID */
 {
   toTSDBType(yymsp[-2].minor.yy0.type);
   yymsp[-2].minor.yy0.n += (1+yymsp[0].minor.yy0.n);
-<<<<<<< HEAD
-  tVariantCreate(&yylhsminor.yy186, &yymsp[-2].minor.yy0);
-}
-  yymsp[-2].minor.yy186 = yylhsminor.yy186;
-        break;
-      case 224: /* sortorder ::= ASC */
-{ yymsp[0].minor.yy20 = TSDB_ORDER_ASC; }
-        break;
-      case 225: /* sortorder ::= DESC */
-{ yymsp[0].minor.yy20 = TSDB_ORDER_DESC;}
-        break;
-      case 226: /* sortorder ::= */
-{ yymsp[1].minor.yy20 = TSDB_ORDER_ASC; }
-        break;
-      case 227: /* groupby_opt ::= */
-{ yymsp[1].minor.yy373 = 0;}
-        break;
-      case 228: /* groupby_opt ::= GROUP BY grouplist */
-{ yymsp[-2].minor.yy373 = yymsp[0].minor.yy373;}
-        break;
-      case 229: /* grouplist ::= grouplist COMMA item */
-{
-  yylhsminor.yy373 = commonItemAppend(yymsp[-2].minor.yy373, &yymsp[0].minor.yy186, NULL, false, -1);
-}
-  yymsp[-2].minor.yy373 = yylhsminor.yy373;
-        break;
-      case 230: /* grouplist ::= grouplist COMMA arrow */
-{
-  yylhsminor.yy373 = commonItemAppend(yymsp[-2].minor.yy373, NULL, yymsp[0].minor.yy46, true, -1);
-}
-  yymsp[-2].minor.yy373 = yylhsminor.yy373;
-        break;
-      case 231: /* grouplist ::= item */
-{
-  yylhsminor.yy373 = commonItemAppend(NULL, &yymsp[0].minor.yy186, NULL, false, -1);
-}
-  yymsp[0].minor.yy373 = yylhsminor.yy373;
-        break;
-      case 232: /* grouplist ::= arrow */
-{
-  yylhsminor.yy373 = commonItemAppend(NULL, NULL, yymsp[0].minor.yy46, true, -1);
-}
-  yymsp[0].minor.yy373 = yylhsminor.yy373;
-        break;
-      case 233: /* having_opt ::= */
-      case 243: /* where_opt ::= */ yytestcase(yyruleno==243);
-      case 293: /* expritem ::= */ yytestcase(yyruleno==293);
-{yymsp[1].minor.yy46 = 0;}
-        break;
-      case 234: /* having_opt ::= HAVING expr */
-      case 244: /* where_opt ::= WHERE expr */ yytestcase(yyruleno==244);
-{yymsp[-1].minor.yy46 = yymsp[0].minor.yy46;}
-        break;
-      case 235: /* limit_opt ::= */
-      case 239: /* slimit_opt ::= */ yytestcase(yyruleno==239);
-{yymsp[1].minor.yy86.limit = -1; yymsp[1].minor.yy86.offset = 0;}
-        break;
-      case 236: /* limit_opt ::= LIMIT signed */
-      case 240: /* slimit_opt ::= SLIMIT signed */ yytestcase(yyruleno==240);
-{yymsp[-1].minor.yy86.limit = yymsp[0].minor.yy129;  yymsp[-1].minor.yy86.offset = 0;}
-        break;
-      case 237: /* limit_opt ::= LIMIT signed OFFSET signed */
-{ yymsp[-3].minor.yy86.limit = yymsp[-2].minor.yy129;  yymsp[-3].minor.yy86.offset = yymsp[0].minor.yy129;}
-        break;
-      case 238: /* limit_opt ::= LIMIT signed COMMA signed */
-{ yymsp[-3].minor.yy86.limit = yymsp[0].minor.yy129;  yymsp[-3].minor.yy86.offset = yymsp[-2].minor.yy129;}
-        break;
-      case 241: /* slimit_opt ::= SLIMIT signed SOFFSET signed */
-{yymsp[-3].minor.yy86.limit = yymsp[-2].minor.yy129;  yymsp[-3].minor.yy86.offset = yymsp[0].minor.yy129;}
-        break;
-      case 242: /* slimit_opt ::= SLIMIT signed COMMA signed */
-{yymsp[-3].minor.yy86.limit = yymsp[0].minor.yy129;  yymsp[-3].minor.yy86.offset = yymsp[-2].minor.yy129;}
-        break;
-      case 245: /* expr ::= LP expr RP */
-{yylhsminor.yy46 = yymsp[-1].minor.yy46; yylhsminor.yy46->exprToken.z = yymsp[-2].minor.yy0.z; yylhsminor.yy46->exprToken.n = (yymsp[0].minor.yy0.z - yymsp[-2].minor.yy0.z + 1);}
-  yymsp[-2].minor.yy46 = yylhsminor.yy46;
-        break;
-      case 246: /* expr ::= ID */
-{ yylhsminor.yy46 = tSqlExprCreateIdValue(pInfo, &yymsp[0].minor.yy0, TK_ID);}
-  yymsp[0].minor.yy46 = yylhsminor.yy46;
-        break;
-      case 247: /* expr ::= ID DOT ID */
-{ yymsp[-2].minor.yy0.n += (1+yymsp[0].minor.yy0.n); yylhsminor.yy46 = tSqlExprCreateIdValue(pInfo, &yymsp[-2].minor.yy0, TK_ID);}
-  yymsp[-2].minor.yy46 = yylhsminor.yy46;
-        break;
-      case 248: /* expr ::= ID DOT STAR */
-{ yymsp[-2].minor.yy0.n += (1+yymsp[0].minor.yy0.n); yylhsminor.yy46 = tSqlExprCreateIdValue(pInfo, &yymsp[-2].minor.yy0, TK_ALL);}
-  yymsp[-2].minor.yy46 = yylhsminor.yy46;
-        break;
-      case 249: /* expr ::= INTEGER */
-{ yylhsminor.yy46 = tSqlExprCreateIdValue(pInfo, &yymsp[0].minor.yy0, TK_INTEGER);}
-  yymsp[0].minor.yy46 = yylhsminor.yy46;
-        break;
-      case 250: /* expr ::= MINUS INTEGER */
-      case 251: /* expr ::= PLUS INTEGER */ yytestcase(yyruleno==251);
-{ yymsp[-1].minor.yy0.n += yymsp[0].minor.yy0.n; yymsp[-1].minor.yy0.type = TK_INTEGER; yylhsminor.yy46 = tSqlExprCreateIdValue(pInfo, &yymsp[-1].minor.yy0, TK_INTEGER);}
-  yymsp[-1].minor.yy46 = yylhsminor.yy46;
-        break;
-      case 252: /* expr ::= FLOAT */
-{ yylhsminor.yy46 = tSqlExprCreateIdValue(pInfo, &yymsp[0].minor.yy0, TK_FLOAT);}
-  yymsp[0].minor.yy46 = yylhsminor.yy46;
-        break;
-      case 253: /* expr ::= MINUS FLOAT */
-      case 254: /* expr ::= PLUS FLOAT */ yytestcase(yyruleno==254);
-{ yymsp[-1].minor.yy0.n += yymsp[0].minor.yy0.n; yymsp[-1].minor.yy0.type = TK_FLOAT; yylhsminor.yy46 = tSqlExprCreateIdValue(pInfo, &yymsp[-1].minor.yy0, TK_FLOAT);}
-  yymsp[-1].minor.yy46 = yylhsminor.yy46;
-        break;
-      case 255: /* expr ::= STRING */
-{ yylhsminor.yy46 = tSqlExprCreateIdValue(pInfo, &yymsp[0].minor.yy0, TK_STRING);}
-  yymsp[0].minor.yy46 = yylhsminor.yy46;
-        break;
-      case 256: /* expr ::= NOW */
-{ yylhsminor.yy46 = tSqlExprCreateIdValue(pInfo, &yymsp[0].minor.yy0, TK_NOW); }
-  yymsp[0].minor.yy46 = yylhsminor.yy46;
-        break;
-      case 257: /* expr ::= VARIABLE */
-{ yylhsminor.yy46 = tSqlExprCreateIdValue(pInfo, &yymsp[0].minor.yy0, TK_VARIABLE);}
-  yymsp[0].minor.yy46 = yylhsminor.yy46;
-        break;
-      case 258: /* expr ::= PLUS VARIABLE */
-      case 259: /* expr ::= MINUS VARIABLE */ yytestcase(yyruleno==259);
-{ yymsp[-1].minor.yy0.n += yymsp[0].minor.yy0.n; yymsp[-1].minor.yy0.type = TK_VARIABLE; yylhsminor.yy46 = tSqlExprCreateIdValue(pInfo, &yymsp[-1].minor.yy0, TK_VARIABLE);}
-  yymsp[-1].minor.yy46 = yylhsminor.yy46;
-        break;
-      case 260: /* expr ::= BOOL */
-{ yylhsminor.yy46 = tSqlExprCreateIdValue(pInfo, &yymsp[0].minor.yy0, TK_BOOL);}
-  yymsp[0].minor.yy46 = yylhsminor.yy46;
-        break;
-      case 261: /* expr ::= NULL */
-{ yylhsminor.yy46 = tSqlExprCreateIdValue(pInfo, &yymsp[0].minor.yy0, TK_NULL);}
-  yymsp[0].minor.yy46 = yylhsminor.yy46;
-        break;
-      case 262: /* expr ::= ID LP exprlist RP */
-{ tStrTokenAppend(pInfo->funcs, &yymsp[-3].minor.yy0); yylhsminor.yy46 = tSqlExprCreateFunction(yymsp[-1].minor.yy373, &yymsp[-3].minor.yy0, &yymsp[0].minor.yy0, yymsp[-3].minor.yy0.type); }
-  yymsp[-3].minor.yy46 = yylhsminor.yy46;
-        break;
-      case 263: /* expr ::= ID LP STAR RP */
-{ tStrTokenAppend(pInfo->funcs, &yymsp[-3].minor.yy0); yylhsminor.yy46 = tSqlExprCreateFunction(NULL, &yymsp[-3].minor.yy0, &yymsp[0].minor.yy0, yymsp[-3].minor.yy0.type); }
-  yymsp[-3].minor.yy46 = yylhsminor.yy46;
-        break;
-      case 264: /* expr ::= ID LP expr AS typename RP */
-{ tStrTokenAppend(pInfo->funcs, &yymsp[-5].minor.yy0); yylhsminor.yy46 = tSqlExprCreateFuncWithParams(pInfo, yymsp[-3].minor.yy46, &yymsp[-1].minor.yy119, &yymsp[-5].minor.yy0, &yymsp[0].minor.yy0, yymsp[-5].minor.yy0.type); }
-  yymsp[-5].minor.yy46 = yylhsminor.yy46;
-        break;
-      case 265: /* expr ::= expr IS NULL */
-{yylhsminor.yy46 = tSqlExprCreate(yymsp[-2].minor.yy46, NULL, TK_ISNULL);}
-  yymsp[-2].minor.yy46 = yylhsminor.yy46;
-        break;
-      case 266: /* expr ::= expr IS NOT NULL */
-{yylhsminor.yy46 = tSqlExprCreate(yymsp[-3].minor.yy46, NULL, TK_NOTNULL);}
-  yymsp[-3].minor.yy46 = yylhsminor.yy46;
-        break;
-      case 267: /* expr ::= expr LT expr */
-{yylhsminor.yy46 = tSqlExprCreate(yymsp[-2].minor.yy46, yymsp[0].minor.yy46, TK_LT);}
-  yymsp[-2].minor.yy46 = yylhsminor.yy46;
-        break;
-      case 268: /* expr ::= expr GT expr */
-{yylhsminor.yy46 = tSqlExprCreate(yymsp[-2].minor.yy46, yymsp[0].minor.yy46, TK_GT);}
-  yymsp[-2].minor.yy46 = yylhsminor.yy46;
-        break;
-      case 269: /* expr ::= expr LE expr */
-{yylhsminor.yy46 = tSqlExprCreate(yymsp[-2].minor.yy46, yymsp[0].minor.yy46, TK_LE);}
-  yymsp[-2].minor.yy46 = yylhsminor.yy46;
-        break;
-      case 270: /* expr ::= expr GE expr */
-{yylhsminor.yy46 = tSqlExprCreate(yymsp[-2].minor.yy46, yymsp[0].minor.yy46, TK_GE);}
-  yymsp[-2].minor.yy46 = yylhsminor.yy46;
-        break;
-      case 271: /* expr ::= expr NE expr */
-{yylhsminor.yy46 = tSqlExprCreate(yymsp[-2].minor.yy46, yymsp[0].minor.yy46, TK_NE);}
-  yymsp[-2].minor.yy46 = yylhsminor.yy46;
-        break;
-      case 272: /* expr ::= expr EQ expr */
-{yylhsminor.yy46 = tSqlExprCreate(yymsp[-2].minor.yy46, yymsp[0].minor.yy46, TK_EQ);}
-  yymsp[-2].minor.yy46 = yylhsminor.yy46;
-        break;
-      case 273: /* expr ::= expr BETWEEN expr AND expr */
-{ tSqlExpr* X2 = tSqlExprClone(yymsp[-4].minor.yy46); yylhsminor.yy46 = tSqlExprCreate(tSqlExprCreate(yymsp[-4].minor.yy46, yymsp[-2].minor.yy46, TK_GE), tSqlExprCreate(X2, yymsp[0].minor.yy46, TK_LE), TK_AND);}
-  yymsp[-4].minor.yy46 = yylhsminor.yy46;
-        break;
-      case 274: /* expr ::= expr AND expr */
-{yylhsminor.yy46 = tSqlExprCreate(yymsp[-2].minor.yy46, yymsp[0].minor.yy46, TK_AND);}
-  yymsp[-2].minor.yy46 = yylhsminor.yy46;
-        break;
-      case 275: /* expr ::= expr OR expr */
-{yylhsminor.yy46 = tSqlExprCreate(yymsp[-2].minor.yy46, yymsp[0].minor.yy46, TK_OR); }
-  yymsp[-2].minor.yy46 = yylhsminor.yy46;
-        break;
-      case 276: /* expr ::= expr PLUS expr */
-{yylhsminor.yy46 = tSqlExprCreate(yymsp[-2].minor.yy46, yymsp[0].minor.yy46, TK_PLUS);  }
-  yymsp[-2].minor.yy46 = yylhsminor.yy46;
-        break;
-      case 277: /* expr ::= expr MINUS expr */
-{yylhsminor.yy46 = tSqlExprCreate(yymsp[-2].minor.yy46, yymsp[0].minor.yy46, TK_MINUS); }
-  yymsp[-2].minor.yy46 = yylhsminor.yy46;
-        break;
-      case 278: /* expr ::= expr STAR expr */
-{yylhsminor.yy46 = tSqlExprCreate(yymsp[-2].minor.yy46, yymsp[0].minor.yy46, TK_STAR);  }
-  yymsp[-2].minor.yy46 = yylhsminor.yy46;
-        break;
-      case 279: /* expr ::= expr SLASH expr */
-{yylhsminor.yy46 = tSqlExprCreate(yymsp[-2].minor.yy46, yymsp[0].minor.yy46, TK_DIVIDE);}
-  yymsp[-2].minor.yy46 = yylhsminor.yy46;
-        break;
-      case 280: /* expr ::= expr REM expr */
-{yylhsminor.yy46 = tSqlExprCreate(yymsp[-2].minor.yy46, yymsp[0].minor.yy46, TK_REM);   }
-  yymsp[-2].minor.yy46 = yylhsminor.yy46;
-        break;
-      case 281: /* expr ::= expr LIKE expr */
-{yylhsminor.yy46 = tSqlExprCreate(yymsp[-2].minor.yy46, yymsp[0].minor.yy46, TK_LIKE);  }
-  yymsp[-2].minor.yy46 = yylhsminor.yy46;
-        break;
-      case 282: /* expr ::= expr MATCH expr */
-{yylhsminor.yy46 = tSqlExprCreate(yymsp[-2].minor.yy46, yymsp[0].minor.yy46, TK_MATCH);  }
-  yymsp[-2].minor.yy46 = yylhsminor.yy46;
-        break;
-      case 283: /* expr ::= expr NMATCH expr */
-{yylhsminor.yy46 = tSqlExprCreate(yymsp[-2].minor.yy46, yymsp[0].minor.yy46, TK_NMATCH);  }
-  yymsp[-2].minor.yy46 = yylhsminor.yy46;
-        break;
-      case 284: /* expr ::= ID CONTAINS STRING */
-{ tSqlExpr* S = tSqlExprCreateIdValue(pInfo, &yymsp[-2].minor.yy0, TK_ID); tSqlExpr* M = tSqlExprCreateIdValue(pInfo, &yymsp[0].minor.yy0, TK_STRING); yylhsminor.yy46 = tSqlExprCreate(S, M, TK_CONTAINS);  }
-  yymsp[-2].minor.yy46 = yylhsminor.yy46;
-        break;
-      case 285: /* expr ::= ID DOT ID CONTAINS STRING */
-{ yymsp[-4].minor.yy0.n += (1+yymsp[-2].minor.yy0.n); tSqlExpr* S = tSqlExprCreateIdValue(pInfo, &yymsp[-4].minor.yy0, TK_ID); tSqlExpr* M = tSqlExprCreateIdValue(pInfo, &yymsp[0].minor.yy0, TK_STRING); yylhsminor.yy46 = tSqlExprCreate(S, M, TK_CONTAINS);  }
-  yymsp[-4].minor.yy46 = yylhsminor.yy46;
-        break;
-      case 286: /* arrow ::= ID ARROW STRING */
-{tSqlExpr* S = tSqlExprCreateIdValue(pInfo, &yymsp[-2].minor.yy0, TK_ID); tSqlExpr* M = tSqlExprCreateIdValue(pInfo, &yymsp[0].minor.yy0, TK_STRING); yylhsminor.yy46 = tSqlExprCreate(S, M, TK_ARROW);  }
-  yymsp[-2].minor.yy46 = yylhsminor.yy46;
-        break;
-      case 287: /* arrow ::= ID DOT ID ARROW STRING */
-{yymsp[-4].minor.yy0.n += (1+yymsp[-2].minor.yy0.n); tSqlExpr* S = tSqlExprCreateIdValue(pInfo, &yymsp[-4].minor.yy0, TK_ID); tSqlExpr* M = tSqlExprCreateIdValue(pInfo, &yymsp[0].minor.yy0, TK_STRING); yylhsminor.yy46 = tSqlExprCreate(S, M, TK_ARROW);  }
-  yymsp[-4].minor.yy46 = yylhsminor.yy46;
-        break;
-      case 288: /* expr ::= arrow */
-      case 292: /* expritem ::= expr */ yytestcase(yyruleno==292);
-{yylhsminor.yy46 = yymsp[0].minor.yy46;}
-  yymsp[0].minor.yy46 = yylhsminor.yy46;
-        break;
-      case 289: /* expr ::= expr IN LP exprlist RP */
-{yylhsminor.yy46 = tSqlExprCreate(yymsp[-4].minor.yy46, (tSqlExpr*)yymsp[-1].minor.yy373, TK_IN); }
-  yymsp[-4].minor.yy46 = yylhsminor.yy46;
-        break;
-      case 290: /* exprlist ::= exprlist COMMA expritem */
-{yylhsminor.yy373 = tSqlExprListAppend(yymsp[-2].minor.yy373,yymsp[0].minor.yy46,0, 0);}
-  yymsp[-2].minor.yy373 = yylhsminor.yy373;
-        break;
-      case 291: /* exprlist ::= expritem */
-{yylhsminor.yy373 = tSqlExprListAppend(0,yymsp[0].minor.yy46,0, 0);}
-  yymsp[0].minor.yy373 = yylhsminor.yy373;
-=======
-  tVariantCreate(&yylhsminor.yy176, &yymsp[-2].minor.yy0);
-}
-  yymsp[-2].minor.yy176 = yylhsminor.yy176;
-        break;
-      case 224: /* sortorder ::= ASC */
-{ yymsp[0].minor.yy502 = TSDB_ORDER_ASC; }
-        break;
-      case 225: /* sortorder ::= DESC */
-{ yymsp[0].minor.yy502 = TSDB_ORDER_DESC;}
-        break;
-      case 226: /* sortorder ::= */
-{ yymsp[1].minor.yy502 = TSDB_ORDER_ASC; }
-        break;
-      case 227: /* groupby_opt ::= */
-{ yymsp[1].minor.yy231 = 0;}
-        break;
-      case 228: /* groupby_opt ::= GROUP BY grouplist */
-{ yymsp[-2].minor.yy231 = yymsp[0].minor.yy231;}
-        break;
-      case 229: /* grouplist ::= grouplist COMMA item */
-{
-  yylhsminor.yy231 = commonItemAppend(yymsp[-2].minor.yy231, &yymsp[0].minor.yy176, NULL, false, -1);
-}
-  yymsp[-2].minor.yy231 = yylhsminor.yy231;
-        break;
-      case 230: /* grouplist ::= grouplist COMMA arrow */
-{
-  yylhsminor.yy231 = commonItemAppend(yymsp[-2].minor.yy231, NULL, yymsp[0].minor.yy226, true, -1);
-}
-  yymsp[-2].minor.yy231 = yylhsminor.yy231;
-        break;
-      case 231: /* grouplist ::= item */
-{
-  yylhsminor.yy231 = commonItemAppend(NULL, &yymsp[0].minor.yy176, NULL, false, -1);
-}
-  yymsp[0].minor.yy231 = yylhsminor.yy231;
-        break;
-      case 232: /* grouplist ::= arrow */
-{
-  yylhsminor.yy231 = commonItemAppend(NULL, NULL, yymsp[0].minor.yy226, true, -1);
-}
-  yymsp[0].minor.yy231 = yylhsminor.yy231;
-        break;
-      case 233: /* having_opt ::= */
-      case 243: /* where_opt ::= */ yytestcase(yyruleno==243);
-      case 294: /* expritem ::= */ yytestcase(yyruleno==294);
-{yymsp[1].minor.yy226 = 0;}
-        break;
-      case 234: /* having_opt ::= HAVING expr */
-      case 244: /* where_opt ::= WHERE expr */ yytestcase(yyruleno==244);
-{yymsp[-1].minor.yy226 = yymsp[0].minor.yy226;}
-        break;
-      case 235: /* limit_opt ::= */
-      case 239: /* slimit_opt ::= */ yytestcase(yyruleno==239);
-{yymsp[1].minor.yy444.limit = -1; yymsp[1].minor.yy444.offset = 0;}
-        break;
-      case 236: /* limit_opt ::= LIMIT signed */
-      case 240: /* slimit_opt ::= SLIMIT signed */ yytestcase(yyruleno==240);
-{yymsp[-1].minor.yy444.limit = yymsp[0].minor.yy549;  yymsp[-1].minor.yy444.offset = 0;}
-        break;
-      case 237: /* limit_opt ::= LIMIT signed OFFSET signed */
-{ yymsp[-3].minor.yy444.limit = yymsp[-2].minor.yy549;  yymsp[-3].minor.yy444.offset = yymsp[0].minor.yy549;}
-        break;
-      case 238: /* limit_opt ::= LIMIT signed COMMA signed */
-{ yymsp[-3].minor.yy444.limit = yymsp[0].minor.yy549;  yymsp[-3].minor.yy444.offset = yymsp[-2].minor.yy549;}
-        break;
-      case 241: /* slimit_opt ::= SLIMIT signed SOFFSET signed */
-{yymsp[-3].minor.yy444.limit = yymsp[-2].minor.yy549;  yymsp[-3].minor.yy444.offset = yymsp[0].minor.yy549;}
-        break;
-      case 242: /* slimit_opt ::= SLIMIT signed COMMA signed */
-{yymsp[-3].minor.yy444.limit = yymsp[0].minor.yy549;  yymsp[-3].minor.yy444.offset = yymsp[-2].minor.yy549;}
-        break;
-      case 245: /* expr ::= LP expr RP */
-{yylhsminor.yy226 = yymsp[-1].minor.yy226; yylhsminor.yy226->exprToken.z = yymsp[-2].minor.yy0.z; yylhsminor.yy226->exprToken.n = (yymsp[0].minor.yy0.z - yymsp[-2].minor.yy0.z + 1);}
-  yymsp[-2].minor.yy226 = yylhsminor.yy226;
-        break;
-      case 246: /* expr ::= ID */
-{ yylhsminor.yy226 = tSqlExprCreateIdValue(pInfo, &yymsp[0].minor.yy0, TK_ID);}
-  yymsp[0].minor.yy226 = yylhsminor.yy226;
-        break;
-      case 247: /* expr ::= ID DOT ID */
-{ yymsp[-2].minor.yy0.n += (1+yymsp[0].minor.yy0.n); yylhsminor.yy226 = tSqlExprCreateIdValue(pInfo, &yymsp[-2].minor.yy0, TK_ID);}
-  yymsp[-2].minor.yy226 = yylhsminor.yy226;
-        break;
-      case 248: /* expr ::= ID DOT STAR */
-{ yymsp[-2].minor.yy0.n += (1+yymsp[0].minor.yy0.n); yylhsminor.yy226 = tSqlExprCreateIdValue(pInfo, &yymsp[-2].minor.yy0, TK_ALL);}
-  yymsp[-2].minor.yy226 = yylhsminor.yy226;
-        break;
-      case 249: /* expr ::= INTEGER */
-{ yylhsminor.yy226 = tSqlExprCreateIdValue(pInfo, &yymsp[0].minor.yy0, TK_INTEGER);}
-  yymsp[0].minor.yy226 = yylhsminor.yy226;
-        break;
-      case 250: /* expr ::= MINUS INTEGER */
-      case 251: /* expr ::= PLUS INTEGER */ yytestcase(yyruleno==251);
-{ yymsp[-1].minor.yy0.n += yymsp[0].minor.yy0.n; yymsp[-1].minor.yy0.type = TK_INTEGER; yylhsminor.yy226 = tSqlExprCreateIdValue(pInfo, &yymsp[-1].minor.yy0, TK_INTEGER);}
-  yymsp[-1].minor.yy226 = yylhsminor.yy226;
-        break;
-      case 252: /* expr ::= FLOAT */
-{ yylhsminor.yy226 = tSqlExprCreateIdValue(pInfo, &yymsp[0].minor.yy0, TK_FLOAT);}
-  yymsp[0].minor.yy226 = yylhsminor.yy226;
-        break;
-      case 253: /* expr ::= MINUS FLOAT */
-      case 254: /* expr ::= PLUS FLOAT */ yytestcase(yyruleno==254);
-{ yymsp[-1].minor.yy0.n += yymsp[0].minor.yy0.n; yymsp[-1].minor.yy0.type = TK_FLOAT; yylhsminor.yy226 = tSqlExprCreateIdValue(pInfo, &yymsp[-1].minor.yy0, TK_FLOAT);}
-  yymsp[-1].minor.yy226 = yylhsminor.yy226;
-        break;
-      case 255: /* expr ::= STRING */
-{ yylhsminor.yy226 = tSqlExprCreateIdValue(pInfo, &yymsp[0].minor.yy0, TK_STRING);}
-  yymsp[0].minor.yy226 = yylhsminor.yy226;
-        break;
-      case 256: /* expr ::= NOW */
-{ yylhsminor.yy226 = tSqlExprCreateIdValue(pInfo, &yymsp[0].minor.yy0, TK_NOW); }
-  yymsp[0].minor.yy226 = yylhsminor.yy226;
-        break;
-      case 257: /* expr ::= VARIABLE */
-{ yylhsminor.yy226 = tSqlExprCreateIdValue(pInfo, &yymsp[0].minor.yy0, TK_VARIABLE);}
-  yymsp[0].minor.yy226 = yylhsminor.yy226;
-        break;
-      case 258: /* expr ::= PLUS VARIABLE */
-      case 259: /* expr ::= MINUS VARIABLE */ yytestcase(yyruleno==259);
-{ yymsp[-1].minor.yy0.n += yymsp[0].minor.yy0.n; yymsp[-1].minor.yy0.type = TK_VARIABLE; yylhsminor.yy226 = tSqlExprCreateIdValue(pInfo, &yymsp[-1].minor.yy0, TK_VARIABLE);}
-  yymsp[-1].minor.yy226 = yylhsminor.yy226;
-        break;
-      case 260: /* expr ::= BOOL */
-{ yylhsminor.yy226 = tSqlExprCreateIdValue(pInfo, &yymsp[0].minor.yy0, TK_BOOL);}
-  yymsp[0].minor.yy226 = yylhsminor.yy226;
-        break;
-      case 261: /* expr ::= NULL */
-{ yylhsminor.yy226 = tSqlExprCreateIdValue(pInfo, &yymsp[0].minor.yy0, TK_NULL);}
-  yymsp[0].minor.yy226 = yylhsminor.yy226;
-        break;
-      case 262: /* expr ::= ID LP exprlist RP */
-{ tStrTokenAppend(pInfo->funcs, &yymsp[-3].minor.yy0); yylhsminor.yy226 = tSqlExprCreateFunction(yymsp[-1].minor.yy231, &yymsp[-3].minor.yy0, &yymsp[0].minor.yy0, yymsp[-3].minor.yy0.type); }
-  yymsp[-3].minor.yy226 = yylhsminor.yy226;
-        break;
-      case 263: /* expr ::= ID LP STAR RP */
-{ tStrTokenAppend(pInfo->funcs, &yymsp[-3].minor.yy0); yylhsminor.yy226 = tSqlExprCreateFunction(NULL, &yymsp[-3].minor.yy0, &yymsp[0].minor.yy0, yymsp[-3].minor.yy0.type); }
-  yymsp[-3].minor.yy226 = yylhsminor.yy226;
-        break;
-      case 264: /* expr ::= ID LP expr AS typename RP */
-{ tStrTokenAppend(pInfo->funcs, &yymsp[-5].minor.yy0); yylhsminor.yy226 = tSqlExprCreateFuncWithParams(pInfo, yymsp[-3].minor.yy226, &yymsp[-1].minor.yy103, &yymsp[-5].minor.yy0, &yymsp[0].minor.yy0, yymsp[-5].minor.yy0.type); }
-  yymsp[-5].minor.yy226 = yylhsminor.yy226;
-        break;
-      case 265: /* expr ::= expr IS NULL */
-{yylhsminor.yy226 = tSqlExprCreate(yymsp[-2].minor.yy226, NULL, TK_ISNULL);}
-  yymsp[-2].minor.yy226 = yylhsminor.yy226;
-        break;
-      case 266: /* expr ::= expr IS NOT NULL */
-{yylhsminor.yy226 = tSqlExprCreate(yymsp[-3].minor.yy226, NULL, TK_NOTNULL);}
-  yymsp[-3].minor.yy226 = yylhsminor.yy226;
-        break;
-      case 267: /* expr ::= expr LT expr */
-{yylhsminor.yy226 = tSqlExprCreate(yymsp[-2].minor.yy226, yymsp[0].minor.yy226, TK_LT);}
-  yymsp[-2].minor.yy226 = yylhsminor.yy226;
-        break;
-      case 268: /* expr ::= expr GT expr */
-{yylhsminor.yy226 = tSqlExprCreate(yymsp[-2].minor.yy226, yymsp[0].minor.yy226, TK_GT);}
-  yymsp[-2].minor.yy226 = yylhsminor.yy226;
-        break;
-      case 269: /* expr ::= expr LE expr */
-{yylhsminor.yy226 = tSqlExprCreate(yymsp[-2].minor.yy226, yymsp[0].minor.yy226, TK_LE);}
-  yymsp[-2].minor.yy226 = yylhsminor.yy226;
-        break;
-      case 270: /* expr ::= expr GE expr */
-{yylhsminor.yy226 = tSqlExprCreate(yymsp[-2].minor.yy226, yymsp[0].minor.yy226, TK_GE);}
-  yymsp[-2].minor.yy226 = yylhsminor.yy226;
-        break;
-      case 271: /* expr ::= expr NE expr */
-{yylhsminor.yy226 = tSqlExprCreate(yymsp[-2].minor.yy226, yymsp[0].minor.yy226, TK_NE);}
-  yymsp[-2].minor.yy226 = yylhsminor.yy226;
-        break;
-      case 272: /* expr ::= expr EQ expr */
-{yylhsminor.yy226 = tSqlExprCreate(yymsp[-2].minor.yy226, yymsp[0].minor.yy226, TK_EQ);}
-  yymsp[-2].minor.yy226 = yylhsminor.yy226;
-        break;
-      case 273: /* expr ::= expr BETWEEN expr AND expr */
-{ tSqlExpr* X2 = tSqlExprClone(yymsp[-4].minor.yy226); yylhsminor.yy226 = tSqlExprCreate(tSqlExprCreate(yymsp[-4].minor.yy226, yymsp[-2].minor.yy226, TK_GE), tSqlExprCreate(X2, yymsp[0].minor.yy226, TK_LE), TK_AND);}
-  yymsp[-4].minor.yy226 = yylhsminor.yy226;
-        break;
-      case 274: /* expr ::= expr AND expr */
-{yylhsminor.yy226 = tSqlExprCreate(yymsp[-2].minor.yy226, yymsp[0].minor.yy226, TK_AND);}
-  yymsp[-2].minor.yy226 = yylhsminor.yy226;
-        break;
-      case 275: /* expr ::= expr OR expr */
-{yylhsminor.yy226 = tSqlExprCreate(yymsp[-2].minor.yy226, yymsp[0].minor.yy226, TK_OR); }
-  yymsp[-2].minor.yy226 = yylhsminor.yy226;
-        break;
-      case 276: /* expr ::= expr PLUS expr */
-{yylhsminor.yy226 = tSqlExprCreate(yymsp[-2].minor.yy226, yymsp[0].minor.yy226, TK_PLUS);  }
-  yymsp[-2].minor.yy226 = yylhsminor.yy226;
-        break;
-      case 277: /* expr ::= expr MINUS expr */
-{yylhsminor.yy226 = tSqlExprCreate(yymsp[-2].minor.yy226, yymsp[0].minor.yy226, TK_MINUS); }
-  yymsp[-2].minor.yy226 = yylhsminor.yy226;
-        break;
-      case 278: /* expr ::= expr STAR expr */
-{yylhsminor.yy226 = tSqlExprCreate(yymsp[-2].minor.yy226, yymsp[0].minor.yy226, TK_STAR);  }
-  yymsp[-2].minor.yy226 = yylhsminor.yy226;
-        break;
-      case 279: /* expr ::= expr SLASH expr */
-{yylhsminor.yy226 = tSqlExprCreate(yymsp[-2].minor.yy226, yymsp[0].minor.yy226, TK_DIVIDE);}
-  yymsp[-2].minor.yy226 = yylhsminor.yy226;
-        break;
-      case 280: /* expr ::= expr REM expr */
-{yylhsminor.yy226 = tSqlExprCreate(yymsp[-2].minor.yy226, yymsp[0].minor.yy226, TK_REM);   }
-  yymsp[-2].minor.yy226 = yylhsminor.yy226;
-        break;
-      case 281: /* expr ::= expr BITAND expr */
-{yylhsminor.yy226 = tSqlExprCreate(yymsp[-2].minor.yy226, yymsp[0].minor.yy226, TK_BITAND);}
-  yymsp[-2].minor.yy226 = yylhsminor.yy226;
-        break;
-      case 282: /* expr ::= expr LIKE expr */
-{yylhsminor.yy226 = tSqlExprCreate(yymsp[-2].minor.yy226, yymsp[0].minor.yy226, TK_LIKE);  }
-  yymsp[-2].minor.yy226 = yylhsminor.yy226;
-        break;
-      case 283: /* expr ::= expr MATCH expr */
-{yylhsminor.yy226 = tSqlExprCreate(yymsp[-2].minor.yy226, yymsp[0].minor.yy226, TK_MATCH);  }
-  yymsp[-2].minor.yy226 = yylhsminor.yy226;
-        break;
-      case 284: /* expr ::= expr NMATCH expr */
-{yylhsminor.yy226 = tSqlExprCreate(yymsp[-2].minor.yy226, yymsp[0].minor.yy226, TK_NMATCH);  }
-  yymsp[-2].minor.yy226 = yylhsminor.yy226;
-        break;
-      case 285: /* expr ::= ID CONTAINS STRING */
-{ tSqlExpr* S = tSqlExprCreateIdValue(pInfo, &yymsp[-2].minor.yy0, TK_ID); tSqlExpr* M = tSqlExprCreateIdValue(pInfo, &yymsp[0].minor.yy0, TK_STRING); yylhsminor.yy226 = tSqlExprCreate(S, M, TK_CONTAINS);  }
-  yymsp[-2].minor.yy226 = yylhsminor.yy226;
-        break;
-      case 286: /* expr ::= ID DOT ID CONTAINS STRING */
-{ yymsp[-4].minor.yy0.n += (1+yymsp[-2].minor.yy0.n); tSqlExpr* S = tSqlExprCreateIdValue(pInfo, &yymsp[-4].minor.yy0, TK_ID); tSqlExpr* M = tSqlExprCreateIdValue(pInfo, &yymsp[0].minor.yy0, TK_STRING); yylhsminor.yy226 = tSqlExprCreate(S, M, TK_CONTAINS);  }
-  yymsp[-4].minor.yy226 = yylhsminor.yy226;
-        break;
-      case 287: /* arrow ::= ID ARROW STRING */
-{tSqlExpr* S = tSqlExprCreateIdValue(pInfo, &yymsp[-2].minor.yy0, TK_ID); tSqlExpr* M = tSqlExprCreateIdValue(pInfo, &yymsp[0].minor.yy0, TK_STRING); yylhsminor.yy226 = tSqlExprCreate(S, M, TK_ARROW);  }
-  yymsp[-2].minor.yy226 = yylhsminor.yy226;
-        break;
-      case 288: /* arrow ::= ID DOT ID ARROW STRING */
-{yymsp[-4].minor.yy0.n += (1+yymsp[-2].minor.yy0.n); tSqlExpr* S = tSqlExprCreateIdValue(pInfo, &yymsp[-4].minor.yy0, TK_ID); tSqlExpr* M = tSqlExprCreateIdValue(pInfo, &yymsp[0].minor.yy0, TK_STRING); yylhsminor.yy226 = tSqlExprCreate(S, M, TK_ARROW);  }
-  yymsp[-4].minor.yy226 = yylhsminor.yy226;
-        break;
-      case 289: /* expr ::= arrow */
-      case 293: /* expritem ::= expr */ yytestcase(yyruleno==293);
-{yylhsminor.yy226 = yymsp[0].minor.yy226;}
-  yymsp[0].minor.yy226 = yylhsminor.yy226;
-        break;
-      case 290: /* expr ::= expr IN LP exprlist RP */
-{yylhsminor.yy226 = tSqlExprCreate(yymsp[-4].minor.yy226, (tSqlExpr*)yymsp[-1].minor.yy231, TK_IN); }
-  yymsp[-4].minor.yy226 = yylhsminor.yy226;
-        break;
-      case 291: /* exprlist ::= exprlist COMMA expritem */
-{yylhsminor.yy231 = tSqlExprListAppend(yymsp[-2].minor.yy231,yymsp[0].minor.yy226,0, 0);}
-  yymsp[-2].minor.yy231 = yylhsminor.yy231;
-        break;
-      case 292: /* exprlist ::= expritem */
-{yylhsminor.yy231 = tSqlExprListAppend(0,yymsp[0].minor.yy226,0, 0);}
-  yymsp[0].minor.yy231 = yylhsminor.yy231;
->>>>>>> 9ff4b302
-        break;
-      case 295: /* cmd ::= RESET QUERY CACHE */
+  tVariantCreate(&yylhsminor.yy110, &yymsp[-2].minor.yy0);
+}
+  yymsp[-2].minor.yy110 = yylhsminor.yy110;
+        break;
+      case 228: /* sortorder ::= ASC */
+{ yymsp[0].minor.yy580 = TSDB_ORDER_ASC; }
+        break;
+      case 229: /* sortorder ::= DESC */
+{ yymsp[0].minor.yy580 = TSDB_ORDER_DESC;}
+        break;
+      case 230: /* sortorder ::= */
+{ yymsp[1].minor.yy580 = TSDB_ORDER_ASC; }
+        break;
+      case 231: /* groupby_opt ::= */
+{ yymsp[1].minor.yy525 = 0;}
+        break;
+      case 232: /* groupby_opt ::= GROUP BY grouplist */
+{ yymsp[-2].minor.yy525 = yymsp[0].minor.yy525;}
+        break;
+      case 233: /* grouplist ::= grouplist COMMA item */
+{
+  yylhsminor.yy525 = commonItemAppend(yymsp[-2].minor.yy525, &yymsp[0].minor.yy110, NULL, false, -1);
+}
+  yymsp[-2].minor.yy525 = yylhsminor.yy525;
+        break;
+      case 234: /* grouplist ::= grouplist COMMA arrow */
+{
+  yylhsminor.yy525 = commonItemAppend(yymsp[-2].minor.yy525, NULL, yymsp[0].minor.yy142, true, -1);
+}
+  yymsp[-2].minor.yy525 = yylhsminor.yy525;
+        break;
+      case 235: /* grouplist ::= item */
+{
+  yylhsminor.yy525 = commonItemAppend(NULL, &yymsp[0].minor.yy110, NULL, false, -1);
+}
+  yymsp[0].minor.yy525 = yylhsminor.yy525;
+        break;
+      case 236: /* grouplist ::= arrow */
+{
+  yylhsminor.yy525 = commonItemAppend(NULL, NULL, yymsp[0].minor.yy142, true, -1);
+}
+  yymsp[0].minor.yy525 = yylhsminor.yy525;
+        break;
+      case 237: /* having_opt ::= */
+      case 247: /* where_opt ::= */ yytestcase(yyruleno==247);
+      case 298: /* expritem ::= */ yytestcase(yyruleno==298);
+{yymsp[1].minor.yy142 = 0;}
+        break;
+      case 238: /* having_opt ::= HAVING expr */
+      case 248: /* where_opt ::= WHERE expr */ yytestcase(yyruleno==248);
+{yymsp[-1].minor.yy142 = yymsp[0].minor.yy142;}
+        break;
+      case 239: /* limit_opt ::= */
+      case 243: /* slimit_opt ::= */ yytestcase(yyruleno==243);
+{yymsp[1].minor.yy6.limit = -1; yymsp[1].minor.yy6.offset = 0;}
+        break;
+      case 240: /* limit_opt ::= LIMIT signed */
+      case 244: /* slimit_opt ::= SLIMIT signed */ yytestcase(yyruleno==244);
+{yymsp[-1].minor.yy6.limit = yymsp[0].minor.yy543;  yymsp[-1].minor.yy6.offset = 0;}
+        break;
+      case 241: /* limit_opt ::= LIMIT signed OFFSET signed */
+{ yymsp[-3].minor.yy6.limit = yymsp[-2].minor.yy543;  yymsp[-3].minor.yy6.offset = yymsp[0].minor.yy543;}
+        break;
+      case 242: /* limit_opt ::= LIMIT signed COMMA signed */
+{ yymsp[-3].minor.yy6.limit = yymsp[0].minor.yy543;  yymsp[-3].minor.yy6.offset = yymsp[-2].minor.yy543;}
+        break;
+      case 245: /* slimit_opt ::= SLIMIT signed SOFFSET signed */
+{yymsp[-3].minor.yy6.limit = yymsp[-2].minor.yy543;  yymsp[-3].minor.yy6.offset = yymsp[0].minor.yy543;}
+        break;
+      case 246: /* slimit_opt ::= SLIMIT signed COMMA signed */
+{yymsp[-3].minor.yy6.limit = yymsp[0].minor.yy543;  yymsp[-3].minor.yy6.offset = yymsp[-2].minor.yy543;}
+        break;
+      case 249: /* expr ::= LP expr RP */
+{yylhsminor.yy142 = yymsp[-1].minor.yy142; yylhsminor.yy142->exprToken.z = yymsp[-2].minor.yy0.z; yylhsminor.yy142->exprToken.n = (yymsp[0].minor.yy0.z - yymsp[-2].minor.yy0.z + 1);}
+  yymsp[-2].minor.yy142 = yylhsminor.yy142;
+        break;
+      case 250: /* expr ::= ID */
+{ yylhsminor.yy142 = tSqlExprCreateIdValue(pInfo, &yymsp[0].minor.yy0, TK_ID);}
+  yymsp[0].minor.yy142 = yylhsminor.yy142;
+        break;
+      case 251: /* expr ::= ID DOT ID */
+{ yymsp[-2].minor.yy0.n += (1+yymsp[0].minor.yy0.n); yylhsminor.yy142 = tSqlExprCreateIdValue(pInfo, &yymsp[-2].minor.yy0, TK_ID);}
+  yymsp[-2].minor.yy142 = yylhsminor.yy142;
+        break;
+      case 252: /* expr ::= ID DOT STAR */
+{ yymsp[-2].minor.yy0.n += (1+yymsp[0].minor.yy0.n); yylhsminor.yy142 = tSqlExprCreateIdValue(pInfo, &yymsp[-2].minor.yy0, TK_ALL);}
+  yymsp[-2].minor.yy142 = yylhsminor.yy142;
+        break;
+      case 253: /* expr ::= INTEGER */
+{ yylhsminor.yy142 = tSqlExprCreateIdValue(pInfo, &yymsp[0].minor.yy0, TK_INTEGER);}
+  yymsp[0].minor.yy142 = yylhsminor.yy142;
+        break;
+      case 254: /* expr ::= MINUS INTEGER */
+      case 255: /* expr ::= PLUS INTEGER */ yytestcase(yyruleno==255);
+{ yymsp[-1].minor.yy0.n += yymsp[0].minor.yy0.n; yymsp[-1].minor.yy0.type = TK_INTEGER; yylhsminor.yy142 = tSqlExprCreateIdValue(pInfo, &yymsp[-1].minor.yy0, TK_INTEGER);}
+  yymsp[-1].minor.yy142 = yylhsminor.yy142;
+        break;
+      case 256: /* expr ::= FLOAT */
+{ yylhsminor.yy142 = tSqlExprCreateIdValue(pInfo, &yymsp[0].minor.yy0, TK_FLOAT);}
+  yymsp[0].minor.yy142 = yylhsminor.yy142;
+        break;
+      case 257: /* expr ::= MINUS FLOAT */
+      case 258: /* expr ::= PLUS FLOAT */ yytestcase(yyruleno==258);
+{ yymsp[-1].minor.yy0.n += yymsp[0].minor.yy0.n; yymsp[-1].minor.yy0.type = TK_FLOAT; yylhsminor.yy142 = tSqlExprCreateIdValue(pInfo, &yymsp[-1].minor.yy0, TK_FLOAT);}
+  yymsp[-1].minor.yy142 = yylhsminor.yy142;
+        break;
+      case 259: /* expr ::= STRING */
+{ yylhsminor.yy142 = tSqlExprCreateIdValue(pInfo, &yymsp[0].minor.yy0, TK_STRING);}
+  yymsp[0].minor.yy142 = yylhsminor.yy142;
+        break;
+      case 260: /* expr ::= NOW */
+{ yylhsminor.yy142 = tSqlExprCreateIdValue(pInfo, &yymsp[0].minor.yy0, TK_NOW); }
+  yymsp[0].minor.yy142 = yylhsminor.yy142;
+        break;
+      case 261: /* expr ::= TODAY */
+{ yylhsminor.yy142 = tSqlExprCreateIdValue(pInfo, &yymsp[0].minor.yy0, TK_TODAY); }
+  yymsp[0].minor.yy142 = yylhsminor.yy142;
+        break;
+      case 262: /* expr ::= VARIABLE */
+{ yylhsminor.yy142 = tSqlExprCreateIdValue(pInfo, &yymsp[0].minor.yy0, TK_VARIABLE);}
+  yymsp[0].minor.yy142 = yylhsminor.yy142;
+        break;
+      case 263: /* expr ::= PLUS VARIABLE */
+      case 264: /* expr ::= MINUS VARIABLE */ yytestcase(yyruleno==264);
+{ yymsp[-1].minor.yy0.n += yymsp[0].minor.yy0.n; yymsp[-1].minor.yy0.type = TK_VARIABLE; yylhsminor.yy142 = tSqlExprCreateIdValue(pInfo, &yymsp[-1].minor.yy0, TK_VARIABLE);}
+  yymsp[-1].minor.yy142 = yylhsminor.yy142;
+        break;
+      case 265: /* expr ::= BOOL */
+{ yylhsminor.yy142 = tSqlExprCreateIdValue(pInfo, &yymsp[0].minor.yy0, TK_BOOL);}
+  yymsp[0].minor.yy142 = yylhsminor.yy142;
+        break;
+      case 266: /* expr ::= NULL */
+{ yylhsminor.yy142 = tSqlExprCreateIdValue(pInfo, &yymsp[0].minor.yy0, TK_NULL);}
+  yymsp[0].minor.yy142 = yylhsminor.yy142;
+        break;
+      case 267: /* expr ::= ID LP exprlist RP */
+{ tStrTokenAppend(pInfo->funcs, &yymsp[-3].minor.yy0); yylhsminor.yy142 = tSqlExprCreateFunction(yymsp[-1].minor.yy525, &yymsp[-3].minor.yy0, &yymsp[0].minor.yy0, yymsp[-3].minor.yy0.type); }
+  yymsp[-3].minor.yy142 = yylhsminor.yy142;
+        break;
+      case 268: /* expr ::= ID LP STAR RP */
+{ tStrTokenAppend(pInfo->funcs, &yymsp[-3].minor.yy0); yylhsminor.yy142 = tSqlExprCreateFunction(NULL, &yymsp[-3].minor.yy0, &yymsp[0].minor.yy0, yymsp[-3].minor.yy0.type); }
+  yymsp[-3].minor.yy142 = yylhsminor.yy142;
+        break;
+      case 269: /* expr ::= ID LP expr AS typename RP */
+{ tStrTokenAppend(pInfo->funcs, &yymsp[-5].minor.yy0); yylhsminor.yy142 = tSqlExprCreateFuncWithParams(pInfo, yymsp[-3].minor.yy142, &yymsp[-1].minor.yy115, &yymsp[-5].minor.yy0, &yymsp[0].minor.yy0, yymsp[-5].minor.yy0.type); }
+  yymsp[-5].minor.yy142 = yylhsminor.yy142;
+        break;
+      case 270: /* expr ::= expr IS NULL */
+{yylhsminor.yy142 = tSqlExprCreate(yymsp[-2].minor.yy142, NULL, TK_ISNULL);}
+  yymsp[-2].minor.yy142 = yylhsminor.yy142;
+        break;
+      case 271: /* expr ::= expr IS NOT NULL */
+{yylhsminor.yy142 = tSqlExprCreate(yymsp[-3].minor.yy142, NULL, TK_NOTNULL);}
+  yymsp[-3].minor.yy142 = yylhsminor.yy142;
+        break;
+      case 272: /* expr ::= expr LT expr */
+{yylhsminor.yy142 = tSqlExprCreate(yymsp[-2].minor.yy142, yymsp[0].minor.yy142, TK_LT);}
+  yymsp[-2].minor.yy142 = yylhsminor.yy142;
+        break;
+      case 273: /* expr ::= expr GT expr */
+{yylhsminor.yy142 = tSqlExprCreate(yymsp[-2].minor.yy142, yymsp[0].minor.yy142, TK_GT);}
+  yymsp[-2].minor.yy142 = yylhsminor.yy142;
+        break;
+      case 274: /* expr ::= expr LE expr */
+{yylhsminor.yy142 = tSqlExprCreate(yymsp[-2].minor.yy142, yymsp[0].minor.yy142, TK_LE);}
+  yymsp[-2].minor.yy142 = yylhsminor.yy142;
+        break;
+      case 275: /* expr ::= expr GE expr */
+{yylhsminor.yy142 = tSqlExprCreate(yymsp[-2].minor.yy142, yymsp[0].minor.yy142, TK_GE);}
+  yymsp[-2].minor.yy142 = yylhsminor.yy142;
+        break;
+      case 276: /* expr ::= expr NE expr */
+{yylhsminor.yy142 = tSqlExprCreate(yymsp[-2].minor.yy142, yymsp[0].minor.yy142, TK_NE);}
+  yymsp[-2].minor.yy142 = yylhsminor.yy142;
+        break;
+      case 277: /* expr ::= expr EQ expr */
+{yylhsminor.yy142 = tSqlExprCreate(yymsp[-2].minor.yy142, yymsp[0].minor.yy142, TK_EQ);}
+  yymsp[-2].minor.yy142 = yylhsminor.yy142;
+        break;
+      case 278: /* expr ::= expr BETWEEN expr AND expr */
+{ tSqlExpr* X2 = tSqlExprClone(yymsp[-4].minor.yy142); yylhsminor.yy142 = tSqlExprCreate(tSqlExprCreate(yymsp[-4].minor.yy142, yymsp[-2].minor.yy142, TK_GE), tSqlExprCreate(X2, yymsp[0].minor.yy142, TK_LE), TK_AND);}
+  yymsp[-4].minor.yy142 = yylhsminor.yy142;
+        break;
+      case 279: /* expr ::= expr AND expr */
+{yylhsminor.yy142 = tSqlExprCreate(yymsp[-2].minor.yy142, yymsp[0].minor.yy142, TK_AND);}
+  yymsp[-2].minor.yy142 = yylhsminor.yy142;
+        break;
+      case 280: /* expr ::= expr OR expr */
+{yylhsminor.yy142 = tSqlExprCreate(yymsp[-2].minor.yy142, yymsp[0].minor.yy142, TK_OR); }
+  yymsp[-2].minor.yy142 = yylhsminor.yy142;
+        break;
+      case 281: /* expr ::= expr PLUS expr */
+{yylhsminor.yy142 = tSqlExprCreate(yymsp[-2].minor.yy142, yymsp[0].minor.yy142, TK_PLUS);  }
+  yymsp[-2].minor.yy142 = yylhsminor.yy142;
+        break;
+      case 282: /* expr ::= expr MINUS expr */
+{yylhsminor.yy142 = tSqlExprCreate(yymsp[-2].minor.yy142, yymsp[0].minor.yy142, TK_MINUS); }
+  yymsp[-2].minor.yy142 = yylhsminor.yy142;
+        break;
+      case 283: /* expr ::= expr STAR expr */
+{yylhsminor.yy142 = tSqlExprCreate(yymsp[-2].minor.yy142, yymsp[0].minor.yy142, TK_STAR);  }
+  yymsp[-2].minor.yy142 = yylhsminor.yy142;
+        break;
+      case 284: /* expr ::= expr SLASH expr */
+{yylhsminor.yy142 = tSqlExprCreate(yymsp[-2].minor.yy142, yymsp[0].minor.yy142, TK_DIVIDE);}
+  yymsp[-2].minor.yy142 = yylhsminor.yy142;
+        break;
+      case 285: /* expr ::= expr REM expr */
+{yylhsminor.yy142 = tSqlExprCreate(yymsp[-2].minor.yy142, yymsp[0].minor.yy142, TK_REM);   }
+  yymsp[-2].minor.yy142 = yylhsminor.yy142;
+        break;
+      case 286: /* expr ::= expr LIKE expr */
+{yylhsminor.yy142 = tSqlExprCreate(yymsp[-2].minor.yy142, yymsp[0].minor.yy142, TK_LIKE);  }
+  yymsp[-2].minor.yy142 = yylhsminor.yy142;
+        break;
+      case 287: /* expr ::= expr MATCH expr */
+{yylhsminor.yy142 = tSqlExprCreate(yymsp[-2].minor.yy142, yymsp[0].minor.yy142, TK_MATCH);  }
+  yymsp[-2].minor.yy142 = yylhsminor.yy142;
+        break;
+      case 288: /* expr ::= expr NMATCH expr */
+{yylhsminor.yy142 = tSqlExprCreate(yymsp[-2].minor.yy142, yymsp[0].minor.yy142, TK_NMATCH);  }
+  yymsp[-2].minor.yy142 = yylhsminor.yy142;
+        break;
+      case 289: /* expr ::= ID CONTAINS STRING */
+{ tSqlExpr* S = tSqlExprCreateIdValue(pInfo, &yymsp[-2].minor.yy0, TK_ID); tSqlExpr* M = tSqlExprCreateIdValue(pInfo, &yymsp[0].minor.yy0, TK_STRING); yylhsminor.yy142 = tSqlExprCreate(S, M, TK_CONTAINS);  }
+  yymsp[-2].minor.yy142 = yylhsminor.yy142;
+        break;
+      case 290: /* expr ::= ID DOT ID CONTAINS STRING */
+{ yymsp[-4].minor.yy0.n += (1+yymsp[-2].minor.yy0.n); tSqlExpr* S = tSqlExprCreateIdValue(pInfo, &yymsp[-4].minor.yy0, TK_ID); tSqlExpr* M = tSqlExprCreateIdValue(pInfo, &yymsp[0].minor.yy0, TK_STRING); yylhsminor.yy142 = tSqlExprCreate(S, M, TK_CONTAINS);  }
+  yymsp[-4].minor.yy142 = yylhsminor.yy142;
+        break;
+      case 291: /* arrow ::= ID ARROW STRING */
+{tSqlExpr* S = tSqlExprCreateIdValue(pInfo, &yymsp[-2].minor.yy0, TK_ID); tSqlExpr* M = tSqlExprCreateIdValue(pInfo, &yymsp[0].minor.yy0, TK_STRING); yylhsminor.yy142 = tSqlExprCreate(S, M, TK_ARROW);  }
+  yymsp[-2].minor.yy142 = yylhsminor.yy142;
+        break;
+      case 292: /* arrow ::= ID DOT ID ARROW STRING */
+{yymsp[-4].minor.yy0.n += (1+yymsp[-2].minor.yy0.n); tSqlExpr* S = tSqlExprCreateIdValue(pInfo, &yymsp[-4].minor.yy0, TK_ID); tSqlExpr* M = tSqlExprCreateIdValue(pInfo, &yymsp[0].minor.yy0, TK_STRING); yylhsminor.yy142 = tSqlExprCreate(S, M, TK_ARROW);  }
+  yymsp[-4].minor.yy142 = yylhsminor.yy142;
+        break;
+      case 293: /* expr ::= arrow */
+      case 297: /* expritem ::= expr */ yytestcase(yyruleno==297);
+{yylhsminor.yy142 = yymsp[0].minor.yy142;}
+  yymsp[0].minor.yy142 = yylhsminor.yy142;
+        break;
+      case 294: /* expr ::= expr IN LP exprlist RP */
+{yylhsminor.yy142 = tSqlExprCreate(yymsp[-4].minor.yy142, (tSqlExpr*)yymsp[-1].minor.yy525, TK_IN); }
+  yymsp[-4].minor.yy142 = yylhsminor.yy142;
+        break;
+      case 295: /* exprlist ::= exprlist COMMA expritem */
+{yylhsminor.yy525 = tSqlExprListAppend(yymsp[-2].minor.yy525,yymsp[0].minor.yy142,0, 0);}
+  yymsp[-2].minor.yy525 = yylhsminor.yy525;
+        break;
+      case 296: /* exprlist ::= expritem */
+{yylhsminor.yy525 = tSqlExprListAppend(0,yymsp[0].minor.yy142,0, 0);}
+  yymsp[0].minor.yy525 = yylhsminor.yy525;
+        break;
+      case 299: /* cmd ::= RESET QUERY CACHE */
 { setDCLSqlElems(pInfo, TSDB_SQL_RESET_CACHE, 0);}
         break;
-      case 296: /* cmd ::= SYNCDB ids REPLICA */
+      case 300: /* cmd ::= SYNCDB ids REPLICA */
 { setDCLSqlElems(pInfo, TSDB_SQL_SYNC_DB_REPLICA, 1, &yymsp[-1].minor.yy0);}
         break;
-      case 297: /* cmd ::= ALTER TABLE ids cpxName ADD COLUMN columnlist */
+      case 301: /* cmd ::= ALTER TABLE ids cpxName ADD COLUMN columnlist */
 {
     yymsp[-4].minor.yy0.n += yymsp[-3].minor.yy0.n;
-<<<<<<< HEAD
-    SAlterTableInfo* pAlterTable = tSetAlterTableInfo(&yymsp[-4].minor.yy0, yymsp[0].minor.yy373, NULL, TSDB_ALTER_TABLE_ADD_COLUMN, -1);
-=======
-    SAlterTableInfo* pAlterTable = tSetAlterTableInfo(&yymsp[-4].minor.yy0, yymsp[0].minor.yy231, NULL, TSDB_ALTER_TABLE_ADD_COLUMN, -1);
->>>>>>> 9ff4b302
+    SAlterTableInfo* pAlterTable = tSetAlterTableInfo(&yymsp[-4].minor.yy0, yymsp[0].minor.yy525, NULL, TSDB_ALTER_TABLE_ADD_COLUMN, -1);
     setSqlInfo(pInfo, pAlterTable, NULL, TSDB_SQL_ALTER_TABLE);
 }
         break;
-      case 298: /* cmd ::= ALTER TABLE ids cpxName DROP COLUMN ids */
+      case 302: /* cmd ::= ALTER TABLE ids cpxName DROP COLUMN ids */
 {
     yymsp[-4].minor.yy0.n += yymsp[-3].minor.yy0.n;
 
@@ -4965,29 +3371,21 @@
     setSqlInfo(pInfo, pAlterTable, NULL, TSDB_SQL_ALTER_TABLE);
 }
         break;
-      case 299: /* cmd ::= ALTER TABLE ids cpxName MODIFY COLUMN columnlist */
+      case 303: /* cmd ::= ALTER TABLE ids cpxName MODIFY COLUMN columnlist */
 {
     yymsp[-4].minor.yy0.n += yymsp[-3].minor.yy0.n;
-<<<<<<< HEAD
-    SAlterTableInfo* pAlterTable = tSetAlterTableInfo(&yymsp[-4].minor.yy0, yymsp[0].minor.yy373, NULL, TSDB_ALTER_TABLE_CHANGE_COLUMN, -1);
-=======
-    SAlterTableInfo* pAlterTable = tSetAlterTableInfo(&yymsp[-4].minor.yy0, yymsp[0].minor.yy231, NULL, TSDB_ALTER_TABLE_CHANGE_COLUMN, -1);
->>>>>>> 9ff4b302
+    SAlterTableInfo* pAlterTable = tSetAlterTableInfo(&yymsp[-4].minor.yy0, yymsp[0].minor.yy525, NULL, TSDB_ALTER_TABLE_CHANGE_COLUMN, -1);
     setSqlInfo(pInfo, pAlterTable, NULL, TSDB_SQL_ALTER_TABLE);
 }
         break;
-      case 300: /* cmd ::= ALTER TABLE ids cpxName ADD TAG columnlist */
+      case 304: /* cmd ::= ALTER TABLE ids cpxName ADD TAG columnlist */
 {
     yymsp[-4].minor.yy0.n += yymsp[-3].minor.yy0.n;
-<<<<<<< HEAD
-    SAlterTableInfo* pAlterTable = tSetAlterTableInfo(&yymsp[-4].minor.yy0, yymsp[0].minor.yy373, NULL, TSDB_ALTER_TABLE_ADD_TAG_COLUMN, -1);
-=======
-    SAlterTableInfo* pAlterTable = tSetAlterTableInfo(&yymsp[-4].minor.yy0, yymsp[0].minor.yy231, NULL, TSDB_ALTER_TABLE_ADD_TAG_COLUMN, -1);
->>>>>>> 9ff4b302
+    SAlterTableInfo* pAlterTable = tSetAlterTableInfo(&yymsp[-4].minor.yy0, yymsp[0].minor.yy525, NULL, TSDB_ALTER_TABLE_ADD_TAG_COLUMN, -1);
     setSqlInfo(pInfo, pAlterTable, NULL, TSDB_SQL_ALTER_TABLE);
 }
         break;
-      case 301: /* cmd ::= ALTER TABLE ids cpxName DROP TAG ids */
+      case 305: /* cmd ::= ALTER TABLE ids cpxName DROP TAG ids */
 {
     yymsp[-4].minor.yy0.n += yymsp[-3].minor.yy0.n;
 
@@ -4998,7 +3396,7 @@
     setSqlInfo(pInfo, pAlterTable, NULL, TSDB_SQL_ALTER_TABLE);
 }
         break;
-      case 302: /* cmd ::= ALTER TABLE ids cpxName CHANGE TAG ids ids */
+      case 306: /* cmd ::= ALTER TABLE ids cpxName CHANGE TAG ids ids */
 {
     yymsp[-5].minor.yy0.n += yymsp[-4].minor.yy0.n;
 
@@ -5012,45 +3410,33 @@
     setSqlInfo(pInfo, pAlterTable, NULL, TSDB_SQL_ALTER_TABLE);
 }
         break;
-      case 303: /* cmd ::= ALTER TABLE ids cpxName SET TAG ids EQ tagitem */
+      case 307: /* cmd ::= ALTER TABLE ids cpxName SET TAG ids EQ tagitem */
 {
     yymsp[-6].minor.yy0.n += yymsp[-5].minor.yy0.n;
 
     toTSDBType(yymsp[-2].minor.yy0.type);
     SArray* A = tVariantListAppendToken(NULL, &yymsp[-2].minor.yy0, -1, false);
-<<<<<<< HEAD
-    A = tVariantListAppend(A, &yymsp[0].minor.yy186, -1);
-=======
-    A = tVariantListAppend(A, &yymsp[0].minor.yy176, -1);
->>>>>>> 9ff4b302
+    A = tVariantListAppend(A, &yymsp[0].minor.yy110, -1);
 
     SAlterTableInfo* pAlterTable = tSetAlterTableInfo(&yymsp[-6].minor.yy0, NULL, A, TSDB_ALTER_TABLE_UPDATE_TAG_VAL, -1);
     setSqlInfo(pInfo, pAlterTable, NULL, TSDB_SQL_ALTER_TABLE);
 }
         break;
-      case 304: /* cmd ::= ALTER TABLE ids cpxName MODIFY TAG columnlist */
+      case 308: /* cmd ::= ALTER TABLE ids cpxName MODIFY TAG columnlist */
 {
     yymsp[-4].minor.yy0.n += yymsp[-3].minor.yy0.n;
-<<<<<<< HEAD
-    SAlterTableInfo* pAlterTable = tSetAlterTableInfo(&yymsp[-4].minor.yy0, yymsp[0].minor.yy373, NULL, TSDB_ALTER_TABLE_MODIFY_TAG_COLUMN, -1);
-=======
-    SAlterTableInfo* pAlterTable = tSetAlterTableInfo(&yymsp[-4].minor.yy0, yymsp[0].minor.yy231, NULL, TSDB_ALTER_TABLE_MODIFY_TAG_COLUMN, -1);
->>>>>>> 9ff4b302
+    SAlterTableInfo* pAlterTable = tSetAlterTableInfo(&yymsp[-4].minor.yy0, yymsp[0].minor.yy525, NULL, TSDB_ALTER_TABLE_MODIFY_TAG_COLUMN, -1);
     setSqlInfo(pInfo, pAlterTable, NULL, TSDB_SQL_ALTER_TABLE);
 }
         break;
-      case 305: /* cmd ::= ALTER STABLE ids cpxName ADD COLUMN columnlist */
+      case 309: /* cmd ::= ALTER STABLE ids cpxName ADD COLUMN columnlist */
 {
     yymsp[-4].minor.yy0.n += yymsp[-3].minor.yy0.n;
-<<<<<<< HEAD
-    SAlterTableInfo* pAlterTable = tSetAlterTableInfo(&yymsp[-4].minor.yy0, yymsp[0].minor.yy373, NULL, TSDB_ALTER_TABLE_ADD_COLUMN, TSDB_SUPER_TABLE);
-=======
-    SAlterTableInfo* pAlterTable = tSetAlterTableInfo(&yymsp[-4].minor.yy0, yymsp[0].minor.yy231, NULL, TSDB_ALTER_TABLE_ADD_COLUMN, TSDB_SUPER_TABLE);
->>>>>>> 9ff4b302
+    SAlterTableInfo* pAlterTable = tSetAlterTableInfo(&yymsp[-4].minor.yy0, yymsp[0].minor.yy525, NULL, TSDB_ALTER_TABLE_ADD_COLUMN, TSDB_SUPER_TABLE);
     setSqlInfo(pInfo, pAlterTable, NULL, TSDB_SQL_ALTER_TABLE);
 }
         break;
-      case 306: /* cmd ::= ALTER STABLE ids cpxName DROP COLUMN ids */
+      case 310: /* cmd ::= ALTER STABLE ids cpxName DROP COLUMN ids */
 {
     yymsp[-4].minor.yy0.n += yymsp[-3].minor.yy0.n;
 
@@ -5061,29 +3447,21 @@
     setSqlInfo(pInfo, pAlterTable, NULL, TSDB_SQL_ALTER_TABLE);
 }
         break;
-      case 307: /* cmd ::= ALTER STABLE ids cpxName MODIFY COLUMN columnlist */
+      case 311: /* cmd ::= ALTER STABLE ids cpxName MODIFY COLUMN columnlist */
 {
     yymsp[-4].minor.yy0.n += yymsp[-3].minor.yy0.n;
-<<<<<<< HEAD
-    SAlterTableInfo* pAlterTable = tSetAlterTableInfo(&yymsp[-4].minor.yy0, yymsp[0].minor.yy373, NULL, TSDB_ALTER_TABLE_CHANGE_COLUMN, TSDB_SUPER_TABLE);
-=======
-    SAlterTableInfo* pAlterTable = tSetAlterTableInfo(&yymsp[-4].minor.yy0, yymsp[0].minor.yy231, NULL, TSDB_ALTER_TABLE_CHANGE_COLUMN, TSDB_SUPER_TABLE);
->>>>>>> 9ff4b302
+    SAlterTableInfo* pAlterTable = tSetAlterTableInfo(&yymsp[-4].minor.yy0, yymsp[0].minor.yy525, NULL, TSDB_ALTER_TABLE_CHANGE_COLUMN, TSDB_SUPER_TABLE);
     setSqlInfo(pInfo, pAlterTable, NULL, TSDB_SQL_ALTER_TABLE);
 }
         break;
-      case 308: /* cmd ::= ALTER STABLE ids cpxName ADD TAG columnlist */
+      case 312: /* cmd ::= ALTER STABLE ids cpxName ADD TAG columnlist */
 {
     yymsp[-4].minor.yy0.n += yymsp[-3].minor.yy0.n;
-<<<<<<< HEAD
-    SAlterTableInfo* pAlterTable = tSetAlterTableInfo(&yymsp[-4].minor.yy0, yymsp[0].minor.yy373, NULL, TSDB_ALTER_TABLE_ADD_TAG_COLUMN, TSDB_SUPER_TABLE);
-=======
-    SAlterTableInfo* pAlterTable = tSetAlterTableInfo(&yymsp[-4].minor.yy0, yymsp[0].minor.yy231, NULL, TSDB_ALTER_TABLE_ADD_TAG_COLUMN, TSDB_SUPER_TABLE);
->>>>>>> 9ff4b302
+    SAlterTableInfo* pAlterTable = tSetAlterTableInfo(&yymsp[-4].minor.yy0, yymsp[0].minor.yy525, NULL, TSDB_ALTER_TABLE_ADD_TAG_COLUMN, TSDB_SUPER_TABLE);
     setSqlInfo(pInfo, pAlterTable, NULL, TSDB_SQL_ALTER_TABLE);
 }
         break;
-      case 309: /* cmd ::= ALTER STABLE ids cpxName DROP TAG ids */
+      case 313: /* cmd ::= ALTER STABLE ids cpxName DROP TAG ids */
 {
     yymsp[-4].minor.yy0.n += yymsp[-3].minor.yy0.n;
 
@@ -5094,7 +3472,7 @@
     setSqlInfo(pInfo, pAlterTable, NULL, TSDB_SQL_ALTER_TABLE);
 }
         break;
-      case 310: /* cmd ::= ALTER STABLE ids cpxName CHANGE TAG ids ids */
+      case 314: /* cmd ::= ALTER STABLE ids cpxName CHANGE TAG ids ids */
 {
     yymsp[-5].minor.yy0.n += yymsp[-4].minor.yy0.n;
 
@@ -5108,48 +3486,33 @@
     setSqlInfo(pInfo, pAlterTable, NULL, TSDB_SQL_ALTER_TABLE);
 }
         break;
-      case 311: /* cmd ::= ALTER STABLE ids cpxName SET TAG ids EQ tagitem */
+      case 315: /* cmd ::= ALTER STABLE ids cpxName SET TAG ids EQ tagitem */
 {
     yymsp[-6].minor.yy0.n += yymsp[-5].minor.yy0.n;
 
     toTSDBType(yymsp[-2].minor.yy0.type);
     SArray* A = tVariantListAppendToken(NULL, &yymsp[-2].minor.yy0, -1, false);
-<<<<<<< HEAD
-    A = tVariantListAppend(A, &yymsp[0].minor.yy186, -1);
-=======
-    A = tVariantListAppend(A, &yymsp[0].minor.yy176, -1);
->>>>>>> 9ff4b302
+    A = tVariantListAppend(A, &yymsp[0].minor.yy110, -1);
 
     SAlterTableInfo* pAlterTable = tSetAlterTableInfo(&yymsp[-6].minor.yy0, NULL, A, TSDB_ALTER_TABLE_UPDATE_TAG_VAL, TSDB_SUPER_TABLE);
     setSqlInfo(pInfo, pAlterTable, NULL, TSDB_SQL_ALTER_TABLE);
 }
         break;
-      case 312: /* cmd ::= ALTER STABLE ids cpxName MODIFY TAG columnlist */
+      case 316: /* cmd ::= ALTER STABLE ids cpxName MODIFY TAG columnlist */
 {
     yymsp[-4].minor.yy0.n += yymsp[-3].minor.yy0.n;
-<<<<<<< HEAD
-    SAlterTableInfo* pAlterTable = tSetAlterTableInfo(&yymsp[-4].minor.yy0, yymsp[0].minor.yy373, NULL, TSDB_ALTER_TABLE_MODIFY_TAG_COLUMN, TSDB_SUPER_TABLE);
-=======
-    SAlterTableInfo* pAlterTable = tSetAlterTableInfo(&yymsp[-4].minor.yy0, yymsp[0].minor.yy231, NULL, TSDB_ALTER_TABLE_MODIFY_TAG_COLUMN, TSDB_SUPER_TABLE);
->>>>>>> 9ff4b302
+    SAlterTableInfo* pAlterTable = tSetAlterTableInfo(&yymsp[-4].minor.yy0, yymsp[0].minor.yy525, NULL, TSDB_ALTER_TABLE_MODIFY_TAG_COLUMN, TSDB_SUPER_TABLE);
     setSqlInfo(pInfo, pAlterTable, NULL, TSDB_SQL_ALTER_TABLE);
 }
         break;
-      case 313: /* cmd ::= KILL CONNECTION INTEGER */
+      case 317: /* cmd ::= KILL CONNECTION INTEGER */
 {setKillSql(pInfo, TSDB_SQL_KILL_CONNECTION, &yymsp[0].minor.yy0);}
         break;
-      case 314: /* cmd ::= KILL STREAM INTEGER COLON INTEGER */
+      case 318: /* cmd ::= KILL STREAM INTEGER COLON INTEGER */
 {yymsp[-2].minor.yy0.n += (yymsp[-1].minor.yy0.n + yymsp[0].minor.yy0.n); setKillSql(pInfo, TSDB_SQL_KILL_STREAM, &yymsp[-2].minor.yy0);}
         break;
-      case 315: /* cmd ::= KILL QUERY INTEGER COLON INTEGER */
+      case 319: /* cmd ::= KILL QUERY INTEGER COLON INTEGER */
 {yymsp[-2].minor.yy0.n += (yymsp[-1].minor.yy0.n + yymsp[0].minor.yy0.n); setKillSql(pInfo, TSDB_SQL_KILL_QUERY, &yymsp[-2].minor.yy0);}
-        break;
-      case 315: /* cmd ::= DELETE FROM ifexists ids cpxName where_opt */
-{
-  yymsp[-2].minor.yy0.n += yymsp[-1].minor.yy0.n; 
-  SDelData * pDelData = tGetDelData(&yymsp[-2].minor.yy0, &yymsp[-3].minor.yy0, yymsp[0].minor.yy46);
-  setSqlInfo(pInfo, pDelData, NULL, TSDB_SQL_DELETE_DATA);
-}
         break;
       default:
         break;
