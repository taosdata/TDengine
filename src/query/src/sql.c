--- conflicted
+++ resolved
@@ -2655,70 +2655,38 @@
   yymsp[0].minor.yy0 = yylhsminor.yy0;
         break;
       case 171: /* from ::= FROM tablelist */
-<<<<<<< HEAD
-{yymsp[-1].minor.yy70 = yymsp[0].minor.yy70;}
+{yymsp[-1].minor.yy514 = yymsp[0].minor.yy514;}
         break;
       case 172: /* from ::= FROM LP union RP */
-{yymsp[-3].minor.yy70 = setSubquery(NULL, yymsp[-1].minor.yy141);}
-=======
-{yymsp[-1].minor.yy514 = yymsp[0].minor.yy159;}
-        break;
-      case 172: /* from ::= FROM LP union RP */
-{yymsp[-3].minor.yy514 = yymsp[-1].minor.yy391;}
->>>>>>> 3d2706fe
+{yymsp[-3].minor.yy514 = setSubquery(NULL, yymsp[-1].minor.yy391);}
         break;
       case 173: /* tablelist ::= ids cpxName */
 {
   yymsp[-1].minor.yy0.n += yymsp[0].minor.yy0.n;
-<<<<<<< HEAD
-  yylhsminor.yy70 = setTableNameList(NULL, &yymsp[-1].minor.yy0, NULL);
-}
-  yymsp[-1].minor.yy70 = yylhsminor.yy70;
-=======
-  yylhsminor.yy159 = setTableNameList(NULL, &yymsp[-1].minor.yy0, NULL);
-}
-  yymsp[-1].minor.yy159 = yylhsminor.yy159;
->>>>>>> 3d2706fe
+  yylhsminor.yy514 = setTableNameList(NULL, &yymsp[-1].minor.yy0, NULL);
+}
+  yymsp[-1].minor.yy514 = yylhsminor.yy514;
         break;
       case 174: /* tablelist ::= ids cpxName ids */
 {
   yymsp[-2].minor.yy0.n += yymsp[-1].minor.yy0.n;
-<<<<<<< HEAD
-  yylhsminor.yy70 = setTableNameList(NULL, &yymsp[-2].minor.yy0, &yymsp[0].minor.yy0);
-}
-  yymsp[-2].minor.yy70 = yylhsminor.yy70;
-=======
-  yylhsminor.yy159 = setTableNameList(NULL, &yymsp[-2].minor.yy0, &yymsp[0].minor.yy0);
-}
-  yymsp[-2].minor.yy159 = yylhsminor.yy159;
->>>>>>> 3d2706fe
+  yylhsminor.yy514 = setTableNameList(NULL, &yymsp[-2].minor.yy0, &yymsp[0].minor.yy0);
+}
+  yymsp[-2].minor.yy514 = yylhsminor.yy514;
         break;
       case 175: /* tablelist ::= tablelist COMMA ids cpxName */
 {
   yymsp[-1].minor.yy0.n += yymsp[0].minor.yy0.n;
-<<<<<<< HEAD
-  yylhsminor.yy70 = setTableNameList(yymsp[-3].minor.yy70, &yymsp[-1].minor.yy0, NULL);
-}
-  yymsp[-3].minor.yy70 = yylhsminor.yy70;
-=======
-  yylhsminor.yy159 = setTableNameList(yymsp[-3].minor.yy159, &yymsp[-1].minor.yy0, NULL);
-}
-  yymsp[-3].minor.yy159 = yylhsminor.yy159;
->>>>>>> 3d2706fe
+  yylhsminor.yy514 = setTableNameList(yymsp[-3].minor.yy514, &yymsp[-1].minor.yy0, NULL);
+}
+  yymsp[-3].minor.yy514 = yylhsminor.yy514;
         break;
       case 176: /* tablelist ::= tablelist COMMA ids cpxName ids */
 {
   yymsp[-2].minor.yy0.n += yymsp[-1].minor.yy0.n;
-<<<<<<< HEAD
-  yylhsminor.yy70 = setTableNameList(yymsp[-4].minor.yy70, &yymsp[-2].minor.yy0, &yymsp[0].minor.yy0);
-}
-  yymsp[-4].minor.yy70 = yylhsminor.yy70;
-=======
-
-  yylhsminor.yy159 = setTableNameList(yymsp[-4].minor.yy159, &yymsp[-2].minor.yy0, &yymsp[0].minor.yy0);
-}
-  yymsp[-4].minor.yy159 = yylhsminor.yy159;
->>>>>>> 3d2706fe
+  yylhsminor.yy514 = setTableNameList(yymsp[-4].minor.yy514, &yymsp[-2].minor.yy0, &yymsp[0].minor.yy0);
+}
+  yymsp[-4].minor.yy514 = yylhsminor.yy514;
         break;
       case 177: /* tmvar ::= VARIABLE */
 {yylhsminor.yy0 = yymsp[0].minor.yy0;}
