--- conflicted
+++ resolved
@@ -870,14 +870,8 @@
 
   int32_t status = vnodeIsDatablockLoaded(pRuntimeEnv, pMeterObj, fileIdx, loadPrimaryCol);
   if (status == DISK_BLOCK_NO_NEED_TO_LOAD) {
-<<<<<<< HEAD
     dTrace("QInfo:%p vid:%d sid:%d id:%s, fileId:%d, data block has been loaded, no need to load again, ts:%d, slot:%d,"
         " brange:%lld-%lld, rows:%d",
-=======
-    dTrace(
-        "QInfo:%p vid:%d sid:%d id:%s, fileId:%d, data block has been loaded, no need to load again, ts:%d, slot:%d, "
-        "brange:%" PRId64 "-%" PRId64 ", rows:%d",
->>>>>>> de19fbfc
         GET_QINFO_ADDR(pQuery), pMeterObj->vnode, pMeterObj->sid, pMeterObj->meterId, pQuery->fileId, loadPrimaryCol,
         pQuery->slot, pBlock->keyFirst, pBlock->keyLast, pBlock->numOfPoints);
   
@@ -3318,14 +3312,9 @@
 
 static void changeExecuteScanOrder(SQuery *pQuery, bool metricQuery) {
   // in case of point-interpolation query, use asc order scan
-<<<<<<< HEAD
-  const char* msg = "QInfo:%p scan order changed for %s query, old:%d, new:%d, qrange exchanged, old qrange:%lld-%lld, "
-      "new qrange:%lld-%lld";
-=======
   char msg[] =
       "QInfo:%p scan order changed for %s query, old:%d, new:%d, qrange exchanged, old qrange:%" PRId64 "-%" PRId64 ", "
       "new qrange:%" PRId64 "-%" PRId64;
->>>>>>> de19fbfc
 
   // descending order query for last_row query
   if (isFirstLastRowQuery(pQuery)) {
@@ -4276,13 +4265,8 @@
   int32_t    step = GET_FORWARD_DIRECTION_FACTOR(pQuery->order.order);
 
   dTrace(
-<<<<<<< HEAD
-      "QInfo:%p vid:%d sid:%d id:%s cache block is assigned to other meter, "
-      "try get query start position in file/cache, qrange:%lld-%lld, lastKey:%lld",
-=======
       "QInfo:%p vid:%d sid:%d id:%s cache block re-allocated to other meter, "
       "try get query start position in file/cache, qrange:%" PRId64 "-%" PRId64 ", lastKey:%" PRId64,
->>>>>>> de19fbfc
       pQInfo, pMeterObj->vnode, pMeterObj->sid, pMeterObj->meterId, pQuery->skey, pQuery->ekey, pQuery->lastKey);
 
   if (step == QUERY_DESC_FORWARD_STEP) {
