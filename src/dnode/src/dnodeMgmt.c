/*
 * Copyright (c) 2019 TAOS Data, Inc. <jhtao@taosdata.com>
 *
 * This program is free software: you can use, redistribute, and/or modify
 * it under the terms of the GNU Affero General Public License, version 3
 * or later ("AGPL"), as published by the Free Software Foundation.
 *
 * This program is distributed in the hope that it will be useful, but WITHOUT
 * ANY WARRANTY; without even the implied warranty of MERCHANTABILITY or
 * FITNESS FOR A PARTICULAR PURPOSE.
 *
 * You should have received a copy of the GNU Affero General Public License
 * along with this program. If not, see <http://www.gnu.org/licenses/>.
 */

#define _DEFAULT_SOURCE
#include "os.h"
#include "cJSON.h"
#include "taoserror.h"
#include "taosmsg.h"
#include "ttime.h"
#include "ttimer.h"
#include "tsdb.h"
#include "twal.h"
#include "tqueue.h"
#include "tsync.h"
#include "ttime.h"
#include "ttimer.h"
#include "tbalance.h"
#include "tglobal.h"
#include "dnode.h"
#include "vnode.h"
#include "mnode.h"
#include "dnodeInt.h"
#include "dnodeMgmt.h"
#include "dnodeVRead.h"
#include "dnodeVWrite.h"
#include "dnodeModule.h"

#define MPEER_CONTENT_LEN 2000

typedef struct {
  pthread_t thread;
  int32_t   threadIndex;
  int32_t   failed;
  int32_t   opened;
  int32_t   vnodeNum;
  int32_t * vnodeList;
} SOpenVnodeThread;

void *          tsDnodeTmr = NULL;
static void *   tsStatusTimer = NULL;
static uint32_t tsRebootTime;

static SRpcIpSet     tsDMnodeIpSet = {0};
static SDMMnodeInfos tsDMnodeInfos = {0};
static SDMDnodeCfg   tsDnodeCfg = {0};
static taos_qset     tsMgmtQset = NULL;
static taos_queue    tsMgmtQueue = NULL;
static pthread_t     tsQthread;

static void   dnodeUpdateMnodeInfos(SDMMnodeInfos *pMnodes);
static bool   dnodeReadMnodeInfos();
static void   dnodeSaveMnodeInfos();
static void   dnodeUpdateDnodeCfg(SDMDnodeCfg *pCfg);
static bool   dnodeReadDnodeCfg();
static void   dnodeSaveDnodeCfg();
static void   dnodeProcessStatusRsp(SRpcMsg *pMsg);
static void   dnodeSendStatusMsg(void *handle, void *tmrId);
static void  *dnodeProcessMgmtQueue(void *param);

static int32_t  dnodeOpenVnodes();
static void     dnodeCloseVnodes();
static int32_t  dnodeProcessCreateVnodeMsg(SRpcMsg *pMsg);
static int32_t  dnodeProcessDropVnodeMsg(SRpcMsg *pMsg);
static int32_t  dnodeProcessAlterStreamMsg(SRpcMsg *pMsg);
static int32_t  dnodeProcessConfigDnodeMsg(SRpcMsg *pMsg);
static int32_t (*dnodeProcessMgmtMsgFp[TSDB_MSG_TYPE_MAX])(SRpcMsg *pMsg);

int32_t dnodeInitMgmt() {
  dnodeProcessMgmtMsgFp[TSDB_MSG_TYPE_MD_CREATE_VNODE] = dnodeProcessCreateVnodeMsg;
  dnodeProcessMgmtMsgFp[TSDB_MSG_TYPE_MD_DROP_VNODE]   = dnodeProcessDropVnodeMsg;
  dnodeProcessMgmtMsgFp[TSDB_MSG_TYPE_MD_ALTER_STREAM] = dnodeProcessAlterStreamMsg;
  dnodeProcessMgmtMsgFp[TSDB_MSG_TYPE_MD_CONFIG_DNODE] = dnodeProcessConfigDnodeMsg;

  dnodeAddClientRspHandle(TSDB_MSG_TYPE_DM_STATUS_RSP,  dnodeProcessStatusRsp);
  dnodeReadDnodeCfg();
  tsRebootTime = taosGetTimestampSec();

  if (!dnodeReadMnodeInfos()) {
    memset(&tsDMnodeIpSet, 0, sizeof(SRpcIpSet));
    memset(&tsDMnodeInfos, 0, sizeof(SDMMnodeInfos));

    tsDMnodeIpSet.numOfIps = 1;
    taosGetFqdnPortFromEp(tsFirst, tsDMnodeIpSet.fqdn[0], &tsDMnodeIpSet.port[0]);
    
    if (strcmp(tsSecond, tsFirst) != 0) {
      tsDMnodeIpSet.numOfIps = 2;
      taosGetFqdnPortFromEp(tsSecond, tsDMnodeIpSet.fqdn[1], &tsDMnodeIpSet.port[1]);
    }
  } else {
    tsDMnodeIpSet.inUse = tsDMnodeInfos.inUse;
    tsDMnodeIpSet.numOfIps = tsDMnodeInfos.nodeNum;
    for (int32_t i = 0; i < tsDMnodeInfos.nodeNum; i++) {
      taosGetFqdnPortFromEp(tsDMnodeInfos.nodeInfos[i].nodeEp, tsDMnodeIpSet.fqdn[i], &tsDMnodeIpSet.port[i]);
    }
  }

  int32_t code = vnodeInitResources();
  if (code != TSDB_CODE_SUCCESS) {
    dnodeCleanupMgmt();
    return -1;
  }

  // create the queue and thread to handle the message 
  tsMgmtQset = taosOpenQset();
  if (tsMgmtQset == NULL) {
    dError("failed to create the mgmt queue set");
    dnodeCleanupMgmt();
    return -1;
  }

  tsMgmtQueue = taosOpenQueue();
  if (tsMgmtQueue == NULL) {
    dError("failed to create the mgmt queue");
    dnodeCleanupMgmt();
    return -1;
  }

  taosAddIntoQset(tsMgmtQset, tsMgmtQueue, NULL);

  pthread_attr_t thAttr;
  pthread_attr_init(&thAttr);
  pthread_attr_setdetachstate(&thAttr, PTHREAD_CREATE_JOINABLE);

  code = pthread_create(&tsQthread, &thAttr, dnodeProcessMgmtQueue, NULL);
  pthread_attr_destroy(&thAttr);
  if (code != 0) {
    dError("failed to create thread to process mgmt queue, reason:%s", strerror(errno));
    dnodeCleanupMgmt();
    return -1; 
  }

  code = dnodeOpenVnodes();
  if (code != TSDB_CODE_SUCCESS) {
    dnodeCleanupMgmt();
    return -1;
  }

  tsDnodeTmr = taosTmrInit(100, 200, 60000, "DND-DM");
  if (tsDnodeTmr == NULL) {
    dError("failed to init dnode timer");
    dnodeCleanupMgmt();
    return -1;
  }

  taosTmrReset(dnodeSendStatusMsg, 500, NULL, tsDnodeTmr, &tsStatusTimer);
  
  dInfo("dnode mgmt is initialized");
 
  return TSDB_CODE_SUCCESS;
}

void dnodeCleanupMgmt() {
  if (tsStatusTimer != NULL) {
    taosTmrStopA(&tsStatusTimer);
    tsStatusTimer = NULL;
  }

  if (tsDnodeTmr != NULL) {
    taosTmrCleanUp(tsDnodeTmr);
    tsDnodeTmr = NULL;
  }

  dnodeCloseVnodes();

  if (tsMgmtQset) taosQsetThreadResume(tsMgmtQset);
  if (tsQthread) pthread_join(tsQthread, NULL);

  if (tsMgmtQueue) taosCloseQueue(tsMgmtQueue);
  if (tsMgmtQset) taosCloseQset(tsMgmtQset);
  tsMgmtQset = NULL;
  tsMgmtQueue = NULL;

  vnodeCleanupResources();
}

void dnodeDispatchToMgmtQueue(SRpcMsg *pMsg) {
  void *item;

  item = taosAllocateQitem(sizeof(SRpcMsg));
  if (item) {
    memcpy(item, pMsg, sizeof(SRpcMsg));
    taosWriteQitem(tsMgmtQueue, 1, item);
  } else {
    SRpcMsg rsp = {
      .handle = pMsg->handle,
      .pCont  = NULL,
      .code   = TSDB_CODE_DND_OUT_OF_MEMORY
    };
    
    rpcSendResponse(&rsp);
    rpcFreeCont(pMsg->pCont);
  }
}

static void *dnodeProcessMgmtQueue(void *param) {
  SRpcMsg *pMsg;
  SRpcMsg  rsp = {0};
  int      type;
  void *   handle;

  while (1) {
    if (taosReadQitemFromQset(tsMgmtQset, &type, (void **) &pMsg, &handle) == 0) {
      dDebug("dnode mgmt got no message from qset, exit ...");
      break;
    }

    dDebug("%p, msg:%s will be processed", pMsg->ahandle, taosMsg[pMsg->msgType]);    
    if (dnodeProcessMgmtMsgFp[pMsg->msgType]) {
      rsp.code = (*dnodeProcessMgmtMsgFp[pMsg->msgType])(pMsg);
    } else {
      rsp.code = TSDB_CODE_DND_MSG_NOT_PROCESSED;
    }

    rsp.handle = pMsg->handle;
    rsp.pCont  = NULL;
    rpcSendResponse(&rsp);

    rpcFreeCont(pMsg->pCont);
    taosFreeQitem(pMsg);
  }

  return NULL;
}

static int32_t dnodeGetVnodeList(int32_t vnodeList[], int32_t *numOfVnodes) {
  DIR *dir = opendir(tsVnodeDir);
  if (dir == NULL) {
    return TSDB_CODE_DND_NO_WRITE_ACCESS;
  }

  *numOfVnodes = 0;
  struct dirent *de = NULL;
  while ((de = readdir(dir)) != NULL) {
    if (strcmp(de->d_name, ".") == 0 || strcmp(de->d_name, "..") == 0) continue;
    if (de->d_type & DT_DIR) {
      if (strncmp("vnode", de->d_name, 5) != 0) continue;
      int32_t vnode = atoi(de->d_name + 5);
      if (vnode == 0) continue;

      (*numOfVnodes)++;

      if (*numOfVnodes >= TSDB_MAX_VNODES) {
        dError("vgId:%d, too many vnode directory in disk, exist:%d max:%d", vnode, *numOfVnodes, TSDB_MAX_VNODES);
        continue;
      } else {
        vnodeList[*numOfVnodes - 1] = vnode;
      }
    }
  }
  closedir(dir);

  return TSDB_CODE_SUCCESS;
}

static void *dnodeOpenVnode(void *param) {
  SOpenVnodeThread *pThread = param;
  char vnodeDir[TSDB_FILENAME_LEN * 3];

  dDebug("thread:%d, start to open %d vnodes", pThread->threadIndex, pThread->vnodeNum);

  for (int32_t v = 0; v < pThread->vnodeNum; ++v) {
    int32_t vgId = pThread->vnodeList[v];
    snprintf(vnodeDir, TSDB_FILENAME_LEN * 3, "%s/vnode%d", tsVnodeDir, vgId);
    if (vnodeOpen(vgId, vnodeDir) < 0) {
      dError("vgId:%d, failed to open vnode by thread:%d", vgId, pThread->threadIndex);
      pThread->failed++;
    } else {
      dDebug("vgId:%d, is openned by thread:%d", vgId, pThread->threadIndex);
      pThread->opened++;
    }
  }

  dDebug("thread:%d, total vnodes:%d, openned:%d failed:%d", pThread->threadIndex, pThread->vnodeNum, pThread->opened,
         pThread->failed);
  return NULL;
}

static int32_t dnodeOpenVnodes() {
<<<<<<< HEAD
  int32_t vnodeList[TSDB_MAX_VNODES] = {0};
=======
  int32_t *vnodeList = calloc(TSDB_MAX_VNODES, sizeof(int32_t));
>>>>>>> e01c22a5
  int32_t numOfVnodes = 0;
  int32_t status = dnodeGetVnodeList(vnodeList, &numOfVnodes);

  if (status != TSDB_CODE_SUCCESS) {
    dInfo("get dnode list failed");
    return status;
  }

  int32_t threadNum = tsNumOfCores;
  int32_t vnodesPerThread = numOfVnodes / threadNum + 1;
  SOpenVnodeThread *threads = calloc(threadNum, sizeof(SOpenVnodeThread));
  for (int32_t t = 0; t < threadNum; ++t) {
    threads[t].threadIndex = t;
    threads[t].vnodeList = calloc(vnodesPerThread, sizeof(int32_t));
  }

  for (int32_t v = 0; v < numOfVnodes; ++v) {
    int32_t t = v % threadNum;
    SOpenVnodeThread *pThread = &threads[t];
    pThread->vnodeList[pThread->vnodeNum++] = vnodeList[v];
  }

  dDebug("start %d threads to open %d vnodes", threadNum, numOfVnodes);

  for (int32_t t = 0; t < threadNum; ++t) {
    SOpenVnodeThread *pThread = &threads[t];
    if (pThread->vnodeNum == 0) continue;

    pthread_attr_t thAttr;
    pthread_attr_init(&thAttr);
    pthread_attr_setdetachstate(&thAttr, PTHREAD_CREATE_JOINABLE);
    if (pthread_create(&pThread->thread, &thAttr, dnodeOpenVnode, pThread) != 0) {
      dError("thread:%d, failed to create thread to open vnode, reason:%s", pThread->threadIndex, strerror(errno));
    }

    pthread_attr_destroy(&thAttr);
  }

  int32_t openVnodes = 0;
  int32_t failedVnodes = 0;
  for (int32_t t = 0; t < threadNum; ++t) {
    SOpenVnodeThread *pThread = &threads[t];
    if (pThread->vnodeNum > 0 && pThread->thread) {
      pthread_join(pThread->thread, NULL);
    }
    openVnodes += pThread->opened;
    failedVnodes += pThread->failed;
    free(pThread->vnodeList);
  }

  free(threads);
  dInfo("there are total vnodes:%d, openned:%d failed:%d", numOfVnodes, openVnodes, failedVnodes);

  return TSDB_CODE_SUCCESS;
}

void dnodeStartStream() {
  int32_t vnodeList[TSDB_MAX_VNODES] = {0};
  int32_t numOfVnodes = 0;
  int32_t status = vnodeGetVnodeList(vnodeList, &numOfVnodes);

  if (status != TSDB_CODE_SUCCESS) {
    dInfo("get dnode list failed");
    return;
  }

  for (int32_t i = 0; i < numOfVnodes; ++i) {
    vnodeStartStream(vnodeList[i]);
  }

  dInfo("streams started");
}

static void dnodeCloseVnodes() {
<<<<<<< HEAD
  int32_t vnodeList[TSDB_MAX_VNODES]= {0};
=======
  int32_t vnodeList[TSDB_MAX_VNODES];
>>>>>>> e01c22a5
  int32_t numOfVnodes = 0;
  int32_t status;

  status = vnodeGetVnodeList(vnodeList, &numOfVnodes);

  if (status != TSDB_CODE_SUCCESS) {
    dInfo("get dnode list failed");
    return;
  }

  for (int32_t i = 0; i < numOfVnodes; ++i) {
    vnodeClose(vnodeList[i]);
  }

  dInfo("total vnodes:%d are all closed", numOfVnodes);
}

static int32_t dnodeProcessCreateVnodeMsg(SRpcMsg *rpcMsg) {
  SMDCreateVnodeMsg *pCreate = rpcMsg->pCont;
  pCreate->cfg.vgId                = htonl(pCreate->cfg.vgId);
  pCreate->cfg.cfgVersion          = htonl(pCreate->cfg.cfgVersion);
  pCreate->cfg.maxTables           = htonl(pCreate->cfg.maxTables);
  pCreate->cfg.cacheBlockSize      = htonl(pCreate->cfg.cacheBlockSize);
  pCreate->cfg.totalBlocks         = htonl(pCreate->cfg.totalBlocks);
  pCreate->cfg.daysPerFile         = htonl(pCreate->cfg.daysPerFile);
  pCreate->cfg.daysToKeep1         = htonl(pCreate->cfg.daysToKeep1);
  pCreate->cfg.daysToKeep2         = htonl(pCreate->cfg.daysToKeep2);
  pCreate->cfg.daysToKeep          = htonl(pCreate->cfg.daysToKeep);
  pCreate->cfg.minRowsPerFileBlock = htonl(pCreate->cfg.minRowsPerFileBlock);
  pCreate->cfg.maxRowsPerFileBlock = htonl(pCreate->cfg.maxRowsPerFileBlock);
  pCreate->cfg.commitTime          = htonl(pCreate->cfg.commitTime);

  for (int32_t j = 0; j < pCreate->cfg.replications; ++j) {
    pCreate->nodes[j].nodeId = htonl(pCreate->nodes[j].nodeId);
  }

  void *pVnode = vnodeAcquireVnode(pCreate->cfg.vgId);
  if (pVnode != NULL) {
    int32_t code = vnodeAlter(pVnode, pCreate);
    vnodeRelease(pVnode);
    return code;
  } else {
    return vnodeCreate(pCreate);
  }
}

static int32_t dnodeProcessDropVnodeMsg(SRpcMsg *rpcMsg) {
  SMDDropVnodeMsg *pDrop = rpcMsg->pCont;
  pDrop->vgId = htonl(pDrop->vgId);

  return vnodeDrop(pDrop->vgId);
}

static int32_t dnodeProcessAlterStreamMsg(SRpcMsg *pMsg) {
//  SMDAlterStreamMsg *pStream = pCont;
//  pStream->uid    = htobe64(pStream->uid);
//  pStream->stime  = htobe64(pStream->stime);
//  pStream->vnode  = htonl(pStream->vnode);
//  pStream->sid    = htonl(pStream->sid);
//  pStream->status = htonl(pStream->status);
//
//  int32_t code = dnodeCreateStream(pStream);

  return 0;
}

static int32_t dnodeProcessConfigDnodeMsg(SRpcMsg *pMsg) {
  SMDCfgDnodeMsg *pCfg = (SMDCfgDnodeMsg *)pMsg->pCont;
  return taosCfgDynamicOptions(pCfg->config);
}

void dnodeUpdateMnodeIpSetForPeer(SRpcIpSet *pIpSet) {
  dInfo("mnode IP list for is changed, numOfIps:%d inUse:%d", pIpSet->numOfIps, pIpSet->inUse);
  for (int i = 0; i < pIpSet->numOfIps; ++i) {
    pIpSet->port[i] -= TSDB_PORT_DNODEDNODE;
    dInfo("mnode index:%d %s:%u", i, pIpSet->fqdn[i], pIpSet->port[i])
  }

  tsDMnodeIpSet = *pIpSet;
}

void dnodeGetMnodeIpSetForPeer(void *ipSetRaw) {
  SRpcIpSet *ipSet = ipSetRaw;
  *ipSet = tsDMnodeIpSet;

  for (int i=0; i<ipSet->numOfIps; ++i) 
    ipSet->port[i] += TSDB_PORT_DNODEDNODE;
}

void dnodeGetMnodeIpSetForShell(void *ipSetRaw) {
  SRpcIpSet *ipSet = ipSetRaw;
  *ipSet = tsDMnodeIpSet;
}

static void dnodeProcessStatusRsp(SRpcMsg *pMsg) {
  if (pMsg->code != TSDB_CODE_SUCCESS) {
    dError("status rsp is received, error:%s", tstrerror(pMsg->code));
    taosTmrReset(dnodeSendStatusMsg, tsStatusInterval * 1000, NULL, tsDnodeTmr, &tsStatusTimer);
    return;
  }

  SDMStatusRsp *pStatusRsp = pMsg->pCont;
  SDMMnodeInfos *pMnodes = &pStatusRsp->mnodes;
  if (pMnodes->nodeNum <= 0) {
    dError("status msg is invalid, num of ips is %d", pMnodes->nodeNum);
    taosTmrReset(dnodeSendStatusMsg, tsStatusInterval * 1000, NULL, tsDnodeTmr, &tsStatusTimer);
    return;
  }

  SDMDnodeCfg *pCfg = &pStatusRsp->dnodeCfg;
  pCfg->numOfVnodes  = htonl(pCfg->numOfVnodes);
  pCfg->moduleStatus = htonl(pCfg->moduleStatus);
  pCfg->dnodeId      = htonl(pCfg->dnodeId);

  for (int32_t i = 0; i < pMnodes->nodeNum; ++i) {
    SDMMnodeInfo *pMnodeInfo = &pMnodes->nodeInfos[i];
    pMnodeInfo->nodeId   = htonl(pMnodeInfo->nodeId);
  }

  vnodeSetAccess(pStatusRsp->vgAccess, pCfg->numOfVnodes);
  dnodeProcessModuleStatus(pCfg->moduleStatus);
  dnodeUpdateDnodeCfg(pCfg);

  dnodeUpdateMnodeInfos(pMnodes);
  taosTmrReset(dnodeSendStatusMsg, tsStatusInterval * 1000, NULL, tsDnodeTmr, &tsStatusTimer);
}

static bool dnodeCheckMnodeInfos(SDMMnodeInfos *pMnodes) {
  if (pMnodes->nodeNum <= 0 || pMnodes->nodeNum > 3) {
    dError("invalid mnode infos, num:%d", pMnodes->nodeNum);
    return false;
  }

  for (int32_t i = 0; i < pMnodes->nodeNum; ++i) {
    SDMMnodeInfo *pMnodeInfo = &pMnodes->nodeInfos[i];
    if (pMnodeInfo->nodeId <= 0 || strlen(pMnodeInfo->nodeEp) <= 5) {
      dError("invalid mnode info:%d, nodeId:%d nodeEp:%s", i, pMnodeInfo->nodeId, pMnodeInfo->nodeEp);
      return false;
    }
  }

  return true;
}

static void dnodeUpdateMnodeInfos(SDMMnodeInfos *pMnodes) {
  bool mnodesChanged = (memcmp(&tsDMnodeInfos, pMnodes, sizeof(SDMMnodeInfos)) != 0);
  bool mnodesNotInit = (tsDMnodeInfos.nodeNum == 0);
  if (!(mnodesChanged || mnodesNotInit)) return;

  if (!dnodeCheckMnodeInfos(pMnodes)) return;

  memcpy(&tsDMnodeInfos, pMnodes, sizeof(SDMMnodeInfos));
  dInfo("mnode infos is changed, nodeNum:%d inUse:%d", tsDMnodeInfos.nodeNum, tsDMnodeInfos.inUse);
  for (int32_t i = 0; i < tsDMnodeInfos.nodeNum; i++) {
    dInfo("mnode index:%d, %s", tsDMnodeInfos.nodeInfos[i].nodeId, tsDMnodeInfos.nodeInfos[i].nodeEp);
  }

  tsDMnodeIpSet.inUse = tsDMnodeInfos.inUse;
  tsDMnodeIpSet.numOfIps = tsDMnodeInfos.nodeNum;
  for (int32_t i = 0; i < tsDMnodeInfos.nodeNum; i++) {
    taosGetFqdnPortFromEp(tsDMnodeInfos.nodeInfos[i].nodeEp, tsDMnodeIpSet.fqdn[i], &tsDMnodeIpSet.port[i]);
  }

  dnodeSaveMnodeInfos();
  sdbUpdateSync();
}

static bool dnodeReadMnodeInfos() {
  char ipFile[TSDB_FILENAME_LEN*2] = {0};
  
  sprintf(ipFile, "%s/mnodeIpList.json", tsDnodeDir);
  FILE *fp = fopen(ipFile, "r");
  if (!fp) {
    dDebug("failed to read mnodeIpList.json, file not exist");
    return false;
  }

  bool  ret = false;
  int   maxLen = 2000;
  char *content = calloc(1, maxLen + 1);
  int   len = fread(content, 1, maxLen, fp);
  if (len <= 0) {
    free(content);
    fclose(fp);
    dError("failed to read mnodeIpList.json, content is null");
    return false;
  }

  content[len] = 0;
  cJSON* root = cJSON_Parse(content);
  if (root == NULL) {
    dError("failed to read mnodeIpList.json, invalid json format");
    goto PARSE_OVER;
  }

  cJSON* inUse = cJSON_GetObjectItem(root, "inUse");
  if (!inUse || inUse->type != cJSON_Number) {
    dError("failed to read mnodeIpList.json, inUse not found");
    goto PARSE_OVER;
  }
  tsDMnodeInfos.inUse = inUse->valueint;

  cJSON* nodeNum = cJSON_GetObjectItem(root, "nodeNum");
  if (!nodeNum || nodeNum->type != cJSON_Number) {
    dError("failed to read mnodeIpList.json, nodeNum not found");
    goto PARSE_OVER;
  }
  tsDMnodeInfos.nodeNum = nodeNum->valueint;

  cJSON* nodeInfos = cJSON_GetObjectItem(root, "nodeInfos");
  if (!nodeInfos || nodeInfos->type != cJSON_Array) {
    dError("failed to read mnodeIpList.json, nodeInfos not found");
    goto PARSE_OVER;
  }

  int size = cJSON_GetArraySize(nodeInfos);
  if (size != tsDMnodeInfos.nodeNum) {
    dError("failed to read mnodeIpList.json, nodeInfos size not matched");
    goto PARSE_OVER;
  }

  for (int i = 0; i < size; ++i) {
    cJSON* nodeInfo = cJSON_GetArrayItem(nodeInfos, i);
    if (nodeInfo == NULL) continue;

    cJSON *nodeId = cJSON_GetObjectItem(nodeInfo, "nodeId");
    if (!nodeId || nodeId->type != cJSON_Number) {
      dError("failed to read mnodeIpList.json, nodeId not found");
      goto PARSE_OVER;
    }
    tsDMnodeInfos.nodeInfos[i].nodeId = nodeId->valueint;

    cJSON *nodeEp = cJSON_GetObjectItem(nodeInfo, "nodeEp");
    if (!nodeEp || nodeEp->type != cJSON_String || nodeEp->valuestring == NULL) {
      dError("failed to read mnodeIpList.json, nodeName not found");
      goto PARSE_OVER;
    }
    strncpy(tsDMnodeInfos.nodeInfos[i].nodeEp, nodeEp->valuestring, TSDB_EP_LEN);
 }

  ret = true;

  dInfo("read mnode iplist successed, numOfIps:%d inUse:%d", tsDMnodeInfos.nodeNum, tsDMnodeInfos.inUse);
  for (int32_t i = 0; i < tsDMnodeInfos.nodeNum; i++) {
    dInfo("mnode:%d, %s", tsDMnodeInfos.nodeInfos[i].nodeId, tsDMnodeInfos.nodeInfos[i].nodeEp);
  }

PARSE_OVER:
  free(content);
  cJSON_Delete(root);
  fclose(fp);
  return ret;
}

static void dnodeSaveMnodeInfos() {
  char ipFile[TSDB_FILENAME_LEN] = {0};
  sprintf(ipFile, "%s/mnodeIpList.json", tsDnodeDir);
  FILE *fp = fopen(ipFile, "w");
  if (!fp) return;

  int32_t len = 0;
  int32_t maxLen = 2000;
  char *  content = calloc(1, maxLen + 1);

  len += snprintf(content + len, maxLen - len, "{\n");
  len += snprintf(content + len, maxLen - len, "  \"inUse\": %d,\n", tsDMnodeInfos.inUse);
  len += snprintf(content + len, maxLen - len, "  \"nodeNum\": %d,\n", tsDMnodeInfos.nodeNum);
  len += snprintf(content + len, maxLen - len, "  \"nodeInfos\": [{\n");
  for (int32_t i = 0; i < tsDMnodeInfos.nodeNum; i++) {
    len += snprintf(content + len, maxLen - len, "    \"nodeId\": %d,\n", tsDMnodeInfos.nodeInfos[i].nodeId);
    len += snprintf(content + len, maxLen - len, "    \"nodeEp\": \"%s\"\n", tsDMnodeInfos.nodeInfos[i].nodeEp);
    if (i < tsDMnodeInfos.nodeNum -1) {
      len += snprintf(content + len, maxLen - len, "  },{\n");  
    } else {
      len += snprintf(content + len, maxLen - len, "  }]\n");  
    }
  }
  len += snprintf(content + len, maxLen - len, "}\n"); 

  fwrite(content, 1, len, fp);
  fflush(fp);
  fclose(fp);
  free(content);
  
  dInfo("save mnode iplist successed");
}

char *dnodeGetMnodeMasterEp() {
  return tsDMnodeInfos.nodeInfos[tsDMnodeIpSet.inUse].nodeEp;
}

void* dnodeGetMnodeInfos() {
  return &tsDMnodeInfos;
}

static void dnodeSendStatusMsg(void *handle, void *tmrId) {
  if (tsDnodeTmr == NULL) {
    dError("dnode timer is already released");
    return;
  }

  if (tsStatusTimer == NULL) {
    taosTmrReset(dnodeSendStatusMsg, tsStatusInterval * 1000, NULL, tsDnodeTmr, &tsStatusTimer);
    dError("failed to start status timer");
    return;
  }

  int32_t contLen = sizeof(SDMStatusMsg) + TSDB_MAX_VNODES * sizeof(SVnodeLoad);
  SDMStatusMsg *pStatus = rpcMallocCont(contLen);
  if (pStatus == NULL) {
    taosTmrReset(dnodeSendStatusMsg, tsStatusInterval * 1000, NULL, tsDnodeTmr, &tsStatusTimer);
    dError("failed to malloc status message");
    return;
  }

  //strcpy(pStatus->dnodeName, tsDnodeName);
  pStatus->version          = htonl(tsVersion);
  pStatus->dnodeId          = htonl(tsDnodeCfg.dnodeId);
  strcpy(pStatus->dnodeEp, tsLocalEp);
  pStatus->lastReboot       = htonl(tsRebootTime);
  pStatus->numOfTotalVnodes = htons((uint16_t) tsNumOfTotalVnodes);
  pStatus->numOfCores       = htons((uint16_t) tsNumOfCores);
  pStatus->diskAvailable    = tsAvailDataDirGB;
  pStatus->alternativeRole  = (uint8_t) tsAlternativeRole;

  // fill cluster cfg parameters
  pStatus->clusterCfg.numOfMnodes        = tsNumOfMnodes;
  pStatus->clusterCfg.mnodeEqualVnodeNum = tsMnodeEqualVnodeNum;
  pStatus->clusterCfg.offlineThreshold   = tsOfflineThreshold;
  pStatus->clusterCfg.statusInterval     = tsStatusInterval;
  strcpy(pStatus->clusterCfg.arbitrator, tsArbitrator);
  strcpy(pStatus->clusterCfg.timezone, tsTimezone);
  strcpy(pStatus->clusterCfg.locale, tsLocale);
  strcpy(pStatus->clusterCfg.charset, tsCharset);  
  
  vnodeBuildStatusMsg(pStatus);
  contLen = sizeof(SDMStatusMsg) + pStatus->openVnodes * sizeof(SVnodeLoad);
  pStatus->openVnodes = htons(pStatus->openVnodes);
  
  SRpcMsg rpcMsg = {
    .pCont   = pStatus,
    .contLen = contLen,
    .msgType = TSDB_MSG_TYPE_DM_STATUS
  };

  SRpcIpSet ipSet;
  dnodeGetMnodeIpSetForPeer(&ipSet);
  dnodeSendMsgToDnode(&ipSet, &rpcMsg);
}

static bool dnodeReadDnodeCfg() {
  char dnodeCfgFile[TSDB_FILENAME_LEN*2] = {0};
  
  sprintf(dnodeCfgFile, "%s/dnodeCfg.json", tsDnodeDir);

  FILE *fp = fopen(dnodeCfgFile, "r");
  if (!fp) {
    dDebug("failed to read dnodeCfg.json, file not exist");
    return false;
  }

  bool  ret = false;
  int   maxLen = 100;
  char *content = calloc(1, maxLen + 1);
  int   len = fread(content, 1, maxLen, fp);
  if (len <= 0) {
    free(content);
    fclose(fp);
    dError("failed to read dnodeCfg.json, content is null");
    return false;
  }

  content[len] = 0;
  cJSON* root = cJSON_Parse(content);
  if (root == NULL) {
    dError("failed to read dnodeCfg.json, invalid json format");
    goto PARSE_CFG_OVER;
  }

  cJSON* dnodeId = cJSON_GetObjectItem(root, "dnodeId");
  if (!dnodeId || dnodeId->type != cJSON_Number) {
    dError("failed to read dnodeCfg.json, dnodeId not found");
    goto PARSE_CFG_OVER;
  }
  tsDnodeCfg.dnodeId = dnodeId->valueint;

  ret = true;

  dInfo("read numOfVnodes successed, dnodeId:%d", tsDnodeCfg.dnodeId);

PARSE_CFG_OVER:
  free(content);
  cJSON_Delete(root);
  fclose(fp);
  return ret;
}

static void dnodeSaveDnodeCfg() {
  char dnodeCfgFile[TSDB_FILENAME_LEN] = {0};
  sprintf(dnodeCfgFile, "%s/dnodeCfg.json", tsDnodeDir);

  FILE *fp = fopen(dnodeCfgFile, "w");
  if (!fp) return;

  int32_t len = 0;
  int32_t maxLen = 100;
  char *  content = calloc(1, maxLen + 1);

  len += snprintf(content + len, maxLen - len, "{\n");
  len += snprintf(content + len, maxLen - len, "  \"dnodeId\": %d\n", tsDnodeCfg.dnodeId);
  len += snprintf(content + len, maxLen - len, "}\n"); 

  fwrite(content, 1, len, fp);
  fflush(fp);
  fclose(fp);
  free(content);
  
  dInfo("save dnodeId successed");
}

void dnodeUpdateDnodeCfg(SDMDnodeCfg *pCfg) {
  if (tsDnodeCfg.dnodeId == 0) {
    dInfo("dnodeId is set to %d", pCfg->dnodeId);  
    tsDnodeCfg.dnodeId = pCfg->dnodeId;
    dnodeSaveDnodeCfg();
  }
}

int32_t dnodeGetDnodeId() {
  return tsDnodeCfg.dnodeId;
}

void dnodeSendRedirectMsg(SRpcMsg *rpcMsg, bool forShell) {
  SRpcConnInfo connInfo = {0};
  rpcGetConnInfo(rpcMsg->handle, &connInfo);

  SRpcIpSet ipSet = {0};
  if (forShell) {
    dnodeGetMnodeIpSetForShell(&ipSet);
  } else {
    dnodeGetMnodeIpSetForPeer(&ipSet);
  }
  
  dDebug("msg:%s will be redirected, dnodeIp:%s user:%s, numOfIps:%d inUse:%d", taosMsg[rpcMsg->msgType],
         taosIpStr(connInfo.clientIp), connInfo.user, ipSet.numOfIps, ipSet.inUse);

  for (int i = 0; i < ipSet.numOfIps; ++i) {
    dDebug("mnode index:%d %s:%d", i, ipSet.fqdn[i], ipSet.port[i]);
    ipSet.port[i] = htons(ipSet.port[i]);
  }

  rpcSendRedirectRsp(rpcMsg->handle, &ipSet);
}<|MERGE_RESOLUTION|>--- conflicted
+++ resolved
@@ -288,11 +288,7 @@
 }
 
 static int32_t dnodeOpenVnodes() {
-<<<<<<< HEAD
   int32_t vnodeList[TSDB_MAX_VNODES] = {0};
-=======
-  int32_t *vnodeList = calloc(TSDB_MAX_VNODES, sizeof(int32_t));
->>>>>>> e01c22a5
   int32_t numOfVnodes = 0;
   int32_t status = dnodeGetVnodeList(vnodeList, &numOfVnodes);
 
@@ -367,11 +363,7 @@
 }
 
 static void dnodeCloseVnodes() {
-<<<<<<< HEAD
   int32_t vnodeList[TSDB_MAX_VNODES]= {0};
-=======
-  int32_t vnodeList[TSDB_MAX_VNODES];
->>>>>>> e01c22a5
   int32_t numOfVnodes = 0;
   int32_t status;
 
