--- conflicted
+++ resolved
@@ -176,10 +176,10 @@
       terrno = TSDB_CODE_MSG_NOT_PROCESSED;
     }
 
-    dnodeProcessReadResult(pVnode, pReadMsg);
+//    dnodeProcessReadResult(pVnode, pReadMsg);
     taosFreeQitem(pReadMsg);
 
-    dnodeReleaseVnode(pVnode);  
+    dnodeReleaseVnode(pVnode);
   }
 
   return NULL;
@@ -220,7 +220,7 @@
     code = terrno;
   }
 
-  //TODO: query handle is returned by dnodeProcessQueryMsg 
+  //TODO: query handle is returned by dnodeProcessQueryMsg
   if (0) {
     SRpcMsg rsp;
     rsp.handle = pRead->rpcMsg.handle;
@@ -232,35 +232,36 @@
   rpcFreeCont(pRead->rpcMsg.pCont);  // free the received message
 }
 
-<<<<<<< HEAD
-static void dnodeContinueExecuteQuery(void* qhandle, SReadMsg *pMsg) {
-  SReadMsg readMsg = {
-      .rpcMsg      = {.msgType = TSDB_MSG_TYPE_QUERY},
-      .pCont       = qhandle,
-      .contLen     = 0,
-      .pRpcContext = pMsg->pRpcContext,
-      .pVnode      = pMsg->pVnode,
-  };
-  
-  taos_queue queue = dnodeGetVnodeRworker(pMsg->pVnode);
-  taosWriteQitem(queue, &readMsg);
-}
-
-static void dnodeProcessQueryMsg(SReadMsg *pMsg) {
-  SQueryTableMsg* pQueryTableMsg = (SQueryTableMsg*) pMsg->pCont;
-  
-  SQInfo* pQInfo = NULL;
-  if (pMsg->rpcMsg.contLen != 0) {
-    void* tsdb = dnodeGetVnodeTsdb(pMsg->pVnode);
-    int32_t code = qCreateQueryInfo(tsdb, pQueryTableMsg, pMsg, &pQInfo);
-=======
+static void dnodeContinueExecuteQuery(void* pVnode, void* qhandle, SReadMsg *pMsg) {
+  
+  SReadMsg *pRead = (SReadMsg *)taosAllocateQitem(sizeof(SReadMsg));
+  pRead->rpcMsg      = pMsg->rpcMsg;
+  pRead->pCont       = qhandle;
+  pRead->contLen     = 0;
+  pRead->pRpcContext = pMsg->pRpcContext;
+  pRead->rpcMsg.msgType = TSDB_MSG_TYPE_QUERY;
+  
+  taos_queue queue = dnodeGetVnodeRworker(pVnode);
+  taosWriteQitem(queue, TAOS_QTYPE_RPC, pRead);
+  
+//  SReadMsg readMsg = {
+//      .rpcMsg      = {0},
+//      .pCont       = qhandle,
+//      .contLen     = 0,
+//      .pRpcContext = pMsg->pRpcContext,
+//  };
+//
+//  taos_queue queue = dnodeGetVnodeRworker(pVnode);
+//  taosWriteQitem(queue, TSDB_MSG_TYPE_QUERY, &readMsg);
+}
+
 static void dnodeProcessQueryMsg(void *pVnode, SReadMsg *pMsg) {
   SQueryTableMsg* pQueryTableMsg = (SQueryTableMsg*) pMsg->pCont;
   
   SQInfo* pQInfo = NULL;
-  void* tsdb = dnodeGetVnodeTsdb(pVnode);
-  int32_t code = qCreateQueryInfo(tsdb, pQueryTableMsg, &pQInfo);
->>>>>>> 922134aa
+  if (pMsg->contLen != 0) {
+    void* tsdb = dnodeGetVnodeTsdb(pVnode);
+    int32_t code = qCreateQueryInfo(tsdb, pQueryTableMsg, NULL, &pQInfo);
   
     SQueryTableRsp *pRsp = (SQueryTableRsp *) rpcMallocCont(sizeof(SQueryTableRsp));
     pRsp->code    = code;
@@ -279,21 +280,14 @@
     pQInfo = pMsg->pCont;
   }
   
-  // do execute query
-  qTableQuery(pQInfo);
-}
-
-<<<<<<< HEAD
-static void dnodeProcessRetrieveMsg(SReadMsg *pMsg) {
-=======
-static int32_t c = 0;
+  qTableQuery(pQInfo); // do execute query
+}
+
 static void dnodeProcessRetrieveMsg(void *pVnode, SReadMsg *pMsg) {
->>>>>>> 922134aa
   SRetrieveTableMsg *pRetrieve = pMsg->pCont;
   void *pQInfo = (void*) htobe64(pRetrieve->qhandle);
 
   dTrace("QInfo:%p vgId:%d, retrieve msg is received", pQInfo, pRetrieve->header.vgId);
-
   int32_t contLen = 0;
   
   SRetrieveTableRsp *pRsp = NULL;
@@ -308,8 +302,10 @@
     // todo check code and handle error in build result set
     code = qDumpRetrieveResult(pQInfo, &pRsp, &contLen);
     
-    if (qNeedFurtherExec(pQInfo)) {
-      dnodeContinueExecuteQuery(pQInfo, pMsg);
+    if (qHasMoreResultsToRetrieve(pQInfo)) {
+      dnodeContinueExecuteQuery(pVnode, pQInfo, pMsg);
+    } else {  // no further execution invoked, release the ref to vnode
+      dnodeProcessReadResult(pVnode, pMsg);
     }
   }
   
@@ -322,7 +318,4 @@
   };
 
   rpcSendResponse(&rpcRsp);
-  
-  //todo merge result should be done here
-  //dnodeProcessReadResult(&readMsg);
 }