--- conflicted
+++ resolved
@@ -83,22 +83,14 @@
 }
 
 static void dnodeProcessReqMsgFromDnode(SRpcMsg *pMsg, SRpcIpSet *pIpSet) {
-<<<<<<< HEAD
-  SRpcMsg rspMsg;
-  rspMsg.handle  = pMsg->handle;
-  rspMsg.pCont   = NULL;
-  rspMsg.contLen = 0;
-
-  if (pMsg->pCont == NULL) return;
-
-=======
   SRpcMsg rspMsg = {
     .handle  = pMsg->handle,
     .pCont   = NULL,
     .contLen = 0
   };
   
->>>>>>> e6985f8e
+  if (pMsg->pCont == NULL) return;
+
   if (dnodeGetRunStatus() != TSDB_DNODE_RUN_STATUS_RUNING) {
     rspMsg.code = TSDB_CODE_RPC_NOT_READY;
     rpcSendResponse(&rspMsg);
