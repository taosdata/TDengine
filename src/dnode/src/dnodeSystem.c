--- conflicted
+++ resolved
@@ -154,18 +154,7 @@
 
 static void siguser1Handler(int32_t signum, void *sigInfo, void *context) { taosCfgDynamicOptions("debugFlag 143"); }
 
-<<<<<<< HEAD
-  syslog(LOG_INFO, "Shut down signal is %d", signum);
-  syslog(LOG_INFO, "Shutting down TDengine service...");
-  // clean the system.
-#ifdef __APPLE__
-  dInfo("shut down signal is %d, sender PID:%d", signum, sigInfo->si_pid);
-#else // __APPLE__
-  dInfo("shut down signal is %d, sender PID:%d cmdline:%s", signum, sigInfo->si_pid, taosGetCmdlineByPID(sigInfo->si_pid));
-#endif // __APPLE__
-=======
 static void siguser2Handler(int32_t signum, void *sigInfo, void *context) { taosCfgDynamicOptions("resetlog"); }
->>>>>>> 39bd9091
 
 static void sigintHandler(int32_t signum, void *sigInfo, void *context) {
   // protect the application from receive another signal
