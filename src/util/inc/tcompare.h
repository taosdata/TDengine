--- conflicted
+++ resolved
@@ -22,17 +22,10 @@
 
 #include "os.h"
 
-<<<<<<< HEAD
-#define TSDB_PATTERN_MATCH 0
-#define TSDB_PATTERN_NOMATCH 1
-#define TSDB_PATTERN_NOWILDCARDMATCH 2
-#define TSDB_PATTERN_STRING_MAX_LEN 100
-=======
 #define TSDB_PATTERN_MATCH               0
 #define TSDB_PATTERN_NOMATCH             1
 #define TSDB_PATTERN_NOWILDCARDMATCH     2
 #define TSDB_PATTERN_STRING_DEFAULT_LEN  100
->>>>>>> ffe99d41
 
 #define FLT_COMPAR_TOL_FACTOR    4
 #define FLT_EQUAL(_x, _y)        (fabs((_x) - (_y)) <= (FLT_COMPAR_TOL_FACTOR * FLT_EPSILON))
