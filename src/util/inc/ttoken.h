/*
 * Copyright (c) 2019 TAOS Data, Inc. <jhtao@taosdata.com>
 *
 * This program is free software: you can use, redistribute, and/or modify
 * it under the terms of the GNU Affero General Public License, version 3
 * or later ("AGPL"), as published by the Free Software Foundation.
 *
 * This program is distributed in the hope that it will be useful, but WITHOUT
 * ANY WARRANTY; without even the implied warranty of MERCHANTABILITY or
 * FITNESS FOR A PARTICULAR PURPOSE.
 *
 * You should have received a copy of the GNU Affero General Public License
 * along with this program. If not, see <http://www.gnu.org/licenses/>.
 */

#ifndef TDENGINE_TTOKEN_H
#define TDENGINE_TTOKEN_H

#ifdef __cplusplus
extern "C" {
#endif

#include "os.h"
#include "tutil.h"
#include "ttokendef.h"

#define TSQL_TBNAME   "TBNAME"
#define TSQL_TBNAME_L "tbname"

#define TSQL_BLOCK_DIST   "_BLOCK_DIST"
#define TSQL_BLOCK_DIST_L "_block_dist"

// used to denote the minimum unite in sql parsing
typedef struct SStrToken {
  uint32_t n;
  uint32_t type;
  char    *z;
} SStrToken;

/**
 * check if it is a number or not
 * @param pToken
 * @return
 */
#define isNumber(tk) \
((tk)->type == TK_INTEGER || (tk)->type == TK_FLOAT || (tk)->type == TK_HEX || (tk)->type == TK_BIN)

/**
 * tokenizer for sql string
 * @param z
 * @param tokenType
 * @return
 */
uint32_t tGetToken(char *z, uint32_t *tokenType);

/**
 * enhanced tokenizer for sql string.
 *
 * @param str
 * @param i
 * @param isPrevOptr
 * @return
 */
SStrToken tStrGetToken(char *str, int32_t *i, bool isPrevOptr);

/**
 * check if it is a keyword or not
 * @param z
 * @param len
 * @return
 */
bool taosIsKeyWordToken(const char *z, int32_t len);

/**
 * check if it is a token or not
 * @param   pToken
 * @return  token type, if it is not a number, TK_ILLEGAL will return
 */
static FORCE_INLINE int32_t tGetNumericStringType(const SStrToken* pToken) {
  const char* z = pToken->z;
  int32_t type = TK_ILLEGAL;

  uint32_t i = 0;
  for(; i < pToken->n; ++i) {
    switch (z[i]) {
      case '+':
      case '-': {
        break;
      }

      case '.': {
        /*
         * handle the the float number with out integer part
         * .123
         * .123e4
         */
        if (!isdigit(z[i+1])) {
          return TK_ILLEGAL;
        }

        for (i += 2; isdigit(z[i]); i++) {
        }

        if ((z[i] == 'e' || z[i] == 'E') &&
            (isdigit(z[i + 1]) || ((z[i + 1] == '+' || z[i + 1] == '-') && isdigit(z[i + 2])))) {
          i += 2;
          while (isdigit(z[i])) {
            i++;
          }
        }

        type = TK_FLOAT;
        goto _end;
      }

      case '0': {
        char next = z[i + 1];
        if (next == 'b') { // bin number
          type = TK_BIN;
          for (i += 2; (z[i] == '0' || z[i] == '1'); ++i) {
          }

          goto _end;
        } else if (next == 'x') {  //hex number
          type = TK_HEX;
          for (i += 2; isdigit(z[i]) || (z[i] >= 'a' && z[i] <= 'f') || (z[i] >= 'A' && z[i] <= 'F'); ++i) {
          }

          goto _end;
        }
      }
      case '1':
      case '2':
      case '3':
      case '4':
      case '5':
      case '6':
      case '7':
      case '8':
      case '9': {
        type = TK_INTEGER;
        for (; isdigit(z[i]); i++) {
        }

        int32_t seg = 0;
        while (z[i] == '.' && isdigit(z[i + 1])) {
          i += 2;

          while (isdigit(z[i])) {
            i++;
          }

          seg++;
          type = TK_FLOAT;
        }

        if (seg > 1) {
          return TK_ILLEGAL;
        }

        if ((z[i] == 'e' || z[i] == 'E') &&
            (isdigit(z[i + 1]) || ((z[i + 1] == '+' || z[i + 1] == '-') && isdigit(z[i + 2])))) {
          i += 2;
          while (isdigit(z[i])) {
            i++;
          }

          type = TK_FLOAT;
        }

        goto _end;
      }
      default:
        return TK_ILLEGAL;
    }
  }

  _end:
  return (i < pToken->n)? TK_ILLEGAL:type;
}

void taosCleanupKeywordsTable();

<<<<<<< HEAD
SStrToken tscReplaceStrToken(char **str, SStrToken *token, const char* newToken);

=======
SStrToken taosTokenDup(SStrToken* pToken, char* buf, int32_t len);
>>>>>>> 779ae053

#ifdef __cplusplus
}
#endif

#endif  // TDENGINE_TTOKEN_H<|MERGE_RESOLUTION|>--- conflicted
+++ resolved
@@ -181,12 +181,9 @@
 
 void taosCleanupKeywordsTable();
 
-<<<<<<< HEAD
-SStrToken tscReplaceStrToken(char **str, SStrToken *token, const char* newToken);
+SStrToken tscReplaceStrToken(char **str, SStrToken *token, const char *newToken);
 
-=======
-SStrToken taosTokenDup(SStrToken* pToken, char* buf, int32_t len);
->>>>>>> 779ae053
+SStrToken taosTokenDup(SStrToken *pToken, char *buf, int32_t len);
 
 #ifdef __cplusplus
 }
