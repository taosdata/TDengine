/*
 * Copyright (c) 2019 TAOS Data, Inc. <jhtao@taosdata.com>
 *
 * This program is free software: you can use, redistribute, and/or modify
 * it under the terms of the GNU Affero General Public License, version 3
 * or later ("AGPL"), as published by the Free Software Foundation.
 *
 * This program is distributed in the hope that it will be useful, but WITHOUT
 * ANY WARRANTY; without even the implied warranty of MERCHANTABILITY or
 * FITNESS FOR A PARTICULAR PURPOSE.
 *
 * You should have received a copy of the GNU Affero General Public License
 * along with this program. If not, see <http://www.gnu.org/licenses/>.
 */

#ifndef TDENGINE_CFG_H
#define TDENGINE_CFG_H

#ifdef __cplusplus
extern "C" {
#endif

<<<<<<< HEAD
#define TSDB_CFG_MAX_NUM    138
=======
#define TSDB_CFG_MAX_NUM    140
>>>>>>> 298ed343
#define TSDB_CFG_PRINT_LEN  23
#define TSDB_CFG_OPTION_LEN 24
#define TSDB_CFG_VALUE_LEN  41

#define TSDB_CFG_CTYPE_B_CONFIG    1U   // can be configured from file
#define TSDB_CFG_CTYPE_B_SHOW      2U   // can displayed by "show configs" commands
#define TSDB_CFG_CTYPE_B_LOG       4U   // is a log type configuration
#define TSDB_CFG_CTYPE_B_CLIENT    8U   // can be displayed in the client log
#define TSDB_CFG_CTYPE_B_OPTION    16U  // can be configured by taos_options function
#define TSDB_CFG_CTYPE_B_NOT_PRINT 32U  // such as password

#define MAX_FLOAT    100000
#define MIN_FLOAT    0

enum {
  TAOS_CFG_CSTATUS_NONE,     // not configured
  TAOS_CFG_CSTATUS_DEFAULT,  // use system default value
  TAOS_CFG_CSTATUS_FILE,     // configured from file
  TAOS_CFG_CSTATUS_OPTION,   // configured by taos_options function
  TAOS_CFG_CSTATUS_ARG,      // configured by program argument
};

enum {
  TAOS_CFG_VTYPE_INT8,
  TAOS_CFG_VTYPE_INT16,
  TAOS_CFG_VTYPE_INT32,
  TAOS_CFG_VTYPE_UINT16,
  TAOS_CFG_VTYPE_FLOAT,
  TAOS_CFG_VTYPE_STRING,
  TAOS_CFG_VTYPE_IPSTR,
  TAOS_CFG_VTYPE_DIRECTORY,
  TAOS_CFG_VTYPE_DATA_DIRCTORY,
  TAOS_CFG_VTYPE_DOUBLE,
};

enum {
  TAOS_CFG_UTYPE_NONE,
  TAOS_CFG_UTYPE_PERCENT,
  TAOS_CFG_UTYPE_GB,
  TAOS_CFG_UTYPE_MB,
  TAOS_CFG_UTYPE_BYTE,
  TAOS_CFG_UTYPE_SECOND,
  TAOS_CFG_UTYPE_MS
};

typedef struct {
  char *   option;
  void *   ptr;
  float    minValue;
  float    maxValue;
  int8_t   cfgType;
  int8_t   cfgStatus;
  int8_t   unitType;
  int8_t   valType;
  int32_t  ptrLength;
} SGlobalCfg;

extern SGlobalCfg tsGlobalConfig[];
extern int32_t    tsGlobalConfigNum;
extern char *     tsCfgStatusStr[];

void taosReadGlobalLogCfg();
bool taosReadGlobalCfg();
void taosPrintGlobalCfg();
void taosDumpGlobalCfg();

void taosInitConfigOption(SGlobalCfg cfg);
SGlobalCfg * taosGetConfigOption(const char *option);
bool taosReadConfigOption(const char *option, char *value, char *value2, char *value3, int8_t cfgStatus, int8_t sourceType);

#ifdef __cplusplus
}
#endif

#endif  // TDENGINE_TGLOBALCFG_H<|MERGE_RESOLUTION|>--- conflicted
+++ resolved
@@ -20,11 +20,7 @@
 extern "C" {
 #endif
 
-<<<<<<< HEAD
-#define TSDB_CFG_MAX_NUM    138
-=======
-#define TSDB_CFG_MAX_NUM    140
->>>>>>> 298ed343
+#define TSDB_CFG_MAX_NUM    141
 #define TSDB_CFG_PRINT_LEN  23
 #define TSDB_CFG_OPTION_LEN 24
 #define TSDB_CFG_VALUE_LEN  41
