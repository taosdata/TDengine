/*
 * Copyright (c) 2019 TAOS Data, Inc. <jhtao@taosdata.com>
 *
 * This program is free software: you can use, redistribute, and/or modify
 * it under the terms of the GNU Affero General Public License, version 3
 * or later ("AGPL"), as published by the Free Software Foundation.
 *
 * This program is distributed in the hope that it will be useful, but WITHOUT
 * ANY WARRANTY; without even the implied warranty of MERCHANTABILITY or
 * FITNESS FOR A PARTICULAR PURPOSE.
 *
 * You should have received a copy of the GNU Affero General Public License
 * along with this program. If not, see <http://www.gnu.org/licenses/>.
 */

#ifndef TDENGINE_CFG_H
#define TDENGINE_CFG_H

#ifdef __cplusplus
extern "C" {
#endif

<<<<<<< HEAD
#define TSDB_CFG_MAX_NUM    126
=======
#define TSDB_CFG_MAX_NUM    128
>>>>>>> 208e2aac
#define TSDB_CFG_PRINT_LEN  23
#define TSDB_CFG_OPTION_LEN 24
#define TSDB_CFG_VALUE_LEN  41

#define TSDB_CFG_CTYPE_B_CONFIG    1U   // can be configured from file
#define TSDB_CFG_CTYPE_B_SHOW      2U   // can displayed by "show configs" commands
#define TSDB_CFG_CTYPE_B_LOG       4U   // is a log type configuration
#define TSDB_CFG_CTYPE_B_CLIENT    8U   // can be displayed in the client log
#define TSDB_CFG_CTYPE_B_OPTION    16U  // can be configured by taos_options function
#define TSDB_CFG_CTYPE_B_NOT_PRINT 32U  // such as password

#define MAX_FLOAT    100000
#define MIN_FLOAT    0

enum {
  TAOS_CFG_CSTATUS_NONE,     // not configured
  TAOS_CFG_CSTATUS_DEFAULT,  // use system default value
  TAOS_CFG_CSTATUS_FILE,     // configured from file
  TAOS_CFG_CSTATUS_OPTION,   // configured by taos_options function
  TAOS_CFG_CSTATUS_ARG,      // configured by program argument
};

enum {
  TAOS_CFG_VTYPE_INT8,
  TAOS_CFG_VTYPE_INT16,
  TAOS_CFG_VTYPE_INT32,
  TAOS_CFG_VTYPE_UINT16,
  TAOS_CFG_VTYPE_FLOAT,
  TAOS_CFG_VTYPE_STRING,
  TAOS_CFG_VTYPE_IPSTR,
  TAOS_CFG_VTYPE_DIRECTORY,
  TAOS_CFG_VTYPE_DATA_DIRCTORY,
  TAOS_CFG_VTYPE_DOUBLE,
};

enum {
  TAOS_CFG_UTYPE_NONE,
  TAOS_CFG_UTYPE_PERCENT,
  TAOS_CFG_UTYPE_GB,
  TAOS_CFG_UTYPE_MB,
  TAOS_CFG_UTYPE_BYTE,
  TAOS_CFG_UTYPE_SECOND,
  TAOS_CFG_UTYPE_MS
};

typedef struct {
  char *   option;
  void *   ptr;
  float    minValue;
  float    maxValue;
  int8_t   cfgType;
  int8_t   cfgStatus;
  int8_t   unitType;
  int8_t   valType;
  int32_t  ptrLength;
} SGlobalCfg;

extern SGlobalCfg tsGlobalConfig[];
extern int32_t    tsGlobalConfigNum;
extern char *     tsCfgStatusStr[];

void taosReadGlobalLogCfg();
bool taosReadGlobalCfg();
void taosPrintGlobalCfg();
void taosDumpGlobalCfg();

void taosInitConfigOption(SGlobalCfg cfg);
SGlobalCfg * taosGetConfigOption(const char *option);
bool taosReadConfigOption(const char *option, char *value, char *value2, char *value3, int8_t cfgStatus, int8_t sourceType);

#ifdef __cplusplus
}
#endif

#endif  // TDENGINE_TGLOBALCFG_H<|MERGE_RESOLUTION|>--- conflicted
+++ resolved
@@ -20,11 +20,8 @@
 extern "C" {
 #endif
 
-<<<<<<< HEAD
-#define TSDB_CFG_MAX_NUM    126
-=======
-#define TSDB_CFG_MAX_NUM    128
->>>>>>> 208e2aac
+
+#define TSDB_CFG_MAX_NUM    129
 #define TSDB_CFG_PRINT_LEN  23
 #define TSDB_CFG_OPTION_LEN 24
 #define TSDB_CFG_VALUE_LEN  41
