--- conflicted
+++ resolved
@@ -617,78 +617,6 @@
   }
 
   return strdup(charsetstr);
-<<<<<<< HEAD
-}
-
-#define elePtrAt(base, size, idx) (void *)((char *)(base) + (size) * (idx))
-void * taosbsearch(const void *key, const void *base, size_t nmemb, size_t size, int (*compar)(const void *, const void *), int flags) {
-  // TODO: need to check the correctness of this function
-  int l = 0;
-  int r = nmemb;
-  int idx = 0;
-  int comparison;
-
-  if (flags == TD_EQ) {
-    return bsearch(key, base, nmemb, size, compar);
-  } else if (flags == TD_GE) {
-    if (nmemb == 0) return NULL;
-    if ((*compar)(key, elePtrAt(base, size, 0)) <= 0) return elePtrAt(base, size, 0);
-    if ((*compar)(key, elePtrAt(base, size, nmemb - 1)) > 0) return NULL;
-
-    while (l < r) {
-      idx = (l + r) / 2;
-      comparison = (*compar)(key, elePtrAt(base, size, idx));
-      if (comparison < 0) {
-        r = idx;
-      } else if (comparison > 0) {
-        l = idx + 1;
-      } else {
-        return elePtrAt(base, size, idx);
-      }
-    }
-
-    if ((*compar)(key, elePtrAt(base, size, idx)) < 0) {
-      return elePtrAt(base, size, idx);
-    } else {
-      if (idx + 1 > nmemb - 1) {
-        return NULL;
-      } else {
-        return elePtrAt(base, size, idx + 1);
-      }
-    }
-  } else if (flags == TD_LE) {
-    if (nmemb == 0) return NULL;
-    if ((*compar)(key, elePtrAt(base, size, nmemb - 1)) >= 0) return elePtrAt(base, size, nmemb - 1);
-    if ((*compar)(key, elePtrAt(base, size, 0)) < 0) return NULL;
-
-    while (l < r) {
-      idx = (l + r) / 2;
-      comparison = (*compar)(key, elePtrAt(base, size, idx));
-      if (comparison < 0) {
-        r = idx;
-      } else if (comparison > 0) {
-        l = idx + 1;
-      } else {
-        return elePtrAt(base, size, idx);
-      }
-    }
-
-    if ((*compar)(key, elePtrAt(base, size, idx)) > 0) {
-      return elePtrAt(base, size, idx);
-    } else {
-      if (idx == 0) {
-        return NULL;
-      } else {
-        return elePtrAt(base, size, idx - 1);
-      }
-    }
-
-  } else {
-    assert(0);
-    return NULL;
-  }
-
-  return NULL;
 }
 
 void *tmalloc(size_t size) {
@@ -734,6 +662,4 @@
   if (ptr) {
     free((void *)((char *)ptr - sizeof(size_t)));
   }
-=======
->>>>>>> 84e0df6b
 }