<<<<<<< HEAD
char version[64] = "1.6.4.6";
char compatible_version[64] = "1.6.1.0";
char gitinfo[128] = "0d2351b4a7043f4e907734d7b1696d13574cb8e0";
char gitinfoOfInternal[128] = "a898ecfc1f6b9f1c626ca98a0b9a77b8d5b52abe";
char buildinfo[512] = "Built by root at 2020-01-14 11:05";
=======
char version[64] = "1.6.5.1";
char compatible_version[64] = "1.6.1.0";
char gitinfo[128] = "2ea714387009421beb35e7f03b94c6a87d22529a";
char gitinfoOfInternal[128] = "950f54ac026bc05bcec5cff356f4964a18d635bd";
char buildinfo[512] = "Built by ubuntu at 2019-12-21 11:14";
>>>>>>> c4d61438
<|MERGE_RESOLUTION|>--- conflicted
+++ resolved
@@ -1,13 +1,5 @@
-<<<<<<< HEAD
-char version[64] = "1.6.4.6";
-char compatible_version[64] = "1.6.1.0";
-char gitinfo[128] = "0d2351b4a7043f4e907734d7b1696d13574cb8e0";
-char gitinfoOfInternal[128] = "a898ecfc1f6b9f1c626ca98a0b9a77b8d5b52abe";
-char buildinfo[512] = "Built by root at 2020-01-14 11:05";
-=======
-char version[64] = "1.6.5.1";
+char version[64] = "1.6.5.3";
 char compatible_version[64] = "1.6.1.0";
 char gitinfo[128] = "2ea714387009421beb35e7f03b94c6a87d22529a";
 char gitinfoOfInternal[128] = "950f54ac026bc05bcec5cff356f4964a18d635bd";
-char buildinfo[512] = "Built by ubuntu at 2019-12-21 11:14";
->>>>>>> c4d61438
+char buildinfo[512] = "Built by ubuntu at 2019-12-21 11:14";