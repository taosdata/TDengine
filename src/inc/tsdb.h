--- conflicted
+++ resolved
@@ -352,13 +352,8 @@
 void tsdbDecCommitRef(int vgId);
 
 // For TSDB file sync
-<<<<<<< HEAD
-int tsdbSyncSend(void *pRepo, int socketFd);
-int tsdbSyncRecv(void *pRepo, int socketFd);
-=======
 int tsdbSyncSend(void *pRepo, SOCKET socketFd);
 int tsdbSyncRecv(void *pRepo, SOCKET socketFd);
->>>>>>> fc429e12
 
 #ifdef __cplusplus
 }
