/*
 * Copyright (c) 2019 TAOS Data, Inc. <jhtao@taosdata.com>
 *
 * This program is free software: you can use, redistribute, and/or modify
 * it under the terms of the GNU Affero General Public License, version 3
 * or later ("AGPL"), as published by the Free Software Foundation.
 *
 * This program is distributed in the hope that it will be useful, but WITHOUT
 * ANY WARRANTY; without even the implied warranty of MERCHANTABILITY or
 * FITNESS FOR A PARTICULAR PURPOSE.
 *
 * You should have received a copy of the GNU Affero General Public License
 * along with this program. If not, see <http://www.gnu.org/licenses/>.
 */
#ifndef _TD_TSDB_H_
#define _TD_TSDB_H_

#include <pthread.h>
#include <stdbool.h>
#include <stdint.h>

#include "dataformat.h"
#include "name.h"
#include "taosdef.h"
#include "taosmsg.h"
#include "tarray.h"

#ifdef __cplusplus
extern "C" {
#endif

#define TSDB_VERSION_MAJOR 1
#define TSDB_VERSION_MINOR 0

#define TSDB_INVALID_SUPER_TABLE_ID -1

// --------- TSDB APPLICATION HANDLE DEFINITION
typedef struct {
  // WAL handle
  void *appH;
  int (*walCallBack)(void *);
  int (*eventCallBack)(void *);
  int (*cqueryCallBack)(void *);
} STsdbAppH;

// --------- TSDB REPOSITORY CONFIGURATION DEFINITION
typedef struct {
  int8_t  precision;
  int8_t  compression;
  int32_t tsdbId;
  int32_t maxTables;            // maximum number of tables this repository can have
  int32_t daysPerFile;          // day per file sharding policy
  int32_t minRowsPerFileBlock;  // minimum rows per file block
  int32_t maxRowsPerFileBlock;  // maximum rows per file block
  int32_t keep;                 // day of data to keep
  int64_t maxCacheSize;         // maximum cache size this TSDB can use
} STsdbCfg;

void      tsdbSetDefaultCfg(STsdbCfg *pCfg);
STsdbCfg *tsdbCreateDefaultCfg();
void      tsdbFreeCfg(STsdbCfg *pCfg);

// --------- TSDB REPOSITORY DEFINITION
typedef void TsdbRepoT;  // use void to hide implementation details from outside

int        tsdbCreateRepo(char *rootDir, STsdbCfg *pCfg, void *limiter);
int32_t    tsdbDropRepo(TsdbRepoT *repo);
TsdbRepoT *tsdbOpenRepo(char *tsdbDir, STsdbAppH *pAppH);
int32_t    tsdbCloseRepo(TsdbRepoT *repo);
int32_t    tsdbConfigRepo(TsdbRepoT *repo, STsdbCfg *pCfg);

// --------- TSDB TABLE DEFINITION
typedef struct {
  int64_t uid;  // the unique table ID
  int32_t tid;  // the table ID in the repository.
} STableId;

// --------- TSDB TABLE configuration
typedef struct {
  ETableType type;
  char *     name;
  STableId   tableId;
  int32_t    sversion;
  char *     sname;  // super table name
  int64_t    superUid;
  STSchema * schema;
  STSchema * tagSchema;
  SDataRow   tagValues;
} STableCfg;

int  tsdbInitTableCfg(STableCfg *config, ETableType type, int64_t uid, int32_t tid);
int  tsdbTableSetSuperUid(STableCfg *config, int64_t uid);
int  tsdbTableSetSchema(STableCfg *config, STSchema *pSchema, bool dup);
int  tsdbTableSetTagSchema(STableCfg *config, STSchema *pSchema, bool dup);
int  tsdbTableSetTagValue(STableCfg *config, SDataRow row, bool dup);
int  tsdbTableSetName(STableCfg *config, char *name, bool dup);
int  tsdbTableSetSName(STableCfg *config, char *sname, bool dup);
void tsdbClearTableCfg(STableCfg *config);

int32_t tsdbGetTableTagVal(TsdbRepoT *repo, STableId id, int32_t col, int16_t *type, int16_t *bytes, char **val);

int tsdbCreateTable(TsdbRepoT *repo, STableCfg *pCfg);
int tsdbDropTable(TsdbRepoT *pRepo, STableId tableId);
int tsdbAlterTable(TsdbRepoT *repo, STableCfg *pCfg);

// the TSDB repository info
typedef struct STsdbRepoInfo {
  STsdbCfg tsdbCfg;
  int64_t  version;            // version of the repository
  int64_t  tsdbTotalDataSize;  // the original inserted data size
  int64_t  tsdbTotalDiskSize;  // the total disk size taken by this TSDB repository
  // TODO: Other informations to add
} STsdbRepoInfo;
STsdbRepoInfo *tsdbGetStatus(TsdbRepoT *pRepo);

// the meter information report structure
typedef struct {
  STableCfg tableCfg;
  int64_t   version;
  int64_t   tableTotalDataSize;  // In bytes
  int64_t   tableTotalDiskSize;  // In bytes
} STableInfo;
STableInfo *tsdbGetTableInfo(TsdbRepoT *pRepo, STableId tid);

// -- FOR INSERT DATA
/**
 * Insert data to a table in a repository
 * @param pRepo the TSDB repository handle
 * @param pData the data to insert (will give a more specific description)
 *
 * @return the number of points inserted, -1 for failure and the error number is set
 */
int32_t tsdbInsertData(TsdbRepoT *pRepo, SSubmitMsg *pMsg);

// -- FOR QUERY TIME SERIES DATA

typedef void *TsdbQueryHandleT;  // Use void to hide implementation details

typedef struct STableGroupList {  // qualified table object list in group
  SArray *pGroupList;
  int32_t numOfTables;
} STableGroupList;

// query condition to build vnode iterator
typedef struct STsdbQueryCond {
  STimeWindow      twindow;
  int32_t          order;  // desc/asc order to iterate the data block
  int32_t          numOfCols;
  SColumnInfoData *colList;
} STsdbQueryCond;

typedef struct SBlockInfo {
  STimeWindow window;

  int32_t numOfRows;
  int32_t numOfCols;

  STableId tableId;
} SBlockInfo;

typedef struct SDataBlockInfo {
  STimeWindow window;
  int32_t     rows;
  int32_t     numOfCols;
  int64_t     uid;
  int32_t     sid;
} SDataBlockInfo;

typedef struct {
  size_t  numOfTables;
  SArray *pGroupList;
} STableGroupInfo;

typedef struct {
} SFields;

#define TSDB_TS_GREATER_EQUAL 1
#define TSDB_TS_LESS_EQUAL 2

typedef struct SQueryRowCond {
  int32_t rel;
  TSKEY   ts;
} SQueryRowCond;

typedef void *TsdbPosT;

/**
 * Get the data block iterator, starting from position according to the query condition
 * @param pCond  query condition, only includes the filter on primary time stamp
 * @param pTableList    table sid list
 * @return
 */
<<<<<<< HEAD
tsdb_query_handle_t *tsdbQueryTables(tsdb_repo_t* tsdb, STsdbQueryCond *pCond, STableGroupInfo *groupInfo);
=======
TsdbQueryHandleT *tsdbQueryTables(TsdbRepoT *tsdb, STsdbQueryCond *pCond, STableGroupInfo *groupInfo,
                                  SArray *pColumnInfo);
>>>>>>> aad2d70e

/**
 * move to next block
 * @param pQueryHandle
 * @return
 */
bool tsdbNextDataBlock(TsdbQueryHandleT *pQueryHandle);

/**
 * Get current data block information
 *
 * @param pQueryHandle
 * @return
 */
SDataBlockInfo tsdbRetrieveDataBlockInfo(TsdbQueryHandleT *pQueryHandle);

/**
 *
 * Get the pre-calculated information w.r.t. current data block.
 *
 * In case of data block in cache, the pBlockStatis will always be NULL.
 * If a block is not completed loaded from disk, the pBlockStatis will be NULL.

 * @pBlockStatis the pre-calculated value for current data blocks. if the block is a cache block, always return 0
 * @return
 */
int32_t tsdbRetrieveDataBlockStatisInfo(TsdbQueryHandleT *pQueryHandle, SDataStatis **pBlockStatis);

/**
 * The query condition with primary timestamp is passed to iterator during its constructor function,
 * the returned data block must be satisfied with the time window condition in any cases,
 * which means the SData data block is not actually the completed disk data blocks.
 *
 * @param pQueryHandle
 * @return
 */
SArray *tsdbRetrieveDataBlock(TsdbQueryHandleT *pQueryHandle, SArray *pIdList);

/**
 *  todo remove the parameter of position, and order type
 *
 *  Reset to the start(end) position of current query, from which the iterator starts.
 *
 * @param pQueryHandle
 * @param position  set the iterator traverses position
 * @param order ascending order or descending order
 * @return
 */
int32_t tsdbResetQuery(TsdbQueryHandleT *pQueryHandle, STimeWindow *window, TsdbPosT position, int16_t order);

/**
<<<<<<< HEAD
=======
 * return the access position of current query handle
 * @param pQueryHandle
 * @return
 */
int32_t tsdbDataBlockSeek(TsdbQueryHandleT *pQueryHandle, TsdbPosT pos);

/**
 * todo remove this function later
 * @param pQueryHandle
 * @return
 */
TsdbPosT tsdbDataBlockTell(TsdbQueryHandleT *pQueryHandle);

/**
>>>>>>> aad2d70e
 * todo remove this function later
 * @param pQueryHandle
 * @param pIdList
 * @return
 */
SArray *tsdbRetrieveDataRow(TsdbQueryHandleT *pQueryHandle, SArray *pIdList, SQueryRowCond *pCond);

/**
 *  Get iterator for super tables, of which tags values satisfy the tag filter info
 *
 *  NOTE: the tagFilterStr is an bin-expression for tag filter, such as ((tag_col = 5) and (tag_col2 > 7))
 *  The filter string is sent from client directly.
 *  The build of the tags filter expression from string is done in the iterator generating function.
 *
 * @param pCond         query condition
 * @param pTagFilterStr tag filter info
 * @return
 */
TsdbQueryHandleT *tsdbQueryFromTagConds(STsdbQueryCond *pCond, int16_t stableId, const char *pTagFilterStr);

/**
 * Get the qualified tables for (super) table query.
 * Used to handle the super table projection queries, the last_row query, the group by on normal columns query,
 * the interpolation query, and timestamp-comp query for join processing.
 *
 * @param pQueryHandle
 * @return table sid list. the invoker is responsible for the release of this the sid list.
 */
SArray *tsdbGetTableList(TsdbQueryHandleT *pQueryHandle);

/**
 * Get the qualified table id for a super table according to the tag query expression.
 * @param stableid. super table sid
 * @param pTagCond. tag query condition
 *
 */
<<<<<<< HEAD
int32_t tsdbQueryByTagsCond(tsdb_repo_t* tsdb, int64_t uid, const char* pTagCond, size_t len, STableGroupInfo* pGroupList,
                      SColIndex* pColIndex, int32_t numOfCols);
=======
int32_t tsdbQueryTags(TsdbRepoT *tsdb, int64_t uid, const char *pTagCond, size_t len, STableGroupInfo *pGroupList,
                      SColIndex *pColIndex, int32_t numOfCols);
>>>>>>> aad2d70e

int32_t tsdbGetOneTableGroup(TsdbRepoT *tsdb, int64_t uid, STableGroupInfo *pGroupInfo);

/**
 * clean up the query handle
 * @param queryHandle
 */
void tsdbCleanupQueryHandle(TsdbQueryHandleT queryHandle);

#ifdef __cplusplus
}
#endif

#endif  // _TD_TSDB_H_<|MERGE_RESOLUTION|>--- conflicted
+++ resolved
@@ -190,12 +190,7 @@
  * @param pTableList    table sid list
  * @return
  */
-<<<<<<< HEAD
-tsdb_query_handle_t *tsdbQueryTables(tsdb_repo_t* tsdb, STsdbQueryCond *pCond, STableGroupInfo *groupInfo);
-=======
-TsdbQueryHandleT *tsdbQueryTables(TsdbRepoT *tsdb, STsdbQueryCond *pCond, STableGroupInfo *groupInfo,
-                                  SArray *pColumnInfo);
->>>>>>> aad2d70e
+TsdbQueryHandleT *tsdbQueryTables(TsdbRepoT *tsdb, STsdbQueryCond *pCond, STableGroupInfo *groupInfo);
 
 /**
  * move to next block
@@ -247,23 +242,6 @@
 int32_t tsdbResetQuery(TsdbQueryHandleT *pQueryHandle, STimeWindow *window, TsdbPosT position, int16_t order);
 
 /**
-<<<<<<< HEAD
-=======
- * return the access position of current query handle
- * @param pQueryHandle
- * @return
- */
-int32_t tsdbDataBlockSeek(TsdbQueryHandleT *pQueryHandle, TsdbPosT pos);
-
-/**
- * todo remove this function later
- * @param pQueryHandle
- * @return
- */
-TsdbPosT tsdbDataBlockTell(TsdbQueryHandleT *pQueryHandle);
-
-/**
->>>>>>> aad2d70e
  * todo remove this function later
  * @param pQueryHandle
  * @param pIdList
@@ -300,13 +278,8 @@
  * @param pTagCond. tag query condition
  *
  */
-<<<<<<< HEAD
-int32_t tsdbQueryByTagsCond(tsdb_repo_t* tsdb, int64_t uid, const char* pTagCond, size_t len, STableGroupInfo* pGroupList,
-                      SColIndex* pColIndex, int32_t numOfCols);
-=======
-int32_t tsdbQueryTags(TsdbRepoT *tsdb, int64_t uid, const char *pTagCond, size_t len, STableGroupInfo *pGroupList,
+int32_t tsdbQueryByTagsCond(TsdbRepoT *tsdb, int64_t uid, const char *pTagCond, size_t len, STableGroupInfo *pGroupList,
                       SColIndex *pColIndex, int32_t numOfCols);
->>>>>>> aad2d70e
 
 int32_t tsdbGetOneTableGroup(TsdbRepoT *tsdb, int64_t uid, STableGroupInfo *pGroupInfo);
 
