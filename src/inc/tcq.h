--- conflicted
+++ resolved
@@ -27,11 +27,7 @@
   int32_t  vgId;
   char     user[TSDB_USER_LEN];
   char     pass[TSDB_KEY_LEN];
-<<<<<<< HEAD
-  char     db[TSDB_ACCT_ID_LEN + TSDB_DB_NAME_LEN];
-=======
   char     db[TSDB_ACCT_ID_LEN + TSDB_DB_NAME_LEN]; // size must same with SVnodeObj.db[TSDB_ACCT_ID_LEN + TSDB_DB_NAME_LEN]
->>>>>>> c6f660a8
   FCqWrite cqWrite;
 } SCqCfg;
 
