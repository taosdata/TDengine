--- conflicted
+++ resolved
@@ -28,7 +28,6 @@
 #define TK_TIMESTAMP                       10
 #define TK_BINARY                          11
 #define TK_NCHAR                           12
-<<<<<<< HEAD
 #define TK_JSON                            13
 #define TK_OR                              14
 #define TK_AND                             15
@@ -146,269 +145,79 @@
 #define TK_DISTINCT                       127
 #define TK_FROM                           128
 #define TK_VARIABLE                       129
-#define TK_INTERVAL                       130
-#define TK_EVERY                          131
-#define TK_SESSION                        132
-#define TK_STATE_WINDOW                   133
-#define TK_FILL                           134
-#define TK_SLIDING                        135
-#define TK_ORDER                          136
-#define TK_BY                             137
-#define TK_ASC                            138
-#define TK_GROUP                          139
-#define TK_HAVING                         140
-#define TK_LIMIT                          141
-#define TK_OFFSET                         142
-#define TK_SLIMIT                         143
-#define TK_SOFFSET                        144
-#define TK_WHERE                          145
-#define TK_RESET                          146
-#define TK_QUERY                          147
-#define TK_SYNCDB                         148
-#define TK_ADD                            149
-#define TK_COLUMN                         150
-#define TK_MODIFY                         151
-#define TK_TAG                            152
-#define TK_CHANGE                         153
-#define TK_SET                            154
-#define TK_KILL                           155
-#define TK_CONNECTION                     156
-#define TK_STREAM                         157
-#define TK_COLON                          158
-#define TK_ABORT                          159
-#define TK_AFTER                          160
-#define TK_ATTACH                         161
-#define TK_BEFORE                         162
-#define TK_BEGIN                          163
-#define TK_CASCADE                        164
-#define TK_CLUSTER                        165
-#define TK_CONFLICT                       166
-#define TK_COPY                           167
-#define TK_DEFERRED                       168
-#define TK_DELIMITERS                     169
-#define TK_DETACH                         170
-#define TK_EACH                           171
-#define TK_END                            172
-#define TK_EXPLAIN                        173
-#define TK_FAIL                           174
-#define TK_FOR                            175
-#define TK_IGNORE                         176
-#define TK_IMMEDIATE                      177
-#define TK_INITIALLY                      178
-#define TK_INSTEAD                        179
-#define TK_KEY                            180
-#define TK_OF                             181
-#define TK_RAISE                          182
-#define TK_REPLACE                        183
-#define TK_RESTRICT                       184
-#define TK_ROW                            185
-#define TK_STATEMENT                      186
-#define TK_TRIGGER                        187
-#define TK_VIEW                           188
-#define TK_IPTOKEN                        189
-#define TK_SEMI                           190
-#define TK_NONE                           191
-#define TK_PREV                           192
-#define TK_LINEAR                         193
-#define TK_IMPORT                         194
-#define TK_TBNAME                         195
-#define TK_JOIN                           196
-#define TK_INSERT                         197
-#define TK_INTO                           198
-#define TK_VALUES                         199
-#define TK_FILE                           200
-=======
-#define TK_OR                              13
-#define TK_AND                             14
-#define TK_NOT                             15
-#define TK_EQ                              16
-#define TK_NE                              17
-#define TK_ISNULL                          18
-#define TK_NOTNULL                         19
-#define TK_IS                              20
-#define TK_LIKE                            21
-#define TK_MATCH                           22
-#define TK_NMATCH                          23
-#define TK_GLOB                            24
-#define TK_BETWEEN                         25
-#define TK_IN                              26
-#define TK_GT                              27
-#define TK_GE                              28
-#define TK_LT                              29
-#define TK_LE                              30
-#define TK_BITAND                          31
-#define TK_BITOR                           32
-#define TK_LSHIFT                          33
-#define TK_RSHIFT                          34
-#define TK_PLUS                            35
-#define TK_MINUS                           36
-#define TK_DIVIDE                          37
-#define TK_TIMES                           38
-#define TK_STAR                            39
-#define TK_SLASH                           40
-#define TK_REM                             41
-#define TK_CONCAT                          42
-#define TK_UMINUS                          43
-#define TK_UPLUS                           44
-#define TK_BITNOT                          45
-#define TK_SHOW                            46
-#define TK_DATABASES                       47
-#define TK_TOPICS                          48
-#define TK_FUNCTIONS                       49
-#define TK_MNODES                          50
-#define TK_DNODES                          51
-#define TK_ACCOUNTS                        52
-#define TK_USERS                           53
-#define TK_MODULES                         54
-#define TK_QUERIES                         55
-#define TK_CONNECTIONS                     56
-#define TK_STREAMS                         57
-#define TK_VARIABLES                       58
-#define TK_SCORES                          59
-#define TK_GRANTS                          60
-#define TK_VNODES                          61
-#define TK_DOT                             62
-#define TK_CREATE                          63
-#define TK_TABLE                           64
-#define TK_STABLE                          65
-#define TK_DATABASE                        66
-#define TK_TABLES                          67
-#define TK_STABLES                         68
-#define TK_VGROUPS                         69
-#define TK_DROP                            70
-#define TK_TOPIC                           71
-#define TK_FUNCTION                        72
-#define TK_DNODE                           73
-#define TK_USER                            74
-#define TK_ACCOUNT                         75
-#define TK_USE                             76
-#define TK_DESCRIBE                        77
-#define TK_DESC                            78
-#define TK_ALTER                           79
-#define TK_PASS                            80
-#define TK_PRIVILEGE                       81
-#define TK_LOCAL                           82
-#define TK_COMPACT                         83
-#define TK_LP                              84
-#define TK_RP                              85
-#define TK_IF                              86
-#define TK_EXISTS                          87
-#define TK_AS                              88
-#define TK_OUTPUTTYPE                      89
-#define TK_AGGREGATE                       90
-#define TK_BUFSIZE                         91
-#define TK_PPS                             92
-#define TK_TSERIES                         93
-#define TK_DBS                             94
-#define TK_STORAGE                         95
-#define TK_QTIME                           96
-#define TK_CONNS                           97
-#define TK_STATE                           98
-#define TK_COMMA                           99
-#define TK_KEEP                           100
-#define TK_CACHE                          101
-#define TK_REPLICA                        102
-#define TK_QUORUM                         103
-#define TK_DAYS                           104
-#define TK_MINROWS                        105
-#define TK_MAXROWS                        106
-#define TK_BLOCKS                         107
-#define TK_CTIME                          108
-#define TK_WAL                            109
-#define TK_FSYNC                          110
-#define TK_COMP                           111
-#define TK_PRECISION                      112
-#define TK_UPDATE                         113
-#define TK_CACHELAST                      114
-#define TK_PARTITIONS                     115
-#define TK_UNSIGNED                       116
-#define TK_TAGS                           117
-#define TK_USING                          118
-#define TK_NULL                           119
-#define TK_NOW                            120
-#define TK_SELECT                         121
-#define TK_UNION                          122
-#define TK_ALL                            123
-#define TK_DISTINCT                       124
-#define TK_FROM                           125
-#define TK_VARIABLE                       126
-#define TK_RANGE                          127
-#define TK_INTERVAL                       128
-#define TK_EVERY                          129
-#define TK_SESSION                        130
-#define TK_STATE_WINDOW                   131
-#define TK_FILL                           132
-#define TK_SLIDING                        133
-#define TK_ORDER                          134
-#define TK_BY                             135
-#define TK_ASC                            136
-#define TK_GROUP                          137
-#define TK_HAVING                         138
-#define TK_LIMIT                          139
-#define TK_OFFSET                         140
-#define TK_SLIMIT                         141
-#define TK_SOFFSET                        142
-#define TK_WHERE                          143
-#define TK_RESET                          144
-#define TK_QUERY                          145
-#define TK_SYNCDB                         146
-#define TK_ADD                            147
-#define TK_COLUMN                         148
-#define TK_MODIFY                         149
-#define TK_TAG                            150
-#define TK_CHANGE                         151
-#define TK_SET                            152
-#define TK_KILL                           153
-#define TK_CONNECTION                     154
-#define TK_STREAM                         155
-#define TK_COLON                          156
-#define TK_ABORT                          157
-#define TK_AFTER                          158
-#define TK_ATTACH                         159
-#define TK_BEFORE                         160
-#define TK_BEGIN                          161
-#define TK_CASCADE                        162
-#define TK_CLUSTER                        163
-#define TK_CONFLICT                       164
-#define TK_COPY                           165
-#define TK_DEFERRED                       166
-#define TK_DELIMITERS                     167
-#define TK_DETACH                         168
-#define TK_EACH                           169
-#define TK_END                            170
-#define TK_EXPLAIN                        171
-#define TK_FAIL                           172
-#define TK_FOR                            173
-#define TK_IGNORE                         174
-#define TK_IMMEDIATE                      175
-#define TK_INITIALLY                      176
-#define TK_INSTEAD                        177
-#define TK_KEY                            178
-#define TK_OF                             179
-#define TK_RAISE                          180
-#define TK_REPLACE                        181
-#define TK_RESTRICT                       182
-#define TK_ROW                            183
-#define TK_STATEMENT                      184
-#define TK_TRIGGER                        185
-#define TK_VIEW                           186
-#define TK_IPTOKEN                        187
-#define TK_SEMI                           188
-#define TK_NONE                           189
-#define TK_PREV                           190
-#define TK_LINEAR                         191
-#define TK_IMPORT                         192
-#define TK_TBNAME                         193
-#define TK_JOIN                           194
-#define TK_INSERT                         195
-#define TK_INTO                           196
-#define TK_VALUES                         197
-#define TK_FILE                           198
-
-
-
-
->>>>>>> 20cf2ff3
+#define TK_RANGE                          130
+#define TK_INTERVAL                       131
+#define TK_EVERY                          132
+#define TK_SESSION                        133
+#define TK_STATE_WINDOW                   134
+#define TK_FILL                           135
+#define TK_SLIDING                        136
+#define TK_ORDER                          137
+#define TK_BY                             138
+#define TK_ASC                            139
+#define TK_GROUP                          140
+#define TK_HAVING                         141
+#define TK_LIMIT                          142
+#define TK_OFFSET                         143
+#define TK_SLIMIT                         144
+#define TK_SOFFSET                        145
+#define TK_WHERE                          146
+#define TK_RESET                          147
+#define TK_QUERY                          148
+#define TK_SYNCDB                         149
+#define TK_ADD                            150
+#define TK_COLUMN                         151
+#define TK_MODIFY                         152
+#define TK_TAG                            153
+#define TK_CHANGE                         154
+#define TK_SET                            155
+#define TK_KILL                           156
+#define TK_CONNECTION                     157
+#define TK_STREAM                         158
+#define TK_COLON                          159
+#define TK_ABORT                          160
+#define TK_AFTER                          161
+#define TK_ATTACH                         162
+#define TK_BEFORE                         163
+#define TK_BEGIN                          164
+#define TK_CASCADE                        165
+#define TK_CLUSTER                        166
+#define TK_CONFLICT                       167
+#define TK_COPY                           168
+#define TK_DEFERRED                       169
+#define TK_DELIMITERS                     170
+#define TK_DETACH                         171
+#define TK_EACH                           172
+#define TK_END                            173
+#define TK_EXPLAIN                        174
+#define TK_FAIL                           175
+#define TK_FOR                            176
+#define TK_IGNORE                         177
+#define TK_IMMEDIATE                      178
+#define TK_INITIALLY                      179
+#define TK_INSTEAD                        180
+#define TK_KEY                            181
+#define TK_OF                             182
+#define TK_RAISE                          183
+#define TK_REPLACE                        184
+#define TK_RESTRICT                       185
+#define TK_ROW                            186
+#define TK_STATEMENT                      187
+#define TK_TRIGGER                        188
+#define TK_VIEW                           189
+#define TK_IPTOKEN                        190
+#define TK_SEMI                           191
+#define TK_NONE                           192
+#define TK_PREV                           193
+#define TK_LINEAR                         194
+#define TK_IMPORT                         195
+#define TK_TBNAME                         196
+#define TK_JOIN                           197
+#define TK_INSERT                         198
+#define TK_INTO                           199
+#define TK_VALUES                         200
+#define TK_FILE                           201
+
 
 #define TK_SPACE                          300
 #define TK_COMMENT                        301
