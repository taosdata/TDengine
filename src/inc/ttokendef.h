--- conflicted
+++ resolved
@@ -63,7 +63,6 @@
 #define TK_SHOW                            44
 #define TK_DATABASES                       45
 #define TK_TOPICS                          46
-<<<<<<< HEAD
 #define TK_FUNCTIONS                       47
 #define TK_MNODES                          48
 #define TK_DNODES                          49
@@ -157,209 +156,69 @@
 #define TK_NOW                            137
 #define TK_RESET                          138
 #define TK_QUERY                          139
-#define TK_ADD                            140
-#define TK_COLUMN                         141
-#define TK_TAG                            142
-#define TK_CHANGE                         143
-#define TK_SET                            144
-#define TK_KILL                           145
-#define TK_CONNECTION                     146
-#define TK_STREAM                         147
-#define TK_COLON                          148
-#define TK_ABORT                          149
-#define TK_AFTER                          150
-#define TK_ATTACH                         151
-#define TK_BEFORE                         152
-#define TK_BEGIN                          153
-#define TK_CASCADE                        154
-#define TK_CLUSTER                        155
-#define TK_CONFLICT                       156
-#define TK_COPY                           157
-#define TK_DEFERRED                       158
-#define TK_DELIMITERS                     159
-#define TK_DETACH                         160
-#define TK_EACH                           161
-#define TK_END                            162
-#define TK_EXPLAIN                        163
-#define TK_FAIL                           164
-#define TK_FOR                            165
-#define TK_IGNORE                         166
-#define TK_IMMEDIATE                      167
-#define TK_INITIALLY                      168
-#define TK_INSTEAD                        169
-#define TK_MATCH                          170
-#define TK_KEY                            171
-#define TK_OF                             172
-#define TK_RAISE                          173
-#define TK_REPLACE                        174
-#define TK_RESTRICT                       175
-#define TK_ROW                            176
-#define TK_STATEMENT                      177
-#define TK_TRIGGER                        178
-#define TK_VIEW                           179
-#define TK_SEMI                           180
-#define TK_NONE                           181
-#define TK_PREV                           182
-#define TK_LINEAR                         183
-#define TK_IMPORT                         184
-#define TK_TBNAME                         185
-#define TK_JOIN                           186
-#define TK_INSERT                         187
-#define TK_INTO                           188
-#define TK_VALUES                         189
-
-
-
-
-
-
-
-
-
-
-
-=======
-#define TK_MNODES                          47
-#define TK_DNODES                          48
-#define TK_ACCOUNTS                        49
-#define TK_USERS                           50
-#define TK_MODULES                         51
-#define TK_QUERIES                         52
-#define TK_CONNECTIONS                     53
-#define TK_STREAMS                         54
-#define TK_VARIABLES                       55
-#define TK_SCORES                          56
-#define TK_GRANTS                          57
-#define TK_VNODES                          58
-#define TK_IPTOKEN                         59
-#define TK_DOT                             60
-#define TK_CREATE                          61
-#define TK_TABLE                           62
-#define TK_DATABASE                        63
-#define TK_TABLES                          64
-#define TK_STABLES                         65
-#define TK_VGROUPS                         66
-#define TK_DROP                            67
-#define TK_STABLE                          68
-#define TK_TOPIC                           69
-#define TK_DNODE                           70
-#define TK_USER                            71
-#define TK_ACCOUNT                         72
-#define TK_USE                             73
-#define TK_DESCRIBE                        74
-#define TK_ALTER                           75
-#define TK_PASS                            76
-#define TK_PRIVILEGE                       77
-#define TK_LOCAL                           78
-#define TK_IF                              79
-#define TK_EXISTS                          80
-#define TK_PPS                             81
-#define TK_TSERIES                         82
-#define TK_DBS                             83
-#define TK_STORAGE                         84
-#define TK_QTIME                           85
-#define TK_CONNS                           86
-#define TK_STATE                           87
-#define TK_KEEP                            88
-#define TK_CACHE                           89
-#define TK_REPLICA                         90
-#define TK_QUORUM                          91
-#define TK_DAYS                            92
-#define TK_MINROWS                         93
-#define TK_MAXROWS                         94
-#define TK_BLOCKS                          95
-#define TK_CTIME                           96
-#define TK_WAL                             97
-#define TK_FSYNC                           98
-#define TK_COMP                            99
-#define TK_PRECISION                      100
-#define TK_UPDATE                         101
-#define TK_CACHELAST                      102
-#define TK_PARTITIONS                     103
-#define TK_LP                             104
-#define TK_RP                             105
-#define TK_UNSIGNED                       106
-#define TK_TAGS                           107
-#define TK_USING                          108
-#define TK_COMMA                          109
-#define TK_AS                             110
-#define TK_NULL                           111
-#define TK_SELECT                         112
-#define TK_UNION                          113
-#define TK_ALL                            114
-#define TK_DISTINCT                       115
-#define TK_FROM                           116
-#define TK_VARIABLE                       117
-#define TK_INTERVAL                       118
-#define TK_SESSION                        119
-#define TK_FILL                           120
-#define TK_SLIDING                        121
-#define TK_ORDER                          122
-#define TK_BY                             123
-#define TK_ASC                            124
-#define TK_DESC                           125
-#define TK_GROUP                          126
-#define TK_HAVING                         127
-#define TK_LIMIT                          128
-#define TK_OFFSET                         129
-#define TK_SLIMIT                         130
-#define TK_SOFFSET                        131
-#define TK_WHERE                          132
-#define TK_NOW                            133
-#define TK_RESET                          134
-#define TK_QUERY                          135
-#define TK_SYNCDB                         136
-#define TK_ADD                            137
-#define TK_COLUMN                         138
-#define TK_TAG                            139
-#define TK_CHANGE                         140
-#define TK_SET                            141
-#define TK_KILL                           142
-#define TK_CONNECTION                     143
-#define TK_STREAM                         144
-#define TK_COLON                          145
-#define TK_ABORT                          146
-#define TK_AFTER                          147
-#define TK_ATTACH                         148
-#define TK_BEFORE                         149
-#define TK_BEGIN                          150
-#define TK_CASCADE                        151
-#define TK_CLUSTER                        152
-#define TK_CONFLICT                       153
-#define TK_COPY                           154
-#define TK_DEFERRED                       155
-#define TK_DELIMITERS                     156
-#define TK_DETACH                         157
-#define TK_EACH                           158
-#define TK_END                            159
-#define TK_EXPLAIN                        160
-#define TK_FAIL                           161
-#define TK_FOR                            162
-#define TK_IGNORE                         163
-#define TK_IMMEDIATE                      164
-#define TK_INITIALLY                      165
-#define TK_INSTEAD                        166
-#define TK_MATCH                          167
-#define TK_KEY                            168
-#define TK_OF                             169
-#define TK_RAISE                          170
-#define TK_REPLACE                        171
-#define TK_RESTRICT                       172
-#define TK_ROW                            173
-#define TK_STATEMENT                      174
-#define TK_TRIGGER                        175
-#define TK_VIEW                           176
-#define TK_SEMI                           177
-#define TK_NONE                           178
-#define TK_PREV                           179
-#define TK_LINEAR                         180
-#define TK_IMPORT                         181
-#define TK_TBNAME                         182
-#define TK_JOIN                           183
-#define TK_INSERT                         184
-#define TK_INTO                           185
-#define TK_VALUES                         186
->>>>>>> 9bccfe95
+#define TK_SYNCDB                         140
+#define TK_ADD                            141
+#define TK_COLUMN                         142
+#define TK_TAG                            143
+#define TK_CHANGE                         144
+#define TK_SET                            145
+#define TK_KILL                           146
+#define TK_CONNECTION                     147
+#define TK_STREAM                         148
+#define TK_COLON                          149
+#define TK_ABORT                          150
+#define TK_AFTER                          151
+#define TK_ATTACH                         152
+#define TK_BEFORE                         153
+#define TK_BEGIN                          154
+#define TK_CASCADE                        155
+#define TK_CLUSTER                        156
+#define TK_CONFLICT                       157
+#define TK_COPY                           158
+#define TK_DEFERRED                       159
+#define TK_DELIMITERS                     160
+#define TK_DETACH                         161
+#define TK_EACH                           162
+#define TK_END                            163
+#define TK_EXPLAIN                        164
+#define TK_FAIL                           165
+#define TK_FOR                            166
+#define TK_IGNORE                         167
+#define TK_IMMEDIATE                      168
+#define TK_INITIALLY                      169
+#define TK_INSTEAD                        170
+#define TK_MATCH                          171
+#define TK_KEY                            172
+#define TK_OF                             173
+#define TK_RAISE                          174
+#define TK_REPLACE                        175
+#define TK_RESTRICT                       176
+#define TK_ROW                            177
+#define TK_STATEMENT                      178
+#define TK_TRIGGER                        179
+#define TK_VIEW                           180
+#define TK_SEMI                           181
+#define TK_NONE                           182
+#define TK_PREV                           183
+#define TK_LINEAR                         184
+#define TK_IMPORT                         185
+#define TK_TBNAME                         186
+#define TK_JOIN                           187
+#define TK_INSERT                         188
+#define TK_INTO                           189
+#define TK_VALUES                         190
+
+
+
+
+
+
+
+
+
+
+
+
 
 
 #define TK_SPACE                          300
