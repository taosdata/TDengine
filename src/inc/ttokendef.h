/*
 * Copyright (c) 2019 TAOS Data, Inc. <jhtao@taosdata.com>
 *
 * This program is free software: you can use, redistribute, and/or modify
 * it under the terms of the GNU Affero General Public License, version 3
 * or later ("AGPL"), as published by the Free Software Foundation.
 *
 * This program is distributed in the hope that it will be useful, but WITHOUT
 * ANY WARRANTY; without even the implied warranty of MERCHANTABILITY or
 * FITNESS FOR A PARTICULAR PURPOSE.
 *
 * You should have received a copy of the GNU Affero General Public License
 * along with this program. If not, see <http://www.gnu.org/licenses/>.
 */

#ifndef TDENGINE_TTOKENDEF_H
#define TDENGINE_TTOKENDEF_H


#define TK_ID                               1
#define TK_BOOL                             2
#define TK_TINYINT                          3
#define TK_SMALLINT                         4
#define TK_INTEGER                          5
#define TK_BIGINT                           6
#define TK_FLOAT                            7
#define TK_DOUBLE                           8
#define TK_STRING                           9
#define TK_TIMESTAMP                       10
#define TK_BINARY                          11
#define TK_NCHAR                           12
#define TK_OR                              13
#define TK_AND                             14
#define TK_NOT                             15
#define TK_EQ                              16
#define TK_NE                              17
#define TK_ISNULL                          18
#define TK_NOTNULL                         19
#define TK_IS                              20
#define TK_LIKE                            21
#define TK_GLOB                            22
#define TK_BETWEEN                         23
#define TK_IN                              24
#define TK_GT                              25
#define TK_GE                              26
#define TK_LT                              27
#define TK_LE                              28
#define TK_BITAND                          29
#define TK_BITOR                           30
#define TK_LSHIFT                          31
#define TK_RSHIFT                          32
#define TK_PLUS                            33
#define TK_MINUS                           34
#define TK_DIVIDE                          35
#define TK_TIMES                           36
#define TK_STAR                            37
#define TK_SLASH                           38
#define TK_REM                             39
#define TK_CONCAT                          40
#define TK_UMINUS                          41
#define TK_UPLUS                           42
#define TK_BITNOT                          43
#define TK_SHOW                            44
#define TK_DATABASES                       45
#define TK_TOPICS                          46
#define TK_MNODES                          47
#define TK_DNODES                          48
#define TK_ACCOUNTS                        49
#define TK_USERS                           50
#define TK_MODULES                         51
#define TK_QUERIES                         52
#define TK_CONNECTIONS                     53
#define TK_STREAMS                         54
#define TK_VARIABLES                       55
#define TK_SCORES                          56
#define TK_GRANTS                          57
#define TK_VNODES                          58
#define TK_IPTOKEN                         59
#define TK_DOT                             60
#define TK_CREATE                          61
#define TK_TABLE                           62
#define TK_DATABASE                        63
#define TK_TABLES                          64
#define TK_STABLES                         65
#define TK_VGROUPS                         66
#define TK_DROP                            67
#define TK_STABLE                          68
#define TK_TOPIC                           69
#define TK_DNODE                           70
#define TK_USER                            71
#define TK_ACCOUNT                         72
#define TK_USE                             73
#define TK_DESCRIBE                        74
#define TK_ALTER                           75
#define TK_PASS                            76
#define TK_PRIVILEGE                       77
#define TK_LOCAL                           78
#define TK_IF                              79
#define TK_EXISTS                          80
#define TK_PPS                             81
#define TK_TSERIES                         82
#define TK_DBS                             83
#define TK_STORAGE                         84
#define TK_QTIME                           85
#define TK_CONNS                           86
#define TK_STATE                           87
#define TK_KEEP                            88
#define TK_CACHE                           89
#define TK_REPLICA                         90
#define TK_QUORUM                          91
#define TK_DAYS                            92
#define TK_MINROWS                         93
#define TK_MAXROWS                         94
#define TK_BLOCKS                          95
#define TK_CTIME                           96
#define TK_WAL                             97
#define TK_FSYNC                           98
#define TK_COMP                            99
#define TK_PRECISION                      100
#define TK_UPDATE                         101
#define TK_CACHELAST                      102
#define TK_PARTITIONS                     103
#define TK_LP                             104
#define TK_RP                             105
#define TK_UNSIGNED                       106
#define TK_TAGS                           107
#define TK_USING                          108
#define TK_COMMA                          109
#define TK_AS                             110
#define TK_NULL                           111
#define TK_SELECT                         112
#define TK_UNION                          113
#define TK_ALL                            114
#define TK_DISTINCT                       115
#define TK_FROM                           116
#define TK_VARIABLE                       117
#define TK_INTERVAL                       118
<<<<<<< HEAD
#define TK_FILL                           119
#define TK_SLIDING                        120
#define TK_ORDER                          121
#define TK_BY                             122
#define TK_ASC                            123
#define TK_DESC                           124
#define TK_GROUP                          125
#define TK_HAVING                         126
#define TK_LIMIT                          127
#define TK_OFFSET                         128
#define TK_SLIMIT                         129
#define TK_SOFFSET                        130
#define TK_WHERE                          131
#define TK_NOW                            132
#define TK_RESET                          133
#define TK_QUERY                          134
#define TK_ADD                            135
#define TK_COLUMN                         136
#define TK_TAG                            137
#define TK_CHANGE                         138
#define TK_SET                            139
#define TK_KILL                           140
#define TK_CONNECTION                     141
#define TK_STREAM                         142
#define TK_COLON                          143
#define TK_ABORT                          144
#define TK_AFTER                          145
#define TK_ATTACH                         146
#define TK_BEFORE                         147
#define TK_BEGIN                          148
#define TK_CASCADE                        149
#define TK_CLUSTER                        150
#define TK_CONFLICT                       151
#define TK_COPY                           152
#define TK_DEFERRED                       153
#define TK_DELIMITERS                     154
#define TK_DETACH                         155
#define TK_EACH                           156
#define TK_END                            157
#define TK_EXPLAIN                        158
#define TK_FAIL                           159
#define TK_FOR                            160
#define TK_IGNORE                         161
#define TK_IMMEDIATE                      162
#define TK_INITIALLY                      163
#define TK_INSTEAD                        164
#define TK_MATCH                          165
#define TK_KEY                            166
#define TK_OF                             167
#define TK_RAISE                          168
#define TK_REPLACE                        169
#define TK_RESTRICT                       170
#define TK_ROW                            171
#define TK_STATEMENT                      172
#define TK_TRIGGER                        173
#define TK_VIEW                           174
#define TK_COUNT                          175
#define TK_SUM                            176
#define TK_AVG                            177
#define TK_MIN                            178
#define TK_MAX                            179
#define TK_FIRST                          180
#define TK_LAST                           181
#define TK_TOP                            182
#define TK_BOTTOM                         183
#define TK_STDDEV                         184
#define TK_PERCENTILE                     185
#define TK_APERCENTILE                    186
#define TK_LEASTSQUARES                   187
#define TK_HISTOGRAM                      188
#define TK_DIFF                           189
#define TK_SPREAD                         190
#define TK_TWA                            191
#define TK_INTERP                         192
#define TK_LAST_ROW                       193
#define TK_RATE                           194
#define TK_IRATE                          195
#define TK_SUM_RATE                       196
#define TK_SUM_IRATE                      197
#define TK_AVG_RATE                       198
#define TK_AVG_IRATE                      199
#define TK_TBID                           200
#define TK_SEMI                           201
#define TK_NONE                           202
#define TK_PREV                           203
#define TK_LINEAR                         204
#define TK_IMPORT                         205
#define TK_METRIC                         206
#define TK_TBNAME                         207
#define TK_JOIN                           208
#define TK_METRICS                        209
#define TK_INSERT                         210
#define TK_INTO                           211
#define TK_VALUES                         212








=======
#define TK_SESSION                        119
#define TK_FILL                           120
#define TK_SLIDING                        121
#define TK_ORDER                          122
#define TK_BY                             123
#define TK_ASC                            124
#define TK_DESC                           125
#define TK_GROUP                          126
#define TK_HAVING                         127
#define TK_LIMIT                          128
#define TK_OFFSET                         129
#define TK_SLIMIT                         130
#define TK_SOFFSET                        131
#define TK_WHERE                          132
#define TK_NOW                            133
#define TK_RESET                          134
#define TK_QUERY                          135
#define TK_ADD                            136
#define TK_COLUMN                         137
#define TK_TAG                            138
#define TK_CHANGE                         139
#define TK_SET                            140
#define TK_KILL                           141
#define TK_CONNECTION                     142
#define TK_STREAM                         143
#define TK_COLON                          144
#define TK_ABORT                          145
#define TK_AFTER                          146
#define TK_ATTACH                         147
#define TK_BEFORE                         148
#define TK_BEGIN                          149
#define TK_CASCADE                        150
#define TK_CLUSTER                        151
#define TK_CONFLICT                       152
#define TK_COPY                           153
#define TK_DEFERRED                       154
#define TK_DELIMITERS                     155
#define TK_DETACH                         156
#define TK_EACH                           157
#define TK_END                            158
#define TK_EXPLAIN                        159
#define TK_FAIL                           160
#define TK_FOR                            161
#define TK_IGNORE                         162
#define TK_IMMEDIATE                      163
#define TK_INITIALLY                      164
#define TK_INSTEAD                        165
#define TK_MATCH                          166
#define TK_KEY                            167
#define TK_OF                             168
#define TK_RAISE                          169
#define TK_REPLACE                        170
#define TK_RESTRICT                       171
#define TK_ROW                            172
#define TK_STATEMENT                      173
#define TK_TRIGGER                        174
#define TK_VIEW                           175
#define TK_SEMI                           176
#define TK_NONE                           177
#define TK_PREV                           178
#define TK_LINEAR                         179
#define TK_IMPORT                         180
#define TK_METRIC                         181
#define TK_TBNAME                         182
#define TK_JOIN                           183
#define TK_METRICS                        184
#define TK_INSERT                         185
#define TK_INTO                           186
#define TK_VALUES                         187
>>>>>>> fcae1ef2


#define TK_SPACE                          300
#define TK_COMMENT                        301
#define TK_ILLEGAL                        302
#define TK_HEX                            303   // hex number  0x123
#define TK_OCT                            304   // oct number
#define TK_BIN                            305   // bin format data 0b111
#define TK_FILE                           306
#define TK_QUESTION                       307   // denoting the placeholder of "?",when invoking statement bind query

#endif

<|MERGE_RESOLUTION|>--- conflicted
+++ resolved
@@ -135,110 +135,6 @@
 #define TK_FROM                           116
 #define TK_VARIABLE                       117
 #define TK_INTERVAL                       118
-<<<<<<< HEAD
-#define TK_FILL                           119
-#define TK_SLIDING                        120
-#define TK_ORDER                          121
-#define TK_BY                             122
-#define TK_ASC                            123
-#define TK_DESC                           124
-#define TK_GROUP                          125
-#define TK_HAVING                         126
-#define TK_LIMIT                          127
-#define TK_OFFSET                         128
-#define TK_SLIMIT                         129
-#define TK_SOFFSET                        130
-#define TK_WHERE                          131
-#define TK_NOW                            132
-#define TK_RESET                          133
-#define TK_QUERY                          134
-#define TK_ADD                            135
-#define TK_COLUMN                         136
-#define TK_TAG                            137
-#define TK_CHANGE                         138
-#define TK_SET                            139
-#define TK_KILL                           140
-#define TK_CONNECTION                     141
-#define TK_STREAM                         142
-#define TK_COLON                          143
-#define TK_ABORT                          144
-#define TK_AFTER                          145
-#define TK_ATTACH                         146
-#define TK_BEFORE                         147
-#define TK_BEGIN                          148
-#define TK_CASCADE                        149
-#define TK_CLUSTER                        150
-#define TK_CONFLICT                       151
-#define TK_COPY                           152
-#define TK_DEFERRED                       153
-#define TK_DELIMITERS                     154
-#define TK_DETACH                         155
-#define TK_EACH                           156
-#define TK_END                            157
-#define TK_EXPLAIN                        158
-#define TK_FAIL                           159
-#define TK_FOR                            160
-#define TK_IGNORE                         161
-#define TK_IMMEDIATE                      162
-#define TK_INITIALLY                      163
-#define TK_INSTEAD                        164
-#define TK_MATCH                          165
-#define TK_KEY                            166
-#define TK_OF                             167
-#define TK_RAISE                          168
-#define TK_REPLACE                        169
-#define TK_RESTRICT                       170
-#define TK_ROW                            171
-#define TK_STATEMENT                      172
-#define TK_TRIGGER                        173
-#define TK_VIEW                           174
-#define TK_COUNT                          175
-#define TK_SUM                            176
-#define TK_AVG                            177
-#define TK_MIN                            178
-#define TK_MAX                            179
-#define TK_FIRST                          180
-#define TK_LAST                           181
-#define TK_TOP                            182
-#define TK_BOTTOM                         183
-#define TK_STDDEV                         184
-#define TK_PERCENTILE                     185
-#define TK_APERCENTILE                    186
-#define TK_LEASTSQUARES                   187
-#define TK_HISTOGRAM                      188
-#define TK_DIFF                           189
-#define TK_SPREAD                         190
-#define TK_TWA                            191
-#define TK_INTERP                         192
-#define TK_LAST_ROW                       193
-#define TK_RATE                           194
-#define TK_IRATE                          195
-#define TK_SUM_RATE                       196
-#define TK_SUM_IRATE                      197
-#define TK_AVG_RATE                       198
-#define TK_AVG_IRATE                      199
-#define TK_TBID                           200
-#define TK_SEMI                           201
-#define TK_NONE                           202
-#define TK_PREV                           203
-#define TK_LINEAR                         204
-#define TK_IMPORT                         205
-#define TK_METRIC                         206
-#define TK_TBNAME                         207
-#define TK_JOIN                           208
-#define TK_METRICS                        209
-#define TK_INSERT                         210
-#define TK_INTO                           211
-#define TK_VALUES                         212
-
-
-
-
-
-
-
-
-=======
 #define TK_SESSION                        119
 #define TK_FILL                           120
 #define TK_SLIDING                        121
@@ -308,7 +204,6 @@
 #define TK_INSERT                         185
 #define TK_INTO                           186
 #define TK_VALUES                         187
->>>>>>> fcae1ef2
 
 
 #define TK_SPACE                          300
