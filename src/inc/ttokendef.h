/*
 * Copyright (c) 2019 TAOS Data, Inc. <jhtao@taosdata.com>
 *
 * This program is free software: you can use, redistribute, and/or modify
 * it under the terms of the GNU Affero General Public License, version 3
 * or later ("AGPL"), as published by the Free Software Foundation.
 *
 * This program is distributed in the hope that it will be useful, but WITHOUT
 * ANY WARRANTY; without even the implied warranty of MERCHANTABILITY or
 * FITNESS FOR A PARTICULAR PURPOSE.
 *
 * You should have received a copy of the GNU Affero General Public License
 * along with this program. If not, see <http://www.gnu.org/licenses/>.
 */

#ifndef TDENGINE_TTOKENDEF_H
#define TDENGINE_TTOKENDEF_H

<<<<<<< HEAD
#define TK_ID                              1
#define TK_BOOL                            2
#define TK_TINYINT                         3
#define TK_SMALLINT                        4
#define TK_INTEGER                         5
#define TK_BIGINT                          6
#define TK_FLOAT                           7
#define TK_DOUBLE                          8
#define TK_STRING                          9
#define TK_TIMESTAMP                      10
#define TK_BINARY                         11
#define TK_NCHAR                          12
#define TK_OR                             13
#define TK_AND                            14
#define TK_NOT                            15
#define TK_EQ                             16
#define TK_NE                             17
#define TK_ISNULL                         18
#define TK_NOTNULL                        19
#define TK_IS                             20
#define TK_LIKE                           21
#define TK_GLOB                           22
#define TK_BETWEEN                        23
#define TK_IN                             24
#define TK_GT                             25
#define TK_GE                             26
#define TK_LT                             27
#define TK_LE                             28
#define TK_BITAND                         29
#define TK_BITOR                          30
#define TK_LSHIFT                         31
#define TK_RSHIFT                         32
#define TK_PLUS                           33
#define TK_MINUS                          34
#define TK_DIVIDE                         35
#define TK_TIMES                          36
#define TK_STAR                           37
#define TK_SLASH                          38
#define TK_REM                            39
#define TK_CONCAT                         40
#define TK_UMINUS                         41
#define TK_UPLUS                          42
#define TK_BITNOT                         43
#define TK_SHOW                           44
#define TK_DATABASES                      45
#define TK_TOPICS                         46
#define TK_MNODES                         47
#define TK_DNODES                         48
#define TK_ACCOUNTS                       49
#define TK_USERS                          50
#define TK_MODULES                        51
#define TK_QUERIES                        52
#define TK_CONNECTIONS                    53
#define TK_STREAMS                        54
#define TK_VARIABLES                      55
#define TK_SCORES                         56
#define TK_GRANTS                         57
#define TK_VNODES                         58
#define TK_IPTOKEN                        59
#define TK_DOT                            60
#define TK_CREATE                         61
#define TK_TABLE                          62
#define TK_STABLE                         63
#define TK_DATABASE                       64
#define TK_TABLES                         65
#define TK_STABLES                        66
#define TK_VGROUPS                        67
#define TK_DROP                           68
#define TK_TOPIC                          69
#define TK_DNODE                          70
#define TK_USER                           71
#define TK_ACCOUNT                        72
#define TK_USE                            73
#define TK_DESCRIBE                       74
#define TK_ALTER                          75
#define TK_PASS                           76
#define TK_PRIVILEGE                      77
#define TK_LOCAL                          78
#define TK_IF                             79
#define TK_EXISTS                         80
#define TK_PPS                            81
#define TK_TSERIES                        82
#define TK_DBS                            83
#define TK_STORAGE                        84
#define TK_QTIME                          85
#define TK_CONNS                          86
#define TK_STATE                          87
#define TK_COMMA                          88
#define TK_KEEP                           89
#define TK_CACHE                          90
#define TK_REPLICA                        91
#define TK_QUORUM                         92
#define TK_DAYS                           93
#define TK_MINROWS                        94
#define TK_MAXROWS                        95
#define TK_BLOCKS                         96
#define TK_CTIME                          97
#define TK_WAL                            98
#define TK_FSYNC                          99
#define TK_COMP                           100
#define TK_PRECISION                      101
#define TK_UPDATE                         102
#define TK_CACHELAST                      103
#define TK_PARTITIONS                     104
#define TK_LP                             105
#define TK_RP                             106
#define TK_UNSIGNED                       107
#define TK_TAGS                           108
#define TK_USING                          109
#define TK_AS                             110
#define TK_NULL                           111
#define TK_NOW                            112
=======
#define TK_ID                               1
#define TK_BOOL                             2
#define TK_TINYINT                          3
#define TK_SMALLINT                         4
#define TK_INTEGER                          5
#define TK_BIGINT                           6
#define TK_FLOAT                            7
#define TK_DOUBLE                           8
#define TK_STRING                           9
#define TK_TIMESTAMP                       10
#define TK_BINARY                          11
#define TK_NCHAR                           12
#define TK_OR                              13
#define TK_AND                             14
#define TK_NOT                             15
#define TK_EQ                              16
#define TK_NE                              17
#define TK_ISNULL                          18
#define TK_NOTNULL                         19
#define TK_IS                              20
#define TK_LIKE                            21
#define TK_GLOB                            22
#define TK_BETWEEN                         23
#define TK_IN                              24
#define TK_GT                              25
#define TK_GE                              26
#define TK_LT                              27
#define TK_LE                              28
#define TK_BITAND                          29
#define TK_BITOR                           30
#define TK_LSHIFT                          31
#define TK_RSHIFT                          32
#define TK_PLUS                            33
#define TK_MINUS                           34
#define TK_DIVIDE                          35
#define TK_TIMES                           36
#define TK_STAR                            37
#define TK_SLASH                           38
#define TK_REM                             39
#define TK_CONCAT                          40
#define TK_UMINUS                          41
#define TK_UPLUS                           42
#define TK_BITNOT                          43
#define TK_SHOW                            44
#define TK_DATABASES                       45
#define TK_TOPICS                          46
#define TK_MNODES                          47
#define TK_DNODES                          48
#define TK_ACCOUNTS                        49
#define TK_USERS                           50
#define TK_MODULES                         51
#define TK_QUERIES                         52
#define TK_CONNECTIONS                     53
#define TK_STREAMS                         54
#define TK_VARIABLES                       55
#define TK_SCORES                          56
#define TK_GRANTS                          57
#define TK_VNODES                          58
#define TK_IPTOKEN                         59
#define TK_DOT                             60
#define TK_CREATE                          61
#define TK_TABLE                           62
#define TK_STABLE                          63
#define TK_DATABASE                        64
#define TK_TABLES                          65
#define TK_STABLES                         66
#define TK_VGROUPS                         67
#define TK_DROP                            68
#define TK_TOPIC                           69
#define TK_DNODE                           70
#define TK_USER                            71
#define TK_ACCOUNT                         72
#define TK_USE                             73
#define TK_DESCRIBE                        74
#define TK_ALTER                           75
#define TK_PASS                            76
#define TK_PRIVILEGE                       77
#define TK_LOCAL                           78
#define TK_COMPACT                         79
#define TK_LP                              80
#define TK_RP                              81
#define TK_IF                              82
#define TK_EXISTS                          83
#define TK_PPS                             84
#define TK_TSERIES                         85
#define TK_DBS                             86
#define TK_STORAGE                         87
#define TK_QTIME                           88
#define TK_CONNS                           89
#define TK_STATE                           90
#define TK_COMMA                           91
#define TK_KEEP                            92
#define TK_CACHE                           93
#define TK_REPLICA                         94
#define TK_QUORUM                          95
#define TK_DAYS                            96
#define TK_MINROWS                         97
#define TK_MAXROWS                         98
#define TK_BLOCKS                          99
#define TK_CTIME                          100
#define TK_WAL                            101
#define TK_FSYNC                          102
#define TK_COMP                           103
#define TK_PRECISION                      104
#define TK_UPDATE                         105
#define TK_CACHELAST                      106
#define TK_PARTITIONS                     107
#define TK_UNSIGNED                       108
#define TK_TAGS                           109
#define TK_USING                          110
#define TK_AS                             111
#define TK_NULL                           112
>>>>>>> cd7b241e
#define TK_SELECT                         113
#define TK_UNION                          114
#define TK_ALL                            115
#define TK_DISTINCT                       116
#define TK_FROM                           117
#define TK_VARIABLE                       118
#define TK_INTERVAL                       119
#define TK_SESSION                        120
#define TK_STATE_WINDOW                   121
#define TK_FILL                           122
#define TK_SLIDING                        123
#define TK_ORDER                          124
#define TK_BY                             125
#define TK_ASC                            126
#define TK_DESC                           127
#define TK_GROUP                          128
#define TK_HAVING                         129
#define TK_LIMIT                          130
#define TK_OFFSET                         131
#define TK_SLIMIT                         132
#define TK_SOFFSET                        133
#define TK_WHERE                          134
<<<<<<< HEAD
#define TK_RESET                          135
#define TK_QUERY                          136
#define TK_SYNCDB                         137
#define TK_ADD                            138
#define TK_COLUMN                         139
#define TK_MODIFY                         140
#define TK_TAG                            141
#define TK_CHANGE                         142
#define TK_SET                            143
#define TK_KILL                           144
#define TK_CONNECTION                     145
#define TK_STREAM                         146
#define TK_COLON                          147
#define TK_ABORT                          148
#define TK_AFTER                          149
#define TK_ATTACH                         150
#define TK_BEFORE                         151
#define TK_BEGIN                          152
#define TK_CASCADE                        153
#define TK_CLUSTER                        154
#define TK_CONFLICT                       155
#define TK_COPY                           156
#define TK_DEFERRED                       157
#define TK_DELIMITERS                     158
#define TK_DETACH                         159
#define TK_EACH                           160
#define TK_END                            161
#define TK_EXPLAIN                        162
#define TK_FAIL                           163
#define TK_FOR                            164
#define TK_IGNORE                         165
#define TK_IMMEDIATE                      166
#define TK_INITIALLY                      167
#define TK_INSTEAD                        168
#define TK_MATCH                          169
#define TK_KEY                            170
#define TK_OF                             171
#define TK_RAISE                          172
#define TK_REPLACE                        173
#define TK_RESTRICT                       174
#define TK_ROW                            175
#define TK_STATEMENT                      176
#define TK_TRIGGER                        177
#define TK_VIEW                           178
#define TK_SEMI                           179
#define TK_NONE                           180
#define TK_PREV                           181
#define TK_LINEAR                         182
#define TK_IMPORT                         183
#define TK_TBNAME                         184
#define TK_JOIN                           185
#define TK_INSERT                         186
#define TK_INTO                           187
#define TK_VALUES                         188
=======
#define TK_NOW                            135
#define TK_RESET                          136
#define TK_QUERY                          137
#define TK_SYNCDB                         138
#define TK_ADD                            139
#define TK_COLUMN                         140
#define TK_MODIFY                         141
#define TK_TAG                            142
#define TK_CHANGE                         143
#define TK_SET                            144
#define TK_KILL                           145
#define TK_CONNECTION                     146
#define TK_STREAM                         147
#define TK_COLON                          148
#define TK_ABORT                          149
#define TK_AFTER                          150
#define TK_ATTACH                         151
#define TK_BEFORE                         152
#define TK_BEGIN                          153
#define TK_CASCADE                        154
#define TK_CLUSTER                        155
#define TK_CONFLICT                       156
#define TK_COPY                           157
#define TK_DEFERRED                       158
#define TK_DELIMITERS                     159
#define TK_DETACH                         160
#define TK_EACH                           161
#define TK_END                            162
#define TK_EXPLAIN                        163
#define TK_FAIL                           164
#define TK_FOR                            165
#define TK_IGNORE                         166
#define TK_IMMEDIATE                      167
#define TK_INITIALLY                      168
#define TK_INSTEAD                        169
#define TK_MATCH                          170
#define TK_KEY                            171
#define TK_OF                             172
#define TK_RAISE                          173
#define TK_REPLACE                        174
#define TK_RESTRICT                       175
#define TK_ROW                            176
#define TK_STATEMENT                      177
#define TK_TRIGGER                        178
#define TK_VIEW                           179
#define TK_SEMI                           180
#define TK_NONE                           181
#define TK_PREV                           182
#define TK_LINEAR                         183
#define TK_IMPORT                         184
#define TK_TBNAME                         185
#define TK_JOIN                           186
#define TK_INSERT                         187
#define TK_INTO                           188
#define TK_VALUES                         189
>>>>>>> cd7b241e


#define TK_SPACE                          300
#define TK_COMMENT                        301
#define TK_ILLEGAL                        302
#define TK_HEX                            303   // hex number  0x123
#define TK_OCT                            304   // oct number
#define TK_BIN                            305   // bin format data 0b111
#define TK_FILE                           306
#define TK_QUESTION                       307   // denoting the placeholder of "?",when invoking statement bind query

#endif

<|MERGE_RESOLUTION|>--- conflicted
+++ resolved
@@ -16,7 +16,6 @@
 #ifndef TDENGINE_TTOKENDEF_H
 #define TDENGINE_TTOKENDEF_H
 
-<<<<<<< HEAD
 #define TK_ID                              1
 #define TK_BOOL                            2
 #define TK_TINYINT                         3
@@ -95,140 +94,27 @@
 #define TK_PASS                           76
 #define TK_PRIVILEGE                      77
 #define TK_LOCAL                          78
-#define TK_IF                             79
-#define TK_EXISTS                         80
-#define TK_PPS                            81
-#define TK_TSERIES                        82
-#define TK_DBS                            83
-#define TK_STORAGE                        84
-#define TK_QTIME                          85
-#define TK_CONNS                          86
-#define TK_STATE                          87
-#define TK_COMMA                          88
-#define TK_KEEP                           89
-#define TK_CACHE                          90
-#define TK_REPLICA                        91
-#define TK_QUORUM                         92
-#define TK_DAYS                           93
-#define TK_MINROWS                        94
-#define TK_MAXROWS                        95
-#define TK_BLOCKS                         96
-#define TK_CTIME                          97
-#define TK_WAL                            98
-#define TK_FSYNC                          99
-#define TK_COMP                           100
-#define TK_PRECISION                      101
-#define TK_UPDATE                         102
-#define TK_CACHELAST                      103
-#define TK_PARTITIONS                     104
-#define TK_LP                             105
-#define TK_RP                             106
-#define TK_UNSIGNED                       107
-#define TK_TAGS                           108
-#define TK_USING                          109
-#define TK_AS                             110
-#define TK_NULL                           111
-#define TK_NOW                            112
-=======
-#define TK_ID                               1
-#define TK_BOOL                             2
-#define TK_TINYINT                          3
-#define TK_SMALLINT                         4
-#define TK_INTEGER                          5
-#define TK_BIGINT                           6
-#define TK_FLOAT                            7
-#define TK_DOUBLE                           8
-#define TK_STRING                           9
-#define TK_TIMESTAMP                       10
-#define TK_BINARY                          11
-#define TK_NCHAR                           12
-#define TK_OR                              13
-#define TK_AND                             14
-#define TK_NOT                             15
-#define TK_EQ                              16
-#define TK_NE                              17
-#define TK_ISNULL                          18
-#define TK_NOTNULL                         19
-#define TK_IS                              20
-#define TK_LIKE                            21
-#define TK_GLOB                            22
-#define TK_BETWEEN                         23
-#define TK_IN                              24
-#define TK_GT                              25
-#define TK_GE                              26
-#define TK_LT                              27
-#define TK_LE                              28
-#define TK_BITAND                          29
-#define TK_BITOR                           30
-#define TK_LSHIFT                          31
-#define TK_RSHIFT                          32
-#define TK_PLUS                            33
-#define TK_MINUS                           34
-#define TK_DIVIDE                          35
-#define TK_TIMES                           36
-#define TK_STAR                            37
-#define TK_SLASH                           38
-#define TK_REM                             39
-#define TK_CONCAT                          40
-#define TK_UMINUS                          41
-#define TK_UPLUS                           42
-#define TK_BITNOT                          43
-#define TK_SHOW                            44
-#define TK_DATABASES                       45
-#define TK_TOPICS                          46
-#define TK_MNODES                          47
-#define TK_DNODES                          48
-#define TK_ACCOUNTS                        49
-#define TK_USERS                           50
-#define TK_MODULES                         51
-#define TK_QUERIES                         52
-#define TK_CONNECTIONS                     53
-#define TK_STREAMS                         54
-#define TK_VARIABLES                       55
-#define TK_SCORES                          56
-#define TK_GRANTS                          57
-#define TK_VNODES                          58
-#define TK_IPTOKEN                         59
-#define TK_DOT                             60
-#define TK_CREATE                          61
-#define TK_TABLE                           62
-#define TK_STABLE                          63
-#define TK_DATABASE                        64
-#define TK_TABLES                          65
-#define TK_STABLES                         66
-#define TK_VGROUPS                         67
-#define TK_DROP                            68
-#define TK_TOPIC                           69
-#define TK_DNODE                           70
-#define TK_USER                            71
-#define TK_ACCOUNT                         72
-#define TK_USE                             73
-#define TK_DESCRIBE                        74
-#define TK_ALTER                           75
-#define TK_PASS                            76
-#define TK_PRIVILEGE                       77
-#define TK_LOCAL                           78
-#define TK_COMPACT                         79
-#define TK_LP                              80
-#define TK_RP                              81
-#define TK_IF                              82
-#define TK_EXISTS                          83
-#define TK_PPS                             84
-#define TK_TSERIES                         85
-#define TK_DBS                             86
-#define TK_STORAGE                         87
-#define TK_QTIME                           88
-#define TK_CONNS                           89
-#define TK_STATE                           90
-#define TK_COMMA                           91
-#define TK_KEEP                            92
-#define TK_CACHE                           93
-#define TK_REPLICA                         94
-#define TK_QUORUM                          95
-#define TK_DAYS                            96
-#define TK_MINROWS                         97
-#define TK_MAXROWS                         98
-#define TK_BLOCKS                          99
+#define TK_COMPACT                        79
+#define TK_LP                             80
+#define TK_RP                             81
+#define TK_IF                             82
+#define TK_EXISTS                         83
+#define TK_PPS                            84
+#define TK_TSERIES                        85
+#define TK_DBS                            86
+#define TK_STORAGE                        87
+#define TK_QTIME                          88
+#define TK_CONNS                          89
+#define TK_STATE                          90
+#define TK_COMMA                          91
+#define TK_KEEP                           92
+#define TK_CACHE                          93
+#define TK_REPLICA                        94
+#define TK_QUORUM                         95
+#define TK_DAYS                           96
+#define TK_MINROWS                        97
+#define TK_MAXROWS                        98
+#define TK_BLOCKS                         99
 #define TK_CTIME                          100
 #define TK_WAL                            101
 #define TK_FSYNC                          102
@@ -242,86 +128,29 @@
 #define TK_USING                          110
 #define TK_AS                             111
 #define TK_NULL                           112
->>>>>>> cd7b241e
-#define TK_SELECT                         113
-#define TK_UNION                          114
-#define TK_ALL                            115
-#define TK_DISTINCT                       116
-#define TK_FROM                           117
-#define TK_VARIABLE                       118
-#define TK_INTERVAL                       119
-#define TK_SESSION                        120
-#define TK_STATE_WINDOW                   121
-#define TK_FILL                           122
-#define TK_SLIDING                        123
-#define TK_ORDER                          124
-#define TK_BY                             125
-#define TK_ASC                            126
-#define TK_DESC                           127
-#define TK_GROUP                          128
-#define TK_HAVING                         129
-#define TK_LIMIT                          130
-#define TK_OFFSET                         131
-#define TK_SLIMIT                         132
-#define TK_SOFFSET                        133
-#define TK_WHERE                          134
-<<<<<<< HEAD
-#define TK_RESET                          135
-#define TK_QUERY                          136
-#define TK_SYNCDB                         137
-#define TK_ADD                            138
-#define TK_COLUMN                         139
-#define TK_MODIFY                         140
-#define TK_TAG                            141
-#define TK_CHANGE                         142
-#define TK_SET                            143
-#define TK_KILL                           144
-#define TK_CONNECTION                     145
-#define TK_STREAM                         146
-#define TK_COLON                          147
-#define TK_ABORT                          148
-#define TK_AFTER                          149
-#define TK_ATTACH                         150
-#define TK_BEFORE                         151
-#define TK_BEGIN                          152
-#define TK_CASCADE                        153
-#define TK_CLUSTER                        154
-#define TK_CONFLICT                       155
-#define TK_COPY                           156
-#define TK_DEFERRED                       157
-#define TK_DELIMITERS                     158
-#define TK_DETACH                         159
-#define TK_EACH                           160
-#define TK_END                            161
-#define TK_EXPLAIN                        162
-#define TK_FAIL                           163
-#define TK_FOR                            164
-#define TK_IGNORE                         165
-#define TK_IMMEDIATE                      166
-#define TK_INITIALLY                      167
-#define TK_INSTEAD                        168
-#define TK_MATCH                          169
-#define TK_KEY                            170
-#define TK_OF                             171
-#define TK_RAISE                          172
-#define TK_REPLACE                        173
-#define TK_RESTRICT                       174
-#define TK_ROW                            175
-#define TK_STATEMENT                      176
-#define TK_TRIGGER                        177
-#define TK_VIEW                           178
-#define TK_SEMI                           179
-#define TK_NONE                           180
-#define TK_PREV                           181
-#define TK_LINEAR                         182
-#define TK_IMPORT                         183
-#define TK_TBNAME                         184
-#define TK_JOIN                           185
-#define TK_INSERT                         186
-#define TK_INTO                           187
-#define TK_VALUES                         188
-=======
-#define TK_NOW                            135
+#define TK_NOW                            113
+#define TK_SELECT                         114
+#define TK_UNION                          115
+#define TK_ALL                            116
+#define TK_DISTINCT                       117
+#define TK_FROM                           118
+#define TK_VARIABLE                       119
+#define TK_INTERVAL                       120
+#define TK_SESSION                        121
+#define TK_STATE_WINDOW                   122
+#define TK_FILL                           123
+#define TK_SLIDING                        124
+#define TK_ORDER                          125
+#define TK_BY                             126
+#define TK_ASC                            127
+#define TK_DESC                           128
+#define TK_GROUP                          129
+#define TK_HAVING                         130
+#define TK_LIMIT                          131
+#define TK_OFFSET                         132
+#define TK_SLIMIT                         133
+#define TK_SOFFSET                        134
+#define TK_WHERE                          135
 #define TK_RESET                          136
 #define TK_QUERY                          137
 #define TK_SYNCDB                         138
@@ -376,7 +205,6 @@
 #define TK_INSERT                         187
 #define TK_INTO                           188
 #define TK_VALUES                         189
->>>>>>> cd7b241e
 
 
 #define TK_SPACE                          300
