/*
 * Copyright (c) 2019 TAOS Data, Inc. <jhtao@taosdata.com>
 *
 * This program is free software: you can use, redistribute, and/or modify
 * it under the terms of the GNU Affero General Public License, version 3
 * or later ("AGPL"), as published by the Free Software Foundation.
 *
 * This program is distributed in the hope that it will be useful, but WITHOUT
 * ANY WARRANTY; without even the implied warranty of MERCHANTABILITY or
 * FITNESS FOR A PARTICULAR PURPOSE.
 *
 * You should have received a copy of the GNU Affero General Public License
 * along with this program. If not, see <http://www.gnu.org/licenses/>.
 */

#ifndef TDENGINE_TAOSMSG_H
#define TDENGINE_TAOSMSG_H

#ifdef __cplusplus
extern "C" {
#endif

#include <stdbool.h>
#include <stdint.h>

#include "taosdef.h"
#include "taoserror.h"
#include "trpc.h"
#include "tdataformat.h"

// message type

#ifdef TAOS_MESSAGE_C
#define TAOS_DEFINE_MESSAGE_TYPE( name, msg ) msg, msg "-rsp",
char *taosMsg[] = {
  "null",
#else
#define TAOS_DEFINE_MESSAGE_TYPE( name, msg ) name, name##_RSP,
enum {
  TSDB_MESSAGE_NULL = 0,
#endif

// message from client to dnode
TAOS_DEFINE_MESSAGE_TYPE( TSDB_MSG_TYPE_SUBMIT, "submit" )
TAOS_DEFINE_MESSAGE_TYPE( TSDB_MSG_TYPE_QUERY, "query" )
TAOS_DEFINE_MESSAGE_TYPE( TSDB_MSG_TYPE_FETCH, "fetch" )
TAOS_DEFINE_MESSAGE_TYPE( TSDB_MSG_TYPE_UPDATE_TAG_VAL, "update-tag-val" )
TAOS_DEFINE_MESSAGE_TYPE( TSDB_MSG_TYPE_DUMMY1, "dummy1" )
TAOS_DEFINE_MESSAGE_TYPE( TSDB_MSG_TYPE_DUMMY2, "dummy2" )
TAOS_DEFINE_MESSAGE_TYPE( TSDB_MSG_TYPE_DUMMY3, "dummy3" )

// message from mnode to dnode
TAOS_DEFINE_MESSAGE_TYPE( TSDB_MSG_TYPE_MD_CREATE_TABLE, "create-table" )
TAOS_DEFINE_MESSAGE_TYPE( TSDB_MSG_TYPE_MD_DROP_TABLE, "drop-table" )	
TAOS_DEFINE_MESSAGE_TYPE( TSDB_MSG_TYPE_MD_ALTER_TABLE, "alter-table" )	
TAOS_DEFINE_MESSAGE_TYPE( TSDB_MSG_TYPE_MD_CREATE_VNODE, "create-vnode" )
TAOS_DEFINE_MESSAGE_TYPE( TSDB_MSG_TYPE_MD_DROP_VNODE, "drop-vnode" )	
TAOS_DEFINE_MESSAGE_TYPE( TSDB_MSG_TYPE_MD_DROP_STABLE, "drop-stable" )
TAOS_DEFINE_MESSAGE_TYPE( TSDB_MSG_TYPE_MD_ALTER_STREAM, "alter-stream" )
TAOS_DEFINE_MESSAGE_TYPE( TSDB_MSG_TYPE_MD_CONFIG_DNODE, "config-dnode" )
TAOS_DEFINE_MESSAGE_TYPE( TSDB_MSG_TYPE_MD_ALTER_VNODE, "alter-vnode" )
TAOS_DEFINE_MESSAGE_TYPE( TSDB_MSG_TYPE_MD_SYNC_VNODE, "sync-vnode" )
TAOS_DEFINE_MESSAGE_TYPE( TSDB_MSG_TYPE_MD_CREATE_MNODE, "create-mnode" )
TAOS_DEFINE_MESSAGE_TYPE( TSDB_MSG_TYPE_MD_COMPACT_VNODE, "compact-vnode" )
TAOS_DEFINE_MESSAGE_TYPE( TSDB_MSG_TYPE_DUMMY6, "dummy6" )
TAOS_DEFINE_MESSAGE_TYPE( TSDB_MSG_TYPE_DUMMY7, "dummy7" )


// message from client to mnode
TAOS_DEFINE_MESSAGE_TYPE( TSDB_MSG_TYPE_CM_CONNECT, "connect" )	 
TAOS_DEFINE_MESSAGE_TYPE( TSDB_MSG_TYPE_CM_CREATE_ACCT, "create-acct" )	
TAOS_DEFINE_MESSAGE_TYPE( TSDB_MSG_TYPE_CM_ALTER_ACCT, "alter-acct" )
TAOS_DEFINE_MESSAGE_TYPE( TSDB_MSG_TYPE_CM_DROP_ACCT, "drop-acct" )
TAOS_DEFINE_MESSAGE_TYPE( TSDB_MSG_TYPE_CM_CREATE_USER, "create-user" )	
TAOS_DEFINE_MESSAGE_TYPE( TSDB_MSG_TYPE_CM_ALTER_USER, "alter-user" )
TAOS_DEFINE_MESSAGE_TYPE( TSDB_MSG_TYPE_CM_DROP_USER, "drop-user" ) 
TAOS_DEFINE_MESSAGE_TYPE( TSDB_MSG_TYPE_CM_CREATE_DNODE, "create-dnode" )
TAOS_DEFINE_MESSAGE_TYPE( TSDB_MSG_TYPE_CM_DROP_DNODE, "drop-dnode" )   
TAOS_DEFINE_MESSAGE_TYPE( TSDB_MSG_TYPE_CM_CREATE_DB, "create-db" )
TAOS_DEFINE_MESSAGE_TYPE( TSDB_MSG_TYPE_CM_CREATE_FUNCTION, "create-function" )
TAOS_DEFINE_MESSAGE_TYPE( TSDB_MSG_TYPE_CM_DROP_DB, "drop-db" )
TAOS_DEFINE_MESSAGE_TYPE( TSDB_MSG_TYPE_CM_DROP_FUNCTION, "drop-function" )
TAOS_DEFINE_MESSAGE_TYPE( TSDB_MSG_TYPE_CM_USE_DB, "use-db" )
TAOS_DEFINE_MESSAGE_TYPE( TSDB_MSG_TYPE_CM_ALTER_DB, "alter-db" )
TAOS_DEFINE_MESSAGE_TYPE( TSDB_MSG_TYPE_CM_SYNC_DB, "sync-db-replica" )
TAOS_DEFINE_MESSAGE_TYPE( TSDB_MSG_TYPE_CM_CREATE_TABLE, "create-table" )
TAOS_DEFINE_MESSAGE_TYPE( TSDB_MSG_TYPE_CM_DROP_TABLE, "drop-table" )	
TAOS_DEFINE_MESSAGE_TYPE( TSDB_MSG_TYPE_CM_ALTER_TABLE, "alter-table" )
TAOS_DEFINE_MESSAGE_TYPE( TSDB_MSG_TYPE_CM_TABLE_META, "table-meta" )
TAOS_DEFINE_MESSAGE_TYPE( TSDB_MSG_TYPE_CM_STABLE_VGROUP, "stable-vgroup" )
TAOS_DEFINE_MESSAGE_TYPE( TSDB_MSG_TYPE_CM_COMPACT_VNODE, "compact-vnode" )
TAOS_DEFINE_MESSAGE_TYPE( TSDB_MSG_TYPE_CM_TABLES_META, "multiTable-meta" )
TAOS_DEFINE_MESSAGE_TYPE( TSDB_MSG_TYPE_CM_ALTER_STREAM, "alter-stream" )
TAOS_DEFINE_MESSAGE_TYPE( TSDB_MSG_TYPE_CM_SHOW, "show" )
TAOS_DEFINE_MESSAGE_TYPE( TSDB_MSG_TYPE_CM_RETRIEVE, "retrieve" )     
TAOS_DEFINE_MESSAGE_TYPE( TSDB_MSG_TYPE_CM_KILL_QUERY, "kill-query" )	
TAOS_DEFINE_MESSAGE_TYPE( TSDB_MSG_TYPE_CM_KILL_STREAM, "kill-stream" )	
TAOS_DEFINE_MESSAGE_TYPE( TSDB_MSG_TYPE_CM_KILL_CONN, "kill-conn" )
TAOS_DEFINE_MESSAGE_TYPE( TSDB_MSG_TYPE_CM_CONFIG_DNODE, "cm-config-dnode" ) 
TAOS_DEFINE_MESSAGE_TYPE( TSDB_MSG_TYPE_CM_HEARTBEAT, "heartbeat" )
TAOS_DEFINE_MESSAGE_TYPE( TSDB_MSG_TYPE_CM_RETRIEVE_FUNC, "retrieve-func" )
TAOS_DEFINE_MESSAGE_TYPE( TSDB_MSG_TYPE_DUMMY9, "dummy9" )
TAOS_DEFINE_MESSAGE_TYPE( TSDB_MSG_TYPE_DUMMY10, "dummy10" )
TAOS_DEFINE_MESSAGE_TYPE( TSDB_MSG_TYPE_DUMMY11, "dummy11" )

// message from dnode to mnode
TAOS_DEFINE_MESSAGE_TYPE( TSDB_MSG_TYPE_DM_CONFIG_TABLE, "config-table" )
TAOS_DEFINE_MESSAGE_TYPE( TSDB_MSG_TYPE_DM_CONFIG_VNODE, "config-vnode" )	
TAOS_DEFINE_MESSAGE_TYPE( TSDB_MSG_TYPE_DM_STATUS, "status" )
TAOS_DEFINE_MESSAGE_TYPE( TSDB_MSG_TYPE_DM_GRANT, "grant" )
TAOS_DEFINE_MESSAGE_TYPE( TSDB_MSG_TYPE_DM_AUTH, "auth" )
TAOS_DEFINE_MESSAGE_TYPE( TSDB_MSG_TYPE_DUMMY12, "dummy12" )
TAOS_DEFINE_MESSAGE_TYPE( TSDB_MSG_TYPE_DUMMY13, "dummy13" )
TAOS_DEFINE_MESSAGE_TYPE( TSDB_MSG_TYPE_DUMMY14, "dummy14" )
TAOS_DEFINE_MESSAGE_TYPE( TSDB_MSG_TYPE_NETWORK_TEST, "nettest" )

// message for topic
TAOS_DEFINE_MESSAGE_TYPE( TSDB_MSG_TYPE_CM_CREATE_TP, "create-tp" )
TAOS_DEFINE_MESSAGE_TYPE( TSDB_MSG_TYPE_CM_DROP_TP, "drop-tp" )	  
TAOS_DEFINE_MESSAGE_TYPE( TSDB_MSG_TYPE_CM_USE_TP, "use-tp" )	 
TAOS_DEFINE_MESSAGE_TYPE( TSDB_MSG_TYPE_CM_ALTER_TP, "alter-tp" )

#ifndef TAOS_MESSAGE_C
  TSDB_MSG_TYPE_MAX  // 105
#endif

};

// IE type
#define TSDB_IE_TYPE_SEC 1
#define TSDB_IE_TYPE_META 2
#define TSDB_IE_TYPE_MGMT_IP 3
#define TSDB_IE_TYPE_DNODE_CFG 4
#define TSDB_IE_TYPE_NEW_VERSION 5
#define TSDB_IE_TYPE_DNODE_EXT 6
#define TSDB_IE_TYPE_DNODE_STATE 7

enum _mgmt_table {
  TSDB_MGMT_TABLE_ACCT,
  TSDB_MGMT_TABLE_USER,
  TSDB_MGMT_TABLE_DB,
  TSDB_MGMT_TABLE_TABLE,
  TSDB_MGMT_TABLE_DNODE,
  TSDB_MGMT_TABLE_MNODE,
  TSDB_MGMT_TABLE_VGROUP,
  TSDB_MGMT_TABLE_METRIC,
  TSDB_MGMT_TABLE_MODULE,
  TSDB_MGMT_TABLE_QUERIES,
  TSDB_MGMT_TABLE_STREAMS,
  TSDB_MGMT_TABLE_VARIABLES,
  TSDB_MGMT_TABLE_CONNS,
  TSDB_MGMT_TABLE_SCORES,
  TSDB_MGMT_TABLE_GRANTS,
  TSDB_MGMT_TABLE_VNODES,
  TSDB_MGMT_TABLE_STREAMTABLES,
  TSDB_MGMT_TABLE_CLUSTER,
  TSDB_MGMT_TABLE_TP,
  TSDB_MGMT_TABLE_FUNCTION,
  TSDB_MGMT_TABLE_MAX,
};

#define TSDB_ALTER_TABLE_ADD_TAG_COLUMN    1
#define TSDB_ALTER_TABLE_DROP_TAG_COLUMN   2
#define TSDB_ALTER_TABLE_CHANGE_TAG_COLUMN 3
#define TSDB_ALTER_TABLE_UPDATE_TAG_VAL    4

#define TSDB_ALTER_TABLE_ADD_COLUMN        5
#define TSDB_ALTER_TABLE_DROP_COLUMN       6
#define TSDB_ALTER_TABLE_CHANGE_COLUMN     7
#define TSDB_ALTER_TABLE_MODIFY_TAG_COLUMN 8

#define TSDB_FILL_NONE             0
#define TSDB_FILL_NULL             1
#define TSDB_FILL_SET_VALUE        2
#define TSDB_FILL_LINEAR           3
#define TSDB_FILL_PREV             4
#define TSDB_FILL_NEXT             5

#define TSDB_ALTER_USER_PASSWD     0x1
#define TSDB_ALTER_USER_PRIVILEGES 0x2

#define TSDB_KILL_MSG_LEN          30

#define TSDB_VN_READ_ACCCESS       ((char)0x1)
#define TSDB_VN_WRITE_ACCCESS      ((char)0x2)
#define TSDB_VN_ALL_ACCCESS (TSDB_VN_READ_ACCCESS | TSDB_VN_WRITE_ACCCESS)

#define TSDB_COL_NORMAL             0x0u    // the normal column of the table
#define TSDB_COL_TAG                0x1u    // the tag column type
#define TSDB_COL_UDC                0x2u    // the user specified normal string column, it is a dummy column
#define TSDB_COL_NULL               0x4u    // the column filter NULL or not

#define TSDB_COL_IS_TAG(f)          (((f&(~(TSDB_COL_NULL)))&TSDB_COL_TAG) != 0)
#define TSDB_COL_IS_NORMAL_COL(f)   ((f&(~(TSDB_COL_NULL))) == TSDB_COL_NORMAL)
#define TSDB_COL_IS_UD_COL(f)       ((f&(~(TSDB_COL_NULL))) == TSDB_COL_UDC)
#define TSDB_COL_REQ_NULL(f)        (((f)&TSDB_COL_NULL) != 0)


extern char *taosMsg[];

#pragma pack(push, 1)

// null-terminated string instead of char array to avoid too many memory consumption in case of more than 1M tableMeta
typedef struct {
  char     fqdn[TSDB_FQDN_LEN];
  uint16_t port;
} SEpAddrMsg;

typedef struct {
  char*    fqdn;
  uint16_t port;
} SEpAddr1;

typedef struct {
  int32_t numOfVnodes;
} SMsgDesc;

typedef struct SMsgHead {
  int32_t contLen;
  int32_t vgId;
} SMsgHead;

// Submit message for one table
typedef struct SSubmitBlk {
  uint64_t uid;        // table unique id
  int32_t  tid;        // table id
  int32_t  padding;    // TODO just for padding here
  int32_t  sversion;   // data schema version
  int32_t  dataLen;    // data part length, not including the SSubmitBlk head
  int32_t  schemaLen;  // schema length, if length is 0, no schema exists
  int16_t  numOfRows;  // total number of rows in current submit block
  char     data[];
} SSubmitBlk;

// Submit message for this TSDB
typedef struct SSubmitMsg {
  SMsgHead   header;
  int32_t    length;
  int32_t    numOfBlocks;
  char       blocks[];
} SSubmitMsg;

typedef struct {
  int32_t index;  // index of failed block in submit blocks
  int32_t vnode;  // vnode index of failed block
  int32_t sid;    // table index of failed block
  int32_t code;   // errorcode while write data to vnode, such as not created, dropped, no space, invalid table
} SShellSubmitRspBlock;

typedef struct {
  int32_t              code;          // 0-success, > 0 error code
  int32_t              numOfRows;     // number of records the client is trying to write
  int32_t              affectedRows;  // number of records actually written
  int32_t              failedRows;    // number of failed records (exclude duplicate records)
  int32_t              numOfFailedBlocks;
  SShellSubmitRspBlock failedBlocks[];
} SShellSubmitRspMsg;

typedef struct SSchema {
  uint8_t type;
  char    name[TSDB_COL_NAME_LEN];
  int16_t colId;
  int16_t bytes;
} SSchema;

typedef struct {
  int32_t  contLen;
  int32_t  vgId;
  int8_t   tableType;
  int16_t  numOfColumns;
  int16_t  numOfTags;
  int32_t  tid;
  int32_t  sversion;
  int32_t  tversion;
  int32_t  tagDataLen;
  int32_t  sqlDataLen;
  uint64_t uid;
  uint64_t superTableUid;
  uint64_t createdTime;
  char     tableFname[TSDB_TABLE_FNAME_LEN];
  char     stableFname[TSDB_TABLE_FNAME_LEN];
  char     data[];
} SMDCreateTableMsg;

typedef struct {
  int32_t len;  // one create table message
  char    tableName[TSDB_TABLE_FNAME_LEN];
  int8_t  igExists;
  int8_t  getMeta;
  int16_t numOfTags;
  int16_t numOfColumns;
  int16_t sqlLen;  // the length of SQL, it starts after schema , sql is a null-terminated string
  int8_t  reserved[16];
  char    schema[];
} SCreateTableMsg;

typedef struct {
  int32_t numOfTables;
  int32_t contLen;
} SCMCreateTableMsg;

typedef struct {
  char   name[TSDB_TABLE_FNAME_LEN];
  // if user specify DROP STABLE, this flag will be set. And an error will be returned if it is not a super table
  int8_t supertable;
  int8_t igNotExists;
} SCMDropTableMsg;

typedef struct {
  char    tableFname[TSDB_TABLE_FNAME_LEN];
  char    db[TSDB_ACCT_ID_LEN + TSDB_DB_NAME_LEN];
  int16_t type; /* operation type   */
  int16_t numOfCols; /* number of schema */
  int32_t tagValLen;
  SSchema schema[];
  // tagVal is padded after schema
  // char    tagVal[];
} SAlterTableMsg;

typedef struct {
  SMsgHead  head;
  int64_t   uid;
  int32_t   tid;
  int16_t   tversion;
  int16_t   colId;
  int8_t    type;
  int16_t   bytes;
  int32_t   tagValLen;
  int16_t   numOfTags;
  int32_t   schemaLen;
  char      data[];
} SUpdateTableTagValMsg;

typedef struct {
  char    clientVersion[TSDB_VERSION_LEN];
  char    msgVersion[TSDB_VERSION_LEN];
  char    db[TSDB_TABLE_FNAME_LEN];
  char    appName[TSDB_APPNAME_LEN];
  int32_t pid;
} SConnectMsg;

typedef struct {
  char      acctId[TSDB_ACCT_ID_LEN];
  char      serverVersion[TSDB_VERSION_LEN];
  char      clusterId[TSDB_CLUSTER_ID_LEN];
  int8_t    writeAuth;
  int8_t    superAuth;
  int8_t    reserved1;
  int8_t    reserved2;
  int32_t   connId;
  SRpcEpSet epSet;
} SConnectRsp;

typedef struct {
  int32_t maxUsers;
  int32_t maxDbs;
  int32_t maxTimeSeries;
  int32_t maxConnections;
  int32_t maxStreams;
  int32_t maxPointsPerSecond;
  int64_t maxStorage;    // In unit of GB
  int64_t maxQueryTime;  // In unit of hour
  int64_t maxInbound;
  int64_t maxOutbound;
  int8_t  accessState;  // Configured only by command
} SAcctCfg;

typedef struct {
  char     user[TSDB_USER_LEN];
  char     pass[TSDB_KEY_LEN];
  SAcctCfg cfg;
} SCreateAcctMsg, SAlterAcctMsg;

typedef struct {
  char user[TSDB_USER_LEN];
} SDropUserMsg, SDropAcctMsg;

typedef struct {
  char   user[TSDB_USER_LEN];
  char   pass[TSDB_KEY_LEN];
  int8_t privilege;
  int8_t flag;
} SCreateUserMsg, SAlterUserMsg;

typedef struct {
  int32_t  contLen;
  int32_t  vgId;
  int32_t  tid;
  uint64_t uid;
  char     tableFname[TSDB_TABLE_FNAME_LEN];
} SMDDropTableMsg;

typedef struct {
  int32_t  contLen;
  int32_t  vgId;
  uint64_t uid;
  char    tableFname[TSDB_TABLE_FNAME_LEN];
} SDropSTableMsg;

typedef struct {
  int32_t vgId;
} SDropVnodeMsg, SSyncVnodeMsg, SCompactVnodeMsg;

typedef struct SColIndex {
  int16_t  colId;      // column id
  int16_t  colIndex;   // column index in colList if it is a normal column or index in tagColList if a tag
  uint16_t flag;       // denote if it is a tag or a normal column
  char     name[TSDB_COL_NAME_LEN + TSDB_DB_NAME_LEN + 1];
} SColIndex;

typedef struct SColumnFilterInfo {
  int16_t lowerRelOptr;
  int16_t upperRelOptr;
  int16_t filterstr;   // denote if current column is char(binary/nchar)

  union {
    struct {
      int64_t lowerBndi;
      int64_t upperBndi;
    };
    struct {
      double lowerBndd;
      double upperBndd;
    };
    struct {
      int64_t pz;
      int64_t len;
    };
  };
} SColumnFilterInfo;

typedef struct SColumnFilterList {
  int16_t              numOfFilters;
  union{
    int64_t placeholder;
    SColumnFilterInfo *filterInfo;
  };
} SColumnFilterList;
/*
 * for client side struct, we only need the column id, type, bytes are not necessary
 * But for data in vnode side, we need all the following information.
 */
typedef struct SColumnInfo {
  int16_t            colId;
  int16_t            type;
  int16_t            bytes;
  SColumnFilterList  flist;
} SColumnInfo;

typedef struct STableIdInfo {
  uint64_t uid;
  int32_t  tid;
  TSKEY    key;  // last accessed ts, for subscription
} STableIdInfo;

typedef struct STimeWindow {
  TSKEY skey;
  TSKEY ekey;
} STimeWindow;

typedef struct {
  int32_t     tsOffset;         // offset value in current msg body, NOTE: ts list is compressed
  int32_t     tsLen;            // total length of ts comp block
  int32_t     tsNumOfBlocks;    // ts comp block numbers
  int32_t     tsOrder;          // ts comp block order
} STsBufInfo;

typedef struct {
  SMsgHead    head;
  char        version[TSDB_VERSION_LEN];

  bool        stableQuery;      // super table query or not
  bool        topBotQuery;      // TODO used bitwise flag
  bool        groupbyColumn;    // denote if this is a groupby normal column query
  bool        hasTagResults;    // if there are tag values in final result or not
  bool        timeWindowInterpo;// if the time window start/end required interpolation
  bool        queryBlockDist;    // if query data block distribution
  bool        stabledev;        // super table stddev query
  bool        tsCompQuery;      // is tscomp query
  bool        simpleAgg;
  bool        pointInterpQuery; // point interpolation query
  bool        needReverseScan;  // need reverse scan
  bool        stateWindow;       // state window flag 

  STimeWindow window;
  int32_t     numOfTables;
  int16_t     order;
  int16_t     orderColId;
  int16_t     numOfCols;        // the number of columns will be load from vnode
  SInterval   interval;
  SSessionWindow sw;            // session window
  uint16_t    tagCondLen;       // tag length in current query
  uint32_t    tbnameCondLen;    // table name filter condition string length
  int16_t     numOfGroupCols;   // num of group by columns
  int16_t     orderByIdx;
  int16_t     orderType;        // used in group by xx order by xxx
  int64_t     vgroupLimit;      // limit the number of rows for each table, used in order by + limit in stable projection query.
  int16_t     prjOrder;         // global order in super table projection query.
  int64_t     limit;
  int64_t     offset;
  uint32_t    queryType;        // denote another query process
  int16_t     numOfOutput;      // final output columns numbers
  int16_t     tagNameRelType;   // relation of tag criteria and tbname criteria
  int16_t     fillType;         // interpolate type
  uint64_t    fillVal;          // default value array list
  int32_t     secondStageOutput;
  STsBufInfo  tsBuf;            // tsBuf info
  int32_t     numOfTags;        // number of tags columns involved
  int32_t     sqlstrLen;        // sql query string
  int32_t     prevResultLen;    // previous result length
  int32_t     numOfOperator;
  int32_t     tableScanOperator;// table scan operator. -1 means no scan operator
  int32_t     udfNum;           // number of udf function
  int32_t     udfContentOffset;
  int32_t     udfContentLen;
  SColumnInfo tableCols[];
} SQueryTableMsg;

typedef struct {
  int32_t  code;
  union{uint64_t qhandle; uint64_t qId;}; // query handle
} SQueryTableRsp;

// todo: the show handle should be replaced with id
typedef struct {
  SMsgHead header;
  union{uint64_t qhandle; uint64_t qId;}; // query handle
  uint16_t free;
} SRetrieveTableMsg;

typedef struct SRetrieveTableRsp {
  int32_t numOfRows;
  int8_t  completed;  // all results are returned to client
  int16_t precision;
  int64_t offset;     // updated offset value for multi-vnode projection query
  int64_t useconds;
  char    data[];
} SRetrieveTableRsp;

typedef struct {
  int32_t  vgId;
  int32_t  dbCfgVersion;
  int64_t  totalStorage;
  int64_t  compStorage;
  int64_t  pointsWritten;
  uint64_t vnodeVersion;
  int32_t  vgCfgVersion;
  uint8_t  status;
  uint8_t  role;
  uint8_t  replica;
  uint8_t  compact;
} SVnodeLoad;

typedef struct {
  char     db[TSDB_ACCT_ID_LEN + TSDB_DB_NAME_LEN];
  int32_t  cacheBlockSize; //MB
  int32_t  totalBlocks;
  int32_t  maxTables;
  int32_t  daysPerFile;
  int32_t  daysToKeep0;
  int32_t  daysToKeep1;
  int32_t  daysToKeep2;
  int32_t  minRowsPerFileBlock;
  int32_t  maxRowsPerFileBlock;
  int32_t  commitTime;
  int32_t  fsyncPeriod;
  uint8_t  precision;   // time resolution
  int8_t   compression;
  int8_t   walLevel;
  int8_t   replications;
  int8_t   quorum;
  int8_t   ignoreExist;
  int8_t   update;
  int8_t   cacheLastRow;
  int8_t   dbType;
  int16_t  partitions;
  int8_t   reserve[5];
} SCreateDbMsg, SAlterDbMsg;

typedef struct {
  char     name[TSDB_FUNC_NAME_LEN];
  char     path[PATH_MAX];
  int32_t  funcType;
  uint8_t  outputType;
  int16_t  outputLen;
  int32_t  bufSize;
  int32_t  codeLen;
  char     code[];
} SCreateFuncMsg;

typedef struct {
  int32_t num;
  char    name[];
} SRetrieveFuncMsg;

typedef struct {
  char    name[TSDB_FUNC_NAME_LEN];
  int32_t funcType;
  int8_t  resType;
  int16_t resBytes;
  int32_t bufSize;
  int32_t len;
  char    content[];
} SFunctionInfoMsg;

typedef struct {
  int32_t num;
  char    content[];
} SUdfFuncMsg;

typedef struct {
  char     name[TSDB_FUNC_NAME_LEN];
} SDropFuncMsg;

typedef struct {
  char    db[TSDB_TABLE_FNAME_LEN];
  uint8_t ignoreNotExists;
} SDropDbMsg, SUseDbMsg, SSyncDbMsg;

// IMPORTANT: sizeof(SVnodeStatisticInfo) should not exceed
// TSDB_FILE_HEADER_LEN/4 - TSDB_FILE_HEADER_VERSION_SIZE
typedef struct {
  int64_t pointsWritten;  // In unit of points
  int64_t totalStorage;   // In unit of bytes
  int64_t compStorage;    // In unit of bytes
  int64_t queryTime;      // In unit of second ??
  char    reserved[64];
} SVnodeStatisticInfo;

typedef struct {
  int32_t  vgId;
  int8_t   accessState;
} SVgroupAccess;

typedef struct {
  int32_t  dnodeId;
  uint32_t moduleStatus;
  uint32_t numOfVnodes;
  char     clusterId[TSDB_CLUSTER_ID_LEN];
  char     reserved[16];
} SDnodeCfg;

typedef struct {
  int32_t  dnodeId;
  uint16_t dnodePort;
  char     dnodeFqdn[TSDB_FQDN_LEN];
} SDnodeEp;

typedef struct {
  int32_t  dnodeNum;
  SDnodeEp dnodeEps[];
} SDnodeEps;

typedef struct {
  int32_t mnodeId;
  char    mnodeEp[TSDB_EP_LEN];
} SMInfo;

typedef struct {
  int8_t inUse;
  int8_t mnodeNum;
  SMInfo mnodeInfos[TSDB_MAX_REPLICA];
} SMInfos;

typedef struct {
  int32_t  numOfMnodes;               // tsNumOfMnodes
  int32_t  mnodeEqualVnodeNum;        // tsMnodeEqualVnodeNum
  int32_t  offlineThreshold;          // tsOfflineThreshold
  int32_t  statusInterval;            // tsStatusInterval
  int32_t  maxtablesPerVnode;
  int32_t  maxVgroupsPerDb;
  char     arbitrator[TSDB_EP_LEN];   // tsArbitrator
  char     reserve[2];                // to solve arm32 bus error
  char     timezone[64];              // tsTimezone
  int64_t  checkTime;                 // 1970-01-01 00:00:00.000
  char     locale[TSDB_LOCALE_LEN];   // tsLocale
  char     charset[TSDB_LOCALE_LEN];  // tsCharset
  int8_t   enableBalance;             // tsEnableBalance
  int8_t   flowCtrl;
  int8_t   slaveQuery;
  int8_t   adjustMaster;
  int8_t   reserved[4];
} SClusterCfg;

typedef struct {
  uint32_t    version;
  int32_t     dnodeId;
  char        dnodeEp[TSDB_EP_LEN];
  uint32_t    moduleStatus;
  uint32_t    lastReboot;        // time stamp for last reboot
  uint16_t    reserve1;          // from config file
  uint16_t    openVnodes;
  uint16_t    numOfCores;
  float       diskAvailable;  // GB
  char        clusterId[TSDB_CLUSTER_ID_LEN];
  uint8_t     alternativeRole;
  uint8_t     reserve2[15];
  SClusterCfg clusterCfg;
  SVnodeLoad  load[];
} SStatusMsg;

typedef struct {
  SMInfos       mnodes;
  SDnodeCfg     dnodeCfg;
  SVgroupAccess vgAccess[];
} SStatusRsp;

typedef struct {
  uint32_t vgId;
  int32_t  dbCfgVersion;
  int32_t  maxTables;
  int32_t  cacheBlockSize;
  int32_t  totalBlocks;
  int32_t  daysPerFile;
  int32_t  daysToKeep;
  int32_t  daysToKeep1;
  int32_t  daysToKeep2;
  int32_t  minRowsPerFileBlock;
  int32_t  maxRowsPerFileBlock;
  int32_t  commitTime;
  int32_t  fsyncPeriod;
  int8_t   precision;
  int8_t   compression;
  int8_t   walLevel;
  int8_t   vgReplica;
  int8_t   wals;
  int8_t   quorum;
  int8_t   update;
  int8_t   cacheLastRow;
  int32_t  vgCfgVersion;
  int8_t   dbReplica;
  int8_t   dbType;
  int8_t   reserved[8];
} SVnodeCfg;

typedef struct {
  int32_t  nodeId;
  char     nodeEp[TSDB_EP_LEN];
} SVnodeDesc;

typedef struct {
  char       db[TSDB_ACCT_ID_LEN + TSDB_DB_NAME_LEN];
  SVnodeCfg  cfg;
  SVnodeDesc nodes[TSDB_MAX_REPLICA];
} SCreateVnodeMsg, SAlterVnodeMsg;

typedef struct {
  char    tableFname[TSDB_TABLE_FNAME_LEN];
  int16_t createFlag;
  char    tags[];
} STableInfoMsg;

typedef struct {
  int32_t numOfVgroups;
  int32_t numOfTables;
  int32_t numOfUdfs;
  char    tableNames[];
} SMultiTableInfoMsg;

typedef struct SSTableVgroupMsg {
  int32_t numOfTables;
} SSTableVgroupMsg, SSTableVgroupRspMsg;

typedef struct {
  int32_t       vgId;
  int8_t        numOfEps;
  SEpAddr1      epAddr[TSDB_MAX_REPLICA];
} SVgroupInfo;

typedef struct {
  int32_t    vgId;
  int8_t     numOfEps;
  SEpAddrMsg epAddr[TSDB_MAX_REPLICA];
} SVgroupMsg;

typedef struct {
  int32_t numOfVgroups;
  SVgroupInfo vgroups[];
} SVgroupsInfo;

typedef struct {
  int32_t numOfVgroups;
  SVgroupMsg vgroups[];
} SVgroupsMsg;

typedef struct STableMetaMsg {
  int32_t       contLen;
  char          tableFname[TSDB_TABLE_FNAME_LEN];   // table id
  uint8_t       numOfTags;
  uint8_t       precision;
  uint8_t       tableType;
  int16_t       numOfColumns;
  int16_t       sversion;
  int16_t       tversion;
  int32_t       tid;
  uint64_t      uid;
  SVgroupMsg    vgroup;

  char          sTableName[TSDB_TABLE_FNAME_LEN];
  uint64_t      suid;
  SSchema       schema[];
} STableMetaMsg;

typedef struct SMultiTableMeta {
<<<<<<< HEAD
  int32_t       numOfTables;
  int32_t       numOfVgroup;
  int32_t       numOfUdf;
  int32_t       contLen;
  char          meta[];
=======
  int32_t  numOfTables;
  int32_t  numOfVgroup;
  uint32_t contLen:31;
  uint8_t  compressed:1;      // denote if compressed or not
  uint32_t rawLen;            // size before compress
  char     meta[];
>>>>>>> 9d89c37d
} SMultiTableMeta;

typedef struct {
  int32_t dataLen;
  char    name[TSDB_TABLE_FNAME_LEN];
  char   *data;
} STagData;

/*
 * sql: show tables like '%a_%'
 * payload is the query condition, e.g., '%a_%'
 * payloadLen is the length of payload
 */
typedef struct {
  int8_t   type;
  char     db[TSDB_ACCT_ID_LEN + TSDB_DB_NAME_LEN];
  uint16_t payloadLen;
  char     payload[];
} SShowMsg;

typedef struct {
  char db[TSDB_ACCT_ID_LEN + TSDB_DB_NAME_LEN];
  int32_t numOfVgroup;
  int32_t vgid[];
} SCompactMsg;

typedef struct SShowRsp {
  uint64_t      qhandle;
  STableMetaMsg tableMeta;
} SShowRsp;

typedef struct {
  char ep[TSDB_EP_LEN];  // end point, hostname:port
} SCreateDnodeMsg, SDropDnodeMsg;

typedef struct {
  int32_t dnodeId;
  char    dnodeEp[TSDB_EP_LEN];  // end point, hostname:port
  SMInfos mnodes;
} SCreateMnodeMsg;

typedef struct {
  int32_t dnodeId;
  int32_t vgId;
  int32_t tid;
} SConfigTableMsg;

typedef struct {
  uint32_t dnodeId;
  int32_t  vgId;
} SConfigVnodeMsg;

typedef struct {
  char ep[TSDB_EP_LEN];  // end point, hostname:port
  char config[64];
} SCfgDnodeMsg;

typedef struct {
  char     sql[TSDB_SHOW_SQL_LEN];
  uint32_t queryId;
  int64_t  useconds;
  int64_t  stime;
  uint64_t qId;
} SQueryDesc;

typedef struct {
  char     sql[TSDB_SHOW_SQL_LEN];
  char     dstTable[TSDB_TABLE_NAME_LEN];
  uint32_t streamId;
  int64_t  num;  // number of computing/cycles
  int64_t  useconds;
  int64_t  ctime;
  int64_t  stime;
  int64_t  slidingTime;
  int64_t  interval;
} SStreamDesc;

typedef struct {
  char     clientVer[TSDB_VERSION_LEN];
  uint32_t connId;
  int32_t  pid;
  int32_t  numOfQueries;
  int32_t  numOfStreams;
  char     appName[TSDB_APPNAME_LEN];
  char     pData[];
} SHeartBeatMsg;

typedef struct {
  uint32_t  queryId;
  uint32_t  streamId;
  uint32_t  totalDnodes;
  uint32_t  onlineDnodes;
  uint32_t  connId;
  int8_t    killConnection;
  SRpcEpSet epSet;
} SHeartBeatRsp;

typedef struct {
  char queryId[TSDB_KILL_MSG_LEN + 1];
} SKillQueryMsg, SKillStreamMsg, SKillConnMsg;

typedef struct {
  int32_t  vnode;
  int32_t  sid;
  uint64_t uid;
  uint64_t stime;  // stream starting time
  int32_t  status;
  char     tableFname[TSDB_TABLE_FNAME_LEN];
} SAlterStreamMsg;

typedef struct {
  char user[TSDB_USER_LEN];
  char spi;
  char encrypt;
  char secret[TSDB_KEY_LEN];
  char ckey[TSDB_KEY_LEN];
} SAuthMsg, SAuthRsp;

typedef struct {
  int8_t  finished;
  int8_t  reserved1[7];
  char    name[TSDB_STEP_NAME_LEN];
  char    desc[TSDB_STEP_DESC_LEN];
  char    reserved2[64];
} SStartupStep;

#pragma pack(pop)

#ifdef __cplusplus
}
#endif

#endif<|MERGE_RESOLUTION|>--- conflicted
+++ resolved
@@ -802,20 +802,13 @@
 } STableMetaMsg;
 
 typedef struct SMultiTableMeta {
-<<<<<<< HEAD
   int32_t       numOfTables;
   int32_t       numOfVgroup;
   int32_t       numOfUdf;
   int32_t       contLen;
+  uint8_t       compressed;      // denote if compressed or not
+  uint32_t      rawLen;          // size before compress
   char          meta[];
-=======
-  int32_t  numOfTables;
-  int32_t  numOfVgroup;
-  uint32_t contLen:31;
-  uint8_t  compressed:1;      // denote if compressed or not
-  uint32_t rawLen;            // size before compress
-  char     meta[];
->>>>>>> 9d89c37d
 } SMultiTableMeta;
 
 typedef struct {
