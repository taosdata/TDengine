--- conflicted
+++ resolved
@@ -662,13 +662,9 @@
   int8_t   wals;
   int8_t   quorum;
   int8_t   update;
-<<<<<<< HEAD
   int8_t   cacheLastRow;
-  int8_t   reserved[14];
-=======
-  int8_t   reserved[11];
   int32_t  vgCfgVersion;
->>>>>>> 9f4a8ba7
+  int8_t   reserved[10];
 } SVnodeCfg;
 
 typedef struct {
