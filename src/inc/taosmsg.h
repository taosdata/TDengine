--- conflicted
+++ resolved
@@ -28,14 +28,6 @@
 #include "trpc.h"
 
 // message type
-<<<<<<< HEAD
-#define TSDB_MSG_TYPE_SUBMIT            3
-#define TSDB_MSG_TYPE_SUBMIT_RSP        4
-#define TSDB_MSG_TYPE_QUERY             5
-#define TSDB_MSG_TYPE_QUERY_RSP         6
-#define TSDB_MSG_TYPE_FETCH             7
-#define TSDB_MSG_TYPE_FETCH_RSP         8
-=======
 
 #ifdef TAOS_MESSAGE_C
 #define TAOS_DEFINE_MESSAGE_TYPE( name, msg ) msg, msg "-rsp",
@@ -47,135 +39,61 @@
   TSDB_MESSAGE_NULL = 0,
 #endif
 
-TAOS_DEFINE_MESSAGE_TYPE( TSDB_MSG_TYPE_REG, "registration" )             	// 1
-TAOS_DEFINE_MESSAGE_TYPE( TSDB_MSG_TYPE_SUBMIT, "submit" )	                // 3
-TAOS_DEFINE_MESSAGE_TYPE( TSDB_MSG_TYPE_QUERY, "query" )	                  // 5
-TAOS_DEFINE_MESSAGE_TYPE( TSDB_MSG_TYPE_RETRIEVE, "retrieve" )	            // 7
->>>>>>> 942f67e2
+// message from client to dnode
+TAOS_DEFINE_MESSAGE_TYPE( TSDB_MSG_TYPE_SUBMIT, "submit" )
+TAOS_DEFINE_MESSAGE_TYPE( TSDB_MSG_TYPE_QUERY, "query" )
+TAOS_DEFINE_MESSAGE_TYPE( TSDB_MSG_TYPE_FETCH, "fetch" )
 
 // message from mnode to dnode
-TAOS_DEFINE_MESSAGE_TYPE( TSDB_MSG_TYPE_MD_CREATE_TABLE, "create-table" )	  // 9
-TAOS_DEFINE_MESSAGE_TYPE( TSDB_MSG_TYPE_MD_DROP_TABLE, "drop-table" )	      // 11
-TAOS_DEFINE_MESSAGE_TYPE( TSDB_MSG_TYPE_MD_ALTER_TABLE, "alter-table" )	    // 13
-TAOS_DEFINE_MESSAGE_TYPE( TSDB_MSG_TYPE_MD_CREATE_VNODE, "create-vnode" )	  // 15
-TAOS_DEFINE_MESSAGE_TYPE( TSDB_MSG_TYPE_MD_DROP_VNODE, "drop-vnode" )	      // 17
-TAOS_DEFINE_MESSAGE_TYPE( TSDB_MSG_TYPE_MD_DROP_STABLE, "drop-stable" )	    // 19
-TAOS_DEFINE_MESSAGE_TYPE( TSDB_MSG_TYPE_MD_ALTER_STREAM, "alter-stream" )	  // 21
-TAOS_DEFINE_MESSAGE_TYPE( TSDB_MSG_TYPE_MD_CONFIG_DNODE, "config-dnode" )	  // 23
+TAOS_DEFINE_MESSAGE_TYPE( TSDB_MSG_TYPE_MD_CREATE_TABLE, "create-table" )
+TAOS_DEFINE_MESSAGE_TYPE( TSDB_MSG_TYPE_MD_DROP_TABLE, "drop-table" )	
+TAOS_DEFINE_MESSAGE_TYPE( TSDB_MSG_TYPE_MD_ALTER_TABLE, "alter-table" )	
+TAOS_DEFINE_MESSAGE_TYPE( TSDB_MSG_TYPE_MD_CREATE_VNODE, "create-vnode" )
+TAOS_DEFINE_MESSAGE_TYPE( TSDB_MSG_TYPE_MD_DROP_VNODE, "drop-vnode" )	
+TAOS_DEFINE_MESSAGE_TYPE( TSDB_MSG_TYPE_MD_DROP_STABLE, "drop-stable" )
+TAOS_DEFINE_MESSAGE_TYPE( TSDB_MSG_TYPE_MD_ALTER_STREAM, "alter-stream" )
+TAOS_DEFINE_MESSAGE_TYPE( TSDB_MSG_TYPE_MD_CONFIG_DNODE, "config-dnode" )
 
 // message from client to mnode
-<<<<<<< HEAD
-#define TSDB_MSG_TYPE_CM_CONNECT          31
-#define TSDB_MSG_TYPE_CM_CONNECT_RSP      32
-#define TSDB_MSG_TYPE_CM_CREATE_ACCT      33
-#define TSDB_MSG_TYPE_CM_CREATE_ACCT_RSP  34
-#define TSDB_MSG_TYPE_CM_ALTER_ACCT       35
-#define TSDB_MSG_TYPE_CM_ALTER_ACCT_RSP   36
-#define TSDB_MSG_TYPE_CM_DROP_ACCT        37
-#define TSDB_MSG_TYPE_CM_DROP_ACCT_RSP    38
-#define TSDB_MSG_TYPE_CM_CREATE_USER      39
-#define TSDB_MSG_TYPE_CM_CREATE_USER_RSP  40
-#define TSDB_MSG_TYPE_CM_ALTER_USER       41
-#define TSDB_MSG_TYPE_CM_ALTER_USER_RSP   42
-#define TSDB_MSG_TYPE_CM_DROP_USER        43
-#define TSDB_MSG_TYPE_CM_DROP_USER_RSP    44
-#define TSDB_MSG_TYPE_CM_CREATE_DNODE     45
-#define TSDB_MSG_TYPE_CM_CREATE_DNODE_RSP 46
-#define TSDB_MSG_TYPE_CM_DROP_DNODE       47
-#define TSDB_MSG_TYPE_CM_DROP_DNODE_RSP   48
-#define TSDB_MSG_TYPE_CM_CREATE_DB        49
-#define TSDB_MSG_TYPE_CM_CREATE_DB_RSP    50
-#define TSDB_MSG_TYPE_CM_DROP_DB          51
-#define TSDB_MSG_TYPE_CM_DROP_DB_RSP      52
-#define TSDB_MSG_TYPE_CM_USE_DB           53
-#define TSDB_MSG_TYPE_CM_USE_DB_RSP       54
-#define TSDB_MSG_TYPE_CM_ALTER_DB         55
-#define TSDB_MSG_TYPE_CM_ALTER_DB_RSP     56
-#define TSDB_MSG_TYPE_CM_CREATE_TABLE     57
-#define TSDB_MSG_TYPE_CM_CREATE_TABLE_RSP 58
-#define TSDB_MSG_TYPE_CM_DROP_TABLE       59
-#define TSDB_MSG_TYPE_CM_DROP_TABLE_RSP   60
-#define TSDB_MSG_TYPE_CM_ALTER_TABLE      61
-#define TSDB_MSG_TYPE_CM_ALTER_TABLE_RSP  62
-#define TSDB_MSG_TYPE_CM_TABLE_META       63
-#define TSDB_MSG_TYPE_CM_TABLE_META_RSP   64
-#define TSDB_MSG_TYPE_CM_STABLE_VGROUP    65
-#define TSDB_MSG_TYPE_CM_STABLE_VGROUP_RSP 66
-#define TSDB_MSG_TYPE_CM_TABLES_META      67
-#define TSDB_MSG_TYPE_CM_TABLES_META_RSP  68
-#define TSDB_MSG_TYPE_CM_ALTER_STREAM     69
-#define TSDB_MSG_TYPE_CM_ALTER_STREAM_RSP 70
-#define TSDB_MSG_TYPE_CM_SHOW             71
-#define TSDB_MSG_TYPE_CM_SHOW_RSP         72
-#define TSDB_MSG_TYPE_CM_KILL_QUERY       73
-#define TSDB_MSG_TYPE_CM_KILL_QUERY_RSP   74
-#define TSDB_MSG_TYPE_CM_KILL_STREAM      75
-#define TSDB_MSG_TYPE_CM_KILL_STREAM_RSP  76
-#define TSDB_MSG_TYPE_CM_KILL_CONN        77
-#define TSDB_MSG_TYPE_CM_KILL_CONN_RSP    78
-#define TSDB_MSG_TYPE_CM_CONFIG_DNODE     79 
-#define TSDB_MSG_TYPE_CM_CONFIG_DNODE_RSP 80
-#define TSDB_MSG_TYPE_CM_RETRIEVE         81
-#define TSDB_MSG_TYPE_CM_RETRIEVE_RSP     82
-#define TSDB_MSG_TYPE_CM_HEARTBEAT        83
-#define TSDB_MSG_TYPE_CM_HEARTBEAT_RSP    84
+TAOS_DEFINE_MESSAGE_TYPE( TSDB_MSG_TYPE_CM_CONNECT, "connect" )	 
+TAOS_DEFINE_MESSAGE_TYPE( TSDB_MSG_TYPE_CM_CREATE_ACCT, "create-acct" )	
+TAOS_DEFINE_MESSAGE_TYPE( TSDB_MSG_TYPE_CM_ALTER_ACCT, "alter-acct" )
+TAOS_DEFINE_MESSAGE_TYPE( TSDB_MSG_TYPE_CM_DROP_ACCT, "drop-acct" )
+TAOS_DEFINE_MESSAGE_TYPE( TSDB_MSG_TYPE_CM_CREATE_USER, "create-user" )	
+TAOS_DEFINE_MESSAGE_TYPE( TSDB_MSG_TYPE_CM_ALTER_USER, "alter-user" )
+TAOS_DEFINE_MESSAGE_TYPE( TSDB_MSG_TYPE_CM_DROP_USER, "drop-user" ) 
+TAOS_DEFINE_MESSAGE_TYPE( TSDB_MSG_TYPE_CM_CREATE_DNODE, "create-dnode" )
+TAOS_DEFINE_MESSAGE_TYPE( TSDB_MSG_TYPE_CM_DROP_DNODE, "drop-dnode" )   
+TAOS_DEFINE_MESSAGE_TYPE( TSDB_MSG_TYPE_CM_CREATE_DB, "create-db" )
+TAOS_DEFINE_MESSAGE_TYPE( TSDB_MSG_TYPE_CM_DROP_DB, "drop-db" )	  
+TAOS_DEFINE_MESSAGE_TYPE( TSDB_MSG_TYPE_CM_USE_DB, "use-db" )	 
+TAOS_DEFINE_MESSAGE_TYPE( TSDB_MSG_TYPE_CM_ALTER_DB, "alter-db" )
+TAOS_DEFINE_MESSAGE_TYPE( TSDB_MSG_TYPE_CM_CREATE_TABLE, "create-table" )
+TAOS_DEFINE_MESSAGE_TYPE( TSDB_MSG_TYPE_CM_DROP_TABLE, "drop-table" )	
+TAOS_DEFINE_MESSAGE_TYPE( TSDB_MSG_TYPE_CM_ALTER_TABLE, "alter-table" )
+TAOS_DEFINE_MESSAGE_TYPE( TSDB_MSG_TYPE_CM_TABLE_META, "table-meta" )
+TAOS_DEFINE_MESSAGE_TYPE( TSDB_MSG_TYPE_CM_STABLE_VGROUP, "stable-vgroup" )
+TAOS_DEFINE_MESSAGE_TYPE( TSDB_MSG_TYPE_CM_TABLES_META, "tables-meta" )	  
+TAOS_DEFINE_MESSAGE_TYPE( TSDB_MSG_TYPE_CM_ALTER_STREAM, "alter-stream" )
+TAOS_DEFINE_MESSAGE_TYPE( TSDB_MSG_TYPE_CM_SHOW, "show" )
+TAOS_DEFINE_MESSAGE_TYPE( TSDB_MSG_TYPE_CM_KILL_QUERY, "kill-query" )	
+TAOS_DEFINE_MESSAGE_TYPE( TSDB_MSG_TYPE_CM_KILL_STREAM, "kill-stream" )	
+TAOS_DEFINE_MESSAGE_TYPE( TSDB_MSG_TYPE_CM_KILL_CONN, "kill-conn" )
+TAOS_DEFINE_MESSAGE_TYPE( TSDB_MSG_TYPE_CM_CONFIG_DNODE, "cm-config-dnode" ) 
+TAOS_DEFINE_MESSAGE_TYPE( TSDB_MSG_TYPE_CM_RETRIEVE, "retrieve" )     
+TAOS_DEFINE_MESSAGE_TYPE( TSDB_MSG_TYPE_CM_HEARTBEAT, "heartbeat" )
 
 // message from dnode to mnode
-#define TSDB_MSG_TYPE_DM_CONFIG_TABLE 91
-#define TSDB_MSG_TYPE_DM_CONFIG_TABLE_RSP 92
-#define TSDB_MSG_TYPE_DM_CONFIG_VNODE 93
-#define TSDB_MSG_TYPE_DM_CONFIG_VNODE_RSP 94
-#define TSDB_MSG_TYPE_DM_STATUS 95
-#define TSDB_MSG_TYPE_DM_STATUS_RSP 96
-#define TSDB_MSG_TYPE_DM_GRANT 97
-#define TSDB_MSG_TYPE_DM_GRANT_RSP 98
-
-#define TSDB_MSG_TYPE_MAX 100
-=======
-TAOS_DEFINE_MESSAGE_TYPE( TSDB_MSG_TYPE_CM_CONNECT, "connect" )	            // 31
-TAOS_DEFINE_MESSAGE_TYPE( TSDB_MSG_TYPE_CM_CREATE_ACCT, "create-acct" )	    // 33
-TAOS_DEFINE_MESSAGE_TYPE( TSDB_MSG_TYPE_CM_ALTER_ACCT, "alter-acct" )	      // 35
-TAOS_DEFINE_MESSAGE_TYPE( TSDB_MSG_TYPE_CM_DROP_ACCT, "drop-acct" )	        // 37
-TAOS_DEFINE_MESSAGE_TYPE( TSDB_MSG_TYPE_CM_CREATE_USER, "create-user" )	    // 39
-TAOS_DEFINE_MESSAGE_TYPE( TSDB_MSG_TYPE_CM_ALTER_USER, "alter-user" )	      // 41
-TAOS_DEFINE_MESSAGE_TYPE( TSDB_MSG_TYPE_CM_DROP_USER, "drop-user" )         // 43
-TAOS_DEFINE_MESSAGE_TYPE( TSDB_MSG_TYPE_CM_CREATE_DNODE, "create-dnode" )	  // 45
-TAOS_DEFINE_MESSAGE_TYPE( TSDB_MSG_TYPE_CM_DROP_DNODE, "drop-dnode" )     	// 47
-TAOS_DEFINE_MESSAGE_TYPE( TSDB_MSG_TYPE_CM_CREATE_DB, "create-db" )	        // 49
-TAOS_DEFINE_MESSAGE_TYPE( TSDB_MSG_TYPE_CM_DROP_DB, "drop-db" )	            // 51
-TAOS_DEFINE_MESSAGE_TYPE( TSDB_MSG_TYPE_CM_USE_DB, "use-db" )	              // 53
-TAOS_DEFINE_MESSAGE_TYPE( TSDB_MSG_TYPE_CM_ALTER_DB, "alter-db" )	          // 55
-TAOS_DEFINE_MESSAGE_TYPE( TSDB_MSG_TYPE_CM_CREATE_TABLE, "create-table" )	  // 57
-TAOS_DEFINE_MESSAGE_TYPE( TSDB_MSG_TYPE_CM_DROP_TABLE, "drop-table" )	      // 59
-TAOS_DEFINE_MESSAGE_TYPE( TSDB_MSG_TYPE_CM_ALTER_TABLE, "alter-table" )	    // 61
-TAOS_DEFINE_MESSAGE_TYPE( TSDB_MSG_TYPE_CM_TABLE_META, "table-meta" )	      // 63
-TAOS_DEFINE_MESSAGE_TYPE( TSDB_MSG_TYPE_CM_STABLE_VGROUP, "stable-vgroup" )	// 65
-TAOS_DEFINE_MESSAGE_TYPE( TSDB_MSG_TYPE_CM_TABLES_META, "tables-meta" )	    // 67
-TAOS_DEFINE_MESSAGE_TYPE( TSDB_MSG_TYPE_CM_ALTER_STREAM, "alter-stream" )	  // 69
-TAOS_DEFINE_MESSAGE_TYPE( TSDB_MSG_TYPE_CM_SHOW, "show" )	                  // 71
-TAOS_DEFINE_MESSAGE_TYPE( TSDB_MSG_TYPE_CM_KILL_QUERY, "kill-query" )	      // 73
-TAOS_DEFINE_MESSAGE_TYPE( TSDB_MSG_TYPE_CM_KILL_STREAM, "kill-stream" )	    // 75
-TAOS_DEFINE_MESSAGE_TYPE( TSDB_MSG_TYPE_CM_KILL_CONN, "kill-conn" )	        // 77
-TAOS_DEFINE_MESSAGE_TYPE( TSDB_MSG_TYPE_CM_HEARTBEAT, "heartbeat" )	        // 79
-
-// message from dnode to mnode
-TAOS_DEFINE_MESSAGE_TYPE( TSDB_MSG_TYPE_DM_CONFIG_TABLE, "config-table" )	  // 91
-TAOS_DEFINE_MESSAGE_TYPE( TSDB_MSG_TYPE_DM_CONFIG_VNODE, "config-vnode" )	  // 93
-TAOS_DEFINE_MESSAGE_TYPE( TSDB_MSG_TYPE_DM_STATUS, "status" )	              // 95
-TAOS_DEFINE_MESSAGE_TYPE( TSDB_MSG_TYPE_DM_GRANT, "grant" )	                // 97
-
-TAOS_DEFINE_MESSAGE_TYPE( TSDB_MSG_TYPE_SDB_SYNC, "sdb-sync" )	            // 101
-TAOS_DEFINE_MESSAGE_TYPE( TSDB_MSG_TYPE_SDB_FORWARD, "sdb-forward" )	      // 103
+TAOS_DEFINE_MESSAGE_TYPE( TSDB_MSG_TYPE_DM_CONFIG_TABLE, "config-table" )
+TAOS_DEFINE_MESSAGE_TYPE( TSDB_MSG_TYPE_DM_CONFIG_VNODE, "config-vnode" )	
+TAOS_DEFINE_MESSAGE_TYPE( TSDB_MSG_TYPE_DM_STATUS, "status" )
+TAOS_DEFINE_MESSAGE_TYPE( TSDB_MSG_TYPE_DM_GRANT, "grant" )
 
 #ifndef TAOS_MESSAGE_C
   TSDB_MSG_TYPE_MAX  // 105
 #endif
 
 };
-
-#define TSDB_MSG_TYPE_CM_CONFIG_DNODE     TSDB_MSG_TYPE_MD_CONFIG_DNODE
-#define TSDB_MSG_TYPE_CM_CONFIG_DNODE_RSP TSDB_MSG_TYPE_MD_CONFIG_DNODE_RSP
->>>>>>> 942f67e2
 
 // IE type
 #define TSDB_IE_TYPE_SEC 1
