/*
 * Copyright (c) 2019 TAOS Data, Inc. <jhtao@taosdata.com>
 *
 * This program is free software: you can use, redistribute, and/or modify
 * it under the terms of the GNU Affero General Public License, version 3
 * or later ("AGPL"), as published by the Free Software Foundation.
 *
 * This program is distributed in the hope that it will be useful, but WITHOUT
 * ANY WARRANTY; without even the implied warranty of MERCHANTABILITY or
 * FITNESS FOR A PARTICULAR PURPOSE.
 *
 * You should have received a copy of the GNU Affero General Public License
 * along with this program. If not, see <http://www.gnu.org/licenses/>.
 */

#define _DEFAULT_SOURCE
#include "os.h"
#include "taosmsg.h"
#include "tqueue.h"
#include "tglobal.h"
#include "query.h"
#include "vnodeStatus.h"

static int32_t (*vnodeProcessReadMsgFp[TSDB_MSG_TYPE_MAX])(SVnodeObj *pVnode, SVReadMsg *pRead);
static int32_t  vnodeProcessQueryMsg(SVnodeObj *pVnode, SVReadMsg *pRead);
static int32_t  vnodeProcessFetchMsg(SVnodeObj *pVnode, SVReadMsg *pRead);

static int32_t  vnodeNotifyCurrentQhandle(void* handle, void* qhandle, int32_t vgId);

int32_t vnodeInitRead(void) {
  vnodeProcessReadMsgFp[TSDB_MSG_TYPE_QUERY] = vnodeProcessQueryMsg;
  vnodeProcessReadMsgFp[TSDB_MSG_TYPE_FETCH] = vnodeProcessFetchMsg;
  return 0;
}

void vnodeCleanupRead() {}

//
// After the fetch request enters the vnode queue, if the vnode cannot provide services, the process function are
// still required, or there will be a deadlock, so we don’t do any check here, but put the check codes before the
// request enters the queue
//
int32_t vnodeProcessRead(void *vparam, SVReadMsg *pRead) {
  SVnodeObj *pVnode = vparam;
  int32_t    msgType = pRead->msgType;

  if (vnodeProcessReadMsgFp[msgType] == NULL) {
    vDebug("vgId:%d, msgType:%s not processed, no handle", pVnode->vgId, taosMsg[msgType]);
    return TSDB_CODE_VND_MSG_NOT_PROCESSED;
  }

  return (*vnodeProcessReadMsgFp[msgType])(pVnode, pRead);
}

static int32_t vnodeCheckRead(SVnodeObj *pVnode) {
  if (!vnodeInReadyStatus(pVnode)) {
    vDebug("vgId:%d, vnode status is %s, refCount:%d pVnode:%p", pVnode->vgId, vnodeStatus[pVnode->status],
           pVnode->refCount, pVnode);
    return TSDB_CODE_APP_NOT_READY;
  }

  // tsdb may be in reset state
  if (pVnode->tsdb == NULL) {
    vDebug("vgId:%d, tsdb is null, refCount:%d pVnode:%p", pVnode->vgId, pVnode->refCount, pVnode);
    return TSDB_CODE_APP_NOT_READY;
  }

  if (pVnode->role != TAOS_SYNC_ROLE_SLAVE && pVnode->role != TAOS_SYNC_ROLE_MASTER) {
    vDebug("vgId:%d, replica:%d role:%s, refCount:%d pVnode:%p", pVnode->vgId, pVnode->syncCfg.replica,
           syncRole[pVnode->role], pVnode->refCount, pVnode);
    return TSDB_CODE_APP_NOT_READY;
  }

  return TSDB_CODE_SUCCESS;
}

void vnodeFreeFromRQueue(void *vparam, SVReadMsg *pRead) {
  SVnodeObj *pVnode = vparam;

  atomic_sub_fetch_32(&pVnode->queuedRMsg, 1);
  vTrace("vgId:%d, free from vrqueue, refCount:%d queued:%d", pVnode->vgId, pVnode->refCount, pVnode->queuedRMsg);

  taosFreeQitem(pRead);
  vnodeRelease(pVnode);
}

int32_t vnodeWriteToRQueue(void *vparam, void *pCont, int32_t contLen, int8_t qtype, void *rparam) {
  SVnodeObj *pVnode = vparam;

  if (qtype == TAOS_QTYPE_RPC || qtype == TAOS_QTYPE_QUERY) {
    int32_t code = vnodeCheckRead(pVnode);
    if (code != TSDB_CODE_SUCCESS) return code;
  }

  int32_t size = sizeof(SVReadMsg) + contLen;
  SVReadMsg *pRead = taosAllocateQitem(size);
  if (pRead == NULL) {
    return TSDB_CODE_VND_OUT_OF_MEMORY;
  }

  if (rparam != NULL) {
    SRpcMsg *pRpcMsg = rparam;
    pRead->rpcHandle = pRpcMsg->handle;
    pRead->rpcAhandle = pRpcMsg->ahandle;
    pRead->msgType = pRpcMsg->msgType;
    pRead->code = pRpcMsg->code;
  }

  if (contLen != 0) {
    pRead->contLen = contLen;
    memcpy(pRead->pCont, pCont, contLen);
  } else {
    pRead->qhandle = pCont;
  }

  pRead->qtype = qtype;
  atomic_add_fetch_32(&pVnode->refCount, 1);
  atomic_add_fetch_32(&pVnode->queuedRMsg, 1);

    if (pRead->code == TSDB_CODE_RPC_NETWORK_UNAVAIL || pRead->msgType == TSDB_MSG_TYPE_FETCH) {
    vTrace("vgId:%d, write into vfetch queue, refCount:%d queued:%d", pVnode->vgId, pVnode->refCount, pVnode->queuedRMsg);
    return taosWriteQitem(pVnode->fqueue, qtype, pRead);
  } else {
    vTrace("vgId:%d, write into vquery queue, refCount:%d queued:%d", pVnode->vgId, pVnode->refCount, pVnode->queuedRMsg);
    return taosWriteQitem(pVnode->qqueue, qtype, pRead);
  }
}

static int32_t vnodePutItemIntoReadQueue(SVnodeObj *pVnode, void **qhandle, void *ahandle) {
  SRpcMsg rpcMsg = {0};
  rpcMsg.msgType = TSDB_MSG_TYPE_QUERY;
  rpcMsg.ahandle = ahandle;

  int32_t code = vnodeWriteToRQueue(pVnode, qhandle, 0, TAOS_QTYPE_QUERY, &rpcMsg);
  if (code == TSDB_CODE_SUCCESS) {
    vTrace("QInfo:%p add to vread queue for exec query", *qhandle);
  }

  return code;
}

/**
 *
 * @param pRet         response message object
 * @param pVnode       the vnode object
 * @param handle       qhandle for executing query
 * @param freeHandle   free qhandle or not
 * @param ahandle      sqlObj address at client side
 * @return
 */
static int32_t vnodeDumpQueryResult(SRspRet *pRet, void *pVnode, void **handle, bool *freeHandle, void *ahandle) {
  bool continueExec = false;

  int32_t code = TSDB_CODE_SUCCESS;
  if ((code = qDumpRetrieveResult(*handle, (SRetrieveTableRsp **)&pRet->rsp, &pRet->len, &continueExec)) == TSDB_CODE_SUCCESS) {
    if (continueExec) {
      *freeHandle = false;
      code = vnodePutItemIntoReadQueue(pVnode, handle, ahandle);
      if (code != TSDB_CODE_SUCCESS) {
        *freeHandle = true;
        return code;
      } else {
        pRet->qhandle = *handle;
      }
    } else {
      *freeHandle = true;
      vTrace("QInfo:%p exec completed, free handle:%d", *handle, *freeHandle);
    }
  } else {
    SRetrieveTableRsp *pRsp = (SRetrieveTableRsp *)rpcMallocCont(sizeof(SRetrieveTableRsp));
    memset(pRsp, 0, sizeof(SRetrieveTableRsp));
    pRsp->completed = true;

    pRet->rsp = pRsp;
    pRet->len = sizeof(SRetrieveTableRsp);
    *freeHandle = true;
  }

  return code;
}

static void vnodeBuildNoResultQueryRsp(SRspRet *pRet) {
  pRet->rsp = (SRetrieveTableRsp *)rpcMallocCont(sizeof(SRetrieveTableRsp));
  pRet->len = sizeof(SRetrieveTableRsp);

  memset(pRet->rsp, 0, sizeof(SRetrieveTableRsp));
  SRetrieveTableRsp *pRsp = pRet->rsp;

  pRsp->completed = true;
}

static int32_t vnodeProcessQueryMsg(SVnodeObj *pVnode, SVReadMsg *pRead) {
  void *   pCont = pRead->pCont;
  int32_t  contLen = pRead->contLen;
  SRspRet *pRet = &pRead->rspRet;

  SQueryTableMsg *pQueryTableMsg = (SQueryTableMsg *)pCont;
  memset(pRet, 0, sizeof(SRspRet));

  // qHandle needs to be freed correctly
  if (pRead->code == TSDB_CODE_RPC_NETWORK_UNAVAIL) {
<<<<<<< HEAD
    SRetrieveTableMsg *killQueryMsg = (SRetrieveTableMsg *)pRead->pCont;
    killQueryMsg->free = htons(killQueryMsg->free);
    killQueryMsg->qhandle = htobe64(killQueryMsg->qhandle);

    vWarn("QInfo:%p connection %p broken, kill query", (void *)killQueryMsg->qhandle, pRead->rpcHandle);
    assert(pRead->contLen > 0 && killQueryMsg->free == 1);

    void **qhandle = qAcquireQInfo(pVnode->qMgmt, (uint64_t)killQueryMsg->qhandle);
    if (qhandle == NULL || *qhandle == NULL) {
      vWarn("QInfo:%p invalid qhandle, no matched query handle, conn:%p", (void *)killQueryMsg->qhandle,
            pRead->rpcHandle);
    } else {
      assert(*qhandle == (void *)killQueryMsg->qhandle);

      qKillQuery(*qhandle);
      qReleaseQInfo(pVnode->qMgmt, qhandle, true);
    }

    return TSDB_CODE_TSC_QUERY_CANCELLED;
=======
    vError("error rpc msg in query, %s", tstrerror(pRead->code));
>>>>>>> d4f9e90d
  }
//  assert(pRead->code != TSDB_CODE_RPC_NETWORK_UNAVAIL);
//  if (pRead->code == TSDB_CODE_RPC_NETWORK_UNAVAIL) {
//    SCancelQueryMsg *pMsg = (SCancelQueryMsg *)pRead->pCont;
////    pMsg->free = htons(killQueryMsg->free);
//    pMsg->qhandle = htobe64(pMsg->qhandle);
//
//    vWarn("QInfo:%p connection %p broken, kill query", (void *)pMsg->qhandle, pRead->rpcHandle);
////    assert(pRead->contLen > 0 && pMsg->free == 1);
//
//    void **qhandle = qAcquireQInfo(pVnode->qMgmt, (uint64_t)pMsg->qhandle);
//    if (qhandle == NULL || *qhandle == NULL) {
//      vWarn("QInfo:%p invalid qhandle, no matched query handle, conn:%p", (void *)pMsg->qhandle, pRead->rpcHandle);
//    } else {
//      assert(*qhandle == (void *)pMsg->qhandle);
//
//      qKillQuery(*qhandle);
//      qReleaseQInfo(pVnode->qMgmt, (void **)&qhandle, true);
//    }
//
//    return TSDB_CODE_TSC_QUERY_CANCELLED;
//  }

  int32_t code = TSDB_CODE_SUCCESS;
  void ** handle = NULL;

  if (contLen != 0) {
    qinfo_t pQInfo = NULL;
    code = qCreateQueryInfo(pVnode->tsdb, pVnode->vgId, pQueryTableMsg, &pQInfo);

    SQueryTableRsp *pRsp = (SQueryTableRsp *)rpcMallocCont(sizeof(SQueryTableRsp));
    pRsp->code = code;
    pRsp->qhandle = 0;

    pRet->len = sizeof(SQueryTableRsp);
    pRet->rsp = pRsp;
    int32_t vgId = pVnode->vgId;

    // current connect is broken
    if (code == TSDB_CODE_SUCCESS) {
      handle = qRegisterQInfo(pVnode->qMgmt, (uint64_t)pQInfo);
      if (handle == NULL) {  // failed to register qhandle
        pRsp->code = terrno;
        terrno = 0;
        vError("vgId:%d, QInfo:%p register qhandle failed, return to app, code:%s", pVnode->vgId, (void *)pQInfo,
               tstrerror(pRsp->code));
        qDestroyQueryInfo(pQInfo);  // destroy it directly
        return pRsp->code;
      } else {
        assert(*handle == pQInfo);
        pRsp->qhandle = htobe64((uint64_t)pQInfo);
      }

      if (handle != NULL &&
          vnodeNotifyCurrentQhandle(pRead->rpcHandle, *handle, pVnode->vgId) != TSDB_CODE_SUCCESS) {
        vError("vgId:%d, QInfo:%p, query discarded since link is broken, %p", pVnode->vgId, *handle,
               pRead->rpcHandle);
        pRsp->code = TSDB_CODE_RPC_NETWORK_UNAVAIL;
        qReleaseQInfo(pVnode->qMgmt, handle, true);
        return pRsp->code;
      }
    } else {
      assert(pQInfo == NULL);
    }

    if (handle != NULL) {
      vTrace("vgId:%d, QInfo:%p, dnode query msg disposed, create qhandle and returns to app", vgId, *handle);
      code = vnodePutItemIntoReadQueue(pVnode, handle, pRead->rpcHandle);
      if (code != TSDB_CODE_SUCCESS) {
        pRsp->code = code;
        qReleaseQInfo(pVnode->qMgmt, handle, true);
        return pRsp->code;
      }
    }
  } else {
    assert(pCont != NULL);
    void **qhandle = (void **)pRead->qhandle;

    vTrace("vgId:%d, QInfo:%p, dnode continues to exec query", pVnode->vgId, *qhandle);

    // In the retrieve blocking model, only 50% CPU will be used in query processing
    if (tsRetrieveBlockingModel) {
      qTableQuery(*qhandle);  // do execute query
      qReleaseQInfo(pVnode->qMgmt, qhandle, false);
    } else {
      bool freehandle = false;
      bool buildRes = qTableQuery(*qhandle);  // do execute query

      // build query rsp, the retrieve request has reached here already
      if (buildRes) {
        // update the connection info according to the retrieve connection
        pRead->rpcHandle = qGetResultRetrieveMsg(*qhandle);
        assert(pRead->rpcHandle != NULL);

        vTrace("vgId:%d, QInfo:%p, start to build retrieval rsp after query paused, %p", pVnode->vgId, *qhandle,
               pRead->rpcHandle);

        // set the real rsp error code
        pRead->code = vnodeDumpQueryResult(&pRead->rspRet, pVnode, qhandle, &freehandle, pRead->rpcHandle);

        // NOTE: set return code to be TSDB_CODE_QRY_HAS_RSP to notify dnode to return msg to client
        code = TSDB_CODE_QRY_HAS_RSP;
      } else {
        void *h1 = qGetResultRetrieveMsg(*qhandle);
        assert(h1 == NULL);
        freehandle = qQueryCompleted(*qhandle);
      }

      // NOTE: if the qhandle is not put into vread queue or query is completed, free the qhandle.
      // If the building of result is not required, simply free it. Otherwise, mandatorily free the qhandle
      if (freehandle || (!buildRes)) {
        qReleaseQInfo(pVnode->qMgmt, qhandle, freehandle);
      }
    }
  }

  return code;
}

static int32_t vnodeProcessFetchMsg(SVnodeObj *pVnode, SVReadMsg *pRead) {
  void *   pCont = pRead->pCont;
  SRspRet *pRet = &pRead->rspRet;

  SRetrieveTableMsg *pRetrieve = pCont;
  pRetrieve->free = htons(pRetrieve->free);
  pRetrieve->qhandle = htobe64(pRetrieve->qhandle);

  vTrace("vgId:%d, QInfo:%p, retrieve msg is disposed, free:%d, conn:%p", pVnode->vgId, (void *)pRetrieve->qhandle,
         pRetrieve->free, pRead->rpcHandle);

  memset(pRet, 0, sizeof(SRspRet));

  terrno = TSDB_CODE_SUCCESS;
  int32_t code = TSDB_CODE_SUCCESS;
  void ** handle = qAcquireQInfo(pVnode->qMgmt, pRetrieve->qhandle);
  if (handle == NULL) {
    code = terrno;
    terrno = TSDB_CODE_SUCCESS;
  } else if ((*handle) != (void *)pRetrieve->qhandle) {
    code = TSDB_CODE_QRY_INVALID_QHANDLE;
  }

  if (code != TSDB_CODE_SUCCESS) {
    vError("vgId:%d, invalid handle in retrieving result, code:%s, QInfo:%p", pVnode->vgId, tstrerror(code), (void *)pRetrieve->qhandle);
    vnodeBuildNoResultQueryRsp(pRet);
    return code;
  }

  // kill current query and free corresponding resources.
  if (pRetrieve->free == 1) {
    vWarn("vgId:%d, QInfo:%p, retrieve msg received to kill query and free qhandle", pVnode->vgId, *handle);
    qKillQuery(*handle);
    qReleaseQInfo(pVnode->qMgmt, handle, true);

    vnodeBuildNoResultQueryRsp(pRet);
    code = TSDB_CODE_TSC_QUERY_CANCELLED;
    return code;
  }

  // register the qhandle to connect to quit query immediate if connection is broken
  if (vnodeNotifyCurrentQhandle(pRead->rpcHandle, *handle, pVnode->vgId) != TSDB_CODE_SUCCESS) {
    vError("vgId:%d, QInfo:%p, retrieve discarded since link is broken, %p", pVnode->vgId, *handle, pRead->rpcHandle);
    code = TSDB_CODE_RPC_NETWORK_UNAVAIL;
    qKillQuery(*handle);
    qReleaseQInfo(pVnode->qMgmt, handle, true);
    return code;
  }

  bool freeHandle = true;
  bool buildRes = false;

  code = qRetrieveQueryResultInfo(*handle, &buildRes, pRead->rpcHandle);
  if (code != TSDB_CODE_SUCCESS) {
    // TODO handle malloc failure
    pRet->rsp = (SRetrieveTableRsp *)rpcMallocCont(sizeof(SRetrieveTableRsp));
    pRet->len = sizeof(SRetrieveTableRsp);
    memset(pRet->rsp, 0, sizeof(SRetrieveTableRsp));
    freeHandle = true;
  } else {  // result is not ready, return immediately
    // Only effects in the non-blocking model
    if (!tsRetrieveBlockingModel) {
      if (!buildRes) {
        assert(pRead->rpcHandle != NULL);

        qReleaseQInfo(pVnode->qMgmt, handle, false);
        return TSDB_CODE_QRY_NOT_READY;
      }
    }

    // ahandle is the sqlObj pointer
    code = vnodeDumpQueryResult(pRet, pVnode, handle, &freeHandle, pRead->rpcHandle);
  }

  // If qhandle is not added into vread queue, the query should be completed already or paused with error.
  // Here free qhandle immediately
  if (freeHandle) {
    qReleaseQInfo(pVnode->qMgmt, handle, true);
  }

  return code;
}

// notify connection(handle) that current qhandle is created, if current connection from
// client is broken, the query needs to be killed immediately.
int32_t vnodeNotifyCurrentQhandle(void *handle, void *qhandle, int32_t vgId) {
  SRetrieveTableMsg *pMsg = rpcMallocCont(sizeof(SRetrieveTableMsg));
  pMsg->qhandle = htobe64((uint64_t)qhandle);
  pMsg->header.vgId = htonl(vgId);
  pMsg->header.contLen = htonl(sizeof(SRetrieveTableMsg));

  vTrace("QInfo:%p register qhandle to connect:%p", qhandle, handle);
  return rpcReportProgress(handle, (char *)pMsg, sizeof(SRetrieveTableMsg));
}<|MERGE_RESOLUTION|>--- conflicted
+++ resolved
@@ -199,29 +199,7 @@
 
   // qHandle needs to be freed correctly
   if (pRead->code == TSDB_CODE_RPC_NETWORK_UNAVAIL) {
-<<<<<<< HEAD
-    SRetrieveTableMsg *killQueryMsg = (SRetrieveTableMsg *)pRead->pCont;
-    killQueryMsg->free = htons(killQueryMsg->free);
-    killQueryMsg->qhandle = htobe64(killQueryMsg->qhandle);
-
-    vWarn("QInfo:%p connection %p broken, kill query", (void *)killQueryMsg->qhandle, pRead->rpcHandle);
-    assert(pRead->contLen > 0 && killQueryMsg->free == 1);
-
-    void **qhandle = qAcquireQInfo(pVnode->qMgmt, (uint64_t)killQueryMsg->qhandle);
-    if (qhandle == NULL || *qhandle == NULL) {
-      vWarn("QInfo:%p invalid qhandle, no matched query handle, conn:%p", (void *)killQueryMsg->qhandle,
-            pRead->rpcHandle);
-    } else {
-      assert(*qhandle == (void *)killQueryMsg->qhandle);
-
-      qKillQuery(*qhandle);
-      qReleaseQInfo(pVnode->qMgmt, qhandle, true);
-    }
-
-    return TSDB_CODE_TSC_QUERY_CANCELLED;
-=======
     vError("error rpc msg in query, %s", tstrerror(pRead->code));
->>>>>>> d4f9e90d
   }
 //  assert(pRead->code != TSDB_CODE_RPC_NETWORK_UNAVAIL);
 //  if (pRead->code == TSDB_CODE_RPC_NETWORK_UNAVAIL) {
