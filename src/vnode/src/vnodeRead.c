/*
 * Copyright (c) 2019 TAOS Data, Inc. <jhtao@taosdata.com>
 *
 * This program is free software: you can use, redistribute, and/or modify
 * it under the terms of the GNU Affero General Public License, version 3
 * or later ("AGPL"), as published by the Free Software Foundation.
 *
 * This program is distributed in the hope that it will be useful, but WITHOUT
 * ANY WARRANTY; without even the implied warranty of MERCHANTABILITY or
 * FITNESS FOR A PARTICULAR PURPOSE.
 *
 * You should have received a copy of the GNU Affero General Public License
 * along with this program. If not, see <http://www.gnu.org/licenses/>.
 */

#define _DEFAULT_SOURCE
#include "os.h"
#include "taosmsg.h"
#include "taoserror.h"
#include "tqueue.h"
#include "trpc.h"
#include "tsdb.h"
#include "twal.h"
#include "tdataformat.h"
#include "vnode.h"
#include "vnodeInt.h"
#include "query.h"

static int32_t (*vnodeProcessReadMsgFp[TSDB_MSG_TYPE_MAX])(SVnodeObj *pVnode, SReadMsg *pReadMsg);
static int32_t  vnodeProcessQueryMsg(SVnodeObj *pVnode, SReadMsg *pReadMsg);
static int32_t  vnodeProcessFetchMsg(SVnodeObj *pVnode, SReadMsg *pReadMsg);

void vnodeInitReadFp(void) {
  vnodeProcessReadMsgFp[TSDB_MSG_TYPE_QUERY] = vnodeProcessQueryMsg;
  vnodeProcessReadMsgFp[TSDB_MSG_TYPE_FETCH] = vnodeProcessFetchMsg;
}

int32_t vnodeProcessRead(void *param, SReadMsg *pReadMsg) {
  SVnodeObj *pVnode = (SVnodeObj *)param;
  int msgType = pReadMsg->rpcMsg.msgType;

  if (vnodeProcessReadMsgFp[msgType] == NULL) {
    vDebug("vgId:%d, msgType:%s not processed, no handle", pVnode->vgId, taosMsg[msgType]);
    return TSDB_CODE_VND_MSG_NOT_PROCESSED;
  }

  if (pVnode->status == TAOS_VN_STATUS_DELETING || pVnode->status == TAOS_VN_STATUS_CLOSING) {
    vDebug("vgId:%d, msgType:%s not processed, vnode status is %d", pVnode->vgId, taosMsg[msgType], pVnode->status);
    return TSDB_CODE_VND_INVALID_VGROUP_ID; 
  }

  // TODO: Later, let slave to support query
  if (pVnode->syncCfg.replica > 1 && pVnode->role != TAOS_SYNC_ROLE_MASTER) {
    vDebug("vgId:%d, msgType:%s not processed, replica:%d role:%d", pVnode->vgId, taosMsg[msgType], pVnode->syncCfg.replica, pVnode->role);
    return TSDB_CODE_RPC_NOT_READY;
  }

  return (*vnodeProcessReadMsgFp[msgType])(pVnode, pReadMsg);
}

// notify connection(handle) that current qhandle is created, if current connection from
// client is broken, the query needs to be killed immediately.
static int32_t vnodeNotifyCurrentQhandle(void* handle, void* qhandle, int32_t vgId) {
  SRetrieveTableMsg* killQueryMsg = rpcMallocCont(sizeof(SRetrieveTableMsg));
  killQueryMsg->qhandle = htobe64((uint64_t) qhandle);
  killQueryMsg->free = htons(1);
  killQueryMsg->header.vgId = htonl(vgId);
  killQueryMsg->header.contLen = htonl(sizeof(SRetrieveTableMsg));

  vDebug("QInfo:%p register qhandle to connect:%p", qhandle, handle);
  return rpcReportProgress(handle, (char*) killQueryMsg, sizeof(SRetrieveTableMsg));
}

static int32_t vnodeProcessQueryMsg(SVnodeObj *pVnode, SReadMsg *pReadMsg) {
  void *   pCont = pReadMsg->pCont;
  int32_t  contLen = pReadMsg->contLen;
  SRspRet *pRet = &pReadMsg->rspRet;

  SQueryTableMsg* pQueryTableMsg = (SQueryTableMsg*) pCont;
  memset(pRet, 0, sizeof(SRspRet));

  // qHandle needs to be freed correctly
  if (pReadMsg->rpcMsg.code == TSDB_CODE_RPC_NETWORK_UNAVAIL) {
    SRetrieveTableMsg* killQueryMsg = (SRetrieveTableMsg*) pReadMsg->pCont;
    killQueryMsg->free = htons(killQueryMsg->free);
    killQueryMsg->qhandle = htobe64(killQueryMsg->qhandle);

    vWarn("QInfo:%p connection %p broken, kill query", (void*)killQueryMsg->qhandle, pReadMsg->rpcMsg.handle);
    assert(pReadMsg->rpcMsg.contLen > 0 && killQueryMsg->free == 1);

    // this message arrived here by means of the query message, so release the vnode is necessary
    qKillQuery((qinfo_t) killQueryMsg->qhandle, vnodeRelease, pVnode);
    vnodeRelease(pVnode);

    return TSDB_CODE_TSC_QUERY_CANCELLED; // todo change the error code
  }

  int32_t code = TSDB_CODE_SUCCESS;
  qinfo_t pQInfo = NULL;

  if (contLen != 0) {
    code = qCreateQueryInfo(pVnode->tsdb, pVnode->vgId, pQueryTableMsg, &pQInfo);

    SQueryTableRsp *pRsp = (SQueryTableRsp *) rpcMallocCont(sizeof(SQueryTableRsp));
    pRsp->qhandle = htobe64((uint64_t) (pQInfo));
    pRsp->code = code;

    pRet->len = sizeof(SQueryTableRsp);
    pRet->rsp = pRsp;

    // current connect is broken
    if (code == TSDB_CODE_SUCCESS) {
      if (vnodeNotifyCurrentQhandle(pReadMsg->rpcMsg.handle, pQInfo, pVnode->vgId) != TSDB_CODE_SUCCESS) {
        vError("vgId:%d, QInfo:%p, dnode query discarded since link is broken, %p", pVnode->vgId, pQInfo,
               pReadMsg->rpcMsg.handle);
        pRsp->code = TSDB_CODE_RPC_NETWORK_UNAVAIL;

        // NOTE: there two refcount, needs to kill twice, todo refactor
        qKillQuery(pQInfo, vnodeRelease, pVnode);
        qKillQuery(pQInfo, vnodeRelease, pVnode);

        return pRsp->code;
      }

      vTrace("vgId:%d, QInfo:%p, dnode query msg disposed", pVnode->vgId, pQInfo);
    } else {
      assert(pQInfo == NULL);
      vnodeRelease(pVnode);
    }
<<<<<<< HEAD
=======

    vDebug("vgId:%d, QInfo:%p, dnode query msg disposed", pVnode->vgId, pQInfo);
>>>>>>> 2ae9e9a9
  } else {
    assert(pCont != NULL);
    pQInfo = pCont;
    code = TSDB_CODE_VND_ACTION_IN_PROGRESS;
    vDebug("vgId:%d, QInfo:%p, dnode query msg in progress", pVnode->vgId, pQInfo);
  }

  if (pQInfo != NULL) {
    vDebug("vgId:%d, QInfo:%p, do qTableQuery", pVnode->vgId, pQInfo);
    qTableQuery(pQInfo, vnodeRelease, pVnode); // do execute query
  }

  return code;
}

static int32_t vnodeProcessFetchMsg(SVnodeObj *pVnode, SReadMsg *pReadMsg) {
  void *   pCont = pReadMsg->pCont;
  SRspRet *pRet = &pReadMsg->rspRet;

  SRetrieveTableMsg *pRetrieve = pCont;
  void *pQInfo = (void*) htobe64(pRetrieve->qhandle);
  pRetrieve->free = htons(pRetrieve->free);

  memset(pRet, 0, sizeof(SRspRet));

  if (pRetrieve->free == 1) {
    vDebug("vgId:%d, QInfo:%p, retrieve msg received to kill query and free qhandle", pVnode->vgId, pQInfo);
    int32_t ret = qKillQuery(pQInfo, vnodeRelease, pVnode);

    pRet->rsp = (SRetrieveTableRsp *)rpcMallocCont(sizeof(SRetrieveTableRsp));
    pRet->len = sizeof(SRetrieveTableRsp);

    memset(pRet->rsp, 0, sizeof(SRetrieveTableRsp));
    SRetrieveTableRsp* pRsp = pRet->rsp;
    pRsp->numOfRows = 0;
    pRsp->completed = true;
    pRsp->useconds  = 0;

    return ret;
  }

  vDebug("vgId:%d, QInfo:%p, retrieve msg is received", pVnode->vgId, pQInfo);

  int32_t code = qRetrieveQueryResultInfo(pQInfo);
  if (code != TSDB_CODE_SUCCESS) {
    //TODO
    pRet->rsp = (SRetrieveTableRsp *)rpcMallocCont(sizeof(SRetrieveTableRsp));
    memset(pRet->rsp, 0, sizeof(SRetrieveTableRsp));
  } else {
    // todo check code and handle error in build result set
    code = qDumpRetrieveResult(pQInfo, (SRetrieveTableRsp **)&pRet->rsp, &pRet->len);

    if (qHasMoreResultsToRetrieve(pQInfo)) {
      pRet->qhandle = pQInfo;
      code = TSDB_CODE_VND_ACTION_NEED_REPROCESSED;
    } else { // no further execution invoked, release the ref to vnode
      qDestroyQueryInfo(pQInfo, vnodeRelease, pVnode);
    }
  }
  
  vDebug("vgId:%d, QInfo:%p, retrieve msg is disposed", pVnode->vgId, pQInfo);
  return code;
}<|MERGE_RESOLUTION|>--- conflicted
+++ resolved
@@ -127,11 +127,8 @@
       assert(pQInfo == NULL);
       vnodeRelease(pVnode);
     }
-<<<<<<< HEAD
-=======
 
     vDebug("vgId:%d, QInfo:%p, dnode query msg disposed", pVnode->vgId, pQInfo);
->>>>>>> 2ae9e9a9
   } else {
     assert(pCont != NULL);
     pQInfo = pCont;
