--- conflicted
+++ resolved
@@ -303,24 +303,12 @@
         freehandle = qQueryCompleted(*qhandle);
       }
 
-<<<<<<< HEAD
-    // NOTE: if the qhandle is not put into vread queue or query is completed, free the qhandle.
-    // If the building of result is not required, simply free it. Otherwise, mandatorily free the qhandle
-    if (freehandle || (!buildRes)) {
-      qReleaseQInfo(pVnode->qMgmt, qhandle, freehandle);
-    }
-#else
-    qTableQuery(*qhandle);  // do execute query
-    qReleaseQInfo(pVnode->qMgmt, qhandle, false);
-#endif
-=======
       // NOTE: if the qhandle is not put into vread queue or query is completed, free the qhandle.
       // If the building of result is not required, simply free it. Otherwise, mandatorily free the qhandle
       if (freehandle || (!buildRes)) {
         qReleaseQInfo(pVnode->qMgmt, (void **)&qhandle, freehandle);
       }
     }
->>>>>>> 84205a94
   }
 
   return code;
@@ -387,10 +375,6 @@
   } else {  // result is not ready, return immediately
     assert(buildRes == true);
 
-<<<<<<< HEAD
-      qReleaseQInfo(pVnode->qMgmt, handle, false);
-      return TSDB_CODE_QRY_NOT_READY;
-=======
     // Only effects in the non-blocking model
     if (!tsHalfCoresForQuery) {
       if (!buildRes) {
@@ -399,7 +383,6 @@
         qReleaseQInfo(pVnode->qMgmt, (void **)&handle, false);
         return TSDB_CODE_QRY_NOT_READY;
       }
->>>>>>> 84205a94
     }
 
     // ahandle is the sqlObj pointer
