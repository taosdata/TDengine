/*
 * Copyright (c) 2019 TAOS Data, Inc. <jhtao@taosdata.com>
 *
 * This program is free software: you can use, redistribute, and/or modify
 * it under the terms of the GNU Affero General Public License, version 3
 * or later ("AGPL"), as published by the Free Software Foundation.
 *
 * This program is distributed in the hope that it will be useful, but WITHOUT
 * ANY WARRANTY; without even the implied warranty of MERCHANTABILITY or
 * FITNESS FOR A PARTICULAR PURPOSE.
 *
 * You should have received a copy of the GNU Affero General Public License
 * along with this program. If not, see <http://www.gnu.org/licenses/>.
 */

#define _DEFAULT_SOURCE
#define _NON_BLOCKING_RETRIEVE  0

#include "os.h"

#include "tglobal.h"
#include "taoserror.h"
#include "taosmsg.h"
#include "tcache.h"
#include "query.h"
#include "trpc.h"
#include "tsdb.h"
#include "vnode.h"
#include "vnodeInt.h"
#include "tqueue.h"

static int32_t (*vnodeProcessReadMsgFp[TSDB_MSG_TYPE_MAX])(SVnodeObj *pVnode, SReadMsg *pReadMsg);
static int32_t  vnodeProcessQueryMsg(SVnodeObj *pVnode, SReadMsg *pReadMsg);
static int32_t  vnodeProcessFetchMsg(SVnodeObj *pVnode, SReadMsg *pReadMsg);
static int32_t  vnodeNotifyCurrentQhandle(void* handle, void* qhandle, int32_t vgId);

void vnodeInitReadFp(void) {
  vnodeProcessReadMsgFp[TSDB_MSG_TYPE_QUERY] = vnodeProcessQueryMsg;
  vnodeProcessReadMsgFp[TSDB_MSG_TYPE_FETCH] = vnodeProcessFetchMsg;
}

//
// After the fetch request enters the vnode queue, if the vnode cannot provide services, the process function are
// still required, or there will be a deadlock, so we don’t do any check here, but put the check codes before the
// request enters the queue
//
int32_t vnodeProcessRead(void *param, SReadMsg *pReadMsg) {
  SVnodeObj *pVnode = (SVnodeObj *)param;
  int msgType = pReadMsg->rpcMsg.msgType;

  if (vnodeProcessReadMsgFp[msgType] == NULL) {
    vDebug("vgId:%d, msgType:%s not processed, no handle", pVnode->vgId, taosMsg[msgType]);
    return TSDB_CODE_VND_MSG_NOT_PROCESSED;
  }

  return (*vnodeProcessReadMsgFp[msgType])(pVnode, pReadMsg);
}

int32_t vnodeCheckRead(void *param) {
  SVnodeObj *pVnode = param;
  if (pVnode->status != TAOS_VN_STATUS_READY) {
    vDebug("vgId:%d, vnode status is %s, recCount:%d pVnode:%p", pVnode->vgId, vnodeStatus[pVnode->status],
           pVnode->refCount, pVnode);
    return TSDB_CODE_APP_NOT_READY;
  }

  // tsdb may be in reset state
  if (pVnode->tsdb == NULL) {
    vDebug("vgId:%d, tsdb is null, recCount:%d pVnode:%p", pVnode->vgId, pVnode->refCount, pVnode);
    return TSDB_CODE_APP_NOT_READY;
  }

  if (pVnode->role != TAOS_SYNC_ROLE_SLAVE && pVnode->role != TAOS_SYNC_ROLE_MASTER) {
    vDebug("vgId:%d, replica:%d role:%s, recCount:%d pVnode:%p", pVnode->vgId, pVnode->syncCfg.replica,
           syncRole[pVnode->role], pVnode->refCount, pVnode);
    return TSDB_CODE_APP_NOT_READY;
  }

  return TSDB_CODE_SUCCESS;
}

static int32_t vnodePutItemIntoReadQueue(SVnodeObj *pVnode, void **qhandle) {
  int32_t code = vnodeCheckRead(pVnode);
  if (code != TSDB_CODE_SUCCESS) return code;

<<<<<<< HEAD
=======
static void vnodePutItemIntoReadQueue(SVnodeObj *pVnode, void **qhandle, void *ahandle) {
>>>>>>> 5c1151e3
  SReadMsg *pRead = (SReadMsg *)taosAllocateQitem(sizeof(SReadMsg));
  pRead->rpcMsg.msgType = TSDB_MSG_TYPE_QUERY;
  pRead->pCont = qhandle;
  pRead->contLen = 0;
  pRead->rpcMsg.ahandle = ahandle;

  atomic_add_fetch_32(&pVnode->refCount, 1);

  vDebug("QInfo:%p add to vread queue for exec query, msg:%p", *qhandle, pRead);
  taosWriteQitem(pVnode->rqueue, TAOS_QTYPE_QUERY, pRead);

  return TSDB_CODE_SUCCESS;
}

/**
 *
 * @param pRet         response message object
 * @param pVnode       the vnode object
 * @param handle       qhandle for executing query
 * @param freeHandle   free qhandle or not
 * @param ahandle      sqlObj address at client side
 * @return
 */
static int32_t vnodeDumpQueryResult(SRspRet *pRet, void *pVnode, void **handle, bool *freeHandle, void *ahandle) {
  bool continueExec = false;

  int32_t code = TSDB_CODE_SUCCESS;
  if ((code = qDumpRetrieveResult(*handle, (SRetrieveTableRsp **)&pRet->rsp, &pRet->len, &continueExec)) == TSDB_CODE_SUCCESS) {
    if (continueExec) {
      *freeHandle = false;
<<<<<<< HEAD
      code = vnodePutItemIntoReadQueue(pVnode, handle);
      if (code != TSDB_CODE_SUCCESS) {
        *freeHandle = true;
        return code;
      } else {
        pRet->qhandle = *handle;
      }
=======
      vnodePutItemIntoReadQueue(pVnode, handle, ahandle);
      pRet->qhandle = *handle;
>>>>>>> 5c1151e3
    } else {
      *freeHandle = true;
      vDebug("QInfo:%p exec completed, free handle:%d", *handle, *freeHandle);
    }
  } else {
    SRetrieveTableRsp *pRsp = (SRetrieveTableRsp *)rpcMallocCont(sizeof(SRetrieveTableRsp));
    memset(pRsp, 0, sizeof(SRetrieveTableRsp));
    pRsp->completed = true;

    pRet->rsp = pRsp;
    pRet->len = sizeof(SRetrieveTableRsp);
    *freeHandle = true;
  }

  return code;
}

static void vnodeBuildNoResultQueryRsp(SRspRet *pRet) {
  pRet->rsp = (SRetrieveTableRsp *)rpcMallocCont(sizeof(SRetrieveTableRsp));
  pRet->len = sizeof(SRetrieveTableRsp);

  memset(pRet->rsp, 0, sizeof(SRetrieveTableRsp));
  SRetrieveTableRsp *pRsp = pRet->rsp;

  pRsp->completed = true;
}

static int32_t vnodeProcessQueryMsg(SVnodeObj *pVnode, SReadMsg *pReadMsg) {
  void *   pCont = pReadMsg->pCont;
  int32_t  contLen = pReadMsg->contLen;
  SRspRet *pRet = &pReadMsg->rspRet;

  SQueryTableMsg *pQueryTableMsg = (SQueryTableMsg *)pCont;
  memset(pRet, 0, sizeof(SRspRet));

  // qHandle needs to be freed correctly
  if (pReadMsg->rpcMsg.code == TSDB_CODE_RPC_NETWORK_UNAVAIL) {
    SRetrieveTableMsg *killQueryMsg = (SRetrieveTableMsg *)pReadMsg->pCont;
    killQueryMsg->free = htons(killQueryMsg->free);
    killQueryMsg->qhandle = htobe64(killQueryMsg->qhandle);

    vWarn("QInfo:%p connection %p broken, kill query", (void *)killQueryMsg->qhandle, pReadMsg->rpcMsg.handle);
    assert(pReadMsg->rpcMsg.contLen > 0 && killQueryMsg->free == 1);

    void **qhandle = qAcquireQInfo(pVnode->qMgmt, (uint64_t)killQueryMsg->qhandle);
    if (qhandle == NULL || *qhandle == NULL) {
      vWarn("QInfo:%p invalid qhandle, no matched query handle, conn:%p", (void *)killQueryMsg->qhandle,
            pReadMsg->rpcMsg.handle);
    } else {
      assert(*qhandle == (void *)killQueryMsg->qhandle);

      qKillQuery(*qhandle);
      qReleaseQInfo(pVnode->qMgmt, (void **)&qhandle, true);
    }

    return TSDB_CODE_TSC_QUERY_CANCELLED;
  }

  int32_t code = TSDB_CODE_SUCCESS;
  void ** handle = NULL;

  if (contLen != 0) {
    qinfo_t pQInfo = NULL;
    code = qCreateQueryInfo(pVnode->tsdb, pVnode->vgId, pQueryTableMsg, &pQInfo);

    SQueryTableRsp *pRsp = (SQueryTableRsp *)rpcMallocCont(sizeof(SQueryTableRsp));
    pRsp->code = code;
    pRsp->qhandle = 0;

    pRet->len = sizeof(SQueryTableRsp);
    pRet->rsp = pRsp;
    int32_t vgId = pVnode->vgId;

    // current connect is broken
    if (code == TSDB_CODE_SUCCESS) {
      handle = qRegisterQInfo(pVnode->qMgmt, (uint64_t)pQInfo);
      if (handle == NULL) {  // failed to register qhandle
        pRsp->code = terrno;
        terrno = 0;
        vError("vgId:%d QInfo:%p register qhandle failed, return to app, code:%s", pVnode->vgId, (void *)pQInfo,
               tstrerror(pRsp->code));
        qDestroyQueryInfo(pQInfo);  // destroy it directly
        return pRsp->code;
      } else {
        assert(*handle == pQInfo);
        pRsp->qhandle = htobe64((uint64_t)pQInfo);
      }

      if (handle != NULL &&
          vnodeNotifyCurrentQhandle(pReadMsg->rpcMsg.handle, *handle, pVnode->vgId) != TSDB_CODE_SUCCESS) {
        vError("vgId:%d, QInfo:%p, query discarded since link is broken, %p", pVnode->vgId, *handle,
               pReadMsg->rpcMsg.handle);
        pRsp->code = TSDB_CODE_RPC_NETWORK_UNAVAIL;
        qReleaseQInfo(pVnode->qMgmt, (void **)&handle, true);
        return pRsp->code;
      }
    } else {
      assert(pQInfo == NULL);
    }

    if (handle != NULL) {
      vDebug("vgId:%d, QInfo:%p, dnode query msg disposed, create qhandle and returns to app", vgId, *handle);
<<<<<<< HEAD
      code = vnodePutItemIntoReadQueue(pVnode, handle);
      if (code != TSDB_CODE_SUCCESS) {
        pRsp->code = code;
        qReleaseQInfo(pVnode->qMgmt, (void **)&handle, true);
        return pRsp->code;
      }
=======
      vnodePutItemIntoReadQueue(pVnode, handle, pReadMsg->rpcMsg.ahandle);
>>>>>>> 5c1151e3
    }
  } else {
    assert(pCont != NULL);
    void **qhandle = (void **)pCont;

    vDebug("vgId:%d, QInfo:%p, dnode continues to exec query", pVnode->vgId, *qhandle);


#if _NON_BLOCKING_RETRIEVE
    bool freehandle = false;
    bool buildRes = qTableQuery(*qhandle);  // do execute query

    // build query rsp, the retrieve request has reached here already
    if (buildRes) {
      // update the connection info according to the retrieve connection
      pReadMsg->rpcMsg.handle = qGetResultRetrieveMsg(*qhandle);
      assert(pReadMsg->rpcMsg.handle != NULL);

      vDebug("vgId:%d, QInfo:%p, start to build retrieval rsp after query paused, %p", pVnode->vgId, *qhandle,
             pReadMsg->rpcMsg.handle);

      // set the real rsp error code
      pReadMsg->rpcMsg.code = vnodeDumpQueryResult(&pReadMsg->rspRet, pVnode, qhandle, &freehandle, pReadMsg->rpcMsg.ahandle);

      // NOTE: set return code to be TSDB_CODE_QRY_HAS_RSP to notify dnode to return msg to client
      code = TSDB_CODE_QRY_HAS_RSP;
    } else {
      void* h1 = qGetResultRetrieveMsg(*qhandle);
      assert(h1 == NULL);

      freehandle = qQueryCompleted(*qhandle);
    }

    // NOTE: if the qhandle is not put into vread queue or query is completed, free the qhandle.
    // If the building of result is not required, simply free it. Otherwise, mandatorily free the qhandle
    if (freehandle || (!buildRes)) {
      qReleaseQInfo(pVnode->qMgmt, (void **)&qhandle, freehandle);
    }
#else
    qTableQuery(*qhandle);  // do execute query
    qReleaseQInfo(pVnode->qMgmt, (void **)&qhandle, false);
#endif
  }

  return code;
}

static int32_t vnodeProcessFetchMsg(SVnodeObj *pVnode, SReadMsg *pReadMsg) {
  void *   pCont = pReadMsg->pCont;
  SRspRet *pRet = &pReadMsg->rspRet;

  SRetrieveTableMsg *pRetrieve = pCont;
  pRetrieve->free = htons(pRetrieve->free);
  pRetrieve->qhandle = htobe64(pRetrieve->qhandle);

  vDebug("vgId:%d, QInfo:%p, retrieve msg is disposed, free:%d, conn:%p", pVnode->vgId, (void *)pRetrieve->qhandle,
         pRetrieve->free, pReadMsg->rpcMsg.handle);

  memset(pRet, 0, sizeof(SRspRet));

  int32_t code = TSDB_CODE_SUCCESS;
  void ** handle = qAcquireQInfo(pVnode->qMgmt, pRetrieve->qhandle);
  if (handle == NULL || (*handle) != (void *)pRetrieve->qhandle) {
    code = TSDB_CODE_QRY_INVALID_QHANDLE;
    vDebug("vgId:%d, invalid qhandle in retrieving result, QInfo:%p", pVnode->vgId, (void *)pRetrieve->qhandle);

    vnodeBuildNoResultQueryRsp(pRet);
    return code;
  }

  if (pRetrieve->free == 1) {
    vWarn("vgId:%d, QInfo:%p, retrieve msg received to kill query and free qhandle", pVnode->vgId, *handle);
    qKillQuery(*handle);
    qReleaseQInfo(pVnode->qMgmt, (void **)&handle, true);

    vnodeBuildNoResultQueryRsp(pRet);
    code = TSDB_CODE_TSC_QUERY_CANCELLED;
    return code;
  }

  // register the qhandle to connect to quit query immediate if connection is broken
  if (vnodeNotifyCurrentQhandle(pReadMsg->rpcMsg.handle, *handle, pVnode->vgId) != TSDB_CODE_SUCCESS) {
    vError("vgId:%d, QInfo:%p, retrieve discarded since link is broken, %p", pVnode->vgId, *handle,
           pReadMsg->rpcMsg.handle);
    code = TSDB_CODE_RPC_NETWORK_UNAVAIL;
    qKillQuery(*handle);
    qReleaseQInfo(pVnode->qMgmt, (void **)&handle, true);
    return code;
  }

  bool freeHandle = true;
  bool buildRes = false;

  code = qRetrieveQueryResultInfo(*handle, &buildRes, pReadMsg->rpcMsg.handle);
  if (code != TSDB_CODE_SUCCESS) {
    // TODO handle malloc failure
    pRet->rsp = (SRetrieveTableRsp *)rpcMallocCont(sizeof(SRetrieveTableRsp));
    pRet->len = sizeof(SRetrieveTableRsp);
    memset(pRet->rsp, 0, sizeof(SRetrieveTableRsp));
    freeHandle = true;
  } else {  // result is not ready, return immediately
    assert(buildRes == true);
#if _NON_BLOCKING_RETRIEVE
    if (!buildRes) {
      assert(pReadMsg->rpcMsg.handle != NULL);

      qReleaseQInfo(pVnode->qMgmt, (void **)&handle, false);
      return TSDB_CODE_QRY_NOT_READY;
    }
#endif

    // ahandle is the sqlObj pointer
    code = vnodeDumpQueryResult(pRet, pVnode, handle, &freeHandle, pReadMsg->rpcMsg.ahandle);
  }

  // If qhandle is not added into vread queue, the query should be completed already or paused with error.
  // Here free qhandle immediately
  if (freeHandle) {
    qReleaseQInfo(pVnode->qMgmt, (void **)&handle, true);
  }

  return code;
}

// notify connection(handle) that current qhandle is created, if current connection from
// client is broken, the query needs to be killed immediately.
int32_t vnodeNotifyCurrentQhandle(void *handle, void *qhandle, int32_t vgId) {
  SRetrieveTableMsg *killQueryMsg = rpcMallocCont(sizeof(SRetrieveTableMsg));
  killQueryMsg->qhandle = htobe64((uint64_t)qhandle);
  killQueryMsg->free = htons(1);
  killQueryMsg->header.vgId = htonl(vgId);
  killQueryMsg->header.contLen = htonl(sizeof(SRetrieveTableMsg));

  vDebug("QInfo:%p register qhandle to connect:%p", qhandle, handle);
  return rpcReportProgress(handle, (char *)killQueryMsg, sizeof(SRetrieveTableMsg));
}<|MERGE_RESOLUTION|>--- conflicted
+++ resolved
@@ -78,15 +78,10 @@
 
   return TSDB_CODE_SUCCESS;
 }
-
-static int32_t vnodePutItemIntoReadQueue(SVnodeObj *pVnode, void **qhandle) {
+static int32_t vnodePutItemIntoReadQueue(SVnodeObj *pVnode, void **qhandle, void *ahandle) {
   int32_t code = vnodeCheckRead(pVnode);
   if (code != TSDB_CODE_SUCCESS) return code;
 
-<<<<<<< HEAD
-=======
-static void vnodePutItemIntoReadQueue(SVnodeObj *pVnode, void **qhandle, void *ahandle) {
->>>>>>> 5c1151e3
   SReadMsg *pRead = (SReadMsg *)taosAllocateQitem(sizeof(SReadMsg));
   pRead->rpcMsg.msgType = TSDB_MSG_TYPE_QUERY;
   pRead->pCont = qhandle;
@@ -117,18 +112,13 @@
   if ((code = qDumpRetrieveResult(*handle, (SRetrieveTableRsp **)&pRet->rsp, &pRet->len, &continueExec)) == TSDB_CODE_SUCCESS) {
     if (continueExec) {
       *freeHandle = false;
-<<<<<<< HEAD
-      code = vnodePutItemIntoReadQueue(pVnode, handle);
+      code = vnodePutItemIntoReadQueue(pVnode, handle, ahandle);
       if (code != TSDB_CODE_SUCCESS) {
         *freeHandle = true;
         return code;
       } else {
         pRet->qhandle = *handle;
       }
-=======
-      vnodePutItemIntoReadQueue(pVnode, handle, ahandle);
-      pRet->qhandle = *handle;
->>>>>>> 5c1151e3
     } else {
       *freeHandle = true;
       vDebug("QInfo:%p exec completed, free handle:%d", *handle, *freeHandle);
@@ -231,16 +221,12 @@
 
     if (handle != NULL) {
       vDebug("vgId:%d, QInfo:%p, dnode query msg disposed, create qhandle and returns to app", vgId, *handle);
-<<<<<<< HEAD
-      code = vnodePutItemIntoReadQueue(pVnode, handle);
+      code = vnodePutItemIntoReadQueue(pVnode, handle, pReadMsg->rpcMsg.ahandle);
       if (code != TSDB_CODE_SUCCESS) {
         pRsp->code = code;
         qReleaseQInfo(pVnode->qMgmt, (void **)&handle, true);
         return pRsp->code;
       }
-=======
-      vnodePutItemIntoReadQueue(pVnode, handle, pReadMsg->rpcMsg.ahandle);
->>>>>>> 5c1151e3
     }
   } else {
     assert(pCont != NULL);
