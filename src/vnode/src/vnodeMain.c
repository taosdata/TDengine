--- conflicted
+++ resolved
@@ -309,18 +309,6 @@
   return TSDB_CODE_SUCCESS;
 }
 
-<<<<<<< HEAD
-int32_t vnodeStartStream(int32_t vnode) {
-  SVnodeObj* pVnode = vnodeAcquire(vnode);
-  if (pVnode != NULL) {
-    tsdbStartStream(pVnode->tsdb);
-    vnodeRelease(pVnode);
-  }
-  return TSDB_CODE_SUCCESS;
-}
-
-=======
->>>>>>> dffef1f1
 int32_t vnodeClose(int32_t vgId) {
   SVnodeObj **ppVnode = (SVnodeObj **)taosHashGet(tsDnodeVnodesHash, (const char *)&vgId, sizeof(int32_t));
   if (ppVnode == NULL || *ppVnode == NULL) return 0;
@@ -352,11 +340,6 @@
   if (pVnode->tsdb)
     tsdbCloseRepo(pVnode->tsdb, 1);
   pVnode->tsdb = NULL;
-
-  // stop continuous query
-  if (pVnode->cq) 
-    cqClose(pVnode->cq);
-  pVnode->cq = NULL;
 
   if (pVnode->wal) 
     walClose(pVnode->wal);
@@ -524,8 +507,16 @@
 
   // stop replication module
   if (pVnode->sync) {
-    syncStop(pVnode->sync);
+    void *sync = pVnode->sync;
     pVnode->sync = NULL;
+    syncStop(sync);
+  }
+
+  // stop continuous query
+  if (pVnode->cq) {
+    void *cq = pVnode->cq;
+    pVnode->cq = NULL;
+    cqClose(cq);
   }
 
   vTrace("vgId:%d, vnode will cleanup, refCount:%d", pVnode->vgId, pVnode->refCount);
