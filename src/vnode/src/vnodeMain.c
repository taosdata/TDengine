--- conflicted
+++ resolved
@@ -437,14 +437,8 @@
 
   char rootDir[128] = "\0";
   sprintf(rootDir, "%s/tsdb", pVnode->rootDir);
-<<<<<<< HEAD
-
-  // close tsdb, then open tsdb
-  tsdbCloseRepo(pVnode->tsdb);
-=======
   // clsoe tsdb, then open tsdb
   tsdbCloseRepo(pVnode->tsdb, 0);
->>>>>>> 0b615944
   STsdbAppH appH = {0};
   appH.appH = (void *)pVnode;
   appH.notifyStatus = vnodeProcessTsdbStatus;
