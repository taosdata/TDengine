--- conflicted
+++ resolved
@@ -48,96 +48,6 @@
   ASSERT_EQ(memcmp(pTable->schema, tTable->schema, sizeof(STSchema) + sizeof(STColumn) * nCols), 0);
 }
 
-<<<<<<< HEAD
-// TEST(TsdbTest, DISABLED_createRepo) {
-TEST(TsdbTest, createRepo) {
-  STsdbCfg config;
-
-  // 1. Create a tsdb repository
-  tsdbSetDefaultCfg(&config);
-  tsdbCreateRepo("/home/ubuntu/work/ttest/vnode0", &config, NULL);
-  tsdb_repo_t *pRepo = tsdbOpenRepo("/home/ubuntu/work/ttest/vnode0", NULL);
-  ASSERT_NE(pRepo, nullptr);
-
-  // 2. Create a normal table
-  STableCfg tCfg;
-  ASSERT_EQ(tsdbInitTableCfg(&tCfg, TSDB_SUPER_TABLE, 987607499877672L, 0), -1);
-  ASSERT_EQ(tsdbInitTableCfg(&tCfg, TSDB_NORMAL_TABLE, 987607499877672L, 0), 0);
-
-  int       nCols = 5;
-  STSchema *schema = tdNewSchema(nCols);
-
-  for (int i = 0; i < nCols; i++) {
-    if (i == 0) {
-      tdSchemaAppendCol(schema, TSDB_DATA_TYPE_TIMESTAMP, i, -1);
-    } else {
-      tdSchemaAppendCol(schema, TSDB_DATA_TYPE_INT, i, -1);
-    }
-  }
-
-  tsdbTableSetSchema(&tCfg, schema, true);
-
-  tsdbCreateTable(pRepo, &tCfg);
-
-  // // 3. Loop to write some simple data
-  int nRows = 10000000;
-  int rowsPerSubmit = 10;
-  int64_t start_time = 1584081000000;
-
-  SSubmitMsg *pMsg = (SSubmitMsg *)malloc(sizeof(SSubmitMsg) + sizeof(SSubmitBlk) + tdMaxRowBytesFromSchema(schema) * rowsPerSubmit);
-
-  double stime = getCurTime();
-
-  for (int k = 0; k < nRows/rowsPerSubmit; k++) {
-    memset((void *)pMsg, 0, sizeof(SSubmitMsg));
-    SSubmitBlk *pBlock = pMsg->blocks;
-    pBlock->uid = 987607499877672L;
-    pBlock->tid = 0;
-    pBlock->sversion = 0;
-    pBlock->len = 0;
-    for (int i = 0; i < rowsPerSubmit; i++) {
-      // start_time += 1000;
-      start_time += 1000;
-      SDataRow row = (SDataRow)(pBlock->data + pBlock->len);
-      tdInitDataRow(row, schema);
-
-      for (int j = 0; j < schemaNCols(schema); j++) {
-        if (j == 0) {  // Just for timestamp
-          tdAppendColVal(row, (void *)(&start_time), schemaColAt(schema, j));
-        } else {  // For int
-          int val = 10;
-          tdAppendColVal(row, (void *)(&val), schemaColAt(schema, j));
-        }
-      }
-      pBlock->len += dataRowLen(row);
-    }
-    pMsg->length = pMsg->length + sizeof(SSubmitBlk) + pBlock->len;
-    pMsg->numOfBlocks = 1;
-
-    pBlock->len = htonl(pBlock->len);
-    pBlock->numOfRows = htonl(pBlock->numOfRows);
-    pBlock->uid = htobe64(pBlock->uid);
-    pBlock->tid = htonl(pBlock->tid);
-
-    pBlock->sversion = htonl(pBlock->sversion);
-    pBlock->padding = htonl(pBlock->padding);
-
-    pMsg->length = htonl(pMsg->length);
-    pMsg->numOfBlocks = htonl(pMsg->numOfBlocks);
-    pMsg->compressed = htonl(pMsg->numOfBlocks);
-
-    tsdbInsertData(pRepo, pMsg);
-  }
-
-  double etime = getCurTime();
-
-  void *ptr = malloc(150000);
-  free(ptr);
-
-  printf("Spent %f seconds to write %d records\n", etime - stime, nRows);
-
-  tsdbCloseRepo(pRepo);
-=======
 TEST(TsdbTest, DISABLED_createRepo) {
 // TEST(TsdbTest, createRepo) {
   // STsdbCfg config;
@@ -225,28 +135,17 @@
   // printf("Spent %f seconds to write %d records\n", etime - stime, nRows);
 
   // tsdbCloseRepo(pRepo);
->>>>>>> dd7e2952
 
 }
 
 // TEST(TsdbTest, DISABLED_openRepo) {
-<<<<<<< HEAD
-// TEST(TsdbTest, openRepo) {
-//   tsdb_repo_t *repo = tsdbOpenRepo("/home/ubuntu/work/ttest/vnode0", NULL);
-//   ASSERT_NE(repo, nullptr);
-=======
 TEST(TsdbTest, openRepo) {
   tsdb_repo_t *repo = tsdbOpenRepo("/home/ubuntu/work/build/test/data/vnode/vnode2/tsdb", NULL);
   ASSERT_NE(repo, nullptr);
->>>>>>> dd7e2952
 
 //   STsdbRepo *pRepo = (STsdbRepo *)repo;
 
-<<<<<<< HEAD
-//   SFileGroup *pGroup = tsdbSearchFGroup(pRepo->tsdbFileH, 1833);
-=======
   SFileGroup *pGroup = tsdbSearchFGroup(pRepo->tsdbFileH, 1655);
->>>>>>> dd7e2952
 
 //   for (int type = TSDB_FILE_TYPE_HEAD; type < TSDB_FILE_TYPE_MAX; type++) {
 //     tsdbOpenFile(&pGroup->files[type], O_RDONLY);
@@ -257,11 +156,7 @@
 
 //   SCompInfo *pCompInfo = (SCompInfo *)malloc(sizeof(SCompInfo) + pIdx[1].len);
 
-<<<<<<< HEAD
-//   tsdbLoadCompBlocks(pGroup, &pIdx[0], (void *)pCompInfo);
-=======
   tsdbLoadCompBlocks(pGroup, &pIdx[1], (void *)pCompInfo);
->>>>>>> dd7e2952
 
 //   int blockIdx = 0;
 //   SCompBlock *pBlock = &(pCompInfo->blocks[blockIdx]);
@@ -270,15 +165,9 @@
 
 //   tsdbLoadCompCols(&pGroup->files[TSDB_FILE_TYPE_DATA], pBlock, (void *)pCompData);
 
-<<<<<<< HEAD
-//   STable *pTable = tsdbGetTableByUid(pRepo->tsdbMeta, pCompData->uid);
-//   SDataCols *pDataCols = tdNewDataCols(tdMaxRowBytesFromSchema(pTable->schema), 5, 10);
-//   tdInitDataCols(pDataCols, pTable->schema);
-=======
   STable *pTable = tsdbGetTableByUid(pRepo->tsdbMeta, pCompData->uid);
   SDataCols *pDataCols = tdNewDataCols(tdMaxRowBytesFromSchema(tsdbGetTableSchema(pRepo->tsdbMeta, pTable)), 5, 10);
   tdInitDataCols(pDataCols, tsdbGetTableSchema(pRepo->tsdbMeta, pTable));
->>>>>>> dd7e2952
 
 //   tsdbLoadDataBlock(&pGroup->files[TSDB_FILE_TYPE_DATA], pBlock, 1, pDataCols, pCompData);
 
