--- conflicted
+++ resolved
@@ -2568,15 +2568,6 @@
     doCleanupSubqueries(pSql, i);
     return pRes->code;
   }
-<<<<<<< HEAD
-  
-  for(int32_t j = 0; j < pState->numOfSub; ++j) {
-    SSqlObj* pSub = pSql->pSubs[j];
-    SRetrieveSupport* pSupport = pSub->param;
-    
-    tscDebug("0x%"PRIx64" sub:0x%"PRIx64" launch subquery, orderOfSub:%d.", pSql->self, pSub->self, pSupport->subqueryIndex);
-    tscBuildAndSendRequest(pSub, NULL);
-=======
 
   // concurrently sent the query requests.
   const int32_t MAX_REQUEST_PER_TASK = 8;
@@ -2604,7 +2595,6 @@
 
     schedMsg.msg = p;
     taosScheduleTask(tscQhandle, &schedMsg);
->>>>>>> f39a1290
   }
 
   return TSDB_CODE_SUCCESS;
