--- conflicted
+++ resolved
@@ -109,7 +109,7 @@
 //    pthread_mutex_unlock(&subState->mutex);
 //    return false;
 //  }
-  
+
   tscDebug("0x%"PRIx64" subquery:0x%"PRIx64", index:%d state set to 1", pParentSql->self, pSql->self, idx);
   subState->states[idx] = 1;
 
@@ -622,7 +622,7 @@
       int16_t colId = tscGetJoinTagColIdByUid(&pQueryInfo->tagCond, pTableMetaInfo->pTableMeta->id.uid);
 
       // set the tag column id for executor to extract correct tag value
-#ifndef _TD_NINGSI_60      
+#ifndef _TD_NINGSI_60
       pExpr->base.param[0] = (tVariant) {.i64 = colId, .nType = TSDB_DATA_TYPE_BIGINT, .nLen = sizeof(int64_t)};
 #else
       pExpr->base.param[0].i64 = colId;
@@ -1843,7 +1843,7 @@
     // refactor as one method
     SQueryInfo *pNewQueryInfo = tscGetQueryInfo(&pNew->cmd);
     assert(pNewQueryInfo != NULL);
-    
+
     pSupporter->colList = pNewQueryInfo->colList;
     pNewQueryInfo->colList = NULL;
     
@@ -3152,17 +3152,13 @@
 
   // it is the failure retry insert
   if (pSql->pSubs != NULL) {
-<<<<<<< HEAD
     int32_t blockNum = (int32_t)taosArrayGetSize(pCmd->insertParam.pDataBlocks);
-=======
-    int32_t blockNum = (int32_t)taosArrayGetSize(pCmd->pDataBlocks);
->>>>>>> 3a740a58
     if (pSql->subState.numOfSub != blockNum) {
       tscError("0x%"PRIx64" sub num:%d is not same with data block num:%d", pSql->self, pSql->subState.numOfSub, blockNum);
       pRes->code = TSDB_CODE_TSC_APP_ERROR;
       return pRes->code;
     }
-    
+
     for(int32_t i = 0; i < pSql->subState.numOfSub; ++i) {
       SSqlObj* pSub = pSql->pSubs[i];
       SInsertSupporter* pSup = calloc(1, sizeof(SInsertSupporter));
