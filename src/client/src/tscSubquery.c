/*
 * Copyright (c) 2019 TAOS Data, Inc. <jhtao@taosdata.com>
 *
 * This program is free software: you can use, redistribute, and/or modify
 * it under the terms of the GNU Affero General Public License, version 3
 * or later ("AGPL"), as published by the Free Software Foundation.
 *
 * This program is distributed in the hope that it will be useful, but WITHOUT
 * ANY WARRANTY; without even the implied warranty of MERCHANTABILITY or
 * FITNESS FOR A PARTICULAR PURPOSE.
 *
 * You should have received a copy of the GNU Affero General Public License
 * along with this program. If not, see <http://www.gnu.org/licenses/>.
 */
#define _GNU_SOURCE

#include "os.h"
#include "texpr.h"

#include "tsched.h"
#include "qTsbuf.h"
#include "tcompare.h"
#include "tscLog.h"
#include "tscSubquery.h"
#include "qTableMeta.h"
#include "tsclient.h"
#include "qUdf.h"
#include "qUtil.h"
#include "qPlan.h"

typedef struct SInsertSupporter {
  SSqlObj*  pSql;
  int32_t   index;
} SInsertSupporter;

static void freeJoinSubqueryObj(SSqlObj* pSql);
//static bool tscHasRemainDataInSubqueryResultSet(SSqlObj *pSql);

static int32_t tsCompare(int32_t order, int64_t left, int64_t right) {
  if (left == right) {
    return 0;
  }

  if (order == TSDB_ORDER_ASC) {
    return left < right? -1:1;
  } else {
    return left > right? -1:1;
  }
}

static void skipRemainValue(STSBuf* pTSBuf, tVariant* tag1) {
  STSElem el1 = tsBufGetElem(pTSBuf);

  int32_t res = tVariantCompare(el1.tag, tag1);
  if (res != 0) { // it is a record with new tag
    return;
  }

  while (tsBufNextPos(pTSBuf)) {
    el1 = tsBufGetElem(pTSBuf);

    res = tVariantCompare(el1.tag, tag1);
    if (res != 0) { // it is a record with new tag
      return;
    }
  }
}

static void subquerySetState(SSqlObj *pSql, SSubqueryState *subState, int idx, int8_t state) {
  assert(idx < subState->numOfSub && subState->states != NULL);
  tscDebug("subquery:0x%"PRIx64",%d state set to %d", pSql->self, idx, state);

  pthread_mutex_lock(&subState->mutex);
  subState->states[idx] = state;
  pthread_mutex_unlock(&subState->mutex);
}

static bool allSubqueryDone(SSqlObj *pParentSql) {
  bool done = true;
  SSubqueryState *subState = &pParentSql->subState;

  //lock in caller
  tscDebug("0x%"PRIx64" total subqueries: %d", pParentSql->self, subState->numOfSub);
  for (int i = 0; i < subState->numOfSub; i++) {
    SSqlObj* pSub = pParentSql->pSubs[i];
    if (0 == subState->states[i]) {
      tscDebug("0x%"PRIx64" subquery:0x%"PRIx64", index: %d NOT finished yet", pParentSql->self, pSub->self, i);
      done = false;
      break;
    } else {
      if (pSub != NULL) {
        tscDebug("0x%"PRIx64" subquery:0x%"PRIx64", index: %d finished", pParentSql->self, pSub->self, i);
      } else {
        tscDebug("0x%"PRIx64" subquery:%p, index: %d finished", pParentSql->self, pSub, i);
      }
    }
  }

  return done;
}

bool subAndCheckDone(SSqlObj *pSql, SSqlObj *pParentSql, int idx) {
  SSubqueryState *subState = &pParentSql->subState;
  assert(idx < subState->numOfSub);

  pthread_mutex_lock(&subState->mutex);

  tscDebug("0x%"PRIx64" subquery:0x%"PRIx64", index:%d state set to 1", pParentSql->self, pSql->self, idx);
  subState->states[idx] = 1;

  bool done = allSubqueryDone(pParentSql);
  if (!done) {
    tscDebug("0x%"PRIx64" sub:%p,%d completed, total:%d", pParentSql->self, pSql, idx, pParentSql->subState.numOfSub);
  }
  pthread_mutex_unlock(&subState->mutex);
  return done;
}



static int64_t doTSBlockIntersect(SSqlObj* pSql, STimeWindow * win) {
  SQueryInfo* pQueryInfo = tscGetQueryInfo(&pSql->cmd);

  win->skey = INT64_MAX;
  win->ekey = INT64_MIN;

  SLimitVal* pLimit = &pQueryInfo->limit;
  int32_t    order = pQueryInfo->order.order;
  int32_t    joinNum = pSql->subState.numOfSub;
  SMergeTsCtx ctxlist[TSDB_MAX_JOIN_TABLE_NUM] = {{0}};
  SMergeTsCtx* ctxStack[TSDB_MAX_JOIN_TABLE_NUM] = {0};
  int32_t slot = 0;
  size_t tableNum = 0;
  int16_t* tableMIdx = 0;
  int32_t equalNum = 0;
  int32_t stackidx = 0;
  SMergeTsCtx* ctx = NULL;
  SMergeTsCtx* pctx = NULL;
  SMergeTsCtx* mainCtx = NULL;
  STSElem cur;
  STSElem prev;
  SArray*   tsCond = NULL;
  int32_t mergeDone = 0;

  for (int32_t i = 0; i < joinNum; ++i) {
    STSBuf* output = tsBufCreate(true, pQueryInfo->order.order);
    SQueryInfo* pSubQueryInfo = tscGetQueryInfo(&pSql->pSubs[i]->cmd);

    pSubQueryInfo->tsBuf = output;

    SJoinSupporter* pSupporter = pSql->pSubs[i]->param;

    if (pSupporter->pTSBuf == NULL) {
      tscDebug("0x%"PRIx64" at least one ts-comp is empty, 0 for secondary query after ts blocks intersecting", pSql->self);
      return 0;
    }

    tsBufResetPos(pSupporter->pTSBuf);

    if (!tsBufNextPos(pSupporter->pTSBuf)) {
      tscDebug("0x%"PRIx64" input1 is empty, 0 for secondary query after ts blocks intersecting", pSql->self);
      return 0;
    }

    tscDebug("0x%"PRIx64" sub:0x%"PRIx64" table idx:%d, input group number:%d", pSql->self,
        pSql->pSubs[i]->self, i, pSupporter->pTSBuf->numOfGroups);

    ctxlist[i].p = pSupporter;
    ctxlist[i].res = output;
  }

  TSKEY st = taosGetTimestampUs();

  for (int16_t tidx = 0; tidx < joinNum; tidx++) {
    pctx = &ctxlist[tidx];
    if (pctx->compared) {
      continue;
    }

    assert(pctx->numOfInput == 0);

    tsCond = pQueryInfo->tagCond.joinInfo.joinTables[tidx]->tsJoin;

    tableNum = taosArrayGetSize(tsCond);
    assert(tableNum >= 2);

    for (int32_t i = 0; i < tableNum; ++i) {
      tableMIdx = taosArrayGet(tsCond, i);
      SMergeTsCtx* tctx = &ctxlist[*tableMIdx];
      tctx->compared = 1;
    }

    tableMIdx = taosArrayGet(tsCond, 0);
    pctx = &ctxlist[*tableMIdx];

    mainCtx = pctx;

    while (1) {
      pctx = mainCtx;

      prev = tsBufGetElem(pctx->p->pTSBuf);

      ctxStack[stackidx++] = pctx;

      if (!tsBufIsValidElem(&prev)) {
        break;
      }

      tVariant tag = {0};
      tVariantAssign(&tag, prev.tag);

      int32_t skipped = 0;

      for (int32_t i = 1; i < tableNum; ++i) {
        SMergeTsCtx* tctx = &ctxlist[i];

        // find the data in supporter2 with the same tag value
        STSElem e2 = tsBufFindElemStartPosByTag(tctx->p->pTSBuf, &tag);

        if (!tsBufIsValidElem(&e2)) {
          skipRemainValue(pctx->p->pTSBuf, &tag);
          skipped = 1;
          break;
        }
      }

      if (skipped) {
        slot = 0;
        stackidx = 0;
        continue;
      }

      tableMIdx = taosArrayGet(tsCond, ++slot);
      equalNum = 1;

      while (1) {
        ctx = &ctxlist[*tableMIdx];

        prev = tsBufGetElem(pctx->p->pTSBuf);
        cur = tsBufGetElem(ctx->p->pTSBuf);

        // data with current are exhausted
        if (!tsBufIsValidElem(&prev) || tVariantCompare(prev.tag, &tag) != 0) {
          break;
        }

        if (!tsBufIsValidElem(&cur) || tVariantCompare(cur.tag, &tag) != 0) { // ignore all records with the same tag
          break;
        }

        ctxStack[stackidx++] = ctx;

        int32_t ret = tsCompare(order, prev.ts, cur.ts);
        if (ret == 0) {
          if (++equalNum < tableNum) {
            pctx = ctx;

            if (++slot >= tableNum) {
              slot = 0;
            }

            tableMIdx = taosArrayGet(tsCond, slot);
            continue;
          }

          assert(stackidx == tableNum);

          if (pLimit->offset == 0 || pQueryInfo->interval.interval > 0 || QUERY_IS_STABLE_QUERY(pQueryInfo->type)) {
            if (win->skey > prev.ts) {
              win->skey = prev.ts;
            }

            if (win->ekey < prev.ts) {
              win->ekey = prev.ts;
            }

            for (int32_t i = 0; i < stackidx; ++i) {
              SMergeTsCtx* tctx = ctxStack[i];
              prev = tsBufGetElem(tctx->p->pTSBuf);

              tsBufAppend(tctx->res, prev.id, prev.tag, (const char*)&prev.ts, sizeof(prev.ts));
            }
          } else {
            pLimit->offset -= 1;//offset apply to projection?
          }

          for (int32_t i = 0; i < stackidx; ++i) {
            SMergeTsCtx* tctx = ctxStack[i];

            if (!tsBufNextPos(tctx->p->pTSBuf) && tctx == mainCtx) {
              mergeDone = 1;
            }
            tctx->numOfInput++;
          }

          if (mergeDone) {
            break;
          }

          stackidx = 0;
          equalNum = 1;

          ctxStack[stackidx++] = pctx;
        } else if (ret > 0) {
          if (!tsBufNextPos(ctx->p->pTSBuf) && ctx == mainCtx) {
            mergeDone = 1;
            break;
          }

          ctx->numOfInput++;
          stackidx--;
        } else {
          stackidx--;

          for (int32_t i = 0; i < stackidx; ++i) {
            SMergeTsCtx* tctx = ctxStack[i];

            if (!tsBufNextPos(tctx->p->pTSBuf) && tctx == mainCtx) {
              mergeDone = 1;
            }
            tctx->numOfInput++;
          }

          if (mergeDone) {
            break;
          }

          stackidx = 0;
          equalNum = 1;

          ctxStack[stackidx++] = pctx;
        }

      }

      if (mergeDone) {
        break;
      }

      slot = 0;
      stackidx = 0;

      skipRemainValue(mainCtx->p->pTSBuf, &tag);
    }

    stackidx = 0;
    slot = 0;
    mergeDone = 0;
  }

  /*
   * failed to set the correct ts order yet in two cases:
   * 1. only one element
   * 2. only one element for each tag.
   */
  if (ctxlist[0].res->tsOrder == -1) {
    for (int32_t i = 0; i < joinNum; ++i) {
      ctxlist[i].res->tsOrder = TSDB_ORDER_ASC;
    }
  }

  for (int32_t i = 0; i < joinNum; ++i) {
    tsBufFlush(ctxlist[i].res);

    tsBufDestroy(ctxlist[i].p->pTSBuf);
    ctxlist[i].p->pTSBuf = NULL;
  }
    
  TSKEY et = taosGetTimestampUs();

  for (int32_t i = 0; i < joinNum; ++i) {
    tscDebug("0x%"PRIx64" sub:0x%"PRIx64" tblidx:%d, input:%" PRId64 ", final:%" PRId64 " in %d vnodes for secondary query after ts blocks "
             "intersecting, skey:%" PRId64 ", ekey:%" PRId64 ", numOfVnode:%d, elapsed time:%" PRId64 " us",
             pSql->self, pSql->pSubs[i]->self, i, ctxlist[i].numOfInput, ctxlist[i].res->numOfTotal, ctxlist[i].res->numOfGroups, win->skey, win->ekey,
             tsBufGetNumOfGroup(ctxlist[i].res), et - st);
  }

  return ctxlist[0].res->numOfTotal;
}


// todo handle failed to create sub query
SJoinSupporter* tscCreateJoinSupporter(SSqlObj* pSql, int32_t index) {
  SJoinSupporter* pSupporter = calloc(1, sizeof(SJoinSupporter));
  if (pSupporter == NULL) {
    return NULL;
  }

  pSupporter->pObj = pSql;

  pSupporter->subqueryIndex = index;
  SQueryInfo* pQueryInfo = tscGetQueryInfo(&pSql->cmd);
  
  memcpy(&pSupporter->interval, &pQueryInfo->interval, sizeof(pSupporter->interval));
  pSupporter->limit = pQueryInfo->limit;

  STableMetaInfo* pTableMetaInfo = tscGetTableMetaInfoFromCmd(&pSql->cmd, index);
  pSupporter->uid = pTableMetaInfo->pTableMeta->id.uid;
  assert (pSupporter->uid != 0);

  taosGetTmpfilePath("join-", pSupporter->path);

  // do NOT create file here to reduce crash generated file left issue
  pSupporter->f = NULL;

  return pSupporter;
}

static void tscDestroyJoinSupporter(SJoinSupporter* pSupporter) {
  if (pSupporter == NULL) {
    return;
  }

  if (pSupporter->exprList != NULL) {
    tscExprDestroy(pSupporter->exprList);
    pSupporter->exprList = NULL;
  }
  
  if (pSupporter->colList != NULL) {
    tscColumnListDestroy(pSupporter->colList);
  }

//  tscFieldInfoClear(&pSupporter->fieldsInfo);
  if (pSupporter->fieldsInfo.internalField != NULL) {
    taosArrayDestroy(pSupporter->fieldsInfo.internalField);
  }
  if (pSupporter->pTSBuf != NULL) {
    tsBufDestroy(pSupporter->pTSBuf);
    pSupporter->pTSBuf = NULL;
  }

  unlink(pSupporter->path);
  
  if (pSupporter->f != NULL) {
    fclose(pSupporter->f);
    pSupporter->f = NULL;
  }

  if (pSupporter->pVgroupTables != NULL) {
    //taosArrayDestroy(pSupporter->pVgroupTables);
    tscFreeVgroupTableInfo(pSupporter->pVgroupTables); 
    pSupporter->pVgroupTables = NULL;
  }

  tfree(pSupporter->pIdTagList);
  tscTagCondRelease(&pSupporter->tagCond);
  free(pSupporter);
}

static void filterVgroupTables(SQueryInfo* pQueryInfo, SArray* pVgroupTables) {
  int32_t  num = 0;
  int32_t* list = NULL;
  tsBufGetGroupIdList(pQueryInfo->tsBuf, &num, &list);

  // The virtual node, of which all tables are disqualified after the timestamp intersection,
  // is removed to avoid next stage query.
  // TODO: If tables from some vnodes are not qualified for next stage query, discard them.
  for (int32_t k = 0; k < taosArrayGetSize(pVgroupTables);) {
    SVgroupTableInfo* p = taosArrayGet(pVgroupTables, k);

    bool found = false;
    for (int32_t f = 0; f < num; ++f) {
      if (p->vgInfo.vgId == list[f]) {
        found = true;
        break;
      }
    }

    if (!found) {
      tscRemoveVgroupTableGroup(pVgroupTables, k);
    } else {
      k++;
    }
  }

  assert(taosArrayGetSize(pVgroupTables) > 0);
  TSDB_QUERY_SET_TYPE(pQueryInfo->type, TSDB_QUERY_TYPE_MULTITABLE_QUERY);

  tfree(list);
}

static SArray* buildVgroupTableByResult(SQueryInfo* pQueryInfo, SArray* pVgroupTables) {
  int32_t  num = 0;
  int32_t* list = NULL;
  tsBufGetGroupIdList(pQueryInfo->tsBuf, &num, &list);

  size_t numOfGroups = taosArrayGetSize(pVgroupTables);

  SArray* pNew = taosArrayInit(num, sizeof(SVgroupTableInfo));

  SVgroupTableInfo info;
  for (int32_t i = 0; i < num; ++i) {
    int32_t vnodeId = list[i];

    for (int32_t j = 0; j < numOfGroups; ++j) {
      SVgroupTableInfo* p1 = taosArrayGet(pVgroupTables, j);
      if (p1->vgInfo.vgId == vnodeId) {
        tscVgroupTableCopy(&info, p1);
        break;
      }
    }

    taosArrayPush(pNew, &info);
  }

  tfree(list);
  TSDB_QUERY_SET_TYPE(pQueryInfo->type, TSDB_QUERY_TYPE_MULTITABLE_QUERY);

  return pNew;
}

/*
 * launch secondary stage query to fetch the result that contains timestamp in set
 */
static int32_t tscLaunchRealSubqueries(SSqlObj* pSql) {
  int32_t         numOfSub = 0;
  SJoinSupporter* pSupporter = NULL;
  
  //If the columns are not involved in the final select clause, the corresponding query will not be issued.
  for (int32_t i = 0; i < pSql->subState.numOfSub; ++i) {
    pSupporter = pSql->pSubs[i]->param;
    if (taosArrayGetSize(pSupporter->exprList) > 0) {
      ++numOfSub;
    }
  }
  
  assert(numOfSub > 0);
  
  // scan all subquery, if one sub query has only ts, ignore it
  tscDebug("0x%"PRIx64" start to launch secondary subqueries, %d out of %d needs to query", pSql->self, numOfSub, pSql->subState.numOfSub);

  bool success = true;
  
  for (int32_t i = 0; i < pSql->subState.numOfSub; ++i) {
    SSqlObj *pPrevSub = pSql->pSubs[i];
    pSql->pSubs[i] = NULL;
    
    pSupporter = pPrevSub->param;
  
    if (taosArrayGetSize(pSupporter->exprList) == 0) {
      tscDebug("0x%"PRIx64" subIndex: %d, no need to launch query, ignore it", pSql->self, i);
    
      tscDestroyJoinSupporter(pSupporter);
      taos_free_result(pPrevSub);
    
      pSql->pSubs[i] = NULL;
      continue;
    }
  
    SQueryInfo *pSubQueryInfo = tscGetQueryInfo(&pPrevSub->cmd);
    STSBuf     *pTsBuf = pSubQueryInfo->tsBuf;
    pSubQueryInfo->tsBuf = NULL;
  
    // free result for async object will also free sqlObj
    assert(tscNumOfExprs(pSubQueryInfo) == 1); // ts_comp query only requires one result columns
    taos_free_result(pPrevSub);
  
    SSqlObj *pNew = createSubqueryObj(pSql, (int16_t) i, tscJoinQueryCallback, pSupporter, TSDB_SQL_SELECT, NULL);
    if (pNew == NULL) {
      tscDestroyJoinSupporter(pSupporter);
      success = false;
      break;
    }

    tscClearSubqueryInfo(&pNew->cmd);
    pSql->pSubs[i] = pNew;
  
    SQueryInfo *pQueryInfo = tscGetQueryInfo(&pNew->cmd);
    pQueryInfo->tsBuf = pTsBuf;  // transfer the ownership of timestamp comp-z data to the new created object

    // set the second stage sub query for join process
    TSDB_QUERY_SET_TYPE(pQueryInfo->type, TSDB_QUERY_TYPE_JOIN_SEC_STAGE);
    memcpy(&pQueryInfo->interval, &pSupporter->interval, sizeof(pQueryInfo->interval));

    tscTagCondCopy(&pQueryInfo->tagCond, &pSupporter->tagCond);

    pQueryInfo->colList     = pSupporter->colList;
    pQueryInfo->exprList    = pSupporter->exprList;
    pQueryInfo->fieldsInfo  = pSupporter->fieldsInfo;
    pQueryInfo->groupbyExpr = pSupporter->groupInfo;
    pQueryInfo->pUpstream   = taosArrayInit(4, sizeof(POINTER_BYTES));

    assert(pNew->subState.numOfSub == 0 && pQueryInfo->numOfTables == 1);
  
    tscFieldInfoUpdateOffset(pQueryInfo);
  
    STableMetaInfo *pTableMetaInfo = tscGetMetaInfo(pQueryInfo, 0);
    pTableMetaInfo->pVgroupTables = pSupporter->pVgroupTables;

    pSupporter->exprList = NULL;
    pSupporter->colList  = NULL;
    pSupporter->pVgroupTables = NULL;
    memset(&pSupporter->fieldsInfo, 0, sizeof(SFieldInfo));
    memset(&pSupporter->groupInfo, 0, sizeof(SGroupbyExpr));

    /*
     * When handling the projection query, the offset value will be modified for table-table join, which is changed
     * during the timestamp intersection.
     */
    pSupporter->limit = pQueryInfo->limit;
    SColumnIndex index = {.tableIndex = 0, .columnIndex = PRIMARYKEY_TIMESTAMP_COL_INDEX};
    SSchema* s = tscGetTableColumnSchema(pTableMetaInfo->pTableMeta, 0);

    SExprInfo* pExpr = tscExprGet(pQueryInfo, 0);
    int16_t funcId = pExpr->base.functionId;

    // add the invisible timestamp column
    if ((pExpr->base.colInfo.colId != PRIMARYKEY_TIMESTAMP_COL_INDEX) ||
        (funcId != TSDB_FUNC_TS && funcId != TSDB_FUNC_TS_DUMMY && funcId != TSDB_FUNC_PRJ)) {

      int16_t functionId = tscIsProjectionQuery(pQueryInfo)? TSDB_FUNC_PRJ : TSDB_FUNC_TS;

      tscAddFuncInSelectClause(pQueryInfo, 0, functionId, &index, s, TSDB_COL_NORMAL, getNewResColId(&pNew->cmd));
      tscPrintSelNodeList(pNew, 0);
      tscFieldInfoUpdateOffset(pQueryInfo);

      pExpr = tscExprGet(pQueryInfo, 0);
    }

    // set the join condition tag column info, todo extract method
    if (UTIL_TABLE_IS_SUPER_TABLE(pTableMetaInfo)) {
      assert(pQueryInfo->tagCond.joinInfo.hasJoin);
      int16_t colId = tscGetJoinTagColIdByUid(&pQueryInfo->tagCond, pTableMetaInfo->pTableMeta->id.uid);

      // set the tag column id for executor to extract correct tag value
#ifndef _TD_NINGSI_60
      pExpr->base.param[0] = (tVariant) {.i64 = colId, .nType = TSDB_DATA_TYPE_BIGINT, .nLen = sizeof(int64_t)};
#else
      pExpr->base.param[0].i64 = colId;
      pExpr->base.param[0].nType = TSDB_DATA_TYPE_BIGINT;
      pExpr->base.param[0].nLen = sizeof(int64_t);
#endif
      pExpr->base.numOfParams = 1;
    }

    if (UTIL_TABLE_IS_SUPER_TABLE(pTableMetaInfo)) {
      assert(pTableMetaInfo->pVgroupTables != NULL);
      if (tscNonOrderedProjectionQueryOnSTable(pQueryInfo, 0)) {
        SArray* p = buildVgroupTableByResult(pQueryInfo, pTableMetaInfo->pVgroupTables);
        tscFreeVgroupTableInfo(pTableMetaInfo->pVgroupTables);
        pTableMetaInfo->pVgroupTables = p;
      } else {
        filterVgroupTables(pQueryInfo, pTableMetaInfo->pVgroupTables);
      }
    }

    subquerySetState(pNew, &pSql->subState, i, 0);
    
    size_t numOfCols = taosArrayGetSize(pQueryInfo->colList);
    tscDebug("0x%"PRIx64" subquery:0x%"PRIx64" tableIndex:%d, vgroupIndex:%d, type:%d, exprInfo:%" PRIzu ", colList:%" PRIzu ", fieldsInfo:%d, name:%s",
             pSql->self, pNew->self, 0, pTableMetaInfo->vgroupIndex, pQueryInfo->type, taosArrayGetSize(pQueryInfo->exprList),
             numOfCols, pQueryInfo->fieldsInfo.numOfOutput, tNameGetTableName(&pTableMetaInfo->name));
  }
  
  //prepare the subqueries object failed, abort
  if (!success) {
    pSql->res.code = TSDB_CODE_TSC_OUT_OF_MEMORY;
    tscError("0x%"PRIx64" failed to prepare subqueries objs for secondary phase query, numOfSub:%d, code:%d", pSql->self,
        pSql->subState.numOfSub, pSql->res.code);
    freeJoinSubqueryObj(pSql);
    
    return pSql->res.code;
  }
  
  for(int32_t i = 0; i < pSql->subState.numOfSub; ++i) {
    if (pSql->pSubs[i] == NULL) {
      continue;
    }

    SQueryInfo* pQueryInfo = tscGetQueryInfo(&pSql->pSubs[i]->cmd);
    executeQuery(pSql->pSubs[i], pQueryInfo);
  }

  return TSDB_CODE_SUCCESS;
}

void freeJoinSubqueryObj(SSqlObj* pSql) {
  for (int32_t i = 0; i < pSql->subState.numOfSub; ++i) {
    SSqlObj* pSub = pSql->pSubs[i];
    if (pSub == NULL) {
      continue;
    }
    
    SJoinSupporter* p = pSub->param;
    tscDestroyJoinSupporter(p);

    taos_free_result(pSub);
    pSql->pSubs[i] = NULL;
  }

  if (pSql->subState.states) {
    pthread_mutex_destroy(&pSql->subState.mutex);
  }
  
  tfree(pSql->subState.states);
  pSql->subState.numOfSub = 0;
}

static int32_t quitAllSubquery(SSqlObj* pSqlSub, SSqlObj* pSqlObj, SJoinSupporter* pSupporter) {
  if (subAndCheckDone(pSqlSub, pSqlObj, pSupporter->subqueryIndex)) {
    tscError("0x%"PRIx64" all subquery return and query failed, global code:%s", pSqlObj->self, tstrerror(pSqlObj->res.code));
    freeJoinSubqueryObj(pSqlObj);
    return 0;
  }

  return 1;
  //tscDestroyJoinSupporter(pSupporter);
}

// update the query time range according to the join results on timestamp
static void updateQueryTimeRange(SQueryInfo* pQueryInfo, STimeWindow* win) {
  assert(pQueryInfo->window.skey <= win->skey && pQueryInfo->window.ekey >= win->ekey);
  pQueryInfo->window = *win;
}

int32_t tagValCompar(const void* p1, const void* p2) {
  const STidTags* t1 = (const STidTags*) varDataVal(p1);
  const STidTags* t2 = (const STidTags*) varDataVal(p2);

  __compar_fn_t func = getComparFunc(t1->padding, 0);

  return func(t1->tag, t2->tag);
}

int32_t tidTagsCompar(const void* p1, const void* p2) {
  const STidTags* t1 = (const STidTags*) (p1);
  const STidTags* t2 = (const STidTags*) (p2);
  
  if (t1->vgId != t2->vgId) {
    return (t1->vgId > t2->vgId) ? 1 : -1;
  }

  return tagValCompar(p1, p2);
}

void tscBuildVgroupTableInfo(SSqlObj* pSql, STableMetaInfo* pTableMetaInfo, SArray* tables) {
  SArray*   result = taosArrayInit(4, sizeof(SVgroupTableInfo));
  SArray*   vgTables = NULL;
  STidTags* prev = NULL;

  size_t numOfTables = taosArrayGetSize(tables);
  for (size_t i = 0; i < numOfTables; i++) {
    STidTags* tt = taosArrayGet(tables, i);

    if (prev == NULL || tt->vgId != prev->vgId) {
      SVgroupsInfo* pvg = pTableMetaInfo->vgroupList;

      SVgroupTableInfo info = {{0}};
      for (int32_t m = 0; m < pvg->numOfVgroups; ++m) {
        if (tt->vgId == pvg->vgroups[m].vgId) {
          tscSVgroupInfoCopy(&info.vgInfo, &pvg->vgroups[m]);
          break;
        }
      }
      assert(info.vgInfo.numOfEps != 0);

      vgTables = taosArrayInit(4, sizeof(STableIdInfo));
      info.itemList = vgTables;

      if (taosArrayGetSize(result) > 0) {
        SVgroupTableInfo* prevGroup = taosArrayGet(result, taosArrayGetSize(result) - 1);
        tscDebug("0x%"PRIx64" vgId:%d, tables:%"PRIzu, pSql->self, prevGroup->vgInfo.vgId, taosArrayGetSize(prevGroup->itemList));
      }

      taosArrayPush(result, &info);
    }

    STableIdInfo item = {.uid = tt->uid, .tid = tt->tid, .key = INT64_MIN};
    taosArrayPush(vgTables, &item);

    tscTrace("0x%"PRIx64" tid:%d, uid:%"PRIu64",vgId:%d added", pSql->self, tt->tid, tt->uid, tt->vgId);
    prev = tt;
  }

  pTableMetaInfo->vgroupIndex = 0;
  
  if (taosArrayGetSize(result) <= 0) {
    pTableMetaInfo->pVgroupTables = NULL;
    taosArrayDestroy(result);
  } else {
    pTableMetaInfo->pVgroupTables = result;

    SVgroupTableInfo* g = taosArrayGet(result, taosArrayGetSize(result) - 1);
    tscDebug("0x%"PRIx64" vgId:%d, tables:%"PRIzu, pSql->self, g->vgInfo.vgId, taosArrayGetSize(g->itemList));
  }
}

static void issueTsCompQuery(SSqlObj* pSql, SJoinSupporter* pSupporter, SSqlObj* pParent) {
  SSqlCmd* pCmd = &pSql->cmd;
  tscClearSubqueryInfo(pCmd);
  tscFreeSqlResult(pSql);

  SQueryInfo* pQueryInfo = tscGetQueryInfo(pCmd);
  assert(pQueryInfo->numOfTables == 1);

  STableMetaInfo* pTableMetaInfo = tscGetMetaInfo(pQueryInfo, 0);
  STimeWindow window = pQueryInfo->window;
  tscInitQueryInfo(pQueryInfo);

  pQueryInfo->colCond = pSupporter->colCond;
  pQueryInfo->window = window;
  TSDB_QUERY_CLEAR_TYPE(pQueryInfo->type, TSDB_QUERY_TYPE_TAG_FILTER_QUERY);
  TSDB_QUERY_SET_TYPE(pQueryInfo->type, TSDB_QUERY_TYPE_MULTITABLE_QUERY);
  
  pCmd->command = TSDB_SQL_SELECT;
  pSql->fp = tscJoinQueryCallback;
  
  SSchema colSchema = {.type = TSDB_DATA_TYPE_BINARY, .bytes = 1};
  
  SColumnIndex index = {0, PRIMARYKEY_TIMESTAMP_COL_INDEX};
  tscAddFuncInSelectClause(pQueryInfo, 0, TSDB_FUNC_TS_COMP, &index, &colSchema, TSDB_COL_NORMAL, getNewResColId(pCmd));
  
  // set the tags value for ts_comp function
  if (UTIL_TABLE_IS_SUPER_TABLE(pTableMetaInfo)) {
    SExprInfo *pExpr = tscExprGet(pQueryInfo, 0);
    int16_t tagColId = tscGetJoinTagColIdByUid(&pSupporter->tagCond, pTableMetaInfo->pTableMeta->id.uid);
    pExpr->base.param[0].i64 = tagColId;
    pExpr->base.param[0].nLen = sizeof(int64_t);
    pExpr->base.param[0].nType = TSDB_DATA_TYPE_BIGINT;
    pExpr->base.numOfParams = 1;
  }

  // add the filter tag column
  if (pSupporter->colList != NULL) {
    size_t s = taosArrayGetSize(pSupporter->colList);
    
    for (int32_t i = 0; i < s; ++i) {
      SColumn *pCol = taosArrayGetP(pSupporter->colList, i);
      
      if (pCol->info.flist.numOfFilters > 0) {  // copy to the pNew->cmd.colList if it is filtered.
        SColumn *p = tscColumnClone(pCol);
        taosArrayPush(pQueryInfo->colList, &p);
      }
    }
  }
  
  size_t numOfCols = taosArrayGetSize(pQueryInfo->colList);
  
  tscDebug(
      "0x%"PRIx64" subquery:0x%"PRIx64" tableIndex:%d, vgroupIndex:%d, numOfVgroups:%d, type:%d, ts_comp query to retrieve timestamps, "
      "numOfExpr:%" PRIzu ", colList:%" PRIzu ", numOfOutputFields:%d, name:%s",
      pParent->self, pSql->self, 0, pTableMetaInfo->vgroupIndex, pTableMetaInfo->vgroupList->numOfVgroups, pQueryInfo->type,
      tscNumOfExprs(pQueryInfo), numOfCols, pQueryInfo->fieldsInfo.numOfOutput, tNameGetTableName(&pTableMetaInfo->name));
  
  tscBuildAndSendRequest(pSql, NULL);
}

static bool checkForDuplicateTagVal(SSchema* pColSchema, SJoinSupporter* p1, SSqlObj* pPSqlObj) {
  for(int32_t i = 1; i < p1->num; ++i) {
    STidTags* prev = (STidTags*) varDataVal(p1->pIdTagList + (i - 1) * p1->tagSize);
    STidTags* p = (STidTags*) varDataVal(p1->pIdTagList + i * p1->tagSize);
    assert(prev->vgId >= 1 && p->vgId >= 1);

    if (doCompare(prev->tag, p->tag, pColSchema->type, pColSchema->bytes) == 0) {
      tscError("0x%"PRIx64" join tags have same value for different table, free all sub SqlObj and quit", pPSqlObj->self);
      pPSqlObj->res.code = TSDB_CODE_QRY_DUP_JOIN_KEY;
      return false;
    }
  }

  return true;
}

static void setTidTagType(SJoinSupporter* p, uint8_t type) {
  for (int32_t i = 0; i < p->num; ++i) {
    STidTags * tag = (STidTags*) varDataVal(p->pIdTagList + i * p->tagSize);
    tag->padding = type;
  }
}

static int32_t getIntersectionOfTableTuple(SQueryInfo* pQueryInfo, SSqlObj* pParentSql, SArray* resList) {
  int16_t joinNum = pParentSql->subState.numOfSub;
  STableMetaInfo* pTableMetaInfo = tscGetMetaInfo(pQueryInfo, 0);
  int16_t tagColId = tscGetJoinTagColIdByUid(&pQueryInfo->tagCond, pTableMetaInfo->pTableMeta->id.uid);
  SJoinSupporter* p0 = pParentSql->pSubs[0]->param;
  SMergeCtx ctxlist[TSDB_MAX_JOIN_TABLE_NUM] = {{0}};
  SMergeCtx* ctxStack[TSDB_MAX_JOIN_TABLE_NUM] = {0};

  // int16_t for padding
  int32_t size = p0->tagSize - sizeof(int16_t);

  SSchema* pColSchema = tscGetColumnSchemaById(pTableMetaInfo->pTableMeta, tagColId);
  
  tscDebug("0x%"PRIx64" all subquery retrieve <tid, tags> complete, do tags match", pParentSql->self);

  for (int32_t i = 0; i < joinNum; i++) {
    SJoinSupporter* p = pParentSql->pSubs[i]->param;

    setTidTagType(p, pColSchema->type);

    ctxlist[i].p = p;
    ctxlist[i].res = taosArrayInit(p->num, size);

    tscDebug("Join %d - num:%d", i, p->num);

    // sort according to the tag valu
    if (p->pIdTagList != NULL) {
      qsort(p->pIdTagList, p->num, p->tagSize, tagValCompar);
    }

    if (!checkForDuplicateTagVal(pColSchema, p, pParentSql)) {
      for (int32_t j = 0; j <= i; j++) {
        taosArrayDestroy(ctxlist[j].res);
      }
      return TSDB_CODE_QRY_DUP_JOIN_KEY;
    }
  }

  int32_t slot = 0;
  size_t tableNum = 0;
  int16_t* tableMIdx = 0;
  int32_t equalNum = 0;
  int32_t stackidx = 0;
  int32_t mergeDone = 0;
  SMergeCtx* ctx = NULL;
  SMergeCtx* pctx = NULL;
  STidTags* cur = NULL;
  STidTags* prev = NULL;
  SArray*   tagCond = NULL;

  for (int16_t tidx = 0; tidx < joinNum; tidx++) {
    pctx = &ctxlist[tidx];
    if (pctx->compared) {
      continue;
    }

    assert(pctx->idx == 0 && taosArrayGetSize(pctx->res) == 0);

    tagCond = pQueryInfo->tagCond.joinInfo.joinTables[tidx]->tagJoin;

    tableNum = taosArrayGetSize(tagCond);
    assert(tableNum >= 2);

    for (int32_t i = 0; i < tableNum; ++i) {
      tableMIdx = taosArrayGet(tagCond, i);
      SMergeCtx* tctx = &ctxlist[*tableMIdx];
      tctx->compared = 1;
    }

    for (int32_t i = 0; i < tableNum; ++i) {
      tableMIdx = taosArrayGet(tagCond, i);
      SMergeCtx* tctx = &ctxlist[*tableMIdx];
      if (tctx->p->num <= 0 || tctx->p->pIdTagList == NULL) {
        mergeDone = 1;
        break;
      }
    }

    if (mergeDone) {
      mergeDone = 0;
      continue;
    }

    tableMIdx = taosArrayGet(tagCond, slot);

    pctx = &ctxlist[*tableMIdx];

    prev = (STidTags*) varDataVal(pctx->p->pIdTagList + pctx->idx * pctx->p->tagSize);

    ctxStack[stackidx++] = pctx;

    tableMIdx = taosArrayGet(tagCond, ++slot);

    equalNum = 1;

    while (1) {
      ctx = &ctxlist[*tableMIdx];

      cur = (STidTags*) varDataVal(ctx->p->pIdTagList + ctx->idx * ctx->p->tagSize);

      assert(cur->tid != 0 && prev->tid != 0);

      ctxStack[stackidx++] = ctx;

      int32_t ret = doCompare(prev->tag, cur->tag, pColSchema->type, pColSchema->bytes);
      if (ret == 0) {
        if (++equalNum < tableNum) {
          prev = cur;
          pctx = ctx;

          if (++slot >= tableNum) {
            slot = 0;
          }

          tableMIdx = taosArrayGet(tagCond, slot);
          continue;
        }
        
        tscDebug("0x%"PRIx64" tag matched, vgId:%d, val:%d, tid:%d, uid:%"PRIu64", tid:%d, uid:%"PRIu64, pParentSql->self, prev->vgId,
                 *(int*) prev->tag, prev->tid, prev->uid, cur->tid, cur->uid);

        assert(stackidx == tableNum);

        for (int32_t i = 0; i < stackidx; ++i) {
          SMergeCtx* tctx = ctxStack[i];
          prev = (STidTags*) varDataVal(tctx->p->pIdTagList + tctx->idx * tctx->p->tagSize);

          taosArrayPush(tctx->res, prev);
        }

        for (int32_t i = 0; i < stackidx; ++i) {
          SMergeCtx* tctx = ctxStack[i];

          if (++tctx->idx >= tctx->p->num) {
            mergeDone = 1;
            break;
          }
        }

        if (mergeDone) {
          break;
        }

        stackidx = 0;
        equalNum = 1;

        prev = (STidTags*) varDataVal(pctx->p->pIdTagList + pctx->idx * pctx->p->tagSize);

        ctxStack[stackidx++] = pctx;
      } else if (ret > 0) {
        stackidx--;

        if (++ctx->idx >= ctx->p->num) {
          break;
        }
      } else {
        stackidx--;

        for (int32_t i = 0; i < stackidx; ++i) {
          SMergeCtx* tctx = ctxStack[i];
          if (++tctx->idx >= tctx->p->num) {
            mergeDone = 1;
            break;
          }
        }

        if (mergeDone) {
          break;
        }

        stackidx = 0;
        equalNum = 1;

        prev = (STidTags*) varDataVal(pctx->p->pIdTagList + pctx->idx * pctx->p->tagSize);
        ctxStack[stackidx++] = pctx;
      }

    }

    slot = 0;
    mergeDone = 0;
    stackidx = 0;
  }

  for (int32_t i = 0; i < joinNum; ++i) {
    // reorganize the tid-tag value according to both the vgroup id and tag values
    // sort according to the tag value
    size_t num = taosArrayGetSize(ctxlist[i].res);

    qsort((ctxlist[i].res)->pData, num, size, tidTagsCompar);

    taosArrayPush(resList, &ctxlist[i].res);

    tscDebug("0x%"PRIx64" tags match complete, result num: %"PRIzu, pParentSql->self, num);
  }

  return TSDB_CODE_SUCCESS;
}

bool emptyTagList(SArray* resList, int32_t size) {
  size_t rsize = taosArrayGetSize(resList);
  if (rsize != size) {
    return true;
  }

  for (int32_t i = 0; i < size; ++i) {
    SArray** s = taosArrayGet(resList, i);
    if (taosArrayGetSize(*s) <= 0) {
      return true;
    }
  }

  return false;
}

static void tidTagRetrieveCallback(void* param, TAOS_RES* tres, int32_t numOfRows) {
  SJoinSupporter* pSupporter = (SJoinSupporter*)param;

  SSqlObj* pParentSql = pSupporter->pObj;

  SSqlObj* pSql = (SSqlObj*)tres;
  SSqlCmd* pCmd = &pSql->cmd;
  SSqlRes* pRes = &pSql->res;

  SQueryInfo* pQueryInfo = tscGetQueryInfo(pCmd);

  // todo, the type may not include TSDB_QUERY_TYPE_TAG_FILTER_QUERY
  assert(TSDB_QUERY_HAS_TYPE(pQueryInfo->type, TSDB_QUERY_TYPE_TAG_FILTER_QUERY));

  if (pParentSql->res.code != TSDB_CODE_SUCCESS) {
    tscError("0x%"PRIx64" abort query due to other subquery failure. code:%d, global code:%d", pSql->self, numOfRows, pParentSql->res.code);
    if (quitAllSubquery(pSql, pParentSql, pSupporter)) {
      return;
    }

    tscAsyncResultOnError(pParentSql);

    return;
  }

  // check for the error code firstly
  if (taos_errno(pSql) != TSDB_CODE_SUCCESS) {
    // todo retry if other subqueries are not failed

    assert(numOfRows < 0 && numOfRows == taos_errno(pSql));
    tscError("0x%"PRIx64" sub query failed, code:%s, index:%d", pSql->self, tstrerror(numOfRows), pSupporter->subqueryIndex);

    pParentSql->res.code = numOfRows;
    if (quitAllSubquery(pSql, pParentSql, pSupporter)) {
      return;
    }

    tscAsyncResultOnError(pParentSql);
    return;
  }

  // keep the results in memory
  if (numOfRows > 0) {
    size_t validLen = (size_t)(pSupporter->tagSize * pRes->numOfRows);
    size_t length = pSupporter->totalLen + validLen;

    // todo handle memory error
    char* tmp = realloc(pSupporter->pIdTagList, length);
    if (tmp == NULL) {
      tscError("0x%"PRIx64" failed to malloc memory", pSql->self);

      pParentSql->res.code = TAOS_SYSTEM_ERROR(errno);
      if (quitAllSubquery(pSql, pParentSql, pSupporter)) {
        return;
      }

      if (pParentSql->res.code != TSDB_CODE_SUCCESS) {
        tscAsyncResultOnError(pParentSql);
      }
      return;
    }

    pSupporter->pIdTagList = tmp;

    memcpy(pSupporter->pIdTagList + pSupporter->totalLen, pRes->data, validLen);
    pSupporter->totalLen += (int32_t)validLen;
    pSupporter->num += (int32_t)pRes->numOfRows;

    // query not completed, continue to retrieve tid + tag tuples
    if (!pRes->completed) {
      taos_fetch_rows_a(tres, tidTagRetrieveCallback, param);
      return;
    }
  }

  // data in current vnode has all returned to client, try next vnode if exits
  // <tid + tag> tuples have been retrieved to client, try <tid + tag> tuples from the next vnode
  if (hasMoreVnodesToTry(pSql)) {
    STableMetaInfo* pTableMetaInfo = tscGetMetaInfo(pQueryInfo, 0);

    int32_t totalVgroups = pTableMetaInfo->vgroupList->numOfVgroups;
    pTableMetaInfo->vgroupIndex += 1;
    assert(pTableMetaInfo->vgroupIndex < totalVgroups);

    tscDebug("0x%"PRIx64" tid_tag from vgroup index:%d completed, try next vgroup:%d. total vgroups:%d. current numOfRes:%d",
             pSql->self, pTableMetaInfo->vgroupIndex - 1, pTableMetaInfo->vgroupIndex, totalVgroups, pSupporter->num);

    pCmd->command = TSDB_SQL_SELECT;
    tscResetForNextRetrieve(&pSql->res);

    // set the callback function
    pSql->fp = tscJoinQueryCallback;
    tscBuildAndSendRequest(pSql, NULL);
    return;
  }

  // no data exists in next vnode, mark the <tid, tags> query completed
  // only when there is no subquery exits any more, proceeds to get the intersect of the <tid, tags> tuple sets.
  if (!subAndCheckDone(pSql, pParentSql, pSupporter->subqueryIndex)) {
    //tscDebug("0x%"PRIx64" tagRetrieve:%p,%d completed, total:%d", pParentSql->self, tres, pSupporter->subqueryIndex, pParentSql->subState.numOfSub);
    return;
  }  

  SArray* resList = taosArrayInit(pParentSql->subState.numOfSub, sizeof(SArray *));

  int32_t code = getIntersectionOfTableTuple(pQueryInfo, pParentSql, resList);
  if (code != TSDB_CODE_SUCCESS) {
    freeJoinSubqueryObj(pParentSql);
    pParentSql->res.code = code;
    tscAsyncResultOnError(pParentSql);

    taosArrayDestroy(resList);
    return;
  }

  if (emptyTagList(resList, pParentSql->subState.numOfSub)) {  // no results,return.
    assert(pParentSql->fp != tscJoinQueryCallback);

    tscDebug("0x%"PRIx64" tag intersect does not generated qualified tables for join, free all sub SqlObj and quit",
        pParentSql->self);
    freeJoinSubqueryObj(pParentSql);

    // set no result command
    pParentSql->cmd.command = TSDB_SQL_RETRIEVE_EMPTY_RESULT;
    assert(pParentSql->fp != tscJoinQueryCallback);

    (*pParentSql->fp)(pParentSql->param, pParentSql, 0);
  } else {
    for (int32_t m = 0; m < pParentSql->subState.numOfSub; ++m) {
      // proceed to for ts_comp query
      SSqlCmd* pSubCmd = &pParentSql->pSubs[m]->cmd;
      SArray** s = taosArrayGet(resList, m);

      SQueryInfo*     pQueryInfo1 = tscGetQueryInfo(pSubCmd);
      STableMetaInfo* pTableMetaInfo = tscGetMetaInfo(pQueryInfo1, 0);
      tscBuildVgroupTableInfo(pParentSql, pTableMetaInfo, *s);

      SSqlObj* psub = pParentSql->pSubs[m];
      ((SJoinSupporter*)psub->param)->pVgroupTables =  tscVgroupTableInfoDup(pTableMetaInfo->pVgroupTables);

      memset(pParentSql->subState.states, 0, sizeof(pParentSql->subState.states[0]) * pParentSql->subState.numOfSub);
      tscDebug("0x%"PRIx64" reset all sub states to 0", pParentSql->self);
      
      issueTsCompQuery(psub, psub->param, pParentSql);
    }
  }

  size_t rsize = taosArrayGetSize(resList);
  for (int32_t i = 0; i < rsize; ++i) {
    SArray** s = taosArrayGet(resList, i);
    if (*s) {
      taosArrayDestroy(*s);
    }
  }

  taosArrayDestroy(resList);
}

static void tsCompRetrieveCallback(void* param, TAOS_RES* tres, int32_t numOfRows) {
  SJoinSupporter* pSupporter = (SJoinSupporter*)param;

  SSqlObj* pParentSql = pSupporter->pObj;

  SSqlObj* pSql = (SSqlObj*)tres;
  SSqlCmd* pCmd = &pSql->cmd;
  SSqlRes* pRes = &pSql->res;

  SQueryInfo* pQueryInfo = tscGetQueryInfo(pCmd);
  assert(!TSDB_QUERY_HAS_TYPE(pQueryInfo->type, TSDB_QUERY_TYPE_JOIN_SEC_STAGE));

  if (pParentSql->res.code != TSDB_CODE_SUCCESS) {
    tscError("0x%"PRIx64" abort query due to other subquery failure. code:%d, global code:%d", pSql->self, numOfRows, pParentSql->res.code);
    if (quitAllSubquery(pSql, pParentSql, pSupporter)){
      return;
    }

    tscAsyncResultOnError(pParentSql);

    return;
  }

  // check for the error code firstly
  if (taos_errno(pSql) != TSDB_CODE_SUCCESS) {
    // todo retry if other subqueries are not failed yet
    assert(numOfRows < 0 && numOfRows == taos_errno(pSql));
    tscError("0x%"PRIx64" sub query failed, code:%s, index:%d", pSql->self, tstrerror(numOfRows), pSupporter->subqueryIndex);

    pParentSql->res.code = numOfRows;
    if (quitAllSubquery(pSql, pParentSql, pSupporter)){
      return;
    }

    tscAsyncResultOnError(pParentSql);
    return;
  }

  if (numOfRows > 0) {  // write the compressed timestamp to disk file
    if(pSupporter->f == NULL) {
      pSupporter->f = fopen(pSupporter->path, "wb");

      if (pSupporter->f == NULL) {
        tscError("0x%"PRIx64" failed to create tmp file:%s, reason:%s", pSql->self, pSupporter->path, strerror(errno));
        pParentSql->res.code = TAOS_SYSTEM_ERROR(errno);

        if (quitAllSubquery(pSql, pParentSql, pSupporter)) {
          return;
        }

        if (pParentSql->res.code != TSDB_CODE_SUCCESS) {
          tscAsyncResultOnError(pParentSql);
        }

        return;
      }
    }

    fwrite(pRes->data, (size_t)pRes->numOfRows, 1, pSupporter->f);
    fclose(pSupporter->f);
    pSupporter->f = NULL;

    STSBuf* pBuf = tsBufCreateFromFile(pSupporter->path, true);
    if (pBuf == NULL) {  // in error process, close the fd
      tscError("0x%"PRIx64" invalid ts comp file from vnode, abort subquery, file size:%d", pSql->self, numOfRows);

      pParentSql->res.code = TAOS_SYSTEM_ERROR(errno);
      if (quitAllSubquery(pSql, pParentSql, pSupporter)){
        return;
      }

      if (pParentSql->res.code != TSDB_CODE_SUCCESS) {
        tscAsyncResultOnError(pParentSql);
      }

      return;
    }

    if (pSupporter->pTSBuf == NULL) {
      tscDebug("0x%"PRIx64" create tmp file for ts block:%s, size:%d bytes", pSql->self, pBuf->path, numOfRows);
      pSupporter->pTSBuf = pBuf;
    } else {
      assert(pQueryInfo->numOfTables == 1);  // for subquery, only one
      tsBufMerge(pSupporter->pTSBuf, pBuf);
      tsBufDestroy(pBuf);
    }

    // continue to retrieve ts-comp data from vnode
    if (!pRes->completed) {
      taosGetTmpfilePath("ts-join", pSupporter->path);
      pSupporter->f = fopen(pSupporter->path, "wb");
      pRes->row = pRes->numOfRows;

      taos_fetch_rows_a(tres, tsCompRetrieveCallback, param);
      return;
    }
  }

  if (hasMoreVnodesToTry(pSql)) {
    STableMetaInfo* pTableMetaInfo = tscGetMetaInfo(pQueryInfo, 0);

    int32_t totalVgroups = pTableMetaInfo->vgroupList->numOfVgroups;
    pTableMetaInfo->vgroupIndex += 1;
    assert(pTableMetaInfo->vgroupIndex < totalVgroups);

    tscDebug("0x%"PRIx64" results from vgroup index:%d completed, try next vgroup:%d. total vgroups:%d. current numOfRes:%" PRId64,
             pSql->self, pTableMetaInfo->vgroupIndex - 1, pTableMetaInfo->vgroupIndex, totalVgroups,
             pRes->numOfClauseTotal);

    pCmd->command = TSDB_SQL_SELECT;
    tscResetForNextRetrieve(&pSql->res);

    assert(pSupporter->f == NULL);
    taosGetTmpfilePath("ts-join", pSupporter->path);
    
    // TODO check for failure
    pSupporter->f = fopen(pSupporter->path, "wb");
    pRes->row = pRes->numOfRows;

    // set the callback function
    pSql->fp = tscJoinQueryCallback;
    tscBuildAndSendRequest(pSql, NULL);
    return;
  }

  if (!subAndCheckDone(pSql, pParentSql, pSupporter->subqueryIndex)) {
    return;
  }  

  tscDebug("0x%"PRIx64" all subquery retrieve ts complete, do ts block intersect", pParentSql->self);

  STimeWindow win = TSWINDOW_INITIALIZER;
  int64_t num = doTSBlockIntersect(pParentSql, &win);
  if (num <= 0) {  // no result during ts intersect
    tscDebug("0x%"PRIx64" no results generated in ts intersection, free all sub SqlObj and quit", pParentSql->self);
    freeJoinSubqueryObj(pParentSql);

    // set no result command
    pParentSql->cmd.command = TSDB_SQL_RETRIEVE_EMPTY_RESULT;
    (*pParentSql->fp)(pParentSql->param, pParentSql, 0);
    return;
  }

  // launch the query the retrieve actual results from vnode along with the filtered timestamp
  SQueryInfo* pPQueryInfo = tscGetQueryInfo(&pParentSql->cmd);
  updateQueryTimeRange(pPQueryInfo, &win);

  //update the vgroup that involved in real data query
  tscLaunchRealSubqueries(pParentSql);
}

static void joinRetrieveFinalResCallback(void* param, TAOS_RES* tres, int numOfRows) {
  SJoinSupporter* pSupporter = (SJoinSupporter*)param;

  SSqlObj* pParentSql = pSupporter->pObj;

  SSqlObj* pSql = (SSqlObj*)tres;
  SSqlCmd* pCmd = &pSql->cmd;
  SSqlRes* pRes = &pSql->res;

  SQueryInfo* pQueryInfo = tscGetQueryInfo(pCmd);

  if (pParentSql->res.code != TSDB_CODE_SUCCESS) {
    tscError("0x%"PRIx64" abort query due to other subquery failure. code:%d, global code:%d", pSql->self, numOfRows, pParentSql->res.code);
    if (quitAllSubquery(pSql, pParentSql, pSupporter)) {
      return;
    }

    tscAsyncResultOnError(pParentSql);
    return;
  }


  if (taos_errno(pSql) != TSDB_CODE_SUCCESS) {
    assert(numOfRows == taos_errno(pSql));

    pParentSql->res.code = numOfRows;
    tscError("0x%"PRIx64" retrieve failed, index:%d, code:%s", pSql->self, pSupporter->subqueryIndex, tstrerror(numOfRows));

    tscAsyncResultOnError(pParentSql);
    return;
  }

  if (numOfRows >= 0) {
    pRes->numOfTotal += pRes->numOfRows;
  }

  SSubqueryState* pState = &pParentSql->subState;
  if (tscNonOrderedProjectionQueryOnSTable(pQueryInfo, 0) && numOfRows == 0) {
    STableMetaInfo* pTableMetaInfo = tscGetMetaInfo(pQueryInfo, 0);
    assert(pQueryInfo->numOfTables == 1);

    // for projection query, need to try next vnode if current vnode is exhausted
    int32_t numOfVgroups = 0;  // TODO refactor
    if (pTableMetaInfo->pVgroupTables != NULL) {
      numOfVgroups = (int32_t)taosArrayGetSize(pTableMetaInfo->pVgroupTables);
    } else {
      numOfVgroups = pTableMetaInfo->vgroupList->numOfVgroups;
    }

    if ((++pTableMetaInfo->vgroupIndex) < numOfVgroups) {
      tscDebug("0x%"PRIx64" no result in current vnode anymore, try next vnode, vgIndex:%d", pSql->self, pTableMetaInfo->vgroupIndex);
      pSql->cmd.command = TSDB_SQL_SELECT;
      pSql->fp = tscJoinQueryCallback;

      tscBuildAndSendRequest(pSql, NULL);
      return;
    } else {
      tscDebug("0x%"PRIx64" no result in current subquery anymore", pSql->self);
    }
  }

  if (!subAndCheckDone(pSql, pParentSql, pSupporter->subqueryIndex)) {
    //tscDebug("0x%"PRIx64" sub:0x%"PRIx64",%d completed, total:%d", pParentSql->self, pSql->self, pSupporter->subqueryIndex, pState->numOfSub);
    return;
  }

  tscDebug("0x%"PRIx64" all %d secondary subqueries retrieval completed, code:%d", pSql->self, pState->numOfSub, pParentSql->res.code);

  if (pParentSql->res.code != TSDB_CODE_SUCCESS) {
    freeJoinSubqueryObj(pParentSql);
    pParentSql->res.completed = true;
  }

  // update the records for each subquery in parent sql object.
  bool stableQuery = tscIsTwoStageSTableQuery(pQueryInfo, 0);
  for (int32_t i = 0; i < pState->numOfSub; ++i) {
    if (pParentSql->pSubs[i] == NULL) {
      tscDebug("0x%"PRIx64" %p sub:%d not retrieve data", pParentSql->self, NULL, i);
      continue;
    }

    SSqlRes* pRes1 = &pParentSql->pSubs[i]->res;

    pParentSql->res.precision = pRes1->precision;

    if (pRes1->row > 0 && pRes1->numOfRows > 0) {
      tscDebug("0x%"PRIx64" sub:0x%"PRIx64" index:%d numOfRows:%d total:%"PRId64 " (not retrieve)", pParentSql->self,
          pParentSql->pSubs[i]->self, i, pRes1->numOfRows, pRes1->numOfTotal);
      assert(pRes1->row < pRes1->numOfRows);
    } else {
      if (!stableQuery) {
        pRes1->numOfClauseTotal += pRes1->numOfRows;
      }

      tscDebug("0x%"PRIx64" sub:0x%"PRIx64" index:%d numOfRows:%d total:%"PRId64, pParentSql->self,
          pParentSql->pSubs[i]->self, i, pRes1->numOfRows, pRes1->numOfTotal);
    }
  }

  // data has retrieved to client, build the join results
  tscBuildResFromSubqueries(pParentSql);
}

void tscFetchDatablockForSubquery(SSqlObj* pSql) {
  assert(pSql->subState.numOfSub >= 1);
  
  int32_t numOfFetch = 0;
  bool    hasData = true;
  bool    reachLimit = false;

  // if the subquery is NULL, it does not involved in the final result generation
  for (int32_t i = 0; i < pSql->subState.numOfSub; ++i) {
    SSqlObj* pSub = pSql->pSubs[i];
    if (pSub == NULL) {
      continue;
    }

    SSqlRes *pRes = &pSub->res;

    SQueryInfo* pQueryInfo = tscGetQueryInfo(&pSub->cmd);
    if (!tscHasReachLimitation(pQueryInfo, pRes)) {
      if (pRes->row >= pRes->numOfRows) {
        // no data left in current result buffer
        hasData = false;

        // The current query is completed for the active vnode, try next vnode if exists
        // If it is completed, no need to fetch anymore.
        if (!pRes->completed) {
          numOfFetch++;
        }
      }
    } else {  // has reach the limitation, no data anymore
      if (pRes->row >= pRes->numOfRows) {
        reachLimit = true;
        hasData    = false;
        break;
      }
    }
  }

  // has data remains in client side, and continue to return data to app
  if (hasData) {
    tscBuildResFromSubqueries(pSql);
    return;
  }

  // If at least one subquery is completed in current vnode, try the next vnode in case of multi-vnode
  // super table projection query.
  if (reachLimit) {
    pSql->res.completed = true;
    freeJoinSubqueryObj(pSql);

    if (pSql->res.code == TSDB_CODE_SUCCESS) {
      (*pSql->fp)(pSql->param, pSql, 0);
    } else {
      tscAsyncResultOnError(pSql);
    }

    return;
  }

  if (numOfFetch <= 0) {
    bool tryNextVnode = false;

    bool orderedPrjQuery = false;
    for(int32_t i = 0; i < pSql->subState.numOfSub; ++i) {
      SSqlObj* pSub = pSql->pSubs[i];
      if (pSub == NULL) {
        continue;
      }

      SQueryInfo* p = tscGetQueryInfo(&pSub->cmd);
      orderedPrjQuery = tscNonOrderedProjectionQueryOnSTable(p, 0);
      if (orderedPrjQuery) {
        break;
      }
    }


    if (orderedPrjQuery) {
      for (int32_t i = 0; i < pSql->subState.numOfSub; ++i) {
        SSqlObj* pSub = pSql->pSubs[i];
        if (pSub != NULL && pSub->res.row >= pSub->res.numOfRows && pSub->res.completed) {
          subquerySetState(pSub, &pSql->subState, i, 0);
        }
      }
    }
    

    for (int32_t i = 0; i < pSql->subState.numOfSub; ++i) {
      SSqlObj* pSub = pSql->pSubs[i];
      if (pSub == NULL) {
        continue;
      }

      SQueryInfo* pQueryInfo = tscGetQueryInfo(&pSub->cmd);

      if (tscNonOrderedProjectionQueryOnSTable(pQueryInfo, 0) && pSub->res.row >= pSub->res.numOfRows &&
          pSub->res.completed) {
        STableMetaInfo* pTableMetaInfo = tscGetMetaInfo(pQueryInfo, 0);
        assert(pQueryInfo->numOfTables == 1);

        // for projection query, need to try next vnode if current vnode is exhausted
        int32_t numOfVgroups = 0;  // TODO refactor
        if (pTableMetaInfo->pVgroupTables != NULL) {
          numOfVgroups = (int32_t)taosArrayGetSize(pTableMetaInfo->pVgroupTables);
        } else {
          numOfVgroups = pTableMetaInfo->vgroupList->numOfVgroups;
        }

        if ((++pTableMetaInfo->vgroupIndex) < numOfVgroups) {
          tscDebug("0x%"PRIx64" no result in current vnode anymore, try next vnode, vgIndex:%d", pSub->self,
                   pTableMetaInfo->vgroupIndex);
          pSub->cmd.command = TSDB_SQL_SELECT;
          pSub->fp = tscJoinQueryCallback;

          tscBuildAndSendRequest(pSub, NULL);
          tryNextVnode = true;
        } else {
          tscDebug("0x%"PRIx64" no result in current subquery anymore", pSub->self);
        }
      }
    }

    if (tryNextVnode) {
      return;
    }

    pSql->res.completed = true;
    freeJoinSubqueryObj(pSql);

    if (pSql->res.code == TSDB_CODE_SUCCESS) {
      (*pSql->fp)(pSql->param, pSql, 0);
    } else {
      tscAsyncResultOnError(pSql);
    }

    return;
  }

  // TODO multi-vnode retrieve for projection query with limitation has bugs, since the global limiation is not handled
  // retrieve data from current vnode.
  tscDebug("0x%"PRIx64" retrieve data from %d subqueries", pSql->self, numOfFetch);
  SJoinSupporter* pSupporter = NULL;

  for (int32_t i = 0; i < pSql->subState.numOfSub; ++i) {
    SSqlObj* pSql1 = pSql->pSubs[i];
    if (pSql1 == NULL) {
      continue;
    }



    SSqlRes* pRes1 = &pSql1->res;
    if (pRes1->row >= pRes1->numOfRows) {
      subquerySetState(pSql1, &pSql->subState, i, 0);
    }
  }

  for (int32_t i = 0; i < pSql->subState.numOfSub; ++i) {
    SSqlObj* pSql1 = pSql->pSubs[i];
    if (pSql1 == NULL) {
      continue;
    }

    SSqlRes* pRes1 = &pSql1->res;
    SSqlCmd* pCmd1 = &pSql1->cmd;

    pSupporter = (SJoinSupporter*)pSql1->param;

    // wait for all subqueries completed
    SQueryInfo* pQueryInfo = tscGetQueryInfo(pCmd1);
    assert(pRes1->numOfRows >= 0 && pQueryInfo->numOfTables == 1);

    STableMetaInfo* pTableMetaInfo = tscGetMetaInfo(pQueryInfo, 0);
    
    if (pRes1->row >= pRes1->numOfRows) {
      tscDebug("0x%"PRIx64" subquery:0x%"PRIx64" retrieve data from vnode, subquery:%d, vgroupIndex:%d", pSql->self, pSql1->self,
               pSupporter->subqueryIndex, pTableMetaInfo->vgroupIndex);

      tscResetForNextRetrieve(pRes1);
      pSql1->fp = joinRetrieveFinalResCallback;

      if (pCmd1->command < TSDB_SQL_LOCAL) {
        pCmd1->command = (pCmd1->command > TSDB_SQL_MGMT) ? TSDB_SQL_RETRIEVE : TSDB_SQL_FETCH;
      }

      tscBuildAndSendRequest(pSql1, NULL);
    }
  }
}

// all subqueries return, set the result output index
void tscSetupOutputColumnIndex(SSqlObj* pSql) {
  SSqlCmd* pCmd = &pSql->cmd;
  SSqlRes* pRes = &pSql->res;

  // the column transfer support struct has been built
  if (pRes->pColumnIndex != NULL) {
    return;
  }

  SQueryInfo* pQueryInfo = tscGetQueryInfo(pCmd);

  int32_t numOfExprs = (int32_t)tscNumOfExprs(pQueryInfo);
  pRes->pColumnIndex = calloc(1, sizeof(SColumnIndex) * numOfExprs);
  if (pRes->pColumnIndex == NULL) {
    pRes->code = TSDB_CODE_TSC_OUT_OF_MEMORY;
    return;
  }

  for (int32_t i = 0; i < numOfExprs; ++i) {
    SExprInfo* pExpr = tscExprGet(pQueryInfo, i);

    int32_t tableIndexOfSub = -1;
    for (int32_t j = 0; j < pQueryInfo->numOfTables; ++j) {
      STableMetaInfo* pTableMetaInfo = tscGetMetaInfo(pQueryInfo, j);
      if (pTableMetaInfo->pTableMeta->id.uid == pExpr->base.uid) {
        tableIndexOfSub = j;
        break;
      }
    }

    assert(tableIndexOfSub >= 0 && tableIndexOfSub < pQueryInfo->numOfTables);
    
    SSqlCmd* pSubCmd = &pSql->pSubs[tableIndexOfSub]->cmd;
    SQueryInfo* pSubQueryInfo = tscGetQueryInfo(pSubCmd);
    
    size_t numOfSubExpr = taosArrayGetSize(pSubQueryInfo->exprList);
    for (int32_t k = 0; k < numOfSubExpr; ++k) {
      SExprInfo* pSubExpr = tscExprGet(pSubQueryInfo, k);
      if (pExpr->base.functionId == pSubExpr->base.functionId && pExpr->base.colInfo.colId == pSubExpr->base.colInfo.colId) {
        pRes->pColumnIndex[i] = (SColumnIndex){.tableIndex = tableIndexOfSub, .columnIndex = k};
        break;
      }
    }
  }

  // restore the offset value for super table query in case of final result.
//  tscRestoreFuncForSTableQuery(pQueryInfo);
//  tscFieldInfoUpdateOffset(pQueryInfo);
}

void tscJoinQueryCallback(void* param, TAOS_RES* tres, int code) {
  SSqlObj* pSql = (SSqlObj*)tres;

  SJoinSupporter* pSupporter = (SJoinSupporter*)param;
  SSqlObj* pParentSql = pSupporter->pObj;

  // There is only one subquery and table for each subquery.
  SQueryInfo* pQueryInfo = tscGetQueryInfo(&pSql->cmd);
  STableMetaInfo* pTableMetaInfo = tscGetMetaInfo(pQueryInfo, 0);

  assert(pQueryInfo->numOfTables == 1);

  // retrieve actual query results from vnode during the second stage join subquery
  if (pParentSql->res.code != TSDB_CODE_SUCCESS) {
    tscError("0x%"PRIx64" abort query due to other subquery failure. code:%d, global code:%d", pSql->self, code, pParentSql->res.code);
    if (quitAllSubquery(pSql, pParentSql, pSupporter)) {
      return;
    }

    tscAsyncResultOnError(pParentSql);

    return;
  }

  // TODO here retry is required, not directly returns to client
  if (taos_errno(pSql) != TSDB_CODE_SUCCESS) {
    assert(taos_errno(pSql) == code);

    tscError("0x%"PRIx64" abort query, code:%s, global code:%s", pSql->self, tstrerror(code), tstrerror(pParentSql->res.code));
    pParentSql->res.code = code;

    if (quitAllSubquery(pSql, pParentSql, pSupporter)) {
      return;
    }

    tscAsyncResultOnError(pParentSql);

    return;
  }

  // retrieve <tid, tag> tuples from vnode
  if (TSDB_QUERY_HAS_TYPE(pQueryInfo->type, TSDB_QUERY_TYPE_TAG_FILTER_QUERY)) {
    pSql->fp = tidTagRetrieveCallback;
    pSql->cmd.command = TSDB_SQL_FETCH;
    tscBuildAndSendRequest(pSql, NULL);
    return;
  }

  // retrieve ts_comp info from vnode
  if (!TSDB_QUERY_HAS_TYPE(pQueryInfo->type, TSDB_QUERY_TYPE_JOIN_SEC_STAGE)) {
    pSql->fp = tsCompRetrieveCallback;
    pSql->cmd.command = TSDB_SQL_FETCH;
    tscBuildAndSendRequest(pSql, NULL);
    return;
  }

  // In case of consequence query from other vnode, do not wait for other query response here.
  if (!(pTableMetaInfo->vgroupIndex > 0 && tscNonOrderedProjectionQueryOnSTable(pQueryInfo, 0))) {
    if (!subAndCheckDone(pSql, pParentSql, pSupporter->subqueryIndex)) {
      return;
    }
  }

  tscSetupOutputColumnIndex(pParentSql);

  /**
   * if the query is a continue query (vgroupIndex > 0 for projection query) for next vnode, do the retrieval of
   * data instead of returning to its invoker
   */
  if (pTableMetaInfo->vgroupIndex > 0 && tscNonOrderedProjectionQueryOnSTable(pQueryInfo, 0)) {
    pSql->fp = joinRetrieveFinalResCallback;  // continue retrieve data
    pSql->cmd.command = TSDB_SQL_FETCH;

    tscBuildAndSendRequest(pSql, NULL);
  } else {  // first retrieve from vnode during the secondary stage sub-query
    // set the command flag must be after the semaphore been correctly set.
    if (pParentSql->res.code == TSDB_CODE_SUCCESS) {
      (*pParentSql->fp)(pParentSql->param, pParentSql, 0);
    } else {
      tscAsyncResultOnError(pParentSql);
    }
  }
}

/////////////////////////////////////////////////////////////////////////////////////////
static void tscRetrieveDataRes(void *param, TAOS_RES *tres, int code);

static SSqlObj *tscCreateSTableSubquery(SSqlObj *pSql, SRetrieveSupport *trsupport, SSqlObj *prevSqlObj);

int32_t tscCreateJoinSubquery(SSqlObj *pSql, int16_t tableIndex, SJoinSupporter *pSupporter) {
  SSqlCmd *   pCmd = &pSql->cmd;
  SQueryInfo *pQueryInfo = tscGetQueryInfo(pCmd);
  
  pSql->res.qId = 0x1;
  assert(pSql->res.numOfRows == 0);

  if (pSql->pSubs == NULL) {
    pSql->pSubs = calloc(pSql->subState.numOfSub, POINTER_BYTES);
    if (pSql->pSubs == NULL) {
      return TSDB_CODE_TSC_OUT_OF_MEMORY;
    }
  }
  
  SSqlObj *pNew = createSubqueryObj(pSql, tableIndex, tscJoinQueryCallback, pSupporter, TSDB_SQL_SELECT, NULL);
  if (pNew == NULL) {
    return TSDB_CODE_TSC_OUT_OF_MEMORY;
  }
  
  pSql->pSubs[tableIndex] = pNew;
  
  if (QUERY_IS_JOIN_QUERY(pQueryInfo->type)) {
    addGroupInfoForSubquery(pSql, pNew, 0, tableIndex);
    
    // refactor as one method
    SQueryInfo *pNewQueryInfo = tscGetQueryInfo(&pNew->cmd);
    assert(pNewQueryInfo != NULL);

    pSupporter->colList = pNewQueryInfo->colList;
    pNewQueryInfo->colList = NULL;
    
    pSupporter->exprList = pNewQueryInfo->exprList;
    pNewQueryInfo->exprList = NULL;
    
    pSupporter->fieldsInfo = pNewQueryInfo->fieldsInfo;
  
    // this data needs to be transfer to support struct
    memset(&pNewQueryInfo->fieldsInfo, 0, sizeof(SFieldInfo));
    if (tscTagCondCopy(&pSupporter->tagCond, &pNewQueryInfo->tagCond) != 0) {
      return TSDB_CODE_TSC_OUT_OF_MEMORY;
    }

    pSupporter->groupInfo = pNewQueryInfo->groupbyExpr;
    memset(&pNewQueryInfo->groupbyExpr, 0, sizeof(SGroupbyExpr));

    pNew->cmd.numOfCols = 0;
    pNewQueryInfo->interval.interval = 0;
    pSupporter->limit = pNewQueryInfo->limit;

    pNewQueryInfo->limit.limit = -1;
    pNewQueryInfo->limit.offset = 0;
    taosArrayDestroy(pNewQueryInfo->pUpstream);

    pNewQueryInfo->order.orderColId = INT32_MIN;

    // backup the data and clear it in the sqlcmd object
    memset(&pNewQueryInfo->groupbyExpr, 0, sizeof(SGroupbyExpr));

    STimeWindow range = pNewQueryInfo->window;
    tscInitQueryInfo(pNewQueryInfo);

    pNewQueryInfo->window = range;
    STableMetaInfo *pTableMetaInfo = tscGetMetaInfo(pNewQueryInfo, 0);
    
    if (UTIL_TABLE_IS_SUPER_TABLE(pTableMetaInfo)) { // return the tableId & tag
      SColumnIndex colIndex = {0};

      pSupporter->colCond = pNewQueryInfo->colCond;
      pNewQueryInfo->colCond = NULL;

      STagCond* pTagCond = &pSupporter->tagCond;
      assert(pTagCond->joinInfo.hasJoin);

      int32_t tagColId = tscGetJoinTagColIdByUid(pTagCond, pTableMetaInfo->pTableMeta->id.uid);
      SSchema* s = tscGetColumnSchemaById(pTableMetaInfo->pTableMeta, tagColId);

      colIndex.columnIndex = tscGetTagColIndexById(pTableMetaInfo->pTableMeta, tagColId);

      int16_t bytes = 0;
      int16_t type  = 0;
      int32_t inter = 0;

      getResultDataInfo(s->type, s->bytes, TSDB_FUNC_TID_TAG, 0, &type, &bytes, &inter, 0, 0, NULL);

      SSchema s1 = {.colId = s->colId, .type = (uint8_t)type, .bytes = bytes};
      pSupporter->tagSize = s1.bytes;
      assert(isValidDataType(s1.type) && s1.bytes > 0);

      // set get tags query type
      TSDB_QUERY_SET_TYPE(pNewQueryInfo->type, TSDB_QUERY_TYPE_TAG_FILTER_QUERY);
      tscAddFuncInSelectClause(pNewQueryInfo, 0, TSDB_FUNC_TID_TAG, &colIndex, &s1, TSDB_COL_TAG, getNewResColId(pCmd));
      size_t numOfCols = taosArrayGetSize(pNewQueryInfo->colList);
  
      tscDebug(
          "%p subquery:%p tableIndex:%d, vgroupIndex:%d, type:%d, transfer to tid_tag query to retrieve (tableId, tags), "
          "exprInfo:%" PRIzu ", colList:%" PRIzu ", fieldsInfo:%d, tagIndex:%d, name:%s",
          pSql, pNew, tableIndex, pTableMetaInfo->vgroupIndex, pNewQueryInfo->type, tscNumOfExprs(pNewQueryInfo),
          numOfCols, pNewQueryInfo->fieldsInfo.numOfOutput, colIndex.columnIndex, tNameGetTableName(&pNewQueryInfo->pTableMetaInfo[0]->name));
    } else {
      SSchema      colSchema = {.type = TSDB_DATA_TYPE_BINARY, .bytes = 1};
      SColumnIndex colIndex = {0, PRIMARYKEY_TIMESTAMP_COL_INDEX};
      tscAddFuncInSelectClause(pNewQueryInfo, 0, TSDB_FUNC_TS_COMP, &colIndex, &colSchema, TSDB_COL_NORMAL, getNewResColId(pCmd));

      // set the tags value for ts_comp function
      SExprInfo *pExpr = tscExprGet(pNewQueryInfo, 0);

      if (UTIL_TABLE_IS_SUPER_TABLE(pTableMetaInfo)) {
        int16_t tagColId = tscGetJoinTagColIdByUid(&pSupporter->tagCond, pTableMetaInfo->pTableMeta->id.uid);
        pExpr->base.param->i64 = tagColId;
        pExpr->base.numOfParams = 1;
      }

      // add the filter tag column
      if (pSupporter->colList != NULL) {
        size_t s = taosArrayGetSize(pSupporter->colList);

        for (int32_t i = 0; i < s; ++i) {
          SColumn *pCol = taosArrayGetP(pSupporter->colList, i);

          if (pCol->info.flist.numOfFilters > 0) {  // copy to the pNew->cmd.colList if it is filtered.
            SColumn *p = tscColumnClone(pCol);
            taosArrayPush(pNewQueryInfo->colList, &p);
          }
        }
      }

      size_t numOfCols = taosArrayGetSize(pNewQueryInfo->colList);

      tscDebug(
          "%p subquery:%p tableIndex:%d, vgroupIndex:%d, type:%u, transfer to ts_comp query to retrieve timestamps, "
          "exprInfo:%" PRIzu ", colList:%" PRIzu ", fieldsInfo:%d, name:%s",
          pSql, pNew, tableIndex, pTableMetaInfo->vgroupIndex, pNewQueryInfo->type, tscNumOfExprs(pNewQueryInfo),
          numOfCols, pNewQueryInfo->fieldsInfo.numOfOutput, tNameGetTableName(&pNewQueryInfo->pTableMetaInfo[0]->name));
    }
  } else {
    assert(0);
    SQueryInfo *pNewQueryInfo = tscGetQueryInfo(&pNew->cmd);
    pNewQueryInfo->type |= TSDB_QUERY_TYPE_SUBQUERY;
  }

  return TSDB_CODE_SUCCESS;
}

void tscHandleMasterJoinQuery(SSqlObj* pSql) {
  SSqlCmd* pCmd = &pSql->cmd;
  SSqlRes* pRes = &pSql->res;

  SQueryInfo *pQueryInfo = tscGetQueryInfo(pCmd);
  assert((pQueryInfo->type & TSDB_QUERY_TYPE_SUBQUERY) == 0);

  int32_t code = TSDB_CODE_SUCCESS;
  pSql->subState.numOfSub = pQueryInfo->numOfTables;

  if (pSql->subState.states == NULL) {
    pSql->subState.states = calloc(pSql->subState.numOfSub, sizeof(*pSql->subState.states));
    if (pSql->subState.states == NULL) {
      code = TSDB_CODE_TSC_OUT_OF_MEMORY;
      goto _error;
    }

    pthread_mutex_init(&pSql->subState.mutex, NULL);
  }

  memset(pSql->subState.states, 0, sizeof(*pSql->subState.states) * pSql->subState.numOfSub);
  tscDebug("0x%"PRIx64" reset all sub states to 0, start subquery, total:%d", pSql->self, pQueryInfo->numOfTables);

  for (int32_t i = 0; i < pQueryInfo->numOfTables; ++i) {
    SJoinSupporter *pSupporter = tscCreateJoinSupporter(pSql, i);
    if (pSupporter == NULL) {  // failed to create support struct, abort current query
      tscError("0x%"PRIx64" tableIndex:%d, failed to allocate join support object, abort further query", pSql->self, i);
      code = TSDB_CODE_TSC_OUT_OF_MEMORY;
      goto _error;
    }

    code = tscCreateJoinSubquery(pSql, i, pSupporter);
    if (code != TSDB_CODE_SUCCESS) {  // failed to create subquery object, quit query
      tscDestroyJoinSupporter(pSupporter);
      goto _error;
    }

    SSqlObj* pSub = pSql->pSubs[i];
    STableMetaInfo* pTableMetaInfo = tscGetTableMetaInfoFromCmd(&pSub->cmd, 0);
    if (UTIL_TABLE_IS_SUPER_TABLE(pTableMetaInfo) && (pTableMetaInfo->vgroupList->numOfVgroups == 0)) {
      pSql->cmd.command = TSDB_SQL_RETRIEVE_EMPTY_RESULT;
      break;
    }
  }

  if (pSql->cmd.command == TSDB_SQL_RETRIEVE_EMPTY_RESULT) {  // at least one subquery is empty, do nothing and return
    freeJoinSubqueryObj(pSql);
    (*pSql->fp)(pSql->param, pSql, 0);
  } else {
    int fail = 0;
    for (int32_t i = 0; i < pSql->subState.numOfSub; ++i) {
      SSqlObj* pSub = pSql->pSubs[i];
      if (fail) {
        (*pSub->fp)(pSub->param, pSub, 0);
        continue;
      }

      if ((code = tscBuildAndSendRequest(pSub, NULL)) != TSDB_CODE_SUCCESS) {
        pRes->code = code;
        (*pSub->fp)(pSub->param, pSub, 0);
        fail = 1;
      }
    }

    if(fail) {
      return;
    }

    pSql->cmd.command = TSDB_SQL_TABLE_JOIN_RETRIEVE;
  }

  return;

  _error:
  pRes->code = code;
  tscAsyncResultOnError(pSql);
}

void doCleanupSubqueries(SSqlObj *pSql, int32_t numOfSubs) {
  assert(numOfSubs <= pSql->subState.numOfSub && numOfSubs >= 0);

  for(int32_t i = 0; i < numOfSubs; ++i) {
    SSqlObj* pSub = pSql->pSubs[i];
    assert(pSub != NULL);

<<<<<<< HEAD
    SRetrieveSupport* pSupport = pSub->param;

    tfree(pSupport->localBuffer);
    tfree(pSupport);

=======
    tscFreeRetrieveSup(pSub);
    
>>>>>>> 7c76e859
    taos_free_result(pSub);
  }
}

void tscLockByThread(int64_t *lockedBy) {
  int64_t tid = taosGetSelfPthreadId();
  int     i = 0;
  while (atomic_val_compare_exchange_64(lockedBy, 0, tid) != 0) {
    if (++i % 100 == 0) {
      sched_yield();
    }
  }
}

void tscUnlockByThread(int64_t *lockedBy) {
  int64_t tid = taosGetSelfPthreadId();
  if (atomic_val_compare_exchange_64(lockedBy, tid, 0) != tid) {
    assert(false);
  }
}

typedef struct SFirstRoundQuerySup {
  SSqlObj  *pParent;
  int32_t   numOfRows;
  SArray   *pColsInfo;
  int32_t   tagLen;
  STColumn *pTagCols;
  SArray   *pResult;   // SArray<SInterResult>
  int64_t   interval;
  char*     buf;
  int32_t   bufLen;
} SFirstRoundQuerySup;

void doAppendData(SInterResult* pInterResult, TAOS_ROW row, int32_t numOfCols, SQueryInfo* pQueryInfo) {
  TSKEY key = INT64_MIN;
  for(int32_t i = 0; i < numOfCols; ++i) {
    SExprInfo* pExpr = tscExprGet(pQueryInfo, i);
    if (TSDB_COL_IS_TAG(pExpr->base.colInfo.flag) || pExpr->base.functionId == TSDB_FUNC_PRJ) {
      continue;
    }

    if (pExpr->base.colInfo.colId == PRIMARYKEY_TIMESTAMP_COL_INDEX) {
      key = *(TSKEY*) row[i];
      continue;
    }

    double v = 0;
    if (row[i] != NULL) {
      v = *(double*) row[i];
    } else {
      SET_DOUBLE_NULL(&v);
    }

    int32_t id = pExpr->base.colInfo.colId;
    int32_t numOfQueriedCols = (int32_t) taosArrayGetSize(pInterResult->pResult);

    SArray* p = NULL;
    for(int32_t j = 0; j < numOfQueriedCols; ++j) {
      SStddevInterResult* pColRes = taosArrayGet(pInterResult->pResult, j);
      if (pColRes->colId == id) {
        p = pColRes->pResult;
        break;
      }
    }

    if (p && taosArrayGetSize(p) > 0) {
      SResPair *l = taosArrayGetLast(p);
      if (l->key == key && key == INT64_MIN) {
        continue;
      }
    }

    //append a new column
    if (p == NULL) {
      SStddevInterResult t = {.colId = id, .pResult = taosArrayInit(10, sizeof(SResPair)),};
      taosArrayPush(pInterResult->pResult, &t);
      p = t.pResult;
    }

    SResPair pair = {.avg = v, .key = key};
    taosArrayPush(p, &pair);
  }
}

static void destroySup(SFirstRoundQuerySup* pSup) {
  taosArrayDestroyEx(pSup->pResult, freeInterResult);
  taosArrayDestroy(pSup->pColsInfo);
  tfree(pSup);
}

void tscFirstRoundRetrieveCallback(void* param, TAOS_RES* tres, int numOfRows) {
  SSqlObj* pSql = (SSqlObj*)tres;
  SSqlRes* pRes = &pSql->res;

  SFirstRoundQuerySup* pSup = param;

  SSqlObj*     pParent = pSup->pParent;
  SQueryInfo*  pQueryInfo = tscGetQueryInfo(&pSql->cmd);

  int32_t code = taos_errno(pSql);
  if (code != TSDB_CODE_SUCCESS) {
    destroySup(pSup);
    taos_free_result(pSql);
    pParent->res.code = code;
    tscAsyncResultOnError(pParent);
    return;
  }

  if (numOfRows > 0) {  // the number is not correct for group by column in super table query
    TAOS_ROW row = NULL;
    int32_t  numOfCols = taos_field_count(tres);

    if (pSup->tagLen == 0) {  // no tags, all rows belong to one group
      SInterResult interResult = {.tags = NULL, .pResult = taosArrayInit(4, sizeof(SStddevInterResult))};
      taosArrayPush(pSup->pResult, &interResult);

      while ((row = taos_fetch_row(tres)) != NULL) {
        doAppendData(&interResult, row, numOfCols, pQueryInfo);
        pSup->numOfRows += 1;
      }
    } else {  // tagLen > 0
      char* p = calloc(1, pSup->tagLen);

      while ((row = taos_fetch_row(tres)) != NULL) {
        int32_t* length = taos_fetch_lengths(tres);
        memset(p, 0, pSup->tagLen);

        int32_t offset = 0;
        for (int32_t i = 0; i < numOfCols && offset < pSup->tagLen; ++i) {
          SExprInfo* pExpr = tscExprGet(pQueryInfo, i);

          // tag or group by column
          if (TSDB_COL_IS_TAG(pExpr->base.colInfo.flag) || pExpr->base.functionId == TSDB_FUNC_PRJ) {
            if (row[i] == NULL) {
              setNull(p + offset, pExpr->base.resType, pExpr->base.resBytes);
            } else {
              memcpy(p + offset, row[i], length[i]);
            }
            offset += pExpr->base.resBytes;
          }
        }

        assert(offset == pSup->tagLen);
        size_t size = taosArrayGetSize(pSup->pResult);

        if (size > 0) {
          SInterResult* pInterResult = taosArrayGetLast(pSup->pResult);
          if (memcmp(pInterResult->tags, p, pSup->tagLen) == 0) {  // belongs to the same group
            doAppendData(pInterResult, row, numOfCols, pQueryInfo);
          } else {
            char* tags = malloc( pSup->tagLen);
            memcpy(tags, p, pSup->tagLen);

            SInterResult interResult = {.tags = tags, .pResult = taosArrayInit(4, sizeof(SStddevInterResult))};
            taosArrayPush(pSup->pResult, &interResult);
            doAppendData(&interResult, row, numOfCols, pQueryInfo);
          }
        } else {
          char* tags = malloc(pSup->tagLen);
          memcpy(tags, p, pSup->tagLen);

          SInterResult interResult = {.tags = tags, .pResult = taosArrayInit(4, sizeof(SStddevInterResult))};
          taosArrayPush(pSup->pResult, &interResult);
          doAppendData(&interResult, row, numOfCols, pQueryInfo);
        }

        pSup->numOfRows += 1;
      }

      tfree(p);
    }
  }

  if (!pRes->completed && numOfRows > 0) {
    taos_fetch_rows_a(tres, tscFirstRoundRetrieveCallback, param);
    return;
  }

  // set the parameters for the second round query process
  SSqlCmd    *pPCmd   = &pParent->cmd;
  SQueryInfo *pQueryInfo1 = tscGetQueryInfo(pPCmd);
  int32_t resRows = pSup->numOfRows;
  
  if (pSup->numOfRows > 0) {
    SBufferWriter bw = tbufInitWriter(NULL, false);
    interResToBinary(&bw, pSup->pResult, pSup->tagLen);

    pQueryInfo1->bufLen = (int32_t) tbufTell(&bw);
    pQueryInfo1->buf = tbufGetData(&bw, true);

    // set the serialized binary string as the parameter of arithmetic expression
    tbufCloseWriter(&bw);
  }

  taosArrayDestroyEx(pSup->pResult, freeInterResult);
  taosArrayDestroy(pSup->pColsInfo);
  tfree(pSup);

  taos_free_result(pSql);

  if (resRows == 0) {
    pParent->cmd.command = TSDB_SQL_RETRIEVE_EMPTY_RESULT;
    (*pParent->fp)(pParent->param, pParent, 0);
    return;
  }

  pQueryInfo1->round = 1;
  executeQuery(pParent, pQueryInfo1);
}

void tscFirstRoundCallback(void* param, TAOS_RES* tres, int code) {
  SFirstRoundQuerySup* pSup = (SFirstRoundQuerySup*) param;

  SSqlObj* pSql = (SSqlObj*) tres;
  int32_t c = taos_errno(pSql);

  if (c != TSDB_CODE_SUCCESS) {
    SSqlObj* parent = pSup->pParent;

    destroySup(pSup);
    taos_free_result(pSql);
    parent->res.code = code;
    if (code != TSDB_CODE_SUCCESS) {
      tscAsyncResultOnError(parent);
    }
    return;
  }

  taos_fetch_rows_a(tres, tscFirstRoundRetrieveCallback, param);
}

int32_t tscHandleFirstRoundStableQuery(SSqlObj *pSql) {
  SQueryInfo* pQueryInfo = tscGetQueryInfo(&pSql->cmd);
  STableMetaInfo* pTableMetaInfo1 = tscGetTableMetaInfoFromCmd(&pSql->cmd, 0);

  SFirstRoundQuerySup *pSup = calloc(1, sizeof(SFirstRoundQuerySup));

  pSup->pParent  = pSql;
  pSup->interval = pQueryInfo->interval.interval;
  pSup->pResult  = taosArrayInit(6, sizeof(SStddevInterResult));
  pSup->pColsInfo = taosArrayInit(6, sizeof(int16_t)); // result column id

  SSqlObj *pNew = createSubqueryObj(pSql, 0, tscFirstRoundCallback, pSup, TSDB_SQL_SELECT, NULL);
  SSqlCmd *pCmd = &pNew->cmd;

  SQueryInfo* pNewQueryInfo = tscGetQueryInfo(pCmd);
  assert(pQueryInfo->numOfTables == 1);

  SArray* pColList = pNewQueryInfo->colList;
  pNewQueryInfo->colList = NULL;
  pNewQueryInfo->fillType = TSDB_FILL_NONE;

  tscClearSubqueryInfo(pCmd);
  tscFreeSqlResult(pSql);

  STableMetaInfo* pTableMetaInfo = tscGetMetaInfo(pNewQueryInfo, 0);

  tscInitQueryInfo(pNewQueryInfo);

  // add the group cond
  pNewQueryInfo->groupbyExpr = pQueryInfo->groupbyExpr;
  if (pQueryInfo->groupbyExpr.columnInfo != NULL) {
    pNewQueryInfo->groupbyExpr.columnInfo = taosArrayDup(pQueryInfo->groupbyExpr.columnInfo);
    if (pNewQueryInfo->groupbyExpr.columnInfo == NULL) {
      terrno = TSDB_CODE_TSC_OUT_OF_MEMORY;
      goto _error;
    }
  }

  // add the tag filter cond
  if (tscTagCondCopy(&pNewQueryInfo->tagCond, &pQueryInfo->tagCond) != 0) {
    terrno = TSDB_CODE_TSC_OUT_OF_MEMORY;
    goto _error;
  }

  if (tscColCondCopy(&pNewQueryInfo->colCond, pQueryInfo->colCond, pTableMetaInfo->pTableMeta->id.uid, 0) != 0) {
    terrno = TSDB_CODE_TSC_OUT_OF_MEMORY;
    goto _error;
  }

  pNewQueryInfo->window   = pQueryInfo->window;
  pNewQueryInfo->interval = pQueryInfo->interval;
  pNewQueryInfo->sessionWindow = pQueryInfo->sessionWindow;

  pCmd->command = TSDB_SQL_SELECT;
  pNew->fp = tscFirstRoundCallback;

  int32_t numOfExprs = (int32_t) tscNumOfExprs(pQueryInfo);

  int32_t index = 0;
  for(int32_t i = 0; i < numOfExprs; ++i) {
    SExprInfo* pExpr = tscExprGet(pQueryInfo, i);
    if (pExpr->base.functionId == TSDB_FUNC_TS && pQueryInfo->interval.interval > 0) {
      taosArrayPush(pSup->pColsInfo, &pExpr->base.resColId);

      SColumnIndex colIndex = {.tableIndex = 0, .columnIndex = PRIMARYKEY_TIMESTAMP_COL_INDEX};
      SSchema* schema = tscGetColumnSchemaById(pTableMetaInfo1->pTableMeta, pExpr->base.colInfo.colId);

      SExprInfo* p = tscAddFuncInSelectClause(pNewQueryInfo, index++, TSDB_FUNC_TS, &colIndex, schema, TSDB_COL_NORMAL, getNewResColId(pCmd));
      p->base.resColId = pExpr->base.resColId;  // update the result column id
    } else if (pExpr->base.functionId == TSDB_FUNC_STDDEV_DST) {
      taosArrayPush(pSup->pColsInfo, &pExpr->base.resColId);

      SColumnIndex colIndex = {.tableIndex = 0, .columnIndex = pExpr->base.colInfo.colIndex};
      SSchema schema = {.type = TSDB_DATA_TYPE_DOUBLE, .bytes = sizeof(double)};
      tstrncpy(schema.name, pExpr->base.aliasName, tListLen(schema.name));

      SExprInfo* p = tscAddFuncInSelectClause(pNewQueryInfo, index++, TSDB_FUNC_AVG, &colIndex, &schema, TSDB_COL_NORMAL, getNewResColId(pCmd));
      p->base.resColId = pExpr->base.resColId;  // update the result column id
    } else if (pExpr->base.functionId == TSDB_FUNC_TAG) {
      pSup->tagLen += pExpr->base.resBytes;
      SColumnIndex colIndex = {.tableIndex = 0, .columnIndex = pExpr->base.colInfo.colIndex};

      SSchema* schema = NULL;
      if (pExpr->base.colInfo.colId != TSDB_TBNAME_COLUMN_INDEX) {
        schema = tscGetColumnSchemaById(pTableMetaInfo1->pTableMeta, pExpr->base.colInfo.colId);
      } else {
        schema = tGetTbnameColumnSchema();
      }

      SExprInfo* p = tscAddFuncInSelectClause(pNewQueryInfo, index++, TSDB_FUNC_TAG, &colIndex, schema, TSDB_COL_TAG, getNewResColId(pCmd));
      p->base.resColId = pExpr->base.resColId;
    } else if (pExpr->base.functionId == TSDB_FUNC_PRJ) {
      int32_t num = (int32_t) taosArrayGetSize(pNewQueryInfo->groupbyExpr.columnInfo);
      for(int32_t k = 0; k < num; ++k) {
        SColIndex* pIndex = taosArrayGet(pNewQueryInfo->groupbyExpr.columnInfo, k);
        if (pExpr->base.colInfo.colId == pIndex->colId) {
          pSup->tagLen += pExpr->base.resBytes;
          taosArrayPush(pSup->pColsInfo, &pExpr->base.resColId);

          SColumnIndex colIndex = {.tableIndex = 0, .columnIndex = pIndex->colIndex};
          SSchema* schema = tscGetColumnSchemaById(pTableMetaInfo1->pTableMeta, pExpr->base.colInfo.colId);

          //doLimitOutputNormalColOfGroupby
          SExprInfo* p = tscAddFuncInSelectClause(pNewQueryInfo, index++, TSDB_FUNC_PRJ, &colIndex, schema, TSDB_COL_NORMAL, getNewResColId(pCmd));
          p->base.numOfParams = 1;
          p->base.param[0].i64 = 1;
          p->base.param[0].nType = TSDB_DATA_TYPE_INT;
          p->base.resColId = pExpr->base.resColId;  // update the result column id
        }
      }
    }
  }

  // add the normal column filter cond
  if (pColList != NULL) {
    size_t s = taosArrayGetSize(pColList);
    for (int32_t i = 0; i < s; ++i) {
      SColumn *pCol = taosArrayGetP(pColList, i);

      if (pCol->info.flist.numOfFilters > 0) {  // copy to the pNew->cmd.colList if it is filtered.
        int32_t index1 = tscColumnExists(pNewQueryInfo->colList, pCol->columnIndex, pCol->tableUid);
        if (index1 >= 0) {
          SColumn* x = taosArrayGetP(pNewQueryInfo->colList, index1);
          tscColumnCopy(x, pCol);
        } else {
          SSchema ss = {.type = (uint8_t)pCol->info.type, .bytes = pCol->info.bytes, .colId = (int16_t)pCol->columnIndex};
          tscColumnListInsert(pNewQueryInfo->colList, pCol->columnIndex, pCol->tableUid, &ss);
          int32_t ti = tscColumnExists(pNewQueryInfo->colList, pCol->columnIndex, pCol->tableUid);
          assert(ti >= 0);
          SColumn* x = taosArrayGetP(pNewQueryInfo->colList, ti);
          tscColumnCopy(x, pCol);
        }
      }
    }

    tscColumnListDestroy(pColList);
  }

  tscInsertPrimaryTsSourceColumn(pNewQueryInfo, pTableMetaInfo->pTableMeta->id.uid);
  tscTansformFuncForSTableQuery(pNewQueryInfo);

  tscDebug(
      "0x%"PRIx64" first round subquery:0x%"PRIx64" tableIndex:%d, vgroupIndex:%d, numOfVgroups:%d, type:%d, query to retrieve timestamps, "
      "numOfExpr:%" PRIzu ", colList:%d, numOfOutputFields:%d, name:%s",
      pSql->self, pNew->self, 0, pTableMetaInfo->vgroupIndex, pTableMetaInfo->vgroupList->numOfVgroups, pNewQueryInfo->type,
      tscNumOfExprs(pNewQueryInfo), index+1, pNewQueryInfo->fieldsInfo.numOfOutput, tNameGetTableName(&pTableMetaInfo->name));

  tscHandleMasterSTableQuery(pNew);
  return TSDB_CODE_SUCCESS;

  _error:
  destroySup(pSup);
  taos_free_result(pNew);
  pSql->res.code = terrno;
  tscAsyncResultOnError(pSql);
  return terrno;
}

typedef struct SPair {
  int32_t first;
  int32_t second;
} SPair;

static void doSendQueryReqs(SSchedMsg* pSchedMsg) {
  SSqlObj* pSql = pSchedMsg->ahandle;
  SPair* p = pSchedMsg->msg;

  for(int32_t i = p->first; i < p->second; ++i) {
    SSqlObj* pSub = pSql->pSubs[i];
    SRetrieveSupport* pSupport = pSub->param;

    tscDebug("0x%"PRIx64" sub:0x%"PRIx64" launch subquery, orderOfSub:%d.", pSql->self, pSub->self, pSupport->subqueryIndex);
    tscBuildAndSendRequest(pSub, NULL);
  }

  tfree(p);
}

int32_t tscHandleMasterSTableQuery(SSqlObj *pSql) {
  SSqlRes *pRes = &pSql->res;
  SSqlCmd *pCmd = &pSql->cmd;

  // pRes->code check only serves in launching metric sub-queries
  if (pRes->code == TSDB_CODE_TSC_QUERY_CANCELLED) {
    pCmd->command = TSDB_SQL_RETRIEVE_GLOBALMERGE;  // enable the abort of kill super table function.
    return pRes->code;
  }

  tExtMemBuffer   **pMemoryBuf = NULL;
  tOrderDescriptor *pDesc  = NULL;

  pRes->qId = 0x1;  // hack the qhandle check

  const uint32_t nBufferSize = (1u << 18u);  // 256KB

  SQueryInfo     *pQueryInfo = tscGetQueryInfo(pCmd);
  STableMetaInfo *pTableMetaInfo = tscGetMetaInfo(pQueryInfo, 0);
  SSubqueryState *pState = &pSql->subState;

  pState->numOfSub = 0;
  if (pTableMetaInfo->pVgroupTables == NULL) {
    pState->numOfSub = pTableMetaInfo->vgroupList->numOfVgroups;
  } else {
    pState->numOfSub = (int32_t)taosArrayGetSize(pTableMetaInfo->pVgroupTables);
  }

  assert(pState->numOfSub > 0);

  int32_t ret = tscCreateGlobalMergerEnv(pQueryInfo, &pMemoryBuf, pSql->subState.numOfSub, &pDesc, nBufferSize, pSql->self);
  if (ret != 0) {
    pRes->code = ret;
    tscAsyncResultOnError(pSql);
    tfree(pDesc);
    tfree(pMemoryBuf);
    return ret;
  }

  tscDebug("0x%"PRIx64" retrieved query data from %d vnode(s)", pSql->self, pState->numOfSub);
  pSql->pSubs = calloc(pState->numOfSub, POINTER_BYTES);
  if (pSql->pSubs == NULL) {
    tfree(pSql->pSubs);
    pRes->code = TSDB_CODE_TSC_OUT_OF_MEMORY;
    tscDestroyGlobalMergerEnv(pMemoryBuf, pDesc,pState->numOfSub);

    tscAsyncResultOnError(pSql);
    return ret;
  }

  if (pState->states == NULL) {
    pState->states = calloc(pState->numOfSub, sizeof(*pState->states));
    if (pState->states == NULL) {
      pRes->code = TSDB_CODE_TSC_OUT_OF_MEMORY;
      tscDestroyGlobalMergerEnv(pMemoryBuf, pDesc,pState->numOfSub);

      tscAsyncResultOnError(pSql);
      return ret;
    }

    pthread_mutex_init(&pState->mutex, NULL);
  }

  memset(pState->states, 0, sizeof(*pState->states) * pState->numOfSub);
  tscDebug("0x%"PRIx64" reset all sub states to 0", pSql->self);
  
  pRes->code = TSDB_CODE_SUCCESS;
  
  int32_t i = 0;
  for (; i < pState->numOfSub; ++i) {
    SRetrieveSupport *trs = (SRetrieveSupport *)calloc(1, sizeof(SRetrieveSupport));
    if (trs == NULL) {
      tscError("0x%"PRIx64" failed to malloc buffer for SRetrieveSupport, orderOfSub:%d, reason:%s", pSql->self, i, strerror(errno));
      break;
    }
    
    trs->pExtMemBuffer = pMemoryBuf;
    trs->pOrderDescriptor = pDesc;

    trs->localBuffer = (tFilePage *)calloc(1, nBufferSize + sizeof(tFilePage));
    if (trs->localBuffer == NULL) {
      tscError("0x%"PRIx64" failed to malloc buffer for local buffer, orderOfSub:%d, reason:%s", pSql->self, i, strerror(errno));
      tfree(trs);
      break;
    }
    
    trs->subqueryIndex  = i;
    trs->pParentSql     = pSql;

    SSqlObj *pNew = tscCreateSTableSubquery(pSql, trs, NULL);
    if (pNew == NULL) {
      tscError("0x%"PRIx64" failed to malloc buffer for subObj, orderOfSub:%d, reason:%s", pSql->self, i, strerror(errno));
      tfree(trs->localBuffer);
      tfree(trs);
      break;
    }
    
    // todo handle multi-vnode situation
    if (pQueryInfo->tsBuf) {
      SQueryInfo *pNewQueryInfo = tscGetQueryInfo(&pNew->cmd);
      pNewQueryInfo->tsBuf = tsBufClone(pQueryInfo->tsBuf);
      assert(pNewQueryInfo->tsBuf != NULL);
    }
    
    tscDebug("0x%"PRIx64" sub:0x%"PRIx64" create subquery success. orderOfSub:%d", pSql->self, pNew->self,
        trs->subqueryIndex);
  }
  
  if (i < pState->numOfSub) {
    tscError("0x%"PRIx64" failed to prepare subquery structure and launch subqueries", pSql->self);
    pRes->code = TSDB_CODE_TSC_OUT_OF_MEMORY;
    
    tscDestroyGlobalMergerEnv(pMemoryBuf, pDesc, pState->numOfSub);
    doCleanupSubqueries(pSql, i);
    return pRes->code;   // free all allocated resource
  }
  
  if (pRes->code == TSDB_CODE_TSC_QUERY_CANCELLED) {
    tscDestroyGlobalMergerEnv(pMemoryBuf, pDesc, pState->numOfSub);
    doCleanupSubqueries(pSql, i);
    return pRes->code;
  }

  // concurrently sent the query requests.
  const int32_t MAX_REQUEST_PER_TASK = 8;

  int32_t numOfTasks = (pState->numOfSub + MAX_REQUEST_PER_TASK - 1)/MAX_REQUEST_PER_TASK;
  assert(numOfTasks >= 1);

  int32_t num = (pState->numOfSub/numOfTasks) + 1;
  tscDebug("0x%"PRIx64 " query will be sent by %d threads", pSql->self, numOfTasks);

  for(int32_t j = 0; j < numOfTasks; ++j) {
    SSchedMsg schedMsg = {0};
    schedMsg.fp      = doSendQueryReqs;
    schedMsg.ahandle = (void*)pSql;

    schedMsg.thandle = NULL;
    SPair* p = calloc(1, sizeof(SPair));
    p->first  = j * num;

    if (j == numOfTasks - 1) {
      p->second = pState->numOfSub;
    } else {
      p->second = (j + 1) * num;
    }

    schedMsg.msg = p;
    taosScheduleTask(tscQhandle, &schedMsg);
  }

  return TSDB_CODE_SUCCESS;
}

void tscFreeRetrieveSup(SSqlObj *pSql) {
  SRetrieveSupport *trsupport = pSql->param;

  void* p = atomic_val_compare_exchange_ptr(&pSql->param, trsupport, 0);
  if (p == NULL) {
    tscDebug("0x%"PRIx64" retrieve supp already released", pSql->self);
    return;
  }

  tscDebug("0x%"PRIx64" start to free subquery supp obj:%p", pSql->self, trsupport);
  tfree(trsupport->localBuffer);
  tfree(trsupport);
}

static void tscRetrieveFromDnodeCallBack(void *param, TAOS_RES *tres, int numOfRows);
static void tscHandleSubqueryError(SRetrieveSupport *trsupport, SSqlObj *pSql, int numOfRows);

static void tscAbortFurtherRetryRetrieval(SRetrieveSupport *trsupport, TAOS_RES *tres, int32_t code) {
// set no disk space error info
  tscError("sub:0x%"PRIx64" failed to flush data to disk, reason:%s", ((SSqlObj *)tres)->self, tstrerror(code));
  SSqlObj* pParentSql = trsupport->pParentSql;

  pParentSql->res.code = code;
  trsupport->numOfRetry = MAX_NUM_OF_SUBQUERY_RETRY;
  tscHandleSubqueryError(trsupport, tres, pParentSql->res.code);
}

/*
 * current query failed, and the retry count is less than the available
 * count, retry query clear previous retrieved data, then launch a new sub query
 */
static int32_t tscReissueSubquery(SRetrieveSupport *oriTrs, SSqlObj *pSql, int32_t code, int32_t *sent) {
  *sent = 0;
  
  SRetrieveSupport *trsupport = malloc(sizeof(SRetrieveSupport));
  if (trsupport == NULL) {
    return TSDB_CODE_TSC_OUT_OF_MEMORY;
  }

  memcpy(trsupport, oriTrs, sizeof(*trsupport));

  const uint32_t nBufferSize = (1u << 16u);  // 64KB
  trsupport->localBuffer = (tFilePage *)calloc(1, nBufferSize + sizeof(tFilePage));
  if (trsupport->localBuffer == NULL) {
    tscError("0x%"PRIx64" failed to malloc buffer for local buffer, reason:%s", pSql->self, strerror(errno));
    tfree(trsupport);
    return TSDB_CODE_TSC_OUT_OF_MEMORY;
  }
  
  SSqlObj *pParentSql = trsupport->pParentSql;
  int32_t  subqueryIndex = trsupport->subqueryIndex;

  STableMetaInfo* pTableMetaInfo = tscGetTableMetaInfoFromCmd(&pSql->cmd, 0);
  SVgroupInfo* pVgroup = &pTableMetaInfo->vgroupList->vgroups[0];

  tExtMemBufferClear(trsupport->pExtMemBuffer[subqueryIndex]);

  // clear local saved number of results
  trsupport->localBuffer->num = 0;
  tscError("0x%"PRIx64" sub:0x%"PRIx64" retrieve/query failed, code:%s, orderOfSub:%d, retry:%d", trsupport->pParentSql->self, pSql->self,
           tstrerror(code), subqueryIndex, trsupport->numOfRetry);

  SSqlObj *pNew = tscCreateSTableSubquery(trsupport->pParentSql, trsupport, pSql);
  if (pNew == NULL) {
    tscError("0x%"PRIx64" sub:0x%"PRIx64" failed to create new subquery due to error:%s, abort retry, vgId:%d, orderOfSub:%d",
             oriTrs->pParentSql->self, pSql->self, tstrerror(terrno), pVgroup->vgId, oriTrs->subqueryIndex);

    pParentSql->res.code = terrno;
    oriTrs->numOfRetry = MAX_NUM_OF_SUBQUERY_RETRY;

    tfree(trsupport);
    return pParentSql->res.code;
  }

  int32_t ret = tscBuildAndSendRequest(pNew, NULL);

  *sent = 1;
  
  // if failed to process sql, let following code handle the pSql
  if (ret == TSDB_CODE_SUCCESS) {
    tscFreeRetrieveSup(pSql);
    taos_free_result(pSql);
    return ret;
  } else {    
    pParentSql->pSubs[trsupport->subqueryIndex] = pSql;
    tscFreeRetrieveSup(pNew);
    taos_free_result(pNew);
    return ret;
  }
}

void tscHandleSubqueryError(SRetrieveSupport *trsupport, SSqlObj *pSql, int numOfRows) {
  // it has been freed already
  if (pSql->param != trsupport || pSql->param == NULL) {
    return;
  }

  SSqlObj *pParentSql = trsupport->pParentSql;
  int32_t  subqueryIndex = trsupport->subqueryIndex;
  
  assert(pSql != NULL);

  SSubqueryState* pState = &pParentSql->subState;

  // retrieved in subquery failed. OR query cancelled in retrieve phase.
  if (taos_errno(pSql) == TSDB_CODE_SUCCESS && pParentSql->res.code != TSDB_CODE_SUCCESS) {

    /*
     * kill current sub-query connection, which may retrieve data from vnodes;
     * Here we get: pPObj->res.code == TSDB_CODE_TSC_QUERY_CANCELLED
     */
    pSql->res.numOfRows = 0;
    trsupport->numOfRetry = MAX_NUM_OF_SUBQUERY_RETRY;  // disable retry efforts
    tscDebug("0x%"PRIx64" query is cancelled, sub:%p, orderOfSub:%d abort retrieve, code:%s", pParentSql->self, pSql,
             subqueryIndex, tstrerror(pParentSql->res.code));
  }

  if (numOfRows >= 0) {  // current query is successful, but other sub query failed, still abort current query.
    tscDebug("0x%"PRIx64" sub:0x%"PRIx64" retrieve numOfRows:%d,orderOfSub:%d", pParentSql->self, pSql->self, numOfRows, subqueryIndex);
    tscError("0x%"PRIx64" sub:0x%"PRIx64" abort further retrieval due to other queries failure,orderOfSub:%d,code:%s", pParentSql->self, pSql->self,
             subqueryIndex, tstrerror(pParentSql->res.code));
  } else {
    if (trsupport->numOfRetry++ < MAX_NUM_OF_SUBQUERY_RETRY && pParentSql->res.code == TSDB_CODE_SUCCESS) {
      int32_t sent = 0;
      
      tscReissueSubquery(trsupport, pSql, numOfRows, &sent);
      if (sent) {
        return;
      }
    } else {  // reach the maximum retry count, abort
      atomic_val_compare_exchange_32(&pParentSql->res.code, TSDB_CODE_SUCCESS, numOfRows);
      tscError("0x%"PRIx64" sub:0x%"PRIx64" retrieve failed,code:%s,orderOfSub:%d failed.no more retry,set global code:%s", pParentSql->self, pSql->self,
               tstrerror(numOfRows), subqueryIndex, tstrerror(pParentSql->res.code));
    }
  }

  if (!subAndCheckDone(pSql, pParentSql, subqueryIndex)) {
    tscDebug("0x%"PRIx64" sub:0x%"PRIx64",%d freed, not finished, total:%d", pParentSql->self,
        pSql->self, trsupport->subqueryIndex, pState->numOfSub);

    tscFreeRetrieveSup(pSql);
    return;
  }  
  
  // all subqueries are failed
  tscError("0x%"PRIx64" retrieve from %d vnode(s) completed,code:%s.FAILED.", pParentSql->self, pState->numOfSub,
      tstrerror(pParentSql->res.code));

  // release allocated resource
  tscDestroyGlobalMergerEnv(trsupport->pExtMemBuffer, trsupport->pOrderDescriptor, pState->numOfSub);
  tscFreeRetrieveSup(pSql);

  // in case of second stage join subquery, invoke its callback function instead of regular QueueAsyncRes
  SQueryInfo *pQueryInfo = tscGetQueryInfo(&pParentSql->cmd);

  if (!TSDB_QUERY_HAS_TYPE(pQueryInfo->type, TSDB_QUERY_TYPE_JOIN_SEC_STAGE)) {

    int32_t code = pParentSql->res.code;
    SSqlObj *userSql = NULL;
    if (pParentSql->param) {
      userSql = ((SRetrieveSupport*)pParentSql->param)->pParentSql;
    }

    if (userSql == NULL) {
      userSql = pParentSql;
    }

    if ((code == TSDB_CODE_TDB_INVALID_TABLE_ID || code == TSDB_CODE_VND_INVALID_VGROUP_ID) && userSql->retry < userSql->maxRetry) {
      if (userSql != pParentSql) {
        tscFreeRetrieveSup(pParentSql);
      }

      tscFreeSubobj(userSql);      
      tfree(userSql->pSubs);

      userSql->res.code = TSDB_CODE_SUCCESS;
      userSql->retry++;

      tscDebug("0x%"PRIx64" retry parse sql and send query, prev error: %s, retry:%d", userSql->self,
          tstrerror(code), userSql->retry);

      tscResetSqlCmd(&userSql->cmd, true, userSql->self);
      code = tsParseSql(userSql, true);
      if (code == TSDB_CODE_TSC_ACTION_IN_PROGRESS) {
        return;
      }

      if (code != TSDB_CODE_SUCCESS) {
        userSql->res.code = code;
        tscAsyncResultOnError(userSql);
        return;
      }

      pQueryInfo = tscGetQueryInfo(&userSql->cmd);
      executeQuery(userSql, pQueryInfo);
    } else {
      (*pParentSql->fp)(pParentSql->param, pParentSql, pParentSql->res.code);
    }
  } else {  // regular super table query
    if (pParentSql->res.code != TSDB_CODE_SUCCESS) {
      tscAsyncResultOnError(pParentSql);
    }
  }
}

static void tscAllDataRetrievedFromDnode(SRetrieveSupport *trsupport, SSqlObj* pSql) {
  if (trsupport->pExtMemBuffer == NULL){
    return;
  }
  int32_t           idx = trsupport->subqueryIndex;
  SSqlObj *         pParentSql = trsupport->pParentSql;
  tOrderDescriptor *pDesc = trsupport->pOrderDescriptor;
  
  SSubqueryState* pState = &pParentSql->subState;
  SQueryInfo *pQueryInfo = tscGetQueryInfo(&pSql->cmd);
  
  STableMetaInfo* pTableMetaInfo = pQueryInfo->pTableMetaInfo[0];
  
  // data in from current vnode is stored in cache and disk
  uint32_t numOfRowsFromSubquery = (uint32_t)(trsupport->pExtMemBuffer[idx]->numOfTotalElems + trsupport->localBuffer->num);
  SVgroupsInfo* vgroupsInfo = pTableMetaInfo->vgroupList;
  tscDebug("0x%"PRIx64" sub:0x%"PRIx64" all data retrieved from ep:%s, vgId:%d, numOfRows:%d, orderOfSub:%d", pParentSql->self,
      pSql->self, vgroupsInfo->vgroups[0].epAddr[0].fqdn, vgroupsInfo->vgroups[0].vgId, numOfRowsFromSubquery, idx);
  
  tColModelCompact(pDesc->pColumnModel, trsupport->localBuffer, pDesc->pColumnModel->capacity);

#ifdef _DEBUG_VIEW
  printf("%" PRIu64 " rows data flushed to disk:\n", trsupport->localBuffer->num);
    SSrcColumnInfo colInfo[256] = {0};
    tscGetSrcColumnInfo(colInfo, pQueryInfo);
    tColModelDisplayEx(pDesc->pColumnModel, trsupport->localBuffer->data, trsupport->localBuffer->num,
                       trsupport->localBuffer->num, colInfo);
#endif
  
  if (tsTotalTmpDirGB != 0 && tsAvailTmpDirectorySpace < tsReservedTmpDirectorySpace) {
    tscError("0x%"PRIx64" sub:0x%"PRIx64" client disk space remain %.3f GB, need at least %.3f GB, stop query", pParentSql->self, pSql->self,
             tsAvailTmpDirectorySpace, tsReservedTmpDirectorySpace);
    tscAbortFurtherRetryRetrieval(trsupport, pSql, TSDB_CODE_TSC_NO_DISKSPACE);
    return;
  }
  
  // each result for a vnode is ordered as an independant list,
  // then used as an input of loser tree for disk-based merge
  int32_t code = tscFlushTmpBuffer(trsupport->pExtMemBuffer[idx], pDesc, trsupport->localBuffer, pQueryInfo->groupbyExpr.orderType);
  if (code != 0) { // set no disk space error info, and abort retry
    tscAbortFurtherRetryRetrieval(trsupport, pSql, code);
    return;
  }
  
  if (!subAndCheckDone(pSql, pParentSql, idx)) {
    tscDebug("0x%"PRIx64" sub:0x%"PRIx64" orderOfSub:%d freed, not finished", pParentSql->self, pSql->self,
        trsupport->subqueryIndex);

    tscFreeRetrieveSup(pSql);
    return;
  }  
  
  // all sub-queries are returned, start to local merge process
  pDesc->pColumnModel->capacity = trsupport->pExtMemBuffer[idx]->numOfElemsPerPage;
  
  tscDebug("0x%"PRIx64" retrieve from %d vnodes completed.final NumOfRows:%" PRId64 ",start to build loser tree",
      pParentSql->self, pState->numOfSub, pState->numOfRetrievedRows);
  
  SQueryInfo *pPQueryInfo = tscGetQueryInfo(&pParentSql->cmd);
  
  code = tscCreateGlobalMerger(trsupport->pExtMemBuffer, pState->numOfSub, pDesc, pPQueryInfo, &pParentSql->res.pMerger, pParentSql->self);
  pParentSql->res.code = code;

  if (code == TSDB_CODE_SUCCESS && trsupport->pExtMemBuffer == NULL) {
    pParentSql->cmd.command = TSDB_SQL_RETRIEVE_EMPTY_RESULT; // no result, set the result empty
  } else {
    pParentSql->cmd.command = TSDB_SQL_RETRIEVE_GLOBALMERGE;
  }

  tscCreateResPointerInfo(&pParentSql->res, pPQueryInfo);

  tscDebug("0x%"PRIx64" build loser tree completed", pParentSql->self);
  
  pParentSql->res.precision = pSql->res.precision;
  pParentSql->res.numOfRows = 0;
  pParentSql->res.row = 0;
  pParentSql->res.numOfGroups = 0;

  tscFreeRetrieveSup(pSql);

  // set the command flag must be after the semaphore been correctly set.
  if (pParentSql->cmd.command != TSDB_SQL_RETRIEVE_EMPTY_RESULT) {
    pParentSql->cmd.command = TSDB_SQL_RETRIEVE_GLOBALMERGE;

    SQueryInfo *pQueryInfo2 = tscGetQueryInfo(&pParentSql->cmd);

    size_t size = tscNumOfExprs(pQueryInfo);
    for (int32_t j = 0; j < size; ++j) {
      SExprInfo* pExprInfo = tscExprGet(pQueryInfo2, j);

      int32_t functionId = pExprInfo->base.functionId;
      if (functionId < 0) {
        SUdfInfo* pUdfInfo = taosArrayGet(pQueryInfo2->pUdfInfo, -1 * functionId - 1);
        code = initUdfInfo(pUdfInfo);
        if (code != TSDB_CODE_SUCCESS) {
          pParentSql->res.code = code;
          tscAsyncResultOnError(pParentSql);
        }
      }
    }
  }

  if (pParentSql->res.code == TSDB_CODE_SUCCESS) {
    (*pParentSql->fp)(pParentSql->param, pParentSql, 0);
  } else {
    tscAsyncResultOnError(pParentSql);
  }
}

static void tscRetrieveFromDnodeCallBack(void *param, TAOS_RES *tres, int numOfRows) {
  SSqlObj *pSql = (SSqlObj *)tres;
  assert(pSql != NULL);

  // this query has been freed already
  SRetrieveSupport *trsupport = (SRetrieveSupport *)param;
  if (pSql->param == NULL || param == NULL) {
    tscDebug("0x%"PRIx64" already freed in dnodecallback", pSql->self);
    return;
  }

  tOrderDescriptor *pDesc = trsupport->pOrderDescriptor;
  int32_t           idx   = trsupport->subqueryIndex;
  SSqlObj *         pParentSql = trsupport->pParentSql;

  SSubqueryState* pState = &pParentSql->subState;
  
  STableMetaInfo *pTableMetaInfo = tscGetTableMetaInfoFromCmd(&pSql->cmd, 0);
  SVgroupInfo  *pVgroup = &pTableMetaInfo->vgroupList->vgroups[0];

  if (pParentSql->res.code != TSDB_CODE_SUCCESS) {
    trsupport->numOfRetry = MAX_NUM_OF_SUBQUERY_RETRY;
    tscDebug("0x%"PRIx64" query cancelled/failed, sub:%p, vgId:%d, orderOfSub:%d, code:%s, global code:%s",
             pParentSql->self, pSql, pVgroup->vgId, trsupport->subqueryIndex, tstrerror(numOfRows), tstrerror(pParentSql->res.code));

    tscHandleSubqueryError(param, tres, numOfRows);
    return;
  }

  if (taos_errno(pSql) != TSDB_CODE_SUCCESS) {
    assert(numOfRows == taos_errno(pSql));

    if (numOfRows == TSDB_CODE_TSC_QUERY_CANCELLED) {
      trsupport->numOfRetry = MAX_NUM_OF_SUBQUERY_RETRY;
    }

    if (trsupport->numOfRetry++ < MAX_NUM_OF_SUBQUERY_RETRY) {
      tscError("0x%"PRIx64" sub:0x%"PRIx64" failed code:%s, retry:%d", pParentSql->self, pSql->self, tstrerror(numOfRows), trsupport->numOfRetry);

      int32_t sent = 0;
      
      tscReissueSubquery(trsupport, pSql, numOfRows, &sent);
      if (sent) {
        return;
      }
    } else {
      tscDebug("0x%"PRIx64" sub:%p reach the max retry times, set global code:%s", pParentSql->self, pSql, tstrerror(numOfRows));
      atomic_val_compare_exchange_32(&pParentSql->res.code, TSDB_CODE_SUCCESS, numOfRows);  // set global code and abort
    }

    tscHandleSubqueryError(param, tres, numOfRows);
    return;
  }
  
  SSqlRes *   pRes = &pSql->res;
  SQueryInfo *pQueryInfo = tscGetQueryInfo(&pSql->cmd);
  
  if (numOfRows > 0) {
    assert(pRes->numOfRows == numOfRows);
    int64_t num = atomic_add_fetch_64(&pState->numOfRetrievedRows, numOfRows);
    
    tscDebug("0x%"PRIx64" sub:0x%"PRIx64" retrieve numOfRows:%d totalNumOfRows:%" PRIu64 " from ep:%s, orderOfSub:%d",
        pParentSql->self, pSql->self, pRes->numOfRows, pState->numOfRetrievedRows, pSql->epSet.fqdn[pSql->epSet.inUse], idx);

    if (num > tsMaxNumOfOrderedResults && /*tscIsProjectionQueryOnSTable(pQueryInfo, 0) &&*/ !(tscGetQueryInfo(&pParentSql->cmd)->distinct)) {
      tscError("0x%"PRIx64" sub:0x%"PRIx64" num of OrderedRes is too many, max allowed:%" PRId32 " , current:%" PRId64,
               pParentSql->self, pSql->self, tsMaxNumOfOrderedResults, num);
      tscAbortFurtherRetryRetrieval(trsupport, tres, TSDB_CODE_TSC_SORTED_RES_TOO_MANY);
      return;
    }

#ifdef _DEBUG_VIEW
    printf("received data from vnode: %"PRIu64" rows\n", pRes->numOfRows);
    SSrcColumnInfo colInfo[256] = {0};

    tscGetSrcColumnInfo(colInfo, pQueryInfo);
    tColModelDisplayEx(pDesc->pColumnModel, pRes->data, pRes->numOfRows, pRes->numOfRows, colInfo);
#endif
    
    // no disk space for tmp directory
    if (tsTotalTmpDirGB != 0 && tsAvailTmpDirectorySpace < tsReservedTmpDirectorySpace) {
      tscError("0x%"PRIx64" sub:0x%"PRIx64" client disk space remain %.3f GB, need at least %.3f GB, stop query", pParentSql->self, pSql->self,
               tsAvailTmpDirectorySpace, tsReservedTmpDirectorySpace);
      tscAbortFurtherRetryRetrieval(trsupport, tres, TSDB_CODE_TSC_NO_DISKSPACE);
      return;
    }
    
    int32_t ret = saveToBuffer(trsupport->pExtMemBuffer[idx], pDesc, trsupport->localBuffer, pRes->data,
                               pRes->numOfRows, pQueryInfo->groupbyExpr.orderType);
    if (ret != 0) { // set no disk space error info, and abort retry
      tscAbortFurtherRetryRetrieval(trsupport, tres, TSDB_CODE_TSC_NO_DISKSPACE);
    } else if (pRes->completed) {
      tscAllDataRetrievedFromDnode(trsupport, pSql);
    } else { // continue fetch data from dnode
      taos_fetch_rows_a(tres, tscRetrieveFromDnodeCallBack, param);
    }
    
  } else { // all data has been retrieved to client
    tscAllDataRetrievedFromDnode(trsupport, pSql);
  }
}

static SSqlObj *tscCreateSTableSubquery(SSqlObj *pSql, SRetrieveSupport *trsupport, SSqlObj *prevSqlObj) {
  const int32_t table_index = 0;
  
  SSqlObj *pNew = createSubqueryObj(pSql, table_index, tscRetrieveDataRes, trsupport, TSDB_SQL_SELECT, prevSqlObj);
  if (pNew != NULL) {  // the sub query of two-stage super table query
    SQueryInfo *pQueryInfo = tscGetQueryInfo(&pNew->cmd);

    pNew->cmd.active = pQueryInfo;
    pQueryInfo->type |= TSDB_QUERY_TYPE_STABLE_SUBQUERY;

    // clear the limit/offset info, since it should not be sent to vnode to be executed.
    pQueryInfo->limit.limit = -1;
    pQueryInfo->limit.offset = 0;

    assert(trsupport->subqueryIndex < pSql->subState.numOfSub);
    
    // launch subquery for each vnode, so the subquery index equals to the vgroupIndex.
    STableMetaInfo *pTableMetaInfo = tscGetMetaInfo(pQueryInfo, table_index);
    pTableMetaInfo->vgroupIndex = trsupport->subqueryIndex;

    pSql->pSubs[trsupport->subqueryIndex] = pNew;
  }
  
  return pNew;
}

// todo there is are race condition in this function, while cancel is called by user.
void tscRetrieveDataRes(void *param, TAOS_RES *tres, int code) {
  // the param may be null, since it may be done by other query threads. and the asyncOnError may enter in this
  // function while kill query by a user.
  if (param == NULL) {
    assert(code != TSDB_CODE_SUCCESS);
    return;
  }

  SRetrieveSupport *trsupport = (SRetrieveSupport *) param;
  
  SSqlObj*  pParentSql = trsupport->pParentSql;
  SSqlObj*  pSql = (SSqlObj *) tres;

  SQueryInfo* pQueryInfo = tscGetQueryInfo(&pSql->cmd);
  assert(pQueryInfo->numOfTables == 1);
  
  STableMetaInfo *pTableMetaInfo = tscGetTableMetaInfoFromCmd(&pSql->cmd, 0);
  SVgroupInfo* pVgroup = &pTableMetaInfo->vgroupList->vgroups[trsupport->subqueryIndex];

  // stable query killed or other subquery failed, all query stopped
  if (pParentSql->res.code != TSDB_CODE_SUCCESS) {
    trsupport->numOfRetry = MAX_NUM_OF_SUBQUERY_RETRY;
    tscError("0x%"PRIx64" query cancelled or failed, sub:0x%"PRIx64", vgId:%d, orderOfSub:%d, code:%s, global code:%s",
        pParentSql->self, pSql->self, pVgroup->vgId, trsupport->subqueryIndex, tstrerror(code), tstrerror(pParentSql->res.code));

    tscHandleSubqueryError(param, tres, code);
    return;
  }
  
  /*
   * if a subquery on a vnode failed, all retrieve operations from vnode that occurs later
   * than this one are actually not necessary, we simply call the tscRetrieveFromDnodeCallBack
   * function to abort current and remain retrieve process.
   *
   * NOTE: thread safe is required.
   */
  if (taos_errno(pSql) != TSDB_CODE_SUCCESS) {
    assert(code == taos_errno(pSql));

    if (trsupport->numOfRetry++ < MAX_NUM_OF_SUBQUERY_RETRY && (code != TSDB_CODE_TDB_INVALID_TABLE_ID && code != TSDB_CODE_VND_INVALID_VGROUP_ID)) {
      tscError("0x%"PRIx64" sub:0x%"PRIx64" failed code:%s, retry:%d", pParentSql->self, pSql->self, tstrerror(code), trsupport->numOfRetry);
      
      int32_t sent = 0;
      tscReissueSubquery(trsupport, pSql, code, &sent);
      if (sent) {
        return;
      }
    } else {
      tscError("0x%"PRIx64" sub:0x%"PRIx64" reach the max retry times or no need to retry, set global code:%s", pParentSql->self, pSql->self, tstrerror(code));
      atomic_val_compare_exchange_32(&pParentSql->res.code, TSDB_CODE_SUCCESS, code);  // set global code and abort
    }

    tscHandleSubqueryError(param, tres, pParentSql->res.code);
    return;
  }

  tscDebug("0x%"PRIx64" sub:0x%"PRIx64" query complete, ep:%s, vgId:%d, orderOfSub:%d, retrieve data", trsupport->pParentSql->self,
      pSql->self, pVgroup->epAddr[pSql->epSet.inUse].fqdn, pVgroup->vgId, trsupport->subqueryIndex);

  if (pSql->res.qId == 0) { // qhandle is NULL, code is TSDB_CODE_SUCCESS means no results generated from this vnode
    tscRetrieveFromDnodeCallBack(param, pSql, 0);
  } else {
    taos_fetch_rows_a(tres, tscRetrieveFromDnodeCallBack, param);
  }
}

static bool needRetryInsert(SSqlObj* pParentObj, int32_t numOfSub) {
  if (pParentObj->retry > pParentObj->maxRetry) {
    tscError("0x%"PRIx64" max retry reached, abort the retry effort", pParentObj->self);
    return false;
  }

  for (int32_t i = 0; i < numOfSub; ++i) {
    int32_t code = pParentObj->pSubs[i]->res.code;
    if (code == TSDB_CODE_SUCCESS) {
      continue;
    }

    if (code != TSDB_CODE_TDB_TABLE_RECONFIGURE && code != TSDB_CODE_TDB_INVALID_TABLE_ID &&
        code != TSDB_CODE_VND_INVALID_VGROUP_ID && code != TSDB_CODE_RPC_NETWORK_UNAVAIL &&
        code != TSDB_CODE_APP_NOT_READY) {
      pParentObj->res.code = code;
      return false;
    }
  }

  return true;
}

static void doFreeInsertSupporter(SSqlObj* pSqlObj) {
  assert(pSqlObj != NULL && pSqlObj->subState.numOfSub > 0);

  for(int32_t i = 0; i < pSqlObj->subState.numOfSub; ++i) {
    SSqlObj* pSql = pSqlObj->pSubs[i];
    tfree(pSql->param);
  }
}

static void multiVnodeInsertFinalize(void* param, TAOS_RES* tres, int numOfRows) {
  SInsertSupporter *pSupporter = (SInsertSupporter *)param;
  SSqlObj* pParentObj = pSupporter->pSql;

  // record the total inserted rows
  if (numOfRows > 0) {
    atomic_add_fetch_32(&pParentObj->res.numOfRows, numOfRows);
  }

  if (taos_errno(tres) != TSDB_CODE_SUCCESS) {
    SSqlObj* pSql = (SSqlObj*) tres;
    assert(pSql != NULL && pSql->res.code == numOfRows);
    
    pParentObj->res.code = pSql->res.code;

    // set the flag in the parent sqlObj
    if (pSql->cmd.insertParam.schemaAttached) {
      pParentObj->cmd.insertParam.schemaAttached = 1;
    }
  }
  
  if (!subAndCheckDone(tres, pParentObj, pSupporter->index)) {
    // concurrency problem, other thread already release pParentObj 
    //tscDebug("0x%"PRIx64" insert:%p,%d completed, total:%d", pParentObj->self, tres, suppIdx, pParentObj->subState.numOfSub);
    return;
  }

  // restore user defined fp
  pParentObj->fp = pParentObj->fetchFp;
  int32_t numOfSub = pParentObj->subState.numOfSub;
  doFreeInsertSupporter(pParentObj);

  if (pParentObj->res.code == TSDB_CODE_SUCCESS) {
    tscDebug("0x%"PRIx64" Async insertion completed, total inserted:%d", pParentObj->self, pParentObj->res.numOfRows);

    // todo remove this parameter in async callback function definition.
    // all data has been sent to vnode, call user function
    int32_t v = (pParentObj->res.code != TSDB_CODE_SUCCESS) ? pParentObj->res.code : (int32_t)pParentObj->res.numOfRows;
    (*pParentObj->fp)(pParentObj->param, pParentObj, v);
  } else {
    if (!needRetryInsert(pParentObj, numOfSub)) {
      tscAsyncResultOnError(pParentObj);
      return;
    }

    int32_t numOfFailed = 0;
    for(int32_t i = 0; i < numOfSub; ++i) {
      SSqlObj* pSql = pParentObj->pSubs[i];
      if (pSql->res.code != TSDB_CODE_SUCCESS) {
        numOfFailed += 1;

        // clean up tableMeta in cache
        tscFreeQueryInfo(&pSql->cmd, false, pSql->self);
        SQueryInfo* pQueryInfo = tscGetQueryInfoS(&pSql->cmd);
        STableMetaInfo* pMasterTableMetaInfo = tscGetTableMetaInfoFromCmd(&pParentObj->cmd, 0);
        tscAddTableMetaInfo(pQueryInfo, &pMasterTableMetaInfo->name, NULL, NULL, NULL, NULL);

        subquerySetState(pSql, &pParentObj->subState, i, 0);

        tscDebug("0x%"PRIx64", failed sub:%d, %p", pParentObj->self, i, pSql);
      }
    }

    tscError("0x%"PRIx64" Async insertion completed, total inserted:%d rows, numOfFailed:%d, numOfTotal:%d", pParentObj->self,
             pParentObj->res.numOfRows, numOfFailed, numOfSub);

    tscDebug("0x%"PRIx64" cleanup %d tableMeta in hashTable before reparse sql", pParentObj->self, pParentObj->cmd.insertParam.numOfTables);
    for(int32_t i = 0; i < pParentObj->cmd.insertParam.numOfTables; ++i) {
      char name[TSDB_TABLE_FNAME_LEN] = {0};
      tNameExtractFullName(pParentObj->cmd.insertParam.pTableNameList[i], name);
      taosHashRemove(tscTableMetaMap, name, strnlen(name, TSDB_TABLE_FNAME_LEN));
    }

    pParentObj->res.code = TSDB_CODE_SUCCESS;
    tscResetSqlCmd(&pParentObj->cmd, false, pParentObj->self);

    // in case of insert, redo parsing the sql string and build new submit data block for two reasons:
    // 1. the table Id(tid & uid) may have been update, the submit block needs to be updated accordingly.
    // 2. vnode may need the schema information along with submit block to update its local table schema.
    tscDebug("0x%"PRIx64" re-parse sql to generate submit data, retry:%d", pParentObj->self, pParentObj->retry);
    pParentObj->retry++;

    int32_t code = tsParseSql(pParentObj, true);
    if (code == TSDB_CODE_TSC_ACTION_IN_PROGRESS) return;

    if (code != TSDB_CODE_SUCCESS) {
      pParentObj->res.code = code;
      tscAsyncResultOnError(pParentObj);
      return;
    }

    tscHandleMultivnodeInsert(pParentObj);
  }
}

/**
 * it is a subquery, so after parse the sql string, copy the submit block to payload of itself
 * @param pSql
 * @return
 */
int32_t tscHandleInsertRetry(SSqlObj* pParent, SSqlObj* pSql) {
  assert(pSql != NULL && pSql->param != NULL);
  SSqlRes* pRes = &pSql->res;

  SInsertSupporter* pSupporter = (SInsertSupporter*) pSql->param;
  assert(pSupporter->index < pSupporter->pSql->subState.numOfSub);

  STableDataBlocks* pTableDataBlock = taosArrayGetP(pParent->cmd.insertParam.pDataBlocks, pSupporter->index);
  int32_t code = tscCopyDataBlockToPayload(pSql, pTableDataBlock);

  if ((pRes->code = code)!= TSDB_CODE_SUCCESS) {
    tscAsyncResultOnError(pSql);
    return code;  // here the pSql may have been released already.
  }

  return tscBuildAndSendRequest(pSql, NULL);
}

int32_t tscHandleMultivnodeInsert(SSqlObj *pSql) {
  SSqlCmd *pCmd = &pSql->cmd;
  SSqlRes *pRes = &pSql->res;

  // it is the failure retry insert
  if (pSql->pSubs != NULL) {
    int32_t blockNum = (int32_t)taosArrayGetSize(pCmd->insertParam.pDataBlocks);
    if (pSql->subState.numOfSub != blockNum) {
      tscError("0x%"PRIx64" sub num:%d is not same with data block num:%d", pSql->self, pSql->subState.numOfSub, blockNum);
      pRes->code = TSDB_CODE_TSC_APP_ERROR;
      return pRes->code;
    }

    for(int32_t i = 0; i < pSql->subState.numOfSub; ++i) {
      SSqlObj* pSub = pSql->pSubs[i];
      SInsertSupporter* pSup = calloc(1, sizeof(SInsertSupporter));
      pSup->index = i;
      pSup->pSql = pSql;

      pSub->param = pSup;
      tscDebug("0x%"PRIx64" sub:0x%"PRIx64" launch sub insert, orderOfSub:%d", pSql->self, pSub->self, i);
      if (pSub->res.code != TSDB_CODE_SUCCESS) {
        tscHandleInsertRetry(pSql, pSub);
      }
    }

    return TSDB_CODE_SUCCESS;
  }

  pSql->subState.numOfSub = (uint16_t)taosArrayGetSize(pCmd->insertParam.pDataBlocks);
  assert(pSql->subState.numOfSub > 0);

  pRes->code = TSDB_CODE_SUCCESS;

  // the number of already initialized subqueries
  int32_t numOfSub = 0;

  if (pSql->subState.states == NULL) {
    pSql->subState.states = calloc(pSql->subState.numOfSub, sizeof(*pSql->subState.states));
    if (pSql->subState.states == NULL) {
      pRes->code = TSDB_CODE_TSC_OUT_OF_MEMORY;
      goto _error;
    }

    pthread_mutex_init(&pSql->subState.mutex, NULL);
  }

  memset(pSql->subState.states, 0, sizeof(*pSql->subState.states) * pSql->subState.numOfSub);
  tscDebug("0x%"PRIx64" reset all sub states to 0", pSql->self);

  pSql->pSubs = calloc(pSql->subState.numOfSub, POINTER_BYTES);
  if (pSql->pSubs == NULL) {
    goto _error;
  }

  tscDebug("0x%"PRIx64" submit data to %d vnode(s)", pSql->self, pSql->subState.numOfSub);

  while(numOfSub < pSql->subState.numOfSub) {
    SInsertSupporter* pSupporter = calloc(1, sizeof(SInsertSupporter));
    if (pSupporter == NULL) {
      goto _error;
    }

    pSupporter->pSql   = pSql;
    pSupporter->index  = numOfSub;

    SSqlObj *pNew = createSimpleSubObj(pSql, multiVnodeInsertFinalize, pSupporter, TSDB_SQL_INSERT);
    if (pNew == NULL) {
      tscError("0x%"PRIx64" failed to malloc buffer for subObj, orderOfSub:%d, reason:%s", pSql->self, numOfSub, strerror(errno));
      goto _error;
    }
  
    /*
     * assign the callback function to fetchFp to make sure that the error process function can restore
     * the callback function (multiVnodeInsertFinalize) correctly.
     */
    pNew->fetchFp = pNew->fp;
    pSql->pSubs[numOfSub] = pNew;

    STableDataBlocks* pTableDataBlock = taosArrayGetP(pCmd->insertParam.pDataBlocks, numOfSub);
    pRes->code = tscCopyDataBlockToPayload(pNew, pTableDataBlock);
    if (pRes->code == TSDB_CODE_SUCCESS) {
      tscDebug("0x%"PRIx64" sub:%p create subObj success. orderOfSub:%d", pSql->self, pNew, numOfSub);
      numOfSub++;
    } else {
      tscDebug("0x%"PRIx64" prepare submit data block failed in async insertion, vnodeIdx:%d, total:%d, code:%s", pSql->self, numOfSub,
               pSql->subState.numOfSub, tstrerror(pRes->code));
      goto _error;
    }
  }
  
  if (numOfSub < pSql->subState.numOfSub) {
    tscError("0x%"PRIx64" failed to prepare subObj structure and launch sub-insertion", pSql->self);
    pRes->code = TSDB_CODE_TSC_OUT_OF_MEMORY;
    goto _error;
  }

  pCmd->insertParam.pDataBlocks = tscDestroyBlockArrayList(pCmd->insertParam.pDataBlocks);

  // use the local variable
  for (int32_t j = 0; j < numOfSub; ++j) {
    SSqlObj *pSub = pSql->pSubs[j];
    tscDebug("0x%"PRIx64" sub:%p launch sub insert, orderOfSub:%d", pSql->self, pSub, j);
    tscBuildAndSendRequest(pSub, NULL);
  }

  return TSDB_CODE_SUCCESS;

  _error:
  return TSDB_CODE_TSC_OUT_OF_MEMORY;
}

static char* getResultBlockPosition(SSqlCmd* pCmd, SSqlRes* pRes, int32_t columnIndex, int16_t* bytes) {
  SQueryInfo* pQueryInfo = tscGetQueryInfo(pCmd);

  SInternalField* pInfo = (SInternalField*) TARRAY_GET_ELEM(pQueryInfo->fieldsInfo.internalField, columnIndex);
  assert(pInfo->pExpr->pExpr == NULL);

  *bytes = pInfo->pExpr->base.resBytes;
  if (pRes->data != NULL) {
    return pRes->data + pInfo->pExpr->base.offset * pRes->numOfRows + pRes->row * (*bytes);
  } else {
    return ((char*)pRes->urow[columnIndex]) + pRes->row * (*bytes);
  }
}

static void doBuildResFromSubqueries(SSqlObj* pSql) {
  SSqlRes* pRes = &pSql->res;

  SQueryInfo *pQueryInfo = tscGetQueryInfo(&pSql->cmd);

  int32_t numOfRes = INT32_MAX;
  for (int32_t i = 0; i < pSql->subState.numOfSub; ++i) {
    SSqlObj* pSub = pSql->pSubs[i];
    if (pSub == NULL) {
      continue;
    }

    int32_t remain = (int32_t)(pSub->res.numOfRows - pSub->res.row);
    numOfRes = (int32_t)(MIN(numOfRes, remain));
  }

  if (numOfRes == 0) {  // no result any more, free all subquery objects
    freeJoinSubqueryObj(pSql);
    return;
  }

//  tscRestoreFuncForSTableQuery(pQueryInfo);
  int32_t rowSize = tscGetResRowLength(pQueryInfo->exprList);

  assert(numOfRes * rowSize > 0);
  char* tmp = realloc(pRes->pRsp, numOfRes * rowSize + sizeof(tFilePage));
  if (tmp == NULL) {
    pRes->code = TSDB_CODE_TSC_OUT_OF_MEMORY;
    return;
  } else {
    pRes->pRsp = tmp;
  }

  tFilePage* pFilePage = (tFilePage*) pRes->pRsp;
  pFilePage->num = numOfRes;

  pRes->data = pFilePage->data;
  char* data = pRes->data;

  int16_t bytes = 0;

  tscRestoreFuncForSTableQuery(pQueryInfo);
  tscFieldInfoUpdateOffset(pQueryInfo);
  for (int32_t i = 0; i < pSql->subState.numOfSub; ++i) {
    SSqlObj* pSub = pSql->pSubs[i];
    if (pSub == NULL) {
      continue;
    }

    SQueryInfo* pSubQueryInfo = pSub->cmd.pQueryInfo;
    tscRestoreFuncForSTableQuery(pSubQueryInfo);
    tscFieldInfoUpdateOffset(pSubQueryInfo);
  }

  size_t numOfExprs = tscNumOfExprs(pQueryInfo);
  for(int32_t i = 0; i < numOfExprs; ++i) {
    SColumnIndex* pIndex = &pRes->pColumnIndex[i];
    SSqlRes*      pRes1 = &pSql->pSubs[pIndex->tableIndex]->res;
    SSqlCmd*      pCmd1 = &pSql->pSubs[pIndex->tableIndex]->cmd;

    char* pData = getResultBlockPosition(pCmd1, pRes1, pIndex->columnIndex, &bytes);
    memcpy(data, pData, bytes * numOfRes);

    data += bytes * numOfRes;
  }

  for(int32_t i = 0; i < pSql->subState.numOfSub; ++i) {
    SSqlObj* pSub = pSql->pSubs[i];
    if (pSub == NULL) {
      continue;
    }

    pSub->res.row += numOfRes;
    assert(pSub->res.row <= pSub->res.numOfRows);
  }

  pRes->numOfRows = numOfRes;
  pRes->numOfClauseTotal += numOfRes;

  int32_t finalRowSize = 0;
  for(int32_t i = 0; i < tscNumOfFields(pQueryInfo); ++i) {
    TAOS_FIELD* pField = tscFieldInfoGetField(&pQueryInfo->fieldsInfo, i);
    finalRowSize += pField->bytes;
  }

  doArithmeticCalculate(pQueryInfo, pFilePage, rowSize, finalRowSize);

  pRes->data = pFilePage->data;
  tscSetResRawPtr(pRes, pQueryInfo);
}

void tscBuildResFromSubqueries(SSqlObj *pSql) {
  SSqlRes* pRes = &pSql->res;

  if (pRes->code != TSDB_CODE_SUCCESS) {
    tscAsyncResultOnError(pSql);
    return;
  }

  if (pRes->tsrow == NULL) {
    SQueryInfo* pQueryInfo = tscGetQueryInfo(&pSql->cmd);
    pRes->numOfCols = (int16_t) tscNumOfExprs(pQueryInfo);

    pRes->tsrow  = calloc(pRes->numOfCols, POINTER_BYTES);
    pRes->urow   = calloc(pRes->numOfCols, POINTER_BYTES);
    pRes->buffer = calloc(pRes->numOfCols, POINTER_BYTES);
    pRes->length = calloc(pRes->numOfCols, sizeof(int32_t));

    if (pRes->tsrow == NULL || pRes->buffer == NULL || pRes->length == NULL) {
      pRes->code = TSDB_CODE_TSC_OUT_OF_MEMORY;
      tscAsyncResultOnError(pSql);
      return;
    }
  }

  assert (pRes->row >= pRes->numOfRows);
  doBuildResFromSubqueries(pSql);
  if (pRes->code == TSDB_CODE_SUCCESS) {
    (*pSql->fp)(pSql->param, pSql, pRes->numOfRows);
  } else {
    tscAsyncResultOnError(pSql);
  }
}

char *getArithmeticInputSrc(void *param, const char *name, int32_t colId) {
  SArithmeticSupport *pSupport = (SArithmeticSupport *) param;

  int32_t index = -1;
  SExprInfo* pExpr = NULL;
  
  for (int32_t i = 0; i < pSupport->numOfCols; ++i) {
    pExpr = taosArrayGetP(pSupport->exprList, i);
    if (strncmp(name, pExpr->base.aliasName, sizeof(pExpr->base.aliasName) - 1) == 0) {
      index = i;
      break;
    }
  }

  assert(index >= 0 && index < pSupport->numOfCols);
  return pSupport->data[index] + pSupport->offset * pExpr->base.resBytes;
}

TAOS_ROW doSetResultRowData(SSqlObj *pSql) {
  SSqlCmd *pCmd = &pSql->cmd;
  SSqlRes *pRes = &pSql->res;

  assert(pRes->row >= 0 && pRes->row <= pRes->numOfRows);
  if (pRes->row >= pRes->numOfRows) {  // all the results has returned to invoker
    tfree(pRes->tsrow);
    return pRes->tsrow;
  }

  SQueryInfo *pQueryInfo = tscGetQueryInfo(pCmd);

  size_t size = tscNumOfFields(pQueryInfo);

  int32_t j = 0;
  for (int i = 0; i < size; ++i) {
    SInternalField* pInfo = (SInternalField*)TARRAY_GET_ELEM(pQueryInfo->fieldsInfo.internalField, i);
    if (!pInfo->visible) {
      continue;
    }

    int32_t type  = pInfo->field.type;
    int32_t bytes = pInfo->field.bytes;

    if (type != TSDB_DATA_TYPE_BINARY && type != TSDB_DATA_TYPE_NCHAR) {
      pRes->tsrow[j] = isNull(pRes->urow[i], type) ? NULL : pRes->urow[i];
    } else {
      pRes->tsrow[j] = isNull(pRes->urow[i], type) ? NULL : varDataVal(pRes->urow[i]);
      pRes->length[j] = varDataLen(pRes->urow[i]);
    }

    ((char**) pRes->urow)[i] += bytes;
    j += 1;
  }

  pRes->row++;  // index increase one-step
  return pRes->tsrow;
}

static UNUSED_FUNC bool tscHasRemainDataInSubqueryResultSet(SSqlObj *pSql) {
  bool     hasData = true;
  SSqlCmd *pCmd = &pSql->cmd;
  
  SQueryInfo *pQueryInfo = tscGetQueryInfo(pCmd);
  if (tscNonOrderedProjectionQueryOnSTable(pQueryInfo, 0)) {
    bool allSubqueryExhausted = true;

    for (int32_t i = 0; i < pSql->subState.numOfSub; ++i) {
      if (pSql->pSubs[i] == NULL) {
        continue;
      }

      SSqlRes *pRes1 = &pSql->pSubs[i]->res;
      SSqlCmd *pCmd1 = &pSql->pSubs[i]->cmd;

      SQueryInfo *pQueryInfo1 = tscGetQueryInfo(pCmd1);
      assert(pQueryInfo1->numOfTables == 1);

      STableMetaInfo *pTableMetaInfo = tscGetMetaInfo(pQueryInfo1, 0);

      /*
       * if the global limitation is not reached, and current result has not exhausted, or next more vnodes are
       * available, goes on
       */
      if (pTableMetaInfo->vgroupIndex < pTableMetaInfo->vgroupList->numOfVgroups && pRes1->row < pRes1->numOfRows &&
          (!tscHasReachLimitation(pQueryInfo1, pRes1))) {
        allSubqueryExhausted = false;
        break;
      }
    }

    hasData = !allSubqueryExhausted;
  } else {  // otherwise, in case inner join, if any subquery exhausted, query completed.
    for (int32_t i = 0; i < pSql->subState.numOfSub; ++i) {
      if (pSql->pSubs[i] == 0) {
        continue;
      }

      SSqlRes *   pRes1 = &pSql->pSubs[i]->res;
      SQueryInfo *pQueryInfo1 = tscGetQueryInfo(&pSql->pSubs[i]->cmd);
      
      if ((pRes1->row >= pRes1->numOfRows && tscHasReachLimitation(pQueryInfo1, pRes1) &&
           tscIsProjectionQuery(pQueryInfo1)) ||
          (pRes1->numOfRows == 0)) {
        hasData = false;
        break;
      }
    }
  }
  
  return hasData;
}

void* createQInfoFromQueryNode(SQueryInfo* pQueryInfo, STableGroupInfo* pTableGroupInfo, SOperatorInfo* pSourceOperator,
                               char* sql, void* merger, int32_t stage, uint64_t qId) {
  assert(pQueryInfo != NULL);
  SQInfo *pQInfo = (SQInfo *)calloc(1, sizeof(SQInfo));
  if (pQInfo == NULL) {
    goto _cleanup;
  }

  // to make sure third party won't overwrite this structure
  pQInfo->signature = pQInfo;
  pQInfo->qId       = qId;
  SQueryRuntimeEnv *pRuntimeEnv = &pQInfo->runtimeEnv;
  SQueryAttr       *pQueryAttr  = &pQInfo->query;

  pRuntimeEnv->pQueryAttr = pQueryAttr;
  tscCreateQueryFromQueryInfo(pQueryInfo, pQueryAttr, NULL);

  pQueryAttr->tableGroupInfo = *pTableGroupInfo;

  // calculate the result row size
  SExprInfo* pEx = NULL;
  int32_t num = 0;
  if (pQueryAttr->pExpr3 != NULL) {
    pEx = pQueryAttr->pExpr3;
    num = pQueryAttr->numOfExpr3;
  } else if (pQueryAttr->pExpr2 != NULL) {
    pEx = pQueryAttr->pExpr2;
    num = pQueryAttr->numOfExpr2;
  } else {
    pEx = pQueryAttr->pExpr1;
    num = pQueryAttr->numOfOutput;
  }

  for (int16_t col = 0; col < num; ++col) {
    pQueryAttr->resultRowSize += pEx[col].base.resBytes;

    // keep the tag length
    if (TSDB_COL_IS_TAG(pEx[col].base.colInfo.flag)) {
      pQueryAttr->tagLen += pEx[col].base.resBytes;
    }
  }

  size_t numOfGroups = 0;
  if (pTableGroupInfo->pGroupList != NULL) {
    numOfGroups = taosArrayGetSize(pTableGroupInfo->pGroupList);
    STableGroupInfo* pTableqinfo = &pQInfo->runtimeEnv.tableqinfoGroupInfo;

    pTableqinfo->pGroupList = taosArrayInit(numOfGroups, POINTER_BYTES);
    pTableqinfo->numOfTables = pTableGroupInfo->numOfTables;
    pTableqinfo->map = taosHashInit(pTableGroupInfo->numOfTables, taosGetDefaultHashFunction(TSDB_DATA_TYPE_INT), true, HASH_NO_LOCK);
  }

  pQInfo->pBuf = calloc(pTableGroupInfo->numOfTables, sizeof(STableQueryInfo));
  if (pQInfo->pBuf == NULL) {
    goto _cleanup;
  }

  pQInfo->dataReady = QUERY_RESULT_NOT_READY;
  pQInfo->rspContext = NULL;
  pQInfo->sql = sql;

  pthread_mutex_init(&pQInfo->lock, NULL);
  tsem_init(&pQInfo->ready, 0, 0);

  int32_t index = 0;
  for(int32_t i = 0; i < numOfGroups; ++i) {
    SArray* pa = taosArrayGetP(pQueryAttr->tableGroupInfo.pGroupList, i);

    size_t s = taosArrayGetSize(pa);
    SArray* p1 = taosArrayInit(s, POINTER_BYTES);
    if (p1 == NULL) {
      goto _cleanup;
    }

    taosArrayPush(pRuntimeEnv->tableqinfoGroupInfo.pGroupList, &p1);

    STimeWindow window = pQueryAttr->window;
    for(int32_t j = 0; j < s; ++j) {
      STableKeyInfo* info = taosArrayGet(pa, j);
      window.skey = info->lastKey;

      void* buf = (char*) pQInfo->pBuf + index * sizeof(STableQueryInfo);
      STableQueryInfo* item = createTableQueryInfo(pQueryAttr, info->pTable, pQueryAttr->groupbyColumn, window, buf);
      if (item == NULL) {
        goto _cleanup;
      }

      item->groupIndex = i;
      taosArrayPush(p1, &item);

      STableId id = {.tid = 0, .uid = 0};
      taosHashPut(pRuntimeEnv->tableqinfoGroupInfo.map, &id.tid, sizeof(id.tid), &item, POINTER_BYTES);
      index += 1;
    }
  }

  // todo refactor: filter should not be applied here.
  createFilterInfo(pQueryAttr, 0);

  SArray* pa = NULL;
  if (stage == MASTER_SCAN) {
    pQueryAttr->createFilterOperator = false;  // no need for parent query
    pa = createExecOperatorPlan(pQueryAttr);
  } else {
    pa = createGlobalMergePlan(pQueryAttr);
  }

  STsBufInfo bufInfo = {0};
  SQueryParam param = {.pOperator = pa};
  /*int32_t code = */initQInfo(&bufInfo, NULL, pSourceOperator, pQInfo, &param, NULL, 0, merger);
  taosArrayDestroy(pa);

  return pQInfo;

  _cleanup:
  freeQInfo(pQInfo);
  return NULL;
}<|MERGE_RESOLUTION|>--- conflicted
+++ resolved
@@ -2052,16 +2052,14 @@
     SSqlObj* pSub = pSql->pSubs[i];
     assert(pSub != NULL);
 
-<<<<<<< HEAD
+
     SRetrieveSupport* pSupport = pSub->param;
 
     tfree(pSupport->localBuffer);
     tfree(pSupport);
 
-=======
     tscFreeRetrieveSup(pSub);
-    
->>>>>>> 7c76e859
+   
     taos_free_result(pSub);
   }
 }
