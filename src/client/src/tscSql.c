--- conflicted
+++ resolved
@@ -260,7 +260,6 @@
 
   if (pObj == NULL) {
     tscDebug("(null) try to free tscObj and close dnodeConn");
-<<<<<<< HEAD
     return;
   }
 
@@ -270,17 +269,6 @@
     return;
   }
 
-=======
-    return;
-  }
-
-  tscDebug("%p try to free tscObj and close dnodeConn:%p", pObj, pObj->pDnodeConn);
-  if (pObj->signature != pObj) {
-    tscDebug("%p already closed or invalid tscObj", pObj);
-    return;
-  }
-
->>>>>>> abcc9c72
   // make sure that the close connection can only be executed once.
   pObj->signature = NULL;
   taosTmrStopA(&(pObj->pTimer));
