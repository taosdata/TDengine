/*
 * Copyright (c) 2019 TAOS Data, Inc. <jhtao@taosdata.com>
 *
 * This program is free software: you can use, redistribute, and/or modify
 * it under the terms of the GNU Affero General Public License, version 3
 * or later ("AGPL"), as published by the Free Software Foundation.
 *
 * This program is distributed in the hope that it will be useful, but WITHOUT
 * ANY WARRANTY; without even the implied warranty of MERCHANTABILITY or
 * FITNESS FOR A PARTICULAR PURPOSE.
 *
 * You should have received a copy of the GNU Affero General Public License
 * along with this program. If not, see <http://www.gnu.org/licenses/>.
 */

#include "hash.h"
#include "os.h"
#include "texpr.h"
#include "tkey.h"
#include "tcache.h"
#include "tnote.h"
#include "trpc.h"
#include "tscLog.h"
#include "tscSubquery.h"
#include "tscUtil.h"
#include "tsclient.h"
#include "ttokendef.h"
#include "tutil.h"
#include "ttimer.h"
#include "tscProfile.h"

static bool validImpl(const char* str, size_t maxsize) {
  if (str == NULL) {
    return false;
  }
  
  size_t len = strlen(str);
  if (len <= 0 || len > maxsize) {
    return false;
  }
  
  return true;
}

static bool validUserName(const char* user) {
  return validImpl(user, TSDB_USER_LEN - 1);
}

static bool validPassword(const char* passwd) {
  return validImpl(passwd, TSDB_KEY_LEN - 1);
}

static SSqlObj *taosConnectImpl(const char *ip, const char *user, const char *pass, const char *auth, const char *db,
                         uint16_t port, void (*fp)(void *, TAOS_RES *, int), void *param, TAOS **taos) {
  taos_init();

  if (!validUserName(user)) {
    terrno = TSDB_CODE_TSC_INVALID_USER_LENGTH;
    return NULL;
  }
  SRpcCorEpSet corMgmtEpSet;

  char secretEncrypt[32] = {0};
  int  secretEncryptLen = 0;
  if (auth == NULL) {
    if (!validPassword(pass)) {
      terrno = TSDB_CODE_TSC_INVALID_PASS_LENGTH;
      return NULL;
    }
    taosEncryptPass((uint8_t *)pass, strlen(pass), secretEncrypt);
  } else {
    int   outlen = 0;
    int   len = (int)strlen(auth);
    char *base64 = (char *)base64_decode(auth, len, &outlen);
    if (base64 == NULL || outlen == 0) {
      tscError("invalid auth info:%s", auth);
      free(base64);
      terrno = TSDB_CODE_TSC_INVALID_PASS_LENGTH;
      return NULL;
    } else {
      memcpy(secretEncrypt, base64, outlen);
      free(base64);
    }
    secretEncryptLen = outlen;
  }
  
  if (ip) {
    if (tscSetMgmtEpSetFromCfg(ip, NULL, &corMgmtEpSet) < 0) return NULL;
    if (port) corMgmtEpSet.epSet.port[0] = port;
  } else {
    if (tscSetMgmtEpSetFromCfg(tsFirst, tsSecond, &corMgmtEpSet) < 0) return NULL;
  }
  char rpcKey[512] = {0};
  snprintf(rpcKey, sizeof(rpcKey), "%s:%s:%s:%d", user, pass, ip, port);
 
  void *pRpcObj = NULL;
  if (tscAcquireRpc(rpcKey, user, secretEncrypt,&corMgmtEpSet, &pRpcObj) != 0) {
    terrno = TSDB_CODE_RPC_NETWORK_UNAVAIL;
    return NULL;
  }
 
  STscObj *pObj = (STscObj *)calloc(1, sizeof(STscObj));
  if (NULL == pObj) {
    terrno = TSDB_CODE_TSC_OUT_OF_MEMORY;
    tscReleaseRpc(pRpcObj);
    return NULL;
  }
<<<<<<< HEAD
=======
  // set up tscObj's mgmtEpSet
  pObj->tscCorMgmtEpSet = (SRpcCorEpSet *)malloc(sizeof(SRpcCorEpSet));
  if (NULL == pObj->tscCorMgmtEpSet) {
    terrno = TSDB_CODE_TSC_OUT_OF_MEMORY;
    rpcClose(pDnodeConn);
    free(pObj->tscCorMgmtEpSet);
    free(pObj);
    return NULL;
  }
  memcpy(pObj->tscCorMgmtEpSet, &corMgmtEpSet, sizeof(SRpcCorEpSet));

>>>>>>> cfa92133
  pObj->signature = pObj;
  pObj->pRpcObj = (SRpcObj *)pRpcObj;
  tstrncpy(pObj->user, user, sizeof(pObj->user));
  secretEncryptLen = MIN(secretEncryptLen, sizeof(pObj->pass));
  memcpy(pObj->pass, secretEncrypt, secretEncryptLen);

  if (db) {
    int32_t len = (int32_t)strlen(db);
    /* db name is too long */
    if (len >= TSDB_DB_NAME_LEN) {
      terrno = TSDB_CODE_TSC_INVALID_DB_LENGTH;
      tscReleaseRpc(pRpcObj);
      free(pObj);
      return NULL;
    }

    char tmp[TSDB_DB_NAME_LEN] = {0};
    tstrncpy(tmp, db, sizeof(tmp));

    strdequote(tmp);
    strtolower(pObj->db, tmp);
  }

  pthread_mutex_init(&pObj->mutex, NULL);

  SSqlObj *pSql = (SSqlObj *)calloc(1, sizeof(SSqlObj));
  if (NULL == pSql) {
    terrno = TSDB_CODE_TSC_OUT_OF_MEMORY;
    tscReleaseRpc(pRpcObj);
    free(pObj);
    return NULL;
  }

  pSql->pTscObj   = pObj;
  pSql->signature = pSql;
  pSql->maxRetry  = TSDB_MAX_REPLICA;
  pSql->fp        = fp;
  pSql->param     = param;
  pSql->cmd.command = TSDB_SQL_CONNECT;

  tsem_init(&pSql->rspSem, 0, 0);

  if (TSDB_CODE_SUCCESS != tscAllocPayload(&pSql->cmd, TSDB_DEFAULT_PAYLOAD_SIZE)) {
    terrno = TSDB_CODE_TSC_OUT_OF_MEMORY;
    tscReleaseRpc(pRpcObj);
    free(pSql);
    free(pObj);
    return NULL;
  }

  if (taos != NULL) {
    *taos = pObj;
  }
  pObj->rid = taosAddRef(tscRefId, pObj);
  registerSqlObj(pSql);

  return pSql;
}

static void syncConnCallback(void *param, TAOS_RES *tres, int code) {
  SSqlObj *pSql = (SSqlObj *) tres;
  assert(pSql != NULL);
  
  tsem_post(&pSql->rspSem);
}

TAOS *taos_connect_internal(const char *ip, const char *user, const char *pass, const char *auth, const char *db,
                            uint16_t port) {
  STscObj *pObj = NULL;
  SSqlObj *pSql = taosConnectImpl(ip, user, pass, auth, db, port, syncConnCallback, NULL, (void **)&pObj);
  if (pSql != NULL) {
    pSql->fp = syncConnCallback;
    pSql->param = pSql;

    tscProcessSql(pSql);
    tsem_wait(&pSql->rspSem);

    if (pSql->res.code != TSDB_CODE_SUCCESS) {
      terrno = pSql->res.code;
      taos_free_result(pSql);
      taos_close(pObj);
      return NULL;
    }
    
    tscDebug("%p DB connection is opening, rpcObj: %p, dnodeConn:%p", pObj, pObj->pRpcObj, pObj->pRpcObj->pDnodeConn);
    taos_free_result(pSql);
  
    // version compare only requires the first 3 segments of the version string
    int code = taosCheckVersion(version, taos_get_server_info(pObj), 3);
    if (code != 0) {
      terrno = code;
      taos_close(pObj);
      return NULL;
    } else {
      return pObj;
    }
  }

  return NULL;
}

TAOS *taos_connect(const char *ip, const char *user, const char *pass, const char *db, uint16_t port) {
  tscDebug("try to create a connection to %s:%u, user:%s db:%s", ip, port != 0 ? port : tsServerPort , user, db);
  if (user == NULL) user = TSDB_DEFAULT_USER;
  if (pass == NULL) pass = TSDB_DEFAULT_PASS;

  return taos_connect_internal(ip, user, pass, NULL, db, port);
}

TAOS *taos_connect_auth(const char *ip, const char *user, const char *auth, const char *db, uint16_t port) {
  tscDebug("try to create a connection to %s:%u by auth, user:%s db:%s", ip, port, user, db);
  if (user == NULL) user = TSDB_DEFAULT_USER;
  if (auth == NULL) return NULL;

  return taos_connect_internal(ip, user, NULL, auth, db, port);
}

TAOS *taos_connect_c(const char *ip, uint8_t ipLen, const char *user, uint8_t userLen, const char *pass,
                     uint8_t passLen, const char *db, uint8_t dbLen, uint16_t port) {
  char ipBuf[TSDB_EP_LEN] = {0};
  char userBuf[TSDB_USER_LEN] = {0};
  char passBuf[TSDB_KEY_LEN] = {0};
  char dbBuf[TSDB_DB_NAME_LEN] = {0};
  strncpy(ipBuf, ip, MIN(TSDB_EP_LEN - 1, ipLen));
  strncpy(userBuf, user, MIN(TSDB_USER_LEN - 1, userLen));
  strncpy(passBuf, pass, MIN(TSDB_KEY_LEN - 1, passLen));
  strncpy(dbBuf, db, MIN(TSDB_DB_NAME_LEN - 1, dbLen));
  return taos_connect(ipBuf, userBuf, passBuf, dbBuf, port);
}

static void asyncConnCallback(void *param, TAOS_RES *tres, int code) {
  SSqlObj *pSql = (SSqlObj *) tres;
  assert(pSql != NULL);
  
  pSql->fetchFp(pSql->param, tres, code);
}

TAOS *taos_connect_a(char *ip, char *user, char *pass, char *db, uint16_t port, void (*fp)(void *, TAOS_RES *, int),
                     void *param, TAOS **taos) {
  STscObj *pObj = NULL;
  SSqlObj *pSql = taosConnectImpl(ip, user, pass, NULL, db, port, asyncConnCallback, param, (void **)&pObj);
  if (pSql == NULL) {
    return NULL;
  }

  if (taos) *taos = pObj;

  pSql->fetchFp = fp;
  pSql->res.code = tscProcessSql(pSql);
  tscDebug("%p DB async connection is opening", taos);
  return pObj;
}

void taos_close(TAOS *taos) {
  STscObj *pObj = (STscObj *)taos;

  if (pObj == NULL) {
    tscDebug("(null) try to free tscObj and close dnodeConn");
    return;
  }

  tscDebug("%p try to free tscObj", pObj);
  if (pObj->signature != pObj) {
    tscDebug("%p already closed or invalid tscObj", pObj);
    return;
  }

  if (RID_VALID(pObj->hbrid)) {
    SSqlObj* pHb = (SSqlObj*)taosAcquireRef(tscObjRef, pObj->hbrid);
    if (pHb != NULL) {
      if (RID_VALID(pHb->rpcRid)) {  // wait for rsp from dnode
        rpcCancelRequest(pHb->rpcRid);
        pHb->rpcRid = -1;
      }

      tscDebug("%p HB is freed", pHb);
      taosReleaseRef(tscObjRef, pHb->self);
#ifdef __APPLE__
      // to satisfy later tsem_destroy in taos_free_result
      tsem_init(&pHb->rspSem, 0, 0);
#endif // __APPLE__
      taos_free_result(pHb);
    }
  }

  tscDebug("%p all sqlObj are freed, free tscObj", pObj);
  taosRemoveRef(tscRefId, pObj->rid);
}

void waitForQueryRsp(void *param, TAOS_RES *tres, int code) {
  assert(tres != NULL);
  
  SSqlObj *pSql = (SSqlObj *) tres;
  tsem_post(&pSql->rspSem);
}

static void waitForRetrieveRsp(void *param, TAOS_RES *tres, int numOfRows) {
  SSqlObj* pSql = (SSqlObj*) tres;
  tsem_post(&pSql->rspSem);
}

TAOS_RES* taos_query_c(TAOS *taos, const char *sqlstr, uint32_t sqlLen, int64_t* res) {
  STscObj *pObj = (STscObj *)taos;
  if (pObj == NULL || pObj->signature != pObj) {
    terrno = TSDB_CODE_TSC_DISCONNECTED;
    return NULL;
  }
  
  if (sqlLen > (uint32_t)tsMaxSQLStringLen) {
    tscError("sql string exceeds max length:%d", tsMaxSQLStringLen);
    terrno = TSDB_CODE_TSC_EXCEED_SQL_LIMIT;
    return NULL;
  }

  nPrintTsc("%s", sqlstr);

  SSqlObj* pSql = calloc(1, sizeof(SSqlObj));
  if (pSql == NULL) {
    tscError("failed to malloc sqlObj");
    terrno = TSDB_CODE_TSC_OUT_OF_MEMORY;
    return NULL;
  }
  
  tsem_init(&pSql->rspSem, 0, 0);
  doAsyncQuery(pObj, pSql, waitForQueryRsp, taos, sqlstr, sqlLen);

  if (res != NULL) {
    atomic_store_64(res, pSql->self);
  }

  tsem_wait(&pSql->rspSem);
  return pSql; 
}

TAOS_RES* taos_query(TAOS *taos, const char *sqlstr) {
  return taos_query_c(taos, sqlstr, (uint32_t)strlen(sqlstr), NULL);
}

TAOS_RES* taos_query_h(TAOS* taos, const char *sqlstr, int64_t* res) {
  return taos_query_c(taos, sqlstr, (uint32_t) strlen(sqlstr), res);
}

int taos_result_precision(TAOS_RES *res) {
  SSqlObj *pSql = (SSqlObj *)res;
  if (pSql == NULL || pSql->signature != pSql) return 0;

  return pSql->res.precision;
}

int taos_num_rows(TAOS_RES *res) { return 0; }

int taos_num_fields(TAOS_RES *res) {
  SSqlObj *pSql = (SSqlObj *)res;
  if (pSql == NULL || pSql->signature != pSql) return 0;

  int32_t num = 0;
  SQueryInfo *pQueryInfo = tscGetQueryInfoDetail(&pSql->cmd, 0);
  if (pQueryInfo == NULL) {
    return num;
  }

  size_t numOfCols = tscNumOfFields(pQueryInfo);
  for(int32_t i = 0; i < numOfCols; ++i) {
    SInternalField* pInfo = taosArrayGet(pQueryInfo->fieldsInfo.internalField, i);
    if (pInfo->visible) {
      num++;
    }
  }
  
  return num;
}

int taos_field_count(TAOS_RES *tres) {
  SSqlObj* pSql = (SSqlObj*) tres;
  if (pSql == NULL || pSql->signature != pSql) return 0;

  return taos_num_fields(pSql);
}

int taos_affected_rows(TAOS_RES *tres) {
  SSqlObj* pSql = (SSqlObj*) tres;
  if (pSql == NULL || pSql->signature != pSql) return 0;

  return pSql->res.numOfRows;
}

TAOS_FIELD *taos_fetch_fields(TAOS_RES *res) {
  SSqlObj *pSql = (SSqlObj *)res;
  if (pSql == NULL || pSql->signature != pSql) return 0;

  SQueryInfo *pQueryInfo = tscGetQueryInfoDetail(&pSql->cmd, 0);
  if (pQueryInfo == NULL) {
    return NULL;
  }
  
  size_t numOfCols = tscNumOfFields(pQueryInfo);
  if (numOfCols == 0) {
    return NULL;
  }

  SFieldInfo *pFieldInfo = &pQueryInfo->fieldsInfo;

  if (pFieldInfo->final == NULL) {
    TAOS_FIELD* f = calloc(pFieldInfo->numOfOutput, sizeof(TAOS_FIELD));

    int32_t j = 0;
    for(int32_t i = 0; i < pFieldInfo->numOfOutput; ++i) {
      SInternalField* pField = tscFieldInfoGetInternalField(pFieldInfo, i);
      if (pField->visible) {
        f[j] = pField->field;

        // revise the length for binary and nchar fields
        if (f[j].type == TSDB_DATA_TYPE_BINARY) {
          f[j].bytes -= VARSTR_HEADER_SIZE;
        } else if (f[j].type == TSDB_DATA_TYPE_NCHAR) {
          f[j].bytes = (f[j].bytes - VARSTR_HEADER_SIZE)/TSDB_NCHAR_SIZE;
        }

        j += 1;
      }
    }

    pFieldInfo->final = f;
  }

  return pFieldInfo->final;
}

int taos_retrieve(TAOS_RES *res) {
  if (res == NULL) return 0;
  SSqlObj *pSql = (SSqlObj *)res;
  SSqlCmd *pCmd = &pSql->cmd;
  SSqlRes *pRes = &pSql->res;
  if (pSql == NULL || pSql->signature != pSql) return 0;
  if (pRes->qhandle == 0) return 0;

  tscResetForNextRetrieve(pRes);

  if (pCmd->command < TSDB_SQL_LOCAL) {
    pCmd->command = (pCmd->command > TSDB_SQL_MGMT) ? TSDB_SQL_RETRIEVE : TSDB_SQL_FETCH;
  }

  tscProcessSql(pSql);
  return pRes->numOfRows;
}

static bool needToFetchNewBlock(SSqlObj* pSql) {
  SSqlRes *pRes = &pSql->res;
  SSqlCmd *pCmd = &pSql->cmd;

  return (pRes->completed != true || hasMoreVnodesToTry(pSql) || hasMoreClauseToTry(pSql)) &&
         (pCmd->command == TSDB_SQL_RETRIEVE ||
          pCmd->command == TSDB_SQL_RETRIEVE_LOCALMERGE ||
          pCmd->command == TSDB_SQL_TABLE_JOIN_RETRIEVE ||
          pCmd->command == TSDB_SQL_FETCH ||
          pCmd->command == TSDB_SQL_SHOW ||
          pCmd->command == TSDB_SQL_SHOW_CREATE_TABLE ||
          pCmd->command == TSDB_SQL_SHOW_CREATE_DATABASE ||
          pCmd->command == TSDB_SQL_SELECT ||
          pCmd->command == TSDB_SQL_DESCRIBE_TABLE ||
          pCmd->command == TSDB_SQL_SERV_STATUS ||
          pCmd->command == TSDB_SQL_CURRENT_DB ||
          pCmd->command == TSDB_SQL_SERV_VERSION ||
          pCmd->command == TSDB_SQL_CLI_VERSION ||
          pCmd->command == TSDB_SQL_CURRENT_USER);
}

TAOS_ROW taos_fetch_row(TAOS_RES *res) {
  SSqlObj *pSql = (SSqlObj *)res;
  if (pSql == NULL || pSql->signature != pSql) {
    terrno = TSDB_CODE_TSC_DISCONNECTED;
    return NULL;
  }
  
  SSqlCmd *pCmd = &pSql->cmd;
  SSqlRes *pRes = &pSql->res;
  
  if (pRes->qhandle == 0 ||
      pRes->code == TSDB_CODE_TSC_QUERY_CANCELLED ||
      pCmd->command == TSDB_SQL_RETRIEVE_EMPTY_RESULT ||
      pCmd->command == TSDB_SQL_INSERT) {
    return NULL;
  }

  // set the sql object owner
  tscSetSqlOwner(pSql);

  // current data set are exhausted, fetch more result from node
  if (pRes->row >= pRes->numOfRows && needToFetchNewBlock(pSql)) {
    taos_fetch_rows_a(res, waitForRetrieveRsp, pSql->pTscObj);
    tsem_wait(&pSql->rspSem);
  }

  void* data = doSetResultRowData(pSql);

  tscClearSqlOwner(pSql);
  return data;
}

int taos_fetch_block(TAOS_RES *res, TAOS_ROW *rows) {
  SSqlObj *pSql = (SSqlObj *)res;
  if (pSql == NULL || pSql->signature != pSql) {
    terrno = TSDB_CODE_TSC_DISCONNECTED;
    return 0;
  }

  SSqlCmd *pCmd = &pSql->cmd;
  SSqlRes *pRes = &pSql->res;

  if (pRes->qhandle == 0 ||
      pRes->code == TSDB_CODE_TSC_QUERY_CANCELLED ||
      pCmd->command == TSDB_SQL_RETRIEVE_EMPTY_RESULT ||
      pCmd->command == TSDB_SQL_INSERT) {
    return 0;
  }

  tscResetForNextRetrieve(pRes);

  // set the sql object owner
  tscSetSqlOwner(pSql);

  // current data set are exhausted, fetch more data from node
  if (needToFetchNewBlock(pSql)) {
    taos_fetch_rows_a(res, waitForRetrieveRsp, pSql->pTscObj);
    tsem_wait(&pSql->rspSem);
  }

  *rows = pRes->urow;

  tscClearSqlOwner(pSql);
  return pRes->numOfRows;
}

int taos_select_db(TAOS *taos, const char *db) {
  char sql[256] = {0};

  STscObj *pObj = (STscObj *)taos;
  if (pObj == NULL || pObj->signature != pObj) {
    terrno = TSDB_CODE_TSC_DISCONNECTED;
    return TSDB_CODE_TSC_DISCONNECTED;
  }

  snprintf(sql, tListLen(sql), "use %s", db);
  SSqlObj* pSql = taos_query(taos, sql);
  int32_t code = pSql->res.code;
  taos_free_result(pSql);
  
  return code;
}

// send free message to vnode to free qhandle and corresponding resources in vnode
static bool tscKillQueryInDnode(SSqlObj* pSql) {
  SSqlCmd* pCmd = &pSql->cmd;
  SSqlRes* pRes = &pSql->res;

  if (pRes == NULL || pRes->qhandle == 0) {
    return true;
  }

  SQueryInfo *pQueryInfo = tscGetQueryInfoDetail(pCmd, 0);

  if ((pQueryInfo == NULL) || tscIsTwoStageSTableQuery(pQueryInfo, 0)) {
    return true;
  }

  STableMetaInfo *pTableMetaInfo = tscGetMetaInfo(pQueryInfo, 0);
  tscRemoveFromSqlList(pSql);

  int32_t cmd = pCmd->command;
  if (pRes->code == TSDB_CODE_SUCCESS && pRes->completed == false && pSql->pStream == NULL && (pTableMetaInfo->pTableMeta != NULL) &&
      (cmd == TSDB_SQL_SELECT ||
       cmd == TSDB_SQL_SHOW ||
       cmd == TSDB_SQL_RETRIEVE ||
       cmd == TSDB_SQL_FETCH)) {
    pQueryInfo->type = TSDB_QUERY_TYPE_FREE_RESOURCE;
    pCmd->command = (pCmd->command > TSDB_SQL_MGMT) ? TSDB_SQL_RETRIEVE : TSDB_SQL_FETCH;
    tscDebug("%p send msg to dnode to free qhandle ASAP before free sqlObj, command:%s", pSql, sqlCmd[pCmd->command]);

    tscProcessSql(pSql);
    return false;
  }

  return true;
}

void taos_free_result(TAOS_RES *res) {
  SSqlObj* pSql = (SSqlObj*) res;
  if (pSql == NULL || pSql->signature != pSql) {
    tscError("%p already released sqlObj", res);
    return;
  }

  bool freeNow = tscKillQueryInDnode(pSql);
  if (freeNow) {
    tscDebug("%p free sqlObj in cache", pSql);
    taosReleaseRef(tscObjRef, pSql->self);
  }
}

int taos_errno(TAOS_RES *tres) {
  SSqlObj *pSql = (SSqlObj *) tres;
  if (pSql == NULL || pSql->signature != pSql) {
    return terrno;
  }

  return pSql->res.code;
}

/*
 * In case of invalid sql/sql syntax error, additional information is attached to explain
 * why the sql is invalid
 */
static bool hasAdditionalErrorInfo(int32_t code, SSqlCmd *pCmd) {
  if (code != TSDB_CODE_TSC_INVALID_SQL
      && code != TSDB_CODE_TSC_SQL_SYNTAX_ERROR) {
    return false;
  }

  size_t len = strlen(pCmd->payload);

  char *z = NULL;
  if (len > 0) {
      z = strstr(pCmd->payload, "invalid SQL");
      if (z == NULL) {
        z = strstr(pCmd->payload, "syntax error");
      }
  }
  return z != NULL;
}

// todo should not be used in async model
char *taos_errstr(TAOS_RES *tres) {
  SSqlObj *pSql = (SSqlObj *) tres;

  if (pSql == NULL || pSql->signature != pSql) {
    return (char*) tstrerror(terrno);
  }

  if (hasAdditionalErrorInfo(pSql->res.code, &pSql->cmd)) {
    return pSql->cmd.payload;
  } else {
    return (char*)tstrerror(pSql->res.code);
  }
}

void taos_config(int debug, char *log_path) {
  uDebugFlag = debug;
  tstrncpy(tsLogDir, log_path, TSDB_FILENAME_LEN);
}

char *taos_get_server_info(TAOS *taos) {
  STscObj *pObj = (STscObj *)taos;

  if (pObj == NULL) return NULL;

  return pObj->sversion;
}

int* taos_fetch_lengths(TAOS_RES *res) {
  SSqlObj* pSql = (SSqlObj* ) res;
  if (pSql == NULL || pSql->signature != pSql) {
    return NULL;
  }
  
  return pSql->res.length;
}

char *taos_get_client_info() { return version; }

static void tscKillSTableQuery(SSqlObj *pSql) {
  SSqlCmd* pCmd = &pSql->cmd;

  SQueryInfo* pQueryInfo = tscGetQueryInfoDetail(pCmd, pCmd->clauseIndex);

  if (!tscIsTwoStageSTableQuery(pQueryInfo, 0)) {
    return;
  }

  // set the master sqlObj flag to cancel query
  pSql->res.code = TSDB_CODE_TSC_QUERY_CANCELLED;

  tscLockByThread(&pSql->squeryLock);
  
  for (int i = 0; i < pSql->subState.numOfSub; ++i) {
    // NOTE: pSub may have been released already here
    SSqlObj *pSub = pSql->pSubs[i];
    if (pSub == NULL) {
      continue;
    }

    SSqlObj* pSubObj = pSub;

    pSubObj->res.code = TSDB_CODE_TSC_QUERY_CANCELLED;
    if (pSubObj->rpcRid > 0) {
      rpcCancelRequest(pSubObj->rpcRid);
      pSubObj->rpcRid = -1;
    }

    tscAsyncResultOnError(pSubObj);
    taosReleaseRef(tscObjRef, pSubObj->self);
  }

  if (pSql->subState.numOfSub <= 0) {
    tscAsyncResultOnError(pSql);
  }

  tscUnlockByThread(&pSql->squeryLock);

  tscDebug("%p super table query cancelled", pSql);
}

void taos_stop_query(TAOS_RES *res) {
  SSqlObj *pSql = (SSqlObj *)res;
  if (pSql == NULL || pSql->signature != pSql) {
    return;
  }

  tscDebug("%p start to cancel query", res);
  SSqlCmd *pCmd = &pSql->cmd;

  // set the error code for master pSqlObj firstly
  pSql->res.code = TSDB_CODE_TSC_QUERY_CANCELLED;

  SQueryInfo *pQueryInfo = tscGetQueryInfoDetail(pCmd, pCmd->clauseIndex);

  if (tscIsTwoStageSTableQuery(pQueryInfo, 0)) {
    assert(pSql->rpcRid <= 0);
    tscKillSTableQuery(pSql);
  } else {
    if (pSql->cmd.command < TSDB_SQL_LOCAL) {
      /*
       * There is multi-thread problem here, since pSql->pRpcCtx may have been
       * reset and freed in the processMsgFromServer function, and causes the invalid
       * write problem for rpcCancelRequest.
       */
      if (pSql->rpcRid > 0) {
        rpcCancelRequest(pSql->rpcRid);
        pSql->rpcRid = -1;
      }

      tscAsyncResultOnError(pSql);
    }
  }

  tscDebug("%p query is cancelled", res);
}

bool taos_is_null(TAOS_RES *res, int32_t row, int32_t col) {
  SSqlObj *pSql = (SSqlObj *)res;
  if (pSql == NULL || pSql->signature != pSql) {
    return true;
  }

  SQueryInfo* pQueryInfo = tscGetQueryInfoDetail(&pSql->cmd, 0);
  if (pQueryInfo == NULL) {
    return true;
  }

  SInternalField* pInfo = (SInternalField*)TARRAY_GET_ELEM(pQueryInfo->fieldsInfo.internalField, col);
  if (col < 0 || col >= tscNumOfFields(pQueryInfo) || row < 0 || row > pSql->res.numOfRows) {
    return true;
  }

  return isNull(((char*) pSql->res.urow[col]) + row * pInfo->field.bytes, pInfo->field.type);
}

int taos_print_row(char *str, TAOS_ROW row, TAOS_FIELD *fields, int num_fields) {
  int len = 0;

  for (int i = 0; i < num_fields; ++i) {
    if (i > 0) {
      str[len++] = ' ';
    }

    if (row[i] == NULL) {
      len += sprintf(str + len, "%s", TSDB_DATA_NULL_STR);
      continue;
    }

    switch (fields[i].type) {
      case TSDB_DATA_TYPE_TINYINT:
        len += sprintf(str + len, "%d", *((int8_t *)row[i]));
        break;

      case TSDB_DATA_TYPE_UTINYINT:
        len += sprintf(str + len, "%u", *((uint8_t *)row[i]));
        break;

      case TSDB_DATA_TYPE_SMALLINT:
        len += sprintf(str + len, "%d", *((int16_t *)row[i]));
        break;

      case TSDB_DATA_TYPE_USMALLINT:
        len += sprintf(str + len, "%u", *((uint16_t *)row[i]));
        break;

      case TSDB_DATA_TYPE_INT:
        len += sprintf(str + len, "%d", *((int32_t *)row[i]));
        break;

      case TSDB_DATA_TYPE_UINT:
        len += sprintf(str + len, "%u", *((uint32_t *)row[i]));
        break;

      case TSDB_DATA_TYPE_BIGINT:
        len += sprintf(str + len, "%" PRId64, *((int64_t *)row[i]));
        break;

      case TSDB_DATA_TYPE_UBIGINT:
        len += sprintf(str + len, "%" PRIu64, *((uint64_t *)row[i]));
        break;

      case TSDB_DATA_TYPE_FLOAT: {
        float fv = 0;
        fv = GET_FLOAT_VAL(row[i]);
        len += sprintf(str + len, "%f", fv);
      } break;

      case TSDB_DATA_TYPE_DOUBLE: {
        double dv = 0;
        dv = GET_DOUBLE_VAL(row[i]);
        len += sprintf(str + len, "%lf", dv);
      } break;

      case TSDB_DATA_TYPE_BINARY:
      case TSDB_DATA_TYPE_NCHAR: {
        int32_t charLen = varDataLen((char*)row[i] - VARSTR_HEADER_SIZE);
        if (fields[i].type == TSDB_DATA_TYPE_BINARY) {
          assert(charLen <= fields[i].bytes);
        } else {
          assert(charLen <= fields[i].bytes * TSDB_NCHAR_SIZE);
        }

        memcpy(str + len, row[i], charLen);
        len += charLen;
      } break;

      case TSDB_DATA_TYPE_TIMESTAMP:
        len += sprintf(str + len, "%" PRId64, *((int64_t *)row[i]));
        break;

      case TSDB_DATA_TYPE_BOOL:
        len += sprintf(str + len, "%d", *((int8_t *)row[i]));
      default:
        break;
    }
  }

  return len;
}

static void asyncCallback(void *param, TAOS_RES *tres, int code) {
  assert(param != NULL);
  SSqlObj *pSql = ((SSqlObj *)param);
  pSql->res.code = code;
  tsem_post(&pSql->rspSem);
}

int taos_validate_sql(TAOS *taos, const char *sql) {
  STscObj *pObj = (STscObj *)taos;
  if (pObj == NULL || pObj->signature != pObj) {
    terrno = TSDB_CODE_TSC_DISCONNECTED;
    return TSDB_CODE_TSC_DISCONNECTED;
  }

  SSqlObj* pSql = calloc(1, sizeof(SSqlObj));

  pSql->pTscObj = taos;
  pSql->signature = pSql;

  SSqlRes *pRes = &pSql->res;
  SSqlCmd *pCmd = &pSql->cmd;
  
  pRes->numOfTotal = 0;
  pRes->numOfClauseTotal = 0;


  tscDebug("%p Valid SQL: %s pObj:%p", pSql, sql, pObj);

  int32_t sqlLen = (int32_t)strlen(sql);
  if (sqlLen > tsMaxSQLStringLen) {
    tscError("%p sql too long", pSql);
    tfree(pSql);
    return TSDB_CODE_TSC_EXCEED_SQL_LIMIT;
  }

  pSql->sqlstr = realloc(pSql->sqlstr, sqlLen + 1);
  if (pSql->sqlstr == NULL) {
    tscError("%p failed to malloc sql string buffer", pSql);
    tscDebug("%p Valid SQL result:%d, %s pObj:%p", pSql, pRes->code, taos_errstr(pSql), pObj);
    tfree(pSql);
    return TSDB_CODE_TSC_OUT_OF_MEMORY;
  }

  strtolower(pSql->sqlstr, sql);

  pCmd->curSql = NULL;
  if (NULL != pCmd->pTableBlockHashList) {
    taosHashCleanup(pCmd->pTableBlockHashList);
    pCmd->pTableBlockHashList = NULL;
  }

  pSql->fp = asyncCallback;
  pSql->fetchFp = asyncCallback;
  pSql->param = pSql;

  registerSqlObj(pSql);
  int code = tsParseSql(pSql, true);
  if (code == TSDB_CODE_TSC_ACTION_IN_PROGRESS) {
    tsem_wait(&pSql->rspSem);
    code = pSql->res.code;
  }

  if (code != TSDB_CODE_SUCCESS) {
    tscDebug("%p Valid SQL result:%d, %s pObj:%p", pSql, code, taos_errstr(pSql), pObj);
  }

  taos_free_result(pSql);
  return code;
}

static int tscParseTblNameList(SSqlObj *pSql, const char *tblNameList, int32_t tblListLen) {
  // must before clean the sqlcmd object
  tscResetSqlCmd(&pSql->cmd, false);

  SSqlCmd *pCmd = &pSql->cmd;

  pCmd->command = TSDB_SQL_MULTI_META;
  pCmd->count = 0;

  int   code = TSDB_CODE_TSC_INVALID_TABLE_ID_LENGTH;
  char *str = (char *)tblNameList;

  SQueryInfo *pQueryInfo = tscGetQueryInfoDetailSafely(pCmd, pCmd->clauseIndex);
  if (pQueryInfo == NULL) {
    pSql->res.code = terrno;
    return terrno;
  }

  STableMetaInfo *pTableMetaInfo = tscAddEmptyMetaInfo(pQueryInfo);

  if ((code = tscAllocPayload(pCmd, tblListLen + 16)) != TSDB_CODE_SUCCESS) {
    return code;
  }

  char *nextStr;
  char  tblName[TSDB_TABLE_FNAME_LEN];
  int   payloadLen = 0;
  char *pMsg = pCmd->payload;
  while (1) {
    nextStr = strchr(str, ',');
    if (nextStr == NULL) {
      break;
    }

    memcpy(tblName, str, nextStr - str);
    int32_t len = (int32_t)(nextStr - str);
    tblName[len] = '\0';

    str = nextStr + 1;
    len = (int32_t)strtrim(tblName);

    SStrToken sToken = {.n = len, .type = TK_ID, .z = tblName};
    tSQLGetToken(tblName, &sToken.type);

    // Check if the table name available or not
    if (tscValidateName(&sToken) != TSDB_CODE_SUCCESS) {
      code = TSDB_CODE_TSC_INVALID_TABLE_ID_LENGTH;
      sprintf(pCmd->payload, "table name is invalid");
      return code;
    }

    if ((code = tscSetTableFullName(pTableMetaInfo, &sToken, pSql)) != TSDB_CODE_SUCCESS) {
      return code;
    }

    if (++pCmd->count > TSDB_MULTI_TABLEMETA_MAX_NUM) {
      code = TSDB_CODE_TSC_INVALID_TABLE_ID_LENGTH;
      sprintf(pCmd->payload, "tables over the max number");
      return code;
    }

    int32_t xlen = tNameLen(&pTableMetaInfo->name);
    if (payloadLen + xlen + 128 >= pCmd->allocSize) {
      char *pNewMem = realloc(pCmd->payload, pCmd->allocSize + tblListLen);
      if (pNewMem == NULL) {
        code = TSDB_CODE_TSC_OUT_OF_MEMORY;
        sprintf(pCmd->payload, "failed to allocate memory");
        return code;
      }

      pCmd->payload = pNewMem;
      pCmd->allocSize = pCmd->allocSize + tblListLen;
      pMsg = pCmd->payload;
    }

    char n[TSDB_TABLE_FNAME_LEN] = {0};
    tNameExtractFullName(&pTableMetaInfo->name, n);
    payloadLen += sprintf(pMsg + payloadLen, "%s,", n);
  }

  *(pMsg + payloadLen) = '\0';
  pCmd->payloadLen = payloadLen + 1;

  return TSDB_CODE_SUCCESS;
}

int taos_load_table_info(TAOS *taos, const char *tableNameList) {
  const int32_t MAX_TABLE_NAME_LENGTH = 12 * 1024 * 1024;  // 12MB list

  STscObj *pObj = (STscObj *)taos;
  if (pObj == NULL || pObj->signature != pObj) {
    terrno = TSDB_CODE_TSC_DISCONNECTED;
    return TSDB_CODE_TSC_DISCONNECTED;
  }

  SSqlObj* pSql = calloc(1, sizeof(SSqlObj));
  pSql->pTscObj = taos;
  pSql->signature = pSql;

  SSqlRes *pRes = &pSql->res;

  pRes->code = 0;
  pRes->numOfTotal = 0;  // the number of getting table meta from server
  pRes->numOfClauseTotal = 0;

  assert(pSql->fp == NULL);
  tscDebug("%p tableNameList: %s pObj:%p", pSql, tableNameList, pObj);

  int32_t tblListLen = (int32_t)strlen(tableNameList);
  if (tblListLen > MAX_TABLE_NAME_LENGTH) {
    tscError("%p tableNameList too long, length:%d, maximum allowed:%d", pSql, tblListLen, MAX_TABLE_NAME_LENGTH);
    tscFreeSqlObj(pSql);
    return TSDB_CODE_TSC_INVALID_SQL;
  }

  char *str = calloc(1, tblListLen + 1);
  if (str == NULL) {
    tscError("%p failed to malloc sql string buffer", pSql);
    tscFreeSqlObj(pSql);
    return TSDB_CODE_TSC_OUT_OF_MEMORY;
  }

  strtolower(str, tableNameList);
  int32_t code = (uint8_t) tscParseTblNameList(pSql, str, tblListLen);

  /*
   * set the qhandle to 0 before return in order to erase the qhandle value assigned in the previous successful query.
   * If qhandle is NOT set 0, the function of taos_free_result() will send message to server by calling tscProcessSql()
   * to free connection, which may cause segment fault, when the parse phrase is not even successfully executed.
   */
  pRes->qhandle = 0;
  free(str);

  if (code != TSDB_CODE_SUCCESS) {
    tscFreeSqlObj(pSql);
    return code;
  }

  tscDoQuery(pSql);

  tscDebug("%p load multi table meta result:%d %s pObj:%p", pSql, pRes->code, taos_errstr(pSql), pObj);
  if ((code = pRes->code) != TSDB_CODE_SUCCESS) {
    tscFreeSqlObj(pSql);
  }

  return code;
}<|MERGE_RESOLUTION|>--- conflicted
+++ resolved
@@ -105,8 +105,6 @@
     tscReleaseRpc(pRpcObj);
     return NULL;
   }
-<<<<<<< HEAD
-=======
   // set up tscObj's mgmtEpSet
   pObj->tscCorMgmtEpSet = (SRpcCorEpSet *)malloc(sizeof(SRpcCorEpSet));
   if (NULL == pObj->tscCorMgmtEpSet) {
@@ -118,7 +116,6 @@
   }
   memcpy(pObj->tscCorMgmtEpSet, &corMgmtEpSet, sizeof(SRpcCorEpSet));
 
->>>>>>> cfa92133
   pObj->signature = pObj;
   pObj->pRpcObj = (SRpcObj *)pRpcObj;
   tstrncpy(pObj->user, user, sizeof(pObj->user));
