/*
 * Copyright (c) 2019 TAOS Data, Inc. <jhtao@taosdata.com>
 *
 * This program is free software: you can use, redistribute, and/or modify
 * it under the terms of the GNU Affero General Public License, version 3
 * or later ("AGPL"), as published by the Free Software Foundation.
 *
 * This program is distributed in the hope that it will be useful, but WITHOUT
 * ANY WARRANTY; without even the implied warranty of MERCHANTABILITY or
 * FITNESS FOR A PARTICULAR PURPOSE.
 *
 * You should have received a copy of the GNU Affero General Public License
 * along with this program. If not, see <http://www.gnu.org/licenses/>.
 */

#include "os.h"
#include "taos.h"
#include "trpc.h"
#include "tsclient.h"
#include "tsocket.h"
#include "ttimer.h"
#include "tutil.h"
#include "tscLog.h"
#include "tscUtil.h"
#include "tcache.h"
#include "tscProfile.h"

typedef struct SSubscriptionProgress {
  int64_t uid;
  TSKEY key;
} SSubscriptionProgress;

typedef struct SSub {
  void *                  signature;
  char                    topic[32];
  tsem_t                  sem;
  int64_t                 lastSyncTime;
  int64_t                 lastConsumeTime;
  TAOS *                  taos;
  void *                  pTimer;
  SSqlObj *               pSql;
  int                     interval;
  TAOS_SUBSCRIBE_CALLBACK fp;
  void *                  param;
  SArray* progress;
} SSub;


static int tscCompareSubscriptionProgress(const void* a, const void* b) {
  const SSubscriptionProgress* x = (const SSubscriptionProgress*)a;
  const SSubscriptionProgress* y = (const SSubscriptionProgress*)b;
  if (x->uid > y->uid) return 1;
  if (x->uid < y->uid) return -1;
  return 0;
}

TSKEY tscGetSubscriptionProgress(void* sub, int64_t uid, TSKEY dflt) {
  if (sub == NULL) {
    return dflt;
  }
  SSub* pSub = (SSub*)sub;

  SSubscriptionProgress target = {.uid = uid, .key = 0};
  SSubscriptionProgress* p = taosArraySearch(pSub->progress, &target, tscCompareSubscriptionProgress, TD_EQ);
  if (p == NULL) {
    return dflt;
  }
  return p->key;
}

void tscUpdateSubscriptionProgress(void* sub, int64_t uid, TSKEY ts) {
  if( sub == NULL) {
    return;
  }

  SSub* pSub = (SSub*)sub;

  SSubscriptionProgress target = {.uid = uid, .key = ts};
  SSubscriptionProgress* p = taosArraySearch(pSub->progress, &target, tscCompareSubscriptionProgress, TD_EQ);
  if (p != NULL) {
    p->key = ts;
    tscDebug("subscribe:%s, uid:%"PRIu64" update sub start ts:%"PRId64, pSub->topic, p->uid, p->key);
  }
}


static void asyncCallback(void *param, TAOS_RES *tres, int code) {
  assert(param != NULL);
  SSub *pSub = ((SSub *)param);
  pSub->pSql->res.code = code;
  tsem_post(&pSub->sem);
}


static SSub* tscCreateSubscription(STscObj* pObj, const char* topic, const char* sql) {
  int code = TSDB_CODE_SUCCESS, line = __LINE__;
  SSqlObj* pSql = NULL;

  SSub* pSub = calloc(1, sizeof(SSub));
  if (pSub == NULL) {
    line = __LINE__;
    code = TSDB_CODE_TSC_OUT_OF_MEMORY;
    goto fail;
  }
  pSub->signature = pSub;
  if (tsem_init(&pSub->sem, 0, 0) == -1) {
    line = __LINE__;
    code = TAOS_SYSTEM_ERROR(errno);
    goto fail;
  }

  tstrncpy(pSub->topic, topic, sizeof(pSub->topic));
  pSub->progress = taosArrayInit(32, sizeof(SSubscriptionProgress));
  if (pSub->progress == NULL) {
    line = __LINE__;
    code = TSDB_CODE_TSC_OUT_OF_MEMORY;
    goto fail;
  }

  pSql = calloc(1, sizeof(SSqlObj));
  if (pSql == NULL) {
    line = __LINE__;
    code = TSDB_CODE_TSC_OUT_OF_MEMORY;
    goto fail;
  }

  pSql->signature = pSql;
  pSql->pTscObj = pObj;
  pSql->pSubscription = pSub;
  pSub->pSql = pSql;

  SSqlCmd* pCmd = &pSql->cmd;
  SSqlRes* pRes = &pSql->res;
  if (tsem_init(&pSql->rspSem, 0, 0) == -1) {
    line = __LINE__;
    code = TAOS_SYSTEM_ERROR(errno);
    goto fail;
  }

  pSql->param = pSub;
  pSql->maxRetry = TSDB_MAX_REPLICA;
  pSql->fp = asyncCallback;
  pSql->fetchFp = asyncCallback;
  pSql->sqlstr = strdup(sql);
  if (pSql->sqlstr == NULL) {
    line = __LINE__;
    code = TSDB_CODE_TSC_OUT_OF_MEMORY;
    goto fail;
  }

  strtolower(pSql->sqlstr, pSql->sqlstr);
  pRes->qId = 0;
  pRes->numOfRows = 1;
  pCmd->resColumnId = TSDB_RES_COL_ID;

  code = tscAllocPayload(pCmd, TSDB_DEFAULT_PAYLOAD_SIZE);
  if (code != TSDB_CODE_SUCCESS) {
    line = __LINE__;
    goto fail;
  }

  registerSqlObj(pSql);

  code = tsParseSql(pSql, true);
  if (code == TSDB_CODE_TSC_ACTION_IN_PROGRESS) {
    tsem_wait(&pSub->sem);
    code = pSql->res.code;
  }

  if (code != TSDB_CODE_SUCCESS) {
    line = __LINE__;
    goto fail;
  }

  if (pSql->cmd.command != TSDB_SQL_SELECT && pSql->cmd.command != TSDB_SQL_RETRIEVE_EMPTY_RESULT) {
    line = __LINE__;
    code = TSDB_CODE_TSC_INVALID_OPERATION;
    goto fail;
  }

  return pSub;

fail:
  tscError("tscCreateSubscription failed at line %d, reason: %s", line, tstrerror(code));
  if (pSql != NULL) {
    if (pSql->self != 0) {
      taosReleaseRef(tscObjRef, pSql->self);
    } else {
    tscFreeSqlObj(pSql);
    }

    pSql = NULL;
  }

  if (pSub != NULL) {
    taosArrayDestroy(pSub->progress);
    tsem_destroy(&pSub->sem);
    free(pSub);
    pSub = NULL;
  }

  terrno = code;
  return NULL;
}


static void tscProcessSubscriptionTimer(void *handle, void *tmrId) {
  SSub *pSub = (SSub *)handle;
  if (pSub == NULL || pSub->pTimer != tmrId) return;

  TAOS_RES* res = taos_consume(pSub);
  if (res != NULL) {
    pSub->fp(pSub, res, pSub->param, 0);
  }

  taosTmrReset(tscProcessSubscriptionTimer, pSub->interval, pSub, tscTmr, &pSub->pTimer);
}

//TODO refactor: extract table list name not simply from the sql
static SArray* getTableList( SSqlObj* pSql ) {
  const char* p = strstr( pSql->sqlstr, " from " );
  assert(p != NULL); // we are sure this is a 'select' statement
  char* sql = alloca(strlen(p) + 32);
  sprintf(sql, "select tbid(tbname)%s", p);
  
  SSqlObj* pNew = taos_query(pSql->pTscObj, sql);
  if (pNew == NULL) {
    tscError("0x%"PRIx64" failed to retrieve table id: cannot create new sql object.", pSql->self);
    return NULL;

  } else if (taos_errno(pNew) != TSDB_CODE_SUCCESS) {
    tscError("0x%"PRIx64" failed to retrieve table id,error: %s", pSql->self, tstrerror(taos_errno(pNew)));
    return NULL;
  }

  TAOS_ROW row;
  SArray* result = taosArrayInit( 128, sizeof(STidTags) );
  while ((row = taos_fetch_row(pNew))) {
    STidTags tags;
    memcpy(&tags, row[0], sizeof(tags));
    taosArrayPush(result, &tags);
  }

  taos_free_result(pNew);
  
  return result;
}

static int32_t compareTidTag(const void* p1, const void* p2) {
  const STidTags* t1 = (const STidTags*)p1;
  const STidTags* t2 = (const STidTags*)p2;
  
  if (t1->vgId != t2->vgId) {
    return (t1->vgId > t2->vgId) ? 1 : -1;
  }
  if (t1->tid != t2->tid) {
    return (t1->tid > t2->tid) ? 1 : -1;
  }
  return 0;
}


static int tscUpdateSubscription(STscObj* pObj, SSub* pSub) {
  SSqlObj* pSql = pSub->pSql;

  SSqlCmd* pCmd = &pSql->cmd;

  TSDB_QUERY_CLEAR_TYPE(tscGetQueryInfoDetail(pCmd, 0)->type, TSDB_QUERY_TYPE_MULTITABLE_QUERY);

  STableMetaInfo *pTableMetaInfo = tscGetTableMetaInfoFromCmd(pCmd,  0);
  if (UTIL_TABLE_IS_NORMAL_TABLE(pTableMetaInfo)) {
    STableMeta * pTableMeta = pTableMetaInfo->pTableMeta;
    SSubscriptionProgress target = {.uid = pTableMeta->id.uid, .key = 0};
    SSubscriptionProgress* p = taosArraySearch(pSub->progress, &target, tscCompareSubscriptionProgress, TD_EQ);
    if (p == NULL) {
      taosArrayClear(pSub->progress);
      taosArrayPush(pSub->progress, &target);
    }
    
    pSub->lastSyncTime = taosGetTimestampMs();
    return 1;
  }

  SArray* tables = getTableList(pSql);
  if (tables == NULL) {
    return 0;
  }
  size_t numOfTables = taosArrayGetSize(tables);

  SQueryInfo* pQueryInfo = tscGetQueryInfo(pCmd);
  SArray* progress = taosArrayInit(numOfTables, sizeof(SSubscriptionProgress));
  for( size_t i = 0; i < numOfTables; i++ ) {
    STidTags* tt = taosArrayGet( tables, i );
    SSubscriptionProgress p = { .uid = tt->uid };
    p.key = tscGetSubscriptionProgress(pSub, tt->uid, pQueryInfo->window.skey);
    taosArrayPush(progress, &p);
  }
  taosArraySort(progress, tscCompareSubscriptionProgress);

  taosArrayDestroy(pSub->progress);
  pSub->progress = progress;

  if (UTIL_TABLE_IS_SUPER_TABLE(pTableMetaInfo)) {
    taosArraySort( tables, compareTidTag );
    tscFreeVgroupTableInfo(pTableMetaInfo->pVgroupTables);
    tscBuildVgroupTableInfo(pSql, pTableMetaInfo, tables);
  }
  taosArrayDestroy(tables);

<<<<<<< HEAD
  TSDB_QUERY_SET_TYPE(tscGetQueryInfo(pCmd)->type, TSDB_QUERY_TYPE_MULTITABLE_QUERY);
=======
  if (pTableMetaInfo->pVgroupTables && taosArrayGetSize(pTableMetaInfo->pVgroupTables) > 0) {
    TSDB_QUERY_SET_TYPE(tscGetQueryInfoDetail(pCmd, 0)->type, TSDB_QUERY_TYPE_MULTITABLE_QUERY);
  }

  pSub->lastSyncTime = taosGetTimestampMs();
>>>>>>> bb2ee6b4
  return 1;
}


static int tscLoadSubscriptionProgress(SSub* pSub) {
  char buf[TSDB_MAX_SQL_LEN];
  sprintf(buf, "%s/subscribe/%s", tsDataDir, pSub->topic);

  FILE* fp = fopen(buf, "rb");
  if (fp == NULL) {
    tscDebug("subscription progress file does not exist: %s", pSub->topic);
    return 1;
  }

  if (fgets(buf, sizeof(buf), fp) == NULL) {
    tscDebug("invalid subscription progress file: %s", pSub->topic);
    fclose(fp);
    return 0;
  }

  for (int i = 0; i < sizeof(buf); i++) {
    if (buf[i] == 0)
      break;
    if (buf[i] == '\r' || buf[i] == '\n') {
      buf[i] = 0;
      break;
    }
  }
  if (strcmp(buf, pSub->pSql->sqlstr) != 0) {
    tscDebug("subscription sql statement mismatch: %s", pSub->topic);
    fclose(fp);
    return 0;
  }

  SArray* progress = pSub->progress;
  taosArrayClear(progress);
  while( 1 ) {
    if (fgets(buf, sizeof(buf), fp) == NULL) {
      fclose(fp);
      return 0;
    }
    SSubscriptionProgress p;
    sscanf(buf, "%" SCNd64 ":%" SCNd64, &p.uid, &p.key);
    taosArrayPush(progress, &p);
  }

  fclose(fp);

  taosArraySort(progress, tscCompareSubscriptionProgress);
  tscDebug("subscription progress loaded, %" PRIzu " tables: %s", taosArrayGetSize(progress), pSub->topic);
  return 1;
}

void tscSaveSubscriptionProgress(void* sub) {
  SSub* pSub = (SSub*)sub;

  char path[256];
  sprintf(path, "%s/subscribe", tsDataDir);
  if (taosMkDir(path, 0777) != 0) {
    tscError("failed to create subscribe dir: %s", path);
  }

  sprintf(path, "%s/subscribe/%s", tsDataDir, pSub->topic);
  FILE* fp = fopen(path, "wb+");
  if (fp == NULL) {
    tscError("failed to create progress file for subscription: %s", pSub->topic);
    return;
  }

  fputs(pSub->pSql->sqlstr, fp);
  fprintf(fp, "\n");
  for(size_t i = 0; i < taosArrayGetSize(pSub->progress); i++) {
    SSubscriptionProgress* p = taosArrayGet(pSub->progress, i);
    fprintf(fp, "%" PRId64 ":%" PRId64 "\n", p->uid, p->key);
  }

  fclose(fp);
}

TAOS_SUB *taos_subscribe(TAOS *taos, int restart, const char* topic, const char *sql, TAOS_SUBSCRIBE_CALLBACK fp, void *param, int interval) {
  STscObj* pObj = (STscObj*)taos;
  if (pObj == NULL || pObj->signature != pObj) {
    terrno = TSDB_CODE_TSC_DISCONNECTED;
    tscError("connection disconnected");
    return NULL;
  }

  SSub* pSub = tscCreateSubscription(pObj, topic, sql);
  if (pSub == NULL) {
    return NULL;
  }
  pSub->taos = taos;

  if (restart) {
    tscDebug("restart subscription: %s", topic);
  } else {
    tscLoadSubscriptionProgress(pSub);
  }

  if (pSub->pSql->cmd.command == TSDB_SQL_SELECT) {
    if (!tscUpdateSubscription(pObj, pSub)) {
      taos_unsubscribe(pSub, 1);
      return NULL;
    }
  }

  pSub->interval = interval;
  if (fp != NULL) {
    tscDebug("asynchronize subscription, create new timer: %s", topic);
    pSub->fp = fp;
    pSub->param = param;
    taosTmrReset(tscProcessSubscriptionTimer, interval, pSub, tscTmr, &pSub->pTimer);
  }

  return pSub;
}

SSqlObj* recreateSqlObj(SSub* pSub) {
  SSqlObj* pSql = calloc(1, sizeof(SSqlObj));
  if (pSql == NULL) {
    return NULL;
  }

  pSql->signature = pSql;
  pSql->pTscObj = pSub->taos;

  SSqlCmd* pCmd = &pSql->cmd;
  SSqlRes* pRes = &pSql->res;
  if (tsem_init(&pSql->rspSem, 0, 0) == -1) {
    tscFreeSqlObj(pSql);
    return NULL;
  }

  pSql->param = pSub;
  pSql->maxRetry = TSDB_MAX_REPLICA;
  pSql->fp = asyncCallback;
  pSql->fetchFp = asyncCallback;
  pSql->sqlstr = strdup(pSub->pSql->sqlstr);
  if (pSql->sqlstr == NULL) {
    tscFreeSqlObj(pSql);
    return NULL;
  }

  pRes->qId = 0;
  pRes->numOfRows = 1;

  int code = tscAllocPayload(pCmd, TSDB_DEFAULT_PAYLOAD_SIZE);
  if (code != TSDB_CODE_SUCCESS) {
    tscFreeSqlObj(pSql);
    return NULL;
  }

  registerSqlObj(pSql);

  code = tsParseSql(pSql, true);
  if (code == TSDB_CODE_TSC_ACTION_IN_PROGRESS) {
    tsem_wait(&pSub->sem);
    code = pSql->res.code;
  }

  if (code != TSDB_CODE_SUCCESS) {
    taosReleaseRef(tscObjRef, pSql->self);
    return NULL;
  }

  if (pSql->cmd.command != TSDB_SQL_SELECT) {
    taosReleaseRef(tscObjRef, pSql->self);
    return NULL;
  }

  return pSql;
}

TAOS_RES *taos_consume(TAOS_SUB *tsub) {
  SSub *pSub = (SSub *)tsub;
  if (pSub == NULL) return NULL;

  if (pSub->pSql->cmd.command == TSDB_SQL_RETRIEVE_EMPTY_RESULT) {
    SSqlObj* pSql = recreateSqlObj(pSub);
    if (pSql == NULL) {
      return NULL;
    }

    if (pSub->pSql->self != 0) {
      taosReleaseRef(tscObjRef, pSub->pSql->self);
    } else {
      tscFreeSqlObj(pSub->pSql);
    }

    pSub->pSql = pSql;
    pSql->pSubscription = pSub;
  }

  tscSaveSubscriptionProgress(pSub);

  SSqlObj *pSql = pSub->pSql;
  SSqlRes *pRes = &pSql->res;
  SSqlCmd *pCmd = &pSql->cmd;
  STableMetaInfo *pTableMetaInfo = tscGetTableMetaInfoFromCmd(pCmd,  0);
  SQueryInfo *pQueryInfo = tscGetQueryInfo(pCmd);
  if (taosArrayGetSize(pSub->progress) > 0) { // fix crash in single table subscription

    size_t size = taosArrayGetSize(pSub->progress);
    TSKEY s = INT64_MAX;
    for(int32_t i = 0; i < size; ++i) {
      TSKEY k = ((SSubscriptionProgress*)taosArrayGet(pSub->progress, i))->key;
      if (s > k) {
        s = k;
      }
    }

    pQueryInfo->window.skey = s;
    tscDebug("subscribe:%s set next round subscribe skey:%"PRId64, pSub->topic, pQueryInfo->window.skey);
  }

  if (pSub->pTimer == NULL) {
    int64_t duration = taosGetTimestampMs() - pSub->lastConsumeTime;
    if (duration < (int64_t)(pSub->interval)) {
      tscDebug("subscription consume too frequently, blocking...");
      taosMsleep(pSub->interval - (int32_t)duration);
    }
  }

  size_t size = taosArrayGetSize(pSub->progress) * sizeof(STableIdInfo);
  size += sizeof(SQueryTableMsg) + 4096;
  int code = tscAllocPayload(&pSql->cmd, (int)size);
  if (code != TSDB_CODE_SUCCESS) {
    tscError("failed to alloc payload");
    return NULL;
  }

  for (int retry = 0; retry < 3; retry++) {
    tscRemoveFromSqlList(pSql);

    if (taosGetTimestampMs() - pSub->lastSyncTime > 10 * 60 * 1000) {
      tscDebug("begin table synchronization");
      if (!tscUpdateSubscription(pSub->taos, pSub)) return NULL;
      tscDebug("table synchronization completed");
    }

    uint32_t type = pQueryInfo->type;
    tscFreeSqlResult(pSql);
    pRes->numOfRows = 1;
    pRes->qId = 0;
    pSql->cmd.command = TSDB_SQL_SELECT;
    pQueryInfo->type = type;

    pTableMetaInfo->vgroupIndex = 0;

    pSql->fp = asyncCallback;
    pSql->fetchFp = asyncCallback;
    pSql->param = pSub;

    pSql->cmd.active = pQueryInfo;
    executeQuery(pSql, pQueryInfo);

    tsem_wait(&pSub->sem);

    if (pRes->code != TSDB_CODE_SUCCESS) {
      continue;
    }
    // meter was removed, make sync time zero, so that next retry will
    // do synchronization first
    pSub->lastSyncTime = 0;
    break;
  }

  if (pRes->code != TSDB_CODE_SUCCESS) {
    tscError("failed to query data: %s", tstrerror(pRes->code));
    tscRemoveFromSqlList(pSql);
    return NULL;
  }

  pSub->lastConsumeTime = taosGetTimestampMs();
  return pSql;
}

void taos_unsubscribe(TAOS_SUB *tsub, int keepProgress) {
  SSub *pSub = (SSub *)tsub;
  if (pSub == NULL || pSub->signature != pSub) return;

  if (pSub->pTimer != NULL) {
    taosTmrStop(pSub->pTimer);
  }

  if (keepProgress) {
    if (pSub->progress != NULL) {
      tscSaveSubscriptionProgress(pSub);
    }
  } else {
    char path[256];
    sprintf(path, "%s/subscribe/%s", tsDataDir, pSub->topic);
    if (remove(path) != 0) {
      tscError("failed to remove progress file, topic = %s, error = %s", pSub->topic, strerror(errno));
    }
  }

  if (pSub->pSql != NULL) {
    if (pSub->pSql->self != 0) {
      taosReleaseRef(tscObjRef, pSub->pSql->self);
    } else {
      tscFreeSqlObj(pSub->pSql);
    }
  }

  taosArrayDestroy(pSub->progress);
  tsem_destroy(&pSub->sem);
  memset(pSub, 0, sizeof(*pSub));
  free(pSub);
}<|MERGE_RESOLUTION|>--- conflicted
+++ resolved
@@ -307,15 +307,11 @@
   }
   taosArrayDestroy(tables);
 
-<<<<<<< HEAD
-  TSDB_QUERY_SET_TYPE(tscGetQueryInfo(pCmd)->type, TSDB_QUERY_TYPE_MULTITABLE_QUERY);
-=======
   if (pTableMetaInfo->pVgroupTables && taosArrayGetSize(pTableMetaInfo->pVgroupTables) > 0) {
-    TSDB_QUERY_SET_TYPE(tscGetQueryInfoDetail(pCmd, 0)->type, TSDB_QUERY_TYPE_MULTITABLE_QUERY);
+    TSDB_QUERY_SET_TYPE(tscGetQueryInfo(pCmd)->type, TSDB_QUERY_TYPE_MULTITABLE_QUERY);
   }
 
   pSub->lastSyncTime = taosGetTimestampMs();
->>>>>>> bb2ee6b4
   return 1;
 }
 
