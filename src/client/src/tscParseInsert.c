/*
 * Copyright (c) 2019 TAOS Data, Inc. <jhtao@taosdata.com>
 *
 * This program is free software: you can use, redistribute, and/or modify
 * it under the terms of the GNU Affero General Public License, version 3
 * or later ("AGPL"), as published by the Free Software Foundation.
 *
 * This program is distributed in the hope that it will be useful, but WITHOUT
 * ANY WARRANTY; without even the implied warranty of MERCHANTABILITY or
 * FITNESS FOR A PARTICULAR PURPOSE.
 *
 * You should have received a copy of the GNU Affero General Public License
 * along with this program. If not, see <http://www.gnu.org/licenses/>.
 */

#define _DEFAULT_SOURCE /* See feature_test_macros(7) */
#define _GNU_SOURCE

#define _XOPEN_SOURCE

#include "os.h"

#include "ttype.h"
#include "hash.h"
#include "tscUtil.h"
#include "qTableMeta.h"
#include "tsclient.h"
#include "ttokendef.h"
#include "taosdef.h"

#include "tscLog.h"
#include "ttoken.h"

#include "tdataformat.h"

enum {
  TSDB_USE_SERVER_TS = 0,
  TSDB_USE_CLI_TS = 1,
};

static int32_t tscAllocateMemIfNeed(STableDataBlocks *pDataBlock, int32_t rowSize, int32_t *numOfRows);
static int32_t parseBoundColumns(SInsertStatementParam *pInsertParam, SParsedDataColInfo *pColInfo, SSchema *pSchema,
                                 char *str, char **end);

static int32_t tscToDouble(SStrToken *pToken, double *value, char **endPtr) {
  errno = 0;
  *value = strtold(pToken->z, endPtr);
  
  // not a valid integer number, return error
  if ((*endPtr - pToken->z) != pToken->n) {
    return TK_ILLEGAL;
  }

  return pToken->type;
}

int tsParseTime(SStrToken *pToken, int64_t *time, char **next, char *error, int16_t timePrec) {
  int32_t   index = 0;
  SStrToken sToken;
  int64_t   interval;
  int64_t   useconds = 0;
  char *    pTokenEnd = *next;

  index = 0;

  if (pToken->type == TK_NOW) {
    useconds = taosGetTimestamp(timePrec);
  } else if (strncmp(pToken->z, "0", 1) == 0 && pToken->n == 1) {
    // do nothing
  } else if (pToken->type == TK_INTEGER) {
    useconds = taosStr2int64(pToken->z);
  } else {
    // strptime("2001-11-12 18:31:01", "%Y-%m-%d %H:%M:%S", &tm);
    if (taosParseTime(pToken->z, time, pToken->n, timePrec, tsDaylight) != TSDB_CODE_SUCCESS) {
      return tscInvalidOperationMsg(error, "invalid timestamp format", pToken->z);
    }

    return TSDB_CODE_SUCCESS;
  }

  for (int k = pToken->n; pToken->z[k] != '\0'; k++) {
    if (pToken->z[k] == ' ' || pToken->z[k] == '\t') continue;
    if (pToken->z[k] == ',') {
      *next = pTokenEnd;
      *time = useconds;
      return 0;
    }

    break;
  }

  /*
   * time expression:
   * e.g., now+12a, now-5h
   */
  SStrToken valueToken;
  index = 0;
  sToken = tStrGetToken(pTokenEnd, &index, false);
  pTokenEnd += index;

  if (sToken.type == TK_MINUS || sToken.type == TK_PLUS) {
    index = 0;
    valueToken = tStrGetToken(pTokenEnd, &index, false);
    pTokenEnd += index;

    if (valueToken.n < 2) {
      return tscInvalidOperationMsg(error, "value expected in timestamp", sToken.z);
    }

    if (parseAbsoluteDuration(valueToken.z, valueToken.n, &interval) != TSDB_CODE_SUCCESS) {
      return TSDB_CODE_TSC_INVALID_OPERATION;
    }

    if (timePrec == TSDB_TIME_PRECISION_MILLI) {
      interval /= 1000;
    }

    if (sToken.type == TK_PLUS) {
      useconds += interval;
    } else {
      useconds = useconds - interval;
    }

    *next = pTokenEnd;
  }

  *time = useconds;
  return TSDB_CODE_SUCCESS;
}

static bool isNullStr(SStrToken* pToken) {
  return (pToken->type == TK_NULL) || ((pToken->type == TK_STRING) && (pToken->n != 0) &&
                                       (strncasecmp(TSDB_DATA_NULL_STR_L, pToken->z, pToken->n) == 0));
}
int32_t tsParseOneColumn(SSchema *pSchema, SStrToken *pToken, char *payload, char *msg, char **str, bool primaryKey,
                         int16_t timePrec) {
  int64_t iv;
  int32_t ret;
  char   *endptr = NULL;

  if (IS_NUMERIC_TYPE(pSchema->type) && pToken->n == 0) {
    return tscInvalidOperationMsg(msg, "invalid numeric data", pToken->z);
  }

  switch (pSchema->type) {
    case TSDB_DATA_TYPE_BOOL: {  // bool
      if (isNullStr(pToken)) {
        *((uint8_t *)payload) = TSDB_DATA_BOOL_NULL;
      } else {
        if ((pToken->type == TK_BOOL || pToken->type == TK_STRING) && (pToken->n != 0)) {
          if (strncmp(pToken->z, "true", pToken->n) == 0) {
            *(uint8_t *)payload = TSDB_TRUE;
          } else if (strncmp(pToken->z, "false", pToken->n) == 0) {
            *(uint8_t *)payload = TSDB_FALSE;
          } else {
            return tscSQLSyntaxErrMsg(msg, "invalid bool data", pToken->z);
          }
        } else if (pToken->type == TK_INTEGER) {
          iv = strtoll(pToken->z, NULL, 10);
          *(uint8_t *)payload = (int8_t)((iv == 0) ? TSDB_FALSE : TSDB_TRUE);
        } else if (pToken->type == TK_FLOAT) {
          double dv = strtod(pToken->z, NULL);
          *(uint8_t *)payload = (int8_t)((dv == 0) ? TSDB_FALSE : TSDB_TRUE);
        } else {
          return tscInvalidOperationMsg(msg, "invalid bool data", pToken->z);
        }
      }
      break;
    }

    case TSDB_DATA_TYPE_TINYINT:
      if (isNullStr(pToken)) {
        *((uint8_t *)payload) = TSDB_DATA_TINYINT_NULL;
      } else {
        ret = tStrToInteger(pToken->z, pToken->type, pToken->n, &iv, true);
        if (ret != TSDB_CODE_SUCCESS) {
          return tscInvalidOperationMsg(msg, "invalid tinyint data", pToken->z);
        } else if (!IS_VALID_TINYINT(iv)) {
          return tscInvalidOperationMsg(msg, "data overflow", pToken->z);
        }

        *((uint8_t *)payload) = (uint8_t)iv;
      }

      break;

    case TSDB_DATA_TYPE_UTINYINT:
      if (isNullStr(pToken)) {
        *((uint8_t *)payload) = TSDB_DATA_UTINYINT_NULL;
      } else {
        ret = tStrToInteger(pToken->z, pToken->type, pToken->n, &iv, false);
        if (ret != TSDB_CODE_SUCCESS) {
          return tscInvalidOperationMsg(msg, "invalid unsigned tinyint data", pToken->z);
        } else if (!IS_VALID_UTINYINT(iv)) {
          return tscInvalidOperationMsg(msg, "unsigned tinyint data overflow", pToken->z);
        }

        *((uint8_t *)payload) = (uint8_t)iv;
      }

      break;

    case TSDB_DATA_TYPE_SMALLINT:
      if (isNullStr(pToken)) {
        *((int16_t *)payload) = TSDB_DATA_SMALLINT_NULL;
      } else {
        ret = tStrToInteger(pToken->z, pToken->type, pToken->n, &iv, true);
        if (ret != TSDB_CODE_SUCCESS) {
          return tscInvalidOperationMsg(msg, "invalid smallint data", pToken->z);
        } else if (!IS_VALID_SMALLINT(iv)) {
          return tscInvalidOperationMsg(msg, "smallint data overflow", pToken->z);
        }

        *((int16_t *)payload) = (int16_t)iv;
      }

      break;

    case TSDB_DATA_TYPE_USMALLINT:
      if (isNullStr(pToken)) {
        *((uint16_t *)payload) = TSDB_DATA_USMALLINT_NULL;
      } else {
        ret = tStrToInteger(pToken->z, pToken->type, pToken->n, &iv, false);
        if (ret != TSDB_CODE_SUCCESS) {
          return tscInvalidOperationMsg(msg, "invalid unsigned smallint data", pToken->z);
        } else if (!IS_VALID_USMALLINT(iv)) {
          return tscInvalidOperationMsg(msg, "unsigned smallint data overflow", pToken->z);
        }

        *((uint16_t *)payload) = (uint16_t)iv;
      }

      break;

    case TSDB_DATA_TYPE_INT:
      if (isNullStr(pToken)) {
        *((int32_t *)payload) = TSDB_DATA_INT_NULL;
      } else {
        ret = tStrToInteger(pToken->z, pToken->type, pToken->n, &iv, true);
        if (ret != TSDB_CODE_SUCCESS) {
          return tscInvalidOperationMsg(msg, "invalid int data", pToken->z);
        } else if (!IS_VALID_INT(iv)) {
          return tscInvalidOperationMsg(msg, "int data overflow", pToken->z);
        }

        *((int32_t *)payload) = (int32_t)iv;
      }

      break;

    case TSDB_DATA_TYPE_UINT:
      if (isNullStr(pToken)) {
        *((uint32_t *)payload) = TSDB_DATA_UINT_NULL;
      } else {
        ret = tStrToInteger(pToken->z, pToken->type, pToken->n, &iv, false);
        if (ret != TSDB_CODE_SUCCESS) {
          return tscInvalidOperationMsg(msg, "invalid unsigned int data", pToken->z);
        } else if (!IS_VALID_UINT(iv)) {
          return tscInvalidOperationMsg(msg, "unsigned int data overflow", pToken->z);
        }

        *((uint32_t *)payload) = (uint32_t)iv;
      }

      break;

    case TSDB_DATA_TYPE_BIGINT:
      if (isNullStr(pToken)) {
        *((int64_t *)payload) = TSDB_DATA_BIGINT_NULL;
      } else {
        ret = tStrToInteger(pToken->z, pToken->type, pToken->n, &iv, true);
        if (ret != TSDB_CODE_SUCCESS) {
          return tscInvalidOperationMsg(msg, "invalid bigint data", pToken->z);
        } else if (!IS_VALID_BIGINT(iv)) {
          return tscInvalidOperationMsg(msg, "bigint data overflow", pToken->z);
        }

        *((int64_t *)payload) = iv;
      }
      break;

    case TSDB_DATA_TYPE_UBIGINT:
      if (isNullStr(pToken)) {
        *((uint64_t *)payload) = TSDB_DATA_UBIGINT_NULL;
      } else {
        ret = tStrToInteger(pToken->z, pToken->type, pToken->n, &iv, false);
        if (ret != TSDB_CODE_SUCCESS) {
          return tscInvalidOperationMsg(msg, "invalid unsigned bigint data", pToken->z);
        } else if (!IS_VALID_UBIGINT((uint64_t)iv)) {
          return tscInvalidOperationMsg(msg, "unsigned bigint data overflow", pToken->z);
        }

        *((uint64_t *)payload) = iv;
      }
      break;

    case TSDB_DATA_TYPE_FLOAT:
      if (isNullStr(pToken)) {
        *((int32_t *)payload) = TSDB_DATA_FLOAT_NULL;
      } else {
        double dv;
        if (TK_ILLEGAL == tscToDouble(pToken, &dv, &endptr)) {
          return tscInvalidOperationMsg(msg, "illegal float data", pToken->z);
        }

        if (((dv == HUGE_VAL || dv == -HUGE_VAL) && errno == ERANGE) || dv > FLT_MAX || dv < -FLT_MAX || isinf(dv) || isnan(dv)) {
          return tscInvalidOperationMsg(msg, "illegal float data", pToken->z);
        }

//        *((float *)payload) = (float)dv;
        SET_FLOAT_VAL(payload, dv);
      }
      break;

    case TSDB_DATA_TYPE_DOUBLE:
      if (isNullStr(pToken)) {
        *((int64_t *)payload) = TSDB_DATA_DOUBLE_NULL;
      } else {
        double dv;
        if (TK_ILLEGAL == tscToDouble(pToken, &dv, &endptr)) {
          return tscInvalidOperationMsg(msg, "illegal double data", pToken->z);
        }

        if (((dv == HUGE_VAL || dv == -HUGE_VAL) && errno == ERANGE) || isinf(dv) || isnan(dv)) {
          return tscInvalidOperationMsg(msg, "illegal double data", pToken->z);
        }

        *((double *)payload) = dv;
      }
      break;

    case TSDB_DATA_TYPE_BINARY:
      // binary data cannot be null-terminated char string, otherwise the last char of the string is lost
      if (pToken->type == TK_NULL) {
        setVardataNull(payload, TSDB_DATA_TYPE_BINARY);
      } else { // too long values will return invalid sql, not be truncated automatically
        if (pToken->n + VARSTR_HEADER_SIZE > pSchema->bytes) { //todo refactor
          return tscInvalidOperationMsg(msg, "string data overflow", pToken->z);
        }
        
        STR_WITH_SIZE_TO_VARSTR(payload, pToken->z, pToken->n);
      }

      break;

    case TSDB_DATA_TYPE_NCHAR:
      if (pToken->type == TK_NULL) {
        setVardataNull(payload, TSDB_DATA_TYPE_NCHAR);
      } else {
        // if the converted output len is over than pColumnModel->bytes, return error: 'Argument list too long'
        int32_t output = 0;
        if (!taosMbsToUcs4(pToken->z, pToken->n, varDataVal(payload), pSchema->bytes - VARSTR_HEADER_SIZE, &output)) {
          char buf[512] = {0};
          snprintf(buf, tListLen(buf), "%s", strerror(errno));
          return tscInvalidOperationMsg(msg, buf, pToken->z);
        }
        
        varDataSetLen(payload, output);
      }
      break;

    case TSDB_DATA_TYPE_TIMESTAMP: {
      if (pToken->type == TK_NULL) {
        if (primaryKey) {
          *((int64_t *)payload) = 0;
        } else {
          *((int64_t *)payload) = TSDB_DATA_BIGINT_NULL;
        }
      } else {
        int64_t temp;
        if (tsParseTime(pToken, &temp, str, msg, timePrec) != TSDB_CODE_SUCCESS) {
          return tscInvalidOperationMsg(msg, "invalid timestamp", pToken->z);
        }
        
        *((int64_t *)payload) = temp;
      }

      break;
    }
  }

  return TSDB_CODE_SUCCESS;
}

/*
 * The server time/client time should not be mixed up in one sql string
 * Do not employ sort operation is not involved if server time is used.
 */
int32_t tsCheckTimestamp(STableDataBlocks *pDataBlocks, const char *start) {
  // once the data block is disordered, we do NOT keep previous timestamp any more
  if (!pDataBlocks->ordered) {
    return TSDB_CODE_SUCCESS;
  }

  TSKEY k = *(TSKEY *)start;

  if (k == INT64_MIN) {
    if (pDataBlocks->tsSource == TSDB_USE_CLI_TS) {
      return -1;
    } else if (pDataBlocks->tsSource == -1) {
      pDataBlocks->tsSource = TSDB_USE_SERVER_TS;
    }
  } else {
    if (pDataBlocks->tsSource == TSDB_USE_SERVER_TS) {
      return -1;  // client time/server time can not be mixed

    } else if (pDataBlocks->tsSource == -1) {
      pDataBlocks->tsSource = TSDB_USE_CLI_TS;
    }
  }

  if (k <= pDataBlocks->prevTS && (pDataBlocks->tsSource == TSDB_USE_CLI_TS)) {
    pDataBlocks->ordered = false;
    tscWarn("NOT ordered input timestamp");
  }

  pDataBlocks->prevTS = k;
  return TSDB_CODE_SUCCESS;
}

int tsParseOneRow(char **str, STableDataBlocks *pDataBlocks, int16_t timePrec, int32_t *len,
                  char *tmpTokenBuf, SInsertStatementParam* pInsertParam) {
  int32_t    index = 0;
  SStrToken  sToken = {0};
  char      *payload = pDataBlocks->pData + pDataBlocks->size;

  SParsedDataColInfo *spd = &pDataBlocks->boundColumnInfo;
  SSchema *schema = tscGetTableSchema(pDataBlocks->pTableMeta);

  // 1. set the parsed value from sql string
  int32_t rowSize = 0;
  for (int i = 0; i < spd->numOfBound; ++i) {
    // the start position in data block buffer of current value in sql
    int32_t colIndex = spd->boundedColumns[i];

    char    *start = payload + spd->cols[colIndex].offset;
    SSchema *pSchema = &schema[colIndex];
    rowSize += pSchema->bytes;

    index = 0;
    sToken = tStrGetToken(*str, &index, true);
    *str += index;

    if (sToken.type == TK_QUESTION) {
      if (pInsertParam->insertType != TSDB_QUERY_TYPE_STMT_INSERT) {
        return tscSQLSyntaxErrMsg(pInsertParam->msg, "? only allowed in binding insertion", *str);
      }

      uint32_t offset = (uint32_t)(start - pDataBlocks->pData);
      if (tscAddParamToDataBlock(pDataBlocks, pSchema->type, (uint8_t)timePrec, pSchema->bytes, offset) != NULL) {
        continue;
      }

      strcpy(pInsertParam->msg, "client out of memory");
      return TSDB_CODE_TSC_OUT_OF_MEMORY;
    }

    int16_t type = sToken.type;
    if ((type != TK_NOW && type != TK_INTEGER && type != TK_STRING && type != TK_FLOAT && type != TK_BOOL &&
         type != TK_NULL && type != TK_HEX && type != TK_OCT && type != TK_BIN) || (sToken.n == 0) || (type == TK_RP)) {
      return tscSQLSyntaxErrMsg(pInsertParam->msg, "invalid data or symbol", sToken.z);
    }

    // Remove quotation marks
    if (TK_STRING == sToken.type) {
      // delete escape character: \\, \', \"
      char delim = sToken.z[0];

      int32_t cnt = 0;
      int32_t j = 0;
      if (sToken.n >= TSDB_MAX_BYTES_PER_ROW) {
        return tscSQLSyntaxErrMsg(pCmd->payload, "too long string", sToken.z);
      }
      
      for (uint32_t k = 1; k < sToken.n - 1; ++k) {
        if (sToken.z[k] == '\\' || (sToken.z[k] == delim && sToken.z[k + 1] == delim)) {
            tmpTokenBuf[j] = sToken.z[k + 1];

          cnt++;
          j++;
          k++;
          continue;
        }

        tmpTokenBuf[j] = sToken.z[k];
        j++;
      }

      tmpTokenBuf[j] = 0;
      sToken.z = tmpTokenBuf;
      sToken.n -= 2 + cnt;
    }

    bool    isPrimaryKey = (colIndex == PRIMARYKEY_TIMESTAMP_COL_INDEX);
    int32_t ret = tsParseOneColumn(pSchema, &sToken, start, pInsertParam->msg, str, isPrimaryKey, timePrec);
    if (ret != TSDB_CODE_SUCCESS) {
      return ret;
    }

    if (isPrimaryKey && tsCheckTimestamp(pDataBlocks, start) != TSDB_CODE_SUCCESS) {
      tscInvalidOperationMsg(pInsertParam->msg, "client time/server time can not be mixed up", sToken.z);
      return TSDB_CODE_TSC_INVALID_TIME_STAMP;
    }
  }

  // 2. set the null value for the columns that do not assign values
  if (spd->numOfBound < spd->numOfCols) {
    char *ptr = payload;

    for (int32_t i = 0; i < spd->numOfCols; ++i) {
      if (!spd->cols[i].hasVal) {  // current column do not have any value to insert, set it to null
        if (schema[i].type == TSDB_DATA_TYPE_BINARY) {
          varDataSetLen(ptr, sizeof(int8_t));
          *(uint8_t*) varDataVal(ptr) = TSDB_DATA_BINARY_NULL;
        } else if (schema[i].type == TSDB_DATA_TYPE_NCHAR) {
          varDataSetLen(ptr, sizeof(int32_t));
          *(uint32_t*) varDataVal(ptr) = TSDB_DATA_NCHAR_NULL;
        } else {
          setNull(ptr, schema[i].type, schema[i].bytes);
        }
      }
      
      ptr += schema[i].bytes;
    }

    rowSize = (int32_t)(ptr - payload);
  }

  *len = rowSize;
  return TSDB_CODE_SUCCESS;
}

static int32_t rowDataCompar(const void *lhs, const void *rhs) {
  TSKEY left = *(TSKEY *)lhs;
  TSKEY right = *(TSKEY *)rhs;

  if (left == right) {
    return 0;
  } else {
    return left > right ? 1 : -1;
  }
}

int32_t tsParseValues(char **str, STableDataBlocks *pDataBlock, int maxRows, SInsertStatementParam *pInsertParam,
    int32_t* numOfRows, char *tmpTokenBuf) {
  int32_t index = 0;
  int32_t code = 0;

  (*numOfRows) = 0;

  SStrToken sToken;

  STableMeta* pTableMeta = pDataBlock->pTableMeta;
  STableComInfo tinfo = tscGetTableInfo(pTableMeta);
  
  int32_t  precision = tinfo.precision;

  while (1) {
    index = 0;
    sToken = tStrGetToken(*str, &index, false);
    if (sToken.n == 0 || sToken.type != TK_LP) break;

    *str += index;
    if ((*numOfRows) >= maxRows || pDataBlock->size + tinfo.rowSize >= pDataBlock->nAllocSize) {
      int32_t tSize;
      code = tscAllocateMemIfNeed(pDataBlock, tinfo.rowSize, &tSize);
      if (code != TSDB_CODE_SUCCESS) {  //TODO pass the correct error code to client
        strcpy(pInsertParam->msg, "client out of memory");
        return TSDB_CODE_TSC_OUT_OF_MEMORY;
      }

      ASSERT(tSize > maxRows);
      maxRows = tSize;
    }

    int32_t len = 0;
    code = tsParseOneRow(str, pDataBlock, precision, &len, tmpTokenBuf, pInsertParam);
    if (code != TSDB_CODE_SUCCESS) {  // error message has been set in tsParseOneRow, return directly
      return TSDB_CODE_TSC_SQL_SYNTAX_ERROR;
    }

    pDataBlock->size += len;

    index = 0;
    sToken = tStrGetToken(*str, &index, false);
    if (sToken.n == 0 || sToken.type != TK_RP) {
      tscSQLSyntaxErrMsg(pInsertParam->msg, ") expected", *str);
      code = TSDB_CODE_TSC_SQL_SYNTAX_ERROR;
      return code;
    }
    
    *str += index;

    (*numOfRows)++;
  }

  if ((*numOfRows) <= 0) {
    strcpy(pInsertParam->msg, "no any data points");
    return  TSDB_CODE_TSC_SQL_SYNTAX_ERROR;
  } else {
    return TSDB_CODE_SUCCESS;
  }
}

void tscSetBoundColumnInfo(SParsedDataColInfo *pColInfo, SSchema *pSchema, int32_t numOfCols) {
  pColInfo->numOfCols = numOfCols;
  pColInfo->numOfBound = numOfCols;

  pColInfo->boundedColumns = calloc(pColInfo->numOfCols, sizeof(int32_t));
  pColInfo->cols = calloc(pColInfo->numOfCols, sizeof(SBoundColumn));

  for (int32_t i = 0; i < pColInfo->numOfCols; ++i) {
    if (i > 0) {
      pColInfo->cols[i].offset = pSchema[i - 1].bytes + pColInfo->cols[i - 1].offset;
    }

    pColInfo->cols[i].hasVal = true;
    pColInfo->boundedColumns[i] = i;
  }
}

int32_t tscAllocateMemIfNeed(STableDataBlocks *pDataBlock, int32_t rowSize, int32_t * numOfRows) {
  size_t    remain = pDataBlock->nAllocSize - pDataBlock->size;
  const int factor = 5;
  uint32_t nAllocSizeOld = pDataBlock->nAllocSize;
  
  // expand the allocated size
  if (remain < rowSize * factor) {
    while (remain < rowSize * factor) {
      pDataBlock->nAllocSize = (uint32_t)(pDataBlock->nAllocSize * 1.5);
      remain = pDataBlock->nAllocSize - pDataBlock->size;
    }

    char *tmp = realloc(pDataBlock->pData, (size_t)pDataBlock->nAllocSize);
    if (tmp != NULL) {
      pDataBlock->pData = tmp;
      memset(pDataBlock->pData + pDataBlock->size, 0, pDataBlock->nAllocSize - pDataBlock->size);
    } else {
      // do nothing, if allocate more memory failed
      pDataBlock->nAllocSize = nAllocSizeOld;
      *numOfRows = (int32_t)(pDataBlock->nAllocSize - pDataBlock->headerSize) / rowSize;
      return TSDB_CODE_TSC_OUT_OF_MEMORY;
    }
  }

  *numOfRows = (int32_t)(pDataBlock->nAllocSize - pDataBlock->headerSize) / rowSize;
  return TSDB_CODE_SUCCESS;
}

static int32_t tsSetBlockInfo(SSubmitBlk *pBlocks, const STableMeta *pTableMeta, int32_t numOfRows) {
  pBlocks->tid = pTableMeta->id.tid;
  pBlocks->uid = pTableMeta->id.uid;
  pBlocks->sversion = pTableMeta->sversion;

  if (pBlocks->numOfRows + numOfRows >= INT16_MAX) {
    return TSDB_CODE_TSC_INVALID_OPERATION;
  } else {
    pBlocks->numOfRows += numOfRows;
    return TSDB_CODE_SUCCESS;
  }
}

// data block is disordered, sort it in ascending order
void tscSortRemoveDataBlockDupRows(STableDataBlocks *dataBuf) {
  SSubmitBlk *pBlocks = (SSubmitBlk *)dataBuf->pData;

  // size is less than the total size, since duplicated rows may be removed yet.
  assert(pBlocks->numOfRows * dataBuf->rowSize + sizeof(SSubmitBlk) == dataBuf->size);

  // if use server time, this block must be ordered
  if (dataBuf->tsSource == TSDB_USE_SERVER_TS) {
    assert(dataBuf->ordered);
  }

  if (!dataBuf->ordered) {
    char *pBlockData = pBlocks->data;
    qsort(pBlockData, pBlocks->numOfRows, dataBuf->rowSize, rowDataCompar);

    int32_t i = 0;
    int32_t j = 1;

    while (j < pBlocks->numOfRows) {
      TSKEY ti = *(TSKEY *)(pBlockData + dataBuf->rowSize * i);
      TSKEY tj = *(TSKEY *)(pBlockData + dataBuf->rowSize * j);

      if (ti == tj) {
        ++j;
        continue;
      }

      int32_t nextPos = (++i);
      if (nextPos != j) {
        memmove(pBlockData + dataBuf->rowSize * nextPos, pBlockData + dataBuf->rowSize * j, dataBuf->rowSize);
      }

      ++j;
    }

    dataBuf->ordered = true;

    pBlocks->numOfRows = i + 1;
    dataBuf->size = sizeof(SSubmitBlk) + dataBuf->rowSize * pBlocks->numOfRows;
  }

  dataBuf->prevTS = INT64_MIN;
}

static int32_t doParseInsertStatement(SInsertStatementParam *pInsertParam, char **str, STableDataBlocks* dataBuf, int32_t *totalNum) {
  STableComInfo tinfo = tscGetTableInfo(dataBuf->pTableMeta);
  
  int32_t maxNumOfRows;
  int32_t code = tscAllocateMemIfNeed(dataBuf, tinfo.rowSize, &maxNumOfRows);
  if (TSDB_CODE_SUCCESS != code) {
    return TSDB_CODE_TSC_OUT_OF_MEMORY;
  }

<<<<<<< HEAD
  code = TSDB_CODE_TSC_INVALID_OPERATION;
  char tmpTokenBuf[16*1024] = {0};  // used for deleting Escape character: \\, \', \"
=======
  code = TSDB_CODE_TSC_INVALID_SQL;
  char tmpTokenBuf[TSDB_MAX_BYTES_PER_ROW] = {0};  // used for deleting Escape character: \\, \', \"
>>>>>>> 72ca4518

  int32_t numOfRows = 0;
  code = tsParseValues(str, dataBuf, maxNumOfRows, pInsertParam, &numOfRows, tmpTokenBuf);
  if (code != TSDB_CODE_SUCCESS) {
    return code;
  }

  for (uint32_t i = 0; i < dataBuf->numOfParams; ++i) {
    SParamInfo *param = dataBuf->params + i;
    if (param->idx == -1) {
      param->idx = pInsertParam->numOfParams++;
      param->offset -= sizeof(SSubmitBlk);
    }
  }

  SSubmitBlk *pBlocks = (SSubmitBlk *)(dataBuf->pData);
  code = tsSetBlockInfo(pBlocks, dataBuf->pTableMeta, numOfRows);
  if (code != TSDB_CODE_SUCCESS) {
    tscInvalidOperationMsg(pInsertParam->msg, "too many rows in sql, total number of rows should be less than 32767", *str);
    return code;
  }

  dataBuf->numOfTables = 1;
  *totalNum += numOfRows;
  return TSDB_CODE_SUCCESS;
}

static int32_t tscCheckIfCreateTable(char **sqlstr, SSqlObj *pSql, char** boundColumn) {
  int32_t   index = 0;
  SStrToken sToken = {0};
  SStrToken tableToken = {0};
  int32_t   code = TSDB_CODE_SUCCESS;

  const int32_t TABLE_INDEX = 0;
  const int32_t STABLE_INDEX = 1;
  
  SSqlCmd *   pCmd = &pSql->cmd;
  SQueryInfo *pQueryInfo = tscGetQueryInfo(pCmd);
  SInsertStatementParam* pInsertParam = &pCmd->insertParam;

  char *sql = *sqlstr;

  // get the token of specified table
  index = 0;
  tableToken = tStrGetToken(sql, &index, false);
  sql += index;

  // skip possibly exists column list
  index = 0;
  sToken = tStrGetToken(sql, &index, false);
  sql += index;

  int32_t numOfColList = 0;

  // Bind table columns list in string, skip it and continue
  if (sToken.type == TK_LP) {
    *boundColumn = &sToken.z[0];

    while (1) {
      index = 0;
      sToken = tStrGetToken(sql, &index, false);

      if (sToken.type == TK_ILLEGAL) {
        return tscSQLSyntaxErrMsg(pCmd->payload, "unrecognized token", sToken.z);
      }
      
      if (sToken.type == TK_RP) {
        break;
      }

      sql += index;
      ++numOfColList;
    }

    sToken = tStrGetToken(sql, &index, false);
    sql += index;
  }

  if (numOfColList == 0 && (*boundColumn) != NULL) {
    return TSDB_CODE_TSC_SQL_SYNTAX_ERROR;
  }
  
  STableMetaInfo* pTableMetaInfo = tscGetMetaInfo(pQueryInfo, TABLE_INDEX);
  
  if (sToken.type == TK_USING) {  // create table if not exists according to the super table
    index = 0;
    sToken = tStrGetToken(sql, &index, false);
    sql += index;

    //the source super table is moved to the secondary position of the pTableMetaInfo list
    if (pQueryInfo->numOfTables < 2) {
      tscAddEmptyMetaInfo(pQueryInfo);
    }

    STableMetaInfo *pSTableMetaInfo = tscGetMetaInfo(pQueryInfo, STABLE_INDEX);
    code = tscSetTableFullName(&pSTableMetaInfo->name, &sToken, pSql);
    if (code != TSDB_CODE_SUCCESS) {
      return code;
    }

    tNameExtractFullName(&pSTableMetaInfo->name, pInsertParam->tagData.name);
    pInsertParam->tagData.dataLen = 0;

    code = tscGetTableMeta(pSql, pSTableMetaInfo);
    if (code != TSDB_CODE_SUCCESS) {
      return code;
    }

    if (!UTIL_TABLE_IS_SUPER_TABLE(pSTableMetaInfo)) {
      return tscInvalidOperationMsg(pInsertParam->msg, "create table only from super table is allowed", sToken.z);
    }

    SSchema *pTagSchema = tscGetTableTagSchema(pSTableMetaInfo->pTableMeta);
    STableComInfo tinfo = tscGetTableInfo(pSTableMetaInfo->pTableMeta);
    
    SParsedDataColInfo spd = {0};
    tscSetBoundColumnInfo(&spd, pTagSchema, tscGetNumOfTags(pSTableMetaInfo->pTableMeta));

    index = 0;
    sToken = tStrGetToken(sql, &index, false);
    if (sToken.type != TK_TAGS && sToken.type != TK_LP) {
      tscDestroyBoundColumnInfo(&spd);
      return tscSQLSyntaxErrMsg(pInsertParam->msg, "keyword TAGS expected", sToken.z);
    }

    // parse the bound tags column
    if (sToken.type == TK_LP) {
      /*
       * insert into tablename (col1, col2,..., coln) using superTableName (tagName1, tagName2, ..., tagNamen)
       * tags(tagVal1, tagVal2, ..., tagValn) values(v1, v2,... vn);
       */
      char* end = NULL;
      code = parseBoundColumns(pInsertParam, &spd, pTagSchema, sql, &end);
      if (code != TSDB_CODE_SUCCESS) {
        tscDestroyBoundColumnInfo(&spd);
        return code;
      }

      sql = end;

      index = 0;  // keywords of "TAGS"
      sToken = tStrGetToken(sql, &index, false);
      sql += index;
    } else {
      sql += index;
    }

    index = 0;
    sToken = tStrGetToken(sql, &index, false);
    sql += index;

    if (sToken.type != TK_LP) {
      tscDestroyBoundColumnInfo(&spd);
      return tscSQLSyntaxErrMsg(pInsertParam->msg, "( is expected", sToken.z);
    }
    
    SKVRowBuilder kvRowBuilder = {0};
    if (tdInitKVRowBuilder(&kvRowBuilder) < 0) {
      tscDestroyBoundColumnInfo(&spd);
      return TSDB_CODE_TSC_OUT_OF_MEMORY;
    }

    for (int i = 0; i < spd.numOfBound; ++i) {
      SSchema* pSchema = &pTagSchema[spd.boundedColumns[i]];

      index = 0;
      sToken = tStrGetToken(sql, &index, true);
      sql += index;

      if (TK_ILLEGAL == sToken.type) {
        tdDestroyKVRowBuilder(&kvRowBuilder);
        tscDestroyBoundColumnInfo(&spd);
        return TSDB_CODE_TSC_SQL_SYNTAX_ERROR;
      }

      if (sToken.n == 0 || sToken.type == TK_RP) {
        break;
      }

      // Remove quotation marks
      if (TK_STRING == sToken.type) {
        sToken.z++;
        sToken.n -= 2;
      }

      char tagVal[TSDB_MAX_TAGS_LEN];
      code = tsParseOneColumn(pSchema, &sToken, tagVal, pInsertParam->msg, &sql, false, tinfo.precision);
      if (code != TSDB_CODE_SUCCESS) {
        tdDestroyKVRowBuilder(&kvRowBuilder);
        tscDestroyBoundColumnInfo(&spd);
        return code;
      }

      tdAddColToKVRow(&kvRowBuilder, pSchema->colId, pSchema->type, tagVal);
    }

    tscDestroyBoundColumnInfo(&spd);

    SKVRow row = tdGetKVRowFromBuilder(&kvRowBuilder);
    tdDestroyKVRowBuilder(&kvRowBuilder);
    if (row == NULL) {
      return tscSQLSyntaxErrMsg(pInsertParam->msg, "tag value expected", NULL);
    }
    tdSortKVRowByColIdx(row);

    pInsertParam->tagData.dataLen = kvRowLen(row);
    if (pInsertParam->tagData.dataLen <= 0){
      return tscSQLSyntaxErrMsg(pInsertParam->msg, "tag value expected", NULL);
    }
    
    char* pTag = realloc(pInsertParam->tagData.data, pInsertParam->tagData.dataLen);
    if (pTag == NULL) {
      return TSDB_CODE_TSC_OUT_OF_MEMORY;
    }

    kvRowCpy(pTag, row);
    free(row);
    pInsertParam->tagData.data = pTag;

    index = 0;
    sToken = tStrGetToken(sql, &index, false);
    sql += index;
    if (sToken.n == 0 || sToken.type != TK_RP) {
      return tscSQLSyntaxErrMsg(pInsertParam->msg, ") expected", sToken.z);
    }

    /* parse columns after super table tags values.
     * insert into table_name using super_table(tag_name1, tag_name2) tags(tag_val1, tag_val2)
     * (normal_col1, normal_col2) values(normal_col1_val, normal_col2_val);
     * */
    index = 0;
    sToken = tStrGetToken(sql, &index, false);
    sql += index;
    int numOfColsAfterTags = 0;
    if (sToken.type == TK_LP) {
      if (*boundColumn != NULL) {
        return tscSQLSyntaxErrMsg(pInsertParam->msg, "bind columns again", sToken.z);
      } else {
        *boundColumn = &sToken.z[0];
      }

      while (1) {
        index = 0;
        sToken = tStrGetToken(sql, &index, false);

        if (sToken.type == TK_RP) {
          break;
        }

        sql += index;
        ++numOfColsAfterTags;
      }

      if (numOfColsAfterTags == 0 && (*boundColumn) != NULL) {
        return TSDB_CODE_TSC_SQL_SYNTAX_ERROR;
      }

      sToken = tStrGetToken(sql, &index, false);
    }

    sql = sToken.z;

    if (tscValidateName(&tableToken) != TSDB_CODE_SUCCESS) {
      return tscInvalidOperationMsg(pInsertParam->msg, "invalid table name", *sqlstr);
    }

    int32_t ret = tscSetTableFullName(&pTableMetaInfo->name, &tableToken, pSql);
    if (ret != TSDB_CODE_SUCCESS) {
      return ret;
    }

    if (sql == NULL) {
      return TSDB_CODE_TSC_SQL_SYNTAX_ERROR;
    }

    code = tscGetTableMetaEx(pSql, pTableMetaInfo, true);
    if (TSDB_CODE_TSC_ACTION_IN_PROGRESS == code) {
      return code;
    }
    
  } else {
    if (sToken.z == NULL) {
      return tscSQLSyntaxErrMsg(pInsertParam->msg, "", sql);
    }

    sql = sToken.z;
    code = tscGetTableMetaEx(pSql, pTableMetaInfo, false);
    if (pInsertParam->sql == NULL) {
      assert(code == TSDB_CODE_TSC_ACTION_IN_PROGRESS);
    }
  }

  *sqlstr = sql;
  return code;
}

int validateTableName(char *tblName, int len, SStrToken* psTblToken) {
  tstrncpy(psTblToken->z, tblName, TSDB_TABLE_FNAME_LEN);

  psTblToken->n    = len;
  psTblToken->type = TK_ID;
  tGetToken(psTblToken->z, &psTblToken->type);

  return tscValidateName(psTblToken);
}

static int32_t validateDataSource(SInsertStatementParam *pInsertParam, int32_t type, const char *sql) {
  uint32_t *insertType = &pInsertParam->insertType;
  if (*insertType == TSDB_QUERY_TYPE_STMT_INSERT && type == TSDB_QUERY_TYPE_INSERT) {
    return TSDB_CODE_SUCCESS;
  }

  if ((*insertType) != 0 && (*insertType) != type) {
    return tscSQLSyntaxErrMsg(pInsertParam->msg, "keyword VALUES and FILE are not allowed to mixed up", sql);
  }

  *insertType = type;
  return TSDB_CODE_SUCCESS;
}

static int32_t parseBoundColumns(SInsertStatementParam *pInsertParam, SParsedDataColInfo* pColInfo, SSchema* pSchema,
    char* str, char **end) {
  pColInfo->numOfBound = 0;

  memset(pColInfo->boundedColumns, 0, sizeof(int32_t) * pColInfo->numOfCols);
  for(int32_t i = 0; i < pColInfo->numOfCols; ++i) {
    pColInfo->cols[i].hasVal = false;
  }

  int32_t code = TSDB_CODE_SUCCESS;

  int32_t index = 0;
  SStrToken sToken = tStrGetToken(str, &index, false);
  str += index;

  if (sToken.type != TK_LP) {
    code = tscSQLSyntaxErrMsg(pInsertParam->msg, "( is expected", sToken.z);
    goto _clean;
  }

  while (1) {
    index = 0;
    sToken = tStrGetToken(str, &index, false);
    str += index;

    if (TK_STRING == sToken.type) {
      tscDequoteAndTrimToken(&sToken);
    }

    if (sToken.type == TK_RP) {
      if (end != NULL) {  // set the end position
        *end = str;
      }

      break;
    }

    bool findColumnIndex = false;

    // todo speedup by using hash list
    for (int32_t t = 0; t < pColInfo->numOfCols; ++t) {
      if (strncmp(sToken.z, pSchema[t].name, sToken.n) == 0 && strlen(pSchema[t].name) == sToken.n) {
        if (pColInfo->cols[t].hasVal == true) {
          code = tscInvalidOperationMsg(pInsertParam->msg, "duplicated column name", sToken.z);
          goto _clean;
        }

        pColInfo->cols[t].hasVal = true;
        pColInfo->boundedColumns[pColInfo->numOfBound] = t;
        pColInfo->numOfBound += 1;
        findColumnIndex = true;
        break;
      }
    }

    if (!findColumnIndex) {
      code = tscInvalidOperationMsg(pInsertParam->msg, "invalid column/tag name", sToken.z);
      goto _clean;
    }
  }

  memset(&pColInfo->boundedColumns[pColInfo->numOfBound], 0 , sizeof(int32_t) * (pColInfo->numOfCols - pColInfo->numOfBound));
  return TSDB_CODE_SUCCESS;

  _clean:
  pInsertParam->sql = NULL;
  return code;
}

static int32_t getFileFullPath(SStrToken* pToken, char* output) {
  char path[PATH_MAX] = {0};
  strncpy(path, pToken->z, pToken->n);
  strdequote(path);

  wordexp_t full_path;
  if (wordexp(path, &full_path, 0) != 0) {
    return TSDB_CODE_TSC_INVALID_OPERATION;
  }

  tstrncpy(output, full_path.we_wordv[0], PATH_MAX);
  wordfree(&full_path);
  return TSDB_CODE_SUCCESS;
}

/**
 * parse insert sql
 * @param pSql
 * @return
 */
int tsParseInsertSql(SSqlObj *pSql) {
  SSqlCmd *pCmd = &pSql->cmd;

  SInsertStatementParam* pInsertParam = &pCmd->insertParam;
  char* str = pInsertParam->sql;

  int32_t totalNum = 0;
  int32_t code = TSDB_CODE_SUCCESS;

  SQueryInfo *pQueryInfo = tscGetQueryInfo(pCmd);
  assert(pQueryInfo != NULL);

  STableMetaInfo *pTableMetaInfo = (pQueryInfo->numOfTables == 0)? tscAddEmptyMetaInfo(pQueryInfo):tscGetMetaInfo(pQueryInfo, 0);
  if (pTableMetaInfo == NULL) {
    terrno = TSDB_CODE_TSC_OUT_OF_MEMORY;
    code = terrno;
    return code;
  }

  if (NULL == pInsertParam->pTableBlockHashList) {
    pInsertParam->pTableBlockHashList = taosHashInit(128, taosGetDefaultHashFunction(TSDB_DATA_TYPE_BIGINT), true, false);
    if (NULL == pInsertParam->pTableBlockHashList) {
      code = TSDB_CODE_TSC_OUT_OF_MEMORY;
      goto _clean;
    }
  } else {
    str = pInsertParam->sql;
  }
  
  tscDebug("0x%"PRIx64" create data block list hashList:%p", pSql->self, pInsertParam->pTableBlockHashList);

  while (1) {
    int32_t   index = 0;
    SStrToken sToken = tStrGetToken(str, &index, false);

    // no data in the sql string anymore.
    if (sToken.n == 0) {
      /*
       * if the data is from the data file, no data has been generated yet. So, there no data to
       * merge or submit, save the file path and parse the file in other routines.
       */
      if (TSDB_QUERY_HAS_TYPE(pInsertParam->insertType, TSDB_QUERY_TYPE_FILE_INSERT)) {
        goto _clean;
      }

      /*
       * if no data has been generated during parsing the sql string, error msg will return
       * Otherwise, create the first submit block and submit to virtual node.
       */
      if (totalNum == 0) {
        code = TSDB_CODE_TSC_INVALID_OPERATION;
        goto _clean;
      } else {
        break;
      }
    }

    pInsertParam->sql = sToken.z;
    char      buf[TSDB_TABLE_FNAME_LEN];
    SStrToken sTblToken;
    sTblToken.z = buf;
    // Check if the table name available or not
    if (validateTableName(sToken.z, sToken.n, &sTblToken) != TSDB_CODE_SUCCESS) {
      code = tscInvalidOperationMsg(pInsertParam->msg, "table name invalid", sToken.z);
      goto _clean;
    }

    if ((code = tscSetTableFullName(&pTableMetaInfo->name, &sTblToken, pSql)) != TSDB_CODE_SUCCESS) {
      goto _clean;
    }

    char *bindedColumns = NULL;
    if ((code = tscCheckIfCreateTable(&str, pSql, &bindedColumns)) != TSDB_CODE_SUCCESS) {
      /*
       * After retrieving the table meta from server, the sql string will be parsed from the paused position.
       * And during the getTableMetaCallback function, the sql string will be parsed from the paused position.
       */
      if (TSDB_CODE_TSC_ACTION_IN_PROGRESS == code) {
        return code;
      }

      tscError("0x%"PRIx64" async insert parse error, code:%s", pSql->self, tstrerror(code));
      pInsertParam->sql = NULL;
      goto _clean;
    }

    if (UTIL_TABLE_IS_SUPER_TABLE(pTableMetaInfo)) {
      code = tscInvalidOperationMsg(pInsertParam->msg, "insert data into super table is not supported", NULL);
      goto _clean;
    }

    index = 0;
    sToken = tStrGetToken(str, &index, false);
    str += index;

    if (sToken.n == 0 || (sToken.type != TK_FILE && sToken.type != TK_VALUES)) {
      code = tscSQLSyntaxErrMsg(pInsertParam->msg, "keyword VALUES or FILE required", sToken.z);
      goto _clean;
    }

    STableComInfo tinfo = tscGetTableInfo(pTableMetaInfo->pTableMeta);
    if (sToken.type == TK_FILE) {
      if (validateDataSource(pInsertParam, TSDB_QUERY_TYPE_FILE_INSERT, sToken.z) != TSDB_CODE_SUCCESS) {
        goto _clean;
      }

      index = 0;
      sToken = tStrGetToken(str, &index, false);
      if (sToken.type != TK_STRING && sToken.type != TK_ID) {
        code = tscSQLSyntaxErrMsg(pInsertParam->msg, "file path is required following keyword FILE", sToken.z);
        goto _clean;
      }
      str += index;
      if (sToken.n == 0) {
        code = tscSQLSyntaxErrMsg(pInsertParam->msg, "file path is required following keyword FILE", sToken.z);
        goto _clean;
      }

      code = getFileFullPath(&sToken, pCmd->payload);
      if (code != TSDB_CODE_SUCCESS) {
        tscInvalidOperationMsg(pInsertParam->msg, "invalid filename", sToken.z);
        goto _clean;
      }
    } else {
      if (bindedColumns == NULL) {
        STableMeta *pTableMeta = pTableMetaInfo->pTableMeta;
        if (validateDataSource(pInsertParam, TSDB_QUERY_TYPE_INSERT, sToken.z) != TSDB_CODE_SUCCESS) {
          goto _clean;
        }

        STableDataBlocks *dataBuf = NULL;
        int32_t ret = tscGetDataBlockFromList(pInsertParam->pTableBlockHashList, pTableMeta->id.uid, TSDB_DEFAULT_PAYLOAD_SIZE,
                                              sizeof(SSubmitBlk), tinfo.rowSize, &pTableMetaInfo->name, pTableMeta,
                                              &dataBuf, NULL);
        if (ret != TSDB_CODE_SUCCESS) {
          goto _clean;
        }

        code = doParseInsertStatement(pInsertParam, &str, dataBuf, &totalNum);
        if (code != TSDB_CODE_SUCCESS) {
          goto _clean;
        }
      } else {  // bindedColumns != NULL
        // insert into tablename(col1, col2,..., coln) values(v1, v2,... vn);
        STableMeta *pTableMeta = tscGetTableMetaInfoFromCmd(pCmd, 0)->pTableMeta;

        if (validateDataSource(pInsertParam, TSDB_QUERY_TYPE_INSERT, sToken.z) != TSDB_CODE_SUCCESS) {
          goto _clean;
        }

        STableDataBlocks *dataBuf = NULL;
        int32_t ret = tscGetDataBlockFromList(pInsertParam->pTableBlockHashList, pTableMeta->id.uid, TSDB_DEFAULT_PAYLOAD_SIZE,
                                              sizeof(SSubmitBlk), tinfo.rowSize, &pTableMetaInfo->name, pTableMeta,
                                              &dataBuf, NULL);
        if (ret != TSDB_CODE_SUCCESS) {
          goto _clean;
        }

        SSchema *pSchema = tscGetTableSchema(pTableMeta);
        code = parseBoundColumns(pInsertParam, &dataBuf->boundColumnInfo, pSchema, bindedColumns, NULL);
        if (code != TSDB_CODE_SUCCESS) {
          goto _clean;
        }

        if (dataBuf->boundColumnInfo.cols[0].hasVal == false) {
          code = tscInvalidOperationMsg(pInsertParam->msg, "primary timestamp column can not be null", NULL);
          goto _clean;
        }

        if (sToken.type != TK_VALUES) {
          code = tscSQLSyntaxErrMsg(pInsertParam->msg, "keyword VALUES is expected", sToken.z);
          goto _clean;
        }

        code = doParseInsertStatement(pInsertParam, &str, dataBuf, &totalNum);
        if (code != TSDB_CODE_SUCCESS) {
          goto _clean;
        }
      }
    }
  }

  // we need to keep the data blocks if there are parameters in the sql
  if (pInsertParam->numOfParams > 0) {
    goto _clean;
  }

  // merge according to vgId
  if (!TSDB_QUERY_HAS_TYPE(pInsertParam->insertType, TSDB_QUERY_TYPE_STMT_INSERT) && taosHashGetSize(pInsertParam->pTableBlockHashList) > 0) {
    if ((code = tscMergeTableDataBlocks(pInsertParam, true)) != TSDB_CODE_SUCCESS) {
      goto _clean;
    }
  }

  code = TSDB_CODE_SUCCESS;
  goto _clean;

_clean:
  pInsertParam->sql = NULL;
  return code;
}

int tsInsertInitialCheck(SSqlObj *pSql) {
  if (!pSql->pTscObj->writeAuth) {
    return TSDB_CODE_TSC_NO_WRITE_AUTH;
  }

  int32_t  index = 0;
  SSqlCmd *pCmd = &pSql->cmd;

  SStrToken sToken = tStrGetToken(pSql->sqlstr, &index, false);
  assert(sToken.type == TK_INSERT || sToken.type == TK_IMPORT);

  pCmd->count   = 0;
  pCmd->command = TSDB_SQL_INSERT;
  SInsertStatementParam* pInsertParam = &pCmd->insertParam;

  SQueryInfo *pQueryInfo = tscGetQueryInfoS(pCmd);
  TSDB_QUERY_SET_TYPE(pQueryInfo->type, TSDB_QUERY_TYPE_INSERT);

  sToken = tStrGetToken(pSql->sqlstr, &index, false);
  if (sToken.type != TK_INTO) {
    return tscSQLSyntaxErrMsg(pInsertParam->msg, "keyword INTO is expected", sToken.z);
  }

  pInsertParam->sql = sToken.z + sToken.n;
  return TSDB_CODE_SUCCESS;
}

int tsParseSql(SSqlObj *pSql, bool initial) {
  int32_t ret = TSDB_CODE_SUCCESS;
  SSqlCmd* pCmd = &pSql->cmd;

  if (!initial) {
    tscDebug("0x%"PRIx64" resume to parse sql: %s", pSql->self, pCmd->insertParam.sql);
  }

  ret = tscAllocPayload(pCmd, TSDB_DEFAULT_PAYLOAD_SIZE);
  if (TSDB_CODE_SUCCESS != ret) {
    return ret;
  }

  if (tscIsInsertData(pSql->sqlstr)) {
    if (initial && ((ret = tsInsertInitialCheck(pSql)) != TSDB_CODE_SUCCESS)) {
      strncpy(pCmd->payload, pCmd->insertParam.msg, TSDB_DEFAULT_PAYLOAD_SIZE);
      return ret;
    }

    ret = tsParseInsertSql(pSql);
    if (pSql->parseRetry < 1 && (ret == TSDB_CODE_TSC_SQL_SYNTAX_ERROR || ret == TSDB_CODE_TSC_INVALID_OPERATION)) {
      tscDebug("0x%"PRIx64 " parse insert sql statement failed, code:%s, clear meta cache and retry ", pSql->self, tstrerror(ret));

      tscResetSqlCmd(pCmd, true);
      pSql->parseRetry++;

      if ((ret = tsInsertInitialCheck(pSql)) == TSDB_CODE_SUCCESS) {
        ret = tsParseInsertSql(pSql);
      }
    }

    if (ret != TSDB_CODE_SUCCESS) {
      strncpy(pCmd->payload, pCmd->insertParam.msg, TSDB_DEFAULT_PAYLOAD_SIZE);
    }
  } else {
    SSqlInfo sqlInfo = qSqlParse(pSql->sqlstr);
    ret = tscValidateSqlInfo(pSql, &sqlInfo);
    if (ret == TSDB_CODE_TSC_INVALID_OPERATION && pSql->parseRetry < 1 && sqlInfo.type == TSDB_SQL_SELECT) {
      tscDebug("0x%"PRIx64 " parse query sql statement failed, code:%s, clear meta cache and retry ", pSql->self, tstrerror(ret));

      tscResetSqlCmd(pCmd, true);
      pSql->parseRetry++;

      ret = tscValidateSqlInfo(pSql, &sqlInfo);
    }

    SqlInfoDestroy(&sqlInfo);
  }

  /*
   * the pRes->code may be modified or released by another thread in tscTableMetaCallBack function,
   * so do NOT use pRes->code to determine if the getTableMeta function
   * invokes new threads to get data from mgmt node or simply retrieves data from cache.
   * do NOT assign return code to pRes->code for the same reason since it may be released by another thread already.
   */
  return ret;
}

static int doPackSendDataBlock(SSqlObj* pSql, SInsertStatementParam *pInsertParam, STableMeta* pTableMeta, int32_t numOfRows, STableDataBlocks *pTableDataBlocks) {
  int32_t  code = TSDB_CODE_SUCCESS;

  SSubmitBlk *pBlocks = (SSubmitBlk *)(pTableDataBlocks->pData);
  code = tsSetBlockInfo(pBlocks, pTableMeta, numOfRows);
  if (code != TSDB_CODE_SUCCESS) {
    return tscInvalidOperationMsg(pInsertParam->msg, "too many rows in sql, total number of rows should be less than 32767", NULL);
  }

  if ((code = tscMergeTableDataBlocks(pInsertParam, true)) != TSDB_CODE_SUCCESS) {
    return code;
  }

  STableDataBlocks *pDataBlock = taosArrayGetP(pInsertParam->pDataBlocks, 0);
  if ((code = tscCopyDataBlockToPayload(pSql, pDataBlock)) != TSDB_CODE_SUCCESS) {
    return code;
  }

  return TSDB_CODE_SUCCESS;
}

typedef struct SImportFileSupport {
  SSqlObj *pSql;
  FILE    *fp;
} SImportFileSupport;

static void parseFileSendDataBlock(void *param, TAOS_RES *tres, int32_t numOfRows) {
  assert(param != NULL && tres != NULL);

  char *  tokenBuf = NULL;
  size_t  n = 0;
  ssize_t readLen = 0;
  char *  line = NULL;
  int32_t count = 0;
  int32_t maxRows = 0;
  FILE *  fp   = NULL;

  SSqlObj *pSql = tres;
  SSqlCmd *pCmd = &pSql->cmd;

  SImportFileSupport *pSupporter = (SImportFileSupport *)param;

  SSqlObj *pParentSql = pSupporter->pSql;
  fp = pSupporter->fp;

  int32_t code = pSql->res.code;

  // retry parse data from file and import data from the begining again
  if (code == TSDB_CODE_TDB_TABLE_RECONFIGURE) {
    assert(pSql->res.numOfRows == 0);
    int32_t ret = fseek(fp, 0, SEEK_SET);
    if (ret < 0) {
      tscError("0x%"PRIx64" failed to seek SEEK_SET since:%s", pSql->self, tstrerror(errno));
      code = TAOS_SYSTEM_ERROR(errno);
      goto _error;
    }
  } else if (code != TSDB_CODE_SUCCESS) {
    goto _error;
  }

  // accumulate the total submit records
  pParentSql->res.numOfRows += pSql->res.numOfRows;

  STableMetaInfo *pTableMetaInfo = tscGetTableMetaInfoFromCmd(pCmd, 0);
  STableMeta *    pTableMeta = pTableMetaInfo->pTableMeta;
  STableComInfo   tinfo = tscGetTableInfo(pTableMeta);

  SInsertStatementParam* pInsertParam = &pCmd->insertParam;
  destroyTableNameList(pInsertParam);

  pInsertParam->pDataBlocks = tscDestroyBlockArrayList(pInsertParam->pDataBlocks);

  if (pInsertParam->pTableBlockHashList == NULL) {
    pInsertParam->pTableBlockHashList = taosHashInit(16, taosGetDefaultHashFunction(TSDB_DATA_TYPE_BIGINT), true, false);
    if (pInsertParam->pTableBlockHashList == NULL) {
      code = TSDB_CODE_TSC_OUT_OF_MEMORY;
      goto _error;
    }
  }

  STableDataBlocks *pTableDataBlock = NULL;
  int32_t           ret =
      tscGetDataBlockFromList(pInsertParam->pTableBlockHashList, pTableMeta->id.uid, TSDB_PAYLOAD_SIZE, sizeof(SSubmitBlk),
                              tinfo.rowSize, &pTableMetaInfo->name, pTableMeta, &pTableDataBlock, NULL);
  if (ret != TSDB_CODE_SUCCESS) {
    pParentSql->res.code = TSDB_CODE_TSC_OUT_OF_MEMORY;
    goto _error;
  }

  tscAllocateMemIfNeed(pTableDataBlock, tinfo.rowSize, &maxRows);
  tokenBuf = calloc(1, TSDB_MAX_BYTES_PER_ROW);
  if (tokenBuf == NULL) {
    code = TSDB_CODE_TSC_OUT_OF_MEMORY;
    goto _error;
  }

  while ((readLen = tgetline(&line, &n, fp)) != -1) {
    if (('\r' == line[readLen - 1]) || ('\n' == line[readLen - 1])) {
      line[--readLen] = 0;
    }

    if (readLen == 0) {
      continue;
    }

    char *lineptr = line;
    strtolower(line, line);

    int32_t len = 0;
    code = tsParseOneRow(&lineptr, pTableDataBlock, tinfo.precision, &len, tokenBuf, pInsertParam);
    if (code != TSDB_CODE_SUCCESS || pTableDataBlock->numOfParams > 0) {
      pSql->res.code = code;
      break;
    }

    pTableDataBlock->size += len;

    if (++count >= maxRows) {
      break;
    }
  }

  tfree(tokenBuf);
  tfree(line);

  pParentSql->res.code = code;
  if (code == TSDB_CODE_SUCCESS) {
    if (count > 0) {
      pSql->res.numOfRows = 0;
      code = doPackSendDataBlock(pSql, pInsertParam, pTableMeta, count, pTableDataBlock);
      if (code != TSDB_CODE_SUCCESS) {
        goto _error;
      }

      tscBuildAndSendRequest(pSql, NULL);
      return;
    } else {
      taos_free_result(pSql);
      tfree(pSupporter);
      fclose(fp);

      pParentSql->fp = pParentSql->fetchFp;

      // all data has been sent to vnode, call user function
      int32_t v = (code != TSDB_CODE_SUCCESS) ? code : (int32_t)pParentSql->res.numOfRows;
      (*pParentSql->fp)(pParentSql->param, pParentSql, v);
      return;
    }
  }

_error:
  tfree(tokenBuf);
  tfree(line);
  taos_free_result(pSql);
  tfree(pSupporter);
  fclose(fp);

  tscAsyncResultOnError(pParentSql);
}

void tscImportDataFromFile(SSqlObj *pSql) {
  SSqlCmd *pCmd = &pSql->cmd;
  if (pCmd->command != TSDB_SQL_INSERT) {
    return;
  }

  SInsertStatementParam* pInsertParam = &pCmd->insertParam;
  assert(TSDB_QUERY_HAS_TYPE(pInsertParam->insertType, TSDB_QUERY_TYPE_FILE_INSERT) && strlen(pCmd->payload) != 0);
  pCmd->active = pCmd->pQueryInfo;

  SImportFileSupport *pSupporter = calloc(1, sizeof(SImportFileSupport));
  SSqlObj *pNew = createSubqueryObj(pSql, 0, parseFileSendDataBlock, pSupporter, TSDB_SQL_INSERT, NULL);
  pCmd->count = 1;

  FILE *fp = fopen(pCmd->payload, "rb");
  if (fp == NULL) {
    pSql->res.code = TAOS_SYSTEM_ERROR(errno);
    tscError("0x%"PRIx64" failed to open file %s to load data from file, code:%s", pSql->self, pCmd->payload, tstrerror(pSql->res.code));

    tfree(pSupporter);
    taos_free_result(pNew);
    tscAsyncResultOnError(pSql);
    return;
  }

  pSupporter->pSql = pSql;
  pSupporter->fp   = fp;

  parseFileSendDataBlock(pSupporter, pNew, TSDB_CODE_SUCCESS);
}<|MERGE_RESOLUTION|>--- conflicted
+++ resolved
@@ -469,7 +469,7 @@
       int32_t cnt = 0;
       int32_t j = 0;
       if (sToken.n >= TSDB_MAX_BYTES_PER_ROW) {
-        return tscSQLSyntaxErrMsg(pCmd->payload, "too long string", sToken.z);
+        return tscSQLSyntaxErrMsg(pInsertParam->msg, "too long string", sToken.z);
       }
       
       for (uint32_t k = 1; k < sToken.n - 1; ++k) {
@@ -714,13 +714,8 @@
     return TSDB_CODE_TSC_OUT_OF_MEMORY;
   }
 
-<<<<<<< HEAD
   code = TSDB_CODE_TSC_INVALID_OPERATION;
-  char tmpTokenBuf[16*1024] = {0};  // used for deleting Escape character: \\, \', \"
-=======
-  code = TSDB_CODE_TSC_INVALID_SQL;
   char tmpTokenBuf[TSDB_MAX_BYTES_PER_ROW] = {0};  // used for deleting Escape character: \\, \', \"
->>>>>>> 72ca4518
 
   int32_t numOfRows = 0;
   code = tsParseValues(str, dataBuf, maxNumOfRows, pInsertParam, &numOfRows, tmpTokenBuf);
