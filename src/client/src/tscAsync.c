--- conflicted
+++ resolved
@@ -62,13 +62,8 @@
   pCmd->resColumnId = TSDB_RES_COL_ID;
 
   taosAcquireRef(tscObjRef, pSql->self);
-<<<<<<< HEAD
 
   int32_t code = tsParseSql(pSql, true);
-
-=======
-  int32_t code = tsParseSql(pSql, true);
->>>>>>> 18bc5a0a
   if (code == TSDB_CODE_TSC_ACTION_IN_PROGRESS) {
     taosReleaseRef(tscObjRef, pSql->self);
     return;
