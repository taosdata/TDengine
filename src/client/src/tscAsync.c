--- conflicted
+++ resolved
@@ -62,13 +62,9 @@
   pCmd->resColumnId = TSDB_RES_COL_ID;
 
   taosAcquireRef(tscObjRef, pSql->self);
-<<<<<<< HEAD
 
   int32_t code = tsParseSql(pSql, true);
 
-=======
-  int32_t code = tsParseSql(pSql, true);
->>>>>>> 9ce15470
   if (code == TSDB_CODE_TSC_ACTION_IN_PROGRESS) {
     taosReleaseRef(tscObjRef, pSql->self);
     return;
@@ -83,10 +79,6 @@
 
   SQueryInfo* pQueryInfo = tscGetQueryInfo(pCmd);
   executeQuery(pSql, pQueryInfo);
-<<<<<<< HEAD
-=======
-
->>>>>>> 9ce15470
   taosReleaseRef(tscObjRef, pSql->self);
 }
 
