/*
 * Copyright (c) 2019 TAOS Data, Inc. <jhtao@taosdata.com>
 *
 * This program is free software: you can use, redistribute, and/or modify
 * it under the terms of the GNU Affero General Public License, version 3
 * or later ("AGPL"), as published by the Free Software Foundation.
 *
 * This program is distributed in the hope that it will be useful, but WITHOUT
 * ANY WARRANTY; without even the implied warranty of MERCHANTABILITY or
 * FITNESS FOR A PARTICULAR PURPOSE.
 *
 * You should have received a copy of the GNU Affero General Public License
 * along with this program. If not, see <http://www.gnu.org/licenses/>.
 */

#include "os.h"
#include "tutil.h"

#include "tnote.h"
#include "trpc.h"
#include "tscLog.h"
#include "tscProfile.h"
#include "tscSubquery.h"
#include "tscSecondaryMerge.h"
#include "tscUtil.h"
#include "tsched.h"
#include "tschemautil.h"
#include "tsclient.h"

static void tscProcessFetchRow(SSchedMsg *pMsg);
static void tscAsyncQueryRowsForNextVnode(void *param, TAOS_RES *tres, int numOfRows);

static void tscProcessAsyncRetrieveImpl(void *param, TAOS_RES *tres, int numOfRows, void (*fp)());

/*
 * Proxy function to perform sequentially query&retrieve operation.
 * If sql queries upon a super table and two-stage merge procedure is not involved (when employ the projection
 * query), it will sequentially query&retrieve data for all vnodes
 */
static void tscAsyncFetchRowsProxy(void *param, TAOS_RES *tres, int numOfRows);
static void tscAsyncFetchSingleRowProxy(void *param, TAOS_RES *tres, int numOfRows);

void doAsyncQuery(STscObj* pObj, SSqlObj* pSql, void (*fp)(), void* param, const char* sqlstr, size_t sqlLen) {
  SSqlCmd *pCmd = &pSql->cmd;
  SSqlRes *pRes = &pSql->res;
  
  pSql->signature = pSql;
  pSql->param     = param;
  pSql->pTscObj   = pObj;
  pSql->maxRetry  = TSDB_MAX_REPLICA_NUM;
  pSql->fp        = fp;
  
  sem_init(&pSql->rspSem, 0, 0);
  if (TSDB_CODE_SUCCESS != tscAllocPayload(pCmd, TSDB_DEFAULT_PAYLOAD_SIZE)) {
    tscError("failed to malloc payload");
    tscQueueAsyncError(fp, param, TSDB_CODE_TSC_OUT_OF_MEMORY);
    return;
  }
  
  // todo check for OOM problem
  pSql->sqlstr = calloc(1, sqlLen + 1);
  if (pSql->sqlstr == NULL) {
    tscError("%p failed to malloc sql string buffer", pSql);
    tscQueueAsyncError(fp, param, TSDB_CODE_TSC_OUT_OF_MEMORY);
    free(pCmd->payload);
    return;
  }
  
  pRes->qhandle = 0;
  pRes->numOfRows = 1;
  
  strtolower(pSql->sqlstr, sqlstr);
  tscDump("%p SQL: %s", pSql, pSql->sqlstr);
  
  int32_t code = tsParseSql(pSql, true);
  if (code == TSDB_CODE_TSC_ACTION_IN_PROGRESS) return;
  
  if (code != TSDB_CODE_SUCCESS) {
    pSql->res.code = code;
    tscQueueAsyncRes(pSql);
    return;
  }
  
  tscDoQuery(pSql);
}

// TODO return the correct error code to client in tscQueueAsyncError
void taos_query_a(TAOS *taos, const char *sqlstr, __async_cb_func_t fp, void *param) {
  STscObj *pObj = (STscObj *)taos;
  if (pObj == NULL || pObj->signature != pObj) {
    tscError("bug!!! pObj:%p", pObj);
    terrno = TSDB_CODE_TSC_DISCONNECTED;
    tscQueueAsyncError(fp, param, TSDB_CODE_TSC_DISCONNECTED);
    return;
  }
  
  int32_t sqlLen = strlen(sqlstr);
  if (sqlLen > tsMaxSQLStringLen) {
    tscError("sql string exceeds max length:%d", tsMaxSQLStringLen);
    terrno = TSDB_CODE_TSC_INVALID_SQL;
    tscQueueAsyncError(fp, param, TSDB_CODE_TSC_INVALID_SQL);
    return;
  }
  
  taosNotePrintTsc(sqlstr);
  
  SSqlObj *pSql = (SSqlObj *)calloc(1, sizeof(SSqlObj));
  if (pSql == NULL) {
    tscError("failed to malloc sqlObj");
    terrno = TSDB_CODE_TSC_OUT_OF_MEMORY;
    tscQueueAsyncError(fp, param, TSDB_CODE_TSC_OUT_OF_MEMORY);
    return;
  }
  
  doAsyncQuery(pObj, pSql, fp, param, sqlstr, sqlLen);
}

static void tscAsyncFetchRowsProxy(void *param, TAOS_RES *tres, int numOfRows) {
  if (tres == NULL) {
    return;
  }

  SSqlObj *pSql = (SSqlObj *)tres;
  SSqlRes *pRes = &pSql->res;
  SSqlCmd *pCmd = &pSql->cmd;

  if (numOfRows == 0) {
    if (hasMoreVnodesToTry(pSql)) { // sequentially retrieve data from remain vnodes.
      tscTryQueryNextVnode(pSql, tscAsyncQueryRowsForNextVnode);
    } else {
      /*
       * all available virtual node has been checked already, now we need to check
       * for the next subclause queries
       */
      if (pCmd->clauseIndex < pCmd->numOfClause - 1) {
        tscTryQueryNextClause(pSql, tscAsyncQueryRowsForNextVnode);
        return;
      }

      /*
       * 1. has reach the limitation
       * 2. no remain virtual nodes to be retrieved anymore
       */
      (*pSql->fetchFp)(param, pSql, 0);
    }
    
    return;
  }
  
  // local merge has handle this situation during super table non-projection query.
  if (pCmd->command != TSDB_SQL_RETRIEVE_LOCALMERGE) {
    pRes->numOfClauseTotal += pRes->numOfRows;
  }

  (*pSql->fetchFp)(param, tres, numOfRows);
}

// actual continue retrieve function with user-specified callback function
static void tscProcessAsyncRetrieveImpl(void *param, TAOS_RES *tres, int numOfRows, void (*fp)()) {
  SSqlObj *pSql = (SSqlObj *)tres;
  if (pSql == NULL) {  // error
    tscError("sql object is NULL");
    return;
  }

  SSqlCmd *pCmd = &pSql->cmd;
  SSqlRes *pRes = &pSql->res;

  if ((pRes->qhandle == 0 || numOfRows != 0) && pCmd->command < TSDB_SQL_LOCAL) {
    if (pRes->qhandle == 0 && numOfRows != 0) {
      tscError("qhandle is NULL");
    } else {
      pRes->code = numOfRows;
    }

    tscQueueAsyncError(pSql->fetchFp, param, pRes->code);
    return;
  }

  pSql->fp = fp;
  if (pCmd->command != TSDB_SQL_RETRIEVE_LOCALMERGE && pCmd->command < TSDB_SQL_LOCAL) {
    pCmd->command = (pCmd->command > TSDB_SQL_MGMT) ? TSDB_SQL_RETRIEVE : TSDB_SQL_FETCH;
  }
  tscProcessSql(pSql);
}

/*
 * retrieve callback for fetch rows proxy.
 * The below two functions both serve as the callback function of query virtual node.
 * query callback first, and then followed by retrieve callback
 */
static void tscAsyncQueryRowsForNextVnode(void *param, TAOS_RES *tres, int numOfRows) {
  // query completed, continue to retrieve
  tscProcessAsyncRetrieveImpl(param, tres, numOfRows, tscAsyncFetchRowsProxy);
}

void tscAsyncQuerySingleRowForNextVnode(void *param, TAOS_RES *tres, int numOfRows) {
  // query completed, continue to retrieve
  tscProcessAsyncRetrieveImpl(param, tres, numOfRows, tscAsyncFetchSingleRowProxy);
}

void taos_fetch_rows_a(TAOS_RES *taosa, void (*fp)(void *, TAOS_RES *, int), void *param) {
  SSqlObj *pSql = (SSqlObj *)taosa;
  if (pSql == NULL || pSql->signature != pSql) {
    tscError("sql object is NULL");
    tscQueueAsyncError(fp, param, TSDB_CODE_TSC_DISCONNECTED);
    return;
  }

  SSqlRes *pRes = &pSql->res;
  SSqlCmd *pCmd = &pSql->cmd;

  if (pRes->qhandle == 0) {
    tscError("qhandle is NULL");
    tscQueueAsyncError(fp, param, TSDB_CODE_TSC_INVALID_QHANDLE);
    return;
  }

  // user-defined callback function is stored in fetchFp
  pSql->fetchFp = fp;
  pSql->fp = tscAsyncFetchRowsProxy;

  pSql->param = param;
  tscResetForNextRetrieve(pRes);
  
  // handle the sub queries of join query
  if (pCmd->command == TSDB_SQL_TABLE_JOIN_RETRIEVE) {
    tscFetchDatablockFromSubquery(pSql);
  } else if (pRes->completed && pCmd->command == TSDB_SQL_FETCH) {
    if (hasMoreVnodesToTry(pSql)) { // sequentially retrieve data from remain vnodes.
      tscTryQueryNextVnode(pSql, tscAsyncQueryRowsForNextVnode);
      return;
    } else {
      /*
       * all available virtual node has been checked already, now we need to check
       * for the next subclause queries
       */
      if (pCmd->clauseIndex < pCmd->numOfClause - 1) {
        tscTryQueryNextClause(pSql, tscAsyncQueryRowsForNextVnode);
        return;
      }
    
      /*
       * 1. has reach the limitation
       * 2. no remain virtual nodes to be retrieved anymore
       */
      (*pSql->fetchFp)(param, pSql, 0);
    }
    return;
  } else { // current query is not completed, continue retrieve from node
    if (pCmd->command != TSDB_SQL_RETRIEVE_LOCALMERGE && pCmd->command < TSDB_SQL_LOCAL) {
      pCmd->command = (pCmd->command > TSDB_SQL_MGMT) ? TSDB_SQL_RETRIEVE : TSDB_SQL_FETCH;
    }
  
    tscProcessSql(pSql);
  }
}

void taos_fetch_row_a(TAOS_RES *taosa, void (*fp)(void *, TAOS_RES *, TAOS_ROW), void *param) {
  SSqlObj *pSql = (SSqlObj *)taosa;
  if (pSql == NULL || pSql->signature != pSql) {
    tscError("sql object is NULL");
    tscQueueAsyncError(fp, param, TSDB_CODE_TSC_DISCONNECTED);
    return;
  }

  SSqlRes *pRes = &pSql->res;
  SSqlCmd *pCmd = &pSql->cmd;

  if (pRes->qhandle == 0) {
    tscError("qhandle is NULL");
    tscQueueAsyncError(fp, param, TSDB_CODE_TSC_INVALID_QHANDLE);
    return;
  }

  pSql->fetchFp = fp;
  pSql->param = param;
  
  if (pRes->row >= pRes->numOfRows) {
    tscResetForNextRetrieve(pRes);
    pSql->fp = tscAsyncFetchSingleRowProxy;
    
    if (pCmd->command != TSDB_SQL_RETRIEVE_LOCALMERGE && pCmd->command < TSDB_SQL_LOCAL) {
      pCmd->command = (pCmd->command > TSDB_SQL_MGMT) ? TSDB_SQL_RETRIEVE : TSDB_SQL_FETCH;
    }
    
    tscProcessSql(pSql);
  } else {
    SSchedMsg schedMsg;
    schedMsg.fp = tscProcessFetchRow;
    schedMsg.ahandle = pSql;
    schedMsg.thandle = pRes->tsrow;
    schedMsg.msg = NULL;
    taosScheduleTask(tscQhandle, &schedMsg);
  }
}

void tscAsyncFetchSingleRowProxy(void *param, TAOS_RES *tres, int numOfRows) {
  SSqlObj *pSql = (SSqlObj *)tres;
  SSqlRes *pRes = &pSql->res;
  SSqlCmd *pCmd = &pSql->cmd;

  SQueryInfo *pQueryInfo = tscGetQueryInfoDetail(pCmd, pCmd->clauseIndex);
  
  if (numOfRows == 0) {
    if (hasMoreVnodesToTry(pSql)) {     // sequentially retrieve data from remain vnodes.
      tscTryQueryNextVnode(pSql, tscAsyncQuerySingleRowForNextVnode);
    } else {
      /*
       * 1. has reach the limitation
       * 2. no remain virtual nodes to be retrieved anymore
       */
      (*pSql->fetchFp)(pSql->param, pSql, NULL);
    }
    return;
  }
  
  for (int i = 0; i < pCmd->numOfCols; ++i){
    SFieldSupInfo* pSup = taosArrayGet(pQueryInfo->fieldsInfo.pSupportInfo, i);
    if (pSup->pSqlExpr != NULL) {
//      pRes->tsrow[i] = TSC_GET_RESPTR_BASE(pRes, pQueryInfo, i) + pSup->pSqlExpr->resBytes * pRes->row;
    } else {
      //todo add
    }
  }
  
  pRes->row++;

  (*pSql->fetchFp)(pSql->param, pSql, pSql->res.tsrow);
}

void tscProcessFetchRow(SSchedMsg *pMsg) {
  SSqlObj *pSql = (SSqlObj *)pMsg->ahandle;
  SSqlRes *pRes = &pSql->res;
  SSqlCmd *pCmd = &pSql->cmd;
  
  SQueryInfo *pQueryInfo = tscGetQueryInfoDetail(pCmd, pCmd->clauseIndex);

  for (int i = 0; i < pCmd->numOfCols; ++i) {
    SFieldSupInfo* pSup = taosArrayGet(pQueryInfo->fieldsInfo.pSupportInfo, i);

    if (pSup->pSqlExpr != NULL) {
      tscGetResultColumnChr(pRes, &pQueryInfo->fieldsInfo, i);
    } else {
//      todo add
    }
  }
  
  pRes->row++;
  (*pSql->fetchFp)(pSql->param, pSql, pRes->tsrow);
}

void tscProcessAsyncRes(SSchedMsg *pMsg) {
  SSqlObj *pSql = (SSqlObj *)pMsg->ahandle;
  SSqlCmd *pCmd = &pSql->cmd;
  SSqlRes *pRes = &pSql->res;

  void *taosres = pSql;

  // pCmd may be released, so cache pCmd->command
  int cmd = pCmd->command;
  int code = pRes->code;

  // in case of async insert, restore the user specified callback function
  bool shouldFree = tscShouldBeFreed(pSql);

  if (cmd == TSDB_SQL_INSERT) {
    assert(pSql->fp != NULL);
    pSql->fp = pSql->fetchFp;
  }

  (*pSql->fp)(pSql->param, taosres, code);

  if (shouldFree) {
    tscTrace("%p sqlObj is automatically freed in async res", pSql);
    tscFreeSqlObj(pSql);
  }
}

static void tscProcessAsyncError(SSchedMsg *pMsg) {
  void (*fp)() = pMsg->ahandle;
  (*fp)(pMsg->thandle, NULL, *(int32_t*)pMsg->msg);
}

void tscQueueAsyncError(void(*fp), void *param, int32_t code) {
  int32_t* c = malloc(sizeof(int32_t));
  *c = code;
  
  SSchedMsg schedMsg;
  schedMsg.fp = tscProcessAsyncError;
  schedMsg.ahandle = fp;
  schedMsg.thandle = param;
  schedMsg.msg = c;
  taosScheduleTask(tscQhandle, &schedMsg);
}

void tscQueueAsyncRes(SSqlObj *pSql) {
  if (pSql == NULL || pSql->signature != pSql) {
    tscTrace("%p SqlObj is freed, not add into queue async res", pSql);
    return;
  } else {
    tscError("%p add into queued async res, code:%s", pSql, tstrerror(pSql->res.code));
  }

  SSchedMsg schedMsg;
  schedMsg.fp = tscProcessAsyncRes;
  schedMsg.ahandle = pSql;
  schedMsg.thandle = (void *)1;
  schedMsg.msg = NULL;
  taosScheduleTask(tscQhandle, &schedMsg);
}

void tscProcessAsyncFree(SSchedMsg *pMsg) {
  SSqlObj *pSql = (SSqlObj *)pMsg->ahandle;
  tscTrace("%p sql is freed", pSql);
  taos_free_result(pSql);
}

void tscQueueAsyncFreeResult(SSqlObj *pSql) {
  tscTrace("%p sqlObj put in queue to async free", pSql);

  SSchedMsg schedMsg;
  schedMsg.fp = tscProcessAsyncFree;
  schedMsg.ahandle = pSql;
  schedMsg.thandle = (void *)1;
  schedMsg.msg = NULL;
  taosScheduleTask(tscQhandle, &schedMsg);
}

int tscSendMsgToServer(SSqlObj *pSql);

void tscTableMetaCallBack(void *param, TAOS_RES *res, int code) {
  SSqlObj *pSql = (SSqlObj *)param;
  if (pSql == NULL || pSql->signature != pSql) return;

  SSqlCmd *pCmd = &pSql->cmd;
  SSqlRes *pRes = &pSql->res;

  if (code != TSDB_CODE_SUCCESS) {
    pRes->code = code;
    tscQueueAsyncRes(pSql);
    return;
  }

  if (pSql->pStream == NULL) {
    SQueryInfo* pQueryInfo = tscGetQueryInfoDetail(pCmd, pCmd->clauseIndex);

    // check if it is a sub-query of super table query first, if true, enter another routine
    if (TSDB_QUERY_HAS_TYPE(pQueryInfo->type, TSDB_QUERY_TYPE_STABLE_SUBQUERY)) {
      tscTrace("%p update table meta in local cache, continue to process sql and send corresponding subquery", pSql);

      STableMetaInfo* pTableMetaInfo = tscGetMetaInfo(pQueryInfo, 0);
      if (pTableMetaInfo->pTableMeta == NULL){
        code = tscGetTableMeta(pSql, pTableMetaInfo);
        assert(code == TSDB_CODE_SUCCESS);      
      }
      
      assert((tscGetNumOfTags(pTableMetaInfo->pTableMeta) != 0) && pTableMetaInfo->vgroupIndex >= 0 && pSql->param != NULL);

      SRetrieveSupport *trs = (SRetrieveSupport *)pSql->param;
      SSqlObj *         pParObj = trs->pParentSqlObj;
      
      assert(pParObj->signature == pParObj && trs->subqueryIndex == pTableMetaInfo->vgroupIndex &&
          tscGetNumOfTags(pTableMetaInfo->pTableMeta) != 0);

<<<<<<< HEAD
      // NOTE: the vgroupInfo for the queried super table must be existed here.
      assert(pTableMetaInfo->vgroupList != NULL);
      if ((code = tscProcessSql(pSql)) == TSDB_CODE_SUCCESS) {
        return;
      }
    } else {  // continue to process normal async query
=======
      tscTrace("%p get metricMeta during super table query successfully", pSql);      

      code = tscGetSTableVgroupInfo(pSql, 0);
      pRes->code = code;

      if (code == TSDB_CODE_TSC_ACTION_IN_PROGRESS) return;
    } else {  // normal async query continues
>>>>>>> 69e0afed
      if (pCmd->parseFinished) {
        tscTrace("%p update table meta in local cache, continue to process sql and send corresponding query", pSql);

        STableMetaInfo* pTableMetaInfo = tscGetTableMetaInfoFromCmd(pCmd, pCmd->clauseIndex, 0);
        code = tscGetTableMeta(pSql, pTableMetaInfo);
        assert(code == TSDB_CODE_SUCCESS);

        // if failed to process sql, go to error handler
        if ((code = tscProcessSql(pSql)) == TSDB_CODE_SUCCESS) {
          return;
        }
//          // todo update the submit message according to the new table meta
//          // 1. table uid, 2. ip address
//          code = tscSendMsgToServer(pSql);
//          if (code == TSDB_CODE_SUCCESS) return;
//        }
      } else {
        tscTrace("%p continue parse sql after get table meta", pSql);

        code = tsParseSql(pSql, false);
        if (TSDB_QUERY_HAS_TYPE(pQueryInfo->type, TSDB_QUERY_TYPE_STMT_INSERT)) {
          STableMetaInfo* pTableMetaInfo = tscGetTableMetaInfoFromCmd(pCmd, pCmd->clauseIndex, 0);
          code = tscGetTableMeta(pSql, pTableMetaInfo);
          assert(code == TSDB_CODE_SUCCESS && pTableMetaInfo->pTableMeta != NULL);

          (*pSql->fp)(pSql->param, pSql, code);
          return;
        }
        
        if (code == TSDB_CODE_TSC_ACTION_IN_PROGRESS) return;
      }
    }

  } else {  // stream computing
    STableMetaInfo *pTableMetaInfo = tscGetTableMetaInfoFromCmd(pCmd, pCmd->clauseIndex, 0);
    code = tscGetTableMeta(pSql, pTableMetaInfo);
    pRes->code = code;

    if (code == TSDB_CODE_TSC_ACTION_IN_PROGRESS) return;

    if (code == TSDB_CODE_SUCCESS && UTIL_TABLE_IS_SUPER_TABLE(pTableMetaInfo)) {
      code = tscGetSTableVgroupInfo(pSql, pCmd->clauseIndex);
      pRes->code = code;

      if (code == TSDB_CODE_TSC_ACTION_IN_PROGRESS) return;
    }
  }

  if (code != TSDB_CODE_SUCCESS) {
    pSql->res.code = code;
    tscQueueAsyncRes(pSql);
    return;
  }

  if (pSql->pStream) {
    tscTrace("%p stream:%p meta is updated, start new query, command:%d", pSql, pSql->pStream, pSql->cmd.command);
    /*
     * NOTE:
     * transfer the sql function for super table query before get meter/metric meta,
     * since in callback functions, only tscProcessSql(pStream->pSql) is executed!
     */
    SQueryInfo* pQueryInfo = tscGetQueryInfoDetail(pCmd, pCmd->clauseIndex);
    
    tscTansformSQLFuncForSTableQuery(pQueryInfo);
    tscIncStreamExecutionCount(pSql->pStream);
  } else {
    tscTrace("%p get tableMeta successfully", pSql);
  }

  tscDoQuery(pSql);
}<|MERGE_RESOLUTION|>--- conflicted
+++ resolved
@@ -463,22 +463,12 @@
       assert(pParObj->signature == pParObj && trs->subqueryIndex == pTableMetaInfo->vgroupIndex &&
           tscGetNumOfTags(pTableMetaInfo->pTableMeta) != 0);
 
-<<<<<<< HEAD
       // NOTE: the vgroupInfo for the queried super table must be existed here.
       assert(pTableMetaInfo->vgroupList != NULL);
       if ((code = tscProcessSql(pSql)) == TSDB_CODE_SUCCESS) {
         return;
       }
     } else {  // continue to process normal async query
-=======
-      tscTrace("%p get metricMeta during super table query successfully", pSql);      
-
-      code = tscGetSTableVgroupInfo(pSql, 0);
-      pRes->code = code;
-
-      if (code == TSDB_CODE_TSC_ACTION_IN_PROGRESS) return;
-    } else {  // normal async query continues
->>>>>>> 69e0afed
       if (pCmd->parseFinished) {
         tscTrace("%p update table meta in local cache, continue to process sql and send corresponding query", pSql);
 
