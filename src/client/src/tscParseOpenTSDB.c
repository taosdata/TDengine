--- conflicted
+++ resolved
@@ -58,16 +58,7 @@
       break;
     }
 
-<<<<<<< HEAD
     pSml->stableName[len] = *cur;
-=======
-    //convert dot to underscore for now, will be removed once dot is allowed in tbname.
-    if (*cur == '.') {
-      pSml->stableName[len] = '_';
-    } else {
-      pSml->stableName[len] = tolower(*cur);
-    }
->>>>>>> 544f1323
 
     cur++;
     len++;
@@ -466,16 +457,6 @@
     return TSDB_CODE_TSC_INVALID_JSON;
   }
 
-<<<<<<< HEAD
-=======
-  //convert dot to underscore for now, will be removed once dot is allowed in tbname.
-  for (int i = 0; i < stableLen; ++i) {
-    if (metric->valuestring[i] == '.') {
-      metric->valuestring[i] = '_';
-    }
-  }
-
->>>>>>> 544f1323
   tstrncpy(pSml->stableName, metric->valuestring, stableLen + 1);
   strntolower_s(pSml->stableName, pSml->stableName, (int32_t)stableLen);
 
