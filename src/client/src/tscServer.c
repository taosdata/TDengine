--- conflicted
+++ resolved
@@ -2692,11 +2692,7 @@
   return code;
 }
 
-<<<<<<< HEAD
-int32_t getMultiTableMetaFromMnode(SSqlObj *pSql, SArray* pNameList, SArray* pVgroupNameList, __async_cb_func_t fp, bool metaClone) {
-=======
-int32_t getMultiTableMetaFromMnode(SSqlObj *pSql, SArray* pNameList, SArray* pVgroupNameList, SArray* pUdfList, __async_cb_func_t fp) {
->>>>>>> 23faaf75
+int32_t getMultiTableMetaFromMnode(SSqlObj *pSql, SArray* pNameList, SArray* pVgroupNameList, SArray* pUdfList, __async_cb_func_t fp, bool metaClone) {
   SSqlObj *pNew = calloc(1, sizeof(SSqlObj));
   if (NULL == pNew) {
     tscError("0x%"PRIx64" failed to allocate sqlobj to get multiple table meta", pSql->self);
