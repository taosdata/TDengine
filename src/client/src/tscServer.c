/*
 * Copyright (c) 2019 TAOS Data, Inc. <jhtao@taosdata.com>
 *
 * This program is free software: you can use, redistribute, and/or modify
 * it under the terms of the GNU Affero General Public License, version 3
 * or later ("AGPL"), as published by the Free Software Foundation.
 *
 * This program is distributed in the hope that it will be useful, but WITHOUT
 * ANY WARRANTY; without even the implied warranty of MERCHANTABILITY or
 * FITNESS FOR A PARTICULAR PURPOSE.
 *
 * You should have received a copy of the GNU Affero General Public License
 * along with this program. If not, see <http://www.gnu.org/licenses/>.
 */

#include "os.h"
#include "tcache.h"
#include "trpc.h"
#include "tscJoinProcess.h"
#include "tscProfile.h"
#include "tscSQLParser.h"
#include "tscSecondaryMerge.h"
#include "tscUtil.h"
#include "tschemautil.h"
#include "tsclient.h"
#include "tscompression.h"
#include "tsocket.h"
#include "ttime.h"
#include "ttimer.h"
#include "tutil.h"

#define TSC_MGMT_VNODE 999

#ifdef CLUSTER
SIpStrList tscMgmtIpList;
int        tsMasterIndex = 0;
int        tsSlaveIndex = 1;
#else
int      tsMasterIndex = 0;
int      tsSlaveIndex = 0;  // slave == master for single node edition
uint32_t tsServerIp;
#endif

int (*tscBuildMsg[TSDB_SQL_MAX])(SSqlObj *pSql, SSqlInfo *pInfo) = {0};

int (*tscProcessMsgRsp[TSDB_SQL_MAX])(SSqlObj *pSql);
void (*tscUpdateVnodeMsg[TSDB_SQL_MAX])(SSqlObj *pSql, char *buf);
void tscProcessActivityTimer(void *handle, void *tmrId);
int  tscKeepConn[TSDB_SQL_MAX] = {0};

static int32_t minMsgSize() { return tsRpcHeadSize + sizeof(STaosDigest); }

static char *doBuildMsgHeader(SSqlObj *pSql, char **pStart);

#ifdef CLUSTER
void tscPrintMgmtIp() {
  if (tscMgmtIpList.numOfIps <= 0) {
    tscError("invalid IP list:%d", tscMgmtIpList.numOfIps);
  } else {
    for (int i = 0; i < tscMgmtIpList.numOfIps; ++i) tscTrace("mgmt index:%d ip:%s", i, tscMgmtIpList.ipstr[i]);
  }
}
#endif

/*
 * For each management node, try twice at least in case of poor network situation.
 * If the client start to connect to a non-management node from the client, and the first retry may fail due to
 * the poor network quality. And then, the second retry get the response with redirection command.
 * The retry will not be executed since only *two* retry is allowed in case of single management node in the cluster.
 * Therefore, we need to multiply the retry times by factor of 2 to fix this problem.
 */
static int32_t tscGetMgmtConnMaxRetryTimes() {
  int32_t factor = 2;
#ifdef CLUSTER
  return tscMgmtIpList.numOfIps * factor;
#else
  return 1 * factor;
#endif
}

void tscProcessHeartBeatRsp(void *param, TAOS_RES *tres, int code) {
  STscObj *pObj = (STscObj *)param;
  if (pObj == NULL) return;
  if (pObj != pObj->signature) {
    tscError("heart beat msg, pObj:%p, signature:%p invalid", pObj, pObj->signature);
    return;
  }

  SSqlObj *pSql = pObj->pHb;
  SSqlRes *pRes = &pSql->res;

  if (code == 0) {
    SHeartBeatRsp *pRsp = (SHeartBeatRsp *)pRes->pRsp;
#ifdef CLUSTER
    SIpList *pIpList = &pRsp->ipList;
    tscMgmtIpList.numOfIps = pIpList->numOfIps;
    if (memcmp(tscMgmtIpList.ip, pIpList->ip, pIpList->numOfIps * 4) != 0) {
      for (int i = 0; i < pIpList->numOfIps; ++i) {
        tinet_ntoa(tscMgmtIpList.ipstr[i], pIpList->ip[i]);
        tscMgmtIpList.ip[i] = pIpList->ip[i];
      }
      tscTrace("new mgmt IP list:");
      tscPrintMgmtIp();
    }
#endif
    if (pRsp->killConnection) {
      tscKillConnection(pObj);
    } else {
      if (pRsp->queryId) tscKillQuery(pObj, pRsp->queryId);
      if (pRsp->streamId) tscKillStream(pObj, pRsp->streamId);
    }
  } else {
    tscTrace("heart beat failed, code:%d", code);
  }

  taosTmrReset(tscProcessActivityTimer, tsShellActivityTimer * 500, pObj, tscTmr, &pObj->pTimer);
}

void tscProcessActivityTimer(void *handle, void *tmrId) {
  STscObj *pObj = (STscObj *)handle;

  if (pObj == NULL) return;
  if (pObj->signature != pObj) return;
  if (pObj->pTimer != tmrId) return;

  if (pObj->pHb == NULL) {
    SSqlObj *pSql = (SSqlObj *)calloc(1, sizeof(SSqlObj));
    if (NULL == pSql) return;

    pSql->fp = tscProcessHeartBeatRsp;
    pSql->cmd.command = TSDB_SQL_HB;
    
    SQueryInfo *pQueryInfo = NULL;
    tscGetQueryInfoDetailSafely(&pSql->cmd, 0, &pQueryInfo);
    pQueryInfo->command = TSDB_SQL_HB;
    
    if (TSDB_CODE_SUCCESS != tscAllocPayload(&(pSql->cmd), TSDB_DEFAULT_PAYLOAD_SIZE)) {
      tfree(pSql);
      return;
    }

    pSql->param = pObj;
    pSql->pTscObj = pObj;
    pSql->signature = pSql;
    pObj->pHb = pSql;
    tscAddSubqueryInfo(&pObj->pHb->cmd);

    tscTrace("%p pHb is allocated, pObj:%p", pObj->pHb, pObj);
  }

  if (tscShouldFreeHeatBeat(pObj->pHb)) {
    tscTrace("%p free HB object and release connection, pConn:%p", pObj, pObj->pHb->thandle);
    taosCloseRpcConn(pObj->pHb->thandle);

    tscFreeSqlObj(pObj->pHb);
    tscCloseTscObj(pObj);
    return;
  }

  tscProcessSql(pObj->pHb);
}

void tscGetConnToMgmt(SSqlObj *pSql, uint8_t *pCode) {
  STscObj *pTscObj = pSql->pTscObj;
#ifdef CLUSTER
  if (pSql->retry < tscGetMgmtConnMaxRetryTimes()) {
    *pCode = 0;
    pSql->retry++;
    pSql->index = pSql->index % tscMgmtIpList.numOfIps;
    if (pSql->cmd.command > TSDB_SQL_READ && pSql->index == 0) pSql->index = 1;
    void *thandle = taosGetConnFromCache(tscConnCache, tscMgmtIpList.ip[pSql->index], TSC_MGMT_VNODE, pTscObj->user);
#else
  if (pSql->retry < tscGetMgmtConnMaxRetryTimes()) {
    *pCode = 0;
    pSql->retry++;
    void *thandle = taosGetConnFromCache(tscConnCache, tsServerIp, TSC_MGMT_VNODE, pTscObj->user);
#endif

    if (thandle == NULL) {
      SRpcConnInit connInit;
      memset(&connInit, 0, sizeof(connInit));
      connInit.cid = 0;
      connInit.sid = 0;
      connInit.meterId = pSql->pTscObj->user;
      connInit.peerId = 0;
      connInit.shandle = pTscMgmtConn;
      connInit.ahandle = pSql;
      connInit.peerPort = tsMgmtShellPort;
      connInit.spi = 1;
      connInit.encrypt = 0;
      connInit.secret = pSql->pTscObj->pass;

#ifdef CLUSTER
      connInit.peerIp = tscMgmtIpList.ipstr[pSql->index];
#else
	    connInit.peerIp = tsMasterIp;
#endif
      thandle = taosOpenRpcConn(&connInit, pCode);
    }

    pSql->thandle = thandle;
#ifdef CLUSTER
    pSql->ip = tscMgmtIpList.ip[pSql->index];
    pSql->vnode = TSC_MGMT_VNODE;
    tscTrace("%p mgmt index:%d ip:0x%x is picked up, pConn:%p", pSql, pSql->index, tscMgmtIpList.ip[pSql->index],
             pSql->thandle);
#else
    pSql->ip = tsServerIp;
    pSql->vnode = TSC_MGMT_VNODE;
#endif
  }

  // the pSql->res.code is the previous error(status) code.
  if (pSql->thandle == NULL && pSql->retry >= pSql->maxRetry) {
    if (pSql->res.code != TSDB_CODE_SUCCESS && pSql->res.code != TSDB_CODE_ACTION_IN_PROGRESS) {
      *pCode = pSql->res.code;
    }

    tscError("%p reach the max retry:%d, code:%d", pSql, pSql->retry, *pCode);
  }
}

void tscGetConnToVnode(SSqlObj *pSql, uint8_t *pCode) {
  SVPeerDesc *pVPeersDesc = NULL;
  static int  vidIndex = 0;
  STscObj *   pTscObj = pSql->pTscObj;

  pSql->thandle = NULL;

  SSqlCmd *       pCmd = &pSql->cmd;
  SMeterMetaInfo *pMeterMetaInfo = tscGetMeterMetaInfo(pCmd, pCmd->clauseIndex, 0);

  if (UTIL_METER_IS_SUPERTABLE(pMeterMetaInfo)) {  // multiple vnode query
    SVnodeSidList *vnodeList = tscGetVnodeSidList(pMeterMetaInfo->pMetricMeta, pMeterMetaInfo->vnodeIndex);
    if (vnodeList != NULL) {
      pVPeersDesc = vnodeList->vpeerDesc;
    }
  } else {
    SMeterMeta *pMeta = pMeterMetaInfo->pMeterMeta;
    if (pMeta == NULL) {
      tscError("%p pMeterMeta is NULL", pSql);
      pSql->retry = pSql->maxRetry;
      return;
    }
    pVPeersDesc = pMeta->vpeerDesc;
  }

  if (pVPeersDesc == NULL) {
    pSql->retry = pSql->maxRetry;
    tscError("%p pVPeerDesc is NULL", pSql);
  }

  while (pSql->retry < pSql->maxRetry) {
    (pSql->retry)++;
#ifdef CLUSTER
    char ipstr[40] = {0};
    if (pVPeersDesc[pSql->index].ip == 0) {
      (pSql->index) = (pSql->index + 1) % TSDB_VNODES_SUPPORT;
      continue;
    }
    *pCode = TSDB_CODE_SUCCESS;

    void *thandle =
        taosGetConnFromCache(tscConnCache, pVPeersDesc[pSql->index].ip, pVPeersDesc[pSql->index].vnode, pTscObj->user);

    if (thandle == NULL) {
      SRpcConnInit connInit;
      tinet_ntoa(ipstr, pVPeersDesc[pSql->index].ip);
      memset(&connInit, 0, sizeof(connInit));
      connInit.cid = vidIndex;
      connInit.sid = 0;
      connInit.spi = 0;
      connInit.encrypt = 0;
      connInit.meterId = pSql->pTscObj->user;
      connInit.peerId = htonl((pVPeersDesc[pSql->index].vnode << TSDB_SHELL_VNODE_BITS));
      connInit.shandle = pVnodeConn;
      connInit.ahandle = pSql;
      connInit.peerIp = ipstr;
      connInit.peerPort = tsVnodeShellPort;
      thandle = taosOpenRpcConn(&connInit, pCode);
      vidIndex = (vidIndex + 1) % tscNumOfThreads;
    }

    pSql->thandle = thandle;
    pSql->ip = pVPeersDesc[pSql->index].ip;
    pSql->vnode = pVPeersDesc[pSql->index].vnode;
    tscTrace("%p vnode:%d ip:%p index:%d is picked up, pConn:%p", pSql, pVPeersDesc[pSql->index].vnode,
             pVPeersDesc[pSql->index].ip, pSql->index, pSql->thandle);
#else
    *pCode = 0;
    void *thandle = taosGetConnFromCache(tscConnCache, tsServerIp, pVPeersDesc[0].vnode, pTscObj->user);

    if (thandle == NULL) {
      SRpcConnInit connInit;
      memset(&connInit, 0, sizeof(connInit));
      connInit.cid = vidIndex;
      connInit.sid = 0;
      connInit.spi = 0;
      connInit.encrypt = 0;
      connInit.meterId = pSql->pTscObj->user;
      connInit.peerId = htonl((pVPeersDesc[0].vnode << TSDB_SHELL_VNODE_BITS));
      connInit.shandle = pVnodeConn;
      connInit.ahandle = pSql;
      connInit.peerIp = tsMasterIp;
      connInit.peerPort = tsVnodeShellPort;
      thandle = taosOpenRpcConn(&connInit, pCode);
      vidIndex = (vidIndex + 1) % tscNumOfThreads;
    }

    pSql->thandle = thandle;
    pSql->ip = tsServerIp;
    pSql->vnode = pVPeersDesc[0].vnode;
#endif

    break;
  }

  // the pSql->res.code is the previous error(status) code.
  if (pSql->thandle == NULL && pSql->retry >= pSql->maxRetry) {
    if (pSql->res.code != TSDB_CODE_SUCCESS && pSql->res.code != TSDB_CODE_ACTION_IN_PROGRESS) {
      *pCode = pSql->res.code;
    }

    tscError("%p reach the max retry:%d, code:%d", pSql, pSql->retry, *pCode);
  }
}

int tscSendMsgToServer(SSqlObj *pSql) {
  uint8_t code = TSDB_CODE_NETWORK_UNAVAIL;

  if (pSql->thandle == NULL) {
    if (pSql->cmd.command < TSDB_SQL_MGMT)
      tscGetConnToVnode(pSql, &code);
    else
      tscGetConnToMgmt(pSql, &code);
  }

  if (pSql->thandle) {
    /*
     * the total length of message
     * rpc header + actual message body + digest
     *
     * the pSql object may be released automatically during insert procedure, in which the access of
     * message body by using "if (pHeader->msgType & 1)" may cause the segment fault.
     *
     */
    size_t totalLen = pSql->cmd.payloadLen + tsRpcHeadSize + sizeof(STaosDigest);

    // the memory will be released by taosProcessResponse, so no memory leak here
    char *buf = malloc(totalLen);
    if (NULL == buf) {
      tscError("%p msg:%s malloc fail", pSql, taosMsg[pSql->cmd.msgType]);
      return TSDB_CODE_CLI_OUT_OF_MEMORY;
    }
    memcpy(buf, pSql->cmd.payload, totalLen);

    tscTrace("%p msg:%s is sent to server", pSql, taosMsg[pSql->cmd.msgType]);

    char *pStart = taosBuildReqHeader(pSql->thandle, pSql->cmd.msgType, buf);
    if (pStart) {
      /*
       * this SQL object may be released by other thread due to the completion of this query even before the log
       * is dumped to log file. So the signature needs to be kept in a local variable.
       */
      uint64_t signature = (uint64_t)pSql->signature;
      if (tscUpdateVnodeMsg[pSql->cmd.command]) (*tscUpdateVnodeMsg[pSql->cmd.command])(pSql, buf);

      int ret = taosSendMsgToPeerH(pSql->thandle, pStart, pSql->cmd.payloadLen, pSql);
      if (ret >= 0) {
        code = 0;
      }

      tscTrace("%p send msg ret:%d code:%d sig:%p", pSql, ret, code, signature);
    }
  }

  return code;
}

#ifdef CLUSTER
void tscProcessMgmtRedirect(SSqlObj *pSql, uint8_t *cont) {
  SIpList *pIpList = (SIpList *)(cont);
  tscMgmtIpList.numOfIps = pIpList->numOfIps;
  for (int i = 0; i < pIpList->numOfIps; ++i) {
    tinet_ntoa(tscMgmtIpList.ipstr[i], pIpList->ip[i]);
    tscMgmtIpList.ip[i] = pIpList->ip[i];
    tscTrace("Update mgmt Ip, index:%d ip:%s", i, tscMgmtIpList.ipstr[i]);
  }

  if (pSql->cmd.command < TSDB_SQL_READ) {
    tsMasterIndex = 0;
    pSql->index = 0;
  } else {
    pSql->index++;
  }

  tscPrintMgmtIp();
}
#endif

void *tscProcessMsgFromServer(char *msg, void *ahandle, void *thandle) {
  if (ahandle == NULL) return NULL;

  SIntMsg *pMsg = (SIntMsg *)msg;
  SSqlObj *pSql = (SSqlObj *)ahandle;
  SSqlRes *pRes = &pSql->res;
  SSqlCmd *pCmd = &pSql->cmd;
  STscObj *pObj = pSql->pTscObj;
  int      code = TSDB_CODE_NETWORK_UNAVAIL;

  if (pSql->signature != pSql) {
    tscError("%p sql is already released, signature:%p", pSql, pSql->signature);
    return NULL;
  }

  if (pSql->thandle != thandle) {
    tscError("%p thandle:%p is different from received:%p", pSql, pSql->thandle, thandle);
    return NULL;
  }

  tscTrace("%p msg:%p is received from server, pConn:%p", pSql, msg, thandle);

  if (pSql->freed || pObj->signature != pObj) {
    tscTrace("%p sql is already released or DB connection is closed, freed:%d pObj:%p signature:%p", pSql, pSql->freed,
             pObj, pObj->signature);
    taosAddConnIntoCache(tscConnCache, pSql->thandle, pSql->ip, pSql->vnode, pObj->user);
    tscFreeSqlObj(pSql);
    return ahandle;
  }

  SMeterMetaInfo *pMeterMetaInfo = tscGetMeterMetaInfo(pCmd, pCmd->clauseIndex, 0);
  if (msg == NULL) {
    tscTrace("%p no response from ip:0x%x", pSql, pSql->ip);

#ifdef CLUSTER
    pSql->index++;
#else
    // for single node situation, do NOT try next index
#endif
    pSql->thandle = NULL;
    // todo taos_stop_query() in async model
    /*
     * in case of
     * 1. query cancelled(pRes->code != TSDB_CODE_QUERY_CANCELLED), do NOT re-issue the request to server.
     * 2. retrieve, do NOT re-issue the retrieve request since the qhandle may have been released by server
     */
    if (pCmd->command != TSDB_SQL_FETCH && pCmd->command != TSDB_SQL_RETRIEVE && pCmd->command != TSDB_SQL_KILL_QUERY &&
        pRes->code != TSDB_CODE_QUERY_CANCELLED) {
      code = tscSendMsgToServer(pSql);
      if (code == 0) return NULL;
    }

    // renew meter meta in case it is changed
    if (pCmd->command < TSDB_SQL_FETCH && pRes->code != TSDB_CODE_QUERY_CANCELLED) {
#ifdef CLUSTER
      pSql->maxRetry = TSDB_VNODES_SUPPORT * 2;
#else
      // for fetch, it shall not renew meter meta
      pSql->maxRetry = 2;
#endif
      code = tscRenewMeterMeta(pSql, pMeterMetaInfo->name);
      pRes->code = code;
      if (code == TSDB_CODE_ACTION_IN_PROGRESS) return pSql;

      if (pMeterMetaInfo->pMeterMeta) {
        code = tscSendMsgToServer(pSql);
        if (code == 0) return pSql;
      }
    }
  } else {
    uint16_t rspCode = pMsg->content[0];

#ifdef CLUSTER

    if (rspCode == TSDB_CODE_REDIRECT) {
      tscTrace("%p it shall be redirected!", pSql);
      taosAddConnIntoCache(tscConnCache, thandle, pSql->ip, pSql->vnode, pObj->user);
      pSql->thandle = NULL;

      if (pCmd->command > TSDB_SQL_MGMT) {
        tscProcessMgmtRedirect(pSql, pMsg->content + 1);
      } else if (pCmd->command == TSDB_SQL_INSERT) {
        pSql->index++;
        pSql->maxRetry = TSDB_VNODES_SUPPORT * 2;
      } else {
        pSql->index++;
      }

      code = tscSendMsgToServer(pSql);
      if (code == 0) return pSql;
      msg = NULL;
    } else if (rspCode == TSDB_CODE_NOT_ACTIVE_TABLE || rspCode == TSDB_CODE_INVALID_TABLE_ID ||
        rspCode == TSDB_CODE_INVALID_VNODE_ID || rspCode == TSDB_CODE_NOT_ACTIVE_VNODE ||
        rspCode == TSDB_CODE_NETWORK_UNAVAIL || rspCode == TSDB_CODE_NOT_ACTIVE_SESSION ||
        rspCode == TSDB_CODE_TABLE_ID_MISMATCH) {
      /*
       * not_active_table: 1. the virtual node may fail to create table, since the procedure of create table is asynchronized,
       *                   the virtual node may have not create table till now, so try again by using the new metermeta.
       *                   2. this requested table may have been removed by other client, so we need to renew the
       *                   metermeta here.
       *
       * not_active_vnode: current vnode is move to other node due to node balance procedure or virtual node have been
       *                   removed. So, renew metermeta and try again.
       * not_active_session: db has been move to other node, the vnode does not exist on this dnode anymore.
       */
#else
    if (rspCode == TSDB_CODE_NOT_ACTIVE_TABLE || rspCode == TSDB_CODE_INVALID_TABLE_ID ||
        rspCode == TSDB_CODE_NOT_ACTIVE_VNODE || rspCode == TSDB_CODE_INVALID_VNODE_ID ||
        rspCode == TSDB_CODE_TABLE_ID_MISMATCH || rspCode == TSDB_CODE_NETWORK_UNAVAIL) {
#endif
      pSql->thandle = NULL;
      taosAddConnIntoCache(tscConnCache, thandle, pSql->ip, pSql->vnode, pObj->user);

      if (pCmd->command == TSDB_SQL_CONNECT) {
        code = TSDB_CODE_NETWORK_UNAVAIL;
      } else if (pCmd->command == TSDB_SQL_HB) {
        code = TSDB_CODE_NOT_READY;
      } else {
        tscTrace("%p it shall renew meter meta, code:%d", pSql, rspCode);

        pSql->maxRetry = TSDB_VNODES_SUPPORT * 2;
        pSql->res.code = (uint8_t)rspCode;  // keep the previous error code

        code = tscRenewMeterMeta(pSql, pMeterMetaInfo->name);
        if (code == TSDB_CODE_ACTION_IN_PROGRESS) return pSql;

        if (pMeterMetaInfo->pMeterMeta) {
          code = tscSendMsgToServer(pSql);
          if (code == 0) return pSql;
        }
      }

      msg = NULL;
    } else {  // for other error set and return to invoker
      code = rspCode;
    }
  }

  pSql->retry = 0;

  if (msg) {
    if (pCmd->command < TSDB_SQL_MGMT) {
      if (UTIL_METER_IS_NOMRAL_METER(pMeterMetaInfo)) {
        if (pMeterMetaInfo->pMeterMeta)  // it may be deleted
          pMeterMetaInfo->pMeterMeta->index = pSql->index;
      } else {
        SVnodeSidList *pVnodeSidList = tscGetVnodeSidList(pMeterMetaInfo->pMetricMeta, pMeterMetaInfo->vnodeIndex);
        pVnodeSidList->index = pSql->index;
      }
    } else {
      if (pCmd->command > TSDB_SQL_READ)
        tsSlaveIndex = pSql->index;
      else
        tsMasterIndex = pSql->index;
    }
  }

  if (pSql->fp == NULL) tsem_wait(&pSql->emptyRspSem);

  pRes->rspLen = 0;
  if (pRes->code != TSDB_CODE_QUERY_CANCELLED) {
    pRes->code = (code != TSDB_CODE_SUCCESS) ? code : TSDB_CODE_NETWORK_UNAVAIL;
  } else {
    tscTrace("%p query is cancelled, code:%d", pSql, pRes->code);
  }

  if (msg && pRes->code != TSDB_CODE_QUERY_CANCELLED) {
    assert(pMsg->msgType == pCmd->msgType + 1);
    pRes->code = pMsg->content[0];
    pRes->rspType = pMsg->msgType;
    pRes->rspLen = pMsg->msgLen - sizeof(SIntMsg);

    char *tmp = (char *)realloc(pRes->pRsp, pRes->rspLen);
    if (tmp == NULL) {
      pRes->code = TSDB_CODE_CLI_OUT_OF_MEMORY;
    } else {
      pRes->pRsp = tmp;
      if (pRes->rspLen) {
        memcpy(pRes->pRsp, pMsg->content + 1, pRes->rspLen - 1);
      }
    }

    // ignore the error information returned from mnode when set ignore flag in sql
    if (pRes->code == TSDB_CODE_DB_ALREADY_EXIST && pCmd->existsCheck && pRes->rspType == TSDB_MSG_TYPE_CREATE_DB_RSP) {
      pRes->code = TSDB_CODE_SUCCESS;
    }

    /*
     * There is not response callback function for submit response.
     * The actual inserted number of points is the first number.
     */
    if (pMsg->msgType == TSDB_MSG_TYPE_SUBMIT_RSP) {
      pRes->numOfRows += *(int32_t *)pRes->pRsp;

      tscTrace("%p cmd:%d code:%d, inserted rows:%d, rsp len:%d", pSql, pCmd->command, pRes->code,
               *(int32_t *)pRes->pRsp, pRes->rspLen);
    } else {
      tscTrace("%p cmd:%d code:%d rsp len:%d", pSql, pCmd->command, pRes->code, pRes->rspLen);
    }
  }

  if (tscKeepConn[pCmd->command] == 0 ||
      (pRes->code != TSDB_CODE_SUCCESS && pRes->code != TSDB_CODE_ACTION_IN_PROGRESS)) {
    if (pSql->thandle != NULL) {
      taosAddConnIntoCache(tscConnCache, pSql->thandle, pSql->ip, pSql->vnode, pObj->user);
      pSql->thandle = NULL;
    }
  }

  if (pSql->fp == NULL) {
    tsem_post(&pSql->rspSem);
  } else {
    if (pRes->code == TSDB_CODE_SUCCESS && tscProcessMsgRsp[pCmd->command])
      code = (*tscProcessMsgRsp[pCmd->command])(pSql);

    if (code != TSDB_CODE_ACTION_IN_PROGRESS) {
      int   command = pCmd->command;
      void *taosres = tscKeepConn[command] ? pSql : NULL;
      code = pRes->code ? -pRes->code : pRes->numOfRows;

      tscTrace("%p Async SQL result:%d res:%p", pSql, code, taosres);

      /*
       * Whether to free sqlObj or not should be decided before call the user defined function, since this SqlObj
       * may be freed in UDF, and reused by other threads before tscShouldFreeAsyncSqlObj called, in which case
       * tscShouldFreeAsyncSqlObj checks an object which is actually allocated by other threads.
       *
       * If this block of memory is re-allocated for an insert thread, in which tscKeepConn[command] equals to 0,
       * the tscShouldFreeAsyncSqlObj will success and tscFreeSqlObj free it immediately.
       */
      bool shouldFree = tscShouldFreeAsyncSqlObj(pSql);
      if (command == TSDB_SQL_INSERT) {  // handle multi-vnode insertion situation
        (*pSql->fp)(pSql, taosres, code);
      } else {
        (*pSql->fp)(pSql->param, taosres, code);
      }

      if (shouldFree) {
        // If it is failed, all objects allocated during execution taos_connect_a should be released
        if (command == TSDB_SQL_CONNECT) {
          taos_close(pObj);
          tscTrace("%p Async sql close failed connection", pSql);
        } else {
          tscFreeSqlObj(pSql);
          tscTrace("%p Async sql is automatically freed", pSql);
        }
      }
    }
  }

  return ahandle;
}

static SSqlObj *tscCreateSqlObjForSubquery(SSqlObj *pSql, SRetrieveSupport *trsupport, SSqlObj *prevSqlObj);
static int      tscLaunchSTableSubqueries(SSqlObj *pSql);

// todo merge with callback
int32_t tscLaunchJoinSubquery(SSqlObj *pSql, int16_t tableIndex, SJoinSubquerySupporter *pSupporter) {
  SSqlCmd *   pCmd = &pSql->cmd;
  SQueryInfo *pQueryInfo = tscGetQueryInfoDetail(pCmd, pCmd->clauseIndex);

  pSql->res.qhandle = 0x1;
  pSql->res.numOfRows = 0;

  if (pSql->pSubs == NULL) {
    pSql->pSubs = calloc(pSupporter->pState->numOfTotal, POINTER_BYTES);
    if (pSql->pSubs == NULL) {
      return TSDB_CODE_CLI_OUT_OF_MEMORY;
    }
  }

  SSqlObj *pNew = createSubqueryObj(pSql, tableIndex, tscJoinQueryCallback, pSupporter, NULL);
  if (pNew == NULL) {
    return TSDB_CODE_CLI_OUT_OF_MEMORY;
  }

  pSql->pSubs[pSql->numOfSubs++] = pNew;
  assert(pSql->numOfSubs <= pSupporter->pState->numOfTotal);

  if (QUERY_IS_JOIN_QUERY(pQueryInfo->type)) {
    addGroupInfoForSubquery(pSql, pNew, 0, tableIndex);

    // refactor as one method
    SQueryInfo *pNewQueryInfo = tscGetQueryInfoDetail(&pNew->cmd, 0);
    assert(pNewQueryInfo != NULL);

    tscColumnBaseInfoUpdateTableIndex(&pNewQueryInfo->colList, 0);
    tscColumnBaseInfoCopy(&pSupporter->colList, &pNewQueryInfo->colList, 0);

    tscSqlExprCopy(&pSupporter->exprsInfo, &pNewQueryInfo->exprsInfo, pSupporter->uid);

    tscFieldInfoCopyAll(&pSupporter->fieldsInfo, &pNewQueryInfo->fieldsInfo);
    tscTagCondCopy(&pSupporter->tagCond, &pNewQueryInfo->tagCond);

    pNew->cmd.numOfCols = 0;
    pNewQueryInfo->nAggTimeInterval = 0;
    memset(&pNewQueryInfo->limit, 0, sizeof(SLimitVal));

    // backup the data and clear it in the sqlcmd object
    pSupporter->groupbyExpr = pNewQueryInfo->groupbyExpr;
    memset(&pNewQueryInfo->groupbyExpr, 0, sizeof(SSqlGroupbyExpr));

    // set the ts,tags that involved in join, as the output column of intermediate result
    tscClearSubqueryInfo(&pNew->cmd);

    SSchema      colSchema = {.type = TSDB_DATA_TYPE_BINARY, .bytes = 1};
    SColumnIndex index = {0, PRIMARYKEY_TIMESTAMP_COL_INDEX};

    tscAddSpecialColumnForSelect(pNewQueryInfo, 0, TSDB_FUNC_TS_COMP, &index, &colSchema, TSDB_COL_NORMAL);

    // set the tags value for ts_comp function
    SSqlExpr *pExpr = tscSqlExprGet(pNewQueryInfo, 0);

    SMeterMetaInfo *pMeterMetaInfo = tscGetMeterMetaInfoFromQueryInfo(pNewQueryInfo, 0);
    int16_t         tagColIndex = tscGetJoinTagColIndexByUid(&pSupporter->tagCond, pMeterMetaInfo->pMeterMeta->uid);

    pExpr->param->i64Key = tagColIndex;
    pExpr->numOfParams = 1;

    // add the filter tag column
    for (int32_t i = 0; i < pSupporter->colList.numOfCols; ++i) {
      SColumnBase *pColBase = &pSupporter->colList.pColList[i];
      if (pColBase->numOfFilters > 0) {  // copy to the pNew->cmd.colList if it is filtered.
        tscColumnBaseCopy(&pNewQueryInfo->colList.pColList[pNewQueryInfo->colList.numOfCols], pColBase);
        pNewQueryInfo->colList.numOfCols++;
      }
    }
  
    tscTrace("%p subquery:%p tableIndex:%d, vnodeIdx:%d, type:%d, transfer to ts_comp query to retrieve timestamps, "
             "exprInfo:%d, colList:%d, fieldsInfo:%d, name:%s",
             pSql, pNew, tableIndex, pMeterMetaInfo->vnodeIndex, pNewQueryInfo->type,
             pNewQueryInfo->exprsInfo.numOfExprs, pNewQueryInfo->colList.numOfCols,
             pNewQueryInfo->fieldsInfo.numOfOutputCols, pNewQueryInfo->pMeterInfo[0]->name);
    tscPrintSelectClause(pNew, 0);
  } else {
    SQueryInfo *pNewQueryInfo = tscGetQueryInfoDetail(&pNew->cmd, 0);
    pNewQueryInfo->type |= TSDB_QUERY_TYPE_SUBQUERY;
  }

#ifdef _DEBUG_VIEW
  tscPrintSelectClause(pNew, 0);
#endif
  
  return tscProcessSql(pNew);
}

int doProcessSql(SSqlObj *pSql) {
  SSqlCmd *pCmd = &pSql->cmd;
  SSqlRes *pRes = &pSql->res;

  void *asyncFp = pSql->fp;
  if (pCmd->command == TSDB_SQL_SELECT || pCmd->command == TSDB_SQL_FETCH || pCmd->command == TSDB_SQL_RETRIEVE ||
      pCmd->command == TSDB_SQL_INSERT || pCmd->command == TSDB_SQL_CONNECT || pCmd->command == TSDB_SQL_HB ||
      pCmd->command == TSDB_SQL_META || pCmd->command == TSDB_SQL_METRIC) {
    tscBuildMsg[pCmd->command](pSql, NULL);
  }

  int32_t code = tscSendMsgToServer(pSql);

  if (asyncFp) {
    if (code != TSDB_CODE_SUCCESS) {
      pRes->code = code;
      tscQueueAsyncRes(pSql);
    }
    return 0;
  }

  if (code != TSDB_CODE_SUCCESS) {
    pRes->code = code;
    return code;
  }

  tsem_wait(&pSql->rspSem);

  if (pRes->code == TSDB_CODE_SUCCESS && tscProcessMsgRsp[pCmd->command]) (*tscProcessMsgRsp[pCmd->command])(pSql);

  tsem_post(&pSql->emptyRspSem);

  return pRes->code;
}

int tscProcessSql(SSqlObj *pSql) {
  char *   name = NULL;
  SSqlRes *pRes = &pSql->res;
  SSqlCmd *pCmd = &pSql->cmd;
  
  SQueryInfo *    pQueryInfo = tscGetQueryInfoDetail(pCmd, pCmd->clauseIndex);
  SMeterMetaInfo *pMeterMetaInfo = NULL;
  int16_t         type = 0;

  if (pQueryInfo != NULL) {
    pMeterMetaInfo = tscGetMeterMetaInfoFromQueryInfo(pQueryInfo, 0);
    if (pMeterMetaInfo != NULL) {
      name = pMeterMetaInfo->name;
    }

    type = pQueryInfo->type;
  
    // for hearbeat, numOfTables == 0;
    assert((pQueryInfo->numOfTables == 0 && pQueryInfo->command == TSDB_SQL_HB) || pQueryInfo->numOfTables > 0);
  }

  tscTrace("%p SQL cmd:%d will be processed, name:%s, type:%d", pSql, pCmd->command, name, type);
  pSql->retry = 0;
  if (pSql->cmd.command < TSDB_SQL_MGMT) {
#ifdef CLUSTER
    pSql->maxRetry = TSDB_VNODES_SUPPORT;
#else
    pSql->maxRetry = 2;
#endif

    if (pMeterMetaInfo == NULL) {  // the pMeterMetaInfo cannot be NULL
      pSql->res.code = TSDB_CODE_OTHERS;
      return pSql->res.code;
    }

    if (UTIL_METER_IS_NOMRAL_METER(pMeterMetaInfo)) {
      pSql->index = pMeterMetaInfo->pMeterMeta->index;
    } else {  // it must be the parent SSqlObj for super table query
      if ((pQueryInfo->type & TSDB_QUERY_TYPE_SUBQUERY) != 0) {
        int32_t idx = pMeterMetaInfo->vnodeIndex;

        SVnodeSidList *pSidList = tscGetVnodeSidList(pMeterMetaInfo->pMetricMeta, idx);
        pSql->index = pSidList->index;
      }
    }
  } else if (pSql->cmd.command < TSDB_SQL_LOCAL) {
    pSql->index = pSql->cmd.command < TSDB_SQL_READ ? tsMasterIndex : tsSlaveIndex;
  } else {  // local handler
    return (*tscProcessMsgRsp[pCmd->command])(pSql);
  }

  // todo handle async situation
  if (QUERY_IS_JOIN_QUERY(type)) {
    if ((pQueryInfo->type & TSDB_QUERY_TYPE_SUBQUERY) == 0) {
      SSubqueryState *pState = calloc(1, sizeof(SSubqueryState));

      pState->numOfTotal = pQueryInfo->numOfTables;

      for (int32_t i = 0; i < pQueryInfo->numOfTables; ++i) {
        SJoinSubquerySupporter *pSupporter = tscCreateJoinSupporter(pSql, pState, i);

        if (pSupporter == NULL) {  // failed to create support struct, abort current query
          tscError("%p tableIndex:%d, failed to allocate join support object, abort further query", pSql, i);
          pState->numOfCompleted = pQueryInfo->numOfTables - i - 1;
          pSql->res.code = TSDB_CODE_CLI_OUT_OF_MEMORY;

          return pSql->res.code;
        }

        int32_t code = tscLaunchJoinSubquery(pSql, i, pSupporter);
        if (code != TSDB_CODE_SUCCESS) {  // failed to create subquery object, quit query
          tscDestroyJoinSupporter(pSupporter);
          pSql->res.code = TSDB_CODE_CLI_OUT_OF_MEMORY;

          break;
        }
      }

      sem_post(&pSql->emptyRspSem);
      sem_wait(&pSql->rspSem);

      sem_post(&pSql->emptyRspSem);

      if (pSql->numOfSubs <= 0) {
        pSql->cmd.command = TSDB_SQL_RETRIEVE_EMPTY_RESULT;
      } else {
        pSql->cmd.command = TSDB_SQL_METRIC_JOIN_RETRIEVE;
      }

      return TSDB_CODE_SUCCESS;
    } else {
      // for first stage sub query, iterate all vnodes to get all timestamp
      if ((pQueryInfo->type & TSDB_QUERY_TYPE_JOIN_SEC_STAGE) != TSDB_QUERY_TYPE_JOIN_SEC_STAGE) {
        return doProcessSql(pSql);
      }
    }
  }

  if (tscIsTwoStageMergeMetricQuery(pQueryInfo, 0)) {
    /*
     * (ref. line: 964)
     * Before this function returns from tscLaunchSTableSubqueries and continues, pSql may have been released at user
     * program context after retrieving all data from vnodes. User function is called at tscRetrieveFromVnodeCallBack.
     *
     * when pSql being released, pSql->fp == NULL, it may pass the check of pSql->fp == NULL,
     * which causes deadlock. So we keep it as local variable.
     */
    void *fp = pSql->fp;

    if (tscLaunchSTableSubqueries(pSql) != TSDB_CODE_SUCCESS) {
      return pRes->code;
    }

    if (fp == NULL) {
      sem_post(&pSql->emptyRspSem);
      sem_wait(&pSql->rspSem);
      sem_post(&pSql->emptyRspSem);

      // set the command flag must be after the semaphore been correctly set.
      pSql->cmd.command = TSDB_SQL_RETRIEVE_METRIC;
    }

    return pSql->res.code;
  }

  return doProcessSql(pSql);
}

static void doCleanupSubqueries(SSqlObj *pSql, int32_t numOfSubs, SSubqueryState* pState) {
  assert(numOfSubs <= pSql->numOfSubs && numOfSubs >= 0 && pState != NULL);
  
  for(int32_t i = 0; i < numOfSubs; ++i) {
    SSqlObj* pSub = pSql->pSubs[i];
    assert(pSub != NULL);
    
    SRetrieveSupport* pSupport = pSub->param;
  
    tfree(pSupport->localBuffer);
  
    pthread_mutex_unlock(&pSupport->queryMutex);
    pthread_mutex_destroy(&pSupport->queryMutex);
  
    tfree(pSupport);
  
    tscFreeSqlObj(pSub);
  }
  
  free(pState);
}

int tscLaunchSTableSubqueries(SSqlObj *pSql) {
  SSqlRes *pRes = &pSql->res;
  SSqlCmd *pCmd = &pSql->cmd;

  // pRes->code check only serves in launching metric sub-queries
  if (pRes->code == TSDB_CODE_QUERY_CANCELLED) {
    pCmd->command = TSDB_SQL_RETRIEVE_METRIC;  // enable the abort of kill metric function.
    return pRes->code;
  }

  tExtMemBuffer **  pMemoryBuf = NULL;
  tOrderDescriptor *pDesc = NULL;
  tColModel *       pModel = NULL;

  pRes->qhandle = 1;  // hack the qhandle check

  const uint32_t nBufferSize = (1 << 16);  // 64KB

  SQueryInfo *    pQueryInfo = tscGetQueryInfoDetail(pCmd, pCmd->clauseIndex);
  SMeterMetaInfo *pMeterMetaInfo = tscGetMeterMetaInfoFromQueryInfo(pQueryInfo, 0);
  int32_t         numOfSubQueries = pMeterMetaInfo->pMetricMeta->numOfVnodes;
  assert(numOfSubQueries > 0);

  int32_t ret = tscLocalReducerEnvCreate(pSql, &pMemoryBuf, &pDesc, &pModel, nBufferSize);
  if (ret != 0) {
    pRes->code = TSDB_CODE_CLI_OUT_OF_MEMORY;
    if (pSql->fp) {
      tscQueueAsyncRes(pSql);
    }
    return pRes->code;
  }

  pSql->pSubs = calloc(numOfSubQueries, POINTER_BYTES);
  pSql->numOfSubs = numOfSubQueries;

  tscTrace("%p retrieved query data from %d vnode(s)", pSql, numOfSubQueries);
  SSubqueryState *pState = calloc(1, sizeof(SSubqueryState));
  pState->numOfTotal = numOfSubQueries;
  pRes->code = TSDB_CODE_SUCCESS;

  int32_t i = 0;
  for (; i < numOfSubQueries; ++i) {
    SRetrieveSupport *trs = (SRetrieveSupport *)calloc(1, sizeof(SRetrieveSupport));
    if (trs == NULL) {
      tscError("%p failed to malloc buffer for SRetrieveSupport, orderOfSub:%d, reason:%s", pSql, i, strerror(errno));
      break;
    }
    
    trs->pExtMemBuffer = pMemoryBuf;
    trs->pOrderDescriptor = pDesc;
    trs->pState = pState;
    
    trs->localBuffer = (tFilePage *)calloc(1, nBufferSize + sizeof(tFilePage));
    if (trs->localBuffer == NULL) {
      tscError("%p failed to malloc buffer for local buffer, orderOfSub:%d, reason:%s", pSql, i, strerror(errno));
      tfree(trs);
      break;
    }
    
    trs->subqueryIndex = i;
    trs->pParentSqlObj = pSql;
    trs->pFinalColModel = pModel;

    pthread_mutexattr_t mutexattr = {0};
    pthread_mutexattr_settype(&mutexattr, PTHREAD_MUTEX_RECURSIVE_NP);
    pthread_mutex_init(&trs->queryMutex, &mutexattr);
    pthread_mutexattr_destroy(&mutexattr);

    SSqlObj *pNew = tscCreateSqlObjForSubquery(pSql, trs, NULL);
    if (pNew == NULL) {
      tscError("%p failed to malloc buffer for subObj, orderOfSub:%d, reason:%s", pSql, i, strerror(errno));
      tfree(trs->localBuffer);
      tfree(trs);
      break;
    }

    // todo handle multi-vnode situation
    if (pQueryInfo->tsBuf) {
      SQueryInfo *pNewQueryInfo = tscGetQueryInfoDetail(&pNew->cmd, 0);
      pNewQueryInfo->tsBuf = tsBufClone(pQueryInfo->tsBuf);
    }
    
    tscTrace("%p sub:%p create subquery success. orderOfSub:%d", pSql, pNew, trs->subqueryIndex);
  }
  
  if (i < numOfSubQueries) {
    tscError("%p failed to prepare subquery structure and launch subqueries", pSql);
    pRes->code = TSDB_CODE_CLI_OUT_OF_MEMORY;
  
    tscLocalReducerEnvDestroy(pMemoryBuf, pDesc, pModel, numOfSubQueries);
    doCleanupSubqueries(pSql, i, pState);
    return pRes->code;   // free all allocated resource
  }
  
  if (pRes->code == TSDB_CODE_QUERY_CANCELLED) {
    tscLocalReducerEnvDestroy(pMemoryBuf, pDesc, pModel, numOfSubQueries);
    doCleanupSubqueries(pSql, i, pState);
    return pRes->code;
  }
  
  for(int32_t j = 0; j < numOfSubQueries; ++j) {
    SSqlObj* pSub = pSql->pSubs[j];
    SRetrieveSupport* pSupport = pSub->param;
    
    tscTrace("%p sub:%p launch subquery, orderOfSub:%d.", pSql, pSub, pSupport->subqueryIndex);
    tscProcessSql(pSub);
  }

  return TSDB_CODE_SUCCESS;
}

static void tscFreeSubSqlObj(SRetrieveSupport *trsupport, SSqlObj *pSql) {
  tscTrace("%p start to free subquery result", pSql);

  if (pSql->res.code == TSDB_CODE_SUCCESS) {
    taos_free_result(pSql);
  }

  tfree(trsupport->localBuffer);

  pthread_mutex_unlock(&trsupport->queryMutex);
  pthread_mutex_destroy(&trsupport->queryMutex);

  tfree(trsupport);
}

static void tscRetrieveFromVnodeCallBack(void *param, TAOS_RES *tres, int numOfRows);

static void tscAbortFurtherRetryRetrieval(SRetrieveSupport *trsupport, TAOS_RES *tres, int32_t errCode) {
// set no disk space error info
#ifdef WINDOWS
  LPVOID lpMsgBuf;
  FormatMessage(FORMAT_MESSAGE_ALLOCATE_BUFFER | FORMAT_MESSAGE_FROM_SYSTEM | FORMAT_MESSAGE_IGNORE_INSERTS, NULL,
                GetLastError(), MAKELANGID(LANG_NEUTRAL, SUBLANG_DEFAULT),  // Default language
                (LPTSTR)&lpMsgBuf, 0, NULL);
  tscError("sub:%p failed to flush data to disk:reason:%s", tres, lpMsgBuf);
  LocalFree(lpMsgBuf);
#else
  char buf[256] = {0};
  strerror_r(errno, buf, 256);
  tscError("sub:%p failed to flush data to disk:reason:%s", tres, buf);
#endif

  trsupport->pState->code = -errCode;
  trsupport->numOfRetry = MAX_NUM_OF_SUBQUERY_RETRY;

  pthread_mutex_unlock(&trsupport->queryMutex);

  tscRetrieveFromVnodeCallBack(trsupport, tres, trsupport->pState->code);
}

static void tscHandleSubRetrievalError(SRetrieveSupport *trsupport, SSqlObj *pSql, int numOfRows) {
  SSqlObj *pPObj = trsupport->pParentSqlObj;
  int32_t  subqueryIndex = trsupport->subqueryIndex;

  assert(pSql != NULL);
  SSubqueryState* pState = trsupport->pState;
  assert(pState->numOfCompleted < pState->numOfTotal && pState->numOfCompleted >= 0 &&
         pPObj->numOfSubs == pState->numOfTotal);

  /* retrieved in subquery failed. OR query cancelled in retrieve phase. */
  if (pState->code == TSDB_CODE_SUCCESS && pPObj->res.code != TSDB_CODE_SUCCESS) {
    pState->code = -(int)pPObj->res.code;

    /*
     * kill current sub-query connection, which may retrieve data from vnodes;
     * Here we get: pPObj->res.code == TSDB_CODE_QUERY_CANCELLED
     */
    pSql->res.numOfRows = 0;
    trsupport->numOfRetry = MAX_NUM_OF_SUBQUERY_RETRY;  // disable retry efforts
    tscTrace("%p query is cancelled, sub:%p, orderOfSub:%d abort retrieve, code:%d", trsupport->pParentSqlObj, pSql,
             subqueryIndex, pState->code);
  }

  if (numOfRows >= 0) {  // current query is successful, but other sub query failed, still abort current query.
    tscTrace("%p sub:%p retrieve numOfRows:%d,orderOfSub:%d", pPObj, pSql, numOfRows, subqueryIndex);
    tscError("%p sub:%p abort further retrieval due to other queries failure,orderOfSub:%d,code:%d", pPObj, pSql,
        subqueryIndex, pState->code);
  } else {
    if (trsupport->numOfRetry++ < MAX_NUM_OF_SUBQUERY_RETRY && pState->code == TSDB_CODE_SUCCESS) {
      /*
       * current query failed, and the retry count is less than the available
       * count, retry query clear previous retrieved data, then launch a new sub query
       */
      tExtMemBufferClear(trsupport->pExtMemBuffer[subqueryIndex]);

      // clear local saved number of results
      trsupport->localBuffer->numOfElems = 0;
      pthread_mutex_unlock(&trsupport->queryMutex);

      tscTrace("%p sub:%p retrieve failed, code:%d, orderOfSub:%d, retry:%d", trsupport->pParentSqlObj, pSql, numOfRows,
               subqueryIndex, trsupport->numOfRetry);

      SSqlObj *pNew = tscCreateSqlObjForSubquery(trsupport->pParentSqlObj, trsupport, pSql);
      if (pNew == NULL) {
        tscError("%p sub:%p failed to create new subquery sqlobj due to out of memory, abort retry",
                 trsupport->pParentSqlObj, pSql);

        pState->code = TSDB_CODE_CLI_OUT_OF_MEMORY;
        trsupport->numOfRetry = MAX_NUM_OF_SUBQUERY_RETRY;
        return;
      }

      tscProcessSql(pNew);
      return;
    } else {  // reach the maximum retry count, abort
      atomic_val_compare_exchange_32(&pState->code, TSDB_CODE_SUCCESS, numOfRows);
      tscError("%p sub:%p retrieve failed,code:%d,orderOfSub:%d failed.no more retry,set global code:%d", pPObj, pSql,
               numOfRows, subqueryIndex, pState->code);
    }
  }

  int32_t numOfTotal = pState->numOfTotal;

  int32_t finished = atomic_add_fetch_32(&pState->numOfCompleted, 1);
  if (finished < numOfTotal) {
    tscTrace("%p sub:%p orderOfSub:%d freed, finished subqueries:%d", pPObj, pSql, trsupport->subqueryIndex, finished);
    return tscFreeSubSqlObj(trsupport, pSql);
  }

  // all subqueries are failed
  tscError("%p retrieve from %d vnode(s) completed,code:%d.FAILED.", pPObj, pState->numOfTotal,
           pState->code);
  pPObj->res.code = -(pState->code);

  // release allocated resource
  tscLocalReducerEnvDestroy(trsupport->pExtMemBuffer, trsupport->pOrderDescriptor, trsupport->pFinalColModel,
                            pState->numOfTotal);

  tfree(trsupport->pState);
  tscFreeSubSqlObj(trsupport, pSql);

  // sync query, wait for the master SSqlObj to proceed
  if (pPObj->fp == NULL) {
    // sync query, wait for the master SSqlObj to proceed
    tsem_wait(&pPObj->emptyRspSem);
    tsem_wait(&pPObj->emptyRspSem);

    tsem_post(&pPObj->rspSem);

    pPObj->cmd.command = TSDB_SQL_RETRIEVE_METRIC;
  } else {
    // in case of second stage join subquery, invoke its callback function instead of regular QueueAsyncRes
    SQueryInfo *pQueryInfo = tscGetQueryInfoDetail(&pPObj->cmd, 0);

    if ((pQueryInfo->type & TSDB_QUERY_TYPE_JOIN_SEC_STAGE) == TSDB_QUERY_TYPE_JOIN_SEC_STAGE) {
      (*pPObj->fp)(pPObj->param, pPObj, pPObj->res.code);
    } else {  // regular super table query
      if (pPObj->res.code != TSDB_CODE_SUCCESS) {
        tscQueueAsyncRes(pPObj);
      }
    }
  }
}

void tscRetrieveFromVnodeCallBack(void *param, TAOS_RES *tres, int numOfRows) {
  SRetrieveSupport *trsupport = (SRetrieveSupport *)param;
  int32_t           idx = trsupport->subqueryIndex;
  SSqlObj *         pPObj = trsupport->pParentSqlObj;
  tOrderDescriptor *pDesc = trsupport->pOrderDescriptor;

  SSqlObj *pSql = (SSqlObj *)tres;
  if (pSql == NULL) {  // sql object has been released in error process, return immediately
    tscTrace("%p subquery has been released, idx:%d, abort", pPObj, idx);
    return;
  }

  SSubqueryState* pState = trsupport->pState;
  assert(pState->numOfCompleted < pState->numOfTotal && pState->numOfCompleted >= 0 &&
      pPObj->numOfSubs == pState->numOfTotal);
  
  // query process and cancel query process may execute at the same time
  pthread_mutex_lock(&trsupport->queryMutex);

  if (numOfRows < 0 || pState->code < 0 || pPObj->res.code != TSDB_CODE_SUCCESS) {
    return tscHandleSubRetrievalError(trsupport, pSql, numOfRows);
  }

  SSqlRes *   pRes = &pSql->res;
  SQueryInfo *pQueryInfo = tscGetQueryInfoDetail(&pSql->cmd, 0);

  SMeterMetaInfo *pMeterMetaInfo = tscGetMeterMetaInfoFromQueryInfo(pQueryInfo, 0);

  SVnodeSidList *vnodeInfo = tscGetVnodeSidList(pMeterMetaInfo->pMetricMeta, idx);
  SVPeerDesc *   pSvd = &vnodeInfo->vpeerDesc[vnodeInfo->index];

  if (numOfRows > 0) {
    assert(pRes->numOfRows == numOfRows);
    atomic_add_fetch_64(&pState->numOfRetrievedRows, numOfRows);

    tscTrace("%p sub:%p retrieve numOfRows:%d totalNumOfRows:%d from ip:%u,vid:%d,orderOfSub:%d", pPObj, pSql,
             pRes->numOfRows, pState->numOfRetrievedRows, pSvd->ip, pSvd->vnode, idx);

#ifdef _DEBUG_VIEW
    printf("received data from vnode: %d rows\n", pRes->numOfRows);
    SSrcColumnInfo colInfo[256] = {0};
    SQueryInfo *   pQueryInfo = tscGetQueryInfoDetail(pCmd, pCmd->clauseIndex);

    tscGetSrcColumnInfo(colInfo, pQueryInfo);
    tColModelDisplayEx(pDesc->pSchema, pRes->data, pRes->numOfRows, pRes->numOfRows, colInfo);
#endif
    if (tsTotalTmpDirGB != 0 && tsAvailTmpDirGB < tsMinimalTmpDirGB) {
      tscError("%p sub:%p client disk space remain %.3f GB, need at least %.3f GB, stop query", pPObj, pSql,
               tsAvailTmpDirGB, tsMinimalTmpDirGB);
      tscAbortFurtherRetryRetrieval(trsupport, tres, TSDB_CODE_CLI_NO_DISKSPACE);
      return;
    }
    int32_t ret = saveToBuffer(trsupport->pExtMemBuffer[idx], pDesc, trsupport->localBuffer, pRes->data,
                               pRes->numOfRows, pQueryInfo->groupbyExpr.orderType);
    if (ret < 0) {
      // set no disk space error info, and abort retry
      tscAbortFurtherRetryRetrieval(trsupport, tres, TSDB_CODE_CLI_NO_DISKSPACE);
    } else {
      pthread_mutex_unlock(&trsupport->queryMutex);
      taos_fetch_rows_a(tres, tscRetrieveFromVnodeCallBack, param);
    }

  } else {  // all data has been retrieved to client
    /* data in from current vnode is stored in cache and disk */
    uint32_t numOfRowsFromVnode = trsupport->pExtMemBuffer[idx]->numOfAllElems + trsupport->localBuffer->numOfElems;
    tscTrace("%p sub:%p all data retrieved from ip:%u,vid:%d, numOfRows:%d, orderOfSub:%d", pPObj, pSql, pSvd->ip,
             pSvd->vnode, numOfRowsFromVnode, idx);

    tColModelCompact(pDesc->pSchema, trsupport->localBuffer, pDesc->pSchema->maxCapacity);

#ifdef _DEBUG_VIEW
    printf("%ld rows data flushed to disk:\n", trsupport->localBuffer->numOfElems);
    SSrcColumnInfo colInfo[256] = {0};
    SQueryInfo *   pQueryInfo = tscGetQueryInfoDetail(&pPObj->cmd, 0);

    tscGetSrcColumnInfo(colInfo, pQueryInfo);
    tColModelDisplayEx(pDesc->pSchema, trsupport->localBuffer->data, trsupport->localBuffer->numOfElems,
                       trsupport->localBuffer->numOfElems, colInfo);
#endif
    if (tsTotalTmpDirGB != 0 && tsAvailTmpDirGB < tsMinimalTmpDirGB) {
      tscError("%p sub:%p client disk space remain %.3f GB, need at least %.3f GB, stop query", pPObj, pSql,
               tsAvailTmpDirGB, tsMinimalTmpDirGB);
      tscAbortFurtherRetryRetrieval(trsupport, tres, TSDB_CODE_CLI_NO_DISKSPACE);
      return;
    }

    // each result for a vnode is ordered as an independant list,
    // then used as an input of loser tree for disk-based merge routine
    int32_t ret = tscFlushTmpBuffer(trsupport->pExtMemBuffer[idx], pDesc, trsupport->localBuffer,
                                    pQueryInfo->groupbyExpr.orderType);
    if (ret != 0) {
      /* set no disk space error info, and abort retry */
      return tscAbortFurtherRetryRetrieval(trsupport, tres, TSDB_CODE_CLI_NO_DISKSPACE);
    }
  
    // keep this value local variable, since the pState variable may be released by other threads, if atomic_add opertion
    // increases the finished value up to pState->numOfTotal value, which means all subqueries are completed.
    // In this case, the comparsion between finished value and released pState->numOfTotal is not safe. 
    int32_t numOfTotal = pState->numOfTotal;

    int32_t finished = atomic_add_fetch_32(&pState->numOfCompleted, 1);
    if (finished < numOfTotal) {
      tscTrace("%p sub:%p orderOfSub:%d freed, finished subqueries:%d", pPObj, pSql, trsupport->subqueryIndex, finished);
      return tscFreeSubSqlObj(trsupport, pSql);
    }

    // all sub-queries are returned, start to local merge process
    pDesc->pSchema->maxCapacity = trsupport->pExtMemBuffer[idx]->numOfElemsPerPage;

    tscTrace("%p retrieve from %d vnodes completed.final NumOfRows:%d,start to build loser tree", pPObj,
             pState->numOfTotal, pState->numOfRetrievedRows);

    SQueryInfo *pPQueryInfo = tscGetQueryInfoDetail(&pPObj->cmd, 0);
    tscClearInterpInfo(pPQueryInfo);

    tscCreateLocalReducer(trsupport->pExtMemBuffer, pState->numOfTotal, pDesc, trsupport->pFinalColModel,
                          &pPObj->cmd, &pPObj->res);
    tscTrace("%p build loser tree completed", pPObj);

    pPObj->res.precision = pSql->res.precision;
    pPObj->res.numOfRows = 0;
    pPObj->res.row = 0;

    // only free once
    tfree(trsupport->pState);
    
    tscFreeSubSqlObj(trsupport, pSql);

    if (pPObj->fp == NULL) {
      tsem_wait(&pPObj->emptyRspSem);
      tsem_wait(&pPObj->emptyRspSem);

      tsem_post(&pPObj->rspSem);
    } else {
      // set the command flag must be after the semaphore been correctly set.
      pPObj->cmd.command = TSDB_SQL_RETRIEVE_METRIC;
      if (pPObj->res.code == TSDB_CODE_SUCCESS) {
        (*pPObj->fp)(pPObj->param, pPObj, 0);
      } else {
        tscQueueAsyncRes(pPObj);
      }
    }
  }
}

void tscKillMetricQuery(SSqlObj *pSql) {
  SSqlCmd* pCmd = &pSql->cmd;
  
  SQueryInfo* pQueryInfo = tscGetQueryInfoDetail(pCmd, pCmd->clauseIndex);
  if (!tscIsTwoStageMergeMetricQuery(pQueryInfo, 0)) {
    return;
  }

  for (int i = 0; i < pSql->numOfSubs; ++i) {
    SSqlObj *pSub = pSql->pSubs[i];

    if (pSub == NULL || pSub->thandle == NULL) {
      continue;
    }

    /*
     * here, we cannot set the command = TSDB_SQL_KILL_QUERY. Otherwise, it may cause
     * sub-queries not correctly released and master sql object of metric query reaches an abnormal state.
     */
    pSql->pSubs[i]->res.code = TSDB_CODE_QUERY_CANCELLED;
    taosStopRpcConn(pSql->pSubs[i]->thandle);
  }

  pSql->numOfSubs = 0;

  /*
   * 1. if the subqueries are not launched or partially launched, we need to waiting the launched
   * query return to successfully free allocated resources.
   * 2. if no any subqueries are launched yet, which means the metric query only in parse sql stage,
   * set the res.code, and return.
   */
  const int64_t MAX_WAITING_TIME = 10000;  // 10 Sec.
  int64_t       stime = taosGetTimestampMs();

  while (pSql->cmd.command != TSDB_SQL_RETRIEVE_METRIC && pSql->cmd.command != TSDB_SQL_RETRIEVE_EMPTY_RESULT) {
    taosMsleep(100);
    if (taosGetTimestampMs() - stime > MAX_WAITING_TIME) {
      break;
    }
  }

  tscTrace("%p metric query is cancelled", pSql);
}

static void tscRetrieveDataRes(void *param, TAOS_RES *tres, int retCode);

static SSqlObj *tscCreateSqlObjForSubquery(SSqlObj *pSql, SRetrieveSupport *trsupport, SSqlObj *prevSqlObj) {
  const int32_t table_index = 0;
  
  SSqlObj *pNew = createSubqueryObj(pSql, table_index, tscRetrieveDataRes, trsupport, prevSqlObj);
  if (pNew != NULL) {  // the sub query of two-stage super table query
    SQueryInfo *pQueryInfo = tscGetQueryInfoDetail(&pNew->cmd, 0);
    pQueryInfo->type |= TSDB_QUERY_TYPE_STABLE_SUBQUERY;
    
    assert(pQueryInfo->numOfTables == 1 && pNew->cmd.numOfClause == 1);

    // launch subquery for each vnode, so the subquery index equals to the vnodeIndex.
    SMeterMetaInfo *pMeterMetaInfo = tscGetMeterMetaInfoFromQueryInfo(pQueryInfo, table_index);
    pMeterMetaInfo->vnodeIndex = trsupport->subqueryIndex;

    pSql->pSubs[trsupport->subqueryIndex] = pNew;
  }

  return pNew;
}

void tscRetrieveDataRes(void *param, TAOS_RES *tres, int code) {
  SRetrieveSupport *trsupport = (SRetrieveSupport *)param;
  
  SSqlObj*  pParentSql = trsupport->pParentSqlObj;
  SSqlObj*  pSql = (SSqlObj *)tres;
  
  SMeterMetaInfo *pMeterMetaInfo = tscGetMeterMetaInfo(&pSql->cmd, 0, 0);
  assert(pSql->cmd.numOfClause == 1 && pSql->cmd.pQueryInfo[0]->numOfTables == 1);
  
  int32_t idx = pMeterMetaInfo->vnodeIndex;

  SVnodeSidList *vnodeInfo = NULL;
  SVPeerDesc *   pSvd = NULL;
  if (pMeterMetaInfo->pMetricMeta != NULL) {
    vnodeInfo = tscGetVnodeSidList(pMeterMetaInfo->pMetricMeta, idx);
    pSvd = &vnodeInfo->vpeerDesc[vnodeInfo->index];
  }

  SSubqueryState* pState = trsupport->pState;
  assert(pState->numOfCompleted < pState->numOfTotal && pState->numOfCompleted >= 0 &&
         pParentSql->numOfSubs == pState->numOfTotal);
  
  if (pParentSql->res.code != TSDB_CODE_SUCCESS || pState->code != TSDB_CODE_SUCCESS) {
    // metric query is killed, Note: code must be less than 0
    trsupport->numOfRetry = MAX_NUM_OF_SUBQUERY_RETRY;
    if (pParentSql->res.code != TSDB_CODE_SUCCESS) {
      code = -(int)(pParentSql->res.code);
    } else {
      code = pState->code;
    }
    tscTrace("%p query cancelled or failed, sub:%p, orderOfSub:%d abort, code:%d", pParentSql, pSql,
             trsupport->subqueryIndex, code);
  }

  /*
   * if a query on a vnode is failed, all retrieve operations from vnode that occurs later
   * than this one are actually not necessary, we simply call the tscRetrieveFromVnodeCallBack
   * function to abort current and remain retrieve process.
   *
   * NOTE: threadsafe is required.
   */
  if (code != TSDB_CODE_SUCCESS) {
    if (trsupport->numOfRetry++ >= MAX_NUM_OF_SUBQUERY_RETRY) {
      tscTrace("%p sub:%p reach the max retry count,set global code:%d", pParentSql, pSql, code);
      atomic_val_compare_exchange_32(&pState->code, 0, code);
    } else {  // does not reach the maximum retry count, go on
      tscTrace("%p sub:%p failed code:%d, retry:%d", pParentSql, pSql, code, trsupport->numOfRetry);

      SSqlObj *pNew = tscCreateSqlObjForSubquery(pParentSql, trsupport, pSql);
      if (pNew == NULL) {
        tscError("%p sub:%p failed to create new subquery due to out of memory, abort retry, vid:%d, orderOfSub:%d",
<<<<<<< HEAD
                 pParentSql, pSql, pSvd->vnode, trsupport->subqueryIndex);
=======
                 trsupport->pParentSqlObj, pSql, pSvd != NULL ? pSvd->vnode : -1, trsupport->subqueryIndex);
>>>>>>> 3df6b4ab

        pState->code = -TSDB_CODE_CLI_OUT_OF_MEMORY;
        trsupport->numOfRetry = MAX_NUM_OF_SUBQUERY_RETRY;
      } else {
        SQueryInfo *pNewQueryInfo = tscGetQueryInfoDetail(&pNew->cmd, 0);
        assert(pNewQueryInfo->pMeterInfo[0]->pMeterMeta != NULL && pNewQueryInfo->pMeterInfo[0]->pMetricMeta != NULL);
        tscProcessSql(pNew);
        return;
      }
    }
  }

  if (pState->code != TSDB_CODE_SUCCESS) {  // failed, abort
    if (vnodeInfo != NULL) {
      tscTrace("%p sub:%p query failed,ip:%u,vid:%d,orderOfSub:%d,global code:%d", pParentSql, pSql,
               vnodeInfo->vpeerDesc[vnodeInfo->index].ip, vnodeInfo->vpeerDesc[vnodeInfo->index].vnode,
               trsupport->subqueryIndex, pState->code);
    } else {
      tscTrace("%p sub:%p query failed,orderOfSub:%d,global code:%d", pParentSql, pSql,
               trsupport->subqueryIndex, pState->code);
    }

    tscRetrieveFromVnodeCallBack(param, tres, pState->code);
  } else {  // success, proceed to retrieve data from dnode
<<<<<<< HEAD
    tscTrace("%p sub:%p query complete,ip:%u,vid:%d,orderOfSub:%d,retrieve data", pParentSql, pSql,
=======
    if (vnodeInfo != NULL) {
      tscTrace("%p sub:%p query complete,ip:%u,vid:%d,orderOfSub:%d,retrieve data", trsupport->pParentSqlObj, pSql,
>>>>>>> 3df6b4ab
             vnodeInfo->vpeerDesc[vnodeInfo->index].ip, vnodeInfo->vpeerDesc[vnodeInfo->index].vnode,
             trsupport->subqueryIndex);
    } else {
      tscTrace("%p sub:%p query complete, orderOfSub:%d,retrieve data", trsupport->pParentSqlObj, pSql,
             trsupport->subqueryIndex);
    }

    taos_fetch_rows_a(tres, tscRetrieveFromVnodeCallBack, param);
  }
}

int tscBuildRetrieveMsg(SSqlObj *pSql, SSqlInfo *pInfo) {
  char *pMsg, *pStart;

  pStart = pSql->cmd.payload + tsRpcHeadSize;
  pMsg = pStart;

  *((uint64_t *)pMsg) = pSql->res.qhandle;
  pMsg += sizeof(pSql->res.qhandle);

  SQueryInfo *pQueryInfo = tscGetQueryInfoDetail(&pSql->cmd, 0);
  *((uint16_t *)pMsg) = htons(pQueryInfo->type);
  pMsg += sizeof(pQueryInfo->type);

  pSql->cmd.payloadLen = pMsg - pStart;
  pSql->cmd.msgType = TSDB_MSG_TYPE_RETRIEVE;

  return TSDB_CODE_SUCCESS;
}

void tscUpdateVnodeInSubmitMsg(SSqlObj *pSql, char *buf) {
  SShellSubmitMsg *pShellMsg;
  char *           pMsg;
  SMeterMetaInfo * pMeterMetaInfo = tscGetMeterMetaInfo(&pSql->cmd, pSql->cmd.clauseIndex, 0);

  SMeterMeta *pMeterMeta = pMeterMetaInfo->pMeterMeta;

  pMsg = buf + tsRpcHeadSize;

  pShellMsg = (SShellSubmitMsg *)pMsg;
  pShellMsg->vnode = htons(pMeterMeta->vpeerDesc[pSql->index].vnode);
  tscTrace("%p update submit msg vnode:%s:%d", pSql, taosIpStr(pMeterMeta->vpeerDesc[pSql->index].ip),
           htons(pShellMsg->vnode));
}

int tscBuildSubmitMsg(SSqlObj *pSql, SSqlInfo *pInfo) {
  SShellSubmitMsg *pShellMsg;
  char *           pMsg, *pStart;

  SQueryInfo *    pQueryInfo = tscGetQueryInfoDetail(&pSql->cmd, 0);
  SMeterMetaInfo *pMeterMetaInfo = tscGetMeterMetaInfoFromQueryInfo(pQueryInfo, 0);

  SMeterMeta *pMeterMeta = pMeterMetaInfo->pMeterMeta;

  pStart = pSql->cmd.payload + tsRpcHeadSize;
  pMsg = pStart;

  pShellMsg = (SShellSubmitMsg *)pMsg;

  pShellMsg->import = htons(TSDB_QUERY_HAS_TYPE(pQueryInfo->type, TSDB_QUERY_TYPE_INSERT) ? 0 : 1);
  pShellMsg->vnode = htons(pMeterMeta->vpeerDesc[pMeterMeta->index].vnode);
  pShellMsg->numOfSid = htonl(pSql->cmd.numOfTablesInSubmit);  // number of meters to be inserted

  // pSql->cmd.payloadLen is set during parse sql routine, so we do not use it here
  pSql->cmd.msgType = TSDB_MSG_TYPE_SUBMIT;
  tscTrace("%p update submit msg vnode:%s:%d", pSql, taosIpStr(pMeterMeta->vpeerDesc[pMeterMeta->index].ip),
           htons(pShellMsg->vnode));
  
  return TSDB_CODE_SUCCESS;
}

void tscUpdateVnodeInQueryMsg(SSqlObj *pSql, char *buf) {
  SSqlCmd *       pCmd = &pSql->cmd;
  SMeterMetaInfo *pMeterMetaInfo = tscGetMeterMetaInfo(pCmd, pCmd->clauseIndex, 0);

  char *          pStart = buf + tsRpcHeadSize;
  SQueryMeterMsg *pQueryMsg = (SQueryMeterMsg *)pStart;

  if (UTIL_METER_IS_NOMRAL_METER(pMeterMetaInfo)) {  // pSchema == NULL, query on meter
    SMeterMeta *pMeterMeta = pMeterMetaInfo->pMeterMeta;
    pQueryMsg->vnode = htons(pMeterMeta->vpeerDesc[pSql->index].vnode);
  } else {  // query on metric
    SMetricMeta *  pMetricMeta = pMeterMetaInfo->pMetricMeta;
    SVnodeSidList *pVnodeSidList = tscGetVnodeSidList(pMetricMeta, pMeterMetaInfo->vnodeIndex);
    pQueryMsg->vnode = htons(pVnodeSidList->vpeerDesc[pSql->index].vnode);
  }
}

/*
 * for meter query, simply return the size <= 1k
 * for metric query, estimate size according to meter tags
 */
static int32_t tscEstimateQueryMsgSize(SSqlCmd *pCmd, int32_t clauseIndex) {
  const static int32_t MIN_QUERY_MSG_PKT_SIZE = TSDB_MAX_BYTES_PER_ROW * 5;
  SQueryInfo *         pQueryInfo = tscGetQueryInfoDetail(pCmd, clauseIndex);

  int32_t srcColListSize = pQueryInfo->colList.numOfCols * sizeof(SColumnInfo);

  int32_t         exprSize = sizeof(SSqlFuncExprMsg) * pQueryInfo->fieldsInfo.numOfOutputCols;
  SMeterMetaInfo *pMeterMetaInfo = tscGetMeterMetaInfoFromQueryInfo(pQueryInfo, 0);

  // meter query without tags values
  if (!UTIL_METER_IS_SUPERTABLE(pMeterMetaInfo)) {
    return MIN_QUERY_MSG_PKT_SIZE + minMsgSize() + sizeof(SQueryMeterMsg) + srcColListSize + exprSize;
  }

  SMetricMeta *pMetricMeta = pMeterMetaInfo->pMetricMeta;

  SVnodeSidList *pVnodeSidList = tscGetVnodeSidList(pMetricMeta, pMeterMetaInfo->vnodeIndex);

  int32_t meterInfoSize = (pMetricMeta->tagLen + sizeof(SMeterSidExtInfo)) * pVnodeSidList->numOfSids;
  int32_t outputColumnSize = pQueryInfo->fieldsInfo.numOfOutputCols * sizeof(SSqlFuncExprMsg);

  int32_t size = meterInfoSize + outputColumnSize + srcColListSize + exprSize + MIN_QUERY_MSG_PKT_SIZE;
  if (pQueryInfo->tsBuf != NULL) {
    size += pQueryInfo->tsBuf->fileSize;
  }

  return size;
}

static char *doSerializeTableInfo(SSqlObj *pSql, int32_t numOfMeters, int32_t vnodeId, char *pMsg) {
  SMeterMetaInfo *pMeterMetaInfo = tscGetMeterMetaInfo(&pSql->cmd, pSql->cmd.clauseIndex, 0);

  SMeterMeta * pMeterMeta = pMeterMetaInfo->pMeterMeta;
  SMetricMeta *pMetricMeta = pMeterMetaInfo->pMetricMeta;

  tscTrace("%p vid:%d, query on %d meters", pSql, htons(vnodeId), numOfMeters);
  if (UTIL_METER_IS_NOMRAL_METER(pMeterMetaInfo)) {
#ifdef _DEBUG_VIEW
    tscTrace("%p sid:%d, uid:%lld", pSql, pMeterMetaInfo->pMeterMeta->sid, pMeterMetaInfo->pMeterMeta->uid);
#endif
    SMeterSidExtInfo *pMeterInfo = (SMeterSidExtInfo *)pMsg;
    pMeterInfo->sid = htonl(pMeterMeta->sid);
    pMeterInfo->uid = htobe64(pMeterMeta->uid);

    pMsg += sizeof(SMeterSidExtInfo);
  } else {
    SVnodeSidList *pVnodeSidList = tscGetVnodeSidList(pMetricMeta, pMeterMetaInfo->vnodeIndex);

    for (int32_t i = 0; i < numOfMeters; ++i) {
      SMeterSidExtInfo *pMeterInfo = (SMeterSidExtInfo *)pMsg;
      SMeterSidExtInfo *pQueryMeterInfo = tscGetMeterSidInfo(pVnodeSidList, i);

      pMeterInfo->sid = htonl(pQueryMeterInfo->sid);
      pMeterInfo->uid = htobe64(pQueryMeterInfo->uid);

      pMsg += sizeof(SMeterSidExtInfo);

      memcpy(pMsg, pQueryMeterInfo->tags, pMetricMeta->tagLen);
      pMsg += pMetricMeta->tagLen;

#ifdef _DEBUG_VIEW
      tscTrace("%p sid:%d, uid:%lld", pSql, pQueryMeterInfo->sid, pQueryMeterInfo->uid);
#endif
    }
  }

  return pMsg;
}

int tscBuildQueryMsg(SSqlObj *pSql, SSqlInfo *pInfo) {
  SSqlCmd *pCmd = &pSql->cmd;

  int32_t size = tscEstimateQueryMsgSize(pCmd, pCmd->clauseIndex);

  if (TSDB_CODE_SUCCESS != tscAllocPayload(pCmd, size)) {
    tscError("%p failed to malloc for query msg", pSql);
    return -1;
  }

  SQueryInfo *pQueryInfo = tscGetQueryInfoDetail(pCmd, pCmd->clauseIndex);
  SMeterMetaInfo *pMeterMetaInfo = tscGetMeterMetaInfoFromQueryInfo(pQueryInfo, 0);
  
  char *          pStart = pCmd->payload + tsRpcHeadSize;

  SMeterMeta * pMeterMeta = pMeterMetaInfo->pMeterMeta;
  SMetricMeta *pMetricMeta = pMeterMetaInfo->pMetricMeta;

  SQueryMeterMsg *pQueryMsg = (SQueryMeterMsg *)pStart;

  int32_t msgLen = 0;
  int32_t numOfMeters = 0;

  if (UTIL_METER_IS_NOMRAL_METER(pMeterMetaInfo)) {
    numOfMeters = 1;

    tscTrace("%p query on vnode: %d, number of sid:%d, meter id: %s", pSql,
             pMeterMeta->vpeerDesc[pMeterMeta->index].vnode, 1, pMeterMetaInfo->name);

    pQueryMsg->vnode = htons(pMeterMeta->vpeerDesc[pMeterMeta->index].vnode);
    pQueryMsg->uid = pMeterMeta->uid;
    pQueryMsg->numOfTagsCols = 0;
  } else {  // query on super table
    if (pMeterMetaInfo->vnodeIndex < 0) {
      tscError("%p error vnodeIdx:%d", pSql, pMeterMetaInfo->vnodeIndex);
      return -1;
    }

    SVnodeSidList *pVnodeSidList = tscGetVnodeSidList(pMetricMeta, pMeterMetaInfo->vnodeIndex);
    uint32_t       vnodeId = pVnodeSidList->vpeerDesc[pVnodeSidList->index].vnode;

    numOfMeters = pVnodeSidList->numOfSids;
    if (numOfMeters <= 0) {
      tscError("%p vid:%d,error numOfMeters in query message:%d", pSql, vnodeId, numOfMeters);
      return -1;  // error
    }

    tscTrace("%p query on vid:%d, number of sid:%d", pSql, vnodeId, numOfMeters);
    pQueryMsg->vnode = htons(vnodeId);
  }

  pQueryMsg->numOfSids = htonl(numOfMeters);
  pQueryMsg->numOfTagsCols = htons(pMeterMetaInfo->numOfTags);

  if (pQueryInfo->order.order == TSQL_SO_ASC) {
    pQueryMsg->skey = htobe64(pQueryInfo->stime);
    pQueryMsg->ekey = htobe64(pQueryInfo->etime);
  } else {
    pQueryMsg->skey = htobe64(pQueryInfo->etime);
    pQueryMsg->ekey = htobe64(pQueryInfo->stime);
  }

  pQueryMsg->order = htons(pQueryInfo->order.order);
  pQueryMsg->orderColId = htons(pQueryInfo->order.orderColId);

  pQueryMsg->interpoType = htons(pQueryInfo->interpoType);

  pQueryMsg->limit = htobe64(pQueryInfo->limit.limit);
  pQueryMsg->offset = htobe64(pQueryInfo->limit.offset);

  pQueryMsg->numOfCols = htons(pQueryInfo->colList.numOfCols);

  if (pQueryInfo->colList.numOfCols <= 0) {
    tscError("%p illegal value of numOfCols in query msg: %d", pSql, pMeterMeta->numOfColumns);
    return -1;
  }

  if (pMeterMeta->numOfTags < 0) {
    tscError("%p illegal value of numOfTagsCols in query msg: %d", pSql, pMeterMeta->numOfTags);
    return -1;
  }

  pQueryMsg->nAggTimeInterval = htobe64(pQueryInfo->nAggTimeInterval);
  pQueryMsg->intervalTimeUnit = pQueryInfo->intervalTimeUnit;
  if (pQueryInfo->nAggTimeInterval < 0) {
    tscError("%p illegal value of aggregation time interval in query msg: %ld", pSql, pQueryInfo->nAggTimeInterval);
    return -1;
  }

  if (pQueryInfo->groupbyExpr.numOfGroupCols < 0) {
    tscError("%p illegal value of numOfGroupCols in query msg: %d", pSql, pQueryInfo->groupbyExpr.numOfGroupCols);
    return -1;
  }

  pQueryMsg->numOfGroupCols = htons(pQueryInfo->groupbyExpr.numOfGroupCols);

  if (UTIL_METER_IS_NOMRAL_METER(pMeterMetaInfo)) {  // query on meter
    pQueryMsg->tagLength = 0;
  } else {  // query on metric
    pQueryMsg->tagLength = htons(pMetricMeta->tagLen);
  }

  pQueryMsg->queryType = htons(pQueryInfo->type);
  pQueryMsg->numOfOutputCols = htons(pQueryInfo->exprsInfo.numOfExprs);

  if (pQueryInfo->fieldsInfo.numOfOutputCols < 0) {
    tscError("%p illegal value of number of output columns in query msg: %d", pSql,
             pQueryInfo->fieldsInfo.numOfOutputCols);
    return -1;
  }

  // set column list ids
  char *   pMsg = (char *)(pQueryMsg->colList) + pQueryInfo->colList.numOfCols * sizeof(SColumnInfo);
  SSchema *pSchema = tsGetSchema(pMeterMeta);

  for (int32_t i = 0; i < pQueryInfo->colList.numOfCols; ++i) {
    SColumnBase *pCol = tscColumnBaseInfoGet(&pQueryInfo->colList, i);
    SSchema *    pColSchema = &pSchema[pCol->colIndex.columnIndex];

    if (pCol->colIndex.columnIndex >= pMeterMeta->numOfColumns || pColSchema->type < TSDB_DATA_TYPE_BOOL ||
        pColSchema->type > TSDB_DATA_TYPE_NCHAR) {
      tscError("%p vid:%d sid:%d id:%s, column index out of range, numOfColumns:%d, index:%d, column name:%s", pSql,
               htons(pQueryMsg->vnode), pMeterMeta->sid, pMeterMetaInfo->name, pMeterMeta->numOfColumns, pCol->colIndex,
               pColSchema->name);

      return -1;  // 0 means build msg failed
    }

    pQueryMsg->colList[i].colId = htons(pColSchema->colId);
    pQueryMsg->colList[i].bytes = htons(pColSchema->bytes);
    pQueryMsg->colList[i].type = htons(pColSchema->type);
    pQueryMsg->colList[i].numOfFilters = htons(pCol->numOfFilters);

    // append the filter information after the basic column information
    for (int32_t f = 0; f < pCol->numOfFilters; ++f) {
      SColumnFilterInfo *pColFilter = &pCol->filterInfo[f];

      SColumnFilterInfo *pFilterMsg = (SColumnFilterInfo *)pMsg;
      pFilterMsg->filterOnBinary = htons(pColFilter->filterOnBinary);

      pMsg += sizeof(SColumnFilterInfo);

      if (pColFilter->filterOnBinary) {
        pFilterMsg->len = htobe64(pColFilter->len);
        memcpy(pMsg, (void *)pColFilter->pz, pColFilter->len + 1);
        pMsg += (pColFilter->len + 1);  // append the additional filter binary info
      } else {
        pFilterMsg->lowerBndi = htobe64(pColFilter->lowerBndi);
        pFilterMsg->upperBndi = htobe64(pColFilter->upperBndi);
      }

      pFilterMsg->lowerRelOptr = htons(pColFilter->lowerRelOptr);
      pFilterMsg->upperRelOptr = htons(pColFilter->upperRelOptr);

      if (pColFilter->lowerRelOptr == TSDB_RELATION_INVALID && pColFilter->upperRelOptr == TSDB_RELATION_INVALID) {
        tscError("invalid filter info");
        return -1;
      }
    }
  }

  bool hasArithmeticFunction = false;

  SSqlFuncExprMsg *pSqlFuncExpr = (SSqlFuncExprMsg *)pMsg;

  for (int32_t i = 0; i < pQueryInfo->fieldsInfo.numOfOutputCols; ++i) {
    SSqlExpr *pExpr = tscSqlExprGet(pQueryInfo, i);

    if (pExpr->functionId == TSDB_FUNC_ARITHM) {
      hasArithmeticFunction = true;
    }

    if (!tscValidateColumnId(pMeterMetaInfo, pExpr->colInfo.colId)) {
      /* column id is not valid according to the cached metermeta, the meter meta is expired */
      tscError("%p table schema is not matched with parsed sql", pSql);
      return -1;
    }

    pSqlFuncExpr->colInfo.colId = htons(pExpr->colInfo.colId);
    pSqlFuncExpr->colInfo.colIdx = htons(pExpr->colInfo.colIdx);
    pSqlFuncExpr->colInfo.flag = htons(pExpr->colInfo.flag);

    pSqlFuncExpr->functionId = htons(pExpr->functionId);
    pSqlFuncExpr->numOfParams = htons(pExpr->numOfParams);
    pMsg += sizeof(SSqlFuncExprMsg);

    for (int32_t j = 0; j < pExpr->numOfParams; ++j) {
      pSqlFuncExpr->arg[j].argType = htons((uint16_t)pExpr->param[j].nType);
      pSqlFuncExpr->arg[j].argBytes = htons(pExpr->param[j].nLen);

      if (pExpr->param[j].nType == TSDB_DATA_TYPE_BINARY) {
        memcpy(pMsg, pExpr->param[j].pz, pExpr->param[j].nLen);

        // by plus one char to make the string null-terminated
        pMsg += pExpr->param[j].nLen + 1;
      } else {
        pSqlFuncExpr->arg[j].argValue.i64 = htobe64(pExpr->param[j].i64Key);
      }
    }

    pSqlFuncExpr = (SSqlFuncExprMsg *)pMsg;
  }

  int32_t len = 0;
  if (hasArithmeticFunction) {
    SColumnBase *pColBase = pQueryInfo->colList.pColList;
    for (int32_t i = 0; i < pQueryInfo->colList.numOfCols; ++i) {
      char *  name = pSchema[pColBase[i].colIndex.columnIndex].name;
      int32_t lenx = strlen(name);
      memcpy(pMsg, name, lenx);
      *(pMsg + lenx) = ',';

      len += (lenx + 1);  // one for comma
      pMsg += (lenx + 1);
    }
  }

  pQueryMsg->colNameLen = htonl(len);

  // serialize the table info (sid, uid, tags)
  pMsg = doSerializeTableInfo(pSql, numOfMeters, htons(pQueryMsg->vnode), pMsg);

  // only include the required tag column schema. If a tag is not required, it won't be sent to vnode
  if (pMeterMetaInfo->numOfTags > 0) {
    // always transfer tag schema to vnode if exists
    SSchema *pTagSchema = tsGetTagSchema(pMeterMeta);

    for (int32_t j = 0; j < pMeterMetaInfo->numOfTags; ++j) {
      if (pMeterMetaInfo->tagColumnIndex[j] == TSDB_TBNAME_COLUMN_INDEX) {
        SSchema tbSchema = {
            .bytes = TSDB_METER_NAME_LEN, .colId = TSDB_TBNAME_COLUMN_INDEX, .type = TSDB_DATA_TYPE_BINARY};
        memcpy(pMsg, &tbSchema, sizeof(SSchema));
      } else {
        memcpy(pMsg, &pTagSchema[pMeterMetaInfo->tagColumnIndex[j]], sizeof(SSchema));
      }

      pMsg += sizeof(SSchema);
    }
  }

  SSqlGroupbyExpr *pGroupbyExpr = &pQueryInfo->groupbyExpr;
  if (pGroupbyExpr->numOfGroupCols != 0) {
    pQueryMsg->orderByIdx = htons(pGroupbyExpr->orderIndex);
    pQueryMsg->orderType = htons(pGroupbyExpr->orderType);

    for (int32_t j = 0; j < pGroupbyExpr->numOfGroupCols; ++j) {
      SColIndexEx *pCol = &pGroupbyExpr->columnInfo[j];

      *((int16_t *)pMsg) = pCol->colId;
      pMsg += sizeof(pCol->colId);

      *((int16_t *)pMsg) += pCol->colIdx;
      pMsg += sizeof(pCol->colIdx);

      *((int16_t *)pMsg) += pCol->colIdxInBuf;
      pMsg += sizeof(pCol->colIdxInBuf);

      *((int16_t *)pMsg) += pCol->flag;
      pMsg += sizeof(pCol->flag);
    }
  }

  if (pQueryInfo->interpoType != TSDB_INTERPO_NONE) {
    for (int32_t i = 0; i < pQueryInfo->fieldsInfo.numOfOutputCols; ++i) {
      *((int64_t *)pMsg) = htobe64(pQueryInfo->defaultVal[i]);
      pMsg += sizeof(pQueryInfo->defaultVal[0]);
    }
  }

  // compressed ts block
  pQueryMsg->tsOffset = htonl(pMsg - pStart);
  int32_t tsLen = 0;
  int32_t numOfBlocks = 0;

  if (pQueryInfo->tsBuf != NULL) {
    STSVnodeBlockInfo *pBlockInfo = tsBufGetVnodeBlockInfo(pQueryInfo->tsBuf, pMeterMetaInfo->vnodeIndex);
    assert(QUERY_IS_JOIN_QUERY(pQueryInfo->type) && pBlockInfo != NULL);  // this query should not be sent

    // todo refactor
    fseek(pQueryInfo->tsBuf->f, pBlockInfo->offset, SEEK_SET);
    fread(pMsg, pBlockInfo->compLen, 1, pQueryInfo->tsBuf->f);

    pMsg += pBlockInfo->compLen;
    tsLen = pBlockInfo->compLen;
    numOfBlocks = pBlockInfo->numOfBlocks;
  }

  pQueryMsg->tsLen = htonl(tsLen);
  pQueryMsg->tsNumOfBlocks = htonl(numOfBlocks);
  if (pQueryInfo->tsBuf != NULL) {
    pQueryMsg->tsOrder = htonl(pQueryInfo->tsBuf->tsOrder);
  }

  msgLen = pMsg - pStart;

  tscTrace("%p msg built success,len:%d bytes", pSql, msgLen);
  pCmd->payloadLen = msgLen;
  pSql->cmd.msgType = TSDB_MSG_TYPE_QUERY;

  assert(msgLen + minMsgSize() <= size);

  return TSDB_CODE_SUCCESS;
}

int32_t tscBuildCreateDbMsg(SSqlObj *pSql, SSqlInfo *pInfo) {
  SCreateDbMsg *pCreateDbMsg;
  char *        pMsg, *pStart;

  SSqlCmd *pCmd = &pSql->cmd;

  pMsg = doBuildMsgHeader(pSql, &pStart);
  pCreateDbMsg = (SCreateDbMsg *)pMsg;

  assert(pCmd->numOfClause == 1);
  SMeterMetaInfo *pMeterMetaInfo = tscGetMeterMetaInfo(pCmd, pCmd->clauseIndex, 0);
  
  strncpy(pCreateDbMsg->db, pMeterMetaInfo->name, tListLen(pCreateDbMsg->db));
  pMsg += sizeof(SCreateDbMsg);

  pCmd->payloadLen = pMsg - pStart;
  pCmd->msgType = TSDB_MSG_TYPE_CREATE_DB;

  return TSDB_CODE_SUCCESS;
}

int32_t tscBuildCreateDnodeMsg(SSqlObj *pSql, SSqlInfo *pInfo) {
  SCreateDnodeMsg *pCreate;

  char *pMsg, *pStart;

  SSqlCmd *pCmd = &pSql->cmd;

  pMsg = doBuildMsgHeader(pSql, &pStart);

  pCreate = (SCreateDnodeMsg *)pMsg;
  strncpy(pCreate->ip, pInfo->pDCLInfo->a[0].z, pInfo->pDCLInfo->a[0].n);

  pMsg += sizeof(SCreateDnodeMsg);

  pCmd->payloadLen = pMsg - pStart;
  pCmd->msgType = TSDB_MSG_TYPE_CREATE_DNODE;

  return TSDB_CODE_SUCCESS;
}

int32_t tscBuildAcctMsg(SSqlObj *pSql, SSqlInfo *pInfo) {
  SCreateAcctMsg *pAlterMsg;
  char *          pMsg, *pStart;
  int             msgLen = 0;

  SSqlCmd *pCmd = &pSql->cmd;

  pMsg = doBuildMsgHeader(pSql, &pStart);

  pAlterMsg = (SCreateAcctMsg *)pMsg;

  SSQLToken *pName = &pInfo->pDCLInfo->user.user;
  SSQLToken *pPwd = &pInfo->pDCLInfo->user.passwd;

  strncpy(pAlterMsg->user, pName->z, pName->n);
  strncpy(pAlterMsg->pass, pPwd->z, pPwd->n);

  pMsg += sizeof(SCreateAcctMsg);

  SCreateAcctSQL *pAcctOpt = &pInfo->pDCLInfo->acctOpt;

  pAlterMsg->cfg.maxUsers = htonl(pAcctOpt->maxUsers);
  pAlterMsg->cfg.maxDbs = htonl(pAcctOpt->maxDbs);
  pAlterMsg->cfg.maxTimeSeries = htonl(pAcctOpt->maxTimeSeries);
  pAlterMsg->cfg.maxStreams = htonl(pAcctOpt->maxStreams);
  pAlterMsg->cfg.maxPointsPerSecond = htonl(pAcctOpt->maxPointsPerSecond);
  pAlterMsg->cfg.maxStorage = htobe64(pAcctOpt->maxStorage);
  pAlterMsg->cfg.maxQueryTime = htobe64(pAcctOpt->maxQueryTime);
  pAlterMsg->cfg.maxConnections = htonl(pAcctOpt->maxConnections);

  if (pAcctOpt->stat.n == 0) {
    pAlterMsg->cfg.accessState = -1;
  } else {
    if (pAcctOpt->stat.z[0] == 'r' && pAcctOpt->stat.n == 1) {
      pAlterMsg->cfg.accessState = TSDB_VN_READ_ACCCESS;
    } else if (pAcctOpt->stat.z[0] == 'w' && pAcctOpt->stat.n == 1) {
      pAlterMsg->cfg.accessState = TSDB_VN_WRITE_ACCCESS;
    } else if (strncmp(pAcctOpt->stat.z, "all", 3) == 0 && pAcctOpt->stat.n == 3) {
      pAlterMsg->cfg.accessState = TSDB_VN_ALL_ACCCESS;
    } else if (strncmp(pAcctOpt->stat.z, "no", 2) == 0 && pAcctOpt->stat.n == 2) {
      pAlterMsg->cfg.accessState = 0;
    }
  }

  msgLen = pMsg - pStart;
  pCmd->payloadLen = msgLen;

  pCmd->msgType = TSDB_MSG_TYPE_CREATE_ACCT;
  return TSDB_CODE_SUCCESS;
}

int32_t tscBuildUserMsg(SSqlObj *pSql, SSqlInfo *pInfo) {
  SAlterUserMsg *pAlterMsg;
  char *         pMsg, *pStart;

  SSqlCmd *pCmd = &pSql->cmd;

  pMsg = doBuildMsgHeader(pSql, &pStart);
  pAlterMsg = (SCreateUserMsg *)pMsg;

  SUserInfo *pUser = &pInfo->pDCLInfo->user;
  strncpy(pAlterMsg->user, pUser->user.z, pUser->user.n);
  pAlterMsg->flag = pUser->type;

  if (pUser->type == TSDB_ALTER_USER_PRIVILEGES) {
    pAlterMsg->privilege = (char)pCmd->count;
  } else if (pUser->type == TSDB_ALTER_USER_PASSWD) {
    strncpy(pAlterMsg->pass, pUser->passwd.z, pUser->passwd.n);
  }

  pMsg += sizeof(SAlterUserMsg);

  pCmd->payloadLen = pMsg - pStart;

  if (pUser->type == TSDB_ALTER_USER_PASSWD || pUser->type == TSDB_ALTER_USER_PRIVILEGES) {
    pCmd->msgType = TSDB_MSG_TYPE_ALTER_USER;
  } else {
    pCmd->msgType = TSDB_MSG_TYPE_CREATE_USER;
  }

  return TSDB_CODE_SUCCESS;
}

int32_t tscBuildCfgDnodeMsg(SSqlObj *pSql, SSqlInfo *pInfo) {
  char *   pStart = NULL;
  SSqlCmd *pCmd = &pSql->cmd;

  char *pMsg = doBuildMsgHeader(pSql, &pStart);
  pMsg += sizeof(SCfgMsg);

  pCmd->payloadLen = pMsg - pStart;
  pCmd->msgType = TSDB_MSG_TYPE_CFG_PNODE;

  return TSDB_CODE_SUCCESS;
}

char *doBuildMsgHeader(SSqlObj *pSql, char **pStart) {
  SSqlCmd *pCmd = &pSql->cmd;
  STscObj *pObj = pSql->pTscObj;

  char *pMsg = pCmd->payload + tsRpcHeadSize;
  *pStart = pMsg;

  SMgmtHead *pMgmt = (SMgmtHead *)pMsg;
  strcpy(pMgmt->db, pObj->db);

  pMsg += sizeof(SMgmtHead);

  return pMsg;
}

int32_t tscBuildDropDbMsg(SSqlObj *pSql, SSqlInfo *pInfo) {
  SDropDbMsg *pDropDbMsg;
  char *      pMsg, *pStart;

  SSqlCmd *pCmd = &pSql->cmd;

  pMsg = doBuildMsgHeader(pSql, &pStart);
  pDropDbMsg = (SDropDbMsg *)pMsg;

  SMeterMetaInfo *pMeterMetaInfo = tscGetMeterMetaInfo(pCmd, pCmd->clauseIndex, 0);
  strncpy(pDropDbMsg->db, pMeterMetaInfo->name, tListLen(pDropDbMsg->db));
  pDropDbMsg->ignoreNotExists = pInfo->pDCLInfo->existsCheck ? 1 : 0;

  pMsg += sizeof(SDropDbMsg);

  pCmd->payloadLen = pMsg - pStart;
  pCmd->msgType = TSDB_MSG_TYPE_DROP_DB;

  return TSDB_CODE_SUCCESS;
}

int32_t tscBuildDropTableMsg(SSqlObj *pSql, SSqlInfo *pInfo) {
  SDropTableMsg *pDropTableMsg;
  char *         pMsg, *pStart;
  int            msgLen = 0;

  SSqlCmd *pCmd = &pSql->cmd;

  pMsg = doBuildMsgHeader(pSql, &pStart);
  pDropTableMsg = (SDropTableMsg *)pMsg;

  SMeterMetaInfo *pMeterMetaInfo = tscGetMeterMetaInfo(pCmd, pCmd->clauseIndex, 0);
  strcpy(pDropTableMsg->meterId, pMeterMetaInfo->name);

  pDropTableMsg->igNotExists = pInfo->pDCLInfo->existsCheck ? 1 : 0;
  pMsg += sizeof(SDropTableMsg);

  msgLen = pMsg - pStart;
  pCmd->payloadLen = msgLen;
  pCmd->msgType = TSDB_MSG_TYPE_DROP_TABLE;

  return TSDB_CODE_SUCCESS;
}

int32_t tscBuildDropDnodeMsg(SSqlObj *pSql, SSqlInfo *pInfo) {
  SDropDnodeMsg *pDrop;
  char *         pMsg, *pStart;

  SSqlCmd *       pCmd = &pSql->cmd;
  SMeterMetaInfo *pMeterMetaInfo = tscGetMeterMetaInfo(pCmd, pCmd->clauseIndex, 0);

  pMsg = doBuildMsgHeader(pSql, &pStart);
  pDrop = (SDropDnodeMsg *)pMsg;

  strcpy(pDrop->ip, pMeterMetaInfo->name);

  pMsg += sizeof(SDropDnodeMsg);

  pCmd->payloadLen = pMsg - pStart;
  pCmd->msgType = TSDB_MSG_TYPE_DROP_DNODE;

  return TSDB_CODE_SUCCESS;
}

int32_t tscBuildDropAcctMsg(SSqlObj *pSql, SSqlInfo *pInfo) {
  SDropUserMsg *pDropMsg;
  char *        pMsg, *pStart;

  SSqlCmd *pCmd = &pSql->cmd;

  pMsg = doBuildMsgHeader(pSql, &pStart);
  pDropMsg = (SDropUserMsg *)pMsg;

  SMeterMetaInfo *pMeterMetaInfo = tscGetMeterMetaInfo(pCmd, pCmd->clauseIndex, 0);
  strcpy(pDropMsg->user, pMeterMetaInfo->name);

  pMsg += sizeof(SDropUserMsg);

  pCmd->payloadLen = pMsg - pStart;
  pCmd->msgType = TSDB_MSG_TYPE_DROP_USER;

  return TSDB_CODE_SUCCESS;
}

int32_t tscBuildUseDbMsg(SSqlObj *pSql, SSqlInfo *pInfo) {
  SUseDbMsg *pUseDbMsg;
  char *     pMsg, *pStart;

  SSqlCmd *pCmd = &pSql->cmd;

  pMsg = doBuildMsgHeader(pSql, &pStart);
  pUseDbMsg = (SUseDbMsg *)pMsg;

  SMeterMetaInfo *pMeterMetaInfo = tscGetMeterMetaInfo(pCmd, pCmd->clauseIndex, 0);
  strcpy(pUseDbMsg->db, pMeterMetaInfo->name);

  pMsg += sizeof(SUseDbMsg);

  pCmd->payloadLen = pMsg - pStart;
  pCmd->msgType = TSDB_MSG_TYPE_USE_DB;

  return TSDB_CODE_SUCCESS;
}

int32_t tscBuildShowMsg(SSqlObj *pSql, SSqlInfo *pInfo) {
  SShowMsg *pShowMsg;
  char *    pMsg, *pStart;
  int       msgLen = 0;

  SSqlCmd *pCmd = &pSql->cmd;
  STscObj *pObj = pSql->pTscObj;

  int32_t size = minMsgSize() + sizeof(SMgmtHead) + sizeof(SShowTableMsg) + pCmd->payloadLen + TSDB_EXTRA_PAYLOAD_SIZE;
  if (TSDB_CODE_SUCCESS != tscAllocPayload(pCmd, size)) {
    tscError("%p failed to malloc for show msg", pSql);
    return -1;
  }

  pMsg = pCmd->payload + tsRpcHeadSize;
  pStart = pMsg;

  SMgmtHead *pMgmt = (SMgmtHead *)pMsg;

  SMeterMetaInfo *pMeterMetaInfo = tscGetMeterMetaInfo(pCmd, pCmd->clauseIndex, 0);
  size_t          nameLen = strlen(pMeterMetaInfo->name);

  if (nameLen > 0) {
    strcpy(pMgmt->db, pMeterMetaInfo->name);  // prefix is set here
  } else {
    strcpy(pMgmt->db, pObj->db);
  }

  pMsg += sizeof(SMgmtHead);

  pShowMsg = (SShowMsg *)pMsg;
  SShowInfo *pShowInfo = &pInfo->pDCLInfo->showOpt;

  pShowMsg->type = pShowInfo->showType;

  if (pShowInfo->showType != TSDB_MGMT_TABLE_VNODES) {
    SSQLToken *pPattern = &pShowInfo->pattern;
    if (pPattern->type > 0) {  // only show tables support wildcard query
      strncpy(pShowMsg->payload, pPattern->z, pPattern->n);
      pShowMsg->payloadLen = htons(pPattern->n);
    }
    pMsg += (sizeof(SShowTableMsg) + pPattern->n);
  } else {
    SSQLToken *pIpAddr = &pShowInfo->prefix;
    assert(pIpAddr->n > 0 && pIpAddr->type > 0);

    strncpy(pShowMsg->payload, pIpAddr->z, pIpAddr->n);
    pShowMsg->payloadLen = htons(pIpAddr->n);

    pMsg += (sizeof(SShowTableMsg) + pIpAddr->n);
  }

  pCmd->payloadLen = pMsg - pStart;
  pCmd->msgType = TSDB_MSG_TYPE_SHOW;

  assert(msgLen + minMsgSize() <= size);

  return TSDB_CODE_SUCCESS;
}

int32_t tscBuildKillMsg(SSqlObj *pSql, SSqlInfo *pInfo) {
  SKillQuery *pKill;
  char *      pMsg, *pStart;

  SSqlCmd *pCmd = &pSql->cmd;

  pMsg = doBuildMsgHeader(pSql, &pStart);
  pKill = (SKillQuery *)pMsg;

  pKill->handle = 0;
  strncpy(pKill->queryId, pInfo->pDCLInfo->ip.z, pInfo->pDCLInfo->ip.n);

  pMsg += sizeof(SKillQuery);

  pCmd->payloadLen = pMsg - pStart;

  switch (pCmd->command) {
    case TSDB_SQL_KILL_QUERY:
      pCmd->msgType = TSDB_MSG_TYPE_KILL_QUERY;
      break;
    case TSDB_SQL_KILL_CONNECTION:
      pCmd->msgType = TSDB_MSG_TYPE_KILL_CONNECTION;
      break;
    case TSDB_SQL_KILL_STREAM:
      pCmd->msgType = TSDB_MSG_TYPE_KILL_STREAM;
      break;
  }
  return TSDB_CODE_SUCCESS;
}

int tscEstimateCreateTableMsgLength(SSqlObj *pSql, SSqlInfo *pInfo) {
  SSqlCmd *pCmd = &(pSql->cmd);

  int32_t size = minMsgSize() + sizeof(SMgmtHead) + sizeof(SCreateTableMsg);

  SCreateTableSQL *pCreateTableInfo = pInfo->pCreateTableInfo;
  if (pCreateTableInfo->type == TSQL_CREATE_TABLE_FROM_STABLE) {
    size += sizeof(STagData);
  } else {
    size += sizeof(SSchema) * (pCmd->numOfCols + pCmd->count);
  }

  if (pCreateTableInfo->pSelect != NULL) {
    size += (pCreateTableInfo->pSelect->selectToken.n + 1);
  }

  return size + TSDB_EXTRA_PAYLOAD_SIZE;
}

int tscBuildCreateTableMsg(SSqlObj *pSql, SSqlInfo *pInfo) {
  SCreateTableMsg *pCreateTableMsg;
  char *           pMsg, *pStart;
  int              msgLen = 0;
  SSchema *        pSchema;
  int              size = 0;

  SSqlCmd *pCmd = &pSql->cmd;

  SQueryInfo *    pQueryInfo = tscGetQueryInfoDetail(pCmd, 0);
  SMeterMetaInfo *pMeterMetaInfo = tscGetMeterMetaInfoFromQueryInfo(pQueryInfo, 0);

  // Reallocate the payload size
  size = tscEstimateCreateTableMsgLength(pSql, pInfo);
  if (TSDB_CODE_SUCCESS != tscAllocPayload(pCmd, size)) {
    tscError("%p failed to malloc for create table msg", pSql);
    return TSDB_CODE_CLI_OUT_OF_MEMORY;
  }

  pMsg = pCmd->payload + tsRpcHeadSize;
  pStart = pMsg;

  SMgmtHead *pMgmt = (SMgmtHead *)pMsg;

  // use dbinfo from table id without modifying current db info
  tscGetDBInfoFromMeterId(pMeterMetaInfo->name, pMgmt->db);

  pMsg += sizeof(SMgmtHead);

  pCreateTableMsg = (SCreateTableMsg *)pMsg;
  strcpy(pCreateTableMsg->meterId, pMeterMetaInfo->name);

  SCreateTableSQL *pCreateTable = pInfo->pCreateTableInfo;

  pCreateTableMsg->igExists = pCreateTable->existCheck ? 1 : 0;

  pCreateTableMsg->numOfColumns = htons(pCmd->numOfCols);
  pCreateTableMsg->numOfTags = htons(pCmd->count);

  pCreateTableMsg->sqlLen = 0;
  pMsg = (char *)pCreateTableMsg->schema;

  int8_t type = pInfo->pCreateTableInfo->type;
  if (type == TSQL_CREATE_TABLE_FROM_STABLE) {  // create by using super table, tags value
    memcpy(pMsg, &pInfo->pCreateTableInfo->usingInfo.tagdata, sizeof(STagData));
    pMsg += sizeof(STagData);
  } else {  // create (super) table
    pSchema = pCreateTableMsg->schema;

    for (int i = 0; i < pCmd->numOfCols + pCmd->count; ++i) {
      TAOS_FIELD *pField = tscFieldInfoGetField(pQueryInfo, i);

      pSchema->type = pField->type;
      strcpy(pSchema->name, pField->name);
      pSchema->bytes = htons(pField->bytes);

      pSchema++;
    }

    pMsg = (char *)pSchema;
    if (type == TSQL_CREATE_STREAM) {  // check if it is a stream sql
      SQuerySQL *pQuerySql = pInfo->pCreateTableInfo->pSelect;

      strncpy(pMsg, pQuerySql->selectToken.z, pQuerySql->selectToken.n + 1);
      pCreateTableMsg->sqlLen = htons(pQuerySql->selectToken.n + 1);
      pMsg += pQuerySql->selectToken.n + 1;
    }
  }

  tscClearFieldInfo(&pQueryInfo->fieldsInfo);

  msgLen = pMsg - pStart;
  pCmd->payloadLen = msgLen;
  pCmd->msgType = TSDB_MSG_TYPE_CREATE_TABLE;

  assert(msgLen + minMsgSize() <= size);
  return TSDB_CODE_SUCCESS;
}

int tscEstimateAlterTableMsgLength(SSqlCmd *pCmd) {
  SQueryInfo *pQueryInfo = tscGetQueryInfoDetail(pCmd, 0);
  return minMsgSize() + sizeof(SMgmtHead) + sizeof(SAlterTableMsg) + sizeof(SSchema) * tscNumOfFields(pQueryInfo) +
         TSDB_EXTRA_PAYLOAD_SIZE;
}

int tscBuildAlterTableMsg(SSqlObj *pSql, SSqlInfo *pInfo) {
  SAlterTableMsg *pAlterTableMsg;
  char *          pMsg, *pStart;
  int             msgLen = 0;
  int             size = 0;

  SSqlCmd *   pCmd = &pSql->cmd;
  SQueryInfo *pQueryInfo = tscGetQueryInfoDetail(pCmd, 0);

  SMeterMetaInfo *pMeterMetaInfo = tscGetMeterMetaInfoFromQueryInfo(pQueryInfo, 0);

  size = tscEstimateAlterTableMsgLength(pCmd);
  if (TSDB_CODE_SUCCESS != tscAllocPayload(pCmd, size)) {
    tscError("%p failed to malloc for alter table msg", pSql);
    return -1;
  }

  pMsg = pCmd->payload + tsRpcHeadSize;
  pStart = pMsg;

  SMgmtHead *pMgmt = (SMgmtHead *)pMsg;
  tscGetDBInfoFromMeterId(pMeterMetaInfo->name, pMgmt->db);
  pMsg += sizeof(SMgmtHead);

  SAlterTableSQL *pAlterInfo = pInfo->pAlterInfo;

  pAlterTableMsg = (SAlterTableMsg *)pMsg;
  strcpy(pAlterTableMsg->meterId, pMeterMetaInfo->name);
  pAlterTableMsg->type = htons(pAlterInfo->type);

  pAlterTableMsg->numOfCols = htons(tscNumOfFields(pQueryInfo));
  memcpy(pAlterTableMsg->tagVal, pAlterInfo->tagData.data, TSDB_MAX_TAGS_LEN);

  SSchema *pSchema = pAlterTableMsg->schema;
  for (int i = 0; i < tscNumOfFields(pQueryInfo); ++i) {
    TAOS_FIELD *pField = tscFieldInfoGetField(pQueryInfo, i);

    pSchema->type = pField->type;
    strcpy(pSchema->name, pField->name);
    pSchema->bytes = htons(pField->bytes);
    pSchema++;
  }

  pMsg = (char *)pSchema;

  msgLen = pMsg - pStart;
  pCmd->payloadLen = msgLen;
  pCmd->msgType = TSDB_MSG_TYPE_ALTER_TABLE;

  assert(msgLen + minMsgSize() <= size);

  return TSDB_CODE_SUCCESS;
}

int tscAlterDbMsg(SSqlObj *pSql, SSqlInfo *pInfo) {
  SAlterDbMsg *pAlterDbMsg;
  char *       pMsg, *pStart;
  int          msgLen = 0;

  SSqlCmd *       pCmd = &pSql->cmd;
  STscObj *       pObj = pSql->pTscObj;
  SMeterMetaInfo *pMeterMetaInfo = tscGetMeterMetaInfo(pCmd, pCmd->clauseIndex, 0);

  pStart = pCmd->payload + tsRpcHeadSize;
  pMsg = pStart;

  SMgmtHead *pMgmt = (SMgmtHead *)pMsg;
  strcpy(pMgmt->db, pObj->db);
  pMsg += sizeof(SMgmtHead);

  pAlterDbMsg = (SAlterDbMsg *)pMsg;
  strcpy(pAlterDbMsg->db, pMeterMetaInfo->name);

  pMsg += sizeof(SAlterDbMsg);

  msgLen = pMsg - pStart;
  pCmd->payloadLen = msgLen;
  pCmd->msgType = TSDB_MSG_TYPE_ALTER_DB;

  return TSDB_CODE_SUCCESS;
}

int tscBuildRetrieveFromMgmtMsg(SSqlObj *pSql, SSqlInfo *pInfo) {
  char *pMsg, *pStart;
  int   msgLen = 0;

  SSqlCmd *pCmd = &pSql->cmd;
  STscObj *pObj = pSql->pTscObj;
  pMsg = pCmd->payload + tsRpcHeadSize;
  pStart = pMsg;

  SMgmtHead *pMgmt = (SMgmtHead *)pMsg;

  SQueryInfo *    pQueryInfo = tscGetQueryInfoDetail(pCmd, 0);
  SMeterMetaInfo *pMeterMetaInfo = tscGetMeterMetaInfoFromQueryInfo(pQueryInfo, 0);
  size_t          nameLen = strlen(pMeterMetaInfo->name);

  if (nameLen > 0) {
    strcpy(pMgmt->db, pMeterMetaInfo->name);
  } else {
    strcpy(pMgmt->db, pObj->db);
  }

  pMsg += sizeof(SMgmtHead);

  *((uint64_t *)pMsg) = pSql->res.qhandle;
  pMsg += sizeof(pSql->res.qhandle);

  *((uint16_t *)pMsg) = htons(pQueryInfo->type);
  pMsg += sizeof(pQueryInfo->type);

  msgLen = pMsg - pStart;
  pCmd->payloadLen = msgLen;
  pCmd->msgType = TSDB_MSG_TYPE_RETRIEVE;

  return TSDB_CODE_SUCCESS;
}

static int tscSetResultPointer(SQueryInfo *pQueryInfo, SSqlRes *pRes) {
  if (tscCreateResPointerInfo(pRes, pQueryInfo) != TSDB_CODE_SUCCESS) {
    return pRes->code;
  }

  for (int i = 0; i < pQueryInfo->fieldsInfo.numOfOutputCols; ++i) {
    TAOS_FIELD *pField = tscFieldInfoGetField(pQueryInfo, i);
    int16_t     offset = tscFieldInfoGetOffset(pQueryInfo, i);

    pRes->bytes[i] = pField->bytes;
    if (pQueryInfo->order.order == TSQL_SO_DESC) {
      pRes->bytes[i] = -pRes->bytes[i];
      pRes->tsrow[i] = ((pRes->data + offset * pRes->numOfRows) + (pRes->numOfRows - 1) * pField->bytes);
    } else {
      pRes->tsrow[i] = (pRes->data + offset * pRes->numOfRows);
    }
  }

  return 0;
}

/*
 * this function can only be called once.
 * by using pRes->rspType to denote its status
 *
 * if pRes->rspType is 1, no more result
 */
static int tscLocalResultCommonBuilder(SSqlObj *pSql, int32_t numOfRes) {
  SSqlRes *pRes = &pSql->res;
  SSqlCmd *pCmd = &pSql->cmd;

  SQueryInfo *pQueryInfo = tscGetQueryInfoDetail(pCmd, pCmd->clauseIndex);

  pRes->code = TSDB_CODE_SUCCESS;

  if (pRes->rspType == 0) {
    pRes->numOfRows = numOfRes;
    pRes->row = 0;
    pRes->rspType = 1;

    tscSetResultPointer(pQueryInfo, pRes);
  } else {
    tscResetForNextRetrieve(pRes);
  }

  uint8_t code = pSql->res.code;
  if (pSql->fp) {
    if (code == TSDB_CODE_SUCCESS) {
      (*pSql->fp)(pSql->param, pSql, pSql->res.numOfRows);
    } else {
      tscQueueAsyncRes(pSql);
    }
  }

  return code;
}

int tscProcessDescribeTableRsp(SSqlObj *pSql) {
  SSqlCmd *       pCmd = &pSql->cmd;
  SMeterMetaInfo *pMeterMetaInfo = tscGetMeterMetaInfo(pCmd, pCmd->clauseIndex, 0);

  int32_t numOfRes = pMeterMetaInfo->pMeterMeta->numOfColumns + pMeterMetaInfo->pMeterMeta->numOfTags;

  return tscLocalResultCommonBuilder(pSql, numOfRes);
}

int tscProcessTagRetrieveRsp(SSqlObj *pSql) {
  SSqlCmd *pCmd = &pSql->cmd;

  SQueryInfo *    pQueryInfo = tscGetQueryInfoDetail(pCmd, pCmd->clauseIndex);
  SMeterMetaInfo *pMeterMetaInfo = tscGetMeterMetaInfoFromQueryInfo(pQueryInfo, 0);

  int32_t numOfRes = 0;
  if (tscSqlExprGet(pQueryInfo, 0)->functionId == TSDB_FUNC_TAGPRJ) {
    numOfRes = pMeterMetaInfo->pMetricMeta->numOfMeters;
  } else {
    numOfRes = 1;  // for count function, there is only one output.
  }
  return tscLocalResultCommonBuilder(pSql, numOfRes);
}

int tscProcessRetrieveMetricRsp(SSqlObj *pSql) {
  SSqlRes *pRes = &pSql->res;
  SSqlCmd *pCmd = &pSql->cmd;

  pRes->code = tscDoLocalreduce(pSql);
  SQueryInfo *pQueryInfo = tscGetQueryInfoDetail(pCmd, pCmd->clauseIndex);

  if (pRes->code == TSDB_CODE_SUCCESS && pRes->numOfRows > 0) {
    tscSetResultPointer(pQueryInfo, pRes);
  }

  pRes->row = 0;

  uint8_t code = pRes->code;
  if (pSql->fp) {  // async retrieve metric data
    if (pRes->code == TSDB_CODE_SUCCESS) {
      (*pSql->fp)(pSql->param, pSql, pRes->numOfRows);
    } else {
      tscQueueAsyncRes(pSql);
    }
  }

  return code;
}

int tscProcessEmptyResultRsp(SSqlObj *pSql) { return tscLocalResultCommonBuilder(pSql, 0); }

int tscBuildConnectMsg(SSqlObj *pSql, SSqlInfo *pInfo) {
  SConnectMsg *pConnect;
  char *       pMsg, *pStart;

  SSqlCmd *pCmd = &pSql->cmd;
  STscObj *pObj = pSql->pTscObj;
  pMsg = pCmd->payload + tsRpcHeadSize;
  pStart = pMsg;

  pConnect = (SConnectMsg *)pMsg;

  char *db;  // ugly code to move the space
  db = strstr(pObj->db, TS_PATH_DELIMITER);
  db = (db == NULL) ? pObj->db : db + 1;
  strcpy(pConnect->db, db);

  strcpy(pConnect->clientVersion, version);

  pMsg += sizeof(SConnectMsg);

  pCmd->payloadLen = pMsg - pStart;
  pCmd->msgType = TSDB_MSG_TYPE_CONNECT;

  return TSDB_CODE_SUCCESS;
}

int tscBuildMeterMetaMsg(SSqlObj *pSql, SSqlInfo *pInfo) {
  SMeterInfoMsg *pInfoMsg;
  char *         pMsg, *pStart;
  int            msgLen = 0;

  char *tmpData = 0;
  if (pSql->cmd.allocSize > 0) {
    tmpData = calloc(1, pSql->cmd.allocSize);
    if (NULL == tmpData) {
      return TSDB_CODE_CLI_OUT_OF_MEMORY;
    }

    // STagData is in binary format, strncpy is not available
    memcpy(tmpData, pSql->cmd.payload, pSql->cmd.allocSize);
  }

  SSqlCmd *   pCmd = &pSql->cmd;
  SQueryInfo *pQueryInfo = tscGetQueryInfoDetail(&pSql->cmd, 0);

  SMeterMetaInfo *pMeterMetaInfo = tscGetMeterMetaInfoFromQueryInfo(pQueryInfo, 0);

  pMsg = pCmd->payload + tsRpcHeadSize;
  pStart = pMsg;

  SMgmtHead *pMgmt = (SMgmtHead *)pMsg;
  tscGetDBInfoFromMeterId(pMeterMetaInfo->name, pMgmt->db);

  pMsg += sizeof(SMgmtHead);

  pInfoMsg = (SMeterInfoMsg *)pMsg;
  strcpy(pInfoMsg->meterId, pMeterMetaInfo->name);
  pInfoMsg->createFlag = htons(pSql->cmd.createOnDemand ? 1 : 0);
  pMsg += sizeof(SMeterInfoMsg);

  if (pSql->cmd.createOnDemand) {
    memcpy(pInfoMsg->tags, tmpData, sizeof(STagData));
    pMsg += sizeof(STagData);
  }

  msgLen = pMsg - pStart;
  pCmd->payloadLen = msgLen;
  pCmd->msgType = TSDB_MSG_TYPE_METERINFO;

  tfree(tmpData);

  assert(msgLen + minMsgSize() <= pCmd->allocSize);
  return TSDB_CODE_SUCCESS;
}

/**
 *  multi meter meta req pkg format:
 *  | SMgmtHead | SMultiMeterInfoMsg | meterId0 | meterId1 | meterId2 | ......
 *      no used         4B
 **/
int tscBuildMultiMeterMetaMsg(SSqlObj *pSql, SSqlInfo *pInfo) {
  SSqlCmd *pCmd = &pSql->cmd;

  // copy payload content to temp buff
  char *tmpData = 0;
  if (pCmd->payloadLen > 0) {
    tmpData = calloc(1, pCmd->payloadLen + 1);
    if (NULL == tmpData) return -1;
    memcpy(tmpData, pCmd->payload, pCmd->payloadLen);
  }

  // fill head info
  SMgmtHead *pMgmt = (SMgmtHead *)(pCmd->payload + tsRpcHeadSize);
  memset(pMgmt->db, 0, TSDB_METER_ID_LEN);  // server don't need the db

  SMultiMeterInfoMsg *pInfoMsg = (SMultiMeterInfoMsg *)(pCmd->payload + tsRpcHeadSize + sizeof(SMgmtHead));
  pInfoMsg->numOfMeters = htonl((int32_t)pCmd->count);

  if (pCmd->payloadLen > 0) {
    memcpy(pInfoMsg->meterId, tmpData, pCmd->payloadLen);
  }

  tfree(tmpData);

  pCmd->payloadLen += sizeof(SMgmtHead) + sizeof(SMultiMeterInfoMsg);
  pCmd->msgType = TSDB_MSG_TYPE_MULTI_METERINFO;

  assert(pCmd->payloadLen + minMsgSize() <= pCmd->allocSize);

  tscTrace("%p build load multi-metermeta msg completed, numOfMeters:%d, msg size:%d", pSql, pCmd->count,
           pCmd->payloadLen);

  return pCmd->payloadLen;
}

static int32_t tscEstimateMetricMetaMsgSize(SSqlCmd *pCmd) {
  const int32_t defaultSize =
      minMsgSize() + sizeof(SMetricMetaMsg) + sizeof(SMgmtHead) + sizeof(int16_t) * TSDB_MAX_TAGS;
  SQueryInfo *pQueryInfo = tscGetQueryInfoDetail(pCmd, 0);

  int32_t n = 0;
  for (int32_t i = 0; i < pQueryInfo->tagCond.numOfTagCond; ++i) {
    n += strlen(pQueryInfo->tagCond.cond[i].cond);
  }

  int32_t tagLen = n * TSDB_NCHAR_SIZE;
  if (pQueryInfo->tagCond.tbnameCond.cond != NULL) {
    tagLen += strlen(pQueryInfo->tagCond.tbnameCond.cond) * TSDB_NCHAR_SIZE;
  }

  int32_t joinCondLen = (TSDB_METER_ID_LEN + sizeof(int16_t)) * 2;
  int32_t elemSize = sizeof(SMetricMetaElemMsg) * pQueryInfo->numOfTables;

  int32_t len = tagLen + joinCondLen + elemSize + defaultSize;

  return MAX(len, TSDB_DEFAULT_PAYLOAD_SIZE);
}

int tscBuildMetricMetaMsg(SSqlObj *pSql, SSqlInfo *pInfo) {
  SMetricMetaMsg *pMetaMsg;
  char *          pMsg, *pStart;
  int             msgLen = 0;
  int             tableIndex = 0;

  SSqlCmd *   pCmd = &pSql->cmd;
  SQueryInfo *pQueryInfo = tscGetQueryInfoDetail(&pSql->cmd, 0);

  STagCond *pTagCond = &pQueryInfo->tagCond;

  SMeterMetaInfo *pMeterMetaInfo = tscGetMeterMetaInfoFromQueryInfo(pQueryInfo, tableIndex);

  int32_t size = tscEstimateMetricMetaMsgSize(pCmd);
  if (TSDB_CODE_SUCCESS != tscAllocPayload(pCmd, size)) {
    tscError("%p failed to malloc for metric meter msg", pSql);
    return -1;
  }

  pStart = pCmd->payload + tsRpcHeadSize;
  pMsg = pStart;

  SMgmtHead *pMgmt = (SMgmtHead *)pMsg;
  tscGetDBInfoFromMeterId(pMeterMetaInfo->name, pMgmt->db);

  pMsg += sizeof(SMgmtHead);

  pMetaMsg = (SMetricMetaMsg *)pMsg;
  pMetaMsg->numOfMeters = htonl(pQueryInfo->numOfTables);

  pMsg += sizeof(SMetricMetaMsg);

  int32_t offset = pMsg - (char *)pMetaMsg;
  pMetaMsg->join = htonl(offset);

  // todo refactor
  pMetaMsg->joinCondLen = htonl((TSDB_METER_ID_LEN + sizeof(int16_t)) * 2);

  memcpy(pMsg, pTagCond->joinInfo.left.meterId, TSDB_METER_ID_LEN);
  pMsg += TSDB_METER_ID_LEN;

  *(int16_t *)pMsg = pTagCond->joinInfo.left.tagCol;
  pMsg += sizeof(int16_t);

  memcpy(pMsg, pTagCond->joinInfo.right.meterId, TSDB_METER_ID_LEN);
  pMsg += TSDB_METER_ID_LEN;

  *(int16_t *)pMsg = pTagCond->joinInfo.right.tagCol;
  pMsg += sizeof(int16_t);

  for (int32_t i = 0; i < pQueryInfo->numOfTables; ++i) {
    pMeterMetaInfo = tscGetMeterMetaInfo(pCmd, pCmd->clauseIndex, i);
    uint64_t uid = pMeterMetaInfo->pMeterMeta->uid;

    offset = pMsg - (char *)pMetaMsg;
    pMetaMsg->metaElem[i] = htonl(offset);

    SMetricMetaElemMsg *pElem = (SMetricMetaElemMsg *)pMsg;
    pMsg += sizeof(SMetricMetaElemMsg);

    // convert to unicode before sending to mnode for metric query
    int32_t condLen = 0;
    if (pTagCond->numOfTagCond > 0) {
      SCond *pCond = tsGetMetricQueryCondPos(pTagCond, uid);
      if (pCond != NULL) {
        condLen = strlen(pCond->cond) + 1;

        bool ret = taosMbsToUcs4(pCond->cond, condLen, pMsg, condLen * TSDB_NCHAR_SIZE);
        if (!ret) {
          tscError("%p mbs to ucs4 failed:%s", pSql, tsGetMetricQueryCondPos(pTagCond, uid));
          return 0;
        }
      }
    }

    pElem->condLen = htonl(condLen);

    offset = pMsg - (char *)pMetaMsg;
    pElem->cond = htonl(offset);
    pMsg += condLen * TSDB_NCHAR_SIZE;

    pElem->rel = htons(pTagCond->relType);
    if (pTagCond->tbnameCond.uid == uid) {
      offset = pMsg - (char *)pMetaMsg;

      pElem->tableCond = htonl(offset);

      uint32_t len = strlen(pTagCond->tbnameCond.cond);
      pElem->tableCondLen = htonl(len);

      memcpy(pMsg, pTagCond->tbnameCond.cond, len);
      pMsg += len;
    }

    SSqlGroupbyExpr *pGroupby = &pQueryInfo->groupbyExpr;

    if (pGroupby->tableIndex != i && pGroupby->numOfGroupCols > 0) {
      pElem->orderType = 0;
      pElem->orderIndex = 0;
      pElem->numOfGroupCols = 0;
    } else {
      pElem->numOfGroupCols = htons(pGroupby->numOfGroupCols);
      for (int32_t j = 0; j < pMeterMetaInfo->numOfTags; ++j) {
        pElem->tagCols[j] = htons(pMeterMetaInfo->tagColumnIndex[j]);
      }

      if (pGroupby->numOfGroupCols != 0) {
        pElem->orderIndex = htons(pGroupby->orderIndex);
        pElem->orderType = htons(pGroupby->orderType);
        offset = pMsg - (char *)pMetaMsg;

        pElem->groupbyTagColumnList = htonl(offset);
        for (int32_t j = 0; j < pQueryInfo->groupbyExpr.numOfGroupCols; ++j) {
          SColIndexEx *pCol = &pQueryInfo->groupbyExpr.columnInfo[j];
          SColIndexEx *pDestCol = (SColIndexEx *)pMsg;

          pDestCol->colIdxInBuf = 0;
          pDestCol->colIdx = htons(pCol->colIdx);
          pDestCol->colId = htons(pDestCol->colId);
          pDestCol->flag = htons(pDestCol->flag);

          pMsg += sizeof(SColIndexEx);
        }
      }
    }

    strcpy(pElem->meterId, pMeterMetaInfo->name);
    pElem->numOfTags = htons(pMeterMetaInfo->numOfTags);

    int16_t len = pMsg - (char *)pElem;
    pElem->elemLen = htons(len);  // redundant data for integrate check
  }

  msgLen = pMsg - pStart;
  pCmd->payloadLen = msgLen;
  pCmd->msgType = TSDB_MSG_TYPE_METRIC_META;
  assert(msgLen + minMsgSize() <= size);
  
  return TSDB_CODE_SUCCESS;
}

int tscEstimateHeartBeatMsgLength(SSqlObj *pSql) {
  int      size = 0;
  STscObj *pObj = pSql->pTscObj;

  size += tsRpcHeadSize + sizeof(SMgmtHead);
  size += sizeof(SQList);

  SSqlObj *tpSql = pObj->sqlList;
  while (tpSql) {
    size += sizeof(SQDesc);
    tpSql = tpSql->next;
  }

  size += sizeof(SSList);
  SSqlStream *pStream = pObj->streamList;
  while (pStream) {
    size += sizeof(SSDesc);
    pStream = pStream->next;
  }

  return size + TSDB_EXTRA_PAYLOAD_SIZE;
}

int tscBuildHeartBeatMsg(SSqlObj *pSql, SSqlInfo *pInfo) {
  char *pMsg, *pStart;
  int   msgLen = 0;
  int   size = 0;

  SSqlCmd *pCmd = &pSql->cmd;
  STscObj *pObj = pSql->pTscObj;

  pthread_mutex_lock(&pObj->mutex);

  size = tscEstimateHeartBeatMsgLength(pSql);
  if (TSDB_CODE_SUCCESS != tscAllocPayload(pCmd, size)) {
    tscError("%p failed to malloc for heartbeat msg", pSql);
    return -1;
  }

  pMsg = pCmd->payload + tsRpcHeadSize;
  pStart = pMsg;

  SMgmtHead *pMgmt = (SMgmtHead *)pMsg;
  strcpy(pMgmt->db, pObj->db);
  pMsg += sizeof(SMgmtHead);

  pMsg = tscBuildQueryStreamDesc(pMsg, pObj);
  pthread_mutex_unlock(&pObj->mutex);

  msgLen = pMsg - pStart;
  pCmd->payloadLen = msgLen;
  pCmd->msgType = TSDB_MSG_TYPE_HEARTBEAT;

  assert(msgLen + minMsgSize() <= size);
  return msgLen;
}

int tscProcessMeterMetaRsp(SSqlObj *pSql) {
  SMeterMeta *pMeta;
  SSchema *   pSchema;
  uint8_t     ieType;

  char *rsp = pSql->res.pRsp;

  ieType = *rsp;
  if (ieType != TSDB_IE_TYPE_META) {
    tscError("invalid ie type:%d", ieType);
    return TSDB_CODE_INVALID_IE;
  }

  rsp++;
  pMeta = (SMeterMeta *)rsp;

  pMeta->sid = htonl(pMeta->sid);
  pMeta->sversion = htons(pMeta->sversion);
  pMeta->vgid = htonl(pMeta->vgid);
  pMeta->uid = htobe64(pMeta->uid);

  if (pMeta->sid < 0 || pMeta->vgid < 0) {
    tscError("invalid meter vgid:%d, sid%d", pMeta->vgid, pMeta->sid);
    return TSDB_CODE_INVALID_VALUE;
  }

  pMeta->numOfColumns = htons(pMeta->numOfColumns);

  if (pMeta->numOfTags > TSDB_MAX_TAGS || pMeta->numOfTags < 0) {
    tscError("invalid numOfTags:%d", pMeta->numOfTags);
    return TSDB_CODE_INVALID_VALUE;
  }

  if (pMeta->numOfColumns > TSDB_MAX_COLUMNS || pMeta->numOfColumns <= 0) {
    tscError("invalid numOfColumns:%d", pMeta->numOfColumns);
    return TSDB_CODE_INVALID_VALUE;
  }

  for (int i = 0; i < TSDB_VNODES_SUPPORT; ++i) {
    pMeta->vpeerDesc[i].vnode = htonl(pMeta->vpeerDesc[i].vnode);
  }

  pMeta->rowSize = 0;
  rsp += sizeof(SMeterMeta);
  pSchema = (SSchema *)rsp;

  int32_t numOfTotalCols = pMeta->numOfColumns + pMeta->numOfTags;
  for (int i = 0; i < numOfTotalCols; ++i) {
    pSchema->bytes = htons(pSchema->bytes);
    pSchema->colId = htons(pSchema->colId);

    // ignore the tags length
    if (i < pMeta->numOfColumns) {
      pMeta->rowSize += pSchema->bytes;
    }
    pSchema++;
  }

  rsp += numOfTotalCols * sizeof(SSchema);

  int32_t  tagLen = 0;
  SSchema *pTagsSchema = tsGetTagSchema(pMeta);

  if (pMeta->meterType == TSDB_METER_MTABLE) {
    for (int32_t i = 0; i < pMeta->numOfTags; ++i) {
      tagLen += pTagsSchema[i].bytes;
    }
  }

  rsp += tagLen;
  int32_t size = (int32_t)(rsp - (char *)pMeta);

  // pMeta->index = rand() % TSDB_VNODES_SUPPORT;
  pMeta->index = 0;

  // todo add one more function: taosAddDataIfNotExists();
  SMeterMetaInfo *pMeterMetaInfo = tscGetMeterMetaInfo(&pSql->cmd, 0, 0);
  assert(pMeterMetaInfo->pMeterMeta == NULL);

  pMeterMetaInfo->pMeterMeta = (SMeterMeta *)taosAddDataIntoCache(tscCacheHandle, pMeterMetaInfo->name, (char *)pMeta,
                                                                  size, tsMeterMetaKeepTimer);
  // todo handle out of memory case
  if (pMeterMetaInfo->pMeterMeta == NULL) return 0;

  return TSDB_CODE_OTHERS;
}

/**
 *  multi meter meta rsp pkg format:
 *  | STaosRsp | ieType | SMultiMeterInfoMsg | SMeterMeta0 | SSchema0 | SMeterMeta1 | SSchema1 | SMeterMeta2 | SSchema2
 *  |...... 1B        1B            4B
 **/
int tscProcessMultiMeterMetaRsp(SSqlObj *pSql) {
  SSchema *pSchema;
  uint8_t  ieType;
  int32_t  totalNum;
  int32_t  i;

  char *rsp = pSql->res.pRsp;

  ieType = *rsp;
  if (ieType != TSDB_IE_TYPE_META) {
    tscError("invalid ie type:%d", ieType);
    pSql->res.code = TSDB_CODE_INVALID_IE;
    pSql->res.numOfTotal = 0;
    return TSDB_CODE_OTHERS;
  }

  rsp++;

  SMultiMeterInfoMsg *pInfo = (SMultiMeterInfoMsg *)rsp;
  totalNum = htonl(pInfo->numOfMeters);
  rsp += sizeof(SMultiMeterInfoMsg);

  for (i = 0; i < totalNum; i++) {
    SMultiMeterMeta *pMultiMeta = (SMultiMeterMeta *)rsp;
    SMeterMeta *     pMeta = &pMultiMeta->meta;

    pMeta->sid = htonl(pMeta->sid);
    pMeta->sversion = htons(pMeta->sversion);
    pMeta->vgid = htonl(pMeta->vgid);
    pMeta->uid = htobe64(pMeta->uid);

    if (pMeta->sid <= 0 || pMeta->vgid < 0) {
      tscError("invalid meter vgid:%d, sid%d", pMeta->vgid, pMeta->sid);
      pSql->res.code = TSDB_CODE_INVALID_VALUE;
      pSql->res.numOfTotal = i;
      return TSDB_CODE_OTHERS;
    }

    pMeta->numOfColumns = htons(pMeta->numOfColumns);

    if (pMeta->numOfTags > TSDB_MAX_TAGS || pMeta->numOfTags < 0) {
      tscError("invalid tag value count:%d", pMeta->numOfTags);
      pSql->res.code = TSDB_CODE_INVALID_VALUE;
      pSql->res.numOfTotal = i;
      return TSDB_CODE_OTHERS;
    }

    if (pMeta->numOfTags > TSDB_MAX_TAGS || pMeta->numOfTags < 0) {
      tscError("invalid numOfTags:%d", pMeta->numOfTags);
      pSql->res.code = TSDB_CODE_INVALID_VALUE;
      pSql->res.numOfTotal = i;
      return TSDB_CODE_OTHERS;
    }

    if (pMeta->numOfColumns > TSDB_MAX_COLUMNS || pMeta->numOfColumns < 0) {
      tscError("invalid numOfColumns:%d", pMeta->numOfColumns);
      pSql->res.code = TSDB_CODE_INVALID_VALUE;
      pSql->res.numOfTotal = i;
      return TSDB_CODE_OTHERS;
    }

    for (int j = 0; j < TSDB_VNODES_SUPPORT; ++j) {
      pMeta->vpeerDesc[j].vnode = htonl(pMeta->vpeerDesc[j].vnode);
    }

    pMeta->rowSize = 0;
    rsp += sizeof(SMultiMeterMeta);
    pSchema = (SSchema *)rsp;

    int32_t numOfTotalCols = pMeta->numOfColumns + pMeta->numOfTags;
    for (int j = 0; j < numOfTotalCols; ++j) {
      pSchema->bytes = htons(pSchema->bytes);
      pSchema->colId = htons(pSchema->colId);

      // ignore the tags length
      if (j < pMeta->numOfColumns) {
        pMeta->rowSize += pSchema->bytes;
      }
      pSchema++;
    }

    rsp += numOfTotalCols * sizeof(SSchema);

    int32_t  tagLen = 0;
    SSchema *pTagsSchema = tsGetTagSchema(pMeta);

    if (pMeta->meterType == TSDB_METER_MTABLE) {
      for (int32_t j = 0; j < pMeta->numOfTags; ++j) {
        tagLen += pTagsSchema[j].bytes;
      }
    }

    rsp += tagLen;
    int32_t size = (int32_t)(rsp - ((char *)pMeta));  // Consistent with SMeterMeta in cache

    pMeta->index = 0;
    (void)taosAddDataIntoCache(tscCacheHandle, pMultiMeta->meterId, (char *)pMeta, size, tsMeterMetaKeepTimer);
  }

  pSql->res.code = TSDB_CODE_SUCCESS;
  pSql->res.numOfTotal = i;
  tscTrace("%p load multi-metermeta resp complete num:%d", pSql, pSql->res.numOfTotal);
  return TSDB_CODE_SUCCESS;
}

int tscProcessMetricMetaRsp(SSqlObj *pSql) {
  SMetricMeta *pMeta;
  uint8_t      ieType;
  void **      metricMetaList = NULL;
  int32_t *    sizes = NULL;

  char *rsp = pSql->res.pRsp;

  ieType = *rsp;
  if (ieType != TSDB_IE_TYPE_META) {
    tscError("invalid ie type:%d", ieType);
    return TSDB_CODE_INVALID_IE;
  }

  rsp++;

  int32_t num = htons(*(int16_t *)rsp);
  rsp += sizeof(int16_t);

  metricMetaList = calloc(1, POINTER_BYTES * num);
  sizes = calloc(1, sizeof(int32_t) * num);

  // return with error code
  if (metricMetaList == NULL || sizes == NULL) {
    tfree(metricMetaList);
    tfree(sizes);
    pSql->res.code = TSDB_CODE_CLI_OUT_OF_MEMORY;

    return pSql->res.code;
  }

  for (int32_t k = 0; k < num; ++k) {
    pMeta = (SMetricMeta *)rsp;

    size_t size = (size_t)pSql->res.rspLen - 1;
    rsp = rsp + sizeof(SMetricMeta);

    pMeta->numOfMeters = htonl(pMeta->numOfMeters);
    pMeta->numOfVnodes = htonl(pMeta->numOfVnodes);
    pMeta->tagLen = htons(pMeta->tagLen);

    size += pMeta->numOfVnodes * sizeof(SVnodeSidList *) + pMeta->numOfMeters * sizeof(SMeterSidExtInfo *);

    char *pBuf = calloc(1, size);
    if (pBuf == NULL) {
      pSql->res.code = TSDB_CODE_CLI_OUT_OF_MEMORY;
      goto _error_clean;
    }

    SMetricMeta *pNewMetricMeta = (SMetricMeta *)pBuf;
    metricMetaList[k] = pNewMetricMeta;

    pNewMetricMeta->numOfMeters = pMeta->numOfMeters;
    pNewMetricMeta->numOfVnodes = pMeta->numOfVnodes;
    pNewMetricMeta->tagLen = pMeta->tagLen;

    pBuf = pBuf + sizeof(SMetricMeta) + pNewMetricMeta->numOfVnodes * sizeof(SVnodeSidList *);

    for (int32_t i = 0; i < pMeta->numOfVnodes; ++i) {
      SVnodeSidList *pSidLists = (SVnodeSidList *)rsp;
      memcpy(pBuf, pSidLists, sizeof(SVnodeSidList));

      pNewMetricMeta->list[i] = pBuf - (char *)pNewMetricMeta;  // offset value
      SVnodeSidList *pLists = (SVnodeSidList *)pBuf;

      tscTrace("%p metricmeta:vid:%d,numOfMeters:%d", pSql, i, pLists->numOfSids);

      pBuf += sizeof(SVnodeSidList) + sizeof(SMeterSidExtInfo *) * pSidLists->numOfSids;
      rsp += sizeof(SVnodeSidList);

      size_t elemSize = sizeof(SMeterSidExtInfo) + pNewMetricMeta->tagLen;
      for (int32_t j = 0; j < pSidLists->numOfSids; ++j) {
        pLists->pSidExtInfoList[j] = pBuf - (char *)pLists;
        memcpy(pBuf, rsp, elemSize);

        ((SMeterSidExtInfo *)pBuf)->uid = htobe64(((SMeterSidExtInfo *)pBuf)->uid);
        ((SMeterSidExtInfo *)pBuf)->sid = htonl(((SMeterSidExtInfo *)pBuf)->sid);

        rsp += elemSize;
        pBuf += elemSize;
      }
    }

    sizes[k] = pBuf - (char *)pNewMetricMeta;
  }

  SQueryInfo *pQueryInfo = tscGetQueryInfoDetail(&pSql->cmd, 0);
  for (int32_t i = 0; i < num; ++i) {
    char name[TSDB_MAX_TAGS_LEN + 1] = {0};

    SMeterMetaInfo *pMeterMetaInfo = tscGetMeterMetaInfoFromQueryInfo(pQueryInfo, i);
    tscGetMetricMetaCacheKey(pQueryInfo, name, pMeterMetaInfo->pMeterMeta->uid);

#ifdef _DEBUG_VIEW
    printf("generate the metric key:%s, index:%d\n", name, i);
#endif

    // release the used metricmeta
    taosRemoveDataFromCache(tscCacheHandle, (void **)&(pMeterMetaInfo->pMetricMeta), false);

    pMeterMetaInfo->pMetricMeta = (SMetricMeta *)taosAddDataIntoCache(tscCacheHandle, name, (char *)metricMetaList[i],
                                                                      sizes[i], tsMetricMetaKeepTimer);
    tfree(metricMetaList[i]);

    // failed to put into cache
    if (pMeterMetaInfo->pMetricMeta == NULL) {
      pSql->res.code = TSDB_CODE_CLI_OUT_OF_MEMORY;
      goto _error_clean;
    }
  }

_error_clean:
  // free allocated resource
  for (int32_t i = 0; i < num; ++i) {
    tfree(metricMetaList[i]);
  }

  free(sizes);
  free(metricMetaList);

  return pSql->res.code;
}

/*
 * current process do not use the cache at all
 */
int tscProcessShowRsp(SSqlObj *pSql) {
  SMeterMeta * pMeta;
  SShowRspMsg *pShow;
  SSchema *    pSchema;
  char         key[20];

  SSqlRes *pRes = &pSql->res;
  SSqlCmd *pCmd = &pSql->cmd;

  SQueryInfo *pQueryInfo = tscGetQueryInfoDetail(pCmd, 0);  //?

  SMeterMetaInfo *pMeterMetaInfo = tscGetMeterMetaInfoFromQueryInfo(pQueryInfo, 0);

  pShow = (SShowRspMsg *)pRes->pRsp;
  pRes->qhandle = pShow->qhandle;

  tscResetForNextRetrieve(pRes);
  pMeta = &(pShow->meterMeta);

  pMeta->numOfColumns = ntohs(pMeta->numOfColumns);

  pSchema = (SSchema *)((char *)pMeta + sizeof(SMeterMeta));
  pMeta->sid = ntohs(pMeta->sid);
  for (int i = 0; i < pMeta->numOfColumns; ++i) {
    pSchema->bytes = htons(pSchema->bytes);
    pSchema++;
  }

  key[0] = pCmd->msgType + 'a';
  strcpy(key + 1, "showlist");

  taosRemoveDataFromCache(tscCacheHandle, (void *)&(pMeterMetaInfo->pMeterMeta), false);

  int32_t size = pMeta->numOfColumns * sizeof(SSchema) + sizeof(SMeterMeta);
  pMeterMetaInfo->pMeterMeta =
      (SMeterMeta *)taosAddDataIntoCache(tscCacheHandle, key, (char *)pMeta, size, tsMeterMetaKeepTimer);
  pCmd->numOfCols = pQueryInfo->fieldsInfo.numOfOutputCols;
  SSchema *pMeterSchema = tsGetSchema(pMeterMetaInfo->pMeterMeta);

  tscColumnBaseInfoReserve(&pQueryInfo->colList, pMeta->numOfColumns);
  SColumnIndex index = {0};

  for (int16_t i = 0; i < pMeta->numOfColumns; ++i) {
    index.columnIndex = i;
    tscColumnBaseInfoInsert(pQueryInfo, &index);
    tscFieldInfoSetValFromSchema(&pQueryInfo->fieldsInfo, i, &pMeterSchema[i]);
  }

  tscFieldInfoCalOffset(pQueryInfo);
  return 0;
}

int tscProcessConnectRsp(SSqlObj *pSql) {
  char         temp[TSDB_METER_ID_LEN * 2];
  SConnectRsp *pConnect;

  STscObj *pObj = pSql->pTscObj;
  SSqlRes *pRes = &pSql->res;

  pConnect = (SConnectRsp *)pRes->pRsp;
  strcpy(pObj->acctId, pConnect->acctId);  // copy acctId from response
  int32_t len = sprintf(temp, "%s%s%s", pObj->acctId, TS_PATH_DELIMITER, pObj->db);

  assert(len <= tListLen(pObj->db));
  strncpy(pObj->db, temp, tListLen(pObj->db));

#ifdef CLUSTER
  SIpList *pIpList;
  char *   rsp = pRes->pRsp + sizeof(SConnectRsp);
  pIpList = (SIpList *)rsp;
  tscMgmtIpList.numOfIps = pIpList->numOfIps;
  for (int i = 0; i < pIpList->numOfIps; ++i) {
    tinet_ntoa(tscMgmtIpList.ipstr[i], pIpList->ip[i]);
    tscMgmtIpList.ip[i] = pIpList->ip[i];
  }

  rsp += sizeof(SIpList) + sizeof(int32_t) * pIpList->numOfIps;

  tscPrintMgmtIp();
#endif
  strcpy(pObj->sversion, pConnect->version);
  pObj->writeAuth = pConnect->writeAuth;
  pObj->superAuth = pConnect->superAuth;
  taosTmrReset(tscProcessActivityTimer, tsShellActivityTimer * 500, pObj, tscTmr, &pObj->pTimer);

  return 0;
}

int tscProcessUseDbRsp(SSqlObj *pSql) {
  STscObj *       pObj = pSql->pTscObj;
  SMeterMetaInfo *pMeterMetaInfo = tscGetMeterMetaInfo(&pSql->cmd, 0, 0);

  strcpy(pObj->db, pMeterMetaInfo->name);
  return 0;
}

int tscProcessDropDbRsp(SSqlObj *UNUSED_PARAM(pSql)) {
  taosClearDataCache(tscCacheHandle);
  return 0;
}

int tscProcessDropTableRsp(SSqlObj *pSql) {
  SMeterMetaInfo *pMeterMetaInfo = tscGetMeterMetaInfo(&pSql->cmd, 0, 0);

  SMeterMeta *pMeterMeta = taosGetDataFromCache(tscCacheHandle, pMeterMetaInfo->name);
  if (pMeterMeta == NULL) {
    /* not in cache, abort */
    return 0;
  }

  /*
   * 1. if a user drops one table, which is the only table in a vnode, remove operation will incur vnode to be removed.
   * 2. Then, a user creates a new metric followed by a table with identical name of removed table but different schema,
   * here the table will reside in a new vnode.
   * The cached information is expired, however, we may have lost the ref of original meter. So, clear whole cache
   * instead.
   */
  tscTrace("%p force release metermeta after drop table:%s", pSql, pMeterMetaInfo->name);
  taosRemoveDataFromCache(tscCacheHandle, (void **)&pMeterMeta, true);

  if (pMeterMetaInfo->pMeterMeta) {
    taosRemoveDataFromCache(tscCacheHandle, (void **)&(pMeterMetaInfo->pMeterMeta), true);
    taosRemoveDataFromCache(tscCacheHandle, (void **)&(pMeterMetaInfo->pMetricMeta), true);
  }

  return 0;
}

int tscProcessAlterTableMsgRsp(SSqlObj *pSql) {
  SMeterMetaInfo *pMeterMetaInfo = tscGetMeterMetaInfo(&pSql->cmd, 0, 0);

  SMeterMeta *pMeterMeta = taosGetDataFromCache(tscCacheHandle, pMeterMetaInfo->name);
  if (pMeterMeta == NULL) { /* not in cache, abort */
    return 0;
  }

  tscTrace("%p force release metermeta in cache after alter-table: %s", pSql, pMeterMetaInfo->name);
  taosRemoveDataFromCache(tscCacheHandle, (void **)&pMeterMeta, true);

  if (pMeterMetaInfo->pMeterMeta) {
    bool isSuperTable = UTIL_METER_IS_SUPERTABLE(pMeterMetaInfo);

    taosRemoveDataFromCache(tscCacheHandle, (void **)&(pMeterMetaInfo->pMeterMeta), true);
    taosRemoveDataFromCache(tscCacheHandle, (void **)&(pMeterMetaInfo->pMetricMeta), true);

    if (isSuperTable) {  // if it is a super table, reset whole query cache
      tscTrace("%p reset query cache since table:%s is stable", pSql, pMeterMetaInfo->name);
      taosClearDataCache(tscCacheHandle);
    }
  }

  return 0;
}

int tscProcessAlterDbMsgRsp(SSqlObj *pSql) {
  UNUSED(pSql);
  return 0;
}

int tscProcessQueryRsp(SSqlObj *pSql) {
  SSqlRes *pRes = &pSql->res;

  pRes->qhandle = *((uint64_t *)pRes->pRsp);
  pRes->data = NULL;
  tscResetForNextRetrieve(pRes);
  return 0;
}

int tscProcessRetrieveRspFromVnode(SSqlObj *pSql) {
  SSqlRes *pRes = &pSql->res;
  SSqlCmd *pCmd = &pSql->cmd;
  STscObj *pObj = pSql->pTscObj;

  SRetrieveMeterRsp *pRetrieve = (SRetrieveMeterRsp *)pRes->pRsp;

  pRes->numOfRows = htonl(pRetrieve->numOfRows);
  pRes->precision = htons(pRetrieve->precision);
  pRes->offset = htobe64(pRetrieve->offset);

  pRes->useconds = htobe64(pRetrieve->useconds);
  pRes->data = pRetrieve->data;

  SQueryInfo* pQueryInfo = tscGetQueryInfoDetail(pCmd, pCmd->clauseIndex);
  tscSetResultPointer(pQueryInfo, pRes);
  pRes->row = 0;

  /**
   * If the query result is exhausted, or current query is to free resource at server side,
   * the connection will be recycled.
   */
  if ((pRes->numOfRows == 0 && !(tscProjectionQueryOnSTable(pQueryInfo, 0) && pRes->offset > 0)) ||
      ((pQueryInfo->type & TSDB_QUERY_TYPE_FREE_RESOURCE) == TSDB_QUERY_TYPE_FREE_RESOURCE)) {
    tscTrace("%p no result or free resource, recycle connection", pSql);
    taosAddConnIntoCache(tscConnCache, pSql->thandle, pSql->ip, pSql->vnode, pObj->user);
    pSql->thandle = NULL;
  } else {
    tscTrace("%p numOfRows:%d, offset:%d, not recycle connection", pSql, pRes->numOfRows, pRes->offset);
  }

  return 0;
}

int tscProcessRetrieveRspFromLocal(SSqlObj *pSql) {
  SSqlRes *   pRes = &pSql->res;
  SSqlCmd *   pCmd = &pSql->cmd;
  SQueryInfo *pQueryInfo = tscGetQueryInfoDetail(pCmd, 0);

  SRetrieveMeterRsp *pRetrieve = (SRetrieveMeterRsp *)pRes->pRsp;

  pRes->numOfRows = htonl(pRetrieve->numOfRows);
  pRes->data = pRetrieve->data;

  tscSetResultPointer(pQueryInfo, pRes);
  pRes->row = 0;
  return 0;
}

void tscMeterMetaCallBack(void *param, TAOS_RES *res, int code);

static int32_t doGetMeterMetaFromServer(SSqlObj *pSql, SMeterMetaInfo *pMeterMetaInfo) {
  int32_t code = TSDB_CODE_SUCCESS;

  SSqlObj *pNew = calloc(1, sizeof(SSqlObj));
  if (NULL == pNew) {
    tscError("%p malloc failed for new sqlobj to get meter meta", pSql);
    return TSDB_CODE_CLI_OUT_OF_MEMORY;
  }

  pNew->pTscObj = pSql->pTscObj;
  pNew->signature = pNew;
  pNew->cmd.command = TSDB_SQL_META;

  tscAddSubqueryInfo(&pNew->cmd);

  SQueryInfo *pNewQueryInfo = NULL;
  tscGetQueryInfoDetailSafely(&pNew->cmd, 0, &pNewQueryInfo);

  pNew->cmd.createOnDemand = pSql->cmd.createOnDemand;  // create table if not exists
  if (TSDB_CODE_SUCCESS != tscAllocPayload(&pNew->cmd, TSDB_DEFAULT_PAYLOAD_SIZE)) {
    tscError("%p malloc failed for payload to get meter meta", pSql);
    free(pNew);

    return TSDB_CODE_CLI_OUT_OF_MEMORY;
  }

  SMeterMetaInfo *pNewMeterMetaInfo = tscAddEmptyMeterMetaInfo(pNewQueryInfo);
  assert(pNew->cmd.numOfClause == 1 && pNewQueryInfo->numOfTables == 1);

  strcpy(pNewMeterMetaInfo->name, pMeterMetaInfo->name);
  memcpy(pNew->cmd.payload, pSql->cmd.payload, TSDB_DEFAULT_PAYLOAD_SIZE);  // tag information if table does not exists.
  tscTrace("%p new pSqlObj:%p to get meterMeta", pSql, pNew);

  if (pSql->fp == NULL) {
    tsem_init(&pNew->rspSem, 0, 0);
    tsem_init(&pNew->emptyRspSem, 0, 1);

    code = tscProcessSql(pNew);

    /*
     * Update cache only on succeeding in getting metermeta.
     * Transfer the ownership of metermeta to the new object, instead of invoking the release/acquire routine
     */
    if (code == TSDB_CODE_SUCCESS) {
      pMeterMetaInfo->pMeterMeta = taosTransferDataInCache(tscCacheHandle, (void**) &pNewMeterMetaInfo->pMeterMeta);
      assert(pMeterMetaInfo->pMeterMeta != NULL);
    }

    tscTrace("%p get meter meta complete, code:%d, pMeterMeta:%p", pSql, code, pMeterMetaInfo->pMeterMeta);
    tscFreeSqlObj(pNew);

  } else {
    pNew->fp = tscMeterMetaCallBack;
    pNew->param = pSql;
    pNew->sqlstr = strdup(pSql->sqlstr);

    code = tscProcessSql(pNew);
    if (code == TSDB_CODE_SUCCESS) {
      code = TSDB_CODE_ACTION_IN_PROGRESS;
    }
  }

  return code;
}

int tscGetMeterMeta(SSqlObj *pSql, SMeterMetaInfo *pMeterMetaInfo) {
  assert(strlen(pMeterMetaInfo->name) != 0);

  // If this SMeterMetaInfo owns a metermeta, release it first
  if (pMeterMetaInfo->pMeterMeta != NULL) {
    taosRemoveDataFromCache(tscCacheHandle, (void **)&(pMeterMetaInfo->pMeterMeta), false);
  }
  
  pMeterMetaInfo->pMeterMeta = (SMeterMeta *)taosGetDataFromCache(tscCacheHandle, pMeterMetaInfo->name);
  if (pMeterMetaInfo->pMeterMeta != NULL) {
    SMeterMeta *pMeterMeta = pMeterMetaInfo->pMeterMeta;

    tscTrace("%p retrieve meterMeta from cache, the number of columns:%d, numOfTags:%d", pSql, pMeterMeta->numOfColumns,
             pMeterMeta->numOfTags);

    return TSDB_CODE_SUCCESS;
  }

  /*
   * for async insert operation, release data block buffer before issue new object to get metermeta
   * because in metermeta callback function, the tscParse function will generate the submit data blocks
   */
  return doGetMeterMetaFromServer(pSql, pMeterMetaInfo);
}

int tscGetMeterMetaEx(SSqlObj *pSql, SMeterMetaInfo *pMeterMetaInfo, bool createIfNotExists) {
  pSql->cmd.createOnDemand = createIfNotExists;
  return tscGetMeterMeta(pSql, pMeterMetaInfo);
}

/*
 * in handling the renew metermeta problem during insertion,
 *
 * If the meter is created on demand during insertion, the routine usually waits for a short
 * period to re-issue the getMeterMeta msg, in which makes a greater change that vnode has
 * successfully created the corresponding table.
 */
static void tscWaitingForCreateTable(SSqlCmd *pCmd) {
  if (pCmd->command == TSDB_SQL_INSERT) {
    taosMsleep(50);  // todo: global config
  }
}

/**
 * in renew metermeta, do not retrieve metadata in cache.
 * @param pSql          sql object
 * @param meterId       meter id
 * @return              status code
 */
int tscRenewMeterMeta(SSqlObj *pSql, char *meterId) {
  int code = 0;

  // handle metric meta renew process
  SSqlCmd *pCmd = &pSql->cmd;

  SQueryInfo *    pQueryInfo = tscGetQueryInfoDetail(pCmd, 0);
  SMeterMetaInfo *pMeterMetaInfo = tscGetMeterMetaInfoFromQueryInfo(pQueryInfo, 0);

  // enforce the renew metermeta operation in async model
  if (pSql->fp == NULL) pSql->fp = (void *)0x1;

  /*
   * 1. only update the metermeta in force model metricmeta is not updated
   * 2. if get metermeta failed, still get the metermeta
   */
  if (pMeterMetaInfo->pMeterMeta == NULL || !tscQueryOnMetric(pCmd)) {
    if (pMeterMetaInfo->pMeterMeta) {
      tscTrace("%p update meter meta, old: numOfTags:%d, numOfCols:%d, uid:%" PRId64 ", addr:%p", pSql,
               pMeterMetaInfo->numOfTags, pCmd->numOfCols, pMeterMetaInfo->pMeterMeta->uid, pMeterMetaInfo->pMeterMeta);
    }

    tscWaitingForCreateTable(pCmd);
    taosRemoveDataFromCache(tscCacheHandle, (void **)&(pMeterMetaInfo->pMeterMeta), true);

    code = doGetMeterMetaFromServer(pSql, pMeterMetaInfo);  // todo ??
  } else {
    tscTrace("%p metric query not update metric meta, numOfTags:%d, numOfCols:%d, uid:%" PRId64 ", addr:%p", pSql,
             pMeterMetaInfo->pMeterMeta->numOfTags, pCmd->numOfCols, pMeterMetaInfo->pMeterMeta->uid,
             pMeterMetaInfo->pMeterMeta);
  }

  if (code != TSDB_CODE_ACTION_IN_PROGRESS) {
    if (pSql->fp == (void *)0x1) {
      pSql->fp = NULL;
    }
  }

  return code;
}

int tscGetMetricMeta(SSqlObj *pSql, int32_t clauseIndex) {
  int      code = TSDB_CODE_NETWORK_UNAVAIL;
  SSqlCmd *pCmd = &pSql->cmd;

  /*
   * the query condition is serialized into pCmd->payload, we need to rebuild key for metricmeta info in cache.
   */
  bool    required = false;

  SQueryInfo *pQueryInfo = tscGetQueryInfoDetail(pCmd, clauseIndex);
  for (int32_t i = 0; i < pQueryInfo->numOfTables; ++i) {
    char tagstr[TSDB_MAX_TAGS_LEN + 1] = {0};

    SMeterMetaInfo *pMeterMetaInfo = tscGetMeterMetaInfoFromQueryInfo(pQueryInfo, i);
    tscGetMetricMetaCacheKey(pQueryInfo, tagstr, pMeterMetaInfo->pMeterMeta->uid);

    taosRemoveDataFromCache(tscCacheHandle, (void **)&(pMeterMetaInfo->pMetricMeta), false);

    SMetricMeta *ppMeta = (SMetricMeta *)taosGetDataFromCache(tscCacheHandle, tagstr);
    if (ppMeta == NULL) {
      required = true;
      break;
    } else {
      pMeterMetaInfo->pMetricMeta = ppMeta;
    }
  }

  // all metricmeta for one clause are retrieved from cache, no need to retrieve metricmeta from management node
  if (!required) {
    return TSDB_CODE_SUCCESS;
  }

  SSqlObj *pNew = calloc(1, sizeof(SSqlObj));
  pNew->pTscObj = pSql->pTscObj;
  pNew->signature = pNew;

  pNew->cmd.command = TSDB_SQL_METRIC;
  
  SQueryInfo *pNewQueryInfo = NULL;
  if ((code = tscGetQueryInfoDetailSafely(&pNew->cmd, 0, &pNewQueryInfo)) != TSDB_CODE_SUCCESS) {
    return code;
  }
  
  for (int32_t i = 0; i < pQueryInfo->numOfTables; ++i) {
    SMeterMetaInfo *pMMInfo = tscGetMeterMetaInfoFromQueryInfo(pQueryInfo, i);

    SMeterMeta *pMeterMeta = taosGetDataFromCache(tscCacheHandle, pMMInfo->name);
    tscAddMeterMetaInfo(pNewQueryInfo, pMMInfo->name, pMeterMeta, NULL, pMMInfo->numOfTags, pMMInfo->tagColumnIndex);
  }

  if ((code = tscAllocPayload(&pNew->cmd, TSDB_DEFAULT_PAYLOAD_SIZE)) != TSDB_CODE_SUCCESS) {
    tscFreeSqlObj(pNew);
    return code;
  }

  tscTagCondCopy(&pNewQueryInfo->tagCond, &pQueryInfo->tagCond);

  pNewQueryInfo->groupbyExpr = pQueryInfo->groupbyExpr;
  pNewQueryInfo->numOfTables = pQueryInfo->numOfTables;

  pNewQueryInfo->slimit = pQueryInfo->slimit;
  pNewQueryInfo->order = pQueryInfo->order;
  
  STagCond* pTagCond = &pNewQueryInfo->tagCond;
  tscTrace("%p new sqlobj:%p info, numOfTables:%d, slimit:%" PRId64 ", soffset:%" PRId64 ", order:%d, tbname cond:%s",
      pSql, pNew, pNewQueryInfo->numOfTables, pNewQueryInfo->slimit.limit, pNewQueryInfo->slimit.offset,
      pNewQueryInfo->order.order, pTagCond->tbnameCond.cond)

//  if (pSql->fp != NULL && pSql->pStream == NULL) {
//    pCmd->pDataBlocks = tscDestroyBlockArrayList(pCmd->pDataBlocks);
//    tscFreeSubqueryInfo(pCmd);
//  }

  tscTrace("%p allocate new pSqlObj:%p to get metricMeta", pSql, pNew);
  if (pSql->fp == NULL) {
    tsem_init(&pNew->rspSem, 0, 0);
    tsem_init(&pNew->emptyRspSem, 0, 1);

    code = tscProcessSql(pNew);

    if (code == TSDB_CODE_SUCCESS) {//todo optimize the performance
      for (int32_t i = 0; i < pQueryInfo->numOfTables; ++i) {
        char tagstr[TSDB_MAX_TAGS_LEN] = {0};
    
        SMeterMetaInfo *pMeterMetaInfo = tscGetMeterMetaInfoFromQueryInfo(pQueryInfo, i);
        tscGetMetricMetaCacheKey(pQueryInfo, tagstr, pMeterMetaInfo->pMeterMeta->uid);

#ifdef _DEBUG_VIEW
        printf("create metric key:%s, index:%d\n", tagstr, i);
#endif
    
        taosRemoveDataFromCache(tscCacheHandle, (void **)&(pMeterMetaInfo->pMetricMeta), false);
        pMeterMetaInfo->pMetricMeta = (SMetricMeta *)taosGetDataFromCache(tscCacheHandle, tagstr);
      }
    }

    tscFreeSqlObj(pNew);
  } else {
    pNew->fp = tscMeterMetaCallBack;
    pNew->param = pSql;
    code = tscProcessSql(pNew);
    if (code == TSDB_CODE_SUCCESS) {
      code = TSDB_CODE_ACTION_IN_PROGRESS;
    }
  }

  return code;
}

void tscInitMsgs() {
  tscBuildMsg[TSDB_SQL_SELECT] = tscBuildQueryMsg;
  tscBuildMsg[TSDB_SQL_INSERT] = tscBuildSubmitMsg;
  tscBuildMsg[TSDB_SQL_FETCH] = tscBuildRetrieveMsg;

  tscBuildMsg[TSDB_SQL_CREATE_DB] = tscBuildCreateDbMsg;
  tscBuildMsg[TSDB_SQL_CREATE_USER] = tscBuildUserMsg;

  tscBuildMsg[TSDB_SQL_CREATE_ACCT] = tscBuildAcctMsg;
  tscBuildMsg[TSDB_SQL_ALTER_ACCT] = tscBuildAcctMsg;

  tscBuildMsg[TSDB_SQL_CREATE_TABLE] = tscBuildCreateTableMsg;
  tscBuildMsg[TSDB_SQL_DROP_USER] = tscBuildDropAcctMsg;
  tscBuildMsg[TSDB_SQL_DROP_ACCT] = tscBuildDropAcctMsg;
  tscBuildMsg[TSDB_SQL_DROP_DB] = tscBuildDropDbMsg;
  tscBuildMsg[TSDB_SQL_DROP_TABLE] = tscBuildDropTableMsg;
  tscBuildMsg[TSDB_SQL_ALTER_USER] = tscBuildUserMsg;
  tscBuildMsg[TSDB_SQL_CREATE_DNODE] = tscBuildCreateDnodeMsg;
  tscBuildMsg[TSDB_SQL_DROP_DNODE] = tscBuildDropDnodeMsg;
  tscBuildMsg[TSDB_SQL_CFG_DNODE] = tscBuildCfgDnodeMsg;
  tscBuildMsg[TSDB_SQL_ALTER_TABLE] = tscBuildAlterTableMsg;
  tscBuildMsg[TSDB_SQL_ALTER_DB] = tscAlterDbMsg;

  tscBuildMsg[TSDB_SQL_CONNECT] = tscBuildConnectMsg;
  tscBuildMsg[TSDB_SQL_USE_DB] = tscBuildUseDbMsg;
  tscBuildMsg[TSDB_SQL_META] = tscBuildMeterMetaMsg;
  tscBuildMsg[TSDB_SQL_METRIC] = tscBuildMetricMetaMsg;
  tscBuildMsg[TSDB_SQL_MULTI_META] = tscBuildMultiMeterMetaMsg;

  tscBuildMsg[TSDB_SQL_HB] = tscBuildHeartBeatMsg;
  tscBuildMsg[TSDB_SQL_SHOW] = tscBuildShowMsg;
  tscBuildMsg[TSDB_SQL_RETRIEVE] = tscBuildRetrieveFromMgmtMsg;
  tscBuildMsg[TSDB_SQL_KILL_QUERY] = tscBuildKillMsg;
  tscBuildMsg[TSDB_SQL_KILL_STREAM] = tscBuildKillMsg;
  tscBuildMsg[TSDB_SQL_KILL_CONNECTION] = tscBuildKillMsg;

  tscProcessMsgRsp[TSDB_SQL_SELECT] = tscProcessQueryRsp;
  tscProcessMsgRsp[TSDB_SQL_FETCH] = tscProcessRetrieveRspFromVnode;

  tscProcessMsgRsp[TSDB_SQL_DROP_DB] = tscProcessDropDbRsp;
  tscProcessMsgRsp[TSDB_SQL_DROP_TABLE] = tscProcessDropTableRsp;
  tscProcessMsgRsp[TSDB_SQL_CONNECT] = tscProcessConnectRsp;
  tscProcessMsgRsp[TSDB_SQL_USE_DB] = tscProcessUseDbRsp;
  tscProcessMsgRsp[TSDB_SQL_META] = tscProcessMeterMetaRsp;
  tscProcessMsgRsp[TSDB_SQL_METRIC] = tscProcessMetricMetaRsp;
  tscProcessMsgRsp[TSDB_SQL_MULTI_META] = tscProcessMultiMeterMetaRsp;

  tscProcessMsgRsp[TSDB_SQL_SHOW] = tscProcessShowRsp;
  tscProcessMsgRsp[TSDB_SQL_RETRIEVE] = tscProcessRetrieveRspFromVnode;  // rsp handled by same function.
  tscProcessMsgRsp[TSDB_SQL_DESCRIBE_TABLE] = tscProcessDescribeTableRsp;

  tscProcessMsgRsp[TSDB_SQL_RETRIEVE_TAGS] = tscProcessTagRetrieveRsp;
  tscProcessMsgRsp[TSDB_SQL_CURRENT_DB] = tscProcessTagRetrieveRsp;
  tscProcessMsgRsp[TSDB_SQL_CURRENT_USER] = tscProcessTagRetrieveRsp;
  tscProcessMsgRsp[TSDB_SQL_SERV_VERSION] = tscProcessTagRetrieveRsp;
  tscProcessMsgRsp[TSDB_SQL_CLI_VERSION] = tscProcessTagRetrieveRsp;
  tscProcessMsgRsp[TSDB_SQL_SERV_STATUS] = tscProcessTagRetrieveRsp;

  tscProcessMsgRsp[TSDB_SQL_RETRIEVE_EMPTY_RESULT] = tscProcessEmptyResultRsp;

  tscProcessMsgRsp[TSDB_SQL_RETRIEVE_METRIC] = tscProcessRetrieveMetricRsp;

  tscProcessMsgRsp[TSDB_SQL_ALTER_TABLE] = tscProcessAlterTableMsgRsp;
  tscProcessMsgRsp[TSDB_SQL_ALTER_DB] = tscProcessAlterDbMsgRsp;

  tscKeepConn[TSDB_SQL_SHOW] = 1;
  tscKeepConn[TSDB_SQL_RETRIEVE] = 1;
  tscKeepConn[TSDB_SQL_SELECT] = 1;
  tscKeepConn[TSDB_SQL_FETCH] = 1;
  tscKeepConn[TSDB_SQL_HB] = 1;

  tscUpdateVnodeMsg[TSDB_SQL_SELECT] = tscUpdateVnodeInQueryMsg;
  tscUpdateVnodeMsg[TSDB_SQL_INSERT] = tscUpdateVnodeInSubmitMsg;
}<|MERGE_RESOLUTION|>--- conflicted
+++ resolved
@@ -32,13 +32,13 @@
 #define TSC_MGMT_VNODE 999
 
 #ifdef CLUSTER
-SIpStrList tscMgmtIpList;
-int        tsMasterIndex = 0;
-int        tsSlaveIndex = 1;
+  SIpStrList tscMgmtIpList;
+  int        tsMasterIndex = 0;
+  int        tsSlaveIndex = 1;
 #else
-int      tsMasterIndex = 0;
-int      tsSlaveIndex = 0;  // slave == master for single node edition
-uint32_t tsServerIp;
+  int        tsMasterIndex = 0;
+  int        tsSlaveIndex = 0;  // slave == master for single node edition
+  uint32_t   tsServerIp;
 #endif
 
 int (*tscBuildMsg[TSDB_SQL_MAX])(SSqlObj *pSql, SSqlInfo *pInfo) = {0};
@@ -134,6 +134,11 @@
     tscGetQueryInfoDetailSafely(&pSql->cmd, 0, &pQueryInfo);
     pQueryInfo->command = TSDB_SQL_HB;
     
+    
+    SQueryInfo *pQueryInfo = NULL;
+    tscGetQueryInfoDetailSafely(&pSql->cmd, 0, &pQueryInfo);
+    pQueryInfo->command = TSDB_SQL_HB;
+    
     if (TSDB_CODE_SUCCESS != tscAllocPayload(&(pSql->cmd), TSDB_DEFAULT_PAYLOAD_SIZE)) {
       tfree(pSql);
       return;
@@ -143,6 +148,8 @@
     pSql->pTscObj = pObj;
     pSql->signature = pSql;
     pObj->pHb = pSql;
+    tscAddSubqueryInfo(&pObj->pHb->cmd);
+
     tscAddSubqueryInfo(&pObj->pHb->cmd);
 
     tscTrace("%p pHb is allocated, pObj:%p", pObj->pHb, pObj);
@@ -732,6 +739,13 @@
              pNewQueryInfo->exprsInfo.numOfExprs, pNewQueryInfo->colList.numOfCols,
              pNewQueryInfo->fieldsInfo.numOfOutputCols, pNewQueryInfo->pMeterInfo[0]->name);
     tscPrintSelectClause(pNew, 0);
+  
+    tscTrace("%p subquery:%p tableIndex:%d, vnodeIdx:%d, type:%d, transfer to ts_comp query to retrieve timestamps, "
+             "exprInfo:%d, colList:%d, fieldsInfo:%d, name:%s",
+             pSql, pNew, tableIndex, pMeterMetaInfo->vnodeIndex, pNewQueryInfo->type,
+             pNewQueryInfo->exprsInfo.numOfExprs, pNewQueryInfo->colList.numOfCols,
+             pNewQueryInfo->fieldsInfo.numOfOutputCols, pNewQueryInfo->pMeterInfo[0]->name);
+    tscPrintSelectClause(pNew, 0);
   } else {
     SQueryInfo *pNewQueryInfo = tscGetQueryInfoDetail(&pNew->cmd, 0);
     pNewQueryInfo->type |= TSDB_QUERY_TYPE_SUBQUERY;
@@ -1281,7 +1295,7 @@
   
     // keep this value local variable, since the pState variable may be released by other threads, if atomic_add opertion
     // increases the finished value up to pState->numOfTotal value, which means all subqueries are completed.
-    // In this case, the comparsion between finished value and released pState->numOfTotal is not safe. 
+    // In this case, the comparsion between finished value and released pState->numOfTotal is not safe.
     int32_t numOfTotal = pState->numOfTotal;
 
     int32_t finished = atomic_add_fetch_32(&pState->numOfCompleted, 1);
@@ -1446,11 +1460,7 @@
       SSqlObj *pNew = tscCreateSqlObjForSubquery(pParentSql, trsupport, pSql);
       if (pNew == NULL) {
         tscError("%p sub:%p failed to create new subquery due to out of memory, abort retry, vid:%d, orderOfSub:%d",
-<<<<<<< HEAD
-                 pParentSql, pSql, pSvd->vnode, trsupport->subqueryIndex);
-=======
                  trsupport->pParentSqlObj, pSql, pSvd != NULL ? pSvd->vnode : -1, trsupport->subqueryIndex);
->>>>>>> 3df6b4ab
 
         pState->code = -TSDB_CODE_CLI_OUT_OF_MEMORY;
         trsupport->numOfRetry = MAX_NUM_OF_SUBQUERY_RETRY;
@@ -1475,12 +1485,8 @@
 
     tscRetrieveFromVnodeCallBack(param, tres, pState->code);
   } else {  // success, proceed to retrieve data from dnode
-<<<<<<< HEAD
-    tscTrace("%p sub:%p query complete,ip:%u,vid:%d,orderOfSub:%d,retrieve data", pParentSql, pSql,
-=======
     if (vnodeInfo != NULL) {
       tscTrace("%p sub:%p query complete,ip:%u,vid:%d,orderOfSub:%d,retrieve data", trsupport->pParentSqlObj, pSql,
->>>>>>> 3df6b4ab
              vnodeInfo->vpeerDesc[vnodeInfo->index].ip, vnodeInfo->vpeerDesc[vnodeInfo->index].vnode,
              trsupport->subqueryIndex);
     } else {
