/*
 * Copyright (c) 2019 TAOS Data, Inc. <jhtao@taosdata.com>
 *
 * This program is free software: you can use, redistribute, and/or modify
 * it under the terms of the GNU Affero General Public License, version 3
 * or later ("AGPL"), as published by the Free Software Foundation.
 *
 * This program is distributed in the hope that it will be useful, but WITHOUT
 * ANY WARRANTY; without even the implied warranty of MERCHANTABILITY or
 * FITNESS FOR A PARTICULAR PURPOSE.
 *
 * You should have received a copy of the GNU Affero General Public License
 * along with this program. If not, see <http://www.gnu.org/licenses/>.
 */

#include "os.h"
#include "tcache.h"
#include "tcmdtype.h"
#include "trpc.h"
#include "tscLocalMerge.h"
#include "tscLog.h"
#include "tscProfile.h"
#include "tscUtil.h"
#include "tschemautil.h"
#include "tsclient.h"
#include "ttimer.h"
#include "tlockfree.h"

///SRpcCorEpSet  tscMgmtEpSet;

int (*tscBuildMsg[TSDB_SQL_MAX])(SSqlObj *pSql, SSqlInfo *pInfo) = {0};

int (*tscProcessMsgRsp[TSDB_SQL_MAX])(SSqlObj *pSql);
void tscProcessActivityTimer(void *handle, void *tmrId);
int tscKeepConn[TSDB_SQL_MAX] = {0};

TSKEY tscGetSubscriptionProgress(void* sub, int64_t uid, TSKEY dflt);
void tscUpdateSubscriptionProgress(void* sub, int64_t uid, TSKEY ts);
void tscSaveSubscriptionProgress(void* sub);

static int32_t minMsgSize() { return tsRpcHeadSize + 100; }
static int32_t getWaitingTimeInterval(int32_t count) {
  int32_t initial = 100; // 100 ms by default
  if (count <= 1) {
    return 0;
  }

  return initial * (2<<(count - 2));
}

static void tscSetDnodeEpSet(SSqlObj* pSql, SVgroupInfo* pVgroupInfo) {
  assert(pSql != NULL && pVgroupInfo != NULL && pVgroupInfo->numOfEps > 0);

  SRpcEpSet* pEpSet = &pSql->epSet;

  // Issue the query to one of the vnode among a vgroup randomly.
  // change the inUse property would not affect the isUse attribute of STableMeta
  pEpSet->inUse = rand() % pVgroupInfo->numOfEps;

  // apply the FQDN string length check here
  bool hasFqdn = false;

  pEpSet->numOfEps = pVgroupInfo->numOfEps;
  for(int32_t i = 0; i < pVgroupInfo->numOfEps; ++i) {
    tstrncpy(pEpSet->fqdn[i], pVgroupInfo->epAddr[i].fqdn, tListLen(pEpSet->fqdn[i]));
    pEpSet->port[i] = pVgroupInfo->epAddr[i].port;

    if (!hasFqdn) {
      hasFqdn = (strlen(pEpSet->fqdn[i]) > 0);
    }
  }

  assert(hasFqdn);
}

static void tscDumpMgmtEpSet(SSqlObj *pSql) {
  SRpcCorEpSet *pCorEpSet = pSql->pTscObj->tscCorMgmtEpSet;
  taosCorBeginRead(&pCorEpSet->version);
  pSql->epSet = pCorEpSet->epSet;
  taosCorEndRead(&pCorEpSet->version);
}  
static void tscEpSetHtons(SRpcEpSet *s) {
   for (int32_t i = 0; i < s->numOfEps; i++) {
      s->port[i] = htons(s->port[i]);    
   }
} 
bool tscEpSetIsEqual(SRpcEpSet *s1, SRpcEpSet *s2) {
   if (s1->numOfEps != s2->numOfEps || s1->inUse != s2->inUse) {
     return false;
   } 
   for (int32_t i = 0; i < s1->numOfEps; i++) {
     if (s1->port[i] != s2->port[i] 
        || strncmp(s1->fqdn[i], s2->fqdn[i], TSDB_FQDN_LEN) != 0)
        return false;
   }
   return true;
}
void tscUpdateMgmtEpSet(SSqlObj *pSql, SRpcEpSet *pEpSet) {
  // no need to update if equal
  SRpcCorEpSet *pCorEpSet = pSql->pTscObj->tscCorMgmtEpSet;
  taosCorBeginWrite(&pCorEpSet->version);
  pCorEpSet->epSet = *pEpSet;
  taosCorEndWrite(&pCorEpSet->version);
}
static void tscDumpEpSetFromVgroupInfo(SCorVgroupInfo *pVgroupInfo, SRpcEpSet *pEpSet) {
  if (pVgroupInfo == NULL) { return;}
  taosCorBeginRead(&pVgroupInfo->version);
  int8_t inUse = pVgroupInfo->inUse;
  pEpSet->inUse = (inUse >= 0 && inUse < TSDB_MAX_REPLICA) ? inUse: 0; 
  pEpSet->numOfEps = pVgroupInfo->numOfEps;  
  for (int32_t i = 0; i < pVgroupInfo->numOfEps; ++i) {
    tstrncpy(pEpSet->fqdn[i], pVgroupInfo->epAddr[i].fqdn, sizeof(pEpSet->fqdn[i]));
    pEpSet->port[i] = pVgroupInfo->epAddr[i].port;
  }
  taosCorEndRead(&pVgroupInfo->version);
}

static void tscUpdateVgroupInfo(SSqlObj *pObj, SRpcEpSet *pEpSet) {
  SSqlCmd *pCmd = &pObj->cmd;
  STableMetaInfo *pTableMetaInfo = tscGetTableMetaInfoFromCmd(pCmd, pCmd->clauseIndex, 0);
  if (pTableMetaInfo == NULL || pTableMetaInfo->pTableMeta == NULL) { return;}
  SCorVgroupInfo *pVgroupInfo = &pTableMetaInfo->pTableMeta->corVgroupInfo;

  taosCorBeginWrite(&pVgroupInfo->version);
  tscDebug("before: Endpoint in use: %d", pVgroupInfo->inUse);
  pVgroupInfo->inUse = pEpSet->inUse;
  pVgroupInfo->numOfEps = pEpSet->numOfEps;
  for (int32_t i = 0; i < pVgroupInfo->numOfEps; i++) {
    tfree(pVgroupInfo->epAddr[i].fqdn);
    pVgroupInfo->epAddr[i].fqdn = strndup(pEpSet->fqdn[i], tListLen(pEpSet->fqdn[i]));
    pVgroupInfo->epAddr[i].port = pEpSet->port[i];
  }

  tscDebug("after: EndPoint in use: %d", pVgroupInfo->inUse);
  taosCorEndWrite(&pVgroupInfo->version);
}

void tscProcessHeartBeatRsp(void *param, TAOS_RES *tres, int code) {
  STscObj *pObj = (STscObj *)param;
  if (pObj == NULL) return;

  if (pObj != pObj->signature) {
    tscError("heartbeat msg, pObj:%p, signature:%p invalid", pObj, pObj->signature);
    return;
  }

  SSqlObj *pSql = tres;
  SSqlRes *pRes = &pSql->res;

  if (code == TSDB_CODE_SUCCESS) {
    SHeartBeatRsp *pRsp = (SHeartBeatRsp *)pRes->pRsp;
    SRpcEpSet     *epSet = &pRsp->epSet;
    if (epSet->numOfEps > 0) {
      tscEpSetHtons(epSet);
      if (!tscEpSetIsEqual(&pSql->pTscObj->tscCorMgmtEpSet->epSet, epSet)) {
        tscTrace("%p updating epset: numOfEps: %d, inUse: %d", pSql, epSet->numOfEps, epSet->inUse);
        for (int8_t i = 0; i < epSet->numOfEps; i++) {
          tscTrace("endpoint %d: fqdn=%s, port=%d", i, epSet->fqdn[i], epSet->port[i]);
        }
        tscUpdateMgmtEpSet(pSql, epSet);
      }
    }

    pSql->pTscObj->connId = htonl(pRsp->connId);

    if (pRsp->killConnection) {
      tscKillConnection(pObj);
      return;
    } else {
      if (pRsp->queryId) {
        tscKillQuery(pObj, htonl(pRsp->queryId));
      }

      if (pRsp->streamId) {
        tscKillStream(pObj, htonl(pRsp->streamId));
      }
    }

    int32_t total  = htonl(pRsp->totalDnodes);
    int32_t online = htonl(pRsp->onlineDnodes);
    assert(online <= total);

    if (online < total) {
      tscError("HB:%p, total dnode:%d, online dnode:%d", pSql, total, online);
      pSql->res.code = TSDB_CODE_RPC_NETWORK_UNAVAIL;
    }

    if (pRes->length == NULL) {
      pRes->length = calloc(2,  sizeof(int32_t));
    }

    pRes->length[0] = total;
    pRes->length[1] = online;
  } else {
    tscDebug("%" PRId64 " heartbeat failed, code:%s", pObj->hbrid, tstrerror(code));
    if (pRes->length == NULL) {
      pRes->length = calloc(2, sizeof(int32_t));
    }

    pRes->length[1] = 0;
    if (pRes->length[0] == 0) {
      pRes->length[0] = 1; // make sure that the value of the total node is greater than the online node
    }
  }

  if (pObj->hbrid != 0) {
    int32_t waitingDuring = tsShellActivityTimer * 500;
    tscDebug("%p send heartbeat in %dms", pSql, waitingDuring);

    taosTmrReset(tscProcessActivityTimer, waitingDuring, (void *)pObj->rid, tscTmr, &pObj->pTimer);
  } else {
    tscDebug("%p start to close tscObj:%p, not send heartbeat again", pSql, pObj);
  }
}

void tscProcessActivityTimer(void *handle, void *tmrId) {
  int64_t rid = (int64_t) handle;
  STscObj *pObj = taosAcquireRef(tscRefId, rid);
  if (pObj == NULL) {
    return;
  }

  SSqlObj* pHB = taosAcquireRef(tscObjRef, pObj->hbrid);
  if (pHB == NULL) {
    taosReleaseRef(tscRefId, rid);
    return;
  }

  assert(pHB->self == pObj->hbrid);

  pHB->retry = 0;
  int32_t code = tscProcessSql(pHB);
  taosReleaseRef(tscObjRef, pObj->hbrid);

  if (code != TSDB_CODE_SUCCESS) {
    tscError("%p failed to sent HB to server, reason:%s", pHB, tstrerror(code));
  }

  taosReleaseRef(tscRefId, rid);
}

int tscSendMsgToServer(SSqlObj *pSql) {
  STscObj* pObj = pSql->pTscObj;
  SSqlCmd* pCmd = &pSql->cmd;
  
  char *pMsg = rpcMallocCont(pCmd->payloadLen);
  if (NULL == pMsg) {
    tscError("%p msg:%s malloc failed", pSql, taosMsg[pSql->cmd.msgType]);
    return TSDB_CODE_TSC_OUT_OF_MEMORY;
  }

  // set the mgmt ip list
  if (pSql->cmd.command >= TSDB_SQL_MGMT) {
    tscDumpMgmtEpSet(pSql);
  }

  memcpy(pMsg, pSql->cmd.payload, pSql->cmd.payloadLen);

  SRpcMsg rpcMsg = {
      .msgType = pSql->cmd.msgType,
      .pCont   = pMsg,
      .contLen = pSql->cmd.payloadLen,
      .ahandle = (void*)pSql->self,
      .handle  = NULL,
      .code    = 0
  };

  rpcSendRequest(pObj->pDnodeConn, &pSql->epSet, &rpcMsg, &pSql->rpcRid);
  return TSDB_CODE_SUCCESS;
}

void tscProcessMsgFromServer(SRpcMsg *rpcMsg, SRpcEpSet *pEpSet) {
  TSDB_CACHE_PTR_TYPE handle = (TSDB_CACHE_PTR_TYPE) rpcMsg->ahandle;
  SSqlObj* pSql = (SSqlObj*)taosAcquireRef(tscObjRef, handle);
  if (pSql == NULL) {
    rpcFreeCont(rpcMsg->pCont);
    return;
  }
  assert(pSql->self == handle);

  STscObj *pObj = pSql->pTscObj;
  SSqlRes *pRes = &pSql->res;
  SSqlCmd *pCmd = &pSql->cmd;

  pSql->rpcRid = -1;

  if (pObj->signature != pObj) {
    tscDebug("%p DB connection is closed, cmd:%d pObj:%p signature:%p", pSql, pCmd->command, pObj, pObj->signature);

    taosRemoveRef(tscObjRef, pSql->self);
    taosReleaseRef(tscObjRef, pSql->self);
    rpcFreeCont(rpcMsg->pCont);
    return;
  }

  SQueryInfo* pQueryInfo = tscGetQueryInfoDetail(pCmd, 0);
  if (pQueryInfo != NULL && pQueryInfo->type == TSDB_QUERY_TYPE_FREE_RESOURCE) {
    tscDebug("%p sqlObj needs to be released or DB connection is closed, cmd:%d type:%d, pObj:%p signature:%p",
        pSql, pCmd->command, pQueryInfo->type, pObj, pObj->signature);

    taosRemoveRef(tscObjRef, pSql->self);
    taosReleaseRef(tscObjRef, pSql->self);
    rpcFreeCont(rpcMsg->pCont);
    return;
  }

  if (pEpSet) {
    if (!tscEpSetIsEqual(&pSql->epSet, pEpSet)) {
      if (pCmd->command < TSDB_SQL_MGMT) {
        tscUpdateVgroupInfo(pSql, pEpSet);
      } else {
        tscUpdateMgmtEpSet(pSql, pEpSet);
      }
    }
  }

  int32_t cmd = pCmd->command;

  // set the flag to denote that sql string needs to be re-parsed and build submit block with table schema
  if (cmd == TSDB_SQL_INSERT && rpcMsg->code == TSDB_CODE_TDB_TABLE_RECONFIGURE) {
    pSql->cmd.submitSchema = 1;
  }

  if ((cmd == TSDB_SQL_SELECT || cmd == TSDB_SQL_FETCH || cmd == TSDB_SQL_UPDATE_TAGS_VAL) &&
      (rpcMsg->code == TSDB_CODE_TDB_INVALID_TABLE_ID ||
       rpcMsg->code == TSDB_CODE_VND_INVALID_VGROUP_ID ||
       rpcMsg->code == TSDB_CODE_RPC_NETWORK_UNAVAIL ||
       rpcMsg->code == TSDB_CODE_APP_NOT_READY)) {
    tscWarn("%p it shall renew table meta, code:%s, retry:%d", pSql, tstrerror(rpcMsg->code), ++pSql->retry);

    pSql->res.code = rpcMsg->code;  // keep the previous error code
    if (pSql->retry > pSql->maxRetry) {
      tscError("%p max retry %d reached, give up", pSql, pSql->maxRetry);
    } else {
      // wait for a little bit moment and then retry, todo do not sleep in rpc callback thread
      if (rpcMsg->code == TSDB_CODE_APP_NOT_READY || rpcMsg->code == TSDB_CODE_VND_INVALID_VGROUP_ID) {
        int32_t duration = getWaitingTimeInterval(pSql->retry);
        taosMsleep(duration);
      }

      rpcMsg->code = tscRenewTableMeta(pSql, 0);

      // if there is an error occurring, proceed to the following error handling procedure.
      if (rpcMsg->code == TSDB_CODE_TSC_ACTION_IN_PROGRESS) {
        taosReleaseRef(tscObjRef, pSql->self);
        rpcFreeCont(rpcMsg->pCont);
        return;
      }
    }
  }

  pRes->rspLen = 0;
  
  if (pRes->code == TSDB_CODE_TSC_QUERY_CANCELLED) {
    tscDebug("%p query is cancelled, code:%s", pSql, tstrerror(pRes->code));
  } else {
    pRes->code = rpcMsg->code;
  }

  if (pRes->code == TSDB_CODE_SUCCESS) {
    tscDebug("%p reset retry counter to be 0 due to success rsp, old:%d", pSql, pSql->retry);
    pSql->retry = 0;
  }

  if (pRes->code != TSDB_CODE_TSC_QUERY_CANCELLED) {
    assert(rpcMsg->msgType == pCmd->msgType + 1);
    pRes->code    = rpcMsg->code;
    pRes->rspType = rpcMsg->msgType;
    pRes->rspLen  = rpcMsg->contLen;

    if (pRes->rspLen > 0 && rpcMsg->pCont) {
      char *tmp = (char *)realloc(pRes->pRsp, pRes->rspLen);
      if (tmp == NULL) {
        pRes->code = TSDB_CODE_TSC_OUT_OF_MEMORY;
      } else {
        pRes->pRsp = tmp;
        memcpy(pRes->pRsp, rpcMsg->pCont, pRes->rspLen);
      }
    } else {
      tfree(pRes->pRsp);
    }

    /*
     * There is not response callback function for submit response.
     * The actual inserted number of points is the first number.
     */
    if (rpcMsg->msgType == TSDB_MSG_TYPE_SUBMIT_RSP && pRes->pRsp != NULL) {
      SShellSubmitRspMsg *pMsg = (SShellSubmitRspMsg*)pRes->pRsp;
      pMsg->code = htonl(pMsg->code);
      pMsg->numOfRows = htonl(pMsg->numOfRows);
      pMsg->affectedRows = htonl(pMsg->affectedRows);
      pMsg->failedRows = htonl(pMsg->failedRows);
      pMsg->numOfFailedBlocks = htonl(pMsg->numOfFailedBlocks);

      pRes->numOfRows += pMsg->affectedRows;
      tscDebug("%p SQL cmd:%s, code:%s inserted rows:%d rspLen:%d", pSql, sqlCmd[pCmd->command], 
          tstrerror(pRes->code), pMsg->affectedRows, pRes->rspLen);
    } else {
      tscDebug("%p SQL cmd:%s, code:%s rspLen:%d", pSql, sqlCmd[pCmd->command], tstrerror(pRes->code), pRes->rspLen);
    }
  }
  
  if (pRes->code == TSDB_CODE_SUCCESS && tscProcessMsgRsp[pCmd->command]) {
    rpcMsg->code = (*tscProcessMsgRsp[pCmd->command])(pSql);
  }

  bool shouldFree = tscShouldBeFreed(pSql);
  if (rpcMsg->code != TSDB_CODE_TSC_ACTION_IN_PROGRESS) {
    rpcMsg->code = (pRes->code == TSDB_CODE_SUCCESS) ? (int32_t)pRes->numOfRows : pRes->code;
    (*pSql->fp)(pSql->param, pSql, rpcMsg->code);
  }

  taosReleaseRef(tscObjRef, pSql->self);

  if (shouldFree) { // in case of table-meta/vgrouplist query, automatically free it
    taosRemoveRef(tscObjRef, pSql->self);
    tscDebug("%p sqlObj is automatically freed", pSql);
  }

  rpcFreeCont(rpcMsg->pCont);
}

int doProcessSql(SSqlObj *pSql) {
  SSqlCmd *pCmd = &pSql->cmd;
  SSqlRes *pRes = &pSql->res;

  if (pCmd->command == TSDB_SQL_SELECT ||
      pCmd->command == TSDB_SQL_FETCH ||
      pCmd->command == TSDB_SQL_RETRIEVE ||
      pCmd->command == TSDB_SQL_INSERT ||
      pCmd->command == TSDB_SQL_CONNECT ||
      pCmd->command == TSDB_SQL_HB ||
      pCmd->command == TSDB_SQL_META ||
      pCmd->command == TSDB_SQL_STABLEVGROUP) {
    pRes->code = tscBuildMsg[pCmd->command](pSql, NULL);
  }
  
  if (pRes->code != TSDB_CODE_SUCCESS) {
    tscQueueAsyncRes(pSql);
    return pRes->code;
  }

  int32_t code = tscSendMsgToServer(pSql);

  // NOTE: if code is TSDB_CODE_SUCCESS, pSql may have been released here already by other threads.
  if (code != TSDB_CODE_SUCCESS) {
    pRes->code = code;
    tscQueueAsyncRes(pSql);
    return code;
  }
  
  return TSDB_CODE_SUCCESS;
}

int tscProcessSql(SSqlObj *pSql) {
  char    *name = NULL;
  SSqlCmd *pCmd = &pSql->cmd;
  
  SQueryInfo     *pQueryInfo = tscGetQueryInfoDetail(pCmd, pCmd->clauseIndex);
  STableMetaInfo *pTableMetaInfo = NULL;
  uint32_t        type = 0;

  if (pQueryInfo != NULL) {
    pTableMetaInfo = tscGetMetaInfo(pQueryInfo, 0);
    name = (pTableMetaInfo != NULL)? pTableMetaInfo->name:NULL;
    type = pQueryInfo->type;

    // while numOfTables equals to 0, it must be Heartbeat
    assert((pQueryInfo->numOfTables == 0 && pQueryInfo->command == TSDB_SQL_HB) || pQueryInfo->numOfTables > 0);
  }

  tscDebug("%p SQL cmd:%s will be processed, name:%s, type:%d", pSql, sqlCmd[pCmd->command], name, type);
  if (pCmd->command < TSDB_SQL_MGMT) { // the pTableMetaInfo cannot be NULL
    if (pTableMetaInfo == NULL) {
      pSql->res.code = TSDB_CODE_TSC_APP_ERROR;
      return pSql->res.code;
    }
  } else if (pCmd->command < TSDB_SQL_LOCAL) {
    //pSql->epSet = tscMgmtEpSet;
  } else {  // local handler
    return (*tscProcessMsgRsp[pCmd->command])(pSql);
  }
  
  return doProcessSql(pSql);
}

int tscBuildFetchMsg(SSqlObj *pSql, SSqlInfo *pInfo) {
  SRetrieveTableMsg *pRetrieveMsg = (SRetrieveTableMsg *) pSql->cmd.payload;

  SQueryInfo *pQueryInfo = tscGetQueryInfoDetail(&pSql->cmd, pSql->cmd.clauseIndex);
  pRetrieveMsg->free    = htons(pQueryInfo->type);
  pRetrieveMsg->qhandle = htobe64(pSql->res.qhandle);

  // todo valid the vgroupId at the client side
  STableMetaInfo* pTableMetaInfo = tscGetMetaInfo(pQueryInfo, 0);
  
  if (UTIL_TABLE_IS_SUPER_TABLE(pTableMetaInfo)) {
    int32_t vgIndex = pTableMetaInfo->vgroupIndex;
    if (pTableMetaInfo->pVgroupTables == NULL) {
      SVgroupsInfo *pVgroupInfo = pTableMetaInfo->vgroupList;
      assert(pVgroupInfo->vgroups[vgIndex].vgId > 0 && vgIndex < pTableMetaInfo->vgroupList->numOfVgroups);

      pRetrieveMsg->header.vgId = htonl(pVgroupInfo->vgroups[vgIndex].vgId);
      tscDebug("%p build fetch msg from vgId:%d, vgIndex:%d", pSql, pVgroupInfo->vgroups[vgIndex].vgId, vgIndex);
    } else {
      int32_t numOfVgroups = (int32_t)taosArrayGetSize(pTableMetaInfo->pVgroupTables);
      assert(vgIndex >= 0 && vgIndex < numOfVgroups);

      SVgroupTableInfo* pTableIdList = taosArrayGet(pTableMetaInfo->pVgroupTables, vgIndex);

      pRetrieveMsg->header.vgId = htonl(pTableIdList->vgInfo.vgId);
      tscDebug("%p build fetch msg from vgId:%d, vgIndex:%d", pSql, pTableIdList->vgInfo.vgId, vgIndex);
    }
  } else {
    STableMeta* pTableMeta = pTableMetaInfo->pTableMeta;
    pRetrieveMsg->header.vgId = htonl(pTableMeta->vgroupInfo.vgId);
    tscDebug("%p build fetch msg from only one vgroup, vgId:%d", pSql, pTableMeta->vgroupInfo.vgId);
  }

  pSql->cmd.payloadLen = sizeof(SRetrieveTableMsg);
  pSql->cmd.msgType = TSDB_MSG_TYPE_FETCH;

  pRetrieveMsg->header.contLen = htonl(sizeof(SRetrieveTableMsg));

  return TSDB_CODE_SUCCESS;
}

int tscBuildSubmitMsg(SSqlObj *pSql, SSqlInfo *pInfo) {
  SQueryInfo *pQueryInfo = tscGetQueryInfoDetail(&pSql->cmd, 0);
  STableMeta* pTableMeta = tscGetMetaInfo(pQueryInfo, 0)->pTableMeta;
  
  char* pMsg = pSql->cmd.payload;
  
  // NOTE: shell message size should not include SMsgDesc
  int32_t size = pSql->cmd.payloadLen - sizeof(SMsgDesc);
  int32_t vgId = pTableMeta->vgroupInfo.vgId;

  SMsgDesc* pMsgDesc = (SMsgDesc*) pMsg;
  pMsgDesc->numOfVnodes = htonl(1); // always one vnode

  pMsg += sizeof(SMsgDesc);
  SSubmitMsg *pShellMsg = (SSubmitMsg *)pMsg;

  pShellMsg->header.vgId = htonl(vgId);
  pShellMsg->header.contLen = htonl(size);      // the length not includes the size of SMsgDesc
  pShellMsg->length = pShellMsg->header.contLen;
  
  pShellMsg->numOfBlocks = htonl(pSql->cmd.numOfTablesInSubmit);  // number of tables to be inserted

  // pSql->cmd.payloadLen is set during copying data into payload
  pSql->cmd.msgType = TSDB_MSG_TYPE_SUBMIT;
  tscDumpEpSetFromVgroupInfo(&pTableMeta->corVgroupInfo, &pSql->epSet);

  tscDebug("%p build submit msg, vgId:%d numOfTables:%d numberOfEP:%d", pSql, vgId, pSql->cmd.numOfTablesInSubmit,
      pSql->epSet.numOfEps);
  return TSDB_CODE_SUCCESS;
}

/*
 * for table query, simply return the size <= 1k
 */
static int32_t tscEstimateQueryMsgSize(SSqlCmd *pCmd, int32_t clauseIndex) {
  const static int32_t MIN_QUERY_MSG_PKT_SIZE = TSDB_MAX_BYTES_PER_ROW * 5;
  SQueryInfo *         pQueryInfo = tscGetQueryInfoDetail(pCmd, clauseIndex);

  int32_t srcColListSize = (int32_t)(taosArrayGetSize(pQueryInfo->colList) * sizeof(SColumnInfo));

  size_t  numOfExprs = tscSqlExprNumOfExprs(pQueryInfo);
  int32_t exprSize = (int32_t)(sizeof(SSqlFuncMsg) * numOfExprs * 2);

  int32_t tsBufSize = (pQueryInfo->tsBuf != NULL) ? pQueryInfo->tsBuf->fileSize : 0;

  int32_t tableSerialize = 0;
  STableMetaInfo *pTableMetaInfo = tscGetMetaInfo(pQueryInfo, 0);
  if (pTableMetaInfo->pVgroupTables != NULL) {
    size_t numOfGroups = taosArrayGetSize(pTableMetaInfo->pVgroupTables);

    int32_t totalTables = 0;
    for (int32_t i = 0; i < numOfGroups; ++i) {
      SVgroupTableInfo *pTableInfo = taosArrayGet(pTableMetaInfo->pVgroupTables, i);
      totalTables += (int32_t) taosArrayGetSize(pTableInfo->itemList);
    }

    tableSerialize = totalTables * sizeof(STableIdInfo);
  }

  return MIN_QUERY_MSG_PKT_SIZE + minMsgSize() + sizeof(SQueryTableMsg) + srcColListSize + exprSize + tsBufSize +
         tableSerialize + 4096;
}

static char *doSerializeTableInfo(SQueryTableMsg* pQueryMsg, SSqlObj *pSql, char *pMsg) {
  STableMetaInfo *pTableMetaInfo = tscGetTableMetaInfoFromCmd(&pSql->cmd, pSql->cmd.clauseIndex, 0);
  TSKEY dfltKey = htobe64(pQueryMsg->window.skey);

  STableMeta * pTableMeta = pTableMetaInfo->pTableMeta;
  if (UTIL_TABLE_IS_NORMAL_TABLE(pTableMetaInfo) || pTableMetaInfo->pVgroupTables == NULL) {
    
    SVgroupInfo* pVgroupInfo = NULL;
    if (UTIL_TABLE_IS_SUPER_TABLE(pTableMetaInfo)) {
      int32_t index = pTableMetaInfo->vgroupIndex;
      assert(index >= 0);
  
      if (pTableMetaInfo->vgroupList->numOfVgroups > 0) {
        assert(index < pTableMetaInfo->vgroupList->numOfVgroups);
        pVgroupInfo = &pTableMetaInfo->vgroupList->vgroups[index];
      }
      tscDebug("%p query on stable, vgIndex:%d, numOfVgroups:%d", pSql, index, pTableMetaInfo->vgroupList->numOfVgroups);
    } else {
      pVgroupInfo = &pTableMeta->vgroupInfo;
    }

    assert(pVgroupInfo != NULL);

    tscSetDnodeEpSet(pSql, pVgroupInfo);
    pQueryMsg->head.vgId = htonl(pVgroupInfo->vgId);

    STableIdInfo *pTableIdInfo = (STableIdInfo *)pMsg;
    pTableIdInfo->tid = htonl(pTableMeta->id.tid);
    pTableIdInfo->uid = htobe64(pTableMeta->id.uid);
    pTableIdInfo->key = htobe64(tscGetSubscriptionProgress(pSql->pSubscription, pTableMeta->id.uid, dfltKey));

    pQueryMsg->numOfTables = htonl(1);  // set the number of tables
    pMsg += sizeof(STableIdInfo);
  } else { // it is a subquery of the super table query, this EP info is acquired from vgroupInfo
    int32_t index = pTableMetaInfo->vgroupIndex;
    int32_t numOfVgroups = (int32_t)taosArrayGetSize(pTableMetaInfo->pVgroupTables);
    assert(index >= 0 && index < numOfVgroups);

    tscDebug("%p query on stable, vgIndex:%d, numOfVgroups:%d", pSql, index, numOfVgroups);

    SVgroupTableInfo* pTableIdList = taosArrayGet(pTableMetaInfo->pVgroupTables, index);

    // set the vgroup info 
    tscSetDnodeEpSet(pSql, &pTableIdList->vgInfo);
    pQueryMsg->head.vgId = htonl(pTableIdList->vgInfo.vgId);
    
    int32_t numOfTables = (int32_t)taosArrayGetSize(pTableIdList->itemList);
    pQueryMsg->numOfTables = htonl(numOfTables);  // set the number of tables
  
    // serialize each table id info
    for(int32_t i = 0; i < numOfTables; ++i) {
      STableIdInfo* pItem = taosArrayGet(pTableIdList->itemList, i);
      
      STableIdInfo *pTableIdInfo = (STableIdInfo *)pMsg;
      pTableIdInfo->tid = htonl(pItem->tid);
      pTableIdInfo->uid = htobe64(pItem->uid);
      pTableIdInfo->key = htobe64(tscGetSubscriptionProgress(pSql->pSubscription, pItem->uid, dfltKey));
      pMsg += sizeof(STableIdInfo);
    }
  }
  
  tscDebug("%p vgId:%d, query on table:%s, tid:%d, uid:%" PRIu64, pSql, htonl(pQueryMsg->head.vgId), pTableMetaInfo->name,
      pTableMeta->id.tid, pTableMeta->id.uid);
  
  return pMsg;
}

int tscBuildQueryMsg(SSqlObj *pSql, SSqlInfo *pInfo) {
  SSqlCmd *pCmd = &pSql->cmd;

  int32_t size = tscEstimateQueryMsgSize(pCmd, pCmd->clauseIndex);

  if (TSDB_CODE_SUCCESS != tscAllocPayload(pCmd, size)) {
    tscError("%p failed to malloc for query msg", pSql);
    return TSDB_CODE_TSC_INVALID_SQL;  // todo add test for this
  }
  
  SQueryInfo *pQueryInfo = tscGetQueryInfoDetail(pCmd, pCmd->clauseIndex);
  STableMetaInfo *pTableMetaInfo = tscGetMetaInfo(pQueryInfo, 0);
  STableMeta * pTableMeta = pTableMetaInfo->pTableMeta;

  size_t numOfSrcCols = taosArrayGetSize(pQueryInfo->colList);
  if (numOfSrcCols <= 0 && !tscQueryTags(pQueryInfo)) {
    tscError("%p illegal value of numOfCols in query msg: %" PRIu64 ", table cols:%d", pSql, (uint64_t)numOfSrcCols,
        tscGetNumOfColumns(pTableMeta));

    return TSDB_CODE_TSC_INVALID_SQL;
  }
  
  if (pQueryInfo->interval.interval < 0) {
    tscError("%p illegal value of aggregation time interval in query msg: %" PRId64, pSql, (int64_t)pQueryInfo->interval.interval);
    return TSDB_CODE_TSC_INVALID_SQL;
  }
  
  if (pQueryInfo->groupbyExpr.numOfGroupCols < 0) {
    tscError("%p illegal value of numOfGroupCols in query msg: %d", pSql, pQueryInfo->groupbyExpr.numOfGroupCols);
    return TSDB_CODE_TSC_INVALID_SQL;
  }

  SQueryTableMsg *pQueryMsg = (SQueryTableMsg *)pCmd->payload;
  tstrncpy(pQueryMsg->version, version, tListLen(pQueryMsg->version));

  int32_t numOfTags = (int32_t)taosArrayGetSize(pTableMetaInfo->tagColList);
  
  if (pQueryInfo->order.order == TSDB_ORDER_ASC) {
    pQueryMsg->window.skey = htobe64(pQueryInfo->window.skey);
    pQueryMsg->window.ekey = htobe64(pQueryInfo->window.ekey);
  } else {
    pQueryMsg->window.skey = htobe64(pQueryInfo->window.ekey);
    pQueryMsg->window.ekey = htobe64(pQueryInfo->window.skey);
  }

  pQueryMsg->order          = htons(pQueryInfo->order.order);
  pQueryMsg->orderColId     = htons(pQueryInfo->order.orderColId);
  pQueryMsg->fillType       = htons(pQueryInfo->fillType);
  pQueryMsg->limit          = htobe64(pQueryInfo->limit.limit);
  pQueryMsg->offset         = htobe64(pQueryInfo->limit.offset);
  pQueryMsg->numOfCols      = htons((int16_t)taosArrayGetSize(pQueryInfo->colList));
  pQueryMsg->interval.interval = htobe64(pQueryInfo->interval.interval);
  pQueryMsg->interval.sliding  = htobe64(pQueryInfo->interval.sliding);
  pQueryMsg->interval.offset   = htobe64(pQueryInfo->interval.offset);
  pQueryMsg->interval.intervalUnit = pQueryInfo->interval.intervalUnit;
  pQueryMsg->interval.slidingUnit  = pQueryInfo->interval.slidingUnit;
  pQueryMsg->interval.offsetUnit   = pQueryInfo->interval.offsetUnit;
  pQueryMsg->numOfGroupCols = htons(pQueryInfo->groupbyExpr.numOfGroupCols);
  pQueryMsg->tagNameRelType = htons(pQueryInfo->tagCond.relType);
  pQueryMsg->numOfTags      = htonl(numOfTags);
  pQueryMsg->queryType      = htonl(pQueryInfo->type);
  pQueryMsg->vgroupLimit     = htobe64(pQueryInfo->vgroupLimit);
  
  size_t numOfOutput = tscSqlExprNumOfExprs(pQueryInfo);
  pQueryMsg->numOfOutput = htons((int16_t)numOfOutput);  // this is the stage one output column number

  // set column list ids
  size_t numOfCols = taosArrayGetSize(pQueryInfo->colList);
  char *pMsg = (char *)(pQueryMsg->colList) + numOfCols * sizeof(SColumnInfo);
  SSchema *pSchema = tscGetTableSchema(pTableMeta);
  
  for (int32_t i = 0; i < numOfCols; ++i) {
    SColumn *pCol = taosArrayGetP(pQueryInfo->colList, i);
    SSchema *pColSchema = &pSchema[pCol->colIndex.columnIndex];

    if (pCol->colIndex.columnIndex >= tscGetNumOfColumns(pTableMeta) || pColSchema->type < TSDB_DATA_TYPE_BOOL ||
        pColSchema->type > TSDB_DATA_TYPE_NCHAR) {
      tscError("%p tid:%d uid:%" PRIu64" id:%s, column index out of range, numOfColumns:%d, index:%d, column name:%s",
          pSql, pTableMeta->id.tid, pTableMeta->id.uid, pTableMetaInfo->name, tscGetNumOfColumns(pTableMeta), pCol->colIndex.columnIndex,
               pColSchema->name);

      return TSDB_CODE_TSC_INVALID_SQL;
    }

    pQueryMsg->colList[i].colId = htons(pColSchema->colId);
    pQueryMsg->colList[i].bytes = htons(pColSchema->bytes);
    pQueryMsg->colList[i].type  = htons(pColSchema->type);
    pQueryMsg->colList[i].numOfFilters = htons(pCol->numOfFilters);

    // append the filter information after the basic column information
    for (int32_t f = 0; f < pCol->numOfFilters; ++f) {
      SColumnFilterInfo *pColFilter = &pCol->filterInfo[f];

      SColumnFilterInfo *pFilterMsg = (SColumnFilterInfo *)pMsg;
      pFilterMsg->filterstr = htons(pColFilter->filterstr);

      pMsg += sizeof(SColumnFilterInfo);

      if (pColFilter->filterstr) {
        pFilterMsg->len = htobe64(pColFilter->len);
        memcpy(pMsg, (void *)pColFilter->pz, (size_t)(pColFilter->len + 1));
        pMsg += (pColFilter->len + 1);  // append the additional filter binary info
      } else {
        pFilterMsg->lowerBndi = htobe64(pColFilter->lowerBndi);
        pFilterMsg->upperBndi = htobe64(pColFilter->upperBndi);
      }

      pFilterMsg->lowerRelOptr = htons(pColFilter->lowerRelOptr);
      pFilterMsg->upperRelOptr = htons(pColFilter->upperRelOptr);

      if (pColFilter->lowerRelOptr == TSDB_RELATION_INVALID && pColFilter->upperRelOptr == TSDB_RELATION_INVALID) {
        tscError("invalid filter info");
        return TSDB_CODE_TSC_INVALID_SQL;
      }
    }
  }

  SSqlFuncMsg *pSqlFuncExpr = (SSqlFuncMsg *)pMsg;
  for (int32_t i = 0; i < tscSqlExprNumOfExprs(pQueryInfo); ++i) {
    SSqlExpr *pExpr = tscSqlExprGet(pQueryInfo, i);

    if (!tscValidateColumnId(pTableMetaInfo, pExpr->colInfo.colId, pExpr->numOfParams)) {
      tscError("%p table schema is not matched with parsed sql", pSql);
      return TSDB_CODE_TSC_INVALID_SQL;
    }

    assert(pExpr->resColId < 0);

    pSqlFuncExpr->colInfo.colId    = htons(pExpr->colInfo.colId);
    pSqlFuncExpr->colInfo.colIndex = htons(pExpr->colInfo.colIndex);
    pSqlFuncExpr->colInfo.flag     = htons(pExpr->colInfo.flag);

    pSqlFuncExpr->functionId  = htons(pExpr->functionId);
    pSqlFuncExpr->numOfParams = htons(pExpr->numOfParams);
    pSqlFuncExpr->resColId    = htons(pExpr->resColId);
    pMsg += sizeof(SSqlFuncMsg);

    for (int32_t j = 0; j < pExpr->numOfParams; ++j) {
      // todo add log
      pSqlFuncExpr->arg[j].argType = htons((uint16_t)pExpr->param[j].nType);
      pSqlFuncExpr->arg[j].argBytes = htons(pExpr->param[j].nLen);

      if (pExpr->param[j].nType == TSDB_DATA_TYPE_BINARY) {
        memcpy(pMsg, pExpr->param[j].pz, pExpr->param[j].nLen);
        pMsg += pExpr->param[j].nLen;
      } else {
        pSqlFuncExpr->arg[j].argValue.i64 = htobe64(pExpr->param[j].i64Key);
      }
    }

    pSqlFuncExpr = (SSqlFuncMsg *)pMsg;
  }

  size_t output = tscNumOfFields(pQueryInfo);

  if (tscIsSecondStageQuery(pQueryInfo)) {
    pQueryMsg->secondStageOutput = htonl((int32_t) output);

    SSqlFuncMsg *pSqlFuncExpr1 = (SSqlFuncMsg *)pMsg;

    for (int32_t i = 0; i < output; ++i) {
      SInternalField* pField = tscFieldInfoGetInternalField(&pQueryInfo->fieldsInfo, i);
      SSqlExpr *pExpr = pField->pSqlExpr;
      if (pExpr != NULL) {
        if (!tscValidateColumnId(pTableMetaInfo, pExpr->colInfo.colId, pExpr->numOfParams)) {
          tscError("%p table schema is not matched with parsed sql", pSql);
          return TSDB_CODE_TSC_INVALID_SQL;
        }

        pSqlFuncExpr1->colInfo.colId    = htons(pExpr->colInfo.colId);
        pSqlFuncExpr1->colInfo.colIndex = htons(pExpr->colInfo.colIndex);
        pSqlFuncExpr1->colInfo.flag     = htons(pExpr->colInfo.flag);

        pSqlFuncExpr1->functionId  = htons(pExpr->functionId);
        pSqlFuncExpr1->numOfParams = htons(pExpr->numOfParams);
        pMsg += sizeof(SSqlFuncMsg);

        for (int32_t j = 0; j < pExpr->numOfParams; ++j) {
          // todo add log
          pSqlFuncExpr1->arg[j].argType = htons((uint16_t)pExpr->param[j].nType);
          pSqlFuncExpr1->arg[j].argBytes = htons(pExpr->param[j].nLen);

          if (pExpr->param[j].nType == TSDB_DATA_TYPE_BINARY) {
            memcpy(pMsg, pExpr->param[j].pz, pExpr->param[j].nLen);
            pMsg += pExpr->param[j].nLen;
          } else {
            pSqlFuncExpr1->arg[j].argValue.i64 = htobe64(pExpr->param[j].i64Key);
          }
        }

        pSqlFuncExpr1 = (SSqlFuncMsg *)pMsg;
      } else {
        assert(pField->pArithExprInfo != NULL);
        SExprInfo* pExprInfo = pField->pArithExprInfo;

        pSqlFuncExpr1->colInfo.colId    = htons(pExprInfo->base.colInfo.colId);
        pSqlFuncExpr1->functionId  = htons(pExprInfo->base.functionId);
        pSqlFuncExpr1->numOfParams = htons(pExprInfo->base.numOfParams);
        pMsg += sizeof(SSqlFuncMsg);

        for (int32_t j = 0; j < pExprInfo->base.numOfParams; ++j) {
          // todo add log
          pSqlFuncExpr1->arg[j].argType = htons((uint16_t)pExprInfo->base.arg[j].argType);
          pSqlFuncExpr1->arg[j].argBytes = htons(pExprInfo->base.arg[j].argBytes);

          if (pExprInfo->base.arg[j].argType == TSDB_DATA_TYPE_BINARY) {
            memcpy(pMsg, pExprInfo->base.arg[j].argValue.pz, pExprInfo->base.arg[j].argBytes);
            pMsg += pExprInfo->base.arg[j].argBytes;
          } else {
            pSqlFuncExpr1->arg[j].argValue.i64 = htobe64(pExprInfo->base.arg[j].argValue.i64);
          }
        }

        pSqlFuncExpr1 = (SSqlFuncMsg *)pMsg;
      }
    }
  } else {
    pQueryMsg->secondStageOutput = 0;
  }

  // serialize the table info (sid, uid, tags)
  pMsg = doSerializeTableInfo(pQueryMsg, pSql, pMsg);
  
  SSqlGroupbyExpr *pGroupbyExpr = &pQueryInfo->groupbyExpr;
  if (pGroupbyExpr->numOfGroupCols > 0) {
    pQueryMsg->orderByIdx = htons(pGroupbyExpr->orderIndex);
    pQueryMsg->orderType = htons(pGroupbyExpr->orderType);

    for (int32_t j = 0; j < pGroupbyExpr->numOfGroupCols; ++j) {
      SColIndex* pCol = taosArrayGet(pGroupbyExpr->columnInfo, j);
  
      *((int16_t *)pMsg) = pCol->colId;
      pMsg += sizeof(pCol->colId);

      *((int16_t *)pMsg) += pCol->colIndex;
      pMsg += sizeof(pCol->colIndex);

      *((int16_t *)pMsg) += pCol->flag;
      pMsg += sizeof(pCol->flag);
      
      memcpy(pMsg, pCol->name, tListLen(pCol->name));
      pMsg += tListLen(pCol->name);
    }
  }

  if (pQueryInfo->fillType != TSDB_FILL_NONE) {
    for (int32_t i = 0; i < tscSqlExprNumOfExprs(pQueryInfo); ++i) {
      *((int64_t *)pMsg) = htobe64(pQueryInfo->fillVal[i]);
      pMsg += sizeof(pQueryInfo->fillVal[0]);
    }
  }
  
  if (numOfTags != 0) {
    int32_t numOfColumns = tscGetNumOfColumns(pTableMeta);
    int32_t numOfTagColumns = tscGetNumOfTags(pTableMeta);
    int32_t total = numOfTagColumns + numOfColumns;
    
    pSchema = tscGetTableTagSchema(pTableMeta);
    
    for (int32_t i = 0; i < numOfTags; ++i) {
      SColumn *pCol = taosArrayGetP(pTableMetaInfo->tagColList, i);
      SSchema *pColSchema = &pSchema[pCol->colIndex.columnIndex];

      if ((pCol->colIndex.columnIndex >= numOfTagColumns || pCol->colIndex.columnIndex < -1) ||
          (pColSchema->type < TSDB_DATA_TYPE_BOOL || pColSchema->type > TSDB_DATA_TYPE_NCHAR)) {
        tscError("%p tid:%d uid:%" PRIu64 " id:%s, tag index out of range, totalCols:%d, numOfTags:%d, index:%d, column name:%s",
                 pSql, pTableMeta->id.tid, pTableMeta->id.uid, pTableMetaInfo->name, total, numOfTagColumns,
                 pCol->colIndex.columnIndex, pColSchema->name);

        return TSDB_CODE_TSC_INVALID_SQL;
      }
  
      SColumnInfo* pTagCol = (SColumnInfo*) pMsg;
  
      pTagCol->colId = htons(pColSchema->colId);
      pTagCol->bytes = htons(pColSchema->bytes);
      pTagCol->type  = htons(pColSchema->type);
      pTagCol->numOfFilters = 0;
      
      pMsg += sizeof(SColumnInfo);
    }
  }

  // serialize tag column query condition
  if (pQueryInfo->tagCond.pCond != NULL && taosArrayGetSize(pQueryInfo->tagCond.pCond) > 0) {
    STagCond* pTagCond = &pQueryInfo->tagCond;
    
    SCond *pCond = tsGetSTableQueryCond(pTagCond, pTableMeta->id.uid);
    if (pCond != NULL && pCond->cond != NULL) {
      pQueryMsg->tagCondLen = htons(pCond->len);
      memcpy(pMsg, pCond->cond, pCond->len);
      
      pMsg += pCond->len;
    }
  }
  
  if (pQueryInfo->tagCond.tbnameCond.cond == NULL) {
    *pMsg = 0;
    pMsg++;
  } else {
    strcpy(pMsg, pQueryInfo->tagCond.tbnameCond.cond);
    pMsg += strlen(pQueryInfo->tagCond.tbnameCond.cond) + 1;
  }

  // compressed ts block
  pQueryMsg->tsOffset = htonl((int32_t)(pMsg - pCmd->payload));

  if (pQueryInfo->tsBuf != NULL) {
    // note: here used the index instead of actual vnode id.
    int32_t vnodeIndex = pTableMetaInfo->vgroupIndex;
    int32_t code = dumpFileBlockByGroupId(pQueryInfo->tsBuf, vnodeIndex, pMsg, &pQueryMsg->tsLen, &pQueryMsg->tsNumOfBlocks);
    if (code != TSDB_CODE_SUCCESS) {
      return code;
    }

    pMsg += pQueryMsg->tsLen;

    pQueryMsg->tsOrder = htonl(pQueryInfo->tsBuf->tsOrder);
    pQueryMsg->tsLen   = htonl(pQueryMsg->tsLen);
    pQueryMsg->tsNumOfBlocks = htonl(pQueryMsg->tsNumOfBlocks);
  }

  int32_t msgLen = (int32_t)(pMsg - pCmd->payload);

  tscDebug("%p msg built success, len:%d bytes", pSql, msgLen);
  pCmd->payloadLen = msgLen;
  pSql->cmd.msgType = TSDB_MSG_TYPE_QUERY;
  
  pQueryMsg->head.contLen = htonl(msgLen);
  assert(msgLen + minMsgSize() <= (int32_t)pCmd->allocSize);

  return TSDB_CODE_SUCCESS;
}

int32_t tscBuildCreateDbMsg(SSqlObj *pSql, SSqlInfo *pInfo) {
  SSqlCmd *pCmd = &pSql->cmd;
  pCmd->payloadLen = sizeof(SCreateDbMsg);
  pCmd->msgType = TSDB_MSG_TYPE_CM_CREATE_DB;

  SCreateDbMsg *pCreateDbMsg = (SCreateDbMsg *)pCmd->payload;

  assert(pCmd->numOfClause == 1);
  STableMetaInfo *pTableMetaInfo = tscGetTableMetaInfoFromCmd(pCmd, pCmd->clauseIndex, 0);
  tstrncpy(pCreateDbMsg->db, pTableMetaInfo->name, sizeof(pCreateDbMsg->db));

  return TSDB_CODE_SUCCESS;
}

int32_t tscBuildCreateDnodeMsg(SSqlObj *pSql, SSqlInfo *pInfo) {
  SSqlCmd *pCmd = &pSql->cmd;
  pCmd->payloadLen = sizeof(SCreateDnodeMsg);
  if (TSDB_CODE_SUCCESS != tscAllocPayload(pCmd, pCmd->payloadLen)) {
    tscError("%p failed to malloc for query msg", pSql);
    return TSDB_CODE_TSC_OUT_OF_MEMORY;
  }

  SCreateDnodeMsg *pCreate = (SCreateDnodeMsg *)pCmd->payload;
  strncpy(pCreate->ep, pInfo->pDCLInfo->a[0].z, pInfo->pDCLInfo->a[0].n);
  
  pCmd->msgType = TSDB_MSG_TYPE_CM_CREATE_DNODE;

  return TSDB_CODE_SUCCESS;
}

int32_t tscBuildAcctMsg(SSqlObj *pSql, SSqlInfo *pInfo) {
  SSqlCmd *pCmd = &pSql->cmd;
  pCmd->payloadLen = sizeof(SCreateAcctMsg);
  if (TSDB_CODE_SUCCESS != tscAllocPayload(pCmd, pCmd->payloadLen)) {
    tscError("%p failed to malloc for query msg", pSql);
    return TSDB_CODE_TSC_OUT_OF_MEMORY;
  }

  SCreateAcctMsg *pAlterMsg = (SCreateAcctMsg *)pCmd->payload;

  SStrToken *pName = &pInfo->pDCLInfo->user.user;
  SStrToken *pPwd = &pInfo->pDCLInfo->user.passwd;

  strncpy(pAlterMsg->user, pName->z, pName->n);
  strncpy(pAlterMsg->pass, pPwd->z, pPwd->n);

  SCreateAcctSQL *pAcctOpt = &pInfo->pDCLInfo->acctOpt;

  pAlterMsg->cfg.maxUsers = htonl(pAcctOpt->maxUsers);
  pAlterMsg->cfg.maxDbs = htonl(pAcctOpt->maxDbs);
  pAlterMsg->cfg.maxTimeSeries = htonl(pAcctOpt->maxTimeSeries);
  pAlterMsg->cfg.maxStreams = htonl(pAcctOpt->maxStreams);
  pAlterMsg->cfg.maxPointsPerSecond = htonl(pAcctOpt->maxPointsPerSecond);
  pAlterMsg->cfg.maxStorage = htobe64(pAcctOpt->maxStorage);
  pAlterMsg->cfg.maxQueryTime = htobe64(pAcctOpt->maxQueryTime);
  pAlterMsg->cfg.maxConnections = htonl(pAcctOpt->maxConnections);

  if (pAcctOpt->stat.n == 0) {
    pAlterMsg->cfg.accessState = -1;
  } else {
    if (pAcctOpt->stat.z[0] == 'r' && pAcctOpt->stat.n == 1) {
      pAlterMsg->cfg.accessState = TSDB_VN_READ_ACCCESS;
    } else if (pAcctOpt->stat.z[0] == 'w' && pAcctOpt->stat.n == 1) {
      pAlterMsg->cfg.accessState = TSDB_VN_WRITE_ACCCESS;
    } else if (strncmp(pAcctOpt->stat.z, "all", 3) == 0 && pAcctOpt->stat.n == 3) {
      pAlterMsg->cfg.accessState = TSDB_VN_ALL_ACCCESS;
    } else if (strncmp(pAcctOpt->stat.z, "no", 2) == 0 && pAcctOpt->stat.n == 2) {
      pAlterMsg->cfg.accessState = 0;
    }
  }

  pCmd->msgType = TSDB_MSG_TYPE_CM_CREATE_ACCT;
  return TSDB_CODE_SUCCESS;
}

int32_t tscBuildUserMsg(SSqlObj *pSql, SSqlInfo *pInfo) {
  SSqlCmd *pCmd = &pSql->cmd;
  pCmd->payloadLen = sizeof(SCreateUserMsg);

  if (TSDB_CODE_SUCCESS != tscAllocPayload(pCmd, pCmd->payloadLen)) {
    tscError("%p failed to malloc for query msg", pSql);
    return TSDB_CODE_TSC_OUT_OF_MEMORY;
  }

  SCreateUserMsg *pAlterMsg = (SCreateUserMsg *)pCmd->payload;

  SUserInfo *pUser = &pInfo->pDCLInfo->user;
  strncpy(pAlterMsg->user, pUser->user.z, pUser->user.n);
  pAlterMsg->flag = (int8_t)pUser->type;

  if (pUser->type == TSDB_ALTER_USER_PRIVILEGES) {
    pAlterMsg->privilege = (char)pCmd->count;
  } else if (pUser->type == TSDB_ALTER_USER_PASSWD) {
    strncpy(pAlterMsg->pass, pUser->passwd.z, pUser->passwd.n);
  } else { // create user password info
    strncpy(pAlterMsg->pass, pUser->passwd.z, pUser->passwd.n);
  }

  if (pUser->type == TSDB_ALTER_USER_PASSWD || pUser->type == TSDB_ALTER_USER_PRIVILEGES) {
    pCmd->msgType = TSDB_MSG_TYPE_CM_ALTER_USER;
  } else {
    pCmd->msgType = TSDB_MSG_TYPE_CM_CREATE_USER;
  }

  return TSDB_CODE_SUCCESS;
}

int32_t tscBuildCfgDnodeMsg(SSqlObj *pSql, SSqlInfo *pInfo) {
  SSqlCmd *pCmd = &pSql->cmd;
  pCmd->payloadLen = sizeof(SCfgDnodeMsg);
  pCmd->msgType = TSDB_MSG_TYPE_CM_CONFIG_DNODE;
  return TSDB_CODE_SUCCESS;
}

int32_t tscBuildDropDbMsg(SSqlObj *pSql, SSqlInfo *pInfo) {
  SSqlCmd *pCmd = &pSql->cmd;
  pCmd->payloadLen = sizeof(SDropDbMsg);

  if (TSDB_CODE_SUCCESS != tscAllocPayload(pCmd, pCmd->payloadLen)) {
    tscError("%p failed to malloc for query msg", pSql);
    return TSDB_CODE_TSC_OUT_OF_MEMORY;
  }

  SDropDbMsg *pDropDbMsg = (SDropDbMsg*)pCmd->payload;

  STableMetaInfo *pTableMetaInfo = tscGetTableMetaInfoFromCmd(pCmd, pCmd->clauseIndex, 0);
  tstrncpy(pDropDbMsg->db, pTableMetaInfo->name, sizeof(pDropDbMsg->db));
  pDropDbMsg->ignoreNotExists = pInfo->pDCLInfo->existsCheck ? 1 : 0;

  pCmd->msgType = TSDB_MSG_TYPE_CM_DROP_DB;
  return TSDB_CODE_SUCCESS;
}

int32_t tscBuildDropTableMsg(SSqlObj *pSql, SSqlInfo *pInfo) {
  SSqlCmd *pCmd = &pSql->cmd;
  pCmd->payloadLen = sizeof(SCMDropTableMsg);

  if (TSDB_CODE_SUCCESS != tscAllocPayload(pCmd, pCmd->payloadLen)) {
    tscError("%p failed to malloc for query msg", pSql);
    return TSDB_CODE_TSC_OUT_OF_MEMORY;
  }

  SCMDropTableMsg *pDropTableMsg = (SCMDropTableMsg*)pCmd->payload;
  STableMetaInfo *pTableMetaInfo = tscGetTableMetaInfoFromCmd(pCmd, pCmd->clauseIndex, 0);
  strcpy(pDropTableMsg->tableId, pTableMetaInfo->name);
  pDropTableMsg->igNotExists = pInfo->pDCLInfo->existsCheck ? 1 : 0;

  pCmd->msgType = TSDB_MSG_TYPE_CM_DROP_TABLE;
  return TSDB_CODE_SUCCESS;
}

int32_t tscBuildDropDnodeMsg(SSqlObj *pSql, SSqlInfo *pInfo) {
  SSqlCmd *pCmd = &pSql->cmd;
  pCmd->payloadLen = sizeof(SDropDnodeMsg);
  if (TSDB_CODE_SUCCESS != tscAllocPayload(pCmd, pCmd->payloadLen)) {
    tscError("%p failed to malloc for query msg", pSql);
    return TSDB_CODE_TSC_OUT_OF_MEMORY;
  }

  SDropDnodeMsg * pDrop = (SDropDnodeMsg *)pCmd->payload;
  STableMetaInfo *pTableMetaInfo = tscGetTableMetaInfoFromCmd(pCmd, pCmd->clauseIndex, 0);
  tstrncpy(pDrop->ep, pTableMetaInfo->name, sizeof(pDrop->ep));
  pCmd->msgType = TSDB_MSG_TYPE_CM_DROP_DNODE;

  return TSDB_CODE_SUCCESS;
}

int32_t tscBuildDropUserMsg(SSqlObj *pSql, SSqlInfo *pInfo) {
  SSqlCmd *pCmd = &pSql->cmd;
  pCmd->payloadLen = sizeof(SDropUserMsg);
  pCmd->msgType = TSDB_MSG_TYPE_CM_DROP_USER;

  if (TSDB_CODE_SUCCESS != tscAllocPayload(pCmd, pCmd->payloadLen)) {
    tscError("%p failed to malloc for query msg", pSql);
    return TSDB_CODE_TSC_OUT_OF_MEMORY;
  }

  SDropUserMsg *  pDropMsg = (SDropUserMsg *)pCmd->payload;
  STableMetaInfo *pTableMetaInfo = tscGetTableMetaInfoFromCmd(pCmd, pCmd->clauseIndex, 0);
  tstrncpy(pDropMsg->user, pTableMetaInfo->name, sizeof(pDropMsg->user));

  return TSDB_CODE_SUCCESS;
}

int32_t tscBuildDropAcctMsg(SSqlObj *pSql, SSqlInfo *pInfo) {
  SSqlCmd *pCmd = &pSql->cmd;
  pCmd->payloadLen = sizeof(SDropUserMsg);
  pCmd->msgType = TSDB_MSG_TYPE_CM_DROP_ACCT;

  if (TSDB_CODE_SUCCESS != tscAllocPayload(pCmd, pCmd->payloadLen)) {
    tscError("%p failed to malloc for query msg", pSql);
    return TSDB_CODE_TSC_OUT_OF_MEMORY;
  }

  SDropUserMsg *  pDropMsg = (SDropUserMsg *)pCmd->payload;
  STableMetaInfo *pTableMetaInfo = tscGetTableMetaInfoFromCmd(pCmd, pCmd->clauseIndex, 0);
  tstrncpy(pDropMsg->user, pTableMetaInfo->name, sizeof(pDropMsg->user));

  return TSDB_CODE_SUCCESS;
}

int32_t tscBuildUseDbMsg(SSqlObj *pSql, SSqlInfo *pInfo) {
  SSqlCmd *pCmd = &pSql->cmd;
  pCmd->payloadLen = sizeof(SUseDbMsg);

  if (TSDB_CODE_SUCCESS != tscAllocPayload(pCmd, pCmd->payloadLen)) {
    tscError("%p failed to malloc for query msg", pSql);
    return TSDB_CODE_TSC_OUT_OF_MEMORY;
  }

  SUseDbMsg *pUseDbMsg = (SUseDbMsg *)pCmd->payload;
  STableMetaInfo *pTableMetaInfo = tscGetTableMetaInfoFromCmd(pCmd, pCmd->clauseIndex, 0);
  strcpy(pUseDbMsg->db, pTableMetaInfo->name);
  pCmd->msgType = TSDB_MSG_TYPE_CM_USE_DB;

  return TSDB_CODE_SUCCESS;
}

int32_t tscBuildShowMsg(SSqlObj *pSql, SSqlInfo *pInfo) {
  STscObj *pObj = pSql->pTscObj;
  SSqlCmd *pCmd = &pSql->cmd;
  pCmd->msgType = TSDB_MSG_TYPE_CM_SHOW;
  pCmd->payloadLen = sizeof(SShowMsg) + 100;

  if (TSDB_CODE_SUCCESS != tscAllocPayload(pCmd, pCmd->payloadLen)) {
    tscError("%p failed to malloc for query msg", pSql);
    return TSDB_CODE_TSC_OUT_OF_MEMORY;
  }

  SShowMsg *pShowMsg = (SShowMsg *)pCmd->payload;

  STableMetaInfo *pTableMetaInfo = tscGetTableMetaInfoFromCmd(pCmd, pCmd->clauseIndex, 0);
  size_t nameLen = strlen(pTableMetaInfo->name);
  if (nameLen > 0) {
    tstrncpy(pShowMsg->db, pTableMetaInfo->name, sizeof(pShowMsg->db));  // prefix is set here
  } else {
    tstrncpy(pShowMsg->db, pObj->db, sizeof(pShowMsg->db));
  }

  SShowInfo *pShowInfo = &pInfo->pDCLInfo->showOpt;
  pShowMsg->type = pShowInfo->showType;

  if (pShowInfo->showType != TSDB_MGMT_TABLE_VNODES) {
    SStrToken *pPattern = &pShowInfo->pattern;
    if (pPattern->type > 0) {  // only show tables support wildcard query
      strncpy(pShowMsg->payload, pPattern->z, pPattern->n);
      pShowMsg->payloadLen = htons(pPattern->n);
    }
  } else {
    SStrToken *pEpAddr = &pShowInfo->prefix;
    assert(pEpAddr->n > 0 && pEpAddr->type > 0);

    strncpy(pShowMsg->payload, pEpAddr->z, pEpAddr->n);
    pShowMsg->payloadLen = htons(pEpAddr->n);
  }

  pCmd->payloadLen = sizeof(SShowMsg) + pShowMsg->payloadLen;
  return TSDB_CODE_SUCCESS;
}

int32_t tscBuildKillMsg(SSqlObj *pSql, SSqlInfo *pInfo) {
  SSqlCmd *pCmd = &pSql->cmd;
  pCmd->payloadLen = sizeof(SKillQueryMsg);

  switch (pCmd->command) {
    case TSDB_SQL_KILL_QUERY:
      pCmd->msgType = TSDB_MSG_TYPE_CM_KILL_QUERY;
      break;
    case TSDB_SQL_KILL_CONNECTION:
      pCmd->msgType = TSDB_MSG_TYPE_CM_KILL_CONN;
      break;
    case TSDB_SQL_KILL_STREAM:
      pCmd->msgType = TSDB_MSG_TYPE_CM_KILL_STREAM;
      break;
  }
  return TSDB_CODE_SUCCESS;
}

int tscEstimateCreateTableMsgLength(SSqlObj *pSql, SSqlInfo *pInfo) {
  SSqlCmd *pCmd = &(pSql->cmd);
  int32_t size = minMsgSize() + sizeof(SCMCreateTableMsg) + sizeof(SCreateTableMsg);

  SCreateTableSQL *pCreateTableInfo = pInfo->pCreateTableInfo;
  if (pCreateTableInfo->type == TSQL_CREATE_TABLE_FROM_STABLE) {
    int32_t numOfTables = (int32_t)taosArrayGetSize(pInfo->pCreateTableInfo->childTableInfo);
    size += numOfTables * (sizeof(SCreateTableMsg) + TSDB_MAX_TAGS_LEN);
  } else {
    size += sizeof(SSchema) * (pCmd->numOfCols + pCmd->count);
  }

  if (pCreateTableInfo->pSelect != NULL) {
    size += (pCreateTableInfo->pSelect->selectToken.n + 1);
  }

  return size + TSDB_EXTRA_PAYLOAD_SIZE;
}

int tscBuildCreateTableMsg(SSqlObj *pSql, SSqlInfo *pInfo) {
  int              msgLen = 0;
  SSchema *        pSchema;
  int              size = 0;
  SSqlCmd *pCmd = &pSql->cmd;

  SQueryInfo *    pQueryInfo = tscGetQueryInfoDetail(pCmd, 0);
  STableMetaInfo *pTableMetaInfo = tscGetMetaInfo(pQueryInfo, 0);

  // Reallocate the payload size
  size = tscEstimateCreateTableMsgLength(pSql, pInfo);
  if (TSDB_CODE_SUCCESS != tscAllocPayload(pCmd, size)) {
    tscError("%p failed to malloc for create table msg", pSql);
    return TSDB_CODE_TSC_OUT_OF_MEMORY;
  }

  SCMCreateTableMsg *pCreateTableMsg = (SCMCreateTableMsg *)pCmd->payload;

  SCreateTableMsg* pCreateMsg = (SCreateTableMsg*)((char*) pCreateTableMsg + sizeof(SCMCreateTableMsg));
  char* pMsg = NULL;

  int8_t type = pInfo->pCreateTableInfo->type;
  if (type == TSQL_CREATE_TABLE_FROM_STABLE) {  // create by using super table, tags value
    SArray* list = pInfo->pCreateTableInfo->childTableInfo;

    int32_t numOfTables = (int32_t) taosArrayGetSize(list);
    pCreateTableMsg->numOfTables = htonl(numOfTables);

    pMsg = (char*) pCreateMsg;
    for(int32_t i = 0; i < numOfTables; ++i) {
      SCreateTableMsg* pCreate = (SCreateTableMsg*) pMsg;

      pCreate->numOfColumns = htons(pCmd->numOfCols);
      pCreate->numOfTags = htons(pCmd->count);
      pMsg += sizeof(SCreateTableMsg);

      SCreatedTableInfo* p = taosArrayGet(list, i);
      strcpy(pCreate->tableId, p->fullname);
      pCreate->igExists = (p->igExist)? 1 : 0;

      // use dbinfo from table id without modifying current db info
      tscGetDBInfoFromTableFullName(p->fullname, pCreate->db);
      pMsg = serializeTagData(&p->tagdata, pMsg);

      int32_t len = (int32_t)(pMsg - (char*) pCreate);
      pCreate->len = htonl(len);
    }
  } else {  // create (super) table
    pCreateTableMsg->numOfTables = htonl(1); // only one table will be created

    strcpy(pCreateMsg->tableId, pTableMetaInfo->name);

    // use dbinfo from table id without modifying current db info
    tscGetDBInfoFromTableFullName(pTableMetaInfo->name, pCreateMsg->db);

    SCreateTableSQL *pCreateTable = pInfo->pCreateTableInfo;

    pCreateMsg->igExists = pCreateTable->existCheck ? 1 : 0;
    pCreateMsg->numOfColumns = htons(pCmd->numOfCols);
    pCreateMsg->numOfTags = htons(pCmd->count);

    pCreateMsg->sqlLen = 0;
    pMsg = (char *)pCreateMsg->schema;

    pSchema = (SSchema *)pCreateMsg->schema;

    for (int i = 0; i < pCmd->numOfCols + pCmd->count; ++i) {
      TAOS_FIELD *pField = tscFieldInfoGetField(&pQueryInfo->fieldsInfo, i);

      pSchema->type = pField->type;
      strcpy(pSchema->name, pField->name);
      pSchema->bytes = htons(pField->bytes);

      pSchema++;
    }

    pMsg = (char *)pSchema;
    if (type == TSQL_CREATE_STREAM) {  // check if it is a stream sql
      SQuerySQL *pQuerySql = pInfo->pCreateTableInfo->pSelect;

      strncpy(pMsg, pQuerySql->selectToken.z, pQuerySql->selectToken.n + 1);
      pCreateMsg->sqlLen = htons(pQuerySql->selectToken.n + 1);
      pMsg += pQuerySql->selectToken.n + 1;
    }
  }

  tscFieldInfoClear(&pQueryInfo->fieldsInfo);

  msgLen = (int32_t)(pMsg - (char*)pCreateTableMsg);
  pCreateTableMsg->contLen = htonl(msgLen);
  pCmd->payloadLen = msgLen;
  pCmd->msgType = TSDB_MSG_TYPE_CM_CREATE_TABLE;

  assert(msgLen + minMsgSize() <= size);
  return TSDB_CODE_SUCCESS;
}

int tscEstimateAlterTableMsgLength(SSqlCmd *pCmd) {
  SQueryInfo *pQueryInfo = tscGetQueryInfoDetail(pCmd, 0);
  return minMsgSize() + sizeof(SAlterTableMsg) + sizeof(SSchema) * tscNumOfFields(pQueryInfo) + TSDB_EXTRA_PAYLOAD_SIZE;
}

int tscBuildAlterTableMsg(SSqlObj *pSql, SSqlInfo *pInfo) {
  char *pMsg;
  int   msgLen = 0;

  SSqlCmd    *pCmd = &pSql->cmd;
  SQueryInfo *pQueryInfo = tscGetQueryInfoDetail(pCmd, 0);

  STableMetaInfo *pTableMetaInfo = tscGetMetaInfo(pQueryInfo, 0);
  
  SAlterTableSQL *pAlterInfo = pInfo->pAlterInfo;
  int size = tscEstimateAlterTableMsgLength(pCmd);
  if (TSDB_CODE_SUCCESS != tscAllocPayload(pCmd, size)) {
    tscError("%p failed to malloc for alter table msg", pSql);
    return TSDB_CODE_TSC_OUT_OF_MEMORY;
  }
  
  SAlterTableMsg *pAlterTableMsg = (SAlterTableMsg *)pCmd->payload;
  tscGetDBInfoFromTableFullName(pTableMetaInfo->name, pAlterTableMsg->db);

  strcpy(pAlterTableMsg->tableId, pTableMetaInfo->name);
  pAlterTableMsg->type = htons(pAlterInfo->type);

  pAlterTableMsg->numOfCols = htons(tscNumOfFields(pQueryInfo));
  SSchema *pSchema = pAlterTableMsg->schema;
  for (int i = 0; i < tscNumOfFields(pQueryInfo); ++i) {
    TAOS_FIELD *pField = tscFieldInfoGetField(&pQueryInfo->fieldsInfo, i);
  
    pSchema->type = pField->type;
    strcpy(pSchema->name, pField->name);
    pSchema->bytes = htons(pField->bytes);
    pSchema++;
  }

  pMsg = (char *)pSchema;
  pAlterTableMsg->tagValLen = htonl(pAlterInfo->tagData.dataLen);
  memcpy(pMsg, pAlterInfo->tagData.data, pAlterInfo->tagData.dataLen);
  pMsg += pAlterInfo->tagData.dataLen;

  msgLen = (int32_t)(pMsg - (char*)pAlterTableMsg);

  pCmd->payloadLen = msgLen;
  pCmd->msgType = TSDB_MSG_TYPE_CM_ALTER_TABLE;

  assert(msgLen + minMsgSize() <= size);

  return TSDB_CODE_SUCCESS;
}

int tscBuildUpdateTagMsg(SSqlObj* pSql, SSqlInfo *pInfo) {
  SSqlCmd* pCmd = &pSql->cmd;
  pCmd->msgType = TSDB_MSG_TYPE_UPDATE_TAG_VAL;
  
  SUpdateTableTagValMsg* pUpdateMsg = (SUpdateTableTagValMsg*) pCmd->payload;
  pCmd->payloadLen = htonl(pUpdateMsg->head.contLen);

  SQueryInfo *    pQueryInfo = tscGetQueryInfoDetail(pCmd, 0);
  STableMetaInfo *pTableMetaInfo = tscGetMetaInfo(pQueryInfo, 0);

  tscDumpEpSetFromVgroupInfo(&pTableMetaInfo->pTableMeta->corVgroupInfo, &pSql->epSet);

  return TSDB_CODE_SUCCESS;
}

//int tscBuildCancelQueryMsg(SSqlObj *pSql, SSqlInfo *pInfo) {
//  SCancelQueryMsg *pCancelMsg = (SCancelQueryMsg*) pSql->cmd.payload;
//  pCancelMsg->qhandle = htobe64(pSql->res.qhandle);
//
//  SQueryInfo *pQueryInfo = tscGetQueryInfoDetail(&pSql->cmd, pSql->cmd.clauseIndex);
//  STableMetaInfo* pTableMetaInfo = tscGetMetaInfo(pQueryInfo, 0);
//
//  if (UTIL_TABLE_IS_SUPER_TABLE(pTableMetaInfo)) {
//    int32_t vgIndex = pTableMetaInfo->vgroupIndex;
//    if (pTableMetaInfo->pVgroupTables == NULL) {
//      SVgroupsInfo *pVgroupInfo = pTableMetaInfo->vgroupList;
//      assert(pVgroupInfo->vgroups[vgIndex].vgId > 0 && vgIndex < pTableMetaInfo->vgroupList->numOfVgroups);
//
//      pCancelMsg->header.vgId = htonl(pVgroupInfo->vgroups[vgIndex].vgId);
//      tscDebug("%p build cancel query msg from vgId:%d, vgIndex:%d", pSql, pVgroupInfo->vgroups[vgIndex].vgId, vgIndex);
//    } else {
//      int32_t numOfVgroups = (int32_t)taosArrayGetSize(pTableMetaInfo->pVgroupTables);
//      assert(vgIndex >= 0 && vgIndex < numOfVgroups);
//
//      SVgroupTableInfo* pTableIdList = taosArrayGet(pTableMetaInfo->pVgroupTables, vgIndex);
//
//      pCancelMsg->header.vgId = htonl(pTableIdList->vgInfo.vgId);
//      tscDebug("%p build cancel query msg from vgId:%d, vgIndex:%d", pSql, pTableIdList->vgInfo.vgId, vgIndex);
//    }
//  } else {
//    STableMeta* pTableMeta = pTableMetaInfo->pTableMeta;
//    pCancelMsg->header.vgId = htonl(pTableMeta->vgroupInfo.vgId);
//    tscDebug("%p build cancel query msg from only one vgroup, vgId:%d", pSql, pTableMeta->vgroupInfo.vgId);
//  }
//
//  pSql->cmd.payloadLen = sizeof(SCancelQueryMsg);
//  pSql->cmd.msgType = TSDB_MSG_TYPE_CANCEL_QUERY;
//
//  pCancelMsg->header.contLen = htonl(sizeof(SCancelQueryMsg));
//  return TSDB_CODE_SUCCESS;
//}

int tscAlterDbMsg(SSqlObj *pSql, SSqlInfo *pInfo) {
  SSqlCmd *pCmd = &pSql->cmd;
  pCmd->payloadLen = sizeof(SAlterDbMsg);
  pCmd->msgType = TSDB_MSG_TYPE_CM_ALTER_DB;

  SAlterDbMsg *pAlterDbMsg = (SAlterDbMsg* )pCmd->payload;
  STableMetaInfo *pTableMetaInfo = tscGetTableMetaInfoFromCmd(pCmd, pCmd->clauseIndex, 0);
  tstrncpy(pAlterDbMsg->db, pTableMetaInfo->name, sizeof(pAlterDbMsg->db));

  return TSDB_CODE_SUCCESS;
}

int tscBuildRetrieveFromMgmtMsg(SSqlObj *pSql, SSqlInfo *pInfo) {
  SSqlCmd *pCmd = &pSql->cmd;
  pCmd->msgType = TSDB_MSG_TYPE_CM_RETRIEVE;
  pCmd->payloadLen = sizeof(SRetrieveTableMsg);

  if (TSDB_CODE_SUCCESS != tscAllocPayload(pCmd, pCmd->payloadLen)) {
    tscError("%p failed to malloc for query msg", pSql);
    return TSDB_CODE_TSC_OUT_OF_MEMORY;
  }

  SQueryInfo *pQueryInfo = tscGetQueryInfoDetail(pCmd, 0);
  SRetrieveTableMsg *pRetrieveMsg = (SRetrieveTableMsg*)pCmd->payload;
  pRetrieveMsg->qhandle = htobe64(pSql->res.qhandle);
  pRetrieveMsg->free = htons(pQueryInfo->type);

  return TSDB_CODE_SUCCESS;
}

/*
 * this function can only be called once.
 * by using pRes->rspType to denote its status
 *
 * if pRes->rspType is 1, no more result
 */
static int tscLocalResultCommonBuilder(SSqlObj *pSql, int32_t numOfRes) {
  SSqlRes *pRes = &pSql->res;
  SSqlCmd *pCmd = &pSql->cmd;

  pRes->code = TSDB_CODE_SUCCESS;
  if (pRes->rspType == 0) {
    pRes->numOfRows = numOfRes;
    pRes->row = 0;
    pRes->rspType = 1;

    SQueryInfo *pQueryInfo = tscGetQueryInfoDetail(pCmd, pCmd->clauseIndex);
    if (tscCreateResPointerInfo(pRes, pQueryInfo) != TSDB_CODE_SUCCESS) {
      return pRes->code;
    }

    tscSetResRawPtr(pRes, pQueryInfo);
  } else {
    tscResetForNextRetrieve(pRes);
  }

  uint8_t code = pSql->res.code;
  if (pSql->fp) {
    if (code == TSDB_CODE_SUCCESS) {
      (*pSql->fp)(pSql->param, pSql, pSql->res.numOfRows);
    } else {
      tscQueueAsyncRes(pSql);
    }
  }

  return code;
}

int tscProcessDescribeTableRsp(SSqlObj *pSql) {
  SSqlCmd *       pCmd = &pSql->cmd;
  STableMetaInfo *pTableMetaInfo = tscGetTableMetaInfoFromCmd(pCmd, pCmd->clauseIndex, 0);

  STableComInfo tinfo = tscGetTableInfo(pTableMetaInfo->pTableMeta);
  
  int32_t numOfRes = tinfo.numOfColumns + tinfo.numOfTags;
  return tscLocalResultCommonBuilder(pSql, numOfRes);
}

int tscProcessLocalRetrieveRsp(SSqlObj *pSql) {
  int32_t numOfRes = 1;
  pSql->res.completed = true;
  return tscLocalResultCommonBuilder(pSql, numOfRes);
}

int tscProcessRetrieveLocalMergeRsp(SSqlObj *pSql) {
  SSqlRes *pRes = &pSql->res;
  SSqlCmd* pCmd = &pSql->cmd;

  int32_t code = pRes->code;
  if (pRes->code != TSDB_CODE_SUCCESS) {
    tscQueueAsyncRes(pSql);
    return code;
  }

  pRes->code = tscDoLocalMerge(pSql);

  if (pRes->code == TSDB_CODE_SUCCESS && pRes->numOfRows > 0) {
    SQueryInfo *pQueryInfo = tscGetQueryInfoDetail(pCmd, pCmd->clauseIndex);
    tscCreateResPointerInfo(pRes, pQueryInfo);
    tscSetResRawPtr(pRes, pQueryInfo);
  }

  pRes->row = 0;
  pRes->completed = (pRes->numOfRows == 0);

  code = pRes->code;
  if (pRes->code == TSDB_CODE_SUCCESS) {
    (*pSql->fp)(pSql->param, pSql, pRes->numOfRows);
  } else {
    tscQueueAsyncRes(pSql);
  }

  return code;
}

int tscProcessEmptyResultRsp(SSqlObj *pSql) { return tscLocalResultCommonBuilder(pSql, 0); }

int tscBuildConnectMsg(SSqlObj *pSql, SSqlInfo *pInfo) {
  STscObj *pObj = pSql->pTscObj;
  SSqlCmd *pCmd = &pSql->cmd;
  pCmd->msgType = TSDB_MSG_TYPE_CM_CONNECT;
  pCmd->payloadLen = sizeof(SConnectMsg);

  if (TSDB_CODE_SUCCESS != tscAllocPayload(pCmd, pCmd->payloadLen)) {
    tscError("%p failed to malloc for query msg", pSql);
    return TSDB_CODE_TSC_OUT_OF_MEMORY;
  }

  SConnectMsg *pConnect = (SConnectMsg*)pCmd->payload;

  // TODO refactor full_name
  char *db;  // ugly code to move the space
  db = strstr(pObj->db, TS_PATH_DELIMITER);
  db = (db == NULL) ? pObj->db : db + 1;
  tstrncpy(pConnect->db, db, sizeof(pConnect->db));
  tstrncpy(pConnect->clientVersion, version, sizeof(pConnect->clientVersion));
  tstrncpy(pConnect->msgVersion, "", sizeof(pConnect->msgVersion));

  pConnect->pid = htonl(taosGetPId());
  taosGetCurrentAPPName(pConnect->appName, NULL);

  return TSDB_CODE_SUCCESS;
}

int tscBuildTableMetaMsg(SSqlObj *pSql, SSqlInfo *pInfo) {
  SSqlCmd *   pCmd = &pSql->cmd;
  SQueryInfo *pQueryInfo = tscGetQueryInfoDetail(&pSql->cmd, 0);

  STableMetaInfo *pTableMetaInfo = tscGetMetaInfo(pQueryInfo, 0);

  STableInfoMsg *pInfoMsg = (STableInfoMsg *)pCmd->payload;
  strcpy(pInfoMsg->tableId, pTableMetaInfo->name);
  pInfoMsg->createFlag = htons(pSql->cmd.autoCreated ? 1 : 0);

  char *pMsg = (char *)pInfoMsg + sizeof(STableInfoMsg);

  if (pCmd->autoCreated && pCmd->tagData.dataLen != 0) {
    pMsg = serializeTagData(&pCmd->tagData, pMsg);
  }

  pCmd->payloadLen = (int32_t)(pMsg - (char*)pInfoMsg);
  pCmd->msgType = TSDB_MSG_TYPE_CM_TABLE_META;

  return TSDB_CODE_SUCCESS;
}

/**
 *  multi table meta req pkg format:
 *  | SMgmtHead | SMultiTableInfoMsg | tableId0 | tableId1 | tableId2 | ......
 *      no used         4B
 **/
int tscBuildMultiMeterMetaMsg(SSqlObj *pSql, SSqlInfo *pInfo) {
#if 0
  SSqlCmd *pCmd = &pSql->cmd;

  // copy payload content to temp buff
  char *tmpData = 0;
  if (pCmd->payloadLen > 0) {
    if ((tmpData = calloc(1, pCmd->payloadLen + 1)) == NULL) return -1;
    memcpy(tmpData, pCmd->payload, pCmd->payloadLen);
  }

  // fill head info
  SMgmtHead *pMgmt = (SMgmtHead *)(pCmd->payload + tsRpcHeadSize);
  memset(pMgmt->db, 0, TSDB_TABLE_FNAME_LEN);  // server don't need the db

  SMultiTableInfoMsg *pInfoMsg = (SMultiTableInfoMsg *)(pCmd->payload + tsRpcHeadSize + sizeof(SMgmtHead));
  pInfoMsg->numOfTables = htonl((int32_t)pCmd->count);

  if (pCmd->payloadLen > 0) {
    memcpy(pInfoMsg->tableIds, tmpData, pCmd->payloadLen);
  }

  tfree(tmpData);

  pCmd->payloadLen += sizeof(SMgmtHead) + sizeof(SMultiTableInfoMsg);
  pCmd->msgType = TSDB_MSG_TYPE_CM_TABLES_META;

  assert(pCmd->payloadLen + minMsgSize() <= pCmd->allocSize);

  tscDebug("%p build load multi-metermeta msg completed, numOfTables:%d, msg size:%d", pSql, pCmd->count,
           pCmd->payloadLen);

  return pCmd->payloadLen;
#endif
  return 0;  
}

//static UNUSED_FUNC int32_t tscEstimateMetricMetaMsgSize(SSqlCmd *pCmd) {
////  const int32_t defaultSize =
////      minMsgSize() + sizeof(SSuperTableMetaMsg) + sizeof(SMgmtHead) + sizeof(int16_t) * TSDB_MAX_TAGS;
////  SQueryInfo *pQueryInfo = tscGetQueryInfoDetail(pCmd, 0);
////
////  int32_t n = 0;
////  size_t size = taosArrayGetSize(pQueryInfo->tagCond.pCond);
////  for (int32_t i = 0; i < size; ++i) {
////    assert(0);
//////    n += strlen(pQueryInfo->tagCond.cond[i].cond);
////  }
////
////  int32_t tagLen = n * TSDB_NCHAR_SIZE;
////  if (pQueryInfo->tagCond.tbnameCond.cond != NULL) {
////    tagLen += strlen(pQueryInfo->tagCond.tbnameCond.cond) * TSDB_NCHAR_SIZE;
////  }
////
////  int32_t joinCondLen = (TSDB_TABLE_FNAME_LEN + sizeof(int16_t)) * 2;
////  int32_t elemSize = sizeof(SSuperTableMetaElemMsg) * pQueryInfo->numOfTables;
////
////  int32_t colSize = pQueryInfo->groupbyExpr.numOfGroupCols*sizeof(SColIndex);
////
////  int32_t len = tagLen + joinCondLen + elemSize + colSize + defaultSize;
////
////  return MAX(len, TSDB_DEFAULT_PAYLOAD_SIZE);
//}

int tscBuildSTableVgroupMsg(SSqlObj *pSql, SSqlInfo *pInfo) {
  SSqlCmd *pCmd = &pSql->cmd;
  
  char* pMsg = pCmd->payload;
  SQueryInfo* pQueryInfo = tscGetQueryInfoDetail(pCmd, 0);

  SSTableVgroupMsg *pStableVgroupMsg = (SSTableVgroupMsg *)pMsg;
  pStableVgroupMsg->numOfTables = htonl(pQueryInfo->numOfTables);
  pMsg += sizeof(SSTableVgroupMsg);

  for (int32_t i = 0; i < pQueryInfo->numOfTables; ++i) {
    STableMetaInfo *pTableMetaInfo = tscGetTableMetaInfoFromCmd(pCmd, pCmd->clauseIndex, i);
    size_t size = sizeof(pTableMetaInfo->name);
    tstrncpy(pMsg, pTableMetaInfo->name, size);
    pMsg += size;
  }

  pCmd->msgType = TSDB_MSG_TYPE_CM_STABLE_VGROUP;
  pCmd->payloadLen = (int32_t)(pMsg - pCmd->payload);

  return TSDB_CODE_SUCCESS;
}

int tscBuildHeartBeatMsg(SSqlObj *pSql, SSqlInfo *pInfo) {
  SSqlCmd *pCmd = &pSql->cmd;
  STscObj *pObj = pSql->pTscObj;

  pthread_mutex_lock(&pObj->mutex);

  int32_t numOfQueries = 2;
  SSqlObj *tpSql = pObj->sqlList;
  while (tpSql) {
    tpSql = tpSql->next;
    numOfQueries++;
  }

  int32_t numOfStreams = 2;
  SSqlStream *pStream = pObj->streamList;
  while (pStream) {
    pStream = pStream->next;
    numOfStreams++;
  }

  int size = numOfQueries * sizeof(SQueryDesc) + numOfStreams * sizeof(SStreamDesc) + sizeof(SHeartBeatMsg) + 100;
  if (TSDB_CODE_SUCCESS != tscAllocPayload(pCmd, size)) {
    pthread_mutex_unlock(&pObj->mutex);
    tscError("%p failed to create heartbeat msg", pSql);
    return TSDB_CODE_TSC_OUT_OF_MEMORY;
  }

  // TODO the expired hb and client can not be identified by server till now.
  SHeartBeatMsg *pHeartbeat = (SHeartBeatMsg *)pCmd->payload;
  tstrncpy(pHeartbeat->clientVer, version, tListLen(pHeartbeat->clientVer));

  pHeartbeat->numOfQueries = numOfQueries;
  pHeartbeat->numOfStreams = numOfStreams;

  pHeartbeat->pid = htonl(taosGetPId());
  taosGetCurrentAPPName(pHeartbeat->appName, NULL);

  int msgLen = tscBuildQueryStreamDesc(pHeartbeat, pObj);

  pthread_mutex_unlock(&pObj->mutex);

  pCmd->payloadLen = msgLen;
  pCmd->msgType = TSDB_MSG_TYPE_CM_HEARTBEAT;

  return TSDB_CODE_SUCCESS;
}

int tscProcessTableMetaRsp(SSqlObj *pSql) {
  STableMetaMsg *pMetaMsg = (STableMetaMsg *)pSql->res.pRsp;

  pMetaMsg->tid = htonl(pMetaMsg->tid);
  pMetaMsg->sversion = htons(pMetaMsg->sversion);
  pMetaMsg->tversion = htons(pMetaMsg->tversion);
  pMetaMsg->vgroup.vgId = htonl(pMetaMsg->vgroup.vgId);
  
  pMetaMsg->uid = htobe64(pMetaMsg->uid);
  pMetaMsg->contLen = htons(pMetaMsg->contLen);
  pMetaMsg->numOfColumns = htons(pMetaMsg->numOfColumns);

  if ((pMetaMsg->tableType != TSDB_SUPER_TABLE) &&
      (pMetaMsg->tid <= 0 || pMetaMsg->vgroup.vgId < 2 || pMetaMsg->vgroup.numOfEps <= 0)) {
    tscError("invalid value in table numOfEps:%d, vgId:%d tid:%d, name:%s", pMetaMsg->vgroup.numOfEps, pMetaMsg->vgroup.vgId,
             pMetaMsg->tid, pMetaMsg->tableId);
    return TSDB_CODE_TSC_INVALID_VALUE;
  }

  if (pMetaMsg->numOfTags > TSDB_MAX_TAGS) {
    tscError("invalid numOfTags:%d", pMetaMsg->numOfTags);
    return TSDB_CODE_TSC_INVALID_VALUE;
  }

  if (pMetaMsg->numOfColumns > TSDB_MAX_COLUMNS || pMetaMsg->numOfColumns <= 0) {
    tscError("invalid numOfColumns:%d", pMetaMsg->numOfColumns);
    return TSDB_CODE_TSC_INVALID_VALUE;
  }

  for (int i = 0; i < pMetaMsg->vgroup.numOfEps; ++i) {
    pMetaMsg->vgroup.epAddr[i].port = htons(pMetaMsg->vgroup.epAddr[i].port);
  }

  SSchema* pSchema = pMetaMsg->schema;

  int32_t numOfTotalCols = pMetaMsg->numOfColumns + pMetaMsg->numOfTags;
  for (int i = 0; i < numOfTotalCols; ++i) {
    pSchema->bytes = htons(pSchema->bytes);
    pSchema->colId = htons(pSchema->colId);

    if (pSchema->colId == PRIMARYKEY_TIMESTAMP_COL_INDEX) {
      assert(i == 0);
    }

    assert(pSchema->type >= TSDB_DATA_TYPE_BOOL && pSchema->type <= TSDB_DATA_TYPE_NCHAR);
    pSchema++;
  }

  size_t size = 0;
  STableMeta* pTableMeta = tscCreateTableMetaFromMsg(pMetaMsg, &size);
  
  // todo add one more function: taosAddDataIfNotExists();
  STableMetaInfo *pTableMetaInfo = tscGetTableMetaInfoFromCmd(&pSql->cmd, 0, 0);
  assert(pTableMetaInfo->pTableMeta == NULL);

  pTableMetaInfo->pTableMeta = (STableMeta *) taosCachePut(tscMetaCache, pTableMetaInfo->name,
      strlen(pTableMetaInfo->name), pTableMeta, size, tsTableMetaKeepTimer * 1000);

  if (pTableMetaInfo->pTableMeta == NULL) {
    free(pTableMeta);
    return TSDB_CODE_TSC_OUT_OF_MEMORY;
  }

  tscDebug("%p recv table meta, uid:%"PRId64 ", tid:%d, name:%s", pSql, pTableMeta->id.uid, pTableMeta->id.tid, pTableMetaInfo->name);
  free(pTableMeta);
  
  return TSDB_CODE_SUCCESS;
}

/**
 *  multi table meta rsp pkg format:
 *  | STaosRsp | ieType | SMultiTableInfoMsg | SMeterMeta0 | SSchema0 | SMeterMeta1 | SSchema1 | SMeterMeta2 | SSchema2
 *  |...... 1B        1B            4B
 **/
int tscProcessMultiMeterMetaRsp(SSqlObj *pSql) {
#if 0
  char *rsp = pSql->res.pRsp;

  ieType = *rsp;
  if (ieType != TSDB_IE_TYPE_META) {
    tscError("invalid ie type:%d", ieType);
    pSql->res.code = TSDB_CODE_TSC_INVALID_IE;
    pSql->res.numOfTotal = 0;
    return TSDB_CODE_TSC_APP_ERROR;
  }

  rsp++;

  SMultiTableInfoMsg *pInfo = (SMultiTableInfoMsg *)rsp;
  totalNum = htonl(pInfo->numOfTables);
  rsp += sizeof(SMultiTableInfoMsg);

  for (i = 0; i < totalNum; i++) {
    SMultiTableMeta *pMultiMeta = (SMultiTableMeta *)rsp;
    STableMeta *     pMeta = pMultiMeta->metas;

    pMeta->sid = htonl(pMeta->sid);
    pMeta->sversion = htons(pMeta->sversion);
    pMeta->vgId = htonl(pMeta->vgId);
    pMeta->uid = htobe64(pMeta->uid);

    if (pMeta->sid <= 0 || pMeta->vgId < 0) {
      tscError("invalid meter vgId:%d, sid%d", pMeta->vgId, pMeta->sid);
      pSql->res.code = TSDB_CODE_TSC_INVALID_VALUE;
      pSql->res.numOfTotal = i;
      return TSDB_CODE_TSC_APP_ERROR;
    }

    //    pMeta->numOfColumns = htons(pMeta->numOfColumns);
    //
    //    if (pMeta->numOfTags > TSDB_MAX_TAGS || pMeta->numOfTags < 0) {
    //      tscError("invalid tag value count:%d", pMeta->numOfTags);
    //      pSql->res.code = TSDB_CODE_TSC_INVALID_VALUE;
    //      pSql->res.numOfTotal = i;
    //      return TSDB_CODE_TSC_APP_ERROR;
    //    }
    //
    //    if (pMeta->numOfTags > TSDB_MAX_TAGS || pMeta->numOfTags < 0) {
    //      tscError("invalid numOfTags:%d", pMeta->numOfTags);
    //      pSql->res.code = TSDB_CODE_TSC_INVALID_VALUE;
    //      pSql->res.numOfTotal = i;
    //      return TSDB_CODE_TSC_APP_ERROR;
    //    }
    //
    //    if (pMeta->numOfColumns > TSDB_MAX_COLUMNS || pMeta->numOfColumns < 0) {
    //      tscError("invalid numOfColumns:%d", pMeta->numOfColumns);
    //      pSql->res.code = TSDB_CODE_TSC_INVALID_VALUE;
    //      pSql->res.numOfTotal = i;
    //      return TSDB_CODE_TSC_APP_ERROR;
    //    }
    //
    //    for (int j = 0; j < TSDB_REPLICA_MAX_NUM; ++j) {
    //      pMeta->vpeerDesc[j].vnode = htonl(pMeta->vpeerDesc[j].vnode);
    //    }
    //
    //    pMeta->rowSize = 0;
    //    rsp += sizeof(SMultiTableMeta);
    //    pSchema = (SSchema *)rsp;
    //
    //    int32_t numOfTotalCols = pMeta->numOfColumns + pMeta->numOfTags;
    //    for (int j = 0; j < numOfTotalCols; ++j) {
    //      pSchema->bytes = htons(pSchema->bytes);
    //      pSchema->colId = htons(pSchema->colId);
    //
    //      // ignore the tags length
    //      if (j < pMeta->numOfColumns) {
    //        pMeta->rowSize += pSchema->bytes;
    //      }
    //      pSchema++;
    //    }
    //
    //    rsp += numOfTotalCols * sizeof(SSchema);
    //
    //    int32_t  tagLen = 0;
    //    SSchema *pTagsSchema = tscGetTableTagSchema(pMeta);
    //
    //    if (pMeta->tableType == TSDB_CHILD_TABLE) {
    //      for (int32_t j = 0; j < pMeta->numOfTags; ++j) {
    //        tagLen += pTagsSchema[j].bytes;
    //      }
    //    }
    //
    //    rsp += tagLen;
    //    int32_t size = (int32_t)(rsp - ((char *)pMeta));  // Consistent with STableMeta in cache
    //
    //    pMeta->index = 0;
    //    (void)taosCachePut(tscMetaCache, pMeta->tableId, (char *)pMeta, size, tsTableMetaKeepTimer);
    //  }
  }
  
  pSql->res.code = TSDB_CODE_SUCCESS;
  pSql->res.numOfTotal = i;
  tscDebug("%p load multi-metermeta resp from complete num:%d", pSql, pSql->res.numOfTotal);
#endif
  
  return TSDB_CODE_SUCCESS;
}

int tscProcessSTableVgroupRsp(SSqlObj *pSql) {
  SSqlRes* pRes = &pSql->res;
  
  // NOTE: the order of several table must be preserved.
  SSTableVgroupRspMsg *pStableVgroup = (SSTableVgroupRspMsg *)pRes->pRsp;
  pStableVgroup->numOfTables = htonl(pStableVgroup->numOfTables);
  char *pMsg = pRes->pRsp + sizeof(SSTableVgroupRspMsg);

  // master sqlObj locates in param
  SSqlObj* parent = pSql->param;
  assert(parent != NULL);
  
  SSqlCmd* pCmd = &parent->cmd;
  for(int32_t i = 0; i < pStableVgroup->numOfTables; ++i) {
    STableMetaInfo *pInfo = tscGetTableMetaInfoFromCmd(pCmd, pCmd->clauseIndex, i);

    SVgroupsMsg *  pVgroupMsg = (SVgroupsMsg *) pMsg;
    pVgroupMsg->numOfVgroups = htonl(pVgroupMsg->numOfVgroups);

    size_t size = sizeof(SVgroupMsg) * pVgroupMsg->numOfVgroups + sizeof(SVgroupsMsg);

    size_t vgroupsz = sizeof(SVgroupInfo) * pVgroupMsg->numOfVgroups + sizeof(SVgroupsInfo);
    pInfo->vgroupList = calloc(1, vgroupsz);
    assert(pInfo->vgroupList != NULL);

    pInfo->vgroupList->numOfVgroups = pVgroupMsg->numOfVgroups;
    for (int32_t j = 0; j < pInfo->vgroupList->numOfVgroups; ++j) {
      //just init, no need to lock
      SVgroupInfo *pVgroups = &pInfo->vgroupList->vgroups[j];

      SVgroupMsg *vmsg = &pVgroupMsg->vgroups[j];
      pVgroups->vgId = htonl(vmsg->vgId);
      pVgroups->numOfEps = vmsg->numOfEps;

      assert(pVgroups->numOfEps >= 1 && pVgroups->vgId >= 1);

      for (int32_t k = 0; k < pVgroups->numOfEps; ++k) {
        pVgroups->epAddr[k].port = htons(vmsg->epAddr[k].port);
        pVgroups->epAddr[k].fqdn = strndup(vmsg->epAddr[k].fqdn, tListLen(vmsg->epAddr[k].fqdn));
      }
    }

    pMsg += size;
  }
  
  return pSql->res.code;
}

/*
 * current process do not use the cache at all
 */
int tscProcessShowRsp(SSqlObj *pSql) {
  STableMetaMsg *pMetaMsg;
  SShowRsp *     pShow;
  SSchema *      pSchema;
  char           key[20];

  SSqlRes *pRes = &pSql->res;
  SSqlCmd *pCmd = &pSql->cmd;

  SQueryInfo *pQueryInfo = tscGetQueryInfoDetail(pCmd, 0);

  STableMetaInfo *pTableMetaInfo = tscGetMetaInfo(pQueryInfo, 0);

  pShow = (SShowRsp *)pRes->pRsp;
  pShow->qhandle = htobe64(pShow->qhandle);
  pRes->qhandle = pShow->qhandle;

  tscResetForNextRetrieve(pRes);
  pMetaMsg = &(pShow->tableMeta);

  pMetaMsg->numOfColumns = ntohs(pMetaMsg->numOfColumns);

  pSchema = pMetaMsg->schema;
  pMetaMsg->tid = ntohs(pMetaMsg->tid);
  for (int i = 0; i < pMetaMsg->numOfColumns; ++i) {
    pSchema->bytes = htons(pSchema->bytes);
    pSchema++;
  }

  key[0] = pCmd->msgType + 'a';
  strcpy(key + 1, "showlist");

  taosCacheRelease(pTableMetaInfo->pTableMeta);
  pTableMetaInfo->pTableMeta = NULL;

  size_t size = 0;
  STableMeta* pTableMeta = tscCreateTableMetaFromMsg(pMetaMsg, &size);
  
  pTableMetaInfo->pTableMeta = taosCachePut(tscMetaCache, key, strlen(key), (char *)pTableMeta, size,
      tsTableMetaKeepTimer * 1000);
  SSchema *pTableSchema = tscGetTableSchema(pTableMetaInfo->pTableMeta);

  if (pQueryInfo->colList == NULL) {
    pQueryInfo->colList = taosArrayInit(4, POINTER_BYTES);
  }
  
  SFieldInfo* pFieldInfo = &pQueryInfo->fieldsInfo;
  
  SColumnIndex index = {0};
  pSchema = pMetaMsg->schema;
  
  for (int16_t i = 0; i < pMetaMsg->numOfColumns; ++i, ++pSchema) {
    index.columnIndex = i;
    tscColumnListInsert(pQueryInfo->colList, &index);
    
    TAOS_FIELD f = tscCreateField(pSchema->type, pSchema->name, pSchema->bytes);
    SInternalField* pInfo = tscFieldInfoAppend(pFieldInfo, &f);
    
    pInfo->pSqlExpr = tscSqlExprAppend(pQueryInfo, TSDB_FUNC_TS_DUMMY, &index,
                     pTableSchema[i].type, pTableSchema[i].bytes, getNewResColId(pQueryInfo), pTableSchema[i].bytes, false);
  }
  
  pCmd->numOfCols = pQueryInfo->fieldsInfo.numOfOutput;
  tscFieldInfoUpdateOffset(pQueryInfo);
  
  tfree(pTableMeta);
  return 0;
}

// TODO multithread problem
static void createHBObj(STscObj* pObj) {
  if (pObj->hbrid != 0) {
    return;
  }

  SSqlObj *pSql = (SSqlObj *)calloc(1, sizeof(SSqlObj));
  if (NULL == pSql) return;

  pSql->fp = tscProcessHeartBeatRsp;

  SQueryInfo *pQueryInfo = tscGetQueryInfoDetailSafely(&pSql->cmd, 0);
  if (pQueryInfo == NULL) {
    terrno = TSDB_CODE_TSC_OUT_OF_MEMORY;
    tfree(pSql);
    return;
  }

  pQueryInfo->command = TSDB_SQL_HB;

  pSql->cmd.command = pQueryInfo->command;
  if (TSDB_CODE_SUCCESS != tscAllocPayload(&(pSql->cmd), TSDB_DEFAULT_PAYLOAD_SIZE)) {
    terrno = TSDB_CODE_TSC_OUT_OF_MEMORY;
    tfree(pSql);
    return;
  }

  pSql->param = pObj;
  pSql->pTscObj = pObj;
  pSql->signature = pSql;

  registerSqlObj(pSql);
  tscDebug("%p HB is allocated, pObj:%p", pSql, pObj);

  pObj->hbrid = pSql->self;
}

int tscProcessConnectRsp(SSqlObj *pSql) {
  STscObj *pObj = pSql->pTscObj;
  SSqlRes *pRes = &pSql->res;

  char temp[TSDB_TABLE_FNAME_LEN * 2] = {0};

  SConnectRsp *pConnect = (SConnectRsp *)pRes->pRsp;
  tstrncpy(pObj->acctId, pConnect->acctId, sizeof(pObj->acctId));  // copy acctId from response
  int32_t len = sprintf(temp, "%s%s%s", pObj->acctId, TS_PATH_DELIMITER, pObj->db);

  assert(len <= sizeof(pObj->db));
  tstrncpy(pObj->db, temp, sizeof(pObj->db));
  
  if (pConnect->epSet.numOfEps > 0) {
    tscEpSetHtons(&pConnect->epSet);
    tscUpdateMgmtEpSet(pSql, &pConnect->epSet);

    for (int i = 0; i < pConnect->epSet.numOfEps; ++i) {
      tscDebug("%p epSet.fqdn[%d]: %s, pObj:%p", pSql, i, pConnect->epSet.fqdn[i], pObj);
    }
  } 

  strcpy(pObj->sversion, pConnect->serverVersion);
  pObj->writeAuth = pConnect->writeAuth;
  pObj->superAuth = pConnect->superAuth;
  pObj->connId = htonl(pConnect->connId);

  createHBObj(pObj);

  //launch a timer to send heartbeat to maintain the connection and send status to mnode
  taosTmrReset(tscProcessActivityTimer, tsShellActivityTimer * 500, (void *)pObj->rid, tscTmr, &pObj->pTimer);

  return 0;
}

int tscProcessUseDbRsp(SSqlObj *pSql) {
  STscObj *       pObj = pSql->pTscObj;
  STableMetaInfo *pTableMetaInfo = tscGetTableMetaInfoFromCmd(&pSql->cmd, 0, 0);

  tstrncpy(pObj->db, pTableMetaInfo->name, sizeof(pObj->db));
  return 0;
}

int tscProcessDropDbRsp(SSqlObj *pSql) {
  pSql->pTscObj->db[0] = 0;
  taosCacheEmpty(tscMetaCache);
  return 0;
}

int tscProcessDropTableRsp(SSqlObj *pSql) {
  STableMetaInfo *pTableMetaInfo = tscGetTableMetaInfoFromCmd(&pSql->cmd, 0, 0);

  STableMeta *pTableMeta = taosCacheAcquireByKey(tscMetaCache, pTableMetaInfo->name, strlen(pTableMetaInfo->name));
  if (pTableMeta == NULL) { /* not in cache, abort */
    return 0;
  }

  /*
   * 1. if a user drops one table, which is the only table in a vnode, remove operation will incur vnode to be removed.
   * 2. Then, a user creates a new metric followed by a table with identical name of removed table but different schema,
   * here the table will reside in a new vnode.
   * The cached information is expired, however, we may have lost the ref of original meter. So, clear whole cache
   * instead.
   */
  tscDebug("%p force release table meta after drop table:%s", pSql, pTableMetaInfo->name);
<<<<<<< HEAD
  taosCacheRelease(pTableMeta);
  pTableMeta = NULL;
  taosCacheRelease(pTableMetaInfo->pTableMeta);
  pTableMetaInfo->pTableMeta = NULL;
=======
  taosCacheRelease(tscMetaCache, (void **)&pTableMeta, true);
  assert(pTableMetaInfo->pTableMeta == NULL);
>>>>>>> 943b5e57

  return 0;
}

int tscProcessAlterTableMsgRsp(SSqlObj *pSql) {
  STableMetaInfo *pTableMetaInfo = tscGetTableMetaInfoFromCmd(&pSql->cmd, 0, 0);

  STableMeta *pTableMeta = taosCacheAcquireByKey(tscMetaCache, pTableMetaInfo->name, strlen(pTableMetaInfo->name));
  if (pTableMeta == NULL) { /* not in cache, abort */
    return 0;
  }

  tscDebug("%p force release metermeta in cache after alter-table: %s", pSql, pTableMetaInfo->name);
  taosCacheRelease(pTableMeta);
  pTableMeta = NULL;

  if (pTableMetaInfo->pTableMeta) {
    bool isSuperTable = UTIL_TABLE_IS_SUPER_TABLE(pTableMetaInfo);
    taosCacheRelease(pTableMetaInfo->pTableMeta);
    pTableMetaInfo->pTableMeta = NULL;

    if (isSuperTable) {  // if it is a super table, reset whole query cache
      tscDebug("%p reset query cache since table:%s is stable", pSql, pTableMetaInfo->name);
      taosCacheEmpty(tscMetaCache);
    }
  }

  return 0;
}

int tscProcessAlterDbMsgRsp(SSqlObj *pSql) {
  UNUSED(pSql);
  return 0;
}
int tscProcessShowCreateRsp(SSqlObj *pSql) {
  return tscLocalResultCommonBuilder(pSql, 1);
}

int tscProcessQueryRsp(SSqlObj *pSql) {
  SSqlRes *pRes = &pSql->res;

  SQueryTableRsp *pQuery = (SQueryTableRsp *)pRes->pRsp;
  pQuery->qhandle = htobe64(pQuery->qhandle);
  pRes->qhandle = pQuery->qhandle;

  pRes->data = NULL;
  tscResetForNextRetrieve(pRes);
  return 0;
}

int tscProcessRetrieveRspFromNode(SSqlObj *pSql) {
  SSqlRes *pRes = &pSql->res;
  SSqlCmd *pCmd = &pSql->cmd;

  SRetrieveTableRsp *pRetrieve = (SRetrieveTableRsp *)pRes->pRsp;
  if (pRetrieve == NULL) {
    pRes->code = TSDB_CODE_TSC_OUT_OF_MEMORY;
    return pRes->code;
  }

  pRes->numOfRows = htonl(pRetrieve->numOfRows);
  pRes->precision = htons(pRetrieve->precision);
  pRes->offset    = htobe64(pRetrieve->offset);
  pRes->useconds  = htobe64(pRetrieve->useconds);
  pRes->completed = (pRetrieve->completed == 1);
  pRes->data      = pRetrieve->data;
  
  SQueryInfo* pQueryInfo = tscGetQueryInfoDetail(pCmd, pCmd->clauseIndex);
  if (tscCreateResPointerInfo(pRes, pQueryInfo) != TSDB_CODE_SUCCESS) {
    return pRes->code;
  }

  STableMetaInfo *pTableMetaInfo = tscGetMetaInfo(pQueryInfo, 0);
  if (pCmd->command == TSDB_SQL_RETRIEVE) {
    tscSetResRawPtr(pRes, pQueryInfo);
  } else if ((UTIL_TABLE_IS_CHILD_TABLE(pTableMetaInfo) || UTIL_TABLE_IS_NORMAL_TABLE(pTableMetaInfo)) && !TSDB_QUERY_HAS_TYPE(pQueryInfo->type, TSDB_QUERY_TYPE_SUBQUERY)) {
    tscSetResRawPtr(pRes, pQueryInfo);
  } else if (tscNonOrderedProjectionQueryOnSTable(pQueryInfo, 0) && !TSDB_QUERY_HAS_TYPE(pQueryInfo->type, TSDB_QUERY_TYPE_JOIN_QUERY) && !TSDB_QUERY_HAS_TYPE(pQueryInfo->type, TSDB_QUERY_TYPE_JOIN_SEC_STAGE)) {
    tscSetResRawPtr(pRes, pQueryInfo);
  }

  if (pSql->pSubscription != NULL) {
    int32_t numOfCols = pQueryInfo->fieldsInfo.numOfOutput;
    
    TAOS_FIELD *pField = tscFieldInfoGetField(&pQueryInfo->fieldsInfo, numOfCols - 1);
    int16_t     offset = tscFieldInfoGetOffset(pQueryInfo, numOfCols - 1);
    
    char* p = pRes->data + (pField->bytes + offset) * pRes->numOfRows;

    int32_t numOfTables = htonl(*(int32_t*)p);
    p += sizeof(int32_t);
    for (int i = 0; i < numOfTables; i++) {
      int64_t uid = htobe64(*(int64_t*)p);
      p += sizeof(int64_t);
      p += sizeof(int32_t); // skip tid
      TSKEY key = htobe64(*(TSKEY*)p);
      p += sizeof(TSKEY);
      tscUpdateSubscriptionProgress(pSql->pSubscription, uid, key);
    }
  }

  pRes->row = 0;
  tscDebug("%p numOfRows:%d, offset:%" PRId64 ", complete:%d", pSql, pRes->numOfRows, pRes->offset, pRes->completed);

  return 0;
}

void tscTableMetaCallBack(void *param, TAOS_RES *res, int code);

static int32_t getTableMetaFromMnode(SSqlObj *pSql, STableMetaInfo *pTableMetaInfo) {
  SSqlObj *pNew = calloc(1, sizeof(SSqlObj));
  if (NULL == pNew) {
    tscError("%p malloc failed for new sqlobj to get table meta", pSql);
    return TSDB_CODE_TSC_OUT_OF_MEMORY;
  }

  pNew->pTscObj = pSql->pTscObj;
  pNew->signature = pNew;
  pNew->cmd.command = TSDB_SQL_META;

  tscAddSubqueryInfo(&pNew->cmd);

  SQueryInfo *pNewQueryInfo = tscGetQueryInfoDetailSafely(&pNew->cmd, 0);

  pNew->cmd.autoCreated = pSql->cmd.autoCreated;  // create table if not exists
  if (TSDB_CODE_SUCCESS != tscAllocPayload(&pNew->cmd, TSDB_DEFAULT_PAYLOAD_SIZE + pSql->cmd.payloadLen)) {
    tscError("%p malloc failed for payload to get table meta", pSql);
    tscFreeSqlObj(pNew);
    return TSDB_CODE_TSC_OUT_OF_MEMORY;
  }

  STableMetaInfo *pNewMeterMetaInfo = tscAddEmptyMetaInfo(pNewQueryInfo);
  assert(pNew->cmd.numOfClause == 1 && pNewQueryInfo->numOfTables == 1);

  tstrncpy(pNewMeterMetaInfo->name, pTableMetaInfo->name, sizeof(pNewMeterMetaInfo->name));

  if (pSql->cmd.autoCreated) {
    int32_t code = copyTagData(&pNew->cmd.tagData, &pSql->cmd.tagData);
    if (code != TSDB_CODE_SUCCESS) {
      tscError("%p malloc failed for new tag data to get table meta", pSql);
      tscFreeSqlObj(pNew);
      return TSDB_CODE_TSC_OUT_OF_MEMORY;
    }
  }

  tscDebug("%p new pSqlObj:%p to get tableMeta, auto create:%d", pSql, pNew, pNew->cmd.autoCreated);

  pNew->fp = tscTableMetaCallBack;
  pNew->param = pSql;

  registerSqlObj(pNew);

  int32_t code = tscProcessSql(pNew);
  if (code == TSDB_CODE_SUCCESS) {
    code = TSDB_CODE_TSC_ACTION_IN_PROGRESS;  // notify upper application that current process need to be terminated
  }

  return code;
}

int32_t tscGetTableMeta(SSqlObj *pSql, STableMetaInfo *pTableMetaInfo) {
  assert(strlen(pTableMetaInfo->name) != 0);

  taosCacheRelease(pTableMetaInfo->pTableMeta);

  pTableMetaInfo->pTableMeta = (STableMeta *)taosCacheAcquireByKey(tscMetaCache, pTableMetaInfo->name, strlen(pTableMetaInfo->name));
  if (pTableMetaInfo->pTableMeta != NULL) {
    STableComInfo tinfo = tscGetTableInfo(pTableMetaInfo->pTableMeta);
    tscDebug("%p retrieve table Meta from cache, the number of columns:%d, numOfTags:%d, %p", pSql, tinfo.numOfColumns,
             tinfo.numOfTags, pTableMetaInfo->pTableMeta);

    return TSDB_CODE_SUCCESS;
  }
  
  return getTableMetaFromMnode(pSql, pTableMetaInfo);
}

int tscGetTableMetaEx(SSqlObj *pSql, STableMetaInfo *pTableMetaInfo, bool createIfNotExists) {
  pSql->cmd.autoCreated = createIfNotExists;
  return tscGetTableMeta(pSql, pTableMetaInfo);
}

/**
 * retrieve table meta from mnode, and update the local table meta cache.
 * @param pSql          sql object
 * @param tableIndex    table index
 * @return              status code
 */
int tscRenewTableMeta(SSqlObj *pSql, int32_t tableIndex) {
  SSqlCmd *pCmd = &pSql->cmd;

  SQueryInfo *    pQueryInfo = tscGetQueryInfoDetail(pCmd, 0);
  STableMetaInfo *pTableMetaInfo = tscGetMetaInfo(pQueryInfo, tableIndex);

  STableMeta* pTableMeta = pTableMetaInfo->pTableMeta;
  if (pTableMetaInfo->pTableMeta) {
    tscDebug("%p update table meta, old meta numOfTags:%d, numOfCols:%d, uid:%" PRId64 ", addr:%p", pSql,
             tscGetNumOfTags(pTableMeta), tscGetNumOfColumns(pTableMeta), pTableMeta->id.uid, pTableMeta);
  }

<<<<<<< HEAD
  taosCacheRelease(pTableMetaInfo->pTableMeta);
  pTableMetaInfo->pTableMeta = NULL;
  return getTableMetaFromMgmt(pSql, pTableMetaInfo);
=======
  taosCacheRelease(tscMetaCache, (void **)&(pTableMetaInfo->pTableMeta), true);
  return getTableMetaFromMnode(pSql, pTableMetaInfo);
>>>>>>> 943b5e57
}

static bool allVgroupInfoRetrieved(SSqlCmd* pCmd, int32_t clauseIndex) {
  SQueryInfo *pQueryInfo = tscGetQueryInfoDetail(pCmd, clauseIndex);
  for (int32_t i = 0; i < pQueryInfo->numOfTables; ++i) {
    STableMetaInfo *pTableMetaInfo = tscGetMetaInfo(pQueryInfo, i);
    if (pTableMetaInfo->vgroupList == NULL) {
      return false;
    }
  }
  
  // all super tables vgroupinfo are retrieved, no need to retrieve vgroup info anymore
  return true;
}

int tscGetSTableVgroupInfo(SSqlObj *pSql, int32_t clauseIndex) {
  int      code = TSDB_CODE_RPC_NETWORK_UNAVAIL;
  SSqlCmd *pCmd = &pSql->cmd;
  
  if (allVgroupInfoRetrieved(pCmd, clauseIndex)) {
    return TSDB_CODE_SUCCESS;
  }

  SSqlObj *pNew = calloc(1, sizeof(SSqlObj));
  pNew->pTscObj = pSql->pTscObj;
  pNew->signature = pNew;

  pNew->cmd.command = TSDB_SQL_STABLEVGROUP;

  // TODO TEST IT
  SQueryInfo *pNewQueryInfo = tscGetQueryInfoDetailSafely(&pNew->cmd, 0);
  if (pNewQueryInfo == NULL) {
    tscFreeSqlObj(pNew);
    return code;
  }
  
  SQueryInfo *pQueryInfo = tscGetQueryInfoDetail(pCmd, clauseIndex);
  for (int32_t i = 0; i < pQueryInfo->numOfTables; ++i) {
    STableMetaInfo *pMInfo = tscGetMetaInfo(pQueryInfo, i);
    STableMeta *pTableMeta = taosCacheAcquireByData(pMInfo->pTableMeta);
    tscAddTableMetaInfo(pNewQueryInfo, pMInfo->name, pTableMeta, NULL, pMInfo->tagColList, pMInfo->pVgroupTables);
  }

  if ((code = tscAllocPayload(&pNew->cmd, TSDB_DEFAULT_PAYLOAD_SIZE)) != TSDB_CODE_SUCCESS) {
    tscFreeSqlObj(pNew);
    return code;
  }

  pNewQueryInfo->numOfTables = pQueryInfo->numOfTables;
  registerSqlObj(pNew);

  tscDebug("%p new sqlObj:%p to get vgroupInfo, numOfTables:%d", pSql, pNew, pNewQueryInfo->numOfTables);

  pNew->fp = tscTableMetaCallBack;
  pNew->param = pSql;
  code = tscProcessSql(pNew);
  if (code == TSDB_CODE_SUCCESS) {
    code = TSDB_CODE_TSC_ACTION_IN_PROGRESS;
  }

  return code;
}

void tscInitMsgsFp() {
  tscBuildMsg[TSDB_SQL_SELECT] = tscBuildQueryMsg;
  tscBuildMsg[TSDB_SQL_INSERT] = tscBuildSubmitMsg;
  tscBuildMsg[TSDB_SQL_FETCH] = tscBuildFetchMsg;

  tscBuildMsg[TSDB_SQL_CREATE_DB] = tscBuildCreateDbMsg;
  tscBuildMsg[TSDB_SQL_CREATE_USER] = tscBuildUserMsg;

  tscBuildMsg[TSDB_SQL_CREATE_ACCT] = tscBuildAcctMsg;
  tscBuildMsg[TSDB_SQL_ALTER_ACCT] = tscBuildAcctMsg;

  tscBuildMsg[TSDB_SQL_CREATE_TABLE] = tscBuildCreateTableMsg;
  tscBuildMsg[TSDB_SQL_DROP_USER] = tscBuildDropUserMsg;
  tscBuildMsg[TSDB_SQL_DROP_ACCT] = tscBuildDropAcctMsg;
  tscBuildMsg[TSDB_SQL_DROP_DB] = tscBuildDropDbMsg;
  tscBuildMsg[TSDB_SQL_DROP_TABLE] = tscBuildDropTableMsg;
  tscBuildMsg[TSDB_SQL_ALTER_USER] = tscBuildUserMsg;
  tscBuildMsg[TSDB_SQL_CREATE_DNODE] = tscBuildCreateDnodeMsg;
  tscBuildMsg[TSDB_SQL_DROP_DNODE] = tscBuildDropDnodeMsg;
  tscBuildMsg[TSDB_SQL_CFG_DNODE] = tscBuildCfgDnodeMsg;
  tscBuildMsg[TSDB_SQL_ALTER_TABLE] = tscBuildAlterTableMsg;
  tscBuildMsg[TSDB_SQL_UPDATE_TAGS_VAL] = tscBuildUpdateTagMsg;
  tscBuildMsg[TSDB_SQL_ALTER_DB] = tscAlterDbMsg;

  tscBuildMsg[TSDB_SQL_CONNECT] = tscBuildConnectMsg;
  tscBuildMsg[TSDB_SQL_USE_DB] = tscBuildUseDbMsg;
  tscBuildMsg[TSDB_SQL_META] = tscBuildTableMetaMsg;
  tscBuildMsg[TSDB_SQL_STABLEVGROUP] = tscBuildSTableVgroupMsg;
  tscBuildMsg[TSDB_SQL_MULTI_META] = tscBuildMultiMeterMetaMsg;

  tscBuildMsg[TSDB_SQL_HB] = tscBuildHeartBeatMsg;
  tscBuildMsg[TSDB_SQL_SHOW] = tscBuildShowMsg;
  tscBuildMsg[TSDB_SQL_RETRIEVE] = tscBuildRetrieveFromMgmtMsg;
  tscBuildMsg[TSDB_SQL_KILL_QUERY] = tscBuildKillMsg;
  tscBuildMsg[TSDB_SQL_KILL_STREAM] = tscBuildKillMsg;
  tscBuildMsg[TSDB_SQL_KILL_CONNECTION] = tscBuildKillMsg;

  tscProcessMsgRsp[TSDB_SQL_SELECT] = tscProcessQueryRsp;
  tscProcessMsgRsp[TSDB_SQL_FETCH] = tscProcessRetrieveRspFromNode;

  tscProcessMsgRsp[TSDB_SQL_DROP_DB] = tscProcessDropDbRsp;
  tscProcessMsgRsp[TSDB_SQL_DROP_TABLE] = tscProcessDropTableRsp;
  tscProcessMsgRsp[TSDB_SQL_CONNECT] = tscProcessConnectRsp;
  tscProcessMsgRsp[TSDB_SQL_USE_DB] = tscProcessUseDbRsp;
  tscProcessMsgRsp[TSDB_SQL_META] = tscProcessTableMetaRsp;
  tscProcessMsgRsp[TSDB_SQL_STABLEVGROUP] = tscProcessSTableVgroupRsp;
  tscProcessMsgRsp[TSDB_SQL_MULTI_META] = tscProcessMultiMeterMetaRsp;

  tscProcessMsgRsp[TSDB_SQL_SHOW] = tscProcessShowRsp;
  tscProcessMsgRsp[TSDB_SQL_RETRIEVE] = tscProcessRetrieveRspFromNode;  // rsp handled by same function.
  tscProcessMsgRsp[TSDB_SQL_DESCRIBE_TABLE] = tscProcessDescribeTableRsp;

  tscProcessMsgRsp[TSDB_SQL_CURRENT_DB]   = tscProcessLocalRetrieveRsp;
  tscProcessMsgRsp[TSDB_SQL_CURRENT_USER] = tscProcessLocalRetrieveRsp;
  tscProcessMsgRsp[TSDB_SQL_SERV_VERSION] = tscProcessLocalRetrieveRsp;
  tscProcessMsgRsp[TSDB_SQL_CLI_VERSION]  = tscProcessLocalRetrieveRsp;
  tscProcessMsgRsp[TSDB_SQL_SERV_STATUS]  = tscProcessLocalRetrieveRsp;

  tscProcessMsgRsp[TSDB_SQL_RETRIEVE_EMPTY_RESULT] = tscProcessEmptyResultRsp;

  tscProcessMsgRsp[TSDB_SQL_RETRIEVE_LOCALMERGE] = tscProcessRetrieveLocalMergeRsp;

  tscProcessMsgRsp[TSDB_SQL_ALTER_TABLE] = tscProcessAlterTableMsgRsp;
  tscProcessMsgRsp[TSDB_SQL_ALTER_DB] = tscProcessAlterDbMsgRsp;

  tscProcessMsgRsp[TSDB_SQL_SHOW_CREATE_TABLE] = tscProcessShowCreateRsp;
  tscProcessMsgRsp[TSDB_SQL_SHOW_CREATE_DATABASE] = tscProcessShowCreateRsp;
  

  tscKeepConn[TSDB_SQL_SHOW] = 1;
  tscKeepConn[TSDB_SQL_RETRIEVE] = 1;
  tscKeepConn[TSDB_SQL_SELECT] = 1;
  tscKeepConn[TSDB_SQL_FETCH] = 1;
  tscKeepConn[TSDB_SQL_HB] = 1;
}<|MERGE_RESOLUTION|>--- conflicted
+++ resolved
@@ -2193,15 +2193,8 @@
    * instead.
    */
   tscDebug("%p force release table meta after drop table:%s", pSql, pTableMetaInfo->name);
-<<<<<<< HEAD
   taosCacheRelease(pTableMeta);
   pTableMeta = NULL;
-  taosCacheRelease(pTableMetaInfo->pTableMeta);
-  pTableMetaInfo->pTableMeta = NULL;
-=======
-  taosCacheRelease(tscMetaCache, (void **)&pTableMeta, true);
-  assert(pTableMetaInfo->pTableMeta == NULL);
->>>>>>> 943b5e57
 
   return 0;
 }
@@ -2402,14 +2395,9 @@
              tscGetNumOfTags(pTableMeta), tscGetNumOfColumns(pTableMeta), pTableMeta->id.uid, pTableMeta);
   }
 
-<<<<<<< HEAD
   taosCacheRelease(pTableMetaInfo->pTableMeta);
   pTableMetaInfo->pTableMeta = NULL;
-  return getTableMetaFromMgmt(pSql, pTableMetaInfo);
-=======
-  taosCacheRelease(tscMetaCache, (void **)&(pTableMetaInfo->pTableMeta), true);
   return getTableMetaFromMnode(pSql, pTableMetaInfo);
->>>>>>> 943b5e57
 }
 
 static bool allVgroupInfoRetrieved(SSqlCmd* pCmd, int32_t clauseIndex) {
