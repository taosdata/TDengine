--- conflicted
+++ resolved
@@ -200,17 +200,13 @@
   }
 
   if (pSql->cmd.command < TSDB_SQL_MGMT) {
-<<<<<<< HEAD
-=======
-    tscTrace("%p msg:%s is sent to server %d", pSql, taosMsg[pSql->cmd.msgType], pSql->ipList.port[0]);
->>>>>>> 667d1f40
     memcpy(pMsg, pSql->cmd.payload + tsRpcHeadSize, pSql->cmd.payloadLen);
   } else {
     pSql->ipList = tscMgmtIpSet;
     memcpy(pMsg, pSql->cmd.payload, pSql->cmd.payloadLen);
   }
 
-  tscTrace("%p msg:%s is sent to server %d", pSql, taosMsg[pSql->cmd.msgType], pSql->ipList.port);
+  tscTrace("%p msg:%s is sent to server", pSql, taosMsg[pSql->cmd.msgType]);
 
   SRpcMsg rpcMsg = {
       .msgType = pSql->cmd.msgType,
