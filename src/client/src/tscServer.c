--- conflicted
+++ resolved
@@ -336,7 +336,6 @@
   return TSDB_CODE_SUCCESS;
 }
 
-<<<<<<< HEAD
 // handle three situation
 // 1. epset retry, only return last failure ep
 // 2. no epset retry, like 'taos -h invalidFqdn', return invalidFqdn
@@ -363,186 +362,6 @@
   }
 }
 
-=======
-//static void doProcessMsgFromServer(SSchedMsg* pSchedMsg) {
-//  SRpcMsg* rpcMsg = pSchedMsg->ahandle;
-//  SRpcEpSet* pEpSet = pSchedMsg->thandle;
-//
-//  TSDB_CACHE_PTR_TYPE handle = (TSDB_CACHE_PTR_TYPE) rpcMsg->ahandle;
-//  SSqlObj* pSql = (SSqlObj*)taosAcquireRef(tscObjRef, handle);
-//  if (pSql == NULL) {
-//    rpcFreeCont(rpcMsg->pCont);
-//    free(rpcMsg);
-//    free(pEpSet);
-//    return;
-//  }
-//
-//  assert(pSql->self == handle);
-//
-//  STscObj *pObj = pSql->pTscObj;
-//  SSqlRes *pRes = &pSql->res;
-//  SSqlCmd *pCmd = &pSql->cmd;
-//
-//  pSql->rpcRid = -1;
-//
-//  if (pObj->signature != pObj) {
-//    tscDebug("0x%"PRIx64" DB connection is closed, cmd:%d pObj:%p signature:%p", pSql->self, pCmd->command, pObj, pObj->signature);
-//
-//    taosRemoveRef(tscObjRef, handle);
-//    taosReleaseRef(tscObjRef, handle);
-//    rpcFreeCont(rpcMsg->pCont);
-//    free(rpcMsg);
-//    free(pEpSet);
-//    return;
-//  }
-//
-//  SQueryInfo* pQueryInfo = tscGetQueryInfo(pCmd);
-//  if (pQueryInfo != NULL && pQueryInfo->type == TSDB_QUERY_TYPE_FREE_RESOURCE) {
-//    tscDebug("0x%"PRIx64" sqlObj needs to be released or DB connection is closed, cmd:%d type:%d, pObj:%p signature:%p",
-//        pSql->self, pCmd->command, pQueryInfo->type, pObj, pObj->signature);
-//
-//    taosRemoveRef(tscObjRef, handle);
-//    taosReleaseRef(tscObjRef, handle);
-//    rpcFreeCont(rpcMsg->pCont);
-//    free(rpcMsg);
-//    free(pEpSet);
-//    return;
-//  }
-//
-//  if (pEpSet) {
-//    if (!tscEpSetIsEqual(&pSql->epSet, pEpSet)) {
-//      if (pCmd->command < TSDB_SQL_MGMT) {
-//        tscUpdateVgroupInfo(pSql, pEpSet);
-//      } else {
-//        tscUpdateMgmtEpSet(pSql, pEpSet);
-//      }
-//    }
-//  }
-//
-//  int32_t cmd = pCmd->command;
-//
-//  // set the flag to denote that sql string needs to be re-parsed and build submit block with table schema
-//  if (cmd == TSDB_SQL_INSERT && rpcMsg->code == TSDB_CODE_TDB_TABLE_RECONFIGURE) {
-//    pSql->cmd.insertParam.schemaAttached = 1;
-//  }
-//
-//  // single table query error need to be handled here.
-//  if ((cmd == TSDB_SQL_SELECT || cmd == TSDB_SQL_UPDATE_TAGS_VAL) &&
-//      (((rpcMsg->code == TSDB_CODE_TDB_INVALID_TABLE_ID || rpcMsg->code == TSDB_CODE_VND_INVALID_VGROUP_ID)) ||
-//       rpcMsg->code == TSDB_CODE_RPC_NETWORK_UNAVAIL || rpcMsg->code == TSDB_CODE_APP_NOT_READY)) {
-//
-//    // 1. super table subquery
-//    // 2. nest queries are all not updated the tablemeta and retry parse the sql after cleanup local tablemeta/vgroup id buffer
-//    if ((TSDB_QUERY_HAS_TYPE(pQueryInfo->type, (TSDB_QUERY_TYPE_STABLE_SUBQUERY | TSDB_QUERY_TYPE_SUBQUERY |
-//                                               TSDB_QUERY_TYPE_TAG_FILTER_QUERY)) &&
-//                                               !TSDB_QUERY_HAS_TYPE(pQueryInfo->type, TSDB_QUERY_TYPE_PROJECTION_QUERY)) ||
-//                                               (TSDB_QUERY_HAS_TYPE(pQueryInfo->type, TSDB_QUERY_TYPE_NEST_SUBQUERY)) || (TSDB_QUERY_HAS_TYPE(pQueryInfo->type, TSDB_QUERY_TYPE_STABLE_SUBQUERY) &&  pQueryInfo->distinct)) {
-//      // do nothing in case of super table subquery
-//    }  else {
-//      pSql->retry += 1;
-//      tscWarn("0x%" PRIx64 " it shall renew table meta, code:%s, retry:%d", pSql->self, tstrerror(rpcMsg->code), pSql->retry);
-//
-//      pSql->res.code = rpcMsg->code;  // keep the previous error code
-//      if (pSql->retry > pSql->maxRetry) {
-//        tscError("0x%" PRIx64 " max retry %d reached, give up", pSql->self, pSql->maxRetry);
-//      } else {
-//        // wait for a little bit moment and then retry
-//        // todo do not sleep in rpc callback thread, add this process into queue to process
-//        if (rpcMsg->code == TSDB_CODE_APP_NOT_READY || rpcMsg->code == TSDB_CODE_VND_INVALID_VGROUP_ID) {
-//          int32_t duration = getWaitingTimeInterval(pSql->retry);
-//          taosMsleep(duration);
-//        }
-//
-//        pSql->retryReason = rpcMsg->code;
-//        rpcMsg->code = tscRenewTableMeta(pSql, 0);
-//        // if there is an error occurring, proceed to the following error handling procedure.
-//        if (rpcMsg->code == TSDB_CODE_TSC_ACTION_IN_PROGRESS) {
-//          taosReleaseRef(tscObjRef, handle);
-//          rpcFreeCont(rpcMsg->pCont);
-//          free(rpcMsg);
-//          free(pEpSet);
-//          return;
-//        }
-//      }
-//    }
-//  }
-//
-//  pRes->rspLen = 0;
-//
-//  if (pRes->code == TSDB_CODE_TSC_QUERY_CANCELLED) {
-//    tscDebug("0x%"PRIx64" query is cancelled, code:%s", pSql->self, tstrerror(pRes->code));
-//  } else {
-//    pRes->code = rpcMsg->code;
-//  }
-//
-//  if (pRes->code == TSDB_CODE_SUCCESS) {
-//    tscDebug("0x%"PRIx64" reset retry counter to be 0 due to success rsp, old:%d", pSql->self, pSql->retry);
-//    pSql->retry = 0;
-//  }
-//
-//  if (pRes->code != TSDB_CODE_TSC_QUERY_CANCELLED) {
-//    assert(rpcMsg->msgType == pCmd->msgType + 1);
-//    pRes->code    = rpcMsg->code;
-//    pRes->rspType = rpcMsg->msgType;
-//    pRes->rspLen  = rpcMsg->contLen;
-//
-//    if (pRes->rspLen > 0 && rpcMsg->pCont) {
-//      char *tmp = (char *)realloc(pRes->pRsp, pRes->rspLen);
-//      if (tmp == NULL) {
-//        pRes->code = TSDB_CODE_TSC_OUT_OF_MEMORY;
-//      } else {
-//        pRes->pRsp = tmp;
-//        memcpy(pRes->pRsp, rpcMsg->pCont, pRes->rspLen);
-//      }
-//    } else {
-//      tfree(pRes->pRsp);
-//    }
-//
-//    /*
-//     * There is not response callback function for submit response.
-//     * The actual inserted number of points is the first number.
-//     */
-//    if (rpcMsg->msgType == TSDB_MSG_TYPE_SUBMIT_RSP && pRes->pRsp != NULL) {
-//      SShellSubmitRspMsg *pMsg = (SShellSubmitRspMsg*)pRes->pRsp;
-//      pMsg->code = htonl(pMsg->code);
-//      pMsg->numOfRows = htonl(pMsg->numOfRows);
-//      pMsg->affectedRows = htonl(pMsg->affectedRows);
-//      pMsg->failedRows = htonl(pMsg->failedRows);
-//      pMsg->numOfFailedBlocks = htonl(pMsg->numOfFailedBlocks);
-//
-//      pRes->numOfRows += pMsg->affectedRows;
-//      tscDebug("0x%"PRIx64" SQL cmd:%s, code:%s inserted rows:%d rspLen:%d", pSql->self, sqlCmd[pCmd->command],
-//          tstrerror(pRes->code), pMsg->affectedRows, pRes->rspLen);
-//    } else {
-//      tscDebug("0x%"PRIx64" SQL cmd:%s, code:%s rspLen:%d", pSql->self, sqlCmd[pCmd->command], tstrerror(pRes->code), pRes->rspLen);
-//    }
-//  }
-//
-//  if (pRes->code == TSDB_CODE_SUCCESS && tscProcessMsgRsp[pCmd->command]) {
-//    rpcMsg->code = (*tscProcessMsgRsp[pCmd->command])(pSql);
-//  }
-//
-//  bool shouldFree = tscShouldBeFreed(pSql);
-//  if (rpcMsg->code != TSDB_CODE_TSC_ACTION_IN_PROGRESS) {
-//    if (rpcMsg->code != TSDB_CODE_SUCCESS) {
-//      pRes->code = rpcMsg->code;
-//    }
-//    rpcMsg->code = (pRes->code == TSDB_CODE_SUCCESS) ? (int32_t)pRes->numOfRows : pRes->code;
-//    (*pSql->fp)(pSql->param, pSql, rpcMsg->code);
-//  }
-//
-//  if (shouldFree) { // in case of table-meta/vgrouplist query, automatically free it
-//    tscDebug("0x%"PRIx64" sqlObj is automatically freed", pSql->self);
-//    taosRemoveRef(tscObjRef, handle);
-//  }
-//
-//  taosReleaseRef(tscObjRef, handle);
-//  rpcFreeCont(rpcMsg->pCont);
-//  free(rpcMsg);
-//  free(pEpSet);
-//}
-
->>>>>>> 7c76e859
 void tscProcessMsgFromServer(SRpcMsg *rpcMsg, SRpcEpSet *pEpSet) {
   TSDB_CACHE_PTR_TYPE handle = (TSDB_CACHE_PTR_TYPE) rpcMsg->ahandle;
   SSqlObj* pSql = (SSqlObj*)taosAcquireRef(tscObjRef, handle);
@@ -3107,8 +2926,8 @@
     memset(pTableMetaInfo->pTableMeta, 0, pTableMetaInfo->tableMetaCapacity);
   } 
   if (NULL == taosHashGetCloneExt(tscTableMetaMap, name, len, NULL, (void **)&(pTableMetaInfo->pTableMeta), &pTableMetaInfo->tableMetaCapacity)) {
-    tfree(pTableMetaInfo->pTableMeta); 
-  } 
+    tfree(pTableMetaInfo->pTableMeta);
+  }
   
   STableMeta* pMeta   = pTableMetaInfo->pTableMeta;
   STableMeta* pSTMeta = (STableMeta *)(pSql->pBuf);
