--- conflicted
+++ resolved
@@ -423,16 +423,10 @@
     // 1. super table subquery
     // 2. nest queries are all not updated the tablemeta and retry parse the sql after cleanup local tablemeta/vgroup id buffer
     if ((TSDB_QUERY_HAS_TYPE(pQueryInfo->type, (TSDB_QUERY_TYPE_STABLE_SUBQUERY | TSDB_QUERY_TYPE_SUBQUERY |
-<<<<<<< HEAD
-                                                TSDB_QUERY_TYPE_TAG_FILTER_QUERY)) &&
-         !TSDB_QUERY_HAS_TYPE(pQueryInfo->type, TSDB_QUERY_TYPE_PROJECTION_QUERY)) ||
-        (TSDB_QUERY_HAS_TYPE(pQueryInfo->type, TSDB_QUERY_TYPE_NEST_SUBQUERY)) || (TSDB_QUERY_HAS_TYPE(pQueryInfo->type, TSDB_QUERY_TYPE_STABLE_SUBQUERY) &&  pQueryInfo->distinct)) {
-=======
                                                TSDB_QUERY_TYPE_TAG_FILTER_QUERY)) &&
                                                !TSDB_QUERY_HAS_TYPE(pQueryInfo->type, TSDB_QUERY_TYPE_PROJECTION_QUERY)) ||
                                                (TSDB_QUERY_HAS_TYPE(pQueryInfo->type, TSDB_QUERY_TYPE_NEST_SUBQUERY)) || (TSDB_QUERY_HAS_TYPE(pQueryInfo->type, TSDB_QUERY_TYPE_STABLE_SUBQUERY) &&  pQueryInfo->distinct)
                                               || (TSDB_QUERY_HAS_TYPE(pQueryInfo->type, TSDB_QUERY_TYPE_JOIN_QUERY))) {
->>>>>>> 18bc5a0a
       // do nothing in case of super table subquery
     }  else {
       pSql->retry += 1;
@@ -978,15 +972,10 @@
     pQueryMsg->tableCols[i].colId = htons(pCol->colId);
     pQueryMsg->tableCols[i].bytes = htons(pCol->bytes);
     pQueryMsg->tableCols[i].type  = htons(pCol->type);
-<<<<<<< HEAD
     //pQueryMsg->tableCols[i].flist.numOfFilters = htons(pCol->flist.numOfFilters);
     pQueryMsg->tableCols[i].flist.numOfFilters = 0;
     pQueryMsg->tableCols[i].flist.filterInfo = 0;
-=======
-    pQueryMsg->tableCols[i].flist.numOfFilters = htons(pCol->flist.numOfFilters);
-    pQueryMsg->tableCols[i].flist.filterInfo = 0;
-
->>>>>>> 18bc5a0a
+
     // append the filter information after the basic column information
     //serializeColFilterInfo(pCol->flist.filterInfo, pCol->flist.numOfFilters, &pMsg);
   }
@@ -1111,11 +1100,7 @@
     pQueryMsg->tsBuf.tsOrder = htonl(pQueryInfo->tsBuf->tsOrder);
     pQueryMsg->tsBuf.tsLen   = htonl(pQueryMsg->tsBuf.tsLen);
     pQueryMsg->tsBuf.tsNumOfBlocks = htonl(pQueryMsg->tsBuf.tsNumOfBlocks);
-<<<<<<< HEAD
   } else {
-=======
-  }  else {
->>>>>>> 18bc5a0a
     pQueryMsg->tsBuf.tsLen = 0;
     pQueryMsg->tsBuf.tsNumOfBlocks = 0;
   }
@@ -1157,10 +1142,7 @@
     }
   } else {
     pQueryMsg->udfContentOffset = 0;
-<<<<<<< HEAD
     pQueryMsg->udfContentLen = 0;
-=======
->>>>>>> 18bc5a0a
   }
 
   memcpy(pMsg, pSql->sqlstr, sqlLen);
@@ -2204,10 +2186,6 @@
       for (int32_t k = 0; k < vmsg->numOfEps; ++k) {
         pVgroup->epAddr[k].port = vmsg->epAddr[k].port;
         tstrncpy(pVgroup->epAddr[k].fqdn, vmsg->epAddr[k].fqdn, TSDB_FQDN_LEN);
-<<<<<<< HEAD
-//        pVgroup->epAddr[k].fqdn = strndup(vmsg->epAddr[k].fqdn, TSDB_FQDN_LEN);
-=======
->>>>>>> 18bc5a0a
       }
 
       doUpdateVgroupInfo(pVgroup->vgId, vmsg);
@@ -2964,19 +2942,9 @@
   tNameExtractFullName(&pTableMetaInfo->name, name);
 
   size_t len = strlen(name);
-<<<<<<< HEAD
-   // just make runtime happy
-  if (pTableMetaInfo->tableMetaCapacity != 0 && pTableMetaInfo->pTableMeta != NULL) {
-    memset(pTableMetaInfo->pTableMeta, 0, pTableMetaInfo->tableMetaCapacity);
-  }
-
-  if (NULL == taosHashGetCloneExt(tscTableMetaMap, name, len, NULL, (void **)&(pTableMetaInfo->pTableMeta), &pTableMetaInfo->tableMetaCapacity)) {
-    tfree(pTableMetaInfo->pTableMeta);
-  }
   
   STableMeta* pMeta   = pTableMetaInfo->pTableMeta;
   STableMeta* pSTMeta = (STableMeta *)(pSql->pBuf);
-=======
   if (pTableMetaInfo->tableMetaCapacity != 0) {
     if (pTableMetaInfo->pTableMeta != NULL) {
       memset(pTableMetaInfo->pTableMeta, 0, pTableMetaInfo->tableMetaCapacity);
@@ -2986,18 +2954,13 @@
     tfree(pTableMetaInfo->pTableMeta);
     pTableMetaInfo->tableMetaCapacity = 0;
   }
->>>>>>> 18bc5a0a
 
   if (pMeta && pMeta->id.uid > 0) {
     // in case of child table, here only get the
     if (pMeta->tableType == TSDB_CHILD_TABLE) {
-<<<<<<< HEAD
       int32_t code = tscCreateTableMetaFromSTableMeta(&pTableMetaInfo->pTableMeta, name, &pTableMetaInfo->tableMetaCapacity, (STableMeta **)(&pSTMeta));
       pSql->pBuf   = (void *)(pSTMeta); 
-=======
-      int32_t code = tscCreateTableMetaFromSTableMeta(&pTableMetaInfo->pTableMeta, name, &pTableMetaInfo->tableMetaCapacity);
       pMeta   = pTableMetaInfo->pTableMeta;
->>>>>>> 18bc5a0a
       if (code != TSDB_CODE_SUCCESS) {
         return getTableMetaFromMnode(pSql, pTableMetaInfo, autocreate);
       }
@@ -3109,9 +3072,6 @@
   // remove stored tableMeta info in hash table
   tscResetSqlCmd(pCmd, true, pSql->self);
 
-<<<<<<< HEAD
-  SArray* pNameList  = taosArrayInit(1, POINTER_BYTES);
-=======
   SSqlCmd* pCmd2 = &pSql->rootObj->cmd;
   pCmd2->pTableMetaMap = tscCleanupTableMetaMap(pCmd2->pTableMetaMap);
   pCmd2->pTableMetaMap = taosHashInit(4, taosGetDefaultHashFunction(TSDB_DATA_TYPE_BINARY), false, HASH_NO_LOCK);
@@ -3119,7 +3079,6 @@
   pSql->rootObj->retryReason = pSql->retryReason;
 
   SArray* pNameList = taosArrayInit(1, POINTER_BYTES);
->>>>>>> 18bc5a0a
   SArray* vgroupList = taosArrayInit(1, POINTER_BYTES);
 
   char* n = strdup(name);
