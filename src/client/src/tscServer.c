/*
 * Copyright (c) 2019 TAOS Data, Inc. <jhtao@taosdata.com>
 *
 * This program is free software: you can use, redistribute, and/or modify
 * it under the terms of the GNU Affero General Public License, version 3
 * or later ("AGPL"), as published by the Free Software Foundation.
 *
 * This program is distributed in the hope that it will be useful, but WITHOUT
 * ANY WARRANTY; without even the implied warranty of MERCHANTABILITY or
 * FITNESS FOR A PARTICULAR PURPOSE.
 *
 * You should have received a copy of the GNU Affero General Public License
 * along with this program. If not, see <http://www.gnu.org/licenses/>.
 */

#include "os.h"
#include "tcmdtype.h"
#include "trpc.h"
#include "tscLocalMerge.h"
#include "tscLog.h"
#include "tscProfile.h"
#include "tscUtil.h"
#include "tschemautil.h"
#include "tsclient.h"
#include "ttimer.h"
#include "tlockfree.h"
#include "qPlan.h"

int (*tscBuildMsg[TSDB_SQL_MAX])(SSqlObj *pSql, SSqlInfo *pInfo) = {0};

int (*tscProcessMsgRsp[TSDB_SQL_MAX])(SSqlObj *pSql);
void tscProcessActivityTimer(void *handle, void *tmrId);
int tscKeepConn[TSDB_SQL_MAX] = {0};

TSKEY tscGetSubscriptionProgress(void* sub, int64_t uid, TSKEY dflt);
void tscUpdateSubscriptionProgress(void* sub, int64_t uid, TSKEY ts);
void tscSaveSubscriptionProgress(void* sub);
static int32_t extractSTableQueryVgroupId(STableMetaInfo* pTableMetaInfo);

static int32_t minMsgSize() { return tsRpcHeadSize + 100; }
static int32_t getWaitingTimeInterval(int32_t count) {
  int32_t initial = 100; // 100 ms by default
  if (count <= 1) {
    return 0;
  }

  return initial * ((2u)<<(count - 2));
}

static void tscSetDnodeEpSet(SRpcEpSet* pEpSet, SVgroupInfo* pVgroupInfo) {
  assert(pEpSet != NULL && pVgroupInfo != NULL && pVgroupInfo->numOfEps > 0);

  // Issue the query to one of the vnode among a vgroup randomly.
  // change the inUse property would not affect the isUse attribute of STableMeta
  pEpSet->inUse = rand() % pVgroupInfo->numOfEps;

  // apply the FQDN string length check here
  bool existed = false;

  pEpSet->numOfEps = pVgroupInfo->numOfEps;
  for(int32_t i = 0; i < pVgroupInfo->numOfEps; ++i) {
    pEpSet->port[i] = pVgroupInfo->epAddr[i].port;

    int32_t len = (int32_t) strnlen(pVgroupInfo->epAddr[i].fqdn, TSDB_FQDN_LEN);
    if (len > 0) {
      tstrncpy(pEpSet->fqdn[i], pVgroupInfo->epAddr[i].fqdn, tListLen(pEpSet->fqdn[i]));
      existed = true;
    }
  }
  assert(existed);
}

static void tscDumpMgmtEpSet(SSqlObj *pSql) {
  SRpcCorEpSet *pCorEpSet = pSql->pTscObj->tscCorMgmtEpSet;
  taosCorBeginRead(&pCorEpSet->version);
  pSql->epSet = pCorEpSet->epSet;
  taosCorEndRead(&pCorEpSet->version);
}  
static void tscEpSetHtons(SRpcEpSet *s) {
   for (int32_t i = 0; i < s->numOfEps; i++) {
      s->port[i] = htons(s->port[i]);    
   }
}

bool tscEpSetIsEqual(SRpcEpSet *s1, SRpcEpSet *s2) {
   if (s1->numOfEps != s2->numOfEps || s1->inUse != s2->inUse) {
     return false;
   }

   for (int32_t i = 0; i < s1->numOfEps; i++) {
     if (s1->port[i] != s2->port[i] 
        || strncmp(s1->fqdn[i], s2->fqdn[i], TSDB_FQDN_LEN) != 0)
        return false;
   }
   return true;
}

void tscUpdateMgmtEpSet(SSqlObj *pSql, SRpcEpSet *pEpSet) {
  // no need to update if equal
  SRpcCorEpSet *pCorEpSet = pSql->pTscObj->tscCorMgmtEpSet;
  taosCorBeginWrite(&pCorEpSet->version);
  pCorEpSet->epSet = *pEpSet;
  taosCorEndWrite(&pCorEpSet->version);
}

static void tscDumpEpSetFromVgroupInfo(SRpcEpSet *pEpSet, SNewVgroupInfo *pVgroupInfo) {
  if (pVgroupInfo == NULL) { return;}
  int8_t inUse = pVgroupInfo->inUse;
  pEpSet->inUse = (inUse >= 0 && inUse < TSDB_MAX_REPLICA) ? inUse: 0; 
  pEpSet->numOfEps = pVgroupInfo->numOfEps;  
  for (int32_t i = 0; i < pVgroupInfo->numOfEps; ++i) {
    tstrncpy(pEpSet->fqdn[i], pVgroupInfo->ep[i].fqdn, sizeof(pEpSet->fqdn[i]));
    pEpSet->port[i] = pVgroupInfo->ep[i].port;
  }
}

static void tscUpdateVgroupInfo(SSqlObj *pSql, SRpcEpSet *pEpSet) {
  SSqlCmd *pCmd = &pSql->cmd;
  STableMetaInfo *pTableMetaInfo = tscGetTableMetaInfoFromCmd(pCmd,  0);
  if (pTableMetaInfo == NULL || pTableMetaInfo->pTableMeta == NULL) {
    return;
  }

  int32_t vgId = -1;
  if (pTableMetaInfo->pTableMeta->tableType == TSDB_SUPER_TABLE) {
    vgId = extractSTableQueryVgroupId(pTableMetaInfo);
  } else {
    vgId = pTableMetaInfo->pTableMeta->vgId;
  }

  assert(vgId > 0);

  SNewVgroupInfo vgroupInfo = {.vgId = -1};
  taosHashGetClone(tscVgroupMap, &vgId, sizeof(vgId), NULL, &vgroupInfo, sizeof(SNewVgroupInfo));
  assert(vgroupInfo.numOfEps > 0 && vgroupInfo.vgId > 0);

  tscDebug("before: Endpoint in use:%d, numOfEps:%d", vgroupInfo.inUse, vgroupInfo.numOfEps);
  vgroupInfo.inUse    = pEpSet->inUse;
  vgroupInfo.numOfEps = pEpSet->numOfEps;
  for (int32_t i = 0; i < vgroupInfo.numOfEps; i++) {
    strncpy(vgroupInfo.ep[i].fqdn, pEpSet->fqdn[i], TSDB_FQDN_LEN);
    vgroupInfo.ep[i].port = pEpSet->port[i];
  }

  tscDebug("after: EndPoint in use:%d, numOfEps:%d", vgroupInfo.inUse, vgroupInfo.numOfEps);
  taosHashPut(tscVgroupMap, &vgId, sizeof(vgId), &vgroupInfo, sizeof(SNewVgroupInfo));

  // Update the local cached epSet info cached by SqlObj
  int32_t inUse = pSql->epSet.inUse;
  tscDumpEpSetFromVgroupInfo(&pSql->epSet, &vgroupInfo);
  tscDebug("0x%"PRIx64" update the epSet in SqlObj, in use before:%d, after:%d", pSql->self, inUse, pSql->epSet.inUse);

}

int32_t extractSTableQueryVgroupId(STableMetaInfo* pTableMetaInfo) {
  assert(pTableMetaInfo != NULL);

  int32_t vgIndex = pTableMetaInfo->vgroupIndex;
  int32_t vgId = -1;

  if (pTableMetaInfo->pVgroupTables == NULL) {
    SVgroupsInfo *pVgroupInfo = pTableMetaInfo->vgroupList;
    assert(pVgroupInfo->vgroups[vgIndex].vgId > 0 && vgIndex < pTableMetaInfo->vgroupList->numOfVgroups);
    vgId = pVgroupInfo->vgroups[vgIndex].vgId;
  } else {
    int32_t numOfVgroups = (int32_t)taosArrayGetSize(pTableMetaInfo->pVgroupTables);
    assert(vgIndex >= 0 && vgIndex < numOfVgroups);

    SVgroupTableInfo *pTableIdList = taosArrayGet(pTableMetaInfo->pVgroupTables, vgIndex);
    vgId = pTableIdList->vgInfo.vgId;
  }

  return vgId;
}

void tscProcessHeartBeatRsp(void *param, TAOS_RES *tres, int code) {
  STscObj *pObj = (STscObj *)param;
  if (pObj == NULL) return;

  if (pObj != pObj->signature) {
    tscError("heartbeat msg, pObj:%p, signature:%p invalid", pObj, pObj->signature);
    return;
  }

  SSqlObj *pSql = tres;
  SSqlRes *pRes = &pSql->res;

  if (code == TSDB_CODE_SUCCESS) {
    SHeartBeatRsp *pRsp = (SHeartBeatRsp *)pRes->pRsp;
    SRpcEpSet     *epSet = &pRsp->epSet;
    if (epSet->numOfEps > 0) {
      tscEpSetHtons(epSet);

      //SRpcCorEpSet *pCorEpSet = pSql->pTscObj->tscCorMgmtEpSet;
      //if (!tscEpSetIsEqual(&pCorEpSet->epSet, epSet)) {
      //  tscTrace("%p updating epset: numOfEps: %d, inUse: %d", pSql, epSet->numOfEps, epSet->inUse);
      //  for (int8_t i = 0; i < epSet->numOfEps; i++) {
      //    tscTrace("endpoint %d: fqdn=%s, port=%d", i, epSet->fqdn[i], epSet->port[i]);
      //  }
      //}
      //concurrency problem, update mgmt epset anyway 
      tscUpdateMgmtEpSet(pSql, epSet);
    }

    pSql->pTscObj->connId = htonl(pRsp->connId);

    if (pRsp->killConnection) {
      tscKillConnection(pObj);
      return;
    } else {
      if (pRsp->queryId) {
        tscKillQuery(pObj, htonl(pRsp->queryId));
      }

      if (pRsp->streamId) {
        tscKillStream(pObj, htonl(pRsp->streamId));
      }
    }

    int32_t total  = htonl(pRsp->totalDnodes);
    int32_t online = htonl(pRsp->onlineDnodes);
    assert(online <= total);

    if (online < total) {
      tscError("0x%"PRIx64", HB, total dnode:%d, online dnode:%d", pSql->self, total, online);
      pSql->res.code = TSDB_CODE_RPC_NETWORK_UNAVAIL;
    }

    if (pRes->length == NULL) {
      pRes->length = calloc(2,  sizeof(int32_t));
    }

    pRes->length[0] = total;
    pRes->length[1] = online;
  } else {
    tscDebug("%" PRId64 " heartbeat failed, code:%s", pObj->hbrid, tstrerror(code));
    if (pRes->length == NULL) {
      pRes->length = calloc(2, sizeof(int32_t));
    }

    pRes->length[1] = 0;
    if (pRes->length[0] == 0) {
      pRes->length[0] = 1; // make sure that the value of the total node is greater than the online node
    }
  }

  if (pObj->hbrid != 0) {
    int32_t waitingDuring = tsShellActivityTimer * 500;
    tscDebug("0x%"PRIx64" send heartbeat in %dms", pSql->self, waitingDuring);

    taosTmrReset(tscProcessActivityTimer, waitingDuring, (void *)pObj->rid, tscTmr, &pObj->pTimer);
  } else {
    tscDebug("0x%"PRIx64" start to close tscObj:%p, not send heartbeat again", pSql->self, pObj);
  }
}

void tscProcessActivityTimer(void *handle, void *tmrId) {
  int64_t rid = (int64_t) handle;
  STscObj *pObj = taosAcquireRef(tscRefId, rid);
  if (pObj == NULL) {
    return;
  }

  SSqlObj* pHB = taosAcquireRef(tscObjRef, pObj->hbrid);
  if (pHB == NULL) {
    taosReleaseRef(tscRefId, rid);
    return;
  }

  assert(pHB->self == pObj->hbrid);

  pHB->retry = 0;
  int32_t code = tscBuildAndSendRequest(pHB, NULL);
  taosReleaseRef(tscObjRef, pObj->hbrid);

  if (code != TSDB_CODE_SUCCESS) {
    tscError("0x%"PRIx64" failed to sent HB to server, reason:%s", pHB->self, tstrerror(code));
  }

  taosReleaseRef(tscRefId, rid);
}

int tscSendMsgToServer(SSqlObj *pSql) {
  STscObj* pObj = pSql->pTscObj;
  SSqlCmd* pCmd = &pSql->cmd;
  
  char *pMsg = rpcMallocCont(pCmd->payloadLen);
  if (NULL == pMsg) {
    tscError("0x%"PRIx64" msg:%s malloc failed", pSql->self, taosMsg[pSql->cmd.msgType]);
    return TSDB_CODE_TSC_OUT_OF_MEMORY;
  }

  // set the mgmt ip list
  if (pSql->cmd.command >= TSDB_SQL_MGMT) {
    tscDumpMgmtEpSet(pSql);
  }

  memcpy(pMsg, pSql->cmd.payload, pSql->cmd.payloadLen);

  SRpcMsg rpcMsg = {
      .msgType = pSql->cmd.msgType,
      .pCont   = pMsg,
      .contLen = pSql->cmd.payloadLen,
      .ahandle = (void*)pSql->self,
      .handle  = NULL,
      .code    = 0
  };

  
  rpcSendRequest(pObj->pRpcObj->pDnodeConn, &pSql->epSet, &rpcMsg, &pSql->rpcRid);
  return TSDB_CODE_SUCCESS;
}

void tscProcessMsgFromServer(SRpcMsg *rpcMsg, SRpcEpSet *pEpSet) {
  TSDB_CACHE_PTR_TYPE handle = (TSDB_CACHE_PTR_TYPE) rpcMsg->ahandle;
  SSqlObj* pSql = (SSqlObj*)taosAcquireRef(tscObjRef, handle);
  if (pSql == NULL) {
    rpcFreeCont(rpcMsg->pCont);
    return;
  }
  assert(pSql->self == handle);

  STscObj *pObj = pSql->pTscObj;
  SSqlRes *pRes = &pSql->res;
  SSqlCmd *pCmd = &pSql->cmd;

  pSql->rpcRid = -1;

  if (pObj->signature != pObj) {
    tscDebug("0x%"PRIx64" DB connection is closed, cmd:%d pObj:%p signature:%p", pSql->self, pCmd->command, pObj, pObj->signature);

    taosRemoveRef(tscObjRef, handle);
    taosReleaseRef(tscObjRef, handle);
    rpcFreeCont(rpcMsg->pCont);
    return;
  }

  SQueryInfo* pQueryInfo = tscGetQueryInfo(pCmd);
  if (pQueryInfo != NULL && pQueryInfo->type == TSDB_QUERY_TYPE_FREE_RESOURCE) {
    tscDebug("0x%"PRIx64" sqlObj needs to be released or DB connection is closed, cmd:%d type:%d, pObj:%p signature:%p",
        pSql->self, pCmd->command, pQueryInfo->type, pObj, pObj->signature);

    taosRemoveRef(tscObjRef, handle);
    taosReleaseRef(tscObjRef, handle);
    rpcFreeCont(rpcMsg->pCont);
    return;
  }

  if (pEpSet) {
    if (!tscEpSetIsEqual(&pSql->epSet, pEpSet)) {
      if (pCmd->command < TSDB_SQL_MGMT) {
        tscUpdateVgroupInfo(pSql, pEpSet);
      } else {
        tscUpdateMgmtEpSet(pSql, pEpSet);
      }
    }
  }

  int32_t cmd = pCmd->command;

  // set the flag to denote that sql string needs to be re-parsed and build submit block with table schema
  if (cmd == TSDB_SQL_INSERT && rpcMsg->code == TSDB_CODE_TDB_TABLE_RECONFIGURE) {
    pSql->cmd.insertParam.schemaAttached = 1;
  }

  if ((cmd == TSDB_SQL_SELECT || cmd == TSDB_SQL_UPDATE_TAGS_VAL) &&
      (rpcMsg->code == TSDB_CODE_TDB_INVALID_TABLE_ID ||
       rpcMsg->code == TSDB_CODE_VND_INVALID_VGROUP_ID ||
       rpcMsg->code == TSDB_CODE_RPC_NETWORK_UNAVAIL ||
       rpcMsg->code == TSDB_CODE_APP_NOT_READY)) {
        
    pSql->retry++;
    tscWarn("0x%"PRIx64" it shall renew table meta, code:%s, retry:%d", pSql->self, tstrerror(rpcMsg->code), pSql->retry);

    pSql->res.code = rpcMsg->code;  // keep the previous error code
    if (pSql->retry > pSql->maxRetry) {
      tscError("0x%"PRIx64" max retry %d reached, give up", pSql->self, pSql->maxRetry);
    } else {
      // wait for a little bit moment and then retry
      // todo do not sleep in rpc callback thread, add this process into queueu to process
      if (rpcMsg->code == TSDB_CODE_APP_NOT_READY || rpcMsg->code == TSDB_CODE_VND_INVALID_VGROUP_ID) {
        int32_t duration = getWaitingTimeInterval(pSql->retry);
        taosMsleep(duration);
      }

      pSql->retryReason = rpcMsg->code;
      rpcMsg->code = tscRenewTableMeta(pSql, 0);
      // if there is an error occurring, proceed to the following error handling procedure.
      if (rpcMsg->code == TSDB_CODE_TSC_ACTION_IN_PROGRESS) {
        taosReleaseRef(tscObjRef, handle);
        rpcFreeCont(rpcMsg->pCont);
        return;
      }
    }
  }

  pRes->rspLen = 0;
  
  if (pRes->code == TSDB_CODE_TSC_QUERY_CANCELLED) {
    tscDebug("0x%"PRIx64" query is cancelled, code:%s", pSql->self, tstrerror(pRes->code));
  } else {
    pRes->code = rpcMsg->code;
  }

  if (pRes->code == TSDB_CODE_SUCCESS) {
    tscDebug("0x%"PRIx64" reset retry counter to be 0 due to success rsp, old:%d", pSql->self, pSql->retry);
    pSql->retry = 0;
  }

  if (pRes->code != TSDB_CODE_TSC_QUERY_CANCELLED) {
    assert(rpcMsg->msgType == pCmd->msgType + 1);
    pRes->code    = rpcMsg->code;
    pRes->rspType = rpcMsg->msgType;
    pRes->rspLen  = rpcMsg->contLen;

    if (pRes->rspLen > 0 && rpcMsg->pCont) {
      char *tmp = (char *)realloc(pRes->pRsp, pRes->rspLen);
      if (tmp == NULL) {
        pRes->code = TSDB_CODE_TSC_OUT_OF_MEMORY;
      } else {
        pRes->pRsp = tmp;
        memcpy(pRes->pRsp, rpcMsg->pCont, pRes->rspLen);
      }
    } else {
      tfree(pRes->pRsp);
    }

    /*
     * There is not response callback function for submit response.
     * The actual inserted number of points is the first number.
     */
    if (rpcMsg->msgType == TSDB_MSG_TYPE_SUBMIT_RSP && pRes->pRsp != NULL) {
      SShellSubmitRspMsg *pMsg = (SShellSubmitRspMsg*)pRes->pRsp;
      pMsg->code = htonl(pMsg->code);
      pMsg->numOfRows = htonl(pMsg->numOfRows);
      pMsg->affectedRows = htonl(pMsg->affectedRows);
      pMsg->failedRows = htonl(pMsg->failedRows);
      pMsg->numOfFailedBlocks = htonl(pMsg->numOfFailedBlocks);

      pRes->numOfRows += pMsg->affectedRows;
      tscDebug("0x%"PRIx64" SQL cmd:%s, code:%s inserted rows:%d rspLen:%d", pSql->self, sqlCmd[pCmd->command],
          tstrerror(pRes->code), pMsg->affectedRows, pRes->rspLen);
    } else {
      tscDebug("0x%"PRIx64" SQL cmd:%s, code:%s rspLen:%d", pSql->self, sqlCmd[pCmd->command], tstrerror(pRes->code), pRes->rspLen);
    }
  }
  
  if (pRes->code == TSDB_CODE_SUCCESS && tscProcessMsgRsp[pCmd->command]) {
    rpcMsg->code = (*tscProcessMsgRsp[pCmd->command])(pSql);
  }

  bool shouldFree = tscShouldBeFreed(pSql);
  if (rpcMsg->code != TSDB_CODE_TSC_ACTION_IN_PROGRESS) {
    if (rpcMsg->code != TSDB_CODE_SUCCESS) {
      pRes->code = rpcMsg->code;
    }
    rpcMsg->code = (pRes->code == TSDB_CODE_SUCCESS) ? (int32_t)pRes->numOfRows : pRes->code;
    (*pSql->fp)(pSql->param, pSql, rpcMsg->code);
  }

  if (shouldFree) { // in case of table-meta/vgrouplist query, automatically free it
    taosRemoveRef(tscObjRef, handle);
    tscDebug("0x%"PRIx64" sqlObj is automatically freed", pSql->self);
  }

  taosReleaseRef(tscObjRef, handle);
  rpcFreeCont(rpcMsg->pCont);
}

int doBuildAndSendMsg(SSqlObj *pSql) {
  SSqlCmd *pCmd = &pSql->cmd;
  SSqlRes *pRes = &pSql->res;

  if (pCmd->command == TSDB_SQL_SELECT ||
      pCmd->command == TSDB_SQL_FETCH ||
      pCmd->command == TSDB_SQL_RETRIEVE ||
      pCmd->command == TSDB_SQL_INSERT ||
      pCmd->command == TSDB_SQL_CONNECT ||
      pCmd->command == TSDB_SQL_HB ||
<<<<<<< HEAD
      pCmd->command == TSDB_SQL_META ||
      pCmd->command == TSDB_SQL_RETRIEVE_FUNC ||
=======
//      pCmd->command == TSDB_SQL_META ||
>>>>>>> dde99cbb
      pCmd->command == TSDB_SQL_STABLEVGROUP) {
    pRes->code = tscBuildMsg[pCmd->command](pSql, NULL);
  }
  
  if (pRes->code != TSDB_CODE_SUCCESS) {
    tscAsyncResultOnError(pSql);
    return TSDB_CODE_SUCCESS;
  }

  int32_t code = tscSendMsgToServer(pSql);

  // NOTE: if code is TSDB_CODE_SUCCESS, pSql may have been released here already by other threads.
  if (code != TSDB_CODE_SUCCESS) {
    pRes->code = code;
    tscAsyncResultOnError(pSql);
    return  TSDB_CODE_SUCCESS;
  }
  
  return TSDB_CODE_SUCCESS;
}

int tscBuildAndSendRequest(SSqlObj *pSql, SQueryInfo* pQueryInfo) {
  char name[TSDB_TABLE_FNAME_LEN] = {0};

  SSqlCmd *pCmd = &pSql->cmd;
  uint32_t type = 0;

  if (pQueryInfo == NULL) {
     pQueryInfo = tscGetQueryInfo(pCmd);
  }

  STableMetaInfo *pTableMetaInfo = NULL;

  if (pQueryInfo != NULL) {
    pTableMetaInfo = tscGetMetaInfo(pQueryInfo, 0);
    if (pTableMetaInfo != NULL) {
      tNameExtractFullName(&pTableMetaInfo->name, name);
    }

    type = pQueryInfo->type;

    // while numOfTables equals to 0, it must be Heartbeat
    assert((pQueryInfo->numOfTables == 0 && (pQueryInfo->command == TSDB_SQL_HB || pSql->cmd.command == TSDB_SQL_RETRIEVE_FUNC)) || pQueryInfo->numOfTables > 0);
  }

  tscDebug("0x%"PRIx64" SQL cmd:%s will be processed, name:%s, type:%d", pSql->self, sqlCmd[pCmd->command], name, type);
  if (pCmd->command < TSDB_SQL_MGMT) { // the pTableMetaInfo cannot be NULL
    if (pTableMetaInfo == NULL) {
      pSql->res.code = TSDB_CODE_TSC_APP_ERROR;
      return pSql->res.code;
    }
  } else if (pCmd->command >= TSDB_SQL_LOCAL) {
    return (*tscProcessMsgRsp[pCmd->command])(pSql);
  }
  
  return doBuildAndSendMsg(pSql);
}

int tscBuildFetchMsg(SSqlObj *pSql, SSqlInfo *pInfo) {
  SRetrieveTableMsg *pRetrieveMsg = (SRetrieveTableMsg *) pSql->cmd.payload;

  SQueryInfo *pQueryInfo = tscGetQueryInfo(&pSql->cmd);

  pRetrieveMsg->free = htons(pQueryInfo->type);
  pRetrieveMsg->qId  = htobe64(pSql->res.qId);

  // todo valid the vgroupId at the client side
  STableMetaInfo* pTableMetaInfo = tscGetMetaInfo(pQueryInfo, 0);
  
  if (UTIL_TABLE_IS_SUPER_TABLE(pTableMetaInfo)) {
    int32_t vgIndex = pTableMetaInfo->vgroupIndex;
    int32_t vgId = -1;

    if (pTableMetaInfo->pVgroupTables == NULL) {
      SVgroupsInfo *pVgroupInfo = pTableMetaInfo->vgroupList;
      assert(pVgroupInfo->vgroups[vgIndex].vgId > 0 && vgIndex < pTableMetaInfo->vgroupList->numOfVgroups);
      vgId = pVgroupInfo->vgroups[vgIndex].vgId;
    } else {
      int32_t numOfVgroups = (int32_t)taosArrayGetSize(pTableMetaInfo->pVgroupTables);
      assert(vgIndex >= 0 && vgIndex < numOfVgroups);

      SVgroupTableInfo* pTableIdList = taosArrayGet(pTableMetaInfo->pVgroupTables, vgIndex);
      vgId = pTableIdList->vgInfo.vgId;
    }

    pRetrieveMsg->header.vgId = htonl(vgId);
    tscDebug("0x%"PRIx64" build fetch msg from vgId:%d, vgIndex:%d, qId:0x%" PRIx64, pSql->self, vgId, vgIndex, pSql->res.qId);
  } else {
    STableMeta* pTableMeta = pTableMetaInfo->pTableMeta;
    pRetrieveMsg->header.vgId = htonl(pTableMeta->vgId);
    tscDebug("0x%"PRIx64" build fetch msg from only one vgroup, vgId:%d, qId:0x%" PRIx64, pSql->self, pTableMeta->vgId,
        pSql->res.qId);
  }

  pSql->cmd.payloadLen = sizeof(SRetrieveTableMsg);
  pSql->cmd.msgType = TSDB_MSG_TYPE_FETCH;

  pRetrieveMsg->header.contLen = htonl(sizeof(SRetrieveTableMsg));

  return TSDB_CODE_SUCCESS;
}

int tscBuildSubmitMsg(SSqlObj *pSql, SSqlInfo *pInfo) {
  SQueryInfo *pQueryInfo = tscGetQueryInfo(&pSql->cmd);
  STableMeta* pTableMeta = tscGetMetaInfo(pQueryInfo, 0)->pTableMeta;

  // pSql->cmd.payloadLen is set during copying data into payload
  pSql->cmd.msgType = TSDB_MSG_TYPE_SUBMIT;

  SNewVgroupInfo vgroupInfo = {0};
  taosHashGetClone(tscVgroupMap, &pTableMeta->vgId, sizeof(pTableMeta->vgId), NULL, &vgroupInfo, sizeof(SNewVgroupInfo));
  tscDumpEpSetFromVgroupInfo(&pSql->epSet, &vgroupInfo);

  tscDebug("0x%"PRIx64" submit msg built, numberOfEP:%d", pSql->self, pSql->epSet.numOfEps);

  return TSDB_CODE_SUCCESS;
}

/*
 * for table query, simply return the size <= 1k
 */
static int32_t tscEstimateQueryMsgSize(SSqlObj *pSql) {
  const static int32_t MIN_QUERY_MSG_PKT_SIZE = TSDB_MAX_BYTES_PER_ROW * 5;

  SSqlCmd* pCmd = &pSql->cmd;
  SQueryInfo *pQueryInfo = tscGetQueryInfo(pCmd);

  int32_t srcColListSize = (int32_t)(taosArrayGetSize(pQueryInfo->colList) * sizeof(SColumnInfo));

  size_t  numOfExprs = tscNumOfExprs(pQueryInfo);
  int32_t exprSize = (int32_t)(sizeof(SSqlExpr) * numOfExprs * 2);

  int32_t tsBufSize = (pQueryInfo->tsBuf != NULL) ? pQueryInfo->tsBuf->fileSize : 0;
  int32_t sqlLen = (int32_t) strlen(pSql->sqlstr) + 1;

  int32_t tableSerialize = 0;
  STableMetaInfo *pTableMetaInfo = tscGetMetaInfo(pQueryInfo, 0);
  if (pTableMetaInfo->pVgroupTables != NULL) {
    size_t numOfGroups = taosArrayGetSize(pTableMetaInfo->pVgroupTables);

    int32_t totalTables = 0;
    for (int32_t i = 0; i < numOfGroups; ++i) {
      SVgroupTableInfo *pTableInfo = taosArrayGet(pTableMetaInfo->pVgroupTables, i);
      totalTables += (int32_t) taosArrayGetSize(pTableInfo->itemList);
    }

    tableSerialize = totalTables * sizeof(STableIdInfo);
  }

  return MIN_QUERY_MSG_PKT_SIZE + minMsgSize() + sizeof(SQueryTableMsg) + srcColListSize + exprSize + tsBufSize +
         tableSerialize + sqlLen + 4096 + pQueryInfo->bufLen;
}

static char *doSerializeTableInfo(SQueryTableMsg *pQueryMsg, SSqlObj *pSql, STableMetaInfo *pTableMetaInfo, char *pMsg,
                                  int32_t *succeed) {
  TSKEY dfltKey = htobe64(pQueryMsg->window.skey);

  STableMeta * pTableMeta = pTableMetaInfo->pTableMeta;
  if (UTIL_TABLE_IS_NORMAL_TABLE(pTableMetaInfo) || pTableMetaInfo->pVgroupTables == NULL) {
    
    int32_t vgId = -1;
    if (UTIL_TABLE_IS_SUPER_TABLE(pTableMetaInfo)) {
      int32_t index = pTableMetaInfo->vgroupIndex;
      assert(index >= 0);

      SVgroupInfo* pVgroupInfo = NULL;
      if (pTableMetaInfo->vgroupList && pTableMetaInfo->vgroupList->numOfVgroups > 0) {
        assert(index < pTableMetaInfo->vgroupList->numOfVgroups);
        pVgroupInfo = &pTableMetaInfo->vgroupList->vgroups[index];
      } else {
        tscError("0x%"PRIx64" No vgroup info found", pSql->self);
        
        *succeed = 0;
        return pMsg;
      }

      vgId = pVgroupInfo->vgId;
      tscSetDnodeEpSet(&pSql->epSet, pVgroupInfo);
      tscDebug("0x%"PRIx64" query on stable, vgIndex:%d, numOfVgroups:%d", pSql->self, index, pTableMetaInfo->vgroupList->numOfVgroups);
    } else {
      vgId = pTableMeta->vgId;

      SNewVgroupInfo vgroupInfo = {0};
      taosHashGetClone(tscVgroupMap, &pTableMeta->vgId, sizeof(pTableMeta->vgId), NULL, &vgroupInfo, sizeof(SNewVgroupInfo));
      tscDumpEpSetFromVgroupInfo(&pSql->epSet, &vgroupInfo);
    }

    pSql->epSet.inUse = rand()%pSql->epSet.numOfEps;
    pQueryMsg->head.vgId = htonl(vgId);

    STableIdInfo *pTableIdInfo = (STableIdInfo *)pMsg;
    pTableIdInfo->tid = htonl(pTableMeta->id.tid);
    pTableIdInfo->uid = htobe64(pTableMeta->id.uid);
    pTableIdInfo->key = htobe64(tscGetSubscriptionProgress(pSql->pSubscription, pTableMeta->id.uid, dfltKey));

    pQueryMsg->numOfTables = htonl(1);  // set the number of tables
    pMsg += sizeof(STableIdInfo);
  } else { // it is a subquery of the super table query, this EP info is acquired from vgroupInfo
    int32_t index = pTableMetaInfo->vgroupIndex;
    int32_t numOfVgroups = (int32_t)taosArrayGetSize(pTableMetaInfo->pVgroupTables);
    assert(index >= 0 && index < numOfVgroups);

    SVgroupTableInfo* pTableIdList = taosArrayGet(pTableMetaInfo->pVgroupTables, index);

    // set the vgroup info 
    tscSetDnodeEpSet(&pSql->epSet, &pTableIdList->vgInfo);
    pQueryMsg->head.vgId = htonl(pTableIdList->vgInfo.vgId);
    
    int32_t numOfTables = (int32_t)taosArrayGetSize(pTableIdList->itemList);
    pQueryMsg->numOfTables = htonl(numOfTables);  // set the number of tables

    tscDebug("0x%"PRIx64" query on stable, vgId:%d, numOfTables:%d, vgIndex:%d, numOfVgroups:%d", pSql->self,
             pTableIdList->vgInfo.vgId, numOfTables, index, numOfVgroups);

    // serialize each table id info
    for(int32_t i = 0; i < numOfTables; ++i) {
      STableIdInfo* pItem = taosArrayGet(pTableIdList->itemList, i);
      
      STableIdInfo *pTableIdInfo = (STableIdInfo *)pMsg;
      pTableIdInfo->tid = htonl(pItem->tid);
      pTableIdInfo->uid = htobe64(pItem->uid);
      pTableIdInfo->key = htobe64(tscGetSubscriptionProgress(pSql->pSubscription, pItem->uid, dfltKey));
      pMsg += sizeof(STableIdInfo);
    }
  }

  char n[TSDB_TABLE_FNAME_LEN] = {0};
  tNameExtractFullName(&pTableMetaInfo->name, n);

  tscDebug("0x%"PRIx64" vgId:%d, query on table:%s, tid:%d, uid:%" PRIu64, pSql->self, htonl(pQueryMsg->head.vgId), n, pTableMeta->id.tid, pTableMeta->id.uid);
  return pMsg;
}

// TODO refactor
static int32_t serializeColFilterInfo(SColumnFilterInfo* pColFilters, int16_t numOfFilters, char** pMsg) {
  // append the filter information after the basic column information
  for (int32_t f = 0; f < numOfFilters; ++f) {
    SColumnFilterInfo *pColFilter = &pColFilters[f];

    SColumnFilterInfo *pFilterMsg = (SColumnFilterInfo *)(*pMsg);
    pFilterMsg->filterstr = htons(pColFilter->filterstr);

    (*pMsg) += sizeof(SColumnFilterInfo);

    if (pColFilter->filterstr) {
      pFilterMsg->len = htobe64(pColFilter->len);
      memcpy(*pMsg, (void *)pColFilter->pz, (size_t)(pColFilter->len + 1));
      (*pMsg) += (pColFilter->len + 1);  // append the additional filter binary info
    } else {
      pFilterMsg->lowerBndi = htobe64(pColFilter->lowerBndi);
      pFilterMsg->upperBndi = htobe64(pColFilter->upperBndi);
    }

    pFilterMsg->lowerRelOptr = htons(pColFilter->lowerRelOptr);
    pFilterMsg->upperRelOptr = htons(pColFilter->upperRelOptr);

    if (pColFilter->lowerRelOptr == TSDB_RELATION_INVALID && pColFilter->upperRelOptr == TSDB_RELATION_INVALID) {
      tscError("invalid filter info");
      return TSDB_CODE_TSC_INVALID_OPERATION;
    }
  }

  return TSDB_CODE_SUCCESS;
}

static int32_t serializeSqlExpr(SSqlExpr* pExpr, STableMetaInfo* pTableMetaInfo, char** pMsg, int64_t id, bool validateColumn) {
  STableMeta* pTableMeta = pTableMetaInfo->pTableMeta;

  // the queried table has been removed and a new table with the same name has already been created already
  // return error msg
  if (pExpr->uid != pTableMeta->id.uid) {
    tscError("0x%"PRIx64" table has already been destroyed", id);
    return TSDB_CODE_TSC_INVALID_TABLE_NAME;
  }

  if (validateColumn && !tscValidateColumnId(pTableMetaInfo, pExpr->colInfo.colId, pExpr->numOfParams)) {
    tscError("0x%"PRIx64" table schema is not matched with parsed sql", id);
    return TSDB_CODE_TSC_INVALID_OPERATION;
  }

  assert(pExpr->resColId < 0);
  SSqlExpr* pSqlExpr = (SSqlExpr *)(*pMsg);

  SColIndex* pIndex = &pSqlExpr->colInfo;

  pIndex->colId         = htons(pExpr->colInfo.colId);
  pIndex->colIndex      = htons(pExpr->colInfo.colIndex);
  pIndex->flag          = htons(pExpr->colInfo.flag);
  pSqlExpr->uid         = htobe64(pExpr->uid);
  pSqlExpr->colType     = htons(pExpr->colType);
  pSqlExpr->colBytes    = htons(pExpr->colBytes);
  pSqlExpr->resType     = htons(pExpr->resType);
  pSqlExpr->resBytes    = htons(pExpr->resBytes);
  pSqlExpr->functionId  = htons(pExpr->functionId);
  pSqlExpr->numOfParams = htons(pExpr->numOfParams);
  pSqlExpr->resColId    = htons(pExpr->resColId);
  pSqlExpr->flist.numOfFilters = htons(pExpr->flist.numOfFilters);

  (*pMsg) += sizeof(SSqlExpr);
  for (int32_t j = 0; j < pExpr->numOfParams; ++j) { // todo add log
    pSqlExpr->param[j].nType = htons((uint16_t)pExpr->param[j].nType);
    pSqlExpr->param[j].nLen = htons(pExpr->param[j].nLen);

    if (pExpr->param[j].nType == TSDB_DATA_TYPE_BINARY) {
      memcpy((*pMsg), pExpr->param[j].pz, pExpr->param[j].nLen);
      (*pMsg) += pExpr->param[j].nLen;
    } else {
      pSqlExpr->param[j].i64 = htobe64(pExpr->param[j].i64);
    }
  }

  serializeColFilterInfo(pExpr->flist.filterInfo, pExpr->flist.numOfFilters, pMsg);

  return TSDB_CODE_SUCCESS;
}

int tscBuildQueryMsg(SSqlObj *pSql, SSqlInfo *pInfo) {
  SSqlCmd *pCmd = &pSql->cmd;

  int32_t code = TSDB_CODE_SUCCESS;
  int32_t size = tscEstimateQueryMsgSize(pSql);

  if (TSDB_CODE_SUCCESS != tscAllocPayload(pCmd, size)) {
    tscError("%p failed to malloc for query msg", pSql);
    return TSDB_CODE_TSC_INVALID_OPERATION;  // todo add test for this
  }

  SQueryInfo *pQueryInfo = tscGetQueryInfo(pCmd);

  SQueryAttr query = {{0}};
  tscCreateQueryFromQueryInfo(pQueryInfo, &query, pSql);

  SArray* tableScanOperator = createTableScanPlan(&query);
  SArray* queryOperator = createExecOperatorPlan(&query);

  STableMetaInfo *pTableMetaInfo = tscGetMetaInfo(pQueryInfo, 0);
  STableMeta * pTableMeta = pTableMetaInfo->pTableMeta;

  SQueryTableMsg *pQueryMsg = (SQueryTableMsg *)pCmd->payload;
  tstrncpy(pQueryMsg->version, version, tListLen(pQueryMsg->version));

  int32_t numOfTags = query.numOfTags;
  int32_t sqlLen = (int32_t) strlen(pSql->sqlstr);

  if (taosArrayGetSize(tableScanOperator) == 0) {
    pQueryMsg->tableScanOperator = htonl(-1);
  } else {
    int32_t* tablescanOp = taosArrayGet(tableScanOperator, 0);
    pQueryMsg->tableScanOperator = htonl(*tablescanOp);
  }

  pQueryMsg->window.skey = htobe64(query.window.skey);
  pQueryMsg->window.ekey = htobe64(query.window.ekey);

  pQueryMsg->order          = htons(query.order.order);
  pQueryMsg->orderColId     = htons(query.order.orderColId);
  pQueryMsg->fillType       = htons(query.fillType);
  pQueryMsg->limit          = htobe64(query.limit.limit);
  pQueryMsg->offset         = htobe64(query.limit.offset);
  pQueryMsg->numOfCols      = htons(query.numOfCols);

  pQueryMsg->interval.interval     = htobe64(query.interval.interval);
  pQueryMsg->interval.sliding      = htobe64(query.interval.sliding);
  pQueryMsg->interval.offset       = htobe64(query.interval.offset);
  pQueryMsg->interval.intervalUnit = query.interval.intervalUnit;
  pQueryMsg->interval.slidingUnit  = query.interval.slidingUnit;
  pQueryMsg->interval.offsetUnit   = query.interval.offsetUnit;

  pQueryMsg->stableQuery      = query.stableQuery;
  pQueryMsg->topBotQuery      = query.topBotQuery;
  pQueryMsg->groupbyColumn    = query.groupbyColumn;
  pQueryMsg->hasTagResults    = query.hasTagResults;
  pQueryMsg->timeWindowInterpo = query.timeWindowInterpo;
  pQueryMsg->queryBlockDist   = query.queryBlockDist;
  pQueryMsg->stabledev        = query.stabledev;
  pQueryMsg->tsCompQuery      = query.tsCompQuery;
  pQueryMsg->simpleAgg        = query.simpleAgg;
  pQueryMsg->pointInterpQuery = query.pointInterpQuery;
  pQueryMsg->needReverseScan  = query.needReverseScan;

  pQueryMsg->numOfTags        = htonl(numOfTags);
  pQueryMsg->sqlstrLen        = htonl(sqlLen);
  pQueryMsg->sw.gap           = htobe64(query.sw.gap);
  pQueryMsg->sw.primaryColId  = htonl(PRIMARYKEY_TIMESTAMP_COL_INDEX);

  pQueryMsg->secondStageOutput = htonl(query.numOfExpr2);
  pQueryMsg->numOfOutput = htons((int16_t)query.numOfOutput);  // this is the stage one output column number

  pQueryMsg->numOfGroupCols = htons(pQueryInfo->groupbyExpr.numOfGroupCols);
  pQueryMsg->tagNameRelType = htons(pQueryInfo->tagCond.relType);
  pQueryMsg->tbnameCondLen  = htonl(pQueryInfo->tagCond.tbnameCond.len);
  pQueryMsg->queryType      = htonl(pQueryInfo->type);
  pQueryMsg->prevResultLen  = htonl(pQueryInfo->bufLen);

  // set column list ids
  size_t numOfCols = taosArrayGetSize(pQueryInfo->colList);
  char *pMsg = (char *)(pQueryMsg->tableCols) + numOfCols * sizeof(SColumnInfo);

  for (int32_t i = 0; i < numOfCols; ++i) {
    SColumnInfo *pCol = &query.tableCols[i];

    pQueryMsg->tableCols[i].colId = htons(pCol->colId);
    pQueryMsg->tableCols[i].bytes = htons(pCol->bytes);
    pQueryMsg->tableCols[i].type  = htons(pCol->type);
    pQueryMsg->tableCols[i].flist.numOfFilters = htons(pCol->flist.numOfFilters);

    // append the filter information after the basic column information
    serializeColFilterInfo(pCol->flist.filterInfo, pCol->flist.numOfFilters, &pMsg);
  }

  for (int32_t i = 0; i < query.numOfOutput; ++i) {
    code = serializeSqlExpr(&query.pExpr1[i].base, pTableMetaInfo, &pMsg, pSql->self, true);
    if (code != TSDB_CODE_SUCCESS) {
      goto _end;
    }
  }

  for (int32_t i = 0; i < query.numOfExpr2; ++i) {
    code = serializeSqlExpr(&query.pExpr2[i].base, pTableMetaInfo, &pMsg, pSql->self, false);
    if (code != TSDB_CODE_SUCCESS) {
      goto _end;
    }
  }

  int32_t succeed = 1;

  // serialize the table info (sid, uid, tags)
  pMsg = doSerializeTableInfo(pQueryMsg, pSql, pTableMetaInfo, pMsg, &succeed);
  if (succeed == 0) {
    code = TSDB_CODE_TSC_APP_ERROR;
    goto _end;
  }
  
  SGroupbyExpr *pGroupbyExpr = query.pGroupbyExpr;
  if (pGroupbyExpr->numOfGroupCols > 0) {
    pQueryMsg->orderByIdx = htons(pGroupbyExpr->orderIndex);
    pQueryMsg->orderType = htons(pGroupbyExpr->orderType);

    for (int32_t j = 0; j < pGroupbyExpr->numOfGroupCols; ++j) {
      SColIndex* pCol = taosArrayGet(pGroupbyExpr->columnInfo, j);

      *((int16_t *)pMsg) = htons(pCol->colId);
      pMsg += sizeof(pCol->colId);

      *((int16_t *)pMsg) += htons(pCol->colIndex);
      pMsg += sizeof(pCol->colIndex);

      *((int16_t *)pMsg) += htons(pCol->flag);
      pMsg += sizeof(pCol->flag);

      memcpy(pMsg, pCol->name, tListLen(pCol->name));
      pMsg += tListLen(pCol->name);
    }
  }

  if (query.fillType != TSDB_FILL_NONE) {
    for (int32_t i = 0; i < query.numOfOutput; ++i) {
      *((int64_t *)pMsg) = htobe64(query.fillVal[i]);
      pMsg += sizeof(query.fillVal[0]);
    }
  }

  if (query.numOfTags > 0) {
    for (int32_t i = 0; i < query.numOfTags; ++i) {
      SColumnInfo* pTag = &query.tagColList[i];

      SColumnInfo* pTagCol = (SColumnInfo*) pMsg;
      pTagCol->colId = htons(pTag->colId);
      pTagCol->bytes = htons(pTag->bytes);
      pTagCol->type  = htons(pTag->type);
      pTagCol->flist.numOfFilters = 0;

      pMsg += sizeof(SColumnInfo);
    }
  }

  // serialize tag column query condition
  if (pQueryInfo->tagCond.pCond != NULL && taosArrayGetSize(pQueryInfo->tagCond.pCond) > 0) {
    STagCond* pTagCond = &pQueryInfo->tagCond;

    SCond *pCond = tsGetSTableQueryCond(pTagCond, pTableMeta->id.uid);
    if (pCond != NULL && pCond->cond != NULL) {
      pQueryMsg->tagCondLen = htons(pCond->len);
      memcpy(pMsg, pCond->cond, pCond->len);

      pMsg += pCond->len;
    }
  }

  if (pQueryInfo->bufLen > 0) {
    memcpy(pMsg, pQueryInfo->buf, pQueryInfo->bufLen);
    pMsg += pQueryInfo->bufLen;
  }

  SCond* pCond = &pQueryInfo->tagCond.tbnameCond;
  if (pCond->len > 0) {
    strncpy(pMsg, pCond->cond, pCond->len);
    pMsg += pCond->len;
  }

  // compressed ts block
  pQueryMsg->tsBuf.tsOffset = htonl((int32_t)(pMsg - pCmd->payload));

  if (pQueryInfo->tsBuf != NULL) {
    // note: here used the index instead of actual vnode id.
    int32_t vnodeIndex = pTableMetaInfo->vgroupIndex;
    code = dumpFileBlockByGroupId(pQueryInfo->tsBuf, vnodeIndex, pMsg, &pQueryMsg->tsBuf.tsLen, &pQueryMsg->tsBuf.tsNumOfBlocks);
    if (code != TSDB_CODE_SUCCESS) {
      goto _end;
    }

    pMsg += pQueryMsg->tsBuf.tsLen;

    pQueryMsg->tsBuf.tsOrder = htonl(pQueryInfo->tsBuf->tsOrder);
    pQueryMsg->tsBuf.tsLen   = htonl(pQueryMsg->tsBuf.tsLen);
    pQueryMsg->tsBuf.tsNumOfBlocks = htonl(pQueryMsg->tsBuf.tsNumOfBlocks);
  }

  int32_t numOfOperator = (int32_t) taosArrayGetSize(queryOperator);
  pQueryMsg->numOfOperator = htonl(numOfOperator);
  for(int32_t i = 0; i < numOfOperator; ++i) {
    int32_t *operator = taosArrayGet(queryOperator, i);
    *(int32_t*)pMsg = htonl(*operator);

    pMsg += sizeof(int32_t);
  }

  // support only one udf
  if (pQueryInfo->pUdfInfo != NULL && taosArrayGetSize(pQueryInfo->pUdfInfo) > 0) {
    pQueryMsg->udfContentOffset = htonl((int32_t) (pMsg - pCmd->payload));
    for(int32_t i = 0; i < taosArrayGetSize(pQueryInfo->pUdfInfo); ++i) {
      SUdfInfo* pUdfInfo = taosArrayGet(pQueryInfo->pUdfInfo, i);
      *(int8_t*) pMsg = pUdfInfo->resType;
      pMsg += sizeof(pUdfInfo->resType);

      *(int16_t*) pMsg = htons(pUdfInfo->resBytes);
      pMsg += sizeof(pUdfInfo->resBytes);

      STR_TO_VARSTR(pMsg, pUdfInfo->name);

      pMsg += varDataTLen(pMsg);

      *(int32_t*) pMsg = htonl(pUdfInfo->funcType);
      pMsg += sizeof(pUdfInfo->funcType);

      *(int32_t*) pMsg = htonl(pUdfInfo->bufSize);
      pMsg += sizeof(pUdfInfo->bufSize);

      pQueryMsg->udfContentLen = htonl(pUdfInfo->contLen);
      memcpy(pMsg, pUdfInfo->content, pUdfInfo->contLen);

      pMsg += pUdfInfo->contLen;
    }
  }

  memcpy(pMsg, pSql->sqlstr, sqlLen);
  pMsg += sqlLen;

  int32_t msgLen = (int32_t)(pMsg - pCmd->payload);

  tscDebug("0x%"PRIx64" msg built success, len:%d bytes", pSql->self, msgLen);
  pCmd->payloadLen = msgLen;
  pSql->cmd.msgType = TSDB_MSG_TYPE_QUERY;

  pQueryMsg->head.contLen = htonl(msgLen);
  assert(msgLen + minMsgSize() <= (int32_t)pCmd->allocSize);

  _end:
  freeQueryAttr(&query);
  taosArrayDestroy(tableScanOperator);
  taosArrayDestroy(queryOperator);
  return code;
}

int32_t tscBuildCreateDbMsg(SSqlObj *pSql, SSqlInfo *pInfo) {
  SSqlCmd *pCmd = &pSql->cmd;
  pCmd->payloadLen = sizeof(SCreateDbMsg);
  
  pCmd->msgType = (pInfo->pMiscInfo->dbOpt.dbType == TSDB_DB_TYPE_DEFAULT) ? TSDB_MSG_TYPE_CM_CREATE_DB : TSDB_MSG_TYPE_CM_CREATE_TP;

  SCreateDbMsg *pCreateDbMsg = (SCreateDbMsg *)pCmd->payload;

//  assert(pCmd->numOfClause == 1);
  STableMetaInfo *pTableMetaInfo = tscGetTableMetaInfoFromCmd(pCmd,  0);
  int32_t code = tNameExtractFullName(&pTableMetaInfo->name, pCreateDbMsg->db);
  assert(code == TSDB_CODE_SUCCESS);

  return TSDB_CODE_SUCCESS;
}

int32_t tscBuildCreateFuncMsg(SSqlObj *pSql, SSqlInfo *pInfo) {
  SSqlCmd *pCmd = &pSql->cmd;
  SCreateFuncMsg *pCreateFuncMsg = (SCreateFuncMsg *)pCmd->payload;

  pCmd->msgType = TSDB_MSG_TYPE_CM_CREATE_FUNCTION;

  pCmd->payloadLen = sizeof(SCreateFuncMsg) + htonl(pCreateFuncMsg->codeLen);

  return TSDB_CODE_SUCCESS;
}


int32_t tscBuildCreateDnodeMsg(SSqlObj *pSql, SSqlInfo *pInfo) {
  SSqlCmd *pCmd = &pSql->cmd;
  pCmd->payloadLen = sizeof(SCreateDnodeMsg);
  if (TSDB_CODE_SUCCESS != tscAllocPayload(pCmd, pCmd->payloadLen)) {
    tscError("0x%"PRIx64" failed to malloc for query msg", pSql->self);
    return TSDB_CODE_TSC_OUT_OF_MEMORY;
  }

  SCreateDnodeMsg *pCreate = (SCreateDnodeMsg *)pCmd->payload;

  SStrToken* t0 = taosArrayGet(pInfo->pMiscInfo->a, 0);
  strncpy(pCreate->ep, t0->z, t0->n);
  
  pCmd->msgType = TSDB_MSG_TYPE_CM_CREATE_DNODE;

  return TSDB_CODE_SUCCESS;
}

int32_t tscBuildAcctMsg(SSqlObj *pSql, SSqlInfo *pInfo) {
  SSqlCmd *pCmd = &pSql->cmd;
  pCmd->payloadLen = sizeof(SCreateAcctMsg);
  if (TSDB_CODE_SUCCESS != tscAllocPayload(pCmd, pCmd->payloadLen)) {
    tscError("0x%"PRIx64" failed to malloc for query msg", pSql->self);
    return TSDB_CODE_TSC_OUT_OF_MEMORY;
  }

  SCreateAcctMsg *pAlterMsg = (SCreateAcctMsg *)pCmd->payload;

  SStrToken *pName = &pInfo->pMiscInfo->user.user;
  SStrToken *pPwd = &pInfo->pMiscInfo->user.passwd;

  strncpy(pAlterMsg->user, pName->z, pName->n);
  strncpy(pAlterMsg->pass, pPwd->z, pPwd->n);

  SCreateAcctInfo *pAcctOpt = &pInfo->pMiscInfo->acctOpt;

  pAlterMsg->cfg.maxUsers = htonl(pAcctOpt->maxUsers);
  pAlterMsg->cfg.maxDbs = htonl(pAcctOpt->maxDbs);
  pAlterMsg->cfg.maxTimeSeries = htonl(pAcctOpt->maxTimeSeries);
  pAlterMsg->cfg.maxStreams = htonl(pAcctOpt->maxStreams);
  pAlterMsg->cfg.maxPointsPerSecond = htonl(pAcctOpt->maxPointsPerSecond);
  pAlterMsg->cfg.maxStorage = htobe64(pAcctOpt->maxStorage);
  pAlterMsg->cfg.maxQueryTime = htobe64(pAcctOpt->maxQueryTime);
  pAlterMsg->cfg.maxConnections = htonl(pAcctOpt->maxConnections);

  if (pAcctOpt->stat.n == 0) {
    pAlterMsg->cfg.accessState = -1;
  } else {
    if (pAcctOpt->stat.z[0] == 'r' && pAcctOpt->stat.n == 1) {
      pAlterMsg->cfg.accessState = TSDB_VN_READ_ACCCESS;
    } else if (pAcctOpt->stat.z[0] == 'w' && pAcctOpt->stat.n == 1) {
      pAlterMsg->cfg.accessState = TSDB_VN_WRITE_ACCCESS;
    } else if (strncmp(pAcctOpt->stat.z, "all", 3) == 0 && pAcctOpt->stat.n == 3) {
      pAlterMsg->cfg.accessState = TSDB_VN_ALL_ACCCESS;
    } else if (strncmp(pAcctOpt->stat.z, "no", 2) == 0 && pAcctOpt->stat.n == 2) {
      pAlterMsg->cfg.accessState = 0;
    }
  }

  pCmd->msgType = TSDB_MSG_TYPE_CM_CREATE_ACCT;
  return TSDB_CODE_SUCCESS;
}

int32_t tscBuildUserMsg(SSqlObj *pSql, SSqlInfo *pInfo) {
  SSqlCmd *pCmd = &pSql->cmd;
  pCmd->payloadLen = sizeof(SCreateUserMsg);

  if (TSDB_CODE_SUCCESS != tscAllocPayload(pCmd, pCmd->payloadLen)) {
    tscError("0x%"PRIx64" failed to malloc for query msg", pSql->self);
    return TSDB_CODE_TSC_OUT_OF_MEMORY;
  }

  SCreateUserMsg *pAlterMsg = (SCreateUserMsg *)pCmd->payload;

  SUserInfo *pUser = &pInfo->pMiscInfo->user;
  strncpy(pAlterMsg->user, pUser->user.z, pUser->user.n);
  pAlterMsg->flag = (int8_t)pUser->type;

  if (pUser->type == TSDB_ALTER_USER_PRIVILEGES) {
    pAlterMsg->privilege = (char)pCmd->count;
  } else if (pUser->type == TSDB_ALTER_USER_PASSWD) {
    strncpy(pAlterMsg->pass, pUser->passwd.z, pUser->passwd.n);
  } else { // create user password info
    strncpy(pAlterMsg->pass, pUser->passwd.z, pUser->passwd.n);
  }

  if (pUser->type == TSDB_ALTER_USER_PASSWD || pUser->type == TSDB_ALTER_USER_PRIVILEGES) {
    pCmd->msgType = TSDB_MSG_TYPE_CM_ALTER_USER;
  } else {
    pCmd->msgType = TSDB_MSG_TYPE_CM_CREATE_USER;
  }

  return TSDB_CODE_SUCCESS;
}

int32_t tscBuildCfgDnodeMsg(SSqlObj *pSql, SSqlInfo *pInfo) {
  SSqlCmd *pCmd = &pSql->cmd;
  pCmd->payloadLen = sizeof(SCfgDnodeMsg);
  pCmd->msgType = TSDB_MSG_TYPE_CM_CONFIG_DNODE;
  return TSDB_CODE_SUCCESS;
}

int32_t tscBuildDropDbMsg(SSqlObj *pSql, SSqlInfo *pInfo) {
  SSqlCmd *pCmd = &pSql->cmd;
  pCmd->payloadLen = sizeof(SDropDbMsg);

  if (TSDB_CODE_SUCCESS != tscAllocPayload(pCmd, pCmd->payloadLen)) {
    tscError("0x%"PRIx64" failed to malloc for query msg", pSql->self);
    return TSDB_CODE_TSC_OUT_OF_MEMORY;
  }

  SDropDbMsg *pDropDbMsg = (SDropDbMsg*)pCmd->payload;

  STableMetaInfo *pTableMetaInfo = tscGetTableMetaInfoFromCmd(pCmd,  0);

  int32_t code = tNameExtractFullName(&pTableMetaInfo->name, pDropDbMsg->db);
  assert(code == TSDB_CODE_SUCCESS && pTableMetaInfo->name.type == TSDB_DB_NAME_T);

  pDropDbMsg->ignoreNotExists = pInfo->pMiscInfo->existsCheck ? 1 : 0;

  pCmd->msgType = (pInfo->pMiscInfo->dbType == TSDB_DB_TYPE_DEFAULT) ? TSDB_MSG_TYPE_CM_DROP_DB : TSDB_MSG_TYPE_CM_DROP_TP;
  return TSDB_CODE_SUCCESS;
}

int32_t tscBuildDropFuncMsg(SSqlObj *pSql, SSqlInfo *pInfo) {
  SSqlCmd *pCmd = &pSql->cmd;

  pCmd->msgType = TSDB_MSG_TYPE_CM_DROP_FUNCTION;

  pCmd->payloadLen = sizeof(SDropFuncMsg);

  return TSDB_CODE_SUCCESS;
}


int32_t tscBuildDropTableMsg(SSqlObj *pSql, SSqlInfo *pInfo) {
  SSqlCmd *pCmd = &pSql->cmd;
  pCmd->payloadLen = sizeof(SCMDropTableMsg);

  if (TSDB_CODE_SUCCESS != tscAllocPayload(pCmd, pCmd->payloadLen)) {
    tscError("0x%"PRIx64" failed to malloc for query msg", pSql->self);
    return TSDB_CODE_TSC_OUT_OF_MEMORY;
  }

  SCMDropTableMsg *pDropTableMsg = (SCMDropTableMsg*)pCmd->payload;
  STableMetaInfo *pTableMetaInfo = tscGetTableMetaInfoFromCmd(pCmd,  0);
  tNameExtractFullName(&pTableMetaInfo->name, pDropTableMsg->name);

  pDropTableMsg->supertable = (pInfo->pMiscInfo->tableType == TSDB_SUPER_TABLE)? 1:0;
  pDropTableMsg->igNotExists = pInfo->pMiscInfo->existsCheck ? 1 : 0;
  pCmd->msgType = TSDB_MSG_TYPE_CM_DROP_TABLE;
  return TSDB_CODE_SUCCESS;
}

int32_t tscBuildDropDnodeMsg(SSqlObj *pSql, SSqlInfo *pInfo) {
  SSqlCmd *pCmd = &pSql->cmd;

  char dnodeEp[TSDB_EP_LEN] = {0};
  tstrncpy(dnodeEp, pCmd->payload, TSDB_EP_LEN);

  pCmd->payloadLen = sizeof(SDropDnodeMsg);
  if (TSDB_CODE_SUCCESS != tscAllocPayload(pCmd, pCmd->payloadLen)) {
    tscError("0x%"PRIx64" failed to malloc for query msg", pSql->self);
    return TSDB_CODE_TSC_OUT_OF_MEMORY;
  }

  SDropDnodeMsg * pDrop = (SDropDnodeMsg *)pCmd->payload;
  tstrncpy(pDrop->ep, dnodeEp, tListLen(pDrop->ep));
  pCmd->msgType = TSDB_MSG_TYPE_CM_DROP_DNODE;

  return TSDB_CODE_SUCCESS;
}

int32_t tscBuildDropUserAcctMsg(SSqlObj *pSql, SSqlInfo *pInfo) {
  SSqlCmd *pCmd = &pSql->cmd;

  char user[TSDB_USER_LEN] = {0};
  tstrncpy(user, pCmd->payload, TSDB_USER_LEN);

  pCmd->payloadLen = sizeof(SDropUserMsg);
  pCmd->msgType = (pInfo->type == TSDB_SQL_DROP_USER)? TSDB_MSG_TYPE_CM_DROP_USER:TSDB_MSG_TYPE_CM_DROP_ACCT;

  if (TSDB_CODE_SUCCESS != tscAllocPayload(pCmd, pCmd->payloadLen)) {
    tscError("0x%"PRIx64" failed to malloc for query msg", pSql->self);
    return TSDB_CODE_TSC_OUT_OF_MEMORY;
  }

  SDropUserMsg *pDropMsg = (SDropUserMsg *)pCmd->payload;
  tstrncpy(pDropMsg->user, user, tListLen(user));

  return TSDB_CODE_SUCCESS;
}

int32_t tscBuildUseDbMsg(SSqlObj *pSql, SSqlInfo *pInfo) {
  SSqlCmd *pCmd = &pSql->cmd;
  pCmd->payloadLen = sizeof(SUseDbMsg);

  if (TSDB_CODE_SUCCESS != tscAllocPayload(pCmd, pCmd->payloadLen)) {
    tscError("0x%"PRIx64" failed to malloc for query msg", pSql->self);
    return TSDB_CODE_TSC_OUT_OF_MEMORY;
  }

  SUseDbMsg *pUseDbMsg = (SUseDbMsg *)pCmd->payload;
  STableMetaInfo *pTableMetaInfo = tscGetTableMetaInfoFromCmd(pCmd,  0);
  tNameExtractFullName(&pTableMetaInfo->name, pUseDbMsg->db);
  pCmd->msgType = TSDB_MSG_TYPE_CM_USE_DB;

  return TSDB_CODE_SUCCESS;
}

int32_t tscBuildSyncDbReplicaMsg(SSqlObj* pSql, SSqlInfo *pInfo) {
  SSqlCmd *pCmd = &pSql->cmd;
  pCmd->payloadLen = sizeof(SSyncDbMsg);

  if (TSDB_CODE_SUCCESS != tscAllocPayload(pCmd, pCmd->payloadLen)) {
    tscError("0x%"PRIx64" failed to malloc for query msg", pSql->self);
    return TSDB_CODE_TSC_OUT_OF_MEMORY;
  }

  SSyncDbMsg *pSyncMsg = (SSyncDbMsg *)pCmd->payload;
  STableMetaInfo *pTableMetaInfo = tscGetTableMetaInfoFromCmd(pCmd,  0);
  tNameExtractFullName(&pTableMetaInfo->name, pSyncMsg->db);
  pCmd->msgType = TSDB_MSG_TYPE_CM_SYNC_DB;

  return TSDB_CODE_SUCCESS;
}

int32_t tscBuildShowMsg(SSqlObj *pSql, SSqlInfo *pInfo) {
  STscObj *pObj = pSql->pTscObj;
  SSqlCmd *pCmd = &pSql->cmd;
  pCmd->msgType = TSDB_MSG_TYPE_CM_SHOW;
  pCmd->payloadLen = sizeof(SShowMsg) + 100;

  if (TSDB_CODE_SUCCESS != tscAllocPayload(pCmd, pCmd->payloadLen)) {
    tscError("0x%"PRIx64" failed to malloc for query msg", pSql->self);
    return TSDB_CODE_TSC_OUT_OF_MEMORY;
  }

  SShowInfo *pShowInfo = &pInfo->pMiscInfo->showOpt;
  SShowMsg  *pShowMsg = (SShowMsg *)pCmd->payload;

  if (pShowInfo->showType == TSDB_MGMT_TABLE_FUNCTION) {
    pShowMsg->type = pShowInfo->showType;
    pShowMsg->payloadLen = 0;
    pCmd->payloadLen = sizeof(SShowMsg);

    return TSDB_CODE_SUCCESS;
  }

  STableMetaInfo *pTableMetaInfo = tscGetTableMetaInfoFromCmd(pCmd,  0);

  if (tNameIsEmpty(&pTableMetaInfo->name)) {    
    pthread_mutex_lock(&pObj->mutex);
    tstrncpy(pShowMsg->db, pObj->db, sizeof(pShowMsg->db));  
    pthread_mutex_unlock(&pObj->mutex);
  } else {
    tNameGetFullDbName(&pTableMetaInfo->name, pShowMsg->db);
  }

  pShowMsg->type = pShowInfo->showType;

  if (pShowInfo->showType != TSDB_MGMT_TABLE_VNODES) {
    SStrToken *pPattern = &pShowInfo->pattern;
    if (pPattern->type > 0) {  // only show tables support wildcard query
      strncpy(pShowMsg->payload, pPattern->z, pPattern->n);
      pShowMsg->payloadLen = htons(pPattern->n);
    }
  } else {
    SStrToken *pEpAddr = &pShowInfo->prefix;
    assert(pEpAddr->n > 0 && pEpAddr->type > 0);

    strncpy(pShowMsg->payload, pEpAddr->z, pEpAddr->n);
    pShowMsg->payloadLen = htons(pEpAddr->n);
  }

  pCmd->payloadLen = sizeof(SShowMsg) + htons(pShowMsg->payloadLen);
  return TSDB_CODE_SUCCESS;
}

int32_t tscBuildKillMsg(SSqlObj *pSql, SSqlInfo *pInfo) {
  SSqlCmd *pCmd = &pSql->cmd;
  pCmd->payloadLen = sizeof(SKillQueryMsg);

  switch (pCmd->command) {
    case TSDB_SQL_KILL_QUERY:
      pCmd->msgType = TSDB_MSG_TYPE_CM_KILL_QUERY;
      break;
    case TSDB_SQL_KILL_CONNECTION:
      pCmd->msgType = TSDB_MSG_TYPE_CM_KILL_CONN;
      break;
    case TSDB_SQL_KILL_STREAM:
      pCmd->msgType = TSDB_MSG_TYPE_CM_KILL_STREAM;
      break;
  }
  return TSDB_CODE_SUCCESS;
}

int tscEstimateCreateTableMsgLength(SSqlObj *pSql, SSqlInfo *pInfo) {
  SSqlCmd *pCmd = &(pSql->cmd);
  int32_t size = minMsgSize() + sizeof(SCMCreateTableMsg) + sizeof(SCreateTableMsg);

  SCreateTableSql *pCreateTableInfo = pInfo->pCreateTableInfo;
  if (pCreateTableInfo->type == TSQL_CREATE_TABLE_FROM_STABLE) {
    int32_t numOfTables = (int32_t)taosArrayGetSize(pInfo->pCreateTableInfo->childTableInfo);
    size += numOfTables * (sizeof(SCreateTableMsg) + TSDB_MAX_TAGS_LEN);
  } else {
    size += sizeof(SSchema) * (pCmd->numOfCols + pCmd->count);
  }

  if (pCreateTableInfo->pSelect != NULL) {
    size += (pCreateTableInfo->pSelect->sqlstr.n + 1);
  }

  return size + TSDB_EXTRA_PAYLOAD_SIZE;
}

int tscBuildCreateTableMsg(SSqlObj *pSql, SSqlInfo *pInfo) {
  int      msgLen = 0;
  int      size = 0;
  SSchema *pSchema;
  SSqlCmd *pCmd = &pSql->cmd;

  SQueryInfo     *pQueryInfo = tscGetQueryInfo(pCmd);
  STableMetaInfo *pTableMetaInfo = tscGetMetaInfo(pQueryInfo, 0);

  // Reallocate the payload size
  size = tscEstimateCreateTableMsgLength(pSql, pInfo);
  if (TSDB_CODE_SUCCESS != tscAllocPayload(pCmd, size)) {
    tscError("0x%"PRIx64" failed to malloc for create table msg", pSql->self);
    return TSDB_CODE_TSC_OUT_OF_MEMORY;
  }

  SCMCreateTableMsg *pCreateTableMsg = (SCMCreateTableMsg *)pCmd->payload;

  SCreateTableMsg* pCreateMsg = (SCreateTableMsg*)((char*) pCreateTableMsg + sizeof(SCMCreateTableMsg));
  char* pMsg = NULL;

  int8_t type = pInfo->pCreateTableInfo->type;
  if (type == TSQL_CREATE_TABLE_FROM_STABLE) {  // create by using super table, tags value
    SArray* list = pInfo->pCreateTableInfo->childTableInfo;

    int32_t numOfTables = (int32_t) taosArrayGetSize(list);
    pCreateTableMsg->numOfTables = htonl(numOfTables);

    pMsg = (char*) pCreateMsg;
    for(int32_t i = 0; i < numOfTables; ++i) {
      SCreateTableMsg* pCreate = (SCreateTableMsg*) pMsg;

      pCreate->numOfColumns = htons(pCmd->numOfCols);
      pCreate->numOfTags = htons(pCmd->count);
      pMsg += sizeof(SCreateTableMsg);

      SCreatedTableInfo* p = taosArrayGet(list, i);
      strcpy(pCreate->tableName, p->fullname);
      pCreate->igExists = (p->igExist)? 1 : 0;

      // use dbinfo from table id without modifying current db info
      pMsg = serializeTagData(&p->tagdata, pMsg);

      int32_t len = (int32_t)(pMsg - (char*) pCreate);
      pCreate->len = htonl(len);
    }
  } else {  // create (super) table
    pCreateTableMsg->numOfTables = htonl(1); // only one table will be created

    int32_t code = tNameExtractFullName(&pTableMetaInfo->name, pCreateMsg->tableName);
    assert(code == 0);

    SCreateTableSql *pCreateTable = pInfo->pCreateTableInfo;

    pCreateMsg->igExists = pCreateTable->existCheck ? 1 : 0;
    pCreateMsg->numOfColumns = htons(pCmd->numOfCols);
    pCreateMsg->numOfTags = htons(pCmd->count);

    pCreateMsg->sqlLen = 0;
    pMsg = (char *)pCreateMsg->schema;

    pSchema = (SSchema *)pCreateMsg->schema;

    for (int i = 0; i < pCmd->numOfCols + pCmd->count; ++i) {
      TAOS_FIELD *pField = tscFieldInfoGetField(&pQueryInfo->fieldsInfo, i);

      pSchema->type = pField->type;
      strcpy(pSchema->name, pField->name);
      pSchema->bytes = htons(pField->bytes);

      pSchema++;
    }

    pMsg = (char *)pSchema;
    if (type == TSQL_CREATE_STREAM) {  // check if it is a stream sql
      SSqlNode *pQuerySql = pInfo->pCreateTableInfo->pSelect;

      strncpy(pMsg, pQuerySql->sqlstr.z, pQuerySql->sqlstr.n + 1);
      pCreateMsg->sqlLen = htons(pQuerySql->sqlstr.n + 1);
      pMsg += pQuerySql->sqlstr.n + 1;
    }
  }

  tscFieldInfoClear(&pQueryInfo->fieldsInfo);

  msgLen = (int32_t)(pMsg - (char*)pCreateTableMsg);
  pCreateTableMsg->contLen = htonl(msgLen);
  pCmd->payloadLen = msgLen;
  pCmd->msgType = TSDB_MSG_TYPE_CM_CREATE_TABLE;

  assert(msgLen + minMsgSize() <= size);
  return TSDB_CODE_SUCCESS;
}

int tscEstimateAlterTableMsgLength(SSqlCmd *pCmd) {
  SQueryInfo *pQueryInfo = tscGetQueryInfo(pCmd);
  return minMsgSize() + sizeof(SAlterTableMsg) + sizeof(SSchema) * tscNumOfFields(pQueryInfo) + TSDB_EXTRA_PAYLOAD_SIZE;
}

int tscBuildAlterTableMsg(SSqlObj *pSql, SSqlInfo *pInfo) {
  char *pMsg;
  int   msgLen = 0;

  SSqlCmd    *pCmd = &pSql->cmd;
  SQueryInfo *pQueryInfo = tscGetQueryInfo(pCmd);

  STableMetaInfo *pTableMetaInfo = tscGetMetaInfo(pQueryInfo, 0);
  
  SAlterTableInfo *pAlterInfo = pInfo->pAlterInfo;
  int size = tscEstimateAlterTableMsgLength(pCmd);
  if (TSDB_CODE_SUCCESS != tscAllocPayload(pCmd, size)) {
    tscError("0x%"PRIx64" failed to malloc for alter table msg", pSql->self);
    return TSDB_CODE_TSC_OUT_OF_MEMORY;
  }
  
  SAlterTableMsg *pAlterTableMsg = (SAlterTableMsg *)pCmd->payload;

  tNameExtractFullName(&pTableMetaInfo->name, pAlterTableMsg->tableFname);
  pAlterTableMsg->type = htons(pAlterInfo->type);

  pAlterTableMsg->numOfCols = htons(tscNumOfFields(pQueryInfo));
  SSchema *pSchema = pAlterTableMsg->schema;
  for (int i = 0; i < tscNumOfFields(pQueryInfo); ++i) {
    TAOS_FIELD *pField = tscFieldInfoGetField(&pQueryInfo->fieldsInfo, i);
  
    pSchema->type = pField->type;
    strcpy(pSchema->name, pField->name);
    pSchema->bytes = htons(pField->bytes);
    pSchema++;
  }

  pMsg = (char *)pSchema;
  pAlterTableMsg->tagValLen = htonl(pAlterInfo->tagData.dataLen);
  memcpy(pMsg, pAlterInfo->tagData.data, pAlterInfo->tagData.dataLen);
  pMsg += pAlterInfo->tagData.dataLen;

  msgLen = (int32_t)(pMsg - (char*)pAlterTableMsg);

  pCmd->payloadLen = msgLen;
  pCmd->msgType = TSDB_MSG_TYPE_CM_ALTER_TABLE;

  assert(msgLen + minMsgSize() <= size);

  return TSDB_CODE_SUCCESS;
}

int tscBuildUpdateTagMsg(SSqlObj* pSql, SSqlInfo *pInfo) {
  SSqlCmd* pCmd = &pSql->cmd;
  pCmd->msgType = TSDB_MSG_TYPE_UPDATE_TAG_VAL;
  
  SUpdateTableTagValMsg* pUpdateMsg = (SUpdateTableTagValMsg*) pCmd->payload;
  pCmd->payloadLen = htonl(pUpdateMsg->head.contLen);

  SQueryInfo *pQueryInfo = tscGetQueryInfo(pCmd);
  STableMeta *pTableMeta = tscGetMetaInfo(pQueryInfo, 0)->pTableMeta;

  SNewVgroupInfo vgroupInfo = {.vgId = -1};
  taosHashGetClone(tscVgroupMap, &pTableMeta->vgId, sizeof(pTableMeta->vgId), NULL, &vgroupInfo, sizeof(SNewVgroupInfo));
  assert(vgroupInfo.vgId > 0);

  tscDumpEpSetFromVgroupInfo(&pSql->epSet, &vgroupInfo);

  return TSDB_CODE_SUCCESS;
}

int tscAlterDbMsg(SSqlObj *pSql, SSqlInfo *pInfo) {
  SSqlCmd *pCmd = &pSql->cmd;
  pCmd->payloadLen = sizeof(SAlterDbMsg);
  pCmd->msgType = (pInfo->pMiscInfo->dbOpt.dbType == TSDB_DB_TYPE_DEFAULT) ? TSDB_MSG_TYPE_CM_ALTER_DB : TSDB_MSG_TYPE_CM_ALTER_TP;

  SAlterDbMsg *pAlterDbMsg = (SAlterDbMsg* )pCmd->payload;
  pAlterDbMsg->dbType = -1;
  
  STableMetaInfo *pTableMetaInfo = tscGetTableMetaInfoFromCmd(pCmd,  0);
  tNameExtractFullName(&pTableMetaInfo->name, pAlterDbMsg->db);

  return TSDB_CODE_SUCCESS;
}

int tscBuildRetrieveFromMgmtMsg(SSqlObj *pSql, SSqlInfo *pInfo) {
  SSqlCmd *pCmd = &pSql->cmd;
  pCmd->msgType = TSDB_MSG_TYPE_CM_RETRIEVE;
  pCmd->payloadLen = sizeof(SRetrieveTableMsg);

  if (TSDB_CODE_SUCCESS != tscAllocPayload(pCmd, pCmd->payloadLen)) {
    tscError("0x%"PRIx64" failed to malloc for query msg", pSql->self);
    return TSDB_CODE_TSC_OUT_OF_MEMORY;
  }

  SQueryInfo *pQueryInfo = tscGetQueryInfo(pCmd);
  SRetrieveTableMsg *pRetrieveMsg = (SRetrieveTableMsg*)pCmd->payload;
  pRetrieveMsg->qId  = htobe64(pSql->res.qId);
  pRetrieveMsg->free = htons(pQueryInfo->type);

  return TSDB_CODE_SUCCESS;
}

/*
 * this function can only be called once.
 * by using pRes->rspType to denote its status
 *
 * if pRes->rspType is 1, no more result
 */
static int tscLocalResultCommonBuilder(SSqlObj *pSql, int32_t numOfRes) {
  SSqlRes *pRes = &pSql->res;
  SSqlCmd *pCmd = &pSql->cmd;

  pRes->code = TSDB_CODE_SUCCESS;
  if (pRes->rspType == 0) {
    pRes->numOfRows = numOfRes;
    pRes->row = 0;
    pRes->rspType = 1;

    SQueryInfo *pQueryInfo = tscGetQueryInfo(pCmd);
    if (tscCreateResPointerInfo(pRes, pQueryInfo) != TSDB_CODE_SUCCESS) {
      return pRes->code;
    }

    tscSetResRawPtr(pRes, pQueryInfo);
  } else {
    tscResetForNextRetrieve(pRes);
  }

  uint8_t code = pSql->res.code;
  if (pSql->fp) {
    if (code == TSDB_CODE_SUCCESS) {
      (*pSql->fp)(pSql->param, pSql, pSql->res.numOfRows);
    } else {
      tscAsyncResultOnError(pSql);
    }
  }

  return code;
}

int tscProcessDescribeTableRsp(SSqlObj *pSql) {
  SSqlCmd *       pCmd = &pSql->cmd;
  STableMetaInfo *pTableMetaInfo = tscGetTableMetaInfoFromCmd(pCmd,  0);

  STableComInfo tinfo = tscGetTableInfo(pTableMetaInfo->pTableMeta);
  
  int32_t numOfRes = tinfo.numOfColumns + tinfo.numOfTags;
  return tscLocalResultCommonBuilder(pSql, numOfRes);
}

int tscProcessLocalRetrieveRsp(SSqlObj *pSql) {
  int32_t numOfRes = 1;
  pSql->res.completed = true;
  return tscLocalResultCommonBuilder(pSql, numOfRes);
}

int tscProcessRetrieveLocalMergeRsp(SSqlObj *pSql) {
  SSqlRes *pRes = &pSql->res;
  SSqlCmd* pCmd = &pSql->cmd;

  int32_t code = pRes->code;
  if (pRes->code != TSDB_CODE_SUCCESS) {
    tscAsyncResultOnError(pSql);
    return code;
  }

  if (pRes->pLocalMerger == NULL) { // no result from subquery, so abort here directly.
    (*pSql->fp)(pSql->param, pSql, pRes->numOfRows);
    return code;
  }

  // global aggregation may be the upstream for parent query
  SQueryInfo *pQueryInfo = tscGetQueryInfo(pCmd);
  if (pQueryInfo->pQInfo == NULL) {
    STableGroupInfo tableGroupInfo = {.numOfTables = 1, .pGroupList = taosArrayInit(1, POINTER_BYTES),};
    tableGroupInfo.map = taosHashInit(1, taosGetDefaultHashFunction(TSDB_DATA_TYPE_INT), true, HASH_NO_LOCK);

    STableKeyInfo tableKeyInfo = {.pTable = NULL, .lastKey = INT64_MIN};

    SArray* group = taosArrayInit(1, sizeof(STableKeyInfo));
    taosArrayPush(group, &tableKeyInfo);
    taosArrayPush(tableGroupInfo.pGroupList, &group);

    // todo remove it
    SExprInfo* list = calloc(tscNumOfExprs(pQueryInfo), sizeof(SExprInfo));
    for(int32_t i = 0; i < tscNumOfExprs(pQueryInfo); ++i) {
      SExprInfo* pExprInfo = tscExprGet(pQueryInfo, i);
      list[i] = *pExprInfo;
    }

    pQueryInfo->pQInfo = createQInfoFromQueryNode(pQueryInfo, list, &tableGroupInfo, NULL, NULL, pRes->pLocalMerger, MERGE_STAGE);
    tfree(list);
  }

  uint64_t localQueryId = 0;
  qTableQuery(pQueryInfo->pQInfo, &localQueryId);
  convertQueryResult(pRes, pQueryInfo);

  code = pRes->code;
  if (pRes->code == TSDB_CODE_SUCCESS) {
    (*pSql->fp)(pSql->param, pSql, pRes->numOfRows);
  } else {
    tscAsyncResultOnError(pSql);
  }

  return code;
}

int tscProcessEmptyResultRsp(SSqlObj *pSql) { return tscLocalResultCommonBuilder(pSql, 0); }

int tscBuildConnectMsg(SSqlObj *pSql, SSqlInfo *pInfo) {
  STscObj *pObj = pSql->pTscObj;
  SSqlCmd *pCmd = &pSql->cmd;
  pCmd->msgType = TSDB_MSG_TYPE_CM_CONNECT;
  pCmd->payloadLen = sizeof(SConnectMsg);

  if (TSDB_CODE_SUCCESS != tscAllocPayload(pCmd, pCmd->payloadLen)) {
    tscError("0x%"PRIx64" failed to malloc for query msg", pSql->self);
    return TSDB_CODE_TSC_OUT_OF_MEMORY;
  }

  SConnectMsg *pConnect = (SConnectMsg*)pCmd->payload;

  // TODO refactor full_name
  char *db;  // ugly code to move the space
  
  pthread_mutex_lock(&pObj->mutex);
  db = strstr(pObj->db, TS_PATH_DELIMITER);

  db = (db == NULL) ? pObj->db : db + 1;
  tstrncpy(pConnect->db, db, sizeof(pConnect->db));
  pthread_mutex_unlock(&pObj->mutex);

  tstrncpy(pConnect->clientVersion, version, sizeof(pConnect->clientVersion));
  tstrncpy(pConnect->msgVersion, "", sizeof(pConnect->msgVersion));

  pConnect->pid = htonl(taosGetPId());
  taosGetCurrentAPPName(pConnect->appName, NULL);

  return TSDB_CODE_SUCCESS;
}

int tscBuildTableMetaMsg(SSqlObj *pSql, SSqlInfo *pInfo) {
#if 0
  SSqlCmd    *pCmd = &pSql->cmd;
  SQueryInfo *pQueryInfo = tscGetQueryInfo(&pSql->cmd);

  STableMetaInfo *pTableMetaInfo = tscGetMetaInfo(pQueryInfo, 0);
  STableInfoMsg  *pInfoMsg = (STableInfoMsg *)pCmd->payload;

  int32_t code = tNameExtractFullName(&pTableMetaInfo->name, pInfoMsg->tableFname);
  if (code != TSDB_CODE_SUCCESS) {
    return TSDB_CODE_TSC_INVALID_OPERATION;
  }

  pInfoMsg->createFlag = htons(pSql->cmd.autoCreated ? 1 : 0);

  char *pMsg = (char *)pInfoMsg + sizeof(STableInfoMsg);

  if (pCmd->autoCreated && pCmd->tagData.dataLen != 0) {
    pMsg = serializeTagData(&pCmd->tagData, pMsg);
  }

  pCmd->payloadLen = (int32_t)(pMsg - (char*)pInfoMsg);
  pCmd->msgType = TSDB_MSG_TYPE_CM_TABLE_META;
#endif

  return TSDB_CODE_SUCCESS;
}

/**
 *  multi table meta req pkg format:
 *  |SMultiTableInfoMsg | tableId0 | tableId1 | tableId2 | ......
 *      4B
 **/
int tscBuildMultiTableMetaMsg(SSqlObj *pSql, SSqlInfo *pInfo) {
  SSqlCmd *pCmd = &pSql->cmd;

  pCmd->msgType = TSDB_MSG_TYPE_CM_TABLES_META;
  assert(pCmd->payloadLen + minMsgSize() <= pCmd->allocSize);

  tscDebug("0x%"PRIx64" build load multi-tablemeta msg completed, numOfTables:%d, msg size:%d", pSql->self, pCmd->count,
           pCmd->payloadLen);

  return pCmd->payloadLen;
}

int tscBuildSTableVgroupMsg(SSqlObj *pSql, SSqlInfo *pInfo) {
  SSqlCmd *pCmd = &pSql->cmd;
  
  char* pMsg = pCmd->payload;
  SQueryInfo* pQueryInfo = tscGetQueryInfo(pCmd);

  SSTableVgroupMsg *pStableVgroupMsg = (SSTableVgroupMsg *)pMsg;
  pStableVgroupMsg->numOfTables = htonl(pQueryInfo->numOfTables);
  pMsg += sizeof(SSTableVgroupMsg);

  for (int32_t i = 0; i < pQueryInfo->numOfTables; ++i) {
    STableMetaInfo *pTableMetaInfo = tscGetTableMetaInfoFromCmd(pCmd, i);
    int32_t code = tNameExtractFullName(&pTableMetaInfo->name, pMsg);
    assert(code == TSDB_CODE_SUCCESS);

    pMsg += TSDB_TABLE_FNAME_LEN;
  }

  pCmd->msgType = TSDB_MSG_TYPE_CM_STABLE_VGROUP;
  pCmd->payloadLen = (int32_t)(pMsg - pCmd->payload);

  return TSDB_CODE_SUCCESS;
}

int tscBuildRetrieveFuncMsg(SSqlObj *pSql, SSqlInfo *pInfo) {
  SSqlCmd *pCmd = &pSql->cmd;

  char *pMsg = pCmd->payload;
  SQueryInfo* pQueryInfo = tscGetActiveQueryInfo(pCmd);
  int32_t numOfFuncs = (int32_t)taosArrayGetSize(pQueryInfo->pUdfInfo);

  SRetrieveFuncMsg *pRetrieveFuncMsg = (SRetrieveFuncMsg *)pMsg;
  pRetrieveFuncMsg->num = htonl(numOfFuncs);

  pMsg += sizeof(SRetrieveFuncMsg);
  for(int32_t i = 0; i < numOfFuncs; ++i) {
    SUdfInfo* pUdf = taosArrayGet(pQueryInfo->pUdfInfo, i);
    STR_TO_NET_VARSTR(pMsg, pUdf->name);
    pMsg += varDataNetTLen(pMsg);
  }

  pCmd->msgType = TSDB_MSG_TYPE_CM_RETRIEVE_FUNC;
  pCmd->payloadLen = (int32_t)(pMsg - pCmd->payload);

  return TSDB_CODE_SUCCESS;
}

int tscBuildHeartBeatMsg(SSqlObj *pSql, SSqlInfo *pInfo) {
  SSqlCmd *pCmd = &pSql->cmd;
  STscObj *pObj = pSql->pTscObj;

  pthread_mutex_lock(&pObj->mutex);

  int32_t numOfQueries = 2;
  SSqlObj *tpSql = pObj->sqlList;
  while (tpSql) {
    tpSql = tpSql->next;
    numOfQueries++;
  }

  int32_t numOfStreams = 2;
  SSqlStream *pStream = pObj->streamList;
  while (pStream) {
    pStream = pStream->next;
    numOfStreams++;
  }

  int size = numOfQueries * sizeof(SQueryDesc) + numOfStreams * sizeof(SStreamDesc) + sizeof(SHeartBeatMsg) + 100;
  if (TSDB_CODE_SUCCESS != tscAllocPayload(pCmd, size)) {
    pthread_mutex_unlock(&pObj->mutex);
    tscError("0x%"PRIx64" failed to create heartbeat msg", pSql->self);
    return TSDB_CODE_TSC_OUT_OF_MEMORY;
  }

  // TODO the expired hb and client can not be identified by server till now.
  SHeartBeatMsg *pHeartbeat = (SHeartBeatMsg *)pCmd->payload;
  tstrncpy(pHeartbeat->clientVer, version, tListLen(pHeartbeat->clientVer));

  pHeartbeat->numOfQueries = numOfQueries;
  pHeartbeat->numOfStreams = numOfStreams;

  pHeartbeat->pid = htonl(taosGetPId());
  taosGetCurrentAPPName(pHeartbeat->appName, NULL);

  int msgLen = tscBuildQueryStreamDesc(pHeartbeat, pObj);

  pthread_mutex_unlock(&pObj->mutex);

  pCmd->payloadLen = msgLen;
  pCmd->msgType = TSDB_MSG_TYPE_CM_HEARTBEAT;

  return TSDB_CODE_SUCCESS;
}

static int32_t tableMetaMsgConvert(STableMetaMsg* pMetaMsg) {
  pMetaMsg->tid = htonl(pMetaMsg->tid);
  pMetaMsg->sversion = htons(pMetaMsg->sversion);
  pMetaMsg->tversion = htons(pMetaMsg->tversion);
  pMetaMsg->vgroup.vgId = htonl(pMetaMsg->vgroup.vgId);

  pMetaMsg->uid = htobe64(pMetaMsg->uid);
//  pMetaMsg->contLen = htonl(pMetaMsg->contLen);
  pMetaMsg->numOfColumns = htons(pMetaMsg->numOfColumns);

  if ((pMetaMsg->tableType != TSDB_SUPER_TABLE) &&
      (pMetaMsg->tid <= 0 || pMetaMsg->vgroup.vgId < 2 || pMetaMsg->vgroup.numOfEps <= 0)) {
    tscError("invalid value in table numOfEps:%d, vgId:%d tid:%d, name:%s", pMetaMsg->vgroup.numOfEps, pMetaMsg->vgroup.vgId,
             pMetaMsg->tid, pMetaMsg->tableFname);
    return TSDB_CODE_TSC_INVALID_VALUE;
  }

  if (pMetaMsg->numOfTags > TSDB_MAX_TAGS) {
    tscError("invalid numOfTags:%d", pMetaMsg->numOfTags);
    return TSDB_CODE_TSC_INVALID_VALUE;
  }

  if (pMetaMsg->numOfColumns > TSDB_MAX_COLUMNS || pMetaMsg->numOfColumns <= 0) {
    tscError("invalid numOfColumns:%d", pMetaMsg->numOfColumns);
    return TSDB_CODE_TSC_INVALID_VALUE;
  }

  for (int i = 0; i < pMetaMsg->vgroup.numOfEps; ++i) {
    pMetaMsg->vgroup.epAddr[i].port = htons(pMetaMsg->vgroup.epAddr[i].port);
  }

  SSchema* pSchema = pMetaMsg->schema;

  int32_t numOfTotalCols = pMetaMsg->numOfColumns + pMetaMsg->numOfTags;
  for (int i = 0; i < numOfTotalCols; ++i) {
    pSchema->bytes = htons(pSchema->bytes);
    pSchema->colId = htons(pSchema->colId);

    if (pSchema->colId == PRIMARYKEY_TIMESTAMP_COL_INDEX) {
      assert(i == 0);
    }

    pSchema++;
  }

  return TSDB_CODE_SUCCESS;
}

// update the vgroupInfo if needed
static void doUpdateVgroupInfo(STableMeta *pTableMeta, SVgroupMsg *pVgroupMsg) {
  if (pTableMeta->vgId > 0) {
    int32_t vgId = pTableMeta->vgId;
    assert(pTableMeta->tableType != TSDB_SUPER_TABLE);

    SNewVgroupInfo vgroupInfo = {.inUse = -1};
    taosHashGetClone(tscVgroupMap, &vgId, sizeof(vgId), NULL, &vgroupInfo, sizeof(SNewVgroupInfo));

    // vgroup info exists, compare with it
    if (((vgroupInfo.inUse >= 0) && !vgroupInfoIdentical(&vgroupInfo, pVgroupMsg)) || (vgroupInfo.inUse < 0)) {
      vgroupInfo = createNewVgroupInfo(pVgroupMsg);
      taosHashPut(tscVgroupMap, &vgId, sizeof(vgId), &vgroupInfo, sizeof(vgroupInfo));
      tscDebug("add new VgroupInfo, vgId:%d, total cached:%d", vgId, (int32_t) taosHashGetSize(tscVgroupMap));
    }
  }
}

static void doAddTableMetaToLocalBuf(STableMeta* pTableMeta, STableMetaMsg* pMetaMsg, bool updateSTable) {
  if (pTableMeta->tableType == TSDB_CHILD_TABLE) {
    // add or update the corresponding super table meta data info
    int32_t len = (int32_t) strnlen(pTableMeta->sTableName, TSDB_TABLE_FNAME_LEN);

    // The super tableMeta already exists, create it according to tableMeta and add it to hash map
    STableMeta* pSupTableMeta = createSuperTableMeta(pMetaMsg);

    uint32_t size = tscGetTableMetaSize(pSupTableMeta);
    int32_t code = taosHashPut(tscTableMetaInfo, pTableMeta->sTableName, len, pSupTableMeta, size);
    assert(code == TSDB_CODE_SUCCESS);

    tfree(pSupTableMeta);

    CChildTableMeta* cMeta = tscCreateChildMeta(pTableMeta);
    taosHashPut(tscTableMetaInfo, pMetaMsg->tableFname, strlen(pMetaMsg->tableFname), cMeta, sizeof(CChildTableMeta));
    tfree(cMeta);
  } else {
    uint32_t s = tscGetTableMetaSize(pTableMeta);
    taosHashPut(tscTableMetaInfo, pMetaMsg->tableFname, strlen(pMetaMsg->tableFname), pTableMeta, s);
  }
}

int tscProcessTableMetaRsp(SSqlObj *pSql) {
  STableMetaMsg *pMetaMsg = (STableMetaMsg *)pSql->res.pRsp;
  int32_t code = tableMetaMsgConvert(pMetaMsg);
  if (code != TSDB_CODE_SUCCESS) {
    return code;
  }

  STableMetaInfo *pTableMetaInfo = tscGetTableMetaInfoFromCmd(&pSql->cmd, 0);
  assert(pTableMetaInfo->pTableMeta == NULL);

  STableMeta* pTableMeta = tscCreateTableMetaFromMsg(pMetaMsg);
  if (!tIsValidSchema(pTableMeta->schema, pTableMeta->tableInfo.numOfColumns, pTableMeta->tableInfo.numOfTags)) {
    tscError("0x%"PRIx64" invalid table meta from mnode, name:%s", pSql->self, tNameGetTableName(&pTableMetaInfo->name));
    return TSDB_CODE_TSC_INVALID_VALUE;
  }

  char name[TSDB_TABLE_FNAME_LEN] = {0};
  tNameExtractFullName(&pTableMetaInfo->name, name);
  assert(strncmp(pMetaMsg->tableFname, name, tListLen(pMetaMsg->tableFname)) == 0);

  doAddTableMetaToLocalBuf(pTableMeta, pMetaMsg, true);
  doUpdateVgroupInfo(pTableMeta, &pMetaMsg->vgroup);

  tscDebug("0x%"PRIx64" recv table meta, uid:%" PRIu64 ", tid:%d, name:%s, numOfCols:%d, numOfTags:%d", pSql->self,
      pTableMeta->id.uid, pTableMeta->id.tid, tNameGetTableName(&pTableMetaInfo->name), pTableMeta->tableInfo.numOfColumns,
      pTableMeta->tableInfo.numOfTags);

  free(pTableMeta);
  return TSDB_CODE_SUCCESS;
}

static SVgroupsInfo* createVgroupInfoFromMsg(char* pMsg, int32_t* size, uint64_t id) {
  SVgroupsMsg *pVgroupMsg = (SVgroupsMsg *)pMsg;
  pVgroupMsg->numOfVgroups = htonl(pVgroupMsg->numOfVgroups);

  *size = (int32_t)(sizeof(SVgroupMsg) * pVgroupMsg->numOfVgroups + sizeof(SVgroupsMsg));

  size_t        vgroupsz = sizeof(SVgroupInfo) * pVgroupMsg->numOfVgroups + sizeof(SVgroupsInfo);
  SVgroupsInfo *pVgroupInfo = calloc(1, vgroupsz);
  assert(pVgroupInfo != NULL);

  pVgroupInfo->numOfVgroups = pVgroupMsg->numOfVgroups;
  if (pVgroupInfo->numOfVgroups <= 0) {
    tscDebug("0x%" PRIx64 " empty vgroup info, no corresponding tables for stable", id);
  } else {
    for (int32_t j = 0; j < pVgroupInfo->numOfVgroups; ++j) {
      // just init, no need to lock
      SVgroupInfo *pVgroup = &pVgroupInfo->vgroups[j];

      SVgroupMsg *vmsg = &pVgroupMsg->vgroups[j];
      vmsg->vgId = htonl(vmsg->vgId);
      vmsg->numOfEps = vmsg->numOfEps;
      for (int32_t k = 0; k < vmsg->numOfEps; ++k) {
        vmsg->epAddr[k].port = htons(vmsg->epAddr[k].port);
      }

      SNewVgroupInfo newVi = createNewVgroupInfo(vmsg);
      pVgroup->numOfEps = newVi.numOfEps;
      pVgroup->vgId = newVi.vgId;
      for (int32_t k = 0; k < vmsg->numOfEps; ++k) {
        pVgroup->epAddr[k].port = newVi.ep[k].port;
        pVgroup->epAddr[k].fqdn = strndup(newVi.ep[k].fqdn, TSDB_FQDN_LEN);
      }

      // check if current buffer contains the vgroup info.
      // If not, add it
      SNewVgroupInfo existVgroupInfo = {.inUse = -1};
      taosHashGetClone(tscVgroupMap, &newVi.vgId, sizeof(newVi.vgId), NULL, &existVgroupInfo, sizeof(SNewVgroupInfo));

      if (((existVgroupInfo.inUse >= 0) && !vgroupInfoIdentical(&existVgroupInfo, vmsg)) ||
          (existVgroupInfo.inUse < 0)) {  // vgroup info exists, compare with it
        taosHashPut(tscVgroupMap, &newVi.vgId, sizeof(newVi.vgId), &newVi, sizeof(newVi));
        tscDebug("0x%" PRIx64 " add new VgroupInfo, vgId:%d, total cached:%d", id, newVi.vgId, (int32_t)taosHashGetSize(tscVgroupMap));
      }
    }
  }

  return pVgroupInfo;
}

int tscProcessMultiTableMetaRsp(SSqlObj *pSql) {
  char *rsp = pSql->res.pRsp;

  SMultiTableMeta *pMultiMeta = (SMultiTableMeta *)rsp;
  pMultiMeta->numOfTables = htonl(pMultiMeta->numOfTables);
  pMultiMeta->numOfVgroup = htonl(pMultiMeta->numOfVgroup);

  rsp += sizeof(SMultiTableMeta);

  SSqlObj* pParentSql = (SSqlObj*)taosAcquireRef(tscObjRef, (int64_t)pSql->param);
  if(pParentSql == NULL) {
    return pSql->res.code;
  }

  SSqlCmd *pParentCmd = &pParentSql->cmd;

  SHashObj *pSet = taosHashInit(4, taosGetDefaultHashFunction(TSDB_DATA_TYPE_BIGINT), false, HASH_NO_LOCK);

  char* pMsg = pMultiMeta->meta;
  for (int32_t i = 0; i < pMultiMeta->numOfTables; i++) {
    STableMetaMsg *pMetaMsg = (STableMetaMsg *)pMsg;
    int32_t code = tableMetaMsgConvert(pMetaMsg);
    if (code != TSDB_CODE_SUCCESS) {
      taosHashCleanup(pSet);
      taosReleaseRef(tscObjRef, pParentSql->self);
      return code;
    }

    STableMeta* pTableMeta = tscCreateTableMetaFromMsg(pMetaMsg);
    if (!tIsValidSchema(pTableMeta->schema, pTableMeta->tableInfo.numOfColumns, pTableMeta->tableInfo.numOfTags)) {
      tscError("0x%"PRIx64" invalid table meta from mnode, name:%s", pSql->self, pMetaMsg->tableFname);
      taosHashCleanup(pSet);
      taosReleaseRef(tscObjRef, pParentSql->self);
      return TSDB_CODE_TSC_INVALID_VALUE;
    }

    SName sn = {0};
    tNameFromString(&sn, pMetaMsg->tableFname, T_NAME_ACCT | T_NAME_DB | T_NAME_TABLE);

    const char* tableName = tNameGetTableName(&sn);
    size_t keyLen = strlen(tableName);

    STableMetaVgroupInfo p = {.pTableMeta = pTableMeta,};
    taosHashPut(pParentCmd->pTableMetaMap, tableName, keyLen, &p, sizeof(STableMetaVgroupInfo));

    bool addToBuf = false;
    if (taosHashGet(pSet, &pMetaMsg->uid, sizeof(pMetaMsg->uid)) == NULL) {
      addToBuf = true;
      taosHashPut(pSet, &pMetaMsg->uid, sizeof(pMetaMsg->uid), "", 0);
    }

    // create the tableMeta and add it into the TableMeta map
    doAddTableMetaToLocalBuf(pTableMeta, pMetaMsg, addToBuf);

    // if the vgroup is not updated in current process, update it.
    int64_t vgId = pMetaMsg->vgroup.vgId;
    if (pTableMeta->tableType != TSDB_SUPER_TABLE && taosHashGet(pSet, &vgId, sizeof(vgId)) == NULL) {
      doUpdateVgroupInfo(pTableMeta, &pMetaMsg->vgroup);
      taosHashPut(pSet, &vgId, sizeof(vgId), "", 0);
    }

    pMsg += pMetaMsg->contLen;
  }

  for(int32_t i = 0; i < pMultiMeta->numOfVgroup; ++i) {
    char* name = pMsg;
    pMsg += TSDB_TABLE_NAME_LEN;

    STableMetaVgroupInfo* p = taosHashGet(pParentCmd->pTableMetaMap, name, strnlen(name, TSDB_TABLE_NAME_LEN));
    assert(p != NULL);

    int32_t size = 0;
    p->pVgroupInfo = createVgroupInfoFromMsg(pMsg, &size, pSql->self);
    pMsg += size;
  }

  pSql->res.code = TSDB_CODE_SUCCESS;
  pSql->res.numOfTotal = pMultiMeta->numOfTables;
  tscDebug("0x%"PRIx64" load multi-tableMeta from mnode, numOfTables:%d", pSql->self, pMultiMeta->numOfTables);

  taosHashCleanup(pSet);
  taosReleaseRef(tscObjRef, pParentSql->self);
  return TSDB_CODE_SUCCESS;
}

int tscProcessRetrieveFuncRsp(SSqlObj* pSql) {
  SSqlCmd* pCmd = &pSql->cmd;
  SUdfFuncMsg* pFuncMsg = (SUdfFuncMsg *)pSql->res.pRsp;
  SQueryInfo* pQueryInfo = tscGetQueryInfo(pCmd, pCmd->clauseIndex);
  
  pFuncMsg->num = htonl(pFuncMsg->num);
  assert(pFuncMsg->num == taosArrayGetSize(pQueryInfo->pUdfInfo));

  char* pMsg = pFuncMsg->content;
  for(int32_t i = 0; i < pFuncMsg->num; ++i) {
    SFunctionInfoMsg* pFunc = (SFunctionInfoMsg*) pMsg;

    for(int32_t j = 0; j < pFuncMsg->num; ++j) {
      SUdfInfo* pUdfInfo = taosArrayGet(pQueryInfo->pUdfInfo, j);
      if (strcmp(pUdfInfo->name, pFunc->name) != 0) {
        continue;
      }

      if (pUdfInfo->content) {
        continue;
      }

      pUdfInfo->resBytes = htons(pFunc->resBytes);
      pUdfInfo->resType  = pFunc->resType;
      pUdfInfo->funcType = htonl(pFunc->funcType);
      pUdfInfo->contLen  = htonl(pFunc->len);
      pUdfInfo->bufSize  = htonl(pFunc->bufSize);

      pUdfInfo->content = malloc(pUdfInfo->contLen);
      memcpy(pUdfInfo->content, pFunc->content, pUdfInfo->contLen);

      pMsg += sizeof(SFunctionInfoMsg) + pUdfInfo->contLen;
    }
  }

  // master sqlObj locates in param
  SSqlObj* parent = (SSqlObj*)taosAcquireRef(tscObjRef, (int64_t)pSql->param);
  if(parent == NULL) {
    return pSql->res.code;
  }

  SQueryInfo* parQueryInfo = tscGetQueryInfo(&parent->cmd, parent->cmd.clauseIndex);

  assert(parent->signature == parent && (int64_t)pSql->param == parent->self);
  taosArrayDestroy(parQueryInfo->pUdfInfo);

  parQueryInfo->pUdfInfo = pQueryInfo->pUdfInfo;   // assigned to parent sql obj.
  pQueryInfo->pUdfInfo = NULL;
  return TSDB_CODE_SUCCESS;
}

int tscProcessSTableVgroupRsp(SSqlObj *pSql) {
  // master sqlObj locates in param
  SSqlObj* parent = (SSqlObj*)taosAcquireRef(tscObjRef, (int64_t)pSql->param);
  if(parent == NULL) {
    return pSql->res.code;
  }

  assert(parent->signature == parent && (int64_t)pSql->param == parent->self);

  SSqlRes* pRes = &pSql->res;

  // NOTE: the order of several table must be preserved.
  SSTableVgroupRspMsg *pStableVgroup = (SSTableVgroupRspMsg *)pRes->pRsp;
  pStableVgroup->numOfTables = htonl(pStableVgroup->numOfTables);
  char *pMsg = pRes->pRsp + sizeof(SSTableVgroupRspMsg);

  SSqlCmd* pCmd = &parent->cmd;
  SQueryInfo* pQueryInfo = tscGetQueryInfo(pCmd);

  for(int32_t i = 0; i < pStableVgroup->numOfTables; ++i) {
    char* name = pMsg;
    pMsg += TSDB_TABLE_NAME_LEN;

    STableMetaInfo *pInfo = NULL;
    for(int32_t j = 0; j < pQueryInfo->numOfTables; ++j) {
      STableMetaInfo *pInfo1 = tscGetTableMetaInfoFromCmd(pCmd, j);
      if (strcmp(name, tNameGetTableName(&pInfo1->name)) != 0) {
        continue;
      }

      pInfo = pInfo1;
      break;
    }

    int32_t size = 0;
    pInfo->vgroupList = createVgroupInfoFromMsg(pMsg, &size, pSql->self);
    pMsg += size;
  }

  taosReleaseRef(tscObjRef, parent->self);
  return pSql->res.code;
}

int tscProcessShowRsp(SSqlObj *pSql) {
  STableMetaMsg *pMetaMsg;
  SShowRsp *     pShow;
  SSchema *      pSchema;

  SSqlRes *pRes = &pSql->res;
  SSqlCmd *pCmd = &pSql->cmd;

  SQueryInfo *pQueryInfo = tscGetQueryInfo(pCmd);

  STableMetaInfo *pTableMetaInfo = tscGetMetaInfo(pQueryInfo, 0);

  pShow = (SShowRsp *)pRes->pRsp;
  pShow->qhandle = htobe64(pShow->qhandle);
  pRes->qId = pShow->qhandle;

  tscResetForNextRetrieve(pRes);
  pMetaMsg = &(pShow->tableMeta);

  pMetaMsg->numOfColumns = ntohs(pMetaMsg->numOfColumns);

  pSchema = pMetaMsg->schema;
  pMetaMsg->tid = ntohs(pMetaMsg->tid);
  for (int i = 0; i < pMetaMsg->numOfColumns; ++i) {
    pSchema->bytes = htons(pSchema->bytes);
    pSchema++;
  }

  tfree(pTableMetaInfo->pTableMeta);
  pTableMetaInfo->pTableMeta = tscCreateTableMetaFromMsg(pMetaMsg);

  SSchema *pTableSchema = tscGetTableSchema(pTableMetaInfo->pTableMeta);
  if (pQueryInfo->colList == NULL) {
    pQueryInfo->colList = taosArrayInit(4, POINTER_BYTES);
  }
  
  SFieldInfo* pFieldInfo = &pQueryInfo->fieldsInfo;
  
  SColumnIndex index = {0};
  pSchema = pMetaMsg->schema;

  uint64_t uid = pTableMetaInfo->pTableMeta->id.uid;
  for (int16_t i = 0; i < pMetaMsg->numOfColumns; ++i, ++pSchema) {
    index.columnIndex = i;
    tscColumnListInsert(pQueryInfo->colList, i, uid, pSchema);
    
    TAOS_FIELD f = tscCreateField(pSchema->type, pSchema->name, pSchema->bytes);
    SInternalField* pInfo = tscFieldInfoAppend(pFieldInfo, &f);
    
    pInfo->pExpr = tscExprAppend(pQueryInfo, TSDB_FUNC_TS_DUMMY, &index,
                     pTableSchema[i].type, pTableSchema[i].bytes, getNewResColId(pCmd), pTableSchema[i].bytes, false);
  }
  
  pCmd->numOfCols = pQueryInfo->fieldsInfo.numOfOutput;
  tscFieldInfoUpdateOffset(pQueryInfo);
  return 0;
}

static void createHbObj(STscObj* pObj) {
  if (pObj->hbrid != 0) {
    return;
  }

  SSqlObj *pSql = (SSqlObj *)calloc(1, sizeof(SSqlObj));
  if (NULL == pSql) return;

  pSql->fp = tscProcessHeartBeatRsp;

  SQueryInfo *pQueryInfo = tscGetQueryInfoS(&pSql->cmd);
  if (pQueryInfo == NULL) {
    terrno = TSDB_CODE_TSC_OUT_OF_MEMORY;
    tfree(pSql);
    return;
  }

  pQueryInfo->command = TSDB_SQL_HB;

  pSql->cmd.command = pQueryInfo->command;
  if (TSDB_CODE_SUCCESS != tscAllocPayload(&(pSql->cmd), TSDB_DEFAULT_PAYLOAD_SIZE)) {
    terrno = TSDB_CODE_TSC_OUT_OF_MEMORY;
    tfree(pSql);
    return;
  }

  pSql->param = pObj;
  pSql->pTscObj = pObj;
  pSql->signature = pSql;

  registerSqlObj(pSql);
  tscDebug("0x%"PRIx64" HB is allocated, pObj:%p", pSql->self, pObj);

  pObj->hbrid = pSql->self;
}

int tscProcessConnectRsp(SSqlObj *pSql) {
  STscObj *pObj = pSql->pTscObj;
  SSqlRes *pRes = &pSql->res;

  char temp[TSDB_TABLE_FNAME_LEN * 2] = {0};

  SConnectRsp *pConnect = (SConnectRsp *)pRes->pRsp;
  tstrncpy(pObj->acctId, pConnect->acctId, sizeof(pObj->acctId));  // copy acctId from response
  
  pthread_mutex_lock(&pObj->mutex);
  int32_t len = sprintf(temp, "%s%s%s", pObj->acctId, TS_PATH_DELIMITER, pObj->db);

  assert(len <= sizeof(pObj->db));
  tstrncpy(pObj->db, temp, sizeof(pObj->db));
  pthread_mutex_unlock(&pObj->mutex);
  
  if (pConnect->epSet.numOfEps > 0) {
    tscEpSetHtons(&pConnect->epSet);
    tscUpdateMgmtEpSet(pSql, &pConnect->epSet);

    for (int i = 0; i < pConnect->epSet.numOfEps; ++i) {
      tscDebug("0x%"PRIx64" epSet.fqdn[%d]: %s, pObj:%p", pSql->self, i, pConnect->epSet.fqdn[i], pObj);
    }
  } 

  strcpy(pObj->sversion, pConnect->serverVersion);
  pObj->writeAuth = pConnect->writeAuth;
  pObj->superAuth = pConnect->superAuth;
  pObj->connId = htonl(pConnect->connId);

  createHbObj(pObj);

  //launch a timer to send heartbeat to maintain the connection and send status to mnode
  taosTmrReset(tscProcessActivityTimer, tsShellActivityTimer * 500, (void *)pObj->rid, tscTmr, &pObj->pTimer);

  return 0;
}

int tscProcessUseDbRsp(SSqlObj *pSql) {
  STscObj *       pObj = pSql->pTscObj;
  STableMetaInfo *pTableMetaInfo = tscGetTableMetaInfoFromCmd(&pSql->cmd, 0);
  
  pthread_mutex_lock(&pObj->mutex);
  int ret = tNameExtractFullName(&pTableMetaInfo->name, pObj->db);
  pthread_mutex_unlock(&pObj->mutex);
  
  return ret;
}

int tscProcessDropDbRsp(SSqlObj *pSql) {
  //TODO LOCK DB WHEN MODIFY IT
  //pSql->pTscObj->db[0] = 0;
  
  taosHashEmpty(tscTableMetaInfo);
  return 0;
}

int tscProcessDropTableRsp(SSqlObj *pSql) {
  STableMetaInfo *pTableMetaInfo = tscGetTableMetaInfoFromCmd(&pSql->cmd, 0);

  //The cached tableMeta is expired in this case, so clean it in hash table
  char name[TSDB_TABLE_FNAME_LEN] = {0};
  tNameExtractFullName(&pTableMetaInfo->name, name);

  taosHashRemove(tscTableMetaInfo, name, strnlen(name, TSDB_TABLE_FNAME_LEN));
  tscDebug("0x%"PRIx64" remove table meta after drop table:%s, numOfRemain:%d", pSql->self, name, (int32_t) taosHashGetSize(tscTableMetaInfo));

  tfree(pTableMetaInfo->pTableMeta);
  return 0;
}

int tscProcessAlterTableMsgRsp(SSqlObj *pSql) {
  STableMetaInfo *pTableMetaInfo = tscGetTableMetaInfoFromCmd(&pSql->cmd, 0);

  char name[TSDB_TABLE_FNAME_LEN] = {0};
  tNameExtractFullName(&pTableMetaInfo->name, name);

  tscDebug("0x%"PRIx64" remove tableMeta in hashMap after alter-table: %s", pSql->self, name);

  bool isSuperTable = UTIL_TABLE_IS_SUPER_TABLE(pTableMetaInfo);
  taosHashRemove(tscTableMetaInfo, name, strnlen(name, TSDB_TABLE_FNAME_LEN));
  tfree(pTableMetaInfo->pTableMeta);

  if (isSuperTable) {  // if it is a super table, iterate the hashTable and remove all the childTableMeta
    taosHashEmpty(tscTableMetaInfo);
  }

  return 0;
}

int tscProcessAlterDbMsgRsp(SSqlObj *pSql) {
  UNUSED(pSql);
  return 0;
}

int tscProcessShowCreateRsp(SSqlObj *pSql) {
  return tscLocalResultCommonBuilder(pSql, 1);
}

int tscProcessQueryRsp(SSqlObj *pSql) {
  SSqlRes *pRes = &pSql->res;

  SQueryTableRsp *pQueryAttr = (SQueryTableRsp *)pRes->pRsp;
  pQueryAttr->qId = htobe64(pQueryAttr->qId);

  pRes->qId  = pQueryAttr->qId;
  pRes->data = NULL;

  tscResetForNextRetrieve(pRes);
  tscDebug("0x%"PRIx64" query rsp received, qId:0x%"PRIx64, pSql->self, pRes->qId);
  return 0;
}

int tscProcessRetrieveRspFromNode(SSqlObj *pSql) {
  SSqlRes *pRes = &pSql->res;
  SSqlCmd *pCmd = &pSql->cmd;

  assert(pRes->rspLen >= sizeof(SRetrieveTableRsp));

  SRetrieveTableRsp *pRetrieve = (SRetrieveTableRsp *)pRes->pRsp;
  if (pRetrieve == NULL) {
    pRes->code = TSDB_CODE_TSC_OUT_OF_MEMORY;
    return pRes->code;
  }

  pRes->numOfRows = htonl(pRetrieve->numOfRows);
  pRes->precision = htons(pRetrieve->precision);
  pRes->offset    = htobe64(pRetrieve->offset);
  pRes->useconds  = htobe64(pRetrieve->useconds);
  pRes->completed = (pRetrieve->completed == 1);
  pRes->data      = pRetrieve->data;
  
  SQueryInfo* pQueryInfo = tscGetQueryInfo(pCmd);
  if (tscCreateResPointerInfo(pRes, pQueryInfo) != TSDB_CODE_SUCCESS) {
    return pRes->code;
  }

  STableMetaInfo *pTableMetaInfo = tscGetMetaInfo(pQueryInfo, 0);
  if (pCmd->command == TSDB_SQL_RETRIEVE) {
    tscSetResRawPtr(pRes, pQueryInfo);
  } else if ((UTIL_TABLE_IS_CHILD_TABLE(pTableMetaInfo) || UTIL_TABLE_IS_NORMAL_TABLE(pTableMetaInfo)) && !TSDB_QUERY_HAS_TYPE(pQueryInfo->type, TSDB_QUERY_TYPE_SUBQUERY)) {
    tscSetResRawPtr(pRes, pQueryInfo);
  } else if (tscNonOrderedProjectionQueryOnSTable(pQueryInfo, 0) && !TSDB_QUERY_HAS_TYPE(pQueryInfo->type, TSDB_QUERY_TYPE_JOIN_QUERY) && !TSDB_QUERY_HAS_TYPE(pQueryInfo->type, TSDB_QUERY_TYPE_JOIN_SEC_STAGE)) {
    tscSetResRawPtr(pRes, pQueryInfo);
  }

  if (pSql->pSubscription != NULL) {
    int32_t numOfCols = pQueryInfo->fieldsInfo.numOfOutput;
    
    TAOS_FIELD *pField = tscFieldInfoGetField(&pQueryInfo->fieldsInfo, numOfCols - 1);
    int16_t     offset = tscFieldInfoGetOffset(pQueryInfo, numOfCols - 1);
    
    char* p = pRes->data + (pField->bytes + offset) * pRes->numOfRows;

    int32_t numOfTables = htonl(*(int32_t*)p);
    p += sizeof(int32_t);
    for (int i = 0; i < numOfTables; i++) {
      int64_t uid = htobe64(*(int64_t*)p);
      p += sizeof(int64_t);
      p += sizeof(int32_t); // skip tid
      TSKEY key = htobe64(*(TSKEY*)p);
      p += sizeof(TSKEY);
      tscUpdateSubscriptionProgress(pSql->pSubscription, uid, key);
    }
  }

  pRes->row = 0;
  tscDebug("0x%"PRIx64" numOfRows:%d, offset:%" PRId64 ", complete:%d, qId:0x%"PRIx64, pSql->self, pRes->numOfRows, pRes->offset,
      pRes->completed, pRes->qId);

  return 0;
}

void tscTableMetaCallBack(void *param, TAOS_RES *res, int code);

static int32_t getTableMetaFromMnode(SSqlObj *pSql, STableMetaInfo *pTableMetaInfo, bool autocreate) {
  SSqlObj *pNew = calloc(1, sizeof(SSqlObj));
  if (NULL == pNew) {
    tscError("0x%"PRIx64" malloc failed for new sqlobj to get table meta", pSql->self);
    return TSDB_CODE_TSC_OUT_OF_MEMORY;
  }

  pNew->pTscObj     = pSql->pTscObj;
  pNew->signature   = pNew;
  pNew->cmd.command = TSDB_SQL_META;

  tscAddQueryInfo(&pNew->cmd);

  SQueryInfo *pNewQueryInfo = tscGetQueryInfoS(&pNew->cmd);
  if (TSDB_CODE_SUCCESS != tscAllocPayload(&pNew->cmd, TSDB_DEFAULT_PAYLOAD_SIZE + pSql->cmd.payloadLen)) {
    tscError("0x%"PRIx64" malloc failed for payload to get table meta", pSql->self);

    tscFreeSqlObj(pNew);
    return TSDB_CODE_TSC_OUT_OF_MEMORY;
  }

  STableMetaInfo *pNewTableMetaInfo = tscAddEmptyMetaInfo(pNewQueryInfo);
  assert(pNewQueryInfo->numOfTables == 1);

  tNameAssign(&pNewTableMetaInfo->name, &pTableMetaInfo->name);

  registerSqlObj(pNew);

  pNew->fp    = tscTableMetaCallBack;
  pNew->param = (void *)pSql->self;

  tscDebug("0x%"PRIx64" new pSqlObj:0x%"PRIx64" to get tableMeta, auto create:%d, metaRid from %"PRId64" to %"PRId64,
      pSql->self, pNew->self, autocreate, pSql->metaRid, pNew->self);
  pSql->metaRid = pNew->self;

  {
    STableInfoMsg  *pInfoMsg = (STableInfoMsg *)pNew->cmd.payload;
    int32_t code = tNameExtractFullName(&pNewTableMetaInfo->name, pInfoMsg->tableFname);
    if (code != TSDB_CODE_SUCCESS) {
      return TSDB_CODE_TSC_INVALID_OPERATION;
    }

    pInfoMsg->createFlag = htons(autocreate? 1 : 0);
    char *pMsg = (char *)pInfoMsg + sizeof(STableInfoMsg);

    // tag data exists
    if (autocreate && pSql->cmd.tagData.dataLen != 0) {
      pMsg = serializeTagData(&pSql->cmd.tagData, pMsg);
    }

    pNew->cmd.payloadLen = (int32_t)(pMsg - (char*)pInfoMsg);
    pNew->cmd.msgType = TSDB_MSG_TYPE_CM_TABLE_META;
  }

  int32_t code = tscBuildAndSendRequest(pNew, NULL);
  if (code == TSDB_CODE_SUCCESS) {
    code = TSDB_CODE_TSC_ACTION_IN_PROGRESS;  // notify application that current process needs to be terminated
  }

  return code;
}

int32_t getMultiTableMetaFromMnode(SSqlObj *pSql, SArray* pNameList, SArray* pVgroupNameList, __async_cb_func_t fp) {
  SSqlObj *pNew = calloc(1, sizeof(SSqlObj));
  if (NULL == pNew) {
    tscError("0x%"PRIx64" failed to allocate sqlobj to get multiple table meta", pSql->self);
    return TSDB_CODE_TSC_OUT_OF_MEMORY;
  }

  pNew->pTscObj     = pSql->pTscObj;
  pNew->signature   = pNew;
  pNew->cmd.command = TSDB_SQL_MULTI_META;

  int32_t numOfTable      = (int32_t) taosArrayGetSize(pNameList);
  int32_t numOfVgroupList = (int32_t) taosArrayGetSize(pVgroupNameList);

  int32_t size = (numOfTable + numOfVgroupList) * TSDB_TABLE_FNAME_LEN + sizeof(SMultiTableInfoMsg);
  if (TSDB_CODE_SUCCESS != tscAllocPayload(&pNew->cmd, size)) {
    tscError("0x%"PRIx64" malloc failed for payload to get table meta", pSql->self);
    tscFreeSqlObj(pNew);
    return TSDB_CODE_TSC_OUT_OF_MEMORY;
  }

  SMultiTableInfoMsg* pInfo = (SMultiTableInfoMsg*) pNew->cmd.payload;
  pInfo->numOfTables  = htonl((uint32_t) taosArrayGetSize(pNameList));
  pInfo->numOfVgroups = htonl((uint32_t) taosArrayGetSize(pVgroupNameList));

  char* start = pInfo->tableNames;
  int32_t len = 0;
  for(int32_t i = 0; i < numOfTable; ++i) {
    char* name = taosArrayGetP(pNameList, i);
    if (i < numOfTable - 1 || numOfVgroupList > 0) {
      len = sprintf(start, "%s,", name);
    } else {
      len = sprintf(start, "%s", name);
    }

    start += len;
  }

  for(int32_t i = 0; i < numOfVgroupList; ++i) {
    char* name = taosArrayGetP(pVgroupNameList, i);
    if (i < numOfVgroupList - 1) {
      len = sprintf(start, "%s,", name);
    } else {
      len = sprintf(start, "%s", name);
    }

    start += len;
  }

  pNew->cmd.payloadLen = (int32_t) ((start - pInfo->tableNames) + sizeof(SMultiTableInfoMsg));
  pNew->cmd.msgType = TSDB_MSG_TYPE_CM_TABLES_META;

  registerSqlObj(pNew);
  tscDebug("0x%"PRIx64" new pSqlObj:0x%"PRIx64" to get %d tableMeta, vgroupInfo:%d, msg size:%d", pSql->self,
      pNew->self, numOfTable, numOfVgroupList, pNew->cmd.payloadLen);

  pNew->fp = fp;
  pNew->param = (void *)pSql->self;

  tscDebug("0x%"PRIx64" metaRid from %" PRId64 " to %" PRId64 , pSql->self, pSql->metaRid, pNew->self);

  pSql->metaRid = pNew->self;
  int32_t code = tscBuildAndSendRequest(pNew, NULL);
  if (code == TSDB_CODE_SUCCESS) {
    code = TSDB_CODE_TSC_ACTION_IN_PROGRESS;  // notify application that current process needs to be terminated
  }

  return code;
}

int32_t tscGetTableMetaImpl(SSqlObj* pSql, STableMetaInfo *pTableMetaInfo, bool autocreate) {
  assert(tIsValidName(&pTableMetaInfo->name));

  uint32_t size = tscGetTableMetaMaxSize();
  if (pTableMetaInfo->pTableMeta == NULL) {
    pTableMetaInfo->pTableMeta    = calloc(1, size);
    pTableMetaInfo->tableMetaSize = size;
  } else if (pTableMetaInfo->tableMetaSize < size) {
    char *tmp = realloc(pTableMetaInfo->pTableMeta, size);
    if (tmp == NULL) {
      return TSDB_CODE_TSC_OUT_OF_MEMORY;
    }
    pTableMetaInfo->pTableMeta = (STableMeta *)tmp;
  }

  memset(pTableMetaInfo->pTableMeta, 0, size);
  pTableMetaInfo->tableMetaSize = size;

  pTableMetaInfo->pTableMeta->tableType = -1;
  pTableMetaInfo->pTableMeta->tableInfo.numOfColumns  = -1;

  char name[TSDB_TABLE_FNAME_LEN] = {0};
  tNameExtractFullName(&pTableMetaInfo->name, name);

  size_t len = strlen(name);
  taosHashGetClone(tscTableMetaInfo, name, len, NULL, pTableMetaInfo->pTableMeta, -1);

  // TODO resize the tableMeta
  char buf[80*1024] = {0};
  assert(size < 80*1024);

  STableMeta* pMeta = pTableMetaInfo->pTableMeta;
  if (pMeta->id.uid > 0) {
    // in case of child table, here only get the
    if (pMeta->tableType == TSDB_CHILD_TABLE) {
      int32_t code = tscCreateTableMetaFromSTableMeta(pTableMetaInfo->pTableMeta, name, buf);
      if (code != TSDB_CODE_SUCCESS) {
        return getTableMetaFromMnode(pSql, pTableMetaInfo, autocreate);
      }
    }

    return TSDB_CODE_SUCCESS;
  }

  return getTableMetaFromMnode(pSql, pTableMetaInfo, autocreate);
}

int32_t tscGetTableMeta(SSqlObj *pSql, STableMetaInfo *pTableMetaInfo) {
  return tscGetTableMetaImpl(pSql, pTableMetaInfo, false);
}

int tscGetTableMetaEx(SSqlObj *pSql, STableMetaInfo *pTableMetaInfo, bool createIfNotExists) {
  return tscGetTableMetaImpl(pSql, pTableMetaInfo, createIfNotExists);
}

int32_t tscGetUdfFromNode(SSqlObj *pSql, SQueryInfo* pQueryInfo) {
  SSqlObj *pNew = calloc(1, sizeof(SSqlObj));
  if (NULL == pNew) {
    tscError("%p malloc failed for new sqlobj to get user-defined functions", pSql);
    return TSDB_CODE_TSC_OUT_OF_MEMORY;
  }

  pNew->pTscObj = pSql->pTscObj;
  pNew->signature = pNew;
  pNew->cmd.command = TSDB_SQL_RETRIEVE_FUNC;

  if (tscAddQueryInfo(&pNew->cmd) != TSDB_CODE_SUCCESS) {
    tscError("%p malloc failed for new queryinfo", pSql);
    tscFreeSqlObj(pNew);
    return TSDB_CODE_TSC_OUT_OF_MEMORY;
  }

  SQueryInfo *pNewQueryInfo = tscGetQueryInfo(&pNew->cmd, 0);

  pNewQueryInfo->pUdfInfo = taosArrayInit(4, sizeof(SUdfInfo));
  for(int32_t i = 0; i < taosArrayGetSize(pQueryInfo->pUdfInfo); ++i) {
    SUdfInfo info = {0};
    SUdfInfo* p1 = taosArrayGet(pQueryInfo->pUdfInfo, i);
    info = *p1;
    info.name = strdup(p1->name);
    taosArrayPush(pNewQueryInfo->pUdfInfo, &info);
  }
  
  pNew->cmd.active = pNewQueryInfo;

  if (TSDB_CODE_SUCCESS != tscAllocPayload(&pNew->cmd, TSDB_DEFAULT_PAYLOAD_SIZE + pSql->cmd.payloadLen)) {
    tscError("%p malloc failed for payload to get table meta", pSql);
    tscFreeSqlObj(pNew);
    return TSDB_CODE_TSC_OUT_OF_MEMORY;
  }

  tscDebug("%p new pSqlObj:%p to retrieve udf", pSql, pNew);
  registerSqlObj(pNew);

  pNew->fp = tscTableMetaCallBack;
  pNew->param = (void *)pSql->self;

  tscDebug("%p metaRid from %" PRId64 " to %" PRId64 , pSql, pSql->metaRid, pNew->self);

  pSql->metaRid = pNew->self;

  int32_t code = tscBuildAndSendRequest(pNew, NULL);
  if (code == TSDB_CODE_SUCCESS) {
    code = TSDB_CODE_TSC_ACTION_IN_PROGRESS;  // notify application that current process needs to be terminated
  }

  return code;
}

/**
 * retrieve table meta from mnode, and then update the local table meta hashmap.
 * @param pSql          sql object
 * @param tableIndex    table index
 * @return              status code
 */
int tscRenewTableMeta(SSqlObj *pSql, int32_t tableIndex) {
  SSqlCmd *pCmd = &pSql->cmd;

  SQueryInfo     *pQueryInfo = tscGetQueryInfo(pCmd);
  STableMetaInfo *pTableMetaInfo = tscGetMetaInfo(pQueryInfo, tableIndex);

  char name[TSDB_TABLE_FNAME_LEN] = {0};
  int32_t code = tNameExtractFullName(&pTableMetaInfo->name, name);
  if (code != TSDB_CODE_SUCCESS) {
    tscError("0x%"PRIx64" failed to generate the table full name", pSql->self);
    return TSDB_CODE_TSC_INVALID_OPERATION;
  }

  STableMeta* pTableMeta = pTableMetaInfo->pTableMeta;
  if (pTableMeta) {
    tscDebug("0x%"PRIx64" update table meta:%s, old meta numOfTags:%d, numOfCols:%d, uid:%" PRId64, pSql->self, name,
             tscGetNumOfTags(pTableMeta), tscGetNumOfColumns(pTableMeta), pTableMeta->id.uid);
  }

  // remove stored tableMeta info in hash table
  size_t len = strlen(name);
  taosHashRemove(tscTableMetaInfo, name, len);

  return getTableMetaFromMnode(pSql, pTableMetaInfo, false);
}

static bool allVgroupInfoRetrieved(SQueryInfo* pQueryInfo) {
  for (int32_t i = 0; i < pQueryInfo->numOfTables; ++i) {
    STableMetaInfo *pTableMetaInfo = tscGetMetaInfo(pQueryInfo, i);
    if (pTableMetaInfo->vgroupList == NULL) {
      return false;
    }
  }
  
  // all super tables vgroupinfo are retrieved, no need to retrieve vgroup info anymore
  return true;
}

int tscGetSTableVgroupInfo(SSqlObj *pSql, SQueryInfo* pQueryInfo) {
  int32_t code = TSDB_CODE_RPC_NETWORK_UNAVAIL;
  if (allVgroupInfoRetrieved(pQueryInfo)) {
    return TSDB_CODE_SUCCESS;
  }

  SSqlObj *pNew = calloc(1, sizeof(SSqlObj));
  pNew->pTscObj = pSql->pTscObj;
  pNew->signature = pNew;

  pNew->cmd.command = TSDB_SQL_STABLEVGROUP;

  // TODO TEST IT
  SQueryInfo *pNewQueryInfo = tscGetQueryInfoS(&pNew->cmd);
  if (pNewQueryInfo == NULL) {
    tscFreeSqlObj(pNew);
    return code;
  }

  for (int32_t i = 0; i < pQueryInfo->numOfTables; ++i) {
    STableMetaInfo *pMInfo = tscGetMetaInfo(pQueryInfo, i);
    STableMeta* pTableMeta = tscTableMetaDup(pMInfo->pTableMeta);
    tscAddTableMetaInfo(pNewQueryInfo, &pMInfo->name, pTableMeta, NULL, pMInfo->tagColList, pMInfo->pVgroupTables);
  }

  if ((code = tscAllocPayload(&pNew->cmd, TSDB_DEFAULT_PAYLOAD_SIZE)) != TSDB_CODE_SUCCESS) {
    tscFreeSqlObj(pNew);
    return code;
  }

  pNewQueryInfo->numOfTables = pQueryInfo->numOfTables;
  registerSqlObj(pNew);

  tscDebug("0x%"PRIx64" svgroupRid from %" PRId64 " to %" PRId64 , pSql->self, pSql->svgroupRid, pNew->self);
  
  pSql->svgroupRid = pNew->self;
  

  tscDebug("0x%"PRIx64" new sqlObj:%p to get vgroupInfo, numOfTables:%d", pSql->self, pNew, pNewQueryInfo->numOfTables);

  pNew->fp = tscTableMetaCallBack;
  pNew->param = (void *)pSql->self;
  code = tscBuildAndSendRequest(pNew, NULL);
  if (code == TSDB_CODE_SUCCESS) {
    code = TSDB_CODE_TSC_ACTION_IN_PROGRESS;
  }

  return code;
}

void tscInitMsgsFp() {
  tscBuildMsg[TSDB_SQL_SELECT] = tscBuildQueryMsg;
  tscBuildMsg[TSDB_SQL_INSERT] = tscBuildSubmitMsg;
  tscBuildMsg[TSDB_SQL_FETCH] = tscBuildFetchMsg;

  tscBuildMsg[TSDB_SQL_CREATE_DB] = tscBuildCreateDbMsg;
  tscBuildMsg[TSDB_SQL_CREATE_USER] = tscBuildUserMsg;
  tscBuildMsg[TSDB_SQL_CREATE_FUNCTION] = tscBuildCreateFuncMsg;

  tscBuildMsg[TSDB_SQL_CREATE_ACCT] = tscBuildAcctMsg;
  tscBuildMsg[TSDB_SQL_ALTER_ACCT] = tscBuildAcctMsg;

  tscBuildMsg[TSDB_SQL_CREATE_TABLE] = tscBuildCreateTableMsg;
  tscBuildMsg[TSDB_SQL_DROP_USER] = tscBuildDropUserAcctMsg;
  tscBuildMsg[TSDB_SQL_DROP_ACCT] = tscBuildDropUserAcctMsg;
  tscBuildMsg[TSDB_SQL_DROP_DB] = tscBuildDropDbMsg;
  tscBuildMsg[TSDB_SQL_DROP_FUNCTION] = tscBuildDropFuncMsg;
  tscBuildMsg[TSDB_SQL_SYNC_DB_REPLICA] = tscBuildSyncDbReplicaMsg;
  tscBuildMsg[TSDB_SQL_DROP_TABLE] = tscBuildDropTableMsg;
  tscBuildMsg[TSDB_SQL_ALTER_USER] = tscBuildUserMsg;
  tscBuildMsg[TSDB_SQL_CREATE_DNODE] = tscBuildCreateDnodeMsg;
  tscBuildMsg[TSDB_SQL_DROP_DNODE] = tscBuildDropDnodeMsg;
  tscBuildMsg[TSDB_SQL_CFG_DNODE] = tscBuildCfgDnodeMsg;
  tscBuildMsg[TSDB_SQL_ALTER_TABLE] = tscBuildAlterTableMsg;
  tscBuildMsg[TSDB_SQL_UPDATE_TAGS_VAL] = tscBuildUpdateTagMsg;
  tscBuildMsg[TSDB_SQL_ALTER_DB] = tscAlterDbMsg;

  tscBuildMsg[TSDB_SQL_CONNECT] = tscBuildConnectMsg;
  tscBuildMsg[TSDB_SQL_USE_DB] = tscBuildUseDbMsg;
//  tscBuildMsg[TSDB_SQL_META] = tscBuildTableMetaMsg;
  tscBuildMsg[TSDB_SQL_STABLEVGROUP] = tscBuildSTableVgroupMsg;
<<<<<<< HEAD
  tscBuildMsg[TSDB_SQL_MULTI_META] = tscBuildMultiMeterMetaMsg;
  tscBuildMsg[TSDB_SQL_RETRIEVE_FUNC] = tscBuildRetrieveFuncMsg;
=======
>>>>>>> dde99cbb

  tscBuildMsg[TSDB_SQL_HB] = tscBuildHeartBeatMsg;
  tscBuildMsg[TSDB_SQL_SHOW] = tscBuildShowMsg;
  tscBuildMsg[TSDB_SQL_RETRIEVE] = tscBuildRetrieveFromMgmtMsg;
  tscBuildMsg[TSDB_SQL_KILL_QUERY] = tscBuildKillMsg;
  tscBuildMsg[TSDB_SQL_KILL_STREAM] = tscBuildKillMsg;
  tscBuildMsg[TSDB_SQL_KILL_CONNECTION] = tscBuildKillMsg;

  tscProcessMsgRsp[TSDB_SQL_SELECT] = tscProcessQueryRsp;
  tscProcessMsgRsp[TSDB_SQL_FETCH] = tscProcessRetrieveRspFromNode;

  tscProcessMsgRsp[TSDB_SQL_DROP_DB] = tscProcessDropDbRsp;
  tscProcessMsgRsp[TSDB_SQL_DROP_TABLE] = tscProcessDropTableRsp;
  tscProcessMsgRsp[TSDB_SQL_CONNECT] = tscProcessConnectRsp;
  tscProcessMsgRsp[TSDB_SQL_USE_DB] = tscProcessUseDbRsp;
  tscProcessMsgRsp[TSDB_SQL_META] = tscProcessTableMetaRsp;
  tscProcessMsgRsp[TSDB_SQL_STABLEVGROUP] = tscProcessSTableVgroupRsp;
<<<<<<< HEAD
  tscProcessMsgRsp[TSDB_SQL_MULTI_META] = tscProcessMultiMeterMetaRsp;
  tscProcessMsgRsp[TSDB_SQL_RETRIEVE_FUNC] = tscProcessRetrieveFuncRsp;
=======
  tscProcessMsgRsp[TSDB_SQL_MULTI_META] = tscProcessMultiTableMetaRsp;
>>>>>>> dde99cbb

  tscProcessMsgRsp[TSDB_SQL_SHOW] = tscProcessShowRsp;
  tscProcessMsgRsp[TSDB_SQL_RETRIEVE] = tscProcessRetrieveRspFromNode;  // rsp handled by same function.
  tscProcessMsgRsp[TSDB_SQL_DESCRIBE_TABLE] = tscProcessDescribeTableRsp;

  tscProcessMsgRsp[TSDB_SQL_CURRENT_DB]   = tscProcessLocalRetrieveRsp;
  tscProcessMsgRsp[TSDB_SQL_CURRENT_USER] = tscProcessLocalRetrieveRsp;
  tscProcessMsgRsp[TSDB_SQL_SERV_VERSION] = tscProcessLocalRetrieveRsp;
  tscProcessMsgRsp[TSDB_SQL_CLI_VERSION]  = tscProcessLocalRetrieveRsp;
  tscProcessMsgRsp[TSDB_SQL_SERV_STATUS]  = tscProcessLocalRetrieveRsp;

  tscProcessMsgRsp[TSDB_SQL_RETRIEVE_EMPTY_RESULT] = tscProcessEmptyResultRsp;

  tscProcessMsgRsp[TSDB_SQL_RETRIEVE_LOCALMERGE] = tscProcessRetrieveLocalMergeRsp;

  tscProcessMsgRsp[TSDB_SQL_ALTER_TABLE] = tscProcessAlterTableMsgRsp;
  tscProcessMsgRsp[TSDB_SQL_ALTER_DB] = tscProcessAlterDbMsgRsp;

  tscProcessMsgRsp[TSDB_SQL_SHOW_CREATE_TABLE] = tscProcessShowCreateRsp;
  tscProcessMsgRsp[TSDB_SQL_SHOW_CREATE_STABLE] = tscProcessShowCreateRsp;
  tscProcessMsgRsp[TSDB_SQL_SHOW_CREATE_DATABASE] = tscProcessShowCreateRsp;

  tscKeepConn[TSDB_SQL_SHOW] = 1;
  tscKeepConn[TSDB_SQL_RETRIEVE] = 1;
  tscKeepConn[TSDB_SQL_SELECT] = 1;
  tscKeepConn[TSDB_SQL_FETCH] = 1;
  tscKeepConn[TSDB_SQL_HB] = 1;
}
<|MERGE_RESOLUTION|>--- conflicted
+++ resolved
@@ -477,12 +477,7 @@
       pCmd->command == TSDB_SQL_INSERT ||
       pCmd->command == TSDB_SQL_CONNECT ||
       pCmd->command == TSDB_SQL_HB ||
-<<<<<<< HEAD
-      pCmd->command == TSDB_SQL_META ||
       pCmd->command == TSDB_SQL_RETRIEVE_FUNC ||
-=======
-//      pCmd->command == TSDB_SQL_META ||
->>>>>>> dde99cbb
       pCmd->command == TSDB_SQL_STABLEVGROUP) {
     pRes->code = tscBuildMsg[pCmd->command](pSql, NULL);
   }
@@ -1326,6 +1321,7 @@
   SShowInfo *pShowInfo = &pInfo->pMiscInfo->showOpt;
   SShowMsg  *pShowMsg = (SShowMsg *)pCmd->payload;
 
+  STableMetaInfo *pTableMetaInfo = tscGetTableMetaInfoFromCmd(pCmd,  0);
   if (pShowInfo->showType == TSDB_MGMT_TABLE_FUNCTION) {
     pShowMsg->type = pShowInfo->showType;
     pShowMsg->payloadLen = 0;
@@ -1334,9 +1330,7 @@
     return TSDB_CODE_SUCCESS;
   }
 
-  STableMetaInfo *pTableMetaInfo = tscGetTableMetaInfoFromCmd(pCmd,  0);
-
-  if (tNameIsEmpty(&pTableMetaInfo->name)) {    
+  if (tNameIsEmpty(&pTableMetaInfo->name)) {
     pthread_mutex_lock(&pObj->mutex);
     tstrncpy(pShowMsg->db, pObj->db, sizeof(pShowMsg->db));  
     pthread_mutex_unlock(&pObj->mutex);
@@ -1811,7 +1805,7 @@
   SSqlCmd *pCmd = &pSql->cmd;
 
   char *pMsg = pCmd->payload;
-  SQueryInfo* pQueryInfo = tscGetActiveQueryInfo(pCmd);
+  SQueryInfo* pQueryInfo = tscGetQueryInfo(pCmd);
   int32_t numOfFuncs = (int32_t)taosArrayGetSize(pQueryInfo->pUdfInfo);
 
   SRetrieveFuncMsg *pRetrieveFuncMsg = (SRetrieveFuncMsg *)pMsg;
@@ -2044,6 +2038,57 @@
   }
 
   return pVgroupInfo;
+}
+
+int tscProcessRetrieveFuncRsp(SSqlObj* pSql) {
+  SSqlCmd* pCmd = &pSql->cmd;
+  SUdfFuncMsg* pFuncMsg = (SUdfFuncMsg *)pSql->res.pRsp;
+  SQueryInfo* pQueryInfo = tscGetQueryInfo(pCmd);
+
+  pFuncMsg->num = htonl(pFuncMsg->num);
+  assert(pFuncMsg->num == taosArrayGetSize(pQueryInfo->pUdfInfo));
+
+  char* pMsg = pFuncMsg->content;
+  for(int32_t i = 0; i < pFuncMsg->num; ++i) {
+    SFunctionInfoMsg* pFunc = (SFunctionInfoMsg*) pMsg;
+
+    for(int32_t j = 0; j < pFuncMsg->num; ++j) {
+      SUdfInfo* pUdfInfo = taosArrayGet(pQueryInfo->pUdfInfo, j);
+      if (strcmp(pUdfInfo->name, pFunc->name) != 0) {
+        continue;
+      }
+
+      if (pUdfInfo->content) {
+        continue;
+      }
+
+      pUdfInfo->resBytes = htons(pFunc->resBytes);
+      pUdfInfo->resType  = pFunc->resType;
+      pUdfInfo->funcType = htonl(pFunc->funcType);
+      pUdfInfo->contLen  = htonl(pFunc->len);
+      pUdfInfo->bufSize  = htonl(pFunc->bufSize);
+
+      pUdfInfo->content = malloc(pUdfInfo->contLen);
+      memcpy(pUdfInfo->content, pFunc->content, pUdfInfo->contLen);
+
+      pMsg += sizeof(SFunctionInfoMsg) + pUdfInfo->contLen;
+    }
+  }
+
+  // master sqlObj locates in param
+  SSqlObj* parent = (SSqlObj*)taosAcquireRef(tscObjRef, (int64_t)pSql->param);
+  if(parent == NULL) {
+    return pSql->res.code;
+  }
+
+  SQueryInfo* parQueryInfo = tscGetQueryInfo(&parent->cmd);
+
+  assert(parent->signature == parent && (int64_t)pSql->param == parent->self);
+  taosArrayDestroy(parQueryInfo->pUdfInfo);
+
+  parQueryInfo->pUdfInfo = pQueryInfo->pUdfInfo;   // assigned to parent sql obj.
+  pQueryInfo->pUdfInfo = NULL;
+  return TSDB_CODE_SUCCESS;
 }
 
 int tscProcessMultiTableMetaRsp(SSqlObj *pSql) {
@@ -2128,57 +2173,6 @@
 
   taosHashCleanup(pSet);
   taosReleaseRef(tscObjRef, pParentSql->self);
-  return TSDB_CODE_SUCCESS;
-}
-
-int tscProcessRetrieveFuncRsp(SSqlObj* pSql) {
-  SSqlCmd* pCmd = &pSql->cmd;
-  SUdfFuncMsg* pFuncMsg = (SUdfFuncMsg *)pSql->res.pRsp;
-  SQueryInfo* pQueryInfo = tscGetQueryInfo(pCmd, pCmd->clauseIndex);
-  
-  pFuncMsg->num = htonl(pFuncMsg->num);
-  assert(pFuncMsg->num == taosArrayGetSize(pQueryInfo->pUdfInfo));
-
-  char* pMsg = pFuncMsg->content;
-  for(int32_t i = 0; i < pFuncMsg->num; ++i) {
-    SFunctionInfoMsg* pFunc = (SFunctionInfoMsg*) pMsg;
-
-    for(int32_t j = 0; j < pFuncMsg->num; ++j) {
-      SUdfInfo* pUdfInfo = taosArrayGet(pQueryInfo->pUdfInfo, j);
-      if (strcmp(pUdfInfo->name, pFunc->name) != 0) {
-        continue;
-      }
-
-      if (pUdfInfo->content) {
-        continue;
-      }
-
-      pUdfInfo->resBytes = htons(pFunc->resBytes);
-      pUdfInfo->resType  = pFunc->resType;
-      pUdfInfo->funcType = htonl(pFunc->funcType);
-      pUdfInfo->contLen  = htonl(pFunc->len);
-      pUdfInfo->bufSize  = htonl(pFunc->bufSize);
-
-      pUdfInfo->content = malloc(pUdfInfo->contLen);
-      memcpy(pUdfInfo->content, pFunc->content, pUdfInfo->contLen);
-
-      pMsg += sizeof(SFunctionInfoMsg) + pUdfInfo->contLen;
-    }
-  }
-
-  // master sqlObj locates in param
-  SSqlObj* parent = (SSqlObj*)taosAcquireRef(tscObjRef, (int64_t)pSql->param);
-  if(parent == NULL) {
-    return pSql->res.code;
-  }
-
-  SQueryInfo* parQueryInfo = tscGetQueryInfo(&parent->cmd, parent->cmd.clauseIndex);
-
-  assert(parent->signature == parent && (int64_t)pSql->param == parent->self);
-  taosArrayDestroy(parQueryInfo->pUdfInfo);
-
-  parQueryInfo->pUdfInfo = pQueryInfo->pUdfInfo;   // assigned to parent sql obj.
-  pQueryInfo->pUdfInfo = NULL;
   return TSDB_CODE_SUCCESS;
 }
 
@@ -2698,7 +2692,7 @@
     return TSDB_CODE_TSC_OUT_OF_MEMORY;
   }
 
-  SQueryInfo *pNewQueryInfo = tscGetQueryInfo(&pNew->cmd, 0);
+  SQueryInfo *pNewQueryInfo = tscGetQueryInfo(&pNew->cmd);
 
   pNewQueryInfo->pUdfInfo = taosArrayInit(4, sizeof(SUdfInfo));
   for(int32_t i = 0; i < taosArrayGetSize(pQueryInfo->pUdfInfo); ++i) {
@@ -2708,7 +2702,7 @@
     info.name = strdup(p1->name);
     taosArrayPush(pNewQueryInfo->pUdfInfo, &info);
   }
-  
+
   pNew->cmd.active = pNewQueryInfo;
 
   if (TSDB_CODE_SUCCESS != tscAllocPayload(&pNew->cmd, TSDB_DEFAULT_PAYLOAD_SIZE + pSql->cmd.payloadLen)) {
@@ -2860,11 +2854,7 @@
   tscBuildMsg[TSDB_SQL_USE_DB] = tscBuildUseDbMsg;
 //  tscBuildMsg[TSDB_SQL_META] = tscBuildTableMetaMsg;
   tscBuildMsg[TSDB_SQL_STABLEVGROUP] = tscBuildSTableVgroupMsg;
-<<<<<<< HEAD
-  tscBuildMsg[TSDB_SQL_MULTI_META] = tscBuildMultiMeterMetaMsg;
   tscBuildMsg[TSDB_SQL_RETRIEVE_FUNC] = tscBuildRetrieveFuncMsg;
-=======
->>>>>>> dde99cbb
 
   tscBuildMsg[TSDB_SQL_HB] = tscBuildHeartBeatMsg;
   tscBuildMsg[TSDB_SQL_SHOW] = tscBuildShowMsg;
@@ -2882,12 +2872,8 @@
   tscProcessMsgRsp[TSDB_SQL_USE_DB] = tscProcessUseDbRsp;
   tscProcessMsgRsp[TSDB_SQL_META] = tscProcessTableMetaRsp;
   tscProcessMsgRsp[TSDB_SQL_STABLEVGROUP] = tscProcessSTableVgroupRsp;
-<<<<<<< HEAD
-  tscProcessMsgRsp[TSDB_SQL_MULTI_META] = tscProcessMultiMeterMetaRsp;
+  tscProcessMsgRsp[TSDB_SQL_MULTI_META] = tscProcessMultiTableMetaRsp;
   tscProcessMsgRsp[TSDB_SQL_RETRIEVE_FUNC] = tscProcessRetrieveFuncRsp;
-=======
-  tscProcessMsgRsp[TSDB_SQL_MULTI_META] = tscProcessMultiTableMetaRsp;
->>>>>>> dde99cbb
 
   tscProcessMsgRsp[TSDB_SQL_SHOW] = tscProcessShowRsp;
   tscProcessMsgRsp[TSDB_SQL_RETRIEVE] = tscProcessRetrieveRspFromNode;  // rsp handled by same function.
