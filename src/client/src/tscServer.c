--- conflicted
+++ resolved
@@ -372,7 +372,7 @@
   SQueryInfo* pQueryInfo = tscGetQueryInfo(pCmd);
   if (pQueryInfo != NULL && pQueryInfo->type == TSDB_QUERY_TYPE_FREE_RESOURCE) {
     tscDebug("0x%"PRIx64" sqlObj needs to be released or DB connection is closed, cmd:%d type:%d, pObj:%p signature:%p",
-             pSql->self, pCmd->command, pQueryInfo->type, pObj, pObj->signature);
+        pSql->self, pCmd->command, pQueryInfo->type, pObj, pObj->signature);
 
     taosRemoveRef(tscObjRef, handle);
     taosReleaseRef(tscObjRef, handle);
@@ -401,27 +401,17 @@
 
   // single table query error need to be handled here.
   if ((cmd == TSDB_SQL_SELECT || cmd == TSDB_SQL_UPDATE_TAGS_VAL) &&
-<<<<<<< HEAD
-      (((rpcMsg->code == TSDB_CODE_TDB_INVALID_TABLE_ID ||     //  change the retry procedure
-         rpcMsg->code == TSDB_CODE_VND_INVALID_VGROUP_ID)) ||
-       rpcMsg->code == TSDB_CODE_RPC_NETWORK_UNAVAIL ||      //  change the retry procedure
-=======
       (((rpcMsg->code == TSDB_CODE_TDB_INVALID_TABLE_ID ||
        rpcMsg->code == TSDB_CODE_VND_INVALID_VGROUP_ID)) ||
        rpcMsg->code == TSDB_CODE_RPC_NETWORK_UNAVAIL ||
->>>>>>> dcabef9a
        rpcMsg->code == TSDB_CODE_APP_NOT_READY)) {
 
     // 1. super table subquery
     // 2. nest queries are all not updated the tablemeta and retry parse the sql after cleanup local tablemeta/vgroup id buffer
     if ((TSDB_QUERY_HAS_TYPE(pQueryInfo->type, (TSDB_QUERY_TYPE_STABLE_SUBQUERY | TSDB_QUERY_TYPE_SUBQUERY |
                                                TSDB_QUERY_TYPE_TAG_FILTER_QUERY)) &&
-<<<<<<< HEAD
-        !TSDB_QUERY_HAS_TYPE(pQueryInfo->type, TSDB_QUERY_TYPE_PROJECTION_QUERY)) {
-=======
                                                !TSDB_QUERY_HAS_TYPE(pQueryInfo->type, TSDB_QUERY_TYPE_PROJECTION_QUERY)) ||
                                                (TSDB_QUERY_HAS_TYPE(pQueryInfo->type, TSDB_QUERY_TYPE_NEST_SUBQUERY))) {
->>>>>>> dcabef9a
       // do nothing in case of super table subquery
     }  else {
       pSql->retry += 1;
@@ -497,7 +487,7 @@
 
       pRes->numOfRows += pMsg->affectedRows;
       tscDebug("0x%"PRIx64" SQL cmd:%s, code:%s inserted rows:%d rspLen:%d", pSql->self, sqlCmd[pCmd->command],
-               tstrerror(pRes->code), pMsg->affectedRows, pRes->rspLen);
+          tstrerror(pRes->code), pMsg->affectedRows, pRes->rspLen);
     } else {
       tscDebug("0x%"PRIx64" SQL cmd:%s, code:%s rspLen:%d", pSql->self, sqlCmd[pCmd->command], tstrerror(pRes->code), pRes->rspLen);
     }
