--- conflicted
+++ resolved
@@ -170,13 +170,8 @@
   pMerger->numOfBuffer = numOfFlush;
   pMerger->numOfVnode = numOfBuffer;
 
-<<<<<<< HEAD
   pMerger->pDesc = pDesc;
-  tscDebug("%p the number of merged leaves is: %d", pSql, pMerger->numOfBuffer);
-=======
-  pReducer->pDesc = pDesc;
   tscDebug("0x%"PRIx64" the number of merged leaves is: %d", pSql->self, pReducer->numOfBuffer);
->>>>>>> 272b524b
 
   int32_t idx = 0;
   for (int32_t i = 0; i < numOfBuffer; ++i) {
@@ -453,16 +448,7 @@
   pLocalMerge->numOfCompleted = 0;
   tfree(pLocalMerge->pTempBuffer);
 
-<<<<<<< HEAD
   free(pLocalMerge);
-=======
-    pLocalMerge->numOfBuffer = 0;
-    pLocalMerge->numOfCompleted = 0;
-    free(pLocalMerge);
-  } else {
-    tscDebug("0x%"PRIx64" already freed or another free function is invoked", pSql->self);
-  }
->>>>>>> 272b524b
 
   tscDebug("0x%"PRIx64" free local reducer finished", pSql->self);
 }
