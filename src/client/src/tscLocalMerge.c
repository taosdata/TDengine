--- conflicted
+++ resolved
@@ -726,20 +726,12 @@
     SSqlExpr *pExpr = tscSqlExprGet(pQueryInfo, i);
 
     SSchema p1 = {0};
-<<<<<<< HEAD
-    if (pExpr->colInfo.colIndex == TSDB_TBNAME_COLUMN_INDEX) {
-      p1 = tscGetTbnameColumnSchema();
-    } else {
-      p1 = *(SSchema*) tscGetTableColumnSchema(pTableMetaInfo->pTableMeta, pExpr->colInfo.colIndex);
-=======
     if (pExpr->colInfo.colIndex != TSDB_TBNAME_COLUMN_INDEX) {
       p1 = *tscGetTableColumnSchema(pTableMetaInfo->pTableMeta, pExpr->colInfo.colIndex);
     } else {
       p1 = tGetTableNameColumnSchema();
->>>>>>> ffadd16e
-    }
-
-    
+    }
+
     int32_t inter = 0;
     int16_t type = -1;
     int16_t bytes = 0;
@@ -757,11 +749,7 @@
         functionId = TSDB_FUNC_LAST;
       }
 
-<<<<<<< HEAD
-      int ret = getResultDataInfo(p1.type, p1.bytes, functionId, 0, &type, &bytes, &inter, 0, false);
-=======
       int32_t ret = getResultDataInfo(p1.type, p1.bytes, functionId, 0, &type, &bytes, &inter, 0, false);
->>>>>>> ffadd16e
       assert(ret == TSDB_CODE_SUCCESS);
     }
 
