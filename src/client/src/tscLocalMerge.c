/*
 * Copyright (c) 2019 TAOS Data, Inc. <jhtao@taosdata.com>
 *
 * This program is free software: you can use, redistribute, and/or modify
 * it under the terms of the GNU Affero General Public License, version 3
 * or later ("AGPL"), as published by the Free Software Foundation.
 *
 * This program is distributed in the hope that it will be useful, but WITHOUT
 * ANY WARRANTY; without even the implied warranty of MERCHANTABILITY or
 * FITNESS FOR A PARTICULAR PURPOSE.
 *
 * You should have received a copy of the GNU Affero General Public License
 * along with this program. If not, see <http://www.gnu.org/licenses/>.
 */

#include "tscLocalMerge.h"
#include "tscSubquery.h"
#include "os.h"
#include "texpr.h"
#include "tlosertree.h"
#include "tscLog.h"
#include "tscUtil.h"
#include "tschemautil.h"
#include "tsclient.h"
#include "qUtil.h"

typedef struct SCompareParam {
  SLocalDataSource **pLocalData;
  tOrderDescriptor * pDesc;
  int32_t            num;
  int32_t            groupOrderType;
} SCompareParam;

bool needToMergeRv(SSDataBlock* pBlock, SArray* columnIndex, int32_t index, char **buf);

int32_t treeComparator(const void *pLeft, const void *pRight, void *param) {
  int32_t pLeftIdx = *(int32_t *)pLeft;
  int32_t pRightIdx = *(int32_t *)pRight;

  SCompareParam *    pParam = (SCompareParam *)param;
  tOrderDescriptor * pDesc = pParam->pDesc;
  SLocalDataSource **pLocalData = pParam->pLocalData;

  /* this input is exhausted, set the special value to denote this */
  if (pLocalData[pLeftIdx]->rowIdx == -1) {
    return 1;
  }

  if (pLocalData[pRightIdx]->rowIdx == -1) {
    return -1;
  }

  if (pParam->groupOrderType == TSDB_ORDER_DESC) {  // desc
    return compare_d(pDesc, pParam->num, pLocalData[pLeftIdx]->rowIdx, pLocalData[pLeftIdx]->filePage.data,
                     pParam->num, pLocalData[pRightIdx]->rowIdx, pLocalData[pRightIdx]->filePage.data);
  } else {
    return compare_a(pDesc, pParam->num, pLocalData[pLeftIdx]->rowIdx, pLocalData[pLeftIdx]->filePage.data,
                     pParam->num, pLocalData[pRightIdx]->rowIdx, pLocalData[pRightIdx]->filePage.data);
  }
}

// todo merge with vnode side function
void tsCreateSQLFunctionCtx(SQueryInfo* pQueryInfo, SQLFunctionCtx* pCtx, SSchema* pSchema) {
  size_t size = tscSqlExprNumOfExprs(pQueryInfo);
  
  for (int32_t i = 0; i < size; ++i) {
    SExprInfo *pExpr = tscSqlExprGet(pQueryInfo, i);

    pCtx[i].order = pQueryInfo->order.order;
    pCtx[i].functionId = pExpr->base.functionId;

    pCtx[i].order = pQueryInfo->order.order;
    pCtx[i].functionId = pExpr->base.functionId;

    // input data format comes from pModel
    pCtx[i].inputType = pSchema[i].type;
    pCtx[i].inputBytes = pSchema[i].bytes;

    pCtx[i].outputBytes = pExpr->base.resBytes;
    pCtx[i].outputType  = pExpr->base.resType;

    // input buffer hold only one point data
    pCtx[i].size = 1;
    pCtx[i].hasNull = true;
    pCtx[i].currentStage = MERGE_STAGE;

    // for top/bottom function, the output of timestamp is the first column
    int32_t functionId = pExpr->base.functionId;
    if (functionId == TSDB_FUNC_TOP || functionId == TSDB_FUNC_BOTTOM || functionId == TSDB_FUNC_DIFF) {
      pCtx[i].ptsOutputBuf = pCtx[0].pOutput;
      pCtx[i].param[2].i64 = pQueryInfo->order.order;
      pCtx[i].param[2].nType  = TSDB_DATA_TYPE_BIGINT;
      pCtx[i].param[1].i64 = pQueryInfo->order.orderColId;
      pCtx[i].param[0].i64 = pExpr->base.param[0].i64;  // top/bot parameter
    } else if (functionId == TSDB_FUNC_APERCT) {
      pCtx[i].param[0].i64 = pExpr->base.param[0].i64;
      pCtx[i].param[0].nType  = pExpr->base.param[0].nType;
    } else if (functionId == TSDB_FUNC_BLKINFO) {
<<<<<<< HEAD
      pCtx->param[0].i64 = pExpr->param[0].i64;
      pCtx->param[0].nType = pExpr->param[0].nType;
      pCtx->numOfParams = 1;
    }

    pCtx->interBufBytes = pExpr->interBytes;
    pCtx->resultInfo = calloc(1, pCtx->interBufBytes + sizeof(SResultRowCellInfo));
    pCtx->stableQuery = true;
  }

  int16_t          n = 0;
  int16_t          tagLen = 0;
  SQLFunctionCtx **pTagCtx = calloc(pQueryInfo->fieldsInfo.numOfOutput, POINTER_BYTES);

  SQLFunctionCtx *pCtx = NULL;
  for (int32_t i = 0; i < pQueryInfo->fieldsInfo.numOfOutput; ++i) {
    SSqlExpr *pExpr = tscSqlExprGet(pQueryInfo, i);
    if (pExpr->functionId == TSDB_FUNC_TAG_DUMMY || pExpr->functionId == TSDB_FUNC_TS_DUMMY) {
      tagLen += pExpr->resBytes;
      pTagCtx[n++] = &pReducer->pCtx[i];
    } else if (pExpr->functionId < 0) {
      continue;
    } else if ((aAggs[pExpr->functionId].status & TSDB_FUNCSTATE_SELECTIVITY) != 0) {
      pCtx = &pReducer->pCtx[i];
    }
  }

  if (n == 0 || pCtx == NULL) {
    free(pTagCtx);
  } else {
    pCtx->tagInfo.pTagCtxList = pTagCtx;
    pCtx->tagInfo.numOfTagCols = n;
    pCtx->tagInfo.tagsLen = tagLen;
  }
}

static SFillColInfo* createFillColInfo(SQueryInfo* pQueryInfo) {
  int32_t numOfCols = (int32_t)tscNumOfFields(pQueryInfo);
  int32_t offset = 0;
  
  SFillColInfo* pFillCol = calloc(numOfCols, sizeof(SFillColInfo));
  for(int32_t i = 0; i < numOfCols; ++i) {
    SInternalField* pIField = taosArrayGet(pQueryInfo->fieldsInfo.internalField, i);

    if (pIField->pArithExprInfo == NULL) {
      SSqlExpr* pExpr = pIField->pSqlExpr;

      pFillCol[i].col.bytes  = pExpr->resBytes;
      pFillCol[i].col.type   = (int8_t)pExpr->resType;
      pFillCol[i].col.colId  = pExpr->colInfo.colId;
      pFillCol[i].flag       = pExpr->colInfo.flag;
      pFillCol[i].col.offset = offset;
      pFillCol[i].functionId = pExpr->functionId;
      pFillCol[i].fillVal.i  = pQueryInfo->fillVal[i];
    } else {
      pFillCol[i].col.bytes  = pIField->field.bytes;
      pFillCol[i].col.type   = (int8_t)pIField->field.type;
      pFillCol[i].col.colId  = -100;
      pFillCol[i].flag       = TSDB_COL_NORMAL;
      pFillCol[i].col.offset = offset;
      pFillCol[i].functionId = -1;
      pFillCol[i].fillVal.i  = pQueryInfo->fillVal[i];
=======
      pCtx[i].param[0].i64 = pExpr->base.param[0].i64;
      pCtx[i].param[0].nType = pExpr->base.param[0].nType;
      pCtx[i].numOfParams = 1;
>>>>>>> b45f8b24
    }

    pCtx[i].interBufBytes = pExpr->base.interBytes;
    pCtx[i].stableQuery = true;
  }
}

void tscCreateLocalMerger(tExtMemBuffer **pMemBuffer, int32_t numOfBuffer, tOrderDescriptor *pDesc,
                          SColumnModel *finalmodel, SColumnModel *pFFModel, SSqlObj *pSql) {
  SSqlCmd* pCmd = &pSql->cmd;
  SSqlRes* pRes = &pSql->res;
  
  if (pMemBuffer == NULL) {
    tscLocalReducerEnvDestroy(pMemBuffer, pDesc, finalmodel, pFFModel, numOfBuffer);
    tscError("%p pMemBuffer is NULL", pMemBuffer);
    pRes->code = TSDB_CODE_TSC_APP_ERROR;
    return;
  }
 
  if (pDesc->pColumnModel == NULL) {
    tscLocalReducerEnvDestroy(pMemBuffer, pDesc, finalmodel, pFFModel, numOfBuffer);
    tscError("%p no local buffer or intermediate result format model", pSql);
    pRes->code = TSDB_CODE_TSC_APP_ERROR;
    return;
  }

  int32_t numOfFlush = 0;
  for (int32_t i = 0; i < numOfBuffer; ++i) {
    int32_t len = pMemBuffer[i]->fileMeta.flushoutData.nLength;
    if (len == 0) {
      tscDebug("0x%"PRIx64" no data retrieved from orderOfVnode:%d", pSql->self, i + 1);
      continue;
    }

    numOfFlush += len;
  }

  if (numOfFlush == 0 || numOfBuffer == 0) {
    tscLocalReducerEnvDestroy(pMemBuffer, pDesc, finalmodel, pFFModel, numOfBuffer);
    pCmd->command = TSDB_SQL_RETRIEVE_EMPTY_RESULT; // no result, set the result empty
    tscDebug("0x%"PRIx64" retrieved no data", pSql->self);
    return;
  }

  if (pDesc->pColumnModel->capacity >= pMemBuffer[0]->pageSize) {
    tscError("%p Invalid value of buffer capacity %d and page size %d ", pSql, pDesc->pColumnModel->capacity,
             pMemBuffer[0]->pageSize);

    tscLocalReducerEnvDestroy(pMemBuffer, pDesc, finalmodel, pFFModel, numOfBuffer);
    pRes->code = TSDB_CODE_TSC_APP_ERROR;
    return;
  }

  size_t size = sizeof(SLocalMerger) + POINTER_BYTES * numOfFlush;
  
  SLocalMerger *pMerger = (SLocalMerger *) calloc(1, size);
  if (pMerger == NULL) {
    tscError("%p failed to create local merge structure, out of memory", pSql);

    tscLocalReducerEnvDestroy(pMemBuffer, pDesc, finalmodel, pFFModel, numOfBuffer);
    pRes->code = TSDB_CODE_TSC_OUT_OF_MEMORY;
    return;
  }

  pMerger->pExtMemBuffer = pMemBuffer;
  pMerger->pLocalDataSrc = (SLocalDataSource **)&pMerger[1];
  assert(pMerger->pLocalDataSrc != NULL);

  pMerger->numOfBuffer = numOfFlush;
  pMerger->numOfVnode = numOfBuffer;

  pMerger->pDesc = pDesc;
  tscDebug("0x%"PRIx64" the number of merged leaves is: %d", pSql->self, pMerger->numOfBuffer);

  int32_t idx = 0;
  for (int32_t i = 0; i < numOfBuffer; ++i) {
    int32_t numOfFlushoutInFile = pMemBuffer[i]->fileMeta.flushoutData.nLength;

    for (int32_t j = 0; j < numOfFlushoutInFile; ++j) {
      SLocalDataSource *ds = (SLocalDataSource *)malloc(sizeof(SLocalDataSource) + pMemBuffer[0]->pageSize);
      if (ds == NULL) {
        tscError("%p failed to create merge structure", pSql);
        pRes->code = TSDB_CODE_TSC_OUT_OF_MEMORY;
        tfree(pMerger);
        return;
      }
      
      pMerger->pLocalDataSrc[idx] = ds;

      ds->pMemBuffer = pMemBuffer[i];
      ds->flushoutIdx = j;
      ds->filePage.num = 0;
      ds->pageId = 0;
      ds->rowIdx = 0;

      tscDebug("0x%"PRIx64" load data from disk into memory, orderOfVnode:%d, total:%d", pSql->self, i + 1, idx + 1);
      tExtMemBufferLoadData(pMemBuffer[i], &(ds->filePage), j, 0);
#ifdef _DEBUG_VIEW
      printf("load data page into mem for build loser tree: %" PRIu64 " rows\n", ds->filePage.num);
      SSrcColumnInfo colInfo[256] = {0};
      SQueryInfo *   pQueryInfo = tscGetQueryInfo(pCmd, pCmd->clauseIndex);

      tscGetSrcColumnInfo(colInfo, pQueryInfo);

      tColModelDisplayEx(pDesc->pColumnModel, ds->filePage.data, ds->filePage.num,
                         pMemBuffer[0]->numOfElemsPerPage, colInfo);
#endif
      
      if (ds->filePage.num == 0) {  // no data in this flush, the index does not increase
        tscDebug("0x%"PRIx64" flush data is empty, ignore %d flush record", pSql->self, idx);
        tfree(ds);
        continue;
      }
      
      idx += 1;
    }
  }
  
  // no data actually, no need to merge result.
  if (idx == 0) {
    tfree(pMerger);
    return;
  }

  pMerger->numOfBuffer = idx;

  SCompareParam *param = malloc(sizeof(SCompareParam));
  if (param == NULL) {
    tfree(pMerger);
    return;
  }

  param->pLocalData = pMerger->pLocalDataSrc;
  param->pDesc = pMerger->pDesc;
  param->num = pMerger->pLocalDataSrc[0]->pMemBuffer->numOfElemsPerPage;
  SQueryInfo *pQueryInfo = tscGetQueryInfo(pCmd, pCmd->clauseIndex);

  param->groupOrderType = pQueryInfo->groupbyExpr.orderType;
<<<<<<< HEAD
  pReducer->orderPrjOnSTable = tscOrderedProjectionQueryOnSTable(pCmd, pQueryInfo, 0);
=======
  pMerger->orderPrjOnSTable = tscOrderedProjectionQueryOnSTable(pQueryInfo, 0);
>>>>>>> b45f8b24

  pRes->code = tLoserTreeCreate(&pMerger->pLoserTree, pMerger->numOfBuffer, param, treeComparator);
  if (pMerger->pLoserTree == NULL || pRes->code != 0) {
    tfree(param);
    tfree(pMerger);
    return;
  }

  // the input data format follows the old format, but output in a new format.
  // so, all the input must be parsed as old format
  pMerger->pCtx = (SQLFunctionCtx *)calloc(tscSqlExprNumOfExprs(pQueryInfo), sizeof(SQLFunctionCtx));
  pMerger->rowSize = pMemBuffer[0]->nElemSize;

  tscFieldInfoUpdateOffset(pQueryInfo);

  if (pMerger->rowSize > pMemBuffer[0]->pageSize) {
    assert(false);  // todo fixed row size is larger than the minimum page size;
  }

  // used to keep the latest input row
  pMerger->pTempBuffer = (tFilePage *)calloc(1, pMerger->rowSize + sizeof(tFilePage));

  pMerger->nResultBufSize = pMemBuffer[0]->pageSize * 16;
  pMerger->pResultBuf = (tFilePage *)calloc(1, pMerger->nResultBufSize + sizeof(tFilePage));

  pMerger->resColModel = finalmodel;
  pMerger->resColModel->capacity = pMerger->nResultBufSize;
  pMerger->finalModel = pFFModel;

  if (finalmodel->rowSize > 0) {
    pMerger->resColModel->capacity /= finalmodel->rowSize;
  }

  assert(finalmodel->rowSize > 0 && finalmodel->rowSize <= pMerger->rowSize);

  if (pMerger->pTempBuffer == NULL || pMerger->pLoserTree == NULL) {
    tfree(pMerger->pTempBuffer);
    tfree(pMerger->pLoserTree);
    tfree(param);
    tfree(pMerger);
    pRes->code = TSDB_CODE_TSC_OUT_OF_MEMORY;
    return;
  }
  
  pMerger->pTempBuffer->num = 0;
  tscCreateResPointerInfo(pRes, pQueryInfo);

  SSchema* pschema = calloc(pDesc->pColumnModel->numOfCols, sizeof(SSchema));
  for(int32_t i = 0; i < pDesc->pColumnModel->numOfCols; ++i) {
    pschema[i] = pDesc->pColumnModel->pFields[i].field;
  }

  tsCreateSQLFunctionCtx(pQueryInfo, pMerger->pCtx, pschema);
//  setCtxInputOutputBuffer(pQueryInfo, pMerger->pCtx, pMerger, pDesc);

  tfree(pschema);

  int32_t maxBufSize = 0;
  for (int32_t k = 0; k < tscSqlExprNumOfExprs(pQueryInfo); ++k) {
    SExprInfo *pExpr = tscSqlExprGet(pQueryInfo, k);
    if (maxBufSize < pExpr->base.resBytes && pExpr->base.functionId == TSDB_FUNC_TAG) {
      maxBufSize = pExpr->base.resBytes;
    }
  }

  // we change the capacity of schema to denote that there is only one row in temp buffer
  pMerger->pDesc->pColumnModel->capacity = 1;

  // restore the limitation value at the last stage
  if (tscOrderedProjectionQueryOnSTable(pCmd, pQueryInfo, 0)) {
    pQueryInfo->limit.limit = pQueryInfo->clauseLimit;
    pQueryInfo->limit.offset = pQueryInfo->prjOffset;
  }

  pRes->pLocalMerger = pMerger;
  pRes->numOfGroups = 0;

//  STableMetaInfo *pTableMetaInfo = tscGetTableMetaInfoFromCmd(pCmd, pCmd->clauseIndex, 0);
//  STableComInfo tinfo = tscGetTableInfo(pTableMetaInfo->pTableMeta);
  
//  TSKEY stime = (pQueryInfo->order.order == TSDB_ORDER_ASC)? pQueryInfo->window.skey : pQueryInfo->window.ekey;
//  int64_t revisedSTime = taosTimeTruncate(stime, &pQueryInfo->interval, tinfo.precision);
  
//  if (pQueryInfo->fillType != TSDB_FILL_NONE) {
//    SFillColInfo* pFillCol = createFillColInfo(pQueryInfo);
//    pMerger->pFillInfo =
//        taosCreateFillInfo(pQueryInfo->order.order, revisedSTime, pQueryInfo->groupbyExpr.numOfGroupCols, 4096,
//                           (int32_t)pQueryInfo->fieldsInfo.numOfOutput, pQueryInfo->interval.sliding,
//                           pQueryInfo->interval.slidingUnit, tinfo.precision, pQueryInfo->fillType, pFillCol, pSql);
//  }
}

static int32_t tscFlushTmpBufferImpl(tExtMemBuffer *pMemoryBuf, tOrderDescriptor *pDesc, tFilePage *pPage,
                                     int32_t orderType) {
  if (pPage->num == 0) {
    return 0;
  }

  assert(pPage->num <= pDesc->pColumnModel->capacity);

  // sort before flush to disk, the data must be consecutively put on tFilePage.
  if (pDesc->orderInfo.numOfCols > 0) {
    tColDataQSort(pDesc, (int32_t)pPage->num, 0, (int32_t)pPage->num - 1, pPage->data, orderType);
  }

#ifdef _DEBUG_VIEW
  printf("%" PRIu64 " rows data flushed to disk after been sorted:\n", pPage->num);
  tColModelDisplay(pDesc->pColumnModel, pPage->data, pPage->num, pPage->num);
#endif

  // write to cache after being sorted
  if (tExtMemBufferPut(pMemoryBuf, pPage->data, (int32_t)pPage->num) < 0) {
    tscError("failed to save data in temporary buffer");
    return -1;
  }

  pPage->num = 0;
  return 0;
}

int32_t tscFlushTmpBuffer(tExtMemBuffer *pMemoryBuf, tOrderDescriptor *pDesc, tFilePage *pPage, int32_t orderType) {
  int32_t ret = 0;
  if ((ret = tscFlushTmpBufferImpl(pMemoryBuf, pDesc, pPage, orderType)) != 0) {
    return ret;
  }

  if ((ret = tExtMemBufferFlush(pMemoryBuf)) != 0) {
    return ret;
  }

  return 0;
}

int32_t saveToBuffer(tExtMemBuffer *pMemoryBuf, tOrderDescriptor *pDesc, tFilePage *pPage, void *data,
                     int32_t numOfRows, int32_t orderType) {
  SColumnModel *pModel = pDesc->pColumnModel;

  if (pPage->num + numOfRows <= pModel->capacity) {
    tColModelAppend(pModel, pPage, data, 0, numOfRows, numOfRows);
    return 0;
  }

  // current buffer is overflow, flush data to extensive buffer
  int32_t numOfRemainEntries = pModel->capacity - (int32_t)pPage->num;
  tColModelAppend(pModel, pPage, data, 0, numOfRemainEntries, numOfRows);

  // current buffer is full, need to flushed to disk
  assert(pPage->num == pModel->capacity);
  int32_t code = tscFlushTmpBuffer(pMemoryBuf, pDesc, pPage, orderType);
  if (code != 0) {
    return code;
  }

  int32_t remain = numOfRows - numOfRemainEntries;

  while (remain > 0) {
    int32_t numOfWriteElems = 0;
    if (remain > pModel->capacity) {
      numOfWriteElems = pModel->capacity;
    } else {
      numOfWriteElems = remain;
    }

    tColModelAppend(pModel, pPage, data, numOfRows - remain, numOfWriteElems, numOfRows);

    if (pPage->num == pModel->capacity) {
      if ((code = tscFlushTmpBuffer(pMemoryBuf, pDesc, pPage, orderType)) != TSDB_CODE_SUCCESS) {
        return code;
      }
    } else {
      pPage->num = numOfWriteElems;
    }

    remain -= numOfWriteElems;
    numOfRemainEntries += numOfWriteElems;
  }

  return 0;
}

void tscDestroyLocalMerger(SSqlObj *pSql) {
  if (pSql == NULL) {
    return;
  }

  SSqlRes *pRes = &(pSql->res);
  if (pRes->pLocalMerger == NULL) {
    return;
  }

  // there is no more result, so we release all allocated resource
  SLocalMerger *pLocalMerge = (SLocalMerger *)atomic_exchange_ptr(&pRes->pLocalMerger, NULL);
  tfree(pLocalMerge->pResultBuf);
  tfree(pLocalMerge->pCtx);

  if (pLocalMerge->pLoserTree) {
    tfree(pLocalMerge->pLoserTree->param);
    tfree(pLocalMerge->pLoserTree);
  }

  tscLocalReducerEnvDestroy(pLocalMerge->pExtMemBuffer, pLocalMerge->pDesc, pLocalMerge->resColModel,
                            pLocalMerge->finalModel, pLocalMerge->numOfVnode);
  for (int32_t i = 0; i < pLocalMerge->numOfBuffer; ++i) {
    tfree(pLocalMerge->pLocalDataSrc[i]);
  }

  pLocalMerge->numOfBuffer = 0;
  pLocalMerge->numOfCompleted = 0;
  tfree(pLocalMerge->pTempBuffer);

  free(pLocalMerge);

  tscDebug("0x%"PRIx64" free local reducer finished", pSql->self);
}

static int32_t createOrderDescriptor(tOrderDescriptor **pOrderDesc, SSqlCmd *pCmd, SColumnModel *pModel) {
  int32_t     numOfGroupByCols = 0;
  SQueryInfo *pQueryInfo = tscGetActiveQueryInfo(pCmd);

  if (pQueryInfo->groupbyExpr.numOfGroupCols > 0) {
    numOfGroupByCols = pQueryInfo->groupbyExpr.numOfGroupCols;
  }

  // primary timestamp column is involved in final result
  if (pQueryInfo->interval.interval != 0 || tscOrderedProjectionQueryOnSTable(pCmd, pQueryInfo, 0)) {
    numOfGroupByCols++;
  }

  int32_t *orderColIndexList = (int32_t *)calloc(numOfGroupByCols, sizeof(int32_t));
  if (orderColIndexList == NULL) {
    return TSDB_CODE_TSC_OUT_OF_MEMORY;
  }

  if (numOfGroupByCols > 0) {

    if (pQueryInfo->groupbyExpr.numOfGroupCols > 0) {
      int32_t numOfInternalOutput = (int32_t) tscSqlExprNumOfExprs(pQueryInfo);

      // the last "pQueryInfo->groupbyExpr.numOfGroupCols" columns are order-by columns
      for (int32_t i = 0; i < pQueryInfo->groupbyExpr.numOfGroupCols; ++i) {
        SColIndex* pColIndex = taosArrayGet(pQueryInfo->groupbyExpr.columnInfo, i);
        for(int32_t j = 0; j < numOfInternalOutput; ++j) {
          SExprInfo* pExprInfo = tscSqlExprGet(pQueryInfo, j);

          int32_t functionId = pExprInfo->base.functionId;
          if (pColIndex->colId == pExprInfo->base.colInfo.colId && (functionId == TSDB_FUNC_PRJ || functionId == TSDB_FUNC_TAG)) {
            orderColIndexList[i] = j;
            break;
          }
        }
      }

      if (pQueryInfo->interval.interval != 0) {
        // the first column is the timestamp, handles queries like "interval(10m) group by tags"
        orderColIndexList[numOfGroupByCols - 1] = PRIMARYKEY_TIMESTAMP_COL_INDEX; //TODO ???
      }
    } else {
      /*
       * 1. the orderby ts asc/desc projection query for the super table
       * 2. interval query without groupby clause
       */
      if (pQueryInfo->interval.interval != 0) {
        orderColIndexList[0] = PRIMARYKEY_TIMESTAMP_COL_INDEX;
      } else {
        size_t size = tscSqlExprNumOfExprs(pQueryInfo);
        for (int32_t i = 0; i < size; ++i) {
          SExprInfo *pExpr = tscSqlExprGet(pQueryInfo, i);
          if (pExpr->base.functionId == TSDB_FUNC_PRJ && pExpr->base.colInfo.colId == PRIMARYKEY_TIMESTAMP_COL_INDEX) {
            orderColIndexList[0] = i;
          }
        }
      }

      assert(pQueryInfo->order.orderColId == PRIMARYKEY_TIMESTAMP_COL_INDEX);
    }
  }

  *pOrderDesc = tOrderDesCreate(orderColIndexList, numOfGroupByCols, pModel, pQueryInfo->order.order);
  tfree(orderColIndexList);

  if (*pOrderDesc == NULL) {
    return TSDB_CODE_TSC_OUT_OF_MEMORY;
  } else {
    return TSDB_CODE_SUCCESS;
  }
}

int32_t tscLocalReducerEnvCreate(SSqlObj *pSql, tExtMemBuffer ***pMemBuffer, tOrderDescriptor **pOrderDesc,
                                 SColumnModel **pFinalModel, SColumnModel** pFFModel, uint32_t nBufferSizes) {
  SSqlCmd *pCmd = &pSql->cmd;
  SSqlRes *pRes = &pSql->res;

  SSchema *     pSchema = NULL;
  SColumnModel *pModel = NULL;
  *pFinalModel = NULL;

  SQueryInfo *    pQueryInfo = tscGetActiveQueryInfo(pCmd);
  STableMetaInfo *pTableMetaInfo = tscGetMetaInfo(pQueryInfo, 0);

  (*pMemBuffer) = (tExtMemBuffer **)malloc(POINTER_BYTES * pSql->subState.numOfSub);
  if (*pMemBuffer == NULL) {
    tscError("%p failed to allocate memory", pSql);
    pRes->code = TSDB_CODE_TSC_OUT_OF_MEMORY;
    return pRes->code;
  }
  
  size_t size = tscSqlExprNumOfExprs(pQueryInfo);
  
  pSchema = (SSchema *)calloc(1, sizeof(SSchema) * size);
  if (pSchema == NULL) {
    tscError("%p failed to allocate memory", pSql);
    pRes->code = TSDB_CODE_TSC_OUT_OF_MEMORY;
    return pRes->code;
  }

  int32_t rlen = 0;
  for (int32_t i = 0; i < size; ++i) {
    SExprInfo *pExpr = tscSqlExprGet(pQueryInfo, i);

    pSchema[i].bytes = pExpr->base.resBytes;
    pSchema[i].type = (int8_t)pExpr->base.resType;
    tstrncpy(pSchema[i].name, pExpr->base.aliasName, tListLen(pSchema[i].name));

    rlen += pExpr->base.resBytes;
  }

  int32_t capacity = 0;
  if (rlen != 0) {
    capacity = nBufferSizes / rlen;
  }
  
  pModel = createColumnModel(pSchema, (int32_t)size, capacity);

  int32_t pg = DEFAULT_PAGE_SIZE;
  int32_t overhead = sizeof(tFilePage);
  while((pg - overhead) < pModel->rowSize * 2) {
    pg *= 2;
  }

  size_t numOfSubs = pSql->subState.numOfSub;
  assert(numOfSubs <= pTableMetaInfo->vgroupList->numOfVgroups);
  for (int32_t i = 0; i < numOfSubs; ++i) {
    (*pMemBuffer)[i] = createExtMemBuffer(nBufferSizes, rlen, pg, pModel);
    (*pMemBuffer)[i]->flushModel = MULTIPLE_APPEND_MODEL;
  }

  if (createOrderDescriptor(pOrderDesc, pCmd, pModel) != TSDB_CODE_SUCCESS) {
    pRes->code = TSDB_CODE_TSC_OUT_OF_MEMORY;
    tfree(pSchema);
    return pRes->code;
  }

  // final result depends on the fields number
  memset(pSchema, 0, sizeof(SSchema) * size);

  for (int32_t i = 0; i < size; ++i) {
    SExprInfo *pExpr = tscSqlExprGet(pQueryInfo, i);

    SSchema p1 = {0};
    if (pExpr->base.colInfo.colIndex == TSDB_TBNAME_COLUMN_INDEX) {
      p1 = *tGetTbnameColumnSchema();
    } else if (TSDB_COL_IS_UD_COL(pExpr->base.colInfo.flag)) {
      p1.bytes = pExpr->base.resBytes;
      p1.type  = (uint8_t) pExpr->base.resType;
      tstrncpy(p1.name, pExpr->base.aliasName, tListLen(p1.name));
    } else {
      p1 = *tscGetTableColumnSchema(pTableMetaInfo->pTableMeta, pExpr->base.colInfo.colIndex);
    }

    int32_t inter = 0;
    int16_t type = -1;
    int16_t bytes = 0;

    // the final result size and type in the same as query on single table.
    // so here, set the flag to be false;
    int32_t functionId = pExpr->base.functionId;
    if (functionId >= TSDB_FUNC_TS && functionId <= TSDB_FUNC_DIFF) {
      type = pModel->pFields[i].field.type;
      bytes = pModel->pFields[i].field.bytes;
    } else if (functionId < 0) {
      SUdfInfo* pUdfInfo = taosArrayGet(pCmd->pUdfInfo, -1 * functionId - 1);
      int32_t ret = getResultDataInfo(p1.type, p1.bytes, functionId, 0, &type, &bytes, &inter, 0, false, pUdfInfo);
      assert(ret == TSDB_CODE_SUCCESS);

    } else {
      if (functionId == TSDB_FUNC_FIRST_DST) {
        functionId = TSDB_FUNC_FIRST;
      } else if (functionId == TSDB_FUNC_LAST_DST) {
        functionId = TSDB_FUNC_LAST;
      } else if (functionId == TSDB_FUNC_STDDEV_DST) {
        functionId = TSDB_FUNC_STDDEV;
      }

      int32_t ret = getResultDataInfo(p1.type, p1.bytes, functionId, 0, &type, &bytes, &inter, 0, false, NULL);
      assert(ret == TSDB_CODE_SUCCESS);
    }

    pSchema[i].type = (uint8_t)type;
    pSchema[i].bytes = bytes;
    strcpy(pSchema[i].name, pModel->pFields[i].field.name);
  }
  
  *pFinalModel = createColumnModel(pSchema, (int32_t)size, capacity);

  memset(pSchema, 0, sizeof(SSchema) * size);
  size = tscNumOfFields(pQueryInfo);

  for(int32_t i = 0; i < size; ++i) {
    SInternalField* pField = tscFieldInfoGetInternalField(&pQueryInfo->fieldsInfo, i);
    pSchema[i].bytes = pField->field.bytes;
    pSchema[i].type = pField->field.type;
    tstrncpy(pSchema[i].name, pField->field.name, tListLen(pSchema[i].name));
  }

  *pFFModel = createColumnModel(pSchema, (int32_t) size, capacity);

   tfree(pSchema);
  return TSDB_CODE_SUCCESS;
}

/**
 * @param pMemBuffer
 * @param pDesc
 * @param pFinalModel
 * @param numOfVnodes
 */
void tscLocalReducerEnvDestroy(tExtMemBuffer **pMemBuffer, tOrderDescriptor *pDesc, SColumnModel *pFinalModel, SColumnModel *pFFModel,
                               int32_t numOfVnodes) {
  destroyColumnModel(pFinalModel);
  destroyColumnModel(pFFModel);

  tOrderDescDestroy(pDesc);

  for (int32_t i = 0; i < numOfVnodes; ++i) {
    pMemBuffer[i] = destoryExtMemBuffer(pMemBuffer[i]);
  }

  tfree(pMemBuffer);
}

/**
 *
 * @param pLocalMerge
 * @param pOneInterDataSrc
 * @param treeList
 * @return the number of remain input source. if ret == 0, all data has been handled
 */
int32_t loadNewDataFromDiskFor(SLocalMerger *pLocalMerge, SLocalDataSource *pOneInterDataSrc,
                               bool *needAdjustLoserTree) {
  pOneInterDataSrc->rowIdx = 0;
  pOneInterDataSrc->pageId += 1;

  if ((uint32_t)pOneInterDataSrc->pageId <
      pOneInterDataSrc->pMemBuffer->fileMeta.flushoutData.pFlushoutInfo[pOneInterDataSrc->flushoutIdx].numOfPages) {
    tExtMemBufferLoadData(pOneInterDataSrc->pMemBuffer, &(pOneInterDataSrc->filePage), pOneInterDataSrc->flushoutIdx,
                          pOneInterDataSrc->pageId);

#if defined(_DEBUG_VIEW)
    printf("new page load to buffer\n");
    tColModelDisplay(pOneInterDataSrc->pMemBuffer->pColumnModel, pOneInterDataSrc->filePage.data,
                     pOneInterDataSrc->filePage.num, pOneInterDataSrc->pMemBuffer->pColumnModel->capacity);
#endif
    *needAdjustLoserTree = true;
  } else {
    pLocalMerge->numOfCompleted += 1;

    pOneInterDataSrc->rowIdx = -1;
    pOneInterDataSrc->pageId = -1;
    *needAdjustLoserTree = true;
  }

  return pLocalMerge->numOfBuffer;
}

void adjustLoserTreeFromNewData(SLocalMerger *pLocalMerge, SLocalDataSource *pOneInterDataSrc,
                                SLoserTreeInfo *pTree) {
  /*
   * load a new data page into memory for intermediate dataset source,
   * since it's last record in buffer has been chosen to be processed, as the winner of loser-tree
   */
  bool needToAdjust = true;
  if (pOneInterDataSrc->filePage.num <= pOneInterDataSrc->rowIdx) {
    loadNewDataFromDiskFor(pLocalMerge, pOneInterDataSrc, &needToAdjust);
  }

  /*
   * adjust loser tree otherwise, according to new candidate data
   * if the loser tree is rebuild completed, we do not need to adjust
   */
  if (needToAdjust) {
    int32_t leafNodeIdx = pTree->pNode[0].index + pLocalMerge->numOfBuffer;

#ifdef _DEBUG_VIEW
    printf("before adjust:\t");
    tLoserTreeDisplay(pTree);
#endif

    tLoserTreeAdjust(pTree, leafNodeIdx);

#ifdef _DEBUG_VIEW
    printf("\nafter adjust:\t");
    tLoserTreeDisplay(pTree);
    printf("\n");
#endif
  }
}

//TODO it is not ordered, fix it
static void savePrevOrderColumns(char** prevRow, SArray* pColumnList, SSDataBlock* pBlock, int32_t rowIndex, bool* hasPrev) {
  int32_t size = (int32_t) taosArrayGetSize(pColumnList);

  for(int32_t i = 0; i < size; ++i) {
    SColIndex* index = taosArrayGet(pColumnList, i);
    SColumnInfoData* pColInfo = taosArrayGet(pBlock->pDataBlock, index->colIndex);
    assert(index->colId == pColInfo->info.colId);

    memcpy(prevRow[i], pColInfo->pData + pColInfo->info.bytes * rowIndex, pColInfo->info.bytes);
  }

  (*hasPrev) = true;
}

static void setTagValueForMultipleRows(SQLFunctionCtx* pCtx, int32_t numOfOutput, int32_t numOfRows) {
  if (numOfRows <= 1) {
    return ;
  }

  for (int32_t k = 0; k < numOfOutput; ++k) {
    if (pCtx[k].functionId != TSDB_FUNC_TAG) {
      continue;
    }

    int32_t inc = numOfRows - 1;  // tsdb_func_tag function only produce one row of result
    char* src = pCtx[k].pOutput;

    for (int32_t i = 0; i < inc; ++i) {
      pCtx[k].pOutput += pCtx[k].outputBytes;
      memcpy(pCtx[k].pOutput, src, (size_t)pCtx[k].outputBytes);
    }
  }
}

static void doExecuteFinalMergeRv(SOperatorInfo* pOperator, int32_t numOfExpr, SSDataBlock* pBlock) {
  SMultiwayMergeInfo* pInfo = pOperator->info;
  SQLFunctionCtx* pCtx = pInfo->binfo.pCtx;

  char** add = calloc(pBlock->info.numOfCols, POINTER_BYTES);
  for(int32_t i = 0; i < pBlock->info.numOfCols; ++i) {
    add[i] = pCtx[i].pInput;
    pCtx[i].size = 1;
  }

  for(int32_t i = 0; i < pBlock->info.rows; ++i) {
    if (pInfo->hasPrev) {
      if (needToMergeRv(pBlock, pInfo->orderColumnList, i, pInfo->prevRow)) {
        for (int32_t j = 0; j < numOfExpr; ++j) {
          pCtx[j].pInput = add[j] + pCtx[j].inputBytes * i;
        }

        for (int32_t j = 0; j < numOfExpr; ++j) {
          int32_t functionId = pCtx[j].functionId;
          if (functionId == TSDB_FUNC_TAG_DUMMY || functionId == TSDB_FUNC_TS_DUMMY) {
            continue;
          }
          aAggs[functionId].mergeFunc(&pCtx[j]);
        }
      } else {
        for(int32_t j = 0; j < numOfExpr; ++j) {  // TODO refactor
          int32_t functionId = pCtx[j].functionId;
          if (functionId == TSDB_FUNC_TAG_DUMMY || functionId == TSDB_FUNC_TS_DUMMY) {
            continue;
          }
          aAggs[functionId].xFinalize(&pCtx[j]);
        }

        int32_t numOfRows = getNumOfResult(pOperator->pRuntimeEnv, pInfo->binfo.pCtx, pOperator->numOfOutput);
        setTagValueForMultipleRows(pCtx, pOperator->numOfOutput, numOfRows);

        pInfo->binfo.pRes->info.rows += numOfRows;

        for(int32_t j = 0; j < numOfExpr; ++j) {
          pCtx[j].pOutput += (pCtx[j].outputBytes * numOfRows);
          if (pCtx[j].functionId == TSDB_FUNC_TOP || pCtx[j].functionId == TSDB_FUNC_BOTTOM) {
            pCtx[j].ptsOutputBuf = pCtx[0].pOutput;
          }
        }

        for(int32_t j = 0; j < numOfExpr; ++j) {
          aAggs[pCtx[j].functionId].init(&pCtx[j]);
        }

        for (int32_t j = 0; j < numOfExpr; ++j) {
          pCtx[j].pInput = add[j] + pCtx[j].inputBytes * i;
        }

        for (int32_t j = 0; j < numOfExpr; ++j) {
          int32_t functionId = pCtx[j].functionId;
          if (functionId == TSDB_FUNC_TAG_DUMMY || functionId == TSDB_FUNC_TS_DUMMY) {
            continue;
          }
          aAggs[functionId].mergeFunc(&pCtx[j]);
        }
      }
    } else {
      for (int32_t j = 0; j < numOfExpr; ++j) {
        pCtx[j].pInput = add[j] + pCtx[j].inputBytes * i;
      }

      for (int32_t j = 0; j < numOfExpr; ++j) {
        int32_t functionId = pCtx[j].functionId;
        if (functionId == TSDB_FUNC_TAG_DUMMY || functionId == TSDB_FUNC_TS_DUMMY) {
          continue;
        }
        aAggs[functionId].mergeFunc(&pCtx[j]);
      }
    }

    savePrevOrderColumns(pInfo->prevRow, pInfo->orderColumnList, pBlock, i, &pInfo->hasPrev);
  }

  {
    for(int32_t i = 0; i < pBlock->info.numOfCols; ++i) {
      pCtx[i].pInput = add[i];
    }
  }

  tfree(add);
}

bool needToMergeRv(SSDataBlock* pBlock, SArray* columnIndexList, int32_t index, char **buf) {
  int32_t ret = 0;
  size_t  size = taosArrayGetSize(columnIndexList);
  if (size > 0) {
    ret = compare_aRv(pBlock, columnIndexList, (int32_t) size, index, buf, TSDB_ORDER_ASC);
  }

  // if ret == 0, means the result belongs to the same group
  return (ret == 0);
}

<<<<<<< HEAD
static void doExecuteFinalMerge(SSqlCmd *pCmd, SLocalMerger *pLocalMerge, bool needInit) {
  // the tag columns need to be set before all functions execution
  SQueryInfo *pQueryInfo = tscGetQueryInfoDetail(pCmd, pCmd->clauseIndex);

  size_t size = tscSqlExprNumOfExprs(pQueryInfo);
  for (int32_t j = 0; j < size; ++j) {
    SQLFunctionCtx *pCtx = &pLocalMerge->pCtx[j];

    // tags/tags_dummy function, the tag field of SQLFunctionCtx is from the input buffer
    int32_t functionId = pCtx->functionId;
    if (functionId == TSDB_FUNC_TAG_DUMMY || functionId == TSDB_FUNC_TAG || functionId == TSDB_FUNC_TS_DUMMY) {
      tVariantDestroy(&pCtx->tag);
      char* input = pCtx->pInput;
      
      if (pCtx->inputType == TSDB_DATA_TYPE_BINARY || pCtx->inputType == TSDB_DATA_TYPE_NCHAR) {
        assert(varDataLen(input) <= pCtx->inputBytes);
        tVariantCreateFromBinary(&pCtx->tag, varDataVal(input), varDataLen(input), pCtx->inputType);
      } else {
        tVariantCreateFromBinary(&pCtx->tag, input, pCtx->inputBytes, pCtx->inputType);
      }

    } else if (functionId == TSDB_FUNC_TOP || functionId == TSDB_FUNC_BOTTOM) {
      SSqlExpr *pExpr = tscSqlExprGet(pQueryInfo, j);
      pCtx->param[0].i64 = pExpr->param[0].i64;
    }

    pCtx->currentStage = MERGE_STAGE;
    if (functionId < 0) {
      continue;
    }
    
    if (needInit) {
      aAggs[pCtx->functionId].init(pCtx, pCtx->resultInfo);
    }
=======
static bool isAllSourcesCompleted(SLocalMerger *pLocalMerge) {
  return (pLocalMerge->numOfBuffer == pLocalMerge->numOfCompleted);
}

void tscInitResObjForLocalQuery(SSqlObj *pObj, int32_t numOfRes, int32_t rowLen) {
  SSqlRes *pRes = &pObj->res;
  if (pRes->pLocalMerger != NULL) {
    tscDestroyLocalMerger(pObj);
>>>>>>> b45f8b24
  }

  pRes->qId = 1;  // hack to pass the safety check in fetch_row function
  pRes->numOfRows = 0;
  pRes->row = 0;

<<<<<<< HEAD
    if (functionId < 0) {
      int32_t output = 0;

      SUdfInfo* pUdfInfo = taosArrayGet(pCmd->pUdfInfo, -1 * functionId - 1);
      assert (pUdfInfo->funcType == TSDB_UDF_TYPE_AGGREGATE);
      
      if (pUdfInfo->funcs[TSDB_UDF_FUNC_MERGE]) {
        (*(udfMergeFunc)pUdfInfo->funcs[TSDB_UDF_FUNC_MERGE])(pLocalMerge->pCtx[j].pInput, pLocalMerge->pCtx[j].size, pLocalMerge->pCtx[j].pOutput, &output, &pUdfInfo->init);

        // set the output value exist
        pLocalMerge->pCtx[j].resultInfo->numOfRes = output;
        if (output > 0) {
          pLocalMerge->pCtx[j].resultInfo->hasResult = DATA_SET_FLAG;
        }
      }
    } else {
      aAggs[functionId].mergeFunc(&pLocalMerge->pCtx[j]);
    }
  }
}
=======
  pRes->rspType = 0;  // used as a flag to denote if taos_retrieved() has been called yet
  pRes->pLocalMerger = (SLocalMerger *)calloc(1, sizeof(SLocalMerger));
>>>>>>> b45f8b24

  /*
   * we need one additional byte space
   * the sprintf function needs one additional space to put '\0' at the end of string
   */
  size_t allocSize = numOfRes * rowLen + sizeof(tFilePage) + 1;
  pRes->pLocalMerger->pResultBuf = (tFilePage *)calloc(1, allocSize);

  pRes->pLocalMerger->pResultBuf->num = numOfRes;
  pRes->data = pRes->pLocalMerger->pResultBuf->data;
}

int32_t doArithmeticCalculate(SQueryInfo* pQueryInfo, tFilePage* pOutput, int32_t rowSize, int32_t finalRowSize) {
  int32_t maxRowSize = MAX(rowSize, finalRowSize);
  char* pbuf = calloc(1, (size_t)(pOutput->num * maxRowSize));

  size_t size = tscNumOfFields(pQueryInfo);
  SArithmeticSupport arithSup = {0};

  // todo refactor
  arithSup.offset     = 0;
  arithSup.numOfCols  = (int32_t) tscSqlExprNumOfExprs(pQueryInfo);
  arithSup.exprList   = pQueryInfo->exprList;
  arithSup.data       = calloc(arithSup.numOfCols, POINTER_BYTES);

  for(int32_t k = 0; k < arithSup.numOfCols; ++k) {
    SExprInfo* pExpr = tscSqlExprGet(pQueryInfo, k);
    arithSup.data[k] = (pOutput->data + pOutput->num* pExpr->base.offset);
  }

  int32_t offset = 0;

  for (int i = 0; i < size; ++i) {
    SInternalField* pSup = TARRAY_GET_ELEM(pQueryInfo->fieldsInfo.internalField, i);
    
    // calculate the result from several other columns
    if (pSup->pExpr->pExpr != NULL) {
      arithSup.pExprInfo = pSup->pExpr;
      arithmeticTreeTraverse(arithSup.pExprInfo->pExpr, (int32_t) pOutput->num, pbuf + pOutput->num*offset, &arithSup, TSDB_ORDER_ASC, getArithmeticInputSrc);
    } else {
      SExprInfo* pExpr = pSup->pExpr;
      memcpy(pbuf + pOutput->num * offset, pExpr->base.offset * pOutput->num + pOutput->data, (size_t)(pExpr->base.resBytes * pOutput->num));
    }

<<<<<<< HEAD
int32_t finalizeRes(SSqlCmd *pCmd, SQueryInfo *pQueryInfo, SLocalMerger *pLocalMerge) {
  size_t size = tscSqlExprNumOfExprs(pQueryInfo);
  
  for (int32_t k = 0; k < size; ++k) {
    SQLFunctionCtx* pCtx = &pLocalMerge->pCtx[k];

    if (pCtx->functionId < 0) {
      int32_t output = 0;
      SResultRowCellInfo *pResInfo = GET_RES_INFO(pCtx);
      void *interBuf = (void *)GET_ROWCELL_INTERBUF(pResInfo);

      SUdfInfo* pUdfInfo = taosArrayGet(pCmd->pUdfInfo, -1 * pCtx->functionId - 1);
      assert (pUdfInfo->funcType == TSDB_UDF_TYPE_AGGREGATE);
    
      if (pUdfInfo && pUdfInfo->funcs[TSDB_UDF_FUNC_FINALIZE]) {
        (*(udfFinalizeFunc)pUdfInfo->funcs[TSDB_UDF_FUNC_FINALIZE])(pCtx->pOutput, interBuf, &output, &pUdfInfo->init);

        // set the output value exist
        pCtx->resultInfo->numOfRes = output;
        if (output > 0) {
          pCtx->resultInfo->hasResult = DATA_SET_FLAG;
        }
      }    
    } else {
      aAggs[pCtx->functionId].xFinalize(pCtx);
    }
=======
    offset += pSup->field.bytes;
>>>>>>> b45f8b24
  }

  memcpy(pOutput->data, pbuf, (size_t)(pOutput->num * offset));

  tfree(pbuf);
  tfree(arithSup.data);

  return offset;
}

<<<<<<< HEAD
/*
 * points merge:
 * points are merged according to the sort info, which is tags columns and timestamp column.
 * In case of points without either tags columns or timestamp, such as
 * results generated by simple aggregation function, we merge them all into one points
 * *Exception*: column projection query, required no merge procedure
 */
bool needToMerge(SSqlCmd *pCmd, SQueryInfo *pQueryInfo, SLocalMerger *pLocalMerge, tFilePage *tmpBuffer) {
  int32_t ret = 0;  // merge all result by default
=======
#define COLMODEL_GET_VAL(data, schema, allrow, rowId, colId) \
  (data + (schema)->pFields[colId].offset * (allrow) + (rowId) * (schema)->pFields[colId].field.bytes)
>>>>>>> b45f8b24

static void appendOneRowToDataBlock(SSDataBlock *pBlock, char *buf, SColumnModel *pModel, int32_t rowIndex,
                                    int32_t maxRows) {
  for (int32_t i = 0; i < pBlock->info.numOfCols; ++i) {
    SColumnInfoData* pColInfo = taosArrayGet(pBlock->pDataBlock, i);
    char* p = pColInfo->pData + pBlock->info.rows * pColInfo->info.bytes;

<<<<<<< HEAD
  // todo opt performance
  if ((/*functionId == TSDB_FUNC_PRJ || */functionId == TSDB_FUNC_ARITHM) || (tscIsProjectionQueryOnSTable(pCmd, pQueryInfo, 0) && pQueryInfo->distinctTag == false)) {  // column projection query
    ret = 1;                                                            // disable merge procedure
  } else {
    tOrderDescriptor *pDesc = pLocalMerge->pDesc;
    if (pDesc->orderInfo.numOfCols > 0) {
      if (pDesc->tsOrder == TSDB_ORDER_ASC) {  // asc
        // todo refactor comparator
        ret = compare_a(pLocalMerge->pDesc, 1, 0, pLocalMerge->prevRowOfInput, 1, 0, tmpBuffer->data);
      } else {  // desc
        ret = compare_d(pLocalMerge->pDesc, 1, 0, pLocalMerge->prevRowOfInput, 1, 0, tmpBuffer->data);
      }
    }
=======
    char *src = COLMODEL_GET_VAL(buf, pModel, maxRows, rowIndex, i);
    memmove(p, src, pColInfo->info.bytes);
>>>>>>> b45f8b24
  }

  pBlock->info.rows += 1;
}

SSDataBlock* doMultiwayMergeSort(void* param, bool* newgroup) {
  SOperatorInfo* pOperator = (SOperatorInfo*) param;
  if (pOperator->status == OP_EXEC_DONE) {
    return NULL;
  }

  SMultiwayMergeInfo *pInfo = pOperator->info;

  SLocalMerger   *pMerger = pInfo->pMerge;
  SLoserTreeInfo *pTree   = pMerger->pLoserTree;
  SColumnModel   *pModel  = pMerger->pDesc->pColumnModel;
  tFilePage      *tmpBuffer = pMerger->pTempBuffer;

  pInfo->binfo.pRes->info.rows = 0;

  while(1) {
    if (isAllSourcesCompleted(pMerger)) {
      break;
    }

#ifdef _DEBUG_VIEW
    printf("chosen data in pTree[0] = %d\n", pTree->pNode[0].index);
#endif

    assert((pTree->pNode[0].index < pMerger->numOfBuffer) && (pTree->pNode[0].index >= 0) && tmpBuffer->num == 0);

    // chosen from loser tree
    SLocalDataSource *pOneDataSrc = pMerger->pLocalDataSrc[pTree->pNode[0].index];
    bool sameGroup = true;
    if (pInfo->hasPrev) {
      int32_t numOfCols = (int32_t)taosArrayGetSize(pInfo->orderColumnList);

      // if this row belongs to current result set group
      for (int32_t i = 0; i < numOfCols; ++i) {
        SColIndex *      pIndex = taosArrayGet(pInfo->orderColumnList, i);
        SColumnInfoData *pColInfo = taosArrayGet(pInfo->binfo.pRes->pDataBlock, pIndex->colIndex);

        char *newRow =
            COLMODEL_GET_VAL(pOneDataSrc->filePage.data, pModel, pOneDataSrc->pMemBuffer->pColumnModel->capacity,
                             pOneDataSrc->rowIdx, pIndex->colIndex);

        char *  data = pInfo->prevRow[i];
        int32_t ret = columnValueAscendingComparator(data, newRow, pColInfo->info.type, pColInfo->info.bytes);
        if (ret == 0) {
          continue;
        } else {
          sameGroup = false;
          *newgroup = true;
          break;
        }
      }
    }

    if (!sameGroup || !pInfo->hasPrev) { //save the data
      int32_t numOfCols = (int32_t)taosArrayGetSize(pInfo->orderColumnList);

      for (int32_t i = 0; i < numOfCols; ++i) {
        SColIndex *      pIndex = taosArrayGet(pInfo->orderColumnList, i);
        SColumnInfoData *pColInfo = taosArrayGet(pInfo->binfo.pRes->pDataBlock, pIndex->colIndex);

        char *curCol =
            COLMODEL_GET_VAL(pOneDataSrc->filePage.data, pModel, pOneDataSrc->pMemBuffer->pColumnModel->capacity,
                             pOneDataSrc->rowIdx, pIndex->colIndex);
        memcpy(pInfo->prevRow[i], curCol, pColInfo->info.bytes);
      }

      pInfo->hasPrev = true;
    }

    if (!sameGroup && pInfo->binfo.pRes->info.rows > 0) {
      return pInfo->binfo.pRes;
    }

    appendOneRowToDataBlock(pInfo->binfo.pRes, pOneDataSrc->filePage.data, pModel, pOneDataSrc->rowIdx, pOneDataSrc->pMemBuffer->pColumnModel->capacity);

#if defined(_DEBUG_VIEW)
    printf("chosen row:\t");
    SSrcColumnInfo colInfo[256] = {0};
    tscGetSrcColumnInfo(colInfo, pQueryInfo);

    tColModelDisplayEx(pModel, tmpBuffer->data, tmpBuffer->num, pModel->capacity, colInfo);
#endif

    pOneDataSrc->rowIdx += 1;
    adjustLoserTreeFromNewData(pMerger, pOneDataSrc, pTree);

    if (pInfo->binfo.pRes->info.rows >= pInfo->bufCapacity) {
      return pInfo->binfo.pRes;
    }
  }

<<<<<<< HEAD
  tColModelCompact(pModel, pResBuf, pModel->capacity);

  if (tscIsSecondStageQuery(pCmd, pQueryInfo)) {
    doArithmeticCalculate(pQueryInfo, pResBuf, pModel->rowSize, pLocalMerge->finalModel->rowSize);
  }

  bool notSkipped = true;
  
  doHavingFilter(pQueryInfo, pResBuf, &notSkipped);

  if (!notSkipped) {
    pRes->numOfRows = 0;
    pLocalMerge->discard = !noMoreCurrentGroupRes;
=======
  pOperator->status = OP_EXEC_DONE;
  return (pInfo->binfo.pRes->info.rows > 0)? pInfo->binfo.pRes:NULL;
}
>>>>>>> b45f8b24

static bool isSameGroupRv(SArray* orderColumnList, SSDataBlock* pBlock, char** dataCols) {
  int32_t numOfCols = (int32_t) taosArrayGetSize(orderColumnList);
  for (int32_t i = 0; i < numOfCols; ++i) {
    SColIndex *pIndex = taosArrayGet(orderColumnList, i);

    SColumnInfoData *pColInfo = taosArrayGet(pBlock->pDataBlock, pIndex->colIndex);
    assert(pIndex->colId == pColInfo->info.colId);

    char *data = dataCols[i];
    int32_t ret = columnValueAscendingComparator(data, pColInfo->pData, pColInfo->info.type, pColInfo->info.bytes);
    if (ret == 0) {
      continue;
    } else {
      return false;
    }
  }

  return true;
}

SSDataBlock* doGlobalAggregate(void* param, bool* newgroup) {
  SOperatorInfo* pOperator = (SOperatorInfo*) param;
  if (pOperator->status == OP_EXEC_DONE) {
    return NULL;
  }

  SMultiwayMergeInfo *pAggInfo = pOperator->info;
  SOperatorInfo      *upstream = pOperator->upstream;

  *newgroup = false;
  bool handleData = false;
  pAggInfo->binfo.pRes->info.rows = 0;

  {
    if (pAggInfo->hasDataBlockForNewGroup) {
      pAggInfo->binfo.pRes->info.rows = 0;
      pAggInfo->hasPrev = false; // now we start from a new group data set.

      // not belongs to the same group, return the result of current group;
      setInputDataBlock(pOperator, pAggInfo->binfo.pCtx, pAggInfo->pExistBlock, TSDB_ORDER_ASC);
      updateOutputBuf(&pAggInfo->binfo, &pAggInfo->bufCapacity, pAggInfo->pExistBlock->info.rows);

      { // reset output buffer
        for(int32_t j = 0; j < pOperator->numOfOutput; ++j) {
          aAggs[pAggInfo->binfo.pCtx[j].functionId].init(&pAggInfo->binfo.pCtx[j]);
        }
      }

      doExecuteFinalMergeRv(pOperator, pOperator->numOfOutput, pAggInfo->pExistBlock);

      savePrevOrderColumns(pAggInfo->currentGroupColData, pAggInfo->groupColumnList, pAggInfo->pExistBlock, 0,
                           &pAggInfo->hasGroupColData);
      pAggInfo->pExistBlock = NULL;
      pAggInfo->hasDataBlockForNewGroup = false;
      handleData = true;
      *newgroup = true;
    }
  }

  SSDataBlock* pBlock = NULL;
  while(1) {
    bool prev = *newgroup;
    pBlock = upstream->exec(upstream, newgroup);
    if (pBlock == NULL) {
      *newgroup = prev;
      break;
    }

    if (pAggInfo->hasGroupColData) {
      bool sameGroup = isSameGroupRv(pAggInfo->groupColumnList, pBlock, pAggInfo->currentGroupColData);
      if (!sameGroup) {
        *newgroup = true;
        pAggInfo->hasDataBlockForNewGroup = true;
        pAggInfo->pExistBlock = pBlock;
        savePrevOrderColumns(pAggInfo->prevRow, pAggInfo->groupColumnList, pBlock, 0, &pAggInfo->hasPrev);
        break;
      }
    }

    // not belongs to the same group, return the result of current group
    setInputDataBlock(pOperator, pAggInfo->binfo.pCtx, pBlock, TSDB_ORDER_ASC);
    updateOutputBuf(&pAggInfo->binfo, &pAggInfo->bufCapacity, pBlock->info.rows * pAggInfo->resultRowFactor);

    doExecuteFinalMergeRv(pOperator, pOperator->numOfOutput, pBlock);
    savePrevOrderColumns(pAggInfo->currentGroupColData, pAggInfo->groupColumnList, pBlock, 0, &pAggInfo->hasGroupColData);
    handleData = true;
  }

  if (handleData) { // data in current group is all handled
    for(int32_t j = 0; j < pOperator->numOfOutput; ++j) {
      int32_t functionId = pAggInfo->binfo.pCtx[j].functionId;
      if (functionId == TSDB_FUNC_TAG_DUMMY || functionId == TSDB_FUNC_TS_DUMMY) {
        continue;
      }

      aAggs[functionId].xFinalize(&pAggInfo->binfo.pCtx[j]);
    }

    int32_t numOfRows = getNumOfResult(pOperator->pRuntimeEnv, pAggInfo->binfo.pCtx, pOperator->numOfOutput);
    pAggInfo->binfo.pRes->info.rows += numOfRows;

    setTagValueForMultipleRows(pAggInfo->binfo.pCtx, pOperator->numOfOutput, numOfRows);
  }

  SSDataBlock* pRes = pAggInfo->binfo.pRes;
  {
    SColumnInfoData* pInfoData = taosArrayGet(pRes->pDataBlock, 0);

    if (pInfoData->info.type == TSDB_DATA_TYPE_TIMESTAMP && pRes->info.rows > 0) {
      STimeWindow* w = &pRes->info.window;

      // TODO in case of desc order, swap it
      w->skey = *(int64_t*)pInfoData->pData;
      w->ekey = *(int64_t*)(((char*)pInfoData->pData) + TSDB_KEYSIZE * (pRes->info.rows - 1));

      if (pOperator->pRuntimeEnv->pQueryAttr->order.order == TSDB_ORDER_DESC) {
        SWAP(w->skey, w->ekey, TSKEY);
        assert(w->skey <= w->ekey);
      }
    }
  }

  return (pRes->info.rows != 0)? pRes:NULL;
}

static SSDataBlock* skipGroupBlock(SOperatorInfo* pOperator, bool* newgroup) {
  SSLimitOperatorInfo *pInfo = pOperator->info;
  assert(pInfo->currentGroupOffset >= 0);

  SSDataBlock* pBlock = NULL;
  if (pInfo->currentGroupOffset == 0) {
    pBlock = pOperator->upstream->exec(pOperator->upstream, newgroup);
    if (pBlock == NULL) {
      setQueryStatus(pOperator->pRuntimeEnv, QUERY_COMPLETED);
      pOperator->status = OP_EXEC_DONE;
    }

    if (*newgroup == false && pInfo->limit.limit > 0 && pInfo->rowsTotal >= pInfo->limit.limit) {
      while ((*newgroup) == false) {  // ignore the remain blocks
        pBlock = pOperator->upstream->exec(pOperator->upstream, newgroup);
        if (pBlock == NULL) {
          setQueryStatus(pOperator->pRuntimeEnv, QUERY_COMPLETED);
          pOperator->status = OP_EXEC_DONE;
          return NULL;
        }
      }
    }

    return pBlock;
  }

    pBlock = pOperator->upstream->exec(pOperator->upstream, newgroup);
    if (pBlock == NULL) {
      setQueryStatus(pOperator->pRuntimeEnv, QUERY_COMPLETED);
      pOperator->status = OP_EXEC_DONE;
      return NULL;
    }

    while(1) {
      if (*newgroup) {
        pInfo->currentGroupOffset -= 1;
        *newgroup = false;
      }

      while ((*newgroup) == false) {
        pBlock = pOperator->upstream->exec(pOperator->upstream, newgroup);
        if (pBlock == NULL) {
          setQueryStatus(pOperator->pRuntimeEnv, QUERY_COMPLETED);
          pOperator->status = OP_EXEC_DONE;
          return NULL;
        }
      }
<<<<<<< HEAD
    }

    if (pLocalMerge->hasPrevRow) {
      if (needToMerge(pCmd, pQueryInfo, pLocalMerge, tmpBuffer)) {
        // belong to the group of the previous row, continue process it
        doExecuteFinalMerge(pCmd, pLocalMerge, false);

        // copy to buffer
        savePreviousRow(pLocalMerge, tmpBuffer);
      } else {
        /*
         * current row does not belong to the group of previous row.
         * so the processing of previous group is completed.
         */
        int32_t numOfRes = finalizeRes(pCmd, pQueryInfo, pLocalMerge);
        bool   sameGroup = isSameGroup(pCmd, pLocalMerge, pLocalMerge->prevRowOfInput, tmpBuffer);

        tFilePage *pResBuf = pLocalMerge->pResultBuf;

        /*
         * if the previous group does NOT generate any result (pResBuf->num == 0),
         * continue to process results instead of return results.
         */
        if ((!sameGroup && pResBuf->num > 0) || (pResBuf->num + remain >= pLocalMerge->resColModel->capacity)) {
          // does not belong to the same group
          bool notSkipped = genFinalResults(pSql, pLocalMerge, !sameGroup);

          // this row needs to discard, since it belongs to the group of previous
          if (pLocalMerge->discard && sameGroup) {
            pLocalMerge->hasUnprocessedRow = false;
            tmpBuffer->num = 0;
          } else { // current row does not belongs to the previous group, so it is not be handled yet.
            pLocalMerge->hasUnprocessedRow = true;
          }

          resetOutputBuf(pQueryInfo, pLocalMerge);
          pOneDataSrc->rowIdx += 1;

          // here we do not check the return value
          adjustLoserTreeFromNewData(pLocalMerge, pOneDataSrc, pTree);

          if (pRes->numOfRows == 0) {
            handleUnprocessedRow(pCmd, pLocalMerge, tmpBuffer);

            if (!sameGroup) {
              /*
               * previous group is done, prepare for the next group
               * If previous group is not skipped, keep it in pRes->numOfGroups
               */
              if (notSkipped && saveGroupResultInfo(pSql)) {
                return TSDB_CODE_SUCCESS;
              }

              resetEnvForNewResultset(pRes, pCmd, pLocalMerge);
            }
          } else {
            /*
             * if next record belongs to a new group, we do not handle this record here.
             * We start the process in a new round.
             */
            if (sameGroup) {
              handleUnprocessedRow(pCmd, pLocalMerge, tmpBuffer);
            }
          }
=======
>>>>>>> b45f8b24

      // now we have got the first data block of the next group.
      if (pInfo->currentGroupOffset == 0) {
        return pBlock;
      }
    }

  return NULL;
}

<<<<<<< HEAD
  if (pLocalMerge->hasPrevRow) {
    finalizeRes(pCmd, pQueryInfo, pLocalMerge);
=======
SSDataBlock* doSLimit(void* param, bool* newgroup) {
  SOperatorInfo *pOperator = (SOperatorInfo *)param;
  if (pOperator->status == OP_EXEC_DONE) {
    return NULL;
>>>>>>> b45f8b24
  }

  SSLimitOperatorInfo *pInfo = pOperator->info;

  SSDataBlock *pBlock = NULL;
  while (1) {
    pBlock = skipGroupBlock(pOperator, newgroup);
    if (pBlock == NULL) {
      setQueryStatus(pOperator->pRuntimeEnv, QUERY_COMPLETED);
      pOperator->status = OP_EXEC_DONE;
      return NULL;
    }

    if (*newgroup) {  // a new group arrives
      pInfo->groupTotal += 1;
      pInfo->rowsTotal = 0;
      pInfo->currentOffset = pInfo->limit.offset;
    }

    assert(pInfo->currentGroupOffset == 0);

    if (pInfo->currentOffset >= pBlock->info.rows) {
      pInfo->currentOffset -= pBlock->info.rows;
    } else {
      if (pInfo->currentOffset == 0) {
        break;
      }

      int32_t remain = (int32_t)(pBlock->info.rows - pInfo->currentOffset);
      pBlock->info.rows = remain;

      // move the remain rows of this data block to the front.
      for (int32_t i = 0; i < pBlock->info.numOfCols; ++i) {
        SColumnInfoData *pColInfoData = taosArrayGet(pBlock->pDataBlock, i);

        int16_t bytes = pColInfoData->info.bytes;
        memmove(pColInfoData->pData, pColInfoData->pData + bytes * pInfo->currentOffset, remain * bytes);
      }

      pInfo->currentOffset = 0;
      break;
    }
  }

  if (pInfo->slimit.limit > 0 && pInfo->groupTotal > pInfo->slimit.limit) {  // reach the group limit, abort
    return NULL;
  }

  if (pInfo->limit.limit > 0 && (pInfo->rowsTotal + pBlock->info.rows >= pInfo->limit.limit)) {
    pBlock->info.rows = (int32_t)(pInfo->limit.limit - pInfo->rowsTotal);
    pInfo->rowsTotal = pInfo->limit.limit;

    if (pInfo->slimit.limit > 0 && pInfo->groupTotal >= pInfo->slimit.limit) {
      pOperator->status = OP_EXEC_DONE;
    }

    //    setQueryStatus(pOperator->pRuntimeEnv, QUERY_COMPLETED);
  } else {
    pInfo->rowsTotal += pBlock->info.rows;
  }

  return pBlock;
}<|MERGE_RESOLUTION|>--- conflicted
+++ resolved
@@ -96,74 +96,9 @@
       pCtx[i].param[0].i64 = pExpr->base.param[0].i64;
       pCtx[i].param[0].nType  = pExpr->base.param[0].nType;
     } else if (functionId == TSDB_FUNC_BLKINFO) {
-<<<<<<< HEAD
-      pCtx->param[0].i64 = pExpr->param[0].i64;
-      pCtx->param[0].nType = pExpr->param[0].nType;
-      pCtx->numOfParams = 1;
-    }
-
-    pCtx->interBufBytes = pExpr->interBytes;
-    pCtx->resultInfo = calloc(1, pCtx->interBufBytes + sizeof(SResultRowCellInfo));
-    pCtx->stableQuery = true;
-  }
-
-  int16_t          n = 0;
-  int16_t          tagLen = 0;
-  SQLFunctionCtx **pTagCtx = calloc(pQueryInfo->fieldsInfo.numOfOutput, POINTER_BYTES);
-
-  SQLFunctionCtx *pCtx = NULL;
-  for (int32_t i = 0; i < pQueryInfo->fieldsInfo.numOfOutput; ++i) {
-    SSqlExpr *pExpr = tscSqlExprGet(pQueryInfo, i);
-    if (pExpr->functionId == TSDB_FUNC_TAG_DUMMY || pExpr->functionId == TSDB_FUNC_TS_DUMMY) {
-      tagLen += pExpr->resBytes;
-      pTagCtx[n++] = &pReducer->pCtx[i];
-    } else if (pExpr->functionId < 0) {
-      continue;
-    } else if ((aAggs[pExpr->functionId].status & TSDB_FUNCSTATE_SELECTIVITY) != 0) {
-      pCtx = &pReducer->pCtx[i];
-    }
-  }
-
-  if (n == 0 || pCtx == NULL) {
-    free(pTagCtx);
-  } else {
-    pCtx->tagInfo.pTagCtxList = pTagCtx;
-    pCtx->tagInfo.numOfTagCols = n;
-    pCtx->tagInfo.tagsLen = tagLen;
-  }
-}
-
-static SFillColInfo* createFillColInfo(SQueryInfo* pQueryInfo) {
-  int32_t numOfCols = (int32_t)tscNumOfFields(pQueryInfo);
-  int32_t offset = 0;
-  
-  SFillColInfo* pFillCol = calloc(numOfCols, sizeof(SFillColInfo));
-  for(int32_t i = 0; i < numOfCols; ++i) {
-    SInternalField* pIField = taosArrayGet(pQueryInfo->fieldsInfo.internalField, i);
-
-    if (pIField->pArithExprInfo == NULL) {
-      SSqlExpr* pExpr = pIField->pSqlExpr;
-
-      pFillCol[i].col.bytes  = pExpr->resBytes;
-      pFillCol[i].col.type   = (int8_t)pExpr->resType;
-      pFillCol[i].col.colId  = pExpr->colInfo.colId;
-      pFillCol[i].flag       = pExpr->colInfo.flag;
-      pFillCol[i].col.offset = offset;
-      pFillCol[i].functionId = pExpr->functionId;
-      pFillCol[i].fillVal.i  = pQueryInfo->fillVal[i];
-    } else {
-      pFillCol[i].col.bytes  = pIField->field.bytes;
-      pFillCol[i].col.type   = (int8_t)pIField->field.type;
-      pFillCol[i].col.colId  = -100;
-      pFillCol[i].flag       = TSDB_COL_NORMAL;
-      pFillCol[i].col.offset = offset;
-      pFillCol[i].functionId = -1;
-      pFillCol[i].fillVal.i  = pQueryInfo->fillVal[i];
-=======
       pCtx[i].param[0].i64 = pExpr->base.param[0].i64;
       pCtx[i].param[0].nType = pExpr->base.param[0].nType;
       pCtx[i].numOfParams = 1;
->>>>>>> b45f8b24
     }
 
     pCtx[i].interBufBytes = pExpr->base.interBytes;
@@ -302,11 +237,6 @@
   SQueryInfo *pQueryInfo = tscGetQueryInfo(pCmd, pCmd->clauseIndex);
 
   param->groupOrderType = pQueryInfo->groupbyExpr.orderType;
-<<<<<<< HEAD
-  pReducer->orderPrjOnSTable = tscOrderedProjectionQueryOnSTable(pCmd, pQueryInfo, 0);
-=======
-  pMerger->orderPrjOnSTable = tscOrderedProjectionQueryOnSTable(pQueryInfo, 0);
->>>>>>> b45f8b24
 
   pRes->code = tLoserTreeCreate(&pMerger->pLoserTree, pMerger->numOfBuffer, param, treeComparator);
   if (pMerger->pLoserTree == NULL || pRes->code != 0) {
@@ -895,7 +825,7 @@
         }
 
         for(int32_t j = 0; j < numOfExpr; ++j) {
-          aAggs[pCtx[j].functionId].init(&pCtx[j]);
+          aAggs[pCtx[j].functionId].init(&pCtx[j], pCtx[j].resultInfo);
         }
 
         for (int32_t j = 0; j < numOfExpr; ++j) {
@@ -947,42 +877,6 @@
   return (ret == 0);
 }
 
-<<<<<<< HEAD
-static void doExecuteFinalMerge(SSqlCmd *pCmd, SLocalMerger *pLocalMerge, bool needInit) {
-  // the tag columns need to be set before all functions execution
-  SQueryInfo *pQueryInfo = tscGetQueryInfoDetail(pCmd, pCmd->clauseIndex);
-
-  size_t size = tscSqlExprNumOfExprs(pQueryInfo);
-  for (int32_t j = 0; j < size; ++j) {
-    SQLFunctionCtx *pCtx = &pLocalMerge->pCtx[j];
-
-    // tags/tags_dummy function, the tag field of SQLFunctionCtx is from the input buffer
-    int32_t functionId = pCtx->functionId;
-    if (functionId == TSDB_FUNC_TAG_DUMMY || functionId == TSDB_FUNC_TAG || functionId == TSDB_FUNC_TS_DUMMY) {
-      tVariantDestroy(&pCtx->tag);
-      char* input = pCtx->pInput;
-      
-      if (pCtx->inputType == TSDB_DATA_TYPE_BINARY || pCtx->inputType == TSDB_DATA_TYPE_NCHAR) {
-        assert(varDataLen(input) <= pCtx->inputBytes);
-        tVariantCreateFromBinary(&pCtx->tag, varDataVal(input), varDataLen(input), pCtx->inputType);
-      } else {
-        tVariantCreateFromBinary(&pCtx->tag, input, pCtx->inputBytes, pCtx->inputType);
-      }
-
-    } else if (functionId == TSDB_FUNC_TOP || functionId == TSDB_FUNC_BOTTOM) {
-      SSqlExpr *pExpr = tscSqlExprGet(pQueryInfo, j);
-      pCtx->param[0].i64 = pExpr->param[0].i64;
-    }
-
-    pCtx->currentStage = MERGE_STAGE;
-    if (functionId < 0) {
-      continue;
-    }
-    
-    if (needInit) {
-      aAggs[pCtx->functionId].init(pCtx, pCtx->resultInfo);
-    }
-=======
 static bool isAllSourcesCompleted(SLocalMerger *pLocalMerge) {
   return (pLocalMerge->numOfBuffer == pLocalMerge->numOfCompleted);
 }
@@ -991,38 +885,14 @@
   SSqlRes *pRes = &pObj->res;
   if (pRes->pLocalMerger != NULL) {
     tscDestroyLocalMerger(pObj);
->>>>>>> b45f8b24
   }
 
   pRes->qId = 1;  // hack to pass the safety check in fetch_row function
   pRes->numOfRows = 0;
   pRes->row = 0;
 
-<<<<<<< HEAD
-    if (functionId < 0) {
-      int32_t output = 0;
-
-      SUdfInfo* pUdfInfo = taosArrayGet(pCmd->pUdfInfo, -1 * functionId - 1);
-      assert (pUdfInfo->funcType == TSDB_UDF_TYPE_AGGREGATE);
-      
-      if (pUdfInfo->funcs[TSDB_UDF_FUNC_MERGE]) {
-        (*(udfMergeFunc)pUdfInfo->funcs[TSDB_UDF_FUNC_MERGE])(pLocalMerge->pCtx[j].pInput, pLocalMerge->pCtx[j].size, pLocalMerge->pCtx[j].pOutput, &output, &pUdfInfo->init);
-
-        // set the output value exist
-        pLocalMerge->pCtx[j].resultInfo->numOfRes = output;
-        if (output > 0) {
-          pLocalMerge->pCtx[j].resultInfo->hasResult = DATA_SET_FLAG;
-        }
-      }
-    } else {
-      aAggs[functionId].mergeFunc(&pLocalMerge->pCtx[j]);
-    }
-  }
-}
-=======
   pRes->rspType = 0;  // used as a flag to denote if taos_retrieved() has been called yet
   pRes->pLocalMerger = (SLocalMerger *)calloc(1, sizeof(SLocalMerger));
->>>>>>> b45f8b24
 
   /*
    * we need one additional byte space
@@ -1067,36 +937,7 @@
       memcpy(pbuf + pOutput->num * offset, pExpr->base.offset * pOutput->num + pOutput->data, (size_t)(pExpr->base.resBytes * pOutput->num));
     }
 
-<<<<<<< HEAD
-int32_t finalizeRes(SSqlCmd *pCmd, SQueryInfo *pQueryInfo, SLocalMerger *pLocalMerge) {
-  size_t size = tscSqlExprNumOfExprs(pQueryInfo);
-  
-  for (int32_t k = 0; k < size; ++k) {
-    SQLFunctionCtx* pCtx = &pLocalMerge->pCtx[k];
-
-    if (pCtx->functionId < 0) {
-      int32_t output = 0;
-      SResultRowCellInfo *pResInfo = GET_RES_INFO(pCtx);
-      void *interBuf = (void *)GET_ROWCELL_INTERBUF(pResInfo);
-
-      SUdfInfo* pUdfInfo = taosArrayGet(pCmd->pUdfInfo, -1 * pCtx->functionId - 1);
-      assert (pUdfInfo->funcType == TSDB_UDF_TYPE_AGGREGATE);
-    
-      if (pUdfInfo && pUdfInfo->funcs[TSDB_UDF_FUNC_FINALIZE]) {
-        (*(udfFinalizeFunc)pUdfInfo->funcs[TSDB_UDF_FUNC_FINALIZE])(pCtx->pOutput, interBuf, &output, &pUdfInfo->init);
-
-        // set the output value exist
-        pCtx->resultInfo->numOfRes = output;
-        if (output > 0) {
-          pCtx->resultInfo->hasResult = DATA_SET_FLAG;
-        }
-      }    
-    } else {
-      aAggs[pCtx->functionId].xFinalize(pCtx);
-    }
-=======
     offset += pSup->field.bytes;
->>>>>>> b45f8b24
   }
 
   memcpy(pOutput->data, pbuf, (size_t)(pOutput->num * offset));
@@ -1107,20 +948,8 @@
   return offset;
 }
 
-<<<<<<< HEAD
-/*
- * points merge:
- * points are merged according to the sort info, which is tags columns and timestamp column.
- * In case of points without either tags columns or timestamp, such as
- * results generated by simple aggregation function, we merge them all into one points
- * *Exception*: column projection query, required no merge procedure
- */
-bool needToMerge(SSqlCmd *pCmd, SQueryInfo *pQueryInfo, SLocalMerger *pLocalMerge, tFilePage *tmpBuffer) {
-  int32_t ret = 0;  // merge all result by default
-=======
 #define COLMODEL_GET_VAL(data, schema, allrow, rowId, colId) \
   (data + (schema)->pFields[colId].offset * (allrow) + (rowId) * (schema)->pFields[colId].field.bytes)
->>>>>>> b45f8b24
 
 static void appendOneRowToDataBlock(SSDataBlock *pBlock, char *buf, SColumnModel *pModel, int32_t rowIndex,
                                     int32_t maxRows) {
@@ -1128,24 +957,8 @@
     SColumnInfoData* pColInfo = taosArrayGet(pBlock->pDataBlock, i);
     char* p = pColInfo->pData + pBlock->info.rows * pColInfo->info.bytes;
 
-<<<<<<< HEAD
-  // todo opt performance
-  if ((/*functionId == TSDB_FUNC_PRJ || */functionId == TSDB_FUNC_ARITHM) || (tscIsProjectionQueryOnSTable(pCmd, pQueryInfo, 0) && pQueryInfo->distinctTag == false)) {  // column projection query
-    ret = 1;                                                            // disable merge procedure
-  } else {
-    tOrderDescriptor *pDesc = pLocalMerge->pDesc;
-    if (pDesc->orderInfo.numOfCols > 0) {
-      if (pDesc->tsOrder == TSDB_ORDER_ASC) {  // asc
-        // todo refactor comparator
-        ret = compare_a(pLocalMerge->pDesc, 1, 0, pLocalMerge->prevRowOfInput, 1, 0, tmpBuffer->data);
-      } else {  // desc
-        ret = compare_d(pLocalMerge->pDesc, 1, 0, pLocalMerge->prevRowOfInput, 1, 0, tmpBuffer->data);
-      }
-    }
-=======
     char *src = COLMODEL_GET_VAL(buf, pModel, maxRows, rowIndex, i);
     memmove(p, src, pColInfo->info.bytes);
->>>>>>> b45f8b24
   }
 
   pBlock->info.rows += 1;
@@ -1242,25 +1055,9 @@
     }
   }
 
-<<<<<<< HEAD
-  tColModelCompact(pModel, pResBuf, pModel->capacity);
-
-  if (tscIsSecondStageQuery(pCmd, pQueryInfo)) {
-    doArithmeticCalculate(pQueryInfo, pResBuf, pModel->rowSize, pLocalMerge->finalModel->rowSize);
-  }
-
-  bool notSkipped = true;
-  
-  doHavingFilter(pQueryInfo, pResBuf, &notSkipped);
-
-  if (!notSkipped) {
-    pRes->numOfRows = 0;
-    pLocalMerge->discard = !noMoreCurrentGroupRes;
-=======
   pOperator->status = OP_EXEC_DONE;
   return (pInfo->binfo.pRes->info.rows > 0)? pInfo->binfo.pRes:NULL;
 }
->>>>>>> b45f8b24
 
 static bool isSameGroupRv(SArray* orderColumnList, SSDataBlock* pBlock, char** dataCols) {
   int32_t numOfCols = (int32_t) taosArrayGetSize(orderColumnList);
@@ -1306,7 +1103,8 @@
 
       { // reset output buffer
         for(int32_t j = 0; j < pOperator->numOfOutput; ++j) {
-          aAggs[pAggInfo->binfo.pCtx[j].functionId].init(&pAggInfo->binfo.pCtx[j]);
+          SQLFunctionCtx* pCtx = &pAggInfo->binfo.pCtx[j];
+          aAggs[pCtx->functionId].init(pCtx, pCtx->resultInfo);
         }
       }
 
@@ -1434,73 +1232,6 @@
           return NULL;
         }
       }
-<<<<<<< HEAD
-    }
-
-    if (pLocalMerge->hasPrevRow) {
-      if (needToMerge(pCmd, pQueryInfo, pLocalMerge, tmpBuffer)) {
-        // belong to the group of the previous row, continue process it
-        doExecuteFinalMerge(pCmd, pLocalMerge, false);
-
-        // copy to buffer
-        savePreviousRow(pLocalMerge, tmpBuffer);
-      } else {
-        /*
-         * current row does not belong to the group of previous row.
-         * so the processing of previous group is completed.
-         */
-        int32_t numOfRes = finalizeRes(pCmd, pQueryInfo, pLocalMerge);
-        bool   sameGroup = isSameGroup(pCmd, pLocalMerge, pLocalMerge->prevRowOfInput, tmpBuffer);
-
-        tFilePage *pResBuf = pLocalMerge->pResultBuf;
-
-        /*
-         * if the previous group does NOT generate any result (pResBuf->num == 0),
-         * continue to process results instead of return results.
-         */
-        if ((!sameGroup && pResBuf->num > 0) || (pResBuf->num + remain >= pLocalMerge->resColModel->capacity)) {
-          // does not belong to the same group
-          bool notSkipped = genFinalResults(pSql, pLocalMerge, !sameGroup);
-
-          // this row needs to discard, since it belongs to the group of previous
-          if (pLocalMerge->discard && sameGroup) {
-            pLocalMerge->hasUnprocessedRow = false;
-            tmpBuffer->num = 0;
-          } else { // current row does not belongs to the previous group, so it is not be handled yet.
-            pLocalMerge->hasUnprocessedRow = true;
-          }
-
-          resetOutputBuf(pQueryInfo, pLocalMerge);
-          pOneDataSrc->rowIdx += 1;
-
-          // here we do not check the return value
-          adjustLoserTreeFromNewData(pLocalMerge, pOneDataSrc, pTree);
-
-          if (pRes->numOfRows == 0) {
-            handleUnprocessedRow(pCmd, pLocalMerge, tmpBuffer);
-
-            if (!sameGroup) {
-              /*
-               * previous group is done, prepare for the next group
-               * If previous group is not skipped, keep it in pRes->numOfGroups
-               */
-              if (notSkipped && saveGroupResultInfo(pSql)) {
-                return TSDB_CODE_SUCCESS;
-              }
-
-              resetEnvForNewResultset(pRes, pCmd, pLocalMerge);
-            }
-          } else {
-            /*
-             * if next record belongs to a new group, we do not handle this record here.
-             * We start the process in a new round.
-             */
-            if (sameGroup) {
-              handleUnprocessedRow(pCmd, pLocalMerge, tmpBuffer);
-            }
-          }
-=======
->>>>>>> b45f8b24
 
       // now we have got the first data block of the next group.
       if (pInfo->currentGroupOffset == 0) {
@@ -1511,15 +1242,10 @@
   return NULL;
 }
 
-<<<<<<< HEAD
-  if (pLocalMerge->hasPrevRow) {
-    finalizeRes(pCmd, pQueryInfo, pLocalMerge);
-=======
 SSDataBlock* doSLimit(void* param, bool* newgroup) {
   SOperatorInfo *pOperator = (SOperatorInfo *)param;
   if (pOperator->status == OP_EXEC_DONE) {
     return NULL;
->>>>>>> b45f8b24
   }
 
   SSLimitOperatorInfo *pInfo = pOperator->info;
