--- conflicted
+++ resolved
@@ -903,11 +903,7 @@
     return TSDB_CODE_TSC_OUT_OF_MEMORY;
   }
 
-<<<<<<< HEAD
-  pRes->qid = 0;
-=======
   pRes->qId = 0;
->>>>>>> 3d2706fe
   pRes->numOfRows = 1;
 
   strtolower(pSql->sqlstr, sql);
