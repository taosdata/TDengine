/*
 * Copyright (c) 2019 TAOS Data, Inc. <jhtao@taosdata.com>
 *
 * This program is free software: you can use, redistribute, and/or modify
 * it under the terms of the GNU Affero General Public License, version 3
 * or later ("AGPL"), as published by the Free Software Foundation.
 *
 * This program is distributed in the hope that it will be useful, but WITHOUT
 * ANY WARRANTY; without even the implied warranty of MERCHANTABILITY or
 * FITNESS FOR A PARTICULAR PURPOSE.
 *
 * You should have received a copy of the GNU Affero General Public License
 * along with this program. If not, see <http://www.gnu.org/licenses/>.
 */
#include "os.h"

#include "taos.h"
#include "tsclient.h"
#include "tscUtil.h"
#include "ttimer.h"
#include "taosmsg.h"
#include "tstrbuild.h"
#include "tscLog.h"
#include "tscSubquery.h"

int tsParseInsertSql(SSqlObj *pSql);
int32_t tsCheckTimestamp(STableDataBlocks *pDataBlocks, const char *start);

////////////////////////////////////////////////////////////////////////////////
// functions for normal statement preparation

typedef struct SNormalStmtPart {
  bool  isParam;
  uint32_t len;
  char* str;
} SNormalStmtPart;

typedef struct SNormalStmt {
  uint16_t         sizeParts;
  uint16_t         numParts;
  uint16_t         numParams;
  char* sql;
  SNormalStmtPart* parts;
  tVariant*        params;
} SNormalStmt;

typedef struct SMultiTbStmt {
  bool      nameSet;
  bool      tagSet;
  bool      subSet;
  uint64_t  currentUid;
  char     *sqlstr;
  uint32_t  tbNum;
  SStrToken tbname;
  SStrToken stbname;
  SStrToken values;
  SArray   *tags;
  STableDataBlocks *lastBlock;
  SHashObj *pTableHash;
  SHashObj *pTableBlockHashList;     // data block for each table
} SMultiTbStmt;

typedef enum {
  STMT_INIT = 1,
  STMT_PREPARE,
  STMT_SETTBNAME,
  STMT_BIND,
  STMT_BIND_COL,
  STMT_ADD_BATCH,
  STMT_EXECUTE
} STMT_ST;

typedef struct STscStmt {
  bool isInsert;
  bool multiTbInsert;
  int16_t  last;
  STscObj* taos;
  SSqlObj* pSql;
  SMultiTbStmt mtb;
  SNormalStmt normal;
} STscStmt;

#define STMT_RET(c) do {          \
  int32_t _code = c;               \
  if (pStmt && pStmt->pSql) { pStmt->pSql->res.code = _code; } else {terrno = _code;}   \
  return _code;             \
} while (0)

static int32_t invalidOperationMsg(char* dstBuffer, const char* errMsg) {
  return tscInvalidOperationMsg(dstBuffer, errMsg, NULL);
}

static int normalStmtAddPart(SNormalStmt* stmt, bool isParam, char* str, uint32_t len) {
  uint16_t size = stmt->numParts + 1;
  if (size > stmt->sizeParts) {
    size *= 2;
    void* tmp = realloc(stmt->parts, sizeof(SNormalStmtPart) * size);
    if (tmp == NULL) {
      return TSDB_CODE_TSC_OUT_OF_MEMORY;
    }
    stmt->sizeParts = size;
    stmt->parts = (SNormalStmtPart*)tmp;
  }

  stmt->parts[stmt->numParts].isParam = isParam;
  stmt->parts[stmt->numParts].str = str;
  stmt->parts[stmt->numParts].len = len;

  ++stmt->numParts;
  if (isParam) {
    ++stmt->numParams;
  }
  return TSDB_CODE_SUCCESS;
}

static int normalStmtBindParam(STscStmt* stmt, TAOS_BIND* bind) {
  SNormalStmt* normal = &stmt->normal;

  for (uint16_t i = 0; i < normal->numParams; ++i) {
    TAOS_BIND* tb = bind + i;
    tVariant* var = normal->params + i;
    tVariantDestroy(var);

    var->nLen = 0;
    if (tb->is_null != NULL && *(tb->is_null)) {
      var->nType = TSDB_DATA_TYPE_NULL;
      var->i64 = 0;
      continue;
    }

    var->nType = tb->buffer_type;
    switch (tb->buffer_type) {
      case TSDB_DATA_TYPE_NULL:
        var->i64 = 0;
        break;

      case TSDB_DATA_TYPE_BOOL:
        var->i64 = (*(int8_t*)tb->buffer) ? 1 : 0;
        break;

      case TSDB_DATA_TYPE_TINYINT:
        var->i64 = *(int8_t*)tb->buffer;
        break;

      case TSDB_DATA_TYPE_SMALLINT:
        var->i64 = *(int16_t*)tb->buffer;
        break;

      case TSDB_DATA_TYPE_INT:
        var->i64 = *(int32_t*)tb->buffer;
        break;

      case TSDB_DATA_TYPE_BIGINT:
      case TSDB_DATA_TYPE_TIMESTAMP:
        var->i64 = *(int64_t*)tb->buffer;
        break;

      case TSDB_DATA_TYPE_FLOAT:
        var->dKey = GET_FLOAT_VAL(tb->buffer);
        break;

      case TSDB_DATA_TYPE_DOUBLE:
        var->dKey = GET_DOUBLE_VAL(tb->buffer);
        break;

      case TSDB_DATA_TYPE_BINARY:
      case TSDB_DATA_TYPE_NCHAR:
        var->pz = (char*)malloc((*tb->length) + 1);
        if (var->pz == NULL) {
          return TSDB_CODE_TSC_OUT_OF_MEMORY;
        }
        memcpy(var->pz, tb->buffer, (*tb->length));
        var->pz[*tb->length] = 0;
        var->nLen = (int32_t)(*tb->length);
        break;

      default:
        tscError("0x%"PRIx64" bind column%d: type mismatch or invalid", stmt->pSql->self, i);
        return invalidOperationMsg(tscGetErrorMsgPayload(&stmt->pSql->cmd), "bind type mismatch or invalid");
    }
  }

  return TSDB_CODE_SUCCESS;
}


static int normalStmtPrepare(STscStmt* stmt) {
  SNormalStmt* normal = &stmt->normal;
  char* sql = stmt->pSql->sqlstr;
  uint32_t i = 0, start = 0;

  while (sql[i] != 0) {
    SStrToken token = {0};
    token.n = tGetToken(sql + i, &token.type);

    if (token.type == TK_QUESTION) {
      sql[i] = 0;
      if (i > start) {
        int code = normalStmtAddPart(normal, false, sql + start, i - start);
        if (code != TSDB_CODE_SUCCESS) {
          return code;
        }
      }
      int code = normalStmtAddPart(normal, true, NULL, 0);
      if (code != TSDB_CODE_SUCCESS) {
        return code;
      }
      start = i + token.n;
    }

    i += token.n;
  }

  if (i > start) {
    int code = normalStmtAddPart(normal, false, sql + start, i - start);
    if (code != TSDB_CODE_SUCCESS) {
      return code;
    }
  }

  if (normal->numParams > 0) {
    normal->params = calloc(normal->numParams, sizeof(tVariant));
    if (normal->params == NULL) {
      return TSDB_CODE_TSC_OUT_OF_MEMORY;
    }
  }

  return TSDB_CODE_SUCCESS;
}

static char* normalStmtBuildSql(STscStmt* stmt) {
  SNormalStmt* normal = &stmt->normal;
  SStringBuilder sb; memset(&sb, 0, sizeof(sb));

  if (taosStringBuilderSetJmp(&sb) != 0) {
    taosStringBuilderDestroy(&sb);
    return NULL;
  }

  taosStringBuilderEnsureCapacity(&sb, 4096);
  uint32_t idxParam = 0;

  for(uint16_t i = 0; i < normal->numParts; i++) {
    SNormalStmtPart* part = normal->parts + i;
    if (!part->isParam) {
      taosStringBuilderAppendStringLen(&sb, part->str, part->len);
      continue;
    }

    tVariant* var = normal->params + idxParam++;
    switch (var->nType)
    {
    case TSDB_DATA_TYPE_NULL:
      taosStringBuilderAppendNull(&sb);
      break;

    case TSDB_DATA_TYPE_BOOL:
    case TSDB_DATA_TYPE_TINYINT:
    case TSDB_DATA_TYPE_SMALLINT:
    case TSDB_DATA_TYPE_INT:
    case TSDB_DATA_TYPE_BIGINT:
      taosStringBuilderAppendInteger(&sb, var->i64);
      break;

    case TSDB_DATA_TYPE_FLOAT:
    case TSDB_DATA_TYPE_DOUBLE:
      taosStringBuilderAppendDouble(&sb, var->dKey);
      break;

    case TSDB_DATA_TYPE_BINARY:
      taosStringBuilderAppendChar(&sb, '\'');
      for (char* p = var->pz; *p != 0; ++p) {
        if (*p == '\'' || *p == '"') {
          taosStringBuilderAppendChar(&sb, '\\');
        }
        taosStringBuilderAppendChar(&sb, *p);
      }
      taosStringBuilderAppendChar(&sb, '\'');
      break;

    case TSDB_DATA_TYPE_NCHAR:
      taosStringBuilderAppendChar(&sb, '\'');
      taosStringBuilderAppend(&sb, var->wpz, var->nLen);
      taosStringBuilderAppendChar(&sb, '\'');
      break;

    default:
      assert(false);
      break;
    }
  }

  return taosStringBuilderGetResult(&sb, NULL);
}

#if 0
static int fillColumnsNull(STableDataBlocks* pBlock, int32_t rowNum) {
  SParsedDataColInfo* spd = &pBlock->boundColumnInfo;
  int32_t offset = 0;
  SSchema *schema = (SSchema*)pBlock->pTableMeta->schema;

  for (int32_t i = 0; i < spd->numOfCols; ++i) {
<<<<<<< HEAD
    if (spd->cols[i].valStat == VAL_STAT_NO) {  // current column do not have any value to insert, set it to null
=======
    if (spd->cols[i].valStat == VAL_STAT_NONE) {  // current column do not have any value to insert, set it to null
>>>>>>> 3aa302e7
      for (int32_t n = 0; n < rowNum; ++n) {
        char *ptr = pBlock->pData + sizeof(SSubmitBlk) + pBlock->rowSize * n + offset;

        if (schema[i].type == TSDB_DATA_TYPE_BINARY) {
          varDataSetLen(ptr, sizeof(int8_t));
          *(uint8_t*) varDataVal(ptr) = TSDB_DATA_BINARY_NULL;
        } else if (schema[i].type == TSDB_DATA_TYPE_NCHAR) {
          varDataSetLen(ptr, sizeof(int32_t));
          *(uint32_t*) varDataVal(ptr) = TSDB_DATA_NCHAR_NULL;
        } else {
          setNull(ptr, schema[i].type, schema[i].bytes);
        }
      }
    }

    offset += schema[i].bytes;
  }

  return TSDB_CODE_SUCCESS;
}
#endif

#ifdef __5221_BRANCH__
static int fillColumnsNull(STableDataBlocks* pBlock, int32_t rowNum) {
  SParsedDataColInfo* spd = &pBlock->boundColumnInfo;
  SSchema*            schema = (SSchema*)pBlock->pTableMeta->schema;
  int32_t             extendedRowSize = getExtendedRowSize(pBlock);

  for (int32_t n = 0; n < rowNum; ++n) {
    char* row = pBlock->pData + sizeof(SSubmitBlk) + extendedRowSize * n;
    if (isDataRow(row) && !isNeedConvertRow(row)) {
      SDataRow dataRow = memRowDataBody(row);
      for (int32_t i = 0; i < spd->numOfCols; ++i) {
        if (spd->cols[i].valStat == VAL_STAT_NO) {
          tdAppendDataColVal(dataRow, getNullValue(schema[i].type), true, schema[i].type, spd->cols[i].toffset);
        }
      }
    }
  }

  return TSDB_CODE_SUCCESS;
}
#endif

int32_t fillTablesColumnsNull(SSqlObj* pSql) {
  SSqlCmd* pCmd = &pSql->cmd;

  STableDataBlocks** p = taosHashIterate(pCmd->insertParam.pTableBlockHashList, NULL);

  STableDataBlocks* pOneTableBlock = *p;
  while(pOneTableBlock) {
    SSubmitBlk* pBlocks = (SSubmitBlk*) pOneTableBlock->pData;
    SParsedDataColInfo* spd = &pOneTableBlock->boundColumnInfo;
    ASSERT(spd->numOfCols > 0 && spd->numOfBound > 0 && spd->numOfCols >= spd->numOfBound);
    if (pBlocks->numOfRows > 0 && spd->numOfBound < spd->numOfCols) {
      fillColumnsNull(pOneTableBlock, pBlocks->numOfRows);
    }

    p = taosHashIterate(pCmd->insertParam.pTableBlockHashList, p);
    if (p == NULL) {
      break;
    }

    pOneTableBlock = *p;
  }

  return TSDB_CODE_SUCCESS;
}

#ifdef __5221_BRANCH__
////////////////////////////////////////////////////////////////////////////////
// functions for insertion statement preparation
// @param rowNum 0 means 1st row
static FORCE_INLINE int doBindParam(STableDataBlocks* pBlock, SMemRow row, SParamInfo* param, TAOS_BIND* bind,
                                    int32_t rowNum, int32_t toffset, int16_t colId) {
  SMemRowBuilder* pBuilder = &pBlock->rowBuilder;

  if (bind->is_null != NULL && *(bind->is_null)) {
    // setNull(row + param->offset, param->type, param->bytes);
    tscAppendMemRowColVal(row, getNullValue(param->type), true, colId, param->type, toffset, pBuilder, rowNum);
    return TSDB_CODE_SUCCESS;
  }

  if (bind->buffer_type != param->type) {
    tscError("column type mismatch");
    return TSDB_CODE_TSC_INVALID_VALUE;
  }

  switch (param->type) {
    case TSDB_DATA_TYPE_BOOL:
    case TSDB_DATA_TYPE_TINYINT:
    case TSDB_DATA_TYPE_UTINYINT:
      // *(uint8_t*)(data + param->offset) = *(uint8_t*)bind->buffer;
      // break;
    case TSDB_DATA_TYPE_SMALLINT:
    case TSDB_DATA_TYPE_USMALLINT:
      // *(uint16_t*)(data + param->offset) = *(uint16_t*)bind->buffer;
      // break;
    case TSDB_DATA_TYPE_INT:
    case TSDB_DATA_TYPE_UINT:
    case TSDB_DATA_TYPE_FLOAT:
      // *(uint32_t*)(data + param->offset) = *(uint32_t*)bind->buffer;
      // break;
    case TSDB_DATA_TYPE_BIGINT:
    case TSDB_DATA_TYPE_UBIGINT:
    case TSDB_DATA_TYPE_DOUBLE:
      tscAppendMemRowColVal(row, bind->buffer, true, colId, param->type, toffset, pBuilder, rowNum);
      break;
    case TSDB_DATA_TYPE_TIMESTAMP:
      // *(uint64_t*)(data + param->offset) = *(uint64_t*)bind->buffer;
      tscAppendMemRowColVal(row, bind->buffer, true, colId, param->type, toffset, pBuilder, rowNum);
      if (param->offset == 0) {
        if (tsCheckTimestamp(pBlock, bind->buffer) != TSDB_CODE_SUCCESS) {  // TODO - check the final key
          tscError("invalid timestamp");
          return TSDB_CODE_TSC_INVALID_VALUE;
        }
      }
      break;
    case TSDB_DATA_TYPE_BINARY: {
      if ((*bind->length) > (uintptr_t)param->bytes) {
        tscError("binary column length is too long");
        return TSDB_CODE_TSC_INVALID_VALUE;
      }
      short size = (short)*bind->length;
      // STR_WITH_SIZE_TO_VARSTR(row + param->offset, bind->buffer, size);
      char* rowEnd = memRowEnd(row);
      STR_WITH_SIZE_TO_VARSTR(rowEnd, bind->buffer, size);
      tscAppendMemRowColVal(row, rowEnd, false, colId, param->type, toffset, pBuilder, rowNum);
      break;
    }
    case TSDB_DATA_TYPE_NCHAR: {
      if ((*bind->length) > (uintptr_t)param->bytes) {
        tscError("nchar column length is too long");
        return TSDB_CODE_TSC_INVALID_VALUE;
      }
      int32_t output = 0;
      // if (!taosMbsToUcs4(bind->buffer, *bind->length, varDataVal(data + param->offset),
      //                    param->bytes - VARSTR_HEADER_SIZE, &output)) {
      //   tscError("convert nchar failed");
      //   return TSDB_CODE_TSC_INVALID_VALUE;
      // }
      // varDataSetLen(data + param->offset, output);
      char* rowEnd = memRowEnd(row);
      if (!taosMbsToUcs4(bind->buffer, *bind->length, (char*)varDataVal(rowEnd), param->bytes - VARSTR_HEADER_SIZE,
                         &output)) {
        tscError("convert nchar failed");
        return TSDB_CODE_TSC_INVALID_VALUE;
      }
      varDataSetLen(rowEnd, output);
      tscAppendMemRowColVal(row, rowEnd, false, colId, param->type, toffset, pBuilder, rowNum);
      break;
    }
    default:
      assert(false);
      return TSDB_CODE_TSC_INVALID_VALUE;
  }
  return TSDB_CODE_SUCCESS;
}

#endif

static int32_t insertStmtGenLastBlock(STableDataBlocks** lastBlock, STableDataBlocks* pBlock) {
  *lastBlock = (STableDataBlocks*)malloc(sizeof(STableDataBlocks));
  memcpy(*lastBlock, pBlock, sizeof(STableDataBlocks));
  (*lastBlock)->cloned = true;
  
  (*lastBlock)->pData    = NULL;
  (*lastBlock)->ordered  = true;
  (*lastBlock)->prevTS   = INT64_MIN;
  (*lastBlock)->size     = sizeof(SSubmitBlk);
  (*lastBlock)->tsSource = -1;

  return TSDB_CODE_SUCCESS;
}


static int32_t insertStmtGenBlock(STscStmt* pStmt, STableDataBlocks** pBlock, STableMeta* pTableMeta, SName* name) {
  int32_t code = 0;
  
  if (pStmt->mtb.lastBlock == NULL) {
    tscError("no previous data block");
    return TSDB_CODE_TSC_APP_ERROR;
  }

  int32_t msize = tscGetTableMetaSize(pTableMeta);
  int32_t tsize = sizeof(STableDataBlocks) + msize;

  void *t = malloc(tsize);
  *pBlock = t;

  memcpy(*pBlock, pStmt->mtb.lastBlock, sizeof(STableDataBlocks));

  t = (char *)t + sizeof(STableDataBlocks);
  (*pBlock)->pTableMeta = t;
  memcpy((*pBlock)->pTableMeta, pTableMeta, msize);

  (*pBlock)->pData = malloc((*pBlock)->nAllocSize);

  (*pBlock)->vgId     = (*pBlock)->pTableMeta->vgId;

  tNameAssign(&(*pBlock)->tableName, name);
  
  SSubmitBlk* blk = (SSubmitBlk*)(*pBlock)->pData;
  memset(blk, 0, sizeof(*blk));
  
  code = tsSetBlockInfo(blk, pTableMeta, 0);
  if (code != TSDB_CODE_SUCCESS) {
    STMT_RET(code);
  }

  return TSDB_CODE_SUCCESS;
}

#if 0
static int doBindBatchParam(STableDataBlocks* pBlock, SParamInfo* param, TAOS_MULTI_BIND* bind, int32_t rowNum) {
  if (bind->buffer_type != param->type || !isValidDataType(param->type)) {
    tscError("column mismatch or invalid");
    return TSDB_CODE_TSC_INVALID_VALUE;
  }

  if (IS_VAR_DATA_TYPE(param->type) && bind->length == NULL) {
    tscError("BINARY/NCHAR no length");
    return TSDB_CODE_TSC_INVALID_VALUE;
  }

  for (int i = 0; i < bind->num; ++i) {
    char* data = pBlock->pData + sizeof(SSubmitBlk) + pBlock->rowSize * (rowNum + i);
    if (bind->is_null != NULL && bind->is_null[i]) {
      setNull(data + param->offset, param->type, param->bytes);
      continue;
    }

    if (!IS_VAR_DATA_TYPE(param->type)) {
      memcpy(data + param->offset, (char*)bind->buffer + bind->buffer_length * i, tDataTypes[param->type].bytes);

      if (param->offset == 0) {
        if (tsCheckTimestamp(pBlock, data + param->offset) != TSDB_CODE_SUCCESS) {
          tscError("invalid timestamp");
          return TSDB_CODE_TSC_INVALID_VALUE;
        }
      }
    } else if (param->type == TSDB_DATA_TYPE_BINARY) {
      if (bind->length[i] > (uintptr_t)param->bytes) {
        tscError("binary length too long, ignore it, max:%d, actual:%d", param->bytes, (int32_t)bind->length[i]);
        return TSDB_CODE_TSC_INVALID_VALUE;
      }
      int16_t bsize = (short)bind->length[i];
      STR_WITH_SIZE_TO_VARSTR(data + param->offset, (char*)bind->buffer + bind->buffer_length * i, bsize);
    } else if (param->type == TSDB_DATA_TYPE_NCHAR) {
      if (bind->length[i] > (uintptr_t)param->bytes) {
        tscError("nchar string length too long, ignore it, max:%d, actual:%d", param->bytes, (int32_t)bind->length[i]);
        return TSDB_CODE_TSC_INVALID_VALUE;
      }

      int32_t output = 0;
      if (!taosMbsToUcs4((char*)bind->buffer + bind->buffer_length * i, bind->length[i],
                         varDataVal(data + param->offset), param->bytes - VARSTR_HEADER_SIZE, &output)) {
        tscError("convert nchar string to UCS4_LE failed:%s", (char*)((char*)bind->buffer + bind->buffer_length * i));
        return TSDB_CODE_TSC_INVALID_VALUE;
      }

      varDataSetLen(data + param->offset, output);
    }
  }

  return TSDB_CODE_SUCCESS;
}
#endif

#ifdef __5221_BRANCH__
static int doBindBatchParam(STableDataBlocks* pBlock, SParamInfo* param, TAOS_MULTI_BIND* bind, int32_t batchSize,
                            int32_t toffset, int16_t colId) {
  if (bind->buffer_type != param->type || !isValidDataType(param->type)) {
    tscError("column mismatch or invalid");
    return TSDB_CODE_TSC_INVALID_VALUE;
  }

  if (IS_VAR_DATA_TYPE(param->type) && bind->length == NULL) {
    tscError("BINARY/NCHAR no length");
    return TSDB_CODE_TSC_INVALID_VALUE;
  }

  SMemRowBuilder* pBuilder = &pBlock->rowBuilder;

  ASSERT(pBlock->rowSize == pBlock->pTableMeta->tableInfo.rowSize);
  int32_t extendedRowSize = getExtendedRowSize(pBlock);
  for (int i = 0; i < bind->num; ++i) {
    char* data = pBlock->pData + sizeof(SSubmitBlk) + extendedRowSize * (batchSize + i);
    if (param->offset == 0) {
      ASSERT(toffset == 0);
      ASSERT(pBlock->numOfParams == pBlock->boundColumnInfo.numOfBound);
      initSMemRow(data, pBuilder->memRowType, pBlock, pBlock->numOfParams);
    }

    if (bind->is_null != NULL && bind->is_null[i]) {
      // setNull(data + param->offset, param->type, param->bytes);
      tscAppendMemRowColVal(data, getNullValue(param->type), true, colId, param->type, toffset, pBuilder, i);
      continue;
    }

    switch (param->type) {
      case TSDB_DATA_TYPE_BINARY: {
        if (bind->length[i] > (uintptr_t)param->bytes) {
          tscError("binary length too long, ignore it, max:%d, actual:%d", param->bytes, (int32_t)bind->length[i]);
          return TSDB_CODE_TSC_INVALID_VALUE;
        }
        int16_t bsize = (short)bind->length[i];
        // STR_WITH_SIZE_TO_VARSTR(data + param->offset, (char*)bind->buffer + bind->buffer_length * i, bsize);
        char* rowEnd = memRowEnd(data);
        STR_WITH_SIZE_TO_VARSTR(rowEnd, (char*)bind->buffer + bind->buffer_length * i, bsize);
        tscAppendMemRowColVal(data, rowEnd, false, colId, param->type, toffset, pBuilder, i);
        break;
      }
      case TSDB_DATA_TYPE_NCHAR: {
        if (bind->length[i] > (uintptr_t)param->bytes) {
          tscError("nchar string length too long, ignore it, max:%d, actual:%d", param->bytes,
                   (int32_t)bind->length[i]);
          return TSDB_CODE_TSC_INVALID_VALUE;
        }

        int32_t output = 0;
        char*   rowEnd = memRowEnd(data);
        if (!taosMbsToUcs4((char*)bind->buffer + bind->buffer_length * i, bind->length[i], (char*)varDataVal(rowEnd),
                           param->bytes - VARSTR_HEADER_SIZE, &output)) {
          tscError("convert nchar string to UCS4_LE failed:%s", (char*)((char*)bind->buffer + bind->buffer_length * i));
          return TSDB_CODE_TSC_INVALID_VALUE;
        }
        varDataSetLen(rowEnd, output);
        tscAppendMemRowColVal(data, rowEnd, false, colId, param->type, toffset, pBuilder, i);
        break;
      }
      case TSDB_DATA_TYPE_TIMESTAMP: {
        char* val = (char*)bind->buffer + bind->buffer_length * i;
        tscAppendMemRowColVal(data, val, true, colId, param->type, toffset, pBuilder, i);
        if (param->offset == 0) {
          if (tsCheckTimestamp(pBlock, val) != TSDB_CODE_SUCCESS) {  // TODO - check the final key
            tscError("invalid timestamp");
            return TSDB_CODE_TSC_INVALID_VALUE;
          }
        }
        break;
      }
      default: {
        // memcpy(data + param->offset, (char*)bind->buffer + bind->buffer_length * i, tDataTypes[param->type].bytes);
        tscAppendMemRowColVal(data, (char*)bind->buffer + bind->buffer_length * i, true, colId, param->type, toffset,
                              pBuilder, i);
        break;
      }
    }
  }

  return TSDB_CODE_SUCCESS;
}
#endif



#if 0
static int insertStmtBindParam(STscStmt* stmt, TAOS_BIND* bind) {
  SSqlCmd* pCmd = &stmt->pSql->cmd;
  STscStmt* pStmt = (STscStmt*)stmt;

  STableDataBlocks* pBlock = NULL;

  if (pStmt->multiTbInsert) {
    if (pCmd->insertParam.pTableBlockHashList == NULL) {
      tscError("0x%"PRIx64" Table block hash list is empty", pStmt->pSql->self);
      return TSDB_CODE_TSC_APP_ERROR;
    }

    STableDataBlocks** t1 = (STableDataBlocks**)taosHashGet(pCmd->insertParam.pTableBlockHashList, (const char*)&pStmt->mtb.currentUid, sizeof(pStmt->mtb.currentUid));
    if (t1 == NULL) {
      tscError("0x%"PRIx64" no table data block in hash list, uid:%" PRId64 , pStmt->pSql->self, pStmt->mtb.currentUid);
      return TSDB_CODE_TSC_APP_ERROR;
    }

    pBlock = *t1;
  } else {
    STableMetaInfo* pTableMetaInfo = tscGetTableMetaInfoFromCmd(pCmd, 0);

    STableMeta* pTableMeta = pTableMetaInfo->pTableMeta;
    if (pCmd->insertParam.pTableBlockHashList == NULL) {
      pCmd->insertParam.pTableBlockHashList = taosHashInit(16, taosGetDefaultHashFunction(TSDB_DATA_TYPE_BIGINT), true, false);
    }
    int32_t ret =
        tscGetDataBlockFromList(pCmd->insertParam.pTableBlockHashList, pTableMeta->id.uid, TSDB_PAYLOAD_SIZE, sizeof(SSubmitBlk),
                                pTableMeta->tableInfo.rowSize, &pTableMetaInfo->name, pTableMeta, &pBlock, NULL,true);
    if (ret != 0) {
      return ret;
    }
  }

  uint32_t totalDataSize = sizeof(SSubmitBlk) + (pCmd->batchSize + 1) * pBlock->rowSize;
  if (totalDataSize > pBlock->nAllocSize) {
    const double factor = 1.5;

    void* tmp = realloc(pBlock->pData, (uint32_t)(totalDataSize * factor));
    if (tmp == NULL) {
      return TSDB_CODE_TSC_OUT_OF_MEMORY;
    }

    pBlock->pData = (char*)tmp;
    pBlock->nAllocSize = (uint32_t)(totalDataSize * factor);
  }

  char* data = pBlock->pData + sizeof(SSubmitBlk) + pBlock->rowSize * pCmd->batchSize;
  for (uint32_t j = 0; j < pBlock->numOfParams; ++j) {
    SParamInfo* param = &pBlock->params[j];

    int code = doBindParam(pBlock, data, param, &bind[param->idx], 1);
    if (code != TSDB_CODE_SUCCESS) {
      tscDebug("0x%"PRIx64" bind column %d: type mismatch or invalid", pStmt->pSql->self, param->idx);
      return invalidOperationMsg(tscGetErrorMsgPayload(&stmt->pSql->cmd), "bind column type mismatch or invalid");
    }
  }

  return TSDB_CODE_SUCCESS;
}
#endif

#ifdef __5221_BRANCH__
static int insertStmtBindParam(STscStmt* stmt, TAOS_BIND* bind) {
  int32_t   code = TSDB_CODE_SUCCESS;
  SSqlCmd*  pCmd = &stmt->pSql->cmd;
  STscStmt* pStmt = (STscStmt*)stmt;

  STableDataBlocks* pBlock = NULL;

  if (pStmt->multiTbInsert) {
    if (pCmd->insertParam.pTableBlockHashList == NULL) {
      tscError("0x%" PRIx64 " Table block hash list is empty", pStmt->pSql->self);
      return TSDB_CODE_TSC_APP_ERROR;
    }

    STableDataBlocks** t1 = (STableDataBlocks**)taosHashGet(
        pCmd->insertParam.pTableBlockHashList, (const char*)&pStmt->mtb.currentUid, sizeof(pStmt->mtb.currentUid));
    if (t1 == NULL) {
      tscError("0x%" PRIx64 " no table data block in hash list, uid:%" PRId64, pStmt->pSql->self,
               pStmt->mtb.currentUid);
      return TSDB_CODE_TSC_APP_ERROR;
    }

    pBlock = *t1;
  } else {
    STableMetaInfo* pTableMetaInfo = tscGetTableMetaInfoFromCmd(pCmd, 0);

    STableMeta* pTableMeta = pTableMetaInfo->pTableMeta;
    if (pCmd->insertParam.pTableBlockHashList == NULL) {
      pCmd->insertParam.pTableBlockHashList =
          taosHashInit(16, taosGetDefaultHashFunction(TSDB_DATA_TYPE_BIGINT), true, false);
    }

    code = tscGetDataBlockFromList(pCmd->insertParam.pTableBlockHashList, pTableMeta->id.uid, TSDB_PAYLOAD_SIZE,
                                   sizeof(SSubmitBlk), pTableMeta->tableInfo.rowSize, &pTableMetaInfo->name, pTableMeta,
                                   &pBlock, NULL,true);
    if (code != 0) {
      return code;
    }
  }

  ASSERT(pBlock->boundColumnInfo.allNullLen >= 8);

  uint32_t totalDataSize = sizeof(SSubmitBlk) + (pCmd->batchSize + 1) * getExtendedRowSize(pBlock);
  if (totalDataSize > pBlock->nAllocSize) {
    const double factor = 1.5;

    void* tmp = realloc(pBlock->pData, (uint32_t)(totalDataSize * factor));
    if (tmp == NULL) {
      return TSDB_CODE_TSC_OUT_OF_MEMORY;
    }

    pBlock->pData = (char*)tmp;
    pBlock->nAllocSize = (uint32_t)(totalDataSize * factor);
    ASSERT(pBlock->nAllocSize >= totalDataSize);
  }

  char* data = pBlock->pData + sizeof(SSubmitBlk) + getExtendedRowSize(pBlock) * pCmd->batchSize;

  if (TSDB_CODE_SUCCESS != (code = initMemRowBuilder(&pBlock->rowBuilder, 1, pBlock->pTableMeta->tableInfo.numOfColumns,
                                                     pBlock->numOfParams, pBlock->boundColumnInfo.allNullLen))) {
    return code;
  }

  SSchema*            pSchema = pBlock->pTableMeta->schema;
  SParsedDataColInfo* spd = &pBlock->boundColumnInfo;

  uint8_t memRowType = pBlock->rowBuilder.memRowType;
  ASSERT(pBlock->numOfParams == pBlock->boundColumnInfo.numOfBound);
  initSMemRow(data, memRowType, pBlock, pBlock->numOfParams);

  for (uint32_t j = 0; j < pBlock->numOfParams; ++j) {
    SParamInfo* param = &pBlock->params[j];
    int32_t     toffset = -1;
    int16_t     colId = -1;
    tscGetMemRowAppendInfo(pSchema, memRowType, spd, param->idx, &toffset, &colId);
    ASSERT(toffset >= 0 && colId >= 0);
    if (TSDB_CODE_SUCCESS != (code = doBindParam(pBlock, data, param, &bind[param->idx], 0, toffset, colId))) {
      tscDebug("0x%" PRIx64 " bind column %d: type mismatch or invalid", pStmt->pSql->self, param->idx);
      return invalidOperationMsg(tscGetErrorMsgPayload(&stmt->pSql->cmd), "bind column type mismatch or invalid");
    }
  }

  if (pBlock->rowBuilder.compareStat == ROW_COMPARE_NEED) {
    SMemRowInfo* pRowInfo = pBlock->rowBuilder.rowInfo;
    checkAndConvertMemRow(data, pRowInfo->dataLen, pRowInfo->kvLen);
  }

  return code;
}
#endif

#ifdef __5221_BRANCH__
static int insertStmtBindParamBatch(STscStmt* stmt, TAOS_MULTI_BIND* bind, int colIdx) {
  int32_t   code = TSDB_CODE_SUCCESS;
  SSqlCmd*  pCmd = &stmt->pSql->cmd;
  STscStmt* pStmt = (STscStmt*)stmt;
  int rowNum = bind->num;

  STableDataBlocks* pBlock = NULL;

  if (pStmt->multiTbInsert) {
    if (pCmd->insertParam.pTableBlockHashList == NULL) {
      tscError("0x%"PRIx64" Table block hash list is empty", pStmt->pSql->self);
      return TSDB_CODE_TSC_APP_ERROR;
    }

    STableDataBlocks** t1 = (STableDataBlocks**)taosHashGet(pCmd->insertParam.pTableBlockHashList, (const char*)&pStmt->mtb.currentUid, sizeof(pStmt->mtb.currentUid));
    if (t1 == NULL) {
      tscError("0x%"PRIx64" no table data block in hash list, uid:%" PRId64 , pStmt->pSql->self, pStmt->mtb.currentUid);
      return TSDB_CODE_TSC_APP_ERROR;
    }

    pBlock = *t1;
  } else {
    STableMetaInfo* pTableMetaInfo = tscGetTableMetaInfoFromCmd(pCmd, 0);

    STableMeta* pTableMeta = pTableMetaInfo->pTableMeta;
    if (pCmd->insertParam.pTableBlockHashList == NULL) {
      pCmd->insertParam.pTableBlockHashList = taosHashInit(16, taosGetDefaultHashFunction(TSDB_DATA_TYPE_BIGINT), true, false);
    }

    code = tscGetDataBlockFromList(pCmd->insertParam.pTableBlockHashList, pTableMeta->id.uid, TSDB_PAYLOAD_SIZE,
                                   sizeof(SSubmitBlk), pTableMeta->tableInfo.rowSize, &pTableMetaInfo->name, pTableMeta,
                                   &pBlock, NULL,true);
    if (code != 0) {
      return code;
    }
  }

  if (!(colIdx == -1 || (colIdx >= 0 && colIdx < pBlock->numOfParams))) {
    tscError("0x%"PRIx64" invalid colIdx:%d", pStmt->pSql->self, colIdx);
    return invalidOperationMsg(tscGetErrorMsgPayload(&stmt->pSql->cmd), "invalid param colIdx");
  }

  ASSERT(pBlock->boundColumnInfo.allNullLen >= 8);
  int32_t     extendedRowSize = getExtendedRowSize(pBlock);
  uint32_t    totalDataSize = sizeof(SSubmitBlk) + (pCmd->batchSize + rowNum)* extendedRowSize;

  if (totalDataSize > pBlock->nAllocSize) {
    const double factor = 1.5;

    void* tmp = realloc(pBlock->pData, (uint32_t)(totalDataSize * factor));
    if (tmp == NULL) {
      return TSDB_CODE_TSC_OUT_OF_MEMORY;
    }

    pBlock->pData = (char*)tmp;
    pBlock->nAllocSize = (uint32_t)(totalDataSize * factor);

    ASSERT(pBlock->nAllocSize >= totalDataSize);
  }

  if (TSDB_CODE_SUCCESS != (code = initMemRowBuilder(&pBlock->rowBuilder, rowNum, pBlock->pTableMeta->tableInfo.numOfColumns,
                                                     pBlock->numOfParams, pBlock->boundColumnInfo.allNullLen))) {
    return code;
  }
  
  uint8_t             memRowType = pBlock->rowBuilder.memRowType;
  SSchema*            pSchema = pBlock->pTableMeta->schema;
  SParsedDataColInfo* spd = &pBlock->boundColumnInfo;

  if (colIdx == -1) {
    for (uint32_t j = 0; j < pBlock->numOfParams; ++j) {
      SParamInfo* param = &pBlock->params[j];
      if (bind[param->idx].num != rowNum) {
        tscError("0x%"PRIx64" param %d: num[%d:%d] not match", pStmt->pSql->self, param->idx, rowNum, bind[param->idx].num);
        return invalidOperationMsg(tscGetErrorMsgPayload(&stmt->pSql->cmd), "bind row num mismatch");
      }
      int32_t toffset = -1;
      int16_t colId = -1;
      // TODO: Can we put colId from param?
      tscGetMemRowAppendInfo(pSchema, memRowType, spd, param->idx, &toffset, &colId);
      ASSERT(toffset >= 0 && colId >= 0);

      code = doBindBatchParam(pBlock, param, &bind[param->idx], pCmd->batchSize, toffset, colId);
      if (code != TSDB_CODE_SUCCESS) {
        tscError("0x%" PRIx64 " bind column %d: type mismatch or invalid", pStmt->pSql->self, param->idx);
        return invalidOperationMsg(tscGetErrorMsgPayload(&stmt->pSql->cmd), "bind column type mismatch or invalid");
      }
    }

    if (pBlock->rowBuilder.compareStat == ROW_COMPARE_NEED) {
      for (int i = 0; i < bind->num; ++i) {
        char*        row = pBlock->pData + sizeof(SSubmitBlk) + extendedRowSize * (pCmd->batchSize + i);
        SMemRowInfo* pRowInfo = pBlock->rowBuilder.rowInfo + i;
        checkAndConvertMemRow(row, pRowInfo->dataLen, pRowInfo->kvLen);
      }
    }

    pCmd->batchSize += rowNum - 1;
  } else {
    SParamInfo* param = &pBlock->params[colIdx];
    int32_t     toffset = -1;
    int16_t     colId = -1;
    // TODO: Can we put colId from param?
    tscGetMemRowAppendInfo(pSchema, memRowType, spd, param->idx, &toffset, &colId);
    ASSERT(toffset >= 0 && colId >= 0);

    code = doBindBatchParam(pBlock, param, bind, pCmd->batchSize, toffset, colId);
    if (code != TSDB_CODE_SUCCESS) {
      tscError("0x%"PRIx64" bind column %d: type mismatch or invalid", pStmt->pSql->self, param->idx);
      return invalidOperationMsg(tscGetErrorMsgPayload(&stmt->pSql->cmd), "bind column type mismatch or invalid");
    }

    if (colIdx == (pBlock->numOfParams - 1)) {  // last bound column
      if (pBlock->rowBuilder.compareStat == ROW_COMPARE_NEED) {
        for (int i = 0; i < bind->num; ++i) {
          char*        row = pBlock->pData + sizeof(SSubmitBlk) + extendedRowSize * (pCmd->batchSize + i);
          SMemRowInfo* pRowInfo = pBlock->rowBuilder.rowInfo + i;
          checkAndConvertMemRow(row, pRowInfo->dataLen, pRowInfo->kvLen);
        }
      }
      pCmd->batchSize += rowNum - 1;
    }
  }

  return TSDB_CODE_SUCCESS;
}
#endif

#if 0
static int insertStmtBindParamBatch(STscStmt* stmt, TAOS_MULTI_BIND* bind, int colIdx) {
  int32_t   code = TSDB_CODE_SUCCESS;
  SSqlCmd*  pCmd = &stmt->pSql->cmd;
  STscStmt* pStmt = (STscStmt*)stmt;
  int       rowNum = bind->num;

  STableDataBlocks* pBlock = NULL;

  if (pStmt->multiTbInsert) {
    if (pCmd->insertParam.pTableBlockHashList == NULL) {
      tscError("0x%" PRIx64 " Table block hash list is empty", pStmt->pSql->self);
      return TSDB_CODE_TSC_APP_ERROR;
    }

    STableDataBlocks** t1 = (STableDataBlocks**)taosHashGet(
        pCmd->insertParam.pTableBlockHashList, (const char*)&pStmt->mtb.currentUid, sizeof(pStmt->mtb.currentUid));
    if (t1 == NULL) {
      tscError("0x%" PRIx64 " no table data block in hash list, uid:%" PRId64, pStmt->pSql->self,
               pStmt->mtb.currentUid);
      return TSDB_CODE_TSC_APP_ERROR;
    }

    pBlock = *t1;
  } else {
    STableMetaInfo* pTableMetaInfo = tscGetTableMetaInfoFromCmd(pCmd, 0);

    STableMeta* pTableMeta = pTableMetaInfo->pTableMeta;
    if (pCmd->insertParam.pTableBlockHashList == NULL) {
      pCmd->insertParam.pTableBlockHashList =
          taosHashInit(16, taosGetDefaultHashFunction(TSDB_DATA_TYPE_BIGINT), true, false);
    }

    if (TSDB_CODE_SUCCESS !=
        (code = tscGetDataBlockFromList(pCmd->insertParam.pTableBlockHashList, pTableMeta->id.uid, TSDB_PAYLOAD_SIZE,
                                        sizeof(SSubmitBlk), pTableMeta->tableInfo.rowSize, &pTableMetaInfo->name,
                                        pTableMeta, &pBlock, NULL,true))) {
      return code;
    }
  }

  if (!(colIdx == -1 || (colIdx >= 0 && colIdx < pBlock->numOfParams))) {
    tscError("0x%" PRIx64 " invalid colIdx:%d", pStmt->pSql->self, colIdx);
    return invalidOperationMsg(tscGetErrorMsgPayload(&stmt->pSql->cmd), "invalid param colIdx");
  }
  STableMeta* pTblMeta = pBlock->pTableMeta;
  uint32_t totalDataSize = sizeof(SSubmitBlk) + (pCmd->batchSize + rowNum) * getExtendedRowSize(pTblMeta);
  if (totalDataSize > pBlock->nAllocSize) {
    const double factor = 1.5;

    void* tmp = realloc(pBlock->pData, (uint32_t)(totalDataSize * factor));
    if (tmp == NULL) {
      return TSDB_CODE_TSC_OUT_OF_MEMORY;
    }

    pBlock->pData = (char*)tmp;
    pBlock->nAllocSize = (uint32_t)(totalDataSize * factor);
  }

  SMemRowBuilder rowBuilder;
  if (TSDB_CODE_SUCCESS != (code = initMemRowBuilder(&rowBuilder, rowNum, pTblMeta->tableInfo.numOfColumns,
                                                     pBlock->numOfParams, pBlock->boundColumnInfo.allNullLen))) {
    return code;
  }

  if (colIdx == -1) {
    for (int i = 0; i < bind->num; ++i) {
      char* data =
          pBlock->pData + sizeof(SSubmitBlk) + getExtendedRowSize(pTblMeta) * (pCmd->batchSize + i);
      memRowSetType(data, rowBuilder.memRowType);
      memRowSetVersion(data, pTblMeta->sversion);
    }
    for (uint32_t j = 0; j < pBlock->numOfParams; ++j) {
      SParamInfo* param = &pBlock->params[j];
      if (bind[param->idx].num != rowNum) {
        tscError("0x%" PRIx64 " param %d: num[%d:%d] not match", pStmt->pSql->self, param->idx, rowNum,
                 bind[param->idx].num);
        return invalidOperationMsg(tscGetErrorMsgPayload(&stmt->pSql->cmd), "bind row num mismatch");
      }

      code = doBindBatchParam(pBlock, &rowBuilder, param, &bind[param->idx], pCmd->batchSize);
      if (code != TSDB_CODE_SUCCESS) {
        tscError("0x%" PRIx64 " bind column %d: type mismatch or invalid", pStmt->pSql->self, param->idx);
        return invalidOperationMsg(tscGetErrorMsgPayload(&stmt->pSql->cmd), "bind column type mismatch or invalid");
      }
    }

    pCmd->batchSize += rowNum - 1;
  } else {
    SParamInfo* param = &pBlock->params[colIdx];

    code = doBindBatchParam(pBlock, &rowBuilder, param, bind, pCmd->batchSize);
    if (code != TSDB_CODE_SUCCESS) {
      tscError("0x%" PRIx64 " bind column %d: type mismatch or invalid", pStmt->pSql->self, param->idx);
      return invalidOperationMsg(tscGetErrorMsgPayload(&stmt->pSql->cmd), "bind column type mismatch or invalid");
    }

    if (colIdx == (pBlock->numOfParams - 1)) {
      pCmd->batchSize += rowNum - 1;
    }
  }

  return code;
}
#endif

static int insertStmtUpdateBatch(STscStmt* stmt) {
  SSqlObj* pSql = stmt->pSql;
  SSqlCmd* pCmd = &pSql->cmd;
  STableDataBlocks* pBlock = NULL;

  if (pCmd->batchSize > INT16_MAX) {
    tscError("too many record:%d", pCmd->batchSize);
    return invalidOperationMsg(tscGetErrorMsgPayload(&stmt->pSql->cmd), "too many records");
  }

  if (taosHashGetSize(pCmd->insertParam.pTableBlockHashList) == 0) {
    return TSDB_CODE_SUCCESS;
  }

  STableDataBlocks** t1 = (STableDataBlocks**)taosHashGet(pCmd->insertParam.pTableBlockHashList, (const char*)&stmt->mtb.currentUid, sizeof(stmt->mtb.currentUid));
  if (t1 == NULL) {
    tscError("0x%"PRIx64" no table data block in hash list, uid:%" PRId64 , pSql->self, stmt->mtb.currentUid);
    return TSDB_CODE_TSC_APP_ERROR;
  }

  pBlock = *t1;

  STableMeta* pTableMeta = pBlock->pTableMeta;

  pBlock->size = sizeof(SSubmitBlk) + pCmd->batchSize * getExtendedRowSize(pBlock); // pBlock->rowSize;
  SSubmitBlk* pBlk = (SSubmitBlk*) pBlock->pData;
  pBlk->numOfRows = pCmd->batchSize;
  pBlk->dataLen = 0;
  pBlk->uid = pTableMeta->id.uid;
  pBlk->tid = pTableMeta->id.tid;

  return TSDB_CODE_SUCCESS;
}

static int insertStmtAddBatch(STscStmt* stmt) {
  SSqlCmd* pCmd = &stmt->pSql->cmd;
  ++pCmd->batchSize;

  if (stmt->multiTbInsert) {
    return insertStmtUpdateBatch(stmt);
  }

  return TSDB_CODE_SUCCESS;
}

static int insertStmtReset(STscStmt* pStmt) {
  SSqlCmd* pCmd = &pStmt->pSql->cmd;
  if (pCmd->batchSize > 2) {
    int32_t alloced = (pCmd->batchSize + 1) / 2;

    size_t size = taosArrayGetSize(pCmd->insertParam.pDataBlocks);
    for (int32_t i = 0; i < size; ++i) {
      STableDataBlocks* pBlock = taosArrayGetP(pCmd->insertParam.pDataBlocks, i);

      uint32_t totalDataSize = pBlock->size - sizeof(SSubmitBlk);
      pBlock->size = sizeof(SSubmitBlk) + totalDataSize / alloced;

      SSubmitBlk* pSubmit = (SSubmitBlk*)pBlock->pData;
      pSubmit->numOfRows = pSubmit->numOfRows / alloced;
    }
  }
  pCmd->batchSize = 0;

  STableMetaInfo* pTableMetaInfo = tscGetTableMetaInfoFromCmd(pCmd, 0);
  pTableMetaInfo->vgroupIndex = 0;
  return TSDB_CODE_SUCCESS;
}

static int insertStmtExecute(STscStmt* stmt) {
  SSqlCmd* pCmd = &stmt->pSql->cmd;
  if (pCmd->batchSize == 0) {
    tscError("no records bind");
    return invalidOperationMsg(tscGetErrorMsgPayload(&stmt->pSql->cmd), "no records bind");
  }

  if (taosHashGetSize(pCmd->insertParam.pTableBlockHashList) == 0) {
    return TSDB_CODE_SUCCESS;
  }

  STableMetaInfo* pTableMetaInfo = tscGetTableMetaInfoFromCmd(pCmd, 0);

  STableMeta* pTableMeta = pTableMetaInfo->pTableMeta;
  if (pCmd->insertParam.pTableBlockHashList == NULL) {
    pCmd->insertParam.pTableBlockHashList = taosHashInit(16, taosGetDefaultHashFunction(TSDB_DATA_TYPE_BIGINT), true, false);
  }

  STableDataBlocks* pBlock = NULL;

  int32_t ret = tscGetDataBlockFromList(pCmd->insertParam.pTableBlockHashList, pTableMeta->id.uid, TSDB_PAYLOAD_SIZE,
                                        sizeof(SSubmitBlk), pTableMeta->tableInfo.rowSize, &pTableMetaInfo->name,
                                        pTableMeta, &pBlock, NULL,true);
  assert(ret == 0);
  pBlock->size = sizeof(SSubmitBlk) + pCmd->batchSize * getExtendedRowSize(pBlock);  // pBlock->rowSize;
  SSubmitBlk* pBlk = (SSubmitBlk*) pBlock->pData;
  pBlk->numOfRows = pCmd->batchSize;
  pBlk->dataLen = 0;
  pBlk->uid = pTableMeta->id.uid;
  pBlk->tid = pTableMeta->id.tid;

  fillTablesColumnsNull(stmt->pSql);

  int code = tscMergeTableDataBlocks(&stmt->pSql->cmd.insertParam, false);
  if (code != TSDB_CODE_SUCCESS) {
    return code;
  }

  STableDataBlocks* pDataBlock = taosArrayGetP(pCmd->insertParam.pDataBlocks, 0);
  code = tscCopyDataBlockToPayload(stmt->pSql, pDataBlock);
  if (code != TSDB_CODE_SUCCESS) {
    return code;
  }

  SSqlObj* pSql = stmt->pSql;
  SSqlRes* pRes = &pSql->res;
  pRes->numOfRows  = 0;
  pRes->numOfTotal = 0;

  tscBuildAndSendRequest(pSql, NULL);

  // wait for the callback function to post the semaphore
  tsem_wait(&pSql->rspSem);

  // data block reset
  pCmd->batchSize = 0;
  for(int32_t i = 0; i < pCmd->insertParam.numOfTables; ++i) {
    if (pCmd->insertParam.pTableNameList && pCmd->insertParam.pTableNameList[i]) {
      tfree(pCmd->insertParam.pTableNameList[i]);
    }
  }

  pCmd->insertParam.numOfTables = 0;
  tfree(pCmd->insertParam.pTableNameList);
  pCmd->insertParam.pDataBlocks = tscDestroyBlockArrayList(pCmd->insertParam.pDataBlocks);

  return pSql->res.code;
}

static void insertBatchClean(STscStmt* pStmt) {
  SSqlCmd *pCmd = &pStmt->pSql->cmd;
  SSqlObj *pSql = pStmt->pSql;
  int32_t size = taosHashGetSize(pCmd->insertParam.pTableBlockHashList);

  // data block reset
  pCmd->batchSize = 0;

  for(int32_t i = 0; i < size; ++i) {
    if (pCmd->insertParam.pTableNameList && pCmd->insertParam.pTableNameList[i]) {
      tfree(pCmd->insertParam.pTableNameList[i]);
    }
  }

  tfree(pCmd->insertParam.pTableNameList);

  pCmd->insertParam.pDataBlocks = tscDestroyBlockArrayList(pCmd->insertParam.pDataBlocks);
  pCmd->insertParam.numOfTables = 0;

  taosHashClear(pCmd->insertParam.pTableBlockHashList);
  tscFreeSqlResult(pSql);
  tscFreeSubobj(pSql);
  tfree(pSql->pSubs);
  pSql->subState.numOfSub = 0;
}

static int insertBatchStmtExecute(STscStmt* pStmt) {
  int32_t code = 0;
  
  if(pStmt->mtb.nameSet == false) {
    tscError("0x%"PRIx64" no table name set", pStmt->pSql->self);
    return invalidOperationMsg(tscGetErrorMsgPayload(&pStmt->pSql->cmd), "no table name set");
  }

  pStmt->pSql->retry = pStmt->pSql->maxRetry + 1;  //no retry

  if (taosHashGetSize(pStmt->pSql->cmd.insertParam.pTableBlockHashList) <= 0) { // merge according to vgId
    tscError("0x%"PRIx64" no data block to insert", pStmt->pSql->self);
    return TSDB_CODE_TSC_APP_ERROR;
  }

  fillTablesColumnsNull(pStmt->pSql);

  if ((code = tscMergeTableDataBlocks(&pStmt->pSql->cmd.insertParam, false)) != TSDB_CODE_SUCCESS) {
    return code;
  }

  code = tscHandleMultivnodeInsert(pStmt->pSql);

  if (code != TSDB_CODE_SUCCESS) {
    return code;
  }

  // wait for the callback function to post the semaphore
  tsem_wait(&pStmt->pSql->rspSem);

  code = pStmt->pSql->res.code;
  
  insertBatchClean(pStmt);

  return code;
}

int stmtParseInsertTbTags(SSqlObj* pSql, STscStmt* pStmt) {
  SSqlCmd *pCmd    = &pSql->cmd;
  int32_t ret = TSDB_CODE_SUCCESS;

  if ((ret = tsInsertInitialCheck(pSql)) != TSDB_CODE_SUCCESS) {
    return ret;
  }

  int32_t index = 0;
  SStrToken sToken = tStrGetToken(pCmd->insertParam.sql, &index, false);
  if (sToken.n == 0) {
    tscError("table is is expected, sql:%s", pCmd->insertParam.sql);
    return tscSQLSyntaxErrMsg(pCmd->payload, "table name is expected", pCmd->insertParam.sql);
  }

  if (sToken.n == 1 && sToken.type == TK_QUESTION) {
    pStmt->multiTbInsert = true;
    pStmt->mtb.tbname = sToken;
    pStmt->mtb.nameSet = false;
    if (pStmt->mtb.pTableHash == NULL) {
      pStmt->mtb.pTableHash = taosHashInit(128, taosGetDefaultHashFunction(TSDB_DATA_TYPE_BINARY), true, false);
    }

    if (pStmt->mtb.pTableBlockHashList == NULL) {
      pStmt->mtb.pTableBlockHashList = taosHashInit(128, taosGetDefaultHashFunction(TSDB_DATA_TYPE_BIGINT), true, false);
    }

    pStmt->mtb.tagSet = true;

    sToken = tStrGetToken(pCmd->insertParam.sql, &index, false);
    if (sToken.n > 0 && (sToken.type == TK_VALUES || sToken.type == TK_LP)) {
      return TSDB_CODE_SUCCESS;
    }

    if (sToken.n <= 0 || sToken.type != TK_USING) {
      tscError("keywords USING is expected, sql:%s", pCmd->insertParam.sql);
      return tscSQLSyntaxErrMsg(pCmd->payload, "keywords USING is expected", sToken.z ? sToken.z : pCmd->insertParam.sql);
    }

    sToken = tStrGetToken(pCmd->insertParam.sql, &index, false);
    if (sToken.n <= 0 || ((sToken.type != TK_ID) && (sToken.type != TK_STRING))) {
      tscError("invalid token, sql:%s", pCmd->insertParam.sql);
      return tscSQLSyntaxErrMsg(pCmd->payload, "invalid token", sToken.z ? sToken.z : pCmd->insertParam.sql);
    }
    pStmt->mtb.stbname = sToken;

    sToken = tStrGetToken(pCmd->insertParam.sql, &index, false);
    if (sToken.n <= 0 || sToken.type != TK_TAGS) {
      tscError("keyword TAGS expected, sql:%s", pCmd->insertParam.sql);
      return tscSQLSyntaxErrMsg(pCmd->payload, "keyword TAGS expected", sToken.z ? sToken.z : pCmd->insertParam.sql);
    }

    sToken = tStrGetToken(pCmd->insertParam.sql, &index, false);
    if (sToken.n <= 0 || sToken.type != TK_LP) {
      tscError("( expected, sql:%s", pCmd->insertParam.sql);
      return tscSQLSyntaxErrMsg(pCmd->payload, "( expected", sToken.z ? sToken.z : pCmd->insertParam.sql);
    }

    pStmt->mtb.tags = taosArrayInit(4, sizeof(SStrToken));

    int32_t loopCont = 1;

    while (loopCont) {
      sToken = tStrGetToken(pCmd->insertParam.sql, &index, false);
      if (sToken.n <= 0) {
        tscError("unexpected sql end, sql:%s", pCmd->insertParam.sql);
        return tscSQLSyntaxErrMsg(pCmd->payload, "unexpected sql end", pCmd->insertParam.sql);
      }

      switch (sToken.type) {
        case TK_RP:
          loopCont = 0;
          break;
        case TK_VALUES:
          tscError("unexpected token values, sql:%s", pCmd->insertParam.sql);
          return tscSQLSyntaxErrMsg(pCmd->payload, "unexpected token", sToken.z);
        case TK_QUESTION:
          pStmt->mtb.tagSet = false; //continue
        default:
          taosArrayPush(pStmt->mtb.tags, &sToken);
          break;
      }
    }

    if (taosArrayGetSize(pStmt->mtb.tags) <= 0) {
      tscError("no tags, sql:%s", pCmd->insertParam.sql);
      return tscSQLSyntaxErrMsg(pCmd->payload, "no tags", pCmd->insertParam.sql);
    }

    sToken = tStrGetToken(pCmd->insertParam.sql, &index, false);
    if (sToken.n <= 0 || (sToken.type != TK_VALUES && sToken.type != TK_LP)) {
      tscError("sql error, sql:%s", pCmd->insertParam.sql);
      return tscSQLSyntaxErrMsg(pCmd->payload, "sql error", sToken.z ? sToken.z : pCmd->insertParam.sql);
    }

    pStmt->mtb.values = sToken;

  }

  return TSDB_CODE_SUCCESS;
}

int stmtGenInsertStatement(SSqlObj* pSql, STscStmt* pStmt, const char* name, TAOS_BIND* tags) {
  size_t tagNum = taosArrayGetSize(pStmt->mtb.tags);
  size_t size = 1048576;
  char *str = calloc(1, size);
  size_t len = 0;
  int32_t ret = 0;
  int32_t j = 0;

  while (1) {
    len = (size_t)snprintf(str, size - 1, "insert into %s using %.*s tags(", name, pStmt->mtb.stbname.n, pStmt->mtb.stbname.z);
    if (len >= (size -1)) {
      size *= 2;
      free(str);
      str = calloc(1, size);
      continue;
    }

    j = 0;

    for (size_t i = 0; i < tagNum && len < (size - 1); ++i) {
      SStrToken *t = taosArrayGet(pStmt->mtb.tags, i);
      if (t->type == TK_QUESTION) {
        int32_t l = 0;
        if (i > 0) {
          str[len++] = ',';
        }

        if (tags[j].is_null && (*tags[j].is_null)) {
          ret = converToStr(str + len, TSDB_DATA_TYPE_NULL, NULL, -1, &l);
        } else {
          if (tags[j].buffer == NULL) {
            free(str);
            tscError("empty tag value in params");
            return invalidOperationMsg(tscGetErrorMsgPayload(&pStmt->pSql->cmd), "empty tag value in params");
          }

          ret = converToStr(str + len, tags[j].buffer_type, tags[j].buffer, tags[j].length ? (int32_t)*tags[j].length : -1, &l);
        }

        ++j;

        if (ret) {
          free(str);
          return ret;
        }

        len += l;
      } else {
        len += (size_t)snprintf(str + len, size - len - 1, i > 0 ? ",%.*s" : "%.*s", t->n, t->z);
      }
    }

    if (len >= (size - 1)) {
      size *= 2;
      free(str);
      str = calloc(1, size);
      continue;
    }

    strcat(str, ") ");
    len += 2;

    if ((len + strlen(pStmt->mtb.values.z)) >= (size - 1)) {
      size *= 2;
      free(str);
      str = calloc(1, size);
      continue;
    }

    strcat(str, pStmt->mtb.values.z);

    break;
  }

  if (pStmt->mtb.sqlstr == NULL) {
    pStmt->mtb.sqlstr = pSql->sqlstr;
  } else {
    tfree(pSql->sqlstr);
  }

  pSql->sqlstr = str;

  return TSDB_CODE_SUCCESS;
}

////////////////////////////////////////////////////////////////////////////////
// interface functions

TAOS_STMT* taos_stmt_init(TAOS* taos) {
  STscObj* pObj = (STscObj*)taos;
  STscStmt* pStmt = NULL;

  if (pObj == NULL || pObj->signature != pObj) {
    terrno = TSDB_CODE_TSC_DISCONNECTED;
    tscError("connection disconnected");
    return NULL;
  }

  pStmt = calloc(1, sizeof(STscStmt));
  if (pStmt == NULL) {
    terrno = TSDB_CODE_TSC_OUT_OF_MEMORY;
    tscError("failed to allocate memory for statement");
    return NULL;
  }
  pStmt->taos = pObj;

  SSqlObj* pSql = calloc(1, sizeof(SSqlObj));

  if (pSql == NULL) {
    free(pStmt);
    terrno = TSDB_CODE_TSC_OUT_OF_MEMORY;
    tscError("failed to allocate memory for statement");
    return NULL;
  }

  if (TSDB_CODE_SUCCESS != tscAllocPayload(&pSql->cmd, TSDB_DEFAULT_PAYLOAD_SIZE)) {
    free(pSql);
    free(pStmt);
    terrno = TSDB_CODE_TSC_OUT_OF_MEMORY;
    tscError("failed to malloc payload buffer");
    return NULL;
  }

  tsem_init(&pSql->rspSem, 0, 0);
  pSql->signature = pSql;
  pSql->pTscObj   = pObj;
  pSql->maxRetry  = TSDB_MAX_REPLICA;
  pSql->isBind    = true;
  pStmt->pSql     = pSql;
  pStmt->last     = STMT_INIT;

  return pStmt;
}

int taos_stmt_prepare(TAOS_STMT* stmt, const char* sql, unsigned long length) {
  STscStmt* pStmt = (STscStmt*)stmt;

  if (stmt == NULL || pStmt->taos == NULL || pStmt->pSql == NULL) {
    STMT_RET(TSDB_CODE_TSC_DISCONNECTED);
  }

  if (sql == NULL) {
    tscError("sql is NULL");
    STMT_RET(invalidOperationMsg(tscGetErrorMsgPayload(&pStmt->pSql->cmd), "sql is NULL"));
  }

  if (pStmt->last != STMT_INIT) {
    tscError("prepare status error, last:%d", pStmt->last);
    STMT_RET(invalidOperationMsg(tscGetErrorMsgPayload(&pStmt->pSql->cmd), "prepare status error"));
  }

  pStmt->last = STMT_PREPARE;

  SSqlObj* pSql = pStmt->pSql;
  size_t   sqlLen = strlen(sql);

  SSqlCmd *pCmd    = &pSql->cmd;
  SSqlRes *pRes    = &pSql->res;
  pSql->param      = (void*) pSql;
  pSql->fp         = waitForQueryRsp;
  pSql->fetchFp    = waitForQueryRsp;
  
  pCmd->insertParam.insertType = TSDB_QUERY_TYPE_STMT_INSERT;
  pCmd->insertParam.objectId = pSql->self;

  pSql->sqlstr = realloc(pSql->sqlstr, sqlLen + 1);

  if (pSql->sqlstr == NULL) {
    tscError("%p failed to malloc sql string buffer", pSql);
    STMT_RET(TSDB_CODE_TSC_OUT_OF_MEMORY);
  }

  pRes->qId = 0;
  pRes->numOfRows = 1;

  strtolower(pSql->sqlstr, sql);
  tscDebugL("0x%"PRIx64" SQL: %s", pSql->self, pSql->sqlstr);

  if (tscIsInsertData(pSql->sqlstr)) {
    pStmt->isInsert = true;

    pSql->cmd.insertParam.numOfParams = 0;
    pSql->cmd.batchSize   = 0;

    registerSqlObj(pSql);

    int32_t ret = stmtParseInsertTbTags(pSql, pStmt);
    if (ret != TSDB_CODE_SUCCESS) {
      STMT_RET(ret);
    }

    if (pStmt->multiTbInsert) {
      STMT_RET(TSDB_CODE_SUCCESS);
    }

    memset(&pStmt->mtb, 0, sizeof(pStmt->mtb));

    int32_t code = tsParseSql(pSql, true);
    if (code == TSDB_CODE_TSC_ACTION_IN_PROGRESS) {
      // wait for the callback function to post the semaphore
      tsem_wait(&pSql->rspSem);
      STMT_RET(pSql->res.code);
    }

    STMT_RET(code);
  }

  pStmt->isInsert = false;
  STMT_RET(normalStmtPrepare(pStmt));
}

int taos_stmt_set_tbname_tags(TAOS_STMT* stmt, const char* name, TAOS_BIND* tags) {
  STscStmt* pStmt = (STscStmt*)stmt;
  int32_t code = 0;

  if (stmt == NULL || pStmt->pSql == NULL || pStmt->taos == NULL) {
    STMT_RET(TSDB_CODE_TSC_DISCONNECTED);
  }

  SSqlObj* pSql = pStmt->pSql;
  SSqlCmd* pCmd = &pSql->cmd;

  if (name == NULL) {
    tscError("0x%"PRIx64" name is NULL", pSql->self);
    STMT_RET(invalidOperationMsg(tscGetErrorMsgPayload(&pStmt->pSql->cmd), "name is NULL"));
  }

  if (pStmt->multiTbInsert == false || !tscIsInsertData(pSql->sqlstr)) {
    tscError("0x%"PRIx64" not multiple table insert", pSql->self);
    STMT_RET(invalidOperationMsg(tscGetErrorMsgPayload(&pStmt->pSql->cmd), "not multiple table insert"));
  }

  if (pStmt->last == STMT_INIT || pStmt->last == STMT_BIND || pStmt->last == STMT_BIND_COL) {
    tscError("0x%"PRIx64" set_tbname_tags status error, last:%d", pSql->self, pStmt->last);
    STMT_RET(invalidOperationMsg(tscGetErrorMsgPayload(&pStmt->pSql->cmd), "set_tbname_tags status error"));
  }

  pStmt->last = STMT_SETTBNAME;

  uint64_t* uid = (uint64_t*)taosHashGet(pStmt->mtb.pTableHash, name, strlen(name));
  if (uid != NULL) {
    pStmt->mtb.currentUid = *uid;

    STableDataBlocks** t1 = (STableDataBlocks**)taosHashGet(pStmt->mtb.pTableBlockHashList, (const char*)&pStmt->mtb.currentUid, sizeof(pStmt->mtb.currentUid));
    if (t1 == NULL) {
      tscError("0x%"PRIx64" no table data block in hash list, uid:%" PRId64 , pSql->self, pStmt->mtb.currentUid);
      STMT_RET(TSDB_CODE_TSC_APP_ERROR);
    }

    SSubmitBlk* pBlk = (SSubmitBlk*) (*t1)->pData;
    pCmd->batchSize = pBlk->numOfRows;
    if (pBlk->numOfRows == 0) {
      (*t1)->prevTS = INT64_MIN;
    }

    tsSetBlockInfo(pBlk, (*t1)->pTableMeta, pBlk->numOfRows);

    taosHashPut(pCmd->insertParam.pTableBlockHashList, (void *)&pStmt->mtb.currentUid, sizeof(pStmt->mtb.currentUid), (void*)t1, POINTER_BYTES);

    tscDebug("0x%"PRIx64" table:%s is already prepared, uid:%" PRIu64, pSql->self, name, pStmt->mtb.currentUid);
    STMT_RET(TSDB_CODE_SUCCESS);
  }

  if (pStmt->mtb.subSet && taosHashGetSize(pStmt->mtb.pTableHash) > 0) {
    STableMetaInfo* pTableMetaInfo = tscGetTableMetaInfoFromCmd(pCmd, 0);
    STableMeta* pTableMeta = pTableMetaInfo->pTableMeta;
    char sTableName[TSDB_TABLE_FNAME_LEN] = {0};
    tstrncpy(sTableName, pTableMeta->sTableName, sizeof(sTableName));

    SStrToken tname = {0};
    tname.type = TK_STRING;
    tname.z = (char *)name;
    tname.n = (uint32_t)strlen(name);
    SName fullname = {0};
    tscSetTableFullName(&fullname, &tname, pSql);

    memcpy(&pTableMetaInfo->name, &fullname, sizeof(fullname));

    code = tscGetTableMetaEx(pSql, pTableMetaInfo, false, true);
    if (code != TSDB_CODE_SUCCESS) {
      STMT_RET(code);
    }

    pTableMeta = pTableMetaInfo->pTableMeta;

    if (strcmp(sTableName, pTableMeta->sTableName)) {
      tscError("0x%"PRIx64" only tables belongs to one stable is allowed", pSql->self);
      STMT_RET(TSDB_CODE_TSC_APP_ERROR);
    }

    STableDataBlocks* pBlock = NULL;

    insertStmtGenBlock(pStmt, &pBlock, pTableMeta, &pTableMetaInfo->name);

    pCmd->batchSize = 0;
    
    pStmt->mtb.currentUid = pTableMeta->id.uid;
    pStmt->mtb.tbNum++;
    
    taosHashPut(pCmd->insertParam.pTableBlockHashList, (void *)&pStmt->mtb.currentUid, sizeof(pStmt->mtb.currentUid), (void*)&pBlock, POINTER_BYTES);
    taosHashPut(pStmt->mtb.pTableBlockHashList, (void *)&pStmt->mtb.currentUid, sizeof(pStmt->mtb.currentUid), (void*)&pBlock, POINTER_BYTES);
    taosHashPut(pStmt->mtb.pTableHash, name, strlen(name), (char*) &pTableMeta->id.uid, sizeof(pTableMeta->id.uid));

    tscDebug("0x%"PRIx64" table:%s is prepared, uid:%" PRIx64, pSql->self, name, pStmt->mtb.currentUid);
    
    STMT_RET(TSDB_CODE_SUCCESS);
  }

  if (pStmt->mtb.tagSet) {
    pStmt->mtb.tbname = tscReplaceStrToken(&pSql->sqlstr, &pStmt->mtb.tbname, name);
  } else {
    if (tags == NULL) {
      tscError("No tags set");
      STMT_RET(invalidOperationMsg(tscGetErrorMsgPayload(&pStmt->pSql->cmd), "no tags set"));
    }

    int32_t ret = stmtGenInsertStatement(pSql, pStmt, name, tags);
    if (ret != TSDB_CODE_SUCCESS) {
      STMT_RET(ret);
    }
  }

  pStmt->mtb.nameSet = true;

  tscDebug("0x%"PRIx64" SQL: %s", pSql->self, pSql->sqlstr);

  pSql->cmd.insertParam.numOfParams = 0;
  pSql->cmd.batchSize   = 0;

  if (taosHashGetSize(pCmd->insertParam.pTableBlockHashList) > 0) {
    SHashObj* hashList = pCmd->insertParam.pTableBlockHashList;
    pCmd->insertParam.pTableBlockHashList = NULL;
    tscResetSqlCmd(pCmd, false, pSql->self);
    pCmd->insertParam.pTableBlockHashList = hashList;
  }

  code = tsParseSql(pStmt->pSql, true);
  if (code == TSDB_CODE_TSC_ACTION_IN_PROGRESS) {
    // wait for the callback function to post the semaphore
    tsem_wait(&pStmt->pSql->rspSem);

    code = pStmt->pSql->res.code;
  }

  if (code == TSDB_CODE_SUCCESS) {
    STableMetaInfo* pTableMetaInfo = tscGetTableMetaInfoFromCmd(pCmd, 0);

    STableMeta* pTableMeta = pTableMetaInfo->pTableMeta;
    STableDataBlocks* pBlock = NULL;
    code = tscGetDataBlockFromList(pCmd->insertParam.pTableBlockHashList, pTableMeta->id.uid, TSDB_PAYLOAD_SIZE,
                                   sizeof(SSubmitBlk), pTableMeta->tableInfo.rowSize, &pTableMetaInfo->name, pTableMeta,
                                   &pBlock, NULL,true);
    if (code != TSDB_CODE_SUCCESS) {
      STMT_RET(code);
    }

    SSubmitBlk* blk = (SSubmitBlk*)pBlock->pData;
    blk->numOfRows = 0;

    pStmt->mtb.currentUid = pTableMeta->id.uid;
    pStmt->mtb.tbNum++;

    taosHashPut(pStmt->mtb.pTableBlockHashList, (void *)&pStmt->mtb.currentUid, sizeof(pStmt->mtb.currentUid), (void*)&pBlock, POINTER_BYTES);
    taosHashPut(pStmt->mtb.pTableHash, name, strlen(name), (char*) &pTableMeta->id.uid, sizeof(pTableMeta->id.uid));

    if (pStmt->mtb.lastBlock == NULL) {
      insertStmtGenLastBlock(&pStmt->mtb.lastBlock, pBlock);
    }

    tscDebug("0x%"PRIx64" table:%s is prepared, uid:%" PRIx64, pSql->self, name, pStmt->mtb.currentUid);
  }

  STMT_RET(code);
}


int taos_stmt_set_sub_tbname(TAOS_STMT* stmt, const char* name) {
  STscStmt* pStmt = (STscStmt*)stmt;
  pStmt->mtb.subSet = true;
  return taos_stmt_set_tbname_tags(stmt, name, NULL);
}



int taos_stmt_set_tbname(TAOS_STMT* stmt, const char* name) {
  STscStmt* pStmt = (STscStmt*)stmt;
  pStmt->mtb.subSet = false;
  return taos_stmt_set_tbname_tags(stmt, name, NULL);
}


int taos_stmt_close(TAOS_STMT* stmt) {
  STscStmt* pStmt = (STscStmt*)stmt;
  if (!pStmt->isInsert) {
    SNormalStmt* normal = &pStmt->normal;
    if (normal->params != NULL) {
      for (uint16_t i = 0; i < normal->numParams; i++) {
        tVariantDestroy(normal->params + i);
      }
      free(normal->params);
    }
    free(normal->parts);
    free(normal->sql);
  } else {
    if (pStmt->multiTbInsert) {
      taosHashCleanup(pStmt->mtb.pTableHash);
      bool rmMeta = false;
      if (pStmt->pSql && pStmt->pSql->res.code != 0) {
        rmMeta = true;
      }
      tscDestroyDataBlock(pStmt->mtb.lastBlock, rmMeta);
      pStmt->mtb.pTableBlockHashList = tscDestroyBlockHashTable(pStmt->mtb.pTableBlockHashList, rmMeta);
      if (pStmt->pSql){
        taosHashCleanup(pStmt->pSql->cmd.insertParam.pTableBlockHashList);
      }
      pStmt->pSql->cmd.insertParam.pTableBlockHashList = NULL;
      taosArrayDestroy(pStmt->mtb.tags);
      tfree(pStmt->mtb.sqlstr);
    }
  }

  taos_free_result(pStmt->pSql);
  tfree(pStmt);
  STMT_RET(TSDB_CODE_SUCCESS);
}

int taos_stmt_bind_param(TAOS_STMT* stmt, TAOS_BIND* bind) {
  STscStmt* pStmt = (STscStmt*)stmt;
  if (stmt == NULL || pStmt->pSql == NULL || pStmt->taos == NULL) {
    STMT_RET(TSDB_CODE_TSC_DISCONNECTED);
  }

  if (pStmt->isInsert) {
    if (pStmt->multiTbInsert) {
      if (pStmt->last != STMT_SETTBNAME && pStmt->last != STMT_ADD_BATCH) {
        tscError("0x%"PRIx64" bind param status error, last:%d", pStmt->pSql->self, pStmt->last);
        STMT_RET(invalidOperationMsg(tscGetErrorMsgPayload(&pStmt->pSql->cmd), "bind param status error"));
      }
    } else {
      if (pStmt->last != STMT_PREPARE && pStmt->last != STMT_ADD_BATCH && pStmt->last != STMT_EXECUTE) {
        tscError("0x%"PRIx64" bind param status error, last:%d", pStmt->pSql->self, pStmt->last);
        STMT_RET(invalidOperationMsg(tscGetErrorMsgPayload(&pStmt->pSql->cmd), "bind param status error"));
      }
    }

    pStmt->last = STMT_BIND;

    tscDebug("tableId:%" PRIu64 ", try to bind one row", pStmt->mtb.currentUid);

    STMT_RET(insertStmtBindParam(pStmt, bind));
  } else {
    STMT_RET(normalStmtBindParam(pStmt, bind));
  }
}


int taos_stmt_bind_param_batch(TAOS_STMT* stmt, TAOS_MULTI_BIND* bind) {
  STscStmt* pStmt = (STscStmt*)stmt;

  if (stmt == NULL || pStmt->pSql == NULL || pStmt->taos == NULL) {
    STMT_RET(TSDB_CODE_TSC_DISCONNECTED);
  }

  if (bind == NULL || bind->num <= 0 || bind->num > INT16_MAX) {
    tscError("0x%"PRIx64" invalid parameter", pStmt->pSql->self);
    STMT_RET(invalidOperationMsg(tscGetErrorMsgPayload(&pStmt->pSql->cmd), "invalid bind param"));
  }

  if (!pStmt->isInsert) {
    tscError("0x%"PRIx64" not or invalid batch insert", pStmt->pSql->self);
    STMT_RET(invalidOperationMsg(tscGetErrorMsgPayload(&pStmt->pSql->cmd), "not or invalid batch insert"));
  }

  if (pStmt->multiTbInsert) {
    if (pStmt->last != STMT_SETTBNAME && pStmt->last != STMT_ADD_BATCH) {
      tscError("0x%"PRIx64" bind param status error, last:%d", pStmt->pSql->self, pStmt->last);
      STMT_RET(invalidOperationMsg(tscGetErrorMsgPayload(&pStmt->pSql->cmd), "bind param status error"));
    }
  } else {
    if (pStmt->last != STMT_PREPARE && pStmt->last != STMT_ADD_BATCH && pStmt->last != STMT_EXECUTE) {
      tscError("0x%"PRIx64" bind param status error, last:%d", pStmt->pSql->self, pStmt->last);
      STMT_RET(invalidOperationMsg(tscGetErrorMsgPayload(&pStmt->pSql->cmd), "bind param status error"));
    }
  }

  pStmt->last = STMT_BIND;

  STMT_RET(insertStmtBindParamBatch(pStmt, bind, -1));
}

int taos_stmt_bind_single_param_batch(TAOS_STMT* stmt, TAOS_MULTI_BIND* bind, int colIdx) {
  STscStmt* pStmt = (STscStmt*)stmt;
  if (stmt == NULL || pStmt->pSql == NULL || pStmt->taos == NULL) {
    STMT_RET(TSDB_CODE_TSC_DISCONNECTED);
  }

  if (bind == NULL || bind->num <= 0 || bind->num > INT16_MAX || colIdx < 0) {
    tscError("0x%"PRIx64" invalid parameter", pStmt->pSql->self);
    STMT_RET(invalidOperationMsg(tscGetErrorMsgPayload(&pStmt->pSql->cmd), "invalid bind param"));
  }

  if (!pStmt->isInsert) {
    tscError("0x%"PRIx64" not or invalid batch insert", pStmt->pSql->self);
    STMT_RET(invalidOperationMsg(tscGetErrorMsgPayload(&pStmt->pSql->cmd), "not or invalid batch insert"));
  }

  if (pStmt->multiTbInsert) {
    if (pStmt->last != STMT_SETTBNAME && pStmt->last != STMT_ADD_BATCH && pStmt->last != STMT_BIND_COL) {
      tscError("0x%"PRIx64" bind param status error, last:%d", pStmt->pSql->self, pStmt->last);
      STMT_RET(invalidOperationMsg(tscGetErrorMsgPayload(&pStmt->pSql->cmd), "bind param status error"));
    }
  } else {
    if (pStmt->last != STMT_PREPARE && pStmt->last != STMT_ADD_BATCH && pStmt->last != STMT_BIND_COL && pStmt->last != STMT_EXECUTE) {
      tscError("0x%"PRIx64" bind param status error, last:%d", pStmt->pSql->self, pStmt->last);
      STMT_RET(invalidOperationMsg(tscGetErrorMsgPayload(&pStmt->pSql->cmd), "bind param status error"));
    }
  }

  pStmt->last = STMT_BIND_COL;

  STMT_RET(insertStmtBindParamBatch(pStmt, bind, colIdx));
}



int taos_stmt_add_batch(TAOS_STMT* stmt) {
  STscStmt* pStmt = (STscStmt*)stmt;
  if (stmt == NULL || pStmt->pSql == NULL || pStmt->taos == NULL) {
    STMT_RET(TSDB_CODE_TSC_DISCONNECTED);
  }

  if (pStmt->isInsert) {
    if (pStmt->last != STMT_BIND && pStmt->last != STMT_BIND_COL) {
      tscError("0x%"PRIx64" add batch status error, last:%d", pStmt->pSql->self, pStmt->last);
      STMT_RET(invalidOperationMsg(tscGetErrorMsgPayload(&pStmt->pSql->cmd), "add batch status error"));
    }

    pStmt->last = STMT_ADD_BATCH;

    STMT_RET(insertStmtAddBatch(pStmt));
  }

  STMT_RET(TSDB_CODE_COM_OPS_NOT_SUPPORT);
}

int taos_stmt_reset(TAOS_STMT* stmt) {
  STscStmt* pStmt = (STscStmt*)stmt;
  if (pStmt->isInsert) {
    STMT_RET(insertStmtReset(pStmt));
  }
  STMT_RET(TSDB_CODE_SUCCESS);
}

int taos_stmt_execute(TAOS_STMT* stmt) {
  int ret = 0;
  STscStmt* pStmt = (STscStmt*)stmt;
  if (stmt == NULL || pStmt->pSql == NULL || pStmt->taos == NULL) {
    STMT_RET(TSDB_CODE_TSC_DISCONNECTED);
  }

  if (pStmt->isInsert) {
    if (pStmt->last != STMT_ADD_BATCH) {
      tscError("0x%"PRIx64" exec status error, last:%d", pStmt->pSql->self, pStmt->last);
      STMT_RET(invalidOperationMsg(tscGetErrorMsgPayload(&pStmt->pSql->cmd), "exec status error"));
    }

    pStmt->last = STMT_EXECUTE;

    if (pStmt->multiTbInsert) {
      ret = insertBatchStmtExecute(pStmt);
    } else {
      ret = insertStmtExecute(pStmt);
    }
  } else { // normal stmt query
    char* sql = normalStmtBuildSql(pStmt);
    if (sql == NULL) {
      ret = TSDB_CODE_TSC_OUT_OF_MEMORY;
    } else {
      if (pStmt->pSql != NULL) {
        tscFreeSqlObj(pStmt->pSql);
        pStmt->pSql = NULL;
      }

      pStmt->pSql = taos_query((TAOS*)pStmt->taos, sql);
      ret = taos_errno(pStmt->pSql);
      free(sql);
    }
  }

  STMT_RET(ret);
}

TAOS_RES *taos_stmt_use_result(TAOS_STMT* stmt) {
  if (stmt == NULL) {
    tscError("statement is invalid.");
    return NULL;
  }

  STscStmt* pStmt = (STscStmt*)stmt;
  if (pStmt->pSql == NULL) {
    tscError("result has been used already.");
    return NULL;
  }

  TAOS_RES* result = pStmt->pSql;
  pStmt->pSql = NULL;
  return result;
}

int taos_stmt_is_insert(TAOS_STMT *stmt, int *insert) {
  STscStmt* pStmt = (STscStmt*)stmt;

  if (stmt == NULL || pStmt->taos == NULL || pStmt->pSql == NULL) {
    STMT_RET(TSDB_CODE_TSC_DISCONNECTED);
  }

  if (insert) *insert = pStmt->isInsert;

  STMT_RET(TSDB_CODE_SUCCESS);
}

int taos_stmt_num_params(TAOS_STMT *stmt, int *nums) {
  STscStmt* pStmt = (STscStmt*)stmt;

  if (stmt == NULL || pStmt->taos == NULL || pStmt->pSql == NULL) {
    STMT_RET(TSDB_CODE_TSC_DISCONNECTED);
  }

  if (pStmt->isInsert) {
    SSqlObj* pSql = pStmt->pSql;
    SSqlCmd *pCmd = &pSql->cmd;
    *nums = pCmd->insertParam.numOfParams;
    STMT_RET(TSDB_CODE_SUCCESS);
  } else {
    SNormalStmt* normal = &pStmt->normal;
    *nums = normal->numParams;
    STMT_RET(TSDB_CODE_SUCCESS);
  }
}

int taos_stmt_get_param(TAOS_STMT *stmt, int idx, int *type, int *bytes) {
  STscStmt* pStmt = (STscStmt*)stmt;

  if (stmt == NULL || pStmt->taos == NULL || pStmt->pSql == NULL) {
    STMT_RET(TSDB_CODE_TSC_DISCONNECTED);
  }

  if (pStmt->isInsert) {
    SSqlCmd* pCmd = &pStmt->pSql->cmd;
    STableMetaInfo* pTableMetaInfo = tscGetTableMetaInfoFromCmd(pCmd, 0);
    STableMeta* pTableMeta = pTableMetaInfo->pTableMeta;
    if (pCmd->insertParam.pTableBlockHashList == NULL) {
      pCmd->insertParam.pTableBlockHashList = taosHashInit(16, taosGetDefaultHashFunction(TSDB_DATA_TYPE_BIGINT), true, false);
    }

    STableDataBlocks* pBlock = NULL;

    int32_t ret = tscGetDataBlockFromList(pCmd->insertParam.pTableBlockHashList, pTableMeta->id.uid, TSDB_PAYLOAD_SIZE,
                                          sizeof(SSubmitBlk), pTableMeta->tableInfo.rowSize, &pTableMetaInfo->name,
                                          pTableMeta, &pBlock, NULL,true);
    if (ret != 0) {
      STMT_RET(ret);
    }

    if (idx<0 || idx>=pBlock->numOfParams) {
      tscError("0x%"PRIx64" param %d: out of range", pStmt->pSql->self, idx);
      STMT_RET(invalidOperationMsg(tscGetErrorMsgPayload(&pStmt->pSql->cmd), "idx out of range"));
    }

    SParamInfo* param = &pBlock->params[idx];
    if (type) *type = param->type;
    if (bytes) *bytes = param->bytes;

    STMT_RET(TSDB_CODE_SUCCESS);
  } else {
    STMT_RET(TSDB_CODE_COM_OPS_NOT_SUPPORT);
  }
}


char *taos_stmt_errstr(TAOS_STMT *stmt) {
  STscStmt* pStmt = (STscStmt*)stmt;

  if (stmt == NULL) {
    return (char*) tstrerror(terrno);
  }

  return taos_errstr(pStmt->pSql);
}



const char *taos_data_type(int type) {
  switch (type) {
    case TSDB_DATA_TYPE_NULL:            return "TSDB_DATA_TYPE_NULL";
    case TSDB_DATA_TYPE_BOOL:            return "TSDB_DATA_TYPE_BOOL";
    case TSDB_DATA_TYPE_TINYINT:         return "TSDB_DATA_TYPE_TINYINT";
    case TSDB_DATA_TYPE_SMALLINT:        return "TSDB_DATA_TYPE_SMALLINT";
    case TSDB_DATA_TYPE_INT:             return "TSDB_DATA_TYPE_INT";
    case TSDB_DATA_TYPE_BIGINT:          return "TSDB_DATA_TYPE_BIGINT";
    case TSDB_DATA_TYPE_FLOAT:           return "TSDB_DATA_TYPE_FLOAT";
    case TSDB_DATA_TYPE_DOUBLE:          return "TSDB_DATA_TYPE_DOUBLE";
    case TSDB_DATA_TYPE_BINARY:          return "TSDB_DATA_TYPE_BINARY";
    case TSDB_DATA_TYPE_TIMESTAMP:       return "TSDB_DATA_TYPE_TIMESTAMP";
    case TSDB_DATA_TYPE_NCHAR:           return "TSDB_DATA_TYPE_NCHAR";
    default: return "UNKNOWN";
  }
}
<|MERGE_RESOLUTION|>--- conflicted
+++ resolved
@@ -300,11 +300,7 @@
   SSchema *schema = (SSchema*)pBlock->pTableMeta->schema;
 
   for (int32_t i = 0; i < spd->numOfCols; ++i) {
-<<<<<<< HEAD
-    if (spd->cols[i].valStat == VAL_STAT_NO) {  // current column do not have any value to insert, set it to null
-=======
     if (spd->cols[i].valStat == VAL_STAT_NONE) {  // current column do not have any value to insert, set it to null
->>>>>>> 3aa302e7
       for (int32_t n = 0; n < rowNum; ++n) {
         char *ptr = pBlock->pData + sizeof(SSubmitBlk) + pBlock->rowSize * n + offset;
 
@@ -338,7 +334,7 @@
     if (isDataRow(row) && !isNeedConvertRow(row)) {
       SDataRow dataRow = memRowDataBody(row);
       for (int32_t i = 0; i < spd->numOfCols; ++i) {
-        if (spd->cols[i].valStat == VAL_STAT_NO) {
+        if (spd->cols[i].valStat == VAL_STAT_NONE) {
           tdAppendDataColVal(dataRow, getNullValue(schema[i].type), true, schema[i].type, spd->cols[i].toffset);
         }
       }
