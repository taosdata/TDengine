--- conflicted
+++ resolved
@@ -34,23 +34,16 @@
 SCacheObj *tscMetaCache;       // table meta cache
 SHashObj  *tscHashMap;         // hash map to keep the global vgroup info
 int     tscObjRef = -1;
-<<<<<<< HEAD
 void *  tscTmr;
 void *  tscQhandle;
 void *  tscCheckDiskUsageTmr;
 void *  tscRpcCache;
 int     tscRefId = -1;
-
-pthread_mutex_t rpcObjMutex;
-
-int tscNumOfThreads;
-=======
-void   *tscTmr;
-void   *tscQhandle;
-void   *tscCheckDiskUsageTmr;
-int     tscRefId = -1;
 int     tscNumOfObj = 0;       // number of sqlObj in current process.
->>>>>>> ac319773
+int     tscNumOfThreads = 1;
+
+static pthread_mutex_t rpcObjMutex;
+
 
 static pthread_once_t tscinit = PTHREAD_ONCE_INIT;
 
