/*
 * Copyright (c) 2019 TAOS Data, Inc. <jhtao@taosdata.com>
 *
 * This program is free software: you can use, redistribute, and/or modify
 * it under the terms of the GNU Affero General Public License, version 3
 * or later ("AGPL"), as published by the Free Software Foundation.
 *
 * This program is distributed in the hope that it will be useful, but WITHOUT
 * ANY WARRANTY; without even the implied warranty of MERCHANTABILITY or
 * FITNESS FOR A PARTICULAR PURPOSE.
 *
 * You should have received a copy of the GNU Affero General Public License
 * along with this program. If not, see <http://www.gnu.org/licenses/>.
 */

#include "os.h"
#include "taosmsg.h"
#include "tref.h"
#include "trpc.h"
#include "tnote.h"
#include "tsystem.h"
#include "ttimer.h"
#include "tutil.h"
#include "tsched.h"
#include "tscLog.h"
#include "tscUtil.h"
#include "tsclient.h"
#include "tglobal.h"
#include "tconfig.h"
#include "ttimezone.h"
#include "tlocale.h"

// global, not configurable
int     tscMetaCache = -1;
int     tscObjRef = -1;
void *  tscTmr;
void *  tscQhandle;
void *  tscCheckDiskUsageTmr;
int     tsInsertHeadSize;
int     tscRefId = -1;

int tscNumOfThreads;

static pthread_once_t tscinit = PTHREAD_ONCE_INIT;
<<<<<<< HEAD
static pthread_once_t tscexit = PTHREAD_ONCE_INIT;
void taosInitNote(int numOfNoteLines, int maxNotes, char* lable);
=======
>>>>>>> e8a3943e
//void tscUpdateEpSet(void *ahandle, SRpcEpSet *pEpSet);

void tscCheckDiskUsage(void *UNUSED_PARAM(para), void* UNUSED_PARAM(param)) {
  taosGetDisk();
  taosTmrReset(tscCheckDiskUsage, 1000, NULL, tscTmr, &tscCheckDiskUsageTmr);
}

int32_t tscInitRpc(const char *user, const char *secretEncrypt, void **pDnodeConn) {
  SRpcInit rpcInit;

  if (*pDnodeConn == NULL) {
    memset(&rpcInit, 0, sizeof(rpcInit));
    rpcInit.localPort = 0;
    rpcInit.label = "TSC";
    rpcInit.numOfThreads = 1;  // every DB connection has only one thread
    rpcInit.cfp = tscProcessMsgFromServer;
    rpcInit.sessions = tsMaxConnections;
    rpcInit.connType = TAOS_CONN_CLIENT;
    rpcInit.user = (char *)user;
    rpcInit.idleTime = 2000;
    rpcInit.ckey = "key";
    rpcInit.spi = 1;
    rpcInit.secret = (char *)secretEncrypt;

    *pDnodeConn = rpcOpen(&rpcInit);
    if (*pDnodeConn == NULL) {
      tscError("failed to init connection to TDengine");
      return -1;
    } else {
      tscDebug("dnodeConn:%p is created, user:%s", *pDnodeConn, user);
    }
  }

  return 0;
}

void taos_init_imp(void) {
  char temp[128]  = {0};
  
  errno = TSDB_CODE_SUCCESS;
  srand(taosGetTimestampSec());
  deltaToUtcInitOnce();

  if (tscEmbedded == 0) {

    // Read global configuration.
    taosInitGlobalCfg();
    taosReadGlobalLogCfg();

    // For log directory
    if (mkdir(tsLogDir, 0755) != 0 && errno != EEXIST) {
      printf("failed to create log dir:%s\n", tsLogDir);
    }

    sprintf(temp, "%s/taoslog", tsLogDir);
    if (taosInitLog(temp, tsNumOfLogLines, 10) < 0) {
      printf("failed to open log file in directory:%s\n", tsLogDir);
    }

    taosReadGlobalCfg();
    taosCheckGlobalCfg();
    taosInitNotes();

    rpcInit();
    tscDebug("starting to initialize TAOS client ...");
    tscDebug("Local End Point is:%s", tsLocalEp);
  }

  taosSetCoreDump();
  tscInitMsgsFp();
  int queueSize = tsMaxConnections*2;

  double factor = (tscEmbedded == 0)? 2.0:4.0;
  tscNumOfThreads = (int)(tsNumOfCores * tsNumOfThreadsPerCore / factor);
  if (tscNumOfThreads < 2) {
    tscNumOfThreads = 2;
  }

  tscQhandle = taosInitScheduler(queueSize, tscNumOfThreads, "tsc");
  if (NULL == tscQhandle) {
    tscError("failed to init scheduler");
    return;
  }

  tscTmr = taosTmrInit(tsMaxConnections * 2, 200, 60000, "TSC");
  if(0 == tscEmbedded){
    taosTmrReset(tscCheckDiskUsage, 10, NULL, tscTmr, &tscCheckDiskUsageTmr);      
  }

  int64_t refreshTime = 10; // 10 seconds by default
  if (tscMetaCache < 0) {
    tscMetaCache = taosCacheInit(TSDB_DATA_TYPE_BINARY, refreshTime, false, tscFreeTableMetaHelper, "tableMeta");
    tscObjRef = taosOpenRef(40960, tscFreeRegisteredSqlObj);
  }

  tscRefId = taosOpenRef(200, tscCloseTscObj);

  // in other language APIs, taos_cleanup is not available yet.
  // So, to make sure taos_cleanup will be invoked to clean up the allocated
  // resource to suppress the valgrind warning.
  atexit(taos_cleanup);
  tscDebug("client is initialized successfully");
}

void taos_init() { pthread_once(&tscinit, taos_init_imp); }

// this function may be called by user or system, or by both simultaneously.
static void taos_cleanup_imp(void) {
  tscDebug("start to cleanup client environment");

  taosCacheCleanup(tscMetaCache);
  tscMetaCache = -1;

  taosCloseRef(tscObjRef);
  tscObjRef = -1;

  taosCleanUpScheduler(tscQhandle);
  tscQhandle = NULL;

  taosCloseRef(tscRefId);
  tscRefId = -1;

  taosCleanupKeywordsTable();
  taosCloseLog();
  if (tscEmbedded == 0) rpcCleanup();

  taosTmrCleanUp(tscTmr);
  tscTmr = NULL;
}

void taos_cleanup() { pthread_once(&tscexit, taos_cleanup_imp); }

static int taos_options_imp(TSDB_OPTION option, const char *pStr) {
  SGlobalCfg *cfg = NULL;

  switch (option) {
    case TSDB_OPTION_CONFIGDIR:
      cfg = taosGetConfigOption("configDir");
      assert(cfg != NULL);
    
      if (cfg->cfgStatus <= TAOS_CFG_CSTATUS_OPTION) {
        tstrncpy(configDir, pStr, TSDB_FILENAME_LEN);
        cfg->cfgStatus = TAOS_CFG_CSTATUS_OPTION;
        tscInfo("set config file directory:%s", pStr);
      } else {
        tscWarn("config option:%s, input value:%s, is configured by %s, use %s", cfg->option, pStr,
                tsCfgStatusStr[cfg->cfgStatus], (char *)cfg->ptr);
      }
      break;

    case TSDB_OPTION_SHELL_ACTIVITY_TIMER:
      cfg = taosGetConfigOption("shellActivityTimer");
      assert(cfg != NULL);
    
      if (cfg->cfgStatus <= TAOS_CFG_CSTATUS_OPTION) {
        tsShellActivityTimer = atoi(pStr);
        if (tsShellActivityTimer < 1) tsShellActivityTimer = 1;
        if (tsShellActivityTimer > 3600) tsShellActivityTimer = 3600;
        cfg->cfgStatus = TAOS_CFG_CSTATUS_OPTION;
        tscInfo("set shellActivityTimer:%d", tsShellActivityTimer);
      } else {
        tscWarn("config option:%s, input value:%s, is configured by %s, use %d", cfg->option, pStr,
                tsCfgStatusStr[cfg->cfgStatus], *(int32_t *)cfg->ptr);
      }
      break;

    case TSDB_OPTION_LOCALE: {  // set locale
      cfg = taosGetConfigOption("locale");
      assert(cfg != NULL);
  
      size_t len = strlen(pStr);
      if (len == 0 || len > TSDB_LOCALE_LEN) {
        tscInfo("Invalid locale:%s, use default", pStr);
        return -1;
      }

      if (cfg->cfgStatus <= TAOS_CFG_CSTATUS_OPTION) {
        char sep = '.';

        if (strlen(tsLocale) == 0) { // locale does not set yet
          char* defaultLocale = setlocale(LC_CTYPE, "");
          tstrncpy(tsLocale, defaultLocale, TSDB_LOCALE_LEN);
        }

        // set the user specified locale
        char *locale = setlocale(LC_CTYPE, pStr);

        if (locale != NULL) {
          tscInfo("locale set, prev locale:%s, new locale:%s", tsLocale, locale);
          cfg->cfgStatus = TAOS_CFG_CSTATUS_OPTION;
        } else { // set the user-specified localed failed, use default LC_CTYPE as current locale
          locale = setlocale(LC_CTYPE, tsLocale);
          tscInfo("failed to set locale:%s, current locale:%s", pStr, tsLocale);
        }

        tstrncpy(tsLocale, locale, TSDB_LOCALE_LEN);

        char *charset = strrchr(tsLocale, sep);
        if (charset != NULL) {
          charset += 1;

          charset = taosCharsetReplace(charset);

          if (taosValidateEncodec(charset)) {
            if (strlen(tsCharset) == 0) {
              tscInfo("charset set:%s", charset);
            } else {
              tscInfo("charset changed from %s to %s", tsCharset, charset);
            }

            tstrncpy(tsCharset, charset, TSDB_LOCALE_LEN);
            cfg->cfgStatus = TAOS_CFG_CSTATUS_OPTION;

          } else {
            tscInfo("charset:%s is not valid in locale, charset remains:%s", charset, tsCharset);
          }

          free(charset);
        } else { // it may be windows system
          tscInfo("charset remains:%s", tsCharset);
        }
      } else {
        tscWarn("config option:%s, input value:%s, is configured by %s, use %s", cfg->option, pStr,
                tsCfgStatusStr[cfg->cfgStatus], (char *)cfg->ptr);
      }
      break;
    }

    case TSDB_OPTION_CHARSET: {
      /* set charset will override the value of charset, assigned during system locale changed */
      cfg = taosGetConfigOption("charset");
      assert(cfg != NULL);
      
      size_t len = strlen(pStr);
      if (len == 0 || len > TSDB_LOCALE_LEN) {
        tscInfo("failed to set charset:%s", pStr);
        return -1;
      }

      if (cfg->cfgStatus <= TAOS_CFG_CSTATUS_OPTION) {
        if (taosValidateEncodec(pStr)) {
          if (strlen(tsCharset) == 0) {
            tscInfo("charset is set:%s", pStr);
          } else {
            tscInfo("charset changed from %s to %s", tsCharset, pStr);
          }

          tstrncpy(tsCharset, pStr, TSDB_LOCALE_LEN);
          cfg->cfgStatus = TAOS_CFG_CSTATUS_OPTION;
        } else {
          tscInfo("charset:%s not valid", pStr);
        }
      } else {
        tscWarn("config option:%s, input value:%s, is configured by %s, use %s", cfg->option, pStr,
                tsCfgStatusStr[cfg->cfgStatus], (char *)cfg->ptr);
      }

      break;
    }

    case TSDB_OPTION_TIMEZONE:
      cfg = taosGetConfigOption("timezone");
      assert(cfg != NULL);
    
      if (cfg->cfgStatus <= TAOS_CFG_CSTATUS_OPTION) {
        tstrncpy(tsTimezone, pStr, TSDB_TIMEZONE_LEN);
        tsSetTimeZone();
        cfg->cfgStatus = TAOS_CFG_CSTATUS_OPTION;
        tscDebug("timezone set:%s, input:%s by taos_options", tsTimezone, pStr);
      } else {
        tscWarn("config option:%s, input value:%s, is configured by %s, use %s", cfg->option, pStr,
                tsCfgStatusStr[cfg->cfgStatus], (char *)cfg->ptr);
      }
      break;

    default:
      // TODO return the correct error code to client in the format for taos_errstr()
      tscError("Invalid option %d", option);
      return -1;
  }

  return 0;
}

int taos_options(TSDB_OPTION option, const void *arg, ...) {
  static int32_t lock = 0;

  for (int i = 1; atomic_val_compare_exchange_32(&lock, 0, 1) != 0; ++i) {
    if (i % 1000 == 0) {
      tscInfo("haven't acquire lock after spin %d times.", i);
      sched_yield();
    }
  }

  int ret = taos_options_imp(option, (const char*)arg);

  atomic_store_32(&lock, 0);
  return ret;
}<|MERGE_RESOLUTION|>--- conflicted
+++ resolved
@@ -42,12 +42,8 @@
 int tscNumOfThreads;
 
 static pthread_once_t tscinit = PTHREAD_ONCE_INIT;
-<<<<<<< HEAD
 static pthread_once_t tscexit = PTHREAD_ONCE_INIT;
-void taosInitNote(int numOfNoteLines, int maxNotes, char* lable);
-=======
->>>>>>> e8a3943e
-//void tscUpdateEpSet(void *ahandle, SRpcEpSet *pEpSet);
+void   taosInitNote(int numOfNoteLines, int maxNotes, char* lable);
 
 void tscCheckDiskUsage(void *UNUSED_PARAM(para), void* UNUSED_PARAM(param)) {
   taosGetDisk();
