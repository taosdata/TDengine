--- conflicted
+++ resolved
@@ -301,13 +301,8 @@
     pthread_mutex_destroy(&rpcObjMutex);
   }
 
-<<<<<<< HEAD
-=======
   pthread_mutex_destroy(&setConfMutex);
-  taosCacheCleanup(tscVgroupListBuf);
-  tscVgroupListBuf = NULL;
-
->>>>>>> b78fb511
+
   if (tscEmbedded == 0) {
     rpcCleanup();
     taosCloseLog();
