--- conflicted
+++ resolved
@@ -579,7 +579,6 @@
 
     char* src  = pCtx[k].pOutput;
     char* dst = pCtx[k].pOutput + pCtx[k].outputBytes;
-<<<<<<< HEAD
 
     // Let's start from the second row, as the first row has result value already.
     for (int32_t i = 1; i < numOfRows; ++i) {
@@ -616,44 +615,6 @@
       continue;
     }
 
-=======
-
-    // Let's start from the second row, as the first row has result value already.
-    for (int32_t i = 1; i < numOfRows; ++i) {
-      memcpy(dst, src, (size_t)pCtx[k].outputBytes);
-      dst += pCtx[k].outputBytes;
-    }
-  }
-}
-
-static void doMergeResultImpl(SMultiwayMergeInfo* pInfo, SQLFunctionCtx *pCtx, int32_t numOfExpr, int32_t rowIndex, char** pDataPtr) {
-  for (int32_t j = 0; j < numOfExpr; ++j) {
-    pCtx[j].pInput = pDataPtr[j] + pCtx[j].inputBytes * rowIndex;
-  }
-
-  for (int32_t j = 0; j < numOfExpr; ++j) {
-    int32_t functionId = pCtx[j].functionId;
-    if (functionId == TSDB_FUNC_TAG_DUMMY || functionId == TSDB_FUNC_TS_DUMMY) {
-      continue;
-    }
-
-    if (functionId < 0) {
-      SUdfInfo* pUdfInfo = taosArrayGet(pInfo->udfInfo, -1 * functionId - 1);
-      doInvokeUdf(pUdfInfo, &pCtx[j], 0, TSDB_UDF_FUNC_MERGE);
-    } else {
-      aAggs[functionId].mergeFunc(&pCtx[j]);
-    }
-  }
-}
-
-static void doFinalizeResultImpl(SMultiwayMergeInfo* pInfo, SQLFunctionCtx *pCtx, int32_t numOfExpr) {
-  for(int32_t j = 0; j < numOfExpr; ++j) {
-    int32_t functionId = pCtx[j].functionId;
-    if (functionId == TSDB_FUNC_TAG_DUMMY || functionId == TSDB_FUNC_TS_DUMMY) {
-      continue;
-    }
-
->>>>>>> 18bc5a0a
     if (functionId < 0) {
       SUdfInfo* pUdfInfo = taosArrayGet(pInfo->udfInfo, -1 * functionId - 1);
       doInvokeUdf(pUdfInfo, &pCtx[j], 0, TSDB_UDF_FUNC_FINALIZE);
@@ -987,10 +948,7 @@
 
   if (handleData) { // data in current group is all handled
     doFinalizeResultImpl(pAggInfo, pAggInfo->binfo.pCtx, pOperator->numOfOutput);
-<<<<<<< HEAD
-=======
-
->>>>>>> 18bc5a0a
+
     int32_t numOfRows = getNumOfResult(pOperator->pRuntimeEnv, pAggInfo->binfo.pCtx, pOperator->numOfOutput);
 
     pAggInfo->binfo.pRes->info.rows += numOfRows;
@@ -1058,11 +1016,7 @@
       }
 
       pInfo->capacity  = total;
-<<<<<<< HEAD
       pInfo->threshold = (int64_t)(total * 0.8);
-=======
-      pInfo->threshold = (int64_t) (total * 0.8);
->>>>>>> 18bc5a0a
     }
   }
 }
