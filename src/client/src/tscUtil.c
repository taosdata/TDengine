/*
 * Copyright (c) 2019 TAOS Data, Inc. <jhtao@taosdata.com>
 *
 * This program is free software: you can use, redistribute, and/or modify
 * it under the terms of the GNU Affero General Public License, version 3
 * or later ("AGPL"), as published by the Free Software Foundation.
 *
 * This program is distributed in the hope that it will be useful, but WITHOUT
 * ANY WARRANTY; without even the implied warranty of MERCHANTABILITY or
 * FITNESS FOR A PARTICULAR PURPOSE.
 *
 * You should have received a copy of the GNU Affero General Public License
 * along with this program. If not, see <http://www.gnu.org/licenses/>.
 */

#include "tscUtil.h"
#include "hash.h"
#include "os.h"
#include "qAst.h"
#include "taosmsg.h"
#include "tcache.h"
#include "tkey.h"
#include "tmd5.h"
#include "tscLocalMerge.h"
#include "tscLog.h"
#include "tscProfile.h"
#include "tscSubquery.h"
#include "tschemautil.h"
#include "tsclient.h"
#include "ttimer.h"
#include "ttokendef.h"

static void freeQueryInfoImpl(SQueryInfo* pQueryInfo);
static void clearAllTableMetaInfo(SQueryInfo* pQueryInfo, const char* address, bool removeFromCache);

SCond* tsGetSTableQueryCond(STagCond* pTagCond, uint64_t uid) {
  if (pTagCond->pCond == NULL) {
    return NULL;
  }
  
  size_t size = taosArrayGetSize(pTagCond->pCond);
  for (int32_t i = 0; i < size; ++i) {
    SCond* pCond = taosArrayGet(pTagCond->pCond, i);
    
    if (uid == pCond->uid) {
      return pCond;
    }
  }

  return NULL;
}

void tsSetSTableQueryCond(STagCond* pTagCond, uint64_t uid, SBufferWriter* bw) {
  if (tbufTell(bw) == 0) {
    return;
  }
  
  SCond cond = {
    .uid = uid,
    .len = (int32_t)(tbufTell(bw)),
    .cond = NULL,
  };
  
  cond.cond = tbufGetData(bw, true);
  
  if (pTagCond->pCond == NULL) {
    pTagCond->pCond = taosArrayInit(3, sizeof(SCond));
  }
  
  taosArrayPush(pTagCond->pCond, &cond);
}

bool tscQueryTags(SQueryInfo* pQueryInfo) {
  int32_t numOfCols = (int32_t) tscSqlExprNumOfExprs(pQueryInfo);
  for (int32_t i = 0; i < numOfCols; ++i) {
    SSqlExpr* pExpr = tscSqlExprGet(pQueryInfo, i);
    int32_t functId = pExpr->functionId;

    // "select count(tbname)" query
    if (functId == TSDB_FUNC_COUNT && pExpr->colInfo.colId == TSDB_TBNAME_COLUMN_INDEX) {
      continue;
    }

    if (functId != TSDB_FUNC_TAGPRJ && functId != TSDB_FUNC_TID_TAG) {
      return false;
    }
  }

  return true;
}

// todo refactor, extract methods and move the common module
void tscGetDBInfoFromTableFullName(char* tableId, char* db) {
  char* st = strstr(tableId, TS_PATH_DELIMITER);
  if (st != NULL) {
    char* end = strstr(st + 1, TS_PATH_DELIMITER);
    if (end != NULL) {
      memcpy(db, tableId, (end - tableId));
      db[end - tableId] = 0;
      return;
    }
  }

  db[0] = 0;
}

bool tscIsTwoStageSTableQuery(SQueryInfo* pQueryInfo, int32_t tableIndex) {
  if (pQueryInfo == NULL) {
    return false;
  }

  STableMetaInfo* pTableMetaInfo = tscGetMetaInfo(pQueryInfo, tableIndex);
  if (pTableMetaInfo == NULL) {
    return false;
  }
  
  // for select query super table, the super table vgroup list can not be null in any cases.
  // if (pQueryInfo->command == TSDB_SQL_SELECT && UTIL_TABLE_IS_SUPER_TABLE(pTableMetaInfo)) {
  //   assert(pTableMetaInfo->vgroupList != NULL);
  // }
  
  if ((pQueryInfo->type & TSDB_QUERY_TYPE_FREE_RESOURCE) == TSDB_QUERY_TYPE_FREE_RESOURCE) {
    return false;
  }

  // for ordered projection query, iterate all qualified vnodes sequentially
  if (tscNonOrderedProjectionQueryOnSTable(pQueryInfo, tableIndex)) {
    return false;
  }

  if (!TSDB_QUERY_HAS_TYPE(pQueryInfo->type, TSDB_QUERY_TYPE_STABLE_SUBQUERY) && pQueryInfo->command == TSDB_SQL_SELECT) {
    return UTIL_TABLE_IS_SUPER_TABLE(pTableMetaInfo);
  }

  return false;
}

bool tscIsProjectionQueryOnSTable(SQueryInfo* pQueryInfo, int32_t tableIndex) {
  STableMetaInfo* pTableMetaInfo = tscGetMetaInfo(pQueryInfo, tableIndex);
  
  /*
   * In following cases, return false for non ordered project query on super table
   * 1. failed to get tableMeta from server; 2. not a super table; 3. limitation is 0;
   * 4. show queries, instead of a select query
   */
  size_t numOfExprs = tscSqlExprNumOfExprs(pQueryInfo);
  if (pTableMetaInfo == NULL || !UTIL_TABLE_IS_SUPER_TABLE(pTableMetaInfo) ||
      pQueryInfo->command == TSDB_SQL_RETRIEVE_EMPTY_RESULT || numOfExprs == 0) {
    return false;
  }
  
  for (int32_t i = 0; i < numOfExprs; ++i) {
    int32_t functionId = tscSqlExprGet(pQueryInfo, i)->functionId;

    if (functionId != TSDB_FUNC_PRJ &&
        functionId != TSDB_FUNC_TAGPRJ &&
        functionId != TSDB_FUNC_TAG &&
        functionId != TSDB_FUNC_TS &&
        functionId != TSDB_FUNC_ARITHM &&
        functionId != TSDB_FUNC_TS_COMP &&
        functionId != TSDB_FUNC_TID_TAG) {
      return false;
    }
  }
  
  return true;
}

// not order by timestamp projection query on super table
bool tscNonOrderedProjectionQueryOnSTable(SQueryInfo* pQueryInfo, int32_t tableIndex) {
  if (!tscIsProjectionQueryOnSTable(pQueryInfo, tableIndex)) {
    return false;
  }
  
  // order by columnIndex exists, not a non-ordered projection query
  return pQueryInfo->order.orderColId < 0;
}

bool tscOrderedProjectionQueryOnSTable(SQueryInfo* pQueryInfo, int32_t tableIndex) {
  if (!tscIsProjectionQueryOnSTable(pQueryInfo, tableIndex)) {
    return false;
  }
  
  // order by columnIndex exists, a non-ordered projection query
  return pQueryInfo->order.orderColId >= 0;
}

bool tscIsProjectionQuery(SQueryInfo* pQueryInfo) {
  size_t size = tscSqlExprNumOfExprs(pQueryInfo);

  for (int32_t i = 0; i < size; ++i) {
    int32_t functionId = tscSqlExprGet(pQueryInfo, i)->functionId;

    if (functionId != TSDB_FUNC_PRJ && functionId != TSDB_FUNC_TAGPRJ && functionId != TSDB_FUNC_TAG &&
        functionId != TSDB_FUNC_TS && functionId != TSDB_FUNC_ARITHM) {
      return false;
    }
  }

  return true;
}

bool tscIsPointInterpQuery(SQueryInfo* pQueryInfo) {
  size_t size = tscSqlExprNumOfExprs(pQueryInfo);
  for (int32_t i = 0; i < size; ++i) {
    SSqlExpr* pExpr = tscSqlExprGet(pQueryInfo, i);
    assert(pExpr != NULL);

    int32_t functionId = pExpr->functionId;
    if (functionId == TSDB_FUNC_TAG) {
      continue;
    }

    if (functionId != TSDB_FUNC_INTERP) {
      return false;
    }
  }

  return true;
}

bool tscIsSecondStageQuery(SQueryInfo* pQueryInfo) {
  if (tscIsProjectionQuery(pQueryInfo)) {
    return false;
  }

  size_t numOfOutput = tscNumOfFields(pQueryInfo);
  for(int32_t i = 0; i < numOfOutput; ++i) {
    SExprInfo* pExprInfo = tscFieldInfoGetInternalField(&pQueryInfo->fieldsInfo, i)->pArithExprInfo;
    if (pExprInfo != NULL) {
      return true;
    }
  }

  return false;
}

bool tscIsTWAQuery(SQueryInfo* pQueryInfo) {
  size_t numOfExprs = tscSqlExprNumOfExprs(pQueryInfo);
  for (int32_t i = 0; i < numOfExprs; ++i) {
    SSqlExpr* pExpr = tscSqlExprGet(pQueryInfo, i);
    if (pExpr == NULL) {
      continue;
    }

    int32_t functionId = pExpr->functionId;
    if (functionId == TSDB_FUNC_TWA) {
      return true;
    }
  }

  return false;
}

void tscClearInterpInfo(SQueryInfo* pQueryInfo) {
  if (!tscIsPointInterpQuery(pQueryInfo)) {
    return;
  }

  pQueryInfo->fillType = TSDB_FILL_NONE;
  tfree(pQueryInfo->fillVal);
}

int32_t tscCreateResPointerInfo(SSqlRes* pRes, SQueryInfo* pQueryInfo) {
  if (pRes->tsrow == NULL) {
    pRes->numOfCols = pQueryInfo->fieldsInfo.numOfOutput;

    pRes->tsrow  = calloc(pRes->numOfCols, POINTER_BYTES);
    pRes->urow   = calloc(pRes->numOfCols, POINTER_BYTES);
    pRes->length = calloc(pRes->numOfCols, sizeof(int32_t));
    pRes->buffer = calloc(pRes->numOfCols, POINTER_BYTES);

    // not enough memory
    if (pRes->tsrow == NULL  || pRes->urow == NULL || pRes->length == NULL || (pRes->buffer == NULL && pRes->numOfCols > 0)) {
      tfree(pRes->tsrow);
      tfree(pRes->urow);
      tfree(pRes->length);
      tfree(pRes->buffer);

      pRes->code = TSDB_CODE_TSC_OUT_OF_MEMORY;
      return pRes->code;
    }
  }

  return TSDB_CODE_SUCCESS;
}

void tscSetResRawPtr(SSqlRes* pRes, SQueryInfo* pQueryInfo) {
  assert(pRes->numOfCols > 0);

  int32_t offset = 0;

  for (int32_t i = 0; i < pRes->numOfCols; ++i) {
    SInternalField* pInfo = (SInternalField*)TARRAY_GET_ELEM(pQueryInfo->fieldsInfo.internalField, i);

    pRes->urow[i] = pRes->data + offset * pRes->numOfRows;
    pRes->length[i] = pInfo->field.bytes;

    offset += pInfo->field.bytes;

    // generated the user-defined column result
    if (pInfo->pSqlExpr != NULL && TSDB_COL_IS_UD_COL(pInfo->pSqlExpr->colInfo.flag)) {
      if (pInfo->pSqlExpr->param[1].nType == TSDB_DATA_TYPE_NULL) {
        setNullN(pRes->urow[i], pInfo->field.type, pInfo->field.bytes, (int32_t) pRes->numOfRows);
      } else {
        if (pInfo->field.type == TSDB_DATA_TYPE_NCHAR || pInfo->field.type == TSDB_DATA_TYPE_BINARY) {
          assert(pInfo->pSqlExpr->param[1].nLen <= pInfo->field.bytes);

          for (int32_t k = 0; k < pRes->numOfRows; ++k) {
            char* p = ((char**)pRes->urow)[i] + k * pInfo->field.bytes;

            memcpy(varDataVal(p), pInfo->pSqlExpr->param[1].pz, pInfo->pSqlExpr->param[1].nLen);
            varDataSetLen(p, pInfo->pSqlExpr->param[1].nLen);
          }
        } else {
          for (int32_t k = 0; k < pRes->numOfRows; ++k) {
            char* p = ((char**)pRes->urow)[i] + k * pInfo->field.bytes;
            memcpy(p, &pInfo->pSqlExpr->param[1].i64Key, pInfo->field.bytes);
          }
        }
      }

    } else if (pInfo->field.type == TSDB_DATA_TYPE_NCHAR) {
      // convert unicode to native code in a temporary buffer extra one byte for terminated symbol
      pRes->buffer[i] = realloc(pRes->buffer[i], pInfo->field.bytes * pRes->numOfRows);

      // string terminated char for binary data
      memset(pRes->buffer[i], 0, pInfo->field.bytes * pRes->numOfRows);

      char* p = pRes->urow[i];
      for (int32_t k = 0; k < pRes->numOfRows; ++k) {
        char* dst = pRes->buffer[i] + k * pInfo->field.bytes;

        if (isNull(p, TSDB_DATA_TYPE_NCHAR)) {
          memcpy(dst, p, varDataTLen(p));
        } else {
          int32_t length = taosUcs4ToMbs(varDataVal(p), varDataLen(p), varDataVal(dst));
          varDataSetLen(dst, length);

          if (length == 0) {
            tscError("charset:%s to %s. val:%s convert failed.", DEFAULT_UNICODE_ENCODEC, tsCharset, (char*)p);
          }
        }

        p += pInfo->field.bytes;
      }

      memcpy(pRes->urow[i], pRes->buffer[i], pInfo->field.bytes * pRes->numOfRows);
    }
  }
}

static void tscDestroyResPointerInfo(SSqlRes* pRes) {
  if (pRes->buffer != NULL) { // free all buffers containing the multibyte string
    for (int i = 0; i < pRes->numOfCols; i++) {
      tfree(pRes->buffer[i]);
    }
    
    pRes->numOfCols = 0;
  }
  
  tfree(pRes->pRsp);

  tfree(pRes->tsrow);
  tfree(pRes->length);
  tfree(pRes->buffer);
  tfree(pRes->urow);

  tfree(pRes->pGroupRec);
  tfree(pRes->pColumnIndex);

  if (pRes->pArithSup != NULL) {
    tfree(pRes->pArithSup->data);
    tfree(pRes->pArithSup);
  }
  
  pRes->data = NULL;  // pRes->data points to the buffer of pRsp, no need to free
}

static void tscFreeQueryInfo(SSqlCmd* pCmd, bool removeFromCache) {
  if (pCmd == NULL || pCmd->numOfClause == 0) {
    return;
  }
  
  for (int32_t i = 0; i < pCmd->numOfClause; ++i) {
    char* addr = (char*)pCmd - offsetof(SSqlObj, cmd);
    SQueryInfo* pQueryInfo = tscGetQueryInfoDetail(pCmd, i);
    
    freeQueryInfoImpl(pQueryInfo);
    clearAllTableMetaInfo(pQueryInfo, (const char*)addr, removeFromCache);
    tfree(pQueryInfo);
  }
  
  pCmd->numOfClause = 0;
  tfree(pCmd->pQueryInfo);
}

void tscResetSqlCmdObj(SSqlCmd* pCmd, bool removeFromCache) {
  pCmd->command   = 0;
  pCmd->numOfCols = 0;
  pCmd->count     = 0;
  pCmd->curSql    = NULL;
  pCmd->msgType   = 0;
  pCmd->parseFinished = 0;
  pCmd->autoCreated = 0;
  
  taosHashCleanup(pCmd->pTableList);
  pCmd->pTableList = NULL;
  
  pCmd->pDataBlocks = tscDestroyBlockArrayList(pCmd->pDataBlocks);

  tscFreeQueryInfo(pCmd, removeFromCache);
}

void tscFreeSqlResult(SSqlObj* pSql) {
  tscDestroyLocalReducer(pSql);
  
  SSqlRes* pRes = &pSql->res;
  tscDestroyResPointerInfo(pRes);
  
  memset(&pSql->res, 0, sizeof(SSqlRes));
}

static void tscFreeSubobj(SSqlObj* pSql) {
  if (pSql->subState.numOfSub == 0) {
    return;
  }

  tscDebug("%p start to free sub SqlObj, numOfSub:%d", pSql, pSql->subState.numOfSub);

  for(int32_t i = 0; i < pSql->subState.numOfSub; ++i) {
    tscDebug("%p free sub SqlObj:%p, index:%d", pSql, pSql->pSubs[i], i);
    taos_free_result(pSql->pSubs[i]);
    pSql->pSubs[i] = NULL;
  }

  pSql->subState.numOfSub = 0;
}

/**
 * The free operation will cause the pSql to be removed from hash table and free it in
 * the function of processmsgfromserver is impossible in this case, since it will fail
 * to retrieve pSqlObj in hashtable.
 *
 * @param pSql
 */
void tscFreeRegisteredSqlObj(void *pSql) {
  assert(pSql != NULL);

  SSqlObj* p = *(SSqlObj**)pSql;
  STscObj* pTscObj = p->pTscObj;

  assert(p->self != 0);
  tscFreeSqlObj(p);

  int32_t ref = T_REF_DEC(pTscObj);
  assert(ref >= 0);

  tscDebug("%p free sqlObj completed, tscObj:%p ref:%d", p, pTscObj, ref);
  if (ref == 0) {
    tscDebug("%p all sqlObj freed, free tscObj:%p", p, pTscObj);
    taosRemoveRef(tscRefId, pTscObj->rid);
  }
}

void tscFreeTableMetaHelper(void *pTableMeta) {
  STableMeta* p = (STableMeta*) pTableMeta;

  int32_t numOfEps = p->vgroupInfo.numOfEps;
  assert(numOfEps >= 0 && numOfEps <= TSDB_MAX_REPLICA);

  for(int32_t i = 0; i < numOfEps; ++i) {
    tfree(p->vgroupInfo.epAddr[i].fqdn);
  }

  int32_t numOfEps1 = p->corVgroupInfo.numOfEps;
  assert(numOfEps1 >= 0 && numOfEps1 <= TSDB_MAX_REPLICA);

  for(int32_t i = 0; i < numOfEps1; ++i) {
    tfree(p->corVgroupInfo.epAddr[i].fqdn);
  }
}

void tscFreeSqlObj(SSqlObj* pSql) {
  if (pSql == NULL || pSql->signature != pSql) {
    return;
  }

  tscDebug("%p start to free sqlObj", pSql);

  pSql->res.code = TSDB_CODE_TSC_QUERY_CANCELLED;

  tscFreeSubobj(pSql);

  SSqlCmd* pCmd = &pSql->cmd;
  int32_t cmd = pCmd->command;
  if (cmd < TSDB_SQL_INSERT || cmd == TSDB_SQL_RETRIEVE_LOCALMERGE || cmd == TSDB_SQL_RETRIEVE_EMPTY_RESULT ||
      cmd == TSDB_SQL_TABLE_JOIN_RETRIEVE) {
    tscRemoveFromSqlList(pSql);
  }

  pSql->signature = NULL;
  pSql->fp = NULL;
  tfree(pSql->sqlstr);

  tfree(pSql->pSubs);
  pSql->subState.numOfSub = 0;
  pSql->self = 0;

  tscFreeSqlResult(pSql);
  tscResetSqlCmdObj(pCmd, false);

  tfree(pCmd->pTagData);
  
  memset(pCmd->payload, 0, (size_t)pCmd->allocSize);
  tfree(pCmd->payload);
  pCmd->allocSize = 0;
  
  tsem_destroy(&pSql->rspSem);
  free(pSql);
}

void tscDestroyDataBlock(STableDataBlocks* pDataBlock) {
  if (pDataBlock == NULL) {
    return;
  }

  tfree(pDataBlock->pData);
  tfree(pDataBlock->params);

  // free the refcount for metermeta
  taosCacheRelease(pDataBlock->pTableMeta);
  pDataBlock->pTableMeta = NULL;

  tfree(pDataBlock);
}

SParamInfo* tscAddParamToDataBlock(STableDataBlocks* pDataBlock, char type, uint8_t timePrec, int16_t bytes,
                                   uint32_t offset) {
  uint32_t needed = pDataBlock->numOfParams + 1;
  if (needed > pDataBlock->numOfAllocedParams) {
    needed *= 2;
    void* tmp = realloc(pDataBlock->params, needed * sizeof(SParamInfo));
    if (tmp == NULL) {
      return NULL;
    }
    pDataBlock->params = (SParamInfo*)tmp;
    pDataBlock->numOfAllocedParams = needed;
  }

  SParamInfo* param = pDataBlock->params + pDataBlock->numOfParams;
  param->idx = -1;
  param->type = type;
  param->timePrec = timePrec;
  param->bytes = bytes;
  param->offset = offset;

  ++pDataBlock->numOfParams;
  return param;
}

void*  tscDestroyBlockArrayList(SArray* pDataBlockList) {
  if (pDataBlockList == NULL) {
    return NULL;
  }

  size_t size = taosArrayGetSize(pDataBlockList);
  for (int32_t i = 0; i < size; i++) {
    void* d = taosArrayGetP(pDataBlockList, i);
    tscDestroyDataBlock(d);
  }

  taosArrayDestroy(pDataBlockList);
  return NULL;
}

int32_t tscCopyDataBlockToPayload(SSqlObj* pSql, STableDataBlocks* pDataBlock) {
  SSqlCmd* pCmd = &pSql->cmd;
  assert(pDataBlock->pTableMeta != NULL);

  pCmd->numOfTablesInSubmit = pDataBlock->numOfTables;

  assert(pCmd->numOfClause == 1);
  STableMetaInfo* pTableMetaInfo = tscGetTableMetaInfoFromCmd(pCmd, pCmd->clauseIndex, 0);

  // set the correct table meta object, the table meta has been locked in pDataBlocks, so it must be in the cache
  if (pTableMetaInfo->pTableMeta != pDataBlock->pTableMeta) {
    tstrncpy(pTableMetaInfo->name, pDataBlock->tableId, sizeof(pTableMetaInfo->name));

    taosCacheRelease(pTableMetaInfo->pTableMeta);
    pTableMetaInfo->pTableMeta = NULL;

    pTableMetaInfo->pTableMeta = taosCacheTransfer((void**)&pDataBlock->pTableMeta);
  } else {
    assert(strncmp(pTableMetaInfo->name, pDataBlock->tableId, tListLen(pDataBlock->tableId)) == 0);
  }

  /*
   * the submit message consists of : [RPC header|message body|digest]
   * the dataBlock only includes the RPC Header buffer and actual submit message body, space for digest needs
   * additional space.
   */
  int ret = tscAllocPayload(pCmd, pDataBlock->size + 100);
  if (TSDB_CODE_SUCCESS != ret) {
    return ret;
  }

  assert(pDataBlock->size <= pDataBlock->nAllocSize);
  memcpy(pCmd->payload, pDataBlock->pData, pDataBlock->size);

  /*
   * the payloadLen should be actual message body size
   * the old value of payloadLen is the allocated payload size
   */
  pCmd->payloadLen = pDataBlock->size;

  assert(pCmd->allocSize >= (uint32_t)(pCmd->payloadLen + 100) && pCmd->payloadLen > 0);
  return TSDB_CODE_SUCCESS;
}

/**
 * create the in-memory buffer for each table to keep the submitted data block
 * @param initialSize
 * @param rowSize
 * @param startOffset
 * @param name
 * @param dataBlocks
 * @return
 */
int32_t tscCreateDataBlock(size_t initialSize, int32_t rowSize, int32_t startOffset, const char* name,
                           STableMeta* pTableMeta, STableDataBlocks** dataBlocks) {
  STableDataBlocks* dataBuf = (STableDataBlocks*)calloc(1, sizeof(STableDataBlocks));
  if (dataBuf == NULL) {
    tscError("failed to allocated memory, reason:%s", strerror(errno));
    return TSDB_CODE_TSC_OUT_OF_MEMORY;
  }

  dataBuf->nAllocSize = (uint32_t)initialSize;
  dataBuf->headerSize = startOffset; // the header size will always be the startOffset value, reserved for the subumit block header
  if (dataBuf->nAllocSize <= dataBuf->headerSize) {
    dataBuf->nAllocSize = dataBuf->headerSize*2;
  }
  
  dataBuf->pData = calloc(1, dataBuf->nAllocSize);
  if (dataBuf->pData == NULL) {
    tscError("failed to allocated memory, reason:%s", strerror(errno));
    tfree(dataBuf);
    return TSDB_CODE_TSC_OUT_OF_MEMORY;
  }

  dataBuf->ordered = true;
  dataBuf->prevTS = INT64_MIN;

  dataBuf->rowSize = rowSize;
  dataBuf->size = startOffset;
  dataBuf->tsSource = -1;

  tstrncpy(dataBuf->tableId, name, sizeof(dataBuf->tableId));

  /*
   * The table meta may be released since the table meta cache are completed clean by other thread
   * due to operation such as drop database. So here we add the reference count directly instead of invoke
   * taosGetDataFromCache, which may return NULL value.
   */
  dataBuf->pTableMeta = taosCacheAcquireByData(pTableMeta);
  assert(initialSize > 0 && pTableMeta != NULL && dataBuf->pTableMeta != NULL);

  *dataBlocks = dataBuf;
  return TSDB_CODE_SUCCESS;
}

int32_t tscGetDataBlockFromList(void* pHashList, SArray* pDataBlockList, int64_t id, int32_t size,
                                int32_t startOffset, int32_t rowSize, const char* tableId, STableMeta* pTableMeta,
                                STableDataBlocks** dataBlocks) {
  *dataBlocks = NULL;

  STableDataBlocks** t1 = (STableDataBlocks**)taosHashGet(pHashList, (const char*)&id, sizeof(id));
  if (t1 != NULL) {
    *dataBlocks = *t1;
  }

  if (*dataBlocks == NULL) {
    int32_t ret = tscCreateDataBlock((size_t)size, rowSize, startOffset, tableId, pTableMeta, dataBlocks);
    if (ret != TSDB_CODE_SUCCESS) {
      return ret;
    }

    taosHashPut(pHashList, (const char*)&id, sizeof(int64_t), (char*)dataBlocks, POINTER_BYTES);
    taosArrayPush(pDataBlockList, dataBlocks);
  }

  return TSDB_CODE_SUCCESS;
}

static int trimDataBlock(void* pDataBlock, STableDataBlocks* pTableDataBlock, bool includeSchema) {
  // TODO: optimize this function, handle the case while binary is not presented
  STableMeta*   pTableMeta = pTableDataBlock->pTableMeta;
  STableComInfo tinfo = tscGetTableInfo(pTableMeta);
  SSchema*      pSchema = tscGetTableSchema(pTableMeta);

  SSubmitBlk* pBlock = pDataBlock;
  memcpy(pDataBlock, pTableDataBlock->pData, sizeof(SSubmitBlk));
  pDataBlock = (char*)pDataBlock + sizeof(SSubmitBlk);

  int32_t flen = 0;  // original total length of row

  // schema needs to be included into the submit data block
  if (includeSchema) {
    int32_t numOfCols = tscGetNumOfColumns(pTableDataBlock->pTableMeta);
    for(int32_t j = 0; j < numOfCols; ++j) {
      STColumn* pCol = (STColumn*) pDataBlock;
      pCol->colId = htons(pSchema[j].colId);
      pCol->type  = pSchema[j].type;
      pCol->bytes = htons(pSchema[j].bytes);
      pCol->offset = 0;

      pDataBlock = (char*)pDataBlock + sizeof(STColumn);
      flen += TYPE_BYTES[pSchema[j].type];
    }

    int32_t schemaSize = sizeof(STColumn) * numOfCols;
    pBlock->schemaLen = schemaSize;
  } else {
    for (int32_t j = 0; j < tinfo.numOfColumns; ++j) {
      flen += TYPE_BYTES[pSchema[j].type];
    }

    pBlock->schemaLen = 0;
  }

  char* p = pTableDataBlock->pData + sizeof(SSubmitBlk);
  pBlock->dataLen = 0;
  int32_t numOfRows = htons(pBlock->numOfRows);
  
  for (int32_t i = 0; i < numOfRows; ++i) {
    SDataRow trow = (SDataRow) pDataBlock;
    dataRowSetLen(trow, (uint16_t)(TD_DATA_ROW_HEAD_SIZE + flen));
    dataRowSetVersion(trow, pTableMeta->sversion);

    int toffset = 0;
    for (int32_t j = 0; j < tinfo.numOfColumns; j++) {
      tdAppendColVal(trow, p, pSchema[j].type, pSchema[j].bytes, toffset);
      toffset += TYPE_BYTES[pSchema[j].type];
      p += pSchema[j].bytes;
    }

    pDataBlock = (char*)pDataBlock + dataRowLen(trow);
    pBlock->dataLen += dataRowLen(trow);
  }

  int32_t len = pBlock->dataLen + pBlock->schemaLen;
  pBlock->dataLen = htonl(pBlock->dataLen);
  pBlock->schemaLen = htonl(pBlock->schemaLen);

  return len;
}

static int32_t getRowExpandSize(STableMeta* pTableMeta) {
  int32_t result = TD_DATA_ROW_HEAD_SIZE;
  int32_t columns = tscGetNumOfColumns(pTableMeta);
  SSchema* pSchema = tscGetTableSchema(pTableMeta);
  for(int32_t i = 0; i < columns; i++) {
    if (IS_VAR_DATA_TYPE((pSchema + i)->type)) {
      result += TYPE_BYTES[TSDB_DATA_TYPE_BINARY];
    }
  }
  return result;
}

int32_t tscMergeTableDataBlocks(SSqlObj* pSql, SArray* pTableDataBlockList) {
  SSqlCmd* pCmd = &pSql->cmd;

  void* pVnodeDataBlockHashList = taosHashInit(128, taosGetDefaultHashFunction(TSDB_DATA_TYPE_BIGINT), true, false);
  SArray* pVnodeDataBlockList = taosArrayInit(8, POINTER_BYTES);

  size_t total = taosArrayGetSize(pTableDataBlockList);
  for (int32_t i = 0; i < total; ++i) {
    // the maximum expanded size in byte when a row-wise data is converted to SDataRow format
    STableDataBlocks* pOneTableBlock = taosArrayGetP(pTableDataBlockList, i);
    int32_t expandSize = getRowExpandSize(pOneTableBlock->pTableMeta);
    STableDataBlocks* dataBuf = NULL;
    
    int32_t ret =
        tscGetDataBlockFromList(pVnodeDataBlockHashList, pVnodeDataBlockList, pOneTableBlock->vgId, TSDB_PAYLOAD_SIZE,
                                tsInsertHeadSize, 0, pOneTableBlock->tableId, pOneTableBlock->pTableMeta, &dataBuf);
    if (ret != TSDB_CODE_SUCCESS) {
      tscError("%p failed to prepare the data block buffer for merging table data, code:%d", pSql, ret);
      taosHashCleanup(pVnodeDataBlockHashList);
      tscDestroyBlockArrayList(pVnodeDataBlockList);
      return ret;
    }

    SSubmitBlk* pBlocks = (SSubmitBlk*) pOneTableBlock->pData;
    int64_t destSize = dataBuf->size + pOneTableBlock->size + pBlocks->numOfRows * expandSize + sizeof(STColumn) * tscGetNumOfColumns(pOneTableBlock->pTableMeta);

    if (dataBuf->nAllocSize < destSize) {
      while (dataBuf->nAllocSize < destSize) {
        dataBuf->nAllocSize = (uint32_t)(dataBuf->nAllocSize * 1.5);
      }

      char* tmp = realloc(dataBuf->pData, dataBuf->nAllocSize);
      if (tmp != NULL) {
        dataBuf->pData = tmp;
        memset(dataBuf->pData + dataBuf->size, 0, dataBuf->nAllocSize - dataBuf->size);
      } else {  // failed to allocate memory, free already allocated memory and return error code
        tscError("%p failed to allocate memory for merging submit block, size:%d", pSql, dataBuf->nAllocSize);

        taosHashCleanup(pVnodeDataBlockHashList);
        tscDestroyBlockArrayList(pVnodeDataBlockList);
        tfree(dataBuf->pData);

        return TSDB_CODE_TSC_OUT_OF_MEMORY;
      }
    }

    tscSortRemoveDataBlockDupRows(pOneTableBlock);
    char* ekey = (char*)pBlocks->data + pOneTableBlock->rowSize*(pBlocks->numOfRows-1);
    
    tscDebug("%p tableId:%s, sid:%d rows:%d sversion:%d skey:%" PRId64 ", ekey:%" PRId64, pSql, pOneTableBlock->tableId,
        pBlocks->tid, pBlocks->numOfRows, pBlocks->sversion, GET_INT64_VAL(pBlocks->data), GET_INT64_VAL(ekey));

    int32_t len = pBlocks->numOfRows * (pOneTableBlock->rowSize + expandSize) + sizeof(STColumn) * tscGetNumOfColumns(pOneTableBlock->pTableMeta);

    pBlocks->tid = htonl(pBlocks->tid);
    pBlocks->uid = htobe64(pBlocks->uid);
    pBlocks->sversion = htonl(pBlocks->sversion);
    pBlocks->numOfRows = htons(pBlocks->numOfRows);
    pBlocks->schemaLen = 0;

    // erase the empty space reserved for binary data
    int32_t finalLen = trimDataBlock(dataBuf->pData + dataBuf->size, pOneTableBlock, pCmd->submitSchema);
    assert(finalLen <= len);

    dataBuf->size += (finalLen + sizeof(SSubmitBlk));
    assert(dataBuf->size <= dataBuf->nAllocSize);

    // the length does not include the SSubmitBlk structure
    pBlocks->dataLen = htonl(finalLen);
    dataBuf->numOfTables += 1;
  }

  tscDestroyBlockArrayList(pTableDataBlockList);

  // free the table data blocks;
  pCmd->pDataBlocks = pVnodeDataBlockList;

//  tscFreeUnusedDataBlocks(pCmd->pDataBlocks);
  taosHashCleanup(pVnodeDataBlockHashList);

  return TSDB_CODE_SUCCESS;
}

// TODO: all subqueries should be freed correctly before close this connection.
void tscCloseTscObj(void *param) {
  STscObj *pObj = param;

  pObj->signature = NULL;
  taosTmrStopA(&(pObj->pTimer));

  void* p = pObj->pDnodeConn;
  if (pObj->pDnodeConn != NULL) {
    rpcClose(pObj->pDnodeConn);
    pObj->pDnodeConn = NULL;
  }

  pthread_mutex_destroy(&pObj->mutex);

  tscDebug("%p DB connection is closed, dnodeConn:%p", pObj, p);
  tfree(pObj);
}

bool tscIsInsertData(char* sqlstr) {
  int32_t index = 0;

  do {
    SStrToken t0 = tStrGetToken(sqlstr, &index, false, 0, NULL);
    if (t0.type != TK_LP) {
      return t0.type == TK_INSERT || t0.type == TK_IMPORT;
    }
  } while (1);
}

int tscAllocPayload(SSqlCmd* pCmd, int size) {
  assert(size > 0);

  if (pCmd->payload == NULL) {
    assert(pCmd->allocSize == 0);

    pCmd->payload = (char*)calloc(1, size);
    if (pCmd->payload == NULL) return TSDB_CODE_TSC_OUT_OF_MEMORY;
    pCmd->allocSize = size;
  } else {
    if (pCmd->allocSize < (uint32_t)size) {
      char* b = realloc(pCmd->payload, size);
      if (b == NULL) return TSDB_CODE_TSC_OUT_OF_MEMORY;
      pCmd->payload = b;
      pCmd->allocSize = size;
    }
    
    memset(pCmd->payload, 0, pCmd->allocSize);
  }

  assert(pCmd->allocSize >= (uint32_t)size);
  return TSDB_CODE_SUCCESS;
}

TAOS_FIELD tscCreateField(int8_t type, const char* name, int16_t bytes) {
  TAOS_FIELD f = { .type = type, .bytes = bytes, };
  tstrncpy(f.name, name, sizeof(f.name));
  return f;
}

SInternalField* tscFieldInfoAppend(SFieldInfo* pFieldInfo, TAOS_FIELD* pField) {
  assert(pFieldInfo != NULL);
  pFieldInfo->numOfOutput++;
  
  struct SInternalField info = {
    .pSqlExpr = NULL,
    .pArithExprInfo = NULL,
    .visible = true,
  };

  info.field = *pField;
  return taosArrayPush(pFieldInfo->internalField, &info);
}

SInternalField* tscFieldInfoInsert(SFieldInfo* pFieldInfo, int32_t index, TAOS_FIELD* field) {
  pFieldInfo->numOfOutput++;
  struct SInternalField info = {
      .pSqlExpr = NULL,
      .pArithExprInfo = NULL,
      .visible = true,
  };

  info.field = *field;
  return taosArrayInsert(pFieldInfo->internalField, index, &info);
}

void tscFieldInfoUpdateOffset(SQueryInfo* pQueryInfo) {
  size_t numOfExprs = tscSqlExprNumOfExprs(pQueryInfo);
  
  SSqlExpr* pExpr = taosArrayGetP(pQueryInfo->exprList, 0);
  pExpr->offset = 0;

  for (int32_t i = 1; i < numOfExprs; ++i) {
    SSqlExpr* prev = taosArrayGetP(pQueryInfo->exprList, i - 1);
    SSqlExpr* p = taosArrayGetP(pQueryInfo->exprList, i);

    p->offset = prev->offset + prev->resBytes;
  }
}

SInternalField* tscFieldInfoGetInternalField(SFieldInfo* pFieldInfo, int32_t index) {
  assert(index < pFieldInfo->numOfOutput);
  return TARRAY_GET_ELEM(pFieldInfo->internalField, index);
}

TAOS_FIELD* tscFieldInfoGetField(SFieldInfo* pFieldInfo, int32_t index) {
  assert(index < pFieldInfo->numOfOutput);
  return &((SInternalField*)TARRAY_GET_ELEM(pFieldInfo->internalField, index))->field;
}

int16_t tscFieldInfoGetOffset(SQueryInfo* pQueryInfo, int32_t index) {
  SInternalField* pInfo = tscFieldInfoGetInternalField(&pQueryInfo->fieldsInfo, index);
  assert(pInfo != NULL && pInfo->pSqlExpr != NULL);

  return pInfo->pSqlExpr->offset;
}

int32_t tscFieldInfoCompare(const SFieldInfo* pFieldInfo1, const SFieldInfo* pFieldInfo2) {
  assert(pFieldInfo1 != NULL && pFieldInfo2 != NULL);

  if (pFieldInfo1->numOfOutput != pFieldInfo2->numOfOutput) {
    return pFieldInfo1->numOfOutput - pFieldInfo2->numOfOutput;
  }

  for (int32_t i = 0; i < pFieldInfo1->numOfOutput; ++i) {
    TAOS_FIELD* pField1 = tscFieldInfoGetField((SFieldInfo*) pFieldInfo1, i);
    TAOS_FIELD* pField2 = tscFieldInfoGetField((SFieldInfo*) pFieldInfo2, i);

    if (pField1->type != pField2->type ||
        pField1->bytes != pField2->bytes ||
        strcasecmp(pField1->name, pField2->name) != 0) {
      return 1;
    }
  }

  return 0;
}

int32_t tscGetResRowLength(SArray* pExprList) {
  size_t num = taosArrayGetSize(pExprList);
  if (num == 0) {
    return 0;
  }
  
  int32_t size = 0;
  for(int32_t i = 0; i < num; ++i) {
    SSqlExpr* pExpr = taosArrayGetP(pExprList, i);
    size += pExpr->resBytes;
  }
  
  return size;
}

void tscFieldInfoClear(SFieldInfo* pFieldInfo) {
  if (pFieldInfo == NULL) {
    return;
  }

  for(int32_t i = 0; i < pFieldInfo->numOfOutput; ++i) {
    SInternalField* pInfo = taosArrayGet(pFieldInfo->internalField, i);
    
    if (pInfo->pArithExprInfo != NULL) {
      tExprTreeDestroy(&pInfo->pArithExprInfo->pExpr, NULL);

      SSqlFuncMsg* pFuncMsg = &pInfo->pArithExprInfo->base;
      for(int32_t j = 0; j < pFuncMsg->numOfParams; ++j) {
        if (pFuncMsg->arg[j].argType == TSDB_DATA_TYPE_BINARY) {
          tfree(pFuncMsg->arg[j].argValue.pz);
        }
      }

      tfree(pInfo->pArithExprInfo);
    }
  }
  
  taosArrayDestroy(pFieldInfo->internalField);
  tfree(pFieldInfo->final);

  memset(pFieldInfo, 0, sizeof(SFieldInfo));
}

static SSqlExpr* doBuildSqlExpr(SQueryInfo* pQueryInfo, int16_t functionId, SColumnIndex* pColIndex, int16_t type,
    int16_t size, int16_t resColId, int16_t interSize, int32_t colType) {
  STableMetaInfo* pTableMetaInfo = tscGetMetaInfo(pQueryInfo, pColIndex->tableIndex);
  
  SSqlExpr* pExpr = calloc(1, sizeof(SSqlExpr));
  if (pExpr == NULL) {
    return NULL;
  }

  pExpr->functionId = functionId;

  // set the correct columnIndex index
  if (pColIndex->columnIndex == TSDB_TBNAME_COLUMN_INDEX) {
    pExpr->colInfo.colId = TSDB_TBNAME_COLUMN_INDEX;
  } else if (pColIndex->columnIndex <= TSDB_UD_COLUMN_INDEX) {
    pExpr->colInfo.colId = pColIndex->columnIndex;
  } else {
    if (TSDB_COL_IS_TAG(colType)) {
      SSchema* pSchema = tscGetTableTagSchema(pTableMetaInfo->pTableMeta);
      pExpr->colInfo.colId = pSchema[pColIndex->columnIndex].colId;
      tstrncpy(pExpr->colInfo.name, pSchema[pColIndex->columnIndex].name, sizeof(pExpr->colInfo.name));
    } else if (pTableMetaInfo->pTableMeta != NULL) {
      // in handling select database/version/server_status(), the pTableMeta is NULL
      SSchema* pSchema = tscGetTableColumnSchema(pTableMetaInfo->pTableMeta, pColIndex->columnIndex);
      pExpr->colInfo.colId = pSchema->colId;
      tstrncpy(pExpr->colInfo.name, pSchema->name, sizeof(pExpr->colInfo.name));
    }
  }
  
  pExpr->colInfo.flag     = colType;
  pExpr->colInfo.colIndex = pColIndex->columnIndex;

  pExpr->resType       = type;
  pExpr->resBytes      = size;
  pExpr->resColId      = resColId;
  pExpr->interBytes    = interSize;

  if (pTableMetaInfo->pTableMeta) {
    pExpr->uid = pTableMetaInfo->pTableMeta->id.uid;
  }
  
  return pExpr;
}

SSqlExpr* tscSqlExprInsert(SQueryInfo* pQueryInfo, int32_t index, int16_t functionId, SColumnIndex* pColIndex, int16_t type,
                           int16_t size, int16_t resColId, int16_t interSize, bool isTagCol) {
  int32_t num = (int32_t)taosArrayGetSize(pQueryInfo->exprList);
  if (index == num) {
    return tscSqlExprAppend(pQueryInfo, functionId, pColIndex, type, size, resColId, interSize, isTagCol);
  }
  
  SSqlExpr* pExpr = doBuildSqlExpr(pQueryInfo, functionId, pColIndex, type, size, resColId, interSize, isTagCol);
  taosArrayInsert(pQueryInfo->exprList, index, &pExpr);
  return pExpr;
}

SSqlExpr* tscSqlExprAppend(SQueryInfo* pQueryInfo, int16_t functionId, SColumnIndex* pColIndex, int16_t type,
    int16_t size, int16_t resColId, int16_t interSize, bool isTagCol) {
  SSqlExpr* pExpr = doBuildSqlExpr(pQueryInfo, functionId, pColIndex, type, size, resColId, interSize, isTagCol);
  taosArrayPush(pQueryInfo->exprList, &pExpr);
  return pExpr;
}

SSqlExpr* tscSqlExprUpdate(SQueryInfo* pQueryInfo, int32_t index, int16_t functionId, int16_t srcColumnIndex,
                           int16_t type, int16_t size) {
  STableMetaInfo* pTableMetaInfo = tscGetMetaInfo(pQueryInfo, 0);
  SSqlExpr* pExpr = tscSqlExprGet(pQueryInfo, index);
  if (pExpr == NULL) {
    return NULL;
  }

  pExpr->functionId = functionId;

  pExpr->colInfo.colIndex = srcColumnIndex;
  pExpr->colInfo.colId = tscGetTableColumnSchema(pTableMetaInfo->pTableMeta, srcColumnIndex)->colId;

  pExpr->resType = type;
  pExpr->resBytes = size;

  return pExpr;
}

size_t tscSqlExprNumOfExprs(SQueryInfo* pQueryInfo) {
  return taosArrayGetSize(pQueryInfo->exprList);
}

void addExprParams(SSqlExpr* pExpr, char* argument, int32_t type, int32_t bytes) {
  assert (pExpr != NULL || argument != NULL || bytes != 0);

  // set parameter value
  // transfer to tVariant from byte data/no ascii data
  tVariantCreateFromBinary(&pExpr->param[pExpr->numOfParams], argument, bytes, type);
  pExpr->numOfParams += 1;

  assert(pExpr->numOfParams <= 3);
}

SSqlExpr* tscSqlExprGet(SQueryInfo* pQueryInfo, int32_t index) {
  return taosArrayGetP(pQueryInfo->exprList, index);
}

void* sqlExprDestroy(SSqlExpr* pExpr) {
  if (pExpr == NULL) {
    return NULL;
  }
  
  for(int32_t i = 0; i < tListLen(pExpr->param); ++i) {
    tVariantDestroy(&pExpr->param[i]);
  }
  
  tfree(pExpr);
  
  return NULL;
}

/*
 * NOTE: Does not release SSqlExprInfo here.
 */
void tscSqlExprInfoDestroy(SArray* pExprInfo) {
  size_t size = taosArrayGetSize(pExprInfo);
  
  for(int32_t i = 0; i < size; ++i) {
    SSqlExpr* pExpr = taosArrayGetP(pExprInfo, i);
    sqlExprDestroy(pExpr);
  }
  
  taosArrayDestroy(pExprInfo);
}

int32_t tscSqlExprCopy(SArray* dst, const SArray* src, uint64_t uid, bool deepcopy) {
  assert(src != NULL && dst != NULL);
  
  size_t size = taosArrayGetSize(src);
  for (int32_t i = 0; i < size; ++i) {
    SSqlExpr* pExpr = taosArrayGetP(src, i);
    
    if (pExpr->uid == uid) {
      
      if (deepcopy) {
        SSqlExpr* p1 = calloc(1, sizeof(SSqlExpr));
        if (p1 == NULL) {
          return -1;
        }

        *p1 = *pExpr;
        memset(p1->param, 0, sizeof(tVariant) * tListLen(p1->param));

        for (int32_t j = 0; j < pExpr->numOfParams; ++j) {
          tVariantAssign(&p1->param[j], &pExpr->param[j]);
        }
        
        taosArrayPush(dst, &p1);
      } else {
        taosArrayPush(dst, &pExpr);
      }
    }
  }

  return 0;
}

SColumn* tscColumnListInsert(SArray* pColumnList, SColumnIndex* pColIndex) {
  // ignore the tbname columnIndex to be inserted into source list
  if (pColIndex->columnIndex < 0) {
    return NULL;
  }
  
  size_t numOfCols = taosArrayGetSize(pColumnList);
  int16_t col = pColIndex->columnIndex;

  int32_t i = 0;
  while (i < numOfCols) {
    SColumn* pCol = taosArrayGetP(pColumnList, i);
    if (pCol->colIndex.columnIndex < col) {
      i++;
    } else if (pCol->colIndex.tableIndex < pColIndex->tableIndex) {
      i++;
    } else {
      break;
    }
  }

  if (i >= numOfCols || numOfCols == 0) {
    SColumn* b = calloc(1, sizeof(SColumn));
    if (b == NULL) {
      return NULL;
    }

    b->colIndex = *pColIndex;
    taosArrayInsert(pColumnList, i, &b);
  } else {
    SColumn* pCol = taosArrayGetP(pColumnList, i);
  
    if (i < numOfCols && (pCol->colIndex.columnIndex > col || pCol->colIndex.tableIndex != pColIndex->tableIndex)) {
      SColumn* b = calloc(1, sizeof(SColumn));
      if (b == NULL) {
        return NULL;
      }

      b->colIndex = *pColIndex;
      taosArrayInsert(pColumnList, i, &b);
    }
  }

  return taosArrayGetP(pColumnList, i);
}

static void destroyFilterInfo(SColumnFilterInfo* pFilterInfo, int32_t numOfFilters) {
  for(int32_t i = 0; i < numOfFilters; ++i) {
    if (pFilterInfo[i].filterstr) {
      tfree(pFilterInfo[i].pz);
    }
  }
  
  tfree(pFilterInfo);
}

SColumn* tscColumnClone(const SColumn* src) {
  assert(src != NULL);
  
  SColumn* dst = calloc(1, sizeof(SColumn));
  if (dst == NULL) {
    return NULL;
  }

  dst->colIndex     = src->colIndex;
  dst->numOfFilters = src->numOfFilters;
  dst->filterInfo   = tscFilterInfoClone(src->filterInfo, src->numOfFilters);
  
  return dst;
}

static void tscColumnDestroy(SColumn* pCol) {
  destroyFilterInfo(pCol->filterInfo, pCol->numOfFilters);
  free(pCol);
}

void tscColumnListCopy(SArray* dst, const SArray* src, int16_t tableIndex) {
  assert(src != NULL && dst != NULL);
  
  size_t num = taosArrayGetSize(src);
  for (int32_t i = 0; i < num; ++i) {
    SColumn* pCol = taosArrayGetP(src, i);

    if (pCol->colIndex.tableIndex == tableIndex || tableIndex < 0) {
      SColumn* p = tscColumnClone(pCol);
      taosArrayPush(dst, &p);
    }
  }
}

void tscColumnListDestroy(SArray* pColumnList) {
  if (pColumnList == NULL) {
    return;
  }

  size_t num = taosArrayGetSize(pColumnList);
  for (int32_t i = 0; i < num; ++i) {
    SColumn* pCol = taosArrayGetP(pColumnList, i);
    tscColumnDestroy(pCol);
  }

  taosArrayDestroy(pColumnList);
}

/*
 * 1. normal name, not a keyword or number
 * 2. name with quote
 * 3. string with only one delimiter '.'.
 *
 * only_one_part
 * 'only_one_part'
 * first_part.second_part
 * first_part.'second_part'
 * 'first_part'.second_part
 * 'first_part'.'second_part'
 * 'first_part.second_part'
 *
 */
static int32_t validateQuoteToken(SStrToken* pToken) {
  tscDequoteAndTrimToken(pToken);

  int32_t k = tSQLGetToken(pToken->z, &pToken->type);

  if (pToken->type == TK_STRING) {
    return tscValidateName(pToken);
  }

  if (k != pToken->n || pToken->type != TK_ID) {
    return TSDB_CODE_TSC_INVALID_SQL;
  }
  return TSDB_CODE_SUCCESS;
}

void tscDequoteAndTrimToken(SStrToken* pToken) {
  uint32_t first = 0, last = pToken->n;

  // trim leading spaces
  while (first < last) {
    char c = pToken->z[first];
    if (c != ' ' && c != '\t') {
      break;
    }
    first++;
  }

  // trim ending spaces
  while (first < last) {
    char c = pToken->z[last - 1];
    if (c != ' ' && c != '\t') {
      break;
    }
    last--;
  }

  // there are still at least two characters
  if (first < last - 1) {
    char c = pToken->z[first];
    // dequote
    if ((c == '\'' || c == '"') && c == pToken->z[last - 1]) {
      first++;
      last--;
    }
  }

  // left shift the string and pad spaces
  for (uint32_t i = 0; i + first < last; i++) {
    pToken->z[i] = pToken->z[first + i];
  }
  for (uint32_t i = last - first; i < pToken->n; i++) {
    pToken->z[i] = ' ';
  }

  // adjust token length
  pToken->n = last - first;
}

int32_t tscValidateName(SStrToken* pToken) {
  if (pToken->type != TK_STRING && pToken->type != TK_ID) {
    return TSDB_CODE_TSC_INVALID_SQL;
  }

  char* sep = strnchr(pToken->z, TS_PATH_DELIMITER[0], pToken->n, true);
  if (sep == NULL) {  // single part
    if (pToken->type == TK_STRING) {
      strdequote(pToken->z);
      pToken->n = (uint32_t)strtrim(pToken->z);

      int len = tSQLGetToken(pToken->z, &pToken->type);

      // single token, validate it
      if (len == pToken->n) {
        return validateQuoteToken(pToken);
      } else {
        sep = strnchr(pToken->z, TS_PATH_DELIMITER[0], pToken->n, true);
        if (sep == NULL) {
          return TSDB_CODE_TSC_INVALID_SQL;
        }

        return tscValidateName(pToken);
      }
    } else {
      if (isNumber(pToken)) {
        return TSDB_CODE_TSC_INVALID_SQL;
      }
    }
  } else {  // two part
    int32_t oldLen = pToken->n;
    char*   pStr = pToken->z;

    if (pToken->type == TK_SPACE) {
      pToken->n = (uint32_t)strtrim(pToken->z);
    }

    pToken->n = tSQLGetToken(pToken->z, &pToken->type);
    if (pToken->z[pToken->n] != TS_PATH_DELIMITER[0]) {
      return TSDB_CODE_TSC_INVALID_SQL;
    }

    if (pToken->type != TK_STRING && pToken->type != TK_ID) {
      return TSDB_CODE_TSC_INVALID_SQL;
    }

    if (pToken->type == TK_STRING && validateQuoteToken(pToken) != TSDB_CODE_SUCCESS) {
      return TSDB_CODE_TSC_INVALID_SQL;
    }

    int32_t firstPartLen = pToken->n;

    pToken->z = sep + 1;
    pToken->n = (uint32_t)(oldLen - (sep - pStr) - 1);
    int32_t len = tSQLGetToken(pToken->z, &pToken->type);
    if (len != pToken->n || (pToken->type != TK_STRING && pToken->type != TK_ID)) {
      return TSDB_CODE_TSC_INVALID_SQL;
    }

    if (pToken->type == TK_STRING && validateQuoteToken(pToken) != TSDB_CODE_SUCCESS) {
      return TSDB_CODE_TSC_INVALID_SQL;
    }

    // re-build the whole name string
    if (pStr[firstPartLen] == TS_PATH_DELIMITER[0]) {
      // first part do not have quote do nothing
    } else {
      pStr[firstPartLen] = TS_PATH_DELIMITER[0];
      memmove(&pStr[firstPartLen + 1], pToken->z, pToken->n);
      uint32_t offset = (uint32_t)(pToken->z - (pStr + firstPartLen + 1));
      memset(pToken->z + pToken->n - offset, ' ', offset);
    }
    pToken->n += (firstPartLen + sizeof(TS_PATH_DELIMITER[0]));
    pToken->z = pStr;
  }

  return TSDB_CODE_SUCCESS;
}

void tscIncStreamExecutionCount(void* pStream) {
  if (pStream == NULL) {
    return;
  }

  SSqlStream* ps = (SSqlStream*)pStream;
  ps->num += 1;
}

bool tscValidateColumnId(STableMetaInfo* pTableMetaInfo, int32_t colId, int32_t numOfParams) {
  if (pTableMetaInfo->pTableMeta == NULL) {
    return false;
  }

  if (colId == TSDB_TBNAME_COLUMN_INDEX || (colId <= TSDB_UD_COLUMN_INDEX && numOfParams == 2)) {
    return true;
  }

  SSchema* pSchema = tscGetTableSchema(pTableMetaInfo->pTableMeta);
  STableComInfo tinfo = tscGetTableInfo(pTableMetaInfo->pTableMeta);
  
  int32_t  numOfTotal = tinfo.numOfTags + tinfo.numOfColumns;

  for (int32_t i = 0; i < numOfTotal; ++i) {
    if (pSchema[i].colId == colId) {
      return true;
    }
  }

  return false;
}

int32_t tscTagCondCopy(STagCond* dest, const STagCond* src) {
  memset(dest, 0, sizeof(STagCond));

  if (src->tbnameCond.cond != NULL) {
    dest->tbnameCond.cond = strdup(src->tbnameCond.cond);
    if (dest->tbnameCond.cond == NULL) {
      return -1;
    }
  }

  dest->tbnameCond.uid = src->tbnameCond.uid;

  memcpy(&dest->joinInfo, &src->joinInfo, sizeof(SJoinInfo));
  dest->relType = src->relType;
  
  if (src->pCond == NULL) {
    return 0;
  }
  
  size_t s = taosArrayGetSize(src->pCond);
  dest->pCond = taosArrayInit(s, sizeof(SCond));
  
  for (int32_t i = 0; i < s; ++i) {
    SCond* pCond = taosArrayGet(src->pCond, i);
    
    SCond c = {0};
    c.len = pCond->len;
    c.uid = pCond->uid;
    
    if (pCond->len > 0) {
      assert(pCond->cond != NULL);
      c.cond = malloc(c.len);
      if (c.cond == NULL) {
        return -1;
      }

      memcpy(c.cond, pCond->cond, c.len);
    }
    
    taosArrayPush(dest->pCond, &c);
  }

  return 0;
}

void tscTagCondRelease(STagCond* pTagCond) {
  free(pTagCond->tbnameCond.cond);
  
  if (pTagCond->pCond != NULL) {
    size_t s = taosArrayGetSize(pTagCond->pCond);
    for (int32_t i = 0; i < s; ++i) {
      SCond* p = taosArrayGet(pTagCond->pCond, i);
      tfree(p->cond);
    }
  
    taosArrayDestroy(pTagCond->pCond);
  }

  memset(pTagCond, 0, sizeof(STagCond));
}

void tscGetSrcColumnInfo(SSrcColumnInfo* pColInfo, SQueryInfo* pQueryInfo) {
  STableMetaInfo* pTableMetaInfo = tscGetMetaInfo(pQueryInfo, 0);
  SSchema*        pSchema = tscGetTableSchema(pTableMetaInfo->pTableMeta);
  
  size_t numOfExprs = tscSqlExprNumOfExprs(pQueryInfo);
  for (int32_t i = 0; i < numOfExprs; ++i) {
    SSqlExpr* pExpr = tscSqlExprGet(pQueryInfo, i);
    pColInfo[i].functionId = pExpr->functionId;

    if (TSDB_COL_IS_TAG(pExpr->colInfo.flag)) {
      SSchema* pTagSchema = tscGetTableTagSchema(pTableMetaInfo->pTableMeta);
      
      int16_t index = pExpr->colInfo.colIndex;
      pColInfo[i].type = (index != -1) ? pTagSchema[index].type : TSDB_DATA_TYPE_BINARY;
    } else {
      pColInfo[i].type = pSchema[pExpr->colInfo.colIndex].type;
    }
  }
}

/*
 * the following four kinds of SqlObj should not be freed
 * 1. SqlObj for stream computing
 * 2. main SqlObj
 * 3. heartbeat SqlObj
 * 4. SqlObj for subscription
 *
 * If res code is error and SqlObj does not belong to above types, it should be
 * automatically freed for async query, ignoring that connection should be kept.
 *
 * If connection need to be recycled, the SqlObj also should be freed.
 */
bool tscShouldBeFreed(SSqlObj* pSql) {
  if (pSql == NULL || pSql->signature != pSql) {
    return false;
  }
  
  STscObj* pTscObj = pSql->pTscObj;
  if (pSql->pStream != NULL || pTscObj->hbrid == pSql->self || pSql->pSubscription != NULL) {
    return false;
  }

  // only the table meta and super table vgroup query will free resource automatically
  int32_t command = pSql->cmd.command;
  if (command == TSDB_SQL_META || command == TSDB_SQL_STABLEVGROUP) {
    return true;
  }

  return false;
}

/**
 *
 * @param pCmd
 * @param clauseIndex denote the index of the union sub clause, usually are 0, if no union query exists.
 * @param tableIndex  denote the table index for join query, where more than one table exists
 * @return
 */
STableMetaInfo* tscGetTableMetaInfoFromCmd(SSqlCmd* pCmd, int32_t clauseIndex, int32_t tableIndex) {
  if (pCmd == NULL || pCmd->numOfClause == 0) {
    return NULL;
  }

  assert(clauseIndex >= 0 && clauseIndex < pCmd->numOfClause);

  SQueryInfo* pQueryInfo = tscGetQueryInfoDetail(pCmd, clauseIndex);
  return tscGetMetaInfo(pQueryInfo, tableIndex);
}

STableMetaInfo* tscGetMetaInfo(SQueryInfo* pQueryInfo, int32_t tableIndex) {
  assert(pQueryInfo != NULL);

  if (pQueryInfo->pTableMetaInfo == NULL) {
    assert(pQueryInfo->numOfTables == 0);
    return NULL;
  }

  assert(tableIndex >= 0 && tableIndex <= pQueryInfo->numOfTables && pQueryInfo->pTableMetaInfo != NULL);

  return pQueryInfo->pTableMetaInfo[tableIndex];
}

SQueryInfo* tscGetQueryInfoDetailSafely(SSqlCmd* pCmd, int32_t subClauseIndex) {
  SQueryInfo* pQueryInfo = tscGetQueryInfoDetail(pCmd, subClauseIndex);
  int32_t ret = TSDB_CODE_SUCCESS;

  while ((pQueryInfo) == NULL) {
    if ((ret = tscAddSubqueryInfo(pCmd)) != TSDB_CODE_SUCCESS) {
      terrno = TSDB_CODE_TSC_OUT_OF_MEMORY;
      return NULL;
    }

    pQueryInfo = tscGetQueryInfoDetail(pCmd, subClauseIndex);
  }

  return pQueryInfo;
}

STableMetaInfo* tscGetTableMetaInfoByUid(SQueryInfo* pQueryInfo, uint64_t uid, int32_t* index) {
  int32_t k = -1;

  for (int32_t i = 0; i < pQueryInfo->numOfTables; ++i) {
    if (pQueryInfo->pTableMetaInfo[i]->pTableMeta->id.uid == uid) {
      k = i;
      break;
    }
  }

  if (index != NULL) {
    *index = k;
  }

  assert(k != -1);
  return tscGetMetaInfo(pQueryInfo, k);
}

void tscInitQueryInfo(SQueryInfo* pQueryInfo) {
  assert(pQueryInfo->fieldsInfo.internalField == NULL);
  pQueryInfo->fieldsInfo.internalField = taosArrayInit(4, sizeof(SInternalField));
  
  assert(pQueryInfo->exprList == NULL);
  pQueryInfo->exprList   = taosArrayInit(4, POINTER_BYTES);
  pQueryInfo->colList    = taosArrayInit(4, POINTER_BYTES);
  pQueryInfo->udColumnId = TSDB_UD_COLUMN_INDEX;
  pQueryInfo->resColumnId= -1000;
}

int32_t tscAddSubqueryInfo(SSqlCmd* pCmd) {
  assert(pCmd != NULL);

  // todo refactor: remove this structure
  size_t s = pCmd->numOfClause + 1;
  char*  tmp = realloc(pCmd->pQueryInfo, s * POINTER_BYTES);
  if (tmp == NULL) {
    return TSDB_CODE_TSC_OUT_OF_MEMORY;
  }

  pCmd->pQueryInfo = (SQueryInfo**)tmp;

  SQueryInfo* pQueryInfo = calloc(1, sizeof(SQueryInfo));
  if (pQueryInfo == NULL) {
    return TSDB_CODE_TSC_OUT_OF_MEMORY;
  }

  tscInitQueryInfo(pQueryInfo);

  pQueryInfo->window = TSWINDOW_INITIALIZER;
  pQueryInfo->msg = pCmd->payload;  // pointer to the parent error message buffer

  pCmd->pQueryInfo[pCmd->numOfClause++] = pQueryInfo;
  return TSDB_CODE_SUCCESS;
}

static void freeQueryInfoImpl(SQueryInfo* pQueryInfo) {
  tscTagCondRelease(&pQueryInfo->tagCond);
  tscFieldInfoClear(&pQueryInfo->fieldsInfo);

  tscSqlExprInfoDestroy(pQueryInfo->exprList);
  pQueryInfo->exprList = NULL;

  tscColumnListDestroy(pQueryInfo->colList);
  pQueryInfo->colList = NULL;

  if (pQueryInfo->groupbyExpr.columnInfo != NULL) {
    taosArrayDestroy(pQueryInfo->groupbyExpr.columnInfo);
    pQueryInfo->groupbyExpr.columnInfo = NULL;
    pQueryInfo->groupbyExpr.numOfGroupCols = 0;
  }
  
  pQueryInfo->tsBuf = tsBufDestroy(pQueryInfo->tsBuf);

  tfree(pQueryInfo->fillVal);
}

void tscClearSubqueryInfo(SSqlCmd* pCmd) {
  for (int32_t i = 0; i < pCmd->numOfClause; ++i) {
    SQueryInfo* pQueryInfo = tscGetQueryInfoDetail(pCmd, i);
    freeQueryInfoImpl(pQueryInfo);
  }
}

void tscFreeVgroupTableInfo(SArray* pVgroupTables) {
  if (pVgroupTables == NULL) {
    return;
  }

  size_t num = taosArrayGetSize(pVgroupTables);
  for (size_t i = 0; i < num; i++) {
    SVgroupTableInfo* pInfo = taosArrayGet(pVgroupTables, i);

    for(int32_t j = 0; j < pInfo->vgInfo.numOfEps; ++j) {
      tfree(pInfo->vgInfo.epAddr[j].fqdn);
    }

    taosArrayDestroy(pInfo->itemList);
  }

  taosArrayDestroy(pVgroupTables);
}

void tscRemoveVgroupTableGroup(SArray* pVgroupTable, int32_t index) {
  assert(pVgroupTable != NULL && index >= 0);

  size_t size = taosArrayGetSize(pVgroupTable);
  assert(size > index);

  SVgroupTableInfo* pInfo = taosArrayGet(pVgroupTable, index);
  for(int32_t j = 0; j < pInfo->vgInfo.numOfEps; ++j) {
    tfree(pInfo->vgInfo.epAddr[j].fqdn);
  }

  taosArrayDestroy(pInfo->itemList);
  taosArrayRemove(pVgroupTable, index);
}

void tscVgroupTableCopy(SVgroupTableInfo* info, SVgroupTableInfo* pInfo) {
  memset(info, 0, sizeof(SVgroupTableInfo));

  info->vgInfo = pInfo->vgInfo;
  for(int32_t j = 0; j < pInfo->vgInfo.numOfEps; ++j) {
    info->vgInfo.epAddr[j].fqdn = strdup(pInfo->vgInfo.epAddr[j].fqdn);
  }

  info->itemList = taosArrayClone(pInfo->itemList);
}

SArray* tscVgroupTableInfoClone(SArray* pVgroupTables) {
  if (pVgroupTables == NULL) {
    return NULL;
  }

  size_t num = taosArrayGetSize(pVgroupTables);
  SArray* pa = taosArrayInit(num, sizeof(SVgroupTableInfo));

  SVgroupTableInfo info;
  for (size_t i = 0; i < num; i++) {
    SVgroupTableInfo* pInfo = taosArrayGet(pVgroupTables, i);
    tscVgroupTableCopy(&info, pInfo);

    taosArrayPush(pa, &info);
  }

  return pa;
}

void clearAllTableMetaInfo(SQueryInfo* pQueryInfo, const char* address, bool removeFromCache) {
  tscDebug("%p unref %d tables in the tableMeta cache", address, pQueryInfo->numOfTables);
  
  for(int32_t i = 0; i < pQueryInfo->numOfTables; ++i) {
    STableMetaInfo* pTableMetaInfo = tscGetMetaInfo(pQueryInfo, i);

    tscFreeVgroupTableInfo(pTableMetaInfo->pVgroupTables);
    tscClearTableMetaInfo(pTableMetaInfo, removeFromCache);
    free(pTableMetaInfo);
  }
  
  tfree(pQueryInfo->pTableMetaInfo);
}

STableMetaInfo* tscAddTableMetaInfo(SQueryInfo* pQueryInfo, const char* name, STableMeta* pTableMeta,
                                    SVgroupsInfo* vgroupList, SArray* pTagCols, SArray* pVgroupTables) {
  void* pAlloc = realloc(pQueryInfo->pTableMetaInfo, (pQueryInfo->numOfTables + 1) * POINTER_BYTES);
  if (pAlloc == NULL) {
    terrno = TSDB_CODE_TSC_OUT_OF_MEMORY;
    return NULL;
  }

  pQueryInfo->pTableMetaInfo = pAlloc;
  STableMetaInfo* pTableMetaInfo = calloc(1, sizeof(STableMetaInfo));
  if (pTableMetaInfo == NULL) {
    terrno = TSDB_CODE_TSC_OUT_OF_MEMORY;
    return NULL;
  }

  pQueryInfo->pTableMetaInfo[pQueryInfo->numOfTables] = pTableMetaInfo;

  if (name != NULL) {
    tstrncpy(pTableMetaInfo->name, name, sizeof(pTableMetaInfo->name));
  }

  pTableMetaInfo->pTableMeta = pTableMeta;
  
  if (vgroupList != NULL) {
    pTableMetaInfo->vgroupList = tscVgroupInfoClone(vgroupList);
  }

  // TODO handle malloc failure
  pTableMetaInfo->tagColList = taosArrayInit(4, POINTER_BYTES);
  if (pTableMetaInfo->tagColList == NULL) {
    return NULL;
  }

  if (pTagCols != NULL) {
    tscColumnListCopy(pTableMetaInfo->tagColList, pTagCols, -1);
  }

  pTableMetaInfo->pVgroupTables = tscVgroupTableInfoClone(pVgroupTables);
  
  pQueryInfo->numOfTables += 1;
  return pTableMetaInfo;
}

STableMetaInfo* tscAddEmptyMetaInfo(SQueryInfo* pQueryInfo) {
  return tscAddTableMetaInfo(pQueryInfo, NULL, NULL, NULL, NULL, NULL);
}

void tscClearTableMetaInfo(STableMetaInfo* pTableMetaInfo, bool removeFromCache) {
  if (pTableMetaInfo == NULL) {
    return;
  }

  taosCacheRelease(pTableMetaInfo->pTableMeta);
  pTableMetaInfo->pTableMeta = NULL;

  pTableMetaInfo->vgroupList = tscVgroupInfoClear(pTableMetaInfo->vgroupList);
  tscColumnListDestroy(pTableMetaInfo->tagColList);
  pTableMetaInfo->tagColList = NULL;
}

void tscResetForNextRetrieve(SSqlRes* pRes) {
  if (pRes == NULL) {
    return;
  }

  pRes->row = 0;
  pRes->numOfRows = 0;
}

void registerSqlObj(SSqlObj* pSql) {
<<<<<<< HEAD
  //int32_t DEFAULT_LIFE_TIME = 2 * 600 * 1000;  // 1200 sec

  int32_t ref = T_REF_INC(pSql->pTscObj);
  tscDebug("%p add to tscObj:%p, ref:%d", pSql, pSql->pTscObj, ref);

  TSDB_CACHE_PTR_TYPE p = (TSDB_CACHE_PTR_TYPE) pSql;
  pSql->self = taosCachePut(tscObjCache, &p, sizeof(TSDB_CACHE_PTR_TYPE), &p, sizeof(TSDB_CACHE_PTR_TYPE), 0);
=======
  int32_t ref = T_REF_INC(pSql->pTscObj);
  tscDebug("%p add to tscObj:%p, ref:%d", pSql, pSql->pTscObj, ref);

  pSql->self = taosAddRef(tscObjRef, pSql);
>>>>>>> 870417d1
}

SSqlObj* createSimpleSubObj(SSqlObj* pSql, void (*fp)(), void* param, int32_t cmd) {
  SSqlObj* pNew = (SSqlObj*)calloc(1, sizeof(SSqlObj));
  if (pNew == NULL) {
    tscError("%p new subquery failed, tableIndex:%d", pSql, 0);
    return NULL;
  }

  pNew->pTscObj = pSql->pTscObj;
  pNew->signature = pNew;

  SSqlCmd* pCmd = &pNew->cmd;
  pCmd->command = cmd;
  pCmd->parseFinished = 1;
  pCmd->autoCreated = pSql->cmd.autoCreated;

  if (pSql->cmd.pTagData != NULL) {
    int size = offsetof(STagData, data) + htonl(pSql->cmd.pTagData->dataLen);
    pNew->cmd.pTagData = calloc(1, size);
    if (pNew->cmd.pTagData == NULL) {
      tscError("%p new subquery failed, unable to malloc tag data, tableIndex:%d", pSql, 0);
      free(pNew);
      return NULL;
    }
    memcpy(pNew->cmd.pTagData, pSql->cmd.pTagData, size);
  }

  if (tscAddSubqueryInfo(pCmd) != TSDB_CODE_SUCCESS) {
    tscFreeSqlObj(pNew);
    return NULL;
  }

  pNew->fp = fp;
  pNew->fetchFp = fp;
  pNew->param = param;
  pNew->maxRetry = TSDB_MAX_REPLICA;

  pNew->sqlstr = strdup(pSql->sqlstr);
  if (pNew->sqlstr == NULL) {
    tscError("%p new subquery failed", pSql);
    tscFreeSqlObj(pNew);
    return NULL;
  }

  SQueryInfo* pQueryInfo = tscGetQueryInfoDetailSafely(pCmd, 0);

  assert(pSql->cmd.clauseIndex == 0);
  STableMetaInfo* pMasterTableMetaInfo = tscGetTableMetaInfoFromCmd(&pSql->cmd, pSql->cmd.clauseIndex, 0);

  tscAddTableMetaInfo(pQueryInfo, pMasterTableMetaInfo->name, NULL, NULL, NULL, NULL);

  registerSqlObj(pNew);
  return pNew;
}

static void doSetSqlExprAndResultFieldInfo(SQueryInfo* pQueryInfo, SQueryInfo* pNewQueryInfo, int64_t uid) {
  int32_t numOfOutput = (int32_t)tscSqlExprNumOfExprs(pNewQueryInfo);
  if (numOfOutput == 0) {
    return;
  }

  // set the field info in pNewQueryInfo object according to sqlExpr information
  size_t numOfExprs = tscSqlExprNumOfExprs(pNewQueryInfo);
  for (int32_t i = 0; i < numOfExprs; ++i) {
    SSqlExpr* pExpr = tscSqlExprGet(pNewQueryInfo, i);

    TAOS_FIELD f = tscCreateField((int8_t) pExpr->resType, pExpr->aliasName, pExpr->resBytes);
    SInternalField* pInfo1 = tscFieldInfoAppend(&pNewQueryInfo->fieldsInfo, &f);
    pInfo1->pSqlExpr = pExpr;
  }

  // update the pSqlExpr pointer in SInternalField according the field name
  // make sure the pSqlExpr point to the correct SqlExpr in pNewQueryInfo, not SqlExpr in pQueryInfo
  for (int32_t f = 0; f < pNewQueryInfo->fieldsInfo.numOfOutput; ++f) {
    TAOS_FIELD* field = tscFieldInfoGetField(&pNewQueryInfo->fieldsInfo, f);

    bool matched = false;
    for (int32_t k1 = 0; k1 < numOfExprs; ++k1) {
      SSqlExpr* pExpr1 = tscSqlExprGet(pNewQueryInfo, k1);

      if (strcmp(field->name, pExpr1->aliasName) == 0) {  // establish link according to the result field name
        SInternalField* pInfo = tscFieldInfoGetInternalField(&pNewQueryInfo->fieldsInfo, f);
        pInfo->pSqlExpr = pExpr1;

        matched = true;
        break;
      }
    }

    assert(matched);
    (void)matched;
  }

  tscFieldInfoUpdateOffset(pNewQueryInfo);
}

SSqlObj* createSubqueryObj(SSqlObj* pSql, int16_t tableIndex, void (*fp)(), void* param, int32_t cmd, SSqlObj* pPrevSql) {
  SSqlCmd* pCmd = &pSql->cmd;

  SSqlObj* pNew = (SSqlObj*)calloc(1, sizeof(SSqlObj));
  if (pNew == NULL) {
    tscError("%p new subquery failed, tableIndex:%d", pSql, tableIndex);
    terrno = TSDB_CODE_TSC_OUT_OF_MEMORY;
    return NULL;
  }
  
  STableMetaInfo* pTableMetaInfo = tscGetTableMetaInfoFromCmd(pCmd, pCmd->clauseIndex, tableIndex);

  pNew->pTscObj = pSql->pTscObj;
  pNew->signature = pNew;

  pNew->sqlstr = strdup(pSql->sqlstr);
  if (pNew->sqlstr == NULL) {
    tscError("%p new subquery failed, tableIndex:%d, vgroupIndex:%d", pSql, tableIndex, pTableMetaInfo->vgroupIndex);
    terrno = TSDB_CODE_TSC_OUT_OF_MEMORY;
    goto _error;
  }

  SSqlCmd* pnCmd = &pNew->cmd;
  memcpy(pnCmd, pCmd, sizeof(SSqlCmd));
  
  pnCmd->command = cmd;
  pnCmd->payload = NULL;
  pnCmd->allocSize = 0;

  pnCmd->pQueryInfo = NULL;
  pnCmd->numOfClause = 0;
  pnCmd->clauseIndex = 0;
  pnCmd->pDataBlocks = NULL;
  pnCmd->parseFinished = 1;

  if (tscAddSubqueryInfo(pnCmd) != TSDB_CODE_SUCCESS) {
    terrno = TSDB_CODE_TSC_OUT_OF_MEMORY;
    goto _error;
  }

  SQueryInfo* pNewQueryInfo = tscGetQueryInfoDetail(pnCmd, 0);
  SQueryInfo* pQueryInfo = tscGetQueryInfoDetail(pCmd, pCmd->clauseIndex);

  pNewQueryInfo->command = pQueryInfo->command;
  memcpy(&pNewQueryInfo->interval, &pQueryInfo->interval, sizeof(pNewQueryInfo->interval));
  pNewQueryInfo->type   = pQueryInfo->type;
  pNewQueryInfo->window = pQueryInfo->window;
  pNewQueryInfo->limit  = pQueryInfo->limit;
  pNewQueryInfo->slimit = pQueryInfo->slimit;
  pNewQueryInfo->order  = pQueryInfo->order;
  pNewQueryInfo->tsBuf  = NULL;
  pNewQueryInfo->fillType = pQueryInfo->fillType;
  pNewQueryInfo->fillVal  = NULL;
  pNewQueryInfo->clauseLimit = pQueryInfo->clauseLimit;
  pNewQueryInfo->numOfTables = 0;
  pNewQueryInfo->pTableMetaInfo = NULL;
  
  pNewQueryInfo->groupbyExpr = pQueryInfo->groupbyExpr;
  if (pQueryInfo->groupbyExpr.columnInfo != NULL) {
    pNewQueryInfo->groupbyExpr.columnInfo = taosArrayClone(pQueryInfo->groupbyExpr.columnInfo);
    if (pNewQueryInfo->groupbyExpr.columnInfo == NULL) {
      terrno = TSDB_CODE_TSC_OUT_OF_MEMORY;
      goto _error;
    }
  }
  
  if (tscTagCondCopy(&pNewQueryInfo->tagCond, &pQueryInfo->tagCond) != 0) {
    terrno = TSDB_CODE_TSC_OUT_OF_MEMORY;
    goto _error;
  }

  if (pQueryInfo->fillType != TSDB_FILL_NONE) {
    pNewQueryInfo->fillVal = malloc(pQueryInfo->fieldsInfo.numOfOutput * sizeof(int64_t));
    if (pNewQueryInfo->fillVal == NULL) {
      terrno = TSDB_CODE_TSC_OUT_OF_MEMORY;
      goto _error;
    }

    memcpy(pNewQueryInfo->fillVal, pQueryInfo->fillVal, pQueryInfo->fieldsInfo.numOfOutput * sizeof(int64_t));
  }

  if (tscAllocPayload(pnCmd, TSDB_DEFAULT_PAYLOAD_SIZE) != TSDB_CODE_SUCCESS) {
    tscError("%p new subquery failed, tableIndex:%d, vgroupIndex:%d", pSql, tableIndex, pTableMetaInfo->vgroupIndex);
    terrno = TSDB_CODE_TSC_OUT_OF_MEMORY;
    goto _error;
  }
  
  tscColumnListCopy(pNewQueryInfo->colList, pQueryInfo->colList, (int16_t)tableIndex);

  // set the correct query type
  if (pPrevSql != NULL) {
    SQueryInfo* pPrevQueryInfo = tscGetQueryInfoDetail(&pPrevSql->cmd, pPrevSql->cmd.clauseIndex);
    pNewQueryInfo->type = pPrevQueryInfo->type;
  } else {
    TSDB_QUERY_SET_TYPE(pNewQueryInfo->type, TSDB_QUERY_TYPE_SUBQUERY);// it must be the subquery
  }

  uint64_t uid = pTableMetaInfo->pTableMeta->id.uid;
  if (tscSqlExprCopy(pNewQueryInfo->exprList, pQueryInfo->exprList, uid, true) != 0) {
    terrno = TSDB_CODE_TSC_OUT_OF_MEMORY;
    goto _error;
  }

  doSetSqlExprAndResultFieldInfo(pQueryInfo, pNewQueryInfo, uid);

  pNew->fp = fp;
  pNew->fetchFp = fp;

  pNew->param = param;
  pNew->maxRetry = TSDB_MAX_REPLICA;

  char* name = pTableMetaInfo->name;
  STableMetaInfo* pFinalInfo = NULL;

  if (pPrevSql == NULL) {
    STableMeta* pTableMeta = taosCacheAcquireByData(pTableMetaInfo->pTableMeta);  // get by name may failed due to the cache cleanup
    assert(pTableMeta != NULL);

    pFinalInfo = tscAddTableMetaInfo(pNewQueryInfo, name, pTableMeta, pTableMetaInfo->vgroupList,
        pTableMetaInfo->tagColList, pTableMetaInfo->pVgroupTables);
  } else {  // transfer the ownership of pTableMeta to the newly create sql object.
    STableMetaInfo* pPrevInfo = tscGetTableMetaInfoFromCmd(&pPrevSql->cmd, pPrevSql->cmd.clauseIndex, 0);

    STableMeta*  pPrevTableMeta = taosCacheTransfer((void**)&pPrevInfo->pTableMeta);
    
    SVgroupsInfo* pVgroupsInfo = pPrevInfo->vgroupList;
    pFinalInfo = tscAddTableMetaInfo(pNewQueryInfo, name, pPrevTableMeta, pVgroupsInfo, pTableMetaInfo->tagColList,
        pTableMetaInfo->pVgroupTables);
  }

  if (pFinalInfo->pTableMeta == NULL) {
    tscError("%p new subquery failed since no tableMeta in cache, name:%s", pSql, name);

    if (pPrevSql != NULL) { // pass the previous error to client
      assert(pPrevSql->res.code != TSDB_CODE_SUCCESS);
      terrno = pPrevSql->res.code;
    } else {
      terrno = TSDB_CODE_TSC_APP_ERROR;
    }

    goto _error;
  }
  
  assert(pNewQueryInfo->numOfTables == 1);
  
  if (UTIL_TABLE_IS_SUPER_TABLE(pTableMetaInfo)) {
    assert(pFinalInfo->vgroupList != NULL);
  }

  if (cmd == TSDB_SQL_SELECT) {
    size_t size = taosArrayGetSize(pNewQueryInfo->colList);
    
    tscDebug(
        "%p new subquery:%p, tableIndex:%d, vgroupIndex:%d, type:%d, exprInfo:%" PRIzu ", colList:%" PRIzu ","
        "fieldInfo:%d, name:%s, qrang:%" PRId64 " - %" PRId64 " order:%d, limit:%" PRId64,
        pSql, pNew, tableIndex, pTableMetaInfo->vgroupIndex, pNewQueryInfo->type, tscSqlExprNumOfExprs(pNewQueryInfo),
        size, pNewQueryInfo->fieldsInfo.numOfOutput, pFinalInfo->name, pNewQueryInfo->window.skey,
        pNewQueryInfo->window.ekey, pNewQueryInfo->order.order, pNewQueryInfo->limit.limit);
    
    tscPrintSelectClause(pNew, 0);
  } else {
    tscDebug("%p new sub insertion: %p, vnodeIdx:%d", pSql, pNew, pTableMetaInfo->vgroupIndex);
  }

  registerSqlObj(pNew);
  return pNew;

_error:
  tscFreeSqlObj(pNew);
  return NULL;
}

/**
 * To decide if current is a two-stage super table query, join query, or insert. And invoke different
 * procedure accordingly
 * @param pSql
 */
void tscDoQuery(SSqlObj* pSql) {
  SSqlCmd* pCmd = &pSql->cmd;
  SSqlRes* pRes = &pSql->res;
  
  pRes->code = TSDB_CODE_SUCCESS;
  
  if (pCmd->command > TSDB_SQL_LOCAL) {
    tscProcessLocalCmd(pSql);
    return;
  }
  
  if (pCmd->command == TSDB_SQL_SELECT) {
    tscAddIntoSqlList(pSql);
  }

  if (pCmd->dataSourceType == DATA_FROM_DATA_FILE) {
    tscProcessMultiVnodesImportFromFile(pSql);
  } else {
    SQueryInfo *pQueryInfo = tscGetQueryInfoDetail(pCmd, pCmd->clauseIndex);
    uint16_t type = pQueryInfo->type;
  
    if (pSql->fp == (void(*)())tscHandleMultivnodeInsert) {  // multi-vnodes insertion
      tscHandleMultivnodeInsert(pSql);
      return;
    }
  
    if (QUERY_IS_JOIN_QUERY(type)) {
      if (!TSDB_QUERY_HAS_TYPE(type, TSDB_QUERY_TYPE_SUBQUERY)) {
        tscHandleMasterJoinQuery(pSql);
      } else { // for first stage sub query, iterate all vnodes to get all timestamp
        if (!TSDB_QUERY_HAS_TYPE(type, TSDB_QUERY_TYPE_JOIN_SEC_STAGE)) {
          tscProcessSql(pSql);
        } else { // secondary stage join query.
          if (tscIsTwoStageSTableQuery(pQueryInfo, 0)) {  // super table query
            tscHandleMasterSTableQuery(pSql);
          } else {
            tscProcessSql(pSql);
          }
        }
      }

      return;
    } else if (tscIsTwoStageSTableQuery(pQueryInfo, 0)) {  // super table query
      tscHandleMasterSTableQuery(pSql);
      return;
    }
    
    tscProcessSql(pSql);
  }
}

int16_t tscGetJoinTagColIdByUid(STagCond* pTagCond, uint64_t uid) {
  if (pTagCond->joinInfo.left.uid == uid) {
    return pTagCond->joinInfo.left.tagColId;
  } else if (pTagCond->joinInfo.right.uid == uid) {
    return pTagCond->joinInfo.right.tagColId;
  } else {
    assert(0);
    return -1;
  }
}

int16_t tscGetTagColIndexById(STableMeta* pTableMeta, int16_t colId) {
  int32_t numOfTags = tscGetNumOfTags(pTableMeta);

  SSchema* pSchema = tscGetTableTagSchema(pTableMeta);
  for(int32_t i = 0; i < numOfTags; ++i) {
    if (pSchema[i].colId == colId) {
      return i;
    }
  }

  // can not reach here
  assert(0);
  return INT16_MIN;
}

bool tscIsUpdateQuery(SSqlObj* pSql) {
  if (pSql == NULL || pSql->signature != pSql) {
    terrno = TSDB_CODE_TSC_DISCONNECTED;
    return TSDB_CODE_TSC_DISCONNECTED;
  }

  SSqlCmd* pCmd = &pSql->cmd;
  return ((pCmd->command >= TSDB_SQL_INSERT && pCmd->command <= TSDB_SQL_DROP_DNODE) || TSDB_SQL_USE_DB == pCmd->command);
}

int32_t tscSQLSyntaxErrMsg(char* msg, const char* additionalInfo,  const char* sql) {
  const char* msgFormat1 = "syntax error near \'%s\'";
  const char* msgFormat2 = "syntax error near \'%s\' (%s)";
  const char* msgFormat3 = "%s";

  const char* prefix = "syntax error"; 
  const int32_t BACKWARD_CHAR_STEP = 0;

  if (sql == NULL) {
    assert(additionalInfo != NULL);
    sprintf(msg, msgFormat1, additionalInfo);
    return TSDB_CODE_TSC_SQL_SYNTAX_ERROR;
  }

  char buf[64] = {0};  // only extract part of sql string
  strncpy(buf, (sql - BACKWARD_CHAR_STEP), tListLen(buf) - 1);

  if (additionalInfo != NULL) {
    sprintf(msg, msgFormat2, buf, additionalInfo);
  } else {
    const char* msgFormat = (0 == strncmp(sql, prefix, strlen(prefix))) ? msgFormat3 : msgFormat1; 
    sprintf(msg, msgFormat, buf);
  }

  return TSDB_CODE_TSC_SQL_SYNTAX_ERROR;
  
}

int32_t tscInvalidSQLErrMsg(char* msg, const char* additionalInfo, const char* sql) {
  const char* msgFormat1 = "invalid SQL: %s";
  const char* msgFormat2 = "invalid SQL: \'%s\' (%s)";
  const char* msgFormat3 = "invalid SQL: \'%s\'";

  const int32_t BACKWARD_CHAR_STEP = 0;

  if (sql == NULL) {
    assert(additionalInfo != NULL);
    sprintf(msg, msgFormat1, additionalInfo);
    return TSDB_CODE_TSC_INVALID_SQL;
  }

  char buf[64] = {0};  // only extract part of sql string
  strncpy(buf, (sql - BACKWARD_CHAR_STEP), tListLen(buf) - 1);

  if (additionalInfo != NULL) {
    sprintf(msg, msgFormat2, buf, additionalInfo);
  } else {
    sprintf(msg, msgFormat3, buf);  // no additional information for invalid sql error
  }

  return TSDB_CODE_TSC_INVALID_SQL;
}

bool tscHasReachLimitation(SQueryInfo* pQueryInfo, SSqlRes* pRes) {
  assert(pQueryInfo != NULL && pQueryInfo->clauseLimit != 0);
  return (pQueryInfo->clauseLimit > 0 && pRes->numOfClauseTotal >= pQueryInfo->clauseLimit);
}

char* tscGetErrorMsgPayload(SSqlCmd* pCmd) { return pCmd->payload; }

/**
 *  If current vnode query does not return results anymore (pRes->numOfRows == 0), try the next vnode if exists,
 *  while multi-vnode super table projection query and the result does not reach the limitation.
 */
bool hasMoreVnodesToTry(SSqlObj* pSql) {
  SSqlCmd* pCmd = &pSql->cmd;
  SSqlRes* pRes = &pSql->res;
  if (pCmd->command != TSDB_SQL_FETCH) {
    return false;
  }

  assert(pRes->completed);
  SQueryInfo* pQueryInfo = tscGetQueryInfoDetail(pCmd, pCmd->clauseIndex);
  STableMetaInfo* pTableMetaInfo = tscGetMetaInfo(pQueryInfo, 0);

  // for normal table, no need to try any more if results are all retrieved from one vnode
  if (!UTIL_TABLE_IS_SUPER_TABLE(pTableMetaInfo) || (pTableMetaInfo->vgroupList == NULL)) {
    return false;
  }
  
  int32_t numOfVgroups = pTableMetaInfo->vgroupList->numOfVgroups;
  if (pTableMetaInfo->pVgroupTables != NULL) {
    numOfVgroups = (int32_t)taosArrayGetSize(pTableMetaInfo->pVgroupTables);
  }

  return tscNonOrderedProjectionQueryOnSTable(pQueryInfo, 0) &&
         (!tscHasReachLimitation(pQueryInfo, pRes)) && (pTableMetaInfo->vgroupIndex < numOfVgroups - 1);
}

bool hasMoreClauseToTry(SSqlObj* pSql) {
  return pSql->cmd.clauseIndex < pSql->cmd.numOfClause - 1;
}

void tscTryQueryNextVnode(SSqlObj* pSql, __async_cb_func_t fp) {
  SSqlCmd* pCmd = &pSql->cmd;
  SSqlRes* pRes = &pSql->res;

  SQueryInfo* pQueryInfo = tscGetQueryInfoDetail(pCmd, pCmd->clauseIndex);

  /*
   * no result returned from the current virtual node anymore, try the next vnode if exists
   * if case of: multi-vnode super table projection query
   */
  assert(pRes->numOfRows == 0 && tscNonOrderedProjectionQueryOnSTable(pQueryInfo, 0) && !tscHasReachLimitation(pQueryInfo, pRes));
  STableMetaInfo* pTableMetaInfo = tscGetMetaInfo(pQueryInfo, 0);
  
  int32_t totalVgroups = pTableMetaInfo->vgroupList->numOfVgroups;
  if (++pTableMetaInfo->vgroupIndex < totalVgroups) {
    tscDebug("%p results from vgroup index:%d completed, try next:%d. total vgroups:%d. current numOfRes:%" PRId64, pSql,
             pTableMetaInfo->vgroupIndex - 1, pTableMetaInfo->vgroupIndex, totalVgroups, pRes->numOfClauseTotal);

    /*
     * update the limit and offset value for the query on the next vnode,
     * according to current retrieval results
     *
     * NOTE:
     * if the pRes->offset is larger than 0, the start returned position has not reached yet.
     * Therefore, the pRes->numOfRows, as well as pRes->numOfClauseTotal, must be 0.
     * The pRes->offset value will be updated by virtual node, during query execution.
     */
    if (pQueryInfo->clauseLimit >= 0) {
      pQueryInfo->limit.limit = pQueryInfo->clauseLimit - pRes->numOfClauseTotal;
    }

    pQueryInfo->limit.offset = pRes->offset;
    assert((pRes->offset >= 0 && pRes->numOfRows == 0) || (pRes->offset == 0 && pRes->numOfRows >= 0));
    
    tscDebug("%p new query to next vgroup, index:%d, limit:%" PRId64 ", offset:%" PRId64 ", glimit:%" PRId64,
        pSql, pTableMetaInfo->vgroupIndex, pQueryInfo->limit.limit, pQueryInfo->limit.offset, pQueryInfo->clauseLimit);

    /*
     * For project query with super table join, the numOfSub is equalled to the number of all subqueries.
     * Therefore, we need to reset the value of numOfSubs to be 0.
     *
     * For super table join with projection query, if anyone of the subquery is exhausted, the query completed.
     */
    pSql->subState.numOfSub = 0;
    pCmd->command = TSDB_SQL_SELECT;

    tscResetForNextRetrieve(pRes);

    // set the callback function
    pSql->fp = fp;
    tscProcessSql(pSql);
  } else {
    tscDebug("%p try all %d vnodes, query complete. current numOfRes:%" PRId64, pSql, totalVgroups, pRes->numOfClauseTotal);
  }
}

void tscTryQueryNextClause(SSqlObj* pSql, __async_cb_func_t fp) {
  SSqlCmd* pCmd = &pSql->cmd;
  SSqlRes* pRes = &pSql->res;

  // current subclause is completed, try the next subclause
  assert(pCmd->clauseIndex < pCmd->numOfClause - 1);

  pCmd->clauseIndex++;
  SQueryInfo* pQueryInfo = tscGetQueryInfoDetail(pCmd, pCmd->clauseIndex);

  pSql->cmd.command = pQueryInfo->command;

  //backup the total number of result first
  int64_t num = pRes->numOfTotal + pRes->numOfClauseTotal;
  tscFreeSqlResult(pSql);
  
  pRes->numOfTotal = num;
  
  tfree(pSql->pSubs);
  pSql->subState.numOfSub = 0;
  pSql->fp = fp;

  tscDebug("%p try data in the next subclause:%d, total subclause:%d", pSql, pCmd->clauseIndex, pCmd->numOfClause);
  if (pCmd->command > TSDB_SQL_LOCAL) {
    tscProcessLocalCmd(pSql);
  } else {
    tscDoQuery(pSql);
  }
}

void* malloc_throw(size_t size) {
  void* p = malloc(size);
  if (p == NULL) {
    THROW(TSDB_CODE_TSC_OUT_OF_MEMORY);
  }
  return p;
}

void* calloc_throw(size_t nmemb, size_t size) {
  void* p = calloc(nmemb, size);
  if (p == NULL) {
    THROW(TSDB_CODE_TSC_OUT_OF_MEMORY);
  }
  return p;
}

char* strdup_throw(const char* str) {
  char* p = strdup(str);
  if (p == NULL) {
    THROW(TSDB_CODE_TSC_OUT_OF_MEMORY);
  }
  return p;
}

int tscSetMgmtEpSetFromCfg(const char *first, const char *second) {
  // init mgmt ip set 
  tscMgmtEpSet.version = 0;
  SRpcEpSet *mgmtEpSet = &(tscMgmtEpSet.epSet);
  mgmtEpSet->numOfEps = 0;
  mgmtEpSet->inUse = 0;

  if (first && first[0] != 0) {
    if (strlen(first) >= TSDB_EP_LEN) {
      terrno = TSDB_CODE_TSC_INVALID_FQDN;
      return -1;
    }
    taosGetFqdnPortFromEp(first, mgmtEpSet->fqdn[mgmtEpSet->numOfEps], &(mgmtEpSet->port[mgmtEpSet->numOfEps]));
    mgmtEpSet->numOfEps++;
  }

  if (second && second[0] != 0) {
    if (strlen(second) >= TSDB_EP_LEN) {
      terrno = TSDB_CODE_TSC_INVALID_FQDN;
      return -1;
    }
    taosGetFqdnPortFromEp(second, mgmtEpSet->fqdn[mgmtEpSet->numOfEps], &(mgmtEpSet->port[mgmtEpSet->numOfEps]));
    mgmtEpSet->numOfEps++;
  }

  if (mgmtEpSet->numOfEps == 0) {
    terrno = TSDB_CODE_TSC_INVALID_FQDN;
    return -1;
  }

  return 0;
}

bool tscSetSqlOwner(SSqlObj* pSql) {
  SSqlRes* pRes = &pSql->res;

  // set the sql object owner
  uint64_t threadId = taosGetPthreadId();
  if (atomic_val_compare_exchange_64(&pSql->owner, 0, threadId) != 0) {
    pRes->code = TSDB_CODE_QRY_IN_EXEC;
    return false;
  }

  return true;
}

void tscClearSqlOwner(SSqlObj* pSql) {
  assert(taosCheckPthreadValid(pSql->owner));
  atomic_store_64(&pSql->owner, 0);
}

SVgroupsInfo* tscVgroupInfoClone(SVgroupsInfo *vgroupList) {
  if (vgroupList == NULL) {
    return NULL;
  }

  size_t size = sizeof(SVgroupsInfo) + sizeof(SVgroupInfo) * vgroupList->numOfVgroups;
  SVgroupsInfo* pNew = calloc(1, size);
  if (pNew == NULL) {
    return NULL;
  }

  pNew->numOfVgroups = vgroupList->numOfVgroups;

  for(int32_t i = 0; i < vgroupList->numOfVgroups; ++i) {
    SVgroupInfo* pNewVInfo = &pNew->vgroups[i];

    SVgroupInfo* pvInfo = &vgroupList->vgroups[i];
    pNewVInfo->vgId = pvInfo->vgId;
    pNewVInfo->numOfEps = pvInfo->numOfEps;

    for(int32_t j = 0; j < pvInfo->numOfEps; ++j) {
      pNewVInfo->epAddr[j].fqdn = strdup(pvInfo->epAddr[j].fqdn);
      pNewVInfo->epAddr[j].port = pvInfo->epAddr[j].port;
    }
  }

  return pNew;
}

void* tscVgroupInfoClear(SVgroupsInfo *vgroupList) {
  if (vgroupList == NULL) {
    return NULL;
  }

  for(int32_t i = 0; i < vgroupList->numOfVgroups; ++i) {
    SVgroupInfo* pVgroupInfo = &vgroupList->vgroups[i];

    for(int32_t j = 0; j < pVgroupInfo->numOfEps; ++j) {
      tfree(pVgroupInfo->epAddr[j].fqdn);
    }
  }

  tfree(vgroupList);
  return NULL;
}

void tscSVgroupInfoCopy(SVgroupInfo* dst, const SVgroupInfo* src) {
  dst->vgId = src->vgId;
  dst->numOfEps = src->numOfEps;
  for(int32_t i = 0; i < dst->numOfEps; ++i) {
    tfree(dst->epAddr[i].fqdn);
    dst->epAddr[i].port = src->epAddr[i].port;
    dst->epAddr[i].fqdn = strdup(src->epAddr[i].fqdn);
  }
}<|MERGE_RESOLUTION|>--- conflicted
+++ resolved
@@ -1869,20 +1869,10 @@
 }
 
 void registerSqlObj(SSqlObj* pSql) {
-<<<<<<< HEAD
-  //int32_t DEFAULT_LIFE_TIME = 2 * 600 * 1000;  // 1200 sec
-
   int32_t ref = T_REF_INC(pSql->pTscObj);
   tscDebug("%p add to tscObj:%p, ref:%d", pSql, pSql->pTscObj, ref);
 
-  TSDB_CACHE_PTR_TYPE p = (TSDB_CACHE_PTR_TYPE) pSql;
-  pSql->self = taosCachePut(tscObjCache, &p, sizeof(TSDB_CACHE_PTR_TYPE), &p, sizeof(TSDB_CACHE_PTR_TYPE), 0);
-=======
-  int32_t ref = T_REF_INC(pSql->pTscObj);
-  tscDebug("%p add to tscObj:%p, ref:%d", pSql, pSql->pTscObj, ref);
-
   pSql->self = taosAddRef(tscObjRef, pSql);
->>>>>>> 870417d1
 }
 
 SSqlObj* createSimpleSubObj(SSqlObj* pSql, void (*fp)(), void* param, int32_t cmd) {
