--- conflicted
+++ resolved
@@ -723,14 +723,10 @@
   taosTmrStopA(&(pObj->pTimer));
   tscFreeSqlObj(pSql);
 
-<<<<<<< HEAD
   if (pSql) {
     sem_destroy(&pSql->rspSem);
   }
   
-=======
-  rpcClose(pObj->pMgmtConn);
->>>>>>> 667d1f40
   pthread_mutex_destroy(&pObj->mutex);
   
   tscTrace("%p DB connection is closed", pObj);
