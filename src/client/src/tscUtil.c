/*
 * Copyright (c) 2019 TAOS Data, Inc. <jhtao@taosdata.com>
 *
 * This program is free software: you can use, redistribute, and/or modify
 * it under the terms of the GNU Affero General Public License, version 3
 * or later ("AGPL"), as published by the Free Software Foundation.
 *
 * This program is distributed in the hope that it will be useful, but WITHOUT
 * ANY WARRANTY; without even the implied warranty of MERCHANTABILITY or
 * FITNESS FOR A PARTICULAR PURPOSE.
 *
 * You should have received a copy of the GNU Affero General Public License
 * along with this program. If not, see <http://www.gnu.org/licenses/>.
 */

#include "os.h"
#include "hash.h"
#include "tscUtil.h"
#include "taosmsg.h"
#include "qast.h"
#include "tcache.h"
#include "tkey.h"
#include "tmd5.h"
#include "tscLocalMerge.h"
#include "tscLog.h"
#include "tscProfile.h"
#include "tscSubquery.h"
#include "tschemautil.h"
#include "tsclient.h"
#include "ttimer.h"
#include "ttokendef.h"

static void freeQueryInfoImpl(SQueryInfo* pQueryInfo);
static void clearAllTableMetaInfo(SQueryInfo* pQueryInfo, const char* address, bool removeFromCache);

  SCond* tsGetSTableQueryCond(STagCond* pTagCond, uint64_t uid) {
  if (pTagCond->pCond == NULL) {
    return NULL;
  }
  
  size_t size = taosArrayGetSize(pTagCond->pCond);
  for (int32_t i = 0; i < size; ++i) {
    SCond* pCond = taosArrayGet(pTagCond->pCond, i);
    
    if (uid == pCond->uid) {
      return pCond;
    }
  }

  return NULL;
}

void tsSetSTableQueryCond(STagCond* pTagCond, uint64_t uid, SBufferWriter* bw) {
  if (tbufTell(bw) == 0) {
    return;
  }
  
  SCond cond = {
    .uid = uid,
    .len = tbufTell(bw),
    .cond = NULL,
  };
  
  cond.cond = tbufGetData(bw, true);
  
  if (pTagCond->pCond == NULL) {
    pTagCond->pCond = taosArrayInit(3, sizeof(SCond));
  }
  
  taosArrayPush(pTagCond->pCond, &cond);
}

bool tscQueryTags(SQueryInfo* pQueryInfo) {
  for (int32_t i = 0; i < pQueryInfo->fieldsInfo.numOfOutput; ++i) {
    SSqlExpr* pExpr = tscSqlExprGet(pQueryInfo, i);
    int32_t functId = pExpr->functionId;

    // "select count(tbname)" query
    if (functId == TSDB_FUNC_COUNT && pExpr->colInfo.colId == TSDB_TBNAME_COLUMN_INDEX) {
      continue;
    }

    if (functId != TSDB_FUNC_TAGPRJ && functId != TSDB_FUNC_TID_TAG) {
      return false;
    }
  }

  return true;
}

// todo refactor, extract methods and move the common module
void tscGetDBInfoFromTableFullName(char* tableId, char* db) {
  char* st = strstr(tableId, TS_PATH_DELIMITER);
  if (st != NULL) {
    char* end = strstr(st + 1, TS_PATH_DELIMITER);
    if (end != NULL) {
      memcpy(db, tableId, (end - tableId));
      db[end - tableId] = 0;
      return;
    }
  }

  db[0] = 0;
}

bool tscIsTwoStageSTableQuery(SQueryInfo* pQueryInfo, int32_t tableIndex) {
  if (pQueryInfo == NULL) {
    return false;
  }

  STableMetaInfo* pTableMetaInfo = tscGetMetaInfo(pQueryInfo, tableIndex);
  if (pTableMetaInfo == NULL) {
    return false;
  }
  
  // for select query super table, the super table vgroup list can not be null in any cases.
  if (pQueryInfo->command == TSDB_SQL_SELECT && UTIL_TABLE_IS_SUPER_TABLE(pTableMetaInfo)) {
    assert(pTableMetaInfo->vgroupList != NULL);
  }
  
  if ((pQueryInfo->type & TSDB_QUERY_TYPE_FREE_RESOURCE) == TSDB_QUERY_TYPE_FREE_RESOURCE) {
    return false;
  }

  // for ordered projection query, iterate all qualified vnodes sequentially
  if (tscNonOrderedProjectionQueryOnSTable(pQueryInfo, tableIndex)) {
    return false;
  }

  if (!TSDB_QUERY_HAS_TYPE(pQueryInfo->type, TSDB_QUERY_TYPE_STABLE_SUBQUERY) && pQueryInfo->command == TSDB_SQL_SELECT) {
    return UTIL_TABLE_IS_SUPER_TABLE(pTableMetaInfo);
  }

  return false;
}

bool tscIsProjectionQueryOnSTable(SQueryInfo* pQueryInfo, int32_t tableIndex) {
  STableMetaInfo* pTableMetaInfo = tscGetMetaInfo(pQueryInfo, tableIndex);
  
  /*
   * In following cases, return false for non ordered project query on super table
   * 1. failed to get tableMeta from server; 2. not a super table; 3. limitation is 0;
   * 4. show queries, instead of a select query
   */
  size_t numOfExprs = tscSqlExprNumOfExprs(pQueryInfo);
  if (pTableMetaInfo == NULL || !UTIL_TABLE_IS_SUPER_TABLE(pTableMetaInfo) ||
      pQueryInfo->command == TSDB_SQL_RETRIEVE_EMPTY_RESULT || numOfExprs == 0) {
    return false;
  }
  
  for (int32_t i = 0; i < numOfExprs; ++i) {
    int32_t functionId = tscSqlExprGet(pQueryInfo, i)->functionId;

    if (functionId != TSDB_FUNC_PRJ &&
        functionId != TSDB_FUNC_TAGPRJ &&
        functionId != TSDB_FUNC_TAG &&
        functionId != TSDB_FUNC_TS &&
        functionId != TSDB_FUNC_ARITHM &&
        functionId != TSDB_FUNC_TS_COMP &&
        functionId != TSDB_FUNC_TID_TAG) {
      return false;
    }
  }
  
  return true;
}

// not order by timestamp projection query on super table
bool tscNonOrderedProjectionQueryOnSTable(SQueryInfo* pQueryInfo, int32_t tableIndex) {
  if (!tscIsProjectionQueryOnSTable(pQueryInfo, tableIndex)) {
    return false;
  }
  
  // order by columnIndex exists, not a non-ordered projection query
  return pQueryInfo->order.orderColId < 0;
}

bool tscOrderedProjectionQueryOnSTable(SQueryInfo* pQueryInfo, int32_t tableIndex) {
  if (!tscIsProjectionQueryOnSTable(pQueryInfo, tableIndex)) {
    return false;
  }
  
  // order by columnIndex exists, a non-ordered projection query
  return pQueryInfo->order.orderColId >= 0;
}

bool tscIsProjectionQuery(SQueryInfo* pQueryInfo) {
  size_t size = tscSqlExprNumOfExprs(pQueryInfo);

  for (int32_t i = 0; i < size; ++i) {
    int32_t functionId = tscSqlExprGet(pQueryInfo, i)->functionId;

    if (functionId != TSDB_FUNC_PRJ && functionId != TSDB_FUNC_TAGPRJ && functionId != TSDB_FUNC_TAG &&
        functionId != TSDB_FUNC_TS && functionId != TSDB_FUNC_ARITHM) {
      return false;
    }
  }

  return true;
}

bool tscIsPointInterpQuery(SQueryInfo* pQueryInfo) {
  size_t size = tscSqlExprNumOfExprs(pQueryInfo);
  
  for (int32_t i = 0; i < size; ++i) {
    SSqlExpr* pExpr = tscSqlExprGet(pQueryInfo, i);
    assert(pExpr != NULL);
//    if (pExpr == NULL) {
//      return false;
//    }

    int32_t functionId = pExpr->functionId;
    if (functionId == TSDB_FUNC_TAG) {
      continue;
    }

    if (functionId != TSDB_FUNC_INTERP) {
      return false;
    }
  }

  return true;
}

bool tscIsTWAQuery(SQueryInfo* pQueryInfo) {
  size_t numOfExprs = tscSqlExprNumOfExprs(pQueryInfo);
  for (int32_t i = 0; i < numOfExprs; ++i) {
    SSqlExpr* pExpr = tscSqlExprGet(pQueryInfo, i);
    if (pExpr == NULL) {
      continue;
    }

    int32_t functionId = pExpr->functionId;
    if (functionId == TSDB_FUNC_TWA) {
      return true;
    }
  }

  return false;
}

void tscClearInterpInfo(SQueryInfo* pQueryInfo) {
  if (!tscIsPointInterpQuery(pQueryInfo)) {
    return;
  }

  pQueryInfo->fillType = TSDB_FILL_NONE;
  tfree(pQueryInfo->fillVal);
}

int32_t tscCreateResPointerInfo(SSqlRes* pRes, SQueryInfo* pQueryInfo) {
  if (pRes->tsrow == NULL) {
    int32_t numOfOutput = pQueryInfo->fieldsInfo.numOfOutput;
    pRes->numOfCols = numOfOutput;
  
    pRes->tsrow  = calloc(numOfOutput, POINTER_BYTES);
    pRes->length = calloc(numOfOutput, sizeof(int32_t));  // todo refactor
    pRes->buffer = calloc(numOfOutput, POINTER_BYTES);
  
    // not enough memory
    if (pRes->tsrow == NULL || (pRes->buffer == NULL && pRes->numOfCols > 0)) {
      tfree(pRes->tsrow);
      tfree(pRes->buffer);
      tfree(pRes->length);
    
      pRes->code = TSDB_CODE_TSC_OUT_OF_MEMORY;
      return pRes->code;
    }
  }

  return TSDB_CODE_SUCCESS;
}

void tscDestroyResPointerInfo(SSqlRes* pRes) {
  if (pRes->buffer != NULL) { // free all buffers containing the multibyte string
    for (int i = 0; i < pRes->numOfCols; i++) {
      tfree(pRes->buffer[i]);
    }
    
    pRes->numOfCols = 0;
  }
  
  tfree(pRes->pRsp);
  tfree(pRes->tsrow);
  tfree(pRes->length);
  
  tfree(pRes->pGroupRec);
  tfree(pRes->pColumnIndex);
  tfree(pRes->buffer);
  
  if (pRes->pArithSup != NULL) {
    tfree(pRes->pArithSup->data);
    tfree(pRes->pArithSup);
  }
  
  pRes->data = NULL;  // pRes->data points to the buffer of pRsp, no need to free
}

static void tscFreeQueryInfo(SSqlCmd* pCmd) {
  if (pCmd == NULL || pCmd->numOfClause == 0) {
    return;
  }
  
  for (int32_t i = 0; i < pCmd->numOfClause; ++i) {
    char* addr = (char*)pCmd - offsetof(SSqlObj, cmd);
    SQueryInfo* pQueryInfo = tscGetQueryInfoDetail(pCmd, i);
    
    freeQueryInfoImpl(pQueryInfo);
    clearAllTableMetaInfo(pQueryInfo, (const char*)addr, false);
    tfree(pQueryInfo);
  }
  
  pCmd->numOfClause = 0;
  tfree(pCmd->pQueryInfo);
}

void tscResetSqlCmdObj(SSqlCmd* pCmd) {
  pCmd->command   = 0;
  pCmd->numOfCols = 0;
  pCmd->count     = 0;
  pCmd->curSql    = NULL;
  pCmd->msgType   = 0;
  pCmd->parseFinished = 0;
  pCmd->autoCreated = 0;
  
  taosHashCleanup(pCmd->pTableList);
  pCmd->pTableList = NULL;
  
  pCmd->pDataBlocks = tscDestroyBlockArrayList(pCmd->pDataBlocks);
  
  tscFreeQueryInfo(pCmd);
}

void tscFreeSqlResult(SSqlObj* pSql) {
  tscDestroyLocalReducer(pSql);
  
  SSqlRes* pRes = &pSql->res;
  tscDestroyResPointerInfo(pRes);
  
  memset(&pSql->res, 0, sizeof(SSqlRes));
}

void tscPartiallyFreeSqlObj(SSqlObj* pSql) {
  if (pSql == NULL || pSql->signature != pSql) {
    return;
  }

  SSqlCmd* pCmd = &pSql->cmd;
  STscObj* pObj = pSql->pTscObj;

  int32_t cmd = pCmd->command;
  if (cmd < TSDB_SQL_INSERT || cmd == TSDB_SQL_RETRIEVE_LOCALMERGE || cmd == TSDB_SQL_RETRIEVE_EMPTY_RESULT ||
      cmd == TSDB_SQL_TABLE_JOIN_RETRIEVE) {
    tscRemoveFromSqlList(pSql);
  }
  
  // pSql->sqlstr will be used by tscBuildQueryStreamDesc
  if (pObj->signature == pObj) {
    pthread_mutex_lock(&pObj->mutex);
    tfree(pSql->sqlstr);
    pthread_mutex_unlock(&pObj->mutex);
  }
  
  tscFreeSqlResult(pSql);
  
  tfree(pSql->pSubs);
  pSql->numOfSubs = 0;
  
  tscResetSqlCmdObj(pCmd);
}

void tscFreeSqlObj(SSqlObj* pSql) {
  if (pSql == NULL || pSql->signature != pSql) {
    return;
  }
  
  tscDebug("%p start to free sql object", pSql);
  tscPartiallyFreeSqlObj(pSql);

  pSql->signature = NULL;
  pSql->fp = NULL;
  
  SSqlCmd* pCmd = &pSql->cmd;

  memset(pCmd->payload, 0, (size_t)pCmd->allocSize);
  tfree(pCmd->payload);
  pCmd->allocSize = 0;
  
  tfree(pSql->sqlstr);
  sem_destroy(&pSql->rspSem);
  free(pSql);
}

void tscDestroyDataBlock(STableDataBlocks* pDataBlock) {
  if (pDataBlock == NULL) {
    return;
  }

  tfree(pDataBlock->pData);
  tfree(pDataBlock->params);

  // free the refcount for metermeta
  taosCacheRelease(tscCacheHandle, (void**)&(pDataBlock->pTableMeta), false);
  tfree(pDataBlock);
}

SParamInfo* tscAddParamToDataBlock(STableDataBlocks* pDataBlock, char type, uint8_t timePrec, short bytes,
                                   uint32_t offset) {
  uint32_t needed = pDataBlock->numOfParams + 1;
  if (needed > pDataBlock->numOfAllocedParams) {
    needed *= 2;
    void* tmp = realloc(pDataBlock->params, needed * sizeof(SParamInfo));
    if (tmp == NULL) {
      return NULL;
    }
    pDataBlock->params = (SParamInfo*)tmp;
    pDataBlock->numOfAllocedParams = needed;
  }

  SParamInfo* param = pDataBlock->params + pDataBlock->numOfParams;
  param->idx = -1;
  param->type = type;
  param->timePrec = timePrec;
  param->bytes = bytes;
  param->offset = offset;

  ++pDataBlock->numOfParams;
  return param;
}

void*  tscDestroyBlockArrayList(SArray* pDataBlockList) {
  if (pDataBlockList == NULL) {
    return NULL;
  }

  size_t size = taosArrayGetSize(pDataBlockList);
  for (int32_t i = 0; i < size; i++) {
    void* d = taosArrayGetP(pDataBlockList, i);
    tscDestroyDataBlock(d);
  }

  taosArrayDestroy(pDataBlockList);
  return NULL;
}

int32_t tscCopyDataBlockToPayload(SSqlObj* pSql, STableDataBlocks* pDataBlock) {
  SSqlCmd* pCmd = &pSql->cmd;
  assert(pDataBlock->pTableMeta != NULL);

  pCmd->numOfTablesInSubmit = pDataBlock->numOfTables;

  assert(pCmd->numOfClause == 1);
  STableMetaInfo* pTableMetaInfo = tscGetTableMetaInfoFromCmd(pCmd, pCmd->clauseIndex, 0);

  // set the correct table meta object, the table meta has been locked in pDataBlocks, so it must be in the cache
  if (pTableMetaInfo->pTableMeta != pDataBlock->pTableMeta) {
    tstrncpy(pTableMetaInfo->name, pDataBlock->tableId, sizeof(pTableMetaInfo->name));
    taosCacheRelease(tscCacheHandle, (void**)&(pTableMetaInfo->pTableMeta), false);

    pTableMetaInfo->pTableMeta = taosCacheTransfer(tscCacheHandle, (void**)&pDataBlock->pTableMeta);
  } else {
    assert(strncmp(pTableMetaInfo->name, pDataBlock->tableId, tListLen(pDataBlock->tableId)) == 0);
  }

  /*
   * the submit message consists of : [RPC header|message body|digest]
   * the dataBlock only includes the RPC Header buffer and actual submit message body, space for digest needs
   * additional space.
   */
  int ret = tscAllocPayload(pCmd, pDataBlock->size + 100);
  if (TSDB_CODE_SUCCESS != ret) {
    return ret;
  }

  assert(pDataBlock->size <= pDataBlock->nAllocSize);
  memcpy(pCmd->payload, pDataBlock->pData, pDataBlock->size);

  /*
   * the payloadLen should be actual message body size
   * the old value of payloadLen is the allocated payload size
   */
  pCmd->payloadLen = pDataBlock->size;

  assert(pCmd->allocSize >= pCmd->payloadLen + 100 && pCmd->payloadLen > 0);
  return TSDB_CODE_SUCCESS;
}

//void tscFreeUnusedDataBlocks(SDataBlockList* pList) {
//  /* release additional memory consumption */
//  for (int32_t i = 0; i < pList->nSize; ++i) {
//    STableDataBlocks* pDataBlock = pList->pData[i];
//    pDataBlock->pData = realloc(pDataBlock->pData, pDataBlock->size);
//    pDataBlock->nAllocSize = (uint32_t)pDataBlock->size;
//  }
//}

/**
 * create the in-memory buffer for each table to keep the submitted data block
 * @param initialSize
 * @param rowSize
 * @param startOffset
 * @param name
 * @param dataBlocks
 * @return
 */
int32_t tscCreateDataBlock(size_t initialSize, int32_t rowSize, int32_t startOffset, const char* name,
                           STableMeta* pTableMeta, STableDataBlocks** dataBlocks) {
  STableDataBlocks* dataBuf = (STableDataBlocks*)calloc(1, sizeof(STableDataBlocks));
  if (dataBuf == NULL) {
    tscError("failed to allocated memory, reason:%s", strerror(errno));
    return TSDB_CODE_TSC_OUT_OF_MEMORY;
  }

  dataBuf->nAllocSize = (uint32_t)initialSize;
  dataBuf->headerSize = startOffset; // the header size will always be the startOffset value, reserved for the subumit block header
  if (dataBuf->nAllocSize <= dataBuf->headerSize) {
    dataBuf->nAllocSize = dataBuf->headerSize*2;
  }
  
  dataBuf->pData = calloc(1, dataBuf->nAllocSize);
  dataBuf->ordered = true;
  dataBuf->prevTS = INT64_MIN;

  dataBuf->rowSize = rowSize;
  dataBuf->size = startOffset;
  dataBuf->tsSource = -1;

  tstrncpy(dataBuf->tableId, name, sizeof(dataBuf->tableId));

  /*
   * The table meta may be released since the table meta cache are completed clean by other thread
   * due to operation such as drop database. So here we add the reference count directly instead of invoke
   * taosGetDataFromCache, which may return NULL value.
   */
  dataBuf->pTableMeta = taosCacheAcquireByData(tscCacheHandle, pTableMeta);
  assert(initialSize > 0 && pTableMeta != NULL && dataBuf->pTableMeta != NULL);

  *dataBlocks = dataBuf;
  return TSDB_CODE_SUCCESS;
}

int32_t tscGetDataBlockFromList(void* pHashList, SArray* pDataBlockList, int64_t id, int32_t size,
                                int32_t startOffset, int32_t rowSize, const char* tableId, STableMeta* pTableMeta,
                                STableDataBlocks** dataBlocks) {
  *dataBlocks = NULL;

  STableDataBlocks** t1 = (STableDataBlocks**)taosHashGet(pHashList, (const char*)&id, sizeof(id));
  if (t1 != NULL) {
    *dataBlocks = *t1;
  }

  if (*dataBlocks == NULL) {
    int32_t ret = tscCreateDataBlock((size_t)size, rowSize, startOffset, tableId, pTableMeta, dataBlocks);
    if (ret != TSDB_CODE_SUCCESS) {
      return ret;
    }

    taosHashPut(pHashList, (const char*)&id, sizeof(int64_t), (char*)dataBlocks, POINTER_BYTES);
    taosArrayPush(pDataBlockList, dataBlocks);
  }

  return TSDB_CODE_SUCCESS;
}

static int trimDataBlock(void* pDataBlock, STableDataBlocks* pTableDataBlock, bool includeSchema) {
  // TODO: optimize this function, handle the case while binary is not presented
  STableMeta*   pTableMeta = pTableDataBlock->pTableMeta;
  STableComInfo tinfo = tscGetTableInfo(pTableMeta);
  SSchema*      pSchema = tscGetTableSchema(pTableMeta);

  SSubmitBlk* pBlock = pDataBlock;
  memcpy(pDataBlock, pTableDataBlock->pData, sizeof(SSubmitBlk));
  pDataBlock += sizeof(SSubmitBlk);

  int32_t flen = 0;  // original total length of row

  // schema needs to be included into the submit data block
  if (includeSchema) {
    int32_t numOfCols = tscGetNumOfColumns(pTableDataBlock->pTableMeta);
    for(int32_t j = 0; j < numOfCols; ++j) {
      STColumn* pCol = (STColumn*) pDataBlock;
      pCol->colId = htons(pSchema[j].colId);
      pCol->type  = pSchema[j].type;
      pCol->bytes = htons(pSchema[j].bytes);
      pCol->offset = 0;

      pDataBlock += sizeof(STColumn);
      flen += TYPE_BYTES[pSchema[j].type];
    }

    int32_t schemaSize = sizeof(STColumn) * numOfCols;
    pBlock->schemaLen = schemaSize;
  } else {
    for (int32_t j = 0; j < tinfo.numOfColumns; ++j) {
      flen += TYPE_BYTES[pSchema[j].type];
    }

    pBlock->schemaLen = 0;
  }

  char* p = pTableDataBlock->pData + sizeof(SSubmitBlk);
  pBlock->dataLen = 0;
  int32_t numOfRows = htons(pBlock->numOfRows);
  
  for (int32_t i = 0; i < numOfRows; ++i) {
    SDataRow trow = (SDataRow) pDataBlock;
    dataRowSetLen(trow, TD_DATA_ROW_HEAD_SIZE + flen);
    dataRowSetVersion(trow, pTableMeta->sversion);

    int toffset = 0;
    for (int32_t j = 0; j < tinfo.numOfColumns; j++) {
      tdAppendColVal(trow, p, pSchema[j].type, pSchema[j].bytes, toffset);
      toffset += TYPE_BYTES[pSchema[j].type];
      p += pSchema[j].bytes;
    }

    pDataBlock += dataRowLen(trow);
    pBlock->dataLen += dataRowLen(trow);
  }

  int32_t len = pBlock->dataLen + pBlock->schemaLen;
  pBlock->dataLen = htonl(pBlock->dataLen);
  pBlock->schemaLen = htonl(pBlock->schemaLen);

  return len;
}

static int32_t getRowExpandSize(STableMeta* pTableMeta) {
  int32_t result = TD_DATA_ROW_HEAD_SIZE;
  int32_t columns = tscGetNumOfColumns(pTableMeta);
  SSchema* pSchema = tscGetTableSchema(pTableMeta);
  for(int32_t i = 0; i < columns; i++) {
    if (IS_VAR_DATA_TYPE((pSchema + i)->type)) {
      result += TYPE_BYTES[TSDB_DATA_TYPE_BINARY];
    }
  }
  return result;
}

int32_t tscMergeTableDataBlocks(SSqlObj* pSql, SArray* pTableDataBlockList) {
  SSqlCmd* pCmd = &pSql->cmd;

  // the maximum expanded size in byte when a row-wise data is converted to SDataRow format
  STableDataBlocks* pOneTableBlock = taosArrayGetP(pTableDataBlockList, 0);
  int32_t expandSize = getRowExpandSize(pOneTableBlock->pTableMeta);

  void* pVnodeDataBlockHashList = taosHashInit(128, taosGetDefaultHashFunction(TSDB_DATA_TYPE_BIGINT), false);
  SArray* pVnodeDataBlockList = taosArrayInit(8, POINTER_BYTES);

  size_t total = taosArrayGetSize(pTableDataBlockList);
  for (int32_t i = 0; i < total; ++i) {
    pOneTableBlock = taosArrayGetP(pTableDataBlockList, i);
    STableDataBlocks* dataBuf = NULL;
    
    int32_t ret =
        tscGetDataBlockFromList(pVnodeDataBlockHashList, pVnodeDataBlockList, pOneTableBlock->vgId, TSDB_PAYLOAD_SIZE,
                                tsInsertHeadSize, 0, pOneTableBlock->tableId, pOneTableBlock->pTableMeta, &dataBuf);
    if (ret != TSDB_CODE_SUCCESS) {
      tscError("%p failed to prepare the data block buffer for merging table data, code:%d", pSql, ret);
      taosHashCleanup(pVnodeDataBlockHashList);
      tscDestroyBlockArrayList(pVnodeDataBlockList);
      return ret;
    }

    SSubmitBlk* pBlocks = (SSubmitBlk*) pOneTableBlock->pData;
    int64_t destSize = dataBuf->size + pOneTableBlock->size + pBlocks->numOfRows * expandSize + sizeof(STColumn) * tscGetNumOfColumns(pOneTableBlock->pTableMeta);

    if (dataBuf->nAllocSize < destSize) {
      while (dataBuf->nAllocSize < destSize) {
        dataBuf->nAllocSize = dataBuf->nAllocSize * 1.5;
      }

      char* tmp = realloc(dataBuf->pData, dataBuf->nAllocSize);
      if (tmp != NULL) {
        dataBuf->pData = tmp;
        memset(dataBuf->pData + dataBuf->size, 0, dataBuf->nAllocSize - dataBuf->size);
      } else {  // failed to allocate memory, free already allocated memory and return error code
        tscError("%p failed to allocate memory for merging submit block, size:%d", pSql, dataBuf->nAllocSize);

        taosHashCleanup(pVnodeDataBlockHashList);
        tscDestroyBlockArrayList(pVnodeDataBlockList);
        tfree(dataBuf->pData);

        return TSDB_CODE_TSC_OUT_OF_MEMORY;
      }
    }

    tscSortRemoveDataBlockDupRows(pOneTableBlock);
    char* ekey = (char*)pBlocks->data + pOneTableBlock->rowSize*(pBlocks->numOfRows-1);
    
    tscDebug("%p tableId:%s, sid:%d rows:%d sversion:%d skey:%" PRId64 ", ekey:%" PRId64, pSql, pOneTableBlock->tableId,
        pBlocks->tid, pBlocks->numOfRows, pBlocks->sversion, GET_INT64_VAL(pBlocks->data), GET_INT64_VAL(ekey));

    int32_t len = pBlocks->numOfRows * (pOneTableBlock->rowSize + expandSize) + sizeof(STColumn) * tscGetNumOfColumns(pOneTableBlock->pTableMeta);

    pBlocks->tid = htonl(pBlocks->tid);
    pBlocks->uid = htobe64(pBlocks->uid);
    pBlocks->sversion = htonl(pBlocks->sversion);
    pBlocks->numOfRows = htons(pBlocks->numOfRows);
    pBlocks->schemaLen = 0;

    // erase the empty space reserved for binary data
    int32_t finalLen = trimDataBlock(dataBuf->pData + dataBuf->size, pOneTableBlock, pCmd->submitSchema);
    assert(finalLen <= len);

    dataBuf->size += (finalLen + sizeof(SSubmitBlk));
    assert(dataBuf->size <= dataBuf->nAllocSize);

    // the length does not include the SSubmitBlk structure
    pBlocks->dataLen = htonl(finalLen);

    dataBuf->numOfTables += 1;
  }

  tscDestroyBlockArrayList(pTableDataBlockList);

  // free the table data blocks;
  pCmd->pDataBlocks = pVnodeDataBlockList;

//  tscFreeUnusedDataBlocks(pCmd->pDataBlocks);
  taosHashCleanup(pVnodeDataBlockHashList);

  return TSDB_CODE_SUCCESS;
}

void tscCloseTscObj(STscObj* pObj) {
  assert(pObj != NULL);
  
  pObj->signature = NULL;
  taosTmrStopA(&(pObj->pTimer));
  pthread_mutex_destroy(&pObj->mutex);
  
  if (pObj->pDnodeConn != NULL) {
    rpcClose(pObj->pDnodeConn);
  }
  
  tscDebug("%p DB connection is closed, dnodeConn:%p", pObj, pObj->pDnodeConn);
  tfree(pObj);
}

bool tscIsInsertData(char* sqlstr) {
  int32_t index = 0;

  do {
    SSQLToken t0 = tStrGetToken(sqlstr, &index, false, 0, NULL);
    if (t0.type != TK_LP) {
      return t0.type == TK_INSERT || t0.type == TK_IMPORT;
    }
  } while (1);
}

int tscAllocPayload(SSqlCmd* pCmd, int size) {
  assert(size > 0);

  if (pCmd->payload == NULL) {
    assert(pCmd->allocSize == 0);

    pCmd->payload = (char*)calloc(1, size);
    if (pCmd->payload == NULL) return TSDB_CODE_TSC_OUT_OF_MEMORY;
    pCmd->allocSize = size;
  } else {
    if (pCmd->allocSize < size) {
      char* b = realloc(pCmd->payload, size);
      if (b == NULL) return TSDB_CODE_TSC_OUT_OF_MEMORY;
      pCmd->payload = b;
      pCmd->allocSize = size;
    }
    
    memset(pCmd->payload, 0, pCmd->allocSize);
  }

  assert(pCmd->allocSize >= size);
  return TSDB_CODE_SUCCESS;
}

TAOS_FIELD tscCreateField(int8_t type, const char* name, int16_t bytes) {
  TAOS_FIELD f = { .type = type, .bytes = bytes, };
  tstrncpy(f.name, name, sizeof(f.name));
  return f;
}

SFieldSupInfo* tscFieldInfoAppend(SFieldInfo* pFieldInfo, TAOS_FIELD* pField) {
  assert(pFieldInfo != NULL);
  taosArrayPush(pFieldInfo->pFields, pField);
  pFieldInfo->numOfOutput++;
  
  struct SFieldSupInfo info = {
    .pSqlExpr = NULL,
    .pArithExprInfo = NULL,
    .visible = true,
  };
  
  return taosArrayPush(pFieldInfo->pSupportInfo, &info);
}

SFieldSupInfo* tscFieldInfoGetSupp(SFieldInfo* pFieldInfo, int32_t index) {
  return TARRAY_GET_ELEM(pFieldInfo->pSupportInfo, index);
}

SFieldSupInfo* tscFieldInfoInsert(SFieldInfo* pFieldInfo, int32_t index, TAOS_FIELD* field) {
  taosArrayInsert(pFieldInfo->pFields, index, field);
  pFieldInfo->numOfOutput++;
  
  struct SFieldSupInfo info = {
      .pSqlExpr = NULL,
      .pArithExprInfo = NULL,
      .visible = true,
  };
  
  return taosArrayInsert(pFieldInfo->pSupportInfo, index, &info);
}

void tscFieldInfoUpdateOffset(SQueryInfo* pQueryInfo) {
  size_t numOfExprs = tscSqlExprNumOfExprs(pQueryInfo);
  
  SSqlExpr* pExpr = taosArrayGetP(pQueryInfo->exprList, 0);
  pExpr->offset = 0;
  
  for (int32_t i = 1; i < numOfExprs; ++i) {
    SSqlExpr* prev = taosArrayGetP(pQueryInfo->exprList, i - 1);
    SSqlExpr* p = taosArrayGetP(pQueryInfo->exprList, i);
  
    p->offset = prev->offset + prev->resBytes;
  }
}

void tscFieldInfoUpdateOffsetForInterResult(SQueryInfo* pQueryInfo) {
  if (tscSqlExprNumOfExprs(pQueryInfo) == 0) {
    return;
  }
  
  SSqlExpr* pExpr = taosArrayGetP(pQueryInfo->exprList, 0);
  pExpr->offset = 0;
  
  size_t numOfExprs = tscSqlExprNumOfExprs(pQueryInfo);
  for (int32_t i = 1; i < numOfExprs; ++i) {
    SSqlExpr* prev = taosArrayGetP(pQueryInfo->exprList, i - 1);
    SSqlExpr* p = taosArrayGetP(pQueryInfo->exprList, i);
    
    p->offset = prev->offset + prev->resBytes;
  }
}

void tscFieldInfoCopy(SFieldInfo* dst, const SFieldInfo* src) {
  dst->numOfOutput = src->numOfOutput;

  if (dst->pFields == NULL) {
    dst->pFields = taosArrayClone(src->pFields);
  } else {
    taosArrayCopy(dst->pFields, src->pFields);
  }
  
  if (dst->pSupportInfo == NULL) {
    dst->pSupportInfo = taosArrayClone(src->pSupportInfo);
  } else {
    taosArrayCopy(dst->pSupportInfo, src->pSupportInfo);
  }
}

TAOS_FIELD* tscFieldInfoGetField(SFieldInfo* pFieldInfo, int32_t index) {
  return TARRAY_GET_ELEM(pFieldInfo->pFields, index);
}

int16_t tscFieldInfoGetOffset(SQueryInfo* pQueryInfo, int32_t index) {
  SFieldSupInfo* pInfo = tscFieldInfoGetSupp(&pQueryInfo->fieldsInfo, index);
  assert(pInfo != NULL);

  return pInfo->pSqlExpr->offset;
}

int32_t tscFieldInfoCompare(const SFieldInfo* pFieldInfo1, const SFieldInfo* pFieldInfo2) {
  assert(pFieldInfo1 != NULL && pFieldInfo2 != NULL);

  if (pFieldInfo1->numOfOutput != pFieldInfo2->numOfOutput) {
    return pFieldInfo1->numOfOutput - pFieldInfo2->numOfOutput;
  }

  for (int32_t i = 0; i < pFieldInfo1->numOfOutput; ++i) {
    TAOS_FIELD* pField1 = tscFieldInfoGetField((SFieldInfo*) pFieldInfo1, i);
    TAOS_FIELD* pField2 = tscFieldInfoGetField((SFieldInfo*) pFieldInfo2, i);

    if (pField1->type != pField2->type ||
        pField1->bytes != pField2->bytes ||
        strcasecmp(pField1->name, pField2->name) != 0) {
      return 1;
    }
  }

  return 0;
}

int32_t tscGetResRowLength(SArray* pExprList) {
  size_t num = taosArrayGetSize(pExprList);
  if (num == 0) {
    return 0;
  }
  
  int32_t size = 0;
  for(int32_t i = 0; i < num; ++i) {
    SSqlExpr* pExpr = taosArrayGetP(pExprList, i);
    size += pExpr->resBytes;
  }
  
  return size;
}

void tscFieldInfoClear(SFieldInfo* pFieldInfo) {
  if (pFieldInfo == NULL) {
    return;
  }

  taosArrayDestroy(pFieldInfo->pFields);
  
  for(int32_t i = 0; i < pFieldInfo->numOfOutput; ++i) {
    SFieldSupInfo* pInfo = taosArrayGet(pFieldInfo->pSupportInfo, i);
    
    if (pInfo->pArithExprInfo != NULL) {
      tExprTreeDestroy(&pInfo->pArithExprInfo->pExpr, NULL);
      tfree(pInfo->pArithExprInfo);
    }
  }
  
  taosArrayDestroy(pFieldInfo->pSupportInfo);
  memset(pFieldInfo, 0, sizeof(SFieldInfo));
}

static SSqlExpr* doBuildSqlExpr(SQueryInfo* pQueryInfo, int16_t functionId, SColumnIndex* pColIndex, int16_t type,
    int16_t size, int16_t interSize, bool isTagCol) {
  STableMetaInfo* pTableMetaInfo = tscGetMetaInfo(pQueryInfo, pColIndex->tableIndex);
  
  SSqlExpr* pExpr = calloc(1, sizeof(SSqlExpr));
  pExpr->functionId = functionId;
  
  // set the correct columnIndex index
  if (pColIndex->columnIndex == TSDB_TBNAME_COLUMN_INDEX) {
    pExpr->colInfo.colId = TSDB_TBNAME_COLUMN_INDEX;
  } else {
    if (isTagCol) {
      SSchema* pSchema = tscGetTableTagSchema(pTableMetaInfo->pTableMeta);
      pExpr->colInfo.colId = pSchema[pColIndex->columnIndex].colId;
      tstrncpy(pExpr->colInfo.name, pSchema[pColIndex->columnIndex].name, sizeof(pExpr->colInfo.name));
    } else if (pTableMetaInfo->pTableMeta != NULL) {
      // in handling select database/version/server_status(), the pTableMeta is NULL
      SSchema* pSchema = tscGetTableColumnSchema(pTableMetaInfo->pTableMeta, pColIndex->columnIndex);
      pExpr->colInfo.colId = pSchema->colId;
      tstrncpy(pExpr->colInfo.name, pSchema->name, sizeof(pExpr->colInfo.name));
    }
  }
  
  pExpr->colInfo.flag = isTagCol? TSDB_COL_TAG:TSDB_COL_NORMAL;
  
  pExpr->colInfo.colIndex = pColIndex->columnIndex;
  pExpr->resType       = type;
  pExpr->resBytes      = size;
  pExpr->interBytes    = interSize;
  
  if (pTableMetaInfo->pTableMeta) {
    pExpr->uid = pTableMetaInfo->pTableMeta->uid;
  }
  
  return pExpr;
}

SSqlExpr* tscSqlExprInsert(SQueryInfo* pQueryInfo, int32_t index, int16_t functionId, SColumnIndex* pColIndex, int16_t type,
                           int16_t size, int16_t interSize, bool isTagCol) {
  int32_t num = taosArrayGetSize(pQueryInfo->exprList);
  if (index == num) {
    return tscSqlExprAppend(pQueryInfo, functionId, pColIndex, type, size, interSize, isTagCol);
  }
  
  SSqlExpr* pExpr = doBuildSqlExpr(pQueryInfo, functionId, pColIndex, type, size, interSize, isTagCol);
  taosArrayInsert(pQueryInfo->exprList, index, &pExpr);
  return pExpr;
}

SSqlExpr* tscSqlExprAppend(SQueryInfo* pQueryInfo, int16_t functionId, SColumnIndex* pColIndex, int16_t type,
    int16_t size, int16_t interSize, bool isTagCol) {
  SSqlExpr* pExpr = doBuildSqlExpr(pQueryInfo, functionId, pColIndex, type, size, interSize, isTagCol);
  taosArrayPush(pQueryInfo->exprList, &pExpr);
  return pExpr;
}

SSqlExpr* tscSqlExprUpdate(SQueryInfo* pQueryInfo, int32_t index, int16_t functionId, int16_t srcColumnIndex,
                           int16_t type, int16_t size) {
  STableMetaInfo* pTableMetaInfo = tscGetMetaInfo(pQueryInfo, 0);
  SSqlExpr* pExpr = tscSqlExprGet(pQueryInfo, index);
  if (pExpr == NULL) {
    return NULL;
  }

  pExpr->functionId = functionId;

  pExpr->colInfo.colIndex = srcColumnIndex;
  pExpr->colInfo.colId = tscGetTableColumnSchema(pTableMetaInfo->pTableMeta, srcColumnIndex)->colId;

  pExpr->resType = type;
  pExpr->resBytes = size;

  return pExpr;
}

size_t tscSqlExprNumOfExprs(SQueryInfo* pQueryInfo) {
  return taosArrayGetSize(pQueryInfo->exprList);
}

void addExprParams(SSqlExpr* pExpr, char* argument, int32_t type, int32_t bytes, int16_t tableIndex) {
  if (pExpr == NULL || argument == NULL || bytes == 0) {
    return;
  }

  // set parameter value
  // transfer to tVariant from byte data/no ascii data
  tVariantCreateFromBinary(&pExpr->param[pExpr->numOfParams], argument, bytes, type);

  pExpr->numOfParams += 1;
  assert(pExpr->numOfParams <= 3);
}

SSqlExpr* tscSqlExprGet(SQueryInfo* pQueryInfo, int32_t index) {
  return taosArrayGetP(pQueryInfo->exprList, index);
}

void* sqlExprDestroy(SSqlExpr* pExpr) {
  if (pExpr == NULL) {
    return NULL;
  }
  
  for(int32_t i = 0; i < tListLen(pExpr->param); ++i) {
    tVariantDestroy(&pExpr->param[i]);
  }
  
  tfree(pExpr);
  
  return NULL;
}

/*
 * NOTE: Does not release SSqlExprInfo here.
 */
void tscSqlExprInfoDestroy(SArray* pExprInfo) {
  size_t size = taosArrayGetSize(pExprInfo);
  
  for(int32_t i = 0; i < size; ++i) {
    SSqlExpr* pExpr = taosArrayGetP(pExprInfo, i);
    sqlExprDestroy(pExpr);
  }
  
  taosArrayDestroy(pExprInfo);
}

void tscSqlExprCopy(SArray* dst, const SArray* src, uint64_t uid, bool deepcopy) {
  assert(src != NULL && dst != NULL);
  
  size_t size = taosArrayGetSize(src);
  for (int32_t i = 0; i < size; ++i) {
    SSqlExpr* pExpr = taosArrayGetP(src, i);
    
    if (pExpr->uid == uid) {
      
      if (deepcopy) {
        SSqlExpr* p1 = calloc(1, sizeof(SSqlExpr));
        *p1 = *pExpr;
  
        for (int32_t j = 0; j < pExpr->numOfParams; ++j) {
          tVariantAssign(&p1->param[j], &pExpr->param[j]);
        }
        
        taosArrayPush(dst, &p1);
      } else {
        taosArrayPush(dst, &pExpr);
      }
    }
  }
}

SColumn* tscColumnListInsert(SArray* pColumnList, SColumnIndex* pColIndex) {
  // ignore the tbname columnIndex to be inserted into source list
  if (pColIndex->columnIndex < 0) {
    return NULL;
  }
  
  size_t numOfCols = taosArrayGetSize(pColumnList);
  int16_t col = pColIndex->columnIndex;

  int32_t i = 0;
  while (i < numOfCols) {
    SColumn* pCol = taosArrayGetP(pColumnList, i);
    if (pCol->colIndex.columnIndex < col) {
      i++;
    } else if (pCol->colIndex.tableIndex < pColIndex->tableIndex) {
      i++;
    } else {
      break;
    }
  }

  if (i >= numOfCols || numOfCols == 0) {
    SColumn* b = calloc(1, sizeof(SColumn));
    b->colIndex = *pColIndex;
    
    taosArrayInsert(pColumnList, i, &b);
  } else {
    SColumn* pCol = taosArrayGetP(pColumnList, i);
  
    if (i < numOfCols && (pCol->colIndex.columnIndex > col || pCol->colIndex.tableIndex != pColIndex->tableIndex)) {
      SColumn* b = calloc(1, sizeof(SColumn));
      b->colIndex = *pColIndex;
      
      taosArrayInsert(pColumnList, i, &b);
    }
  }

  return taosArrayGetP(pColumnList, i);
}

static void destroyFilterInfo(SColumnFilterInfo* pFilterInfo, int32_t numOfFilters) {
  for(int32_t i = 0; i < numOfFilters; ++i) {
    if (pFilterInfo[i].filterstr) {
      tfree(pFilterInfo[i].pz);
    }
  }
  
  tfree(pFilterInfo);
}

SColumn* tscColumnClone(const SColumn* src) {
  assert(src != NULL);
  
  SColumn* dst = calloc(1, sizeof(SColumn));
  
  dst->colIndex     = src->colIndex;
  dst->numOfFilters = src->numOfFilters;
  dst->filterInfo   = tscFilterInfoClone(src->filterInfo, src->numOfFilters);
  
  return dst;
}

static void tscColumnDestroy(SColumn* pCol) {
  destroyFilterInfo(pCol->filterInfo, pCol->numOfFilters);
  free(pCol);
}

void tscColumnListCopy(SArray* dst, const SArray* src, int16_t tableIndex) {
  assert(src != NULL && dst != NULL);
  
  size_t num = taosArrayGetSize(src);
  for (int32_t i = 0; i < num; ++i) {
    SColumn* pCol = taosArrayGetP(src, i);

    if (pCol->colIndex.tableIndex == tableIndex || tableIndex < 0) {
      SColumn* p = tscColumnClone(pCol);
      taosArrayPush(dst, &p);
    }
  }
}

void tscColumnListDestroy(SArray* pColumnList) {
  if (pColumnList == NULL) {
    return;
  }

  size_t num = taosArrayGetSize(pColumnList);
  for (int32_t i = 0; i < num; ++i) {
    SColumn* pCol = taosArrayGetP(pColumnList, i);
    tscColumnDestroy(pCol);
  }

  taosArrayDestroy(pColumnList);
}

/*
 * 1. normal name, not a keyword or number
 * 2. name with quote
 * 3. string with only one delimiter '.'.
 *
 * only_one_part
 * 'only_one_part'
 * first_part.second_part
 * first_part.'second_part'
 * 'first_part'.second_part
 * 'first_part'.'second_part'
 * 'first_part.second_part'
 *
 */
static int32_t validateQuoteToken(SSQLToken* pToken) {
  strdequote(pToken->z);
  pToken->n = strtrim(pToken->z);

  int32_t k = tSQLGetToken(pToken->z, &pToken->type);

  if (pToken->type == TK_STRING) {
    return tscValidateName(pToken);
  }

  if (k != pToken->n || pToken->type != TK_ID) {
    return TSDB_CODE_TSC_INVALID_SQL;
  }
  return TSDB_CODE_SUCCESS;
}

int32_t tscValidateName(SSQLToken* pToken) {
  if (pToken->type != TK_STRING && pToken->type != TK_ID) {
    return TSDB_CODE_TSC_INVALID_SQL;
  }

  char* sep = strnchr(pToken->z, TS_PATH_DELIMITER[0], pToken->n, true);
  if (sep == NULL) {  // single part
    if (pToken->type == TK_STRING) {
      strdequote(pToken->z);
      pToken->n = strtrim(pToken->z);

      int len = tSQLGetToken(pToken->z, &pToken->type);

      // single token, validate it
      if (len == pToken->n) {
        return validateQuoteToken(pToken);
      } else {
        sep = strnchr(pToken->z, TS_PATH_DELIMITER[0], pToken->n, true);
        if (sep == NULL) {
          return TSDB_CODE_TSC_INVALID_SQL;
        }

        return tscValidateName(pToken);
      }
    } else {
      if (isNumber(pToken)) {
        return TSDB_CODE_TSC_INVALID_SQL;
      }
    }
  } else {  // two part
    int32_t oldLen = pToken->n;
    char*   pStr = pToken->z;

    if (pToken->type == TK_SPACE) {
      pToken->n = strtrim(pToken->z);
    }

    pToken->n = tSQLGetToken(pToken->z, &pToken->type);
    if (pToken->z[pToken->n] != TS_PATH_DELIMITER[0]) {
      return TSDB_CODE_TSC_INVALID_SQL;
    }

    if (pToken->type != TK_STRING && pToken->type != TK_ID) {
      return TSDB_CODE_TSC_INVALID_SQL;
    }

    if (pToken->type == TK_STRING && validateQuoteToken(pToken) != TSDB_CODE_SUCCESS) {
      return TSDB_CODE_TSC_INVALID_SQL;
    }

    int32_t firstPartLen = pToken->n;

    pToken->z = sep + 1;
    pToken->n = oldLen - (sep - pStr) - 1;
    int32_t len = tSQLGetToken(pToken->z, &pToken->type);
    if (len != pToken->n || (pToken->type != TK_STRING && pToken->type != TK_ID)) {
      return TSDB_CODE_TSC_INVALID_SQL;
    }

    if (pToken->type == TK_STRING && validateQuoteToken(pToken) != TSDB_CODE_SUCCESS) {
      return TSDB_CODE_TSC_INVALID_SQL;
    }

    // re-build the whole name string
    if (pStr[firstPartLen] == TS_PATH_DELIMITER[0]) {
      // first part do not have quote do nothing
    } else {
      pStr[firstPartLen] = TS_PATH_DELIMITER[0];
      memmove(&pStr[firstPartLen + 1], pToken->z, pToken->n);
      pStr[firstPartLen + sizeof(TS_PATH_DELIMITER[0]) + pToken->n] = 0;
    }
    pToken->n += (firstPartLen + sizeof(TS_PATH_DELIMITER[0]));
    pToken->z = pStr;
  }

  return TSDB_CODE_SUCCESS;
}

void tscIncStreamExecutionCount(void* pStream) {
  if (pStream == NULL) {
    return;
  }

  SSqlStream* ps = (SSqlStream*)pStream;
  ps->num += 1;
}

bool tscValidateColumnId(STableMetaInfo* pTableMetaInfo, int32_t colId) {
  if (pTableMetaInfo->pTableMeta == NULL) {
    return false;
  }

  if (colId == TSDB_TBNAME_COLUMN_INDEX) {
    return true;
  }

  SSchema* pSchema = tscGetTableSchema(pTableMetaInfo->pTableMeta);
  STableComInfo tinfo = tscGetTableInfo(pTableMetaInfo->pTableMeta);
  
  int32_t  numOfTotal = tinfo.numOfTags + tinfo.numOfColumns;

  for (int32_t i = 0; i < numOfTotal; ++i) {
    if (pSchema[i].colId == colId) {
      return true;
    }
  }

  return false;
}

void tscTagCondCopy(STagCond* dest, const STagCond* src) {
  memset(dest, 0, sizeof(STagCond));

  if (src->tbnameCond.cond != NULL) {
    dest->tbnameCond.cond = strdup(src->tbnameCond.cond);
  }

  dest->tbnameCond.uid = src->tbnameCond.uid;

  memcpy(&dest->joinInfo, &src->joinInfo, sizeof(SJoinInfo));
  dest->relType = src->relType;
  
  if (src->pCond == NULL) {
    return;
  }
  
  size_t s = taosArrayGetSize(src->pCond);
  dest->pCond = taosArrayInit(s, sizeof(SCond));
  
  for (int32_t i = 0; i < s; ++i) {
    SCond* pCond = taosArrayGet(src->pCond, i);
    
    SCond c = {0};
    c.len = pCond->len;
    c.uid = pCond->uid;
    
    if (pCond->len > 0) {
      assert(pCond->cond != NULL);
      c.cond = malloc(c.len);
      memcpy(c.cond, pCond->cond, c.len);
    }
    
    taosArrayPush(dest->pCond, &c);
  }
}

void tscTagCondRelease(STagCond* pTagCond) {
  free(pTagCond->tbnameCond.cond);
  
  if (pTagCond->pCond != NULL) {
    size_t s = taosArrayGetSize(pTagCond->pCond);
    for (int32_t i = 0; i < s; ++i) {
      SCond* p = taosArrayGet(pTagCond->pCond, i);
      tfree(p->cond);
    }
  
    taosArrayDestroy(pTagCond->pCond);
  }

  memset(pTagCond, 0, sizeof(STagCond));
}

void tscGetSrcColumnInfo(SSrcColumnInfo* pColInfo, SQueryInfo* pQueryInfo) {
  STableMetaInfo* pTableMetaInfo = tscGetMetaInfo(pQueryInfo, 0);
  SSchema*        pSchema = tscGetTableSchema(pTableMetaInfo->pTableMeta);
  
  size_t numOfExprs = tscSqlExprNumOfExprs(pQueryInfo);
  for (int32_t i = 0; i < numOfExprs; ++i) {
    SSqlExpr* pExpr = tscSqlExprGet(pQueryInfo, i);
    pColInfo[i].functionId = pExpr->functionId;

    if (TSDB_COL_IS_TAG(pExpr->colInfo.flag)) {
      SSchema* pTagSchema = tscGetTableTagSchema(pTableMetaInfo->pTableMeta);
      
      int16_t index = pExpr->colInfo.colIndex;
      pColInfo[i].type = (index != -1) ? pTagSchema[index].type : TSDB_DATA_TYPE_BINARY;
    } else {
      pColInfo[i].type = pSchema[pExpr->colInfo.colIndex].type;
    }
  }
}

void tscSetFreeHeatBeat(STscObj* pObj) {
  if (pObj == NULL || pObj->signature != pObj || pObj->pHb == NULL) {
    return;
  }

  SSqlObj* pHeatBeat = pObj->pHb;
  assert(pHeatBeat == pHeatBeat->signature);

  // to denote the heart-beat timer close connection and free all allocated resources
  SQueryInfo* pQueryInfo = tscGetQueryInfoDetail(&pHeatBeat->cmd, 0);
  pQueryInfo->type = TSDB_QUERY_TYPE_FREE_RESOURCE;
}

bool tscShouldFreeHeatBeat(SSqlObj* pHb) {
  assert(pHb == pHb->signature);

  SQueryInfo* pQueryInfo = tscGetQueryInfoDetail(&pHb->cmd, 0);
  return pQueryInfo->type == TSDB_QUERY_TYPE_FREE_RESOURCE;
}

/*
 * the following four kinds of SqlObj should not be freed
 * 1. SqlObj for stream computing
 * 2. main SqlObj
 * 3. heartbeat SqlObj
 * 4. SqlObj for subscription
 *
 * If res code is error and SqlObj does not belong to above types, it should be
 * automatically freed for async query, ignoring that connection should be kept.
 *
 * If connection need to be recycled, the SqlObj also should be freed.
 */
bool tscShouldBeFreed(SSqlObj* pSql) {
  if (pSql == NULL || pSql->signature != pSql) {
    return false;
  }
  
  STscObj* pTscObj = pSql->pTscObj;
  if (pSql->pStream != NULL || pTscObj->pHb == pSql || pSql->pSubscription != NULL) {
    return false;
  }

  // only the table meta and super table vgroup query will free resource automatically
  int32_t command = pSql->cmd.command;
  if (command == TSDB_SQL_META || command == TSDB_SQL_STABLEVGROUP) {
    return true;
  }

  return false;
}

/**
 *
 * @param pCmd
 * @param clauseIndex denote the index of the union sub clause, usually are 0, if no union query exists.
 * @param tableIndex  denote the table index for join query, where more than one table exists
 * @return
 */
STableMetaInfo* tscGetTableMetaInfoFromCmd(SSqlCmd* pCmd, int32_t clauseIndex, int32_t tableIndex) {
  if (pCmd == NULL || pCmd->numOfClause == 0) {
    return NULL;
  }

  assert(clauseIndex >= 0 && clauseIndex < pCmd->numOfClause);

  SQueryInfo* pQueryInfo = tscGetQueryInfoDetail(pCmd, clauseIndex);
  return tscGetMetaInfo(pQueryInfo, tableIndex);
}

STableMetaInfo* tscGetMetaInfo(SQueryInfo* pQueryInfo, int32_t tableIndex) {
  assert(pQueryInfo != NULL);

  if (pQueryInfo->pTableMetaInfo == NULL) {
    assert(pQueryInfo->numOfTables == 0);
    return NULL;
  }

  assert(tableIndex >= 0 && tableIndex <= pQueryInfo->numOfTables && pQueryInfo->pTableMetaInfo != NULL);

  return pQueryInfo->pTableMetaInfo[tableIndex];
}

int32_t tscGetQueryInfoDetailSafely(SSqlCmd* pCmd, int32_t subClauseIndex, SQueryInfo** pQueryInfo) {
  int32_t ret = TSDB_CODE_SUCCESS;

  *pQueryInfo = tscGetQueryInfoDetail(pCmd, subClauseIndex);

  while ((*pQueryInfo) == NULL) {
    if ((ret = tscAddSubqueryInfo(pCmd)) != TSDB_CODE_SUCCESS) {
      return ret;
    }

    (*pQueryInfo) = tscGetQueryInfoDetail(pCmd, subClauseIndex);
  }

  return TSDB_CODE_SUCCESS;
}

STableMetaInfo* tscGetTableMetaInfoByUid(SQueryInfo* pQueryInfo, uint64_t uid, int32_t* index) {
  int32_t k = -1;

  for (int32_t i = 0; i < pQueryInfo->numOfTables; ++i) {
    if (pQueryInfo->pTableMetaInfo[i]->pTableMeta->uid == uid) {
      k = i;
      break;
    }
  }

  if (index != NULL) {
    *index = k;
  }

  assert(k != -1);
  return tscGetMetaInfo(pQueryInfo, k);
}

void tscInitQueryInfo(SQueryInfo* pQueryInfo) {
  assert(pQueryInfo->fieldsInfo.pFields == NULL);
  pQueryInfo->fieldsInfo.pFields = taosArrayInit(4, sizeof(TAOS_FIELD));
  
  assert(pQueryInfo->fieldsInfo.pSupportInfo == NULL);
  pQueryInfo->fieldsInfo.pSupportInfo = taosArrayInit(4, sizeof(SFieldSupInfo));
  
  assert(pQueryInfo->exprList == NULL);
  pQueryInfo->exprList = taosArrayInit(4, POINTER_BYTES);
  pQueryInfo->colList  = taosArrayInit(4, POINTER_BYTES);
}

int32_t tscAddSubqueryInfo(SSqlCmd* pCmd) {
  assert(pCmd != NULL);

  // todo refactor: remove this structure
  size_t s = pCmd->numOfClause + 1;
  char*  tmp = realloc(pCmd->pQueryInfo, s * POINTER_BYTES);
  if (tmp == NULL) {
    return TSDB_CODE_TSC_OUT_OF_MEMORY;
  }

  pCmd->pQueryInfo = (SQueryInfo**)tmp;

  SQueryInfo* pQueryInfo = calloc(1, sizeof(SQueryInfo));
  tscInitQueryInfo(pQueryInfo);
  
  pQueryInfo->msg = pCmd->payload;  // pointer to the parent error message buffer

  pCmd->pQueryInfo[pCmd->numOfClause++] = pQueryInfo;
  return TSDB_CODE_SUCCESS;
}

static void freeQueryInfoImpl(SQueryInfo* pQueryInfo) {
  tscTagCondRelease(&pQueryInfo->tagCond);
  tscFieldInfoClear(&pQueryInfo->fieldsInfo);

  tscSqlExprInfoDestroy(pQueryInfo->exprList);
  pQueryInfo->exprList = NULL;

  tscColumnListDestroy(pQueryInfo->colList);
  pQueryInfo->colList = NULL;

  if (pQueryInfo->groupbyExpr.columnInfo != NULL) {
    taosArrayDestroy(pQueryInfo->groupbyExpr.columnInfo);
    pQueryInfo->groupbyExpr.columnInfo = NULL;
  }
  
  pQueryInfo->tsBuf = tsBufDestroy(pQueryInfo->tsBuf);

  tfree(pQueryInfo->fillVal);
}

void tscClearSubqueryInfo(SSqlCmd* pCmd) {
  for (int32_t i = 0; i < pCmd->numOfClause; ++i) {
    SQueryInfo* pQueryInfo = tscGetQueryInfoDetail(pCmd, i);
    freeQueryInfoImpl(pQueryInfo);
  }
}

void clearAllTableMetaInfo(SQueryInfo* pQueryInfo, const char* address, bool removeFromCache) {
  tscDebug("%p deref the table meta in cache, numOfTables:%d", address, pQueryInfo->numOfTables);
  
  for(int32_t i = 0; i < pQueryInfo->numOfTables; ++i) {
    STableMetaInfo* pTableMetaInfo = tscGetMetaInfo(pQueryInfo, i);
  
    tscClearTableMetaInfo(pTableMetaInfo, removeFromCache);
    free(pTableMetaInfo);
  }
  
  tfree(pQueryInfo->pTableMetaInfo);
}

STableMetaInfo* tscAddTableMetaInfo(SQueryInfo* pQueryInfo, const char* name, STableMeta* pTableMeta,
                                    SVgroupsInfo* vgroupList, SArray* pTagCols) {
  void* pAlloc = realloc(pQueryInfo->pTableMetaInfo, (pQueryInfo->numOfTables + 1) * POINTER_BYTES);
  if (pAlloc == NULL) {
    return NULL;
  }

  pQueryInfo->pTableMetaInfo = pAlloc;
  pQueryInfo->pTableMetaInfo[pQueryInfo->numOfTables] = calloc(1, sizeof(STableMetaInfo));

  STableMetaInfo* pTableMetaInfo = pQueryInfo->pTableMetaInfo[pQueryInfo->numOfTables];
  assert(pTableMetaInfo != NULL);

  if (name != NULL) {
    tstrncpy(pTableMetaInfo->name, name, sizeof(pTableMetaInfo->name));
  }

  pTableMetaInfo->pTableMeta = pTableMeta;
  
  if (vgroupList != NULL) {
    size_t size = sizeof(SVgroupsInfo) + sizeof(SCMVgroupInfo) * vgroupList->numOfVgroups;
    pTableMetaInfo->vgroupList = malloc(size);
    memcpy(pTableMetaInfo->vgroupList, vgroupList, size);
  }

  pTableMetaInfo->tagColList = taosArrayInit(4, POINTER_BYTES);
  if (pTagCols != NULL) {
    tscColumnListCopy(pTableMetaInfo->tagColList, pTagCols, -1);
  }
  
  pQueryInfo->numOfTables += 1;
  return pTableMetaInfo;
}

STableMetaInfo* tscAddEmptyMetaInfo(SQueryInfo* pQueryInfo) {
  return tscAddTableMetaInfo(pQueryInfo, NULL, NULL, NULL, NULL);
}

void tscClearTableMetaInfo(STableMetaInfo* pTableMetaInfo, bool removeFromCache) {
  if (pTableMetaInfo == NULL) {
    return;
  }

  taosCacheRelease(tscCacheHandle, (void**)&(pTableMetaInfo->pTableMeta), removeFromCache);
  tfree(pTableMetaInfo->vgroupList);
  
  tscColumnListDestroy(pTableMetaInfo->tagColList);
  pTableMetaInfo->tagColList = NULL;
}

void tscResetForNextRetrieve(SSqlRes* pRes) {
  if (pRes == NULL) {
    return;
  }

  pRes->row = 0;
  pRes->numOfRows = 0;
}

SSqlObj* createSimpleSubObj(SSqlObj* pSql, void (*fp)(), void* param, int32_t cmd) {
  SSqlObj* pNew = (SSqlObj*)calloc(1, sizeof(SSqlObj));
  if (pNew == NULL) {
    tscError("%p new subquery failed, tableIndex:%d", pSql, 0);
    return NULL;
  }

  pNew->pTscObj = pSql->pTscObj;
  pNew->signature = pNew;

  SSqlCmd* pCmd = &pNew->cmd;
  pCmd->command = cmd;
  pCmd->parseFinished = 1;

  if (tscAddSubqueryInfo(pCmd) != TSDB_CODE_SUCCESS) {
    tscFreeSqlObj(pNew);
    return NULL;
  }

  pNew->fp = fp;
  pNew->fetchFp = fp;
  pNew->param = param;
  pNew->maxRetry = TSDB_MAX_REPLICA;

  pNew->sqlstr = strdup(pSql->sqlstr);
  if (pNew->sqlstr == NULL) {
    tscError("%p new subquery failed", pSql);

    free(pNew);
    return NULL;
  }

  SQueryInfo* pQueryInfo = NULL;
  tscGetQueryInfoDetailSafely(pCmd, 0, &pQueryInfo);

  assert(pSql->cmd.clauseIndex == 0);
  STableMetaInfo* pMasterTableMetaInfo = tscGetTableMetaInfoFromCmd(&pSql->cmd, pSql->cmd.clauseIndex, 0);

  tscAddTableMetaInfo(pQueryInfo, pMasterTableMetaInfo->name, NULL, NULL, NULL);
  return pNew;
}

SSqlObj* createSubqueryObj(SSqlObj* pSql, int16_t tableIndex, void (*fp)(), void* param, int32_t cmd, SSqlObj* pPrevSql) {
  SSqlCmd* pCmd = &pSql->cmd;
  SSqlObj* pNew = (SSqlObj*)calloc(1, sizeof(SSqlObj));
  if (pNew == NULL) {
    tscError("%p new subquery failed, tableIndex:%d", pSql, tableIndex);
    return NULL;
  }
  
  STableMetaInfo* pTableMetaInfo = tscGetTableMetaInfoFromCmd(pCmd, pCmd->clauseIndex, tableIndex);

  pNew->pTscObj = pSql->pTscObj;
  pNew->signature = pNew;

  pNew->sqlstr = strdup(pSql->sqlstr);
  if (pNew->sqlstr == NULL) {
    tscError("%p new subquery failed, tableIndex:%d, vgroupIndex:%d", pSql, tableIndex, pTableMetaInfo->vgroupIndex);

    free(pNew);
    return NULL;
  }

  SSqlCmd* pnCmd = &pNew->cmd;
  memcpy(pnCmd, pCmd, sizeof(SSqlCmd));
  
  pnCmd->command = cmd;
  pnCmd->payload = NULL;
  pnCmd->allocSize = 0;

  pnCmd->pQueryInfo = NULL;
  pnCmd->numOfClause = 0;
  pnCmd->clauseIndex = 0;
  pnCmd->pDataBlocks = NULL;
  pnCmd->parseFinished = 1;

  if (tscAddSubqueryInfo(pnCmd) != TSDB_CODE_SUCCESS) {
    tscFreeSqlObj(pNew);
    return NULL;
  }

  SQueryInfo* pNewQueryInfo = tscGetQueryInfoDetail(pnCmd, 0);
  SQueryInfo* pQueryInfo = tscGetQueryInfoDetail(pCmd, pCmd->clauseIndex);

  pNewQueryInfo->command = pQueryInfo->command;
  pNewQueryInfo->slidingTimeUnit = pQueryInfo->slidingTimeUnit;
  pNewQueryInfo->intervalTime = pQueryInfo->intervalTime;
  pNewQueryInfo->slidingTime  = pQueryInfo->slidingTime;
  pNewQueryInfo->type   = pQueryInfo->type;
  pNewQueryInfo->window = pQueryInfo->window;
  pNewQueryInfo->limit  = pQueryInfo->limit;
  pNewQueryInfo->slimit = pQueryInfo->slimit;
  pNewQueryInfo->order  = pQueryInfo->order;
  pNewQueryInfo->tsBuf  = NULL;
  pNewQueryInfo->fillType = pQueryInfo->fillType;
  pNewQueryInfo->fillVal  = NULL;
  pNewQueryInfo->clauseLimit = pQueryInfo->clauseLimit;
  pNewQueryInfo->numOfTables = 0;
  pNewQueryInfo->pTableMetaInfo = NULL;
  
  pNewQueryInfo->groupbyExpr = pQueryInfo->groupbyExpr;
  if (pQueryInfo->groupbyExpr.columnInfo != NULL) {
    pNewQueryInfo->groupbyExpr.columnInfo = taosArrayClone(pQueryInfo->groupbyExpr.columnInfo);
  }
  
  tscTagCondCopy(&pNewQueryInfo->tagCond, &pQueryInfo->tagCond);

  if (pQueryInfo->fillType != TSDB_FILL_NONE) {
    pNewQueryInfo->fillVal = malloc(pQueryInfo->fieldsInfo.numOfOutput * sizeof(int64_t));
    memcpy(pNewQueryInfo->fillVal, pQueryInfo->fillVal, pQueryInfo->fieldsInfo.numOfOutput * sizeof(int64_t));
  }

  if (tscAllocPayload(pnCmd, TSDB_DEFAULT_PAYLOAD_SIZE) != TSDB_CODE_SUCCESS) {
    tscError("%p new subquery failed, tableIndex:%d, vgroupIndex:%d", pSql, tableIndex, pTableMetaInfo->vgroupIndex);
    tscFreeSqlObj(pNew);
    return NULL;
  }
  
  tscColumnListCopy(pNewQueryInfo->colList, pQueryInfo->colList, (int16_t)tableIndex);

  // set the correct query type
  if (pPrevSql != NULL) {
    SQueryInfo* pPrevQueryInfo = tscGetQueryInfoDetail(&pPrevSql->cmd, pPrevSql->cmd.clauseIndex);
    pNewQueryInfo->type = pPrevQueryInfo->type;
  } else {
    TSDB_QUERY_SET_TYPE(pNewQueryInfo->type, TSDB_QUERY_TYPE_SUBQUERY);// it must be the subquery
  }

  uint64_t uid = pTableMetaInfo->pTableMeta->uid;
  tscSqlExprCopy(pNewQueryInfo->exprList, pQueryInfo->exprList, uid, true);

  int32_t numOfOutput = tscSqlExprNumOfExprs(pNewQueryInfo);

  if (numOfOutput > 0) {  // todo refactor to extract method
    size_t numOfExprs = tscSqlExprNumOfExprs(pQueryInfo);
    SFieldInfo* pFieldInfo = &pQueryInfo->fieldsInfo;
    
    for (int32_t i = 0; i < numOfExprs; ++i) {
      SSqlExpr* pExpr = tscSqlExprGet(pQueryInfo, i);
      
      if (pExpr->uid == uid) {
        TAOS_FIELD* p = tscFieldInfoGetField(pFieldInfo, i);
        SFieldSupInfo* pInfo = tscFieldInfoGetSupp(pFieldInfo, i);
  
        SFieldSupInfo* pInfo1 = tscFieldInfoAppend(&pNewQueryInfo->fieldsInfo, p);
        *pInfo1 = *pInfo;
      }
    }

    // make sure the the sqlExpr for each fields is correct
    // todo handle the agg arithmetic expression
    numOfExprs = tscSqlExprNumOfExprs(pNewQueryInfo);

    for(int32_t f = 0; f < pNewQueryInfo->fieldsInfo.numOfOutput; ++f) {
      TAOS_FIELD* field = tscFieldInfoGetField(&pNewQueryInfo->fieldsInfo, f);
      bool matched = false;

      for(int32_t k1 = 0; k1 < numOfExprs; ++k1) {
        SSqlExpr* pExpr1 = tscSqlExprGet(pNewQueryInfo, k1);

        if (strcmp(field->name, pExpr1->aliasName) == 0) {  // establish link according to the result field name
          SFieldSupInfo* pInfo = tscFieldInfoGetSupp(&pNewQueryInfo->fieldsInfo, f);
          pInfo->pSqlExpr = pExpr1;

          matched = true;
          break;
        }
      }

      assert(matched);
    }
  
    tscFieldInfoUpdateOffset(pNewQueryInfo);
  }

  pNew->fp = fp;
  pNew->fetchFp = fp;

  pNew->param = param;
  pNew->maxRetry = TSDB_MAX_REPLICA;

  char* name = pTableMetaInfo->name;
  STableMetaInfo* pFinalInfo = NULL;

  if (pPrevSql == NULL) {
    STableMeta* pTableMeta = taosCacheAcquireByData(tscCacheHandle, pTableMetaInfo->pTableMeta);  // get by name may failed due to the cache cleanup
    assert(pTableMeta != NULL);

    pFinalInfo = tscAddTableMetaInfo(pNewQueryInfo, name, pTableMeta, pTableMetaInfo->vgroupList, pTableMetaInfo->tagColList);
  } else {  // transfer the ownership of pTableMeta to the newly create sql object.
    STableMetaInfo* pPrevInfo = tscGetTableMetaInfoFromCmd(&pPrevSql->cmd, pPrevSql->cmd.clauseIndex, 0);

    STableMeta*  pPrevTableMeta = taosCacheTransfer(tscCacheHandle, (void**)&pPrevInfo->pTableMeta);
    
    SVgroupsInfo* pVgroupsInfo = pPrevInfo->vgroupList;
    pFinalInfo = tscAddTableMetaInfo(pNewQueryInfo, name, pPrevTableMeta, pVgroupsInfo, pTableMetaInfo->tagColList);
  }

  if (pFinalInfo->pTableMeta == NULL) {
    tscError("%p new subquery failed for get tableMeta is NULL from cache", pSql);
    tscFreeSqlObj(pNew);
    return NULL;
  }
  
  assert(pNewQueryInfo->numOfTables == 1);
  
  if (UTIL_TABLE_IS_SUPER_TABLE(pTableMetaInfo)) {
    assert(pFinalInfo->vgroupList != NULL);
  }

  if (cmd == TSDB_SQL_SELECT) {
    size_t size = taosArrayGetSize(pNewQueryInfo->colList);
    
    tscDebug(
        "%p new subquery:%p, tableIndex:%d, vgroupIndex:%d, type:%d, exprInfo:%zu, colList:%zu,"
        "fieldInfo:%d, name:%s, qrang:%" PRId64 " - %" PRId64 " order:%d, limit:%" PRId64,
        pSql, pNew, tableIndex, pTableMetaInfo->vgroupIndex, pNewQueryInfo->type, tscSqlExprNumOfExprs(pNewQueryInfo),
        size, pNewQueryInfo->fieldsInfo.numOfOutput, pFinalInfo->name, pNewQueryInfo->window.skey,
        pNewQueryInfo->window.ekey, pNewQueryInfo->order.order, pNewQueryInfo->limit.limit);
    
    tscPrintSelectClause(pNew, 0);
  } else {
    tscDebug("%p new sub insertion: %p, vnodeIdx:%d", pSql, pNew, pTableMetaInfo->vgroupIndex);
  }

  return pNew;
}

/**
 * To decide if current is a two-stage super table query, join query, or insert. And invoke different
 * procedure accordingly
 * @param pSql
 */
void tscDoQuery(SSqlObj* pSql) {
  SSqlCmd* pCmd = &pSql->cmd;
  SSqlRes* pRes = &pSql->res;
  
  pRes->code = TSDB_CODE_SUCCESS;
  
  if (pCmd->command > TSDB_SQL_LOCAL) {
    tscProcessLocalCmd(pSql);
    return;
  }
  
  if (pCmd->command == TSDB_SQL_SELECT) {
    tscAddIntoSqlList(pSql);
  }

  if (pCmd->dataSourceType == DATA_FROM_DATA_FILE) {
    tscProcessMultiVnodesImportFromFile(pSql);
  } else {
    SQueryInfo *pQueryInfo = tscGetQueryInfoDetail(pCmd, pCmd->clauseIndex);
    uint16_t type = pQueryInfo->type;
  
    if (pSql->fp == (void(*)())tscHandleMultivnodeInsert) {  // multi-vnodes insertion
      tscHandleMultivnodeInsert(pSql);
      return;
    }
  
    if (QUERY_IS_JOIN_QUERY(type)) {
      if (!TSDB_QUERY_HAS_TYPE(type, TSDB_QUERY_TYPE_SUBQUERY)) {
        tscHandleMasterJoinQuery(pSql);
      } else { // for first stage sub query, iterate all vnodes to get all timestamp
        if (!TSDB_QUERY_HAS_TYPE(type, TSDB_QUERY_TYPE_JOIN_SEC_STAGE)) {
          tscProcessSql(pSql);
        } else { // secondary stage join query.
          if (tscIsTwoStageSTableQuery(pQueryInfo, 0)) {  // super table query
            tscHandleMasterSTableQuery(pSql);
          } else {
            tscProcessSql(pSql);
          }
        }
      }

      return;
    } else if (tscIsTwoStageSTableQuery(pQueryInfo, 0)) {  // super table query
      tscHandleMasterSTableQuery(pSql);
      return;
    }
    
    tscProcessSql(pSql);
  }
}

int16_t tscGetJoinTagColIdByUid(STagCond* pTagCond, uint64_t uid) {
  if (pTagCond->joinInfo.left.uid == uid) {
    return pTagCond->joinInfo.left.tagColId;
  } else if (pTagCond->joinInfo.right.uid == uid) {
    return pTagCond->joinInfo.right.tagColId;
  } else {
    assert(0);
  }
}

bool tscIsUpdateQuery(SSqlObj* pSql) {
  if (pSql == NULL || pSql->signature != pSql) {
    terrno = TSDB_CODE_TSC_DISCONNECTED;
    return TSDB_CODE_TSC_DISCONNECTED;
  }

  SSqlCmd* pCmd = &pSql->cmd;
  return ((pCmd->command >= TSDB_SQL_INSERT && pCmd->command <= TSDB_SQL_DROP_DNODE) || TSDB_SQL_USE_DB == pCmd->command);
}

int32_t tscInvalidSQLErrMsg(char* msg, const char* additionalInfo, const char* sql) {
  const char* msgFormat1 = "invalid SQL: %s";
  const char* msgFormat2 = "invalid SQL: syntax error near \"%s\" (%s)";
  const char* msgFormat3 = "invalid SQL: syntax error near \"%s\"";

  const int32_t BACKWARD_CHAR_STEP = 0;

  if (sql == NULL) {
    assert(additionalInfo != NULL);
    sprintf(msg, msgFormat1, additionalInfo);
    return TSDB_CODE_TSC_INVALID_SQL;
  }

  char buf[64] = {0};  // only extract part of sql string
  strncpy(buf, (sql - BACKWARD_CHAR_STEP), tListLen(buf) - 1);

  if (additionalInfo != NULL) {
    sprintf(msg, msgFormat2, buf, additionalInfo);
  } else {
    sprintf(msg, msgFormat3, buf);  // no additional information for invalid sql error
  }

  return TSDB_CODE_TSC_INVALID_SQL;
}

bool tscHasReachLimitation(SQueryInfo* pQueryInfo, SSqlRes* pRes) {
  assert(pQueryInfo != NULL && pQueryInfo->clauseLimit != 0);
  return (pQueryInfo->clauseLimit > 0 && pRes->numOfClauseTotal >= pQueryInfo->clauseLimit);
}

bool tscResultsetFetchCompleted(TAOS_RES *result) {
  SSqlRes* pRes = result;
  return pRes->completed; 
}

char* tscGetErrorMsgPayload(SSqlCmd* pCmd) { return pCmd->payload; }

/**
 *  If current vnode query does not return results anymore (pRes->numOfRows == 0), try the next vnode if exists,
 *  while multi-vnode super table projection query and the result does not reach the limitation.
 */
bool hasMoreVnodesToTry(SSqlObj* pSql) {
  SSqlCmd* pCmd = &pSql->cmd;
  SSqlRes* pRes = &pSql->res;
  if (pCmd->command != TSDB_SQL_FETCH) {
    return false;
  }

  assert(pRes->completed);
  SQueryInfo* pQueryInfo = tscGetQueryInfoDetail(pCmd, pCmd->clauseIndex);
  STableMetaInfo* pTableMetaInfo = tscGetMetaInfo(pQueryInfo, 0);

  // for normal table, no need to try any more if results are all retrieved from one vnode
  if (!UTIL_TABLE_IS_SUPER_TABLE(pTableMetaInfo) || (pTableMetaInfo->vgroupList == NULL)) {
    return false;
  }
  
  int32_t numOfVgroups = pTableMetaInfo->vgroupList->numOfVgroups;
  return tscNonOrderedProjectionQueryOnSTable(pQueryInfo, 0) &&
         (!tscHasReachLimitation(pQueryInfo, pRes)) && (pTableMetaInfo->vgroupIndex < numOfVgroups - 1);
}

bool hasMoreClauseToTry(SSqlObj* pSql) {
  return pSql->cmd.clauseIndex < pSql->cmd.numOfClause - 1;
}

void tscTryQueryNextVnode(SSqlObj* pSql, __async_cb_func_t fp) {
  SSqlCmd* pCmd = &pSql->cmd;
  SSqlRes* pRes = &pSql->res;

  SQueryInfo* pQueryInfo = tscGetQueryInfoDetail(pCmd, pCmd->clauseIndex);

  /*
   * no result returned from the current virtual node anymore, try the next vnode if exists
   * if case of: multi-vnode super table projection query
   */
  assert(pRes->numOfRows == 0 && tscNonOrderedProjectionQueryOnSTable(pQueryInfo, 0) && !tscHasReachLimitation(pQueryInfo, pRes));
  STableMetaInfo* pTableMetaInfo = tscGetMetaInfo(pQueryInfo, 0);
  
  int32_t totalVgroups = pTableMetaInfo->vgroupList->numOfVgroups;
  if (++pTableMetaInfo->vgroupIndex < totalVgroups) {
    tscDebug("%p results from vgroup index:%d completed, try next:%d. total vgroups:%d. current numOfRes:%" PRId64, pSql,
             pTableMetaInfo->vgroupIndex - 1, pTableMetaInfo->vgroupIndex, totalVgroups, pRes->numOfClauseTotal);

    /*
     * update the limit and offset value for the query on the next vnode,
     * according to current retrieval results
     *
     * NOTE:
     * if the pRes->offset is larger than 0, the start returned position has not reached yet.
     * Therefore, the pRes->numOfRows, as well as pRes->numOfClauseTotal, must be 0.
     * The pRes->offset value will be updated by virtual node, during query execution.
     */
    if (pQueryInfo->clauseLimit >= 0) {
      pQueryInfo->limit.limit = pQueryInfo->clauseLimit - pRes->numOfClauseTotal;
    }

    pQueryInfo->limit.offset = pRes->offset;
    assert((pRes->offset >= 0 && pRes->numOfRows == 0) || (pRes->offset == 0 && pRes->numOfRows >= 0));
    
    tscDebug("%p new query to next vgroup, index:%d, limit:%" PRId64 ", offset:%" PRId64 ", glimit:%" PRId64,
        pSql, pTableMetaInfo->vgroupIndex, pQueryInfo->limit.limit, pQueryInfo->limit.offset, pQueryInfo->clauseLimit);

    /*
     * For project query with super table join, the numOfSub is equalled to the number of all subqueries.
     * Therefore, we need to reset the value of numOfSubs to be 0.
     *
     * For super table join with projection query, if anyone of the subquery is exhausted, the query completed.
     */
    pSql->numOfSubs = 0;
    pCmd->command = TSDB_SQL_SELECT;

    tscResetForNextRetrieve(pRes);

    // set the callback function
    pSql->fp = fp;
    tscProcessSql(pSql);
  } else {
    tscDebug("%p try all %d vnodes, query complete. current numOfRes:%" PRId64, pSql, totalVgroups, pRes->numOfClauseTotal);
  }
}

void tscTryQueryNextClause(SSqlObj* pSql, __async_cb_func_t fp) {
  SSqlCmd* pCmd = &pSql->cmd;
  SSqlRes* pRes = &pSql->res;

  // current subclause is completed, try the next subclause
  assert(pCmd->clauseIndex < pCmd->numOfClause - 1);

  pCmd->clauseIndex++;
  SQueryInfo* pQueryInfo = tscGetQueryInfoDetail(pCmd, pCmd->clauseIndex);

  pSql->cmd.command = pQueryInfo->command;

  //backup the total number of result first
  int64_t num = pRes->numOfTotal + pRes->numOfClauseTotal;
  tscFreeSqlResult(pSql);
  
  pRes->numOfTotal = num;
  
  tfree(pSql->pSubs);
  pSql->numOfSubs = 0;
  pSql->fp = fp;

  tscDebug("%p try data in the next subclause:%d, total subclause:%d", pSql, pCmd->clauseIndex, pCmd->numOfClause);
  if (pCmd->command > TSDB_SQL_LOCAL) {
    tscProcessLocalCmd(pSql);
  } else {
    tscDoQuery(pSql);
  }
}

//void tscGetResultColumnChr(SSqlRes* pRes, SFieldInfo* pFieldInfo, int32_t columnIndex) {
//  SFieldSupInfo* pInfo = TARRAY_GET_ELEM(pFieldInfo->pSupportInfo, columnIndex);
//  assert(pInfo->pSqlExpr != NULL);
//
//  int32_t type = pInfo->pSqlExpr->resType;
//  int32_t bytes = pInfo->pSqlExpr->resBytes;
//
//  char* pData = pRes->data + pInfo->pSqlExpr->offset * pRes->numOfRows + bytes * pRes->row;
//
//  if (type == TSDB_DATA_TYPE_NCHAR || type == TSDB_DATA_TYPE_BINARY) {
//    int32_t realLen = varDataLen(pData);
//    assert(realLen <= bytes - VARSTR_HEADER_SIZE);
//
//    if (isNull(pData, type)) {
//      pRes->tsrow[columnIndex] = NULL;
//    } else {
//      pRes->tsrow[columnIndex] = ((tstr*)pData)->data;
//    }
//
//    if (realLen < pInfo->pSqlExpr->resBytes - VARSTR_HEADER_SIZE) { // todo refactor
//      *(pData + realLen + VARSTR_HEADER_SIZE) = 0;
//    }
//
//    pRes->length[columnIndex] = realLen;
//  } else {
//    assert(bytes == tDataTypeDesc[type].nSize);
//
//    if (isNull(pData, type)) {
//      pRes->tsrow[columnIndex] = NULL;
//    } else {
//      pRes->tsrow[columnIndex] = pData;
//    }
//
//    pRes->length[columnIndex] = bytes;
//  }
//}

void* malloc_throw(size_t size) {
  void* p = malloc(size);
  if (p == NULL) {
    THROW(TSDB_CODE_TSC_OUT_OF_MEMORY);
  }
  return p;
}

void* calloc_throw(size_t nmemb, size_t size) {
  void* p = calloc(nmemb, size);
  if (p == NULL) {
    THROW(TSDB_CODE_TSC_OUT_OF_MEMORY);
  }
  return p;
}

char* strdup_throw(const char* str) {
  char* p = strdup(str);
  if (p == NULL) {
    THROW(TSDB_CODE_TSC_OUT_OF_MEMORY);
  }
  return p;
}

<<<<<<< HEAD
int tscSetMgmtIpListFromCfg(const char *first, const char *second) {
  // init mgmt ip set 
  tscMgmtIpSet.version = 0;
  SRpcIpSet *mgmtIpSet = &(tscMgmtIpSet.ipSet);
  mgmtIpSet->numOfIps = 0;
  mgmtIpSet->inUse = 0;
=======
int tscSetMgmtEpSetFromCfg(const char *first, const char *second) {
  tscMgmtEpSet.numOfEps = 0;
  tscMgmtEpSet.inUse = 0;
>>>>>>> f28c39da

  if (first && first[0] != 0) {
    if (strlen(first) >= TSDB_EP_LEN) {
      terrno = TSDB_CODE_TSC_INVALID_FQDN;
      return -1;
    }
<<<<<<< HEAD
    taosGetFqdnPortFromEp(first, mgmtIpSet->fqdn[mgmtIpSet->numOfIps], &(mgmtIpSet->port[mgmtIpSet->numOfIps]));
    mgmtIpSet->numOfIps++;
=======
    taosGetFqdnPortFromEp(first, tscMgmtEpSet.fqdn[tscMgmtEpSet.numOfEps], &tscMgmtEpSet.port[tscMgmtEpSet.numOfEps]);
    tscMgmtEpSet.numOfEps++;
>>>>>>> f28c39da
  }

  if (second && second[0] != 0) {
    if (strlen(second) >= TSDB_EP_LEN) {
      terrno = TSDB_CODE_TSC_INVALID_FQDN;
      return -1;
    }
<<<<<<< HEAD
    taosGetFqdnPortFromEp(second, mgmtIpSet->fqdn[mgmtIpSet->numOfIps], &(mgmtIpSet->port[mgmtIpSet->numOfIps]));
    mgmtIpSet->numOfIps++;
  }

  if (mgmtIpSet->numOfIps == 0) {
=======
    taosGetFqdnPortFromEp(second, tscMgmtEpSet.fqdn[tscMgmtEpSet.numOfEps], &tscMgmtEpSet.port[tscMgmtEpSet.numOfEps]);
    tscMgmtEpSet.numOfEps++;
  }

  if ( tscMgmtEpSet.numOfEps == 0) {
>>>>>>> f28c39da
    terrno = TSDB_CODE_TSC_INVALID_FQDN;
    return -1;
  }

  return 0;
}<|MERGE_RESOLUTION|>--- conflicted
+++ resolved
@@ -2145,31 +2145,20 @@
   return p;
 }
 
-<<<<<<< HEAD
-int tscSetMgmtIpListFromCfg(const char *first, const char *second) {
+int tscSetMgmtEpListFromCfg(const char *first, const char *second) {
   // init mgmt ip set 
-  tscMgmtIpSet.version = 0;
-  SRpcIpSet *mgmtIpSet = &(tscMgmtIpSet.ipSet);
-  mgmtIpSet->numOfIps = 0;
-  mgmtIpSet->inUse = 0;
-=======
-int tscSetMgmtEpSetFromCfg(const char *first, const char *second) {
-  tscMgmtEpSet.numOfEps = 0;
-  tscMgmtEpSet.inUse = 0;
->>>>>>> f28c39da
+  tscMgmtEpSet.version = 0;
+  SRpcEpSet *mgmtEpSet = &(tscMgmtEpSet.epSet);
+  mgmtEpSet->numOfEps = 0;
+  mgmtEpSet->inUse = 0;
 
   if (first && first[0] != 0) {
     if (strlen(first) >= TSDB_EP_LEN) {
       terrno = TSDB_CODE_TSC_INVALID_FQDN;
       return -1;
     }
-<<<<<<< HEAD
-    taosGetFqdnPortFromEp(first, mgmtIpSet->fqdn[mgmtIpSet->numOfIps], &(mgmtIpSet->port[mgmtIpSet->numOfIps]));
-    mgmtIpSet->numOfIps++;
-=======
-    taosGetFqdnPortFromEp(first, tscMgmtEpSet.fqdn[tscMgmtEpSet.numOfEps], &tscMgmtEpSet.port[tscMgmtEpSet.numOfEps]);
-    tscMgmtEpSet.numOfEps++;
->>>>>>> f28c39da
+    taosGetFqdnPortFromEp(first, mgmtEpSet->fqdn[mgmtEpSet->numOfEps], &(mgmtEpSet->port[mgmtEpSet->numOfEps]));
+    mgmtEpSet->numOfEps++;
   }
 
   if (second && second[0] != 0) {
@@ -2177,19 +2166,11 @@
       terrno = TSDB_CODE_TSC_INVALID_FQDN;
       return -1;
     }
-<<<<<<< HEAD
-    taosGetFqdnPortFromEp(second, mgmtIpSet->fqdn[mgmtIpSet->numOfIps], &(mgmtIpSet->port[mgmtIpSet->numOfIps]));
-    mgmtIpSet->numOfIps++;
-  }
-
-  if (mgmtIpSet->numOfIps == 0) {
-=======
-    taosGetFqdnPortFromEp(second, tscMgmtEpSet.fqdn[tscMgmtEpSet.numOfEps], &tscMgmtEpSet.port[tscMgmtEpSet.numOfEps]);
-    tscMgmtEpSet.numOfEps++;
-  }
-
-  if ( tscMgmtEpSet.numOfEps == 0) {
->>>>>>> f28c39da
+    taosGetFqdnPortFromEp(second, mgmtEpSet->fqdn[mgmtEpSet->numOfEps], &(mgmtEpSet->port[mgmtEpSet->numOfEps]));
+    mgmtEpSet->numOfEps++;
+  }
+
+  if (mgmtEpSet->numOfEps == 0) {
     terrno = TSDB_CODE_TSC_INVALID_FQDN;
     return -1;
   }
