/*
 * Copyright (c) 2019 TAOS Data, Inc. <jhtao@taosdata.com>
 *
 * This program is free software: you can use, redistribute, and/or modify
 * it under the terms of the GNU Affero General Public License, version 3
 * or later ("AGPL"), as published by the Free Software Foundation.
 *
 * This program is distributed in the hope that it will be useful, but WITHOUT
 * ANY WARRANTY; without even the implied warranty of MERCHANTABILITY or
 * FITNESS FOR A PARTICULAR PURPOSE.
 *
 * You should have received a copy of the GNU Affero General Public License
 * along with this program. If not, see <http://www.gnu.org/licenses/>.
 */

#include "tscUtil.h"
#include "hash.h"
#include "os.h"
#include "texpr.h"
#include "taosmsg.h"
#include "tkey.h"
#include "tmd5.h"
#include "tscLocalMerge.h"
#include "tscLog.h"
#include "tscProfile.h"
#include "tscSubquery.h"
#include "tschemautil.h"
#include "tsclient.h"
#include "ttimer.h"
#include "ttokendef.h"

static void freeQueryInfoImpl(SQueryInfo* pQueryInfo);
static void clearAllTableMetaInfo(SQueryInfo* pQueryInfo, bool removeMeta);

static void tscStrToLower(char *str, int32_t n) {
  if (str == NULL || n <= 0) { return;}
  for (int32_t i = 0; i < n; i++) {
    if (str[i] >= 'A' && str[i] <= 'Z') {
        str[i] -= ('A' - 'a');
    }
  }
}
SCond* tsGetSTableQueryCond(STagCond* pTagCond, uint64_t uid) {
  if (pTagCond->pCond == NULL) {
    return NULL;
  }
  
  size_t size = taosArrayGetSize(pTagCond->pCond);
  for (int32_t i = 0; i < size; ++i) {
    SCond* pCond = taosArrayGet(pTagCond->pCond, i);
    
    if (uid == pCond->uid) {
      return pCond;
    }
  }

  return NULL;
}

void tsSetSTableQueryCond(STagCond* pTagCond, uint64_t uid, SBufferWriter* bw) {
  if (tbufTell(bw) == 0) {
    return;
  }
  
  SCond cond = {
    .uid = uid,
    .len = (int32_t)(tbufTell(bw)),
    .cond = NULL,
  };
  
  cond.cond = tbufGetData(bw, true);
  
  if (pTagCond->pCond == NULL) {
    pTagCond->pCond = taosArrayInit(3, sizeof(SCond));
  }
  
  taosArrayPush(pTagCond->pCond, &cond);
}

bool tscQueryTags(SQueryInfo* pQueryInfo) {
  int32_t numOfCols = (int32_t) tscSqlExprNumOfExprs(pQueryInfo);

  for (int32_t i = 0; i < numOfCols; ++i) {
    SExprInfo* pExpr = tscSqlExprGet(pQueryInfo, i);
    int32_t functId = pExpr->base.functionId;

    // "select count(tbname)" query
    if (functId == TSDB_FUNC_COUNT && pExpr->base.colInfo.colId == TSDB_TBNAME_COLUMN_INDEX) {
      continue;
    }

    if (functId != TSDB_FUNC_TAGPRJ && functId != TSDB_FUNC_TID_TAG) {
      return false;
    }
  }

  return true;
}

bool tscQueryBlockInfo(SQueryInfo* pQueryInfo) {
  int32_t numOfCols = (int32_t) tscSqlExprNumOfExprs(pQueryInfo);

  for (int32_t i = 0; i < numOfCols; ++i) {
    SExprInfo* pExpr = tscSqlExprGet(pQueryInfo, i);
    int32_t functId = pExpr->base.functionId;

    if (functId == TSDB_FUNC_BLKINFO) {
      return true;
    }
  }

  return false;
}

bool tscIsTwoStageSTableQuery(SQueryInfo* pQueryInfo, int32_t tableIndex) {
  if (pQueryInfo == NULL) {
    return false;
  }

  STableMetaInfo* pTableMetaInfo = tscGetMetaInfo(pQueryInfo, tableIndex);
  if (pTableMetaInfo == NULL) {
    return false;
  }
  
  if ((pQueryInfo->type & TSDB_QUERY_TYPE_FREE_RESOURCE) == TSDB_QUERY_TYPE_FREE_RESOURCE) {
    return false;
  }

  // for ordered projection query, iterate all qualified vnodes sequentially
  if (tscNonOrderedProjectionQueryOnSTable(pQueryInfo, tableIndex)) {
    return false;
  }

  if (!TSDB_QUERY_HAS_TYPE(pQueryInfo->type, TSDB_QUERY_TYPE_STABLE_SUBQUERY) && pQueryInfo->command == TSDB_SQL_SELECT) {
    return UTIL_TABLE_IS_SUPER_TABLE(pTableMetaInfo);
  }

  return false;
}

bool tscIsProjectionQueryOnSTable(SQueryInfo* pQueryInfo, int32_t tableIndex) {
  STableMetaInfo* pTableMetaInfo = tscGetMetaInfo(pQueryInfo, tableIndex);
  
  /*
   * In following cases, return false for non ordered project query on super table
   * 1. failed to get tableMeta from server; 2. not a super table; 3. limitation is 0;
   * 4. show queries, instead of a select query
   */
  size_t numOfExprs = tscSqlExprNumOfExprs(pQueryInfo);
  if (pTableMetaInfo == NULL || !UTIL_TABLE_IS_SUPER_TABLE(pTableMetaInfo) ||
      pQueryInfo->command == TSDB_SQL_RETRIEVE_EMPTY_RESULT || numOfExprs == 0) {
    return false;
  }
  
  for (int32_t i = 0; i < numOfExprs; ++i) {
    int32_t functionId = tscSqlExprGet(pQueryInfo, i)->base.functionId;

    if (functionId != TSDB_FUNC_PRJ &&
        functionId != TSDB_FUNC_TAGPRJ &&
        functionId != TSDB_FUNC_TAG &&
        functionId != TSDB_FUNC_TS &&
        functionId != TSDB_FUNC_ARITHM &&
        functionId != TSDB_FUNC_TS_COMP &&
        functionId != TSDB_FUNC_TID_TAG) {
      return false;
    }
  }
  
  return true;
}

// not order by timestamp projection query on super table
bool tscNonOrderedProjectionQueryOnSTable(SQueryInfo* pQueryInfo, int32_t tableIndex) {
  if (!tscIsProjectionQueryOnSTable(pQueryInfo, tableIndex)) {
    return false;
  }
  
  // order by columnIndex exists, not a non-ordered projection query
  return pQueryInfo->order.orderColId < 0;
}

bool tscOrderedProjectionQueryOnSTable(SQueryInfo* pQueryInfo, int32_t tableIndex) {
  if (!tscIsProjectionQueryOnSTable(pQueryInfo, tableIndex)) {
    return false;
  }
  
  // order by columnIndex exists, a non-ordered projection query
  return pQueryInfo->order.orderColId >= 0;
}

bool tscIsProjectionQuery(SQueryInfo* pQueryInfo) {
  size_t size = tscSqlExprNumOfExprs(pQueryInfo);

  for (int32_t i = 0; i < size; ++i) {
    int32_t functionId = tscSqlExprGet(pQueryInfo, i)->base.functionId;

    if (functionId != TSDB_FUNC_PRJ && functionId != TSDB_FUNC_TAGPRJ && functionId != TSDB_FUNC_TAG &&
        functionId != TSDB_FUNC_TS && functionId != TSDB_FUNC_ARITHM) {
      return false;
    }
  }

  return true;
}

bool tscIsPointInterpQuery(SQueryInfo* pQueryInfo) {
  size_t size = tscSqlExprNumOfExprs(pQueryInfo);
  for (int32_t i = 0; i < size; ++i) {
    SExprInfo* pExpr = tscSqlExprGet(pQueryInfo, i);
    assert(pExpr != NULL);

    int32_t functionId = pExpr->base.functionId;
    if (functionId == TSDB_FUNC_TAG || functionId == TSDB_FUNC_TS) {
      continue;
    }

    if (functionId != TSDB_FUNC_INTERP) {
      return false;
    }
  }

  return true;
}

bool tscIsSecondStageQuery(SQueryInfo* pQueryInfo) {
  if (tscIsProjectionQuery(pQueryInfo)) {
    return false;
  }

  size_t numOfOutput = tscNumOfFields(pQueryInfo);
  for(int32_t i = 0; i < numOfOutput; ++i) {
    SExprInfo* pExprInfo = tscFieldInfoGetInternalField(&pQueryInfo->fieldsInfo, i)->pExpr;
    if (pExprInfo->pExpr != NULL) {
      return true;
    }
  }

  return false;
}

bool tscGroupbyColumn(SQueryInfo* pQueryInfo) {
  STableMetaInfo* pTableMetaInfo = tscGetMetaInfo(pQueryInfo, 0);
  int32_t         numOfCols = tscGetNumOfColumns(pTableMetaInfo->pTableMeta);

  SSqlGroupbyExpr* pGroupbyExpr = &pQueryInfo->groupbyExpr;
  for (int32_t k = 0; k < pGroupbyExpr->numOfGroupCols; ++k) {
    SColIndex* pIndex = taosArrayGet(pGroupbyExpr->columnInfo, k);
    if (!TSDB_COL_IS_TAG(pIndex->flag) && pIndex->colIndex < numOfCols) {  // group by normal columns
      return true;
    }
  }

  return false;
}

bool tscIsTopBotQuery(SQueryInfo* pQueryInfo) {
  size_t numOfExprs = tscSqlExprNumOfExprs(pQueryInfo);

  for (int32_t i = 0; i < numOfExprs; ++i) {
    SExprInfo* pExpr = tscSqlExprGet(pQueryInfo, i);
    if (pExpr == NULL) {
      continue;
    }

    if (pExpr->base.functionId == TSDB_FUNC_TS) {
      continue;
    }

    if (pExpr->base.functionId == TSDB_FUNC_TOP || pExpr->base.functionId == TSDB_FUNC_BOTTOM) {
      return true;
    }
  }

  return false;
}

bool isTsCompQuery(SQueryInfo* pQueryInfo) {
  size_t    numOfExprs = tscSqlExprNumOfExprs(pQueryInfo);
  SExprInfo* pExpr1 = tscSqlExprGet(pQueryInfo, 0);
  if (numOfExprs != 1) {
    return false;
  }

  return pExpr1->base.functionId == TSDB_FUNC_TS_COMP;
}

bool hasTagValOutput(SQueryInfo* pQueryInfo) {
  size_t    numOfExprs = tscSqlExprNumOfExprs(pQueryInfo);
  SExprInfo* pExpr1 = tscSqlExprGet(pQueryInfo, 0);

  if (numOfExprs == 1 && pExpr1->base.functionId == TSDB_FUNC_TS_COMP) {
    return true;
  }

  for (int32_t i = 0; i < numOfExprs; ++i) {
    SExprInfo* pExpr = tscSqlExprGet(pQueryInfo, i);
    if (pExpr == NULL) {
      continue;
    }

    // ts_comp column required the tag value for join filter
    if (TSDB_COL_IS_TAG(pExpr->base.colInfo.flag)) {
      return true;
    }
  }

  return false;
}

bool timeWindowInterpoRequired(SQueryInfo *pQueryInfo) {
  size_t numOfExprs = tscSqlExprNumOfExprs(pQueryInfo);
  for (int32_t i = 0; i < numOfExprs; ++i) {
    SExprInfo* pExpr = tscSqlExprGet(pQueryInfo, i);
    if (pExpr == NULL) {
      continue;
    }

    int32_t functionId = pExpr->base.functionId;
    if (functionId == TSDB_FUNC_TWA || functionId == TSDB_FUNC_INTERP) {
      return true;
    }
  }

  return false;
}

bool isStabledev(SQueryInfo* pQueryInfo) {
  size_t numOfExprs = tscSqlExprNumOfExprs(pQueryInfo);
  for (int32_t i = 0; i < numOfExprs; ++i) {
    SExprInfo* pExpr = tscSqlExprGet(pQueryInfo, i);
    if (pExpr == NULL) {
      continue;
    }

    int32_t functionId = pExpr->base.functionId;
    if (functionId == TSDB_FUNC_STDDEV_DST) {
      return true;
    }
  }

  return false;
}

bool tscIsTWAQuery(SQueryInfo* pQueryInfo) {
  size_t numOfExprs = tscSqlExprNumOfExprs(pQueryInfo);
  for (int32_t i = 0; i < numOfExprs; ++i) {
    SExprInfo* pExpr = tscSqlExprGet(pQueryInfo, i);
    if (pExpr == NULL) {
      continue;
    }

    if (pExpr->base.functionId == TSDB_FUNC_TWA) {
      return true;
    }
  }

  return false;
}

bool tscNeedReverseScan(SQueryInfo* pQueryInfo) {
  size_t numOfExprs = tscSqlExprNumOfExprs(pQueryInfo);
  for (int32_t i = 0; i < numOfExprs; ++i) {
    SExprInfo* pExpr = tscSqlExprGet(pQueryInfo, i);
    if (pExpr == NULL) {
      continue;
    }

    int32_t functionId = pExpr->base.functionId;
    if (functionId == TSDB_FUNC_TS || functionId == TSDB_FUNC_TS_DUMMY || functionId == TSDB_FUNC_TAG) {
      continue;
    }

    if ((functionId == TSDB_FUNC_FIRST || functionId == TSDB_FUNC_FIRST_DST) && pQueryInfo->order.order == TSDB_ORDER_DESC) {
      return true;
    }

    if (functionId == TSDB_FUNC_LAST || functionId == TSDB_FUNC_LAST_DST) {
      // the scan order to acquire the last result of the specified column
      int32_t order = (int32_t)pExpr->base.param[0].i64;
      if (order != pQueryInfo->order.order) {
        return true;
      }
    }
  }

  return false;
}

bool isSimpleAggregate(SQueryInfo* pQueryInfo) {
  if (pQueryInfo->interval.interval > 0) {
    return false;
  }

  // Note:top/bottom query is fixed output query
  if (tscIsTopBotQuery(pQueryInfo) || tscGroupbyColumn(pQueryInfo) || isTsCompQuery(pQueryInfo)) {
    return true;
  }

  size_t numOfExprs = tscSqlExprNumOfExprs(pQueryInfo);
  for (int32_t i = 0; i < numOfExprs; ++i) {
    SExprInfo* pExpr = tscSqlExprGet(pQueryInfo, i);
    if (pExpr == NULL) {
      continue;
    }

    int32_t functionId = pExpr->base.functionId;
    if (functionId == TSDB_FUNC_TS || functionId == TSDB_FUNC_TS_DUMMY) {
      continue;
    }

    if (!IS_MULTIOUTPUT(aAggs[functionId].status)) {
      return true;
    }
  }

  return false;
}

<<<<<<< HEAD
bool isBlockDistQuery(SQueryInfo* pQueryInfo) {
  size_t numOfExprs = tscSqlExprNumOfExprs(pQueryInfo);
  SExprInfo* pExpr = tscSqlExprGet(pQueryInfo, 0);
  return (numOfExprs == 1 && pExpr->base.colInfo.colId == TSDB_BLOCK_DIST_COLUMN_INDEX);
}

=======
bool tscIsTopbotQuery(SQueryInfo* pQueryInfo) {
  size_t numOfExprs = tscSqlExprNumOfExprs(pQueryInfo);
  for (int32_t i = 0; i < numOfExprs; ++i) {
    SSqlExpr* pExpr = tscSqlExprGet(pQueryInfo, i);
    if (pExpr == NULL) {
      continue;
    }

    int32_t functionId = pExpr->functionId;
    if (functionId == TSDB_FUNC_TOP || functionId == TSDB_FUNC_BOTTOM) {
      return true;
    }
  }

  return false;
}

int32_t tscGetTopbotQueryParam(SQueryInfo* pQueryInfo) {
  size_t numOfExprs = tscSqlExprNumOfExprs(pQueryInfo);
  for (int32_t i = 0; i < numOfExprs; ++i) {
    SSqlExpr* pExpr = tscSqlExprGet(pQueryInfo, i);
    if (pExpr == NULL) {
      continue;
    }

    int32_t functionId = pExpr->functionId;
    if (functionId == TSDB_FUNC_TOP || functionId == TSDB_FUNC_BOTTOM) {
      return (int32_t) pExpr->param[0].i64;
    }
  }

  return 0;
}


>>>>>>> 41a58388
void tscClearInterpInfo(SQueryInfo* pQueryInfo) {
  if (!tscIsPointInterpQuery(pQueryInfo)) {
    return;
  }

  pQueryInfo->fillType = TSDB_FILL_NONE;
  tfree(pQueryInfo->fillVal);
}

int32_t tscCreateResPointerInfo(SSqlRes* pRes, SQueryInfo* pQueryInfo) {
  if (pRes->tsrow == NULL) {
    pRes->numOfCols = pQueryInfo->fieldsInfo.numOfOutput;

    pRes->tsrow  = calloc(pRes->numOfCols, POINTER_BYTES);
    pRes->urow   = calloc(pRes->numOfCols, POINTER_BYTES);
    pRes->length = calloc(pRes->numOfCols, sizeof(int32_t));
    pRes->buffer = calloc(pRes->numOfCols, POINTER_BYTES);

    // not enough memory
    if (pRes->tsrow == NULL  || pRes->urow == NULL || pRes->length == NULL || (pRes->buffer == NULL && pRes->numOfCols > 0)) {
      tfree(pRes->tsrow);
      tfree(pRes->urow);
      tfree(pRes->length);
      tfree(pRes->buffer);

      pRes->code = TSDB_CODE_TSC_OUT_OF_MEMORY;
      return pRes->code;
    }
  }

  return TSDB_CODE_SUCCESS;
}

void tscSetResRawPtr(SSqlRes* pRes, SQueryInfo* pQueryInfo) {
  assert(pRes->numOfCols > 0);

  int32_t offset = 0;

  for (int32_t i = 0; i < pQueryInfo->fieldsInfo.numOfOutput; ++i) {
    SInternalField* pInfo = (SInternalField*)TARRAY_GET_ELEM(pQueryInfo->fieldsInfo.internalField, i);

    pRes->urow[i] = pRes->data + offset * pRes->numOfRows;
    pRes->length[i] = pInfo->field.bytes;

    offset += pInfo->field.bytes;

    // generated the user-defined column result
    if (pInfo->pExpr->pExpr == NULL && TSDB_COL_IS_UD_COL(pInfo->pExpr->base.colInfo.flag)) {
      if (pInfo->pExpr->base.param[1].nType == TSDB_DATA_TYPE_NULL) {
        setNullN(pRes->urow[i], pInfo->field.type, pInfo->field.bytes, (int32_t) pRes->numOfRows);
      } else {
        if (pInfo->field.type == TSDB_DATA_TYPE_NCHAR || pInfo->field.type == TSDB_DATA_TYPE_BINARY) {
          assert(pInfo->pExpr->base.param[1].nLen <= pInfo->field.bytes);

          for (int32_t k = 0; k < pRes->numOfRows; ++k) {
            char* p = ((char**)pRes->urow)[i] + k * pInfo->field.bytes;

            memcpy(varDataVal(p), pInfo->pExpr->base.param[1].pz, pInfo->pExpr->base.param[1].nLen);
            varDataSetLen(p, pInfo->pExpr->base.param[1].nLen);
          }
        } else {
          for (int32_t k = 0; k < pRes->numOfRows; ++k) {
            char* p = ((char**)pRes->urow)[i] + k * pInfo->field.bytes;
            memcpy(p, &pInfo->pExpr->base.param[1].i64, pInfo->field.bytes);
          }
        }
      }

    } else if (pInfo->field.type == TSDB_DATA_TYPE_NCHAR) {
      // convert unicode to native code in a temporary buffer extra one byte for terminated symbol
      pRes->buffer[i] = realloc(pRes->buffer[i], pInfo->field.bytes * pRes->numOfRows);

      // string terminated char for binary data
      memset(pRes->buffer[i], 0, pInfo->field.bytes * pRes->numOfRows);

      char* p = pRes->urow[i];
      for (int32_t k = 0; k < pRes->numOfRows; ++k) {
        char* dst = pRes->buffer[i] + k * pInfo->field.bytes;

        if (isNull(p, TSDB_DATA_TYPE_NCHAR)) {
          memcpy(dst, p, varDataTLen(p));
        } else if (varDataLen(p) > 0) {
          int32_t length = taosUcs4ToMbs(varDataVal(p), varDataLen(p), varDataVal(dst));
          varDataSetLen(dst, length);

          if (length == 0) {
            tscError("charset:%s to %s. val:%s convert failed.", DEFAULT_UNICODE_ENCODEC, tsCharset, (char*)p);
          }
        } else {
          varDataSetLen(dst, 0);
        }

        p += pInfo->field.bytes;
      }

      memcpy(pRes->urow[i], pRes->buffer[i], pInfo->field.bytes * pRes->numOfRows);
    }
  }
}

void tscSetResRawPtrRv(SSqlRes* pRes, SQueryInfo* pQueryInfo, SSDataBlock* pBlock) {
  assert(pRes->numOfCols > 0);

  for (int32_t i = 0; i < pQueryInfo->fieldsInfo.numOfOutput; ++i) {
    SInternalField* pInfo = (SInternalField*)TARRAY_GET_ELEM(pQueryInfo->fieldsInfo.internalField, i);

    SColumnInfoData* pColData = taosArrayGet(pBlock->pDataBlock, i);

    pRes->urow[i] = pColData->pData;
    pRes->length[i] = pInfo->field.bytes;

    // generated the user-defined column result
    if (pInfo->pExpr->pExpr == NULL && TSDB_COL_IS_UD_COL(pInfo->pExpr->base.colInfo.flag)) {
      if (pInfo->pExpr->base.param[1].nType == TSDB_DATA_TYPE_NULL) {
        setNullN(pRes->urow[i], pInfo->field.type, pInfo->field.bytes, (int32_t) pRes->numOfRows);
      } else {
        if (pInfo->field.type == TSDB_DATA_TYPE_NCHAR || pInfo->field.type == TSDB_DATA_TYPE_BINARY) {
          assert(pInfo->pExpr->base.param[1].nLen <= pInfo->field.bytes);

          for (int32_t k = 0; k < pRes->numOfRows; ++k) {
            char* p = ((char**)pRes->urow)[i] + k * pInfo->field.bytes;

            memcpy(varDataVal(p), pInfo->pExpr->base.param[1].pz, pInfo->pExpr->base.param[1].nLen);
            varDataSetLen(p, pInfo->pExpr->base.param[1].nLen);
          }
        } else {
          for (int32_t k = 0; k < pRes->numOfRows; ++k) {
            char* p = ((char**)pRes->urow)[i] + k * pInfo->field.bytes;
            memcpy(p, &pInfo->pExpr->base.param[1].i64, pInfo->field.bytes);
          }
        }
      }

    } else if (pInfo->field.type == TSDB_DATA_TYPE_NCHAR) {
      // convert unicode to native code in a temporary buffer extra one byte for terminated symbol
      pRes->buffer[i] = realloc(pRes->buffer[i], pInfo->field.bytes * pRes->numOfRows);

      // string terminated char for binary data
      memset(pRes->buffer[i], 0, pInfo->field.bytes * pRes->numOfRows);

      char* p = pRes->urow[i];
      for (int32_t k = 0; k < pRes->numOfRows; ++k) {
        char* dst = pRes->buffer[i] + k * pInfo->field.bytes;

        if (isNull(p, TSDB_DATA_TYPE_NCHAR)) {
          memcpy(dst, p, varDataTLen(p));
        } else if (varDataLen(p) > 0) {
          int32_t length = taosUcs4ToMbs(varDataVal(p), varDataLen(p), varDataVal(dst));
          varDataSetLen(dst, length);

          if (length == 0) {
            tscError("charset:%s to %s. val:%s convert failed.", DEFAULT_UNICODE_ENCODEC, tsCharset, (char*)p);
          }
        } else {
          varDataSetLen(dst, 0);
        }

        p += pInfo->field.bytes;
      }

      memcpy(pRes->urow[i], pRes->buffer[i], pInfo->field.bytes * pRes->numOfRows);
    }
  }
}

static SColumnInfo* extractColumnInfoFromResult(STableMeta* pTableMeta, SArray* pTableCols) {
  int32_t numOfCols = taosArrayGetSize(pTableCols);
  SColumnInfo* pColInfo = calloc(numOfCols, sizeof(SColumnInfo));

  SSchema *pSchema = pTableMeta->schema;
  for(int32_t i = 0; i < numOfCols; ++i) {
    SColumn* pCol = taosArrayGetP(pTableCols, i);
    int32_t index = pCol->columnIndex;

    pColInfo[i].type  = pSchema[index].type;
    pColInfo[i].bytes = pSchema[index].bytes;
    pColInfo[i].colId = pSchema[index].colId;
  }

  return pColInfo;
}

typedef struct SDummyInputInfo {
  SSDataBlock    *block;
  SSqlRes        *pRes;  // refactor: remove it
} SDummyInputInfo;

SSDataBlock* doGetDataBlock(void* param, bool* newgroup) {
  SOperatorInfo *pOperator = (SOperatorInfo*) param;

  SDummyInputInfo *pInput = pOperator->info;
  char* pData = pInput->pRes->data;

  SSDataBlock* pBlock = pInput->block;
  pBlock->info.rows = pInput->pRes->numOfRows;
  if (pBlock->info.rows == 0) {
    return NULL;
  }

  //TODO refactor
  int32_t offset = 0;
  for(int32_t i = 0; i < pBlock->info.numOfCols; ++i) {
    SColumnInfoData* pColData = taosArrayGet(pBlock->pDataBlock, i);
    if (pData != NULL) {
      pColData->pData = pData + offset * pBlock->info.rows;
    } else {
      pColData->pData = pInput->pRes->urow[i];
    }

    offset += pColData->info.bytes;
  }

  pInput->pRes->numOfRows = 0;
  *newgroup = false;
  return pBlock;
}

static void destroyDummyInputOperator(void* param, int32_t numOfOutput) {
  SDummyInputInfo* pInfo = (SDummyInputInfo*) param;

  // tricky
  for(int32_t i = 0; i < numOfOutput; ++i) {
    SColumnInfoData* pColInfoData = taosArrayGet(pInfo->block->pDataBlock, i);
    pColInfoData->pData = NULL;
  }

  pInfo->block = destroyOutputBuf(pInfo->block);
  pInfo->pRes = NULL;
}

// todo this operator servers as the adapter for Operator tree and SqlRes result, remove it later
SOperatorInfo* createDummyInputOperator(char* pResult, SSchema* pSchema, int32_t numOfCols) {
  assert(numOfCols > 0);
  SDummyInputInfo* pInfo = calloc(1, sizeof(SDummyInputInfo));

  pInfo->pRes = (SSqlRes*) pResult;

  pInfo->block = calloc(numOfCols, sizeof(SSDataBlock));
  pInfo->block->info.numOfCols = numOfCols;

  pInfo->block->pDataBlock = taosArrayInit(numOfCols, sizeof(SColumnInfoData));
  for(int32_t i = 0; i < numOfCols; ++i) {
    SColumnInfoData colData = {0};
    colData.info.bytes = pSchema[i].bytes;
    colData.info.type  = pSchema[i].type;
    colData.info.colId = pSchema[i].colId;

    taosArrayPush(pInfo->block->pDataBlock, &colData);
  }

  SOperatorInfo* pOptr = calloc(1, sizeof(SOperatorInfo));
  pOptr->name          = "DummyInputOperator";
  pOptr->operatorType  = OP_DummyInput;
  pOptr->numOfOutput   = numOfCols;
  pOptr->blockingOptr  = false;
  pOptr->info          = pInfo;
  pOptr->exec          = doGetDataBlock;
  pOptr->cleanup       = destroyDummyInputOperator;
  return pOptr;
}

void convertQueryResult(SSqlRes* pRes, SQueryInfo* pQueryInfo) {
  // set the correct result
  SSDataBlock* p = pQueryInfo->pQInfo->runtimeEnv.outputBuf;
  pRes->numOfRows = (p != NULL)? p->info.rows: 0;

  if (pRes->code == TSDB_CODE_SUCCESS && pRes->numOfRows > 0) {
    tscCreateResPointerInfo(pRes, pQueryInfo);
    tscSetResRawPtrRv(pRes, pQueryInfo, p);
  }

  pRes->row = 0;
  pRes->completed = (pRes->numOfRows == 0);
}

void handleDownstreamOperator(SSqlRes* pRes, SQueryInfo* pQueryInfo) {
  if (pQueryInfo->pDownstream != NULL) {
    // handle the following query process
    SQueryInfo *px = pQueryInfo->pDownstream;
    SColumnInfo* pColumnInfo = extractColumnInfoFromResult(px->pTableMetaInfo[0]->pTableMeta, px->colList);
    int32_t numOfOutput = tscSqlExprNumOfExprs(px);

    int32_t numOfCols = taosArrayGetSize(px->colList);
    SQueriedTableInfo info = {.colList = pColumnInfo, .numOfCols = numOfCols,};
    SSchema* pSchema = tscGetTableSchema(px->pTableMetaInfo[0]->pTableMeta);

    STableGroupInfo tableGroupInfo = {.numOfTables = 1, .pGroupList = taosArrayInit(1, POINTER_BYTES),};
    tableGroupInfo.map = taosHashInit(1, taosGetDefaultHashFunction(TSDB_DATA_TYPE_INT), true, HASH_NO_LOCK);

    STableKeyInfo tableKeyInfo = {.pTable = NULL, .lastKey = INT64_MIN};

    SArray* group = taosArrayInit(1, sizeof(STableKeyInfo));
    taosArrayPush(group, &tableKeyInfo);

    taosArrayPush(tableGroupInfo.pGroupList, &group);

    SOperatorInfo* pSourceOptr = createDummyInputOperator((char*)pRes, pSchema, numOfCols);

    SExprInfo *exprInfo = NULL;
    /*int32_t code = */createQueryFunc(&info, numOfOutput, &exprInfo, px->exprList->pData, NULL, px->type, NULL);
    px->pQInfo = createQueryInfoFromQueryNode(px, exprInfo, &tableGroupInfo, pSourceOptr, NULL, NULL, MASTER_SCAN);

    uint64_t qId = 0;
    qTableQuery(px->pQInfo, &qId);
    convertQueryResult(pRes, px);

    tfree(pColumnInfo);
  }
}

static void tscDestroyResPointerInfo(SSqlRes* pRes) {
  if (pRes->buffer != NULL) { // free all buffers containing the multibyte string
    for (int i = 0; i < pRes->numOfCols; i++) {
      tfree(pRes->buffer[i]);
    }
    
    pRes->numOfCols = 0;
  }
  
  tfree(pRes->pRsp);

  tfree(pRes->tsrow);
  tfree(pRes->length);
  tfree(pRes->buffer);
  tfree(pRes->urow);

  tfree(pRes->pGroupRec);
  tfree(pRes->pColumnIndex);

  if (pRes->pArithSup != NULL) {
    tfree(pRes->pArithSup->data);
    tfree(pRes->pArithSup);
  }

  tfree(pRes->final);
  
  pRes->data = NULL;  // pRes->data points to the buffer of pRsp, no need to free
}

void tscFreeQueryInfo(SSqlCmd* pCmd, bool removeMeta) {
  if (pCmd == NULL || pCmd->numOfClause == 0) {
    return;
  }
  
  for (int32_t i = 0; i < pCmd->numOfClause; ++i) {
    SQueryInfo* pQueryInfo = tscGetQueryInfo(pCmd, i);

    // recursive call it
    if (taosArrayGetSize(pQueryInfo->pUpstream) > 0) {
      SQueryInfo* pUp = taosArrayGetP(pQueryInfo->pUpstream, 0);
      freeQueryInfoImpl(pUp);
      clearAllTableMetaInfo(pUp, removeMeta);
      if (pUp->pQInfo != NULL) {
        qDestroyQueryInfo(pUp->pQInfo);
        pUp->pQInfo = NULL;
      }

      tfree(pUp);
    }
    
    freeQueryInfoImpl(pQueryInfo);
    clearAllTableMetaInfo(pQueryInfo, removeMeta);

    if (pQueryInfo->pQInfo != NULL) {
      qDestroyQueryInfo(pQueryInfo->pQInfo);
      pQueryInfo->pQInfo = NULL;
    }

    tfree(pQueryInfo);
  }
  
  pCmd->numOfClause = 0;
  tfree(pCmd->pQueryInfo);
}

void destroyTableNameList(SSqlCmd* pCmd) {
  if (pCmd->numOfTables == 0) {
    assert(pCmd->pTableNameList == NULL);
    return;
  }

  for(int32_t i = 0; i < pCmd->numOfTables; ++i) {
    tfree(pCmd->pTableNameList[i]);
  }

  pCmd->numOfTables = 0;
  tfree(pCmd->pTableNameList);
}

void tscResetSqlCmd(SSqlCmd* pCmd, bool removeMeta) {
  pCmd->command   = 0;
  pCmd->numOfCols = 0;
  pCmd->count     = 0;
  pCmd->curSql    = NULL;
  pCmd->msgType   = 0;
  pCmd->parseFinished = 0;
  pCmd->autoCreated = 0;

  destroyTableNameList(pCmd);

  pCmd->pTableBlockHashList = tscDestroyBlockHashTable(pCmd->pTableBlockHashList, removeMeta);
  pCmd->pDataBlocks = tscDestroyBlockArrayList(pCmd->pDataBlocks);
  tscFreeQueryInfo(pCmd, removeMeta);
}

void tscFreeSqlResult(SSqlObj* pSql) {
  tscDestroyLocalMerger(pSql);
  
  SSqlRes* pRes = &pSql->res;
  tscDestroyResPointerInfo(pRes);
  
  memset(&pSql->res, 0, sizeof(SSqlRes));
}

void tscFreeSubobj(SSqlObj* pSql) {
  if (pSql->subState.numOfSub == 0) {
    return;
  }

  tscDebug("%p start to free sub SqlObj, numOfSub:%d", pSql, pSql->subState.numOfSub);

  for(int32_t i = 0; i < pSql->subState.numOfSub; ++i) {
    tscDebug("%p free sub SqlObj:%p, index:%d", pSql, pSql->pSubs[i], i);
    taos_free_result(pSql->pSubs[i]);
    pSql->pSubs[i] = NULL;
  }

  if (pSql->subState.states) {
    pthread_mutex_destroy(&pSql->subState.mutex);
  }

  tfree(pSql->subState.states);

  pSql->subState.numOfSub = 0;
}

/**
 * The free operation will cause the pSql to be removed from hash table and free it in
 * the function of processmsgfromserver is impossible in this case, since it will fail
 * to retrieve pSqlObj in hashtable.
 *
 * @param pSql
 */
void tscFreeRegisteredSqlObj(void *pSql) {
  assert(pSql != NULL);

  SSqlObj* p = *(SSqlObj**)pSql;
  STscObj* pTscObj = p->pTscObj;
  assert(RID_VALID(p->self));

  int32_t num   = atomic_sub_fetch_32(&pTscObj->numOfObj, 1);
  int32_t total = atomic_sub_fetch_32(&tscNumOfObj, 1);

  tscDebug("%p free SqlObj, total in tscObj:%d, total:%d", pSql, num, total);
  tscFreeSqlObj(p);
  taosReleaseRef(tscRefId, pTscObj->rid);

}

void tscFreeMetaSqlObj(int64_t *rid){
  if (RID_VALID(*rid)) {
    SSqlObj* pSql = (SSqlObj*)taosAcquireRef(tscObjRef, *rid);
    if (pSql) {
      taosRemoveRef(tscObjRef, *rid);
      taosReleaseRef(tscObjRef, *rid);
    }

    *rid = 0;
  }
}

void tscFreeSqlObj(SSqlObj* pSql) {
  if (pSql == NULL || pSql->signature != pSql) {
    return;
  }

  tscDebug("%p start to free sqlObj", pSql);

  pSql->res.code = TSDB_CODE_TSC_QUERY_CANCELLED;

  tscFreeMetaSqlObj(&pSql->metaRid);
  tscFreeMetaSqlObj(&pSql->svgroupRid);

  tscFreeSubobj(pSql);

  SSqlCmd* pCmd = &pSql->cmd;
  int32_t cmd = pCmd->command;
  if (cmd < TSDB_SQL_INSERT || cmd == TSDB_SQL_RETRIEVE_LOCALMERGE || cmd == TSDB_SQL_RETRIEVE_EMPTY_RESULT ||
      cmd == TSDB_SQL_TABLE_JOIN_RETRIEVE) {
    tscRemoveFromSqlList(pSql);
  }

  pSql->signature = NULL;
  pSql->fp = NULL;
  tfree(pSql->sqlstr);

  tfree(pSql->pSubs);
  pSql->subState.numOfSub = 0;
  pSql->self = 0;

  tscFreeSqlResult(pSql);
  tscResetSqlCmd(pCmd, false);

  tfree(pCmd->tagData.data);
  pCmd->tagData.dataLen = 0;
  
  memset(pCmd->payload, 0, (size_t)pCmd->allocSize);
  tfree(pCmd->payload);
  pCmd->allocSize = 0;
  
  tsem_destroy(&pSql->rspSem);
  memset(pSql, 0, sizeof(*pSql));
  free(pSql);
}

void tscDestroyBoundColumnInfo(SParsedDataColInfo* pColInfo) {
  tfree(pColInfo->boundedColumns);
  tfree(pColInfo->cols);
}

void tscDestroyDataBlock(STableDataBlocks* pDataBlock, bool removeMeta) {
  if (pDataBlock == NULL) {
    return;
  }

  tfree(pDataBlock->pData);
  tfree(pDataBlock->params);

  // free the refcount for metermeta
  if (pDataBlock->pTableMeta != NULL) {
    tfree(pDataBlock->pTableMeta);
  }

  if (removeMeta) {
    char name[TSDB_TABLE_FNAME_LEN] = {0};
    tNameExtractFullName(&pDataBlock->tableName, name);

    taosHashRemove(tscTableMetaInfo, name, strnlen(name, TSDB_TABLE_FNAME_LEN));
  }

  tscDestroyBoundColumnInfo(&pDataBlock->boundColumnInfo);
  tfree(pDataBlock);
}

SParamInfo* tscAddParamToDataBlock(STableDataBlocks* pDataBlock, char type, uint8_t timePrec, int16_t bytes,
                                   uint32_t offset) {
  uint32_t needed = pDataBlock->numOfParams + 1;
  if (needed > pDataBlock->numOfAllocedParams) {
    needed *= 2;
    void* tmp = realloc(pDataBlock->params, needed * sizeof(SParamInfo));
    if (tmp == NULL) {
      return NULL;
    }
    pDataBlock->params = (SParamInfo*)tmp;
    pDataBlock->numOfAllocedParams = needed;
  }

  SParamInfo* param = pDataBlock->params + pDataBlock->numOfParams;
  param->idx = -1;
  param->type = type;
  param->timePrec = timePrec;
  param->bytes = bytes;
  param->offset = offset;

  ++pDataBlock->numOfParams;
  return param;
}

void*  tscDestroyBlockArrayList(SArray* pDataBlockList) {
  if (pDataBlockList == NULL) {
    return NULL;
  }

  size_t size = taosArrayGetSize(pDataBlockList);
  for (int32_t i = 0; i < size; i++) {
    void* d = taosArrayGetP(pDataBlockList, i);
    tscDestroyDataBlock(d, false);
  }

  taosArrayDestroy(pDataBlockList);
  return NULL;
}

void* tscDestroyBlockHashTable(SHashObj* pBlockHashTable, bool removeMeta) {
  if (pBlockHashTable == NULL) {
    return NULL;
  }

  STableDataBlocks** p = taosHashIterate(pBlockHashTable, NULL);
  while(p) {
    tscDestroyDataBlock(*p, removeMeta);
    p = taosHashIterate(pBlockHashTable, p);
  }

  taosHashCleanup(pBlockHashTable);
  return NULL;
}

int32_t tscCopyDataBlockToPayload(SSqlObj* pSql, STableDataBlocks* pDataBlock) {
  SSqlCmd* pCmd = &pSql->cmd;
  assert(pDataBlock->pTableMeta != NULL);

  pCmd->numOfTablesInSubmit = pDataBlock->numOfTables;

  assert(pCmd->numOfClause == 1);
  STableMetaInfo* pTableMetaInfo = tscGetTableMetaInfoFromCmd(pCmd, pCmd->clauseIndex, 0);

  // todo refactor
  // set the correct table meta object, the table meta has been locked in pDataBlocks, so it must be in the cache
  if (pTableMetaInfo->pTableMeta != pDataBlock->pTableMeta) {
    tNameAssign(&pTableMetaInfo->name, &pDataBlock->tableName);

    if (pTableMetaInfo->pTableMeta != NULL) {
      tfree(pTableMetaInfo->pTableMeta);
    }

    pTableMetaInfo->pTableMeta = tscTableMetaDup(pDataBlock->pTableMeta);
  }

  /*
   * the submit message consists of : [RPC header|message body|digest]
   * the dataBlock only includes the RPC Header buffer and actual submit message body, space for digest needs
   * additional space.
   */
  int ret = tscAllocPayload(pCmd, pDataBlock->size + 100);
  if (TSDB_CODE_SUCCESS != ret) {
    return ret;
  }

  assert(pDataBlock->size <= pDataBlock->nAllocSize);
  memcpy(pCmd->payload, pDataBlock->pData, pDataBlock->size);

  /*
   * the payloadLen should be actual message body size
   * the old value of payloadLen is the allocated payload size
   */
  pCmd->payloadLen = pDataBlock->size;

  assert(pCmd->allocSize >= (uint32_t)(pCmd->payloadLen + 100) && pCmd->payloadLen > 0);
  return TSDB_CODE_SUCCESS;
}

SQueryInfo* tscGetActiveQueryInfo(SSqlCmd* pCmd) {
  return pCmd->active;
}

/**
 * create the in-memory buffer for each table to keep the submitted data block
 * @param initialSize
 * @param rowSize
 * @param startOffset
 * @param name
 * @param dataBlocks
 * @return
 */
int32_t tscCreateDataBlock(size_t defaultSize, int32_t rowSize, int32_t startOffset, SName* name,
                           STableMeta* pTableMeta, STableDataBlocks** dataBlocks) {
  STableDataBlocks* dataBuf = (STableDataBlocks*)calloc(1, sizeof(STableDataBlocks));
  if (dataBuf == NULL) {
    tscError("failed to allocated memory, reason:%s", strerror(errno));
    return TSDB_CODE_TSC_OUT_OF_MEMORY;
  }

  dataBuf->nAllocSize = (uint32_t)defaultSize;
  dataBuf->headerSize = startOffset;

  // the header size will always be the startOffset value, reserved for the subumit block header
  if (dataBuf->nAllocSize <= dataBuf->headerSize) {
    dataBuf->nAllocSize = dataBuf->headerSize * 2;
  }
  
  dataBuf->pData = calloc(1, dataBuf->nAllocSize);
  if (dataBuf->pData == NULL) {
    tscError("failed to allocated memory, reason:%s", strerror(errno));
    tfree(dataBuf);
    return TSDB_CODE_TSC_OUT_OF_MEMORY;
  }

  //Here we keep the tableMeta to avoid it to be remove by other threads.
  dataBuf->pTableMeta = tscTableMetaDup(pTableMeta);

  SParsedDataColInfo* pColInfo = &dataBuf->boundColumnInfo;
  SSchema* pSchema = tscGetTableSchema(dataBuf->pTableMeta);
  tscSetBoundColumnInfo(pColInfo, pSchema, dataBuf->pTableMeta->tableInfo.numOfColumns);

  dataBuf->ordered  = true;
  dataBuf->prevTS   = INT64_MIN;
  dataBuf->rowSize  = rowSize;
  dataBuf->size     = startOffset;
  dataBuf->tsSource = -1;
  dataBuf->vgId     = dataBuf->pTableMeta->vgId;

  tNameAssign(&dataBuf->tableName, name);

  assert(defaultSize > 0 && pTableMeta != NULL && dataBuf->pTableMeta != NULL);

  *dataBlocks = dataBuf;
  return TSDB_CODE_SUCCESS;
}

int32_t tscGetDataBlockFromList(SHashObj* pHashList, int64_t id, int32_t size, int32_t startOffset, int32_t rowSize,
                                SName* name, STableMeta* pTableMeta, STableDataBlocks** dataBlocks,
                                SArray* pBlockList) {
  *dataBlocks = NULL;
  STableDataBlocks** t1 = (STableDataBlocks**)taosHashGet(pHashList, (const char*)&id, sizeof(id));
  if (t1 != NULL) {
    *dataBlocks = *t1;
  }

  if (*dataBlocks == NULL) {
    int32_t ret = tscCreateDataBlock((size_t)size, rowSize, startOffset, name, pTableMeta, dataBlocks);
    if (ret != TSDB_CODE_SUCCESS) {
      return ret;
    }

    taosHashPut(pHashList, (const char*)&id, sizeof(int64_t), (char*)dataBlocks, POINTER_BYTES);
    if (pBlockList) {
      taosArrayPush(pBlockList, dataBlocks);
    }
  }

  return TSDB_CODE_SUCCESS;
}

static int trimDataBlock(void* pDataBlock, STableDataBlocks* pTableDataBlock, bool includeSchema) {
  // TODO: optimize this function, handle the case while binary is not presented
  STableMeta*   pTableMeta = pTableDataBlock->pTableMeta;
  STableComInfo tinfo = tscGetTableInfo(pTableMeta);
  SSchema*      pSchema = tscGetTableSchema(pTableMeta);

  SSubmitBlk* pBlock = pDataBlock;
  memcpy(pDataBlock, pTableDataBlock->pData, sizeof(SSubmitBlk));
  pDataBlock = (char*)pDataBlock + sizeof(SSubmitBlk);

  int32_t flen = 0;  // original total length of row

  // schema needs to be included into the submit data block
  if (includeSchema) {
    int32_t numOfCols = tscGetNumOfColumns(pTableDataBlock->pTableMeta);
    for(int32_t j = 0; j < numOfCols; ++j) {
      STColumn* pCol = (STColumn*) pDataBlock;
      pCol->colId = htons(pSchema[j].colId);
      pCol->type  = pSchema[j].type;
      pCol->bytes = htons(pSchema[j].bytes);
      pCol->offset = 0;

      pDataBlock = (char*)pDataBlock + sizeof(STColumn);
      flen += TYPE_BYTES[pSchema[j].type];
    }

    int32_t schemaSize = sizeof(STColumn) * numOfCols;
    pBlock->schemaLen = schemaSize;
  } else {
    for (int32_t j = 0; j < tinfo.numOfColumns; ++j) {
      flen += TYPE_BYTES[pSchema[j].type];
    }

    pBlock->schemaLen = 0;
  }

  char* p = pTableDataBlock->pData + sizeof(SSubmitBlk);
  pBlock->dataLen = 0;
  int32_t numOfRows = htons(pBlock->numOfRows);
  
  for (int32_t i = 0; i < numOfRows; ++i) {
    SDataRow trow = (SDataRow) pDataBlock;
    dataRowSetLen(trow, (uint16_t)(TD_DATA_ROW_HEAD_SIZE + flen));
    dataRowSetVersion(trow, pTableMeta->sversion);

    int toffset = 0;
    for (int32_t j = 0; j < tinfo.numOfColumns; j++) {
      tdAppendColVal(trow, p, pSchema[j].type, pSchema[j].bytes, toffset);
      toffset += TYPE_BYTES[pSchema[j].type];
      p += pSchema[j].bytes;
    }

    pDataBlock = (char*)pDataBlock + dataRowLen(trow);
    pBlock->dataLen += dataRowLen(trow);
  }

  int32_t len = pBlock->dataLen + pBlock->schemaLen;
  pBlock->dataLen = htonl(pBlock->dataLen);
  pBlock->schemaLen = htonl(pBlock->schemaLen);

  return len;
}

static int32_t getRowExpandSize(STableMeta* pTableMeta) {
  int32_t result = TD_DATA_ROW_HEAD_SIZE;
  int32_t columns = tscGetNumOfColumns(pTableMeta);
  SSchema* pSchema = tscGetTableSchema(pTableMeta);
  for(int32_t i = 0; i < columns; i++) {
    if (IS_VAR_DATA_TYPE((pSchema + i)->type)) {
      result += TYPE_BYTES[TSDB_DATA_TYPE_BINARY];
    }
  }
  return result;
}

static void extractTableNameList(SSqlCmd* pCmd, bool freeBlockMap) {
  pCmd->numOfTables = (int32_t) taosHashGetSize(pCmd->pTableBlockHashList);
  if (pCmd->pTableNameList == NULL) {
    pCmd->pTableNameList = calloc(pCmd->numOfTables, POINTER_BYTES);
  } else {
    memset(pCmd->pTableNameList, 0, pCmd->numOfTables * POINTER_BYTES);
  }

  STableDataBlocks **p1 = taosHashIterate(pCmd->pTableBlockHashList, NULL);
  int32_t i = 0;
  while(p1) {
    STableDataBlocks* pBlocks = *p1;
    tfree(pCmd->pTableNameList[i]);

    pCmd->pTableNameList[i++] = tNameDup(&pBlocks->tableName);
    p1 = taosHashIterate(pCmd->pTableBlockHashList, p1);
  }

  if (freeBlockMap) {
    pCmd->pTableBlockHashList = tscDestroyBlockHashTable(pCmd->pTableBlockHashList, false);
  }
}

int32_t tscMergeTableDataBlocks(SSqlObj* pSql, bool freeBlockMap) {
  const int INSERT_HEAD_SIZE = sizeof(SMsgDesc) + sizeof(SSubmitMsg); 
  SSqlCmd* pCmd = &pSql->cmd;

  void* pVnodeDataBlockHashList = taosHashInit(128, taosGetDefaultHashFunction(TSDB_DATA_TYPE_BIGINT), true, false);
  SArray* pVnodeDataBlockList = taosArrayInit(8, POINTER_BYTES);

  STableDataBlocks** p = taosHashIterate(pCmd->pTableBlockHashList, NULL);

  STableDataBlocks* pOneTableBlock = *p;
  while(pOneTableBlock) {
    // the maximum expanded size in byte when a row-wise data is converted to SDataRow format
    int32_t expandSize = getRowExpandSize(pOneTableBlock->pTableMeta);
    STableDataBlocks* dataBuf = NULL;
    
    int32_t ret = tscGetDataBlockFromList(pVnodeDataBlockHashList, pOneTableBlock->vgId, TSDB_PAYLOAD_SIZE,
                                INSERT_HEAD_SIZE, 0, &pOneTableBlock->tableName, pOneTableBlock->pTableMeta, &dataBuf, pVnodeDataBlockList);
    if (ret != TSDB_CODE_SUCCESS) {
      tscError("%p failed to prepare the data block buffer for merging table data, code:%d", pSql, ret);
      taosHashCleanup(pVnodeDataBlockHashList);
      tscDestroyBlockArrayList(pVnodeDataBlockList);
      return ret;
    }

    SSubmitBlk* pBlocks = (SSubmitBlk*) pOneTableBlock->pData;
    int64_t destSize = dataBuf->size + pOneTableBlock->size + pBlocks->numOfRows * expandSize + sizeof(STColumn) * tscGetNumOfColumns(pOneTableBlock->pTableMeta);

    if (dataBuf->nAllocSize < destSize) {
      while (dataBuf->nAllocSize < destSize) {
        dataBuf->nAllocSize = (uint32_t)(dataBuf->nAllocSize * 1.5);
      }

      char* tmp = realloc(dataBuf->pData, dataBuf->nAllocSize);
      if (tmp != NULL) {
        dataBuf->pData = tmp;
        memset(dataBuf->pData + dataBuf->size, 0, dataBuf->nAllocSize - dataBuf->size);
      } else {  // failed to allocate memory, free already allocated memory and return error code
        tscError("%p failed to allocate memory for merging submit block, size:%d", pSql, dataBuf->nAllocSize);

        taosHashCleanup(pVnodeDataBlockHashList);
        tscDestroyBlockArrayList(pVnodeDataBlockList);
        tfree(dataBuf->pData);

        return TSDB_CODE_TSC_OUT_OF_MEMORY;
      }
    }

    tscSortRemoveDataBlockDupRows(pOneTableBlock);
    char* ekey = (char*)pBlocks->data + pOneTableBlock->rowSize*(pBlocks->numOfRows-1);

    tscDebug("%p name:%s, name:%d rows:%d sversion:%d skey:%" PRId64 ", ekey:%" PRId64, pSql, tNameGetTableName(&pOneTableBlock->tableName),
        pBlocks->tid, pBlocks->numOfRows, pBlocks->sversion, GET_INT64_VAL(pBlocks->data), GET_INT64_VAL(ekey));

    int32_t len = pBlocks->numOfRows * (pOneTableBlock->rowSize + expandSize) + sizeof(STColumn) * tscGetNumOfColumns(pOneTableBlock->pTableMeta);

    pBlocks->tid = htonl(pBlocks->tid);
    pBlocks->uid = htobe64(pBlocks->uid);
    pBlocks->sversion = htonl(pBlocks->sversion);
    pBlocks->numOfRows = htons(pBlocks->numOfRows);
    pBlocks->schemaLen = 0;

    // erase the empty space reserved for binary data
    int32_t finalLen = trimDataBlock(dataBuf->pData + dataBuf->size, pOneTableBlock, pCmd->submitSchema);
    assert(finalLen <= len);

    dataBuf->size += (finalLen + sizeof(SSubmitBlk));
    assert(dataBuf->size <= dataBuf->nAllocSize);

    // the length does not include the SSubmitBlk structure
    pBlocks->dataLen = htonl(finalLen);
    dataBuf->numOfTables += 1;

    p = taosHashIterate(pCmd->pTableBlockHashList, p);
    if (p == NULL) {
      break;
    }

    pOneTableBlock = *p;
  }

  extractTableNameList(pCmd, freeBlockMap);

  // free the table data blocks;
  pCmd->pDataBlocks = pVnodeDataBlockList;
  taosHashCleanup(pVnodeDataBlockHashList);

  return TSDB_CODE_SUCCESS;
}

// TODO: all subqueries should be freed correctly before close this connection.
void tscCloseTscObj(void *param) {
  STscObj *pObj = param;

  pObj->signature = NULL;
  taosTmrStopA(&(pObj->pTimer));

  tfree(pObj->tscCorMgmtEpSet);
  tscReleaseRpc(pObj->pRpcObj);
  pthread_mutex_destroy(&pObj->mutex);

  tfree(pObj);
}

bool tscIsInsertData(char* sqlstr) {
  int32_t index = 0;

  do {
    SStrToken t0 = tStrGetToken(sqlstr, &index, false);
    if (t0.type != TK_LP) {
      return t0.type == TK_INSERT || t0.type == TK_IMPORT;
    }
  } while (1);
}

int tscAllocPayload(SSqlCmd* pCmd, int size) {
  assert(size > 0);

  if (pCmd->payload == NULL) {
    assert(pCmd->allocSize == 0);

    pCmd->payload = (char*)calloc(1, size);
    if (pCmd->payload == NULL) return TSDB_CODE_TSC_OUT_OF_MEMORY;
    pCmd->allocSize = size;
  } else {
    if (pCmd->allocSize < (uint32_t)size) {
      char* b = realloc(pCmd->payload, size);
      if (b == NULL) return TSDB_CODE_TSC_OUT_OF_MEMORY;
      pCmd->payload = b;
      pCmd->allocSize = size;
    }
    
    memset(pCmd->payload, 0, pCmd->allocSize);
  }

  assert(pCmd->allocSize >= (uint32_t)size);
  return TSDB_CODE_SUCCESS;
}

TAOS_FIELD tscCreateField(int8_t type, const char* name, int16_t bytes) {
  TAOS_FIELD f = { .type = type, .bytes = bytes, };
  tstrncpy(f.name, name, sizeof(f.name));
  return f;
}

SInternalField* tscFieldInfoAppend(SFieldInfo* pFieldInfo, TAOS_FIELD* pField) {
  assert(pFieldInfo != NULL);
  pFieldInfo->numOfOutput++;
  
<<<<<<< HEAD
  struct SInternalField info = { .pExpr = NULL, .visible = true };
=======
  struct SInternalField info = {
    .pSqlExpr = NULL,
    .pArithExprInfo = NULL,
    .visible = true,
    .pFieldFilters = NULL,
  };
>>>>>>> 41a58388

  info.field = *pField;
  return taosArrayPush(pFieldInfo->internalField, &info);
}

SInternalField* tscFieldInfoInsert(SFieldInfo* pFieldInfo, int32_t index, TAOS_FIELD* field) {
  pFieldInfo->numOfOutput++;
<<<<<<< HEAD
  struct SInternalField info = { .pExpr = NULL, .visible = true };
=======
  struct SInternalField info = {
      .pSqlExpr = NULL,
      .pArithExprInfo = NULL,
      .visible = true,
      .pFieldFilters = NULL,
  };
>>>>>>> 41a58388

  info.field = *field;
  return taosArrayInsert(pFieldInfo->internalField, index, &info);
}

void tscFieldInfoUpdateOffset(SQueryInfo* pQueryInfo) {
  size_t numOfExprs = tscSqlExprNumOfExprs(pQueryInfo);
  
  SExprInfo* pExpr = taosArrayGetP(pQueryInfo->exprList, 0);
  pExpr->base.offset = 0;

  for (int32_t i = 1; i < numOfExprs; ++i) {
    SExprInfo* prev = taosArrayGetP(pQueryInfo->exprList, i - 1);
    SExprInfo* p = taosArrayGetP(pQueryInfo->exprList, i);

    p->base.offset = prev->base.offset + prev->base.resBytes;
  }
}

SInternalField* tscFieldInfoGetInternalField(SFieldInfo* pFieldInfo, int32_t index) {
  assert(index < pFieldInfo->numOfOutput);
  return TARRAY_GET_ELEM(pFieldInfo->internalField, index);
}

TAOS_FIELD* tscFieldInfoGetField(SFieldInfo* pFieldInfo, int32_t index) {
  assert(index < pFieldInfo->numOfOutput);
  return &((SInternalField*)TARRAY_GET_ELEM(pFieldInfo->internalField, index))->field;
}

int16_t tscFieldInfoGetOffset(SQueryInfo* pQueryInfo, int32_t index) {
  SInternalField* pInfo = tscFieldInfoGetInternalField(&pQueryInfo->fieldsInfo, index);
  assert(pInfo != NULL && pInfo->pExpr->pExpr == NULL);

  return pInfo->pExpr->base.offset;
}

int32_t tscFieldInfoCompare(const SFieldInfo* pFieldInfo1, const SFieldInfo* pFieldInfo2) {
  assert(pFieldInfo1 != NULL && pFieldInfo2 != NULL);

  if (pFieldInfo1->numOfOutput != pFieldInfo2->numOfOutput) {
    return pFieldInfo1->numOfOutput - pFieldInfo2->numOfOutput;
  }

  for (int32_t i = 0; i < pFieldInfo1->numOfOutput; ++i) {
    TAOS_FIELD* pField1 = tscFieldInfoGetField((SFieldInfo*) pFieldInfo1, i);
    TAOS_FIELD* pField2 = tscFieldInfoGetField((SFieldInfo*) pFieldInfo2, i);

    if (pField1->type != pField2->type ||
        pField1->bytes != pField2->bytes ||
        strcasecmp(pField1->name, pField2->name) != 0) {
      return 1;
    }
  }

  return 0;
}

int32_t tscGetResRowLength(SArray* pExprList) {
  size_t num = taosArrayGetSize(pExprList);
  if (num == 0) {
    return 0;
  }
  
  int32_t size = 0;
  for(int32_t i = 0; i < num; ++i) {
    SExprInfo* pExpr = taosArrayGetP(pExprList, i);
    size += pExpr->base.resBytes;
  }
  
  return size;
}

static void destroyFilterInfo(SColumnFilterInfo* pFilterInfo, int32_t numOfFilters) {
  for(int32_t i = 0; i < numOfFilters; ++i) {
    if (pFilterInfo[i].filterstr) {
      tfree(pFilterInfo[i].pz);
    }
  }
  
  tfree(pFilterInfo);
}

static void tscColumnDestroy(SColumn* pCol) {
  destroyFilterInfo(pCol->filterInfo, pCol->numOfFilters);
  free(pCol);
}


void tscFieldInfoClear(SFieldInfo* pFieldInfo) {
  if (pFieldInfo == NULL) {
    return;
  }
<<<<<<< HEAD
=======

  for(int32_t i = 0; i < pFieldInfo->numOfOutput; ++i) {
    SInternalField* pInfo = taosArrayGet(pFieldInfo->internalField, i);
    
    if (pInfo->pArithExprInfo != NULL) {
      tExprTreeDestroy(pInfo->pArithExprInfo->pExpr, NULL);

      SSqlFuncMsg* pFuncMsg = &pInfo->pArithExprInfo->base;
      for(int32_t j = 0; j < pFuncMsg->numOfParams; ++j) {
        if (pFuncMsg->arg[j].argType == TSDB_DATA_TYPE_BINARY) {
          tfree(pFuncMsg->arg[j].argValue.pz);
        }
      }

      tfree(pInfo->pArithExprInfo);
    }

    if (pInfo->pFieldFilters != NULL) {
      tscColumnDestroy(pInfo->pFieldFilters->pFilters);
      tfree(pInfo->pFieldFilters);
    }
  }
>>>>>>> 41a58388
  
  taosArrayDestroy(pFieldInfo->internalField);

  memset(pFieldInfo, 0, sizeof(SFieldInfo));
}

static SExprInfo* doCreateSqlExpr(SQueryInfo* pQueryInfo, int16_t functionId, SColumnIndex* pColIndex, int16_t type,
                                  int16_t size, int16_t resColId, int16_t interSize, int32_t colType) {
  STableMetaInfo* pTableMetaInfo = tscGetMetaInfo(pQueryInfo, pColIndex->tableIndex);
  
  SExprInfo* pExpr = calloc(1, sizeof(SExprInfo));
  if (pExpr == NULL) {
    return NULL;
  }

  SSqlExpr* p = &pExpr->base;
  p->functionId = functionId;

  // set the correct columnIndex index
  if (pColIndex->columnIndex == TSDB_TBNAME_COLUMN_INDEX) {
    SSchema* s = tGetTbnameColumnSchema();
    p->colInfo.colId = TSDB_TBNAME_COLUMN_INDEX;
    p->colBytes = s->bytes;
    p->colType  = s->type;
  } else if (pColIndex->columnIndex == TSDB_BLOCK_DIST_COLUMN_INDEX) {
    SSchema s = tGetBlockDistColumnSchema();

    p->colInfo.colId = TSDB_BLOCK_DIST_COLUMN_INDEX;
    p->colBytes = s.bytes;
    p->colType  = s.type;
  } else if (pColIndex->columnIndex <= TSDB_UD_COLUMN_INDEX) {
    p->colInfo.colId = pColIndex->columnIndex;
    p->colBytes = size;
    p->colType = type;
  } else {
    if (TSDB_COL_IS_TAG(colType)) {
      SSchema* pSchema = tscGetTableTagSchema(pTableMetaInfo->pTableMeta);
      p->colInfo.colId = pSchema[pColIndex->columnIndex].colId;
      p->colBytes = pSchema[pColIndex->columnIndex].bytes;
      p->colType = pSchema[pColIndex->columnIndex].type;
      tstrncpy(p->colInfo.name, pSchema[pColIndex->columnIndex].name, sizeof(p->colInfo.name));
    } else if (pTableMetaInfo->pTableMeta != NULL) {
      // in handling select database/version/server_status(), the pTableMeta is NULL
      SSchema* pSchema = tscGetTableColumnSchema(pTableMetaInfo->pTableMeta, pColIndex->columnIndex);
      p->colInfo.colId = pSchema->colId;
      p->colBytes = pSchema->bytes;
      p->colType = pSchema->type;
      tstrncpy(p->colInfo.name, pSchema->name, sizeof(p->colInfo.name));
    }
  }
  
  p->colInfo.flag     = colType;
  p->colInfo.colIndex = pColIndex->columnIndex;

  p->resType       = type;
  p->resBytes      = size;
  p->resColId      = resColId;
  p->interBytes    = interSize;

  if (pTableMetaInfo->pTableMeta) {
    p->uid = pTableMetaInfo->pTableMeta->id.uid;
  }
  
  return pExpr;
}

SExprInfo* tscSqlExprInsert(SQueryInfo* pQueryInfo, int32_t index, int16_t functionId, SColumnIndex* pColIndex, int16_t type,
                           int16_t size, int16_t resColId, int16_t interSize, bool isTagCol) {
  int32_t num = (int32_t)taosArrayGetSize(pQueryInfo->exprList);
  if (index == num) {
    return tscSqlExprAppend(pQueryInfo, functionId, pColIndex, type, size, resColId, interSize, isTagCol);
  }
  
  SExprInfo* pExpr = doCreateSqlExpr(pQueryInfo, functionId, pColIndex, type, size, resColId, interSize, isTagCol);
  taosArrayInsert(pQueryInfo->exprList, index, &pExpr);
  return pExpr;
}

SExprInfo* tscSqlExprAppend(SQueryInfo* pQueryInfo, int16_t functionId, SColumnIndex* pColIndex, int16_t type,
                           int16_t size, int16_t resColId, int16_t interSize, bool isTagCol) {
  SExprInfo* pExpr = doCreateSqlExpr(pQueryInfo, functionId, pColIndex, type, size, resColId, interSize, isTagCol);
  taosArrayPush(pQueryInfo->exprList, &pExpr);
  return pExpr;
}

SExprInfo* tscSqlExprUpdate(SQueryInfo* pQueryInfo, int32_t index, int16_t functionId, int16_t srcColumnIndex,
                           int16_t type, int16_t size) {
  STableMetaInfo* pTableMetaInfo = tscGetMetaInfo(pQueryInfo, 0);
  SExprInfo* pExpr = tscSqlExprGet(pQueryInfo, index);
  if (pExpr == NULL) {
    return NULL;
  }

  SSqlExpr* pse = &pExpr->base;
  pse->functionId = functionId;

  pse->colInfo.colIndex = srcColumnIndex;
  pse->colInfo.colId = tscGetTableColumnSchema(pTableMetaInfo->pTableMeta, srcColumnIndex)->colId;

  pse->resType = type;
  pse->resBytes = size;

  return pExpr;
}

bool tscMultiRoundQuery(SQueryInfo* pQueryInfo, int32_t index) {
  if (!UTIL_TABLE_IS_SUPER_TABLE(pQueryInfo->pTableMetaInfo[index])) {
    return false;
  }

  int32_t numOfExprs = (int32_t) tscSqlExprNumOfExprs(pQueryInfo);
  for(int32_t i = 0; i < numOfExprs; ++i) {
    SExprInfo* pExpr = tscSqlExprGet(pQueryInfo, i);
    if (pExpr->base.functionId == TSDB_FUNC_STDDEV_DST) {
      return true;
    }
  }

  return false;
}

size_t tscSqlExprNumOfExprs(SQueryInfo* pQueryInfo) {
  return taosArrayGetSize(pQueryInfo->exprList);
}

void addExprParams(SSqlExpr* pExpr, char* argument, int32_t type, int32_t bytes) {
  assert (pExpr != NULL || argument != NULL || bytes != 0);

  // set parameter value
  // transfer to tVariant from byte data/no ascii data
  tVariantCreateFromBinary(&pExpr->param[pExpr->numOfParams], argument, bytes, type);
  pExpr->numOfParams += 1;

  assert(pExpr->numOfParams <= 3);
}

SExprInfo* tscSqlExprGet(SQueryInfo* pQueryInfo, int32_t index) {
  return taosArrayGetP(pQueryInfo->exprList, index);
}

void* sqlExprDestroy(SExprInfo* pExpr) {
  if (pExpr == NULL) {
    return NULL;
  }

  SSqlExpr* p = &pExpr->base;
  for(int32_t i = 0; i < tListLen(p->param); ++i) {
    tVariantDestroy(&p->param[i]);
  }

  if (pExpr->pExpr != NULL) {
    tExprTreeDestroy(pExpr->pExpr, NULL);
  }
  
  tfree(pExpr);
  
  return NULL;
}

/*
 * NOTE: Does not release SExprInfo here.
 */
void tscSqlExprInfoDestroy(SArray* pExprInfo) {
  size_t size = taosArrayGetSize(pExprInfo);
  
  for(int32_t i = 0; i < size; ++i) {
    SExprInfo* pExpr = taosArrayGetP(pExprInfo, i);
    sqlExprDestroy(pExpr);
  }
  
  taosArrayDestroy(pExprInfo);
}

int32_t tscSqlExprCopy(SArray* dst, const SArray* src, uint64_t uid, bool deepcopy) {
  assert(src != NULL && dst != NULL);
  
  size_t size = taosArrayGetSize(src);
  for (int32_t i = 0; i < size; ++i) {
    SExprInfo* pExpr = taosArrayGetP(src, i);
    
    if (pExpr->base.uid == uid) {
      if (deepcopy) {
        SExprInfo* p1 = calloc(1, sizeof(SExprInfo));
        tscSqlExprAssign(p1, pExpr);

        taosArrayPush(dst, &p1);
      } else {
        taosArrayPush(dst, &pExpr);
      }

    }
  }

  return 0;
}

bool tscColumnExists(SArray* pColumnList, int32_t columnIndex, uint64_t uid) {
  // ignore the tbname columnIndex to be inserted into source list
  if (columnIndex < 0) {
    return false;
  }

  size_t numOfCols = taosArrayGetSize(pColumnList);

  int32_t i = 0;
  while (i < numOfCols) {
    SColumn* pCol = taosArrayGetP(pColumnList, i);
    if ((pCol->columnIndex != columnIndex) || (pCol->tableUid != uid)) {
      ++i;
      continue;
    } else {
      break;
    }
  }

  if (i >= numOfCols || numOfCols == 0) {
    return false;
  }

  return true;
}

void tscSqlExprAssign(SExprInfo* dst, const SExprInfo* src) {
  assert(dst != NULL && src != NULL);

  *dst = *src;
  dst->pExpr = exprdup(src->pExpr);

  memset(dst->base.param, 0, sizeof(tVariant) * tListLen(dst->base.param));
  for (int32_t j = 0; j < src->base.numOfParams; ++j) {
    tVariantAssign(&dst->base.param[j], &src->base.param[j]);
  }
}

SColumn* tscColumnListInsert(SArray* pColumnList, int32_t columnIndex, uint64_t uid, SSchema* pSchema) {
  // ignore the tbname columnIndex to be inserted into source list
  if (columnIndex < 0) {
    return NULL;
  }
  
  size_t numOfCols = taosArrayGetSize(pColumnList);

  int32_t i = 0;
  while (i < numOfCols) {
    SColumn* pCol = taosArrayGetP(pColumnList, i);
    if (pCol->columnIndex < columnIndex) {
      i++;
    } else if (pCol->tableUid < uid) {
      i++;
    } else {
      break;
    }
  }

  if (i >= numOfCols || numOfCols == 0) {
    SColumn* b = calloc(1, sizeof(SColumn));
    if (b == NULL) {
      return NULL;
    }

    b->columnIndex = columnIndex;
    b->tableUid    = uid;
    b->info.colId  = pSchema->colId;
    b->info.bytes  = pSchema->bytes;
    b->info.type   = pSchema->type;

    taosArrayInsert(pColumnList, i, &b);
  } else {
    SColumn* pCol = taosArrayGetP(pColumnList, i);
  
    if (i < numOfCols && (pCol->columnIndex > columnIndex || pCol->tableUid != uid)) {
      SColumn* b = calloc(1, sizeof(SColumn));
      if (b == NULL) {
        return NULL;
      }

      b->columnIndex = columnIndex;
      b->tableUid    = uid;
      b->info.colId = pSchema->colId;
      b->info.bytes = pSchema->bytes;
      b->info.type  = pSchema->type;

      taosArrayInsert(pColumnList, i, &b);
    }
  }

  return taosArrayGetP(pColumnList, i);
}



SColumn* tscColumnClone(const SColumn* src) {
  assert(src != NULL);
  
  SColumn* dst = calloc(1, sizeof(SColumn));
  if (dst == NULL) {
    return NULL;
  }

  dst->columnIndex       = src->columnIndex;
  dst->tableUid          = src->tableUid;
  dst->info.numOfFilters = src->info.numOfFilters;
  dst->info.filterInfo   = tFilterInfoDup(src->info.filterInfo, src->info.numOfFilters);
  dst->info.type         = src->info.type;
  dst->info.colId        = src->info.colId;
  dst->info.bytes        = src->info.bytes;
  return dst;
}

<<<<<<< HEAD
static void tscColumnDestroy(SColumn* pCol) {
  destroyFilterInfo(pCol->info.filterInfo, pCol->info.numOfFilters);
  free(pCol);
}
=======
>>>>>>> 41a58388

void tscColumnListCopy(SArray* dst, const SArray* src, uint64_t tableUid) {
  assert(src != NULL && dst != NULL);
  
  size_t num = taosArrayGetSize(src);
  for (int32_t i = 0; i < num; ++i) {
    SColumn* pCol = taosArrayGetP(src, i);

    if (pCol->tableUid == tableUid) {
      SColumn* p = tscColumnClone(pCol);
      taosArrayPush(dst, &p);
    }
  }
}

void tscColumnListDestroy(SArray* pColumnList) {
  if (pColumnList == NULL) {
    return;
  }

  size_t num = taosArrayGetSize(pColumnList);
  for (int32_t i = 0; i < num; ++i) {
    SColumn* pCol = taosArrayGetP(pColumnList, i);
    tscColumnDestroy(pCol);
  }

  taosArrayDestroy(pColumnList);
}

/*
 * 1. normal name, not a keyword or number
 * 2. name with quote
 * 3. string with only one delimiter '.'.
 *
 * only_one_part
 * 'only_one_part'
 * first_part.second_part
 * first_part.'second_part'
 * 'first_part'.second_part
 * 'first_part'.'second_part'
 * 'first_part.second_part'
 *
 */
static int32_t validateQuoteToken(SStrToken* pToken) {
  tscDequoteAndTrimToken(pToken);

  int32_t k = tSQLGetToken(pToken->z, &pToken->type);

  if (pToken->type == TK_STRING) {
    return tscValidateName(pToken);
  }

  if (k != pToken->n || pToken->type != TK_ID) {
    return TSDB_CODE_TSC_INVALID_SQL;
  }
  return TSDB_CODE_SUCCESS;
}

void tscDequoteAndTrimToken(SStrToken* pToken) {
  uint32_t first = 0, last = pToken->n;

  // trim leading spaces
  while (first < last) {
    char c = pToken->z[first];
    if (c != ' ' && c != '\t') {
      break;
    }
    first++;
  }

  // trim ending spaces
  while (first < last) {
    char c = pToken->z[last - 1];
    if (c != ' ' && c != '\t') {
      break;
    }
    last--;
  }

  // there are still at least two characters
  if (first < last - 1) {
    char c = pToken->z[first];
    // dequote
    if ((c == '\'' || c == '"') && c == pToken->z[last - 1]) {
      first++;
      last--;
    }
  }

  // left shift the string and pad spaces
  for (uint32_t i = 0; i + first < last; i++) {
    pToken->z[i] = pToken->z[first + i];
  }
  for (uint32_t i = last - first; i < pToken->n; i++) {
    pToken->z[i] = ' ';
  }

  // adjust token length
  pToken->n = last - first;
}

int32_t tscValidateName(SStrToken* pToken) {
  if (pToken->type != TK_STRING && pToken->type != TK_ID) {
    return TSDB_CODE_TSC_INVALID_SQL;
  }

  char* sep = strnchr(pToken->z, TS_PATH_DELIMITER[0], pToken->n, true);
  if (sep == NULL) {  // single part
    if (pToken->type == TK_STRING) {
       
      tscDequoteAndTrimToken(pToken);
      tscStrToLower(pToken->z, pToken->n);
      //pToken->n = (uint32_t)strtrim(pToken->z);
       
      int len = tSQLGetToken(pToken->z, &pToken->type);

      // single token, validate it
      if (len == pToken->n) {
        return validateQuoteToken(pToken);
      } else {
        sep = strnchr(pToken->z, TS_PATH_DELIMITER[0], pToken->n, true);
        if (sep == NULL) {
          return TSDB_CODE_TSC_INVALID_SQL;
        }

        return tscValidateName(pToken);
      }
    } else {
      if (isNumber(pToken)) {
        return TSDB_CODE_TSC_INVALID_SQL;
      }
    }
  } else {  // two part
    int32_t oldLen = pToken->n;
    char*   pStr = pToken->z;

    if (pToken->type == TK_SPACE) {
      pToken->n = (uint32_t)strtrim(pToken->z);
    }

    pToken->n = tSQLGetToken(pToken->z, &pToken->type);
    if (pToken->z[pToken->n] != TS_PATH_DELIMITER[0]) {
      return TSDB_CODE_TSC_INVALID_SQL;
    }

    if (pToken->type != TK_STRING && pToken->type != TK_ID) {
      return TSDB_CODE_TSC_INVALID_SQL;
    }

    if (pToken->type == TK_STRING && validateQuoteToken(pToken) != TSDB_CODE_SUCCESS) {
      return TSDB_CODE_TSC_INVALID_SQL;
    }

    int32_t firstPartLen = pToken->n;

    pToken->z = sep + 1;
    pToken->n = (uint32_t)(oldLen - (sep - pStr) - 1);
    int32_t len = tSQLGetToken(pToken->z, &pToken->type);
    if (len != pToken->n || (pToken->type != TK_STRING && pToken->type != TK_ID)) {
      return TSDB_CODE_TSC_INVALID_SQL;
    }

    if (pToken->type == TK_STRING && validateQuoteToken(pToken) != TSDB_CODE_SUCCESS) {
      return TSDB_CODE_TSC_INVALID_SQL;
    }
    
    // re-build the whole name string
    if (pStr[firstPartLen] == TS_PATH_DELIMITER[0]) {
      // first part do not have quote do nothing
    } else {
      pStr[firstPartLen] = TS_PATH_DELIMITER[0];
      memmove(&pStr[firstPartLen + 1], pToken->z, pToken->n);
      uint32_t offset = (uint32_t)(pToken->z - (pStr + firstPartLen + 1));
      memset(pToken->z + pToken->n - offset, ' ', offset);
    }
    pToken->n += (firstPartLen + sizeof(TS_PATH_DELIMITER[0]));
    pToken->z = pStr;

    tscStrToLower(pToken->z,pToken->n);
  }

  return TSDB_CODE_SUCCESS;
}

void tscIncStreamExecutionCount(void* pStream) {
  if (pStream == NULL) {
    return;
  }

  SSqlStream* ps = (SSqlStream*)pStream;
  ps->num += 1;
}

bool tscValidateColumnId(STableMetaInfo* pTableMetaInfo, int32_t colId, int32_t numOfParams) {
  if (pTableMetaInfo->pTableMeta == NULL) {
    return false;
  }

  if (colId == TSDB_TBNAME_COLUMN_INDEX || colId == TSDB_BLOCK_DIST_COLUMN_INDEX || (colId <= TSDB_UD_COLUMN_INDEX && numOfParams == 2)) {
    return true;
  }

  SSchema* pSchema = tscGetTableSchema(pTableMetaInfo->pTableMeta);
  STableComInfo tinfo = tscGetTableInfo(pTableMetaInfo->pTableMeta);
  
  int32_t  numOfTotal = tinfo.numOfTags + tinfo.numOfColumns;

  for (int32_t i = 0; i < numOfTotal; ++i) {
    if (pSchema[i].colId == colId) {
      return true;
    }
  }

  return false;
}

int32_t tscTagCondCopy(STagCond* dest, const STagCond* src) {
  memset(dest, 0, sizeof(STagCond));

  if (src->tbnameCond.cond != NULL) {
    dest->tbnameCond.cond = strdup(src->tbnameCond.cond);
    if (dest->tbnameCond.cond == NULL) {
      return -1;
    }
  }

  dest->tbnameCond.uid = src->tbnameCond.uid;
  dest->tbnameCond.len = src->tbnameCond.len;

  dest->joinInfo.hasJoin = src->joinInfo.hasJoin;

  for (int32_t i = 0; i < TSDB_MAX_JOIN_TABLE_NUM; ++i) {
    if (src->joinInfo.joinTables[i]) {
      dest->joinInfo.joinTables[i] = calloc(1, sizeof(SJoinNode));

      memcpy(dest->joinInfo.joinTables[i], src->joinInfo.joinTables[i], sizeof(SJoinNode));

      if (src->joinInfo.joinTables[i]->tsJoin) {
        dest->joinInfo.joinTables[i]->tsJoin = taosArrayDup(src->joinInfo.joinTables[i]->tsJoin);
      }

      if (src->joinInfo.joinTables[i]->tagJoin) {
        dest->joinInfo.joinTables[i]->tagJoin = taosArrayDup(src->joinInfo.joinTables[i]->tagJoin);
      }
    }
  }


  dest->relType = src->relType;
  
  if (src->pCond == NULL) {
    return 0;
  }
  
  size_t s = taosArrayGetSize(src->pCond);
  dest->pCond = taosArrayInit(s, sizeof(SCond));
  
  for (int32_t i = 0; i < s; ++i) {
    SCond* pCond = taosArrayGet(src->pCond, i);
    
    SCond c = {0};
    c.len = pCond->len;
    c.uid = pCond->uid;
    
    if (pCond->len > 0) {
      assert(pCond->cond != NULL);
      c.cond = malloc(c.len);
      if (c.cond == NULL) {
        return -1;
      }

      memcpy(c.cond, pCond->cond, c.len);
    }
    
    taosArrayPush(dest->pCond, &c);
  }

  return 0;
}

void tscTagCondRelease(STagCond* pTagCond) {
  free(pTagCond->tbnameCond.cond);
  
  if (pTagCond->pCond != NULL) {
    size_t s = taosArrayGetSize(pTagCond->pCond);
    for (int32_t i = 0; i < s; ++i) {
      SCond* p = taosArrayGet(pTagCond->pCond, i);
      tfree(p->cond);
    }
  
    taosArrayDestroy(pTagCond->pCond);
  }

  for (int32_t i = 0; i < TSDB_MAX_JOIN_TABLE_NUM; ++i) {
    SJoinNode *node = pTagCond->joinInfo.joinTables[i];
    if (node == NULL) {
      continue;
    }

    if (node->tsJoin != NULL) {
      taosArrayDestroy(node->tsJoin);
    }

    if (node->tagJoin != NULL) {
      taosArrayDestroy(node->tagJoin);
    }

    tfree(node);
  }

  memset(pTagCond, 0, sizeof(STagCond));
}

void tscGetSrcColumnInfo(SSrcColumnInfo* pColInfo, SQueryInfo* pQueryInfo) {
  STableMetaInfo* pTableMetaInfo = tscGetMetaInfo(pQueryInfo, 0);
  SSchema*        pSchema = tscGetTableSchema(pTableMetaInfo->pTableMeta);
  
  size_t numOfExprs = tscSqlExprNumOfExprs(pQueryInfo);
  for (int32_t i = 0; i < numOfExprs; ++i) {
    SExprInfo* pExpr = tscSqlExprGet(pQueryInfo, i);
    pColInfo[i].functionId = pExpr->base.functionId;

    if (TSDB_COL_IS_TAG(pExpr->base.colInfo.flag)) {
      SSchema* pTagSchema = tscGetTableTagSchema(pTableMetaInfo->pTableMeta);
      
      int16_t index = pExpr->base.colInfo.colIndex;
      pColInfo[i].type = (index != -1) ? pTagSchema[index].type : TSDB_DATA_TYPE_BINARY;
    } else {
      pColInfo[i].type = pSchema[pExpr->base.colInfo.colIndex].type;
    }
  }
}

/*
 * the following four kinds of SqlObj should not be freed
 * 1. SqlObj for stream computing
 * 2. main SqlObj
 * 3. heartbeat SqlObj
 * 4. SqlObj for subscription
 *
 * If res code is error and SqlObj does not belong to above types, it should be
 * automatically freed for async query, ignoring that connection should be kept.
 *
 * If connection need to be recycled, the SqlObj also should be freed.
 */
bool tscShouldBeFreed(SSqlObj* pSql) {
  if (pSql == NULL || pSql->signature != pSql) {
    return false;
  }
  
  STscObj* pTscObj = pSql->pTscObj;
  if (pSql->pStream != NULL || pTscObj->hbrid == pSql->self || pSql->pSubscription != NULL) {
    return false;
  }

  // only the table meta and super table vgroup query will free resource automatically
  int32_t command = pSql->cmd.command;
  if (command == TSDB_SQL_META || command == TSDB_SQL_STABLEVGROUP) {
    return true;
  }

  return false;
}

/**
 *
 * @param pCmd
 * @param clauseIndex denote the index of the union sub clause, usually are 0, if no union query exists.
 * @param tableIndex  denote the table index for join query, where more than one table exists
 * @return
 */
STableMetaInfo* tscGetTableMetaInfoFromCmd(SSqlCmd* pCmd, int32_t clauseIndex, int32_t tableIndex) {
  if (pCmd == NULL || pCmd->numOfClause == 0) {
    return NULL;
  }

  assert(clauseIndex >= 0 && clauseIndex < pCmd->numOfClause);

  SQueryInfo* pQueryInfo = tscGetQueryInfo(pCmd, clauseIndex);
  return tscGetMetaInfo(pQueryInfo, tableIndex);
}

STableMetaInfo* tscGetMetaInfo(SQueryInfo* pQueryInfo, int32_t tableIndex) {
  assert(pQueryInfo != NULL);

  if (pQueryInfo->pTableMetaInfo == NULL) {
    assert(pQueryInfo->numOfTables == 0);
    return NULL;
  }

  assert(tableIndex >= 0 && tableIndex <= pQueryInfo->numOfTables && pQueryInfo->pTableMetaInfo != NULL);

  return pQueryInfo->pTableMetaInfo[tableIndex];
}

SQueryInfo* tscGetQueryInfoS(SSqlCmd* pCmd, int32_t subClauseIndex) {
  SQueryInfo* pQueryInfo = tscGetQueryInfo(pCmd, subClauseIndex);
  int32_t ret = TSDB_CODE_SUCCESS;

  while ((pQueryInfo) == NULL) {
    if ((ret = tscAddQueryInfo(pCmd)) != TSDB_CODE_SUCCESS) {
      terrno = TSDB_CODE_TSC_OUT_OF_MEMORY;
      return NULL;
    }

    pQueryInfo = tscGetQueryInfo(pCmd, subClauseIndex);
  }

  return pQueryInfo;
}

STableMetaInfo* tscGetTableMetaInfoByUid(SQueryInfo* pQueryInfo, uint64_t uid, int32_t* index) {
  int32_t k = -1;

  for (int32_t i = 0; i < pQueryInfo->numOfTables; ++i) {
    if (pQueryInfo->pTableMetaInfo[i]->pTableMeta->id.uid == uid) {
      k = i;
      break;
    }
  }

  if (index != NULL) {
    *index = k;
  }

  assert(k != -1);
  return tscGetMetaInfo(pQueryInfo, k);
}

void tscInitQueryInfo(SQueryInfo* pQueryInfo) {
  assert(pQueryInfo->fieldsInfo.internalField == NULL);
  pQueryInfo->fieldsInfo.internalField = taosArrayInit(4, sizeof(SInternalField));
  
  assert(pQueryInfo->exprList == NULL);

  pQueryInfo->exprList       = taosArrayInit(4, POINTER_BYTES);
  pQueryInfo->colList        = taosArrayInit(4, POINTER_BYTES);
  pQueryInfo->udColumnId     = TSDB_UD_COLUMN_INDEX;
  pQueryInfo->resColumnId    = TSDB_RES_COL_ID;
  pQueryInfo->limit.limit    = -1;
  pQueryInfo->limit.offset   = 0;

  pQueryInfo->slimit.limit   = -1;
  pQueryInfo->slimit.offset  = 0;
  pQueryInfo->pUpstream      = taosArrayInit(4, POINTER_BYTES);
}

int32_t tscAddQueryInfo(SSqlCmd* pCmd) {
  assert(pCmd != NULL);

  // todo refactor: remove this structure
  size_t s = pCmd->numOfClause + 1;
  char*  tmp = realloc(pCmd->pQueryInfo, s * POINTER_BYTES);
  if (tmp == NULL) {
    return TSDB_CODE_TSC_OUT_OF_MEMORY;
  }

  pCmd->pQueryInfo = (SQueryInfo**)tmp;

  SQueryInfo* pQueryInfo = calloc(1, sizeof(SQueryInfo));
  if (pQueryInfo == NULL) {
    return TSDB_CODE_TSC_OUT_OF_MEMORY;
  }

  tscInitQueryInfo(pQueryInfo);

  pQueryInfo->window = TSWINDOW_INITIALIZER;
  pQueryInfo->msg = pCmd->payload;  // pointer to the parent error message buffer

  pCmd->pQueryInfo[pCmd->numOfClause++] = pQueryInfo;
  return TSDB_CODE_SUCCESS;
}

static void freeQueryInfoImpl(SQueryInfo* pQueryInfo) {
  tscTagCondRelease(&pQueryInfo->tagCond);
  tscFieldInfoClear(&pQueryInfo->fieldsInfo);

  tscSqlExprInfoDestroy(pQueryInfo->exprList);
  pQueryInfo->exprList = NULL;

  tscColumnListDestroy(pQueryInfo->colList);
  pQueryInfo->colList = NULL;

  if (pQueryInfo->groupbyExpr.columnInfo != NULL) {
    taosArrayDestroy(pQueryInfo->groupbyExpr.columnInfo);
    pQueryInfo->groupbyExpr.columnInfo = NULL;
    pQueryInfo->groupbyExpr.numOfGroupCols = 0;
  }
  
  pQueryInfo->tsBuf = tsBufDestroy(pQueryInfo->tsBuf);

  tfree(pQueryInfo->fillVal);
  tfree(pQueryInfo->buf);

  taosArrayDestroy(pQueryInfo->pUpstream);
  pQueryInfo->pUpstream = NULL;
}

void tscClearSubqueryInfo(SSqlCmd* pCmd) {
  for (int32_t i = 0; i < pCmd->numOfClause; ++i) {
    SQueryInfo* pQueryInfo = tscGetQueryInfo(pCmd, i);
    freeQueryInfoImpl(pQueryInfo);
  }
}

void tscFreeVgroupTableInfo(SArray* pVgroupTables) {
  if (pVgroupTables == NULL) {
    return;
  }

  size_t num = taosArrayGetSize(pVgroupTables);
  for (size_t i = 0; i < num; i++) {
    SVgroupTableInfo* pInfo = taosArrayGet(pVgroupTables, i);

    for(int32_t j = 0; j < pInfo->vgInfo.numOfEps; ++j) {
      tfree(pInfo->vgInfo.epAddr[j].fqdn);
    }

    taosArrayDestroy(pInfo->itemList);
  }

  taosArrayDestroy(pVgroupTables);
}

void tscRemoveVgroupTableGroup(SArray* pVgroupTable, int32_t index) {
  assert(pVgroupTable != NULL && index >= 0);

  size_t size = taosArrayGetSize(pVgroupTable);
  assert(size > index);

  SVgroupTableInfo* pInfo = taosArrayGet(pVgroupTable, index);
  for(int32_t j = 0; j < pInfo->vgInfo.numOfEps; ++j) {
    tfree(pInfo->vgInfo.epAddr[j].fqdn);
  }

  taosArrayDestroy(pInfo->itemList);
  taosArrayRemove(pVgroupTable, index);
}

void tscVgroupTableCopy(SVgroupTableInfo* info, SVgroupTableInfo* pInfo) {
  memset(info, 0, sizeof(SVgroupTableInfo));

  info->vgInfo = pInfo->vgInfo;
  for(int32_t j = 0; j < pInfo->vgInfo.numOfEps; ++j) {
    info->vgInfo.epAddr[j].fqdn = strdup(pInfo->vgInfo.epAddr[j].fqdn);
  }

  info->itemList = taosArrayDup(pInfo->itemList);
}

SArray* tscVgroupTableInfoDup(SArray* pVgroupTables) {
  if (pVgroupTables == NULL) {
    return NULL;
  }

  size_t num = taosArrayGetSize(pVgroupTables);
  SArray* pa = taosArrayInit(num, sizeof(SVgroupTableInfo));

  SVgroupTableInfo info;
  for (size_t i = 0; i < num; i++) {
    SVgroupTableInfo* pInfo = taosArrayGet(pVgroupTables, i);
    tscVgroupTableCopy(&info, pInfo);

    taosArrayPush(pa, &info);
  }

  return pa;
}

void clearAllTableMetaInfo(SQueryInfo* pQueryInfo, bool removeMeta) {
  for(int32_t i = 0; i < pQueryInfo->numOfTables; ++i) {
    STableMetaInfo* pTableMetaInfo = tscGetMetaInfo(pQueryInfo, i);

    if (pTableMetaInfo->pTableMeta && pTableMetaInfo->pTableMeta->tableType == TSDB_TEMP_TABLE) {
      tfree(pTableMetaInfo->pTableMeta);
    }

    if (removeMeta) {
      char name[TSDB_TABLE_FNAME_LEN] = {0};
      tNameExtractFullName(&pTableMetaInfo->name, name);
    
      taosHashRemove(tscTableMetaInfo, name, strnlen(name, TSDB_TABLE_FNAME_LEN));
    }
    
    tscFreeVgroupTableInfo(pTableMetaInfo->pVgroupTables);
    tscClearTableMetaInfo(pTableMetaInfo);
    free(pTableMetaInfo);
  }
  
  tfree(pQueryInfo->pTableMetaInfo);
}

STableMetaInfo* tscAddTableMetaInfo(SQueryInfo* pQueryInfo, SName* name, STableMeta* pTableMeta,
                                    SVgroupsInfo* vgroupList, SArray* pTagCols, SArray* pVgroupTables) {
  void* pAlloc = realloc(pQueryInfo->pTableMetaInfo, (pQueryInfo->numOfTables + 1) * POINTER_BYTES);
  if (pAlloc == NULL) {
    terrno = TSDB_CODE_TSC_OUT_OF_MEMORY;
    return NULL;
  }

  pQueryInfo->pTableMetaInfo = pAlloc;
  STableMetaInfo* pTableMetaInfo = calloc(1, sizeof(STableMetaInfo));
  if (pTableMetaInfo == NULL) {
    terrno = TSDB_CODE_TSC_OUT_OF_MEMORY;
    return NULL;
  }

  pQueryInfo->pTableMetaInfo[pQueryInfo->numOfTables] = pTableMetaInfo;

  if (name != NULL) {
    tNameAssign(&pTableMetaInfo->name, name);
  }

  pTableMetaInfo->pTableMeta = pTableMeta;
  
  if (vgroupList != NULL) {
    pTableMetaInfo->vgroupList = tscVgroupInfoClone(vgroupList);
  }

  // TODO handle malloc failure
  pTableMetaInfo->tagColList = taosArrayInit(4, POINTER_BYTES);
  if (pTableMetaInfo->tagColList == NULL) {
    return NULL;
  }

  if (pTagCols != NULL) {
    tscColumnListCopy(pTableMetaInfo->tagColList, pTagCols, pTableMetaInfo->pTableMeta->id.uid);
  }

  pTableMetaInfo->pVgroupTables = tscVgroupTableInfoDup(pVgroupTables);
  
  pQueryInfo->numOfTables += 1;
  return pTableMetaInfo;
}

STableMetaInfo* tscAddEmptyMetaInfo(SQueryInfo* pQueryInfo) {
  return tscAddTableMetaInfo(pQueryInfo, NULL, NULL, NULL, NULL, NULL);
}

void tscClearTableMetaInfo(STableMetaInfo* pTableMetaInfo) {
  if (pTableMetaInfo == NULL) {
    return;
  }

  tfree(pTableMetaInfo->pTableMeta);

  pTableMetaInfo->vgroupList = tscVgroupInfoClear(pTableMetaInfo->vgroupList);
  tscColumnListDestroy(pTableMetaInfo->tagColList);
  pTableMetaInfo->tagColList = NULL;
}

void tscResetForNextRetrieve(SSqlRes* pRes) {
  if (pRes == NULL) {
    return;
  }

  pRes->row = 0;
  pRes->numOfRows = 0;
}

void registerSqlObj(SSqlObj* pSql) {
  taosAcquireRef(tscRefId, pSql->pTscObj->rid);
  pSql->self = taosAddRef(tscObjRef, pSql);

  int32_t num   = atomic_add_fetch_32(&pSql->pTscObj->numOfObj, 1);
  int32_t total = atomic_add_fetch_32(&tscNumOfObj, 1);
  tscDebug("%p new SqlObj from %p, total in tscObj:%d, total:%d", pSql, pSql->pTscObj, num, total);
}

SSqlObj* createSimpleSubObj(SSqlObj* pSql, __async_cb_func_t fp, void* param, int32_t cmd) {
  SSqlObj* pNew = (SSqlObj*)calloc(1, sizeof(SSqlObj));
  if (pNew == NULL) {
    tscError("%p new subquery failed, tableIndex:%d", pSql, 0);
    return NULL;
  }

  pNew->pTscObj = pSql->pTscObj;
  pNew->signature = pNew;

  SSqlCmd* pCmd = &pNew->cmd;
  pCmd->command = cmd;
  pCmd->parseFinished = 1;
  pCmd->autoCreated = pSql->cmd.autoCreated;

  int32_t code = copyTagData(&pNew->cmd.tagData, &pSql->cmd.tagData);
  if (code != TSDB_CODE_SUCCESS) {
    tscError("%p new subquery failed, unable to malloc tag data, tableIndex:%d", pSql, 0);
    free(pNew);
    return NULL;
  }

  if (tscAddQueryInfo(pCmd) != TSDB_CODE_SUCCESS) {
#ifdef __APPLE__
    // to satisfy later tsem_destroy in taos_free_result
    tsem_init(&pNew->rspSem, 0, 0);
#endif // __APPLE__
    tscFreeSqlObj(pNew);
    return NULL;
  }

  pNew->fp      = fp;
  pNew->fetchFp = fp;
  pNew->param   = param;
  pNew->sqlstr  = NULL;
  pNew->maxRetry = TSDB_MAX_REPLICA;

  SQueryInfo* pQueryInfo = tscGetQueryInfoS(pCmd, 0);

  assert(pSql->cmd.clauseIndex == 0);
  STableMetaInfo* pMasterTableMetaInfo = tscGetTableMetaInfoFromCmd(&pSql->cmd, pSql->cmd.clauseIndex, 0);

  tscAddTableMetaInfo(pQueryInfo, &pMasterTableMetaInfo->name, NULL, NULL, NULL, NULL);
  registerSqlObj(pNew);

  return pNew;
}

static void doSetSqlExprAndResultFieldInfo(SQueryInfo* pNewQueryInfo, int64_t uid) {
  int32_t numOfOutput = (int32_t)tscSqlExprNumOfExprs(pNewQueryInfo);
  if (numOfOutput == 0) {
    return;
  }

  // set the field info in pNewQueryInfo object according to sqlExpr information
  for (int32_t i = 0; i < numOfOutput; ++i) {
    SExprInfo* pExpr = tscSqlExprGet(pNewQueryInfo, i);

    TAOS_FIELD f = tscCreateField((int8_t) pExpr->base.resType, pExpr->base.aliasName, pExpr->base.resBytes);
    SInternalField* pInfo1 = tscFieldInfoAppend(&pNewQueryInfo->fieldsInfo, &f);
    pInfo1->pExpr = pExpr;
  }

  // update the pSqlExpr pointer in SInternalField according the field name
  // make sure the pSqlExpr point to the correct SqlExpr in pNewQueryInfo, not SqlExpr in pQueryInfo
  for (int32_t f = 0; f < pNewQueryInfo->fieldsInfo.numOfOutput; ++f) {
    TAOS_FIELD* field = tscFieldInfoGetField(&pNewQueryInfo->fieldsInfo, f);

    bool matched = false;
    for (int32_t k1 = 0; k1 < numOfOutput; ++k1) {
      SExprInfo* pExpr1 = tscSqlExprGet(pNewQueryInfo, k1);

      if (strcmp(field->name, pExpr1->base.aliasName) == 0) {  // establish link according to the result field name
        SInternalField* pInfo = tscFieldInfoGetInternalField(&pNewQueryInfo->fieldsInfo, f);
        pInfo->pExpr = pExpr1;

        matched = true;
        break;
      }
    }

    assert(matched);
    (void)matched;
  }

  tscFieldInfoUpdateOffset(pNewQueryInfo);
}

SSqlObj* createSubqueryObj(SSqlObj* pSql, int16_t tableIndex, __async_cb_func_t fp, void* param, int32_t cmd, SSqlObj* pPrevSql) {
  SSqlCmd* pCmd = &pSql->cmd;

  SSqlObj* pNew = (SSqlObj*)calloc(1, sizeof(SSqlObj));
  if (pNew == NULL) {
    tscError("%p new subquery failed, tableIndex:%d", pSql, tableIndex);
    terrno = TSDB_CODE_TSC_OUT_OF_MEMORY;
    return NULL;
  }

  SQueryInfo* pQueryInfo = tscGetActiveQueryInfo(pCmd);
  STableMetaInfo* pTableMetaInfo = pQueryInfo->pTableMetaInfo[tableIndex];

  pNew->pTscObj   = pSql->pTscObj;
  pNew->signature = pNew;
  pNew->sqlstr    = strdup(pSql->sqlstr);

  SSqlCmd* pnCmd  = &pNew->cmd;
  memcpy(pnCmd, pCmd, sizeof(SSqlCmd));
  
  pnCmd->command = cmd;
  pnCmd->payload = NULL;
  pnCmd->allocSize = 0;

  pnCmd->pQueryInfo  = NULL;
  pnCmd->numOfClause = 0;
  pnCmd->clauseIndex = 0;
  pnCmd->pDataBlocks = NULL;

  pnCmd->numOfTables = 0;
  pnCmd->parseFinished = 1;
  pnCmd->pTableNameList = NULL;
  pnCmd->pTableBlockHashList = NULL;
  pnCmd->tagData.data = NULL;
  pnCmd->tagData.dataLen = 0;

  if (tscAddQueryInfo(pnCmd) != TSDB_CODE_SUCCESS) {
    terrno = TSDB_CODE_TSC_OUT_OF_MEMORY;
    goto _error;
  }

  SQueryInfo* pNewQueryInfo = tscGetQueryInfo(pnCmd, 0);

  pNewQueryInfo->command = pQueryInfo->command;
  pnCmd->active = pNewQueryInfo;

  memcpy(&pNewQueryInfo->interval, &pQueryInfo->interval, sizeof(pNewQueryInfo->interval));
  pNewQueryInfo->type   = pQueryInfo->type;
  pNewQueryInfo->window = pQueryInfo->window;
  pNewQueryInfo->limit  = pQueryInfo->limit;
  pNewQueryInfo->slimit = pQueryInfo->slimit;
  pNewQueryInfo->order  = pQueryInfo->order;
  pNewQueryInfo->vgroupLimit = pQueryInfo->vgroupLimit;
  pNewQueryInfo->tsBuf  = NULL;
  pNewQueryInfo->fillType = pQueryInfo->fillType;
  pNewQueryInfo->fillVal  = NULL;
  pNewQueryInfo->clauseLimit = pQueryInfo->clauseLimit;
  pNewQueryInfo->numOfTables = 0;
  pNewQueryInfo->pTableMetaInfo = NULL;
  pNewQueryInfo->bufLen = pQueryInfo->bufLen;

  pNewQueryInfo->buf = malloc(pQueryInfo->bufLen);
  if (pNewQueryInfo->buf == NULL) {
    terrno = TSDB_CODE_TSC_OUT_OF_MEMORY;
    goto _error;
  }

  if (pQueryInfo->bufLen > 0) {
    memcpy(pNewQueryInfo->buf, pQueryInfo->buf, pQueryInfo->bufLen);
  }

  pNewQueryInfo->groupbyExpr = pQueryInfo->groupbyExpr;
  if (pQueryInfo->groupbyExpr.columnInfo != NULL) {
    pNewQueryInfo->groupbyExpr.columnInfo = taosArrayDup(pQueryInfo->groupbyExpr.columnInfo);
    if (pNewQueryInfo->groupbyExpr.columnInfo == NULL) {
      terrno = TSDB_CODE_TSC_OUT_OF_MEMORY;
      goto _error;
    }
  }
  
  if (tscTagCondCopy(&pNewQueryInfo->tagCond, &pQueryInfo->tagCond) != 0) {
    terrno = TSDB_CODE_TSC_OUT_OF_MEMORY;
    goto _error;
  }

  if (pQueryInfo->fillType != TSDB_FILL_NONE) {
    pNewQueryInfo->fillVal = malloc(pQueryInfo->fieldsInfo.numOfOutput * sizeof(int64_t));
    if (pNewQueryInfo->fillVal == NULL) {
      terrno = TSDB_CODE_TSC_OUT_OF_MEMORY;
      goto _error;
    }

    memcpy(pNewQueryInfo->fillVal, pQueryInfo->fillVal, pQueryInfo->fieldsInfo.numOfOutput * sizeof(int64_t));
  }

  if (tscAllocPayload(pnCmd, TSDB_DEFAULT_PAYLOAD_SIZE) != TSDB_CODE_SUCCESS) {
    tscError("%p new subquery failed, tableIndex:%d, vgroupIndex:%d", pSql, tableIndex, pTableMetaInfo->vgroupIndex);
    terrno = TSDB_CODE_TSC_OUT_OF_MEMORY;
    goto _error;
  }

  uint64_t uid = pTableMetaInfo->pTableMeta->id.uid;
  tscColumnListCopy(pNewQueryInfo->colList, pQueryInfo->colList, uid);

  // set the correct query type
  if (pPrevSql != NULL) {
    SQueryInfo* pPrevQueryInfo = tscGetQueryInfo(&pPrevSql->cmd, pPrevSql->cmd.clauseIndex);
    pNewQueryInfo->type = pPrevQueryInfo->type;
  } else {
    TSDB_QUERY_SET_TYPE(pNewQueryInfo->type, TSDB_QUERY_TYPE_SUBQUERY);// it must be the subquery
  }

  if (tscSqlExprCopy(pNewQueryInfo->exprList, pQueryInfo->exprList, uid, true) != 0) {
    terrno = TSDB_CODE_TSC_OUT_OF_MEMORY;
    goto _error;
  }

  doSetSqlExprAndResultFieldInfo(pNewQueryInfo, uid);

  pNew->fp      = fp;
  pNew->fetchFp = fp;
  pNew->param   = param;
  pNew->maxRetry = TSDB_MAX_REPLICA;

  STableMetaInfo* pFinalInfo = NULL;

  if (pPrevSql == NULL) {
    STableMeta* pTableMeta = tscTableMetaDup(pTableMetaInfo->pTableMeta);
    assert(pTableMeta != NULL);

    pFinalInfo = tscAddTableMetaInfo(pNewQueryInfo, &pTableMetaInfo->name, pTableMeta, pTableMetaInfo->vgroupList,
                                     pTableMetaInfo->tagColList, pTableMetaInfo->pVgroupTables);
  } else {  // transfer the ownership of pTableMeta to the newly create sql object.
    STableMetaInfo* pPrevInfo = tscGetTableMetaInfoFromCmd(&pPrevSql->cmd, pPrevSql->cmd.clauseIndex, 0);
    if (pPrevInfo->pTableMeta && pPrevInfo->pTableMeta->tableType < 0) {
      terrno = TSDB_CODE_TSC_APP_ERROR;
      goto _error;
    }
    
    STableMeta*  pPrevTableMeta = tscTableMetaDup(pPrevInfo->pTableMeta);
    SVgroupsInfo* pVgroupsInfo = pPrevInfo->vgroupList;
    pFinalInfo = tscAddTableMetaInfo(pNewQueryInfo, &pTableMetaInfo->name, pPrevTableMeta, pVgroupsInfo, pTableMetaInfo->tagColList,
        pTableMetaInfo->pVgroupTables);
  }

  // this case cannot be happened
  if (pFinalInfo->pTableMeta == NULL) {
    tscError("%p new subquery failed since no tableMeta, name:%s", pSql, tNameGetTableName(&pTableMetaInfo->name));

    if (pPrevSql != NULL) { // pass the previous error to client
      assert(pPrevSql->res.code != TSDB_CODE_SUCCESS);
      terrno = pPrevSql->res.code;
    } else {
      terrno = TSDB_CODE_TSC_APP_ERROR;
    }

    goto _error;
  }
  
  assert(pNewQueryInfo->numOfTables == 1);
  
  if (UTIL_TABLE_IS_SUPER_TABLE(pTableMetaInfo)) {
    assert(pFinalInfo->vgroupList != NULL);
  }

  if (cmd == TSDB_SQL_SELECT) {
    size_t size = taosArrayGetSize(pNewQueryInfo->colList);
    
    tscDebug(
        "%p new subquery:%p, tableIndex:%d, vgroupIndex:%d, type:%d, exprInfo:%" PRIzu ", colList:%" PRIzu ","
        "fieldInfo:%d, name:%s, qrang:%" PRId64 " - %" PRId64 " order:%d, limit:%" PRId64,
        pSql, pNew, tableIndex, pTableMetaInfo->vgroupIndex, pNewQueryInfo->type, tscSqlExprNumOfExprs(pNewQueryInfo),
        size, pNewQueryInfo->fieldsInfo.numOfOutput, tNameGetTableName(&pFinalInfo->name), pNewQueryInfo->window.skey,
        pNewQueryInfo->window.ekey, pNewQueryInfo->order.order, pNewQueryInfo->limit.limit);
    
    tscPrintSelNodeList(pNew, 0);
  } else {
    tscDebug("%p new sub insertion: %p, vnodeIdx:%d", pSql, pNew, pTableMetaInfo->vgroupIndex);
  }

  registerSqlObj(pNew);
  return pNew;

_error:
  tscFreeSqlObj(pNew);
  return NULL;
}

void doExecuteQuery(SSqlObj* pSql, SQueryInfo* pQueryInfo) {
  uint16_t type = pQueryInfo->type;
  if (QUERY_IS_JOIN_QUERY(type) && !TSDB_QUERY_HAS_TYPE(type, TSDB_QUERY_TYPE_SUBQUERY)) {
    tscHandleMasterJoinQuery(pSql);
  } else if (tscMultiRoundQuery(pQueryInfo, 0) && pQueryInfo->round == 0) {
    tscHandleFirstRoundStableQuery(pSql);                // todo lock?
  } else if (tscIsTwoStageSTableQuery(pQueryInfo, 0)) {  // super table query
    tscLockByThread(&pSql->squeryLock);
    tscHandleMasterSTableQuery(pSql);
    tscUnlockByThread(&pSql->squeryLock);
  } else if (TSDB_QUERY_HAS_TYPE(pQueryInfo->type, TSDB_QUERY_TYPE_INSERT)) {
    tscHandleMultivnodeInsert(pSql);
  } else if (pSql->cmd.command > TSDB_SQL_LOCAL) {
    tscProcessLocalCmd(pSql);
  } else { // send request to server directly
    tscProcessSql(pSql, pQueryInfo);
  }
}

// do execute the query according to the query execution plan
void executeQuery(SSqlObj* pSql, SQueryInfo* pQueryInfo) {
  if (taosArrayGetSize(pQueryInfo->pUpstream) > 0) {  // nest query. do execute it firstly
    SQueryInfo* pq = taosArrayGetP(pQueryInfo->pUpstream, 0);

    pSql->cmd.active = pq;
    pSql->cmd.command = TSDB_SQL_SELECT;

    executeQuery(pSql, pq);

    // merge nest query result and generate final results
    return;
  }

  pSql->cmd.active = pQueryInfo;
  doExecuteQuery(pSql, pQueryInfo);
}

/**
 * To decide if current is a two-stage super table query, join query, or insert. And invoke different
 * procedure accordingly
 * @param pSql
 */
void tscDoQuery(SSqlObj* pSql) {
  SSqlCmd* pCmd = &pSql->cmd;
  SSqlRes* pRes = &pSql->res;
  
  pRes->code = TSDB_CODE_SUCCESS;
  
  if (pCmd->command > TSDB_SQL_LOCAL) {
    tscProcessLocalCmd(pSql);
    return;
  }
  
  if (pCmd->command == TSDB_SQL_SELECT) {
    tscAddIntoSqlList(pSql);
  }

  if (pCmd->dataSourceType == DATA_FROM_DATA_FILE) {
    tscImportDataFromFile(pSql);
  } else {
    SQueryInfo *pQueryInfo = tscGetQueryInfo(pCmd, pCmd->clauseIndex);
    uint16_t type = pQueryInfo->type;

    if (QUERY_IS_JOIN_QUERY(type)) {
      if (!TSDB_QUERY_HAS_TYPE(type, TSDB_QUERY_TYPE_SUBQUERY)) {
        tscHandleMasterJoinQuery(pSql);
      } else { // for first stage sub query, iterate all vnodes to get all timestamp
        if (!TSDB_QUERY_HAS_TYPE(type, TSDB_QUERY_TYPE_JOIN_SEC_STAGE)) {
          tscProcessSql(pSql, NULL);
        } else { // secondary stage join query.
          if (tscIsTwoStageSTableQuery(pQueryInfo, 0)) {  // super table query
            tscLockByThread(&pSql->squeryLock);
            tscHandleMasterSTableQuery(pSql);
            tscUnlockByThread(&pSql->squeryLock);
          } else {
            tscProcessSql(pSql, NULL);
          }
        }
      }

      return;
    } else if (tscMultiRoundQuery(pQueryInfo, 0) && pQueryInfo->round == 0) {
      tscHandleFirstRoundStableQuery(pSql);  // todo lock?
      return;
    } else if (tscIsTwoStageSTableQuery(pQueryInfo, 0)) {  // super table query
      tscLockByThread(&pSql->squeryLock);
      tscHandleMasterSTableQuery(pSql);
      tscUnlockByThread(&pSql->squeryLock);
      return;
    }
    
    tscProcessSql(pSql, NULL);
  }
}

int16_t tscGetJoinTagColIdByUid(STagCond* pTagCond, uint64_t uid) {
  int32_t i = 0;
  while (i < TSDB_MAX_JOIN_TABLE_NUM) {
    SJoinNode* node = pTagCond->joinInfo.joinTables[i];
    if (node && node->uid == uid) {
      return node->tagColId;
    }

    i++;
  }

  assert(0);
  return -1;
}


int16_t tscGetTagColIndexById(STableMeta* pTableMeta, int16_t colId) {
  int32_t numOfTags = tscGetNumOfTags(pTableMeta);

  SSchema* pSchema = tscGetTableTagSchema(pTableMeta);
  for(int32_t i = 0; i < numOfTags; ++i) {
    if (pSchema[i].colId == colId) {
      return i;
    }
  }

  // can not reach here
  assert(0);
  return INT16_MIN;
}

bool tscIsUpdateQuery(SSqlObj* pSql) {
  if (pSql == NULL || pSql->signature != pSql) {
    terrno = TSDB_CODE_TSC_DISCONNECTED;
    return TSDB_CODE_TSC_DISCONNECTED;
  }

  SSqlCmd* pCmd = &pSql->cmd;
  return ((pCmd->command >= TSDB_SQL_INSERT && pCmd->command <= TSDB_SQL_DROP_DNODE) || TSDB_SQL_USE_DB == pCmd->command);
}

char* tscGetSqlStr(SSqlObj* pSql) {
  if (pSql == NULL || pSql->signature != pSql) {
    return NULL;
  }

  return pSql->sqlstr;
}

bool tscIsQueryWithLimit(SSqlObj* pSql) {
  if (pSql == NULL || pSql->signature != pSql) {
    return false;
  }

  SSqlCmd* pCmd = &pSql->cmd;
  for (int32_t i = 0; i < pCmd->numOfClause; ++i) {
    SQueryInfo* pqi = tscGetQueryInfoS(pCmd, i);
    if (pqi == NULL) {
      continue;
    }

    if (pqi->limit.limit > 0) {
      return true;
    }
  }
  
  return false;
}


int32_t tscSQLSyntaxErrMsg(char* msg, const char* additionalInfo,  const char* sql) {
  const char* msgFormat1 = "syntax error near \'%s\'";
  const char* msgFormat2 = "syntax error near \'%s\' (%s)";
  const char* msgFormat3 = "%s";

  const char* prefix = "syntax error"; 
  const int32_t BACKWARD_CHAR_STEP = 0;

  if (sql == NULL) {
    assert(additionalInfo != NULL);
    sprintf(msg, msgFormat1, additionalInfo);
    return TSDB_CODE_TSC_SQL_SYNTAX_ERROR;
  }

  char buf[64] = {0};  // only extract part of sql string
  strncpy(buf, (sql - BACKWARD_CHAR_STEP), tListLen(buf) - 1);

  if (additionalInfo != NULL) {
    sprintf(msg, msgFormat2, buf, additionalInfo);
  } else {
    const char* msgFormat = (0 == strncmp(sql, prefix, strlen(prefix))) ? msgFormat3 : msgFormat1; 
    sprintf(msg, msgFormat, buf);
  }

  return TSDB_CODE_TSC_SQL_SYNTAX_ERROR;
}

int32_t tscInvalidSQLErrMsg(char* msg, const char* additionalInfo, const char* sql) {
  const char* msgFormat1 = "invalid SQL: %s";
  const char* msgFormat2 = "invalid SQL: \'%s\' (%s)";
  const char* msgFormat3 = "invalid SQL: \'%s\'";

  const int32_t BACKWARD_CHAR_STEP = 0;

  if (sql == NULL) {
    assert(additionalInfo != NULL);
    sprintf(msg, msgFormat1, additionalInfo);
    return TSDB_CODE_TSC_INVALID_SQL;
  }

  char buf[64] = {0};  // only extract part of sql string
  strncpy(buf, (sql - BACKWARD_CHAR_STEP), tListLen(buf) - 1);

  if (additionalInfo != NULL) {
    sprintf(msg, msgFormat2, buf, additionalInfo);
  } else {
    sprintf(msg, msgFormat3, buf);  // no additional information for invalid sql error
  }

  return TSDB_CODE_TSC_INVALID_SQL;
}

bool tscHasReachLimitation(SQueryInfo* pQueryInfo, SSqlRes* pRes) {
  assert(pQueryInfo != NULL && pQueryInfo->clauseLimit != 0);
  return (pQueryInfo->clauseLimit > 0 && pRes->numOfClauseTotal >= pQueryInfo->clauseLimit);
}

char* tscGetErrorMsgPayload(SSqlCmd* pCmd) { return pCmd->payload; }

/**
 *  If current vnode query does not return results anymore (pRes->numOfRows == 0), try the next vnode if exists,
 *  while multi-vnode super table projection query and the result does not reach the limitation.
 */
bool hasMoreVnodesToTry(SSqlObj* pSql) {
  SSqlCmd* pCmd = &pSql->cmd;
  SSqlRes* pRes = &pSql->res;
  if (pCmd->command != TSDB_SQL_FETCH) {
    return false;
  }

  assert(pRes->completed);
  SQueryInfo* pQueryInfo = tscGetQueryInfo(pCmd, pCmd->clauseIndex);
  STableMetaInfo* pTableMetaInfo = tscGetMetaInfo(pQueryInfo, 0);

  // for normal table, no need to try any more if results are all retrieved from one vnode
  if (!UTIL_TABLE_IS_SUPER_TABLE(pTableMetaInfo) || (pTableMetaInfo->vgroupList == NULL)) {
    return false;
  }
  
  int32_t numOfVgroups = pTableMetaInfo->vgroupList->numOfVgroups;
  if (pTableMetaInfo->pVgroupTables != NULL) {
    numOfVgroups = (int32_t)taosArrayGetSize(pTableMetaInfo->pVgroupTables);
  }

  return tscNonOrderedProjectionQueryOnSTable(pQueryInfo, 0) &&
         (!tscHasReachLimitation(pQueryInfo, pRes)) && (pTableMetaInfo->vgroupIndex < numOfVgroups - 1);
}

bool hasMoreClauseToTry(SSqlObj* pSql) {
  return pSql->cmd.clauseIndex < pSql->cmd.numOfClause - 1;
}

void tscTryQueryNextVnode(SSqlObj* pSql, __async_cb_func_t fp) {
  SSqlCmd* pCmd = &pSql->cmd;
  SSqlRes* pRes = &pSql->res;

  SQueryInfo* pQueryInfo = tscGetQueryInfo(pCmd, pCmd->clauseIndex);

  /*
   * no result returned from the current virtual node anymore, try the next vnode if exists
   * if case of: multi-vnode super table projection query
   */
  assert(pRes->numOfRows == 0 && tscNonOrderedProjectionQueryOnSTable(pQueryInfo, 0) && !tscHasReachLimitation(pQueryInfo, pRes));
  STableMetaInfo* pTableMetaInfo = tscGetMetaInfo(pQueryInfo, 0);
  
  int32_t totalVgroups = pTableMetaInfo->vgroupList->numOfVgroups;
  if (++pTableMetaInfo->vgroupIndex < totalVgroups) {
    tscDebug("%p results from vgroup index:%d completed, try next:%d. total vgroups:%d. current numOfRes:%" PRId64, pSql,
             pTableMetaInfo->vgroupIndex - 1, pTableMetaInfo->vgroupIndex, totalVgroups, pRes->numOfClauseTotal);

    /*
     * update the limit and offset value for the query on the next vnode,
     * according to current retrieval results
     *
     * NOTE:
     * if the pRes->offset is larger than 0, the start returned position has not reached yet.
     * Therefore, the pRes->numOfRows, as well as pRes->numOfClauseTotal, must be 0.
     * The pRes->offset value will be updated by virtual node, during query execution.
     */
    if (pQueryInfo->clauseLimit >= 0) {
      pQueryInfo->limit.limit = pQueryInfo->clauseLimit - pRes->numOfClauseTotal;
    }

    pQueryInfo->limit.offset = pRes->offset;
    assert((pRes->offset >= 0 && pRes->numOfRows == 0) || (pRes->offset == 0 && pRes->numOfRows >= 0));
    
    tscDebug("%p new query to next vgroup, index:%d, limit:%" PRId64 ", offset:%" PRId64 ", glimit:%" PRId64,
        pSql, pTableMetaInfo->vgroupIndex, pQueryInfo->limit.limit, pQueryInfo->limit.offset, pQueryInfo->clauseLimit);

    /*
     * For project query with super table join, the numOfSub is equalled to the number of all subqueries.
     * Therefore, we need to reset the value of numOfSubs to be 0.
     *
     * For super table join with projection query, if anyone of the subquery is exhausted, the query completed.
     */
    pSql->subState.numOfSub = 0;
    pCmd->command = TSDB_SQL_SELECT;

    tscResetForNextRetrieve(pRes);

    // set the callback function
    pSql->fp = fp;
    tscProcessSql(pSql, NULL);
  } else {
    tscDebug("%p try all %d vnodes, query complete. current numOfRes:%" PRId64, pSql, totalVgroups, pRes->numOfClauseTotal);
  }
}

void tscTryQueryNextClause(SSqlObj* pSql, __async_cb_func_t fp) {
  SSqlCmd* pCmd = &pSql->cmd;
  SSqlRes* pRes = &pSql->res;

  // current subclause is completed, try the next subclause
  assert(pCmd->clauseIndex < pCmd->numOfClause - 1);

  pCmd->clauseIndex++;
  SQueryInfo* pQueryInfo = tscGetQueryInfo(pCmd, pCmd->clauseIndex);

  pSql->cmd.command = pQueryInfo->command;

  //backup the total number of result first
  int64_t num = pRes->numOfTotal + pRes->numOfClauseTotal;
  tscFreeSqlResult(pSql);
  
  pRes->numOfTotal = num;
  
  tfree(pSql->pSubs);
  pSql->subState.numOfSub = 0;
  pSql->fp = fp;

  tscDebug("%p try data in the next subclause:%d, total subclause:%d", pSql, pCmd->clauseIndex, pCmd->numOfClause);
  if (pCmd->command > TSDB_SQL_LOCAL) {
    tscProcessLocalCmd(pSql);
  } else {
    executeQuery(pSql, pQueryInfo);
  }
}

void* malloc_throw(size_t size) {
  void* p = malloc(size);
  if (p == NULL) {
    THROW(TSDB_CODE_TSC_OUT_OF_MEMORY);
  }
  return p;
}

void* calloc_throw(size_t nmemb, size_t size) {
  void* p = calloc(nmemb, size);
  if (p == NULL) {
    THROW(TSDB_CODE_TSC_OUT_OF_MEMORY);
  }
  return p;
}

char* strdup_throw(const char* str) {
  char* p = strdup(str);
  if (p == NULL) {
    THROW(TSDB_CODE_TSC_OUT_OF_MEMORY);
  }
  return p;
}

int tscSetMgmtEpSetFromCfg(const char *first, const char *second, SRpcCorEpSet *corMgmtEpSet) {
  corMgmtEpSet->version = 0;
  // init mgmt ip set 
  SRpcEpSet *mgmtEpSet = &(corMgmtEpSet->epSet);
  mgmtEpSet->numOfEps = 0;
  mgmtEpSet->inUse = 0;

  if (first && first[0] != 0) {
    if (strlen(first) >= TSDB_EP_LEN) {
      terrno = TSDB_CODE_TSC_INVALID_FQDN;
      return -1;
    }
    taosGetFqdnPortFromEp(first, mgmtEpSet->fqdn[mgmtEpSet->numOfEps], &(mgmtEpSet->port[mgmtEpSet->numOfEps]));
    mgmtEpSet->numOfEps++;
  }

  if (second && second[0] != 0) {
    if (strlen(second) >= TSDB_EP_LEN) {
      terrno = TSDB_CODE_TSC_INVALID_FQDN;
      return -1;
    }
    taosGetFqdnPortFromEp(second, mgmtEpSet->fqdn[mgmtEpSet->numOfEps], &(mgmtEpSet->port[mgmtEpSet->numOfEps]));
    mgmtEpSet->numOfEps++;
  }

  if (mgmtEpSet->numOfEps == 0) {
    terrno = TSDB_CODE_TSC_INVALID_FQDN;
    return -1;
  }

  return 0;
}

bool tscSetSqlOwner(SSqlObj* pSql) {
  SSqlRes* pRes = &pSql->res;

  // set the sql object owner
  int64_t threadId = taosGetSelfPthreadId();
  if (atomic_val_compare_exchange_64(&pSql->owner, 0, threadId) != 0) {
    pRes->code = TSDB_CODE_QRY_IN_EXEC;
    return false;
  }

  return true;
}

void tscClearSqlOwner(SSqlObj* pSql) {
  atomic_store_64(&pSql->owner, 0);
}

SVgroupsInfo* tscVgroupInfoClone(SVgroupsInfo *vgroupList) {
  if (vgroupList == NULL) {
    return NULL;
  }

  size_t size = sizeof(SVgroupsInfo) + sizeof(SVgroupInfo) * vgroupList->numOfVgroups;
  SVgroupsInfo* pNew = calloc(1, size);
  if (pNew == NULL) {
    return NULL;
  }

  pNew->numOfVgroups = vgroupList->numOfVgroups;

  for(int32_t i = 0; i < vgroupList->numOfVgroups; ++i) {
    SVgroupInfo* pNewVInfo = &pNew->vgroups[i];

    SVgroupInfo* pvInfo = &vgroupList->vgroups[i];
    pNewVInfo->vgId = pvInfo->vgId;
    pNewVInfo->numOfEps = pvInfo->numOfEps;

    for(int32_t j = 0; j < pvInfo->numOfEps; ++j) {
      pNewVInfo->epAddr[j].fqdn = strdup(pvInfo->epAddr[j].fqdn);
      pNewVInfo->epAddr[j].port = pvInfo->epAddr[j].port;
    }
  }

  return pNew;
}

void* tscVgroupInfoClear(SVgroupsInfo *vgroupList) {
  if (vgroupList == NULL) {
    return NULL;
  }

  for(int32_t i = 0; i < vgroupList->numOfVgroups; ++i) {
    SVgroupInfo* pVgroupInfo = &vgroupList->vgroups[i];

    for(int32_t j = 0; j < pVgroupInfo->numOfEps; ++j) {
      tfree(pVgroupInfo->epAddr[j].fqdn);
    }

    for(int32_t j = pVgroupInfo->numOfEps; j < TSDB_MAX_REPLICA; j++) {
      assert( pVgroupInfo->epAddr[j].fqdn == NULL );
    }
  }

  tfree(vgroupList);
  return NULL;
}

void tscSVgroupInfoCopy(SVgroupInfo* dst, const SVgroupInfo* src) {
  dst->vgId = src->vgId;
  dst->numOfEps = src->numOfEps;
  for(int32_t i = 0; i < dst->numOfEps; ++i) {
    tfree(dst->epAddr[i].fqdn);
    dst->epAddr[i].port = src->epAddr[i].port;
    assert(dst->epAddr[i].fqdn == NULL);

    dst->epAddr[i].fqdn = strdup(src->epAddr[i].fqdn);
  }
}

char* serializeTagData(STagData* pTagData, char* pMsg) {
  int32_t n = (int32_t) strlen(pTagData->name);
  *(int32_t*) pMsg = htonl(n);
  pMsg += sizeof(n);

  memcpy(pMsg, pTagData->name, n);
  pMsg += n;

  *(int32_t*)pMsg = htonl(pTagData->dataLen);
  pMsg += sizeof(int32_t);

  memcpy(pMsg, pTagData->data, pTagData->dataLen);
  pMsg += pTagData->dataLen;

  return pMsg;
}

int32_t copyTagData(STagData* dst, const STagData* src) {
  dst->dataLen = src->dataLen;
  tstrncpy(dst->name, src->name, tListLen(dst->name));

  if (dst->dataLen > 0) {
    dst->data = malloc(dst->dataLen);
    if (dst->data == NULL) {
      return -1;
    }

    memcpy(dst->data, src->data, dst->dataLen);
  }

  return 0;
}

STableMeta* createSuperTableMeta(STableMetaMsg* pChild) {
  assert(pChild != NULL);
  int32_t total = pChild->numOfColumns + pChild->numOfTags;

  STableMeta* pTableMeta = calloc(1, sizeof(STableMeta) + sizeof(SSchema) * total);
  pTableMeta->tableType = TSDB_SUPER_TABLE;
  pTableMeta->tableInfo.numOfTags = pChild->numOfTags;
  pTableMeta->tableInfo.numOfColumns = pChild->numOfColumns;
  pTableMeta->tableInfo.precision = pChild->precision;

  pTableMeta->id.tid = 0;
  pTableMeta->id.uid = pChild->suid;
  pTableMeta->tversion = pChild->tversion;
  pTableMeta->sversion = pChild->sversion;

  memcpy(pTableMeta->schema, pChild->schema, sizeof(SSchema) * total);

  int32_t num = pTableMeta->tableInfo.numOfColumns;
  for(int32_t i = 0; i < num; ++i) {
    pTableMeta->tableInfo.rowSize += pTableMeta->schema[i].bytes;
  }

  return pTableMeta;
}

uint32_t tscGetTableMetaSize(STableMeta* pTableMeta) {
  assert(pTableMeta != NULL);

  int32_t totalCols = 0;
  if (pTableMeta->tableInfo.numOfColumns >= 0 && pTableMeta->tableInfo.numOfTags >= 0) {
    totalCols = pTableMeta->tableInfo.numOfColumns + pTableMeta->tableInfo.numOfTags;
  }
  
  return sizeof(STableMeta) + totalCols * sizeof(SSchema);
}

CChildTableMeta* tscCreateChildMeta(STableMeta* pTableMeta) {
  assert(pTableMeta != NULL);

  CChildTableMeta* cMeta = calloc(1, sizeof(CChildTableMeta));
  cMeta->tableType = TSDB_CHILD_TABLE;
  cMeta->vgId = pTableMeta->vgId;
  cMeta->id   = pTableMeta->id;
  tstrncpy(cMeta->sTableName, pTableMeta->sTableName, TSDB_TABLE_FNAME_LEN);

  return cMeta;
}

int32_t tscCreateTableMetaFromCChildMeta(STableMeta* pChild, const char* name) {
  assert(pChild != NULL);

  uint32_t size = tscGetTableMetaMaxSize();
  STableMeta* p = calloc(1, size);

  taosHashGetClone(tscTableMetaInfo, pChild->sTableName, strnlen(pChild->sTableName, TSDB_TABLE_FNAME_LEN), NULL, p, -1);
  if (p->id.uid > 0) { // tableMeta exists, build child table meta and return
    pChild->sversion = p->sversion;
    pChild->tversion = p->tversion;

    memcpy(&pChild->tableInfo, &p->tableInfo, sizeof(STableInfo));
    int32_t total = pChild->tableInfo.numOfColumns + pChild->tableInfo.numOfTags;

    memcpy(pChild->schema, p->schema, sizeof(SSchema) *total);

    tfree(p);
    return TSDB_CODE_SUCCESS;
  } else { // super table has been removed, current tableMeta is also expired. remove it here
    taosHashRemove(tscTableMetaInfo, name, strnlen(name, TSDB_TABLE_FNAME_LEN));

    tfree(p);
    return -1;
  }
}

uint32_t tscGetTableMetaMaxSize() {
  return sizeof(STableMeta) + TSDB_MAX_COLUMNS * sizeof(SSchema);
}

STableMeta* tscTableMetaDup(STableMeta* pTableMeta) {
  assert(pTableMeta != NULL);
  uint32_t size = tscGetTableMetaSize(pTableMeta);
  STableMeta* p = calloc(1, size);
  memcpy(p, pTableMeta, size);
  return p;
}

static int32_t createSecondaryExpr(SQueryAttr* pQueryAttr, SQueryInfo* pQueryInfo, STableMetaInfo* pTableMetaInfo) {
  if (!tscIsSecondStageQuery(pQueryInfo)) {
    return TSDB_CODE_SUCCESS;
  }

  pQueryAttr->numOfExpr2 = tscNumOfFields(pQueryInfo);
  pQueryAttr->pExpr2 = calloc(pQueryAttr->numOfExpr2, sizeof(SExprInfo));
  if (pQueryAttr->pExpr2 == NULL) {
    return TSDB_CODE_TSC_OUT_OF_MEMORY;
  }

  for (int32_t i = 0; i < pQueryAttr->numOfExpr2; ++i) {
    SInternalField* pField = tscFieldInfoGetInternalField(&pQueryInfo->fieldsInfo, i);
    SExprInfo*      pExpr = pField->pExpr;

    SSqlExpr *pse = &pQueryAttr->pExpr2[i].base;
    pse->uid      = pTableMetaInfo->pTableMeta->id.uid;
    pse->resColId = pExpr->base.resColId;

    if (pExpr->base.functionId != TSDB_FUNC_ARITHM) {  // this should be switched to projection query
      pse->numOfParams = 0;      // no params for projection query
      pse->functionId  = TSDB_FUNC_PRJ;
      pse->colInfo.colId = pExpr->base.resColId;

      for (int32_t j = 0; j < pQueryAttr->numOfOutput; ++j) {
        if (pQueryAttr->pExpr1[j].base.resColId == pse->colInfo.colId) {
          pse->colInfo.colIndex = j;
        }
      }

      pse->colInfo.flag = TSDB_COL_NORMAL;
      pse->resType  = pExpr->base.resType;
      pse->resBytes = pExpr->base.resBytes;

      // TODO restore refactor
      int32_t functionId = pExpr->base.functionId;
      if (pExpr->base.functionId == TSDB_FUNC_FIRST_DST) {
        functionId = TSDB_FUNC_FIRST;
      } else if (pExpr->base.functionId == TSDB_FUNC_LAST_DST) {
        functionId = TSDB_FUNC_LAST;
      } else if (pExpr->base.functionId == TSDB_FUNC_STDDEV_DST) {
        functionId = TSDB_FUNC_STDDEV;
      }

      int32_t inter = 0;
      getResultDataInfo(pExpr->base.colType, pExpr->base.colBytes, functionId, 0, &pse->resType,
          &pse->resBytes, &inter, 0, false);
      pse->colType  = pse->resType;
      pse->colBytes = pse->resBytes;

    } else {  // arithmetic expression
      pse->colInfo.colId = pExpr->base.colInfo.colId;
      pse->colType  = pExpr->base.colType;
      pse->colBytes = pExpr->base.colBytes;
      pse->resBytes = sizeof(double);
      pse->resType  = TSDB_DATA_TYPE_DOUBLE;

      pse->functionId = pExpr->base.functionId;
      pse->numOfParams = pExpr->base.numOfParams;

      for (int32_t j = 0; j < pExpr->base.numOfParams; ++j) {
        tVariantAssign(&pse->param[j], &pExpr->base.param[j]);
        buildArithmeticExprFromMsg(&pQueryAttr->pExpr2[i], NULL);
      }
    }
  }

  return TSDB_CODE_SUCCESS;
}

static int32_t createGlobalAggregateExpr(SQueryAttr* pQueryAttr, SQueryInfo* pQueryInfo) {
  assert(tscIsTwoStageSTableQuery(pQueryInfo, 0));

  pQueryAttr->numOfExpr3 = tscSqlExprNumOfExprs(pQueryInfo);
  pQueryAttr->pExpr3 = calloc(pQueryAttr->numOfExpr3, sizeof(SExprInfo));
  if (pQueryAttr->pExpr3 == NULL) {
    return TSDB_CODE_TSC_OUT_OF_MEMORY;
  }

  for (int32_t i = 0; i < pQueryAttr->numOfExpr3; ++i) {
    SExprInfo* pExpr = &pQueryAttr->pExpr1[i];
    SSqlExpr*  pse = &pQueryAttr->pExpr3[i].base;

    memcpy(pse->aliasName, pExpr->base.aliasName, tListLen(pse->aliasName));

    pse->uid = pExpr->base.uid;
    pse->functionId = pExpr->base.functionId;
    pse->resType    = pExpr->base.resType;
    pse->resBytes   = pExpr->base.resBytes;
    pse->interBytes = pExpr->base.interBytes;
    pse->resColId   = pExpr->base.resColId;
    pse->offset     = pExpr->base.offset;
    pse->numOfParams = pExpr->base.numOfParams;

    pse->colInfo    = pExpr->base.colInfo;
    pse->colInfo.colId = pExpr->base.resColId;
    pse->colInfo.colIndex = i;

    pse->colType = pExpr->base.resType;
    pse->colBytes = pExpr->base.resBytes;
    pse->colInfo.flag = pExpr->base.colInfo.flag;

    for (int32_t j = 0; j < pExpr->base.numOfParams; ++j) {
      tVariantAssign(&pse->param[j], &pExpr->base.param[j]);
    }
  }

  {
    for (int32_t i = 0; i < pQueryAttr->numOfExpr3; ++i) {
      SExprInfo* pExpr = &pQueryAttr->pExpr1[i];
      SSqlExpr*  pse = &pQueryAttr->pExpr3[i].base;

      // the final result size and type in the same as query on single table.
      // so here, set the flag to be false;
      int32_t inter = 0;

      int32_t functionId = pExpr->base.functionId;
      if (functionId >= TSDB_FUNC_TS && functionId <= TSDB_FUNC_DIFF) {
        continue;
      }

      if (functionId == TSDB_FUNC_FIRST_DST) {
        functionId = TSDB_FUNC_FIRST;
      } else if (functionId == TSDB_FUNC_LAST_DST) {
        functionId = TSDB_FUNC_LAST;
      } else if (functionId == TSDB_FUNC_STDDEV_DST) {
        functionId = TSDB_FUNC_STDDEV;
      }

      getResultDataInfo(pExpr->base.colType, pExpr->base.colBytes, functionId, 0, &pse->resType, &pse->resBytes, &inter,
                        0, false);
    }
  }

  return TSDB_CODE_SUCCESS;
}

static int32_t createTagColumnInfo(SQueryAttr* pQueryAttr, SQueryInfo* pQueryInfo, STableMetaInfo* pTableMetaInfo) {
  if (pTableMetaInfo->tagColList == NULL) {
    return TSDB_CODE_SUCCESS;
  }

  pQueryAttr->numOfTags = (int32_t)taosArrayGetSize(pTableMetaInfo->tagColList);
  if (pQueryAttr->numOfTags == 0) {
    return TSDB_CODE_SUCCESS;
  }

  STableMeta* pTableMeta = pQueryInfo->pTableMetaInfo[0]->pTableMeta;

  int32_t numOfTagColumns = tscGetNumOfTags(pTableMeta);

  pQueryAttr->tagColList = calloc(pQueryAttr->numOfTags, sizeof(SColumnInfo));
  if (pQueryAttr->tagColList == NULL) {
    return TSDB_CODE_TSC_OUT_OF_MEMORY;
  }

  SSchema* pSchema = tscGetTableTagSchema(pTableMeta);
  for (int32_t i = 0; i < pQueryAttr->numOfTags; ++i) {
    SColumn* pCol = taosArrayGetP(pTableMetaInfo->tagColList, i);
    SSchema* pColSchema = &pSchema[pCol->columnIndex];

    if ((pCol->columnIndex >= numOfTagColumns || pCol->columnIndex < TSDB_TBNAME_COLUMN_INDEX) ||
        (!isValidDataType(pColSchema->type))) {
      return TSDB_CODE_TSC_INVALID_SQL;
    }

    SColumnInfo* pTagCol = &pQueryAttr->tagColList[i];

    pTagCol->colId = pColSchema->colId;
    pTagCol->bytes = pColSchema->bytes;
    pTagCol->type  = pColSchema->type;
    pTagCol->numOfFilters = 0;
  }

  return TSDB_CODE_SUCCESS;
}

int32_t tscCreateQueryFromQueryInfo(SQueryInfo* pQueryInfo, SQueryAttr* pQueryAttr, void* addr) {
  memset(pQueryAttr, 0, sizeof(SQueryAttr));

  int16_t numOfCols        = taosArrayGetSize(pQueryInfo->colList);
  int16_t numOfOutput      = tscSqlExprNumOfExprs(pQueryInfo);

  pQueryAttr->topBotQuery       = tscIsTopBotQuery(pQueryInfo);
  pQueryAttr->hasTagResults     = hasTagValOutput(pQueryInfo);
  pQueryAttr->stabledev         = isStabledev(pQueryInfo);
  pQueryAttr->tsCompQuery       = isTsCompQuery(pQueryInfo);
  pQueryAttr->simpleAgg         = isSimpleAggregate(pQueryInfo);
  pQueryAttr->needReverseScan   = tscNeedReverseScan(pQueryInfo);
  pQueryAttr->stableQuery       = QUERY_IS_STABLE_QUERY(pQueryInfo->type);
  pQueryAttr->groupbyColumn     = tscGroupbyColumn(pQueryInfo);
  pQueryAttr->queryBlockDist    = isBlockDistQuery(pQueryInfo);
  pQueryAttr->pointInterpQuery  = tscIsPointInterpQuery(pQueryInfo);
  pQueryAttr->timeWindowInterpo = timeWindowInterpoRequired(pQueryInfo);

  pQueryAttr->numOfCols         = numOfCols;
  pQueryAttr->numOfOutput       = numOfOutput;
  pQueryAttr->limit             = pQueryInfo->limit;
  pQueryAttr->slimit            = pQueryInfo->slimit;
  pQueryAttr->order             = pQueryInfo->order;
  pQueryAttr->fillType          = pQueryInfo->fillType;
  pQueryAttr->groupbyColumn     = tscGroupbyColumn(pQueryInfo);

  if (pQueryInfo->order.order == TSDB_ORDER_ASC) {   // TODO refactor
    pQueryAttr->window = pQueryInfo->window;
  } else {
    pQueryAttr->window.skey = pQueryInfo->window.ekey;
    pQueryAttr->window.ekey = pQueryInfo->window.skey;
  }

  memcpy(&pQueryAttr->interval, &pQueryInfo->interval, sizeof(pQueryAttr->interval));

  STableMetaInfo* pTableMetaInfo = pQueryInfo->pTableMetaInfo[0];

  pQueryAttr->pGroupbyExpr    = calloc(1, sizeof(SSqlGroupbyExpr));
  *(pQueryAttr->pGroupbyExpr) = pQueryInfo->groupbyExpr;

  if (pQueryInfo->groupbyExpr.numOfGroupCols > 0) {
    pQueryAttr->pGroupbyExpr->columnInfo = taosArrayDup(pQueryInfo->groupbyExpr.columnInfo);
  } else {
    assert(pQueryInfo->groupbyExpr.columnInfo == NULL);
  }

  pQueryAttr->pExpr1 = calloc(pQueryAttr->numOfOutput, sizeof(SExprInfo));
  for(int32_t i = 0; i < pQueryAttr->numOfOutput; ++i) {
    SExprInfo* pExpr = tscSqlExprGet(pQueryInfo, i);
    tscSqlExprAssign(&pQueryAttr->pExpr1[i], pExpr);

    if (pQueryAttr->pExpr1[i].base.functionId == TSDB_FUNC_ARITHM) {
      for (int32_t j = 0; j < pQueryAttr->pExpr1[i].base.numOfParams; ++j) {
        buildArithmeticExprFromMsg(&pQueryAttr->pExpr1[i], NULL);
      }
    }
  }

  pQueryAttr->tableCols = calloc(numOfCols, sizeof(SColumnInfo));
  for(int32_t i = 0; i < numOfCols; ++i) {
    SColumn* pCol = taosArrayGetP(pQueryInfo->colList, i);
    if (!isValidDataType(pCol->info.type) || pCol->info.type == TSDB_DATA_TYPE_NULL) {
      assert(0);
    }

    pQueryAttr->tableCols[i] = pCol->info;
    pQueryAttr->tableCols[i].filterInfo = tFilterInfoDup(pCol->info.filterInfo, pQueryAttr->tableCols[i].numOfFilters);
  }

  // global aggregate query
  if (pQueryAttr->stableQuery && (pQueryAttr->simpleAgg || pQueryAttr->interval.interval > 0) && tscIsTwoStageSTableQuery(pQueryInfo, 0)) {
    createGlobalAggregateExpr(pQueryAttr, pQueryInfo);
  }

  // for simple table, not for super table
  int32_t code = createSecondaryExpr(pQueryAttr, pQueryInfo, pTableMetaInfo);
  if (code != TSDB_CODE_SUCCESS) {
    return code;
  }

  // tag column info
  code = createTagColumnInfo(pQueryAttr, pQueryInfo, pTableMetaInfo);
  if (code != TSDB_CODE_SUCCESS) {
    return code;
  }

  if (pQueryAttr->fillType != TSDB_FILL_NONE) {
    pQueryAttr->fillVal = calloc(pQueryAttr->numOfOutput, sizeof(int64_t));
    memcpy(pQueryAttr->fillVal, pQueryInfo->fillVal, pQueryAttr->numOfOutput * sizeof(int64_t));
  }

  pQueryAttr->srcRowSize = 0;
  pQueryAttr->maxTableColumnWidth = 0;
  for (int16_t i = 0; i < numOfCols; ++i) {
    pQueryAttr->srcRowSize += pQueryAttr->tableCols[i].bytes;
    if (pQueryAttr->maxTableColumnWidth < pQueryAttr->tableCols[i].bytes) {
      pQueryAttr->maxTableColumnWidth = pQueryAttr->tableCols[i].bytes;
    }
  }

  pQueryAttr->interBufSize = getOutputInterResultBufSize(pQueryAttr);

  if (pQueryAttr->numOfCols <= 0 && !tscQueryTags(pQueryInfo) && !pQueryAttr->queryBlockDist) {
        tscError("%p illegal value of numOfCols in query msg: %" PRIu64 ", table cols:%d", addr,
        (uint64_t)pQueryAttr->numOfCols, numOfCols);

    return TSDB_CODE_TSC_INVALID_SQL;
  }

  if (pQueryAttr->interval.interval < 0) {
    tscError("%p illegal value of aggregation time interval in query msg: %" PRId64, addr,
             (int64_t)pQueryInfo->interval.interval);
    return TSDB_CODE_TSC_INVALID_SQL;
  }

  if (pQueryAttr->pGroupbyExpr->numOfGroupCols < 0) {
    tscError("%p illegal value of numOfGroupCols in query msg: %d", addr, pQueryInfo->groupbyExpr.numOfGroupCols);
    return TSDB_CODE_TSC_INVALID_SQL;
  }

  return TSDB_CODE_SUCCESS;
}<|MERGE_RESOLUTION|>--- conflicted
+++ resolved
@@ -416,50 +416,12 @@
   return false;
 }
 
-<<<<<<< HEAD
 bool isBlockDistQuery(SQueryInfo* pQueryInfo) {
   size_t numOfExprs = tscSqlExprNumOfExprs(pQueryInfo);
   SExprInfo* pExpr = tscSqlExprGet(pQueryInfo, 0);
   return (numOfExprs == 1 && pExpr->base.colInfo.colId == TSDB_BLOCK_DIST_COLUMN_INDEX);
 }
 
-=======
-bool tscIsTopbotQuery(SQueryInfo* pQueryInfo) {
-  size_t numOfExprs = tscSqlExprNumOfExprs(pQueryInfo);
-  for (int32_t i = 0; i < numOfExprs; ++i) {
-    SSqlExpr* pExpr = tscSqlExprGet(pQueryInfo, i);
-    if (pExpr == NULL) {
-      continue;
-    }
-
-    int32_t functionId = pExpr->functionId;
-    if (functionId == TSDB_FUNC_TOP || functionId == TSDB_FUNC_BOTTOM) {
-      return true;
-    }
-  }
-
-  return false;
-}
-
-int32_t tscGetTopbotQueryParam(SQueryInfo* pQueryInfo) {
-  size_t numOfExprs = tscSqlExprNumOfExprs(pQueryInfo);
-  for (int32_t i = 0; i < numOfExprs; ++i) {
-    SSqlExpr* pExpr = tscSqlExprGet(pQueryInfo, i);
-    if (pExpr == NULL) {
-      continue;
-    }
-
-    int32_t functionId = pExpr->functionId;
-    if (functionId == TSDB_FUNC_TOP || functionId == TSDB_FUNC_BOTTOM) {
-      return (int32_t) pExpr->param[0].i64;
-    }
-  }
-
-  return 0;
-}
-
-
->>>>>>> 41a58388
 void tscClearInterpInfo(SQueryInfo* pQueryInfo) {
   if (!tscIsPointInterpQuery(pQueryInfo)) {
     return;
@@ -795,7 +757,7 @@
   }
 
   tfree(pRes->final);
-  
+
   pRes->data = NULL;  // pRes->data points to the buffer of pRsp, no need to free
 }
 
@@ -1430,16 +1392,7 @@
   assert(pFieldInfo != NULL);
   pFieldInfo->numOfOutput++;
   
-<<<<<<< HEAD
   struct SInternalField info = { .pExpr = NULL, .visible = true };
-=======
-  struct SInternalField info = {
-    .pSqlExpr = NULL,
-    .pArithExprInfo = NULL,
-    .visible = true,
-    .pFieldFilters = NULL,
-  };
->>>>>>> 41a58388
 
   info.field = *pField;
   return taosArrayPush(pFieldInfo->internalField, &info);
@@ -1447,16 +1400,7 @@
 
 SInternalField* tscFieldInfoInsert(SFieldInfo* pFieldInfo, int32_t index, TAOS_FIELD* field) {
   pFieldInfo->numOfOutput++;
-<<<<<<< HEAD
   struct SInternalField info = { .pExpr = NULL, .visible = true };
-=======
-  struct SInternalField info = {
-      .pSqlExpr = NULL,
-      .pArithExprInfo = NULL,
-      .visible = true,
-      .pFieldFilters = NULL,
-  };
->>>>>>> 41a58388
 
   info.field = *field;
   return taosArrayInsert(pFieldInfo->internalField, index, &info);
@@ -1535,47 +1479,17 @@
       tfree(pFilterInfo[i].pz);
     }
   }
-  
+
   tfree(pFilterInfo);
 }
-
-static void tscColumnDestroy(SColumn* pCol) {
-  destroyFilterInfo(pCol->filterInfo, pCol->numOfFilters);
-  free(pCol);
-}
-
 
 void tscFieldInfoClear(SFieldInfo* pFieldInfo) {
   if (pFieldInfo == NULL) {
     return;
   }
-<<<<<<< HEAD
-=======
-
-  for(int32_t i = 0; i < pFieldInfo->numOfOutput; ++i) {
-    SInternalField* pInfo = taosArrayGet(pFieldInfo->internalField, i);
-    
-    if (pInfo->pArithExprInfo != NULL) {
-      tExprTreeDestroy(pInfo->pArithExprInfo->pExpr, NULL);
-
-      SSqlFuncMsg* pFuncMsg = &pInfo->pArithExprInfo->base;
-      for(int32_t j = 0; j < pFuncMsg->numOfParams; ++j) {
-        if (pFuncMsg->arg[j].argType == TSDB_DATA_TYPE_BINARY) {
-          tfree(pFuncMsg->arg[j].argValue.pz);
-        }
-      }
-
-      tfree(pInfo->pArithExprInfo);
-    }
-
-    if (pInfo->pFieldFilters != NULL) {
-      tscColumnDestroy(pInfo->pFieldFilters->pFilters);
-      tfree(pInfo->pFieldFilters);
-    }
-  }
->>>>>>> 41a58388
   
   taosArrayDestroy(pFieldInfo->internalField);
+  tfree(pFieldInfo->final);
 
   memset(pFieldInfo, 0, sizeof(SFieldInfo));
 }
@@ -1883,13 +1797,10 @@
   return dst;
 }
 
-<<<<<<< HEAD
 static void tscColumnDestroy(SColumn* pCol) {
   destroyFilterInfo(pCol->info.filterInfo, pCol->info.numOfFilters);
   free(pCol);
 }
-=======
->>>>>>> 41a58388
 
 void tscColumnListCopy(SArray* dst, const SArray* src, uint64_t tableUid) {
   assert(src != NULL && dst != NULL);
