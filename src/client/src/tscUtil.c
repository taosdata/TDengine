--- conflicted
+++ resolved
@@ -4577,11 +4577,7 @@
   return cMeta;
 }
 
-<<<<<<< HEAD
-int32_t tscCreateTableMetaFromSTableMeta(STableMeta **ppChild, const char *name, size_t *tableMetaCapacity, STableMeta **ppSTable) {
-=======
-int32_t tscCreateTableMetaFromSTableMeta(SSqlObj *pSql, STableMeta** ppChild, const char* name, size_t *tableMetaCapacity, STableMeta**ppSTable) {
->>>>>>> 5ea7147e
+int32_t tscCreateTableMetaFromSTableMeta(SSqlObj *pSql, STableMeta **ppChild, const char *name, size_t *tableMetaCapacity, STableMeta **ppSTable) {
   assert(*ppChild != NULL);
   STableMeta* p      = *ppSTable;
   STableMeta* pChild = *ppChild;
@@ -4591,18 +4587,11 @@
     memset((char *)p, 0, sz);
   }
 
-<<<<<<< HEAD
-  if (NULL == taosHashGetCloneExt(tscTableMetaMap, pChild->sTableName, strnlen(pChild->sTableName, TSDB_TABLE_FNAME_LEN), NULL, (void **)&p, &sz)) {
+  if (NULL == taosHashGetCloneExt(UTIL_GET_TABLEMETA(pSql), pChild->sTableName, strnlen(pChild->sTableName, TSDB_TABLE_FNAME_LEN), NULL, (void **)&p, &sz)) {
     tscDebug("free table meta buffer, name: %s", name);
     tfree(p);
     p = NULL;
   }
-=======
-  if (NULL == taosHashGetCloneExt(UTIL_GET_TABLEMETA(pSql), pChild->sTableName, strnlen(pChild->sTableName, TSDB_TABLE_FNAME_LEN), NULL, (void **)&p, &sz)) {
-    tfree(p);
-  }   
-  *ppSTable = p;
->>>>>>> 5ea7147e
 
   *ppSTable = p;
 
