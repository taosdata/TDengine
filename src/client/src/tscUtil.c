/*
 * Copyright (c) 2019 TAOS Data, Inc. <jhtao@taosdata.com>
 *
 * This program is free software: you can use, redistribute, and/or modify
 * it under the terms of the GNU Affero General Public License, version 3
 * or later ("AGPL"), as published by the Free Software Foundation.
 *
 * This program is distributed in the hope that it will be useful, but WITHOUT
 * ANY WARRANTY; without even the implied warranty of MERCHANTABILITY or
 * FITNESS FOR A PARTICULAR PURPOSE.
 *
 * You should have received a copy of the GNU Affero General Public License
 * along with this program. If not, see <http://www.gnu.org/licenses/>.
 */

#include "tscUtil.h"
#include "hash.h"
#include "os.h"
#include "taosmsg.h"
#include "texpr.h"
#include "tkey.h"
#include "tmd5.h"
#include "tscGlobalmerge.h"
#include "tscLog.h"
#include "tscProfile.h"
#include "tscSubquery.h"
#include "tsched.h"
#include "qTableMeta.h"
#include "tsclient.h"
#include "ttimer.h"
#include "ttokendef.h"
#include "cJSON.h"

#ifdef HTTP_EMBEDDED
#include "httpInt.h"
#endif

static void freeQueryInfoImpl(SQueryInfo* pQueryInfo);

int32_t converToStr(char *str, int type, void *buf, int32_t bufSize, int32_t *len) {
  int32_t n = 0;

  switch (type) {
    case TSDB_DATA_TYPE_NULL:
      n = sprintf(str, "null");
      break;

    case TSDB_DATA_TYPE_BOOL:
      n = sprintf(str, (*(int8_t*)buf) ? "true" : "false");
      break;

    case TSDB_DATA_TYPE_TINYINT:
      n = sprintf(str, "%d", *(int8_t*)buf);
      break;

    case TSDB_DATA_TYPE_SMALLINT:
      n = sprintf(str, "%d", *(int16_t*)buf);
      break;

    case TSDB_DATA_TYPE_INT:
      n = sprintf(str, "%d", *(int32_t*)buf);
      break;

    case TSDB_DATA_TYPE_BIGINT:
    case TSDB_DATA_TYPE_TIMESTAMP:
      n = sprintf(str, "%" PRId64, *(int64_t*)buf);
      break;
    case TSDB_DATA_TYPE_UTINYINT:
      n = sprintf(str, "%d", *(uint8_t*)buf);
      break;

    case TSDB_DATA_TYPE_USMALLINT:
      n = sprintf(str, "%d", *(uint16_t*)buf);
      break;

    case TSDB_DATA_TYPE_UINT:
      n = sprintf(str, "%d", *(uint32_t*)buf);
      break;

    case TSDB_DATA_TYPE_UBIGINT:
      n = sprintf(str, "%" PRId64, *(uint64_t*)buf);
      break;

    case TSDB_DATA_TYPE_FLOAT:
      n = sprintf(str, "%.*e", DECIMAL_DIG, GET_FLOAT_VAL(buf));
      break;

    case TSDB_DATA_TYPE_DOUBLE:
      n = sprintf(str, "%.*e", DECIMAL_DIG, GET_DOUBLE_VAL(buf));
      break;

    case TSDB_DATA_TYPE_BINARY:
      if (bufSize < 0) {
        tscError("invalid buf size");
        return TSDB_CODE_TSC_INVALID_VALUE;
      }
      int32_t escapeSize = 0;
      *str++ = '\'';
      ++escapeSize;
      char* data = buf;
      for (int32_t i = 0; i < bufSize; ++i) {
        if (data[i] == '\'' || data[i] == '"') {
          *str++ = '\\';
          ++escapeSize;
        }
        *str++ = data[i];
      }
      *str = '\'';
      ++escapeSize;
      n = bufSize + escapeSize;
      break;
    case TSDB_DATA_TYPE_NCHAR:
    case TSDB_DATA_TYPE_JSON:
      if (bufSize < 0) {
        tscError("invalid buf size");
        return TSDB_CODE_TSC_INVALID_VALUE;
      }

      *str = '\'';
      memcpy(str + 1, buf, bufSize);
      *(str + bufSize + 1) = '\'';
      n = bufSize + 2;
      break;

    default:
      tscError("unsupported type:%d", type);
      return TSDB_CODE_TSC_INVALID_VALUE;
  }

  *len = n;

  return TSDB_CODE_SUCCESS;
}

UNUSED_FUNC static void tscStrToLower(char* str, int32_t n) {
  if (str == NULL || n <= 0) { return;}
  for (int32_t i = 0; i < n; i++) {
    if (str[i] >= 'A' && str[i] <= 'Z') {
        str[i] -= ('A' - 'a');
    }
  }
}
SCond* tsGetSTableQueryCond(STagCond* pTagCond, uint64_t uid) {
  if (pTagCond->pCond == NULL) {
    return NULL;
  }

  size_t size = taosArrayGetSize(pTagCond->pCond);
  for (int32_t i = 0; i < size; ++i) {
    SCond* pCond = taosArrayGet(pTagCond->pCond, i);

    if (uid == pCond->uid) {
      return pCond;
    }
  }

  return NULL;
}

STblCond* tsGetTableFilter(SArray* filters, uint64_t uid, int16_t idx) {
  if (filters == NULL) {
    return NULL;
  }

  size_t size = taosArrayGetSize(filters);
  for (int32_t i = 0; i < size; ++i) {
    STblCond* cond = taosArrayGet(filters, i);

    if (uid == cond->uid && (idx >= 0 && cond->idx == idx)) {
      return cond;
    }
  }

  return NULL;
}


void tsSetSTableQueryCond(STagCond* pTagCond, uint64_t uid, SBufferWriter* bw) {
  if (tbufTell(bw) == 0) {
    return;
  }

  SCond cond = {
    .uid = uid,
    .len = (int32_t)(tbufTell(bw)),
    .cond = NULL,
  };

  cond.cond = tbufGetData(bw, true);

  if (pTagCond->pCond == NULL) {
    pTagCond->pCond = taosArrayInit(3, sizeof(SCond));
  }

  taosArrayPush(pTagCond->pCond, &cond);
}

bool tscQueryTags(SQueryInfo* pQueryInfo) {
  int32_t numOfCols = (int32_t) tscNumOfExprs(pQueryInfo);

  for (int32_t i = 0; i < numOfCols; ++i) {
    SExprInfo* pExpr = tscExprGet(pQueryInfo, i);
    int32_t functId = pExpr->base.functionId;

    // "select count(tbname)" query
    if (functId == TSDB_FUNC_COUNT && pExpr->base.colInfo.colId == TSDB_TBNAME_COLUMN_INDEX) {
      continue;
    }

    if (functId != TSDB_FUNC_TAGPRJ && functId != TSDB_FUNC_TID_TAG && functId != TSDB_FUNC_BLKINFO) {
      return false;
    }
  }

  return true;
}

bool tscQueryBlockInfo(SQueryInfo* pQueryInfo) {
  int32_t numOfCols = (int32_t) tscNumOfExprs(pQueryInfo);

  for (int32_t i = 0; i < numOfCols; ++i) {
    SExprInfo* pExpr = tscExprGet(pQueryInfo, i);
    int32_t functId = pExpr->base.functionId;

    if (functId == TSDB_FUNC_BLKINFO) {
      return true;
    }
  }

  return false;
}

bool tscIsTwoStageSTableQuery(SQueryInfo* pQueryInfo, int32_t tableIndex) {
  if (pQueryInfo == NULL) {
    return false;
  }

  STableMetaInfo* pTableMetaInfo = tscGetMetaInfo(pQueryInfo, tableIndex);
  if (pTableMetaInfo == NULL) {
    return false;
  }

  if ((pQueryInfo->type & TSDB_QUERY_TYPE_FREE_RESOURCE) == TSDB_QUERY_TYPE_FREE_RESOURCE) {
    return false;
  }

  // for ordered projection query, iterate all qualified vnodes sequentially
  if (tscNonOrderedProjectionQueryOnSTable(pQueryInfo, tableIndex)) {
    return false;
  }

  if (!TSDB_QUERY_HAS_TYPE(pQueryInfo->type, TSDB_QUERY_TYPE_STABLE_SUBQUERY) && pQueryInfo->command == TSDB_SQL_SELECT) {
    return UTIL_TABLE_IS_SUPER_TABLE(pTableMetaInfo);
  }

  return false;
}

bool tscIsProjectionQueryOnSTable(SQueryInfo* pQueryInfo, int32_t tableIndex) {
  STableMetaInfo* pTableMetaInfo = tscGetMetaInfo(pQueryInfo, tableIndex);

  /*
   * In following cases, return false for non ordered project query on super table
   * 1. failed to get tableMeta from server; 2. not a super table; 3. limitation is 0;
   * 4. show queries, instead of a select query
   */
  size_t numOfExprs = tscNumOfExprs(pQueryInfo);
  if (pTableMetaInfo == NULL || !UTIL_TABLE_IS_SUPER_TABLE(pTableMetaInfo) ||
      pQueryInfo->command == TSDB_SQL_RETRIEVE_EMPTY_RESULT || numOfExprs == 0) {
    return false;
  }

  for (int32_t i = 0; i < numOfExprs; ++i) {
    int32_t functionId = tscExprGet(pQueryInfo, i)->base.functionId;

    if (functionId < 0) {
      SUdfInfo* pUdfInfo = taosArrayGet(pQueryInfo->pUdfInfo, -1 * functionId - 1);
      if (pUdfInfo->funcType == TSDB_UDF_TYPE_AGGREGATE) {
        return false;
      }

      continue;
    }

    if (functionId != TSDB_FUNC_PRJ &&
        functionId != TSDB_FUNC_TAGPRJ &&
        functionId != TSDB_FUNC_TAG &&
        functionId != TSDB_FUNC_TS &&
        functionId != TSDB_FUNC_SCALAR_EXPR &&
        functionId != TSDB_FUNC_TS_COMP &&
        functionId != TSDB_FUNC_TS_DUMMY &&
        functionId != TSDB_FUNC_TID_TAG &&
        !TSDB_FUNC_IS_SCALAR(functionId)) {
      return false;
    }
  }

  return true;
}

// not order by timestamp projection query on super table
bool tscNonOrderedProjectionQueryOnSTable(SQueryInfo* pQueryInfo, int32_t tableIndex) {
  if (!tscIsProjectionQueryOnSTable(pQueryInfo, tableIndex)) {
    return false;
  }

  // order by columnIndex exists, not a non-ordered projection query
  return pQueryInfo->order.orderColId < 0;
}

bool tscOrderedProjectionQueryOnSTable(SQueryInfo* pQueryInfo, int32_t tableIndex) {
  if (!tscIsProjectionQueryOnSTable(pQueryInfo, tableIndex)) {
    return false;
  }

  // order by columnIndex exists, a non-ordered projection query
  return pQueryInfo->order.orderColId >= 0;
}

bool tscIsProjectionQuery(SQueryInfo* pQueryInfo) {
  size_t size = tscNumOfExprs(pQueryInfo);

  for (int32_t i = 0; i < size; ++i) {
    int32_t f = tscExprGet(pQueryInfo, i)->base.functionId;
    if (f == TSDB_FUNC_TS_DUMMY) {
      continue;
    }

    if (f != TSDB_FUNC_PRJ && f != TSDB_FUNC_TAGPRJ && f != TSDB_FUNC_TAG &&
        f != TSDB_FUNC_TS && f != TSDB_FUNC_SCALAR_EXPR && f != TSDB_FUNC_DIFF &&
        f != TSDB_FUNC_DERIVATIVE && !TSDB_FUNC_IS_SCALAR(f)) {
      return false;
    }
  }

  return true;
}

// these functions diff/derivative/csum/mavg will return the result computed on current row and history row/rows
// as the result for current row
bool tscIsDiffDerivLikeQuery(SQueryInfo* pQueryInfo) {
  size_t size = tscNumOfExprs(pQueryInfo);

  for (int32_t i = 0; i < size; ++i) {
    int32_t f = tscExprGet(pQueryInfo, i)->base.functionId;
    if (f == TSDB_FUNC_TS_DUMMY) {
      continue;
    }

    if (f == TSDB_FUNC_DIFF || f == TSDB_FUNC_DERIVATIVE ||
        f == TSDB_FUNC_CSUM || f == TSDB_FUNC_MAVG) {
      return true;
    }
  }

  return false;
}


bool tscHasColumnFilter(SQueryInfo* pQueryInfo) {
  // filter on primary timestamp column
  if (pQueryInfo->window.skey != INT64_MIN || pQueryInfo->window.ekey != INT64_MAX) {
    return true;
  }

  size_t size = taosArrayGetSize(pQueryInfo->colList);
  for (int32_t i = 0; i < size; ++i) {
    SColumn* pCol = taosArrayGetP(pQueryInfo->colList, i);
    if (pCol->info.flist.numOfFilters > 0) {
      return true;
    }
  }

  return false;
}

bool tscIsPointInterpQuery(SQueryInfo* pQueryInfo) {
  size_t size = tscNumOfExprs(pQueryInfo);
  for (int32_t i = 0; i < size; ++i) {
    SExprInfo* pExpr = tscExprGet(pQueryInfo, i);
    assert(pExpr != NULL);

    int32_t functionId = pExpr->base.functionId;
    if (functionId == TSDB_FUNC_TAG || functionId == TSDB_FUNC_TAG_DUMMY || functionId == TSDB_FUNC_TS || functionId == TSDB_FUNC_TS_DUMMY) {
      continue;
    }

    if (functionId != TSDB_FUNC_INTERP) {
      return false;
    }
  }

  return true;
}

bool tscNeedTableSeqScan(SQueryInfo* pQueryInfo) {
  return pQueryInfo->stableQuery && (tscQueryContainsFunction(pQueryInfo, TSDB_FUNC_TWA) || tscQueryContainsFunction(pQueryInfo, TSDB_FUNC_ELAPSED));
}

bool tscGetPointInterpQuery(SQueryInfo* pQueryInfo) {
  size_t size = tscNumOfExprs(pQueryInfo);
  for (int32_t i = 0; i < size; ++i) {
    SExprInfo* pExpr = tscExprGet(pQueryInfo, i);
    assert(pExpr != NULL);

    int32_t functionId = pExpr->base.functionId;

    if (functionId == TSDB_FUNC_INTERP) {
      return true;
    }
  }

  return false;
}

bool tsIsArithmeticQueryOnAggResult(SQueryInfo* pQueryInfo) {
  if (tscIsProjectionQuery(pQueryInfo)) {
    return false;
  }

  size_t numOfOutput = tscNumOfFields(pQueryInfo);
  for(int32_t i = 0; i < numOfOutput; ++i) {
    SExprInfo* pExprInfo = tscFieldInfoGetInternalField(&pQueryInfo->fieldsInfo, i)->pExpr;
    if (pExprInfo->pExpr != NULL) {
      return true;
    }
  }

  if (tscIsProjectionQuery(pQueryInfo)) {
    return false;
  }

  return false;
}

bool tscGroupbyColumn(SQueryInfo* pQueryInfo) {
  STableMetaInfo* pTableMetaInfo = tscGetMetaInfo(pQueryInfo, 0);
  int32_t         numOfCols = tscGetNumOfColumns(pTableMetaInfo->pTableMeta);

  SGroupbyExpr* pGroupbyExpr = &pQueryInfo->groupbyExpr;
  for (int32_t k = 0; k < pGroupbyExpr->numOfGroupCols; ++k) {
    SColIndex* pIndex = taosArrayGet(pGroupbyExpr->columnInfo, k);
    if (!TSDB_COL_IS_TAG(pIndex->flag) && pIndex->colIndex < numOfCols) {  // group by normal columns
      return true;
    }
  }

  return false;
}

bool tscGroupbyTag(SQueryInfo* pQueryInfo) {
  SGroupbyExpr* pGroupbyExpr = &pQueryInfo->groupbyExpr;
  for (int32_t k = 0; k < pGroupbyExpr->numOfGroupCols; ++k) {
    SColIndex* pIndex = taosArrayGet(pGroupbyExpr->columnInfo, k);
    if (TSDB_COL_IS_TAG(pIndex->flag)) {  // group by tag
      return true;
    }
  }

  return false;
}


int32_t tscGetTopBotQueryExprIndex(SQueryInfo* pQueryInfo) {
  size_t numOfExprs = tscNumOfExprs(pQueryInfo);

  for (int32_t i = 0; i < numOfExprs; ++i) {
    SExprInfo* pExpr = tscExprGet(pQueryInfo, i);
    if (pExpr == NULL) {
      continue;
    }

    if (pExpr->base.functionId == TSDB_FUNC_TS) {
      continue;
    }

    if (pExpr->base.functionId == TSDB_FUNC_TOP || pExpr->base.functionId == TSDB_FUNC_BOTTOM) {
      return i;
    }
  }

  return -1;
}

bool tscIsTopBotQuery(SQueryInfo* pQueryInfo) {
  size_t numOfExprs = tscNumOfExprs(pQueryInfo);

  for (int32_t i = 0; i < numOfExprs; ++i) {
    SExprInfo* pExpr = tscExprGet(pQueryInfo, i);
    if (pExpr == NULL) {
      continue;
    }

    if (pExpr->base.functionId == TSDB_FUNC_TS) {
      continue;
    }

    if (pExpr->base.functionId == TSDB_FUNC_TOP || pExpr->base.functionId == TSDB_FUNC_BOTTOM) {
      return true;
    }
  }

  return false;
}

bool isTsCompQuery(SQueryInfo* pQueryInfo) {
  size_t    numOfExprs = tscNumOfExprs(pQueryInfo);
  SExprInfo* pExpr1 = tscExprGet(pQueryInfo, 0);
  if (numOfExprs != 1) {
    return false;
  }

  return pExpr1->base.functionId == TSDB_FUNC_TS_COMP;
}

bool hasTagValOutput(SQueryInfo* pQueryInfo) {
  size_t    numOfExprs = tscNumOfExprs(pQueryInfo);
  SExprInfo* pExpr1 = tscExprGet(pQueryInfo, 0);

  if (numOfExprs == 1 && pExpr1->base.functionId == TSDB_FUNC_TS_COMP) {
    return true;
  }

  for (int32_t i = 0; i < numOfExprs; ++i) {
    SExprInfo* pExpr = tscExprGet(pQueryInfo, i);
    if (pExpr == NULL) {
      continue;
    }

    // ts_comp column required the tag value for join filter
    if (TSDB_COL_IS_TAG(pExpr->base.colInfo.flag)) {
      return true;
    }
  }

  return false;
}

bool timeWindowInterpoRequired(SQueryInfo *pQueryInfo) {
  size_t numOfExprs = tscNumOfExprs(pQueryInfo);
  for (int32_t i = 0; i < numOfExprs; ++i) {
    SExprInfo* pExpr = tscExprGet(pQueryInfo, i);
    if (pExpr == NULL) {
      continue;
    }

    int32_t functionId = pExpr->base.functionId;
    if (functionId == TSDB_FUNC_TWA || functionId == TSDB_FUNC_INTERP || functionId == TSDB_FUNC_ELAPSED) {
      return true;
    }
  }

  return false;
}

bool isStabledev(SQueryInfo* pQueryInfo) {
  size_t numOfExprs = tscNumOfExprs(pQueryInfo);
  for (int32_t i = 0; i < numOfExprs; ++i) {
    SExprInfo* pExpr = tscExprGet(pQueryInfo, i);
    if (pExpr == NULL) {
      continue;
    }

    int32_t functionId = pExpr->base.functionId;
    if (functionId == TSDB_FUNC_STDDEV_DST) {
      return true;
    }
  }

  return false;
}

bool tscIsTWAQuery(SQueryInfo* pQueryInfo) {
  size_t numOfExprs = tscNumOfExprs(pQueryInfo);
  for (int32_t i = 0; i < numOfExprs; ++i) {
    SExprInfo* pExpr = tscExprGet(pQueryInfo, i);
    if (pExpr == NULL) {
      continue;
    }

    if (pExpr->base.functionId == TSDB_FUNC_TWA) {
      return true;
    }
  }

  return false;
}

bool tscIsIrateQuery(SQueryInfo* pQueryInfo) {
  size_t numOfExprs = tscNumOfExprs(pQueryInfo);
  for (int32_t i = 0; i < numOfExprs; ++i) {
    SExprInfo* pExpr = tscExprGet(pQueryInfo, i);
    if (pExpr == NULL) {
      continue;
    }

    if (pExpr->base.functionId == TSDB_FUNC_IRATE) {
      return true;
    }
  }

  return false;
}

bool tscQueryContainsFunction(SQueryInfo* pQueryInfo, int16_t functionId) {
  size_t numOfExprs = tscNumOfExprs(pQueryInfo);
  for (int32_t i = 0; i < numOfExprs; ++i) {
    SExprInfo* pExpr = tscExprGet(pQueryInfo, i);
    if (pExpr == NULL) {
      continue;
    }

    if (pExpr->base.functionId == functionId) {
      return true;
    }
  }

  return false;
}

bool tscIsSessionWindowQuery(SQueryInfo* pQueryInfo) {
  return pQueryInfo->sessionWindow.gap > 0;
}

bool tscNeedReverseScan(SQueryInfo* pQueryInfo) {
  size_t numOfExprs = tscNumOfExprs(pQueryInfo);
  for (int32_t i = 0; i < numOfExprs; ++i) {
    SExprInfo* pExpr = tscExprGet(pQueryInfo, i);
    if (pExpr == NULL) {
      continue;
    }

    int32_t functionId = pExpr->base.functionId;
    if (functionId == TSDB_FUNC_TS || functionId == TSDB_FUNC_TS_DUMMY || functionId == TSDB_FUNC_TAG) {
      continue;
    }

    if ((functionId == TSDB_FUNC_FIRST || functionId == TSDB_FUNC_FIRST_DST) && pQueryInfo->order.order == TSDB_ORDER_DESC) {
      return true;
    }

    if (functionId == TSDB_FUNC_LAST || functionId == TSDB_FUNC_LAST_DST) {
      // the scan order to acquire the last result of the specified column
      int32_t order = (int32_t)pExpr->base.param[0].i64;
      if (order != pQueryInfo->order.order) {
        return true;
      }
    }
  }

  return false;
}

bool isSimpleAggregateRv(SQueryInfo* pQueryInfo) {
  if (pQueryInfo->interval.interval > 0 || pQueryInfo->sessionWindow.gap > 0) {
    return false;
  }

  if (tscIsDiffDerivLikeQuery(pQueryInfo)) {
    return false;
  }

  size_t numOfExprs = tscNumOfExprs(pQueryInfo);
  for (int32_t i = 0; i < numOfExprs; ++i) {
    SExprInfo* pExpr = tscExprGet(pQueryInfo, i);
    if (pExpr == NULL) {
      continue;
    }

    int32_t functionId = pExpr->base.functionId;
    if (functionId < 0) {
      SUdfInfo* pUdfInfo = taosArrayGet(pQueryInfo->pUdfInfo, -1 * functionId - 1);
      if (pUdfInfo->funcType == TSDB_UDF_TYPE_AGGREGATE) {
        return true;
      }

      continue;
    }

    if (TSDB_FUNC_IS_SCALAR(functionId)) {
      continue;
    }

    if (functionId == TSDB_FUNC_TS || functionId == TSDB_FUNC_TS_DUMMY) {
      continue;
    }

    if ((!IS_MULTIOUTPUT(aAggs[functionId].status)) ||
        (functionId == TSDB_FUNC_TOP || functionId == TSDB_FUNC_BOTTOM ||
         functionId == TSDB_FUNC_TS_COMP ||
         functionId == TSDB_FUNC_SAMPLE)) {
      return true;
    }
  }

  return false;
}

bool isBlockDistQuery(SQueryInfo* pQueryInfo) {
  size_t numOfExprs = tscNumOfExprs(pQueryInfo);
  SExprInfo* pExpr = tscExprGet(pQueryInfo, 0);
  return (numOfExprs == 1 && pExpr->base.functionId == TSDB_FUNC_BLKINFO);
}

void tscClearInterpInfo(SQueryInfo* pQueryInfo) {
  if (!tscIsPointInterpQuery(pQueryInfo)) {
    return;
  }

  pQueryInfo->fillType = TSDB_FILL_NONE;
  tfree(pQueryInfo->fillVal);
}

int32_t tscCreateResPointerInfo(SSqlRes* pRes, SQueryInfo* pQueryInfo) {
  pRes->numOfCols = pQueryInfo->fieldsInfo.numOfOutput;

  if (pRes->tsrow == NULL) {
    pRes->tsrow  = calloc(pRes->numOfCols, POINTER_BYTES);
    pRes->urow   = calloc(pRes->numOfCols, POINTER_BYTES);
    pRes->length = calloc(pRes->numOfCols, sizeof(int32_t));
    pRes->buffer = calloc(pRes->numOfCols, POINTER_BYTES);

    // not enough memory
    if (pRes->tsrow == NULL  || pRes->urow == NULL || pRes->length == NULL || (pRes->buffer == NULL && pRes->numOfCols > 0)) {
      tfree(pRes->tsrow);
      tfree(pRes->urow);
      tfree(pRes->length);
      tfree(pRes->buffer);

      pRes->code = TSDB_CODE_TSC_OUT_OF_MEMORY;
      return pRes->code;
    }
  }

  return TSDB_CODE_SUCCESS;
}

static void setResRawPtrImpl(SSqlRes* pRes, SInternalField* pInfo, int32_t i, bool convertNchar, bool convertJson) {
  // generated the user-defined column result
  if (pInfo->pExpr->pExpr == NULL && TSDB_COL_IS_UD_COL(pInfo->pExpr->base.colInfo.flag)) {
    if (pInfo->pExpr->base.param[0].nType == TSDB_DATA_TYPE_NULL) {
      setNullN(pRes->urow[i], pInfo->field.type, pInfo->field.bytes, (int32_t) pRes->numOfRows);
    } else {
      if (pInfo->field.type == TSDB_DATA_TYPE_NCHAR || pInfo->field.type == TSDB_DATA_TYPE_BINARY) {
        assert(pInfo->pExpr->base.param[0].nLen <= pInfo->field.bytes);

        for (int32_t k = 0; k < pRes->numOfRows; ++k) {
          char* p = ((char**)pRes->urow)[i] + k * pInfo->field.bytes;

          memcpy(varDataVal(p), pInfo->pExpr->base.param[0].pz, pInfo->pExpr->base.param[0].nLen);
          varDataSetLen(p, pInfo->pExpr->base.param[0].nLen);
        }
      } else {
        for (int32_t k = 0; k < pRes->numOfRows; ++k) {
          char* p = ((char**)pRes->urow)[i] + k * pInfo->field.bytes;
          memcpy(p, &pInfo->pExpr->base.param[0].i64, pInfo->field.bytes);
        }
      }
    }

  } else if (convertNchar && (pInfo->field.type == TSDB_DATA_TYPE_NCHAR)) {
    // convert unicode to native code in a temporary buffer extra one byte for terminated symbol
    char* buffer = realloc(pRes->buffer[i], pInfo->field.bytes * pRes->numOfRows);
    if (buffer == NULL) return;
    pRes->buffer[i] = buffer;
    // string terminated char for binary data
    memset(pRes->buffer[i], 0, pInfo->field.bytes * pRes->numOfRows);

    char* p = pRes->urow[i];
    for (int32_t k = 0; k < pRes->numOfRows; ++k) {
      char* dst = pRes->buffer[i] + k * pInfo->field.bytes;

      if (isNull(p, TSDB_DATA_TYPE_NCHAR)) {
        memcpy(dst, p, varDataTLen(p));
      } else if (varDataLen(p) > 0) {
        int32_t length = taosUcs4ToMbs(varDataVal(p), varDataLen(p), varDataVal(dst));
        if (length <= 0) {
          tscError("charset:%s to %s. val:%s convert failed.", DEFAULT_UNICODE_ENCODEC, tsCharset, (char*)p);
        }
        if (length >= 0){
          varDataSetLen(dst, length);
        }
      } else {
        varDataSetLen(dst, 0);
      }

      p += pInfo->field.bytes;
    }
    memcpy(pRes->urow[i], pRes->buffer[i], pInfo->field.bytes * pRes->numOfRows);
  }else if (pInfo->field.type == TSDB_DATA_TYPE_JSON) {
      if (convertJson){
        // convert unicode to native code in a temporary buffer extra one byte for terminated symbol
        char* buffer = realloc(pRes->buffer[i], pInfo->field.bytes * pRes->numOfRows);
        if (buffer == NULL) return;
        pRes->buffer[i] = buffer;
        // string terminated char for binary data
        memset(pRes->buffer[i], 0, pInfo->field.bytes * pRes->numOfRows);

        char* p = pRes->urow[i];
        for (int32_t k = 0; k < pRes->numOfRows; ++k) {
          char* dst = pRes->buffer[i] + k * pInfo->field.bytes;
          char type = *p;
          char* realData = p + CHAR_BYTES;
          if (type == TSDB_DATA_TYPE_JSON && isNull(realData, TSDB_DATA_TYPE_JSON)) {
            memcpy(dst, realData, varDataTLen(realData));
          } else if (type == TSDB_DATA_TYPE_BINARY) {
            assert(*(uint32_t*)varDataVal(realData) == TSDB_DATA_JSON_null);   // json null value
            assert(varDataLen(realData) == INT_BYTES);
            sprintf(varDataVal(dst), "%s", "null");
            varDataSetLen(dst, strlen(varDataVal(dst)));
          }else if (type == TSDB_DATA_TYPE_JSON) {
            int32_t length = taosUcs4ToMbs(varDataVal(realData), varDataLen(realData), varDataVal(dst));

            if (length <= 0) {
              tscError("charset:%s to %s. val:%s convert failed.", DEFAULT_UNICODE_ENCODEC, tsCharset, (char*)p);
            }
            if (length >= 0){
              varDataSetLen(dst, length);
            }
          }else if (type == TSDB_DATA_TYPE_NCHAR) {   // value -> "value"
            *(char*)varDataVal(dst) = '\"';
            int32_t length = taosUcs4ToMbs(varDataVal(realData), varDataLen(realData), POINTER_SHIFT(varDataVal(dst), CHAR_BYTES));
            if (length <= 0) {
              tscError("charset:%s to %s. val:%s convert failed.", DEFAULT_UNICODE_ENCODEC, tsCharset, (char*)p);
            }
            if (length >= 0){
              varDataSetLen(dst, length + CHAR_BYTES*2);
              *(char*)(POINTER_SHIFT(varDataVal(dst), length + CHAR_BYTES)) = '\"';
            }
          }else if (type == TSDB_DATA_TYPE_DOUBLE) {
            double jsonVd = *(double*)(realData);
            sprintf(varDataVal(dst), "%.9lf", jsonVd);
            varDataSetLen(dst, strlen(varDataVal(dst)));
          }else if (type == TSDB_DATA_TYPE_BIGINT) {
            int64_t jsonVd = *(int64_t*)(realData);
            sprintf(varDataVal(dst), "%" PRId64, jsonVd);
            varDataSetLen(dst, strlen(varDataVal(dst)));
          }else if (type == TSDB_DATA_TYPE_BOOL) {
            sprintf(varDataVal(dst), "%s", (*((char *)realData) == 1) ? "true" : "false");
            varDataSetLen(dst, strlen(varDataVal(dst)));
          }else {
            assert(0);
          }

          p += pInfo->field.bytes;
        }
        memcpy(pRes->urow[i], pRes->buffer[i], pInfo->field.bytes * pRes->numOfRows);
      }else{
        // if convertJson is false, json data as raw data used for stddev for the second round
      }
  }

  if (convertNchar) {
    pRes->dataConverted = true;
  }
}

void tscJson2String(char *src, char* dst){

}

void tscSetResRawPtr(SSqlRes* pRes, SQueryInfo* pQueryInfo, bool converted) {
  assert(pRes->numOfCols > 0);
  if (pRes->numOfRows == 0) {
    return;
  }
  int32_t offset = 0;
  for (int32_t i = 0; i < pQueryInfo->fieldsInfo.numOfOutput; ++i) {
    SInternalField* pInfo = (SInternalField*)TARRAY_GET_ELEM(pQueryInfo->fieldsInfo.internalField, i);

    pRes->urow[i] = pRes->data + offset * pRes->numOfRows;
    pRes->length[i] = pInfo->field.bytes;

    offset += pInfo->field.bytes;
    setResRawPtrImpl(pRes, pInfo, i, converted ? false : true, true);
  }
}

void tscSetResRawPtrRv(SSqlRes* pRes, SQueryInfo* pQueryInfo, SSDataBlock* pBlock, bool convertNchar, bool convertJson) {
  assert(pRes->numOfCols > 0);

  for (int32_t i = 0; i < pQueryInfo->fieldsInfo.numOfOutput; ++i) {
    SInternalField* pInfo = (SInternalField*)TARRAY_GET_ELEM(pQueryInfo->fieldsInfo.internalField, i);

    SColumnInfoData* pColData = taosArrayGet(pBlock->pDataBlock, i);

    pRes->urow[i] = pColData->pData;
    pRes->length[i] = pInfo->field.bytes;

    setResRawPtrImpl(pRes, pInfo, i, convertNchar, convertJson);
    /*
    // generated the user-defined column result
    if (pInfo->pExpr->pExpr == NULL && TSDB_COL_IS_UD_COL(pInfo->pExpr->base.ColName.flag)) {
      if (pInfo->pExpr->base.param[1].nType == TSDB_DATA_TYPE_NULL) {
        setNullN(pRes->urow[i], pInfo->field.type, pInfo->field.bytes, (int32_t) pRes->numOfRows);
      } else {
        if (pInfo->field.type == TSDB_DATA_TYPE_NCHAR || pInfo->field.type == TSDB_DATA_TYPE_BINARY) {
          assert(pInfo->pExpr->base.param[1].nLen <= pInfo->field.bytes);

          for (int32_t k = 0; k < pRes->numOfRows; ++k) {
            char* p = ((char**)pRes->urow)[i] + k * pInfo->field.bytes;

            memcpy(varDataVal(p), pInfo->pExpr->base.param[1].pz, pInfo->pExpr->base.param[1].nLen);
            varDataSetLen(p, pInfo->pExpr->base.param[1].nLen);
          }
        } else {
          for (int32_t k = 0; k < pRes->numOfRows; ++k) {
            char* p = ((char**)pRes->urow)[i] + k * pInfo->field.bytes;
            memcpy(p, &pInfo->pExpr->base.param[1].i64, pInfo->field.bytes);
          }
        }
      }

    } else if (convertNchar && pInfo->field.type == TSDB_DATA_TYPE_NCHAR) {
      // convert unicode to native code in a temporary buffer extra one byte for terminated symbol
      pRes->buffer[i] = realloc(pRes->buffer[i], pInfo->field.bytes * pRes->numOfRows);

      // string terminated char for binary data
      memset(pRes->buffer[i], 0, pInfo->field.bytes * pRes->numOfRows);

      char* p = pRes->urow[i];
      for (int32_t k = 0; k < pRes->numOfRows; ++k) {
        char* dst = pRes->buffer[i] + k * pInfo->field.bytes;

        if (isNull(p, TSDB_DATA_TYPE_NCHAR)) {
          memcpy(dst, p, varDataTLen(p));
        } else if (varDataLen(p) > 0) {
          int32_t length = taosUcs4ToMbs(varDataVal(p), varDataLen(p), varDataVal(dst));
          varDataSetLen(dst, length);

          if (length == 0) {
            tscError("charset:%s to %s. val:%s convert failed.", DEFAULT_UNICODE_ENCODEC, tsCharset, (char*)p);
          }
        } else {
          varDataSetLen(dst, 0);
        }

        p += pInfo->field.bytes;
      }

      memcpy(pRes->urow[i], pRes->buffer[i], pInfo->field.bytes * pRes->numOfRows);
    }*/
  }
}

typedef struct SDummyInputInfo {
  SSDataBlock     *block;
  STableQueryInfo *pTableQueryInfo;
  SSqlObj         *pSql;  // refactor: remove it
  void            *pFilterInfo;
} SDummyInputInfo;

typedef struct SJoinStatus {
  SSDataBlock* pBlock;   // point to the upstream block
  int32_t      index;
  bool         completed;// current upstream is completed or not
} SJoinStatus;

typedef struct SJoinOperatorInfo {
  SSDataBlock   *pRes;
  SJoinStatus   *status;
  int32_t        numOfUpstream;
  SRspResultInfo resultInfo;  // todo refactor, add this info for each operator
} SJoinOperatorInfo;

static void doSetupSDataBlock(SSqlRes* pRes, SSDataBlock* pBlock, void* pFilterInfo) {
  int32_t offset = 0;
  char* pData = pRes->data;

  for(int32_t i = 0; i < pBlock->info.numOfCols; ++i) {
    SColumnInfoData* pColData = taosArrayGet(pBlock->pDataBlock, i);
    if (pData != NULL) {
      pColData->pData = pData + offset * pBlock->info.rows;
    } else {
      pColData->pData = pRes->urow[i];
    }

    offset += pColData->info.bytes;
  }

  // filter data if needed
  if (pFilterInfo) {
    SColumnDataParam param = {.numOfCols = pBlock->info.numOfCols, .pDataBlock = pBlock->pDataBlock};
    filterSetColFieldData(pFilterInfo, &param, getColumnDataFromId);

    bool gotNchar = false;
    filterConverNcharColumns(pFilterInfo, pBlock->info.rows, &gotNchar);
    int8_t* p = NULL;
    //bool all = doFilterDataBlock(pFilterInfo, numOfFilterCols, pBlock->info.rows, p);
    bool all = filterExecute(pFilterInfo, pBlock->info.rows, &p, NULL, 0);
    if (gotNchar) {
      filterFreeNcharColumns(pFilterInfo);
    }
    if (!all) {
      if (p) {
        doCompactSDataBlock(pBlock, pBlock->info.rows, p);
      } else {
        pBlock->info.rows = 0;
        pBlock->pBlockStatis = NULL;  // clean the block statistics info
      }
    }

    tfree(p);
  }

  // todo refactor: extract method
  // set the timestamp range of current result data block
  SColumnInfoData* pColData = taosArrayGet(pBlock->pDataBlock, 0);
  if (pColData->info.type == TSDB_DATA_TYPE_TIMESTAMP) {
    pBlock->info.window.skey = ((int64_t*)pColData->pData)[0];
    pBlock->info.window.ekey = ((int64_t*)pColData->pData)[pBlock->info.rows-1];
  }

  pRes->numOfRows = 0;
}

// NOTE: there is already exists data blocks before this function calls.
SSDataBlock* doGetDataBlock(void* param, bool* newgroup) {
  SOperatorInfo *pOperator = (SOperatorInfo*) param;
  if (pOperator->status == OP_EXEC_DONE) {
    return NULL;
  }

  SDummyInputInfo *pInput = pOperator->info;
  SSqlObj* pSql = pInput->pSql;
  SSqlRes* pRes = &pSql->res;

  SSDataBlock* pBlock = pInput->block;
  if (pOperator->pRuntimeEnv != NULL) {
    pOperator->pRuntimeEnv->current = pInput->pTableQueryInfo;
  }

  pBlock->info.rows = pRes->numOfRows;
  if (pRes->numOfRows != 0) {
    doSetupSDataBlock(pRes, pBlock, pInput->pFilterInfo);
    if (pBlock->info.rows > 0) {
      *newgroup = false;
      return pBlock;
    }
  }

  SSDataBlock* result = NULL;
  do {
    // No data block exists. So retrieve and transfer it into to SSDataBlock
    TAOS_ROW pRow = NULL;
    taos_fetch_block(pSql, &pRow);

    if (pRes->numOfRows == 0) {
      pOperator->status = OP_EXEC_DONE;
      result = NULL;
      break;
    }
    pBlock->info.rows = pRes->numOfRows;
    doSetupSDataBlock(pRes, pBlock, pInput->pFilterInfo);
    *newgroup = false;
    result = pBlock;
  } while (result->info.rows == 0);

  return result;
}

static void fetchNextBlockIfCompleted(SOperatorInfo* pOperator, bool* newgroup) {
  SJoinOperatorInfo* pJoinInfo = pOperator->info;

  for (int32_t i = 0; i < pOperator->numOfUpstream; ++i) {
    SJoinStatus* pStatus = &pJoinInfo->status[i];
    if (pStatus->pBlock == NULL || pStatus->index >= pStatus->pBlock->info.rows) {
      tscDebug("Retrieve nest query result, index:%d, total:%d", i, pOperator->numOfUpstream);

      publishOperatorProfEvent(pOperator->upstream[0], QUERY_PROF_BEFORE_OPERATOR_EXEC);
      pStatus->pBlock = pOperator->upstream[i]->exec(pOperator->upstream[i], newgroup);
      publishOperatorProfEvent(pOperator->upstream[0], QUERY_PROF_AFTER_OPERATOR_EXEC);
      pStatus->index = 0;

      if (pStatus->pBlock == NULL) {
        pOperator->status = OP_EXEC_DONE;
        pJoinInfo->resultInfo.total += pJoinInfo->pRes->info.rows;
        break;
      }
    }
  }
}

SSDataBlock* doDataBlockJoin(void* param, bool* newgroup) {
  SOperatorInfo *pOperator = (SOperatorInfo*) param;
  if (pOperator->status == OP_EXEC_DONE) {
    return NULL;
  }

  assert(pOperator->numOfUpstream > 1);

  SJoinOperatorInfo* pJoinInfo = pOperator->info;
  pJoinInfo->pRes->info.rows = 0;

  while(1) {
    fetchNextBlockIfCompleted(pOperator, newgroup);
    if (pOperator->status == OP_EXEC_DONE) {
      return pJoinInfo->pRes;
    }

    SJoinStatus* st0 = &pJoinInfo->status[0];
    SColumnInfoData* p0 = taosArrayGet(st0->pBlock->pDataBlock, 0);
    int64_t* ts0 = (int64_t*) p0->pData;

    if (st0->index >= st0->pBlock->info.rows) {
      continue;
    }

    bool prefixEqual = true;

    while(1) {
      prefixEqual = true;
      for (int32_t i = 1; i < pJoinInfo->numOfUpstream; ++i) {
        SJoinStatus* st = &pJoinInfo->status[i];
        ts0 = (int64_t*) p0->pData;

        SColumnInfoData* p = taosArrayGet(st->pBlock->pDataBlock, 0);
        int64_t*         ts = (int64_t*)p->pData;

        if (st->index >= st->pBlock->info.rows || st0->index >= st0->pBlock->info.rows) {
          fetchNextBlockIfCompleted(pOperator, newgroup);
          if (pOperator->status == OP_EXEC_DONE) {
            return pJoinInfo->pRes;
          }

          prefixEqual = false;
          break;
        }

        if (ts[st->index] < ts0[st0->index]) {  // less than the first
          prefixEqual = false;

          if ((++(st->index)) >= st->pBlock->info.rows) {
            fetchNextBlockIfCompleted(pOperator, newgroup);
            if (pOperator->status == OP_EXEC_DONE) {
              return pJoinInfo->pRes;
            }
          }
        } else if (ts[st->index] > ts0[st0->index]) {  // greater than the first;
          if (prefixEqual == true) {
            prefixEqual = false;
            for (int32_t j = 0; j < i; ++j) {
              SJoinStatus* stx = &pJoinInfo->status[j];
              if ((++(stx->index)) >= stx->pBlock->info.rows) {

                fetchNextBlockIfCompleted(pOperator, newgroup);
                if (pOperator->status == OP_EXEC_DONE) {
                  return pJoinInfo->pRes;
                }
              }
            }
          } else {
            if ((++(st0->index)) >= st0->pBlock->info.rows) {
              fetchNextBlockIfCompleted(pOperator, newgroup);
              if (pOperator->status == OP_EXEC_DONE) {
                return pJoinInfo->pRes;
              }
            }
          }
        }
      }

      if (prefixEqual) {
        int32_t offset = 0;
        bool completed = false;
        for (int32_t i = 0; i < pOperator->numOfUpstream; ++i) {
          SJoinStatus* st1 = &pJoinInfo->status[i];
          int32_t      rows = pJoinInfo->pRes->info.rows;

          for (int32_t j = 0; j < st1->pBlock->info.numOfCols; ++j) {
            SColumnInfoData* pCol1 = taosArrayGet(pJoinInfo->pRes->pDataBlock, j + offset);
            SColumnInfoData* pSrc = taosArrayGet(st1->pBlock->pDataBlock, j);

            int32_t bytes = pSrc->info.bytes;
            memcpy(pCol1->pData + rows * bytes, pSrc->pData + st1->index * bytes, bytes);
          }

          offset += st1->pBlock->info.numOfCols;
          if ((++(st1->index)) == st1->pBlock->info.rows) {
            completed = true;
          }
        }

        if ((++pJoinInfo->pRes->info.rows) >= pJoinInfo->resultInfo.capacity) {
          pJoinInfo->resultInfo.total += pJoinInfo->pRes->info.rows;
          return pJoinInfo->pRes;
        }

        if (completed == true) {
          break;
        }
      }
    }
/*
    while (st0->index < st0->pBlock->info.rows && st1->index < st1->pBlock->info.rows) {
      SColumnInfoData* p0 = taosArrayGet(st0->pBlock->pDataBlock, 0);
      SColumnInfoData* p1 = taosArrayGet(st1->pBlock->pDataBlock, 0);

      int64_t* ts0 = (int64_t*)p0->pData;
      int64_t* ts1 = (int64_t*)p1->pData;
      if (ts0[st0->index] == ts1[st1->index]) {  // add to the final result buffer
        // check if current output buffer is over the threshold to pause current loop
        int32_t rows = pJoinInfo->pRes->info.rows;
        for (int32_t j = 0; j < st0->pBlock->info.numOfCols; ++j) {
          SColumnInfoData* pCol1 = taosArrayGet(pJoinInfo->pRes->pDataBlock, j);
          SColumnInfoData* pSrc = taosArrayGet(st0->pBlock->pDataBlock, j);

          int32_t bytes = pSrc->info.bytes;
          memcpy(pCol1->pData + rows * bytes, pSrc->pData + st0->index * bytes, bytes);
        }

        for (int32_t j = 0; j < st1->pBlock->info.numOfCols; ++j) {
          SColumnInfoData* pCol1 = taosArrayGet(pJoinInfo->pRes->pDataBlock, j + st0->pBlock->info.numOfCols);
          SColumnInfoData* pSrc = taosArrayGet(st1->pBlock->pDataBlock, j);

          int32_t bytes = pSrc->info.bytes;
          memcpy(pCol1->pData + rows * bytes, pSrc->pData + st1->index * bytes, bytes);
        }

        st0->index++;
        st1->index++;

        if ((++pJoinInfo->pRes->info.rows) >= pJoinInfo->resultInfo.capacity) {
          pJoinInfo->resultInfo.total += pJoinInfo->pRes->info.rows;
          return pJoinInfo->pRes;
        }
      } else if (ts0[st0->index] < ts1[st1->index]) {
        st0->index++;
      } else {
        st1->index++;
      }
    }*/
  }
}

static void destroyDummyInputOperator(void* param, int32_t numOfOutput) {
  SDummyInputInfo* pInfo = (SDummyInputInfo*) param;

  // tricky
  for(int32_t i = 0; i < numOfOutput; ++i) {
    SColumnInfoData* pColInfoData = taosArrayGet(pInfo->block->pDataBlock, i);
    pColInfoData->pData = NULL;
  }

  pInfo->block = destroyOutputBuf(pInfo->block);
  pInfo->pSql = NULL;

  filterFreeInfo(pInfo->pFilterInfo);

  cleanupResultRowInfo(&pInfo->pTableQueryInfo->resInfo);
  tfree(pInfo->pTableQueryInfo);
}

// todo this operator servers as the adapter for Operator tree and SqlRes result, remove it later
SOperatorInfo* createDummyInputOperator(SSqlObj* pSql, SSchema* pSchema, int32_t numOfCols, void* pFilters) {
  assert(numOfCols > 0);
  STimeWindow win = {.skey = INT64_MIN, .ekey = INT64_MAX};

  SDummyInputInfo* pInfo = calloc(1, sizeof(SDummyInputInfo));

  pInfo->pSql            = pSql;
  pInfo->pFilterInfo     = pFilters;
  pInfo->pTableQueryInfo = createTmpTableQueryInfo(win);

  pInfo->block = calloc(numOfCols, sizeof(SSDataBlock));
  pInfo->block->info.numOfCols = numOfCols;

  pInfo->block->pDataBlock = taosArrayInit(numOfCols, sizeof(SColumnInfoData));
  for(int32_t i = 0; i < numOfCols; ++i) {
    SColumnInfoData colData = {{0}};
    colData.info.bytes = pSchema[i].bytes;
    colData.info.type  = pSchema[i].type;
    colData.info.colId = pSchema[i].colId;

    taosArrayPush(pInfo->block->pDataBlock, &colData);
  }

  SOperatorInfo* pOptr = calloc(1, sizeof(SOperatorInfo));
  pOptr->name          = "DummyInputOperator";
  pOptr->operatorType  = OP_DummyInput;
  pOptr->numOfOutput   = numOfCols;
  pOptr->blockingOptr  = false;
  pOptr->info          = pInfo;
  pOptr->exec          = doGetDataBlock;
  pOptr->cleanup       = destroyDummyInputOperator;
  return pOptr;
}

static void destroyJoinOperator(void* param, int32_t numOfOutput) {
  SJoinOperatorInfo* pInfo = (SJoinOperatorInfo*) param;
  tfree(pInfo->status);

  pInfo->pRes = destroyOutputBuf(pInfo->pRes);
}

SOperatorInfo* createJoinOperatorInfo(SOperatorInfo** pUpstream, int32_t numOfUpstream, SSchema* pSchema, int32_t numOfOutput) {
  SJoinOperatorInfo* pInfo = calloc(1, sizeof(SJoinOperatorInfo));

  pInfo->numOfUpstream = numOfUpstream;
  pInfo->status = calloc(numOfUpstream, sizeof(SJoinStatus));

  SRspResultInfo* pResInfo = &pInfo->resultInfo;
  pResInfo->capacity  = 4096;
  pResInfo->threshold = (int32_t) (4096 * 0.8);

  pInfo->pRes = calloc(1, sizeof(SSDataBlock));
  pInfo->pRes->info.numOfCols = numOfOutput;
  pInfo->pRes->pDataBlock = taosArrayInit(numOfOutput, sizeof(SColumnInfoData));
  for(int32_t i = 0; i < numOfOutput; ++i) {
    SColumnInfoData colData = {{0}};
    colData.info.bytes = pSchema[i].bytes;
    colData.info.type  = pSchema[i].type;
    colData.info.colId = pSchema[i].colId;
    colData.pData = calloc(1, colData.info.bytes * pResInfo->capacity);

    taosArrayPush(pInfo->pRes->pDataBlock, &colData);
  }

  SOperatorInfo* pOperator = calloc(1, sizeof(SOperatorInfo));
  pOperator->name          = "JoinOperator";
  pOperator->operatorType  = OP_Join;
  pOperator->numOfOutput   = numOfOutput;
  pOperator->blockingOptr  = false;
  pOperator->info          = pInfo;
  pOperator->exec          = doDataBlockJoin;
  pOperator->cleanup       = destroyJoinOperator;

  for(int32_t i = 0; i < numOfUpstream; ++i) {
    appendUpstream(pOperator, pUpstream[i]);
  }

  return pOperator;
}

void convertQueryResult(SSqlRes* pRes, SQueryInfo* pQueryInfo, uint64_t objId, bool convertNchar, bool convertJson) {
  // set the correct result
  SSDataBlock* p = pQueryInfo->pQInfo->runtimeEnv.outputBuf;
  pRes->numOfRows = (p != NULL)? p->info.rows: 0;

  if (pRes->code == TSDB_CODE_SUCCESS && pRes->numOfRows > 0) {
    tscCreateResPointerInfo(pRes, pQueryInfo);
    tscSetResRawPtrRv(pRes, pQueryInfo, p, convertNchar, convertJson);
  }

  tscDebug("0x%"PRIx64" retrieve result in pRes, numOfRows:%d", objId, pRes->numOfRows);
  pRes->row = 0;
  pRes->completed = (pRes->numOfRows == 0);
}

/*
static void createInputDataFilterInfo(SQueryInfo* px, int32_t numOfCol1, int32_t* numOfFilterCols, SSingleColumnFilterInfo** pFilterInfo) {
  SColumnInfo* tableCols = calloc(numOfCol1, sizeof(SColumnInfo));
  for(int32_t i = 0; i < numOfCol1; ++i) {
    SColumn* pCol = taosArrayGetP(px->colList, i);
    if (pCol->info.flist.numOfFilters > 0) {
      (*numOfFilterCols) += 1;
    }

    tableCols[i] = pCol->info;
  }

  if ((*numOfFilterCols) > 0) {
    doCreateFilterInfo(tableCols, numOfCol1, (*numOfFilterCols), pFilterInfo, 0);
  }

  tfree(tableCols);
}
*/


void handleDownstreamOperator(SSqlObj** pSqlObjList, int32_t numOfUpstream, SQueryInfo* px, SSqlObj* pSql) {
  SSqlRes* pOutput = &pSql->res;

  // handle the following query process
  if (px->pQInfo == NULL) {
    STableMeta* pTableMeta = tscGetMetaInfo(px, 0)->pTableMeta;
    SSchema* pSchema = tscGetTableSchema(pTableMeta);

    STableGroupInfo tableGroupInfo = {
        .numOfTables = 1,
        .pGroupList = taosArrayInit(1, POINTER_BYTES),
    };

    SUdfInfo* pUdfInfo = NULL;
    
    size_t size = tscNumOfExprs(px);
    for (int32_t j = 0; j < size; ++j) {
      SExprInfo* pExprInfo = tscExprGet(px, j);

      int32_t functionId = pExprInfo->base.functionId;
      if (functionId < 0) {
        if (pUdfInfo) {
          pSql->res.code = tscInvalidOperationMsg(pSql->cmd.payload, "only one udf allowed", NULL);
          return;
        }
        
        pUdfInfo = taosArrayGet(px->pUdfInfo, -1 * functionId - 1);
        int32_t code = initUdfInfo(pUdfInfo);
        if (code != TSDB_CODE_SUCCESS) {
          pSql->res.code = code;
          return;
        }
      }
    }

    tableGroupInfo.map = taosHashInit(1, taosGetDefaultHashFunction(TSDB_DATA_TYPE_INT), true, HASH_NO_LOCK);

    STableKeyInfo tableKeyInfo = {.pTable = NULL, .lastKey = INT64_MIN};

    SArray* group = taosArrayInit(1, sizeof(STableKeyInfo));
    taosArrayPush(group, &tableKeyInfo);

    taosArrayPush(tableGroupInfo.pGroupList, &group);

    // if it is a join query, create join operator here
    int32_t numOfCol1 = pTableMeta->tableInfo.numOfColumns;

    void *pFilters = NULL;
    STblCond *pCond = NULL;
    if (px->colCond) {
      pCond = tsGetTableFilter(px->colCond, pTableMeta->id.uid, 0);
      if (pCond && pCond->cond) {
        createQueryFilter(pCond->cond, pCond->len, &pFilters);
      }
    }

    SOperatorInfo* pSourceOperator = createDummyInputOperator(pSqlObjList[0], pSchema, numOfCol1, pFilters);

    pOutput->precision = pSqlObjList[0]->res.precision;

    SSchema* schema = NULL;
    if (px->numOfTables > 1) {
      SOperatorInfo** p = calloc(px->numOfTables, POINTER_BYTES);
      p[0] = pSourceOperator;

      int32_t num = (int32_t) taosArrayGetSize(px->colList);
      schema = calloc(num, sizeof(SSchema));
      memcpy(schema, pSchema, numOfCol1*sizeof(SSchema));

      int32_t offset = pSourceOperator->numOfOutput;

      for(int32_t i = 1; i < px->numOfTables; ++i) {
        STableMeta* pTableMeta1 = tscGetMetaInfo(px, i)->pTableMeta;
        numOfCol1 = pTableMeta1->tableInfo.numOfColumns;
        void *pFilters1 = NULL;

        SSchema* pSchema1 = tscGetTableSchema(pTableMeta1);
        int32_t n = pTableMeta1->tableInfo.numOfColumns;

        if (px->colCond) {
          pCond = tsGetTableFilter(px->colCond, pTableMeta1->id.uid, i);
          if (pCond && pCond->cond) {
            createQueryFilter(pCond->cond, pCond->len, &pFilters1);
          }
          //createInputDataFilterInfo(px, numOfCol1, &numOfFilterCols1, &pFilterInfo1);
        }

        p[i] = createDummyInputOperator(pSqlObjList[i], pSchema1, n, pFilters1);
        memcpy(&schema[offset], pSchema1, n * sizeof(SSchema));
        offset += n;
      }

      pSourceOperator = createJoinOperatorInfo(p, px->numOfTables, schema, num);
      tfree(p);
    } else {
      size_t num = taosArrayGetSize(px->colList);
      schema = calloc(num, sizeof(SSchema));
      memcpy(schema, pSchema, numOfCol1*sizeof(SSchema));
    }

    // update the exprinfo
    int32_t numOfOutput = (int32_t)tscNumOfExprs(px);
    for(int32_t i = 0; i < numOfOutput; ++i) {
      SExprInfo* pex = taosArrayGetP(px->exprList, i);
      int32_t colId = pex->base.colInfo.colId;
      for(int32_t j = 0; j < pSourceOperator->numOfOutput; ++j) {
        if (colId == schema[j].colId) {
          pex->base.colInfo.colIndex = j;
          break;
        }
      }
    }

    tscDebug("0x%"PRIx64" create QInfo 0x%"PRIx64" to execute the main query while all nest queries are ready", pSql->self, pSql->self);
    px->pQInfo = createQInfoFromQueryNode(px, &tableGroupInfo, pSourceOperator, NULL, NULL, MASTER_SCAN, pSql->self);

    px->pQInfo->runtimeEnv.udfIsCopy = true;
    px->pQInfo->runtimeEnv.pUdfInfo = pUdfInfo;
    
    tfree(schema);

    // set the pRuntimeEnv for pSourceOperator
    pSourceOperator->pRuntimeEnv = &px->pQInfo->runtimeEnv;
  }

  uint64_t qId = pSql->self;
  qTableQuery(px->pQInfo, &qId);
  convertQueryResult(pOutput, px, pSql->self, false, false);
}

static void tscDestroyResPointerInfo(SSqlRes* pRes) {
  if (pRes->buffer != NULL) { // free all buffers containing the multibyte string
    for (int i = 0; i < pRes->numOfCols; i++) {
      tfree(pRes->buffer[i]);
    }

    pRes->numOfCols = 0;
  }

  tfree(pRes->pRsp);

  tfree(pRes->tsrow);
  tfree(pRes->length);
  tfree(pRes->buffer);
  tfree(pRes->urow);

  tfree(pRes->pColumnIndex);
  tfree(pRes->final);

  pRes->data = NULL;  // pRes->data points to the buffer of pRsp, no need to free
}

void tscFreeQueryInfo(SSqlCmd* pCmd, bool removeCachedMeta, uint64_t id) {
  if (pCmd == NULL) {
    return;
  }

  SQueryInfo* pQueryInfo = pCmd->pQueryInfo;

  while(pQueryInfo != NULL) {
    SQueryInfo* p = pQueryInfo->sibling;

    size_t numOfUpstream = taosArrayGetSize(pQueryInfo->pUpstream);
    for(int32_t i = 0; i < numOfUpstream; ++i) {
      SQueryInfo* pUpQueryInfo = taosArrayGetP(pQueryInfo->pUpstream, i);
      freeQueryInfoImpl(pUpQueryInfo);

      clearAllTableMetaInfo(pUpQueryInfo, removeCachedMeta, id);
      if (pUpQueryInfo->pQInfo != NULL) {
        qDestroyQueryInfo(pUpQueryInfo->pQInfo);
        pUpQueryInfo->pQInfo = NULL;
      }

      tfree(pUpQueryInfo);
    }

    if (pQueryInfo->udfCopy) {
      pQueryInfo->pUdfInfo = taosArrayDestroy(&pQueryInfo->pUdfInfo);
    } else {
      pQueryInfo->pUdfInfo = tscDestroyUdfArrayList(pQueryInfo->pUdfInfo);
    }

    freeQueryInfoImpl(pQueryInfo);
    clearAllTableMetaInfo(pQueryInfo, removeCachedMeta, id);

    if (pQueryInfo->pQInfo != NULL) {
      qDestroyQueryInfo(pQueryInfo->pQInfo);
      pQueryInfo->pQInfo = NULL;
    }

    tfree(pQueryInfo);
    pQueryInfo = p;
  }

  pCmd->pQueryInfo = NULL;
  pCmd->active = NULL;
}

void destroyTableNameList(SInsertStatementParam* pInsertParam) {
  if (pInsertParam->numOfTables == 0) {
    assert(pInsertParam->pTableNameList == NULL);
    return;
  }

  for(int32_t i = 0; i < pInsertParam->numOfTables; ++i) {
    tfree(pInsertParam->pTableNameList[i]);
  }

  pInsertParam->numOfTables = 0;
  tfree(pInsertParam->pTableNameList);
}

void tscResetSqlCmd(SSqlCmd* pCmd, bool clearCachedMeta, uint64_t id) {
  SSqlObj *pSql = (SSqlObj*)taosAcquireRef(tscObjRef, id);
  pCmd->command   = 0;
  pCmd->numOfCols = 0;
  pCmd->count     = 0;
  pCmd->msgType   = 0;

  pCmd->insertParam.sql = NULL;
  destroyTableNameList(&pCmd->insertParam);

  pCmd->insertParam.pTableBlockHashList = tscDestroyBlockHashTable(pSql, pCmd->insertParam.pTableBlockHashList, clearCachedMeta);
  pCmd->insertParam.pDataBlocks = tscDestroyBlockArrayList(pSql, pCmd->insertParam.pDataBlocks);
  tfree(pCmd->insertParam.tagData.data);
  pCmd->insertParam.tagData.dataLen = 0;

  tscFreeQueryInfo(pCmd, clearCachedMeta, id);
  pCmd->pTableMetaMap = tscCleanupTableMetaMap(pCmd->pTableMetaMap);
  taosReleaseRef(tscObjRef, id);
}

void* tscCleanupTableMetaMap(SHashObj* pTableMetaMap) {
  if (pTableMetaMap == NULL) {
    return NULL;
  }

  STableMetaVgroupInfo* p = taosHashIterate(pTableMetaMap, NULL);
  while (p) {
    taosArrayDestroy(&p->vgroupIdList);
    tfree(p->pTableMeta);
    p = taosHashIterate(pTableMetaMap, p);
  }

  taosHashCleanup(pTableMetaMap);
  return NULL;
}

void tscFreeSqlResult(SSqlObj* pSql) {
  SSqlRes* pRes = &pSql->res;

  tscDestroyGlobalMerger(pRes->pMerger);
  pRes->pMerger = NULL;

  tscDestroyResPointerInfo(pRes);
  memset(&pSql->res, 0, sizeof(SSqlRes));
}

void tscFreeSubobj(SSqlObj* pSql) {
  if (pSql->subState.numOfSub == 0) {
    return;
  }

  tscDebug("0x%"PRIx64" start to free sub SqlObj, numOfSub:%d", pSql->self, pSql->subState.numOfSub);

  for(int32_t i = 0; i < pSql->subState.numOfSub; ++i) {
    if (pSql->pSubs[i] != NULL) {
      tscDebug("0x%"PRIx64" free sub SqlObj:0x%"PRIx64", index:%d", pSql->self, pSql->pSubs[i]->self, i);
    } else {
      /* just for python error test case */
      tscDebug("0x%"PRIx64" free sub SqlObj:0x0, index:%d", pSql->self, i);
    }
    taos_free_result(pSql->pSubs[i]);
    pSql->pSubs[i] = NULL;
  }

  if (pSql->subState.states) {
    pthread_mutex_destroy(&pSql->subState.mutex);
  }

  tfree(pSql->subState.states);
  pSql->subState.numOfSub = 0;
}

/**
 * The free operation will cause the pSql to be removed from hash table and free it in
 * the function of processmsgfromserver is impossible in this case, since it will fail
 * to retrieve pSqlObj in hashtable.
 *
 * @param pSql
 */
void tscFreeRegisteredSqlObj(void *pSql) {
  assert(pSql != NULL);

  SSqlObj* p = *(SSqlObj**)pSql;
  STscObj* pTscObj = p->pTscObj;
  assert(RID_VALID(p->self));

  int32_t num   = atomic_sub_fetch_32(&pTscObj->numOfObj, 1);
  int32_t total = atomic_sub_fetch_32(&tscNumOfObj, 1);

  tscDebug("0x%"PRIx64" free SqlObj, total in tscObj:%d, total:%d", p->self, num, total);
  tscFreeSqlObj(p);
  taosReleaseRef(tscRefId, pTscObj->rid);
}

void tscFreeMetaSqlObj(int64_t *rid){
  if (RID_VALID(*rid)) {
    SSqlObj* pSql = (SSqlObj*)taosAcquireRef(tscObjRef, *rid);
    if (pSql) {
      taosRemoveRef(tscObjRef, *rid);
      taosReleaseRef(tscObjRef, *rid);
    }

    *rid = 0;
  }
}

void tscFreeSqlObj(SSqlObj* pSql) {
  if (pSql == NULL || pSql->signature != pSql) {
    return;
  }

  int64_t sid = pSql->self;

  tscDebug("0x%"PRIx64" start to free sqlObj", pSql->self);

  pSql->res.code = TSDB_CODE_TSC_QUERY_CANCELLED;

  tscFreeMetaSqlObj(&pSql->metaRid);
  tscFreeMetaSqlObj(&pSql->svgroupRid);

  SSqlCmd* pCmd = &pSql->cmd;
  int32_t cmd = pCmd->command;
  if (cmd < TSDB_SQL_INSERT || cmd == TSDB_SQL_RETRIEVE_GLOBALMERGE || cmd == TSDB_SQL_RETRIEVE_EMPTY_RESULT ||
      cmd == TSDB_SQL_TABLE_JOIN_RETRIEVE) {
    tscRemoveFromSqlList(pSql);
  }

  tscFreeSubobj(pSql);

  pSql->signature = NULL;
  pSql->fp = NULL;
  tfree(pSql->sqlstr);
  tfree(pSql->pBuf);

  tfree(pSql->pSubs);
  pSql->subState.numOfSub = 0;
  pSql->self = 0;

  tscFreeSqlResult(pSql);
  tscResetSqlCmd(pCmd, false, pSql->self);

  tfree(pCmd->payload);
  pCmd->allocSize = 0;

  tscDebug("0x%"PRIx64" addr:%p free completed", sid, pSql);

  tsem_destroy(&pSql->rspSem);
  memset(pSql, 0, sizeof(*pSql));
  free(pSql);
}

void tscDestroyBoundColumnInfo(SParsedDataColInfo* pColInfo) {
  tfree(pColInfo->boundedColumns);
  tfree(pColInfo->cols);
  tfree(pColInfo->colIdxInfo);
}

void tscDestroyDataBlock(SSqlObj *pSql, STableDataBlocks* pDataBlock, bool removeMeta) {
  if (pDataBlock == NULL) {
    return;
  }

  tfree(pDataBlock->pData);

  if (removeMeta) {
    char name[TSDB_TABLE_FNAME_LEN] = {0};
    tNameExtractFullName(&pDataBlock->tableName, name);

    taosHashRemove(UTIL_GET_TABLEMETA(pSql), name, strnlen(name, TSDB_TABLE_FNAME_LEN));
  }

  if (!pDataBlock->cloned) {
    tfree(pDataBlock->params);

    // free the refcount for metermeta
    if (pDataBlock->pTableMeta != NULL) {
      tfree(pDataBlock->pTableMeta);
    }

    tscDestroyBoundColumnInfo(&pDataBlock->boundColumnInfo);
  }

  tfree(pDataBlock);
}

SParamInfo* tscAddParamToDataBlock(STableDataBlocks* pDataBlock, char type, uint8_t timePrec, int16_t bytes,
                                   uint32_t offset) {
  uint32_t needed = pDataBlock->numOfParams + 1;
  if (needed > pDataBlock->numOfAllocedParams) {
    needed *= 2;
    void* tmp = realloc(pDataBlock->params, needed * sizeof(SParamInfo));
    if (tmp == NULL) {
      return NULL;
    }
    pDataBlock->params = (SParamInfo*)tmp;
    pDataBlock->numOfAllocedParams = needed;
  }

  SParamInfo* param = pDataBlock->params + pDataBlock->numOfParams;
  param->idx = -1;
  param->type = type;
  param->timePrec = timePrec;
  param->bytes = bytes;
  param->offset = offset;

  ++pDataBlock->numOfParams;
  return param;
}

void*  tscDestroyBlockArrayList(SSqlObj *pSql, SArray* pDataBlockList) {
  if (pDataBlockList == NULL) {
    return NULL;
  }

  size_t size = taosArrayGetSize(pDataBlockList);
  for (int32_t i = 0; i < size; i++) {
    void* d = taosArrayGetP(pDataBlockList, i);
    tscDestroyDataBlock(pSql, d, false);
  }

  taosArrayDestroy(&pDataBlockList);
  return NULL;
}


void freeUdfInfo(SUdfInfo* pUdfInfo) {
  if (pUdfInfo == NULL) {
    return;
  }

  if (pUdfInfo->funcs[TSDB_UDF_FUNC_DESTROY]) {
    (*(udfDestroyFunc)pUdfInfo->funcs[TSDB_UDF_FUNC_DESTROY])(&pUdfInfo->init);
  }

  tfree(pUdfInfo->name);

  if (pUdfInfo->path) {
    unlink(pUdfInfo->path);
  }

  tfree(pUdfInfo->path);

  tfree(pUdfInfo->content);

  taosCloseDll(pUdfInfo->handle);
}

// todo refactor
void*  tscDestroyUdfArrayList(SArray* pUdfList) {
  if (pUdfList == NULL) {
    return NULL;
  }

  size_t size = taosArrayGetSize(pUdfList);
  for (int32_t i = 0; i < size; i++) {
    SUdfInfo* udf = taosArrayGet(pUdfList, i);
    freeUdfInfo(udf);
  }

  taosArrayDestroy(&pUdfList);
  return NULL;
}



void* tscDestroyBlockHashTable(SSqlObj *pSql, SHashObj* pBlockHashTable, bool removeMeta) {
  if (pBlockHashTable == NULL) {
    return NULL;
  }

  STableDataBlocks** p = taosHashIterate(pBlockHashTable, NULL);
  while(p) {
    tscDestroyDataBlock(pSql, *p, removeMeta);
    p = taosHashIterate(pBlockHashTable, p);
  }

  taosHashCleanup(pBlockHashTable);
  return NULL;
}

int32_t tscCopyDataBlockToPayload(SSqlObj* pSql, STableDataBlocks* pDataBlock) {
  SSqlCmd* pCmd = &pSql->cmd;
  assert(pDataBlock->pTableMeta != NULL && pDataBlock->size <= pDataBlock->nAllocSize && pDataBlock->size > sizeof(SMsgDesc));

  STableMetaInfo* pTableMetaInfo = tscGetTableMetaInfoFromCmd(pCmd,  0);

  // todo remove it later
  // set the correct table meta object, the table meta has been locked in pDataBlocks, so it must be in the cache
  if (pTableMetaInfo->pTableMeta != pDataBlock->pTableMeta) {
    tNameAssign(&pTableMetaInfo->name, &pDataBlock->tableName);

    if (pTableMetaInfo->pTableMeta != NULL) {
      tfree(pTableMetaInfo->pTableMeta);
    }

    pTableMetaInfo->pTableMeta    = tscTableMetaDup(pDataBlock->pTableMeta);
    pTableMetaInfo->tableMetaSize = tscGetTableMetaSize(pDataBlock->pTableMeta);
    pTableMetaInfo->tableMetaCapacity =  (size_t)(pTableMetaInfo->tableMetaSize);
  }

  /*
   * the format of submit message is as follows [RPC header|message body|digest]
   * the dataBlock only includes the RPC Header buffer and actual submit message body,
   * space for digest needs additional space.
   */
  int ret = tscAllocPayload(pCmd, pDataBlock->size);
  if (TSDB_CODE_SUCCESS != ret) {
    return ret;
  }

  memcpy(pCmd->payload, pDataBlock->pData, pDataBlock->size);

  //the payloadLen should be actual message body size, the old value of payloadLen is the allocated payload size
  pCmd->payloadLen = pDataBlock->size;
  assert(pCmd->allocSize >= (uint32_t)(pCmd->payloadLen));

  // NOTE: shell message size should not include SMsgDesc
  int32_t size = pCmd->payloadLen - sizeof(SMsgDesc);

  SMsgDesc* pMsgDesc        = (SMsgDesc*) pCmd->payload;
  pMsgDesc->numOfVnodes     = htonl(1);    // always for one vnode

  SSubmitMsg *pShellMsg     = (SSubmitMsg *)(pCmd->payload + sizeof(SMsgDesc));
  pShellMsg->header.vgId    = htonl(pDataBlock->pTableMeta->vgId);   // data in current block all routes to the same vgroup
  pShellMsg->header.contLen = htonl(size);                           // the length not includes the size of SMsgDesc
  pShellMsg->length         = pShellMsg->header.contLen;
  pShellMsg->numOfBlocks    = htonl(pDataBlock->numOfTables);  // the number of tables to be inserted

  tscDebug("0x%"PRIx64" submit msg built, vgId:%d numOfTables:%d", pSql->self, pDataBlock->pTableMeta->vgId, pDataBlock->numOfTables);
  return TSDB_CODE_SUCCESS;
}

SQueryInfo* tscGetQueryInfo(SSqlCmd* pCmd) {
  return pCmd->active;
}

/**
 * create the in-memory buffer for each table to keep the submitted data block
 * @param initialSize
 * @param rowSize
 * @param startOffset
 * @param name
 * @param dataBlocks
 * @return
 */
int32_t tscCreateDataBlock(size_t defaultSize, int32_t rowSize, int32_t startOffset, SName* name,
                           STableMeta* pTableMeta, STableDataBlocks** dataBlocks) {
  STableDataBlocks* dataBuf = (STableDataBlocks*)calloc(1, sizeof(STableDataBlocks));
  if (dataBuf == NULL) {
    tscError("failed to allocated memory, reason:%s", strerror(errno));
    return TSDB_CODE_TSC_OUT_OF_MEMORY;
  }

  int32_t code = tscCreateDataBlockData(dataBuf, defaultSize, rowSize, startOffset);
  if (code != TSDB_CODE_SUCCESS) {
    tfree(dataBuf);
    return code;
  }

  //Here we keep the tableMeta to avoid it to be remove by other threads.
  dataBuf->pTableMeta = tscTableMetaDup(pTableMeta);

  SParsedDataColInfo* pColInfo = &dataBuf->boundColumnInfo;
  SSchema* pSchema = tscGetTableSchema(dataBuf->pTableMeta);
  tscSetBoundColumnInfo(pColInfo, pSchema, dataBuf->pTableMeta->tableInfo.numOfColumns);

  dataBuf->vgId     = dataBuf->pTableMeta->vgId;

  tNameAssign(&dataBuf->tableName, name);

  assert(defaultSize > 0 && pTableMeta != NULL && dataBuf->pTableMeta != NULL);

  *dataBlocks = dataBuf;
  return TSDB_CODE_SUCCESS;
}

int32_t tscCreateDataBlockData(STableDataBlocks* dataBuf, size_t defaultSize, int32_t rowSize, int32_t startOffset) {
  assert(dataBuf != NULL);

  dataBuf->nAllocSize = (uint32_t)defaultSize;
  dataBuf->headerSize = startOffset;

  // the header size will always be the startOffset value, reserved for the subumit block header
  if (dataBuf->nAllocSize <= dataBuf->headerSize) {
    dataBuf->nAllocSize = dataBuf->headerSize * 2;
  }

  //dataBuf->pData = calloc(1, dataBuf->nAllocSize);
  dataBuf->pData = malloc(dataBuf->nAllocSize);
  if (dataBuf->pData == NULL) {
    tscError("failed to allocated memory, reason:%s", strerror(errno));
    return TSDB_CODE_TSC_OUT_OF_MEMORY;
  }
  memset(dataBuf->pData, 0, sizeof(SSubmitBlk));

  dataBuf->ordered  = true;
  dataBuf->prevTS   = INT64_MIN;
  dataBuf->rowSize  = rowSize;
  dataBuf->size     = startOffset;
  dataBuf->tsSource = -1;

  return TSDB_CODE_SUCCESS;
}

int32_t tscGetDataBlockFromList(SHashObj* pHashList, int64_t id, int32_t size, int32_t startOffset, int32_t rowSize,
                                SName* name, STableMeta* pTableMeta, STableDataBlocks** dataBlocks,
                                SArray* pBlockList) {
  *dataBlocks = NULL;
  STableDataBlocks** t1 = (STableDataBlocks**)taosHashGet(pHashList, (const char*)&id, sizeof(id));
  if (t1 != NULL) {
    *dataBlocks = *t1;
  }

  if (*dataBlocks == NULL) {
    int32_t ret = tscCreateDataBlock((size_t)size, rowSize, startOffset, name, pTableMeta, dataBlocks);
    if (ret != TSDB_CODE_SUCCESS) {
      return ret;
    }

    taosHashPut(pHashList, (const char*)&id, sizeof(int64_t), (char*)dataBlocks, POINTER_BYTES);
    if (pBlockList) {
      taosArrayPush(pBlockList, dataBlocks);
    }
  }

  return TSDB_CODE_SUCCESS;
}

// Erase the empty space reserved for binary data
static int trimDataBlock(void* pDataBlock, STableDataBlocks* pTableDataBlock, SInsertStatementParam* insertParam,
                         SBlockKeyTuple* blkKeyTuple) {
  // TODO: optimize this function, handle the case while binary is not presented
  STableMeta*     pTableMeta = pTableDataBlock->pTableMeta;
  STableComInfo   tinfo = tscGetTableInfo(pTableMeta);
  SSchema*        pSchema = tscGetTableSchema(pTableMeta);

  SSubmitBlk* pBlock = pDataBlock;
  memcpy(pDataBlock, pTableDataBlock->pData, sizeof(SSubmitBlk));
  pDataBlock = (char*)pDataBlock + sizeof(SSubmitBlk);

  int32_t flen = 0;  // original total length of row

  // schema needs to be included into the submit data block
  if (insertParam->schemaAttached) {
    int32_t numOfCols = tscGetNumOfColumns(pTableDataBlock->pTableMeta);
    for(int32_t j = 0; j < numOfCols; ++j) {
      STColumn* pCol = (STColumn*) pDataBlock;
      pCol->colId = htons(pSchema[j].colId);
      pCol->type  = pSchema[j].type;
      pCol->bytes = htons(pSchema[j].bytes);
      pCol->offset = 0;

      pDataBlock = (char*)pDataBlock + sizeof(STColumn);
      flen += TYPE_BYTES[pSchema[j].type];
    }

    int32_t schemaSize = sizeof(STColumn) * numOfCols;
    pBlock->schemaLen = schemaSize;
  } else {
    if (IS_RAW_PAYLOAD(insertParam->payloadType)) {
      for (int32_t j = 0; j < tinfo.numOfColumns; ++j) {
        flen += TYPE_BYTES[pSchema[j].type];
      }
    }
    pBlock->schemaLen = 0;
  }

  char* p = pTableDataBlock->pData + sizeof(SSubmitBlk);
  pBlock->dataLen = 0;
  int32_t numOfRows = htons(pBlock->numOfRows);

  if (IS_RAW_PAYLOAD(insertParam->payloadType)) {
    for (int32_t i = 0; i < numOfRows; ++i) {
      SMemRow memRow = (SMemRow)pDataBlock;
      memRowSetType(memRow, SMEM_ROW_DATA);
      SDataRow trow = memRowDataBody(memRow);
      dataRowSetLen(trow, (uint16_t)(TD_DATA_ROW_HEAD_SIZE + flen));
      dataRowSetVersion(trow, pTableMeta->sversion);

      int toffset = 0;
      for (int32_t j = 0; j < tinfo.numOfColumns; j++) {
        tdAppendColVal(trow, p, pSchema[j].type, toffset);
        toffset += TYPE_BYTES[pSchema[j].type];
        p += pSchema[j].bytes;
      }

      pDataBlock = (char*)pDataBlock + memRowTLen(memRow);
      pBlock->dataLen += memRowTLen(memRow);
    }
  } else {
    for (int32_t i = 0; i < numOfRows; ++i) {
      char*      payload = (blkKeyTuple + i)->payloadAddr;
      TDRowTLenT rowTLen = memRowTLen(payload);
      memcpy(pDataBlock, payload, rowTLen);
      pDataBlock = POINTER_SHIFT(pDataBlock, rowTLen);
      pBlock->dataLen += rowTLen;
    }
  }

  int32_t len = pBlock->dataLen + pBlock->schemaLen;
  pBlock->dataLen = htonl(pBlock->dataLen);
  pBlock->schemaLen = htonl(pBlock->schemaLen);

  return len;
}

static int32_t getRowExpandSize(STableMeta* pTableMeta) {
  int32_t  result = TD_MEM_ROW_DATA_HEAD_SIZE;
  int32_t  columns = tscGetNumOfColumns(pTableMeta);
  SSchema* pSchema = tscGetTableSchema(pTableMeta);
  for (int32_t i = 0; i < columns; i++) {
    if (IS_VAR_DATA_TYPE((pSchema + i)->type)) {
      result += TYPE_BYTES[TSDB_DATA_TYPE_BINARY];
    }
  }
  return result;
}

static void extractTableNameList(SSqlObj *pSql, SInsertStatementParam *pInsertParam, bool freeBlockMap) {
  pInsertParam->numOfTables = (int32_t) taosHashGetSize(pInsertParam->pTableBlockHashList);
  if (pInsertParam->pTableNameList == NULL) {
    pInsertParam->pTableNameList = malloc(pInsertParam->numOfTables * POINTER_BYTES);
  }

  STableDataBlocks **p1 = taosHashIterate(pInsertParam->pTableBlockHashList, NULL);
  int32_t i = 0;
  while(p1) {
    STableDataBlocks* pBlocks = *p1;
    //tfree(pInsertParam->pTableNameList[i]);

    pInsertParam->pTableNameList[i++] = tNameDup(&pBlocks->tableName);
    p1 = taosHashIterate(pInsertParam->pTableBlockHashList, p1);
  }

  if (freeBlockMap) {
    pInsertParam->pTableBlockHashList = tscDestroyBlockHashTable(pSql, pInsertParam->pTableBlockHashList, false);
  }
}

int32_t tscMergeTableDataBlocks(SSqlObj *pSql, SInsertStatementParam *pInsertParam, bool freeBlockMap) {
  const int INSERT_HEAD_SIZE = sizeof(SMsgDesc) + sizeof(SSubmitMsg);
  int       code = 0;
  bool      isRawPayload = IS_RAW_PAYLOAD(pInsertParam->payloadType);
  void*     pVnodeDataBlockHashList = taosHashInit(128, taosGetDefaultHashFunction(TSDB_DATA_TYPE_BIGINT), true, false);
  SArray*   pVnodeDataBlockList = taosArrayInit(8, POINTER_BYTES);

  STableDataBlocks** p = taosHashIterate(pInsertParam->pTableBlockHashList, NULL);

  STableDataBlocks* pOneTableBlock = *p;

  SBlockKeyInfo blkKeyInfo = {0};  // share by pOneTableBlock

  while(pOneTableBlock) {
    SSubmitBlk* pBlocks = (SSubmitBlk*) pOneTableBlock->pData;
    if (pBlocks->numOfRows > 0) {
      // the maximum expanded size in byte when a row-wise data is converted to SDataRow format
      int32_t           expandSize = isRawPayload ? getRowExpandSize(pOneTableBlock->pTableMeta) : 0;
      STableDataBlocks* dataBuf = NULL;

      int32_t ret = tscGetDataBlockFromList(pVnodeDataBlockHashList, pOneTableBlock->vgId, TSDB_PAYLOAD_SIZE,
                                  INSERT_HEAD_SIZE, 0, &pOneTableBlock->tableName, pOneTableBlock->pTableMeta, &dataBuf, pVnodeDataBlockList);
      if (ret != TSDB_CODE_SUCCESS) {
        tscError("0x%"PRIx64" failed to prepare the data block buffer for merging table data, code:%d", pInsertParam->objectId, ret);
        taosHashCleanup(pVnodeDataBlockHashList);
        tscDestroyBlockArrayList(pSql, pVnodeDataBlockList);
        tfree(blkKeyInfo.pKeyTuple);
        return ret;
      }

      int64_t destSize = dataBuf->size + pOneTableBlock->size + pBlocks->numOfRows * expandSize +
                         sizeof(STColumn) * tscGetNumOfColumns(pOneTableBlock->pTableMeta);

      if (dataBuf->nAllocSize < destSize) {
        dataBuf->nAllocSize = (uint32_t)(destSize * 1.5);

        char* tmp = realloc(dataBuf->pData, dataBuf->nAllocSize);
        if (tmp != NULL) {
          dataBuf->pData = tmp;
          //memset(dataBuf->pData + dataBuf->size, 0, dataBuf->nAllocSize - dataBuf->size);
        } else {  // failed to allocate memory, free already allocated memory and return error code
          tscError("0x%"PRIx64" failed to allocate memory for merging submit block, size:%d", pInsertParam->objectId, dataBuf->nAllocSize);

          taosHashCleanup(pVnodeDataBlockHashList);
          tscDestroyBlockArrayList(pSql, pVnodeDataBlockList);
          tfree(dataBuf->pData);
          tfree(blkKeyInfo.pKeyTuple);

          return TSDB_CODE_TSC_OUT_OF_MEMORY;
        }
      }

      if (isRawPayload) {
        tscSortRemoveDataBlockDupRowsRaw(pOneTableBlock);
        char* ekey = (char*)pBlocks->data + pOneTableBlock->rowSize * (pBlocks->numOfRows - 1);

        tscDebug("0x%" PRIx64 " name:%s, tid:%d rows:%d sversion:%d skey:%" PRId64 ", ekey:%" PRId64,
                 pInsertParam->objectId, tNameGetTableName(&pOneTableBlock->tableName), pBlocks->tid,
                 pBlocks->numOfRows, pBlocks->sversion, GET_INT64_VAL(pBlocks->data), GET_INT64_VAL(ekey));
      } else {
        if ((code = tscSortRemoveDataBlockDupRows(pOneTableBlock, &blkKeyInfo)) != 0) {
          taosHashCleanup(pVnodeDataBlockHashList);
          tscDestroyBlockArrayList(pSql, pVnodeDataBlockList);
          tfree(dataBuf->pData);
          tfree(blkKeyInfo.pKeyTuple);
          return code;
        }
        ASSERT(blkKeyInfo.pKeyTuple != NULL && pBlocks->numOfRows > 0);

        SBlockKeyTuple* pLastKeyTuple = blkKeyInfo.pKeyTuple + pBlocks->numOfRows - 1;
        tscDebug("0x%" PRIx64 " name:%s, tid:%d rows:%d sversion:%d skey:%" PRId64 ", ekey:%" PRId64,
                 pInsertParam->objectId, tNameGetTableName(&pOneTableBlock->tableName), pBlocks->tid,
                 pBlocks->numOfRows, pBlocks->sversion, blkKeyInfo.pKeyTuple->skey, pLastKeyTuple->skey);
      }

      int32_t len = pBlocks->numOfRows *
                        (isRawPayload ? (pOneTableBlock->rowSize + expandSize) : getExtendedRowSize(pOneTableBlock)) +
                    sizeof(STColumn) * tscGetNumOfColumns(pOneTableBlock->pTableMeta);

      pBlocks->tid = htonl(pBlocks->tid);
      pBlocks->uid = htobe64(pBlocks->uid);
      pBlocks->sversion = htonl(pBlocks->sversion);
      pBlocks->numOfRows = htons(pBlocks->numOfRows);
      pBlocks->schemaLen = 0;

      // erase the empty space reserved for binary data
      int32_t finalLen = trimDataBlock(dataBuf->pData + dataBuf->size, pOneTableBlock, pInsertParam, blkKeyInfo.pKeyTuple);
      assert(finalLen <= len);

      dataBuf->size += (finalLen + sizeof(SSubmitBlk));
      assert(dataBuf->size <= dataBuf->nAllocSize);

      // the length does not include the SSubmitBlk structure
      pBlocks->dataLen = htonl(finalLen);
      dataBuf->numOfTables += 1;

      pBlocks->numOfRows = 0;
    }else {
      tscDebug("0x%"PRIx64" table %s data block is empty", pInsertParam->objectId, pOneTableBlock->tableName.tname);
    }

    p = taosHashIterate(pInsertParam->pTableBlockHashList, p);
    if (p == NULL) {
      break;
    }

    pOneTableBlock = *p;
  }

  extractTableNameList(pSql, pInsertParam, freeBlockMap);

  // free the table data blocks;
  pInsertParam->pDataBlocks = pVnodeDataBlockList;
  taosHashCleanup(pVnodeDataBlockHashList);
  tfree(blkKeyInfo.pKeyTuple);

  return TSDB_CODE_SUCCESS;
}

// TODO: all subqueries should be freed correctly before close this connection.
void tscCloseTscObj(void *param) {
  STscObj *pObj = param;

  pObj->signature = NULL;
  taosTmrStopA(&(pObj->pTimer));

  tfree(pObj->tscCorMgmtEpSet);
  tscReleaseRpc(pObj->pRpcObj);
  pthread_mutex_destroy(&pObj->mutex);
  tscReleaseClusterInfo(pObj->clusterId);

  tfree(pObj);
}

bool tscIsInsertData(char* sqlstr) {
  int32_t index = 0;

  do {
    SStrToken t0 = tStrGetToken(sqlstr, &index, false);
    if (t0.type != TK_LP) {
      return t0.type == TK_INSERT || t0.type == TK_IMPORT;
    }
  } while (1);
}

int32_t tscAllocPayloadFast(SSqlCmd *pCmd, size_t size) {
  if (pCmd->payload == NULL) {
    assert(pCmd->allocSize == 0);

    pCmd->payload = malloc(size);
    pCmd->allocSize = (uint32_t) size;
  } else if (pCmd->allocSize < size) {
    char* tmp = realloc(pCmd->payload, size);
    if (tmp == NULL) {
      return TSDB_CODE_TSC_OUT_OF_MEMORY;
    }

    pCmd->payload = tmp;
    pCmd->allocSize = (uint32_t) size;
  }

  assert(pCmd->allocSize >= size);
  return TSDB_CODE_SUCCESS;
}

int32_t tscAllocPayload(SSqlCmd* pCmd, int size) {
  assert(size > 0);

  int32_t code = tscAllocPayloadFast(pCmd, (size_t) size);
  if (code == TSDB_CODE_SUCCESS) {
    memset(pCmd->payload, 0, pCmd->allocSize);
  }

  return code;
}

TAOS_FIELD tscCreateField(int8_t type, const char* name, int16_t bytes) {
  TAOS_FIELD f = { .type = type, .bytes = bytes, };
  tstrncpy(f.name, name, sizeof(f.name));
  return f;
}

int32_t tscGetFirstInvisibleFieldPos(SQueryInfo* pQueryInfo) {
  if (pQueryInfo->fieldsInfo.numOfOutput <= 0 || pQueryInfo->fieldsInfo.internalField == NULL) {
    return 0;
  }

  for (int32_t i = 0; i < pQueryInfo->fieldsInfo.numOfOutput; ++i) {
    SInternalField* pField = taosArrayGet(pQueryInfo->fieldsInfo.internalField, i);
    if (!pField->visible) {
      return i;
    }
  }

  return pQueryInfo->fieldsInfo.numOfOutput;
}


SInternalField* tscFieldInfoAppend(SFieldInfo* pFieldInfo, TAOS_FIELD* pField) {
  assert(pFieldInfo != NULL);
  pFieldInfo->numOfOutput++;

  struct SInternalField info = { .pExpr = NULL, .visible = true };

  info.field = *pField;
  return taosArrayPush(pFieldInfo->internalField, &info);
}

SInternalField* tscFieldInfoInsert(SFieldInfo* pFieldInfo, int32_t index, TAOS_FIELD* field) {
  pFieldInfo->numOfOutput++;
  struct SInternalField info = { .pExpr = NULL, .visible = true };

  info.field = *field;
  return taosArrayInsert(pFieldInfo->internalField, index, &info);
}

void tscFieldInfoUpdateOffset(SQueryInfo* pQueryInfo) {
  int32_t offset = 0;
  size_t numOfExprs = tscNumOfExprs(pQueryInfo);

  for (int32_t i = 0; i < numOfExprs; ++i) {
    SExprInfo* p = taosArrayGetP(pQueryInfo->exprList, i);

    p->base.offset = offset;
    offset += p->base.resBytes;
  }
}

SInternalField* tscFieldInfoGetInternalField(SFieldInfo* pFieldInfo, int32_t index) {
  assert(index < pFieldInfo->numOfOutput);
  return TARRAY_GET_ELEM(pFieldInfo->internalField, index);
}

TAOS_FIELD* tscFieldInfoGetField(SFieldInfo* pFieldInfo, int32_t index) {
  assert(index < pFieldInfo->numOfOutput);
  return &((SInternalField*)TARRAY_GET_ELEM(pFieldInfo->internalField, index))->field;
}

int16_t tscFieldInfoGetOffset(SQueryInfo* pQueryInfo, int32_t index) {
  SInternalField* pInfo = tscFieldInfoGetInternalField(&pQueryInfo->fieldsInfo, index);
  assert(pInfo != NULL && pInfo->pExpr->pExpr == NULL);

  return pInfo->pExpr->base.offset;
}

int32_t tscFieldInfoCompare(const SFieldInfo* pFieldInfo1, const SFieldInfo* pFieldInfo2, int32_t *diffSize) {
  assert(pFieldInfo1 != NULL && pFieldInfo2 != NULL);

  if (pFieldInfo1->numOfOutput != pFieldInfo2->numOfOutput) {
    return pFieldInfo1->numOfOutput - pFieldInfo2->numOfOutput;
  }

  for (int32_t i = 0; i < pFieldInfo1->numOfOutput; ++i) {
    TAOS_FIELD* pField1 = tscFieldInfoGetField((SFieldInfo*) pFieldInfo1, i);
    TAOS_FIELD* pField2 = tscFieldInfoGetField((SFieldInfo*) pFieldInfo2, i);

    if (pField1->type != pField2->type ||
        strcasecmp(pField1->name, pField2->name) != 0) {
      return 1;
    }

    if (pField1->bytes != pField2->bytes) {
      *diffSize = 1;

      if (pField2->bytes > pField1->bytes) {
        assert(IS_VAR_DATA_TYPE(pField1->type));
        pField1->bytes = pField2->bytes;
      }
    }
  }

  return 0;
}

int32_t tscFieldInfoSetSize(const SFieldInfo* pFieldInfo1, const SFieldInfo* pFieldInfo2) {
  assert(pFieldInfo1 != NULL && pFieldInfo2 != NULL);

  for (int32_t i = 0; i < pFieldInfo1->numOfOutput; ++i) {
    TAOS_FIELD* pField1 = tscFieldInfoGetField((SFieldInfo*) pFieldInfo1, i);
    TAOS_FIELD* pField2 = tscFieldInfoGetField((SFieldInfo*) pFieldInfo2, i);

    pField2->bytes = pField1->bytes;
  }

  return 0;
}


int32_t tscGetResRowLength(SArray* pExprList) {
  size_t num = taosArrayGetSize(pExprList);
  if (num == 0) {
    return 0;
  }

  int32_t size = 0;
  for(int32_t i = 0; i < num; ++i) {
    SExprInfo* pExpr = taosArrayGetP(pExprList, i);
    size += pExpr->base.resBytes;
  }

  return size;
}

static void destroyFilterInfo(SColumnFilterList* pFilterList) {
  if (pFilterList->filterInfo == NULL) {
    pFilterList->numOfFilters = 0;
    return;
  }

  for(int32_t i = 0; i < pFilterList->numOfFilters; ++i) {
    if (pFilterList->filterInfo[i].filterstr) {
      tfree(pFilterList->filterInfo[i].pz);
    }
  }

  tfree(pFilterList->filterInfo);
  pFilterList->numOfFilters = 0;
}

void* sqlExprDestroy(SExprInfo* pExpr) {
  if (pExpr == NULL) {
    return NULL;
  }

  SSqlExpr* p = &pExpr->base;
  for(int32_t i = 0; i < tListLen(p->param); ++i) {
    tVariantDestroy(&p->param[i]);
  }

  if (p->flist.numOfFilters > 0) {
    tfree(p->flist.filterInfo);
  }

  if (pExpr->pExpr != NULL) {
    tExprTreeDestroy(pExpr->pExpr, NULL);
  }

  tfree(pExpr);
  return NULL;
}

void tscFieldInfoClear(SFieldInfo* pFieldInfo) {
  if (pFieldInfo == NULL) {
    return;
  }

  if (pFieldInfo->internalField != NULL) {
    size_t num = taosArrayGetSize(pFieldInfo->internalField);
    for (int32_t i = 0; i < num; ++i) {
      SInternalField* pfield = taosArrayGet(pFieldInfo->internalField, i);
      if (pfield->pExpr != NULL && pfield->pExpr->pExpr != NULL) {
        sqlExprDestroy(pfield->pExpr);
      }
    }
  }

  taosArrayDestroy(&pFieldInfo->internalField);
  tfree(pFieldInfo->final);

  memset(pFieldInfo, 0, sizeof(SFieldInfo));
}

void tscFieldInfoCopy(SFieldInfo* pFieldInfo, const SFieldInfo* pSrc, const SArray* pExprList) {
  assert(pFieldInfo != NULL && pSrc != NULL && pExprList != NULL);
  pFieldInfo->numOfOutput = pSrc->numOfOutput;

  if (pSrc->final != NULL) {
    pFieldInfo->final = calloc(pSrc->numOfOutput, sizeof(TAOS_FIELD));
    memcpy(pFieldInfo->final, pSrc->final, sizeof(TAOS_FIELD) * pSrc->numOfOutput);
  }

  if (pSrc->internalField != NULL) {
    size_t num = taosArrayGetSize(pSrc->internalField);
    size_t numOfExpr = taosArrayGetSize(pExprList);

    for (int32_t i = 0; i < num; ++i) {
      SInternalField* pfield = taosArrayGet(pSrc->internalField, i);

      SInternalField p = {.visible = pfield->visible, .field = pfield->field};

      bool found = false;
      int32_t resColId = pfield->pExpr->base.resColId;
      for(int32_t j = 0; j < numOfExpr; ++j) {
        SExprInfo* pExpr = taosArrayGetP(pExprList, j);
        if (pExpr->base.resColId == resColId) {
          p.pExpr = pExpr;
          found = true;
          break;
        }
      }

      if (!found) {
        assert(pfield->pExpr->pExpr != NULL);
        p.pExpr = calloc(1, sizeof(SExprInfo));
        tscExprAssign(p.pExpr, pfield->pExpr);
      }

      taosArrayPush(pFieldInfo->internalField, &p);
    }
  }
}


SExprInfo* tscExprCreate(STableMetaInfo* pTableMetaInfo, int16_t functionId, SColumnIndex* pColIndex, int16_t type,
                         int16_t size, int16_t resColId, int16_t interSize, int32_t colType) {
  SExprInfo* pExpr = calloc(1, sizeof(SExprInfo));
  if (pExpr == NULL) {
    return NULL;
  }

  SSqlExpr* p = &pExpr->base;
  p->functionId = functionId;

  // set the correct columnIndex index
  if (pColIndex->columnIndex == TSDB_TBNAME_COLUMN_INDEX) {
    SSchema* s = tGetTbnameColumnSchema();
    p->colInfo.colId = TSDB_TBNAME_COLUMN_INDEX;
    p->colBytes = s->bytes;
    p->colType  = s->type;
  } else if (pColIndex->columnIndex <= TSDB_UD_COLUMN_INDEX) {
    p->colInfo.colId = pColIndex->columnIndex;
    p->colBytes = size;
    p->colType = type;
  } else if (functionId == TSDB_FUNC_BLKINFO) {
    p->colInfo.colId = pColIndex->columnIndex;
    p->colBytes = TSDB_MAX_BINARY_LEN;
    p->colType  = TSDB_DATA_TYPE_BINARY;
  } else {
    int32_t len = tListLen(p->colInfo.name);
    if (TSDB_COL_IS_TAG(colType)) {
      SSchema* pSchema = tscGetTableTagSchema(pTableMetaInfo->pTableMeta);
      p->colInfo.colId = pSchema[pColIndex->columnIndex].colId;
      p->colBytes = pSchema[pColIndex->columnIndex].bytes;
      p->colType = pSchema[pColIndex->columnIndex].type;
      snprintf(p->colInfo.name, len, "%s.%s", pTableMetaInfo->aliasName, pSchema[pColIndex->columnIndex].name);
    } else if (pTableMetaInfo->pTableMeta != NULL) {
      // in handling select database/version/server_status(), the pTableMeta is NULL
      SSchema* pSchema = tscGetTableColumnSchema(pTableMetaInfo->pTableMeta, pColIndex->columnIndex);
      p->colInfo.colId = pSchema->colId;
      p->colBytes = pSchema->bytes;
      p->colType  = pSchema->type;
      snprintf(p->colInfo.name, len, "%s.%s", pTableMetaInfo->aliasName, pSchema->name);
    }
  }

  p->colInfo.flag     = colType;
  p->colInfo.colIndex = pColIndex->columnIndex;

  p->resType       = type;
  p->resBytes      = size;
  p->resColId      = resColId;
  p->interBytes    = interSize;

  if (pTableMetaInfo->pTableMeta) {
    p->uid = pTableMetaInfo->pTableMeta->id.uid;
  }

  return pExpr;
}

SExprInfo* tscExprInsert(SQueryInfo* pQueryInfo, int32_t index, int16_t functionId, SColumnIndex* pColIndex, int16_t type,
                           int16_t size, int16_t resColId, int16_t interSize, bool isTagCol) {
  int32_t num = (int32_t)taosArrayGetSize(pQueryInfo->exprList);
  if (index == num) {
    return tscExprAppend(pQueryInfo, functionId, pColIndex, type, size, resColId, interSize, isTagCol);
  }

  STableMetaInfo* pTableMetaInfo = tscGetMetaInfo(pQueryInfo, pColIndex->tableIndex);
  SExprInfo* pExpr = tscExprCreate(pTableMetaInfo, functionId, pColIndex, type, size, resColId, interSize, isTagCol);
  taosArrayInsert(pQueryInfo->exprList, index, &pExpr);
  return pExpr;
}

SExprInfo* tscExprAppend(SQueryInfo* pQueryInfo, int16_t functionId, SColumnIndex* pColIndex, int16_t type,
                           int16_t size, int16_t resColId, int16_t interSize, bool isTagCol) {
  STableMetaInfo* pTableMetaInfo = tscGetMetaInfo(pQueryInfo, pColIndex->tableIndex);
  SExprInfo* pExpr = tscExprCreate(pTableMetaInfo, functionId, pColIndex, type, size, resColId, interSize, isTagCol);
  taosArrayPush(pQueryInfo->exprList, &pExpr);
  return pExpr;
}

SExprInfo* tscExprUpdate(SQueryInfo* pQueryInfo, int32_t index, int16_t functionId, int16_t srcColumnIndex,
                           int16_t type, int16_t size) {
  STableMetaInfo* pTableMetaInfo = tscGetMetaInfo(pQueryInfo, 0);
  SExprInfo* pExpr = tscExprGet(pQueryInfo, index);
  if (pExpr == NULL) {
    return NULL;
  }

  SSqlExpr* pse = &pExpr->base;
  pse->functionId = functionId;

  pse->colInfo.colIndex = srcColumnIndex;
  pse->colInfo.colId = tscGetTableColumnSchema(pTableMetaInfo->pTableMeta, srcColumnIndex)->colId;

  pse->resType = type;
  pse->resBytes = size;

  return pExpr;
}

bool tscMultiRoundQuery(SQueryInfo* pQueryInfo, int32_t index) {
  if (!UTIL_TABLE_IS_SUPER_TABLE(pQueryInfo->pTableMetaInfo[index])) {
    return false;
  }

  int32_t numOfExprs = (int32_t) tscNumOfExprs(pQueryInfo);
  for(int32_t i = 0; i < numOfExprs; ++i) {
    SExprInfo* pExpr = tscExprGet(pQueryInfo, i);
    if (pExpr->base.functionId == TSDB_FUNC_STDDEV_DST) {
      return true;
    }
  }

  return false;
}

size_t tscNumOfExprs(SQueryInfo* pQueryInfo) {
  return taosArrayGetSize(pQueryInfo->exprList);
}

int32_t tscExprTopBottomIndex(SQueryInfo* pQueryInfo){
  size_t numOfExprs = tscNumOfExprs(pQueryInfo);
  for(int32_t i = 0; i < numOfExprs; ++i) {
    SExprInfo* pExpr = tscExprGet(pQueryInfo, i);
    if (pExpr == NULL)
      continue;
    if (pExpr->base.functionId == TSDB_FUNC_TOP || pExpr->base.functionId == TSDB_FUNC_BOTTOM) {
      return i;
    }
  }
  return -1;
}

// todo REFACTOR
void tscExprAddParams(SSqlExpr* pExpr, char* argument, int32_t type, int32_t bytes) {
  assert (pExpr != NULL || argument != NULL || bytes != 0);

  // set parameter value
  // transfer to tVariant from byte data/no ascii data
  tVariantCreateFromBinary(&pExpr->param[pExpr->numOfParams], argument, bytes, type);
  pExpr->numOfParams += 1;

  assert(pExpr->numOfParams <= 3);
}

SExprInfo* tscExprGet(SQueryInfo* pQueryInfo, int32_t index) {
  return taosArrayGetP(pQueryInfo->exprList, index);
}

/*
 * NOTE: Does not release SExprInfo here.
 */
void tscExprDestroy(SArray* pExprInfo) {
  size_t size = taosArrayGetSize(pExprInfo);

  for(int32_t i = 0; i < size; ++i) {
    SExprInfo* pExpr = taosArrayGetP(pExprInfo, i);
    sqlExprDestroy(pExpr);
  }

  taosArrayDestroy(&pExprInfo);
}

int32_t tscExprCopy(SArray* dst, const SArray* src, uint64_t uid, bool deepcopy) {
  assert(src != NULL && dst != NULL);

  size_t size = taosArrayGetSize(src);
  for (int32_t i = 0; i < size; ++i) {
    SExprInfo* pExpr = taosArrayGetP(src, i);

    if (pExpr->base.uid == uid) {
      if (deepcopy) {
        SExprInfo* p1 = calloc(1, sizeof(SExprInfo));
        tscExprAssign(p1, pExpr);

        taosArrayPush(dst, &p1);
      } else {
        taosArrayPush(dst, &pExpr);
      }
    }
  }

  return 0;
}

int32_t tscExprCopyAll(SArray* dst, const SArray* src, bool deepcopy) {
  assert(src != NULL && dst != NULL);

  size_t size = taosArrayGetSize(src);
  for (int32_t i = 0; i < size; ++i) {
    SExprInfo* pExpr = taosArrayGetP(src, i);

    if (deepcopy) {
      SExprInfo* p1 = calloc(1, sizeof(SExprInfo));
      tscExprAssign(p1, pExpr);

      taosArrayPush(dst, &p1);
    } else {
      taosArrayPush(dst, &pExpr);
    }
  }

  return 0;
}

// ignore the tbname columnIndex to be inserted into source list
int32_t tscColumnExists(SArray* pColumnList, int32_t columnId, uint64_t uid) {
  size_t numOfCols = taosArrayGetSize(pColumnList);

  int32_t i = 0;
  while (i < numOfCols) {
    SColumn* pCol = taosArrayGetP(pColumnList, i);
    if ((pCol->info.colId != columnId) || (pCol->tableUid != uid)) {
      ++i;
      continue;
    } else {
      break;
    }
  }

  if (i >= numOfCols || numOfCols == 0) {
    return -1;
  }

  return i;
}

void tscExprAssign(SExprInfo* dst, const SExprInfo* src) {
  assert(dst != NULL && src != NULL);

  *dst = *src;

  if (src->base.flist.numOfFilters > 0) {
    dst->base.flist.filterInfo = calloc(src->base.flist.numOfFilters, sizeof(SColumnFilterInfo));
    memcpy(dst->base.flist.filterInfo, src->base.flist.filterInfo, sizeof(SColumnFilterInfo) * src->base.flist.numOfFilters);
  }

  dst->pExpr = exprdup(src->pExpr);

  memset(dst->base.param, 0, sizeof(tVariant) * tListLen(dst->base.param));
  for (int32_t j = 0; j < src->base.numOfParams; ++j) {
    tVariantAssign(&dst->base.param[j], &src->base.param[j]);
  }
}

SColumn* tscColumnListInsert(SArray* pColumnList, int32_t columnIndex, uint64_t uid, SSchema* pSchema) {
  // ignore the tbname columnIndex to be inserted into source list
  if (columnIndex < 0) {
    return NULL;
  }

  size_t numOfCols = taosArrayGetSize(pColumnList);

  int32_t i = 0;
  while (i < numOfCols) {
    SColumn* pCol = taosArrayGetP(pColumnList, i);
    if (pCol->columnIndex < columnIndex) {
      i++;
    } else if (pCol->tableUid < uid) {
      i++;
    } else {
      break;
    }
  }

  if (i >= numOfCols || numOfCols == 0) {
    SColumn* b = calloc(1, sizeof(SColumn));
    if (b == NULL) {
      return NULL;
    }

    b->columnIndex = columnIndex;
    b->tableUid    = uid;
    b->info.colId  = pSchema->colId;
    b->info.bytes  = pSchema->bytes;
    b->info.type   = pSchema->type;

    taosArrayInsert(pColumnList, i, &b);
  } else {
    SColumn* pCol = taosArrayGetP(pColumnList, i);

    if (i < numOfCols && (pCol->columnIndex > columnIndex || pCol->tableUid != uid)) {
      SColumn* b = calloc(1, sizeof(SColumn));
      if (b == NULL) {
        return NULL;
      }

      b->columnIndex = columnIndex;
      b->tableUid    = uid;
      b->info.colId = pSchema->colId;
      b->info.bytes = pSchema->bytes;
      b->info.type  = pSchema->type;

      taosArrayInsert(pColumnList, i, &b);
    }
  }

  return taosArrayGetP(pColumnList, i);
}



SColumn* tscColumnClone(const SColumn* src) {
  assert(src != NULL);

  SColumn* dst = calloc(1, sizeof(SColumn));
  if (dst == NULL) {
    return NULL;
  }

  tscColumnCopy(dst, src);
  return dst;
}

static void tscColumnDestroy(SColumn* pCol) {
  destroyFilterInfo(&pCol->info.flist);
  free(pCol);
}

void tscColumnCopy(SColumn* pDest, const SColumn* pSrc) {
  destroyFilterInfo(&pDest->info.flist);

  pDest->columnIndex       = pSrc->columnIndex;
  pDest->tableUid          = pSrc->tableUid;
  pDest->info.flist.numOfFilters = pSrc->info.flist.numOfFilters;
  pDest->info.flist.filterInfo   = tFilterInfoDup(pSrc->info.flist.filterInfo, pSrc->info.flist.numOfFilters);
  pDest->info.type        = pSrc->info.type;
  pDest->info.colId        = pSrc->info.colId;
  pDest->info.bytes      = pSrc->info.bytes;
}

void tscColumnListCopy(SArray* dst, const SArray* src, uint64_t tableUid) {
  assert(src != NULL && dst != NULL);

  size_t num = taosArrayGetSize(src);
  for (int32_t i = 0; i < num; ++i) {
    SColumn* pCol = taosArrayGetP(src, i);

    if (pCol->tableUid == tableUid) {
      SColumn* p = tscColumnClone(pCol);
      taosArrayPush(dst, &p);
    }
  }
}

void tscColumnListCopyAll(SArray* dst, const SArray* src) {
  assert(src != NULL && dst != NULL);

  size_t num = taosArrayGetSize(src);
  for (int32_t i = 0; i < num; ++i) {
    SColumn* pCol = taosArrayGetP(src, i);
    SColumn* p = tscColumnClone(pCol);
    taosArrayPush(dst, &p);
  }
}


void tscColumnListDestroy(SArray* pColumnList) {
  if (pColumnList == NULL) {
    return;
  }

  size_t num = taosArrayGetSize(pColumnList);
  for (int32_t i = 0; i < num; ++i) {
    SColumn* pCol = taosArrayGetP(pColumnList, i);
    tscColumnDestroy(pCol);
  }

  taosArrayDestroy(&pColumnList);
}

/*
 * 1. normal name, not a keyword or number
 * 2. name with quote
 * 3. string with only one delimiter '.'.
 *
 * only_one_part
 * 'only_one_part'
 * first_part.second_part
 * first_part.'second_part'
 * 'first_part'.second_part
 * 'first_part'.'second_part'
 * 'first_part.second_part'
 *
 */
static int32_t validateQuoteToken(SStrToken* pToken, bool escapeEnabled, bool *dbIncluded) {
  tscDequoteAndTrimToken(pToken);

  int32_t k = tGetToken(pToken->z, &pToken->type);

  if (pToken->type == TK_STRING) {
    return tscValidateName(pToken, escapeEnabled, dbIncluded);
  }

  if (k != pToken->n || pToken->type != TK_ID) {
    return TSDB_CODE_TSC_INVALID_OPERATION;
  }
  return TSDB_CODE_SUCCESS;
}

void tscDequoteAndTrimToken(SStrToken* pToken) {
  uint32_t first = 0, last = pToken->n;

  // trim leading spaces
  while (first < last) {
    char c = pToken->z[first];
    if (c != ' ' && c != '\t') {
      break;
    }
    first++;
  }

  // trim ending spaces
  while (first < last) {
    char c = pToken->z[last - 1];
    if (c != ' ' && c != '\t') {
      break;
    }
    last--;
  }

  // there are still at least two characters
  if (first < last - 1) {
    char c = pToken->z[first];
    // dequote
    if ((c == '\'' || c == '"') && c == pToken->z[last - 1]) {
      first++;
      last--;
    }
  }

  // left shift the string and pad spaces
  for (uint32_t i = 0; i + first < last; i++) {
    pToken->z[i] = pToken->z[first + i];
  }
  for (uint32_t i = last - first; i < pToken->n; i++) {
    pToken->z[i] = ' ';
  }

  // adjust token length
  pToken->n = last - first;
}

void tscRmEscapeAndTrimToken(SStrToken* pToken) {
  uint32_t first = 0, last = pToken->n;

  // trim leading spaces
  while (first < last) {
    char c = pToken->z[first];
    if (c != ' ' && c != '\t') {
      break;
    }
    first++;
  }

  // trim ending spaces
  while (first < last) {
    char c = pToken->z[last - 1];
    if (c != ' ' && c != '\t') {
      break;
    }
    last--;
  }

  // there are still at least two characters
  if (first < last - 1) {
    char c = pToken->z[first];
    // dequote
    if ((c == '`') && c == pToken->z[last - 1]) {
      first++;
      last--;
    }
  }

  // left shift the string and pad spaces
  for (uint32_t i = 0; i + first < last; i++) {
    pToken->z[i] = pToken->z[first + i];
  }
  for (uint32_t i = last - first; i < pToken->n; i++) {
    pToken->z[i] = ' ';
  }

  // adjust token length
  pToken->n = last - first;
}



int32_t tscValidateName(SStrToken* pToken, bool escapeEnabled, bool *dbIncluded) {
  if (pToken == NULL || pToken->z == NULL
     || (pToken->type != TK_STRING && pToken->type != TK_ID)) {
    return TSDB_CODE_TSC_INVALID_OPERATION;
  }

  if ((!escapeEnabled) && pToken->type == TK_ID) {
    if (pToken->z[0] == TS_ESCAPE_CHAR) {
      return TSDB_CODE_TSC_INVALID_OPERATION;
    }
  }

  char* sep = NULL;

  if (escapeEnabled) {
    sep = tableNameGetPosition(pToken, TS_PATH_DELIMITER[0]);
  } else {
    sep = strnchr(pToken->z, TS_PATH_DELIMITER[0], pToken->n, true);
  }

  if (sep == NULL) {  // single part
    if (dbIncluded) *dbIncluded = false;

    if (pToken->type == TK_STRING) {

      tscDequoteAndTrimToken(pToken);
      // tscStrToLower(pToken->z, pToken->n);
      strntolower(pToken->z, pToken->z, pToken->n);
      //pToken->n = (uint32_t)strtrim(pToken->z);

      int len = tGetToken(pToken->z, &pToken->type);

      // single token, validate it
      if (len == pToken->n) {
        return validateQuoteToken(pToken, escapeEnabled, NULL);
      } else {
        sep = strnchr(pToken->z, TS_PATH_DELIMITER[0], pToken->n, true);
        if (sep == NULL) {
          return TSDB_CODE_TSC_INVALID_OPERATION;
        }
        *dbIncluded = true;

        return tscValidateName(pToken, escapeEnabled, NULL);
      }
    } else if (pToken->type == TK_ID) {
      tscRmEscapeAndTrimToken(pToken);

      if (pToken->n == 0) {
        return TSDB_CODE_TSC_INVALID_OPERATION;
      }

      return TSDB_CODE_SUCCESS;
    } else {
      if (isNumber(pToken)) {
        return TSDB_CODE_TSC_INVALID_OPERATION;
      }
    }
  } else {  // two part
    int32_t oldLen = pToken->n;
    char*   pStr = pToken->z;
    bool firstPartQuote = false;

    if (dbIncluded) *dbIncluded = true;

    if (pToken->type == TK_SPACE) {
      pToken->n = (uint32_t)strtrim(pToken->z);
    }

    pToken->n = tGetToken(pToken->z, &pToken->type);
    if (pToken->z[pToken->n] != TS_PATH_DELIMITER[0]) {
      return TSDB_CODE_TSC_INVALID_OPERATION;
    }

    if (pToken->type != TK_STRING && pToken->type != TK_ID) {
      return TSDB_CODE_TSC_INVALID_OPERATION;
    }

    if (pToken->type == TK_STRING) {
      if (validateQuoteToken(pToken, escapeEnabled, NULL) != TSDB_CODE_SUCCESS) {
        return TSDB_CODE_TSC_INVALID_OPERATION;
      } else {
        // tscStrToLower(pToken->z,pToken->n);
        strntolower(pToken->z, pToken->z, pToken->n);
        firstPartQuote = true;
      }
    }

    int32_t firstPartLen = pToken->n;

    pToken->z = sep + 1;
    pToken->n = (uint32_t)(oldLen - (sep - pStr) - 1);
    int32_t len = tGetToken(pToken->z, &pToken->type);
    if (len != pToken->n || (pToken->type != TK_STRING && pToken->type != TK_ID)) {
      return TSDB_CODE_TSC_INVALID_OPERATION;
    }

    if (pToken->type == TK_STRING) {
      if (validateQuoteToken(pToken, escapeEnabled, NULL) != TSDB_CODE_SUCCESS) {
        return TSDB_CODE_TSC_INVALID_OPERATION;
      } else {
        // tscStrToLower(pToken->z,pToken->n);
        strntolower(pToken->z, pToken->z, pToken->n);
      }
    }

    if (escapeEnabled && pToken->type == TK_ID) {
      tscRmEscapeAndTrimToken(pToken);
    }

    // re-build the whole name string
    if (!firstPartQuote) {
      // first part do not have quote do nothing
    } else {
      pStr[firstPartLen] = TS_PATH_DELIMITER[0];
      memmove(&pStr[firstPartLen + 1], pToken->z, pToken->n);
      uint32_t offset = (uint32_t)(pToken->z - (pStr + firstPartLen + 1));
      memset(pToken->z + pToken->n - offset, ' ', offset);
    }
    pToken->n += (firstPartLen + sizeof(TS_PATH_DELIMITER[0]));
    pToken->z = pStr;
  }

  return TSDB_CODE_SUCCESS;
}

void tscIncStreamExecutionCount(void* pStream) {
  if (pStream == NULL) {
    return;
  }

  SSqlStream* ps = (SSqlStream*)pStream;
  ps->num += 1;
}

bool tscValidateColumnId(STableMetaInfo* pTableMetaInfo, int32_t colId) {
  if (pTableMetaInfo->pTableMeta == NULL) {
    return false;
  }

  if (colId == TSDB_TBNAME_COLUMN_INDEX || colId <= TSDB_UD_COLUMN_INDEX) {
    return true;
  }

  SSchema* pSchema = tscGetTableSchema(pTableMetaInfo->pTableMeta);
  STableComInfo tinfo = tscGetTableInfo(pTableMetaInfo->pTableMeta);

  int32_t  numOfTotal = tinfo.numOfTags + tinfo.numOfColumns;

  for (int32_t i = 0; i < numOfTotal; ++i) {
    if (pSchema[i].colId == colId) {
      return true;
    }
  }

  return false;
}

int32_t tscTagCondCopy(STagCond* dest, const STagCond* src) {
  memset(dest, 0, sizeof(STagCond));

  dest->joinInfo.hasJoin = src->joinInfo.hasJoin;

  for (int32_t i = 0; i < TSDB_MAX_JOIN_TABLE_NUM; ++i) {
    if (src->joinInfo.joinTables[i]) {
      dest->joinInfo.joinTables[i] = calloc(1, sizeof(SJoinNode));

      memcpy(dest->joinInfo.joinTables[i], src->joinInfo.joinTables[i], sizeof(SJoinNode));

      if (src->joinInfo.joinTables[i]->tsJoin) {
        dest->joinInfo.joinTables[i]->tsJoin = taosArrayDup(src->joinInfo.joinTables[i]->tsJoin);
      }

      if (src->joinInfo.joinTables[i]->tagJoin) {
        dest->joinInfo.joinTables[i]->tagJoin = taosArrayDup(src->joinInfo.joinTables[i]->tagJoin);
      }
    }
  }

  if (src->pCond == NULL) {
    return 0;
  }

  size_t s = taosArrayGetSize(src->pCond);
  dest->pCond = taosArrayInit(s, sizeof(SCond));

  for (int32_t i = 0; i < s; ++i) {
    SCond* pCond = taosArrayGet(src->pCond, i);

    SCond c = {0};
    c.len = pCond->len;
    c.uid = pCond->uid;

    if (pCond->len > 0) {
      assert(pCond->cond != NULL);
      c.cond = malloc(c.len);
      if (c.cond == NULL) {
        return -1;
      }

      memcpy(c.cond, pCond->cond, c.len);
    }

    taosArrayPush(dest->pCond, &c);
  }

  return 0;
}

int32_t tscColCondCopy(SArray** dest, const SArray* src, uint64_t uid, int16_t tidx) {
  if (src == NULL) {
    return 0;
  }

  size_t s = taosArrayGetSize(src);
  *dest = taosArrayInit(s, sizeof(SCond));

  for (int32_t i = 0; i < s; ++i) {
    STblCond* pCond = taosArrayGet(src, i);
    STblCond c = {0};

    if (tidx > 0) {
      if (!(pCond->uid == uid && pCond->idx == tidx)) {
        continue;
      }

      c.idx = 0;
    } else {
      c.idx = pCond->idx;
    }

    c.len = pCond->len;
    c.uid = pCond->uid;

    if (pCond->len > 0) {
      assert(pCond->cond != NULL);
      c.cond = malloc(c.len);
      if (c.cond == NULL) {
        return -1;
      }

      memcpy(c.cond, pCond->cond, c.len);
    }

    taosArrayPush(*dest, &c);
  }

  return 0;
}

void tscColCondRelease(SArray** pCond) {
  if (*pCond == NULL) {
    return;
  }

  size_t s = taosArrayGetSize(*pCond);
  for (int32_t i = 0; i < s; ++i) {
    STblCond* p = taosArrayGet(*pCond, i);
    tfree(p->cond);
  }

  taosArrayDestroy(pCond);

  *pCond = NULL;
}


void tscTagCondRelease(STagCond* pTagCond) {
  if (pTagCond->pCond != NULL) {
    size_t s = taosArrayGetSize(pTagCond->pCond);
    for (int32_t i = 0; i < s; ++i) {
      SCond* p = taosArrayGet(pTagCond->pCond, i);
      tfree(p->cond);
    }

    taosArrayDestroy(&pTagCond->pCond);
  }

  for (int32_t i = 0; i < TSDB_MAX_JOIN_TABLE_NUM; ++i) {
    SJoinNode *node = pTagCond->joinInfo.joinTables[i];
    if (node == NULL) {
      continue;
    }

    if (node->tsJoin != NULL) {
      taosArrayDestroy(&node->tsJoin);
    }

    if (node->tagJoin != NULL) {
      taosArrayDestroy(&node->tagJoin);
    }

    tfree(node);
  }

  memset(pTagCond, 0, sizeof(STagCond));
}

void tscGetSrcColumnInfo(SSrcColumnInfo* pColInfo, SQueryInfo* pQueryInfo) {
  STableMetaInfo* pTableMetaInfo = tscGetMetaInfo(pQueryInfo, 0);
  SSchema*        pSchema = tscGetTableSchema(pTableMetaInfo->pTableMeta);

  size_t numOfExprs = tscNumOfExprs(pQueryInfo);
  for (int32_t i = 0; i < numOfExprs; ++i) {
    SExprInfo* pExpr = tscExprGet(pQueryInfo, i);
    pColInfo[i].functionId = pExpr->base.functionId;

    if (TSDB_COL_IS_TAG(pExpr->base.colInfo.flag)) {
      SSchema* pTagSchema = tscGetTableTagSchema(pTableMetaInfo->pTableMeta);

      int16_t index = pExpr->base.colInfo.colIndex;
      pColInfo[i].type = (index != -1) ? pTagSchema[index].type : TSDB_DATA_TYPE_BINARY;
    } else {
      pColInfo[i].type = pSchema[pExpr->base.colInfo.colIndex].type;
    }
  }
}

/*
 * the following four kinds of SqlObj should not be freed
 * 1. SqlObj for stream computing
 * 2. main SqlObj
 * 3. heartbeat SqlObj
 * 4. SqlObj for subscription
 *
 * If res code is error and SqlObj does not belong to above types, it should be
 * automatically freed for async query, ignoring that connection should be kept.
 *
 * If connection need to be recycled, the SqlObj also should be freed.
 */
bool tscShouldBeFreed(SSqlObj* pSql) {
  if (pSql == NULL || pSql->signature != pSql) {
    return false;
  }

  STscObj* pTscObj = pSql->pTscObj;
  if (pSql->pStream != NULL || pTscObj->hbrid == pSql->self || pSql->pSubscription != NULL) {
    return false;
  }

  // only the table meta and super table vgroup query will free resource automatically
  int32_t command = pSql->cmd.command;
  if (command == TSDB_SQL_META || command == TSDB_SQL_STABLEVGROUP) {
    return true;
  }

  return false;
}

/**
 *
 * @param pCmd
 * @param clauseIndex denote the index of the union sub clause, usually are 0, if no union query exists.
 * @param tableIndex  denote the table index for join query, where more than one table exists
 * @return
 */
STableMetaInfo* tscGetTableMetaInfoFromCmd(SSqlCmd* pCmd, int32_t tableIndex) {
  assert(pCmd != NULL);
  SQueryInfo* pQueryInfo = tscGetQueryInfo(pCmd);
  return tscGetMetaInfo(pQueryInfo, tableIndex);
}

STableMetaInfo* tscGetMetaInfo(SQueryInfo* pQueryInfo, int32_t tableIndex) {
  assert(pQueryInfo != NULL);

  if (pQueryInfo->pTableMetaInfo == NULL) {
    assert(pQueryInfo->numOfTables == 0);
    return NULL;
  }

  assert(tableIndex >= 0 && tableIndex <= pQueryInfo->numOfTables && pQueryInfo->pTableMetaInfo != NULL);

  return pQueryInfo->pTableMetaInfo[tableIndex];
}

SQueryInfo* tscGetQueryInfoS(SSqlCmd* pCmd) {
  SQueryInfo* pQueryInfo = tscGetQueryInfo(pCmd);
  int32_t ret = TSDB_CODE_SUCCESS;

  while ((pQueryInfo) == NULL) {
    if ((ret = tscAddQueryInfo(pCmd)) != TSDB_CODE_SUCCESS) {
      terrno = TSDB_CODE_TSC_OUT_OF_MEMORY;
      return NULL;
    }

    pQueryInfo = tscGetQueryInfo(pCmd);
  }

  return pQueryInfo;
}

STableMetaInfo* tscGetTableMetaInfoByUid(SQueryInfo* pQueryInfo, uint64_t uid, int32_t* index) {
  int32_t k = -1;

  for (int32_t i = 0; i < pQueryInfo->numOfTables; ++i) {
    if (pQueryInfo->pTableMetaInfo[i]->pTableMeta->id.uid == uid) {
      k = i;
      break;
    }
  }

  if (index != NULL) {
    *index = k;
  }

  assert(k != -1);
  return tscGetMetaInfo(pQueryInfo, k);
}

// todo refactor
void tscInitQueryInfo(SQueryInfo* pQueryInfo) {
  assert(pQueryInfo->fieldsInfo.internalField == NULL);
  pQueryInfo->fieldsInfo.internalField = taosArrayInit(4, sizeof(SInternalField));

  assert(pQueryInfo->exprList == NULL);

  pQueryInfo->exprList       = taosArrayInit(4, POINTER_BYTES);
  pQueryInfo->colList        = taosArrayInit(4, POINTER_BYTES);
  pQueryInfo->udColumnId     = TSDB_UD_COLUMN_INDEX;
  pQueryInfo->limit.limit    = -1;
  pQueryInfo->limit.offset   = 0;

  pQueryInfo->slimit.limit   = -1;
  pQueryInfo->slimit.offset  = 0;
  pQueryInfo->pUpstream      = taosArrayInit(4, POINTER_BYTES);
  pQueryInfo->window         = TSWINDOW_INITIALIZER;
  pQueryInfo->multigroupResult = true;
}

int32_t tscAddQueryInfo(SSqlCmd* pCmd) {
  assert(pCmd != NULL);
  SQueryInfo* pQueryInfo = calloc(1, sizeof(SQueryInfo));

  if (pQueryInfo == NULL) {
    return TSDB_CODE_TSC_OUT_OF_MEMORY;
  }

  tscInitQueryInfo(pQueryInfo);
  pQueryInfo->msg = pCmd->payload;  // pointer to the parent error message buffer

  if (pCmd->pQueryInfo == NULL) {
    pCmd->pQueryInfo = pQueryInfo;
  } else {
    SQueryInfo* p = pCmd->pQueryInfo;
    while(p->sibling != NULL) {
      p = p->sibling;
    }

    p->sibling = pQueryInfo;
  }

  pCmd->active = pQueryInfo;
  return TSDB_CODE_SUCCESS;
}

static void freeQueryInfoImpl(SQueryInfo* pQueryInfo) {
  tscTagCondRelease(&pQueryInfo->tagCond);
  tscColCondRelease(&pQueryInfo->colCond);
  tscFieldInfoClear(&pQueryInfo->fieldsInfo);

  tscExprDestroy(pQueryInfo->exprList);
  pQueryInfo->exprList = NULL;

  if (pQueryInfo->exprList1 != NULL) {
    tscExprDestroy(pQueryInfo->exprList1);
    pQueryInfo->exprList1 = NULL;
  }

  tscColumnListDestroy(pQueryInfo->colList);
  pQueryInfo->colList = NULL;

  if (pQueryInfo->groupbyExpr.columnInfo != NULL) {
    taosArrayDestroy(&pQueryInfo->groupbyExpr.columnInfo);
    pQueryInfo->groupbyExpr.columnInfo = NULL;
    pQueryInfo->groupbyExpr.numOfGroupCols = 0;
  }

  pQueryInfo->tsBuf = tsBufDestroy(pQueryInfo->tsBuf);
  pQueryInfo->fillType = 0;

  tfree(pQueryInfo->fillVal);
  pQueryInfo->fillType = 0;
  tfree(pQueryInfo->buf);

  taosArrayDestroy(&pQueryInfo->pUpstream);
  pQueryInfo->pUpstream = NULL;
  pQueryInfo->bufLen = 0;
}

void tscClearSubqueryInfo(SSqlCmd* pCmd) {
  SQueryInfo* pQueryInfo = tscGetQueryInfo(pCmd);
  while (pQueryInfo != NULL) {
    SQueryInfo* p = pQueryInfo->sibling;
    freeQueryInfoImpl(pQueryInfo);
    pQueryInfo = p;
  }
}

int32_t tscQueryInfoCopy(SQueryInfo* pQueryInfo, const SQueryInfo* pSrc) {
  assert(pQueryInfo != NULL && pSrc != NULL);
  int32_t code = TSDB_CODE_SUCCESS;

  memcpy(&pQueryInfo->interval, &pSrc->interval, sizeof(pQueryInfo->interval));

  pQueryInfo->command        = pSrc->command;
  pQueryInfo->type           = pSrc->type;
  pQueryInfo->window         = pSrc->window;
  pQueryInfo->limit          = pSrc->limit;
  pQueryInfo->slimit         = pSrc->slimit;
  pQueryInfo->order          = pSrc->order;
  pQueryInfo->vgroupLimit    = pSrc->vgroupLimit;
  pQueryInfo->tsBuf          = NULL;
  pQueryInfo->fillType       = pSrc->fillType;
  pQueryInfo->fillVal        = NULL;
  pQueryInfo->numOfFillVal   = 0;;
  pQueryInfo->clauseLimit    = pSrc->clauseLimit;
  pQueryInfo->prjOffset      = pSrc->prjOffset;
  pQueryInfo->numOfTables    = 0;
  pQueryInfo->range          = pSrc->range;
  pQueryInfo->sessionWindow  = pSrc->sessionWindow;
  pQueryInfo->pTableMetaInfo = NULL;
  pQueryInfo->multigroupResult = pSrc->multigroupResult;
  pQueryInfo->stateWindow    = pSrc->stateWindow;

  pQueryInfo->bufLen         = pSrc->bufLen;
  pQueryInfo->orderProjectQuery = pSrc->orderProjectQuery;
  pQueryInfo->arithmeticOnAgg   = pSrc->arithmeticOnAgg;
  pQueryInfo->buf            = malloc(pSrc->bufLen);
  if (pQueryInfo->buf == NULL) {
    code = TSDB_CODE_TSC_OUT_OF_MEMORY;
    goto _error;
  }

  if (pSrc->bufLen > 0) {
    memcpy(pQueryInfo->buf, pSrc->buf, pSrc->bufLen);
  }

  pQueryInfo->groupbyExpr = pSrc->groupbyExpr;
  if (pSrc->groupbyExpr.columnInfo != NULL) {
    pQueryInfo->groupbyExpr.columnInfo = taosArrayDup(pSrc->groupbyExpr.columnInfo);
    if (pQueryInfo->groupbyExpr.columnInfo == NULL) {
      code = TSDB_CODE_TSC_OUT_OF_MEMORY;
      goto _error;
    }
  }

  if (tscTagCondCopy(&pQueryInfo->tagCond, &pSrc->tagCond) != 0) {
    code = TSDB_CODE_TSC_OUT_OF_MEMORY;
    goto _error;
  }

  if (tscColCondCopy(&pQueryInfo->colCond, pSrc->colCond, 0, -1) != 0) {
    code = TSDB_CODE_TSC_OUT_OF_MEMORY;
    goto _error;
  }

  if (pSrc->fillType != TSDB_FILL_NONE) {
    pQueryInfo->fillVal = calloc(1, pSrc->fieldsInfo.numOfOutput * sizeof(int64_t));
    if (pQueryInfo->fillVal == NULL) {
      code = TSDB_CODE_TSC_OUT_OF_MEMORY;
      goto _error;
    }
    pQueryInfo->numOfFillVal = pSrc->fieldsInfo.numOfOutput;

    memcpy(pQueryInfo->fillVal, pSrc->fillVal, pSrc->fieldsInfo.numOfOutput * sizeof(int64_t));
  }

  if (tscExprCopyAll(pQueryInfo->exprList, pSrc->exprList, true) != 0) {
    code = TSDB_CODE_TSC_OUT_OF_MEMORY;
    goto _error;
  }

  if (pQueryInfo->arithmeticOnAgg) {
    pQueryInfo->exprList1 = taosArrayInit(4, POINTER_BYTES);
    if (tscExprCopyAll(pQueryInfo->exprList1, pSrc->exprList1, true) != 0) {
      code = TSDB_CODE_TSC_OUT_OF_MEMORY;
      goto _error;
    }
  }

  tscColumnListCopyAll(pQueryInfo->colList, pSrc->colList);
  tscFieldInfoCopy(&pQueryInfo->fieldsInfo, &pSrc->fieldsInfo, pQueryInfo->exprList);

  for(int32_t i = 0; i < pSrc->numOfTables; ++i) {
    STableMetaInfo* p1 = tscGetMetaInfo((SQueryInfo*) pSrc, i);

    STableMeta* pMeta = tscTableMetaDup(p1->pTableMeta);
    if (pMeta == NULL) {
      // todo handle the error
    }

    tscAddTableMetaInfo(pQueryInfo, &p1->name, pMeta, p1->vgroupList, p1->tagColList, p1->pVgroupTables);
  }

  SArray *pUdfInfo = NULL;
  if (pSrc->pUdfInfo) {
    pUdfInfo = taosArrayDup(pSrc->pUdfInfo);
  }

  pQueryInfo->pUdfInfo = pUdfInfo;
  pQueryInfo->udfCopy = true;

  _error:
  return code;
}

void tscFreeVgroupTableInfo(SArray* pVgroupTables) {
  if (pVgroupTables == NULL) {
    return;
  }

  size_t num = taosArrayGetSize(pVgroupTables);
  for (size_t i = 0; i < num; i++) {
    SVgroupTableInfo* pInfo = taosArrayGet(pVgroupTables, i);
#if 0
    for(int32_t j = 0; j < pInfo->vgInfo.numOfEps; ++j) {
      tfree(pInfo->vgInfo.epAddr[j].fqdn);
    }
#endif
    taosArrayDestroy(&pInfo->itemList);
  }

  taosArrayDestroy(&pVgroupTables);
}

void tscRemoveVgroupTableGroup(SArray* pVgroupTable, int32_t index) {
  assert(pVgroupTable != NULL && index >= 0);

  size_t size = taosArrayGetSize(pVgroupTable);
  assert(size > index);

  SVgroupTableInfo* pInfo = taosArrayGet(pVgroupTable, index);
//  for(int32_t j = 0; j < pInfo->vgInfo.numOfEps; ++j) {
//    tfree(pInfo->vgInfo.epAddr[j].fqdn);
//  }

  taosArrayDestroy(&pInfo->itemList);
  taosArrayRemove(pVgroupTable, index);
}

void tscVgroupTableCopy(SVgroupTableInfo* info, SVgroupTableInfo* pInfo) {
  memset(info, 0, sizeof(SVgroupTableInfo));

  info->vgInfo = pInfo->vgInfo;

#if 0
  for(int32_t j = 0; j < pInfo->vgInfo.numOfEps; ++j) {
    info->vgInfo.epAddr[j].fqdn = strdup(pInfo->vgInfo.epAddr[j].fqdn);
  }
#endif

  if (pInfo->itemList) {
    info->itemList = taosArrayDup(pInfo->itemList);
  }
}

SArray* tscVgroupTableInfoDup(SArray* pVgroupTables) {
  if (pVgroupTables == NULL) {
    return NULL;
  }

  size_t num = taosArrayGetSize(pVgroupTables);
  SArray* pa = taosArrayInit(num, sizeof(SVgroupTableInfo));

  SVgroupTableInfo info;
  for (size_t i = 0; i < num; i++) {
    SVgroupTableInfo* pInfo = taosArrayGet(pVgroupTables, i);
    tscVgroupTableCopy(&info, pInfo);

    taosArrayPush(pa, &info);
  }

  return pa;
}

void clearAllTableMetaInfo(SQueryInfo* pQueryInfo, bool removeMeta, uint64_t id) {
  for(int32_t i = 0; i < pQueryInfo->numOfTables; ++i) {
    STableMetaInfo* pTableMetaInfo = tscGetMetaInfo(pQueryInfo, i);
    if (removeMeta) {
      tscRemoveCachedTableMeta(pTableMetaInfo, id);
    }

    tscFreeVgroupTableInfo(pTableMetaInfo->pVgroupTables);
    tscClearTableMetaInfo(pTableMetaInfo);
  }

  tfree(pQueryInfo->pTableMetaInfo);
}

STableMetaInfo* tscAddTableMetaInfo(SQueryInfo* pQueryInfo, SName* name, STableMeta* pTableMeta,
                                    SVgroupsInfo* vgroupList, SArray* pTagCols, SArray* pVgroupTables) {
  void* tmp = realloc(pQueryInfo->pTableMetaInfo, (pQueryInfo->numOfTables + 1) * POINTER_BYTES);
  if (tmp == NULL) {
    terrno = TSDB_CODE_TSC_OUT_OF_MEMORY;
    return NULL;
  }

  pQueryInfo->pTableMetaInfo = tmp;
  STableMetaInfo* pTableMetaInfo = calloc(1, sizeof(STableMetaInfo));

  if (pTableMetaInfo == NULL) {
    terrno = TSDB_CODE_TSC_OUT_OF_MEMORY;
    return NULL;
  }

  pQueryInfo->pTableMetaInfo[pQueryInfo->numOfTables] = pTableMetaInfo;

  if (name != NULL) {
    tNameAssign(&pTableMetaInfo->name, name);
  }

  pTableMetaInfo->pTableMeta = pTableMeta;
  pTableMetaInfo->tableMetaSize = (pTableMetaInfo->pTableMeta == NULL)? 0:tscGetTableMetaSize(pTableMeta);

  pTableMetaInfo->tableMetaCapacity = (size_t)(pTableMetaInfo->tableMetaSize);

  if (vgroupList != NULL) {
    pTableMetaInfo->vgroupList = tscVgroupInfoClone(vgroupList);
  }

  // TODO handle malloc failure
  pTableMetaInfo->tagColList = taosArrayInit(4, POINTER_BYTES);
  if (pTableMetaInfo->tagColList == NULL) {
    return NULL;
  }

  if (pTagCols != NULL && pTableMetaInfo->pTableMeta != NULL) {
    tscColumnListCopy(pTableMetaInfo->tagColList, pTagCols, pTableMetaInfo->pTableMeta->id.uid);
  }

  pTableMetaInfo->pVgroupTables = tscVgroupTableInfoDup(pVgroupTables);

  pQueryInfo->numOfTables += 1;
  return pTableMetaInfo;
}

STableMetaInfo* tscAddEmptyMetaInfo(SQueryInfo* pQueryInfo) {
  return tscAddTableMetaInfo(pQueryInfo, NULL, NULL, NULL, NULL, NULL);
}

void tscClearTableMetaInfo(STableMetaInfo* pTableMetaInfo) {
  if (pTableMetaInfo == NULL) {
    return;
  }

  tfree(pTableMetaInfo->pTableMeta);
  pTableMetaInfo->vgroupList = tscVgroupInfoClear(pTableMetaInfo->vgroupList);

  tscColumnListDestroy(pTableMetaInfo->tagColList);
  pTableMetaInfo->tagColList = NULL;

  free(pTableMetaInfo);
}

void tscResetForNextRetrieve(SSqlRes* pRes) {
  if (pRes == NULL) {
    return;
  }

  pRes->row = 0;
  pRes->numOfRows = 0;
  pRes->dataConverted = false;
}

void tscInitResForMerge(SSqlRes* pRes) {
  pRes->qId = 1;      // hack to pass the safety check in fetch_row function
  pRes->rspType = 0;  // used as a flag to denote if taos_retrieved() has been called yet
  tscResetForNextRetrieve(pRes);

  assert(pRes->pMerger != NULL);
  pRes->data = pRes->pMerger->buf;
}

void registerSqlObj(SSqlObj* pSql) {
  taosAcquireRef(tscRefId, pSql->pTscObj->rid);
  pSql->self = taosAddRef(tscObjRef, pSql);

  int32_t num   = atomic_add_fetch_32(&pSql->pTscObj->numOfObj, 1);
  int32_t total = atomic_add_fetch_32(&tscNumOfObj, 1);
  tscDebug("0x%"PRIx64" new SqlObj from %p, total in tscObj:%d, total:%d", pSql->self, pSql->pTscObj, num, total);
}

SSqlObj* createSimpleSubObj(SSqlObj* pSql, __async_cb_func_t fp, void* param, int32_t cmd) {
  SSqlObj* pNew = (SSqlObj*)calloc(1, sizeof(SSqlObj));
  if (pNew == NULL) {
    tscError("0x%"PRIx64" new subquery failed, tableIndex:%d", pSql->self, 0);
    return NULL;
  }

  pNew->pTscObj = pSql->pTscObj;
  pNew->signature = pNew;
  pNew->rootObj = pSql->rootObj;

  SSqlCmd* pCmd = &pNew->cmd;
  pCmd->command = cmd;
  tsem_init(&pNew->rspSem, 0 ,0);

  if (tscAddQueryInfo(pCmd) != TSDB_CODE_SUCCESS) {
    tscFreeSqlObj(pNew);
    return NULL;
  }

  pNew->fp      = fp;
  pNew->fetchFp = fp;
  pNew->param   = param;
  pNew->sqlstr  = NULL;
  pNew->maxRetry = TSDB_MAX_REPLICA;

  SQueryInfo* pQueryInfo = tscGetQueryInfoS(pCmd);
  STableMetaInfo* pMasterTableMetaInfo = tscGetTableMetaInfoFromCmd(&pSql->cmd, 0);

  tscAddTableMetaInfo(pQueryInfo, &pMasterTableMetaInfo->name, NULL, NULL, NULL, NULL);
  registerSqlObj(pNew);

  return pNew;
}

static void doSetSqlExprAndResultFieldInfo(SQueryInfo* pNewQueryInfo, int64_t uid) {
  int32_t numOfOutput = (int32_t)tscNumOfExprs(pNewQueryInfo);
  if (numOfOutput == 0) {
    return;
  }

  // set the field info in pNewQueryInfo object according to sqlExpr information
  for (int32_t i = 0; i < numOfOutput; ++i) {
    SExprInfo* pExpr = tscExprGet(pNewQueryInfo, i);

    TAOS_FIELD f = tscCreateField((int8_t) pExpr->base.resType, pExpr->base.aliasName, pExpr->base.resBytes);
    SInternalField* pInfo1 = tscFieldInfoAppend(&pNewQueryInfo->fieldsInfo, &f);
    pInfo1->pExpr = pExpr;
  }

  // update the pSqlExpr pointer in SInternalField according the field name
  // make sure the pSqlExpr point to the correct SqlExpr in pNewQueryInfo, not SqlExpr in pQueryInfo
  for (int32_t f = 0; f < pNewQueryInfo->fieldsInfo.numOfOutput; ++f) {
    TAOS_FIELD* field = tscFieldInfoGetField(&pNewQueryInfo->fieldsInfo, f);

    bool matched = false;
    for (int32_t k1 = 0; k1 < numOfOutput; ++k1) {
      SExprInfo* pExpr1 = tscExprGet(pNewQueryInfo, k1);

      if (strcmp(field->name, pExpr1->base.aliasName) == 0) {  // establish link according to the result field name
        SInternalField* pInfo = tscFieldInfoGetInternalField(&pNewQueryInfo->fieldsInfo, f);
        pInfo->pExpr = pExpr1;

        matched = true;
        break;
      }
    }

    assert(matched);
    (void)matched;
  }

  tscFieldInfoUpdateOffset(pNewQueryInfo);
}

SSqlObj* createSubqueryObj(SSqlObj* pSql, int16_t tableIndex, __async_cb_func_t fp, void* param, int32_t cmd, SSqlObj* pPrevSql) {
  SSqlCmd* pCmd = &pSql->cmd;

  SSqlObj* pNew = (SSqlObj*)calloc(1, sizeof(SSqlObj));
  if (pNew == NULL) {
    tscError("0x%"PRIx64" new subquery failed, tableIndex:%d", pSql->self, tableIndex);
    terrno = TSDB_CODE_TSC_OUT_OF_MEMORY;
    return NULL;
  }

  SQueryInfo* pQueryInfo = tscGetQueryInfo(pCmd);
  STableMetaInfo* pTableMetaInfo = pQueryInfo->pTableMetaInfo[tableIndex];

  pNew->pTscObj   = pSql->pTscObj;
  pNew->signature = pNew;
  pNew->sqlstr    = strdup(pSql->sqlstr);
  pNew->rootObj   = pSql->rootObj;
  tsem_init(&pNew->rspSem, 0, 0);

  SSqlCmd* pnCmd  = &pNew->cmd;
  memcpy(pnCmd, pCmd, sizeof(SSqlCmd));

  pnCmd->command = cmd;
  pnCmd->payload = NULL;
  pnCmd->allocSize = 0;
  pnCmd->pTableMetaMap = NULL;

  pnCmd->pQueryInfo  = NULL;
  pnCmd->insertParam.pDataBlocks = NULL;

  pnCmd->insertParam.numOfTables = 0;
  pnCmd->insertParam.pTableNameList = NULL;
  pnCmd->insertParam.pTableBlockHashList = NULL;
  pnCmd->insertParam.objectId = pNew->self;

  memset(&pnCmd->insertParam.tagData, 0, sizeof(STagData));

  if (tscAddQueryInfo(pnCmd) != TSDB_CODE_SUCCESS) {
    terrno = TSDB_CODE_TSC_OUT_OF_MEMORY;
    goto _error;
  }

  SQueryInfo* pNewQueryInfo = tscGetQueryInfo(pnCmd);

  if (pQueryInfo->pUdfInfo) {
    pNewQueryInfo->pUdfInfo = taosArrayDup(pQueryInfo->pUdfInfo);
    pNewQueryInfo->udfCopy = true;
  }

  pNewQueryInfo->command = pQueryInfo->command;
  pnCmd->active = pNewQueryInfo;

  memcpy(&pNewQueryInfo->interval, &pQueryInfo->interval, sizeof(pNewQueryInfo->interval));
  pNewQueryInfo->type         = pQueryInfo->type;
  pNewQueryInfo->window       = pQueryInfo->window;
  pNewQueryInfo->range        = pQueryInfo->range;
  pNewQueryInfo->limit        = pQueryInfo->limit;
  pNewQueryInfo->slimit       = pQueryInfo->slimit;
  pNewQueryInfo->order        = pQueryInfo->order;
  pNewQueryInfo->tsBuf        = NULL;
  pNewQueryInfo->fillType     = pQueryInfo->fillType;
  pNewQueryInfo->fillVal      = NULL;
  pNewQueryInfo->clauseLimit  = pQueryInfo->clauseLimit;
  pNewQueryInfo->prjOffset    = pQueryInfo->prjOffset;
  pNewQueryInfo->numOfFillVal = 0;
  pNewQueryInfo->numOfTables  = 0;
  pNewQueryInfo->pTableMetaInfo = NULL;
  pNewQueryInfo->bufLen       = pQueryInfo->bufLen;
  pNewQueryInfo->vgroupLimit  = pQueryInfo->vgroupLimit;
  pNewQueryInfo->distinct     =  pQueryInfo->distinct;
  pNewQueryInfo->multigroupResult = pQueryInfo->multigroupResult;

  pNewQueryInfo->buf          = malloc(pQueryInfo->bufLen);
  if (pNewQueryInfo->buf == NULL) {
    terrno = TSDB_CODE_TSC_OUT_OF_MEMORY;
    goto _error;
  }

  if (pQueryInfo->bufLen > 0) {
    memcpy(pNewQueryInfo->buf, pQueryInfo->buf, pQueryInfo->bufLen);
  }

  pNewQueryInfo->groupbyExpr = pQueryInfo->groupbyExpr;
  if (pQueryInfo->groupbyExpr.columnInfo != NULL) {
    pNewQueryInfo->groupbyExpr.columnInfo = taosArrayDup(pQueryInfo->groupbyExpr.columnInfo);
    if (pNewQueryInfo->groupbyExpr.columnInfo == NULL) {
      terrno = TSDB_CODE_TSC_OUT_OF_MEMORY;
      goto _error;
    }
  }

  if (tscTagCondCopy(&pNewQueryInfo->tagCond, &pQueryInfo->tagCond) != 0) {
    terrno = TSDB_CODE_TSC_OUT_OF_MEMORY;
    goto _error;
  }

  if (tscColCondCopy(&pNewQueryInfo->colCond, pQueryInfo->colCond, pTableMetaInfo->pTableMeta->id.uid, tableIndex) != 0) {
    terrno = TSDB_CODE_TSC_OUT_OF_MEMORY;
    goto _error;
  }

  if (pQueryInfo->fillType != TSDB_FILL_NONE) {
    //just make memory memory sanitizer happy
    //refactor later
    pNewQueryInfo->fillVal = calloc(1, pQueryInfo->fieldsInfo.numOfOutput * sizeof(int64_t));
    if (pNewQueryInfo->fillVal == NULL) {
      terrno = TSDB_CODE_TSC_OUT_OF_MEMORY;
      goto _error;
    }

    pNewQueryInfo->numOfFillVal = pQueryInfo->fieldsInfo.numOfOutput;
    memcpy(pNewQueryInfo->fillVal, pQueryInfo->fillVal, pQueryInfo->fieldsInfo.numOfOutput * sizeof(int64_t));
  }

  if (tscAllocPayload(pnCmd, TSDB_DEFAULT_PAYLOAD_SIZE) != TSDB_CODE_SUCCESS) {
    tscError("0x%"PRIx64" new subquery failed, tableIndex:%d, vgroupIndex:%d", pSql->self, tableIndex, pTableMetaInfo->vgroupIndex);
    terrno = TSDB_CODE_TSC_OUT_OF_MEMORY;
    goto _error;
  }

  uint64_t uid = pTableMetaInfo->pTableMeta->id.uid;
  tscColumnListCopy(pNewQueryInfo->colList, pQueryInfo->colList, uid);

  // set the correct query type
  if (pPrevSql != NULL) {
    SQueryInfo* pPrevQueryInfo = tscGetQueryInfo(&pPrevSql->cmd);
    pNewQueryInfo->type = pPrevQueryInfo->type;
  } else {
    TSDB_QUERY_SET_TYPE(pNewQueryInfo->type, TSDB_QUERY_TYPE_SUBQUERY);// it must be the subquery
  }

  if (tscExprCopy(pNewQueryInfo->exprList, pQueryInfo->exprList, uid, true) != 0) {
    terrno = TSDB_CODE_TSC_OUT_OF_MEMORY;
    goto _error;
  }

  doSetSqlExprAndResultFieldInfo(pNewQueryInfo, uid);

  pNew->fp      = fp;
  pNew->fetchFp = fp;
  pNew->param   = param;
  pNew->maxRetry = TSDB_MAX_REPLICA;

  STableMetaInfo* pFinalInfo = NULL;

  if (pPrevSql == NULL) {
    STableMeta* pTableMeta = tscTableMetaDup(pTableMetaInfo->pTableMeta);
    assert(pTableMeta != NULL);

    pFinalInfo = tscAddTableMetaInfo(pNewQueryInfo, &pTableMetaInfo->name, pTableMeta, pTableMetaInfo->vgroupList,
                                     pTableMetaInfo->tagColList, pTableMetaInfo->pVgroupTables);
  } else {  // transfer the ownership of pTableMeta to the newly create sql object.
    STableMetaInfo* pPrevInfo = tscGetTableMetaInfoFromCmd(&pPrevSql->cmd, 0);
    if (pPrevInfo->pTableMeta && pPrevInfo->pTableMeta->tableType < 0) {
      terrno = TSDB_CODE_TSC_APP_ERROR;
      goto _error;
    }

    STableMeta*  pPrevTableMeta = tscTableMetaDup(pPrevInfo->pTableMeta);
    SVgroupsInfo* pVgroupsInfo = pPrevInfo->vgroupList;
    pFinalInfo = tscAddTableMetaInfo(pNewQueryInfo, &pTableMetaInfo->name, pPrevTableMeta, pVgroupsInfo,
                                     pTableMetaInfo->tagColList, pTableMetaInfo->pVgroupTables);
  }

  // this case cannot be happened
  if (pFinalInfo->pTableMeta == NULL) {
    tscError("0x%"PRIx64" new subquery failed since no tableMeta, name:%s", pSql->self, tNameGetTableName(&pTableMetaInfo->name));

    if (pPrevSql != NULL) { // pass the previous error to client
      assert(pPrevSql->res.code != TSDB_CODE_SUCCESS);
      terrno = pPrevSql->res.code;
    } else {
      terrno = TSDB_CODE_TSC_APP_ERROR;
    }

    goto _error;
  }

  assert(pNewQueryInfo->numOfTables == 1);

  if (UTIL_TABLE_IS_SUPER_TABLE(pTableMetaInfo)) {
    assert(pFinalInfo->vgroupList != NULL);
  }

  registerSqlObj(pNew);

  if (cmd == TSDB_SQL_SELECT) {
    size_t size = taosArrayGetSize(pNewQueryInfo->colList);

    tscDebug("0x%"PRIx64" new subquery:0x%"PRIx64", tableIndex:%d, vgroupIndex:%d, type:%d, exprInfo:%" PRIzu ", colList:%" PRIzu ","
        "fieldInfo:%d, name:%s, qrang:%" PRId64 " - %" PRId64 " order:%d, limit:%" PRId64,
        pSql->self, pNew->self, tableIndex, pTableMetaInfo->vgroupIndex, pNewQueryInfo->type, tscNumOfExprs(pNewQueryInfo),
        size, pNewQueryInfo->fieldsInfo.numOfOutput, tNameGetTableName(&pFinalInfo->name), pNewQueryInfo->window.skey,
        pNewQueryInfo->window.ekey, pNewQueryInfo->order.order, pNewQueryInfo->limit.limit);

    tscPrintSelNodeList(pNew, 0);
  } else {
    tscDebug("0x%"PRIx64" new sub insertion: %p, vnodeIdx:%d", pSql->self, pNew, pTableMetaInfo->vgroupIndex);
  }

  return pNew;

_error:
  tscFreeSqlObj(pNew);
  return NULL;
}

void doExecuteQuery(SSqlObj* pSql, SQueryInfo* pQueryInfo) {
  uint16_t type = pQueryInfo->type;
  if (QUERY_IS_JOIN_QUERY(type) && !TSDB_QUERY_HAS_TYPE(type, TSDB_QUERY_TYPE_SUBQUERY)) {
    tscHandleMasterJoinQuery(pSql);
  } else if (tscMultiRoundQuery(pQueryInfo, 0) && pQueryInfo->round == 0) {
    tscHandleFirstRoundStableQuery(pSql);                // todo lock?
  } else if (tscIsTwoStageSTableQuery(pQueryInfo, 0)) {  // super table query
    tscLockByThread(&pSql->squeryLock);
    tscHandleMasterSTableQuery(pSql);
    tscUnlockByThread(&pSql->squeryLock);
  } else if (TSDB_QUERY_HAS_TYPE(pQueryInfo->type, TSDB_QUERY_TYPE_INSERT)) {
    if (TSDB_QUERY_HAS_TYPE(pSql->cmd.insertParam.insertType, TSDB_QUERY_TYPE_FILE_INSERT)) {
      tscImportDataFromFile(pSql);
    } else {
      tscHandleMultivnodeInsert(pSql);
    }
  } else if (pSql->cmd.command > TSDB_SQL_LOCAL) {
    tscProcessLocalCmd(pSql);
  } else { // send request to server directly
    tscBuildAndSendRequest(pSql, pQueryInfo);
  }
}

void doRetrieveSubqueryData(SSchedMsg *pMsg) {
  SSqlObj* pSql = (SSqlObj*) pMsg->ahandle;
  if (pSql == NULL || pSql->signature != pSql) {
    tscDebug("%p SqlObj is freed, not add into queue async res", pMsg->ahandle);
    return;
  }

  SQueryInfo *pQueryInfo = tscGetQueryInfo(&pSql->cmd);
  handleDownstreamOperator(pSql->pSubs, pSql->subState.numOfSub, pQueryInfo, pSql);

  pSql->res.qId = -1;
  if (pSql->res.code == TSDB_CODE_SUCCESS) {
    (*pSql->fp)(pSql->param, pSql, pSql->res.numOfRows);
  } else {
    tscAsyncResultOnError(pSql);
  }
}

// NOTE: the blocking query can not be executed in the rpc message handler thread
static void tscSubqueryRetrieveCallback(void* param, TAOS_RES* tres, int code) {
  // handle the pDownStream process
  SRetrieveSupport* ps = param;
  SSqlObj* pParentSql = ps->pParentSql;
  SSqlObj* pSql = tres;

  int32_t index = ps->subqueryIndex;
  bool ret = subAndCheckDone(pSql, pParentSql, index);

  // TODO refactor
  tfree(ps);
  pSql->param = NULL;

  if (!ret) {
    tscDebug("0x%"PRIx64" sub:0x%"PRIx64" orderOfSub:%d completed, not all subquery finished", pParentSql->self, pSql->self, index);
    return;
  }

  pParentSql->cmd.active = pParentSql->cmd.pQueryInfo;
  pParentSql->res.qId = -1;
  if (pSql->res.code == TSDB_CODE_SUCCESS) {
    (*pSql->fp)(pParentSql->param, pParentSql, pParentSql->res.numOfRows);
  } else {
    pParentSql->res.code = pSql->res.code;
    tscAsyncResultOnError(pParentSql);
  }
}

static void tscSubqueryCompleteCallback(void* param, TAOS_RES* tres, int code) {
  SSqlObj* pSql = tres;
  SRetrieveSupport* ps = param;

  if (pSql->res.code != TSDB_CODE_SUCCESS) {
    SSqlObj* pParentSql = ps->pParentSql;

    int32_t index = ps->subqueryIndex;
    bool ret = subAndCheckDone(pSql, pParentSql, index);

    tscFreeRetrieveSup(&pSql->param);

    if (!ret) {
      tscDebug("0x%"PRIx64" sub:0x%"PRIx64" orderOfSub:%d completed, not all subquery finished", pParentSql->self, pSql->self, index);
      return;
    }

    // todo refactor
    tscDebug("0x%"PRIx64" all subquery response received, retry", pParentSql->self);
    SSqlObj *rootObj = pParentSql->rootObj;

    if (code && !((code == TSDB_CODE_TDB_INVALID_TABLE_ID || code == TSDB_CODE_VND_INVALID_VGROUP_ID) && rootObj->retry < rootObj->maxRetry)) {
      pParentSql->res.code = code;

      tscAsyncResultOnError(pParentSql);
      return;
    }

    tscFreeSubobj(pParentSql);
    tfree(pParentSql->pSubs);

    tscFreeSubobj(rootObj);
    tfree(rootObj->pSubs);

    rootObj->res.code = TSDB_CODE_SUCCESS;
    rootObj->retry++;

    tscDebug("0x%"PRIx64" retry parse sql and send query, prev error: %s, retry:%d", rootObj->self,
             tstrerror(code), rootObj->retry);


    tscResetSqlCmd(&rootObj->cmd, true, rootObj->self);

    code = tsParseSql(rootObj, true);
    if (code == TSDB_CODE_TSC_ACTION_IN_PROGRESS) {
      return;
    }

    if (code != TSDB_CODE_SUCCESS) {
      rootObj->res.code = code;
      tscAsyncResultOnError(rootObj);
      return;
    }

    SQueryInfo *pQueryInfo = tscGetQueryInfo(&pParentSql->cmd);
    executeQuery(pParentSql, pQueryInfo);
    return;
  }

  if (pSql->cmd.command == TSDB_SQL_RETRIEVE_EMPTY_RESULT) {
    SSqlObj* pParentSql = ps->pParentSql;

    pParentSql->cmd.command = TSDB_SQL_RETRIEVE_EMPTY_RESULT;

    (*pParentSql->fp)(pParentSql->param, pParentSql, 0);
    return;
  }


  taos_fetch_rows_a(tres, tscSubqueryRetrieveCallback, param);
}

int32_t doInitSubState(SSqlObj* pSql, int32_t numOfSubqueries) {
  assert(pSql->subState.numOfSub == 0 && pSql->pSubs == NULL && pSql->subState.states == NULL);
  pSql->subState.numOfSub = numOfSubqueries;

  pSql->pSubs = calloc(pSql->subState.numOfSub, POINTER_BYTES);
  pSql->subState.states = calloc(pSql->subState.numOfSub, sizeof(int8_t));

  int32_t code = pthread_mutex_init(&pSql->subState.mutex, NULL);
  if (pSql->pSubs == NULL || pSql->subState.states == NULL || code != 0) {
    return TSDB_CODE_TSC_OUT_OF_MEMORY;
  }

  return TSDB_CODE_SUCCESS;
}

// do execute the query according to the query execution plan
void executeQuery(SSqlObj* pSql, SQueryInfo* pQueryInfo) {
  int32_t code = TSDB_CODE_SUCCESS;
  int32_t numOfInit = 0;

  if (pSql->cmd.command == TSDB_SQL_RETRIEVE_EMPTY_RESULT) {
    (*pSql->fp)(pSql->param, pSql, 0);
    return;
  }

  if (pSql->cmd.command == TSDB_SQL_SELECT) {
    tscAddIntoSqlList(pSql);
  }

  if (taosArrayGetSize(pQueryInfo->pUpstream) > 0) {  // nest query. do execute it firstly
    code = doInitSubState(pSql, (int32_t) taosArrayGetSize(pQueryInfo->pUpstream));
    if (code != TSDB_CODE_SUCCESS) {
      goto _error;
    }

    for(int32_t i = 0; i < pSql->subState.numOfSub; ++i) {
      SQueryInfo* pSub = taosArrayGetP(pQueryInfo->pUpstream, i);

      pSql->cmd.active = pSub;
      pSql->cmd.command = TSDB_SQL_SELECT;

      SSqlObj* pNew = (SSqlObj*)calloc(1, sizeof(SSqlObj));
      if (pNew == NULL) {
        code = TSDB_CODE_TSC_OUT_OF_MEMORY;
        goto _error;
      }

      pNew->pTscObj   = pSql->pTscObj;
      pNew->signature = pNew;
      pNew->sqlstr    = strdup(pSql->sqlstr);
      pNew->fp        = tscSubqueryCompleteCallback;
      pNew->fetchFp   = tscSubqueryCompleteCallback;
      pNew->maxRetry  = pSql->maxRetry;
      pNew->rootObj   = pSql->rootObj;

      pNew->cmd.resColumnId = TSDB_RES_COL_ID;

      tsem_init(&pNew->rspSem, 0, 0);

      SRetrieveSupport* ps = calloc(1, sizeof(SRetrieveSupport));  // todo use object id
      if (ps == NULL) {
        tscFreeSqlObj(pNew);
        goto _error;
      }

      ps->pParentSql = pSql;
      ps->subqueryIndex = i;

      pNew->param = ps;
      pSql->pSubs[i] = pNew;

      SSqlCmd* pCmd = &pNew->cmd;
      pCmd->command = TSDB_SQL_SELECT;
      if ((code = tscAddQueryInfo(pCmd)) != TSDB_CODE_SUCCESS) {
        goto _error;
      }

      SQueryInfo* pNewQueryInfo = tscGetQueryInfo(pCmd);
      tscQueryInfoCopy(pNewQueryInfo, pSub);

      TSDB_QUERY_SET_TYPE(pNewQueryInfo->type, TSDB_QUERY_TYPE_NEST_SUBQUERY);
      numOfInit++;
    }

    for(int32_t i = 0; i < pSql->subState.numOfSub; ++i) {
      SSqlObj* psub = pSql->pSubs[i];
      registerSqlObj(psub);

      // create sub query to handle the sub query.
      SQueryInfo* pq = tscGetQueryInfo(&psub->cmd);
      executeQuery(psub, pq);
    }

    return;
  }

  pSql->cmd.active = pQueryInfo;
  doExecuteQuery(pSql, pQueryInfo);
  return;

  _error:
  for(int32_t i = 0; i < numOfInit; ++i) {
    SSqlObj* p = pSql->pSubs[i];
    tscFreeSqlObj(p);
  }

  pSql->res.code = code;
  pSql->subState.numOfSub = 0;   // not initialized sub query object will not be freed
  tfree(pSql->subState.states);
  tfree(pSql->pSubs);
  tscAsyncResultOnError(pSql);
}

int16_t tscGetJoinTagColIdByUid(STagCond* pTagCond, uint64_t uid) {
  int32_t i = 0;
  while (i < TSDB_MAX_JOIN_TABLE_NUM) {
    SJoinNode* node = pTagCond->joinInfo.joinTables[i];
    if (node && node->uid == uid) {
      return node->tagColId;
    }

    i++;
  }

  assert(0);
  return -1;
}


int16_t tscGetTagColIndexById(STableMeta* pTableMeta, int16_t colId) {
  int32_t numOfTags = tscGetNumOfTags(pTableMeta);

  SSchema* pSchema = tscGetTableTagSchema(pTableMeta);
  for(int32_t i = 0; i < numOfTags; ++i) {
    if (pSchema[i].colId == colId) {
      return i;
    }
  }

  // can not reach here
  assert(0);
  return INT16_MIN;
}

bool tscIsUpdateQuery(SSqlObj* pSql) {
  if (pSql == NULL || pSql->signature != pSql) {
    terrno = TSDB_CODE_TSC_DISCONNECTED;
    return TSDB_CODE_TSC_DISCONNECTED;
  }

  SSqlCmd* pCmd = &pSql->cmd;
  return ((pCmd->command >= TSDB_SQL_INSERT && pCmd->command <= TSDB_SQL_DROP_DNODE) || TSDB_SQL_RESET_CACHE == pCmd->command || TSDB_SQL_USE_DB == pCmd->command);
}

char* tscGetSqlStr(SSqlObj* pSql) {
  if (pSql == NULL || pSql->signature != pSql) {
    return NULL;
  }

  return pSql->sqlstr;
}

bool tscIsQueryWithLimit(SSqlObj* pSql) {
  if (pSql == NULL || pSql->signature != pSql) {
    return false;
  }

  SSqlCmd* pCmd = &pSql->cmd;
  SQueryInfo* pqi = tscGetQueryInfo(pCmd);
  while(pqi != NULL) {
    if (pqi->limit.limit > 0) {
      return true;
    }

    pqi = pqi->sibling;
  }

  return false;
}


int32_t tscSQLSyntaxErrMsg(char* msg, const char* additionalInfo,  const char* sql) {
  const char* msgFormat1 = "syntax error near \'%s\'";
  const char* msgFormat2 = "syntax error near \'%s\' (%s)";
  const char* msgFormat3 = "%s";

  const char* prefix = "syntax error";
  const int32_t BACKWARD_CHAR_STEP = 0;

  if (sql == NULL) {
    assert(additionalInfo != NULL);
    sprintf(msg, msgFormat1, additionalInfo);
    return TSDB_CODE_TSC_SQL_SYNTAX_ERROR;
  }

  char buf[64] = {0};  // only extract part of sql string
  strncpy(buf, (sql - BACKWARD_CHAR_STEP), tListLen(buf) - 1);

  if (additionalInfo != NULL) {
    sprintf(msg, msgFormat2, buf, additionalInfo);
  } else {
    const char* msgFormat = (0 == strncmp(sql, prefix, strlen(prefix))) ? msgFormat3 : msgFormat1;
    sprintf(msg, msgFormat, buf);
  }

  return TSDB_CODE_TSC_SQL_SYNTAX_ERROR;
}

int32_t tscInvalidOperationMsg(char* msg, const char* additionalInfo, const char* sql) {
  const char* msgFormat1 = "invalid operation: %s";
  const char* msgFormat2 = "invalid operation: \'%s\' (%s)";
  const char* msgFormat3 = "invalid operation: \'%s\'";

  const int32_t BACKWARD_CHAR_STEP = 0;

  if (sql == NULL) {
    assert(additionalInfo != NULL);
    sprintf(msg, msgFormat1, additionalInfo);
    return TSDB_CODE_TSC_INVALID_OPERATION;
  }

  char buf[64] = {0};  // only extract part of sql string
  strncpy(buf, (sql - BACKWARD_CHAR_STEP), tListLen(buf) - 1);

  if (additionalInfo != NULL) {
    sprintf(msg, msgFormat2, buf, additionalInfo);
  } else {
    sprintf(msg, msgFormat3, buf);  // no additional information for invalid sql error
  }

  return TSDB_CODE_TSC_INVALID_OPERATION;
}

int32_t tscErrorMsgWithCode(int32_t code, char* dstBuffer, const char* errMsg, const char* sql) {
  const char* msgFormat1 = "%s:%s";
  const char* msgFormat2 = "%s:\'%s\' (%s)";
  const char* msgFormat3 = "%s:\'%s\'";

  const int32_t BACKWARD_CHAR_STEP = 0;

  if (sql == NULL) {
    assert(errMsg != NULL);
    sprintf(dstBuffer, msgFormat1, tstrerror(code), errMsg);
    return code;
  }

  char buf[64] = {0};  // only extract part of sql string
  strncpy(buf, (sql - BACKWARD_CHAR_STEP), tListLen(buf) - 1);

  if (errMsg != NULL) {
    sprintf(dstBuffer, msgFormat2, tstrerror(code), buf, errMsg);
  } else {
    sprintf(dstBuffer, msgFormat3, tstrerror(code), buf);  // no additional information for invalid sql error
  }

  return code;
}

bool tscHasReachLimitation(SQueryInfo* pQueryInfo, SSqlRes* pRes) {
  assert(pQueryInfo != NULL && pQueryInfo->clauseLimit != 0);
  return (pQueryInfo->clauseLimit > 0 && pRes->numOfClauseTotal >= pQueryInfo->clauseLimit);
}

char* tscGetErrorMsgPayload(SSqlCmd* pCmd) { return pCmd->payload; }

int32_t tscGetErrorMsgLength(SSqlCmd* pCmd) { return (int32_t)strlen(pCmd->payload); }

/**
 *  If current vnode query does not return results anymore (pRes->numOfRows == 0), try the next vnode if exists,
 *  while multi-vnode super table projection query and the result does not reach the limitation.
 */
bool hasMoreVnodesToTry(SSqlObj* pSql) {
  SSqlCmd* pCmd = &pSql->cmd;
  SSqlRes* pRes = &pSql->res;
  if (pCmd->command != TSDB_SQL_FETCH) {
    return false;
  }

  assert(pRes->completed);
  SQueryInfo* pQueryInfo = tscGetQueryInfo(pCmd);
  STableMetaInfo* pTableMetaInfo = tscGetMetaInfo(pQueryInfo, 0);

  // for normal table, no need to try any more if results are all retrieved from one vnode
  if (!UTIL_TABLE_IS_SUPER_TABLE(pTableMetaInfo) || (pTableMetaInfo->vgroupList == NULL)) {
    return false;
  }

  int32_t numOfVgroups = pTableMetaInfo->vgroupList->numOfVgroups;
  if (pTableMetaInfo->pVgroupTables != NULL) {
    numOfVgroups = (int32_t)taosArrayGetSize(pTableMetaInfo->pVgroupTables);
  }

  return tscNonOrderedProjectionQueryOnSTable(pQueryInfo, 0) &&
         (!tscHasReachLimitation(pQueryInfo, pRes)) && (pTableMetaInfo->vgroupIndex < numOfVgroups - 1);
}

bool hasMoreClauseToTry(SSqlObj* pSql) {
  SSqlCmd* pCmd = &pSql->cmd;
  return pCmd->active->sibling != NULL;
}

void tscTryQueryNextVnode(SSqlObj* pSql, __async_cb_func_t fp) {
  SSqlCmd* pCmd = &pSql->cmd;
  SSqlRes* pRes = &pSql->res;

  SQueryInfo* pQueryInfo = tscGetQueryInfo(pCmd);

  /*
   * no result returned from the current virtual node anymore, try the next vnode if exists
   * if case of: multi-vnode super table projection query
   */
  assert(pRes->numOfRows == 0 && tscNonOrderedProjectionQueryOnSTable(pQueryInfo, 0) && !tscHasReachLimitation(pQueryInfo, pRes));
  STableMetaInfo* pTableMetaInfo = tscGetMetaInfo(pQueryInfo, 0);

  int32_t totalVgroups = pTableMetaInfo->vgroupList->numOfVgroups;
  if (++pTableMetaInfo->vgroupIndex < totalVgroups) {
    tscDebug("0x%"PRIx64" results from vgroup index:%d completed, try next:%d. total vgroups:%d. current numOfRes:%" PRId64, pSql->self,
             pTableMetaInfo->vgroupIndex - 1, pTableMetaInfo->vgroupIndex, totalVgroups, pRes->numOfClauseTotal);

    /*
     * update the limit and offset value for the query on the next vnode,
     * according to current retrieval results
     *
     * NOTE:
     * if the pRes->offset is larger than 0, the start returned position has not reached yet.
     * Therefore, the pRes->numOfRows, as well as pRes->numOfClauseTotal, must be 0.
     * The pRes->offset value will be updated by virtual node, during query execution.
     */
    if (pQueryInfo->clauseLimit >= 0) {
      pQueryInfo->limit.limit = pQueryInfo->clauseLimit - pRes->numOfClauseTotal;
    }

    pQueryInfo->limit.offset = pRes->offset;
    assert((pRes->offset >= 0 && pRes->numOfRows == 0) || (pRes->offset == 0 && pRes->numOfRows >= 0));

    tscDebug("0x%"PRIx64" new query to next vgroup, index:%d, limit:%" PRId64 ", offset:%" PRId64 ", glimit:%" PRId64,
        pSql->self, pTableMetaInfo->vgroupIndex, pQueryInfo->limit.limit, pQueryInfo->limit.offset, pQueryInfo->clauseLimit);

    /*
     * For project query with super table join, the numOfSub is equalled to the number of all subqueries.
     * Therefore, we need to reset the value of numOfSubs to be 0.
     *
     * For super table join with projection query, if anyone of the subquery is exhausted, the query completed.
     */
    pSql->subState.numOfSub = 0;
    pCmd->command = TSDB_SQL_SELECT;

    tscResetForNextRetrieve(pRes);

    // set the callback function
    pSql->fp = fp;
    tscBuildAndSendRequest(pSql, NULL);
  } else {
    tscDebug("0x%"PRIx64" try all %d vnodes, query complete. current numOfRes:%" PRId64, pSql->self, totalVgroups, pRes->numOfClauseTotal);
  }
}

void tscTryQueryNextClause(SSqlObj* pSql, __async_cb_func_t fp) {
  SSqlCmd* pCmd = &pSql->cmd;
  SSqlRes* pRes = &pSql->res;

  SQueryInfo* pQueryInfo = tscGetQueryInfo(pCmd);

  pSql->cmd.command = pQueryInfo->command;

  //backup the total number of result first
  int64_t num = pRes->numOfTotal + pRes->numOfClauseTotal;

  // DON't free final since it may be recoreded and used later in APP
  TAOS_FIELD* finalBk = pRes->final;
  pRes->final = NULL;
  tscFreeSqlResult(pSql);

  pRes->final = finalBk;
  pRes->numOfTotal = num;

  for(int32_t i = 0; i < pSql->subState.numOfSub; ++i) {
    taos_free_result(pSql->pSubs[i]);
  }

  tfree(pSql->pSubs);
  tfree(pSql->subState.states);
  pSql->subState.numOfSub = 0;
  pthread_mutex_destroy(&pSql->subState.mutex);

  pSql->fp = fp;

  tscDebug("0x%"PRIx64" try data in the next subclause", pSql->self);
  if (pCmd->command > TSDB_SQL_LOCAL) {
    tscProcessLocalCmd(pSql);
  } else {
    executeQuery(pSql, pQueryInfo);
  }
}

void* malloc_throw(size_t size) {
  void* p = malloc(size);
  if (p == NULL) {
    THROW(TSDB_CODE_TSC_OUT_OF_MEMORY);
  }
  return p;
}

void* calloc_throw(size_t nmemb, size_t size) {
  void* p = calloc(nmemb, size);
  if (p == NULL) {
    THROW(TSDB_CODE_TSC_OUT_OF_MEMORY);
  }
  return p;
}

char* strdup_throw(const char* str) {
  char* p = strdup(str);
  if (p == NULL) {
    THROW(TSDB_CODE_TSC_OUT_OF_MEMORY);
  }
  return p;
}

int tscSetMgmtEpSetFromCfg(const char *first, const char *second, SRpcCorEpSet *corMgmtEpSet) {
  corMgmtEpSet->version = 0;
  // init mgmt ip set
  SRpcEpSet *mgmtEpSet = &(corMgmtEpSet->epSet);
  mgmtEpSet->numOfEps = 0;
  mgmtEpSet->inUse = 0;

  if (first && first[0] != 0) {
    if (strlen(first) >= TSDB_EP_LEN) {
      terrno = TSDB_CODE_TSC_INVALID_FQDN;
      return -1;
    }
    taosGetFqdnPortFromEp(first, mgmtEpSet->fqdn[mgmtEpSet->numOfEps], &(mgmtEpSet->port[mgmtEpSet->numOfEps]));
    mgmtEpSet->numOfEps++;
  }

  if (second && second[0] != 0) {
    if (strlen(second) >= TSDB_EP_LEN) {
      terrno = TSDB_CODE_TSC_INVALID_FQDN;
      return -1;
    }
    taosGetFqdnPortFromEp(second, mgmtEpSet->fqdn[mgmtEpSet->numOfEps], &(mgmtEpSet->port[mgmtEpSet->numOfEps]));
    mgmtEpSet->numOfEps++;
  }

  if (mgmtEpSet->numOfEps == 0) {
    terrno = TSDB_CODE_TSC_INVALID_FQDN;
    return -1;
  }

  return 0;
}

bool tscSetSqlOwner(SSqlObj* pSql) {
  SSqlRes* pRes = &pSql->res;

  // set the sql object owner
  int64_t threadId = taosGetSelfPthreadId();
  if (atomic_val_compare_exchange_64(&pSql->owner, 0, threadId) != 0) {
    pRes->code = TSDB_CODE_QRY_IN_EXEC;
    return false;
  }

  return true;
}

void tscClearSqlOwner(SSqlObj* pSql) {
  atomic_store_64(&pSql->owner, 0);
}

SVgroupsInfo* tscVgroupInfoClone(SVgroupsInfo *vgroupList) {
  if (vgroupList == NULL) {
    return NULL;
  }

  size_t size = sizeof(SVgroupsInfo) + sizeof(SVgroupMsg) * vgroupList->numOfVgroups;
  SVgroupsInfo* pNew = malloc(size);
  if (pNew == NULL) {
    return NULL;
  }

  pNew->numOfVgroups = vgroupList->numOfVgroups;

  for(int32_t i = 0; i < vgroupList->numOfVgroups; ++i) {
    SVgroupMsg* pNewVInfo = &pNew->vgroups[i];

    SVgroupMsg* pvInfo = &vgroupList->vgroups[i];
    pNewVInfo->vgId = pvInfo->vgId;
    pNewVInfo->numOfEps = pvInfo->numOfEps;

    for(int32_t j = 0; j < pvInfo->numOfEps; ++j) {
      pNewVInfo->epAddr[j].port = pvInfo->epAddr[j].port;
      tstrncpy(pNewVInfo->epAddr[j].fqdn, pvInfo->epAddr[j].fqdn, TSDB_FQDN_LEN);
    }
  }

  return pNew;
}

void* tscVgroupInfoClear(SVgroupsInfo *vgroupList) {
  if (vgroupList == NULL) {
    return NULL;
  }

#if 0
  for(int32_t i = 0; i < vgroupList->numOfVgroups; ++i) {
    SVgroupMsg* pVgroupInfo = &vgroupList->vgroups[i];

    for(int32_t j = 0; j < pVgroupInfo->numOfEps; ++j) {
      tfree(pVgroupInfo->epAddr[j].fqdn);
    }

    for(int32_t j = pVgroupInfo->numOfEps; j < TSDB_MAX_REPLICA; j++) {
      assert( pVgroupInfo->epAddr[j].fqdn == NULL );
    }
  }

#endif
  tfree(vgroupList);
  return NULL;
}
# if 0
void tscSVgroupInfoCopy(SVgroupInfo* dst, const SVgroupInfo* src) {
  dst->vgId = src->vgId;
  dst->numOfEps = src->numOfEps;
  for(int32_t i = 0; i < dst->numOfEps; ++i) {
    tfree(dst->epAddr[i].fqdn);
    dst->epAddr[i].port = src->epAddr[i].port;
    assert(dst->epAddr[i].fqdn == NULL);

    dst->epAddr[i].fqdn = strdup(src->epAddr[i].fqdn);
  }
}

#endif

char* serializeTagData(STagData* pTagData, char* pMsg) {
  int32_t n = (int32_t) strlen(pTagData->name);
  *(int32_t*) pMsg = htonl(n);
  pMsg += sizeof(n);

  memcpy(pMsg, pTagData->name, n);
  pMsg += n;

  *(int32_t*)pMsg = htonl(pTagData->dataLen);
  pMsg += sizeof(int32_t);

  memcpy(pMsg, pTagData->data, pTagData->dataLen);
  pMsg += pTagData->dataLen;

  return pMsg;
}

int32_t copyTagData(STagData* dst, const STagData* src) {
  dst->dataLen = src->dataLen;
  tstrncpy(dst->name, src->name, tListLen(dst->name));

  if (dst->dataLen > 0) {
    dst->data = malloc(dst->dataLen);
    if (dst->data == NULL) {
      return -1;
    }

    memcpy(dst->data, src->data, dst->dataLen);
  }

  return 0;
}

STableMeta* createSuperTableMeta(STableMetaMsg* pChild) {
  assert(pChild != NULL);
  int32_t total = pChild->numOfColumns + pChild->numOfTags;

  STableMeta* pTableMeta = calloc(1, sizeof(STableMeta) + sizeof(SSchema) * total);
  pTableMeta->tableType = TSDB_SUPER_TABLE;
  pTableMeta->tableInfo.numOfTags = pChild->numOfTags;
  pTableMeta->tableInfo.numOfColumns = pChild->numOfColumns;
  pTableMeta->tableInfo.precision = pChild->precision;
  pTableMeta->tableInfo.update = pChild->update;

  pTableMeta->id.tid = 0;
  pTableMeta->id.uid = pChild->suid;
  pTableMeta->tversion = pChild->tversion;
  pTableMeta->sversion = pChild->sversion;

  memcpy(pTableMeta->schema, pChild->schema, sizeof(SSchema) * total);

  int32_t num = pTableMeta->tableInfo.numOfColumns;
  for(int32_t i = 0; i < num; ++i) {
    pTableMeta->tableInfo.rowSize += pTableMeta->schema[i].bytes;
  }

  return pTableMeta;
}

uint32_t tscGetTableMetaSize(STableMeta* pTableMeta) {
  assert(pTableMeta != NULL);

  int32_t totalCols = 0;
  if (pTableMeta->tableInfo.numOfColumns >= 0) {
    totalCols = pTableMeta->tableInfo.numOfColumns + pTableMeta->tableInfo.numOfTags;
  }

  return sizeof(STableMeta) + totalCols * sizeof(SSchema);
}

CChildTableMeta* tscCreateChildMeta(STableMeta* pTableMeta) {
  assert(pTableMeta != NULL);

  CChildTableMeta* cMeta = calloc(1, sizeof(CChildTableMeta));

  cMeta->tableType = TSDB_CHILD_TABLE;
  cMeta->vgId      = pTableMeta->vgId;
  cMeta->id        = pTableMeta->id;
  cMeta->suid      = pTableMeta->suid;
  tstrncpy(cMeta->sTableName, pTableMeta->sTableName, TSDB_TABLE_FNAME_LEN);

  return cMeta;
}

int32_t tscCreateTableMetaFromSTableMeta(SSqlObj *pSql, STableMeta** ppChild, const char* name, size_t *tableMetaCapacity, STableMeta**ppSTable) {
  assert(*ppChild != NULL);
  STableMeta* p      = *ppSTable;
  STableMeta* pChild = *ppChild;

  size_t sz = (p != NULL) ? tscGetTableMetaSize(p) : 0; //ppSTableBuf actually capacity may larger than sz, dont care
  if (p != NULL && sz != 0) {
    memset((char *)p, 0, sz);
  }

  if (NULL == taosHashGetCloneExt(UTIL_GET_TABLEMETA(pSql), pChild->sTableName, strnlen(pChild->sTableName, TSDB_TABLE_FNAME_LEN), NULL, (void **)&p, &sz)) {
    tfree(p);
  }
  *ppSTable = p;

  // tableMeta exists, build child table meta according to the super table meta
  // the uid need to be checked in addition to the general name of the super table.
  if (p && p->id.uid > 0 && pChild->suid == p->id.uid) {
    int32_t totalBytes    = (p->tableInfo.numOfColumns + p->tableInfo.numOfTags) * sizeof(SSchema);
    int32_t tableMetaSize =  sizeof(STableMeta)  + totalBytes;
    if (*tableMetaCapacity < tableMetaSize) {
      STableMeta* pChild1 = realloc(pChild, tableMetaSize);
      if(pChild1 == NULL) return -1;
      pChild = pChild1;
      *tableMetaCapacity = (size_t)tableMetaSize;
    }

    pChild->sversion = p->sversion;
    pChild->tversion = p->tversion;
    memcpy(&pChild->tableInfo, &p->tableInfo, sizeof(STableComInfo));
    memcpy(pChild->schema, p->schema, totalBytes);

    *ppChild = pChild;
    return TSDB_CODE_SUCCESS;
  } else { // super table has been removed, current tableMeta is also expired. remove it here
    taosHashRemove(UTIL_GET_TABLEMETA(pSql), name, strnlen(name, TSDB_TABLE_FNAME_LEN));
    return -1;
  }
}

uint32_t tscGetTableMetaMaxSize() {
  return sizeof(STableMeta) + TSDB_MAX_COLUMNS * sizeof(SSchema);
}

STableMeta* tscTableMetaDup(STableMeta* pTableMeta) {
  assert(pTableMeta != NULL);
  size_t size = tscGetTableMetaSize(pTableMeta);

  STableMeta* p = malloc(size);
  memcpy(p, pTableMeta, size);
  return p;
}

SVgroupsInfo* tscVgroupsInfoDup(SVgroupsInfo* pVgroupsInfo) {
  assert(pVgroupsInfo != NULL);

  size_t size = sizeof(SVgroupMsg) * pVgroupsInfo->numOfVgroups + sizeof(SVgroupsInfo);
  SVgroupsInfo* pInfo = calloc(1, size);
  pInfo->numOfVgroups = pVgroupsInfo->numOfVgroups;
  for (int32_t m = 0; m < pVgroupsInfo->numOfVgroups; ++m) {
    memcpy(&pInfo->vgroups[m], &pVgroupsInfo->vgroups[m], sizeof(SVgroupMsg));
//    tscSVgroupInfoCopy(&pInfo->vgroups[m], &pVgroupsInfo->vgroups[m]);
  }
  return pInfo;
}

int32_t createProjectionExpr(SQueryInfo* pQueryInfo, STableMetaInfo* pTableMetaInfo, SExprInfo*** pExpr, int32_t* num) {
  if (!pQueryInfo->arithmeticOnAgg) {
    return TSDB_CODE_SUCCESS;
  }

  *num = tscNumOfFields(pQueryInfo);
  *pExpr = calloc(*(num), POINTER_BYTES);
  if ((*pExpr) == NULL) {
    return TSDB_CODE_TSC_OUT_OF_MEMORY;
  }

  for (int32_t i = 0; i < (*num); ++i) {
    SInternalField* pField = tscFieldInfoGetInternalField(&pQueryInfo->fieldsInfo, i);
    SExprInfo* pSource = pField->pExpr;

    SExprInfo* px = calloc(1, sizeof(SExprInfo));
    (*pExpr)[i] = px;

    SSqlExpr *pse = &px->base;
    pse->uid      = pTableMetaInfo->pTableMeta->id.uid;
    pse->resColId = pSource->base.resColId;
    strncpy(pse->aliasName, pSource->base.aliasName, tListLen(pse->aliasName));
    strncpy(pse->token, pSource->base.token, tListLen(pse->token));

    if (pSource->base.functionId != TSDB_FUNC_SCALAR_EXPR) {  // this should be switched to projection query
      pse->numOfParams = 0;      // no params for projection query
      pse->functionId  = TSDB_FUNC_PRJ;
      pse->colInfo.colId = pSource->base.resColId;

      int32_t numOfOutput = (int32_t) taosArrayGetSize(pQueryInfo->exprList);
      for (int32_t j = 0; j < numOfOutput; ++j) {
        SExprInfo* p = taosArrayGetP(pQueryInfo->exprList, j);
        if (p->base.resColId == pse->colInfo.colId) {
          pse->colInfo.colIndex = j;
          break;
        }
      }

      if (!pQueryInfo->stableQuery && TSDB_COL_IS_TAG(pSource->base.colInfo.flag)) {
        pse->colInfo.flag = (pSource->base.colInfo.flag) & (~TSDB_COL_TAG);
      } else {
        pse->colInfo.flag = pSource->base.colInfo.flag;
      }
      pse->resType  = pSource->base.resType;
      pse->resBytes = pSource->base.resBytes;
      strncpy(pse->colInfo.name, pSource->base.aliasName, tListLen(pse->colInfo.name));

      // TODO restore refactor
      int32_t functionId = pSource->base.functionId;
      if (pSource->base.functionId == TSDB_FUNC_FIRST_DST) {
        functionId = TSDB_FUNC_FIRST;
      } else if (pSource->base.functionId == TSDB_FUNC_LAST_DST) {
        functionId = TSDB_FUNC_LAST;
      } else if (pSource->base.functionId == TSDB_FUNC_STDDEV_DST) {
        functionId = TSDB_FUNC_STDDEV;
      }

      SUdfInfo* pUdfInfo = NULL;
      if (functionId < 0) {
         pUdfInfo = taosArrayGet(pQueryInfo->pUdfInfo, -1 * functionId - 1);
      }

      int32_t inter = 0;
      getResultDataInfo(pSource->base.colType, pSource->base.colBytes, functionId, 0, &pse->resType,
          &pse->resBytes, &inter, 0, false, pUdfInfo);
      pse->colType  = pse->resType;
      pse->colBytes = pse->resBytes;

    } else {  // arithmetic expression
      pse->colInfo.colId = pSource->base.colInfo.colId;
      pse->colType  = pSource->base.colType;
      pse->colBytes = pSource->base.colBytes;

      pse->functionId = pSource->base.functionId;
      pse->numOfParams = pSource->base.numOfParams;

      for (int32_t j = 0; j < pSource->base.numOfParams; ++j) {
        tVariantAssign(&pse->param[j], &pSource->base.param[j]);
        buildScalarExprFromMsg(px, NULL);
      }

      pse->resBytes = px->pExpr->resultBytes;
      pse->resType  = px->pExpr->resultType;
    }
  }

  return TSDB_CODE_SUCCESS;
}

static int32_t createGlobalAggregateExpr(SQueryAttr* pQueryAttr, SQueryInfo* pQueryInfo) {
  assert(tscIsTwoStageSTableQuery(pQueryInfo, 0));

  pQueryAttr->numOfExpr3 = (int32_t) tscNumOfExprs(pQueryInfo);
  pQueryAttr->pExpr3 = calloc(pQueryAttr->numOfExpr3, sizeof(SExprInfo));
  if (pQueryAttr->pExpr3 == NULL) {
    return TSDB_CODE_TSC_OUT_OF_MEMORY;
  }

  for (int32_t i = 0; i < pQueryAttr->numOfExpr3; ++i) {
    SExprInfo* pExpr = &pQueryAttr->pExpr1[i];
    SSqlExpr*  pse = &pQueryAttr->pExpr3[i].base;

    tscExprAssign(&pQueryAttr->pExpr3[i], pExpr);
    pse->colInfo.colId = pExpr->base.resColId;
    pse->colInfo.colIndex = i;

    pse->colType = pExpr->base.resType;
    pse->colBytes = pExpr->base.resBytes;
  }

  {
    for (int32_t i = 0; i < pQueryAttr->numOfExpr3; ++i) {
      SExprInfo* pExpr = &pQueryAttr->pExpr1[i];
      SSqlExpr*  pse = &pQueryAttr->pExpr3[i].base;

      // the final result size and type in the same as query on single table.
      // so here, set the flag to be false;
      int32_t inter = 0;

      int32_t functionId = pExpr->base.functionId;
      if (functionId >= TSDB_FUNC_TS && functionId <= TSDB_FUNC_DIFF) {
        continue;
      }

      if (functionId == TSDB_FUNC_FIRST_DST) {
        functionId = TSDB_FUNC_FIRST;
      } else if (functionId == TSDB_FUNC_LAST_DST) {
        functionId = TSDB_FUNC_LAST;
      } else if (functionId == TSDB_FUNC_STDDEV_DST) {
        functionId = TSDB_FUNC_STDDEV;
      }

      SUdfInfo* pUdfInfo = NULL;

      if (functionId < 0) {
        pUdfInfo = taosArrayGet(pQueryInfo->pUdfInfo, -1 * functionId - 1);
      }

      getResultDataInfo(pExpr->base.colType, pExpr->base.colBytes, functionId, 0, &pse->resType, &pse->resBytes, &inter,
                        0, false, pUdfInfo);
    }
  }

  return TSDB_CODE_SUCCESS;
}

static int32_t createTagColumnInfo(SQueryAttr* pQueryAttr, SQueryInfo* pQueryInfo, STableMetaInfo* pTableMetaInfo) {
  if (pTableMetaInfo->tagColList == NULL) {
    return TSDB_CODE_SUCCESS;
  }

  pQueryAttr->numOfTags = (int16_t)taosArrayGetSize(pTableMetaInfo->tagColList);
  if (pQueryAttr->numOfTags == 0) {
    return TSDB_CODE_SUCCESS;
  }

  STableMeta* pTableMeta = pQueryInfo->pTableMetaInfo[0]->pTableMeta;

  int32_t numOfTagColumns = tscGetNumOfTags(pTableMeta);

  pQueryAttr->tagColList = calloc(pQueryAttr->numOfTags, sizeof(SColumnInfo));
  if (pQueryAttr->tagColList == NULL) {
    return TSDB_CODE_TSC_OUT_OF_MEMORY;
  }

  SSchema* pSchema = tscGetTableTagSchema(pTableMeta);
  for (int32_t i = 0; i < pQueryAttr->numOfTags; ++i) {
    SColumn* pCol = taosArrayGetP(pTableMetaInfo->tagColList, i);
    SSchema* pColSchema = &pSchema[pCol->columnIndex];

    if ((pCol->columnIndex >= numOfTagColumns || pCol->columnIndex < TSDB_TBNAME_COLUMN_INDEX) ||
        (!isValidDataType(pColSchema->type))) {
      return TSDB_CODE_TSC_INVALID_OPERATION;
    }

    SColumnInfo* pTagCol = &pQueryAttr->tagColList[i];

    pTagCol->colId = pColSchema->colId;
    pTagCol->bytes = pColSchema->bytes;
    pTagCol->type  = pColSchema->type;
    pTagCol->flist.numOfFilters = 0;
  }

  return TSDB_CODE_SUCCESS;
}

int32_t tscGetColFilterSerializeLen(SQueryInfo* pQueryInfo) {
  int16_t numOfCols = (int16_t)taosArrayGetSize(pQueryInfo->colList);
  int32_t len = 0;

  for(int32_t i = 0; i < numOfCols; ++i) {
    SColumn* pCol = taosArrayGetP(pQueryInfo->colList, i);
    for (int32_t j = 0; j < pCol->info.flist.numOfFilters; ++j) {
      len += sizeof(SColumnFilterInfo);
      if (pCol->info.flist.filterInfo[j].filterstr) {
        len += (int32_t)pCol->info.flist.filterInfo[j].len + 1 * TSDB_NCHAR_SIZE;
      }
    }
  }
  return len;
}

int32_t tscGetTagFilterSerializeLen(SQueryInfo* pQueryInfo) {
  // serialize tag column query condition
  if (pQueryInfo->tagCond.pCond != NULL && taosArrayGetSize(pQueryInfo->tagCond.pCond) > 0) {
    STagCond* pTagCond = &pQueryInfo->tagCond;

    STableMetaInfo *pTableMetaInfo = tscGetMetaInfo(pQueryInfo, 0);
    STableMeta * pTableMeta = pTableMetaInfo->pTableMeta;
    SCond *pCond = tsGetSTableQueryCond(pTagCond, pTableMeta->id.uid);
    if (pCond != NULL && pCond->cond != NULL) {
      return pCond->len;
    }
  }
  return 0;
}

int32_t tscCreateQueryFromQueryInfo(SQueryInfo* pQueryInfo, SQueryAttr* pQueryAttr, void* addr) {
  memset(pQueryAttr, 0, sizeof(SQueryAttr));

  int16_t numOfCols        = (int16_t) taosArrayGetSize(pQueryInfo->colList);
  int16_t numOfOutput      = (int16_t) tscNumOfExprs(pQueryInfo);

  pQueryAttr->topBotQuery       = tscIsTopBotQuery(pQueryInfo);
  pQueryAttr->hasTagResults     = hasTagValOutput(pQueryInfo);
  pQueryAttr->stabledev         = isStabledev(pQueryInfo);
  pQueryAttr->tsCompQuery       = isTsCompQuery(pQueryInfo);
  pQueryAttr->diffQuery         = tscIsDiffDerivLikeQuery(pQueryInfo);
  pQueryAttr->simpleAgg         = isSimpleAggregateRv(pQueryInfo);
  pQueryAttr->needReverseScan   = tscNeedReverseScan(pQueryInfo);
  pQueryAttr->stableQuery       = QUERY_IS_STABLE_QUERY(pQueryInfo->type);
  pQueryAttr->groupbyColumn     = (!pQueryInfo->stateWindow) && tscGroupbyColumn(pQueryInfo);
  pQueryAttr->queryBlockDist    = isBlockDistQuery(pQueryInfo);
  pQueryAttr->pointInterpQuery  = tscIsPointInterpQuery(pQueryInfo);
  pQueryAttr->needTableSeqScan  = tscNeedTableSeqScan(pQueryInfo);
  pQueryAttr->timeWindowInterpo = timeWindowInterpoRequired(pQueryInfo);
  pQueryAttr->distinct          = pQueryInfo->distinct;
  pQueryAttr->sw                = pQueryInfo->sessionWindow;
  pQueryAttr->stateWindow       = pQueryInfo->stateWindow;
  pQueryAttr->multigroupResult  = pQueryInfo->multigroupResult;

  pQueryAttr->numOfCols         = numOfCols;
  pQueryAttr->numOfOutput       = numOfOutput;
  pQueryAttr->limit             = pQueryInfo->limit;
  pQueryAttr->slimit            = pQueryInfo->slimit;
  pQueryAttr->order             = pQueryInfo->order;
  pQueryAttr->fillType          = pQueryInfo->fillType;
  pQueryAttr->havingNum         = pQueryInfo->havingFieldNum;
  pQueryAttr->pUdfInfo          = pQueryInfo->pUdfInfo;
  pQueryAttr->range             = pQueryInfo->range;

  if (pQueryInfo->order.order == TSDB_ORDER_ASC) {   // TODO refactor
    pQueryAttr->window = pQueryInfo->window;
  } else {
    pQueryAttr->window.skey = pQueryInfo->window.ekey;
    pQueryAttr->window.ekey = pQueryInfo->window.skey;
  }

  memcpy(&pQueryAttr->interval, &pQueryInfo->interval, sizeof(pQueryAttr->interval));

  STableMetaInfo* pTableMetaInfo = pQueryInfo->pTableMetaInfo[0];

  if (pQueryInfo->groupbyExpr.numOfGroupCols > 0) {
    pQueryAttr->pGroupbyExpr    = calloc(1, sizeof(SGroupbyExpr));
    *(pQueryAttr->pGroupbyExpr) = pQueryInfo->groupbyExpr;
    pQueryAttr->pGroupbyExpr->columnInfo = taosArrayDup(pQueryInfo->groupbyExpr.columnInfo);
  } else {
    assert(pQueryInfo->groupbyExpr.columnInfo == NULL);
  }

  pQueryAttr->pExpr1 = calloc(pQueryAttr->numOfOutput, sizeof(SExprInfo));
  for(int32_t i = 0; i < pQueryAttr->numOfOutput; ++i) {
    SExprInfo* pExpr = tscExprGet(pQueryInfo, i);
    tscExprAssign(&pQueryAttr->pExpr1[i], pExpr);

    if (pQueryAttr->pExpr1[i].base.functionId == TSDB_FUNC_SCALAR_EXPR) {
      for (int32_t j = 0; j < pQueryAttr->pExpr1[i].base.numOfParams; ++j) {
        buildScalarExprFromMsg(&pQueryAttr->pExpr1[i], NULL);
      }
    }
  }

  pQueryAttr->tableCols = calloc(numOfCols, sizeof(SColumnInfo));
  for(int32_t i = 0; i < numOfCols; ++i) {
    SColumn* pCol = taosArrayGetP(pQueryInfo->colList, i);
    if (!isValidDataType(pCol->info.type) || pCol->info.type == TSDB_DATA_TYPE_NULL) {
      assert(0);
    }

    pQueryAttr->tableCols[i] = pCol->info;
    pQueryAttr->tableCols[i].flist.filterInfo = tFilterInfoDup(pCol->info.flist.filterInfo, pQueryAttr->tableCols[i].flist.numOfFilters);
  }

  // global aggregate query
  if (pQueryAttr->stableQuery && (pQueryAttr->simpleAgg || pQueryAttr->interval.interval > 0 || pQueryAttr->sw.gap > 0)
      && tscIsTwoStageSTableQuery(pQueryInfo, 0)) {
    createGlobalAggregateExpr(pQueryAttr, pQueryInfo);
  }

  // for simple table, not for super table
  if (pQueryInfo->arithmeticOnAgg) {
    pQueryAttr->numOfExpr2 = (int32_t) taosArrayGetSize(pQueryInfo->exprList1);
    pQueryAttr->pExpr2 = calloc(pQueryAttr->numOfExpr2, sizeof(SExprInfo));
    for(int32_t i = 0; i < pQueryAttr->numOfExpr2; ++i) {
      SExprInfo* p = taosArrayGetP(pQueryInfo->exprList1, i);
      tscExprAssign(&pQueryAttr->pExpr2[i], p);
    }
  }

  // tag column info
  int32_t code = createTagColumnInfo(pQueryAttr, pQueryInfo, pTableMetaInfo);
  if (code != TSDB_CODE_SUCCESS) {
    return code;
  }

  if (pQueryAttr->fillType != TSDB_FILL_NONE) {
    pQueryAttr->fillVal = calloc(pQueryInfo->numOfFillVal, sizeof(int64_t));
    memcpy(pQueryAttr->fillVal, pQueryInfo->fillVal, pQueryInfo->numOfFillVal * sizeof(int64_t));
  }

  pQueryAttr->srcRowSize = 0;
  pQueryAttr->maxTableColumnWidth = 0;
  for (int16_t i = 0; i < numOfCols; ++i) {
    pQueryAttr->srcRowSize += pQueryAttr->tableCols[i].bytes;
    if (pQueryAttr->maxTableColumnWidth < pQueryAttr->tableCols[i].bytes) {
      pQueryAttr->maxTableColumnWidth = pQueryAttr->tableCols[i].bytes;
    }
  }

  pQueryAttr->interBufSize = getOutputInterResultBufSize(pQueryAttr);

  if (pQueryAttr->numOfCols <= 0 && !tscQueryTags(pQueryInfo) && !pQueryAttr->queryBlockDist) {
        tscError("%p illegal value of numOfCols in query msg: %" PRIu64 ", table cols:%d", addr,
        (uint64_t)pQueryAttr->numOfCols, numOfCols);

    return TSDB_CODE_TSC_INVALID_OPERATION;
  }

  if (pQueryAttr->interval.interval < 0) {
    tscError("%p illegal value of aggregation time interval in query msg: %" PRId64, addr,
             (int64_t)pQueryInfo->interval.interval);
    return TSDB_CODE_TSC_INVALID_OPERATION;
  }

  if (pQueryAttr->pGroupbyExpr != NULL && pQueryAttr->pGroupbyExpr->numOfGroupCols < 0) {
    tscError("%p illegal value of numOfGroupCols in query msg: %d", addr, pQueryInfo->groupbyExpr.numOfGroupCols);
    return TSDB_CODE_TSC_INVALID_OPERATION;
  }

  return TSDB_CODE_SUCCESS;
}

static int32_t doAddTableName(char* nextStr, char** str, SArray* pNameArray, SSqlObj* pSql) {
  int32_t code = TSDB_CODE_SUCCESS;
  SSqlCmd* pCmd = &pSql->cmd;

  char  tablename[TSDB_TABLE_FNAME_LEN] = {0};
  int32_t len = 0;

  if (nextStr == NULL) {
    tstrncpy(tablename, *str, TSDB_TABLE_FNAME_LEN);
  } else {
    len = (int32_t)(nextStr - (*str));
    if (len >= TSDB_TABLE_NAME_LEN) {
      sprintf(pCmd->payload, "table name too long");
      return TSDB_CODE_TSC_INVALID_OPERATION;
    }

    memcpy(tablename, *str, nextStr - (*str));
    tablename[len] = '\0';
  }

  (*str) = nextStr + 1;
  len = (int32_t)strtrim(tablename);

  SStrToken sToken = {.n = len, .type = TK_ID, .z = tablename};
  tGetToken(tablename, &sToken.type);

  bool dbIncluded = false;

  // Check if the table name available or not
  if (tscValidateName(&sToken, true, &dbIncluded) != TSDB_CODE_SUCCESS) {
    sprintf(pCmd->payload, "table name is invalid");
    return TSDB_CODE_TSC_INVALID_TABLE_ID_LENGTH;
  }

  SName name = {0};
  if ((code = tscSetTableFullName(&name, &sToken, pSql, dbIncluded)) != TSDB_CODE_SUCCESS) {
    return code;
  }

  memset(tablename, 0, tListLen(tablename));
  tNameExtractFullName(&name, tablename);

  char* p = strdup(tablename);
  taosArrayPush(pNameArray, &p);
  return TSDB_CODE_SUCCESS;
}

int32_t nameComparFn(const void* n1, const void* n2) {
  int32_t ret = strcmp(*(char**)n1, *(char**)n2);
  if (ret == 0) {
    return 0;
  } else {
    return ret > 0? 1:-1;
  }
}

static void freeContent(void* p) {
  char* ptr = *(char**)p;
  tfree(ptr);
}

int tscTransferTableNameList(SSqlObj *pSql, const char *pNameList, int32_t length, SArray* pNameArray) {
  SSqlCmd *pCmd = &pSql->cmd;

  pCmd->command = TSDB_SQL_MULTI_META;
  pCmd->msgType = TSDB_MSG_TYPE_CM_TABLES_META;

  int   code = TSDB_CODE_TSC_INVALID_TABLE_ID_LENGTH;
  char *str = (char *)pNameList;

  SQueryInfo *pQueryInfo = tscGetQueryInfoS(pCmd);
  if (pQueryInfo == NULL) {
    pSql->res.code = terrno;
    return terrno;
  }

  char *nextStr;
  while (1) {
    nextStr = strchr(str, ',');
    if (nextStr == NULL) {
      code = doAddTableName(nextStr, &str, pNameArray, pSql);
      break;
    }

    code = doAddTableName(nextStr, &str, pNameArray, pSql);
    if (code != TSDB_CODE_SUCCESS) {
      return code;
    }

    if (taosArrayGetSize(pNameArray) > TSDB_MULTI_TABLEMETA_MAX_NUM) {
      code = TSDB_CODE_TSC_INVALID_TABLE_ID_LENGTH;
      sprintf(pCmd->payload, "tables over the max number");
      return code;
    }
  }

  size_t len = taosArrayGetSize(pNameArray);
  if (len == 1) {
    return TSDB_CODE_SUCCESS;
  }

  if (len > TSDB_MULTI_TABLEMETA_MAX_NUM) {
    code = TSDB_CODE_TSC_INVALID_TABLE_ID_LENGTH;
    sprintf(pCmd->payload, "tables over the max number");
    return code;
  }

  taosArraySort(pNameArray, nameComparFn);
  taosArrayRemoveDuplicate(pNameArray, nameComparFn, freeContent);
  return TSDB_CODE_SUCCESS;
}

bool vgroupInfoIdentical(SNewVgroupInfo *pExisted, SVgroupMsg* src) {
  assert(pExisted != NULL && src != NULL);
  if (pExisted->numOfEps != src->numOfEps) {
    return false;
  }

  for(int32_t i = 0; i < pExisted->numOfEps; ++i) {
    if (pExisted->ep[i].port != src->epAddr[i].port) {
      return false;
    }

    if (strncmp(pExisted->ep[i].fqdn, src->epAddr[i].fqdn, tListLen(pExisted->ep[i].fqdn)) != 0) {
      return false;
    }
  }

  return true;
}

SNewVgroupInfo createNewVgroupInfo(SVgroupMsg *pVgroupMsg) {
  assert(pVgroupMsg != NULL);

  SNewVgroupInfo info = {0};
  info.numOfEps = pVgroupMsg->numOfEps;
  info.vgId     = pVgroupMsg->vgId;
  info.inUse    = 0;   // 0 is the default value of inUse in case of multiple replica

  assert(info.numOfEps >= 1 && info.vgId >= 1);
  for(int32_t i = 0; i < pVgroupMsg->numOfEps; ++i) {
    tstrncpy(info.ep[i].fqdn, pVgroupMsg->epAddr[i].fqdn, TSDB_FQDN_LEN);
    info.ep[i].port = pVgroupMsg->epAddr[i].port;
  }

  return info;
}

void tscRemoveCachedTableMeta(STableMetaInfo* pTableMetaInfo, uint64_t id) {
  char fname[TSDB_TABLE_FNAME_LEN] = {0};
  SSqlObj *p = (SSqlObj *)taosAcquireRef(tscObjRef, id);

  tNameExtractFullName(&pTableMetaInfo->name, fname);
  int32_t len = (int32_t) strnlen(fname, TSDB_TABLE_FNAME_LEN);
  if (UTIL_TABLE_IS_SUPER_TABLE(pTableMetaInfo)) {
    void* pv = taosCacheAcquireByKey(UTIL_GET_VGROUPLIST(p), fname, len);
    if (pv != NULL) {
      taosCacheRelease(UTIL_GET_VGROUPLIST(p), &pv, true);
    }
  }

  taosHashRemove(UTIL_GET_TABLEMETA(p), fname, len);
  tscDebug("0x%"PRIx64" remove table meta %s, numOfRemain:%d", id, fname, (int32_t) taosHashGetSize(UTIL_GET_TABLEMETA(p)));
  taosReleaseRef(tscObjRef, id);
}

char* cloneCurrentDBName(SSqlObj* pSql) {
  char        *p = NULL;
#ifdef HTTP_EMBEDDED
  HttpContext *pCtx = NULL;
#endif

  pthread_mutex_lock(&pSql->pTscObj->mutex);
  STscObj *pTscObj = pSql->pTscObj;
  switch (pTscObj->from) {
#ifdef HTTP_EMBEDDED
  case TAOS_REQ_FROM_HTTP:
    pCtx = pSql->param;
    if (pCtx && pCtx->db[0] != '\0') {
      char db[TSDB_ACCT_ID_LEN + TSDB_DB_NAME_LEN] = {0};
      int32_t len = sprintf(db, "%s%s%s", pTscObj->acctId, TS_PATH_DELIMITER, pCtx->db);
      assert(len <= sizeof(db));

      p = strdup(db);
    }
    break;
#endif
  default:
    break;
  }
  if (p == NULL) {
    p = strdup(pSql->pTscObj->db);
  }
  pthread_mutex_unlock(&pSql->pTscObj->mutex);

  return p;
}

int parseJsontoTagData(char* json, SKVRowBuilder* kvRowBuilder, char* errMsg, int16_t startColId){
  // set json NULL data
  uint8_t nullTypeVal[CHAR_BYTES + VARSTR_HEADER_SIZE + INT_BYTES] = {0};
  uint32_t jsonNULL = TSDB_DATA_JSON_NULL;
  int jsonIndex = startColId + 1;
  char nullTypeKey[VARSTR_HEADER_SIZE + INT_BYTES] = {0};
  varDataSetLen(nullTypeKey, INT_BYTES);
  nullTypeVal[0] = TSDB_DATA_TYPE_JSON;
  varDataSetLen(nullTypeVal + CHAR_BYTES, INT_BYTES);
  *(uint32_t*)(varDataVal(nullTypeKey)) = jsonNULL;
  tdAddColToKVRow(kvRowBuilder, jsonIndex++, TSDB_DATA_TYPE_NCHAR, nullTypeKey, false);   // add json null type
  if (strtrim(json) == 0 || strcasecmp(json, "null") == 0){
    *(uint32_t*)(varDataVal(nullTypeVal + CHAR_BYTES)) = jsonNULL;
    tdAddColToKVRow(kvRowBuilder, jsonIndex++, TSDB_DATA_TYPE_NCHAR, nullTypeVal, true);   // add json null value
    return TSDB_CODE_SUCCESS;
  }
  int32_t jsonNotNull = TSDB_DATA_JSON_NOT_NULL;
  *(uint32_t*)(varDataVal(nullTypeVal + CHAR_BYTES)) = jsonNotNull;
  tdAddColToKVRow(kvRowBuilder, jsonIndex++, TSDB_DATA_TYPE_NCHAR, nullTypeVal, true);   // add json type

  // set json real data
  cJSON *root = cJSON_Parse(json);
  if (root == NULL){
    tscError("json parse error");
    return tscSQLSyntaxErrMsg(errMsg, "json parse error", NULL);
  }

  int size = cJSON_GetArraySize(root);
  if(!cJSON_IsObject(root)){
    tscError("json error invalide value");
    return tscSQLSyntaxErrMsg(errMsg, "json error invalide value", NULL);
  }

  int retCode = 0;
  SHashObj* keyHash = taosHashInit(8, taosGetDefaultHashFunction(TSDB_DATA_TYPE_BINARY), false, false);
  for(int i = 0; i < size; i++) {
    cJSON* item = cJSON_GetArrayItem(root, i);
    if (!item) {
      tscError("json inner error:%d", i);
      retCode =  tscSQLSyntaxErrMsg(errMsg, "json inner error", NULL);
      goto end;
    }

    char *jsonKey = item->string;
    if(!isValidateTag(jsonKey)){
      tscError("json key not validate");
      retCode =  tscSQLSyntaxErrMsg(errMsg, "json key not validate", NULL);
      goto end;
    }
    if(strlen(jsonKey) > TSDB_MAX_JSON_KEY_LEN){
      tscError("json key too long error");
      retCode =  tscSQLSyntaxErrMsg(errMsg, "json key too long, more than 256", NULL);
      goto end;
    }
    if(strlen(jsonKey) == 0 || taosHashGet(keyHash, jsonKey, strlen(jsonKey)) != NULL){
      continue;
    }

    // json key encode by binary
    char tagKey[TSDB_MAX_JSON_KEY_LEN + VARSTR_HEADER_SIZE] = {0};
    strncpy(varDataVal(tagKey), jsonKey, strlen(jsonKey));
    int32_t outLen = (int32_t)strlen(jsonKey);
    taosHashPut(keyHash, jsonKey, outLen, &outLen, CHAR_BYTES);  // add key to hash to remove dumplicate, value is useless

    varDataSetLen(tagKey, outLen);
    tdAddColToKVRow(kvRowBuilder, jsonIndex++, TSDB_DATA_TYPE_NCHAR, tagKey, false);   // add json key

    if(item->type == cJSON_String){     // add json value  format: type|data
      char *jsonValue = item->valuestring;
      outLen = 0;
      char *tagVal = calloc(strlen(jsonValue) * TSDB_NCHAR_SIZE + TSDB_NCHAR_SIZE, 1);
      *tagVal = jsonType2DbType(0, item->type);     // type
      char* tagData = POINTER_SHIFT(tagVal,CHAR_BYTES);
<<<<<<< HEAD
      if (!taosMbsToUcs4(jsonValue, strlen(jsonValue), varDataVal(tagData),
                         (int32_t)(strlen(jsonValue) * TSDB_NCHAR_SIZE), &outLen)) {
        tscError("json string error:%s|%s", strerror(errno), jsonValue);
        retCode = tscSQLSyntaxErrMsg(errMsg, "serizelize json error", NULL);
=======
      if (strlen(jsonValue) > 0 && !taosMbsToUcs4(jsonValue, strlen(jsonValue), varDataVal(tagData),
                         (int32_t)(strlen(jsonValue) * TSDB_NCHAR_SIZE), &outLen)) {
        tscError("charset:%s to %s. val:%s, errno:%s, convert failed.", DEFAULT_UNICODE_ENCODEC, tsCharset, jsonValue, strerror(errno));
        retCode = tscSQLSyntaxErrMsg(errMsg, "charset convert json error", NULL);
>>>>>>> cfccb32a
        free(tagVal);
        goto end;
      }

      varDataSetLen(tagData, outLen);
      tdAddColToKVRow(kvRowBuilder, jsonIndex++, TSDB_DATA_TYPE_NCHAR, tagVal, true);
      free(tagVal);
    }else if(item->type == cJSON_Number){
      if(!isfinite(item->valuedouble)){
        tscError("json value is invalidate");
        retCode =  tscSQLSyntaxErrMsg(errMsg, "json value number is illegal", NULL);
        goto end;
      }
      char tagVal[LONG_BYTES + CHAR_BYTES] = {0};
      *tagVal = jsonType2DbType(item->valuedouble, item->type);    // type
      char* tagData = POINTER_SHIFT(tagVal,CHAR_BYTES);
      if(*tagVal == TSDB_DATA_TYPE_DOUBLE) *((double *)tagData) = item->valuedouble;
      else if(*tagVal == TSDB_DATA_TYPE_BIGINT) *((int64_t *)tagData) = item->valueint;
      tdAddColToKVRow(kvRowBuilder, jsonIndex++, TSDB_DATA_TYPE_BIGINT, tagVal, true);
    }else if(item->type == cJSON_True || item->type == cJSON_False){
      char tagVal[CHAR_BYTES + CHAR_BYTES] = {0};
      *tagVal = jsonType2DbType((double)(item->valueint), item->type);    // type
      char* tagData = POINTER_SHIFT(tagVal,CHAR_BYTES);
      *tagData = (char)(item->valueint);
      tdAddColToKVRow(kvRowBuilder, jsonIndex++, TSDB_DATA_TYPE_BOOL, tagVal, true);
    }else if(item->type == cJSON_NULL){
      char tagVal[CHAR_BYTES + VARSTR_HEADER_SIZE + INT_BYTES] = {0};
      *tagVal = jsonType2DbType(0, item->type);    // type
      int32_t* tagData = POINTER_SHIFT(tagVal,CHAR_BYTES);
      varDataSetLen(tagData, INT_BYTES);
      *(uint32_t*)(varDataVal(tagData)) = TSDB_DATA_JSON_null;
      tdAddColToKVRow(kvRowBuilder, jsonIndex++, TSDB_DATA_TYPE_BINARY, tagVal, true);
    }
    else{
      retCode =  tscSQLSyntaxErrMsg(errMsg, "invalidate json value", NULL);
      goto end;
    }
  }

  if(taosHashGetSize(keyHash) == 0){  // set json NULL true
    *(uint32_t*)(varDataVal(nullTypeVal + CHAR_BYTES)) = jsonNULL;
    memcpy(POINTER_SHIFT(kvRowBuilder->buf, kvRowBuilder->pColIdx[2].offset), nullTypeVal, CHAR_BYTES + VARSTR_HEADER_SIZE + INT_BYTES);
  }

end:
  taosHashCleanup(keyHash);
  cJSON_Delete(root);
  return retCode;
}

int8_t jsonType2DbType(double data, int jsonType){
  switch(jsonType){
    case cJSON_Number:
      if (data - (int64_t)data == 0) return TSDB_DATA_TYPE_BIGINT; else return TSDB_DATA_TYPE_DOUBLE;
    case cJSON_String:
      return TSDB_DATA_TYPE_NCHAR;
    case cJSON_NULL:
      return TSDB_DATA_TYPE_BINARY;
    case cJSON_True:
    case cJSON_False:
      return TSDB_DATA_TYPE_BOOL;
  }
  return TSDB_DATA_TYPE_NULL;
}

// get key from json->'key'
void getJsonKey(SStrToken *t0){
  while(true){
    t0->n = tGetToken(t0->z, &t0->type);
    if (t0->type == TK_STRING){
      t0->z++;
      t0->n -= 2;
      break;
    }else if (t0->type == TK_ILLEGAL){
      assert(0);
    }
    t0->z += t0->n;
  }
}<|MERGE_RESOLUTION|>--- conflicted
+++ resolved
@@ -5521,17 +5521,10 @@
       char *tagVal = calloc(strlen(jsonValue) * TSDB_NCHAR_SIZE + TSDB_NCHAR_SIZE, 1);
       *tagVal = jsonType2DbType(0, item->type);     // type
       char* tagData = POINTER_SHIFT(tagVal,CHAR_BYTES);
-<<<<<<< HEAD
-      if (!taosMbsToUcs4(jsonValue, strlen(jsonValue), varDataVal(tagData),
-                         (int32_t)(strlen(jsonValue) * TSDB_NCHAR_SIZE), &outLen)) {
-        tscError("json string error:%s|%s", strerror(errno), jsonValue);
-        retCode = tscSQLSyntaxErrMsg(errMsg, "serizelize json error", NULL);
-=======
       if (strlen(jsonValue) > 0 && !taosMbsToUcs4(jsonValue, strlen(jsonValue), varDataVal(tagData),
                          (int32_t)(strlen(jsonValue) * TSDB_NCHAR_SIZE), &outLen)) {
         tscError("charset:%s to %s. val:%s, errno:%s, convert failed.", DEFAULT_UNICODE_ENCODEC, tsCharset, jsonValue, strerror(errno));
         retCode = tscSQLSyntaxErrMsg(errMsg, "charset convert json error", NULL);
->>>>>>> cfccb32a
         free(tagVal);
         goto end;
       }
