/*
 * Copyright (c) 2019 TAOS Data, Inc. <jhtao@taosdata.com>
 *
 * This program is free software: you can use, redistribute, and/or modify
 * it under the terms of the GNU Affero General Public License, version 3
 * or later ("AGPL"), as published by the Free Software Foundation.
 *
 * This program is distributed in the hope that it will be useful, but WITHOUT
 * ANY WARRANTY; without even the implied warranty of MERCHANTABILITY or
 * FITNESS FOR A PARTICULAR PURPOSE.
 *
 * You should have received a copy of the GNU Affero General Public License
 * along with this program. If not, see <http://www.gnu.org/licenses/>.
 */

#include "tscUtil.h"
#include "hash.h"
#include "os.h"
#include "taosmsg.h"
#include "texpr.h"
#include "tkey.h"
#include "tmd5.h"
#include "tscGlobalmerge.h"
#include "tscLog.h"
#include "tscProfile.h"
#include "tscSubquery.h"
#include "tsched.h"
#include "qTableMeta.h"
#include "tsclient.h"
#include "ttimer.h"
#include "ttokendef.h"

static void freeQueryInfoImpl(SQueryInfo* pQueryInfo);

int32_t converToStr(char *str, int type, void *buf, int32_t bufSize, int32_t *len) {
  int32_t n = 0;

  switch (type) {
    case TSDB_DATA_TYPE_NULL:
      n = sprintf(str, "null");
      break;

    case TSDB_DATA_TYPE_BOOL:
      n = sprintf(str, (*(int8_t*)buf) ? "true" : "false");
      break;

    case TSDB_DATA_TYPE_TINYINT:
      n = sprintf(str, "%d", *(int8_t*)buf);
      break;

    case TSDB_DATA_TYPE_SMALLINT:
      n = sprintf(str, "%d", *(int16_t*)buf);
      break;

    case TSDB_DATA_TYPE_INT:
      n = sprintf(str, "%d", *(int32_t*)buf);
      break;

    case TSDB_DATA_TYPE_BIGINT:
    case TSDB_DATA_TYPE_TIMESTAMP:
      n = sprintf(str, "%" PRId64, *(int64_t*)buf);
      break;

    case TSDB_DATA_TYPE_FLOAT:
      n = sprintf(str, "%e", GET_FLOAT_VAL(buf));
      break;

    case TSDB_DATA_TYPE_DOUBLE:
      n = sprintf(str, "%e", GET_DOUBLE_VAL(buf));
      break;

    case TSDB_DATA_TYPE_BINARY:
    case TSDB_DATA_TYPE_NCHAR:
      if (bufSize < 0) {
        tscError("invalid buf size");
        return TSDB_CODE_TSC_INVALID_VALUE;
      }

      *str = '"';
      memcpy(str + 1, buf, bufSize);
      *(str + bufSize + 1) = '"';
      n = bufSize + 2;
      break;

    case TSDB_DATA_TYPE_UTINYINT:
      n = sprintf(str, "%d", *(uint8_t*)buf);
      break;
  
    case TSDB_DATA_TYPE_USMALLINT:
      n = sprintf(str, "%d", *(uint16_t*)buf);
      break;
  
    case TSDB_DATA_TYPE_UINT:
      n = sprintf(str, "%u", *(uint32_t*)buf);
      break;
  
    case TSDB_DATA_TYPE_UBIGINT:
      n = sprintf(str, "%" PRIu64, *(uint64_t*)buf);
      break;
    
    default:
      tscError("unsupported type:%d", type);
      return TSDB_CODE_TSC_INVALID_VALUE;
  }

  *len = n;

  return TSDB_CODE_SUCCESS;
}


static void tscStrToLower(char *str, int32_t n) {
  if (str == NULL || n <= 0) { return;}
  for (int32_t i = 0; i < n; i++) {
    if (str[i] >= 'A' && str[i] <= 'Z') {
        str[i] -= ('A' - 'a');
    }
  }
}
SCond* tsGetSTableQueryCond(STagCond* pTagCond, uint64_t uid) {
  if (pTagCond->pCond == NULL) {
    return NULL;
  }
  
  size_t size = taosArrayGetSize(pTagCond->pCond);
  for (int32_t i = 0; i < size; ++i) {
    SCond* pCond = taosArrayGet(pTagCond->pCond, i);
    
    if (uid == pCond->uid) {
      return pCond;
    }
  }

  return NULL;
}

STblCond* tsGetTableFilter(SArray* filters, uint64_t uid, int16_t idx) {
  if (filters == NULL) {
    return NULL;
  }
  
  size_t size = taosArrayGetSize(filters);
  for (int32_t i = 0; i < size; ++i) {
    STblCond* cond = taosArrayGet(filters, i);
    
    if (uid == cond->uid && (idx >= 0 && cond->idx == idx)) {
      return cond;
    }
  }

  return NULL;
}


void tsSetSTableQueryCond(STagCond* pTagCond, uint64_t uid, SBufferWriter* bw) {
  if (tbufTell(bw) == 0) {
    return;
  }
  
  SCond cond = {
    .uid = uid,
    .len = (int32_t)(tbufTell(bw)),
    .cond = NULL,
  };
  
  cond.cond = tbufGetData(bw, true);
  
  if (pTagCond->pCond == NULL) {
    pTagCond->pCond = taosArrayInit(3, sizeof(SCond));
  }
  
  taosArrayPush(pTagCond->pCond, &cond);
}

bool tscQueryTags(SQueryInfo* pQueryInfo) {
  int32_t numOfCols = (int32_t) tscNumOfExprs(pQueryInfo);

  for (int32_t i = 0; i < numOfCols; ++i) {
    SExprInfo* pExpr = tscExprGet(pQueryInfo, i);
    int32_t functId = pExpr->base.functionId;

    // "select count(tbname)" query
    if (functId == TSDB_FUNC_COUNT && pExpr->base.colInfo.colId == TSDB_TBNAME_COLUMN_INDEX) {
      continue;
    }

    if (functId != TSDB_FUNC_TAGPRJ && functId != TSDB_FUNC_TID_TAG) {
      return false;
    }
  }

  return true;
}

bool tscQueryBlockInfo(SQueryInfo* pQueryInfo) {
  int32_t numOfCols = (int32_t) tscNumOfExprs(pQueryInfo);

  for (int32_t i = 0; i < numOfCols; ++i) {
    SExprInfo* pExpr = tscExprGet(pQueryInfo, i);
    int32_t functId = pExpr->base.functionId;

    if (functId == TSDB_FUNC_BLKINFO) {
      return true;
    }
  }

  return false;
}

bool tscIsTwoStageSTableQuery(SQueryInfo* pQueryInfo, int32_t tableIndex) {
  if (pQueryInfo == NULL) {
    return false;
  }

  STableMetaInfo* pTableMetaInfo = tscGetMetaInfo(pQueryInfo, tableIndex);
  if (pTableMetaInfo == NULL) {
    return false;
  }
  
  if ((pQueryInfo->type & TSDB_QUERY_TYPE_FREE_RESOURCE) == TSDB_QUERY_TYPE_FREE_RESOURCE) {
    return false;
  }

  // for ordered projection query, iterate all qualified vnodes sequentially
  if (tscNonOrderedProjectionQueryOnSTable(pQueryInfo, tableIndex)) {
    return false;
  }

  if (!TSDB_QUERY_HAS_TYPE(pQueryInfo->type, TSDB_QUERY_TYPE_STABLE_SUBQUERY) && pQueryInfo->command == TSDB_SQL_SELECT) {
    return UTIL_TABLE_IS_SUPER_TABLE(pTableMetaInfo);
  }

  return false;
}

bool tscIsProjectionQueryOnSTable(SQueryInfo* pQueryInfo, int32_t tableIndex) {
  STableMetaInfo* pTableMetaInfo = tscGetMetaInfo(pQueryInfo, tableIndex);
  
  /*
   * In following cases, return false for non ordered project query on super table
   * 1. failed to get tableMeta from server; 2. not a super table; 3. limitation is 0;
   * 4. show queries, instead of a select query
   */
  size_t numOfExprs = tscNumOfExprs(pQueryInfo);
  if (pTableMetaInfo == NULL || !UTIL_TABLE_IS_SUPER_TABLE(pTableMetaInfo) ||
      pQueryInfo->command == TSDB_SQL_RETRIEVE_EMPTY_RESULT || numOfExprs == 0) {
    return false;
  }
  
  for (int32_t i = 0; i < numOfExprs; ++i) {
    int32_t functionId = tscExprGet(pQueryInfo, i)->base.functionId;

    if (functionId < 0) {
      SUdfInfo* pUdfInfo = taosArrayGet(pQueryInfo->pUdfInfo, -1 * functionId - 1);
      if (pUdfInfo->funcType == TSDB_UDF_TYPE_AGGREGATE) {
        return false;
      }

      continue;
    }

    if (functionId != TSDB_FUNC_PRJ &&
        functionId != TSDB_FUNC_TAGPRJ &&
        functionId != TSDB_FUNC_TAG &&
        functionId != TSDB_FUNC_TS &&
        functionId != TSDB_FUNC_ARITHM &&
        functionId != TSDB_FUNC_TS_COMP &&
        functionId != TSDB_FUNC_DIFF &&
        functionId != TSDB_FUNC_DERIVATIVE &&
        functionId != TSDB_FUNC_TS_DUMMY &&
        functionId != TSDB_FUNC_TID_TAG) {
      return false;
    }
  }
  
  return true;
}

// not order by timestamp projection query on super table
bool tscNonOrderedProjectionQueryOnSTable(SQueryInfo* pQueryInfo, int32_t tableIndex) {
  if (!tscIsProjectionQueryOnSTable(pQueryInfo, tableIndex)) {
    return false;
  }
  
  // order by columnIndex exists, not a non-ordered projection query
  return pQueryInfo->order.orderColId < 0;
}

bool tscOrderedProjectionQueryOnSTable(SQueryInfo* pQueryInfo, int32_t tableIndex) {
  if (!tscIsProjectionQueryOnSTable(pQueryInfo, tableIndex)) {
    return false;
  }
  
  // order by columnIndex exists, a non-ordered projection query
  return pQueryInfo->order.orderColId >= 0;
}

bool tscIsProjectionQuery(SQueryInfo* pQueryInfo) {
  size_t size = tscNumOfExprs(pQueryInfo);

  for (int32_t i = 0; i < size; ++i) {
    int32_t f = tscExprGet(pQueryInfo, i)->base.functionId;
    if (f == TSDB_FUNC_TS_DUMMY) {
      continue;
    }

    if (f != TSDB_FUNC_PRJ && f != TSDB_FUNC_TAGPRJ && f != TSDB_FUNC_TAG &&
        f != TSDB_FUNC_TS && f != TSDB_FUNC_ARITHM && f != TSDB_FUNC_DIFF &&
        f != TSDB_FUNC_DERIVATIVE) {
      return false;
    }
  }

  return true;
}

bool tscIsDiffDerivQuery(SQueryInfo* pQueryInfo) {
  size_t size = tscNumOfExprs(pQueryInfo);

  for (int32_t i = 0; i < size; ++i) {
    int32_t f = tscExprGet(pQueryInfo, i)->base.functionId;
    if (f == TSDB_FUNC_TS_DUMMY) {
      continue;
    }

    if (f == TSDB_FUNC_DIFF || f == TSDB_FUNC_DERIVATIVE) {
      return true;
    }
  }

  return false;
}


bool tscHasColumnFilter(SQueryInfo* pQueryInfo) {
  // filter on primary timestamp column
  if (pQueryInfo->window.skey != INT64_MIN || pQueryInfo->window.ekey != INT64_MAX) {
    return true;
  }

  size_t size = taosArrayGetSize(pQueryInfo->colList);
  for (int32_t i = 0; i < size; ++i) {
    SColumn* pCol = taosArrayGetP(pQueryInfo->colList, i);
    if (pCol->info.flist.numOfFilters > 0) {
      return true;
    }
  }

  return false;
}

bool tscIsPointInterpQuery(SQueryInfo* pQueryInfo) {
  size_t size = tscNumOfExprs(pQueryInfo);
  for (int32_t i = 0; i < size; ++i) {
    SExprInfo* pExpr = tscExprGet(pQueryInfo, i);
    assert(pExpr != NULL);

    int32_t functionId = pExpr->base.functionId;
    if (functionId == TSDB_FUNC_TAG || functionId == TSDB_FUNC_TS) {
      continue;
    }

    if (functionId != TSDB_FUNC_INTERP) {
      return false;
    }
  }

  return true;
}

bool tsIsArithmeticQueryOnAggResult(SQueryInfo* pQueryInfo) {
  if (tscIsProjectionQuery(pQueryInfo)) {
    return false;
  }

  size_t numOfOutput = tscNumOfFields(pQueryInfo);
  for(int32_t i = 0; i < numOfOutput; ++i) {
    SExprInfo* pExprInfo = tscFieldInfoGetInternalField(&pQueryInfo->fieldsInfo, i)->pExpr;
    if (pExprInfo->pExpr != NULL) {
      return true;
    }
  }

  if (tscIsProjectionQuery(pQueryInfo)) {
    return false;
  }

  return false;
}

bool tscGroupbyColumn(SQueryInfo* pQueryInfo) {
  STableMetaInfo* pTableMetaInfo = tscGetMetaInfo(pQueryInfo, 0);
  int32_t         numOfCols = tscGetNumOfColumns(pTableMetaInfo->pTableMeta);

  SGroupbyExpr* pGroupbyExpr = &pQueryInfo->groupbyExpr;
  for (int32_t k = 0; k < pGroupbyExpr->numOfGroupCols; ++k) {
    SColIndex* pIndex = taosArrayGet(pGroupbyExpr->columnInfo, k);
    if (!TSDB_COL_IS_TAG(pIndex->flag) && pIndex->colIndex < numOfCols) {  // group by normal columns
      return true;
    }
  }

  return false;
}

bool tscIsTopBotQuery(SQueryInfo* pQueryInfo) {
  size_t numOfExprs = tscNumOfExprs(pQueryInfo);

  for (int32_t i = 0; i < numOfExprs; ++i) {
    SExprInfo* pExpr = tscExprGet(pQueryInfo, i);
    if (pExpr == NULL) {
      continue;
    }

    if (pExpr->base.functionId == TSDB_FUNC_TS) {
      continue;
    }

    if (pExpr->base.functionId == TSDB_FUNC_TOP || pExpr->base.functionId == TSDB_FUNC_BOTTOM) {
      return true;
    }
  }

  return false;
}

bool isTsCompQuery(SQueryInfo* pQueryInfo) {
  size_t    numOfExprs = tscNumOfExprs(pQueryInfo);
  SExprInfo* pExpr1 = tscExprGet(pQueryInfo, 0);
  if (numOfExprs != 1) {
    return false;
  }

  return pExpr1->base.functionId == TSDB_FUNC_TS_COMP;
}

bool hasTagValOutput(SQueryInfo* pQueryInfo) {
  size_t    numOfExprs = tscNumOfExprs(pQueryInfo);
  SExprInfo* pExpr1 = tscExprGet(pQueryInfo, 0);

  if (numOfExprs == 1 && pExpr1->base.functionId == TSDB_FUNC_TS_COMP) {
    return true;
  }

  for (int32_t i = 0; i < numOfExprs; ++i) {
    SExprInfo* pExpr = tscExprGet(pQueryInfo, i);
    if (pExpr == NULL) {
      continue;
    }

    // ts_comp column required the tag value for join filter
    if (TSDB_COL_IS_TAG(pExpr->base.colInfo.flag)) {
      return true;
    }
  }

  return false;
}

bool timeWindowInterpoRequired(SQueryInfo *pQueryInfo) {
  size_t numOfExprs = tscNumOfExprs(pQueryInfo);
  for (int32_t i = 0; i < numOfExprs; ++i) {
    SExprInfo* pExpr = tscExprGet(pQueryInfo, i);
    if (pExpr == NULL) {
      continue;
    }

    int32_t functionId = pExpr->base.functionId;
    if (functionId == TSDB_FUNC_TWA || functionId == TSDB_FUNC_INTERP) {
      return true;
    }
  }

  return false;
}

bool isStabledev(SQueryInfo* pQueryInfo) {
  size_t numOfExprs = tscNumOfExprs(pQueryInfo);
  for (int32_t i = 0; i < numOfExprs; ++i) {
    SExprInfo* pExpr = tscExprGet(pQueryInfo, i);
    if (pExpr == NULL) {
      continue;
    }

    int32_t functionId = pExpr->base.functionId;
    if (functionId == TSDB_FUNC_STDDEV_DST) {
      return true;
    }
  }

  return false;
}

bool tscIsTWAQuery(SQueryInfo* pQueryInfo) {
  size_t numOfExprs = tscNumOfExprs(pQueryInfo);
  for (int32_t i = 0; i < numOfExprs; ++i) {
    SExprInfo* pExpr = tscExprGet(pQueryInfo, i);
    if (pExpr == NULL) {
      continue;
    }

    if (pExpr->base.functionId == TSDB_FUNC_TWA) {
      return true;
    }
  }

  return false;
}

bool tscIsIrateQuery(SQueryInfo* pQueryInfo) {
  size_t numOfExprs = tscNumOfExprs(pQueryInfo);
  for (int32_t i = 0; i < numOfExprs; ++i) {
    SExprInfo* pExpr = tscExprGet(pQueryInfo, i);
    if (pExpr == NULL) {
      continue;
    }

    if (pExpr->base.functionId == TSDB_FUNC_IRATE) {
      return true;
    }
  }

  return false;
}

bool tscIsSessionWindowQuery(SQueryInfo* pQueryInfo) {
  return pQueryInfo->sessionWindow.gap > 0;
}

bool tscNeedReverseScan(SQueryInfo* pQueryInfo) {
  size_t numOfExprs = tscNumOfExprs(pQueryInfo);
  for (int32_t i = 0; i < numOfExprs; ++i) {
    SExprInfo* pExpr = tscExprGet(pQueryInfo, i);
    if (pExpr == NULL) {
      continue;
    }

    int32_t functionId = pExpr->base.functionId;
    if (functionId == TSDB_FUNC_TS || functionId == TSDB_FUNC_TS_DUMMY || functionId == TSDB_FUNC_TAG) {
      continue;
    }

    if ((functionId == TSDB_FUNC_FIRST || functionId == TSDB_FUNC_FIRST_DST) && pQueryInfo->order.order == TSDB_ORDER_DESC) {
      return true;
    }

    if (functionId == TSDB_FUNC_LAST || functionId == TSDB_FUNC_LAST_DST) {
      // the scan order to acquire the last result of the specified column
      int32_t order = (int32_t)pExpr->base.param[0].i64;
      if (order != pQueryInfo->order.order) {
        return true;
      }
    }
  }

  return false;
}

bool isSimpleAggregateRv(SQueryInfo* pQueryInfo) {
  if (pQueryInfo->interval.interval > 0 || pQueryInfo->sessionWindow.gap > 0) {
    return false;
  }

  if (tscIsDiffDerivQuery(pQueryInfo)) {
    return false;
  }

  size_t numOfExprs = tscNumOfExprs(pQueryInfo);
  for (int32_t i = 0; i < numOfExprs; ++i) {
    SExprInfo* pExpr = tscExprGet(pQueryInfo, i);
    if (pExpr == NULL) {
      continue;
    }

    int32_t functionId = pExpr->base.functionId;
    if (functionId < 0) {
      SUdfInfo* pUdfInfo = taosArrayGet(pQueryInfo->pUdfInfo, -1 * functionId - 1);
      if (pUdfInfo->funcType == TSDB_UDF_TYPE_AGGREGATE) {
        return true;
      }

      continue;
    }

    if (functionId == TSDB_FUNC_TS || functionId == TSDB_FUNC_TS_DUMMY) {
      continue;
    }

    if ((!IS_MULTIOUTPUT(aAggs[functionId].status)) ||
        (functionId == TSDB_FUNC_TOP || functionId == TSDB_FUNC_BOTTOM || functionId == TSDB_FUNC_TS_COMP)) {
      return true;
    }
  }

  return false;
}

bool isBlockDistQuery(SQueryInfo* pQueryInfo) {
  size_t numOfExprs = tscNumOfExprs(pQueryInfo);
  SExprInfo* pExpr = tscExprGet(pQueryInfo, 0);
  return (numOfExprs == 1 && pExpr->base.functionId == TSDB_FUNC_BLKINFO);
}

void tscClearInterpInfo(SQueryInfo* pQueryInfo) {
  if (!tscIsPointInterpQuery(pQueryInfo)) {
    return;
  }

  pQueryInfo->fillType = TSDB_FILL_NONE;
  tfree(pQueryInfo->fillVal);
}

int32_t tscCreateResPointerInfo(SSqlRes* pRes, SQueryInfo* pQueryInfo) {
  pRes->numOfCols = pQueryInfo->fieldsInfo.numOfOutput;

  if (pRes->tsrow == NULL) {
    pRes->tsrow  = calloc(pRes->numOfCols, POINTER_BYTES);
    pRes->urow   = calloc(pRes->numOfCols, POINTER_BYTES);
    pRes->length = calloc(pRes->numOfCols, sizeof(int32_t));
    pRes->buffer = calloc(pRes->numOfCols, POINTER_BYTES);

    // not enough memory
    if (pRes->tsrow == NULL  || pRes->urow == NULL || pRes->length == NULL || (pRes->buffer == NULL && pRes->numOfCols > 0)) {
      tfree(pRes->tsrow);
      tfree(pRes->urow);
      tfree(pRes->length);
      tfree(pRes->buffer);

      pRes->code = TSDB_CODE_TSC_OUT_OF_MEMORY;
      return pRes->code;
    }
  }

  return TSDB_CODE_SUCCESS;
}

static void setResRawPtrImpl(SSqlRes* pRes, SInternalField* pInfo, int32_t i, bool convertNchar) {
  // generated the user-defined column result
  if (pInfo->pExpr->pExpr == NULL && TSDB_COL_IS_UD_COL(pInfo->pExpr->base.colInfo.flag)) {
    if (pInfo->pExpr->base.param[1].nType == TSDB_DATA_TYPE_NULL) {
      setNullN(pRes->urow[i], pInfo->field.type, pInfo->field.bytes, (int32_t) pRes->numOfRows);
    } else {
      if (pInfo->field.type == TSDB_DATA_TYPE_NCHAR || pInfo->field.type == TSDB_DATA_TYPE_BINARY) {
        assert(pInfo->pExpr->base.param[1].nLen <= pInfo->field.bytes);

        for (int32_t k = 0; k < pRes->numOfRows; ++k) {
          char* p = ((char**)pRes->urow)[i] + k * pInfo->field.bytes;

          memcpy(varDataVal(p), pInfo->pExpr->base.param[1].pz, pInfo->pExpr->base.param[1].nLen);
          varDataSetLen(p, pInfo->pExpr->base.param[1].nLen);
        }
      } else {
        for (int32_t k = 0; k < pRes->numOfRows; ++k) {
          char* p = ((char**)pRes->urow)[i] + k * pInfo->field.bytes;
          memcpy(p, &pInfo->pExpr->base.param[1].i64, pInfo->field.bytes);
        }
      }
    }

  } else if (convertNchar && pInfo->field.type == TSDB_DATA_TYPE_NCHAR) {
    // convert unicode to native code in a temporary buffer extra one byte for terminated symbol
    pRes->buffer[i] = realloc(pRes->buffer[i], pInfo->field.bytes * pRes->numOfRows);

    // string terminated char for binary data
    memset(pRes->buffer[i], 0, pInfo->field.bytes * pRes->numOfRows);

    char* p = pRes->urow[i];
    for (int32_t k = 0; k < pRes->numOfRows; ++k) {
      char* dst = pRes->buffer[i] + k * pInfo->field.bytes;

      if (isNull(p, TSDB_DATA_TYPE_NCHAR)) {
        memcpy(dst, p, varDataTLen(p));
      } else if (varDataLen(p) > 0) {
        int32_t length = taosUcs4ToMbs(varDataVal(p), varDataLen(p), varDataVal(dst));
        varDataSetLen(dst, length);

        if (length == 0) {
          tscError("charset:%s to %s. val:%s convert failed.", DEFAULT_UNICODE_ENCODEC, tsCharset, (char*)p);
        }
      } else {
        varDataSetLen(dst, 0);
      }

      p += pInfo->field.bytes;
    }

    memcpy(pRes->urow[i], pRes->buffer[i], pInfo->field.bytes * pRes->numOfRows);
  }
}

void tscSetResRawPtr(SSqlRes* pRes, SQueryInfo* pQueryInfo) {
  assert(pRes->numOfCols > 0);
  if (pRes->numOfRows == 0) {
    return;
  }
  int32_t offset = 0;
  for (int32_t i = 0; i < pQueryInfo->fieldsInfo.numOfOutput; ++i) {
    SInternalField* pInfo = (SInternalField*)TARRAY_GET_ELEM(pQueryInfo->fieldsInfo.internalField, i);

    pRes->urow[i] = pRes->data + offset * pRes->numOfRows;
    pRes->length[i] = pInfo->field.bytes;

    offset += pInfo->field.bytes;
    setResRawPtrImpl(pRes, pInfo, i, true);
  }
}

void tscSetResRawPtrRv(SSqlRes* pRes, SQueryInfo* pQueryInfo, SSDataBlock* pBlock, bool convertNchar) {
  assert(pRes->numOfCols > 0);

  for (int32_t i = 0; i < pQueryInfo->fieldsInfo.numOfOutput; ++i) {
    SInternalField* pInfo = (SInternalField*)TARRAY_GET_ELEM(pQueryInfo->fieldsInfo.internalField, i);

    SColumnInfoData* pColData = taosArrayGet(pBlock->pDataBlock, i);

    pRes->urow[i] = pColData->pData;
    pRes->length[i] = pInfo->field.bytes;

    setResRawPtrImpl(pRes, pInfo, i, convertNchar);
    /*
    // generated the user-defined column result
    if (pInfo->pExpr->pExpr == NULL && TSDB_COL_IS_UD_COL(pInfo->pExpr->base.ColName.flag)) {
      if (pInfo->pExpr->base.param[1].nType == TSDB_DATA_TYPE_NULL) {
        setNullN(pRes->urow[i], pInfo->field.type, pInfo->field.bytes, (int32_t) pRes->numOfRows);
      } else {
        if (pInfo->field.type == TSDB_DATA_TYPE_NCHAR || pInfo->field.type == TSDB_DATA_TYPE_BINARY) {
          assert(pInfo->pExpr->base.param[1].nLen <= pInfo->field.bytes);

          for (int32_t k = 0; k < pRes->numOfRows; ++k) {
            char* p = ((char**)pRes->urow)[i] + k * pInfo->field.bytes;

            memcpy(varDataVal(p), pInfo->pExpr->base.param[1].pz, pInfo->pExpr->base.param[1].nLen);
            varDataSetLen(p, pInfo->pExpr->base.param[1].nLen);
          }
        } else {
          for (int32_t k = 0; k < pRes->numOfRows; ++k) {
            char* p = ((char**)pRes->urow)[i] + k * pInfo->field.bytes;
            memcpy(p, &pInfo->pExpr->base.param[1].i64, pInfo->field.bytes);
          }
        }
      }

    } else if (convertNchar && pInfo->field.type == TSDB_DATA_TYPE_NCHAR) {
      // convert unicode to native code in a temporary buffer extra one byte for terminated symbol
      pRes->buffer[i] = realloc(pRes->buffer[i], pInfo->field.bytes * pRes->numOfRows);

      // string terminated char for binary data
      memset(pRes->buffer[i], 0, pInfo->field.bytes * pRes->numOfRows);

      char* p = pRes->urow[i];
      for (int32_t k = 0; k < pRes->numOfRows; ++k) {
        char* dst = pRes->buffer[i] + k * pInfo->field.bytes;

        if (isNull(p, TSDB_DATA_TYPE_NCHAR)) {
          memcpy(dst, p, varDataTLen(p));
        } else if (varDataLen(p) > 0) {
          int32_t length = taosUcs4ToMbs(varDataVal(p), varDataLen(p), varDataVal(dst));
          varDataSetLen(dst, length);

          if (length == 0) {
            tscError("charset:%s to %s. val:%s convert failed.", DEFAULT_UNICODE_ENCODEC, tsCharset, (char*)p);
          }
        } else {
          varDataSetLen(dst, 0);
        }

        p += pInfo->field.bytes;
      }

      memcpy(pRes->urow[i], pRes->buffer[i], pInfo->field.bytes * pRes->numOfRows);
    }*/
  }
}

static SColumnInfo* extractColumnInfoFromResult(SArray* pTableCols) {
  int32_t numOfCols = (int32_t) taosArrayGetSize(pTableCols);
  SColumnInfo* pColInfo = calloc(numOfCols, sizeof(SColumnInfo));
  for(int32_t i = 0; i < numOfCols; ++i) {
    SColumn* pCol = taosArrayGetP(pTableCols, i);
    pColInfo[i] = pCol->info;//[index].type;
  }

  return pColInfo;
}

typedef struct SDummyInputInfo {
  SSDataBlock     *block;
  STableQueryInfo *pTableQueryInfo;
  SSqlObj         *pSql;  // refactor: remove it
  SFilterInfo     *pFilterInfo;
} SDummyInputInfo;

typedef struct SJoinStatus {
  SSDataBlock* pBlock;   // point to the upstream block
  int32_t      index;
  bool         completed;// current upstream is completed or not
} SJoinStatus;

typedef struct SJoinOperatorInfo {
  SSDataBlock   *pRes;
  SJoinStatus   *status;
  int32_t        numOfUpstream;
  SRspResultInfo resultInfo;  // todo refactor, add this info for each operator
} SJoinOperatorInfo;

static void doSetupSDataBlock(SSqlRes* pRes, SSDataBlock* pBlock, SFilterInfo* pFilterInfo) {
  int32_t offset = 0;
  char* pData = pRes->data;

  for(int32_t i = 0; i < pBlock->info.numOfCols; ++i) {
    SColumnInfoData* pColData = taosArrayGet(pBlock->pDataBlock, i);
    if (pData != NULL) {
      pColData->pData = pData + offset * pBlock->info.rows;
    } else {
      pColData->pData = pRes->urow[i];
    }

    offset += pColData->info.bytes;
  }

  // filter data if needed
  if (pFilterInfo) {
    //doSetFilterColumnInfo(pFilterInfo, numOfFilterCols, pBlock); 
    filterSetColFieldData(pFilterInfo, pBlock->info.numOfCols, pBlock->pDataBlock);
    bool gotNchar = false;
    filterConverNcharColumns(pFilterInfo, pBlock->info.rows, &gotNchar);
    int8_t* p = NULL;
    //bool all = doFilterDataBlock(pFilterInfo, numOfFilterCols, pBlock->info.rows, p);
    bool all = filterExecute(pFilterInfo, pBlock->info.rows, &p, NULL, 0);
    if (gotNchar) {
      filterFreeNcharColumns(pFilterInfo);
    }
    if (!all) {
      if (p) {
        doCompactSDataBlock(pBlock, pBlock->info.rows, p);
      } else {
        pBlock->info.rows = 0;
        pBlock->pBlockStatis = NULL;  // clean the block statistics info
      }
    }

    tfree(p);
  }

  // todo refactor: extract method
  // set the timestamp range of current result data block
  SColumnInfoData* pColData = taosArrayGet(pBlock->pDataBlock, 0);
  if (pColData->info.type == TSDB_DATA_TYPE_TIMESTAMP) {
    pBlock->info.window.skey = ((int64_t*)pColData->pData)[0];
    pBlock->info.window.ekey = ((int64_t*)pColData->pData)[pBlock->info.rows-1];
  }

  pRes->numOfRows = 0;
}

// NOTE: there is already exists data blocks before this function calls.
SSDataBlock* doGetDataBlock(void* param, bool* newgroup) {
  SOperatorInfo *pOperator = (SOperatorInfo*) param;
  if (pOperator->status == OP_EXEC_DONE) {
    return NULL;
  }

  SDummyInputInfo *pInput = pOperator->info;
  SSqlObj* pSql = pInput->pSql;
  SSqlRes* pRes = &pSql->res;

  SSDataBlock* pBlock = pInput->block;
  if (pOperator->pRuntimeEnv != NULL) {
    pOperator->pRuntimeEnv->current = pInput->pTableQueryInfo;
  }

  pBlock->info.rows = pRes->numOfRows;
  if (pRes->numOfRows != 0) {
    doSetupSDataBlock(pRes, pBlock, pInput->pFilterInfo);
    *newgroup = false;
    return pBlock;
  }

  // No data block exists. So retrieve and transfer it into to SSDataBlock
  TAOS_ROW pRow = NULL;
  taos_fetch_block(pSql, &pRow);

  if (pRes->numOfRows == 0) {
    pOperator->status = OP_EXEC_DONE;
    return NULL;
  }

  pBlock->info.rows = pRes->numOfRows;
  doSetupSDataBlock(pRes, pBlock, pInput->pFilterInfo);
  *newgroup = false;
  return pBlock;
}

static void fetchNextBlockIfCompleted(SOperatorInfo* pOperator, bool* newgroup) {
  SJoinOperatorInfo* pJoinInfo = pOperator->info;

  for (int32_t i = 0; i < pOperator->numOfUpstream; ++i) {
    SJoinStatus* pStatus = &pJoinInfo->status[i];
    if (pStatus->pBlock == NULL || pStatus->index >= pStatus->pBlock->info.rows) {
      tscDebug("Retrieve nest query result, index:%d, total:%d", i, pOperator->numOfUpstream);

      publishOperatorProfEvent(pOperator->upstream[0], QUERY_PROF_BEFORE_OPERATOR_EXEC);
      pStatus->pBlock = pOperator->upstream[i]->exec(pOperator->upstream[i], newgroup);
      publishOperatorProfEvent(pOperator->upstream[0], QUERY_PROF_AFTER_OPERATOR_EXEC);
      pStatus->index = 0;

      if (pStatus->pBlock == NULL) {
        pOperator->status = OP_EXEC_DONE;
        pJoinInfo->resultInfo.total += pJoinInfo->pRes->info.rows;
        break;
      }
    }
  }
}

SSDataBlock* doDataBlockJoin(void* param, bool* newgroup) {
  SOperatorInfo *pOperator = (SOperatorInfo*) param;
  if (pOperator->status == OP_EXEC_DONE) {
    return NULL;
  }

  assert(pOperator->numOfUpstream > 1);

  SJoinOperatorInfo* pJoinInfo = pOperator->info;
  pJoinInfo->pRes->info.rows = 0;

  while(1) {
    fetchNextBlockIfCompleted(pOperator, newgroup);
    if (pOperator->status == OP_EXEC_DONE) {
      return pJoinInfo->pRes;
    }
    
    SJoinStatus* st0 = &pJoinInfo->status[0];
    SColumnInfoData* p0 = taosArrayGet(st0->pBlock->pDataBlock, 0);
    int64_t* ts0 = (int64_t*) p0->pData;

    if (st0->index >= st0->pBlock->info.rows) {
      continue;
    }

    bool prefixEqual = true;

    while(1) {
      prefixEqual = true;
      for (int32_t i = 1; i < pJoinInfo->numOfUpstream; ++i) {
        SJoinStatus* st = &pJoinInfo->status[i];
        ts0 = (int64_t*) p0->pData;

        SColumnInfoData* p = taosArrayGet(st->pBlock->pDataBlock, 0);
        int64_t*         ts = (int64_t*)p->pData;

        if (st->index >= st->pBlock->info.rows || st0->index >= st0->pBlock->info.rows) {
          fetchNextBlockIfCompleted(pOperator, newgroup);
          if (pOperator->status == OP_EXEC_DONE) {
            return pJoinInfo->pRes;
          }

          prefixEqual = false;
          break;
        }

        if (ts[st->index] < ts0[st0->index]) {  // less than the first
          prefixEqual = false;

          if ((++(st->index)) >= st->pBlock->info.rows) {            
            fetchNextBlockIfCompleted(pOperator, newgroup);
            if (pOperator->status == OP_EXEC_DONE) {
              return pJoinInfo->pRes;
            }
          }
        } else if (ts[st->index] > ts0[st0->index]) {  // greater than the first;
          if (prefixEqual == true) {
            prefixEqual = false;
            for (int32_t j = 0; j < i; ++j) {
              SJoinStatus* stx = &pJoinInfo->status[j];
              if ((++(stx->index)) >= stx->pBlock->info.rows) {

                fetchNextBlockIfCompleted(pOperator, newgroup);
                if (pOperator->status == OP_EXEC_DONE) {
                  return pJoinInfo->pRes;
                }
              }
            }
          } else {
            if ((++(st0->index)) >= st0->pBlock->info.rows) {
              fetchNextBlockIfCompleted(pOperator, newgroup);
              if (pOperator->status == OP_EXEC_DONE) {
                return pJoinInfo->pRes;
              }
            }
          }
        }
      }

      if (prefixEqual) {
        int32_t offset = 0;
        bool completed = false;
        for (int32_t i = 0; i < pOperator->numOfUpstream; ++i) {
          SJoinStatus* st1 = &pJoinInfo->status[i];
          int32_t      rows = pJoinInfo->pRes->info.rows;

          for (int32_t j = 0; j < st1->pBlock->info.numOfCols; ++j) {
            SColumnInfoData* pCol1 = taosArrayGet(pJoinInfo->pRes->pDataBlock, j + offset);
            SColumnInfoData* pSrc = taosArrayGet(st1->pBlock->pDataBlock, j);

            int32_t bytes = pSrc->info.bytes;
            memcpy(pCol1->pData + rows * bytes, pSrc->pData + st1->index * bytes, bytes);
          }

          offset += st1->pBlock->info.numOfCols;
          if ((++(st1->index)) == st1->pBlock->info.rows) {
            completed = true;
          }
        }

        if ((++pJoinInfo->pRes->info.rows) >= pJoinInfo->resultInfo.capacity) {
          pJoinInfo->resultInfo.total += pJoinInfo->pRes->info.rows;
          return pJoinInfo->pRes;
        }

        if (completed == true) {
          break;
        }
      }
    }
/*
    while (st0->index < st0->pBlock->info.rows && st1->index < st1->pBlock->info.rows) {
      SColumnInfoData* p0 = taosArrayGet(st0->pBlock->pDataBlock, 0);
      SColumnInfoData* p1 = taosArrayGet(st1->pBlock->pDataBlock, 0);

      int64_t* ts0 = (int64_t*)p0->pData;
      int64_t* ts1 = (int64_t*)p1->pData;
      if (ts0[st0->index] == ts1[st1->index]) {  // add to the final result buffer
        // check if current output buffer is over the threshold to pause current loop
        int32_t rows = pJoinInfo->pRes->info.rows;
        for (int32_t j = 0; j < st0->pBlock->info.numOfCols; ++j) {
          SColumnInfoData* pCol1 = taosArrayGet(pJoinInfo->pRes->pDataBlock, j);
          SColumnInfoData* pSrc = taosArrayGet(st0->pBlock->pDataBlock, j);

          int32_t bytes = pSrc->info.bytes;
          memcpy(pCol1->pData + rows * bytes, pSrc->pData + st0->index * bytes, bytes);
        }

        for (int32_t j = 0; j < st1->pBlock->info.numOfCols; ++j) {
          SColumnInfoData* pCol1 = taosArrayGet(pJoinInfo->pRes->pDataBlock, j + st0->pBlock->info.numOfCols);
          SColumnInfoData* pSrc = taosArrayGet(st1->pBlock->pDataBlock, j);

          int32_t bytes = pSrc->info.bytes;
          memcpy(pCol1->pData + rows * bytes, pSrc->pData + st1->index * bytes, bytes);
        }

        st0->index++;
        st1->index++;

        if ((++pJoinInfo->pRes->info.rows) >= pJoinInfo->resultInfo.capacity) {
          pJoinInfo->resultInfo.total += pJoinInfo->pRes->info.rows;
          return pJoinInfo->pRes;
        }
      } else if (ts0[st0->index] < ts1[st1->index]) {
        st0->index++;
      } else {
        st1->index++;
      }
    }*/
  }
}

static void destroyDummyInputOperator(void* param, int32_t numOfOutput) {
  SDummyInputInfo* pInfo = (SDummyInputInfo*) param;

  // tricky
  for(int32_t i = 0; i < numOfOutput; ++i) {
    SColumnInfoData* pColInfoData = taosArrayGet(pInfo->block->pDataBlock, i);
    pColInfoData->pData = NULL;
  }

  pInfo->block = destroyOutputBuf(pInfo->block);
  pInfo->pSql = NULL;

  filterFreeInfo(pInfo->pFilterInfo);

  cleanupResultRowInfo(&pInfo->pTableQueryInfo->resInfo);
  tfree(pInfo->pTableQueryInfo);
}

// todo this operator servers as the adapter for Operator tree and SqlRes result, remove it later
SOperatorInfo* createDummyInputOperator(SSqlObj* pSql, SSchema* pSchema, int32_t numOfCols, SFilterInfo* pFilters) {
  assert(numOfCols > 0);
  STimeWindow win = {.skey = INT64_MIN, .ekey = INT64_MAX};

  SDummyInputInfo* pInfo = calloc(1, sizeof(SDummyInputInfo));

  pInfo->pSql            = pSql;
  pInfo->pFilterInfo     = pFilters;
  pInfo->pTableQueryInfo = createTmpTableQueryInfo(win);

  pInfo->block = calloc(numOfCols, sizeof(SSDataBlock));
  pInfo->block->info.numOfCols = numOfCols;

  pInfo->block->pDataBlock = taosArrayInit(numOfCols, sizeof(SColumnInfoData));
  for(int32_t i = 0; i < numOfCols; ++i) {
    SColumnInfoData colData = {{0}};
    colData.info.bytes = pSchema[i].bytes;
    colData.info.type  = pSchema[i].type;
    colData.info.colId = pSchema[i].colId;

    taosArrayPush(pInfo->block->pDataBlock, &colData);
  }

  SOperatorInfo* pOptr = calloc(1, sizeof(SOperatorInfo));
  pOptr->name          = "DummyInputOperator";
  pOptr->operatorType  = OP_DummyInput;
  pOptr->numOfOutput   = numOfCols;
  pOptr->blockingOptr  = false;
  pOptr->info          = pInfo;
  pOptr->exec          = doGetDataBlock;
  pOptr->cleanup       = destroyDummyInputOperator;
  return pOptr;
}

static void destroyJoinOperator(void* param, int32_t numOfOutput) {
  SJoinOperatorInfo* pInfo = (SJoinOperatorInfo*) param;
  tfree(pInfo->status);

  pInfo->pRes = destroyOutputBuf(pInfo->pRes);
}

SOperatorInfo* createJoinOperatorInfo(SOperatorInfo** pUpstream, int32_t numOfUpstream, SSchema* pSchema, int32_t numOfOutput) {
  SJoinOperatorInfo* pInfo = calloc(1, sizeof(SJoinOperatorInfo));

  pInfo->numOfUpstream = numOfUpstream;
  pInfo->status = calloc(numOfUpstream, sizeof(SJoinStatus));

  SRspResultInfo* pResInfo = &pInfo->resultInfo;
  pResInfo->capacity  = 4096;
  pResInfo->threshold = (int32_t) (4096 * 0.8);

  pInfo->pRes = calloc(1, sizeof(SSDataBlock));
  pInfo->pRes->info.numOfCols = numOfOutput;
  pInfo->pRes->pDataBlock = taosArrayInit(numOfOutput, sizeof(SColumnInfoData));
  for(int32_t i = 0; i < numOfOutput; ++i) {
    SColumnInfoData colData = {{0}};
    colData.info.bytes = pSchema[i].bytes;
    colData.info.type  = pSchema[i].type;
    colData.info.colId = pSchema[i].colId;
    colData.pData = calloc(1, colData.info.bytes * pResInfo->capacity);

    taosArrayPush(pInfo->pRes->pDataBlock, &colData);
  }

  SOperatorInfo* pOperator = calloc(1, sizeof(SOperatorInfo));
  pOperator->name          = "JoinOperator";
  pOperator->operatorType  = OP_Join;
  pOperator->numOfOutput   = numOfOutput;
  pOperator->blockingOptr  = false;
  pOperator->info          = pInfo;
  pOperator->exec          = doDataBlockJoin;
  pOperator->cleanup       = destroyJoinOperator;

  for(int32_t i = 0; i < numOfUpstream; ++i) {
    appendUpstream(pOperator, pUpstream[i]);
  }

  return pOperator;
}

void convertQueryResult(SSqlRes* pRes, SQueryInfo* pQueryInfo, uint64_t objId, bool convertNchar) {
  // set the correct result
  SSDataBlock* p = pQueryInfo->pQInfo->runtimeEnv.outputBuf;
  pRes->numOfRows = (p != NULL)? p->info.rows: 0;

  if (pRes->code == TSDB_CODE_SUCCESS && pRes->numOfRows > 0) {
    tscCreateResPointerInfo(pRes, pQueryInfo);
    tscSetResRawPtrRv(pRes, pQueryInfo, p, convertNchar);
  }

  tscDebug("0x%"PRIx64" retrieve result in pRes, numOfRows:%d", objId, pRes->numOfRows);
  pRes->row = 0;
  pRes->completed = (pRes->numOfRows == 0);
}

/*
static void createInputDataFilterInfo(SQueryInfo* px, int32_t numOfCol1, int32_t* numOfFilterCols, SSingleColumnFilterInfo** pFilterInfo) {
  SColumnInfo* tableCols = calloc(numOfCol1, sizeof(SColumnInfo));
  for(int32_t i = 0; i < numOfCol1; ++i) {
    SColumn* pCol = taosArrayGetP(px->colList, i);
    if (pCol->info.flist.numOfFilters > 0) {
      (*numOfFilterCols) += 1;
    }

    tableCols[i] = pCol->info;
  }

  if ((*numOfFilterCols) > 0) {
    doCreateFilterInfo(tableCols, numOfCol1, (*numOfFilterCols), pFilterInfo, 0);
  }

  tfree(tableCols);
}
*/

void handleDownstreamOperator(SSqlObj** pSqlObjList, int32_t numOfUpstream, SQueryInfo* px, SSqlObj* pSql) {
  SSqlRes* pOutput = &pSql->res;

  // handle the following query process
  if (px->pQInfo == NULL) {
    SColumnInfo* pColumnInfo = extractColumnInfoFromResult(px->colList);

    STableMeta* pTableMeta = tscGetMetaInfo(px, 0)->pTableMeta;
    SSchema* pSchema = tscGetTableSchema(pTableMeta);

    STableGroupInfo tableGroupInfo = {
        .numOfTables = 1,
        .pGroupList = taosArrayInit(1, POINTER_BYTES),
    };

    tableGroupInfo.map = taosHashInit(1, taosGetDefaultHashFunction(TSDB_DATA_TYPE_INT), true, HASH_NO_LOCK);

    STableKeyInfo tableKeyInfo = {.pTable = NULL, .lastKey = INT64_MIN};

    SArray* group = taosArrayInit(1, sizeof(STableKeyInfo));
    taosArrayPush(group, &tableKeyInfo);

    taosArrayPush(tableGroupInfo.pGroupList, &group);

    // if it is a join query, create join operator here
    int32_t numOfCol1 = pTableMeta->tableInfo.numOfColumns;

    SFilterInfo     *pFilters = NULL;
    STblCond *pCond = NULL;
    if (px->colCond) {
      pCond = tsGetTableFilter(px->colCond, pTableMeta->id.uid, 0);
      if (pCond && pCond->cond) {
        createQueryFilter(pCond->cond, pCond->len, &pFilters);
      }
    }

    SOperatorInfo* pSourceOperator = createDummyInputOperator(pSqlObjList[0], pSchema, numOfCol1, pFilters);
    pOutput->precision = pSqlObjList[0]->res.precision;

    SSchema* schema = NULL;
    if (px->numOfTables > 1) {
      SOperatorInfo** p = calloc(px->numOfTables, POINTER_BYTES);
      p[0] = pSourceOperator;

      int32_t num = (int32_t) taosArrayGetSize(px->colList);
      schema = calloc(num, sizeof(SSchema));
      memcpy(schema, pSchema, numOfCol1*sizeof(SSchema));

      int32_t offset = pSourceOperator->numOfOutput;

      for(int32_t i = 1; i < px->numOfTables; ++i) {
        STableMeta* pTableMeta1 = tscGetMetaInfo(px, i)->pTableMeta;
        numOfCol1 = pTableMeta1->tableInfo.numOfColumns;
        SFilterInfo     *pFilters1 = NULL;

        SSchema* pSchema1 = tscGetTableSchema(pTableMeta1);
        int32_t n = pTableMeta1->tableInfo.numOfColumns;

        if (px->colCond) {
          pCond = tsGetTableFilter(px->colCond, pTableMeta1->id.uid, i);
          if (pCond && pCond->cond) {
            createQueryFilter(pCond->cond, pCond->len, &pFilters1);
          }
          //createInputDataFilterInfo(px, numOfCol1, &numOfFilterCols1, &pFilterInfo1);
        }

        p[i] = createDummyInputOperator(pSqlObjList[i], pSchema1, n, pFilters1);
        memcpy(&schema[offset], pSchema1, n * sizeof(SSchema));
        offset += n;
      }

      pSourceOperator = createJoinOperatorInfo(p, px->numOfTables, schema, num);
      tfree(p);
    } else {
      size_t num = taosArrayGetSize(px->colList);
      schema = calloc(num, sizeof(SSchema));
      memcpy(schema, pSchema, numOfCol1*sizeof(SSchema));
    }

    // update the exprinfo
    int32_t numOfOutput = (int32_t)tscNumOfExprs(px);
    for(int32_t i = 0; i < numOfOutput; ++i) {
      SExprInfo* pex = taosArrayGetP(px->exprList, i);
      int32_t colId = pex->base.colInfo.colId;
      for(int32_t j = 0; j < pSourceOperator->numOfOutput; ++j) {
        if (colId == schema[j].colId) {
          pex->base.colInfo.colIndex = j;
          break;
        }
      }
    }

    tscDebug("0x%"PRIx64" create QInfo 0x%"PRIx64" to execute the main query while all nest queries are ready", pSql->self, pSql->self);
    px->pQInfo = createQInfoFromQueryNode(px, &tableGroupInfo, pSourceOperator, NULL, NULL, MASTER_SCAN, pSql->self);

    tfree(pColumnInfo);
    tfree(schema);

    // set the pRuntimeEnv for pSourceOperator
    pSourceOperator->pRuntimeEnv = &px->pQInfo->runtimeEnv;
  }

  uint64_t qId = pSql->self;
  qTableQuery(px->pQInfo, &qId);
  convertQueryResult(pOutput, px, pSql->self, false);
}

static void tscDestroyResPointerInfo(SSqlRes* pRes) {
  if (pRes->buffer != NULL) { // free all buffers containing the multibyte string
    for (int i = 0; i < pRes->numOfCols; i++) {
      tfree(pRes->buffer[i]);
    }

    pRes->numOfCols = 0;
  }

  tfree(pRes->pRsp);

  tfree(pRes->tsrow);
  tfree(pRes->length);
  tfree(pRes->buffer);
  tfree(pRes->urow);

  tfree(pRes->pGroupRec);
  tfree(pRes->pColumnIndex);

  if (pRes->pArithSup != NULL) {
    tfree(pRes->pArithSup->data);
    tfree(pRes->pArithSup);
  }

  tfree(pRes->final);

  pRes->data = NULL;  // pRes->data points to the buffer of pRsp, no need to free
}

void tscFreeQueryInfo(SSqlCmd* pCmd, bool removeCachedMeta, uint64_t id) {
  if (pCmd == NULL) {
    return;
  }

  SQueryInfo* pQueryInfo = pCmd->pQueryInfo;

  while(pQueryInfo != NULL) {
    SQueryInfo* p = pQueryInfo->sibling;

    size_t numOfUpstream = taosArrayGetSize(pQueryInfo->pUpstream);
    for(int32_t i = 0; i < numOfUpstream; ++i) {
      SQueryInfo* pUpQueryInfo = taosArrayGetP(pQueryInfo->pUpstream, i);
      freeQueryInfoImpl(pUpQueryInfo);

      clearAllTableMetaInfo(pUpQueryInfo, removeCachedMeta, id);
      if (pUpQueryInfo->pQInfo != NULL) {
        qDestroyQueryInfo(pUpQueryInfo->pQInfo);
        pUpQueryInfo->pQInfo = NULL;
      }

      tfree(pUpQueryInfo);
    }

    if (pQueryInfo->udfCopy) {
      pQueryInfo->pUdfInfo = taosArrayDestroy(pQueryInfo->pUdfInfo);
    } else {
      pQueryInfo->pUdfInfo = tscDestroyUdfArrayList(pQueryInfo->pUdfInfo);
    }

    freeQueryInfoImpl(pQueryInfo);
    clearAllTableMetaInfo(pQueryInfo, removeCachedMeta, id);

    if (pQueryInfo->pQInfo != NULL) {
      qDestroyQueryInfo(pQueryInfo->pQInfo);
      pQueryInfo->pQInfo = NULL;
    }

    tfree(pQueryInfo);
    pQueryInfo = p;
  }

  pCmd->pQueryInfo = NULL;
  pCmd->active = NULL;
}

void destroyTableNameList(SInsertStatementParam* pInsertParam) {
  if (pInsertParam->numOfTables == 0) {
    assert(pInsertParam->pTableNameList == NULL);
    return;
  }

  for(int32_t i = 0; i < pInsertParam->numOfTables; ++i) {
    tfree(pInsertParam->pTableNameList[i]);
  }

  pInsertParam->numOfTables = 0;
  tfree(pInsertParam->pTableNameList);
}

void tscResetSqlCmd(SSqlCmd* pCmd, bool clearCachedMeta, uint64_t id) {
  pCmd->command   = 0;
  pCmd->numOfCols = 0;
  pCmd->count     = 0;
  pCmd->msgType   = 0;

  pCmd->insertParam.sql = NULL;
  destroyTableNameList(&pCmd->insertParam);

  pCmd->insertParam.pTableBlockHashList = tscDestroyBlockHashTable(pCmd->insertParam.pTableBlockHashList, clearCachedMeta);
  pCmd->insertParam.pDataBlocks = tscDestroyBlockArrayList(pCmd->insertParam.pDataBlocks);
  tfree(pCmd->insertParam.tagData.data);
  pCmd->insertParam.tagData.dataLen = 0;

  tscFreeQueryInfo(pCmd, clearCachedMeta, id);
  pCmd->pTableMetaMap = tscCleanupTableMetaMap(pCmd->pTableMetaMap);
}

void* tscCleanupTableMetaMap(SHashObj* pTableMetaMap) {
  if (pTableMetaMap == NULL) {
    return NULL;
  }

  STableMetaVgroupInfo* p = taosHashIterate(pTableMetaMap, NULL);
  while (p) {
    taosArrayDestroy(p->vgroupIdList);
    tfree(p->pTableMeta);
    p = taosHashIterate(pTableMetaMap, p);
  }

  taosHashCleanup(pTableMetaMap);
  return NULL;
}

void tscFreeSqlResult(SSqlObj* pSql) {
  SSqlRes* pRes = &pSql->res;

  tscDestroyGlobalMerger(pRes->pMerger);
  pRes->pMerger = NULL;

  tscDestroyResPointerInfo(pRes);
  memset(&pSql->res, 0, sizeof(SSqlRes));
}

void tscFreeSubobj(SSqlObj* pSql) {
  if (pSql->subState.numOfSub == 0) {
    return;
  }

  tscDebug("0x%"PRIx64" start to free sub SqlObj, numOfSub:%d", pSql->self, pSql->subState.numOfSub);

  for(int32_t i = 0; i < pSql->subState.numOfSub; ++i) {
    tscDebug("0x%"PRIx64" free sub SqlObj:0x%"PRIx64", index:%d", pSql->self, pSql->pSubs[i]->self, i);
    taos_free_result(pSql->pSubs[i]);
    pSql->pSubs[i] = NULL;
  }

  if (pSql->subState.states) {
    pthread_mutex_destroy(&pSql->subState.mutex);
  }

  tfree(pSql->subState.states);
  pSql->subState.numOfSub = 0;
}

/**
 * The free operation will cause the pSql to be removed from hash table and free it in
 * the function of processmsgfromserver is impossible in this case, since it will fail
 * to retrieve pSqlObj in hashtable.
 *
 * @param pSql
 */
void tscFreeRegisteredSqlObj(void *pSql) {
  assert(pSql != NULL);

  SSqlObj* p = *(SSqlObj**)pSql;
  STscObj* pTscObj = p->pTscObj;
  assert(RID_VALID(p->self));

  int32_t num   = atomic_sub_fetch_32(&pTscObj->numOfObj, 1);
  int32_t total = atomic_sub_fetch_32(&tscNumOfObj, 1);

  tscDebug("0x%"PRIx64" free SqlObj, total in tscObj:%d, total:%d", p->self, num, total);
  tscFreeSqlObj(p);
  taosReleaseRef(tscRefId, pTscObj->rid);
}

void tscFreeMetaSqlObj(int64_t *rid){
  if (RID_VALID(*rid)) {
    SSqlObj* pSql = (SSqlObj*)taosAcquireRef(tscObjRef, *rid);
    if (pSql) {
      taosRemoveRef(tscObjRef, *rid);
      taosReleaseRef(tscObjRef, *rid);
    }

    *rid = 0;
  }
}

void tscFreeSqlObj(SSqlObj* pSql) {
  if (pSql == NULL || pSql->signature != pSql) {
    return;
  }

  tscDebug("0x%"PRIx64" start to free sqlObj", pSql->self);

  pSql->res.code = TSDB_CODE_TSC_QUERY_CANCELLED;

  tscFreeMetaSqlObj(&pSql->metaRid);
  tscFreeMetaSqlObj(&pSql->svgroupRid);

  SSqlCmd* pCmd = &pSql->cmd;
  int32_t cmd = pCmd->command;
  if (cmd < TSDB_SQL_INSERT || cmd == TSDB_SQL_RETRIEVE_GLOBALMERGE || cmd == TSDB_SQL_RETRIEVE_EMPTY_RESULT ||
      cmd == TSDB_SQL_TABLE_JOIN_RETRIEVE) {
    tscRemoveFromSqlList(pSql);
  }

  tscFreeSubobj(pSql);

  pSql->signature = NULL;
  pSql->fp = NULL;
  tfree(pSql->sqlstr);
  tfree(pSql->pBuf);

  tfree(pSql->pSubs);
  pSql->subState.numOfSub = 0;
  pSql->self = 0;

  tscFreeSqlResult(pSql);
  tscResetSqlCmd(pCmd, false, pSql->self);

  tfree(pCmd->payload);
  pCmd->allocSize = 0;

  tsem_destroy(&pSql->rspSem);
  memset(pSql, 0, sizeof(*pSql));
  free(pSql);
}

void tscDestroyBoundColumnInfo(SParsedDataColInfo* pColInfo) {
  tfree(pColInfo->boundedColumns);
  tfree(pColInfo->cols);
  tfree(pColInfo->colIdxInfo);
}

void tscDestroyDataBlock(STableDataBlocks* pDataBlock, bool removeMeta) {
  if (pDataBlock == NULL) {
    return;
  }

  tfree(pDataBlock->pData);

  if (removeMeta) {
    char name[TSDB_TABLE_FNAME_LEN] = {0};
    tNameExtractFullName(&pDataBlock->tableName, name);

    taosHashRemove(tscTableMetaMap, name, strnlen(name, TSDB_TABLE_FNAME_LEN));
  }

  if (!pDataBlock->cloned) {
    tfree(pDataBlock->params);

    // free the refcount for metermeta
    if (pDataBlock->pTableMeta != NULL) {
      tfree(pDataBlock->pTableMeta);
    }

    tscDestroyBoundColumnInfo(&pDataBlock->boundColumnInfo);
  }

  destroyMemRowBuilder(&pDataBlock->rowBuilder);

  tfree(pDataBlock);
}

SParamInfo* tscAddParamToDataBlock(STableDataBlocks* pDataBlock, char type, uint8_t timePrec, int16_t bytes,
                                   uint32_t offset) {
  uint32_t needed = pDataBlock->numOfParams + 1;
  if (needed > pDataBlock->numOfAllocedParams) {
    needed *= 2;
    void* tmp = realloc(pDataBlock->params, needed * sizeof(SParamInfo));
    if (tmp == NULL) {
      return NULL;
    }
    pDataBlock->params = (SParamInfo*)tmp;
    pDataBlock->numOfAllocedParams = needed;
  }

  SParamInfo* param = pDataBlock->params + pDataBlock->numOfParams;
  param->idx = -1;
  param->type = type;
  param->timePrec = timePrec;
  param->bytes = bytes;
  param->offset = offset;

  ++pDataBlock->numOfParams;
  return param;
}

void*  tscDestroyBlockArrayList(SArray* pDataBlockList) {
  if (pDataBlockList == NULL) {
    return NULL;
  }

  size_t size = taosArrayGetSize(pDataBlockList);
  for (int32_t i = 0; i < size; i++) {
    void* d = taosArrayGetP(pDataBlockList, i);
    tscDestroyDataBlock(d, false);
  }

  taosArrayDestroy(pDataBlockList);
  return NULL;
}


void freeUdfInfo(SUdfInfo* pUdfInfo) {
  if (pUdfInfo == NULL) {
    return;
  }

  if (pUdfInfo->funcs[TSDB_UDF_FUNC_DESTROY]) {
    (*(udfDestroyFunc)pUdfInfo->funcs[TSDB_UDF_FUNC_DESTROY])(&pUdfInfo->init);
  }

  tfree(pUdfInfo->name);

  if (pUdfInfo->path) {
    unlink(pUdfInfo->path);
  }

  tfree(pUdfInfo->path);

  tfree(pUdfInfo->content);

  taosCloseDll(pUdfInfo->handle);
}

// todo refactor
void*  tscDestroyUdfArrayList(SArray* pUdfList) {
  if (pUdfList == NULL) {
    return NULL;
  }

  size_t size = taosArrayGetSize(pUdfList);
  for (int32_t i = 0; i < size; i++) {
    SUdfInfo* udf = taosArrayGet(pUdfList, i);
    freeUdfInfo(udf);
  }

  taosArrayDestroy(pUdfList);
  return NULL;
}



void* tscDestroyBlockHashTable(SHashObj* pBlockHashTable, bool removeMeta) {
  if (pBlockHashTable == NULL) {
    return NULL;
  }

  STableDataBlocks** p = taosHashIterate(pBlockHashTable, NULL);
  while(p) {
    tscDestroyDataBlock(*p, removeMeta);
    p = taosHashIterate(pBlockHashTable, p);
  }

  taosHashCleanup(pBlockHashTable);
  return NULL;
}

int32_t tscCopyDataBlockToPayload(SSqlObj* pSql, STableDataBlocks* pDataBlock) {
  SSqlCmd* pCmd = &pSql->cmd;
  assert(pDataBlock->pTableMeta != NULL && pDataBlock->size <= pDataBlock->nAllocSize && pDataBlock->size > sizeof(SMsgDesc));

  STableMetaInfo* pTableMetaInfo = tscGetTableMetaInfoFromCmd(pCmd,  0);

  // todo remove it later
  // set the correct table meta object, the table meta has been locked in pDataBlocks, so it must be in the cache
  if (pTableMetaInfo->pTableMeta != pDataBlock->pTableMeta) {
    tNameAssign(&pTableMetaInfo->name, &pDataBlock->tableName);

    if (pTableMetaInfo->pTableMeta != NULL) {
      tfree(pTableMetaInfo->pTableMeta);
    }

    pTableMetaInfo->pTableMeta    = tscTableMetaDup(pDataBlock->pTableMeta);
    pTableMetaInfo->tableMetaSize = tscGetTableMetaSize(pDataBlock->pTableMeta);
    pTableMetaInfo->tableMetaCapacity =  (size_t)(pTableMetaInfo->tableMetaSize);
  }

  /*
   * the format of submit message is as follows [RPC header|message body|digest]
   * the dataBlock only includes the RPC Header buffer and actual submit message body,
   * space for digest needs additional space.
   */
  int ret = tscAllocPayload(pCmd, pDataBlock->size);
  if (TSDB_CODE_SUCCESS != ret) {
    return ret;
  }

  memcpy(pCmd->payload, pDataBlock->pData, pDataBlock->size);

  //the payloadLen should be actual message body size, the old value of payloadLen is the allocated payload size
  pCmd->payloadLen = pDataBlock->size;
  assert(pCmd->allocSize >= (uint32_t)(pCmd->payloadLen));

  // NOTE: shell message size should not include SMsgDesc
  int32_t size = pCmd->payloadLen - sizeof(SMsgDesc);

  SMsgDesc* pMsgDesc        = (SMsgDesc*) pCmd->payload;
  pMsgDesc->numOfVnodes     = htonl(1);    // always for one vnode

  SSubmitMsg *pShellMsg     = (SSubmitMsg *)(pCmd->payload + sizeof(SMsgDesc));
  pShellMsg->header.vgId    = htonl(pDataBlock->pTableMeta->vgId);   // data in current block all routes to the same vgroup
  pShellMsg->header.contLen = htonl(size);                           // the length not includes the size of SMsgDesc
  pShellMsg->length         = pShellMsg->header.contLen;
  pShellMsg->numOfBlocks    = htonl(pDataBlock->numOfTables);  // the number of tables to be inserted

  tscDebug("0x%"PRIx64" submit msg built, vgId:%d numOfTables:%d", pSql->self, pDataBlock->pTableMeta->vgId, pDataBlock->numOfTables);
  return TSDB_CODE_SUCCESS;
}

SQueryInfo* tscGetQueryInfo(SSqlCmd* pCmd) {
  return pCmd->active;
}

/**
 * create the in-memory buffer for each table to keep the submitted data block
 * @param initialSize
 * @param rowSize
 * @param startOffset
 * @param name
 * @param dataBlocks
 * @return
 */
int32_t tscCreateDataBlock(size_t defaultSize, int32_t rowSize, int32_t startOffset, SName* name,
                           STableMeta* pTableMeta, STableDataBlocks** dataBlocks, bool isSetBoundColumn) {
  STableDataBlocks* dataBuf = (STableDataBlocks*)calloc(1, sizeof(STableDataBlocks));
  if (dataBuf == NULL) {
    tscError("failed to allocated memory, reason:%s", strerror(errno));
    return TSDB_CODE_TSC_OUT_OF_MEMORY;
  }

  dataBuf->nAllocSize = (uint32_t)defaultSize;
  dataBuf->headerSize = startOffset;

  // the header size will always be the startOffset value, reserved for the subumit block header
  if (dataBuf->nAllocSize <= dataBuf->headerSize) {
    dataBuf->nAllocSize = dataBuf->headerSize * 2;
  }

  //dataBuf->pData = calloc(1, dataBuf->nAllocSize);
  dataBuf->pData = malloc(dataBuf->nAllocSize);
  if (dataBuf->pData == NULL) {
    tscError("failed to allocated memory, reason:%s", strerror(errno));
    tfree(dataBuf);
    return TSDB_CODE_TSC_OUT_OF_MEMORY;
  }
  memset(dataBuf->pData, 0, sizeof(SSubmitBlk));

  //Here we keep the tableMeta to avoid it to be remove by other threads.
  dataBuf->pTableMeta = tscTableMetaDup(pTableMeta);

  if (isSetBoundColumn) {
    SParsedDataColInfo* pColInfo = &dataBuf->boundColumnInfo;
    SSchema*            pSchema = tscGetTableSchema(dataBuf->pTableMeta);
    tscSetBoundColumnInfo(pColInfo, pSchema, dataBuf->pTableMeta->tableInfo.numOfColumns);
  }

  dataBuf->ordered  = true;
  dataBuf->prevTS   = INT64_MIN;
  dataBuf->rowSize  = rowSize;
  dataBuf->size     = startOffset;
  dataBuf->tsSource = -1;
  dataBuf->vgId     = dataBuf->pTableMeta->vgId;

  // dataBuf->pBuilder = NULL;

  tNameAssign(&dataBuf->tableName, name);

  assert(defaultSize > 0 && pTableMeta != NULL && dataBuf->pTableMeta != NULL);

  *dataBlocks = dataBuf;
  return TSDB_CODE_SUCCESS;
}

int32_t tscGetDataBlockFromList(SHashObj* pHashList, int64_t id, int32_t size, int32_t startOffset, int32_t rowSize,
                                SName* name, STableMeta* pTableMeta, STableDataBlocks** dataBlocks, SArray* pBlockList,
                                bool isSetBoundColumn) {
  *dataBlocks = NULL;
  STableDataBlocks** t1 = (STableDataBlocks**)taosHashGet(pHashList, (const char*)&id, sizeof(id));
  if (t1 != NULL) {
    *dataBlocks = *t1;
  }

  if (*dataBlocks == NULL) {
    int32_t ret =
        tscCreateDataBlock((size_t)size, rowSize, startOffset, name, pTableMeta, dataBlocks, isSetBoundColumn);
    if (ret != TSDB_CODE_SUCCESS) {
      return ret;
    }

    taosHashPut(pHashList, (const char*)&id, sizeof(int64_t), (char*)dataBlocks, POINTER_BYTES);
    if (pBlockList) {
      taosArrayPush(pBlockList, dataBlocks);
    }
  }

  return TSDB_CODE_SUCCESS;
}

// Erase the empty space reserved for binary data
static int trimDataBlock(void* pDataBlock, STableDataBlocks* pTableDataBlock, SInsertStatementParam* insertParam,
                         SBlockKeyTuple* blkKeyTuple) {
  // TODO: optimize this function, handle the case while binary is not presented
  STableMeta*     pTableMeta = pTableDataBlock->pTableMeta;
  SSchema*        pSchema = tscGetTableSchema(pTableMeta);

  SSubmitBlk* pBlock = pDataBlock;
  memcpy(pDataBlock, pTableDataBlock->pData, sizeof(SSubmitBlk));
  pDataBlock = (char*)pDataBlock + sizeof(SSubmitBlk);

  // schema needs to be included into the submit data block
  if (insertParam->schemaAttached) {
    int32_t numOfCols = tscGetNumOfColumns(pTableDataBlock->pTableMeta);
    for(int32_t j = 0; j < numOfCols; ++j) {
      STColumn* pCol = (STColumn*) pDataBlock;
      pCol->colId = htons(pSchema[j].colId);
      pCol->type  = pSchema[j].type;
      pCol->bytes = htons(pSchema[j].bytes);
      pCol->offset = 0;

      pDataBlock = (char*)pDataBlock + sizeof(STColumn);
    }

    int32_t schemaSize = sizeof(STColumn) * numOfCols;
    pBlock->schemaLen = schemaSize;
  } else {
<<<<<<< HEAD
=======
    if (IS_RAW_PAYLOAD(insertParam->payloadType)) {
      for (int32_t j = 0; j < tinfo.numOfColumns; ++j) {
        flen += TYPE_BYTES[pSchema[j].type];
      }
    }
>>>>>>> 3aa302e7
    pBlock->schemaLen = 0;
  }

  pBlock->dataLen = 0;
  int32_t numOfRows = htons(pBlock->numOfRows);

<<<<<<< HEAD
  for (int32_t i = 0; i < numOfRows; ++i) {
    char* payload = (blkKeyTuple + i)->payloadAddr;
    if (isNeedConvertRow(payload)) {
      convertSMemRow(pDataBlock, payload, pTableDataBlock);
      TDRowTLenT rowTLen = memRowTLen(pDataBlock);
      pDataBlock = POINTER_SHIFT(pDataBlock, rowTLen);
      pBlock->dataLen += rowTLen;
      ASSERT(rowTLen < memRowTLen(payload));
    } else {
      TDRowTLenT rowTLen = memRowTLen(payload);
      memcpy(pDataBlock, payload, rowTLen);
      pDataBlock = POINTER_SHIFT(pDataBlock, rowTLen);
      pBlock->dataLen += rowTLen;
=======
  if (IS_RAW_PAYLOAD(insertParam->payloadType)) {
    for (int32_t i = 0; i < numOfRows; ++i) {
      SMemRow memRow = (SMemRow)pDataBlock;
      memRowSetType(memRow, SMEM_ROW_DATA);
      SDataRow trow = memRowDataBody(memRow);
      dataRowSetLen(trow, (uint16_t)(TD_DATA_ROW_HEAD_SIZE + flen));
      dataRowSetVersion(trow, pTableMeta->sversion);

      int toffset = 0;
      for (int32_t j = 0; j < tinfo.numOfColumns; j++) {
        tdAppendColVal(trow, p, pSchema[j].type, toffset);
        toffset += TYPE_BYTES[pSchema[j].type];
        p += pSchema[j].bytes;
      }

      pDataBlock = (char*)pDataBlock + memRowTLen(memRow);
      pBlock->dataLen += memRowTLen(memRow);
    }
  } else {
    for (int32_t i = 0; i < numOfRows; ++i) {
      char* payload = (blkKeyTuple + i)->payloadAddr;
      if (isNeedConvertRow(payload)) {
        convertSMemRow(pDataBlock, payload, pTableDataBlock);
        TDRowTLenT rowTLen = memRowTLen(pDataBlock);
        pDataBlock = POINTER_SHIFT(pDataBlock, rowTLen);
        pBlock->dataLen += rowTLen;
      } else {
        TDRowTLenT rowTLen = memRowTLen(payload);
        memcpy(pDataBlock, payload, rowTLen);
        pDataBlock = POINTER_SHIFT(pDataBlock, rowTLen);
        pBlock->dataLen += rowTLen;
      }
>>>>>>> 3aa302e7
    }
  }

  int32_t len = pBlock->dataLen + pBlock->schemaLen;
  pBlock->dataLen = htonl(pBlock->dataLen);
  pBlock->schemaLen = htonl(pBlock->schemaLen);

  return len;
}

<<<<<<< HEAD
=======
static int32_t getRowExpandSize(STableMeta* pTableMeta) {
  int32_t  result = TD_MEM_ROW_DATA_HEAD_SIZE;
  int32_t  columns = tscGetNumOfColumns(pTableMeta);
  SSchema* pSchema = tscGetTableSchema(pTableMeta);
  for (int32_t i = 0; i < columns; i++) {
    if (IS_VAR_DATA_TYPE((pSchema + i)->type)) {
      result += TYPE_BYTES[TSDB_DATA_TYPE_BINARY];
    }
  }
  return result;
}

>>>>>>> 3aa302e7
static void extractTableNameList(SInsertStatementParam *pInsertParam, bool freeBlockMap) {
  pInsertParam->numOfTables = (int32_t) taosHashGetSize(pInsertParam->pTableBlockHashList);
  if (pInsertParam->pTableNameList == NULL) {
    pInsertParam->pTableNameList = malloc(pInsertParam->numOfTables * POINTER_BYTES);
  }

  STableDataBlocks **p1 = taosHashIterate(pInsertParam->pTableBlockHashList, NULL);
  int32_t i = 0;
  while(p1) {
    STableDataBlocks* pBlocks = *p1;
    //tfree(pInsertParam->pTableNameList[i]);

    pInsertParam->pTableNameList[i++] = tNameDup(&pBlocks->tableName);
    p1 = taosHashIterate(pInsertParam->pTableBlockHashList, p1);
  }

  if (freeBlockMap) {
    pInsertParam->pTableBlockHashList = tscDestroyBlockHashTable(pInsertParam->pTableBlockHashList, false);
  }
}

int32_t tscMergeTableDataBlocks(SInsertStatementParam *pInsertParam, bool freeBlockMap) {
  const int INSERT_HEAD_SIZE = sizeof(SMsgDesc) + sizeof(SSubmitMsg);
  int32_t   code = 0;
  void*     pVnodeDataBlockHashList = taosHashInit(128, taosGetDefaultHashFunction(TSDB_DATA_TYPE_BIGINT), true, false);
  SArray*   pVnodeDataBlockList = taosArrayInit(8, POINTER_BYTES);

  STableDataBlocks** p = taosHashIterate(pInsertParam->pTableBlockHashList, NULL);

  STableDataBlocks* pOneTableBlock = *p;

  SBlockKeyInfo blkKeyInfo = {0};  // share by pOneTableBlock

  while(pOneTableBlock) {
    SSubmitBlk* pBlocks = (SSubmitBlk*) pOneTableBlock->pData;
    if (pBlocks->numOfRows > 0) {
      // the maximum expanded size in byte when a row-wise data is converted to SDataRow format
<<<<<<< HEAD
=======
      int32_t           expandSize = isRawPayload ? getRowExpandSize(pOneTableBlock->pTableMeta) : 0;
>>>>>>> 3aa302e7
      STableDataBlocks* dataBuf = NULL;
      // combine the payload belongs to the same vgroup
      code = tscGetDataBlockFromList(pVnodeDataBlockHashList, pOneTableBlock->vgId, TSDB_PAYLOAD_SIZE, INSERT_HEAD_SIZE,
                                     0, &pOneTableBlock->tableName, pOneTableBlock->pTableMeta, &dataBuf,
                                     pVnodeDataBlockList,false);
      if (code != TSDB_CODE_SUCCESS) {
        tscError("0x%" PRIx64 " failed to prepare the data block buffer for merging table data, code:%d",
                 pInsertParam->objectId, code);

        taosHashCleanup(pVnodeDataBlockHashList);
        tscDestroyBlockArrayList(pVnodeDataBlockList);
        tfree(blkKeyInfo.pKeyTuple);
        return code;
      }

<<<<<<< HEAD
      int64_t destSize =
          dataBuf->size + pOneTableBlock->size + sizeof(STColumn) * tscGetNumOfColumns(pOneTableBlock->pTableMeta);
=======
      int64_t destSize = dataBuf->size + pOneTableBlock->size + pBlocks->numOfRows * expandSize +
                         sizeof(STColumn) * tscGetNumOfColumns(pOneTableBlock->pTableMeta);
>>>>>>> 3aa302e7

      if (dataBuf->nAllocSize < destSize) {
        dataBuf->nAllocSize = (uint32_t)(destSize * 1.5);

        char* tmp = realloc(dataBuf->pData, dataBuf->nAllocSize);
        if (tmp != NULL) {
          dataBuf->pData = tmp;
          //memset(dataBuf->pData + dataBuf->size, 0, dataBuf->nAllocSize - dataBuf->size);
        } else {  // failed to allocate memory, free already allocated memory and return error code
          tscError("0x%"PRIx64" failed to allocate memory for merging submit block, size:%d", pInsertParam->objectId, dataBuf->nAllocSize);

          taosHashCleanup(pVnodeDataBlockHashList);
          tscDestroyBlockArrayList(pVnodeDataBlockList);
          tfree(dataBuf->pData);
          tfree(blkKeyInfo.pKeyTuple);

          return TSDB_CODE_TSC_OUT_OF_MEMORY;
        }
      }

      if ((code = tscSortRemoveDataBlockDupRows(pOneTableBlock, &blkKeyInfo)) != 0) {
        taosHashCleanup(pVnodeDataBlockHashList);
        tscDestroyBlockArrayList(pVnodeDataBlockList);
        tfree(dataBuf->pData);
        tfree(blkKeyInfo.pKeyTuple);
        return code;
      }
      ASSERT(blkKeyInfo.pKeyTuple != NULL && pBlocks->numOfRows > 0);

<<<<<<< HEAD
      SBlockKeyTuple* pLastKeyTuple = blkKeyInfo.pKeyTuple + pBlocks->numOfRows - 1;
      tscDebug("0x%" PRIx64 " name:%s, tid:%d rows:%d sversion:%d skey:%" PRId64 ", ekey:%" PRId64,
               pInsertParam->objectId, tNameGetTableName(&pOneTableBlock->tableName), pBlocks->tid, pBlocks->numOfRows,
               pBlocks->sversion, blkKeyInfo.pKeyTuple->skey, pLastKeyTuple->skey);
=======
      int32_t len = pBlocks->numOfRows *
                        (isRawPayload ? (pOneTableBlock->rowSize + expandSize) : getExtendedRowSize(pOneTableBlock)) +
                    sizeof(STColumn) * tscGetNumOfColumns(pOneTableBlock->pTableMeta);
>>>>>>> 3aa302e7

      int32_t len = pBlocks->numOfRows * getExtendedRowSize(pOneTableBlock) +
                    sizeof(STColumn) * tscGetNumOfColumns(pOneTableBlock->pTableMeta);
      pBlocks->tid = htonl(pBlocks->tid);
      pBlocks->uid = htobe64(pBlocks->uid);
      pBlocks->sversion = htonl(pBlocks->sversion);
      pBlocks->numOfRows = htons(pBlocks->numOfRows);
      pBlocks->schemaLen = 0;

      // copy row payload directly and convert row type if specified
      int32_t finalLen = trimDataBlock(dataBuf->pData + dataBuf->size, pOneTableBlock, pInsertParam, blkKeyInfo.pKeyTuple);
      assert(finalLen <= len);

      dataBuf->size += (finalLen + sizeof(SSubmitBlk));
      assert(dataBuf->size <= dataBuf->nAllocSize);

      // the length does not include the SSubmitBlk structure
      pBlocks->dataLen = htonl(finalLen);
      dataBuf->numOfTables += 1;

      pBlocks->numOfRows = 0;
    }else {
      tscDebug("0x%"PRIx64" table %s data block is empty", pInsertParam->objectId, pOneTableBlock->tableName.tname);
    }

    p = taosHashIterate(pInsertParam->pTableBlockHashList, p);
    if (p == NULL) {
      break;
    }

    pOneTableBlock = *p;
  }

  extractTableNameList(pInsertParam, freeBlockMap);

  // free the table data blocks;
  pInsertParam->pDataBlocks = pVnodeDataBlockList;
  taosHashCleanup(pVnodeDataBlockHashList);
  tfree(blkKeyInfo.pKeyTuple);

  return TSDB_CODE_SUCCESS;
}

// TODO: all subqueries should be freed correctly before close this connection.
void tscCloseTscObj(void *param) {
  STscObj *pObj = param;

  pObj->signature = NULL;
  taosTmrStopA(&(pObj->pTimer));

  tfree(pObj->tscCorMgmtEpSet);
  tscReleaseRpc(pObj->pRpcObj);
  pthread_mutex_destroy(&pObj->mutex);

  tfree(pObj);
}

bool tscIsInsertData(char* sqlstr) {
  int32_t index = 0;

  do {
    SStrToken t0 = tStrGetToken(sqlstr, &index, false);
    if (t0.type != TK_LP) {
      return t0.type == TK_INSERT || t0.type == TK_IMPORT;
    }
  } while (1);
}

int tscAllocPayload(SSqlCmd* pCmd, int size) {
  if (pCmd->payload == NULL) {
    assert(pCmd->allocSize == 0);

    pCmd->payload = (char*)calloc(1, size);
    if (pCmd->payload == NULL) {
      return TSDB_CODE_TSC_OUT_OF_MEMORY;
    }

    pCmd->allocSize = size;
  } else {
    if (pCmd->allocSize < (uint32_t)size) {
      char* b = realloc(pCmd->payload, size);
      if (b == NULL) {
        return TSDB_CODE_TSC_OUT_OF_MEMORY;
      }

      pCmd->payload = b;
      pCmd->allocSize = size;
    }

    memset(pCmd->payload, 0, pCmd->allocSize);
  }

  assert(pCmd->allocSize >= (uint32_t)size && size > 0);
  return TSDB_CODE_SUCCESS;
}

TAOS_FIELD tscCreateField(int8_t type, const char* name, int16_t bytes) {
  TAOS_FIELD f = { .type = type, .bytes = bytes, };
  tstrncpy(f.name, name, sizeof(f.name));
  return f;
}

SInternalField* tscFieldInfoAppend(SFieldInfo* pFieldInfo, TAOS_FIELD* pField) {
  assert(pFieldInfo != NULL);
  pFieldInfo->numOfOutput++;

  struct SInternalField info = { .pExpr = NULL, .visible = true };

  info.field = *pField;
  return taosArrayPush(pFieldInfo->internalField, &info);
}

SInternalField* tscFieldInfoInsert(SFieldInfo* pFieldInfo, int32_t index, TAOS_FIELD* field) {
  pFieldInfo->numOfOutput++;
  struct SInternalField info = { .pExpr = NULL, .visible = true };

  info.field = *field;
  return taosArrayInsert(pFieldInfo->internalField, index, &info);
}

void tscFieldInfoUpdateOffset(SQueryInfo* pQueryInfo) {
  int32_t offset = 0;
  size_t numOfExprs = tscNumOfExprs(pQueryInfo);

  for (int32_t i = 0; i < numOfExprs; ++i) {
    SExprInfo* p = taosArrayGetP(pQueryInfo->exprList, i);

    p->base.offset = offset;
    offset += p->base.resBytes;
  }
}

SInternalField* tscFieldInfoGetInternalField(SFieldInfo* pFieldInfo, int32_t index) {
  assert(index < pFieldInfo->numOfOutput);
  return TARRAY_GET_ELEM(pFieldInfo->internalField, index);
}

TAOS_FIELD* tscFieldInfoGetField(SFieldInfo* pFieldInfo, int32_t index) {
  assert(index < pFieldInfo->numOfOutput);
  return &((SInternalField*)TARRAY_GET_ELEM(pFieldInfo->internalField, index))->field;
}

int16_t tscFieldInfoGetOffset(SQueryInfo* pQueryInfo, int32_t index) {
  SInternalField* pInfo = tscFieldInfoGetInternalField(&pQueryInfo->fieldsInfo, index);
  assert(pInfo != NULL && pInfo->pExpr->pExpr == NULL);

  return pInfo->pExpr->base.offset;
}

int32_t tscFieldInfoCompare(const SFieldInfo* pFieldInfo1, const SFieldInfo* pFieldInfo2, int32_t *diffSize) {
  assert(pFieldInfo1 != NULL && pFieldInfo2 != NULL);

  if (pFieldInfo1->numOfOutput != pFieldInfo2->numOfOutput) {
    return pFieldInfo1->numOfOutput - pFieldInfo2->numOfOutput;
  }

  for (int32_t i = 0; i < pFieldInfo1->numOfOutput; ++i) {
    TAOS_FIELD* pField1 = tscFieldInfoGetField((SFieldInfo*) pFieldInfo1, i);
    TAOS_FIELD* pField2 = tscFieldInfoGetField((SFieldInfo*) pFieldInfo2, i);

    if (pField1->type != pField2->type ||
        strcasecmp(pField1->name, pField2->name) != 0) {
      return 1;
    }

    if (pField1->bytes != pField2->bytes) {
      *diffSize = 1;

      if (pField2->bytes > pField1->bytes) {
        assert(IS_VAR_DATA_TYPE(pField1->type));
        pField1->bytes = pField2->bytes;
      }
    }
  }

  return 0;
}

int32_t tscFieldInfoSetSize(const SFieldInfo* pFieldInfo1, const SFieldInfo* pFieldInfo2) {
  assert(pFieldInfo1 != NULL && pFieldInfo2 != NULL);

  for (int32_t i = 0; i < pFieldInfo1->numOfOutput; ++i) {
    TAOS_FIELD* pField1 = tscFieldInfoGetField((SFieldInfo*) pFieldInfo1, i);
    TAOS_FIELD* pField2 = tscFieldInfoGetField((SFieldInfo*) pFieldInfo2, i);

    pField2->bytes = pField1->bytes;
  }

  return 0;
}


int32_t tscGetResRowLength(SArray* pExprList) {
  size_t num = taosArrayGetSize(pExprList);
  if (num == 0) {
    return 0;
  }

  int32_t size = 0;
  for(int32_t i = 0; i < num; ++i) {
    SExprInfo* pExpr = taosArrayGetP(pExprList, i);
    size += pExpr->base.resBytes;
  }

  return size;
}

static void destroyFilterInfo(SColumnFilterList* pFilterList) {
  if (pFilterList->filterInfo == NULL) {
    pFilterList->numOfFilters = 0;
    return;
  }
  
  for(int32_t i = 0; i < pFilterList->numOfFilters; ++i) {
    if (pFilterList->filterInfo[i].filterstr) {
      tfree(pFilterList->filterInfo[i].pz);
    }
  }

  tfree(pFilterList->filterInfo);
  pFilterList->numOfFilters = 0;
}

void* sqlExprDestroy(SExprInfo* pExpr) {
  if (pExpr == NULL) {
    return NULL;
  }

  SSqlExpr* p = &pExpr->base;
  for(int32_t i = 0; i < tListLen(p->param); ++i) {
    tVariantDestroy(&p->param[i]);
  }

  if (p->flist.numOfFilters > 0) {
    tfree(p->flist.filterInfo);
  }

  if (pExpr->pExpr != NULL) {
    tExprTreeDestroy(pExpr->pExpr, NULL);
  }

  tfree(pExpr);
  return NULL;
}

void tscFieldInfoClear(SFieldInfo* pFieldInfo) {
  if (pFieldInfo == NULL) {
    return;
  }

  if (pFieldInfo->internalField != NULL) {
    size_t num = taosArrayGetSize(pFieldInfo->internalField);
    for (int32_t i = 0; i < num; ++i) {
      SInternalField* pfield = taosArrayGet(pFieldInfo->internalField, i);
      if (pfield->pExpr != NULL && pfield->pExpr->pExpr != NULL) {
        sqlExprDestroy(pfield->pExpr);
      }
    }
  }

  taosArrayDestroy(pFieldInfo->internalField);
  tfree(pFieldInfo->final);

  memset(pFieldInfo, 0, sizeof(SFieldInfo));
}

void tscFieldInfoCopy(SFieldInfo* pFieldInfo, const SFieldInfo* pSrc, const SArray* pExprList) {
  assert(pFieldInfo != NULL && pSrc != NULL && pExprList != NULL);
  pFieldInfo->numOfOutput = pSrc->numOfOutput;

  if (pSrc->final != NULL) {
    pFieldInfo->final = calloc(pSrc->numOfOutput, sizeof(TAOS_FIELD));
    memcpy(pFieldInfo->final, pSrc->final, sizeof(TAOS_FIELD) * pSrc->numOfOutput);
  }

  if (pSrc->internalField != NULL) {
    size_t num = taosArrayGetSize(pSrc->internalField);
    size_t numOfExpr = taosArrayGetSize(pExprList);

    for (int32_t i = 0; i < num; ++i) {
      SInternalField* pfield = taosArrayGet(pSrc->internalField, i);

      SInternalField p = {.visible = pfield->visible, .field = pfield->field};

      bool found = false;
      int32_t resColId = pfield->pExpr->base.resColId;
      for(int32_t j = 0; j < numOfExpr; ++j) {
        SExprInfo* pExpr = taosArrayGetP(pExprList, j);
        if (pExpr->base.resColId == resColId) {
          p.pExpr = pExpr;
          found = true;
          break;
        }
      }

      if (!found) {
        assert(pfield->pExpr->pExpr != NULL);
        p.pExpr = calloc(1, sizeof(SExprInfo));
        tscExprAssign(p.pExpr, pfield->pExpr);
      }

      taosArrayPush(pFieldInfo->internalField, &p);
    }
  }
}


SExprInfo* tscExprCreate(STableMetaInfo* pTableMetaInfo, int16_t functionId, SColumnIndex* pColIndex, int16_t type,
                         int16_t size, int16_t resColId, int16_t interSize, int32_t colType) {
  SExprInfo* pExpr = calloc(1, sizeof(SExprInfo));
  if (pExpr == NULL) {
    return NULL;
  }

  SSqlExpr* p = &pExpr->base;
  p->functionId = functionId;

  // set the correct columnIndex index
  if (pColIndex->columnIndex == TSDB_TBNAME_COLUMN_INDEX) {
    SSchema* s = tGetTbnameColumnSchema();
    p->colInfo.colId = TSDB_TBNAME_COLUMN_INDEX;
    p->colBytes = s->bytes;
    p->colType  = s->type;
  } else if (pColIndex->columnIndex <= TSDB_UD_COLUMN_INDEX) {
    p->colInfo.colId = pColIndex->columnIndex;
    p->colBytes = size;
    p->colType = type;
  } else if (functionId == TSDB_FUNC_BLKINFO) {
    p->colInfo.colId = pColIndex->columnIndex;
    p->colBytes = TSDB_MAX_BINARY_LEN;
    p->colType  = TSDB_DATA_TYPE_BINARY;
  } else {
    int32_t len = tListLen(p->colInfo.name);
    if (TSDB_COL_IS_TAG(colType)) {
      SSchema* pSchema = tscGetTableTagSchema(pTableMetaInfo->pTableMeta);
      p->colInfo.colId = pSchema[pColIndex->columnIndex].colId;
      p->colBytes = pSchema[pColIndex->columnIndex].bytes;
      p->colType = pSchema[pColIndex->columnIndex].type;
      snprintf(p->colInfo.name, len, "%s.%s", pTableMetaInfo->aliasName, pSchema[pColIndex->columnIndex].name);
    } else if (pTableMetaInfo->pTableMeta != NULL) {
      // in handling select database/version/server_status(), the pTableMeta is NULL
      SSchema* pSchema = tscGetTableColumnSchema(pTableMetaInfo->pTableMeta, pColIndex->columnIndex);
      p->colInfo.colId = pSchema->colId;
      p->colBytes = pSchema->bytes;
      p->colType  = pSchema->type;
      snprintf(p->colInfo.name, len, "%s.%s", pTableMetaInfo->aliasName, pSchema->name);
    }
  }

  p->colInfo.flag     = colType;
  p->colInfo.colIndex = pColIndex->columnIndex;

  p->resType       = type;
  p->resBytes      = size;
  p->resColId      = resColId;
  p->interBytes    = interSize;

  if (pTableMetaInfo->pTableMeta) {
    p->uid = pTableMetaInfo->pTableMeta->id.uid;
  }

  return pExpr;
}

SExprInfo* tscExprInsert(SQueryInfo* pQueryInfo, int32_t index, int16_t functionId, SColumnIndex* pColIndex, int16_t type,
                           int16_t size, int16_t resColId, int16_t interSize, bool isTagCol) {
  int32_t num = (int32_t)taosArrayGetSize(pQueryInfo->exprList);
  if (index == num) {
    return tscExprAppend(pQueryInfo, functionId, pColIndex, type, size, resColId, interSize, isTagCol);
  }

  STableMetaInfo* pTableMetaInfo = tscGetMetaInfo(pQueryInfo, pColIndex->tableIndex);
  SExprInfo* pExpr = tscExprCreate(pTableMetaInfo, functionId, pColIndex, type, size, resColId, interSize, isTagCol);
  taosArrayInsert(pQueryInfo->exprList, index, &pExpr);
  return pExpr;
}

SExprInfo* tscExprAppend(SQueryInfo* pQueryInfo, int16_t functionId, SColumnIndex* pColIndex, int16_t type,
                           int16_t size, int16_t resColId, int16_t interSize, bool isTagCol) {
  STableMetaInfo* pTableMetaInfo = tscGetMetaInfo(pQueryInfo, pColIndex->tableIndex);
  SExprInfo* pExpr = tscExprCreate(pTableMetaInfo, functionId, pColIndex, type, size, resColId, interSize, isTagCol);
  taosArrayPush(pQueryInfo->exprList, &pExpr);
  return pExpr;
}

SExprInfo* tscExprUpdate(SQueryInfo* pQueryInfo, int32_t index, int16_t functionId, int16_t srcColumnIndex,
                           int16_t type, int16_t size) {
  STableMetaInfo* pTableMetaInfo = tscGetMetaInfo(pQueryInfo, 0);
  SExprInfo* pExpr = tscExprGet(pQueryInfo, index);
  if (pExpr == NULL) {
    return NULL;
  }

  SSqlExpr* pse = &pExpr->base;
  pse->functionId = functionId;

  pse->colInfo.colIndex = srcColumnIndex;
  pse->colInfo.colId = tscGetTableColumnSchema(pTableMetaInfo->pTableMeta, srcColumnIndex)->colId;

  pse->resType = type;
  pse->resBytes = size;

  return pExpr;
}

bool tscMultiRoundQuery(SQueryInfo* pQueryInfo, int32_t index) {
  if (!UTIL_TABLE_IS_SUPER_TABLE(pQueryInfo->pTableMetaInfo[index])) {
    return false;
  }

  int32_t numOfExprs = (int32_t) tscNumOfExprs(pQueryInfo);
  for(int32_t i = 0; i < numOfExprs; ++i) {
    SExprInfo* pExpr = tscExprGet(pQueryInfo, i);
    if (pExpr->base.functionId == TSDB_FUNC_STDDEV_DST) {
      return true;
    }
  }

  return false;
}

size_t tscNumOfExprs(SQueryInfo* pQueryInfo) {
  return taosArrayGetSize(pQueryInfo->exprList);
}

// todo REFACTOR
void tscExprAddParams(SSqlExpr* pExpr, char* argument, int32_t type, int32_t bytes) {
  assert (pExpr != NULL || argument != NULL || bytes != 0);

  // set parameter value
  // transfer to tVariant from byte data/no ascii data
  tVariantCreateFromBinary(&pExpr->param[pExpr->numOfParams], argument, bytes, type);
  pExpr->numOfParams += 1;

  assert(pExpr->numOfParams <= 3);
}

SExprInfo* tscExprGet(SQueryInfo* pQueryInfo, int32_t index) {
  return taosArrayGetP(pQueryInfo->exprList, index);
}

/*
 * NOTE: Does not release SExprInfo here.
 */
void tscExprDestroy(SArray* pExprInfo) {
  size_t size = taosArrayGetSize(pExprInfo);

  for(int32_t i = 0; i < size; ++i) {
    SExprInfo* pExpr = taosArrayGetP(pExprInfo, i);
    sqlExprDestroy(pExpr);
  }

  taosArrayDestroy(pExprInfo);
}

int32_t tscExprCopy(SArray* dst, const SArray* src, uint64_t uid, bool deepcopy) {
  assert(src != NULL && dst != NULL);

  size_t size = taosArrayGetSize(src);
  for (int32_t i = 0; i < size; ++i) {
    SExprInfo* pExpr = taosArrayGetP(src, i);

    if (pExpr->base.uid == uid) {
      if (deepcopy) {
        SExprInfo* p1 = calloc(1, sizeof(SExprInfo));
        tscExprAssign(p1, pExpr);

        taosArrayPush(dst, &p1);
      } else {
        taosArrayPush(dst, &pExpr);
      }
    }
  }

  return 0;
}

int32_t tscExprCopyAll(SArray* dst, const SArray* src, bool deepcopy) {
  assert(src != NULL && dst != NULL);

  size_t size = taosArrayGetSize(src);
  for (int32_t i = 0; i < size; ++i) {
    SExprInfo* pExpr = taosArrayGetP(src, i);

    if (deepcopy) {
      SExprInfo* p1 = calloc(1, sizeof(SExprInfo));
      tscExprAssign(p1, pExpr);

      taosArrayPush(dst, &p1);
    } else {
      taosArrayPush(dst, &pExpr);
    }
  }

  return 0;
}

// ignore the tbname columnIndex to be inserted into source list
int32_t tscColumnExists(SArray* pColumnList, int32_t columnId, uint64_t uid) {
  size_t numOfCols = taosArrayGetSize(pColumnList);

  int32_t i = 0;
  while (i < numOfCols) {
    SColumn* pCol = taosArrayGetP(pColumnList, i);
    if ((pCol->info.colId != columnId) || (pCol->tableUid != uid)) {
      ++i;
      continue;
    } else {
      break;
    }
  }

  if (i >= numOfCols || numOfCols == 0) {
    return -1;
  }

  return i;
}

void tscExprAssign(SExprInfo* dst, const SExprInfo* src) {
  assert(dst != NULL && src != NULL);

  *dst = *src;

  if (src->base.flist.numOfFilters > 0) {
    dst->base.flist.filterInfo = calloc(src->base.flist.numOfFilters, sizeof(SColumnFilterInfo));
    memcpy(dst->base.flist.filterInfo, src->base.flist.filterInfo, sizeof(SColumnFilterInfo) * src->base.flist.numOfFilters);
  }

  dst->pExpr = exprdup(src->pExpr);

  memset(dst->base.param, 0, sizeof(tVariant) * tListLen(dst->base.param));
  for (int32_t j = 0; j < src->base.numOfParams; ++j) {
    tVariantAssign(&dst->base.param[j], &src->base.param[j]);
  }
}

SColumn* tscColumnListInsert(SArray* pColumnList, int32_t columnIndex, uint64_t uid, SSchema* pSchema) {
  // ignore the tbname columnIndex to be inserted into source list
  if (columnIndex < 0) {
    return NULL;
  }

  size_t numOfCols = taosArrayGetSize(pColumnList);

  int32_t i = 0;
  while (i < numOfCols) {
    SColumn* pCol = taosArrayGetP(pColumnList, i);
    if (pCol->columnIndex < columnIndex) {
      i++;
    } else if (pCol->tableUid < uid) {
      i++;
    } else {
      break;
    }
  }

  if (i >= numOfCols || numOfCols == 0) {
    SColumn* b = calloc(1, sizeof(SColumn));
    if (b == NULL) {
      return NULL;
    }

    b->columnIndex = columnIndex;
    b->tableUid    = uid;
    b->info.colId  = pSchema->colId;
    b->info.bytes  = pSchema->bytes;
    b->info.type   = pSchema->type;

    taosArrayInsert(pColumnList, i, &b);
  } else {
    SColumn* pCol = taosArrayGetP(pColumnList, i);

    if (i < numOfCols && (pCol->columnIndex > columnIndex || pCol->tableUid != uid)) {
      SColumn* b = calloc(1, sizeof(SColumn));
      if (b == NULL) {
        return NULL;
      }

      b->columnIndex = columnIndex;
      b->tableUid    = uid;
      b->info.colId = pSchema->colId;
      b->info.bytes = pSchema->bytes;
      b->info.type  = pSchema->type;

      taosArrayInsert(pColumnList, i, &b);
    }
  }

  return taosArrayGetP(pColumnList, i);
}



SColumn* tscColumnClone(const SColumn* src) {
  assert(src != NULL);

  SColumn* dst = calloc(1, sizeof(SColumn));
  if (dst == NULL) {
    return NULL;
  }

  tscColumnCopy(dst, src);
  return dst;
}

static void tscColumnDestroy(SColumn* pCol) {
  destroyFilterInfo(&pCol->info.flist);
  free(pCol);
}

void tscColumnCopy(SColumn* pDest, const SColumn* pSrc) {
  destroyFilterInfo(&pDest->info.flist);

  pDest->columnIndex       = pSrc->columnIndex;
  pDest->tableUid          = pSrc->tableUid;
  pDest->info.flist.numOfFilters = pSrc->info.flist.numOfFilters;
  pDest->info.flist.filterInfo   = tFilterInfoDup(pSrc->info.flist.filterInfo, pSrc->info.flist.numOfFilters);
  pDest->info.type        = pSrc->info.type;
  pDest->info.colId        = pSrc->info.colId;
  pDest->info.bytes      = pSrc->info.bytes;
}

void tscColumnListCopy(SArray* dst, const SArray* src, uint64_t tableUid) {
  assert(src != NULL && dst != NULL);

  size_t num = taosArrayGetSize(src);
  for (int32_t i = 0; i < num; ++i) {
    SColumn* pCol = taosArrayGetP(src, i);

    if (pCol->tableUid == tableUid) {
      SColumn* p = tscColumnClone(pCol);
      taosArrayPush(dst, &p);
    }
  }
}

void tscColumnListCopyAll(SArray* dst, const SArray* src) {
  assert(src != NULL && dst != NULL);

  size_t num = taosArrayGetSize(src);
  for (int32_t i = 0; i < num; ++i) {
    SColumn* pCol = taosArrayGetP(src, i);
    SColumn* p = tscColumnClone(pCol);
    taosArrayPush(dst, &p);
  }
}


void tscColumnListDestroy(SArray* pColumnList) {
  if (pColumnList == NULL) {
    return;
  }

  size_t num = taosArrayGetSize(pColumnList);
  for (int32_t i = 0; i < num; ++i) {
    SColumn* pCol = taosArrayGetP(pColumnList, i);
    tscColumnDestroy(pCol);
  }

  taosArrayDestroy(pColumnList);
}

/*
 * 1. normal name, not a keyword or number
 * 2. name with quote
 * 3. string with only one delimiter '.'.
 *
 * only_one_part
 * 'only_one_part'
 * first_part.second_part
 * first_part.'second_part'
 * 'first_part'.second_part
 * 'first_part'.'second_part'
 * 'first_part.second_part'
 *
 */
static int32_t validateQuoteToken(SStrToken* pToken) {
  tscDequoteAndTrimToken(pToken);

  int32_t k = tGetToken(pToken->z, &pToken->type);

  if (pToken->type == TK_STRING) {
    return tscValidateName(pToken);
  }

  if (k != pToken->n || pToken->type != TK_ID) {
    return TSDB_CODE_TSC_INVALID_OPERATION;
  }
  return TSDB_CODE_SUCCESS;
}

void tscDequoteAndTrimToken(SStrToken* pToken) {
  uint32_t first = 0, last = pToken->n;

  // trim leading spaces
  while (first < last) {
    char c = pToken->z[first];
    if (c != ' ' && c != '\t') {
      break;
    }
    first++;
  }

  // trim ending spaces
  while (first < last) {
    char c = pToken->z[last - 1];
    if (c != ' ' && c != '\t') {
      break;
    }
    last--;
  }

  // there are still at least two characters
  if (first < last - 1) {
    char c = pToken->z[first];
    // dequote
    if ((c == '\'' || c == '"') && c == pToken->z[last - 1]) {
      first++;
      last--;
    }
  }

  // left shift the string and pad spaces
  for (uint32_t i = 0; i + first < last; i++) {
    pToken->z[i] = pToken->z[first + i];
  }
  for (uint32_t i = last - first; i < pToken->n; i++) {
    pToken->z[i] = ' ';
  }

  // adjust token length
  pToken->n = last - first;
}

int32_t tscValidateName(SStrToken* pToken) {
  if (pToken == NULL || pToken->z == NULL ||
  (pToken->type != TK_STRING && pToken->type != TK_ID)) {
    return TSDB_CODE_TSC_INVALID_OPERATION;
  }

  char* sep = strnchr(pToken->z, TS_PATH_DELIMITER[0], pToken->n, true);
  if (sep == NULL) {  // single part
    if (pToken->type == TK_STRING) {

      tscDequoteAndTrimToken(pToken);
      tscStrToLower(pToken->z, pToken->n);
      //pToken->n = (uint32_t)strtrim(pToken->z);

      int len = tGetToken(pToken->z, &pToken->type);

      // single token, validate it
      if (len == pToken->n) {
        return validateQuoteToken(pToken);
      } else {
        sep = strnchr(pToken->z, TS_PATH_DELIMITER[0], pToken->n, true);
        if (sep == NULL) {
          return TSDB_CODE_TSC_INVALID_OPERATION;
        }

        return tscValidateName(pToken);
      }
    } else {
      if (isNumber(pToken)) {
        return TSDB_CODE_TSC_INVALID_OPERATION;
      }
    }
  } else {  // two part
    int32_t oldLen = pToken->n;
    char*   pStr = pToken->z;

    if (pToken->type == TK_SPACE) {
      pToken->n = (uint32_t)strtrim(pToken->z);
    }

    pToken->n = tGetToken(pToken->z, &pToken->type);
    if (pToken->z[pToken->n] != TS_PATH_DELIMITER[0]) {
      return TSDB_CODE_TSC_INVALID_OPERATION;
    }

    if (pToken->type != TK_STRING && pToken->type != TK_ID) {
      return TSDB_CODE_TSC_INVALID_OPERATION;
    }

    if (pToken->type == TK_STRING && validateQuoteToken(pToken) != TSDB_CODE_SUCCESS) {
      return TSDB_CODE_TSC_INVALID_OPERATION;
    }

    int32_t firstPartLen = pToken->n;

    pToken->z = sep + 1;
    pToken->n = (uint32_t)(oldLen - (sep - pStr) - 1);
    int32_t len = tGetToken(pToken->z, &pToken->type);
    if (len != pToken->n || (pToken->type != TK_STRING && pToken->type != TK_ID)) {
      return TSDB_CODE_TSC_INVALID_OPERATION;
    }

    if (pToken->type == TK_STRING && validateQuoteToken(pToken) != TSDB_CODE_SUCCESS) {
      return TSDB_CODE_TSC_INVALID_OPERATION;
    }

    // re-build the whole name string
    if (pStr[firstPartLen] == TS_PATH_DELIMITER[0]) {
      // first part do not have quote do nothing
    } else {
      pStr[firstPartLen] = TS_PATH_DELIMITER[0];
      memmove(&pStr[firstPartLen + 1], pToken->z, pToken->n);
      uint32_t offset = (uint32_t)(pToken->z - (pStr + firstPartLen + 1));
      memset(pToken->z + pToken->n - offset, ' ', offset);
    }
    pToken->n += (firstPartLen + sizeof(TS_PATH_DELIMITER[0]));
    pToken->z = pStr;

    tscStrToLower(pToken->z,pToken->n);
  }

  return TSDB_CODE_SUCCESS;
}

void tscIncStreamExecutionCount(void* pStream) {
  if (pStream == NULL) {
    return;
  }

  SSqlStream* ps = (SSqlStream*)pStream;
  ps->num += 1;
}

bool tscValidateColumnId(STableMetaInfo* pTableMetaInfo, int32_t colId, int32_t numOfParams) {
  if (pTableMetaInfo->pTableMeta == NULL) {
    return false;
  }

  if (colId == TSDB_TBNAME_COLUMN_INDEX || (colId <= TSDB_UD_COLUMN_INDEX && numOfParams == 2)) {
    return true;
  }

  SSchema* pSchema = tscGetTableSchema(pTableMetaInfo->pTableMeta);
  STableComInfo tinfo = tscGetTableInfo(pTableMetaInfo->pTableMeta);

  int32_t  numOfTotal = tinfo.numOfTags + tinfo.numOfColumns;

  for (int32_t i = 0; i < numOfTotal; ++i) {
    if (pSchema[i].colId == colId) {
      return true;
    }
  }

  return false;
}

int32_t tscTagCondCopy(STagCond* dest, const STagCond* src) {
  memset(dest, 0, sizeof(STagCond));

  if (src->tbnameCond.cond != NULL) {
    dest->tbnameCond.cond = strdup(src->tbnameCond.cond);
    if (dest->tbnameCond.cond == NULL) {
      return -1;
    }
  }

  dest->tbnameCond.uid = src->tbnameCond.uid;
  dest->tbnameCond.len = src->tbnameCond.len;

  dest->joinInfo.hasJoin = src->joinInfo.hasJoin;

  for (int32_t i = 0; i < TSDB_MAX_JOIN_TABLE_NUM; ++i) {
    if (src->joinInfo.joinTables[i]) {
      dest->joinInfo.joinTables[i] = calloc(1, sizeof(SJoinNode));

      memcpy(dest->joinInfo.joinTables[i], src->joinInfo.joinTables[i], sizeof(SJoinNode));

      if (src->joinInfo.joinTables[i]->tsJoin) {
        dest->joinInfo.joinTables[i]->tsJoin = taosArrayDup(src->joinInfo.joinTables[i]->tsJoin);
      }

      if (src->joinInfo.joinTables[i]->tagJoin) {
        dest->joinInfo.joinTables[i]->tagJoin = taosArrayDup(src->joinInfo.joinTables[i]->tagJoin);
      }
    }
  }


  dest->relType = src->relType;

  if (src->pCond == NULL) {
    return 0;
  }

  size_t s = taosArrayGetSize(src->pCond);
  dest->pCond = taosArrayInit(s, sizeof(SCond));

  for (int32_t i = 0; i < s; ++i) {
    SCond* pCond = taosArrayGet(src->pCond, i);

    SCond c = {0};
    c.len = pCond->len;
    c.uid = pCond->uid;

    if (pCond->len > 0) {
      assert(pCond->cond != NULL);
      c.cond = malloc(c.len);
      if (c.cond == NULL) {
        return -1;
      }

      memcpy(c.cond, pCond->cond, c.len);
    }

    taosArrayPush(dest->pCond, &c);
  }

  return 0;
}

int32_t tscColCondCopy(SArray** dest, const SArray* src, uint64_t uid, int16_t tidx) {
  if (src == NULL) {
    return 0;
  }
  
  size_t s = taosArrayGetSize(src);
  *dest = taosArrayInit(s, sizeof(SCond));
  
  for (int32_t i = 0; i < s; ++i) {
    STblCond* pCond = taosArrayGet(src, i);
    STblCond c = {0};

    if (tidx > 0) {
      if (!(pCond->uid == uid && pCond->idx == tidx)) {
        continue;
      }

      c.idx = 0;
    } else {
      c.idx = pCond->idx;
    }
    
    c.len = pCond->len;
    c.uid = pCond->uid;
    
    if (pCond->len > 0) {
      assert(pCond->cond != NULL);
      c.cond = malloc(c.len);
      if (c.cond == NULL) {
        return -1;
      }

      memcpy(c.cond, pCond->cond, c.len);
    }
    
    taosArrayPush(*dest, &c);
  }

  return 0;
}

void tscColCondRelease(SArray** pCond) {
  if (*pCond == NULL) {
    return;
  }
  
  size_t s = taosArrayGetSize(*pCond);
  for (int32_t i = 0; i < s; ++i) {
    STblCond* p = taosArrayGet(*pCond, i);
    tfree(p->cond);
  }

  taosArrayDestroy(*pCond);

  *pCond = NULL;
}


void tscTagCondRelease(STagCond* pTagCond) {
  free(pTagCond->tbnameCond.cond);

  if (pTagCond->pCond != NULL) {
    size_t s = taosArrayGetSize(pTagCond->pCond);
    for (int32_t i = 0; i < s; ++i) {
      SCond* p = taosArrayGet(pTagCond->pCond, i);
      tfree(p->cond);
    }

    taosArrayDestroy(pTagCond->pCond);
  }

  for (int32_t i = 0; i < TSDB_MAX_JOIN_TABLE_NUM; ++i) {
    SJoinNode *node = pTagCond->joinInfo.joinTables[i];
    if (node == NULL) {
      continue;
    }

    if (node->tsJoin != NULL) {
      taosArrayDestroy(node->tsJoin);
    }

    if (node->tagJoin != NULL) {
      taosArrayDestroy(node->tagJoin);
    }

    tfree(node);
  }

  memset(pTagCond, 0, sizeof(STagCond));
}

void tscGetSrcColumnInfo(SSrcColumnInfo* pColInfo, SQueryInfo* pQueryInfo) {
  STableMetaInfo* pTableMetaInfo = tscGetMetaInfo(pQueryInfo, 0);
  SSchema*        pSchema = tscGetTableSchema(pTableMetaInfo->pTableMeta);

  size_t numOfExprs = tscNumOfExprs(pQueryInfo);
  for (int32_t i = 0; i < numOfExprs; ++i) {
    SExprInfo* pExpr = tscExprGet(pQueryInfo, i);
    pColInfo[i].functionId = pExpr->base.functionId;

    if (TSDB_COL_IS_TAG(pExpr->base.colInfo.flag)) {
      SSchema* pTagSchema = tscGetTableTagSchema(pTableMetaInfo->pTableMeta);

      int16_t index = pExpr->base.colInfo.colIndex;
      pColInfo[i].type = (index != -1) ? pTagSchema[index].type : TSDB_DATA_TYPE_BINARY;
    } else {
      pColInfo[i].type = pSchema[pExpr->base.colInfo.colIndex].type;
    }
  }
}

/*
 * the following four kinds of SqlObj should not be freed
 * 1. SqlObj for stream computing
 * 2. main SqlObj
 * 3. heartbeat SqlObj
 * 4. SqlObj for subscription
 *
 * If res code is error and SqlObj does not belong to above types, it should be
 * automatically freed for async query, ignoring that connection should be kept.
 *
 * If connection need to be recycled, the SqlObj also should be freed.
 */
bool tscShouldBeFreed(SSqlObj* pSql) {
  if (pSql == NULL || pSql->signature != pSql) {
    return false;
  }

  STscObj* pTscObj = pSql->pTscObj;
  if (pSql->pStream != NULL || pTscObj->hbrid == pSql->self || pSql->pSubscription != NULL) {
    return false;
  }

  // only the table meta and super table vgroup query will free resource automatically
  int32_t command = pSql->cmd.command;
  if (command == TSDB_SQL_META || command == TSDB_SQL_STABLEVGROUP) {
    return true;
  }

  return false;
}

/**
 *
 * @param pCmd
 * @param clauseIndex denote the index of the union sub clause, usually are 0, if no union query exists.
 * @param tableIndex  denote the table index for join query, where more than one table exists
 * @return
 */
STableMetaInfo* tscGetTableMetaInfoFromCmd(SSqlCmd* pCmd, int32_t tableIndex) {
  assert(pCmd != NULL);
  SQueryInfo* pQueryInfo = tscGetQueryInfo(pCmd);
  return tscGetMetaInfo(pQueryInfo, tableIndex);
}

STableMetaInfo* tscGetMetaInfo(SQueryInfo* pQueryInfo, int32_t tableIndex) {
  assert(pQueryInfo != NULL);

  if (pQueryInfo->pTableMetaInfo == NULL) {
    assert(pQueryInfo->numOfTables == 0);
    return NULL;
  }

  assert(tableIndex >= 0 && tableIndex <= pQueryInfo->numOfTables && pQueryInfo->pTableMetaInfo != NULL);

  return pQueryInfo->pTableMetaInfo[tableIndex];
}

SQueryInfo* tscGetQueryInfoS(SSqlCmd* pCmd) {
  SQueryInfo* pQueryInfo = tscGetQueryInfo(pCmd);
  int32_t ret = TSDB_CODE_SUCCESS;

  while ((pQueryInfo) == NULL) {
    if ((ret = tscAddQueryInfo(pCmd)) != TSDB_CODE_SUCCESS) {
      terrno = TSDB_CODE_TSC_OUT_OF_MEMORY;
      return NULL;
    }

    pQueryInfo = tscGetQueryInfo(pCmd);
  }

  return pQueryInfo;
}

STableMetaInfo* tscGetTableMetaInfoByUid(SQueryInfo* pQueryInfo, uint64_t uid, int32_t* index) {
  int32_t k = -1;

  for (int32_t i = 0; i < pQueryInfo->numOfTables; ++i) {
    if (pQueryInfo->pTableMetaInfo[i]->pTableMeta->id.uid == uid) {
      k = i;
      break;
    }
  }

  if (index != NULL) {
    *index = k;
  }

  assert(k != -1);
  return tscGetMetaInfo(pQueryInfo, k);
}

// todo refactor
void tscInitQueryInfo(SQueryInfo* pQueryInfo) {
  assert(pQueryInfo->fieldsInfo.internalField == NULL);
  pQueryInfo->fieldsInfo.internalField = taosArrayInit(4, sizeof(SInternalField));

  assert(pQueryInfo->exprList == NULL);

  pQueryInfo->exprList       = taosArrayInit(4, POINTER_BYTES);
  pQueryInfo->colList        = taosArrayInit(4, POINTER_BYTES);
  pQueryInfo->udColumnId     = TSDB_UD_COLUMN_INDEX;
  pQueryInfo->limit.limit    = -1;
  pQueryInfo->limit.offset   = 0;

  pQueryInfo->slimit.limit   = -1;
  pQueryInfo->slimit.offset  = 0;
  pQueryInfo->pUpstream      = taosArrayInit(4, POINTER_BYTES);
  pQueryInfo->window         = TSWINDOW_INITIALIZER;
}

int32_t tscAddQueryInfo(SSqlCmd* pCmd) {
  assert(pCmd != NULL);
  SQueryInfo* pQueryInfo = calloc(1, sizeof(SQueryInfo));

  if (pQueryInfo == NULL) {
    return TSDB_CODE_TSC_OUT_OF_MEMORY;
  }

  tscInitQueryInfo(pQueryInfo);

  pQueryInfo->msg = pCmd->payload;  // pointer to the parent error message buffer

  if (pCmd->pQueryInfo == NULL) {
    pCmd->pQueryInfo = pQueryInfo;
  } else {
    SQueryInfo* p = pCmd->pQueryInfo;
    while(p->sibling != NULL) {
      p = p->sibling;
    }

    p->sibling = pQueryInfo;
  }

  pCmd->active = pQueryInfo;
  return TSDB_CODE_SUCCESS;
}

static void freeQueryInfoImpl(SQueryInfo* pQueryInfo) {
  tscTagCondRelease(&pQueryInfo->tagCond);
  tscColCondRelease(&pQueryInfo->colCond);
  tscFieldInfoClear(&pQueryInfo->fieldsInfo);

  tscExprDestroy(pQueryInfo->exprList);
  pQueryInfo->exprList = NULL;

  if (pQueryInfo->exprList1 != NULL) {
    tscExprDestroy(pQueryInfo->exprList1);
    pQueryInfo->exprList1 = NULL;
  }

  tscColumnListDestroy(pQueryInfo->colList);
  pQueryInfo->colList = NULL;

  if (pQueryInfo->groupbyExpr.columnInfo != NULL) {
    taosArrayDestroy(pQueryInfo->groupbyExpr.columnInfo);
    pQueryInfo->groupbyExpr.columnInfo = NULL;
    pQueryInfo->groupbyExpr.numOfGroupCols = 0;
  }

  pQueryInfo->tsBuf = tsBufDestroy(pQueryInfo->tsBuf);
  pQueryInfo->fillType = 0;

  tfree(pQueryInfo->fillVal);
  pQueryInfo->fillType = 0;
  tfree(pQueryInfo->buf);

  taosArrayDestroy(pQueryInfo->pUpstream);
  pQueryInfo->pUpstream = NULL;
}

void tscClearSubqueryInfo(SSqlCmd* pCmd) {
  SQueryInfo* pQueryInfo = tscGetQueryInfo(pCmd);
  while (pQueryInfo != NULL) {
    SQueryInfo* p = pQueryInfo->sibling;
    freeQueryInfoImpl(pQueryInfo);
    pQueryInfo = p;
  }
}

int32_t tscQueryInfoCopy(SQueryInfo* pQueryInfo, const SQueryInfo* pSrc) {
  assert(pQueryInfo != NULL && pSrc != NULL);
  int32_t code = TSDB_CODE_SUCCESS;

  memcpy(&pQueryInfo->interval, &pSrc->interval, sizeof(pQueryInfo->interval));

  pQueryInfo->command        = pSrc->command;
  pQueryInfo->type           = pSrc->type;
  pQueryInfo->window         = pSrc->window;
  pQueryInfo->limit          = pSrc->limit;
  pQueryInfo->slimit         = pSrc->slimit;
  pQueryInfo->order          = pSrc->order;
  pQueryInfo->vgroupLimit    = pSrc->vgroupLimit;
  pQueryInfo->tsBuf          = NULL;
  pQueryInfo->fillType       = pSrc->fillType;
  pQueryInfo->fillVal        = NULL;
  pQueryInfo->numOfFillVal   = 0;;
  pQueryInfo->clauseLimit    = pSrc->clauseLimit;
  pQueryInfo->prjOffset      = pSrc->prjOffset;
  pQueryInfo->numOfTables    = 0;
  pQueryInfo->window         = pSrc->window;
  pQueryInfo->sessionWindow  = pSrc->sessionWindow;
  pQueryInfo->pTableMetaInfo = NULL;

  pQueryInfo->bufLen         = pSrc->bufLen;
  pQueryInfo->orderProjectQuery = pSrc->orderProjectQuery;
  pQueryInfo->arithmeticOnAgg   = pSrc->arithmeticOnAgg;
  pQueryInfo->buf            = malloc(pSrc->bufLen);
  if (pQueryInfo->buf == NULL) {
    code = TSDB_CODE_TSC_OUT_OF_MEMORY;
    goto _error;
  }

  if (pSrc->bufLen > 0) {
    memcpy(pQueryInfo->buf, pSrc->buf, pSrc->bufLen);
  }

  pQueryInfo->groupbyExpr = pSrc->groupbyExpr;
  if (pSrc->groupbyExpr.columnInfo != NULL) {
    pQueryInfo->groupbyExpr.columnInfo = taosArrayDup(pSrc->groupbyExpr.columnInfo);
    if (pQueryInfo->groupbyExpr.columnInfo == NULL) {
      code = TSDB_CODE_TSC_OUT_OF_MEMORY;
      goto _error;
    }
  }

  if (tscTagCondCopy(&pQueryInfo->tagCond, &pSrc->tagCond) != 0) {
    code = TSDB_CODE_TSC_OUT_OF_MEMORY;
    goto _error;
  }

  if (tscColCondCopy(&pQueryInfo->colCond, pSrc->colCond, 0, -1) != 0) {
    code = TSDB_CODE_TSC_OUT_OF_MEMORY;
    goto _error;
  }

  if (pSrc->fillType != TSDB_FILL_NONE) {
    pQueryInfo->fillVal = calloc(1, pSrc->fieldsInfo.numOfOutput * sizeof(int64_t));
    if (pQueryInfo->fillVal == NULL) {
      code = TSDB_CODE_TSC_OUT_OF_MEMORY;
      goto _error;
    }
    pQueryInfo->numOfFillVal = pSrc->fieldsInfo.numOfOutput;

    memcpy(pQueryInfo->fillVal, pSrc->fillVal, pSrc->fieldsInfo.numOfOutput * sizeof(int64_t));
  }

  if (tscExprCopyAll(pQueryInfo->exprList, pSrc->exprList, true) != 0) {
    code = TSDB_CODE_TSC_OUT_OF_MEMORY;
    goto _error;
  }

  if (pQueryInfo->arithmeticOnAgg) {
    pQueryInfo->exprList1 = taosArrayInit(4, POINTER_BYTES);
    if (tscExprCopyAll(pQueryInfo->exprList1, pSrc->exprList1, true) != 0) {
      code = TSDB_CODE_TSC_OUT_OF_MEMORY;
      goto _error;
    }
  }

  tscColumnListCopyAll(pQueryInfo->colList, pSrc->colList);
  tscFieldInfoCopy(&pQueryInfo->fieldsInfo, &pSrc->fieldsInfo, pQueryInfo->exprList);

  for(int32_t i = 0; i < pSrc->numOfTables; ++i) {
    STableMetaInfo* p1 = tscGetMetaInfo((SQueryInfo*) pSrc, i);

    STableMeta* pMeta = tscTableMetaDup(p1->pTableMeta);
    if (pMeta == NULL) {
      // todo handle the error
    }

    tscAddTableMetaInfo(pQueryInfo, &p1->name, pMeta, p1->vgroupList, p1->tagColList, p1->pVgroupTables);
  }

  SArray *pUdfInfo = NULL;
  if (pSrc->pUdfInfo) {
    pUdfInfo = taosArrayDup(pSrc->pUdfInfo);
  }

  pQueryInfo->pUdfInfo = pUdfInfo;
  pQueryInfo->udfCopy = true;

  _error:
  return code;
}

void tscFreeVgroupTableInfo(SArray* pVgroupTables) {
  if (pVgroupTables == NULL) {
    return;
  }

  size_t num = taosArrayGetSize(pVgroupTables);
  for (size_t i = 0; i < num; i++) {
    SVgroupTableInfo* pInfo = taosArrayGet(pVgroupTables, i);

    for(int32_t j = 0; j < pInfo->vgInfo.numOfEps; ++j) {
      tfree(pInfo->vgInfo.epAddr[j].fqdn);
    }

    taosArrayDestroy(pInfo->itemList);
  }

  taosArrayDestroy(pVgroupTables);
}

void tscRemoveVgroupTableGroup(SArray* pVgroupTable, int32_t index) {
  assert(pVgroupTable != NULL && index >= 0);

  size_t size = taosArrayGetSize(pVgroupTable);
  assert(size > index);

  SVgroupTableInfo* pInfo = taosArrayGet(pVgroupTable, index);
  for(int32_t j = 0; j < pInfo->vgInfo.numOfEps; ++j) {
    tfree(pInfo->vgInfo.epAddr[j].fqdn);
  }

  taosArrayDestroy(pInfo->itemList);
  taosArrayRemove(pVgroupTable, index);
}

void tscVgroupTableCopy(SVgroupTableInfo* info, SVgroupTableInfo* pInfo) {
  memset(info, 0, sizeof(SVgroupTableInfo));

  info->vgInfo = pInfo->vgInfo;
  for(int32_t j = 0; j < pInfo->vgInfo.numOfEps; ++j) {
    info->vgInfo.epAddr[j].fqdn = strdup(pInfo->vgInfo.epAddr[j].fqdn);
  }

  if (pInfo->itemList) {
    info->itemList = taosArrayDup(pInfo->itemList);
  }
}

SArray* tscVgroupTableInfoDup(SArray* pVgroupTables) {
  if (pVgroupTables == NULL) {
    return NULL;
  }

  size_t num = taosArrayGetSize(pVgroupTables);
  SArray* pa = taosArrayInit(num, sizeof(SVgroupTableInfo));

  SVgroupTableInfo info;
  for (size_t i = 0; i < num; i++) {
    SVgroupTableInfo* pInfo = taosArrayGet(pVgroupTables, i);
    tscVgroupTableCopy(&info, pInfo);

    taosArrayPush(pa, &info);
  }

  return pa;
}

void clearAllTableMetaInfo(SQueryInfo* pQueryInfo, bool removeMeta, uint64_t id) {
  for(int32_t i = 0; i < pQueryInfo->numOfTables; ++i) {
    STableMetaInfo* pTableMetaInfo = tscGetMetaInfo(pQueryInfo, i);
    if (removeMeta) {
      tscRemoveCachedTableMeta(pTableMetaInfo, id);
    }

    tscFreeVgroupTableInfo(pTableMetaInfo->pVgroupTables);
    tscClearTableMetaInfo(pTableMetaInfo);
  }

  tfree(pQueryInfo->pTableMetaInfo);
}

STableMetaInfo* tscAddTableMetaInfo(SQueryInfo* pQueryInfo, SName* name, STableMeta* pTableMeta,
                                    SVgroupsInfo* vgroupList, SArray* pTagCols, SArray* pVgroupTables) {
  void* tmp = realloc(pQueryInfo->pTableMetaInfo, (pQueryInfo->numOfTables + 1) * POINTER_BYTES);
  if (tmp == NULL) {
    terrno = TSDB_CODE_TSC_OUT_OF_MEMORY;
    return NULL;
  }

  pQueryInfo->pTableMetaInfo = tmp;
  STableMetaInfo* pTableMetaInfo = calloc(1, sizeof(STableMetaInfo));

  if (pTableMetaInfo == NULL) {
    terrno = TSDB_CODE_TSC_OUT_OF_MEMORY;
    return NULL;
  }

  pQueryInfo->pTableMetaInfo[pQueryInfo->numOfTables] = pTableMetaInfo;

  if (name != NULL) {
    tNameAssign(&pTableMetaInfo->name, name);
  }

  pTableMetaInfo->pTableMeta = pTableMeta;
  if (pTableMetaInfo->pTableMeta == NULL) {
    pTableMetaInfo->tableMetaSize = 0;
  } else {
    pTableMetaInfo->tableMetaSize = tscGetTableMetaSize(pTableMeta);
  }
  pTableMetaInfo->tableMetaCapacity = (size_t)(pTableMetaInfo->tableMetaSize);
  

  if (vgroupList != NULL) {
    pTableMetaInfo->vgroupList = tscVgroupInfoClone(vgroupList);
  }

  // TODO handle malloc failure
  pTableMetaInfo->tagColList = taosArrayInit(4, POINTER_BYTES);
  if (pTableMetaInfo->tagColList == NULL) {
    return NULL;
  }

  if (pTagCols != NULL && pTableMetaInfo->pTableMeta != NULL) {
    tscColumnListCopy(pTableMetaInfo->tagColList, pTagCols, pTableMetaInfo->pTableMeta->id.uid);
  }

  pTableMetaInfo->pVgroupTables = tscVgroupTableInfoDup(pVgroupTables);

  pQueryInfo->numOfTables += 1;
  return pTableMetaInfo;
}

STableMetaInfo* tscAddEmptyMetaInfo(SQueryInfo* pQueryInfo) {
  return tscAddTableMetaInfo(pQueryInfo, NULL, NULL, NULL, NULL, NULL);
}

void tscClearTableMetaInfo(STableMetaInfo* pTableMetaInfo) {
  if (pTableMetaInfo == NULL) {
    return;
  }

  tfree(pTableMetaInfo->pTableMeta);
  pTableMetaInfo->vgroupList = tscVgroupInfoClear(pTableMetaInfo->vgroupList);

  tscColumnListDestroy(pTableMetaInfo->tagColList);
  pTableMetaInfo->tagColList = NULL;

  free(pTableMetaInfo);
}

void tscResetForNextRetrieve(SSqlRes* pRes) {
  if (pRes == NULL) {
    return;
  }

  pRes->row = 0;
  pRes->numOfRows = 0;
}

void tscInitResForMerge(SSqlRes* pRes) {
  pRes->qId = 1;      // hack to pass the safety check in fetch_row function
  pRes->rspType = 0;  // used as a flag to denote if taos_retrieved() has been called yet
  tscResetForNextRetrieve(pRes);

  assert(pRes->pMerger != NULL);
  pRes->data = pRes->pMerger->buf;
}

void registerSqlObj(SSqlObj* pSql) {
  taosAcquireRef(tscRefId, pSql->pTscObj->rid);
  pSql->self = taosAddRef(tscObjRef, pSql);

  int32_t num   = atomic_add_fetch_32(&pSql->pTscObj->numOfObj, 1);
  int32_t total = atomic_add_fetch_32(&tscNumOfObj, 1);
  tscDebug("0x%"PRIx64" new SqlObj from %p, total in tscObj:%d, total:%d", pSql->self, pSql->pTscObj, num, total);
}

SSqlObj* createSimpleSubObj(SSqlObj* pSql, __async_cb_func_t fp, void* param, int32_t cmd) {
  SSqlObj* pNew = (SSqlObj*)calloc(1, sizeof(SSqlObj));
  if (pNew == NULL) {
    tscError("0x%"PRIx64" new subquery failed, tableIndex:%d", pSql->self, 0);
    return NULL;
  }

  pNew->pTscObj = pSql->pTscObj;
  pNew->signature = pNew;

  SSqlCmd* pCmd = &pNew->cmd;
  pCmd->command = cmd;
  tsem_init(&pNew->rspSem, 0 ,0);

  if (tscAddQueryInfo(pCmd) != TSDB_CODE_SUCCESS) {
    tscFreeSqlObj(pNew);
    return NULL;
  }

  pNew->fp      = fp;
  pNew->fetchFp = fp;
  pNew->param   = param;
  pNew->sqlstr  = NULL;
  pNew->maxRetry = TSDB_MAX_REPLICA;

  SQueryInfo* pQueryInfo = tscGetQueryInfoS(pCmd);
  STableMetaInfo* pMasterTableMetaInfo = tscGetTableMetaInfoFromCmd(&pSql->cmd, 0);

  tscAddTableMetaInfo(pQueryInfo, &pMasterTableMetaInfo->name, NULL, NULL, NULL, NULL);
  registerSqlObj(pNew);

  return pNew;
}

static void doSetSqlExprAndResultFieldInfo(SQueryInfo* pNewQueryInfo, int64_t uid) {
  int32_t numOfOutput = (int32_t)tscNumOfExprs(pNewQueryInfo);
  if (numOfOutput == 0) {
    return;
  }

  // set the field info in pNewQueryInfo object according to sqlExpr information
  for (int32_t i = 0; i < numOfOutput; ++i) {
    SExprInfo* pExpr = tscExprGet(pNewQueryInfo, i);

    TAOS_FIELD f = tscCreateField((int8_t) pExpr->base.resType, pExpr->base.aliasName, pExpr->base.resBytes);
    SInternalField* pInfo1 = tscFieldInfoAppend(&pNewQueryInfo->fieldsInfo, &f);
    pInfo1->pExpr = pExpr;
  }

  // update the pSqlExpr pointer in SInternalField according the field name
  // make sure the pSqlExpr point to the correct SqlExpr in pNewQueryInfo, not SqlExpr in pQueryInfo
  for (int32_t f = 0; f < pNewQueryInfo->fieldsInfo.numOfOutput; ++f) {
    TAOS_FIELD* field = tscFieldInfoGetField(&pNewQueryInfo->fieldsInfo, f);

    bool matched = false;
    for (int32_t k1 = 0; k1 < numOfOutput; ++k1) {
      SExprInfo* pExpr1 = tscExprGet(pNewQueryInfo, k1);

      if (strcmp(field->name, pExpr1->base.aliasName) == 0) {  // establish link according to the result field name
        SInternalField* pInfo = tscFieldInfoGetInternalField(&pNewQueryInfo->fieldsInfo, f);
        pInfo->pExpr = pExpr1;

        matched = true;
        break;
      }
    }

    assert(matched);
    (void)matched;
  }

  tscFieldInfoUpdateOffset(pNewQueryInfo);
}

SSqlObj* createSubqueryObj(SSqlObj* pSql, int16_t tableIndex, __async_cb_func_t fp, void* param, int32_t cmd, SSqlObj* pPrevSql) {
  SSqlCmd* pCmd = &pSql->cmd;

  SSqlObj* pNew = (SSqlObj*)calloc(1, sizeof(SSqlObj));
  if (pNew == NULL) {
    tscError("0x%"PRIx64" new subquery failed, tableIndex:%d", pSql->self, tableIndex);
    terrno = TSDB_CODE_TSC_OUT_OF_MEMORY;
    return NULL;
  }

  SQueryInfo* pQueryInfo = tscGetQueryInfo(pCmd);
  STableMetaInfo* pTableMetaInfo = pQueryInfo->pTableMetaInfo[tableIndex];

  pNew->pTscObj   = pSql->pTscObj;
  pNew->signature = pNew;
  pNew->sqlstr    = strdup(pSql->sqlstr);
  tsem_init(&pNew->rspSem, 0, 0);

  SSqlCmd* pnCmd  = &pNew->cmd;
  memcpy(pnCmd, pCmd, sizeof(SSqlCmd));

  pnCmd->command = cmd;
  pnCmd->payload = NULL;
  pnCmd->allocSize = 0;
  pnCmd->pTableMetaMap = NULL;

  pnCmd->pQueryInfo  = NULL;
  pnCmd->insertParam.pDataBlocks = NULL;

  pnCmd->insertParam.numOfTables = 0;
  pnCmd->insertParam.pTableNameList = NULL;
  pnCmd->insertParam.pTableBlockHashList = NULL;
  pnCmd->insertParam.objectId = pNew->self;

  memset(&pnCmd->insertParam.tagData, 0, sizeof(STagData));

  if (tscAddQueryInfo(pnCmd) != TSDB_CODE_SUCCESS) {
    terrno = TSDB_CODE_TSC_OUT_OF_MEMORY;
    goto _error;
  }

  SQueryInfo* pNewQueryInfo = tscGetQueryInfo(pnCmd);

  if (pQueryInfo->pUdfInfo) {
    pNewQueryInfo->pUdfInfo = taosArrayDup(pQueryInfo->pUdfInfo);
    pNewQueryInfo->udfCopy = true;
  }

  pNewQueryInfo->command = pQueryInfo->command;
  pnCmd->active = pNewQueryInfo;

  memcpy(&pNewQueryInfo->interval, &pQueryInfo->interval, sizeof(pNewQueryInfo->interval));
  pNewQueryInfo->type   = pQueryInfo->type;
  pNewQueryInfo->window = pQueryInfo->window;
  pNewQueryInfo->limit  = pQueryInfo->limit;
  pNewQueryInfo->slimit = pQueryInfo->slimit;
  pNewQueryInfo->order  = pQueryInfo->order;
  pNewQueryInfo->vgroupLimit = pQueryInfo->vgroupLimit;
  pNewQueryInfo->tsBuf  = NULL;
  pNewQueryInfo->fillType = pQueryInfo->fillType;
  pNewQueryInfo->fillVal  = NULL;
  pNewQueryInfo->numOfFillVal = 0;
  pNewQueryInfo->clauseLimit = pQueryInfo->clauseLimit;
  pNewQueryInfo->prjOffset = pQueryInfo->prjOffset;
  pNewQueryInfo->numOfTables = 0;
  pNewQueryInfo->pTableMetaInfo = NULL;
  pNewQueryInfo->bufLen   =  pQueryInfo->bufLen;
  pNewQueryInfo->distinct =  pQueryInfo->distinct;

  pNewQueryInfo->buf = malloc(pQueryInfo->bufLen);
  if (pNewQueryInfo->buf == NULL) {
    terrno = TSDB_CODE_TSC_OUT_OF_MEMORY;
    goto _error;
  }

  if (pQueryInfo->bufLen > 0) {
    memcpy(pNewQueryInfo->buf, pQueryInfo->buf, pQueryInfo->bufLen);
  }

  pNewQueryInfo->groupbyExpr = pQueryInfo->groupbyExpr;
  if (pQueryInfo->groupbyExpr.columnInfo != NULL) {
    pNewQueryInfo->groupbyExpr.columnInfo = taosArrayDup(pQueryInfo->groupbyExpr.columnInfo);
    if (pNewQueryInfo->groupbyExpr.columnInfo == NULL) {
      terrno = TSDB_CODE_TSC_OUT_OF_MEMORY;
      goto _error;
    }
  }

  if (tscTagCondCopy(&pNewQueryInfo->tagCond, &pQueryInfo->tagCond) != 0) {
    terrno = TSDB_CODE_TSC_OUT_OF_MEMORY;
    goto _error;
  }

  if (tscColCondCopy(&pNewQueryInfo->colCond, pQueryInfo->colCond, pTableMetaInfo->pTableMeta->id.uid, tableIndex) != 0) {
    terrno = TSDB_CODE_TSC_OUT_OF_MEMORY;
    goto _error;
  }

  if (pQueryInfo->fillType != TSDB_FILL_NONE) {
    //just make memory memory sanitizer happy  
    //refactor later
    pNewQueryInfo->fillVal = calloc(1, pQueryInfo->fieldsInfo.numOfOutput * sizeof(int64_t));
    if (pNewQueryInfo->fillVal == NULL) {
      terrno = TSDB_CODE_TSC_OUT_OF_MEMORY;
      goto _error;
    }
    pNewQueryInfo->numOfFillVal = pQueryInfo->fieldsInfo.numOfOutput;

    memcpy(pNewQueryInfo->fillVal, pQueryInfo->fillVal, pQueryInfo->fieldsInfo.numOfOutput * sizeof(int64_t));
  }

  if (tscAllocPayload(pnCmd, TSDB_DEFAULT_PAYLOAD_SIZE) != TSDB_CODE_SUCCESS) {
    tscError("0x%"PRIx64" new subquery failed, tableIndex:%d, vgroupIndex:%d", pSql->self, tableIndex, pTableMetaInfo->vgroupIndex);
    terrno = TSDB_CODE_TSC_OUT_OF_MEMORY;
    goto _error;
  }

  uint64_t uid = pTableMetaInfo->pTableMeta->id.uid;
  tscColumnListCopy(pNewQueryInfo->colList, pQueryInfo->colList, uid);

  // set the correct query type
  if (pPrevSql != NULL) {
    SQueryInfo* pPrevQueryInfo = tscGetQueryInfo(&pPrevSql->cmd);
    pNewQueryInfo->type = pPrevQueryInfo->type;
  } else {
    TSDB_QUERY_SET_TYPE(pNewQueryInfo->type, TSDB_QUERY_TYPE_SUBQUERY);// it must be the subquery
  }

  if (tscExprCopy(pNewQueryInfo->exprList, pQueryInfo->exprList, uid, true) != 0) {
    terrno = TSDB_CODE_TSC_OUT_OF_MEMORY;
    goto _error;
  }

  doSetSqlExprAndResultFieldInfo(pNewQueryInfo, uid);

  pNew->fp      = fp;
  pNew->fetchFp = fp;
  pNew->param   = param;
  pNew->maxRetry = TSDB_MAX_REPLICA;

  STableMetaInfo* pFinalInfo = NULL;

  if (pPrevSql == NULL) {
    STableMeta* pTableMeta = tscTableMetaDup(pTableMetaInfo->pTableMeta);
    assert(pTableMeta != NULL);

    pFinalInfo = tscAddTableMetaInfo(pNewQueryInfo, &pTableMetaInfo->name, pTableMeta, pTableMetaInfo->vgroupList,
                                     pTableMetaInfo->tagColList, pTableMetaInfo->pVgroupTables);

  } else {  // transfer the ownership of pTableMeta to the newly create sql object.
    STableMetaInfo* pPrevInfo = tscGetTableMetaInfoFromCmd(&pPrevSql->cmd, 0);
    if (pPrevInfo->pTableMeta && pPrevInfo->pTableMeta->tableType < 0) {
      terrno = TSDB_CODE_TSC_APP_ERROR;
      goto _error;
    }

    STableMeta*  pPrevTableMeta = tscTableMetaDup(pPrevInfo->pTableMeta);
    SVgroupsInfo* pVgroupsInfo = pPrevInfo->vgroupList;
    pFinalInfo = tscAddTableMetaInfo(pNewQueryInfo, &pTableMetaInfo->name, pPrevTableMeta, pVgroupsInfo, pTableMetaInfo->tagColList,
        pTableMetaInfo->pVgroupTables);
  }

  // this case cannot be happened
  if (pFinalInfo->pTableMeta == NULL) {
    tscError("0x%"PRIx64" new subquery failed since no tableMeta, name:%s", pSql->self, tNameGetTableName(&pTableMetaInfo->name));

    if (pPrevSql != NULL) { // pass the previous error to client
      assert(pPrevSql->res.code != TSDB_CODE_SUCCESS);
      terrno = pPrevSql->res.code;
    } else {
      terrno = TSDB_CODE_TSC_APP_ERROR;
    }

    goto _error;
  }

  assert(pNewQueryInfo->numOfTables == 1);

  if (UTIL_TABLE_IS_SUPER_TABLE(pTableMetaInfo)) {
    assert(pFinalInfo->vgroupList != NULL);
  }

  registerSqlObj(pNew);

  if (cmd == TSDB_SQL_SELECT) {
    size_t size = taosArrayGetSize(pNewQueryInfo->colList);

    tscDebug("0x%"PRIx64" new subquery:0x%"PRIx64", tableIndex:%d, vgroupIndex:%d, type:%d, exprInfo:%" PRIzu ", colList:%" PRIzu ","
        "fieldInfo:%d, name:%s, qrang:%" PRId64 " - %" PRId64 " order:%d, limit:%" PRId64,
        pSql->self, pNew->self, tableIndex, pTableMetaInfo->vgroupIndex, pNewQueryInfo->type, tscNumOfExprs(pNewQueryInfo),
        size, pNewQueryInfo->fieldsInfo.numOfOutput, tNameGetTableName(&pFinalInfo->name), pNewQueryInfo->window.skey,
        pNewQueryInfo->window.ekey, pNewQueryInfo->order.order, pNewQueryInfo->limit.limit);

    tscPrintSelNodeList(pNew, 0);
  } else {
    tscDebug("0x%"PRIx64" new sub insertion: %p, vnodeIdx:%d", pSql->self, pNew, pTableMetaInfo->vgroupIndex);
  }

  return pNew;

_error:
  tscFreeSqlObj(pNew);
  return NULL;
}

void doExecuteQuery(SSqlObj* pSql, SQueryInfo* pQueryInfo) {
  uint16_t type = pQueryInfo->type;
  if (QUERY_IS_JOIN_QUERY(type) && !TSDB_QUERY_HAS_TYPE(type, TSDB_QUERY_TYPE_SUBQUERY)) {
    tscHandleMasterJoinQuery(pSql);
  } else if (tscMultiRoundQuery(pQueryInfo, 0) && pQueryInfo->round == 0) {
    tscHandleFirstRoundStableQuery(pSql);                // todo lock?
  } else if (tscIsTwoStageSTableQuery(pQueryInfo, 0)) {  // super table query
    tscLockByThread(&pSql->squeryLock);
    tscHandleMasterSTableQuery(pSql);
    tscUnlockByThread(&pSql->squeryLock);
  } else if (TSDB_QUERY_HAS_TYPE(pQueryInfo->type, TSDB_QUERY_TYPE_INSERT)) {
    if (TSDB_QUERY_HAS_TYPE(pSql->cmd.insertParam.insertType, TSDB_QUERY_TYPE_FILE_INSERT)) {
      tscImportDataFromFile(pSql);
    } else {
      tscHandleMultivnodeInsert(pSql);
    }
  } else if (pSql->cmd.command > TSDB_SQL_LOCAL) {
    tscProcessLocalCmd(pSql);
  } else { // send request to server directly
    tscBuildAndSendRequest(pSql, pQueryInfo);
  }
}

void doRetrieveSubqueryData(SSchedMsg *pMsg) {
  SSqlObj* pSql = (SSqlObj*) pMsg->ahandle;
  if (pSql == NULL || pSql->signature != pSql) {
    tscDebug("%p SqlObj is freed, not add into queue async res", pMsg->ahandle);
    return;
  }

  SQueryInfo *pQueryInfo = tscGetQueryInfo(&pSql->cmd);
  handleDownstreamOperator(pSql->pSubs, pSql->subState.numOfSub, pQueryInfo, pSql);

  pSql->res.qId = -1;
  if (pSql->res.code == TSDB_CODE_SUCCESS) {
    (*pSql->fp)(pSql->param, pSql, pSql->res.numOfRows);
  } else {
    tscAsyncResultOnError(pSql);
  }
}

// NOTE: the blocking query can not be executed in the rpc message handler thread
static void tscSubqueryRetrieveCallback(void* param, TAOS_RES* tres, int code) {
  // handle the pDownStream process
  SRetrieveSupport* ps = param;
  SSqlObj* pParentSql = ps->pParentSql;
  SSqlObj* pSql = tres;

  int32_t index = ps->subqueryIndex;
  bool ret = subAndCheckDone(pSql, pParentSql, index);

  // TODO refactor
  tfree(ps);
  pSql->param = NULL;

  if (!ret) {
    tscDebug("0x%"PRIx64" sub:0x%"PRIx64" orderOfSub:%d completed, not all subquery finished", pParentSql->self, pSql->self, index);
    return;
  }

  pParentSql->cmd.active = pParentSql->cmd.pQueryInfo;
  pParentSql->res.qId = -1;
  if (pSql->res.code == TSDB_CODE_SUCCESS) {
    (*pSql->fp)(pParentSql->param, pParentSql, pParentSql->res.numOfRows);
  } else {
    pParentSql->res.code = pSql->res.code;
    tscAsyncResultOnError(pParentSql);
  }
}

static void tscSubqueryCompleteCallback(void* param, TAOS_RES* tres, int code) {
  SSqlObj* pSql = tres;
  SRetrieveSupport* ps = param;

  if (pSql->res.code != TSDB_CODE_SUCCESS) {
    SSqlObj* pParentSql = ps->pParentSql;

    int32_t index = ps->subqueryIndex;
    bool ret = subAndCheckDone(pSql, pParentSql, index);

    tfree(ps);
    pSql->param = NULL;

    if (!ret) {
      tscDebug("0x%"PRIx64" sub:0x%"PRIx64" orderOfSub:%d completed, not all subquery finished", pParentSql->self, pSql->self, index);
      return;
    }

    // todo refactor
    tscDebug("0x%"PRIx64" all subquery response received, retry", pParentSql->self);
    tscResetSqlCmd(&pParentSql->cmd, true, pParentSql->self);

    pParentSql->res.code = TSDB_CODE_SUCCESS;
    pParentSql->retry++;

    tscDebug("0x%"PRIx64" retry parse sql and send query, prev error: %s, retry:%d", pParentSql->self,
             tstrerror(code), pParentSql->retry);

    code = tsParseSql(pParentSql, true);
    if (code == TSDB_CODE_TSC_ACTION_IN_PROGRESS) {
      return;
    }

    if (code != TSDB_CODE_SUCCESS) {
      pParentSql->res.code = code;
      tscAsyncResultOnError(pParentSql);
      return;
    }

    SQueryInfo *pQueryInfo = tscGetQueryInfo(&pParentSql->cmd);
    executeQuery(pParentSql, pQueryInfo);
    return;
  }

  taos_fetch_rows_a(tres, tscSubqueryRetrieveCallback, param);
}

// do execute the query according to the query execution plan
void executeQuery(SSqlObj* pSql, SQueryInfo* pQueryInfo) {
  int32_t code = TSDB_CODE_SUCCESS;
  int32_t numOfInit = 0;

  if (pSql->cmd.command == TSDB_SQL_RETRIEVE_EMPTY_RESULT) {
    (*pSql->fp)(pSql->param, pSql, 0);
    return;
  }

  if (pSql->cmd.command == TSDB_SQL_SELECT) {
    tscAddIntoSqlList(pSql);
  }

  if (taosArrayGetSize(pQueryInfo->pUpstream) > 0) {  // nest query. do execute it firstly
    pSql->subState.numOfSub = (int32_t) taosArrayGetSize(pQueryInfo->pUpstream);

    pSql->pSubs = calloc(pSql->subState.numOfSub, POINTER_BYTES);
    pSql->subState.states = calloc(pSql->subState.numOfSub, sizeof(int8_t));
    code = pthread_mutex_init(&pSql->subState.mutex, NULL);

    if (pSql->pSubs == NULL || pSql->subState.states == NULL || code != TSDB_CODE_SUCCESS) {
      code = TSDB_CODE_TSC_OUT_OF_MEMORY;
      goto _error;
    }

    for(int32_t i = 0; i < pSql->subState.numOfSub; ++i) {
      SQueryInfo* pSub = taosArrayGetP(pQueryInfo->pUpstream, i);

      pSql->cmd.active = pSub;
      pSql->cmd.command = TSDB_SQL_SELECT;

      SSqlObj* pNew = (SSqlObj*)calloc(1, sizeof(SSqlObj));
      if (pNew == NULL) {
        code = TSDB_CODE_TSC_OUT_OF_MEMORY;
        goto _error;
      }

      pNew->pTscObj   = pSql->pTscObj;
      pNew->signature = pNew;
      pNew->sqlstr    = strdup(pSql->sqlstr);
      pNew->fp        = tscSubqueryCompleteCallback;
      pNew->maxRetry  = pSql->maxRetry;
      tsem_init(&pNew->rspSem, 0, 0);

      SRetrieveSupport* ps = calloc(1, sizeof(SRetrieveSupport));  // todo use object id
      if (ps == NULL) {
        tscFreeSqlObj(pNew);
        goto _error;
      }

      ps->pParentSql = pSql;
      ps->subqueryIndex = i;

      pNew->param = ps;
      pSql->pSubs[i] = pNew;

      SSqlCmd* pCmd = &pNew->cmd;
      pCmd->command = TSDB_SQL_SELECT;
      if ((code = tscAddQueryInfo(pCmd)) != TSDB_CODE_SUCCESS) {
        goto _error;
      }

      SQueryInfo* pNewQueryInfo = tscGetQueryInfo(pCmd);
      tscQueryInfoCopy(pNewQueryInfo, pSub);

      TSDB_QUERY_SET_TYPE(pNewQueryInfo->type, TSDB_QUERY_TYPE_NEST_SUBQUERY);
      numOfInit++;
    }

    for(int32_t i = 0; i < pSql->subState.numOfSub; ++i) {
      SSqlObj* psub = pSql->pSubs[i];
      registerSqlObj(psub);

      // create sub query to handle the sub query.
      SQueryInfo* pq = tscGetQueryInfo(&psub->cmd);
      executeQuery(psub, pq);
    }

    return;
  }

  pSql->cmd.active = pQueryInfo;
  doExecuteQuery(pSql, pQueryInfo);
  return;

  _error:
  for(int32_t i = 0; i < numOfInit; ++i) {
    SSqlObj* p = pSql->pSubs[i];
    tscFreeSqlObj(p);
  }

  pSql->res.code = code;
  pSql->subState.numOfSub = 0;   // not initialized sub query object will not be freed
  tfree(pSql->subState.states);
  tfree(pSql->pSubs);
  tscAsyncResultOnError(pSql);
}

int16_t tscGetJoinTagColIdByUid(STagCond* pTagCond, uint64_t uid) {
  int32_t i = 0;
  while (i < TSDB_MAX_JOIN_TABLE_NUM) {
    SJoinNode* node = pTagCond->joinInfo.joinTables[i];
    if (node && node->uid == uid) {
      return node->tagColId;
    }

    i++;
  }

  assert(0);
  return -1;
}


int16_t tscGetTagColIndexById(STableMeta* pTableMeta, int16_t colId) {
  int32_t numOfTags = tscGetNumOfTags(pTableMeta);

  SSchema* pSchema = tscGetTableTagSchema(pTableMeta);
  for(int32_t i = 0; i < numOfTags; ++i) {
    if (pSchema[i].colId == colId) {
      return i;
    }
  }

  // can not reach here
  assert(0);
  return INT16_MIN;
}

bool tscIsUpdateQuery(SSqlObj* pSql) {
  if (pSql == NULL || pSql->signature != pSql) {
    terrno = TSDB_CODE_TSC_DISCONNECTED;
    return TSDB_CODE_TSC_DISCONNECTED;
  }

  SSqlCmd* pCmd = &pSql->cmd;
  return ((pCmd->command >= TSDB_SQL_INSERT && pCmd->command <= TSDB_SQL_DROP_DNODE) || TSDB_SQL_RESET_CACHE == pCmd->command || TSDB_SQL_USE_DB == pCmd->command);
}

char* tscGetSqlStr(SSqlObj* pSql) {
  if (pSql == NULL || pSql->signature != pSql) {
    return NULL;
  }

  return pSql->sqlstr;
}

bool tscIsQueryWithLimit(SSqlObj* pSql) {
  if (pSql == NULL || pSql->signature != pSql) {
    return false;
  }

  SSqlCmd* pCmd = &pSql->cmd;
  SQueryInfo* pqi = tscGetQueryInfo(pCmd);
  while(pqi != NULL) {
    if (pqi->limit.limit > 0) {
      return true;
    }

    pqi = pqi->sibling;
  }

  return false;
}


int32_t tscSQLSyntaxErrMsg(char* msg, const char* additionalInfo,  const char* sql) {
  const char* msgFormat1 = "syntax error near \'%s\'";
  const char* msgFormat2 = "syntax error near \'%s\' (%s)";
  const char* msgFormat3 = "%s";

  const char* prefix = "syntax error";
  const int32_t BACKWARD_CHAR_STEP = 0;

  if (sql == NULL) {
    assert(additionalInfo != NULL);
    sprintf(msg, msgFormat1, additionalInfo);
    return TSDB_CODE_TSC_SQL_SYNTAX_ERROR;
  }

  char buf[64] = {0};  // only extract part of sql string
  strncpy(buf, (sql - BACKWARD_CHAR_STEP), tListLen(buf) - 1);

  if (additionalInfo != NULL) {
    sprintf(msg, msgFormat2, buf, additionalInfo);
  } else {
    const char* msgFormat = (0 == strncmp(sql, prefix, strlen(prefix))) ? msgFormat3 : msgFormat1;
    sprintf(msg, msgFormat, buf);
  }

  return TSDB_CODE_TSC_SQL_SYNTAX_ERROR;
}

int32_t tscInvalidOperationMsg(char* msg, const char* additionalInfo, const char* sql) {
  const char* msgFormat1 = "invalid operation: %s";
  const char* msgFormat2 = "invalid operation: \'%s\' (%s)";
  const char* msgFormat3 = "invalid operation: \'%s\'";

  const int32_t BACKWARD_CHAR_STEP = 0;

  if (sql == NULL) {
    assert(additionalInfo != NULL);
    sprintf(msg, msgFormat1, additionalInfo);
    return TSDB_CODE_TSC_INVALID_OPERATION;
  }

  char buf[64] = {0};  // only extract part of sql string
  strncpy(buf, (sql - BACKWARD_CHAR_STEP), tListLen(buf) - 1);

  if (additionalInfo != NULL) {
    sprintf(msg, msgFormat2, buf, additionalInfo);
  } else {
    sprintf(msg, msgFormat3, buf);  // no additional information for invalid sql error
  }

  return TSDB_CODE_TSC_INVALID_OPERATION;
}

bool tscHasReachLimitation(SQueryInfo* pQueryInfo, SSqlRes* pRes) {
  assert(pQueryInfo != NULL && pQueryInfo->clauseLimit != 0);
  return (pQueryInfo->clauseLimit > 0 && pRes->numOfClauseTotal >= pQueryInfo->clauseLimit);
}

char* tscGetErrorMsgPayload(SSqlCmd* pCmd) { return pCmd->payload; }

/**
 *  If current vnode query does not return results anymore (pRes->numOfRows == 0), try the next vnode if exists,
 *  while multi-vnode super table projection query and the result does not reach the limitation.
 */
bool hasMoreVnodesToTry(SSqlObj* pSql) {
  SSqlCmd* pCmd = &pSql->cmd;
  SSqlRes* pRes = &pSql->res;
  if (pCmd->command != TSDB_SQL_FETCH) {
    return false;
  }

  assert(pRes->completed);
  SQueryInfo* pQueryInfo = tscGetQueryInfo(pCmd);
  STableMetaInfo* pTableMetaInfo = tscGetMetaInfo(pQueryInfo, 0);

  // for normal table, no need to try any more if results are all retrieved from one vnode
  if (!UTIL_TABLE_IS_SUPER_TABLE(pTableMetaInfo) || (pTableMetaInfo->vgroupList == NULL)) {
    return false;
  }

  int32_t numOfVgroups = pTableMetaInfo->vgroupList->numOfVgroups;
  if (pTableMetaInfo->pVgroupTables != NULL) {
    numOfVgroups = (int32_t)taosArrayGetSize(pTableMetaInfo->pVgroupTables);
  }

  return tscNonOrderedProjectionQueryOnSTable(pQueryInfo, 0) &&
         (!tscHasReachLimitation(pQueryInfo, pRes)) && (pTableMetaInfo->vgroupIndex < numOfVgroups - 1);
}

bool hasMoreClauseToTry(SSqlObj* pSql) {
  SSqlCmd* pCmd = &pSql->cmd;
  return pCmd->active->sibling != NULL;
}

void tscTryQueryNextVnode(SSqlObj* pSql, __async_cb_func_t fp) {
  SSqlCmd* pCmd = &pSql->cmd;
  SSqlRes* pRes = &pSql->res;

  SQueryInfo* pQueryInfo = tscGetQueryInfo(pCmd);

  /*
   * no result returned from the current virtual node anymore, try the next vnode if exists
   * if case of: multi-vnode super table projection query
   */
  assert(pRes->numOfRows == 0 && tscNonOrderedProjectionQueryOnSTable(pQueryInfo, 0) && !tscHasReachLimitation(pQueryInfo, pRes));
  STableMetaInfo* pTableMetaInfo = tscGetMetaInfo(pQueryInfo, 0);

  int32_t totalVgroups = pTableMetaInfo->vgroupList->numOfVgroups;
  if (++pTableMetaInfo->vgroupIndex < totalVgroups) {
    tscDebug("0x%"PRIx64" results from vgroup index:%d completed, try next:%d. total vgroups:%d. current numOfRes:%" PRId64, pSql->self,
             pTableMetaInfo->vgroupIndex - 1, pTableMetaInfo->vgroupIndex, totalVgroups, pRes->numOfClauseTotal);

    /*
     * update the limit and offset value for the query on the next vnode,
     * according to current retrieval results
     *
     * NOTE:
     * if the pRes->offset is larger than 0, the start returned position has not reached yet.
     * Therefore, the pRes->numOfRows, as well as pRes->numOfClauseTotal, must be 0.
     * The pRes->offset value will be updated by virtual node, during query execution.
     */
    if (pQueryInfo->clauseLimit >= 0) {
      pQueryInfo->limit.limit = pQueryInfo->clauseLimit - pRes->numOfClauseTotal;
    }

    pQueryInfo->limit.offset = pRes->offset;
    assert((pRes->offset >= 0 && pRes->numOfRows == 0) || (pRes->offset == 0 && pRes->numOfRows >= 0));

    tscDebug("0x%"PRIx64" new query to next vgroup, index:%d, limit:%" PRId64 ", offset:%" PRId64 ", glimit:%" PRId64,
        pSql->self, pTableMetaInfo->vgroupIndex, pQueryInfo->limit.limit, pQueryInfo->limit.offset, pQueryInfo->clauseLimit);

    /*
     * For project query with super table join, the numOfSub is equalled to the number of all subqueries.
     * Therefore, we need to reset the value of numOfSubs to be 0.
     *
     * For super table join with projection query, if anyone of the subquery is exhausted, the query completed.
     */
    pSql->subState.numOfSub = 0;
    pCmd->command = TSDB_SQL_SELECT;

    tscResetForNextRetrieve(pRes);

    // set the callback function
    pSql->fp = fp;
    tscBuildAndSendRequest(pSql, NULL);
  } else {
    tscDebug("0x%"PRIx64" try all %d vnodes, query complete. current numOfRes:%" PRId64, pSql->self, totalVgroups, pRes->numOfClauseTotal);
  }
}

void tscTryQueryNextClause(SSqlObj* pSql, __async_cb_func_t fp) {
  SSqlCmd* pCmd = &pSql->cmd;
  SSqlRes* pRes = &pSql->res;

  SQueryInfo* pQueryInfo = tscGetQueryInfo(pCmd);

  pSql->cmd.command = pQueryInfo->command;

  //backup the total number of result first
  int64_t num = pRes->numOfTotal + pRes->numOfClauseTotal;

  // DON't free final since it may be recoreded and used later in APP
  TAOS_FIELD* finalBk = pRes->final;
  pRes->final = NULL;
  tscFreeSqlResult(pSql);

  pRes->final = finalBk;
  pRes->numOfTotal = num;

  for(int32_t i = 0; i < pSql->subState.numOfSub; ++i) {
    taos_free_result(pSql->pSubs[i]);
  }

  tfree(pSql->pSubs);
  pSql->subState.numOfSub = 0;

  pSql->fp = fp;

  tscDebug("0x%"PRIx64" try data in the next subclause", pSql->self);
  if (pCmd->command > TSDB_SQL_LOCAL) {
    tscProcessLocalCmd(pSql);
  } else {
    executeQuery(pSql, pQueryInfo);
  }
}

void* malloc_throw(size_t size) {
  void* p = malloc(size);
  if (p == NULL) {
    THROW(TSDB_CODE_TSC_OUT_OF_MEMORY);
  }
  return p;
}

void* calloc_throw(size_t nmemb, size_t size) {
  void* p = calloc(nmemb, size);
  if (p == NULL) {
    THROW(TSDB_CODE_TSC_OUT_OF_MEMORY);
  }
  return p;
}

char* strdup_throw(const char* str) {
  char* p = strdup(str);
  if (p == NULL) {
    THROW(TSDB_CODE_TSC_OUT_OF_MEMORY);
  }
  return p;
}

int tscSetMgmtEpSetFromCfg(const char *first, const char *second, SRpcCorEpSet *corMgmtEpSet) {
  corMgmtEpSet->version = 0;
  // init mgmt ip set
  SRpcEpSet *mgmtEpSet = &(corMgmtEpSet->epSet);
  mgmtEpSet->numOfEps = 0;
  mgmtEpSet->inUse = 0;

  if (first && first[0] != 0) {
    if (strlen(first) >= TSDB_EP_LEN) {
      terrno = TSDB_CODE_TSC_INVALID_FQDN;
      return -1;
    }
    taosGetFqdnPortFromEp(first, mgmtEpSet->fqdn[mgmtEpSet->numOfEps], &(mgmtEpSet->port[mgmtEpSet->numOfEps]));
    mgmtEpSet->numOfEps++;
  }

  if (second && second[0] != 0) {
    if (strlen(second) >= TSDB_EP_LEN) {
      terrno = TSDB_CODE_TSC_INVALID_FQDN;
      return -1;
    }
    taosGetFqdnPortFromEp(second, mgmtEpSet->fqdn[mgmtEpSet->numOfEps], &(mgmtEpSet->port[mgmtEpSet->numOfEps]));
    mgmtEpSet->numOfEps++;
  }

  if (mgmtEpSet->numOfEps == 0) {
    terrno = TSDB_CODE_TSC_INVALID_FQDN;
    return -1;
  }

  return 0;
}

bool tscSetSqlOwner(SSqlObj* pSql) {
  SSqlRes* pRes = &pSql->res;

  // set the sql object owner
  int64_t threadId = taosGetSelfPthreadId();
  if (atomic_val_compare_exchange_64(&pSql->owner, 0, threadId) != 0) {
    pRes->code = TSDB_CODE_QRY_IN_EXEC;
    return false;
  }

  return true;
}

void tscClearSqlOwner(SSqlObj* pSql) {
  atomic_store_64(&pSql->owner, 0);
}

SVgroupsInfo* tscVgroupInfoClone(SVgroupsInfo *vgroupList) {
  if (vgroupList == NULL) {
    return NULL;
  }

  size_t size = sizeof(SVgroupsInfo) + sizeof(SVgroupInfo) * vgroupList->numOfVgroups;
  SVgroupsInfo* pNew = calloc(1, size);
  if (pNew == NULL) {
    return NULL;
  }

  pNew->numOfVgroups = vgroupList->numOfVgroups;

  for(int32_t i = 0; i < vgroupList->numOfVgroups; ++i) {
    SVgroupInfo* pNewVInfo = &pNew->vgroups[i];

    SVgroupInfo* pvInfo = &vgroupList->vgroups[i];
    pNewVInfo->vgId = pvInfo->vgId;
    pNewVInfo->numOfEps = pvInfo->numOfEps;

    for(int32_t j = 0; j < pvInfo->numOfEps; ++j) {
      pNewVInfo->epAddr[j].fqdn = strdup(pvInfo->epAddr[j].fqdn);
      pNewVInfo->epAddr[j].port = pvInfo->epAddr[j].port;
    }
  }

  return pNew;
}

void* tscVgroupInfoClear(SVgroupsInfo *vgroupList) {
  if (vgroupList == NULL) {
    return NULL;
  }

  for(int32_t i = 0; i < vgroupList->numOfVgroups; ++i) {
    SVgroupInfo* pVgroupInfo = &vgroupList->vgroups[i];

    for(int32_t j = 0; j < pVgroupInfo->numOfEps; ++j) {
      tfree(pVgroupInfo->epAddr[j].fqdn);
    }

    for(int32_t j = pVgroupInfo->numOfEps; j < TSDB_MAX_REPLICA; j++) {
      assert( pVgroupInfo->epAddr[j].fqdn == NULL );
    }
  }

  tfree(vgroupList);
  return NULL;
}

void tscSVgroupInfoCopy(SVgroupInfo* dst, const SVgroupInfo* src) {
  dst->vgId = src->vgId;
  dst->numOfEps = src->numOfEps;
  for(int32_t i = 0; i < dst->numOfEps; ++i) {
    tfree(dst->epAddr[i].fqdn);
    dst->epAddr[i].port = src->epAddr[i].port;
    assert(dst->epAddr[i].fqdn == NULL);

    dst->epAddr[i].fqdn = strdup(src->epAddr[i].fqdn);
  }
}

char* serializeTagData(STagData* pTagData, char* pMsg) {
  int32_t n = (int32_t) strlen(pTagData->name);
  *(int32_t*) pMsg = htonl(n);
  pMsg += sizeof(n);

  memcpy(pMsg, pTagData->name, n);
  pMsg += n;

  *(int32_t*)pMsg = htonl(pTagData->dataLen);
  pMsg += sizeof(int32_t);

  memcpy(pMsg, pTagData->data, pTagData->dataLen);
  pMsg += pTagData->dataLen;

  return pMsg;
}

int32_t copyTagData(STagData* dst, const STagData* src) {
  dst->dataLen = src->dataLen;
  tstrncpy(dst->name, src->name, tListLen(dst->name));

  if (dst->dataLen > 0) {
    dst->data = malloc(dst->dataLen);
    if (dst->data == NULL) {
      return -1;
    }

    memcpy(dst->data, src->data, dst->dataLen);
  }

  return 0;
}

STableMeta* createSuperTableMeta(STableMetaMsg* pChild) {
  assert(pChild != NULL);
  int32_t total = pChild->numOfColumns + pChild->numOfTags;

  STableMeta* pTableMeta = calloc(1, sizeof(STableMeta) + sizeof(SSchema) * total);
  pTableMeta->tableType = TSDB_SUPER_TABLE;
  pTableMeta->tableInfo.numOfTags = pChild->numOfTags;
  pTableMeta->tableInfo.numOfColumns = pChild->numOfColumns;
  pTableMeta->tableInfo.precision = pChild->precision;

  pTableMeta->id.tid = 0;
  pTableMeta->id.uid = pChild->suid;
  pTableMeta->tversion = pChild->tversion;
  pTableMeta->sversion = pChild->sversion;

  memcpy(pTableMeta->schema, pChild->schema, sizeof(SSchema) * total);

  int32_t num = pTableMeta->tableInfo.numOfColumns;
  for(int32_t i = 0; i < num; ++i) {
    pTableMeta->tableInfo.rowSize += pTableMeta->schema[i].bytes;
  }

  return pTableMeta;
}

uint32_t tscGetTableMetaSize(STableMeta* pTableMeta) {
  assert(pTableMeta != NULL);

  int32_t totalCols = 0;
  if (pTableMeta->tableInfo.numOfColumns >= 0) {
    totalCols = pTableMeta->tableInfo.numOfColumns + pTableMeta->tableInfo.numOfTags;
  }

  return sizeof(STableMeta) + totalCols * sizeof(SSchema);
}

CChildTableMeta* tscCreateChildMeta(STableMeta* pTableMeta) {
  assert(pTableMeta != NULL);

  CChildTableMeta* cMeta = calloc(1, sizeof(CChildTableMeta));

  cMeta->tableType = TSDB_CHILD_TABLE;
  cMeta->vgId      = pTableMeta->vgId;
  cMeta->id        = pTableMeta->id;
  cMeta->suid      = pTableMeta->suid;
  tstrncpy(cMeta->sTableName, pTableMeta->sTableName, TSDB_TABLE_FNAME_LEN);

  return cMeta;
}

int32_t tscCreateTableMetaFromSTableMeta(STableMeta** ppChild, const char* name, size_t *tableMetaCapacity, STableMeta**ppSTable) {
  assert(*ppChild != NULL);
  STableMeta* p      = *ppSTable;
  STableMeta* pChild = *ppChild;
  size_t sz = (p != NULL) ? tscGetTableMetaSize(p) : 0; //ppSTableBuf actually capacity may larger than sz, dont care 
  if (p != NULL && sz != 0) {
    memset((char *)p, 0, sz);
  }
  taosHashGetCloneExt(tscTableMetaMap, pChild->sTableName, strnlen(pChild->sTableName, TSDB_TABLE_FNAME_LEN), NULL, (void **)&p, &sz);
  *ppSTable = p; 

  // tableMeta exists, build child table meta according to the super table meta
  // the uid need to be checked in addition to the general name of the super table.
  if (p && p->id.uid > 0 && pChild->suid == p->id.uid) {

    int32_t totalBytes    = (p->tableInfo.numOfColumns + p->tableInfo.numOfTags) * sizeof(SSchema);
    int32_t tableMetaSize =  sizeof(STableMeta)  + totalBytes;
    if (*tableMetaCapacity < tableMetaSize) {
      pChild = realloc(pChild, tableMetaSize); 
      *tableMetaCapacity = (size_t)tableMetaSize;
    }

    pChild->sversion = p->sversion;
    pChild->tversion = p->tversion;
    memcpy(&pChild->tableInfo, &p->tableInfo, sizeof(STableComInfo));
    memcpy(pChild->schema, p->schema, totalBytes);

    *ppChild = pChild;
    return TSDB_CODE_SUCCESS;
  } else { // super table has been removed, current tableMeta is also expired. remove it here
    taosHashRemove(tscTableMetaMap, name, strnlen(name, TSDB_TABLE_FNAME_LEN));
    return -1;
  }
}

uint32_t tscGetTableMetaMaxSize() {
  return sizeof(STableMeta) + TSDB_MAX_COLUMNS * sizeof(SSchema);
}

STableMeta* tscTableMetaDup(STableMeta* pTableMeta) {
  assert(pTableMeta != NULL);
  size_t size = tscGetTableMetaSize(pTableMeta);

  STableMeta* p = malloc(size);
  memcpy(p, pTableMeta, size);
  return p;
}

SVgroupsInfo* tscVgroupsInfoDup(SVgroupsInfo* pVgroupsInfo) {
  assert(pVgroupsInfo != NULL);

  size_t size = sizeof(SVgroupInfo) * pVgroupsInfo->numOfVgroups + sizeof(SVgroupsInfo);
  SVgroupsInfo* pInfo = calloc(1, size);
  pInfo->numOfVgroups = pVgroupsInfo->numOfVgroups;
  for (int32_t m = 0; m < pVgroupsInfo->numOfVgroups; ++m) {
    tscSVgroupInfoCopy(&pInfo->vgroups[m], &pVgroupsInfo->vgroups[m]);
  }
  return pInfo;
}

int32_t createProjectionExpr(SQueryInfo* pQueryInfo, STableMetaInfo* pTableMetaInfo, SExprInfo*** pExpr, int32_t* num) {
  if (!pQueryInfo->arithmeticOnAgg) {
    return TSDB_CODE_SUCCESS;
  }

  *num = tscNumOfFields(pQueryInfo);
  *pExpr = calloc(*(num), POINTER_BYTES);
  if ((*pExpr) == NULL) {
    return TSDB_CODE_TSC_OUT_OF_MEMORY;
  }

  for (int32_t i = 0; i < (*num); ++i) {
    SInternalField* pField = tscFieldInfoGetInternalField(&pQueryInfo->fieldsInfo, i);
    SExprInfo* pSource = pField->pExpr;

    SExprInfo* px = calloc(1, sizeof(SExprInfo));
    (*pExpr)[i] = px;

    SSqlExpr *pse = &px->base;
    pse->uid      = pTableMetaInfo->pTableMeta->id.uid;
    pse->resColId = pSource->base.resColId;
    strncpy(pse->aliasName, pSource->base.aliasName, tListLen(pse->aliasName));
    strncpy(pse->token, pSource->base.token, tListLen(pse->token));

    if (pSource->base.functionId != TSDB_FUNC_ARITHM) {  // this should be switched to projection query
      pse->numOfParams = 0;      // no params for projection query
      pse->functionId  = TSDB_FUNC_PRJ;
      pse->colInfo.colId = pSource->base.resColId;

      int32_t numOfOutput = (int32_t) taosArrayGetSize(pQueryInfo->exprList);
      for (int32_t j = 0; j < numOfOutput; ++j) {
        SExprInfo* p = taosArrayGetP(pQueryInfo->exprList, j);
        if (p->base.resColId == pse->colInfo.colId) {
          pse->colInfo.colIndex = j;
          break;
        }
      }

      pse->colInfo.flag = TSDB_COL_NORMAL;
      pse->resType  = pSource->base.resType;
      pse->resBytes = pSource->base.resBytes;
      strncpy(pse->colInfo.name, pSource->base.aliasName, tListLen(pse->colInfo.name));

      // TODO restore refactor
      int32_t functionId = pSource->base.functionId;
      if (pSource->base.functionId == TSDB_FUNC_FIRST_DST) {
        functionId = TSDB_FUNC_FIRST;
      } else if (pSource->base.functionId == TSDB_FUNC_LAST_DST) {
        functionId = TSDB_FUNC_LAST;
      } else if (pSource->base.functionId == TSDB_FUNC_STDDEV_DST) {
        functionId = TSDB_FUNC_STDDEV;
      }

      int32_t inter = 0;
      getResultDataInfo(pSource->base.colType, pSource->base.colBytes, functionId, 0, &pse->resType,
          &pse->resBytes, &inter, 0, false, NULL);
      pse->colType  = pse->resType;
      pse->colBytes = pse->resBytes;

    } else {  // arithmetic expression
      pse->colInfo.colId = pSource->base.colInfo.colId;
      pse->colType  = pSource->base.colType;
      pse->colBytes = pSource->base.colBytes;
      pse->resBytes = sizeof(double);
      pse->resType  = TSDB_DATA_TYPE_DOUBLE;

      pse->functionId = pSource->base.functionId;
      pse->numOfParams = pSource->base.numOfParams;

      for (int32_t j = 0; j < pSource->base.numOfParams; ++j) {
        tVariantAssign(&pse->param[j], &pSource->base.param[j]);
        buildArithmeticExprFromMsg(px, NULL);
      }
    }
  }

  return TSDB_CODE_SUCCESS;
}

static int32_t createGlobalAggregateExpr(SQueryAttr* pQueryAttr, SQueryInfo* pQueryInfo) {
  assert(tscIsTwoStageSTableQuery(pQueryInfo, 0));

  pQueryAttr->numOfExpr3 = (int32_t) tscNumOfExprs(pQueryInfo);
  pQueryAttr->pExpr3 = calloc(pQueryAttr->numOfExpr3, sizeof(SExprInfo));
  if (pQueryAttr->pExpr3 == NULL) {
    return TSDB_CODE_TSC_OUT_OF_MEMORY;
  }

  for (int32_t i = 0; i < pQueryAttr->numOfExpr3; ++i) {
    SExprInfo* pExpr = &pQueryAttr->pExpr1[i];
    SSqlExpr*  pse = &pQueryAttr->pExpr3[i].base;

    tscExprAssign(&pQueryAttr->pExpr3[i], pExpr);
    pse->colInfo.colId = pExpr->base.resColId;
    pse->colInfo.colIndex = i;

    pse->colType = pExpr->base.resType;
    pse->colBytes = pExpr->base.resBytes;
  }

  {
    for (int32_t i = 0; i < pQueryAttr->numOfExpr3; ++i) {
      SExprInfo* pExpr = &pQueryAttr->pExpr1[i];
      SSqlExpr*  pse = &pQueryAttr->pExpr3[i].base;

      // the final result size and type in the same as query on single table.
      // so here, set the flag to be false;
      int32_t inter = 0;

      int32_t functionId = pExpr->base.functionId;
      if (functionId >= TSDB_FUNC_TS && functionId <= TSDB_FUNC_DIFF) {
        continue;
      }

      if (functionId == TSDB_FUNC_FIRST_DST) {
        functionId = TSDB_FUNC_FIRST;
      } else if (functionId == TSDB_FUNC_LAST_DST) {
        functionId = TSDB_FUNC_LAST;
      } else if (functionId == TSDB_FUNC_STDDEV_DST) {
        functionId = TSDB_FUNC_STDDEV;
      }

      SUdfInfo* pUdfInfo = NULL;

      if (functionId < 0) {
        pUdfInfo = taosArrayGet(pQueryInfo->pUdfInfo, -1 * functionId - 1);
      }

      getResultDataInfo(pExpr->base.colType, pExpr->base.colBytes, functionId, 0, &pse->resType, &pse->resBytes, &inter,
                        0, false, pUdfInfo);
    }
  }

  return TSDB_CODE_SUCCESS;
}

static int32_t createTagColumnInfo(SQueryAttr* pQueryAttr, SQueryInfo* pQueryInfo, STableMetaInfo* pTableMetaInfo) {
  if (pTableMetaInfo->tagColList == NULL) {
    return TSDB_CODE_SUCCESS;
  }

  pQueryAttr->numOfTags = (int16_t)taosArrayGetSize(pTableMetaInfo->tagColList);
  if (pQueryAttr->numOfTags == 0) {
    return TSDB_CODE_SUCCESS;
  }

  STableMeta* pTableMeta = pQueryInfo->pTableMetaInfo[0]->pTableMeta;

  int32_t numOfTagColumns = tscGetNumOfTags(pTableMeta);

  pQueryAttr->tagColList = calloc(pQueryAttr->numOfTags, sizeof(SColumnInfo));
  if (pQueryAttr->tagColList == NULL) {
    return TSDB_CODE_TSC_OUT_OF_MEMORY;
  }

  SSchema* pSchema = tscGetTableTagSchema(pTableMeta);
  for (int32_t i = 0; i < pQueryAttr->numOfTags; ++i) {
    SColumn* pCol = taosArrayGetP(pTableMetaInfo->tagColList, i);
    SSchema* pColSchema = &pSchema[pCol->columnIndex];

    if ((pCol->columnIndex >= numOfTagColumns || pCol->columnIndex < TSDB_TBNAME_COLUMN_INDEX) ||
        (!isValidDataType(pColSchema->type))) {
      return TSDB_CODE_TSC_INVALID_OPERATION;
    }

    SColumnInfo* pTagCol = &pQueryAttr->tagColList[i];

    pTagCol->colId = pColSchema->colId;
    pTagCol->bytes = pColSchema->bytes;
    pTagCol->type  = pColSchema->type;
    pTagCol->flist.numOfFilters = 0;
  }

  return TSDB_CODE_SUCCESS;
}

int32_t tscGetColFilterSerializeLen(SQueryInfo* pQueryInfo) {
  int16_t numOfCols = (int16_t)taosArrayGetSize(pQueryInfo->colList);
  int32_t len = 0;

  for(int32_t i = 0; i < numOfCols; ++i) {
    SColumn* pCol = taosArrayGetP(pQueryInfo->colList, i);
    for (int32_t j = 0; j < pCol->info.flist.numOfFilters; ++j) {
      len += sizeof(SColumnFilterInfo);
      if (pCol->info.flist.filterInfo[j].filterstr) {
        len += (int32_t)pCol->info.flist.filterInfo[j].len + 1 * TSDB_NCHAR_SIZE;
      }
    }
  }
  return len;
}

int32_t tscGetTagFilterSerializeLen(SQueryInfo* pQueryInfo) {
  // serialize tag column query condition
  if (pQueryInfo->tagCond.pCond != NULL && taosArrayGetSize(pQueryInfo->tagCond.pCond) > 0) {
    STagCond* pTagCond = &pQueryInfo->tagCond;

    STableMetaInfo *pTableMetaInfo = tscGetMetaInfo(pQueryInfo, 0);
    STableMeta * pTableMeta = pTableMetaInfo->pTableMeta;
    SCond *pCond = tsGetSTableQueryCond(pTagCond, pTableMeta->id.uid);
    if (pCond != NULL && pCond->cond != NULL) {
      return pCond->len;
    }
  }
  return 0;
}

int32_t tscCreateQueryFromQueryInfo(SQueryInfo* pQueryInfo, SQueryAttr* pQueryAttr, void* addr) {
  memset(pQueryAttr, 0, sizeof(SQueryAttr));

  int16_t numOfCols        = (int16_t) taosArrayGetSize(pQueryInfo->colList);
  int16_t numOfOutput      = (int16_t) tscNumOfExprs(pQueryInfo);

  pQueryAttr->topBotQuery       = tscIsTopBotQuery(pQueryInfo);
  pQueryAttr->hasTagResults     = hasTagValOutput(pQueryInfo);
  pQueryAttr->stabledev         = isStabledev(pQueryInfo);
  pQueryAttr->tsCompQuery       = isTsCompQuery(pQueryInfo);
  pQueryAttr->diffQuery         = tscIsDiffDerivQuery(pQueryInfo);
  pQueryAttr->simpleAgg         = isSimpleAggregateRv(pQueryInfo);
  pQueryAttr->needReverseScan   = tscNeedReverseScan(pQueryInfo);
  pQueryAttr->stableQuery       = QUERY_IS_STABLE_QUERY(pQueryInfo->type);
  pQueryAttr->groupbyColumn     = (!pQueryInfo->stateWindow) && tscGroupbyColumn(pQueryInfo);
  pQueryAttr->queryBlockDist    = isBlockDistQuery(pQueryInfo);
  pQueryAttr->pointInterpQuery  = tscIsPointInterpQuery(pQueryInfo);
  pQueryAttr->timeWindowInterpo = timeWindowInterpoRequired(pQueryInfo);
  pQueryAttr->distinct          = pQueryInfo->distinct;
  pQueryAttr->sw                = pQueryInfo->sessionWindow;
  pQueryAttr->stateWindow       = pQueryInfo->stateWindow;

  pQueryAttr->numOfCols         = numOfCols;
  pQueryAttr->numOfOutput       = numOfOutput;
  pQueryAttr->limit             = pQueryInfo->limit;
  pQueryAttr->slimit            = pQueryInfo->slimit;
  pQueryAttr->order             = pQueryInfo->order;
  pQueryAttr->fillType          = pQueryInfo->fillType;
  pQueryAttr->havingNum         = pQueryInfo->havingFieldNum;
  pQueryAttr->pUdfInfo          = pQueryInfo->pUdfInfo;

  if (pQueryInfo->order.order == TSDB_ORDER_ASC) {   // TODO refactor
    pQueryAttr->window = pQueryInfo->window;
  } else {
    pQueryAttr->window.skey = pQueryInfo->window.ekey;
    pQueryAttr->window.ekey = pQueryInfo->window.skey;
  }

  memcpy(&pQueryAttr->interval, &pQueryInfo->interval, sizeof(pQueryAttr->interval));

  STableMetaInfo* pTableMetaInfo = pQueryInfo->pTableMetaInfo[0];

  if (pQueryInfo->groupbyExpr.numOfGroupCols > 0) {
    pQueryAttr->pGroupbyExpr    = calloc(1, sizeof(SGroupbyExpr));
    *(pQueryAttr->pGroupbyExpr) = pQueryInfo->groupbyExpr;
    pQueryAttr->pGroupbyExpr->columnInfo = taosArrayDup(pQueryInfo->groupbyExpr.columnInfo);
  } else {
    assert(pQueryInfo->groupbyExpr.columnInfo == NULL);
  }

  pQueryAttr->pExpr1 = calloc(pQueryAttr->numOfOutput, sizeof(SExprInfo));
  for(int32_t i = 0; i < pQueryAttr->numOfOutput; ++i) {
    SExprInfo* pExpr = tscExprGet(pQueryInfo, i);
    tscExprAssign(&pQueryAttr->pExpr1[i], pExpr);

    if (pQueryAttr->pExpr1[i].base.functionId == TSDB_FUNC_ARITHM) {
      for (int32_t j = 0; j < pQueryAttr->pExpr1[i].base.numOfParams; ++j) {
        buildArithmeticExprFromMsg(&pQueryAttr->pExpr1[i], NULL);
      }
    }
  }

  pQueryAttr->tableCols = calloc(numOfCols, sizeof(SColumnInfo));
  for(int32_t i = 0; i < numOfCols; ++i) {
    SColumn* pCol = taosArrayGetP(pQueryInfo->colList, i);
    if (!isValidDataType(pCol->info.type) || pCol->info.type == TSDB_DATA_TYPE_NULL) {
      assert(0);
    }

    pQueryAttr->tableCols[i] = pCol->info;
    pQueryAttr->tableCols[i].flist.filterInfo = tFilterInfoDup(pCol->info.flist.filterInfo, pQueryAttr->tableCols[i].flist.numOfFilters);
  }

  // global aggregate query
  if (pQueryAttr->stableQuery && (pQueryAttr->simpleAgg || pQueryAttr->interval.interval > 0) && tscIsTwoStageSTableQuery(pQueryInfo, 0)) {
    createGlobalAggregateExpr(pQueryAttr, pQueryInfo);
  }

  // for simple table, not for super table
  if (pQueryInfo->arithmeticOnAgg) {
    pQueryAttr->numOfExpr2 = (int32_t) taosArrayGetSize(pQueryInfo->exprList1);
    pQueryAttr->pExpr2 = calloc(pQueryAttr->numOfExpr2, sizeof(SExprInfo));
    for(int32_t i = 0; i < pQueryAttr->numOfExpr2; ++i) {
      SExprInfo* p = taosArrayGetP(pQueryInfo->exprList1, i);
      tscExprAssign(&pQueryAttr->pExpr2[i], p);
    }
  }

  // tag column info
  int32_t code = createTagColumnInfo(pQueryAttr, pQueryInfo, pTableMetaInfo);
  if (code != TSDB_CODE_SUCCESS) {
    return code;
  }

  if (pQueryAttr->fillType != TSDB_FILL_NONE) {
    pQueryAttr->fillVal = calloc(pQueryAttr->numOfOutput, sizeof(int64_t));
    memcpy(pQueryAttr->fillVal, pQueryInfo->fillVal, pQueryInfo->numOfFillVal * sizeof(int64_t));
  }

  pQueryAttr->srcRowSize = 0;
  pQueryAttr->maxTableColumnWidth = 0;
  for (int16_t i = 0; i < numOfCols; ++i) {
    pQueryAttr->srcRowSize += pQueryAttr->tableCols[i].bytes;
    if (pQueryAttr->maxTableColumnWidth < pQueryAttr->tableCols[i].bytes) {
      pQueryAttr->maxTableColumnWidth = pQueryAttr->tableCols[i].bytes;
    }
  }

  pQueryAttr->interBufSize = getOutputInterResultBufSize(pQueryAttr);

  if (pQueryAttr->numOfCols <= 0 && !tscQueryTags(pQueryInfo) && !pQueryAttr->queryBlockDist) {
        tscError("%p illegal value of numOfCols in query msg: %" PRIu64 ", table cols:%d", addr,
        (uint64_t)pQueryAttr->numOfCols, numOfCols);

    return TSDB_CODE_TSC_INVALID_OPERATION;
  }

  if (pQueryAttr->interval.interval < 0) {
    tscError("%p illegal value of aggregation time interval in query msg: %" PRId64, addr,
             (int64_t)pQueryInfo->interval.interval);
    return TSDB_CODE_TSC_INVALID_OPERATION;
  }

  if (pQueryAttr->pGroupbyExpr != NULL && pQueryAttr->pGroupbyExpr->numOfGroupCols < 0) {
    tscError("%p illegal value of numOfGroupCols in query msg: %d", addr, pQueryInfo->groupbyExpr.numOfGroupCols);
    return TSDB_CODE_TSC_INVALID_OPERATION;
  }

  return TSDB_CODE_SUCCESS;
}

static int32_t doAddTableName(char* nextStr, char** str, SArray* pNameArray, SSqlObj* pSql) {
  int32_t code = TSDB_CODE_SUCCESS;
  SSqlCmd* pCmd = &pSql->cmd;

  char  tablename[TSDB_TABLE_FNAME_LEN] = {0};
  int32_t len = 0;

  if (nextStr == NULL) {
    tstrncpy(tablename, *str, TSDB_TABLE_FNAME_LEN);
    len = (int32_t) strlen(tablename);
  } else {
    len = (int32_t)(nextStr - (*str));
    if (len >= TSDB_TABLE_NAME_LEN) {
      sprintf(pCmd->payload, "table name too long");
      return TSDB_CODE_TSC_INVALID_OPERATION;
    }

    memcpy(tablename, *str, nextStr - (*str));
    tablename[len] = '\0';
  }

  (*str) = nextStr + 1;
  len = (int32_t)strtrim(tablename);

  SStrToken sToken = {.n = len, .type = TK_ID, .z = tablename};
  tGetToken(tablename, &sToken.type);

  // Check if the table name available or not
  if (tscValidateName(&sToken) != TSDB_CODE_SUCCESS) {
    sprintf(pCmd->payload, "table name is invalid");
    return TSDB_CODE_TSC_INVALID_TABLE_ID_LENGTH;
  }

  SName name = {0};
  if ((code = tscSetTableFullName(&name, &sToken, pSql)) != TSDB_CODE_SUCCESS) {
    return code;
  }

  memset(tablename, 0, tListLen(tablename));
  tNameExtractFullName(&name, tablename);

  char* p = strdup(tablename);
  taosArrayPush(pNameArray, &p);
  return TSDB_CODE_SUCCESS;
}

int32_t nameComparFn(const void* n1, const void* n2) {
  int32_t ret = strcmp(*(char**)n1, *(char**)n2);
  if (ret == 0) {
    return 0;
  } else {
    return ret > 0? 1:-1;
  }
}

static void freeContent(void* p) {
  char* ptr = *(char**)p;
  tfree(ptr);
}

int tscTransferTableNameList(SSqlObj *pSql, const char *pNameList, int32_t length, SArray* pNameArray) {
  SSqlCmd *pCmd = &pSql->cmd;

  pCmd->command = TSDB_SQL_MULTI_META;
  pCmd->msgType = TSDB_MSG_TYPE_CM_TABLES_META;

  int   code = TSDB_CODE_TSC_INVALID_TABLE_ID_LENGTH;
  char *str = (char *)pNameList;

  SQueryInfo *pQueryInfo = tscGetQueryInfoS(pCmd);
  if (pQueryInfo == NULL) {
    pSql->res.code = terrno;
    return terrno;
  }

  char *nextStr;
  while (1) {
    nextStr = strchr(str, ',');
    if (nextStr == NULL) {
      code = doAddTableName(nextStr, &str, pNameArray, pSql);
      break;
    }

    code = doAddTableName(nextStr, &str, pNameArray, pSql);
    if (code != TSDB_CODE_SUCCESS) {
      return code;
    }

    if (taosArrayGetSize(pNameArray) > TSDB_MULTI_TABLEMETA_MAX_NUM) {
      code = TSDB_CODE_TSC_INVALID_TABLE_ID_LENGTH;
      sprintf(pCmd->payload, "tables over the max number");
      return code;
    }
  }

  size_t len = taosArrayGetSize(pNameArray);
  if (len == 1) {
    return TSDB_CODE_SUCCESS;
  }

  if (len > TSDB_MULTI_TABLEMETA_MAX_NUM) {
    code = TSDB_CODE_TSC_INVALID_TABLE_ID_LENGTH;
    sprintf(pCmd->payload, "tables over the max number");
    return code;
  }

  taosArraySort(pNameArray, nameComparFn);
  taosArrayRemoveDuplicate(pNameArray, nameComparFn, freeContent);
  return TSDB_CODE_SUCCESS;
}

bool vgroupInfoIdentical(SNewVgroupInfo *pExisted, SVgroupMsg* src) {
  assert(pExisted != NULL && src != NULL);
  if (pExisted->numOfEps != src->numOfEps) {
    return false;
  }

  for(int32_t i = 0; i < pExisted->numOfEps; ++i) {
    if (pExisted->ep[i].port != src->epAddr[i].port) {
      return false;
    }

    if (strncmp(pExisted->ep[i].fqdn, src->epAddr[i].fqdn, tListLen(pExisted->ep[i].fqdn)) != 0) {
      return false;
    }
  }

  return true;
}

SNewVgroupInfo createNewVgroupInfo(SVgroupMsg *pVgroupMsg) {
  assert(pVgroupMsg != NULL);

  SNewVgroupInfo info = {0};
  info.numOfEps = pVgroupMsg->numOfEps;
  info.vgId     = pVgroupMsg->vgId;
  info.inUse    = 0;   // 0 is the default value of inUse in case of multiple replica

  assert(info.numOfEps >= 1 && info.vgId >= 1);
  for(int32_t i = 0; i < pVgroupMsg->numOfEps; ++i) {
    tstrncpy(info.ep[i].fqdn, pVgroupMsg->epAddr[i].fqdn, TSDB_FQDN_LEN);
    info.ep[i].port = pVgroupMsg->epAddr[i].port;
  }

  return info;
}

void tscRemoveCachedTableMeta(STableMetaInfo* pTableMetaInfo, uint64_t id) {
  char fname[TSDB_TABLE_FNAME_LEN] = {0};
  tNameExtractFullName(&pTableMetaInfo->name, fname);

  int32_t len = (int32_t) strnlen(fname, TSDB_TABLE_FNAME_LEN);
  if (UTIL_TABLE_IS_SUPER_TABLE(pTableMetaInfo)) {
    void* pv = taosCacheAcquireByKey(tscVgroupListBuf, fname, len);
    if (pv != NULL) {
      taosCacheRelease(tscVgroupListBuf, &pv, true);
    }
  }

  taosHashRemove(tscTableMetaMap, fname, len);
  tscDebug("0x%"PRIx64" remove table meta %s, numOfRemain:%d", id, fname, (int32_t) taosHashGetSize(tscTableMetaMap));
}<|MERGE_RESOLUTION|>--- conflicted
+++ resolved
@@ -1834,21 +1834,12 @@
     int32_t schemaSize = sizeof(STColumn) * numOfCols;
     pBlock->schemaLen = schemaSize;
   } else {
-<<<<<<< HEAD
-=======
-    if (IS_RAW_PAYLOAD(insertParam->payloadType)) {
-      for (int32_t j = 0; j < tinfo.numOfColumns; ++j) {
-        flen += TYPE_BYTES[pSchema[j].type];
-      }
-    }
->>>>>>> 3aa302e7
     pBlock->schemaLen = 0;
   }
 
   pBlock->dataLen = 0;
   int32_t numOfRows = htons(pBlock->numOfRows);
 
-<<<<<<< HEAD
   for (int32_t i = 0; i < numOfRows; ++i) {
     char* payload = (blkKeyTuple + i)->payloadAddr;
     if (isNeedConvertRow(payload)) {
@@ -1856,46 +1847,11 @@
       TDRowTLenT rowTLen = memRowTLen(pDataBlock);
       pDataBlock = POINTER_SHIFT(pDataBlock, rowTLen);
       pBlock->dataLen += rowTLen;
-      ASSERT(rowTLen < memRowTLen(payload));
     } else {
       TDRowTLenT rowTLen = memRowTLen(payload);
       memcpy(pDataBlock, payload, rowTLen);
       pDataBlock = POINTER_SHIFT(pDataBlock, rowTLen);
       pBlock->dataLen += rowTLen;
-=======
-  if (IS_RAW_PAYLOAD(insertParam->payloadType)) {
-    for (int32_t i = 0; i < numOfRows; ++i) {
-      SMemRow memRow = (SMemRow)pDataBlock;
-      memRowSetType(memRow, SMEM_ROW_DATA);
-      SDataRow trow = memRowDataBody(memRow);
-      dataRowSetLen(trow, (uint16_t)(TD_DATA_ROW_HEAD_SIZE + flen));
-      dataRowSetVersion(trow, pTableMeta->sversion);
-
-      int toffset = 0;
-      for (int32_t j = 0; j < tinfo.numOfColumns; j++) {
-        tdAppendColVal(trow, p, pSchema[j].type, toffset);
-        toffset += TYPE_BYTES[pSchema[j].type];
-        p += pSchema[j].bytes;
-      }
-
-      pDataBlock = (char*)pDataBlock + memRowTLen(memRow);
-      pBlock->dataLen += memRowTLen(memRow);
-    }
-  } else {
-    for (int32_t i = 0; i < numOfRows; ++i) {
-      char* payload = (blkKeyTuple + i)->payloadAddr;
-      if (isNeedConvertRow(payload)) {
-        convertSMemRow(pDataBlock, payload, pTableDataBlock);
-        TDRowTLenT rowTLen = memRowTLen(pDataBlock);
-        pDataBlock = POINTER_SHIFT(pDataBlock, rowTLen);
-        pBlock->dataLen += rowTLen;
-      } else {
-        TDRowTLenT rowTLen = memRowTLen(payload);
-        memcpy(pDataBlock, payload, rowTLen);
-        pDataBlock = POINTER_SHIFT(pDataBlock, rowTLen);
-        pBlock->dataLen += rowTLen;
-      }
->>>>>>> 3aa302e7
     }
   }
 
@@ -1906,21 +1862,6 @@
   return len;
 }
 
-<<<<<<< HEAD
-=======
-static int32_t getRowExpandSize(STableMeta* pTableMeta) {
-  int32_t  result = TD_MEM_ROW_DATA_HEAD_SIZE;
-  int32_t  columns = tscGetNumOfColumns(pTableMeta);
-  SSchema* pSchema = tscGetTableSchema(pTableMeta);
-  for (int32_t i = 0; i < columns; i++) {
-    if (IS_VAR_DATA_TYPE((pSchema + i)->type)) {
-      result += TYPE_BYTES[TSDB_DATA_TYPE_BINARY];
-    }
-  }
-  return result;
-}
-
->>>>>>> 3aa302e7
 static void extractTableNameList(SInsertStatementParam *pInsertParam, bool freeBlockMap) {
   pInsertParam->numOfTables = (int32_t) taosHashGetSize(pInsertParam->pTableBlockHashList);
   if (pInsertParam->pTableNameList == NULL) {
@@ -1958,10 +1899,6 @@
     SSubmitBlk* pBlocks = (SSubmitBlk*) pOneTableBlock->pData;
     if (pBlocks->numOfRows > 0) {
       // the maximum expanded size in byte when a row-wise data is converted to SDataRow format
-<<<<<<< HEAD
-=======
-      int32_t           expandSize = isRawPayload ? getRowExpandSize(pOneTableBlock->pTableMeta) : 0;
->>>>>>> 3aa302e7
       STableDataBlocks* dataBuf = NULL;
       // combine the payload belongs to the same vgroup
       code = tscGetDataBlockFromList(pVnodeDataBlockHashList, pOneTableBlock->vgId, TSDB_PAYLOAD_SIZE, INSERT_HEAD_SIZE,
@@ -1977,13 +1914,8 @@
         return code;
       }
 
-<<<<<<< HEAD
       int64_t destSize =
           dataBuf->size + pOneTableBlock->size + sizeof(STColumn) * tscGetNumOfColumns(pOneTableBlock->pTableMeta);
-=======
-      int64_t destSize = dataBuf->size + pOneTableBlock->size + pBlocks->numOfRows * expandSize +
-                         sizeof(STColumn) * tscGetNumOfColumns(pOneTableBlock->pTableMeta);
->>>>>>> 3aa302e7
 
       if (dataBuf->nAllocSize < destSize) {
         dataBuf->nAllocSize = (uint32_t)(destSize * 1.5);
@@ -2013,16 +1945,10 @@
       }
       ASSERT(blkKeyInfo.pKeyTuple != NULL && pBlocks->numOfRows > 0);
 
-<<<<<<< HEAD
       SBlockKeyTuple* pLastKeyTuple = blkKeyInfo.pKeyTuple + pBlocks->numOfRows - 1;
       tscDebug("0x%" PRIx64 " name:%s, tid:%d rows:%d sversion:%d skey:%" PRId64 ", ekey:%" PRId64,
                pInsertParam->objectId, tNameGetTableName(&pOneTableBlock->tableName), pBlocks->tid, pBlocks->numOfRows,
                pBlocks->sversion, blkKeyInfo.pKeyTuple->skey, pLastKeyTuple->skey);
-=======
-      int32_t len = pBlocks->numOfRows *
-                        (isRawPayload ? (pOneTableBlock->rowSize + expandSize) : getExtendedRowSize(pOneTableBlock)) +
-                    sizeof(STColumn) * tscGetNumOfColumns(pOneTableBlock->pTableMeta);
->>>>>>> 3aa302e7
 
       int32_t len = pBlocks->numOfRows * getExtendedRowSize(pOneTableBlock) +
                     sizeof(STColumn) * tscGetNumOfColumns(pOneTableBlock->pTableMeta);
