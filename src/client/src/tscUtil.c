/*
 * Copyright (c) 2019 TAOS Data, Inc. <jhtao@taosdata.com>
 *
 * This program is free software: you can use, redistribute, and/or modify
 * it under the terms of the GNU Affero General Public License, version 3
 * or later ("AGPL"), as published by the Free Software Foundation.
 *
 * This program is distributed in the hope that it will be useful, but WITHOUT
 * ANY WARRANTY; without even the implied warranty of MERCHANTABILITY or
 * FITNESS FOR A PARTICULAR PURPOSE.
 *
 * You should have received a copy of the GNU Affero General Public License
 * along with this program. If not, see <http://www.gnu.org/licenses/>.
 */

#include "tscUtil.h"
#include "hash.h"
#include "os.h"
#include "taosmsg.h"
#include "texpr.h"
#include "tkey.h"
#include "tmd5.h"
#include "tscGlobalmerge.h"
#include "tscLog.h"
#include "tscProfile.h"
#include "tscSubquery.h"
#include "tsched.h"
#include "qTableMeta.h"
#include "tsclient.h"
#include "ttimer.h"
#include "ttokendef.h"

static void freeQueryInfoImpl(SQueryInfo* pQueryInfo);

int32_t converToStr(char *str, int type, void *buf, int32_t bufSize, int32_t *len) {
  int32_t n = 0;

  switch (type) {
    case TSDB_DATA_TYPE_NULL:
      n = sprintf(str, "null");
      break;

    case TSDB_DATA_TYPE_BOOL:
      n = sprintf(str, (*(int8_t*)buf) ? "true" : "false");
      break;

    case TSDB_DATA_TYPE_TINYINT:
      n = sprintf(str, "%d", *(int8_t*)buf);
      break;

    case TSDB_DATA_TYPE_SMALLINT:
      n = sprintf(str, "%d", *(int16_t*)buf);
      break;

    case TSDB_DATA_TYPE_INT:
      n = sprintf(str, "%d", *(int32_t*)buf);
      break;

    case TSDB_DATA_TYPE_BIGINT:
    case TSDB_DATA_TYPE_TIMESTAMP:
      n = sprintf(str, "%" PRId64, *(int64_t*)buf);
      break;

    case TSDB_DATA_TYPE_FLOAT:
      n = sprintf(str, "%f", GET_FLOAT_VAL(buf));
      break;

    case TSDB_DATA_TYPE_DOUBLE:
      n = sprintf(str, "%f", GET_DOUBLE_VAL(buf));
      break;

    case TSDB_DATA_TYPE_BINARY:
    case TSDB_DATA_TYPE_NCHAR:
      if (bufSize < 0) {
        tscError("invalid buf size");
        return TSDB_CODE_TSC_INVALID_VALUE;
      }

      *str = '"';
      memcpy(str + 1, buf, bufSize);
      *(str + bufSize + 1) = '"';
      n = bufSize + 2;
      break;

    default:
      tscError("unsupported type:%d", type);
      return TSDB_CODE_TSC_INVALID_VALUE;
  }

  *len = n;

  return TSDB_CODE_SUCCESS;
}


static void tscStrToLower(char *str, int32_t n) {
  if (str == NULL || n <= 0) { return;}
  for (int32_t i = 0; i < n; i++) {
    if (str[i] >= 'A' && str[i] <= 'Z') {
        str[i] -= ('A' - 'a');
    }
  }
}
SCond* tsGetSTableQueryCond(STagCond* pTagCond, uint64_t uid) {
  if (pTagCond->pCond == NULL) {
    return NULL;
  }
  
  size_t size = taosArrayGetSize(pTagCond->pCond);
  for (int32_t i = 0; i < size; ++i) {
    SCond* pCond = taosArrayGet(pTagCond->pCond, i);
    
    if (uid == pCond->uid) {
      return pCond;
    }
  }

  return NULL;
}

void tsSetSTableQueryCond(STagCond* pTagCond, uint64_t uid, SBufferWriter* bw) {
  if (tbufTell(bw) == 0) {
    return;
  }
  
  SCond cond = {
    .uid = uid,
    .len = (int32_t)(tbufTell(bw)),
    .cond = NULL,
  };
  
  cond.cond = tbufGetData(bw, true);
  
  if (pTagCond->pCond == NULL) {
    pTagCond->pCond = taosArrayInit(3, sizeof(SCond));
  }
  
  taosArrayPush(pTagCond->pCond, &cond);
}

bool tscQueryTags(SQueryInfo* pQueryInfo) {
  int32_t numOfCols = (int32_t) tscNumOfExprs(pQueryInfo);

  for (int32_t i = 0; i < numOfCols; ++i) {
    SExprInfo* pExpr = tscExprGet(pQueryInfo, i);
    int32_t functId = pExpr->base.functionId;

    // "select count(tbname)" query
    if (functId == TSDB_FUNC_COUNT && pExpr->base.colInfo.colId == TSDB_TBNAME_COLUMN_INDEX) {
      continue;
    }

    if (functId != TSDB_FUNC_TAGPRJ && functId != TSDB_FUNC_TID_TAG) {
      return false;
    }
  }

  return true;
}

bool tscQueryBlockInfo(SQueryInfo* pQueryInfo) {
  int32_t numOfCols = (int32_t) tscNumOfExprs(pQueryInfo);

  for (int32_t i = 0; i < numOfCols; ++i) {
    SExprInfo* pExpr = tscExprGet(pQueryInfo, i);
    int32_t functId = pExpr->base.functionId;

    if (functId == TSDB_FUNC_BLKINFO) {
      return true;
    }
  }

  return false;
}

bool tscIsTwoStageSTableQuery(SQueryInfo* pQueryInfo, int32_t tableIndex) {
  if (pQueryInfo == NULL) {
    return false;
  }

  STableMetaInfo* pTableMetaInfo = tscGetMetaInfo(pQueryInfo, tableIndex);
  if (pTableMetaInfo == NULL) {
    return false;
  }
  
  if ((pQueryInfo->type & TSDB_QUERY_TYPE_FREE_RESOURCE) == TSDB_QUERY_TYPE_FREE_RESOURCE) {
    return false;
  }

  // for ordered projection query, iterate all qualified vnodes sequentially
  if (tscNonOrderedProjectionQueryOnSTable(pQueryInfo, tableIndex)) {
    return false;
  }

  if (!TSDB_QUERY_HAS_TYPE(pQueryInfo->type, TSDB_QUERY_TYPE_STABLE_SUBQUERY) && pQueryInfo->command == TSDB_SQL_SELECT) {
    return UTIL_TABLE_IS_SUPER_TABLE(pTableMetaInfo);
  }

  return false;
}

bool tscIsProjectionQueryOnSTable(SQueryInfo* pQueryInfo, int32_t tableIndex) {
  STableMetaInfo* pTableMetaInfo = tscGetMetaInfo(pQueryInfo, tableIndex);
  
  /*
   * In following cases, return false for non ordered project query on super table
   * 1. failed to get tableMeta from server; 2. not a super table; 3. limitation is 0;
   * 4. show queries, instead of a select query
   */
  size_t numOfExprs = tscNumOfExprs(pQueryInfo);
  if (pTableMetaInfo == NULL || !UTIL_TABLE_IS_SUPER_TABLE(pTableMetaInfo) ||
      pQueryInfo->command == TSDB_SQL_RETRIEVE_EMPTY_RESULT || numOfExprs == 0) {
    return false;
  }
  
  for (int32_t i = 0; i < numOfExprs; ++i) {
    int32_t functionId = tscExprGet(pQueryInfo, i)->base.functionId;

    if (functionId < 0) {
      SUdfInfo* pUdfInfo = taosArrayGet(pQueryInfo->pUdfInfo, -1 * functionId - 1);
      if (pUdfInfo->funcType == TSDB_UDF_TYPE_AGGREGATE) {
        return false;
      }

      continue;
    }

    if (functionId != TSDB_FUNC_PRJ &&
        functionId != TSDB_FUNC_TAGPRJ &&
        functionId != TSDB_FUNC_TAG &&
        functionId != TSDB_FUNC_TS &&
        functionId != TSDB_FUNC_ARITHM &&
        functionId != TSDB_FUNC_TS_COMP &&
        functionId != TSDB_FUNC_DIFF &&
        functionId != TSDB_FUNC_DERIVATIVE &&
        functionId != TSDB_FUNC_TS_DUMMY &&
        functionId != TSDB_FUNC_TID_TAG) {
      return false;
    }
  }
  
  return true;
}

// not order by timestamp projection query on super table
bool tscNonOrderedProjectionQueryOnSTable(SQueryInfo* pQueryInfo, int32_t tableIndex) {
  if (!tscIsProjectionQueryOnSTable(pQueryInfo, tableIndex)) {
    return false;
  }
  
  // order by columnIndex exists, not a non-ordered projection query
  return pQueryInfo->order.orderColId < 0;
}

bool tscOrderedProjectionQueryOnSTable(SQueryInfo* pQueryInfo, int32_t tableIndex) {
  if (!tscIsProjectionQueryOnSTable(pQueryInfo, tableIndex)) {
    return false;
  }
  
  // order by columnIndex exists, a non-ordered projection query
  return pQueryInfo->order.orderColId >= 0;
}

bool tscIsProjectionQuery(SQueryInfo* pQueryInfo) {
  size_t size = tscNumOfExprs(pQueryInfo);

  for (int32_t i = 0; i < size; ++i) {
    int32_t f = tscExprGet(pQueryInfo, i)->base.functionId;
    if (f == TSDB_FUNC_TS_DUMMY) {
      continue;
    }

    if (f != TSDB_FUNC_PRJ && f != TSDB_FUNC_TAGPRJ && f != TSDB_FUNC_TAG &&
        f != TSDB_FUNC_TS && f != TSDB_FUNC_ARITHM && f != TSDB_FUNC_DIFF &&
        f != TSDB_FUNC_DERIVATIVE) {
      return false;
    }

    if (f < 0) {
      SUdfInfo* pUdfInfo = taosArrayGet(pQueryInfo->pUdfInfo, -1 * f - 1);
      if (pUdfInfo->funcType == TSDB_UDF_TYPE_AGGREGATE) {
        return false;
      }

      continue;
    }

  }

  return true;
}

bool tscIsDiffDerivQuery(SQueryInfo* pQueryInfo) {
  size_t size = tscNumOfExprs(pQueryInfo);

  for (int32_t i = 0; i < size; ++i) {
    int32_t f = tscExprGet(pQueryInfo, i)->base.functionId;
    if (f == TSDB_FUNC_TS_DUMMY) {
      continue;
    }

    if (f == TSDB_FUNC_DIFF || f == TSDB_FUNC_DERIVATIVE) {
      return true;
    }
  }

  return false;
}


bool tscHasColumnFilter(SQueryInfo* pQueryInfo) {
  // filter on primary timestamp column
  if (pQueryInfo->window.skey != INT64_MIN || pQueryInfo->window.ekey != INT64_MAX) {
    return true;
  }

  size_t size = taosArrayGetSize(pQueryInfo->colList);
  for (int32_t i = 0; i < size; ++i) {
    SColumn* pCol = taosArrayGetP(pQueryInfo->colList, i);
    if (pCol->info.flist.numOfFilters > 0) {
      return true;
    }
  }

  return false;
}

bool tscIsPointInterpQuery(SQueryInfo* pQueryInfo) {
  size_t size = tscNumOfExprs(pQueryInfo);
  for (int32_t i = 0; i < size; ++i) {
    SExprInfo* pExpr = tscExprGet(pQueryInfo, i);
    assert(pExpr != NULL);

    int32_t functionId = pExpr->base.functionId;
    if (functionId == TSDB_FUNC_TAG || functionId == TSDB_FUNC_TS) {
      continue;
    }

    if (functionId != TSDB_FUNC_INTERP) {
      return false;
    }
  }

  return true;
}

bool tsIsArithmeticQueryOnAggResult(SQueryInfo* pQueryInfo) {
  if (tscIsProjectionQuery(pQueryInfo)) {
    return false;
  }

  size_t numOfOutput = tscNumOfFields(pQueryInfo);
  for(int32_t i = 0; i < numOfOutput; ++i) {
    SExprInfo* pExprInfo = tscFieldInfoGetInternalField(&pQueryInfo->fieldsInfo, i)->pExpr;
    if (pExprInfo->pExpr != NULL) {
      return true;
    }
  }

  if (tscIsProjectionQuery(pQueryInfo)) {
    return false;
  }

  return false;
}

bool tscGroupbyColumn(SQueryInfo* pQueryInfo) {
  STableMetaInfo* pTableMetaInfo = tscGetMetaInfo(pQueryInfo, 0);
  int32_t         numOfCols = tscGetNumOfColumns(pTableMetaInfo->pTableMeta);

  SGroupbyExpr* pGroupbyExpr = &pQueryInfo->groupbyExpr;
  for (int32_t k = 0; k < pGroupbyExpr->numOfGroupCols; ++k) {
    SColIndex* pIndex = taosArrayGet(pGroupbyExpr->columnInfo, k);
    if (!TSDB_COL_IS_TAG(pIndex->flag) && pIndex->colIndex < numOfCols) {  // group by normal columns
      return true;
    }
  }

  return false;
}

bool tscIsTopBotQuery(SQueryInfo* pQueryInfo) {
  size_t numOfExprs = tscNumOfExprs(pQueryInfo);

  for (int32_t i = 0; i < numOfExprs; ++i) {
    SExprInfo* pExpr = tscExprGet(pQueryInfo, i);
    if (pExpr == NULL) {
      continue;
    }

    if (pExpr->base.functionId == TSDB_FUNC_TS) {
      continue;
    }

    if (pExpr->base.functionId == TSDB_FUNC_TOP || pExpr->base.functionId == TSDB_FUNC_BOTTOM) {
      return true;
    }
  }

  return false;
}

bool isTsCompQuery(SQueryInfo* pQueryInfo) {
  size_t    numOfExprs = tscNumOfExprs(pQueryInfo);
  SExprInfo* pExpr1 = tscExprGet(pQueryInfo, 0);
  if (numOfExprs != 1) {
    return false;
  }

  return pExpr1->base.functionId == TSDB_FUNC_TS_COMP;
}

bool hasTagValOutput(SQueryInfo* pQueryInfo) {
  size_t    numOfExprs = tscNumOfExprs(pQueryInfo);
  SExprInfo* pExpr1 = tscExprGet(pQueryInfo, 0);

  if (numOfExprs == 1 && pExpr1->base.functionId == TSDB_FUNC_TS_COMP) {
    return true;
  }

  for (int32_t i = 0; i < numOfExprs; ++i) {
    SExprInfo* pExpr = tscExprGet(pQueryInfo, i);
    if (pExpr == NULL) {
      continue;
    }

    // ts_comp column required the tag value for join filter
    if (TSDB_COL_IS_TAG(pExpr->base.colInfo.flag)) {
      return true;
    }
  }

  return false;
}

bool timeWindowInterpoRequired(SQueryInfo *pQueryInfo) {
  size_t numOfExprs = tscNumOfExprs(pQueryInfo);
  for (int32_t i = 0; i < numOfExprs; ++i) {
    SExprInfo* pExpr = tscExprGet(pQueryInfo, i);
    if (pExpr == NULL) {
      continue;
    }

    int32_t functionId = pExpr->base.functionId;
    if (functionId == TSDB_FUNC_TWA || functionId == TSDB_FUNC_INTERP) {
      return true;
    }
  }

  return false;
}

bool isStabledev(SQueryInfo* pQueryInfo) {
  size_t numOfExprs = tscNumOfExprs(pQueryInfo);
  for (int32_t i = 0; i < numOfExprs; ++i) {
    SExprInfo* pExpr = tscExprGet(pQueryInfo, i);
    if (pExpr == NULL) {
      continue;
    }

    int32_t functionId = pExpr->base.functionId;
    if (functionId == TSDB_FUNC_STDDEV_DST) {
      return true;
    }
  }

  return false;
}

bool tscIsTWAQuery(SQueryInfo* pQueryInfo) {
  size_t numOfExprs = tscNumOfExprs(pQueryInfo);
  for (int32_t i = 0; i < numOfExprs; ++i) {
    SExprInfo* pExpr = tscExprGet(pQueryInfo, i);
    if (pExpr == NULL) {
      continue;
    }

    if (pExpr->base.functionId == TSDB_FUNC_TWA) {
      return true;
    }
  }

  return false;
}

bool tscIsIrateQuery(SQueryInfo* pQueryInfo) {
  size_t numOfExprs = tscNumOfExprs(pQueryInfo);
  for (int32_t i = 0; i < numOfExprs; ++i) {
    SExprInfo* pExpr = tscExprGet(pQueryInfo, i);
    if (pExpr == NULL) {
      continue;
    }

    if (pExpr->base.functionId == TSDB_FUNC_IRATE) {
      return true;
    }
  }

  return false;
}

bool tscIsSessionWindowQuery(SQueryInfo* pQueryInfo) {
  return pQueryInfo->sessionWindow.gap > 0;
}

bool tscNeedReverseScan(SQueryInfo* pQueryInfo) {
  size_t numOfExprs = tscNumOfExprs(pQueryInfo);
  for (int32_t i = 0; i < numOfExprs; ++i) {
    SExprInfo* pExpr = tscExprGet(pQueryInfo, i);
    if (pExpr == NULL) {
      continue;
    }

    int32_t functionId = pExpr->base.functionId;
    if (functionId == TSDB_FUNC_TS || functionId == TSDB_FUNC_TS_DUMMY || functionId == TSDB_FUNC_TAG) {
      continue;
    }

    if ((functionId == TSDB_FUNC_FIRST || functionId == TSDB_FUNC_FIRST_DST) && pQueryInfo->order.order == TSDB_ORDER_DESC) {
      return true;
    }

    if (functionId == TSDB_FUNC_LAST || functionId == TSDB_FUNC_LAST_DST) {
      // the scan order to acquire the last result of the specified column
      int32_t order = (int32_t)pExpr->base.param[0].i64;
      if (order != pQueryInfo->order.order) {
        return true;
      }
    }
  }

  return false;
}

bool isSimpleAggregateRv(SQueryInfo* pQueryInfo) {
  if (pQueryInfo->interval.interval > 0 || pQueryInfo->sessionWindow.gap > 0) {
    return false;
  }

  if (tscIsDiffDerivQuery(pQueryInfo)) {
    return false;
  }

  size_t numOfExprs = tscNumOfExprs(pQueryInfo);
  for (int32_t i = 0; i < numOfExprs; ++i) {
    SExprInfo* pExpr = tscExprGet(pQueryInfo, i);
    if (pExpr == NULL) {
      continue;
    }

    int32_t functionId = pExpr->base.functionId;
    if (functionId < 0) {
      SUdfInfo* pUdfInfo = taosArrayGet(pQueryInfo->pUdfInfo, -1 * functionId - 1);
      if (pUdfInfo->funcType == TSDB_UDF_TYPE_AGGREGATE) {
        return true;
      }

      continue;
    }

    if (functionId == TSDB_FUNC_TS || functionId == TSDB_FUNC_TS_DUMMY) {
      continue;
    }

    if ((!IS_MULTIOUTPUT(aAggs[functionId].status)) ||
        (functionId == TSDB_FUNC_TOP || functionId == TSDB_FUNC_BOTTOM || functionId == TSDB_FUNC_TS_COMP)) {
      return true;
    }
  }

  return false;
}

bool isBlockDistQuery(SQueryInfo* pQueryInfo) {
  size_t numOfExprs = tscNumOfExprs(pQueryInfo);
  SExprInfo* pExpr = tscExprGet(pQueryInfo, 0);
  return (numOfExprs == 1 && pExpr->base.functionId == TSDB_FUNC_BLKINFO);
}

void tscClearInterpInfo(SQueryInfo* pQueryInfo) {
  if (!tscIsPointInterpQuery(pQueryInfo)) {
    return;
  }

  pQueryInfo->fillType = TSDB_FILL_NONE;
  tfree(pQueryInfo->fillVal);
}

int32_t tscCreateResPointerInfo(SSqlRes* pRes, SQueryInfo* pQueryInfo) {
  pRes->numOfCols = pQueryInfo->fieldsInfo.numOfOutput;

  if (pRes->tsrow == NULL) {
    pRes->tsrow  = calloc(pRes->numOfCols, POINTER_BYTES);
    pRes->urow   = calloc(pRes->numOfCols, POINTER_BYTES);
    pRes->length = calloc(pRes->numOfCols, sizeof(int32_t));
    pRes->buffer = calloc(pRes->numOfCols, POINTER_BYTES);

    // not enough memory
    if (pRes->tsrow == NULL  || pRes->urow == NULL || pRes->length == NULL || (pRes->buffer == NULL && pRes->numOfCols > 0)) {
      tfree(pRes->tsrow);
      tfree(pRes->urow);
      tfree(pRes->length);
      tfree(pRes->buffer);

      pRes->code = TSDB_CODE_TSC_OUT_OF_MEMORY;
      return pRes->code;
    }
  }

  return TSDB_CODE_SUCCESS;
}

static void setResRawPtrImpl(SSqlRes* pRes, SInternalField* pInfo, int32_t i, bool convertNchar) {
  // generated the user-defined column result
  if (pInfo->pExpr->pExpr == NULL && TSDB_COL_IS_UD_COL(pInfo->pExpr->base.colInfo.flag)) {
    if (pInfo->pExpr->base.param[1].nType == TSDB_DATA_TYPE_NULL) {
      setNullN(pRes->urow[i], pInfo->field.type, pInfo->field.bytes, (int32_t) pRes->numOfRows);
    } else {
      if (pInfo->field.type == TSDB_DATA_TYPE_NCHAR || pInfo->field.type == TSDB_DATA_TYPE_BINARY) {
        assert(pInfo->pExpr->base.param[1].nLen <= pInfo->field.bytes);

        for (int32_t k = 0; k < pRes->numOfRows; ++k) {
          char* p = ((char**)pRes->urow)[i] + k * pInfo->field.bytes;

          memcpy(varDataVal(p), pInfo->pExpr->base.param[1].pz, pInfo->pExpr->base.param[1].nLen);
          varDataSetLen(p, pInfo->pExpr->base.param[1].nLen);
        }
      } else {
        for (int32_t k = 0; k < pRes->numOfRows; ++k) {
          char* p = ((char**)pRes->urow)[i] + k * pInfo->field.bytes;
          memcpy(p, &pInfo->pExpr->base.param[1].i64, pInfo->field.bytes);
        }
      }
    }

  } else if (convertNchar && pInfo->field.type == TSDB_DATA_TYPE_NCHAR) {
    // convert unicode to native code in a temporary buffer extra one byte for terminated symbol
    pRes->buffer[i] = realloc(pRes->buffer[i], pInfo->field.bytes * pRes->numOfRows);

    // string terminated char for binary data
    memset(pRes->buffer[i], 0, pInfo->field.bytes * pRes->numOfRows);

    char* p = pRes->urow[i];
    for (int32_t k = 0; k < pRes->numOfRows; ++k) {
      char* dst = pRes->buffer[i] + k * pInfo->field.bytes;

      if (isNull(p, TSDB_DATA_TYPE_NCHAR)) {
        memcpy(dst, p, varDataTLen(p));
      } else if (varDataLen(p) > 0) {
        int32_t length = taosUcs4ToMbs(varDataVal(p), varDataLen(p), varDataVal(dst));
        varDataSetLen(dst, length);

        if (length == 0) {
          tscError("charset:%s to %s. val:%s convert failed.", DEFAULT_UNICODE_ENCODEC, tsCharset, (char*)p);
        }
      } else {
        varDataSetLen(dst, 0);
      }

      p += pInfo->field.bytes;
    }

    memcpy(pRes->urow[i], pRes->buffer[i], pInfo->field.bytes * pRes->numOfRows);
  }
}

void tscSetResRawPtr(SSqlRes* pRes, SQueryInfo* pQueryInfo) {
  assert(pRes->numOfCols > 0);
  if (pRes->numOfRows == 0) {
    return;
  }
  int32_t offset = 0;
  for (int32_t i = 0; i < pQueryInfo->fieldsInfo.numOfOutput; ++i) {
    SInternalField* pInfo = (SInternalField*)TARRAY_GET_ELEM(pQueryInfo->fieldsInfo.internalField, i);

    pRes->urow[i] = pRes->data + offset * pRes->numOfRows;
    pRes->length[i] = pInfo->field.bytes;

    offset += pInfo->field.bytes;
    setResRawPtrImpl(pRes, pInfo, i, true);
  }
}

void tscSetResRawPtrRv(SSqlRes* pRes, SQueryInfo* pQueryInfo, SSDataBlock* pBlock, bool convertNchar) {
  assert(pRes->numOfCols > 0);

  for (int32_t i = 0; i < pQueryInfo->fieldsInfo.numOfOutput; ++i) {
    SInternalField* pInfo = (SInternalField*)TARRAY_GET_ELEM(pQueryInfo->fieldsInfo.internalField, i);

    SColumnInfoData* pColData = taosArrayGet(pBlock->pDataBlock, i);

    pRes->urow[i] = pColData->pData;
    pRes->length[i] = pInfo->field.bytes;

    setResRawPtrImpl(pRes, pInfo, i, convertNchar);
    /*
    // generated the user-defined column result
    if (pInfo->pExpr->pExpr == NULL && TSDB_COL_IS_UD_COL(pInfo->pExpr->base.ColName.flag)) {
      if (pInfo->pExpr->base.param[1].nType == TSDB_DATA_TYPE_NULL) {
        setNullN(pRes->urow[i], pInfo->field.type, pInfo->field.bytes, (int32_t) pRes->numOfRows);
      } else {
        if (pInfo->field.type == TSDB_DATA_TYPE_NCHAR || pInfo->field.type == TSDB_DATA_TYPE_BINARY) {
          assert(pInfo->pExpr->base.param[1].nLen <= pInfo->field.bytes);

          for (int32_t k = 0; k < pRes->numOfRows; ++k) {
            char* p = ((char**)pRes->urow)[i] + k * pInfo->field.bytes;

            memcpy(varDataVal(p), pInfo->pExpr->base.param[1].pz, pInfo->pExpr->base.param[1].nLen);
            varDataSetLen(p, pInfo->pExpr->base.param[1].nLen);
          }
        } else {
          for (int32_t k = 0; k < pRes->numOfRows; ++k) {
            char* p = ((char**)pRes->urow)[i] + k * pInfo->field.bytes;
            memcpy(p, &pInfo->pExpr->base.param[1].i64, pInfo->field.bytes);
          }
        }
      }

    } else if (convertNchar && pInfo->field.type == TSDB_DATA_TYPE_NCHAR) {
      // convert unicode to native code in a temporary buffer extra one byte for terminated symbol
      pRes->buffer[i] = realloc(pRes->buffer[i], pInfo->field.bytes * pRes->numOfRows);

      // string terminated char for binary data
      memset(pRes->buffer[i], 0, pInfo->field.bytes * pRes->numOfRows);

      char* p = pRes->urow[i];
      for (int32_t k = 0; k < pRes->numOfRows; ++k) {
        char* dst = pRes->buffer[i] + k * pInfo->field.bytes;

        if (isNull(p, TSDB_DATA_TYPE_NCHAR)) {
          memcpy(dst, p, varDataTLen(p));
        } else if (varDataLen(p) > 0) {
          int32_t length = taosUcs4ToMbs(varDataVal(p), varDataLen(p), varDataVal(dst));
          varDataSetLen(dst, length);

          if (length == 0) {
            tscError("charset:%s to %s. val:%s convert failed.", DEFAULT_UNICODE_ENCODEC, tsCharset, (char*)p);
          }
        } else {
          varDataSetLen(dst, 0);
        }

        p += pInfo->field.bytes;
      }

      memcpy(pRes->urow[i], pRes->buffer[i], pInfo->field.bytes * pRes->numOfRows);
    }*/
  }
}

static SColumnInfo* extractColumnInfoFromResult(SArray* pTableCols) {
  int32_t numOfCols = (int32_t) taosArrayGetSize(pTableCols);
  SColumnInfo* pColInfo = calloc(numOfCols, sizeof(SColumnInfo));
  for(int32_t i = 0; i < numOfCols; ++i) {
    SColumn* pCol = taosArrayGetP(pTableCols, i);
    pColInfo[i] = pCol->info;//[index].type;
  }

  return pColInfo;
}

typedef struct SDummyInputInfo {
  SSDataBlock     *block;
  STableQueryInfo *pTableQueryInfo;
  SSqlObj         *pSql;  // refactor: remove it
  int32_t          numOfFilterCols;
  SSingleColumnFilterInfo *pFilterInfo;
} SDummyInputInfo;

typedef struct SJoinStatus {
  SSDataBlock* pBlock;   // point to the upstream block
  int32_t      index;
  bool         completed;// current upstream is completed or not
} SJoinStatus;

typedef struct SJoinOperatorInfo {
  SSDataBlock   *pRes;
  SJoinStatus   *status;
  int32_t        numOfUpstream;
  SRspResultInfo resultInfo;  // todo refactor, add this info for each operator
} SJoinOperatorInfo;

static void converNcharFilterColumn(SSingleColumnFilterInfo* pFilterInfo, int32_t numOfFilterCols, int32_t rows, bool *gotNchar) {
  for (int32_t i = 0; i < numOfFilterCols; ++i) {
    if (pFilterInfo[i].info.type == TSDB_DATA_TYPE_NCHAR) {
      pFilterInfo[i].pData2 = pFilterInfo[i].pData;
      pFilterInfo[i].pData = malloc(rows * pFilterInfo[i].info.bytes);
      int32_t bufSize = pFilterInfo[i].info.bytes - VARSTR_HEADER_SIZE;
      for (int32_t j = 0; j < rows; ++j) {
        char* dst = (char *)pFilterInfo[i].pData + j * pFilterInfo[i].info.bytes;
        char* src = (char *)pFilterInfo[i].pData2 + j * pFilterInfo[i].info.bytes;
        int32_t len = 0;
        taosMbsToUcs4(varDataVal(src), varDataLen(src), varDataVal(dst), bufSize, &len);
        varDataLen(dst) = len;
      }
      *gotNchar = true;
    }
  }
}

static void freeNcharFilterColumn(SSingleColumnFilterInfo* pFilterInfo, int32_t numOfFilterCols) {
  for (int32_t i = 0; i < numOfFilterCols; ++i) {
    if (pFilterInfo[i].info.type == TSDB_DATA_TYPE_NCHAR) {
      if (pFilterInfo[i].pData2) {
        tfree(pFilterInfo[i].pData);
        pFilterInfo[i].pData = pFilterInfo[i].pData2;
        pFilterInfo[i].pData2 = NULL;
      }
    }
  }
}


static void doSetupSDataBlock(SSqlRes* pRes, SSDataBlock* pBlock, SSingleColumnFilterInfo* pFilterInfo, int32_t numOfFilterCols) {
  int32_t offset = 0;
  char* pData = pRes->data;

  for(int32_t i = 0; i < pBlock->info.numOfCols; ++i) {
    SColumnInfoData* pColData = taosArrayGet(pBlock->pDataBlock, i);
    if (pData != NULL) {
      pColData->pData = pData + offset * pBlock->info.rows;
    } else {
      pColData->pData = pRes->urow[i];
    }

    offset += pColData->info.bytes;
  }

  // filter data if needed
  if (numOfFilterCols > 0) {
    doSetFilterColumnInfo(pFilterInfo, numOfFilterCols, pBlock);
    bool gotNchar = false;
    converNcharFilterColumn(pFilterInfo, numOfFilterCols, pBlock->info.rows, &gotNchar);
    int8_t* p = calloc(pBlock->info.rows, sizeof(int8_t));
    bool all = doFilterDataBlock(pFilterInfo, numOfFilterCols, pBlock->info.rows, p);
    if (gotNchar) {
      freeNcharFilterColumn(pFilterInfo, numOfFilterCols);
    }
    if (!all) {
      doCompactSDataBlock(pBlock, pBlock->info.rows, p);
    }

    tfree(p);
  }

  // todo refactor: extract method
  // set the timestamp range of current result data block
  SColumnInfoData* pColData = taosArrayGet(pBlock->pDataBlock, 0);
  if (pColData->info.type == TSDB_DATA_TYPE_TIMESTAMP) {
    pBlock->info.window.skey = ((int64_t*)pColData->pData)[0];
    pBlock->info.window.ekey = ((int64_t*)pColData->pData)[pBlock->info.rows-1];
  }

  pRes->numOfRows = 0;
}

// NOTE: there is already exists data blocks before this function calls.
SSDataBlock* doGetDataBlock(void* param, bool* newgroup) {
  SOperatorInfo *pOperator = (SOperatorInfo*) param;
  if (pOperator->status == OP_EXEC_DONE) {
    return NULL;
  }

  SDummyInputInfo *pInput = pOperator->info;
  SSqlObj* pSql = pInput->pSql;
  SSqlRes* pRes = &pSql->res;

  SSDataBlock* pBlock = pInput->block;
  if (pOperator->pRuntimeEnv != NULL) {
    pOperator->pRuntimeEnv->current = pInput->pTableQueryInfo;
  }

  pBlock->info.rows = pRes->numOfRows;
  if (pRes->numOfRows != 0) {
    doSetupSDataBlock(pRes, pBlock, pInput->pFilterInfo, pInput->numOfFilterCols);
    *newgroup = false;
    return pBlock;
  }

  // No data block exists. So retrieve and transfer it into to SSDataBlock
  TAOS_ROW pRow = NULL;
  taos_fetch_block(pSql, &pRow);

  if (pRes->numOfRows == 0) {
    pOperator->status = OP_EXEC_DONE;
    return NULL;
  }

  pBlock->info.rows = pRes->numOfRows;
  doSetupSDataBlock(pRes, pBlock, pInput->pFilterInfo, pInput->numOfFilterCols);
  *newgroup = false;
  return pBlock;
}

static void fetchNextBlockIfCompleted(SOperatorInfo* pOperator, bool* newgroup) {
  SJoinOperatorInfo* pJoinInfo = pOperator->info;

  for (int32_t i = 0; i < pOperator->numOfUpstream; ++i) {
    SJoinStatus* pStatus = &pJoinInfo->status[i];
    if (pStatus->pBlock == NULL || pStatus->index >= pStatus->pBlock->info.rows) {
      tscDebug("Retrieve nest query result, index:%d, total:%d", i, pOperator->numOfUpstream);

      publishOperatorProfEvent(pOperator->upstream[0], QUERY_PROF_BEFORE_OPERATOR_EXEC);
      pStatus->pBlock = pOperator->upstream[i]->exec(pOperator->upstream[i], newgroup);
      publishOperatorProfEvent(pOperator->upstream[0], QUERY_PROF_AFTER_OPERATOR_EXEC);
      pStatus->index = 0;

      if (pStatus->pBlock == NULL) {
        pOperator->status = OP_EXEC_DONE;
        pJoinInfo->resultInfo.total += pJoinInfo->pRes->info.rows;
        break;
      }
    }
  }
}

SSDataBlock* doDataBlockJoin(void* param, bool* newgroup) {
  SOperatorInfo *pOperator = (SOperatorInfo*) param;
  if (pOperator->status == OP_EXEC_DONE) {
    return NULL;
  }

  assert(pOperator->numOfUpstream > 1);

  SJoinOperatorInfo* pJoinInfo = pOperator->info;
  pJoinInfo->pRes->info.rows = 0;

  while(1) {
    fetchNextBlockIfCompleted(pOperator, newgroup);
    if (pOperator->status == OP_EXEC_DONE) {
      return pJoinInfo->pRes;
    }

    SJoinStatus* st0 = &pJoinInfo->status[0];
    SColumnInfoData* p0 = taosArrayGet(st0->pBlock->pDataBlock, 0);
    int64_t* ts0 = (int64_t*) p0->pData;

    bool prefixEqual = true;

    while(1) {
      prefixEqual = true;
      for (int32_t i = 1; i < pJoinInfo->numOfUpstream; ++i) {
        SJoinStatus* st = &pJoinInfo->status[i];

        SColumnInfoData* p = taosArrayGet(st->pBlock->pDataBlock, 0);
        int64_t*         ts = (int64_t*)p->pData;

        if (ts[st->index] < ts0[st0->index]) {  // less than the first
          prefixEqual = false;

          if ((++(st->index)) >= st->pBlock->info.rows) {
            fetchNextBlockIfCompleted(pOperator, newgroup);
            if (pOperator->status == OP_EXEC_DONE) {
              return pJoinInfo->pRes;
            }
          }
        } else if (ts[st->index] > ts0[st0->index]) {  // greater than the first;
          if (prefixEqual == true) {
            prefixEqual = false;
            for (int32_t j = 0; j < i; ++j) {
              SJoinStatus* stx = &pJoinInfo->status[j];
              if ((++(stx->index)) >= stx->pBlock->info.rows) {

                fetchNextBlockIfCompleted(pOperator, newgroup);
                if (pOperator->status == OP_EXEC_DONE) {
                  return pJoinInfo->pRes;
                }
              }
            }
          } else {
            if ((++(st0->index)) >= st0->pBlock->info.rows) {
              fetchNextBlockIfCompleted(pOperator, newgroup);
              if (pOperator->status == OP_EXEC_DONE) {
                return pJoinInfo->pRes;
              }
            }
          }
        }
      }

      if (prefixEqual) {
        int32_t offset = 0;
        bool completed = false;
        for (int32_t i = 0; i < pOperator->numOfUpstream; ++i) {
          SJoinStatus* st1 = &pJoinInfo->status[i];
          int32_t      rows = pJoinInfo->pRes->info.rows;

          for (int32_t j = 0; j < st1->pBlock->info.numOfCols; ++j) {
            SColumnInfoData* pCol1 = taosArrayGet(pJoinInfo->pRes->pDataBlock, j + offset);
            SColumnInfoData* pSrc = taosArrayGet(st1->pBlock->pDataBlock, j);

            int32_t bytes = pSrc->info.bytes;
            memcpy(pCol1->pData + rows * bytes, pSrc->pData + st1->index * bytes, bytes);
          }

          offset += st1->pBlock->info.numOfCols;
          if ((++(st1->index)) == st1->pBlock->info.rows) {
            completed = true;
          }
        }

        if ((++pJoinInfo->pRes->info.rows) >= pJoinInfo->resultInfo.capacity) {
          pJoinInfo->resultInfo.total += pJoinInfo->pRes->info.rows;
          return pJoinInfo->pRes;
        }

        if (completed == true) {
          break;
        }
      }
    }
/*
    while (st0->index < st0->pBlock->info.rows && st1->index < st1->pBlock->info.rows) {
      SColumnInfoData* p0 = taosArrayGet(st0->pBlock->pDataBlock, 0);
      SColumnInfoData* p1 = taosArrayGet(st1->pBlock->pDataBlock, 0);

      int64_t* ts0 = (int64_t*)p0->pData;
      int64_t* ts1 = (int64_t*)p1->pData;
      if (ts0[st0->index] == ts1[st1->index]) {  // add to the final result buffer
        // check if current output buffer is over the threshold to pause current loop
        int32_t rows = pJoinInfo->pRes->info.rows;
        for (int32_t j = 0; j < st0->pBlock->info.numOfCols; ++j) {
          SColumnInfoData* pCol1 = taosArrayGet(pJoinInfo->pRes->pDataBlock, j);
          SColumnInfoData* pSrc = taosArrayGet(st0->pBlock->pDataBlock, j);

          int32_t bytes = pSrc->info.bytes;
          memcpy(pCol1->pData + rows * bytes, pSrc->pData + st0->index * bytes, bytes);
        }

        for (int32_t j = 0; j < st1->pBlock->info.numOfCols; ++j) {
          SColumnInfoData* pCol1 = taosArrayGet(pJoinInfo->pRes->pDataBlock, j + st0->pBlock->info.numOfCols);
          SColumnInfoData* pSrc = taosArrayGet(st1->pBlock->pDataBlock, j);

          int32_t bytes = pSrc->info.bytes;
          memcpy(pCol1->pData + rows * bytes, pSrc->pData + st1->index * bytes, bytes);
        }

        st0->index++;
        st1->index++;

        if ((++pJoinInfo->pRes->info.rows) >= pJoinInfo->resultInfo.capacity) {
          pJoinInfo->resultInfo.total += pJoinInfo->pRes->info.rows;
          return pJoinInfo->pRes;
        }
      } else if (ts0[st0->index] < ts1[st1->index]) {
        st0->index++;
      } else {
        st1->index++;
      }
    }*/
  }
}

static void destroyDummyInputOperator(void* param, int32_t numOfOutput) {
  SDummyInputInfo* pInfo = (SDummyInputInfo*) param;

  // tricky
  for(int32_t i = 0; i < numOfOutput; ++i) {
    SColumnInfoData* pColInfoData = taosArrayGet(pInfo->block->pDataBlock, i);
    pColInfoData->pData = NULL;
  }

  pInfo->block = destroyOutputBuf(pInfo->block);
  pInfo->pSql = NULL;

  doDestroyFilterInfo(pInfo->pFilterInfo, pInfo->numOfFilterCols);

  cleanupResultRowInfo(&pInfo->pTableQueryInfo->resInfo);
  tfree(pInfo->pTableQueryInfo);
}

// todo this operator servers as the adapter for Operator tree and SqlRes result, remove it later
SOperatorInfo* createDummyInputOperator(SSqlObj* pSql, SSchema* pSchema, int32_t numOfCols, SSingleColumnFilterInfo* pFilterInfo, int32_t numOfFilterCols) {
  assert(numOfCols > 0);
  STimeWindow win = {.skey = INT64_MIN, .ekey = INT64_MAX};

  SDummyInputInfo* pInfo = calloc(1, sizeof(SDummyInputInfo));

  pInfo->pSql            = pSql;
  pInfo->pFilterInfo     = pFilterInfo;
  pInfo->numOfFilterCols = numOfFilterCols;
  pInfo->pTableQueryInfo = createTmpTableQueryInfo(win);

  pInfo->block = calloc(numOfCols, sizeof(SSDataBlock));
  pInfo->block->info.numOfCols = numOfCols;

  pInfo->block->pDataBlock = taosArrayInit(numOfCols, sizeof(SColumnInfoData));
  for(int32_t i = 0; i < numOfCols; ++i) {
    SColumnInfoData colData = {{0}};
    colData.info.bytes = pSchema[i].bytes;
    colData.info.type  = pSchema[i].type;
    colData.info.colId = pSchema[i].colId;

    taosArrayPush(pInfo->block->pDataBlock, &colData);
  }

  SOperatorInfo* pOptr = calloc(1, sizeof(SOperatorInfo));
  pOptr->name          = "DummyInputOperator";
  pOptr->operatorType  = OP_DummyInput;
  pOptr->numOfOutput   = numOfCols;
  pOptr->blockingOptr  = false;
  pOptr->info          = pInfo;
  pOptr->exec          = doGetDataBlock;
  pOptr->cleanup       = destroyDummyInputOperator;
  return pOptr;
}

static void destroyJoinOperator(void* param, int32_t numOfOutput) {
  SJoinOperatorInfo* pInfo = (SJoinOperatorInfo*) param;
  tfree(pInfo->status);

  pInfo->pRes = destroyOutputBuf(pInfo->pRes);
}

SOperatorInfo* createJoinOperatorInfo(SOperatorInfo** pUpstream, int32_t numOfUpstream, SSchema* pSchema, int32_t numOfOutput) {
  SJoinOperatorInfo* pInfo = calloc(1, sizeof(SJoinOperatorInfo));

  pInfo->numOfUpstream = numOfUpstream;
  pInfo->status = calloc(numOfUpstream, sizeof(SJoinStatus));

  SRspResultInfo* pResInfo = &pInfo->resultInfo;
  pResInfo->capacity  = 4096;
  pResInfo->threshold = (int32_t) (4096 * 0.8);

  pInfo->pRes = calloc(1, sizeof(SSDataBlock));
  pInfo->pRes->info.numOfCols = numOfOutput;
  pInfo->pRes->pDataBlock = taosArrayInit(numOfOutput, sizeof(SColumnInfoData));
  for(int32_t i = 0; i < numOfOutput; ++i) {
    SColumnInfoData colData = {{0}};
    colData.info.bytes = pSchema[i].bytes;
    colData.info.type  = pSchema[i].type;
    colData.info.colId = pSchema[i].colId;
    colData.pData = calloc(1, colData.info.bytes * pResInfo->capacity);

    taosArrayPush(pInfo->pRes->pDataBlock, &colData);
  }

  SOperatorInfo* pOperator = calloc(1, sizeof(SOperatorInfo));
  pOperator->name          = "JoinOperator";
  pOperator->operatorType  = OP_Join;
  pOperator->numOfOutput   = numOfOutput;
  pOperator->blockingOptr  = false;
  pOperator->info          = pInfo;
  pOperator->exec          = doDataBlockJoin;
  pOperator->cleanup       = destroyJoinOperator;

  for(int32_t i = 0; i < numOfUpstream; ++i) {
    appendUpstream(pOperator, pUpstream[i]);
  }

  return pOperator;
}

void convertQueryResult(SSqlRes* pRes, SQueryInfo* pQueryInfo, uint64_t objId, bool convertNchar) {
  // set the correct result
  SSDataBlock* p = pQueryInfo->pQInfo->runtimeEnv.outputBuf;
  pRes->numOfRows = (p != NULL)? p->info.rows: 0;

  if (pRes->code == TSDB_CODE_SUCCESS && pRes->numOfRows > 0) {
    tscCreateResPointerInfo(pRes, pQueryInfo);
    tscSetResRawPtrRv(pRes, pQueryInfo, p, convertNchar);
  }

  tscDebug("0x%"PRIx64" retrieve result in pRes, numOfRows:%d", objId, pRes->numOfRows);
  pRes->row = 0;
  pRes->completed = (pRes->numOfRows == 0);
}

static void createInputDataFilterInfo(SQueryInfo* px, int32_t numOfCol1, int32_t* numOfFilterCols, SSingleColumnFilterInfo** pFilterInfo) {
  SColumnInfo* tableCols = calloc(numOfCol1, sizeof(SColumnInfo));
  for(int32_t i = 0; i < numOfCol1; ++i) {
    SColumn* pCol = taosArrayGetP(px->colList, i);
    if (pCol->info.flist.numOfFilters > 0) {
      (*numOfFilterCols) += 1;
    }

    tableCols[i] = pCol->info;
  }

  if ((*numOfFilterCols) > 0) {
    doCreateFilterInfo(tableCols, numOfCol1, (*numOfFilterCols), pFilterInfo, 0);
  }

  tfree(tableCols);
}

void handleDownstreamOperator(SSqlObj** pSqlObjList, int32_t numOfUpstream, SQueryInfo* px, SSqlObj* pSql) {
  SSqlRes* pOutput = &pSql->res;

  // handle the following query process
  if (px->pQInfo == NULL) {
    SColumnInfo* pColumnInfo = extractColumnInfoFromResult(px->colList);

    STableMeta* pTableMeta = tscGetMetaInfo(px, 0)->pTableMeta;
    SSchema* pSchema = tscGetTableSchema(pTableMeta);

    STableGroupInfo tableGroupInfo = {
        .numOfTables = 1,
        .pGroupList = taosArrayInit(1, POINTER_BYTES),
    };

    tableGroupInfo.map = taosHashInit(1, taosGetDefaultHashFunction(TSDB_DATA_TYPE_INT), true, HASH_NO_LOCK);

    STableKeyInfo tableKeyInfo = {.pTable = NULL, .lastKey = INT64_MIN};

    SArray* group = taosArrayInit(1, sizeof(STableKeyInfo));
    taosArrayPush(group, &tableKeyInfo);

    taosArrayPush(tableGroupInfo.pGroupList, &group);

    // if it is a join query, create join operator here
    int32_t numOfCol1 = pTableMeta->tableInfo.numOfColumns;

    int32_t numOfFilterCols = 0;
    SSingleColumnFilterInfo* pFilterInfo = NULL;
    createInputDataFilterInfo(px, numOfCol1, &numOfFilterCols, &pFilterInfo);

    SOperatorInfo* pSourceOperator = createDummyInputOperator(pSqlObjList[0], pSchema, numOfCol1, pFilterInfo, numOfFilterCols);

    pOutput->precision = pSqlObjList[0]->res.precision;

    SSchema* schema = NULL;
    if (px->numOfTables > 1) {
      SOperatorInfo** p = calloc(px->numOfTables, POINTER_BYTES);
      p[0] = pSourceOperator;

      int32_t num = (int32_t) taosArrayGetSize(px->colList);
      schema = calloc(num, sizeof(SSchema));
      memcpy(schema, pSchema, numOfCol1*sizeof(SSchema));

      int32_t offset = pSourceOperator->numOfOutput;

      for(int32_t i = 1; i < px->numOfTables; ++i) {
        STableMeta* pTableMeta1 = tscGetMetaInfo(px, i)->pTableMeta;

        SSchema* pSchema1 = tscGetTableSchema(pTableMeta1);
        int32_t n = pTableMeta1->tableInfo.numOfColumns;

        int32_t numOfFilterCols1 = 0;
        SSingleColumnFilterInfo* pFilterInfo1 = NULL;
        createInputDataFilterInfo(px, numOfCol1, &numOfFilterCols1, &pFilterInfo1);

        p[i] = createDummyInputOperator(pSqlObjList[i], pSchema1, n, pFilterInfo1, numOfFilterCols1);
        memcpy(&schema[offset], pSchema1, n * sizeof(SSchema));
        offset += n;
      }

      pSourceOperator = createJoinOperatorInfo(p, px->numOfTables, schema, num);
      tfree(p);
    } else {
      size_t num = taosArrayGetSize(px->colList);
      schema = calloc(num, sizeof(SSchema));
      memcpy(schema, pSchema, numOfCol1*sizeof(SSchema));
    }

    // update the exprinfo
    int32_t numOfOutput = (int32_t)tscNumOfExprs(px);
    for(int32_t i = 0; i < numOfOutput; ++i) {
      SExprInfo* pex = taosArrayGetP(px->exprList, i);
      int32_t colId = pex->base.colInfo.colId;
      for(int32_t j = 0; j < pSourceOperator->numOfOutput; ++j) {
        if (colId == schema[j].colId) {
          pex->base.colInfo.colIndex = j;
          break;
        }
      }
    }

    tscDebug("0x%"PRIx64" create QInfo 0x%"PRIx64" to execute the main query while all nest queries are ready", pSql->self, pSql->self);
    px->pQInfo = createQInfoFromQueryNode(px, &tableGroupInfo, pSourceOperator, NULL, NULL, MASTER_SCAN, pSql->self);

    tfree(pColumnInfo);
    tfree(schema);

    // set the pRuntimeEnv for pSourceOperator
    pSourceOperator->pRuntimeEnv = &px->pQInfo->runtimeEnv;
  }

  uint64_t qId = pSql->self;
  qTableQuery(px->pQInfo, &qId);
  convertQueryResult(pOutput, px, pSql->self, false);
}

static void tscDestroyResPointerInfo(SSqlRes* pRes) {
  if (pRes->buffer != NULL) { // free all buffers containing the multibyte string
    for (int i = 0; i < pRes->numOfCols; i++) {
      tfree(pRes->buffer[i]);
    }
    
    pRes->numOfCols = 0;
  }
  
  tfree(pRes->pRsp);

  tfree(pRes->tsrow);
  tfree(pRes->length);
  tfree(pRes->buffer);
  tfree(pRes->urow);

  tfree(pRes->pGroupRec);
  tfree(pRes->pColumnIndex);

  if (pRes->pArithSup != NULL) {
    tfree(pRes->pArithSup->data);
    tfree(pRes->pArithSup);
  }

  tfree(pRes->final);

  pRes->data = NULL;  // pRes->data points to the buffer of pRsp, no need to free
}

void tscFreeQueryInfo(SSqlCmd* pCmd, bool removeMeta) {
  if (pCmd == NULL) {
    return;
  }

  SQueryInfo* pQueryInfo = pCmd->pQueryInfo;
  while(pQueryInfo != NULL) {
    SQueryInfo* p = pQueryInfo->sibling;

    size_t numOfUpstream = taosArrayGetSize(pQueryInfo->pUpstream);
    for(int32_t i = 0; i < numOfUpstream; ++i) {
      SQueryInfo* pUpQueryInfo = taosArrayGetP(pQueryInfo->pUpstream, i);
      freeQueryInfoImpl(pUpQueryInfo);

      clearAllTableMetaInfo(pUpQueryInfo, removeMeta);
      if (pUpQueryInfo->pQInfo != NULL) {
        qDestroyQueryInfo(pUpQueryInfo->pQInfo);
        pUpQueryInfo->pQInfo = NULL;
      }

      tfree(pUpQueryInfo);
    }

    if (pQueryInfo->udfCopy) {
      pQueryInfo->pUdfInfo = taosArrayDestroy(pQueryInfo->pUdfInfo);
    } else {
      pQueryInfo->pUdfInfo = tscDestroyUdfArrayList(pQueryInfo->pUdfInfo);
    }

    freeQueryInfoImpl(pQueryInfo);
    clearAllTableMetaInfo(pQueryInfo, removeMeta);

    if (pQueryInfo->pQInfo != NULL) {
      qDestroyQueryInfo(pQueryInfo->pQInfo);
      pQueryInfo->pQInfo = NULL;
    }

    tfree(pQueryInfo);
    pQueryInfo = p;
  }

  pCmd->pQueryInfo = NULL;
  pCmd->active = NULL;
}

void destroyTableNameList(SInsertStatementParam* pInsertParam) {
  if (pInsertParam->numOfTables == 0) {
    assert(pInsertParam->pTableNameList == NULL);
    return;
  }

  for(int32_t i = 0; i < pInsertParam->numOfTables; ++i) {
    tfree(pInsertParam->pTableNameList[i]);
  }

  pInsertParam->numOfTables = 0;
  tfree(pInsertParam->pTableNameList);
}

void tscResetSqlCmd(SSqlCmd* pCmd, bool clearCachedMeta) {
  pCmd->command   = 0;
  pCmd->numOfCols = 0;
  pCmd->count     = 0;
  pCmd->msgType   = 0;

  pCmd->insertParam.sql = NULL;
  destroyTableNameList(&pCmd->insertParam);

  pCmd->insertParam.pTableBlockHashList = tscDestroyBlockHashTable(pCmd->insertParam.pTableBlockHashList, clearCachedMeta);
  pCmd->insertParam.pDataBlocks = tscDestroyBlockArrayList(pCmd->insertParam.pDataBlocks);
  tfree(pCmd->insertParam.tagData.data);
  pCmd->insertParam.tagData.dataLen = 0;

  tscFreeQueryInfo(pCmd, clearCachedMeta);

  if (pCmd->pTableMetaMap != NULL) {
    STableMetaVgroupInfo* p = taosHashIterate(pCmd->pTableMetaMap, NULL);
    while (p) {
      taosArrayDestroy(p->vgroupIdList);
      tfree(p->pTableMeta);
      p = taosHashIterate(pCmd->pTableMetaMap, p);
    }

    taosHashCleanup(pCmd->pTableMetaMap);
    pCmd->pTableMetaMap = NULL;
  }
}

void* tscCleanupTableMetaMap(SHashObj* pTableMetaMap) {
  if (pTableMetaMap == NULL) {
    return NULL;
  }

  STableMetaVgroupInfo* p = taosHashIterate(pTableMetaMap, NULL);
  while (p) {
    taosArrayDestroy(p->vgroupIdList);
    tfree(p->pTableMeta);
    p = taosHashIterate(pTableMetaMap, p);
  }

  taosHashCleanup(pTableMetaMap);
  return NULL;
}

void tscFreeSqlResult(SSqlObj* pSql) {
  SSqlRes* pRes = &pSql->res;

  tscDestroyGlobalMerger(pRes->pMerger);
  pRes->pMerger = NULL;

  tscDestroyResPointerInfo(pRes);
  memset(&pSql->res, 0, sizeof(SSqlRes));
}

void tscFreeSubobj(SSqlObj* pSql) {
  if (pSql->subState.numOfSub == 0) {
    return;
  }

  tscDebug("0x%"PRIx64" start to free sub SqlObj, numOfSub:%d", pSql->self, pSql->subState.numOfSub);

  for(int32_t i = 0; i < pSql->subState.numOfSub; ++i) {
    tscDebug("0x%"PRIx64" free sub SqlObj:0x%"PRIx64", index:%d", pSql->self, pSql->pSubs[i]->self, i);
    taos_free_result(pSql->pSubs[i]);
    pSql->pSubs[i] = NULL;
  }

  if (pSql->subState.states) {
    pthread_mutex_destroy(&pSql->subState.mutex);
  }

  tfree(pSql->subState.states);
  pSql->subState.numOfSub = 0;
}

/**
 * The free operation will cause the pSql to be removed from hash table and free it in
 * the function of processmsgfromserver is impossible in this case, since it will fail
 * to retrieve pSqlObj in hashtable.
 *
 * @param pSql
 */
void tscFreeRegisteredSqlObj(void *pSql) {
  assert(pSql != NULL);

  SSqlObj* p = *(SSqlObj**)pSql;
  STscObj* pTscObj = p->pTscObj;
  assert(RID_VALID(p->self));

  int32_t num   = atomic_sub_fetch_32(&pTscObj->numOfObj, 1);
  int32_t total = atomic_sub_fetch_32(&tscNumOfObj, 1);

  tscDebug("0x%"PRIx64" free SqlObj, total in tscObj:%d, total:%d", p->self, num, total);
  tscFreeSqlObj(p);
  taosReleaseRef(tscRefId, pTscObj->rid);
}

void tscFreeMetaSqlObj(int64_t *rid){
  if (RID_VALID(*rid)) {
    SSqlObj* pSql = (SSqlObj*)taosAcquireRef(tscObjRef, *rid);
    if (pSql) {
      taosRemoveRef(tscObjRef, *rid);
      taosReleaseRef(tscObjRef, *rid);
    }

    *rid = 0;
  }
}

void tscFreeSqlObj(SSqlObj* pSql) {
  if (pSql == NULL || pSql->signature != pSql) {
    return;
  }

  tscDebug("0x%"PRIx64" start to free sqlObj", pSql->self);

  pSql->res.code = TSDB_CODE_TSC_QUERY_CANCELLED;

  tscFreeMetaSqlObj(&pSql->metaRid);
  tscFreeMetaSqlObj(&pSql->svgroupRid);

  tscFreeSubobj(pSql);

  SSqlCmd* pCmd = &pSql->cmd;
  int32_t cmd = pCmd->command;
  if (cmd < TSDB_SQL_INSERT || cmd == TSDB_SQL_RETRIEVE_GLOBALMERGE || cmd == TSDB_SQL_RETRIEVE_EMPTY_RESULT ||
      cmd == TSDB_SQL_TABLE_JOIN_RETRIEVE) {
    tscRemoveFromSqlList(pSql);
  }

  pSql->signature = NULL;
  pSql->fp = NULL;
  tfree(pSql->sqlstr);
  tfree(pSql->pBuf);

  tfree(pSql->pSubs);
  pSql->subState.numOfSub = 0;
  pSql->self = 0;

  tscFreeSqlResult(pSql);
  tscResetSqlCmd(pCmd, false);

  memset(pCmd->payload, 0, (size_t)pCmd->allocSize);
  tfree(pCmd->payload);
  pCmd->allocSize = 0;

  tsem_destroy(&pSql->rspSem);
  memset(pSql, 0, sizeof(*pSql));
  free(pSql);
}

void tscDestroyBoundColumnInfo(SParsedDataColInfo* pColInfo) {
  tfree(pColInfo->boundedColumns);
  tfree(pColInfo->cols);
  tfree(pColInfo->colIdxInfo);
}

void tscDestroyDataBlock(STableDataBlocks* pDataBlock, bool removeMeta) {
  if (pDataBlock == NULL) {
    return;
  }

  tfree(pDataBlock->pData);

  if (removeMeta) {
    char name[TSDB_TABLE_FNAME_LEN] = {0};
    tNameExtractFullName(&pDataBlock->tableName, name);

    taosHashRemove(tscTableMetaMap, name, strnlen(name, TSDB_TABLE_FNAME_LEN));
  }

  if (!pDataBlock->cloned) {
    tfree(pDataBlock->params);

    // free the refcount for metermeta
    if (pDataBlock->pTableMeta != NULL) {
      tfree(pDataBlock->pTableMeta);
    }

    tscDestroyBoundColumnInfo(&pDataBlock->boundColumnInfo);
  }

  tfree(pDataBlock);
}

SParamInfo* tscAddParamToDataBlock(STableDataBlocks* pDataBlock, char type, uint8_t timePrec, int16_t bytes,
                                   uint32_t offset) {
  uint32_t needed = pDataBlock->numOfParams + 1;
  if (needed > pDataBlock->numOfAllocedParams) {
    needed *= 2;
    void* tmp = realloc(pDataBlock->params, needed * sizeof(SParamInfo));
    if (tmp == NULL) {
      return NULL;
    }
    pDataBlock->params = (SParamInfo*)tmp;
    pDataBlock->numOfAllocedParams = needed;
  }

  SParamInfo* param = pDataBlock->params + pDataBlock->numOfParams;
  param->idx = -1;
  param->type = type;
  param->timePrec = timePrec;
  param->bytes = bytes;
  param->offset = offset;

  ++pDataBlock->numOfParams;
  return param;
}

void*  tscDestroyBlockArrayList(SArray* pDataBlockList) {
  if (pDataBlockList == NULL) {
    return NULL;
  }

  size_t size = taosArrayGetSize(pDataBlockList);
  for (int32_t i = 0; i < size; i++) {
    void* d = taosArrayGetP(pDataBlockList, i);
    tscDestroyDataBlock(d, false);
  }

  taosArrayDestroy(pDataBlockList);
  return NULL;
}


void freeUdfInfo(SUdfInfo* pUdfInfo) {
  if (pUdfInfo == NULL) {
    return;
  }

  if (pUdfInfo->funcs[TSDB_UDF_FUNC_DESTROY]) {
    (*(udfDestroyFunc)pUdfInfo->funcs[TSDB_UDF_FUNC_DESTROY])(&pUdfInfo->init);
  }

  tfree(pUdfInfo->name);

  if (pUdfInfo->path) {
    unlink(pUdfInfo->path);
  }

  tfree(pUdfInfo->path);

  tfree(pUdfInfo->content);

  taosCloseDll(pUdfInfo->handle);
}

// todo refactor
void*  tscDestroyUdfArrayList(SArray* pUdfList) {
  if (pUdfList == NULL) {
    return NULL;
  }

  size_t size = taosArrayGetSize(pUdfList);
  for (int32_t i = 0; i < size; i++) {
    SUdfInfo* udf = taosArrayGet(pUdfList, i);
    freeUdfInfo(udf);
  }

  taosArrayDestroy(pUdfList);
  return NULL;
}



void* tscDestroyBlockHashTable(SHashObj* pBlockHashTable, bool removeMeta) {
  if (pBlockHashTable == NULL) {
    return NULL;
  }

  STableDataBlocks** p = taosHashIterate(pBlockHashTable, NULL);
  while(p) {
    tscDestroyDataBlock(*p, removeMeta);
    p = taosHashIterate(pBlockHashTable, p);
  }

  taosHashCleanup(pBlockHashTable);
  return NULL;
}

int32_t tscCopyDataBlockToPayload(SSqlObj* pSql, STableDataBlocks* pDataBlock) {
  SSqlCmd* pCmd = &pSql->cmd;
  assert(pDataBlock->pTableMeta != NULL && pDataBlock->size <= pDataBlock->nAllocSize && pDataBlock->size > sizeof(SMsgDesc));

  STableMetaInfo* pTableMetaInfo = tscGetTableMetaInfoFromCmd(pCmd,  0);

  // todo remove it later
  // set the correct table meta object, the table meta has been locked in pDataBlocks, so it must be in the cache
  if (pTableMetaInfo->pTableMeta != pDataBlock->pTableMeta) {
    tNameAssign(&pTableMetaInfo->name, &pDataBlock->tableName);

    if (pTableMetaInfo->pTableMeta != NULL) {
      tfree(pTableMetaInfo->pTableMeta);
    }

    pTableMetaInfo->pTableMeta    = tscTableMetaDup(pDataBlock->pTableMeta);
    pTableMetaInfo->tableMetaSize = tscGetTableMetaSize(pDataBlock->pTableMeta);
  }

  /*
   * the format of submit message is as follows [RPC header|message body|digest]
   * the dataBlock only includes the RPC Header buffer and actual submit message body,
   * space for digest needs additional space.
   */
  int ret = tscAllocPayload(pCmd, pDataBlock->size);
  if (TSDB_CODE_SUCCESS != ret) {
    return ret;
  }

  memcpy(pCmd->payload, pDataBlock->pData, pDataBlock->size);

  //the payloadLen should be actual message body size, the old value of payloadLen is the allocated payload size
  pCmd->payloadLen = pDataBlock->size;
  assert(pCmd->allocSize >= (uint32_t)(pCmd->payloadLen));

  // NOTE: shell message size should not include SMsgDesc
  int32_t size = pCmd->payloadLen - sizeof(SMsgDesc);

  SMsgDesc* pMsgDesc        = (SMsgDesc*) pCmd->payload;
  pMsgDesc->numOfVnodes     = htonl(1);    // always for one vnode

  SSubmitMsg *pShellMsg     = (SSubmitMsg *)(pCmd->payload + sizeof(SMsgDesc));
  pShellMsg->header.vgId    = htonl(pDataBlock->pTableMeta->vgId);   // data in current block all routes to the same vgroup
  pShellMsg->header.contLen = htonl(size);                           // the length not includes the size of SMsgDesc
  pShellMsg->length         = pShellMsg->header.contLen;
  pShellMsg->numOfBlocks    = htonl(pDataBlock->numOfTables);  // the number of tables to be inserted

  tscDebug("0x%"PRIx64" submit msg built, vgId:%d numOfTables:%d", pSql->self, pDataBlock->pTableMeta->vgId, pDataBlock->numOfTables);
  return TSDB_CODE_SUCCESS;
}

SQueryInfo* tscGetQueryInfo(SSqlCmd* pCmd) {
  return pCmd->active;
}

/**
 * create the in-memory buffer for each table to keep the submitted data block
 * @param initialSize
 * @param rowSize
 * @param startOffset
 * @param name
 * @param dataBlocks
 * @return
 */
int32_t tscCreateDataBlock(size_t defaultSize, int32_t rowSize, int32_t startOffset, SName* name,
                           STableMeta* pTableMeta, STableDataBlocks** dataBlocks) {
  STableDataBlocks* dataBuf = (STableDataBlocks*)calloc(1, sizeof(STableDataBlocks));
  if (dataBuf == NULL) {
    tscError("failed to allocated memory, reason:%s", strerror(errno));
    return TSDB_CODE_TSC_OUT_OF_MEMORY;
  }

  dataBuf->nAllocSize = (uint32_t)defaultSize;
  dataBuf->headerSize = startOffset;

  // the header size will always be the startOffset value, reserved for the subumit block header
  if (dataBuf->nAllocSize <= dataBuf->headerSize) {
    dataBuf->nAllocSize = dataBuf->headerSize * 2;
  }
  
  //dataBuf->pData = calloc(1, dataBuf->nAllocSize);
  dataBuf->pData = malloc(dataBuf->nAllocSize);
  if (dataBuf->pData == NULL) {
    tscError("failed to allocated memory, reason:%s", strerror(errno));
    tfree(dataBuf);
    return TSDB_CODE_TSC_OUT_OF_MEMORY;
  }
  memset(dataBuf->pData, 0, sizeof(SSubmitBlk));

  //Here we keep the tableMeta to avoid it to be remove by other threads.
  dataBuf->pTableMeta = tscTableMetaDup(pTableMeta);

  SParsedDataColInfo* pColInfo = &dataBuf->boundColumnInfo;
  SSchema* pSchema = tscGetTableSchema(dataBuf->pTableMeta);
  tscSetBoundColumnInfo(pColInfo, pSchema, dataBuf->pTableMeta->tableInfo.numOfColumns);

  dataBuf->ordered  = true;
  dataBuf->prevTS   = INT64_MIN;
  dataBuf->rowSize  = rowSize;
  dataBuf->size     = startOffset;
  dataBuf->tsSource = -1;
  dataBuf->vgId     = dataBuf->pTableMeta->vgId;

  tNameAssign(&dataBuf->tableName, name);

  assert(defaultSize > 0 && pTableMeta != NULL && dataBuf->pTableMeta != NULL);

  *dataBlocks = dataBuf;
  return TSDB_CODE_SUCCESS;
}

int32_t tscGetDataBlockFromList(SHashObj* pHashList, int64_t id, int32_t size, int32_t startOffset, int32_t rowSize,
                                SName* name, STableMeta* pTableMeta, STableDataBlocks** dataBlocks,
                                SArray* pBlockList) {
  *dataBlocks = NULL;
  STableDataBlocks** t1 = (STableDataBlocks**)taosHashGet(pHashList, (const char*)&id, sizeof(id));
  if (t1 != NULL) {
    *dataBlocks = *t1;
  }

  if (*dataBlocks == NULL) {
    int32_t ret = tscCreateDataBlock((size_t)size, rowSize, startOffset, name, pTableMeta, dataBlocks);
    if (ret != TSDB_CODE_SUCCESS) {
      return ret;
    }

    taosHashPut(pHashList, (const char*)&id, sizeof(int64_t), (char*)dataBlocks, POINTER_BYTES);
    if (pBlockList) {
      taosArrayPush(pBlockList, dataBlocks);
    }
  }

  return TSDB_CODE_SUCCESS;
}

static SMemRow tdGenMemRowFromBuilder(SMemRowBuilder* pBuilder) {
  SSchema* pSchema = pBuilder->pSchema;
  char*    p = (char*)pBuilder->buf;
  int      toffset = 0;
  uint16_t nCols = pBuilder->nCols;

  uint8_t  memRowType = payloadType(p);
  uint16_t nColsBound = payloadNCols(p);
  if (pBuilder->nCols <= 0 || nColsBound <= 0) {
    return NULL;
  }
  char*    pVals = POINTER_SHIFT(p, payloadValuesOffset(p));
  SMemRow* memRow = (SMemRow)pBuilder->pDataBlock;
  memRowSetType(memRow, memRowType);

  // ----------------- Raw payload structure for row:
  /* |<------------ Head ------------->|<----------- body of column data tuple ------------------->|
   * |                                 |<----------------- flen ------------->|<--- value part --->|
   * |SMemRowType| dataTLen |  nCols   |  colId  | colType | offset   |  ...  | value |...|...|... |
   * +-----------+----------+----------+--------------------------------------|--------------------|
   * | uint8_t   | uint32_t | uint16_t | int16_t | uint8_t | uint16_t |  ...  |.......|...|...|... |
   * +-----------+----------+----------+--------------------------------------+--------------------|
   *  1. offset in column data tuple starts from the value part in case of uint16_t overflow.
   *  2. dataTLen: total length including the header and body.
   */

  if (memRowType == SMEM_ROW_DATA) {
    SDataRow trow = (SDataRow)memRowDataBody(memRow);
    dataRowSetLen(trow, (TDRowLenT)(TD_DATA_ROW_HEAD_SIZE + pBuilder->flen));
    dataRowSetVersion(trow, pBuilder->sversion);

    p = (char*)payloadBody(pBuilder->buf);
    uint16_t i = 0, j = 0;
    while (j < nCols) {
      if (i >= nColsBound) {
        break;
      }
      int16_t colId = payloadColId(p);
      if (colId == pSchema[j].colId) {
        // ASSERT(payloadColType(p) == pSchema[j].type);
        tdAppendColVal(trow, POINTER_SHIFT(pVals, payloadColOffset(p)), pSchema[j].type, toffset);
        toffset += TYPE_BYTES[pSchema[j].type];
        p = payloadNextCol(p);
        ++i;
        ++j;
      } else if (colId < pSchema[j].colId) {
        p = payloadNextCol(p);
        ++i;
      } else {
        tdAppendColVal(trow, getNullValue(pSchema[j].type), pSchema[j].type, toffset);
        toffset += TYPE_BYTES[pSchema[j].type];
        ++j;
      }
    }

    while (j < nCols) {
      tdAppendColVal(trow, getNullValue(pSchema[j].type), pSchema[j].type, toffset);
      toffset += TYPE_BYTES[pSchema[j].type];
      ++j;
    }
    
    #if 0 // no need anymore
    while (i < nColsBound) {
      p = payloadNextCol(p);
      ++i;
    }
    #endif

  } else if (memRowType == SMEM_ROW_KV) {
    SKVRow   kvRow = (SKVRow)memRowKvBody(memRow);
    kvRowSetLen(kvRow, (TDRowLenT)(TD_KV_ROW_HEAD_SIZE + sizeof(SColIdx) * nColsBound));
    kvRowSetNCols(kvRow, nColsBound);
    memRowSetKvVersion(memRow, pBuilder->sversion);

    p = (char*)payloadBody(pBuilder->buf);
    int i = 0;
    while (i < nColsBound) {
      int16_t colId = payloadColId(p);
      uint8_t colType = payloadColType(p);
      tdAppendKvColVal(kvRow, POINTER_SHIFT(pVals,payloadColOffset(p)), colId, colType, &toffset);
      //toffset += sizeof(SColIdx);
      p = payloadNextCol(p);
      ++i;
    }

  } else {
    ASSERT(0);
  }
  int32_t rowTLen = memRowTLen(memRow);
  pBuilder->pDataBlock = (char*)pBuilder->pDataBlock + rowTLen;  // next row
  pBuilder->pSubmitBlk->dataLen += rowTLen;

  return memRow;
}

// Erase the empty space reserved for binary data
static int trimDataBlock(void* pDataBlock, STableDataBlocks* pTableDataBlock, SInsertStatementParam* insertParam,
                         SBlockKeyTuple* blkKeyTuple) {
  // TODO: optimize this function, handle the case while binary is not presented
  STableMeta*     pTableMeta = pTableDataBlock->pTableMeta;
  STableComInfo   tinfo = tscGetTableInfo(pTableMeta);
  SSchema*        pSchema = tscGetTableSchema(pTableMeta);

  SSubmitBlk* pBlock = pDataBlock;
  memcpy(pDataBlock, pTableDataBlock->pData, sizeof(SSubmitBlk));
  pDataBlock = (char*)pDataBlock + sizeof(SSubmitBlk);

  int32_t flen = 0;  // original total length of row

  // schema needs to be included into the submit data block
  if (insertParam->schemaAttached) {
    int32_t numOfCols = tscGetNumOfColumns(pTableDataBlock->pTableMeta);
    for(int32_t j = 0; j < numOfCols; ++j) {
      STColumn* pCol = (STColumn*) pDataBlock;
      pCol->colId = htons(pSchema[j].colId);
      pCol->type  = pSchema[j].type;
      pCol->bytes = htons(pSchema[j].bytes);
      pCol->offset = 0;

      pDataBlock = (char*)pDataBlock + sizeof(STColumn);
      flen += TYPE_BYTES[pSchema[j].type];
    }

    int32_t schemaSize = sizeof(STColumn) * numOfCols;
    pBlock->schemaLen = schemaSize;
  } else {
    for (int32_t j = 0; j < tinfo.numOfColumns; ++j) {
      flen += TYPE_BYTES[pSchema[j].type];
    }

    pBlock->schemaLen = 0;
  }

  char* p = pTableDataBlock->pData + sizeof(SSubmitBlk);
  pBlock->dataLen = 0;
  int32_t numOfRows = htons(pBlock->numOfRows);

  if (IS_RAW_PAYLOAD(insertParam->payloadType)) {
    for (int32_t i = 0; i < numOfRows; ++i) {
      SMemRow memRow = (SMemRow)pDataBlock;
      memRowSetType(memRow, SMEM_ROW_DATA);
      SDataRow trow = memRowDataBody(memRow);
      dataRowSetLen(trow, (uint16_t)(TD_DATA_ROW_HEAD_SIZE + flen));
      dataRowSetVersion(trow, pTableMeta->sversion);

      int toffset = 0;
      for (int32_t j = 0; j < tinfo.numOfColumns; j++) {
        tdAppendColVal(trow, p, pSchema[j].type, toffset);
        toffset += TYPE_BYTES[pSchema[j].type];
        p += pSchema[j].bytes;
      }

      pDataBlock = (char*)pDataBlock + memRowTLen(memRow);
      pBlock->dataLen += memRowTLen(memRow);
    }
  } else {
    SMemRowBuilder rowBuilder;
    rowBuilder.pSchema = pSchema;
    rowBuilder.sversion = pTableMeta->sversion;
    rowBuilder.flen = flen;
    rowBuilder.nCols = tinfo.numOfColumns;
    rowBuilder.pDataBlock = pDataBlock;
    rowBuilder.pSubmitBlk = pBlock;
    rowBuilder.buf = p;

    for (int32_t i = 0; i < numOfRows; ++i) {
      rowBuilder.buf = (blkKeyTuple + i)->payloadAddr;
      tdGenMemRowFromBuilder(&rowBuilder);
    }
  }

  int32_t len = pBlock->dataLen + pBlock->schemaLen;
  pBlock->dataLen = htonl(pBlock->dataLen);
  pBlock->schemaLen = htonl(pBlock->schemaLen);

  return len;
}

static int32_t getRowExpandSize(STableMeta* pTableMeta) {
  int32_t  result = TD_MEM_ROW_DATA_HEAD_SIZE;
  int32_t columns = tscGetNumOfColumns(pTableMeta);
  SSchema* pSchema = tscGetTableSchema(pTableMeta);
  for(int32_t i = 0; i < columns; i++) {
    if (IS_VAR_DATA_TYPE((pSchema + i)->type)) {
      result += TYPE_BYTES[TSDB_DATA_TYPE_BINARY];
    }
  }
  return result;
}

static void extractTableNameList(SInsertStatementParam *pInsertParam, bool freeBlockMap) {
  pInsertParam->numOfTables = (int32_t) taosHashGetSize(pInsertParam->pTableBlockHashList);
  if (pInsertParam->pTableNameList == NULL) {
    pInsertParam->pTableNameList = malloc(pInsertParam->numOfTables * POINTER_BYTES);
  }

  STableDataBlocks **p1 = taosHashIterate(pInsertParam->pTableBlockHashList, NULL);
  int32_t i = 0;
  while(p1) {
    STableDataBlocks* pBlocks = *p1;
    //tfree(pInsertParam->pTableNameList[i]);

    pInsertParam->pTableNameList[i++] = tNameDup(&pBlocks->tableName);
    p1 = taosHashIterate(pInsertParam->pTableBlockHashList, p1);
  }

  if (freeBlockMap) {
    pInsertParam->pTableBlockHashList = tscDestroyBlockHashTable(pInsertParam->pTableBlockHashList, false);
  }
}

int32_t tscMergeTableDataBlocks(SInsertStatementParam *pInsertParam, bool freeBlockMap) {
  const int INSERT_HEAD_SIZE = sizeof(SMsgDesc) + sizeof(SSubmitMsg);
  int       code = 0;
  bool      isRawPayload = IS_RAW_PAYLOAD(pInsertParam->payloadType);
  void*     pVnodeDataBlockHashList = taosHashInit(128, taosGetDefaultHashFunction(TSDB_DATA_TYPE_BIGINT), true, false);
  SArray*   pVnodeDataBlockList = taosArrayInit(8, POINTER_BYTES);

  STableDataBlocks** p = taosHashIterate(pInsertParam->pTableBlockHashList, NULL);

  STableDataBlocks* pOneTableBlock = *p;

  SBlockKeyInfo blkKeyInfo = {0};  // share by pOneTableBlock

  while(pOneTableBlock) {
    SSubmitBlk* pBlocks = (SSubmitBlk*) pOneTableBlock->pData;
    if (pBlocks->numOfRows > 0) {
      // the maximum expanded size in byte when a row-wise data is converted to SDataRow format
      int32_t expandSize = getRowExpandSize(pOneTableBlock->pTableMeta);
      STableDataBlocks* dataBuf = NULL;
      
      int32_t ret = tscGetDataBlockFromList(pVnodeDataBlockHashList, pOneTableBlock->vgId, TSDB_PAYLOAD_SIZE,
                                  INSERT_HEAD_SIZE, 0, &pOneTableBlock->tableName, pOneTableBlock->pTableMeta, &dataBuf, pVnodeDataBlockList);
      if (ret != TSDB_CODE_SUCCESS) {
        tscError("0x%"PRIx64" failed to prepare the data block buffer for merging table data, code:%d", pInsertParam->objectId, ret);
        taosHashCleanup(pVnodeDataBlockHashList);
        tscDestroyBlockArrayList(pVnodeDataBlockList);
        tfree(blkKeyInfo.pKeyTuple);
        return ret;
      }

      int64_t destSize = dataBuf->size + pOneTableBlock->size + pBlocks->numOfRows * expandSize + sizeof(STColumn) * tscGetNumOfColumns(pOneTableBlock->pTableMeta);

      if (dataBuf->nAllocSize < destSize) {
        dataBuf->nAllocSize = (uint32_t)(destSize * 1.5);

        char* tmp = realloc(dataBuf->pData, dataBuf->nAllocSize);
        if (tmp != NULL) {
          dataBuf->pData = tmp;
          //memset(dataBuf->pData + dataBuf->size, 0, dataBuf->nAllocSize - dataBuf->size);
        } else {  // failed to allocate memory, free already allocated memory and return error code
          tscError("0x%"PRIx64" failed to allocate memory for merging submit block, size:%d", pInsertParam->objectId, dataBuf->nAllocSize);

          taosHashCleanup(pVnodeDataBlockHashList);
          tscDestroyBlockArrayList(pVnodeDataBlockList);
          tfree(dataBuf->pData);
          tfree(blkKeyInfo.pKeyTuple);

          return TSDB_CODE_TSC_OUT_OF_MEMORY;
        }
      }

      if (isRawPayload) {
        tscSortRemoveDataBlockDupRowsRaw(pOneTableBlock);
        char* ekey = (char*)pBlocks->data + pOneTableBlock->rowSize * (pBlocks->numOfRows - 1);

        tscDebug("0x%" PRIx64 " name:%s, tid:%d rows:%d sversion:%d skey:%" PRId64 ", ekey:%" PRId64,
                 pInsertParam->objectId, tNameGetTableName(&pOneTableBlock->tableName), pBlocks->tid,
                 pBlocks->numOfRows, pBlocks->sversion, GET_INT64_VAL(pBlocks->data), GET_INT64_VAL(ekey));
      } else {
        if ((code = tscSortRemoveDataBlockDupRows(pOneTableBlock, &blkKeyInfo)) != 0) {
          taosHashCleanup(pVnodeDataBlockHashList);
          tscDestroyBlockArrayList(pVnodeDataBlockList);
          tfree(dataBuf->pData);
          tfree(blkKeyInfo.pKeyTuple);
          return code;
        }
        ASSERT(blkKeyInfo.pKeyTuple != NULL && pBlocks->numOfRows > 0);

        SBlockKeyTuple* pLastKeyTuple = blkKeyInfo.pKeyTuple + pBlocks->numOfRows - 1;
        tscDebug("0x%" PRIx64 " name:%s, tid:%d rows:%d sversion:%d skey:%" PRId64 ", ekey:%" PRId64,
                 pInsertParam->objectId, tNameGetTableName(&pOneTableBlock->tableName), pBlocks->tid,
                 pBlocks->numOfRows, pBlocks->sversion, blkKeyInfo.pKeyTuple->skey, pLastKeyTuple->skey);
      }
      
      int32_t len = pBlocks->numOfRows * (pOneTableBlock->rowSize + expandSize) + sizeof(STColumn) * tscGetNumOfColumns(pOneTableBlock->pTableMeta);

      pBlocks->tid = htonl(pBlocks->tid);
      pBlocks->uid = htobe64(pBlocks->uid);
      pBlocks->sversion = htonl(pBlocks->sversion);
      pBlocks->numOfRows = htons(pBlocks->numOfRows);
      pBlocks->schemaLen = 0;

      // erase the empty space reserved for binary data
      int32_t finalLen = trimDataBlock(dataBuf->pData + dataBuf->size, pOneTableBlock, pInsertParam, blkKeyInfo.pKeyTuple);
      assert(finalLen <= len);

      dataBuf->size += (finalLen + sizeof(SSubmitBlk));
      assert(dataBuf->size <= dataBuf->nAllocSize);

      // the length does not include the SSubmitBlk structure
      pBlocks->dataLen = htonl(finalLen);
      dataBuf->numOfTables += 1;

      pBlocks->numOfRows = 0;
    }else {
      tscDebug("0x%"PRIx64" table %s data block is empty", pInsertParam->objectId, pOneTableBlock->tableName.tname);
    }
    
    p = taosHashIterate(pInsertParam->pTableBlockHashList, p);
    if (p == NULL) {
      break;
    }

    pOneTableBlock = *p;
  }

  extractTableNameList(pInsertParam, freeBlockMap);

  // free the table data blocks;
  pInsertParam->pDataBlocks = pVnodeDataBlockList;
  taosHashCleanup(pVnodeDataBlockHashList);
  tfree(blkKeyInfo.pKeyTuple);

  return TSDB_CODE_SUCCESS;
}

// TODO: all subqueries should be freed correctly before close this connection.
void tscCloseTscObj(void *param) {
  STscObj *pObj = param;

  pObj->signature = NULL;
  taosTmrStopA(&(pObj->pTimer));

  tfree(pObj->tscCorMgmtEpSet);
  tscReleaseRpc(pObj->pRpcObj);
  pthread_mutex_destroy(&pObj->mutex);

  tfree(pObj);
}

bool tscIsInsertData(char* sqlstr) {
  int32_t index = 0;

  do {
    SStrToken t0 = tStrGetToken(sqlstr, &index, false);
    if (t0.type != TK_LP) {
      return t0.type == TK_INSERT || t0.type == TK_IMPORT;
    }
  } while (1);
}

int tscAllocPayload(SSqlCmd* pCmd, int size) {
  if (pCmd->payload == NULL) {
    assert(pCmd->allocSize == 0);

    pCmd->payload = (char*)calloc(1, size);
    if (pCmd->payload == NULL) {
      return TSDB_CODE_TSC_OUT_OF_MEMORY;
    }

    pCmd->allocSize = size;
  } else {
    if (pCmd->allocSize < (uint32_t)size) {
      char* b = realloc(pCmd->payload, size);
      if (b == NULL) {
        return TSDB_CODE_TSC_OUT_OF_MEMORY;
      }

      pCmd->payload = b;
      pCmd->allocSize = size;
    }
    
    memset(pCmd->payload, 0, pCmd->allocSize);
  }

  assert(pCmd->allocSize >= (uint32_t)size && size > 0);
  return TSDB_CODE_SUCCESS;
}

TAOS_FIELD tscCreateField(int8_t type, const char* name, int16_t bytes) {
  TAOS_FIELD f = { .type = type, .bytes = bytes, };
  tstrncpy(f.name, name, sizeof(f.name));
  return f;
}

SInternalField* tscFieldInfoAppend(SFieldInfo* pFieldInfo, TAOS_FIELD* pField) {
  assert(pFieldInfo != NULL);
  pFieldInfo->numOfOutput++;
  
  struct SInternalField info = { .pExpr = NULL, .visible = true };

  info.field = *pField;
  return taosArrayPush(pFieldInfo->internalField, &info);
}

SInternalField* tscFieldInfoInsert(SFieldInfo* pFieldInfo, int32_t index, TAOS_FIELD* field) {
  pFieldInfo->numOfOutput++;
  struct SInternalField info = { .pExpr = NULL, .visible = true };

  info.field = *field;
  return taosArrayInsert(pFieldInfo->internalField, index, &info);
}

void tscFieldInfoUpdateOffset(SQueryInfo* pQueryInfo) {
  int32_t offset = 0;
  size_t numOfExprs = tscNumOfExprs(pQueryInfo);

  for (int32_t i = 0; i < numOfExprs; ++i) {
    SExprInfo* p = taosArrayGetP(pQueryInfo->exprList, i);

    p->base.offset = offset;
    offset += p->base.resBytes;
  }
}

SInternalField* tscFieldInfoGetInternalField(SFieldInfo* pFieldInfo, int32_t index) {
  assert(index < pFieldInfo->numOfOutput);
  return TARRAY_GET_ELEM(pFieldInfo->internalField, index);
}

TAOS_FIELD* tscFieldInfoGetField(SFieldInfo* pFieldInfo, int32_t index) {
  assert(index < pFieldInfo->numOfOutput);
  return &((SInternalField*)TARRAY_GET_ELEM(pFieldInfo->internalField, index))->field;
}

int16_t tscFieldInfoGetOffset(SQueryInfo* pQueryInfo, int32_t index) {
  SInternalField* pInfo = tscFieldInfoGetInternalField(&pQueryInfo->fieldsInfo, index);
  assert(pInfo != NULL && pInfo->pExpr->pExpr == NULL);

  return pInfo->pExpr->base.offset;
}

int32_t tscFieldInfoCompare(const SFieldInfo* pFieldInfo1, const SFieldInfo* pFieldInfo2, int32_t *diffSize) {
  assert(pFieldInfo1 != NULL && pFieldInfo2 != NULL);

  if (pFieldInfo1->numOfOutput != pFieldInfo2->numOfOutput) {
    return pFieldInfo1->numOfOutput - pFieldInfo2->numOfOutput;
  }

  for (int32_t i = 0; i < pFieldInfo1->numOfOutput; ++i) {
    TAOS_FIELD* pField1 = tscFieldInfoGetField((SFieldInfo*) pFieldInfo1, i);
    TAOS_FIELD* pField2 = tscFieldInfoGetField((SFieldInfo*) pFieldInfo2, i);

    if (pField1->type != pField2->type ||
        strcasecmp(pField1->name, pField2->name) != 0) {
      return 1;
    }

    if (pField1->bytes != pField2->bytes) {
      *diffSize = 1;

      if (pField2->bytes > pField1->bytes) {
        assert(IS_VAR_DATA_TYPE(pField1->type));
        pField1->bytes = pField2->bytes;
      }
    }
  }

  return 0;
}

int32_t tscFieldInfoSetSize(const SFieldInfo* pFieldInfo1, const SFieldInfo* pFieldInfo2) {
  assert(pFieldInfo1 != NULL && pFieldInfo2 != NULL);

  for (int32_t i = 0; i < pFieldInfo1->numOfOutput; ++i) {
    TAOS_FIELD* pField1 = tscFieldInfoGetField((SFieldInfo*) pFieldInfo1, i);
    TAOS_FIELD* pField2 = tscFieldInfoGetField((SFieldInfo*) pFieldInfo2, i);

    pField2->bytes = pField1->bytes;
  }

  return 0;
}


int32_t tscGetResRowLength(SArray* pExprList) {
  size_t num = taosArrayGetSize(pExprList);
  if (num == 0) {
    return 0;
  }
  
  int32_t size = 0;
  for(int32_t i = 0; i < num; ++i) {
    SExprInfo* pExpr = taosArrayGetP(pExprList, i);
    size += pExpr->base.resBytes;
  }
  
  return size;
}

static void destroyFilterInfo(SColumnFilterList* pFilterList) {
  for(int32_t i = 0; i < pFilterList->numOfFilters; ++i) {
    if (pFilterList->filterInfo[i].filterstr) {
      tfree(pFilterList->filterInfo[i].pz);
    }
  }

  tfree(pFilterList->filterInfo);
  pFilterList->numOfFilters = 0;
}

void* sqlExprDestroy(SExprInfo* pExpr) {
  if (pExpr == NULL) {
    return NULL;
  }

  SSqlExpr* p = &pExpr->base;
  for(int32_t i = 0; i < tListLen(p->param); ++i) {
    tVariantDestroy(&p->param[i]);
  }

  if (p->flist.numOfFilters > 0) {
    tfree(p->flist.filterInfo);
  }

  if (pExpr->pExpr != NULL) {
    tExprTreeDestroy(pExpr->pExpr, NULL);
  }

  tfree(pExpr);
  return NULL;
}

void tscFieldInfoClear(SFieldInfo* pFieldInfo) {
  if (pFieldInfo == NULL) {
    return;
  }

  if (pFieldInfo->internalField != NULL) {
    size_t num = taosArrayGetSize(pFieldInfo->internalField);
    for (int32_t i = 0; i < num; ++i) {
      SInternalField* pfield = taosArrayGet(pFieldInfo->internalField, i);
      if (pfield->pExpr != NULL && pfield->pExpr->pExpr != NULL) {
        sqlExprDestroy(pfield->pExpr);
      }
    }
  }

  taosArrayDestroy(pFieldInfo->internalField);
  tfree(pFieldInfo->final);

  memset(pFieldInfo, 0, sizeof(SFieldInfo));
}

void tscFieldInfoCopy(SFieldInfo* pFieldInfo, const SFieldInfo* pSrc, const SArray* pExprList) {
  assert(pFieldInfo != NULL && pSrc != NULL && pExprList != NULL);
  pFieldInfo->numOfOutput = pSrc->numOfOutput;

  if (pSrc->final != NULL) {
    pFieldInfo->final = calloc(pSrc->numOfOutput, sizeof(TAOS_FIELD));
    memcpy(pFieldInfo->final, pSrc->final, sizeof(TAOS_FIELD) * pSrc->numOfOutput);
  }

  if (pSrc->internalField != NULL) {
    size_t num = taosArrayGetSize(pSrc->internalField);
    size_t numOfExpr = taosArrayGetSize(pExprList);

    for (int32_t i = 0; i < num; ++i) {
      SInternalField* pfield = taosArrayGet(pSrc->internalField, i);

      SInternalField p = {.visible = pfield->visible, .field = pfield->field};

      bool found = false;
      int32_t resColId = pfield->pExpr->base.resColId;
      for(int32_t j = 0; j < numOfExpr; ++j) {
        SExprInfo* pExpr = taosArrayGetP(pExprList, j);
        if (pExpr->base.resColId == resColId) {
          p.pExpr = pExpr;
          found = true;
          break;
        }
      }

      if (!found) {
        assert(pfield->pExpr->pExpr != NULL);
        p.pExpr = calloc(1, sizeof(SExprInfo));
        tscExprAssign(p.pExpr, pfield->pExpr);
      }

      taosArrayPush(pFieldInfo->internalField, &p);
    }
  }
}


SExprInfo* tscExprCreate(STableMetaInfo* pTableMetaInfo, int16_t functionId, SColumnIndex* pColIndex, int16_t type,
                         int16_t size, int16_t resColId, int16_t interSize, int32_t colType) {
  SExprInfo* pExpr = calloc(1, sizeof(SExprInfo));
  if (pExpr == NULL) {
    return NULL;
  }

  SSqlExpr* p = &pExpr->base;
  p->functionId = functionId;

  // set the correct columnIndex index
  if (pColIndex->columnIndex == TSDB_TBNAME_COLUMN_INDEX) {
    SSchema* s = tGetTbnameColumnSchema();
    p->colInfo.colId = TSDB_TBNAME_COLUMN_INDEX;
    p->colBytes = s->bytes;
    p->colType  = s->type;
  } else if (pColIndex->columnIndex <= TSDB_UD_COLUMN_INDEX) {
    p->colInfo.colId = pColIndex->columnIndex;
    p->colBytes = size;
    p->colType = type;
  } else if (functionId == TSDB_FUNC_BLKINFO) {
    p->colInfo.colId = pColIndex->columnIndex;
    p->colBytes = TSDB_MAX_BINARY_LEN;
    p->colType  = TSDB_DATA_TYPE_BINARY;
  } else {
    int32_t len = tListLen(p->colInfo.name);
    if (TSDB_COL_IS_TAG(colType)) {
      SSchema* pSchema = tscGetTableTagSchema(pTableMetaInfo->pTableMeta);
      p->colInfo.colId = pSchema[pColIndex->columnIndex].colId;
      p->colBytes = pSchema[pColIndex->columnIndex].bytes;
      p->colType = pSchema[pColIndex->columnIndex].type;
      snprintf(p->colInfo.name, len, "%s.%s", pTableMetaInfo->aliasName, pSchema[pColIndex->columnIndex].name);
    } else if (pTableMetaInfo->pTableMeta != NULL) {
      // in handling select database/version/server_status(), the pTableMeta is NULL
      SSchema* pSchema = tscGetTableColumnSchema(pTableMetaInfo->pTableMeta, pColIndex->columnIndex);
      p->colInfo.colId = pSchema->colId;
      p->colBytes = pSchema->bytes;
      p->colType  = pSchema->type;
      snprintf(p->colInfo.name, len, "%s.%s", pTableMetaInfo->aliasName, pSchema->name);
    }
  }
  
  p->colInfo.flag     = colType;
  p->colInfo.colIndex = pColIndex->columnIndex;

  p->resType       = type;
  p->resBytes      = size;
  p->resColId      = resColId;
  p->interBytes    = interSize;

  if (pTableMetaInfo->pTableMeta) {
    p->uid = pTableMetaInfo->pTableMeta->id.uid;
  }
  
  return pExpr;
}

SExprInfo* tscExprInsert(SQueryInfo* pQueryInfo, int32_t index, int16_t functionId, SColumnIndex* pColIndex, int16_t type,
                           int16_t size, int16_t resColId, int16_t interSize, bool isTagCol) {
  int32_t num = (int32_t)taosArrayGetSize(pQueryInfo->exprList);
  if (index == num) {
    return tscExprAppend(pQueryInfo, functionId, pColIndex, type, size, resColId, interSize, isTagCol);
  }

  STableMetaInfo* pTableMetaInfo = tscGetMetaInfo(pQueryInfo, pColIndex->tableIndex);
  SExprInfo* pExpr = tscExprCreate(pTableMetaInfo, functionId, pColIndex, type, size, resColId, interSize, isTagCol);
  taosArrayInsert(pQueryInfo->exprList, index, &pExpr);
  return pExpr;
}

SExprInfo* tscExprAppend(SQueryInfo* pQueryInfo, int16_t functionId, SColumnIndex* pColIndex, int16_t type,
                           int16_t size, int16_t resColId, int16_t interSize, bool isTagCol) {
  STableMetaInfo* pTableMetaInfo = tscGetMetaInfo(pQueryInfo, pColIndex->tableIndex);
  SExprInfo* pExpr = tscExprCreate(pTableMetaInfo, functionId, pColIndex, type, size, resColId, interSize, isTagCol);
  taosArrayPush(pQueryInfo->exprList, &pExpr);
  return pExpr;
}

SExprInfo* tscExprUpdate(SQueryInfo* pQueryInfo, int32_t index, int16_t functionId, int16_t srcColumnIndex,
                           int16_t type, int16_t size) {
  STableMetaInfo* pTableMetaInfo = tscGetMetaInfo(pQueryInfo, 0);
  SExprInfo* pExpr = tscExprGet(pQueryInfo, index);
  if (pExpr == NULL) {
    return NULL;
  }

  SSqlExpr* pse = &pExpr->base;
  pse->functionId = functionId;

  pse->colInfo.colIndex = srcColumnIndex;
  pse->colInfo.colId = tscGetTableColumnSchema(pTableMetaInfo->pTableMeta, srcColumnIndex)->colId;

  pse->resType = type;
  pse->resBytes = size;

  return pExpr;
}

bool tscMultiRoundQuery(SQueryInfo* pQueryInfo, int32_t index) {
  if (!UTIL_TABLE_IS_SUPER_TABLE(pQueryInfo->pTableMetaInfo[index])) {
    return false;
  }

  int32_t numOfExprs = (int32_t) tscNumOfExprs(pQueryInfo);
  for(int32_t i = 0; i < numOfExprs; ++i) {
    SExprInfo* pExpr = tscExprGet(pQueryInfo, i);
    if (pExpr->base.functionId == TSDB_FUNC_STDDEV_DST) {
      return true;
    }
  }

  return false;
}

size_t tscNumOfExprs(SQueryInfo* pQueryInfo) {
  return taosArrayGetSize(pQueryInfo->exprList);
}

// todo REFACTOR
void tscExprAddParams(SSqlExpr* pExpr, char* argument, int32_t type, int32_t bytes) {
  assert (pExpr != NULL || argument != NULL || bytes != 0);

  // set parameter value
  // transfer to tVariant from byte data/no ascii data
  tVariantCreateFromBinary(&pExpr->param[pExpr->numOfParams], argument, bytes, type);
  pExpr->numOfParams += 1;

  assert(pExpr->numOfParams <= 3);
}

SExprInfo* tscExprGet(SQueryInfo* pQueryInfo, int32_t index) {
  return taosArrayGetP(pQueryInfo->exprList, index);
}

/*
 * NOTE: Does not release SExprInfo here.
 */
void tscExprDestroy(SArray* pExprInfo) {
  size_t size = taosArrayGetSize(pExprInfo);
  
  for(int32_t i = 0; i < size; ++i) {
    SExprInfo* pExpr = taosArrayGetP(pExprInfo, i);
    sqlExprDestroy(pExpr);
  }
  
  taosArrayDestroy(pExprInfo);
}

int32_t tscExprCopy(SArray* dst, const SArray* src, uint64_t uid, bool deepcopy) {
  assert(src != NULL && dst != NULL);
  
  size_t size = taosArrayGetSize(src);
  for (int32_t i = 0; i < size; ++i) {
    SExprInfo* pExpr = taosArrayGetP(src, i);

    if (pExpr->base.uid == uid) {
      if (deepcopy) {
        SExprInfo* p1 = calloc(1, sizeof(SExprInfo));
        tscExprAssign(p1, pExpr);

        taosArrayPush(dst, &p1);
      } else {
        taosArrayPush(dst, &pExpr);
      }
    }
  }

  return 0;
}

int32_t tscExprCopyAll(SArray* dst, const SArray* src, bool deepcopy) {
  assert(src != NULL && dst != NULL);

  size_t size = taosArrayGetSize(src);
  for (int32_t i = 0; i < size; ++i) {
    SExprInfo* pExpr = taosArrayGetP(src, i);

    if (deepcopy) {
      SExprInfo* p1 = calloc(1, sizeof(SExprInfo));
      tscExprAssign(p1, pExpr);

      taosArrayPush(dst, &p1);
    } else {
      taosArrayPush(dst, &pExpr);
    }
  }

  return 0;
}

// ignore the tbname columnIndex to be inserted into source list
int32_t tscColumnExists(SArray* pColumnList, int32_t columnId, uint64_t uid) {
  size_t numOfCols = taosArrayGetSize(pColumnList);

  int32_t i = 0;
  while (i < numOfCols) {
    SColumn* pCol = taosArrayGetP(pColumnList, i);
    if ((pCol->info.colId != columnId) || (pCol->tableUid != uid)) {
      ++i;
      continue;
    } else {
      break;
    }
  }

  if (i >= numOfCols || numOfCols == 0) {
    return -1;
  }

  return i;
}

void tscExprAssign(SExprInfo* dst, const SExprInfo* src) {
  assert(dst != NULL && src != NULL);

  *dst = *src;

  if (src->base.flist.numOfFilters > 0) {
    dst->base.flist.filterInfo = calloc(src->base.flist.numOfFilters, sizeof(SColumnFilterInfo));
    memcpy(dst->base.flist.filterInfo, src->base.flist.filterInfo, sizeof(SColumnFilterInfo) * src->base.flist.numOfFilters);
  }

  dst->pExpr = exprdup(src->pExpr);

  memset(dst->base.param, 0, sizeof(tVariant) * tListLen(dst->base.param));
  for (int32_t j = 0; j < src->base.numOfParams; ++j) {
    tVariantAssign(&dst->base.param[j], &src->base.param[j]);
  }
}

SColumn* tscColumnListInsert(SArray* pColumnList, int32_t columnIndex, uint64_t uid, SSchema* pSchema) {
  // ignore the tbname columnIndex to be inserted into source list
  if (columnIndex < 0) {
    return NULL;
  }
  
  size_t numOfCols = taosArrayGetSize(pColumnList);

  int32_t i = 0;
  while (i < numOfCols) {
    SColumn* pCol = taosArrayGetP(pColumnList, i);
    if (pCol->columnIndex < columnIndex) {
      i++;
    } else if (pCol->tableUid < uid) {
      i++;
    } else {
      break;
    }
  }

  if (i >= numOfCols || numOfCols == 0) {
    SColumn* b = calloc(1, sizeof(SColumn));
    if (b == NULL) {
      return NULL;
    }

    b->columnIndex = columnIndex;
    b->tableUid    = uid;
    b->info.colId  = pSchema->colId;
    b->info.bytes  = pSchema->bytes;
    b->info.type   = pSchema->type;

    taosArrayInsert(pColumnList, i, &b);
  } else {
    SColumn* pCol = taosArrayGetP(pColumnList, i);
  
    if (i < numOfCols && (pCol->columnIndex > columnIndex || pCol->tableUid != uid)) {
      SColumn* b = calloc(1, sizeof(SColumn));
      if (b == NULL) {
        return NULL;
      }

      b->columnIndex = columnIndex;
      b->tableUid    = uid;
      b->info.colId = pSchema->colId;
      b->info.bytes = pSchema->bytes;
      b->info.type  = pSchema->type;

      taosArrayInsert(pColumnList, i, &b);
    }
  }

  return taosArrayGetP(pColumnList, i);
}



SColumn* tscColumnClone(const SColumn* src) {
  assert(src != NULL);
  
  SColumn* dst = calloc(1, sizeof(SColumn));
  if (dst == NULL) {
    return NULL;
  }

  tscColumnCopy(dst, src);
  return dst;
}

static void tscColumnDestroy(SColumn* pCol) {
  destroyFilterInfo(&pCol->info.flist);
  free(pCol);
}

void tscColumnCopy(SColumn* pDest, const SColumn* pSrc) {
  destroyFilterInfo(&pDest->info.flist);

  pDest->columnIndex       = pSrc->columnIndex;
  pDest->tableUid          = pSrc->tableUid;
  pDest->info.flist.numOfFilters = pSrc->info.flist.numOfFilters;
  pDest->info.flist.filterInfo   = tFilterInfoDup(pSrc->info.flist.filterInfo, pSrc->info.flist.numOfFilters);
  pDest->info.type        = pSrc->info.type;
  pDest->info.colId        = pSrc->info.colId;
  pDest->info.bytes      = pSrc->info.bytes;
}

void tscColumnListCopy(SArray* dst, const SArray* src, uint64_t tableUid) {
  assert(src != NULL && dst != NULL);
  
  size_t num = taosArrayGetSize(src);
  for (int32_t i = 0; i < num; ++i) {
    SColumn* pCol = taosArrayGetP(src, i);

    if (pCol->tableUid == tableUid) {
      SColumn* p = tscColumnClone(pCol);
      taosArrayPush(dst, &p);
    }
  }
}

void tscColumnListCopyAll(SArray* dst, const SArray* src) {
  assert(src != NULL && dst != NULL);

  size_t num = taosArrayGetSize(src);
  for (int32_t i = 0; i < num; ++i) {
    SColumn* pCol = taosArrayGetP(src, i);
    SColumn* p = tscColumnClone(pCol);
    taosArrayPush(dst, &p);
  }
}


void tscColumnListDestroy(SArray* pColumnList) {
  if (pColumnList == NULL) {
    return;
  }

  size_t num = taosArrayGetSize(pColumnList);
  for (int32_t i = 0; i < num; ++i) {
    SColumn* pCol = taosArrayGetP(pColumnList, i);
    tscColumnDestroy(pCol);
  }

  taosArrayDestroy(pColumnList);
}

/*
 * 1. normal name, not a keyword or number
 * 2. name with quote
 * 3. string with only one delimiter '.'.
 *
 * only_one_part
 * 'only_one_part'
 * first_part.second_part
 * first_part.'second_part'
 * 'first_part'.second_part
 * 'first_part'.'second_part'
 * 'first_part.second_part'
 *
 */
static int32_t validateQuoteToken(SStrToken* pToken) {
  tscDequoteAndTrimToken(pToken);

  int32_t k = tGetToken(pToken->z, &pToken->type);

  if (pToken->type == TK_STRING) {
    return tscValidateName(pToken);
  }

  if (k != pToken->n || pToken->type != TK_ID) {
    return TSDB_CODE_TSC_INVALID_OPERATION;
  }
  return TSDB_CODE_SUCCESS;
}

void tscDequoteAndTrimToken(SStrToken* pToken) {
  uint32_t first = 0, last = pToken->n;

  // trim leading spaces
  while (first < last) {
    char c = pToken->z[first];
    if (c != ' ' && c != '\t') {
      break;
    }
    first++;
  }

  // trim ending spaces
  while (first < last) {
    char c = pToken->z[last - 1];
    if (c != ' ' && c != '\t') {
      break;
    }
    last--;
  }

  // there are still at least two characters
  if (first < last - 1) {
    char c = pToken->z[first];
    // dequote
    if ((c == '\'' || c == '"') && c == pToken->z[last - 1]) {
      first++;
      last--;
    }
  }

  // left shift the string and pad spaces
  for (uint32_t i = 0; i + first < last; i++) {
    pToken->z[i] = pToken->z[first + i];
  }
  for (uint32_t i = last - first; i < pToken->n; i++) {
    pToken->z[i] = ' ';
  }

  // adjust token length
  pToken->n = last - first;
}

int32_t tscValidateName(SStrToken* pToken) {
  if (pToken->type != TK_STRING && pToken->type != TK_ID) {
    return TSDB_CODE_TSC_INVALID_OPERATION;
  }

  char* sep = strnchr(pToken->z, TS_PATH_DELIMITER[0], pToken->n, true);
  if (sep == NULL) {  // single part
    if (pToken->type == TK_STRING) {
       
      tscDequoteAndTrimToken(pToken);
      tscStrToLower(pToken->z, pToken->n);
      //pToken->n = (uint32_t)strtrim(pToken->z);
       
      int len = tGetToken(pToken->z, &pToken->type);

      // single token, validate it
      if (len == pToken->n) {
        return validateQuoteToken(pToken);
      } else {
        sep = strnchr(pToken->z, TS_PATH_DELIMITER[0], pToken->n, true);
        if (sep == NULL) {
          return TSDB_CODE_TSC_INVALID_OPERATION;
        }

        return tscValidateName(pToken);
      }
    } else {
      if (isNumber(pToken)) {
        return TSDB_CODE_TSC_INVALID_OPERATION;
      }
    }
  } else {  // two part
    int32_t oldLen = pToken->n;
    char*   pStr = pToken->z;

    if (pToken->type == TK_SPACE) {
      pToken->n = (uint32_t)strtrim(pToken->z);
    }

    pToken->n = tGetToken(pToken->z, &pToken->type);
    if (pToken->z[pToken->n] != TS_PATH_DELIMITER[0]) {
      return TSDB_CODE_TSC_INVALID_OPERATION;
    }

    if (pToken->type != TK_STRING && pToken->type != TK_ID) {
      return TSDB_CODE_TSC_INVALID_OPERATION;
    }

    if (pToken->type == TK_STRING && validateQuoteToken(pToken) != TSDB_CODE_SUCCESS) {
      return TSDB_CODE_TSC_INVALID_OPERATION;
    }

    int32_t firstPartLen = pToken->n;

    pToken->z = sep + 1;
    pToken->n = (uint32_t)(oldLen - (sep - pStr) - 1);
    int32_t len = tGetToken(pToken->z, &pToken->type);
    if (len != pToken->n || (pToken->type != TK_STRING && pToken->type != TK_ID)) {
      return TSDB_CODE_TSC_INVALID_OPERATION;
    }

    if (pToken->type == TK_STRING && validateQuoteToken(pToken) != TSDB_CODE_SUCCESS) {
      return TSDB_CODE_TSC_INVALID_OPERATION;
    }
    
    // re-build the whole name string
    if (pStr[firstPartLen] == TS_PATH_DELIMITER[0]) {
      // first part do not have quote do nothing
    } else {
      pStr[firstPartLen] = TS_PATH_DELIMITER[0];
      memmove(&pStr[firstPartLen + 1], pToken->z, pToken->n);
      uint32_t offset = (uint32_t)(pToken->z - (pStr + firstPartLen + 1));
      memset(pToken->z + pToken->n - offset, ' ', offset);
    }
    pToken->n += (firstPartLen + sizeof(TS_PATH_DELIMITER[0]));
    pToken->z = pStr;

    tscStrToLower(pToken->z,pToken->n);
  }

  return TSDB_CODE_SUCCESS;
}

void tscIncStreamExecutionCount(void* pStream) {
  if (pStream == NULL) {
    return;
  }

  SSqlStream* ps = (SSqlStream*)pStream;
  ps->num += 1;
}

bool tscValidateColumnId(STableMetaInfo* pTableMetaInfo, int32_t colId, int32_t numOfParams) {
  if (pTableMetaInfo->pTableMeta == NULL) {
    return false;
  }

  if (colId == TSDB_TBNAME_COLUMN_INDEX || (colId <= TSDB_UD_COLUMN_INDEX && numOfParams == 2)) {
    return true;
  }

  SSchema* pSchema = tscGetTableSchema(pTableMetaInfo->pTableMeta);
  STableComInfo tinfo = tscGetTableInfo(pTableMetaInfo->pTableMeta);
  
  int32_t  numOfTotal = tinfo.numOfTags + tinfo.numOfColumns;

  for (int32_t i = 0; i < numOfTotal; ++i) {
    if (pSchema[i].colId == colId) {
      return true;
    }
  }

  return false;
}

int32_t tscTagCondCopy(STagCond* dest, const STagCond* src) {
  memset(dest, 0, sizeof(STagCond));

  if (src->tbnameCond.cond != NULL) {
    dest->tbnameCond.cond = strdup(src->tbnameCond.cond);
    if (dest->tbnameCond.cond == NULL) {
      return -1;
    }
  }

  dest->tbnameCond.uid = src->tbnameCond.uid;
  dest->tbnameCond.len = src->tbnameCond.len;

  dest->joinInfo.hasJoin = src->joinInfo.hasJoin;

  for (int32_t i = 0; i < TSDB_MAX_JOIN_TABLE_NUM; ++i) {
    if (src->joinInfo.joinTables[i]) {
      dest->joinInfo.joinTables[i] = calloc(1, sizeof(SJoinNode));

      memcpy(dest->joinInfo.joinTables[i], src->joinInfo.joinTables[i], sizeof(SJoinNode));

      if (src->joinInfo.joinTables[i]->tsJoin) {
        dest->joinInfo.joinTables[i]->tsJoin = taosArrayDup(src->joinInfo.joinTables[i]->tsJoin);
      }

      if (src->joinInfo.joinTables[i]->tagJoin) {
        dest->joinInfo.joinTables[i]->tagJoin = taosArrayDup(src->joinInfo.joinTables[i]->tagJoin);
      }
    }
  }


  dest->relType = src->relType;
  
  if (src->pCond == NULL) {
    return 0;
  }
  
  size_t s = taosArrayGetSize(src->pCond);
  dest->pCond = taosArrayInit(s, sizeof(SCond));
  
  for (int32_t i = 0; i < s; ++i) {
    SCond* pCond = taosArrayGet(src->pCond, i);
    
    SCond c = {0};
    c.len = pCond->len;
    c.uid = pCond->uid;
    
    if (pCond->len > 0) {
      assert(pCond->cond != NULL);
      c.cond = malloc(c.len);
      if (c.cond == NULL) {
        return -1;
      }

      memcpy(c.cond, pCond->cond, c.len);
    }
    
    taosArrayPush(dest->pCond, &c);
  }

  return 0;
}

void tscTagCondRelease(STagCond* pTagCond) {
  free(pTagCond->tbnameCond.cond);
  
  if (pTagCond->pCond != NULL) {
    size_t s = taosArrayGetSize(pTagCond->pCond);
    for (int32_t i = 0; i < s; ++i) {
      SCond* p = taosArrayGet(pTagCond->pCond, i);
      tfree(p->cond);
    }
  
    taosArrayDestroy(pTagCond->pCond);
  }

  for (int32_t i = 0; i < TSDB_MAX_JOIN_TABLE_NUM; ++i) {
    SJoinNode *node = pTagCond->joinInfo.joinTables[i];
    if (node == NULL) {
      continue;
    }

    if (node->tsJoin != NULL) {
      taosArrayDestroy(node->tsJoin);
    }

    if (node->tagJoin != NULL) {
      taosArrayDestroy(node->tagJoin);
    }

    tfree(node);
  }

  memset(pTagCond, 0, sizeof(STagCond));
}

void tscGetSrcColumnInfo(SSrcColumnInfo* pColInfo, SQueryInfo* pQueryInfo) {
  STableMetaInfo* pTableMetaInfo = tscGetMetaInfo(pQueryInfo, 0);
  SSchema*        pSchema = tscGetTableSchema(pTableMetaInfo->pTableMeta);
  
  size_t numOfExprs = tscNumOfExprs(pQueryInfo);
  for (int32_t i = 0; i < numOfExprs; ++i) {
    SExprInfo* pExpr = tscExprGet(pQueryInfo, i);
    pColInfo[i].functionId = pExpr->base.functionId;

    if (TSDB_COL_IS_TAG(pExpr->base.colInfo.flag)) {
      SSchema* pTagSchema = tscGetTableTagSchema(pTableMetaInfo->pTableMeta);
      
      int16_t index = pExpr->base.colInfo.colIndex;
      pColInfo[i].type = (index != -1) ? pTagSchema[index].type : TSDB_DATA_TYPE_BINARY;
    } else {
      pColInfo[i].type = pSchema[pExpr->base.colInfo.colIndex].type;
    }
  }
}

/*
 * the following four kinds of SqlObj should not be freed
 * 1. SqlObj for stream computing
 * 2. main SqlObj
 * 3. heartbeat SqlObj
 * 4. SqlObj for subscription
 *
 * If res code is error and SqlObj does not belong to above types, it should be
 * automatically freed for async query, ignoring that connection should be kept.
 *
 * If connection need to be recycled, the SqlObj also should be freed.
 */
bool tscShouldBeFreed(SSqlObj* pSql) {
  if (pSql == NULL || pSql->signature != pSql) {
    return false;
  }
  
  STscObj* pTscObj = pSql->pTscObj;
  if (pSql->pStream != NULL || pTscObj->hbrid == pSql->self || pSql->pSubscription != NULL) {
    return false;
  }

  // only the table meta and super table vgroup query will free resource automatically
  int32_t command = pSql->cmd.command;
  if (command == TSDB_SQL_META || command == TSDB_SQL_STABLEVGROUP) {
    return true;
  }

  return false;
}

/**
 *
 * @param pCmd
 * @param clauseIndex denote the index of the union sub clause, usually are 0, if no union query exists.
 * @param tableIndex  denote the table index for join query, where more than one table exists
 * @return
 */
STableMetaInfo* tscGetTableMetaInfoFromCmd(SSqlCmd* pCmd, int32_t tableIndex) {
  assert(pCmd != NULL);
  SQueryInfo* pQueryInfo = tscGetQueryInfo(pCmd);
  return tscGetMetaInfo(pQueryInfo, tableIndex);
}

STableMetaInfo* tscGetMetaInfo(SQueryInfo* pQueryInfo, int32_t tableIndex) {
  assert(pQueryInfo != NULL);

  if (pQueryInfo->pTableMetaInfo == NULL) {
    assert(pQueryInfo->numOfTables == 0);
    return NULL;
  }

  assert(tableIndex >= 0 && tableIndex <= pQueryInfo->numOfTables && pQueryInfo->pTableMetaInfo != NULL);

  return pQueryInfo->pTableMetaInfo[tableIndex];
}

SQueryInfo* tscGetQueryInfoS(SSqlCmd* pCmd) {
  SQueryInfo* pQueryInfo = tscGetQueryInfo(pCmd);
  int32_t ret = TSDB_CODE_SUCCESS;

  while ((pQueryInfo) == NULL) {
    if ((ret = tscAddQueryInfo(pCmd)) != TSDB_CODE_SUCCESS) {
      terrno = TSDB_CODE_TSC_OUT_OF_MEMORY;
      return NULL;
    }

    pQueryInfo = tscGetQueryInfo(pCmd);
  }

  return pQueryInfo;
}

STableMetaInfo* tscGetTableMetaInfoByUid(SQueryInfo* pQueryInfo, uint64_t uid, int32_t* index) {
  int32_t k = -1;

  for (int32_t i = 0; i < pQueryInfo->numOfTables; ++i) {
    if (pQueryInfo->pTableMetaInfo[i]->pTableMeta->id.uid == uid) {
      k = i;
      break;
    }
  }

  if (index != NULL) {
    *index = k;
  }

  assert(k != -1);
  return tscGetMetaInfo(pQueryInfo, k);
}

// todo refactor
void tscInitQueryInfo(SQueryInfo* pQueryInfo) {
  assert(pQueryInfo->fieldsInfo.internalField == NULL);
  pQueryInfo->fieldsInfo.internalField = taosArrayInit(4, sizeof(SInternalField));
  
  assert(pQueryInfo->exprList == NULL);

  pQueryInfo->exprList       = taosArrayInit(4, POINTER_BYTES);
  pQueryInfo->colList        = taosArrayInit(4, POINTER_BYTES);
  pQueryInfo->udColumnId     = TSDB_UD_COLUMN_INDEX;
  pQueryInfo->limit.limit    = -1;
  pQueryInfo->limit.offset   = 0;

  pQueryInfo->slimit.limit   = -1;
  pQueryInfo->slimit.offset  = 0;
  pQueryInfo->pUpstream      = taosArrayInit(4, POINTER_BYTES);
  pQueryInfo->window         = TSWINDOW_INITIALIZER;
}

int32_t tscAddQueryInfo(SSqlCmd* pCmd) {
  assert(pCmd != NULL);
  SQueryInfo* pQueryInfo = calloc(1, sizeof(SQueryInfo));

  if (pQueryInfo == NULL) {
    return TSDB_CODE_TSC_OUT_OF_MEMORY;
  }

  tscInitQueryInfo(pQueryInfo);

  pQueryInfo->msg = pCmd->payload;  // pointer to the parent error message buffer

  if (pCmd->pQueryInfo == NULL) {
    pCmd->pQueryInfo = pQueryInfo;
  } else {
    SQueryInfo* p = pCmd->pQueryInfo;
    while(p->sibling != NULL) {
      p = p->sibling;
    }

    p->sibling = pQueryInfo;
  }

  pCmd->active = pQueryInfo;
  return TSDB_CODE_SUCCESS;
}

static void freeQueryInfoImpl(SQueryInfo* pQueryInfo) {
  tscTagCondRelease(&pQueryInfo->tagCond);
  tscFieldInfoClear(&pQueryInfo->fieldsInfo);

  tscExprDestroy(pQueryInfo->exprList);
  pQueryInfo->exprList = NULL;

  if (pQueryInfo->exprList1 != NULL) {
    tscExprDestroy(pQueryInfo->exprList1);
    pQueryInfo->exprList1 = NULL;
  }

  tscColumnListDestroy(pQueryInfo->colList);
  pQueryInfo->colList = NULL;

  if (pQueryInfo->groupbyExpr.columnInfo != NULL) {
    taosArrayDestroy(pQueryInfo->groupbyExpr.columnInfo);
    pQueryInfo->groupbyExpr.columnInfo = NULL;
    pQueryInfo->groupbyExpr.numOfGroupCols = 0;
  }
  
  pQueryInfo->tsBuf = tsBufDestroy(pQueryInfo->tsBuf);

  tfree(pQueryInfo->fillVal);
  pQueryInfo->fillType = 0;
  tfree(pQueryInfo->buf);

  taosArrayDestroy(pQueryInfo->pUpstream);
  pQueryInfo->pUpstream = NULL;
}

void tscClearSubqueryInfo(SSqlCmd* pCmd) {
  SQueryInfo* pQueryInfo = tscGetQueryInfo(pCmd);
  while (pQueryInfo != NULL) {
    SQueryInfo* p = pQueryInfo->sibling;
    freeQueryInfoImpl(pQueryInfo);
    pQueryInfo = p;
  }
}

int32_t tscQueryInfoCopy(SQueryInfo* pQueryInfo, const SQueryInfo* pSrc) {
  assert(pQueryInfo != NULL && pSrc != NULL);
  int32_t code = TSDB_CODE_SUCCESS;

  memcpy(&pQueryInfo->interval, &pSrc->interval, sizeof(pQueryInfo->interval));

  pQueryInfo->command        = pSrc->command;
  pQueryInfo->type           = pSrc->type;
  pQueryInfo->window         = pSrc->window;
  pQueryInfo->limit          = pSrc->limit;
  pQueryInfo->slimit         = pSrc->slimit;
  pQueryInfo->order          = pSrc->order;
  pQueryInfo->vgroupLimit    = pSrc->vgroupLimit;
  pQueryInfo->tsBuf          = NULL;
  pQueryInfo->fillType       = pSrc->fillType;
  pQueryInfo->fillVal        = NULL;
  pQueryInfo->numOfFillVal   = 0;;
  pQueryInfo->clauseLimit    = pSrc->clauseLimit;
  pQueryInfo->prjOffset      = pSrc->prjOffset;
  pQueryInfo->numOfTables    = 0;
  pQueryInfo->window         = pSrc->window;
  pQueryInfo->sessionWindow  = pSrc->sessionWindow;
  pQueryInfo->pTableMetaInfo = NULL;

  pQueryInfo->bufLen         = pSrc->bufLen;
  pQueryInfo->orderProjectQuery = pSrc->orderProjectQuery;
  pQueryInfo->arithmeticOnAgg   = pSrc->arithmeticOnAgg;
  pQueryInfo->buf            = malloc(pSrc->bufLen);
  if (pQueryInfo->buf == NULL) {
    code = TSDB_CODE_TSC_OUT_OF_MEMORY;
    goto _error;
  }

  if (pSrc->bufLen > 0) {
    memcpy(pQueryInfo->buf, pSrc->buf, pSrc->bufLen);
  }

  pQueryInfo->groupbyExpr = pSrc->groupbyExpr;
  if (pSrc->groupbyExpr.columnInfo != NULL) {
    pQueryInfo->groupbyExpr.columnInfo = taosArrayDup(pSrc->groupbyExpr.columnInfo);
    if (pQueryInfo->groupbyExpr.columnInfo == NULL) {
      code = TSDB_CODE_TSC_OUT_OF_MEMORY;
      goto _error;
    }
  }

  if (tscTagCondCopy(&pQueryInfo->tagCond, &pSrc->tagCond) != 0) {
    code = TSDB_CODE_TSC_OUT_OF_MEMORY;
    goto _error;
  }

  if (pSrc->fillType != TSDB_FILL_NONE) {
    pQueryInfo->fillVal = calloc(1, pSrc->fieldsInfo.numOfOutput * sizeof(int64_t));
    if (pQueryInfo->fillVal == NULL) {
      code = TSDB_CODE_TSC_OUT_OF_MEMORY;
      goto _error;
    }
    pQueryInfo->numOfFillVal = pSrc->fieldsInfo.numOfOutput;

    memcpy(pQueryInfo->fillVal, pSrc->fillVal, pSrc->fieldsInfo.numOfOutput * sizeof(int64_t));
  }

  if (tscExprCopyAll(pQueryInfo->exprList, pSrc->exprList, true) != 0) {
    code = TSDB_CODE_TSC_OUT_OF_MEMORY;
    goto _error;
  }

  if (pQueryInfo->arithmeticOnAgg) {
    pQueryInfo->exprList1 = taosArrayInit(4, POINTER_BYTES);
    if (tscExprCopyAll(pQueryInfo->exprList1, pSrc->exprList1, true) != 0) {
      code = TSDB_CODE_TSC_OUT_OF_MEMORY;
      goto _error;
    }
  }

  tscColumnListCopyAll(pQueryInfo->colList, pSrc->colList);
  tscFieldInfoCopy(&pQueryInfo->fieldsInfo, &pSrc->fieldsInfo, pQueryInfo->exprList);

  for(int32_t i = 0; i < pSrc->numOfTables; ++i) {
    STableMetaInfo* p1 = tscGetMetaInfo((SQueryInfo*) pSrc, i);

    STableMeta* pMeta = tscTableMetaDup(p1->pTableMeta);
    if (pMeta == NULL) {
      // todo handle the error
    }

    tscAddTableMetaInfo(pQueryInfo, &p1->name, pMeta, p1->vgroupList, p1->tagColList, p1->pVgroupTables);
  }

  SArray *pUdfInfo = NULL;
  if (pSrc->pUdfInfo) {
    pUdfInfo = taosArrayDup(pSrc->pUdfInfo);
  }

  pQueryInfo->pUdfInfo = pUdfInfo;
  pQueryInfo->udfCopy = true;

  _error:
  return code;
}

void tscFreeVgroupTableInfo(SArray* pVgroupTables) {
  if (pVgroupTables == NULL) {
    return;
  }

  size_t num = taosArrayGetSize(pVgroupTables);
  for (size_t i = 0; i < num; i++) {
    SVgroupTableInfo* pInfo = taosArrayGet(pVgroupTables, i);

    for(int32_t j = 0; j < pInfo->vgInfo.numOfEps; ++j) {
      tfree(pInfo->vgInfo.epAddr[j].fqdn);
    }

    taosArrayDestroy(pInfo->itemList);
  }

  taosArrayDestroy(pVgroupTables);
}

void tscRemoveVgroupTableGroup(SArray* pVgroupTable, int32_t index) {
  assert(pVgroupTable != NULL && index >= 0);

  size_t size = taosArrayGetSize(pVgroupTable);
  assert(size > index);

  SVgroupTableInfo* pInfo = taosArrayGet(pVgroupTable, index);
  for(int32_t j = 0; j < pInfo->vgInfo.numOfEps; ++j) {
    tfree(pInfo->vgInfo.epAddr[j].fqdn);
  }

  taosArrayDestroy(pInfo->itemList);
  taosArrayRemove(pVgroupTable, index);
}

void tscVgroupTableCopy(SVgroupTableInfo* info, SVgroupTableInfo* pInfo) {
  memset(info, 0, sizeof(SVgroupTableInfo));

  info->vgInfo = pInfo->vgInfo;
  for(int32_t j = 0; j < pInfo->vgInfo.numOfEps; ++j) {
    info->vgInfo.epAddr[j].fqdn = strdup(pInfo->vgInfo.epAddr[j].fqdn);
  }

  if (pInfo->itemList) {
    info->itemList = taosArrayDup(pInfo->itemList);
  }
}

SArray* tscVgroupTableInfoDup(SArray* pVgroupTables) {
  if (pVgroupTables == NULL) {
    return NULL;
  }

  size_t num = taosArrayGetSize(pVgroupTables);
  SArray* pa = taosArrayInit(num, sizeof(SVgroupTableInfo));

  SVgroupTableInfo info;
  for (size_t i = 0; i < num; i++) {
    SVgroupTableInfo* pInfo = taosArrayGet(pVgroupTables, i);
    tscVgroupTableCopy(&info, pInfo);

    taosArrayPush(pa, &info);
  }

  return pa;
}

void clearAllTableMetaInfo(SQueryInfo* pQueryInfo, bool removeMeta) {
  for(int32_t i = 0; i < pQueryInfo->numOfTables; ++i) {
    STableMetaInfo* pTableMetaInfo = tscGetMetaInfo(pQueryInfo, i);

    if (removeMeta) {
      char name[TSDB_TABLE_FNAME_LEN] = {0};
      tNameExtractFullName(&pTableMetaInfo->name, name);
      taosHashRemove(tscTableMetaMap, name, strnlen(name, TSDB_TABLE_FNAME_LEN));
    }
    
    tscFreeVgroupTableInfo(pTableMetaInfo->pVgroupTables);
    tscClearTableMetaInfo(pTableMetaInfo);

    free(pTableMetaInfo);
  }

  tfree(pQueryInfo->pTableMetaInfo);
}

STableMetaInfo* tscAddTableMetaInfo(SQueryInfo* pQueryInfo, SName* name, STableMeta* pTableMeta,
                                    SVgroupsInfo* vgroupList, SArray* pTagCols, SArray* pVgroupTables) {
  void* tmp = realloc(pQueryInfo->pTableMetaInfo, (pQueryInfo->numOfTables + 1) * POINTER_BYTES);
  if (tmp == NULL) {
    terrno = TSDB_CODE_TSC_OUT_OF_MEMORY;
    return NULL;
  }

  pQueryInfo->pTableMetaInfo = tmp;
  STableMetaInfo* pTableMetaInfo = calloc(1, sizeof(STableMetaInfo));

  if (pTableMetaInfo == NULL) {
    terrno = TSDB_CODE_TSC_OUT_OF_MEMORY;
    return NULL;
  }

  pQueryInfo->pTableMetaInfo[pQueryInfo->numOfTables] = pTableMetaInfo;

  if (name != NULL) {
    tNameAssign(&pTableMetaInfo->name, name);
  }

  pTableMetaInfo->pTableMeta = pTableMeta;
  if (pTableMetaInfo->pTableMeta == NULL) {
    pTableMetaInfo->tableMetaSize = 0; 
  } else {
    pTableMetaInfo->tableMetaSize = tscGetTableMetaSize(pTableMeta);
  }
  
  if (vgroupList != NULL) {
    pTableMetaInfo->vgroupList = tscVgroupInfoClone(vgroupList);
  }

  // TODO handle malloc failure
  pTableMetaInfo->tagColList = taosArrayInit(4, POINTER_BYTES);
  if (pTableMetaInfo->tagColList == NULL) {
    return NULL;
  }

  if (pTagCols != NULL) {
    tscColumnListCopy(pTableMetaInfo->tagColList, pTagCols, pTableMetaInfo->pTableMeta->id.uid);
  }

  pTableMetaInfo->pVgroupTables = tscVgroupTableInfoDup(pVgroupTables);
  
  pQueryInfo->numOfTables += 1;
  return pTableMetaInfo;
}

STableMetaInfo* tscAddEmptyMetaInfo(SQueryInfo* pQueryInfo) {
  return tscAddTableMetaInfo(pQueryInfo, NULL, NULL, NULL, NULL, NULL);
}

void tscClearTableMetaInfo(STableMetaInfo* pTableMetaInfo) {
  if (pTableMetaInfo == NULL) {
    return;
  }

  tfree(pTableMetaInfo->pTableMeta);

  pTableMetaInfo->vgroupList = tscVgroupInfoClear(pTableMetaInfo->vgroupList);
  tscColumnListDestroy(pTableMetaInfo->tagColList);
  pTableMetaInfo->tagColList = NULL;
}

void tscResetForNextRetrieve(SSqlRes* pRes) {
  if (pRes == NULL) {
    return;
  }

  pRes->row = 0;
  pRes->numOfRows = 0;
}

void tscInitResForMerge(SSqlRes* pRes) {
  pRes->qId = 1;      // hack to pass the safety check in fetch_row function
  pRes->rspType = 0;  // used as a flag to denote if taos_retrieved() has been called yet
  tscResetForNextRetrieve(pRes);

  assert(pRes->pMerger != NULL);
  pRes->data = pRes->pMerger->buf;
}

void registerSqlObj(SSqlObj* pSql) {
  taosAcquireRef(tscRefId, pSql->pTscObj->rid);
  pSql->self = taosAddRef(tscObjRef, pSql);

  int32_t num   = atomic_add_fetch_32(&pSql->pTscObj->numOfObj, 1);
  int32_t total = atomic_add_fetch_32(&tscNumOfObj, 1);
  tscDebug("0x%"PRIx64" new SqlObj from %p, total in tscObj:%d, total:%d", pSql->self, pSql->pTscObj, num, total);
}

SSqlObj* createSimpleSubObj(SSqlObj* pSql, __async_cb_func_t fp, void* param, int32_t cmd) {
  SSqlObj* pNew = (SSqlObj*)calloc(1, sizeof(SSqlObj));
  if (pNew == NULL) {
    tscError("0x%"PRIx64" new subquery failed, tableIndex:%d", pSql->self, 0);
    return NULL;
  }

  pNew->pTscObj = pSql->pTscObj;
  pNew->signature = pNew;

  SSqlCmd* pCmd = &pNew->cmd;
  pCmd->command = cmd;
  tsem_init(&pNew->rspSem, 0 ,0);

  if (tscAddQueryInfo(pCmd) != TSDB_CODE_SUCCESS) {
    tscFreeSqlObj(pNew);
    return NULL;
  }

  pNew->fp      = fp;
  pNew->fetchFp = fp;
  pNew->param   = param;
  pNew->sqlstr  = NULL;
  pNew->maxRetry = TSDB_MAX_REPLICA;

  SQueryInfo* pQueryInfo = tscGetQueryInfoS(pCmd);
  STableMetaInfo* pMasterTableMetaInfo = tscGetTableMetaInfoFromCmd(&pSql->cmd, 0);

  tscAddTableMetaInfo(pQueryInfo, &pMasterTableMetaInfo->name, NULL, NULL, NULL, NULL);
  registerSqlObj(pNew);

  return pNew;
}

static void doSetSqlExprAndResultFieldInfo(SQueryInfo* pNewQueryInfo, int64_t uid) {
  int32_t numOfOutput = (int32_t)tscNumOfExprs(pNewQueryInfo);
  if (numOfOutput == 0) {
    return;
  }

  // set the field info in pNewQueryInfo object according to sqlExpr information
  for (int32_t i = 0; i < numOfOutput; ++i) {
    SExprInfo* pExpr = tscExprGet(pNewQueryInfo, i);

    TAOS_FIELD f = tscCreateField((int8_t) pExpr->base.resType, pExpr->base.aliasName, pExpr->base.resBytes);
    SInternalField* pInfo1 = tscFieldInfoAppend(&pNewQueryInfo->fieldsInfo, &f);
    pInfo1->pExpr = pExpr;
  }

  // update the pSqlExpr pointer in SInternalField according the field name
  // make sure the pSqlExpr point to the correct SqlExpr in pNewQueryInfo, not SqlExpr in pQueryInfo
  for (int32_t f = 0; f < pNewQueryInfo->fieldsInfo.numOfOutput; ++f) {
    TAOS_FIELD* field = tscFieldInfoGetField(&pNewQueryInfo->fieldsInfo, f);

    bool matched = false;
    for (int32_t k1 = 0; k1 < numOfOutput; ++k1) {
      SExprInfo* pExpr1 = tscExprGet(pNewQueryInfo, k1);

      if (strcmp(field->name, pExpr1->base.aliasName) == 0) {  // establish link according to the result field name
        SInternalField* pInfo = tscFieldInfoGetInternalField(&pNewQueryInfo->fieldsInfo, f);
        pInfo->pExpr = pExpr1;

        matched = true;
        break;
      }
    }

    assert(matched);
    (void)matched;
  }

  tscFieldInfoUpdateOffset(pNewQueryInfo);
}

SSqlObj* createSubqueryObj(SSqlObj* pSql, int16_t tableIndex, __async_cb_func_t fp, void* param, int32_t cmd, SSqlObj* pPrevSql) {
  SSqlCmd* pCmd = &pSql->cmd;

  SSqlObj* pNew = (SSqlObj*)calloc(1, sizeof(SSqlObj));
  if (pNew == NULL) {
    tscError("0x%"PRIx64" new subquery failed, tableIndex:%d", pSql->self, tableIndex);
    terrno = TSDB_CODE_TSC_OUT_OF_MEMORY;
    return NULL;
  }

  SQueryInfo* pQueryInfo = tscGetQueryInfo(pCmd);
  STableMetaInfo* pTableMetaInfo = pQueryInfo->pTableMetaInfo[tableIndex];

  pNew->pTscObj   = pSql->pTscObj;
  pNew->signature = pNew;
  pNew->sqlstr    = strdup(pSql->sqlstr);
  tsem_init(&pNew->rspSem, 0, 0);

  SSqlCmd* pnCmd  = &pNew->cmd;
  memcpy(pnCmd, pCmd, sizeof(SSqlCmd));

  pnCmd->command = cmd;
  pnCmd->payload = NULL;
  pnCmd->allocSize = 0;
  pnCmd->pTableMetaMap = NULL;

  pnCmd->pQueryInfo  = NULL;
  pnCmd->insertParam.pDataBlocks = NULL;

  pnCmd->insertParam.numOfTables = 0;
  pnCmd->insertParam.pTableNameList = NULL;
  pnCmd->insertParam.pTableBlockHashList = NULL;
  pnCmd->insertParam.objectId = pNew->self;

  memset(&pnCmd->insertParam.tagData, 0, sizeof(STagData));

  if (tscAddQueryInfo(pnCmd) != TSDB_CODE_SUCCESS) {
    terrno = TSDB_CODE_TSC_OUT_OF_MEMORY;
    goto _error;
  }

  SQueryInfo* pNewQueryInfo = tscGetQueryInfo(pnCmd);

  if (pQueryInfo->pUdfInfo) {
    pNewQueryInfo->pUdfInfo = taosArrayDup(pQueryInfo->pUdfInfo);
    pNewQueryInfo->udfCopy = true;
  }

  pNewQueryInfo->command = pQueryInfo->command;
  pnCmd->active = pNewQueryInfo;

  memcpy(&pNewQueryInfo->interval, &pQueryInfo->interval, sizeof(pNewQueryInfo->interval));
  pNewQueryInfo->type   = pQueryInfo->type;
  pNewQueryInfo->window = pQueryInfo->window;
  pNewQueryInfo->limit  = pQueryInfo->limit;
  pNewQueryInfo->slimit = pQueryInfo->slimit;
  pNewQueryInfo->order  = pQueryInfo->order;
  pNewQueryInfo->vgroupLimit = pQueryInfo->vgroupLimit;
  pNewQueryInfo->tsBuf  = NULL;
  pNewQueryInfo->fillType = pQueryInfo->fillType;
  pNewQueryInfo->fillVal  = NULL;
  pNewQueryInfo->numOfFillVal = 0;
  pNewQueryInfo->clauseLimit = pQueryInfo->clauseLimit;
  pNewQueryInfo->prjOffset = pQueryInfo->prjOffset;
  pNewQueryInfo->numOfTables = 0;
  pNewQueryInfo->pTableMetaInfo = NULL;
  pNewQueryInfo->bufLen = pQueryInfo->bufLen;

  pNewQueryInfo->buf = malloc(pQueryInfo->bufLen);
  if (pNewQueryInfo->buf == NULL) {
    terrno = TSDB_CODE_TSC_OUT_OF_MEMORY;
    goto _error;
  }

  if (pQueryInfo->bufLen > 0) {
    memcpy(pNewQueryInfo->buf, pQueryInfo->buf, pQueryInfo->bufLen);
  }

  pNewQueryInfo->groupbyExpr = pQueryInfo->groupbyExpr;
  if (pQueryInfo->groupbyExpr.columnInfo != NULL) {
    pNewQueryInfo->groupbyExpr.columnInfo = taosArrayDup(pQueryInfo->groupbyExpr.columnInfo);
    if (pNewQueryInfo->groupbyExpr.columnInfo == NULL) {
      terrno = TSDB_CODE_TSC_OUT_OF_MEMORY;
      goto _error;
    }
  }
  
  if (tscTagCondCopy(&pNewQueryInfo->tagCond, &pQueryInfo->tagCond) != 0) {
    terrno = TSDB_CODE_TSC_OUT_OF_MEMORY;
    goto _error;
  }

  if (pQueryInfo->fillType != TSDB_FILL_NONE) {
    //just make memory memory sanitizer happy  
    //refator later
    pNewQueryInfo->fillVal = calloc(1, pQueryInfo->fieldsInfo.numOfOutput * sizeof(int64_t));
    if (pNewQueryInfo->fillVal == NULL) {
      terrno = TSDB_CODE_TSC_OUT_OF_MEMORY;
      goto _error;
    }
    pNewQueryInfo->numOfFillVal = pQueryInfo->fieldsInfo.numOfOutput;

    memcpy(pNewQueryInfo->fillVal, pQueryInfo->fillVal, pQueryInfo->fieldsInfo.numOfOutput * sizeof(int64_t));
  }

  if (tscAllocPayload(pnCmd, TSDB_DEFAULT_PAYLOAD_SIZE) != TSDB_CODE_SUCCESS) {
    tscError("0x%"PRIx64" new subquery failed, tableIndex:%d, vgroupIndex:%d", pSql->self, tableIndex, pTableMetaInfo->vgroupIndex);
    terrno = TSDB_CODE_TSC_OUT_OF_MEMORY;
    goto _error;
  }

  uint64_t uid = pTableMetaInfo->pTableMeta->id.uid;
  tscColumnListCopy(pNewQueryInfo->colList, pQueryInfo->colList, uid);

  // set the correct query type
  if (pPrevSql != NULL) {
    SQueryInfo* pPrevQueryInfo = tscGetQueryInfo(&pPrevSql->cmd);
    pNewQueryInfo->type = pPrevQueryInfo->type;
  } else {
    TSDB_QUERY_SET_TYPE(pNewQueryInfo->type, TSDB_QUERY_TYPE_SUBQUERY);// it must be the subquery
  }

  if (tscExprCopy(pNewQueryInfo->exprList, pQueryInfo->exprList, uid, true) != 0) {
    terrno = TSDB_CODE_TSC_OUT_OF_MEMORY;
    goto _error;
  }

  doSetSqlExprAndResultFieldInfo(pNewQueryInfo, uid);

  pNew->fp      = fp;
  pNew->fetchFp = fp;
  pNew->param   = param;
  pNew->maxRetry = TSDB_MAX_REPLICA;

  STableMetaInfo* pFinalInfo = NULL;

  if (pPrevSql == NULL) {
    STableMeta* pTableMeta = tscTableMetaDup(pTableMetaInfo->pTableMeta);
    assert(pTableMeta != NULL);

    pFinalInfo = tscAddTableMetaInfo(pNewQueryInfo, &pTableMetaInfo->name, pTableMeta, pTableMetaInfo->vgroupList,
                                     pTableMetaInfo->tagColList, pTableMetaInfo->pVgroupTables);
    
  } else {  // transfer the ownership of pTableMeta to the newly create sql object.
    STableMetaInfo* pPrevInfo = tscGetTableMetaInfoFromCmd(&pPrevSql->cmd, 0);
    if (pPrevInfo->pTableMeta && pPrevInfo->pTableMeta->tableType < 0) {
      terrno = TSDB_CODE_TSC_APP_ERROR;
      goto _error;
    }
    
    STableMeta*  pPrevTableMeta = tscTableMetaDup(pPrevInfo->pTableMeta);
    SVgroupsInfo* pVgroupsInfo = pPrevInfo->vgroupList;
    pFinalInfo = tscAddTableMetaInfo(pNewQueryInfo, &pTableMetaInfo->name, pPrevTableMeta, pVgroupsInfo, pTableMetaInfo->tagColList,
        pTableMetaInfo->pVgroupTables);
  }

  // this case cannot be happened
  if (pFinalInfo->pTableMeta == NULL) {
    tscError("0x%"PRIx64" new subquery failed since no tableMeta, name:%s", pSql->self, tNameGetTableName(&pTableMetaInfo->name));

    if (pPrevSql != NULL) { // pass the previous error to client
      assert(pPrevSql->res.code != TSDB_CODE_SUCCESS);
      terrno = pPrevSql->res.code;
    } else {
      terrno = TSDB_CODE_TSC_APP_ERROR;
    }

    goto _error;
  }
  
  assert(pNewQueryInfo->numOfTables == 1);
  
  if (UTIL_TABLE_IS_SUPER_TABLE(pTableMetaInfo)) {
    assert(pFinalInfo->vgroupList != NULL);
  }

  registerSqlObj(pNew);

  if (cmd == TSDB_SQL_SELECT) {
    size_t size = taosArrayGetSize(pNewQueryInfo->colList);
    
    tscDebug("0x%"PRIx64" new subquery:0x%"PRIx64", tableIndex:%d, vgroupIndex:%d, type:%d, exprInfo:%" PRIzu ", colList:%" PRIzu ","
        "fieldInfo:%d, name:%s, qrang:%" PRId64 " - %" PRId64 " order:%d, limit:%" PRId64,
        pSql->self, pNew->self, tableIndex, pTableMetaInfo->vgroupIndex, pNewQueryInfo->type, tscNumOfExprs(pNewQueryInfo),
        size, pNewQueryInfo->fieldsInfo.numOfOutput, tNameGetTableName(&pFinalInfo->name), pNewQueryInfo->window.skey,
        pNewQueryInfo->window.ekey, pNewQueryInfo->order.order, pNewQueryInfo->limit.limit);
    
    tscPrintSelNodeList(pNew, 0);
  } else {
    tscDebug("0x%"PRIx64" new sub insertion: %p, vnodeIdx:%d", pSql->self, pNew, pTableMetaInfo->vgroupIndex);
  }

  return pNew;

_error:
  tscFreeSqlObj(pNew);
  return NULL;
}

void doExecuteQuery(SSqlObj* pSql, SQueryInfo* pQueryInfo) {
  uint16_t type = pQueryInfo->type;
  if (QUERY_IS_JOIN_QUERY(type) && !TSDB_QUERY_HAS_TYPE(type, TSDB_QUERY_TYPE_SUBQUERY)) {
    tscHandleMasterJoinQuery(pSql);
  } else if (tscMultiRoundQuery(pQueryInfo, 0) && pQueryInfo->round == 0) {
    tscHandleFirstRoundStableQuery(pSql);                // todo lock?
  } else if (tscIsTwoStageSTableQuery(pQueryInfo, 0)) {  // super table query
    tscLockByThread(&pSql->squeryLock);
    tscHandleMasterSTableQuery(pSql);
    tscUnlockByThread(&pSql->squeryLock);
  } else if (TSDB_QUERY_HAS_TYPE(pQueryInfo->type, TSDB_QUERY_TYPE_INSERT)) {
    if (TSDB_QUERY_HAS_TYPE(pSql->cmd.insertParam.insertType, TSDB_QUERY_TYPE_FILE_INSERT)) {
      tscImportDataFromFile(pSql);
    } else {
      tscHandleMultivnodeInsert(pSql);
    }
  } else if (pSql->cmd.command > TSDB_SQL_LOCAL) {
    tscProcessLocalCmd(pSql);
  } else { // send request to server directly
    tscBuildAndSendRequest(pSql, pQueryInfo);
  }
}

void doRetrieveSubqueryData(SSchedMsg *pMsg) {
  SSqlObj* pSql = (SSqlObj*) pMsg->ahandle;
  if (pSql == NULL || pSql->signature != pSql) {
    tscDebug("%p SqlObj is freed, not add into queue async res", pMsg->ahandle);
    return;
  }

  SQueryInfo *pQueryInfo = tscGetQueryInfo(&pSql->cmd);
  handleDownstreamOperator(pSql->pSubs, pSql->subState.numOfSub, pQueryInfo, pSql);

  pSql->res.qId = -1;
  if (pSql->res.code == TSDB_CODE_SUCCESS) {
    (*pSql->fp)(pSql->param, pSql, pSql->res.numOfRows);
  } else {
    tscAsyncResultOnError(pSql);
  }
}

// NOTE: the blocking query can not be executed in the rpc message handler thread
static void tscSubqueryRetrieveCallback(void* param, TAOS_RES* tres, int code) {
  // handle the pDownStream process
  SRetrieveSupport* ps = param;
  SSqlObj* pParentSql = ps->pParentSql;
  SSqlObj* pSql = tres;

  int32_t index = ps->subqueryIndex;
  bool ret = subAndCheckDone(pSql, pParentSql, index);

  // TODO refactor
  tfree(ps);
  pSql->param = NULL;

  if (!ret) {
    tscDebug("0x%"PRIx64" sub:0x%"PRIx64" orderOfSub:%d completed, not all subquery finished", pParentSql->self, pSql->self, index);
    return;
  }

  pParentSql->cmd.active = pParentSql->cmd.pQueryInfo;
  pParentSql->res.qId = -1;
  if (pSql->res.code == TSDB_CODE_SUCCESS) {
    (*pSql->fp)(pParentSql->param, pParentSql, pParentSql->res.numOfRows);
  } else {
    pParentSql->res.code = pSql->res.code;
    tscAsyncResultOnError(pParentSql);
  }
}

// todo handle the failure
static void tscSubqueryCompleteCallback(void* param, TAOS_RES* tres, int code) {
  taos_fetch_rows_a(tres, tscSubqueryRetrieveCallback, param);
}

// do execute the query according to the query execution plan
void executeQuery(SSqlObj* pSql, SQueryInfo* pQueryInfo) {
  if (pSql->cmd.command == TSDB_SQL_RETRIEVE_EMPTY_RESULT) {
    (*pSql->fp)(pSql->param, pSql, 0);
    return;
  }

<<<<<<< HEAD
  if (pSql->cmd.command == TSDB_SQL_SELECT) {
    tscAddIntoSqlList(pSql);
  }

  if (taosArrayGetSize(pQueryInfo->pUpstream) > 0) {  // nest query. do execute it firstly
    pSql->subState.numOfSub = (int32_t) taosArrayGetSize(pQueryInfo->pUpstream);

    pSql->pSubs = calloc(pSql->subState.numOfSub, POINTER_BYTES);
    pSql->subState.states = calloc(pSql->subState.numOfSub, sizeof(int8_t));
    pthread_mutex_init(&pSql->subState.mutex, NULL);

    for(int32_t i = 0; i < pSql->subState.numOfSub; ++i) {
      SQueryInfo* pSub = taosArrayGetP(pQueryInfo->pUpstream, i);

      pSql->cmd.active = pSub;
      pSql->cmd.command = TSDB_SQL_SELECT;

      // TODO handle memory failure
      SSqlObj* pNew = (SSqlObj*)calloc(1, sizeof(SSqlObj));
      if (pNew == NULL) {
        terrno = TSDB_CODE_TSC_OUT_OF_MEMORY;
        //      return NULL;
      }

      pNew->pTscObj = pSql->pTscObj;
      pNew->signature = pNew;
      pNew->sqlstr = strdup(pSql->sqlstr);  // todo refactor
      pNew->fp = tscSubqueryCompleteCallback;
      tsem_init(&pNew->rspSem, 0, 0);

      SRetrieveSupport* ps = calloc(1, sizeof(SRetrieveSupport));  // todo use object id
      ps->pParentSql = pSql;
      ps->subqueryIndex = i;

      pNew->param = ps;
      pSql->pSubs[i] = pNew;
      registerSqlObj(pNew);

      SSqlCmd* pCmd = &pNew->cmd;
      pCmd->command = TSDB_SQL_SELECT;
      if (tscAddQueryInfo(pCmd) != TSDB_CODE_SUCCESS) {
=======
    if ((pCmd->command == TSDB_SQL_SELECT) && (((!TSDB_QUERY_HAS_TYPE(type, TSDB_QUERY_TYPE_SUBQUERY)) &&
                                                (!TSDB_QUERY_HAS_TYPE(type, TSDB_QUERY_TYPE_STABLE_SUBQUERY))) ||
                                               (tscIsProjectionQuery(pQueryInfo)))) {
      tscAddIntoSqlList(pSql);
    }
  
    if (TSDB_QUERY_HAS_TYPE(type, TSDB_QUERY_TYPE_INSERT)) {  // multi-vnodes insertion
      tscHandleMultivnodeInsert(pSql);
      return;
    }
  
    if (QUERY_IS_JOIN_QUERY(type)) {
      if (!TSDB_QUERY_HAS_TYPE(type, TSDB_QUERY_TYPE_SUBQUERY)) {
        tscHandleMasterJoinQuery(pSql);
      } else { // for first stage sub query, iterate all vnodes to get all timestamp
        if (!TSDB_QUERY_HAS_TYPE(type, TSDB_QUERY_TYPE_JOIN_SEC_STAGE)) {
          tscProcessSql(pSql);
        } else { // secondary stage join query.
          if (tscIsTwoStageSTableQuery(pQueryInfo, 0)) {  // super table query
            tscLockByThread(&pSql->squeryLock);
            tscHandleMasterSTableQuery(pSql);
            tscUnlockByThread(&pSql->squeryLock);
          } else {
            tscProcessSql(pSql);
          }
        }
>>>>>>> c6f660a8
      }

      SQueryInfo* pNewQueryInfo = tscGetQueryInfo(pCmd);
      tscQueryInfoCopy(pNewQueryInfo, pSub);

      // create sub query to handle the sub query.
      executeQuery(pNew, pNewQueryInfo);
    }

    // merge sub query result and generate final results
    return;
  }

  pSql->cmd.active = pQueryInfo;
  doExecuteQuery(pSql, pQueryInfo);
}

int16_t tscGetJoinTagColIdByUid(STagCond* pTagCond, uint64_t uid) {
  int32_t i = 0;
  while (i < TSDB_MAX_JOIN_TABLE_NUM) {
    SJoinNode* node = pTagCond->joinInfo.joinTables[i];
    if (node && node->uid == uid) {
      return node->tagColId;
    }

    i++;
  }

  assert(0);
  return -1;
}


int16_t tscGetTagColIndexById(STableMeta* pTableMeta, int16_t colId) {
  int32_t numOfTags = tscGetNumOfTags(pTableMeta);

  SSchema* pSchema = tscGetTableTagSchema(pTableMeta);
  for(int32_t i = 0; i < numOfTags; ++i) {
    if (pSchema[i].colId == colId) {
      return i;
    }
  }

  // can not reach here
  assert(0);
  return INT16_MIN;
}

bool tscIsUpdateQuery(SSqlObj* pSql) {
  if (pSql == NULL || pSql->signature != pSql) {
    terrno = TSDB_CODE_TSC_DISCONNECTED;
    return TSDB_CODE_TSC_DISCONNECTED;
  }

  SSqlCmd* pCmd = &pSql->cmd;
  return ((pCmd->command >= TSDB_SQL_INSERT && pCmd->command <= TSDB_SQL_DROP_DNODE) || TSDB_SQL_RESET_CACHE == pCmd->command || TSDB_SQL_USE_DB == pCmd->command);
}

char* tscGetSqlStr(SSqlObj* pSql) {
  if (pSql == NULL || pSql->signature != pSql) {
    return NULL;
  }

  return pSql->sqlstr;
}

bool tscIsQueryWithLimit(SSqlObj* pSql) {
  if (pSql == NULL || pSql->signature != pSql) {
    return false;
  }

  SSqlCmd* pCmd = &pSql->cmd;
  SQueryInfo* pqi = tscGetQueryInfo(pCmd);
  while(pqi != NULL) {
    if (pqi->limit.limit > 0) {
      return true;
    }

    pqi = pqi->sibling;
  }

  return false;
}


int32_t tscSQLSyntaxErrMsg(char* msg, const char* additionalInfo,  const char* sql) {
  const char* msgFormat1 = "syntax error near \'%s\'";
  const char* msgFormat2 = "syntax error near \'%s\' (%s)";
  const char* msgFormat3 = "%s";

  const char* prefix = "syntax error"; 
  const int32_t BACKWARD_CHAR_STEP = 0;

  if (sql == NULL) {
    assert(additionalInfo != NULL);
    sprintf(msg, msgFormat1, additionalInfo);
    return TSDB_CODE_TSC_SQL_SYNTAX_ERROR;
  }

  char buf[64] = {0};  // only extract part of sql string
  strncpy(buf, (sql - BACKWARD_CHAR_STEP), tListLen(buf) - 1);

  if (additionalInfo != NULL) {
    sprintf(msg, msgFormat2, buf, additionalInfo);
  } else {
    const char* msgFormat = (0 == strncmp(sql, prefix, strlen(prefix))) ? msgFormat3 : msgFormat1; 
    sprintf(msg, msgFormat, buf);
  }

  return TSDB_CODE_TSC_SQL_SYNTAX_ERROR;
}

int32_t tscInvalidOperationMsg(char* msg, const char* additionalInfo, const char* sql) {
  const char* msgFormat1 = "invalid operation: %s";
  const char* msgFormat2 = "invalid operation: \'%s\' (%s)";
  const char* msgFormat3 = "invalid operation: \'%s\'";

  const int32_t BACKWARD_CHAR_STEP = 0;

  if (sql == NULL) {
    assert(additionalInfo != NULL);
    sprintf(msg, msgFormat1, additionalInfo);
    return TSDB_CODE_TSC_INVALID_OPERATION;
  }

  char buf[64] = {0};  // only extract part of sql string
  strncpy(buf, (sql - BACKWARD_CHAR_STEP), tListLen(buf) - 1);

  if (additionalInfo != NULL) {
    sprintf(msg, msgFormat2, buf, additionalInfo);
  } else {
    sprintf(msg, msgFormat3, buf);  // no additional information for invalid sql error
  }

  return TSDB_CODE_TSC_INVALID_OPERATION;
}

bool tscHasReachLimitation(SQueryInfo* pQueryInfo, SSqlRes* pRes) {
  assert(pQueryInfo != NULL && pQueryInfo->clauseLimit != 0);
  return (pQueryInfo->clauseLimit > 0 && pRes->numOfClauseTotal >= pQueryInfo->clauseLimit);
}

char* tscGetErrorMsgPayload(SSqlCmd* pCmd) { return pCmd->payload; }

/**
 *  If current vnode query does not return results anymore (pRes->numOfRows == 0), try the next vnode if exists,
 *  while multi-vnode super table projection query and the result does not reach the limitation.
 */
bool hasMoreVnodesToTry(SSqlObj* pSql) {
  SSqlCmd* pCmd = &pSql->cmd;
  SSqlRes* pRes = &pSql->res;
  if (pCmd->command != TSDB_SQL_FETCH) {
    return false;
  }

  assert(pRes->completed);
  SQueryInfo* pQueryInfo = tscGetQueryInfo(pCmd);
  STableMetaInfo* pTableMetaInfo = tscGetMetaInfo(pQueryInfo, 0);

  // for normal table, no need to try any more if results are all retrieved from one vnode
  if (!UTIL_TABLE_IS_SUPER_TABLE(pTableMetaInfo) || (pTableMetaInfo->vgroupList == NULL)) {
    return false;
  }
  
  int32_t numOfVgroups = pTableMetaInfo->vgroupList->numOfVgroups;
  if (pTableMetaInfo->pVgroupTables != NULL) {
    numOfVgroups = (int32_t)taosArrayGetSize(pTableMetaInfo->pVgroupTables);
  }

  return tscNonOrderedProjectionQueryOnSTable(pQueryInfo, 0) &&
         (!tscHasReachLimitation(pQueryInfo, pRes)) && (pTableMetaInfo->vgroupIndex < numOfVgroups - 1);
}

bool hasMoreClauseToTry(SSqlObj* pSql) {
  SSqlCmd* pCmd = &pSql->cmd;
  return pCmd->active->sibling != NULL;
}

void tscTryQueryNextVnode(SSqlObj* pSql, __async_cb_func_t fp) {
  SSqlCmd* pCmd = &pSql->cmd;
  SSqlRes* pRes = &pSql->res;

  SQueryInfo* pQueryInfo = tscGetQueryInfo(pCmd);

  /*
   * no result returned from the current virtual node anymore, try the next vnode if exists
   * if case of: multi-vnode super table projection query
   */
  assert(pRes->numOfRows == 0 && tscNonOrderedProjectionQueryOnSTable(pQueryInfo, 0) && !tscHasReachLimitation(pQueryInfo, pRes));
  STableMetaInfo* pTableMetaInfo = tscGetMetaInfo(pQueryInfo, 0);
  
  int32_t totalVgroups = pTableMetaInfo->vgroupList->numOfVgroups;
  if (++pTableMetaInfo->vgroupIndex < totalVgroups) {
    tscDebug("0x%"PRIx64" results from vgroup index:%d completed, try next:%d. total vgroups:%d. current numOfRes:%" PRId64, pSql->self,
             pTableMetaInfo->vgroupIndex - 1, pTableMetaInfo->vgroupIndex, totalVgroups, pRes->numOfClauseTotal);

    /*
     * update the limit and offset value for the query on the next vnode,
     * according to current retrieval results
     *
     * NOTE:
     * if the pRes->offset is larger than 0, the start returned position has not reached yet.
     * Therefore, the pRes->numOfRows, as well as pRes->numOfClauseTotal, must be 0.
     * The pRes->offset value will be updated by virtual node, during query execution.
     */
    if (pQueryInfo->clauseLimit >= 0) {
      pQueryInfo->limit.limit = pQueryInfo->clauseLimit - pRes->numOfClauseTotal;
    }

    pQueryInfo->limit.offset = pRes->offset;
    assert((pRes->offset >= 0 && pRes->numOfRows == 0) || (pRes->offset == 0 && pRes->numOfRows >= 0));
    
    tscDebug("0x%"PRIx64" new query to next vgroup, index:%d, limit:%" PRId64 ", offset:%" PRId64 ", glimit:%" PRId64,
        pSql->self, pTableMetaInfo->vgroupIndex, pQueryInfo->limit.limit, pQueryInfo->limit.offset, pQueryInfo->clauseLimit);

    /*
     * For project query with super table join, the numOfSub is equalled to the number of all subqueries.
     * Therefore, we need to reset the value of numOfSubs to be 0.
     *
     * For super table join with projection query, if anyone of the subquery is exhausted, the query completed.
     */
    pSql->subState.numOfSub = 0;
    pCmd->command = TSDB_SQL_SELECT;

    tscResetForNextRetrieve(pRes);

    // set the callback function
    pSql->fp = fp;
    tscBuildAndSendRequest(pSql, NULL);
  } else {
    tscDebug("0x%"PRIx64" try all %d vnodes, query complete. current numOfRes:%" PRId64, pSql->self, totalVgroups, pRes->numOfClauseTotal);
  }
}

void tscTryQueryNextClause(SSqlObj* pSql, __async_cb_func_t fp) {
  SSqlCmd* pCmd = &pSql->cmd;
  SSqlRes* pRes = &pSql->res;

  SQueryInfo* pQueryInfo = tscGetQueryInfo(pCmd);

  pSql->cmd.command = pQueryInfo->command;

  //backup the total number of result first
  int64_t num = pRes->numOfTotal + pRes->numOfClauseTotal;

  // DON't free final since it may be recoreded and used later in APP
  TAOS_FIELD* finalBk = pRes->final;
  pRes->final = NULL;
  tscFreeSqlResult(pSql);

  pRes->final = finalBk;
  pRes->numOfTotal = num;

  for(int32_t i = 0; i < pSql->subState.numOfSub; ++i) {
    taos_free_result(pSql->pSubs[i]);
  }

  tfree(pSql->pSubs);
  pSql->subState.numOfSub = 0;

  pSql->fp = fp;

  tscDebug("0x%"PRIx64" try data in the next subclause", pSql->self);
  if (pCmd->command > TSDB_SQL_LOCAL) {
    tscProcessLocalCmd(pSql);
  } else {
    executeQuery(pSql, pQueryInfo);
  }
}

void* malloc_throw(size_t size) {
  void* p = malloc(size);
  if (p == NULL) {
    THROW(TSDB_CODE_TSC_OUT_OF_MEMORY);
  }
  return p;
}

void* calloc_throw(size_t nmemb, size_t size) {
  void* p = calloc(nmemb, size);
  if (p == NULL) {
    THROW(TSDB_CODE_TSC_OUT_OF_MEMORY);
  }
  return p;
}

char* strdup_throw(const char* str) {
  char* p = strdup(str);
  if (p == NULL) {
    THROW(TSDB_CODE_TSC_OUT_OF_MEMORY);
  }
  return p;
}

int tscSetMgmtEpSetFromCfg(const char *first, const char *second, SRpcCorEpSet *corMgmtEpSet) {
  corMgmtEpSet->version = 0;
  // init mgmt ip set 
  SRpcEpSet *mgmtEpSet = &(corMgmtEpSet->epSet);
  mgmtEpSet->numOfEps = 0;
  mgmtEpSet->inUse = 0;

  if (first && first[0] != 0) {
    if (strlen(first) >= TSDB_EP_LEN) {
      terrno = TSDB_CODE_TSC_INVALID_FQDN;
      return -1;
    }
    taosGetFqdnPortFromEp(first, mgmtEpSet->fqdn[mgmtEpSet->numOfEps], &(mgmtEpSet->port[mgmtEpSet->numOfEps]));
    mgmtEpSet->numOfEps++;
  }

  if (second && second[0] != 0) {
    if (strlen(second) >= TSDB_EP_LEN) {
      terrno = TSDB_CODE_TSC_INVALID_FQDN;
      return -1;
    }
    taosGetFqdnPortFromEp(second, mgmtEpSet->fqdn[mgmtEpSet->numOfEps], &(mgmtEpSet->port[mgmtEpSet->numOfEps]));
    mgmtEpSet->numOfEps++;
  }

  if (mgmtEpSet->numOfEps == 0) {
    terrno = TSDB_CODE_TSC_INVALID_FQDN;
    return -1;
  }

  return 0;
}

bool tscSetSqlOwner(SSqlObj* pSql) {
  SSqlRes* pRes = &pSql->res;

  // set the sql object owner
  int64_t threadId = taosGetSelfPthreadId();
  if (atomic_val_compare_exchange_64(&pSql->owner, 0, threadId) != 0) {
    pRes->code = TSDB_CODE_QRY_IN_EXEC;
    return false;
  }

  return true;
}

void tscClearSqlOwner(SSqlObj* pSql) {
  atomic_store_64(&pSql->owner, 0);
}

SVgroupsInfo* tscVgroupInfoClone(SVgroupsInfo *vgroupList) {
  if (vgroupList == NULL) {
    return NULL;
  }

  size_t size = sizeof(SVgroupsInfo) + sizeof(SVgroupInfo) * vgroupList->numOfVgroups;
  SVgroupsInfo* pNew = calloc(1, size);
  if (pNew == NULL) {
    return NULL;
  }

  pNew->numOfVgroups = vgroupList->numOfVgroups;

  for(int32_t i = 0; i < vgroupList->numOfVgroups; ++i) {
    SVgroupInfo* pNewVInfo = &pNew->vgroups[i];

    SVgroupInfo* pvInfo = &vgroupList->vgroups[i];
    pNewVInfo->vgId = pvInfo->vgId;
    pNewVInfo->numOfEps = pvInfo->numOfEps;

    for(int32_t j = 0; j < pvInfo->numOfEps; ++j) {
      pNewVInfo->epAddr[j].fqdn = strdup(pvInfo->epAddr[j].fqdn);
      pNewVInfo->epAddr[j].port = pvInfo->epAddr[j].port;
    }
  }

  return pNew;
}

void* tscVgroupInfoClear(SVgroupsInfo *vgroupList) {
  if (vgroupList == NULL) {
    return NULL;
  }

  for(int32_t i = 0; i < vgroupList->numOfVgroups; ++i) {
    SVgroupInfo* pVgroupInfo = &vgroupList->vgroups[i];

    for(int32_t j = 0; j < pVgroupInfo->numOfEps; ++j) {
      tfree(pVgroupInfo->epAddr[j].fqdn);
    }

    for(int32_t j = pVgroupInfo->numOfEps; j < TSDB_MAX_REPLICA; j++) {
      assert( pVgroupInfo->epAddr[j].fqdn == NULL );
    }
  }

  tfree(vgroupList);
  return NULL;
}

void tscSVgroupInfoCopy(SVgroupInfo* dst, const SVgroupInfo* src) {
  dst->vgId = src->vgId;
  dst->numOfEps = src->numOfEps;
  for(int32_t i = 0; i < dst->numOfEps; ++i) {
    tfree(dst->epAddr[i].fqdn);
    dst->epAddr[i].port = src->epAddr[i].port;
    assert(dst->epAddr[i].fqdn == NULL);

    dst->epAddr[i].fqdn = strdup(src->epAddr[i].fqdn);
  }
}

char* serializeTagData(STagData* pTagData, char* pMsg) {
  int32_t n = (int32_t) strlen(pTagData->name);
  *(int32_t*) pMsg = htonl(n);
  pMsg += sizeof(n);

  memcpy(pMsg, pTagData->name, n);
  pMsg += n;

  *(int32_t*)pMsg = htonl(pTagData->dataLen);
  pMsg += sizeof(int32_t);

  memcpy(pMsg, pTagData->data, pTagData->dataLen);
  pMsg += pTagData->dataLen;

  return pMsg;
}

int32_t copyTagData(STagData* dst, const STagData* src) {
  dst->dataLen = src->dataLen;
  tstrncpy(dst->name, src->name, tListLen(dst->name));

  if (dst->dataLen > 0) {
    dst->data = malloc(dst->dataLen);
    if (dst->data == NULL) {
      return -1;
    }

    memcpy(dst->data, src->data, dst->dataLen);
  }

  return 0;
}

STableMeta* createSuperTableMeta(STableMetaMsg* pChild) {
  assert(pChild != NULL);
  int32_t total = pChild->numOfColumns + pChild->numOfTags;

  STableMeta* pTableMeta = calloc(1, sizeof(STableMeta) + sizeof(SSchema) * total);
  pTableMeta->tableType = TSDB_SUPER_TABLE;
  pTableMeta->tableInfo.numOfTags = pChild->numOfTags;
  pTableMeta->tableInfo.numOfColumns = pChild->numOfColumns;
  pTableMeta->tableInfo.precision = pChild->precision;

  pTableMeta->id.tid = 0;
  pTableMeta->id.uid = pChild->suid;
  pTableMeta->tversion = pChild->tversion;
  pTableMeta->sversion = pChild->sversion;

  memcpy(pTableMeta->schema, pChild->schema, sizeof(SSchema) * total);

  int32_t num = pTableMeta->tableInfo.numOfColumns;
  for(int32_t i = 0; i < num; ++i) {
    pTableMeta->tableInfo.rowSize += pTableMeta->schema[i].bytes;
  }

  return pTableMeta;
}

uint32_t tscGetTableMetaSize(STableMeta* pTableMeta) {
  assert(pTableMeta != NULL);

  int32_t totalCols = 0;
  if (pTableMeta->tableInfo.numOfColumns >= 0 && pTableMeta->tableInfo.numOfTags >= 0) {
    totalCols = pTableMeta->tableInfo.numOfColumns + pTableMeta->tableInfo.numOfTags;
  }
  
  return sizeof(STableMeta) + totalCols * sizeof(SSchema);
}

CChildTableMeta* tscCreateChildMeta(STableMeta* pTableMeta) {
  assert(pTableMeta != NULL);

  CChildTableMeta* cMeta = calloc(1, sizeof(CChildTableMeta));

  cMeta->tableType = TSDB_CHILD_TABLE;
  cMeta->vgId      = pTableMeta->vgId;
  cMeta->id        = pTableMeta->id;
  cMeta->suid      = pTableMeta->suid;
  tstrncpy(cMeta->sTableName, pTableMeta->sTableName, TSDB_TABLE_FNAME_LEN);

  return cMeta;
}

int32_t tscCreateTableMetaFromSTableMeta(STableMeta* pChild, const char* name, void* buf) {
  assert(pChild != NULL && buf != NULL);

  STableMeta* p = buf;
  taosHashGetClone(tscTableMetaMap, pChild->sTableName, strnlen(pChild->sTableName, TSDB_TABLE_FNAME_LEN), NULL, p);

  // tableMeta exists, build child table meta according to the super table meta
  // the uid need to be checked in addition to the general name of the super table.
  if (p->id.uid > 0 && pChild->suid == p->id.uid) {
    pChild->sversion = p->sversion;
    pChild->tversion = p->tversion;

    memcpy(&pChild->tableInfo, &p->tableInfo, sizeof(STableInfo));
    int32_t total = pChild->tableInfo.numOfColumns + pChild->tableInfo.numOfTags;

    memcpy(pChild->schema, p->schema, sizeof(SSchema) *total);
    return TSDB_CODE_SUCCESS;
  } else { // super table has been removed, current tableMeta is also expired. remove it here
    taosHashRemove(tscTableMetaMap, name, strnlen(name, TSDB_TABLE_FNAME_LEN));
    return -1;
  }
}

uint32_t tscGetTableMetaMaxSize() {
  return sizeof(STableMeta) + TSDB_MAX_COLUMNS * sizeof(SSchema);
}

STableMeta* tscTableMetaDup(STableMeta* pTableMeta) {
  assert(pTableMeta != NULL);
  size_t size = tscGetTableMetaSize(pTableMeta);

  STableMeta* p = malloc(size);
  memcpy(p, pTableMeta, size);
  return p;
}

SVgroupsInfo* tscVgroupsInfoDup(SVgroupsInfo* pVgroupsInfo) {
  assert(pVgroupsInfo != NULL);

  size_t size = sizeof(SVgroupInfo) * pVgroupsInfo->numOfVgroups + sizeof(SVgroupsInfo);
  SVgroupsInfo* pInfo = calloc(1, size);
  pInfo->numOfVgroups = pVgroupsInfo->numOfVgroups;
  for (int32_t m = 0; m < pVgroupsInfo->numOfVgroups; ++m) {
    tscSVgroupInfoCopy(&pInfo->vgroups[m], &pVgroupsInfo->vgroups[m]);
  }
  return pInfo;
}

int32_t createProjectionExpr(SQueryInfo* pQueryInfo, STableMetaInfo* pTableMetaInfo, SExprInfo*** pExpr, int32_t* num) {
  if (!pQueryInfo->arithmeticOnAgg) {
    return TSDB_CODE_SUCCESS;
  }

  *num = tscNumOfFields(pQueryInfo);
  *pExpr = calloc(*(num), POINTER_BYTES);
  if ((*pExpr) == NULL) {
    return TSDB_CODE_TSC_OUT_OF_MEMORY;
  }

  for (int32_t i = 0; i < (*num); ++i) {
    SInternalField* pField = tscFieldInfoGetInternalField(&pQueryInfo->fieldsInfo, i);
    SExprInfo* pSource = pField->pExpr;

    SExprInfo* px = calloc(1, sizeof(SExprInfo));
    (*pExpr)[i] = px;

    SSqlExpr *pse = &px->base;
    pse->uid      = pTableMetaInfo->pTableMeta->id.uid;
    pse->resColId = pSource->base.resColId;
    strncpy(pse->aliasName, pSource->base.aliasName, tListLen(pse->aliasName));
    strncpy(pse->token, pSource->base.token, tListLen(pse->token));

    if (pSource->base.functionId != TSDB_FUNC_ARITHM) {  // this should be switched to projection query
      pse->numOfParams = 0;      // no params for projection query
      pse->functionId  = TSDB_FUNC_PRJ;
      pse->colInfo.colId = pSource->base.resColId;

      int32_t numOfOutput = (int32_t) taosArrayGetSize(pQueryInfo->exprList);
      for (int32_t j = 0; j < numOfOutput; ++j) {
        SExprInfo* p = taosArrayGetP(pQueryInfo->exprList, j);
        if (p->base.resColId == pse->colInfo.colId) {
          pse->colInfo.colIndex = j;
          break;
        }
      }

      pse->colInfo.flag = TSDB_COL_NORMAL;
      pse->resType  = pSource->base.resType;
      pse->resBytes = pSource->base.resBytes;
      strncpy(pse->colInfo.name, pSource->base.aliasName, tListLen(pse->colInfo.name));

      // TODO restore refactor
      int32_t functionId = pSource->base.functionId;
      if (pSource->base.functionId == TSDB_FUNC_FIRST_DST) {
        functionId = TSDB_FUNC_FIRST;
      } else if (pSource->base.functionId == TSDB_FUNC_LAST_DST) {
        functionId = TSDB_FUNC_LAST;
      } else if (pSource->base.functionId == TSDB_FUNC_STDDEV_DST) {
        functionId = TSDB_FUNC_STDDEV;
      }

      int32_t inter = 0;
      getResultDataInfo(pSource->base.colType, pSource->base.colBytes, functionId, 0, &pse->resType,
          &pse->resBytes, &inter, 0, false, NULL);
      pse->colType  = pse->resType;
      pse->colBytes = pse->resBytes;

    } else {  // arithmetic expression
      pse->colInfo.colId = pSource->base.colInfo.colId;
      pse->colType  = pSource->base.colType;
      pse->colBytes = pSource->base.colBytes;
      pse->resBytes = sizeof(double);
      pse->resType  = TSDB_DATA_TYPE_DOUBLE;

      pse->functionId = pSource->base.functionId;
      pse->numOfParams = pSource->base.numOfParams;

      for (int32_t j = 0; j < pSource->base.numOfParams; ++j) {
        tVariantAssign(&pse->param[j], &pSource->base.param[j]);
        buildArithmeticExprFromMsg(px, NULL);
      }
    }
  }

  return TSDB_CODE_SUCCESS;
}

static int32_t createGlobalAggregateExpr(SQueryAttr* pQueryAttr, SQueryInfo* pQueryInfo) {
  assert(tscIsTwoStageSTableQuery(pQueryInfo, 0));

  pQueryAttr->numOfExpr3 = (int32_t) tscNumOfExprs(pQueryInfo);
  pQueryAttr->pExpr3 = calloc(pQueryAttr->numOfExpr3, sizeof(SExprInfo));
  if (pQueryAttr->pExpr3 == NULL) {
    return TSDB_CODE_TSC_OUT_OF_MEMORY;
  }

  for (int32_t i = 0; i < pQueryAttr->numOfExpr3; ++i) {
    SExprInfo* pExpr = &pQueryAttr->pExpr1[i];
    SSqlExpr*  pse = &pQueryAttr->pExpr3[i].base;

    tscExprAssign(&pQueryAttr->pExpr3[i], pExpr);
    pse->colInfo.colId = pExpr->base.resColId;
    pse->colInfo.colIndex = i;

    pse->colType = pExpr->base.resType;
    pse->colBytes = pExpr->base.resBytes;
  }

  {
    for (int32_t i = 0; i < pQueryAttr->numOfExpr3; ++i) {
      SExprInfo* pExpr = &pQueryAttr->pExpr1[i];
      SSqlExpr*  pse = &pQueryAttr->pExpr3[i].base;

      // the final result size and type in the same as query on single table.
      // so here, set the flag to be false;
      int32_t inter = 0;

      int32_t functionId = pExpr->base.functionId;
      if (functionId >= TSDB_FUNC_TS && functionId <= TSDB_FUNC_DIFF) {
        continue;
      }

      if (functionId == TSDB_FUNC_FIRST_DST) {
        functionId = TSDB_FUNC_FIRST;
      } else if (functionId == TSDB_FUNC_LAST_DST) {
        functionId = TSDB_FUNC_LAST;
      } else if (functionId == TSDB_FUNC_STDDEV_DST) {
        functionId = TSDB_FUNC_STDDEV;
      }

      SUdfInfo* pUdfInfo = NULL;

      if (functionId < 0) {
        pUdfInfo = taosArrayGet(pQueryInfo->pUdfInfo, -1 * functionId - 1);
      }

      getResultDataInfo(pExpr->base.colType, pExpr->base.colBytes, functionId, 0, &pse->resType, &pse->resBytes, &inter,
                        0, false, pUdfInfo);
    }
  }

  return TSDB_CODE_SUCCESS;
}

static int32_t createTagColumnInfo(SQueryAttr* pQueryAttr, SQueryInfo* pQueryInfo, STableMetaInfo* pTableMetaInfo) {
  if (pTableMetaInfo->tagColList == NULL) {
    return TSDB_CODE_SUCCESS;
  }

  pQueryAttr->numOfTags = (int16_t)taosArrayGetSize(pTableMetaInfo->tagColList);
  if (pQueryAttr->numOfTags == 0) {
    return TSDB_CODE_SUCCESS;
  }

  STableMeta* pTableMeta = pQueryInfo->pTableMetaInfo[0]->pTableMeta;

  int32_t numOfTagColumns = tscGetNumOfTags(pTableMeta);

  pQueryAttr->tagColList = calloc(pQueryAttr->numOfTags, sizeof(SColumnInfo));
  if (pQueryAttr->tagColList == NULL) {
    return TSDB_CODE_TSC_OUT_OF_MEMORY;
  }

  SSchema* pSchema = tscGetTableTagSchema(pTableMeta);
  for (int32_t i = 0; i < pQueryAttr->numOfTags; ++i) {
    SColumn* pCol = taosArrayGetP(pTableMetaInfo->tagColList, i);
    SSchema* pColSchema = &pSchema[pCol->columnIndex];

    if ((pCol->columnIndex >= numOfTagColumns || pCol->columnIndex < TSDB_TBNAME_COLUMN_INDEX) ||
        (!isValidDataType(pColSchema->type))) {
      return TSDB_CODE_TSC_INVALID_OPERATION;
    }

    SColumnInfo* pTagCol = &pQueryAttr->tagColList[i];

    pTagCol->colId = pColSchema->colId;
    pTagCol->bytes = pColSchema->bytes;
    pTagCol->type  = pColSchema->type;
    pTagCol->flist.numOfFilters = 0;
  }

  return TSDB_CODE_SUCCESS;
}

int32_t tscGetColFilterSerializeLen(SQueryInfo* pQueryInfo) {
  int16_t numOfCols = (int16_t)taosArrayGetSize(pQueryInfo->colList);
  int32_t len = 0;

  for(int32_t i = 0; i < numOfCols; ++i) {
    SColumn* pCol = taosArrayGetP(pQueryInfo->colList, i);
    for (int32_t j = 0; j < pCol->info.flist.numOfFilters; ++j) {
      len += sizeof(SColumnFilterInfo);
      if (pCol->info.flist.filterInfo[j].filterstr) {
        len += (int32_t)pCol->info.flist.filterInfo[j].len + 1 * TSDB_NCHAR_SIZE;
      }
    }
  }
  return len;
}

int32_t tscCreateQueryFromQueryInfo(SQueryInfo* pQueryInfo, SQueryAttr* pQueryAttr, void* addr) {
  memset(pQueryAttr, 0, sizeof(SQueryAttr));

  int16_t numOfCols        = (int16_t) taosArrayGetSize(pQueryInfo->colList);
  int16_t numOfOutput      = (int16_t) tscNumOfExprs(pQueryInfo);

  pQueryAttr->topBotQuery       = tscIsTopBotQuery(pQueryInfo);
  pQueryAttr->hasTagResults     = hasTagValOutput(pQueryInfo);
  pQueryAttr->stabledev         = isStabledev(pQueryInfo);
  pQueryAttr->tsCompQuery       = isTsCompQuery(pQueryInfo);
  pQueryAttr->diffQuery         = tscIsDiffDerivQuery(pQueryInfo);
  pQueryAttr->simpleAgg         = isSimpleAggregateRv(pQueryInfo);
  pQueryAttr->needReverseScan   = tscNeedReverseScan(pQueryInfo);
  pQueryAttr->stableQuery       = QUERY_IS_STABLE_QUERY(pQueryInfo->type);
  pQueryAttr->groupbyColumn     = (!pQueryInfo->stateWindow) && tscGroupbyColumn(pQueryInfo);
  pQueryAttr->queryBlockDist    = isBlockDistQuery(pQueryInfo);
  pQueryAttr->pointInterpQuery  = tscIsPointInterpQuery(pQueryInfo);
  pQueryAttr->timeWindowInterpo = timeWindowInterpoRequired(pQueryInfo);
  pQueryAttr->distinct          = pQueryInfo->distinct;
  pQueryAttr->sw                = pQueryInfo->sessionWindow;
  pQueryAttr->stateWindow       = pQueryInfo->stateWindow;

  pQueryAttr->numOfCols         = numOfCols;
  pQueryAttr->numOfOutput       = numOfOutput;
  pQueryAttr->limit             = pQueryInfo->limit;
  pQueryAttr->slimit            = pQueryInfo->slimit;
  pQueryAttr->order             = pQueryInfo->order;
  pQueryAttr->fillType          = pQueryInfo->fillType;
  pQueryAttr->havingNum         = pQueryInfo->havingFieldNum;
  pQueryAttr->pUdfInfo          = pQueryInfo->pUdfInfo;

  if (pQueryInfo->order.order == TSDB_ORDER_ASC) {   // TODO refactor
    pQueryAttr->window = pQueryInfo->window;
  } else {
    pQueryAttr->window.skey = pQueryInfo->window.ekey;
    pQueryAttr->window.ekey = pQueryInfo->window.skey;
  }

  memcpy(&pQueryAttr->interval, &pQueryInfo->interval, sizeof(pQueryAttr->interval));

  STableMetaInfo* pTableMetaInfo = pQueryInfo->pTableMetaInfo[0];

  if (pQueryInfo->groupbyExpr.numOfGroupCols > 0) {
    pQueryAttr->pGroupbyExpr    = calloc(1, sizeof(SGroupbyExpr));
    *(pQueryAttr->pGroupbyExpr) = pQueryInfo->groupbyExpr;
    pQueryAttr->pGroupbyExpr->columnInfo = taosArrayDup(pQueryInfo->groupbyExpr.columnInfo);
  } else {
    assert(pQueryInfo->groupbyExpr.columnInfo == NULL);
  }

  pQueryAttr->pExpr1 = calloc(pQueryAttr->numOfOutput, sizeof(SExprInfo));
  for(int32_t i = 0; i < pQueryAttr->numOfOutput; ++i) {
    SExprInfo* pExpr = tscExprGet(pQueryInfo, i);
    tscExprAssign(&pQueryAttr->pExpr1[i], pExpr);

    if (pQueryAttr->pExpr1[i].base.functionId == TSDB_FUNC_ARITHM) {
      for (int32_t j = 0; j < pQueryAttr->pExpr1[i].base.numOfParams; ++j) {
        buildArithmeticExprFromMsg(&pQueryAttr->pExpr1[i], NULL);
      }
    }
  }

  pQueryAttr->tableCols = calloc(numOfCols, sizeof(SColumnInfo));
  for(int32_t i = 0; i < numOfCols; ++i) {
    SColumn* pCol = taosArrayGetP(pQueryInfo->colList, i);
    if (!isValidDataType(pCol->info.type) || pCol->info.type == TSDB_DATA_TYPE_NULL) {
      assert(0);
    }

    pQueryAttr->tableCols[i] = pCol->info;
    pQueryAttr->tableCols[i].flist.filterInfo = tFilterInfoDup(pCol->info.flist.filterInfo, pQueryAttr->tableCols[i].flist.numOfFilters);
  }

  // global aggregate query
  if (pQueryAttr->stableQuery && (pQueryAttr->simpleAgg || pQueryAttr->interval.interval > 0) && tscIsTwoStageSTableQuery(pQueryInfo, 0)) {
    createGlobalAggregateExpr(pQueryAttr, pQueryInfo);
  }

  // for simple table, not for super table
  if (pQueryInfo->arithmeticOnAgg) {
    pQueryAttr->numOfExpr2 = (int32_t) taosArrayGetSize(pQueryInfo->exprList1);
    pQueryAttr->pExpr2 = calloc(pQueryAttr->numOfExpr2, sizeof(SExprInfo));
    for(int32_t i = 0; i < pQueryAttr->numOfExpr2; ++i) {
      SExprInfo* p = taosArrayGetP(pQueryInfo->exprList1, i);
      tscExprAssign(&pQueryAttr->pExpr2[i], p);
    }
  }

  // tag column info
  int32_t code = createTagColumnInfo(pQueryAttr, pQueryInfo, pTableMetaInfo);
  if (code != TSDB_CODE_SUCCESS) {
    return code;
  }

  if (pQueryAttr->fillType != TSDB_FILL_NONE) {
    pQueryAttr->fillVal = calloc(pQueryAttr->numOfOutput, sizeof(int64_t));
    memcpy(pQueryAttr->fillVal, pQueryInfo->fillVal, pQueryInfo->numOfFillVal * sizeof(int64_t));
  }

  pQueryAttr->srcRowSize = 0;
  pQueryAttr->maxTableColumnWidth = 0;
  for (int16_t i = 0; i < numOfCols; ++i) {
    pQueryAttr->srcRowSize += pQueryAttr->tableCols[i].bytes;
    if (pQueryAttr->maxTableColumnWidth < pQueryAttr->tableCols[i].bytes) {
      pQueryAttr->maxTableColumnWidth = pQueryAttr->tableCols[i].bytes;
    }
  }

  pQueryAttr->interBufSize = getOutputInterResultBufSize(pQueryAttr);

  if (pQueryAttr->numOfCols <= 0 && !tscQueryTags(pQueryInfo) && !pQueryAttr->queryBlockDist) {
        tscError("%p illegal value of numOfCols in query msg: %" PRIu64 ", table cols:%d", addr,
        (uint64_t)pQueryAttr->numOfCols, numOfCols);

    return TSDB_CODE_TSC_INVALID_OPERATION;
  }

  if (pQueryAttr->interval.interval < 0) {
    tscError("%p illegal value of aggregation time interval in query msg: %" PRId64, addr,
             (int64_t)pQueryInfo->interval.interval);
    return TSDB_CODE_TSC_INVALID_OPERATION;
  }

  if (pQueryAttr->pGroupbyExpr != NULL && pQueryAttr->pGroupbyExpr->numOfGroupCols < 0) {
    tscError("%p illegal value of numOfGroupCols in query msg: %d", addr, pQueryInfo->groupbyExpr.numOfGroupCols);
    return TSDB_CODE_TSC_INVALID_OPERATION;
  }

  return TSDB_CODE_SUCCESS;
}

static int32_t doAddTableName(char* nextStr, char** str, SArray* pNameArray, SSqlObj* pSql) {
  int32_t code = TSDB_CODE_SUCCESS;
  SSqlCmd* pCmd = &pSql->cmd;

  char  tablename[TSDB_TABLE_FNAME_LEN] = {0};
  int32_t len = 0;

  if (nextStr == NULL) {
    strncpy(tablename, *str, TSDB_TABLE_FNAME_LEN);
    len = (int32_t) strlen(tablename);
  } else {
    len = (int32_t)(nextStr - (*str));
    if (len >= TSDB_TABLE_NAME_LEN) {
      sprintf(pCmd->payload, "table name too long");
      return TSDB_CODE_TSC_INVALID_OPERATION;
    }

    memcpy(tablename, *str, nextStr - (*str));
    tablename[len] = '\0';
  }

  (*str) = nextStr + 1;
  len = (int32_t)strtrim(tablename);

  SStrToken sToken = {.n = len, .type = TK_ID, .z = tablename};
  tGetToken(tablename, &sToken.type);

  // Check if the table name available or not
  if (tscValidateName(&sToken) != TSDB_CODE_SUCCESS) {
    sprintf(pCmd->payload, "table name is invalid");
    return TSDB_CODE_TSC_INVALID_TABLE_ID_LENGTH;
  }

  SName name = {0};
  if ((code = tscSetTableFullName(&name, &sToken, pSql)) != TSDB_CODE_SUCCESS) {
    return code;
  }

  memset(tablename, 0, tListLen(tablename));
  tNameExtractFullName(&name, tablename);

  char* p = strdup(tablename);
  taosArrayPush(pNameArray, &p);
  return TSDB_CODE_SUCCESS;
}

int32_t nameComparFn(const void* n1, const void* n2) {
  int32_t ret = strcmp(*(char**)n1, *(char**)n2);
  if (ret == 0) {
    return 0;
  } else {
    return ret > 0? 1:-1;
  }
}

static void freeContent(void* p) {
  char* ptr = *(char**)p;
  tfree(ptr);
}

int tscTransferTableNameList(SSqlObj *pSql, const char *pNameList, int32_t length, SArray* pNameArray) {
  SSqlCmd *pCmd = &pSql->cmd;

  pCmd->command = TSDB_SQL_MULTI_META;
  pCmd->msgType = TSDB_MSG_TYPE_CM_TABLES_META;

  int   code = TSDB_CODE_TSC_INVALID_TABLE_ID_LENGTH;
  char *str = (char *)pNameList;

  SQueryInfo *pQueryInfo = tscGetQueryInfoS(pCmd);
  if (pQueryInfo == NULL) {
    pSql->res.code = terrno;
    return terrno;
  }

  char *nextStr;
  while (1) {
    nextStr = strchr(str, ',');
    if (nextStr == NULL) {
      code = doAddTableName(nextStr, &str, pNameArray, pSql);
      break;
    }

    code = doAddTableName(nextStr, &str, pNameArray, pSql);
    if (code != TSDB_CODE_SUCCESS) {
      return code;
    }

    if (taosArrayGetSize(pNameArray) > TSDB_MULTI_TABLEMETA_MAX_NUM) {
      code = TSDB_CODE_TSC_INVALID_TABLE_ID_LENGTH;
      sprintf(pCmd->payload, "tables over the max number");
      return code;
    }
  }

  size_t len = taosArrayGetSize(pNameArray);
  if (len == 1) {
    return TSDB_CODE_SUCCESS;
  }

  if (len > TSDB_MULTI_TABLEMETA_MAX_NUM) {
    code = TSDB_CODE_TSC_INVALID_TABLE_ID_LENGTH;
    sprintf(pCmd->payload, "tables over the max number");
    return code;
  }

  taosArraySort(pNameArray, nameComparFn);
  taosArrayRemoveDuplicate(pNameArray, nameComparFn, freeContent);
  return TSDB_CODE_SUCCESS;
}

bool vgroupInfoIdentical(SNewVgroupInfo *pExisted, SVgroupMsg* src) {
  assert(pExisted != NULL && src != NULL);
  if (pExisted->numOfEps != src->numOfEps) {
    return false;
  }

  for(int32_t i = 0; i < pExisted->numOfEps; ++i) {
    if (pExisted->ep[i].port != src->epAddr[i].port) {
      return false;
    }

    if (strncmp(pExisted->ep[i].fqdn, src->epAddr[i].fqdn, tListLen(pExisted->ep[i].fqdn)) != 0) {
      return false;
    }
  }

  return true;
}

SNewVgroupInfo createNewVgroupInfo(SVgroupMsg *pVgroupMsg) {
  assert(pVgroupMsg != NULL);

  SNewVgroupInfo info = {0};
  info.numOfEps = pVgroupMsg->numOfEps;
  info.vgId     = pVgroupMsg->vgId;
  info.inUse    = 0;   // 0 is the default value of inUse in case of multiple replica

  assert(info.numOfEps >= 1 && info.vgId >= 1);
  for(int32_t i = 0; i < pVgroupMsg->numOfEps; ++i) {
    tstrncpy(info.ep[i].fqdn, pVgroupMsg->epAddr[i].fqdn, TSDB_FQDN_LEN);
    info.ep[i].port = pVgroupMsg->epAddr[i].port;
  }

  return info;
}

void tscRemoveTableMetaBuf(STableMetaInfo* pTableMetaInfo, uint64_t id) {
  char fname[TSDB_TABLE_FNAME_LEN] = {0};
  tNameExtractFullName(&pTableMetaInfo->name, fname);

  int32_t len = (int32_t) strnlen(fname, TSDB_TABLE_FNAME_LEN);
  if (UTIL_TABLE_IS_SUPER_TABLE(pTableMetaInfo)) {
    void* pv = taosCacheAcquireByKey(tscVgroupListBuf, fname, len);
    if (pv != NULL) {
      taosCacheRelease(tscVgroupListBuf, &pv, true);
    }
  }

  taosHashRemove(tscTableMetaMap, fname, len);
  tscDebug("0x%"PRIx64" remove table meta %s, numOfRemain:%d", id, fname, (int32_t) taosHashGetSize(tscTableMetaMap));
}<|MERGE_RESOLUTION|>--- conflicted
+++ resolved
@@ -3841,7 +3841,6 @@
     return;
   }
 
-<<<<<<< HEAD
   if (pSql->cmd.command == TSDB_SQL_SELECT) {
     tscAddIntoSqlList(pSql);
   }
@@ -3883,34 +3882,6 @@
       SSqlCmd* pCmd = &pNew->cmd;
       pCmd->command = TSDB_SQL_SELECT;
       if (tscAddQueryInfo(pCmd) != TSDB_CODE_SUCCESS) {
-=======
-    if ((pCmd->command == TSDB_SQL_SELECT) && (((!TSDB_QUERY_HAS_TYPE(type, TSDB_QUERY_TYPE_SUBQUERY)) &&
-                                                (!TSDB_QUERY_HAS_TYPE(type, TSDB_QUERY_TYPE_STABLE_SUBQUERY))) ||
-                                               (tscIsProjectionQuery(pQueryInfo)))) {
-      tscAddIntoSqlList(pSql);
-    }
-  
-    if (TSDB_QUERY_HAS_TYPE(type, TSDB_QUERY_TYPE_INSERT)) {  // multi-vnodes insertion
-      tscHandleMultivnodeInsert(pSql);
-      return;
-    }
-  
-    if (QUERY_IS_JOIN_QUERY(type)) {
-      if (!TSDB_QUERY_HAS_TYPE(type, TSDB_QUERY_TYPE_SUBQUERY)) {
-        tscHandleMasterJoinQuery(pSql);
-      } else { // for first stage sub query, iterate all vnodes to get all timestamp
-        if (!TSDB_QUERY_HAS_TYPE(type, TSDB_QUERY_TYPE_JOIN_SEC_STAGE)) {
-          tscProcessSql(pSql);
-        } else { // secondary stage join query.
-          if (tscIsTwoStageSTableQuery(pQueryInfo, 0)) {  // super table query
-            tscLockByThread(&pSql->squeryLock);
-            tscHandleMasterSTableQuery(pSql);
-            tscUnlockByThread(&pSql->squeryLock);
-          } else {
-            tscProcessSql(pSql);
-          }
-        }
->>>>>>> c6f660a8
       }
 
       SQueryInfo* pNewQueryInfo = tscGetQueryInfo(pCmd);
