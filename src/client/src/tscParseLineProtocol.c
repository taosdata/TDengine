#include <ctype.h>
#include <stdio.h>
#include <stdlib.h>
#include <string.h>

#include "os.h"
#include "osString.h"
#include "ttype.h"
#include "tmd5.h"
#include "tstrbuild.h"
#include "tname.h"
#include "hash.h"
#include "tskiplist.h"

#include "tscUtil.h"
#include "tsclient.h"
#include "tscLog.h"

#include "taos.h"
#include "tscParseLine.h"

typedef struct  {
  char sTableName[TSDB_TABLE_NAME_LEN + TS_BACKQUOTE_CHAR_SIZE];
  SHashObj* tagHash;
  SHashObj* fieldHash;
  SArray* tags; //SArray<SSchema>
  SArray* fields; //SArray<SSchema>
  uint8_t precision;
} SSmlSTableSchema;

//=================================================================================================

static uint64_t linesSmlHandleId = 0;

uint64_t genLinesSmlId() {
  uint64_t id;

  do {
    id = atomic_add_fetch_64(&linesSmlHandleId, 1);
  } while (id == 0);

  return id;
}

int compareSmlColKv(const void* p1, const void* p2) {
  TAOS_SML_KV* kv1 = (TAOS_SML_KV*)p1;
  TAOS_SML_KV* kv2 = (TAOS_SML_KV*)p2;
  int kvLen1 = (int)strlen(kv1->key);
  int kvLen2 = (int)strlen(kv2->key);
  int res = strncasecmp(kv1->key, kv2->key, MIN(kvLen1, kvLen2));
  if (res != 0) {
    return res;
  } else {
    return kvLen1-kvLen2;
  }
}

typedef enum {
  SCHEMA_ACTION_CREATE_STABLE,
  SCHEMA_ACTION_ADD_COLUMN,
  SCHEMA_ACTION_ADD_TAG,
  SCHEMA_ACTION_CHANGE_COLUMN_SIZE,
  SCHEMA_ACTION_CHANGE_TAG_SIZE,
} ESchemaAction;

typedef struct {
  char sTableName[TSDB_TABLE_NAME_LEN + TS_BACKQUOTE_CHAR_SIZE];
  SArray* tags; //SArray<SSchema>
  SArray* fields; //SArray<SSchema>
} SCreateSTableActionInfo;

typedef struct {
  char sTableName[TSDB_TABLE_NAME_LEN + TS_BACKQUOTE_CHAR_SIZE];
  SSchema* field;
} SAlterSTableActionInfo;

typedef struct {
  ESchemaAction action;
  union {
    SCreateSTableActionInfo createSTable;
    SAlterSTableActionInfo alterSTable;
  };
} SSchemaAction;

static int32_t getFieldBytesFromSmlKv(TAOS_SML_KV* kv, int32_t* bytes, uint64_t id) {
  if (!IS_VAR_DATA_TYPE(kv->type)) {
    *bytes = tDataTypes[kv->type].bytes;
  } else {
    if (kv->type == TSDB_DATA_TYPE_NCHAR) {
//      char* ucs = malloc(kv->length * TSDB_NCHAR_SIZE + 1);
//      int32_t bytesNeeded = 0;
//      bool succ = taosMbsToUcs4(kv->value, kv->length, ucs, kv->length * TSDB_NCHAR_SIZE, &bytesNeeded);
//      if (!succ) {
//        free(ucs);
//        tscError("SML:0x%"PRIx64" convert nchar string to UCS4_LE failed:%s", id, kv->value);
//        return TSDB_CODE_TSC_INVALID_VALUE;
//      }
//      free(ucs);
//      *bytes =  bytesNeeded + VARSTR_HEADER_SIZE;
      *bytes = kv->length * TSDB_NCHAR_SIZE + VARSTR_HEADER_SIZE;
    } else if (kv->type == TSDB_DATA_TYPE_BINARY) {
      *bytes = kv->length + VARSTR_HEADER_SIZE;
    }
  }
  return 0;
}

static int32_t buildSmlKvSchema(TAOS_SML_KV* smlKv, SHashObj* hash, SArray* array, SSmlLinesInfo* info) {
  SSchema* pField = NULL;
  size_t* pFieldIdx = taosHashGet(hash, smlKv->key, strlen(smlKv->key));
  size_t fieldIdx = -1;
  int32_t code = 0;
  if (pFieldIdx) {
    fieldIdx = *pFieldIdx;
    pField = taosArrayGet(array, fieldIdx);

    if (pField->type != smlKv->type) {
      tscError("SML:0x%"PRIx64" type mismatch. key %s, type %d. type before %d", info->id, smlKv->key, smlKv->type, pField->type);
      return TSDB_CODE_TSC_INVALID_VALUE;
    }

    int32_t bytes = 0;
    code = getFieldBytesFromSmlKv(smlKv, &bytes, info->id);
    if (code != 0) {
      return code;
    }
    pField->bytes = MAX(pField->bytes, bytes);

  } else {
    SSchema field = {0};
    size_t tagKeyLen = strlen(smlKv->key);
    strncpy(field.name, smlKv->key, tagKeyLen);
    field.name[tagKeyLen] = '\0';
    field.type = smlKv->type;

    int32_t bytes = 0;
    code = getFieldBytesFromSmlKv(smlKv, &bytes, info->id);
    if (code != 0) {
      return code;
    }
    field.bytes = bytes;

    pField = taosArrayPush(array, &field);
    fieldIdx = taosArrayGetSize(array) - 1;
    taosHashPut(hash, field.name, tagKeyLen, &fieldIdx, sizeof(fieldIdx));
  }

  smlKv->fieldSchemaIdx = (uint32_t)fieldIdx;

  return 0;
}

static int32_t getSmlMd5ChildTableName(TAOS_SML_DATA_POINT* point, char* tableName, int* tableNameLen,
                                       SSmlLinesInfo* info) {
  tscDebug("SML:0x%"PRIx64" taos_sml_insert get child table name through md5", info->id);
  if (point->tagNum) {
    qsort(point->tags, point->tagNum, sizeof(TAOS_SML_KV), compareSmlColKv);
  }

  SStringBuilder sb; memset(&sb, 0, sizeof(sb));
  char sTableName[TSDB_TABLE_NAME_LEN + TS_BACKQUOTE_CHAR_SIZE] = {0};
  strncpy(sTableName, point->stableName, strlen(point->stableName));
  //strtolower(sTableName, point->stableName);
  taosStringBuilderAppendString(&sb, sTableName);
  for (int j = 0; j < point->tagNum; ++j) {
    taosStringBuilderAppendChar(&sb, ',');
    TAOS_SML_KV* tagKv = point->tags + j;
    char tagName[TSDB_COL_NAME_LEN + TS_BACKQUOTE_CHAR_SIZE] = {0};
    strncpy(tagName, tagKv->key, strlen(tagKv->key));
    //strtolower(tagName, tagKv->key);
    taosStringBuilderAppendString(&sb, tagName);
    taosStringBuilderAppendChar(&sb, '=');
    taosStringBuilderAppend(&sb, tagKv->value, tagKv->length);
  }
  size_t len = 0;
  char* keyJoined = taosStringBuilderGetResult(&sb, &len);
  T_MD5_CTX context;
  tMD5Init(&context);
  tMD5Update(&context, (uint8_t *)keyJoined, (uint32_t)len);
  tMD5Final(&context);
  uint64_t digest1 = *(uint64_t*)(context.digest);
  uint64_t digest2 = *(uint64_t*)(context.digest + 8);
  *tableNameLen = snprintf(tableName, *tableNameLen,
                           "t_%016"PRIx64"%016"PRIx64, digest1, digest2);
  taosStringBuilderDestroy(&sb);
  tscDebug("SML:0x%"PRIx64" child table name: %s", info->id, tableName);
  return 0;
}

static int32_t buildSmlChildTableName(TAOS_SML_DATA_POINT* point, SSmlLinesInfo* info) {
  tscDebug("SML:0x%"PRIx64" taos_sml_insert build child table name", info->id);
  char childTableName[TSDB_TABLE_NAME_LEN + TS_BACKQUOTE_CHAR_SIZE];
  int32_t tableNameLen = TSDB_TABLE_NAME_LEN + TS_BACKQUOTE_CHAR_SIZE;
  getSmlMd5ChildTableName(point, childTableName, &tableNameLen, info);
  point->childTableName = calloc(1, tableNameLen+1);
  strncpy(point->childTableName, childTableName, tableNameLen);
  point->childTableName[tableNameLen] = '\0';
  return 0;
}

static int32_t buildDataPointSchemas(TAOS_SML_DATA_POINT* points, int numPoint, SArray* stableSchemas, SSmlLinesInfo* info) {
  int32_t code = 0;
  SHashObj* sname2shema = taosHashInit(32,
                                       taosGetDefaultHashFunction(TSDB_DATA_TYPE_BINARY), true, false);

  for (int i = 0; i < numPoint; ++i) {
    TAOS_SML_DATA_POINT* point = &points[i];
    size_t stableNameLen = strlen(point->stableName);
    size_t* pStableIdx = taosHashGet(sname2shema, point->stableName, stableNameLen);
    SSmlSTableSchema* pStableSchema = NULL;
    size_t stableIdx = -1;
    if (pStableIdx) {
      pStableSchema= taosArrayGet(stableSchemas, *pStableIdx);
      stableIdx = *pStableIdx;
    } else {
      SSmlSTableSchema schema;
      strncpy(schema.sTableName, point->stableName, stableNameLen);
      schema.sTableName[stableNameLen] = '\0';
      schema.fields = taosArrayInit(64, sizeof(SSchema));
      schema.tags = taosArrayInit(8, sizeof(SSchema));
      schema.tagHash = taosHashInit(16, taosGetDefaultHashFunction(TSDB_DATA_TYPE_BINARY), true, false);
      schema.fieldHash = taosHashInit(128, taosGetDefaultHashFunction(TSDB_DATA_TYPE_BINARY), true, false);

      pStableSchema = taosArrayPush(stableSchemas, &schema);
      stableIdx = taosArrayGetSize(stableSchemas) - 1;
      taosHashPut(sname2shema, schema.sTableName, stableNameLen, &stableIdx, sizeof(size_t));
    }

    for (int j = 0; j < point->tagNum; ++j) {
      TAOS_SML_KV* tagKv = point->tags + j;
      if (!point->childTableName) {
        buildSmlChildTableName(point, info);
      }

      code = buildSmlKvSchema(tagKv, pStableSchema->tagHash, pStableSchema->tags, info);
      if (code != 0) {
        tscError("SML:0x%"PRIx64" build data point schema failed. point no.: %d, tag key: %s", info->id, i, tagKv->key);
        return code;
      }
    }

    //for Line Protocol tags may be omitted, add a tag with NULL value
    if (point->tagNum == 0) {
      if (!point->childTableName) {
        buildSmlChildTableName(point, info);
      }
      char tagNullName[TSDB_COL_NAME_LEN] = {0};
      size_t nameLen = strlen(tsSmlTagNullName);
      strncpy(tagNullName, tsSmlTagNullName, nameLen);
      addEscapeCharToString(tagNullName, (int32_t)nameLen);
      size_t* pTagNullIdx = taosHashGet(pStableSchema->tagHash, tagNullName, nameLen + TS_BACKQUOTE_CHAR_SIZE);
      if (!pTagNullIdx) {
        SSchema tagNull = {0};
        tagNull.type  = TSDB_DATA_TYPE_NCHAR;
        tagNull.bytes = TSDB_NCHAR_SIZE + VARSTR_HEADER_SIZE;
        strncpy(tagNull.name, tagNullName, nameLen + TS_BACKQUOTE_CHAR_SIZE);
        taosArrayPush(pStableSchema->tags, &tagNull);
        size_t tagNullIdx = taosArrayGetSize(pStableSchema->tags) - 1;
        taosHashPut(pStableSchema->tagHash, tagNull.name, nameLen + TS_BACKQUOTE_CHAR_SIZE, &tagNullIdx, sizeof(tagNullIdx));
      }
    }

    for (int j = 0; j < point->fieldNum; ++j) {
      TAOS_SML_KV* fieldKv = point->fields + j;
      code = buildSmlKvSchema(fieldKv, pStableSchema->fieldHash, pStableSchema->fields, info);
      if (code != 0) {
        tscError("SML:0x%"PRIx64" build data point schema failed. point no.: %d, tag key: %s", info->id, i, fieldKv->key);
        return code;
      }
    }

    point->schemaIdx = (uint32_t)stableIdx;
  }

  size_t numStables = taosArrayGetSize(stableSchemas);
  for (int32_t i = 0; i < numStables; ++i) {
    SSmlSTableSchema* schema = taosArrayGet(stableSchemas, i);
    taosHashCleanup(schema->tagHash);
    taosHashCleanup(schema->fieldHash);
  }
  taosHashCleanup(sname2shema);

  tscDebug("SML:0x%"PRIx64" build point schema succeed. num of super table: %zu", info->id, numStables);
  for (int32_t i = 0; i < numStables; ++i) {
    SSmlSTableSchema* schema = taosArrayGet(stableSchemas, i);
    tscDebug("\ttable name: %s, tags number: %zu, fields number: %zu", schema->sTableName,
             taosArrayGetSize(schema->tags), taosArrayGetSize(schema->fields));
  }

  return 0;
}

static int32_t generateSchemaAction(SSchema* pointColField, SHashObj* dbAttrHash, SArray* dbAttrArray, bool isTag, char sTableName[],
                                       SSchemaAction* action, bool* actionNeeded, SSmlLinesInfo* info) {
  char fieldName[TSDB_COL_NAME_LEN + TS_BACKQUOTE_CHAR_SIZE] = {0};
  strcpy(fieldName, pointColField->name);

  size_t* pDbIndex = taosHashGet(dbAttrHash, fieldName, strlen(fieldName));
  if (pDbIndex) {
    SSchema* dbAttr = taosArrayGet(dbAttrArray, *pDbIndex);
    assert(strcasecmp(dbAttr->name, pointColField->name) == 0);
    if (pointColField->type != dbAttr->type) {
      tscError("SML:0x%"PRIx64" point type and db type mismatch. key: %s. point type: %d, db type: %d", info->id, pointColField->name,
               pointColField->type, dbAttr->type);
      return TSDB_CODE_TSC_INVALID_VALUE;
    }

    if (IS_VAR_DATA_TYPE(pointColField->type) && (pointColField->bytes > dbAttr->bytes)) {
      if (isTag) {
        action->action = SCHEMA_ACTION_CHANGE_TAG_SIZE;
      } else {
        action->action = SCHEMA_ACTION_CHANGE_COLUMN_SIZE;
      }
      memset(&action->alterSTable, 0,  sizeof(SAlterSTableActionInfo));
      memcpy(action->alterSTable.sTableName, sTableName, TSDB_TABLE_NAME_LEN + TS_BACKQUOTE_CHAR_SIZE);
      action->alterSTable.field = pointColField;
      *actionNeeded = true;
    }
  } else {
    if (isTag) {
      action->action = SCHEMA_ACTION_ADD_TAG;
    } else {
      action->action = SCHEMA_ACTION_ADD_COLUMN;
    }
    memset(&action->alterSTable, 0, sizeof(SAlterSTableActionInfo));
    memcpy(action->alterSTable.sTableName, sTableName, TSDB_TABLE_NAME_LEN + TS_BACKQUOTE_CHAR_SIZE);
    action->alterSTable.field = pointColField;
    *actionNeeded = true;
  }
  if (*actionNeeded) {
    tscDebug("SML:0x%" PRIx64 " generate schema action. column name: %s, action: %d", info->id, fieldName,
             action->action);
  }
  return 0;
}

static int32_t buildColumnDescription(SSchema* field,
                               char* buf, int32_t bufSize, int32_t* outBytes) {
  uint8_t type = field->type;

  if (type == TSDB_DATA_TYPE_BINARY || type == TSDB_DATA_TYPE_NCHAR) {
    int32_t bytes = field->bytes - VARSTR_HEADER_SIZE;
    if (type == TSDB_DATA_TYPE_NCHAR) {
      bytes =  bytes/TSDB_NCHAR_SIZE;
    }
    int out = snprintf(buf, bufSize,"%s %s(%d)",
                       field->name,tDataTypes[field->type].name, bytes);
    *outBytes = out;
  } else {
    int out = snprintf(buf, bufSize, "%s %s",
                       field->name, tDataTypes[type].name);
    *outBytes = out;
  }

  return 0;
}


static int32_t applySchemaAction(TAOS* taos, SSchemaAction* action, SSmlLinesInfo* info) {
  int32_t code = 0;
  int32_t outBytes = 0;
  char *result = (char *)calloc(1, tsMaxSQLStringLen+1);
  int32_t capacity = tsMaxSQLStringLen +  1;

  tscDebug("SML:0x%"PRIx64" apply schema action. action: %d", info->id, action->action);
  switch (action->action) {
    case SCHEMA_ACTION_ADD_COLUMN: {
      int n = sprintf(result, "alter stable %s add column ", action->alterSTable.sTableName);
      buildColumnDescription(action->alterSTable.field, result+n, capacity-n, &outBytes);
      TAOS_RES* res = taos_query(taos, result); //TODO async doAsyncQuery
      code = taos_errno(res);
      char* errStr = taos_errstr(res);
      char* begin = strstr(errStr, "duplicated column names");
      bool tscDupColNames = (begin != NULL);
      if (code != TSDB_CODE_SUCCESS) {
        tscError("SML:0x%"PRIx64" apply schema action. error: %s", info->id, errStr);
      }
      taos_free_result(res);

      if (code == TSDB_CODE_MND_FIELD_ALREAY_EXIST || code == TSDB_CODE_MND_TAG_ALREAY_EXIST || tscDupColNames) {
        TAOS_RES* res2 = taos_query(taos, "RESET QUERY CACHE");
        code = taos_errno(res2);
        if (code != TSDB_CODE_SUCCESS) {
          tscError("SML:0x%" PRIx64 " apply schema action. reset query cache. error: %s", info->id, taos_errstr(res2));
        }
        taos_free_result(res2);
        taosMsleep(500);
      }
      break;
    }
    case SCHEMA_ACTION_ADD_TAG: {
      int n = sprintf(result, "alter stable %s add tag ", action->alterSTable.sTableName);
      buildColumnDescription(action->alterSTable.field,
                             result+n, capacity-n, &outBytes);
      TAOS_RES* res = taos_query(taos, result); //TODO async doAsyncQuery
      code = taos_errno(res);
      char* errStr = taos_errstr(res);
      char* begin = strstr(errStr, "duplicated column names");
      bool tscDupColNames = (begin != NULL);
      if (code != TSDB_CODE_SUCCESS) {
        tscError("SML:0x%"PRIx64" apply schema action. error : %s", info->id, taos_errstr(res));
      }
      taos_free_result(res);

      if (code == TSDB_CODE_MND_TAG_ALREAY_EXIST || code == TSDB_CODE_MND_FIELD_ALREAY_EXIST || tscDupColNames) {
        TAOS_RES* res2 = taos_query(taos, "RESET QUERY CACHE");
        code = taos_errno(res2);
        if (code != TSDB_CODE_SUCCESS) {
          tscError("SML:0x%" PRIx64 " apply schema action. reset query cache. error: %s", info->id, taos_errstr(res2));
        }
        taos_free_result(res2);
        taosMsleep(500);
      }
      break;
    }
    case SCHEMA_ACTION_CHANGE_COLUMN_SIZE: {
      int n = sprintf(result, "alter stable %s modify column ", action->alterSTable.sTableName);
      buildColumnDescription(action->alterSTable.field, result+n,
                             capacity-n, &outBytes);
      TAOS_RES* res = taos_query(taos, result); //TODO async doAsyncQuery
      code = taos_errno(res);
      if (code != TSDB_CODE_SUCCESS) {
        tscError("SML:0x%"PRIx64" apply schema action. error : %s", info->id, taos_errstr(res));
      }
      taos_free_result(res);

      if (code == TSDB_CODE_MND_INVALID_COLUMN_LENGTH || code == TSDB_CODE_TSC_INVALID_COLUMN_LENGTH) {
        TAOS_RES* res2 = taos_query(taos, "RESET QUERY CACHE");
        code = taos_errno(res2);
        if (code != TSDB_CODE_SUCCESS) {
          tscError("SML:0x%" PRIx64 " apply schema action. reset query cache. error: %s", info->id, taos_errstr(res2));
        }
        taos_free_result(res2);
        taosMsleep(500);
      }
      break;
    }
    case SCHEMA_ACTION_CHANGE_TAG_SIZE: {
      int n = sprintf(result, "alter stable %s modify tag ", action->alterSTable.sTableName);
      buildColumnDescription(action->alterSTable.field, result+n,
                             capacity-n, &outBytes);
      TAOS_RES* res = taos_query(taos, result); //TODO async doAsyncQuery
      code = taos_errno(res);
      if (code != TSDB_CODE_SUCCESS) {
        tscError("SML:0x%"PRIx64" apply schema action. error : %s", info->id, taos_errstr(res));
      }
      taos_free_result(res);

      if (code == TSDB_CODE_MND_INVALID_TAG_LENGTH || code == TSDB_CODE_TSC_INVALID_TAG_LENGTH) {
        TAOS_RES* res2 = taos_query(taos, "RESET QUERY CACHE");
        code = taos_errno(res2);
        if (code != TSDB_CODE_SUCCESS) {
          tscError("SML:0x%" PRIx64 " apply schema action. reset query cache. error: %s", info->id, taos_errstr(res2));
        }
        taos_free_result(res2);
        taosMsleep(500);
      }
      break;
    }
    case SCHEMA_ACTION_CREATE_STABLE: {
      int n = sprintf(result, "create stable %s (", action->createSTable.sTableName);
      char* pos = result + n; int freeBytes = capacity - n;
      size_t numCols = taosArrayGetSize(action->createSTable.fields);
      for (int32_t i = 0; i < numCols; ++i) {
        SSchema* field = taosArrayGet(action->createSTable.fields, i);
        buildColumnDescription(field, pos, freeBytes, &outBytes);
        pos += outBytes; freeBytes -= outBytes;
        *pos = ','; ++pos; --freeBytes;
      }
      --pos; ++freeBytes;

      outBytes = snprintf(pos, freeBytes, ") tags (");
      pos += outBytes; freeBytes -= outBytes;

      size_t numTags = taosArrayGetSize(action->createSTable.tags);
      for (int32_t i = 0; i < numTags; ++i) {
        SSchema* field = taosArrayGet(action->createSTable.tags, i);
        buildColumnDescription(field, pos, freeBytes, &outBytes);
        pos += outBytes; freeBytes -= outBytes;
        *pos = ','; ++pos; --freeBytes;
      }
      pos--; ++freeBytes;
      outBytes = snprintf(pos, freeBytes, ")");
      TAOS_RES* res = taos_query(taos, result);
      code = taos_errno(res);
      if (code != TSDB_CODE_SUCCESS) {
        tscError("SML:0x%"PRIx64" apply schema action. error : %s", info->id, taos_errstr(res));
      }
      taos_free_result(res);

      if (code == TSDB_CODE_MND_TABLE_ALREADY_EXIST) {
        TAOS_RES* res2 = taos_query(taos, "RESET QUERY CACHE");
        code = taos_errno(res2);
        if (code != TSDB_CODE_SUCCESS) {
          tscError("SML:0x%" PRIx64 " apply schema action. reset query cache. error: %s", info->id, taos_errstr(res2));
        }
        taos_free_result(res2);
        taosMsleep(500);
      }
      break;
    }

    default:
      break;
  }

  free(result);
  if (code != 0) {
    tscError("SML:0x%"PRIx64 " apply schema action failure. %s", info->id, tstrerror(code));
  }
  return code;
}

static int32_t destroySmlSTableSchema(SSmlSTableSchema* schema) {
  taosHashCleanup(schema->tagHash);
  taosHashCleanup(schema->fieldHash);
  taosArrayDestroy(&schema->tags);
  taosArrayDestroy(&schema->fields);
  return 0;
}

static int32_t fillDbSchema(STableMeta* tableMeta, char* tableName, SSmlSTableSchema* schema, SSmlLinesInfo* info) {
  schema->tags = taosArrayInit(8, sizeof(SSchema));
  schema->fields = taosArrayInit(64, sizeof(SSchema));
  schema->tagHash = taosHashInit(8, taosGetDefaultHashFunction(TSDB_DATA_TYPE_BINARY), true, false);
  schema->fieldHash = taosHashInit(64, taosGetDefaultHashFunction(TSDB_DATA_TYPE_BINARY), true, false);

  tstrncpy(schema->sTableName, tableName, strlen(tableName)+1);
  schema->precision = tableMeta->tableInfo.precision;
  for (int i=0; i<tableMeta->tableInfo.numOfColumns; ++i) {
    SSchema field;
    tstrncpy(field.name, tableMeta->schema[i].name, strlen(tableMeta->schema[i].name)+1);
    addEscapeCharToString(field.name, (int16_t)strlen(field.name));
    field.type = tableMeta->schema[i].type;
    field.bytes = tableMeta->schema[i].bytes;
    taosArrayPush(schema->fields, &field);
    size_t fieldIndex = taosArrayGetSize(schema->fields) - 1;
    taosHashPut(schema->fieldHash, field.name, strlen(field.name), &fieldIndex, sizeof(fieldIndex));
  }

  for (int i=0; i<tableMeta->tableInfo.numOfTags; ++i) {
    int j = i + tableMeta->tableInfo.numOfColumns;
    SSchema field;
    tstrncpy(field.name, tableMeta->schema[j].name, strlen(tableMeta->schema[j].name)+1);
    addEscapeCharToString(field.name, (int16_t)strlen(field.name));
    field.type = tableMeta->schema[j].type;
    field.bytes = tableMeta->schema[j].bytes;
    taosArrayPush(schema->tags, &field);
    size_t tagIndex = taosArrayGetSize(schema->tags) - 1;
    taosHashPut(schema->tagHash, field.name, strlen(field.name), &tagIndex, sizeof(tagIndex));
  }
  tscDebug("SML:0x%"PRIx64 " load table schema succeed. table name: %s, columns number: %d, tag number: %d, precision: %d",
           info->id, tableName, tableMeta->tableInfo.numOfColumns, tableMeta->tableInfo.numOfTags, schema->precision);
  return TSDB_CODE_SUCCESS;
}

static int32_t getSuperTableMetaFromLocalCache(TAOS* taos, char* tableName, STableMeta** outTableMeta, SSmlLinesInfo* info) {
  int32_t     code = 0;
  STableMeta* tableMeta = NULL;

  SSqlObj* pSql = calloc(1, sizeof(SSqlObj));
  if (pSql == NULL) {
    tscError("SML:0x%" PRIx64 " failed to allocate memory, reason:%s", info->id, strerror(errno));
    code = TSDB_CODE_TSC_OUT_OF_MEMORY;
    return code;
  }
  pSql->pTscObj = taos;
  pSql->signature = pSql;
  pSql->fp = NULL;

  registerSqlObj(pSql);
  char tableNameBuf[TSDB_TABLE_NAME_LEN + TS_BACKQUOTE_CHAR_SIZE] = {0};
  memcpy(tableNameBuf, tableName, strlen(tableName));
  SStrToken tableToken = {.z = tableNameBuf, .n = (uint32_t)strlen(tableName), .type = TK_ID};
  tGetToken(tableNameBuf, &tableToken.type);
  bool dbIncluded = false;
  // Check if the table name available or not
  if (tscValidateName(&tableToken, true, &dbIncluded) != TSDB_CODE_SUCCESS) {
    code = TSDB_CODE_TSC_INVALID_TABLE_ID_LENGTH;
    sprintf(pSql->cmd.payload, "table name is invalid");
    taosReleaseRef(tscObjRef, pSql->self);
    return code;
  }

  SName sname = {0};
  if ((code = tscSetTableFullName(&sname, &tableToken, pSql, dbIncluded)) != TSDB_CODE_SUCCESS) {
    taosReleaseRef(tscObjRef, pSql->self);
    return code;
  }

  char fullTableName[TSDB_TABLE_FNAME_LEN] = {0};
  memset(fullTableName, 0, tListLen(fullTableName));
  tNameExtractFullName(&sname, fullTableName);

  size_t size = 0;
  taosHashGetCloneExt(UTIL_GET_TABLEMETA(pSql), fullTableName, strlen(fullTableName), NULL, (void**)&tableMeta, &size);

  STableMeta* stableMeta = tableMeta;
  if (tableMeta != NULL && tableMeta->tableType == TSDB_CHILD_TABLE) {
      taosHashGetCloneExt(UTIL_GET_TABLEMETA(pSql), tableMeta->sTableName, strlen(tableMeta->sTableName), NULL,
                          (void**)stableMeta, &size);
  }
  taosReleaseRef(tscObjRef, pSql->self);

  if (stableMeta != tableMeta) {
    free(tableMeta);
  }

  if (stableMeta != NULL) {
    if (outTableMeta != NULL) {
      *outTableMeta = stableMeta;
    } else {
      free(stableMeta);
    }
    return TSDB_CODE_SUCCESS;
  } else {
    return TSDB_CODE_TSC_NO_META_CACHED;
  }
}

static int32_t retrieveTableMeta(TAOS* taos, char* tableName, STableMeta** pTableMeta, SSmlLinesInfo* info) {
  int32_t code = 0;
  int32_t retries = 0;
  STableMeta* tableMeta = NULL;
  while (retries++ <= TSDB_MAX_REPLICA && tableMeta == NULL) {
    STscObj* pObj = (STscObj*)taos;
    if (pObj == NULL || pObj->signature != pObj) {
      terrno = TSDB_CODE_TSC_DISCONNECTED;
      return TSDB_CODE_TSC_DISCONNECTED;
    }

    tscDebug("SML:0x%" PRIx64 " retrieve table meta. super table name: %s", info->id, tableName);
    code = getSuperTableMetaFromLocalCache(taos, tableName, &tableMeta, info);
    if (code == TSDB_CODE_SUCCESS) {
      tscDebug("SML:0x%" PRIx64 " successfully retrieved table meta. super table name: %s", info->id, tableName);
      break;
    } else if (code == TSDB_CODE_TSC_NO_META_CACHED) {
      char sql[256];
      snprintf(sql, 256, "describe %s", tableName);
      TAOS_RES* res = taos_query(taos, sql);
      code = taos_errno(res);
      if (code != 0) {
        tscError("SML:0x%" PRIx64 " describe table failure. %s", info->id, taos_errstr(res));
        taos_free_result(res);
        return code;
      }
      taos_free_result(res);
    } else {
      return code;
    }
  }

  if (tableMeta != NULL) {
    *pTableMeta = tableMeta;
    return TSDB_CODE_SUCCESS;
  } else {
    tscError("SML:0x%" PRIx64 " failed to retrieve table meta. super table name: %s", info->id, tableName);
    return TSDB_CODE_TSC_NO_META_CACHED;
  }
}

static int32_t loadTableSchemaFromDB(TAOS* taos, char* tableName, SSmlSTableSchema* schema, SSmlLinesInfo* info) {
  int32_t code = 0;
  STableMeta* tableMeta = NULL;
  code = retrieveTableMeta(taos, tableName, &tableMeta, info);
  if (code == TSDB_CODE_SUCCESS) {
    assert(tableMeta != NULL);
    fillDbSchema(tableMeta, tableName, schema, info);
    free(tableMeta);
    tableMeta = NULL;
  }

  return code;
}

static int32_t modifyDBSchemas(TAOS* taos, SArray* stableSchemas, SSmlLinesInfo* info) {
  int32_t code = 0;
  size_t numStable = taosArrayGetSize(stableSchemas);
  for (int i = 0; i < numStable; ++i) {
    SSmlSTableSchema* pointSchema = taosArrayGet(stableSchemas, i);
    SSmlSTableSchema  dbSchema;
    memset(&dbSchema, 0, sizeof(SSmlSTableSchema));

    code = loadTableSchemaFromDB(taos, pointSchema->sTableName, &dbSchema, info);
    if (code == TSDB_CODE_MND_INVALID_TABLE_NAME) {
      SSchemaAction schemaAction = {0};
      schemaAction.action = SCHEMA_ACTION_CREATE_STABLE;
      memset(&schemaAction.createSTable, 0, sizeof(SCreateSTableActionInfo));
      memcpy(schemaAction.createSTable.sTableName, pointSchema->sTableName, TSDB_TABLE_NAME_LEN + TS_BACKQUOTE_CHAR_SIZE);
      schemaAction.createSTable.tags = pointSchema->tags;
      schemaAction.createSTable.fields = pointSchema->fields;
      applySchemaAction(taos, &schemaAction, info);
      code = loadTableSchemaFromDB(taos, pointSchema->sTableName, &dbSchema, info);
      if (code != 0) {
        tscError("SML:0x%"PRIx64" reconcile point schema failed. can not create %s", info->id, pointSchema->sTableName);
        return code;
      }
    }

    if (code == TSDB_CODE_SUCCESS) {
      pointSchema->precision = dbSchema.precision;

      size_t pointTagSize = taosArrayGetSize(pointSchema->tags);
      size_t pointFieldSize = taosArrayGetSize(pointSchema->fields);

      SHashObj* dbTagHash = dbSchema.tagHash;
      SHashObj* dbFieldHash = dbSchema.fieldHash;

      for (int j = 0; j < pointTagSize; ++j) {
        SSchema* pointTag = taosArrayGet(pointSchema->tags, j);
        SSchemaAction schemaAction = {0};
        bool actionNeeded = false;
        generateSchemaAction(pointTag, dbTagHash, dbSchema.tags, true, pointSchema->sTableName,
                             &schemaAction, &actionNeeded, info);
        if (actionNeeded) {
          code = applySchemaAction(taos, &schemaAction, info);
          if (code != 0) {
            destroySmlSTableSchema(&dbSchema);
            return code;
          }
        }
      }

      SSchema* pointColTs = taosArrayGet(pointSchema->fields, 0);
      SSchema* dbColTs = taosArrayGet(dbSchema.fields, 0);
      memcpy(pointColTs->name, dbColTs->name, TSDB_COL_NAME_LEN + TS_BACKQUOTE_CHAR_SIZE);

      for (int j = 1; j < pointFieldSize; ++j) {
        SSchema* pointCol = taosArrayGet(pointSchema->fields, j);
        SSchemaAction schemaAction = {0};
        bool actionNeeded = false;
        generateSchemaAction(pointCol, dbFieldHash, dbSchema.fields,false, pointSchema->sTableName,
                             &schemaAction, &actionNeeded, info);
        if (actionNeeded) {
          code = applySchemaAction(taos, &schemaAction, info);
          if (code != 0) {
            destroySmlSTableSchema(&dbSchema);
            return code;
          }
        }
      }

      pointSchema->precision = dbSchema.precision;

      destroySmlSTableSchema(&dbSchema);
    } else {
      tscError("SML:0x%"PRIx64" load table meta error: %s", info->id, tstrerror(code));
      return code;
    }
  }
  return 0;
}

static int32_t arrangePointsByChildTableName(TAOS_SML_DATA_POINT* points, int numPoints,
                                             SHashObj* cname2points, SArray* stableSchemas, SSmlLinesInfo* info) {
  for (int32_t i = 0; i < numPoints; ++i) {
    TAOS_SML_DATA_POINT * point = points + i;
    SSmlSTableSchema* stableSchema = taosArrayGet(stableSchemas, point->schemaIdx);

    for (int j = 0; j < point->tagNum; ++j) {
      TAOS_SML_KV* kv =  point->tags + j;
      if (kv->type == TSDB_DATA_TYPE_TIMESTAMP) {
        int64_t ts = *(int64_t*)(kv->value);
        ts = convertTimePrecision(ts, TSDB_TIME_PRECISION_NANO, stableSchema->precision);
        *(int64_t*)(kv->value) = ts;
      }
    }

    for (int j = 0; j < point->fieldNum; ++j) {
      TAOS_SML_KV* kv =  point->fields + j;
      if (kv->type == TSDB_DATA_TYPE_TIMESTAMP) {
        int64_t ts = *(int64_t*)(kv->value);
        ts = convertTimePrecision(ts, TSDB_TIME_PRECISION_NANO, stableSchema->precision);
        *(int64_t*)(kv->value) = ts;
      }
    }

    SArray* cTablePoints = NULL;
    SArray** pCTablePoints = taosHashGet(cname2points, point->childTableName, strlen(point->childTableName));
    if (pCTablePoints) {
      cTablePoints = *pCTablePoints;
    } else {
      cTablePoints = taosArrayInit(64, sizeof(point));
      taosHashPut(cname2points, point->childTableName, strlen(point->childTableName), &cTablePoints, POINTER_BYTES);
    }
    taosArrayPush(cTablePoints, &point);
  }

  return 0;
}

static int smlSnprintf(char* buf, int32_t *total, int32_t cap, char* fmt, ...) {
  if (*total > cap) {
    return -1;
  }

  va_list argp;
  va_start(argp, fmt);
  int len = vsnprintf(buf + *total, cap - *total, fmt, argp);
  if (len < 0 || len >= cap - *total) {
    return -2;
  }
  *total += len;
  return 0;
}

static int32_t addChildTableDataPointsToInsertSql(char* cTableName, char* sTableName, SSmlSTableSchema* sTableSchema, SArray* cTablePoints,
                                                  char* sql, int32_t capacity, int32_t* cTableSqlLen, int fromIndex, int* nextIndex, SSmlLinesInfo* info) {
  size_t  numTags = taosArrayGetSize(sTableSchema->tags);
  size_t  numCols = taosArrayGetSize(sTableSchema->fields);
  size_t  rows = taosArrayGetSize(cTablePoints);
  SArray* tagsSchema = sTableSchema->tags;
  SArray* colsSchema = sTableSchema->fields;

  TAOS_SML_KV* tagKVs[TSDB_MAX_TAGS] = {0};
  for (int i = 0; i < rows; ++i) {
    TAOS_SML_DATA_POINT* pDataPoint = taosArrayGetP(cTablePoints, i);
    for (int j = 0; j < pDataPoint->tagNum; ++j) {
      TAOS_SML_KV* kv = pDataPoint->tags + j;
      tagKVs[kv->fieldSchemaIdx] = kv;
    }
  }

  TAOS_SML_KV** colKVs = malloc(numCols * sizeof(TAOS_SML_KV*));
  int r = fromIndex;

  int32_t totalLen = 0;
  int ret = 0;
  ret = smlSnprintf(sql, &totalLen, capacity, " %s using %s (", cTableName, sTableName);
  if (ret != 0) {
    goto _cleanup;
  }

  for (int i = 0; i < numTags; ++i) {
    SSchema* tagSchema = taosArrayGet(tagsSchema, i);
    ret = smlSnprintf(sql, &totalLen, capacity, "%s,", tagSchema->name);
    if (ret != 0) {
      goto _cleanup;
    }
  }
  --totalLen;

  ret = smlSnprintf(sql, &totalLen, capacity, ") tags (");
  if (ret != 0) {
    goto _cleanup;
  }

  for (int i = 0; i < numTags; ++i) {
    if (capacity - totalLen < TSDB_MAX_BYTES_PER_ROW) {
      goto _cleanup;
    }
    if (tagKVs[i] == NULL) {
      ret = smlSnprintf(sql, &totalLen, capacity, "NULL,");
      if (ret != 0) {
        goto _cleanup;
      }
    } else {
      TAOS_SML_KV* kv = tagKVs[i];
      size_t       beforeLen = totalLen;
      int32_t      len = 0;
      converToStr(sql + beforeLen, kv->type, kv->value, kv->length, &len);
      totalLen += len;

      ret = smlSnprintf(sql, &totalLen, capacity, ",");
      if (ret != 0) {
        goto _cleanup;
      }
    }
  }
  --totalLen;
  ret = smlSnprintf(sql, &totalLen, capacity, ") (");
  if (ret != 0) {
    goto _cleanup;
  }

  for (int i = 0; i < numCols; ++i) {
    SSchema* colSchema = taosArrayGet(colsSchema, i);
    ret = smlSnprintf(sql, &totalLen, capacity, "%s,", colSchema->name);
    if (ret != 0) {
      goto _cleanup;
    }
  }
  --totalLen;
  ret = smlSnprintf(sql, &totalLen, capacity, ") values ");
  if (ret != 0) {
    goto _cleanup;
  }

  for (; r < rows; ++r) {
    if (capacity - totalLen < TSDB_MAX_BYTES_PER_ROW) {
      break;
    }
    ret = smlSnprintf(sql, &totalLen, capacity, "(");
    if (ret != 0) {
      goto _cleanup;
    }
    memset(colKVs, 0, numCols * sizeof(TAOS_SML_KV*));

    TAOS_SML_DATA_POINT* point = taosArrayGetP(cTablePoints, r);
    for (int i = 0; i < point->fieldNum; ++i) {
      TAOS_SML_KV* kv = point->fields + i;
      colKVs[kv->fieldSchemaIdx] = kv;
    }

    for (int i = 0; i < numCols; ++i) {
      if (colKVs[i] == NULL) {
        ret = smlSnprintf(sql, &totalLen, capacity, "NULL,");
        if (ret != 0) {
          goto _cleanup;
        }
      } else {
        TAOS_SML_KV* kv = colKVs[i];
        size_t       beforeLen = totalLen;
        int32_t      len = 0;
        converToStr(sql + beforeLen, kv->type, kv->value, kv->length, &len);
        totalLen += len;
        ret = smlSnprintf(sql, &totalLen, capacity, ",");
        if (ret != 0) {
          goto _cleanup;
        }
      }
    }
    --totalLen;
    ret = smlSnprintf(sql, &totalLen, capacity, ")");
    if (ret != 0) {
      goto _cleanup;
    }
  }
_cleanup:
  free(colKVs);

  if (r == fromIndex) {
    tscError("buffer can not fit one line");
    *cTableSqlLen = 0;
  } else {
    *cTableSqlLen = totalLen;
  }
  *nextIndex = r;

  return 0;
}

static void insertCallback(void *param, TAOS_RES *res, int32_t notUsedCode) {
  SSmlSqlInsertBatch *batch = (SSmlSqlInsertBatch *)param;
  batch->code = taos_errno(res);

  if (batch->code != 0) {
    tscError("SML:0x%"PRIx64 " batch %d , taos_query_a return %d:%s", batch->id, batch->index, batch->code, taos_errstr(res));
  }
  tscDebug("SML:0x%"PRIx64 " batch %d, taos_query inserted %d rows", batch->id, batch->index, taos_affected_rows(res));
  batch->affectedRows = taos_affected_rows(res);
  taos_free_result(res);

  int32_t code = batch->code;
  batch->tryAgain = false;
  batch->resetQueryCache = false;
  batch->sleep = false;
  if ((code == TSDB_CODE_TDB_INVALID_TABLE_ID
       || code == TSDB_CODE_VND_INVALID_VGROUP_ID
       || code == TSDB_CODE_TDB_TABLE_RECONFIGURE
       || code == TSDB_CODE_APP_NOT_READY
       || code == TSDB_CODE_RPC_NETWORK_UNAVAIL) && batch->tryTimes < TSDB_MAX_REPLICA) {
    batch->tryAgain = true;
  }

  if (code == TSDB_CODE_TDB_INVALID_TABLE_ID || code == TSDB_CODE_VND_INVALID_VGROUP_ID) {
    batch->resetQueryCache = true;
    if (batch->tryAgain) {
      batch->sleep = true;
    }
  }

  if (code == TSDB_CODE_APP_NOT_READY || code == TSDB_CODE_RPC_NETWORK_UNAVAIL) {
    if (batch->tryAgain) {
      batch->sleep = true;
    }
  }

  tsem_post(&batch->sem);
}

static int32_t applyDataPointsWithSqlInsert(TAOS* taos, TAOS_SML_DATA_POINT* points, int32_t numPoints, SArray* stableSchemas, SSmlLinesInfo* info) {
  int32_t code = TSDB_CODE_SUCCESS;

  SHashObj* cname2points = taosHashInit(128, taosGetDefaultHashFunction(TSDB_DATA_TYPE_BINARY), true, false);
  arrangePointsByChildTableName(points, numPoints, cname2points, stableSchemas, info);

  for (int i = 0; i < MAX_SML_SQL_INSERT_BATCHES; ++i) {
    info->batches[i].id = info->id;
    info->batches[i].index = i;
    info->batches[i].sql = NULL;
    info->batches[i].tryTimes = 0;
    tsem_init(&info->batches[i].sem, 0, 0);
  }

  info->numBatches = 0;
  SSmlSqlInsertBatch *batch = info->batches;
  batch->sql = malloc(tsMaxSQLStringLen + 1);
  int32_t freeBytes = tsMaxSQLStringLen;
  int32_t usedBytes = sprintf(batch->sql, "insert into");
  freeBytes -= usedBytes;

  int32_t cTableSqlLen = 0;

  SArray** pCTablePoints = taosHashIterate(cname2points, NULL);
  while (pCTablePoints) {
    SArray* cTablePoints = *pCTablePoints;

    TAOS_SML_DATA_POINT* point = taosArrayGetP(cTablePoints, 0);
    SSmlSTableSchema*    sTableSchema = taosArrayGet(stableSchemas, point->schemaIdx);

    int32_t nextIndex = 0;
    int32_t fromIndex = nextIndex;

    while (nextIndex != taosArrayGetSize(cTablePoints)) {
      fromIndex = nextIndex;
      code = addChildTableDataPointsToInsertSql(point->childTableName, point->stableName, sTableSchema, cTablePoints,
                                                batch->sql + usedBytes, freeBytes, &cTableSqlLen, fromIndex, &nextIndex,
                                                info);
      tscDebug("SML:0x%"PRIx64" add child table points to SQL. child table: %s of super table %s. range[%d-%d).",
               info->id, point->childTableName, point->stableName, fromIndex, nextIndex);
      usedBytes += cTableSqlLen;
      freeBytes -= cTableSqlLen;
      if (nextIndex != taosArrayGetSize(cTablePoints)) {
        batch->sql[usedBytes] = '\0';
        info->numBatches++;
        tscDebug("SML:0x%"PRIx64" sql: %s" , info->id, batch->sql);

        if (info->numBatches >= MAX_SML_SQL_INSERT_BATCHES) {
          tscError("SML:0x%"PRIx64" Apply points failed. exceeds max sql insert batches", info->id);
          code = TSDB_CODE_TSC_TOO_MANY_SML_LINES;
          goto cleanup;
        }

        batch = &info->batches[info->numBatches];
        batch->sql = malloc(tsMaxSQLStringLen + 1);
        freeBytes = tsMaxSQLStringLen;
        usedBytes = sprintf(batch->sql, "insert into");
        freeBytes -= usedBytes;
      }
    }

    pCTablePoints = taosHashIterate(cname2points, pCTablePoints);
  }
  batch->sql[usedBytes] = '\0';
  info->numBatches++;
  tscDebug("SML:0x%"PRIx64" sql: %s" , info->id, batch->sql);
  if (info->numBatches >= MAX_SML_SQL_INSERT_BATCHES) {
    tscError("SML:0x%"PRIx64" Apply points failed. exceeds max sql insert batches", info->id);
    code = TSDB_CODE_TSC_TOO_MANY_SML_LINES;
    goto cleanup;
  }
  bool batchesExecuted[MAX_SML_SQL_INSERT_BATCHES] = {false};

  for (int i = 0; i < info->numBatches; ++i) {
    SSmlSqlInsertBatch* insertBatch = &info->batches[i];
    insertBatch->tryTimes = 1;
    taos_query_a(taos, insertBatch->sql, insertCallback, insertBatch);
    batchesExecuted[i] = true;
  }
  int32_t triedBatches = info->numBatches;

  while (triedBatches > 0) {
    for (int i = 0; i < info->numBatches; ++i) {
      if (batchesExecuted[i]) {
        tsem_wait(&info->batches[i].sem);
        info->affectedRows += info->batches[i].affectedRows;
      }
    }

    for (int i = 0; i < info->numBatches; ++i) {
      SSmlSqlInsertBatch* b = info->batches + i;
      if (b->resetQueryCache) {
        TAOS_RES* res = taos_query(taos, "RESET QUERY CACHE");
        taos_free_result(res);
        break;
      }
    }

    for (int i = 0; i < info->numBatches; ++i) {
      SSmlSqlInsertBatch* b = info->batches + i;
      if (b->sleep) {
        taosMsleep(100 * (2 << b->tryTimes));
        break;
      }
    }

    memset(batchesExecuted, 0, sizeof(batchesExecuted));
    triedBatches = 0;
    for (int i = 0; i < info->numBatches; ++i) {
      SSmlSqlInsertBatch* insertBatch = &info->batches[i];
      if (insertBatch->tryAgain) {
        insertBatch->tryTimes++;
        taos_query_a(taos, insertBatch->sql, insertCallback, insertBatch);
        batchesExecuted[i] = true;
        triedBatches++;
      }
    }
  }

  code = 0;
  for (int i = 0; i < info->numBatches; ++i) {
    SSmlSqlInsertBatch* b = info->batches + i;
    if (b->code != 0) {
      code = b->code;
    }
  }

cleanup:
  for (int i = 0; i < MAX_SML_SQL_INSERT_BATCHES; ++i) {
    free(info->batches[i].sql);
    info->batches[i].sql = NULL;
    tsem_destroy(&info->batches[i].sem);
  }

  pCTablePoints = taosHashIterate(cname2points, NULL);
  while (pCTablePoints) {
    SArray* pPoints = *pCTablePoints;
    taosArrayDestroy(&pPoints);
    pCTablePoints = taosHashIterate(cname2points, pCTablePoints);
  }
  taosHashCleanup(cname2points);
  return code;
}

static int doSmlInsertOneDataPoint(TAOS* taos, TAOS_SML_DATA_POINT* point, SSmlLinesInfo* info) {
  int32_t code = TSDB_CODE_SUCCESS;

  if (!point->childTableName) {
    int tableNameLen = TSDB_TABLE_NAME_LEN;
    point->childTableName = calloc(1, tableNameLen + 1);
    getSmlMd5ChildTableName(point, point->childTableName, &tableNameLen, info);
    point->childTableName[tableNameLen] = '\0';
  }

  STableMeta* tableMeta = NULL;
  int32_t ret = getSuperTableMetaFromLocalCache(taos, point->stableName, &tableMeta, info);
  if (ret != TSDB_CODE_SUCCESS) {
    return ret;
  }
  uint8_t precision = tableMeta->tableInfo.precision;
  free(tableMeta);

  char* sql = malloc(tsMaxSQLStringLen + 1);
  if (sql == NULL) {
    tscError("SML:0x%" PRIx64 " failed to allocate memory for sql", info->id);
    return TSDB_CODE_TSC_OUT_OF_MEMORY;
  }
  int   freeBytes = tsMaxSQLStringLen;
  int   sqlLen = 0;
  int   retLen;
  sqlLen += snprintf(sql + sqlLen, freeBytes - sqlLen, "insert into %s(", point->childTableName);
  for (int col = 0; col < point->fieldNum; ++col) {
    TAOS_SML_KV* kv = point->fields + col;
    retLen = snprintf(sql + sqlLen, freeBytes - sqlLen, "%s,", kv->key);
    if (retLen >= freeBytes - sqlLen) {
      tscError("SML:0x%" PRIx64 " no free space for building sql key", info->id);
      return TSDB_CODE_TSC_OUT_OF_MEMORY;
    }
    sqlLen += retLen;
  }
  --sqlLen;
  retLen += snprintf(sql + sqlLen, freeBytes - sqlLen, ") values (");
  if (retLen >= freeBytes - sqlLen) {
    tscError("SML:0x%" PRIx64 " no free space for building sql", info->id);
    return TSDB_CODE_TSC_OUT_OF_MEMORY;
  }
  sqlLen += retLen;
  TAOS_SML_KV* tsField = point->fields + 0;
  int64_t      ts = *(int64_t*)(tsField->value);
  ts = convertTimePrecision(ts, TSDB_TIME_PRECISION_NANO, precision);
  retLen = snprintf(sql + sqlLen, freeBytes - sqlLen, "%" PRId64 ",", ts);
  if (retLen >= freeBytes - sqlLen) {
    tscError("SML:0x%" PRIx64 " no free space for building timestamp", info->id);
    return TSDB_CODE_TSC_OUT_OF_MEMORY;
  }
  sqlLen += retLen;
  for (int col = 1; col < point->fieldNum; ++col) {
    TAOS_SML_KV* kv = point->fields + col;
    int32_t      len = 0;

    if (freeBytes - sqlLen <= kv->length) {
      tscError("SML:0x%" PRIx64 " no free space for converToStr", info->id);
      return TSDB_CODE_TSC_OUT_OF_MEMORY;
    }
    converToStr(sql + sqlLen, kv->type, kv->value, kv->length, &len);
    sqlLen += len;
    retLen = snprintf(sql + sqlLen, freeBytes - sqlLen, ",");
    if (retLen >= freeBytes - sqlLen) {
      tscError("SML:0x%" PRIx64 " no free space for building sql comma", info->id);
      return TSDB_CODE_TSC_OUT_OF_MEMORY;
    }
    sqlLen += retLen;
  }
  --sqlLen;
  retLen = snprintf(sql + sqlLen, freeBytes - sqlLen, ")");
  if (retLen >= freeBytes - sqlLen) {
    tscError("SML:0x%" PRIx64 " no free space for building the last right parenthesis", info->id);
    return TSDB_CODE_TSC_OUT_OF_MEMORY;
  }
  sqlLen += retLen;
  sql[sqlLen] = 0;

  tscDebug("SML:0x%" PRIx64 " insert child table table %s of super table %s sql: %s", info->id,
           point->childTableName, point->stableName, sql);
  TAOS_RES* res = taos_query(taos, sql);
  free(sql);
  code = taos_errno(res);
  info->affectedRows = taos_affected_rows(res);
  taos_free_result(res);

  return code;
}

int tscSmlInsert(TAOS* taos, TAOS_SML_DATA_POINT* points, int numPoint, SSmlLinesInfo* info) {
  tscDebug("SML:0x%"PRIx64" taos_sml_insert. number of points: %d", info->id, numPoint);

  int32_t code = TSDB_CODE_SUCCESS;

  info->affectedRows = 0;

  if (numPoint == 1) {
    TAOS_SML_DATA_POINT* point = points + 0;
    code = doSmlInsertOneDataPoint(taos, point, info);
    if (code == TSDB_CODE_SUCCESS) {
      return code;
    }
  }

  tscDebug("SML:0x%"PRIx64" build data point schemas", info->id);
  SArray* stableSchemas = taosArrayInit(32, sizeof(SSmlSTableSchema)); // SArray<STableColumnsSchema>
  code = buildDataPointSchemas(points, numPoint, stableSchemas, info);
  if (code != 0) {
    tscError("SML:0x%"PRIx64" error building data point schemas : %s", info->id, tstrerror(code));
    goto clean_up;
  }

  tscDebug("SML:0x%"PRIx64" modify db schemas", info->id);
  code = modifyDBSchemas(taos, stableSchemas, info);
  if (code != 0) {
    tscError("SML:0x%"PRIx64" error change db schema : %s", info->id, tstrerror(code));
    goto clean_up;
  }

  tscDebug("SML:0x%"PRIx64" apply data points", info->id);
  code = applyDataPointsWithSqlInsert(taos, points, numPoint, stableSchemas, info);
  if (code != 0) {
    tscError("SML:0x%"PRIx64" error apply data points : %s", info->id, tstrerror(code));
  }

clean_up:
  for (int i = 0; i < taosArrayGetSize(stableSchemas); ++i) {
    SSmlSTableSchema* schema = taosArrayGet(stableSchemas, i);
    taosArrayDestroy(&schema->fields);
    taosArrayDestroy(&schema->tags);
  }
  taosArrayDestroy(&stableSchemas);
  return code;
}

//=========================================================================

/*        Field                          Escape charaters
    1: measurement                        Comma,Space
    2: tag_key, tag_value, field_key  Comma,Equal Sign,Space
    3: field_value                    Double quote,Backslash
*/
static void escapeSpecialCharacter(uint8_t field, const char **pos) {
  const char *cur = *pos;
  if (*cur != '\\') {
    return;
  }
  switch (field) {
    case 1:
      switch (*(cur + 1)) {
        case ',':
        case ' ':
          cur++;
          break;
        default:
          break;
      }
      break;
    case 2:
      switch (*(cur + 1)) {
        case ',':
        case ' ':
        case '=':
          cur++;
          break;
        default:
          break;
      }
      break;
    case 3:
      switch (*(cur + 1)) {
        case '"':
        case '\\':
          cur++;
          break;
        default:
          break;
      }
      break;
    default:
      break;
  }
  *pos = cur;
}

char* addEscapeCharToString(char *str, int32_t len) {
  if (str == NULL) {
    return NULL;
  }
  memmove(str + 1, str, len);
  str[0] = str[len + 1] = TS_BACKQUOTE_CHAR;
  str[len + 2] = '\0';
  return str;
}

bool isValidInteger(char *str) {
  char *c = str;
  if (*c != '+' && *c != '-' && !isdigit(*c)) {
    return false;
  }
  c++;
  while (*c != '\0') {
    if (!isdigit(*c)) {
      return false;
    }
    c++;
  }
  return true;
}

bool isValidFloat(char *str) {
  char *c = str;
  uint8_t has_dot, has_exp, has_sign;
  has_dot = 0;
  has_exp = 0;
  has_sign = 0;

  if (*c != '+' && *c != '-' && *c != '.' && !isdigit(*c)) {
    return false;
  }
  if (*c == '.' && isdigit(*(c + 1))) {
    has_dot = 1;
  }
  c++;
  while (*c != '\0') {
    if (!isdigit(*c)) {
      switch (*c) {
        case '.': {
          if (!has_dot && !has_exp && isdigit(*(c + 1))) {
            has_dot = 1;
          } else {
            return false;
          }
          break;
        }
        case 'e':
        case 'E': {
          if (!has_exp && isdigit(*(c - 1)) &&
              (isdigit(*(c + 1)) ||
               *(c + 1) == '+' ||
               *(c + 1) == '-')) {
            has_exp = 1;
          } else {
            return false;
          }
          break;
        }
        case '+':
        case '-': {
          if (!has_sign && has_exp && isdigit(*(c + 1))) {
            has_sign = 1;
          } else {
            return false;
          }
          break;
        }
        default: {
          return false;
        }
      }
    }
    c++;
  } //while
  return true;
}

static bool isInteger(char *pVal, uint16_t len, bool *has_sign) {
  if (len <= 1) {
    return false;
  }
  if (pVal[len - 1] == 'i') {
    *has_sign = true;
    return true;
  }
  if (pVal[len - 1] == 'u') {
    *has_sign = false;
    return true;
  }

  return false;
}

static bool isTinyInt(char *pVal, uint16_t len) {
  if (len <= 2) {
    return false;
  }
  if (!strcasecmp(&pVal[len - 2], "i8")) {
    //printf("Type is int8(%s)\n", pVal);
    return true;
  }
  return false;
}

static bool isTinyUint(char *pVal, uint16_t len) {
  if (len <= 2) {
    return false;
  }
  if (pVal[0] == '-') {
    return false;
  }
  if (!strcasecmp(&pVal[len - 2], "u8")) {
    //printf("Type is uint8(%s)\n", pVal);
    return true;
  }
  return false;
}

static bool isSmallInt(char *pVal, uint16_t len) {
  if (len <= 3) {
    return false;
  }
  if (!strcasecmp(&pVal[len - 3], "i16")) {
    //printf("Type is int16(%s)\n", pVal);
    return true;
  }
  return false;
}

static bool isSmallUint(char *pVal, uint16_t len) {
  if (len <= 3) {
    return false;
  }
  if (pVal[0] == '-') {
    return false;
  }
  if (strcasecmp(&pVal[len - 3], "u16") == 0) {
    //printf("Type is uint16(%s)\n", pVal);
    return true;
  }
  return false;
}

static bool isInt(char *pVal, uint16_t len) {
  if (len <= 3) {
    return false;
  }
  if (strcasecmp(&pVal[len - 3], "i32") == 0) {
    //printf("Type is int32(%s)\n", pVal);
    return true;
  }
  return false;
}

static bool isUint(char *pVal, uint16_t len) {
  if (len <= 3) {
    return false;
  }
  if (pVal[0] == '-') {
    return false;
  }
  if (strcasecmp(&pVal[len - 3], "u32") == 0) {
    //printf("Type is uint32(%s)\n", pVal);
    return true;
  }
  return false;
}

static bool isBigInt(char *pVal, uint16_t len) {
  if (len <= 3) {
    return false;
  }
  if (strcasecmp(&pVal[len - 3], "i64") == 0) {
    //printf("Type is int64(%s)\n", pVal);
    return true;
  }
  return false;
}

static bool isBigUint(char *pVal, uint16_t len) {
  if (len <= 3) {
    return false;
  }
  if (pVal[0] == '-') {
    return false;
  }
  if (strcasecmp(&pVal[len - 3], "u64") == 0) {
    //printf("Type is uint64(%s)\n", pVal);
    return true;
  }
  return false;
}

static bool isFloat(char *pVal, uint16_t len) {
  if (len <= 3) {
    return false;
  }
  if (strcasecmp(&pVal[len - 3], "f32") == 0) {
    //printf("Type is float(%s)\n", pVal);
    return true;
  }
  return false;
}

static bool isDouble(char *pVal, uint16_t len) {
  if (len <= 3) {
    return false;
  }
  if (strcasecmp(&pVal[len - 3], "f64") == 0) {
    //printf("Type is double(%s)\n", pVal);
    return true;
  }
  return false;
}

static bool isBool(char *pVal, uint16_t len, bool *bVal) {
  if ((len == 1) && !strcasecmp(&pVal[len - 1], "t")) {
    //printf("Type is bool(%c)\n", pVal[len - 1]);
    *bVal = true;
    return true;
  }

  if ((len == 1) && !strcasecmp(&pVal[len - 1], "f")) {
    //printf("Type is bool(%c)\n", pVal[len - 1]);
    *bVal = false;
    return true;
  }

  if((len == 4) && !strcasecmp(&pVal[len - 4], "true")) {
    //printf("Type is bool(%s)\n", &pVal[len - 4]);
    *bVal = true;
    return true;
  }
  if((len == 5) && !strcasecmp(&pVal[len - 5], "false")) {
    //printf("Type is bool(%s)\n", &pVal[len - 5]);
    *bVal = false;
    return true;
  }
  return false;
}

static bool isBinary(char *pVal, uint16_t len) {
  //binary: "abc"
  if (len < 2) {
    return false;
  }
  //binary
  if (pVal[0] == '"' && pVal[len - 1] == '"') {
    //printf("Type is binary(%s)\n", pVal);
    return true;
  }
  return false;
}

static bool isNchar(char *pVal, uint16_t len) {
  //nchar: L"abc"
  if (len < 3) {
    return false;
  }
  if ((pVal[0] == 'l' || pVal[0] == 'L')&& pVal[1] == '"' && pVal[len - 1] == '"') {
    //printf("Type is nchar(%s)\n", pVal);
    return true;
  }
  return false;
}

static int32_t isTimeStamp(char *pVal, uint16_t len, SMLTimeStampType *tsType, SSmlLinesInfo* info) {
  if (len == 0) {
    return TSDB_CODE_SUCCESS;
  }
  if ((len == 1) && pVal[0] == '0') {
    *tsType = SML_TIME_STAMP_NOW;
    return TSDB_CODE_SUCCESS;
  }

  for (int i = 0; i < len; ++i) {
    if(!isdigit(pVal[i])) {
      return TSDB_CODE_TSC_INVALID_TIME_STAMP;
    }
  }

  /* For InfluxDB line protocol use user passed timestamp precision
   * For OpenTSDB protocols only 10 digit(seconds) or 13 digits(milliseconds)
   *     precision allowed
   */
  if (info->protocol == TSDB_SML_LINE_PROTOCOL) {
    if (info->tsType != SML_TIME_STAMP_NOT_CONFIGURED) {
      *tsType = info->tsType;
    } else {
      *tsType = SML_TIME_STAMP_NANO_SECONDS;
    }
  } else if (info->protocol == TSDB_SML_TELNET_PROTOCOL) {
    if (len == SML_TIMESTAMP_SECOND_DIGITS) {
      *tsType = SML_TIME_STAMP_SECONDS;
    } else if (len == SML_TIMESTAMP_MILLI_SECOND_DIGITS) {
      *tsType = SML_TIME_STAMP_MILLI_SECONDS;
    } else {
      return TSDB_CODE_TSC_INVALID_TIME_STAMP;
    }
  }
  return TSDB_CODE_SUCCESS;

  //if (pVal[len - 1] == 's') {
  //  switch (pVal[len - 2]) {
  //    case 'm':
  //      *tsType = SML_TIME_STAMP_MILLI_SECONDS;
  //      break;
  //    case 'u':
  //      *tsType = SML_TIME_STAMP_MICRO_SECONDS;
  //      break;
  //    case 'n':
  //      *tsType = SML_TIME_STAMP_NANO_SECONDS;
  //      break;
  //    default:
  //      if (isdigit(pVal[len - 2])) {
  //        *tsType = SML_TIME_STAMP_SECONDS;
  //        break;
  //      } else {
  //        return false;
  //      }
  //  }
  //  //printf("Type is timestamp(%s)\n", pVal);
  //  return true;
  //}
  //return false;
}

static bool convertStrToNumber(TAOS_SML_KV *pVal, char *str, SSmlLinesInfo* info) {
  errno = 0;
  uint8_t type = pVal->type;
  int16_t length = pVal->length;
  int64_t val_s = 0;
  uint64_t val_u = 0;
  double val_d = 0.0;

  strntolower_s(str, str, (int32_t)strlen(str));
  if (IS_FLOAT_TYPE(type)) {
    val_d = strtod(str, NULL);
  } else {
    if (IS_SIGNED_NUMERIC_TYPE(type)) {
      val_s = strtoll(str, NULL, 10);
    } else {
      val_u = strtoull(str, NULL, 10);
    }
  }

  if (errno == ERANGE) {
    tscError("SML:0x%"PRIx64" Convert number(%s) out of range", info->id, str);
    return false;
  }

  switch (type) {
    case TSDB_DATA_TYPE_TINYINT:
      if (!IS_VALID_TINYINT(val_s)) {
        return false;
      }
      pVal->value = calloc(length, 1);
      *(int8_t *)(pVal->value) = (int8_t)val_s;
      break;
    case TSDB_DATA_TYPE_UTINYINT:
      if (!IS_VALID_UTINYINT(val_u)) {
        return false;
      }
      pVal->value = calloc(length, 1);
      *(uint8_t *)(pVal->value) = (uint8_t)val_u;
      break;
    case TSDB_DATA_TYPE_SMALLINT:
      if (!IS_VALID_SMALLINT(val_s)) {
        return false;
      }
      pVal->value = calloc(length, 1);
      *(int16_t *)(pVal->value) = (int16_t)val_s;
      break;
    case TSDB_DATA_TYPE_USMALLINT:
      if (!IS_VALID_USMALLINT(val_u)) {
        return false;
      }
      pVal->value = calloc(length, 1);
      *(uint16_t *)(pVal->value) = (uint16_t)val_u;
      break;
    case TSDB_DATA_TYPE_INT:
      if (!IS_VALID_INT(val_s)) {
        return false;
      }
      pVal->value = calloc(length, 1);
      *(int32_t *)(pVal->value) = (int32_t)val_s;
      break;
    case TSDB_DATA_TYPE_UINT:
      if (!IS_VALID_UINT(val_u)) {
        return false;
      }
      pVal->value = calloc(length, 1);
      *(uint32_t *)(pVal->value) = (uint32_t)val_u;
      break;
    case TSDB_DATA_TYPE_BIGINT:
      if (!IS_VALID_BIGINT(val_s)) {
        return false;
      }
      pVal->value = calloc(length, 1);
      *(int64_t *)(pVal->value) = (int64_t)val_s;
      break;
    case TSDB_DATA_TYPE_UBIGINT:
      if (!IS_VALID_UBIGINT(val_u)) {
        return false;
      }
      pVal->value = calloc(length, 1);
      *(uint64_t *)(pVal->value) = (uint64_t)val_u;
      break;
    case TSDB_DATA_TYPE_FLOAT:
      if (!IS_VALID_FLOAT(val_d)) {
        return false;
      }
      pVal->value = calloc(length, 1);
      *(float *)(pVal->value) = (float)val_d;
      break;
    case TSDB_DATA_TYPE_DOUBLE:
      if (!IS_VALID_DOUBLE(val_d)) {
        return false;
      }
      pVal->value = calloc(length, 1);
      *(double *)(pVal->value) = (double)val_d;
      break;
    default:
      return false;
  }
  return true;
}
//len does not include '\0' from value.
bool convertSmlValueType(TAOS_SML_KV *pVal, char *value,
                         uint16_t len, SSmlLinesInfo* info, bool isTag) {
  if (len <= 0) {
    return false;
  }

  //convert tags value to Nchar
  if (isTag) {
    pVal->type = TSDB_DATA_TYPE_NCHAR;
    pVal->length = len;
    pVal->value = calloc(pVal->length, 1);
    memcpy(pVal->value, value, pVal->length);
    return true;
  }

  //integer number
  bool has_sign;
  if (isInteger(value, len, &has_sign)) {
    pVal->type = has_sign ? TSDB_DATA_TYPE_BIGINT : TSDB_DATA_TYPE_UBIGINT;
    pVal->length = (int16_t)tDataTypes[pVal->type].bytes;
    value[len - 1] = '\0';
    if (!isValidInteger(value) || !convertStrToNumber(pVal, value, info)) {
      return false;
    }
    return true;
  }
  if (isTinyInt(value, len)) {
    pVal->type = TSDB_DATA_TYPE_TINYINT;
    pVal->length = (int16_t)tDataTypes[pVal->type].bytes;
    value[len - 2] = '\0';
    if (!isValidInteger(value) || !convertStrToNumber(pVal, value, info)) {
      return false;
    }
    return true;
  }
  if (isTinyUint(value, len)) {
    pVal->type = TSDB_DATA_TYPE_UTINYINT;
    pVal->length = (int16_t)tDataTypes[pVal->type].bytes;
    value[len - 2] = '\0';
    if (!isValidInteger(value) || !convertStrToNumber(pVal, value, info)) {
      return false;
    }
    return true;
  }
  if (isSmallInt(value, len)) {
    pVal->type = TSDB_DATA_TYPE_SMALLINT;
    pVal->length = (int16_t)tDataTypes[pVal->type].bytes;
    value[len - 3] = '\0';
    if (!isValidInteger(value) || !convertStrToNumber(pVal, value, info)) {
      return false;
    }
    return true;
  }
  if (isSmallUint(value, len)) {
    pVal->type = TSDB_DATA_TYPE_USMALLINT;
    pVal->length = (int16_t)tDataTypes[pVal->type].bytes;
    value[len - 3] = '\0';
    if (!isValidInteger(value) || !convertStrToNumber(pVal, value, info)) {
      return false;
    }
    return true;
  }
  if (isInt(value, len)) {
    pVal->type = TSDB_DATA_TYPE_INT;
    pVal->length = (int16_t)tDataTypes[pVal->type].bytes;
    value[len - 3] = '\0';
    if (!isValidInteger(value) || !convertStrToNumber(pVal, value, info)) {
      return false;
    }
    return true;
  }
  if (isUint(value, len)) {
    pVal->type = TSDB_DATA_TYPE_UINT;
    pVal->length = (int16_t)tDataTypes[pVal->type].bytes;
    value[len - 3] = '\0';
    if (!isValidInteger(value) || !convertStrToNumber(pVal, value, info)) {
      return false;
    }
    return true;
  }
  if (isBigInt(value, len)) {
    pVal->type = TSDB_DATA_TYPE_BIGINT;
    pVal->length = (int16_t)tDataTypes[pVal->type].bytes;
    value[len - 3] = '\0';
    if (!isValidInteger(value) || !convertStrToNumber(pVal, value, info)) {
      return false;
    }
    return true;
  }
  if (isBigUint(value, len)) {
    pVal->type = TSDB_DATA_TYPE_UBIGINT;
    pVal->length = (int16_t)tDataTypes[pVal->type].bytes;
    value[len - 3] = '\0';
    if (!isValidInteger(value) || !convertStrToNumber(pVal, value, info)) {
      return false;
    }
    return true;
  }
  //floating number
  if (isFloat(value, len)) {
    pVal->type = TSDB_DATA_TYPE_FLOAT;
    pVal->length = (int16_t)tDataTypes[pVal->type].bytes;
    value[len - 3] = '\0';
    if (!isValidFloat(value) || !convertStrToNumber(pVal, value, info)) {
      return false;
    }
    return true;
  }
  if (isDouble(value, len)) {
    pVal->type = TSDB_DATA_TYPE_DOUBLE;
    pVal->length = (int16_t)tDataTypes[pVal->type].bytes;
    value[len - 3] = '\0';
    if (!isValidFloat(value) || !convertStrToNumber(pVal, value, info)) {
      return false;
    }
    return true;
  }
  //binary
  if (isBinary(value, len)) {
    pVal->type = TSDB_DATA_TYPE_BINARY;
    pVal->length = len - 2;
    pVal->value = calloc(pVal->length, 1);
    //copy after "
    memcpy(pVal->value, value + 1, pVal->length);
    return true;
  }
  //nchar
  if (isNchar(value, len)) {
    pVal->type = TSDB_DATA_TYPE_NCHAR;
    pVal->length = len - 3;
    pVal->value = calloc(pVal->length, 1);
    //copy after L"
    memcpy(pVal->value, value + 2, pVal->length);
    return true;
  }
  //bool
  bool bVal;
  if (isBool(value, len, &bVal)) {
    pVal->type = TSDB_DATA_TYPE_BOOL;
    pVal->length = (int16_t)tDataTypes[pVal->type].bytes;
    pVal->value = calloc(pVal->length, 1);
    memcpy(pVal->value, &bVal, pVal->length);
    return true;
  }

  //Handle default(no appendix) type as DOUBLE
  if (isValidInteger(value) || isValidFloat(value)) {
    pVal->type = TSDB_DATA_TYPE_DOUBLE;
    pVal->length = (int16_t)tDataTypes[pVal->type].bytes;
    if (!convertStrToNumber(pVal, value, info)) {
      return false;
    }
    return true;
  }
  return false;
}

static int32_t getTimeStampValue(char *value, uint16_t len,
                                 SMLTimeStampType type, int64_t *ts, SSmlLinesInfo* info) {

  //No appendix or no timestamp given (len = 0)
  if (len != 0 && type != SML_TIME_STAMP_NOW) {
    *ts = (int64_t)strtoll(value, NULL, 10);
  } else {
    type = SML_TIME_STAMP_NOW;
  }
  switch (type) {
    case SML_TIME_STAMP_NOW: {
      *ts = taosGetTimestampNs();
      break;
    }
    case SML_TIME_STAMP_HOURS: {
      *ts = (int64_t)(*ts * 3600 * 1e9);
      break;
    }
    case SML_TIME_STAMP_MINUTES: {
      *ts = (int64_t)(*ts * 60 * 1e9);
      break;
    }
    case SML_TIME_STAMP_SECONDS: {
      *ts = (int64_t)(*ts * 1e9);
      break;
    }
    case SML_TIME_STAMP_MILLI_SECONDS: {
      *ts = convertTimePrecision(*ts, TSDB_TIME_PRECISION_MILLI, TSDB_TIME_PRECISION_NANO);
      break;
    }
    case SML_TIME_STAMP_MICRO_SECONDS: {
      *ts = convertTimePrecision(*ts, TSDB_TIME_PRECISION_MICRO, TSDB_TIME_PRECISION_NANO);
      break;
    }
    case SML_TIME_STAMP_NANO_SECONDS: {
      *ts = *ts * 1;
      break;
    }
    default: {
      return TSDB_CODE_TSC_INVALID_TIME_STAMP;
    }
  }
  return TSDB_CODE_SUCCESS;
}

int32_t convertSmlTimeStamp(TAOS_SML_KV *pVal, char *value,
                            uint16_t len, SSmlLinesInfo* info) {
  int32_t ret;
  SMLTimeStampType type = SML_TIME_STAMP_NOW;
  int64_t tsVal;

  ret = isTimeStamp(value, len, &type, info);
  if (ret != TSDB_CODE_SUCCESS) {
    return ret;
  }

  ret = getTimeStampValue(value, len, type, &tsVal, info);
  if (ret != TSDB_CODE_SUCCESS) {
    return ret;
  }
  tscDebug("SML:0x%"PRIx64"Timestamp after conversion:%"PRId64, info->id, tsVal);

  pVal->type = TSDB_DATA_TYPE_TIMESTAMP;
  pVal->length = (int16_t)tDataTypes[pVal->type].bytes;
  pVal->value = calloc(pVal->length, 1);
  memcpy(pVal->value, &tsVal, pVal->length);
  return TSDB_CODE_SUCCESS;
}

static int32_t parseSmlTimeStamp(TAOS_SML_KV **pTS, const char **idx, SSmlLinesInfo* info) {
  const char *start, *cur;
  int32_t ret = TSDB_CODE_SUCCESS;
  int len = 0;
  char key[] = "ts";
  char *value = NULL;

  start = cur = *idx;
  *pTS = calloc(1, sizeof(TAOS_SML_KV));

  while(*cur != '\0') {
    cur++;
    len++;
  }

  if (len > 0) {
    value = calloc(len + 1, 1);
    memcpy(value, start, len);
  }

  ret = convertSmlTimeStamp(*pTS, value, len, info);
  if (ret) {
    free(value);
    free(*pTS);
    return ret;
  }
  free(value);

  (*pTS)->key = calloc(sizeof(key), 1);
  memcpy((*pTS)->key, key, sizeof(key));
  return ret;
}

bool checkDuplicateKey(char *key, SHashObj *pHash, SSmlLinesInfo* info) {
  char *val = NULL;
  val = taosHashGet(pHash, key, strlen(key));
  if (val) {
    tscError("SML:0x%"PRIx64" Duplicate key detected:%s", info->id, key);
    return true;
  }

  uint8_t dummy_val = 0;
  taosHashPut(pHash, key, strlen(key), &dummy_val, sizeof(uint8_t));

  return false;
}

static int32_t parseSmlKey(TAOS_SML_KV *pKV, const char **idx, SHashObj *pHash, SSmlLinesInfo* info) {
  const char *cur = *idx;
  char key[TSDB_COL_NAME_LEN + 1];  // +1 to avoid key[len] over write
  int16_t len = 0;

  while (*cur != '\0') {
    if (len > TSDB_COL_NAME_LEN - 1) {
      tscError("SML:0x%"PRIx64" Key field cannot exceeds %d characters", info->id, TSDB_COL_NAME_LEN - 1);
      return TSDB_CODE_TSC_INVALID_COLUMN_LENGTH;
    }
    //unescaped '=' identifies a tag key
    if (*cur == '=' && *(cur - 1) != '\\') {
      break;
    }
    //Escape special character
    if (*cur == '\\') {
      escapeSpecialCharacter(2, &cur);
    }
    key[len] = *cur;
    cur++;
    len++;
  }
  if (len == 0) {
    return TSDB_CODE_TSC_LINE_SYNTAX_ERROR;
  }
  key[len] = '\0';

  if (checkDuplicateKey(key, pHash, info)) {
    return TSDB_CODE_TSC_LINE_SYNTAX_ERROR;
  }

  pKV->key = malloc(len + TS_BACKQUOTE_CHAR_SIZE + 1);
  memcpy(pKV->key, key, len + 1);
  addEscapeCharToString(pKV->key, len);
  tscDebug("SML:0x%"PRIx64" Key:%s|len:%d", info->id, pKV->key, len);
  *idx = cur + 1;
  return TSDB_CODE_SUCCESS;
}


static int32_t parseSmlValue(TAOS_SML_KV *pKV, const char **idx,
                          bool *is_last_kv, SSmlLinesInfo* info, bool isTag) {
  const char *start, *cur;
  int32_t     ret = TSDB_CODE_SUCCESS;
  char       *value = NULL;
  int32_t     bufSize = TSDB_FUNC_BUF_SIZE;
  int16_t     len = 0;

  bool   kv_done = false;
  bool   back_slash = false;
  bool   double_quote = false;
  size_t line_len = 0;

  enum {
    tag_common,
    tag_lqoute,
    tag_rqoute
  } tag_state;

  enum {
    val_common,
    val_lqoute,
    val_rqoute
  } val_state;

<<<<<<< HEAD
=======
  value = malloc(bufSize);
  if (value == NULL) {
    ret = TSDB_CODE_TSC_OUT_OF_MEMORY;
    goto error;
  }
>>>>>>> 569eefd0
  start = cur = *idx;
  tag_state = tag_common;
  val_state = val_common;

  while (1) {
    if (isTag) {
      /* ',', '=' and spaces MUST be escaped */
      switch (tag_state) {
      case tag_common:
        if (back_slash == true) {
          if (*cur != ',' && *cur != '=' && *cur != ' ' && *cur != 'n' ) {
            tscError("SML:0x%"PRIx64" tag value: state(%d), incorrect character(%c) escaped", info->id, tag_state, *cur);
            ret = TSDB_CODE_TSC_LINE_SYNTAX_ERROR;
            goto error;
          }

          back_slash = false;
          cur++;
          break;
        }

        if (*cur == '"') {
          if (cur == *idx) {
            tag_state = tag_lqoute;
          }
          cur += 1;
          break;
        } else if (*cur == 'L') {
          line_len = strlen(*idx);

          /* common character at the end */
          if (cur + 1 >= *idx + line_len) {
            *is_last_kv = true;
            kv_done = true;
            break;
          }

          if (*(cur + 1) == '"') {
            /* string starts here */
            if (cur + 1 == *idx + 1) {
              tag_state = tag_lqoute;
            }
            cur += 2;
            break;
          }
        }

        switch (*cur) {
        case '\\':
          back_slash = true;
          cur++;
          continue;
        case ',':
          kv_done = true;
          break;

        case ' ':
          /* fall through */
        case '\0':
          *is_last_kv = true;
          kv_done = true;
          break;

        default:
          cur++;
        }

        break;
      case tag_lqoute:
        if (back_slash == true) {
          if (*cur != ',' && *cur != '=' && *cur != ' ' && *cur != 'n') {
            tscError("SML:0x%"PRIx64" tag value: state(%d), incorrect character(%c) escaped", info->id, tag_state, *cur);
            ret = TSDB_CODE_TSC_LINE_SYNTAX_ERROR;
            goto error;
          }

          back_slash = false;
          cur++;
          break;
        } else if (double_quote == true) {
          if (*cur != ' ' && *cur != ',' && *cur != '\0') {
            tscError("SML:0x%"PRIx64" tag value: state(%d), incorrect character(%c) behind closing \"", info->id, tag_state, *cur);
            ret = TSDB_CODE_TSC_LINE_SYNTAX_ERROR;
            goto error;
          }

          if (*cur == ' ' || *cur == '\0') {
            *is_last_kv = true;
          }

          double_quote = false;
          tag_state = tag_rqoute;
          break;
        }

        switch (*cur) {
        case '\\':
          back_slash = true;
          cur++;
          continue;

        case '"':
          double_quote = true;
          cur++;
          break;

        case '\0':
          tscError("SML:0x%"PRIx64" tag value: state(%d), closing \" not found", info->id, tag_state);
          ret = TSDB_CODE_TSC_LINE_SYNTAX_ERROR;
          kv_done = true;
          break;

        default:
          cur++;
        }

        break;

      default:
        kv_done = true;
      }
    } else {
      switch (val_state) {
      case val_common:
        if (back_slash == true) {
          if (*cur != '\\' && *cur != '"' && *cur != 'n') {
            tscError("SML:0x%"PRIx64" field value: state(%d), incorrect character(%c) escaped", info->id, val_state, *cur);
            ret = TSDB_CODE_TSC_LINE_SYNTAX_ERROR;
            goto error;
          }

          back_slash = false;
          cur++;
          break;
        }

        if (*cur == '"') {
          if (cur == *idx) {
            val_state = val_lqoute;
          } else {
            if (*(cur - 1) != '\\') {
              tscError("SML:0x%"PRIx64" field value: state(%d), \" not escaped", info->id, val_state);
              ret = TSDB_CODE_TSC_LINE_SYNTAX_ERROR;
              goto error;
            }
          }

          cur += 1;
          break;
        } else if (*cur == 'L') {
          line_len = strlen(*idx);

          /* common character at the end */
          if (cur + 1 >= *idx + line_len) {
            *is_last_kv = true;
            kv_done = true;
            break;
          }

          if (*(cur + 1) == '"') {
            /* string starts here */
            if (cur + 1 == *idx + 1) {
              val_state = val_lqoute;
              cur += 2;
            } else {
              /* MUST at the end of string */
              if (cur + 2 >= *idx + line_len) {
                cur += 2;
                *is_last_kv = true;
                kv_done = true;
              } else {
                if (*(cur + 2) != ' ' && *(cur + 2) != ',') {
                  tscError("SML:0x%"PRIx64" field value: state(%d), not closing character(L\")", info->id, val_state);
                  ret = TSDB_CODE_TSC_LINE_SYNTAX_ERROR;
                  goto error;
                } else {
                  if (*(cur + 2) == ' ') {
                    *is_last_kv = true;
                  }

                  cur += 2;
                  kv_done = true;
                }
              }
            }
            break;
          }
        }

        switch (*cur) {
        case '\\':
          back_slash = true;
          cur++;
          continue;

        case ',':
          kv_done = true;
          break;

        case ' ':
          /* fall through */
        case '\0':
          *is_last_kv = true;
          kv_done = true;
          break;

        default:
          cur++;
        }

        break;
      case val_lqoute:
        if (back_slash == true) {
          if (*cur != '\\' && *cur != '"' && *cur != 'n') {
            tscError("SML:0x%"PRIx64" field value: state(%d), incorrect character(%c) escaped", info->id, val_state, *cur);
            ret = TSDB_CODE_TSC_LINE_SYNTAX_ERROR;
            goto error;
          }
          if (*cur == '"') {
            start++;
          }
          back_slash = false;
          cur++;
          break;
        } else if (double_quote == true) {
          if (*cur != ' ' && *cur != ',' && *cur != '\0') {
            tscError("SML:0x%"PRIx64" field value: state(%d), incorrect character(%c) behind closing \"", info->id, val_state, *cur);
            ret = TSDB_CODE_TSC_LINE_SYNTAX_ERROR;
            goto error;
          }

          if (*cur == ' ' || *cur == '\0') {
            *is_last_kv = true;
          }

          double_quote = false;
          val_state = val_rqoute;
          break;
        }

        switch (*cur) {
        case '\\':
          back_slash = true;
          cur++;
          continue;

        case '"':
          double_quote = true;
          cur++;
          break;

        case '\0':
          tscError("SML:0x%"PRIx64" field value: state(%d), closing \" not found", info->id, val_state);
          ret = TSDB_CODE_TSC_LINE_SYNTAX_ERROR;
          kv_done = true;
          break;

        default:
          cur++;
        }

        break;
      default:
        kv_done = true;
      }
    }

    if (start < cur) {
      if (bufSize <= len + (cur - start)) {
        bufSize *= 2;
        char *tmp = realloc(value, bufSize);
        if (tmp == NULL) {
            ret = TSDB_CODE_TSC_OUT_OF_MEMORY;
            goto error;
        }
        value = tmp;
      }
      memcpy(value + len, start, cur - start);  // [start, cur)
      len += cur - start;
      start = cur;
    }

    if (kv_done == true) {
      break;
    }
  }

  if (len == 0 || ret != TSDB_CODE_SUCCESS) {
    ret = TSDB_CODE_TSC_LINE_SYNTAX_ERROR;
    goto error;
  }

  value[len] = '\0';
  if (!convertSmlValueType(pKV, value, len, info, isTag)) {
    tscError("SML:0x%"PRIx64" Failed to convert sml value string(%s) to any type",
            info->id, value);
    ret = TSDB_CODE_TSC_INVALID_VALUE;
    goto error;
  }
  free(value);

  *idx = (*cur == '\0') ? cur : cur + 1;
  return ret;

error:
  //free previous alocated buffer and key field
  free(value);
  free(pKV->key);
  pKV->key = NULL;
  return ret;
}

static int32_t parseSmlMeasurement(TAOS_SML_DATA_POINT *pSml, const char **idx,
                                   uint8_t *has_tags, SSmlLinesInfo* info) {
  const char *cur = *idx;
  int16_t len = 0;

  pSml->stableName = calloc(TSDB_TABLE_NAME_LEN + TS_BACKQUOTE_CHAR_SIZE, 1);
  if (pSml->stableName == NULL){
      return TSDB_CODE_TSC_OUT_OF_MEMORY;
  }

  while (*cur != '\0') {
    if (len > TSDB_TABLE_NAME_LEN - 1) {
      tscError("SML:0x%"PRIx64" Measurement field cannot exceeds %d characters", info->id, TSDB_TABLE_NAME_LEN - 1);
      free(pSml->stableName);
      pSml->stableName = NULL;
      return TSDB_CODE_TSC_INVALID_TABLE_ID_LENGTH;
    }
    //first unescaped comma or space identifies measurement
    //if space detected first, meaning no tag in the input
    if (*cur == ',' && *(cur - 1) != '\\') {
      *has_tags = 1;
      break;
    }
    if (*cur == ' ' && *(cur - 1) != '\\') {
      if (*(cur + 1) != ' ') {
        break;
      }
      else {
        cur++;
        continue;
      }
    }
    //Comma, Space, Backslash needs to be escaped if any
    if (*cur == '\\') {
      escapeSpecialCharacter(1, &cur);
    }
    pSml->stableName[len] = *cur;
    cur++;
    len++;
  }
  if (len == 0) {
    free(pSml->stableName);
    pSml->stableName = NULL;
    return TSDB_CODE_TSC_LINE_SYNTAX_ERROR;
  }
  addEscapeCharToString(pSml->stableName, len);
  *idx = cur + 1;
  tscDebug("SML:0x%"PRIx64" Stable name in measurement:%s|len:%d", info->id, pSml->stableName, len);

  return TSDB_CODE_SUCCESS;
}

//Table name can only contain digits(0-9),alphebet(a-z),underscore(_)
int32_t isValidChildTableName(const char *pTbName, int16_t len, SSmlLinesInfo* info) {
  if (len > TSDB_TABLE_NAME_LEN - 1) {
    tscError("SML:0x%"PRIx64" child table name cannot exceeds %d characters", info->id, TSDB_TABLE_NAME_LEN - 1);
    return TSDB_CODE_TSC_INVALID_TABLE_ID_LENGTH;
  }
  const char *cur = pTbName;
  for (int i = 0; i < len; ++i) {
    if(!isdigit(cur[i]) && !isalpha(cur[i]) && (cur[i] != '_')) {
      return TSDB_CODE_TSC_LINE_SYNTAX_ERROR;
    }
  }
  return TSDB_CODE_SUCCESS;
}


static int32_t parseSmlKvPairs(TAOS_SML_KV **pKVs, int *num_kvs,
                               const char **idx, bool isField,
                               TAOS_SML_DATA_POINT* smlData, SHashObj *pHash,
                               SSmlLinesInfo* info) {
  const char *cur = *idx;
  int32_t ret = TSDB_CODE_SUCCESS;
  TAOS_SML_KV *pkv;
  bool is_last_kv = false;

  int32_t capacity = 0;
  if (isField) {
    capacity = 64;
    *pKVs = malloc(capacity * sizeof(TAOS_SML_KV));
    memset(*pKVs, 0, capacity * sizeof(TAOS_SML_KV));
    // leave space for timestamp;
    pkv = *pKVs;
    pkv++;
    *num_kvs = 1; // ts fixed column
  } else {
    capacity = 8;
    *pKVs = malloc(capacity * sizeof(TAOS_SML_KV));
    memset(*pKVs, 0, capacity * sizeof(TAOS_SML_KV));
    pkv = *pKVs;
  }

  size_t childTableNameLen = strlen(tsSmlChildTableName);
  char childTableName[TSDB_TABLE_NAME_LEN + TS_BACKQUOTE_CHAR_SIZE] = {0};
  if (childTableNameLen != 0) {
    memcpy(childTableName, tsSmlChildTableName, childTableNameLen);
    addEscapeCharToString(childTableName, (int32_t)(childTableNameLen));
  }

  while (*cur != '\0') {
    ret = parseSmlKey(pkv, &cur, pHash, info);
    if (ret) {
      tscError("SML:0x%"PRIx64" Unable to parse key", info->id);
      goto error;
    }
    ret = parseSmlValue(pkv, &cur, &is_last_kv, info, !isField);
    if (ret) {
      tscError("SML:0x%"PRIx64" Unable to parse value", info->id);
      goto error;
    }

    if (!isField && childTableNameLen != 0 && strcasecmp(pkv->key, childTableName) == 0)  {
      smlData->childTableName = malloc(pkv->length + TS_BACKQUOTE_CHAR_SIZE + 1);
      memcpy(smlData->childTableName, pkv->value, pkv->length);
      addEscapeCharToString(smlData->childTableName, (int32_t)pkv->length);
      free(pkv->key);
      free(pkv->value);
    } else {
      *num_kvs += 1;
    }
    if (is_last_kv) {
      goto done;
    }

    //reallocate addtional memory for more kvs
    TAOS_SML_KV *more_kvs = NULL;

    if (isField) {
      if ((*num_kvs + 2) > capacity) {
        capacity *= 3; capacity /= 2;
        more_kvs = realloc(*pKVs, capacity * sizeof(TAOS_SML_KV));
      } else {
        more_kvs = *pKVs;
      }
    } else {
      if ((*num_kvs + 1) > capacity) {
        capacity *= 3; capacity /= 2;
        more_kvs = realloc(*pKVs, capacity * sizeof(TAOS_SML_KV));
      } else {
        more_kvs = *pKVs;
      }
    }

    if (!more_kvs) {
      goto error;
    }
    *pKVs = more_kvs;
    //move pKV points to next TAOS_SML_KV block
    if (isField) {
      pkv = *pKVs + *num_kvs; // first ts column reserved
    } else {
      pkv = *pKVs + *num_kvs;
    }
  }
  goto done;

error:
  return ret;
done:
  *idx = cur;
  return ret;
}

static void moveTimeStampToFirstKv(TAOS_SML_DATA_POINT** smlData, TAOS_SML_KV *ts) {
  TAOS_SML_KV* tsField = (*smlData)->fields;
  tsField->length = ts->length;
  tsField->type = ts->type;
  tsField->value = malloc(ts->length);
  tsField->key = malloc(strlen(ts->key) + 1);
  memcpy(tsField->key, ts->key, strlen(ts->key) + 1);
  memcpy(tsField->value, ts->value, ts->length);
  //(*smlData)->fieldNum = (*smlData)->fieldNum + 1;  // already reserved for first ts column

  free(ts->key);
  free(ts->value);
  free(ts);
}

int32_t tscParseLine(const char* sql, TAOS_SML_DATA_POINT* smlData, SSmlLinesInfo* info) {
  const char* idx = sql;
  int32_t ret = TSDB_CODE_SUCCESS;
  uint8_t has_tags = 0;
  TAOS_SML_KV *timestamp = NULL;
  SHashObj *keyHashTable = taosHashInit(32, taosGetDefaultHashFunction(TSDB_DATA_TYPE_BINARY), true, false);

  ret = parseSmlMeasurement(smlData, &idx, &has_tags, info);
  if (ret) {
    tscError("SML:0x%"PRIx64" Unable to parse measurement", info->id);
    taosHashCleanup(keyHashTable);
    return ret;
  }
  tscDebug("SML:0x%"PRIx64" Parse measurement finished, has_tags:%d", info->id, has_tags);

  //Parse Tags
  if (has_tags) {
    ret = parseSmlKvPairs(&smlData->tags, &smlData->tagNum, &idx, false, smlData, keyHashTable, info);
    if (ret) {
      tscError("SML:0x%"PRIx64" Unable to parse tag", info->id);
      taosHashCleanup(keyHashTable);
      return ret;
    }
  }
  tscDebug("SML:0x%"PRIx64" Parse tags finished, num of tags:%d", info->id, smlData->tagNum);

  //Parse fields
  ret = parseSmlKvPairs(&smlData->fields, &smlData->fieldNum, &idx, true, smlData, keyHashTable, info);
  if (ret) {
    tscError("SML:0x%"PRIx64" Unable to parse field", info->id);
    taosHashCleanup(keyHashTable);
    return ret;
  }
  tscDebug("SML:0x%"PRIx64" Parse fields finished, num of fields:%d", info->id, smlData->fieldNum);
  taosHashCleanup(keyHashTable);

  //Parse timestamp
  ret = parseSmlTimeStamp(&timestamp, &idx, info);
  if (ret) {
    tscError("SML:0x%"PRIx64" Unable to parse timestamp", info->id);
    return ret;
  }
  moveTimeStampToFirstKv(&smlData, timestamp);
  tscDebug("SML:0x%"PRIx64" Parse timestamp finished", info->id);

  return TSDB_CODE_SUCCESS;
}

//=========================================================================

void destroySmlDataPoint(TAOS_SML_DATA_POINT* point) {
  TAOS_SML_KV *pkv;
  for (int i=0; i<point->tagNum; ++i) {
    pkv = point->tags + i;
    if (pkv->key)
      free(pkv->key);
    if (pkv->value)
      free(pkv->value);
  }
  free(point->tags);
  for (int i=0; i<point->fieldNum; ++i) {
    pkv = point->fields + i;
    if (pkv->key)
      free(pkv->key);
    if (pkv->value)
      free(pkv->value);
  }
  free(point->fields);
  free(point->stableName);
  free(point->childTableName);
}

int32_t tscParseLines(char* lines[], int numLines, SArray* points, SArray* failedLines, SSmlLinesInfo* info) {
  for (int32_t i = 0; i < numLines; ++i) {
    TAOS_SML_DATA_POINT point = {0};
    int32_t code = tscParseLine(lines[i], &point, info);
    if (code != TSDB_CODE_SUCCESS) {
      tscError("SML:0x%"PRIx64" data point line parse failed. line %d : %s", info->id, i, lines[i]);
      destroySmlDataPoint(&point);
      return code;
    } else {
      tscDebug("SML:0x%"PRIx64" data point line parse success. line %d", info->id, i);
    }

    taosArrayPush(points, &point);
  }
  return TSDB_CODE_SUCCESS;
}

int taos_insert_lines(TAOS* taos, char* lines[], int numLines, SMLProtocolType protocol, SMLTimeStampType tsType, int *affectedRows) {
  int32_t code = 0;

  SSmlLinesInfo* info = tcalloc(1, sizeof(SSmlLinesInfo));
  info->id = genLinesSmlId();
  info->tsType = tsType;
  info->protocol = protocol;

  if (numLines <= 0 || numLines > 65536*32) {
    tscError("SML:0x%"PRIx64" taos_insert_lines numLines should be between 1 and 65536*32. numLines: %d", info->id, numLines);
    tfree(info);
    code = TSDB_CODE_TSC_APP_ERROR;
    return code;
  }

  for (int i = 0; i < numLines; ++i) {
    if (lines[i] == NULL) {
      tscError("SML:0x%"PRIx64" taos_insert_lines line %d is NULL", info->id, i);
      tfree(info);
      code = TSDB_CODE_TSC_APP_ERROR;
      return code;
    }
  }

  SArray* lpPoints = taosArrayInit(numLines, sizeof(TAOS_SML_DATA_POINT));
  if (lpPoints == NULL) {
    tscError("SML:0x%"PRIx64" taos_insert_lines failed to allocate memory", info->id);
    tfree(info);
    return TSDB_CODE_TSC_OUT_OF_MEMORY;
  }

  tscDebug("SML:0x%"PRIx64" taos_insert_lines begin inserting %d lines, first line: %s", info->id, numLines, lines[0]);
  code = tscParseLines(lines, numLines, lpPoints, NULL, info);
  size_t numPoints = taosArrayGetSize(lpPoints);

  if (code != 0) {
    goto cleanup;
  }

  TAOS_SML_DATA_POINT* points = TARRAY_GET_START(lpPoints);
  code = tscSmlInsert(taos, points, (int)numPoints, info);
  if (code != 0) {
    tscError("SML:0x%"PRIx64" taos_sml_insert error: %s", info->id, tstrerror((code)));
  }
  if (affectedRows != NULL) {
    *affectedRows = info->affectedRows;
  }

cleanup:
  tscDebug("SML:0x%"PRIx64" taos_insert_lines finish inserting %d lines. code: %d", info->id, numLines, code);
  points = TARRAY_GET_START(lpPoints);
  numPoints = taosArrayGetSize(lpPoints);
  for (int i=0; i<numPoints; ++i) {
    destroySmlDataPoint(points+i);
  }

  taosArrayDestroy(&lpPoints);

  tfree(info);
  return code;
}

static int32_t convertPrecisionType(int precision, SMLTimeStampType *tsType) {
  switch (precision) {
    case TSDB_SML_TIMESTAMP_NOT_CONFIGURED:
      *tsType = SML_TIME_STAMP_NOT_CONFIGURED;
      break;
    case TSDB_SML_TIMESTAMP_HOURS:
      *tsType = SML_TIME_STAMP_HOURS;
      break;
    case TSDB_SML_TIMESTAMP_MILLI_SECONDS:
      *tsType = SML_TIME_STAMP_MILLI_SECONDS;
      break;
    case TSDB_SML_TIMESTAMP_NANO_SECONDS:
      *tsType = SML_TIME_STAMP_NANO_SECONDS;
      break;
    case TSDB_SML_TIMESTAMP_MICRO_SECONDS:
      *tsType = SML_TIME_STAMP_MICRO_SECONDS;
      break;
    case TSDB_SML_TIMESTAMP_SECONDS:
      *tsType = SML_TIME_STAMP_SECONDS;
      break;
    case TSDB_SML_TIMESTAMP_MINUTES:
      *tsType = SML_TIME_STAMP_MINUTES;
      break;
    default:
      return TSDB_CODE_TSC_INVALID_PRECISION_TYPE;
  }

  return TSDB_CODE_SUCCESS;
}

//make a dummy SSqlObj
static SSqlObj* createSmlQueryObj(TAOS* taos, int32_t affected_rows, int32_t code) {
  SSqlObj *pNew = (SSqlObj*)calloc(1, sizeof(SSqlObj));
  if (pNew == NULL) {
    return NULL;
  }
  pNew->signature = pNew;
  pNew->pTscObj = taos;
  pNew->fp = NULL;

  tsem_init(&pNew->rspSem, 0, 0);
  registerSqlObj(pNew);

  pNew->res.numOfRows = affected_rows;
  pNew->res.code = code;


  return pNew;
}


/**
 * taos_schemaless_insert() parse and insert data points into database according to
 * different protocol.
 *
 * @param $lines input array may contain multiple lines, each line indicates a data point.
 *               If protocol=2 is used input array should contain single JSON
 *               string(e.g. char *lines[] = {"$JSON_string"}). If need to insert
 *               multiple data points in JSON format, should include them in $JSON_string
 *               as a JSON array.
 * @param $numLines indicates how many data points in $lines.
 *                  If protocol = 2 is used this param will be ignored as $lines should
 *                  contain single JSON string.
 * @param $protocol indicates which protocol to use for parsing:
 *                  0 - influxDB line protocol
 *                  1 - OpenTSDB telnet line protocol
 *                  2 - OpenTSDB JSON format protocol
 * @return return zero for successful insertion. Otherwise return none-zero error code of
 *         failure reason.
 *
 */

TAOS_RES* taos_schemaless_insert(TAOS* taos, char* lines[], int numLines, int protocol, int precision) {
  int code = TSDB_CODE_SUCCESS;
  int affected_rows = 0;
  SMLTimeStampType tsType = SML_TIME_STAMP_NOW;

  if (protocol == TSDB_SML_LINE_PROTOCOL) {
    code = convertPrecisionType(precision, &tsType);
    if (code != TSDB_CODE_SUCCESS) {
      return NULL;
    }
  }

  switch (protocol) {
    case TSDB_SML_LINE_PROTOCOL:
      code = taos_insert_lines(taos, lines, numLines, protocol, tsType, &affected_rows);
      break;
    case TSDB_SML_TELNET_PROTOCOL:
      code = taos_insert_telnet_lines(taos, lines, numLines, protocol, tsType, &affected_rows);
      break;
    case TSDB_SML_JSON_PROTOCOL:
      code = taos_insert_json_payload(taos, *lines, protocol, tsType, &affected_rows);
      break;
    default:
      code = TSDB_CODE_TSC_INVALID_PROTOCOL_TYPE;
      break;
  }


  SSqlObj *pSql = createSmlQueryObj(taos, affected_rows, code);

  return (TAOS_RES*)pSql;
}<|MERGE_RESOLUTION|>--- conflicted
+++ resolved
@@ -2078,14 +2078,11 @@
     val_rqoute
   } val_state;
 
-<<<<<<< HEAD
-=======
   value = malloc(bufSize);
   if (value == NULL) {
     ret = TSDB_CODE_TSC_OUT_OF_MEMORY;
     goto error;
   }
->>>>>>> 569eefd0
   start = cur = *idx;
   tag_state = tag_common;
   val_state = val_common;
