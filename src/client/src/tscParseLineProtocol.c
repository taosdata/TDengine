#include <ctype.h>
#include <stdio.h>
#include <stdlib.h>
#include <string.h>

#include "os.h"
#include "osString.h"
#include "ttype.h"
#include "tmd5.h"
#include "tstrbuild.h"
#include "tname.h"
#include "hash.h"
#include "tskiplist.h"

#include "tscUtil.h"
#include "tsclient.h"
#include "tscLog.h"

#include "taos.h"
#include "tscParseLine.h"

typedef struct  {
  char sTableName[TSDB_TABLE_NAME_LEN];
  SHashObj* tagHash;
  SHashObj* fieldHash;
  SArray* tags; //SArray<SSchema>
  SArray* fields; //SArray<SSchema>
  uint8_t precision;
} SSmlSTableSchema;

<<<<<<< HEAD
//=================================================================================================
=======
typedef struct {
  char* key;
  uint8_t type;
  int16_t length;
  char* value;

  uint32_t fieldSchemaIdx;
} TAOS_SML_KV;

typedef struct {
  char* stableName;

  char* childTableName;
  TAOS_SML_KV* tags;
  int32_t tagNum;

  // first kv must be timestamp
  TAOS_SML_KV* fields;
  int32_t fieldNum;

  uint32_t schemaIdx;
} TAOS_SML_DATA_POINT;
>>>>>>> 18bc5a0a

static uint64_t linesSmlHandleId = 0;

uint64_t genLinesSmlId() {
  uint64_t id;
<<<<<<< HEAD

  do {
    id = atomic_add_fetch_64(&linesSmlHandleId, 1);
  } while (id == 0);

  return id;
}
=======
} SSmlLinesInfo;

//=================================================================================================
>>>>>>> 18bc5a0a

static uint64_t linesSmlHandleId = 0;

uint64_t genLinesSmlId() {
  uint64_t id;

  do {
    id = atomic_add_fetch_64(&linesSmlHandleId, 1);
  } while (id == 0);

  return id;
}

int compareSmlColKv(const void* p1, const void* p2) {
  TAOS_SML_KV* kv1 = (TAOS_SML_KV*)p1;
  TAOS_SML_KV* kv2 = (TAOS_SML_KV*)p2;
  int kvLen1 = (int)strlen(kv1->key);
  int kvLen2 = (int)strlen(kv2->key);
  int res = strncasecmp(kv1->key, kv2->key, MIN(kvLen1, kvLen2));
  if (res != 0) {
    return res;
  } else {
    return kvLen1-kvLen2;
  }
}

typedef enum {
  SCHEMA_ACTION_CREATE_STABLE,
  SCHEMA_ACTION_ADD_COLUMN,
  SCHEMA_ACTION_ADD_TAG,
  SCHEMA_ACTION_CHANGE_COLUMN_SIZE,
  SCHEMA_ACTION_CHANGE_TAG_SIZE,
} ESchemaAction;

typedef struct {
  char sTableName[TSDB_TABLE_NAME_LEN];
  SArray* tags; //SArray<SSchema>
  SArray* fields; //SArray<SSchema>
} SCreateSTableActionInfo;

typedef struct {
  char sTableName[TSDB_TABLE_NAME_LEN];
  SSchema* field;
} SAlterSTableActionInfo;

typedef struct {
  ESchemaAction action;
  union {
    SCreateSTableActionInfo createSTable;
    SAlterSTableActionInfo alterSTable;
  };
} SSchemaAction;

static int32_t getFieldBytesFromSmlKv(TAOS_SML_KV* kv, int32_t* bytes, uint64_t id) {
  if (!IS_VAR_DATA_TYPE(kv->type)) {
    *bytes = tDataTypes[kv->type].bytes;
  } else {
    if (kv->type == TSDB_DATA_TYPE_NCHAR) {
      char* ucs = malloc(kv->length * TSDB_NCHAR_SIZE + 1);
      int32_t bytesNeeded = 0;
      bool succ = taosMbsToUcs4(kv->value, kv->length, ucs, kv->length * TSDB_NCHAR_SIZE, &bytesNeeded);
      if (!succ) {
        free(ucs);
        tscError("SML:0x%"PRIx64" convert nchar string to UCS4_LE failed:%s", id, kv->value);
        return TSDB_CODE_TSC_INVALID_VALUE;
      }
      free(ucs);
      *bytes =  bytesNeeded + VARSTR_HEADER_SIZE;
    } else if (kv->type == TSDB_DATA_TYPE_BINARY) {
      *bytes = kv->length + VARSTR_HEADER_SIZE;
    }
  }
  return 0;
}

static int32_t buildSmlKvSchema(TAOS_SML_KV* smlKv, SHashObj* hash, SArray* array, SSmlLinesInfo* info) {
  SSchema* pField = NULL;
  size_t* pFieldIdx = taosHashGet(hash, smlKv->key, strlen(smlKv->key));
  size_t fieldIdx = -1;
  int32_t code = 0;
  if (pFieldIdx) {
    fieldIdx = *pFieldIdx;
    pField = taosArrayGet(array, fieldIdx);

    if (pField->type != smlKv->type) {
      tscError("SML:0x%"PRIx64" type mismatch. key %s, type %d. type before %d", info->id, smlKv->key, smlKv->type, pField->type);
      return TSDB_CODE_TSC_INVALID_VALUE;
    }

    int32_t bytes = 0;
    code = getFieldBytesFromSmlKv(smlKv, &bytes, info->id);
    if (code != 0) {
      return code;
    }
    pField->bytes = MAX(pField->bytes, bytes);

  } else {
    SSchema field = {0};
    size_t tagKeyLen = strlen(smlKv->key);
    strncpy(field.name, smlKv->key, tagKeyLen);
    field.name[tagKeyLen] = '\0';
    field.type = smlKv->type;

    int32_t bytes = 0;
    code = getFieldBytesFromSmlKv(smlKv, &bytes, info->id);
    if (code != 0) {
      return code;
    }
    field.bytes = bytes;

    pField = taosArrayPush(array, &field);
    fieldIdx = taosArrayGetSize(array) - 1;
    taosHashPut(hash, field.name, tagKeyLen, &fieldIdx, sizeof(fieldIdx));
  }

  uintptr_t valPointer = (uintptr_t)smlKv;
  taosHashPut(info->smlDataToSchema, &valPointer, sizeof(uintptr_t), &fieldIdx, sizeof(fieldIdx));

  return 0;
}

static int32_t getSmlMd5ChildTableName(TAOS_SML_DATA_POINT* point, char* tableName, int* tableNameLen,
                                       SSmlLinesInfo* info) {
  tscDebug("SML:0x%"PRIx64" taos_sml_insert get child table name through md5", info->id);
  qsort(point->tags, point->tagNum, sizeof(TAOS_SML_KV), compareSmlColKv);

  SStringBuilder sb; memset(&sb, 0, sizeof(sb));
  char sTableName[TSDB_TABLE_NAME_LEN] = {0};
  strtolower(sTableName, point->stableName);
  taosStringBuilderAppendString(&sb, sTableName);
  for (int j = 0; j < point->tagNum; ++j) {
    taosStringBuilderAppendChar(&sb, ',');
    TAOS_SML_KV* tagKv = point->tags + j;
    char tagName[TSDB_COL_NAME_LEN] = {0};
    strtolower(tagName, tagKv->key);
    taosStringBuilderAppendString(&sb, tagName);
    taosStringBuilderAppendChar(&sb, '=');
    taosStringBuilderAppend(&sb, tagKv->value, tagKv->length);
  }
  size_t len = 0;
  char* keyJoined = taosStringBuilderGetResult(&sb, &len);
  MD5_CTX context;
  MD5Init(&context);
  MD5Update(&context, (uint8_t *)keyJoined, (uint32_t)len);
  MD5Final(&context);
  *tableNameLen = snprintf(tableName, *tableNameLen,
                           "t_%02x%02x%02x%02x%02x%02x%02x%02x%02x%02x%02x%02x%02x%02x%02x%02x", context.digest[0],
                           context.digest[1], context.digest[2], context.digest[3], context.digest[4], context.digest[5], context.digest[6],
                           context.digest[7], context.digest[8], context.digest[9], context.digest[10], context.digest[11],
                           context.digest[12], context.digest[13], context.digest[14], context.digest[15]);
  taosStringBuilderDestroy(&sb);
  tscDebug("SML:0x%"PRIx64" child table name: %s", info->id, tableName);
  return 0;
}

static int32_t buildDataPointSchemas(TAOS_SML_DATA_POINT* points, int numPoint, SArray* stableSchemas, SSmlLinesInfo* info) {
  int32_t code = 0;
  SHashObj* sname2shema = taosHashInit(32,
                                       taosGetDefaultHashFunction(TSDB_DATA_TYPE_BINARY), true, false);

  for (int i = 0; i < numPoint; ++i) {
    TAOS_SML_DATA_POINT* point = &points[i];
    size_t stableNameLen = strlen(point->stableName);
    size_t* pStableIdx = taosHashGet(sname2shema, point->stableName, stableNameLen);
    SSmlSTableSchema* pStableSchema = NULL;
    size_t stableIdx = -1;
    if (pStableIdx) {
      pStableSchema= taosArrayGet(stableSchemas, *pStableIdx);
      stableIdx = *pStableIdx;
    } else {
      SSmlSTableSchema schema;
      strncpy(schema.sTableName, point->stableName, stableNameLen);
      schema.sTableName[stableNameLen] = '\0';
      schema.fields = taosArrayInit(64, sizeof(SSchema));
      schema.tags = taosArrayInit(8, sizeof(SSchema));
      schema.tagHash = taosHashInit(8, taosGetDefaultHashFunction(TSDB_DATA_TYPE_BINARY), true, false);
      schema.fieldHash = taosHashInit(64, taosGetDefaultHashFunction(TSDB_DATA_TYPE_BINARY), true, false);

      pStableSchema = taosArrayPush(stableSchemas, &schema);
      stableIdx = taosArrayGetSize(stableSchemas) - 1;
      taosHashPut(sname2shema, schema.sTableName, stableNameLen, &stableIdx, sizeof(size_t));
    }

    for (int j = 0; j < point->tagNum; ++j) {
      TAOS_SML_KV* tagKv = point->tags + j;
      if (!point->childTableName) {
        char childTableName[TSDB_TABLE_NAME_LEN];
        int32_t tableNameLen = TSDB_TABLE_NAME_LEN;
        getSmlMd5ChildTableName(point, childTableName, &tableNameLen, info);
        point->childTableName = calloc(1, tableNameLen+1);
        strncpy(point->childTableName, childTableName, tableNameLen);
        point->childTableName[tableNameLen] = '\0';
      }

      code = buildSmlKvSchema(tagKv, pStableSchema->tagHash, pStableSchema->tags, info);
      if (code != 0) {
        tscError("SML:0x%"PRIx64" build data point schema failed. point no.: %d, tag key: %s", info->id, i, tagKv->key);
        return code;
      }
    }

    for (int j = 0; j < point->fieldNum; ++j) {
      TAOS_SML_KV* fieldKv = point->fields + j;
      code = buildSmlKvSchema(fieldKv, pStableSchema->fieldHash, pStableSchema->fields, info);
      if (code != 0) {
        tscError("SML:0x%"PRIx64" build data point schema failed. point no.: %d, tag key: %s", info->id, i, fieldKv->key);
        return code;
      }
    }

    uintptr_t valPointer = (uintptr_t)point;
    taosHashPut(info->smlDataToSchema, &valPointer, sizeof(uintptr_t), &stableIdx, sizeof(stableIdx));
  }

  size_t numStables = taosArrayGetSize(stableSchemas);
  for (int32_t i = 0; i < numStables; ++i) {
    SSmlSTableSchema* schema = taosArrayGet(stableSchemas, i);
    taosHashCleanup(schema->tagHash);
    taosHashCleanup(schema->fieldHash);
  }
  taosHashCleanup(sname2shema);

  tscDebug("SML:0x%"PRIx64" build point schema succeed. num of super table: %zu", info->id, numStables);
  for (int32_t i = 0; i < numStables; ++i) {
    SSmlSTableSchema* schema = taosArrayGet(stableSchemas, i);
    tscDebug("\ttable name: %s, tags number: %zu, fields number: %zu", schema->sTableName,
             taosArrayGetSize(schema->tags), taosArrayGetSize(schema->fields));
  }

  return 0;
}

static int32_t generateSchemaAction(SSchema* pointColField, SHashObj* dbAttrHash, SArray* dbAttrArray, bool isTag, char sTableName[],
                                       SSchemaAction* action, bool* actionNeeded, SSmlLinesInfo* info) {
  char fieldNameLowerCase[TSDB_COL_NAME_LEN] = {0};
  strtolower(fieldNameLowerCase, pointColField->name);

  size_t* pDbIndex = taosHashGet(dbAttrHash, fieldNameLowerCase, strlen(fieldNameLowerCase));
  if (pDbIndex) {
    SSchema* dbAttr = taosArrayGet(dbAttrArray, *pDbIndex);
    assert(strcasecmp(dbAttr->name, pointColField->name) == 0);
    if (pointColField->type != dbAttr->type) {
      tscError("SML:0x%"PRIx64" point type and db type mismatch. key: %s. point type: %d, db type: %d", info->id, pointColField->name,
               pointColField->type, dbAttr->type);
      return TSDB_CODE_TSC_INVALID_VALUE;
    }

    if (IS_VAR_DATA_TYPE(pointColField->type) && (pointColField->bytes > dbAttr->bytes)) {
      if (isTag) {
        action->action = SCHEMA_ACTION_CHANGE_TAG_SIZE;
      } else {
        action->action = SCHEMA_ACTION_CHANGE_COLUMN_SIZE;
      }
      memset(&action->alterSTable, 0,  sizeof(SAlterSTableActionInfo));
      memcpy(action->alterSTable.sTableName, sTableName, TSDB_TABLE_NAME_LEN);
      action->alterSTable.field = pointColField;
      *actionNeeded = true;
    }
  } else {
    if (isTag) {
      action->action = SCHEMA_ACTION_ADD_TAG;
    } else {
      action->action = SCHEMA_ACTION_ADD_COLUMN;
    }
    memset(&action->alterSTable, 0, sizeof(SAlterSTableActionInfo));
    memcpy(action->alterSTable.sTableName, sTableName, TSDB_TABLE_NAME_LEN);
    action->alterSTable.field = pointColField;
    *actionNeeded = true;
  }
  if (*actionNeeded) {
    tscDebug("SML:0x%" PRIx64 " generate schema action. column name: %s, action: %d", info->id, fieldNameLowerCase,
             action->action);
  }
  return 0;
}

static int32_t buildColumnDescription(SSchema* field,
                               char* buf, int32_t bufSize, int32_t* outBytes) {
  uint8_t type = field->type;

  if (type == TSDB_DATA_TYPE_BINARY || type == TSDB_DATA_TYPE_NCHAR) {
    int32_t bytes = field->bytes - VARSTR_HEADER_SIZE;
    if (type == TSDB_DATA_TYPE_NCHAR) {
      bytes =  bytes/TSDB_NCHAR_SIZE;
    }
    int out = snprintf(buf, bufSize,"%s %s(%d)",
                       field->name,tDataTypes[field->type].name, bytes);
    *outBytes = out;
  } else {
    int out = snprintf(buf, bufSize, "%s %s",
                       field->name, tDataTypes[type].name);
    *outBytes = out;
  }

  return 0;
}


static int32_t applySchemaAction(TAOS* taos, SSchemaAction* action, SSmlLinesInfo* info) {
  int32_t code = 0;
  int32_t outBytes = 0;
  char *result = (char *)calloc(1, tsMaxSQLStringLen+1);
  int32_t capacity = tsMaxSQLStringLen +  1;

  tscDebug("SML:0x%"PRIx64" apply schema action. action: %d", info->id, action->action);
  switch (action->action) {
    case SCHEMA_ACTION_ADD_COLUMN: {
      int n = sprintf(result, "alter stable %s add column ", action->alterSTable.sTableName);
      buildColumnDescription(action->alterSTable.field, result+n, capacity-n, &outBytes);
      TAOS_RES* res = taos_query(taos, result); //TODO async doAsyncQuery
      code = taos_errno(res);
      char* errStr = taos_errstr(res);
      char* begin = strstr(errStr, "duplicated column names");
      bool tscDupColNames = (begin != NULL);
      if (code != TSDB_CODE_SUCCESS) {
        tscError("SML:0x%"PRIx64" apply schema action. error: %s", info->id, errStr);
      }
      taos_free_result(res);

      if (code == TSDB_CODE_MND_FIELD_ALREAY_EXIST || code == TSDB_CODE_MND_TAG_ALREAY_EXIST || tscDupColNames) {
        TAOS_RES* res2 = taos_query(taos, "RESET QUERY CACHE");
        code = taos_errno(res2);
        if (code != TSDB_CODE_SUCCESS) {
          tscError("SML:0x%" PRIx64 " apply schema action. reset query cache. error: %s", info->id, taos_errstr(res2));
        }
        taos_free_result(res2);
<<<<<<< HEAD
=======
        taosMsleep(500);
>>>>>>> 18bc5a0a
      }
      break;
    }
    case SCHEMA_ACTION_ADD_TAG: {
      int n = sprintf(result, "alter stable %s add tag ", action->alterSTable.sTableName);
      buildColumnDescription(action->alterSTable.field,
                             result+n, capacity-n, &outBytes);
      TAOS_RES* res = taos_query(taos, result); //TODO async doAsyncQuery
      code = taos_errno(res);
      char* errStr = taos_errstr(res);
      char* begin = strstr(errStr, "duplicated column names");
      bool tscDupColNames = (begin != NULL);
      if (code != TSDB_CODE_SUCCESS) {
        tscError("SML:0x%"PRIx64" apply schema action. error : %s", info->id, taos_errstr(res));
      }
      taos_free_result(res);

      if (code == TSDB_CODE_MND_TAG_ALREAY_EXIST || code == TSDB_CODE_MND_FIELD_ALREAY_EXIST || tscDupColNames) {
        TAOS_RES* res2 = taos_query(taos, "RESET QUERY CACHE");
        code = taos_errno(res2);
        if (code != TSDB_CODE_SUCCESS) {
          tscError("SML:0x%" PRIx64 " apply schema action. reset query cache. error: %s", info->id, taos_errstr(res2));
        }
        taos_free_result(res2);
<<<<<<< HEAD
=======
        taosMsleep(500);
>>>>>>> 18bc5a0a
      }
      break;
    }
    case SCHEMA_ACTION_CHANGE_COLUMN_SIZE: {
      int n = sprintf(result, "alter stable %s modify column ", action->alterSTable.sTableName);
      buildColumnDescription(action->alterSTable.field, result+n,
                             capacity-n, &outBytes);
      TAOS_RES* res = taos_query(taos, result); //TODO async doAsyncQuery
      code = taos_errno(res);
      if (code != TSDB_CODE_SUCCESS) {
        tscError("SML:0x%"PRIx64" apply schema action. error : %s", info->id, taos_errstr(res));
      }
      taos_free_result(res);

      if (code == TSDB_CODE_MND_INVALID_COLUMN_LENGTH || code == TSDB_CODE_TSC_INVALID_COLUMN_LENGTH) {
        TAOS_RES* res2 = taos_query(taos, "RESET QUERY CACHE");
        code = taos_errno(res2);
        if (code != TSDB_CODE_SUCCESS) {
          tscError("SML:0x%" PRIx64 " apply schema action. reset query cache. error: %s", info->id, taos_errstr(res2));
        }
        taos_free_result(res2);
<<<<<<< HEAD
=======
        taosMsleep(500);
>>>>>>> 18bc5a0a
      }
      break;
    }
    case SCHEMA_ACTION_CHANGE_TAG_SIZE: {
      int n = sprintf(result, "alter stable %s modify tag ", action->alterSTable.sTableName);
      buildColumnDescription(action->alterSTable.field, result+n,
                             capacity-n, &outBytes);
      TAOS_RES* res = taos_query(taos, result); //TODO async doAsyncQuery
      code = taos_errno(res);
      if (code != TSDB_CODE_SUCCESS) {
        tscError("SML:0x%"PRIx64" apply schema action. error : %s", info->id, taos_errstr(res));
      }
      taos_free_result(res);

      if (code == TSDB_CODE_MND_INVALID_TAG_LENGTH || code == TSDB_CODE_TSC_INVALID_TAG_LENGTH) {
        TAOS_RES* res2 = taos_query(taos, "RESET QUERY CACHE");
        code = taos_errno(res2);
        if (code != TSDB_CODE_SUCCESS) {
          tscError("SML:0x%" PRIx64 " apply schema action. reset query cache. error: %s", info->id, taos_errstr(res2));
        }
        taos_free_result(res2);
<<<<<<< HEAD
=======
        taosMsleep(500);
>>>>>>> 18bc5a0a
      }
      break;
    }
    case SCHEMA_ACTION_CREATE_STABLE: {
      int n = sprintf(result, "create stable %s (", action->createSTable.sTableName);
      char* pos = result + n; int freeBytes = capacity - n;
      size_t numCols = taosArrayGetSize(action->createSTable.fields);
      for (int32_t i = 0; i < numCols; ++i) {
        SSchema* field = taosArrayGet(action->createSTable.fields, i);
        buildColumnDescription(field, pos, freeBytes, &outBytes);
        pos += outBytes; freeBytes -= outBytes;
        *pos = ','; ++pos; --freeBytes;
      }
      --pos; ++freeBytes;

      outBytes = snprintf(pos, freeBytes, ") tags (");
      pos += outBytes; freeBytes -= outBytes;

      size_t numTags = taosArrayGetSize(action->createSTable.tags);
      for (int32_t i = 0; i < numTags; ++i) {
        SSchema* field = taosArrayGet(action->createSTable.tags, i);
        buildColumnDescription(field, pos, freeBytes, &outBytes);
        pos += outBytes; freeBytes -= outBytes;
        *pos = ','; ++pos; --freeBytes;
      }
      pos--; ++freeBytes;
      outBytes = snprintf(pos, freeBytes, ")");
      TAOS_RES* res = taos_query(taos, result);
      code = taos_errno(res);
      if (code != TSDB_CODE_SUCCESS) {
        tscError("SML:0x%"PRIx64" apply schema action. error : %s", info->id, taos_errstr(res));
      }
      taos_free_result(res);

      if (code == TSDB_CODE_MND_TABLE_ALREADY_EXIST) {
        TAOS_RES* res2 = taos_query(taos, "RESET QUERY CACHE");
        code = taos_errno(res2);
        if (code != TSDB_CODE_SUCCESS) {
          tscError("SML:0x%" PRIx64 " apply schema action. reset query cache. error: %s", info->id, taos_errstr(res2));
        }
        taos_free_result(res2);
<<<<<<< HEAD
=======
        taosMsleep(500);
>>>>>>> 18bc5a0a
      }
      break;
    }

    default:
      break;
  }

  free(result);
  if (code != 0) {
    tscError("SML:0x%"PRIx64 " apply schema action failure. %s", info->id, tstrerror(code));
  }
  return code;
}

static int32_t destroySmlSTableSchema(SSmlSTableSchema* schema) {
  taosHashCleanup(schema->tagHash);
  taosHashCleanup(schema->fieldHash);
  taosArrayDestroy(schema->tags);
  taosArrayDestroy(schema->fields);
  return 0;
}

static int32_t fillDbSchema(STableMeta* tableMeta, char* tableName, SSmlSTableSchema* schema, SSmlLinesInfo* info) {
  schema->tags = taosArrayInit(8, sizeof(SSchema));
  schema->fields = taosArrayInit(64, sizeof(SSchema));
  schema->tagHash = taosHashInit(8, taosGetDefaultHashFunction(TSDB_DATA_TYPE_BINARY), true, false);
  schema->fieldHash = taosHashInit(64, taosGetDefaultHashFunction(TSDB_DATA_TYPE_BINARY), true, false);

  tstrncpy(schema->sTableName, tableName, strlen(tableName)+1);
  schema->precision = tableMeta->tableInfo.precision;
  for (int i=0; i<tableMeta->tableInfo.numOfColumns; ++i) {
    SSchema field;
    tstrncpy(field.name, tableMeta->schema[i].name, strlen(tableMeta->schema[i].name)+1);
    field.type = tableMeta->schema[i].type;
    field.bytes = tableMeta->schema[i].bytes;
    taosArrayPush(schema->fields, &field);
    size_t fieldIndex = taosArrayGetSize(schema->fields) - 1;
    taosHashPut(schema->fieldHash, field.name, strlen(field.name), &fieldIndex, sizeof(fieldIndex));
  }

  for (int i=0; i<tableMeta->tableInfo.numOfTags; ++i) {
    int j = i + tableMeta->tableInfo.numOfColumns;
    SSchema field;
    tstrncpy(field.name, tableMeta->schema[j].name, strlen(tableMeta->schema[j].name)+1);
    field.type = tableMeta->schema[j].type;
    field.bytes = tableMeta->schema[j].bytes;
    taosArrayPush(schema->tags, &field);
    size_t tagIndex = taosArrayGetSize(schema->tags) - 1;
    taosHashPut(schema->tagHash, field.name, strlen(field.name), &tagIndex, sizeof(tagIndex));
  }
  tscDebug("SML:0x%"PRIx64 " load table schema succeed. table name: %s, columns number: %d, tag number: %d, precision: %d",
           info->id, tableName, tableMeta->tableInfo.numOfColumns, tableMeta->tableInfo.numOfTags, schema->precision);
  return TSDB_CODE_SUCCESS;
}

static int32_t retrieveTableMeta(TAOS* taos, char* tableName, STableMeta** pTableMeta, SSmlLinesInfo* info) {
  int32_t code = 0;
  int32_t retries = 0;
  STableMeta* tableMeta = NULL;
  while (retries++ < TSDB_MAX_REPLICA && tableMeta == NULL) {
    STscObj* pObj = (STscObj*)taos;
    if (pObj == NULL || pObj->signature != pObj) {
      terrno = TSDB_CODE_TSC_DISCONNECTED;
      return TSDB_CODE_TSC_DISCONNECTED;
    }

    tscDebug("SML:0x%" PRIx64 " retrieve table meta. super table name: %s", info->id, tableName);

    char tableNameLowerCase[TSDB_TABLE_NAME_LEN];
    strtolower(tableNameLowerCase, tableName);

    char sql[256];
    snprintf(sql, 256, "describe %s", tableNameLowerCase);
    TAOS_RES* res = taos_query(taos, sql);
    code = taos_errno(res);
    if (code != 0) {
      tscError("SML:0x%" PRIx64 " describe table failure. %s", info->id, taos_errstr(res));
      taos_free_result(res);
      return code;
    }
    taos_free_result(res);

    SSqlObj* pSql = calloc(1, sizeof(SSqlObj));
    if (pSql == NULL) {
      tscError("SML:0x%" PRIx64 " failed to allocate memory, reason:%s", info->id, strerror(errno));
      code = TSDB_CODE_TSC_OUT_OF_MEMORY;
      return code;
    }
    pSql->pTscObj = taos;
    pSql->signature = pSql;
    pSql->fp = NULL;

    registerSqlObj(pSql);
    SStrToken tableToken = {.z = tableNameLowerCase, .n = (uint32_t)strlen(tableNameLowerCase), .type = TK_ID};
    tGetToken(tableNameLowerCase, &tableToken.type);
    // Check if the table name available or not
    if (tscValidateName(&tableToken) != TSDB_CODE_SUCCESS) {
      code = TSDB_CODE_TSC_INVALID_TABLE_ID_LENGTH;
      sprintf(pSql->cmd.payload, "table name is invalid");
<<<<<<< HEAD
      tscFreeRegisteredSqlObj(pSql);
=======
      taosReleaseRef(tscObjRef, pSql->self);
>>>>>>> 18bc5a0a
      return code;
    }

    SName sname = {0};
    if ((code = tscSetTableFullName(&sname, &tableToken, pSql)) != TSDB_CODE_SUCCESS) {
<<<<<<< HEAD
      tscFreeRegisteredSqlObj(pSql);
=======
      taosReleaseRef(tscObjRef, pSql->self);
>>>>>>> 18bc5a0a
      return code;
    }
    char fullTableName[TSDB_TABLE_FNAME_LEN] = {0};
    memset(fullTableName, 0, tListLen(fullTableName));
    tNameExtractFullName(&sname, fullTableName);
<<<<<<< HEAD
    tscFreeRegisteredSqlObj(pSql);
=======
    taosReleaseRef(tscObjRef, pSql->self);
>>>>>>> 18bc5a0a

    size_t size = 0;
    taosHashGetCloneExt(tscTableMetaMap, fullTableName, strlen(fullTableName), NULL, (void**)&tableMeta, &size);
  }

  if (tableMeta != NULL) {
    *pTableMeta = tableMeta;
    return TSDB_CODE_SUCCESS;
  } else {
    tscError("SML:0x%" PRIx64 " failed to retrieve table meta. super table name: %s", info->id, tableName);
    return TSDB_CODE_TSC_NO_META_CACHED;
  }
}

static int32_t loadTableSchemaFromDB(TAOS* taos, char* tableName, SSmlSTableSchema* schema, SSmlLinesInfo* info) {
  int32_t code = 0;
  STableMeta* tableMeta = NULL;
  code = retrieveTableMeta(taos, tableName, &tableMeta, info);
  if (code == TSDB_CODE_SUCCESS) {
    assert(tableMeta != NULL);
    fillDbSchema(tableMeta, tableName, schema, info);
    free(tableMeta);
    tableMeta = NULL;
  }

  return code;
}

static int32_t modifyDBSchemas(TAOS* taos, SArray* stableSchemas, SSmlLinesInfo* info) {
  int32_t code = 0;
  size_t numStable = taosArrayGetSize(stableSchemas);
  for (int i = 0; i < numStable; ++i) {
    SSmlSTableSchema* pointSchema = taosArrayGet(stableSchemas, i);
    SSmlSTableSchema  dbSchema;
    memset(&dbSchema, 0, sizeof(SSmlSTableSchema));

    code = loadTableSchemaFromDB(taos, pointSchema->sTableName, &dbSchema, info);
    if (code == TSDB_CODE_MND_INVALID_TABLE_NAME) {
      SSchemaAction schemaAction = {0};
      schemaAction.action = SCHEMA_ACTION_CREATE_STABLE;
      memset(&schemaAction.createSTable, 0, sizeof(SCreateSTableActionInfo));
      memcpy(schemaAction.createSTable.sTableName, pointSchema->sTableName, TSDB_TABLE_NAME_LEN);
      schemaAction.createSTable.tags = pointSchema->tags;
      schemaAction.createSTable.fields = pointSchema->fields;
      applySchemaAction(taos, &schemaAction, info);
      code = loadTableSchemaFromDB(taos, pointSchema->sTableName, &dbSchema, info);
      if (code != 0) {
        tscError("SML:0x%"PRIx64" reconcile point schema failed. can not create %s", info->id, pointSchema->sTableName);
        return code;
      } else {
        pointSchema->precision = dbSchema.precision;
        destroySmlSTableSchema(&dbSchema);
      }
    } else if (code == TSDB_CODE_SUCCESS) {
      size_t pointTagSize = taosArrayGetSize(pointSchema->tags);
      size_t pointFieldSize = taosArrayGetSize(pointSchema->fields);

      SHashObj* dbTagHash = dbSchema.tagHash;
      SHashObj* dbFieldHash = dbSchema.fieldHash;

      for (int j = 0; j < pointTagSize; ++j) {
        SSchema* pointTag = taosArrayGet(pointSchema->tags, j);
        SSchemaAction schemaAction = {0};
        bool actionNeeded = false;
        generateSchemaAction(pointTag, dbTagHash, dbSchema.tags, true, pointSchema->sTableName,
                             &schemaAction, &actionNeeded, info);
        if (actionNeeded) {
          code = applySchemaAction(taos, &schemaAction, info);
          if (code != 0) {
            destroySmlSTableSchema(&dbSchema);
            return code;
          }
        }
      }

      SSchema* pointColTs = taosArrayGet(pointSchema->fields, 0);
      SSchema* dbColTs = taosArrayGet(dbSchema.fields, 0);
      memcpy(pointColTs->name, dbColTs->name, TSDB_COL_NAME_LEN);

      for (int j = 1; j < pointFieldSize; ++j) {
        SSchema* pointCol = taosArrayGet(pointSchema->fields, j);
        SSchemaAction schemaAction = {0};
        bool actionNeeded = false;
        generateSchemaAction(pointCol, dbFieldHash, dbSchema.fields,false, pointSchema->sTableName,
                             &schemaAction, &actionNeeded, info);
        if (actionNeeded) {
          code = applySchemaAction(taos, &schemaAction, info);
          if (code != 0) {
            destroySmlSTableSchema(&dbSchema);
            return code;
          }
        }
      }

      pointSchema->precision = dbSchema.precision;

      destroySmlSTableSchema(&dbSchema);
    } else {
      tscError("SML:0x%"PRIx64" load table meta error: %s", info->id, tstrerror(code));
      return code;
    }
  }
  return 0;
}

static int32_t creatChildTableIfNotExists(TAOS* taos, const char* cTableName, const char* sTableName,
                                          SArray* tagsSchema, SArray* tagsBind, SSmlLinesInfo* info) {
  size_t numTags = taosArrayGetSize(tagsSchema);
  char* sql = malloc(tsMaxSQLStringLen+1);
  if (sql == NULL) {
    tscError("malloc sql memory error");
    return TSDB_CODE_TSC_OUT_OF_MEMORY;
  }
  int freeBytes = tsMaxSQLStringLen + 1;
  sprintf(sql, "create table if not exists %s using %s", cTableName, sTableName);

  snprintf(sql+strlen(sql), freeBytes-strlen(sql), "(");
  for (int i = 0; i < numTags; ++i) {
    SSchema* tagSchema = taosArrayGet(tagsSchema, i);
    snprintf(sql+strlen(sql), freeBytes-strlen(sql), "%s,", tagSchema->name);
  }
  snprintf(sql + strlen(sql) - 1, freeBytes-strlen(sql)+1, ")");

  snprintf(sql + strlen(sql), freeBytes-strlen(sql), " tags (");

  for (int i = 0; i < numTags; ++i) {
    snprintf(sql+strlen(sql), freeBytes-strlen(sql), "?,");
  }
  snprintf(sql + strlen(sql) - 1, freeBytes-strlen(sql)+1, ")");
  sql[strlen(sql)] = '\0';

  tscDebug("SML:0x%"PRIx64" create table : %s", info->id, sql);

  TAOS_STMT* stmt = taos_stmt_init(taos);
  if (stmt == NULL) {
    free(sql);
    return TSDB_CODE_TSC_OUT_OF_MEMORY;
  }
  int32_t code;
  code = taos_stmt_prepare(stmt, sql, (unsigned long)strlen(sql));
  free(sql);

  if (code != 0) {
    tscError("SML:0x%"PRIx64" taos_stmt_prepare returns %d:%s", info->id, code, tstrerror(code));
    taos_stmt_close(stmt);
    return code;
  }

  code = taos_stmt_bind_param(stmt, TARRAY_GET_START(tagsBind));
  if (code != 0) {
    tscError("SML:0x%"PRIx64" taos_stmt_bind_param returns %d:%s", info->id, code, tstrerror(code));
    taos_stmt_close(stmt);
    return code;
  }

  code = taos_stmt_execute(stmt);
  if (code != 0) {
    tscError("SML:0x%"PRIx64" taos_stmt_execute returns %d:%s", info->id, code, tstrerror(code));
    taos_stmt_close(stmt);
    return code;
  }

  code = taos_stmt_close(stmt);
  if (code != 0) {
    tscError("SML:0x%"PRIx64" taos_stmt_close return %d:%s", info->id, code, tstrerror(code));
    return code;
  }
  return code;
}

static int32_t doInsertChildTableWithStmt(TAOS* taos, char* sql, char* cTableName, SArray* batchBind, SSmlLinesInfo* info) {
  int32_t code = 0;

  TAOS_STMT* stmt = taos_stmt_init(taos);
  if (stmt == NULL) {
    return TSDB_CODE_TSC_OUT_OF_MEMORY;
  }

  code = taos_stmt_prepare(stmt, sql, (unsigned long)strlen(sql));

  if (code != 0) {
    tscError("SML:0x%"PRIx64" taos_stmt_prepare return %d:%s", info->id, code, tstrerror(code));
    taos_stmt_close(stmt);
    return code;
  }

  bool tryAgain = false;
  int32_t try = 0;
  do {
    code = taos_stmt_set_tbname(stmt, cTableName);
    if (code != 0) {
      tscError("SML:0x%"PRIx64" taos_stmt_set_tbname return %d:%s", info->id, code, tstrerror(code));
      taos_stmt_close(stmt);
      return code;
    }

    size_t rows = taosArrayGetSize(batchBind);
    for (int32_t i = 0; i < rows; ++i) {
      TAOS_BIND* colsBinds = taosArrayGetP(batchBind, i);
      code = taos_stmt_bind_param(stmt, colsBinds);
      if (code != 0) {
        tscError("SML:0x%"PRIx64" taos_stmt_bind_param return %d:%s", info->id, code, tstrerror(code));
        taos_stmt_close(stmt);
        return code;
      }
      code = taos_stmt_add_batch(stmt);
      if (code != 0) {
        tscError("SML:0x%"PRIx64" taos_stmt_add_batch return %d:%s", info->id, code, tstrerror(code));
        taos_stmt_close(stmt);
        return code;
      }
    }

    code = taos_stmt_execute(stmt);
    if (code != 0) {
      tscError("SML:0x%"PRIx64" taos_stmt_execute return %d:%s, try:%d", info->id, code, tstrerror(code), try);
    }

    tryAgain = false;
    if ((code == TSDB_CODE_TDB_INVALID_TABLE_ID
<<<<<<< HEAD
        || code == TSDB_CODE_VND_INVALID_VGROUP_ID
        || code == TSDB_CODE_TDB_TABLE_RECONFIGURE
        || code == TSDB_CODE_APP_NOT_READY
        || code == TSDB_CODE_RPC_NETWORK_UNAVAIL) && try++ < TSDB_MAX_REPLICA) {
      tryAgain = true;
    }

    if (code == TSDB_CODE_TDB_INVALID_TABLE_ID || code == TSDB_CODE_VND_INVALID_VGROUP_ID) {
      TAOS_RES* res2 = taos_query(taos, "RESET QUERY CACHE");
      int32_t   code2 = taos_errno(res2);
      if (code2 != TSDB_CODE_SUCCESS) {
        tscError("SML:0x%" PRIx64 " insert child table. reset query cache. error: %s", info->id, taos_errstr(res2));
      }
      taos_free_result(res2);
      if (tryAgain) {
        taosMsleep(50 * (2 << try));
      }
    }
    if (code == TSDB_CODE_APP_NOT_READY || code == TSDB_CODE_RPC_NETWORK_UNAVAIL) {
      if (tryAgain) {
        taosMsleep( 50 * (2 << try));
      }
    }
  } while (tryAgain);


  taos_stmt_close(stmt);
=======
         || code == TSDB_CODE_VND_INVALID_VGROUP_ID
         || code == TSDB_CODE_TDB_TABLE_RECONFIGURE
         || code == TSDB_CODE_APP_NOT_READY
         || code == TSDB_CODE_RPC_NETWORK_UNAVAIL) && try++ < TSDB_MAX_REPLICA) {
      tryAgain = true;
    }

    if (code == TSDB_CODE_TDB_INVALID_TABLE_ID || code == TSDB_CODE_VND_INVALID_VGROUP_ID) {
      TAOS_RES* res2 = taos_query(taos, "RESET QUERY CACHE");
      int32_t   code2 = taos_errno(res2);
      if (code2 != TSDB_CODE_SUCCESS) {
        tscError("SML:0x%" PRIx64 " insert child table. reset query cache. error: %s", info->id, taos_errstr(res2));
      }
      taos_free_result(res2);
      if (tryAgain) {
        taosMsleep(100 * (2 << try));
      }
    }
    if (code == TSDB_CODE_APP_NOT_READY || code == TSDB_CODE_RPC_NETWORK_UNAVAIL) {
      if (tryAgain) {
        taosMsleep( 100 * (2 << try));
      }
    }
  } while (tryAgain);


  taos_stmt_close(stmt);
  return code;
}

static int32_t insertChildTableBatch(TAOS* taos,  char* cTableName, SArray* colsSchema, SArray* rowsBind, size_t rowSize, SSmlLinesInfo* info) {
  size_t numCols = taosArrayGetSize(colsSchema);
  char* sql = malloc(tsMaxSQLStringLen+1);
  if (sql == NULL) {
    tscError("malloc sql memory error");
    return TSDB_CODE_TSC_OUT_OF_MEMORY;
  }

  int32_t freeBytes = tsMaxSQLStringLen + 1 ;
  sprintf(sql, "insert into ? (");

  for (int i = 0; i < numCols; ++i) {
    SSchema* colSchema = taosArrayGet(colsSchema, i);
    snprintf(sql+strlen(sql), freeBytes-strlen(sql), "%s,", colSchema->name);
  }
  snprintf(sql + strlen(sql)-1, freeBytes-strlen(sql)+1, ") values (");

  for (int i = 0; i < numCols; ++i) {
    snprintf(sql+strlen(sql), freeBytes-strlen(sql), "?,");
  }
  snprintf(sql + strlen(sql)-1, freeBytes-strlen(sql)+1, ")");
  sql[strlen(sql)] = '\0';

  size_t rows = taosArrayGetSize(rowsBind);
  size_t maxBatchSize = TSDB_MAX_WAL_SIZE/rowSize * 4 / 5;
  size_t batchSize = MIN(maxBatchSize, rows);
  tscDebug("SML:0x%"PRIx64" insert rows into child table %s. num of rows: %zu, batch size: %zu",
           info->id, cTableName, rows, batchSize);
  SArray* batchBind = taosArrayInit(batchSize, POINTER_BYTES);
  int32_t code = TSDB_CODE_SUCCESS;
  for (int i = 0; i < rows;) {
    int j = i;
    for (; j < i + batchSize && j<rows; ++j) {
      taosArrayPush(batchBind, taosArrayGet(rowsBind, j));
    }
    if (j > i) {
      tscDebug("SML:0x%"PRIx64" insert child table batch from line %d to line %d.", info->id, i, j - 1);
      code = doInsertChildTableWithStmt(taos, sql, cTableName, batchBind, info);
      if (code != 0) {
        taosArrayDestroy(batchBind);
        tfree(sql);
        return code;
      }
      taosArrayClear(batchBind);
    }
    i = j;
  }
  taosArrayDestroy(batchBind);
  tfree(sql);
>>>>>>> 18bc5a0a
  return code;
}

static int32_t arrangePointsByChildTableName(TAOS_SML_DATA_POINT* points, int numPoints,
                                             SHashObj* cname2points, SArray* stableSchemas, SSmlLinesInfo* info) {
  for (int32_t i = 0; i < numPoints; ++i) {
    TAOS_SML_DATA_POINT * point = points + i;
<<<<<<< HEAD
    uintptr_t valPointer = (uintptr_t)point;
    size_t* pSchemaIndex = taosHashGet(info->smlDataToSchema, &valPointer, sizeof(uintptr_t));
    assert(pSchemaIndex != NULL);
    SSmlSTableSchema* stableSchema = taosArrayGet(stableSchemas, *pSchemaIndex);
=======
    SSmlSTableSchema* stableSchema = taosArrayGet(stableSchemas, point->schemaIdx);
>>>>>>> 18bc5a0a

    for (int j = 0; j < point->tagNum; ++j) {
      TAOS_SML_KV* kv =  point->tags + j;
      if (kv->type == TSDB_DATA_TYPE_TIMESTAMP) {
        int64_t ts = *(int64_t*)(kv->value);
        ts = convertTimePrecision(ts, TSDB_TIME_PRECISION_NANO, stableSchema->precision);
        *(int64_t*)(kv->value) = ts;
      }
    }

    for (int j = 0; j < point->fieldNum; ++j) {
      TAOS_SML_KV* kv =  point->fields + j;
      if (kv->type == TSDB_DATA_TYPE_TIMESTAMP) {
        int64_t ts = *(int64_t*)(kv->value);
        ts = convertTimePrecision(ts, TSDB_TIME_PRECISION_NANO, stableSchema->precision);
        *(int64_t*)(kv->value) = ts;
      }
    }

    SArray* cTablePoints = NULL;
    SArray** pCTablePoints = taosHashGet(cname2points, point->childTableName, strlen(point->childTableName));
    if (pCTablePoints) {
      cTablePoints = *pCTablePoints;
    } else {
      cTablePoints = taosArrayInit(64, sizeof(point));
      taosHashPut(cname2points, point->childTableName, strlen(point->childTableName), &cTablePoints, POINTER_BYTES);
    }
    taosArrayPush(cTablePoints, &point);
  }

  return 0;
}

static int32_t applyChildTableTags(TAOS* taos, char* cTableName, char* sTableName,
                                   SSmlSTableSchema* sTableSchema, SArray* cTablePoints, SSmlLinesInfo* info) {
  size_t numTags = taosArrayGetSize(sTableSchema->tags);
  size_t rows = taosArrayGetSize(cTablePoints);

  TAOS_SML_KV* tagKVs[TSDB_MAX_TAGS] = {0};
  for (int i= 0; i < rows; ++i) {
    TAOS_SML_DATA_POINT * pDataPoint = taosArrayGetP(cTablePoints, i);
    for (int j = 0; j < pDataPoint->tagNum; ++j) {
      TAOS_SML_KV* kv = pDataPoint->tags + j;
<<<<<<< HEAD
      uintptr_t valPointer = (uintptr_t)kv;
      size_t* pFieldSchemaIdx = taosHashGet(info->smlDataToSchema, &valPointer, sizeof(uintptr_t));
      assert(pFieldSchemaIdx != NULL);
      tagKVs[*pFieldSchemaIdx] = kv;
=======
      tagKVs[kv->fieldSchemaIdx] = kv;
>>>>>>> 18bc5a0a
    }
  }
  
  SArray* tagBinds = taosArrayInit(numTags, sizeof(TAOS_BIND));
  taosArraySetSize(tagBinds, numTags);
  int isNullColBind = TSDB_TRUE;
  for (int j = 0; j < numTags; ++j) {
    TAOS_BIND* bind = taosArrayGet(tagBinds, j);
    bind->is_null = &isNullColBind;
  }
  for (int j = 0; j < numTags; ++j) {
    if (tagKVs[j] == NULL) continue;
    TAOS_SML_KV* kv =  tagKVs[j];
    uintptr_t valPointer = (uintptr_t)kv;
    size_t* pFieldSchemaIdx = taosHashGet(info->smlDataToSchema, &valPointer, sizeof(uintptr_t));
    assert(pFieldSchemaIdx != NULL);
    TAOS_BIND* bind = taosArrayGet(tagBinds, *pFieldSchemaIdx);
    bind->buffer_type = kv->type;
    bind->length = malloc(sizeof(uintptr_t*));
    *bind->length = kv->length;
    bind->buffer = kv->value;
    bind->is_null = NULL;
  }

  int32_t code = creatChildTableIfNotExists(taos, cTableName, sTableName, sTableSchema->tags, tagBinds, info);

  for (int i = 0; i < taosArrayGetSize(tagBinds); ++i) {
    TAOS_BIND* bind = taosArrayGet(tagBinds, i);
    free(bind->length);
  }
  taosArrayDestroy(tagBinds);
  return code;
}

static int32_t applyChildTableFields(TAOS* taos, SSmlSTableSchema* sTableSchema, char* cTableName,
                                     SArray* cTablePoints, size_t rowSize, SSmlLinesInfo* info) {
  int32_t code = TSDB_CODE_SUCCESS;

  size_t numCols = taosArrayGetSize(sTableSchema->fields);
  size_t rows = taosArrayGetSize(cTablePoints);
  SArray* rowsBind = taosArrayInit(rows, POINTER_BYTES);

  for (int i = 0; i < rows; ++i) {
    TAOS_SML_DATA_POINT* point = taosArrayGetP(cTablePoints, i);

    TAOS_BIND* colBinds = calloc(numCols, sizeof(TAOS_BIND));
    if (colBinds == NULL) {
      tscError("SML:0x%"PRIx64" taos_sml_insert insert points, failed to allocated memory for TAOS_BIND, "
               "num of rows: %zu, num of cols: %zu", info->id, rows, numCols);
      return TSDB_CODE_TSC_OUT_OF_MEMORY;
    }

    int isNullColBind = TSDB_TRUE;
    for (int j = 0; j < numCols; ++j) {
      TAOS_BIND* bind = colBinds + j;
      bind->is_null = &isNullColBind;
    }
    for (int j = 0; j < point->fieldNum; ++j) {
      TAOS_SML_KV* kv = point->fields + j;
      uintptr_t valPointer = (uintptr_t)kv;
      size_t* pFieldSchemaIdx = taosHashGet(info->smlDataToSchema, &valPointer, sizeof(uintptr_t));
      assert(pFieldSchemaIdx != NULL);
      TAOS_BIND* bind = colBinds + *pFieldSchemaIdx;
      bind->buffer_type = kv->type;
      bind->length = malloc(sizeof(uintptr_t*));
      *bind->length = kv->length;
      bind->buffer = kv->value;
      bind->is_null = NULL;
    }
    taosArrayPush(rowsBind, &colBinds);
  }

  code = insertChildTableBatch(taos, cTableName, sTableSchema->fields, rowsBind, rowSize, info);
  if (code != 0) {
    tscError("SML:0x%"PRIx64" insert into child table %s failed. error %s", info->id, cTableName, tstrerror(code));
  }

  for (int i = 0; i < rows; ++i) {
    TAOS_BIND* colBinds = taosArrayGetP(rowsBind, i);
    for (int j = 0; j < numCols; ++j) {
      TAOS_BIND* bind = colBinds + j;
      free(bind->length);
    }
    free(colBinds);
  }
  taosArrayDestroy(rowsBind);
  return code;
}

static int32_t applyDataPoints(TAOS* taos, TAOS_SML_DATA_POINT* points, int32_t numPoints, SArray* stableSchemas, SSmlLinesInfo* info) {
  int32_t code = TSDB_CODE_SUCCESS;

  SHashObj* cname2points = taosHashInit(128, taosGetDefaultHashFunction(TSDB_DATA_TYPE_BINARY), true, false);
  arrangePointsByChildTableName(points, numPoints, cname2points, stableSchemas, info);

  SArray** pCTablePoints = taosHashIterate(cname2points, NULL);
  while (pCTablePoints) {
    SArray* cTablePoints = *pCTablePoints;

    TAOS_SML_DATA_POINT* point = taosArrayGetP(cTablePoints, 0);
    uintptr_t valPointer = (uintptr_t)point;
    size_t* pSchemaIndex = taosHashGet(info->smlDataToSchema, &valPointer, sizeof(uintptr_t));
    assert(pSchemaIndex != NULL);
    SSmlSTableSchema*    sTableSchema = taosArrayGet(stableSchemas, *pSchemaIndex);

    tscDebug("SML:0x%"PRIx64" apply child table tags. child table: %s", info->id, point->childTableName);
    code = applyChildTableTags(taos, point->childTableName, point->stableName, sTableSchema, cTablePoints, info);
    if (code != 0) {
      tscError("apply child table tags failed. child table %s, error %s", point->childTableName, tstrerror(code));
      goto cleanup;
    }

    size_t rowSize = 0;
    size_t numCols = taosArrayGetSize(sTableSchema->fields);
    for (int i = 0; i < numCols; ++i) {
      SSchema* colSchema = taosArrayGet(sTableSchema->fields, i);
      rowSize += colSchema->bytes;
    }

    tscDebug("SML:0x%"PRIx64" apply child table points. child table: %s, row size: %zu", info->id, point->childTableName, rowSize);
    code = applyChildTableFields(taos, sTableSchema, point->childTableName, cTablePoints, rowSize, info);
    if (code != 0) {
      tscError("SML:0x%"PRIx64" Apply child table fields failed. child table %s, error %s", info->id, point->childTableName, tstrerror(code));
      goto cleanup;
    }

    tscDebug("SML:0x%"PRIx64" successfully applied data points of child table %s", info->id, point->childTableName);

    pCTablePoints = taosHashIterate(cname2points, pCTablePoints);
  }

cleanup:
  pCTablePoints = taosHashIterate(cname2points, NULL);
  while (pCTablePoints) {
    SArray* pPoints = *pCTablePoints;
    taosArrayDestroy(pPoints);
    pCTablePoints = taosHashIterate(cname2points, pCTablePoints);
  }
  taosHashCleanup(cname2points);
  return code;
}

int tscSmlInsert(TAOS* taos, TAOS_SML_DATA_POINT* points, int numPoint, SSmlLinesInfo* info) {
  tscDebug("SML:0x%"PRIx64" taos_sml_insert. number of points: %d", info->id, numPoint);

  int32_t code = TSDB_CODE_SUCCESS;
  info->smlDataToSchema = taosHashInit(32, taosGetDefaultHashFunction(TSDB_DATA_TYPE_UBIGINT), true, false);

  tscDebug("SML:0x%"PRIx64" build data point schemas", info->id);
  SArray* stableSchemas = taosArrayInit(32, sizeof(SSmlSTableSchema)); // SArray<STableColumnsSchema>
  code = buildDataPointSchemas(points, numPoint, stableSchemas, info);
  if (code != 0) {
    tscError("SML:0x%"PRIx64" error building data point schemas : %s", info->id, tstrerror(code));
    goto clean_up;
  }

  tscDebug("SML:0x%"PRIx64" modify db schemas", info->id);
  code = modifyDBSchemas(taos, stableSchemas, info);
  if (code != 0) {
    tscError("SML:0x%"PRIx64" error change db schema : %s", info->id, tstrerror(code));
    goto clean_up;
  }

  tscDebug("SML:0x%"PRIx64" apply data points", info->id);
  code = applyDataPoints(taos, points, numPoint, stableSchemas, info);
  if (code != 0) {
    tscError("SML:0x%"PRIx64" error apply data points : %s", info->id, tstrerror(code));
  }

clean_up:
  for (int i = 0; i < taosArrayGetSize(stableSchemas); ++i) {
    SSmlSTableSchema* schema = taosArrayGet(stableSchemas, i);
    taosArrayDestroy(schema->fields);
    taosArrayDestroy(schema->tags);
  }
  taosArrayDestroy(stableSchemas);
  taosHashCleanup(info->smlDataToSchema);
  return code;
}

int taos_sml_insert(TAOS* taos, TAOS_SML_DATA_POINT* points, int numPoint) {
  SSmlLinesInfo* info = calloc(1, sizeof(SSmlLinesInfo));
  info->id = genLinesSmlId();
  int code = tscSmlInsert(taos, points, numPoint, info);
  free(info);
  return code;
}

int tsc_sml_insert(TAOS* taos, TAOS_SML_DATA_POINT* points, int numPoint) {
  SSmlLinesInfo* info = calloc(1, sizeof(SSmlLinesInfo));
  info->id = genLinesSmlId();
  int code = tscSmlInsert(taos, points, numPoint, info);
  free(info);
  return code;
}

//=========================================================================

/*        Field                          Escape charaters
    1: measurement                        Comma,Space
    2: tag_key, tag_value, field_key  Comma,Equal Sign,Space
    3: field_value                    Double quote,Backslash
*/
static void escapeSpecialCharacter(uint8_t field, const char **pos) {
  const char *cur = *pos;
  if (*cur != '\\') {
    return;
  }
  switch (field) {
    case 1:
      switch (*(cur + 1)) {
        case ',':
        case ' ':
          cur++;
          break;
        default:
          break;
      }
      break;
    case 2:
      switch (*(cur + 1)) {
        case ',':
        case ' ':
        case '=':
          cur++;
          break;
        default:
          break;
      }
      break;
    case 3:
      switch (*(cur + 1)) {
        case '"':
        case '\\':
          cur++;
          break;
        default:
          break;
      }
      break;
    default:
      break;
  }
  *pos = cur;
}

static bool isValidInteger(char *str) {
  char *c = str;
  if (*c != '+' && *c != '-' && !isdigit(*c)) {
    return false;
  }
  c++;
  while (*c != '\0') {
    if (!isdigit(*c)) {
      return false;
    }
    c++;
  }
  return true;
}

static bool isValidFloat(char *str) {
  char *c = str;
  uint8_t has_dot, has_exp, has_sign;
  has_dot = 0;
  has_exp = 0;
  has_sign = 0;

  if (*c != '+' && *c != '-' && *c != '.' && !isdigit(*c)) {
    return false;
  }
  if (*c == '.' && isdigit(*(c + 1))) {
    has_dot = 1;
  }
  c++;
  while (*c != '\0') {
    if (!isdigit(*c)) {
      switch (*c) {
        case '.': {
          if (!has_dot && !has_exp && isdigit(*(c + 1))) {
            has_dot = 1;
          } else {
            return false;
          }
          break;
        }
        case 'e':
        case 'E': {
          if (!has_exp && isdigit(*(c - 1)) &&
              (isdigit(*(c + 1)) ||
               *(c + 1) == '+' ||
               *(c + 1) == '-')) {
            has_exp = 1;
          } else {
            return false;
          }
          break;
        }
        case '+':
        case '-': {
          if (!has_sign && has_exp && isdigit(*(c + 1))) {
            has_sign = 1;
          } else {
            return false;
          }
          break;
        }
        default: {
          return false;
        }
      }
    }
    c++;
  } //while
  return true;
}

static bool isTinyInt(char *pVal, uint16_t len) {
  if (len <= 2) {
    return false;
  }
  if (!strcmp(&pVal[len - 2], "i8")) {
    //printf("Type is int8(%s)\n", pVal);
    return true;
  }
  return false;
}

static bool isTinyUint(char *pVal, uint16_t len) {
  if (len <= 2) {
    return false;
  }
  if (pVal[0] == '-') {
    return false;
  }
  if (!strcmp(&pVal[len - 2], "u8")) {
    //printf("Type is uint8(%s)\n", pVal);
    return true;
  }
  return false;
}

static bool isSmallInt(char *pVal, uint16_t len) {
  if (len <= 3) {
    return false;
  }
  if (!strcmp(&pVal[len - 3], "i16")) {
    //printf("Type is int16(%s)\n", pVal);
    return true;
  }
  return false;
}

static bool isSmallUint(char *pVal, uint16_t len) {
  if (len <= 3) {
    return false;
  }
  if (pVal[0] == '-') {
    return false;
  }
  if (strcmp(&pVal[len - 3], "u16") == 0) {
    //printf("Type is uint16(%s)\n", pVal);
    return true;
  }
  return false;
}

static bool isInt(char *pVal, uint16_t len) {
  if (len <= 3) {
    return false;
  }
  if (strcmp(&pVal[len - 3], "i32") == 0) {
    //printf("Type is int32(%s)\n", pVal);
    return true;
  }
  return false;
}

static bool isUint(char *pVal, uint16_t len) {
  if (len <= 3) {
    return false;
  }
  if (pVal[0] == '-') {
    return false;
  }
  if (strcmp(&pVal[len - 3], "u32") == 0) {
    //printf("Type is uint32(%s)\n", pVal);
    return true;
  }
  return false;
}

static bool isBigInt(char *pVal, uint16_t len) {
  if (len <= 3) {
    return false;
  }
  if (strcmp(&pVal[len - 3], "i64") == 0) {
    //printf("Type is int64(%s)\n", pVal);
    return true;
  }
  return false;
}

static bool isBigUint(char *pVal, uint16_t len) {
  if (len <= 3) {
    return false;
  }
  if (pVal[0] == '-') {
    return false;
  }
  if (strcmp(&pVal[len - 3], "u64") == 0) {
    //printf("Type is uint64(%s)\n", pVal);
    return true;
  }
  return false;
}

static bool isFloat(char *pVal, uint16_t len) {
  if (len <= 3) {
    return false;
  }
  if (strcmp(&pVal[len - 3], "f32") == 0) {
    //printf("Type is float(%s)\n", pVal);
    return true;
  }
  return false;
}

static bool isDouble(char *pVal, uint16_t len) {
  if (len <= 3) {
    return false;
  }
  if (strcmp(&pVal[len - 3], "f64") == 0) {
    //printf("Type is double(%s)\n", pVal);
    return true;
  }
  return false;
}

static bool isBool(char *pVal, uint16_t len, bool *bVal) {
  if ((len == 1) &&
      (pVal[len - 1] == 't' ||
       pVal[len - 1] == 'T')) {
    //printf("Type is bool(%c)\n", pVal[len - 1]);
    *bVal = true;
    return true;
  }

  if ((len == 1) &&
      (pVal[len - 1] == 'f' ||
       pVal[len - 1] == 'F')) {
    //printf("Type is bool(%c)\n", pVal[len - 1]);
    *bVal = false;
    return true;
  }

  if((len == 4) &&
     (!strcmp(&pVal[len - 4], "true") ||
      !strcmp(&pVal[len - 4], "True") ||
      !strcmp(&pVal[len - 4], "TRUE"))) {
    //printf("Type is bool(%s)\n", &pVal[len - 4]);
    *bVal = true;
    return true;
  }
  if((len == 5) &&
     (!strcmp(&pVal[len - 5], "false") ||
      !strcmp(&pVal[len - 5], "False") ||
      !strcmp(&pVal[len - 5], "FALSE"))) {
    //printf("Type is bool(%s)\n", &pVal[len - 5]);
    *bVal = false;
    return true;
  }
  return false;
}

static bool isBinary(char *pVal, uint16_t len) {
  //binary: "abc"
  if (len < 2) {
    return false;
  }
  //binary
  if (pVal[0] == '"' && pVal[len - 1] == '"') {
    //printf("Type is binary(%s)\n", pVal);
    return true;
  }
  return false;
}

static bool isNchar(char *pVal, uint16_t len) {
  //nchar: L"abc"
  if (len < 3) {
    return false;
  }
  if (pVal[0] == 'L' && pVal[1] == '"' && pVal[len - 1] == '"') {
    //printf("Type is nchar(%s)\n", pVal);
    return true;
  }
  return false;
}

static bool isTimeStamp(char *pVal, uint16_t len, SMLTimeStampType *tsType) {
  if (len == 0) {
    return true;
  }
  if ((len == 1) && pVal[0] == '0') {
    *tsType = SML_TIME_STAMP_NOW;
    //printf("Type is timestamp(%s)\n", pVal);
    return true;
  }
  if (len < 2) {
    return false;
  }
  //No appendix use usec as default
  if (isdigit(pVal[len - 1]) && isdigit(pVal[len - 2])) {
    *tsType = SML_TIME_STAMP_MICRO_SECONDS;
    //printf("Type is timestamp(%s)\n", pVal);
    return true;
  }
  if (pVal[len - 1] == 's') {
    switch (pVal[len - 2]) {
      case 'm':
        *tsType = SML_TIME_STAMP_MILLI_SECONDS;
        break;
      case 'u':
        *tsType = SML_TIME_STAMP_MICRO_SECONDS;
        break;
      case 'n':
        *tsType = SML_TIME_STAMP_NANO_SECONDS;
        break;
      default:
        if (isdigit(pVal[len - 2])) {
          *tsType = SML_TIME_STAMP_SECONDS;
          break;
        } else {
          return false;
        }
    }
    //printf("Type is timestamp(%s)\n", pVal);
    return true;
  }
  return false;
}

static bool convertStrToNumber(TAOS_SML_KV *pVal, char*str, SSmlLinesInfo* info) {
  errno = 0;
  uint8_t type = pVal->type;
  int16_t length = pVal->length;
  int64_t val_s;
  uint64_t val_u;
  double val_d;

  if (IS_FLOAT_TYPE(type)) {
    val_d = strtod(str, NULL);
  } else {
    if (IS_SIGNED_NUMERIC_TYPE(type)) {
      val_s = strtoll(str, NULL, 10);
    } else {
      val_u = strtoull(str, NULL, 10);
    }
  }

  if (errno == ERANGE) {
    tscError("SML:0x%"PRIx64" Convert number(%s) out of range", info->id, str);
    return false;
  }

  switch (type) {
    case TSDB_DATA_TYPE_TINYINT:
      if (!IS_VALID_TINYINT(val_s)) {
        return false;
      }
      pVal->value = calloc(length, 1);
      *(int8_t *)(pVal->value) = (int8_t)val_s;
      break;
    case TSDB_DATA_TYPE_UTINYINT:
      if (!IS_VALID_UTINYINT(val_u)) {
        return false;
      }
      pVal->value = calloc(length, 1);
      *(uint8_t *)(pVal->value) = (uint8_t)val_u;
      break;
    case TSDB_DATA_TYPE_SMALLINT:
      if (!IS_VALID_SMALLINT(val_s)) {
        return false;
      }
      pVal->value = calloc(length, 1);
      *(int16_t *)(pVal->value) = (int16_t)val_s;
      break;
    case TSDB_DATA_TYPE_USMALLINT:
      if (!IS_VALID_USMALLINT(val_u)) {
        return false;
      }
      pVal->value = calloc(length, 1);
      *(uint16_t *)(pVal->value) = (uint16_t)val_u;
      break;
    case TSDB_DATA_TYPE_INT:
      if (!IS_VALID_INT(val_s)) {
        return false;
      }
      pVal->value = calloc(length, 1);
      *(int32_t *)(pVal->value) = (int32_t)val_s;
      break;
    case TSDB_DATA_TYPE_UINT:
      if (!IS_VALID_UINT(val_u)) {
        return false;
      }
      pVal->value = calloc(length, 1);
      *(uint32_t *)(pVal->value) = (uint32_t)val_u;
      break;
    case TSDB_DATA_TYPE_BIGINT:
      if (!IS_VALID_BIGINT(val_s)) {
        return false;
      }
      pVal->value = calloc(length, 1);
      *(int64_t *)(pVal->value) = (int64_t)val_s;
      break;
    case TSDB_DATA_TYPE_UBIGINT:
      if (!IS_VALID_UBIGINT(val_u)) {
        return false;
      }
      pVal->value = calloc(length, 1);
      *(uint64_t *)(pVal->value) = (uint64_t)val_u;
      break;
    case TSDB_DATA_TYPE_FLOAT:
      if (!IS_VALID_FLOAT(val_d)) {
        return false;
      }
      pVal->value = calloc(length, 1);
      *(float *)(pVal->value) = (float)val_d;
      break;
    case TSDB_DATA_TYPE_DOUBLE:
      if (!IS_VALID_DOUBLE(val_d)) {
        return false;
      }
      pVal->value = calloc(length, 1);
      *(double *)(pVal->value) = (double)val_d;
      break;
    default:
      return false;
  }
  return true;
}
//len does not include '\0' from value.
bool convertSmlValueType(TAOS_SML_KV *pVal, char *value,
                         uint16_t len, SSmlLinesInfo* info) {
  if (len <= 0) {
    return false;
  }

  //integer number
  if (isTinyInt(value, len)) {
    pVal->type = TSDB_DATA_TYPE_TINYINT;
    pVal->length = (int16_t)tDataTypes[pVal->type].bytes;
    value[len - 2] = '\0';
    if (!isValidInteger(value) || !convertStrToNumber(pVal, value, info)) {
      return false;
    }
    return true;
  }
  if (isTinyUint(value, len)) {
    pVal->type = TSDB_DATA_TYPE_UTINYINT;
    pVal->length = (int16_t)tDataTypes[pVal->type].bytes;
    value[len - 2] = '\0';
    if (!isValidInteger(value) || !convertStrToNumber(pVal, value, info)) {
      return false;
    }
    return true;
  }
  if (isSmallInt(value, len)) {
    pVal->type = TSDB_DATA_TYPE_SMALLINT;
    pVal->length = (int16_t)tDataTypes[pVal->type].bytes;
    value[len - 3] = '\0';
    if (!isValidInteger(value) || !convertStrToNumber(pVal, value, info)) {
      return false;
    }
    return true;
  }
  if (isSmallUint(value, len)) {
    pVal->type = TSDB_DATA_TYPE_USMALLINT;
    pVal->length = (int16_t)tDataTypes[pVal->type].bytes;
    value[len - 3] = '\0';
    if (!isValidInteger(value) || !convertStrToNumber(pVal, value, info)) {
      return false;
    }
    return true;
  }
  if (isInt(value, len)) {
    pVal->type = TSDB_DATA_TYPE_INT;
    pVal->length = (int16_t)tDataTypes[pVal->type].bytes;
    value[len - 3] = '\0';
    if (!isValidInteger(value) || !convertStrToNumber(pVal, value, info)) {
      return false;
    }
    return true;
  }
  if (isUint(value, len)) {
    pVal->type = TSDB_DATA_TYPE_UINT;
    pVal->length = (int16_t)tDataTypes[pVal->type].bytes;
    value[len - 3] = '\0';
    if (!isValidInteger(value) || !convertStrToNumber(pVal, value, info)) {
      return false;
    }
    return true;
  }
  if (isBigInt(value, len)) {
    pVal->type = TSDB_DATA_TYPE_BIGINT;
    pVal->length = (int16_t)tDataTypes[pVal->type].bytes;
    value[len - 3] = '\0';
    if (!isValidInteger(value) || !convertStrToNumber(pVal, value, info)) {
      return false;
    }
    return true;
  }
  if (isBigUint(value, len)) {
    pVal->type = TSDB_DATA_TYPE_UBIGINT;
    pVal->length = (int16_t)tDataTypes[pVal->type].bytes;
    value[len - 3] = '\0';
    if (!isValidInteger(value) || !convertStrToNumber(pVal, value, info)) {
      return false;
    }
    return true;
  }
  //floating number
  if (isFloat(value, len)) {
    pVal->type = TSDB_DATA_TYPE_FLOAT;
    pVal->length = (int16_t)tDataTypes[pVal->type].bytes;
    value[len - 3] = '\0';
    if (!isValidFloat(value) || !convertStrToNumber(pVal, value, info)) {
      return false;
    }
    return true;
  }
  if (isDouble(value, len)) {
    pVal->type = TSDB_DATA_TYPE_DOUBLE;
    pVal->length = (int16_t)tDataTypes[pVal->type].bytes;
    value[len - 3] = '\0';
    if (!isValidFloat(value) || !convertStrToNumber(pVal, value, info)) {
      return false;
    }
    return true;
  }
  //binary
  if (isBinary(value, len)) {
    pVal->type = TSDB_DATA_TYPE_BINARY;
    pVal->length = len - 2;
    pVal->value = calloc(pVal->length, 1);
    //copy after "
    memcpy(pVal->value, value + 1, pVal->length);
    return true;
  }
  //nchar
  if (isNchar(value, len)) {
    pVal->type = TSDB_DATA_TYPE_NCHAR;
    pVal->length = len - 3;
    pVal->value = calloc(pVal->length, 1);
    //copy after L"
    memcpy(pVal->value, value + 2, pVal->length);
    return true;
  }
  //bool
  bool bVal;
  if (isBool(value, len, &bVal)) {
    pVal->type = TSDB_DATA_TYPE_BOOL;
    pVal->length = (int16_t)tDataTypes[pVal->type].bytes;
    pVal->value = calloc(pVal->length, 1);
    memcpy(pVal->value, &bVal, pVal->length);
    return true;
  }
  //Handle default(no appendix) as float
  if (isValidInteger(value) || isValidFloat(value)) {
    pVal->type = TSDB_DATA_TYPE_FLOAT;
    pVal->length = (int16_t)tDataTypes[pVal->type].bytes;
    if (!convertStrToNumber(pVal, value, info)) {
      return false;
    }
    return true;
  }
  return false;
}

static int32_t getTimeStampValue(char *value, uint16_t len,
                                 SMLTimeStampType type, int64_t *ts) {

  if (len >= 2) {
    for (int i = 0; i < len - 2; ++i) {
      if(!isdigit(value[i])) {
        return TSDB_CODE_TSC_INVALID_TIME_STAMP;
      }
    }
  }
  //No appendix or no timestamp given (len = 0)
  if (len >= 1 && isdigit(value[len - 1]) && type != SML_TIME_STAMP_NOW) {
    type = SML_TIME_STAMP_MICRO_SECONDS;
  }
  if (len != 0) {
    *ts = (int64_t)strtoll(value, NULL, 10);
  } else {
    type = SML_TIME_STAMP_NOW;
  }
  switch (type) {
    case SML_TIME_STAMP_NOW: {
      *ts = taosGetTimestampNs();
      break;
    }
    case SML_TIME_STAMP_SECONDS: {
      *ts = (int64_t)(*ts * 1e9);
      break;
    }
    case SML_TIME_STAMP_MILLI_SECONDS: {
      *ts = convertTimePrecision(*ts, TSDB_TIME_PRECISION_MILLI, TSDB_TIME_PRECISION_NANO);
      break;
    }
    case SML_TIME_STAMP_MICRO_SECONDS: {
      *ts = convertTimePrecision(*ts, TSDB_TIME_PRECISION_MICRO, TSDB_TIME_PRECISION_NANO);
      break;
    }
    case SML_TIME_STAMP_NANO_SECONDS: {
      *ts = *ts * 1;
      break;
    }
    default: {
      return TSDB_CODE_TSC_INVALID_TIME_STAMP;
    }
  }
  return TSDB_CODE_SUCCESS;
}

int32_t convertSmlTimeStamp(TAOS_SML_KV *pVal, char *value,
                            uint16_t len, SSmlLinesInfo* info) {
  int32_t ret;
  SMLTimeStampType type;
  int64_t tsVal;

  if (!isTimeStamp(value, len, &type)) {
    return TSDB_CODE_TSC_INVALID_TIME_STAMP;
  }

  ret = getTimeStampValue(value, len, type, &tsVal);
  if (ret) {
    return ret;
  }
  tscDebug("SML:0x%"PRIx64"Timestamp after conversion:%"PRId64, info->id, tsVal);

  pVal->type = TSDB_DATA_TYPE_TIMESTAMP;
  pVal->length = (int16_t)tDataTypes[pVal->type].bytes;
  pVal->value = calloc(pVal->length, 1);
  memcpy(pVal->value, &tsVal, pVal->length);
  return TSDB_CODE_SUCCESS;
}

static int32_t parseSmlTimeStamp(TAOS_SML_KV **pTS, const char **index, SSmlLinesInfo* info) {
  const char *start, *cur;
  int32_t ret = TSDB_CODE_SUCCESS;
  int len = 0;
  char key[] = "_ts";
  char *value = NULL;

  start = cur = *index;
  *pTS = calloc(1, sizeof(TAOS_SML_KV));

  while(*cur != '\0') {
    cur++;
    len++;
  }

  if (len > 0) {
    value = calloc(len + 1, 1);
    memcpy(value, start, len);
  }

  ret = convertSmlTimeStamp(*pTS, value, len, info);
  if (ret) {
    free(value);
    free(*pTS);
    return ret;
  }
  free(value);

  (*pTS)->key = calloc(sizeof(key), 1);
  memcpy((*pTS)->key, key, sizeof(key));
  return ret;
}

bool checkDuplicateKey(char *key, SHashObj *pHash, SSmlLinesInfo* info) {
  char *val = NULL;
  char *cur = key;
  char keyLower[TSDB_COL_NAME_LEN];
  size_t keyLen = 0;
  while(*cur != '\0') {
    keyLower[keyLen] = tolower(*cur);
    keyLen++;
    cur++;
  }
  keyLower[keyLen] = '\0';

  val = taosHashGet(pHash, keyLower, keyLen);
  if (val) {
    tscError("SML:0x%"PRIx64" Duplicate key detected:%s", info->id, keyLower);
    return true;
  }

  uint8_t dummy_val = 0;
  taosHashPut(pHash, keyLower, strlen(key), &dummy_val, sizeof(uint8_t));

  return false;
}

static int32_t parseSmlKey(TAOS_SML_KV *pKV, const char **index, SHashObj *pHash, SSmlLinesInfo* info) {
  const char *cur = *index;
  char key[TSDB_COL_NAME_LEN + 1];  // +1 to avoid key[len] over write
  uint16_t len = 0;

  //key field cannot start with digit
  if (isdigit(*cur)) {
    tscError("SML:0x%"PRIx64" Tag key cannnot start with digit", info->id);
    return TSDB_CODE_TSC_LINE_SYNTAX_ERROR;
  }
  while (*cur != '\0') {
    if (len > TSDB_COL_NAME_LEN) {
      tscError("SML:0x%"PRIx64" Key field cannot exceeds 65 characters", info->id);
      return TSDB_CODE_TSC_INVALID_COLUMN_LENGTH;
    }
    //unescaped '=' identifies a tag key
    if (*cur == '=' && *(cur - 1) != '\\') {
      break;
    }
    //Escape special character
    if (*cur == '\\') {
      escapeSpecialCharacter(2, &cur);
    }
    key[len] = *cur;
    cur++;
    len++;
  }
  key[len] = '\0';

  if (checkDuplicateKey(key, pHash, info)) {
    return TSDB_CODE_TSC_LINE_SYNTAX_ERROR;
  }

  pKV->key = calloc(len + 1, 1);
  memcpy(pKV->key, key, len + 1);
  //tscDebug("SML:0x%"PRIx64" Key:%s|len:%d", info->id, pKV->key, len);
  *index = cur + 1;
  return TSDB_CODE_SUCCESS;
}


static bool parseSmlValue(TAOS_SML_KV *pKV, const char **index,
                          bool *is_last_kv, SSmlLinesInfo* info) {
  const char *start, *cur;
  char *value = NULL;
  uint16_t len = 0;
  start = cur = *index;

  while (1) {
    // unescaped ',' or ' ' or '\0' identifies a value
    if ((*cur == ',' || *cur == ' ' || *cur == '\0') && *(cur - 1) != '\\') {
      //unescaped ' ' or '\0' indicates end of value
      *is_last_kv = (*cur == ' ' || *cur == '\0') ? true : false;
      break;
    }
    //Escape special character
    if (*cur == '\\') {
      escapeSpecialCharacter(2, &cur);
    }
    cur++;
    len++;
  }

  value = calloc(len + 1, 1);
  memcpy(value, start, len);
  value[len] = '\0';
  if (!convertSmlValueType(pKV, value, len, info)) {
    tscError("SML:0x%"PRIx64" Failed to convert sml value string(%s) to any type",
            info->id, value);
    //free previous alocated key field
    free(pKV->key);
    pKV->key = NULL;
    free(value);
    return TSDB_CODE_TSC_INVALID_VALUE;
  }
  free(value);

  *index = (*cur == '\0') ? cur : cur + 1;
  return TSDB_CODE_SUCCESS;
}

static int32_t parseSmlMeasurement(TAOS_SML_DATA_POINT *pSml, const char **index,
                                   uint8_t *has_tags, SSmlLinesInfo* info) {
  const char *cur = *index;
  uint16_t len = 0;

  pSml->stableName = calloc(TSDB_TABLE_NAME_LEN + 1, 1);    // +1 to avoid 1772 line over write
  if (pSml->stableName == NULL){
      return TSDB_CODE_TSC_OUT_OF_MEMORY;
  }
  if (isdigit(*cur)) {
    tscError("SML:0x%"PRIx64" Measurement field cannnot start with digit", info->id);
    free(pSml->stableName);
    pSml->stableName = NULL;
    return TSDB_CODE_TSC_LINE_SYNTAX_ERROR;
  }

  while (*cur != '\0') {
    if (len > TSDB_TABLE_NAME_LEN) {
      tscError("SML:0x%"PRIx64" Measurement field cannot exceeds 193 characters", info->id);
      free(pSml->stableName);
      pSml->stableName = NULL;
      return TSDB_CODE_TSC_INVALID_TABLE_ID_LENGTH;
    }
    //first unescaped comma or space identifies measurement
    //if space detected first, meaning no tag in the input
    if (*cur == ',' && *(cur - 1) != '\\') {
      *has_tags = 1;
      break;
    }
    if (*cur == ' ' && *(cur - 1) != '\\') {
      break;
    }
    //Comma, Space, Backslash needs to be escaped if any
    if (*cur == '\\') {
      escapeSpecialCharacter(1, &cur);
    }
    pSml->stableName[len] = *cur;
    cur++;
    len++;
  }
  pSml->stableName[len] = '\0';
  *index = cur + 1;
  tscDebug("SML:0x%"PRIx64" Stable name in measurement:%s|len:%d", info->id, pSml->stableName, len);

  return TSDB_CODE_SUCCESS;
}

//Table name can only contain digits(0-9),alphebet(a-z),underscore(_)
int32_t isValidChildTableName(const char *pTbName, int16_t len) {
  const char *cur = pTbName;
  for (int i = 0; i < len; ++i) {
    if(!isdigit(cur[i]) && !isalpha(cur[i]) && (cur[i] != '_')) {
      return TSDB_CODE_TSC_LINE_SYNTAX_ERROR;
    }
  }
  return TSDB_CODE_SUCCESS;
}


static int32_t parseSmlKvPairs(TAOS_SML_KV **pKVs, int *num_kvs,
                               const char **index, bool isField,
                               TAOS_SML_DATA_POINT* smlData, SHashObj *pHash,
                               SSmlLinesInfo* info) {
  const char *cur = *index;
  int32_t ret = TSDB_CODE_SUCCESS;
  TAOS_SML_KV *pkv;
  bool is_last_kv = false;

  int32_t capacity = 0;
  if (isField) {
    capacity = 64;
    *pKVs = calloc(capacity, sizeof(TAOS_SML_KV));
    // leave space for timestamp;
    pkv = *pKVs;
    pkv++;
  } else {
    capacity = 8;
    *pKVs = calloc(capacity, sizeof(TAOS_SML_KV));
    pkv = *pKVs;
  }

  while (*cur != '\0') {
    ret = parseSmlKey(pkv, &cur, pHash, info);
    if (ret) {
      tscError("SML:0x%"PRIx64" Unable to parse key", info->id);
      goto error;
    }
    ret = parseSmlValue(pkv, &cur, &is_last_kv, info);
    if (ret) {
      tscError("SML:0x%"PRIx64" Unable to parse value", info->id);
      goto error;
    }
    if (!isField &&
        (strcasecmp(pkv->key, "ID") == 0) && pkv->type == TSDB_DATA_TYPE_BINARY) {
      ret = isValidChildTableName(pkv->value, pkv->length);
      if (ret) {
        goto error;
      }
      smlData->childTableName = malloc( pkv->length + 1);
      memcpy(smlData->childTableName, pkv->value, pkv->length);
      smlData->childTableName[pkv->length] = '\0';
      free(pkv->key);
      free(pkv->value);
    } else {
      *num_kvs += 1;
    }
    if (is_last_kv) {
      goto done;
    }

    //reallocate addtional memory for more kvs
    TAOS_SML_KV *more_kvs = NULL;

    if (isField) {
      if ((*num_kvs + 2) > capacity) {
        capacity *= 3; capacity /= 2;
        more_kvs = realloc(*pKVs, capacity * sizeof(TAOS_SML_KV));
      } else {
        more_kvs = *pKVs;
      }
    } else {
      if ((*num_kvs + 1) > capacity) {
        capacity *= 3; capacity /= 2;
        more_kvs = realloc(*pKVs, capacity * sizeof(TAOS_SML_KV));
      } else {
        more_kvs = *pKVs;
      }
    }

    if (!more_kvs) {
      goto error;
    }
    *pKVs = more_kvs;
    //move pKV points to next TAOS_SML_KV block
    if (isField) {
      pkv = *pKVs + *num_kvs + 1;
    } else {
      pkv = *pKVs + *num_kvs;
    }
  }
  goto done;

error:
  return ret;
done:
  *index = cur;
  return ret;
}

static void moveTimeStampToFirstKv(TAOS_SML_DATA_POINT** smlData, TAOS_SML_KV *ts) {
  TAOS_SML_KV* tsField = (*smlData)->fields;
  tsField->length = ts->length;
  tsField->type = ts->type;
  tsField->value = malloc(ts->length);
  tsField->key = malloc(strlen(ts->key) + 1);
  memcpy(tsField->key, ts->key, strlen(ts->key) + 1);
  memcpy(tsField->value, ts->value, ts->length);
  (*smlData)->fieldNum = (*smlData)->fieldNum + 1;

  free(ts->key);
  free(ts->value);
  free(ts);
}

int32_t tscParseLine(const char* sql, TAOS_SML_DATA_POINT* smlData, SSmlLinesInfo* info) {
  const char* index = sql;
  int32_t ret = TSDB_CODE_SUCCESS;
  uint8_t has_tags = 0;
  TAOS_SML_KV *timestamp = NULL;
  SHashObj *keyHashTable = taosHashInit(128, taosGetDefaultHashFunction(TSDB_DATA_TYPE_BINARY), true, false);

  ret = parseSmlMeasurement(smlData, &index, &has_tags, info);
  if (ret) {
    tscError("SML:0x%"PRIx64" Unable to parse measurement", info->id);
    taosHashCleanup(keyHashTable);
    return ret;
  }
  tscDebug("SML:0x%"PRIx64" Parse measurement finished, has_tags:%d", info->id, has_tags);

  //Parse Tags
  if (has_tags) {
    ret = parseSmlKvPairs(&smlData->tags, &smlData->tagNum, &index, false, smlData, keyHashTable, info);
    if (ret) {
      tscError("SML:0x%"PRIx64" Unable to parse tag", info->id);
      taosHashCleanup(keyHashTable);
      return ret;
    }
  }
  tscDebug("SML:0x%"PRIx64" Parse tags finished, num of tags:%d", info->id, smlData->tagNum);

  //Parse fields
  ret = parseSmlKvPairs(&smlData->fields, &smlData->fieldNum, &index, true, smlData, keyHashTable, info);
  if (ret) {
    tscError("SML:0x%"PRIx64" Unable to parse field", info->id);
    taosHashCleanup(keyHashTable);
    return ret;
  }
  tscDebug("SML:0x%"PRIx64" Parse fields finished, num of fields:%d", info->id, smlData->fieldNum);
  taosHashCleanup(keyHashTable);

  //Parse timestamp
  ret = parseSmlTimeStamp(&timestamp, &index, info);
  if (ret) {
    tscError("SML:0x%"PRIx64" Unable to parse timestamp", info->id);
    return ret;
  }
  moveTimeStampToFirstKv(&smlData, timestamp);
  tscDebug("SML:0x%"PRIx64" Parse timestamp finished", info->id);

  return TSDB_CODE_SUCCESS;
}

//=========================================================================

void destroySmlDataPoint(TAOS_SML_DATA_POINT* point) {
  for (int i=0; i<point->tagNum; ++i) {
    free((point->tags+i)->key);
    free((point->tags+i)->value);
  }
  free(point->tags);
  for (int i=0; i<point->fieldNum; ++i) {
    free((point->fields+i)->key);
    free((point->fields+i)->value);
  }
  free(point->fields);
  free(point->stableName);
  free(point->childTableName);
}

int32_t tscParseLines(char* lines[], int numLines, SArray* points, SArray* failedLines, SSmlLinesInfo* info) {
  for (int32_t i = 0; i < numLines; ++i) {
    TAOS_SML_DATA_POINT point = {0};
    int32_t code = tscParseLine(lines[i], &point, info);
    if (code != TSDB_CODE_SUCCESS) {
      tscError("SML:0x%"PRIx64" data point line parse failed. line %d : %s", info->id, i, lines[i]);
      destroySmlDataPoint(&point);
      return code;
    } else {
      tscDebug("SML:0x%"PRIx64" data point line parse success. line %d", info->id, i);
    }

    taosArrayPush(points, &point);
  }
  return TSDB_CODE_SUCCESS;
}

int taos_insert_lines(TAOS* taos, char* lines[], int numLines) {
  int32_t code = 0;

  SSmlLinesInfo* info = tcalloc(1, sizeof(SSmlLinesInfo));
  info->id = genLinesSmlId();

  if (numLines <= 0 || numLines > 65536) {
    tscError("SML:0x%"PRIx64" taos_insert_lines numLines should be between 1 and 65536. numLines: %d", info->id, numLines);
    tfree(info);
    code = TSDB_CODE_TSC_APP_ERROR;
    return code;
  }

  for (int i = 0; i < numLines; ++i) {
    if (lines[i] == NULL) {
      tscError("SML:0x%"PRIx64" taos_insert_lines line %d is NULL", info->id, i);
      tfree(info);
      code = TSDB_CODE_TSC_APP_ERROR;
      return code;
    }
  }

  SArray* lpPoints = taosArrayInit(numLines, sizeof(TAOS_SML_DATA_POINT));
  if (lpPoints == NULL) {
    tscError("SML:0x%"PRIx64" taos_insert_lines failed to allocate memory", info->id);
    tfree(info);
    return TSDB_CODE_TSC_OUT_OF_MEMORY;
  }

  tscDebug("SML:0x%"PRIx64" taos_insert_lines begin inserting %d lines, first line: %s", info->id, numLines, lines[0]);
  code = tscParseLines(lines, numLines, lpPoints, NULL, info);
  size_t numPoints = taosArrayGetSize(lpPoints);

  if (code != 0) {
    goto cleanup;
  }

  TAOS_SML_DATA_POINT* points = TARRAY_GET_START(lpPoints);
  code = tscSmlInsert(taos, points, (int)numPoints, info);
  if (code != 0) {
    tscError("SML:0x%"PRIx64" taos_sml_insert error: %s", info->id, tstrerror((code)));
  }

cleanup:
  tscDebug("SML:0x%"PRIx64" taos_insert_lines finish inserting %d lines. code: %d", info->id, numLines, code);
  points = TARRAY_GET_START(lpPoints);
  numPoints = taosArrayGetSize(lpPoints);
  for (int i=0; i<numPoints; ++i) {
    destroySmlDataPoint(points+i);
  }

  taosArrayDestroy(lpPoints);

  tfree(info);
  return code;
}
<|MERGE_RESOLUTION|>--- conflicted
+++ resolved
@@ -28,38 +28,12 @@
   uint8_t precision;
 } SSmlSTableSchema;
 
-<<<<<<< HEAD
 //=================================================================================================
-=======
-typedef struct {
-  char* key;
-  uint8_t type;
-  int16_t length;
-  char* value;
-
-  uint32_t fieldSchemaIdx;
-} TAOS_SML_KV;
-
-typedef struct {
-  char* stableName;
-
-  char* childTableName;
-  TAOS_SML_KV* tags;
-  int32_t tagNum;
-
-  // first kv must be timestamp
-  TAOS_SML_KV* fields;
-  int32_t fieldNum;
-
-  uint32_t schemaIdx;
-} TAOS_SML_DATA_POINT;
->>>>>>> 18bc5a0a
 
 static uint64_t linesSmlHandleId = 0;
 
 uint64_t genLinesSmlId() {
   uint64_t id;
-<<<<<<< HEAD
 
   do {
     id = atomic_add_fetch_64(&linesSmlHandleId, 1);
@@ -67,11 +41,6 @@
 
   return id;
 }
-=======
-} SSmlLinesInfo;
-
-//=================================================================================================
->>>>>>> 18bc5a0a
 
 static uint64_t linesSmlHandleId = 0;
 
@@ -398,10 +367,7 @@
           tscError("SML:0x%" PRIx64 " apply schema action. reset query cache. error: %s", info->id, taos_errstr(res2));
         }
         taos_free_result(res2);
-<<<<<<< HEAD
-=======
         taosMsleep(500);
->>>>>>> 18bc5a0a
       }
       break;
     }
@@ -426,10 +392,7 @@
           tscError("SML:0x%" PRIx64 " apply schema action. reset query cache. error: %s", info->id, taos_errstr(res2));
         }
         taos_free_result(res2);
-<<<<<<< HEAD
-=======
         taosMsleep(500);
->>>>>>> 18bc5a0a
       }
       break;
     }
@@ -451,10 +414,7 @@
           tscError("SML:0x%" PRIx64 " apply schema action. reset query cache. error: %s", info->id, taos_errstr(res2));
         }
         taos_free_result(res2);
-<<<<<<< HEAD
-=======
         taosMsleep(500);
->>>>>>> 18bc5a0a
       }
       break;
     }
@@ -476,10 +436,7 @@
           tscError("SML:0x%" PRIx64 " apply schema action. reset query cache. error: %s", info->id, taos_errstr(res2));
         }
         taos_free_result(res2);
-<<<<<<< HEAD
-=======
         taosMsleep(500);
->>>>>>> 18bc5a0a
       }
       break;
     }
@@ -521,10 +478,7 @@
           tscError("SML:0x%" PRIx64 " apply schema action. reset query cache. error: %s", info->id, taos_errstr(res2));
         }
         taos_free_result(res2);
-<<<<<<< HEAD
-=======
         taosMsleep(500);
->>>>>>> 18bc5a0a
       }
       break;
     }
@@ -625,31 +579,19 @@
     if (tscValidateName(&tableToken) != TSDB_CODE_SUCCESS) {
       code = TSDB_CODE_TSC_INVALID_TABLE_ID_LENGTH;
       sprintf(pSql->cmd.payload, "table name is invalid");
-<<<<<<< HEAD
-      tscFreeRegisteredSqlObj(pSql);
-=======
       taosReleaseRef(tscObjRef, pSql->self);
->>>>>>> 18bc5a0a
       return code;
     }
 
     SName sname = {0};
     if ((code = tscSetTableFullName(&sname, &tableToken, pSql)) != TSDB_CODE_SUCCESS) {
-<<<<<<< HEAD
-      tscFreeRegisteredSqlObj(pSql);
-=======
       taosReleaseRef(tscObjRef, pSql->self);
->>>>>>> 18bc5a0a
       return code;
     }
     char fullTableName[TSDB_TABLE_FNAME_LEN] = {0};
     memset(fullTableName, 0, tListLen(fullTableName));
     tNameExtractFullName(&sname, fullTableName);
-<<<<<<< HEAD
-    tscFreeRegisteredSqlObj(pSql);
-=======
     taosReleaseRef(tscObjRef, pSql->self);
->>>>>>> 18bc5a0a
 
     size_t size = 0;
     taosHashGetCloneExt(tscTableMetaMap, fullTableName, strlen(fullTableName), NULL, (void**)&tableMeta, &size);
@@ -870,35 +812,6 @@
 
     tryAgain = false;
     if ((code == TSDB_CODE_TDB_INVALID_TABLE_ID
-<<<<<<< HEAD
-        || code == TSDB_CODE_VND_INVALID_VGROUP_ID
-        || code == TSDB_CODE_TDB_TABLE_RECONFIGURE
-        || code == TSDB_CODE_APP_NOT_READY
-        || code == TSDB_CODE_RPC_NETWORK_UNAVAIL) && try++ < TSDB_MAX_REPLICA) {
-      tryAgain = true;
-    }
-
-    if (code == TSDB_CODE_TDB_INVALID_TABLE_ID || code == TSDB_CODE_VND_INVALID_VGROUP_ID) {
-      TAOS_RES* res2 = taos_query(taos, "RESET QUERY CACHE");
-      int32_t   code2 = taos_errno(res2);
-      if (code2 != TSDB_CODE_SUCCESS) {
-        tscError("SML:0x%" PRIx64 " insert child table. reset query cache. error: %s", info->id, taos_errstr(res2));
-      }
-      taos_free_result(res2);
-      if (tryAgain) {
-        taosMsleep(50 * (2 << try));
-      }
-    }
-    if (code == TSDB_CODE_APP_NOT_READY || code == TSDB_CODE_RPC_NETWORK_UNAVAIL) {
-      if (tryAgain) {
-        taosMsleep( 50 * (2 << try));
-      }
-    }
-  } while (tryAgain);
-
-
-  taos_stmt_close(stmt);
-=======
          || code == TSDB_CODE_VND_INVALID_VGROUP_ID
          || code == TSDB_CODE_TDB_TABLE_RECONFIGURE
          || code == TSDB_CODE_APP_NOT_READY
@@ -978,7 +891,6 @@
   }
   taosArrayDestroy(batchBind);
   tfree(sql);
->>>>>>> 18bc5a0a
   return code;
 }
 
@@ -986,14 +898,7 @@
                                              SHashObj* cname2points, SArray* stableSchemas, SSmlLinesInfo* info) {
   for (int32_t i = 0; i < numPoints; ++i) {
     TAOS_SML_DATA_POINT * point = points + i;
-<<<<<<< HEAD
-    uintptr_t valPointer = (uintptr_t)point;
-    size_t* pSchemaIndex = taosHashGet(info->smlDataToSchema, &valPointer, sizeof(uintptr_t));
-    assert(pSchemaIndex != NULL);
-    SSmlSTableSchema* stableSchema = taosArrayGet(stableSchemas, *pSchemaIndex);
-=======
     SSmlSTableSchema* stableSchema = taosArrayGet(stableSchemas, point->schemaIdx);
->>>>>>> 18bc5a0a
 
     for (int j = 0; j < point->tagNum; ++j) {
       TAOS_SML_KV* kv =  point->tags + j;
@@ -1037,14 +942,7 @@
     TAOS_SML_DATA_POINT * pDataPoint = taosArrayGetP(cTablePoints, i);
     for (int j = 0; j < pDataPoint->tagNum; ++j) {
       TAOS_SML_KV* kv = pDataPoint->tags + j;
-<<<<<<< HEAD
-      uintptr_t valPointer = (uintptr_t)kv;
-      size_t* pFieldSchemaIdx = taosHashGet(info->smlDataToSchema, &valPointer, sizeof(uintptr_t));
-      assert(pFieldSchemaIdx != NULL);
-      tagKVs[*pFieldSchemaIdx] = kv;
-=======
       tagKVs[kv->fieldSchemaIdx] = kv;
->>>>>>> 18bc5a0a
     }
   }
   
@@ -2325,13 +2223,4 @@
 cleanup:
   tscDebug("SML:0x%"PRIx64" taos_insert_lines finish inserting %d lines. code: %d", info->id, numLines, code);
   points = TARRAY_GET_START(lpPoints);
-  numPoints = taosArrayGetSize(lpPoints);
-  for (int i=0; i<numPoints; ++i) {
-    destroySmlDataPoint(points+i);
-  }
-
-  taosArrayDestroy(lpPoints);
-
-  tfree(info);
-  return code;
-}
+  n