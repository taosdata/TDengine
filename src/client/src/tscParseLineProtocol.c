--- conflicted
+++ resolved
@@ -886,11 +886,7 @@
   TAOS_RES* res = taos_query(taos, sql);
   free(sql);
   code = taos_errno(res);
-<<<<<<< HEAD
-  info->affectedRows = taos_affected_rows(res);
-=======
   info->affectedRows += taos_affected_rows(res);
->>>>>>> 2c07dd5d
   taos_free_result(res);
   return code;
 }
@@ -971,7 +967,6 @@
       free(bind->length);
     }
     free(colBinds);
-<<<<<<< HEAD
   }
   taosArrayDestroy(rowsBind);
   //free tag bind
@@ -979,15 +974,6 @@
     TAOS_BIND* bind = taosArrayGet(tagBinds, i);
     free(bind->length);
   }
-=======
-  }
-  taosArrayDestroy(rowsBind);
-  //free tag bind
-  for (int i = 0; i < taosArrayGetSize(tagBinds); ++i) {
-    TAOS_BIND* bind = taosArrayGet(tagBinds, i);
-    free(bind->length);
-  }
->>>>>>> 2c07dd5d
   taosArrayDestroy(tagBinds);
   return code;
 }
