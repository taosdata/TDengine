--- conflicted
+++ resolved
@@ -139,17 +139,13 @@
 
   pStream->numOfRes = 0;  // reset the numOfRes.
   SSqlObj *pSql = pStream->pSql;
-<<<<<<< HEAD
-  SQueryInfo* pQueryInfo = tscGetQueryInfo(&pSql->cmd);
-  tscDebug("0x%"PRIx64" timer launch query", pSql->self);
-=======
+
   // pSql ==  NULL  maybe killStream already called
-  if(pSql == NULL) {
-    return ;
-  }
-  SQueryInfo* pQueryInfo = tscGetQueryInfoDetail(&pSql->cmd, 0);
-  tscDebug("0x%"PRIx64" add into timer", pSql->self);
->>>>>>> 35de0f4d
+  if (pSql == NULL) {
+    return;
+  }
+  SQueryInfo *pQueryInfo = tscGetQueryInfo(&pSql->cmd);
+  tscDebug("0x%" PRIx64 " add into timer", pSql->self);
 
   if (pStream->isProject) {
     /*
