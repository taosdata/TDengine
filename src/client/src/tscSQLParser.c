--- conflicted
+++ resolved
@@ -1607,17 +1607,11 @@
   return false;
 }
 
-<<<<<<< HEAD
 int32_t validateSelectNodeList(SSqlCmd* pCmd, SQueryInfo* pQueryInfo, SArray* pSelNodeList, bool isSTable, bool joinQuery,
                                bool timeWindowQuery) {
   assert(pSelNodeList != NULL && pCmd != NULL);
 
   const char* msg1 = "too many items in selection clause";
-=======
-int32_t parseSelectClause(SSqlCmd* pCmd, int32_t clauseIndex, SArray* pSelectList, bool isSTable, bool joinQuery, bool timeWindowQuery) {
-  assert(pSelectList != NULL && pCmd != NULL);
-  const char* msg1 = "too many columns in selection clause";
->>>>>>> 272b524b
   const char* msg2 = "functions or others can not be mixed up";
   const char* msg3 = "not support query expression";
   const char* msg4 = "only support distinct one tag";
@@ -3307,17 +3301,9 @@
     }
   }
 
-<<<<<<< HEAD
   pColumn->columnIndex = pIndex->columnIndex;
   pColumn->tableUid = pTableMeta->id.uid;
   return doExtractColumnFilterInfo(pCmd, pQueryInfo, pColFilter, pColumn->info.type, pExpr);
-=======
-  pColumn->colIndex = *pIndex;
-
-  int16_t colType = pSchema->type;
-  
-  return doExtractColumnFilterInfo(pCmd, pQueryInfo, pTableMeta, pColFilter, colType, pExpr);
->>>>>>> 272b524b
 }
 
 static int32_t getTablenameCond(SSqlCmd* pCmd, SQueryInfo* pQueryInfo, tSqlExpr* pTableCond, SStringBuilder* sb) {
@@ -6954,14 +6940,7 @@
     }
   }
 
-<<<<<<< HEAD
   int32_t ret = doExtractColumnFilterInfo(pCmd, pQueryInfo, pColFilter, expr->base.resType, pExpr);
-=======
-  STableMetaInfo* pTableMetaInfo = tscGetMetaInfo(pQueryInfo, 0);
-  STableMeta* pTableMeta = pTableMetaInfo->pTableMeta;
-
-  int32_t ret = doExtractColumnFilterInfo(pCmd, pQueryInfo, pTableMeta, pColFilter, pInfo->field.type, pExpr);
->>>>>>> 272b524b
   if (ret) {
     return ret;
   }
