--- conflicted
+++ resolved
@@ -8357,17 +8357,11 @@
   for (int32_t i = 0; i < numOfExprs; ++i) {
     SExprInfo* pExpr = taosArrayGetP(pQueryInfo->exprList, i);
     if (pExpr->base.functionId == TSDB_FUNC_TAGPRJ ||
-<<<<<<< HEAD
-        (pExpr->base.functionId == TSDB_FUNC_PRJ && pExpr->base.colInfo[0].colId == PRIMARYKEY_TIMESTAMP_COL_INDEX)) {
-      tagTsColExists = true;  // selectivity + ts/tag column
-      break;
-=======
         (pExpr->base.functionId == TSDB_FUNC_PRJ && pExpr->base.colInfo.colId == PRIMARYKEY_TIMESTAMP_COL_INDEX)) {
       if (false == check_expr_in_groupby_colum(pGroupbyExpr,pExpr)) {
         tagTsColExists = true;  // selectivity + ts/tag column
         break;
       }
->>>>>>> 6725baf8
     }
   }
 
