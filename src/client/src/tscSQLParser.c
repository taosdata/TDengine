/*
 * Copyright (c) 2019 TAOS Data, Inc. <jhtao@taosdata.com>
 *
 * This program is free software: you can use, redistribute, and/or modify
 * it under the terms of the GNU Affero General Public License, version 3
 * or later ("AGPL"), as published by the Free Software Foundation.
 *
 * This program is distributed in the hope that it will be useful, but WITHOUT
 * ANY WARRANTY; without even the implied warranty of MERCHANTABILITY or
 * FITNESS FOR A PARTICULAR PURPOSE.
 *
 * You should have received a copy of the GNU Affero General Public License
 * along with this program. If not, see <http://www.gnu.org/licenses/>.
 */

#ifndef __APPLE__
#define _BSD_SOURCE
#define _XOPEN_SOURCE 500
#define _DEFAULT_SOURCE
#define _GNU_SOURCE
#endif // __APPLE__

#include <qSqlparser.h>
#include "os.h"
#include "qPlan.h"
#include "qSqlparser.h"
#include "qTableMeta.h"
#include "qUtil.h"
#include "taos.h"
#include "taosmsg.h"
#include "tcompare.h"
#include "texpr.h"
#include "tname.h"
#include "tscLog.h"
#include "tscUtil.h"
#include "tsclient.h"
#include "tstrbuild.h"
#include "ttoken.h"
#include "ttokendef.h"
#include "qScript.h"
#include "ttype.h"

#define DEFAULT_PRIMARY_TIMESTAMP_COL_NAME "_c0"

#define TSWINDOW_IS_EQUAL(t1, t2) (((t1).skey == (t2).skey) && ((t1).ekey == (t2).ekey))

// -1 is tbname column index, so here use the -2 as the initial value
#define COLUMN_INDEX_INITIAL_VAL (-2)
#define COLUMN_INDEX_INITIALIZER \
  { COLUMN_INDEX_INITIAL_VAL, COLUMN_INDEX_INITIAL_VAL }
#define COLUMN_INDEX_VALIDE(index) (((index).tableIndex >= 0) && ((index).columnIndex >= TSDB_TBNAME_COLUMN_INDEX))
#define TBNAME_LIST_SEP ","

typedef struct SColumnList {  // todo refactor
  int32_t      num;
  SColumnIndex ids[TSDB_MAX_COLUMNS];
} SColumnList;

typedef struct SConvertFunc {
  int32_t originFuncId;
  int32_t execFuncId;
} SConvertFunc;

static SExprInfo* doAddProjectCol(SQueryInfo* pQueryInfo, int32_t colIndex, int32_t tableIndex, int32_t colId);

static int32_t setShowInfo(SSqlObj* pSql, SSqlInfo* pInfo);
static char*   getAccountId(SSqlObj* pSql);

static int  convertTimestampStrToInt64(tVariant *pVar, int32_t precision);
static bool serializeExprListToVariant(SArray* pList, tVariant **dst, int16_t colType, uint8_t precision);

static bool has(SArray* pFieldList, int32_t startIdx, const char* name);
static char* cloneCurrentDBName(SSqlObj* pSql);
static int32_t getDelimiterIndex(SStrToken* pTableName);
static bool validateTableColumnInfo(SArray* pFieldList, SSqlCmd* pCmd);
static bool validateTagParams(SArray* pTagsList, SArray* pFieldList, SSqlCmd* pCmd);

static int32_t setObjFullName(char* fullName, const char* account, SStrToken* pDB, SStrToken* tableName, int32_t* len);
static void getColumnName(tSqlExprItem* pItem, char* resultFieldName, char* rawName, int32_t nameLength);

static int32_t addExprAndResultField(SSqlCmd* pCmd, SQueryInfo* pQueryInfo, int32_t colIndex, tSqlExprItem* pItem,
    bool finalResult, SUdfInfo* pUdfInfo);
static int32_t insertResultField(SQueryInfo* pQueryInfo, int32_t outputIndex, SColumnList* pColList, int16_t bytes,
                          int8_t type, char* fieldName, SExprInfo* pSqlExpr);

static uint8_t convertRelationalOperator(SStrToken *pToken);

static int32_t validateSelectNodeList(SSqlCmd* pCmd, SQueryInfo* pQueryInfo, SArray* pSelNodeList, bool isSTable, bool joinQuery, bool timeWindowQuery);

static bool validateIpAddress(const char* ip, size_t size);
static bool hasUnsupportFunctionsForSTableQuery(SSqlCmd* pCmd, SQueryInfo* pQueryInfo);
static bool functionCompatibleCheck(SQueryInfo* pQueryInfo, bool joinQuery, bool twQuery);

static int32_t validateGroupbyNode(SQueryInfo* pQueryInfo, SArray* pList, SSqlCmd* pCmd);

static int32_t validateIntervalNode(SSqlObj* pSql, SQueryInfo* pQueryInfo, SSqlNode* pSqlNode);
static int32_t parseIntervalOffset(SSqlCmd* pCmd, SQueryInfo* pQueryInfo, SStrToken* offsetToken);
static int32_t parseSlidingClause(SSqlCmd* pCmd, SQueryInfo* pQueryInfo, SStrToken* pSliding);
static int32_t validateStateWindowNode(SSqlCmd* pCmd, SQueryInfo* pQueryInfo, SSqlNode* pSqlNode, bool isStable);

static int32_t addProjectionExprAndResultField(SSqlCmd* pCmd, SQueryInfo* pQueryInfo, tSqlExprItem* pItem, bool outerQuery);

static int32_t validateWhereNode(SQueryInfo* pQueryInfo, tSqlExpr** pExpr, SSqlObj* pSql);
static int32_t validateFillNode(SSqlCmd* pCmd, SQueryInfo* pQueryInfo, SSqlNode* pSqlNode);
static int32_t validateOrderbyNode(SSqlCmd* pCmd, SQueryInfo* pQueryInfo, SSqlNode* pSqlNode, SSchema* pSchema);

static int32_t tsRewriteFieldNameIfNecessary(SSqlCmd* pCmd, SQueryInfo* pQueryInfo);
static int32_t setAlterTableInfo(SSqlObj* pSql, struct SSqlInfo* pInfo);
static int32_t validateSqlFunctionInStreamSql(SSqlCmd* pCmd, SQueryInfo* pQueryInfo);
static int32_t validateFunctionsInIntervalOrGroupbyQuery(SSqlCmd* pCmd, SQueryInfo* pQueryInfo);
static int32_t validateArithmeticSQLExpr(SSqlCmd* pCmd, tSqlExpr* pExpr, SQueryInfo* pQueryInfo, SColumnList* pList, int32_t* type);
static int32_t validateEp(char* ep);
static int32_t validateDNodeConfig(SMiscInfo* pOptions);
static int32_t validateLocalConfig(SMiscInfo* pOptions);
static int32_t validateColumnName(char* name);
static int32_t setKillInfo(SSqlObj* pSql, struct SSqlInfo* pInfo, int32_t killType);
static int32_t setCompactVnodeInfo(SSqlObj* pSql, struct SSqlInfo* pInfo);

static bool validateOneTags(SSqlCmd* pCmd, TAOS_FIELD* pTagField);
static bool hasTimestampForPointInterpQuery(SQueryInfo* pQueryInfo);
static bool hasNormalColumnFilter(SQueryInfo* pQueryInfo);

static int32_t validateLimitNode(SSqlCmd* pCmd, SQueryInfo* pQueryInfo, SSqlNode* pSqlNode, SSqlObj* pSql);
static int32_t parseCreateDBOptions(SSqlCmd* pCmd, SCreateDbInfo* pCreateDbSql);
static int32_t getColumnIndexByName(const SStrToken* pToken, SQueryInfo* pQueryInfo, SColumnIndex* pIndex, char* msg);
static int32_t getTableIndexByName(SStrToken* pToken, SQueryInfo* pQueryInfo, SColumnIndex* pIndex);

static int32_t getTableIndexImpl(SStrToken* pTableToken, SQueryInfo* pQueryInfo, SColumnIndex* pIndex);
static int32_t doFunctionsCompatibleCheck(SSqlCmd* pCmd, SQueryInfo* pQueryInfo, char* msg);
static int32_t doLocalQueryProcess(SSqlCmd* pCmd, SQueryInfo* pQueryInfo, SSqlNode* pSqlNode);
static int32_t tscCheckCreateDbParams(SSqlCmd* pCmd, SCreateDbMsg* pCreate);

static SColumnList createColumnList(int32_t num, int16_t tableIndex, int32_t columnIndex);

static int32_t doCheckForCreateTable(SSqlObj* pSql, int32_t subClauseIndex, SSqlInfo* pInfo);
static int32_t doCheckForCreateFromStable(SSqlObj* pSql, SSqlInfo* pInfo);
static int32_t doCheckForStream(SSqlObj* pSql, SSqlInfo* pInfo);
static int32_t validateSqlNode(SSqlObj* pSql, SSqlNode* pSqlNode, SQueryInfo* pQueryInfo);

static int32_t exprTreeFromSqlExpr(SSqlCmd* pCmd, tExprNode **pExpr, const tSqlExpr* pSqlExpr, SQueryInfo* pQueryInfo, SArray* pCols, uint64_t *uid);
static bool    validateDebugFlag(int32_t v);
static int32_t checkQueryRangeForFill(SSqlCmd* pCmd, SQueryInfo* pQueryInfo);
static int32_t loadAllTableMeta(SSqlObj* pSql, struct SSqlInfo* pInfo);

static bool isTimeWindowQuery(SQueryInfo* pQueryInfo) {
  return pQueryInfo->interval.interval > 0 || pQueryInfo->sessionWindow.gap > 0;
}


int16_t getNewResColId(SSqlCmd* pCmd) {
  return pCmd->resColumnId--;
}

// serialize expr in exprlist to binary
// format  "type | size | value"
bool serializeExprListToVariant(SArray* pList, tVariant **dst, int16_t colType, uint8_t precision) {
  bool ret = false;
  if (!pList || pList->size <= 0 || colType < 0) {
    return ret;
  }

  tSqlExpr* item = ((tSqlExprItem*)(taosArrayGet(pList, 0)))->pNode;
  int32_t firstVarType = item->value.nType;

  SBufferWriter bw = tbufInitWriter( NULL, false);
  tbufEnsureCapacity(&bw, 512);
  if (colType == TSDB_DATA_TYPE_TIMESTAMP) {
    tbufWriteUint32(&bw, TSDB_DATA_TYPE_BIGINT);
  } else {
    tbufWriteUint32(&bw, colType);
  }

  tbufWriteInt32(&bw, (int32_t)(pList->size));

  for (int32_t i = 0; i < (int32_t)pList->size; i++) {
    tSqlExpr* pSub = ((tSqlExprItem*)(taosArrayGet(pList, i)))->pNode;
    tVariant* var  = &pSub->value;

    // check all the exprToken type in expr list same or not
    if (firstVarType != var->nType) {
      break;
    }
    if ((colType == TSDB_DATA_TYPE_BOOL || IS_SIGNED_NUMERIC_TYPE(colType))) {
      if (var->nType != TSDB_DATA_TYPE_BOOL && !IS_SIGNED_NUMERIC_TYPE(var->nType)) {
        break;
      }
      tbufWriteInt64(&bw, var->i64);
    } else if (IS_UNSIGNED_NUMERIC_TYPE(colType)) {
      if (IS_SIGNED_NUMERIC_TYPE(var->nType) || IS_UNSIGNED_NUMERIC_TYPE(var->nType)) {
        tbufWriteUint64(&bw, var->u64);
      } else {
        break;
      }
    } else if (colType == TSDB_DATA_TYPE_DOUBLE || colType == TSDB_DATA_TYPE_FLOAT) {
      if (IS_SIGNED_NUMERIC_TYPE(var->nType) || IS_UNSIGNED_NUMERIC_TYPE(var->nType)) {
        tbufWriteDouble(&bw, (double)(var->i64));
      } else if (var->nType == TSDB_DATA_TYPE_DOUBLE || var->nType == TSDB_DATA_TYPE_FLOAT){
        tbufWriteDouble(&bw, var->dKey);
      } else {
        break;
      }
    } else if (colType == TSDB_DATA_TYPE_BINARY) {
      if (var->nType != TSDB_DATA_TYPE_BINARY) {
        break;
      }
      tbufWriteBinary(&bw, var->pz, var->nLen);
    } else if (colType == TSDB_DATA_TYPE_NCHAR) {
      if (var->nType != TSDB_DATA_TYPE_BINARY) {
        break;
      }
      char   *buf = (char *)calloc(1, (var->nLen + 1)*TSDB_NCHAR_SIZE);
      if (tVariantDump(var, buf, colType, false) != TSDB_CODE_SUCCESS) {
        free(buf);
        break;
      }
      tbufWriteBinary(&bw, buf, twcslen((wchar_t *)buf) * TSDB_NCHAR_SIZE);
      free(buf);
    } else if (colType == TSDB_DATA_TYPE_TIMESTAMP) {
      if (var->nType == TSDB_DATA_TYPE_BINARY) {
         if (convertTimestampStrToInt64(var, precision) < 0) {
           break;
         }
         tbufWriteInt64(&bw, var->i64);
       } else if (var->nType == TSDB_DATA_TYPE_BIGINT) {
         tbufWriteInt64(&bw, var->i64);
       } else {
         break;
       }
    } else {
      break;
    }
    if (i == (int32_t)(pList->size - 1)) { ret = true;}
  }
  if (ret == true) {
    if ((*dst = calloc(1, sizeof(tVariant))) != NULL) {
      tVariantCreateFromBinary(*dst, tbufGetData(&bw, false), tbufTell(&bw), TSDB_DATA_TYPE_BINARY);
    } else {
      ret = false;
    }
  }
  tbufCloseWriter(&bw);
  return ret;
}


static uint8_t convertRelationalOperator(SStrToken *pToken) {
  switch (pToken->type) {
    case TK_LT:
      return TSDB_RELATION_LESS;
    case TK_LE:
      return TSDB_RELATION_LESS_EQUAL;
    case TK_GT:
      return TSDB_RELATION_GREATER;
    case TK_GE:
      return TSDB_RELATION_GREATER_EQUAL;
    case TK_NE:
      return TSDB_RELATION_NOT_EQUAL;
    case TK_AND:
      return TSDB_RELATION_AND;
    case TK_OR:
      return TSDB_RELATION_OR;
    case TK_EQ:
      return TSDB_RELATION_EQUAL;
    case TK_PLUS:
      return TSDB_BINARY_OP_ADD;

    case TK_MINUS:
      return TSDB_BINARY_OP_SUBTRACT;
    case TK_STAR:
      return TSDB_BINARY_OP_MULTIPLY;
    case TK_SLASH:
    case TK_DIVIDE:
      return TSDB_BINARY_OP_DIVIDE;
    case TK_REM:
      return TSDB_BINARY_OP_REMAINDER;
    case TK_LIKE:
      return TSDB_RELATION_LIKE;
    case TK_ISNULL:
      return TSDB_RELATION_ISNULL;
    case TK_NOTNULL:
      return TSDB_RELATION_NOTNULL;
    case TK_IN:
      return TSDB_RELATION_IN;
    default: { return 0; }
  }
}

static bool validateDebugFlag(int32_t v) {
  const static int validFlag[] = {131, 135, 143};

  for (int i = 0; i < tListLen(validFlag); i++) {
    if (v == validFlag[i]) {
        return true;
    }
  }
  return false;
}
/*
 * Used during parsing query sql. Since the query sql usually small in length, error position
 * is not needed in the final error message.
 */
static int32_t invalidOperationMsg(char* dstBuffer, const char* errMsg) {
  return tscInvalidOperationMsg(dstBuffer, errMsg, NULL);
}

static int convertTimestampStrToInt64(tVariant *pVar, int32_t precision) {
  int64_t     time = 0;
  strdequote(pVar->pz);

  char*           seg = strnchr(pVar->pz, '-', pVar->nLen, false);
  if (seg != NULL) {
    if (taosParseTime(pVar->pz, &time, pVar->nLen, precision, tsDaylight) != TSDB_CODE_SUCCESS) {
      return -1;
    }
  } else {
    if (tVariantDump(pVar, (char*)&time, TSDB_DATA_TYPE_BIGINT, true)) {
      return -1;
    }
  }
  tVariantDestroy(pVar);
  tVariantCreateFromBinary(pVar, (char*)&time, 0, TSDB_DATA_TYPE_BIGINT);
  return 0;
}
static int setColumnFilterInfoForTimestamp(SSqlCmd* pCmd, SQueryInfo* pQueryInfo, tVariant* pVar) {
  const char* msg = "invalid timestamp";

  STableMetaInfo* pTableMetaInfo = tscGetMetaInfo(pQueryInfo, 0);

  STableComInfo tinfo = tscGetTableInfo(pTableMetaInfo->pTableMeta);
  if (convertTimestampStrToInt64(pVar, tinfo.precision) < -1) {
   return invalidOperationMsg(tscGetErrorMsgPayload(pCmd), msg);
  }
  return TSDB_CODE_SUCCESS;
}

static int32_t handlePassword(SSqlCmd* pCmd, SStrToken* pPwd) {
  const char* msg1 = "password can not be empty";
  const char* msg2 = "name or password too long";
  const char* msg3 = "password needs single quote marks enclosed";

  if (pPwd->type != TK_STRING) {
    return invalidOperationMsg(tscGetErrorMsgPayload(pCmd), msg3);
  }

  strdequote(pPwd->z);
  pPwd->n = (uint32_t)strtrim(pPwd->z);  // trim space before and after passwords

  if (pPwd->n <= 0) {
    return invalidOperationMsg(tscGetErrorMsgPayload(pCmd), msg1);
  }

  if (pPwd->n >= TSDB_KEY_LEN) {
    return invalidOperationMsg(tscGetErrorMsgPayload(pCmd), msg2);
  }

  return TSDB_CODE_SUCCESS;
}

// validate the out put field type for "UNION ALL" subclause
static int32_t normalizeVarDataTypeLength(SSqlCmd* pCmd) {
  const char* msg1 = "columns in select clause not identical";

  int32_t diffSize = 0;

  // if there is only one element, the limit of clause is the limit of global result.
  SQueryInfo* pQueryInfo1 = pCmd->pQueryInfo;
  SQueryInfo* pSibling = pQueryInfo1->sibling;

  while(pSibling != NULL) {
    int32_t ret = tscFieldInfoCompare(&pQueryInfo1->fieldsInfo, &pSibling->fieldsInfo, &diffSize);
    if (ret != 0) {
      return invalidOperationMsg(tscGetErrorMsgPayload(pCmd), msg1);
    }

    pSibling = pSibling->sibling;
  }

  if (diffSize) {
    pQueryInfo1 = pCmd->pQueryInfo;
    pSibling = pQueryInfo1->sibling;

    while(pSibling->sibling != NULL) {
      tscFieldInfoSetSize(&pQueryInfo1->fieldsInfo, &pSibling->fieldsInfo);
      pSibling = pSibling->sibling;
    }
  }

  return TSDB_CODE_SUCCESS;
}

int32_t readFromFile(char *name, uint32_t *len, void **buf) {
  struct stat fileStat;
  if (stat(name, &fileStat) < 0) {
    tscError("stat file %s failed, error:%s", name, strerror(errno));
    return TAOS_SYSTEM_ERROR(errno);
  }

  *len = fileStat.st_size;

  if (*len <= 0) {
    tscError("file %s is empty", name);
    return TSDB_CODE_TSC_FILE_EMPTY;
  }

  *buf = calloc(1, *len);
  if (*buf == NULL) {
    return TSDB_CODE_TSC_OUT_OF_MEMORY;
  }

  int fd = open(name, O_RDONLY);
  if (fd < 0) {
    tscError("open file %s failed, error:%s", name, strerror(errno));
    tfree(*buf);
    return TAOS_SYSTEM_ERROR(errno);
  }

  int64_t s = taosRead(fd, *buf, *len);
  if (s != *len) {
    tscError("read file %s failed, error:%s", name, strerror(errno));
    close(fd);
    tfree(*buf);
    return TSDB_CODE_TSC_APP_ERROR;
  }
  close(fd);
  tfree(*buf);
  return TSDB_CODE_SUCCESS;
}


int32_t handleUserDefinedFunc(SSqlObj* pSql, struct SSqlInfo* pInfo) {
  const char *msg1 = "function name is too long";
  const char *msg2 = "path is too long";
  const char *msg3 = "invalid outputtype";
  const char *msg4 = "invalid script";
  SSqlCmd *pCmd = &pSql->cmd;

  switch (pInfo->type) {
    case TSDB_SQL_CREATE_FUNCTION: {
      SCreateFuncInfo *createInfo = &pInfo->pMiscInfo->funcOpt;
      uint32_t len = 0;
      void *buf = NULL;

      if (createInfo->output.type == (uint8_t)-1 || createInfo->output.bytes < 0) {
        return invalidOperationMsg(tscGetErrorMsgPayload(pCmd), msg3);
      }

      createInfo->name.z[createInfo->name.n] = 0;

      strdequote(createInfo->name.z);

      if (strlen(createInfo->name.z) >= TSDB_FUNC_NAME_LEN) {
        return invalidOperationMsg(tscGetErrorMsgPayload(pCmd), msg1);
      }

      createInfo->path.z[createInfo->path.n] = 0;

      strdequote(createInfo->path.z);

      if (strlen(createInfo->path.z) >= PATH_MAX) {
        return invalidOperationMsg(tscGetErrorMsgPayload(pCmd), msg2);
      }

      int32_t ret = readFromFile(createInfo->path.z, &len, &buf);
      if (ret) {
        return ret;
      }
      //distinguish  *.lua and *.so
      int32_t pathLen = (int32_t)strlen(createInfo->path.z);
      if ((pathLen > 3) && (0 == strncmp(createInfo->path.z + pathLen - 3, "lua", 3)) && !isValidScript(buf, len)) {
        return invalidOperationMsg(tscGetErrorMsgPayload(pCmd), msg4);
      }

      //TODO CHECK CODE
      if (len + sizeof(SCreateFuncMsg) > pSql->cmd.allocSize) {
        ret = tscAllocPayload(&pSql->cmd, len + sizeof(SCreateFuncMsg));
        if (ret) {
          tfree(buf);
          return ret;
        }
      }

      SCreateFuncMsg *pMsg = (SCreateFuncMsg *)pSql->cmd.payload;

      strcpy(pMsg->name, createInfo->name.z);
      strcpy(pMsg->path, createInfo->path.z);

      pMsg->funcType = htonl(createInfo->type);
      pMsg->bufSize = htonl(createInfo->bufSize);

      pMsg->outputType = createInfo->output.type;
      pMsg->outputLen = htons(createInfo->output.bytes);

      pMsg->codeLen = htonl(len);
      memcpy(pMsg->code, buf, len);
      tfree(buf);

      break;
    }
    case TSDB_SQL_DROP_FUNCTION: {
      SStrToken* t0 = taosArrayGet(pInfo->pMiscInfo->a, 0);

      SDropFuncMsg *pMsg = (SDropFuncMsg *)pSql->cmd.payload;

      t0->z[t0->n] = 0;

      strdequote(t0->z);

      if (strlen(t0->z) >= TSDB_FUNC_NAME_LEN) {
        return invalidOperationMsg(tscGetErrorMsgPayload(pCmd), msg1);
      }

      strcpy(pMsg->name, t0->z);

      break;
    }
    default:
      return TSDB_CODE_TSC_APP_ERROR;
  }

  return TSDB_CODE_SUCCESS;
}

int32_t tscValidateSqlInfo(SSqlObj* pSql, struct SSqlInfo* pInfo) {
  if (pInfo == NULL || pSql == NULL) {
    return TSDB_CODE_TSC_APP_ERROR;
  }

  SSqlCmd* pCmd = &pSql->cmd;
  SSqlRes* pRes = &pSql->res;

  int32_t code = TSDB_CODE_SUCCESS;
  if (!pInfo->valid || terrno == TSDB_CODE_TSC_SQL_SYNTAX_ERROR) {
    terrno = TSDB_CODE_SUCCESS;  // clear the error number
    return tscSQLSyntaxErrMsg(tscGetErrorMsgPayload(pCmd), NULL, pInfo->msg);
  }

  SQueryInfo* pQueryInfo = tscGetQueryInfoS(pCmd);
  if (pQueryInfo == NULL) {
    pRes->code = terrno;
    return pRes->code;
  }

  STableMetaInfo* pTableMetaInfo = (pQueryInfo->numOfTables == 0)? tscAddEmptyMetaInfo(pQueryInfo) : pQueryInfo->pTableMetaInfo[0];
  if (pTableMetaInfo == NULL) {
    pRes->code = TSDB_CODE_TSC_OUT_OF_MEMORY;
    return pRes->code;
  }

  pCmd->command = pInfo->type;

  switch (pInfo->type) {
    case TSDB_SQL_DROP_TABLE:
    case TSDB_SQL_DROP_USER:
    case TSDB_SQL_DROP_ACCT:
    case TSDB_SQL_DROP_DNODE:
    case TSDB_SQL_DROP_DB: {
      const char* msg2 = "invalid name";
      const char* msg3 = "param name too long";

      SStrToken* pzName = taosArrayGet(pInfo->pMiscInfo->a, 0);
      if ((pInfo->type != TSDB_SQL_DROP_DNODE) && (tscValidateName(pzName) != TSDB_CODE_SUCCESS)) {
        return invalidOperationMsg(tscGetErrorMsgPayload(pCmd), msg2);
      }

      if (pInfo->type == TSDB_SQL_DROP_DB) {
        assert(taosArrayGetSize(pInfo->pMiscInfo->a) == 1);
        code = tNameSetDbName(&pTableMetaInfo->name, getAccountId(pSql), pzName);
        if (code != TSDB_CODE_SUCCESS) {
          return invalidOperationMsg(tscGetErrorMsgPayload(pCmd), msg2);
        }

      } else if (pInfo->type == TSDB_SQL_DROP_TABLE) {
        assert(taosArrayGetSize(pInfo->pMiscInfo->a) == 1);

        code = tscSetTableFullName(&pTableMetaInfo->name, pzName, pSql);
        if(code != TSDB_CODE_SUCCESS) {
          return code; 
        }
      } else if (pInfo->type == TSDB_SQL_DROP_DNODE) {
        if (pzName->type == TK_STRING) {
          pzName->n = strdequote(pzName->z);
        }
        strncpy(pCmd->payload, pzName->z, pzName->n);
      } else {  // drop user/account
        if (pzName->n >= TSDB_USER_LEN) {
          return invalidOperationMsg(tscGetErrorMsgPayload(pCmd), msg3);
        }

        strncpy(pCmd->payload, pzName->z, pzName->n);
      }

      break;
    }

    case TSDB_SQL_USE_DB: {
      const char* msg = "invalid db name";
      SStrToken* pToken = taosArrayGet(pInfo->pMiscInfo->a, 0);

      if (tscValidateName(pToken) != TSDB_CODE_SUCCESS) {
        return invalidOperationMsg(tscGetErrorMsgPayload(pCmd), msg);
      }

      int32_t ret = tNameSetDbName(&pTableMetaInfo->name, getAccountId(pSql), pToken);
      if (ret != TSDB_CODE_SUCCESS) {
        return invalidOperationMsg(tscGetErrorMsgPayload(pCmd), msg);
      }

      break;
    }

    case TSDB_SQL_RESET_CACHE: {
      return TSDB_CODE_SUCCESS;
    }

    case TSDB_SQL_SHOW: {
      if (setShowInfo(pSql, pInfo) != TSDB_CODE_SUCCESS) {
        return TSDB_CODE_TSC_INVALID_OPERATION;
      }

      break;
    }

    case TSDB_SQL_CREATE_FUNCTION:
    case TSDB_SQL_DROP_FUNCTION:  {
      code = handleUserDefinedFunc(pSql, pInfo);
      if (code != TSDB_CODE_SUCCESS) {
        return code;
      }

      break;
    }

    case TSDB_SQL_ALTER_DB:
    case TSDB_SQL_CREATE_DB: {
      const char* msg1 = "invalid db name";
      const char* msg2 = "name too long";

      SCreateDbInfo* pCreateDB = &(pInfo->pMiscInfo->dbOpt);
      if (pCreateDB->dbname.n >= TSDB_DB_NAME_LEN) {
        return invalidOperationMsg(tscGetErrorMsgPayload(pCmd), msg2);
      }

      char buf[TSDB_DB_NAME_LEN] = {0};
      SStrToken token = taosTokenDup(&pCreateDB->dbname, buf, tListLen(buf));

      if (tscValidateName(&token) != TSDB_CODE_SUCCESS) {
        return invalidOperationMsg(tscGetErrorMsgPayload(pCmd), msg1);
      }

      int32_t ret = tNameSetDbName(&pTableMetaInfo->name, getAccountId(pSql), &token);
      if (ret != TSDB_CODE_SUCCESS) {
        return invalidOperationMsg(tscGetErrorMsgPayload(pCmd), msg2);
      }

      if (parseCreateDBOptions(pCmd, pCreateDB) != TSDB_CODE_SUCCESS) {
        return TSDB_CODE_TSC_INVALID_OPERATION;
      }

      break;
    }

    case TSDB_SQL_CREATE_DNODE: {
      const char* msg = "invalid host name (ip address)";

      if (taosArrayGetSize(pInfo->pMiscInfo->a) > 1) {
        return invalidOperationMsg(tscGetErrorMsgPayload(pCmd), msg);
      }

      SStrToken* id = taosArrayGet(pInfo->pMiscInfo->a, 0);
      if (id->type == TK_STRING) {
        id->n = strdequote(id->z);
      }
      break;
    }

    case TSDB_SQL_CREATE_ACCT:
    case TSDB_SQL_ALTER_ACCT: {
      const char* msg1 = "invalid state option, available options[no, r, w, all]";
      const char* msg2 = "invalid user/account name";
      const char* msg3 = "name too long";

      SStrToken* pName = &pInfo->pMiscInfo->user.user;
      SStrToken* pPwd = &pInfo->pMiscInfo->user.passwd;

      if (handlePassword(pCmd, pPwd) != TSDB_CODE_SUCCESS) {
        return TSDB_CODE_TSC_INVALID_OPERATION;
      }

      if (pName->n >= TSDB_USER_LEN) {
        return invalidOperationMsg(tscGetErrorMsgPayload(pCmd), msg3);
      }

      if (tscValidateName(pName) != TSDB_CODE_SUCCESS) {
        return invalidOperationMsg(tscGetErrorMsgPayload(pCmd), msg2);
      }

      SCreateAcctInfo* pAcctOpt = &pInfo->pMiscInfo->acctOpt;
      if (pAcctOpt->stat.n > 0) {
        if (pAcctOpt->stat.z[0] == 'r' && pAcctOpt->stat.n == 1) {
        } else if (pAcctOpt->stat.z[0] == 'w' && pAcctOpt->stat.n == 1) {
        } else if (strncmp(pAcctOpt->stat.z, "all", 3) == 0 && pAcctOpt->stat.n == 3) {
        } else if (strncmp(pAcctOpt->stat.z, "no", 2) == 0 && pAcctOpt->stat.n == 2) {
        } else {
          return invalidOperationMsg(tscGetErrorMsgPayload(pCmd), msg1);
        }
      }

      break;
    }

    case TSDB_SQL_DESCRIBE_TABLE: {
      const char* msg1 = "invalid table name";

      SStrToken* pToken = taosArrayGet(pInfo->pMiscInfo->a, 0);
      if (tscValidateName(pToken) != TSDB_CODE_SUCCESS) {
        return invalidOperationMsg(tscGetErrorMsgPayload(pCmd), msg1);
      }
      // additional msg has been attached already
      code = tscSetTableFullName(&pTableMetaInfo->name, pToken, pSql);
      if (code != TSDB_CODE_SUCCESS) {
        return code;
      }

      return tscGetTableMeta(pSql, pTableMetaInfo);
    }
    case TSDB_SQL_SHOW_CREATE_STABLE:
    case TSDB_SQL_SHOW_CREATE_TABLE: {
      const char* msg1 = "invalid table name";

      SStrToken* pToken = taosArrayGet(pInfo->pMiscInfo->a, 0);
      if (tscValidateName(pToken) != TSDB_CODE_SUCCESS) {
        return invalidOperationMsg(tscGetErrorMsgPayload(pCmd), msg1);
      }

      code = tscSetTableFullName(&pTableMetaInfo->name, pToken, pSql);
      if (code != TSDB_CODE_SUCCESS) {
        return code;
      }

      return tscGetTableMeta(pSql, pTableMetaInfo);
    }
    case TSDB_SQL_SHOW_CREATE_DATABASE: {
      const char* msg1 = "invalid database name";

      SStrToken* pToken = taosArrayGet(pInfo->pMiscInfo->a, 0);
      if (tscValidateName(pToken) != TSDB_CODE_SUCCESS) {
        return invalidOperationMsg(tscGetErrorMsgPayload(pCmd), msg1);
      }

      if (pToken->n > TSDB_DB_NAME_LEN) {
        return invalidOperationMsg(tscGetErrorMsgPayload(pCmd), msg1);
      }
      return tNameSetDbName(&pTableMetaInfo->name, getAccountId(pSql), pToken);
    }
    case TSDB_SQL_CFG_DNODE: {
      const char* msg2 = "invalid configure options or values, such as resetlog / debugFlag 135 / balance 'vnode:2-dnode:2' / monitor 1 ";
      const char* msg3 = "invalid dnode ep";

      /* validate the ip address */
      SMiscInfo* pMiscInfo = pInfo->pMiscInfo;

      /* validate the parameter names and options */
      if (validateDNodeConfig(pMiscInfo) != TSDB_CODE_SUCCESS) {
        return invalidOperationMsg(tscGetErrorMsgPayload(pCmd), msg2);
      }

      char* pMsg = pCmd->payload;

      SCfgDnodeMsg* pCfg = (SCfgDnodeMsg*)pMsg;

      SStrToken* t0 = taosArrayGet(pMiscInfo->a, 0);
      SStrToken* t1 = taosArrayGet(pMiscInfo->a, 1);

      t0->n = strdequote(t0->z);
      strncpy(pCfg->ep, t0->z, t0->n);

      if (validateEp(pCfg->ep) != TSDB_CODE_SUCCESS) {
        return invalidOperationMsg(tscGetErrorMsgPayload(pCmd), msg3);
      }

      strncpy(pCfg->config, t1->z, t1->n);

      if (taosArrayGetSize(pMiscInfo->a) == 3) {
        SStrToken* t2 = taosArrayGet(pMiscInfo->a, 2);

        pCfg->config[t1->n] = ' ';  // add sep
        strncpy(&pCfg->config[t1->n + 1], t2->z, t2->n);
      }

      break;
    }

    case TSDB_SQL_CREATE_USER:
    case TSDB_SQL_ALTER_USER: {
      const char* msg2 = "invalid user/account name";
      const char* msg3 = "name too long";
      const char* msg5 = "invalid user rights";
      const char* msg7 = "not support options";

      pCmd->command = pInfo->type;

      SUserInfo* pUser = &pInfo->pMiscInfo->user;
      SStrToken* pName = &pUser->user;
      SStrToken* pPwd = &pUser->passwd;

      if (pName->n >= TSDB_USER_LEN) {
        return invalidOperationMsg(tscGetErrorMsgPayload(pCmd), msg3);
      }

      if (tscValidateName(pName) != TSDB_CODE_SUCCESS) {
        return invalidOperationMsg(tscGetErrorMsgPayload(pCmd), msg2);
      }

      if (pCmd->command == TSDB_SQL_CREATE_USER) {
        if (handlePassword(pCmd, pPwd) != TSDB_CODE_SUCCESS) {
          return TSDB_CODE_TSC_INVALID_OPERATION;
        }
      } else {
        if (pUser->type == TSDB_ALTER_USER_PASSWD) {
          if (handlePassword(pCmd, pPwd) != TSDB_CODE_SUCCESS) {
            return TSDB_CODE_TSC_INVALID_OPERATION;
          }
        } else if (pUser->type == TSDB_ALTER_USER_PRIVILEGES) {
          assert(pPwd->type == TSDB_DATA_TYPE_NULL);

          SStrToken* pPrivilege = &pUser->privilege;

          if (strncasecmp(pPrivilege->z, "super", 5) == 0 && pPrivilege->n == 5) {
            pCmd->count = 1;
          } else if (strncasecmp(pPrivilege->z, "read", 4) == 0 && pPrivilege->n == 4) {
            pCmd->count = 2;
          } else if (strncasecmp(pPrivilege->z, "write", 5) == 0 && pPrivilege->n == 5) {
            pCmd->count = 3;
          } else {
            return invalidOperationMsg(tscGetErrorMsgPayload(pCmd), msg5);
          }
        } else {
          return invalidOperationMsg(tscGetErrorMsgPayload(pCmd), msg7);
        }
      }

      break;
    }

    case TSDB_SQL_CFG_LOCAL: {
      SMiscInfo  *pMiscInfo = pInfo->pMiscInfo;
      const char *msg = "invalid configure options or values";

      // validate the parameter names and options
      if (validateLocalConfig(pMiscInfo) != TSDB_CODE_SUCCESS) {
        return invalidOperationMsg(tscGetErrorMsgPayload(pCmd), msg);
      }

      int32_t numOfToken = (int32_t) taosArrayGetSize(pMiscInfo->a);
      assert(numOfToken >= 1 && numOfToken <= 2);

      SStrToken* t = taosArrayGet(pMiscInfo->a, 0);
      strncpy(pCmd->payload, t->z, t->n);
      if (numOfToken == 2) {
        SStrToken* t1 = taosArrayGet(pMiscInfo->a, 1);
        pCmd->payload[t->n] = ' ';  // add sep
        strncpy(&pCmd->payload[t->n + 1], t1->z, t1->n);
      }
      return TSDB_CODE_SUCCESS;
    }

    case TSDB_SQL_CREATE_TABLE: {
      SCreateTableSql* pCreateTable = pInfo->pCreateTableInfo;

      if (pCreateTable->type == TSQL_CREATE_TABLE || pCreateTable->type == TSQL_CREATE_STABLE) {
        if ((code = doCheckForCreateTable(pSql, 0, pInfo)) != TSDB_CODE_SUCCESS) {
          return code;
        }

      } else if (pCreateTable->type == TSQL_CREATE_TABLE_FROM_STABLE) {
        assert(pCmd->numOfCols == 0);
        if ((code = doCheckForCreateFromStable(pSql, pInfo)) != TSDB_CODE_SUCCESS) {
          return code;
        }

      } else if (pCreateTable->type == TSQL_CREATE_STREAM) {
        if ((code = doCheckForStream(pSql, pInfo)) != TSDB_CODE_SUCCESS) {
          return code;
        }
      }

      break;
    }

    case TSDB_SQL_SELECT: {
      code = loadAllTableMeta(pSql, pInfo);
      if (code != TSDB_CODE_SUCCESS) {
        return code;
      }

      pQueryInfo = tscGetQueryInfo(pCmd);

      size_t size = taosArrayGetSize(pInfo->list);
      for (int32_t i = 0; i < size; ++i) {
        SSqlNode* pSqlNode = taosArrayGetP(pInfo->list, i);

        tscTrace("0x%"PRIx64" start to parse the %dth subclause, total:%"PRIzu, pSql->self, i, size);
//        normalizeSqlNode(pSqlNode); // normalize the column name in each function
        if ((code = validateSqlNode(pSql, pSqlNode, pQueryInfo)) != TSDB_CODE_SUCCESS) {
          return code;
        }

        tscPrintSelNodeList(pSql, i);

        if ((i + 1) < size && pQueryInfo->sibling == NULL) {
          if ((code = tscAddQueryInfo(pCmd)) != TSDB_CODE_SUCCESS) {
            return code;
          }

          SArray *pUdfInfo = NULL;
          if (pQueryInfo->pUdfInfo) {
            pUdfInfo = taosArrayDup(pQueryInfo->pUdfInfo);
          }

          pQueryInfo = pCmd->active;
          pQueryInfo->pUdfInfo = pUdfInfo;
          pQueryInfo->udfCopy = true;

        }
      }

      if ((code = normalizeVarDataTypeLength(pCmd)) != TSDB_CODE_SUCCESS) {
        return code;
      }

      // set the command/global limit parameters from the first subclause to the sqlcmd object
      pCmd->active = pCmd->pQueryInfo;
      pCmd->command = pCmd->pQueryInfo->command;

      STableMetaInfo* pTableMetaInfo1 = tscGetMetaInfo(pCmd->active, 0);
      if (pTableMetaInfo1->pTableMeta != NULL) {
        pSql->res.precision = tscGetTableInfo(pTableMetaInfo1->pTableMeta).precision;
      }

      return TSDB_CODE_SUCCESS;  // do not build query message here
    }

    case TSDB_SQL_ALTER_TABLE: {
      if ((code = setAlterTableInfo(pSql, pInfo)) != TSDB_CODE_SUCCESS) {
        return code;
      }

      break;
    }

    case TSDB_SQL_KILL_QUERY:
    case TSDB_SQL_KILL_STREAM:
    case TSDB_SQL_KILL_CONNECTION: {
      if ((code = setKillInfo(pSql, pInfo, pInfo->type)) != TSDB_CODE_SUCCESS) {
        return code;
      }
      break;
    }

    case TSDB_SQL_SYNC_DB_REPLICA: {
      const char* msg1 = "invalid db name";
      SStrToken* pzName = taosArrayGet(pInfo->pMiscInfo->a, 0);

      assert(taosArrayGetSize(pInfo->pMiscInfo->a) == 1);
      code = tNameSetDbName(&pTableMetaInfo->name, getAccountId(pSql), pzName);
      if (code != TSDB_CODE_SUCCESS) {
        return invalidOperationMsg(tscGetErrorMsgPayload(pCmd), msg1);
      }
      break;
    }
    case TSDB_SQL_COMPACT_VNODE:{
      const char* msg = "invalid compact";
      if (setCompactVnodeInfo(pSql, pInfo) != TSDB_CODE_SUCCESS) {
        return invalidOperationMsg(tscGetErrorMsgPayload(pCmd), msg);
      }
      break;
    }
    default:
      return invalidOperationMsg(tscGetErrorMsgPayload(pCmd), "not support sql expression");
  }

  if (tscBuildMsg[pCmd->command] != NULL) {
    return tscBuildMsg[pCmd->command](pSql, pInfo);
  } else {
    return invalidOperationMsg(tscGetErrorMsgPayload(pCmd), "not support sql expression");
  }
}

/*
 * if the top/bottom exists, only tags columns, tbname column, and primary timestamp column
 * are available.
 */
static bool isTopBottomQuery(SQueryInfo* pQueryInfo) {
  size_t size = tscNumOfExprs(pQueryInfo);
  
  for (int32_t i = 0; i < size; ++i) {
    int32_t functionId = tscExprGet(pQueryInfo, i)->base.functionId;

    if (functionId == TSDB_FUNC_TOP || functionId == TSDB_FUNC_BOTTOM) {
      return true;
    }
  }

  return false;
}

// need to add timestamp column in result set, if it is a time window query
static int32_t addPrimaryTsColumnForTimeWindowQuery(SQueryInfo* pQueryInfo, SSqlCmd* pCmd) {
  uint64_t uid = tscExprGet(pQueryInfo, 0)->base.uid;

  int32_t  tableIndex = COLUMN_INDEX_INITIAL_VAL;
  for (int32_t i = 0; i < pQueryInfo->numOfTables; ++i) {
    STableMetaInfo* pTableMetaInfo = tscGetMetaInfo(pQueryInfo, i);
    if (pTableMetaInfo->pTableMeta->id.uid == uid) {
      tableIndex = i;
      break;
    }
  }

  if (tableIndex == COLUMN_INDEX_INITIAL_VAL) {
    return TSDB_CODE_TSC_INVALID_OPERATION;
  }

  SSchema s = {.bytes = TSDB_KEYSIZE, .type = TSDB_DATA_TYPE_TIMESTAMP, .colId = PRIMARYKEY_TIMESTAMP_COL_INDEX};
  tstrncpy(s.name, aAggs[TSDB_FUNC_TS].name, sizeof(s.name));

  SColumnIndex index = {tableIndex, PRIMARYKEY_TIMESTAMP_COL_INDEX};
  tscAddFuncInSelectClause(pQueryInfo, 0, TSDB_FUNC_TS, &index, &s, TSDB_COL_NORMAL, getNewResColId(pCmd));
  return TSDB_CODE_SUCCESS;
}

static int32_t checkInvalidExprForTimeWindow(SSqlCmd* pCmd, SQueryInfo* pQueryInfo) {
  const char* msg1 = "invalid query expression";
  const char* msg2 = "top/bottom query does not support order by value in time window query";

  // for top/bottom + interval query, we do not add additional timestamp column in the front
  if (isTopBottomQuery(pQueryInfo)) {

    // invalid sql:
    // top(col, k) from table_name [interval(1d)|session(ts, 1d)] order by k asc
    // order by normal column is not supported
    int32_t colId = pQueryInfo->order.orderColId;
    if (isTimeWindowQuery(pQueryInfo) && colId != PRIMARYKEY_TIMESTAMP_COL_INDEX) {
      return invalidOperationMsg(tscGetErrorMsgPayload(pCmd), msg2);
    }

    return TSDB_CODE_SUCCESS;
  }

  /*
   * invalid sql:
   * select count(tbname)/count(tag1)/count(tag2) from super_table_name [interval(1d)|session(ts, 1d)];
   */
  size_t size = tscNumOfExprs(pQueryInfo);
  for (int32_t i = 0; i < size; ++i) {
    SExprInfo* pExpr = tscExprGet(pQueryInfo, i);
    if (pExpr->base.functionId == TSDB_FUNC_COUNT && TSDB_COL_IS_TAG(pExpr->base.colInfo.flag)) {
      return invalidOperationMsg(tscGetErrorMsgPayload(pCmd), msg1);
    }
  }

  /*
   * invalid sql:
   * select tbname, tags_fields from super_table_name [interval(1s)|session(ts,1s)]
   */
  if (tscQueryTags(pQueryInfo) && isTimeWindowQuery(pQueryInfo)) {
    return invalidOperationMsg(tscGetErrorMsgPayload(pCmd), msg1);
  }

  return addPrimaryTsColumnForTimeWindowQuery(pQueryInfo, pCmd);
}

int32_t validateIntervalNode(SSqlObj* pSql, SQueryInfo* pQueryInfo, SSqlNode* pSqlNode) {
  const char* msg1 = "sliding cannot be used without interval";
  const char* msg2 = "interval cannot be less than 1 us";
  const char* msg3 = "interval value is too small";

  SSqlCmd* pCmd = &pSql->cmd;

  STableMetaInfo* pTableMetaInfo = tscGetMetaInfo(pQueryInfo, 0);
  STableComInfo tinfo = tscGetTableInfo(pTableMetaInfo->pTableMeta);
  
  if (!TPARSER_HAS_TOKEN(pSqlNode->interval.interval)) {
    if (TPARSER_HAS_TOKEN(pSqlNode->sliding)) {
      return invalidOperationMsg(tscGetErrorMsgPayload(pCmd), msg1);
    }

    return TSDB_CODE_SUCCESS;
  }

  // orderby column not set yet, set it to be the primary timestamp column
  if (pQueryInfo->order.orderColId == INT32_MIN) {
    pQueryInfo->order.orderColId = PRIMARYKEY_TIMESTAMP_COL_INDEX;
  }

  // interval is not null
  SStrToken *t = &pSqlNode->interval.interval;
  if (parseNatualDuration(t->z, t->n, &pQueryInfo->interval.interval,
                          &pQueryInfo->interval.intervalUnit, tinfo.precision) != TSDB_CODE_SUCCESS) {
    return TSDB_CODE_TSC_INVALID_OPERATION;
  }

  if (pQueryInfo->interval.interval <= 0) {
    return invalidOperationMsg(tscGetErrorMsgPayload(pCmd), msg3);
  }

  if (pQueryInfo->interval.intervalUnit != 'n' && pQueryInfo->interval.intervalUnit != 'y') {

    // interval cannot be less than 10 milliseconds
    if (convertTimePrecision(pQueryInfo->interval.interval, tinfo.precision, TSDB_TIME_PRECISION_MICRO) < tsMinIntervalTime) {
      return invalidOperationMsg(tscGetErrorMsgPayload(pCmd), msg2);
    }
  }

  if (parseIntervalOffset(pCmd, pQueryInfo, &pSqlNode->interval.offset) != TSDB_CODE_SUCCESS) {
    return TSDB_CODE_TSC_INVALID_OPERATION;
  }

  if (parseSlidingClause(pCmd, pQueryInfo, &pSqlNode->sliding) != TSDB_CODE_SUCCESS) {
    return TSDB_CODE_TSC_INVALID_OPERATION;
  }

  // The following part is used to check for the invalid query expression.
  return checkInvalidExprForTimeWindow(pCmd, pQueryInfo);
}
static int32_t validateStateWindowNode(SSqlCmd* pCmd, SQueryInfo* pQueryInfo, SSqlNode* pSqlNode, bool isStable) {

  const char* msg1 = "invalid column name";
  const char* msg2 = "invalid column type";
  const char* msg3 = "not support state_window with group by ";
  const char* msg4 = "function not support for super table query";
  const char* msg5 = "not support state_window on tag column";

  SStrToken *col = &(pSqlNode->windowstateVal.col) ;
  if (col->z == NULL || col->n <= 0) {
    return TSDB_CODE_SUCCESS;
  }

  if (pQueryInfo->colList == NULL) {
    pQueryInfo->colList = taosArrayInit(4, POINTER_BYTES);
  }
  if (pQueryInfo->groupbyExpr.numOfGroupCols > 0) {
    return invalidOperationMsg(tscGetErrorMsgPayload(pCmd), msg3);
  }
  pQueryInfo->groupbyExpr.numOfGroupCols = 1;

  //TODO(dengyihao): check tag column
  if (isStable) {
    return invalidOperationMsg(tscGetErrorMsgPayload(pCmd), msg4);
  }

  SColumnIndex index = COLUMN_INDEX_INITIALIZER;
  if (getColumnIndexByName(col, pQueryInfo, &index, tscGetErrorMsgPayload(pCmd)) !=  TSDB_CODE_SUCCESS) {
    return invalidOperationMsg(tscGetErrorMsgPayload(pCmd), msg1);
  }

  STableMetaInfo *pTableMetaInfo = tscGetMetaInfo(pQueryInfo, index.tableIndex);
  STableMeta* pTableMeta = pTableMetaInfo->pTableMeta;
  int32_t numOfCols = tscGetNumOfColumns(pTableMeta);
  if (index.columnIndex == TSDB_TBNAME_COLUMN_INDEX) {
    return invalidOperationMsg(tscGetErrorMsgPayload(pCmd), msg3);
  } else if (index.columnIndex >= numOfCols) {
    return invalidOperationMsg(tscGetErrorMsgPayload(pCmd), msg5);
  }

  SGroupbyExpr* pGroupExpr = &pQueryInfo->groupbyExpr;
  if (pGroupExpr->columnInfo == NULL) {
    pGroupExpr->columnInfo = taosArrayInit(4, sizeof(SColIndex));
  }

  SSchema* pSchema = tscGetTableColumnSchema(pTableMeta, index.columnIndex);
  if (pSchema->type == TSDB_DATA_TYPE_TIMESTAMP || pSchema->type == TSDB_DATA_TYPE_FLOAT
      || pSchema->type == TSDB_DATA_TYPE_DOUBLE || pSchema->type == TSDB_DATA_TYPE_NCHAR
      || pSchema->type == TSDB_DATA_TYPE_BINARY) {
    return invalidOperationMsg(tscGetErrorMsgPayload(pCmd), msg2);
  }

  tscColumnListInsert(pQueryInfo->colList, index.columnIndex, pTableMeta->id.uid, pSchema);
  SColIndex colIndex = { .colIndex = index.columnIndex, .flag = TSDB_COL_NORMAL, .colId = pSchema->colId };
  taosArrayPush(pGroupExpr->columnInfo, &colIndex);
  pQueryInfo->groupbyExpr.orderType = TSDB_ORDER_ASC;
  pQueryInfo->stateWindow = true;
  return TSDB_CODE_SUCCESS;
}

int32_t validateSessionNode(SSqlCmd* pCmd, SQueryInfo* pQueryInfo, SSqlNode * pSqlNode) {
  const char* msg1 = "gap should be fixed time window";
  const char* msg2 = "only one type time window allowed";
  const char* msg3 = "invalid column name";
  const char* msg4 = "invalid time window";

  STableMetaInfo* pTableMetaInfo = tscGetMetaInfo(pQueryInfo, 0);
  STableComInfo tinfo = tscGetTableInfo(pTableMetaInfo->pTableMeta);
  // no session window
  if (!TPARSER_HAS_TOKEN(pSqlNode->sessionVal.gap)) {
    return TSDB_CODE_SUCCESS;
  }

  SStrToken* col = &pSqlNode->sessionVal.col;
  SStrToken* gap = &pSqlNode->sessionVal.gap;

  char timeUnit = 0;
  if (parseNatualDuration(gap->z, gap->n, &pQueryInfo->sessionWindow.gap, &timeUnit, tinfo.precision) != TSDB_CODE_SUCCESS) {
    return invalidOperationMsg(tscGetErrorMsgPayload(pCmd), msg4);
  }

  if (timeUnit == 'y' || timeUnit == 'n') {
    return invalidOperationMsg(tscGetErrorMsgPayload(pCmd), msg1);
  }

  if (pQueryInfo->sessionWindow.gap != 0 && pQueryInfo->interval.interval != 0) {
    return invalidOperationMsg(tscGetErrorMsgPayload(pCmd), msg2);
  }
  if (pQueryInfo->sessionWindow.gap == 0) {
    return invalidOperationMsg(tscGetErrorMsgPayload(pCmd), msg4);
  }

  SColumnIndex index = COLUMN_INDEX_INITIALIZER;
  if (getColumnIndexByName(col, pQueryInfo, &index, tscGetErrorMsgPayload(pCmd)) != TSDB_CODE_SUCCESS) {
    return invalidOperationMsg(tscGetErrorMsgPayload(pCmd), msg3);
  }
  if (index.columnIndex != PRIMARYKEY_TIMESTAMP_COL_INDEX) {
    return invalidOperationMsg(tscGetErrorMsgPayload(pCmd), msg3);
  }

  pQueryInfo->sessionWindow.primaryColId = PRIMARYKEY_TIMESTAMP_COL_INDEX;

  // The following part is used to check for the invalid query expression.
  return checkInvalidExprForTimeWindow(pCmd, pQueryInfo);
}

int32_t parseIntervalOffset(SSqlCmd* pCmd, SQueryInfo* pQueryInfo, SStrToken* offsetToken) {
  const char* msg1 = "interval offset cannot be negative";
  const char* msg2 = "interval offset should be shorter than interval";
  const char* msg3 = "cannot use 'year' as offset when interval is 'month'";

  STableMetaInfo* pTableMetaInfo = tscGetMetaInfo(pQueryInfo, 0);
  STableComInfo tinfo = tscGetTableInfo(pTableMetaInfo->pTableMeta);

  SStrToken* t = offsetToken;
  if (t->n == 0) {
    pQueryInfo->interval.offsetUnit = pQueryInfo->interval.intervalUnit;
    pQueryInfo->interval.offset = 0;
    return TSDB_CODE_SUCCESS;
  }

  if (parseNatualDuration(t->z, t->n, &pQueryInfo->interval.offset,
                          &pQueryInfo->interval.offsetUnit, tinfo.precision) != TSDB_CODE_SUCCESS) {
    return TSDB_CODE_TSC_INVALID_OPERATION;
  }

  if (pQueryInfo->interval.offset < 0) {
    return invalidOperationMsg(tscGetErrorMsgPayload(pCmd), msg1);
  }

  if (pQueryInfo->interval.offsetUnit != 'n' && pQueryInfo->interval.offsetUnit != 'y') {
    if (pQueryInfo->interval.intervalUnit != 'n' && pQueryInfo->interval.intervalUnit != 'y') {
      if (pQueryInfo->interval.offset >= pQueryInfo->interval.interval) {
        return invalidOperationMsg(tscGetErrorMsgPayload(pCmd), msg2);
      }
    }
  } else if (pQueryInfo->interval.offsetUnit == pQueryInfo->interval.intervalUnit) {
    if (pQueryInfo->interval.offset >= pQueryInfo->interval.interval) {
      return invalidOperationMsg(tscGetErrorMsgPayload(pCmd), msg2);
    }
  } else if (pQueryInfo->interval.intervalUnit == 'n' && pQueryInfo->interval.offsetUnit == 'y') {
      return invalidOperationMsg(tscGetErrorMsgPayload(pCmd), msg3);
  } else if (pQueryInfo->interval.intervalUnit == 'y' && pQueryInfo->interval.offsetUnit == 'n') {
    if (pQueryInfo->interval.interval * 12 <= pQueryInfo->interval.offset) {
      return invalidOperationMsg(tscGetErrorMsgPayload(pCmd), msg2);
    }
  } else {
    // TODO: offset should be shorter than interval, but how to check
    // conflicts like 30days offset and 1 month interval
  }

  return TSDB_CODE_SUCCESS;
}

int32_t parseSlidingClause(SSqlCmd* pCmd, SQueryInfo* pQueryInfo, SStrToken* pSliding) {
  const char* msg0 = "sliding value too small";
  const char* msg1 = "sliding value no larger than the interval value";
  const char* msg2 = "sliding value can not less than 1% of interval value";
  const char* msg3 = "does not support sliding when interval is natural month/year";

  const static int32_t INTERVAL_SLIDING_FACTOR = 100;

  STableMetaInfo* pTableMetaInfo = tscGetMetaInfo(pQueryInfo, 0);
  STableComInfo tinfo = tscGetTableInfo(pTableMetaInfo->pTableMeta);

  if (pSliding->n == 0) {
    pQueryInfo->interval.slidingUnit = pQueryInfo->interval.intervalUnit;
    pQueryInfo->interval.sliding = pQueryInfo->interval.interval;
    return TSDB_CODE_SUCCESS;
  }

  if (pQueryInfo->interval.intervalUnit == 'n' || pQueryInfo->interval.intervalUnit == 'y') {
    return invalidOperationMsg(tscGetErrorMsgPayload(pCmd), msg3);
  }

  parseAbsoluteDuration(pSliding->z, pSliding->n, &pQueryInfo->interval.sliding, tinfo.precision);

  if (pQueryInfo->interval.sliding <
      convertTimePrecision(tsMinSlidingTime, TSDB_TIME_PRECISION_MILLI, tinfo.precision)) {
    return invalidOperationMsg(tscGetErrorMsgPayload(pCmd), msg0);
  }

  if (pQueryInfo->interval.sliding > pQueryInfo->interval.interval) {
    return invalidOperationMsg(tscGetErrorMsgPayload(pCmd), msg1);
  }

  if ((pQueryInfo->interval.interval != 0) && (pQueryInfo->interval.interval/pQueryInfo->interval.sliding > INTERVAL_SLIDING_FACTOR)) {
    return invalidOperationMsg(tscGetErrorMsgPayload(pCmd), msg2);
  }

//  if (pQueryInfo->interval.sliding != pQueryInfo->interval.interval && pSql->pStream == NULL) {
//    return invalidOperationMsg(tscGetErrorMsgPayload(pCmd), msg4);
//  }

  return TSDB_CODE_SUCCESS;
}

int32_t tscSetTableFullName(SName* pName, SStrToken* pTableName, SSqlObj* pSql) {
  const char* msg1 = "name too long";
  const char* msg2 = "acctId too long";
  const char* msg3 = "no acctId";
  const char* msg4 = "db name too long";
  const char* msg5 = "table name too long";

  SSqlCmd* pCmd = &pSql->cmd;
  int32_t  code = TSDB_CODE_SUCCESS;
  int32_t  idx  = getDelimiterIndex(pTableName);
  if (idx != -1) { // db has been specified in sql string so we ignore current db path
    char* acctId = getAccountId(pSql);
    if (acctId == NULL || strlen(acctId) <= 0) {
      return invalidOperationMsg(tscGetErrorMsgPayload(pCmd), msg3);
    }

    code = tNameSetAcctId(pName, acctId);
    if (code != 0) {
      return invalidOperationMsg(tscGetErrorMsgPayload(pCmd), msg2);
    }
    if (idx >= TSDB_DB_NAME_LEN) {
      return invalidOperationMsg(tscGetErrorMsgPayload(pCmd), msg4);
    }

    if (pTableName->n - 1 - idx >= TSDB_TABLE_NAME_LEN) {
      return invalidOperationMsg(tscGetErrorMsgPayload(pCmd), msg5);
    }

    char name[TSDB_TABLE_FNAME_LEN] = {0};
    strncpy(name, pTableName->z, pTableName->n);

    code = tNameFromString(pName, name, T_NAME_DB|T_NAME_TABLE);
    if (code != 0) {
      return invalidOperationMsg(tscGetErrorMsgPayload(pCmd), msg1);
    }
  } else {  // get current DB name first, and then set it into path
    char* t = cloneCurrentDBName(pSql);
    if (strlen(t) == 0) {
      tfree(t);
      return TSDB_CODE_TSC_DB_NOT_SELECTED;
    }

    code = tNameFromString(pName, t, T_NAME_ACCT | T_NAME_DB);
    if (code != 0) {
      tfree(t);
      return TSDB_CODE_TSC_DB_NOT_SELECTED;
    }

    tfree(t);

    if (pTableName->n >= TSDB_TABLE_NAME_LEN) {
      return invalidOperationMsg(tscGetErrorMsgPayload(pCmd), msg1);
    }

    char name[TSDB_TABLE_FNAME_LEN] = {0};
    strncpy(name, pTableName->z, pTableName->n);

    code = tNameFromString(pName, name, T_NAME_TABLE);
    if (code != 0) {
      code = invalidOperationMsg(tscGetErrorMsgPayload(pCmd), msg1);
    }
  }

  return code;
}

static bool validateTableColumnInfo(SArray* pFieldList, SSqlCmd* pCmd) {
  assert(pFieldList != NULL);

  const char* msg = "illegal number of columns";
  const char* msg1 = "first column must be timestamp";
  const char* msg2 = "row length exceeds max length";
  const char* msg3 = "duplicated column names";
  const char* msg4 = "invalid data type";
  const char* msg5 = "invalid binary/nchar column length";
  const char* msg6 = "invalid column name";
  const char* msg7 = "too many columns";

  // number of fields no less than 2
  size_t numOfCols = taosArrayGetSize(pFieldList);
  if (numOfCols <= 1 ) {
    invalidOperationMsg(tscGetErrorMsgPayload(pCmd), msg);
    return false;
  } else if (numOfCols > TSDB_MAX_COLUMNS) {
    invalidOperationMsg(tscGetErrorMsgPayload(pCmd), msg7);
    return false;
  }

  // first column must be timestamp
  TAOS_FIELD* pField = taosArrayGet(pFieldList, 0);
  if (pField->type != TSDB_DATA_TYPE_TIMESTAMP) {
    invalidOperationMsg(tscGetErrorMsgPayload(pCmd), msg1);
    return false;
  }

  int32_t nLen = 0;
  for (int32_t i = 0; i < numOfCols; ++i) {
    pField = taosArrayGet(pFieldList, i);
    if (!isValidDataType(pField->type)) {
      invalidOperationMsg(tscGetErrorMsgPayload(pCmd), msg4);
      return false;
    }

    if (pField->bytes == 0) {
      invalidOperationMsg(tscGetErrorMsgPayload(pCmd), msg5);
      return false;
    }

    if ((pField->type == TSDB_DATA_TYPE_BINARY && (pField->bytes <= 0 || pField->bytes > TSDB_MAX_BINARY_LEN)) ||
        (pField->type == TSDB_DATA_TYPE_NCHAR && (pField->bytes <= 0 || pField->bytes > TSDB_MAX_NCHAR_LEN))) {
      invalidOperationMsg(tscGetErrorMsgPayload(pCmd), msg5);
      return false;
    }

    if (validateColumnName(pField->name) != TSDB_CODE_SUCCESS) {
      invalidOperationMsg(tscGetErrorMsgPayload(pCmd), msg6);
      return false;
    }

    // field name must be unique
    if (has(pFieldList, i + 1, pField->name) == true) {
      invalidOperationMsg(tscGetErrorMsgPayload(pCmd), msg3);
      return false;
    }

    nLen += pField->bytes;
  }

  // max row length must be less than TSDB_MAX_BYTES_PER_ROW
  if (nLen > TSDB_MAX_BYTES_PER_ROW) {
    invalidOperationMsg(tscGetErrorMsgPayload(pCmd), msg2);
    return false;
  }

  return true;
}


static bool validateTagParams(SArray* pTagsList, SArray* pFieldList, SSqlCmd* pCmd) {
  assert(pTagsList != NULL);

  const char* msg1 = "invalid number of tag columns";
  const char* msg2 = "tag length too long";
  const char* msg3 = "duplicated column names";
  //const char* msg4 = "timestamp not allowed in tags";
  const char* msg5 = "invalid data type in tags";
  const char* msg6 = "invalid tag name";
  const char* msg7 = "invalid binary/nchar tag length";

  // number of fields at least 1
  size_t numOfTags = taosArrayGetSize(pTagsList);
  if (numOfTags < 1 || numOfTags > TSDB_MAX_TAGS) {
    invalidOperationMsg(tscGetErrorMsgPayload(pCmd), msg1);
    return false;
  }

  for (int32_t i = 0; i < numOfTags; ++i) {
    TAOS_FIELD* p = taosArrayGet(pTagsList, i);
    if (!isValidDataType(p->type)) {
      invalidOperationMsg(tscGetErrorMsgPayload(pCmd), msg5);
      return false;
    }

    if ((p->type == TSDB_DATA_TYPE_BINARY && p->bytes <= 0) ||
        (p->type == TSDB_DATA_TYPE_NCHAR && p->bytes <= 0)) {
      invalidOperationMsg(tscGetErrorMsgPayload(pCmd), msg7);
      return false;
    }

    if (validateColumnName(p->name) != TSDB_CODE_SUCCESS) {
      invalidOperationMsg(tscGetErrorMsgPayload(pCmd), msg6);
      return false;
    }

    if (has(pTagsList, i + 1, p->name) == true) {
      invalidOperationMsg(tscGetErrorMsgPayload(pCmd), msg3);
      return false;
    }
  }

  int32_t nLen = 0;
  for (int32_t i = 0; i < numOfTags; ++i) {
    TAOS_FIELD* p = taosArrayGet(pTagsList, i);
    if (p->bytes == 0) {
      invalidOperationMsg(tscGetErrorMsgPayload(pCmd), msg7);
      return false;
    }

    nLen += p->bytes;
  }

  // max tag row length must be less than TSDB_MAX_TAGS_LEN
  if (nLen > TSDB_MAX_TAGS_LEN) {
    invalidOperationMsg(tscGetErrorMsgPayload(pCmd), msg2);
    return false;
  }

  // field name must be unique
  for (int32_t i = 0; i < numOfTags; ++i) {
    TAOS_FIELD* p = taosArrayGet(pTagsList, i);

    if (has(pFieldList, 0, p->name) == true) {
      invalidOperationMsg(tscGetErrorMsgPayload(pCmd), msg3);
      return false;
    }
  }

  return true;
}

/*
 * tags name /column name is truncated in sql.y
 */
bool validateOneTags(SSqlCmd* pCmd, TAOS_FIELD* pTagField) {
  //const char* msg1 = "timestamp not allowed in tags";
  const char* msg2 = "duplicated column names";
  const char* msg3 = "tag length too long";
  const char* msg4 = "invalid tag name";
  const char* msg5 = "invalid binary/nchar tag length";
  const char* msg6 = "invalid data type in tags";
  const char* msg7 = "too many columns";

  STableMetaInfo* pTableMetaInfo = tscGetTableMetaInfoFromCmd(pCmd,  0);
  STableMeta*     pTableMeta = pTableMetaInfo->pTableMeta;

  int32_t numOfTags = tscGetNumOfTags(pTableMeta);
  int32_t numOfCols = tscGetNumOfColumns(pTableMeta);

  // no more max columns
  if (numOfTags + numOfCols >= TSDB_MAX_COLUMNS) {
    invalidOperationMsg(tscGetErrorMsgPayload(pCmd), msg7);
    return false;
  }

  // no more than 6 tags
  if (numOfTags == TSDB_MAX_TAGS) {
    char msg[128] = {0};
    sprintf(msg, "tags no more than %d", TSDB_MAX_TAGS);

    invalidOperationMsg(tscGetErrorMsgPayload(pCmd), msg);
    return false;
  }

  // no timestamp allowable
  //if (pTagField->type == TSDB_DATA_TYPE_TIMESTAMP) {
  //  invalidOperationMsg(tscGetErrorMsgPayload(pCmd), msg1);
  //  return false;
  //}

  if ((pTagField->type < TSDB_DATA_TYPE_BOOL) || (pTagField->type > TSDB_DATA_TYPE_UBIGINT)) {
    invalidOperationMsg(tscGetErrorMsgPayload(pCmd), msg6);
    return false;
  }

  SSchema* pTagSchema = tscGetTableTagSchema(pTableMetaInfo->pTableMeta);
  int32_t  nLen = 0;

  for (int32_t i = 0; i < numOfTags; ++i) {
    nLen += pTagSchema[i].bytes;
  }

  // length less than TSDB_MAX_TASG_LEN
  if (nLen + pTagField->bytes > TSDB_MAX_TAGS_LEN) {
    invalidOperationMsg(tscGetErrorMsgPayload(pCmd), msg3);
    return false;
  }

  // tags name can not be a keyword
  if (validateColumnName(pTagField->name) != TSDB_CODE_SUCCESS) {
    invalidOperationMsg(tscGetErrorMsgPayload(pCmd), msg4);
    return false;
  }

  // binary(val), val can not be equalled to or less than 0
  if ((pTagField->type == TSDB_DATA_TYPE_BINARY || pTagField->type == TSDB_DATA_TYPE_NCHAR) && pTagField->bytes <= 0) {
    invalidOperationMsg(tscGetErrorMsgPayload(pCmd), msg5);
    return false;
  }

  // field name must be unique
  SSchema* pSchema = tscGetTableSchema(pTableMeta);

  for (int32_t i = 0; i < numOfTags + numOfCols; ++i) {
    if (strncasecmp(pTagField->name, pSchema[i].name, sizeof(pTagField->name) - 1) == 0) {
      invalidOperationMsg(tscGetErrorMsgPayload(pCmd), msg2);
      return false;
    }
  }

  return true;
}

bool validateOneColumn(SSqlCmd* pCmd, TAOS_FIELD* pColField) {
  const char* msg1 = "too many columns";
  const char* msg2 = "duplicated column names";
  const char* msg3 = "column length too long";
  const char* msg4 = "invalid data type";
  const char* msg5 = "invalid column name";
  const char* msg6 = "invalid column length";

//  assert(pCmd->numOfClause == 1);
  STableMetaInfo* pTableMetaInfo = tscGetTableMetaInfoFromCmd(pCmd,  0);
  STableMeta*     pTableMeta = pTableMetaInfo->pTableMeta;
  
  int32_t numOfTags = tscGetNumOfTags(pTableMeta);
  int32_t numOfCols = tscGetNumOfColumns(pTableMeta);
  
  // no more max columns
  if (numOfCols >= TSDB_MAX_COLUMNS || numOfTags + numOfCols >= TSDB_MAX_COLUMNS) {
    invalidOperationMsg(tscGetErrorMsgPayload(pCmd), msg1);
    return false;
  }

  if (pColField->type < TSDB_DATA_TYPE_BOOL || pColField->type > TSDB_DATA_TYPE_UBIGINT) {
    invalidOperationMsg(tscGetErrorMsgPayload(pCmd), msg4);
    return false;
  }

  if (validateColumnName(pColField->name) != TSDB_CODE_SUCCESS) {
    invalidOperationMsg(tscGetErrorMsgPayload(pCmd), msg5);
    return false;
  }

  SSchema* pSchema = tscGetTableSchema(pTableMeta);
  int32_t  nLen = 0;

  for (int32_t i = 0; i < numOfCols; ++i) {
    nLen += pSchema[i].bytes;
  }

  if (pColField->bytes <= 0) {
    invalidOperationMsg(tscGetErrorMsgPayload(pCmd), msg6);
    return false;
  }

  // length less than TSDB_MAX_BYTES_PER_ROW
  if (nLen + pColField->bytes > TSDB_MAX_BYTES_PER_ROW) {
    invalidOperationMsg(tscGetErrorMsgPayload(pCmd), msg3);
    return false;
  }

  // field name must be unique
  for (int32_t i = 0; i < numOfTags + numOfCols; ++i) {
    if (strncasecmp(pColField->name, pSchema[i].name, sizeof(pColField->name) - 1) == 0) {
      invalidOperationMsg(tscGetErrorMsgPayload(pCmd), msg2);
      return false;
    }
  }

  return true;
}

/* is contained in pFieldList or not */
static bool has(SArray* pFieldList, int32_t startIdx, const char* name) {
  size_t numOfCols = taosArrayGetSize(pFieldList);
  for (int32_t j = startIdx; j < numOfCols; ++j) {
    TAOS_FIELD* field = taosArrayGet(pFieldList, j);
    if (strncasecmp(name, field->name, sizeof(field->name) - 1) == 0) return true;
  }

  return false;
}

static char* getAccountId(SSqlObj* pSql) { return pSql->pTscObj->acctId; }

static char* cloneCurrentDBName(SSqlObj* pSql) {
  pthread_mutex_lock(&pSql->pTscObj->mutex);
  char *p = strdup(pSql->pTscObj->db);  
  pthread_mutex_unlock(&pSql->pTscObj->mutex);

  return p;
}

/* length limitation, strstr cannot be applied */
static int32_t getDelimiterIndex(SStrToken* pTableName) {
  for (uint32_t i = 0; i < pTableName->n; ++i) {
    if (pTableName->z[i] == TS_PATH_DELIMITER[0]) {
      return i;
    }
  }
  return -1;
}

int32_t setObjFullName(char* fullName, const char* account, SStrToken* pDB, SStrToken* tableName, int32_t* xlen) {
  int32_t totalLen = 0;

  if (account != NULL) {
    int32_t len = (int32_t)strlen(account);
    strcpy(fullName, account);
    fullName[len] = TS_PATH_DELIMITER[0];
    totalLen += (len + 1);
  }

  /* db name is not specified, the tableName dose not include db name */
  if (pDB != NULL) {
    if (pDB->n >= TSDB_ACCT_ID_LEN + TSDB_DB_NAME_LEN || pDB->n == 0) {
      return TSDB_CODE_TSC_INVALID_OPERATION;
    }

    memcpy(&fullName[totalLen], pDB->z, pDB->n);
    totalLen += pDB->n;
  }

  if (tableName != NULL) {
    if (pDB != NULL) {
      fullName[totalLen] = TS_PATH_DELIMITER[0];
      totalLen += 1;

      /* here we only check the table name length limitation */
      if (!tscValidateTableNameLength(tableName->n)) {
        return TSDB_CODE_TSC_INVALID_OPERATION;
      }
    } else {  // pDB == NULL, the db prefix name is specified in tableName
      /* the length limitation includes tablename + dbname + sep */
      if (tableName->n >= TSDB_TABLE_NAME_LEN + TSDB_DB_NAME_LEN) {
        return TSDB_CODE_TSC_INVALID_OPERATION;
      }
    }

    memcpy(&fullName[totalLen], tableName->z, tableName->n);
    totalLen += tableName->n;
  }

  if (xlen != NULL) {
    *xlen = totalLen;
  }

  if (totalLen < TSDB_TABLE_FNAME_LEN) {
    fullName[totalLen] = 0;
  }

  return (totalLen < TSDB_TABLE_FNAME_LEN) ? TSDB_CODE_SUCCESS : TSDB_CODE_TSC_INVALID_OPERATION;
}

void tscInsertPrimaryTsSourceColumn(SQueryInfo* pQueryInfo, uint64_t tableUid) {
  SSchema s = {.type = TSDB_DATA_TYPE_TIMESTAMP, .bytes = TSDB_KEYSIZE, .colId = PRIMARYKEY_TIMESTAMP_COL_INDEX};
  tscColumnListInsert(pQueryInfo->colList, PRIMARYKEY_TIMESTAMP_COL_INDEX, tableUid, &s);
}

static int32_t handleArithmeticExpr(SSqlCmd* pCmd, SQueryInfo* pQueryInfo, int32_t exprIndex, tSqlExprItem* pItem) {
  const char* msg1 = "invalid column name, illegal column type, or columns in arithmetic expression from two tables";
  const char* msg2 = "invalid arithmetic expression in select clause";
  const char* msg3 = "tag columns can not be used in arithmetic expression";
  const char* msg4 = "columns from different table mixed up in arithmetic expression";

  SColumnList columnList = {0};
  int32_t     arithmeticType = NON_ARITHMEIC_EXPR;

  if (validateArithmeticSQLExpr(pCmd, pItem->pNode, pQueryInfo, &columnList, &arithmeticType) != TSDB_CODE_SUCCESS) {
    return invalidOperationMsg(tscGetErrorMsgPayload(pCmd), msg1);
  }

  int32_t tableIndex = columnList.ids[0].tableIndex;
  if (arithmeticType == NORMAL_ARITHMETIC) {
    pQueryInfo->type |= TSDB_QUERY_TYPE_PROJECTION_QUERY;

    // all columns in arithmetic expression must belong to the same table
    for (int32_t f = 1; f < columnList.num; ++f) {
      if (columnList.ids[f].tableIndex != tableIndex) {
        return invalidOperationMsg(tscGetErrorMsgPayload(pCmd), msg4);
      }
    }

    // expr string is set as the parameter of function
    SColumnIndex index = {.tableIndex = tableIndex};

    SExprInfo* pExpr = tscExprAppend(pQueryInfo, TSDB_FUNC_ARITHM, &index, TSDB_DATA_TYPE_DOUBLE, sizeof(double),
                                       getNewResColId(pCmd), sizeof(double), false);

    char* name = (pItem->aliasName != NULL)? pItem->aliasName:pItem->pNode->exprToken.z;
    size_t len = MIN(sizeof(pExpr->base.aliasName), pItem->pNode->exprToken.n + 1);
    tstrncpy(pExpr->base.aliasName, name, len);

    tExprNode* pNode = NULL;
    SArray* colList = taosArrayInit(10, sizeof(SColIndex));

    int32_t ret = exprTreeFromSqlExpr(pCmd, &pNode, pItem->pNode, pQueryInfo, colList, NULL);
    if (ret != TSDB_CODE_SUCCESS) {
      taosArrayDestroy(colList);
      tExprTreeDestroy(pNode, NULL);
      return invalidOperationMsg(tscGetErrorMsgPayload(pCmd), msg2);
    }

    // check for if there is a tag in the arithmetic express
    size_t numOfNode = taosArrayGetSize(colList);
    for(int32_t k = 0; k < numOfNode; ++k) {
      SColIndex* pIndex = taosArrayGet(colList, k);
      if (TSDB_COL_IS_TAG(pIndex->flag)) {
        tExprTreeDestroy(pNode, NULL);
        taosArrayDestroy(colList);

        return invalidOperationMsg(tscGetErrorMsgPayload(pCmd), msg3);
      }
    }

    SBufferWriter bw = tbufInitWriter(NULL, false);

    TRY(0) {
        exprTreeToBinary(&bw, pNode);
      } CATCH(code) {
        tbufCloseWriter(&bw);
        UNUSED(code);
        // TODO: other error handling
      } END_TRY

    len = tbufTell(&bw);
    char* c = tbufGetData(&bw, false);

    // set the serialized binary string as the parameter of arithmetic expression
    tscExprAddParams(&pExpr->base, c, TSDB_DATA_TYPE_BINARY, (int32_t)len);
    insertResultField(pQueryInfo, exprIndex, &columnList, sizeof(double), TSDB_DATA_TYPE_DOUBLE, pExpr->base.aliasName, pExpr);

    // add ts column
    tscInsertPrimaryTsSourceColumn(pQueryInfo, pExpr->base.uid);

    tbufCloseWriter(&bw);
    taosArrayDestroy(colList);
    tExprTreeDestroy(pNode, NULL);
  } else {
    columnList.num = 0;
    columnList.ids[0] = (SColumnIndex) {0, 0};

    char rawName[TSDB_COL_NAME_LEN] = {0};
    char aliasName[TSDB_COL_NAME_LEN] = {0};
    getColumnName(pItem, aliasName, rawName, TSDB_COL_NAME_LEN);

    insertResultField(pQueryInfo, exprIndex, &columnList, sizeof(double), TSDB_DATA_TYPE_DOUBLE, aliasName, NULL);

    int32_t slot = tscNumOfFields(pQueryInfo) - 1;
    SInternalField* pInfo = tscFieldInfoGetInternalField(&pQueryInfo->fieldsInfo, slot);
    assert(pInfo->pExpr == NULL);

    SExprInfo* pExprInfo = calloc(1, sizeof(SExprInfo));

    // arithmetic expression always return result in the format of double float
    pExprInfo->base.resBytes   = sizeof(double);
    pExprInfo->base.interBytes = 0;
    pExprInfo->base.resType    = TSDB_DATA_TYPE_DOUBLE;

    pExprInfo->base.functionId = TSDB_FUNC_ARITHM;
    pExprInfo->base.numOfParams = 1;
    pExprInfo->base.resColId = getNewResColId(pCmd);
    strncpy(pExprInfo->base.aliasName, aliasName, tListLen(pExprInfo->base.aliasName));
    strncpy(pExprInfo->base.token, rawName, tListLen(pExprInfo->base.token));

    int32_t ret = exprTreeFromSqlExpr(pCmd, &pExprInfo->pExpr, pItem->pNode, pQueryInfo, NULL, &(pExprInfo->base.uid));
    if (ret != TSDB_CODE_SUCCESS) {
      tExprTreeDestroy(pExprInfo->pExpr, NULL);
      return invalidOperationMsg(tscGetErrorMsgPayload(pCmd), "invalid expression in select clause");
    }

    pInfo->pExpr = pExprInfo;

    SBufferWriter bw = tbufInitWriter(NULL, false);

    TRY(0) {
      exprTreeToBinary(&bw, pInfo->pExpr->pExpr);
    } CATCH(code) {
      tbufCloseWriter(&bw);
      UNUSED(code);
      // TODO: other error handling
    } END_TRY

    SSqlExpr* pSqlExpr = &pInfo->pExpr->base;
    pSqlExpr->param[0].nLen = (int16_t) tbufTell(&bw);
    pSqlExpr->param[0].pz   = tbufGetData(&bw, true);
    pSqlExpr->param[0].nType = TSDB_DATA_TYPE_BINARY;

//    tbufCloseWriter(&bw); // TODO there is a memory leak
  }

  return TSDB_CODE_SUCCESS;
}

static void addProjectQueryCol(SQueryInfo* pQueryInfo, int32_t startPos, SColumnIndex* pIndex, tSqlExprItem* pItem, int32_t colId) {
  SExprInfo* pExpr = doAddProjectCol(pQueryInfo, pIndex->columnIndex, pIndex->tableIndex, colId);

  STableMetaInfo* pTableMetaInfo = tscGetMetaInfo(pQueryInfo, pIndex->tableIndex);
  STableMeta*     pTableMeta = pTableMetaInfo->pTableMeta;

  SSchema* pSchema = tscGetTableColumnSchema(pTableMeta, pIndex->columnIndex);

  char* colName = (pItem->aliasName == NULL) ? pSchema->name : pItem->aliasName;
  tstrncpy(pExpr->base.aliasName, colName, sizeof(pExpr->base.aliasName));

  SColumnList ids = {0};
  ids.num = 1;
  ids.ids[0] = *pIndex;

  if (pIndex->columnIndex == TSDB_TBNAME_COLUMN_INDEX || pIndex->columnIndex == TSDB_UD_COLUMN_INDEX ||
      pIndex->columnIndex >= tscGetNumOfColumns(pTableMeta)) {
    ids.num = 0;
  }

  insertResultField(pQueryInfo, startPos, &ids, pExpr->base.resBytes, (int8_t)pExpr->base.resType, pExpr->base.aliasName, pExpr);
}

static void addPrimaryTsColIntoResult(SQueryInfo* pQueryInfo, SSqlCmd* pCmd) {
  // primary timestamp column has been added already
  size_t size = tscNumOfExprs(pQueryInfo);
  for (int32_t i = 0; i < size; ++i) {
    SExprInfo* pExpr = tscExprGet(pQueryInfo, i);
    if (pExpr->base.functionId == TSDB_FUNC_PRJ && pExpr->base.colInfo.colId == PRIMARYKEY_TIMESTAMP_COL_INDEX) {
      return;
    }
  }


  // set the constant column value always attached to first table.
  STableMetaInfo* pTableMetaInfo = tscGetMetaInfo(pQueryInfo, 0);
  SSchema* pSchema = tscGetTableColumnSchema(pTableMetaInfo->pTableMeta, PRIMARYKEY_TIMESTAMP_COL_INDEX);

  // add the timestamp column into the output columns
  SColumnIndex index = {0};  // primary timestamp column info
  int32_t numOfCols = (int32_t)tscNumOfExprs(pQueryInfo);
  tscAddFuncInSelectClause(pQueryInfo, numOfCols, TSDB_FUNC_PRJ, &index, pSchema, TSDB_COL_NORMAL, getNewResColId(pCmd));

  SInternalField* pSupInfo = tscFieldInfoGetInternalField(&pQueryInfo->fieldsInfo, numOfCols);
  pSupInfo->visible = false;

  pQueryInfo->type |= TSDB_QUERY_TYPE_PROJECTION_QUERY;
}

bool isValidDistinctSql(SQueryInfo* pQueryInfo) {
  if (pQueryInfo == NULL) {
    return false;
  }
  if ((pQueryInfo->type & TSDB_QUERY_TYPE_STABLE_QUERY)  != TSDB_QUERY_TYPE_STABLE_QUERY 
      && (pQueryInfo->type & TSDB_QUERY_TYPE_TABLE_QUERY)  != TSDB_QUERY_TYPE_TABLE_QUERY) {
    return false;
  }
  if (tscNumOfExprs(pQueryInfo) == 1){
    return true;
  } 
  return false;
}

static bool hasNoneUserDefineExpr(SQueryInfo* pQueryInfo) {
  size_t numOfExprs = taosArrayGetSize(pQueryInfo->exprList);
  for (int32_t i = 0; i < numOfExprs; ++i) {
    SSqlExpr* pExpr = taosArrayGetP(pQueryInfo->exprList, i);

    if (TSDB_COL_IS_UD_COL(pExpr->colInfo.flag)) {
      continue;
    }

    return true;
  }

  return false;
}

void genUdfList(SArray* pUdfInfo, tSqlExpr *pNode) {
  if (pNode == NULL) {
    return;
  }

  if (pNode->type == SQL_NODE_EXPR) {
    genUdfList(pUdfInfo, pNode->pLeft);
    genUdfList(pUdfInfo, pNode->pRight);
    return;
  }

  if (pNode->type == SQL_NODE_SQLFUNCTION) {
    pNode->functionId = isValidFunction(pNode->Expr.operand.z, pNode->Expr.operand.n);
    if (pNode->functionId < 0) { // extract all possible user defined function
      struct SUdfInfo info = {0};
      info.name = strndup(pNode->Expr.operand.z, pNode->Expr.operand.n);
      int32_t functionId = (int32_t)taosArrayGetSize(pUdfInfo) * (-1) - 1;
      info.functionId = functionId;

      taosArrayPush(pUdfInfo, &info);
    }
  }
}

/*
static int32_t checkForUdf(SSqlObj* pSql, SQueryInfo* pQueryInfo, SArray* pSelection) {
  if (pQueryInfo->pUdfInfo != NULL) {
    return TSDB_CODE_SUCCESS;
  }

  pQueryInfo->pUdfInfo = taosArrayInit(4, sizeof(struct SUdfInfo));

  size_t nExpr = taosArrayGetSize(pSelection);

  for (int32_t i = 0; i < nExpr; ++i) {
    tSqlExprItem* pItem = taosArrayGet(pSelection, i);

    int32_t type = pItem->pNode->type;
    if (type == SQL_NODE_EXPR || type == SQL_NODE_SQLFUNCTION) {
      genUdfList(pQueryInfo->pUdfInfo, pItem->pNode);
    }
  }

  if (taosArrayGetSize(pQueryInfo->pUdfInfo) > 0) {
    return tscGetUdfFromNode(pSql, pQueryInfo);
  } else {
    return TSDB_CODE_SUCCESS;
  }
}
*/

static SUdfInfo* isValidUdf(SArray* pUdfInfo, const char* name, int32_t len) {
  if(pUdfInfo == NULL){
    tscError("udfinfo is null");
    return NULL;
  }
  size_t t = taosArrayGetSize(pUdfInfo);
  for(int32_t i = 0; i < t; ++i) {
    SUdfInfo* pUdf = taosArrayGet(pUdfInfo, i);
    if (strlen(pUdf->name) == len && strncasecmp(pUdf->name, name, len) == 0) {
      return pUdf;
    }
  }

  return NULL;
}

int32_t validateSelectNodeList(SSqlCmd* pCmd, SQueryInfo* pQueryInfo, SArray* pSelNodeList, bool joinQuery,
                               bool timeWindowQuery, bool outerQuery) {
  assert(pSelNodeList != NULL && pCmd != NULL);

  const char* msg1 = "too many items in selection clause";
  const char* msg2 = "functions or others can not be mixed up";
  const char* msg3 = "not support query expression";
  const char* msg4 = "only support distinct one column or tag";
  const char* msg5 = "invalid function name";

  // too many result columns not support order by in query
  if (taosArrayGetSize(pSelNodeList) > TSDB_MAX_COLUMNS) {
    return invalidOperationMsg(tscGetErrorMsgPayload(pCmd), msg1);
  }

  if (pQueryInfo->colList == NULL) {
    pQueryInfo->colList = taosArrayInit(4, POINTER_BYTES);
  }

  bool hasDistinct = false;
  size_t numOfExpr = taosArrayGetSize(pSelNodeList);
  for (int32_t i = 0; i < numOfExpr; ++i) {
    int32_t outputIndex = (int32_t)tscNumOfExprs(pQueryInfo);
    tSqlExprItem* pItem = taosArrayGet(pSelNodeList, i);
     
    if (hasDistinct == false) {
       hasDistinct = (pItem->distinct == true); 
    }

    int32_t type = pItem->pNode->type;
    if (type == SQL_NODE_SQLFUNCTION) {
      pItem->pNode->functionId = isValidFunction(pItem->pNode->Expr.operand.z, pItem->pNode->Expr.operand.n);
      SUdfInfo* pUdfInfo = NULL;
      if (pItem->pNode->functionId < 0) {
        pUdfInfo = isValidUdf(pQueryInfo->pUdfInfo, pItem->pNode->Expr.operand.z, pItem->pNode->Expr.operand.n);
        if (pUdfInfo == NULL) {
          return invalidOperationMsg(tscGetErrorMsgPayload(pCmd), msg5);
        }

        pItem->pNode->functionId = pUdfInfo->functionId;
      }

      // sql function in selection clause, append sql function info in pSqlCmd structure sequentially
      if (addExprAndResultField(pCmd, pQueryInfo, outputIndex, pItem, true, pUdfInfo) != TSDB_CODE_SUCCESS) {
        return TSDB_CODE_TSC_INVALID_OPERATION;
      }
    } else if (type == SQL_NODE_TABLE_COLUMN || type == SQL_NODE_VALUE) {
      // use the dynamic array list to decide if the function is valid or not
      // select table_name1.field_name1, table_name2.field_name2  from table_name1, table_name2
      if (addProjectionExprAndResultField(pCmd, pQueryInfo, pItem, outerQuery) != TSDB_CODE_SUCCESS) {
        return TSDB_CODE_TSC_INVALID_OPERATION;
      }
    } else if (type == SQL_NODE_EXPR) {
      int32_t code = handleArithmeticExpr(pCmd, pQueryInfo, i, pItem);
      if (code != TSDB_CODE_SUCCESS) {
        return code;
      }
    } else {
      return invalidOperationMsg(tscGetErrorMsgPayload(pCmd), msg3);
    }

    if (pQueryInfo->fieldsInfo.numOfOutput > TSDB_MAX_COLUMNS) {
      return invalidOperationMsg(tscGetErrorMsgPayload(pCmd), msg1);
    }
  }

  if (hasDistinct == true) {
    if (!isValidDistinctSql(pQueryInfo) ) {
      return invalidOperationMsg(tscGetErrorMsgPayload(pCmd), msg4);
    }
    pQueryInfo->distinct = true;
  }
  
  
  // there is only one user-defined column in the final result field, add the timestamp column.
  size_t numOfSrcCols = taosArrayGetSize(pQueryInfo->colList);
  if ((numOfSrcCols <= 0 || !hasNoneUserDefineExpr(pQueryInfo)) && !tscQueryTags(pQueryInfo) && !tscQueryBlockInfo(pQueryInfo)) {
    addPrimaryTsColIntoResult(pQueryInfo, pCmd);
  }

  if (!functionCompatibleCheck(pQueryInfo, joinQuery, timeWindowQuery)) {
    return invalidOperationMsg(tscGetErrorMsgPayload(pCmd), msg2);
  }

  return TSDB_CODE_SUCCESS;
}

int32_t insertResultField(SQueryInfo* pQueryInfo, int32_t outputIndex, SColumnList* pColList, int16_t bytes,
                          int8_t type, char* fieldName, SExprInfo* pSqlExpr) {
  for (int32_t i = 0; i < pColList->num; ++i) {
    int32_t tableIndex = pColList->ids[i].tableIndex;
    STableMeta* pTableMeta = pQueryInfo->pTableMetaInfo[tableIndex]->pTableMeta;

    int32_t numOfCols = tscGetNumOfColumns(pTableMeta);
    if (pColList->ids[i].columnIndex >= numOfCols) {
      continue;
    }

    uint64_t uid = pTableMeta->id.uid;
    SSchema* pSchema = tscGetTableSchema(pTableMeta);
    tscColumnListInsert(pQueryInfo->colList, pColList->ids[i].columnIndex, uid, &pSchema[pColList->ids[i].columnIndex]);
  }
  
  TAOS_FIELD f = tscCreateField(type, fieldName, bytes);
  SInternalField* pInfo = tscFieldInfoInsert(&pQueryInfo->fieldsInfo, outputIndex, &f);
  pInfo->pExpr = pSqlExpr;
  
  return TSDB_CODE_SUCCESS;
}

SExprInfo* doAddProjectCol(SQueryInfo* pQueryInfo, int32_t colIndex, int32_t tableIndex, int32_t colId) {
  STableMetaInfo* pTableMetaInfo = tscGetMetaInfo(pQueryInfo, tableIndex);
  STableMeta*     pTableMeta = pTableMetaInfo->pTableMeta;
  int32_t numOfCols = tscGetNumOfColumns(pTableMeta);
  
  SSchema* pSchema = tscGetTableColumnSchema(pTableMeta, colIndex);

  int16_t functionId = (int16_t)((colIndex >= numOfCols) ? TSDB_FUNC_TAGPRJ : TSDB_FUNC_PRJ);
  SColumnIndex index = {.tableIndex = tableIndex,};
  
  if (functionId == TSDB_FUNC_TAGPRJ) {
    index.columnIndex = colIndex - tscGetNumOfColumns(pTableMeta);
    tscColumnListInsert(pTableMetaInfo->tagColList, index.columnIndex, pTableMeta->id.uid, pSchema);
  } else {
    index.columnIndex = colIndex;
  }

  return tscExprAppend(pQueryInfo, functionId, &index, pSchema->type, pSchema->bytes, colId, 0,
                          (functionId == TSDB_FUNC_TAGPRJ));
}

SExprInfo* tscAddFuncInSelectClause(SQueryInfo* pQueryInfo, int32_t outputColIndex, int16_t functionId,
                                  SColumnIndex* pIndex, SSchema* pColSchema, int16_t flag, int16_t colId) {
  SExprInfo* pExpr = tscExprInsert(pQueryInfo, outputColIndex, functionId, pIndex, pColSchema->type,
                                     pColSchema->bytes, colId, 0, TSDB_COL_IS_TAG(flag));
  tstrncpy(pExpr->base.aliasName, pColSchema->name, sizeof(pExpr->base.aliasName));
  tstrncpy(pExpr->base.token, pColSchema->name, sizeof(pExpr->base.token));

  SColumnList ids = createColumnList(1, pIndex->tableIndex, pIndex->columnIndex);
  if (TSDB_COL_IS_TAG(flag)) {
    ids.num = 0;
  }

  insertResultField(pQueryInfo, outputColIndex, &ids, pColSchema->bytes, pColSchema->type, pColSchema->name, pExpr);

  pExpr->base.colInfo.flag = flag;
  STableMetaInfo* pTableMetaInfo = tscGetMetaInfo(pQueryInfo, pIndex->tableIndex);
  
  if (TSDB_COL_IS_TAG(flag)) {
    tscColumnListInsert(pTableMetaInfo->tagColList, pIndex->columnIndex, pTableMetaInfo->pTableMeta->id.uid, pColSchema);
  }

  return pExpr;
}

static int32_t doAddProjectionExprAndResultFields(SQueryInfo* pQueryInfo, SColumnIndex* pIndex, int32_t startPos, SSqlCmd* pCmd) {
  STableMetaInfo* pTableMetaInfo = tscGetMetaInfo(pQueryInfo, pIndex->tableIndex);

  int32_t     numOfTotalColumns = 0;
  STableMeta* pTableMeta = pTableMetaInfo->pTableMeta;
  SSchema*    pSchema = tscGetTableSchema(pTableMeta);

  STableComInfo tinfo = tscGetTableInfo(pTableMeta);
  
  if (UTIL_TABLE_IS_SUPER_TABLE(pTableMetaInfo)) {
    numOfTotalColumns = tinfo.numOfColumns + tinfo.numOfTags;
  } else {
    numOfTotalColumns = tinfo.numOfColumns;
  }

  for (int32_t j = 0; j < numOfTotalColumns; ++j) {
    SExprInfo* pExpr = doAddProjectCol(pQueryInfo, j, pIndex->tableIndex, getNewResColId(pCmd));
    tstrncpy(pExpr->base.aliasName, pSchema[j].name, sizeof(pExpr->base.aliasName));

    pIndex->columnIndex = j;
    SColumnList ids = {0};
    ids.ids[0] = *pIndex;
    ids.num = 1;

    insertResultField(pQueryInfo, startPos + j, &ids, pSchema[j].bytes, pSchema[j].type, pSchema[j].name, pExpr);
  }

  return numOfTotalColumns;
}

int32_t addProjectionExprAndResultField(SSqlCmd* pCmd, SQueryInfo* pQueryInfo, tSqlExprItem* pItem, bool outerQuery) {
  const char* msg1 = "tag for normal table query is not allowed";
  const char* msg2 = "invalid column name";
  const char* msg3 = "tbname not allowed in outer query";

  int32_t startPos = (int32_t)tscNumOfExprs(pQueryInfo);
  int32_t tokenId = pItem->pNode->tokenId;

  if (tokenId == TK_ALL) {  // project on all fields
    TSDB_QUERY_SET_TYPE(pQueryInfo->type, TSDB_QUERY_TYPE_PROJECTION_QUERY);

    SColumnIndex index = COLUMN_INDEX_INITIALIZER;
    if (getTableIndexByName(&pItem->pNode->columnName, pQueryInfo, &index) != TSDB_CODE_SUCCESS) {
      return invalidOperationMsg(tscGetErrorMsgPayload(pCmd), msg2);
    }

    // all meters columns are required
    if (index.tableIndex == COLUMN_INDEX_INITIAL_VAL) {  // all table columns are required.
      for (int32_t i = 0; i < pQueryInfo->numOfTables; ++i) {
        index.tableIndex = i;
        int32_t inc = doAddProjectionExprAndResultFields(pQueryInfo, &index, startPos, pCmd);
        startPos += inc;
      }
    } else {
      doAddProjectionExprAndResultFields(pQueryInfo, &index, startPos, pCmd);
    }

    // add the primary timestamp column even though it is not required by user
    STableMeta* pTableMeta = pQueryInfo->pTableMetaInfo[index.tableIndex]->pTableMeta;
    if (pTableMeta->tableType != TSDB_TEMP_TABLE) {
      tscInsertPrimaryTsSourceColumn(pQueryInfo, pTableMeta->id.uid);
    }
  } else if (tokenId == TK_STRING || tokenId == TK_INTEGER || tokenId == TK_FLOAT) {  // simple column projection query
    SColumnIndex index = COLUMN_INDEX_INITIALIZER;

    // user-specified constant value as a new result column
    index.columnIndex = (pQueryInfo->udColumnId--);
    index.tableIndex = 0;

    SSchema colSchema = tGetUserSpecifiedColumnSchema(&pItem->pNode->value, &pItem->pNode->exprToken, pItem->aliasName);
    SExprInfo* pExpr = tscAddFuncInSelectClause(pQueryInfo, startPos, TSDB_FUNC_PRJ, &index, &colSchema, TSDB_COL_UDC,
                                                getNewResColId(pCmd));

    // NOTE: the first parameter is reserved for the tag column id during join query process.
    pExpr->base.numOfParams = 2;
    tVariantAssign(&pExpr->base.param[1], &pItem->pNode->value);
  } else if (tokenId == TK_ID) {
    SColumnIndex index = COLUMN_INDEX_INITIALIZER;

    if (getColumnIndexByName(&pItem->pNode->columnName, pQueryInfo, &index, tscGetErrorMsgPayload(pCmd)) != TSDB_CODE_SUCCESS) {
      return invalidOperationMsg(tscGetErrorMsgPayload(pCmd), msg2);
    }

    if (index.columnIndex == TSDB_TBNAME_COLUMN_INDEX) {
      if (outerQuery) {
        STableMetaInfo* pTableMetaInfo = tscGetMetaInfo(pQueryInfo, index.tableIndex);
        int32_t         numOfCols = tscGetNumOfColumns(pTableMetaInfo->pTableMeta);

        bool existed = false;
        SSchema* pSchema = pTableMetaInfo->pTableMeta->schema;
        for (int32_t i = 0; i < numOfCols; ++i) {
          if (strncasecmp(pSchema[i].name, TSQL_TBNAME_L, tListLen(pSchema[i].name)) == 0) {
            existed = true;
            index.columnIndex = i;
            break;
          }
        }

        if (!existed) {
          return invalidOperationMsg(tscGetErrorMsgPayload(pCmd), msg3);
        }

        SSchema colSchema = pSchema[index.columnIndex];
        char    name[TSDB_COL_NAME_LEN] = {0};
        getColumnName(pItem, name, colSchema.name, sizeof(colSchema.name) - 1);

        tstrncpy(colSchema.name, name, TSDB_COL_NAME_LEN);
        /*SExprInfo* pExpr = */ tscAddFuncInSelectClause(pQueryInfo, startPos, TSDB_FUNC_PRJ, &index, &colSchema,
                                                         TSDB_COL_NORMAL, getNewResColId(pCmd));
      } else {
        SSchema colSchema = *tGetTbnameColumnSchema();
        char    name[TSDB_COL_NAME_LEN] = {0};
        getColumnName(pItem, name, colSchema.name, sizeof(colSchema.name) - 1);

        tstrncpy(colSchema.name, name, TSDB_COL_NAME_LEN);
        /*SExprInfo* pExpr = */ tscAddFuncInSelectClause(pQueryInfo, startPos, TSDB_FUNC_TAGPRJ, &index, &colSchema,
                                                         TSDB_COL_TAG, getNewResColId(pCmd));
      }
    } else {
      STableMetaInfo* pTableMetaInfo = tscGetMetaInfo(pQueryInfo, index.tableIndex);
      STableMeta*     pTableMeta = pTableMetaInfo->pTableMeta;

      if (index.columnIndex >= tscGetNumOfColumns(pTableMeta) && UTIL_TABLE_IS_NORMAL_TABLE(pTableMetaInfo)) {
        return invalidOperationMsg(tscGetErrorMsgPayload(pCmd), msg1);
      }

      addProjectQueryCol(pQueryInfo, startPos, &index, pItem, getNewResColId(pCmd));
      pQueryInfo->type |= TSDB_QUERY_TYPE_PROJECTION_QUERY;
    }

    // add the primary timestamp column even though it is not required by user
    STableMetaInfo* pTableMetaInfo = tscGetMetaInfo(pQueryInfo, index.tableIndex);
    if (!UTIL_TABLE_IS_TMP_TABLE(pTableMetaInfo)) {
      tscInsertPrimaryTsSourceColumn(pQueryInfo, pTableMetaInfo->pTableMeta->id.uid);
    }
  } else {
    return TSDB_CODE_TSC_INVALID_OPERATION;
  }

  return TSDB_CODE_SUCCESS;
}

static int32_t setExprInfoForFunctions(SSqlCmd* pCmd, SQueryInfo* pQueryInfo, SSchema* pSchema, SConvertFunc cvtFunc,
                                       const char* name, int32_t resColIdx, SColumnIndex* pColIndex, bool finalResult,
                                       SUdfInfo* pUdfInfo) {
  const char* msg1 = "not support column types";

  int32_t f = cvtFunc.execFuncId;
  if (f == TSDB_FUNC_SPREAD) {
    int32_t t1 = pSchema->type;
    if (IS_VAR_DATA_TYPE(t1) || t1 == TSDB_DATA_TYPE_BOOL) {
      invalidOperationMsg(tscGetErrorMsgPayload(pCmd), msg1);
      return -1;
    }
  }

  int16_t resType = 0;
  int16_t resBytes = 0;
  int32_t interBufSize = 0;

  getResultDataInfo(pSchema->type, pSchema->bytes, f, 0, &resType, &resBytes, &interBufSize, 0, false, pUdfInfo);
  SExprInfo* pExpr = tscExprAppend(pQueryInfo, f, pColIndex, resType, resBytes, getNewResColId(pCmd), interBufSize, false);
  tstrncpy(pExpr->base.aliasName, name, tListLen(pExpr->base.aliasName));

  if (cvtFunc.originFuncId == TSDB_FUNC_LAST_ROW && cvtFunc.originFuncId != f) {
    pExpr->base.colInfo.flag |= TSDB_COL_NULL;
  }

  // set reverse order scan data blocks for last query
  if (f == TSDB_FUNC_LAST) {
    pExpr->base.numOfParams = 1;
    pExpr->base.param[0].i64 = TSDB_ORDER_DESC;
    pExpr->base.param[0].nType = TSDB_DATA_TYPE_INT;
  }
  
  // for all queries, the timestamp column needs to be loaded
  SSchema s = {.colId = PRIMARYKEY_TIMESTAMP_COL_INDEX, .bytes = TSDB_KEYSIZE, .type = TSDB_DATA_TYPE_TIMESTAMP,};
  tscColumnListInsert(pQueryInfo->colList, PRIMARYKEY_TIMESTAMP_COL_INDEX, pExpr->base.uid, &s);

  // if it is not in the final result, do not add it
  SColumnList ids = createColumnList(1, pColIndex->tableIndex, pColIndex->columnIndex);
  if (finalResult) {
    insertResultField(pQueryInfo, resColIdx, &ids, resBytes, (int8_t)resType, pExpr->base.aliasName, pExpr);
  } else {
    tscColumnListInsert(pQueryInfo->colList, ids.ids[0].columnIndex, pExpr->base.uid, pSchema);
  }

  return TSDB_CODE_SUCCESS;
}

void setResultColName(char* name, tSqlExprItem* pItem, int32_t functionId, SStrToken* pToken, bool multiCols) {
  if (pItem->aliasName != NULL) {
    tstrncpy(name, pItem->aliasName, TSDB_COL_NAME_LEN);
  } else if (multiCols) {
    char uname[TSDB_COL_NAME_LEN] = {0};
    int32_t len = MIN(pToken->n + 1, TSDB_COL_NAME_LEN);
    tstrncpy(uname, pToken->z, len);

    if (tsKeepOriginalColumnName) { // keep the original column name
      tstrncpy(name, uname, TSDB_COL_NAME_LEN);
    } else {
      int32_t size = TSDB_COL_NAME_LEN + tListLen(aAggs[functionId].name) + 2 + 1;
      char tmp[TSDB_COL_NAME_LEN + tListLen(aAggs[functionId].name) + 2 + 1] = {0};
      snprintf(tmp, size, "%s(%s)", aAggs[functionId].name, uname);

      tstrncpy(name, tmp, TSDB_COL_NAME_LEN);
    }
  } else  { // use the user-input result column name
    int32_t len = MIN(pItem->pNode->exprToken.n + 1, TSDB_COL_NAME_LEN);
    tstrncpy(name, pItem->pNode->exprToken.z, len);
  }
}

static void updateLastScanOrderIfNeeded(SQueryInfo* pQueryInfo) {
  if (pQueryInfo->sessionWindow.gap > 0 ||
      pQueryInfo->stateWindow ||
      taosArrayGetSize(pQueryInfo->pUpstream) > 0 ||
      tscGroupbyColumn(pQueryInfo)) {
    size_t numOfExpr = tscNumOfExprs(pQueryInfo);
    for (int32_t i = 0; i < numOfExpr; ++i) {
      SExprInfo* pExpr = tscExprGet(pQueryInfo, i);
      if (pExpr->base.functionId != TSDB_FUNC_LAST && pExpr->base.functionId != TSDB_FUNC_LAST_DST) {
        continue;
      }

      pExpr->base.numOfParams = 1;
      pExpr->base.param->i64 = TSDB_ORDER_ASC;
      pExpr->base.param->nType = TSDB_DATA_TYPE_INT;
    }
  }
}

static UNUSED_FUNC void updateFunctionInterBuf(SQueryInfo* pQueryInfo, bool superTable, SUdfInfo* pUdfInfo) {
  size_t numOfExpr = tscNumOfExprs(pQueryInfo);
  for (int32_t i = 0; i < numOfExpr; ++i) {
    SExprInfo* pExpr = tscExprGet(pQueryInfo, i);

    int32_t param = (int32_t)pExpr->base.param[0].i64;
    getResultDataInfo(pExpr->base.colType, pExpr->base.colBytes, pExpr->base.functionId, param, &pExpr->base.resType, &pExpr->base.resBytes,
                      &pExpr->base.interBytes, 0, superTable, pUdfInfo);
  }
}

int32_t addExprAndResultField(SSqlCmd* pCmd, SQueryInfo* pQueryInfo, int32_t colIndex, tSqlExprItem* pItem, bool finalResult,
    SUdfInfo* pUdfInfo) {
  STableMetaInfo* pTableMetaInfo = NULL;
  int32_t functionId = pItem->pNode->functionId;

  const char* msg1 = "not support column types";
  const char* msg2 = "invalid parameters";
  const char* msg3 = "illegal column name";
  const char* msg4 = "invalid table name";
  const char* msg5 = "parameter is out of range [0, 100]";
  const char* msg6 = "functions applied to tags are not allowed";
  const char* msg7 = "normal table can not apply this function";
  const char* msg8 = "multi-columns selection does not support alias column name";
  const char* msg9 = "diff/derivative can no be applied to unsigned numeric type";
  const char* msg10 = "derivative duration should be greater than 1 Second";
  const char* msg11 = "third parameter in derivative should be 0 or 1";
  const char* msg12 = "parameter is out of range [1, 100]";

  switch (functionId) {
    case TSDB_FUNC_COUNT: {
      /* more than one parameter for count() function */
      if (pItem->pNode->Expr.paramList != NULL && taosArrayGetSize(pItem->pNode->Expr.paramList) != 1) {
        return invalidOperationMsg(tscGetErrorMsgPayload(pCmd), msg2);
      }

      SExprInfo* pExpr = NULL;
      SColumnIndex index = COLUMN_INDEX_INITIALIZER;

      if (pItem->pNode->Expr.paramList != NULL) {
        tSqlExprItem* pParamElem = taosArrayGet(pItem->pNode->Expr.paramList, 0);
        SStrToken* pToken = &pParamElem->pNode->columnName;
        int16_t tokenId = pParamElem->pNode->tokenId;
        if ((pToken->z == NULL || pToken->n == 0) && (TK_INTEGER != tokenId)) {
          return invalidOperationMsg(tscGetErrorMsgPayload(pCmd), msg3);
        }

        // select count(table.*), select count(1), count(2)
        if (tokenId == TK_ALL || tokenId == TK_INTEGER) {
          // check if the table name is valid or not
          SStrToken tmpToken = pParamElem->pNode->columnName;

          if (getTableIndexByName(&tmpToken, pQueryInfo, &index) != TSDB_CODE_SUCCESS) {
            return invalidOperationMsg(tscGetErrorMsgPayload(pCmd), msg4);
          }

          index = (SColumnIndex){0, PRIMARYKEY_TIMESTAMP_COL_INDEX};
          int32_t size = tDataTypes[TSDB_DATA_TYPE_BIGINT].bytes;
          pExpr = tscExprAppend(pQueryInfo, functionId, &index, TSDB_DATA_TYPE_BIGINT, size, getNewResColId(pCmd), size, false);
        } else {
          // count the number of table created according to the super table
          if (getColumnIndexByName(pToken, pQueryInfo, &index, tscGetErrorMsgPayload(pCmd)) != TSDB_CODE_SUCCESS) {
            return invalidOperationMsg(tscGetErrorMsgPayload(pCmd), msg3);
          }

          pTableMetaInfo = tscGetMetaInfo(pQueryInfo, index.tableIndex);

          // count tag is equalled to count(tbname)
          bool isTag = false;
          if (index.columnIndex >= tscGetNumOfColumns(pTableMetaInfo->pTableMeta) || index.columnIndex == TSDB_TBNAME_COLUMN_INDEX) {
            index.columnIndex = TSDB_TBNAME_COLUMN_INDEX;
            isTag = true;
          }

          int32_t size = tDataTypes[TSDB_DATA_TYPE_BIGINT].bytes;
          pExpr = tscExprAppend(pQueryInfo, functionId, &index, TSDB_DATA_TYPE_BIGINT, size, getNewResColId(pCmd), size, isTag);
        }
      } else {  // count(*) is equalled to count(primary_timestamp_key)
        index = (SColumnIndex){0, PRIMARYKEY_TIMESTAMP_COL_INDEX};
        int32_t size = tDataTypes[TSDB_DATA_TYPE_BIGINT].bytes;
        pExpr = tscExprAppend(pQueryInfo, functionId, &index, TSDB_DATA_TYPE_BIGINT, size, getNewResColId(pCmd), size, false);
      }

      pTableMetaInfo = tscGetMetaInfo(pQueryInfo, index.tableIndex);

      memset(pExpr->base.aliasName, 0, tListLen(pExpr->base.aliasName));
      getColumnName(pItem, pExpr->base.aliasName, pExpr->base.token,sizeof(pExpr->base.aliasName) - 1);
      
      SColumnList list = createColumnList(1, index.tableIndex, index.columnIndex);
      if (finalResult) {
        int32_t numOfOutput = tscNumOfFields(pQueryInfo);
        insertResultField(pQueryInfo, numOfOutput, &list, sizeof(int64_t), TSDB_DATA_TYPE_BIGINT, pExpr->base.aliasName, pExpr);
      } else {
        for (int32_t i = 0; i < list.num; ++i) {
          SSchema* ps = tscGetTableSchema(pTableMetaInfo->pTableMeta);
          tscColumnListInsert(pQueryInfo->colList, list.ids[i].columnIndex, pTableMetaInfo->pTableMeta->id.uid,
              &ps[list.ids[i].columnIndex]);
        }
      }

      // the time stamp may be always needed
      if (index.tableIndex < tscGetNumOfColumns(pTableMetaInfo->pTableMeta)) {
        tscInsertPrimaryTsSourceColumn(pQueryInfo, pTableMetaInfo->pTableMeta->id.uid);
      }

      return TSDB_CODE_SUCCESS;
    }

    case TSDB_FUNC_SUM:
    case TSDB_FUNC_AVG:
    case TSDB_FUNC_RATE:
    case TSDB_FUNC_IRATE:
    case TSDB_FUNC_TWA:
    case TSDB_FUNC_MIN:
    case TSDB_FUNC_MAX:
    case TSDB_FUNC_DIFF:
    case TSDB_FUNC_DERIVATIVE:
    case TSDB_FUNC_STDDEV:
    case TSDB_FUNC_LEASTSQR: {
      // 1. valid the number of parameters
      int32_t numOfParams = (pItem->pNode->Expr.paramList == NULL)? 0: (int32_t) taosArrayGetSize(pItem->pNode->Expr.paramList);

      // no parameters or more than one parameter for function
      if (pItem->pNode->Expr.paramList == NULL ||
          (functionId != TSDB_FUNC_LEASTSQR && functionId != TSDB_FUNC_DERIVATIVE && numOfParams != 1) ||
          ((functionId == TSDB_FUNC_LEASTSQR || functionId == TSDB_FUNC_DERIVATIVE) && numOfParams != 3)) {
        return invalidOperationMsg(tscGetErrorMsgPayload(pCmd), msg2);
      }

      tSqlExprItem* pParamElem = taosArrayGet(pItem->pNode->Expr.paramList, 0);
      if (pParamElem->pNode->tokenId != TK_ALL && pParamElem->pNode->tokenId != TK_ID) {
        return invalidOperationMsg(tscGetErrorMsgPayload(pCmd), msg2);
      }

      SColumnIndex index = COLUMN_INDEX_INITIALIZER;
      if ((getColumnIndexByName(&pParamElem->pNode->columnName, pQueryInfo, &index, tscGetErrorMsgPayload(pCmd)) != TSDB_CODE_SUCCESS)) {
        return invalidOperationMsg(tscGetErrorMsgPayload(pCmd), msg3);
      }

      pTableMetaInfo = tscGetMetaInfo(pQueryInfo, index.tableIndex);
      STableComInfo info = tscGetTableInfo(pTableMetaInfo->pTableMeta);

      // functions can not be applied to tags
      if (index.columnIndex == TSDB_TBNAME_COLUMN_INDEX || (index.columnIndex >= tscGetNumOfColumns(pTableMetaInfo->pTableMeta))) {
        return invalidOperationMsg(tscGetErrorMsgPayload(pCmd), msg6);
      }

      // 2. check if sql function can be applied on this column data type
      SSchema* pSchema = tscGetTableColumnSchema(pTableMetaInfo->pTableMeta, index.columnIndex);

      if (!IS_NUMERIC_TYPE(pSchema->type)) {
        return invalidOperationMsg(tscGetErrorMsgPayload(pCmd), msg1);
      } else if (IS_UNSIGNED_NUMERIC_TYPE(pSchema->type) && (functionId == TSDB_FUNC_DIFF || functionId == TSDB_FUNC_DERIVATIVE)) {
        return invalidOperationMsg(tscGetErrorMsgPayload(pCmd), msg9);
      }

      int16_t resultType = 0;
      int16_t resultSize = 0;
      int32_t intermediateResSize = 0;

      if (getResultDataInfo(pSchema->type, pSchema->bytes, functionId, 0, &resultType, &resultSize,
                            &intermediateResSize, 0, false, NULL) != TSDB_CODE_SUCCESS) {
        return TSDB_CODE_TSC_INVALID_OPERATION;
      }

      // set the first column ts for diff query
      if (functionId == TSDB_FUNC_DIFF || functionId == TSDB_FUNC_DERIVATIVE) {
        colIndex += 1;
        SColumnIndex indexTS = {.tableIndex = index.tableIndex, .columnIndex = 0};
        SExprInfo*   pExpr = tscExprAppend(pQueryInfo, TSDB_FUNC_TS_DUMMY, &indexTS, TSDB_DATA_TYPE_TIMESTAMP,
                                         TSDB_KEYSIZE, getNewResColId(pCmd), TSDB_KEYSIZE, false);

        SColumnList ids = createColumnList(1, 0, 0);
        insertResultField(pQueryInfo, 0, &ids, TSDB_KEYSIZE, TSDB_DATA_TYPE_TIMESTAMP, aAggs[TSDB_FUNC_TS_DUMMY].name, pExpr);
      }

      SExprInfo* pExpr = tscExprAppend(pQueryInfo, functionId, &index, resultType, resultSize, getNewResColId(pCmd), intermediateResSize, false);

      if (functionId == TSDB_FUNC_LEASTSQR) { // set the leastsquares parameters
        char val[8] = {0};
        if (tVariantDump(&pParamElem[1].pNode->value, val, TSDB_DATA_TYPE_DOUBLE, true) < 0) {
          return TSDB_CODE_TSC_INVALID_OPERATION;
        }

        tscExprAddParams(&pExpr->base, val, TSDB_DATA_TYPE_DOUBLE, DOUBLE_BYTES);

        memset(val, 0, tListLen(val));
        if (tVariantDump(&pParamElem[2].pNode->value, val, TSDB_DATA_TYPE_DOUBLE, true) < 0) {
          return TSDB_CODE_TSC_INVALID_OPERATION;
        }

        tscExprAddParams(&pExpr->base, val, TSDB_DATA_TYPE_DOUBLE, DOUBLE_BYTES);
      } else if (functionId == TSDB_FUNC_IRATE) {
        int64_t prec = info.precision;
        tscExprAddParams(&pExpr->base, (char*)&prec, TSDB_DATA_TYPE_BIGINT, LONG_BYTES);
      } else if (functionId == TSDB_FUNC_DERIVATIVE) {
        char val[8] = {0};

        int64_t tickPerSec = 0;
        if (tVariantDump(&pParamElem[1].pNode->value, (char*) &tickPerSec, TSDB_DATA_TYPE_BIGINT, true) < 0) {
          return TSDB_CODE_TSC_INVALID_OPERATION;
        }

        if (info.precision == TSDB_TIME_PRECISION_MILLI) {
          tickPerSec /= TSDB_TICK_PER_SECOND(TSDB_TIME_PRECISION_MICRO);
        } else if (info.precision == TSDB_TIME_PRECISION_MICRO) {
          tickPerSec /= TSDB_TICK_PER_SECOND(TSDB_TIME_PRECISION_MILLI);
	}

        if (tickPerSec <= 0 || tickPerSec < TSDB_TICK_PER_SECOND(info.precision)) {
          return invalidOperationMsg(tscGetErrorMsgPayload(pCmd), msg10);
        }

        tscExprAddParams(&pExpr->base, (char*) &tickPerSec, TSDB_DATA_TYPE_BIGINT, LONG_BYTES);
        memset(val, 0, tListLen(val));

        if (tVariantDump(&pParamElem[2].pNode->value, val, TSDB_DATA_TYPE_BIGINT, true) < 0) {
          return TSDB_CODE_TSC_INVALID_OPERATION;
        }

        int64_t v = *(int64_t*) val;
        if (v != 0 && v != 1) {
          return invalidOperationMsg(tscGetErrorMsgPayload(pCmd), msg11);
        }

        tscExprAddParams(&pExpr->base, val, TSDB_DATA_TYPE_BIGINT, LONG_BYTES);
      }

      SColumnList ids = createColumnList(1, index.tableIndex, index.columnIndex);

      memset(pExpr->base.aliasName, 0, tListLen(pExpr->base.aliasName));
      getColumnName(pItem, pExpr->base.aliasName, pExpr->base.token,sizeof(pExpr->base.aliasName) - 1);

      if (finalResult) {
        int32_t numOfOutput = tscNumOfFields(pQueryInfo);
        insertResultField(pQueryInfo, numOfOutput, &ids, pExpr->base.resBytes, (int32_t)pExpr->base.resType,
                          pExpr->base.aliasName, pExpr);
      } else {
        assert(ids.num == 1);
        tscColumnListInsert(pQueryInfo->colList, ids.ids[0].columnIndex, pExpr->base.uid, pSchema);
      }

      tscInsertPrimaryTsSourceColumn(pQueryInfo, pExpr->base.uid);
      return TSDB_CODE_SUCCESS;
    }

    case TSDB_FUNC_FIRST:
    case TSDB_FUNC_LAST:
    case TSDB_FUNC_SPREAD:
    case TSDB_FUNC_LAST_ROW:
    case TSDB_FUNC_INTERP: {
      bool requireAllFields = (pItem->pNode->Expr.paramList == NULL);

      // NOTE: has time range condition or normal column filter condition, the last_row query will be transferred to last query
      SConvertFunc cvtFunc = {.originFuncId = functionId, .execFuncId = functionId};
      if (functionId == TSDB_FUNC_LAST_ROW && ((!TSWINDOW_IS_EQUAL(pQueryInfo->window, TSWINDOW_INITIALIZER)) ||
                                               (hasNormalColumnFilter(pQueryInfo)) ||
                                               taosArrayGetSize(pQueryInfo->pUpstream)>0)) {
        cvtFunc.execFuncId = TSDB_FUNC_LAST;
      }

      if (!requireAllFields) {
        if (taosArrayGetSize(pItem->pNode->Expr.paramList) < 1) {
          return invalidOperationMsg(tscGetErrorMsgPayload(pCmd), msg3);
        }

        if (taosArrayGetSize(pItem->pNode->Expr.paramList) > 1 && (pItem->aliasName != NULL && strlen(pItem->aliasName) > 0)) {
          return invalidOperationMsg(tscGetErrorMsgPayload(pCmd), msg8);
        }

        /* in first/last function, multiple columns can be add to resultset */
        for (int32_t i = 0; i < taosArrayGetSize(pItem->pNode->Expr.paramList); ++i) {
          tSqlExprItem* pParamElem = taosArrayGet(pItem->pNode->Expr.paramList, i);
          if (pParamElem->pNode->tokenId != TK_ALL && pParamElem->pNode->tokenId != TK_ID) {
            return invalidOperationMsg(tscGetErrorMsgPayload(pCmd), msg3);
          }

          SColumnIndex index = COLUMN_INDEX_INITIALIZER;

          if (pParamElem->pNode->tokenId == TK_ALL) { // select table.*
            SStrToken tmpToken = pParamElem->pNode->columnName;

            if (getTableIndexByName(&tmpToken, pQueryInfo, &index) != TSDB_CODE_SUCCESS) {
              return invalidOperationMsg(tscGetErrorMsgPayload(pCmd), msg4);
            }

            pTableMetaInfo = tscGetMetaInfo(pQueryInfo, index.tableIndex);
            SSchema* pSchema = tscGetTableSchema(pTableMetaInfo->pTableMeta);

            char name[TSDB_COL_NAME_LEN] = {0};
            for (int32_t j = 0; j < tscGetNumOfColumns(pTableMetaInfo->pTableMeta); ++j) {
              index.columnIndex = j;
              SStrToken t = {.z = pSchema[j].name, .n = (uint32_t)strnlen(pSchema[j].name, TSDB_COL_NAME_LEN)};
              setResultColName(name, pItem, cvtFunc.originFuncId, &t, true);

              if (setExprInfoForFunctions(pCmd, pQueryInfo, &pSchema[j], cvtFunc, name, colIndex++, &index,
                  finalResult, pUdfInfo) != 0) {
                return TSDB_CODE_TSC_INVALID_OPERATION;
              }
            }

          } else {
            if (getColumnIndexByName(&pParamElem->pNode->columnName, pQueryInfo, &index, tscGetErrorMsgPayload(pCmd)) != TSDB_CODE_SUCCESS) {
              return invalidOperationMsg(tscGetErrorMsgPayload(pCmd), msg3);
            }

            pTableMetaInfo = tscGetMetaInfo(pQueryInfo, index.tableIndex);

            // functions can not be applied to tags
            if ((index.columnIndex >= tscGetNumOfColumns(pTableMetaInfo->pTableMeta)) || (index.columnIndex < 0)) {
              return invalidOperationMsg(tscGetErrorMsgPayload(pCmd), msg6);
            }

            char name[TSDB_COL_NAME_LEN] = {0};
            SSchema* pSchema = tscGetTableColumnSchema(pTableMetaInfo->pTableMeta, index.columnIndex);

            bool multiColOutput = taosArrayGetSize(pItem->pNode->Expr.paramList) > 1;
            setResultColName(name, pItem, cvtFunc.originFuncId, &pParamElem->pNode->columnName, multiColOutput);

            if (setExprInfoForFunctions(pCmd, pQueryInfo, pSchema, cvtFunc, name, colIndex++, &index, finalResult, pUdfInfo) != 0) {
              return TSDB_CODE_TSC_INVALID_OPERATION;
            }
          }
        }

      } else {  // select * from xxx
        int32_t numOfFields = 0;

        // multicolumn selection does not support alias name
        if (pItem->aliasName != NULL && strlen(pItem->aliasName) > 0) {
          return invalidOperationMsg(tscGetErrorMsgPayload(pCmd), msg8);
        }

        for (int32_t j = 0; j < pQueryInfo->numOfTables; ++j) {
          pTableMetaInfo = tscGetMetaInfo(pQueryInfo, j);
          SSchema* pSchema = tscGetTableSchema(pTableMetaInfo->pTableMeta);

          for (int32_t i = 0; i < tscGetNumOfColumns(pTableMetaInfo->pTableMeta); ++i) {
            SColumnIndex index = {.tableIndex = j, .columnIndex = i};

            char name[TSDB_COL_NAME_LEN] = {0};
            SStrToken t = {.z = pSchema[i].name, .n = (uint32_t)strnlen(pSchema[i].name, TSDB_COL_NAME_LEN)};
            setResultColName(name, pItem, cvtFunc.originFuncId, &t, true);

            if (setExprInfoForFunctions(pCmd, pQueryInfo, &pSchema[index.columnIndex], cvtFunc, name, colIndex, &index,
                finalResult, pUdfInfo) != 0) {
              return TSDB_CODE_TSC_INVALID_OPERATION;
            }
            colIndex++;
          }

          numOfFields += tscGetNumOfColumns(pTableMetaInfo->pTableMeta);
        }
      }
      return TSDB_CODE_SUCCESS;
    }

    case TSDB_FUNC_TOP:
    case TSDB_FUNC_BOTTOM:
    case TSDB_FUNC_PERCT:
    case TSDB_FUNC_APERCT: {
      // 1. valid the number of parameters
      if (pItem->pNode->Expr.paramList == NULL || taosArrayGetSize(pItem->pNode->Expr.paramList) != 2) {
        /* no parameters or more than one parameter for function */
        return invalidOperationMsg(tscGetErrorMsgPayload(pCmd), msg2);
      }

      tSqlExprItem* pParamElem = taosArrayGet(pItem->pNode->Expr.paramList, 0);
      if (pParamElem->pNode->tokenId != TK_ID) {
        return invalidOperationMsg(tscGetErrorMsgPayload(pCmd), msg2);
      }
      
      SColumnIndex index = COLUMN_INDEX_INITIALIZER;
      if (getColumnIndexByName(&pParamElem->pNode->columnName, pQueryInfo, &index, tscGetErrorMsgPayload(pCmd)) != TSDB_CODE_SUCCESS) {
        return invalidOperationMsg(tscGetErrorMsgPayload(pCmd), msg3);
      }

      if (index.columnIndex == TSDB_TBNAME_COLUMN_INDEX) {
        return invalidOperationMsg(tscGetErrorMsgPayload(pCmd), msg6);
      }
      
      pTableMetaInfo = tscGetMetaInfo(pQueryInfo, index.tableIndex);
      SSchema* pSchema = tscGetTableColumnSchema(pTableMetaInfo->pTableMeta, index.columnIndex);

      // functions can not be applied to tags
      if (index.columnIndex >= tscGetNumOfColumns(pTableMetaInfo->pTableMeta)) {
        return invalidOperationMsg(tscGetErrorMsgPayload(pCmd), msg6);
      }

      // 2. valid the column type
      if (!IS_NUMERIC_TYPE(pSchema->type)) {
        return invalidOperationMsg(tscGetErrorMsgPayload(pCmd), msg1);
      }

      // 3. valid the parameters
      if (pParamElem[1].pNode->tokenId == TK_ID) {
        return invalidOperationMsg(tscGetErrorMsgPayload(pCmd), msg2);
      }

      tVariant* pVariant = &pParamElem[1].pNode->value;

      int16_t  resultType = pSchema->type;
      int16_t  resultSize = pSchema->bytes;
      int32_t  interResult = 0;

      char val[8] = {0};

      SExprInfo* pExpr = NULL;
      if (functionId == TSDB_FUNC_PERCT || functionId == TSDB_FUNC_APERCT) {
        tVariantDump(pVariant, val, TSDB_DATA_TYPE_DOUBLE, true);

        double dp = GET_DOUBLE_VAL(val);
        if (dp < 0 || dp > TOP_BOTTOM_QUERY_LIMIT) {
          return invalidOperationMsg(tscGetErrorMsgPayload(pCmd), msg5);
        }

        getResultDataInfo(pSchema->type, pSchema->bytes, functionId, 0, &resultType, &resultSize, &interResult, 0, false,
            pUdfInfo);

        /*
         * sql function transformation
         * for dp = 0, it is actually min,
         * for dp = 100, it is max,
         */
        tscInsertPrimaryTsSourceColumn(pQueryInfo, pTableMetaInfo->pTableMeta->id.uid);
        colIndex += 1;  // the first column is ts

        pExpr = tscExprAppend(pQueryInfo, functionId, &index, resultType, resultSize, getNewResColId(pCmd), interResult, false);
        tscExprAddParams(&pExpr->base, val, TSDB_DATA_TYPE_DOUBLE, sizeof(double));
      } else {
        tVariantDump(pVariant, val, TSDB_DATA_TYPE_BIGINT, true);

        int64_t nTop = GET_INT32_VAL(val);
        if (nTop <= 0 || nTop > 100) {  // todo use macro
          return invalidOperationMsg(tscGetErrorMsgPayload(pCmd), msg12);
        }

        // todo REFACTOR
        // set the first column ts for top/bottom query
        SColumnIndex index1 = {index.tableIndex, PRIMARYKEY_TIMESTAMP_COL_INDEX};
        pExpr = tscExprAppend(pQueryInfo, TSDB_FUNC_TS, &index1, TSDB_DATA_TYPE_TIMESTAMP, TSDB_KEYSIZE, getNewResColId(pCmd),
                                 0, false);
        tstrncpy(pExpr->base.aliasName, aAggs[TSDB_FUNC_TS].name, sizeof(pExpr->base.aliasName));

        const int32_t TS_COLUMN_INDEX = PRIMARYKEY_TIMESTAMP_COL_INDEX;
        SColumnList   ids = createColumnList(1, index.tableIndex, TS_COLUMN_INDEX);
        insertResultField(pQueryInfo, TS_COLUMN_INDEX, &ids, TSDB_KEYSIZE, TSDB_DATA_TYPE_TIMESTAMP,
                          aAggs[TSDB_FUNC_TS].name, pExpr);

        colIndex += 1;  // the first column is ts

        pExpr = tscExprAppend(pQueryInfo, functionId, &index, resultType, resultSize, getNewResColId(pCmd), resultSize, false);
        tscExprAddParams(&pExpr->base, val, TSDB_DATA_TYPE_BIGINT, sizeof(int64_t));
      }
  
      memset(pExpr->base.aliasName, 0, tListLen(pExpr->base.aliasName));
      getColumnName(pItem, pExpr->base.aliasName, pExpr->base.token,sizeof(pExpr->base.aliasName) - 1);

      // todo refactor: tscColumnListInsert part
      SColumnList ids = createColumnList(1, index.tableIndex, index.columnIndex);

      if (finalResult) {
        insertResultField(pQueryInfo, colIndex, &ids, resultSize, (int8_t)resultType, pExpr->base.aliasName, pExpr);
      } else {
        assert(ids.num == 1);
        tscColumnListInsert(pQueryInfo->colList, ids.ids[0].columnIndex, pExpr->base.uid, pSchema);
      }

      return TSDB_CODE_SUCCESS;
    }
    
    case TSDB_FUNC_TID_TAG: {
      pTableMetaInfo = tscGetMetaInfo(pQueryInfo, 0);
      if (UTIL_TABLE_IS_NORMAL_TABLE(pTableMetaInfo)) {
        return invalidOperationMsg(tscGetErrorMsgPayload(pCmd), msg7);
      }
    
      // no parameters or more than one parameter for function
      if (pItem->pNode->Expr.paramList == NULL || taosArrayGetSize(pItem->pNode->Expr.paramList) != 1) {
        return invalidOperationMsg(tscGetErrorMsgPayload(pCmd), msg2);
      }
      
      tSqlExprItem* pParamItem = taosArrayGet(pItem->pNode->Expr.paramList, 0);
      tSqlExpr* pParam = pParamItem->pNode;

      SColumnIndex index = COLUMN_INDEX_INITIALIZER;
      if (getColumnIndexByName(&pParam->columnName, pQueryInfo, &index, tscGetErrorMsgPayload(pCmd)) != TSDB_CODE_SUCCESS) {
        return invalidOperationMsg(tscGetErrorMsgPayload(pCmd), msg3);
      }
    
      pTableMetaInfo = tscGetMetaInfo(pQueryInfo, index.tableIndex);
      SSchema* pSchema = tscGetTableTagSchema(pTableMetaInfo->pTableMeta);
  
      // functions can not be applied to normal columns
      int32_t numOfCols = tscGetNumOfColumns(pTableMetaInfo->pTableMeta);
      if (index.columnIndex < numOfCols && index.columnIndex != TSDB_TBNAME_COLUMN_INDEX) {
        return invalidOperationMsg(tscGetErrorMsgPayload(pCmd), msg6);
      }
    
      if (index.columnIndex > 0) {
        index.columnIndex -= numOfCols;
      }
      
      // 2. valid the column type
      int16_t colType = 0;
      if (index.columnIndex == TSDB_TBNAME_COLUMN_INDEX) {
        colType = TSDB_DATA_TYPE_BINARY;
      } else {
        colType = pSchema[index.columnIndex].type;
      }
      
      if (colType == TSDB_DATA_TYPE_BOOL) {
        return invalidOperationMsg(tscGetErrorMsgPayload(pCmd), msg1);
      }

      tscColumnListInsert(pTableMetaInfo->tagColList, index.columnIndex, pTableMetaInfo->pTableMeta->id.uid,
                          &pSchema[index.columnIndex]);
      SSchema* pTagSchema = tscGetTableTagSchema(pTableMetaInfo->pTableMeta);

      SSchema s = {0};
      if (index.columnIndex == TSDB_TBNAME_COLUMN_INDEX) {
        s = *tGetTbnameColumnSchema();
      } else {
        s = pTagSchema[index.columnIndex];
      }
      
      int16_t bytes = 0;
      int16_t type  = 0;
      int32_t inter = 0;

      int32_t ret = getResultDataInfo(s.type, s.bytes, TSDB_FUNC_TID_TAG, 0, &type, &bytes, &inter, 0, 0, NULL);
      assert(ret == TSDB_CODE_SUCCESS);
      
      s.type = (uint8_t)type;
      s.bytes = bytes;

      TSDB_QUERY_SET_TYPE(pQueryInfo->type, TSDB_QUERY_TYPE_TAG_FILTER_QUERY);
      tscAddFuncInSelectClause(pQueryInfo, 0, TSDB_FUNC_TID_TAG, &index, &s, TSDB_COL_TAG, getNewResColId(pCmd));
      
      return TSDB_CODE_SUCCESS;
    }

    case TSDB_FUNC_BLKINFO: {
      // no parameters or more than one parameter for function
      if (pItem->pNode->Expr.paramList != NULL && taosArrayGetSize(pItem->pNode->Expr.paramList) != 0) {
        return invalidOperationMsg(tscGetErrorMsgPayload(pCmd), msg2);
      }

      SColumnIndex index = {.tableIndex = 0, .columnIndex = 0,};
      pTableMetaInfo = tscGetMetaInfo(pQueryInfo, index.tableIndex);

      int32_t inter   = 0;
      int16_t resType = 0;
      int16_t bytes   = 0;

      getResultDataInfo(TSDB_DATA_TYPE_INT, 4, TSDB_FUNC_BLKINFO, 0, &resType, &bytes, &inter, 0, 0, NULL);

      SSchema s = {.name = "block_dist", .type = TSDB_DATA_TYPE_BINARY, .bytes = bytes};

      SExprInfo* pExpr =
          tscExprInsert(pQueryInfo, 0, TSDB_FUNC_BLKINFO, &index, resType, bytes, getNewResColId(pCmd), bytes, 0);
      tstrncpy(pExpr->base.aliasName, s.name, sizeof(pExpr->base.aliasName));

      SColumnList ids = createColumnList(1, index.tableIndex, index.columnIndex);
      insertResultField(pQueryInfo, 0, &ids, bytes, s.type, s.name, pExpr);

      pExpr->base.numOfParams = 1;
      pExpr->base.param[0].i64 = pTableMetaInfo->pTableMeta->tableInfo.rowSize;
      pExpr->base.param[0].nType = TSDB_DATA_TYPE_BIGINT;

      return TSDB_CODE_SUCCESS;
    }

    default: {
      pUdfInfo = isValidUdf(pQueryInfo->pUdfInfo, pItem->pNode->Expr.operand.z, pItem->pNode->Expr.operand.n);
      if (pUdfInfo == NULL) {
        return invalidOperationMsg(tscGetErrorMsgPayload(pCmd), msg9);
      }

      tSqlExprItem* pParamElem = taosArrayGet(pItem->pNode->Expr.paramList, 0);;
      if (pParamElem->pNode->tokenId != TK_ID) {
        return invalidOperationMsg(tscGetErrorMsgPayload(pCmd), msg2);
      }

      SColumnIndex index = COLUMN_INDEX_INITIALIZER;
      if (getColumnIndexByName(&pParamElem->pNode->columnName, pQueryInfo, &index, tscGetErrorMsgPayload(pCmd)) != TSDB_CODE_SUCCESS) {
        return invalidOperationMsg(tscGetErrorMsgPayload(pCmd), msg3);
      }

      if (index.columnIndex == TSDB_TBNAME_COLUMN_INDEX) {
        return invalidOperationMsg(tscGetErrorMsgPayload(pCmd), msg6);
      }

      pTableMetaInfo = tscGetMetaInfo(pQueryInfo, index.tableIndex);

      // functions can not be applied to tags
      if (index.columnIndex >= tscGetNumOfColumns(pTableMetaInfo->pTableMeta)) {
        return invalidOperationMsg(tscGetErrorMsgPayload(pCmd), msg6);
      }

      int32_t inter   = 0;
      int16_t resType = 0;
      int16_t bytes   = 0;
      getResultDataInfo(TSDB_DATA_TYPE_INT, 4, functionId, 0, &resType, &bytes, &inter, 0, false, pUdfInfo);

      SExprInfo* pExpr = tscExprAppend(pQueryInfo, functionId, &index, resType, bytes, getNewResColId(pCmd), inter, false);

      memset(pExpr->base.aliasName, 0, tListLen(pExpr->base.aliasName));
      getColumnName(pItem, pExpr->base.aliasName, pExpr->base.token, sizeof(pExpr->base.aliasName) - 1);

      SSchema s = {0};
      s.type = (uint8_t)resType;
      s.bytes = bytes;
      s.colId = pExpr->base.colInfo.colId;

      uint64_t uid = pTableMetaInfo->pTableMeta->id.uid;
      SColumnList ids = createColumnList(1, index.tableIndex, index.columnIndex);
      if (finalResult) {
        insertResultField(pQueryInfo, colIndex, &ids, pUdfInfo->resBytes, pUdfInfo->resType, pExpr->base.aliasName, pExpr);
      } else {
        for (int32_t i = 0; i < ids.num; ++i) {
          tscColumnListInsert(pQueryInfo->colList, index.columnIndex, uid, &s);
        }
      }

      tscInsertPrimaryTsSourceColumn(pQueryInfo, pTableMetaInfo->pTableMeta->id.uid);
      return TSDB_CODE_SUCCESS;
    }
  }

  return TSDB_CODE_TSC_INVALID_OPERATION;
}

// todo refactor
static SColumnList createColumnList(int32_t num, int16_t tableIndex, int32_t columnIndex) {
  assert(num == 1 && tableIndex >= 0);

  SColumnList columnList = {0};
  columnList.num = num;

  int32_t index = num - 1;
  columnList.ids[index].tableIndex = tableIndex;
  columnList.ids[index].columnIndex = columnIndex;

  return columnList;
}

void getColumnName(tSqlExprItem* pItem, char* resultFieldName, char* rawName, int32_t nameLength) {
  int32_t len = ((int32_t)pItem->pNode->exprToken.n < nameLength) ? (int32_t)pItem->pNode->exprToken.n : nameLength;
  strncpy(rawName, pItem->pNode->exprToken.z, len);

  if (pItem->aliasName != NULL) {
    int32_t aliasNameLen = (int32_t) strlen(pItem->aliasName);
    len = (aliasNameLen < nameLength)? aliasNameLen:nameLength;
    strncpy(resultFieldName, pItem->aliasName, len);
  } else {
    strncpy(resultFieldName, rawName, len);
  }
}

static bool isTablenameToken(SStrToken* token) {
  SStrToken tmpToken = *token;
  SStrToken tableToken = {0};

  extractTableNameFromToken(&tmpToken, &tableToken);
  return (tmpToken.n == strlen(TSQL_TBNAME_L) && strncasecmp(TSQL_TBNAME_L, tmpToken.z, tmpToken.n) == 0);
}

static int16_t doGetColumnIndex(SQueryInfo* pQueryInfo, int32_t index, SStrToken* pToken) {
  STableMeta* pTableMeta = tscGetMetaInfo(pQueryInfo, index)->pTableMeta;

  int32_t  numOfCols = tscGetNumOfColumns(pTableMeta) + tscGetNumOfTags(pTableMeta);
  SSchema* pSchema = tscGetTableSchema(pTableMeta);

  int16_t columnIndex = COLUMN_INDEX_INITIAL_VAL;

  for (int16_t i = 0; i < numOfCols; ++i) {
    if (pToken->n != strlen(pSchema[i].name)) {
      continue;
    }

    if (strncasecmp(pSchema[i].name, pToken->z, pToken->n) == 0) {
      columnIndex = i;
      break;
    }
  }

  return columnIndex;
}

int32_t doGetColumnIndexByName(SStrToken* pToken, SQueryInfo* pQueryInfo, SColumnIndex* pIndex, char* msg) {
  const char* msg0 = "ambiguous column name";
  const char* msg1 = "invalid column name";

  if (isTablenameToken(pToken)) {
    pIndex->columnIndex = TSDB_TBNAME_COLUMN_INDEX;
  } else if (strlen(DEFAULT_PRIMARY_TIMESTAMP_COL_NAME) == pToken->n &&
            strncasecmp(pToken->z, DEFAULT_PRIMARY_TIMESTAMP_COL_NAME, pToken->n) == 0) {
    pIndex->columnIndex = PRIMARYKEY_TIMESTAMP_COL_INDEX; // just make runtime happy, need fix java test case InsertSpecialCharacterJniTest
  } else if (pToken->n == 0) {
    pIndex->columnIndex = PRIMARYKEY_TIMESTAMP_COL_INDEX; // just make runtime happy, need fix java test case InsertSpecialCharacterJniTest
  } else {
    // not specify the table name, try to locate the table index by column name
    if (pIndex->tableIndex == COLUMN_INDEX_INITIAL_VAL) {
      for (int16_t i = 0; i < pQueryInfo->numOfTables; ++i) {
        int16_t colIndex = doGetColumnIndex(pQueryInfo, i, pToken);

        if (colIndex != COLUMN_INDEX_INITIAL_VAL) {
          if (pIndex->columnIndex != COLUMN_INDEX_INITIAL_VAL) {
            return invalidOperationMsg(msg, msg0);
          } else {
            pIndex->tableIndex = i;
            pIndex->columnIndex = colIndex;
          }
        }
      }
    } else {  // table index is valid, get the column index
      int16_t colIndex = doGetColumnIndex(pQueryInfo, pIndex->tableIndex, pToken);
      if (colIndex != COLUMN_INDEX_INITIAL_VAL) {
        pIndex->columnIndex = colIndex;
      }
    }

    if (pIndex->columnIndex == COLUMN_INDEX_INITIAL_VAL) {
      return invalidOperationMsg(msg, msg1);
    }
  }

  if (COLUMN_INDEX_VALIDE(*pIndex)) {
    return TSDB_CODE_SUCCESS;
  } else {
    return TSDB_CODE_TSC_INVALID_OPERATION;
  }
}

int32_t getTableIndexImpl(SStrToken* pTableToken, SQueryInfo* pQueryInfo, SColumnIndex* pIndex) {
  if (pTableToken->n == 0) {  // only one table and no table name prefix in column name
    if (pQueryInfo->numOfTables == 1) {
      pIndex->tableIndex = 0;
    } else {
      pIndex->tableIndex = COLUMN_INDEX_INITIAL_VAL;
    }

    return TSDB_CODE_SUCCESS;
  }

  pIndex->tableIndex = COLUMN_INDEX_INITIAL_VAL;
  for (int32_t i = 0; i < pQueryInfo->numOfTables; ++i) {
    STableMetaInfo* pTableMetaInfo = tscGetMetaInfo(pQueryInfo, i);
    char* name = pTableMetaInfo->aliasName;
    if (strncasecmp(name, pTableToken->z, pTableToken->n) == 0 && strlen(name) == pTableToken->n) {
      pIndex->tableIndex = i;
      break;
    }
  }

  if (pIndex->tableIndex < 0) {
    return TSDB_CODE_TSC_INVALID_OPERATION;
  }

  return TSDB_CODE_SUCCESS;
}

int32_t getTableIndexByName(SStrToken* pToken, SQueryInfo* pQueryInfo, SColumnIndex* pIndex) {
  SStrToken tableToken = {0};
  extractTableNameFromToken(pToken, &tableToken);

  if (getTableIndexImpl(&tableToken, pQueryInfo, pIndex) != TSDB_CODE_SUCCESS) {
    return TSDB_CODE_TSC_INVALID_OPERATION;
  }

  return TSDB_CODE_SUCCESS;
}

int32_t getColumnIndexByName(const SStrToken* pToken, SQueryInfo* pQueryInfo, SColumnIndex* pIndex, char* msg) {
  if (pQueryInfo->pTableMetaInfo == NULL || pQueryInfo->numOfTables == 0) {
    return TSDB_CODE_TSC_INVALID_OPERATION;
  }

  SStrToken tmpToken = *pToken;

  if (getTableIndexByName(&tmpToken, pQueryInfo, pIndex) != TSDB_CODE_SUCCESS) {
    return TSDB_CODE_TSC_INVALID_OPERATION;
  }

  return doGetColumnIndexByName(&tmpToken, pQueryInfo, pIndex, msg);
}

int32_t setShowInfo(SSqlObj* pSql, struct SSqlInfo* pInfo) {
  SSqlCmd*        pCmd = &pSql->cmd;
  STableMetaInfo* pTableMetaInfo = tscGetTableMetaInfoFromCmd(pCmd,  0);

  pCmd->command = TSDB_SQL_SHOW;

  const char* msg1 = "invalid name";
  const char* msg2 = "pattern filter string too long";
  const char* msg3 = "database name too long";
  const char* msg4 = "invalid ip address";
  const char* msg5 = "database name is empty";
  const char* msg6 = "pattern string is empty";

  /*
   * database prefix in pInfo->pMiscInfo->a[0]
   * wildcard in like clause in pInfo->pMiscInfo->a[1]
   */
  SShowInfo* pShowInfo = &pInfo->pMiscInfo->showOpt;
  int16_t    showType = pShowInfo->showType;
  if (showType == TSDB_MGMT_TABLE_TABLE || showType == TSDB_MGMT_TABLE_METRIC || showType == TSDB_MGMT_TABLE_VGROUP) {
    // db prefix in tagCond, show table conds in payload
    SStrToken* pDbPrefixToken = &pShowInfo->prefix;
    if (pDbPrefixToken->type != 0) {

      if (pDbPrefixToken->n >= TSDB_DB_NAME_LEN) {  // db name is too long
        return invalidOperationMsg(tscGetErrorMsgPayload(pCmd), msg3);
      }

      if (pDbPrefixToken->n <= 0) {
        return invalidOperationMsg(tscGetErrorMsgPayload(pCmd), msg5);
      }

      if (tscValidateName(pDbPrefixToken) != TSDB_CODE_SUCCESS) {
        return invalidOperationMsg(tscGetErrorMsgPayload(pCmd), msg1);
      }

      int32_t ret = tNameSetDbName(&pTableMetaInfo->name, getAccountId(pSql), pDbPrefixToken);
      if (ret != TSDB_CODE_SUCCESS) {
        return invalidOperationMsg(tscGetErrorMsgPayload(pCmd), msg1);
      }
    }

    // show table/stable like 'xxxx', set the like pattern for show tables
    SStrToken* pPattern = &pShowInfo->pattern;
    if (pPattern->type != 0) {
      pPattern->n = strdequote(pPattern->z);

      if (pPattern->n <= 0) {
        return invalidOperationMsg(tscGetErrorMsgPayload(pCmd), msg6);
      }

      if (!tscValidateTableNameLength(pCmd->payloadLen)) {
        return invalidOperationMsg(tscGetErrorMsgPayload(pCmd), msg2);
      }
    }
  } else if (showType == TSDB_MGMT_TABLE_VNODES) {
    if (pShowInfo->prefix.type == 0) {
      return invalidOperationMsg(tscGetErrorMsgPayload(pCmd), "No specified ip of dnode");
    }

    // show vnodes may be ip addr of dnode in payload
    SStrToken* pDnodeIp = &pShowInfo->prefix;
    if (pDnodeIp->n >= TSDB_IPv4ADDR_LEN) {  // ip addr is too long
      return invalidOperationMsg(tscGetErrorMsgPayload(pCmd), msg3);
    }

    if (!validateIpAddress(pDnodeIp->z, pDnodeIp->n)) {
      return invalidOperationMsg(tscGetErrorMsgPayload(pCmd), msg4);
    }
  } 
  return TSDB_CODE_SUCCESS;
}

int32_t setKillInfo(SSqlObj* pSql, struct SSqlInfo* pInfo, int32_t killType) {
  const char* msg1 = "invalid connection ID";
  const char* msg2 = "invalid query ID";
  const char* msg3 = "invalid stream ID";

  SSqlCmd* pCmd = &pSql->cmd;
  pCmd->command = pInfo->type;
  
  SStrToken* idStr = &(pInfo->pMiscInfo->id);
  if (idStr->n > TSDB_KILL_MSG_LEN) {
    return TSDB_CODE_TSC_INVALID_OPERATION;
  }

  strncpy(pCmd->payload, idStr->z, idStr->n);

  const char delim = ':';
  char* connIdStr = strtok(idStr->z, &delim);
  char* queryIdStr = strtok(NULL, &delim);

  int32_t connId = (int32_t)strtol(connIdStr, NULL, 10);
  if (connId <= 0) {
    memset(pCmd->payload, 0, strlen(pCmd->payload));
    return invalidOperationMsg(tscGetErrorMsgPayload(pCmd), msg1);
  }

  if (killType == TSDB_SQL_KILL_CONNECTION) {
    return TSDB_CODE_SUCCESS;
  }

  int32_t queryId = (int32_t)strtol(queryIdStr, NULL, 10);
  if (queryId <= 0) {
    memset(pCmd->payload, 0, strlen(pCmd->payload));
    if (killType == TSDB_SQL_KILL_QUERY) {
      return invalidOperationMsg(tscGetErrorMsgPayload(pCmd), msg2);
    } else {
      return invalidOperationMsg(tscGetErrorMsgPayload(pCmd), msg3);
    }
  }
  
  return TSDB_CODE_SUCCESS;
}
static int32_t setCompactVnodeInfo(SSqlObj* pSql, struct SSqlInfo* pInfo) {
  SSqlCmd* pCmd = &pSql->cmd;
  pCmd->command = pInfo->type;

  return TSDB_CODE_SUCCESS;
}
bool validateIpAddress(const char* ip, size_t size) {
  char tmp[128] = {0};  // buffer to build null-terminated string
  assert(size < 128);

  strncpy(tmp, ip, size);

  in_addr_t epAddr = taosInetAddr(tmp);

  return epAddr != INADDR_NONE;
}

int32_t tscTansformFuncForSTableQuery(SQueryInfo* pQueryInfo) {
  STableMetaInfo* pTableMetaInfo = tscGetMetaInfo(pQueryInfo, 0);

  if (pTableMetaInfo->pTableMeta == NULL || !UTIL_TABLE_IS_SUPER_TABLE(pTableMetaInfo)) {
    return TSDB_CODE_TSC_INVALID_OPERATION;
  }

  assert(tscGetNumOfTags(pTableMetaInfo->pTableMeta) >= 0);

  int16_t bytes = 0;
  int16_t type = 0;
  int32_t interBytes = 0;
  
  size_t size = tscNumOfExprs(pQueryInfo);
  for (int32_t k = 0; k < size; ++k) {
    SExprInfo*   pExpr = tscExprGet(pQueryInfo, k);
    int16_t functionId = aAggs[pExpr->base.functionId].stableFuncId;

    int32_t colIndex = pExpr->base.colInfo.colIndex;
    SSchema* pSrcSchema = tscGetTableColumnSchema(pTableMetaInfo->pTableMeta, colIndex);
    
    if ((functionId >= TSDB_FUNC_SUM && functionId <= TSDB_FUNC_TWA) ||
        (functionId >= TSDB_FUNC_FIRST_DST && functionId <= TSDB_FUNC_STDDEV_DST) ||
        (functionId >= TSDB_FUNC_RATE && functionId <= TSDB_FUNC_IRATE)) {
      if (getResultDataInfo(pSrcSchema->type, pSrcSchema->bytes, functionId, (int32_t)pExpr->base.param[0].i64, &type, &bytes,
                            &interBytes, 0, true, NULL) != TSDB_CODE_SUCCESS) {
        return TSDB_CODE_TSC_INVALID_OPERATION;
      }

      tscExprUpdate(pQueryInfo, k, functionId, pExpr->base.colInfo.colIndex, TSDB_DATA_TYPE_BINARY, bytes);
      // todo refactor
      pExpr->base.interBytes = interBytes;
    }
  }

  tscFieldInfoUpdateOffset(pQueryInfo);
  return TSDB_CODE_SUCCESS;
}

/* transfer the field-info back to original input format */
void tscRestoreFuncForSTableQuery(SQueryInfo* pQueryInfo) {
  STableMetaInfo* pTableMetaInfo = tscGetMetaInfo(pQueryInfo, 0);
  if (!UTIL_TABLE_IS_SUPER_TABLE(pTableMetaInfo)) {
    return;
  }
  
  size_t size = tscNumOfExprs(pQueryInfo);
  for (int32_t i = 0; i < size; ++i) {
    SExprInfo*   pExpr = tscExprGet(pQueryInfo, i);
    SSchema* pSchema = tscGetTableColumnSchema(pTableMetaInfo->pTableMeta, pExpr->base.colInfo.colIndex);
    
    // the final result size and type in the same as query on single table.
    // so here, set the flag to be false;
    int32_t inter = 0;
    
    int32_t functionId = pExpr->base.functionId;
    if (functionId < 0) {
      continue;
    }

    if (functionId >= TSDB_FUNC_TS && functionId <= TSDB_FUNC_DIFF) {
      continue;
    }
    
    if (functionId == TSDB_FUNC_FIRST_DST) {
      functionId = TSDB_FUNC_FIRST;
    } else if (functionId == TSDB_FUNC_LAST_DST) {
      functionId = TSDB_FUNC_LAST;
    } else if (functionId == TSDB_FUNC_STDDEV_DST) {
      functionId = TSDB_FUNC_STDDEV;
    }

    getResultDataInfo(pSchema->type, pSchema->bytes, functionId, 0, &pExpr->base.resType, &pExpr->base.resBytes, &inter,
                      0, false, NULL);
  }
}

bool hasUnsupportFunctionsForSTableQuery(SSqlCmd* pCmd, SQueryInfo* pQueryInfo) {
  const char* msg1 = "TWA/Diff/Derivative/Irate are not allowed to apply to super table directly";
  const char* msg2 = "TWA/Diff/Derivative/Irate only support group by tbname for super table query";
  const char* msg3 = "functions not support for super table query";

  // filter sql function not supported by metric query yet.
  size_t size = tscNumOfExprs(pQueryInfo);
  for (int32_t i = 0; i < size; ++i) {
    int32_t functionId = tscExprGet(pQueryInfo, i)->base.functionId;
    if (functionId < 0) {
      continue;
    }

    if ((aAggs[functionId].status & TSDB_FUNCSTATE_STABLE) == 0) {
      invalidOperationMsg(tscGetErrorMsgPayload(pCmd), msg3);
      return true;
    }
  }

  if (tscIsTWAQuery(pQueryInfo) || tscIsDiffDerivQuery(pQueryInfo) || tscIsIrateQuery(pQueryInfo)) {
    if (pQueryInfo->groupbyExpr.numOfGroupCols == 0) {
      invalidOperationMsg(tscGetErrorMsgPayload(pCmd), msg1);
      return true;
    }

    SColIndex* pColIndex = taosArrayGet(pQueryInfo->groupbyExpr.columnInfo, 0);
    if (pColIndex->colIndex != TSDB_TBNAME_COLUMN_INDEX) {
      invalidOperationMsg(tscGetErrorMsgPayload(pCmd), msg2);
      return true;
    }
  } else if (tscIsSessionWindowQuery(pQueryInfo)) {
    invalidOperationMsg(tscGetErrorMsgPayload(pCmd), msg3);
    return true;
  }

  return false;
}

static bool groupbyTagsOrNull(SQueryInfo* pQueryInfo) {
  if (pQueryInfo->groupbyExpr.columnInfo == NULL ||
    taosArrayGetSize(pQueryInfo->groupbyExpr.columnInfo) == 0) {
    return true;
  }

  size_t s = taosArrayGetSize(pQueryInfo->groupbyExpr.columnInfo);
  for (int32_t i = 0; i < s; i++) {
    SColIndex* colIndex = taosArrayGet(pQueryInfo->groupbyExpr.columnInfo, i);
    if (colIndex->flag != TSDB_COL_TAG) {
      return false;
    }
  }

  return true;
}

static bool functionCompatibleCheck(SQueryInfo* pQueryInfo, bool joinQuery, bool twQuery) {
  int32_t startIdx = 0;
  int32_t aggUdf = 0;
  int32_t scalarUdf = 0;
  int32_t prjNum = 0;
  int32_t aggNum = 0;

  size_t numOfExpr = tscNumOfExprs(pQueryInfo);
  assert(numOfExpr > 0);

  int32_t factor = INT32_MAX;

  // diff function cannot be executed with other function
  // arithmetic function can be executed with other arithmetic functions
  size_t size = tscNumOfExprs(pQueryInfo);
  
  for (int32_t i = startIdx; i < size; ++i) {
    SExprInfo* pExpr1 = tscExprGet(pQueryInfo, i);

    int16_t functionId = pExpr1->base.functionId;
    if (functionId < 0) {
       SUdfInfo* pUdfInfo = taosArrayGet(pQueryInfo->pUdfInfo, -1 * functionId - 1);
       pUdfInfo->funcType == TSDB_UDF_TYPE_AGGREGATE ? ++aggUdf : ++scalarUdf;

       continue;
    }

    if (functionId == TSDB_FUNC_TAGPRJ || functionId == TSDB_FUNC_TAG || functionId == TSDB_FUNC_TS || functionId == TSDB_FUNC_TS_DUMMY) {
      ++prjNum;

      continue;
    }

    if (functionId == TSDB_FUNC_PRJ) {
      ++prjNum;
    }

    if (functionId == TSDB_FUNC_PRJ && (pExpr1->base.colInfo.colId == PRIMARYKEY_TIMESTAMP_COL_INDEX || TSDB_COL_IS_UD_COL(pExpr1->base.colInfo.flag))) {
      continue;
    }

    if (factor == INT32_MAX) {
      factor = functionCompatList[functionId];
    } else {
      if (functionCompatList[functionId] != factor) {
        return false;
      } else {
        if (factor == -1) { // two functions with the same -1 flag
          return false;
        }
      }
    }

    if (functionId == TSDB_FUNC_LAST_ROW && (joinQuery || twQuery || !groupbyTagsOrNull(pQueryInfo))) {
      return false;
    }
  }

  aggNum = (int32_t)size - prjNum - aggUdf - scalarUdf;

  assert(aggNum >= 0);

  if (aggUdf > 0 && (prjNum > 0 || aggNum > 0 || scalarUdf > 0)) {
    return false;
  }

  if (scalarUdf > 0 && aggNum > 0) {
    return false;
  }

  return true;
}

int32_t validateGroupbyNode(SQueryInfo* pQueryInfo, SArray* pList, SSqlCmd* pCmd) {
  const char* msg1 = "too many columns in group by clause";
  const char* msg2 = "invalid column name in group by clause";
  const char* msg3 = "columns from one table allowed as group by columns";
  const char* msg4 = "join query does not support group by";
  const char* msg5 = "not allowed column type for group by";
  const char* msg6 = "tags not allowed for table query";
  const char* msg7 = "not support group by expression";
  const char* msg8 = "normal column can only locate at the end of group by clause";

  // todo : handle two tables situation
  STableMetaInfo* pTableMetaInfo = NULL;
  if (pList == NULL) {
    return TSDB_CODE_SUCCESS;
  }

  if (pQueryInfo->numOfTables > 1) {
    return invalidOperationMsg(tscGetErrorMsgPayload(pCmd), msg4);
  }

  SGroupbyExpr* pGroupExpr = &pQueryInfo->groupbyExpr;
  if (pGroupExpr->columnInfo == NULL) {
    pGroupExpr->columnInfo = taosArrayInit(4, sizeof(SColIndex));
  }

  if (pQueryInfo->colList == NULL) {
    pQueryInfo->colList = taosArrayInit(4, POINTER_BYTES);
  }

  if (pGroupExpr->columnInfo == NULL || pQueryInfo->colList == NULL) {
    return TSDB_CODE_TSC_OUT_OF_MEMORY;
  }

  pGroupExpr->numOfGroupCols = (int16_t)taosArrayGetSize(pList);
  if (pGroupExpr->numOfGroupCols > TSDB_MAX_TAGS) {
    return invalidOperationMsg(tscGetErrorMsgPayload(pCmd), msg1);
  }

  SSchema *pSchema       = NULL;
  int32_t tableIndex     = COLUMN_INDEX_INITIAL_VAL;
  int32_t numOfGroupCols = 0;

  size_t num = taosArrayGetSize(pList);
  for (int32_t i = 0; i < num; ++i) {
    tVariantListItem * pItem = taosArrayGet(pList, i);
    tVariant* pVar = &pItem->pVar;

    SStrToken token = {pVar->nLen, pVar->nType, pVar->pz};

    SColumnIndex index = COLUMN_INDEX_INITIALIZER;
    if (getColumnIndexByName(&token, pQueryInfo, &index, tscGetErrorMsgPayload(pCmd)) != TSDB_CODE_SUCCESS) {
      return invalidOperationMsg(tscGetErrorMsgPayload(pCmd), msg2);
    }

    if (tableIndex == COLUMN_INDEX_INITIAL_VAL) {
      tableIndex = index.tableIndex;
    } else if (tableIndex != index.tableIndex) {
      return invalidOperationMsg(tscGetErrorMsgPayload(pCmd), msg3);
    }

    pTableMetaInfo = tscGetMetaInfo(pQueryInfo, index.tableIndex);
    STableMeta* pTableMeta = pTableMetaInfo->pTableMeta;

    if (index.columnIndex == TSDB_TBNAME_COLUMN_INDEX) {
      pSchema = tGetTbnameColumnSchema();
    } else {
      pSchema = tscGetTableColumnSchema(pTableMeta, index.columnIndex);
    }

    int32_t numOfCols = tscGetNumOfColumns(pTableMeta);
    bool groupTag = (index.columnIndex == TSDB_TBNAME_COLUMN_INDEX || index.columnIndex >= numOfCols);

    if (groupTag) {
      if (!UTIL_TABLE_IS_SUPER_TABLE(pTableMetaInfo)) {
        return invalidOperationMsg(tscGetErrorMsgPayload(pCmd), msg6);
      }

      int32_t relIndex = index.columnIndex;
      if (index.columnIndex != TSDB_TBNAME_COLUMN_INDEX) {
        relIndex -= numOfCols;
      }

      SColIndex colIndex = { .colIndex = relIndex, .flag = TSDB_COL_TAG, .colId = pSchema->colId, };
      strncpy(colIndex.name, pSchema->name, tListLen(colIndex.name));
      taosArrayPush(pGroupExpr->columnInfo, &colIndex);
      
      index.columnIndex = relIndex;
      tscColumnListInsert(pTableMetaInfo->tagColList, index.columnIndex, pTableMeta->id.uid, pSchema);
    } else {
      // check if the column type is valid, here only support the bool/tinyint/smallint/bigint group by
      if (pSchema->type == TSDB_DATA_TYPE_TIMESTAMP || pSchema->type == TSDB_DATA_TYPE_FLOAT || pSchema->type == TSDB_DATA_TYPE_DOUBLE) {
        return invalidOperationMsg(tscGetErrorMsgPayload(pCmd), msg5);
      }

      tscColumnListInsert(pQueryInfo->colList, index.columnIndex, pTableMeta->id.uid, pSchema);
      
      SColIndex colIndex = { .colIndex = index.columnIndex, .flag = TSDB_COL_NORMAL, .colId = pSchema->colId };
      strncpy(colIndex.name, pSchema->name, tListLen(colIndex.name));

      taosArrayPush(pGroupExpr->columnInfo, &colIndex);
      pQueryInfo->groupbyExpr.orderType = TSDB_ORDER_ASC;
      numOfGroupCols++;
    }
  }

  // 1. only one normal column allowed in the group by clause
  // 2. the normal column in the group by clause can only located in the end position
  if (numOfGroupCols > 1) {
    return invalidOperationMsg(tscGetErrorMsgPayload(pCmd), msg7);
  }

  for(int32_t i = 0; i < num; ++i) {
    SColIndex* pIndex = taosArrayGet(pGroupExpr->columnInfo, i);
    if (TSDB_COL_IS_NORMAL_COL(pIndex->flag) && i != num - 1) {
     return invalidOperationMsg(tscGetErrorMsgPayload(pCmd), msg8);
    }
  }

  pQueryInfo->groupbyExpr.tableIndex = tableIndex;
  return TSDB_CODE_SUCCESS;
}


static SColumnFilterInfo* addColumnFilterInfo(SColumnFilterList* filterList) {
  int32_t size = (filterList->numOfFilters) + 1;

  char* tmp = (char*) realloc((void*)(filterList->filterInfo), sizeof(SColumnFilterInfo) * (size));
  if (tmp != NULL) {
    filterList->filterInfo = (SColumnFilterInfo*)tmp;
  } else {
    return NULL;
  }

  filterList->numOfFilters = size;

  SColumnFilterInfo* pColFilterInfo = &(filterList->filterInfo[size - 1]);
  memset(pColFilterInfo, 0, sizeof(SColumnFilterInfo));

  return pColFilterInfo;
}

static int32_t doExtractColumnFilterInfo(SSqlCmd* pCmd, SQueryInfo* pQueryInfo, int32_t timePrecision, SColumnFilterInfo* pColumnFilter,
                                         int16_t colType, tSqlExpr* pExpr) {
  const char* msg = "not supported filter condition";

  tSqlExpr *pRight = pExpr->pRight;

  if (colType >= TSDB_DATA_TYPE_TINYINT && colType <= TSDB_DATA_TYPE_BIGINT) {
    colType = TSDB_DATA_TYPE_BIGINT;
  } else if (colType == TSDB_DATA_TYPE_FLOAT || colType == TSDB_DATA_TYPE_DOUBLE) {
    colType = TSDB_DATA_TYPE_DOUBLE;
  } else if ((colType == TSDB_DATA_TYPE_TIMESTAMP) && (TSDB_DATA_TYPE_BINARY == pRight->value.nType)) {
    int retVal = setColumnFilterInfoForTimestamp(pCmd, pQueryInfo, &pRight->value);
    if (TSDB_CODE_SUCCESS != retVal) {
      return retVal;
    }
  } else if ((colType == TSDB_DATA_TYPE_TIMESTAMP) && (TSDB_DATA_TYPE_BIGINT == pRight->value.nType)) {
    if (pRight->flags & (1 << EXPR_FLAG_NS_TIMESTAMP)) {
      pRight->value.i64 =
          convertTimePrecision(pRight->value.i64, TSDB_TIME_PRECISION_NANO, timePrecision);
      pRight->flags &= ~(1 << EXPR_FLAG_NS_TIMESTAMP);
    }
  }

  int32_t retVal = TSDB_CODE_SUCCESS;

  int32_t bufLen = 0;
  if (IS_NUMERIC_TYPE(pRight->value.nType)) {
    bufLen = 60;
  } else {
    /*
     * make memory sanitizer happy;
     */
    if (pRight->value.nLen == 0) {
      bufLen = pRight->value.nLen + 2;
    } else {
      bufLen = pRight->value.nLen + 1;
    }
  }

  if (pExpr->tokenId == TK_LE || pExpr->tokenId == TK_LT) {
    retVal = tVariantDump(&pRight->value, (char*)&pColumnFilter->upperBndd, colType, false);

  // TK_GT,TK_GE,TK_EQ,TK_NE are based on the pColumn->lowerBndd
  } else if (pExpr->tokenId == TK_IN) {
    tVariant *pVal; 
    if (pRight->tokenId != TK_SET || !serializeExprListToVariant(pRight->Expr.paramList, &pVal, colType, timePrecision)) {
      return invalidOperationMsg(tscGetErrorMsgPayload(pCmd), msg);
    }
    pColumnFilter->pz  = (int64_t)calloc(1, pVal->nLen + 1);
    pColumnFilter->len = pVal->nLen;
    pColumnFilter->filterstr = 1;
    memcpy((char *)(pColumnFilter->pz), (char *)(pVal->pz), pVal->nLen);

    tVariantDestroy(pVal);
    free(pVal);

  } else if (colType == TSDB_DATA_TYPE_BINARY) {
    pColumnFilter->pz = (int64_t)calloc(1, bufLen * TSDB_NCHAR_SIZE);
    pColumnFilter->len = pRight->value.nLen;
    retVal = tVariantDump(&pRight->value, (char*)pColumnFilter->pz, colType, false);

  } else if (colType == TSDB_DATA_TYPE_NCHAR) {
    // pRight->value.nLen + 1 is larger than the actual nchar string length
    pColumnFilter->pz = (int64_t)calloc(1, bufLen * TSDB_NCHAR_SIZE);
    retVal = tVariantDump(&pRight->value, (char*)pColumnFilter->pz, colType, false);
    size_t len = twcslen((wchar_t*)pColumnFilter->pz);
    pColumnFilter->len = len * TSDB_NCHAR_SIZE;

  } else {
    retVal = tVariantDump(&pRight->value, (char*)&pColumnFilter->lowerBndd, colType, false);
  }

  if (retVal != TSDB_CODE_SUCCESS) {
    return invalidOperationMsg(tscGetErrorMsgPayload(pCmd), msg);
  } 

  switch (pExpr->tokenId) {
    case TK_LE:
      pColumnFilter->upperRelOptr = TSDB_RELATION_LESS_EQUAL;
      break;
    case TK_LT:
      pColumnFilter->upperRelOptr = TSDB_RELATION_LESS;
      break;
    case TK_GT:
      pColumnFilter->lowerRelOptr = TSDB_RELATION_GREATER;
      break;
    case TK_GE:
      pColumnFilter->lowerRelOptr = TSDB_RELATION_GREATER_EQUAL;
      break;
    case TK_EQ:
      pColumnFilter->lowerRelOptr = TSDB_RELATION_EQUAL;
      break;
    case TK_NE:
      pColumnFilter->lowerRelOptr = TSDB_RELATION_NOT_EQUAL;
      break;
    case TK_LIKE:
      pColumnFilter->lowerRelOptr = TSDB_RELATION_LIKE;
      break;
    case TK_ISNULL:
      pColumnFilter->lowerRelOptr = TSDB_RELATION_ISNULL;
      break;
    case TK_NOTNULL:
      pColumnFilter->lowerRelOptr = TSDB_RELATION_NOTNULL;
      break;
    case TK_IN:
      pColumnFilter->lowerRelOptr = TSDB_RELATION_IN;
      break;
    default:
      return invalidOperationMsg(tscGetErrorMsgPayload(pCmd), msg);
  }

  return TSDB_CODE_SUCCESS;
}

typedef struct SCondExpr {
  tSqlExpr* pTagCond;
  tSqlExpr* pTimewindow;

  tSqlExpr* pColumnCond;

  tSqlExpr* pTableCond;
  int16_t   relType;  // relation between table name in expression and other tag
                      // filter condition expression, TK_AND or TK_OR
  int16_t tableCondIndex;

  tSqlExpr* pJoinExpr;  // join condition
  bool      tsJoin;
} SCondExpr;

static int32_t getTimeRange(STimeWindow* win, tSqlExpr* pRight, int32_t optr, int16_t timePrecision);

static int32_t tablenameListToString(tSqlExpr* pExpr, SStringBuilder* sb) {
  SArray* pList = pExpr->Expr.paramList;

  int32_t size = (int32_t) taosArrayGetSize(pList);
  if (size <= 0) {
    return TSDB_CODE_TSC_INVALID_OPERATION;
  }

  if (size > 0) {
    taosStringBuilderAppendStringLen(sb, QUERY_COND_REL_PREFIX_IN, QUERY_COND_REL_PREFIX_IN_LEN);
  }

  for (int32_t i = 0; i < size; ++i) {
    tSqlExprItem* pSub = taosArrayGet(pList, i);
    tVariant* pVar = &pSub->pNode->value;

    taosStringBuilderAppendStringLen(sb, pVar->pz, pVar->nLen);

    if (i < size - 1) {
      taosStringBuilderAppendString(sb, TBNAME_LIST_SEP);
    }

    if (pVar->nLen <= 0 || !tscValidateTableNameLength(pVar->nLen)) {
      return TSDB_CODE_TSC_INVALID_OPERATION;
    }
  }

  return TSDB_CODE_SUCCESS;
}

static int32_t tablenameCondToString(tSqlExpr* pExpr, SStringBuilder* sb) {
  taosStringBuilderAppendStringLen(sb, QUERY_COND_REL_PREFIX_LIKE, QUERY_COND_REL_PREFIX_LIKE_LEN);
  taosStringBuilderAppendString(sb, pExpr->value.pz);

  return TSDB_CODE_SUCCESS;
}

enum {
  TSQL_EXPR_TS = 0,
  TSQL_EXPR_TAG = 1,
  TSQL_EXPR_COLUMN = 2,
  TSQL_EXPR_TBNAME = 3,
};

static int32_t extractColumnFilterInfo(SSqlCmd* pCmd, SQueryInfo* pQueryInfo, SColumnIndex* pIndex, tSqlExpr* pExpr, int32_t sqlOptr) {
  STableMetaInfo* pTableMetaInfo = tscGetMetaInfo(pQueryInfo, pIndex->tableIndex);

  STableMeta* pTableMeta = pTableMetaInfo->pTableMeta;
  SSchema*    pSchema = tscGetTableColumnSchema(pTableMeta, pIndex->columnIndex);

  const char* msg1 = "non binary column not support like operator";
  const char* msg2 = "binary column not support this operator";  
  const char* msg3 = "bool column not support this operator";
  const char* msg4 = "primary key not support this operator";

  SColumn* pColumn = tscColumnListInsert(pQueryInfo->colList, pIndex->columnIndex, pTableMeta->id.uid, pSchema);
  SColumnFilterInfo* pColFilter = NULL;

  /*
   * in case of TK_AND filter condition, we first find the corresponding column and build the query condition together
   * the already existed condition.
   */
  if (sqlOptr == TK_AND) {
    // this is a new filter condition on this column
    if (pColumn->info.flist.numOfFilters == 0) {
      pColFilter = addColumnFilterInfo(&pColumn->info.flist);
    } else {  // update the existed column filter information, find the filter info here
      pColFilter = &pColumn->info.flist.filterInfo[0];
    }

    if (pColFilter == NULL) {
      return TSDB_CODE_TSC_OUT_OF_MEMORY;
    }
  } else if (sqlOptr == TK_OR) {
    // TODO fixme: failed to invalid the filter expression: "col1 = 1 OR col2 = 2"
    pColFilter = addColumnFilterInfo(&pColumn->info.flist);
    if (pColFilter == NULL) {
      return TSDB_CODE_TSC_OUT_OF_MEMORY;
    }
  } else {  // error;
    return TSDB_CODE_TSC_INVALID_OPERATION;
  }

  pColFilter->filterstr =
      ((pSchema->type == TSDB_DATA_TYPE_BINARY || pSchema->type == TSDB_DATA_TYPE_NCHAR) ? 1 : 0);

  if (pColFilter->filterstr) {
    if (pExpr->tokenId != TK_EQ
      && pExpr->tokenId != TK_NE
      && pExpr->tokenId != TK_ISNULL
      && pExpr->tokenId != TK_NOTNULL
      && pExpr->tokenId != TK_LIKE
      && pExpr->tokenId != TK_IN) {
      return invalidOperationMsg(tscGetErrorMsgPayload(pCmd), msg2);
    }
  } else {
    if (pExpr->tokenId == TK_LIKE) {
      return invalidOperationMsg(tscGetErrorMsgPayload(pCmd), msg1);
    }
    
    if (pSchema->type == TSDB_DATA_TYPE_BOOL) {
      int32_t t = pExpr->tokenId;
      if (t != TK_EQ && t != TK_NE && t != TK_NOTNULL && t != TK_ISNULL && t != TK_IN) {
        return invalidOperationMsg(tscGetErrorMsgPayload(pCmd), msg3);
      }
    }
  }

  pColumn->columnIndex = pIndex->columnIndex;
  pColumn->tableUid = pTableMeta->id.uid;
  if (pColumn->columnIndex == PRIMARYKEY_TIMESTAMP_COL_INDEX && pExpr->tokenId == TK_IN) {
     return invalidOperationMsg(tscGetErrorMsgPayload(pCmd), msg4);
  }

  STableComInfo tinfo = tscGetTableInfo(pTableMeta);
  return doExtractColumnFilterInfo(pCmd, pQueryInfo, tinfo.precision, pColFilter, pSchema->type, pExpr);
}

static int32_t getTablenameCond(SSqlCmd* pCmd, SQueryInfo* pQueryInfo, tSqlExpr* pTableCond, SStringBuilder* sb) {
  const char* msg0 = "invalid table name list";
  const char* msg1 = "not string following like";

  if (pTableCond == NULL) {
    return TSDB_CODE_SUCCESS;
  }

  tSqlExpr* pLeft = pTableCond->pLeft;
  tSqlExpr* pRight = pTableCond->pRight;

  if (!isTablenameToken(&pLeft->columnName)) {
    return TSDB_CODE_TSC_INVALID_OPERATION;
  }

  int32_t ret = TSDB_CODE_SUCCESS;

  if (pTableCond->tokenId == TK_IN) {
    ret = tablenameListToString(pRight, sb);
  } else if (pTableCond->tokenId == TK_LIKE) {
    if (pRight->tokenId != TK_STRING) {
      return invalidOperationMsg(tscGetErrorMsgPayload(pCmd), msg1);
    }
    
    ret = tablenameCondToString(pRight, sb);
  }

  if (ret != TSDB_CODE_SUCCESS) {
    invalidOperationMsg(tscGetErrorMsgPayload(pCmd), msg0);
  }

  return ret;
}

static int32_t getColumnQueryCondInfo(SSqlCmd* pCmd, SQueryInfo* pQueryInfo, tSqlExpr* pExpr, int32_t relOptr) {
  if (pExpr == NULL) {
    pQueryInfo->onlyHasTagCond &= true;
    return TSDB_CODE_SUCCESS;
  }
  pQueryInfo->onlyHasTagCond &= false;

  if (!tSqlExprIsParentOfLeaf(pExpr)) {  // internal node
    int32_t ret = getColumnQueryCondInfo(pCmd, pQueryInfo, pExpr->pLeft, pExpr->tokenId);
    if (ret != TSDB_CODE_SUCCESS) {
      return ret;
    }

    return getColumnQueryCondInfo(pCmd, pQueryInfo, pExpr->pRight, pExpr->tokenId);
  } else {  // handle leaf node
    SColumnIndex index = COLUMN_INDEX_INITIALIZER;
    if (getColumnIndexByName(&pExpr->pLeft->columnName, pQueryInfo, &index, tscGetErrorMsgPayload(pCmd)) != TSDB_CODE_SUCCESS) {
      return TSDB_CODE_TSC_INVALID_OPERATION;
    }

    return extractColumnFilterInfo(pCmd, pQueryInfo, &index, pExpr, relOptr);
  }
}

static int32_t checkAndSetJoinCondInfo(SSqlCmd* pCmd, SQueryInfo* pQueryInfo, tSqlExpr* pExpr) {
  int32_t code = 0;
  const char* msg1 = "timestamp required for join tables";
  const char* msg2 = "only support one join tag for each table";
  const char* msg3 = "type of join columns must be identical";
  const char* msg4 = "invalid column name in join condition";

  if (pExpr == NULL) {
    return TSDB_CODE_SUCCESS;
  }

  if (!tSqlExprIsParentOfLeaf(pExpr)) {
    code = checkAndSetJoinCondInfo(pCmd, pQueryInfo, pExpr->pLeft);
    if (code) {
      return code;
    }

    return checkAndSetJoinCondInfo(pCmd, pQueryInfo, pExpr->pRight);
  }

  SColumnIndex index = COLUMN_INDEX_INITIALIZER;
  if (getColumnIndexByName(&pExpr->pLeft->columnName, pQueryInfo, &index, tscGetErrorMsgPayload(pCmd)) != TSDB_CODE_SUCCESS) {
    return invalidOperationMsg(tscGetErrorMsgPayload(pCmd), msg4);
  }

  STableMetaInfo* pTableMetaInfo = tscGetMetaInfo(pQueryInfo, index.tableIndex);
  SSchema* pTagSchema1 = tscGetTableColumnSchema(pTableMetaInfo->pTableMeta, index.columnIndex);

  assert(index.tableIndex >= 0 && index.tableIndex < TSDB_MAX_JOIN_TABLE_NUM);

  SJoinNode **leftNode = &pQueryInfo->tagCond.joinInfo.joinTables[index.tableIndex];
  if (*leftNode == NULL) {
    return invalidOperationMsg(tscGetErrorMsgPayload(pCmd), msg1);
  }

  (*leftNode)->uid = pTableMetaInfo->pTableMeta->id.uid;
  (*leftNode)->tagColId = pTagSchema1->colId;

  if (UTIL_TABLE_IS_SUPER_TABLE(pTableMetaInfo)) {
    STableMeta* pTableMeta = pTableMetaInfo->pTableMeta;

    index.columnIndex = index.columnIndex - tscGetNumOfColumns(pTableMetaInfo->pTableMeta);
    if (tscColumnExists(pTableMetaInfo->tagColList, pTagSchema1->colId, pTableMetaInfo->pTableMeta->id.uid) < 0) {
      tscColumnListInsert(pTableMetaInfo->tagColList, index.columnIndex, pTableMeta->id.uid, pTagSchema1);

      if (taosArrayGetSize(pTableMetaInfo->tagColList) > 1) {
        return invalidOperationMsg(tscGetErrorMsgPayload(pCmd), msg2);
      }
    }
  }

  int16_t leftIdx = index.tableIndex;

  index = (SColumnIndex)COLUMN_INDEX_INITIALIZER;
  if (getColumnIndexByName(&pExpr->pRight->columnName, pQueryInfo, &index, tscGetErrorMsgPayload(pCmd)) != TSDB_CODE_SUCCESS) {
    return invalidOperationMsg(tscGetErrorMsgPayload(pCmd), msg4);
  }

  pTableMetaInfo = tscGetMetaInfo(pQueryInfo, index.tableIndex);
  SSchema* pTagSchema2 = tscGetTableColumnSchema(pTableMetaInfo->pTableMeta, index.columnIndex);

  assert(index.tableIndex >= 0 && index.tableIndex < TSDB_MAX_JOIN_TABLE_NUM);

  SJoinNode **rightNode = &pQueryInfo->tagCond.joinInfo.joinTables[index.tableIndex];
  if (*rightNode == NULL) {
    return invalidOperationMsg(tscGetErrorMsgPayload(pCmd), msg1);
  }

  (*rightNode)->uid = pTableMetaInfo->pTableMeta->id.uid;
  (*rightNode)->tagColId = pTagSchema2->colId;

  if (UTIL_TABLE_IS_SUPER_TABLE(pTableMetaInfo)) {
    STableMeta* pTableMeta = pTableMetaInfo->pTableMeta;
    index.columnIndex = index.columnIndex - tscGetNumOfColumns(pTableMeta);
    if (tscColumnExists(pTableMetaInfo->tagColList, pTagSchema2->colId, pTableMeta->id.uid) < 0) {

      tscColumnListInsert(pTableMetaInfo->tagColList, index.columnIndex, pTableMeta->id.uid, pTagSchema2);
      if (taosArrayGetSize(pTableMetaInfo->tagColList) > 1) {
        return invalidOperationMsg(tscGetErrorMsgPayload(pCmd), msg2);
      }
    }
  }

  int16_t rightIdx = index.tableIndex;

  if (pTagSchema1->type != pTagSchema2->type) {
    return invalidOperationMsg(tscGetErrorMsgPayload(pCmd), msg3);
  }

  if ((*leftNode)->tagJoin == NULL) {
    (*leftNode)->tagJoin = taosArrayInit(2, sizeof(int16_t));
  }

  if ((*rightNode)->tagJoin == NULL) {
    (*rightNode)->tagJoin = taosArrayInit(2, sizeof(int16_t));
  }

  taosArrayPush((*leftNode)->tagJoin, &rightIdx);
  taosArrayPush((*rightNode)->tagJoin, &leftIdx);

  pQueryInfo->tagCond.joinInfo.hasJoin = true;

  return TSDB_CODE_SUCCESS;

}

static int32_t getJoinCondInfo(SSqlCmd* pCmd, SQueryInfo* pQueryInfo, tSqlExpr* pExpr) {
  if (pExpr == NULL) {
    pQueryInfo->onlyHasTagCond &= true;
    return TSDB_CODE_SUCCESS;
  }

  return checkAndSetJoinCondInfo(pCmd, pQueryInfo, pExpr);
}

static int32_t validateSQLExpr(SSqlCmd* pCmd, tSqlExpr* pExpr, SQueryInfo* pQueryInfo, SColumnList* pList,
                               int32_t* type, uint64_t* uid) {
  if (pExpr->type == SQL_NODE_TABLE_COLUMN) {
    if (*type == NON_ARITHMEIC_EXPR) {
      *type = NORMAL_ARITHMETIC;
    } else if (*type == AGG_ARIGHTMEIC) {
      return TSDB_CODE_TSC_INVALID_OPERATION;
    }

    SColumnIndex index = COLUMN_INDEX_INITIALIZER;
    if (getColumnIndexByName(&pExpr->columnName, pQueryInfo, &index, tscGetErrorMsgPayload(pCmd)) != TSDB_CODE_SUCCESS) {
      return TSDB_CODE_TSC_INVALID_OPERATION;
    }

    // if column is timestamp, bool, binary, nchar, not support arithmetic, so return invalid sql
    STableMeta* pTableMeta = tscGetMetaInfo(pQueryInfo, index.tableIndex)->pTableMeta;
    SSchema*    pSchema = tscGetTableSchema(pTableMeta) + index.columnIndex;
    
    if ((pSchema->type == TSDB_DATA_TYPE_TIMESTAMP) || (pSchema->type == TSDB_DATA_TYPE_BOOL) ||
        (pSchema->type == TSDB_DATA_TYPE_BINARY) || (pSchema->type == TSDB_DATA_TYPE_NCHAR)) {
      return TSDB_CODE_TSC_INVALID_OPERATION;
    }

    pList->ids[pList->num++] = index;
  } else if ((pExpr->tokenId == TK_FLOAT && (isnan(pExpr->value.dKey) || isinf(pExpr->value.dKey))) ||
             pExpr->tokenId == TK_NULL) {
    return TSDB_CODE_TSC_INVALID_OPERATION;
  } else if (pExpr->type == SQL_NODE_SQLFUNCTION) {
    if (*type == NON_ARITHMEIC_EXPR) {
      *type = AGG_ARIGHTMEIC;
    } else if (*type == NORMAL_ARITHMETIC) {
      return TSDB_CODE_TSC_INVALID_OPERATION;
    }

    int32_t outputIndex = (int32_t)tscNumOfExprs(pQueryInfo);
  
    tSqlExprItem item = {.pNode = pExpr, .aliasName = NULL};
  
    // sql function list in selection clause.
    // Append the sqlExpr into exprList of pQueryInfo structure sequentially
    pExpr->functionId = isValidFunction(pExpr->Expr.operand.z, pExpr->Expr.operand.n);
    if (pExpr->functionId < 0) {
      return TSDB_CODE_TSC_INVALID_OPERATION;
    }

    if (addExprAndResultField(pCmd, pQueryInfo, outputIndex, &item, false, NULL) != TSDB_CODE_SUCCESS) {
      return TSDB_CODE_TSC_INVALID_OPERATION;
    }

    // It is invalid in case of more than one sqlExpr, such as first(ts, k) - last(ts, k)
    int32_t inc = (int32_t) tscNumOfExprs(pQueryInfo) - outputIndex;
    if (inc > 1) {
      return TSDB_CODE_TSC_INVALID_OPERATION;
    }

    // Not supported data type in arithmetic expression
    uint64_t id = -1;
    for(int32_t i = 0; i < inc; ++i) {
      SExprInfo* p1 = tscExprGet(pQueryInfo, i + outputIndex);

      int16_t t = p1->base.resType;
      if (t == TSDB_DATA_TYPE_BINARY || t == TSDB_DATA_TYPE_NCHAR || t == TSDB_DATA_TYPE_BOOL || t == TSDB_DATA_TYPE_TIMESTAMP) {
        return TSDB_CODE_TSC_INVALID_OPERATION;
      }

      if (i == 0) {
        id = p1->base.uid;
        continue;
      }

      if (id != p1->base.uid) {
        return TSDB_CODE_TSC_INVALID_OPERATION;
      }
    }

    *uid = id;
  }

  return TSDB_CODE_SUCCESS;
}

static int32_t validateArithmeticSQLExpr(SSqlCmd* pCmd, tSqlExpr* pExpr, SQueryInfo* pQueryInfo, SColumnList* pList, int32_t* type) {
  if (pExpr == NULL) {
    return TSDB_CODE_SUCCESS;
  }

  tSqlExpr* pLeft = pExpr->pLeft;
  uint64_t uidLeft = 0;
  uint64_t uidRight = 0;

  if (pLeft->type == SQL_NODE_EXPR) {
    int32_t ret = validateArithmeticSQLExpr(pCmd, pLeft, pQueryInfo, pList, type);
    if (ret != TSDB_CODE_SUCCESS) {
      return ret;
    }
  } else {
    int32_t ret = validateSQLExpr(pCmd, pLeft, pQueryInfo, pList, type, &uidLeft);
    if (ret != TSDB_CODE_SUCCESS) {
      return ret;
    }
  }

  tSqlExpr* pRight = pExpr->pRight;
  if (pRight->type == SQL_NODE_EXPR) {
    int32_t ret = validateArithmeticSQLExpr(pCmd, pRight, pQueryInfo, pList, type);
    if (ret != TSDB_CODE_SUCCESS) {
      return ret;
    }
  } else {
    int32_t ret = validateSQLExpr(pCmd, pRight, pQueryInfo, pList, type, &uidRight);
    if (ret != TSDB_CODE_SUCCESS) {
      return ret;
    }

    // the expression not from the same table, return error
    if (uidLeft != uidRight && uidLeft != 0 && uidRight != 0) {
      return TSDB_CODE_TSC_INVALID_OPERATION;
    }
  }

  return TSDB_CODE_SUCCESS;
}

static bool isValidExpr(tSqlExpr* pLeft, tSqlExpr* pRight, int32_t optr) {
  if (pLeft == NULL || (pRight == NULL && optr != TK_IN)) {
    return false;
  }

  /*
   * filter illegal expression in where clause:
   * 1. count(*) > 12
   * 2. sum(columnA) > sum(columnB)
   * 3. 4 < 5,  'ABC'>'abc'
   *
   * However, columnA < 4+12 is valid
   */
  if (pLeft->type == SQL_NODE_SQLFUNCTION) {
    return false;
  }

  if (pRight == NULL) {
    return true;
  }
  
  if (pLeft->tokenId >= TK_BOOL && pLeft->tokenId <= TK_BINARY && pRight->tokenId >= TK_BOOL && pRight->tokenId <= TK_BINARY) {
    return false;
  }

  return true;
}

static void exchangeExpr(tSqlExpr* pExpr) {
  tSqlExpr* pLeft  = pExpr->pLeft;
  tSqlExpr* pRight = pExpr->pRight;

  if (pRight->tokenId == TK_ID && (pLeft->tokenId == TK_INTEGER || pLeft->tokenId == TK_FLOAT ||
                                    pLeft->tokenId == TK_STRING || pLeft->tokenId == TK_BOOL)) {
    /*
     * exchange value of the left handside and the value of the right-handside
     * to make sure that the value of filter expression always locates in
     * right-handside and
     * the column-id is at the left handside.
     */
    uint32_t optr = 0;
    switch (pExpr->tokenId) {
      case TK_LE:
        optr = TK_GE;
        break;
      case TK_LT:
        optr = TK_GT;
        break;
      case TK_GT:
        optr = TK_LT;
        break;
      case TK_GE:
        optr = TK_LE;
        break;
      default:
        optr = pExpr->tokenId;
    }

    pExpr->tokenId = optr;
    SWAP(pExpr->pLeft, pExpr->pRight, void*);
  }
}

static bool validateJoinExprNode(SSqlCmd* pCmd, SQueryInfo* pQueryInfo, tSqlExpr* pExpr, SColumnIndex* pLeftIndex) {
  const char* msg1 = "illegal column name";
  const char* msg2 = "= is expected in join expression";
  const char* msg3 = "join column must have same type";
  const char* msg4 = "self join is not allowed";
  const char* msg5 = "join table must be the same type(table to table, super table to super table)";

  tSqlExpr* pRight = pExpr->pRight;

  if (pRight->tokenId != TK_ID) {
    return true;
  }

  if (pExpr->tokenId != TK_EQ) {
    invalidOperationMsg(tscGetErrorMsgPayload(pCmd), msg2);
    return false;
  }

  SColumnIndex rightIndex = COLUMN_INDEX_INITIALIZER;

  if (getColumnIndexByName(&pRight->columnName, pQueryInfo, &rightIndex, tscGetErrorMsgPayload(pCmd)) != TSDB_CODE_SUCCESS) {
    invalidOperationMsg(tscGetErrorMsgPayload(pCmd), msg1);
    return false;
  }

  // todo extract function
  STableMetaInfo* pLeftMeterMeta = tscGetMetaInfo(pQueryInfo, pLeftIndex->tableIndex);
  SSchema*        pLeftSchema = tscGetTableSchema(pLeftMeterMeta->pTableMeta);
  int16_t         leftType = pLeftSchema[pLeftIndex->columnIndex].type;

  tscColumnListInsert(pQueryInfo->colList, pLeftIndex->columnIndex, pLeftMeterMeta->pTableMeta->id.uid, &pLeftSchema[pLeftIndex->columnIndex]);

  STableMetaInfo* pRightMeterMeta = tscGetMetaInfo(pQueryInfo, rightIndex.tableIndex);
  SSchema*        pRightSchema = tscGetTableSchema(pRightMeterMeta->pTableMeta);
  int16_t         rightType = pRightSchema[rightIndex.columnIndex].type;

  tscColumnListInsert(pQueryInfo->colList, rightIndex.columnIndex, pRightMeterMeta->pTableMeta->id.uid, &pRightSchema[rightIndex.columnIndex]);

  if (leftType != rightType) {
    invalidOperationMsg(tscGetErrorMsgPayload(pCmd), msg3);
    return false;
  } else if (pLeftIndex->tableIndex == rightIndex.tableIndex) {
    invalidOperationMsg(tscGetErrorMsgPayload(pCmd), msg4);
    return false;
  }

  // table to table/ super table to super table are allowed
  if (UTIL_TABLE_IS_SUPER_TABLE(pLeftMeterMeta) != UTIL_TABLE_IS_SUPER_TABLE(pRightMeterMeta)) {
    invalidOperationMsg(tscGetErrorMsgPayload(pCmd), msg5);
    return false;
  }

  return true;
}

static bool validTableNameOptr(tSqlExpr* pExpr) {
  const char nameFilterOptr[] = {TK_IN, TK_LIKE};

  for (int32_t i = 0; i < tListLen(nameFilterOptr); ++i) {
    if (pExpr->tokenId == nameFilterOptr[i]) {
      return true;
    }
  }

  return false;
}

static int32_t setExprToCond(tSqlExpr** parent, tSqlExpr* pExpr, const char* msg, int32_t parentOptr, char* msgBuf) {
  if (*parent != NULL) {
    if (parentOptr == TK_OR && msg != NULL) {
      return invalidOperationMsg(msgBuf, msg);
    }

    *parent = tSqlExprCreate((*parent), pExpr, parentOptr);
  } else {
    *parent = pExpr;
  }

  return TSDB_CODE_SUCCESS;
}

static int32_t validateNullExpr(tSqlExpr* pExpr, char* msgBuf) {
  const char* msg = "only support is [not] null";

  tSqlExpr* pRight = pExpr->pRight;
  if (pRight->tokenId == TK_NULL && (!(pExpr->tokenId == TK_ISNULL || pExpr->tokenId == TK_NOTNULL))) {
    return invalidOperationMsg(msgBuf, msg);
  }

  return TSDB_CODE_SUCCESS;
}

// check for like expression
static int32_t validateLikeExpr(tSqlExpr* pExpr, STableMeta* pTableMeta, int32_t index, char* msgBuf) {
  const char* msg1 = "wildcard string should be less than 20 characters";
  const char* msg2 = "illegal column name";

  tSqlExpr* pLeft  = pExpr->pLeft;
  tSqlExpr* pRight = pExpr->pRight;

  if (pExpr->tokenId == TK_LIKE) {
    if (pRight->value.nLen > TSDB_PATTERN_STRING_MAX_LEN) {
      return invalidOperationMsg(msgBuf, msg1);
    }

    SSchema* pSchema = tscGetTableSchema(pTableMeta);
    if ((!isTablenameToken(&pLeft->columnName)) && !IS_VAR_DATA_TYPE(pSchema[index].type)) {
      return invalidOperationMsg(msgBuf, msg2);
    }
  }

  return TSDB_CODE_SUCCESS;
}

static int32_t handleExprInQueryCond(SSqlCmd* pCmd, SQueryInfo* pQueryInfo, tSqlExpr** pExpr, SCondExpr* pCondExpr,
                                     int32_t* type, int32_t parentOptr) {
  const char* msg1 = "table query cannot use tags filter";
  const char* msg2 = "illegal column name";
  const char* msg3 = "only one query time range allowed";
  const char* msg4 = "too many join tables";
  const char* msg5 = "not support ordinary column join";
  const char* msg6 = "only one query condition on tbname allowed";
  const char* msg7 = "only in/like allowed in filter table name";

  tSqlExpr* pLeft  = (*pExpr)->pLeft;
  tSqlExpr* pRight = (*pExpr)->pRight;

  int32_t ret = TSDB_CODE_SUCCESS;

  SColumnIndex index = COLUMN_INDEX_INITIALIZER;
  if (getColumnIndexByName(&pLeft->columnName, pQueryInfo, &index, tscGetErrorMsgPayload(pCmd)) != TSDB_CODE_SUCCESS) {
    return invalidOperationMsg(tscGetErrorMsgPayload(pCmd), msg2);
  }

  assert(tSqlExprIsParentOfLeaf(*pExpr));

  STableMetaInfo* pTableMetaInfo = tscGetMetaInfo(pQueryInfo, index.tableIndex);
  STableMeta*     pTableMeta = pTableMetaInfo->pTableMeta;

  // validate the null expression
  int32_t code = validateNullExpr(*pExpr, tscGetErrorMsgPayload(pCmd));
  if (code != TSDB_CODE_SUCCESS) {
    return code;
  }

  // validate the like expression
  code = validateLikeExpr(*pExpr, pTableMeta, index.columnIndex, tscGetErrorMsgPayload(pCmd));
  if (code != TSDB_CODE_SUCCESS) {
    return code;
  }

  SSchema* pSchema = tscGetTableColumnSchema(pTableMeta, index.columnIndex);
  if (pSchema->type == TSDB_DATA_TYPE_TIMESTAMP && index.columnIndex == PRIMARYKEY_TIMESTAMP_COL_INDEX) {  // query on time range
    if (!validateJoinExprNode(pCmd, pQueryInfo, *pExpr, &index)) {
      return TSDB_CODE_TSC_INVALID_OPERATION;
    }

    // set join query condition
    if (pRight->tokenId == TK_ID) {  // no need to keep the timestamp join condition
      TSDB_QUERY_SET_TYPE(pQueryInfo->type, TSDB_QUERY_TYPE_JOIN_QUERY);
      pCondExpr->tsJoin = true;

      assert(index.tableIndex >= 0 && index.tableIndex < TSDB_MAX_JOIN_TABLE_NUM);
      SJoinNode **leftNode = &pQueryInfo->tagCond.joinInfo.joinTables[index.tableIndex];
      if (*leftNode == NULL) {
        *leftNode = calloc(1, sizeof(SJoinNode));
        if (*leftNode == NULL) {
          return TSDB_CODE_TSC_OUT_OF_MEMORY;
        }
      }

      int16_t leftIdx = index.tableIndex;

      if (getColumnIndexByName(&pRight->columnName, pQueryInfo, &index, tscGetErrorMsgPayload(pCmd)) != TSDB_CODE_SUCCESS) {
        return invalidOperationMsg(tscGetErrorMsgPayload(pCmd), msg2);
      }

      if (index.tableIndex < 0 || index.tableIndex >= TSDB_MAX_JOIN_TABLE_NUM) {
        return invalidOperationMsg(tscGetErrorMsgPayload(pCmd), msg4);
      }

      SJoinNode **rightNode = &pQueryInfo->tagCond.joinInfo.joinTables[index.tableIndex];
      if (*rightNode == NULL) {
        *rightNode = calloc(1, sizeof(SJoinNode));
        if (*rightNode == NULL) {
          return TSDB_CODE_TSC_OUT_OF_MEMORY;
        }
      }

      int16_t rightIdx = index.tableIndex;

      if ((*leftNode)->tsJoin == NULL) {
        (*leftNode)->tsJoin = taosArrayInit(2, sizeof(int16_t));
      }

      if ((*rightNode)->tsJoin == NULL) {
        (*rightNode)->tsJoin = taosArrayInit(2, sizeof(int16_t));
      }

      taosArrayPush((*leftNode)->tsJoin, &rightIdx);
      taosArrayPush((*rightNode)->tsJoin, &leftIdx);

      /*
       * To release expression, e.g., m1.ts = m2.ts,
       * since this expression is used to set the join query type
       */
      tSqlExprDestroy(*pExpr);
    } else {
      ret = setExprToCond(&pCondExpr->pTimewindow, *pExpr, msg3, parentOptr, pQueryInfo->msg);
    }

    *pExpr = NULL;  // remove this expression
    *type = TSQL_EXPR_TS;
  } else if (index.columnIndex >= tscGetNumOfColumns(pTableMeta) || index.columnIndex == TSDB_TBNAME_COLUMN_INDEX) {
    // query on tags, check for tag query condition
    if (UTIL_TABLE_IS_NORMAL_TABLE(pTableMetaInfo)) {
      return invalidOperationMsg(tscGetErrorMsgPayload(pCmd), msg1);
    }

    // in case of in operator, keep it in a seprate attribute
    if (index.columnIndex == TSDB_TBNAME_COLUMN_INDEX) {
      if (!validTableNameOptr(*pExpr)) {
        return invalidOperationMsg(tscGetErrorMsgPayload(pCmd), msg7);
      }
  
      if (!UTIL_TABLE_IS_SUPER_TABLE(pTableMetaInfo)) {
        return invalidOperationMsg(tscGetErrorMsgPayload(pCmd), msg1);
      }

      if (pCondExpr->pTableCond == NULL) {
        pCondExpr->pTableCond = *pExpr;
        pCondExpr->relType = parentOptr;
        pCondExpr->tableCondIndex = index.tableIndex;
      } else {
        return invalidOperationMsg(tscGetErrorMsgPayload(pCmd), msg6);
      }

      *type = TSQL_EXPR_TBNAME;
      *pExpr = NULL;
    } else {
      if (pRight != NULL && pRight->tokenId == TK_ID) {  // join on tag columns for stable query
        if (!validateJoinExprNode(pCmd, pQueryInfo, *pExpr, &index)) {
          return TSDB_CODE_TSC_INVALID_OPERATION;
        }

        pQueryInfo->type |= TSDB_QUERY_TYPE_JOIN_QUERY;
        ret = setExprToCond(&pCondExpr->pJoinExpr, *pExpr, NULL, parentOptr, pQueryInfo->msg);
        *pExpr = NULL;
      } else {
        // do nothing
        //                ret = setExprToCond(pCmd, &pCondExpr->pTagCond,
        //                *pExpr, NULL, parentOptr);
      }

      *type = TSQL_EXPR_TAG;
    }

  } else {  // query on other columns
    *type = TSQL_EXPR_COLUMN;

    if (pRight->tokenId == TK_ID) {  // other column cannot be served as the join column
      return invalidOperationMsg(tscGetErrorMsgPayload(pCmd), msg5);
    }

    ret = setExprToCond(&pCondExpr->pColumnCond, *pExpr, NULL, parentOptr, pQueryInfo->msg);
    *pExpr = NULL;  // remove it from expr tree
  }

  return ret;
}

int32_t getQueryCondExpr(SSqlCmd* pCmd, SQueryInfo* pQueryInfo, tSqlExpr** pExpr, SCondExpr* pCondExpr,
                        int32_t* type, int32_t parentOptr) {
  if (pExpr == NULL) {
    return TSDB_CODE_SUCCESS;
  }

  const char* msg1 = "query condition between different columns must use 'AND'";

  if ((*pExpr)->flags & (1 << EXPR_FLAG_TS_ERROR)) {
    return TSDB_CODE_TSC_INVALID_OPERATION;
  }

  tSqlExpr* pLeft = (*pExpr)->pLeft;
  tSqlExpr* pRight = (*pExpr)->pRight;

  if (!isValidExpr(pLeft, pRight, (*pExpr)->tokenId)) {
    return TSDB_CODE_TSC_INVALID_OPERATION;
  }

  int32_t leftType = -1;
  int32_t rightType = -1;

  if (!tSqlExprIsParentOfLeaf(*pExpr)) {
    int32_t ret = getQueryCondExpr(pCmd, pQueryInfo, &(*pExpr)->pLeft, pCondExpr, &leftType, (*pExpr)->tokenId);
    if (ret != TSDB_CODE_SUCCESS) {
      return ret;
    }

    ret = getQueryCondExpr(pCmd, pQueryInfo, &(*pExpr)->pRight, pCondExpr, &rightType, (*pExpr)->tokenId);
    if (ret != TSDB_CODE_SUCCESS) {
      return ret;
    }

    /*
     *  if left child and right child do not belong to the same group, the sub
     *  expression is not valid for parent node, it must be TK_AND operator.
     */
    if (leftType != rightType) {
      if ((*pExpr)->tokenId == TK_OR && (leftType + rightType != TSQL_EXPR_TBNAME + TSQL_EXPR_TAG)) {
        return invalidOperationMsg(tscGetErrorMsgPayload(pCmd), msg1);
      }
    }

    *type = rightType;
    return TSDB_CODE_SUCCESS;
  }

  exchangeExpr(*pExpr);

  if (pLeft->tokenId == TK_ID && pRight->tokenId == TK_TIMESTAMP && (pRight->flags & (1 << EXPR_FLAG_TIMESTAMP_VAR))) {
    return TSDB_CODE_TSC_INVALID_OPERATION;
  }

  if ((pLeft->flags & (1 << EXPR_FLAG_TS_ERROR)) || (pRight->flags & (1 << EXPR_FLAG_TS_ERROR))) {
    return TSDB_CODE_TSC_INVALID_OPERATION;
  }

  return handleExprInQueryCond(pCmd, pQueryInfo, pExpr, pCondExpr, type, parentOptr);
}

static void doExtractExprForSTable(SSqlCmd* pCmd, tSqlExpr** pExpr, SQueryInfo* pQueryInfo, tSqlExpr** pOut, int32_t tableIndex) {
  if (tSqlExprIsParentOfLeaf(*pExpr)) {
    tSqlExpr* pLeft = (*pExpr)->pLeft;

    SColumnIndex index = COLUMN_INDEX_INITIALIZER;
    if (getColumnIndexByName(&pLeft->columnName, pQueryInfo, &index, tscGetErrorMsgPayload(pCmd)) != TSDB_CODE_SUCCESS) {
      return;
    }

    if (index.tableIndex != tableIndex) {
      return;
    }

    *pOut = *pExpr;
    (*pExpr) = NULL;

  } else {
    *pOut = tSqlExprCreate(NULL, NULL, (*pExpr)->tokenId);

    doExtractExprForSTable(pCmd, &(*pExpr)->pLeft, pQueryInfo, &((*pOut)->pLeft), tableIndex);
    doExtractExprForSTable(pCmd, &(*pExpr)->pRight, pQueryInfo, &((*pOut)->pRight), tableIndex);
  }
}

static tSqlExpr* extractExprForSTable(SSqlCmd* pCmd, tSqlExpr** pExpr, SQueryInfo* pQueryInfo, int32_t tableIndex) {
  tSqlExpr* pResExpr = NULL;

  if (*pExpr != NULL) {
    doExtractExprForSTable(pCmd, pExpr, pQueryInfo, &pResExpr, tableIndex);
    tSqlExprCompact(&pResExpr);
  }

  return pResExpr;
}

int tableNameCompar(const void* lhs, const void* rhs) {
  char* left = *(char**)lhs;
  char* right = *(char**)rhs;

  int32_t ret = strcmp(left, right);

  if (ret == 0) {
    return 0;
  }

  return ret > 0 ? 1 : -1;
}

static int32_t setTableCondForSTableQuery(SSqlCmd* pCmd, SQueryInfo* pQueryInfo, const char* account,
                                          tSqlExpr* pExpr, int16_t tableCondIndex, SStringBuilder* sb) {
  const char* msg = "table name too long";

  if (pExpr == NULL) {
    return TSDB_CODE_SUCCESS;
  }

  STableMetaInfo* pTableMetaInfo = tscGetMetaInfo(pQueryInfo, tableCondIndex);

  STagCond* pTagCond = &pQueryInfo->tagCond;
  pTagCond->tbnameCond.uid = pTableMetaInfo->pTableMeta->id.uid;

  assert(pExpr->tokenId == TK_LIKE || pExpr->tokenId == TK_IN);

  if (pExpr->tokenId == TK_LIKE) {
    char* str = taosStringBuilderGetResult(sb, NULL);
    pQueryInfo->tagCond.tbnameCond.cond = strdup(str);
    pQueryInfo->tagCond.tbnameCond.len = (int32_t) strlen(str);
    return TSDB_CODE_SUCCESS;
  }

  SStringBuilder sb1; memset(&sb1, 0, sizeof(sb1));
  taosStringBuilderAppendStringLen(&sb1, QUERY_COND_REL_PREFIX_IN, QUERY_COND_REL_PREFIX_IN_LEN);

  // remove the duplicated input table names
  int32_t num = 0;
  char*   tableNameString = taosStringBuilderGetResult(sb, NULL);

  char** segments = strsplit(tableNameString + QUERY_COND_REL_PREFIX_IN_LEN, TBNAME_LIST_SEP, &num);
  qsort(segments, num, POINTER_BYTES, tableNameCompar);

  int32_t j = 1;
  for (int32_t i = 1; i < num; ++i) {
    if (strcmp(segments[i], segments[i - 1]) != 0) {
      segments[j++] = segments[i];
    }
  }
  num = j;

  char name[TSDB_DB_NAME_LEN] = {0};
  tNameGetDbName(&pTableMetaInfo->name, name);
  SStrToken dbToken = { .type = TK_STRING, .z = name, .n = (uint32_t)strlen(name) };
  
  for (int32_t i = 0; i < num; ++i) {
    if (i >= 1) {
      taosStringBuilderAppendStringLen(&sb1, TBNAME_LIST_SEP, 1);
    }

    char      idBuf[TSDB_TABLE_FNAME_LEN] = {0};
    int32_t   xlen = (int32_t)strlen(segments[i]);
    SStrToken t = {.z = segments[i], .n = xlen, .type = TK_STRING};

    int32_t ret = setObjFullName(idBuf, account, &dbToken, &t, &xlen);
    if (ret != TSDB_CODE_SUCCESS) {
      taosStringBuilderDestroy(&sb1);
      tfree(segments);

      invalidOperationMsg(tscGetErrorMsgPayload(pCmd), msg);
      return ret;
    }

    taosStringBuilderAppendString(&sb1, idBuf);
  }

  char* str = taosStringBuilderGetResult(&sb1, NULL);
  pQueryInfo->tagCond.tbnameCond.cond = strdup(str);
  pQueryInfo->tagCond.tbnameCond.len = (int32_t) strlen(str);

  taosStringBuilderDestroy(&sb1);
  tfree(segments);
  return TSDB_CODE_SUCCESS;
}

static bool validateFilterExpr(SQueryInfo* pQueryInfo) {
  SArray* pColList = pQueryInfo->colList;
  
  size_t num = taosArrayGetSize(pColList);
  
  for (int32_t i = 0; i < num; ++i) {
    SColumn* pCol = taosArrayGetP(pColList, i);

    for (int32_t j = 0; j < pCol->info.flist.numOfFilters; ++j) {
      SColumnFilterInfo* pColFilter = &pCol->info.flist.filterInfo[j];
      int32_t            lowerOptr = pColFilter->lowerRelOptr;
      int32_t            upperOptr = pColFilter->upperRelOptr;

      if ((lowerOptr == TSDB_RELATION_GREATER_EQUAL || lowerOptr == TSDB_RELATION_GREATER) &&
          (upperOptr == TSDB_RELATION_LESS_EQUAL || upperOptr == TSDB_RELATION_LESS)) {
        continue;
      }

      // there must be at least two range, not support yet.
      if (lowerOptr * upperOptr != TSDB_RELATION_INVALID) {
        return false;
      }
    }
  }

  return true;
}

static int32_t getTimeRangeFromExpr(SSqlCmd* pCmd, SQueryInfo* pQueryInfo, tSqlExpr* pExpr) {
  const char* msg0 = "invalid timestamp";
  const char* msg1 = "only one time stamp window allowed";
  int32_t code = 0;

  if (pExpr == NULL) {
    pQueryInfo->onlyHasTagCond &= true;
    return TSDB_CODE_SUCCESS;
  }
  pQueryInfo->onlyHasTagCond &= false;
  

  if (!tSqlExprIsParentOfLeaf(pExpr)) {
    if (pExpr->tokenId == TK_OR) {
      return invalidOperationMsg(tscGetErrorMsgPayload(pCmd), msg1);
    }

    code = getTimeRangeFromExpr(pCmd, pQueryInfo, pExpr->pLeft);
    if (code) {
      return code;
    }

    return getTimeRangeFromExpr(pCmd, pQueryInfo, pExpr->pRight);
  } else {
    SColumnIndex index = COLUMN_INDEX_INITIALIZER;
    if (getColumnIndexByName(&pExpr->pLeft->columnName, pQueryInfo, &index, tscGetErrorMsgPayload(pCmd)) != TSDB_CODE_SUCCESS) {
      return TSDB_CODE_TSC_INVALID_OPERATION;
    }

    STableMetaInfo* pTableMetaInfo = tscGetMetaInfo(pQueryInfo, index.tableIndex);
    STableComInfo tinfo = tscGetTableInfo(pTableMetaInfo->pTableMeta);
    
    tSqlExpr* pRight = pExpr->pRight;

    STimeWindow win = {.skey = INT64_MIN, .ekey = INT64_MAX};
    if (getTimeRange(&win, pRight, pExpr->tokenId, tinfo.precision) != TSDB_CODE_SUCCESS) {
      return invalidOperationMsg(tscGetErrorMsgPayload(pCmd), msg0);
    }

    // update the timestamp query range
    if (pQueryInfo->window.skey < win.skey) {
      pQueryInfo->window.skey = win.skey;
    }

    if (pQueryInfo->window.ekey > win.ekey) {
      pQueryInfo->window.ekey = win.ekey;
    }
  }

  return TSDB_CODE_SUCCESS;
}

static int32_t validateJoinExpr(SSqlCmd* pCmd, SQueryInfo* pQueryInfo, SCondExpr* pCondExpr) {
  const char* msg1 = "super table join requires tags column";
  const char* msg2 = "timestamp join condition missing";
  const char* msg3 = "condition missing for join query";

  if (!QUERY_IS_JOIN_QUERY(pQueryInfo->type)) {
    if (pQueryInfo->numOfTables == 1) {
      pQueryInfo->onlyHasTagCond &= true;
      return TSDB_CODE_SUCCESS;
    } else {
      return invalidOperationMsg(tscGetErrorMsgPayload(pCmd), msg3);
    }
  }
  pQueryInfo->onlyHasTagCond &= false;

  STableMetaInfo* pTableMetaInfo = tscGetMetaInfo(pQueryInfo, 0);
  if (UTIL_TABLE_IS_SUPER_TABLE(pTableMetaInfo)) {  // for stable join, tag columns
                                                   // must be present for join
    if (pCondExpr->pJoinExpr == NULL) {
      return invalidOperationMsg(tscGetErrorMsgPayload(pCmd), msg1);
    }
  }

  if (!pCondExpr->tsJoin) {
    return invalidOperationMsg(tscGetErrorMsgPayload(pCmd), msg2);
  }

  return TSDB_CODE_SUCCESS;
}

static void cleanQueryExpr(SCondExpr* pCondExpr) {
  if (pCondExpr->pTableCond) {
    tSqlExprDestroy(pCondExpr->pTableCond);
  }

  if (pCondExpr->pTagCond) {
    tSqlExprDestroy(pCondExpr->pTagCond);
  }

  if (pCondExpr->pColumnCond) {
    tSqlExprDestroy(pCondExpr->pColumnCond);
  }

  if (pCondExpr->pTimewindow) {
    tSqlExprDestroy(pCondExpr->pTimewindow);
  }

  if (pCondExpr->pJoinExpr) {
    tSqlExprDestroy(pCondExpr->pJoinExpr);
  }
}

/*
static void doAddJoinTagsColumnsIntoTagList(SSqlCmd* pCmd, SQueryInfo* pQueryInfo, SCondExpr* pCondExpr) {
  STableMetaInfo* pTableMetaInfo = tscGetMetaInfo(pQueryInfo, 0);
  if (QUERY_IS_JOIN_QUERY(pQueryInfo->type) && UTIL_TABLE_IS_SUPER_TABLE(pTableMetaInfo)) {
    SColumnIndex index = COLUMN_INDEX_INITIALIZER;

    if (getColumnIndexByName(pCmd, &pCondExpr->pJoinExpr->pLeft->ColName, pQueryInfo, &index) != TSDB_CODE_SUCCESS) {
      tscError("%p: invalid column name (left)", pQueryInfo);
    }

    pTableMetaInfo = tscGetMetaInfo(pQueryInfo, index.tableIndex);
    index.columnIndex = index.columnIndex - tscGetNumOfColumns(pTableMetaInfo->pTableMeta);

    SSchema* pSchema = tscGetTableTagSchema(pTableMetaInfo->pTableMeta);
    tscColumnListInsert(pTableMetaInfo->tagColList, &index, &pSchema[index.columnIndex]);
  
    if (getColumnIndexByName(pCmd, &pCondExpr->pJoinExpr->pRight->ColName, pQueryInfo, &index) != TSDB_CODE_SUCCESS) {
      tscError("%p: invalid column name (right)", pQueryInfo);
    }

    pTableMetaInfo = tscGetMetaInfo(pQueryInfo, index.tableIndex);
    index.columnIndex = index.columnIndex - tscGetNumOfColumns(pTableMetaInfo->pTableMeta);

    pSchema = tscGetTableTagSchema(pTableMetaInfo->pTableMeta);
    tscColumnListInsert(pTableMetaInfo->tagColList, &index, &pSchema[index.columnIndex]);
  }
}
*/

static int32_t validateTagCondExpr(SSqlCmd* pCmd, tExprNode *p) {
  const char *msg1 = "invalid tag operator";
  const char* msg2 = "not supported filter condition";
  
  do {
    if (p->nodeType != TSQL_NODE_EXPR) {
      break;
    }
    
    if (!p->_node.pLeft || !p->_node.pRight) {
      break;
    }
    
    if (IS_ARITHMETIC_OPTR(p->_node.optr)) {
      return invalidOperationMsg(tscGetErrorMsgPayload(pCmd), msg1);
    }
    
    if (!IS_RELATION_OPTR(p->_node.optr)) {
      break;
    }
    
    tVariant * vVariant = NULL;
    int32_t schemaType = -1;
  
    if (p->_node.pLeft->nodeType == TSQL_NODE_VALUE && p->_node.pRight->nodeType == TSQL_NODE_COL) {
      if (!p->_node.pRight->pSchema) {
        break;
      }
      
      vVariant = p->_node.pLeft->pVal;
      schemaType = p->_node.pRight->pSchema->type;
    } else if (p->_node.pLeft->nodeType == TSQL_NODE_COL && p->_node.pRight->nodeType == TSQL_NODE_VALUE) {
      if (!p->_node.pLeft->pSchema) {
        break;
      }

      vVariant = p->_node.pRight->pVal;
      schemaType = p->_node.pLeft->pSchema->type;
    } else {
      break;
    }

    if (schemaType >= TSDB_DATA_TYPE_TINYINT && schemaType <= TSDB_DATA_TYPE_BIGINT) {
      schemaType = TSDB_DATA_TYPE_BIGINT;
    } else if (schemaType == TSDB_DATA_TYPE_FLOAT || schemaType == TSDB_DATA_TYPE_DOUBLE) {
      schemaType = TSDB_DATA_TYPE_DOUBLE;
    }
    
    int32_t retVal = TSDB_CODE_SUCCESS;

    int32_t bufLen = 0;
    if (IS_NUMERIC_TYPE(vVariant->nType)) {
      bufLen = 60;  // The maximum length of string that a number is converted to.
    } else {
      bufLen = vVariant->nLen + 1;
    }

    if (schemaType == TSDB_DATA_TYPE_BINARY) {
      char *tmp = calloc(1, bufLen * TSDB_NCHAR_SIZE);
      retVal = tVariantDump(vVariant, tmp, schemaType, false);
      free(tmp);
    } else if (schemaType == TSDB_DATA_TYPE_NCHAR) {
      // pRight->value.nLen + 1 is larger than the actual nchar string length
      char *tmp = calloc(1, bufLen * TSDB_NCHAR_SIZE);
      retVal = tVariantDump(vVariant, tmp, schemaType, false);
      free(tmp);
    } else {
      double tmp;
      retVal = tVariantDump(vVariant, (char*)&tmp, schemaType, false);
    }
    
    if (retVal != TSDB_CODE_SUCCESS) {
      return invalidOperationMsg(tscGetErrorMsgPayload(pCmd), msg2);
    }
  } while (0);

  return TSDB_CODE_SUCCESS;
}

static int32_t getTagQueryCondExpr(SSqlCmd* pCmd, SQueryInfo* pQueryInfo, SCondExpr* pCondExpr, tSqlExpr** pExpr) {
  int32_t ret = TSDB_CODE_SUCCESS;

  if (pCondExpr->pTagCond == NULL) {
    return ret;
  }
  
  for (int32_t i = 0; i < pQueryInfo->numOfTables; ++i) {
    tSqlExpr* p1 = extractExprForSTable(pCmd, pExpr, pQueryInfo, i);
    if (p1 == NULL) {  // no query condition on this table
      continue;
    }

    tExprNode* p = NULL;
  
    SArray* colList = taosArrayInit(10, sizeof(SColIndex));
    ret = exprTreeFromSqlExpr(pCmd, &p, p1, pQueryInfo, colList, NULL);
    SBufferWriter bw = tbufInitWriter(NULL, false);

    TRY(0) {
      exprTreeToBinary(&bw, p);
    } CATCH(code) {
      tbufCloseWriter(&bw);
      UNUSED(code);
      // TODO: more error handling
    } END_TRY
    
    // add to required table column list
    STableMetaInfo* pTableMetaInfo = tscGetMetaInfo(pQueryInfo, i);
    int64_t uid = pTableMetaInfo->pTableMeta->id.uid;
    int32_t numOfCols = tscGetNumOfColumns(pTableMetaInfo->pTableMeta);
    
    size_t num = taosArrayGetSize(colList);
    for(int32_t j = 0; j < num; ++j) {
      SColIndex* pIndex = taosArrayGet(colList, j);
      SColumnIndex index = {.tableIndex = i, .columnIndex = pIndex->colIndex - numOfCols};

      SSchema* s = tscGetTableSchema(pTableMetaInfo->pTableMeta);
      tscColumnListInsert(pTableMetaInfo->tagColList, index.columnIndex, pTableMetaInfo->pTableMeta->id.uid,
                          &s[pIndex->colIndex]);
    }
    
    tsSetSTableQueryCond(&pQueryInfo->tagCond, uid, &bw);
    tSqlExprCompact(pExpr);

    if (ret == TSDB_CODE_SUCCESS) {
      ret = validateTagCondExpr(pCmd, p);
    }

    tSqlExprDestroy(p1);
    tExprTreeDestroy(p, NULL);
    
    taosArrayDestroy(colList);
    if (pQueryInfo->tagCond.pCond != NULL && taosArrayGetSize(pQueryInfo->tagCond.pCond) > 0 && !UTIL_TABLE_IS_SUPER_TABLE(pTableMetaInfo)) {
      return invalidOperationMsg(tscGetErrorMsgPayload(pCmd), "filter on tag not supported for normal table");
    }

    if (ret) {
      break;
    }
  }

  pCondExpr->pTagCond = NULL;
  return ret;
}

int32_t validateJoinNodes(SQueryInfo* pQueryInfo, SSqlObj* pSql) {
  const char* msg1 = "timestamp required for join tables";
  const char* msg2 = "tag required for join stables";

  for (int32_t i = 0; i < pQueryInfo->numOfTables; ++i) {
    SJoinNode *node = pQueryInfo->tagCond.joinInfo.joinTables[i];

    if (node == NULL || node->tsJoin == NULL || taosArrayGetSize(node->tsJoin) <= 0) {
      return invalidOperationMsg(tscGetErrorMsgPayload(&pSql->cmd), msg1);
    }
  }

  STableMetaInfo* pTableMetaInfo = tscGetMetaInfo(pQueryInfo, 0);
  if (UTIL_TABLE_IS_SUPER_TABLE(pTableMetaInfo)) {
    for (int32_t i = 0; i < pQueryInfo->numOfTables; ++i) {
      SJoinNode *node = pQueryInfo->tagCond.joinInfo.joinTables[i];

      if (node == NULL || node->tagJoin == NULL || taosArrayGetSize(node->tagJoin) <= 0) {
        return invalidOperationMsg(tscGetErrorMsgPayload(&pSql->cmd), msg2);
      }
    }
  }

  return TSDB_CODE_SUCCESS;
}


void mergeJoinNodesImpl(int8_t* r, int8_t* p, int16_t* tidx, SJoinNode** nodes, int32_t type) {
  SJoinNode *node = nodes[*tidx];
  SArray* arr = (type == 0) ? node->tsJoin : node->tagJoin;
  size_t size = taosArrayGetSize(arr);

  p[*tidx] = 1;

  for (int32_t j = 0; j < size; j++) {
    int16_t* idx = taosArrayGet(arr, j);
    r[*idx] = 1;
    if (p[*idx] == 0) {
      mergeJoinNodesImpl(r, p, idx, nodes, type);
    }
  }
}

int32_t mergeJoinNodes(SQueryInfo* pQueryInfo, SSqlObj* pSql) {
  const char* msg1 = "not all join tables have same timestamp";
  const char* msg2 = "not all join tables have same tag";

  int8_t r[TSDB_MAX_JOIN_TABLE_NUM] = {0};
  int8_t p[TSDB_MAX_JOIN_TABLE_NUM] = {0};

  for (int16_t i = 0; i < pQueryInfo->numOfTables; ++i) {
    mergeJoinNodesImpl(r, p, &i, pQueryInfo->tagCond.joinInfo.joinTables, 0);

    taosArrayClear(pQueryInfo->tagCond.joinInfo.joinTables[i]->tsJoin);

    for (int32_t j = 0; j < TSDB_MAX_JOIN_TABLE_NUM; ++j) {
      if (r[j]) {
        taosArrayPush(pQueryInfo->tagCond.joinInfo.joinTables[i]->tsJoin, &j);
      }
    }

    memset(r, 0, sizeof(r));
    memset(p, 0, sizeof(p));
  }

  if (taosArrayGetSize(pQueryInfo->tagCond.joinInfo.joinTables[0]->tsJoin) != pQueryInfo->numOfTables) {
    return invalidOperationMsg(tscGetErrorMsgPayload(&pSql->cmd), msg1);
  }

  STableMetaInfo* pTableMetaInfo = tscGetMetaInfo(pQueryInfo, 0);
  if (UTIL_TABLE_IS_SUPER_TABLE(pTableMetaInfo)) {
    for (int16_t i = 0; i < pQueryInfo->numOfTables; ++i) {
      mergeJoinNodesImpl(r, p, &i, pQueryInfo->tagCond.joinInfo.joinTables, 1);

      taosArrayClear(pQueryInfo->tagCond.joinInfo.joinTables[i]->tagJoin);

      for (int32_t j = 0; j < TSDB_MAX_JOIN_TABLE_NUM; ++j) {
        if (r[j]) {
          taosArrayPush(pQueryInfo->tagCond.joinInfo.joinTables[i]->tagJoin, &j);
        }
      }

      memset(r, 0, sizeof(r));
      memset(p, 0, sizeof(p));
    }

    if (taosArrayGetSize(pQueryInfo->tagCond.joinInfo.joinTables[0]->tagJoin) != pQueryInfo->numOfTables) {
      return invalidOperationMsg(tscGetErrorMsgPayload(&pSql->cmd), msg2);
    }

  }

  return TSDB_CODE_SUCCESS;
}


int32_t validateWhereNode(SQueryInfo* pQueryInfo, tSqlExpr** pExpr, SSqlObj* pSql) {
  if (pExpr == NULL) {
    return TSDB_CODE_SUCCESS;
  }
  
  const char* msg1 = "invalid expression";
  const char* msg2 = "invalid filter expression";

  int32_t ret = TSDB_CODE_SUCCESS;

  // tags query condition may be larger than 512bytes, therefore, we need to prepare enough large space
  SStringBuilder sb; memset(&sb, 0, sizeof(sb));
  SCondExpr      condExpr = {0};

  if ((*pExpr)->pLeft == NULL || (*pExpr)->pRight == NULL) {
    return invalidOperationMsg(tscGetErrorMsgPayload(&pSql->cmd), msg1);
  }

  int32_t type = 0;
  if ((ret = getQueryCondExpr(&pSql->cmd, pQueryInfo, pExpr, &condExpr, &type, (*pExpr)->tokenId)) != TSDB_CODE_SUCCESS) {
    goto PARSE_WHERE_EXIT;
  }

  tSqlExprCompact(pExpr);

  // after expression compact, the expression tree is only include tag query condition
  condExpr.pTagCond = (*pExpr);

  // 1. check if it is a join query
  if ((ret = validateJoinExpr(&pSql->cmd, pQueryInfo, &condExpr)) != TSDB_CODE_SUCCESS) {
    goto PARSE_WHERE_EXIT;
  }

  // 2. get the query time range
  if ((ret = getTimeRangeFromExpr(&pSql->cmd, pQueryInfo, condExpr.pTimewindow)) != TSDB_CODE_SUCCESS) {
    return ret;
  }
  

  // 3. get the tag query condition
  if ((ret = getTagQueryCondExpr(&pSql->cmd, pQueryInfo, &condExpr, pExpr)) != TSDB_CODE_SUCCESS) {
    return ret;
  }

  // 4. get the table name query condition
  if ((ret = getTablenameCond(&pSql->cmd, pQueryInfo, condExpr.pTableCond, &sb)) != TSDB_CODE_SUCCESS) {
    goto PARSE_WHERE_EXIT;
  }

  // 5. other column query condition
  if ((ret = getColumnQueryCondInfo(&pSql->cmd, pQueryInfo, condExpr.pColumnCond, TK_AND)) != TSDB_CODE_SUCCESS) {
    goto PARSE_WHERE_EXIT;
  }

  if (taosArrayGetSize(pQueryInfo->pUpstream) > 0 ) {
    if ((ret = getColumnQueryCondInfo(&pSql->cmd, pQueryInfo, condExpr.pTimewindow, TK_AND)) != TSDB_CODE_SUCCESS) {
      goto PARSE_WHERE_EXIT;
    }
  }

  // 6. join condition
  if ((ret = getJoinCondInfo(&pSql->cmd, pQueryInfo, condExpr.pJoinExpr)) != TSDB_CODE_SUCCESS) {
    goto PARSE_WHERE_EXIT;
  }

  // 7. query condition for table name
  pQueryInfo->tagCond.relType = (condExpr.relType == TK_AND) ? TSDB_RELATION_AND : TSDB_RELATION_OR;

  ret = setTableCondForSTableQuery(&pSql->cmd, pQueryInfo, getAccountId(pSql), condExpr.pTableCond, condExpr.tableCondIndex, &sb);
  taosStringBuilderDestroy(&sb);
  if (ret) {
    goto PARSE_WHERE_EXIT;
  }

  if (!validateFilterExpr(pQueryInfo)) {
    ret = invalidOperationMsg(tscGetErrorMsgPayload(&pSql->cmd), msg2);
    goto PARSE_WHERE_EXIT;
  }

  //doAddJoinTagsColumnsIntoTagList(&pSql->cmd, pQueryInfo, &condExpr);
  if (condExpr.tsJoin) {
    ret = validateJoinNodes(pQueryInfo, pSql);
    if (ret) {
      goto PARSE_WHERE_EXIT;
    }

    ret = mergeJoinNodes(pQueryInfo, pSql);
    if (ret) {
      goto PARSE_WHERE_EXIT;
    }
  }

PARSE_WHERE_EXIT:

  cleanQueryExpr(&condExpr);
  return ret;
}

int32_t getTimeRange(STimeWindow* win, tSqlExpr* pRight, int32_t optr, int16_t timePrecision) {
  // this is join condition, do nothing
  if (pRight->tokenId == TK_ID) {
    return TSDB_CODE_SUCCESS;
  }

  /*
   * filter primary ts filter expression like:
   * where ts in ('2015-12-12 4:8:12')
   */
  if (pRight->tokenId == TK_SET || optr == TK_IN) {
    return TSDB_CODE_TSC_INVALID_OPERATION;
  }

  int64_t val = 0;
  bool    parsed = false;
  if (pRight->value.nType == TSDB_DATA_TYPE_BINARY) {
    pRight->value.nLen = strdequote(pRight->value.pz);

    char* seg = strnchr(pRight->value.pz, '-', pRight->value.nLen, false);
    if (seg != NULL) {
      if (taosParseTime(pRight->value.pz, &val, pRight->value.nLen, timePrecision, tsDaylight) == TSDB_CODE_SUCCESS) {
        parsed = true;
      } else {
        return TSDB_CODE_TSC_INVALID_OPERATION;
      }
    } else {
      SStrToken token = {.z = pRight->value.pz, .n = pRight->value.nLen, .type = TK_ID};
      int32_t   len = tGetToken(pRight->value.pz, &token.type);

      if ((token.type != TK_INTEGER && token.type != TK_FLOAT) || len != pRight->value.nLen) {
        return TSDB_CODE_TSC_INVALID_OPERATION;
      }
    }
  }

  if (!parsed) {
    /*
     * failed to parse timestamp in regular formation, try next
     * it may be a epoch time in string format
     */
    if (pRight->flags & (1 << EXPR_FLAG_NS_TIMESTAMP)) {
      pRight->value.i64 = convertTimePrecision(pRight->value.i64, TSDB_TIME_PRECISION_NANO, timePrecision);
      pRight->flags &= ~(1 << EXPR_FLAG_NS_TIMESTAMP);
    }

    tVariantDump(&pRight->value, (char*)&val, TSDB_DATA_TYPE_BIGINT, true);
  }

  if (optr == TK_LE) {
    win->ekey = val;
  } else if (optr == TK_LT) {
    win->ekey = val - 1;
  } else if (optr == TK_GT) {
    win->skey = val + 1;
  } else if (optr == TK_GE) {
    win->skey = val;
  } else if (optr == TK_EQ) {
    win->ekey = win->skey = val;
  } else if (optr == TK_NE) {
    return TSDB_CODE_TSC_INVALID_OPERATION;
  }

  return TSDB_CODE_SUCCESS;
}

// todo error !!!!
int32_t tsRewriteFieldNameIfNecessary(SSqlCmd* pCmd, SQueryInfo* pQueryInfo) {
  const char rep[] = {'(', ')', '*', ',', '.', '/', '\\', '+', '-', '%', ' '};

  for (int32_t i = 0; i < pQueryInfo->fieldsInfo.numOfOutput; ++i) {
    char* fieldName = tscFieldInfoGetField(&pQueryInfo->fieldsInfo, i)->name;
    for (int32_t j = 0; j < (TSDB_COL_NAME_LEN - 1) && fieldName[j] != 0; ++j) {
      for (int32_t k = 0; k < tListLen(rep); ++k) {
        if (fieldName[j] == rep[k]) {
          fieldName[j] = '_';
          break;
        }
      }
    }

    fieldName[TSDB_COL_NAME_LEN - 1] = 0;
  }

  // the column name may be identical, here check again
  for (int32_t i = 0; i < pQueryInfo->fieldsInfo.numOfOutput; ++i) {
    char* fieldName = tscFieldInfoGetField(&pQueryInfo->fieldsInfo, i)->name;
    for (int32_t j = i + 1; j < pQueryInfo->fieldsInfo.numOfOutput; ++j) {
      if (strncasecmp(fieldName, tscFieldInfoGetField(&pQueryInfo->fieldsInfo, j)->name, (TSDB_COL_NAME_LEN - 1)) == 0) {
        const char* msg = "duplicated column name in new table";
        return invalidOperationMsg(tscGetErrorMsgPayload(pCmd), msg);
      }
    }
  }

  return TSDB_CODE_SUCCESS;
}

int32_t validateFillNode(SSqlCmd* pCmd, SQueryInfo* pQueryInfo, SSqlNode* pSqlNode) {
  SArray* pFillToken = pSqlNode->fillType;
  if (pSqlNode->fillType == NULL) {
    return TSDB_CODE_SUCCESS;
  }

  tVariantListItem* pItem = taosArrayGet(pFillToken, 0);

  const int32_t START_INTERPO_COL_IDX = 1;

  const char* msg1 = "value is expected";
  const char* msg2 = "invalid fill option";
  const char* msg3 = "top/bottom not support fill";
  const char* msg4 = "illegal value or data overflow";
  const char* msg5 = "fill only available for interval query";

  if ((!isTimeWindowQuery(pQueryInfo)) && (!tscIsPointInterpQuery(pQueryInfo))) {
    return invalidOperationMsg(tscGetErrorMsgPayload(pCmd), msg5);
  }

  /*
   * fill options are set at the end position, when all columns are set properly
   * the columns may be increased due to group by operation
   */
  if (checkQueryRangeForFill(pCmd, pQueryInfo) != TSDB_CODE_SUCCESS) {
    return TSDB_CODE_TSC_INVALID_OPERATION;
  }


  if (pItem->pVar.nType != TSDB_DATA_TYPE_BINARY) {
    return invalidOperationMsg(tscGetErrorMsgPayload(pCmd), msg2);
  }
  
  size_t numOfFields = tscNumOfFields(pQueryInfo);
  
  if (pQueryInfo->fillVal == NULL) {
    pQueryInfo->fillVal      = calloc(numOfFields, sizeof(int64_t));
    pQueryInfo->numOfFillVal = (int32_t)numOfFields;
    if (pQueryInfo->fillVal == NULL) {
      return TSDB_CODE_TSC_OUT_OF_MEMORY;
    }
  }

  if (strncasecmp(pItem->pVar.pz, "none", 4) == 0 && pItem->pVar.nLen == 4) {
    pQueryInfo->fillType = TSDB_FILL_NONE;
  } else if (strncasecmp(pItem->pVar.pz, "null", 4) == 0 && pItem->pVar.nLen == 4) {
    pQueryInfo->fillType = TSDB_FILL_NULL;
    for (int32_t i = START_INTERPO_COL_IDX; i < numOfFields; ++i) {
      TAOS_FIELD* pField = tscFieldInfoGetField(&pQueryInfo->fieldsInfo, i);
      setNull((char*)&pQueryInfo->fillVal[i], pField->type, pField->bytes);
    }
  } else if (strncasecmp(pItem->pVar.pz, "prev", 4) == 0 && pItem->pVar.nLen == 4) {
    pQueryInfo->fillType = TSDB_FILL_PREV;
  } else if (strncasecmp(pItem->pVar.pz, "next", 4) == 0 && pItem->pVar.nLen == 4) {
    pQueryInfo->fillType = TSDB_FILL_NEXT;
  } else if (strncasecmp(pItem->pVar.pz, "linear", 6) == 0 && pItem->pVar.nLen == 6) {
    pQueryInfo->fillType = TSDB_FILL_LINEAR;
  } else if (strncasecmp(pItem->pVar.pz, "value", 5) == 0 && pItem->pVar.nLen == 5) {
    pQueryInfo->fillType = TSDB_FILL_SET_VALUE;

    size_t num = taosArrayGetSize(pFillToken);
    if (num == 1) {  // no actual value, return with error code
      return invalidOperationMsg(tscGetErrorMsgPayload(pCmd), msg1);
    }

    int32_t startPos = 1;
    int32_t numOfFillVal = (int32_t)(num - 1);

    /* for point interpolation query, we do not have the timestamp column */
    if (tscIsPointInterpQuery(pQueryInfo)) {
      startPos = 0;

      if (numOfFillVal > numOfFields) {
        numOfFillVal = (int32_t)numOfFields;
      }
    } else {
      numOfFillVal = (int16_t)((num >  (int32_t)numOfFields) ? (int32_t)numOfFields : num);
    }

    int32_t j = 1;

    for (int32_t i = startPos; i < numOfFillVal; ++i, ++j) {
      TAOS_FIELD* pField = tscFieldInfoGetField(&pQueryInfo->fieldsInfo, i);

      if (pField->type == TSDB_DATA_TYPE_BINARY || pField->type == TSDB_DATA_TYPE_NCHAR) {
        setVardataNull((char*) &pQueryInfo->fillVal[i], pField->type);
        continue;
      }

      tVariant* p = taosArrayGet(pFillToken, j);
      int32_t ret = tVariantDump(p, (char*)&pQueryInfo->fillVal[i], pField->type, true);
      if (ret != TSDB_CODE_SUCCESS) {
        return invalidOperationMsg(tscGetErrorMsgPayload(pCmd), msg4);
      }
    }
    
    if ((num < numOfFields) || ((num - 1 < numOfFields) && (tscIsPointInterpQuery(pQueryInfo)))) {
      tVariantListItem* lastItem = taosArrayGetLast(pFillToken);

      for (int32_t i = numOfFillVal; i < numOfFields; ++i) {
        TAOS_FIELD* pField = tscFieldInfoGetField(&pQueryInfo->fieldsInfo, i);

        if (pField->type == TSDB_DATA_TYPE_BINARY || pField->type == TSDB_DATA_TYPE_NCHAR) {
          setVardataNull((char*) &pQueryInfo->fillVal[i], pField->type);
        } else {
          tVariantDump(&lastItem->pVar, (char*)&pQueryInfo->fillVal[i], pField->type, true);
        }
      }
    }
  } else {
    return invalidOperationMsg(tscGetErrorMsgPayload(pCmd), msg2);
  }

  size_t numOfExprs = tscNumOfExprs(pQueryInfo);
  for(int32_t i = 0; i < numOfExprs; ++i) {
    SExprInfo* pExpr = tscExprGet(pQueryInfo, i);
    if (pExpr->base.functionId == TSDB_FUNC_TOP || pExpr->base.functionId == TSDB_FUNC_BOTTOM) {
      return invalidOperationMsg(tscGetErrorMsgPayload(pCmd), msg3);
    }
  }

  return TSDB_CODE_SUCCESS;
}

static void setDefaultOrderInfo(SQueryInfo* pQueryInfo) {
  /* set default timestamp order information for all queries */
  STableMetaInfo* pTableMetaInfo = tscGetMetaInfo(pQueryInfo, 0);

  pQueryInfo->order.order = TSDB_ORDER_ASC;
  if (isTopBottomQuery(pQueryInfo)) {
    pQueryInfo->order.orderColId = PRIMARYKEY_TIMESTAMP_COL_INDEX;
  } else { // in case of select tbname from super_table, the defualt order column can not be the primary ts column
    pQueryInfo->order.orderColId = INT32_MIN;
  }

  /* for super table query, set default ascending order for group output */
  if (UTIL_TABLE_IS_SUPER_TABLE(pTableMetaInfo)) {
    pQueryInfo->groupbyExpr.orderType = TSDB_ORDER_ASC;
  }
}

int32_t validateOrderbyNode(SSqlCmd* pCmd, SQueryInfo* pQueryInfo, SSqlNode* pSqlNode, SSchema* pSchema) {
  const char* msg0 = "only support order by primary timestamp";
  const char* msg1 = "invalid column name";
  const char* msg2 = "order by primary timestamp, first tag or groupby column in groupby clause allowed";
  const char* msg3 = "invalid column in order by clause, only primary timestamp or first tag in groupby clause allowed";

  setDefaultOrderInfo(pQueryInfo);
  STableMetaInfo* pTableMetaInfo = tscGetMetaInfo(pQueryInfo, 0);


  if (pQueryInfo->distinct == true) {
    pQueryInfo->order.order = TSDB_ORDER_ASC;
    pQueryInfo->order.orderColId = 0; 
    return TSDB_CODE_SUCCESS;
  }
  if (pSqlNode->pSortOrder == NULL) {
    return TSDB_CODE_SUCCESS;
  }

  SArray* pSortorder = pSqlNode->pSortOrder;

  /*
   * for table query, there is only one or none order option is allowed, which is the
   * ts or values(top/bottom) order is supported.
   *
   * for super table query, the order option must be less than 3.
   */
  size_t size = taosArrayGetSize(pSortorder);
  if (UTIL_TABLE_IS_NORMAL_TABLE(pTableMetaInfo)) {
    if (size > 1) {
      return invalidOperationMsg(tscGetErrorMsgPayload(pCmd), msg0);
    }
  } else {
    if (size > 2) {
      return invalidOperationMsg(tscGetErrorMsgPayload(pCmd), msg3);
    }
  }

  // handle the first part of order by
  tVariant* pVar = taosArrayGet(pSortorder, 0);

  // e.g., order by 1 asc, return directly with out further check.
  if (pVar->nType >= TSDB_DATA_TYPE_TINYINT && pVar->nType <= TSDB_DATA_TYPE_BIGINT) {
    return TSDB_CODE_SUCCESS;
  }

  SStrToken    columnName = {pVar->nLen, pVar->nType, pVar->pz};
  SColumnIndex index = COLUMN_INDEX_INITIALIZER;

  if (UTIL_TABLE_IS_SUPER_TABLE(pTableMetaInfo)) {  // super table query
    if (getColumnIndexByName(&columnName, pQueryInfo, &index, tscGetErrorMsgPayload(pCmd)) != TSDB_CODE_SUCCESS) {
      return invalidOperationMsg(tscGetErrorMsgPayload(pCmd), msg1);
    }

    bool orderByTags = false;
    bool orderByTS = false;
    bool orderByGroupbyCol = false;

    if (index.columnIndex >= tscGetNumOfColumns(pTableMetaInfo->pTableMeta)) {
      int32_t relTagIndex = index.columnIndex - tscGetNumOfColumns(pTableMetaInfo->pTableMeta);
      
      // it is a tag column
      if (pQueryInfo->groupbyExpr.columnInfo == NULL) {
        return invalidOperationMsg(tscGetErrorMsgPayload(pCmd), msg2);
      }
      SColIndex* pColIndex = taosArrayGet(pQueryInfo->groupbyExpr.columnInfo, 0);
      if (relTagIndex == pColIndex->colIndex) {
        orderByTags = true;
      }
    } else if (index.columnIndex == TSDB_TBNAME_COLUMN_INDEX) {
      orderByTags = true;
    }

    if (PRIMARYKEY_TIMESTAMP_COL_INDEX == index.columnIndex) {
      orderByTS = true;
    }

    SArray *columnInfo = pQueryInfo->groupbyExpr.columnInfo;
    if (columnInfo != NULL && taosArrayGetSize(columnInfo) > 0) {
      SColIndex* pColIndex = taosArrayGet(columnInfo, 0);
      if (PRIMARYKEY_TIMESTAMP_COL_INDEX != index.columnIndex && pColIndex->colIndex == index.columnIndex) {
        orderByGroupbyCol = true;
      }
    }
    if (!(orderByTags || orderByTS || orderByGroupbyCol) && !isTopBottomQuery(pQueryInfo)) {
      return invalidOperationMsg(tscGetErrorMsgPayload(pCmd), msg3);
    } else {  // order by top/bottom result value column is not supported in case of interval query.
      assert(!(orderByTags && orderByTS && orderByGroupbyCol));
    }

    size_t s = taosArrayGetSize(pSortorder);
    if (s == 1) {
      if (orderByTags) {
        pQueryInfo->groupbyExpr.orderIndex = index.columnIndex - tscGetNumOfColumns(pTableMetaInfo->pTableMeta);

        tVariantListItem* p1 = taosArrayGet(pSqlNode->pSortOrder, 0);
        pQueryInfo->groupbyExpr.orderType = p1->sortOrder;
      } else if (orderByGroupbyCol) {
        tVariantListItem* p1 = taosArrayGet(pSqlNode->pSortOrder, 0);

        pQueryInfo->groupbyExpr.orderType = p1->sortOrder;
        pQueryInfo->order.orderColId = pSchema[index.columnIndex].colId;
      } else if (isTopBottomQuery(pQueryInfo)) {
        /* order of top/bottom query in interval is not valid  */
        SExprInfo* pExpr = tscExprGet(pQueryInfo, 0);
        assert(pExpr->base.functionId == TSDB_FUNC_TS);

        pExpr = tscExprGet(pQueryInfo, 1);
        if (pExpr->base.colInfo.colIndex != index.columnIndex && index.columnIndex != PRIMARYKEY_TIMESTAMP_COL_INDEX) {
          return invalidOperationMsg(tscGetErrorMsgPayload(pCmd), msg2);
        }

        tVariantListItem* p1 = taosArrayGet(pSqlNode->pSortOrder, 0);
        pQueryInfo->order.order = p1->sortOrder;
        pQueryInfo->order.orderColId = pSchema[index.columnIndex].colId;
        return TSDB_CODE_SUCCESS;
      } else {
        tVariantListItem* p1 = taosArrayGet(pSqlNode->pSortOrder, 0);

        pQueryInfo->order.order = p1->sortOrder;
        pQueryInfo->order.orderColId = PRIMARYKEY_TIMESTAMP_COL_INDEX;

        // orderby ts query on super table
        if (tscOrderedProjectionQueryOnSTable(pQueryInfo, 0)) {
          addPrimaryTsColIntoResult(pQueryInfo, pCmd);
        }
      }
    }

    if (s == 2) {
      tVariantListItem *pItem = taosArrayGet(pSqlNode->pSortOrder, 0);
      if (orderByTags) {
        pQueryInfo->groupbyExpr.orderIndex = index.columnIndex - tscGetNumOfColumns(pTableMetaInfo->pTableMeta);
        pQueryInfo->groupbyExpr.orderType = pItem->sortOrder;
      } else if (orderByGroupbyCol){
        pQueryInfo->order.order = pItem->sortOrder;
        pQueryInfo->order.orderColId = index.columnIndex;
      } else {
        pQueryInfo->order.order = pItem->sortOrder;
        pQueryInfo->order.orderColId = PRIMARYKEY_TIMESTAMP_COL_INDEX;
      }

      pItem = taosArrayGet(pSqlNode->pSortOrder, 1);
      tVariant* pVar2 = &pItem->pVar;
      SStrToken cname = {pVar2->nLen, pVar2->nType, pVar2->pz};
      if (getColumnIndexByName(&cname, pQueryInfo, &index, tscGetErrorMsgPayload(pCmd)) != TSDB_CODE_SUCCESS) {
        return invalidOperationMsg(tscGetErrorMsgPayload(pCmd), msg1);
      }

      if (index.columnIndex != PRIMARYKEY_TIMESTAMP_COL_INDEX) {
        return invalidOperationMsg(tscGetErrorMsgPayload(pCmd), msg2);
      } else {
        tVariantListItem* p1 = taosArrayGet(pSortorder, 1);
        pQueryInfo->order.order = p1->sortOrder;
        pQueryInfo->order.orderColId = PRIMARYKEY_TIMESTAMP_COL_INDEX;
      }
    }

  } else {  // meter query
    if (getColumnIndexByName(&columnName, pQueryInfo, &index, tscGetErrorMsgPayload(pCmd)) != TSDB_CODE_SUCCESS) {
      return invalidOperationMsg(tscGetErrorMsgPayload(pCmd), msg1);
    }
    if (index.columnIndex != PRIMARYKEY_TIMESTAMP_COL_INDEX && !isTopBottomQuery(pQueryInfo)) {
      bool validOrder = false;
      SArray *columnInfo = pQueryInfo->groupbyExpr.columnInfo;
      if (columnInfo != NULL && taosArrayGetSize(columnInfo) > 0) {
        SColIndex* pColIndex = taosArrayGet(columnInfo, 0);
        validOrder = (pColIndex->colIndex == index.columnIndex);
      }
      if (!validOrder) {
        return invalidOperationMsg(tscGetErrorMsgPayload(pCmd), msg2);
      }
      tVariantListItem* p1 = taosArrayGet(pSqlNode->pSortOrder, 0);
      pQueryInfo->groupbyExpr.orderIndex = pSchema[index.columnIndex].colId;
      pQueryInfo->groupbyExpr.orderType = p1->sortOrder;

    }

    if (isTopBottomQuery(pQueryInfo)) {
      bool validOrder = false;
      SArray *columnInfo = pQueryInfo->groupbyExpr.columnInfo;
      if (columnInfo != NULL && taosArrayGetSize(columnInfo) > 0) {
        SColIndex* pColIndex = taosArrayGet(columnInfo, 0);
        validOrder = (pColIndex->colIndex == index.columnIndex);
      } else {
        /* order of top/bottom query in interval is not valid  */
        SExprInfo* pExpr = tscExprGet(pQueryInfo, 0);
        assert(pExpr->base.functionId == TSDB_FUNC_TS);

        pExpr = tscExprGet(pQueryInfo, 1);
        if (pExpr->base.colInfo.colIndex != index.columnIndex && index.columnIndex != PRIMARYKEY_TIMESTAMP_COL_INDEX) {
          return invalidOperationMsg(tscGetErrorMsgPayload(pCmd), msg2);
        }
        validOrder = true;
      }

      if (!validOrder) {
        return invalidOperationMsg(tscGetErrorMsgPayload(pCmd), msg2);
      }

      tVariantListItem* pItem = taosArrayGet(pSqlNode->pSortOrder, 0);
      pQueryInfo->order.order = pItem->sortOrder;

      pQueryInfo->order.orderColId = pSchema[index.columnIndex].colId;
      return TSDB_CODE_SUCCESS;
    }

    tVariantListItem* pItem = taosArrayGet(pSqlNode->pSortOrder, 0);
    pQueryInfo->order.order = pItem->sortOrder;
    pQueryInfo->order.orderColId = pSchema[index.columnIndex].colId;
  }

  return TSDB_CODE_SUCCESS;
}

int32_t setAlterTableInfo(SSqlObj* pSql, struct SSqlInfo* pInfo) {
  const int32_t DEFAULT_TABLE_INDEX = 0;

  const char* msg1 = "invalid table name";
  const char* msg3 = "manipulation of tag available for super table";
  const char* msg4 = "set tag value only available for table";
  const char* msg5 = "only support add one tag";
  const char* msg6 = "column can only be modified by super table";
  
  const char* msg7 = "no tags can be dropped";
  const char* msg8 = "only support one tag";
  const char* msg9 = "tag name too long";
  
  const char* msg10 = "invalid tag name";
  const char* msg11 = "primary tag cannot be dropped";
  const char* msg12 = "update normal column not supported";
  const char* msg13 = "invalid tag value";
  const char* msg14 = "tag value too long";
  
  const char* msg15 = "no columns can be dropped";
  const char* msg16 = "only support one column";
  const char* msg17 = "invalid column name";
  const char* msg18 = "primary timestamp column cannot be dropped";
  const char* msg19 = "invalid new tag name";
  const char* msg20 = "table is not super table";
  const char* msg21 = "only binary/nchar column length could be modified";
  const char* msg22 = "new column length should be bigger than old one";
  const char* msg23 = "only column length coulbe be modified";
  const char* msg24 = "invalid binary/nchar column length";

  int32_t code = TSDB_CODE_SUCCESS;

  SSqlCmd*        pCmd = &pSql->cmd;
  SAlterTableInfo* pAlterSQL = pInfo->pAlterInfo;
  SQueryInfo*     pQueryInfo = tscGetQueryInfo(pCmd);

  STableMetaInfo* pTableMetaInfo = tscGetMetaInfo(pQueryInfo, DEFAULT_TABLE_INDEX);

  if (tscValidateName(&(pAlterSQL->name)) != TSDB_CODE_SUCCESS) {
    return invalidOperationMsg(tscGetErrorMsgPayload(pCmd), msg1);
  }

  code = tscSetTableFullName(&pTableMetaInfo->name, &(pAlterSQL->name), pSql);
  if (code != TSDB_CODE_SUCCESS) {
    return code;
  }

  code = tscGetTableMeta(pSql, pTableMetaInfo);
  if (code != TSDB_CODE_SUCCESS) {
    return code;
  }

  char* pMsg = tscGetErrorMsgPayload(pCmd);
  STableMeta* pTableMeta = pTableMetaInfo->pTableMeta;

  if (pAlterSQL->tableType == TSDB_SUPER_TABLE && !(UTIL_TABLE_IS_SUPER_TABLE(pTableMetaInfo))) {
    return invalidOperationMsg(pMsg, msg20);
  }

  if (pAlterSQL->type == TSDB_ALTER_TABLE_ADD_TAG_COLUMN || pAlterSQL->type == TSDB_ALTER_TABLE_DROP_TAG_COLUMN ||
      pAlterSQL->type == TSDB_ALTER_TABLE_CHANGE_TAG_COLUMN || pAlterSQL->type == TSDB_ALTER_TABLE_MODIFY_TAG_COLUMN) {
    if (!UTIL_TABLE_IS_SUPER_TABLE(pTableMetaInfo)) {
      return invalidOperationMsg(pMsg, msg3);
    }
  } else if ((pAlterSQL->type == TSDB_ALTER_TABLE_UPDATE_TAG_VAL) && (UTIL_TABLE_IS_SUPER_TABLE(pTableMetaInfo))) {
    return invalidOperationMsg(pMsg, msg4);
  } else if ((pAlterSQL->type == TSDB_ALTER_TABLE_ADD_COLUMN || pAlterSQL->type == TSDB_ALTER_TABLE_DROP_COLUMN || pAlterSQL->type == TSDB_ALTER_TABLE_CHANGE_COLUMN) &&
             UTIL_TABLE_IS_CHILD_TABLE(pTableMetaInfo)) {
    return invalidOperationMsg(pMsg, msg6);
  }

  if (pAlterSQL->type == TSDB_ALTER_TABLE_ADD_TAG_COLUMN) {
    SArray* pFieldList = pAlterSQL->pAddColumns;
    if (taosArrayGetSize(pFieldList) > 1) {
      return invalidOperationMsg(pMsg, msg5);
    }

    TAOS_FIELD* p = taosArrayGet(pFieldList, 0);
    if (!validateOneTags(pCmd, p)) {
      return TSDB_CODE_TSC_INVALID_OPERATION;
    }
  
    tscFieldInfoAppend(&pQueryInfo->fieldsInfo, p);
  } else if (pAlterSQL->type == TSDB_ALTER_TABLE_DROP_TAG_COLUMN) {
    if (tscGetNumOfTags(pTableMeta) == 1) {
      return invalidOperationMsg(pMsg, msg7);
    }

    // numOfTags == 1
    if (taosArrayGetSize(pAlterSQL->varList) > 1) {
      return invalidOperationMsg(pMsg, msg8);
    }

    tVariantListItem* pItem = taosArrayGet(pAlterSQL->varList, 0);
    if (pItem->pVar.nLen >= TSDB_COL_NAME_LEN) {
      return invalidOperationMsg(pMsg, msg9);
    }

    SColumnIndex index = COLUMN_INDEX_INITIALIZER;
    SStrToken    name = {.z = pItem->pVar.pz, .n = pItem->pVar.nLen, .type = TK_STRING};

    if (getColumnIndexByName(&name, pQueryInfo, &index, tscGetErrorMsgPayload(pCmd)) != TSDB_CODE_SUCCESS) {
      return TSDB_CODE_TSC_INVALID_OPERATION;
    }

    int32_t numOfCols = tscGetNumOfColumns(pTableMeta);
    if (index.columnIndex < numOfCols) {
      return invalidOperationMsg(pMsg, msg10);
    } else if (index.columnIndex == numOfCols) {
      return invalidOperationMsg(pMsg, msg11);
    }

    char name1[128] = {0};
    strncpy(name1, pItem->pVar.pz, pItem->pVar.nLen);
  
    TAOS_FIELD f = tscCreateField(TSDB_DATA_TYPE_INT, name1, tDataTypes[TSDB_DATA_TYPE_INT].bytes);
    tscFieldInfoAppend(&pQueryInfo->fieldsInfo, &f);
  } else if (pAlterSQL->type == TSDB_ALTER_TABLE_CHANGE_TAG_COLUMN) {
    SArray* pVarList = pAlterSQL->varList;
    if (taosArrayGetSize(pVarList) > 2) {
      return TSDB_CODE_TSC_INVALID_OPERATION;
    }

    tVariantListItem* pSrcItem = taosArrayGet(pAlterSQL->varList, 0);
    tVariantListItem* pDstItem = taosArrayGet(pAlterSQL->varList, 1);

    if (pSrcItem->pVar.nLen >= TSDB_COL_NAME_LEN || pDstItem->pVar.nLen >= TSDB_COL_NAME_LEN) {
      return invalidOperationMsg(pMsg, msg9);
    }

    if (pSrcItem->pVar.nType != TSDB_DATA_TYPE_BINARY || pDstItem->pVar.nType != TSDB_DATA_TYPE_BINARY) {
      return invalidOperationMsg(pMsg, msg10);
    }

    SColumnIndex srcIndex = COLUMN_INDEX_INITIALIZER;
    SColumnIndex destIndex = COLUMN_INDEX_INITIALIZER;

    SStrToken srcToken = {.z = pSrcItem->pVar.pz, .n = pSrcItem->pVar.nLen, .type = TK_STRING};
    if (getColumnIndexByName(&srcToken, pQueryInfo, &srcIndex, tscGetErrorMsgPayload(pCmd)) != TSDB_CODE_SUCCESS) {
      return invalidOperationMsg(pMsg, msg17);
    }

    SStrToken destToken = {.z = pDstItem->pVar.pz, .n = pDstItem->pVar.nLen, .type = TK_STRING};
    if (getColumnIndexByName(&destToken, pQueryInfo, &destIndex, tscGetErrorMsgPayload(pCmd)) == TSDB_CODE_SUCCESS) {
      return invalidOperationMsg(pMsg, msg19);
    }

    tVariantListItem* pItem = taosArrayGet(pVarList, 0);

    char name[TSDB_COL_NAME_LEN] = {0};
    strncpy(name, pItem->pVar.pz, pItem->pVar.nLen);
    TAOS_FIELD f = tscCreateField(TSDB_DATA_TYPE_INT, name, tDataTypes[TSDB_DATA_TYPE_INT].bytes);
    tscFieldInfoAppend(&pQueryInfo->fieldsInfo, &f);

    pItem = taosArrayGet(pVarList, 1);
    memset(name, 0, tListLen(name));

    strncpy(name, pItem->pVar.pz, pItem->pVar.nLen);
    f = tscCreateField(TSDB_DATA_TYPE_INT, name, tDataTypes[TSDB_DATA_TYPE_INT].bytes);
    tscFieldInfoAppend(&pQueryInfo->fieldsInfo, &f);
  } else if (pAlterSQL->type == TSDB_ALTER_TABLE_UPDATE_TAG_VAL) {
    // Note: update can only be applied to table not super table.
    // the following is used to handle tags value for table created according to super table
    pCmd->command = TSDB_SQL_UPDATE_TAGS_VAL;
    
    SArray* pVarList = pAlterSQL->varList;
    tVariantListItem* item = taosArrayGet(pVarList, 0);
    int16_t       numOfTags = tscGetNumOfTags(pTableMeta);

    SColumnIndex columnIndex = COLUMN_INDEX_INITIALIZER;
    SStrToken    name = {.type = TK_STRING, .z = item->pVar.pz, .n = item->pVar.nLen};
    if (getColumnIndexByName(&name, pQueryInfo, &columnIndex, tscGetErrorMsgPayload(pCmd)) != TSDB_CODE_SUCCESS) {
      return TSDB_CODE_TSC_INVALID_OPERATION;
    }

    if (columnIndex.columnIndex < tscGetNumOfColumns(pTableMeta)) {
      return invalidOperationMsg(pMsg, msg12);
    }

    tVariantListItem* pItem = taosArrayGet(pVarList, 1);
    SSchema* pTagsSchema = tscGetTableColumnSchema(pTableMetaInfo->pTableMeta, columnIndex.columnIndex);
    pAlterSQL->tagData.data = calloc(1, pTagsSchema->bytes * TSDB_NCHAR_SIZE + VARSTR_HEADER_SIZE);

    if (tVariantDump(&pItem->pVar, pAlterSQL->tagData.data, pTagsSchema->type, true) != TSDB_CODE_SUCCESS) {
      return invalidOperationMsg(pMsg, msg13);
    }
    
    pAlterSQL->tagData.dataLen = pTagsSchema->bytes;

    // validate the length of binary
    if ((pTagsSchema->type == TSDB_DATA_TYPE_BINARY || pTagsSchema->type == TSDB_DATA_TYPE_NCHAR) &&
        varDataTLen(pAlterSQL->tagData.data) > pTagsSchema->bytes) {
      return invalidOperationMsg(pMsg, msg14);
    }

    int32_t schemaLen = sizeof(STColumn) * numOfTags;
    int32_t size = sizeof(SUpdateTableTagValMsg) + pTagsSchema->bytes + schemaLen + TSDB_EXTRA_PAYLOAD_SIZE;

    if (TSDB_CODE_SUCCESS != tscAllocPayload(pCmd, size)) {
      tscError("0x%"PRIx64" failed to malloc for alter table pMsg", pSql->self);
      return TSDB_CODE_TSC_OUT_OF_MEMORY;
    }

    SUpdateTableTagValMsg* pUpdateMsg = (SUpdateTableTagValMsg*) pCmd->payload;
    pUpdateMsg->head.vgId = htonl(pTableMeta->vgId);
    pUpdateMsg->tid       = htonl(pTableMeta->id.tid);
    pUpdateMsg->uid       = htobe64(pTableMeta->id.uid);
    pUpdateMsg->colId     = htons(pTagsSchema->colId);
    pUpdateMsg->type      = pTagsSchema->type;
    pUpdateMsg->bytes     = htons(pTagsSchema->bytes);
    pUpdateMsg->tversion  = htons(pTableMeta->tversion);
    pUpdateMsg->numOfTags = htons(numOfTags);
    pUpdateMsg->schemaLen = htonl(schemaLen);

    // the schema is located after the pMsg body, then followed by true tag value
    char* d = pUpdateMsg->data;
    SSchema* pTagCols = tscGetTableTagSchema(pTableMeta);
    for (int i = 0; i < numOfTags; ++i) {
      STColumn* pCol = (STColumn*) d;
      pCol->colId = htons(pTagCols[i].colId);
      pCol->bytes = htons(pTagCols[i].bytes);
      pCol->type  = pTagCols[i].type;
      pCol->offset = 0;

      d += sizeof(STColumn);
    }

    // copy the tag value to pMsg body
    pItem = taosArrayGet(pVarList, 1);
    tVariantDump(&pItem->pVar, pUpdateMsg->data + schemaLen, pTagsSchema->type, true);
    
    int32_t len = 0;
    if (pTagsSchema->type != TSDB_DATA_TYPE_BINARY && pTagsSchema->type != TSDB_DATA_TYPE_NCHAR) {
      len = tDataTypes[pTagsSchema->type].bytes;
    } else {
      len = varDataTLen(pUpdateMsg->data + schemaLen);
    }
    
    pUpdateMsg->tagValLen = htonl(len);  // length may be changed after dump data
    
    int32_t total = sizeof(SUpdateTableTagValMsg) + len + schemaLen;
    pUpdateMsg->head.contLen = htonl(total);
    
  } else if (pAlterSQL->type == TSDB_ALTER_TABLE_ADD_COLUMN) {
    SArray* pFieldList = pAlterSQL->pAddColumns;
    if (taosArrayGetSize(pFieldList) > 1) {
      const char* msgx = "only support add one column";
      return invalidOperationMsg(pMsg, msgx);
    }

    TAOS_FIELD* p = taosArrayGet(pFieldList, 0);
    if (!validateOneColumn(pCmd, p)) {
      return TSDB_CODE_TSC_INVALID_OPERATION;
    }
  
    tscFieldInfoAppend(&pQueryInfo->fieldsInfo, p);
  } else if (pAlterSQL->type == TSDB_ALTER_TABLE_DROP_COLUMN) {
    if (tscGetNumOfColumns(pTableMeta) == TSDB_MIN_COLUMNS) {  //
      return invalidOperationMsg(pMsg, msg15);
    }

    size_t size = taosArrayGetSize(pAlterSQL->varList);
    if (size > 1) {
      return invalidOperationMsg(pMsg, msg16);
    }

    tVariantListItem* pItem = taosArrayGet(pAlterSQL->varList, 0);

    SColumnIndex columnIndex = COLUMN_INDEX_INITIALIZER;
    SStrToken    name = {.type = TK_STRING, .z = pItem->pVar.pz, .n = pItem->pVar.nLen};
    if (getColumnIndexByName(&name, pQueryInfo, &columnIndex, tscGetErrorMsgPayload(pCmd)) != TSDB_CODE_SUCCESS) {
      return invalidOperationMsg(pMsg, msg17);
    }

    if (columnIndex.columnIndex == PRIMARYKEY_TIMESTAMP_COL_INDEX) {
      return invalidOperationMsg(pMsg, msg18);
    }

    char name1[TSDB_COL_NAME_LEN] = {0};
    tstrncpy(name1, pItem->pVar.pz, sizeof(name1));
    TAOS_FIELD f = tscCreateField(TSDB_DATA_TYPE_INT, name1, tDataTypes[TSDB_DATA_TYPE_INT].bytes);
    tscFieldInfoAppend(&pQueryInfo->fieldsInfo, &f);
  } else if (pAlterSQL->type == TSDB_ALTER_TABLE_CHANGE_COLUMN) {
    if (taosArrayGetSize(pAlterSQL->pAddColumns) >= 2) {
      return invalidOperationMsg(pMsg, msg16);
    }


    TAOS_FIELD* pItem = taosArrayGet(pAlterSQL->pAddColumns, 0);
    if (pItem->type != TSDB_DATA_TYPE_BINARY && pItem->type != TSDB_DATA_TYPE_NCHAR) {
      return invalidOperationMsg(pMsg, msg21);
    }

    SColumnIndex columnIndex = COLUMN_INDEX_INITIALIZER;
    SStrToken    name = {.type = TK_STRING, .z = pItem->name, .n = (uint32_t)strlen(pItem->name)};
    if (getColumnIndexByName(&name, pQueryInfo, &columnIndex, tscGetErrorMsgPayload(pCmd)) != TSDB_CODE_SUCCESS) {
      return invalidOperationMsg(pMsg, msg17);
    }

    SSchema* pColSchema = tscGetTableColumnSchema(pTableMetaInfo->pTableMeta, columnIndex.columnIndex);

    if (pColSchema->type != TSDB_DATA_TYPE_BINARY && pColSchema->type != TSDB_DATA_TYPE_NCHAR) {
      return invalidOperationMsg(pMsg, msg21);
    }

    if (pItem->type != pColSchema->type) {
      return invalidOperationMsg(pMsg, msg23);
    }

    if ((pItem->type == TSDB_DATA_TYPE_BINARY && (pItem->bytes <= 0 || pItem->bytes > TSDB_MAX_BINARY_LEN)) ||
        (pItem->type == TSDB_DATA_TYPE_NCHAR && (pItem->bytes <= 0 || pItem->bytes > TSDB_MAX_NCHAR_LEN))) {
      return invalidOperationMsg(pMsg, msg24);
    }

    if (pItem->bytes <= pColSchema->bytes) {
      return invalidOperationMsg(pMsg, msg22);
    }

    SSchema* pSchema = (SSchema*) pTableMetaInfo->pTableMeta->schema;
    int16_t numOfColumns = pTableMetaInfo->pTableMeta->tableInfo.numOfColumns;
    int16_t i;
    uint32_t nLen = 0;
    for (i = 0; i < numOfColumns; ++i) {
      nLen += (i != columnIndex.columnIndex) ? pSchema[i].bytes : pItem->bytes;
    }
    if (nLen >= TSDB_MAX_BYTES_PER_ROW) {
      return invalidOperationMsg(pMsg, msg24);
    }
    TAOS_FIELD f = tscCreateField(pColSchema->type, name.z, pItem->bytes);
    tscFieldInfoAppend(&pQueryInfo->fieldsInfo, &f);
  }else if (pAlterSQL->type == TSDB_ALTER_TABLE_MODIFY_TAG_COLUMN) {
    if (taosArrayGetSize(pAlterSQL->pAddColumns) >= 2) {
      return invalidOperationMsg(pMsg, msg16);
    }

    TAOS_FIELD* pItem = taosArrayGet(pAlterSQL->pAddColumns, 0);
    if (pItem->type != TSDB_DATA_TYPE_BINARY && pItem->type != TSDB_DATA_TYPE_NCHAR) {
      return invalidOperationMsg(pMsg, msg21);
    }

    SColumnIndex columnIndex = COLUMN_INDEX_INITIALIZER;
    SStrToken    name = {.type = TK_STRING, .z = pItem->name, .n = (uint32_t)strlen(pItem->name)};
    if (getColumnIndexByName(&name, pQueryInfo, &columnIndex, tscGetErrorMsgPayload(pCmd)) != TSDB_CODE_SUCCESS) {
      return invalidOperationMsg(pMsg, msg17);
    }

    SSchema* pColSchema = tscGetTableColumnSchema(pTableMetaInfo->pTableMeta, columnIndex.columnIndex);

    if (columnIndex.columnIndex < tscGetNumOfColumns(pTableMetaInfo->pTableMeta)) {
      return invalidOperationMsg(pMsg, msg10);
    }

    if (pColSchema->type != TSDB_DATA_TYPE_BINARY && pColSchema->type != TSDB_DATA_TYPE_NCHAR) {
      return invalidOperationMsg(pMsg, msg21);
    }

    if (pItem->type != pColSchema->type) {
      return invalidOperationMsg(pMsg, msg23);
    }

    if ((pItem->type == TSDB_DATA_TYPE_BINARY && (pItem->bytes <= 0 || pItem->bytes > TSDB_MAX_BINARY_LEN)) ||
        (pItem->type == TSDB_DATA_TYPE_NCHAR && (pItem->bytes <= 0 || pItem->bytes > TSDB_MAX_NCHAR_LEN))) {
      return invalidOperationMsg(pMsg, msg24);
    }

    if (pItem->bytes <= pColSchema->bytes) {
      return invalidOperationMsg(pMsg, msg22);
    }

    SSchema* pSchema = tscGetTableTagSchema(pTableMetaInfo->pTableMeta);
    int16_t numOfTags = tscGetNumOfTags(pTableMetaInfo->pTableMeta);
    int32_t numOfCols = tscGetNumOfColumns(pTableMetaInfo->pTableMeta);
    int32_t tagIndex = columnIndex.columnIndex - numOfCols;
    assert(tagIndex>=0);
    uint32_t nLen = 0;
    for (int i = 0; i < numOfTags; ++i) {
      nLen += (i != tagIndex) ? pSchema[i].bytes : pItem->bytes;
    }
    if (nLen >= TSDB_MAX_TAGS_LEN) {
      return invalidOperationMsg(pMsg, msg24);
    }

    TAOS_FIELD f = tscCreateField(pColSchema->type, name.z, pItem->bytes);
    tscFieldInfoAppend(&pQueryInfo->fieldsInfo, &f);
  }

  return TSDB_CODE_SUCCESS;
}

int32_t validateSqlFunctionInStreamSql(SSqlCmd* pCmd, SQueryInfo* pQueryInfo) {
  const char* msg0 = "sample interval can not be less than 10ms.";
  const char* msg1 = "functions not allowed in select clause";
  STableMetaInfo* pTableMetaInfo = tscGetMetaInfo(pQueryInfo, 0);
  STableComInfo tinfo = tscGetTableInfo(pTableMetaInfo->pTableMeta);
  if (pQueryInfo->interval.interval != 0 &&
      convertTimePrecision(pQueryInfo->interval.interval, tinfo.precision, TSDB_TIME_PRECISION_MILLI)< 10 &&
     pQueryInfo->interval.intervalUnit != 'n' &&
     pQueryInfo->interval.intervalUnit != 'y') {
    return invalidOperationMsg(tscGetErrorMsgPayload(pCmd), msg0);
  }
  
  size_t size = taosArrayGetSize(pQueryInfo->exprList);
  for (int32_t i = 0; i < size; ++i) {
    int32_t functId = tscExprGet(pQueryInfo, i)->base.functionId;
    if (!IS_STREAM_QUERY_VALID(aAggs[functId].status)) {
      return invalidOperationMsg(tscGetErrorMsgPayload(pCmd), msg1);
    }
  }

  return TSDB_CODE_SUCCESS;
}

int32_t validateFunctionsInIntervalOrGroupbyQuery(SSqlCmd* pCmd, SQueryInfo* pQueryInfo) {
  bool        isProjectionFunction = false;
  const char* msg1 = "functions not compatible with interval";

  // multi-output set/ todo refactor
  size_t size = taosArrayGetSize(pQueryInfo->exprList);
  
  for (int32_t k = 0; k < size; ++k) {
    SExprInfo* pExpr = tscExprGet(pQueryInfo, k);

    if (pExpr->base.functionId < 0) {
      SUdfInfo* pUdfInfo = taosArrayGet(pQueryInfo->pUdfInfo, -1 * pExpr->base.functionId - 1);
      if (pUdfInfo->funcType == TSDB_UDF_TYPE_SCALAR) {
        isProjectionFunction = true;
        break;
      } else {
        continue;
      }
    }

    // projection query on primary timestamp, the selectivity function needs to be present.
    if (pExpr->base.functionId == TSDB_FUNC_PRJ && pExpr->base.colInfo.colId == PRIMARYKEY_TIMESTAMP_COL_INDEX) {
      bool hasSelectivity = false;
      for (int32_t j = 0; j < size; ++j) {
        SExprInfo* pEx = tscExprGet(pQueryInfo, j);
        if ((aAggs[pEx->base.functionId].status & TSDB_FUNCSTATE_SELECTIVITY) == TSDB_FUNCSTATE_SELECTIVITY) {
          hasSelectivity = true;
          break;
        }
      }

      if (hasSelectivity) {
        continue;
      }
    }

    int32_t f = pExpr->base.functionId;
    if ((f == TSDB_FUNC_PRJ && pExpr->base.numOfParams == 0) || f == TSDB_FUNC_DIFF || f == TSDB_FUNC_ARITHM || f == TSDB_FUNC_DERIVATIVE) {
      isProjectionFunction = true;
      break;
    }
  }

  if (isProjectionFunction) {
    invalidOperationMsg(tscGetErrorMsgPayload(pCmd), msg1);
  }

  return isProjectionFunction == true ? TSDB_CODE_TSC_INVALID_OPERATION : TSDB_CODE_SUCCESS;
}

typedef struct SDNodeDynConfOption {
  char*   name;  // command name
  int32_t len;   // name string length
} SDNodeDynConfOption;


int32_t validateEp(char* ep) {  
  char buf[TSDB_EP_LEN + 1] = {0};
  tstrncpy(buf, ep, TSDB_EP_LEN);

  char* pos = strchr(buf, ':');
  if (NULL == pos) {
    int32_t val = strtol(ep, NULL, 10);
    if (val <= 0 || val > 65536) {
      return TSDB_CODE_TSC_INVALID_OPERATION;
    }
  } else {
    uint16_t port = atoi(pos + 1);
    if (0 == port) {
      return TSDB_CODE_TSC_INVALID_OPERATION;
    }
  }

  return TSDB_CODE_SUCCESS;
}

int32_t validateDNodeConfig(SMiscInfo* pOptions) {
  int32_t numOfToken = (int32_t) taosArrayGetSize(pOptions->a);

  if (numOfToken < 2 || numOfToken > 3) {
    return TSDB_CODE_TSC_INVALID_OPERATION;
  }

  const int tokenLogEnd = 2;
  const int tokenBalance = 2;
  const int tokenMonitor = 3;
  const int tokenDebugFlag = 4;
  const int tokenDebugFlagEnd = 20;
  const SDNodeDynConfOption cfgOptions[] = {
      {"resetLog", 8},    {"resetQueryCache", 15},  {"balance", 7},     {"monitor", 7},
      {"debugFlag", 9},   {"monDebugFlag", 12},     {"vDebugFlag", 10}, {"mDebugFlag", 10},
      {"cDebugFlag", 10}, {"httpDebugFlag", 13},    {"qDebugflag", 10}, {"sdbDebugFlag", 12},
      {"uDebugFlag", 10}, {"tsdbDebugFlag", 13},    {"sDebugflag", 10}, {"rpcDebugFlag", 12},
      {"dDebugFlag", 10}, {"mqttDebugFlag", 13},    {"wDebugFlag", 10}, {"tmrDebugFlag", 12},
      {"cqDebugFlag", 11},
  };

  SStrToken* pOptionToken = taosArrayGet(pOptions->a, 1);

  if (numOfToken == 2) {
    // reset log and reset query cache does not need value
    for (int32_t i = 0; i < tokenLogEnd; ++i) {
      const SDNodeDynConfOption* pOption = &cfgOptions[i];
      if ((strncasecmp(pOption->name, pOptionToken->z, pOptionToken->n) == 0) && (pOption->len == pOptionToken->n)) {
        return TSDB_CODE_SUCCESS;
      }
    }
  } else if ((strncasecmp(cfgOptions[tokenBalance].name, pOptionToken->z, pOptionToken->n) == 0) &&
             (cfgOptions[tokenBalance].len == pOptionToken->n)) {
    SStrToken* pValToken = taosArrayGet(pOptions->a, 2);
    int32_t vnodeId = 0;
    int32_t dnodeId = 0;
    strdequote(pValToken->z);
    bool parseOk = taosCheckBalanceCfgOptions(pValToken->z, &vnodeId, &dnodeId);
    if (!parseOk) {
      return TSDB_CODE_TSC_INVALID_OPERATION;  // options value is invalid
    }
    return TSDB_CODE_SUCCESS;
  } else if ((strncasecmp(cfgOptions[tokenMonitor].name, pOptionToken->z, pOptionToken->n) == 0) &&
             (cfgOptions[tokenMonitor].len == pOptionToken->n)) {
    SStrToken* pValToken = taosArrayGet(pOptions->a, 2);
    int32_t    val = strtol(pValToken->z, NULL, 10);
    if (val != 0 && val != 1) {
      return TSDB_CODE_TSC_INVALID_OPERATION;  // options value is invalid
    }
    return TSDB_CODE_SUCCESS;
  } else {
    SStrToken* pValToken = taosArrayGet(pOptions->a, 2);

    int32_t val = strtol(pValToken->z, NULL, 10);
    if (val < 0 || val > 256) {
      /* options value is out of valid range */
      return TSDB_CODE_TSC_INVALID_OPERATION;
    }

    for (int32_t i = tokenDebugFlag; i < tokenDebugFlagEnd; ++i) {
      const SDNodeDynConfOption* pOption = &cfgOptions[i];

      // options is valid
      if ((strncasecmp(pOption->name, pOptionToken->z, pOptionToken->n) == 0) && (pOption->len == pOptionToken->n)) {
        return TSDB_CODE_SUCCESS;
      }
    }
  }

  return TSDB_CODE_TSC_INVALID_OPERATION;
}

int32_t validateLocalConfig(SMiscInfo* pOptions) {
  int32_t numOfToken = (int32_t) taosArrayGetSize(pOptions->a);
  if (numOfToken < 1 || numOfToken > 2) {
    return TSDB_CODE_TSC_INVALID_OPERATION;
  }

  SDNodeDynConfOption LOCAL_DYNAMIC_CFG_OPTIONS[6] = {{"resetLog", 8},    {"rpcDebugFlag", 12}, {"tmrDebugFlag", 12},
                                                      {"cDebugFlag", 10}, {"uDebugFlag", 10},   {"debugFlag", 9}};


  SStrToken* pOptionToken = taosArrayGet(pOptions->a, 0);

  if (numOfToken == 1) {
    // reset log does not need value
    for (int32_t i = 0; i < 1; ++i) {
      SDNodeDynConfOption* pOption = &LOCAL_DYNAMIC_CFG_OPTIONS[i];
      if ((pOption->len == pOptionToken->n) &&
              (strncasecmp(pOption->name, pOptionToken->z, pOptionToken->n) == 0)) {
        return TSDB_CODE_SUCCESS;
      }
    }
  } else {
    SStrToken* pValToken = taosArrayGet(pOptions->a, 1);

    int32_t val = strtol(pValToken->z, NULL, 10);
    if (!validateDebugFlag(val)) {
      return TSDB_CODE_TSC_INVALID_OPERATION;
    }

    for (int32_t i = 1; i < tListLen(LOCAL_DYNAMIC_CFG_OPTIONS); ++i) {
      SDNodeDynConfOption* pOption = &LOCAL_DYNAMIC_CFG_OPTIONS[i];
      if ((pOption->len == pOptionToken->n)
              && (strncasecmp(pOption->name, pOptionToken->z, pOptionToken->n) == 0)) {
        return TSDB_CODE_SUCCESS;
      }
    }
  }
  return TSDB_CODE_TSC_INVALID_OPERATION;
}

int32_t validateColumnName(char* name) {
  bool ret = taosIsKeyWordToken(name, (int32_t)strlen(name));
  if (ret) {
    return TSDB_CODE_TSC_INVALID_OPERATION;
  }

  SStrToken token = {.z = name};
  token.n = tGetToken(name, &token.type);

  if (token.type != TK_STRING && token.type != TK_ID) {
    return TSDB_CODE_TSC_INVALID_OPERATION;
  }

  if (token.type == TK_STRING) {
    strdequote(token.z);
    strntolower(token.z, token.z, token.n);
    token.n = (uint32_t)strtrim(token.z);

    int32_t k = tGetToken(token.z, &token.type);
    if (k != token.n) {
      return TSDB_CODE_TSC_INVALID_OPERATION;
    }

    return validateColumnName(token.z);
  } else {
    if (isNumber(&token)) {
      return TSDB_CODE_TSC_INVALID_OPERATION;
    }
  }

  return TSDB_CODE_SUCCESS;
}

bool hasTimestampForPointInterpQuery(SQueryInfo* pQueryInfo) {
  if (!tscIsPointInterpQuery(pQueryInfo)) {
    return true;
  }

  if (pQueryInfo->window.skey == INT64_MIN || pQueryInfo->window.ekey == INT64_MAX) {
    return false;
  }

  return !(pQueryInfo->window.skey != pQueryInfo->window.ekey && pQueryInfo->interval.interval == 0);
}

int32_t validateLimitNode(SSqlCmd* pCmd, SQueryInfo* pQueryInfo, SSqlNode* pSqlNode, SSqlObj* pSql) {
  STableMetaInfo* pTableMetaInfo = tscGetMetaInfo(pQueryInfo, 0);

  const char* msg0 = "soffset/offset can not be less than 0";
  const char* msg1 = "slimit/soffset only available for STable query";
  const char* msg2 = "slimit/soffset can not apply to projection query";

  // handle the limit offset value, validate the limit
  pQueryInfo->limit = pSqlNode->limit;
  pQueryInfo->clauseLimit = pQueryInfo->limit.limit;
  pQueryInfo->slimit = pSqlNode->slimit;
  
  tscDebug("0x%"PRIx64" limit:%" PRId64 ", offset:%" PRId64 " slimit:%" PRId64 ", soffset:%" PRId64, pSql->self,
      pQueryInfo->limit.limit, pQueryInfo->limit.offset, pQueryInfo->slimit.limit, pQueryInfo->slimit.offset);
  
  if (pQueryInfo->slimit.offset < 0 || pQueryInfo->limit.offset < 0) {
    return invalidOperationMsg(tscGetErrorMsgPayload(pCmd), msg0);
  }

  if (pQueryInfo->limit.limit == 0) {
    tscDebug("0x%"PRIx64" limit 0, no output result", pSql->self);
    pQueryInfo->command = TSDB_SQL_RETRIEVE_EMPTY_RESULT;
    return TSDB_CODE_SUCCESS;
  }

  // todo refactor
  if (UTIL_TABLE_IS_SUPER_TABLE(pTableMetaInfo)) {
    if (!tscQueryTags(pQueryInfo)) {  // local handle the super table tag query
      if (tscIsProjectionQueryOnSTable(pQueryInfo, 0)) {
        if (pQueryInfo->slimit.limit > 0 || pQueryInfo->slimit.offset > 0) {
          return invalidOperationMsg(tscGetErrorMsgPayload(pCmd), msg2);
        }

        // for projection query on super table, all queries are subqueries
        if (tscNonOrderedProjectionQueryOnSTable(pQueryInfo, 0) &&
            !TSDB_QUERY_HAS_TYPE(pQueryInfo->type, TSDB_QUERY_TYPE_JOIN_QUERY)) {
          pQueryInfo->type |= TSDB_QUERY_TYPE_SUBQUERY;
        }
      }
    }

    if (pQueryInfo->slimit.limit == 0) {
      tscDebug("0x%"PRIx64" slimit 0, no output result", pSql->self);
      pQueryInfo->command = TSDB_SQL_RETRIEVE_EMPTY_RESULT;
      return TSDB_CODE_SUCCESS;
    }

    /*
     * Get the distribution of all tables among all available virtual nodes that are qualified for the query condition
     * and created according to this super table from management node.
     * And then launching multiple async-queries against all qualified virtual nodes, during the first-stage
     * query operation.
     */
//    assert(allVgroupInfoRetrieved(pQueryInfo));

    // No tables included. No results generated. Query results are empty.
    if (pTableMetaInfo->vgroupList->numOfVgroups == 0) {
      tscDebug("0x%"PRIx64" no table in super table, no output result", pSql->self);
      pQueryInfo->command = TSDB_SQL_RETRIEVE_EMPTY_RESULT;
      return TSDB_CODE_SUCCESS;
    }

    // keep original limitation value in globalLimit
    pQueryInfo->clauseLimit = pQueryInfo->limit.limit;
    pQueryInfo->prjOffset   = pQueryInfo->limit.offset;
    pQueryInfo->vgroupLimit = -1;

    if (tscOrderedProjectionQueryOnSTable(pQueryInfo, 0)) {
      /*
       * The offset value should be removed during retrieve data from virtual node, since the
       * global order are done at the client side, so the offset is applied at the client side.
       * However, note that the maximum allowed number of result for each table should be less
       * than or equal to the value of limit.
       */
      if (pQueryInfo->limit.limit > 0) {
        pQueryInfo->vgroupLimit = pQueryInfo->limit.limit + pQueryInfo->limit.offset;
        pQueryInfo->limit.limit = -1;
      }

      pQueryInfo->limit.offset = 0;
    }
  } else {
    if (pQueryInfo->slimit.limit != -1 || pQueryInfo->slimit.offset != 0) {
      return invalidOperationMsg(tscGetErrorMsgPayload(pCmd), msg1);
    }
  }

  return TSDB_CODE_SUCCESS;
}

static int32_t setKeepOption(SSqlCmd* pCmd, SCreateDbMsg* pMsg, SCreateDbInfo* pCreateDb) {
  const char* msg1 = "invalid number of keep options";
  const char* msg2 = "invalid keep value";
  const char* msg3 = "invalid keep value, should be keep0 <= keep1 <= keep2";

  pMsg->daysToKeep0 = htonl(-1);
  pMsg->daysToKeep1 = htonl(-1);
  pMsg->daysToKeep2 = htonl(-1);

  SArray* pKeep = pCreateDb->keep;
  if (pKeep != NULL) {
    size_t s = taosArrayGetSize(pKeep);
#ifdef _STORAGE
    if (s >= 4 ||s <= 0) {
#else
    if (s != 1) {
#endif
      return invalidOperationMsg(tscGetErrorMsgPayload(pCmd), msg1);
    }

    tVariantListItem* p0 = taosArrayGet(pKeep, 0);
    tVariantListItem* p1 = (s > 1) ? taosArrayGet(pKeep, 1) : p0;
    tVariantListItem* p2 = (s > 2) ? taosArrayGet(pKeep, 2) : p1;

    if ((int32_t)p0->pVar.i64 <= 0 || (int32_t)p1->pVar.i64 <= 0 || (int32_t)p2->pVar.i64 <= 0) {
      return invalidOperationMsg(tscGetErrorMsgPayload(pCmd), msg2);
    }
    if (!(((int32_t)p0->pVar.i64 <= (int32_t)p1->pVar.i64) && ((int32_t)p1->pVar.i64 <= (int32_t)p2->pVar.i64))) {
      return invalidOperationMsg(tscGetErrorMsgPayload(pCmd), msg3);
    }

    pMsg->daysToKeep0 = htonl((int32_t)p0->pVar.i64);
    pMsg->daysToKeep1 = htonl((int32_t)p1->pVar.i64);
    pMsg->daysToKeep2 = htonl((int32_t)p2->pVar.i64);

  }

  return TSDB_CODE_SUCCESS;
}

static int32_t setTimePrecision(SSqlCmd* pCmd, SCreateDbMsg* pMsg, SCreateDbInfo* pCreateDbInfo) {
  const char* msg = "invalid time precision";

  pMsg->precision = TSDB_TIME_PRECISION_MILLI;  // millisecond by default

  SStrToken* pToken = &pCreateDbInfo->precision;
  if (pToken->n > 0) {
    pToken->n = strdequote(pToken->z);

    if (strncmp(pToken->z, TSDB_TIME_PRECISION_MILLI_STR, pToken->n) == 0 &&
        strlen(TSDB_TIME_PRECISION_MILLI_STR) == pToken->n) {
      // time precision for this db: million second
      pMsg->precision = TSDB_TIME_PRECISION_MILLI;
    } else if (strncmp(pToken->z, TSDB_TIME_PRECISION_MICRO_STR, pToken->n) == 0 &&
               strlen(TSDB_TIME_PRECISION_MICRO_STR) == pToken->n) {
      pMsg->precision = TSDB_TIME_PRECISION_MICRO;
    } else if (strncmp(pToken->z, TSDB_TIME_PRECISION_NANO_STR, pToken->n) == 0 &&
               strlen(TSDB_TIME_PRECISION_NANO_STR) == pToken->n) {
      pMsg->precision = TSDB_TIME_PRECISION_NANO;
    } else {
      return invalidOperationMsg(tscGetErrorMsgPayload(pCmd), msg);
    }
  }


  return TSDB_CODE_SUCCESS;
}

static void setCreateDBOption(SCreateDbMsg* pMsg, SCreateDbInfo* pCreateDb) {
  pMsg->maxTables = htonl(-1);  // max tables can not be set anymore
  pMsg->cacheBlockSize = htonl(pCreateDb->cacheBlockSize);
  pMsg->totalBlocks = htonl(pCreateDb->numOfBlocks);
  pMsg->daysPerFile = htonl(pCreateDb->daysPerFile);
  pMsg->commitTime = htonl((int32_t)pCreateDb->commitTime);
  pMsg->minRowsPerFileBlock = htonl(pCreateDb->minRowsPerBlock);
  pMsg->maxRowsPerFileBlock = htonl(pCreateDb->maxRowsPerBlock);
  pMsg->fsyncPeriod = htonl(pCreateDb->fsyncPeriod);
  pMsg->compression = pCreateDb->compressionLevel;
  pMsg->walLevel = (char)pCreateDb->walLevel;
  pMsg->replications = pCreateDb->replica;
  pMsg->quorum = pCreateDb->quorum;
  pMsg->ignoreExist = pCreateDb->ignoreExists;
  pMsg->update = pCreateDb->update;
  pMsg->cacheLastRow = pCreateDb->cachelast;
  pMsg->dbType = pCreateDb->dbType;
  pMsg->partitions = htons(pCreateDb->partitions);
}

int32_t parseCreateDBOptions(SSqlCmd* pCmd, SCreateDbInfo* pCreateDbSql) {
  SCreateDbMsg* pMsg = (SCreateDbMsg *)(pCmd->payload);
  setCreateDBOption(pMsg, pCreateDbSql);

  if (setKeepOption(pCmd, pMsg, pCreateDbSql) != TSDB_CODE_SUCCESS) {
    return TSDB_CODE_TSC_INVALID_OPERATION;
  }

  if (setTimePrecision(pCmd, pMsg, pCreateDbSql) != TSDB_CODE_SUCCESS) {
    return TSDB_CODE_TSC_INVALID_OPERATION;
  }

  if (tscCheckCreateDbParams(pCmd, pMsg) != TSDB_CODE_SUCCESS) {
    return TSDB_CODE_TSC_INVALID_OPERATION;
  }

  return TSDB_CODE_SUCCESS;
}

void addGroupInfoForSubquery(SSqlObj* pParentObj, SSqlObj* pSql, int32_t subClauseIndex, int32_t tableIndex) {
  SQueryInfo* pParentQueryInfo = tscGetQueryInfo(&pParentObj->cmd);

  if (pParentQueryInfo->groupbyExpr.numOfGroupCols > 0) {
    SQueryInfo* pQueryInfo = tscGetQueryInfo(&pSql->cmd);
    SExprInfo* pExpr = NULL;

    size_t size = taosArrayGetSize(pQueryInfo->exprList);
    if (size > 0) {
      pExpr = tscExprGet(pQueryInfo, (int32_t)size - 1);
    }

    if (pExpr == NULL || pExpr->base.functionId != TSDB_FUNC_TAG) {
      STableMetaInfo* pTableMetaInfo = tscGetMetaInfo(pParentQueryInfo, tableIndex);

      uint64_t uid = pTableMetaInfo->pTableMeta->id.uid;
      int16_t colId = tscGetJoinTagColIdByUid(&pQueryInfo->tagCond, uid);

      SSchema* pTagSchema = tscGetColumnSchemaById(pTableMetaInfo->pTableMeta, colId);
      int16_t colIndex = tscGetTagColIndexById(pTableMetaInfo->pTableMeta, colId);
      SColumnIndex index = {.tableIndex = 0, .columnIndex = colIndex};

      char*   name = pTagSchema->name;
      int16_t type = pTagSchema->type;
      int16_t bytes = pTagSchema->bytes;

      pExpr = tscExprAppend(pQueryInfo, TSDB_FUNC_TAG, &index, type, bytes, getNewResColId(&pSql->cmd), bytes, true);
      pExpr->base.colInfo.flag = TSDB_COL_TAG;

      // NOTE: tag column does not add to source column list
      SColumnList ids = {0};
      insertResultField(pQueryInfo, (int32_t)size, &ids, bytes, (int8_t)type, name, pExpr);

      int32_t relIndex = index.columnIndex;

      pExpr->base.colInfo.colIndex = relIndex;
      SColIndex* pColIndex = taosArrayGet(pQueryInfo->groupbyExpr.columnInfo, 0);
      pColIndex->colIndex = relIndex;

      tscColumnListInsert(pTableMetaInfo->tagColList, relIndex, uid, pTagSchema);
    }
  }
}

// limit the output to be 1 for each state value
static void doLimitOutputNormalColOfGroupby(SExprInfo* pExpr) {
  int32_t outputRow = 1;
  tVariantCreateFromBinary(&pExpr->base.param[0], (char*)&outputRow, sizeof(int32_t), TSDB_DATA_TYPE_INT);
  pExpr->base.numOfParams = 1;
}

void doAddGroupColumnForSubquery(SQueryInfo* pQueryInfo, int32_t tagIndex, SSqlCmd* pCmd) {
  SColIndex* pColIndex = taosArrayGet(pQueryInfo->groupbyExpr.columnInfo, tagIndex);
  size_t size = tscNumOfExprs(pQueryInfo);

  STableMetaInfo* pTableMetaInfo = tscGetMetaInfo(pQueryInfo, 0);

  SSchema*     pSchema = tscGetTableColumnSchema(pTableMetaInfo->pTableMeta, pColIndex->colIndex);
  SColumnIndex colIndex = {.tableIndex = 0, .columnIndex = pColIndex->colIndex};

  SExprInfo* pExprInfo = tscAddFuncInSelectClause(pQueryInfo, (int32_t)size, TSDB_FUNC_PRJ, &colIndex, pSchema,
      TSDB_COL_NORMAL, getNewResColId(pCmd));

  strncpy(pExprInfo->base.token, pExprInfo->base.colInfo.name, tListLen(pExprInfo->base.token));

  int32_t numOfFields = tscNumOfFields(pQueryInfo);
  SInternalField* pInfo = tscFieldInfoGetInternalField(&pQueryInfo->fieldsInfo, numOfFields - 1);

  doLimitOutputNormalColOfGroupby(pInfo->pExpr);
  pInfo->visible = false;
}

static void doUpdateSqlFunctionForTagPrj(SQueryInfo* pQueryInfo) {
  int32_t tagLength = 0;
  size_t size = taosArrayGetSize(pQueryInfo->exprList);

//todo is 0??
  STableMetaInfo* pTableMetaInfo = tscGetMetaInfo(pQueryInfo, 0);
  bool isSTable = UTIL_TABLE_IS_SUPER_TABLE(pTableMetaInfo);

  for (int32_t i = 0; i < size; ++i) {
    SExprInfo* pExpr = tscExprGet(pQueryInfo, i);
    if (pExpr->base.functionId == TSDB_FUNC_TAGPRJ || pExpr->base.functionId == TSDB_FUNC_TAG) {
      pExpr->base.functionId = TSDB_FUNC_TAG_DUMMY;
      tagLength += pExpr->base.resBytes;
    } else if (pExpr->base.functionId == TSDB_FUNC_PRJ && pExpr->base.colInfo.colId == PRIMARYKEY_TIMESTAMP_COL_INDEX) {
      pExpr->base.functionId = TSDB_FUNC_TS_DUMMY;
      tagLength += pExpr->base.resBytes;
    }
  }

  SSchema* pSchema = tscGetTableSchema(pTableMetaInfo->pTableMeta);

  for (int32_t i = 0; i < size; ++i) {
    SExprInfo* pExpr = tscExprGet(pQueryInfo, i);
    if (pExpr->base.functionId < 0) {
      continue;
    }

    if ((pExpr->base.functionId != TSDB_FUNC_TAG_DUMMY && pExpr->base.functionId != TSDB_FUNC_TS_DUMMY) &&
       !(pExpr->base.functionId == TSDB_FUNC_PRJ && TSDB_COL_IS_UD_COL(pExpr->base.colInfo.flag))) {
      SSchema* pColSchema = &pSchema[pExpr->base.colInfo.colIndex];
      getResultDataInfo(pColSchema->type, pColSchema->bytes, pExpr->base.functionId, (int32_t)pExpr->base.param[0].i64, &pExpr->base.resType,
                        &pExpr->base.resBytes, &pExpr->base.interBytes, tagLength, isSTable, NULL);
    }
  }
}

static int32_t doUpdateSqlFunctionForColPrj(SQueryInfo* pQueryInfo) {
  size_t size = taosArrayGetSize(pQueryInfo->exprList);
  
  for (int32_t i = 0; i < size; ++i) {
    SExprInfo* pExpr = tscExprGet(pQueryInfo, i);

    if (pExpr->base.functionId == TSDB_FUNC_PRJ && (!TSDB_COL_IS_UD_COL(pExpr->base.colInfo.flag) && (pExpr->base.colInfo.colId != PRIMARYKEY_TIMESTAMP_COL_INDEX))) {
      bool qualifiedCol = false;
      for (int32_t j = 0; j < pQueryInfo->groupbyExpr.numOfGroupCols; ++j) {
        SColIndex* pColIndex = taosArrayGet(pQueryInfo->groupbyExpr.columnInfo, j);
  
        if (pExpr->base.colInfo.colId == pColIndex->colId) {
          qualifiedCol = true;
          doLimitOutputNormalColOfGroupby(pExpr);
          pExpr->base.numOfParams = 1;
          break;
        }
      }

      // it is not a tag column/tbname column/user-defined column, return error
      if (!qualifiedCol) {
        return TSDB_CODE_TSC_INVALID_OPERATION;
      }
    }
  }

  return TSDB_CODE_SUCCESS;
}

static bool tagColumnInGroupby(SGroupbyExpr* pGroupbyExpr, int16_t columnId) {
  for (int32_t j = 0; j < pGroupbyExpr->numOfGroupCols; ++j) {
    SColIndex* pColIndex = taosArrayGet(pGroupbyExpr->columnInfo, j);
  
    if (columnId == pColIndex->colId && TSDB_COL_IS_TAG(pColIndex->flag )) {
      return true;
    }
  }

  return false;
}

static bool onlyTagPrjFunction(SQueryInfo* pQueryInfo) {
  bool hasTagPrj = false;
  bool hasColumnPrj = false;
  
  size_t size = taosArrayGetSize(pQueryInfo->exprList);
  for (int32_t i = 0; i < size; ++i) {
    SExprInfo* pExpr = tscExprGet(pQueryInfo, i);
    if (pExpr->base.functionId == TSDB_FUNC_PRJ) {
      hasColumnPrj = true;
    } else if (pExpr->base.functionId == TSDB_FUNC_TAGPRJ) {
      hasTagPrj = true;
    }
  }

  return (hasTagPrj) && (hasColumnPrj == false);
}

// check if all the tags prj columns belongs to the group by columns
static bool allTagPrjInGroupby(SQueryInfo* pQueryInfo) {
  bool allInGroupby = true;

  size_t size = tscNumOfExprs(pQueryInfo);
  for (int32_t i = 0; i < size; ++i) {
    SExprInfo* pExpr = tscExprGet(pQueryInfo, i);
    if (pExpr->base.functionId != TSDB_FUNC_TAGPRJ) {
      continue;
    }

    if (!tagColumnInGroupby(&pQueryInfo->groupbyExpr, pExpr->base.colInfo.colId)) {
      allInGroupby = false;
      break;
    }
  }

  // all selected tag columns belong to the group by columns set, always correct
  return allInGroupby;
}

static void updateTagPrjFunction(SQueryInfo* pQueryInfo) {
  size_t size = taosArrayGetSize(pQueryInfo->exprList);
  
  for (int32_t i = 0; i < size; ++i) {
    SExprInfo* pExpr = tscExprGet(pQueryInfo, i);
    if (pExpr->base.functionId == TSDB_FUNC_TAGPRJ) {
      pExpr->base.functionId = TSDB_FUNC_TAG;
    }
  }
}

/*
 * check for selectivity function + tags column function both exist.
 * 1. tagprj functions are not compatible with aggregated function when missing "group by" clause
 * 2. if selectivity function and tagprj function both exist, there should be only
 *    one selectivity function exists.
 */
static int32_t checkUpdateTagPrjFunctions(SQueryInfo* pQueryInfo, char* msg) {
  const char* msg1 = "only one selectivity function allowed in presence of tags function";
  const char* msg2 = "aggregation function should not be mixed up with projection";

  bool    tagTsColExists = false;
  int16_t numOfSelectivity = 0;
  int16_t numOfAggregation = 0;

  size_t numOfExprs = taosArrayGetSize(pQueryInfo->exprList);
  for (int32_t i = 0; i < numOfExprs; ++i) {
    SExprInfo* pExpr = taosArrayGetP(pQueryInfo->exprList, i);
    if (pExpr->base.functionId == TSDB_FUNC_TAGPRJ ||
        (pExpr->base.functionId == TSDB_FUNC_PRJ && pExpr->base.colInfo.colId == PRIMARYKEY_TIMESTAMP_COL_INDEX)) {
      tagTsColExists = true;  // selectivity + ts/tag column
      break;
    }
  }

  for (int32_t i = 0; i < numOfExprs; ++i) {
    SExprInfo* pExpr = taosArrayGetP(pQueryInfo->exprList, i);
  
    int16_t functionId = pExpr->base.functionId;
    if (functionId == TSDB_FUNC_TAGPRJ || functionId == TSDB_FUNC_PRJ || functionId == TSDB_FUNC_TS ||
        functionId == TSDB_FUNC_ARITHM || functionId == TSDB_FUNC_TS_DUMMY) {
      continue;
    }

    if (functionId < 0) {
      SUdfInfo* pUdfInfo = taosArrayGet(pQueryInfo->pUdfInfo, -1 * functionId - 1);
      if (pUdfInfo->funcType == TSDB_UDF_TYPE_AGGREGATE) {
        ++numOfAggregation;
      }

      continue;
    }

    if ((aAggs[functionId].status & TSDB_FUNCSTATE_SELECTIVITY) != 0) {
      numOfSelectivity++;
    } else {
      numOfAggregation++;
    }
  }

  if (tagTsColExists) {  // check if the selectivity function exists
    // When the tag projection function on tag column that is not in the group by clause, aggregation function and
    // selectivity function exist in select clause is not allowed.
    if (numOfAggregation > 0) {
      return invalidOperationMsg(msg, msg1);
    }

    /*
     *  if numOfSelectivity equals to 0, it is a super table projection query
     */
    if (numOfSelectivity == 1) {
      doUpdateSqlFunctionForTagPrj(pQueryInfo);
      int32_t code = doUpdateSqlFunctionForColPrj(pQueryInfo);
      if (code != TSDB_CODE_SUCCESS) {
        return code;
      }

    } else if (numOfSelectivity > 1) {
      /*
       * If more than one selectivity functions exist, all the selectivity functions must be last_row.
       * Otherwise, return with error code.
       */
      for (int32_t i = 0; i < numOfExprs; ++i) {
        SExprInfo* pExpr = tscExprGet(pQueryInfo, i);
        int16_t functionId = pExpr->base.functionId;
        if (functionId == TSDB_FUNC_TAGPRJ || (aAggs[functionId].status & TSDB_FUNCSTATE_SELECTIVITY) == 0) {
          continue;
        }

        if ((functionId == TSDB_FUNC_LAST_ROW) ||
             (functionId == TSDB_FUNC_LAST_DST && (pExpr->base.colInfo.flag & TSDB_COL_NULL) != 0)) {
          // do nothing
        } else {
          return invalidOperationMsg(msg, msg1);
        }
      }

      doUpdateSqlFunctionForTagPrj(pQueryInfo);
      int32_t code = doUpdateSqlFunctionForColPrj(pQueryInfo);
      if (code != TSDB_CODE_SUCCESS) {
        return code;
      }
    }
  } else {
    if ((pQueryInfo->type & TSDB_QUERY_TYPE_PROJECTION_QUERY) != 0) {
      if (numOfAggregation > 0 && pQueryInfo->groupbyExpr.numOfGroupCols == 0) {
        return invalidOperationMsg(msg, msg2);
      }

      if (numOfAggregation > 0 || numOfSelectivity > 0) {
        // clear the projection type flag
        pQueryInfo->type &= (~TSDB_QUERY_TYPE_PROJECTION_QUERY);
        int32_t code = doUpdateSqlFunctionForColPrj(pQueryInfo);
        if (code != TSDB_CODE_SUCCESS) {
          return code;
        }
      }
    }
  }

  return TSDB_CODE_SUCCESS;
}

static int32_t doAddGroupbyColumnsOnDemand(SSqlCmd* pCmd, SQueryInfo* pQueryInfo) {
  const char* msg1 = "interval not allowed in group by normal column";

  STableMetaInfo* pTableMetaInfo = tscGetMetaInfo(pQueryInfo, 0);

  SSchema* pSchema = tscGetTableSchema(pTableMetaInfo->pTableMeta);

  SSchema* tagSchema = NULL;
  if (!UTIL_TABLE_IS_NORMAL_TABLE(pTableMetaInfo)) {
    tagSchema = tscGetTableTagSchema(pTableMetaInfo->pTableMeta);
  }

  SSchema tmp = {.type = 0, .name = "", .colId = 0, .bytes = 0};
  SSchema* s = &tmp;

  for (int32_t i = 0; i < pQueryInfo->groupbyExpr.numOfGroupCols; ++i) {
    SColIndex* pColIndex = taosArrayGet(pQueryInfo->groupbyExpr.columnInfo, i);
    int16_t colIndex = pColIndex->colIndex;

    if (colIndex == TSDB_TBNAME_COLUMN_INDEX) {
      s = tGetTbnameColumnSchema();
    } else {
      if (TSDB_COL_IS_TAG(pColIndex->flag)) {
        if(tagSchema){
          s = &tagSchema[colIndex];
        }
      } else {
        s = &pSchema[colIndex];
      }
    }
  
    size_t size = tscNumOfExprs(pQueryInfo);
  
    if (TSDB_COL_IS_TAG(pColIndex->flag)) {

      int32_t f = TSDB_FUNC_TAG;
      if (tscIsDiffDerivQuery(pQueryInfo)) {
        f = TSDB_FUNC_TAGPRJ;
      }

      SColumnIndex index = {.tableIndex = pQueryInfo->groupbyExpr.tableIndex, .columnIndex = colIndex};
      SExprInfo*   pExpr = tscExprAppend(pQueryInfo, f, &index, s->type, s->bytes, getNewResColId(pCmd), s->bytes, true);

      memset(pExpr->base.aliasName, 0, sizeof(pExpr->base.aliasName));
      tstrncpy(pExpr->base.aliasName, s->name, sizeof(pExpr->base.aliasName));
      tstrncpy(pExpr->base.token, s->name, sizeof(pExpr->base.aliasName));

      pExpr->base.colInfo.flag = TSDB_COL_TAG;

      // NOTE: tag column does not add to source column list
      SColumnList ids = createColumnList(1, 0, pColIndex->colIndex);
      insertResultField(pQueryInfo, (int32_t)size, &ids, s->bytes, (int8_t)s->type, s->name, pExpr);
    } else {
      // if this query is "group by" normal column, time window query is not allowed
      if (isTimeWindowQuery(pQueryInfo)) {
        return invalidOperationMsg(tscGetErrorMsgPayload(pCmd), msg1);
      }

      bool hasGroupColumn = false;
      for (int32_t j = 0; j < size; ++j) {
        SExprInfo* pExpr = tscExprGet(pQueryInfo, j);
        if ((pExpr->base.functionId == TSDB_FUNC_PRJ) && pExpr->base.colInfo.colId == pColIndex->colId) {
          hasGroupColumn = true;
          break;
        }
      }

      //if the group by column does not required by user, add an invisible column into the final result set.
      if (!hasGroupColumn) {
        doAddGroupColumnForSubquery(pQueryInfo, i, pCmd);
      }
    }
  }

  return TSDB_CODE_SUCCESS;
}

static int32_t doTagFunctionCheck(SQueryInfo* pQueryInfo) {
  bool tagProjection = false;
  bool tableCounting = false;

  int32_t numOfCols = (int32_t) tscNumOfExprs(pQueryInfo);

  for (int32_t i = 0; i < numOfCols; ++i) {
    SExprInfo* pExpr = tscExprGet(pQueryInfo, i);
    int32_t functionId = pExpr->base.functionId;

    if (functionId == TSDB_FUNC_TAGPRJ) {
      tagProjection = true;
      continue;
    }

    if (functionId == TSDB_FUNC_COUNT) {
      assert(pExpr->base.colInfo.colId == TSDB_TBNAME_COLUMN_INDEX);
      tableCounting = true;
    }
  }

  return (tableCounting && tagProjection)? -1:0;
}

int32_t doFunctionsCompatibleCheck(SSqlCmd* pCmd, SQueryInfo* pQueryInfo, char* msg) {
  const char* msg1 = "functions/columns not allowed in group by query";
  const char* msg2 = "projection query on columns not allowed";
  const char* msg3 = "group by/session/state_window not allowed on projection query";
  const char* msg4 = "retrieve tags not compatible with group by or interval query";
  const char* msg5 = "functions can not be mixed up";
  const char* msg6 = "TWA/Diff/Derivative/Irate only support group by tbname";

  // only retrieve tags, group by is not supportted
  if (tscQueryTags(pQueryInfo)) {
    if (doTagFunctionCheck(pQueryInfo) != TSDB_CODE_SUCCESS) {
      return invalidOperationMsg(msg, msg5);
    }

    if (pQueryInfo->groupbyExpr.numOfGroupCols > 0 || isTimeWindowQuery(pQueryInfo)) {
      return invalidOperationMsg(msg, msg4);
    } else {
      return TSDB_CODE_SUCCESS;
    }
  }
  if (tscIsProjectionQuery(pQueryInfo) && tscIsSessionWindowQuery(pQueryInfo)) {
    return invalidOperationMsg(msg, msg3);
  }

  if (pQueryInfo->groupbyExpr.numOfGroupCols > 0) {
    // check if all the tags prj columns belongs to the group by columns
    if (onlyTagPrjFunction(pQueryInfo) && allTagPrjInGroupby(pQueryInfo)) {
      // It is a groupby aggregate query, the tag project function is not suitable for this case.
      updateTagPrjFunction(pQueryInfo);

      return doAddGroupbyColumnsOnDemand(pCmd, pQueryInfo);
    }

    // check all query functions in selection clause, multi-output functions are not allowed
    size_t size = tscNumOfExprs(pQueryInfo);
    for (int32_t i = 0; i < size; ++i) {
      SExprInfo* pExpr = tscExprGet(pQueryInfo, i);
      int32_t   f = pExpr->base.functionId;

      /*
       * group by normal columns.
       * Check if the column projection is identical to the group by column or not
       */
      if (f == TSDB_FUNC_PRJ && pExpr->base.colInfo.colId != PRIMARYKEY_TIMESTAMP_COL_INDEX) {
        bool qualified = false;
        for (int32_t j = 0; j < pQueryInfo->groupbyExpr.numOfGroupCols; ++j) {
          SColIndex* pColIndex = taosArrayGet(pQueryInfo->groupbyExpr.columnInfo, j);
          if (pColIndex->colId == pExpr->base.colInfo.colId) {
            qualified = true;
            break;
          }
        }

        if (!qualified) {
          return invalidOperationMsg(msg, msg2);
        }
      }

      if (f < 0) {
        continue;
      }

      if ((!pQueryInfo->stateWindow) && (f == TSDB_FUNC_DIFF || f == TSDB_FUNC_DERIVATIVE || f == TSDB_FUNC_TWA || f == TSDB_FUNC_IRATE)) {
        for (int32_t j = 0; j < pQueryInfo->groupbyExpr.numOfGroupCols; ++j) {
          SColIndex* pColIndex = taosArrayGet(pQueryInfo->groupbyExpr.columnInfo, j);
          if (j == 0) {
            if (pColIndex->colIndex != TSDB_TBNAME_COLUMN_INDEX) {
              return invalidOperationMsg(msg, msg6);
            }
          } else if (!TSDB_COL_IS_TAG(pColIndex->flag)) {
            return invalidOperationMsg(msg, msg6);
          }
        }
      }

      if (IS_MULTIOUTPUT(aAggs[f].status) && f != TSDB_FUNC_TOP && f != TSDB_FUNC_BOTTOM && f != TSDB_FUNC_DIFF &&
          f != TSDB_FUNC_DERIVATIVE && f != TSDB_FUNC_TAGPRJ && f != TSDB_FUNC_PRJ) {
        return invalidOperationMsg(msg, msg1);
      }

      if (f == TSDB_FUNC_COUNT && pExpr->base.colInfo.colIndex == TSDB_TBNAME_COLUMN_INDEX) {
        return invalidOperationMsg(msg, msg1);
      }
    }

    if (checkUpdateTagPrjFunctions(pQueryInfo, msg) != TSDB_CODE_SUCCESS) {
      return TSDB_CODE_TSC_INVALID_OPERATION;
    }

    if (doAddGroupbyColumnsOnDemand(pCmd, pQueryInfo) != TSDB_CODE_SUCCESS) {
      return TSDB_CODE_TSC_INVALID_OPERATION;
    }

    // projection query on super table does not compatible with "group by" syntax
    if (tscIsProjectionQuery(pQueryInfo) && !(tscIsDiffDerivQuery(pQueryInfo))) {
      return invalidOperationMsg(msg, msg3);
    }

    return TSDB_CODE_SUCCESS;
  } else {
    return checkUpdateTagPrjFunctions(pQueryInfo, msg);
  }
}

int32_t doLocalQueryProcess(SSqlCmd* pCmd, SQueryInfo* pQueryInfo, SSqlNode* pSqlNode) {
  const char* msg1 = "only one expression allowed";
  const char* msg2 = "invalid expression in select clause";
  const char* msg3 = "invalid function";

  SArray* pExprList = pSqlNode->pSelNodeList;
  size_t size = taosArrayGetSize(pExprList);
  if (size != 1) {
    return invalidOperationMsg(tscGetErrorMsgPayload(pCmd), msg1);
  }

  bool server_status = false;
  tSqlExprItem* pExprItem = taosArrayGet(pExprList, 0);
  tSqlExpr* pExpr = pExprItem->pNode;
  if (pExpr->Expr.operand.z == NULL) {
    //handle 'select 1'
    if (pExpr->exprToken.n == 1 && 0 == strncasecmp(pExpr->exprToken.z, "1", 1)) {
      server_status = true; 
    } else {
      return invalidOperationMsg(tscGetErrorMsgPayload(pCmd), msg2);
    } 
  } 
  // TODO redefine the function
   SDNodeDynConfOption functionsInfo[5] = {{"database()", 10},
                                            {"server_version()", 16},
                                            {"server_status()", 15},
                                            {"client_version()", 16},
                                            {"current_user()", 14}};

  int32_t index = -1;
  if (server_status == true) {
    index = 2;
  } else {
    for (int32_t i = 0; i < tListLen(functionsInfo); ++i) {
      if (strncasecmp(functionsInfo[i].name, pExpr->exprToken.z, functionsInfo[i].len) == 0 &&
          functionsInfo[i].len == pExpr->exprToken.n) {
        index = i;
        break;
      }
    }
  }

  switch (index) {
    case 0:
      pQueryInfo->command = TSDB_SQL_CURRENT_DB;break;
    case 1:
      pQueryInfo->command = TSDB_SQL_SERV_VERSION;break;
    case 2:
      pQueryInfo->command = TSDB_SQL_SERV_STATUS;break;
    case 3:
      pQueryInfo->command = TSDB_SQL_CLI_VERSION;break;
    case 4:
      pQueryInfo->command = TSDB_SQL_CURRENT_USER;break;
    default: { return invalidOperationMsg(tscGetErrorMsgPayload(pCmd), msg3); }
  }
  
  SColumnIndex ind = {0};
  SExprInfo* pExpr1 = tscExprAppend(pQueryInfo, TSDB_FUNC_TAG_DUMMY, &ind, TSDB_DATA_TYPE_INT,
                                      tDataTypes[TSDB_DATA_TYPE_INT].bytes, getNewResColId(pCmd), tDataTypes[TSDB_DATA_TYPE_INT].bytes, false);

  tSqlExprItem* item = taosArrayGet(pExprList, 0);
  const char* name = (item->aliasName != NULL)? item->aliasName:functionsInfo[index].name;
  tstrncpy(pExpr1->base.aliasName, name, tListLen(pExpr1->base.aliasName));
  
  return TSDB_CODE_SUCCESS;
}

// can only perform the parameters based on the macro definitation
int32_t tscCheckCreateDbParams(SSqlCmd* pCmd, SCreateDbMsg* pCreate) {
  char msg[512] = {0};

  if (pCreate->walLevel != -1 && (pCreate->walLevel < TSDB_MIN_WAL_LEVEL || pCreate->walLevel > TSDB_MAX_WAL_LEVEL)) {
    snprintf(msg, tListLen(msg), "invalid db option walLevel: %d, only 1-2 allowed", pCreate->walLevel);
    return invalidOperationMsg(tscGetErrorMsgPayload(pCmd), msg);
  }

  if (pCreate->replications != -1 &&
      (pCreate->replications < TSDB_MIN_DB_REPLICA_OPTION || pCreate->replications > TSDB_MAX_DB_REPLICA_OPTION)) {
    snprintf(msg, tListLen(msg), "invalid db option replications: %d valid range: [%d, %d]", pCreate->replications,
             TSDB_MIN_DB_REPLICA_OPTION, TSDB_MAX_DB_REPLICA_OPTION);
    return invalidOperationMsg(tscGetErrorMsgPayload(pCmd), msg);
  }

  int32_t blocks = ntohl(pCreate->totalBlocks);
  if (blocks != -1 && (blocks < TSDB_MIN_TOTAL_BLOCKS || blocks > TSDB_MAX_TOTAL_BLOCKS)) {
    snprintf(msg, tListLen(msg), "invalid db option totalBlocks: %d valid range: [%d, %d]", blocks,
             TSDB_MIN_TOTAL_BLOCKS, TSDB_MAX_TOTAL_BLOCKS);
    return invalidOperationMsg(tscGetErrorMsgPayload(pCmd), msg);
  }

  if (pCreate->quorum != -1 &&
      (pCreate->quorum < TSDB_MIN_DB_QUORUM_OPTION || pCreate->quorum > TSDB_MAX_DB_QUORUM_OPTION)) {
    snprintf(msg, tListLen(msg), "invalid db option quorum: %d valid range: [%d, %d]", pCreate->quorum,
             TSDB_MIN_DB_QUORUM_OPTION, TSDB_MAX_DB_QUORUM_OPTION);
    return invalidOperationMsg(tscGetErrorMsgPayload(pCmd), msg);
  }

  int32_t val = htonl(pCreate->daysPerFile);
  if (val != -1 && (val < TSDB_MIN_DAYS_PER_FILE || val > TSDB_MAX_DAYS_PER_FILE)) {
    snprintf(msg, tListLen(msg), "invalid db option daysPerFile: %d valid range: [%d, %d]", val,
             TSDB_MIN_DAYS_PER_FILE, TSDB_MAX_DAYS_PER_FILE);
    return invalidOperationMsg(tscGetErrorMsgPayload(pCmd), msg);
  }

  val = htonl(pCreate->cacheBlockSize);
  if (val != -1 && (val < TSDB_MIN_CACHE_BLOCK_SIZE || val > TSDB_MAX_CACHE_BLOCK_SIZE)) {
    snprintf(msg, tListLen(msg), "invalid db option cacheBlockSize: %d valid range: [%d, %d]", val,
             TSDB_MIN_CACHE_BLOCK_SIZE, TSDB_MAX_CACHE_BLOCK_SIZE);
    return invalidOperationMsg(tscGetErrorMsgPayload(pCmd), msg);
  }

  val = htonl(pCreate->maxTables);
  if (val != -1 && (val < TSDB_MIN_TABLES || val > TSDB_MAX_TABLES)) {
    snprintf(msg, tListLen(msg), "invalid db option maxSessions: %d valid range: [%d, %d]", val,
             TSDB_MIN_TABLES, TSDB_MAX_TABLES);
    return invalidOperationMsg(tscGetErrorMsgPayload(pCmd), msg);
  }

  if (pCreate->precision != TSDB_TIME_PRECISION_MILLI && pCreate->precision != TSDB_TIME_PRECISION_MICRO &&
      pCreate->precision != TSDB_TIME_PRECISION_NANO) {
    snprintf(msg, tListLen(msg), "invalid db option timePrecision: %d valid value: [%d, %d, %d]", pCreate->precision,
             TSDB_TIME_PRECISION_MILLI, TSDB_TIME_PRECISION_MICRO, TSDB_TIME_PRECISION_NANO);
    return invalidOperationMsg(tscGetErrorMsgPayload(pCmd), msg);
  }

  val = htonl(pCreate->commitTime);
  if (val != -1 && (val < TSDB_MIN_COMMIT_TIME || val > TSDB_MAX_COMMIT_TIME)) {
    snprintf(msg, tListLen(msg), "invalid db option commitTime: %d valid range: [%d, %d]", val,
             TSDB_MIN_COMMIT_TIME, TSDB_MAX_COMMIT_TIME);
    return invalidOperationMsg(tscGetErrorMsgPayload(pCmd), msg);
  }

  val = htonl(pCreate->fsyncPeriod);
  if (val != -1 && (val < TSDB_MIN_FSYNC_PERIOD || val > TSDB_MAX_FSYNC_PERIOD)) {
    snprintf(msg, tListLen(msg), "invalid db option fsyncPeriod: %d valid range: [%d, %d]", val,
             TSDB_MIN_FSYNC_PERIOD, TSDB_MAX_FSYNC_PERIOD);
    return invalidOperationMsg(tscGetErrorMsgPayload(pCmd), msg);
  }

  if (pCreate->compression != -1 &&
      (pCreate->compression < TSDB_MIN_COMP_LEVEL || pCreate->compression > TSDB_MAX_COMP_LEVEL)) {
    snprintf(msg, tListLen(msg), "invalid db option compression: %d valid range: [%d, %d]", pCreate->compression,
             TSDB_MIN_COMP_LEVEL, TSDB_MAX_COMP_LEVEL);
    return invalidOperationMsg(tscGetErrorMsgPayload(pCmd), msg);
  }

  val = (int16_t)htons(pCreate->partitions);
  if (val != -1 &&
      (val < TSDB_MIN_DB_PARTITON_OPTION || val > TSDB_MAX_DB_PARTITON_OPTION)) {
    snprintf(msg, tListLen(msg), "invalid topic option partition: %d valid range: [%d, %d]", val,
             TSDB_MIN_DB_PARTITON_OPTION, TSDB_MAX_DB_PARTITON_OPTION);
    return invalidOperationMsg(tscGetErrorMsgPayload(pCmd), msg);
  }


  return TSDB_CODE_SUCCESS;
}

// for debug purpose
void tscPrintSelNodeList(SSqlObj* pSql, int32_t subClauseIndex) {
  SQueryInfo* pQueryInfo = tscGetQueryInfo(&pSql->cmd);

  int32_t size = (int32_t)tscNumOfExprs(pQueryInfo);
  if (size == 0) {
    return;
  }

  int32_t totalBufSize = 1024;

  char    str[1024+1] = {0};
  int32_t offset = 0;

  offset += sprintf(str, "num:%d [", size);
  for (int32_t i = 0; i < size; ++i) {
    SExprInfo* pExpr = tscExprGet(pQueryInfo, i);

    char    tmpBuf[1024] = {0};
    int32_t tmpLen = 0;
    char   *name = NULL;

    if (pExpr->base.functionId < 0) {
      SUdfInfo* pUdfInfo = taosArrayGet(pQueryInfo->pUdfInfo, -1 * pExpr->base.functionId - 1);
      name = pUdfInfo->name;
    } else {
      name = aAggs[pExpr->base.functionId].name;
    }

    tmpLen =
        sprintf(tmpBuf, "%s(uid:%" PRIu64 ", %d)", name, pExpr->base.uid, pExpr->base.colInfo.colId);

    if (tmpLen + offset >= totalBufSize - 1) break;


    offset += sprintf(str + offset, "%s", tmpBuf);

    if (i < size - 1) {
      str[offset++] = ',';
    }
  }

  assert(offset < totalBufSize);
  str[offset] = ']';
  assert(offset < totalBufSize);
  tscDebug("0x%"PRIx64" select clause:%s", pSql->self, str);
}

int32_t doCheckForCreateTable(SSqlObj* pSql, int32_t subClauseIndex, SSqlInfo* pInfo) {
  const char* msg1 = "invalid table name";

  SSqlCmd*        pCmd = &pSql->cmd;
  SQueryInfo*     pQueryInfo = tscGetQueryInfo(pCmd);
  STableMetaInfo* pTableMetaInfo = tscGetMetaInfo(pQueryInfo, 0);

  SCreateTableSql* pCreateTable = pInfo->pCreateTableInfo;

  SArray* pFieldList = pCreateTable->colInfo.pColumns;
  SArray* pTagList = pCreateTable->colInfo.pTagColumns;

  assert(pFieldList != NULL);

  // if sql specifies db, use it, otherwise use default db
  SStrToken* pzTableName = &(pCreateTable->name);

  if (tscValidateName(pzTableName) != TSDB_CODE_SUCCESS) {
    return invalidOperationMsg(tscGetErrorMsgPayload(pCmd), msg1);
  }

  int32_t code = tscSetTableFullName(&pTableMetaInfo->name, pzTableName, pSql);
  if(code != TSDB_CODE_SUCCESS) {
    return code;
  }

  if (!validateTableColumnInfo(pFieldList, pCmd) ||
      (pTagList != NULL && !validateTagParams(pTagList, pFieldList, pCmd))) {
    return TSDB_CODE_TSC_INVALID_OPERATION;
  }

  int32_t col = 0;
  size_t numOfFields = taosArrayGetSize(pFieldList);

  for (; col < numOfFields; ++col) {
    TAOS_FIELD* p = taosArrayGet(pFieldList, col);
    tscFieldInfoAppend(&pQueryInfo->fieldsInfo, p);
  }

  pCmd->numOfCols = (int16_t)numOfFields;

  if (pTagList != NULL) {  // create super table[optional]
    size_t numOfTags = taosArrayGetSize(pTagList);
    for (int32_t i = 0; i < numOfTags; ++i) {
      TAOS_FIELD* p = taosArrayGet(pTagList, i);
      tscFieldInfoAppend(&pQueryInfo->fieldsInfo, p);
    }

    pCmd->count =(int32_t) numOfTags;
  }

  return TSDB_CODE_SUCCESS;
}

int32_t doCheckForCreateFromStable(SSqlObj* pSql, SSqlInfo* pInfo) {
  const char* msg1 = "invalid table name";
  const char* msg3 = "tag value too long";
  const char* msg4 = "illegal value or data overflow";
  const char* msg5 = "tags number not matched";

  SSqlCmd* pCmd = &pSql->cmd;

  SCreateTableSql* pCreateTable = pInfo->pCreateTableInfo;
  SQueryInfo*      pQueryInfo = tscGetQueryInfo(pCmd);

  // two table: the first one is for current table, and the secondary is for the super table.
  if (pQueryInfo->numOfTables < 2) {
    tscAddEmptyMetaInfo(pQueryInfo);
  }

  const int32_t TABLE_INDEX = 0;
  const int32_t STABLE_INDEX = 1;

  STableMetaInfo* pStableMetaInfo = tscGetMetaInfo(pQueryInfo, STABLE_INDEX);

  // super table name, create table by using dst
  int32_t numOfTables = (int32_t) taosArrayGetSize(pCreateTable->childTableInfo);
  for(int32_t j = 0; j < numOfTables; ++j) {
    SCreatedTableInfo* pCreateTableInfo = taosArrayGet(pCreateTable->childTableInfo, j);

    SStrToken* pToken = &pCreateTableInfo->stableName;
    if (tscValidateName(pToken) != TSDB_CODE_SUCCESS) {
      return invalidOperationMsg(tscGetErrorMsgPayload(pCmd), msg1);
    }

    int32_t code = tscSetTableFullName(&pStableMetaInfo->name, pToken, pSql);
    if (code != TSDB_CODE_SUCCESS) {
      return code;
    }

    // get table meta from mnode
    code = tNameExtractFullName(&pStableMetaInfo->name, pCreateTableInfo->tagdata.name);

    SArray* pValList = pCreateTableInfo->pTagVals;
    code = tscGetTableMeta(pSql, pStableMetaInfo);
    if (code != TSDB_CODE_SUCCESS) {
      return code;
    }

    size_t valSize = taosArrayGetSize(pValList);

    // too long tag values will return invalid sql, not be truncated automatically
    SSchema  *pTagSchema = tscGetTableTagSchema(pStableMetaInfo->pTableMeta);
    STableComInfo tinfo = tscGetTableInfo(pStableMetaInfo->pTableMeta);
    STagData *pTag = &pCreateTableInfo->tagdata;

    SKVRowBuilder kvRowBuilder = {0};
    if (tdInitKVRowBuilder(&kvRowBuilder) < 0) {
      return TSDB_CODE_TSC_OUT_OF_MEMORY;
    }

    SArray* pNameList = NULL;
    size_t nameSize = 0;
    int32_t schemaSize = tscGetNumOfTags(pStableMetaInfo->pTableMeta);
    int32_t ret = TSDB_CODE_SUCCESS;

    if (pCreateTableInfo->pTagNames) {
      pNameList = pCreateTableInfo->pTagNames;
      nameSize = taosArrayGetSize(pNameList);

      if (valSize != nameSize) {
        tdDestroyKVRowBuilder(&kvRowBuilder);
        return invalidOperationMsg(tscGetErrorMsgPayload(pCmd), msg5);
      }

      if (schemaSize < valSize) {
        tdDestroyKVRowBuilder(&kvRowBuilder);
        return invalidOperationMsg(tscGetErrorMsgPayload(pCmd), msg5);
      }

      bool findColumnIndex = false;

      for (int32_t i = 0; i < nameSize; ++i) {
        SStrToken* sToken = taosArrayGet(pNameList, i);
        if (TK_STRING == sToken->type) {
          tscDequoteAndTrimToken(sToken);
        }

        tVariantListItem* pItem = taosArrayGet(pValList, i);

        findColumnIndex = false;

        // todo speedup by using hash list
        for (int32_t t = 0; t < schemaSize; ++t) {
          if (strncmp(sToken->z, pTagSchema[t].name, sToken->n) == 0 && strlen(pTagSchema[t].name) == sToken->n) {
            SSchema*          pSchema = &pTagSchema[t];

            char tagVal[TSDB_MAX_TAGS_LEN] = {0};
            if (pSchema->type == TSDB_DATA_TYPE_BINARY || pSchema->type == TSDB_DATA_TYPE_NCHAR) {
              if (pItem->pVar.nLen > pSchema->bytes) {
                tdDestroyKVRowBuilder(&kvRowBuilder);
                return invalidOperationMsg(tscGetErrorMsgPayload(pCmd), msg3);
              }
            } else if (pSchema->type == TSDB_DATA_TYPE_TIMESTAMP) {
              if (pItem->pVar.nType == TSDB_DATA_TYPE_BINARY) {
                ret = convertTimestampStrToInt64(&(pItem->pVar), tinfo.precision);
                if (ret != TSDB_CODE_SUCCESS) {
                  return invalidOperationMsg(tscGetErrorMsgPayload(pCmd), msg4);
                }
              } else if (pItem->pVar.nType == TSDB_DATA_TYPE_TIMESTAMP) {
                pItem->pVar.i64 = convertTimePrecision(pItem->pVar.i64, TSDB_TIME_PRECISION_NANO, tinfo.precision);
              }
            }

            ret = tVariantDump(&(pItem->pVar), tagVal, pSchema->type, true);

            // check again after the convert since it may be converted from binary to nchar.
            if (pSchema->type == TSDB_DATA_TYPE_BINARY || pSchema->type == TSDB_DATA_TYPE_NCHAR) {
              int16_t len = varDataTLen(tagVal);
              if (len > pSchema->bytes) {
                tdDestroyKVRowBuilder(&kvRowBuilder);
                return invalidOperationMsg(tscGetErrorMsgPayload(pCmd), msg3);
              }
            }

            if (ret != TSDB_CODE_SUCCESS) {
              tdDestroyKVRowBuilder(&kvRowBuilder);
              return invalidOperationMsg(tscGetErrorMsgPayload(pCmd), msg4);
            }

            tdAddColToKVRow(&kvRowBuilder, pSchema->colId, pSchema->type, tagVal);

            findColumnIndex = true;
            break;
          }
        }

        if (!findColumnIndex) {
          tdDestroyKVRowBuilder(&kvRowBuilder);
          return tscInvalidOperationMsg(pCmd->payload, "invalid tag name", sToken->z);
        }
      }
    } else {
      if (schemaSize != valSize) {
        tdDestroyKVRowBuilder(&kvRowBuilder);
        return invalidOperationMsg(tscGetErrorMsgPayload(pCmd), msg5);
      }

      for (int32_t i = 0; i < valSize; ++i) {
        SSchema*          pSchema = &pTagSchema[i];
        tVariantListItem* pItem = taosArrayGet(pValList, i);

        char tagVal[TSDB_MAX_TAGS_LEN];
        if (pSchema->type == TSDB_DATA_TYPE_BINARY || pSchema->type == TSDB_DATA_TYPE_NCHAR) {
          if (pItem->pVar.nLen > pSchema->bytes) {
            tdDestroyKVRowBuilder(&kvRowBuilder);
            return invalidOperationMsg(tscGetErrorMsgPayload(pCmd), msg3);
          }
        } else if (pSchema->type == TSDB_DATA_TYPE_TIMESTAMP) {
          if (pItem->pVar.nType == TSDB_DATA_TYPE_BINARY) {
            ret = convertTimestampStrToInt64(&(pItem->pVar), tinfo.precision);
            if (ret != TSDB_CODE_SUCCESS) {
              return invalidOperationMsg(tscGetErrorMsgPayload(pCmd), msg4);
            }
          } else if (pItem->pVar.nType == TSDB_DATA_TYPE_TIMESTAMP) {
            pItem->pVar.i64 = convertTimePrecision(pItem->pVar.i64, TSDB_TIME_PRECISION_NANO, tinfo.precision);
          }
        }


        ret = tVariantDump(&(pItem->pVar), tagVal, pSchema->type, true);

        // check again after the convert since it may be converted from binary to nchar.
        if (pSchema->type == TSDB_DATA_TYPE_BINARY || pSchema->type == TSDB_DATA_TYPE_NCHAR) {
          int16_t len = varDataTLen(tagVal);
          if (len > pSchema->bytes) {
            tdDestroyKVRowBuilder(&kvRowBuilder);
            return invalidOperationMsg(tscGetErrorMsgPayload(pCmd), msg3);
          }
        }

        if (ret != TSDB_CODE_SUCCESS) {
          tdDestroyKVRowBuilder(&kvRowBuilder);
          return invalidOperationMsg(tscGetErrorMsgPayload(pCmd), msg4);
        }

        tdAddColToKVRow(&kvRowBuilder, pSchema->colId, pSchema->type, tagVal);
      }
    }

    SKVRow row = tdGetKVRowFromBuilder(&kvRowBuilder);
    tdDestroyKVRowBuilder(&kvRowBuilder);
    if (row == NULL) {
      return TSDB_CODE_TSC_OUT_OF_MEMORY;
    }
    tdSortKVRowByColIdx(row);
    pTag->dataLen = kvRowLen(row);

    if (pTag->data == NULL) {
      pTag->data = malloc(pTag->dataLen);
    }

    kvRowCpy(pTag->data, row);
    free(row);

    // table name
    if (tscValidateName(&(pCreateTableInfo->name)) != TSDB_CODE_SUCCESS) {
      return invalidOperationMsg(tscGetErrorMsgPayload(pCmd), msg1);
    }

    STableMetaInfo* pTableMetaInfo = tscGetMetaInfo(pQueryInfo, TABLE_INDEX);
    ret = tscSetTableFullName(&pTableMetaInfo->name, &pCreateTableInfo->name, pSql);
    if (ret != TSDB_CODE_SUCCESS) {
      return ret;
    }

    pCreateTableInfo->fullname = calloc(1, tNameLen(&pTableMetaInfo->name) + 1);
    ret = tNameExtractFullName(&pTableMetaInfo->name, pCreateTableInfo->fullname);
    if (ret != TSDB_CODE_SUCCESS) {
      return invalidOperationMsg(tscGetErrorMsgPayload(pCmd), msg1);
    }
  }

  return TSDB_CODE_SUCCESS;
}

int32_t doCheckForStream(SSqlObj* pSql, SSqlInfo* pInfo) {
  const char* msg1 = "invalid table name";
  const char* msg2 = "functions not allowed in CQ";
  const char* msg3 = "fill only available for interval query";
  const char* msg4 = "fill option not supported in stream computing";
  const char* msg5 = "sql too long";  // todo ADD support
  const char* msg6 = "from missing in subclause";
  const char* msg7 = "time interval is required";
  const char* msg8 = "the first column should be primary timestamp column";

  SSqlCmd*    pCmd = &pSql->cmd;
  SQueryInfo* pQueryInfo = tscGetQueryInfo(pCmd);
  assert(pQueryInfo->numOfTables == 1);

  SCreateTableSql* pCreateTable = pInfo->pCreateTableInfo;
  STableMetaInfo*  pTableMetaInfo = tscGetMetaInfo(pQueryInfo, 0);

  // if sql specifies db, use it, otherwise use default db
  SStrToken* pName = &(pCreateTable->name);
  SSqlNode* pSqlNode = pCreateTable->pSelect;

  if (tscValidateName(pName) != TSDB_CODE_SUCCESS) {
    return invalidOperationMsg(tscGetErrorMsgPayload(pCmd), msg1);
  }
  
  SRelationInfo* pFromInfo = pInfo->pCreateTableInfo->pSelect->from;
  if (pFromInfo == NULL || taosArrayGetSize(pFromInfo->list) == 0) {
    return invalidOperationMsg(tscGetErrorMsgPayload(pCmd), msg6);
  }
  
  SRelElementPair* p1 = taosArrayGet(pFromInfo->list, 0);
  SStrToken srcToken = {.z = p1->tableName.z, .n = p1->tableName.n, .type = TK_STRING};
  if (tscValidateName(&srcToken) != TSDB_CODE_SUCCESS) {
    return invalidOperationMsg(tscGetErrorMsgPayload(pCmd), msg1);
  }

  int32_t code = tscSetTableFullName(&pTableMetaInfo->name, &srcToken, pSql);
  if (code != TSDB_CODE_SUCCESS) {
    return code;
  }

  code = tscGetTableMeta(pSql, pTableMetaInfo);
  if (code != TSDB_CODE_SUCCESS) {
    return code;
  }

  if (validateSelectNodeList(&pSql->cmd, pQueryInfo, pSqlNode->pSelNodeList, false, false, false) != TSDB_CODE_SUCCESS) {
    return TSDB_CODE_TSC_INVALID_OPERATION;
  }

  if (pSqlNode->pWhere != NULL) {  // query condition in stream computing
    if (validateWhereNode(pQueryInfo, &pSqlNode->pWhere, pSql) != TSDB_CODE_SUCCESS) {
      return TSDB_CODE_TSC_INVALID_OPERATION;
    }
  }

  // set interval value
  if (validateIntervalNode(pSql, pQueryInfo, pSqlNode) != TSDB_CODE_SUCCESS) {
    return TSDB_CODE_TSC_INVALID_OPERATION;
  }

  if (isTimeWindowQuery(pQueryInfo) && (validateFunctionsInIntervalOrGroupbyQuery(pCmd, pQueryInfo) != TSDB_CODE_SUCCESS)) {
    return invalidOperationMsg(tscGetErrorMsgPayload(pCmd), msg2);
  }

  // project query primary column must be timestamp type
  if (tscIsProjectionQuery(pQueryInfo)) {
    SExprInfo* pExpr = tscExprGet(pQueryInfo, 0);
    if (pExpr->base.colInfo.colId != PRIMARYKEY_TIMESTAMP_COL_INDEX) {
      return invalidOperationMsg(tscGetErrorMsgPayload(pCmd), msg8);
    }
  } else {
    if (pQueryInfo->interval.interval == 0) {
      return invalidOperationMsg(tscGetErrorMsgPayload(pCmd), msg7);
    }
  }

  // set the created table[stream] name
  code = tscSetTableFullName(&pTableMetaInfo->name, pName, pSql);
  if (code != TSDB_CODE_SUCCESS) {
    return code;
  }

  if (pSqlNode->sqlstr.n > TSDB_MAX_SAVED_SQL_LEN) {
    return invalidOperationMsg(tscGetErrorMsgPayload(pCmd), msg5);
  }

  if (tsRewriteFieldNameIfNecessary(pCmd, pQueryInfo) != TSDB_CODE_SUCCESS) {
    return TSDB_CODE_TSC_INVALID_OPERATION;
  }

  pCmd->numOfCols = pQueryInfo->fieldsInfo.numOfOutput;

  if (validateSqlFunctionInStreamSql(pCmd, pQueryInfo) != TSDB_CODE_SUCCESS) {
    return TSDB_CODE_TSC_INVALID_OPERATION;
  }

  /*
   * check if fill operation is available, the fill operation is parsed and executed during query execution,
   * not here.
   */
  if (pSqlNode->fillType != NULL) {
    if (pQueryInfo->interval.interval == 0) {
      return invalidOperationMsg(tscGetErrorMsgPayload(pCmd), msg3);
    }

    tVariantListItem* pItem = taosArrayGet(pSqlNode->fillType, 0);
    if (pItem->pVar.nType == TSDB_DATA_TYPE_BINARY) {
      if (!((strncmp(pItem->pVar.pz, "none", 4) == 0 && pItem->pVar.nLen == 4) ||
            (strncmp(pItem->pVar.pz, "null", 4) == 0 && pItem->pVar.nLen == 4))) {
        return invalidOperationMsg(tscGetErrorMsgPayload(pCmd), msg4);
      }
    }
  }

  // set the number of stream table columns
  pCmd->numOfCols = pQueryInfo->fieldsInfo.numOfOutput;
  return TSDB_CODE_SUCCESS;
}

int32_t checkQueryRangeForFill(SSqlCmd* pCmd, SQueryInfo* pQueryInfo) {
  const char* msg3 = "start(end) time of query range required or time range too large";

  if (pQueryInfo->interval.interval == 0) {
    return TSDB_CODE_SUCCESS;
  }

    bool initialWindows = TSWINDOW_IS_EQUAL(pQueryInfo->window, TSWINDOW_INITIALIZER);
    if (initialWindows) {
      return invalidOperationMsg(tscGetErrorMsgPayload(pCmd), msg3);
    }

    int64_t timeRange = ABS(pQueryInfo->window.skey - pQueryInfo->window.ekey);

    int64_t intervalRange = 0;
    if (pQueryInfo->interval.intervalUnit == 'n' || pQueryInfo->interval.intervalUnit == 'y') {
      int64_t f = 1;
      if (pQueryInfo->interval.intervalUnit == 'n') {
        f = 30L * MILLISECOND_PER_DAY;
      } else if (pQueryInfo->interval.intervalUnit == 'y') {
        f = 365L * MILLISECOND_PER_DAY;
      }

      intervalRange = pQueryInfo->interval.interval * f;
    } else {
      intervalRange = pQueryInfo->interval.interval;
    }
    // number of result is not greater than 10,000,000
    if ((timeRange == 0) || (timeRange / intervalRange) >= MAX_INTERVAL_TIME_WINDOW) {
      return invalidOperationMsg(tscGetErrorMsgPayload(pCmd), msg3);
    }

    return TSDB_CODE_SUCCESS;
}

// TODO normalize the function expression and compare it
int32_t tscGetExprFilters(SSqlCmd* pCmd, SQueryInfo* pQueryInfo, SArray* pSelectNodeList, tSqlExpr* pSqlExpr, SExprInfo** pExpr) {
  const char* msg1 = "invalid sql expression in having";

  *pExpr = NULL;
  size_t nx = tscNumOfExprs(pQueryInfo);

  // parameters is needed for functions
  if (pSqlExpr->Expr.paramList == NULL && pSqlExpr->functionId != TSDB_FUNC_COUNT) {
    return invalidOperationMsg(tscGetErrorMsgPayload(pCmd), msg1);
  }

  tSqlExprItem *pParam  = NULL;
  SSchema      schema = {0};

  if (pSqlExpr->Expr.paramList != NULL) {
    pParam = taosArrayGet(pSqlExpr->Expr.paramList, 0);
    SStrToken* pToken = &pParam->pNode->columnName;

    SColumnIndex index = COLUMN_INDEX_INITIALIZER;
    getColumnIndexByName(pToken, pQueryInfo, &index, tscGetErrorMsgPayload(pCmd));
    STableMetaInfo* pTableMetaInfo = tscGetMetaInfo(pQueryInfo, index.tableIndex);
    schema = *tscGetTableColumnSchema(pTableMetaInfo->pTableMeta, index.columnIndex);
  } else {
    schema = (SSchema) {.colId = PRIMARYKEY_TIMESTAMP_COL_INDEX, .type = TSDB_DATA_TYPE_TIMESTAMP, .bytes = TSDB_KEYSIZE};
  }

  for(int32_t i = 0; i < nx; ++i) {
    SExprInfo* pExprInfo = tscExprGet(pQueryInfo, i);
    if (pExprInfo->base.functionId == pSqlExpr->functionId && pExprInfo->base.colInfo.colId == schema.colId) {
      ++pQueryInfo->havingFieldNum;
      *pExpr = pExprInfo;
      return TSDB_CODE_SUCCESS;
    }
  }

//  size_t num = taosArrayGetSize(pSelectNodeList);
//  for(int32_t i = 0; i < num; ++i) {
//    tSqlExprItem* pItem = taosArrayGet(pSelectNodeList, i);
//
//    if (tSqlExprCompare(pItem->pNode, pSqlExpr) == 0) { // exists, not added it,
//
//      SColumnIndex index = COLUMN_INDEX_INITIALIZER;
//      int32_t functionId = pSqlExpr->functionId;
//      if (pSqlExpr->Expr.paramList == NULL) {
//        index.columnIndex = 0;
//        index.tableIndex  = 0;
//      } else {
//        tSqlExprItem* pParamElem = taosArrayGet(pSqlExpr->Expr.paramList, 0);
//        SStrToken* pToken = &pParamElem->pNode->columnName;
//        getColumnIndexByName(pToken, pQueryInfo, &index, tscGetErrorMsgPayload(pCmd));
//      }
//
//      size_t numOfNodeInSel = tscNumOfExprs(pQueryInfo);
//      for(int32_t k = 0; k < numOfNodeInSel; ++k) {
//        SExprInfo* pExpr1 = tscExprGet(pQueryInfo, k);
//
//        if (pExpr1->base.functionId != functionId) {
//          continue;
//        }
//
//        if (pExpr1->base.colInfo.colIndex != index.columnIndex) {
//          continue;
//        }
//
//        ++pQueryInfo->havingFieldNum;
//        *pExpr = pExpr1;
//        break;
//      }
//
//      assert(*pExpr != NULL);
//      return TSDB_CODE_SUCCESS;
//    }
//  }

  tSqlExprItem item = {.pNode = pSqlExpr, .aliasName = NULL, .distinct = false};

  int32_t outputIndex = (int32_t)tscNumOfExprs(pQueryInfo);

  // ADD TRUE FOR TEST
  if (addExprAndResultField(pCmd, pQueryInfo, outputIndex, &item, true, NULL) != TSDB_CODE_SUCCESS) {
    return TSDB_CODE_TSC_INVALID_OPERATION;
  }

  ++pQueryInfo->havingFieldNum;

  size_t n = tscNumOfExprs(pQueryInfo);
  *pExpr = tscExprGet(pQueryInfo, (int32_t)n - 1);

  SInternalField* pField = taosArrayGet(pQueryInfo->fieldsInfo.internalField, n - 1);
  pField->visible = false;

  return TSDB_CODE_SUCCESS;
}

static int32_t handleExprInHavingClause(SSqlCmd* pCmd, SQueryInfo* pQueryInfo, SArray* pSelectNodeList, tSqlExpr* pExpr, int32_t sqlOptr) {
  const char* msg1 = "non binary column not support like operator";
  const char* msg2 = "invalid operator for binary column in having clause";
  const char* msg3 = "invalid operator for bool column in having clause";

  SColumnFilterInfo* pColFilter = NULL;
  // TODO refactor: validate the expression
  /*
   * in case of TK_AND filter condition, we first find the corresponding column and build the query condition together
   * the already existed condition.
   */
  SExprInfo *expr = NULL;
  if (sqlOptr == TK_AND) {
    int32_t ret = tscGetExprFilters(pCmd, pQueryInfo, pSelectNodeList, pExpr->pLeft, &expr);
    if (ret) {
      return ret;
    }

    // this is a new filter condition on this column
    if (expr->base.flist.numOfFilters == 0) {
      pColFilter = addColumnFilterInfo(&expr->base.flist);
    } else {  // update the existed column filter information, find the filter info here
      pColFilter = &expr->base.flist.filterInfo[0];
    }

    if (pColFilter == NULL) {
      return TSDB_CODE_TSC_OUT_OF_MEMORY;
    }
  } else if (sqlOptr == TK_OR) {
    int32_t ret = tscGetExprFilters(pCmd, pQueryInfo, pSelectNodeList, pExpr->pLeft, &expr);
    if (ret) {
      return ret;
    }

    // TODO fixme: failed to invalid the filter expression: "col1 = 1 OR col2 = 2"
    // TODO refactor
    pColFilter = addColumnFilterInfo(&expr->base.flist);
    if (pColFilter == NULL) {
      return TSDB_CODE_TSC_OUT_OF_MEMORY;
    }
  } else {  // error;
    return TSDB_CODE_TSC_INVALID_OPERATION;
  }

  pColFilter->filterstr =
      ((expr->base.resType == TSDB_DATA_TYPE_BINARY || expr->base.resType == TSDB_DATA_TYPE_NCHAR) ? 1 : 0);

  if (pColFilter->filterstr) {
    if (pExpr->tokenId != TK_EQ
        && pExpr->tokenId != TK_NE
        && pExpr->tokenId != TK_ISNULL
        && pExpr->tokenId != TK_NOTNULL
        && pExpr->tokenId != TK_LIKE
        ) {
      return invalidOperationMsg(tscGetErrorMsgPayload(pCmd), msg2);
    }
  } else {
    if (pExpr->tokenId == TK_LIKE) {
      return invalidOperationMsg(tscGetErrorMsgPayload(pCmd), msg1);
    }

    if (expr->base.resType == TSDB_DATA_TYPE_BOOL) {
      if (pExpr->tokenId != TK_EQ && pExpr->tokenId != TK_NE) {
        return invalidOperationMsg(tscGetErrorMsgPayload(pCmd), msg3);
      }
    }
  }

  STableMetaInfo* pTableMetaInfo = tscGetMetaInfo(pQueryInfo, 0);
  STableMeta* pTableMeta = pTableMetaInfo->pTableMeta;

  int32_t ret = doExtractColumnFilterInfo(pCmd, pQueryInfo, pTableMeta->tableInfo.precision, pColFilter,
                                          expr->base.resType, pExpr);
  if (ret) {
    return ret;
  }

  return TSDB_CODE_SUCCESS;
}

int32_t getHavingExpr(SSqlCmd* pCmd, SQueryInfo* pQueryInfo, SArray* pSelectNodeList, tSqlExpr* pExpr, int32_t parentOptr) {
  if (pExpr == NULL) {
    return TSDB_CODE_SUCCESS;
  }

  const char* msg1 = "invalid having clause";

  tSqlExpr* pLeft = pExpr->pLeft;
  tSqlExpr* pRight = pExpr->pRight;

  if (pExpr->tokenId == TK_AND || pExpr->tokenId == TK_OR) {
    int32_t ret = getHavingExpr(pCmd, pQueryInfo, pSelectNodeList, pExpr->pLeft, pExpr->tokenId);
    if (ret != TSDB_CODE_SUCCESS) {
      return ret;
    }

    return getHavingExpr(pCmd, pQueryInfo, pSelectNodeList, pExpr->pRight, pExpr->tokenId);
  }

  if (pLeft == NULL || pRight == NULL) {
    return invalidOperationMsg(tscGetErrorMsgPayload(pCmd), msg1);
  }

  if (pLeft->type == pRight->type) {
    return invalidOperationMsg(tscGetErrorMsgPayload(pCmd), msg1);
  }

  exchangeExpr(pExpr);

  pLeft  = pExpr->pLeft;
  pRight = pExpr->pRight;
  if (pLeft->type != SQL_NODE_SQLFUNCTION) {
    return invalidOperationMsg(tscGetErrorMsgPayload(pCmd), msg1);
  }

  if (pRight->type != SQL_NODE_VALUE) {
    return invalidOperationMsg(tscGetErrorMsgPayload(pCmd), msg1);
  }

  if (pExpr->tokenId >= TK_BITAND) {
    return invalidOperationMsg(tscGetErrorMsgPayload(pCmd), msg1);
  }

  if (pLeft->Expr.paramList) {
    size_t size = taosArrayGetSize(pLeft->Expr.paramList);
    for (int32_t i = 0; i < size; i++) {
      tSqlExprItem* pParamItem = taosArrayGet(pLeft->Expr.paramList, i);

      tSqlExpr* pExpr1 = pParamItem->pNode;
      if (pExpr1->tokenId != TK_ALL &&
          pExpr1->tokenId != TK_ID &&
          pExpr1->tokenId != TK_STRING &&
          pExpr1->tokenId != TK_INTEGER &&
          pExpr1->tokenId != TK_FLOAT) {
        return invalidOperationMsg(tscGetErrorMsgPayload(pCmd), msg1);
      }

      if (pExpr1->tokenId == TK_ID && (pExpr1->columnName.z == NULL && pExpr1->columnName.n == 0)) {
        return invalidOperationMsg(tscGetErrorMsgPayload(pCmd), msg1);
      }

      if (pExpr1->tokenId == TK_ID) {
        SColumnIndex index = COLUMN_INDEX_INITIALIZER;
        if ((getColumnIndexByName(&pExpr1->columnName, pQueryInfo, &index, tscGetErrorMsgPayload(pCmd)) != TSDB_CODE_SUCCESS)) {
          return invalidOperationMsg(tscGetErrorMsgPayload(pCmd), msg1);
        }

        STableMetaInfo* pTableMetaInfo = tscGetMetaInfo(pQueryInfo, index.tableIndex);
        STableMeta* pTableMeta = pTableMetaInfo->pTableMeta;

        if (index.columnIndex <= 0 ||
            index.columnIndex >= tscGetNumOfColumns(pTableMeta)) {
          return invalidOperationMsg(tscGetErrorMsgPayload(pCmd), msg1);
        }
      }
    }
  }

  pLeft->functionId = isValidFunction(pLeft->Expr.operand.z, pLeft->Expr.operand.n);
  if (pLeft->functionId < 0) {
    return invalidOperationMsg(tscGetErrorMsgPayload(pCmd), msg1);
  }

  return handleExprInHavingClause(pCmd, pQueryInfo, pSelectNodeList, pExpr, parentOptr);
}

int32_t validateHavingClause(SQueryInfo* pQueryInfo, tSqlExpr* pExpr, SSqlCmd* pCmd, SArray* pSelectNodeList,
                             int32_t joinQuery, int32_t timeWindowQuery) {
  const char* msg1 = "having only works with group by";
  const char* msg2 = "functions or others can not be mixed up";
  const char* msg3 = "invalid expression in having clause";

  if (pExpr == NULL) {
    return TSDB_CODE_SUCCESS;
  }

  if (pQueryInfo->groupbyExpr.numOfGroupCols <= 0) {
    return invalidOperationMsg(tscGetErrorMsgPayload(pCmd), msg1);
  }

  if (pExpr->pLeft == NULL || pExpr->pRight == NULL) {
    return invalidOperationMsg(tscGetErrorMsgPayload(pCmd), msg3);
  }

  if (pQueryInfo->colList == NULL) {
    pQueryInfo->colList = taosArrayInit(4, POINTER_BYTES);
  }

  int32_t ret = 0;

  if ((ret = getHavingExpr(pCmd, pQueryInfo, pSelectNodeList, pExpr, TK_AND)) != TSDB_CODE_SUCCESS) {
    return ret;
  }

  //REDO function check
  if (!functionCompatibleCheck(pQueryInfo, joinQuery, timeWindowQuery)) {
    return invalidOperationMsg(tscGetErrorMsgPayload(pCmd), msg2);
  }

  return TSDB_CODE_SUCCESS;
}

static int32_t getTableNameFromSqlNode(SSqlNode* pSqlNode, SArray* tableNameList, char* msgBuf, SSqlObj* pSql) {
  const char* msg1 = "invalid table name";

  int32_t numOfTables = (int32_t) taosArrayGetSize(pSqlNode->from->list);
  assert(pSqlNode->from->type == SQL_NODE_FROM_TABLELIST);

  for(int32_t j = 0; j < numOfTables; ++j) {
    SRelElementPair* item = taosArrayGet(pSqlNode->from->list, j);

    SStrToken* t = &item->tableName;
    if (t->type == TK_INTEGER || t->type == TK_FLOAT) {
      return invalidOperationMsg(msgBuf, msg1);
    }

    tscDequoteAndTrimToken(t);
    if (tscValidateName(t) != TSDB_CODE_SUCCESS) {
      return invalidOperationMsg(msgBuf, msg1);
    }

    SName name = {0};
    int32_t code = tscSetTableFullName(&name, t, pSql);
    if (code != TSDB_CODE_SUCCESS) {
      return code;
    }

    taosArrayPush(tableNameList, &name);
  }

  return TSDB_CODE_SUCCESS;
}

static int32_t getTableNameFromSubquery(SSqlNode* pSqlNode, SArray* tableNameList, char* msgBuf, SSqlObj* pSql) {
  int32_t numOfSub = (int32_t) taosArrayGetSize(pSqlNode->from->list);

  for(int32_t j = 0; j < numOfSub; ++j) {
    SRelElementPair* sub = taosArrayGet(pSqlNode->from->list, j);

    int32_t num = (int32_t)taosArrayGetSize(sub->pSubquery);
    for (int32_t i = 0; i < num; ++i) {
      SSqlNode* p = taosArrayGetP(sub->pSubquery, i);
      if (p->from->type == SQL_NODE_FROM_TABLELIST) {
        int32_t code = getTableNameFromSqlNode(p, tableNameList, msgBuf, pSql);
        if (code != TSDB_CODE_SUCCESS) {
          return code;
        }
      } else {
        getTableNameFromSubquery(p, tableNameList, msgBuf, pSql);
      }
    }
  }

  return TSDB_CODE_SUCCESS;
}

void tscTableMetaCallBack(void *param, TAOS_RES *res, int code);
static void freeElem(void* p) {
  tfree(*(char**)p);
}

int32_t tnameComparFn(const void* p1, const void* p2) {
  SName* pn1 = (SName*)p1;
  SName* pn2 = (SName*)p2;

  int32_t ret = strncmp(pn1->acctId, pn2->acctId, tListLen(pn1->acctId));
  if (ret != 0) {
    return ret > 0? 1:-1;
  } else {
    ret = strncmp(pn1->dbname, pn2->dbname, tListLen(pn1->dbname));
    if (ret != 0) {
      return ret > 0? 1:-1;
    } else {
      ret = strncmp(pn1->tname, pn2->tname, tListLen(pn1->tname));
      if (ret != 0) {
        return ret > 0? 1:-1;
      } else {
        return 0;
      }
    }
  }
}

int32_t loadAllTableMeta(SSqlObj* pSql, struct SSqlInfo* pInfo) {
  SSqlCmd* pCmd = &pSql->cmd;

  // the table meta has already been loaded from local buffer or mnode already
  if (pCmd->pTableMetaMap != NULL) {
    return TSDB_CODE_SUCCESS;
  }

  int32_t code = TSDB_CODE_SUCCESS;

  SArray* tableNameList = NULL;
  SArray* pVgroupList   = NULL;
  SArray* plist         = NULL;
  STableMeta* pTableMeta = NULL;
  SQueryInfo* pQueryInfo = tscGetQueryInfo(pCmd);

  pCmd->pTableMetaMap = taosHashInit(4, taosGetDefaultHashFunction(TSDB_DATA_TYPE_BINARY), false, HASH_NO_LOCK);

  tableNameList = taosArrayInit(4, sizeof(SName));
  size_t size = taosArrayGetSize(pInfo->list);
  for (int32_t i = 0; i < size; ++i) {
    SSqlNode* pSqlNode = taosArrayGetP(pInfo->list, i);
    if (pSqlNode->from == NULL) {
      goto _end;
    }

    // load the table meta in the from clause
    if (pSqlNode->from->type == SQL_NODE_FROM_TABLELIST) {
      code = getTableNameFromSqlNode(pSqlNode, tableNameList, tscGetErrorMsgPayload(pCmd), pSql);
      if (code != TSDB_CODE_SUCCESS) {
        goto _end;
      }
    } else {
      code = getTableNameFromSubquery(pSqlNode, tableNameList, tscGetErrorMsgPayload(pCmd), pSql);
      if (code != TSDB_CODE_SUCCESS) {
        goto _end;
      }
    }
  }

  uint32_t maxSize = tscGetTableMetaMaxSize();
  char     name[TSDB_TABLE_FNAME_LEN] = {0};

  assert(maxSize < 80 * TSDB_MAX_COLUMNS);
  if (!pSql->pBuf) {
    if (NULL == (pSql->pBuf = tcalloc(1, 80 * TSDB_MAX_COLUMNS))) {
      code = TSDB_CODE_TSC_OUT_OF_MEMORY;
      goto _end;
    }
  }

  pTableMeta = calloc(1, maxSize);

  plist = taosArrayInit(4, POINTER_BYTES);
  pVgroupList = taosArrayInit(4, POINTER_BYTES);

  taosArraySort(tableNameList, tnameComparFn);
  taosArrayRemoveDuplicate(tableNameList, tnameComparFn, NULL);

  size_t numOfTables = taosArrayGetSize(tableNameList);
  for (int32_t i = 0; i < numOfTables; ++i) {
    SName* pname = taosArrayGet(tableNameList, i);
    tNameExtractFullName(pname, name);

    size_t len = strlen(name);
    memset(pTableMeta, 0, maxSize);
    taosHashGetClone(tscTableMetaMap, name, len, NULL, pTableMeta);

    if (pTableMeta->id.uid > 0) {
      tscDebug("0x%"PRIx64" retrieve table meta %s from local buf", pSql->self, name);

      // avoid mem leak, may should update pTableMeta
      void* pVgroupIdList = NULL;
      if (pTableMeta->tableType == TSDB_CHILD_TABLE) {
        code = tscCreateTableMetaFromSTableMeta(pTableMeta, name, pSql->pBuf);

        // create the child table meta from super table failed, try load it from mnode
        if (code != TSDB_CODE_SUCCESS) {
          char* t = strdup(name);
          taosArrayPush(plist, &t);
          continue;
        }
      } else if (pTableMeta->tableType == TSDB_SUPER_TABLE) {
        // the vgroup list of super table is not kept in local buffer, so here need retrieve it from the mnode each time
        tscDebug("0x%"PRIx64" try to acquire cached super table %s vgroup id list", pSql->self, name);
        void* pv = taosCacheAcquireByKey(tscVgroupListBuf, name, len);
        if (pv == NULL) {
          char* t = strdup(name);
          taosArrayPush(pVgroupList, &t);
          tscDebug("0x%"PRIx64" failed to retrieve stable %s vgroup id list in cache, try fetch from mnode", pSql->self, name);
        } else {
          tFilePage* pdata = (tFilePage*) pv;
          pVgroupIdList = taosArrayInit((size_t) pdata->num, sizeof(int32_t));
          if (pVgroupIdList == NULL) {
            return TSDB_CODE_TSC_OUT_OF_MEMORY;
          }

          taosArrayAddBatch(pVgroupIdList, pdata->data, (int32_t) pdata->num);
          taosCacheRelease(tscVgroupListBuf, &pv, false);
        }
      }

      if (taosHashGet(pCmd->pTableMetaMap, name, len) == NULL) {
        STableMeta* pMeta = tscTableMetaDup(pTableMeta);
        STableMetaVgroupInfo tvi = { .pTableMeta = pMeta,  .vgroupIdList = pVgroupIdList};
        taosHashPut(pCmd->pTableMetaMap, name, len, &tvi, sizeof(STableMetaVgroupInfo));
      }
    } else {
      // Add to the retrieve table meta array list.
      // If the tableMeta is missing, the cached vgroup list for the corresponding super table will be ignored.
      tscDebug("0x%"PRIx64" failed to retrieve table meta %s from local buf", pSql->self, name);

      char* t = strdup(name);
      taosArrayPush(plist, &t);
    }
  }

  size_t funcSize = 0;
  if (pInfo->funcs) {
    funcSize = taosArrayGetSize(pInfo->funcs);
  }

  if (funcSize > 0) {
    for (size_t i = 0; i < funcSize; ++i) {
      SStrToken* t = taosArrayGet(pInfo->funcs, i);
      if (NULL == t) {
        continue;
      }

      if (t->n >= TSDB_FUNC_NAME_LEN) {
        code = tscSQLSyntaxErrMsg(tscGetErrorMsgPayload(pCmd), "too long function name", t->z);
        if (code != TSDB_CODE_SUCCESS) {
          goto _end;
        }
      }

      int32_t functionId = isValidFunction(t->z, t->n);
      if (functionId < 0) {
        struct SUdfInfo info = {0};
        info.name = strndup(t->z, t->n);
        if (pQueryInfo->pUdfInfo == NULL) {
          pQueryInfo->pUdfInfo = taosArrayInit(4, sizeof(struct SUdfInfo));
        }

        info.functionId = (int32_t)taosArrayGetSize(pQueryInfo->pUdfInfo) * (-1) - 1;;
        taosArrayPush(pQueryInfo->pUdfInfo, &info);
      }
    }
  }

  // load the table meta for a given table name list
  if (taosArrayGetSize(plist) > 0 || taosArrayGetSize(pVgroupList) > 0 || (pQueryInfo->pUdfInfo && taosArrayGetSize(pQueryInfo->pUdfInfo) > 0)) {
    code = getMultiTableMetaFromMnode(pSql, plist, pVgroupList, pQueryInfo->pUdfInfo, tscTableMetaCallBack, true);
  }

_end:
  if (plist != NULL) {
    taosArrayDestroyEx(plist, freeElem);
  }

  if (pVgroupList != NULL) {
    taosArrayDestroyEx(pVgroupList, freeElem);
  }

  if (tableNameList != NULL) {
    taosArrayDestroy(tableNameList);
  }

  tfree(pTableMeta);

  return code;
}

static int32_t doLoadAllTableMeta(SSqlObj* pSql, SQueryInfo* pQueryInfo, SSqlNode* pSqlNode, int32_t numOfTables) {
  const char* msg1 = "invalid table name";
  const char* msg2 = "invalid table alias name";
  const char* msg3 = "alias name too long";
  const char* msg4 = "self join not allowed";

  int32_t code = TSDB_CODE_SUCCESS;
  SSqlCmd* pCmd = &pSql->cmd;

  if (numOfTables > taosHashGetSize(pCmd->pTableMetaMap)) {
    return invalidOperationMsg(tscGetErrorMsgPayload(pCmd), msg4);
  }

  for (int32_t i = 0; i < numOfTables; ++i) {
    if (pQueryInfo->numOfTables <= i) {  // more than one table
      tscAddEmptyMetaInfo(pQueryInfo);
    }

    SRelElementPair *item = taosArrayGet(pSqlNode->from->list, i);
    SStrToken       *oriName = &item->tableName;

    if (oriName->type == TK_INTEGER || oriName->type == TK_FLOAT) {
      return invalidOperationMsg(tscGetErrorMsgPayload(pCmd), msg1);
    }

    tscDequoteAndTrimToken(oriName);
    if (tscValidateName(oriName) != TSDB_CODE_SUCCESS) {
      return invalidOperationMsg(tscGetErrorMsgPayload(pCmd), msg1);
    }

    STableMetaInfo* pTableMetaInfo = tscGetMetaInfo(pQueryInfo, i);
    code = tscSetTableFullName(&pTableMetaInfo->name, oriName, pSql);
    if (code != TSDB_CODE_SUCCESS) {
      return code;
    }

    SStrToken* aliasName = &item->aliasName;
    if (TPARSER_HAS_TOKEN(*aliasName)) {
      if (aliasName->type == TK_INTEGER || aliasName->type == TK_FLOAT) {
        return invalidOperationMsg(tscGetErrorMsgPayload(pCmd), msg2);
      }

      tscDequoteAndTrimToken(aliasName);
      if (tscValidateName(aliasName) != TSDB_CODE_SUCCESS || aliasName->n >= TSDB_TABLE_NAME_LEN) {
        return invalidOperationMsg(tscGetErrorMsgPayload(pCmd), msg3);
      }

      strncpy(pTableMetaInfo->aliasName, aliasName->z, aliasName->n);
    } else {
      strncpy(pTableMetaInfo->aliasName, tNameGetTableName(&pTableMetaInfo->name), tListLen(pTableMetaInfo->aliasName));
    }

    char fname[TSDB_TABLE_FNAME_LEN] = {0};
    tNameExtractFullName(&pTableMetaInfo->name, fname);
    STableMetaVgroupInfo* p = taosHashGet(pCmd->pTableMetaMap, fname, strnlen(fname, TSDB_TABLE_FNAME_LEN));

    pTableMetaInfo->pTableMeta = tscTableMetaDup(p->pTableMeta);
    assert(pTableMetaInfo->pTableMeta != NULL);

    if (p->vgroupIdList != NULL) {
      size_t s = taosArrayGetSize(p->vgroupIdList);

      size_t vgroupsz = sizeof(SVgroupInfo) * s + sizeof(SVgroupsInfo);
      pTableMetaInfo->vgroupList = calloc(1, vgroupsz);
      if (pTableMetaInfo->vgroupList == NULL) {
        return TSDB_CODE_TSC_OUT_OF_MEMORY;
      }

      pTableMetaInfo->vgroupList->numOfVgroups = (int32_t) s;
      for(int32_t j = 0; j < s; ++j) {
        int32_t* id = taosArrayGet(p->vgroupIdList, j);

        // check if current buffer contains the vgroup info. If not, add it
        SNewVgroupInfo existVgroupInfo = {.inUse = -1,};
        taosHashGetClone(tscVgroupMap, id, sizeof(*id), NULL, &existVgroupInfo);

        assert(existVgroupInfo.inUse >= 0);
        SVgroupInfo *pVgroup = &pTableMetaInfo->vgroupList->vgroups[j];

        pVgroup->numOfEps = existVgroupInfo.numOfEps;
        pVgroup->vgId = existVgroupInfo.vgId;
        for (int32_t k = 0; k < existVgroupInfo.numOfEps; ++k) {
          pVgroup->epAddr[k].port = existVgroupInfo.ep[k].port;
          pVgroup->epAddr[k].fqdn = strndup(existVgroupInfo.ep[k].fqdn, TSDB_FQDN_LEN);
        }
      }
    }
  }

  return code;
}

static STableMeta* extractTempTableMetaFromSubquery(SQueryInfo* pUpstream) {
  STableMetaInfo* pUpstreamTableMetaInfo = tscGetMetaInfo(pUpstream, 0);

  int32_t     numOfColumns = pUpstream->fieldsInfo.numOfOutput;
  STableMeta *meta = calloc(1, sizeof(STableMeta) + sizeof(SSchema) * numOfColumns);
  meta->tableType = TSDB_TEMP_TABLE;

  STableComInfo *info = &meta->tableInfo;
  info->numOfColumns = numOfColumns;
  info->precision    = pUpstreamTableMetaInfo->pTableMeta->tableInfo.precision;
  info->numOfTags    = 0;

  int32_t n = 0;
  for(int32_t i = 0; i < numOfColumns; ++i) {
    SInternalField* pField = tscFieldInfoGetInternalField(&pUpstream->fieldsInfo, i);
    if (!pField->visible) {
      continue;
    }

    meta->schema[n].bytes = pField->field.bytes;
    meta->schema[n].type  = pField->field.type;

    SExprInfo* pExpr = pField->pExpr;
    meta->schema[n].colId = pExpr->base.resColId;
    tstrncpy(meta->schema[n].name, pField->pExpr->base.aliasName, TSDB_COL_NAME_LEN);
    info->rowSize += meta->schema[n].bytes;

    n += 1;
  }

  return meta;
}

static int32_t doValidateSubquery(SSqlNode* pSqlNode, int32_t index, SSqlObj* pSql, SQueryInfo* pQueryInfo, char* msgBuf) {
  SRelElementPair* subInfo = taosArrayGet(pSqlNode->from->list, index);

  // union all is not support currently
  SSqlNode* p = taosArrayGetP(subInfo->pSubquery, 0);
  if (taosArrayGetSize(subInfo->pSubquery) >= 2) {
    return invalidOperationMsg(msgBuf, "not support union in subquery");
  }
  SQueryInfo* pSub = calloc(1, sizeof(SQueryInfo));
  tscInitQueryInfo(pSub);

  SArray *pUdfInfo = NULL;
  if (pQueryInfo->pUdfInfo) {
    pUdfInfo = taosArrayDup(pQueryInfo->pUdfInfo);
  }

  pSub->pUdfInfo = pUdfInfo;
  pSub->udfCopy = true;

  int32_t code = validateSqlNode(pSql, p, pSub);
  if (code != TSDB_CODE_SUCCESS) {
    return code;
  }

  pSub->pDownstream = pQueryInfo;

  // create dummy table meta info
  STableMetaInfo* pTableMetaInfo1 = calloc(1, sizeof(STableMetaInfo));
  if (pTableMetaInfo1 == NULL) {
    return TSDB_CODE_TSC_OUT_OF_MEMORY;
  }
  pTableMetaInfo1->pTableMeta = extractTempTableMetaFromSubquery(pSub);

  if (subInfo->aliasName.n > 0) {
    if (subInfo->aliasName.n >= TSDB_TABLE_FNAME_LEN) {
      tfree(pTableMetaInfo1);
      return invalidOperationMsg(msgBuf, "subquery alias name too long");
    }

<<<<<<< HEAD
    tstrncpy(pTableMetaInfo1->aliasName, subInfo->aliasName.z, sizeof(pTableMetaInfo1->aliasName));
=======
    tstrncpy(pTableMetaInfo1->aliasName, subInfo->aliasName.z, subInfo->aliasName.n + 1);
>>>>>>> 000a6e86
  }

  taosArrayPush(pQueryInfo->pUpstream, &pSub);

  // NOTE: order mix up in subquery not support yet.
  pQueryInfo->order = pSub->order;

  STableMetaInfo** tmp = realloc(pQueryInfo->pTableMetaInfo, (pQueryInfo->numOfTables + 1) * POINTER_BYTES);
  if (tmp == NULL) {
    tfree(pTableMetaInfo1);
    return TSDB_CODE_TSC_OUT_OF_MEMORY;
  }

  pQueryInfo->pTableMetaInfo = tmp;

  pQueryInfo->pTableMetaInfo[pQueryInfo->numOfTables] = pTableMetaInfo1;
  pQueryInfo->numOfTables += 1;

  // all columns are added into the table column list
  STableMeta* pMeta = pTableMetaInfo1->pTableMeta;
  int32_t startOffset = (int32_t) taosArrayGetSize(pQueryInfo->colList);

  for(int32_t i = 0; i < pMeta->tableInfo.numOfColumns; ++i) {
    tscColumnListInsert(pQueryInfo->colList, i + startOffset, pMeta->id.uid, &pMeta->schema[i]);
  }

  return TSDB_CODE_SUCCESS;
}

int32_t validateSqlNode(SSqlObj* pSql, SSqlNode* pSqlNode, SQueryInfo* pQueryInfo) {
  assert(pSqlNode != NULL && (pSqlNode->from == NULL || taosArrayGetSize(pSqlNode->from->list) > 0));

  const char* msg1 = "point interpolation query needs timestamp";
  const char* msg2 = "too many tables in from clause";
  const char* msg3 = "start(end) time of query range required or time range too large";
  const char* msg4 = "interval query not supported, since the result of sub query not include valid timestamp column";
  const char* msg5 = "only tag query not compatible with normal column filter";
  const char* msg6 = "not support stddev/percentile/interp in the outer query yet";
  const char* msg7 = "derivative/twa/irate requires timestamp column exists in subquery";
  const char* msg8 = "condition missing for join query";

  int32_t code = TSDB_CODE_SUCCESS;

  SSqlCmd* pCmd = &pSql->cmd;

  STableMetaInfo  *pTableMetaInfo = tscGetMetaInfo(pQueryInfo, 0);
  if (pTableMetaInfo == NULL) {
    pTableMetaInfo = tscAddEmptyMetaInfo(pQueryInfo);
  }

  /*
   * handle the sql expression without from subclause
   * select server_status();
   * select server_version();
   * select client_version();
   * select current_database();
   */
  if (pSqlNode->from == NULL) {
    assert(pSqlNode->fillType == NULL && pSqlNode->pGroupby == NULL && pSqlNode->pWhere == NULL &&
           pSqlNode->pSortOrder == NULL);
    return doLocalQueryProcess(pCmd, pQueryInfo, pSqlNode);
  }

  if (pSqlNode->from->type == SQL_NODE_FROM_SUBQUERY) {
    clearAllTableMetaInfo(pQueryInfo, false);
    pQueryInfo->numOfTables = 0;

    // parse the subquery in the first place
    int32_t numOfSub = (int32_t)taosArrayGetSize(pSqlNode->from->list);
    for (int32_t i = 0; i < numOfSub; ++i) {
      code = doValidateSubquery(pSqlNode, i, pSql, pQueryInfo, tscGetErrorMsgPayload(pCmd));
      if (code != TSDB_CODE_SUCCESS) {
        return code;
      }
    }

    int32_t timeWindowQuery =
        (TPARSER_HAS_TOKEN(pSqlNode->interval.interval) || TPARSER_HAS_TOKEN(pSqlNode->sessionVal.gap));
    TSDB_QUERY_SET_TYPE(pQueryInfo->type, TSDB_QUERY_TYPE_TABLE_QUERY);

    // parse the group by clause in the first place
    if (validateGroupbyNode(pQueryInfo, pSqlNode->pGroupby, pCmd) != TSDB_CODE_SUCCESS) {
      return TSDB_CODE_TSC_INVALID_OPERATION;
    }

    if (validateSelectNodeList(pCmd, pQueryInfo, pSqlNode->pSelNodeList, false, timeWindowQuery, true) !=
        TSDB_CODE_SUCCESS) {
      return TSDB_CODE_TSC_INVALID_OPERATION;
    }

    // todo NOT support yet
    for (int32_t i = 0; i < tscNumOfExprs(pQueryInfo); ++i) {
      SExprInfo* pExpr = tscExprGet(pQueryInfo, i);
      int32_t    f = pExpr->base.functionId;
      if (f == TSDB_FUNC_STDDEV || f == TSDB_FUNC_PERCT || f == TSDB_FUNC_INTERP) {
        return invalidOperationMsg(tscGetErrorMsgPayload(pCmd), msg6);
      }

      if ((timeWindowQuery || pQueryInfo->stateWindow) && f == TSDB_FUNC_LAST) {
        pExpr->base.numOfParams = 1;
        pExpr->base.param[0].i64 = TSDB_ORDER_ASC;
        pExpr->base.param[0].nType = TSDB_DATA_TYPE_INT;
      }
    }

    STableMeta* pTableMeta = tscGetMetaInfo(pQueryInfo, 0)->pTableMeta;
    SSchema*    pSchema = tscGetTableColumnSchema(pTableMeta, 0);

    if (pSchema->type != TSDB_DATA_TYPE_TIMESTAMP) {
      int32_t numOfExprs = (int32_t)tscNumOfExprs(pQueryInfo);

      for (int32_t i = 0; i < numOfExprs; ++i) {
        SExprInfo* pExpr = tscExprGet(pQueryInfo, i);

        int32_t f = pExpr->base.functionId;
        if (f == TSDB_FUNC_DERIVATIVE || f == TSDB_FUNC_TWA || f == TSDB_FUNC_IRATE) {
          return invalidOperationMsg(tscGetErrorMsgPayload(pCmd), msg7);
        }
      }
    }

    // validate the query filter condition info
    if (pSqlNode->pWhere != NULL) {
      if (validateWhereNode(pQueryInfo, &pSqlNode->pWhere, pSql) != TSDB_CODE_SUCCESS) {
        return TSDB_CODE_TSC_INVALID_OPERATION;
      }
    } else {
      if (pQueryInfo->numOfTables > 1) {
        return invalidOperationMsg(tscGetErrorMsgPayload(pCmd), msg8);
      }
    }

    // validate the interval info
    if (validateIntervalNode(pSql, pQueryInfo, pSqlNode) != TSDB_CODE_SUCCESS) {
      return TSDB_CODE_TSC_INVALID_OPERATION;
    } else {
      if (validateSessionNode(pCmd, pQueryInfo, pSqlNode) != TSDB_CODE_SUCCESS) {
        return TSDB_CODE_TSC_INVALID_OPERATION;
      }

      // parse the window_state
      if (validateStateWindowNode(pCmd, pQueryInfo, pSqlNode, false) != TSDB_CODE_SUCCESS) {
        return TSDB_CODE_TSC_INVALID_OPERATION;
      }

      if (isTimeWindowQuery(pQueryInfo)) {
        // check if the first column of the nest query result is timestamp column
        SColumn* pCol = taosArrayGetP(pQueryInfo->colList, 0);
        if (pCol->info.type != TSDB_DATA_TYPE_TIMESTAMP) {
          return invalidOperationMsg(tscGetErrorMsgPayload(pCmd), msg4);
        }

        if (validateFunctionsInIntervalOrGroupbyQuery(pCmd, pQueryInfo) != TSDB_CODE_SUCCESS) {
          return TSDB_CODE_TSC_INVALID_OPERATION;
        }
      }
    }

    // parse the having clause in the first place
    int32_t joinQuery = (pSqlNode->from != NULL && taosArrayGetSize(pSqlNode->from->list) > 1);
    if (validateHavingClause(pQueryInfo, pSqlNode->pHaving, pCmd, pSqlNode->pSelNodeList, joinQuery, timeWindowQuery) !=
        TSDB_CODE_SUCCESS) {
      return TSDB_CODE_TSC_INVALID_OPERATION;
    }

    if ((code = validateLimitNode(pCmd, pQueryInfo, pSqlNode, pSql)) != TSDB_CODE_SUCCESS) {
      return code;
    }

    // set order by info
    if (validateOrderbyNode(pCmd, pQueryInfo, pSqlNode, tscGetTableSchema(pTableMeta)) != TSDB_CODE_SUCCESS) {
      return TSDB_CODE_TSC_INVALID_OPERATION;
    }

    if ((code = doFunctionsCompatibleCheck(pCmd, pQueryInfo, tscGetErrorMsgPayload(pCmd))) != TSDB_CODE_SUCCESS) {
      return code;
    }

//    updateFunctionInterBuf(pQueryInfo, false);
    updateLastScanOrderIfNeeded(pQueryInfo);

    if ((code = validateFillNode(pCmd, pQueryInfo, pSqlNode)) != TSDB_CODE_SUCCESS) {
      return code;
    }
  } else {
    pQueryInfo->command = TSDB_SQL_SELECT;

    size_t numOfTables = taosArrayGetSize(pSqlNode->from->list);
    if (numOfTables > TSDB_MAX_JOIN_TABLE_NUM) {
      return invalidOperationMsg(tscGetErrorMsgPayload(pCmd), msg2);
    }

    // set all query tables, which are maybe more than one.
    code = doLoadAllTableMeta(pSql, pQueryInfo, pSqlNode, (int32_t) numOfTables);
    if (code != TSDB_CODE_SUCCESS) {
      return code;
    }

    bool isSTable = UTIL_TABLE_IS_SUPER_TABLE(pTableMetaInfo);

    int32_t type = isSTable? TSDB_QUERY_TYPE_STABLE_QUERY:TSDB_QUERY_TYPE_TABLE_QUERY;
    TSDB_QUERY_SET_TYPE(pQueryInfo->type, type);

    // parse the group by clause in the first place
    if (validateGroupbyNode(pQueryInfo, pSqlNode->pGroupby, pCmd) != TSDB_CODE_SUCCESS) {
      return TSDB_CODE_TSC_INVALID_OPERATION;
    }
    pQueryInfo->onlyHasTagCond = true;
    // set where info
    if (pSqlNode->pWhere != NULL) {
      if (validateWhereNode(pQueryInfo, &pSqlNode->pWhere, pSql) != TSDB_CODE_SUCCESS) {
        return TSDB_CODE_TSC_INVALID_OPERATION;
      }

      pSqlNode->pWhere = NULL;
    } else {
      if (taosArrayGetSize(pSqlNode->from->list) > 1) { // Cross join not allowed yet
        return invalidOperationMsg(tscGetErrorMsgPayload(pCmd), "cross join not supported yet");
      }
    }

    int32_t joinQuery = (pSqlNode->from != NULL && taosArrayGetSize(pSqlNode->from->list) > 1);
    int32_t timeWindowQuery =
        (TPARSER_HAS_TOKEN(pSqlNode->interval.interval) || TPARSER_HAS_TOKEN(pSqlNode->sessionVal.gap));

    if (validateSelectNodeList(pCmd, pQueryInfo, pSqlNode->pSelNodeList, joinQuery, timeWindowQuery, false) !=
        TSDB_CODE_SUCCESS) {
      return TSDB_CODE_TSC_INVALID_OPERATION;
    }

    if (isSTable && tscQueryTags(pQueryInfo) && pQueryInfo->distinct && !pQueryInfo->onlyHasTagCond) {
      return TSDB_CODE_TSC_INVALID_OPERATION; 
    }

    // parse the window_state
    if (validateStateWindowNode(pCmd, pQueryInfo, pSqlNode, isSTable) != TSDB_CODE_SUCCESS) {
      return TSDB_CODE_TSC_INVALID_OPERATION;
    }

    // set order by info
    if (validateOrderbyNode(pCmd, pQueryInfo, pSqlNode, tscGetTableSchema(pTableMetaInfo->pTableMeta)) !=
        TSDB_CODE_SUCCESS) {
      return TSDB_CODE_TSC_INVALID_OPERATION;
    }

    // set interval value
    if (validateIntervalNode(pSql, pQueryInfo, pSqlNode) != TSDB_CODE_SUCCESS) {
      return TSDB_CODE_TSC_INVALID_OPERATION;
    }

    if (tscQueryTags(pQueryInfo)) {
      SExprInfo* pExpr1 = tscExprGet(pQueryInfo, 0);

      if (pExpr1->base.functionId != TSDB_FUNC_TID_TAG) {
        int32_t numOfCols = (int32_t)taosArrayGetSize(pQueryInfo->colList);
        for (int32_t i = 0; i < numOfCols; ++i) {
          SColumn* pCols = taosArrayGetP(pQueryInfo->colList, i);
          if (pCols->info.flist.numOfFilters > 0) {
            return invalidOperationMsg(tscGetErrorMsgPayload(pCmd), msg5);
          }
        }
      }
    }

    // parse the having clause in the first place
    if (validateHavingClause(pQueryInfo, pSqlNode->pHaving, pCmd, pSqlNode->pSelNodeList, joinQuery, timeWindowQuery) !=
        TSDB_CODE_SUCCESS) {
      return TSDB_CODE_TSC_INVALID_OPERATION;
    }

    /*
     * transfer sql functions that need secondary merge into another format
     * in dealing with super table queries such as: count/first/last
     */
    if (validateSessionNode(pCmd, pQueryInfo, pSqlNode) != TSDB_CODE_SUCCESS) {
      return TSDB_CODE_TSC_INVALID_OPERATION;
    }

    if (isTimeWindowQuery(pQueryInfo) && (validateFunctionsInIntervalOrGroupbyQuery(pCmd, pQueryInfo) != TSDB_CODE_SUCCESS)) {
      return TSDB_CODE_TSC_INVALID_OPERATION;
    }

    if (isSTable) {
      tscTansformFuncForSTableQuery(pQueryInfo);
      if (hasUnsupportFunctionsForSTableQuery(pCmd, pQueryInfo)) {
        return TSDB_CODE_TSC_INVALID_OPERATION;
      }
    }

    // no result due to invalid query time range
    if (pQueryInfo->window.skey > pQueryInfo->window.ekey) {
      pQueryInfo->command = TSDB_SQL_RETRIEVE_EMPTY_RESULT;
      return TSDB_CODE_SUCCESS;
    }

    if (!hasTimestampForPointInterpQuery(pQueryInfo)) {
      return invalidOperationMsg(tscGetErrorMsgPayload(pCmd), msg1);
    }

    // in case of join query, time range is required.
    if (QUERY_IS_JOIN_QUERY(pQueryInfo->type)) {
      uint64_t timeRange = (uint64_t)pQueryInfo->window.ekey - pQueryInfo->window.skey;
      if (timeRange == 0 && pQueryInfo->window.skey == 0) {
        return invalidOperationMsg(tscGetErrorMsgPayload(pCmd), msg3);
      }
    }

    if ((code = validateLimitNode(pCmd, pQueryInfo, pSqlNode, pSql)) != TSDB_CODE_SUCCESS) {
      return code;
    }

    if ((code = doFunctionsCompatibleCheck(pCmd, pQueryInfo,tscGetErrorMsgPayload(pCmd))) != TSDB_CODE_SUCCESS) {
      return code;
    }

    updateLastScanOrderIfNeeded(pQueryInfo);
    tscFieldInfoUpdateOffset(pQueryInfo);
//    updateFunctionInterBuf(pQueryInfo, isSTable);

    if ((code = validateFillNode(pCmd, pQueryInfo, pSqlNode)) != TSDB_CODE_SUCCESS) {
      return code;
    }
  }

  { // set the query info
    pQueryInfo->projectionQuery = tscIsProjectionQuery(pQueryInfo);
    pQueryInfo->hasFilter = tscHasColumnFilter(pQueryInfo);
    pQueryInfo->simpleAgg = isSimpleAggregateRv(pQueryInfo);
    pQueryInfo->onlyTagQuery = onlyTagPrjFunction(pQueryInfo);
    pQueryInfo->groupbyColumn = tscGroupbyColumn(pQueryInfo);
    //pQueryInfo->globalMerge = tscIsTwoStageSTableQuery(pQueryInfo, 0);

    pQueryInfo->arithmeticOnAgg   = tsIsArithmeticQueryOnAggResult(pQueryInfo);
    pQueryInfo->orderProjectQuery = tscOrderedProjectionQueryOnSTable(pQueryInfo, 0);

    SExprInfo** p = NULL;
    int32_t numOfExpr = 0;
    pTableMetaInfo = tscGetMetaInfo(pQueryInfo, 0);
    code = createProjectionExpr(pQueryInfo, pTableMetaInfo, &p, &numOfExpr);
    if (pQueryInfo->exprList1 == NULL) {
      pQueryInfo->exprList1 = taosArrayInit(4, POINTER_BYTES);
    }

    taosArrayAddBatch(pQueryInfo->exprList1, (void*) p, numOfExpr);
    tfree(p);
  }

#if 0
  SQueryNode* p = qCreateQueryPlan(pQueryInfo);
  char* s = queryPlanToString(p);
  tfree(s);

  qDestroyQueryPlan(p);
#endif

  return TSDB_CODE_SUCCESS;  // Does not build query message here
}

int32_t exprTreeFromSqlExpr(SSqlCmd* pCmd, tExprNode **pExpr, const tSqlExpr* pSqlExpr, SQueryInfo* pQueryInfo, SArray* pCols, uint64_t *uid) {
  tExprNode* pLeft = NULL;
  tExprNode* pRight= NULL;
  
  if (pSqlExpr->pLeft != NULL) {
    int32_t ret = exprTreeFromSqlExpr(pCmd, &pLeft, pSqlExpr->pLeft, pQueryInfo, pCols, uid);
    if (ret != TSDB_CODE_SUCCESS) {
      return ret;
    }
  }
  
  if (pSqlExpr->pRight != NULL) {
    int32_t ret = exprTreeFromSqlExpr(pCmd, &pRight, pSqlExpr->pRight, pQueryInfo, pCols, uid);
    if (ret != TSDB_CODE_SUCCESS) {
      tExprTreeDestroy(pLeft, NULL);
      return ret;
    }
  }

  if (pSqlExpr->pLeft == NULL && pSqlExpr->pRight == NULL && pSqlExpr->tokenId == 0) {
    *pExpr = calloc(1, sizeof(tExprNode));
    return TSDB_CODE_SUCCESS;
  }
  
  if (pSqlExpr->pLeft == NULL) {  // it is the leaf node
    assert(pSqlExpr->pRight == NULL);

    if (pSqlExpr->type == SQL_NODE_VALUE) {
      int32_t ret = TSDB_CODE_SUCCESS;
      *pExpr = calloc(1, sizeof(tExprNode));
      (*pExpr)->nodeType = TSQL_NODE_VALUE;
      (*pExpr)->pVal = calloc(1, sizeof(tVariant));
      tVariantAssign((*pExpr)->pVal, &pSqlExpr->value);

      STableMeta* pTableMeta = tscGetMetaInfo(pQueryInfo, 0)->pTableMeta;
      if (pCols != NULL && taosArrayGetSize(pCols) > 0) {
        SColIndex* idx = taosArrayGet(pCols, 0);
        SSchema* pSchema = tscGetTableColumnSchema(pTableMeta, idx->colIndex);
        // convert time by precision
        if (pSchema != NULL && TSDB_DATA_TYPE_TIMESTAMP == pSchema->type && TSDB_DATA_TYPE_BINARY == (*pExpr)->pVal->nType) {
          ret = setColumnFilterInfoForTimestamp(pCmd, pQueryInfo, (*pExpr)->pVal);
        }
      }
      return ret;
    } else if (pSqlExpr->type == SQL_NODE_SQLFUNCTION) {
      // arithmetic expression on the results of aggregation functions
      *pExpr = calloc(1, sizeof(tExprNode));
      (*pExpr)->nodeType = TSQL_NODE_COL;
      (*pExpr)->pSchema = calloc(1, sizeof(SSchema));
      strncpy((*pExpr)->pSchema->name, pSqlExpr->exprToken.z, pSqlExpr->exprToken.n);
      
      // set the input column data byte and type.
      size_t size = taosArrayGetSize(pQueryInfo->exprList);
      
      for (int32_t i = 0; i < size; ++i) {
        SExprInfo* p1 = taosArrayGetP(pQueryInfo->exprList, i);
        
        if (strcmp((*pExpr)->pSchema->name, p1->base.aliasName) == 0) {
          (*pExpr)->pSchema->type  = (uint8_t)p1->base.resType;
          (*pExpr)->pSchema->bytes = p1->base.resBytes;
          (*pExpr)->pSchema->colId = p1->base.resColId;

          if (uid != NULL) {
            *uid = p1->base.uid;
          }

          break;
        }
      }
    } else if (pSqlExpr->type == SQL_NODE_TABLE_COLUMN) { // column name, normal column arithmetic expression
      SColumnIndex index = COLUMN_INDEX_INITIALIZER;
      int32_t ret = getColumnIndexByName(&pSqlExpr->columnName, pQueryInfo, &index, tscGetErrorMsgPayload(pCmd));
      if (ret != TSDB_CODE_SUCCESS) {
        return ret;
      }

      STableMeta* pTableMeta = tscGetMetaInfo(pQueryInfo, 0)->pTableMeta;
      int32_t numOfColumns = tscGetNumOfColumns(pTableMeta);

      *pExpr = calloc(1, sizeof(tExprNode));
      (*pExpr)->nodeType = TSQL_NODE_COL;
      (*pExpr)->pSchema = calloc(1, sizeof(SSchema));

      SSchema* pSchema = tscGetTableColumnSchema(pTableMeta, index.columnIndex);
      *(*pExpr)->pSchema = *pSchema;
  
      if (pCols != NULL) {  // record the involved columns
        SColIndex colIndex = {0};
        tstrncpy(colIndex.name, pSchema->name, sizeof(colIndex.name));
        colIndex.colId = pSchema->colId;
        colIndex.colIndex = index.columnIndex;
        colIndex.flag = (index.columnIndex >= numOfColumns)? 1:0;

        taosArrayPush(pCols, &colIndex);
      }
      
      return TSDB_CODE_SUCCESS;
    } else if (pSqlExpr->tokenId == TK_SET) {
      int32_t colType = -1;
      STableMeta* pTableMeta = tscGetMetaInfo(pQueryInfo, 0)->pTableMeta;
      if (pCols != NULL && taosArrayGetSize(pCols) > 0) {
        SColIndex* idx = taosArrayGet(pCols, taosArrayGetSize(pCols) - 1);
        SSchema* pSchema = tscGetTableColumnSchema(pTableMeta, idx->colIndex);
        if (pSchema != NULL) {
          colType = pSchema->type;
        }
      }
      tVariant *pVal;
      if (colType >= TSDB_DATA_TYPE_TINYINT && colType <= TSDB_DATA_TYPE_BIGINT) {
        colType = TSDB_DATA_TYPE_BIGINT;
      } else if (colType == TSDB_DATA_TYPE_FLOAT || colType == TSDB_DATA_TYPE_DOUBLE) {
        colType = TSDB_DATA_TYPE_DOUBLE;
      }
      STableMetaInfo* pTableMetaInfo = tscGetMetaInfo(pQueryInfo, 0);
      STableComInfo tinfo = tscGetTableInfo(pTableMetaInfo->pTableMeta);
      if (serializeExprListToVariant(pSqlExpr->Expr.paramList, &pVal, colType, tinfo.precision) == false) {
        return invalidOperationMsg(tscGetErrorMsgPayload(pCmd), "not support filter expression");
      }
      *pExpr = calloc(1, sizeof(tExprNode));
      (*pExpr)->nodeType = TSQL_NODE_VALUE;
      (*pExpr)->pVal = pVal;
    } else {
      return invalidOperationMsg(tscGetErrorMsgPayload(pCmd), "not support filter expression");
    }
    
  } else {
    *pExpr = (tExprNode *)calloc(1, sizeof(tExprNode));
    (*pExpr)->nodeType = TSQL_NODE_EXPR;
    
    (*pExpr)->_node.hasPK = false;
    (*pExpr)->_node.pLeft = pLeft;
    (*pExpr)->_node.pRight = pRight;
    
    SStrToken t = {.type = pSqlExpr->tokenId};
    (*pExpr)->_node.optr = convertRelationalOperator(&t);
    
    assert((*pExpr)->_node.optr != 0);

    // check for dividing by 0
    if ((*pExpr)->_node.optr == TSDB_BINARY_OP_DIVIDE) {
      if (pRight->nodeType == TSQL_NODE_VALUE) {
        if (pRight->pVal->nType == TSDB_DATA_TYPE_INT && pRight->pVal->i64 == 0) {
          return TSDB_CODE_TSC_INVALID_OPERATION;
        } else if (pRight->pVal->nType == TSDB_DATA_TYPE_FLOAT && pRight->pVal->dKey == 0) {
          return TSDB_CODE_TSC_INVALID_OPERATION;
        }
      }
    }

    // NOTE: binary|nchar data allows the >|< type filter
    if ((*pExpr)->_node.optr != TSDB_RELATION_EQUAL && (*pExpr)->_node.optr != TSDB_RELATION_NOT_EQUAL) {
      if (pRight != NULL && pRight->nodeType == TSQL_NODE_VALUE) {
        if (pRight->pVal->nType == TSDB_DATA_TYPE_BOOL) {
          return TSDB_CODE_TSC_INVALID_OPERATION;
        }
      }
    }
  }
  
  return TSDB_CODE_SUCCESS;
}

bool hasNormalColumnFilter(SQueryInfo* pQueryInfo) {
  size_t numOfCols = taosArrayGetSize(pQueryInfo->colList);
  for (int32_t i = 0; i < numOfCols; ++i) {
    SColumn* pCol = taosArrayGetP(pQueryInfo->colList, i);
    if (pCol->info.flist.numOfFilters > 0) {
      return true;
    }
  }

  return false;
}

#if 0
void normalizeSqlNode(SSqlNode* pSqlNode, const char* dbName) {
  assert(pSqlNode != NULL);

  if (pSqlNode->from->type == SQL_NODE_FROM_TABLELIST) {
//    SRelElementPair *item = taosArrayGet(pSqlNode->from->list, 0);
//    item->TableName.name;
  }

  //  1. pSqlNode->pSelNodeList
  if (pSqlNode->pSelNodeList != NULL && taosArrayGetSize(pSqlNode->pSelNodeList) > 0) {
    SArray* pSelNodeList = pSqlNode->pSelNodeList;
    size_t numOfExpr = taosArrayGetSize(pSelNodeList);
    for (int32_t i = 0; i < numOfExpr; ++i) {
      tSqlExprItem* pItem = taosArrayGet(pSelNodeList, i);
      int32_t type = pItem->pNode->type;
      if (type == SQL_NODE_VALUE || type == SQL_NODE_EXPR) {
        continue;
      }

      if (type == SQL_NODE_TABLE_COLUMN) {
      }
    }
  }

//  2. pSqlNode->pWhere
//  3. pSqlNode->pHaving
//  4. pSqlNode->pSortOrder
//  pSqlNode->from
}

#endif
<|MERGE_RESOLUTION|>--- conflicted
+++ resolved
@@ -8415,11 +8415,7 @@
       return invalidOperationMsg(msgBuf, "subquery alias name too long");
     }
 
-<<<<<<< HEAD
-    tstrncpy(pTableMetaInfo1->aliasName, subInfo->aliasName.z, sizeof(pTableMetaInfo1->aliasName));
-=======
     tstrncpy(pTableMetaInfo1->aliasName, subInfo->aliasName.z, subInfo->aliasName.n + 1);
->>>>>>> 000a6e86
   }
 
   taosArrayPush(pQueryInfo->pUpstream, &pSub);
