/*
 * Copyright (c) 2019 TAOS Data, Inc. <jhtao@taosdata.com>
 *
 * This program is free software: you can use, redistribute, and/or modify
 * it under the terms of the GNU Affero General Public License, version 3
 * or later ("AGPL"), as published by the Free Software Foundation.
 *
 * This program is distributed in the hope that it will be useful, but WITHOUT
 * ANY WARRANTY; without even the implied warranty of MERCHANTABILITY or
 * FITNESS FOR A PARTICULAR PURPOSE.
 *
 * You should have received a copy of the GNU Affero General Public License
 * along with this program. If not, see <http://www.gnu.org/licenses/>.
 */

#ifndef __APPLE__
#define _BSD_SOURCE
#define _XOPEN_SOURCE 500
#define _DEFAULT_SOURCE
#define _GNU_SOURCE
#endif // __APPLE__

#include <qSqlparser.h>
#include "os.h"
#include "qPlan.h"
#include "qSqlparser.h"
#include "qTableMeta.h"
#include "qUtil.h"
#include "taos.h"
#include "taosmsg.h"
#include "tcompare.h"
#include "texpr.h"
#include "tname.h"
#include "tscLog.h"
#include "tscUtil.h"
#include "tsclient.h"
#include "tstrbuild.h"
#include "ttoken.h"
#include "ttokendef.h"
#include "qScript.h"
#include "ttype.h"

#define DEFAULT_PRIMARY_TIMESTAMP_COL_NAME "_c0"

#define TSWINDOW_IS_EQUAL(t1, t2) (((t1).skey == (t2).skey) && ((t1).ekey == (t2).ekey))

// -1 is tbname column index, so here use the -2 as the initial value
#define COLUMN_INDEX_INITIAL_VAL (-2)
#define COLUMN_INDEX_INITIALIZER \
  { COLUMN_INDEX_INITIAL_VAL, COLUMN_INDEX_INITIAL_VAL }
#define COLUMN_INDEX_VALIDE(tsc_index) (((tsc_index).tableIndex >= 0) && ((tsc_index).columnIndex >= TSDB_TBNAME_COLUMN_INDEX))
#define TBNAME_LIST_SEP ","

typedef struct SColumnList {  // todo refactor
  int32_t      num;
  SColumnIndex ids[TSDB_MAX_COLUMNS];
} SColumnList;

typedef struct SConvertFunc {
  int32_t originFuncId;
  int32_t execFuncId;
} SConvertFunc;

static SExprInfo* doAddProjectCol(SQueryInfo* pQueryInfo, int32_t colIndex, int32_t tableIndex, int32_t colId);

static int32_t setShowInfo(SSqlObj* pSql, SSqlInfo* pInfo);
static char*   getAccountId(SSqlObj* pSql);

static int  convertTimestampStrToInt64(tVariant *pVar, int32_t precision);
static bool serializeExprListToVariant(SArray* pList, tVariant **dst, int16_t colType, uint8_t precision);

static bool has(SArray* pFieldList, int32_t startIdx, const char* name);
static int32_t getDelimiterIndex(SStrToken* pTableName);
static bool validateTableColumnInfo(SArray* pFieldList, SSqlCmd* pCmd);
static bool validateTagParams(SArray* pTagsList, SArray* pFieldList, SSqlCmd* pCmd);

static int32_t setObjFullName(char* fullName, const char* account, SStrToken* pDB, SStrToken* tableName, int32_t* len);
static void getColumnName(tSqlExprItem* pItem, char* resultFieldName, char* rawName, int32_t nameLength);

static int32_t addExprAndResultField(SSqlCmd* pCmd, SQueryInfo* pQueryInfo, int32_t colIndex, tSqlExprItem* pItem,
    bool finalResult, SUdfInfo* pUdfInfo);
static int32_t insertResultField(SQueryInfo* pQueryInfo, int32_t outputIndex, SColumnList* pColList, int16_t bytes,
                          int8_t type, char* fieldName, SExprInfo* pSqlExpr);

static uint8_t convertRelationalOperator(SStrToken *pToken);

static int32_t validateSelectNodeList(SSqlCmd* pCmd, SQueryInfo* pQueryInfo, SArray* pSelNodeList, bool isSTable, bool joinQuery, bool timeWindowQuery);

static bool validateIpAddress(const char* ip, size_t size);
static bool hasUnsupportFunctionsForSTableQuery(SSqlCmd* pCmd, SQueryInfo* pQueryInfo);
static bool functionCompatibleCheck(SQueryInfo* pQueryInfo, bool joinQuery, bool twQuery);

static int32_t validateGroupbyNode(SQueryInfo* pQueryInfo, SArray* pList, SSqlCmd* pCmd);

static int32_t validateIntervalNode(SSqlObj* pSql, SQueryInfo* pQueryInfo, SSqlNode* pSqlNode);
static int32_t parseIntervalOffset(SSqlCmd* pCmd, SQueryInfo* pQueryInfo, SStrToken* offsetToken);
static int32_t parseSlidingClause(SSqlCmd* pCmd, SQueryInfo* pQueryInfo, SStrToken* pSliding);
static int32_t validateStateWindowNode(SSqlCmd* pCmd, SQueryInfo* pQueryInfo, SSqlNode* pSqlNode, bool isStable);

static int32_t addProjectionExprAndResultField(SSqlCmd* pCmd, SQueryInfo* pQueryInfo, tSqlExprItem* pItem, bool outerQuery);

static int32_t validateWhereNode(SQueryInfo* pQueryInfo, tSqlExpr** pExpr, SSqlObj* pSql, bool joinQuery);
static int32_t validateFillNode(SSqlCmd* pCmd, SQueryInfo* pQueryInfo, SSqlNode* pSqlNode);
static int32_t validateOrderbyNode(SSqlCmd* pCmd, SQueryInfo* pQueryInfo, SSqlNode* pSqlNode, SSchema* pSchema);

static int32_t tsRewriteFieldNameIfNecessary(SSqlCmd* pCmd, SQueryInfo* pQueryInfo);
static int32_t setAlterTableInfo(SSqlObj* pSql, struct SSqlInfo* pInfo);
static int32_t validateSqlFunctionInStreamSql(SSqlCmd* pCmd, SQueryInfo* pQueryInfo);
static int32_t validateFunctionsInIntervalOrGroupbyQuery(SSqlCmd* pCmd, SQueryInfo* pQueryInfo);
static int32_t validateArithmeticSQLExpr(SSqlCmd* pCmd, tSqlExpr* pExpr, SQueryInfo* pQueryInfo, SColumnList* pList, int32_t* type);
static int32_t validateEp(char* ep);
static int32_t validateDNodeConfig(SMiscInfo* pOptions);
static int32_t validateLocalConfig(SMiscInfo* pOptions);
static int32_t validateColumnName(char* name);
static int32_t setKillInfo(SSqlObj* pSql, struct SSqlInfo* pInfo, int32_t killType);
static int32_t setCompactVnodeInfo(SSqlObj* pSql, struct SSqlInfo* pInfo);

static int32_t validateOneTag(SSqlCmd* pCmd, TAOS_FIELD* pTagField);
static bool hasTimestampForPointInterpQuery(SQueryInfo* pQueryInfo);
static bool hasNormalColumnFilter(SQueryInfo* pQueryInfo);

static int32_t validateLimitNode(SSqlCmd* pCmd, SQueryInfo* pQueryInfo, SSqlNode* pSqlNode, SSqlObj* pSql);
static int32_t parseCreateDBOptions(SSqlCmd* pCmd, SCreateDbInfo* pCreateDbSql);
static int32_t getColumnIndexByName(const SStrToken* pToken, SQueryInfo* pQueryInfo, SColumnIndex* pIndex, char* msg);
static int32_t getTableIndexByName(SStrToken* pToken, SQueryInfo* pQueryInfo, SColumnIndex* pIndex);

static int32_t getTableIndexImpl(SStrToken* pTableToken, SQueryInfo* pQueryInfo, SColumnIndex* pIndex);
static int32_t doFunctionsCompatibleCheck(SSqlCmd* pCmd, SQueryInfo* pQueryInfo, char* msg);
static int32_t doLocalQueryProcess(SSqlCmd* pCmd, SQueryInfo* pQueryInfo, SSqlNode* pSqlNode);
static int32_t tscCheckCreateDbParams(SSqlCmd* pCmd, SCreateDbMsg* pCreate);

static SColumnList createColumnList(int32_t num, int16_t tableIndex, int32_t columnIndex);

static int32_t doCheckForCreateTable(SSqlObj* pSql, int32_t subClauseIndex, SSqlInfo* pInfo);
static int32_t doCheckForCreateFromStable(SSqlObj* pSql, SSqlInfo* pInfo);
static int32_t doCheckForStream(SSqlObj* pSql, SSqlInfo* pInfo);
static int32_t validateSqlNode(SSqlObj* pSql, SSqlNode* pSqlNode, SQueryInfo* pQueryInfo);

static int32_t exprTreeFromSqlExpr(SSqlCmd* pCmd, tExprNode **pExpr, const tSqlExpr* pSqlExpr, SQueryInfo* pQueryInfo, SArray* pCols, uint64_t *uid);
static bool    validateDebugFlag(int32_t v);
static int32_t checkQueryRangeForFill(SSqlCmd* pCmd, SQueryInfo* pQueryInfo);
static int32_t loadAllTableMeta(SSqlObj* pSql, struct SSqlInfo* pInfo);

static bool isTimeWindowQuery(SQueryInfo* pQueryInfo) {
  return pQueryInfo->interval.interval > 0 || pQueryInfo->sessionWindow.gap > 0;
}


int16_t getNewResColId(SSqlCmd* pCmd) {
  return pCmd->resColumnId--;
}

// serialize expr in exprlist to binary
// format  "type | size | value"
bool serializeExprListToVariant(SArray* pList, tVariant **dst, int16_t colType, uint8_t precision) {
  bool ret = false;
  if (!pList || pList->size <= 0 || colType < 0) {
    return ret;
  }

  tSqlExpr* item = ((tSqlExprItem*)(taosArrayGet(pList, 0)))->pNode;
  int32_t firstVarType = item->value.nType;

  SBufferWriter bw = tbufInitWriter( NULL, false);
  tbufEnsureCapacity(&bw, 512);
  if (colType == TSDB_DATA_TYPE_TIMESTAMP) {
    tbufWriteUint32(&bw, TSDB_DATA_TYPE_BIGINT);
  } else {
    tbufWriteUint32(&bw, colType);
  }

  tbufWriteInt32(&bw, (int32_t)(pList->size));

  for (int32_t i = 0; i < (int32_t)pList->size; i++) {
    tSqlExpr* pSub = ((tSqlExprItem*)(taosArrayGet(pList, i)))->pNode;
    tVariant* var  = &pSub->value;

    // check all the exprToken type in expr list same or not
    if (firstVarType != var->nType) {
      break;
    }
    if ((colType == TSDB_DATA_TYPE_BOOL || IS_SIGNED_NUMERIC_TYPE(colType))) {
      if (var->nType != TSDB_DATA_TYPE_BOOL && !IS_SIGNED_NUMERIC_TYPE(var->nType)) {
        break;
      }
      tbufWriteInt64(&bw, var->i64);
    } else if (IS_UNSIGNED_NUMERIC_TYPE(colType)) {
      if (IS_SIGNED_NUMERIC_TYPE(var->nType) || IS_UNSIGNED_NUMERIC_TYPE(var->nType)) {
        tbufWriteUint64(&bw, var->u64);
      } else {
        break;
      }
    } else if (colType == TSDB_DATA_TYPE_DOUBLE || colType == TSDB_DATA_TYPE_FLOAT) {
      if (IS_SIGNED_NUMERIC_TYPE(var->nType) || IS_UNSIGNED_NUMERIC_TYPE(var->nType)) {
        tbufWriteDouble(&bw, (double)(var->i64));
      } else if (var->nType == TSDB_DATA_TYPE_DOUBLE || var->nType == TSDB_DATA_TYPE_FLOAT){
        tbufWriteDouble(&bw, var->dKey);
      } else {
        break;
      }
    } else if (colType == TSDB_DATA_TYPE_BINARY) {
      if (var->nType != TSDB_DATA_TYPE_BINARY) {
        break;
      }
      tbufWriteBinary(&bw, var->pz, var->nLen);
    } else if (colType == TSDB_DATA_TYPE_NCHAR) {
      if (var->nType != TSDB_DATA_TYPE_BINARY) {
        break;
      }
      char   *buf = (char *)calloc(1, (var->nLen + 1)*TSDB_NCHAR_SIZE);
      if (tVariantDump(var, buf, colType, false) != TSDB_CODE_SUCCESS) {
        free(buf);
        break;
      }
      tbufWriteBinary(&bw, buf, twcslen((wchar_t *)buf) * TSDB_NCHAR_SIZE);
      free(buf);
    } else if (colType == TSDB_DATA_TYPE_TIMESTAMP) {
      if (var->nType == TSDB_DATA_TYPE_BINARY) {
         if (convertTimestampStrToInt64(var, precision) < 0) {
           break;
         }
         tbufWriteInt64(&bw, var->i64);
       } else if (var->nType == TSDB_DATA_TYPE_BIGINT) {
         tbufWriteInt64(&bw, var->i64);
       } else {
         break;
       }
    } else {
      break;
    }
    if (i == (int32_t)(pList->size - 1)) { ret = true;}
  }
  if (ret == true) {
    if ((*dst = calloc(1, sizeof(tVariant))) != NULL) {
      tVariantCreateFromBinary(*dst, tbufGetData(&bw, false), tbufTell(&bw), TSDB_DATA_TYPE_BINARY);
    } else {
      ret = false;
    }
  }
  tbufCloseWriter(&bw);
  return ret;
}


static uint8_t convertRelationalOperator(SStrToken *pToken) {
  switch (pToken->type) {
    case TK_LT:
      return TSDB_RELATION_LESS;
    case TK_LE:
      return TSDB_RELATION_LESS_EQUAL;
    case TK_GT:
      return TSDB_RELATION_GREATER;
    case TK_GE:
      return TSDB_RELATION_GREATER_EQUAL;
    case TK_NE:
      return TSDB_RELATION_NOT_EQUAL;
    case TK_AND:
      return TSDB_RELATION_AND;
    case TK_OR:
      return TSDB_RELATION_OR;
    case TK_EQ:
      return TSDB_RELATION_EQUAL;
    case TK_PLUS:
      return TSDB_BINARY_OP_ADD;

    case TK_MINUS:
      return TSDB_BINARY_OP_SUBTRACT;
    case TK_STAR:
      return TSDB_BINARY_OP_MULTIPLY;
    case TK_SLASH:
    case TK_DIVIDE:
      return TSDB_BINARY_OP_DIVIDE;
    case TK_REM:
      return TSDB_BINARY_OP_REMAINDER;
    case TK_LIKE:
      return TSDB_RELATION_LIKE;
    case TK_ISNULL:
      return TSDB_RELATION_ISNULL;
    case TK_NOTNULL:
      return TSDB_RELATION_NOTNULL;
    case TK_IN:
      return TSDB_RELATION_IN;
    default: { return 0; }
  }
}

static bool validateDebugFlag(int32_t v) {
  const static int validFlag[] = {131, 135, 143};

  for (int i = 0; i < tListLen(validFlag); i++) {
    if (v == validFlag[i]) {
        return true;
    }
  }
  return false;
}
/*
 * Used during parsing query sql. Since the query sql usually small in length, error position
 * is not needed in the final error message.
 */
static int32_t invalidOperationMsg(char* dstBuffer, const char* errMsg) {
  return tscInvalidOperationMsg(dstBuffer, errMsg, NULL);
}

static int convertTimestampStrToInt64(tVariant *pVar, int32_t precision) {
  int64_t     tsc_time = 0;
  strdequote(pVar->pz);

  char*           seg = strnchr(pVar->pz, '-', pVar->nLen, false);
  if (seg != NULL) {
    if (taosParseTime(pVar->pz, &tsc_time, pVar->nLen, precision, tsDaylight) != TSDB_CODE_SUCCESS) {
      return -1;
    }
  } else {
    if (tVariantDump(pVar, (char*)&tsc_time, TSDB_DATA_TYPE_BIGINT, true)) {
      return -1;
    }
  }
  tVariantDestroy(pVar);
  tVariantCreateFromBinary(pVar, (char*)&tsc_time, 0, TSDB_DATA_TYPE_BIGINT);
  return 0;
}
static int setColumnFilterInfoForTimestamp(SSqlCmd* pCmd, SQueryInfo* pQueryInfo, tVariant* pVar) {
  const char* msg = "invalid timestamp";

  STableMetaInfo* pTableMetaInfo = tscGetMetaInfo(pQueryInfo, 0);

  STableComInfo tinfo = tscGetTableInfo(pTableMetaInfo->pTableMeta);
  if (convertTimestampStrToInt64(pVar, tinfo.precision) < 0) {
   return invalidOperationMsg(tscGetErrorMsgPayload(pCmd), msg);
  }
  return TSDB_CODE_SUCCESS;
}

static int32_t handlePassword(SSqlCmd* pCmd, SStrToken* pPwd) {
  const char* msg1 = "password can not be empty";
  const char* msg2 = "name or password too long";
  const char* msg3 = "password needs single quote marks enclosed";

  if (pPwd->type != TK_STRING) {
    return invalidOperationMsg(tscGetErrorMsgPayload(pCmd), msg3);
  }

  strdequote(pPwd->z);
  pPwd->n = (uint32_t)strtrim(pPwd->z);  // trim space before and after passwords

  if (pPwd->n <= 0) {
    return invalidOperationMsg(tscGetErrorMsgPayload(pCmd), msg1);
  }

  if (pPwd->n >= TSDB_KEY_LEN) {
    return invalidOperationMsg(tscGetErrorMsgPayload(pCmd), msg2);
  }

  return TSDB_CODE_SUCCESS;
}

// validate the out put field type for "UNION ALL" subclause
static int32_t normalizeVarDataTypeLength(SSqlCmd* pCmd) {
  const char* msg1 = "columns in select clause not identical";
  const char* msg2 = "too many select clause siblings, at most 100 allowed";

  int32_t siblings = 0;
  int32_t diffSize = 0;

  // if there is only one element, the limit of clause is the limit of global result.
  SQueryInfo* pQueryInfo1 = pCmd->pQueryInfo;
  SQueryInfo* pSibling = pQueryInfo1->sibling;

  // pQueryInfo1 itself
  ++siblings;

  while(pSibling != NULL) {
    int32_t ret = tscFieldInfoCompare(&pQueryInfo1->fieldsInfo, &pSibling->fieldsInfo, &diffSize);
    if (ret != 0) {
      return invalidOperationMsg(tscGetErrorMsgPayload(pCmd), msg1);
    }

    if (++siblings > 100) {
      return invalidOperationMsg(tscGetErrorMsgPayload(pCmd), msg2);
    }

    pSibling = pSibling->sibling;
  }

  if (diffSize) {
    pQueryInfo1 = pCmd->pQueryInfo;
    pSibling = pQueryInfo1->sibling;

    while(pSibling->sibling != NULL) {
      tscFieldInfoSetSize(&pQueryInfo1->fieldsInfo, &pSibling->fieldsInfo);
      pSibling = pSibling->sibling;
    }
  }

  return TSDB_CODE_SUCCESS;
}

int32_t readFromFile(char *name, uint32_t *len, void **buf) {
  struct stat fileStat;
  if (stat(name, &fileStat) < 0) {
    tscError("stat file %s failed, error:%s", name, strerror(errno));
    return TAOS_SYSTEM_ERROR(errno);
  }

  *len = fileStat.st_size;

  if (*len <= 0) {
    tscError("file %s is empty", name);
    return TSDB_CODE_TSC_FILE_EMPTY;
  }

  *buf = calloc(1, *len);
  if (*buf == NULL) {
    return TSDB_CODE_TSC_OUT_OF_MEMORY;
  }

  int fd = open(name, O_RDONLY);
  if (fd < 0) {
    tscError("open file %s failed, error:%s", name, strerror(errno));
    tfree(*buf);
    return TAOS_SYSTEM_ERROR(errno);
  }

  int64_t s = taosRead(fd, *buf, *len);
  if (s != *len) {
    tscError("read file %s failed, error:%s", name, strerror(errno));
    close(fd);
    tfree(*buf);
    return TSDB_CODE_TSC_APP_ERROR;
  }
  close(fd);
  return TSDB_CODE_SUCCESS;
}


int32_t handleUserDefinedFunc(SSqlObj* pSql, struct SSqlInfo* pInfo) {
  const char *msg1 = "function name is too long";
  const char *msg2 = "path is too long";
  const char *msg3 = "invalid outputtype";
  const char *msg4 = "invalid script";
  const char *msg5 = "invalid dyn lib";
  SSqlCmd *pCmd = &pSql->cmd;

  switch (pInfo->type) {
    case TSDB_SQL_CREATE_FUNCTION: {
      SCreateFuncInfo *createInfo = &pInfo->pMiscInfo->funcOpt;
      uint32_t len = 0;
      void *buf = NULL;

      if (createInfo->output.type == (uint8_t)-1 || createInfo->output.bytes < 0) {
        return invalidOperationMsg(tscGetErrorMsgPayload(pCmd), msg3);
      }

      createInfo->name.z[createInfo->name.n] = 0;
      // funcname's naming rule is same to column 
      if (validateColumnName(createInfo->name.z) != TSDB_CODE_SUCCESS) {
        return  invalidOperationMsg(tscGetErrorMsgPayload(pCmd), msg1);
      }

      strdequote(createInfo->name.z);

      if (strlen(createInfo->name.z) >= TSDB_FUNC_NAME_LEN) {
        return invalidOperationMsg(tscGetErrorMsgPayload(pCmd), msg1);
      }

      createInfo->path.z[createInfo->path.n] = 0;

      strdequote(createInfo->path.z);

      if (strlen(createInfo->path.z) >= PATH_MAX) {
        return invalidOperationMsg(tscGetErrorMsgPayload(pCmd), msg2);
      }

      int32_t ret = readFromFile(createInfo->path.z, &len, &buf);
      if (ret) {
        return ret;
      }
      //validate *.lua or .so
      int32_t pathLen = (int32_t)strlen(createInfo->path.z);
      if ((pathLen > 4) && (0 == strncmp(createInfo->path.z + pathLen - 4, ".lua", 4)) && !isValidScript(buf, len)) {
        return invalidOperationMsg(tscGetErrorMsgPayload(pCmd), msg4);
      } else if (pathLen > 3 && (0 == strncmp(createInfo->path.z + pathLen - 3, ".so", 3))) {
        void *handle = taosLoadDll(createInfo->path.z);
        taosCloseDll(handle);
        if (handle == NULL) {
          return invalidOperationMsg(tscGetErrorMsgPayload(pCmd), msg5);
        }
      }

      //TODO CHECK CODE
      if (len + sizeof(SCreateFuncMsg) > pSql->cmd.allocSize) {
        ret = tscAllocPayload(&pSql->cmd, len + sizeof(SCreateFuncMsg));
        if (ret) {
          tfree(buf);
          return ret;
        }
      }

      SCreateFuncMsg *pMsg = (SCreateFuncMsg *)pSql->cmd.payload;

      strcpy(pMsg->name, createInfo->name.z);
      strcpy(pMsg->path, createInfo->path.z);

      pMsg->funcType = htonl(createInfo->type);
      pMsg->bufSize = htonl(createInfo->bufSize);

      pMsg->outputType = createInfo->output.type;
      pMsg->outputLen = htons(createInfo->output.bytes);

      pMsg->codeLen = htonl(len);
      memcpy(pMsg->code, buf, len);
      tfree(buf);

      break;
    }
    case TSDB_SQL_DROP_FUNCTION: {
      SStrToken* t0 = taosArrayGet(pInfo->pMiscInfo->a, 0);

      SDropFuncMsg *pMsg = (SDropFuncMsg *)pSql->cmd.payload;

      t0->z[t0->n] = 0;

      strdequote(t0->z);

      if (strlen(t0->z) >= TSDB_FUNC_NAME_LEN) {
        return invalidOperationMsg(tscGetErrorMsgPayload(pCmd), msg1);
      }

      strcpy(pMsg->name, t0->z);

      break;
    }
    default:
      return TSDB_CODE_TSC_APP_ERROR;
  }

  return TSDB_CODE_SUCCESS;
}

int32_t tscValidateSqlInfo(SSqlObj* pSql, struct SSqlInfo* pInfo) {
  if (pInfo == NULL || pSql == NULL) {
    return TSDB_CODE_TSC_APP_ERROR;
  }

  SSqlCmd* pCmd = &pSql->cmd;
  SSqlRes* pRes = &pSql->res;

  int32_t code = TSDB_CODE_SUCCESS;
  if (!pInfo->valid || terrno == TSDB_CODE_TSC_SQL_SYNTAX_ERROR) {
    terrno = TSDB_CODE_SUCCESS;  // clear the error number
    return tscSQLSyntaxErrMsg(tscGetErrorMsgPayload(pCmd), NULL, pInfo->msg);
  }

  SQueryInfo* pQueryInfo = tscGetQueryInfoS(pCmd);
  if (pQueryInfo == NULL) {
    pRes->code = terrno;
    return pRes->code;
  }

  STableMetaInfo* pTableMetaInfo = (pQueryInfo->numOfTables == 0)? tscAddEmptyMetaInfo(pQueryInfo) : pQueryInfo->pTableMetaInfo[0];
  if (pTableMetaInfo == NULL) {
    pRes->code = TSDB_CODE_TSC_OUT_OF_MEMORY;
    return pRes->code;
  }

  pCmd->command = pInfo->type;

  switch (pInfo->type) {
    case TSDB_SQL_DROP_TABLE:
    case TSDB_SQL_DROP_USER:
    case TSDB_SQL_DROP_ACCT:
    case TSDB_SQL_DROP_DNODE:
    case TSDB_SQL_DROP_DB: {
      const char* msg2 = "invalid name";
      const char* msg3 = "param name too long";

      SStrToken* pzName = taosArrayGet(pInfo->pMiscInfo->a, 0);
      if ((pInfo->type != TSDB_SQL_DROP_DNODE) && (tscValidateName(pzName) != TSDB_CODE_SUCCESS)) {
        return invalidOperationMsg(tscGetErrorMsgPayload(pCmd), msg2);
      }

      if (pInfo->type == TSDB_SQL_DROP_DB) {
        assert(taosArrayGetSize(pInfo->pMiscInfo->a) == 1);
        code = tNameSetDbName(&pTableMetaInfo->name, getAccountId(pSql), pzName);
        if (code != TSDB_CODE_SUCCESS) {
          return invalidOperationMsg(tscGetErrorMsgPayload(pCmd), msg2);
        }

      } else if (pInfo->type == TSDB_SQL_DROP_TABLE) {
        assert(taosArrayGetSize(pInfo->pMiscInfo->a) == 1);

        code = tscSetTableFullName(&pTableMetaInfo->name, pzName, pSql);
        if(code != TSDB_CODE_SUCCESS) {
          return code; 
        }
      } else if (pInfo->type == TSDB_SQL_DROP_DNODE) {
        if (pzName->type == TK_STRING) {
          pzName->n = strdequote(pzName->z);
        }
        strncpy(pCmd->payload, pzName->z, pzName->n);
      } else {  // drop user/account
        if (pzName->n >= TSDB_USER_LEN) {
          return invalidOperationMsg(tscGetErrorMsgPayload(pCmd), msg3);
        }

        strncpy(pCmd->payload, pzName->z, pzName->n);
      }

      break;
    }

    case TSDB_SQL_USE_DB: {
      const char* msg = "invalid db name";
      SStrToken* pToken = taosArrayGet(pInfo->pMiscInfo->a, 0);

      if (tscValidateName(pToken) != TSDB_CODE_SUCCESS) {
        return invalidOperationMsg(tscGetErrorMsgPayload(pCmd), msg);
      }

      int32_t ret = tNameSetDbName(&pTableMetaInfo->name, getAccountId(pSql), pToken);
      if (ret != TSDB_CODE_SUCCESS) {
        return invalidOperationMsg(tscGetErrorMsgPayload(pCmd), msg);
      }

      break;
    }

    case TSDB_SQL_RESET_CACHE: {
      return TSDB_CODE_SUCCESS;
    }

    case TSDB_SQL_SHOW: {
      if (setShowInfo(pSql, pInfo) != TSDB_CODE_SUCCESS) {
        return TSDB_CODE_TSC_INVALID_OPERATION;
      }

      break;
    }

    case TSDB_SQL_CREATE_FUNCTION:
    case TSDB_SQL_DROP_FUNCTION:  {
      code = handleUserDefinedFunc(pSql, pInfo);
      if (code != TSDB_CODE_SUCCESS) {
        return code;
      }

      break;
    }

    case TSDB_SQL_ALTER_DB:
    case TSDB_SQL_CREATE_DB: {
      const char* msg1 = "invalid db name";
      const char* msg2 = "name too long";

      SCreateDbInfo* pCreateDB = &(pInfo->pMiscInfo->dbOpt);
      if (pCreateDB->dbname.n >= TSDB_DB_NAME_LEN) {
        return invalidOperationMsg(tscGetErrorMsgPayload(pCmd), msg2);
      }

      char buf[TSDB_DB_NAME_LEN] = {0};
      SStrToken token = taosTokenDup(&pCreateDB->dbname, buf, tListLen(buf));

      if (tscValidateName(&token) != TSDB_CODE_SUCCESS) {
        return invalidOperationMsg(tscGetErrorMsgPayload(pCmd), msg1);
      }

      int32_t ret = tNameSetDbName(&pTableMetaInfo->name, getAccountId(pSql), &token);
      if (ret != TSDB_CODE_SUCCESS) {
        return invalidOperationMsg(tscGetErrorMsgPayload(pCmd), msg2);
      }

      if (parseCreateDBOptions(pCmd, pCreateDB) != TSDB_CODE_SUCCESS) {
        return TSDB_CODE_TSC_INVALID_OPERATION;
      }

      break;
    }

    case TSDB_SQL_CREATE_DNODE: {
      const char* msg = "invalid host name (ip address)";

      if (taosArrayGetSize(pInfo->pMiscInfo->a) > 1) {
        return invalidOperationMsg(tscGetErrorMsgPayload(pCmd), msg);
      }

      SStrToken* id = taosArrayGet(pInfo->pMiscInfo->a, 0);
      if (id->type == TK_STRING) {
        id->n = strdequote(id->z);
      }
      break;
    }

    case TSDB_SQL_CREATE_ACCT:
    case TSDB_SQL_ALTER_ACCT: {
      const char* msg1 = "invalid state option, available options[no, r, w, all]";
      const char* msg2 = "invalid user/account name";
      const char* msg3 = "name too long";

      SStrToken* pName = &pInfo->pMiscInfo->user.user;
      SStrToken* pPwd = &pInfo->pMiscInfo->user.passwd;

      if (handlePassword(pCmd, pPwd) != TSDB_CODE_SUCCESS) {
        return TSDB_CODE_TSC_INVALID_OPERATION;
      }

      if (pName->n >= TSDB_USER_LEN) {
        return invalidOperationMsg(tscGetErrorMsgPayload(pCmd), msg3);
      }

      if (tscValidateName(pName) != TSDB_CODE_SUCCESS) {
        return invalidOperationMsg(tscGetErrorMsgPayload(pCmd), msg2);
      }

      SCreateAcctInfo* pAcctOpt = &pInfo->pMiscInfo->acctOpt;
      if (pAcctOpt->stat.n > 0) {
        if (pAcctOpt->stat.z[0] == 'r' && pAcctOpt->stat.n == 1) {
        } else if (pAcctOpt->stat.z[0] == 'w' && pAcctOpt->stat.n == 1) {
        } else if (strncmp(pAcctOpt->stat.z, "all", 3) == 0 && pAcctOpt->stat.n == 3) {
        } else if (strncmp(pAcctOpt->stat.z, "no", 2) == 0 && pAcctOpt->stat.n == 2) {
        } else {
          return invalidOperationMsg(tscGetErrorMsgPayload(pCmd), msg1);
        }
      }

      break;
    }

    case TSDB_SQL_DESCRIBE_TABLE: {
      const char* msg1 = "invalid table name";

      SStrToken* pToken = taosArrayGet(pInfo->pMiscInfo->a, 0);
      if (tscValidateName(pToken) != TSDB_CODE_SUCCESS) {
        return invalidOperationMsg(tscGetErrorMsgPayload(pCmd), msg1);
      }
      // additional msg has been attached already
      code = tscSetTableFullName(&pTableMetaInfo->name, pToken, pSql);
      if (code != TSDB_CODE_SUCCESS) {
        return code;
      }

      return tscGetTableMeta(pSql, pTableMetaInfo);
    }
    case TSDB_SQL_SHOW_CREATE_STABLE:
    case TSDB_SQL_SHOW_CREATE_TABLE: {
      const char* msg1 = "invalid table name";

      SStrToken* pToken = taosArrayGet(pInfo->pMiscInfo->a, 0);
      if (tscValidateName(pToken) != TSDB_CODE_SUCCESS) {
        return invalidOperationMsg(tscGetErrorMsgPayload(pCmd), msg1);
      }

      code = tscSetTableFullName(&pTableMetaInfo->name, pToken, pSql);
      if (code != TSDB_CODE_SUCCESS) {
        return code;
      }

      return tscGetTableMeta(pSql, pTableMetaInfo);
    }
    case TSDB_SQL_SHOW_CREATE_DATABASE: {
      const char* msg1 = "invalid database name";

      SStrToken* pToken = taosArrayGet(pInfo->pMiscInfo->a, 0);
      if (tscValidateName(pToken) != TSDB_CODE_SUCCESS) {
        return invalidOperationMsg(tscGetErrorMsgPayload(pCmd), msg1);
      }

      if (pToken->n > TSDB_DB_NAME_LEN) {
        return invalidOperationMsg(tscGetErrorMsgPayload(pCmd), msg1);
      }
      return tNameSetDbName(&pTableMetaInfo->name, getAccountId(pSql), pToken);
    }
    case TSDB_SQL_CFG_DNODE: {
      const char* msg2 = "invalid configure options or values, such as resetlog / debugFlag 135 / balance 'vnode:2-dnode:2' / monitor 1 ";
      const char* msg3 = "invalid dnode ep";

      /* validate the ip address */
      SMiscInfo* pMiscInfo = pInfo->pMiscInfo;

      /* validate the parameter names and options */
      if (validateDNodeConfig(pMiscInfo) != TSDB_CODE_SUCCESS) {
        return invalidOperationMsg(tscGetErrorMsgPayload(pCmd), msg2);
      }

      char* pMsg = pCmd->payload;

      SCfgDnodeMsg* pCfg = (SCfgDnodeMsg*)pMsg;

      SStrToken* t0 = taosArrayGet(pMiscInfo->a, 0);
      SStrToken* t1 = taosArrayGet(pMiscInfo->a, 1);

      t0->n = strdequote(t0->z);
      strncpy(pCfg->ep, t0->z, t0->n);

      if (validateEp(pCfg->ep) != TSDB_CODE_SUCCESS) {
        return invalidOperationMsg(tscGetErrorMsgPayload(pCmd), msg3);
      }

      strncpy(pCfg->config, t1->z, t1->n);

      if (taosArrayGetSize(pMiscInfo->a) == 3) {
        SStrToken* t2 = taosArrayGet(pMiscInfo->a, 2);

        pCfg->config[t1->n] = ' ';  // add sep
        strncpy(&pCfg->config[t1->n + 1], t2->z, t2->n);
      }

      break;
    }

    case TSDB_SQL_CREATE_USER:
    case TSDB_SQL_ALTER_USER: {
      const char* msg2 = "invalid user/account name";
      const char* msg3 = "name too long";
      const char* msg5 = "invalid user rights";
      const char* msg7 = "not support options";

      pCmd->command = pInfo->type;

      SUserInfo* pUser = &pInfo->pMiscInfo->user;
      SStrToken* pName = &pUser->user;
      SStrToken* pPwd = &pUser->passwd;

      if (pName->n >= TSDB_USER_LEN) {
        return invalidOperationMsg(tscGetErrorMsgPayload(pCmd), msg3);
      }

      if (tscValidateName(pName) != TSDB_CODE_SUCCESS) {
        return invalidOperationMsg(tscGetErrorMsgPayload(pCmd), msg2);
      }

      if (pCmd->command == TSDB_SQL_CREATE_USER) {
        if (handlePassword(pCmd, pPwd) != TSDB_CODE_SUCCESS) {
          return TSDB_CODE_TSC_INVALID_OPERATION;
        }
      } else {
        if (pUser->type == TSDB_ALTER_USER_PASSWD) {
          if (handlePassword(pCmd, pPwd) != TSDB_CODE_SUCCESS) {
            return TSDB_CODE_TSC_INVALID_OPERATION;
          }
        } else if (pUser->type == TSDB_ALTER_USER_PRIVILEGES) {
          assert(pPwd->type == TSDB_DATA_TYPE_NULL);

          SStrToken* pPrivilege = &pUser->privilege;

          if (strncasecmp(pPrivilege->z, "super", 5) == 0 && pPrivilege->n == 5) {
            pCmd->count = 1;
          } else if (strncasecmp(pPrivilege->z, "read", 4) == 0 && pPrivilege->n == 4) {
            pCmd->count = 2;
          } else if (strncasecmp(pPrivilege->z, "write", 5) == 0 && pPrivilege->n == 5) {
            pCmd->count = 3;
          } else {
            return invalidOperationMsg(tscGetErrorMsgPayload(pCmd), msg5);
          }
        } else {
          return invalidOperationMsg(tscGetErrorMsgPayload(pCmd), msg7);
        }
      }

      break;
    }

    case TSDB_SQL_CFG_LOCAL: {
      SMiscInfo  *pMiscInfo = pInfo->pMiscInfo;
      const char *msg = "invalid configure options or values";

      // validate the parameter names and options
      if (validateLocalConfig(pMiscInfo) != TSDB_CODE_SUCCESS) {
        return invalidOperationMsg(tscGetErrorMsgPayload(pCmd), msg);
      }

      int32_t numOfToken = (int32_t) taosArrayGetSize(pMiscInfo->a);
      assert(numOfToken >= 1 && numOfToken <= 2);

      SStrToken* t = taosArrayGet(pMiscInfo->a, 0);
      strncpy(pCmd->payload, t->z, t->n);
      if (numOfToken == 2) {
        SStrToken* t1 = taosArrayGet(pMiscInfo->a, 1);
        pCmd->payload[t->n] = ' ';  // add sep
        strncpy(&pCmd->payload[t->n + 1], t1->z, t1->n);
      }
      return TSDB_CODE_SUCCESS;
    }

    case TSDB_SQL_CREATE_TABLE: {
      SCreateTableSql* pCreateTable = pInfo->pCreateTableInfo;

      if (pCreateTable->type == TSQL_CREATE_TABLE || pCreateTable->type == TSQL_CREATE_STABLE) {
        if ((code = doCheckForCreateTable(pSql, 0, pInfo)) != TSDB_CODE_SUCCESS) {
          return code;
        }

      } else if (pCreateTable->type == TSQL_CREATE_TABLE_FROM_STABLE) {
        assert(pCmd->numOfCols == 0);
        if ((code = doCheckForCreateFromStable(pSql, pInfo)) != TSDB_CODE_SUCCESS) {
          return code;
        }

      } else if (pCreateTable->type == TSQL_CREATE_STREAM) {
        if ((code = doCheckForStream(pSql, pInfo)) != TSDB_CODE_SUCCESS) {
          return code;
        }
      }

      break;
    }

    case TSDB_SQL_SELECT: {
      const char * msg1 = "no nested query supported in union clause";
      code = loadAllTableMeta(pSql, pInfo);
      if (code != TSDB_CODE_SUCCESS) {
        return code;
      }

      pQueryInfo = tscGetQueryInfo(pCmd);

      size_t size = taosArrayGetSize(pInfo->list);
      for (int32_t i = 0; i < size; ++i) {
        SSqlNode* pSqlNode = taosArrayGetP(pInfo->list, i);

        tscTrace("0x%"PRIx64" start to parse the %dth subclause, total:%"PRIzu, pSql->self, i, size);

        if (size > 1 && pSqlNode->from && pSqlNode->from->type == SQL_NODE_FROM_SUBQUERY) {
          return invalidOperationMsg(tscGetErrorMsgPayload(pCmd), msg1);
        }

//        normalizeSqlNode(pSqlNode); // normalize the column name in each function
        if ((code = validateSqlNode(pSql, pSqlNode, pQueryInfo)) != TSDB_CODE_SUCCESS) {
          return code;
        }

        tscPrintSelNodeList(pSql, i);

        if ((i + 1) < size && pQueryInfo->sibling == NULL) {
          if ((code = tscAddQueryInfo(pCmd)) != TSDB_CODE_SUCCESS) {
            return code;
          }

          SArray *pUdfInfo = NULL;
          if (pQueryInfo->pUdfInfo) {
            pUdfInfo = taosArrayDup(pQueryInfo->pUdfInfo);
          }

          pQueryInfo = pCmd->active;
          pQueryInfo->pUdfInfo = pUdfInfo;
          pQueryInfo->udfCopy = true;
        }
      }

      if ((code = normalizeVarDataTypeLength(pCmd)) != TSDB_CODE_SUCCESS) {
        return code;
      }

      // set the command/global limit parameters from the first subclause to the sqlcmd object
      pCmd->active = pCmd->pQueryInfo;
      pCmd->command = pCmd->pQueryInfo->command;

      STableMetaInfo* pTableMetaInfo1 = tscGetMetaInfo(pCmd->active, 0);
      if (pTableMetaInfo1->pTableMeta != NULL) {
        pSql->res.precision = tscGetTableInfo(pTableMetaInfo1->pTableMeta).precision;
      }

      return TSDB_CODE_SUCCESS;  // do not build query message here
    }

    case TSDB_SQL_ALTER_TABLE: {
      if ((code = setAlterTableInfo(pSql, pInfo)) != TSDB_CODE_SUCCESS) {
        return code;
      }

      break;
    }

    case TSDB_SQL_KILL_QUERY:
    case TSDB_SQL_KILL_STREAM:
    case TSDB_SQL_KILL_CONNECTION: {
      if ((code = setKillInfo(pSql, pInfo, pInfo->type)) != TSDB_CODE_SUCCESS) {
        return code;
      }
      break;
    }

    case TSDB_SQL_SYNC_DB_REPLICA: {
      const char* msg1 = "invalid db name";
      SStrToken* pzName = taosArrayGet(pInfo->pMiscInfo->a, 0);

      assert(taosArrayGetSize(pInfo->pMiscInfo->a) == 1);
      code = tNameSetDbName(&pTableMetaInfo->name, getAccountId(pSql), pzName);
      if (code != TSDB_CODE_SUCCESS) {
        return invalidOperationMsg(tscGetErrorMsgPayload(pCmd), msg1);
      }
      break;
    }
    case TSDB_SQL_COMPACT_VNODE:{
      const char* msg = "invalid compact";
      if (setCompactVnodeInfo(pSql, pInfo) != TSDB_CODE_SUCCESS) {
        return invalidOperationMsg(tscGetErrorMsgPayload(pCmd), msg);
      }
      break;
    }
    default:
      return invalidOperationMsg(tscGetErrorMsgPayload(pCmd), "not support sql expression");
  }

  if (tscBuildMsg[pCmd->command] != NULL) {
    return tscBuildMsg[pCmd->command](pSql, pInfo);
  } else {
    return invalidOperationMsg(tscGetErrorMsgPayload(pCmd), "not support sql expression");
  }
}

/*
 * if the top/bottom exists, only tags columns, tbname column, and primary timestamp column
 * are available.
 */
static bool isTopBottomQuery(SQueryInfo* pQueryInfo) {
  size_t size = tscNumOfExprs(pQueryInfo);
  
  for (int32_t i = 0; i < size; ++i) {
    int32_t functionId = tscExprGet(pQueryInfo, i)->base.functionId;

    if (functionId == TSDB_FUNC_TOP || functionId == TSDB_FUNC_BOTTOM) {
      return true;
    }
  }

  return false;
}

// need to add timestamp column in result set, if it is a time window query
static int32_t addPrimaryTsColumnForTimeWindowQuery(SQueryInfo* pQueryInfo, SSqlCmd* pCmd) {
  uint64_t uid = tscExprGet(pQueryInfo, 0)->base.uid;

  int32_t  tableIndex = COLUMN_INDEX_INITIAL_VAL;
  for (int32_t i = 0; i < pQueryInfo->numOfTables; ++i) {
    STableMetaInfo* pTableMetaInfo = tscGetMetaInfo(pQueryInfo, i);
    if (pTableMetaInfo->pTableMeta->id.uid == uid) {
      tableIndex = i;
      break;
    }
  }

  if (tableIndex == COLUMN_INDEX_INITIAL_VAL) {
    return TSDB_CODE_TSC_INVALID_OPERATION;
  }

  SSchema s = {.bytes = TSDB_KEYSIZE, .type = TSDB_DATA_TYPE_TIMESTAMP, .colId = PRIMARYKEY_TIMESTAMP_COL_INDEX};
  tstrncpy(s.name, aAggs[TSDB_FUNC_TS].name, sizeof(s.name));

  SColumnIndex tsc_index = {tableIndex, PRIMARYKEY_TIMESTAMP_COL_INDEX};
  tscAddFuncInSelectClause(pQueryInfo, 0, TSDB_FUNC_TS, &tsc_index, &s, TSDB_COL_NORMAL, getNewResColId(pCmd));
  return TSDB_CODE_SUCCESS;
}

static int32_t checkInvalidExprForTimeWindow(SSqlCmd* pCmd, SQueryInfo* pQueryInfo) {
  const char* msg1 = "invalid query expression";
  const char* msg2 = "top/bottom query does not support order by value in time window query";

  // for top/bottom + interval query, we do not add additional timestamp column in the front
  if (isTopBottomQuery(pQueryInfo)) {

    // invalid sql:
    // top(col, k) from table_name [interval(1d)|session(ts, 1d)] order by k asc
    // order by normal column is not supported
    int32_t colId = pQueryInfo->order.orderColId;
    if (isTimeWindowQuery(pQueryInfo) && colId != PRIMARYKEY_TIMESTAMP_COL_INDEX) {
      return invalidOperationMsg(tscGetErrorMsgPayload(pCmd), msg2);
    }

    return TSDB_CODE_SUCCESS;
  }

  /*
   * invalid sql:
   * select count(tbname)/count(tag1)/count(tag2) from super_table_name [interval(1d)|session(ts, 1d)];
   */
  size_t size = tscNumOfExprs(pQueryInfo);
  for (int32_t i = 0; i < size; ++i) {
    SExprInfo* pExpr = tscExprGet(pQueryInfo, i);
    if (pExpr->base.functionId == TSDB_FUNC_COUNT && TSDB_COL_IS_TAG(pExpr->base.colInfo.flag)) {
      return invalidOperationMsg(tscGetErrorMsgPayload(pCmd), msg1);
    }
  }

  /*
   * invalid sql:
   * select tbname, tags_fields from super_table_name [interval(1s)|session(ts,1s)]
   */
  if (tscQueryTags(pQueryInfo) && isTimeWindowQuery(pQueryInfo)) {
    return invalidOperationMsg(tscGetErrorMsgPayload(pCmd), msg1);
  }

  return addPrimaryTsColumnForTimeWindowQuery(pQueryInfo, pCmd);
}

int32_t validateIntervalNode(SSqlObj* pSql, SQueryInfo* pQueryInfo, SSqlNode* pSqlNode) {
  const char* msg1 = "sliding cannot be used without interval";
  const char* msg2 = "interval cannot be less than 1 us";
  const char* msg3 = "interval value is too small";
  const char* msg4 = "only point interpolation query requires keyword EVERY";

  SSqlCmd* pCmd = &pSql->cmd;

  STableMetaInfo* pTableMetaInfo = tscGetMetaInfo(pQueryInfo, 0);
  STableComInfo tinfo = tscGetTableInfo(pTableMetaInfo->pTableMeta);

  if (!TPARSER_HAS_TOKEN(pSqlNode->interval.interval)) {
    if (TPARSER_HAS_TOKEN(pSqlNode->sliding)) {
      return invalidOperationMsg(tscGetErrorMsgPayload(pCmd), msg1);
    }

    return TSDB_CODE_SUCCESS;
  }

  // orderby column not set yet, set it to be the primary timestamp column
  if (pQueryInfo->order.orderColId == INT32_MIN) {
    pQueryInfo->order.orderColId = PRIMARYKEY_TIMESTAMP_COL_INDEX;
  }

  // interval is not null
  SStrToken *t = &pSqlNode->interval.interval;
  if (parseNatualDuration(t->z, t->n, &pQueryInfo->interval.interval,
                          &pQueryInfo->interval.intervalUnit, tinfo.precision) != TSDB_CODE_SUCCESS) {
    return TSDB_CODE_TSC_INVALID_OPERATION;
  }

  if (pQueryInfo->interval.interval <= 0) {
    return invalidOperationMsg(tscGetErrorMsgPayload(pCmd), msg3);
  }

  if (pQueryInfo->interval.intervalUnit != 'n' && pQueryInfo->interval.intervalUnit != 'y') {
    // interval cannot be less than 10 milliseconds
    if (convertTimePrecision(pQueryInfo->interval.interval, tinfo.precision, TSDB_TIME_PRECISION_MICRO) < tsMinIntervalTime) {
      return invalidOperationMsg(tscGetErrorMsgPayload(pCmd), msg2);
    }
  }

  if (parseIntervalOffset(pCmd, pQueryInfo, &pSqlNode->interval.offset) != TSDB_CODE_SUCCESS) {
    return TSDB_CODE_TSC_INVALID_OPERATION;
  }

  if (parseSlidingClause(pCmd, pQueryInfo, &pSqlNode->sliding) != TSDB_CODE_SUCCESS) {
    return TSDB_CODE_TSC_INVALID_OPERATION;
  }

  bool interpQuery = tscIsPointInterpQuery(pQueryInfo);
  if ((pSqlNode->interval.token == TK_EVERY && (!interpQuery)) || (pSqlNode->interval.token == TK_INTERVAL && interpQuery)) {
    return invalidOperationMsg(tscGetErrorMsgPayload(pCmd), msg4);
  }

  // The following part is used to check for the invalid query expression.
  return checkInvalidExprForTimeWindow(pCmd, pQueryInfo);
}
static int32_t validateStateWindowNode(SSqlCmd* pCmd, SQueryInfo* pQueryInfo, SSqlNode* pSqlNode, bool isStable) {

  const char* msg1 = "invalid column name";
  const char* msg2 = "invalid column type";
  const char* msg3 = "not support state_window with group by ";
  const char* msg4 = "function not support for super table query";
  const char* msg5 = "not support state_window on tag column";

  SStrToken *col = &(pSqlNode->windowstateVal.col) ;
  if (col->z == NULL || col->n <= 0) {
    return TSDB_CODE_SUCCESS;
  }

  if (pQueryInfo->colList == NULL) {
    pQueryInfo->colList = taosArrayInit(4, POINTER_BYTES);
  }
  if (pQueryInfo->groupbyExpr.numOfGroupCols > 0) {
    return invalidOperationMsg(tscGetErrorMsgPayload(pCmd), msg3);
  }
  pQueryInfo->groupbyExpr.numOfGroupCols = 1;

  //TODO(dengyihao): check tag column
  if (isStable) {
    return invalidOperationMsg(tscGetErrorMsgPayload(pCmd), msg4);
  }

  SColumnIndex tsc_index = COLUMN_INDEX_INITIALIZER;
  if (getColumnIndexByName(col, pQueryInfo, &tsc_index, tscGetErrorMsgPayload(pCmd)) !=  TSDB_CODE_SUCCESS) {
    return invalidOperationMsg(tscGetErrorMsgPayload(pCmd), msg1);
  }

  STableMetaInfo *pTableMetaInfo = tscGetMetaInfo(pQueryInfo, tsc_index.tableIndex);
  STableMeta* pTableMeta = pTableMetaInfo->pTableMeta;
  int32_t numOfCols = tscGetNumOfColumns(pTableMeta);
  if (tsc_index.columnIndex == TSDB_TBNAME_COLUMN_INDEX) {
    return invalidOperationMsg(tscGetErrorMsgPayload(pCmd), msg3);
  } else if (tsc_index.columnIndex >= numOfCols) {
    return invalidOperationMsg(tscGetErrorMsgPayload(pCmd), msg5);
  }

  SGroupbyExpr* pGroupExpr = &pQueryInfo->groupbyExpr;
  if (pGroupExpr->columnInfo == NULL) {
    pGroupExpr->columnInfo = taosArrayInit(4, sizeof(SColIndex));
  }

  SSchema* pSchema = tscGetTableColumnSchema(pTableMeta, tsc_index.columnIndex);
  if (pSchema->type == TSDB_DATA_TYPE_TIMESTAMP || pSchema->type == TSDB_DATA_TYPE_FLOAT
      || pSchema->type == TSDB_DATA_TYPE_DOUBLE || pSchema->type == TSDB_DATA_TYPE_NCHAR
      || pSchema->type == TSDB_DATA_TYPE_BINARY) {
    return invalidOperationMsg(tscGetErrorMsgPayload(pCmd), msg2);
  }

  tscColumnListInsert(pQueryInfo->colList, tsc_index.columnIndex, pTableMeta->id.uid, pSchema);
  SColIndex colIndex = { .colIndex = tsc_index.columnIndex, .flag = TSDB_COL_NORMAL, .colId = pSchema->colId };
  taosArrayPush(pGroupExpr->columnInfo, &colIndex);
  pQueryInfo->groupbyExpr.orderType = TSDB_ORDER_ASC;
  pQueryInfo->stateWindow = true;
  return TSDB_CODE_SUCCESS;
}

int32_t validateSessionNode(SSqlCmd* pCmd, SQueryInfo* pQueryInfo, SSqlNode * pSqlNode) {
  const char* msg1 = "gap should be fixed time window";
  const char* msg2 = "only one type time window allowed";
  const char* msg3 = "invalid column name";
  const char* msg4 = "invalid time window";

  STableMetaInfo* pTableMetaInfo = tscGetMetaInfo(pQueryInfo, 0);
  STableComInfo tinfo = tscGetTableInfo(pTableMetaInfo->pTableMeta);
  // no session window
  if (!TPARSER_HAS_TOKEN(pSqlNode->sessionVal.gap)) {
    return TSDB_CODE_SUCCESS;
  }

  SStrToken* col = &pSqlNode->sessionVal.col;
  SStrToken* gap = &pSqlNode->sessionVal.gap;

  char timeUnit = 0;
  if (parseNatualDuration(gap->z, gap->n, &pQueryInfo->sessionWindow.gap, &timeUnit, tinfo.precision) != TSDB_CODE_SUCCESS) {
    return invalidOperationMsg(tscGetErrorMsgPayload(pCmd), msg4);
  }

  if (timeUnit == 'y' || timeUnit == 'n') {
    return invalidOperationMsg(tscGetErrorMsgPayload(pCmd), msg1);
  }

  if (pQueryInfo->sessionWindow.gap != 0 && pQueryInfo->interval.interval != 0) {
    return invalidOperationMsg(tscGetErrorMsgPayload(pCmd), msg2);
  }
  if (pQueryInfo->sessionWindow.gap == 0) {
    return invalidOperationMsg(tscGetErrorMsgPayload(pCmd), msg4);
  }

  SColumnIndex tsc_index = COLUMN_INDEX_INITIALIZER;
  if (getColumnIndexByName(col, pQueryInfo, &tsc_index, tscGetErrorMsgPayload(pCmd)) != TSDB_CODE_SUCCESS) {
    return invalidOperationMsg(tscGetErrorMsgPayload(pCmd), msg3);
  }
  if (tsc_index.columnIndex != PRIMARYKEY_TIMESTAMP_COL_INDEX) {
    return invalidOperationMsg(tscGetErrorMsgPayload(pCmd), msg3);
  }

  pQueryInfo->sessionWindow.primaryColId = PRIMARYKEY_TIMESTAMP_COL_INDEX;

  // The following part is used to check for the invalid query expression.
  return checkInvalidExprForTimeWindow(pCmd, pQueryInfo);
}

int32_t parseIntervalOffset(SSqlCmd* pCmd, SQueryInfo* pQueryInfo, SStrToken* offsetToken) {
  const char* msg1 = "interval offset cannot be negative";
  const char* msg2 = "interval offset should be shorter than interval";
  const char* msg3 = "cannot use 'year' as offset when interval is 'month'";

  STableMetaInfo* pTableMetaInfo = tscGetMetaInfo(pQueryInfo, 0);
  STableComInfo tinfo = tscGetTableInfo(pTableMetaInfo->pTableMeta);

  SStrToken* t = offsetToken;
  if (t->n == 0) {
    pQueryInfo->interval.offsetUnit = pQueryInfo->interval.intervalUnit;
    pQueryInfo->interval.offset = 0;
    return TSDB_CODE_SUCCESS;
  }

  if (parseNatualDuration(t->z, t->n, &pQueryInfo->interval.offset,
                          &pQueryInfo->interval.offsetUnit, tinfo.precision) != TSDB_CODE_SUCCESS) {
    return TSDB_CODE_TSC_INVALID_OPERATION;
  }

  if (pQueryInfo->interval.offset < 0) {
    return invalidOperationMsg(tscGetErrorMsgPayload(pCmd), msg1);
  }

  if (pQueryInfo->interval.offsetUnit != 'n' && pQueryInfo->interval.offsetUnit != 'y') {
    if (pQueryInfo->interval.intervalUnit != 'n' && pQueryInfo->interval.intervalUnit != 'y') {
      if (pQueryInfo->interval.offset >= pQueryInfo->interval.interval) {
        return invalidOperationMsg(tscGetErrorMsgPayload(pCmd), msg2);
      }
    }
  } else if (pQueryInfo->interval.offsetUnit == pQueryInfo->interval.intervalUnit) {
    if (pQueryInfo->interval.offset >= pQueryInfo->interval.interval) {
      return invalidOperationMsg(tscGetErrorMsgPayload(pCmd), msg2);
    }
  } else if (pQueryInfo->interval.intervalUnit == 'n' && pQueryInfo->interval.offsetUnit == 'y') {
      return invalidOperationMsg(tscGetErrorMsgPayload(pCmd), msg3);
  } else if (pQueryInfo->interval.intervalUnit == 'y' && pQueryInfo->interval.offsetUnit == 'n') {
    if (pQueryInfo->interval.interval * 12 <= pQueryInfo->interval.offset) {
      return invalidOperationMsg(tscGetErrorMsgPayload(pCmd), msg2);
    }
  } else {
    // TODO: offset should be shorter than interval, but how to check
    // conflicts like 30days offset and 1 month interval
  }

  return TSDB_CODE_SUCCESS;
}

int32_t parseSlidingClause(SSqlCmd* pCmd, SQueryInfo* pQueryInfo, SStrToken* pSliding) {
  const char* msg0 = "sliding value too small";
  const char* msg1 = "sliding value no larger than the interval value";
  const char* msg2 = "sliding value can not less than 1% of interval value";
  const char* msg3 = "does not support sliding when interval is natural month/year";

  const static int32_t INTERVAL_SLIDING_FACTOR = 100;

  STableMetaInfo* pTableMetaInfo = tscGetMetaInfo(pQueryInfo, 0);
  STableComInfo tinfo = tscGetTableInfo(pTableMetaInfo->pTableMeta);

  SInterval* pInterval = &pQueryInfo->interval;
  if (pSliding->n == 0) {
    pInterval->slidingUnit = pInterval->intervalUnit;
    pInterval->sliding     = pInterval->interval;
    return TSDB_CODE_SUCCESS;
  }

  if (pInterval->intervalUnit == 'n' || pInterval->intervalUnit == 'y') {
    return invalidOperationMsg(tscGetErrorMsgPayload(pCmd), msg3);
  }

  parseAbsoluteDuration(pSliding->z, pSliding->n, &pInterval->sliding, &pInterval->slidingUnit, tinfo.precision);

  if (pInterval->sliding < convertTimePrecision(tsMinSlidingTime, TSDB_TIME_PRECISION_MILLI, tinfo.precision)) {
    return invalidOperationMsg(tscGetErrorMsgPayload(pCmd), msg0);
  }

  if (pInterval->sliding > pInterval->interval) {
    return invalidOperationMsg(tscGetErrorMsgPayload(pCmd), msg1);
  }

  if ((pInterval->interval != 0) && (pInterval->interval/pInterval->sliding > INTERVAL_SLIDING_FACTOR)) {
    return invalidOperationMsg(tscGetErrorMsgPayload(pCmd), msg2);
  }

  return TSDB_CODE_SUCCESS;
}

int32_t tscSetTableFullName(SName* pName, SStrToken* pTableName, SSqlObj* pSql) {
  const char* msg1 = "name too long";
  const char* msg2 = "acctId too long";
  const char* msg3 = "no acctId";
  const char* msg4 = "db name too long";
  const char* msg5 = "table name too long";
  const char* msg6 = "table name empty";

  SSqlCmd* pCmd = &pSql->cmd;
  int32_t  code = TSDB_CODE_SUCCESS;
  int32_t  idx  = getDelimiterIndex(pTableName);
  if (idx != -1) { // db has been specified in sql string so we ignore current db path
    char* acctId = getAccountId(pSql);
    if (acctId == NULL || strlen(acctId) <= 0) {
      return invalidOperationMsg(tscGetErrorMsgPayload(pCmd), msg3);
    }

    code = tNameSetAcctId(pName, acctId);
    if (code != 0) {
      return invalidOperationMsg(tscGetErrorMsgPayload(pCmd), msg2);
    }
    if (idx >= TSDB_DB_NAME_LEN) {
      return invalidOperationMsg(tscGetErrorMsgPayload(pCmd), msg4);
    }

    if (pTableName->n - 1 - idx >= TSDB_TABLE_NAME_LEN) {
      return invalidOperationMsg(tscGetErrorMsgPayload(pCmd), msg5);
    }

    char name[TSDB_TABLE_FNAME_LEN] = {0};
    strncpy(name, pTableName->z, pTableName->n);

    code = tNameFromString(pName, name, T_NAME_DB|T_NAME_TABLE);
    if (code != 0) {
      return invalidOperationMsg(tscGetErrorMsgPayload(pCmd), msg1);
    }
  } else {  // get current DB name first, and then set it into path
    char* t = cloneCurrentDBName(pSql);
    if (strlen(t) == 0) {
      tfree(t);
      return TSDB_CODE_TSC_DB_NOT_SELECTED;
    }

    code = tNameFromString(pName, t, T_NAME_ACCT | T_NAME_DB);
    if (code != 0) {
      tfree(t);
      return TSDB_CODE_TSC_DB_NOT_SELECTED;
    }

    tfree(t);

    if (pTableName->n >= TSDB_TABLE_NAME_LEN) {
      return invalidOperationMsg(tscGetErrorMsgPayload(pCmd), msg1);
    } else if(pTableName->n == 0) {
      return invalidOperationMsg(tscGetErrorMsgPayload(pCmd), msg6);
    }

    char name[TSDB_TABLE_FNAME_LEN] = {0};
    strncpy(name, pTableName->z, pTableName->n);

    code = tNameFromString(pName, name, T_NAME_TABLE);
    if (code != 0) {
      code = invalidOperationMsg(tscGetErrorMsgPayload(pCmd), msg1);
    }
  }

  return code;
}

static bool validateTableColumnInfo(SArray* pFieldList, SSqlCmd* pCmd) {
  assert(pFieldList != NULL);

  const char* msg = "illegal number of columns";
  const char* msg1 = "first column must be timestamp";
  const char* msg2 = "row length exceeds max length";
  const char* msg3 = "duplicated column names";
  const char* msg4 = "invalid data type";
  const char* msg5 = "invalid binary/nchar column length";
  const char* msg6 = "invalid column name";
  const char* msg7 = "too many columns";

  // number of fields no less than 2
  size_t numOfCols = taosArrayGetSize(pFieldList);
  if (numOfCols <= 1 ) {
    invalidOperationMsg(tscGetErrorMsgPayload(pCmd), msg);
    return false;
  } else if (numOfCols > TSDB_MAX_COLUMNS) {
    invalidOperationMsg(tscGetErrorMsgPayload(pCmd), msg7);
    return false;
  }

  // first column must be timestamp
  TAOS_FIELD* pField = taosArrayGet(pFieldList, 0);
  if (pField->type != TSDB_DATA_TYPE_TIMESTAMP) {
    invalidOperationMsg(tscGetErrorMsgPayload(pCmd), msg1);
    return false;
  }

  int32_t nLen = 0;
  for (int32_t i = 0; i < numOfCols; ++i) {
    pField = taosArrayGet(pFieldList, i);
    if (!isValidDataType(pField->type)) {
      invalidOperationMsg(tscGetErrorMsgPayload(pCmd), msg4);
      return false;
    }

    if (pField->bytes == 0) {
      invalidOperationMsg(tscGetErrorMsgPayload(pCmd), msg5);
      return false;
    }

    if ((pField->type == TSDB_DATA_TYPE_BINARY && (pField->bytes <= 0 || pField->bytes > TSDB_MAX_BINARY_LEN)) ||
        (pField->type == TSDB_DATA_TYPE_NCHAR && (pField->bytes <= 0 || pField->bytes > TSDB_MAX_NCHAR_LEN))) {
      invalidOperationMsg(tscGetErrorMsgPayload(pCmd), msg5);
      return false;
    }

    if (validateColumnName(pField->name) != TSDB_CODE_SUCCESS) {
      invalidOperationMsg(tscGetErrorMsgPayload(pCmd), msg6);
      return false;
    }

    // field name must be unique
    if (has(pFieldList, i + 1, pField->name) == true) {
      invalidOperationMsg(tscGetErrorMsgPayload(pCmd), msg3);
      return false;
    }

    nLen += pField->bytes;
  }

  // max row length must be less than TSDB_MAX_BYTES_PER_ROW
  if (nLen > TSDB_MAX_BYTES_PER_ROW) {
    invalidOperationMsg(tscGetErrorMsgPayload(pCmd), msg2);
    return false;
  }

  return true;
}


static bool validateTagParams(SArray* pTagsList, SArray* pFieldList, SSqlCmd* pCmd) {
  assert(pTagsList != NULL);

  const char* msg1 = "invalid number of tag columns";
  const char* msg2 = "tag length too long";
  const char* msg3 = "duplicated column names";
  //const char* msg4 = "timestamp not allowed in tags";
  const char* msg5 = "invalid data type in tags";
  const char* msg6 = "invalid tag name";
  const char* msg7 = "invalid binary/nchar tag length";

  // number of fields at least 1
  size_t numOfTags = taosArrayGetSize(pTagsList);
  if (numOfTags < 1 || numOfTags > TSDB_MAX_TAGS) {
    invalidOperationMsg(tscGetErrorMsgPayload(pCmd), msg1);
    return false;
  }

  for (int32_t i = 0; i < numOfTags; ++i) {
    TAOS_FIELD* p = taosArrayGet(pTagsList, i);
    if (!isValidDataType(p->type)) {
      invalidOperationMsg(tscGetErrorMsgPayload(pCmd), msg5);
      return false;
    }

    if ((p->type == TSDB_DATA_TYPE_BINARY && p->bytes <= 0) ||
        (p->type == TSDB_DATA_TYPE_NCHAR && p->bytes <= 0)) {
      invalidOperationMsg(tscGetErrorMsgPayload(pCmd), msg7);
      return false;
    }

    if (validateColumnName(p->name) != TSDB_CODE_SUCCESS) {
      invalidOperationMsg(tscGetErrorMsgPayload(pCmd), msg6);
      return false;
    }

    if (has(pTagsList, i + 1, p->name) == true) {
      invalidOperationMsg(tscGetErrorMsgPayload(pCmd), msg3);
      return false;
    }
  }

  int32_t nLen = 0;
  for (int32_t i = 0; i < numOfTags; ++i) {
    TAOS_FIELD* p = taosArrayGet(pTagsList, i);
    if (p->bytes == 0) {
      invalidOperationMsg(tscGetErrorMsgPayload(pCmd), msg7);
      return false;
    }

    nLen += p->bytes;
  }

  // max tag row length must be less than TSDB_MAX_TAGS_LEN
  if (nLen > TSDB_MAX_TAGS_LEN) {
    invalidOperationMsg(tscGetErrorMsgPayload(pCmd), msg2);
    return false;
  }

  // field name must be unique
  for (int32_t i = 0; i < numOfTags; ++i) {
    TAOS_FIELD* p = taosArrayGet(pTagsList, i);

    if (has(pFieldList, 0, p->name) == true) {
      invalidOperationMsg(tscGetErrorMsgPayload(pCmd), msg3);
      return false;
    }
  }

  return true;
}

/*
 * tags name /column name is truncated in sql.y
 */
int32_t validateOneTag(SSqlCmd* pCmd, TAOS_FIELD* pTagField) {
  const char* msg3 = "tag length too long";
  const char* msg4 = "invalid tag name";
  const char* msg5 = "invalid binary/nchar tag length";
  const char* msg6 = "invalid data type in tags";
  const char* msg7 = "too many columns";

  STableMetaInfo* pTableMetaInfo = tscGetTableMetaInfoFromCmd(pCmd,  0);
  STableMeta*     pTableMeta = pTableMetaInfo->pTableMeta;

  int32_t numOfTags = tscGetNumOfTags(pTableMeta);
  int32_t numOfCols = tscGetNumOfColumns(pTableMeta);

  // no more max columns
  if (numOfTags + numOfCols >= TSDB_MAX_COLUMNS) {
    return invalidOperationMsg(tscGetErrorMsgPayload(pCmd), msg7);
  }

  // no more than 6 tags
  if (numOfTags == TSDB_MAX_TAGS) {
    char msg[128] = {0};
    sprintf(msg, "tags no more than %d", TSDB_MAX_TAGS);

    return invalidOperationMsg(tscGetErrorMsgPayload(pCmd), msg);
  }

  // no timestamp allowable
  //if (pTagField->type == TSDB_DATA_TYPE_TIMESTAMP) {
  //  invalidOperationMsg(tscGetErrorMsgPayload(pCmd), msg1);
  //  return false;
  //}

  if ((pTagField->type < TSDB_DATA_TYPE_BOOL) || (pTagField->type > TSDB_DATA_TYPE_UBIGINT)) {
    return invalidOperationMsg(tscGetErrorMsgPayload(pCmd), msg6);
  }

  SSchema* pTagSchema = tscGetTableTagSchema(pTableMetaInfo->pTableMeta);
  int32_t  nLen = 0;

  for (int32_t i = 0; i < numOfTags; ++i) {
    nLen += pTagSchema[i].bytes;
  }

  // length less than TSDB_MAX_TASG_LEN
  if (nLen + pTagField->bytes > TSDB_MAX_TAGS_LEN) {
    return invalidOperationMsg(tscGetErrorMsgPayload(pCmd), msg3);
  }

  // tags name can not be a keyword
  if (validateColumnName(pTagField->name) != TSDB_CODE_SUCCESS) {
    return invalidOperationMsg(tscGetErrorMsgPayload(pCmd), msg4);
  }

  // binary(val), val can not be equalled to or less than 0
  if ((pTagField->type == TSDB_DATA_TYPE_BINARY || pTagField->type == TSDB_DATA_TYPE_NCHAR) && pTagField->bytes <= 0) {
    return invalidOperationMsg(tscGetErrorMsgPayload(pCmd), msg5);
  }

  // field name must be unique
  SSchema* pSchema = tscGetTableSchema(pTableMeta);

  for (int32_t i = 0; i < numOfTags + numOfCols; ++i) {
    if (strncasecmp(pTagField->name, pSchema[i].name, sizeof(pTagField->name) - 1) == 0) {
      return invalidOperationMsg(tscGetErrorMsgPayload(pCmd), "duplicated column names");
    }
  }

  return TSDB_CODE_SUCCESS;
}

int32_t validateOneColumn(SSqlCmd* pCmd, TAOS_FIELD* pColField) {
  const char* msg1 = "too many columns";
  const char* msg3 = "column length too long";
  const char* msg4 = "invalid data type";
  const char* msg5 = "invalid column name";
  const char* msg6 = "invalid column length";

//  assert(pCmd->numOfClause == 1);
  STableMetaInfo* pTableMetaInfo = tscGetTableMetaInfoFromCmd(pCmd,  0);
  STableMeta*     pTableMeta = pTableMetaInfo->pTableMeta;
  
  int32_t numOfTags = tscGetNumOfTags(pTableMeta);
  int32_t numOfCols = tscGetNumOfColumns(pTableMeta);
  
  // no more max columns
  if (numOfCols >= TSDB_MAX_COLUMNS || numOfTags + numOfCols >= TSDB_MAX_COLUMNS) {
    return invalidOperationMsg(tscGetErrorMsgPayload(pCmd), msg1);
  }

  if (pColField->type < TSDB_DATA_TYPE_BOOL || pColField->type > TSDB_DATA_TYPE_UBIGINT) {
    return invalidOperationMsg(tscGetErrorMsgPayload(pCmd), msg4);
  }

  if (validateColumnName(pColField->name) != TSDB_CODE_SUCCESS) {
    return invalidOperationMsg(tscGetErrorMsgPayload(pCmd), msg5);
  }

  SSchema* pSchema = tscGetTableSchema(pTableMeta);
  int32_t  nLen = 0;

  for (int32_t i = 0; i < numOfCols; ++i) {
    nLen += pSchema[i].bytes;
  }

  if (pColField->bytes <= 0) {
    return invalidOperationMsg(tscGetErrorMsgPayload(pCmd), msg6);
  }

  // length less than TSDB_MAX_BYTES_PER_ROW
  if (nLen + pColField->bytes > TSDB_MAX_BYTES_PER_ROW) {
    return invalidOperationMsg(tscGetErrorMsgPayload(pCmd), msg3);
  }

  // field name must be unique
  for (int32_t i = 0; i < numOfTags + numOfCols; ++i) {
    if (strncasecmp(pColField->name, pSchema[i].name, sizeof(pColField->name) - 1) == 0) {
      //return tscErrorMsgWithCode(TSDB_CODE_TSC_DUP_COL_NAMES, tscGetErrorMsgPayload(pCmd), pColField->name, NULL);
      return invalidOperationMsg(tscGetErrorMsgPayload(pCmd), "duplicated column names");
    }
  }

  return TSDB_CODE_SUCCESS;
}

/* is contained in pFieldList or not */
static bool has(SArray* pFieldList, int32_t startIdx, const char* name) {
  size_t numOfCols = taosArrayGetSize(pFieldList);
  for (int32_t j = startIdx; j < numOfCols; ++j) {
    TAOS_FIELD* field = taosArrayGet(pFieldList, j);
    if (strncasecmp(name, field->name, sizeof(field->name) - 1) == 0) return true;
  }

  return false;
}

static char* getAccountId(SSqlObj* pSql) { return pSql->pTscObj->acctId; }

/* length limitation, strstr cannot be applied */
static int32_t getDelimiterIndex(SStrToken* pTableName) {
  for (uint32_t i = 0; i < pTableName->n; ++i) {
    if (pTableName->z[i] == TS_PATH_DELIMITER[0]) {
      return i;
    }
  }
  return -1;
}

int32_t setObjFullName(char* fullName, const char* account, SStrToken* pDB, SStrToken* tableName, int32_t* xlen) {
  int32_t totalLen = 0;

  if (account != NULL) {
    int32_t len = (int32_t)strlen(account);
    strcpy(fullName, account);
    fullName[len] = TS_PATH_DELIMITER[0];
    totalLen += (len + 1);
  }

  /* db name is not specified, the tableName dose not include db name */
  if (pDB != NULL) {
    if (pDB->n >= TSDB_ACCT_ID_LEN + TSDB_DB_NAME_LEN || pDB->n == 0) {
      return TSDB_CODE_TSC_INVALID_OPERATION;
    }

    memcpy(&fullName[totalLen], pDB->z, pDB->n);
    totalLen += pDB->n;
  }

  if (tableName != NULL) {
    if (pDB != NULL) {
      fullName[totalLen] = TS_PATH_DELIMITER[0];
      totalLen += 1;

      /* here we only check the table name length limitation */
      if (!tscValidateTableNameLength(tableName->n)) {
        return TSDB_CODE_TSC_INVALID_OPERATION;
      }
    } else {  // pDB == NULL, the db prefix name is specified in tableName
      /* the length limitation includes tablename + dbname + sep */
      if (tableName->n >= TSDB_TABLE_NAME_LEN + TSDB_DB_NAME_LEN) {
        return TSDB_CODE_TSC_INVALID_OPERATION;
      }
    }

    memcpy(&fullName[totalLen], tableName->z, tableName->n);
    totalLen += tableName->n;
  }

  if (xlen != NULL) {
    *xlen = totalLen;
  }

  if (totalLen < TSDB_TABLE_FNAME_LEN) {
    fullName[totalLen] = 0;
  }

  return (totalLen < TSDB_TABLE_FNAME_LEN) ? TSDB_CODE_SUCCESS : TSDB_CODE_TSC_INVALID_OPERATION;
}

void tscInsertPrimaryTsSourceColumn(SQueryInfo* pQueryInfo, uint64_t tableUid) {
  SSchema s = {.type = TSDB_DATA_TYPE_TIMESTAMP, .bytes = TSDB_KEYSIZE, .colId = PRIMARYKEY_TIMESTAMP_COL_INDEX};
  tscColumnListInsert(pQueryInfo->colList, PRIMARYKEY_TIMESTAMP_COL_INDEX, tableUid, &s);
}

static int32_t handleArithmeticExpr(SSqlCmd* pCmd, SQueryInfo* pQueryInfo, int32_t exprIndex, tSqlExprItem* pItem) {
  const char* msg1 = "invalid column name, illegal column type, or columns in arithmetic expression from two tables";
  const char* msg2 = "invalid arithmetic expression in select clause";
  const char* msg3 = "tag columns can not be used in arithmetic expression";
  const char* msg4 = "columns from different table mixed up in arithmetic expression";

  SColumnList columnList = {0};
  int32_t     arithmeticType = NON_ARITHMEIC_EXPR;

  if (validateArithmeticSQLExpr(pCmd, pItem->pNode, pQueryInfo, &columnList, &arithmeticType) != TSDB_CODE_SUCCESS) {
    return invalidOperationMsg(tscGetErrorMsgPayload(pCmd), msg1);
  }

  int32_t tableIndex = columnList.ids[0].tableIndex;
  if (arithmeticType == NORMAL_ARITHMETIC) {
    pQueryInfo->type |= TSDB_QUERY_TYPE_PROJECTION_QUERY;

    // all columns in arithmetic expression must belong to the same table
    for (int32_t f = 1; f < columnList.num; ++f) {
      if (columnList.ids[f].tableIndex != tableIndex) {
        return invalidOperationMsg(tscGetErrorMsgPayload(pCmd), msg4);
      }
    }

    // expr string is set as the parameter of function
    SColumnIndex tsc_index = {.tableIndex = tableIndex};

    SExprInfo* pExpr = tscExprAppend(pQueryInfo, TSDB_FUNC_ARITHM, &tsc_index, TSDB_DATA_TYPE_DOUBLE, sizeof(double),
                                       getNewResColId(pCmd), sizeof(double), false);

    char* name = (pItem->aliasName != NULL)? pItem->aliasName:pItem->pNode->exprToken.z;
    size_t len = MIN(sizeof(pExpr->base.aliasName), pItem->pNode->exprToken.n + 1);
    tstrncpy(pExpr->base.aliasName, name, len);

    tExprNode* pNode = NULL;
    SArray* colList = taosArrayInit(10, sizeof(SColIndex));

    int32_t ret = exprTreeFromSqlExpr(pCmd, &pNode, pItem->pNode, pQueryInfo, colList, NULL);
    if (ret != TSDB_CODE_SUCCESS) {
      taosArrayDestroy(colList);
      tExprTreeDestroy(pNode, NULL);
      return invalidOperationMsg(tscGetErrorMsgPayload(pCmd), msg2);
    }

    // check for if there is a tag in the arithmetic express
    size_t numOfNode = taosArrayGetSize(colList);
    for(int32_t k = 0; k < numOfNode; ++k) {
      SColIndex* pIndex = taosArrayGet(colList, k);
      if (TSDB_COL_IS_TAG(pIndex->flag)) {
        tExprTreeDestroy(pNode, NULL);
        taosArrayDestroy(colList);

        return invalidOperationMsg(tscGetErrorMsgPayload(pCmd), msg3);
      }
    }

    SBufferWriter bw = tbufInitWriter(NULL, false);

    TRY(0) {
        exprTreeToBinary(&bw, pNode);
      } CATCH(code) {
        tbufCloseWriter(&bw);
        UNUSED(code);
        // TODO: other error handling
      } END_TRY

    len = tbufTell(&bw);
    char* c = tbufGetData(&bw, false);

    // set the serialized binary string as the parameter of arithmetic expression
    tscExprAddParams(&pExpr->base, c, TSDB_DATA_TYPE_BINARY, (int32_t)len);
    insertResultField(pQueryInfo, exprIndex, &columnList, sizeof(double), TSDB_DATA_TYPE_DOUBLE, pExpr->base.aliasName, pExpr);

    // add ts column
    tscInsertPrimaryTsSourceColumn(pQueryInfo, pExpr->base.uid);

    tbufCloseWriter(&bw);
    taosArrayDestroy(colList);
    tExprTreeDestroy(pNode, NULL);
  } else {
    columnList.num = 0;
    columnList.ids[0] = (SColumnIndex) {0, 0};

    char rawName[TSDB_COL_NAME_LEN] = {0};
    char aliasName[TSDB_COL_NAME_LEN] = {0};
    getColumnName(pItem, aliasName, rawName, TSDB_COL_NAME_LEN);

    insertResultField(pQueryInfo, exprIndex, &columnList, sizeof(double), TSDB_DATA_TYPE_DOUBLE, aliasName, NULL);

    int32_t slot = tscNumOfFields(pQueryInfo) - 1;
    SInternalField* pInfo = tscFieldInfoGetInternalField(&pQueryInfo->fieldsInfo, slot);
    assert(pInfo->pExpr == NULL);

    SExprInfo* pExprInfo = calloc(1, sizeof(SExprInfo));

    // arithmetic expression always return result in the format of double float
    pExprInfo->base.resBytes   = sizeof(double);
    pExprInfo->base.interBytes = 0;
    pExprInfo->base.resType    = TSDB_DATA_TYPE_DOUBLE;

    pExprInfo->base.functionId = TSDB_FUNC_ARITHM;
    pExprInfo->base.numOfParams = 1;
    pExprInfo->base.resColId = getNewResColId(pCmd);
    strncpy(pExprInfo->base.aliasName, aliasName, tListLen(pExprInfo->base.aliasName));
    strncpy(pExprInfo->base.token, rawName, tListLen(pExprInfo->base.token));

    int32_t ret = exprTreeFromSqlExpr(pCmd, &pExprInfo->pExpr, pItem->pNode, pQueryInfo, NULL, &(pExprInfo->base.uid));
    if (ret != TSDB_CODE_SUCCESS) {
      tExprTreeDestroy(pExprInfo->pExpr, NULL);
      return invalidOperationMsg(tscGetErrorMsgPayload(pCmd), "invalid expression in select clause");
    }

    pInfo->pExpr = pExprInfo;

    SBufferWriter bw = tbufInitWriter(NULL, false);

    TRY(0) {
      exprTreeToBinary(&bw, pInfo->pExpr->pExpr);
    } CATCH(code) {
      tbufCloseWriter(&bw);
      UNUSED(code);
      // TODO: other error handling
    } END_TRY

    SSqlExpr* pSqlExpr = &pInfo->pExpr->base;
    pSqlExpr->param[0].nLen = (int16_t) tbufTell(&bw);
    pSqlExpr->param[0].pz   = tbufGetData(&bw, true);
    pSqlExpr->param[0].nType = TSDB_DATA_TYPE_BINARY;

//    tbufCloseWriter(&bw); // TODO there is a memory leak
  }

  return TSDB_CODE_SUCCESS;
}

static void addProjectQueryCol(SQueryInfo* pQueryInfo, int32_t startPos, SColumnIndex* pIndex, tSqlExprItem* pItem, int32_t colId) {
  SExprInfo* pExpr = doAddProjectCol(pQueryInfo, pIndex->columnIndex, pIndex->tableIndex, colId);

  STableMetaInfo* pTableMetaInfo = tscGetMetaInfo(pQueryInfo, pIndex->tableIndex);
  STableMeta*     pTableMeta = pTableMetaInfo->pTableMeta;

  SSchema* pSchema = tscGetTableColumnSchema(pTableMeta, pIndex->columnIndex);

  char* colName = (pItem->aliasName == NULL) ? pSchema->name : pItem->aliasName;
  tstrncpy(pExpr->base.aliasName, colName, sizeof(pExpr->base.aliasName));

  SColumnList ids = {0};
  ids.num = 1;
  ids.ids[0] = *pIndex;

  if (pIndex->columnIndex == TSDB_TBNAME_COLUMN_INDEX || pIndex->columnIndex == TSDB_UD_COLUMN_INDEX ||
      pIndex->columnIndex >= tscGetNumOfColumns(pTableMeta)) {
    ids.num = 0;
  }

  insertResultField(pQueryInfo, startPos, &ids, pExpr->base.resBytes, (int8_t)pExpr->base.resType, pExpr->base.aliasName, pExpr);
}

static void addPrimaryTsColIntoResult(SQueryInfo* pQueryInfo, SSqlCmd* pCmd) {
  // primary timestamp column has been added already
  size_t size = tscNumOfExprs(pQueryInfo);
  for (int32_t i = 0; i < size; ++i) {
    SExprInfo* pExpr = tscExprGet(pQueryInfo, i);
    if (pExpr->base.functionId == TSDB_FUNC_PRJ && pExpr->base.colInfo.colId == PRIMARYKEY_TIMESTAMP_COL_INDEX) {
      return;
    }
  }


  // set the constant column value always attached to first table.
  STableMetaInfo* pTableMetaInfo = tscGetMetaInfo(pQueryInfo, 0);
  SSchema* pSchema = tscGetTableColumnSchema(pTableMetaInfo->pTableMeta, PRIMARYKEY_TIMESTAMP_COL_INDEX);

  // add the timestamp column into the output columns
  SColumnIndex tsc_index = {0};  // primary timestamp column info
  int32_t numOfCols = (int32_t)tscNumOfExprs(pQueryInfo);
  tscAddFuncInSelectClause(pQueryInfo, numOfCols, TSDB_FUNC_PRJ, &tsc_index, pSchema, TSDB_COL_NORMAL, getNewResColId(pCmd));

  SInternalField* pSupInfo = tscFieldInfoGetInternalField(&pQueryInfo->fieldsInfo, numOfCols);
  pSupInfo->visible = false;

  pQueryInfo->type |= TSDB_QUERY_TYPE_PROJECTION_QUERY;
}

static bool hasNoneUserDefineExpr(SQueryInfo* pQueryInfo) {
  size_t numOfExprs = taosArrayGetSize(pQueryInfo->exprList);
  for (int32_t i = 0; i < numOfExprs; ++i) {
    SSqlExpr* pExpr = taosArrayGetP(pQueryInfo->exprList, i);

    if (TSDB_COL_IS_UD_COL(pExpr->colInfo.flag)) {
      continue;
    }

    return true;
  }

  return false;
}

void genUdfList(SArray* pUdfInfo, tSqlExpr *pNode) {
  if (pNode == NULL) {
    return;
  }

  if (pNode->type == SQL_NODE_EXPR) {
    genUdfList(pUdfInfo, pNode->pLeft);
    genUdfList(pUdfInfo, pNode->pRight);
    return;
  }

  if (pNode->type == SQL_NODE_SQLFUNCTION) {
    pNode->functionId = isValidFunction(pNode->Expr.operand.z, pNode->Expr.operand.n);
    if (pNode->functionId < 0) { // extract all possible user defined function
      struct SUdfInfo info = {0};
      info.name = strndup(pNode->Expr.operand.z, pNode->Expr.operand.n);
      int32_t functionId = (int32_t)taosArrayGetSize(pUdfInfo) * (-1) - 1;
      info.functionId = functionId;

      taosArrayPush(pUdfInfo, &info);
    }
  }
}

/*
static int32_t checkForUdf(SSqlObj* pSql, SQueryInfo* pQueryInfo, SArray* pSelection) {
  if (pQueryInfo->pUdfInfo != NULL) {
    return TSDB_CODE_SUCCESS;
  }

  pQueryInfo->pUdfInfo = taosArrayInit(4, sizeof(struct SUdfInfo));

  size_t nExpr = taosArrayGetSize(pSelection);

  for (int32_t i = 0; i < nExpr; ++i) {
    tSqlExprItem* pItem = taosArrayGet(pSelection, i);

    int32_t type = pItem->pNode->type;
    if (type == SQL_NODE_EXPR || type == SQL_NODE_SQLFUNCTION) {
      genUdfList(pQueryInfo->pUdfInfo, pItem->pNode);
    }
  }

  if (taosArrayGetSize(pQueryInfo->pUdfInfo) > 0) {
    return tscGetUdfFromNode(pSql, pQueryInfo);
  } else {
    return TSDB_CODE_SUCCESS;
  }
}
*/

static SUdfInfo* isValidUdf(SArray* pUdfInfo, const char* name, int32_t len) {
  if(pUdfInfo == NULL){
    tscError("udfinfo is null");
    return NULL;
  }
  size_t t = taosArrayGetSize(pUdfInfo);
  for(int32_t i = 0; i < t; ++i) {
    SUdfInfo* pUdf = taosArrayGet(pUdfInfo, i);
    if (strlen(pUdf->name) == len && strncasecmp(pUdf->name, name, len) == 0) {
      return pUdf;
    }
  }

  return NULL;
}

int32_t validateSelectNodeList(SSqlCmd* pCmd, SQueryInfo* pQueryInfo, SArray* pSelNodeList, bool joinQuery,
                               bool timeWindowQuery, bool outerQuery) {
  assert(pSelNodeList != NULL && pCmd != NULL);

  const char* msg1 = "too many items in selection clause";
  const char* msg2 = "functions or others can not be mixed up";
  const char* msg3 = "not support query expression";
  const char* msg4 = "not support distinct mixed with proj/agg func";
  const char* msg5 = "invalid function name";
  const char* msg6 = "not support distinct mixed with join"; 
  const char* msg7 = "not support distinct mixed with groupby";
  const char* msg8 = "not support distinct in nest query";
  const char* msg9 = "invalid alias name";

  // too many result columns not support order by in query
  if (taosArrayGetSize(pSelNodeList) > TSDB_MAX_COLUMNS) {
    return invalidOperationMsg(tscGetErrorMsgPayload(pCmd), msg1);
  }

  if (pQueryInfo->colList == NULL) {
    pQueryInfo->colList = taosArrayInit(4, POINTER_BYTES);
  }

  
  bool hasDistinct = false;
  bool hasAgg      = false; 
  size_t numOfExpr = taosArrayGetSize(pSelNodeList);
  int32_t distIdx = -1; 
  for (int32_t i = 0; i < numOfExpr; ++i) {
    int32_t outputIndex = (int32_t)tscNumOfExprs(pQueryInfo);
    tSqlExprItem* pItem = taosArrayGet(pSelNodeList, i);
     
    if (hasDistinct == false) {
       hasDistinct = (pItem->distinct == true); 
       distIdx     =  hasDistinct ? i : -1;
    }
    if(pItem->aliasName != NULL && validateColumnName(pItem->aliasName) != TSDB_CODE_SUCCESS){
      return invalidOperationMsg(tscGetErrorMsgPayload(pCmd), msg9);
    }

    int32_t type = pItem->pNode->type;
    if (type == SQL_NODE_SQLFUNCTION) {
      hasAgg = true; 
      if (hasDistinct)  break;

      pItem->pNode->functionId = isValidFunction(pItem->pNode->Expr.operand.z, pItem->pNode->Expr.operand.n);

      if (pItem->pNode->functionId == TSDB_FUNC_BLKINFO && taosArrayGetSize(pQueryInfo->pUpstream) > 0) {
        return invalidOperationMsg(tscGetErrorMsgPayload(pCmd), msg6);
      }

      SUdfInfo* pUdfInfo = NULL;
      if (pItem->pNode->functionId < 0) {
        pUdfInfo = isValidUdf(pQueryInfo->pUdfInfo, pItem->pNode->Expr.operand.z, pItem->pNode->Expr.operand.n);
        if (pUdfInfo == NULL) {
          return invalidOperationMsg(tscGetErrorMsgPayload(pCmd), msg5);
        }

        pItem->pNode->functionId = pUdfInfo->functionId;
      }

      // sql function in selection clause, append sql function info in pSqlCmd structure sequentially
      if (addExprAndResultField(pCmd, pQueryInfo, outputIndex, pItem, true, pUdfInfo) != TSDB_CODE_SUCCESS) {
        return TSDB_CODE_TSC_INVALID_OPERATION;
      }
    } else if (type == SQL_NODE_TABLE_COLUMN || type == SQL_NODE_VALUE) {
      // use the dynamic array list to decide if the function is valid or not
      // select table_name1.field_name1, table_name2.field_name2  from table_name1, table_name2
      if (addProjectionExprAndResultField(pCmd, pQueryInfo, pItem, outerQuery) != TSDB_CODE_SUCCESS) {
        return TSDB_CODE_TSC_INVALID_OPERATION;
      }
    } else if (type == SQL_NODE_EXPR) {
      int32_t code = handleArithmeticExpr(pCmd, pQueryInfo, i, pItem);
      if (code != TSDB_CODE_SUCCESS) {
        return code;
      }
    } else {
      return invalidOperationMsg(tscGetErrorMsgPayload(pCmd), msg3);
    }

    if (pQueryInfo->fieldsInfo.numOfOutput > TSDB_MAX_COLUMNS) {
      return invalidOperationMsg(tscGetErrorMsgPayload(pCmd), msg1);
    }
  }

  //TODO(dengyihao), refactor as function     
  //handle distinct func mixed with other func 
  if (hasDistinct == true) {
    if (distIdx != 0 || hasAgg) {
      return invalidOperationMsg(tscGetErrorMsgPayload(pCmd), msg4);
    } 
    if (joinQuery) {
      return invalidOperationMsg(tscGetErrorMsgPayload(pCmd), msg6);
    }
    if (pQueryInfo->groupbyExpr.numOfGroupCols  != 0) {
      return invalidOperationMsg(tscGetErrorMsgPayload(pCmd), msg7);
    }
    if (pQueryInfo->pDownstream != NULL) {
      return invalidOperationMsg(tscGetErrorMsgPayload(pCmd), msg8);
     }
    
    pQueryInfo->distinct = true;
  }
  
  
  // there is only one user-defined column in the final result field, add the timestamp column.
  size_t numOfSrcCols = taosArrayGetSize(pQueryInfo->colList);
  if ((numOfSrcCols <= 0 || !hasNoneUserDefineExpr(pQueryInfo)) && !tscQueryTags(pQueryInfo) && !tscQueryBlockInfo(pQueryInfo)) {
    addPrimaryTsColIntoResult(pQueryInfo, pCmd);
  }

  if (!functionCompatibleCheck(pQueryInfo, joinQuery, timeWindowQuery)) {
    return invalidOperationMsg(tscGetErrorMsgPayload(pCmd), msg2);
  }

  return TSDB_CODE_SUCCESS;
}

int32_t insertResultField(SQueryInfo* pQueryInfo, int32_t outputIndex, SColumnList* pColList, int16_t bytes,
                          int8_t type, char* fieldName, SExprInfo* pSqlExpr) {
  for (int32_t i = 0; i < pColList->num; ++i) {
    int32_t tableIndex = pColList->ids[i].tableIndex;
    STableMeta* pTableMeta = pQueryInfo->pTableMetaInfo[tableIndex]->pTableMeta;

    int32_t numOfCols = tscGetNumOfColumns(pTableMeta);
    if (pColList->ids[i].columnIndex >= numOfCols) {
      continue;
    }

    uint64_t uid = pTableMeta->id.uid;
    SSchema* pSchema = tscGetTableSchema(pTableMeta);
    tscColumnListInsert(pQueryInfo->colList, pColList->ids[i].columnIndex, uid, &pSchema[pColList->ids[i].columnIndex]);
  }
  
  TAOS_FIELD f = tscCreateField(type, fieldName, bytes);
  SInternalField* pInfo = tscFieldInfoInsert(&pQueryInfo->fieldsInfo, outputIndex, &f);
  pInfo->pExpr = pSqlExpr;
  
  return TSDB_CODE_SUCCESS;
}

SExprInfo* doAddProjectCol(SQueryInfo* pQueryInfo, int32_t colIndex, int32_t tableIndex, int32_t colId) {
  STableMetaInfo* pTableMetaInfo = tscGetMetaInfo(pQueryInfo, tableIndex);
  STableMeta*     pTableMeta = pTableMetaInfo->pTableMeta;
  int32_t numOfCols = tscGetNumOfColumns(pTableMeta);
  
  SSchema* pSchema = tscGetTableColumnSchema(pTableMeta, colIndex);

  int16_t functionId = (int16_t)((colIndex >= numOfCols) ? TSDB_FUNC_TAGPRJ : TSDB_FUNC_PRJ);
  SColumnIndex tsc_index = {.tableIndex = tableIndex,};
  
  if (functionId == TSDB_FUNC_TAGPRJ) {
    tsc_index.columnIndex = colIndex - tscGetNumOfColumns(pTableMeta);
    tscColumnListInsert(pTableMetaInfo->tagColList, tsc_index.columnIndex, pTableMeta->id.uid, pSchema);
  } else {
    tsc_index.columnIndex = colIndex;
  }

  return tscExprAppend(pQueryInfo, functionId, &tsc_index, pSchema->type, pSchema->bytes, colId, 0,
                          (functionId == TSDB_FUNC_TAGPRJ));
}

SExprInfo* tscAddFuncInSelectClause(SQueryInfo* pQueryInfo, int32_t outputColIndex, int16_t functionId,
                                  SColumnIndex* pIndex, SSchema* pColSchema, int16_t flag, int16_t colId) {
  SExprInfo* pExpr = tscExprInsert(pQueryInfo, outputColIndex, functionId, pIndex, pColSchema->type,
                                     pColSchema->bytes, colId, 0, TSDB_COL_IS_TAG(flag));
  tstrncpy(pExpr->base.aliasName, pColSchema->name, sizeof(pExpr->base.aliasName));
  tstrncpy(pExpr->base.token, pColSchema->name, sizeof(pExpr->base.token));

  SColumnList ids = createColumnList(1, pIndex->tableIndex, pIndex->columnIndex);
  if (TSDB_COL_IS_TAG(flag)) {
    ids.num = 0;
  }

  insertResultField(pQueryInfo, outputColIndex, &ids, pColSchema->bytes, pColSchema->type, pColSchema->name, pExpr);

  pExpr->base.colInfo.flag = flag;
  STableMetaInfo* pTableMetaInfo = tscGetMetaInfo(pQueryInfo, pIndex->tableIndex);
  
  if (TSDB_COL_IS_TAG(flag)) {
    tscColumnListInsert(pTableMetaInfo->tagColList, pIndex->columnIndex, pTableMetaInfo->pTableMeta->id.uid, pColSchema);
  }

  return pExpr;
}

static int32_t doAddProjectionExprAndResultFields(SQueryInfo* pQueryInfo, SColumnIndex* pIndex, int32_t startPos, SSqlCmd* pCmd) {
  STableMetaInfo* pTableMetaInfo = tscGetMetaInfo(pQueryInfo, pIndex->tableIndex);

  int32_t     numOfTotalColumns = 0;
  STableMeta* pTableMeta = pTableMetaInfo->pTableMeta;
  SSchema*    pSchema = tscGetTableSchema(pTableMeta);

  STableComInfo tinfo = tscGetTableInfo(pTableMeta);
  
  if (UTIL_TABLE_IS_SUPER_TABLE(pTableMetaInfo)) {
    numOfTotalColumns = tinfo.numOfColumns + tinfo.numOfTags;
  } else {
    numOfTotalColumns = tinfo.numOfColumns;
  }

  for (int32_t j = 0; j < numOfTotalColumns; ++j) {
    SExprInfo* pExpr = doAddProjectCol(pQueryInfo, j, pIndex->tableIndex, getNewResColId(pCmd));
    tstrncpy(pExpr->base.aliasName, pSchema[j].name, sizeof(pExpr->base.aliasName));

    pIndex->columnIndex = j;
    SColumnList ids = {0};
    ids.ids[0] = *pIndex;
    ids.num = 1;

    insertResultField(pQueryInfo, startPos + j, &ids, pSchema[j].bytes, pSchema[j].type, pSchema[j].name, pExpr);
  }

  return numOfTotalColumns;
}

int32_t addProjectionExprAndResultField(SSqlCmd* pCmd, SQueryInfo* pQueryInfo, tSqlExprItem* pItem, bool outerQuery) {
  const char* msg1 = "tag for normal table query is not allowed";
  const char* msg2 = "invalid column name";
  const char* msg3 = "tbname not allowed in outer query";

  int32_t startPos = (int32_t)tscNumOfExprs(pQueryInfo);
  int32_t tokenId = pItem->pNode->tokenId;

  if (tokenId == TK_ALL) {  // project on all fields
    TSDB_QUERY_SET_TYPE(pQueryInfo->type, TSDB_QUERY_TYPE_PROJECTION_QUERY);

    SColumnIndex tsc_index = COLUMN_INDEX_INITIALIZER;
    if (getTableIndexByName(&pItem->pNode->columnName, pQueryInfo, &tsc_index) != TSDB_CODE_SUCCESS) {
      return invalidOperationMsg(tscGetErrorMsgPayload(pCmd), msg2);
    }

    // all meters columns are required
    if (tsc_index.tableIndex == COLUMN_INDEX_INITIAL_VAL) {  // all table columns are required.
      for (int32_t i = 0; i < pQueryInfo->numOfTables; ++i) {
        tsc_index.tableIndex = i;
        int32_t inc = doAddProjectionExprAndResultFields(pQueryInfo, &tsc_index, startPos, pCmd);
        startPos += inc;
      }
    } else {
      doAddProjectionExprAndResultFields(pQueryInfo, &tsc_index, startPos, pCmd);
    }

    // add the primary timestamp column even though it is not required by user
    STableMeta* pTableMeta = pQueryInfo->pTableMetaInfo[tsc_index.tableIndex]->pTableMeta;
    if (pTableMeta->tableType != TSDB_TEMP_TABLE) {
      tscInsertPrimaryTsSourceColumn(pQueryInfo, pTableMeta->id.uid);
    }
  } else if (tokenId == TK_STRING || tokenId == TK_INTEGER || tokenId == TK_FLOAT) {  // simple column projection query
    SColumnIndex tsc_index = COLUMN_INDEX_INITIALIZER;

    // user-specified constant value as a new result column
    tsc_index.columnIndex = (pQueryInfo->udColumnId--);
    tsc_index.tableIndex = 0;

    SSchema colSchema = tGetUserSpecifiedColumnSchema(&pItem->pNode->value, &pItem->pNode->exprToken, pItem->aliasName);
    SExprInfo* pExpr = tscAddFuncInSelectClause(pQueryInfo, startPos, TSDB_FUNC_PRJ, &tsc_index, &colSchema, TSDB_COL_UDC,
                                                getNewResColId(pCmd));

    // NOTE: the first parameter is reserved for the tag column id during join query process.
    pExpr->base.numOfParams = 2;
    tVariantAssign(&pExpr->base.param[1], &pItem->pNode->value);
  } else if (tokenId == TK_ID) {
    SColumnIndex tsc_index = COLUMN_INDEX_INITIALIZER;

    if (getColumnIndexByName(&pItem->pNode->columnName, pQueryInfo, &tsc_index, tscGetErrorMsgPayload(pCmd)) != TSDB_CODE_SUCCESS) {
      return invalidOperationMsg(tscGetErrorMsgPayload(pCmd), msg2);
    }

    if (tsc_index.columnIndex == TSDB_TBNAME_COLUMN_INDEX) {
      if (outerQuery) {
        STableMetaInfo* pTableMetaInfo = tscGetMetaInfo(pQueryInfo, tsc_index.tableIndex);
        int32_t         numOfCols = tscGetNumOfColumns(pTableMetaInfo->pTableMeta);

        bool existed = false;
        SSchema* pSchema = pTableMetaInfo->pTableMeta->schema;
        for (int32_t i = 0; i < numOfCols; ++i) {
          if (strncasecmp(pSchema[i].name, TSQL_TBNAME_L, tListLen(pSchema[i].name)) == 0) {
            existed = true;
            tsc_index.columnIndex = i;
            break;
          }
        }

        if (!existed) {
          return invalidOperationMsg(tscGetErrorMsgPayload(pCmd), msg3);
        }

        SSchema colSchema = pSchema[tsc_index.columnIndex];
        char    name[TSDB_COL_NAME_LEN] = {0};
        getColumnName(pItem, name, colSchema.name, sizeof(colSchema.name) - 1);

        tstrncpy(colSchema.name, name, TSDB_COL_NAME_LEN);
        /*SExprInfo* pExpr = */ tscAddFuncInSelectClause(pQueryInfo, startPos, TSDB_FUNC_PRJ, &tsc_index, &colSchema,
                                                         TSDB_COL_NORMAL, getNewResColId(pCmd));
      } else {
        SSchema colSchema = *tGetTbnameColumnSchema();
        char    name[TSDB_COL_NAME_LEN] = {0};
        getColumnName(pItem, name, colSchema.name, sizeof(colSchema.name) - 1);

        tstrncpy(colSchema.name, name, TSDB_COL_NAME_LEN);
        /*SExprInfo* pExpr = */ tscAddFuncInSelectClause(pQueryInfo, startPos, TSDB_FUNC_TAGPRJ, &tsc_index, &colSchema,
                                                         TSDB_COL_TAG, getNewResColId(pCmd));
      }
    } else {
      STableMetaInfo* pTableMetaInfo = tscGetMetaInfo(pQueryInfo, tsc_index.tableIndex);
      STableMeta*     pTableMeta = pTableMetaInfo->pTableMeta;

      if (tsc_index.columnIndex >= tscGetNumOfColumns(pTableMeta) && UTIL_TABLE_IS_NORMAL_TABLE(pTableMetaInfo)) {
        return invalidOperationMsg(tscGetErrorMsgPayload(pCmd), msg1);
      }

      addProjectQueryCol(pQueryInfo, startPos, &tsc_index, pItem, getNewResColId(pCmd));
      pQueryInfo->type |= TSDB_QUERY_TYPE_PROJECTION_QUERY;
    }

    // add the primary timestamp column even though it is not required by user
    STableMetaInfo* pTableMetaInfo = tscGetMetaInfo(pQueryInfo, tsc_index.tableIndex);
    if (!UTIL_TABLE_IS_TMP_TABLE(pTableMetaInfo)) {
      tscInsertPrimaryTsSourceColumn(pQueryInfo, pTableMetaInfo->pTableMeta->id.uid);
    }
  } else {
    return TSDB_CODE_TSC_INVALID_OPERATION;
  }

  return TSDB_CODE_SUCCESS;
}

static int32_t setExprInfoForFunctions(SSqlCmd* pCmd, SQueryInfo* pQueryInfo, SSchema* pSchema, SConvertFunc cvtFunc,
                                       const char* name, int32_t resColIdx, SColumnIndex* pColIndex, bool finalResult,
                                       SUdfInfo* pUdfInfo) {
  const char* msg1 = "not support column types";

  int32_t f = cvtFunc.execFuncId;
  if (f == TSDB_FUNC_SPREAD) {
    int32_t t1 = pSchema->type;
    if (IS_VAR_DATA_TYPE(t1) || t1 == TSDB_DATA_TYPE_BOOL) {
      invalidOperationMsg(tscGetErrorMsgPayload(pCmd), msg1);
      return -1;
    }
  }

  int16_t resType = 0;
  int16_t resBytes = 0;
  int32_t interBufSize = 0;

  getResultDataInfo(pSchema->type, pSchema->bytes, f, 0, &resType, &resBytes, &interBufSize, 0, false, pUdfInfo);
  SExprInfo* pExpr = tscExprAppend(pQueryInfo, f, pColIndex, resType, resBytes, getNewResColId(pCmd), interBufSize, false);
  tstrncpy(pExpr->base.aliasName, name, tListLen(pExpr->base.aliasName));

  if (cvtFunc.originFuncId == TSDB_FUNC_LAST_ROW && cvtFunc.originFuncId != f) {
    pExpr->base.colInfo.flag |= TSDB_COL_NULL;
  }

  // set reverse order scan data blocks for last query
  if (f == TSDB_FUNC_LAST) {
    pExpr->base.numOfParams = 1;
    pExpr->base.param[0].i64 = TSDB_ORDER_DESC;
    pExpr->base.param[0].nType = TSDB_DATA_TYPE_INT;
  }
  
  // for all queries, the timestamp column needs to be loaded
  SSchema s = {.colId = PRIMARYKEY_TIMESTAMP_COL_INDEX, .bytes = TSDB_KEYSIZE, .type = TSDB_DATA_TYPE_TIMESTAMP,};
  tscColumnListInsert(pQueryInfo->colList, PRIMARYKEY_TIMESTAMP_COL_INDEX, pExpr->base.uid, &s);

  // if it is not in the final result, do not add it
  SColumnList ids = createColumnList(1, pColIndex->tableIndex, pColIndex->columnIndex);
  if (finalResult) {
    insertResultField(pQueryInfo, resColIdx, &ids, resBytes, (int8_t)resType, pExpr->base.aliasName, pExpr);
  } else {
    tscColumnListInsert(pQueryInfo->colList, ids.ids[0].columnIndex, pExpr->base.uid, pSchema);
  }

  return TSDB_CODE_SUCCESS;
}

void setResultColName(char* name, tSqlExprItem* pItem, int32_t functionId, SStrToken* pToken, bool multiCols) {
  if (pItem->aliasName != NULL) {
    tstrncpy(name, pItem->aliasName, TSDB_COL_NAME_LEN);
  } else if (multiCols) {
    char tsc_index[TSDB_COL_NAME_LEN] = {0};
    int32_t len = MIN(pToken->n + 1, TSDB_COL_NAME_LEN);
    tstrncpy(tsc_index, pToken->z, len);

    if (tsKeepOriginalColumnName) { // keep the original column name
      tstrncpy(name, tsc_index, TSDB_COL_NAME_LEN);
    } else {
      int32_t size = TSDB_COL_NAME_LEN + tListLen(aAggs[functionId].name) + 2 + 1;
      char tmp[TSDB_COL_NAME_LEN + tListLen(aAggs[functionId].name) + 2 + 1] = {0};
      snprintf(tmp, size, "%s(%s)", aAggs[functionId].name, tsc_index);

      tstrncpy(name, tmp, TSDB_COL_NAME_LEN);
    }
  } else  { // use the user-input result column name
    int32_t len = MIN(pItem->pNode->exprToken.n + 1, TSDB_COL_NAME_LEN);
    tstrncpy(name, pItem->pNode->exprToken.z, len);
  }
}

static void updateLastScanOrderIfNeeded(SQueryInfo* pQueryInfo) {
  if (pQueryInfo->sessionWindow.gap > 0 ||
      pQueryInfo->stateWindow ||
      taosArrayGetSize(pQueryInfo->pUpstream) > 0 ||
      tscGroupbyColumn(pQueryInfo)) {
    size_t numOfExpr = tscNumOfExprs(pQueryInfo);
    for (int32_t i = 0; i < numOfExpr; ++i) {
      SExprInfo* pExpr = tscExprGet(pQueryInfo, i);
      if (pExpr->base.functionId != TSDB_FUNC_LAST && pExpr->base.functionId != TSDB_FUNC_LAST_DST) {
        continue;
      }

      pExpr->base.numOfParams = 1;
      pExpr->base.param->i64 = TSDB_ORDER_ASC;
      pExpr->base.param->nType = TSDB_DATA_TYPE_INT;
    }
  }
}

static UNUSED_FUNC void updateFunctionInterBuf(SQueryInfo* pQueryInfo, bool superTable, SUdfInfo* pUdfInfo) {
  size_t numOfExpr = tscNumOfExprs(pQueryInfo);
  for (int32_t i = 0; i < numOfExpr; ++i) {
    SExprInfo* pExpr = tscExprGet(pQueryInfo, i);

    int32_t param = (int32_t)pExpr->base.param[0].i64;
    getResultDataInfo(pExpr->base.colType, pExpr->base.colBytes, pExpr->base.functionId, param, &pExpr->base.resType, &pExpr->base.resBytes,
                      &pExpr->base.interBytes, 0, superTable, pUdfInfo);
  }
}

int32_t addExprAndResultField(SSqlCmd* pCmd, SQueryInfo* pQueryInfo, int32_t colIndex, tSqlExprItem* pItem, bool finalResult,
    SUdfInfo* pUdfInfo) {
  STableMetaInfo* pTableMetaInfo = NULL;
  int32_t functionId = pItem->pNode->functionId;

  const char* msg1 = "not support column types";
  const char* msg2 = "invalid parameters";
  const char* msg3 = "illegal column name";
  const char* msg4 = "invalid table name";
  const char* msg5 = "parameter is out of range [0, 100]";
  const char* msg6 = "functions applied to tags are not allowed";
  const char* msg7 = "normal table can not apply this function";
  const char* msg8 = "multi-columns selection does not support alias column name";
  const char* msg9 = "diff/derivative can no be applied to unsigned numeric type";
  const char* msg10 = "derivative duration should be greater than 1 Second";
  const char* msg11 = "third parameter in derivative should be 0 or 1";
  const char* msg12 = "parameter is out of range [1, 100]";
  const char* msg13 = "parameter list required";

  switch (functionId) {
    case TSDB_FUNC_COUNT: {
      /* more than one parameter for count() function */
      if (pItem->pNode->Expr.paramList != NULL && taosArrayGetSize(pItem->pNode->Expr.paramList) != 1) {
        return invalidOperationMsg(tscGetErrorMsgPayload(pCmd), msg2);
      }

      SExprInfo* pExpr = NULL;
      SColumnIndex tsc_index = COLUMN_INDEX_INITIALIZER;

      if (pItem->pNode->Expr.paramList != NULL) {
        tSqlExprItem* pParamElem = taosArrayGet(pItem->pNode->Expr.paramList, 0);
        SStrToken* pToken = &pParamElem->pNode->columnName;
        int16_t tokenId = pParamElem->pNode->tokenId;
        if ((pToken->z == NULL || pToken->n == 0) && (TK_INTEGER != tokenId)) {
          return invalidOperationMsg(tscGetErrorMsgPayload(pCmd), msg3);
        }

        // select count(table.*), select count(1), count(2)
        if (tokenId == TK_ALL || tokenId == TK_INTEGER) {
          // check if the table name is valid or not
          SStrToken tmpToken = pParamElem->pNode->columnName;

          if (getTableIndexByName(&tmpToken, pQueryInfo, &tsc_index) != TSDB_CODE_SUCCESS) {
            return invalidOperationMsg(tscGetErrorMsgPayload(pCmd), msg4);
          }

          tsc_index = (SColumnIndex){0, PRIMARYKEY_TIMESTAMP_COL_INDEX};
          int32_t size = tDataTypes[TSDB_DATA_TYPE_BIGINT].bytes;
          pExpr = tscExprAppend(pQueryInfo, functionId, &tsc_index, TSDB_DATA_TYPE_BIGINT, size, getNewResColId(pCmd), size, false);
        } else {
          // count the number of table created according to the super table
          if (getColumnIndexByName(pToken, pQueryInfo, &tsc_index, tscGetErrorMsgPayload(pCmd)) != TSDB_CODE_SUCCESS) {
            return invalidOperationMsg(tscGetErrorMsgPayload(pCmd), msg3);
          }

          pTableMetaInfo = tscGetMetaInfo(pQueryInfo, tsc_index.tableIndex);

          // count tag is equalled to count(tbname)
          bool isTag = false;
          if (tsc_index.columnIndex >= tscGetNumOfColumns(pTableMetaInfo->pTableMeta) || tsc_index.columnIndex == TSDB_TBNAME_COLUMN_INDEX) {
            tsc_index.columnIndex = TSDB_TBNAME_COLUMN_INDEX;
            isTag = true;
          }

          int32_t size = tDataTypes[TSDB_DATA_TYPE_BIGINT].bytes;
          pExpr = tscExprAppend(pQueryInfo, functionId, &tsc_index, TSDB_DATA_TYPE_BIGINT, size, getNewResColId(pCmd), size, isTag);
        }
      } else {  // count(*) is equalled to count(primary_timestamp_key)
        tsc_index = (SColumnIndex){0, PRIMARYKEY_TIMESTAMP_COL_INDEX};
        int32_t size = tDataTypes[TSDB_DATA_TYPE_BIGINT].bytes;
        pExpr = tscExprAppend(pQueryInfo, functionId, &tsc_index, TSDB_DATA_TYPE_BIGINT, size, getNewResColId(pCmd), size, false);
      }

      pTableMetaInfo = tscGetMetaInfo(pQueryInfo, tsc_index.tableIndex);

      memset(pExpr->base.aliasName, 0, tListLen(pExpr->base.aliasName));
      getColumnName(pItem, pExpr->base.aliasName, pExpr->base.token,sizeof(pExpr->base.aliasName) - 1);
      
      SColumnList list = createColumnList(1, tsc_index.tableIndex, tsc_index.columnIndex);
      if (finalResult) {
        int32_t numOfOutput = tscNumOfFields(pQueryInfo);
        insertResultField(pQueryInfo, numOfOutput, &list, sizeof(int64_t), TSDB_DATA_TYPE_BIGINT, pExpr->base.aliasName, pExpr);
      } else {
        for (int32_t i = 0; i < list.num; ++i) {
          SSchema* ps = tscGetTableSchema(pTableMetaInfo->pTableMeta);
          tscColumnListInsert(pQueryInfo->colList, list.ids[i].columnIndex, pTableMetaInfo->pTableMeta->id.uid,
              &ps[list.ids[i].columnIndex]);
        }
      }

      // the time stamp may be always needed
      if (tsc_index.tableIndex < tscGetNumOfColumns(pTableMetaInfo->pTableMeta)) {
        tscInsertPrimaryTsSourceColumn(pQueryInfo, pTableMetaInfo->pTableMeta->id.uid);
      }

      return TSDB_CODE_SUCCESS;
    }

    case TSDB_FUNC_SUM:
    case TSDB_FUNC_AVG:
    case TSDB_FUNC_RATE:
    case TSDB_FUNC_IRATE:
    case TSDB_FUNC_TWA:
    case TSDB_FUNC_MIN:
    case TSDB_FUNC_MAX:
    case TSDB_FUNC_DIFF:
    case TSDB_FUNC_DERIVATIVE:
    case TSDB_FUNC_STDDEV:
    case TSDB_FUNC_LEASTSQR: {
      // 1. valid the number of parameters
      int32_t numOfParams = (pItem->pNode->Expr.paramList == NULL)? 0: (int32_t) taosArrayGetSize(pItem->pNode->Expr.paramList);

      // no parameters or more than one parameter for function
      if (pItem->pNode->Expr.paramList == NULL ||
          (functionId != TSDB_FUNC_LEASTSQR && functionId != TSDB_FUNC_DERIVATIVE && numOfParams != 1) ||
          ((functionId == TSDB_FUNC_LEASTSQR || functionId == TSDB_FUNC_DERIVATIVE) && numOfParams != 3)) {
        return invalidOperationMsg(tscGetErrorMsgPayload(pCmd), msg2);
      }

      tSqlExprItem* pParamElem = taosArrayGet(pItem->pNode->Expr.paramList, 0);
      if (pParamElem->pNode->tokenId != TK_ALL && pParamElem->pNode->tokenId != TK_ID) {
        return invalidOperationMsg(tscGetErrorMsgPayload(pCmd), msg2);
      }

      SColumnIndex tsc_index = COLUMN_INDEX_INITIALIZER;
      if ((getColumnIndexByName(&pParamElem->pNode->columnName, pQueryInfo, &tsc_index, tscGetErrorMsgPayload(pCmd)) != TSDB_CODE_SUCCESS)) {
        return invalidOperationMsg(tscGetErrorMsgPayload(pCmd), msg3);
      }

      pTableMetaInfo = tscGetMetaInfo(pQueryInfo, tsc_index.tableIndex);
      STableComInfo info = tscGetTableInfo(pTableMetaInfo->pTableMeta);

      // functions can not be applied to tags
      if (tsc_index.columnIndex == TSDB_TBNAME_COLUMN_INDEX || (tsc_index.columnIndex >= tscGetNumOfColumns(pTableMetaInfo->pTableMeta))) {
        return invalidOperationMsg(tscGetErrorMsgPayload(pCmd), msg6);
      }

      // 2. check if sql function can be applied on this column data type
      SSchema* pSchema = tscGetTableColumnSchema(pTableMetaInfo->pTableMeta, tsc_index.columnIndex);

      if (!IS_NUMERIC_TYPE(pSchema->type)) {
        return invalidOperationMsg(tscGetErrorMsgPayload(pCmd), msg1);
      } else if (IS_UNSIGNED_NUMERIC_TYPE(pSchema->type) && (functionId == TSDB_FUNC_DIFF || functionId == TSDB_FUNC_DERIVATIVE)) {
        return invalidOperationMsg(tscGetErrorMsgPayload(pCmd), msg9);
      }

      int16_t resultType = 0;
      int16_t resultSize = 0;
      int32_t intermediateResSize = 0;

      if (getResultDataInfo(pSchema->type, pSchema->bytes, functionId, 0, &resultType, &resultSize,
                            &intermediateResSize, 0, false, NULL) != TSDB_CODE_SUCCESS) {
        return TSDB_CODE_TSC_INVALID_OPERATION;
      }

      // set the first column ts for diff query
      if (functionId == TSDB_FUNC_DIFF || functionId == TSDB_FUNC_DERIVATIVE) {
        SColumnIndex indexTS = {.tableIndex = tsc_index.tableIndex, .columnIndex = 0};
        SExprInfo*   pExpr = tscExprAppend(pQueryInfo, TSDB_FUNC_TS_DUMMY, &indexTS, TSDB_DATA_TYPE_TIMESTAMP,
                                         TSDB_KEYSIZE, getNewResColId(pCmd), TSDB_KEYSIZE, false);
        tstrncpy(pExpr->base.aliasName, aAggs[TSDB_FUNC_TS_DUMMY].name, sizeof(pExpr->base.aliasName));

        SColumnList ids = createColumnList(1, 0, 0);
        insertResultField(pQueryInfo, colIndex, &ids, TSDB_KEYSIZE, TSDB_DATA_TYPE_TIMESTAMP, aAggs[TSDB_FUNC_TS_DUMMY].name, pExpr);
      }

      SExprInfo* pExpr = tscExprAppend(pQueryInfo, functionId, &tsc_index, resultType, resultSize, getNewResColId(pCmd), intermediateResSize, false);

      if (functionId == TSDB_FUNC_LEASTSQR) { // set the leastsquares parameters
        char val[8] = {0};
        if (tVariantDump(&pParamElem[1].pNode->value, val, TSDB_DATA_TYPE_DOUBLE, true) < 0) {
          return TSDB_CODE_TSC_INVALID_OPERATION;
        }

        tscExprAddParams(&pExpr->base, val, TSDB_DATA_TYPE_DOUBLE, DOUBLE_BYTES);

        memset(val, 0, tListLen(val));
        if (tVariantDump(&pParamElem[2].pNode->value, val, TSDB_DATA_TYPE_DOUBLE, true) < 0) {
          return TSDB_CODE_TSC_INVALID_OPERATION;
        }

        tscExprAddParams(&pExpr->base, val, TSDB_DATA_TYPE_DOUBLE, DOUBLE_BYTES);
      } else if (functionId == TSDB_FUNC_IRATE) {
        int64_t prec = info.precision;
        tscExprAddParams(&pExpr->base, (char*)&prec, TSDB_DATA_TYPE_BIGINT, LONG_BYTES);
      } else if (functionId == TSDB_FUNC_DERIVATIVE) {
        char val[8] = {0};

        int64_t tickPerSec = 0;
        if (tVariantDump(&pParamElem[1].pNode->value, (char*) &tickPerSec, TSDB_DATA_TYPE_BIGINT, true) < 0) {
          return TSDB_CODE_TSC_INVALID_OPERATION;
        }

        if (info.precision == TSDB_TIME_PRECISION_MILLI) {
          tickPerSec /= TSDB_TICK_PER_SECOND(TSDB_TIME_PRECISION_MICRO);
        } else if (info.precision == TSDB_TIME_PRECISION_MICRO) {
          tickPerSec /= TSDB_TICK_PER_SECOND(TSDB_TIME_PRECISION_MILLI);
	      }

        if (tickPerSec <= 0 || tickPerSec < TSDB_TICK_PER_SECOND(info.precision)) {
          return invalidOperationMsg(tscGetErrorMsgPayload(pCmd), msg10);
        }

        tscExprAddParams(&pExpr->base, (char*) &tickPerSec, TSDB_DATA_TYPE_BIGINT, LONG_BYTES);
        memset(val, 0, tListLen(val));

        if (tVariantDump(&pParamElem[2].pNode->value, val, TSDB_DATA_TYPE_BIGINT, true) < 0) {
          return TSDB_CODE_TSC_INVALID_OPERATION;
        }

        int64_t v = *(int64_t*) val;
        if (v != 0 && v != 1) {
          return invalidOperationMsg(tscGetErrorMsgPayload(pCmd), msg11);
        }

        tscExprAddParams(&pExpr->base, val, TSDB_DATA_TYPE_BIGINT, LONG_BYTES);
      }

      SColumnList ids = createColumnList(1, tsc_index.tableIndex, tsc_index.columnIndex);

      memset(pExpr->base.aliasName, 0, tListLen(pExpr->base.aliasName));
      getColumnName(pItem, pExpr->base.aliasName, pExpr->base.token,sizeof(pExpr->base.aliasName) - 1);

      if (finalResult) {
        int32_t numOfOutput = tscNumOfFields(pQueryInfo);
        insertResultField(pQueryInfo, numOfOutput, &ids, pExpr->base.resBytes, (int32_t)pExpr->base.resType,
                          pExpr->base.aliasName, pExpr);
      } else {
        assert(ids.num == 1);
        tscColumnListInsert(pQueryInfo->colList, ids.ids[0].columnIndex, pExpr->base.uid, pSchema);
      }
      tscInsertPrimaryTsSourceColumn(pQueryInfo, pExpr->base.uid);
        
      return TSDB_CODE_SUCCESS;
    }

    case TSDB_FUNC_FIRST:
    case TSDB_FUNC_LAST:
    case TSDB_FUNC_SPREAD:
    case TSDB_FUNC_LAST_ROW:
    case TSDB_FUNC_INTERP: {
      bool requireAllFields = (pItem->pNode->Expr.paramList == NULL);

      // NOTE: has time range condition or normal column filter condition, the last_row query will be transferred to last query
      SConvertFunc cvtFunc = {.originFuncId = functionId, .execFuncId = functionId};
      if (functionId == TSDB_FUNC_LAST_ROW && ((!TSWINDOW_IS_EQUAL(pQueryInfo->window, TSWINDOW_INITIALIZER)) ||
                                               (hasNormalColumnFilter(pQueryInfo)) ||
                                               taosArrayGetSize(pQueryInfo->pUpstream)>0)) {
        cvtFunc.execFuncId = TSDB_FUNC_LAST;
      }

      if (!requireAllFields) {
        if (taosArrayGetSize(pItem->pNode->Expr.paramList) < 1) {
          return invalidOperationMsg(tscGetErrorMsgPayload(pCmd), msg3);
        }

        if (taosArrayGetSize(pItem->pNode->Expr.paramList) > 1 && (pItem->aliasName != NULL && strlen(pItem->aliasName) > 0)) {
          return invalidOperationMsg(tscGetErrorMsgPayload(pCmd), msg8);
        }

        /* in first/last function, multiple columns can be add to resultset */
        for (int32_t i = 0; i < taosArrayGetSize(pItem->pNode->Expr.paramList); ++i) {
          tSqlExprItem* pParamElem = taosArrayGet(pItem->pNode->Expr.paramList, i);
          if (pParamElem->pNode->tokenId != TK_ALL && pParamElem->pNode->tokenId != TK_ID) {
            return invalidOperationMsg(tscGetErrorMsgPayload(pCmd), msg3);
          }

          SColumnIndex tsc_index = COLUMN_INDEX_INITIALIZER;

          if (pParamElem->pNode->tokenId == TK_ALL) { // select table.*
            SStrToken tmpToken = pParamElem->pNode->columnName;

            if (getTableIndexByName(&tmpToken, pQueryInfo, &tsc_index) != TSDB_CODE_SUCCESS) {
              return invalidOperationMsg(tscGetErrorMsgPayload(pCmd), msg4);
            }

            pTableMetaInfo = tscGetMetaInfo(pQueryInfo, tsc_index.tableIndex);
            SSchema* pSchema = tscGetTableSchema(pTableMetaInfo->pTableMeta);

            char name[TSDB_COL_NAME_LEN] = {0};
            for (int32_t j = 0; j < tscGetNumOfColumns(pTableMetaInfo->pTableMeta); ++j) {
              tsc_index.columnIndex = j;
              SStrToken t = {.z = pSchema[j].name, .n = (uint32_t)strnlen(pSchema[j].name, TSDB_COL_NAME_LEN)};
              setResultColName(name, pItem, cvtFunc.originFuncId, &t, true);

              if (setExprInfoForFunctions(pCmd, pQueryInfo, &pSchema[j], cvtFunc, name, colIndex++, &tsc_index,
                  finalResult, pUdfInfo) != 0) {
                return TSDB_CODE_TSC_INVALID_OPERATION;
              }
            }

          } else {
            if (getColumnIndexByName(&pParamElem->pNode->columnName, pQueryInfo, &tsc_index, tscGetErrorMsgPayload(pCmd)) != TSDB_CODE_SUCCESS) {
              return invalidOperationMsg(tscGetErrorMsgPayload(pCmd), msg3);
            }

            pTableMetaInfo = tscGetMetaInfo(pQueryInfo, tsc_index.tableIndex);

            // functions can not be applied to tags
            if ((tsc_index.columnIndex >= tscGetNumOfColumns(pTableMetaInfo->pTableMeta)) || (tsc_index.columnIndex < 0)) {
              return invalidOperationMsg(tscGetErrorMsgPayload(pCmd), msg6);
            }

            char name[TSDB_COL_NAME_LEN] = {0};
            SSchema* pSchema = tscGetTableColumnSchema(pTableMetaInfo->pTableMeta, tsc_index.columnIndex);

            bool multiColOutput = taosArrayGetSize(pItem->pNode->Expr.paramList) > 1;
            setResultColName(name, pItem, cvtFunc.originFuncId, &pParamElem->pNode->columnName, multiColOutput);

            if (setExprInfoForFunctions(pCmd, pQueryInfo, pSchema, cvtFunc, name, colIndex++, &tsc_index, finalResult, pUdfInfo) != 0) {
              return TSDB_CODE_TSC_INVALID_OPERATION;
            }
          }
        }

      } else {  // select * from xxx
        int32_t numOfFields = 0;

        // multicolumn selection does not support alias name
        if (pItem->aliasName != NULL && strlen(pItem->aliasName) > 0) {
          return invalidOperationMsg(tscGetErrorMsgPayload(pCmd), msg8);
        }

        for (int32_t j = 0; j < pQueryInfo->numOfTables; ++j) {
          pTableMetaInfo = tscGetMetaInfo(pQueryInfo, j);
          SSchema* pSchema = tscGetTableSchema(pTableMetaInfo->pTableMeta);

          for (int32_t i = 0; i < tscGetNumOfColumns(pTableMetaInfo->pTableMeta); ++i) {
            SColumnIndex tsc_index = {.tableIndex = j, .columnIndex = i};

            char name[TSDB_COL_NAME_LEN] = {0};
            SStrToken t = {.z = pSchema[i].name, .n = (uint32_t)strnlen(pSchema[i].name, TSDB_COL_NAME_LEN)};
            setResultColName(name, pItem, cvtFunc.originFuncId, &t, true);

            if (setExprInfoForFunctions(pCmd, pQueryInfo, &pSchema[tsc_index.columnIndex], cvtFunc, name, colIndex, &tsc_index,
                finalResult, pUdfInfo) != 0) {
              return TSDB_CODE_TSC_INVALID_OPERATION;
            }
            colIndex++;
          }

          numOfFields += tscGetNumOfColumns(pTableMetaInfo->pTableMeta);
        }
      }
      return TSDB_CODE_SUCCESS;
    }

    case TSDB_FUNC_TOP:
    case TSDB_FUNC_BOTTOM:
    case TSDB_FUNC_PERCT:
    case TSDB_FUNC_APERCT: {
      // 1. valid the number of parameters
      if (pItem->pNode->Expr.paramList == NULL || taosArrayGetSize(pItem->pNode->Expr.paramList) != 2) {
        /* no parameters or more than one parameter for function */
        return invalidOperationMsg(tscGetErrorMsgPayload(pCmd), msg2);
      }

      tSqlExprItem* pParamElem = taosArrayGet(pItem->pNode->Expr.paramList, 0);
      if (pParamElem->pNode->tokenId != TK_ID) {
        return invalidOperationMsg(tscGetErrorMsgPayload(pCmd), msg2);
      }
      
      SColumnIndex tsc_index = COLUMN_INDEX_INITIALIZER;
      if (getColumnIndexByName(&pParamElem->pNode->columnName, pQueryInfo, &tsc_index, tscGetErrorMsgPayload(pCmd)) != TSDB_CODE_SUCCESS) {
        return invalidOperationMsg(tscGetErrorMsgPayload(pCmd), msg3);
      }

      if (tsc_index.columnIndex == TSDB_TBNAME_COLUMN_INDEX) {
        return invalidOperationMsg(tscGetErrorMsgPayload(pCmd), msg6);
      }
      
      pTableMetaInfo = tscGetMetaInfo(pQueryInfo, tsc_index.tableIndex);
      SSchema* pSchema = tscGetTableColumnSchema(pTableMetaInfo->pTableMeta, tsc_index.columnIndex);

      // functions can not be applied to tags
      if (tsc_index.columnIndex >= tscGetNumOfColumns(pTableMetaInfo->pTableMeta)) {
        return invalidOperationMsg(tscGetErrorMsgPayload(pCmd), msg6);
      }

      // 2. valid the column type
      if (!IS_NUMERIC_TYPE(pSchema->type)) {
        return invalidOperationMsg(tscGetErrorMsgPayload(pCmd), msg1);
      }

      // 3. valid the parameters
      if (pParamElem[1].pNode->tokenId == TK_ID) {
        return invalidOperationMsg(tscGetErrorMsgPayload(pCmd), msg2);
      }

      tVariant* pVariant = &pParamElem[1].pNode->value;

      int16_t  resultType = pSchema->type;
      int16_t  resultSize = pSchema->bytes;
      int32_t  interResult = 0;

      char val[8] = {0};

      SExprInfo* pExpr = NULL;
      if (functionId == TSDB_FUNC_PERCT || functionId == TSDB_FUNC_APERCT) {
        tVariantDump(pVariant, val, TSDB_DATA_TYPE_DOUBLE, true);

        double dp = GET_DOUBLE_VAL(val);
        if (dp < 0 || dp > TOP_BOTTOM_QUERY_LIMIT) {
          return invalidOperationMsg(tscGetErrorMsgPayload(pCmd), msg5);
        }

        getResultDataInfo(pSchema->type, pSchema->bytes, functionId, 0, &resultType, &resultSize, &interResult, 0, false,
            pUdfInfo);

        /*
         * sql function transformation
         * for dp = 0, it is actually min,
         * for dp = 100, it is max,
         */
        tscInsertPrimaryTsSourceColumn(pQueryInfo, pTableMetaInfo->pTableMeta->id.uid);
        colIndex += 1;  // the first column is ts

        pExpr = tscExprAppend(pQueryInfo, functionId, &tsc_index, resultType, resultSize, getNewResColId(pCmd), interResult, false);
        tscExprAddParams(&pExpr->base, val, TSDB_DATA_TYPE_DOUBLE, sizeof(double));
      } else {
        tVariantDump(pVariant, val, TSDB_DATA_TYPE_BIGINT, true);

        int64_t nTop = GET_INT32_VAL(val);
        if (nTop <= 0 || nTop > 100) {  // todo use macro
          return invalidOperationMsg(tscGetErrorMsgPayload(pCmd), msg12);
        }

        // todo REFACTOR
        // set the first column ts for top/bottom query
        SColumnIndex index1 = {tsc_index.tableIndex, PRIMARYKEY_TIMESTAMP_COL_INDEX};
        pExpr = tscExprAppend(pQueryInfo, TSDB_FUNC_TS, &index1, TSDB_DATA_TYPE_TIMESTAMP, TSDB_KEYSIZE, getNewResColId(pCmd),
                                 0, false);
        tstrncpy(pExpr->base.aliasName, aAggs[TSDB_FUNC_TS].name, sizeof(pExpr->base.aliasName));

        const int32_t TS_COLUMN_INDEX = PRIMARYKEY_TIMESTAMP_COL_INDEX;
        SColumnList   ids = createColumnList(1, tsc_index.tableIndex, TS_COLUMN_INDEX);
        insertResultField(pQueryInfo, colIndex, &ids, TSDB_KEYSIZE, TSDB_DATA_TYPE_TIMESTAMP,
                          aAggs[TSDB_FUNC_TS].name, pExpr);

        colIndex += 1;  // the first column is ts

        pExpr = tscExprAppend(pQueryInfo, functionId, &tsc_index, resultType, resultSize, getNewResColId(pCmd), resultSize, false);
        tscExprAddParams(&pExpr->base, val, TSDB_DATA_TYPE_BIGINT, sizeof(int64_t));
      }
  
      memset(pExpr->base.aliasName, 0, tListLen(pExpr->base.aliasName));
      getColumnName(pItem, pExpr->base.aliasName, pExpr->base.token,sizeof(pExpr->base.aliasName) - 1);

      // todo refactor: tscColumnListInsert part
      SColumnList ids = createColumnList(1, tsc_index.tableIndex, tsc_index.columnIndex);

      if (finalResult) {
        insertResultField(pQueryInfo, colIndex, &ids, resultSize, (int8_t)resultType, pExpr->base.aliasName, pExpr);
      } else {
        assert(ids.num == 1);
        tscColumnListInsert(pQueryInfo->colList, ids.ids[0].columnIndex, pExpr->base.uid, pSchema);
      }

      return TSDB_CODE_SUCCESS;
    }
    
    case TSDB_FUNC_TID_TAG: {
      pTableMetaInfo = tscGetMetaInfo(pQueryInfo, 0);
      if (UTIL_TABLE_IS_NORMAL_TABLE(pTableMetaInfo)) {
        return invalidOperationMsg(tscGetErrorMsgPayload(pCmd), msg7);
      }
    
      // no parameters or more than one parameter for function
      if (pItem->pNode->Expr.paramList == NULL || taosArrayGetSize(pItem->pNode->Expr.paramList) != 1) {
        return invalidOperationMsg(tscGetErrorMsgPayload(pCmd), msg2);
      }
      
      tSqlExprItem* pParamItem = taosArrayGet(pItem->pNode->Expr.paramList, 0);
      tSqlExpr* pParam = pParamItem->pNode;

      SColumnIndex tsc_index = COLUMN_INDEX_INITIALIZER;
      if (getColumnIndexByName(&pParam->columnName, pQueryInfo, &tsc_index, tscGetErrorMsgPayload(pCmd)) != TSDB_CODE_SUCCESS) {
        return invalidOperationMsg(tscGetErrorMsgPayload(pCmd), msg3);
      }
    
      pTableMetaInfo = tscGetMetaInfo(pQueryInfo, tsc_index.tableIndex);
      SSchema* pSchema = tscGetTableTagSchema(pTableMetaInfo->pTableMeta);
  
      // functions can not be applied to normal columns
      int32_t numOfCols = tscGetNumOfColumns(pTableMetaInfo->pTableMeta);
      if (tsc_index.columnIndex < numOfCols && tsc_index.columnIndex != TSDB_TBNAME_COLUMN_INDEX) {
        return invalidOperationMsg(tscGetErrorMsgPayload(pCmd), msg6);
      }
    
      if (tsc_index.columnIndex > 0) {
        tsc_index.columnIndex -= numOfCols;
      }
      
      // 2. valid the column type
      int16_t colType = 0;
      if (tsc_index.columnIndex == TSDB_TBNAME_COLUMN_INDEX) {
        colType = TSDB_DATA_TYPE_BINARY;
      } else {
        colType = pSchema[tsc_index.columnIndex].type;
      }
      
      if (colType == TSDB_DATA_TYPE_BOOL) {
        return invalidOperationMsg(tscGetErrorMsgPayload(pCmd), msg1);
      }

      tscColumnListInsert(pTableMetaInfo->tagColList, tsc_index.columnIndex, pTableMetaInfo->pTableMeta->id.uid,
                          &pSchema[tsc_index.columnIndex]);
      SSchema* pTagSchema = tscGetTableTagSchema(pTableMetaInfo->pTableMeta);

      SSchema s = {0};
      if (tsc_index.columnIndex == TSDB_TBNAME_COLUMN_INDEX) {
        s = *tGetTbnameColumnSchema();
      } else {
        s = pTagSchema[tsc_index.columnIndex];
      }
      
      int16_t bytes = 0;
      int16_t type  = 0;
      int32_t inter = 0;

      int32_t ret = getResultDataInfo(s.type, s.bytes, TSDB_FUNC_TID_TAG, 0, &type, &bytes, &inter, 0, 0, NULL);
      assert(ret == TSDB_CODE_SUCCESS);
      
      s.type = (uint8_t)type;
      s.bytes = bytes;

      TSDB_QUERY_SET_TYPE(pQueryInfo->type, TSDB_QUERY_TYPE_TAG_FILTER_QUERY);
      tscAddFuncInSelectClause(pQueryInfo, 0, TSDB_FUNC_TID_TAG, &tsc_index, &s, TSDB_COL_TAG, getNewResColId(pCmd));
      
      return TSDB_CODE_SUCCESS;
    }

    case TSDB_FUNC_BLKINFO: {
      // no parameters or more than one parameter for function
      if (pItem->pNode->Expr.paramList != NULL && taosArrayGetSize(pItem->pNode->Expr.paramList) != 0) {
        return invalidOperationMsg(tscGetErrorMsgPayload(pCmd), msg2);
      }

      SColumnIndex tsc_index = {.tableIndex = 0, .columnIndex = 0,};
      pTableMetaInfo = tscGetMetaInfo(pQueryInfo, tsc_index.tableIndex);

      int32_t inter   = 0;
      int16_t resType = 0;
      int16_t bytes   = 0;

      getResultDataInfo(TSDB_DATA_TYPE_INT, 4, TSDB_FUNC_BLKINFO, 0, &resType, &bytes, &inter, 0, 0, NULL);

      SSchema s = {.name = "block_dist", .type = TSDB_DATA_TYPE_BINARY, .bytes = bytes};

      SExprInfo* pExpr =
          tscExprInsert(pQueryInfo, 0, TSDB_FUNC_BLKINFO, &tsc_index, resType, bytes, getNewResColId(pCmd), bytes, 0);
      tstrncpy(pExpr->base.aliasName, s.name, sizeof(pExpr->base.aliasName));

      SColumnList ids = createColumnList(1, tsc_index.tableIndex, tsc_index.columnIndex);
      insertResultField(pQueryInfo, 0, &ids, bytes, s.type, s.name, pExpr);

      pExpr->base.numOfParams = 1;
      pExpr->base.param[0].i64 = pTableMetaInfo->pTableMeta->tableInfo.rowSize;
      pExpr->base.param[0].nType = TSDB_DATA_TYPE_BIGINT;

      return TSDB_CODE_SUCCESS;
    }

    default: {
      pUdfInfo = isValidUdf(pQueryInfo->pUdfInfo, pItem->pNode->Expr.operand.z, pItem->pNode->Expr.operand.n);
      if (pUdfInfo == NULL) {
        return invalidOperationMsg(tscGetErrorMsgPayload(pCmd), msg9);
      }

      if (pItem->pNode->Expr.paramList == NULL || taosArrayGetSize(pItem->pNode->Expr.paramList) <= 0) {
        return invalidOperationMsg(tscGetErrorMsgPayload(pCmd), msg13);        
      }
      
      tSqlExprItem* pParamElem = taosArrayGet(pItem->pNode->Expr.paramList, 0);;
      if (pParamElem->pNode->tokenId != TK_ID) {
        return invalidOperationMsg(tscGetErrorMsgPayload(pCmd), msg2);
      }

      SColumnIndex tsc_index = COLUMN_INDEX_INITIALIZER;
      if (getColumnIndexByName(&pParamElem->pNode->columnName, pQueryInfo, &tsc_index, tscGetErrorMsgPayload(pCmd)) != TSDB_CODE_SUCCESS) {
        return invalidOperationMsg(tscGetErrorMsgPayload(pCmd), msg3);
      }

      if (tsc_index.columnIndex == TSDB_TBNAME_COLUMN_INDEX) {
        return invalidOperationMsg(tscGetErrorMsgPayload(pCmd), msg6);
      }

      pTableMetaInfo = tscGetMetaInfo(pQueryInfo, tsc_index.tableIndex);

      // functions can not be applied to tags
      if (tsc_index.columnIndex >= tscGetNumOfColumns(pTableMetaInfo->pTableMeta)) {
        return invalidOperationMsg(tscGetErrorMsgPayload(pCmd), msg6);
      }

      int32_t inter   = 0;
      int16_t resType = 0;
      int16_t bytes   = 0;
      getResultDataInfo(TSDB_DATA_TYPE_INT, 4, functionId, 0, &resType, &bytes, &inter, 0, false, pUdfInfo);

      SExprInfo* pExpr = tscExprAppend(pQueryInfo, functionId, &tsc_index, resType, bytes, getNewResColId(pCmd), inter, false);

      memset(pExpr->base.aliasName, 0, tListLen(pExpr->base.aliasName));
      getColumnName(pItem, pExpr->base.aliasName, pExpr->base.token, sizeof(pExpr->base.aliasName) - 1);

      SSchema* pSchema = tscGetTableColumnSchema(pTableMetaInfo->pTableMeta, tsc_index.columnIndex);

      uint64_t uid = pTableMetaInfo->pTableMeta->id.uid;
      SColumnList ids = createColumnList(1, tsc_index.tableIndex, tsc_index.columnIndex);
      if (finalResult) {
        insertResultField(pQueryInfo, colIndex, &ids, pUdfInfo->resBytes, pUdfInfo->resType, pExpr->base.aliasName, pExpr);
      } else {
        for (int32_t i = 0; i < ids.num; ++i) {
          tscColumnListInsert(pQueryInfo->colList, tsc_index.columnIndex, uid, pSchema);
        }
      }
      tscInsertPrimaryTsSourceColumn(pQueryInfo, pTableMetaInfo->pTableMeta->id.uid);
      return TSDB_CODE_SUCCESS;
    }
  }

  return TSDB_CODE_TSC_INVALID_OPERATION;
}

// todo refactor
static SColumnList createColumnList(int32_t num, int16_t tableIndex, int32_t columnIndex) {
  assert(num == 1 && tableIndex >= 0);

  SColumnList columnList = {0};
  columnList.num = num;

  int32_t tsc_index = num - 1;
  columnList.ids[tsc_index].tableIndex = tableIndex;
  columnList.ids[tsc_index].columnIndex = columnIndex;

  return columnList;
}

void getColumnName(tSqlExprItem* pItem, char* resultFieldName, char* rawName, int32_t nameLength) {
  int32_t len = ((int32_t)pItem->pNode->exprToken.n < nameLength) ? (int32_t)pItem->pNode->exprToken.n : nameLength;
  strncpy(rawName, pItem->pNode->exprToken.z, len);

  if (pItem->aliasName != NULL) {
    int32_t aliasNameLen = (int32_t) strlen(pItem->aliasName);
    len = (aliasNameLen < nameLength)? aliasNameLen:nameLength;
    strncpy(resultFieldName, pItem->aliasName, len);
  } else {
    strncpy(resultFieldName, rawName, len);
  }
}

static bool isTablenameToken(SStrToken* token) {
  SStrToken tmpToken = *token;
  SStrToken tableToken = {0};

  extractTableNameFromToken(&tmpToken, &tableToken);
  return (tmpToken.n == strlen(TSQL_TBNAME_L) && strncasecmp(TSQL_TBNAME_L, tmpToken.z, tmpToken.n) == 0);
}

static int16_t doGetColumnIndex(SQueryInfo* pQueryInfo, int32_t tsc_index, SStrToken* pToken) {
  STableMeta* pTableMeta = tscGetMetaInfo(pQueryInfo, tsc_index)->pTableMeta;

  int32_t  numOfCols = tscGetNumOfColumns(pTableMeta) + tscGetNumOfTags(pTableMeta);
  SSchema* pSchema = tscGetTableSchema(pTableMeta);

  int16_t columnIndex = COLUMN_INDEX_INITIAL_VAL;

  for (int16_t i = 0; i < numOfCols; ++i) {
    if (pToken->n != strlen(pSchema[i].name)) {
      continue;
    }

    if (strncasecmp(pSchema[i].name, pToken->z, pToken->n) == 0) {
      columnIndex = i;
      break;
    }
  }

  return columnIndex;
}

int32_t doGetColumnIndexByName(SStrToken* pToken, SQueryInfo* pQueryInfo, SColumnIndex* pIndex, char* msg) {
  const char* msg0 = "ambiguous column name";
  const char* msg1 = "invalid column name";

  if (pToken->n == 0) {
    return TSDB_CODE_TSC_INVALID_OPERATION;
  }

  if (isTablenameToken(pToken)) {
    pIndex->columnIndex = TSDB_TBNAME_COLUMN_INDEX;
  } else if (strlen(DEFAULT_PRIMARY_TIMESTAMP_COL_NAME) == pToken->n &&
            strncasecmp(pToken->z, DEFAULT_PRIMARY_TIMESTAMP_COL_NAME, pToken->n) == 0) {
    pIndex->columnIndex = PRIMARYKEY_TIMESTAMP_COL_INDEX; // just make runtime happy, need fix java test case InsertSpecialCharacterJniTest
  } else {
    // not specify the table name, try to locate the table tsc_index by column name
    if (pIndex->tableIndex == COLUMN_INDEX_INITIAL_VAL) {
      for (int16_t i = 0; i < pQueryInfo->numOfTables; ++i) {
        int16_t colIndex = doGetColumnIndex(pQueryInfo, i, pToken);

        if (colIndex != COLUMN_INDEX_INITIAL_VAL) {
          if (pIndex->columnIndex != COLUMN_INDEX_INITIAL_VAL) {
            return invalidOperationMsg(msg, msg0);
          } else {
            pIndex->tableIndex = i;
            pIndex->columnIndex = colIndex;
          }
        }
      }
    } else {  // table tsc_index is valid, get the column tsc_index
      int16_t colIndex = doGetColumnIndex(pQueryInfo, pIndex->tableIndex, pToken);
      if (colIndex != COLUMN_INDEX_INITIAL_VAL) {
        pIndex->columnIndex = colIndex;
      }
    }

    if (pIndex->columnIndex == COLUMN_INDEX_INITIAL_VAL) {
      return invalidOperationMsg(msg, msg1);
    }
  }

  if (COLUMN_INDEX_VALIDE(*pIndex)) {
    return TSDB_CODE_SUCCESS;
  } else {
    return TSDB_CODE_TSC_INVALID_OPERATION;
  }
}

int32_t getTableIndexImpl(SStrToken* pTableToken, SQueryInfo* pQueryInfo, SColumnIndex* pIndex) {
  if (pTableToken->n == 0) {  // only one table and no table name prefix in column name
    if (pQueryInfo->numOfTables == 1) {
      pIndex->tableIndex = 0;
    } else {
      pIndex->tableIndex = COLUMN_INDEX_INITIAL_VAL;
    }

    return TSDB_CODE_SUCCESS;
  }

  pIndex->tableIndex = COLUMN_INDEX_INITIAL_VAL;
  for (int32_t i = 0; i < pQueryInfo->numOfTables; ++i) {
    STableMetaInfo* pTableMetaInfo = tscGetMetaInfo(pQueryInfo, i);
    char* name = pTableMetaInfo->aliasName;
    if (strncasecmp(name, pTableToken->z, pTableToken->n) == 0 && strlen(name) == pTableToken->n) {
      pIndex->tableIndex = i;
      break;
    }
  }

  if (pIndex->tableIndex < 0) {
    return TSDB_CODE_TSC_INVALID_OPERATION;
  }

  return TSDB_CODE_SUCCESS;
}

int32_t getTableIndexByName(SStrToken* pToken, SQueryInfo* pQueryInfo, SColumnIndex* pIndex) {
  SStrToken tableToken = {0};
  extractTableNameFromToken(pToken, &tableToken);

  if (getTableIndexImpl(&tableToken, pQueryInfo, pIndex) != TSDB_CODE_SUCCESS) {
    return TSDB_CODE_TSC_INVALID_OPERATION;
  }

  return TSDB_CODE_SUCCESS;
}

int32_t getColumnIndexByName(const SStrToken* pToken, SQueryInfo* pQueryInfo, SColumnIndex* pIndex, char* msg) {
  if (pQueryInfo->pTableMetaInfo == NULL || pQueryInfo->numOfTables == 0) {
    return TSDB_CODE_TSC_INVALID_OPERATION;
  }

  SStrToken tmpToken = *pToken;

  if (getTableIndexByName(&tmpToken, pQueryInfo, pIndex) != TSDB_CODE_SUCCESS) {
    return TSDB_CODE_TSC_INVALID_OPERATION;
  }

  return doGetColumnIndexByName(&tmpToken, pQueryInfo, pIndex, msg);
}

int32_t setShowInfo(SSqlObj* pSql, struct SSqlInfo* pInfo) {
  SSqlCmd*        pCmd = &pSql->cmd;
  STableMetaInfo* pTableMetaInfo = tscGetTableMetaInfoFromCmd(pCmd,  0);

  pCmd->command = TSDB_SQL_SHOW;

  const char* msg1 = "invalid name";
  const char* msg2 = "wildcard string should be less than %d characters";
  const char* msg3 = "database name too long";
  const char* msg4 = "invalid ip address";
  const char* msg5 = "database name is empty";
  const char* msg6 = "pattern string is empty";

  /*
   * database prefix in pInfo->pMiscInfo->a[0]
   * wildcard in like clause in pInfo->pMiscInfo->a[1]
   */
  SShowInfo* pShowInfo = &pInfo->pMiscInfo->showOpt;
  int16_t    showType = pShowInfo->showType;
  if (showType == TSDB_MGMT_TABLE_TABLE || showType == TSDB_MGMT_TABLE_METRIC || showType == TSDB_MGMT_TABLE_VGROUP) {
    // db prefix in tagCond, show table conds in payload
    SStrToken* pDbPrefixToken = &pShowInfo->prefix;
    if (pDbPrefixToken->type != 0) {

      if (pDbPrefixToken->n >= TSDB_DB_NAME_LEN) {  // db name is too long
        return invalidOperationMsg(tscGetErrorMsgPayload(pCmd), msg3);
      }

      if (pDbPrefixToken->n <= 0) {
        return invalidOperationMsg(tscGetErrorMsgPayload(pCmd), msg5);
      }

      if (tscValidateName(pDbPrefixToken) != TSDB_CODE_SUCCESS) {
        return invalidOperationMsg(tscGetErrorMsgPayload(pCmd), msg1);
      }

      int32_t ret = tNameSetDbName(&pTableMetaInfo->name, getAccountId(pSql), pDbPrefixToken);
      if (ret != TSDB_CODE_SUCCESS) {
        return invalidOperationMsg(tscGetErrorMsgPayload(pCmd), msg1);
      }
    }

    // show table/stable like 'xxxx', set the like pattern for show tables
    SStrToken* pPattern = &pShowInfo->pattern;
    if (pPattern->type != 0) {
      pPattern->n = strdequote(pPattern->z);

      if (pPattern->n <= 0) {
        return invalidOperationMsg(tscGetErrorMsgPayload(pCmd), msg6);
      }

      if (pPattern->n > tsMaxWildCardsLen){
        char tmp[64] = {0};
        sprintf(tmp, msg2, tsMaxWildCardsLen);
        return invalidOperationMsg(tscGetErrorMsgPayload(pCmd), tmp);
      }
    }
  } else if (showType == TSDB_MGMT_TABLE_VNODES) {
    if (pShowInfo->prefix.type == 0) {
      return invalidOperationMsg(tscGetErrorMsgPayload(pCmd), "No specified ip of dnode");
    }

    // show vnodes may be ip addr of dnode in payload
    SStrToken* pDnodeIp = &pShowInfo->prefix;
    if (pDnodeIp->n >= TSDB_IPv4ADDR_LEN) {  // ip addr is too long
      return invalidOperationMsg(tscGetErrorMsgPayload(pCmd), msg3);
    }

    if (!validateIpAddress(pDnodeIp->z, pDnodeIp->n)) {
      return invalidOperationMsg(tscGetErrorMsgPayload(pCmd), msg4);
    }
  } 
  return TSDB_CODE_SUCCESS;
}

int32_t setKillInfo(SSqlObj* pSql, struct SSqlInfo* pInfo, int32_t killType) {
  const char* msg1 = "invalid connection ID";
  const char* msg2 = "invalid query ID";
  const char* msg3 = "invalid stream ID";

  SSqlCmd* pCmd = &pSql->cmd;
  pCmd->command = pInfo->type;
  
  SStrToken* idStr = &(pInfo->pMiscInfo->id);
  if (idStr->n > TSDB_KILL_MSG_LEN) {
    return TSDB_CODE_TSC_INVALID_OPERATION;
  }

  strncpy(pCmd->payload, idStr->z, idStr->n);

  const char delim = ':';
  char* connIdStr = strtok(idStr->z, &delim);
  char* queryIdStr = strtok(NULL, &delim);

  int32_t connId = (int32_t)strtol(connIdStr, NULL, 10);
  if (connId <= 0) {
    memset(pCmd->payload, 0, strlen(pCmd->payload));
    return invalidOperationMsg(tscGetErrorMsgPayload(pCmd), msg1);
  }

  if (killType == TSDB_SQL_KILL_CONNECTION) {
    return TSDB_CODE_SUCCESS;
  }

  int32_t queryId = (int32_t)strtol(queryIdStr, NULL, 10);
  if (queryId <= 0) {
    memset(pCmd->payload, 0, strlen(pCmd->payload));
    if (killType == TSDB_SQL_KILL_QUERY) {
      return invalidOperationMsg(tscGetErrorMsgPayload(pCmd), msg2);
    } else {
      return invalidOperationMsg(tscGetErrorMsgPayload(pCmd), msg3);
    }
  }
  
  return TSDB_CODE_SUCCESS;
}
static int32_t setCompactVnodeInfo(SSqlObj* pSql, struct SSqlInfo* pInfo) {
  SSqlCmd* pCmd = &pSql->cmd;
  pCmd->command = pInfo->type;

  return TSDB_CODE_SUCCESS;
}
bool validateIpAddress(const char* ip, size_t size) {
  char tmp[128] = {0};  // buffer to build null-terminated string
  assert(size < 128);

  strncpy(tmp, ip, size);

  in_addr_t epAddr = taosInetAddr(tmp);

  return epAddr != INADDR_NONE;
}

int32_t tscTansformFuncForSTableQuery(SQueryInfo* pQueryInfo) {
  STableMetaInfo* pTableMetaInfo = tscGetMetaInfo(pQueryInfo, 0);

  if (pTableMetaInfo->pTableMeta == NULL || !UTIL_TABLE_IS_SUPER_TABLE(pTableMetaInfo)) {
    return TSDB_CODE_TSC_INVALID_OPERATION;
  }

  assert(tscGetNumOfTags(pTableMetaInfo->pTableMeta) >= 0);

  int16_t bytes = 0;
  int16_t type = 0;
  int32_t interBytes = 0;
  
  size_t size = tscNumOfExprs(pQueryInfo);
  for (int32_t k = 0; k < size; ++k) {
    SExprInfo*   pExpr = tscExprGet(pQueryInfo, k);
    int16_t functionId = aAggs[pExpr->base.functionId].stableFuncId;

    int32_t colIndex = pExpr->base.colInfo.colIndex;
    SSchema* pSrcSchema = tscGetTableColumnSchema(pTableMetaInfo->pTableMeta, colIndex);
    
    if ((functionId >= TSDB_FUNC_SUM && functionId <= TSDB_FUNC_TWA) ||
        (functionId >= TSDB_FUNC_FIRST_DST && functionId <= TSDB_FUNC_STDDEV_DST) ||
        (functionId >= TSDB_FUNC_RATE && functionId <= TSDB_FUNC_IRATE)) {
      if (getResultDataInfo(pSrcSchema->type, pSrcSchema->bytes, functionId, (int32_t)pExpr->base.param[0].i64, &type, &bytes,
                            &interBytes, 0, true, NULL) != TSDB_CODE_SUCCESS) {
        return TSDB_CODE_TSC_INVALID_OPERATION;
      }

      tscExprUpdate(pQueryInfo, k, functionId, pExpr->base.colInfo.colIndex, TSDB_DATA_TYPE_BINARY, bytes);
      // todo refactor
      pExpr->base.interBytes = interBytes;
    }
  }

  tscFieldInfoUpdateOffset(pQueryInfo);
  return TSDB_CODE_SUCCESS;
}

/* transfer the field-info back to original input format */
void tscRestoreFuncForSTableQuery(SQueryInfo* pQueryInfo) {
  STableMetaInfo* pTableMetaInfo = tscGetMetaInfo(pQueryInfo, 0);
  if (!UTIL_TABLE_IS_SUPER_TABLE(pTableMetaInfo)) {
    return;
  }
  
  size_t size = tscNumOfExprs(pQueryInfo);
  for (int32_t i = 0; i < size; ++i) {
    SExprInfo*   pExpr = tscExprGet(pQueryInfo, i);
    SSchema* pSchema = tscGetTableColumnSchema(pTableMetaInfo->pTableMeta, pExpr->base.colInfo.colIndex);
    
    // the final result size and type in the same as query on single table.
    // so here, set the flag to be false;
    int32_t inter = 0;
    
    int32_t functionId = pExpr->base.functionId;
    if (functionId < 0) {
      continue;
    }

    if (functionId >= TSDB_FUNC_TS && functionId <= TSDB_FUNC_DIFF) {
      continue;
    }
    
    if (functionId == TSDB_FUNC_FIRST_DST) {
      functionId = TSDB_FUNC_FIRST;
    } else if (functionId == TSDB_FUNC_LAST_DST) {
      functionId = TSDB_FUNC_LAST;
    } else if (functionId == TSDB_FUNC_STDDEV_DST) {
      functionId = TSDB_FUNC_STDDEV;
    }

    getResultDataInfo(pSchema->type, pSchema->bytes, functionId, 0, &pExpr->base.resType, &pExpr->base.resBytes, &inter,
                      0, false, NULL);
  }
}

bool hasUnsupportFunctionsForSTableQuery(SSqlCmd* pCmd, SQueryInfo* pQueryInfo) {
  const char* msg1 = "TWA/Diff/Derivative/Irate are not allowed to apply to super table directly";
  const char* msg2 = "TWA/Diff/Derivative/Irate only support group by tbname for super table query";
  const char* msg3 = "functions not support for super table query";

  // filter sql function not supported by metric query yet.
  size_t size = tscNumOfExprs(pQueryInfo);
  for (int32_t i = 0; i < size; ++i) {
    int32_t functionId = tscExprGet(pQueryInfo, i)->base.functionId;
    if (functionId < 0) {
      continue;
    }

    if ((aAggs[functionId].status & TSDB_FUNCSTATE_STABLE) == 0) {
      invalidOperationMsg(tscGetErrorMsgPayload(pCmd), msg3);
      return true;
    }
  }

  if (tscIsTWAQuery(pQueryInfo) || tscIsDiffDerivQuery(pQueryInfo) || tscIsIrateQuery(pQueryInfo)) {
    if (pQueryInfo->groupbyExpr.numOfGroupCols == 0) {
      invalidOperationMsg(tscGetErrorMsgPayload(pCmd), msg1);
      return true;
    }

    SColIndex* pColIndex = taosArrayGet(pQueryInfo->groupbyExpr.columnInfo, 0);
    if (pColIndex->colIndex != TSDB_TBNAME_COLUMN_INDEX) {
      invalidOperationMsg(tscGetErrorMsgPayload(pCmd), msg2);
      return true;
    }
  } else if (tscIsSessionWindowQuery(pQueryInfo)) {
    invalidOperationMsg(tscGetErrorMsgPayload(pCmd), msg3);
    return true;
  }

  return false;
}

static bool groupbyTagsOrNull(SQueryInfo* pQueryInfo) {
  if (pQueryInfo->groupbyExpr.columnInfo == NULL ||
    taosArrayGetSize(pQueryInfo->groupbyExpr.columnInfo) == 0) {
    return true;
  }

  size_t s = taosArrayGetSize(pQueryInfo->groupbyExpr.columnInfo);
  for (int32_t i = 0; i < s; i++) {
    SColIndex* colIndex = taosArrayGet(pQueryInfo->groupbyExpr.columnInfo, i);
    if (colIndex->flag != TSDB_COL_TAG) {
      return false;
    }
  }

  return true;
}

bool groupbyTbname(SQueryInfo* pQueryInfo) {
  if (pQueryInfo->groupbyExpr.columnInfo == NULL ||
    taosArrayGetSize(pQueryInfo->groupbyExpr.columnInfo) == 0) {
    return false;
  }

  size_t s = taosArrayGetSize(pQueryInfo->groupbyExpr.columnInfo);
  for (int32_t i = 0; i < s; i++) {
    SColIndex* colIndex = taosArrayGet(pQueryInfo->groupbyExpr.columnInfo, i);
    if (colIndex->colIndex == TSDB_TBNAME_COLUMN_INDEX) {
      return true;
    }
  }

  return false;
}





static bool functionCompatibleCheck(SQueryInfo* pQueryInfo, bool joinQuery, bool twQuery) {
  int32_t startIdx = 0;
  int32_t aggUdf = 0;
  int32_t scalarUdf = 0;
  int32_t prjNum = 0;
  int32_t aggNum = 0;
  int32_t countTbname = 0;

  size_t numOfExpr = tscNumOfExprs(pQueryInfo);
  assert(numOfExpr > 0);

  int32_t factor = INT32_MAX;

  // diff function cannot be executed with other function
  // arithmetic function can be executed with other arithmetic functions
  size_t size = tscNumOfExprs(pQueryInfo);
  
  for (int32_t i = startIdx; i < size; ++i) {
    SExprInfo* pExpr1 = tscExprGet(pQueryInfo, i);

    int16_t functionId = pExpr1->base.functionId;
    if (functionId < 0) {
       SUdfInfo* pUdfInfo = taosArrayGet(pQueryInfo->pUdfInfo, -1 * functionId - 1);
       pUdfInfo->funcType == TSDB_UDF_TYPE_AGGREGATE ? ++aggUdf : ++scalarUdf;

       continue;
    }

    if (functionId == TSDB_FUNC_TAGPRJ || functionId == TSDB_FUNC_TAG || functionId == TSDB_FUNC_TS || functionId == TSDB_FUNC_TS_DUMMY) {
      ++prjNum;

      continue;
    }

    if (functionId == TSDB_FUNC_PRJ) {
      ++prjNum;
    }

    if (functionId == TSDB_FUNC_PRJ && (pExpr1->base.colInfo.colId == PRIMARYKEY_TIMESTAMP_COL_INDEX || TSDB_COL_IS_UD_COL(pExpr1->base.colInfo.flag))) {
      continue;
    }

    if (factor == INT32_MAX) {
      factor = functionCompatList[functionId];
    } else {
      if (functionCompatList[functionId] != factor) {
        return false;
      } else {
        if (factor == -1) { // two functions with the same -1 flag
          return false;
        }
      }
    }

    if (functionId == TSDB_FUNC_LAST_ROW && (joinQuery || twQuery || !groupbyTagsOrNull(pQueryInfo))) {
      return false;
    }

    if (functionId == TSDB_FUNC_COUNT && (pExpr1->base.colInfo.colId == TSDB_TBNAME_COLUMN_INDEX || TSDB_COL_IS_TAG(pExpr1->base.colInfo.flag))) {
      ++countTbname;
    }
  }

  aggNum = (int32_t)size - prjNum - aggUdf - scalarUdf - countTbname;

  assert(aggNum >= 0);

  if (aggUdf > 0 && (prjNum > 0 || aggNum > 0 || scalarUdf > 0)) {
    return false;
  }

  if (scalarUdf > 0 && aggNum > 0) {
    return false;
  }

  if (countTbname && (prjNum > 0 || aggNum > 0 || scalarUdf > 0 || aggUdf > 0)) {
    return false;
  }

  return true;
}

int32_t validateGroupbyNode(SQueryInfo* pQueryInfo, SArray* pList, SSqlCmd* pCmd) {
  const char* msg1 = "too many columns in group by clause";
  const char* msg2 = "invalid column name in group by clause";
  const char* msg3 = "columns from one table allowed as group by columns";
  const char* msg4 = "join query does not support group by";
  const char* msg5 = "not allowed column type for group by";
  const char* msg6 = "tags not allowed for table query";
  const char* msg7 = "not support group by expression";
  const char* msg8 = "normal column can only locate at the end of group by clause";

  // todo : handle two tables situation
  STableMetaInfo* pTableMetaInfo = NULL;
  if (pList == NULL) {
    return TSDB_CODE_SUCCESS;
  }

  if (pQueryInfo->numOfTables > 1) {
    return invalidOperationMsg(tscGetErrorMsgPayload(pCmd), msg4);
  }

  SGroupbyExpr* pGroupExpr = &pQueryInfo->groupbyExpr;
  if (pGroupExpr->columnInfo == NULL) {
    pGroupExpr->columnInfo = taosArrayInit(4, sizeof(SColIndex));
  }

  if (pQueryInfo->colList == NULL) {
    pQueryInfo->colList = taosArrayInit(4, POINTER_BYTES);
  }

  if (pGroupExpr->columnInfo == NULL || pQueryInfo->colList == NULL) {
    return TSDB_CODE_TSC_OUT_OF_MEMORY;
  }

  pGroupExpr->numOfGroupCols = (int16_t)taosArrayGetSize(pList);
  if (pGroupExpr->numOfGroupCols > TSDB_MAX_TAGS) {
    return invalidOperationMsg(tscGetErrorMsgPayload(pCmd), msg1);
  }

  SSchema *pSchema       = NULL;
  int32_t tableIndex     = COLUMN_INDEX_INITIAL_VAL;
  int32_t numOfGroupCols = 0;

  size_t num = taosArrayGetSize(pList);
  for (int32_t i = 0; i < num; ++i) {
    tVariantListItem * pItem = taosArrayGet(pList, i);
    tVariant* pVar = &pItem->pVar;

    SStrToken token = {pVar->nLen, pVar->nType, pVar->pz};

    SColumnIndex tsc_index = COLUMN_INDEX_INITIALIZER;
    if (getColumnIndexByName(&token, pQueryInfo, &tsc_index, tscGetErrorMsgPayload(pCmd)) != TSDB_CODE_SUCCESS) {
      return invalidOperationMsg(tscGetErrorMsgPayload(pCmd), msg2);
    }

    if (tableIndex == COLUMN_INDEX_INITIAL_VAL) {
      tableIndex = tsc_index.tableIndex;
    } else if (tableIndex != tsc_index.tableIndex) {
      return invalidOperationMsg(tscGetErrorMsgPayload(pCmd), msg3);
    }

    pTableMetaInfo = tscGetMetaInfo(pQueryInfo, tsc_index.tableIndex);
    STableMeta* pTableMeta = pTableMetaInfo->pTableMeta;

    if (tsc_index.columnIndex == TSDB_TBNAME_COLUMN_INDEX) {
      pSchema = tGetTbnameColumnSchema();
    } else {
      pSchema = tscGetTableColumnSchema(pTableMeta, tsc_index.columnIndex);
    }

    int32_t numOfCols = tscGetNumOfColumns(pTableMeta);
    bool groupTag = (tsc_index.columnIndex == TSDB_TBNAME_COLUMN_INDEX || tsc_index.columnIndex >= numOfCols);

    if (groupTag) {
      if (!UTIL_TABLE_IS_SUPER_TABLE(pTableMetaInfo)) {
        return invalidOperationMsg(tscGetErrorMsgPayload(pCmd), msg6);
      }

      int32_t relIndex = tsc_index.columnIndex;
      if (tsc_index.columnIndex != TSDB_TBNAME_COLUMN_INDEX) {
        relIndex -= numOfCols;
      }

      SColIndex colIndex = { .colIndex = relIndex, .flag = TSDB_COL_TAG, .colId = pSchema->colId, };
      strncpy(colIndex.name, pSchema->name, tListLen(colIndex.name));
      taosArrayPush(pGroupExpr->columnInfo, &colIndex);
      
      tsc_index.columnIndex = relIndex;
      tscColumnListInsert(pTableMetaInfo->tagColList, tsc_index.columnIndex, pTableMeta->id.uid, pSchema);
    } else {
      // check if the column type is valid, here only support the bool/tinyint/smallint/bigint group by
      if (pSchema->type == TSDB_DATA_TYPE_FLOAT || pSchema->type == TSDB_DATA_TYPE_DOUBLE) {
        return invalidOperationMsg(tscGetErrorMsgPayload(pCmd), msg5);
      }

      tscColumnListInsert(pQueryInfo->colList, tsc_index.columnIndex, pTableMeta->id.uid, pSchema);
      
      SColIndex colIndex = { .colIndex = tsc_index.columnIndex, .flag = TSDB_COL_NORMAL, .colId = pSchema->colId };
      strncpy(colIndex.name, pSchema->name, tListLen(colIndex.name));

      taosArrayPush(pGroupExpr->columnInfo, &colIndex);
      pQueryInfo->groupbyExpr.orderType = TSDB_ORDER_ASC;
      numOfGroupCols++;
    }
  }

  // 1. only one normal column allowed in the group by clause
  // 2. the normal column in the group by clause can only located in the end position
  if (numOfGroupCols > 1) {
    return invalidOperationMsg(tscGetErrorMsgPayload(pCmd), msg7);
  }

  for(int32_t i = 0; i < num; ++i) {
    SColIndex* pIndex = taosArrayGet(pGroupExpr->columnInfo, i);
    if (TSDB_COL_IS_NORMAL_COL(pIndex->flag) && i != num - 1) {
     return invalidOperationMsg(tscGetErrorMsgPayload(pCmd), msg8);
    }
  }

  pQueryInfo->groupbyExpr.tableIndex = tableIndex;
  return TSDB_CODE_SUCCESS;
}


static SColumnFilterInfo* addColumnFilterInfo(SColumnFilterList* filterList) {
  int32_t size = (filterList->numOfFilters) + 1;

  char* tmp = (char*) realloc((void*)(filterList->filterInfo), sizeof(SColumnFilterInfo) * (size));
  if (tmp != NULL) {
    filterList->filterInfo = (SColumnFilterInfo*)tmp;
  } else {
    return NULL;
  }

  filterList->numOfFilters = size;

  SColumnFilterInfo* pColFilterInfo = &(filterList->filterInfo[size - 1]);
  memset(pColFilterInfo, 0, sizeof(SColumnFilterInfo));

  return pColFilterInfo;
}

static int32_t doExtractColumnFilterInfo(SSqlCmd* pCmd, SQueryInfo* pQueryInfo, int32_t timePrecision, SColumnFilterInfo* pColumnFilter,
                                         int16_t colType, tSqlExpr* pExpr) {
  const char* msg = "not supported filter condition";

  tSqlExpr *pRight = pExpr->pRight;

  if (colType >= TSDB_DATA_TYPE_TINYINT && colType <= TSDB_DATA_TYPE_BIGINT) {
    colType = TSDB_DATA_TYPE_BIGINT;
  } else if (colType == TSDB_DATA_TYPE_FLOAT || colType == TSDB_DATA_TYPE_DOUBLE) {
    colType = TSDB_DATA_TYPE_DOUBLE;
  } else if ((colType == TSDB_DATA_TYPE_TIMESTAMP) && (TSDB_DATA_TYPE_BINARY == pRight->value.nType)) {
    int retVal = setColumnFilterInfoForTimestamp(pCmd, pQueryInfo, &pRight->value);
    if (TSDB_CODE_SUCCESS != retVal) {
      return retVal;
    }
  } else if ((colType == TSDB_DATA_TYPE_TIMESTAMP) && (TSDB_DATA_TYPE_BIGINT == pRight->value.nType)) {
    if (pRight->flags & (1 << EXPR_FLAG_NS_TIMESTAMP)) {
      pRight->value.i64 =
          convertTimePrecision(pRight->value.i64, TSDB_TIME_PRECISION_NANO, timePrecision);
      pRight->flags &= ~(1 << EXPR_FLAG_NS_TIMESTAMP);
    }
  }

  int32_t retVal = TSDB_CODE_SUCCESS;

  int32_t bufLen = 0;
  if (IS_NUMERIC_TYPE(pRight->value.nType)) {
    bufLen = 60;
  } else {
    /*
     * make memory sanitizer happy;
     */
    if (pRight->value.nLen == 0) {
      bufLen = pRight->value.nLen + 2;
    } else {
      bufLen = pRight->value.nLen + 1;
    }
  }

  if (pExpr->tokenId == TK_LE || pExpr->tokenId == TK_LT) {
    retVal = tVariantDump(&pRight->value, (char*)&pColumnFilter->upperBndd, colType, false);

  // TK_GT,TK_GE,TK_EQ,TK_NE are based on the pColumn->lowerBndd
  } else if (pExpr->tokenId == TK_IN) {
    tVariant *pVal; 
    if (pRight->tokenId != TK_SET || !serializeExprListToVariant(pRight->Expr.paramList, &pVal, colType, timePrecision)) {
      return invalidOperationMsg(tscGetErrorMsgPayload(pCmd), msg);
    }
    pColumnFilter->pz  = (int64_t)calloc(1, pVal->nLen + 1);
    pColumnFilter->len = pVal->nLen;
    pColumnFilter->filterstr = 1;
    memcpy((char *)(pColumnFilter->pz), (char *)(pVal->pz), pVal->nLen);

    tVariantDestroy(pVal);
    free(pVal);

  } else if (colType == TSDB_DATA_TYPE_BINARY) {
    pColumnFilter->pz = (int64_t)calloc(1, bufLen * TSDB_NCHAR_SIZE);
    pColumnFilter->len = pRight->value.nLen;
    retVal = tVariantDump(&pRight->value, (char*)pColumnFilter->pz, colType, false);

  } else if (colType == TSDB_DATA_TYPE_NCHAR) {
    // pRight->value.nLen + 1 is larger than the actual nchar string length
    pColumnFilter->pz = (int64_t)calloc(1, bufLen * TSDB_NCHAR_SIZE);
    retVal = tVariantDump(&pRight->value, (char*)pColumnFilter->pz, colType, false);
    size_t len = twcslen((wchar_t*)pColumnFilter->pz);
    pColumnFilter->len = len * TSDB_NCHAR_SIZE;

  } else {
    retVal = tVariantDump(&pRight->value, (char*)&pColumnFilter->lowerBndd, colType, false);
  }

  if (retVal != TSDB_CODE_SUCCESS) {
    return invalidOperationMsg(tscGetErrorMsgPayload(pCmd), msg);
  } 

  switch (pExpr->tokenId) {
    case TK_LE:
      pColumnFilter->upperRelOptr = TSDB_RELATION_LESS_EQUAL;
      break;
    case TK_LT:
      pColumnFilter->upperRelOptr = TSDB_RELATION_LESS;
      break;
    case TK_GT:
      pColumnFilter->lowerRelOptr = TSDB_RELATION_GREATER;
      break;
    case TK_GE:
      pColumnFilter->lowerRelOptr = TSDB_RELATION_GREATER_EQUAL;
      break;
    case TK_EQ:
      pColumnFilter->lowerRelOptr = TSDB_RELATION_EQUAL;
      break;
    case TK_NE:
      pColumnFilter->lowerRelOptr = TSDB_RELATION_NOT_EQUAL;
      break;
    case TK_LIKE:
      pColumnFilter->lowerRelOptr = TSDB_RELATION_LIKE;
      break;
    case TK_ISNULL:
      pColumnFilter->lowerRelOptr = TSDB_RELATION_ISNULL;
      break;
    case TK_NOTNULL:
      pColumnFilter->lowerRelOptr = TSDB_RELATION_NOTNULL;
      break;
    case TK_IN:
      pColumnFilter->lowerRelOptr = TSDB_RELATION_IN;
      break;
    default:
      return invalidOperationMsg(tscGetErrorMsgPayload(pCmd), msg);
  }

  return TSDB_CODE_SUCCESS;
}

typedef struct SCondExpr {
  tSqlExpr* pTagCond;
  tSqlExpr* pTimewindow;

  tSqlExpr* pColumnCond;

  tSqlExpr* pTableCond;
  int16_t   relType;  // relation between table name in expression and other tag
                      // filter condition expression, TK_AND or TK_OR
  int16_t tableCondIndex;

  tSqlExpr* pJoinExpr;  // join condition
  bool      tsJoin;
} SCondExpr;

static int32_t getTimeRange(STimeWindow* win, tSqlExpr* pRight, int32_t optr, int16_t timePrecision);

static int32_t tablenameListToString(tSqlExpr* pExpr, SStringBuilder* sb) {
  SArray* pList = pExpr->Expr.paramList;

  int32_t size = (int32_t) taosArrayGetSize(pList);
  if (size <= 0) {
    return TSDB_CODE_TSC_INVALID_OPERATION;
  }

  if (size > 0) {
    taosStringBuilderAppendStringLen(sb, QUERY_COND_REL_PREFIX_IN, QUERY_COND_REL_PREFIX_IN_LEN);
  }

  for (int32_t i = 0; i < size; ++i) {
    tSqlExprItem* pSub = taosArrayGet(pList, i);
    tVariant* pVar = &pSub->pNode->value;

    taosStringBuilderAppendStringLen(sb, pVar->pz, pVar->nLen);

    if (i < size - 1) {
      taosStringBuilderAppendString(sb, TBNAME_LIST_SEP);
    }

    if (pVar->nLen <= 0 || !tscValidateTableNameLength(pVar->nLen)) {
      return TSDB_CODE_TSC_INVALID_OPERATION;
    }
  }

  return TSDB_CODE_SUCCESS;
}

static int32_t tablenameCondToString(tSqlExpr* pExpr, SStringBuilder* sb) {
  taosStringBuilderAppendStringLen(sb, QUERY_COND_REL_PREFIX_LIKE, QUERY_COND_REL_PREFIX_LIKE_LEN);
  taosStringBuilderAppendString(sb, pExpr->value.pz);

  return TSDB_CODE_SUCCESS;
}

enum {
  TSQL_EXPR_TS = 0,
  TSQL_EXPR_TAG = 1,
  TSQL_EXPR_COLUMN = 2,
  TSQL_EXPR_TBNAME = 3,
};

static int32_t extractColumnFilterInfo(SSqlCmd* pCmd, SQueryInfo* pQueryInfo, SColumnIndex* pIndex, tSqlExpr* pExpr, int32_t sqlOptr) {
  STableMetaInfo* pTableMetaInfo = tscGetMetaInfo(pQueryInfo, pIndex->tableIndex);

  STableMeta* pTableMeta = pTableMetaInfo->pTableMeta;
  SSchema*    pSchema = tscGetTableColumnSchema(pTableMeta, pIndex->columnIndex);

  const char* msg1 = "non binary column not support like operator";
  const char* msg2 = "binary column not support this operator";  
  const char* msg3 = "bool column not support this operator";
  const char* msg4 = "primary key not support this operator";

  SColumn* pColumn = tscColumnListInsert(pQueryInfo->colList, pIndex->columnIndex, pTableMeta->id.uid, pSchema);
  SColumnFilterInfo* pColFilter = NULL;

  /*
   * in case of TK_AND filter condition, we first find the corresponding column and build the query condition together
   * the already existed condition.
   */
  if (sqlOptr == TK_AND) {
    // this is a new filter condition on this column
    if (pColumn->info.flist.numOfFilters == 0) {
      pColFilter = addColumnFilterInfo(&pColumn->info.flist);
    } else {  // update the existed column filter information, find the filter info here
      pColFilter = &pColumn->info.flist.filterInfo[0];
    }

    if (pColFilter == NULL) {
      return TSDB_CODE_TSC_OUT_OF_MEMORY;
    }
  } else if (sqlOptr == TK_OR) {
    // TODO fixme: failed to invalid the filter expression: "col1 = 1 OR col2 = 2"
    pColFilter = addColumnFilterInfo(&pColumn->info.flist);
    if (pColFilter == NULL) {
      return TSDB_CODE_TSC_OUT_OF_MEMORY;
    }
  } else {  // error;
    return TSDB_CODE_TSC_INVALID_OPERATION;
  }

  pColFilter->filterstr =
      ((pSchema->type == TSDB_DATA_TYPE_BINARY || pSchema->type == TSDB_DATA_TYPE_NCHAR) ? 1 : 0);

  if (pColFilter->filterstr) {
    if (pExpr->tokenId != TK_EQ
      && pExpr->tokenId != TK_NE
      && pExpr->tokenId != TK_ISNULL
      && pExpr->tokenId != TK_NOTNULL
      && pExpr->tokenId != TK_LIKE
      && pExpr->tokenId != TK_IN) {
      return invalidOperationMsg(tscGetErrorMsgPayload(pCmd), msg2);
    }
  } else {
    if (pExpr->tokenId == TK_LIKE) {
      return invalidOperationMsg(tscGetErrorMsgPayload(pCmd), msg1);
    }
    
    if (pSchema->type == TSDB_DATA_TYPE_BOOL) {
      int32_t t = pExpr->tokenId;
      if (t != TK_EQ && t != TK_NE && t != TK_NOTNULL && t != TK_ISNULL && t != TK_IN) {
        return invalidOperationMsg(tscGetErrorMsgPayload(pCmd), msg3);
      }
    }
  }

  pColumn->columnIndex = pIndex->columnIndex;
  pColumn->tableUid = pTableMeta->id.uid;
  if (pColumn->columnIndex == PRIMARYKEY_TIMESTAMP_COL_INDEX && pExpr->tokenId == TK_IN) {
     return invalidOperationMsg(tscGetErrorMsgPayload(pCmd), msg4);
  }

  STableComInfo tinfo = tscGetTableInfo(pTableMeta);
  return doExtractColumnFilterInfo(pCmd, pQueryInfo, tinfo.precision, pColFilter, pSchema->type, pExpr);
}

static int32_t getTablenameCond(SSqlCmd* pCmd, SQueryInfo* pQueryInfo, tSqlExpr* pTableCond, SStringBuilder* sb) {
  const char* msg0 = "invalid table name list";
  const char* msg1 = "not string following like";

  if (pTableCond == NULL) {
    return TSDB_CODE_SUCCESS;
  }

  tSqlExpr* pLeft = pTableCond->pLeft;
  tSqlExpr* pRight = pTableCond->pRight;

  if (!isTablenameToken(&pLeft->columnName)) {
    return TSDB_CODE_TSC_INVALID_OPERATION;
  }

  int32_t ret = TSDB_CODE_SUCCESS;

  if (pTableCond->tokenId == TK_IN) {
    ret = tablenameListToString(pRight, sb);
  } else if (pTableCond->tokenId == TK_LIKE) {
    if (pRight->tokenId != TK_STRING) {
      return invalidOperationMsg(tscGetErrorMsgPayload(pCmd), msg1);
    }
    
    ret = tablenameCondToString(pRight, sb);
  }

  if (ret != TSDB_CODE_SUCCESS) {
    invalidOperationMsg(tscGetErrorMsgPayload(pCmd), msg0);
  }

  return ret;
}

static int32_t getColumnQueryCondInfo(SSqlCmd* pCmd, SQueryInfo* pQueryInfo, tSqlExpr* pExpr, int32_t relOptr) {
  if (pExpr == NULL) {
    pQueryInfo->onlyHasTagCond &= true;
    return TSDB_CODE_SUCCESS;
  }
  pQueryInfo->onlyHasTagCond &= false;

  if (!tSqlExprIsParentOfLeaf(pExpr)) {  // internal node
    int32_t ret = getColumnQueryCondInfo(pCmd, pQueryInfo, pExpr->pLeft, pExpr->tokenId);
    if (ret != TSDB_CODE_SUCCESS) {
      return ret;
    }

    return getColumnQueryCondInfo(pCmd, pQueryInfo, pExpr->pRight, pExpr->tokenId);
  } else {  // handle leaf node
    SColumnIndex tsc_index = COLUMN_INDEX_INITIALIZER;
    if (getColumnIndexByName(&pExpr->pLeft->columnName, pQueryInfo, &tsc_index, tscGetErrorMsgPayload(pCmd)) != TSDB_CODE_SUCCESS) {
      return TSDB_CODE_TSC_INVALID_OPERATION;
    }

    return extractColumnFilterInfo(pCmd, pQueryInfo, &tsc_index, pExpr, relOptr);
  }
}

static int32_t checkAndSetJoinCondInfo(SSqlCmd* pCmd, SQueryInfo* pQueryInfo, tSqlExpr* pExpr) {
  int32_t code = 0;
  const char* msg1 = "timestamp required for join tables";
  const char* msg2 = "only support one join tag for each table";
  const char* msg3 = "type of join columns must be identical";
  const char* msg4 = "invalid column name in join condition";

  if (pExpr == NULL) {
    return TSDB_CODE_SUCCESS;
  }

  if (!tSqlExprIsParentOfLeaf(pExpr)) {
    code = checkAndSetJoinCondInfo(pCmd, pQueryInfo, pExpr->pLeft);
    if (code) {
      return code;
    }

    return checkAndSetJoinCondInfo(pCmd, pQueryInfo, pExpr->pRight);
  }

  SColumnIndex tsc_index = COLUMN_INDEX_INITIALIZER;
  if (getColumnIndexByName(&pExpr->pLeft->columnName, pQueryInfo, &tsc_index, tscGetErrorMsgPayload(pCmd)) != TSDB_CODE_SUCCESS) {
    return invalidOperationMsg(tscGetErrorMsgPayload(pCmd), msg4);
  }

  STableMetaInfo* pTableMetaInfo = tscGetMetaInfo(pQueryInfo, tsc_index.tableIndex);
  SSchema* pTagSchema1 = tscGetTableColumnSchema(pTableMetaInfo->pTableMeta, tsc_index.columnIndex);

  assert(tsc_index.tableIndex >= 0 && tsc_index.tableIndex < TSDB_MAX_JOIN_TABLE_NUM);

  SJoinNode **leftNode = &pQueryInfo->tagCond.joinInfo.joinTables[tsc_index.tableIndex];
  if (*leftNode == NULL) {
    return invalidOperationMsg(tscGetErrorMsgPayload(pCmd), msg1);
  }

  (*leftNode)->uid = pTableMetaInfo->pTableMeta->id.uid;
  (*leftNode)->tagColId = pTagSchema1->colId;

  if (UTIL_TABLE_IS_SUPER_TABLE(pTableMetaInfo)) {
    STableMeta* pTableMeta = pTableMetaInfo->pTableMeta;

    tsc_index.columnIndex = tsc_index.columnIndex - tscGetNumOfColumns(pTableMetaInfo->pTableMeta);
    if (tscColumnExists(pTableMetaInfo->tagColList, pTagSchema1->colId, pTableMetaInfo->pTableMeta->id.uid) < 0) {
      tscColumnListInsert(pTableMetaInfo->tagColList, tsc_index.columnIndex, pTableMeta->id.uid, pTagSchema1);
      atomic_add_fetch_32(&pTableMetaInfo->joinTagNum, 1);

      if (pTableMetaInfo->joinTagNum > 1) {
        return invalidOperationMsg(tscGetErrorMsgPayload(pCmd), msg2);
      }
    }
  }

  int16_t leftIdx = tsc_index.tableIndex;

  tsc_index = (SColumnIndex)COLUMN_INDEX_INITIALIZER;
  if (getColumnIndexByName(&pExpr->pRight->columnName, pQueryInfo, &tsc_index, tscGetErrorMsgPayload(pCmd)) != TSDB_CODE_SUCCESS) {
    return invalidOperationMsg(tscGetErrorMsgPayload(pCmd), msg4);
  }

  pTableMetaInfo = tscGetMetaInfo(pQueryInfo, tsc_index.tableIndex);
  SSchema* pTagSchema2 = tscGetTableColumnSchema(pTableMetaInfo->pTableMeta, tsc_index.columnIndex);

  assert(tsc_index.tableIndex >= 0 && tsc_index.tableIndex < TSDB_MAX_JOIN_TABLE_NUM);

  SJoinNode **rightNode = &pQueryInfo->tagCond.joinInfo.joinTables[tsc_index.tableIndex];
  if (*rightNode == NULL) {
    return invalidOperationMsg(tscGetErrorMsgPayload(pCmd), msg1);
  }

  (*rightNode)->uid = pTableMetaInfo->pTableMeta->id.uid;
  (*rightNode)->tagColId = pTagSchema2->colId;

  if (UTIL_TABLE_IS_SUPER_TABLE(pTableMetaInfo)) {
    STableMeta* pTableMeta = pTableMetaInfo->pTableMeta;
    tsc_index.columnIndex = tsc_index.columnIndex - tscGetNumOfColumns(pTableMeta);
    if (tscColumnExists(pTableMetaInfo->tagColList, pTagSchema2->colId, pTableMeta->id.uid) < 0) {

      tscColumnListInsert(pTableMetaInfo->tagColList, tsc_index.columnIndex, pTableMeta->id.uid, pTagSchema2);
      atomic_add_fetch_32(&pTableMetaInfo->joinTagNum, 1);
      
      if (pTableMetaInfo->joinTagNum > 1) {
        return invalidOperationMsg(tscGetErrorMsgPayload(pCmd), msg2);
      }
    }
  }

  int16_t rightIdx = tsc_index.tableIndex;

  if (pTagSchema1->type != pTagSchema2->type) {
    return invalidOperationMsg(tscGetErrorMsgPayload(pCmd), msg3);
  }

  if ((*leftNode)->tagJoin == NULL) {
    (*leftNode)->tagJoin = taosArrayInit(2, sizeof(int16_t));
  }

  if ((*rightNode)->tagJoin == NULL) {
    (*rightNode)->tagJoin = taosArrayInit(2, sizeof(int16_t));
  }

  taosArrayPush((*leftNode)->tagJoin, &rightIdx);
  taosArrayPush((*rightNode)->tagJoin, &leftIdx);

  pQueryInfo->tagCond.joinInfo.hasJoin = true;

  return TSDB_CODE_SUCCESS;

}

static int32_t getJoinCondInfo(SSqlCmd* pCmd, SQueryInfo* pQueryInfo, tSqlExpr* pExpr) {
  if (pExpr == NULL) {
    pQueryInfo->onlyHasTagCond &= true;
    return TSDB_CODE_SUCCESS;
  }

  return checkAndSetJoinCondInfo(pCmd, pQueryInfo, pExpr);
}

static int32_t validateSQLExpr(SSqlCmd* pCmd, tSqlExpr* pExpr, SQueryInfo* pQueryInfo, SColumnList* pList,
                               int32_t* type, uint64_t* uid) {
  if (pExpr->type == SQL_NODE_TABLE_COLUMN) {
    if (*type == NON_ARITHMEIC_EXPR) {
      *type = NORMAL_ARITHMETIC;
    } else if (*type == AGG_ARIGHTMEIC) {
      return TSDB_CODE_TSC_INVALID_OPERATION;
    }

    SColumnIndex tsc_index = COLUMN_INDEX_INITIALIZER;
    if (getColumnIndexByName(&pExpr->columnName, pQueryInfo, &tsc_index, tscGetErrorMsgPayload(pCmd)) != TSDB_CODE_SUCCESS) {
      return TSDB_CODE_TSC_INVALID_OPERATION;
    }

    // if column is timestamp, bool, binary, nchar, not support arithmetic, so return invalid sql
    STableMeta* pTableMeta = tscGetMetaInfo(pQueryInfo, tsc_index.tableIndex)->pTableMeta;
    SSchema*    pSchema = tscGetTableSchema(pTableMeta) + tsc_index.columnIndex;
    
    if ((pSchema->type == TSDB_DATA_TYPE_TIMESTAMP) || (pSchema->type == TSDB_DATA_TYPE_BOOL) ||
        (pSchema->type == TSDB_DATA_TYPE_BINARY) || (pSchema->type == TSDB_DATA_TYPE_NCHAR)) {
      return TSDB_CODE_TSC_INVALID_OPERATION;
    }

    pList->ids[pList->num++] = tsc_index;
  } else if ((pExpr->tokenId == TK_FLOAT && (isnan(pExpr->value.dKey) || isinf(pExpr->value.dKey))) ||
             pExpr->tokenId == TK_NULL) {
    return TSDB_CODE_TSC_INVALID_OPERATION;
  } else if (pExpr->type == SQL_NODE_SQLFUNCTION) {
    if (*type == NON_ARITHMEIC_EXPR) {
      *type = AGG_ARIGHTMEIC;
    } else if (*type == NORMAL_ARITHMETIC) {
      return TSDB_CODE_TSC_INVALID_OPERATION;
    }

    int32_t outputIndex = (int32_t)tscNumOfExprs(pQueryInfo);
  
    tSqlExprItem item = {.pNode = pExpr, .aliasName = NULL};
  
    // sql function list in selection clause.
    // Append the sqlExpr into exprList of pQueryInfo structure sequentially
    pExpr->functionId = isValidFunction(pExpr->Expr.operand.z, pExpr->Expr.operand.n);
    if (pExpr->functionId < 0) {
      SUdfInfo* pUdfInfo = NULL;
      pUdfInfo = isValidUdf(pQueryInfo->pUdfInfo, pExpr->Expr.operand.z, pExpr->Expr.operand.n);
      if (pUdfInfo == NULL) {
        return invalidOperationMsg(tscGetErrorMsgPayload(pCmd), "invalid function name");
      }
    }

    if (addExprAndResultField(pCmd, pQueryInfo, outputIndex, &item, false, NULL) != TSDB_CODE_SUCCESS) {
      return TSDB_CODE_TSC_INVALID_OPERATION;
    }

    // It is invalid in case of more than one sqlExpr, such as first(ts, k) - last(ts, k)
    int32_t inc = (int32_t) tscNumOfExprs(pQueryInfo) - outputIndex;
    if (inc > 1) {
      return TSDB_CODE_TSC_INVALID_OPERATION;
    }

    // Not supported data type in arithmetic expression
    uint64_t id = -1;
    for(int32_t i = 0; i < inc; ++i) {
      SExprInfo* p1 = tscExprGet(pQueryInfo, i + outputIndex);

      int16_t t = p1->base.resType;
      if (t == TSDB_DATA_TYPE_BINARY || t == TSDB_DATA_TYPE_NCHAR || t == TSDB_DATA_TYPE_BOOL || t == TSDB_DATA_TYPE_TIMESTAMP) {
        return TSDB_CODE_TSC_INVALID_OPERATION;
      }

      if (i == 0) {
        id = p1->base.uid;
        continue;
      }

      if (id != p1->base.uid) {
        return TSDB_CODE_TSC_INVALID_OPERATION;
      }
    }

    *uid = id;
  }

  return TSDB_CODE_SUCCESS;
}

static int32_t validateArithmeticSQLExpr(SSqlCmd* pCmd, tSqlExpr* pExpr, SQueryInfo* pQueryInfo, SColumnList* pList, int32_t* type) {
  if (pExpr == NULL) {
    return TSDB_CODE_SUCCESS;
  }

  tSqlExpr* pLeft = pExpr->pLeft;
  uint64_t uidLeft = 0;
  uint64_t uidRight = 0;

  if (pLeft->type == SQL_NODE_EXPR) {
    int32_t ret = validateArithmeticSQLExpr(pCmd, pLeft, pQueryInfo, pList, type);
    if (ret != TSDB_CODE_SUCCESS) {
      return ret;
    }
  } else {
    int32_t ret = validateSQLExpr(pCmd, pLeft, pQueryInfo, pList, type, &uidLeft);
    if (ret != TSDB_CODE_SUCCESS) {
      return ret;
    }
  }

  tSqlExpr* pRight = pExpr->pRight;
  if (pRight->type == SQL_NODE_EXPR) {
    int32_t ret = validateArithmeticSQLExpr(pCmd, pRight, pQueryInfo, pList, type);
    if (ret != TSDB_CODE_SUCCESS) {
      return ret;
    }
  } else {
    int32_t ret = validateSQLExpr(pCmd, pRight, pQueryInfo, pList, type, &uidRight);
    if (ret != TSDB_CODE_SUCCESS) {
      return ret;
    }

    // the expression not from the same table, return error
    if (uidLeft != uidRight && uidLeft != 0 && uidRight != 0) {
      return TSDB_CODE_TSC_INVALID_OPERATION;
    }
  }

  return TSDB_CODE_SUCCESS;
}

static bool isValidExpr(tSqlExpr* pLeft, tSqlExpr* pRight, int32_t optr) {
  if (pLeft == NULL || (pRight == NULL && optr != TK_IN)) {
    return false;
  }

  /*
   * filter illegal expression in where clause:
   * 1. count(*) > 12
   * 2. sum(columnA) > sum(columnB)
   * 3. 4 < 5,  'ABC'>'abc'
   *
   * However, columnA < 4+12 is valid
   */
  if (pLeft->type == SQL_NODE_SQLFUNCTION) {
    return false;
  }

  if (pRight == NULL) {
    return true;
  }

  if (pLeft->tokenId >= TK_BOOL && pLeft->tokenId <= TK_BINARY && pRight->tokenId >= TK_BOOL && pRight->tokenId <= TK_BINARY) {
    return false;
  }

  if (pLeft->tokenId >= TK_BOOL && pLeft->tokenId <= TK_BINARY && (optr == TK_NOTNULL || optr == TK_ISNULL)) {
    return false;
  }
  
  return true;
}

static void exchangeExpr(tSqlExpr* pExpr) {
  tSqlExpr* pLeft  = pExpr->pLeft;
  tSqlExpr* pRight = pExpr->pRight;

  if (pRight->tokenId == TK_ID && (pLeft->tokenId == TK_INTEGER || pLeft->tokenId == TK_FLOAT ||
                                    pLeft->tokenId == TK_STRING || pLeft->tokenId == TK_BOOL)) {
    /*
     * exchange value of the left handside and the value of the right-handside
     * to make sure that the value of filter expression always locates in
     * right-handside and
     * the column-id is at the left handside.
     */
    uint32_t optr = 0;
    switch (pExpr->tokenId) {
      case TK_LE:
        optr = TK_GE;
        break;
      case TK_LT:
        optr = TK_GT;
        break;
      case TK_GT:
        optr = TK_LT;
        break;
      case TK_GE:
        optr = TK_LE;
        break;
      default:
        optr = pExpr->tokenId;
    }

    pExpr->tokenId = optr;
    SWAP(pExpr->pLeft, pExpr->pRight, void*);
  }
}

static bool validateJoinExprNode(SSqlCmd* pCmd, SQueryInfo* pQueryInfo, tSqlExpr* pExpr, SColumnIndex* pLeftIndex) {
  const char* msg1 = "illegal column name";
  const char* msg2 = "= is expected in join expression";
  const char* msg3 = "join column must have same type";
  const char* msg4 = "self join is not allowed";
  const char* msg5 = "join table must be the same type(table to table, super table to super table)";

  tSqlExpr* pRight = pExpr->pRight;

  if (pRight->tokenId != TK_ID) {
    return true;
  }

  if (pExpr->tokenId != TK_EQ) {
    invalidOperationMsg(tscGetErrorMsgPayload(pCmd), msg2);
    return false;
  }

  SColumnIndex rightIndex = COLUMN_INDEX_INITIALIZER;

  if (getColumnIndexByName(&pRight->columnName, pQueryInfo, &rightIndex, tscGetErrorMsgPayload(pCmd)) != TSDB_CODE_SUCCESS) {
    invalidOperationMsg(tscGetErrorMsgPayload(pCmd), msg1);
    return false;
  }

  // todo extract function
  STableMetaInfo* pLeftMeterMeta = tscGetMetaInfo(pQueryInfo, pLeftIndex->tableIndex);
  SSchema*        pLeftSchema = tscGetTableSchema(pLeftMeterMeta->pTableMeta);
  int16_t         leftType = pLeftSchema[pLeftIndex->columnIndex].type;

  tscColumnListInsert(pQueryInfo->colList, pLeftIndex->columnIndex, pLeftMeterMeta->pTableMeta->id.uid, &pLeftSchema[pLeftIndex->columnIndex]);

  STableMetaInfo* pRightMeterMeta = tscGetMetaInfo(pQueryInfo, rightIndex.tableIndex);
  SSchema*        pRightSchema = tscGetTableSchema(pRightMeterMeta->pTableMeta);
  int16_t         rightType = pRightSchema[rightIndex.columnIndex].type;

  tscColumnListInsert(pQueryInfo->colList, rightIndex.columnIndex, pRightMeterMeta->pTableMeta->id.uid, &pRightSchema[rightIndex.columnIndex]);

  if (leftType != rightType) {
    invalidOperationMsg(tscGetErrorMsgPayload(pCmd), msg3);
    return false;
  } else if (pLeftIndex->tableIndex == rightIndex.tableIndex) {
    invalidOperationMsg(tscGetErrorMsgPayload(pCmd), msg4);
    return false;
  }

  // table to table/ super table to super table are allowed
  if (UTIL_TABLE_IS_SUPER_TABLE(pLeftMeterMeta) != UTIL_TABLE_IS_SUPER_TABLE(pRightMeterMeta)) {
    invalidOperationMsg(tscGetErrorMsgPayload(pCmd), msg5);
    return false;
  }

  return true;
}

static bool validTableNameOptr(tSqlExpr* pExpr) {
  const char nameFilterOptr[] = {TK_IN, TK_LIKE};

  for (int32_t i = 0; i < tListLen(nameFilterOptr); ++i) {
    if (pExpr->tokenId == nameFilterOptr[i]) {
      return true;
    }
  }

  return false;
}

static int32_t setExprToCond(tSqlExpr** parent, tSqlExpr* pExpr, const char* msg, int32_t parentOptr, char* msgBuf) {
  if (*parent != NULL) {
    if (parentOptr == TK_OR && msg != NULL) {
      return invalidOperationMsg(msgBuf, msg);
    }

    *parent = tSqlExprCreate((*parent), pExpr, parentOptr);
  } else {
    *parent = pExpr;
  }

  return TSDB_CODE_SUCCESS;
}

static int32_t validateNullExpr(tSqlExpr* pExpr, char* msgBuf) {
  const char* msg = "only support is [not] null";

  tSqlExpr* pRight = pExpr->pRight;
  if (pRight->tokenId == TK_NULL && (!(pExpr->tokenId == TK_ISNULL || pExpr->tokenId == TK_NOTNULL))) {
    return invalidOperationMsg(msgBuf, msg);
  }

  return TSDB_CODE_SUCCESS;
}

// check for like expression
static int32_t validateLikeExpr(tSqlExpr* pExpr, STableMeta* pTableMeta, int32_t tsc_index, char* msgBuf) {
  const char* msg1 = "wildcard string should be less than %d characters";
  const char* msg2 = "illegal column name";

  tSqlExpr* pLeft  = pExpr->pLeft;
  tSqlExpr* pRight = pExpr->pRight;

  if (pExpr->tokenId == TK_LIKE) {
    if (pRight->value.nLen > tsMaxWildCardsLen) {
      char tmp[64] = {0};
      sprintf(tmp, msg1, tsMaxWildCardsLen);
      return invalidOperationMsg(msgBuf, tmp);
    }

    SSchema* pSchema = tscGetTableSchema(pTableMeta);
    if ((!isTablenameToken(&pLeft->columnName)) && !IS_VAR_DATA_TYPE(pSchema[tsc_index].type)) {
      return invalidOperationMsg(msgBuf, msg2);
    }
  }

  return TSDB_CODE_SUCCESS;
}

static int32_t handleExprInQueryCond(SSqlCmd* pCmd, SQueryInfo* pQueryInfo, tSqlExpr** pExpr, SCondExpr* pCondExpr,
                                     int32_t* type, int32_t parentOptr, int32_t* tbIdx, bool joinQuery) {
  const char* msg1 = "table query cannot use tags filter";
  const char* msg2 = "illegal column name";
  const char* msg3 = "only one query time range allowed";
  const char* msg4 = "too many join tables";
  const char* msg5 = "not support ordinary column join";
  const char* msg6 = "only one query condition on tbname allowed";
  const char* msg7 = "only in/like allowed in filter table name";
  const char* msg8 = "illegal condition expression";

  tSqlExpr* pLeft  = (*pExpr)->pLeft;
  tSqlExpr* pRight = (*pExpr)->pRight;

  int32_t ret = TSDB_CODE_SUCCESS;

  SColumnIndex tsc_index = COLUMN_INDEX_INITIALIZER;
  if (getColumnIndexByName(&pLeft->columnName, pQueryInfo, &tsc_index, tscGetErrorMsgPayload(pCmd)) != TSDB_CODE_SUCCESS) {
    return invalidOperationMsg(tscGetErrorMsgPayload(pCmd), msg2);
  }

  *tbIdx = tsc_index.tableIndex;

  assert(tSqlExprIsParentOfLeaf(*pExpr));

  STableMetaInfo* pTableMetaInfo = tscGetMetaInfo(pQueryInfo, tsc_index.tableIndex);
  STableMeta*     pTableMeta = pTableMetaInfo->pTableMeta;

  // validate the null expression
  int32_t code = validateNullExpr(*pExpr, tscGetErrorMsgPayload(pCmd));
  if (code != TSDB_CODE_SUCCESS) {
    return code;
  }

  // validate the like expression
  code = validateLikeExpr(*pExpr, pTableMeta, tsc_index.columnIndex, tscGetErrorMsgPayload(pCmd));
  if (code != TSDB_CODE_SUCCESS) {
    return code;
  }

  SSchema* pSchema = tscGetTableColumnSchema(pTableMeta, tsc_index.columnIndex);
  if (pSchema->type == TSDB_DATA_TYPE_TIMESTAMP && tsc_index.columnIndex == PRIMARYKEY_TIMESTAMP_COL_INDEX) {  // query on time range
    if (!validateJoinExprNode(pCmd, pQueryInfo, *pExpr, &tsc_index)) {
      return TSDB_CODE_TSC_INVALID_OPERATION;
    }

    // set join query condition
    if (pRight->tokenId == TK_ID) {  // no need to keep the timestamp join condition
      TSDB_QUERY_SET_TYPE(pQueryInfo->type, TSDB_QUERY_TYPE_JOIN_QUERY);
      pCondExpr->tsJoin = true;

      assert(tsc_index.tableIndex >= 0 && tsc_index.tableIndex < TSDB_MAX_JOIN_TABLE_NUM);
      SJoinNode **leftNode = &pQueryInfo->tagCond.joinInfo.joinTables[tsc_index.tableIndex];
      if (*leftNode == NULL) {
        *leftNode = calloc(1, sizeof(SJoinNode));
        if (*leftNode == NULL) {
          return TSDB_CODE_TSC_OUT_OF_MEMORY;
        }
      }

      int16_t leftIdx = tsc_index.tableIndex;

      if (getColumnIndexByName(&pRight->columnName, pQueryInfo, &tsc_index, tscGetErrorMsgPayload(pCmd)) != TSDB_CODE_SUCCESS) {
        return invalidOperationMsg(tscGetErrorMsgPayload(pCmd), msg2);
      }

      if (tsc_index.tableIndex < 0 || tsc_index.tableIndex >= TSDB_MAX_JOIN_TABLE_NUM) {
        return invalidOperationMsg(tscGetErrorMsgPayload(pCmd), msg4);
      }

      SJoinNode **rightNode = &pQueryInfo->tagCond.joinInfo.joinTables[tsc_index.tableIndex];
      if (*rightNode == NULL) {
        *rightNode = calloc(1, sizeof(SJoinNode));
        if (*rightNode == NULL) {
          return TSDB_CODE_TSC_OUT_OF_MEMORY;
        }
      }

      int16_t rightIdx = tsc_index.tableIndex;

      if ((*leftNode)->tsJoin == NULL) {
        (*leftNode)->tsJoin = taosArrayInit(2, sizeof(int16_t));
      }

      if ((*rightNode)->tsJoin == NULL) {
        (*rightNode)->tsJoin = taosArrayInit(2, sizeof(int16_t));
      }

      taosArrayPush((*leftNode)->tsJoin, &rightIdx);
      taosArrayPush((*rightNode)->tsJoin, &leftIdx);

      /*
       * To release expression, e.g., m1.ts = m2.ts,
       * since this expression is used to set the join query type
       */
      tSqlExprDestroy(*pExpr);
    } else {
      ret = setExprToCond(&pCondExpr->pTimewindow, *pExpr, msg3, parentOptr, pCmd->payload);
    }

    *pExpr = NULL;  // remove this expression
    *type = TSQL_EXPR_TS;
  } else if (tsc_index.columnIndex >= tscGetNumOfColumns(pTableMeta) || tsc_index.columnIndex == TSDB_TBNAME_COLUMN_INDEX) {
    // query on tags, check for tag query condition
    if (UTIL_TABLE_IS_NORMAL_TABLE(pTableMetaInfo)) {
      return invalidOperationMsg(tscGetErrorMsgPayload(pCmd), msg1);
    }

    // in case of in operator, keep it in a seprate attribute
    if (tsc_index.columnIndex == TSDB_TBNAME_COLUMN_INDEX) {
      if (!validTableNameOptr(*pExpr)) {
        return invalidOperationMsg(tscGetErrorMsgPayload(pCmd), msg7);
      }
  
      if (!UTIL_TABLE_IS_SUPER_TABLE(pTableMetaInfo)) {
        return invalidOperationMsg(tscGetErrorMsgPayload(pCmd), msg1);
      }

      if (pCondExpr->pTableCond == NULL) {
        pCondExpr->pTableCond = *pExpr;
        pCondExpr->relType = parentOptr;
        pCondExpr->tableCondIndex = tsc_index.tableIndex;
      } else {
        return invalidOperationMsg(tscGetErrorMsgPayload(pCmd), msg6);
      }

      *type = TSQL_EXPR_TBNAME;
      *pExpr = NULL;
    } else {
      if (pRight != NULL && pRight->tokenId == TK_ID) {  // join on tag columns for stable query
        if (!validateJoinExprNode(pCmd, pQueryInfo, *pExpr, &tsc_index)) {
          return TSDB_CODE_TSC_INVALID_OPERATION;
        }

        pQueryInfo->type |= TSDB_QUERY_TYPE_JOIN_QUERY;
        ret = setExprToCond(&pCondExpr->pJoinExpr, *pExpr, NULL, parentOptr, pCmd->payload);
        *pExpr = NULL;
      } else {
        // do nothing
        //                ret = setExprToCond(pCmd, &pCondExpr->pTagCond,
        //                *pExpr, NULL, parentOptr);
      }

      *type = TSQL_EXPR_TAG;
    }

  } else {  // query on other columns
    *type = TSQL_EXPR_COLUMN;

    if (pRight->tokenId == TK_ID) {
      if (joinQuery) {
        return invalidOperationMsg(tscGetErrorMsgPayload(pCmd), msg5); // other column cannot be served as the join column
      } else {
        return invalidOperationMsg(tscGetErrorMsgPayload(pCmd), msg8);
      }
    }

    ret = setExprToCond(&pCondExpr->pColumnCond, *pExpr, NULL, parentOptr, pCmd->payload);
    *pExpr = NULL;  // remove it from expr tree
  }

  return ret;
}

int32_t getQueryCondExpr(SSqlCmd* pCmd, SQueryInfo* pQueryInfo, tSqlExpr** pExpr, SCondExpr* pCondExpr,
                        int32_t* type, int32_t parentOptr, int32_t *tbIdx, bool joinQuery) {
  if (pExpr == NULL) {
    return TSDB_CODE_SUCCESS;
  }

  const char* msg1 = "query condition between columns/tables must use 'AND'";

  if ((*pExpr)->flags & (1 << EXPR_FLAG_TS_ERROR)) {
    return TSDB_CODE_TSC_INVALID_OPERATION;
  }

  tSqlExpr* pLeft = (*pExpr)->pLeft;
  tSqlExpr* pRight = (*pExpr)->pRight;

  if (!isValidExpr(pLeft, pRight, (*pExpr)->tokenId)) {
    return TSDB_CODE_TSC_INVALID_OPERATION;
  }

  int32_t leftType = -1;
  int32_t rightType = -1;
  int32_t leftTbIdx = 0;
  int32_t rightTbIdx = 0;

  if (!tSqlExprIsParentOfLeaf(*pExpr)) {
    int32_t ret = getQueryCondExpr(pCmd, pQueryInfo, &(*pExpr)->pLeft, pCondExpr, &leftType, (*pExpr)->tokenId, &leftTbIdx, joinQuery);
    if (ret != TSDB_CODE_SUCCESS) {
      return ret;
    }

    ret = getQueryCondExpr(pCmd, pQueryInfo, &(*pExpr)->pRight, pCondExpr, &rightType, (*pExpr)->tokenId, &rightTbIdx, joinQuery);
    if (ret != TSDB_CODE_SUCCESS) {
      return ret;
    }

    /*
     *  if left child and right child do not belong to the same group, the sub
     *  expression is not valid for parent node, it must be TK_AND operator.
     */
    if (leftType != rightType) {
      if ((*pExpr)->tokenId == TK_OR && (leftType + rightType != TSQL_EXPR_TBNAME + TSQL_EXPR_TAG)) {
        return invalidOperationMsg(tscGetErrorMsgPayload(pCmd), msg1);
      }
    }

    if (((leftTbIdx != rightTbIdx) || (leftTbIdx == -1 || rightTbIdx == -1)) && ((*pExpr)->tokenId == TK_OR)) {
      return invalidOperationMsg(tscGetErrorMsgPayload(pCmd), msg1);
    }

    *type = rightType;

    *tbIdx = (leftTbIdx == rightTbIdx) ? leftTbIdx : -1;

    return TSDB_CODE_SUCCESS;
  }

  exchangeExpr(*pExpr);

  if (pLeft->tokenId == TK_ID && pRight->tokenId == TK_TIMESTAMP && (pRight->flags & (1 << EXPR_FLAG_TIMESTAMP_VAR))) {
    return TSDB_CODE_TSC_INVALID_OPERATION;
  }

  if ((pLeft->flags & (1 << EXPR_FLAG_TS_ERROR)) || (pRight->flags & (1 << EXPR_FLAG_TS_ERROR))) {
    return TSDB_CODE_TSC_INVALID_OPERATION;
  }

  return handleExprInQueryCond(pCmd, pQueryInfo, pExpr, pCondExpr, type, parentOptr, tbIdx, joinQuery);
}

static void doExtractExprForSTable(SSqlCmd* pCmd, tSqlExpr** pExpr, SQueryInfo* pQueryInfo, tSqlExpr** pOut, int32_t tableIndex) {
  if (tSqlExprIsParentOfLeaf(*pExpr)) {
    tSqlExpr* pLeft = (*pExpr)->pLeft;

    SColumnIndex tsc_index = COLUMN_INDEX_INITIALIZER;
    if (getColumnIndexByName(&pLeft->columnName, pQueryInfo, &tsc_index, tscGetErrorMsgPayload(pCmd)) != TSDB_CODE_SUCCESS) {
      return;
    }

    if (tsc_index.tableIndex != tableIndex) {
      return;
    }

    *pOut = *pExpr;
    (*pExpr) = NULL;

  } else {
    *pOut = tSqlExprCreate(NULL, NULL, (*pExpr)->tokenId);

    doExtractExprForSTable(pCmd, &(*pExpr)->pLeft, pQueryInfo, &((*pOut)->pLeft), tableIndex);
    doExtractExprForSTable(pCmd, &(*pExpr)->pRight, pQueryInfo, &((*pOut)->pRight), tableIndex);
  }
}

static tSqlExpr* extractExprForSTable(SSqlCmd* pCmd, tSqlExpr** pExpr, SQueryInfo* pQueryInfo, int32_t tableIndex) {
  tSqlExpr* pResExpr = NULL;

  if (*pExpr != NULL) {
    doExtractExprForSTable(pCmd, pExpr, pQueryInfo, &pResExpr, tableIndex);
    tSqlExprCompact(&pResExpr);
  }

  return pResExpr;
}

int tableNameCompar(const void* lhs, const void* rhs) {
  char* left = *(char**)lhs;
  char* right = *(char**)rhs;

  int32_t ret = strcmp(left, right);

  if (ret == 0) {
    return 0;
  }

  return ret > 0 ? 1 : -1;
}

static int32_t setTableCondForSTableQuery(SSqlCmd* pCmd, SQueryInfo* pQueryInfo, const char* account,
                                          tSqlExpr* pExpr, int16_t tableCondIndex, SStringBuilder* sb) {
  const char* msg = "table name too long";

  if (pExpr == NULL) {
    return TSDB_CODE_SUCCESS;
  }

  STableMetaInfo* pTableMetaInfo = tscGetMetaInfo(pQueryInfo, tableCondIndex);

  STagCond* pTagCond = &pQueryInfo->tagCond;
  pTagCond->tbnameCond.uid = pTableMetaInfo->pTableMeta->id.uid;

  assert(pExpr->tokenId == TK_LIKE || pExpr->tokenId == TK_IN);

  if (pExpr->tokenId == TK_LIKE) {
    char* str = taosStringBuilderGetResult(sb, NULL);
    pQueryInfo->tagCond.tbnameCond.cond = strdup(str);
    pQueryInfo->tagCond.tbnameCond.len = (int32_t) strlen(str);
    return TSDB_CODE_SUCCESS;
  }

  SStringBuilder sb1; memset(&sb1, 0, sizeof(sb1));
  taosStringBuilderAppendStringLen(&sb1, QUERY_COND_REL_PREFIX_IN, QUERY_COND_REL_PREFIX_IN_LEN);

  // remove the duplicated input table names
  int32_t num = 0;
  char*   tableNameString = taosStringBuilderGetResult(sb, NULL);

  char** segments = strsplit(tableNameString + QUERY_COND_REL_PREFIX_IN_LEN, TBNAME_LIST_SEP, &num);
  qsort(segments, num, POINTER_BYTES, tableNameCompar);

  int32_t j = 1;
  for (int32_t i = 1; i < num; ++i) {
    if (strcmp(segments[i], segments[i - 1]) != 0) {
      segments[j++] = segments[i];
    }
  }
  num = j;

  char name[TSDB_DB_NAME_LEN] = {0};
  tNameGetDbName(&pTableMetaInfo->name, name);
  SStrToken dbToken = { .type = TK_STRING, .z = name, .n = (uint32_t)strlen(name) };
  
  for (int32_t i = 0; i < num; ++i) {
    if (i >= 1) {
      taosStringBuilderAppendStringLen(&sb1, TBNAME_LIST_SEP, 1);
    }

    char      idBuf[TSDB_TABLE_FNAME_LEN] = {0};
    int32_t   xlen = (int32_t)strlen(segments[i]);
    SStrToken t = {.z = segments[i], .n = xlen, .type = TK_STRING};

    int32_t ret = setObjFullName(idBuf, account, &dbToken, &t, &xlen);
    if (ret != TSDB_CODE_SUCCESS) {
      taosStringBuilderDestroy(&sb1);
      tfree(segments);

      invalidOperationMsg(tscGetErrorMsgPayload(pCmd), msg);
      return ret;
    }

    taosStringBuilderAppendString(&sb1, idBuf);
  }

  char* str = taosStringBuilderGetResult(&sb1, NULL);
  pQueryInfo->tagCond.tbnameCond.cond = strdup(str);
  pQueryInfo->tagCond.tbnameCond.len = (int32_t) strlen(str);

  taosStringBuilderDestroy(&sb1);
  tfree(segments);
  return TSDB_CODE_SUCCESS;
}

static bool validateFilterExpr(SQueryInfo* pQueryInfo) {
  SArray* pColList = pQueryInfo->colList;
  
  size_t num = taosArrayGetSize(pColList);
  
  for (int32_t i = 0; i < num; ++i) {
    SColumn* pCol = taosArrayGetP(pColList, i);

    for (int32_t j = 0; j < pCol->info.flist.numOfFilters; ++j) {
      SColumnFilterInfo* pColFilter = &pCol->info.flist.filterInfo[j];
      int32_t            lowerOptr = pColFilter->lowerRelOptr;
      int32_t            upperOptr = pColFilter->upperRelOptr;

      if ((lowerOptr == TSDB_RELATION_GREATER_EQUAL || lowerOptr == TSDB_RELATION_GREATER) &&
          (upperOptr == TSDB_RELATION_LESS_EQUAL || upperOptr == TSDB_RELATION_LESS)) {
        continue;
      }

      // there must be at least two range, not support yet.
      if (lowerOptr * upperOptr != TSDB_RELATION_INVALID) {
        return false;
      }
    }
  }

  return true;
}

static int32_t getTimeRangeFromExpr(SSqlCmd* pCmd, SQueryInfo* pQueryInfo, tSqlExpr* pExpr) {
  const char* msg0 = "invalid timestamp";
  const char* msg1 = "only one time stamp window allowed";
  int32_t code = 0;

  if (pExpr == NULL) {
    pQueryInfo->onlyHasTagCond &= true;
    return TSDB_CODE_SUCCESS;
  }
  pQueryInfo->onlyHasTagCond &= false;
  

  if (!tSqlExprIsParentOfLeaf(pExpr)) {
    if (pExpr->tokenId == TK_OR) {
      return invalidOperationMsg(tscGetErrorMsgPayload(pCmd), msg1);
    }

    code = getTimeRangeFromExpr(pCmd, pQueryInfo, pExpr->pLeft);
    if (code) {
      return code;
    }

    return getTimeRangeFromExpr(pCmd, pQueryInfo, pExpr->pRight);
  } else {
    SColumnIndex tsc_index = COLUMN_INDEX_INITIALIZER;
    if (getColumnIndexByName(&pExpr->pLeft->columnName, pQueryInfo, &tsc_index, tscGetErrorMsgPayload(pCmd)) != TSDB_CODE_SUCCESS) {
      return TSDB_CODE_TSC_INVALID_OPERATION;
    }

    STableMetaInfo* pTableMetaInfo = tscGetMetaInfo(pQueryInfo, tsc_index.tableIndex);
    STableComInfo tinfo = tscGetTableInfo(pTableMetaInfo->pTableMeta);
    
    tSqlExpr* pRight = pExpr->pRight;

    STimeWindow win = {.skey = INT64_MIN, .ekey = INT64_MAX};
    if (getTimeRange(&win, pRight, pExpr->tokenId, tinfo.precision) != TSDB_CODE_SUCCESS) {
      return invalidOperationMsg(tscGetErrorMsgPayload(pCmd), msg0);
    }

    // update the timestamp query range
    if (pQueryInfo->window.skey < win.skey) {
      pQueryInfo->window.skey = win.skey;
    }

    if (pQueryInfo->window.ekey > win.ekey) {
      pQueryInfo->window.ekey = win.ekey;
    }
  }

  return TSDB_CODE_SUCCESS;
}

static int32_t validateJoinExpr(SSqlCmd* pCmd, SQueryInfo* pQueryInfo, SCondExpr* pCondExpr) {
  const char* msg1 = "super table join requires tags column";
  const char* msg2 = "timestamp join condition missing";
  const char* msg3 = "condition missing for join query";
  const char* msg4 = "only ts column join allowed";

  if (!QUERY_IS_JOIN_QUERY(pQueryInfo->type)) {
    if (pQueryInfo->numOfTables == 1) {
      pQueryInfo->onlyHasTagCond &= true;
      return TSDB_CODE_SUCCESS;
    } else {
      return invalidOperationMsg(tscGetErrorMsgPayload(pCmd), msg3);
    }
  }
  pQueryInfo->onlyHasTagCond &= false;

  STableMetaInfo* pTableMetaInfo = tscGetMetaInfo(pQueryInfo, 0);
  if (UTIL_TABLE_IS_SUPER_TABLE(pTableMetaInfo)) {  // for stable join, tag columns
                                                   // must be present for join
    if (pCondExpr->pJoinExpr == NULL) {
      return invalidOperationMsg(tscGetErrorMsgPayload(pCmd), msg1);
    }
  } else if ((!UTIL_TABLE_IS_SUPER_TABLE(pTableMetaInfo)) && pCondExpr->pJoinExpr) {
    return invalidOperationMsg(tscGetErrorMsgPayload(pCmd), msg4);
  }

  if (!pCondExpr->tsJoin) {
    return invalidOperationMsg(tscGetErrorMsgPayload(pCmd), msg2);
  }

  return TSDB_CODE_SUCCESS;
}

static void cleanQueryExpr(SCondExpr* pCondExpr) {
  if (pCondExpr->pTableCond) {
    tSqlExprDestroy(pCondExpr->pTableCond);
  }

  if (pCondExpr->pColumnCond) {
    tSqlExprDestroy(pCondExpr->pColumnCond);
  }

  if (pCondExpr->pTimewindow) {
    tSqlExprDestroy(pCondExpr->pTimewindow);
  }

  if (pCondExpr->pJoinExpr) {
    tSqlExprDestroy(pCondExpr->pJoinExpr);
  }
}

/*
static void doAddJoinTagsColumnsIntoTagList(SSqlCmd* pCmd, SQueryInfo* pQueryInfo, SCondExpr* pCondExpr) {
  STableMetaInfo* pTableMetaInfo = tscGetMetaInfo(pQueryInfo, 0);
  if (QUERY_IS_JOIN_QUERY(pQueryInfo->type) && UTIL_TABLE_IS_SUPER_TABLE(pTableMetaInfo)) {
    SColumnIndex tsc_index = COLUMN_INDEX_INITIALIZER;

    if (getColumnIndexByName(pCmd, &pCondExpr->pJoinExpr->pLeft->ColName, pQueryInfo, &tsc_index) != TSDB_CODE_SUCCESS) {
      tscError("%p: invalid column name (left)", pQueryInfo);
    }

    pTableMetaInfo = tscGetMetaInfo(pQueryInfo, tsc_index.tableIndex);
    tsc_index.columnIndex = tsc_index.columnIndex - tscGetNumOfColumns(pTableMetaInfo->pTableMeta);

    SSchema* pSchema = tscGetTableTagSchema(pTableMetaInfo->pTableMeta);
    tscColumnListInsert(pTableMetaInfo->tagColList, &tsc_index, &pSchema[tsc_index.columnIndex]);
  
    if (getColumnIndexByName(pCmd, &pCondExpr->pJoinExpr->pRight->ColName, pQueryInfo, &tsc_index) != TSDB_CODE_SUCCESS) {
      tscError("%p: invalid column name (right)", pQueryInfo);
    }

    pTableMetaInfo = tscGetMetaInfo(pQueryInfo, tsc_index.tableIndex);
    tsc_index.columnIndex = tsc_index.columnIndex - tscGetNumOfColumns(pTableMetaInfo->pTableMeta);

    pSchema = tscGetTableTagSchema(pTableMetaInfo->pTableMeta);
    tscColumnListInsert(pTableMetaInfo->tagColList, &tsc_index, &pSchema[tsc_index.columnIndex]);
  }
}
*/

static int32_t validateTagCondExpr(SSqlCmd* pCmd, tExprNode *p) {
  const char *msg1 = "invalid tag operator";
  const char* msg2 = "not supported filter condition";
  
  do {
    if (p->nodeType != TSQL_NODE_EXPR) {
      break;
    }
    
    if (!p->_node.pLeft || !p->_node.pRight) {
      break;
    }
    
    if (IS_ARITHMETIC_OPTR(p->_node.optr)) {
      return invalidOperationMsg(tscGetErrorMsgPayload(pCmd), msg1);
    }
    
    if (!IS_RELATION_OPTR(p->_node.optr)) {
      break;
    }
    
    tVariant * vVariant = NULL;
    int32_t schemaType = -1;
  
    if (p->_node.pLeft->nodeType == TSQL_NODE_VALUE && p->_node.pRight->nodeType == TSQL_NODE_COL) {
      if (!p->_node.pRight->pSchema) {
        break;
      }
      
      vVariant = p->_node.pLeft->pVal;
      schemaType = p->_node.pRight->pSchema->type;
    } else if (p->_node.pLeft->nodeType == TSQL_NODE_COL && p->_node.pRight->nodeType == TSQL_NODE_VALUE) {
      if (!p->_node.pLeft->pSchema) {
        break;
      }

      vVariant = p->_node.pRight->pVal;
      schemaType = p->_node.pLeft->pSchema->type;
    } else {
      break;
    }

    if (schemaType >= TSDB_DATA_TYPE_TINYINT && schemaType <= TSDB_DATA_TYPE_BIGINT) {
      schemaType = TSDB_DATA_TYPE_BIGINT;
    } else if (schemaType == TSDB_DATA_TYPE_FLOAT || schemaType == TSDB_DATA_TYPE_DOUBLE) {
      schemaType = TSDB_DATA_TYPE_DOUBLE;
    }
    
    int32_t retVal = TSDB_CODE_SUCCESS;

    int32_t bufLen = 0;
    if (IS_NUMERIC_TYPE(vVariant->nType)) {
      bufLen = 60;  // The maximum length of string that a number is converted to.
    } else {
      bufLen = vVariant->nLen + 1;
    }

    if (schemaType == TSDB_DATA_TYPE_BINARY) {
      char *tmp = calloc(1, bufLen * TSDB_NCHAR_SIZE);
      retVal = tVariantDump(vVariant, tmp, schemaType, false);
      free(tmp);
    } else if (schemaType == TSDB_DATA_TYPE_NCHAR) {
      // pRight->value.nLen + 1 is larger than the actual nchar string length
      char *tmp = calloc(1, bufLen * TSDB_NCHAR_SIZE);
      retVal = tVariantDump(vVariant, tmp, schemaType, false);
      free(tmp);
    } else {
      double tmp;
      retVal = tVariantDump(vVariant, (char*)&tmp, schemaType, false);
    }
    
    if (retVal != TSDB_CODE_SUCCESS) {
      return invalidOperationMsg(tscGetErrorMsgPayload(pCmd), msg2);
    }
  } while (0);

  return TSDB_CODE_SUCCESS;
}

static int32_t getTagQueryCondExpr(SSqlCmd* pCmd, SQueryInfo* pQueryInfo, SCondExpr* pCondExpr, tSqlExpr** pExpr) {
  int32_t ret = TSDB_CODE_SUCCESS;

  if (pCondExpr->pTagCond == NULL) {
    return ret;
  }
  
  for (int32_t i = 0; i < pQueryInfo->numOfTables; ++i) {
    tSqlExpr* p1 = extractExprForSTable(pCmd, pExpr, pQueryInfo, i);
    if (p1 == NULL) {  // no query condition on this table
      continue;
    }

    tExprNode* p = NULL;
  
    SArray* colList = taosArrayInit(10, sizeof(SColIndex));
    ret = exprTreeFromSqlExpr(pCmd, &p, p1, pQueryInfo, colList, NULL);
    SBufferWriter bw = tbufInitWriter(NULL, false);

    TRY(0) {
      exprTreeToBinary(&bw, p);
    } CATCH(code) {
      tbufCloseWriter(&bw);
      UNUSED(code);
      // TODO: more error handling
    } END_TRY
    
    // add to required table column list
    STableMetaInfo* pTableMetaInfo = tscGetMetaInfo(pQueryInfo, i);
    int64_t uid = pTableMetaInfo->pTableMeta->id.uid;
    int32_t numOfCols = tscGetNumOfColumns(pTableMetaInfo->pTableMeta);
    
    size_t num = taosArrayGetSize(colList);
    for(int32_t j = 0; j < num; ++j) {
      SColIndex* pIndex = taosArrayGet(colList, j);
      SColumnIndex tsc_index = {.tableIndex = i, .columnIndex = pIndex->colIndex - numOfCols};

      SSchema* s = tscGetTableSchema(pTableMetaInfo->pTableMeta);
      tscColumnListInsert(pTableMetaInfo->tagColList, tsc_index.columnIndex, pTableMetaInfo->pTableMeta->id.uid,
                          &s[pIndex->colIndex]);
    }
    
    tsSetSTableQueryCond(&pQueryInfo->tagCond, uid, &bw);
    tSqlExprCompact(pExpr);

    if (ret == TSDB_CODE_SUCCESS) {
      ret = validateTagCondExpr(pCmd, p);
    }

    tSqlExprDestroy(p1);
    tExprTreeDestroy(p, NULL);
    
    taosArrayDestroy(colList);
    if (pQueryInfo->tagCond.pCond != NULL && taosArrayGetSize(pQueryInfo->tagCond.pCond) > 0 && !UTIL_TABLE_IS_SUPER_TABLE(pTableMetaInfo)) {
      return invalidOperationMsg(tscGetErrorMsgPayload(pCmd), "filter on tag not supported for normal table");
    }

    if (ret) {
      break;
    }
  }

  pCondExpr->pTagCond = NULL;
  return ret;
}

int32_t validateJoinNodes(SQueryInfo* pQueryInfo, SSqlObj* pSql) {
  const char* msg1 = "timestamp required for join tables";
  const char* msg2 = "tag required for join stables";

  for (int32_t i = 0; i < pQueryInfo->numOfTables; ++i) {
    SJoinNode *node = pQueryInfo->tagCond.joinInfo.joinTables[i];

    if (node == NULL || node->tsJoin == NULL || taosArrayGetSize(node->tsJoin) <= 0) {
      return invalidOperationMsg(tscGetErrorMsgPayload(&pSql->cmd), msg1);
    }
  }

  STableMetaInfo* pTableMetaInfo = tscGetMetaInfo(pQueryInfo, 0);
  if (UTIL_TABLE_IS_SUPER_TABLE(pTableMetaInfo)) {
    for (int32_t i = 0; i < pQueryInfo->numOfTables; ++i) {
      SJoinNode *node = pQueryInfo->tagCond.joinInfo.joinTables[i];

      if (node == NULL || node->tagJoin == NULL || taosArrayGetSize(node->tagJoin) <= 0) {
        return invalidOperationMsg(tscGetErrorMsgPayload(&pSql->cmd), msg2);
      }
    }
  }

  return TSDB_CODE_SUCCESS;
}


void mergeJoinNodesImpl(int8_t* r, int8_t* p, int16_t* tidx, SJoinNode** nodes, int32_t type) {
  SJoinNode *node = nodes[*tidx];
  SArray* arr = (type == 0) ? node->tsJoin : node->tagJoin;
  size_t size = taosArrayGetSize(arr);

  p[*tidx] = 1;

  for (int32_t j = 0; j < size; j++) {
    int16_t* idx = taosArrayGet(arr, j);
    r[*idx] = 1;
    if (p[*idx] == 0) {
      mergeJoinNodesImpl(r, p, idx, nodes, type);
    }
  }
}

int32_t mergeJoinNodes(SQueryInfo* pQueryInfo, SSqlObj* pSql) {
  const char* msg1 = "not all join tables have same timestamp";
  const char* msg2 = "not all join tables have same tag";

  int8_t r[TSDB_MAX_JOIN_TABLE_NUM] = {0};
  int8_t p[TSDB_MAX_JOIN_TABLE_NUM] = {0};

  for (int16_t i = 0; i < pQueryInfo->numOfTables; ++i) {
    mergeJoinNodesImpl(r, p, &i, pQueryInfo->tagCond.joinInfo.joinTables, 0);

    taosArrayClear(pQueryInfo->tagCond.joinInfo.joinTables[i]->tsJoin);

    for (int32_t j = 0; j < TSDB_MAX_JOIN_TABLE_NUM; ++j) {
      if (r[j]) {
        taosArrayPush(pQueryInfo->tagCond.joinInfo.joinTables[i]->tsJoin, &j);
      }
    }

    memset(r, 0, sizeof(r));
    memset(p, 0, sizeof(p));
  }

  if (taosArrayGetSize(pQueryInfo->tagCond.joinInfo.joinTables[0]->tsJoin) != pQueryInfo->numOfTables) {
    return invalidOperationMsg(tscGetErrorMsgPayload(&pSql->cmd), msg1);
  }

  STableMetaInfo* pTableMetaInfo = tscGetMetaInfo(pQueryInfo, 0);
  if (UTIL_TABLE_IS_SUPER_TABLE(pTableMetaInfo)) {
    for (int16_t i = 0; i < pQueryInfo->numOfTables; ++i) {
      mergeJoinNodesImpl(r, p, &i, pQueryInfo->tagCond.joinInfo.joinTables, 1);

      taosArrayClear(pQueryInfo->tagCond.joinInfo.joinTables[i]->tagJoin);

      for (int32_t j = 0; j < TSDB_MAX_JOIN_TABLE_NUM; ++j) {
        if (r[j]) {
          taosArrayPush(pQueryInfo->tagCond.joinInfo.joinTables[i]->tagJoin, &j);
        }
      }

      memset(r, 0, sizeof(r));
      memset(p, 0, sizeof(p));
    }

    if (taosArrayGetSize(pQueryInfo->tagCond.joinInfo.joinTables[0]->tagJoin) != pQueryInfo->numOfTables) {
      return invalidOperationMsg(tscGetErrorMsgPayload(&pSql->cmd), msg2);
    }

  }

  return TSDB_CODE_SUCCESS;
}


int32_t validateWhereNode(SQueryInfo* pQueryInfo, tSqlExpr** pExpr, SSqlObj* pSql, bool joinQuery) {
  if (pExpr == NULL) {
    return TSDB_CODE_SUCCESS;
  }

  const char* msg1 = "invalid expression";
  const char* msg2 = "invalid filter expression";

  int32_t ret = TSDB_CODE_SUCCESS;

  // tags query condition may be larger than 512bytes, therefore, we need to prepare enough large space
  SStringBuilder sb; memset(&sb, 0, sizeof(sb));
  SCondExpr      condExpr = {0};

  if ((*pExpr)->pLeft == NULL || (*pExpr)->pRight == NULL) {
    return invalidOperationMsg(tscGetErrorMsgPayload(&pSql->cmd), msg1);
  }

  int32_t type = 0;
  int32_t tbIdx = 0;
  if ((ret = getQueryCondExpr(&pSql->cmd, pQueryInfo, pExpr, &condExpr, &type, (*pExpr)->tokenId, &tbIdx, joinQuery)) != TSDB_CODE_SUCCESS) {
    goto PARSE_WHERE_EXIT;
  }

  tSqlExprCompact(pExpr);

  // after expression compact, the expression tree is only include tag query condition
  condExpr.pTagCond = (*pExpr);

  // 1. check if it is a join query
  if ((ret = validateJoinExpr(&pSql->cmd, pQueryInfo, &condExpr)) != TSDB_CODE_SUCCESS) {
    goto PARSE_WHERE_EXIT;
  }

  // 2. get the query time range
  if ((ret = getTimeRangeFromExpr(&pSql->cmd, pQueryInfo, condExpr.pTimewindow)) != TSDB_CODE_SUCCESS) {
    return ret;
  }


  // 3. get the tag query condition
  if ((ret = getTagQueryCondExpr(&pSql->cmd, pQueryInfo, &condExpr, pExpr)) != TSDB_CODE_SUCCESS) {
    return ret;
  }

  // 4. get the table name query condition
  if ((ret = getTablenameCond(&pSql->cmd, pQueryInfo, condExpr.pTableCond, &sb)) != TSDB_CODE_SUCCESS) {
    goto PARSE_WHERE_EXIT;
  }

  // 5. other column query condition
  if ((ret = getColumnQueryCondInfo(&pSql->cmd, pQueryInfo, condExpr.pColumnCond, TK_AND)) != TSDB_CODE_SUCCESS) {
    goto PARSE_WHERE_EXIT;
  }

  if (taosArrayGetSize(pQueryInfo->pUpstream) > 0 ) {
    if ((ret = getColumnQueryCondInfo(&pSql->cmd, pQueryInfo, condExpr.pTimewindow, TK_AND)) != TSDB_CODE_SUCCESS) {
      goto PARSE_WHERE_EXIT;
    }
  }

  // 6. join condition
  if ((ret = getJoinCondInfo(&pSql->cmd, pQueryInfo, condExpr.pJoinExpr)) != TSDB_CODE_SUCCESS) {
    goto PARSE_WHERE_EXIT;
  }

  // 7. query condition for table name
  pQueryInfo->tagCond.relType = (condExpr.relType == TK_AND) ? TSDB_RELATION_AND : TSDB_RELATION_OR;

  ret = setTableCondForSTableQuery(&pSql->cmd, pQueryInfo, getAccountId(pSql), condExpr.pTableCond, condExpr.tableCondIndex, &sb);
  taosStringBuilderDestroy(&sb);
  if (ret) {
    goto PARSE_WHERE_EXIT;
  }

  if (!validateFilterExpr(pQueryInfo)) {
    ret = invalidOperationMsg(tscGetErrorMsgPayload(&pSql->cmd), msg2);
    goto PARSE_WHERE_EXIT;
  }

  //doAddJoinTagsColumnsIntoTagList(&pSql->cmd, pQueryInfo, &condExpr);
  if (condExpr.tsJoin) {
    ret = validateJoinNodes(pQueryInfo, pSql);
    if (ret) {
      goto PARSE_WHERE_EXIT;
    }

    ret = mergeJoinNodes(pQueryInfo, pSql);
    if (ret) {
      goto PARSE_WHERE_EXIT;
    }
  }

PARSE_WHERE_EXIT:

  cleanQueryExpr(&condExpr);
  return ret;
}

int32_t getTimeRange(STimeWindow* win, tSqlExpr* pRight, int32_t optr, int16_t timePrecision) {
  // this is join condition, do nothing
  if (pRight->tokenId == TK_ID) {
    return TSDB_CODE_SUCCESS;
  }

  /*
   * filter primary ts filter expression like:
   * where ts in ('2015-12-12 4:8:12')
   */
  if (pRight->tokenId == TK_SET || optr == TK_IN) {
    return TSDB_CODE_TSC_INVALID_OPERATION;
  }

  int64_t val = 0;
  bool    parsed = false;
  if (pRight->value.nType == TSDB_DATA_TYPE_BINARY) {
    pRight->value.nLen = strdequote(pRight->value.pz);

    char* seg = strnchr(pRight->value.pz, '-', pRight->value.nLen, false);
    if (seg != NULL) {
      if (taosParseTime(pRight->value.pz, &val, pRight->value.nLen, timePrecision, tsDaylight) == TSDB_CODE_SUCCESS) {
        parsed = true;
      } else {
        return TSDB_CODE_TSC_INVALID_OPERATION;
      }
    } else {
      SStrToken token = {.z = pRight->value.pz, .n = pRight->value.nLen, .type = TK_ID};
      int32_t   len = tGetToken(pRight->value.pz, &token.type);

      if ((token.type != TK_INTEGER && token.type != TK_FLOAT) || len != pRight->value.nLen) {
        return TSDB_CODE_TSC_INVALID_OPERATION;
      }
    }
  }

  if (!parsed) {
    /*
     * failed to parse timestamp in regular formation, try next
     * it may be a epoch time in string format
     */
    if (pRight->flags & (1 << EXPR_FLAG_NS_TIMESTAMP)) {
      pRight->value.i64 = convertTimePrecision(pRight->value.i64, TSDB_TIME_PRECISION_NANO, timePrecision);
      pRight->flags &= ~(1 << EXPR_FLAG_NS_TIMESTAMP);
    }

    tVariantDump(&pRight->value, (char*)&val, TSDB_DATA_TYPE_BIGINT, true);
  }

  if (optr == TK_LE) {
    win->ekey = val;
  } else if (optr == TK_LT) {
    win->ekey = val - 1;
  } else if (optr == TK_GT) {
    win->skey = val + 1;
  } else if (optr == TK_GE) {
    win->skey = val;
  } else if (optr == TK_EQ) {
    win->ekey = win->skey = val;
  } else if (optr == TK_NE) {
    return TSDB_CODE_TSC_INVALID_OPERATION;
  }

  return TSDB_CODE_SUCCESS;
}

// todo error !!!!
int32_t tsRewriteFieldNameIfNecessary(SSqlCmd* pCmd, SQueryInfo* pQueryInfo) {
  const char rep[] = {'(', ')', '*', ',', '.', '/', '\\', '+', '-', '%', ' '};

  for (int32_t i = 0; i < pQueryInfo->fieldsInfo.numOfOutput; ++i) {
    char* fieldName = tscFieldInfoGetField(&pQueryInfo->fieldsInfo, i)->name;
    for (int32_t j = 0; j < (TSDB_COL_NAME_LEN - 1) && fieldName[j] != 0; ++j) {
      for (int32_t k = 0; k < tListLen(rep); ++k) {
        if (fieldName[j] == rep[k]) {
          fieldName[j] = '_';
          break;
        }
      }
    }

    fieldName[TSDB_COL_NAME_LEN - 1] = 0;
  }

  // the column name may be identical, here check again
  for (int32_t i = 0; i < pQueryInfo->fieldsInfo.numOfOutput; ++i) {
    char* fieldName = tscFieldInfoGetField(&pQueryInfo->fieldsInfo, i)->name;
    for (int32_t j = i + 1; j < pQueryInfo->fieldsInfo.numOfOutput; ++j) {
      if (strncasecmp(fieldName, tscFieldInfoGetField(&pQueryInfo->fieldsInfo, j)->name, (TSDB_COL_NAME_LEN - 1)) == 0) {
        const char* msg = "duplicated column name in new table";
        return invalidOperationMsg(tscGetErrorMsgPayload(pCmd), msg);
      }
    }
  }

  return TSDB_CODE_SUCCESS;
}

int32_t validateFillNode(SSqlCmd* pCmd, SQueryInfo* pQueryInfo, SSqlNode* pSqlNode) {
  SArray* pFillToken = pSqlNode->fillType;
  if (pSqlNode->fillType == NULL) {
    return TSDB_CODE_SUCCESS;
  }

  tVariantListItem* pItem = taosArrayGet(pFillToken, 0);

  const int32_t START_INTERPO_COL_IDX = 1;

  const char* msg1 = "value is expected";
  const char* msg2 = "invalid fill option";
  const char* msg3 = "top/bottom not support fill";
  const char* msg4 = "illegal value or data overflow";
  const char* msg5 = "fill only available for interval query";
  const char* msg6 = "not supported function now";
  const char* msg7 = "join query not supported fill operation";

  if ((!isTimeWindowQuery(pQueryInfo)) && (!tscIsPointInterpQuery(pQueryInfo))) {
    return invalidOperationMsg(tscGetErrorMsgPayload(pCmd), msg5);
  }
  if(QUERY_IS_JOIN_QUERY(pQueryInfo->type)) {
    return invalidOperationMsg(tscGetErrorMsgPayload(pCmd), msg7);
  }

  /*
   * fill options are set at the end position, when all columns are set properly
   * the columns may be increased due to group by operation
   */
  if (checkQueryRangeForFill(pCmd, pQueryInfo) != TSDB_CODE_SUCCESS) {
    return TSDB_CODE_TSC_INVALID_OPERATION;
  }


  if (pItem->pVar.nType != TSDB_DATA_TYPE_BINARY) {
    return invalidOperationMsg(tscGetErrorMsgPayload(pCmd), msg2);
  }
  
  size_t numOfFields = tscNumOfFields(pQueryInfo);
  
  if (pQueryInfo->fillVal == NULL) {
    pQueryInfo->fillVal      = calloc(numOfFields, sizeof(int64_t));
    pQueryInfo->numOfFillVal = (int32_t)numOfFields;
    if (pQueryInfo->fillVal == NULL) {
      return TSDB_CODE_TSC_OUT_OF_MEMORY;
    }
  }

  if (strncasecmp(pItem->pVar.pz, "none", 4) == 0 && pItem->pVar.nLen == 4) {
    pQueryInfo->fillType = TSDB_FILL_NONE;
  } else if (strncasecmp(pItem->pVar.pz, "null", 4) == 0 && pItem->pVar.nLen == 4) {
    pQueryInfo->fillType = TSDB_FILL_NULL;
    for (int32_t i = START_INTERPO_COL_IDX; i < numOfFields; ++i) {
      TAOS_FIELD* pField = tscFieldInfoGetField(&pQueryInfo->fieldsInfo, i);
      setNull((char*)&pQueryInfo->fillVal[i], pField->type, pField->bytes);
    }
  } else if (strncasecmp(pItem->pVar.pz, "prev", 4) == 0 && pItem->pVar.nLen == 4) {
    pQueryInfo->fillType = TSDB_FILL_PREV;
    if (tscIsPointInterpQuery(pQueryInfo) && pQueryInfo->order.order == TSDB_ORDER_DESC) {
      return invalidOperationMsg(tscGetErrorMsgPayload(pCmd), msg6);
    }
  } else if (strncasecmp(pItem->pVar.pz, "next", 4) == 0 && pItem->pVar.nLen == 4) {
    pQueryInfo->fillType = TSDB_FILL_NEXT;
  } else if (strncasecmp(pItem->pVar.pz, "linear", 6) == 0 && pItem->pVar.nLen == 6) {
    pQueryInfo->fillType = TSDB_FILL_LINEAR;
  } else if (strncasecmp(pItem->pVar.pz, "value", 5) == 0 && pItem->pVar.nLen == 5) {
    pQueryInfo->fillType = TSDB_FILL_SET_VALUE;

    size_t num = taosArrayGetSize(pFillToken);
    if (num == 1) {  // no actual value, return with error code
      return invalidOperationMsg(tscGetErrorMsgPayload(pCmd), msg1);
    }

    int32_t startPos = 1;
    int32_t numOfFillVal = (int32_t)(num - 1);

    /* for point interpolation query, we do not have the timestamp column */
    if (tscIsPointInterpQuery(pQueryInfo)) {
      startPos = 0;

      if (numOfFillVal > numOfFields) {
        numOfFillVal = (int32_t)numOfFields;
      }
    } else {
      numOfFillVal = (int16_t)((num >  (int32_t)numOfFields) ? (int32_t)numOfFields : num);
    }

    int32_t j = 1;

    for (int32_t i = startPos; i < numOfFillVal; ++i, ++j) {
      TAOS_FIELD* pField = tscFieldInfoGetField(&pQueryInfo->fieldsInfo, i);

      if (pField->type == TSDB_DATA_TYPE_BINARY || pField->type == TSDB_DATA_TYPE_NCHAR) {
        setVardataNull((char*) &pQueryInfo->fillVal[i], pField->type);
        continue;
      }

      tVariant* p = taosArrayGet(pFillToken, j);
      int32_t ret = tVariantDump(p, (char*)&pQueryInfo->fillVal[i], pField->type, true);
      if (ret != TSDB_CODE_SUCCESS) {
        return invalidOperationMsg(tscGetErrorMsgPayload(pCmd), msg4);
      }
    }
    
    if ((num < numOfFields) || ((num - 1 < numOfFields) && (tscIsPointInterpQuery(pQueryInfo)))) {
      tVariantListItem* lastItem = taosArrayGetLast(pFillToken);

      for (int32_t i = numOfFillVal; i < numOfFields; ++i) {
        TAOS_FIELD* pField = tscFieldInfoGetField(&pQueryInfo->fieldsInfo, i);

        if (pField->type == TSDB_DATA_TYPE_BINARY || pField->type == TSDB_DATA_TYPE_NCHAR) {
          setVardataNull((char*) &pQueryInfo->fillVal[i], pField->type);
        } else {
          tVariantDump(&lastItem->pVar, (char*)&pQueryInfo->fillVal[i], pField->type, true);
        }
      }
    }
  } else {
    return invalidOperationMsg(tscGetErrorMsgPayload(pCmd), msg2);
  }

  size_t numOfExprs = tscNumOfExprs(pQueryInfo);
  for(int32_t i = 0; i < numOfExprs; ++i) {
    SExprInfo* pExpr = tscExprGet(pQueryInfo, i);
    if (pExpr->base.functionId == TSDB_FUNC_TOP || pExpr->base.functionId == TSDB_FUNC_BOTTOM) {
      return invalidOperationMsg(tscGetErrorMsgPayload(pCmd), msg3);
    }
  }

  return TSDB_CODE_SUCCESS;
}

static void setDefaultOrderInfo(SQueryInfo* pQueryInfo) {
  /* set default timestamp order information for all queries */
  STableMetaInfo* pTableMetaInfo = tscGetMetaInfo(pQueryInfo, 0);

  pQueryInfo->order.order = TSDB_ORDER_ASC;
  if (isTopBottomQuery(pQueryInfo)) {
    pQueryInfo->order.orderColId = PRIMARYKEY_TIMESTAMP_COL_INDEX;
  } else { // in case of select tbname from super_table, the default order column can not be the primary ts column
    pQueryInfo->order.orderColId = INT32_MIN;  // todo define a macro
  }

  /* for super table query, set default ascending order for group output */
  if (UTIL_TABLE_IS_SUPER_TABLE(pTableMetaInfo)) {
    pQueryInfo->groupbyExpr.orderType = TSDB_ORDER_ASC;
  }

  if (pQueryInfo->distinct) {
    pQueryInfo->order.order = TSDB_ORDER_ASC;
    pQueryInfo->order.orderColId = PRIMARYKEY_TIMESTAMP_COL_INDEX;
  }
}

int32_t validateOrderbyNode(SSqlCmd* pCmd, SQueryInfo* pQueryInfo, SSqlNode* pSqlNode, SSchema* pSchema) {
  const char* msg0 = "only one column allowed in orderby";
  const char* msg1 = "invalid column name in orderby clause";
  const char* msg2 = "too many order by columns";
  const char* msg3 = "only primary timestamp/tbname/first tag in groupby clause allowed";
  const char* msg4 = "only tag in groupby clause allowed in order clause";
  const char* msg5 = "only primary timestamp/column in top/bottom function allowed as order column";
  const char* msg6 = "only primary timestamp allowed as the second order column";
  const char* msg7 = "only primary timestamp/column in groupby clause allowed as order column";
  const char* msg8 = "only column in groupby clause allowed as order column";
  const char* msg9 = "orderby column must projected in subquery";
  const char* msg10 = "not support distinct mixed with order by";
  const char* msg11 = "not support order with udf";
  const char* msg12 = "order by tags not supported with diff/derivative/csum/mavg";

  setDefaultOrderInfo(pQueryInfo);
  STableMetaInfo* pTableMetaInfo = tscGetMetaInfo(pQueryInfo, 0);
  if (pSqlNode->pSortOrder == NULL) {
    return TSDB_CODE_SUCCESS;
  }
  char* pMsgBuf = tscGetErrorMsgPayload(pCmd);
  SArray* pSortOrder = pSqlNode->pSortOrder;

  /*
   * for table query, there is only one or none order option is allowed, which is the
   * ts or values(top/bottom) order is supported.
   *
   * for super table query, the order option must be less than 3 and the second must be ts.
   *
   * order by has 5 situations
   * 1. from stable group by tag1 order by tag1 [ts]
   * 2. from stable group by tbname order by tbname [ts]
   * 3. from stable/table group by column1 order by column1
   * 4. from stable/table order by ts
   * 5. select stable/table top(column2,1) ... order by column2
   */
  size_t size = taosArrayGetSize(pSortOrder);
  if (!UTIL_TABLE_IS_SUPER_TABLE(pTableMetaInfo)) {
    if (size > 1) {
      return invalidOperationMsg(pMsgBuf, msg0);
    }
  } else {
    if (size > 2) {
      return invalidOperationMsg(pMsgBuf, msg2);
    }
  }
  if (size > 0 && pQueryInfo->distinct) {
    return invalidOperationMsg(pMsgBuf, msg10);
  }

  // handle the first part of order by
  tVariant* pVar = taosArrayGet(pSortOrder, 0);

  if (pVar->nType != TSDB_DATA_TYPE_BINARY){
    return invalidOperationMsg(tscGetErrorMsgPayload(pCmd), msg1);
  }

  SStrToken    columnName = {pVar->nLen, pVar->nType, pVar->pz};
  SColumnIndex indexColumn = COLUMN_INDEX_INITIALIZER;
  bool udf = false;

  if (pQueryInfo->pUdfInfo && taosArrayGetSize(pQueryInfo->pUdfInfo) > 0) {
    int32_t usize = (int32_t)taosArrayGetSize(pQueryInfo->pUdfInfo);

    for (int32_t i = 0; i < usize; ++i) {
      SUdfInfo* pUdfInfo = taosArrayGet(pQueryInfo->pUdfInfo, i);
      if (pUdfInfo->funcType == TSDB_UDF_TYPE_SCALAR) {
        udf = true;
        break;
      }
    }
  }

  if (UTIL_TABLE_IS_SUPER_TABLE(pTableMetaInfo)) {  // super table query
    if (getColumnIndexByName(&columnName, pQueryInfo, &indexColumn, tscGetErrorMsgPayload(pCmd)) != TSDB_CODE_SUCCESS) {
      return invalidOperationMsg(pMsgBuf, msg1);
    }

    bool orderByTags = false;
    bool orderByTS = false;
    bool orderByGroupbyCol = false;

    if (indexColumn.columnIndex >= tscGetNumOfColumns(pTableMetaInfo->pTableMeta)) {    // order by tag1
      int32_t relTagIndex = indexColumn.columnIndex - tscGetNumOfColumns(pTableMetaInfo->pTableMeta);

      // it is a tag column
      if (pQueryInfo->groupbyExpr.columnInfo == NULL) {
        return invalidOperationMsg(pMsgBuf, msg4);
      }
      SColIndex* pColIndex = taosArrayGet(pQueryInfo->groupbyExpr.columnInfo, 0);
      if (relTagIndex == pColIndex->colIndex) {
        orderByTags = true;
      }
    } else if (indexColumn.columnIndex == TSDB_TBNAME_COLUMN_INDEX) { // order by tbname
      // it is a tag column
      if (pQueryInfo->groupbyExpr.columnInfo == NULL) {
        return invalidOperationMsg(pMsgBuf, msg4);
      }
      SColIndex* pColIndex = taosArrayGet(pQueryInfo->groupbyExpr.columnInfo, 0);
      if (TSDB_TBNAME_COLUMN_INDEX == pColIndex->colIndex) {
        orderByTags = true;
      }
    }else if (indexColumn.columnIndex == PRIMARYKEY_TIMESTAMP_COL_INDEX) {     // order by ts
      orderByTS = true;
    }else{    // order by normal column
      SArray *columnInfo = pQueryInfo->groupbyExpr.columnInfo;
      if (columnInfo != NULL && taosArrayGetSize(columnInfo) > 0) {
        SColIndex* pColIndex = taosArrayGet(columnInfo, 0);
        if (pColIndex->colIndex == indexColumn.columnIndex) {
          orderByGroupbyCol = true;
        }
      }
    }

    if (!(orderByTags || orderByTS || orderByGroupbyCol) && !isTopBottomQuery(pQueryInfo)) {
      return invalidOperationMsg(pMsgBuf, msg3);
    }

    size_t s = taosArrayGetSize(pSortOrder);
    if (s == 1) {
      if (orderByTags) {
        if (tscIsDiffDerivQuery(pQueryInfo)) {
          return invalidOperationMsg(pMsgBuf, msg12);
        }
        pQueryInfo->groupbyExpr.orderIndex = indexColumn.columnIndex - tscGetNumOfColumns(pTableMetaInfo->pTableMeta);

        tVariantListItem* p1 = taosArrayGet(pSqlNode->pSortOrder, 0);
        pQueryInfo->groupbyExpr.orderType = p1->sortOrder;
      } else if (orderByGroupbyCol) {
        tVariantListItem* p1 = taosArrayGet(pSqlNode->pSortOrder, 0);

        pQueryInfo->groupbyExpr.orderType = p1->sortOrder;
        pQueryInfo->order.orderColId = pSchema[indexColumn.columnIndex].colId;
        if (udf) {
          return invalidOperationMsg(pMsgBuf, msg11);
        }
      } else if (isTopBottomQuery(pQueryInfo)) {
        /* order of top/bottom query in interval is not valid  */

        int32_t pos = tscGetTopBotQueryExprIndex(pQueryInfo);
        assert(pos > 0);
        SExprInfo* pExpr = tscExprGet(pQueryInfo, pos - 1);
        assert(pExpr->base.functionId == TSDB_FUNC_TS);

        pExpr = tscExprGet(pQueryInfo, pos);

        if (pExpr->base.colInfo.colIndex != indexColumn.columnIndex && indexColumn.columnIndex != PRIMARYKEY_TIMESTAMP_COL_INDEX) {
          return invalidOperationMsg(pMsgBuf, msg5);
        }

        tVariantListItem* p1 = taosArrayGet(pSqlNode->pSortOrder, 0);
        pQueryInfo->order.order = p1->sortOrder;
        pQueryInfo->order.orderColId = pSchema[indexColumn.columnIndex].colId;
        return TSDB_CODE_SUCCESS;
      } else {
        tVariantListItem* p1 = taosArrayGet(pSqlNode->pSortOrder, 0);

        if (udf) {
          return invalidOperationMsg(pMsgBuf, msg11);
        }

        pQueryInfo->order.order = p1->sortOrder;
        pQueryInfo->order.orderColId = PRIMARYKEY_TIMESTAMP_COL_INDEX;

        // orderby ts query on super table
        if (tscOrderedProjectionQueryOnSTable(pQueryInfo, 0)) {
          bool found = false;
          for (int32_t i = 0; i < tscNumOfExprs(pQueryInfo); ++i) {
            SExprInfo* pExpr = tscExprGet(pQueryInfo, i);
            if (pExpr->base.functionId == TSDB_FUNC_PRJ && pExpr->base.colInfo.colId == PRIMARYKEY_TIMESTAMP_COL_INDEX) {
              found = true;
              break;
            }
          }
          if (!found && pQueryInfo->pDownstream) {
            return invalidOperationMsg(pMsgBuf, msg9);
          }
          addPrimaryTsColIntoResult(pQueryInfo, pCmd);
        }
      }
    } else {
      tVariantListItem *pItem = taosArrayGet(pSqlNode->pSortOrder, 0);
      if (orderByTags) {
        pQueryInfo->groupbyExpr.orderIndex = indexColumn.columnIndex - tscGetNumOfColumns(pTableMetaInfo->pTableMeta);
        pQueryInfo->groupbyExpr.orderType = pItem->sortOrder;
      } else if (orderByGroupbyCol){
        pQueryInfo->order.order = pItem->sortOrder;
        pQueryInfo->order.orderColId = indexColumn.columnIndex;
        if (udf) {
          return invalidOperationMsg(pMsgBuf, msg11);
        }
      } else {
        pQueryInfo->order.order = pItem->sortOrder;
        pQueryInfo->order.orderColId = PRIMARYKEY_TIMESTAMP_COL_INDEX;
        if (udf) {
          return invalidOperationMsg(pMsgBuf, msg11);
        }
      }

      pItem = taosArrayGet(pSqlNode->pSortOrder, 1);
      tVariant* pVar2 = &pItem->pVar;
      SStrToken cname = {pVar2->nLen, pVar2->nType, pVar2->pz};
      if (getColumnIndexByName(&cname, pQueryInfo, &indexColumn, tscGetErrorMsgPayload(pCmd)) != TSDB_CODE_SUCCESS) {
        return invalidOperationMsg(pMsgBuf, msg1);
      }

      if (indexColumn.columnIndex != PRIMARYKEY_TIMESTAMP_COL_INDEX) {
        return invalidOperationMsg(pMsgBuf, msg6);
      } else {
        tVariantListItem* p1 = taosArrayGet(pSortOrder, 1);
        pQueryInfo->order.order = p1->sortOrder;
        pQueryInfo->order.orderColId = PRIMARYKEY_TIMESTAMP_COL_INDEX;
      }
    }

  } else if (UTIL_TABLE_IS_NORMAL_TABLE(pTableMetaInfo) || UTIL_TABLE_IS_CHILD_TABLE(pTableMetaInfo)) { // check order by clause for normal table & temp table
    if (getColumnIndexByName(&columnName, pQueryInfo, &indexColumn, pMsgBuf) != TSDB_CODE_SUCCESS) {
      return invalidOperationMsg(pMsgBuf, msg1);
    }

    if (indexColumn.columnIndex != PRIMARYKEY_TIMESTAMP_COL_INDEX && !isTopBottomQuery(pQueryInfo)) {
      bool validOrder = false;
      SArray *columnInfo = pQueryInfo->groupbyExpr.columnInfo;
      if (columnInfo != NULL && taosArrayGetSize(columnInfo) > 0) {
        SColIndex* pColIndex = taosArrayGet(columnInfo, 0);
        validOrder = (pColIndex->colIndex == indexColumn.columnIndex);
      }

      if (!validOrder) {
        return invalidOperationMsg(pMsgBuf, msg7);
      }

      if (udf) {
        return invalidOperationMsg(pMsgBuf, msg11);
      }

      if (udf) {
        return invalidOperationMsg(pMsgBuf, msg11);
      }

      tVariantListItem* p1 = taosArrayGet(pSqlNode->pSortOrder, 0);
      pQueryInfo->groupbyExpr.orderIndex = pSchema[indexColumn.columnIndex].colId;
      pQueryInfo->groupbyExpr.orderType = p1->sortOrder;
    }

    if (isTopBottomQuery(pQueryInfo)) {
      SArray *columnInfo = pQueryInfo->groupbyExpr.columnInfo;
      if (columnInfo != NULL && taosArrayGetSize(columnInfo) > 0) {
        SColIndex* pColIndex = taosArrayGet(columnInfo, 0);

        if (pColIndex->colIndex != indexColumn.columnIndex) {
          return invalidOperationMsg(pMsgBuf, msg8);
        }
      } else {
        int32_t pos = tscGetTopBotQueryExprIndex(pQueryInfo);
        assert(pos > 0);
        SExprInfo* pExpr = tscExprGet(pQueryInfo, pos - 1);
        assert(pExpr->base.functionId == TSDB_FUNC_TS);

        pExpr = tscExprGet(pQueryInfo, pos);

        if (pExpr->base.colInfo.colIndex != indexColumn.columnIndex && indexColumn.columnIndex != PRIMARYKEY_TIMESTAMP_COL_INDEX) {
          return invalidOperationMsg(pMsgBuf, msg5);
        }
      }

      tVariantListItem* pItem = taosArrayGet(pSqlNode->pSortOrder, 0);
      pQueryInfo->order.order = pItem->sortOrder;

      pQueryInfo->order.orderColId = pSchema[indexColumn.columnIndex].colId;
      return TSDB_CODE_SUCCESS;
    }

    if (udf) {
      return invalidOperationMsg(pMsgBuf, msg11);
    }

    tVariantListItem* pItem = taosArrayGet(pSqlNode->pSortOrder, 0);
    pQueryInfo->order.order = pItem->sortOrder;
    pQueryInfo->order.orderColId = pSchema[indexColumn.columnIndex].colId;
  } else {
    // handle the temp table order by clause. You can order by any single column in case of the temp table, created by
    // inner subquery.
    assert(UTIL_TABLE_IS_TMP_TABLE(pTableMetaInfo) && taosArrayGetSize(pSqlNode->pSortOrder) == 1);

    if (getColumnIndexByName(&columnName, pQueryInfo, &indexColumn, pMsgBuf) != TSDB_CODE_SUCCESS) {
      return invalidOperationMsg(pMsgBuf, msg1);
    }

    if (udf) {
      return invalidOperationMsg(pMsgBuf, msg11);
    }

    tVariantListItem* pItem = taosArrayGet(pSqlNode->pSortOrder, 0);
    pQueryInfo->order.order = pItem->sortOrder;
    pQueryInfo->order.orderColId = pSchema[indexColumn.columnIndex].colId;
  }

  return TSDB_CODE_SUCCESS;
}

int32_t setAlterTableInfo(SSqlObj* pSql, struct SSqlInfo* pInfo) {
  const int32_t DEFAULT_TABLE_INDEX = 0;

  const char* msg1 = "invalid table name";
  const char* msg3 = "manipulation of tag available for super table";
  const char* msg4 = "set tag value only available for table";
  const char* msg5 = "only support add one tag";
  const char* msg6 = "column can only be modified by super table";
  
  const char* msg7 = "no tags can be dropped";
  const char* msg8 = "only support one tag";
  const char* msg9 = "tag name too long";
  
  const char* msg10 = "invalid tag name";
  const char* msg11 = "primary tag cannot be dropped";
  const char* msg12 = "update normal column not supported";
  const char* msg13 = "invalid tag value";
  const char* msg14 = "tag value too long";
  
  const char* msg15 = "no columns can be dropped";
  const char* msg16 = "only support one column";
  const char* msg17 = "invalid column name";
  const char* msg18 = "primary timestamp column cannot be dropped";
  const char* msg19 = "invalid new tag name";
  const char* msg20 = "table is not super table";
  const char* msg21 = "only binary/nchar column length could be modified";
  const char* msg23 = "only column length coulbe be modified";
  const char* msg24 = "invalid binary/nchar column length";

  int32_t code = TSDB_CODE_SUCCESS;

  SSqlCmd*        pCmd = &pSql->cmd;
  SAlterTableInfo* pAlterSQL = pInfo->pAlterInfo;
  SQueryInfo*     pQueryInfo = tscGetQueryInfo(pCmd);

  STableMetaInfo* pTableMetaInfo = tscGetMetaInfo(pQueryInfo, DEFAULT_TABLE_INDEX);

  if (tscValidateName(&(pAlterSQL->name)) != TSDB_CODE_SUCCESS) {
    return invalidOperationMsg(tscGetErrorMsgPayload(pCmd), msg1);
  }

  code = tscSetTableFullName(&pTableMetaInfo->name, &(pAlterSQL->name), pSql);
  if (code != TSDB_CODE_SUCCESS) {
    return code;
  }

  code = tscGetTableMeta(pSql, pTableMetaInfo);
  if (code != TSDB_CODE_SUCCESS) {
    return code;
  }

  char* pMsg = tscGetErrorMsgPayload(pCmd);
  STableMeta* pTableMeta = pTableMetaInfo->pTableMeta;

  if (pAlterSQL->tableType == TSDB_SUPER_TABLE && !(UTIL_TABLE_IS_SUPER_TABLE(pTableMetaInfo))) {
    return invalidOperationMsg(pMsg, msg20);
  }

  if (pAlterSQL->type == TSDB_ALTER_TABLE_ADD_TAG_COLUMN || pAlterSQL->type == TSDB_ALTER_TABLE_DROP_TAG_COLUMN ||
      pAlterSQL->type == TSDB_ALTER_TABLE_CHANGE_TAG_COLUMN || pAlterSQL->type == TSDB_ALTER_TABLE_MODIFY_TAG_COLUMN) {
    if (!UTIL_TABLE_IS_SUPER_TABLE(pTableMetaInfo)) {
      return invalidOperationMsg(pMsg, msg3);
    }
  } else if ((pAlterSQL->type == TSDB_ALTER_TABLE_UPDATE_TAG_VAL) && (UTIL_TABLE_IS_SUPER_TABLE(pTableMetaInfo))) {
    return invalidOperationMsg(pMsg, msg4);
  } else if ((pAlterSQL->type == TSDB_ALTER_TABLE_ADD_COLUMN || pAlterSQL->type == TSDB_ALTER_TABLE_DROP_COLUMN || pAlterSQL->type == TSDB_ALTER_TABLE_CHANGE_COLUMN) &&
             UTIL_TABLE_IS_CHILD_TABLE(pTableMetaInfo)) {
    return invalidOperationMsg(pMsg, msg6);
  }

  if (pAlterSQL->type == TSDB_ALTER_TABLE_ADD_TAG_COLUMN) {
    SArray* pFieldList = pAlterSQL->pAddColumns;
    if (taosArrayGetSize(pFieldList) > 1) {
      return invalidOperationMsg(pMsg, msg5);
    }

    TAOS_FIELD* p = taosArrayGet(pFieldList, 0);
    int32_t ret = validateOneTag(pCmd, p);
    if (ret != TSDB_CODE_SUCCESS) {
      return ret;
    }
  
    tscFieldInfoAppend(&pQueryInfo->fieldsInfo, p);
  } else if (pAlterSQL->type == TSDB_ALTER_TABLE_DROP_TAG_COLUMN) {
    if (tscGetNumOfTags(pTableMeta) == 1) {
      return invalidOperationMsg(pMsg, msg7);
    }

    // numOfTags == 1
    if (taosArrayGetSize(pAlterSQL->varList) > 1) {
      return invalidOperationMsg(pMsg, msg8);
    }

    tVariantListItem* pItem = taosArrayGet(pAlterSQL->varList, 0);
    if (pItem->pVar.nLen >= TSDB_COL_NAME_LEN) {
      return invalidOperationMsg(pMsg, msg9);
    }

    SColumnIndex tsc_index = COLUMN_INDEX_INITIALIZER;
    SStrToken    name = {.z = pItem->pVar.pz, .n = pItem->pVar.nLen, .type = TK_STRING};

    if (getColumnIndexByName(&name, pQueryInfo, &tsc_index, tscGetErrorMsgPayload(pCmd)) != TSDB_CODE_SUCCESS) {
      return TSDB_CODE_TSC_INVALID_OPERATION;
    }

    int32_t numOfCols = tscGetNumOfColumns(pTableMeta);
    if (tsc_index.columnIndex < numOfCols) {
      return invalidOperationMsg(pMsg, msg10);
    } else if (tsc_index.columnIndex == numOfCols) {
      return invalidOperationMsg(pMsg, msg11);
    }

    char name1[128] = {0};
    strncpy(name1, pItem->pVar.pz, pItem->pVar.nLen);
  
    TAOS_FIELD f = tscCreateField(TSDB_DATA_TYPE_INT, name1, tDataTypes[TSDB_DATA_TYPE_INT].bytes);
    tscFieldInfoAppend(&pQueryInfo->fieldsInfo, &f);
  } else if (pAlterSQL->type == TSDB_ALTER_TABLE_CHANGE_TAG_COLUMN) {
    SArray* pVarList = pAlterSQL->varList;
    if (taosArrayGetSize(pVarList) > 2) {
      return TSDB_CODE_TSC_INVALID_OPERATION;
    }

    tVariantListItem* pSrcItem = taosArrayGet(pAlterSQL->varList, 0);
    tVariantListItem* pDstItem = taosArrayGet(pAlterSQL->varList, 1);

    if (pSrcItem->pVar.nLen >= TSDB_COL_NAME_LEN || pDstItem->pVar.nLen >= TSDB_COL_NAME_LEN) {
      return invalidOperationMsg(pMsg, msg9);
    }

    if (pSrcItem->pVar.nType != TSDB_DATA_TYPE_BINARY || pDstItem->pVar.nType != TSDB_DATA_TYPE_BINARY) {
      return invalidOperationMsg(pMsg, msg10);
    }

    SColumnIndex srcIndex = COLUMN_INDEX_INITIALIZER;
    SColumnIndex destIndex = COLUMN_INDEX_INITIALIZER;

    SStrToken srcToken = {.z = pSrcItem->pVar.pz, .n = pSrcItem->pVar.nLen, .type = TK_STRING};
    if (getColumnIndexByName(&srcToken, pQueryInfo, &srcIndex, tscGetErrorMsgPayload(pCmd)) != TSDB_CODE_SUCCESS) {
      return invalidOperationMsg(pMsg, msg17);
    }

    SStrToken destToken = {.z = pDstItem->pVar.pz, .n = pDstItem->pVar.nLen, .type = TK_STRING};
    if (getColumnIndexByName(&destToken, pQueryInfo, &destIndex, tscGetErrorMsgPayload(pCmd)) == TSDB_CODE_SUCCESS) {
      return invalidOperationMsg(pMsg, msg19);
    }

    tVariantListItem* pItem = taosArrayGet(pVarList, 0);

    char name[TSDB_COL_NAME_LEN] = {0};
    strncpy(name, pItem->pVar.pz, pItem->pVar.nLen);
    TAOS_FIELD f = tscCreateField(TSDB_DATA_TYPE_INT, name, tDataTypes[TSDB_DATA_TYPE_INT].bytes);
    tscFieldInfoAppend(&pQueryInfo->fieldsInfo, &f);

    pItem = taosArrayGet(pVarList, 1);
    memset(name, 0, tListLen(name));

    strncpy(name, pItem->pVar.pz, pItem->pVar.nLen);
    f = tscCreateField(TSDB_DATA_TYPE_INT, name, tDataTypes[TSDB_DATA_TYPE_INT].bytes);
    tscFieldInfoAppend(&pQueryInfo->fieldsInfo, &f);
  } else if (pAlterSQL->type == TSDB_ALTER_TABLE_UPDATE_TAG_VAL) {
    // Note: update can only be applied to table not super table.
    // the following is used to handle tags value for table created according to super table
    pCmd->command = TSDB_SQL_UPDATE_TAGS_VAL;
    
    SArray* pVarList = pAlterSQL->varList;
    tVariantListItem* item = taosArrayGet(pVarList, 0);
    int16_t       numOfTags = tscGetNumOfTags(pTableMeta);

    SColumnIndex columnIndex = COLUMN_INDEX_INITIALIZER;
    SStrToken    name = {.type = TK_STRING, .z = item->pVar.pz, .n = item->pVar.nLen};
    if (getColumnIndexByName(&name, pQueryInfo, &columnIndex, tscGetErrorMsgPayload(pCmd)) != TSDB_CODE_SUCCESS) {
      return TSDB_CODE_TSC_INVALID_OPERATION;
    }

    if (columnIndex.columnIndex < tscGetNumOfColumns(pTableMeta)) {
      return invalidOperationMsg(pMsg, msg12);
    }

    tVariantListItem* pItem = taosArrayGet(pVarList, 1);
    SSchema* pTagsSchema = tscGetTableColumnSchema(pTableMetaInfo->pTableMeta, columnIndex.columnIndex);

    if (IS_VAR_DATA_TYPE(pTagsSchema->type) && (pItem->pVar.nLen > pTagsSchema->bytes * TSDB_NCHAR_SIZE)) {
      return invalidOperationMsg(pMsg, msg14);
    }
    pAlterSQL->tagData.data = calloc(1, pTagsSchema->bytes * TSDB_NCHAR_SIZE + VARSTR_HEADER_SIZE);

    if (tVariantDump(&pItem->pVar, pAlterSQL->tagData.data, pTagsSchema->type, true) != TSDB_CODE_SUCCESS) {
      return invalidOperationMsg(pMsg, msg13);
    }
    
    pAlterSQL->tagData.dataLen = pTagsSchema->bytes;

    // validate the length of binary
    if ((pTagsSchema->type == TSDB_DATA_TYPE_BINARY || pTagsSchema->type == TSDB_DATA_TYPE_NCHAR) &&
        varDataTLen(pAlterSQL->tagData.data) > pTagsSchema->bytes) {
      return invalidOperationMsg(pMsg, msg14);
    }

    int32_t schemaLen = sizeof(STColumn) * numOfTags;
    int32_t size = sizeof(SUpdateTableTagValMsg) + pTagsSchema->bytes + schemaLen + TSDB_EXTRA_PAYLOAD_SIZE;

    if (TSDB_CODE_SUCCESS != tscAllocPayload(pCmd, size)) {
      tscError("0x%"PRIx64" failed to malloc for alter table pMsg", pSql->self);
      return TSDB_CODE_TSC_OUT_OF_MEMORY;
    }

    SUpdateTableTagValMsg* pUpdateMsg = (SUpdateTableTagValMsg*) pCmd->payload;
    pUpdateMsg->head.vgId = htonl(pTableMeta->vgId);
    pUpdateMsg->tid       = htonl(pTableMeta->id.tid);
    pUpdateMsg->uid       = htobe64(pTableMeta->id.uid);
    pUpdateMsg->colId     = htons(pTagsSchema->colId);
    pUpdateMsg->type      = pTagsSchema->type;
    pUpdateMsg->bytes     = htons(pTagsSchema->bytes);
    pUpdateMsg->tversion  = htons(pTableMeta->tversion);
    pUpdateMsg->numOfTags = htons(numOfTags);
    pUpdateMsg->schemaLen = htonl(schemaLen);

    // the schema is located after the pMsg body, then followed by true tag value
    char* d = pUpdateMsg->data;
    SSchema* pTagCols = tscGetTableTagSchema(pTableMeta);
    for (int i = 0; i < numOfTags; ++i) {
      STColumn* pCol = (STColumn*) d;
      pCol->colId = htons(pTagCols[i].colId);
      pCol->bytes = htons(pTagCols[i].bytes);
      pCol->type  = pTagCols[i].type;
      pCol->offset = 0;

      d += sizeof(STColumn);
    }

    // copy the tag value to pMsg body
    pItem = taosArrayGet(pVarList, 1);
    tVariantDump(&pItem->pVar, pUpdateMsg->data + schemaLen, pTagsSchema->type, true);
    
    int32_t len = 0;
    if (pTagsSchema->type != TSDB_DATA_TYPE_BINARY && pTagsSchema->type != TSDB_DATA_TYPE_NCHAR) {
      len = tDataTypes[pTagsSchema->type].bytes;
    } else {
      len = varDataTLen(pUpdateMsg->data + schemaLen);
    }
    
    pUpdateMsg->tagValLen = htonl(len);  // length may be changed after dump data
    
    int32_t total = sizeof(SUpdateTableTagValMsg) + len + schemaLen;
    pUpdateMsg->head.contLen = htonl(total);
    
  } else if (pAlterSQL->type == TSDB_ALTER_TABLE_ADD_COLUMN) {
    SArray* pFieldList = pAlterSQL->pAddColumns;
    if (taosArrayGetSize(pFieldList) > 1) {
      const char* msgx = "only support add one column";
      return invalidOperationMsg(pMsg, msgx);
    }

    TAOS_FIELD* p = taosArrayGet(pFieldList, 0);
    int32_t ret = validateOneColumn(pCmd, p);
    if (ret != TSDB_CODE_SUCCESS) {
      return ret;
    }
  
    tscFieldInfoAppend(&pQueryInfo->fieldsInfo, p);
  } else if (pAlterSQL->type == TSDB_ALTER_TABLE_DROP_COLUMN) {
    if (tscGetNumOfColumns(pTableMeta) == TSDB_MIN_COLUMNS) {  //
      return invalidOperationMsg(pMsg, msg15);
    }

    size_t size = taosArrayGetSize(pAlterSQL->varList);
    if (size > 1) {
      return invalidOperationMsg(pMsg, msg16);
    }

    tVariantListItem* pItem = taosArrayGet(pAlterSQL->varList, 0);

    SColumnIndex columnIndex = COLUMN_INDEX_INITIALIZER;
    SStrToken    name = {.type = TK_STRING, .z = pItem->pVar.pz, .n = pItem->pVar.nLen};
    if (getColumnIndexByName(&name, pQueryInfo, &columnIndex, tscGetErrorMsgPayload(pCmd)) != TSDB_CODE_SUCCESS) {
      return invalidOperationMsg(pMsg, msg17);
    }

    if (columnIndex.columnIndex == PRIMARYKEY_TIMESTAMP_COL_INDEX) {
      return invalidOperationMsg(pMsg, msg18);
    }

    char name1[TSDB_COL_NAME_LEN] = {0};
    tstrncpy(name1, pItem->pVar.pz, sizeof(name1));
    TAOS_FIELD f = tscCreateField(TSDB_DATA_TYPE_INT, name1, tDataTypes[TSDB_DATA_TYPE_INT].bytes);
    tscFieldInfoAppend(&pQueryInfo->fieldsInfo, &f);
  } else if (pAlterSQL->type == TSDB_ALTER_TABLE_CHANGE_COLUMN) {
    if (taosArrayGetSize(pAlterSQL->pAddColumns) >= 2) {
      return invalidOperationMsg(pMsg, msg16);
    }


    TAOS_FIELD* pItem = taosArrayGet(pAlterSQL->pAddColumns, 0);
    if (pItem->type != TSDB_DATA_TYPE_BINARY && pItem->type != TSDB_DATA_TYPE_NCHAR) {
      return invalidOperationMsg(pMsg, msg21);
    }

    SColumnIndex columnIndex = COLUMN_INDEX_INITIALIZER;
    SStrToken    name = {.type = TK_STRING, .z = pItem->name, .n = (uint32_t)strlen(pItem->name)};
    if (getColumnIndexByName(&name, pQueryInfo, &columnIndex, tscGetErrorMsgPayload(pCmd)) != TSDB_CODE_SUCCESS) {
      return invalidOperationMsg(pMsg, msg17);
    }

    SSchema* pColSchema = tscGetTableColumnSchema(pTableMetaInfo->pTableMeta, columnIndex.columnIndex);

    if (pColSchema->type != TSDB_DATA_TYPE_BINARY && pColSchema->type != TSDB_DATA_TYPE_NCHAR) {
      return invalidOperationMsg(pMsg, msg21);
    }

    if (pItem->type != pColSchema->type) {
      return invalidOperationMsg(pMsg, msg23);
    }

    if ((pItem->type == TSDB_DATA_TYPE_BINARY && (pItem->bytes <= 0 || pItem->bytes > TSDB_MAX_BINARY_LEN)) ||
        (pItem->type == TSDB_DATA_TYPE_NCHAR && (pItem->bytes <= 0 || pItem->bytes > TSDB_MAX_NCHAR_LEN))) {
      return invalidOperationMsg(pMsg, msg24);
    }

    if (pItem->bytes <= pColSchema->bytes) {
      return tscErrorMsgWithCode(TSDB_CODE_TSC_INVALID_COLUMN_LENGTH, pMsg, pItem->name, NULL);
    }

    SSchema* pSchema = (SSchema*) pTableMetaInfo->pTableMeta->schema;
    int16_t numOfColumns = pTableMetaInfo->pTableMeta->tableInfo.numOfColumns;
    int16_t i;
    uint32_t nLen = 0;
    for (i = 0; i < numOfColumns; ++i) {
      nLen += (i != columnIndex.columnIndex) ? pSchema[i].bytes : pItem->bytes;
    }
    if (nLen >= TSDB_MAX_BYTES_PER_ROW) {
      return invalidOperationMsg(pMsg, msg24);
    }
    TAOS_FIELD f = tscCreateField(pColSchema->type, name.z, pItem->bytes);
    tscFieldInfoAppend(&pQueryInfo->fieldsInfo, &f);
  }else if (pAlterSQL->type == TSDB_ALTER_TABLE_MODIFY_TAG_COLUMN) {
    if (taosArrayGetSize(pAlterSQL->pAddColumns) >= 2) {
      return invalidOperationMsg(pMsg, msg16);
    }

    TAOS_FIELD* pItem = taosArrayGet(pAlterSQL->pAddColumns, 0);
    if (pItem->type != TSDB_DATA_TYPE_BINARY && pItem->type != TSDB_DATA_TYPE_NCHAR) {
      return invalidOperationMsg(pMsg, msg21);
    }

    SColumnIndex columnIndex = COLUMN_INDEX_INITIALIZER;
    SStrToken    name = {.type = TK_STRING, .z = pItem->name, .n = (uint32_t)strlen(pItem->name)};
    if (getColumnIndexByName(&name, pQueryInfo, &columnIndex, tscGetErrorMsgPayload(pCmd)) != TSDB_CODE_SUCCESS) {
      return invalidOperationMsg(pMsg, msg17);
    }

    SSchema* pColSchema = tscGetTableColumnSchema(pTableMetaInfo->pTableMeta, columnIndex.columnIndex);

    if (columnIndex.columnIndex < tscGetNumOfColumns(pTableMetaInfo->pTableMeta)) {
      return invalidOperationMsg(pMsg, msg10);
    }

    if (pColSchema->type != TSDB_DATA_TYPE_BINARY && pColSchema->type != TSDB_DATA_TYPE_NCHAR) {
      return invalidOperationMsg(pMsg, msg21);
    }

    if (pItem->type != pColSchema->type) {
      return invalidOperationMsg(pMsg, msg23);
    }

    if ((pItem->type == TSDB_DATA_TYPE_BINARY && (pItem->bytes <= 0 || pItem->bytes > TSDB_MAX_BINARY_LEN)) ||
        (pItem->type == TSDB_DATA_TYPE_NCHAR && (pItem->bytes <= 0 || pItem->bytes > TSDB_MAX_NCHAR_LEN))) {
      return invalidOperationMsg(pMsg, msg24);
    }

    if (pItem->bytes <= pColSchema->bytes) {
      return tscErrorMsgWithCode(TSDB_CODE_TSC_INVALID_TAG_LENGTH, pMsg, pItem->name, NULL);
    }

    SSchema* pSchema = tscGetTableTagSchema(pTableMetaInfo->pTableMeta);
    int16_t numOfTags = tscGetNumOfTags(pTableMetaInfo->pTableMeta);
    int32_t numOfCols = tscGetNumOfColumns(pTableMetaInfo->pTableMeta);
    int32_t tagIndex = columnIndex.columnIndex - numOfCols;
    assert(tagIndex>=0);
    uint32_t nLen = 0;
    for (int i = 0; i < numOfTags; ++i) {
      nLen += (i != tagIndex) ? pSchema[i].bytes : pItem->bytes;
    }
    if (nLen >= TSDB_MAX_TAGS_LEN) {
      return invalidOperationMsg(pMsg, msg24);
    }

    TAOS_FIELD f = tscCreateField(pColSchema->type, name.z, pItem->bytes);
    tscFieldInfoAppend(&pQueryInfo->fieldsInfo, &f);
  }

  return TSDB_CODE_SUCCESS;
}

int32_t validateSqlFunctionInStreamSql(SSqlCmd* pCmd, SQueryInfo* pQueryInfo) {
  const char* msg0 = "sample interval can not be less than 10ms.";
  const char* msg1 = "functions not allowed in select clause";
  STableMetaInfo* pTableMetaInfo = tscGetMetaInfo(pQueryInfo, 0);
  STableComInfo tinfo = tscGetTableInfo(pTableMetaInfo->pTableMeta);
  if (pQueryInfo->interval.interval != 0 &&
      convertTimePrecision(pQueryInfo->interval.interval, tinfo.precision, TSDB_TIME_PRECISION_MILLI)< 10 &&
     pQueryInfo->interval.intervalUnit != 'n' &&
     pQueryInfo->interval.intervalUnit != 'y') {
    return invalidOperationMsg(tscGetErrorMsgPayload(pCmd), msg0);
  }
  
  size_t size = taosArrayGetSize(pQueryInfo->exprList);
  for (int32_t i = 0; i < size; ++i) {
    int32_t functId = tscExprGet(pQueryInfo, i)->base.functionId;
    if (!IS_STREAM_QUERY_VALID(aAggs[functId].status)) {
      return invalidOperationMsg(tscGetErrorMsgPayload(pCmd), msg1);
    }
  }

  return TSDB_CODE_SUCCESS;
}

int32_t validateFunctionsInIntervalOrGroupbyQuery(SSqlCmd* pCmd, SQueryInfo* pQueryInfo) {
  bool        isProjectionFunction = false;
  const char* msg1 = "functions not compatible with interval";

  // multi-output set/ todo refactor
  size_t size = taosArrayGetSize(pQueryInfo->exprList);
  
  for (int32_t k = 0; k < size; ++k) {
    SExprInfo* pExpr = tscExprGet(pQueryInfo, k);

    if (pExpr->base.functionId < 0) {
      SUdfInfo* pUdfInfo = taosArrayGet(pQueryInfo->pUdfInfo, -1 * pExpr->base.functionId - 1);
      if (pUdfInfo->funcType == TSDB_UDF_TYPE_SCALAR) {
        isProjectionFunction = true;
        break;
      } else {
        continue;
      }
    }

    // projection query on primary timestamp, the selectivity function needs to be present.
    if (pExpr->base.functionId == TSDB_FUNC_PRJ && pExpr->base.colInfo.colId == PRIMARYKEY_TIMESTAMP_COL_INDEX) {
      bool hasSelectivity = false;
      for (int32_t j = 0; j < size; ++j) {
        SExprInfo* pEx = tscExprGet(pQueryInfo, j);
        if ((aAggs[pEx->base.functionId].status & TSDB_FUNCSTATE_SELECTIVITY) == TSDB_FUNCSTATE_SELECTIVITY) {
          hasSelectivity = true;
          break;
        }
      }

      if (hasSelectivity) {
        continue;
      }
    }

    int32_t f = pExpr->base.functionId;
    if ((f == TSDB_FUNC_PRJ && pExpr->base.numOfParams == 0) || f == TSDB_FUNC_DIFF || f == TSDB_FUNC_ARITHM || f == TSDB_FUNC_DERIVATIVE) {
      isProjectionFunction = true;
      break;
    }
  }

  if (isProjectionFunction) {
    invalidOperationMsg(tscGetErrorMsgPayload(pCmd), msg1);
  }

  return isProjectionFunction == true ? TSDB_CODE_TSC_INVALID_OPERATION : TSDB_CODE_SUCCESS;
}

typedef struct SDNodeDynConfOption {
  char*   name;  // command name
  int32_t len;   // name string length
} SDNodeDynConfOption;


int32_t validateEp(char* ep) {  
  char buf[TSDB_EP_LEN + 1] = {0};
  tstrncpy(buf, ep, TSDB_EP_LEN);

  char* pos = strchr(buf, ':');
  if (NULL == pos) {
    int32_t val = strtol(ep, NULL, 10);
    if (val <= 0 || val > 65536) {
      return TSDB_CODE_TSC_INVALID_OPERATION;
    }
  } else {
    uint16_t port = atoi(pos + 1);
    if (0 == port) {
      return TSDB_CODE_TSC_INVALID_OPERATION;
    }
  }

  return TSDB_CODE_SUCCESS;
}

int32_t validateDNodeConfig(SMiscInfo* pOptions) {
  int32_t numOfToken = (int32_t) taosArrayGetSize(pOptions->a);

  if (numOfToken < 2 || numOfToken > 3) {
    return TSDB_CODE_TSC_INVALID_OPERATION;
  }

  const int tokenLogEnd = 2;
  const int tokenBalance = 2;
  const int tokenMonitor = 3;
  const int tokenDebugFlag = 4;
  const int tokenDebugFlagEnd = 20;
  const SDNodeDynConfOption cfgOptions[] = {
      {"resetLog", 8},    {"resetQueryCache", 15},  {"balance", 7},     {"monitor", 7},
      {"debugFlag", 9},   {"monDebugFlag", 12},     {"vDebugFlag", 10}, {"mDebugFlag", 10},
      {"cDebugFlag", 10}, {"httpDebugFlag", 13},    {"qDebugflag", 10}, {"sdbDebugFlag", 12},
      {"uDebugFlag", 10}, {"tsdbDebugFlag", 13},    {"sDebugflag", 10}, {"rpcDebugFlag", 12},
      {"dDebugFlag", 10}, {"mqttDebugFlag", 13},    {"wDebugFlag", 10}, {"tmrDebugFlag", 12},
      {"cqDebugFlag", 11},
  };

  SStrToken* pOptionToken = taosArrayGet(pOptions->a, 1);

  if (numOfToken == 2) {
    // reset log and reset query cache does not need value
    for (int32_t i = 0; i < tokenLogEnd; ++i) {
      const SDNodeDynConfOption* pOption = &cfgOptions[i];
      if ((strncasecmp(pOption->name, pOptionToken->z, pOptionToken->n) == 0) && (pOption->len == pOptionToken->n)) {
        return TSDB_CODE_SUCCESS;
      }
    }
  } else if ((strncasecmp(cfgOptions[tokenBalance].name, pOptionToken->z, pOptionToken->n) == 0) &&
             (cfgOptions[tokenBalance].len == pOptionToken->n)) {
    SStrToken* pValToken = taosArrayGet(pOptions->a, 2);
    int32_t vnodeId = 0;
    int32_t dnodeId = 0;
    strdequote(pValToken->z);
    bool parseOk = taosCheckBalanceCfgOptions(pValToken->z, &vnodeId, &dnodeId);
    if (!parseOk) {
      return TSDB_CODE_TSC_INVALID_OPERATION;  // options value is invalid
    }
    return TSDB_CODE_SUCCESS;
  } else if ((strncasecmp(cfgOptions[tokenMonitor].name, pOptionToken->z, pOptionToken->n) == 0) &&
             (cfgOptions[tokenMonitor].len == pOptionToken->n)) {
    SStrToken* pValToken = taosArrayGet(pOptions->a, 2);
    int32_t    val = strtol(pValToken->z, NULL, 10);
    if (val != 0 && val != 1) {
      return TSDB_CODE_TSC_INVALID_OPERATION;  // options value is invalid
    }
    return TSDB_CODE_SUCCESS;
  } else {
    SStrToken* pValToken = taosArrayGet(pOptions->a, 2);

    int32_t val = strtol(pValToken->z, NULL, 10);
    if (val < 0 || val > 256) {
      /* options value is out of valid range */
      return TSDB_CODE_TSC_INVALID_OPERATION;
    }

    for (int32_t i = tokenDebugFlag; i < tokenDebugFlagEnd; ++i) {
      const SDNodeDynConfOption* pOption = &cfgOptions[i];

      // options is valid
      if ((strncasecmp(pOption->name, pOptionToken->z, pOptionToken->n) == 0) && (pOption->len == pOptionToken->n)) {
        return TSDB_CODE_SUCCESS;
      }
    }
  }

  return TSDB_CODE_TSC_INVALID_OPERATION;
}

int32_t validateLocalConfig(SMiscInfo* pOptions) {
  int32_t numOfToken = (int32_t) taosArrayGetSize(pOptions->a);
  if (numOfToken < 1 || numOfToken > 2) {
    return TSDB_CODE_TSC_INVALID_OPERATION;
  }

  SDNodeDynConfOption LOCAL_DYNAMIC_CFG_OPTIONS[6] = {{"resetLog", 8},    {"rpcDebugFlag", 12}, {"tmrDebugFlag", 12},
                                                      {"cDebugFlag", 10}, {"uDebugFlag", 10},   {"debugFlag", 9}};


  SStrToken* pOptionToken = taosArrayGet(pOptions->a, 0);

  if (numOfToken == 1) {
    // reset log does not need value
    for (int32_t i = 0; i < 1; ++i) {
      SDNodeDynConfOption* pOption = &LOCAL_DYNAMIC_CFG_OPTIONS[i];
      if ((pOption->len == pOptionToken->n) &&
              (strncasecmp(pOption->name, pOptionToken->z, pOptionToken->n) == 0)) {
        return TSDB_CODE_SUCCESS;
      }
    }
  } else {
    SStrToken* pValToken = taosArrayGet(pOptions->a, 1);

    int32_t val = strtol(pValToken->z, NULL, 10);
    if (!validateDebugFlag(val)) {
      return TSDB_CODE_TSC_INVALID_OPERATION;
    }

    for (int32_t i = 1; i < tListLen(LOCAL_DYNAMIC_CFG_OPTIONS); ++i) {
      SDNodeDynConfOption* pOption = &LOCAL_DYNAMIC_CFG_OPTIONS[i];
      if ((pOption->len == pOptionToken->n)
              && (strncasecmp(pOption->name, pOptionToken->z, pOptionToken->n) == 0)) {
        return TSDB_CODE_SUCCESS;
      }
    }
  }
  return TSDB_CODE_TSC_INVALID_OPERATION;
}

int32_t validateColumnName(char* name) {
  bool ret = taosIsKeyWordToken(name, (int32_t)strlen(name));
  if (ret) {
    return TSDB_CODE_TSC_INVALID_OPERATION;
  }

  SStrToken token = {.z = name};
  token.n = tGetToken(name, &token.type);

  if (token.type != TK_STRING && token.type != TK_ID) {
    return TSDB_CODE_TSC_INVALID_OPERATION;
  }

  if (token.type == TK_STRING) {
    strdequote(token.z);
    strntolower(token.z, token.z, token.n);
    token.n = (uint32_t)strtrim(token.z);

    int32_t k = tGetToken(token.z, &token.type);
    if (k != token.n) {
      return TSDB_CODE_TSC_INVALID_OPERATION;
    }

    return validateColumnName(token.z);
  } else {
    if (isNumber(&token)) {
      return TSDB_CODE_TSC_INVALID_OPERATION;
    }
  }

  return TSDB_CODE_SUCCESS;
}

bool hasTimestampForPointInterpQuery(SQueryInfo* pQueryInfo) {
  if (!tscIsPointInterpQuery(pQueryInfo)) {
    return true;
  }

  if (pQueryInfo->window.skey == INT64_MIN || pQueryInfo->window.ekey == INT64_MAX) {
    return false;
  }

  return !(pQueryInfo->window.skey != pQueryInfo->window.ekey && pQueryInfo->interval.interval == 0);
}

int32_t validateLimitNode(SSqlCmd* pCmd, SQueryInfo* pQueryInfo, SSqlNode* pSqlNode, SSqlObj* pSql) {
  STableMetaInfo* pTableMetaInfo = tscGetMetaInfo(pQueryInfo, 0);

  const char* msg0 = "soffset/offset can not be less than 0";
  const char* msg1 = "slimit/soffset only available for STable query";
  const char* msg2 = "slimit/soffset can not apply to projection query";

  // handle the limit offset value, validate the limit
  pQueryInfo->limit = pSqlNode->limit;
  pQueryInfo->clauseLimit = pQueryInfo->limit.limit;
  pQueryInfo->slimit = pSqlNode->slimit;
  
  tscDebug("0x%"PRIx64" limit:%" PRId64 ", offset:%" PRId64 " slimit:%" PRId64 ", soffset:%" PRId64, pSql->self,
      pQueryInfo->limit.limit, pQueryInfo->limit.offset, pQueryInfo->slimit.limit, pQueryInfo->slimit.offset);
  
  if (pQueryInfo->slimit.offset < 0 || pQueryInfo->limit.offset < 0) {
    return invalidOperationMsg(tscGetErrorMsgPayload(pCmd), msg0);
  }

  if (pQueryInfo->limit.limit == 0) {
    tscDebug("0x%"PRIx64" limit 0, no output result", pSql->self);
    pQueryInfo->command = TSDB_SQL_RETRIEVE_EMPTY_RESULT;
    return TSDB_CODE_SUCCESS;
  }

  // todo refactor
  if (UTIL_TABLE_IS_SUPER_TABLE(pTableMetaInfo)) {
    if (tscIsProjectionQueryOnSTable(pQueryInfo, 0)) {
      if (pQueryInfo->slimit.limit > 0 || pQueryInfo->slimit.offset > 0) {
        return invalidOperationMsg(tscGetErrorMsgPayload(pCmd), msg2);
      }

      // for projection query on super table, all queries are subqueries
      if (tscNonOrderedProjectionQueryOnSTable(pQueryInfo, 0) &&
          !TSDB_QUERY_HAS_TYPE(pQueryInfo->type, TSDB_QUERY_TYPE_JOIN_QUERY)) {
        pQueryInfo->type |= TSDB_QUERY_TYPE_SUBQUERY;
      }
    }

    if (pQueryInfo->slimit.limit == 0) {
      tscDebug("0x%"PRIx64" slimit 0, no output result", pSql->self);
      pQueryInfo->command = TSDB_SQL_RETRIEVE_EMPTY_RESULT;
      return TSDB_CODE_SUCCESS;
    }

    /*
     * Get the distribution of all tables among all available virtual nodes that are qualified for the query condition
     * and created according to this super table from management node.
     * And then launching multiple async-queries against all qualified virtual nodes, during the first-stage
     * query operation.
     */
//    assert(allVgroupInfoRetrieved(pQueryInfo));

    // No tables included. No results generated. Query results are empty.
    if (pTableMetaInfo->vgroupList->numOfVgroups == 0) {
      tscDebug("0x%"PRIx64" no table in super table, no output result", pSql->self);
      pQueryInfo->command = TSDB_SQL_RETRIEVE_EMPTY_RESULT;
      return TSDB_CODE_SUCCESS;
    }

    // keep original limitation value in globalLimit
    pQueryInfo->clauseLimit = pQueryInfo->limit.limit;
    pQueryInfo->prjOffset   = pQueryInfo->limit.offset;
    pQueryInfo->vgroupLimit = -1;

    if (tscOrderedProjectionQueryOnSTable(pQueryInfo, 0)) {
      /*
       * The offset value should be removed during retrieve data from virtual node, since the
       * global order are done at the client side, so the offset is applied at the client side.
       * However, note that the maximum allowed number of result for each table should be less
       * than or equal to the value of limit.
       */
      if (pQueryInfo->limit.limit > 0) {
        pQueryInfo->vgroupLimit = pQueryInfo->limit.limit + pQueryInfo->limit.offset;
        pQueryInfo->limit.limit = -1;
      }

      pQueryInfo->limit.offset = 0;
    }
  } else {
    if (pQueryInfo->slimit.limit != -1 || pQueryInfo->slimit.offset != 0) {
      return invalidOperationMsg(tscGetErrorMsgPayload(pCmd), msg1);
    }
  }

  return TSDB_CODE_SUCCESS;
}

static int32_t setKeepOption(SSqlCmd* pCmd, SCreateDbMsg* pMsg, SCreateDbInfo* pCreateDb) {
  const char* msg1 = "invalid number of keep options";
  const char* msg2 = "invalid keep value";
  const char* msg3 = "invalid keep value, should be keep0 <= keep1 <= keep2";

  pMsg->daysToKeep0 = htonl(-1);
  pMsg->daysToKeep1 = htonl(-1);
  pMsg->daysToKeep2 = htonl(-1);

  SArray* pKeep = pCreateDb->keep;
  if (pKeep != NULL) {
    size_t s = taosArrayGetSize(pKeep);
#ifdef _STORAGE
    if (s >= 4 ||s <= 0) {
#else
    if (s != 1) {
#endif
      return invalidOperationMsg(tscGetErrorMsgPayload(pCmd), msg1);
    }

    tVariantListItem* p0 = taosArrayGet(pKeep, 0);
    tVariantListItem* p1 = (s > 1) ? taosArrayGet(pKeep, 1) : p0;
    tVariantListItem* p2 = (s > 2) ? taosArrayGet(pKeep, 2) : p1;

    if ((int32_t)p0->pVar.i64 <= 0 || (int32_t)p1->pVar.i64 <= 0 || (int32_t)p2->pVar.i64 <= 0) {
      return invalidOperationMsg(tscGetErrorMsgPayload(pCmd), msg2);
    }
    if (!(((int32_t)p0->pVar.i64 <= (int32_t)p1->pVar.i64) && ((int32_t)p1->pVar.i64 <= (int32_t)p2->pVar.i64))) {
      return invalidOperationMsg(tscGetErrorMsgPayload(pCmd), msg3);
    }

    pMsg->daysToKeep0 = htonl((int32_t)p0->pVar.i64);
    pMsg->daysToKeep1 = htonl((int32_t)p1->pVar.i64);
    pMsg->daysToKeep2 = htonl((int32_t)p2->pVar.i64);

  }

  return TSDB_CODE_SUCCESS;
}

static int32_t setTimePrecision(SSqlCmd* pCmd, SCreateDbMsg* pMsg, SCreateDbInfo* pCreateDbInfo) {
  const char* msg = "invalid time precision";

  pMsg->precision = TSDB_TIME_PRECISION_MILLI;  // millisecond by default

  SStrToken* pToken = &pCreateDbInfo->precision;
  if (pToken->n > 0) {
    pToken->n = strdequote(pToken->z);

    if (strncmp(pToken->z, TSDB_TIME_PRECISION_MILLI_STR, pToken->n) == 0 &&
        strlen(TSDB_TIME_PRECISION_MILLI_STR) == pToken->n) {
      // time precision for this db: million second
      pMsg->precision = TSDB_TIME_PRECISION_MILLI;
    } else if (strncmp(pToken->z, TSDB_TIME_PRECISION_MICRO_STR, pToken->n) == 0 &&
               strlen(TSDB_TIME_PRECISION_MICRO_STR) == pToken->n) {
      pMsg->precision = TSDB_TIME_PRECISION_MICRO;
    } else if (strncmp(pToken->z, TSDB_TIME_PRECISION_NANO_STR, pToken->n) == 0 &&
               strlen(TSDB_TIME_PRECISION_NANO_STR) == pToken->n) {
      pMsg->precision = TSDB_TIME_PRECISION_NANO;
    } else {
      return invalidOperationMsg(tscGetErrorMsgPayload(pCmd), msg);
    }
  }


  return TSDB_CODE_SUCCESS;
}

static void setCreateDBOption(SCreateDbMsg* pMsg, SCreateDbInfo* pCreateDb) {
  pMsg->maxTables = htonl(-1);  // max tables can not be set anymore
  pMsg->cacheBlockSize = htonl(pCreateDb->cacheBlockSize);
  pMsg->totalBlocks = htonl(pCreateDb->numOfBlocks);
  pMsg->daysPerFile = htonl(pCreateDb->daysPerFile);
  pMsg->commitTime = htonl((int32_t)pCreateDb->commitTime);
  pMsg->minRowsPerFileBlock = htonl(pCreateDb->minRowsPerBlock);
  pMsg->maxRowsPerFileBlock = htonl(pCreateDb->maxRowsPerBlock);
  pMsg->fsyncPeriod = htonl(pCreateDb->fsyncPeriod);
  pMsg->compression = pCreateDb->compressionLevel;
  pMsg->walLevel = (char)pCreateDb->walLevel;
  pMsg->replications = pCreateDb->replica;
  pMsg->quorum = pCreateDb->quorum;
  pMsg->ignoreExist = pCreateDb->ignoreExists;
  pMsg->update = pCreateDb->update;
  pMsg->cacheLastRow = pCreateDb->cachelast;
  pMsg->dbType = pCreateDb->dbType;
  pMsg->partitions = htons(pCreateDb->partitions);
}

int32_t parseCreateDBOptions(SSqlCmd* pCmd, SCreateDbInfo* pCreateDbSql) {
  SCreateDbMsg* pMsg = (SCreateDbMsg *)(pCmd->payload);
  setCreateDBOption(pMsg, pCreateDbSql);

  if (setKeepOption(pCmd, pMsg, pCreateDbSql) != TSDB_CODE_SUCCESS) {
    return TSDB_CODE_TSC_INVALID_OPERATION;
  }

  if (setTimePrecision(pCmd, pMsg, pCreateDbSql) != TSDB_CODE_SUCCESS) {
    return TSDB_CODE_TSC_INVALID_OPERATION;
  }

  if (tscCheckCreateDbParams(pCmd, pMsg) != TSDB_CODE_SUCCESS) {
    return TSDB_CODE_TSC_INVALID_OPERATION;
  }

  return TSDB_CODE_SUCCESS;
}

void addGroupInfoForSubquery(SSqlObj* pParentObj, SSqlObj* pSql, int32_t subClauseIndex, int32_t tableIndex) {
  SQueryInfo* pParentQueryInfo = tscGetQueryInfo(&pParentObj->cmd);

  if (pParentQueryInfo->groupbyExpr.numOfGroupCols > 0) {
    SQueryInfo* pQueryInfo = tscGetQueryInfo(&pSql->cmd);
    SExprInfo* pExpr = NULL;

    size_t size = taosArrayGetSize(pQueryInfo->exprList);
    if (size > 0) {
      pExpr = tscExprGet(pQueryInfo, (int32_t)size - 1);
    }

    if (pExpr == NULL || pExpr->base.functionId != TSDB_FUNC_TAG) {
      STableMetaInfo* pTableMetaInfo = tscGetMetaInfo(pParentQueryInfo, tableIndex);

      uint64_t uid = pTableMetaInfo->pTableMeta->id.uid;
      int16_t colId = tscGetJoinTagColIdByUid(&pQueryInfo->tagCond, uid);

      SSchema* pTagSchema = tscGetColumnSchemaById(pTableMetaInfo->pTableMeta, colId);
      int16_t colIndex = tscGetTagColIndexById(pTableMetaInfo->pTableMeta, colId);
      SColumnIndex tsc_index = {.tableIndex = 0, .columnIndex = colIndex};

      char*   name = pTagSchema->name;
      int16_t type = pTagSchema->type;
      int16_t bytes = pTagSchema->bytes;

      pExpr = tscExprAppend(pQueryInfo, TSDB_FUNC_TAG, &tsc_index, type, bytes, getNewResColId(&pSql->cmd), bytes, true);
      pExpr->base.colInfo.flag = TSDB_COL_TAG;

      // NOTE: tag column does not add to source column list
      SColumnList ids = {0};
      insertResultField(pQueryInfo, (int32_t)size, &ids, bytes, (int8_t)type, name, pExpr);

      int32_t relIndex = tsc_index.columnIndex;

      pExpr->base.colInfo.colIndex = relIndex;
      SColIndex* pColIndex = taosArrayGet(pQueryInfo->groupbyExpr.columnInfo, 0);
      pColIndex->colIndex = relIndex;

      tscColumnListInsert(pTableMetaInfo->tagColList, relIndex, uid, pTagSchema);
    }
  }
}

// limit the output to be 1 for each state value
static void doLimitOutputNormalColOfGroupby(SExprInfo* pExpr) {
  int32_t outputRow = 1;
  tVariantCreateFromBinary(&pExpr->base.param[0], (char*)&outputRow, sizeof(int32_t), TSDB_DATA_TYPE_INT);
  pExpr->base.numOfParams = 1;
}

void doAddGroupColumnForSubquery(SQueryInfo* pQueryInfo, int32_t tagIndex, SSqlCmd* pCmd) {
  SColIndex* pColIndex = taosArrayGet(pQueryInfo->groupbyExpr.columnInfo, tagIndex);
  size_t size = tscNumOfExprs(pQueryInfo);

  STableMetaInfo* pTableMetaInfo = tscGetMetaInfo(pQueryInfo, 0);

  SSchema*     pSchema = tscGetTableColumnSchema(pTableMetaInfo->pTableMeta, pColIndex->colIndex);
  SColumnIndex colIndex = {.tableIndex = 0, .columnIndex = pColIndex->colIndex};

  SExprInfo* pExprInfo = tscAddFuncInSelectClause(pQueryInfo, (int32_t)size, TSDB_FUNC_PRJ, &colIndex, pSchema,
      TSDB_COL_NORMAL, getNewResColId(pCmd));

  strncpy(pExprInfo->base.token, pExprInfo->base.colInfo.name, tListLen(pExprInfo->base.token));

  int32_t numOfFields = tscNumOfFields(pQueryInfo);
  SInternalField* pInfo = tscFieldInfoGetInternalField(&pQueryInfo->fieldsInfo, numOfFields - 1);

  doLimitOutputNormalColOfGroupby(pInfo->pExpr);
  pInfo->visible = false;
}

static void doUpdateSqlFunctionForTagPrj(SQueryInfo* pQueryInfo) {
  int32_t tagLength = 0;
  size_t size = taosArrayGetSize(pQueryInfo->exprList);

//todo is 0??
  STableMetaInfo* pTableMetaInfo = tscGetMetaInfo(pQueryInfo, 0);
  bool isSTable = UTIL_TABLE_IS_SUPER_TABLE(pTableMetaInfo);

  for (int32_t i = 0; i < size; ++i) {
    SExprInfo* pExpr = tscExprGet(pQueryInfo, i);
    if (pExpr->base.functionId == TSDB_FUNC_TAGPRJ || pExpr->base.functionId == TSDB_FUNC_TAG) {
      pExpr->base.functionId = TSDB_FUNC_TAG_DUMMY;
      tagLength += pExpr->base.resBytes;
    } else if (pExpr->base.functionId == TSDB_FUNC_PRJ && pExpr->base.colInfo.colId == PRIMARYKEY_TIMESTAMP_COL_INDEX) {
      pExpr->base.functionId = TSDB_FUNC_TS_DUMMY;
      tagLength += pExpr->base.resBytes;
    }
  }

  SSchema* pSchema = tscGetTableSchema(pTableMetaInfo->pTableMeta);

  for (int32_t i = 0; i < size; ++i) {
    SExprInfo* pExpr = tscExprGet(pQueryInfo, i);
    if (pExpr->base.functionId < 0) {
      continue;
    }

    if ((pExpr->base.functionId != TSDB_FUNC_TAG_DUMMY && pExpr->base.functionId != TSDB_FUNC_TS_DUMMY) &&
       !(pExpr->base.functionId == TSDB_FUNC_PRJ && TSDB_COL_IS_UD_COL(pExpr->base.colInfo.flag))) {
      SSchema* pColSchema = &pSchema[pExpr->base.colInfo.colIndex];
      getResultDataInfo(pColSchema->type, pColSchema->bytes, pExpr->base.functionId, (int32_t)pExpr->base.param[0].i64, &pExpr->base.resType,
                        &pExpr->base.resBytes, &pExpr->base.interBytes, tagLength, isSTable, NULL);
    }
  }
}

static int32_t doUpdateSqlFunctionForColPrj(SQueryInfo* pQueryInfo) {
  size_t size = taosArrayGetSize(pQueryInfo->exprList);
  
  for (int32_t i = 0; i < size; ++i) {
    SExprInfo* pExpr = tscExprGet(pQueryInfo, i);

    if (pExpr->base.functionId == TSDB_FUNC_PRJ && (!TSDB_COL_IS_UD_COL(pExpr->base.colInfo.flag) && (pExpr->base.colInfo.colId != PRIMARYKEY_TIMESTAMP_COL_INDEX))) {
      bool qualifiedCol = false;
      for (int32_t j = 0; j < pQueryInfo->groupbyExpr.numOfGroupCols; ++j) {
        SColIndex* pColIndex = taosArrayGet(pQueryInfo->groupbyExpr.columnInfo, j);
  
        if (pExpr->base.colInfo.colId == pColIndex->colId) {
          qualifiedCol = true;
          doLimitOutputNormalColOfGroupby(pExpr);
          pExpr->base.numOfParams = 1;
          break;
        }
      }

      // it is not a tag column/tbname column/user-defined column, return error
      if (!qualifiedCol) {
        return TSDB_CODE_TSC_INVALID_OPERATION;
      }
    }
  }

  return TSDB_CODE_SUCCESS;
}

static bool tagColumnInGroupby(SGroupbyExpr* pGroupbyExpr, int16_t columnId) {
  for (int32_t j = 0; j < pGroupbyExpr->numOfGroupCols; ++j) {
    SColIndex* pColIndex = taosArrayGet(pGroupbyExpr->columnInfo, j);
  
    if (columnId == pColIndex->colId && TSDB_COL_IS_TAG(pColIndex->flag )) {
      return true;
    }
  }

  return false;
}

static bool onlyTagPrjFunction(SQueryInfo* pQueryInfo) {
  bool hasTagPrj = false;
  bool hasColumnPrj = false;
  
  size_t size = taosArrayGetSize(pQueryInfo->exprList);
  for (int32_t i = 0; i < size; ++i) {
    SExprInfo* pExpr = tscExprGet(pQueryInfo, i);
    if (pExpr->base.functionId == TSDB_FUNC_PRJ) {
      hasColumnPrj = true;
    } else if (pExpr->base.functionId == TSDB_FUNC_TAGPRJ) {
      hasTagPrj = true;
    }
  }

  return (hasTagPrj) && (hasColumnPrj == false);
}

// check if all the tags prj columns belongs to the group by columns
static bool allTagPrjInGroupby(SQueryInfo* pQueryInfo) {
  bool allInGroupby = true;

  size_t size = tscNumOfExprs(pQueryInfo);
  for (int32_t i = 0; i < size; ++i) {
    SExprInfo* pExpr = tscExprGet(pQueryInfo, i);
    if (pExpr->base.functionId != TSDB_FUNC_TAGPRJ) {
      continue;
    }

    if (!tagColumnInGroupby(&pQueryInfo->groupbyExpr, pExpr->base.colInfo.colId)) {
      allInGroupby = false;
      break;
    }
  }

  // all selected tag columns belong to the group by columns set, always correct
  return allInGroupby;
}

static void updateTagPrjFunction(SQueryInfo* pQueryInfo) {
  size_t size = taosArrayGetSize(pQueryInfo->exprList);
  
  for (int32_t i = 0; i < size; ++i) {
    SExprInfo* pExpr = tscExprGet(pQueryInfo, i);
    if (pExpr->base.functionId == TSDB_FUNC_TAGPRJ) {
      pExpr->base.functionId = TSDB_FUNC_TAG;
    }
  }
}

/*
 * check for selectivity function + tags column function both exist.
 * 1. tagprj functions are not compatible with aggregated function when missing "group by" clause
 * 2. if selectivity function and tagprj function both exist, there should be only
 *    one selectivity function exists.
 */
static int32_t checkUpdateTagPrjFunctions(SQueryInfo* pQueryInfo, char* msg) {
  const char* msg1 = "only one selectivity function allowed in presence of tags function";
  const char* msg2 = "aggregation function should not be mixed up with projection";

  bool    tagTsColExists = false;
  int16_t numOfSelectivity = 0;
  int16_t numOfAggregation = 0;

  size_t numOfExprs = taosArrayGetSize(pQueryInfo->exprList);
  for (int32_t i = 0; i < numOfExprs; ++i) {
    SExprInfo* pExpr = taosArrayGetP(pQueryInfo->exprList, i);
    if (pExpr->base.functionId == TSDB_FUNC_TAGPRJ ||
        (pExpr->base.functionId == TSDB_FUNC_PRJ && pExpr->base.colInfo.colId == PRIMARYKEY_TIMESTAMP_COL_INDEX)) {
      tagTsColExists = true;  // selectivity + ts/tag column
      break;
    }
  }

  for (int32_t i = 0; i < numOfExprs; ++i) {
    SExprInfo* pExpr = taosArrayGetP(pQueryInfo->exprList, i);
  
    int16_t functionId = pExpr->base.functionId;
    if (functionId == TSDB_FUNC_TAGPRJ || functionId == TSDB_FUNC_PRJ || functionId == TSDB_FUNC_TS ||
        functionId == TSDB_FUNC_ARITHM || functionId == TSDB_FUNC_TS_DUMMY) {
      continue;
    }

    if (functionId < 0) {
      SUdfInfo* pUdfInfo = taosArrayGet(pQueryInfo->pUdfInfo, -1 * functionId - 1);
      if (pUdfInfo->funcType == TSDB_UDF_TYPE_AGGREGATE) {
        ++numOfAggregation;
      }

      continue;
    }

    if ((aAggs[functionId].status & TSDB_FUNCSTATE_SELECTIVITY) != 0) {
      numOfSelectivity++;
    } else {
      numOfAggregation++;
    }
  }

  if (tagTsColExists) {  // check if the selectivity function exists
    // When the tag projection function on tag column that is not in the group by clause, aggregation function and
    // selectivity function exist in select clause is not allowed.
    if (numOfAggregation > 0) {
      return invalidOperationMsg(msg, msg1);
    }

    /*
     *  if numOfSelectivity equals to 0, it is a super table projection query
     */
    if (numOfSelectivity == 1) {
      doUpdateSqlFunctionForTagPrj(pQueryInfo);
      int32_t code = doUpdateSqlFunctionForColPrj(pQueryInfo);
      if (code != TSDB_CODE_SUCCESS) {
        return code;
      }

    } else if (numOfSelectivity > 1) {
      /*
       * If more than one selectivity functions exist, all the selectivity functions must be last_row.
       * Otherwise, return with error code.
       */
      for (int32_t i = 0; i < numOfExprs; ++i) {
        SExprInfo* pExpr = tscExprGet(pQueryInfo, i);
        int16_t functionId = pExpr->base.functionId;
        if (functionId == TSDB_FUNC_TAGPRJ || (aAggs[functionId].status & TSDB_FUNCSTATE_SELECTIVITY) == 0) {
          continue;
        }

        if ((functionId == TSDB_FUNC_LAST_ROW) ||
             (functionId == TSDB_FUNC_LAST_DST && (pExpr->base.colInfo.flag & TSDB_COL_NULL) != 0)) {
          // do nothing
        } else {
          return invalidOperationMsg(msg, msg1);
        }
      }

      doUpdateSqlFunctionForTagPrj(pQueryInfo);
      int32_t code = doUpdateSqlFunctionForColPrj(pQueryInfo);
      if (code != TSDB_CODE_SUCCESS) {
        return code;
      }
    }
  } else {
    if ((pQueryInfo->type & TSDB_QUERY_TYPE_PROJECTION_QUERY) != 0) {
      if (numOfAggregation > 0 && pQueryInfo->groupbyExpr.numOfGroupCols == 0) {
        return invalidOperationMsg(msg, msg2);
      }

      if (numOfAggregation > 0 || numOfSelectivity > 0) {
        // clear the projection type flag
        pQueryInfo->type &= (~TSDB_QUERY_TYPE_PROJECTION_QUERY);
        int32_t code = doUpdateSqlFunctionForColPrj(pQueryInfo);
        if (code != TSDB_CODE_SUCCESS) {
          return code;
        }
      }
    }
  }

  return TSDB_CODE_SUCCESS;
}

static int32_t doAddGroupbyColumnsOnDemand(SSqlCmd* pCmd, SQueryInfo* pQueryInfo) {
  const char* msg1 = "interval not allowed in group by normal column";

  STableMetaInfo* pTableMetaInfo = tscGetMetaInfo(pQueryInfo, 0);
  SSchema* pSchema = tscGetTableSchema(pTableMetaInfo->pTableMeta);

  SSchema* tagSchema = NULL;
  if (!UTIL_TABLE_IS_NORMAL_TABLE(pTableMetaInfo)) {
    tagSchema = tscGetTableTagSchema(pTableMetaInfo->pTableMeta);
  }

  SSchema tmp = {.type = 0, .name = "", .colId = 0, .bytes = 0};
  SSchema* s = &tmp;

  for (int32_t i = 0; i < pQueryInfo->groupbyExpr.numOfGroupCols; ++i) {
    SColIndex* pColIndex = taosArrayGet(pQueryInfo->groupbyExpr.columnInfo, i);
    int16_t colIndex = pColIndex->colIndex;

    if (colIndex == TSDB_TBNAME_COLUMN_INDEX) {
      s = tGetTbnameColumnSchema();
    } else {
      if (TSDB_COL_IS_TAG(pColIndex->flag)) {
        if(tagSchema){
          s = &tagSchema[colIndex];
        }
      } else {
        s = &pSchema[colIndex];
      }
    }
    
    if (TSDB_COL_IS_TAG(pColIndex->flag)) {

      int32_t f = TSDB_FUNC_TAG;
      if (tscIsDiffDerivQuery(pQueryInfo)) {
        f = TSDB_FUNC_TAGPRJ;
      }

      int32_t pos = tscGetFirstInvisibleFieldPos(pQueryInfo);      

      SColumnIndex tsc_index = {.tableIndex = pQueryInfo->groupbyExpr.tableIndex, .columnIndex = colIndex};
      SExprInfo*   pExpr = tscExprInsert(pQueryInfo, pos, f, &tsc_index, s->type, s->bytes, getNewResColId(pCmd), s->bytes, true);

      memset(pExpr->base.aliasName, 0, sizeof(pExpr->base.aliasName));
      tstrncpy(pExpr->base.aliasName, s->name, sizeof(pExpr->base.aliasName));
      tstrncpy(pExpr->base.token, s->name, sizeof(pExpr->base.aliasName));

      pExpr->base.colInfo.flag = TSDB_COL_TAG;

      // NOTE: tag column does not add to source column list
      SColumnList ids = createColumnList(1, 0, pColIndex->colIndex);
      insertResultField(pQueryInfo, pos, &ids, s->bytes, (int8_t)s->type, s->name, pExpr);
    } else {
      // if this query is "group by" normal column, time window query is not allowed
      if (isTimeWindowQuery(pQueryInfo)) {
        return invalidOperationMsg(tscGetErrorMsgPayload(pCmd), msg1);
      }

      size_t size = tscNumOfExprs(pQueryInfo);

      bool hasGroupColumn = false;
      for (int32_t j = 0; j < size; ++j) {
        SExprInfo* pExpr = tscExprGet(pQueryInfo, j);
        if ((pExpr->base.functionId == TSDB_FUNC_PRJ) && pExpr->base.colInfo.colId == pColIndex->colId) {
          hasGroupColumn = true;
          break;
        }
      }

      //if the group by column does not required by user, add an invisible column into the final result set.
      if (!hasGroupColumn) {
        doAddGroupColumnForSubquery(pQueryInfo, i, pCmd);
      }
    }
  }

  return TSDB_CODE_SUCCESS;
}

static int32_t doTagFunctionCheck(SQueryInfo* pQueryInfo) {
  bool tagProjection = false;
  bool tableCounting = false;

  int32_t numOfCols = (int32_t) tscNumOfExprs(pQueryInfo);

  for (int32_t i = 0; i < numOfCols; ++i) {
    SExprInfo* pExpr = tscExprGet(pQueryInfo, i);
    int32_t functionId = pExpr->base.functionId;

    if (functionId == TSDB_FUNC_TAGPRJ) {
      tagProjection = true;
      continue;
    }

    if (functionId == TSDB_FUNC_COUNT) {
      assert(pExpr->base.colInfo.colId == TSDB_TBNAME_COLUMN_INDEX);
      tableCounting = true;
    }
  }

  return (tableCounting && tagProjection)? -1:0;
}

int32_t doFunctionsCompatibleCheck(SSqlCmd* pCmd, SQueryInfo* pQueryInfo, char* msg) {
  const char* msg1 = "functions/columns not allowed in group by query";
  const char* msg2 = "projection query on columns not allowed";
  const char* msg3 = "group by/session/state_window not allowed on projection query";
  const char* msg4 = "retrieve tags not compatible with group by or interval query";
  const char* msg5 = "functions can not be mixed up";
  const char* msg6 = "TWA/Diff/Derivative/Irate only support group by tbname";

  // only retrieve tags, group by is not supportted
  if (tscQueryTags(pQueryInfo)) {
    if (doTagFunctionCheck(pQueryInfo) != TSDB_CODE_SUCCESS) {
      return invalidOperationMsg(msg, msg5);
    }

    if (pQueryInfo->groupbyExpr.numOfGroupCols > 0 || isTimeWindowQuery(pQueryInfo)) {
      return invalidOperationMsg(msg, msg4);
    } else {
      return TSDB_CODE_SUCCESS;
    }
  }
  if (tscIsProjectionQuery(pQueryInfo) && tscIsSessionWindowQuery(pQueryInfo)) {
    return invalidOperationMsg(msg, msg3);
  }

  if (pQueryInfo->groupbyExpr.numOfGroupCols > 0) {
    // check if all the tags prj columns belongs to the group by columns
    if (onlyTagPrjFunction(pQueryInfo) && allTagPrjInGroupby(pQueryInfo)) {
      // It is a groupby aggregate query, the tag project function is not suitable for this case.
      updateTagPrjFunction(pQueryInfo);

      return doAddGroupbyColumnsOnDemand(pCmd, pQueryInfo);
    }

    // check all query functions in selection clause, multi-output functions are not allowed
    size_t size = tscNumOfExprs(pQueryInfo);
    for (int32_t i = 0; i < size; ++i) {
      SExprInfo* pExpr = tscExprGet(pQueryInfo, i);
      int32_t   f = pExpr->base.functionId;

      /*
       * group by normal columns.
       * Check if the column projection is identical to the group by column or not
       */
      if (f == TSDB_FUNC_PRJ && pExpr->base.colInfo.colId != PRIMARYKEY_TIMESTAMP_COL_INDEX) {
        bool qualified = false;
        for (int32_t j = 0; j < pQueryInfo->groupbyExpr.numOfGroupCols; ++j) {
          SColIndex* pColIndex = taosArrayGet(pQueryInfo->groupbyExpr.columnInfo, j);
          if (pColIndex->colId == pExpr->base.colInfo.colId) {
            qualified = true;
            break;
          }
        }

        if (!qualified) {
          return invalidOperationMsg(msg, msg2);
        }
      }

      if (f < 0) {
        SUdfInfo* pUdfInfo = taosArrayGet(pQueryInfo->pUdfInfo, -1 * f - 1);
        if (pUdfInfo->funcType == TSDB_UDF_TYPE_SCALAR) {
          return invalidOperationMsg(msg, msg1);
        }
        
        continue;
      }

      if ((!pQueryInfo->stateWindow) && (f == TSDB_FUNC_DIFF || f == TSDB_FUNC_DERIVATIVE || f == TSDB_FUNC_TWA || f == TSDB_FUNC_IRATE)) {
        for (int32_t j = 0; j < pQueryInfo->groupbyExpr.numOfGroupCols; ++j) {
          SColIndex* pColIndex = taosArrayGet(pQueryInfo->groupbyExpr.columnInfo, j);
          if (j == 0) {
            if (pColIndex->colIndex != TSDB_TBNAME_COLUMN_INDEX) {
              return invalidOperationMsg(msg, msg6);
            }
          } else if (!TSDB_COL_IS_TAG(pColIndex->flag)) {
            return invalidOperationMsg(msg, msg6);
          }
        }
      }

      if (IS_MULTIOUTPUT(aAggs[f].status) && f != TSDB_FUNC_TOP && f != TSDB_FUNC_BOTTOM && f != TSDB_FUNC_DIFF &&
          f != TSDB_FUNC_DERIVATIVE && f != TSDB_FUNC_TAGPRJ && f != TSDB_FUNC_PRJ) {
        return invalidOperationMsg(msg, msg1);
      }

      if (f == TSDB_FUNC_COUNT && pExpr->base.colInfo.colIndex == TSDB_TBNAME_COLUMN_INDEX) {
        return invalidOperationMsg(msg, msg1);
      }
    }

    if (checkUpdateTagPrjFunctions(pQueryInfo, msg) != TSDB_CODE_SUCCESS) {
      return TSDB_CODE_TSC_INVALID_OPERATION;
    }

    if (doAddGroupbyColumnsOnDemand(pCmd, pQueryInfo) != TSDB_CODE_SUCCESS) {
      return TSDB_CODE_TSC_INVALID_OPERATION;
    }

    // projection query on super table does not compatible with "group by" syntax
    if (tscIsProjectionQuery(pQueryInfo) && !(tscIsDiffDerivQuery(pQueryInfo))) {
      return invalidOperationMsg(msg, msg3);
    }

    return TSDB_CODE_SUCCESS;
  } else {
    return checkUpdateTagPrjFunctions(pQueryInfo, msg);
  }
}


int32_t validateFunctionFromUpstream(SQueryInfo* pQueryInfo, char* msg) {
  const char* msg1 = "TWA/Diff/Derivative/Irate are not allowed to apply to super table without group by tbname";

  int32_t numOfExprs = (int32_t)tscNumOfExprs(pQueryInfo);
  size_t upNum = taosArrayGetSize(pQueryInfo->pUpstream);
  
  for (int32_t i = 0; i < numOfExprs; ++i) {
    SExprInfo* pExpr = tscExprGet(pQueryInfo, i);
  
    int32_t f = pExpr->base.functionId;
    if (f == TSDB_FUNC_DERIVATIVE || f == TSDB_FUNC_TWA || f == TSDB_FUNC_IRATE || f == TSDB_FUNC_DIFF) {
      for (int32_t j = 0; j < upNum; ++j) {
        SQueryInfo* pUp = taosArrayGetP(pQueryInfo->pUpstream, j);
        STableMetaInfo  *pTableMetaInfo = tscGetMetaInfo(pUp, 0);
        bool isSTable = UTIL_TABLE_IS_SUPER_TABLE(pTableMetaInfo);
        if ((!isSTable) || groupbyTbname(pUp) || pUp->interval.interval > 0) {
          return TSDB_CODE_SUCCESS;
        }
      }
    
      return invalidOperationMsg(msg, msg1);
    }
  }

  return TSDB_CODE_SUCCESS;
}


int32_t doLocalQueryProcess(SSqlCmd* pCmd, SQueryInfo* pQueryInfo, SSqlNode* pSqlNode) {
  const char* msg1 = "only one expression allowed";
  const char* msg2 = "invalid expression in select clause";
  const char* msg3 = "invalid function";

  SArray* pExprList = pSqlNode->pSelNodeList;
  size_t size = taosArrayGetSize(pExprList);
  if (size != 1) {
    return invalidOperationMsg(tscGetErrorMsgPayload(pCmd), msg1);
  }

  bool server_status = false;
  tSqlExprItem* pExprItem = taosArrayGet(pExprList, 0);
  tSqlExpr* pExpr = pExprItem->pNode;
  if (pExpr->Expr.operand.z == NULL) {
    //handle 'select 1'
    if (pExpr->exprToken.n == 1 && 0 == strncasecmp(pExpr->exprToken.z, "1", 1)) {
      server_status = true; 
    } else {
      return invalidOperationMsg(tscGetErrorMsgPayload(pCmd), msg2);
    } 
  } 
  // TODO redefine the function
   SDNodeDynConfOption functionsInfo[5] = {{"database()", 10},
                                            {"server_version()", 16},
                                            {"server_status()", 15},
                                            {"client_version()", 16},
                                            {"current_user()", 14}};

  int32_t tsc_index = -1;
  if (server_status == true) {
    tsc_index = 2;
  } else {
    for (int32_t i = 0; i < tListLen(functionsInfo); ++i) {
      if (strncasecmp(functionsInfo[i].name, pExpr->exprToken.z, functionsInfo[i].len) == 0 &&
          functionsInfo[i].len == pExpr->exprToken.n) {
        tsc_index = i;
        break;
      }
    }
  }

  switch (tsc_index) {
    case 0:
      pQueryInfo->command = TSDB_SQL_CURRENT_DB;break;
    case 1:
      pQueryInfo->command = TSDB_SQL_SERV_VERSION;break;
    case 2:
      pQueryInfo->command = TSDB_SQL_SERV_STATUS;break;
    case 3:
      pQueryInfo->command = TSDB_SQL_CLI_VERSION;break;
    case 4:
      pQueryInfo->command = TSDB_SQL_CURRENT_USER;break;
    default: { return invalidOperationMsg(tscGetErrorMsgPayload(pCmd), msg3); }
  }
  
  SColumnIndex ind = {0};
  SExprInfo* pExpr1 = tscExprAppend(pQueryInfo, TSDB_FUNC_TAG_DUMMY, &ind, TSDB_DATA_TYPE_INT,
                                      tDataTypes[TSDB_DATA_TYPE_INT].bytes, getNewResColId(pCmd), tDataTypes[TSDB_DATA_TYPE_INT].bytes, false);

  tSqlExprItem* item = taosArrayGet(pExprList, 0);
  const char* name = (item->aliasName != NULL)? item->aliasName:functionsInfo[tsc_index].name;
  tstrncpy(pExpr1->base.aliasName, name, tListLen(pExpr1->base.aliasName));
  
  return TSDB_CODE_SUCCESS;
}

// can only perform the parameters based on the macro definitation
int32_t tscCheckCreateDbParams(SSqlCmd* pCmd, SCreateDbMsg* pCreate) {
  char msg[512] = {0};

  if (pCreate->walLevel != -1 && (pCreate->walLevel < TSDB_MIN_WAL_LEVEL || pCreate->walLevel > TSDB_MAX_WAL_LEVEL)) {
    snprintf(msg, tListLen(msg), "invalid db option walLevel: %d, only 1-2 allowed", pCreate->walLevel);
    return invalidOperationMsg(tscGetErrorMsgPayload(pCmd), msg);
  }

  if (pCreate->replications != -1 &&
      (pCreate->replications < TSDB_MIN_DB_REPLICA_OPTION || pCreate->replications > TSDB_MAX_DB_REPLICA_OPTION)) {
    snprintf(msg, tListLen(msg), "invalid db option replications: %d valid range: [%d, %d]", pCreate->replications,
             TSDB_MIN_DB_REPLICA_OPTION, TSDB_MAX_DB_REPLICA_OPTION);
    return invalidOperationMsg(tscGetErrorMsgPayload(pCmd), msg);
  }

  int32_t blocks = ntohl(pCreate->totalBlocks);
  if (blocks != -1 && (blocks < TSDB_MIN_TOTAL_BLOCKS || blocks > TSDB_MAX_TOTAL_BLOCKS)) {
    snprintf(msg, tListLen(msg), "invalid db option totalBlocks: %d valid range: [%d, %d]", blocks,
             TSDB_MIN_TOTAL_BLOCKS, TSDB_MAX_TOTAL_BLOCKS);
    return invalidOperationMsg(tscGetErrorMsgPayload(pCmd), msg);
  }

  if (pCreate->quorum != -1 &&
      (pCreate->quorum < TSDB_MIN_DB_QUORUM_OPTION || pCreate->quorum > TSDB_MAX_DB_QUORUM_OPTION)) {
    snprintf(msg, tListLen(msg), "invalid db option quorum: %d valid range: [%d, %d]", pCreate->quorum,
             TSDB_MIN_DB_QUORUM_OPTION, TSDB_MAX_DB_QUORUM_OPTION);
    return invalidOperationMsg(tscGetErrorMsgPayload(pCmd), msg);
  }

  int32_t val = htonl(pCreate->daysPerFile);
  if (val != -1 && (val < TSDB_MIN_DAYS_PER_FILE || val > TSDB_MAX_DAYS_PER_FILE)) {
    snprintf(msg, tListLen(msg), "invalid db option daysPerFile: %d valid range: [%d, %d]", val,
             TSDB_MIN_DAYS_PER_FILE, TSDB_MAX_DAYS_PER_FILE);
    return invalidOperationMsg(tscGetErrorMsgPayload(pCmd), msg);
  }

  val = htonl(pCreate->cacheBlockSize);
  if (val != -1 && (val < TSDB_MIN_CACHE_BLOCK_SIZE || val > TSDB_MAX_CACHE_BLOCK_SIZE)) {
    snprintf(msg, tListLen(msg), "invalid db option cacheBlockSize: %d valid range: [%d, %d]", val,
             TSDB_MIN_CACHE_BLOCK_SIZE, TSDB_MAX_CACHE_BLOCK_SIZE);
    return invalidOperationMsg(tscGetErrorMsgPayload(pCmd), msg);
  }

  val = htonl(pCreate->maxTables);
  if (val != -1 && (val < TSDB_MIN_TABLES || val > TSDB_MAX_TABLES)) {
    snprintf(msg, tListLen(msg), "invalid db option maxSessions: %d valid range: [%d, %d]", val,
             TSDB_MIN_TABLES, TSDB_MAX_TABLES);
    return invalidOperationMsg(tscGetErrorMsgPayload(pCmd), msg);
  }

  if (pCreate->precision != TSDB_TIME_PRECISION_MILLI && pCreate->precision != TSDB_TIME_PRECISION_MICRO &&
      pCreate->precision != TSDB_TIME_PRECISION_NANO) {
    snprintf(msg, tListLen(msg), "invalid db option timePrecision: %d valid value: [%d, %d, %d]", pCreate->precision,
             TSDB_TIME_PRECISION_MILLI, TSDB_TIME_PRECISION_MICRO, TSDB_TIME_PRECISION_NANO);
    return invalidOperationMsg(tscGetErrorMsgPayload(pCmd), msg);
  }

  val = htonl(pCreate->commitTime);
  if (val != -1 && (val < TSDB_MIN_COMMIT_TIME || val > TSDB_MAX_COMMIT_TIME)) {
    snprintf(msg, tListLen(msg), "invalid db option commitTime: %d valid range: [%d, %d]", val,
             TSDB_MIN_COMMIT_TIME, TSDB_MAX_COMMIT_TIME);
    return invalidOperationMsg(tscGetErrorMsgPayload(pCmd), msg);
  }

  val = htonl(pCreate->fsyncPeriod);
  if (val != -1 && (val < TSDB_MIN_FSYNC_PERIOD || val > TSDB_MAX_FSYNC_PERIOD)) {
    snprintf(msg, tListLen(msg), "invalid db option fsyncPeriod: %d valid range: [%d, %d]", val,
             TSDB_MIN_FSYNC_PERIOD, TSDB_MAX_FSYNC_PERIOD);
    return invalidOperationMsg(tscGetErrorMsgPayload(pCmd), msg);
  }

  if (pCreate->compression != -1 &&
      (pCreate->compression < TSDB_MIN_COMP_LEVEL || pCreate->compression > TSDB_MAX_COMP_LEVEL)) {
    snprintf(msg, tListLen(msg), "invalid db option compression: %d valid range: [%d, %d]", pCreate->compression,
             TSDB_MIN_COMP_LEVEL, TSDB_MAX_COMP_LEVEL);
    return invalidOperationMsg(tscGetErrorMsgPayload(pCmd), msg);
  }

  val = (int16_t)htons(pCreate->partitions);
  if (val != -1 &&
      (val < TSDB_MIN_DB_PARTITON_OPTION || val > TSDB_MAX_DB_PARTITON_OPTION)) {
    snprintf(msg, tListLen(msg), "invalid topic option partition: %d valid range: [%d, %d]", val,
             TSDB_MIN_DB_PARTITON_OPTION, TSDB_MAX_DB_PARTITON_OPTION);
    return invalidOperationMsg(tscGetErrorMsgPayload(pCmd), msg);
  }


  return TSDB_CODE_SUCCESS;
}

// for debug purpose
void tscPrintSelNodeList(SSqlObj* pSql, int32_t subClauseIndex) {
  SQueryInfo* pQueryInfo = tscGetQueryInfo(&pSql->cmd);

  int32_t size = (int32_t)tscNumOfExprs(pQueryInfo);
  if (size == 0) {
    return;
  }

  int32_t totalBufSize = 1024;

  char    str[1024+1] = {0};
  int32_t offset = 0;

  offset += sprintf(str, "num:%d [", size);
  for (int32_t i = 0; i < size; ++i) {
    SExprInfo* pExpr = tscExprGet(pQueryInfo, i);

    char    tmpBuf[1024] = {0};
    int32_t tmpLen = 0;
    char   *name = NULL;

    if (pExpr->base.functionId < 0) {
      SUdfInfo* pUdfInfo = taosArrayGet(pQueryInfo->pUdfInfo, -1 * pExpr->base.functionId - 1);
      name = pUdfInfo->name;
    } else {
      name = aAggs[pExpr->base.functionId].name;
    }

    tmpLen =
        sprintf(tmpBuf, "%s(uid:%" PRIu64 ", %d)", name, pExpr->base.uid, pExpr->base.colInfo.colId);

    if (tmpLen + offset >= totalBufSize - 1) break;


    offset += sprintf(str + offset, "%s", tmpBuf);

    if (i < size - 1) {
      str[offset++] = ',';
    }
  }

  assert(offset < totalBufSize);
  str[offset] = ']';
  assert(offset < totalBufSize);
  tscDebug("0x%"PRIx64" select clause:%s", pSql->self, str);
}

int32_t doCheckForCreateTable(SSqlObj* pSql, int32_t subClauseIndex, SSqlInfo* pInfo) {
  const char* msg1 = "invalid table name";

  SSqlCmd*        pCmd = &pSql->cmd;
  SQueryInfo*     pQueryInfo = tscGetQueryInfo(pCmd);
  STableMetaInfo* pTableMetaInfo = tscGetMetaInfo(pQueryInfo, 0);

  SCreateTableSql* pCreateTable = pInfo->pCreateTableInfo;

  SArray* pFieldList = pCreateTable->colInfo.pColumns;
  SArray* pTagList = pCreateTable->colInfo.pTagColumns;

  assert(pFieldList != NULL);

  // if sql specifies db, use it, otherwise use default db
  SStrToken* pzTableName = &(pCreateTable->name);

  if (tscValidateName(pzTableName) != TSDB_CODE_SUCCESS) {
    return invalidOperationMsg(tscGetErrorMsgPayload(pCmd), msg1);
  }

  int32_t code = tscSetTableFullName(&pTableMetaInfo->name, pzTableName, pSql);
  if(code != TSDB_CODE_SUCCESS) {
    return code;
  }

  if (!validateTableColumnInfo(pFieldList, pCmd) ||
      (pTagList != NULL && !validateTagParams(pTagList, pFieldList, pCmd))) {
    return TSDB_CODE_TSC_INVALID_OPERATION;
  }

  int32_t col = 0;
  size_t numOfFields = taosArrayGetSize(pFieldList);

  for (; col < numOfFields; ++col) {
    TAOS_FIELD* p = taosArrayGet(pFieldList, col);
    tscFieldInfoAppend(&pQueryInfo->fieldsInfo, p);
  }

  pCmd->numOfCols = (int16_t)numOfFields;

  if (pTagList != NULL) {  // create super table[optional]
    size_t numOfTags = taosArrayGetSize(pTagList);
    for (int32_t i = 0; i < numOfTags; ++i) {
      TAOS_FIELD* p = taosArrayGet(pTagList, i);
      tscFieldInfoAppend(&pQueryInfo->fieldsInfo, p);
    }

    pCmd->count =(int32_t) numOfTags;
  }

  return TSDB_CODE_SUCCESS;
}

int32_t doCheckForCreateFromStable(SSqlObj* pSql, SSqlInfo* pInfo) {
  const char* msg1 = "invalid table name";
  const char* msg3 = "tag value too long";
  const char* msg4 = "illegal value or data overflow";
  const char* msg5 = "tags number not matched";
  const char* msg6 = "create table only from super table is allowed";

  SSqlCmd* pCmd = &pSql->cmd;

  SCreateTableSql* pCreateTable = pInfo->pCreateTableInfo;
  SQueryInfo*      pQueryInfo = tscGetQueryInfo(pCmd);

  // two table: the first one is for current table, and the secondary is for the super table.
  if (pQueryInfo->numOfTables < 2) {
    tscAddEmptyMetaInfo(pQueryInfo);
  }

  const int32_t TABLE_INDEX = 0;
  const int32_t STABLE_INDEX = 1;

  STableMetaInfo* pStableMetaInfo = tscGetMetaInfo(pQueryInfo, STABLE_INDEX);

  // super table name, create table by using dst
  int32_t numOfTables = (int32_t) taosArrayGetSize(pCreateTable->childTableInfo);
  for(int32_t j = 0; j < numOfTables; ++j) {
    SCreatedTableInfo* pCreateTableInfo = taosArrayGet(pCreateTable->childTableInfo, j);

    SStrToken* pToken = &pCreateTableInfo->stableName;
    if (tscValidateName(pToken) != TSDB_CODE_SUCCESS) {
      return invalidOperationMsg(tscGetErrorMsgPayload(pCmd), msg1);
    }

    int32_t code = tscSetTableFullName(&pStableMetaInfo->name, pToken, pSql);
    if (code != TSDB_CODE_SUCCESS) {
      return code;
    }

    // get table meta from mnode
    code = tNameExtractFullName(&pStableMetaInfo->name, pCreateTableInfo->tagdata.name);

    SArray* pValList = pCreateTableInfo->pTagVals;
    code = tscGetTableMeta(pSql, pStableMetaInfo);
    if (code != TSDB_CODE_SUCCESS) {
      return code;
    }

    if (!UTIL_TABLE_IS_SUPER_TABLE(pStableMetaInfo)) {
      return invalidOperationMsg(tscGetErrorMsgPayload(pCmd), msg6);
    }

    size_t valSize = taosArrayGetSize(pValList);

    // too long tag values will return invalid sql, not be truncated automatically
    SSchema  *pTagSchema = tscGetTableTagSchema(pStableMetaInfo->pTableMeta);
    STableComInfo tinfo = tscGetTableInfo(pStableMetaInfo->pTableMeta);
    STagData *pTag = &pCreateTableInfo->tagdata;

    SKVRowBuilder kvRowBuilder = {0};
    if (tdInitKVRowBuilder(&kvRowBuilder) < 0) {
      return TSDB_CODE_TSC_OUT_OF_MEMORY;
    }

    SArray* pNameList = NULL;
    size_t nameSize = 0;
    int32_t schemaSize = tscGetNumOfTags(pStableMetaInfo->pTableMeta);
    int32_t ret = TSDB_CODE_SUCCESS;

    if (pCreateTableInfo->pTagNames) {
      pNameList = pCreateTableInfo->pTagNames;
      nameSize = taosArrayGetSize(pNameList);

      if (valSize != nameSize) {
        tdDestroyKVRowBuilder(&kvRowBuilder);
        return invalidOperationMsg(tscGetErrorMsgPayload(pCmd), msg5);
      }

      if (schemaSize < valSize) {
        tdDestroyKVRowBuilder(&kvRowBuilder);
        return invalidOperationMsg(tscGetErrorMsgPayload(pCmd), msg5);
      }

      bool findColumnIndex = false;

      for (int32_t i = 0; i < nameSize; ++i) {
        SStrToken* sToken = taosArrayGet(pNameList, i);
        if (TK_STRING == sToken->type) {
          tscDequoteAndTrimToken(sToken);
        }

        tVariantListItem* pItem = taosArrayGet(pValList, i);

        findColumnIndex = false;

        // todo speedup by using hash list
        for (int32_t t = 0; t < schemaSize; ++t) {
          if (strncmp(sToken->z, pTagSchema[t].name, sToken->n) == 0 && strlen(pTagSchema[t].name) == sToken->n) {
            SSchema*          pSchema = &pTagSchema[t];

            char tagVal[TSDB_MAX_TAGS_LEN] = {0};
            if (pSchema->type == TSDB_DATA_TYPE_BINARY || pSchema->type == TSDB_DATA_TYPE_NCHAR) {
              if (pItem->pVar.nLen > pSchema->bytes) {
                tdDestroyKVRowBuilder(&kvRowBuilder);
                return invalidOperationMsg(tscGetErrorMsgPayload(pCmd), msg3);
              }
            } else if (pSchema->type == TSDB_DATA_TYPE_TIMESTAMP) {
              if (pItem->pVar.nType == TSDB_DATA_TYPE_BINARY) {
                ret = convertTimestampStrToInt64(&(pItem->pVar), tinfo.precision);
                if (ret != TSDB_CODE_SUCCESS) {
                  return invalidOperationMsg(tscGetErrorMsgPayload(pCmd), msg4);
                }
              } else if (pItem->pVar.nType == TSDB_DATA_TYPE_TIMESTAMP) {
                pItem->pVar.i64 = convertTimePrecision(pItem->pVar.i64, TSDB_TIME_PRECISION_NANO, tinfo.precision);
              }
            }

            ret = tVariantDump(&(pItem->pVar), tagVal, pSchema->type, true);

            // check again after the convert since it may be converted from binary to nchar.
            if (pSchema->type == TSDB_DATA_TYPE_BINARY || pSchema->type == TSDB_DATA_TYPE_NCHAR) {
              int16_t len = varDataTLen(tagVal);
              if (len > pSchema->bytes) {
                tdDestroyKVRowBuilder(&kvRowBuilder);
                return invalidOperationMsg(tscGetErrorMsgPayload(pCmd), msg3);
              }
            }

            if (ret != TSDB_CODE_SUCCESS) {
              tdDestroyKVRowBuilder(&kvRowBuilder);
              return invalidOperationMsg(tscGetErrorMsgPayload(pCmd), msg4);
            }

            tdAddColToKVRow(&kvRowBuilder, pSchema->colId, pSchema->type, tagVal);

            findColumnIndex = true;
            break;
          }
        }

        if (!findColumnIndex) {
          tdDestroyKVRowBuilder(&kvRowBuilder);
          return tscInvalidOperationMsg(pCmd->payload, "invalid tag name", sToken->z);
        }
      }
    } else {
      if (schemaSize != valSize) {
        tdDestroyKVRowBuilder(&kvRowBuilder);
        return invalidOperationMsg(tscGetErrorMsgPayload(pCmd), msg5);
      }

      for (int32_t i = 0; i < valSize; ++i) {
        SSchema*          pSchema = &pTagSchema[i];
        tVariantListItem* pItem = taosArrayGet(pValList, i);

        char tagVal[TSDB_MAX_TAGS_LEN];
        if (pSchema->type == TSDB_DATA_TYPE_BINARY || pSchema->type == TSDB_DATA_TYPE_NCHAR) {
          if (pItem->pVar.nLen > pSchema->bytes) {
            tdDestroyKVRowBuilder(&kvRowBuilder);
            return invalidOperationMsg(tscGetErrorMsgPayload(pCmd), msg3);
          }
        } else if (pSchema->type == TSDB_DATA_TYPE_TIMESTAMP) {
          if (pItem->pVar.nType == TSDB_DATA_TYPE_BINARY) {
            ret = convertTimestampStrToInt64(&(pItem->pVar), tinfo.precision);
            if (ret != TSDB_CODE_SUCCESS) {
              return invalidOperationMsg(tscGetErrorMsgPayload(pCmd), msg4);
            }
          } else if (pItem->pVar.nType == TSDB_DATA_TYPE_TIMESTAMP) {
            pItem->pVar.i64 = convertTimePrecision(pItem->pVar.i64, TSDB_TIME_PRECISION_NANO, tinfo.precision);
          }
        }


        ret = tVariantDump(&(pItem->pVar), tagVal, pSchema->type, true);

        // check again after the convert since it may be converted from binary to nchar.
        if (pSchema->type == TSDB_DATA_TYPE_BINARY || pSchema->type == TSDB_DATA_TYPE_NCHAR) {
          int16_t len = varDataTLen(tagVal);
          if (len > pSchema->bytes) {
            tdDestroyKVRowBuilder(&kvRowBuilder);
            return invalidOperationMsg(tscGetErrorMsgPayload(pCmd), msg3);
          }
        }

        if (ret != TSDB_CODE_SUCCESS) {
          tdDestroyKVRowBuilder(&kvRowBuilder);
          return invalidOperationMsg(tscGetErrorMsgPayload(pCmd), msg4);
        }

        tdAddColToKVRow(&kvRowBuilder, pSchema->colId, pSchema->type, tagVal);
      }
    }

    SKVRow row = tdGetKVRowFromBuilder(&kvRowBuilder);
    tdDestroyKVRowBuilder(&kvRowBuilder);
    if (row == NULL) {
      return TSDB_CODE_TSC_OUT_OF_MEMORY;
    }
    tdSortKVRowByColIdx(row);
    pTag->dataLen = kvRowLen(row);

    if (pTag->data == NULL) {
      pTag->data = malloc(pTag->dataLen);
    }

    kvRowCpy(pTag->data, row);
    free(row);

    // table name
    if (tscValidateName(&(pCreateTableInfo->name)) != TSDB_CODE_SUCCESS) {
      return invalidOperationMsg(tscGetErrorMsgPayload(pCmd), msg1);
    }

    STableMetaInfo* pTableMetaInfo = tscGetMetaInfo(pQueryInfo, TABLE_INDEX);
    ret = tscSetTableFullName(&pTableMetaInfo->name, &pCreateTableInfo->name, pSql);
    if (ret != TSDB_CODE_SUCCESS) {
      return ret;
    }

    pCreateTableInfo->fullname = calloc(1, tNameLen(&pTableMetaInfo->name) + 1);
    ret = tNameExtractFullName(&pTableMetaInfo->name, pCreateTableInfo->fullname);
    if (ret != TSDB_CODE_SUCCESS) {
      return invalidOperationMsg(tscGetErrorMsgPayload(pCmd), msg1);
    }
  }

  return TSDB_CODE_SUCCESS;
}

int32_t doCheckForStream(SSqlObj* pSql, SSqlInfo* pInfo) {
  const char* msg1 = "invalid table name";
  const char* msg2 = "functions not allowed in CQ";
  const char* msg3 = "fill only available for interval query";
  const char* msg4 = "fill option not supported in stream computing";
  const char* msg5 = "sql too long";  // todo ADD support
  const char* msg6 = "from missing in subclause";
  const char* msg7 = "time interval is required";
  const char* msg8 = "the first column should be primary timestamp column";

  SSqlCmd*    pCmd = &pSql->cmd;
  SQueryInfo* pQueryInfo = tscGetQueryInfo(pCmd);
  assert(pQueryInfo->numOfTables == 1);

  SCreateTableSql* pCreateTable = pInfo->pCreateTableInfo;
  STableMetaInfo*  pTableMetaInfo = tscGetMetaInfo(pQueryInfo, 0);

  // if sql specifies db, use it, otherwise use default db
  SStrToken* pName = &(pCreateTable->name);
  SSqlNode* pSqlNode = pCreateTable->pSelect;

  if (tscValidateName(pName) != TSDB_CODE_SUCCESS) {
    return invalidOperationMsg(tscGetErrorMsgPayload(pCmd), msg1);
  }
<<<<<<< HEAD
  
  // check to valid and create to name
  if(pInfo->pCreateTableInfo->to.n > 0) {
    if (tscValidateName(&pInfo->pCreateTableInfo->to) != TSDB_CODE_SUCCESS) {
      return invalidOperationMsg(tscGetErrorMsgPayload(pCmd), msg1);
    }
    int32_t code = tscSetTableFullName(&pInfo->pCreateTableInfo->toSName, &pInfo->pCreateTableInfo->to, pSql);
    if(code != TSDB_CODE_SUCCESS) {
      return code;
    }
  }  
  
=======

>>>>>>> f6ebc340
  SRelationInfo* pFromInfo = pInfo->pCreateTableInfo->pSelect->from;
  if (pFromInfo == NULL || taosArrayGetSize(pFromInfo->list) == 0) {
    return invalidOperationMsg(tscGetErrorMsgPayload(pCmd), msg6);
  }

  SRelElementPair* p1 = taosArrayGet(pFromInfo->list, 0);
  SStrToken srcToken = {.z = p1->tableName.z, .n = p1->tableName.n, .type = TK_STRING};
  if (tscValidateName(&srcToken) != TSDB_CODE_SUCCESS) {
    return invalidOperationMsg(tscGetErrorMsgPayload(pCmd), msg1);
  }

  int32_t code = tscSetTableFullName(&pTableMetaInfo->name, &srcToken, pSql);
  if (code != TSDB_CODE_SUCCESS) {
    return code;
  }

  code = tscGetTableMeta(pSql, pTableMetaInfo);
  if (code != TSDB_CODE_SUCCESS) {
    return code;
  }

  if (validateSelectNodeList(&pSql->cmd, pQueryInfo, pSqlNode->pSelNodeList, false, false, false) != TSDB_CODE_SUCCESS) {
    return TSDB_CODE_TSC_INVALID_OPERATION;
  }

  int32_t joinQuery = (pSqlNode->from != NULL && taosArrayGetSize(pSqlNode->from->list) > 1);

  if (pSqlNode->pWhere != NULL) {  // query condition in stream computing
    if (validateWhereNode(pQueryInfo, &pSqlNode->pWhere, pSql, joinQuery) != TSDB_CODE_SUCCESS) {
      return TSDB_CODE_TSC_INVALID_OPERATION;
    }
  }

  // set interval value
  if (validateIntervalNode(pSql, pQueryInfo, pSqlNode) != TSDB_CODE_SUCCESS) {
    return TSDB_CODE_TSC_INVALID_OPERATION;
  }

  if (isTimeWindowQuery(pQueryInfo) && (validateFunctionsInIntervalOrGroupbyQuery(pCmd, pQueryInfo) != TSDB_CODE_SUCCESS)) {
    return invalidOperationMsg(tscGetErrorMsgPayload(pCmd), msg2);
  }

  // project query primary column must be timestamp type
  if (tscIsProjectionQuery(pQueryInfo)) {
    SExprInfo* pExpr = tscExprGet(pQueryInfo, 0);
    if (pExpr->base.colInfo.colId != PRIMARYKEY_TIMESTAMP_COL_INDEX) {
      return invalidOperationMsg(tscGetErrorMsgPayload(pCmd), msg8);
    }
  } else {
    if (pQueryInfo->interval.interval == 0) {
      return invalidOperationMsg(tscGetErrorMsgPayload(pCmd), msg7);
    }
  }

  // set the created table[stream] name
  code = tscSetTableFullName(&pTableMetaInfo->name, pName, pSql);
  if (code != TSDB_CODE_SUCCESS) {
    return code;
  }

  if (pSqlNode->sqlstr.n > TSDB_MAX_SAVED_SQL_LEN) {
    return invalidOperationMsg(tscGetErrorMsgPayload(pCmd), msg5);
  }

  if (tsRewriteFieldNameIfNecessary(pCmd, pQueryInfo) != TSDB_CODE_SUCCESS) {
    return TSDB_CODE_TSC_INVALID_OPERATION;
  }

  pCmd->numOfCols = pQueryInfo->fieldsInfo.numOfOutput;

  if (validateSqlFunctionInStreamSql(pCmd, pQueryInfo) != TSDB_CODE_SUCCESS) {
    return TSDB_CODE_TSC_INVALID_OPERATION;
  }

  /*
   * check if fill operation is available, the fill operation is parsed and executed during query execution,
   * not here.
   */
  if (pSqlNode->fillType != NULL) {
    if (pQueryInfo->interval.interval == 0) {
      return invalidOperationMsg(tscGetErrorMsgPayload(pCmd), msg3);
    }

    tVariantListItem* pItem = taosArrayGet(pSqlNode->fillType, 0);
    if (pItem->pVar.nType == TSDB_DATA_TYPE_BINARY) {
      if (!((strncmp(pItem->pVar.pz, "none", 4) == 0 && pItem->pVar.nLen == 4) ||
            (strncmp(pItem->pVar.pz, "null", 4) == 0 && pItem->pVar.nLen == 4))) {
        return invalidOperationMsg(tscGetErrorMsgPayload(pCmd), msg4);
      }
    }
  }

  // set the number of stream table columns
  pCmd->numOfCols = pQueryInfo->fieldsInfo.numOfOutput;
  return TSDB_CODE_SUCCESS;
}

int32_t checkQueryRangeForFill(SSqlCmd* pCmd, SQueryInfo* pQueryInfo) {
  const char* msg3 = "start(end) time of query range required or time range too large";

  if (pQueryInfo->interval.interval == 0) {
    return TSDB_CODE_SUCCESS;
  }

    bool initialWindows = TSWINDOW_IS_EQUAL(pQueryInfo->window, TSWINDOW_INITIALIZER);
    if (initialWindows) {
      return invalidOperationMsg(tscGetErrorMsgPayload(pCmd), msg3);
    }

    int64_t timeRange = ABS(pQueryInfo->window.skey - pQueryInfo->window.ekey);

    int64_t intervalRange = 0;
    if (pQueryInfo->interval.intervalUnit == 'n' || pQueryInfo->interval.intervalUnit == 'y') {
      int64_t f = 1;
      if (pQueryInfo->interval.intervalUnit == 'n') {
        f = 30L * MILLISECOND_PER_DAY;
      } else if (pQueryInfo->interval.intervalUnit == 'y') {
        f = 365L * MILLISECOND_PER_DAY;
      }

      intervalRange = pQueryInfo->interval.interval * f;
    } else {
      intervalRange = pQueryInfo->interval.interval;
    }
    // number of result is not greater than 10,000,000
    if ((timeRange == 0) || (timeRange / intervalRange) >= MAX_INTERVAL_TIME_WINDOW) {
      return invalidOperationMsg(tscGetErrorMsgPayload(pCmd), msg3);
    }

    return TSDB_CODE_SUCCESS;
}

// TODO normalize the function expression and compare it
int32_t tscGetExprFilters(SSqlCmd* pCmd, SQueryInfo* pQueryInfo, SArray* pSelectNodeList, tSqlExpr* pSqlExpr, SExprInfo** pExpr) {
  const char* msg1 = "invalid sql expression in having";

  *pExpr = NULL;
  size_t nx = tscNumOfExprs(pQueryInfo);

  // parameters is needed for functions
  if (pSqlExpr->Expr.paramList == NULL && pSqlExpr->functionId != TSDB_FUNC_COUNT) {
    return invalidOperationMsg(tscGetErrorMsgPayload(pCmd), msg1);
  }

  tSqlExprItem *pParam  = NULL;
  SSchema      schema = {0};

  if (pSqlExpr->Expr.paramList != NULL) {
    pParam = taosArrayGet(pSqlExpr->Expr.paramList, 0);
    SStrToken* pToken = &pParam->pNode->columnName;

    SColumnIndex tsc_index = COLUMN_INDEX_INITIALIZER;
    getColumnIndexByName(pToken, pQueryInfo, &tsc_index, tscGetErrorMsgPayload(pCmd));
    STableMetaInfo* pTableMetaInfo = tscGetMetaInfo(pQueryInfo, tsc_index.tableIndex);
    schema = *tscGetTableColumnSchema(pTableMetaInfo->pTableMeta, tsc_index.columnIndex);
  } else {
    schema = (SSchema) {.colId = PRIMARYKEY_TIMESTAMP_COL_INDEX, .type = TSDB_DATA_TYPE_TIMESTAMP, .bytes = TSDB_KEYSIZE};
  }

  for(int32_t i = 0; i < nx; ++i) {
    SExprInfo* pExprInfo = tscExprGet(pQueryInfo, i);
    if (pExprInfo->base.functionId == pSqlExpr->functionId && pExprInfo->base.colInfo.colId == schema.colId) {
      ++pQueryInfo->havingFieldNum;
      *pExpr = pExprInfo;
      return TSDB_CODE_SUCCESS;
    }
  }

//  size_t num = taosArrayGetSize(pSelectNodeList);
//  for(int32_t i = 0; i < num; ++i) {
//    tSqlExprItem* pItem = taosArrayGet(pSelectNodeList, i);
//
//    if (tSqlExprCompare(pItem->pNode, pSqlExpr) == 0) { // exists, not added it,
//
//      SColumnIndex tsc_index = COLUMN_INDEX_INITIALIZER;
//      int32_t functionId = pSqlExpr->functionId;
//      if (pSqlExpr->Expr.paramList == NULL) {
//        tsc_index.columnIndex = 0;
//        tsc_index.tableIndex  = 0;
//      } else {
//        tSqlExprItem* pParamElem = taosArrayGet(pSqlExpr->Expr.paramList, 0);
//        SStrToken* pToken = &pParamElem->pNode->columnName;
//        getColumnIndexByName(pToken, pQueryInfo, &tsc_index, tscGetErrorMsgPayload(pCmd));
//      }
//
//      size_t numOfNodeInSel = tscNumOfExprs(pQueryInfo);
//      for(int32_t k = 0; k < numOfNodeInSel; ++k) {
//        SExprInfo* pExpr1 = tscExprGet(pQueryInfo, k);
//
//        if (pExpr1->base.functionId != functionId) {
//          continue;
//        }
//
//        if (pExpr1->base.colInfo.colIndex != tsc_index.columnIndex) {
//          continue;
//        }
//
//        ++pQueryInfo->havingFieldNum;
//        *pExpr = pExpr1;
//        break;
//      }
//
//      assert(*pExpr != NULL);
//      return TSDB_CODE_SUCCESS;
//    }
//  }

  tSqlExprItem item = {.pNode = pSqlExpr, .aliasName = NULL, .distinct = false};

  int32_t outputIndex = (int32_t)tscNumOfExprs(pQueryInfo);

  // ADD TRUE FOR TEST
  if (addExprAndResultField(pCmd, pQueryInfo, outputIndex, &item, true, NULL) != TSDB_CODE_SUCCESS) {
    return TSDB_CODE_TSC_INVALID_OPERATION;
  }

  ++pQueryInfo->havingFieldNum;

  size_t n = tscNumOfExprs(pQueryInfo);
  *pExpr = tscExprGet(pQueryInfo, (int32_t)n - 1);

  SInternalField* pField = taosArrayGetLast(pQueryInfo->fieldsInfo.internalField);
  pField->visible = false;

  return TSDB_CODE_SUCCESS;
}

static int32_t handleExprInHavingClause(SSqlCmd* pCmd, SQueryInfo* pQueryInfo, SArray* pSelectNodeList, tSqlExpr* pExpr, int32_t sqlOptr) {
  const char* msg1 = "non binary column not support like operator";
  const char* msg2 = "invalid operator for binary column in having clause";
  const char* msg3 = "invalid operator for bool column in having clause";

  SColumnFilterInfo* pColFilter = NULL;
  // TODO refactor: validate the expression
  /*
   * in case of TK_AND filter condition, we first find the corresponding column and build the query condition together
   * the already existed condition.
   */
  SExprInfo *expr = NULL;
  if (sqlOptr == TK_AND) {
    int32_t ret = tscGetExprFilters(pCmd, pQueryInfo, pSelectNodeList, pExpr->pLeft, &expr);
    if (ret) {
      return ret;
    }

    // this is a new filter condition on this column
    if (expr->base.flist.numOfFilters == 0) {
      pColFilter = addColumnFilterInfo(&expr->base.flist);
    } else {  // update the existed column filter information, find the filter info here
      pColFilter = &expr->base.flist.filterInfo[0];
    }

    if (pColFilter == NULL) {
      return TSDB_CODE_TSC_OUT_OF_MEMORY;
    }
  } else if (sqlOptr == TK_OR) {
    int32_t ret = tscGetExprFilters(pCmd, pQueryInfo, pSelectNodeList, pExpr->pLeft, &expr);
    if (ret) {
      return ret;
    }

    // TODO fixme: failed to invalid the filter expression: "col1 = 1 OR col2 = 2"
    // TODO refactor
    pColFilter = addColumnFilterInfo(&expr->base.flist);
    if (pColFilter == NULL) {
      return TSDB_CODE_TSC_OUT_OF_MEMORY;
    }
  } else {  // error;
    return TSDB_CODE_TSC_INVALID_OPERATION;
  }

  pColFilter->filterstr =
      ((expr->base.resType == TSDB_DATA_TYPE_BINARY || expr->base.resType == TSDB_DATA_TYPE_NCHAR) ? 1 : 0);

  if (pColFilter->filterstr) {
    if (pExpr->tokenId != TK_EQ
        && pExpr->tokenId != TK_NE
        && pExpr->tokenId != TK_ISNULL
        && pExpr->tokenId != TK_NOTNULL
        && pExpr->tokenId != TK_LIKE
        ) {
      return invalidOperationMsg(tscGetErrorMsgPayload(pCmd), msg2);
    }
  } else {
    if (pExpr->tokenId == TK_LIKE) {
      return invalidOperationMsg(tscGetErrorMsgPayload(pCmd), msg1);
    }

    if (expr->base.resType == TSDB_DATA_TYPE_BOOL) {
      if (pExpr->tokenId != TK_EQ && pExpr->tokenId != TK_NE) {
        return invalidOperationMsg(tscGetErrorMsgPayload(pCmd), msg3);
      }
    }
  }

  STableMetaInfo* pTableMetaInfo = tscGetMetaInfo(pQueryInfo, 0);
  STableMeta* pTableMeta = pTableMetaInfo->pTableMeta;

  int32_t ret = doExtractColumnFilterInfo(pCmd, pQueryInfo, pTableMeta->tableInfo.precision, pColFilter,
                                          expr->base.resType, pExpr);
  if (ret) {
    return ret;
  }

  return TSDB_CODE_SUCCESS;
}

int32_t getHavingExpr(SSqlCmd* pCmd, SQueryInfo* pQueryInfo, SArray* pSelectNodeList, tSqlExpr* pExpr, int32_t parentOptr) {
  if (pExpr == NULL) {
    return TSDB_CODE_SUCCESS;
  }

  const char* msg1 = "invalid having clause";

  tSqlExpr* pLeft = pExpr->pLeft;
  tSqlExpr* pRight = pExpr->pRight;

  if (pExpr->tokenId == TK_AND || pExpr->tokenId == TK_OR) {
    int32_t ret = getHavingExpr(pCmd, pQueryInfo, pSelectNodeList, pExpr->pLeft, pExpr->tokenId);
    if (ret != TSDB_CODE_SUCCESS) {
      return ret;
    }

    return getHavingExpr(pCmd, pQueryInfo, pSelectNodeList, pExpr->pRight, pExpr->tokenId);
  }

  if (pLeft == NULL || pRight == NULL) {
    return invalidOperationMsg(tscGetErrorMsgPayload(pCmd), msg1);
  }

  if (pLeft->type == pRight->type) {
    return invalidOperationMsg(tscGetErrorMsgPayload(pCmd), msg1);
  }

  exchangeExpr(pExpr);

  pLeft  = pExpr->pLeft;
  pRight = pExpr->pRight;
  if (pLeft->type != SQL_NODE_SQLFUNCTION) {
    return invalidOperationMsg(tscGetErrorMsgPayload(pCmd), msg1);
  }

  if (pRight->type != SQL_NODE_VALUE) {
    return invalidOperationMsg(tscGetErrorMsgPayload(pCmd), msg1);
  }

  if (pExpr->tokenId >= TK_BITAND) {
    return invalidOperationMsg(tscGetErrorMsgPayload(pCmd), msg1);
  }

  if (pLeft->Expr.paramList) {
    size_t size = taosArrayGetSize(pLeft->Expr.paramList);
    for (int32_t i = 0; i < size; i++) {
      tSqlExprItem* pParamItem = taosArrayGet(pLeft->Expr.paramList, i);

      tSqlExpr* pExpr1 = pParamItem->pNode;
      if (pExpr1->tokenId != TK_ALL &&
          pExpr1->tokenId != TK_ID &&
          pExpr1->tokenId != TK_STRING &&
          pExpr1->tokenId != TK_INTEGER &&
          pExpr1->tokenId != TK_FLOAT) {
        return invalidOperationMsg(tscGetErrorMsgPayload(pCmd), msg1);
      }

      if (pExpr1->tokenId == TK_ID && (pExpr1->columnName.z == NULL && pExpr1->columnName.n == 0)) {
        return invalidOperationMsg(tscGetErrorMsgPayload(pCmd), msg1);
      }

      if (pExpr1->tokenId == TK_ID) {
        SColumnIndex tsc_index = COLUMN_INDEX_INITIALIZER;
        if ((getColumnIndexByName(&pExpr1->columnName, pQueryInfo, &tsc_index, tscGetErrorMsgPayload(pCmd)) != TSDB_CODE_SUCCESS)) {
          return invalidOperationMsg(tscGetErrorMsgPayload(pCmd), msg1);
        }

        STableMetaInfo* pTableMetaInfo = tscGetMetaInfo(pQueryInfo, tsc_index.tableIndex);
        STableMeta* pTableMeta = pTableMetaInfo->pTableMeta;

        if (tsc_index.columnIndex <= 0 ||
            tsc_index.columnIndex >= tscGetNumOfColumns(pTableMeta)) {
          return invalidOperationMsg(tscGetErrorMsgPayload(pCmd), msg1);
        }
      }
    }
  }

  pLeft->functionId = isValidFunction(pLeft->Expr.operand.z, pLeft->Expr.operand.n);
  if (pLeft->functionId < 0) {
    return invalidOperationMsg(tscGetErrorMsgPayload(pCmd), msg1);
  }

  return handleExprInHavingClause(pCmd, pQueryInfo, pSelectNodeList, pExpr, parentOptr);
}

int32_t validateHavingClause(SQueryInfo* pQueryInfo, tSqlExpr* pExpr, SSqlCmd* pCmd, SArray* pSelectNodeList,
                             int32_t joinQuery, int32_t timeWindowQuery) {
  const char* msg1 = "having only works with group by";
  const char* msg2 = "functions or others can not be mixed up";
  const char* msg3 = "invalid expression in having clause";

  if (pExpr == NULL) {
    return TSDB_CODE_SUCCESS;
  }

  if (pQueryInfo->groupbyExpr.numOfGroupCols <= 0) {
    return invalidOperationMsg(tscGetErrorMsgPayload(pCmd), msg1);
  }

  if (pExpr->pLeft == NULL || pExpr->pRight == NULL) {
    return invalidOperationMsg(tscGetErrorMsgPayload(pCmd), msg3);
  }

  if (pQueryInfo->colList == NULL) {
    pQueryInfo->colList = taosArrayInit(4, POINTER_BYTES);
  }

  int32_t ret = 0;

  if ((ret = getHavingExpr(pCmd, pQueryInfo, pSelectNodeList, pExpr, TK_AND)) != TSDB_CODE_SUCCESS) {
    return ret;
  }

  //REDO function check
  if (!functionCompatibleCheck(pQueryInfo, joinQuery, timeWindowQuery)) {
    return invalidOperationMsg(tscGetErrorMsgPayload(pCmd), msg2);
  }

  return TSDB_CODE_SUCCESS;
}

static int32_t getTableNameFromSqlNode(SSqlNode* pSqlNode, SArray* tableNameList, char* msgBuf, SSqlObj* pSql) {
  const char* msg1 = "invalid table name";

  int32_t numOfTables = (int32_t) taosArrayGetSize(pSqlNode->from->list);
  assert(pSqlNode->from->type == SQL_NODE_FROM_TABLELIST);

  for(int32_t j = 0; j < numOfTables; ++j) {
    SRelElementPair* item = taosArrayGet(pSqlNode->from->list, j);

    SStrToken* t = &item->tableName;
    if (t->type == TK_INTEGER || t->type == TK_FLOAT) {
      return invalidOperationMsg(msgBuf, msg1);
    }

    tscDequoteAndTrimToken(t);
    if (tscValidateName(t) != TSDB_CODE_SUCCESS) {
      return invalidOperationMsg(msgBuf, msg1);
    }

    SName name = {0};
    int32_t code = tscSetTableFullName(&name, t, pSql);
    if (code != TSDB_CODE_SUCCESS) {
      return code;
    }

    taosArrayPush(tableNameList, &name);
  }

  return TSDB_CODE_SUCCESS;
}

static int32_t getTableNameFromSubquery(SSqlNode* pSqlNode, SArray* tableNameList, char* msgBuf, SSqlObj* pSql) {
  int32_t numOfSub = (int32_t) taosArrayGetSize(pSqlNode->from->list);

  for(int32_t j = 0; j < numOfSub; ++j) {
    SRelElementPair* sub = taosArrayGet(pSqlNode->from->list, j);

    int32_t num = (int32_t)taosArrayGetSize(sub->pSubquery);
    for (int32_t i = 0; i < num; ++i) {
      SSqlNode* p = taosArrayGetP(sub->pSubquery, i);
      if (p->from == NULL) {
        return TSDB_CODE_TSC_INVALID_OPERATION;
      }
      
      if (p->from->type == SQL_NODE_FROM_TABLELIST) {
        int32_t code = getTableNameFromSqlNode(p, tableNameList, msgBuf, pSql);
        if (code != TSDB_CODE_SUCCESS) {
          return code;
        }
      } else {
        getTableNameFromSubquery(p, tableNameList, msgBuf, pSql);
      }
    }
  }

  return TSDB_CODE_SUCCESS;
}

void tscTableMetaCallBack(void *param, TAOS_RES *res, int code);
static void freeElem(void* p) {
  tfree(*(char**)p);
}

int32_t tnameComparFn(const void* p1, const void* p2) {
  SName* pn1 = (SName*)p1;
  SName* pn2 = (SName*)p2;

  int32_t ret = strncmp(pn1->acctId, pn2->acctId, tListLen(pn1->acctId));
  if (ret != 0) {
    return ret > 0? 1:-1;
  } else {
    ret = strncmp(pn1->dbname, pn2->dbname, tListLen(pn1->dbname));
    if (ret != 0) {
      return ret > 0? 1:-1;
    } else {
      ret = strncmp(pn1->tname, pn2->tname, tListLen(pn1->tname));
      if (ret != 0) {
        return ret > 0? 1:-1;
      } else {
        return 0;
      }
    }
  }
}

int32_t loadAllTableMeta(SSqlObj* pSql, struct SSqlInfo* pInfo) {
  SSqlCmd* pCmd = &pSql->cmd;

  // the table meta has already been loaded from local buffer or mnode already
  if (pCmd->pTableMetaMap != NULL) {
    return TSDB_CODE_SUCCESS;
  }

  int32_t code = TSDB_CODE_SUCCESS;

  SArray* tableNameList = NULL;
  SArray* pVgroupList   = NULL;
  SArray* plist         = NULL;
  STableMeta* pTableMeta = NULL;
  size_t    tableMetaCapacity = 0;
  SQueryInfo* pQueryInfo = tscGetQueryInfo(pCmd);

  pCmd->pTableMetaMap = taosHashInit(4, taosGetDefaultHashFunction(TSDB_DATA_TYPE_BINARY), false, HASH_NO_LOCK);

  tableNameList = taosArrayInit(4, sizeof(SName));
  size_t size = taosArrayGetSize(pInfo->list);
  for (int32_t i = 0; i < size; ++i) {
    SSqlNode* pSqlNode = taosArrayGetP(pInfo->list, i);
    if (pSqlNode->from == NULL) {
      goto _end;
    }

    // load the table meta in the from clause
    if (pSqlNode->from->type == SQL_NODE_FROM_TABLELIST) {
      code = getTableNameFromSqlNode(pSqlNode, tableNameList, tscGetErrorMsgPayload(pCmd), pSql);
      if (code != TSDB_CODE_SUCCESS) {
        goto _end;
      }
    } else {
      code = getTableNameFromSubquery(pSqlNode, tableNameList, tscGetErrorMsgPayload(pCmd), pSql);
      if (code != TSDB_CODE_SUCCESS) {
        goto _end;
      }
    }
  }

  char     name[TSDB_TABLE_FNAME_LEN] = {0};

  //if (!pSql->pBuf) {
  //  if (NULL == (pSql->pBuf = tcalloc(1, 80 * TSDB_MAX_COLUMNS))) {
  //    code = TSDB_CODE_TSC_OUT_OF_MEMORY;
  //    goto _end;
  //  }
  //}

  plist = taosArrayInit(4, POINTER_BYTES);
  pVgroupList = taosArrayInit(4, POINTER_BYTES);

  taosArraySort(tableNameList, tnameComparFn);
  taosArrayRemoveDuplicate(tableNameList, tnameComparFn, NULL);

  size_t numOfTables = taosArrayGetSize(tableNameList);
  for (int32_t i = 0; i < numOfTables; ++i) {
    SName* pname = taosArrayGet(tableNameList, i);
    tNameExtractFullName(pname, name);

    size_t len = strlen(name);
      
    if (NULL == taosHashGetCloneExt(tscTableMetaMap, name, len, NULL,  (void **)&pTableMeta, &tableMetaCapacity)){
      tfree(pTableMeta);
      tableMetaCapacity = 0;
    }

    if (pTableMeta && pTableMeta->id.uid > 0) {
      tscDebug("0x%"PRIx64" retrieve table meta %s from local buf", pSql->self, name);

      // avoid mem leak, may should update pTableMeta
      void* pVgroupIdList = NULL;
      if (pTableMeta->tableType == TSDB_CHILD_TABLE) {
        code = tscCreateTableMetaFromSTableMeta((STableMeta **)(&pTableMeta), name, &tableMetaCapacity);

        // create the child table meta from super table failed, try load it from mnode
        if (code != TSDB_CODE_SUCCESS) {
          char* t = strdup(name);
          taosArrayPush(plist, &t);
          continue;
        }
      } else if (pTableMeta->tableType == TSDB_SUPER_TABLE) {
        // the vgroup list of super table is not kept in local buffer, so here need retrieve it from the mnode each time
        tscDebug("0x%"PRIx64" try to acquire cached super table %s vgroup id list", pSql->self, name);
        void* pv = taosCacheAcquireByKey(tscVgroupListBuf, name, len);
        if (pv == NULL) {
          char* t = strdup(name);
          taosArrayPush(pVgroupList, &t);
          tscDebug("0x%"PRIx64" failed to retrieve stable %s vgroup id list in cache, try fetch from mnode", pSql->self, name);
        } else {
          tFilePage* pdata = (tFilePage*) pv;
          pVgroupIdList = taosArrayInit((size_t) pdata->num, sizeof(int32_t));
          if (pVgroupIdList == NULL) {
            return TSDB_CODE_TSC_OUT_OF_MEMORY;
          }

          taosArrayAddBatch(pVgroupIdList, pdata->data, (int32_t) pdata->num);
          taosCacheRelease(tscVgroupListBuf, &pv, false);
        }
      }

      if (taosHashGet(pCmd->pTableMetaMap, name, len) == NULL) {
        STableMeta* pMeta = tscTableMetaDup(pTableMeta);
        STableMetaVgroupInfo tvi = { .pTableMeta = pMeta,  .vgroupIdList = pVgroupIdList};
        taosHashPut(pCmd->pTableMetaMap, name, len, &tvi, sizeof(STableMetaVgroupInfo));
      }
    } else {
      // Add to the retrieve table meta array list.
      // If the tableMeta is missing, the cached vgroup list for the corresponding super table will be ignored.
      tscDebug("0x%"PRIx64" failed to retrieve table meta %s from local buf", pSql->self, name);

      char* t = strdup(name);
      taosArrayPush(plist, &t);
    }
  }

  size_t funcSize = 0;
  if (pInfo->funcs) {
    funcSize = taosArrayGetSize(pInfo->funcs);
  }

  if (funcSize > 0) {
    for (size_t i = 0; i < funcSize; ++i) {
      SStrToken* t = taosArrayGet(pInfo->funcs, i);
      if (NULL == t) {
        continue;
      }

      if (t->n >= TSDB_FUNC_NAME_LEN) {
        code = tscSQLSyntaxErrMsg(tscGetErrorMsgPayload(pCmd), "too long function name", t->z);
        if (code != TSDB_CODE_SUCCESS) {
          goto _end;
        }
      }

      int32_t functionId = isValidFunction(t->z, t->n);
      if (functionId < 0) {
        struct SUdfInfo info = {0};
        info.name = strndup(t->z, t->n);
        info.keep = true;
        if (pQueryInfo->pUdfInfo == NULL) {
          pQueryInfo->pUdfInfo = taosArrayInit(4, sizeof(struct SUdfInfo));
        } else if (taosArrayGetSize(pQueryInfo->pUdfInfo) > 0) {
          int32_t usize = (int32_t)taosArrayGetSize(pQueryInfo->pUdfInfo);
          int32_t exist = 0;
          
          for (int32_t j = 0; j < usize; ++j) {
            SUdfInfo* pUdfInfo = taosArrayGet(pQueryInfo->pUdfInfo, j);
            int32_t len = (int32_t)strlen(pUdfInfo->name);
            if (len == t->n && strncasecmp(info.name, pUdfInfo->name, t->n) == 0) {
              exist = 1;
              break;
            }
          }

          if (exist) {
            continue;
          }
        }

        info.functionId = (int32_t)taosArrayGetSize(pQueryInfo->pUdfInfo) * (-1) - 1;;
        taosArrayPush(pQueryInfo->pUdfInfo, &info);
        if (taosArrayGetSize(pQueryInfo->pUdfInfo) > 1) {
          code = tscInvalidOperationMsg(pCmd->payload, "only one udf allowed", NULL);
          goto _end;
        }        
      }
    }
  }

  // load the table meta for a given table name list
  if (taosArrayGetSize(plist) > 0 || taosArrayGetSize(pVgroupList) > 0 || (pQueryInfo->pUdfInfo && taosArrayGetSize(pQueryInfo->pUdfInfo) > 0)) {
    code = getMultiTableMetaFromMnode(pSql, plist, pVgroupList, pQueryInfo->pUdfInfo, tscTableMetaCallBack, true);
  }

_end:
  if (plist != NULL) {
    taosArrayDestroyEx(plist, freeElem);
  }

  if (pVgroupList != NULL) {
    taosArrayDestroyEx(pVgroupList, freeElem);
  }

  if (tableNameList != NULL) {
    taosArrayDestroy(tableNameList);
  }

  tfree(pTableMeta);

  return code;
}

static int32_t doLoadAllTableMeta(SSqlObj* pSql, SQueryInfo* pQueryInfo, SSqlNode* pSqlNode, int32_t numOfTables) {
  const char* msg1 = "invalid table name";
  const char* msg2 = "invalid table alias name";
  const char* msg3 = "alias name too long";
  const char* msg4 = "self join not allowed";

  int32_t code = TSDB_CODE_SUCCESS;
  SSqlCmd* pCmd = &pSql->cmd;

  if (numOfTables > taosHashGetSize(pCmd->pTableMetaMap)) {
    return invalidOperationMsg(tscGetErrorMsgPayload(pCmd), msg4);
  }

  for (int32_t i = 0; i < numOfTables; ++i) {
    if (pQueryInfo->numOfTables <= i) {  // more than one table
      tscAddEmptyMetaInfo(pQueryInfo);
    }

    SRelElementPair *item = taosArrayGet(pSqlNode->from->list, i);
    SStrToken       *oriName = &item->tableName;

    if (oriName->type == TK_INTEGER || oriName->type == TK_FLOAT) {
      return invalidOperationMsg(tscGetErrorMsgPayload(pCmd), msg1);
    }

    tscDequoteAndTrimToken(oriName);
    if (tscValidateName(oriName) != TSDB_CODE_SUCCESS) {
      return invalidOperationMsg(tscGetErrorMsgPayload(pCmd), msg1);
    }

    STableMetaInfo* pTableMetaInfo = tscGetMetaInfo(pQueryInfo, i);
    code = tscSetTableFullName(&pTableMetaInfo->name, oriName, pSql);
    if (code != TSDB_CODE_SUCCESS) {
      return code;
    }

    SStrToken* aliasName = &item->aliasName;
    if (TPARSER_HAS_TOKEN(*aliasName)) {
      if (aliasName->type == TK_INTEGER || aliasName->type == TK_FLOAT) {
        return invalidOperationMsg(tscGetErrorMsgPayload(pCmd), msg2);
      }

      tscDequoteAndTrimToken(aliasName);
      if (tscValidateName(aliasName) != TSDB_CODE_SUCCESS || aliasName->n >= TSDB_TABLE_NAME_LEN) {
        return invalidOperationMsg(tscGetErrorMsgPayload(pCmd), msg3);
      }

      strncpy(pTableMetaInfo->aliasName, aliasName->z, aliasName->n);
    } else {
      strncpy(pTableMetaInfo->aliasName, tNameGetTableName(&pTableMetaInfo->name), tListLen(pTableMetaInfo->aliasName));
    }

    char fname[TSDB_TABLE_FNAME_LEN] = {0};
    tNameExtractFullName(&pTableMetaInfo->name, fname);
    STableMetaVgroupInfo* p = taosHashGet(pCmd->pTableMetaMap, fname, strnlen(fname, TSDB_TABLE_FNAME_LEN));

    pTableMetaInfo->pTableMeta        = tscTableMetaDup(p->pTableMeta);
    pTableMetaInfo->tableMetaCapacity = tscGetTableMetaSize(pTableMetaInfo->pTableMeta);
    assert(pTableMetaInfo->pTableMeta != NULL);

    if (p->vgroupIdList != NULL) {
      size_t s = taosArrayGetSize(p->vgroupIdList);

      size_t vgroupsz = sizeof(SVgroupInfo) * s + sizeof(SVgroupsInfo);
      pTableMetaInfo->vgroupList = calloc(1, vgroupsz);
      if (pTableMetaInfo->vgroupList == NULL) {
        return TSDB_CODE_TSC_OUT_OF_MEMORY;
      }

      pTableMetaInfo->vgroupList->numOfVgroups = (int32_t) s;
      for(int32_t j = 0; j < s; ++j) {
        int32_t* id = taosArrayGet(p->vgroupIdList, j);

        // check if current buffer contains the vgroup info. If not, add it
        SNewVgroupInfo existVgroupInfo = {.inUse = -1,};
        taosHashGetClone(tscVgroupMap, id, sizeof(*id), NULL, &existVgroupInfo);

        assert(existVgroupInfo.inUse >= 0);
        SVgroupInfo *pVgroup = &pTableMetaInfo->vgroupList->vgroups[j];

        pVgroup->numOfEps = existVgroupInfo.numOfEps;
        pVgroup->vgId     = existVgroupInfo.vgId;
        memcpy(&pVgroup->epAddr, &existVgroupInfo.ep, sizeof(pVgroup->epAddr));
      }
    }
  }

  return code;
}

static STableMeta* extractTempTableMetaFromSubquery(SQueryInfo* pUpstream) {
  STableMetaInfo* pUpstreamTableMetaInfo = tscGetMetaInfo(pUpstream, 0);

  int32_t     numOfColumns = pUpstream->fieldsInfo.numOfOutput;
  STableMeta *meta = calloc(1, sizeof(STableMeta) + sizeof(SSchema) * numOfColumns);
  meta->tableType = TSDB_TEMP_TABLE;

  STableComInfo *info = &meta->tableInfo;
  info->numOfColumns = numOfColumns;
  info->precision    = pUpstreamTableMetaInfo->pTableMeta->tableInfo.precision;
  info->numOfTags    = 0;

  int32_t n = 0;
  for(int32_t i = 0; i < numOfColumns; ++i) {
    SInternalField* pField = tscFieldInfoGetInternalField(&pUpstream->fieldsInfo, i);
    if (!pField->visible) {
      continue;
    }

    meta->schema[n].bytes = pField->field.bytes;
    meta->schema[n].type  = pField->field.type;

    SExprInfo* pExpr = pField->pExpr;
    meta->schema[n].colId = pExpr->base.resColId;
    tstrncpy(meta->schema[n].name, pField->pExpr->base.aliasName, TSDB_COL_NAME_LEN);
    info->rowSize += meta->schema[n].bytes;

    n += 1;
  }
  info->numOfColumns = n; 
  return meta;
}

static int32_t doValidateSubquery(SSqlNode* pSqlNode, int32_t tsc_index, SSqlObj* pSql, SQueryInfo* pQueryInfo, char* msgBuf) {
  SRelElementPair* subInfo = taosArrayGet(pSqlNode->from->list, tsc_index);

  // union all is not support currently
  SSqlNode* p = taosArrayGetP(subInfo->pSubquery, 0);
  if (taosArrayGetSize(subInfo->pSubquery) >= 2) {
    return invalidOperationMsg(msgBuf, "not support union in subquery");
  }

  SQueryInfo* pSub = calloc(1, sizeof(SQueryInfo));
  tscInitQueryInfo(pSub);

  SArray *pUdfInfo = NULL;
  if (pQueryInfo->pUdfInfo) {
    pUdfInfo = taosArrayDup(pQueryInfo->pUdfInfo);
  }

  pSub->pUdfInfo = pUdfInfo;
  pSub->udfCopy = true;

  pSub->pDownstream = pQueryInfo;
  taosArrayPush(pQueryInfo->pUpstream, &pSub);
  int32_t code = validateSqlNode(pSql, p, pSub);
  if (code != TSDB_CODE_SUCCESS) {
    return code;
  }

  // create dummy table meta info
  STableMetaInfo* pTableMetaInfo1 = calloc(1, sizeof(STableMetaInfo));
  if (pTableMetaInfo1 == NULL) {
    return TSDB_CODE_TSC_OUT_OF_MEMORY;
  }

  pTableMetaInfo1->pTableMeta        = extractTempTableMetaFromSubquery(pSub);
  pTableMetaInfo1->tableMetaCapacity = tscGetTableMetaSize(pTableMetaInfo1->pTableMeta);

  if (subInfo->aliasName.n > 0) {
    if (subInfo->aliasName.n >= TSDB_TABLE_FNAME_LEN) {
      tfree(pTableMetaInfo1);
      return invalidOperationMsg(msgBuf, "subquery alias name too long");
    }

    tstrncpy(pTableMetaInfo1->aliasName, subInfo->aliasName.z, subInfo->aliasName.n + 1);
  }

  // NOTE: order mix up in subquery not support yet.
  pQueryInfo->order = pSub->order;

  STableMetaInfo** tmp = realloc(pQueryInfo->pTableMetaInfo, (pQueryInfo->numOfTables + 1) * POINTER_BYTES);
  if (tmp == NULL) {
    tfree(pTableMetaInfo1);
    return TSDB_CODE_TSC_OUT_OF_MEMORY;
  }

  pQueryInfo->pTableMetaInfo = tmp;

  pQueryInfo->pTableMetaInfo[pQueryInfo->numOfTables] = pTableMetaInfo1;
  pQueryInfo->numOfTables += 1;

  // all columns are added into the table column list
  STableMeta* pMeta = pTableMetaInfo1->pTableMeta;
  int32_t startOffset = (int32_t) taosArrayGetSize(pQueryInfo->colList);

  for(int32_t i = 0; i < pMeta->tableInfo.numOfColumns; ++i) {
    tscColumnListInsert(pQueryInfo->colList, i + startOffset, pMeta->id.uid, &pMeta->schema[i]);
  }

  return TSDB_CODE_SUCCESS;
}

int32_t validateSqlNode(SSqlObj* pSql, SSqlNode* pSqlNode, SQueryInfo* pQueryInfo) {
  assert(pSqlNode != NULL && (pSqlNode->from == NULL || taosArrayGetSize(pSqlNode->from->list) > 0));

  const char* msg1 = "point interpolation query needs timestamp";
  const char* msg2 = "too many tables in from clause";
  const char* msg3 = "start(end) time of query range required or time range too large";
  const char* msg4 = "interval query not supported, since the result of sub query not include valid timestamp column";
  const char* msg5 = "only tag query not compatible with normal column filter";
  const char* msg6 = "not support stddev/percentile/interp in the outer query yet";
  const char* msg7 = "derivative/twa/rate/irate/diff requires timestamp column exists in subquery";
  const char* msg8 = "condition missing for join query";
  const char* msg9 = "not support 3 level select";

  int32_t  code = TSDB_CODE_SUCCESS;
  SSqlCmd* pCmd = &pSql->cmd;

  STableMetaInfo  *pTableMetaInfo = tscGetMetaInfo(pQueryInfo, 0);
  if (pTableMetaInfo == NULL) {
    pTableMetaInfo = tscAddEmptyMetaInfo(pQueryInfo);
  }

  /*
   * handle the sql expression without from subclause
   * select server_status();
   * select server_version();
   * select client_version();
   * select current_database();
   */
  if (pSqlNode->from == NULL) {
    assert(pSqlNode->fillType == NULL && pSqlNode->pGroupby == NULL && pSqlNode->pWhere == NULL &&
           pSqlNode->pSortOrder == NULL);
    return doLocalQueryProcess(pCmd, pQueryInfo, pSqlNode);
  }

  if (pSqlNode->from->type == SQL_NODE_FROM_SUBQUERY) {
    clearAllTableMetaInfo(pQueryInfo, false);
    pQueryInfo->numOfTables = 0;

    // parse the subquery in the first place
    int32_t numOfSub = (int32_t)taosArrayGetSize(pSqlNode->from->list);
    for (int32_t i = 0; i < numOfSub; ++i) {
      // check if there is 3 level select
      SRelElementPair* subInfo = taosArrayGet(pSqlNode->from->list, i);
      SSqlNode* p = taosArrayGetP(subInfo->pSubquery, 0);
      if (p->from->type == SQL_NODE_FROM_SUBQUERY) {
        return invalidOperationMsg(tscGetErrorMsgPayload(pCmd), msg9);
      }

      code = doValidateSubquery(pSqlNode, i, pSql, pQueryInfo, tscGetErrorMsgPayload(pCmd));
      if (code != TSDB_CODE_SUCCESS) {
        return code;
      }
    }

    int32_t timeWindowQuery =
        (TPARSER_HAS_TOKEN(pSqlNode->interval.interval) || TPARSER_HAS_TOKEN(pSqlNode->sessionVal.gap));
    TSDB_QUERY_SET_TYPE(pQueryInfo->type, TSDB_QUERY_TYPE_TABLE_QUERY);

    int32_t joinQuery = (pSqlNode->from != NULL && taosArrayGetSize(pSqlNode->from->list) > 1);

    // parse the group by clause in the first place
    if (validateGroupbyNode(pQueryInfo, pSqlNode->pGroupby, pCmd) != TSDB_CODE_SUCCESS) {
      return TSDB_CODE_TSC_INVALID_OPERATION;
    }

    if (validateSelectNodeList(pCmd, pQueryInfo, pSqlNode->pSelNodeList, false, timeWindowQuery, true) !=
        TSDB_CODE_SUCCESS) {
      return TSDB_CODE_TSC_INVALID_OPERATION;
    }

    // todo NOT support yet
    for (int32_t i = 0; i < tscNumOfExprs(pQueryInfo); ++i) {
      SExprInfo* pExpr = tscExprGet(pQueryInfo, i);
      int32_t    f = pExpr->base.functionId;
      if (f == TSDB_FUNC_STDDEV || f == TSDB_FUNC_PERCT || f == TSDB_FUNC_INTERP) {
        return invalidOperationMsg(tscGetErrorMsgPayload(pCmd), msg6);
      }

      if ((timeWindowQuery || pQueryInfo->stateWindow) && f == TSDB_FUNC_LAST) {
        pExpr->base.numOfParams = 1;
        pExpr->base.param[0].i64 = TSDB_ORDER_ASC;
        pExpr->base.param[0].nType = TSDB_DATA_TYPE_INT;
      }
    }

    STableMeta* pTableMeta = tscGetMetaInfo(pQueryInfo, 0)->pTableMeta;
    SSchema*    pSchema = tscGetTableColumnSchema(pTableMeta, 0);

    if (pSchema->type != TSDB_DATA_TYPE_TIMESTAMP) {
      int32_t numOfExprs = (int32_t)tscNumOfExprs(pQueryInfo);

      for (int32_t i = 0; i < numOfExprs; ++i) {
        SExprInfo* pExpr = tscExprGet(pQueryInfo, i);

        int32_t f = pExpr->base.functionId;
        if (f == TSDB_FUNC_DERIVATIVE || f == TSDB_FUNC_TWA || f == TSDB_FUNC_IRATE || 
            f == TSDB_FUNC_RATE       || f == TSDB_FUNC_DIFF) {
          return invalidOperationMsg(tscGetErrorMsgPayload(pCmd), msg7);
        }
      }
    }

    // validate the query filter condition info
    if (pSqlNode->pWhere != NULL) {
      if (validateWhereNode(pQueryInfo, &pSqlNode->pWhere, pSql, joinQuery) != TSDB_CODE_SUCCESS) {
        return TSDB_CODE_TSC_INVALID_OPERATION;
      }
    } else {
      if (pQueryInfo->numOfTables > 1) {
        return invalidOperationMsg(tscGetErrorMsgPayload(pCmd), msg8);
      }
    }

    // validate the interval info
    if (validateIntervalNode(pSql, pQueryInfo, pSqlNode) != TSDB_CODE_SUCCESS) {
      return TSDB_CODE_TSC_INVALID_OPERATION;
    } else {
      if (validateSessionNode(pCmd, pQueryInfo, pSqlNode) != TSDB_CODE_SUCCESS) {
        return TSDB_CODE_TSC_INVALID_OPERATION;
      }

      // parse the window_state
      if (validateStateWindowNode(pCmd, pQueryInfo, pSqlNode, false) != TSDB_CODE_SUCCESS) {
        return TSDB_CODE_TSC_INVALID_OPERATION;
      }

      if (isTimeWindowQuery(pQueryInfo)) {
        // check if the first column of the nest query result is timestamp column
        SColumn* pCol = taosArrayGetP(pQueryInfo->colList, 0);
        if (pCol->info.type != TSDB_DATA_TYPE_TIMESTAMP) {
          return invalidOperationMsg(tscGetErrorMsgPayload(pCmd), msg4);
        }

        if (validateFunctionsInIntervalOrGroupbyQuery(pCmd, pQueryInfo) != TSDB_CODE_SUCCESS) {
          return TSDB_CODE_TSC_INVALID_OPERATION;
        }
      }
    }

    // disable group result mixed up if interval/session window query exists.
    if (isTimeWindowQuery(pQueryInfo)) {
      size_t num = taosArrayGetSize(pQueryInfo->pUpstream);
      for(int32_t i = 0; i < num; ++i) {
        SQueryInfo* pUp = taosArrayGetP(pQueryInfo->pUpstream, i);
        pUp->multigroupResult = false;
      }
    }

    // parse the having clause in the first place
    if (validateHavingClause(pQueryInfo, pSqlNode->pHaving, pCmd, pSqlNode->pSelNodeList, joinQuery, timeWindowQuery) !=
        TSDB_CODE_SUCCESS) {
      return TSDB_CODE_TSC_INVALID_OPERATION;
    }

    if ((code = validateLimitNode(pCmd, pQueryInfo, pSqlNode, pSql)) != TSDB_CODE_SUCCESS) {
      return code;
    }

    // set order by info
    if (validateOrderbyNode(pCmd, pQueryInfo, pSqlNode, tscGetTableSchema(pTableMeta)) != TSDB_CODE_SUCCESS) {
      return TSDB_CODE_TSC_INVALID_OPERATION;
    }

    if ((code = doFunctionsCompatibleCheck(pCmd, pQueryInfo, tscGetErrorMsgPayload(pCmd))) != TSDB_CODE_SUCCESS) {
      return code;
    }

    if ((code = validateFunctionFromUpstream(pQueryInfo, tscGetErrorMsgPayload(pCmd))) != TSDB_CODE_SUCCESS) {
      return code;
    }

//    updateFunctionInterBuf(pQueryInfo, false);
    updateLastScanOrderIfNeeded(pQueryInfo);

    if ((code = validateFillNode(pCmd, pQueryInfo, pSqlNode)) != TSDB_CODE_SUCCESS) {
      return code;
    }
  } else {
    pQueryInfo->command = TSDB_SQL_SELECT;

    size_t numOfTables = taosArrayGetSize(pSqlNode->from->list);
    if (numOfTables > TSDB_MAX_JOIN_TABLE_NUM) {
      return invalidOperationMsg(tscGetErrorMsgPayload(pCmd), msg2);
    }

    // set all query tables, which are maybe more than one.
    code = doLoadAllTableMeta(pSql, pQueryInfo, pSqlNode, (int32_t) numOfTables);
    if (code != TSDB_CODE_SUCCESS) {
      return code;
    }

    bool isSTable = UTIL_TABLE_IS_SUPER_TABLE(pTableMetaInfo);

    int32_t type = isSTable? TSDB_QUERY_TYPE_STABLE_QUERY:TSDB_QUERY_TYPE_TABLE_QUERY;
    TSDB_QUERY_SET_TYPE(pQueryInfo->type, type);

    int32_t joinQuery = (pSqlNode->from != NULL && taosArrayGetSize(pSqlNode->from->list) > 1);

    // parse the group by clause in the first place
    if (validateGroupbyNode(pQueryInfo, pSqlNode->pGroupby, pCmd) != TSDB_CODE_SUCCESS) {
      return TSDB_CODE_TSC_INVALID_OPERATION;
    }
    pQueryInfo->onlyHasTagCond = true;
    // set where info
    if (pSqlNode->pWhere != NULL) {
      if (validateWhereNode(pQueryInfo, &pSqlNode->pWhere, pSql, joinQuery) != TSDB_CODE_SUCCESS) {
        return TSDB_CODE_TSC_INVALID_OPERATION;
      }

      pSqlNode->pWhere = NULL;
    } else {
      if (taosArrayGetSize(pSqlNode->from->list) > 1) { // Cross join not allowed yet
        return invalidOperationMsg(tscGetErrorMsgPayload(pCmd), "cross join not supported yet");
      }
    }

    int32_t timeWindowQuery =
        (TPARSER_HAS_TOKEN(pSqlNode->interval.interval) || TPARSER_HAS_TOKEN(pSqlNode->sessionVal.gap));

    if (validateSelectNodeList(pCmd, pQueryInfo, pSqlNode->pSelNodeList, joinQuery, timeWindowQuery, false) !=
        TSDB_CODE_SUCCESS) {
      return TSDB_CODE_TSC_INVALID_OPERATION;
    }

    if (isSTable && tscQueryTags(pQueryInfo) && pQueryInfo->distinct && !pQueryInfo->onlyHasTagCond) {
      return TSDB_CODE_TSC_INVALID_OPERATION; 
    }

    // parse the window_state
    if (validateStateWindowNode(pCmd, pQueryInfo, pSqlNode, isSTable) != TSDB_CODE_SUCCESS) {
      return TSDB_CODE_TSC_INVALID_OPERATION;
    }

    // set order by info
    if (validateOrderbyNode(pCmd, pQueryInfo, pSqlNode, tscGetTableSchema(pTableMetaInfo->pTableMeta)) !=
        TSDB_CODE_SUCCESS) {
      return TSDB_CODE_TSC_INVALID_OPERATION;
    }

    // set interval value
    if (validateIntervalNode(pSql, pQueryInfo, pSqlNode) != TSDB_CODE_SUCCESS) {
      return TSDB_CODE_TSC_INVALID_OPERATION;
    }

    if (tscQueryTags(pQueryInfo)) {
      SExprInfo* pExpr1 = tscExprGet(pQueryInfo, 0);

      if (pExpr1->base.functionId != TSDB_FUNC_TID_TAG) {
        int32_t numOfCols = (int32_t)taosArrayGetSize(pQueryInfo->colList);
        for (int32_t i = 0; i < numOfCols; ++i) {
          SColumn* pCols = taosArrayGetP(pQueryInfo->colList, i);
          if (pCols->info.flist.numOfFilters > 0) {
            return invalidOperationMsg(tscGetErrorMsgPayload(pCmd), msg5);
          }
        }
      }
    }

    // parse the having clause in the first place
    if (validateHavingClause(pQueryInfo, pSqlNode->pHaving, pCmd, pSqlNode->pSelNodeList, joinQuery, timeWindowQuery) !=
        TSDB_CODE_SUCCESS) {
      return TSDB_CODE_TSC_INVALID_OPERATION;
    }

    /*
     * transfer sql functions that need secondary merge into another format
     * in dealing with super table queries such as: count/first/last
     */
    if (validateSessionNode(pCmd, pQueryInfo, pSqlNode) != TSDB_CODE_SUCCESS) {
      return TSDB_CODE_TSC_INVALID_OPERATION;
    }

    if (isTimeWindowQuery(pQueryInfo) && (validateFunctionsInIntervalOrGroupbyQuery(pCmd, pQueryInfo) != TSDB_CODE_SUCCESS)) {
      return TSDB_CODE_TSC_INVALID_OPERATION;
    }

    if (isSTable) {
      tscTansformFuncForSTableQuery(pQueryInfo);
      if (hasUnsupportFunctionsForSTableQuery(pCmd, pQueryInfo)) {
        return TSDB_CODE_TSC_INVALID_OPERATION;
      }
    }

    // no result due to invalid query time range
    if (pQueryInfo->window.skey > pQueryInfo->window.ekey) {
      pQueryInfo->command = TSDB_SQL_RETRIEVE_EMPTY_RESULT;
      return TSDB_CODE_SUCCESS;
    }

    if (!hasTimestampForPointInterpQuery(pQueryInfo)) {
      return invalidOperationMsg(tscGetErrorMsgPayload(pCmd), msg1);
    }

    // in case of join query, time range is required.
    if (QUERY_IS_JOIN_QUERY(pQueryInfo->type)) {
      uint64_t timeRange = (uint64_t)pQueryInfo->window.ekey - pQueryInfo->window.skey;
      if (timeRange == 0 && pQueryInfo->window.skey == 0) {
        return invalidOperationMsg(tscGetErrorMsgPayload(pCmd), msg3);
      }
    }

    if ((code = validateLimitNode(pCmd, pQueryInfo, pSqlNode, pSql)) != TSDB_CODE_SUCCESS) {
      return code;
    }

    if ((code = doFunctionsCompatibleCheck(pCmd, pQueryInfo,tscGetErrorMsgPayload(pCmd))) != TSDB_CODE_SUCCESS) {
      return code;
    }

    updateLastScanOrderIfNeeded(pQueryInfo);
    tscFieldInfoUpdateOffset(pQueryInfo);
//    updateFunctionInterBuf(pQueryInfo, isSTable);

    if ((code = validateFillNode(pCmd, pQueryInfo, pSqlNode)) != TSDB_CODE_SUCCESS) {
      return code;
    }
  }

  { // set the query info
    pQueryInfo->projectionQuery = tscIsProjectionQuery(pQueryInfo);
    pQueryInfo->hasFilter = tscHasColumnFilter(pQueryInfo);
    pQueryInfo->simpleAgg = isSimpleAggregateRv(pQueryInfo);
    pQueryInfo->onlyTagQuery = onlyTagPrjFunction(pQueryInfo);
    pQueryInfo->groupbyColumn = tscGroupbyColumn(pQueryInfo);
    pQueryInfo->groupbyTag = tscGroupbyTag(pQueryInfo);
    pQueryInfo->arithmeticOnAgg   = tsIsArithmeticQueryOnAggResult(pQueryInfo);
    pQueryInfo->orderProjectQuery = tscOrderedProjectionQueryOnSTable(pQueryInfo, 0);

    SExprInfo** p = NULL;
    int32_t numOfExpr = 0;
    pTableMetaInfo = tscGetMetaInfo(pQueryInfo, 0);
    code = createProjectionExpr(pQueryInfo, pTableMetaInfo, &p, &numOfExpr);
    if (pQueryInfo->exprList1 == NULL) {
      pQueryInfo->exprList1 = taosArrayInit(4, POINTER_BYTES);
    }

    taosArrayAddBatch(pQueryInfo->exprList1, (void*) p, numOfExpr);
    tfree(p);
  }

#if 0
  SQueryNode* p = qCreateQueryPlan(pQueryInfo);
  char* s = queryPlanToString(p);
  printf("%s\n", s);
  tfree(s);
  qDestroyQueryPlan(p);
#endif

  return TSDB_CODE_SUCCESS;  // Does not build query message here
}

int32_t exprTreeFromSqlExpr(SSqlCmd* pCmd, tExprNode **pExpr, const tSqlExpr* pSqlExpr, SQueryInfo* pQueryInfo, SArray* pCols, uint64_t *uid) {
  tExprNode* pLeft = NULL;
  tExprNode* pRight= NULL;
  SColumnIndex tsc_index = COLUMN_INDEX_INITIALIZER;
  
  if (pSqlExpr->pLeft != NULL) {
    int32_t ret = exprTreeFromSqlExpr(pCmd, &pLeft, pSqlExpr->pLeft, pQueryInfo, pCols, uid);
    if (ret != TSDB_CODE_SUCCESS) {
      return ret;
    }
  }
  
  if (pSqlExpr->pRight != NULL) {
    int32_t ret = exprTreeFromSqlExpr(pCmd, &pRight, pSqlExpr->pRight, pQueryInfo, pCols, uid);
    if (ret != TSDB_CODE_SUCCESS) {
      tExprTreeDestroy(pLeft, NULL);
      return ret;
    }
  }

  if (pSqlExpr->pLeft == NULL && pSqlExpr->pRight == NULL && pSqlExpr->tokenId == 0) {
    *pExpr = calloc(1, sizeof(tExprNode));
    return TSDB_CODE_SUCCESS;
  }
  
  if (pSqlExpr->pLeft == NULL) {  // it is the leaf node
    assert(pSqlExpr->pRight == NULL);

    if (pSqlExpr->type == SQL_NODE_VALUE) {
      int32_t ret = TSDB_CODE_SUCCESS;
      *pExpr = calloc(1, sizeof(tExprNode));
      (*pExpr)->nodeType = TSQL_NODE_VALUE;
      (*pExpr)->pVal = calloc(1, sizeof(tVariant));
      tVariantAssign((*pExpr)->pVal, &pSqlExpr->value);

      STableMeta* pTableMeta = tscGetMetaInfo(pQueryInfo, pQueryInfo->curTableIdx)->pTableMeta;
      if (pCols != NULL) {
        size_t colSize = taosArrayGetSize(pCols);

        if (colSize > 0) {
          SColIndex* idx = taosArrayGet(pCols, colSize - 1);
          SSchema* pSchema = tscGetTableColumnSchema(pTableMeta, idx->colIndex);
          // convert time by precision
          if (pSchema != NULL && TSDB_DATA_TYPE_TIMESTAMP == pSchema->type && TSDB_DATA_TYPE_BINARY == (*pExpr)->pVal->nType) {
            ret = setColumnFilterInfoForTimestamp(pCmd, pQueryInfo, (*pExpr)->pVal);
          }
        }
      }
      return ret;
    } else if (pSqlExpr->type == SQL_NODE_SQLFUNCTION) {
      // arithmetic expression on the results of aggregation functions
      *pExpr = calloc(1, sizeof(tExprNode));
      (*pExpr)->nodeType = TSQL_NODE_COL;
      (*pExpr)->pSchema = calloc(1, sizeof(SSchema));
      strncpy((*pExpr)->pSchema->name, pSqlExpr->exprToken.z, pSqlExpr->exprToken.n);
      
      // set the input column data byte and type.
      size_t size = taosArrayGetSize(pQueryInfo->exprList);
      
      for (int32_t i = 0; i < size; ++i) {
        SExprInfo* p1 = taosArrayGetP(pQueryInfo->exprList, i);
        
        if (strcmp((*pExpr)->pSchema->name, p1->base.aliasName) == 0) {
          (*pExpr)->pSchema->type  = (uint8_t)p1->base.resType;
          (*pExpr)->pSchema->bytes = p1->base.resBytes;
          (*pExpr)->pSchema->colId = p1->base.resColId;

          if (uid != NULL) {
            *uid = p1->base.uid;
          }

          break;
        }
      }
    } else if (pSqlExpr->type == SQL_NODE_TABLE_COLUMN) { // column name, normal column arithmetic expression
      int32_t ret = getColumnIndexByName(&pSqlExpr->columnName, pQueryInfo, &tsc_index, tscGetErrorMsgPayload(pCmd));
      if (ret != TSDB_CODE_SUCCESS) {
        return ret;
      }

      pQueryInfo->curTableIdx = tsc_index.tableIndex;
      STableMeta* pTableMeta = tscGetMetaInfo(pQueryInfo, tsc_index.tableIndex)->pTableMeta;
      int32_t numOfColumns = tscGetNumOfColumns(pTableMeta);

      *pExpr = calloc(1, sizeof(tExprNode));
      (*pExpr)->nodeType = TSQL_NODE_COL;
      (*pExpr)->pSchema = calloc(1, sizeof(SSchema));

      SSchema* pSchema = NULL;
      
      if (tsc_index.columnIndex == TSDB_TBNAME_COLUMN_INDEX) {
        pSchema = (*pExpr)->pSchema;
        strcpy(pSchema->name, TSQL_TBNAME_L);
        pSchema->type = TSDB_DATA_TYPE_BINARY;
        pSchema->colId = TSDB_TBNAME_COLUMN_INDEX;
        pSchema->bytes = -1;
      } else {
        pSchema = tscGetTableColumnSchema(pTableMeta, tsc_index.columnIndex);
        *(*pExpr)->pSchema = *pSchema;
      }
  
      if (pCols != NULL) {  // record the involved columns
        SColIndex colIndex = {0};
        tstrncpy(colIndex.name, pSchema->name, sizeof(colIndex.name));
        colIndex.colId = pSchema->colId;
        colIndex.colIndex = tsc_index.columnIndex;
        colIndex.flag = (tsc_index.columnIndex >= numOfColumns)? 1:0;

        taosArrayPush(pCols, &colIndex);
      }
      
      return TSDB_CODE_SUCCESS;
    } else if (pSqlExpr->tokenId == TK_SET) {
      int32_t colType = -1;
      STableMeta* pTableMeta = tscGetMetaInfo(pQueryInfo, pQueryInfo->curTableIdx)->pTableMeta;
      if (pCols != NULL) {
        size_t colSize = taosArrayGetSize(pCols);

        if (colSize > 0) {
          SColIndex* idx = taosArrayGet(pCols, colSize - 1);
          if (idx->colIndex == TSDB_TBNAME_COLUMN_INDEX) {
            colType = TSDB_DATA_TYPE_BINARY;
          } else {
            SSchema* pSchema = tscGetTableColumnSchema(pTableMeta, idx->colIndex);
            if (pSchema != NULL) {
              colType = pSchema->type;
            }
          }
        }
      }
      tVariant *pVal;
      if (colType >= TSDB_DATA_TYPE_TINYINT && colType <= TSDB_DATA_TYPE_BIGINT) {
        colType = TSDB_DATA_TYPE_BIGINT;
      } else if (colType == TSDB_DATA_TYPE_FLOAT || colType == TSDB_DATA_TYPE_DOUBLE) {
        colType = TSDB_DATA_TYPE_DOUBLE;
      }
      STableMetaInfo* pTableMetaInfo = tscGetMetaInfo(pQueryInfo, pQueryInfo->curTableIdx);
      STableComInfo tinfo = tscGetTableInfo(pTableMetaInfo->pTableMeta);
      if (serializeExprListToVariant(pSqlExpr->Expr.paramList, &pVal, colType, tinfo.precision) == false) {
        return invalidOperationMsg(tscGetErrorMsgPayload(pCmd), "not support filter expression");
      }
      *pExpr = calloc(1, sizeof(tExprNode));
      (*pExpr)->nodeType = TSQL_NODE_VALUE;
      (*pExpr)->pVal = pVal;
    } else {
      return invalidOperationMsg(tscGetErrorMsgPayload(pCmd), "not support filter expression");
    }
    
  } else {
    *pExpr = (tExprNode *)calloc(1, sizeof(tExprNode));
    (*pExpr)->nodeType = TSQL_NODE_EXPR;
    
    (*pExpr)->_node.hasPK = false;
    (*pExpr)->_node.pLeft = pLeft;
    (*pExpr)->_node.pRight = pRight;
    
    SStrToken t = {.type = pSqlExpr->tokenId};
    (*pExpr)->_node.optr = convertRelationalOperator(&t);
    
    assert((*pExpr)->_node.optr != 0);

    // check for dividing by 0
    if ((*pExpr)->_node.optr == TSDB_BINARY_OP_DIVIDE) {
      if (pRight->nodeType == TSQL_NODE_VALUE) {
        if (pRight->pVal->nType == TSDB_DATA_TYPE_INT && pRight->pVal->i64 == 0) {
          return TSDB_CODE_TSC_INVALID_OPERATION;
        } else if (pRight->pVal->nType == TSDB_DATA_TYPE_FLOAT && pRight->pVal->dKey == 0) {
          return TSDB_CODE_TSC_INVALID_OPERATION;
        }
      }
    }

    // NOTE: binary|nchar data allows the >|< type filter
    if ((*pExpr)->_node.optr != TSDB_RELATION_EQUAL && (*pExpr)->_node.optr != TSDB_RELATION_NOT_EQUAL) {
      if (pRight != NULL && pRight->nodeType == TSQL_NODE_VALUE) {
        if (pRight->pVal->nType == TSDB_DATA_TYPE_BOOL && pLeft->pSchema->type == TSDB_DATA_TYPE_BOOL) {
          return TSDB_CODE_TSC_INVALID_OPERATION;
        }
      }
    }
  }
  
  return TSDB_CODE_SUCCESS;
}

bool hasNormalColumnFilter(SQueryInfo* pQueryInfo) {
  size_t numOfCols = taosArrayGetSize(pQueryInfo->colList);
  for (int32_t i = 0; i < numOfCols; ++i) {
    SColumn* pCol = taosArrayGetP(pQueryInfo->colList, i);
    if (pCol->info.flist.numOfFilters > 0) {
      return true;
    }
  }

  return false;
}

#if 0
void normalizeSqlNode(SSqlNode* pSqlNode, const char* dbName) {
  assert(pSqlNode != NULL);

  if (pSqlNode->from->type == SQL_NODE_FROM_TABLELIST) {
//    SRelElementPair *item = taosArrayGet(pSqlNode->from->list, 0);
//    item->TableName.name;
  }

  //  1. pSqlNode->pSelNodeList
  if (pSqlNode->pSelNodeList != NULL && taosArrayGetSize(pSqlNode->pSelNodeList) > 0) {
    SArray* pSelNodeList = pSqlNode->pSelNodeList;
    size_t numOfExpr = taosArrayGetSize(pSelNodeList);
    for (int32_t i = 0; i < numOfExpr; ++i) {
      tSqlExprItem* pItem = taosArrayGet(pSelNodeList, i);
      int32_t type = pItem->pNode->type;
      if (type == SQL_NODE_VALUE || type == SQL_NODE_EXPR) {
        continue;
      }

      if (type == SQL_NODE_TABLE_COLUMN) {
      }
    }
  }

//  2. pSqlNode->pWhere
//  3. pSqlNode->pHaving
//  4. pSqlNode->pSortOrder
//  pSqlNode->from
}

#endif
<|MERGE_RESOLUTION|>--- conflicted
+++ resolved
@@ -7796,7 +7796,6 @@
   if (tscValidateName(pName) != TSDB_CODE_SUCCESS) {
     return invalidOperationMsg(tscGetErrorMsgPayload(pCmd), msg1);
   }
-<<<<<<< HEAD
   
   // check to valid and create to name
   if(pInfo->pCreateTableInfo->to.n > 0) {
@@ -7809,9 +7808,7 @@
     }
   }  
   
-=======
-
->>>>>>> f6ebc340
+
   SRelationInfo* pFromInfo = pInfo->pCreateTableInfo->pSelect->from;
   if (pFromInfo == NULL || taosArrayGetSize(pFromInfo->list) == 0) {
     return invalidOperationMsg(tscGetErrorMsgPayload(pCmd), msg6);
