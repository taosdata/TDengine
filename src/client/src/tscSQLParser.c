--- conflicted
+++ resolved
@@ -4279,14 +4279,6 @@
   const char* msg1 = "non binary column not support like/match operator";
   const char* msg3 = "bool column not support this operator";
   const char* msg4 = "primary key not support this operator";
-<<<<<<< HEAD
-
-  SColumn* pColumn = tscColumnListInsert(pQueryInfo->colList, pIndex->columnIndex, pTableMeta->id.uid, pSchema);
-
-  pColumn->info.flist.numOfFilters++;
-
-=======
->>>>>>> 6a964ad4
   /*
    * in case of TK_AND filter condition, we first find the corresponding column and build the query condition together
    * the already existed condition.
@@ -4354,12 +4346,8 @@
 
 static int32_t getColQueryCondExpr(SSqlCmd* pCmd, SQueryInfo* pQueryInfo, tSqlExpr** pExpr) {
   int32_t ret = TSDB_CODE_SUCCESS;
-<<<<<<< HEAD
-
-=======
   const char* msg6 = "illegal condition expression";
-  
->>>>>>> 6a964ad4
+
   for (int32_t i = 0; i < pQueryInfo->numOfTables; ++i) {
     tSqlExpr* p1 = extractExprForSTable(pCmd, pExpr, pQueryInfo, i);
     if (p1 == NULL) {  // no query condition on this table
@@ -5207,7 +5195,7 @@
   } else if (pExpr->tokenId == TK_ID) {
     colName = &(pExpr->columnName);
   }
-  
+
   if (colName) {
     if (getColumnIndexByName(colName, pQueryInfo, index, tscGetErrorMsgPayload(pCmd)) != TSDB_CODE_SUCCESS) {
       ret = invalidOperationMsg(tscGetErrorMsgPayload(pCmd), msg2);
@@ -5540,13 +5528,8 @@
     *pOut = NULL;
     return;
   }
-<<<<<<< HEAD
-
-  if (tSqlExprIsParentOfLeaf(*pExpr)) {
-=======
-  
+
   if (!isLogicalOperator(*pExpr)) {
->>>>>>> 6a964ad4
     tSqlExpr* pLeft = (*pExpr)->pLeft;
 
     if (pLeft->tokenId == TK_ARROW || pLeft->tokenId == TK_ID) {
@@ -5801,15 +5784,6 @@
     if (p->_node.pRight && (retVal = validateTagCondExpr(pCmd, p->_node.pRight)) != TSDB_CODE_SUCCESS) {
       return retVal;
     }
-<<<<<<< HEAD
-
-    if (IS_ARITHMETIC_OPTR(p->_node.optr)) {
-      return invalidOperationMsg(tscGetErrorMsgPayload(pCmd), msg1);
-    }
-
-=======
-    
->>>>>>> 6a964ad4
     if (!IS_RELATION_OPTR(p->_node.optr)) {
       break;
     }
