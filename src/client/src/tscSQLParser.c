--- conflicted
+++ resolved
@@ -6101,11 +6101,9 @@
     int32_t tmpLen = 0;
     tmpLen =
         sprintf(tmpBuf, "%s(uid:%" PRId64 ", %d)", aAggs[pExpr->functionId].aName, pExpr->uid, pExpr->colInfo.colId);
-<<<<<<< HEAD
-    if (tmpLen + offset + 1 >= totalBufSize) break;
-=======
+
     if (tmpLen + offset >= totalBufSize - 1) break;
->>>>>>> 52a52462
+
 
     offset += sprintf(str + offset, "%s", tmpBuf);
 
