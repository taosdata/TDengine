--- conflicted
+++ resolved
@@ -2028,10 +2028,6 @@
     tscError("udfinfo is null");
     return NULL;
   }
-<<<<<<< HEAD
-=======
-  
->>>>>>> 0d7c2fb4
   size_t t = taosArrayGetSize(pUdfInfo);
   for(int32_t i = 0; i < t; ++i) {
     SUdfInfo* pUdf = taosArrayGet(pUdfInfo, i);
