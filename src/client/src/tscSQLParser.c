/*
 * Copyright (c) 2019 TAOS Data, Inc. <jhtao@taosdata.com>
 *
 * This program is free software: you can use, redistribute, and/or modify
 * it under the terms of the GNU Affero General Public License, version 3
 * or later ("AGPL"), as published by the Free Software Foundation.
 *
 * This program is distributed in the hope that it will be useful, but WITHOUT
 * ANY WARRANTY; without even the implied warranty of MERCHANTABILITY or
 * FITNESS FOR A PARTICULAR PURPOSE.
 *
 * You should have received a copy of the GNU Affero General Public License
 * along with this program. If not, see <http://www.gnu.org/licenses/>.
 */

#ifndef __APPLE__
#define _BSD_SOURCE
#define _XOPEN_SOURCE 500
#define _DEFAULT_SOURCE
#define _GNU_SOURCE
#endif // __APPLE__

#include "os.h"
#include "taos.h"
#include "taosmsg.h"
#include "tcompare.h"
#include "texpr.h"
#include "tname.h"
#include "tscLog.h"
#include "tscUtil.h"
#include "tschemautil.h"
#include "tsclient.h"
#include "tstrbuild.h"
#include "ttoken.h"
#include "ttokendef.h"
#include "qScript.h"
#include "ttype.h"
#include "qUtil.h"
#include "qPlan.h"

#define DEFAULT_PRIMARY_TIMESTAMP_COL_NAME "_c0"

#define TSWINDOW_IS_EQUAL(t1, t2) (((t1).skey == (t2).skey) && ((t1).ekey == (t2).ekey))

// -1 is tbname column index, so here use the -2 as the initial value
#define COLUMN_INDEX_INITIAL_VAL (-2)
#define COLUMN_INDEX_INITIALIZER \
  { COLUMN_INDEX_INITIAL_VAL, COLUMN_INDEX_INITIAL_VAL }
#define COLUMN_INDEX_VALIDE(index) (((index).tableIndex >= 0) && ((index).columnIndex >= TSDB_TBNAME_COLUMN_INDEX))
#define TBNAME_LIST_SEP ","

typedef struct SColumnList {  // todo refactor
  int32_t      num;
  SColumnIndex ids[TSDB_MAX_COLUMNS];
} SColumnList;

typedef struct SConvertFunc {
  int32_t originFuncId;
  int32_t execFuncId;
} SConvertFunc;

static SExprInfo* doAddProjectCol(SQueryInfo* pQueryInfo, int32_t colIndex, int32_t tableIndex, int32_t colId);

static int32_t setShowInfo(SSqlObj* pSql, SSqlInfo* pInfo);
static char*   getAccountId(SSqlObj* pSql);

static bool has(SArray* pFieldList, int32_t startIdx, const char* name);
static char* cloneCurrentDBName(SSqlObj* pSql);
static int32_t getDelimiterIndex(SStrToken* pTableName);
static bool validateTableColumnInfo(SArray* pFieldList, SSqlCmd* pCmd);
static bool validateTagParams(SArray* pTagsList, SArray* pFieldList, SSqlCmd* pCmd);

static int32_t setObjFullName(char* fullName, const char* account, SStrToken* pDB, SStrToken* tableName, int32_t* len);

static void getColumnName(tSqlExprItem* pItem, char* resultFieldName, char* rawName, int32_t nameLength);

static int32_t addExprAndResultField(SSqlCmd* pCmd, SQueryInfo* pQueryInfo, int32_t colIndex, tSqlExprItem* pItem, bool finalResult);
static int32_t insertResultField(SQueryInfo* pQueryInfo, int32_t outputIndex, SColumnList* pIdList, int16_t bytes,
                                 int8_t type, char* fieldName, SExprInfo* pSqlExpr);

static uint8_t convertOptr(SStrToken *pToken);

static int32_t validateSelectNodeList(SSqlCmd* pCmd, SQueryInfo* pQueryInfo, SArray* pSelNodeList, bool isSTable, bool joinQuery, bool timeWindowQuery);

static bool validateIpAddress(const char* ip, size_t size);
static bool hasUnsupportFunctionsForSTableQuery(SSqlCmd* pCmd, SQueryInfo* pQueryInfo);
static bool functionCompatibleCheck(SQueryInfo* pQueryInfo, bool joinQuery, bool twQuery);

static int32_t validateGroupbyNode(SQueryInfo* pQueryInfo, SArray* pList, SSqlCmd* pCmd);

static int32_t validateIntervalNode(SSqlObj* pSql, SQueryInfo* pQueryInfo, SSqlNode* pSqlNode);
static int32_t parseIntervalOffset(SSqlCmd* pCmd, SQueryInfo* pQueryInfo, SStrToken* offsetToken);
static int32_t parseSlidingClause(SSqlCmd* pCmd, SQueryInfo* pQueryInfo, SStrToken* pSliding);

static int32_t addProjectionExprAndResultField(SSqlCmd* pCmd, SQueryInfo* pQueryInfo, tSqlExprItem* pItem);

static int32_t validateWhereNode(SQueryInfo* pQueryInfo, tSqlExpr** pExpr, SSqlObj* pSql);
static int32_t validateFillNode(SSqlCmd* pCmd, SQueryInfo* pQueryInfo, SSqlNode* pSqlNode);
static int32_t validateOrderbyNode(SSqlCmd* pCmd, SQueryInfo* pQueryInfo, SSqlNode* pSqlNode, SSchema* pSchema);

static int32_t tsRewriteFieldNameIfNecessary(SSqlCmd* pCmd, SQueryInfo* pQueryInfo);
static int32_t setAlterTableInfo(SSqlObj* pSql, struct SSqlInfo* pInfo);
static int32_t validateSqlFunctionInStreamSql(SSqlCmd* pCmd, SQueryInfo* pQueryInfo);
static int32_t validateFunctionsInIntervalOrGroupbyQuery(SSqlCmd* pCmd, SQueryInfo* pQueryInfo);
static int32_t validateArithmeticSQLExpr(SSqlCmd* pCmd, tSqlExpr* pExpr, SQueryInfo* pQueryInfo, SColumnList* pList, int32_t* type);
static int32_t validateEp(char* ep);
static int32_t validateDNodeConfig(SMiscInfo* pOptions);
static int32_t validateLocalConfig(SMiscInfo* pOptions);
static int32_t validateColumnName(char* name);
static int32_t setKillInfo(SSqlObj* pSql, struct SSqlInfo* pInfo, int32_t killType);

static bool validateOneTags(SSqlCmd* pCmd, TAOS_FIELD* pTagField);
static bool hasTimestampForPointInterpQuery(SQueryInfo* pQueryInfo);
static bool hasNormalColumnFilter(SQueryInfo* pQueryInfo);

static int32_t validateLimitNode(SSqlCmd* pCmd, SQueryInfo* pQueryInfo, SSqlNode* pSqlNode, SSqlObj* pSql);
static int32_t parseCreateDBOptions(SSqlCmd* pCmd, SCreateDbInfo* pCreateDbSql);
static int32_t getColumnIndexByName(SSqlCmd* pCmd, const SStrToken* pToken, SQueryInfo* pQueryInfo, SColumnIndex* pIndex);
static int32_t getTableIndexByName(SStrToken* pToken, SQueryInfo* pQueryInfo, SColumnIndex* pIndex);

static int32_t getTableIndexImpl(SStrToken* pTableToken, SQueryInfo* pQueryInfo, SColumnIndex* pIndex);
static int32_t doFunctionsCompatibleCheck(SSqlCmd* pCmd, SQueryInfo* pQueryInfo);
static int32_t doLocalQueryProcess(SSqlCmd* pCmd, SQueryInfo* pQueryInfo, SSqlNode* pSqlNode);
static int32_t tscCheckCreateDbParams(SSqlCmd* pCmd, SCreateDbMsg* pCreate);

static SColumnList createColumnList(int32_t num, int16_t tableIndex, int32_t columnIndex);

static int32_t doCheckForCreateTable(SSqlObj* pSql, int32_t subClauseIndex, SSqlInfo* pInfo);
static int32_t doCheckForCreateFromStable(SSqlObj* pSql, SSqlInfo* pInfo);
static int32_t doCheckForStream(SSqlObj* pSql, SSqlInfo* pInfo);
static int32_t validateSqlNode(SSqlObj* pSql, SSqlNode* pSqlNode, SQueryInfo* pQueryInfo);
static int32_t exprTreeFromSqlExpr(SSqlCmd* pCmd, tExprNode **pExpr, const tSqlExpr* pSqlExpr, SQueryInfo* pQueryInfo, SArray* pCols, uint64_t *uid);
static bool    validateDebugFlag(int32_t v);
static int32_t checkQueryRangeForFill(SSqlCmd* pCmd, SQueryInfo* pQueryInfo);
static int32_t loadAllTableMeta(SSqlObj* pSql, struct SSqlInfo* pInfo);

static bool    isTimeWindowQuery(SQueryInfo* pQueryInfo) {
  return pQueryInfo->interval.interval > 0 || pQueryInfo->sessionWindow.gap > 0;
}

int16_t getNewResColId(SSqlCmd* pCmd) {
  return pCmd->resColumnId--;
}

static uint8_t convertOptr(SStrToken *pToken) {
  switch (pToken->type) {
    case TK_LT:
      return TSDB_RELATION_LESS;
    case TK_LE:
      return TSDB_RELATION_LESS_EQUAL;
    case TK_GT:
      return TSDB_RELATION_GREATER;
    case TK_GE:
      return TSDB_RELATION_GREATER_EQUAL;
    case TK_NE:
      return TSDB_RELATION_NOT_EQUAL;
    case TK_AND:
      return TSDB_RELATION_AND;
    case TK_OR:
      return TSDB_RELATION_OR;
    case TK_EQ:
      return TSDB_RELATION_EQUAL;
    case TK_PLUS:
      return TSDB_BINARY_OP_ADD;
    case TK_MINUS:
      return TSDB_BINARY_OP_SUBTRACT;
    case TK_STAR:
      return TSDB_BINARY_OP_MULTIPLY;
    case TK_SLASH:
    case TK_DIVIDE:
      return TSDB_BINARY_OP_DIVIDE;
    case TK_REM:
      return TSDB_BINARY_OP_REMAINDER;
    case TK_LIKE:
      return TSDB_RELATION_LIKE;
    case TK_ISNULL:
      return TSDB_RELATION_ISNULL;
    case TK_NOTNULL:
      return TSDB_RELATION_NOTNULL;
    default: { return 0; }
  }
}

static bool validateDebugFlag(int32_t v) {
  const static int validFlag[] = {131, 135, 143};

  for (int i = 0; i < tListLen(validFlag); i++) {
    if (v == validFlag[i]) {
        return true;
    }
  }
  return false;
}
/*
 * Used during parsing query sql. Since the query sql usually small in length, error position
 * is not needed in the final error message.
 */
static int32_t invalidOperationMsg(char* dstBuffer, const char* errMsg) {
  return tscInvalidSQLErrMsg(dstBuffer, errMsg, NULL);
}

static int setColumnFilterInfoForTimestamp(SSqlCmd* pCmd, SQueryInfo* pQueryInfo, tVariant* pVar) {
  int64_t     time = 0;
  const char* msg = "invalid timestamp";

  strdequote(pVar->pz);
  char*           seg = strnchr(pVar->pz, '-', pVar->nLen, false);
  STableMetaInfo* pTableMetaInfo = tscGetMetaInfo(pQueryInfo, 0);

  STableComInfo tinfo = tscGetTableInfo(pTableMetaInfo->pTableMeta);
  
  if (seg != NULL) {
    if (taosParseTime(pVar->pz, &time, pVar->nLen, tinfo.precision, tsDaylight) != TSDB_CODE_SUCCESS) {
      return invalidOperationMsg(tscGetErrorMsgPayload(pCmd), msg);
    }
  } else {
    if (tVariantDump(pVar, (char*)&time, TSDB_DATA_TYPE_BIGINT, true)) {
      return invalidOperationMsg(tscGetErrorMsgPayload(pCmd), msg);
    }
  }

  tVariantDestroy(pVar);
  tVariantCreateFromBinary(pVar, (char*)&time, 0, TSDB_DATA_TYPE_BIGINT);

  return TSDB_CODE_SUCCESS;
}

static int32_t handlePassword(SSqlCmd* pCmd, SStrToken* pPwd) {
  const char* msg1 = "password can not be empty";
  const char* msg2 = "name or password too long";
  const char* msg3 = "password needs single quote marks enclosed";

  if (pPwd->type != TK_STRING) {
    return invalidOperationMsg(tscGetErrorMsgPayload(pCmd), msg3);
  }

  strdequote(pPwd->z);
  pPwd->n = (uint32_t)strtrim(pPwd->z);  // trim space before and after passwords

  if (pPwd->n <= 0) {
    return invalidOperationMsg(tscGetErrorMsgPayload(pCmd), msg1);
  }

  if (pPwd->n >= TSDB_KEY_LEN) {
    return invalidOperationMsg(tscGetErrorMsgPayload(pCmd), msg2);
  }

  return TSDB_CODE_SUCCESS;
}

<<<<<<< HEAD
int32_t readFromFile(char *name, uint32_t *len, void **buf) {
  struct stat fileStat;
  if (stat(name, &fileStat) < 0) {
    tscError("stat file %s failed, error:%s", name, strerror(errno));
    return TAOS_SYSTEM_ERROR(errno);
  }

  *len = fileStat.st_size;

  if (*len <= 0) {
    tscError("file %s is empty", name);
    return TSDB_CODE_TSC_FILE_EMPTY;
  }

  *buf = calloc(1, *len);
  if (*buf == NULL) {
    return TSDB_CODE_TSC_OUT_OF_MEMORY;
  }

  int fd = open(name, O_RDONLY);
  if (fd < 0) {
    tscError("open file %s failed, error:%s", name, strerror(errno));
    tfree(*buf);
    return TAOS_SYSTEM_ERROR(errno);
  }

  int64_t s = taosRead(fd, *buf, *len);
  if (s != *len) {
    tscError("read file %s failed, error:%s", name, strerror(errno));
    close(fd);
    tfree(*buf);
    return TSDB_CODE_TSC_APP_ERROR;
  }

  return TSDB_CODE_SUCCESS;
}


int32_t handleUserDefinedFunc(SSqlObj* pSql, struct SSqlInfo* pInfo) {
  const char *msg1 = "function name is too long";
  const char *msg2 = "path is too long";
  const char *msg3 = "invalid outputtype";
  const char *msg4 = "invalid script";
  SSqlCmd *pCmd = &pSql->cmd;

  switch (pInfo->type) {
  case TSDB_SQL_CREATE_FUNCTION: {
    SCreateFuncInfo *createInfo = &pInfo->pMiscInfo->funcOpt;
    uint32_t len = 0;
    void *buf = NULL;

    if (createInfo->output.type == (uint8_t)-1 || createInfo->output.bytes < 0) {
      return invalidSqlErrMsg(tscGetErrorMsgPayload(pCmd), msg3);
    }

    createInfo->name.z[createInfo->name.n] = 0;

    strdequote(createInfo->name.z);

    if (strlen(createInfo->name.z) >= TSDB_FUNC_NAME_LEN) {
      return invalidSqlErrMsg(tscGetErrorMsgPayload(pCmd), msg1);
    }

    createInfo->path.z[createInfo->path.n] = 0;

    strdequote(createInfo->path.z);

    if (strlen(createInfo->path.z) >= PATH_MAX) {
      return invalidSqlErrMsg(tscGetErrorMsgPayload(pCmd), msg2);
    }

    int32_t ret = readFromFile(createInfo->path.z, &len, &buf);
    if (ret) {
      return ret;
    }
    //distinguish  *.lua and *.so
    int32_t pathLen = (int32_t)strlen(createInfo->path.z);
    if ((pathLen > 3) && (0 == strncmp(createInfo->path.z + pathLen - 3, "lua", 3)) && !isValidScript(buf, len)) {
      return invalidSqlErrMsg(tscGetErrorMsgPayload(pCmd), msg4);
    }

    //TODO CHECK CODE
    if (len + sizeof(SCreateFuncMsg) > pSql->cmd.allocSize) {
      ret = tscAllocPayload(&pSql->cmd, len + sizeof(SCreateFuncMsg));
      if (ret) {
        tfree(buf);
        return ret;
      }
    }

    SCreateFuncMsg *pMsg = (SCreateFuncMsg *)pSql->cmd.payload;

    strcpy(pMsg->name, createInfo->name.z);
    strcpy(pMsg->path, createInfo->path.z);

    pMsg->funcType = htonl(createInfo->type);
    pMsg->bufSize = htonl(createInfo->bufSize);

    pMsg->outputType = createInfo->output.type;
    pMsg->outputLen = htons(createInfo->output.bytes);

    pMsg->codeLen = htonl(len);
    memcpy(pMsg->code, buf, len);
    tfree(buf);

    break;
    }
  case TSDB_SQL_DROP_FUNCTION: {
    SStrToken* t0 = taosArrayGet(pInfo->pMiscInfo->a, 0);

    SDropFuncMsg *pMsg = (SDropFuncMsg *)pSql->cmd.payload;

    t0->z[t0->n] = 0;

    strdequote(t0->z);

    if (strlen(t0->z) >= TSDB_FUNC_NAME_LEN) {
      return invalidSqlErrMsg(tscGetErrorMsgPayload(pCmd), msg1);
    }

    strcpy(pMsg->name, t0->z);

    break;
    }
  default:
    return TSDB_CODE_TSC_APP_ERROR;
=======
// validate the out put field type for "UNION ALL" subclause
static int32_t normalizeVarDataTypeLength(SSqlCmd* pCmd) {
  const char* msg1 = "columns in select clause not identical";

  int32_t diffSize = 0;

  // if there is only one element, the limit of clause is the limit of global result.
  SQueryInfo* pQueryInfo1 = pCmd->pQueryInfo;
  SQueryInfo* pSibling = pQueryInfo1->sibling;

  while(pSibling != NULL) {
    int32_t ret = tscFieldInfoCompare(&pQueryInfo1->fieldsInfo, &pSibling->fieldsInfo, &diffSize);
    if (ret != 0) {
      return invalidOperationMsg(tscGetErrorMsgPayload(pCmd), msg1);
    }

    pSibling = pSibling->sibling;
  }

  if (diffSize) {
    pQueryInfo1 = pCmd->pQueryInfo;
    pSibling = pQueryInfo1->sibling;

    while(pSibling->sibling != NULL) {
      tscFieldInfoSetSize(&pQueryInfo1->fieldsInfo, &pSibling->fieldsInfo);
      pSibling = pSibling->sibling;
    }
>>>>>>> dde99cbb
  }

  return TSDB_CODE_SUCCESS;
}

<<<<<<< HEAD

int32_t tscToSQLCmd(SSqlObj* pSql, struct SSqlInfo* pInfo) {
=======
int32_t tscValidateSqlInfo(SSqlObj* pSql, struct SSqlInfo* pInfo) {
>>>>>>> dde99cbb
  if (pInfo == NULL || pSql == NULL) {
    return TSDB_CODE_TSC_APP_ERROR;
  }

  SSqlCmd* pCmd = &pSql->cmd;
  SSqlRes* pRes = &pSql->res;

  int32_t code = TSDB_CODE_SUCCESS;
  if (!pInfo->valid || terrno == TSDB_CODE_TSC_SQL_SYNTAX_ERROR) {
    terrno = TSDB_CODE_SUCCESS;  // clear the error number
    return tscSQLSyntaxErrMsg(tscGetErrorMsgPayload(pCmd), NULL, pInfo->msg);
  }

  SQueryInfo* pQueryInfo = tscGetQueryInfoS(pCmd);
  if (pQueryInfo == NULL) {
    pRes->code = terrno;
    return pRes->code;
  }

  STableMetaInfo* pTableMetaInfo = (pQueryInfo->numOfTables == 0)? tscAddEmptyMetaInfo(pQueryInfo) : pQueryInfo->pTableMetaInfo[0];
  if (pTableMetaInfo == NULL) {
    pRes->code = TSDB_CODE_TSC_OUT_OF_MEMORY;
    return pRes->code;
  }

  pCmd->command = pInfo->type;

  switch (pInfo->type) {
    case TSDB_SQL_DROP_TABLE:
    case TSDB_SQL_DROP_USER:
    case TSDB_SQL_DROP_ACCT:
    case TSDB_SQL_DROP_DNODE:
    case TSDB_SQL_DROP_DB: {
      const char* msg2 = "invalid name";
      const char* msg3 = "param name too long";

      SStrToken* pzName = taosArrayGet(pInfo->pMiscInfo->a, 0);
      if ((pInfo->type != TSDB_SQL_DROP_DNODE) && (tscValidateName(pzName) != TSDB_CODE_SUCCESS)) {
        return invalidOperationMsg(tscGetErrorMsgPayload(pCmd), msg2);
      }

      if (pInfo->type == TSDB_SQL_DROP_DB) {
        assert(taosArrayGetSize(pInfo->pMiscInfo->a) == 1);
        code = tNameSetDbName(&pTableMetaInfo->name, getAccountId(pSql), pzName);
        if (code != TSDB_CODE_SUCCESS) {
          return invalidOperationMsg(tscGetErrorMsgPayload(pCmd), msg2);
        }

      } else if (pInfo->type == TSDB_SQL_DROP_TABLE) {
        assert(taosArrayGetSize(pInfo->pMiscInfo->a) == 1);

        code = tscSetTableFullName(&pTableMetaInfo->name, pzName, pSql);
        if(code != TSDB_CODE_SUCCESS) {
          return code; 
        }

        if (pInfo->pMiscInfo->tableType == TSDB_SUPER_TABLE) {
////          code = tscGetTableMeta(pSql, pTableMetaInfo);
////          if (code != TSDB_CODE_SUCCESS) {
////            return code;
////          }
//
//          if (!UTIL_TABLE_IS_SUPER_TABLE(pTableMetaInfo)) {
//            return invalidOperationMsg(tscGetErrorMsgPayload(pCmd), msg4);
//          }
        }
        
      } else if (pInfo->type == TSDB_SQL_DROP_DNODE) {
        pzName->n = strdequote(pzName->z);
        strncpy(pCmd->payload, pzName->z, pzName->n);
      } else {  // drop user/account
        if (pzName->n >= TSDB_USER_LEN) {
          return invalidOperationMsg(tscGetErrorMsgPayload(pCmd), msg3);
        }

        strncpy(pCmd->payload, pzName->z, pzName->n);
      }

      break;
    }

    case TSDB_SQL_USE_DB: {
      const char* msg = "invalid db name";
      SStrToken* pToken = taosArrayGet(pInfo->pMiscInfo->a, 0);

      if (tscValidateName(pToken) != TSDB_CODE_SUCCESS) {
        return invalidOperationMsg(tscGetErrorMsgPayload(pCmd), msg);
      }

      int32_t ret = tNameSetDbName(&pTableMetaInfo->name, getAccountId(pSql), pToken);
      if (ret != TSDB_CODE_SUCCESS) {
        return invalidOperationMsg(tscGetErrorMsgPayload(pCmd), msg);
      }

      break;
    }

    case TSDB_SQL_RESET_CACHE: {
      return TSDB_CODE_SUCCESS;
    }

    case TSDB_SQL_SHOW: {
      if (setShowInfo(pSql, pInfo) != TSDB_CODE_SUCCESS) {
        return TSDB_CODE_TSC_INVALID_OPERATION;
      }

      break;
    }

    case TSDB_SQL_CREATE_FUNCTION:
    case TSDB_SQL_DROP_FUNCTION:  {
      code = handleUserDefinedFunc(pSql, pInfo);
      if (code != TSDB_CODE_SUCCESS) {
        return code;
      }

      break;
    }

    case TSDB_SQL_ALTER_DB:
    case TSDB_SQL_CREATE_DB: {
      const char* msg1 = "invalid db name";
      const char* msg2 = "name too long";

      SCreateDbInfo* pCreateDB = &(pInfo->pMiscInfo->dbOpt);
      if (tscValidateName(&pCreateDB->dbname) != TSDB_CODE_SUCCESS) {
        return invalidOperationMsg(tscGetErrorMsgPayload(pCmd), msg1);
      }

      int32_t ret = tNameSetDbName(&pTableMetaInfo->name, getAccountId(pSql), &(pCreateDB->dbname));
      if (ret != TSDB_CODE_SUCCESS) {
        return invalidOperationMsg(tscGetErrorMsgPayload(pCmd), msg2);
      }

      if (parseCreateDBOptions(pCmd, pCreateDB) != TSDB_CODE_SUCCESS) {
        return TSDB_CODE_TSC_INVALID_OPERATION;
      }

      break;
    }

    case TSDB_SQL_CREATE_DNODE: {
      const char* msg = "invalid host name (ip address)";

      if (taosArrayGetSize(pInfo->pMiscInfo->a) > 1) {
        return invalidOperationMsg(tscGetErrorMsgPayload(pCmd), msg);
      }

      SStrToken* id = taosArrayGet(pInfo->pMiscInfo->a, 0);
      id->n = strdequote(id->z);
      break;
    }

    case TSDB_SQL_CREATE_ACCT:
    case TSDB_SQL_ALTER_ACCT: {
      const char* msg1 = "invalid state option, available options[no, r, w, all]";
      const char* msg2 = "invalid user/account name";
      const char* msg3 = "name too long";

      SStrToken* pName = &pInfo->pMiscInfo->user.user;
      SStrToken* pPwd = &pInfo->pMiscInfo->user.passwd;

      if (handlePassword(pCmd, pPwd) != TSDB_CODE_SUCCESS) {
        return TSDB_CODE_TSC_INVALID_OPERATION;
      }

      if (pName->n >= TSDB_USER_LEN) {
        return invalidOperationMsg(tscGetErrorMsgPayload(pCmd), msg3);
      }

      if (tscValidateName(pName) != TSDB_CODE_SUCCESS) {
        return invalidOperationMsg(tscGetErrorMsgPayload(pCmd), msg2);
      }

      SCreateAcctInfo* pAcctOpt = &pInfo->pMiscInfo->acctOpt;
      if (pAcctOpt->stat.n > 0) {
        if (pAcctOpt->stat.z[0] == 'r' && pAcctOpt->stat.n == 1) {
        } else if (pAcctOpt->stat.z[0] == 'w' && pAcctOpt->stat.n == 1) {
        } else if (strncmp(pAcctOpt->stat.z, "all", 3) == 0 && pAcctOpt->stat.n == 3) {
        } else if (strncmp(pAcctOpt->stat.z, "no", 2) == 0 && pAcctOpt->stat.n == 2) {
        } else {
          return invalidOperationMsg(tscGetErrorMsgPayload(pCmd), msg1);
        }
      }

      break;
    }

    case TSDB_SQL_DESCRIBE_TABLE: {
      const char* msg1 = "invalid table name";

      SStrToken* pToken = taosArrayGet(pInfo->pMiscInfo->a, 0);
      if (tscValidateName(pToken) != TSDB_CODE_SUCCESS) {
        return invalidOperationMsg(tscGetErrorMsgPayload(pCmd), msg1);
      }
      // additional msg has been attached already
      code = tscSetTableFullName(&pTableMetaInfo->name, pToken, pSql);
      if (code != TSDB_CODE_SUCCESS) {
        return code;
      }

      return tscGetTableMeta(pSql, pTableMetaInfo);
    }
    case TSDB_SQL_SHOW_CREATE_STABLE:
    case TSDB_SQL_SHOW_CREATE_TABLE: {
      const char* msg1 = "invalid table name";

      SStrToken* pToken = taosArrayGet(pInfo->pMiscInfo->a, 0);
      if (tscValidateName(pToken) != TSDB_CODE_SUCCESS) {
        return invalidOperationMsg(tscGetErrorMsgPayload(pCmd), msg1);
      }

      code = tscSetTableFullName(&pTableMetaInfo->name, pToken, pSql);
      if (code != TSDB_CODE_SUCCESS) {
        return code;
      }

      return tscGetTableMeta(pSql, pTableMetaInfo);
    }
    case TSDB_SQL_SHOW_CREATE_DATABASE: {
      const char* msg1 = "invalid database name";

      SStrToken* pToken = taosArrayGet(pInfo->pMiscInfo->a, 0);
      if (tscValidateName(pToken) != TSDB_CODE_SUCCESS) {
        return invalidOperationMsg(tscGetErrorMsgPayload(pCmd), msg1);
      }

      if (pToken->n > TSDB_DB_NAME_LEN) {
        return invalidOperationMsg(tscGetErrorMsgPayload(pCmd), msg1);
      }
      return tNameSetDbName(&pTableMetaInfo->name, getAccountId(pSql), pToken);
    }
    case TSDB_SQL_CFG_DNODE: {
      const char* msg2 = "invalid configure options or values, such as resetlog / debugFlag 135 / balance 'vnode:2-dnode:2' / monitor 1 ";
      const char* msg3 = "invalid dnode ep";

      /* validate the ip address */
      SMiscInfo* pMiscInfo = pInfo->pMiscInfo;

      /* validate the parameter names and options */
      if (validateDNodeConfig(pMiscInfo) != TSDB_CODE_SUCCESS) {
        return invalidOperationMsg(tscGetErrorMsgPayload(pCmd), msg2);
      }

      char* pMsg = pCmd->payload;

      SCfgDnodeMsg* pCfg = (SCfgDnodeMsg*)pMsg;

      SStrToken* t0 = taosArrayGet(pMiscInfo->a, 0);
      SStrToken* t1 = taosArrayGet(pMiscInfo->a, 1);

      t0->n = strdequote(t0->z);
      strncpy(pCfg->ep, t0->z, t0->n);

      if (validateEp(pCfg->ep) != TSDB_CODE_SUCCESS) {
        return invalidOperationMsg(tscGetErrorMsgPayload(pCmd), msg3);
      }

      strncpy(pCfg->config, t1->z, t1->n);

      if (taosArrayGetSize(pMiscInfo->a) == 3) {
        SStrToken* t2 = taosArrayGet(pMiscInfo->a, 2);

        pCfg->config[t1->n] = ' ';  // add sep
        strncpy(&pCfg->config[t1->n + 1], t2->z, t2->n);
      }

      break;
    }

    case TSDB_SQL_CREATE_USER:
    case TSDB_SQL_ALTER_USER: {
      const char* msg2 = "invalid user/account name";
      const char* msg3 = "name too long";
      const char* msg5 = "invalid user rights";
      const char* msg7 = "not support options";

      pCmd->command = pInfo->type;

      SUserInfo* pUser = &pInfo->pMiscInfo->user;
      SStrToken* pName = &pUser->user;
      SStrToken* pPwd = &pUser->passwd;

      if (pName->n >= TSDB_USER_LEN) {
        return invalidOperationMsg(tscGetErrorMsgPayload(pCmd), msg3);
      }

      if (tscValidateName(pName) != TSDB_CODE_SUCCESS) {
        return invalidOperationMsg(tscGetErrorMsgPayload(pCmd), msg2);
      }

      if (pCmd->command == TSDB_SQL_CREATE_USER) {
        if (handlePassword(pCmd, pPwd) != TSDB_CODE_SUCCESS) {
          return TSDB_CODE_TSC_INVALID_OPERATION;
        }
      } else {
        if (pUser->type == TSDB_ALTER_USER_PASSWD) {
          if (handlePassword(pCmd, pPwd) != TSDB_CODE_SUCCESS) {
            return TSDB_CODE_TSC_INVALID_OPERATION;
          }
        } else if (pUser->type == TSDB_ALTER_USER_PRIVILEGES) {
          assert(pPwd->type == TSDB_DATA_TYPE_NULL);

          SStrToken* pPrivilege = &pUser->privilege;

          if (strncasecmp(pPrivilege->z, "super", 5) == 0 && pPrivilege->n == 5) {
            pCmd->count = 1;
          } else if (strncasecmp(pPrivilege->z, "read", 4) == 0 && pPrivilege->n == 4) {
            pCmd->count = 2;
          } else if (strncasecmp(pPrivilege->z, "write", 5) == 0 && pPrivilege->n == 5) {
            pCmd->count = 3;
          } else {
            return invalidOperationMsg(tscGetErrorMsgPayload(pCmd), msg5);
          }
        } else {
          return invalidOperationMsg(tscGetErrorMsgPayload(pCmd), msg7);
        }
      }

      break;
    }

    case TSDB_SQL_CFG_LOCAL: {
      SMiscInfo  *pMiscInfo = pInfo->pMiscInfo;
      const char *msg = "invalid configure options or values";

      // validate the parameter names and options
      if (validateLocalConfig(pMiscInfo) != TSDB_CODE_SUCCESS) {
        return invalidOperationMsg(tscGetErrorMsgPayload(pCmd), msg);
      }

      int32_t numOfToken = (int32_t) taosArrayGetSize(pMiscInfo->a);
      assert(numOfToken >= 1 && numOfToken <= 2);

      SStrToken* t = taosArrayGet(pMiscInfo->a, 0);
      strncpy(pCmd->payload, t->z, t->n);
      if (numOfToken == 2) {
        SStrToken* t1 = taosArrayGet(pMiscInfo->a, 1);
        pCmd->payload[t->n] = ' ';  // add sep
        strncpy(&pCmd->payload[t->n + 1], t1->z, t1->n);
      }
      return TSDB_CODE_SUCCESS;
    }

    case TSDB_SQL_CREATE_TABLE: {
      SCreateTableSql* pCreateTable = pInfo->pCreateTableInfo;

      if (pCreateTable->type == TSQL_CREATE_TABLE || pCreateTable->type == TSQL_CREATE_STABLE) {
        if ((code = doCheckForCreateTable(pSql, 0, pInfo)) != TSDB_CODE_SUCCESS) {
          return code;
        }

      } else if (pCreateTable->type == TSQL_CREATE_TABLE_FROM_STABLE) {
        assert(pCmd->numOfCols == 0);
        if ((code = doCheckForCreateFromStable(pSql, pInfo)) != TSDB_CODE_SUCCESS) {
          return code;
        }

      } else if (pCreateTable->type == TSQL_CREATE_STREAM) {
        if ((code = doCheckForStream(pSql, pInfo)) != TSDB_CODE_SUCCESS) {
          return code;
        }
      }

      break;
    }

    case TSDB_SQL_SELECT: {
      code = loadAllTableMeta(pSql, pInfo);
      if (code != TSDB_CODE_SUCCESS) {
        return code;
      }

      pQueryInfo = tscGetQueryInfo(pCmd);

      size_t size = taosArrayGetSize(pInfo->list);
      for (int32_t i = 0; i < size; ++i) {
        SSqlNode* pSqlNode = taosArrayGetP(pInfo->list, i);

        tscTrace("%p start to parse %dth subclause, total:%"PRIzu, pSql, i, size);
        if ((code = validateSqlNode(pSql, pSqlNode, pQueryInfo)) != TSDB_CODE_SUCCESS) {
          return code;
        }

        tscPrintSelNodeList(pSql, i);

        if ((i + 1) < size && pQueryInfo->sibling == NULL) {
          if ((code = tscAddQueryInfo(pCmd)) != TSDB_CODE_SUCCESS) {
            return code;
          }

<<<<<<< HEAD
      // set the command/global limit parameters from the first subclause to the sqlcmd object
      SQueryInfo* pQueryInfo1 = tscGetQueryInfo(pCmd, 0);
      pCmd->command = pQueryInfo1->command;
      int32_t diffSize = 0;

      // if there is only one element, the limit of clause is the limit of global result.
      // validate the select node for "UNION ALL" subclause
      for (int32_t i = 1; i < pCmd->numOfClause; ++i) {
        SQueryInfo* pQueryInfo2 = tscGetQueryInfo(pCmd, i);

        int32_t ret = tscFieldInfoCompare(&pQueryInfo1->fieldsInfo, &pQueryInfo2->fieldsInfo, &diffSize);
        if (ret != 0) {
          return invalidSqlErrMsg(tscGetErrorMsgPayload(pCmd), msg1);
        }
      }

      if (diffSize) {
        for (int32_t i = 1; i < pCmd->numOfClause; ++i) {
          SQueryInfo* pQueryInfo2 = tscGetQueryInfo(pCmd, i);
          tscFieldInfoSetSize(&pQueryInfo1->fieldsInfo, &pQueryInfo2->fieldsInfo);
        }
=======
          pQueryInfo = pCmd->active;
        }
      }

      if ((code = normalizeVarDataTypeLength(pCmd)) != TSDB_CODE_SUCCESS) {
        return code;
>>>>>>> dde99cbb
      }

      // set the command/global limit parameters from the first subclause to the sqlcmd object
      pCmd->active = pCmd->pQueryInfo;
      pCmd->command = pCmd->pQueryInfo->command;

      return TSDB_CODE_SUCCESS;  // do not build query message here
    }

    case TSDB_SQL_ALTER_TABLE: {
      if ((code = setAlterTableInfo(pSql, pInfo)) != TSDB_CODE_SUCCESS) {
        return code;
      }

      break;
    }

    case TSDB_SQL_KILL_QUERY:
    case TSDB_SQL_KILL_STREAM:
    case TSDB_SQL_KILL_CONNECTION: {
      if ((code = setKillInfo(pSql, pInfo, pInfo->type)) != TSDB_CODE_SUCCESS) {
        return code;
      }
      break;
    }

    case TSDB_SQL_SYNC_DB_REPLICA: {
      const char* msg1 = "invalid db name";
      SStrToken* pzName = taosArrayGet(pInfo->pMiscInfo->a, 0);

      assert(taosArrayGetSize(pInfo->pMiscInfo->a) == 1);
      code = tNameSetDbName(&pTableMetaInfo->name, getAccountId(pSql), pzName);
      if (code != TSDB_CODE_SUCCESS) {
        return invalidOperationMsg(tscGetErrorMsgPayload(pCmd), msg1);
      }
      break;
    }

    default:
      return invalidOperationMsg(tscGetErrorMsgPayload(pCmd), "not support sql expression");
  }

  if (tscBuildMsg[pCmd->command] != NULL) {
    return tscBuildMsg[pCmd->command](pSql, pInfo);
  } else {
    return invalidOperationMsg(tscGetErrorMsgPayload(pCmd), "not support sql expression");
  }
}

/*
 * if the top/bottom exists, only tags columns, tbname column, and primary timestamp column
 * are available.
 */
static bool isTopBottomQuery(SQueryInfo* pQueryInfo) {
  size_t size = tscNumOfExprs(pQueryInfo);
  
  for (int32_t i = 0; i < size; ++i) {
    int32_t functionId = tscExprGet(pQueryInfo, i)->base.functionId;

    if (functionId == TSDB_FUNC_TOP || functionId == TSDB_FUNC_BOTTOM) {
      return true;
    }
  }

  return false;
}

// need to add timestamp column in result set, if it is a time window query
static int32_t addPrimaryTsColumnForTimeWindowQuery(SQueryInfo* pQueryInfo, SSqlCmd* pCmd) {
  uint64_t uid = tscExprGet(pQueryInfo, 0)->base.uid;

  int32_t  tableIndex = COLUMN_INDEX_INITIAL_VAL;
  for (int32_t i = 0; i < pQueryInfo->numOfTables; ++i) {
    STableMetaInfo* pTableMetaInfo = tscGetMetaInfo(pQueryInfo, i);
    if (pTableMetaInfo->pTableMeta->id.uid == uid) {
      tableIndex = i;
      break;
    }
  }

  if (tableIndex == COLUMN_INDEX_INITIAL_VAL) {
    return TSDB_CODE_TSC_INVALID_OPERATION;
  }

  SSchema s = {.bytes = TSDB_KEYSIZE, .type = TSDB_DATA_TYPE_TIMESTAMP, .colId = PRIMARYKEY_TIMESTAMP_COL_INDEX};
  tstrncpy(s.name, aAggs[TSDB_FUNC_TS].name, sizeof(s.name));

  SColumnIndex index = {tableIndex, PRIMARYKEY_TIMESTAMP_COL_INDEX};
  tscAddFuncInSelectClause(pQueryInfo, 0, TSDB_FUNC_TS, &index, &s, TSDB_COL_NORMAL, getNewResColId(pCmd));
  return TSDB_CODE_SUCCESS;
}

static int32_t checkInvalidExprForTimeWindow(SSqlCmd* pCmd, SQueryInfo* pQueryInfo) {
  const char* msg1 = "invalid query expression";
  const char* msg2 = "top/bottom query does not support order by value in time window query";

  // for top/bottom + interval query, we do not add additional timestamp column in the front
  if (isTopBottomQuery(pQueryInfo)) {

    // invalid sql:
    // top(col, k) from table_name [interval(1d)|session(ts, 1d)] order by k asc
    // order by normal column is not supported
    int32_t colId = pQueryInfo->order.orderColId;
    if (isTimeWindowQuery(pQueryInfo) && colId != PRIMARYKEY_TIMESTAMP_COL_INDEX) {
      return invalidOperationMsg(tscGetErrorMsgPayload(pCmd), msg2);
    }

    return TSDB_CODE_SUCCESS;
  }

  /*
   * invalid sql:
   * select count(tbname)/count(tag1)/count(tag2) from super_table_name [interval(1d)|session(ts, 1d)];
   */
  size_t size = tscNumOfExprs(pQueryInfo);
  for (int32_t i = 0; i < size; ++i) {
    SExprInfo* pExpr = tscExprGet(pQueryInfo, i);
    if (pExpr->base.functionId == TSDB_FUNC_COUNT && TSDB_COL_IS_TAG(pExpr->base.colInfo.flag)) {
      return invalidOperationMsg(tscGetErrorMsgPayload(pCmd), msg1);
    }
  }

  /*
   * invalid sql:
   * select tbname, tags_fields from super_table_name [interval(1s)|session(ts,1s)]
   */
  if (tscQueryTags(pQueryInfo) && isTimeWindowQuery(pQueryInfo)) {
    return invalidOperationMsg(tscGetErrorMsgPayload(pCmd), msg1);
  }

  return addPrimaryTsColumnForTimeWindowQuery(pQueryInfo, pCmd);
}

int32_t validateIntervalNode(SSqlObj* pSql, SQueryInfo* pQueryInfo, SSqlNode* pSqlNode) {
  const char* msg2 = "interval cannot be less than 10 ms";
  const char* msg3 = "sliding cannot be used without interval";

  SSqlCmd* pCmd = &pSql->cmd;

  STableMetaInfo* pTableMetaInfo = tscGetMetaInfo(pQueryInfo, 0);
  STableComInfo tinfo = tscGetTableInfo(pTableMetaInfo->pTableMeta);
  
  if (!TPARSER_HAS_TOKEN(pSqlNode->interval.interval)) {
    if (TPARSER_HAS_TOKEN(pSqlNode->sliding)) {
      return invalidOperationMsg(tscGetErrorMsgPayload(pCmd), msg3);
    }

    return TSDB_CODE_SUCCESS;
  }

  // orderby column not set yet, set it to be the primary timestamp column
  if (pQueryInfo->order.orderColId == INT32_MIN) {
    pQueryInfo->order.orderColId = PRIMARYKEY_TIMESTAMP_COL_INDEX;
  }

  // interval is not null
  SStrToken *t = &pSqlNode->interval.interval;
  if (parseNatualDuration(t->z, t->n, &pQueryInfo->interval.interval, &pQueryInfo->interval.intervalUnit) != TSDB_CODE_SUCCESS) {
    return TSDB_CODE_TSC_INVALID_OPERATION;
  }

  if (pQueryInfo->interval.intervalUnit != 'n' && pQueryInfo->interval.intervalUnit != 'y') {
    // if the unit of time window value is millisecond, change the value from microsecond
    if (tinfo.precision == TSDB_TIME_PRECISION_MILLI) {
      pQueryInfo->interval.interval = pQueryInfo->interval.interval / 1000;
    }

    // interval cannot be less than 10 milliseconds
    if (pQueryInfo->interval.interval < tsMinIntervalTime) {
      return invalidOperationMsg(tscGetErrorMsgPayload(pCmd), msg2);
    }
  }

  if (parseIntervalOffset(pCmd, pQueryInfo, &pSqlNode->interval.offset) != TSDB_CODE_SUCCESS) {
    return TSDB_CODE_TSC_INVALID_OPERATION;
  }

  if (parseSlidingClause(pCmd, pQueryInfo, &pSqlNode->sliding) != TSDB_CODE_SUCCESS) {
    return TSDB_CODE_TSC_INVALID_OPERATION;
  }

  // The following part is used to check for the invalid query expression.
  return checkInvalidExprForTimeWindow(pCmd, pQueryInfo);
}

int32_t validateSessionNode(SSqlCmd* pCmd, SQueryInfo* pQueryInfo, SSqlNode * pSqlNode) {
  const char* msg1 = "gap should be fixed time window";
  const char* msg2 = "only one type time window allowed";
  const char* msg3 = "invalid column name";
  const char* msg4 = "invalid time window";

  // no session window
  if (!TPARSER_HAS_TOKEN(pSqlNode->sessionVal.gap)) {
    return TSDB_CODE_SUCCESS;
  }

  SStrToken* col = &pSqlNode->sessionVal.col;
  SStrToken* gap = &pSqlNode->sessionVal.gap;

  char timeUnit = 0;
  if (parseNatualDuration(gap->z, gap->n, &pQueryInfo->sessionWindow.gap, &timeUnit) != TSDB_CODE_SUCCESS) {
    return invalidOperationMsg(tscGetErrorMsgPayload(pCmd), msg4);
  }

  if (timeUnit == 'y' || timeUnit == 'n') {
    return invalidOperationMsg(tscGetErrorMsgPayload(pCmd), msg1);
  }

  // if the unit of time window value is millisecond, change the value from microsecond
  STableMetaInfo* pTableMetaInfo = tscGetMetaInfo(pQueryInfo, 0);
  STableComInfo tinfo = tscGetTableInfo(pTableMetaInfo->pTableMeta);
  if (tinfo.precision == TSDB_TIME_PRECISION_MILLI) {
    pQueryInfo->sessionWindow.gap = pQueryInfo->sessionWindow.gap / 1000;
  }

  if (pQueryInfo->sessionWindow.gap != 0 && pQueryInfo->interval.interval != 0) {
    return invalidOperationMsg(tscGetErrorMsgPayload(pCmd), msg2);
  }

  SColumnIndex index = COLUMN_INDEX_INITIALIZER;
  if (getColumnIndexByName(pCmd, col, pQueryInfo, &index) != TSDB_CODE_SUCCESS) {
    return invalidOperationMsg(tscGetErrorMsgPayload(pCmd), msg3);
  }

  pQueryInfo->sessionWindow.primaryColId = PRIMARYKEY_TIMESTAMP_COL_INDEX;

  // The following part is used to check for the invalid query expression.
  return checkInvalidExprForTimeWindow(pCmd, pQueryInfo);
}

int32_t parseIntervalOffset(SSqlCmd* pCmd, SQueryInfo* pQueryInfo, SStrToken* offsetToken) {
  const char* msg1 = "interval offset cannot be negative";
  const char* msg2 = "interval offset should be shorter than interval";
  const char* msg3 = "cannot use 'year' as offset when interval is 'month'";

  STableMetaInfo* pTableMetaInfo = tscGetMetaInfo(pQueryInfo, 0);
  STableComInfo tinfo = tscGetTableInfo(pTableMetaInfo->pTableMeta);

  SStrToken* t = offsetToken;
  if (t->n == 0) {
    pQueryInfo->interval.offsetUnit = pQueryInfo->interval.intervalUnit;
    pQueryInfo->interval.offset = 0;
    return TSDB_CODE_SUCCESS;
  }

  if (parseNatualDuration(t->z, t->n, &pQueryInfo->interval.offset, &pQueryInfo->interval.offsetUnit) != TSDB_CODE_SUCCESS) {
    return TSDB_CODE_TSC_INVALID_OPERATION;
  }

  if (pQueryInfo->interval.offset < 0) {
    return invalidOperationMsg(tscGetErrorMsgPayload(pCmd), msg1);
  }

  if (pQueryInfo->interval.offsetUnit != 'n' && pQueryInfo->interval.offsetUnit != 'y') {
    // if the unit of time window value is millisecond, change the value from microsecond
    if (tinfo.precision == TSDB_TIME_PRECISION_MILLI) {
      pQueryInfo->interval.offset = pQueryInfo->interval.offset / 1000;
    }
    if (pQueryInfo->interval.intervalUnit != 'n' && pQueryInfo->interval.intervalUnit != 'y') {
      if (pQueryInfo->interval.offset >= pQueryInfo->interval.interval) {
        return invalidOperationMsg(tscGetErrorMsgPayload(pCmd), msg2);
      }
    }
  } else if (pQueryInfo->interval.offsetUnit == pQueryInfo->interval.intervalUnit) {
    if (pQueryInfo->interval.offset >= pQueryInfo->interval.interval) {
      return invalidOperationMsg(tscGetErrorMsgPayload(pCmd), msg2);
    }
  } else if (pQueryInfo->interval.intervalUnit == 'n' && pQueryInfo->interval.offsetUnit == 'y') {
      return invalidOperationMsg(tscGetErrorMsgPayload(pCmd), msg3);
  } else if (pQueryInfo->interval.intervalUnit == 'y' && pQueryInfo->interval.offsetUnit == 'n') {
    if (pQueryInfo->interval.interval * 12 <= pQueryInfo->interval.offset) {
      return invalidOperationMsg(tscGetErrorMsgPayload(pCmd), msg2);
    }
  } else {
    // TODO: offset should be shorter than interval, but how to check
    // conflicts like 30days offset and 1 month interval
  }

  return TSDB_CODE_SUCCESS;
}

int32_t parseSlidingClause(SSqlCmd* pCmd, SQueryInfo* pQueryInfo, SStrToken* pSliding) {
  const char* msg0 = "sliding value too small";
  const char* msg1 = "sliding value no larger than the interval value";
  const char* msg2 = "sliding value can not less than 1% of interval value";
  const char* msg3 = "does not support sliding when interval is natural month/year";

  const static int32_t INTERVAL_SLIDING_FACTOR = 100;

  STableMetaInfo* pTableMetaInfo = tscGetMetaInfo(pQueryInfo, 0);
  STableComInfo tinfo = tscGetTableInfo(pTableMetaInfo->pTableMeta);

  if (pSliding->n == 0) {
    pQueryInfo->interval.slidingUnit = pQueryInfo->interval.intervalUnit;
    pQueryInfo->interval.sliding = pQueryInfo->interval.interval;
    return TSDB_CODE_SUCCESS;
  }

  if (pQueryInfo->interval.intervalUnit == 'n' || pQueryInfo->interval.intervalUnit == 'y') {
    return invalidOperationMsg(tscGetErrorMsgPayload(pCmd), msg3);
  }

  parseAbsoluteDuration(pSliding->z, pSliding->n, &pQueryInfo->interval.sliding);
  if (tinfo.precision == TSDB_TIME_PRECISION_MILLI) {
    pQueryInfo->interval.sliding /= 1000;
  }

  if (pQueryInfo->interval.sliding < tsMinSlidingTime) {
    return invalidOperationMsg(tscGetErrorMsgPayload(pCmd), msg0);
  }

  if (pQueryInfo->interval.sliding > pQueryInfo->interval.interval) {
    return invalidOperationMsg(tscGetErrorMsgPayload(pCmd), msg1);
  }

  if ((pQueryInfo->interval.interval != 0) && (pQueryInfo->interval.interval/pQueryInfo->interval.sliding > INTERVAL_SLIDING_FACTOR)) {
    return invalidOperationMsg(tscGetErrorMsgPayload(pCmd), msg2);
  }

//  if (pQueryInfo->interval.sliding != pQueryInfo->interval.interval && pSql->pStream == NULL) {
//    return invalidOperationMsg(tscGetErrorMsgPayload(pCmd), msg4);
//  }

  return TSDB_CODE_SUCCESS;
}

int32_t tscSetTableFullName(SName* pName, SStrToken* pTableName, SSqlObj* pSql) {
  const char* msg1 = "name too long";
  const char* msg2 = "acctId too long";
  const char* msg3 = "no acctId";
  const char* msg4 = "db name too long";
  const char* msg5 = "table name too long";

  SSqlCmd* pCmd = &pSql->cmd;
  int32_t  code = TSDB_CODE_SUCCESS;
  int32_t  idx  = getDelimiterIndex(pTableName);
  if (idx != -1) { // db has been specified in sql string so we ignore current db path
    char* acctId = getAccountId(pSql);
    if (acctId == NULL || strlen(acctId) <= 0) {
      return invalidOperationMsg(tscGetErrorMsgPayload(pCmd), msg3);
    }

    code = tNameSetAcctId(pName, acctId);
    if (code != 0) {
      return invalidOperationMsg(tscGetErrorMsgPayload(pCmd), msg2);
    }
    if (idx >= TSDB_DB_NAME_LEN) {
<<<<<<< HEAD
      return invalidSqlErrMsg(tscGetErrorMsgPayload(pCmd), msg4);
=======
      return invalidOperationMsg(tscGetErrorMsgPayload(pCmd), msg4);
>>>>>>> dde99cbb
    }

    if (pTableName->n - 1 - idx >= TSDB_TABLE_NAME_LEN) {
      return invalidOperationMsg(tscGetErrorMsgPayload(pCmd), msg5);
    }

    char name[TSDB_TABLE_FNAME_LEN] = {0};
    strncpy(name, pTableName->z, pTableName->n);

    code = tNameFromString(pName, name, T_NAME_DB|T_NAME_TABLE);
    if (code != 0) {
      return invalidOperationMsg(tscGetErrorMsgPayload(pCmd), msg1);
    }
  } else {  // get current DB name first, and then set it into path
    char* t = cloneCurrentDBName(pSql);
    if (strlen(t) == 0) {
      return TSDB_CODE_TSC_DB_NOT_SELECTED;
    }

    code = tNameFromString(pName, t, T_NAME_ACCT | T_NAME_DB);
    if (code != 0) {
      free(t);
      return TSDB_CODE_TSC_DB_NOT_SELECTED;
    }

    free(t);

    if (pTableName->n >= TSDB_TABLE_NAME_LEN) {
      return invalidOperationMsg(tscGetErrorMsgPayload(pCmd), msg1);
    }

    char name[TSDB_TABLE_FNAME_LEN] = {0};
    strncpy(name, pTableName->z, pTableName->n);

    code = tNameFromString(pName, name, T_NAME_TABLE);
    if (code != 0) {
      code = invalidOperationMsg(tscGetErrorMsgPayload(pCmd), msg1);
    }
  }

  return code;
}

static bool validateTableColumnInfo(SArray* pFieldList, SSqlCmd* pCmd) {
  assert(pFieldList != NULL);

  const char* msg = "illegal number of columns";
  const char* msg1 = "first column must be timestamp";
  const char* msg2 = "row length exceeds max length";
  const char* msg3 = "duplicated column names";
  const char* msg4 = "invalid data type";
  const char* msg5 = "invalid binary/nchar column length";
  const char* msg6 = "invalid column name";

  // number of fields no less than 2
  size_t numOfCols = taosArrayGetSize(pFieldList);
  if (numOfCols <= 1 || numOfCols > TSDB_MAX_COLUMNS) {
    invalidOperationMsg(tscGetErrorMsgPayload(pCmd), msg);
    return false;
  }

  // first column must be timestamp
  TAOS_FIELD* pField = taosArrayGet(pFieldList, 0);
  if (pField->type != TSDB_DATA_TYPE_TIMESTAMP) {
    invalidOperationMsg(tscGetErrorMsgPayload(pCmd), msg1);
    return false;
  }

  int32_t nLen = 0;
  for (int32_t i = 0; i < numOfCols; ++i) {
    pField = taosArrayGet(pFieldList, i);
    if (!isValidDataType(pField->type)) {
      invalidOperationMsg(tscGetErrorMsgPayload(pCmd), msg4);
      return false;
    }

    if (pField->bytes == 0) {
      invalidOperationMsg(tscGetErrorMsgPayload(pCmd), msg5);
      return false;
    }

    if ((pField->type == TSDB_DATA_TYPE_BINARY && (pField->bytes <= 0 || pField->bytes > TSDB_MAX_BINARY_LEN)) ||
        (pField->type == TSDB_DATA_TYPE_NCHAR && (pField->bytes <= 0 || pField->bytes > TSDB_MAX_NCHAR_LEN))) {
      invalidOperationMsg(tscGetErrorMsgPayload(pCmd), msg5);
      return false;
    }

    if (validateColumnName(pField->name) != TSDB_CODE_SUCCESS) {
      invalidOperationMsg(tscGetErrorMsgPayload(pCmd), msg6);
      return false;
    }

    // field name must be unique
    if (has(pFieldList, i + 1, pField->name) == true) {
      invalidOperationMsg(tscGetErrorMsgPayload(pCmd), msg3);
      return false;
    }

    nLen += pField->bytes;
  }

  // max row length must be less than TSDB_MAX_BYTES_PER_ROW
  if (nLen > TSDB_MAX_BYTES_PER_ROW) {
    invalidOperationMsg(tscGetErrorMsgPayload(pCmd), msg2);
    return false;
  }

  return true;
}


static bool validateTagParams(SArray* pTagsList, SArray* pFieldList, SSqlCmd* pCmd) {
  assert(pTagsList != NULL);

  const char* msg1 = "invalid number of tag columns";
  const char* msg2 = "tag length too long";
  const char* msg3 = "duplicated column names";
  const char* msg4 = "timestamp not allowed in tags";
  const char* msg5 = "invalid data type in tags";
  const char* msg6 = "invalid tag name";
  const char* msg7 = "invalid binary/nchar tag length";

  // number of fields at least 1
  size_t numOfTags = taosArrayGetSize(pTagsList);
  if (numOfTags < 1 || numOfTags > TSDB_MAX_TAGS) {
    invalidOperationMsg(tscGetErrorMsgPayload(pCmd), msg1);
    return false;
  }

  /* timestamp in tag is not allowed */
  for (int32_t i = 0; i < numOfTags; ++i) {
    TAOS_FIELD* p = taosArrayGet(pTagsList, i);

    if (p->type == TSDB_DATA_TYPE_TIMESTAMP) {
      invalidOperationMsg(tscGetErrorMsgPayload(pCmd), msg4);
      return false;
    }

    if (!isValidDataType(p->type)) {
      invalidOperationMsg(tscGetErrorMsgPayload(pCmd), msg5);
      return false;
    }

    if ((p->type == TSDB_DATA_TYPE_BINARY && p->bytes <= 0) ||
        (p->type == TSDB_DATA_TYPE_NCHAR && p->bytes <= 0)) {
      invalidOperationMsg(tscGetErrorMsgPayload(pCmd), msg7);
      return false;
    }

    if (validateColumnName(p->name) != TSDB_CODE_SUCCESS) {
      invalidOperationMsg(tscGetErrorMsgPayload(pCmd), msg6);
      return false;
    }

    if (has(pTagsList, i + 1, p->name) == true) {
      invalidOperationMsg(tscGetErrorMsgPayload(pCmd), msg3);
      return false;
    }
  }

  int32_t nLen = 0;
  for (int32_t i = 0; i < numOfTags; ++i) {
    TAOS_FIELD* p = taosArrayGet(pTagsList, i);
    if (p->bytes == 0) {
      invalidOperationMsg(tscGetErrorMsgPayload(pCmd), msg7);
      return false;
    }

    nLen += p->bytes;
  }

  // max tag row length must be less than TSDB_MAX_TAGS_LEN
  if (nLen > TSDB_MAX_TAGS_LEN) {
    invalidOperationMsg(tscGetErrorMsgPayload(pCmd), msg2);
    return false;
  }

  // field name must be unique
  for (int32_t i = 0; i < numOfTags; ++i) {
    TAOS_FIELD* p = taosArrayGet(pTagsList, i);

    if (has(pFieldList, 0, p->name) == true) {
      invalidOperationMsg(tscGetErrorMsgPayload(pCmd), msg3);
      return false;
    }
  }

  return true;
}

/*
 * tags name /column name is truncated in sql.y
 */
bool validateOneTags(SSqlCmd* pCmd, TAOS_FIELD* pTagField) {
  const char* msg1 = "timestamp not allowed in tags";
  const char* msg2 = "duplicated column names";
  const char* msg3 = "tag length too long";
  const char* msg4 = "invalid tag name";
  const char* msg5 = "invalid binary/nchar tag length";
  const char* msg6 = "invalid data type in tags";

  STableMetaInfo* pTableMetaInfo = tscGetTableMetaInfoFromCmd(pCmd,  0);
  STableMeta*     pTableMeta = pTableMetaInfo->pTableMeta;

  int32_t numOfTags = tscGetNumOfTags(pTableMeta);
  int32_t numOfCols = tscGetNumOfColumns(pTableMeta);
  
  // no more than 6 tags
  if (numOfTags == TSDB_MAX_TAGS) {
    char msg[128] = {0};
    sprintf(msg, "tags no more than %d", TSDB_MAX_TAGS);

    invalidOperationMsg(tscGetErrorMsgPayload(pCmd), msg);
    return false;
  }

  // no timestamp allowable
  if (pTagField->type == TSDB_DATA_TYPE_TIMESTAMP) {
    invalidOperationMsg(tscGetErrorMsgPayload(pCmd), msg1);
    return false;
  }

  if ((pTagField->type < TSDB_DATA_TYPE_BOOL) || (pTagField->type > TSDB_DATA_TYPE_UBIGINT)) {
    invalidOperationMsg(tscGetErrorMsgPayload(pCmd), msg6);
    return false;
  }

  SSchema* pTagSchema = tscGetTableTagSchema(pTableMetaInfo->pTableMeta);
  int32_t  nLen = 0;

  for (int32_t i = 0; i < numOfTags; ++i) {
    nLen += pTagSchema[i].bytes;
  }

  // length less than TSDB_MAX_TASG_LEN
  if (nLen + pTagField->bytes > TSDB_MAX_TAGS_LEN) {
    invalidOperationMsg(tscGetErrorMsgPayload(pCmd), msg3);
    return false;
  }

  // tags name can not be a keyword
  if (validateColumnName(pTagField->name) != TSDB_CODE_SUCCESS) {
    invalidOperationMsg(tscGetErrorMsgPayload(pCmd), msg4);
    return false;
  }

  // binary(val), val can not be equalled to or less than 0
  if ((pTagField->type == TSDB_DATA_TYPE_BINARY || pTagField->type == TSDB_DATA_TYPE_NCHAR) && pTagField->bytes <= 0) {
    invalidOperationMsg(tscGetErrorMsgPayload(pCmd), msg5);
    return false;
  }

  // field name must be unique
  SSchema* pSchema = tscGetTableSchema(pTableMeta);

  for (int32_t i = 0; i < numOfTags + numOfCols; ++i) {
    if (strncasecmp(pTagField->name, pSchema[i].name, sizeof(pTagField->name) - 1) == 0) {
      invalidOperationMsg(tscGetErrorMsgPayload(pCmd), msg2);
      return false;
    }
  }

  return true;
}

bool validateOneColumn(SSqlCmd* pCmd, TAOS_FIELD* pColField) {
  const char* msg1 = "too many columns";
  const char* msg2 = "duplicated column names";
  const char* msg3 = "column length too long";
  const char* msg4 = "invalid data type";
  const char* msg5 = "invalid column name";
  const char* msg6 = "invalid column length";

//  assert(pCmd->numOfClause == 1);
  STableMetaInfo* pTableMetaInfo = tscGetTableMetaInfoFromCmd(pCmd,  0);
  STableMeta*     pTableMeta = pTableMetaInfo->pTableMeta;
  
  int32_t numOfTags = tscGetNumOfTags(pTableMeta);
  int32_t numOfCols = tscGetNumOfColumns(pTableMeta);
  
  // no more max columns
  if (numOfCols >= TSDB_MAX_COLUMNS || numOfTags + numOfCols >= TSDB_MAX_COLUMNS) {
    invalidOperationMsg(tscGetErrorMsgPayload(pCmd), msg1);
    return false;
  }

  if (pColField->type < TSDB_DATA_TYPE_BOOL || pColField->type > TSDB_DATA_TYPE_UBIGINT) {
    invalidOperationMsg(tscGetErrorMsgPayload(pCmd), msg4);
    return false;
  }

  if (validateColumnName(pColField->name) != TSDB_CODE_SUCCESS) {
    invalidOperationMsg(tscGetErrorMsgPayload(pCmd), msg5);
    return false;
  }

  SSchema* pSchema = tscGetTableSchema(pTableMeta);
  int32_t  nLen = 0;

  for (int32_t i = 0; i < numOfCols; ++i) {
    nLen += pSchema[i].bytes;
  }

  if (pColField->bytes <= 0) {
    invalidOperationMsg(tscGetErrorMsgPayload(pCmd), msg6);
    return false;
  }

  // length less than TSDB_MAX_BYTES_PER_ROW
  if (nLen + pColField->bytes > TSDB_MAX_BYTES_PER_ROW) {
    invalidOperationMsg(tscGetErrorMsgPayload(pCmd), msg3);
    return false;
  }

  // field name must be unique
  for (int32_t i = 0; i < numOfTags + numOfCols; ++i) {
    if (strncasecmp(pColField->name, pSchema[i].name, sizeof(pColField->name) - 1) == 0) {
      invalidOperationMsg(tscGetErrorMsgPayload(pCmd), msg2);
      return false;
    }
  }

  return true;
}

/* is contained in pFieldList or not */
static bool has(SArray* pFieldList, int32_t startIdx, const char* name) {
  size_t numOfCols = taosArrayGetSize(pFieldList);
  for (int32_t j = startIdx; j < numOfCols; ++j) {
    TAOS_FIELD* field = taosArrayGet(pFieldList, j);
    if (strncasecmp(name, field->name, sizeof(field->name) - 1) == 0) return true;
  }

  return false;
}

static char* getAccountId(SSqlObj* pSql) { return pSql->pTscObj->acctId; }

static char* cloneCurrentDBName(SSqlObj* pSql) {
  pthread_mutex_lock(&pSql->pTscObj->mutex);
  char *p = strdup(pSql->pTscObj->db);  
  pthread_mutex_unlock(&pSql->pTscObj->mutex);

  return p;
}

/* length limitation, strstr cannot be applied */
static int32_t getDelimiterIndex(SStrToken* pTableName) {
  for (uint32_t i = 0; i < pTableName->n; ++i) {
    if (pTableName->z[i] == TS_PATH_DELIMITER[0]) {
      return i;
    }
  }
  return -1;
}

int32_t setObjFullName(char* fullName, const char* account, SStrToken* pDB, SStrToken* tableName, int32_t* xlen) {
  int32_t totalLen = 0;

  if (account != NULL) {
    int32_t len = (int32_t)strlen(account);
    strcpy(fullName, account);
    fullName[len] = TS_PATH_DELIMITER[0];
    totalLen += (len + 1);
  }

  /* db name is not specified, the tableName dose not include db name */
  if (pDB != NULL) {
    if (pDB->n >= TSDB_ACCT_ID_LEN + TSDB_DB_NAME_LEN || pDB->n == 0) {
      return TSDB_CODE_TSC_INVALID_OPERATION;
    }

    memcpy(&fullName[totalLen], pDB->z, pDB->n);
    totalLen += pDB->n;
  }

  if (tableName != NULL) {
    if (pDB != NULL) {
      fullName[totalLen] = TS_PATH_DELIMITER[0];
      totalLen += 1;

      /* here we only check the table name length limitation */
      if (!tscValidateTableNameLength(tableName->n)) {
        return TSDB_CODE_TSC_INVALID_OPERATION;
      }
    } else {  // pDB == NULL, the db prefix name is specified in tableName
      /* the length limitation includes tablename + dbname + sep */
      if (tableName->n >= TSDB_TABLE_NAME_LEN + TSDB_DB_NAME_LEN) {
        return TSDB_CODE_TSC_INVALID_OPERATION;
      }
    }

    memcpy(&fullName[totalLen], tableName->z, tableName->n);
    totalLen += tableName->n;
  }

  if (xlen != NULL) {
    *xlen = totalLen;
  }

  if (totalLen < TSDB_TABLE_FNAME_LEN) {
    fullName[totalLen] = 0;
  }

  return (totalLen < TSDB_TABLE_FNAME_LEN) ? TSDB_CODE_SUCCESS : TSDB_CODE_TSC_INVALID_OPERATION;
}

void tscInsertPrimaryTsSourceColumn(SQueryInfo* pQueryInfo, uint64_t tableUid) {
  SSchema s = {.type = TSDB_DATA_TYPE_TIMESTAMP, .bytes = TSDB_KEYSIZE, .colId = PRIMARYKEY_TIMESTAMP_COL_INDEX};
  tscColumnListInsert(pQueryInfo->colList, PRIMARYKEY_TIMESTAMP_COL_INDEX, tableUid, &s);
}

static int32_t handleArithmeticExpr(SSqlCmd* pCmd, SQueryInfo* pQueryInfo, int32_t exprIndex, tSqlExprItem* pItem) {
  const char* msg1 = "invalid column name, illegal column type, or columns in arithmetic expression from two tables";
  const char* msg2 = "invalid arithmetic expression in select clause";
  const char* msg3 = "tag columns can not be used in arithmetic expression";
  const char* msg4 = "columns from different table mixed up in arithmetic expression";

  SColumnList columnList = {0};
  int32_t     arithmeticType = NON_ARITHMEIC_EXPR;

  if (validateArithmeticSQLExpr(pCmd, pItem->pNode, pQueryInfo, &columnList, &arithmeticType) != TSDB_CODE_SUCCESS) {
    return invalidOperationMsg(tscGetErrorMsgPayload(pCmd), msg1);
  }

  int32_t tableIndex = columnList.ids[0].tableIndex;
  if (arithmeticType == NORMAL_ARITHMETIC) {
    pQueryInfo->type |= TSDB_QUERY_TYPE_PROJECTION_QUERY;

    // all columns in arithmetic expression must belong to the same table
    for (int32_t f = 1; f < columnList.num; ++f) {
      if (columnList.ids[f].tableIndex != tableIndex) {
        return invalidOperationMsg(tscGetErrorMsgPayload(pCmd), msg4);
      }
    }

    // expr string is set as the parameter of function
    SColumnIndex index = {.tableIndex = tableIndex};

    SExprInfo* pExpr = tscExprAppend(pQueryInfo, TSDB_FUNC_ARITHM, &index, TSDB_DATA_TYPE_DOUBLE, sizeof(double),
                                       getNewResColId(pCmd), sizeof(double), false);

    char* name = (pItem->aliasName != NULL)? pItem->aliasName:pItem->pNode->token.z;
    size_t len = MIN(sizeof(pExpr->base.aliasName), pItem->pNode->token.n + 1);
    tstrncpy(pExpr->base.aliasName, name, len);

    tExprNode* pNode = NULL;
    SArray* colList = taosArrayInit(10, sizeof(SColIndex));

    int32_t ret = exprTreeFromSqlExpr(pCmd, &pNode, pItem->pNode, pQueryInfo, colList, NULL);
    if (ret != TSDB_CODE_SUCCESS) {
      taosArrayDestroy(colList);
      tExprTreeDestroy(pNode, NULL);
      return invalidOperationMsg(tscGetErrorMsgPayload(pCmd), msg2);
    }

    // check for if there is a tag in the arithmetic express
    size_t numOfNode = taosArrayGetSize(colList);
    for(int32_t k = 0; k < numOfNode; ++k) {
      SColIndex* pIndex = taosArrayGet(colList, k);
      if (TSDB_COL_IS_TAG(pIndex->flag)) {
        tExprTreeDestroy(pNode, NULL);
        taosArrayDestroy(colList);

        return invalidOperationMsg(tscGetErrorMsgPayload(pCmd), msg3);
      }
    }

    SBufferWriter bw = tbufInitWriter(NULL, false);

    TRY(0) {
        exprTreeToBinary(&bw, pNode);
      } CATCH(code) {
        tbufCloseWriter(&bw);
        UNUSED(code);
        // TODO: other error handling
      } END_TRY

    len = tbufTell(&bw);
    char* c = tbufGetData(&bw, false);

    // set the serialized binary string as the parameter of arithmetic expression
    tscExprAddParams(&pExpr->base, c, TSDB_DATA_TYPE_BINARY, (int32_t)len);
    insertResultField(pQueryInfo, exprIndex, &columnList, sizeof(double), TSDB_DATA_TYPE_DOUBLE, pExpr->base.aliasName, pExpr);

    // add ts column
    tscInsertPrimaryTsSourceColumn(pQueryInfo, pExpr->base.uid);

    tbufCloseWriter(&bw);
    taosArrayDestroy(colList);
    tExprTreeDestroy(pNode, NULL);
  } else {
    columnList.num = 0;
    columnList.ids[0] = (SColumnIndex) {0, 0};

    char rawName[TSDB_COL_NAME_LEN] = {0};
    char aliasName[TSDB_COL_NAME_LEN] = {0};
    getColumnName(pItem, aliasName, rawName, TSDB_COL_NAME_LEN);

    insertResultField(pQueryInfo, exprIndex, &columnList, sizeof(double), TSDB_DATA_TYPE_DOUBLE, aliasName, NULL);

    int32_t slot = tscNumOfFields(pQueryInfo) - 1;
    SInternalField* pInfo = tscFieldInfoGetInternalField(&pQueryInfo->fieldsInfo, slot);
    assert(pInfo->pExpr == NULL);

    SExprInfo* pExprInfo = calloc(1, sizeof(SExprInfo));

    // arithmetic expression always return result in the format of double float
    pExprInfo->base.resBytes   = sizeof(double);
    pExprInfo->base.interBytes = sizeof(double);
    pExprInfo->base.resType    = TSDB_DATA_TYPE_DOUBLE;

    pExprInfo->base.functionId = TSDB_FUNC_ARITHM;
    pExprInfo->base.numOfParams = 1;
    pExprInfo->base.resColId = getNewResColId(pCmd);
    strncpy(pExprInfo->base.aliasName, aliasName, tListLen(pExprInfo->base.aliasName));
    strncpy(pExprInfo->base.token, rawName, tListLen(pExprInfo->base.token));

    int32_t ret = exprTreeFromSqlExpr(pCmd, &pExprInfo->pExpr, pItem->pNode, pQueryInfo, NULL, &(pExprInfo->base.uid));
    if (ret != TSDB_CODE_SUCCESS) {
      tExprTreeDestroy(pExprInfo->pExpr, NULL);
      return invalidOperationMsg(tscGetErrorMsgPayload(pCmd), "invalid expression in select clause");
    }

    pInfo->pExpr = pExprInfo;

    SBufferWriter bw = tbufInitWriter(NULL, false);

    TRY(0) {
      exprTreeToBinary(&bw, pInfo->pExpr->pExpr);
    } CATCH(code) {
      tbufCloseWriter(&bw);
      UNUSED(code);
      // TODO: other error handling
    } END_TRY

    SSqlExpr* pSqlExpr = &pInfo->pExpr->base;
    pSqlExpr->param[0].nLen = (int16_t) tbufTell(&bw);
    pSqlExpr->param[0].pz   = tbufGetData(&bw, true);
    pSqlExpr->param[0].nType = TSDB_DATA_TYPE_BINARY;

//    tbufCloseWriter(&bw); // TODO there is a memory leak
  }

  return TSDB_CODE_SUCCESS;
}

static void addProjectQueryCol(SQueryInfo* pQueryInfo, int32_t startPos, SColumnIndex* pIndex, tSqlExprItem* pItem, int32_t colId) {
  SExprInfo* pExpr = doAddProjectCol(pQueryInfo, pIndex->columnIndex, pIndex->tableIndex, colId);

  STableMetaInfo* pTableMetaInfo = tscGetMetaInfo(pQueryInfo, pIndex->tableIndex);
  STableMeta*     pTableMeta = pTableMetaInfo->pTableMeta;

  SSchema* pSchema = tscGetTableColumnSchema(pTableMeta, pIndex->columnIndex);

  char* colName = (pItem->aliasName == NULL) ? pSchema->name : pItem->aliasName;
  tstrncpy(pExpr->base.aliasName, colName, sizeof(pExpr->base.aliasName));

  SColumnList ids = {0};
  ids.num = 1;
  ids.ids[0] = *pIndex;

  if (pIndex->columnIndex == TSDB_TBNAME_COLUMN_INDEX || pIndex->columnIndex == TSDB_UD_COLUMN_INDEX ||
      pIndex->columnIndex >= tscGetNumOfColumns(pTableMeta)) {
    ids.num = 0;
  }

  insertResultField(pQueryInfo, startPos, &ids, pExpr->base.resBytes, (int8_t)pExpr->base.resType, pExpr->base.aliasName, pExpr);
}

static void addPrimaryTsColIntoResult(SQueryInfo* pQueryInfo, SSqlCmd* pCmd) {
  // primary timestamp column has been added already
  size_t size = tscNumOfExprs(pQueryInfo);
  for (int32_t i = 0; i < size; ++i) {
    SExprInfo* pExpr = tscExprGet(pQueryInfo, i);
    if (pExpr->base.functionId == TSDB_FUNC_PRJ && pExpr->base.colInfo.colId == PRIMARYKEY_TIMESTAMP_COL_INDEX) {
      return;
    }
  }


  // set the constant column value always attached to first table.
  STableMetaInfo* pTableMetaInfo = tscGetMetaInfo(pQueryInfo, 0);
  SSchema* pSchema = tscGetTableColumnSchema(pTableMetaInfo->pTableMeta, PRIMARYKEY_TIMESTAMP_COL_INDEX);

  // add the timestamp column into the output columns
  SColumnIndex index = {0};  // primary timestamp column info
  int32_t numOfCols = (int32_t)tscNumOfExprs(pQueryInfo);
  tscAddFuncInSelectClause(pQueryInfo, numOfCols, TSDB_FUNC_PRJ, &index, pSchema, TSDB_COL_NORMAL, getNewResColId(pCmd));

  SInternalField* pSupInfo = tscFieldInfoGetInternalField(&pQueryInfo->fieldsInfo, numOfCols);
  pSupInfo->visible = false;

  pQueryInfo->type |= TSDB_QUERY_TYPE_PROJECTION_QUERY;
}

bool isValidDistinctSql(SQueryInfo* pQueryInfo) {
  if (pQueryInfo == NULL) {
    return false;
  }
  if ((pQueryInfo->type & TSDB_QUERY_TYPE_STABLE_QUERY)  != TSDB_QUERY_TYPE_STABLE_QUERY) {
    return false;
  }
  if (tscQueryTags(pQueryInfo) && tscNumOfExprs(pQueryInfo) == 1){
    return true;
  }
  return false;
}

static bool hasNoneUserDefineExpr(SQueryInfo* pQueryInfo) {
  size_t numOfExprs = taosArrayGetSize(pQueryInfo->exprList);
  for (int32_t i = 0; i < numOfExprs; ++i) {
    SSqlExpr* pExpr = taosArrayGetP(pQueryInfo->exprList, i);

    if (TSDB_COL_IS_UD_COL(pExpr->colInfo.flag)) {
      continue;
    }

    return true;
  }

  return false;
}

void genUdfList(SArray* pUdfInfo, tSqlExpr *pNode) {
  if (pNode == NULL) {
    return;
  }

  if (pNode->type == SQL_NODE_EXPR) {
    genUdfList(pUdfInfo, pNode->pLeft);
    genUdfList(pUdfInfo, pNode->pRight);
    return;
  }

  if (pNode->type == SQL_NODE_SQLFUNCTION) {
    pNode->functionId = isValidFunction(pNode->operand.z, pNode->operand.n);
    if (pNode->functionId < 0) { // extract all possible user defined function
      struct SUdfInfo info = {0};
      info.name = strndup(pNode->operand.z, pNode->operand.n);
      int32_t functionId = (int32_t)taosArrayGetSize(pUdfInfo) * (-1) - 1;
      info.functionId = functionId;

      taosArrayPush(pUdfInfo, &info);
    }
  }
}

static int32_t checkForUdf(SSqlObj* pSql, SQueryInfo* pQueryInfo, SArray* pSelection) {
  if (pQueryInfo->pUdfInfo != NULL) {
    return TSDB_CODE_SUCCESS;
  }

  pQueryInfo->pUdfInfo = taosArrayInit(4, sizeof(struct SUdfInfo));

  size_t nExpr = taosArrayGetSize(pSelection);

  for (int32_t i = 0; i < nExpr; ++i) {
    tSqlExprItem* pItem = taosArrayGet(pSelection, i);

    int32_t type = pItem->pNode->type;
    if (type == SQL_NODE_EXPR || type == SQL_NODE_SQLFUNCTION) {
      genUdfList(pQueryInfo->pUdfInfo, pItem->pNode);
    }
  }

  if (taosArrayGetSize(pQueryInfo->pUdfInfo) > 0) {
    return tscGetUdfFromNode(pSql, pQueryInfo);
  } else {
    return TSDB_CODE_SUCCESS;
  }
}

static SUdfInfo* isValidUdf(SArray* pUdfInfo, const char* name, int32_t len) {
  size_t t = taosArrayGetSize(pUdfInfo);
  for(int32_t i = 0; i < t; ++i) {
    SUdfInfo* pUdf = taosArrayGet(pUdfInfo, i);
    if (strlen(pUdf->name) == len && strncasecmp(pUdf->name, name, len) == 0) {
      return pUdf;
    }
  }

  return NULL;
}

int32_t validateSelectNodeList(SSqlCmd* pCmd, SQueryInfo* pQueryInfo, SArray* pSelNodeList, bool isSTable, bool joinQuery,
                               bool timeWindowQuery) {
  assert(pSelNodeList != NULL && pCmd != NULL);

  const char* msg1 = "too many items in selection clause";

  const char* msg2 = "functions or others can not be mixed up";
  const char* msg3 = "not support query expression";
  const char* msg4 = "only support distinct one tag";
  const char* msg5 = "invalid function name";

  // too many result columns not support order by in query
  if (taosArrayGetSize(pSelNodeList) > TSDB_MAX_COLUMNS) {
    return invalidOperationMsg(tscGetErrorMsgPayload(pCmd), msg1);
  }

  if (pQueryInfo->colList == NULL) {
    pQueryInfo->colList = taosArrayInit(4, POINTER_BYTES);
  }

  bool hasDistinct = false;
  size_t numOfExpr = taosArrayGetSize(pSelNodeList);
  for (int32_t i = 0; i < numOfExpr; ++i) {
    int32_t outputIndex = (int32_t)tscNumOfExprs(pQueryInfo);
    tSqlExprItem* pItem = taosArrayGet(pSelNodeList, i);
     
    if (hasDistinct == false) {
       hasDistinct = (pItem->distinct == true); 
    }

    int32_t type = pItem->pNode->type;
    if (type == SQL_NODE_SQLFUNCTION) {
      pItem->pNode->functionId = isValidFunction(pItem->pNode->operand.z, pItem->pNode->operand.n);
      if (pItem->pNode->functionId < 0) {
<<<<<<< HEAD
        SUdfInfo* pUdfInfo = isValidUdf(pQueryInfo->pUdfInfo, pItem->pNode->operand.z, pItem->pNode->operand.n);
        if (pUdfInfo == NULL) {
          return invalidSqlErrMsg(tscGetErrorMsgPayload(pCmd), msg5);
        }

        pItem->pNode->functionId = pUdfInfo->functionId;
=======
        return invalidOperationMsg(tscGetErrorMsgPayload(pCmd), msg5);
>>>>>>> dde99cbb
      }

      // sql function in selection clause, append sql function info in pSqlCmd structure sequentially
      if (addExprAndResultField(pCmd, pQueryInfo, outputIndex, pItem, true) != TSDB_CODE_SUCCESS) {
        return TSDB_CODE_TSC_INVALID_OPERATION;
      }
    } else if (type == SQL_NODE_TABLE_COLUMN || type == SQL_NODE_VALUE) {
      // use the dynamic array list to decide if the function is valid or not
        // select table_name1.field_name1, table_name2.field_name2  from table_name1, table_name2
        if (addProjectionExprAndResultField(pCmd, pQueryInfo, pItem) != TSDB_CODE_SUCCESS) {
          return TSDB_CODE_TSC_INVALID_OPERATION;
        }
    } else if (type == SQL_NODE_EXPR) {
      int32_t code = handleArithmeticExpr(pCmd, pQueryInfo, i, pItem);
      if (code != TSDB_CODE_SUCCESS) {
        return code;
      }
    } else {
      return invalidOperationMsg(tscGetErrorMsgPayload(pCmd), msg3);
    }

    if (pQueryInfo->fieldsInfo.numOfOutput > TSDB_MAX_COLUMNS) {
      return invalidOperationMsg(tscGetErrorMsgPayload(pCmd), msg1);
    }
  }

  if (hasDistinct == true) {
    if (!isValidDistinctSql(pQueryInfo)) {
      return invalidOperationMsg(tscGetErrorMsgPayload(pCmd), msg4);
    }
    pQueryInfo->distinctTag = true;
  }
  
  // there is only one user-defined column in the final result field, add the timestamp column.
  size_t numOfSrcCols = taosArrayGetSize(pQueryInfo->colList);
  if ((numOfSrcCols <= 0 || !hasNoneUserDefineExpr(pQueryInfo)) && !tscQueryTags(pQueryInfo) && !tscQueryBlockInfo(pQueryInfo)) {
    addPrimaryTsColIntoResult(pQueryInfo, pCmd);
  }

  if (!functionCompatibleCheck(pQueryInfo, joinQuery, timeWindowQuery)) {
    return invalidOperationMsg(tscGetErrorMsgPayload(pCmd), msg2);
  }

  return TSDB_CODE_SUCCESS;
}

int32_t insertResultField(SQueryInfo* pQueryInfo, int32_t outputIndex, SColumnList* pColList, int16_t bytes,
                          int8_t type, char* fieldName, SExprInfo* pSqlExpr) {
  for (int32_t i = 0; i < pColList->num; ++i) {
    int32_t tableIndex = pColList->ids[i].tableIndex;
    STableMeta* pTableMeta = pQueryInfo->pTableMetaInfo[tableIndex]->pTableMeta;

    int32_t numOfCols = tscGetNumOfColumns(pTableMeta);
    if (pColList->ids[i].columnIndex >= numOfCols) {
      continue;
    }

    uint64_t uid = pTableMeta->id.uid;
    SSchema* pSchema = tscGetTableSchema(pTableMeta);
    tscColumnListInsert(pQueryInfo->colList, pColList->ids[i].columnIndex, uid, &pSchema[pColList->ids[i].columnIndex]);
  }
  
  TAOS_FIELD f = tscCreateField(type, fieldName, bytes);
  SInternalField* pInfo = tscFieldInfoInsert(&pQueryInfo->fieldsInfo, outputIndex, &f);
  pInfo->pExpr = pSqlExpr;
  
  return TSDB_CODE_SUCCESS;
}

SExprInfo* doAddProjectCol(SQueryInfo* pQueryInfo, int32_t colIndex, int32_t tableIndex, int32_t colId) {
  STableMetaInfo* pTableMetaInfo = tscGetMetaInfo(pQueryInfo, tableIndex);
  STableMeta*     pTableMeta = pTableMetaInfo->pTableMeta;
  int32_t numOfCols = tscGetNumOfColumns(pTableMeta);
  
  SSchema* pSchema = tscGetTableColumnSchema(pTableMeta, colIndex);

  int16_t functionId = (int16_t)((colIndex >= numOfCols) ? TSDB_FUNC_TAGPRJ : TSDB_FUNC_PRJ);
  SColumnIndex index = {.tableIndex = tableIndex,};
  
  if (functionId == TSDB_FUNC_TAGPRJ) {
    index.columnIndex = colIndex - tscGetNumOfColumns(pTableMeta);
    tscColumnListInsert(pTableMetaInfo->tagColList, index.columnIndex, pTableMeta->id.uid, pSchema);
  } else {
    index.columnIndex = colIndex;
  }

  return tscExprAppend(pQueryInfo, functionId, &index, pSchema->type, pSchema->bytes, colId, pSchema->bytes,
                          (functionId == TSDB_FUNC_TAGPRJ));
}

SExprInfo* tscAddFuncInSelectClause(SQueryInfo* pQueryInfo, int32_t outputColIndex, int16_t functionId,
                                  SColumnIndex* pIndex, SSchema* pColSchema, int16_t flag, int16_t colId) {
  SExprInfo* pExpr = tscExprInsert(pQueryInfo, outputColIndex, functionId, pIndex, pColSchema->type,
                                     pColSchema->bytes, colId, pColSchema->bytes, TSDB_COL_IS_TAG(flag));
  tstrncpy(pExpr->base.aliasName, pColSchema->name, sizeof(pExpr->base.aliasName));
  tstrncpy(pExpr->base.token, pColSchema->name, sizeof(pExpr->base.token));

  SColumnList ids = createColumnList(1, pIndex->tableIndex, pIndex->columnIndex);
  if (TSDB_COL_IS_TAG(flag)) {
    ids.num = 0;
  }

  insertResultField(pQueryInfo, outputColIndex, &ids, pColSchema->bytes, pColSchema->type, pColSchema->name, pExpr);

  pExpr->base.colInfo.flag = flag;
  STableMetaInfo* pTableMetaInfo = tscGetMetaInfo(pQueryInfo, pIndex->tableIndex);
  
  if (TSDB_COL_IS_TAG(flag)) {
    tscColumnListInsert(pTableMetaInfo->tagColList, pIndex->columnIndex, pTableMetaInfo->pTableMeta->id.uid, pColSchema);
  }

  return pExpr;
}

static int32_t doAddProjectionExprAndResultFields(SQueryInfo* pQueryInfo, SColumnIndex* pIndex, int32_t startPos, SSqlCmd* pCmd) {
  STableMetaInfo* pTableMetaInfo = tscGetMetaInfo(pQueryInfo, pIndex->tableIndex);

  int32_t     numOfTotalColumns = 0;
  STableMeta* pTableMeta = pTableMetaInfo->pTableMeta;
  SSchema*    pSchema = tscGetTableSchema(pTableMeta);

  STableComInfo tinfo = tscGetTableInfo(pTableMeta);
  
  if (UTIL_TABLE_IS_SUPER_TABLE(pTableMetaInfo)) {
    numOfTotalColumns = tinfo.numOfColumns + tinfo.numOfTags;
  } else {
    numOfTotalColumns = tinfo.numOfColumns;
  }

  for (int32_t j = 0; j < numOfTotalColumns; ++j) {
    SExprInfo* pExpr = doAddProjectCol(pQueryInfo, j, pIndex->tableIndex, getNewResColId(pCmd));
    tstrncpy(pExpr->base.aliasName, pSchema[j].name, sizeof(pExpr->base.aliasName));

    pIndex->columnIndex = j;
    SColumnList ids = {0};
    ids.ids[0] = *pIndex;
    ids.num = 1;

    insertResultField(pQueryInfo, startPos + j, &ids, pSchema[j].bytes, pSchema[j].type, pSchema[j].name, pExpr);
  }

  return numOfTotalColumns;
}

int32_t addProjectionExprAndResultField(SSqlCmd* pCmd, SQueryInfo* pQueryInfo, tSqlExprItem* pItem) {
  const char* msg0 = "invalid column name";
  const char* msg1 = "tag for normal table query is not allowed";

  int32_t startPos = (int32_t)tscNumOfExprs(pQueryInfo);
  int32_t optr = pItem->pNode->tokenId;

  if (optr == TK_ALL) {  // project on all fields
    TSDB_QUERY_SET_TYPE(pQueryInfo->type, TSDB_QUERY_TYPE_PROJECTION_QUERY);

    SColumnIndex index = COLUMN_INDEX_INITIALIZER;
    if (getTableIndexByName(&pItem->pNode->colInfo, pQueryInfo, &index) != TSDB_CODE_SUCCESS) {
      return invalidOperationMsg(tscGetErrorMsgPayload(pCmd), msg0);
    }

    // all meters columns are required
    if (index.tableIndex == COLUMN_INDEX_INITIAL_VAL) {  // all table columns are required.
      for (int32_t i = 0; i < pQueryInfo->numOfTables; ++i) {
        index.tableIndex = i;
        int32_t inc = doAddProjectionExprAndResultFields(pQueryInfo, &index, startPos, pCmd);
        startPos += inc;
      }
    } else {
      doAddProjectionExprAndResultFields(pQueryInfo, &index, startPos, pCmd);
    }

    // add the primary timestamp column even though it is not required by user
    STableMeta* pTableMeta = pQueryInfo->pTableMetaInfo[index.tableIndex]->pTableMeta;
    if (pTableMeta->tableType != TSDB_TEMP_TABLE) {
      tscInsertPrimaryTsSourceColumn(pQueryInfo, pTableMeta->id.uid);
    }
  } else if (optr == TK_STRING || optr == TK_INTEGER || optr == TK_FLOAT) {  // simple column projection query
    SColumnIndex index = COLUMN_INDEX_INITIALIZER;

    // user-specified constant value as a new result column
    index.columnIndex = (pQueryInfo->udColumnId--);
    index.tableIndex = 0;

    SSchema colSchema = tGetUserSpecifiedColumnSchema(&pItem->pNode->value, &pItem->pNode->token, pItem->aliasName);
    SExprInfo* pExpr =
        tscAddFuncInSelectClause(pQueryInfo, startPos, TSDB_FUNC_PRJ, &index, &colSchema, TSDB_COL_UDC, getNewResColId(pCmd));

    // NOTE: the first parameter is reserved for the tag column id during join query process.
    pExpr->base.numOfParams = 2;
    tVariantAssign(&pExpr->base.param[1], &pItem->pNode->value);
  } else if (optr == TK_ID) {
    SColumnIndex index = COLUMN_INDEX_INITIALIZER;

    if (getColumnIndexByName(pCmd, &pItem->pNode->colInfo, pQueryInfo, &index) != TSDB_CODE_SUCCESS) {
      return invalidOperationMsg(tscGetErrorMsgPayload(pCmd), msg0);
    }

    if (index.columnIndex == TSDB_TBNAME_COLUMN_INDEX) {
      SSchema* colSchema = tGetTbnameColumnSchema();
      tscAddFuncInSelectClause(pQueryInfo, startPos, TSDB_FUNC_TAGPRJ, &index, colSchema, TSDB_COL_TAG, getNewResColId(pCmd));
    } else {
      STableMetaInfo* pTableMetaInfo = tscGetMetaInfo(pQueryInfo, index.tableIndex);
      STableMeta*     pTableMeta = pTableMetaInfo->pTableMeta;

      if (index.columnIndex >= tscGetNumOfColumns(pTableMeta) && UTIL_TABLE_IS_NORMAL_TABLE(pTableMetaInfo)) {
        return invalidOperationMsg(tscGetErrorMsgPayload(pCmd), msg1);
      }

      addProjectQueryCol(pQueryInfo, startPos, &index, pItem, getNewResColId(pCmd));
      pQueryInfo->type |= TSDB_QUERY_TYPE_PROJECTION_QUERY;
    }

    // add the primary timestamp column even though it is not required by user
    STableMetaInfo* pTableMetaInfo = tscGetMetaInfo(pQueryInfo, index.tableIndex);
    if (!UTIL_TABLE_IS_TMP_TABLE(pTableMetaInfo)) {
      tscInsertPrimaryTsSourceColumn(pQueryInfo, pTableMetaInfo->pTableMeta->id.uid);
    }
  } else {
    return TSDB_CODE_TSC_INVALID_OPERATION;
  }

  return TSDB_CODE_SUCCESS;
}

static int32_t setExprInfoForFunctions(SSqlCmd* pCmd, SQueryInfo* pQueryInfo, SSchema* pSchema, SConvertFunc cvtFunc,
                                       const char* name, int32_t resColIdx, SColumnIndex* pColIndex, bool finalResult) {
  const char* msg1 = "not support column types";

  int16_t type = 0;
  int16_t bytes = 0;
  int32_t functionID = cvtFunc.execFuncId;

  if (functionID == TSDB_FUNC_SPREAD) {
    int32_t t1 = pSchema->type;
    if (t1 == TSDB_DATA_TYPE_BINARY || t1 == TSDB_DATA_TYPE_NCHAR || t1 == TSDB_DATA_TYPE_BOOL) {
      invalidOperationMsg(tscGetErrorMsgPayload(pCmd), msg1);
      return -1;
    } else {
      type = TSDB_DATA_TYPE_DOUBLE;
      bytes = tDataTypes[type].bytes;
    }
  } else {
    type = pSchema->type;
    bytes = pSchema->bytes;
  }
  
  SExprInfo* pExpr = tscExprAppend(pQueryInfo, functionID, pColIndex, type, bytes, getNewResColId(pCmd), bytes, false);
  tstrncpy(pExpr->base.aliasName, name, tListLen(pExpr->base.aliasName));

  if (cvtFunc.originFuncId == TSDB_FUNC_LAST_ROW && cvtFunc.originFuncId != functionID) {
    pExpr->base.colInfo.flag |= TSDB_COL_NULL;
  }

  // set reverse order scan data blocks for last query
  if (functionID == TSDB_FUNC_LAST) {
    pExpr->base.numOfParams = 1;
    pExpr->base.param[0].i64 = TSDB_ORDER_DESC;
    pExpr->base.param[0].nType = TSDB_DATA_TYPE_INT;
  }
  
  // for all queries, the timestamp column needs to be loaded
  SSchema s = {.colId = PRIMARYKEY_TIMESTAMP_COL_INDEX, .bytes = TSDB_KEYSIZE, .type = TSDB_DATA_TYPE_TIMESTAMP,};
  tscColumnListInsert(pQueryInfo->colList, PRIMARYKEY_TIMESTAMP_COL_INDEX, pExpr->base.uid, &s);

  // if it is not in the final result, do not add it
  SColumnList ids = createColumnList(1, pColIndex->tableIndex, pColIndex->columnIndex);
  if (finalResult) {
    insertResultField(pQueryInfo, resColIdx, &ids, bytes, (int8_t)type, pExpr->base.aliasName, pExpr);
  } else {
    tscColumnListInsert(pQueryInfo->colList, ids.ids[0].columnIndex, pExpr->base.uid, pSchema);
  }

  return TSDB_CODE_SUCCESS;
}

void setResultColName(char* name, tSqlExprItem* pItem, int32_t functionId, SStrToken* pToken, bool multiCols) {
  if (pItem->aliasName != NULL) {
    tstrncpy(name, pItem->aliasName, TSDB_COL_NAME_LEN);
  } else if (multiCols) {
    char uname[TSDB_COL_NAME_LEN] = {0};
    int32_t len = MIN(pToken->n + 1, TSDB_COL_NAME_LEN);
    tstrncpy(uname, pToken->z, len);

    if (tsKeepOriginalColumnName) { // keep the original column name
      tstrncpy(name, uname, TSDB_COL_NAME_LEN);
    } else {
      int32_t size = TSDB_COL_NAME_LEN + tListLen(aAggs[functionId].name) + 2 + 1;
      char tmp[TSDB_COL_NAME_LEN + tListLen(aAggs[functionId].name) + 2 + 1] = {0};
      snprintf(tmp, size, "%s(%s)", aAggs[functionId].name, uname);

      tstrncpy(name, tmp, TSDB_COL_NAME_LEN);
    }
  } else  { // use the user-input result column name
    int32_t len = MIN(pItem->pNode->token.n + 1, TSDB_COL_NAME_LEN);
    tstrncpy(name, pItem->pNode->token.z, len);
  }
}

static void updateLastScanOrderIfNeeded(SQueryInfo* pQueryInfo) {
  if (pQueryInfo->sessionWindow.gap > 0 || tscGroupbyColumn(pQueryInfo)) {
    size_t numOfExpr = tscNumOfExprs(pQueryInfo);
    for (int32_t i = 0; i < numOfExpr; ++i) {
      SExprInfo* pExpr = tscExprGet(pQueryInfo, i);
      if (pExpr->base.functionId != TSDB_FUNC_LAST && pExpr->base.functionId != TSDB_FUNC_LAST_DST) {
        continue;
      }

      pExpr->base.numOfParams = 1;
      pExpr->base.param->i64 = TSDB_ORDER_ASC;
      pExpr->base.param->nType = TSDB_DATA_TYPE_INT;
    }
  }
}

int32_t addExprAndResultField(SSqlCmd* pCmd, SQueryInfo* pQueryInfo, int32_t colIndex, tSqlExprItem* pItem, bool finalResult) {
  STableMetaInfo* pTableMetaInfo = NULL;
  int32_t functionId = pItem->pNode->functionId;

  const char* msg1 = "not support column types";
  const char* msg2 = "invalid parameters";
  const char* msg3 = "illegal column name";
  const char* msg4 = "invalid table name";
  const char* msg5 = "parameter is out of range [0, 100]";
  const char* msg6 = "function applied to tags not allowed";
  const char* msg7 = "normal table can not apply this function";
  const char* msg8 = "multi-columns selection does not support alias column name";
  const char* msg9 = "invalid function";
//  const char* msg10 = "diff can no be applied to unsigned numeric type";

  switch (functionId) {
    case TSDB_FUNC_COUNT: {
        /* more than one parameter for count() function */
      if (pItem->pNode->pParam != NULL && taosArrayGetSize(pItem->pNode->pParam) != 1) {
        return invalidOperationMsg(tscGetErrorMsgPayload(pCmd), msg2);
      }

      SExprInfo* pExpr = NULL;
      SColumnIndex index = COLUMN_INDEX_INITIALIZER;

      if (pItem->pNode->pParam != NULL) {
        tSqlExprItem* pParamElem = taosArrayGet(pItem->pNode->pParam, 0);
        SStrToken* pToken = &pParamElem->pNode->colInfo;
        int16_t tokenId = pParamElem->pNode->tokenId;
        if ((pToken->z == NULL || pToken->n == 0) && (TK_INTEGER != tokenId)) {
          return invalidOperationMsg(tscGetErrorMsgPayload(pCmd), msg3);
        }

        // select count(table.*)
        // select count(1)|count(2)
        if (tokenId == TK_ALL || tokenId == TK_INTEGER) {
          // check if the table name is valid or not
          SStrToken tmpToken = pParamElem->pNode->colInfo;

          if (getTableIndexByName(&tmpToken, pQueryInfo, &index) != TSDB_CODE_SUCCESS) {
            return invalidOperationMsg(tscGetErrorMsgPayload(pCmd), msg4);
          }

          index = (SColumnIndex){0, PRIMARYKEY_TIMESTAMP_COL_INDEX};
          int32_t size = tDataTypes[TSDB_DATA_TYPE_BIGINT].bytes;
          pExpr = tscExprAppend(pQueryInfo, functionId, &index, TSDB_DATA_TYPE_BIGINT, size, getNewResColId(pCmd), size, false);
        } else {
          // count the number of table created according to the super table
          if (getColumnIndexByName(pCmd, pToken, pQueryInfo, &index) != TSDB_CODE_SUCCESS) {
            return invalidOperationMsg(tscGetErrorMsgPayload(pCmd), msg3);
          }

          pTableMetaInfo = tscGetMetaInfo(pQueryInfo, index.tableIndex);

          // count tag is equalled to count(tbname)
          bool isTag = false;
          if (index.columnIndex >= tscGetNumOfColumns(pTableMetaInfo->pTableMeta) || index.columnIndex == TSDB_TBNAME_COLUMN_INDEX) {
            index.columnIndex = TSDB_TBNAME_COLUMN_INDEX;
            isTag = true;
          }

          int32_t size = tDataTypes[TSDB_DATA_TYPE_BIGINT].bytes;
          pExpr = tscExprAppend(pQueryInfo, functionId, &index, TSDB_DATA_TYPE_BIGINT, size, getNewResColId(pCmd), size, isTag);
        }
      } else {  // count(*) is equalled to count(primary_timestamp_key)
        index = (SColumnIndex){0, PRIMARYKEY_TIMESTAMP_COL_INDEX};
        int32_t size = tDataTypes[TSDB_DATA_TYPE_BIGINT].bytes;
        pExpr = tscExprAppend(pQueryInfo, functionId, &index, TSDB_DATA_TYPE_BIGINT, size, getNewResColId(pCmd), size, false);
      }

      pTableMetaInfo = tscGetMetaInfo(pQueryInfo, index.tableIndex);

      memset(pExpr->base.aliasName, 0, tListLen(pExpr->base.aliasName));
      getColumnName(pItem, pExpr->base.aliasName, pExpr->base.token,sizeof(pExpr->base.aliasName) - 1);
      
      SColumnList list = createColumnList(1, index.tableIndex, index.columnIndex);
      if (finalResult) {
        int32_t numOfOutput = tscNumOfFields(pQueryInfo);
        insertResultField(pQueryInfo, numOfOutput, &list, sizeof(int64_t), TSDB_DATA_TYPE_BIGINT, pExpr->base.aliasName, pExpr);
      } else {
        for (int32_t i = 0; i < list.num; ++i) {
          SSchema* ps = tscGetTableSchema(pTableMetaInfo->pTableMeta);
          tscColumnListInsert(pQueryInfo->colList, list.ids[i].columnIndex, pTableMetaInfo->pTableMeta->id.uid,
              &ps[list.ids[i].columnIndex]);
        }
      }

      // the time stamp may be always needed
      if (index.tableIndex < tscGetNumOfColumns(pTableMetaInfo->pTableMeta)) {
        tscInsertPrimaryTsSourceColumn(pQueryInfo, pTableMetaInfo->pTableMeta->id.uid);
      }

      return TSDB_CODE_SUCCESS;
    }
    case TSDB_FUNC_SUM:
    case TSDB_FUNC_AVG:
    case TSDB_FUNC_RATE:
    case TSDB_FUNC_IRATE:
    case TSDB_FUNC_SUM_RATE:
    case TSDB_FUNC_SUM_IRATE:
    case TSDB_FUNC_AVG_RATE:
    case TSDB_FUNC_AVG_IRATE:
    case TSDB_FUNC_TWA:
    case TSDB_FUNC_MIN:
    case TSDB_FUNC_MAX:
    case TSDB_FUNC_DIFF:
    case TSDB_FUNC_STDDEV:
    case TSDB_FUNC_LEASTSQR: {
      // 1. valid the number of parameters
      if (pItem->pNode->pParam == NULL || (functionId != TSDB_FUNC_LEASTSQR && taosArrayGetSize(pItem->pNode->pParam) != 1) ||
          (functionId == TSDB_FUNC_LEASTSQR && taosArrayGetSize(pItem->pNode->pParam) != 3)) {
        /* no parameters or more than one parameter for function */
        return invalidOperationMsg(tscGetErrorMsgPayload(pCmd), msg2);
      }

      tSqlExprItem* pParamElem = taosArrayGet(pItem->pNode->pParam, 0);
      if (pParamElem->pNode->tokenId != TK_ALL && pParamElem->pNode->tokenId != TK_ID) {
        return invalidOperationMsg(tscGetErrorMsgPayload(pCmd), msg2);
      }

      SColumnIndex index = COLUMN_INDEX_INITIALIZER;
      if ((getColumnIndexByName(pCmd, &pParamElem->pNode->colInfo, pQueryInfo, &index) != TSDB_CODE_SUCCESS)) {
        return invalidOperationMsg(tscGetErrorMsgPayload(pCmd), msg3);
      }

      if (index.columnIndex == TSDB_TBNAME_COLUMN_INDEX) {
        return invalidOperationMsg(tscGetErrorMsgPayload(pCmd), msg6);
      }

      // 2. check if sql function can be applied on this column data type
      pTableMetaInfo = tscGetMetaInfo(pQueryInfo, index.tableIndex);
      SSchema* pSchema = tscGetTableColumnSchema(pTableMetaInfo->pTableMeta, index.columnIndex);

      if (!IS_NUMERIC_TYPE(pSchema->type)) {
        return invalidOperationMsg(tscGetErrorMsgPayload(pCmd), msg1);
      } else if (IS_UNSIGNED_NUMERIC_TYPE(pSchema->type) && functionId == TSDB_FUNC_DIFF) {
        return invalidOperationMsg(tscGetErrorMsgPayload(pCmd), msg9);
      }

      int16_t resultType = 0;
      int16_t resultSize = 0;
      int32_t intermediateResSize = 0;

      if (getResultDataInfo(pSchema->type, pSchema->bytes, functionId, 0, &resultType, &resultSize,
<<<<<<< HEAD
                            &intermediateResSize, 0, false, NULL) != TSDB_CODE_SUCCESS) {
        return TSDB_CODE_TSC_INVALID_SQL;
=======
                            &intermediateResSize, 0, false) != TSDB_CODE_SUCCESS) {
        return TSDB_CODE_TSC_INVALID_OPERATION;
>>>>>>> dde99cbb
      }

      // set the first column ts for diff query
      if (functionId == TSDB_FUNC_DIFF) {
        colIndex += 1;
        SColumnIndex indexTS = {.tableIndex = index.tableIndex, .columnIndex = 0};
        SExprInfo* pExpr = tscExprAppend(pQueryInfo, TSDB_FUNC_TS_DUMMY, &indexTS, TSDB_DATA_TYPE_TIMESTAMP, TSDB_KEYSIZE,
                                           getNewResColId(pCmd), TSDB_KEYSIZE, false);

        SColumnList ids = createColumnList(1, 0, 0);
        insertResultField(pQueryInfo, 0, &ids, TSDB_KEYSIZE, TSDB_DATA_TYPE_TIMESTAMP, aAggs[TSDB_FUNC_TS_DUMMY].name, pExpr);
      }

      // functions can not be applied to tags
      if (index.columnIndex >= tscGetNumOfColumns(pTableMetaInfo->pTableMeta)) {
        return invalidOperationMsg(tscGetErrorMsgPayload(pCmd), msg6);
      }

      SExprInfo* pExpr = tscExprAppend(pQueryInfo, functionId, &index, resultType, resultSize, getNewResColId(pCmd), resultSize, false);

      if (functionId == TSDB_FUNC_LEASTSQR) {
        /* set the leastsquares parameters */
        char val[8] = {0};
        if (tVariantDump(&pParamElem[1].pNode->value, val, TSDB_DATA_TYPE_DOUBLE, true) < 0) {
          return TSDB_CODE_TSC_INVALID_OPERATION;
        }

        tscExprAddParams(&pExpr->base, val, TSDB_DATA_TYPE_DOUBLE, DOUBLE_BYTES);

        memset(val, 0, tListLen(val));
        if (tVariantDump(&pParamElem[2].pNode->value, val, TSDB_DATA_TYPE_DOUBLE, true) < 0) {
          return TSDB_CODE_TSC_INVALID_OPERATION;
        }

        tscExprAddParams(&pExpr->base, val, TSDB_DATA_TYPE_DOUBLE, sizeof(double));
      }

      SColumnList ids = createColumnList(1, index.tableIndex, index.columnIndex);

      memset(pExpr->base.aliasName, 0, tListLen(pExpr->base.aliasName));
      getColumnName(pItem, pExpr->base.aliasName, pExpr->base.token,sizeof(pExpr->base.aliasName) - 1);

      if (finalResult) {
        int32_t numOfOutput = tscNumOfFields(pQueryInfo);
        insertResultField(pQueryInfo, numOfOutput, &ids, pExpr->base.resBytes, (int32_t)pExpr->base.resType,
                          pExpr->base.aliasName, pExpr);
      } else {
        assert(ids.num == 1);
        tscColumnListInsert(pQueryInfo->colList, ids.ids[0].columnIndex, pExpr->base.uid, pSchema);
      }

      tscInsertPrimaryTsSourceColumn(pQueryInfo, pExpr->base.uid);
      return TSDB_CODE_SUCCESS;
    }
    case TSDB_FUNC_FIRST:
    case TSDB_FUNC_LAST:
    case TSDB_FUNC_SPREAD:
    case TSDB_FUNC_LAST_ROW:
    case TSDB_FUNC_INTERP: {
      bool requireAllFields = (pItem->pNode->pParam == NULL);

      // NOTE: has time range condition or normal column filter condition, the last_row query will be transferred to last query
      SConvertFunc cvtFunc = {.originFuncId = functionId, .execFuncId = functionId};
      if (functionId == TSDB_FUNC_LAST_ROW && ((!TSWINDOW_IS_EQUAL(pQueryInfo->window, TSWINDOW_INITIALIZER)) || (hasNormalColumnFilter(pQueryInfo)))) {
        cvtFunc.execFuncId = TSDB_FUNC_LAST;
      }

      if (!requireAllFields) {
        if (taosArrayGetSize(pItem->pNode->pParam) < 1) {
          return invalidOperationMsg(tscGetErrorMsgPayload(pCmd), msg3);
        }

        if (taosArrayGetSize(pItem->pNode->pParam) > 1 && (pItem->aliasName != NULL && strlen(pItem->aliasName) > 0)) {
          return invalidOperationMsg(tscGetErrorMsgPayload(pCmd), msg8);
        }

        /* in first/last function, multiple columns can be add to resultset */
        for (int32_t i = 0; i < taosArrayGetSize(pItem->pNode->pParam); ++i) {
          tSqlExprItem* pParamElem = taosArrayGet(pItem->pNode->pParam, i);
          if (pParamElem->pNode->tokenId != TK_ALL && pParamElem->pNode->tokenId != TK_ID) {
            return invalidOperationMsg(tscGetErrorMsgPayload(pCmd), msg3);
          }

          SColumnIndex index = COLUMN_INDEX_INITIALIZER;

          if (pParamElem->pNode->tokenId == TK_ALL) { // select table.*
            SStrToken tmpToken = pParamElem->pNode->colInfo;

            if (getTableIndexByName(&tmpToken, pQueryInfo, &index) != TSDB_CODE_SUCCESS) {
              return invalidOperationMsg(tscGetErrorMsgPayload(pCmd), msg4);
            }

            pTableMetaInfo = tscGetMetaInfo(pQueryInfo, index.tableIndex);
            SSchema* pSchema = tscGetTableSchema(pTableMetaInfo->pTableMeta);

            char name[TSDB_COL_NAME_LEN] = {0};
            for (int32_t j = 0; j < tscGetNumOfColumns(pTableMetaInfo->pTableMeta); ++j) {
              index.columnIndex = j;
              SStrToken t = {.z = pSchema[j].name, .n = (uint32_t)strnlen(pSchema[j].name, TSDB_COL_NAME_LEN)};
              setResultColName(name, pItem, cvtFunc.originFuncId, &t, true);

              if (setExprInfoForFunctions(pCmd, pQueryInfo, &pSchema[j], cvtFunc, name, colIndex++, &index, finalResult) != 0) {
                return TSDB_CODE_TSC_INVALID_OPERATION;
              }
            }

          } else {
            if (getColumnIndexByName(pCmd, &pParamElem->pNode->colInfo, pQueryInfo, &index) != TSDB_CODE_SUCCESS) {
              return invalidOperationMsg(tscGetErrorMsgPayload(pCmd), msg3);
            }

            pTableMetaInfo = tscGetMetaInfo(pQueryInfo, index.tableIndex);

            // functions can not be applied to tags
            if ((index.columnIndex >= tscGetNumOfColumns(pTableMetaInfo->pTableMeta)) || (index.columnIndex < 0)) {
              return invalidOperationMsg(tscGetErrorMsgPayload(pCmd), msg6);
            }

            char name[TSDB_COL_NAME_LEN] = {0};
            SSchema* pSchema = tscGetTableColumnSchema(pTableMetaInfo->pTableMeta, index.columnIndex);

            bool multiColOutput = taosArrayGetSize(pItem->pNode->pParam) > 1;
            setResultColName(name, pItem, cvtFunc.originFuncId, &pParamElem->pNode->colInfo, multiColOutput);

            if (setExprInfoForFunctions(pCmd, pQueryInfo, pSchema, cvtFunc, name, colIndex++, &index, finalResult) != 0) {
              return TSDB_CODE_TSC_INVALID_OPERATION;
            }
          }
        }
        
        return TSDB_CODE_SUCCESS;
      } else {  // select * from xxx
        int32_t numOfFields = 0;

        // multicolumn selection does not support alias name
        if (pItem->aliasName != NULL && strlen(pItem->aliasName) > 0) {
          return invalidOperationMsg(tscGetErrorMsgPayload(pCmd), msg8);
        }

        for (int32_t j = 0; j < pQueryInfo->numOfTables; ++j) {
          pTableMetaInfo = tscGetMetaInfo(pQueryInfo, j);
          SSchema* pSchema = tscGetTableSchema(pTableMetaInfo->pTableMeta);

          for (int32_t i = 0; i < tscGetNumOfColumns(pTableMetaInfo->pTableMeta); ++i) {
            SColumnIndex index = {.tableIndex = j, .columnIndex = i};

            char name[TSDB_COL_NAME_LEN] = {0};
            SStrToken t = {.z = pSchema[i].name, .n = (uint32_t)strnlen(pSchema[i].name, TSDB_COL_NAME_LEN)};
            setResultColName(name, pItem, cvtFunc.originFuncId, &t, true);

            if (setExprInfoForFunctions(pCmd, pQueryInfo, &pSchema[index.columnIndex], cvtFunc, name, colIndex, &index, finalResult) != 0) {
              return TSDB_CODE_TSC_INVALID_OPERATION;
            }
            colIndex++;
          }

          numOfFields += tscGetNumOfColumns(pTableMetaInfo->pTableMeta);
        }

        return TSDB_CODE_SUCCESS;
      }
    }

    case TSDB_FUNC_TOP:
    case TSDB_FUNC_BOTTOM:
    case TSDB_FUNC_PERCT:
    case TSDB_FUNC_APERCT: {
      // 1. valid the number of parameters
      if (pItem->pNode->pParam == NULL || taosArrayGetSize(pItem->pNode->pParam) != 2) {
        /* no parameters or more than one parameter for function */
        return invalidOperationMsg(tscGetErrorMsgPayload(pCmd), msg2);
      }

      tSqlExprItem* pParamElem = taosArrayGet(pItem->pNode->pParam, 0);
      if (pParamElem->pNode->tokenId != TK_ID) {
        return invalidOperationMsg(tscGetErrorMsgPayload(pCmd), msg2);
      }
      
      SColumnIndex index = COLUMN_INDEX_INITIALIZER;
      if (getColumnIndexByName(pCmd, &pParamElem->pNode->colInfo, pQueryInfo, &index) != TSDB_CODE_SUCCESS) {
        return invalidOperationMsg(tscGetErrorMsgPayload(pCmd), msg3);
      }

      if (index.columnIndex == TSDB_TBNAME_COLUMN_INDEX) {
        return invalidOperationMsg(tscGetErrorMsgPayload(pCmd), msg6);
      }
      
      pTableMetaInfo = tscGetMetaInfo(pQueryInfo, index.tableIndex);
      SSchema* pSchema = tscGetTableColumnSchema(pTableMetaInfo->pTableMeta, index.columnIndex);

      // functions can not be applied to tags
      if (index.columnIndex >= tscGetNumOfColumns(pTableMetaInfo->pTableMeta)) {
        return invalidOperationMsg(tscGetErrorMsgPayload(pCmd), msg6);
      }

      // 2. valid the column type
      if (!IS_NUMERIC_TYPE(pSchema->type)) {
        return invalidOperationMsg(tscGetErrorMsgPayload(pCmd), msg1);
      }

      // 3. valid the parameters
      if (pParamElem[1].pNode->tokenId == TK_ID) {
        return invalidOperationMsg(tscGetErrorMsgPayload(pCmd), msg2);
      }

      tVariant* pVariant = &pParamElem[1].pNode->value;

      int8_t  resultType = pSchema->type;
      int16_t resultSize = pSchema->bytes;

      char val[8] = {0};

      SExprInfo* pExpr = NULL;
      if (functionId == TSDB_FUNC_PERCT || functionId == TSDB_FUNC_APERCT) {
        tVariantDump(pVariant, val, TSDB_DATA_TYPE_DOUBLE, true);

        double dp = GET_DOUBLE_VAL(val);
        if (dp < 0 || dp > TOP_BOTTOM_QUERY_LIMIT) {
          return invalidOperationMsg(tscGetErrorMsgPayload(pCmd), msg5);
        }

        resultSize = sizeof(double);
        resultType = TSDB_DATA_TYPE_DOUBLE;

        /*
         * sql function transformation
         * for dp = 0, it is actually min,
         * for dp = 100, it is max,
         */
        tscInsertPrimaryTsSourceColumn(pQueryInfo, pTableMetaInfo->pTableMeta->id.uid);
        colIndex += 1;  // the first column is ts

        pExpr = tscExprAppend(pQueryInfo, functionId, &index, resultType, resultSize, getNewResColId(pCmd), resultSize, false);
        tscExprAddParams(&pExpr->base, val, TSDB_DATA_TYPE_DOUBLE, sizeof(double));
      } else {
        tVariantDump(pVariant, val, TSDB_DATA_TYPE_BIGINT, true);

        int64_t nTop = GET_INT32_VAL(val);
        if (nTop <= 0 || nTop > 100) {  // todo use macro
          return invalidOperationMsg(tscGetErrorMsgPayload(pCmd), msg5);
        }

        // todo REFACTOR
        // set the first column ts for top/bottom query
        SColumnIndex index1 = {index.tableIndex, PRIMARYKEY_TIMESTAMP_COL_INDEX};
        pExpr = tscExprAppend(pQueryInfo, TSDB_FUNC_TS, &index1, TSDB_DATA_TYPE_TIMESTAMP, TSDB_KEYSIZE, getNewResColId(pCmd),
                                 TSDB_KEYSIZE, false);
        tstrncpy(pExpr->base.aliasName, aAggs[TSDB_FUNC_TS].name, sizeof(pExpr->base.aliasName));

        const int32_t TS_COLUMN_INDEX = PRIMARYKEY_TIMESTAMP_COL_INDEX;
        SColumnList   ids = createColumnList(1, index.tableIndex, TS_COLUMN_INDEX);
        insertResultField(pQueryInfo, TS_COLUMN_INDEX, &ids, TSDB_KEYSIZE, TSDB_DATA_TYPE_TIMESTAMP,
                          aAggs[TSDB_FUNC_TS].name, pExpr);

        colIndex += 1;  // the first column is ts

        pExpr = tscExprAppend(pQueryInfo, functionId, &index, resultType, resultSize, getNewResColId(pCmd), resultSize, false);
        tscExprAddParams(&pExpr->base, val, TSDB_DATA_TYPE_BIGINT, sizeof(int64_t));
      }
  
      memset(pExpr->base.aliasName, 0, tListLen(pExpr->base.aliasName));
      getColumnName(pItem, pExpr->base.aliasName, pExpr->base.token,sizeof(pExpr->base.aliasName) - 1);

      // todo refactor: tscColumnListInsert part
      SColumnList ids = createColumnList(1, index.tableIndex, index.columnIndex);

      if (finalResult) {
        insertResultField(pQueryInfo, colIndex, &ids, resultSize, resultType, pExpr->base.aliasName, pExpr);
      } else {
        assert(ids.num == 1);
        tscColumnListInsert(pQueryInfo->colList, ids.ids[0].columnIndex, pExpr->base.uid, pSchema);
      }

      return TSDB_CODE_SUCCESS;
    };
    
    case TSDB_FUNC_TID_TAG: {
      pTableMetaInfo = tscGetMetaInfo(pQueryInfo, 0);
      if (UTIL_TABLE_IS_NORMAL_TABLE(pTableMetaInfo)) {
        return invalidOperationMsg(tscGetErrorMsgPayload(pCmd), msg7);
      }
    
      // no parameters or more than one parameter for function
      if (pItem->pNode->pParam == NULL || taosArrayGetSize(pItem->pNode->pParam) != 1) {
        return invalidOperationMsg(tscGetErrorMsgPayload(pCmd), msg2);
      }
      
      tSqlExprItem* pParamItem = taosArrayGet(pItem->pNode->pParam, 0);
      tSqlExpr* pParam = pParamItem->pNode;

      SColumnIndex index = COLUMN_INDEX_INITIALIZER;
      if (getColumnIndexByName(pCmd, &pParam->colInfo, pQueryInfo, &index) != TSDB_CODE_SUCCESS) {
        return invalidOperationMsg(tscGetErrorMsgPayload(pCmd), msg3);
      }
    
      pTableMetaInfo = tscGetMetaInfo(pQueryInfo, index.tableIndex);
      SSchema* pSchema = tscGetTableTagSchema(pTableMetaInfo->pTableMeta);
  
      // functions can not be applied to normal columns
      int32_t numOfCols = tscGetNumOfColumns(pTableMetaInfo->pTableMeta);
      if (index.columnIndex < numOfCols && index.columnIndex != TSDB_TBNAME_COLUMN_INDEX) {
        return invalidOperationMsg(tscGetErrorMsgPayload(pCmd), msg6);
      }
    
      if (index.columnIndex > 0) {
        index.columnIndex -= numOfCols;
      }
      
      // 2. valid the column type
      int16_t colType = 0;
      if (index.columnIndex == TSDB_TBNAME_COLUMN_INDEX) {
        colType = TSDB_DATA_TYPE_BINARY;
      } else {
        colType = pSchema[index.columnIndex].type;
      }
      
      if (colType == TSDB_DATA_TYPE_BOOL) {
        return invalidOperationMsg(tscGetErrorMsgPayload(pCmd), msg1);
      }

      tscColumnListInsert(pTableMetaInfo->tagColList, index.columnIndex, pTableMetaInfo->pTableMeta->id.uid,
                          &pSchema[index.columnIndex]);
      SSchema* pTagSchema = tscGetTableTagSchema(pTableMetaInfo->pTableMeta);

      SSchema s = {0};
      if (index.columnIndex == TSDB_TBNAME_COLUMN_INDEX) {
        s = *tGetTbnameColumnSchema();
      } else {
        s = pTagSchema[index.columnIndex];
      }
      
      int16_t bytes = 0;
      int16_t type  = 0;
      int32_t inter = 0;

      int32_t ret = getResultDataInfo(s.type, s.bytes, TSDB_FUNC_TID_TAG, 0, &type, &bytes, &inter, 0, 0, NULL);
      assert(ret == TSDB_CODE_SUCCESS);
      
      s.type = (uint8_t)type;
      s.bytes = bytes;

      TSDB_QUERY_SET_TYPE(pQueryInfo->type, TSDB_QUERY_TYPE_TAG_FILTER_QUERY);
      tscAddFuncInSelectClause(pQueryInfo, 0, TSDB_FUNC_TID_TAG, &index, &s, TSDB_COL_TAG, getNewResColId(pCmd));
      
      return TSDB_CODE_SUCCESS;
    }
    case TSDB_FUNC_BLKINFO: {
      // no parameters or more than one parameter for function
      if (pItem->pNode->pParam != NULL && taosArrayGetSize(pItem->pNode->pParam) != 0) {
        return invalidOperationMsg(tscGetErrorMsgPayload(pCmd), msg2);
      }

      SColumnIndex index = {.tableIndex = 0, .columnIndex = 0,};
      pTableMetaInfo = tscGetMetaInfo(pQueryInfo, index.tableIndex);

      SSchema s = {.name = "block_dist", .type = TSDB_DATA_TYPE_BINARY};
      int32_t inter   = 0;
      int16_t resType = 0;
      int16_t bytes   = 0;
<<<<<<< HEAD
      getResultDataInfo(TSDB_DATA_TYPE_INT, 4, TSDB_FUNC_BLKINFO, 0, &resType, &bytes, &inter, 0, 0, NULL);

=======
      getResultDataInfo(TSDB_DATA_TYPE_INT, 4, TSDB_FUNC_BLKINFO, 0, &resType, &bytes, &inter, 0, 0);
>>>>>>> dde99cbb
      s.bytes = bytes;
      s.type = (uint8_t)resType;

      SExprInfo* pExpr = tscExprInsert(pQueryInfo, 0, TSDB_FUNC_BLKINFO, &index, resType,
                                         bytes, getNewResColId(pCmd), bytes, 0);
      tstrncpy(pExpr->base.aliasName, s.name, sizeof(pExpr->base.aliasName));

      SColumnList ids = createColumnList(1, index.tableIndex, index.columnIndex);
      insertResultField(pQueryInfo, 0, &ids, bytes, s.type, s.name, pExpr);

      pExpr->base.numOfParams = 1;
      pExpr->base.param[0].i64 = pTableMetaInfo->pTableMeta->tableInfo.rowSize;
      pExpr->base.param[0].nType = TSDB_DATA_TYPE_BIGINT;

      return TSDB_CODE_SUCCESS;
    }

<<<<<<< HEAD
    default: {
      SUdfInfo* pUdfInfo = isValidUdf(pQueryInfo->pUdfInfo, pItem->pNode->operand.z, pItem->pNode->operand.n);
      if (pUdfInfo == NULL) {
        return invalidSqlErrMsg(tscGetErrorMsgPayload(pCmd), msg9);
      }

      tSqlExprItem* pParamElem = taosArrayGet(pItem->pNode->pParam, 0);;
      if (pParamElem->pNode->tokenId != TK_ID) {
        return invalidSqlErrMsg(tscGetErrorMsgPayload(pCmd), msg2);
      }

      SColumnIndex index = COLUMN_INDEX_INITIALIZER;
      if (getColumnIndexByName(pCmd, &pParamElem->pNode->colInfo, pQueryInfo, &index) != TSDB_CODE_SUCCESS) {
        return invalidSqlErrMsg(tscGetErrorMsgPayload(pCmd), msg3);
      }

      if (index.columnIndex == TSDB_TBNAME_COLUMN_INDEX) {
        return invalidSqlErrMsg(tscGetErrorMsgPayload(pCmd), msg6);
      }

      pTableMetaInfo = tscGetMetaInfo(pQueryInfo, index.tableIndex);

      // functions can not be applied to tags
      if (index.columnIndex >= tscGetNumOfColumns(pTableMetaInfo->pTableMeta)) {
        return invalidSqlErrMsg(tscGetErrorMsgPayload(pCmd), msg6);
      }

      int32_t inter   = 0;
      int16_t resType = 0;
      int16_t bytes   = 0;
      getResultDataInfo(TSDB_DATA_TYPE_INT, 4, functionId, 0, &resType, &bytes, &inter, 0, false, pUdfInfo);

      SExprInfo* pExpr = tscSqlExprAppend(pQueryInfo, functionId, &index, resType, bytes,
                                         getNewResColId(pQueryInfo), inter, false);

      memset(pExpr->base.aliasName, 0, tListLen(pExpr->base.aliasName));
      getColumnName(pItem, pExpr->base.aliasName, sizeof(pExpr->base.aliasName) - 1);

      SSchema s = {0};
      s.type = resType;
      s.bytes = bytes;
      s.colId = pExpr->base.colInfo.colId;

      uint64_t uid = pTableMetaInfo->pTableMeta->id.uid;
      SColumnList ids = createColumnList(1, index.tableIndex, index.columnIndex);
      if (finalResult) {
        insertResultField(pQueryInfo, colIndex, &ids, pUdfInfo->resBytes, pUdfInfo->resType, pExpr->base.aliasName, pExpr);
      } else {
        for (int32_t i = 0; i < ids.num; ++i) {
          tscColumnListInsert(pQueryInfo->colList, index.columnIndex, uid, &s);
        }
      }

      tscInsertPrimaryTsSourceColumn(pQueryInfo, pTableMetaInfo->pTableMeta->id.uid);
      return TSDB_CODE_SUCCESS;
    }
=======
    default:
      return TSDB_CODE_TSC_INVALID_OPERATION;
>>>>>>> dde99cbb
  }

  return TSDB_CODE_TSC_INVALID_SQL;
}

// todo refactor
static SColumnList createColumnList(int32_t num, int16_t tableIndex, int32_t columnIndex) {
  assert(num == 1 && tableIndex >= 0);

  SColumnList columnList = {0};
  columnList.num = num;

  int32_t index = num - 1;
  columnList.ids[index].tableIndex = tableIndex;
  columnList.ids[index].columnIndex = columnIndex;

  return columnList;
}

void getColumnName(tSqlExprItem* pItem, char* resultFieldName, char* rawName, int32_t nameLength) {
  int32_t len = ((int32_t)pItem->pNode->token.n < nameLength) ? (int32_t)pItem->pNode->token.n : nameLength;
  strncpy(rawName, pItem->pNode->token.z, len);

  if (pItem->aliasName != NULL) {
    strncpy(resultFieldName, pItem->aliasName, len);
  } else {
    strncpy(resultFieldName, rawName, len);
  }
}

static bool isTablenameToken(SStrToken* token) {
  SStrToken tmpToken = *token;
  SStrToken tableToken = {0};

  extractTableNameFromToken(&tmpToken, &tableToken);

  return (strncasecmp(TSQL_TBNAME_L, tmpToken.z, tmpToken.n) == 0 && tmpToken.n == strlen(TSQL_TBNAME_L));
}

static int16_t doGetColumnIndex(SQueryInfo* pQueryInfo, int32_t index, SStrToken* pToken) {
  STableMeta* pTableMeta = tscGetMetaInfo(pQueryInfo, index)->pTableMeta;

  int32_t  numOfCols = tscGetNumOfColumns(pTableMeta) + tscGetNumOfTags(pTableMeta);
  SSchema* pSchema = tscGetTableSchema(pTableMeta);

  int16_t columnIndex = COLUMN_INDEX_INITIAL_VAL;

  for (int16_t i = 0; i < numOfCols; ++i) {
    if (pToken->n != strlen(pSchema[i].name)) {
      continue;
    }

    if (strncasecmp(pSchema[i].name, pToken->z, pToken->n) == 0) {
      columnIndex = i;
      break;
    }
  }

  return columnIndex;
}

int32_t doGetColumnIndexByName(SSqlCmd* pCmd, SStrToken* pToken, SQueryInfo* pQueryInfo, SColumnIndex* pIndex) {
  const char* msg0 = "ambiguous column name";
  const char* msg1 = "invalid column name";

  if (isTablenameToken(pToken)) {
    pIndex->columnIndex = TSDB_TBNAME_COLUMN_INDEX;
  } else if (strncasecmp(pToken->z, DEFAULT_PRIMARY_TIMESTAMP_COL_NAME, pToken->n) == 0) {
    pIndex->columnIndex = PRIMARYKEY_TIMESTAMP_COL_INDEX;
  } else {
    // not specify the table name, try to locate the table index by column name
    if (pIndex->tableIndex == COLUMN_INDEX_INITIAL_VAL) {
      for (int16_t i = 0; i < pQueryInfo->numOfTables; ++i) {
        int16_t colIndex = doGetColumnIndex(pQueryInfo, i, pToken);

        if (colIndex != COLUMN_INDEX_INITIAL_VAL) {
          if (pIndex->columnIndex != COLUMN_INDEX_INITIAL_VAL) {
            return invalidOperationMsg(tscGetErrorMsgPayload(pCmd), msg0);
          } else {
            pIndex->tableIndex = i;
            pIndex->columnIndex = colIndex;
          }
        }
      }
    } else {  // table index is valid, get the column index
      int16_t colIndex = doGetColumnIndex(pQueryInfo, pIndex->tableIndex, pToken);
      if (colIndex != COLUMN_INDEX_INITIAL_VAL) {
        pIndex->columnIndex = colIndex;
      }
    }

    if (pIndex->columnIndex == COLUMN_INDEX_INITIAL_VAL) {
      return invalidOperationMsg(tscGetErrorMsgPayload(pCmd), msg1);
    }
  }

  if (COLUMN_INDEX_VALIDE(*pIndex)) {
    return TSDB_CODE_SUCCESS;
  } else {
    return TSDB_CODE_TSC_INVALID_OPERATION;
  }
}

int32_t getTableIndexImpl(SStrToken* pTableToken, SQueryInfo* pQueryInfo, SColumnIndex* pIndex) {
  if (pTableToken->n == 0) {  // only one table and no table name prefix in column name
    if (pQueryInfo->numOfTables == 1) {
      pIndex->tableIndex = 0;
    } else {
      pIndex->tableIndex = COLUMN_INDEX_INITIAL_VAL;
    }

    return TSDB_CODE_SUCCESS;
  }

  pIndex->tableIndex = COLUMN_INDEX_INITIAL_VAL;
  for (int32_t i = 0; i < pQueryInfo->numOfTables; ++i) {
    STableMetaInfo* pTableMetaInfo = tscGetMetaInfo(pQueryInfo, i);
    char* name = pTableMetaInfo->aliasName;
    if (strncasecmp(name, pTableToken->z, pTableToken->n) == 0 && strlen(name) == pTableToken->n) {
      pIndex->tableIndex = i;
      break;
    }
  }

  if (pIndex->tableIndex < 0) {
    return TSDB_CODE_TSC_INVALID_OPERATION;
  }

  return TSDB_CODE_SUCCESS;
}

int32_t getTableIndexByName(SStrToken* pToken, SQueryInfo* pQueryInfo, SColumnIndex* pIndex) {
  SStrToken tableToken = {0};
  extractTableNameFromToken(pToken, &tableToken);

  if (getTableIndexImpl(&tableToken, pQueryInfo, pIndex) != TSDB_CODE_SUCCESS) {
    return TSDB_CODE_TSC_INVALID_OPERATION;
  }

  return TSDB_CODE_SUCCESS;
}

int32_t getColumnIndexByName(SSqlCmd* pCmd, const SStrToken* pToken, SQueryInfo* pQueryInfo, SColumnIndex* pIndex) {
  if (pQueryInfo->pTableMetaInfo == NULL || pQueryInfo->numOfTables == 0) {
    return TSDB_CODE_TSC_INVALID_OPERATION;
  }

  SStrToken tmpToken = *pToken;

  if (getTableIndexByName(&tmpToken, pQueryInfo, pIndex) != TSDB_CODE_SUCCESS) {
    return TSDB_CODE_TSC_INVALID_OPERATION;
  }

  return doGetColumnIndexByName(pCmd, &tmpToken, pQueryInfo, pIndex);
}

int32_t setShowInfo(SSqlObj* pSql, struct SSqlInfo* pInfo) {
  SSqlCmd*        pCmd = &pSql->cmd;
  STableMetaInfo* pTableMetaInfo = tscGetTableMetaInfoFromCmd(pCmd,  0);

  pCmd->command = TSDB_SQL_SHOW;

  const char* msg1 = "invalid name";
  const char* msg2 = "pattern filter string too long";
  const char* msg3 = "database name too long";
  const char* msg4 = "invalid ip address";
  const char* msg5 = "database name is empty";
  const char* msg6 = "pattern string is empty";

  /*
   * database prefix in pInfo->pMiscInfo->a[0]
   * wildcard in like clause in pInfo->pMiscInfo->a[1]
   */
  SShowInfo* pShowInfo = &pInfo->pMiscInfo->showOpt;
  int16_t    showType = pShowInfo->showType;
  if (showType == TSDB_MGMT_TABLE_TABLE || showType == TSDB_MGMT_TABLE_METRIC || showType == TSDB_MGMT_TABLE_VGROUP) {
    // db prefix in tagCond, show table conds in payload
    SStrToken* pDbPrefixToken = &pShowInfo->prefix;
    if (pDbPrefixToken->type != 0) {

      if (pDbPrefixToken->n >= TSDB_DB_NAME_LEN) {  // db name is too long
        return invalidOperationMsg(tscGetErrorMsgPayload(pCmd), msg3);
      }

      if (pDbPrefixToken->n <= 0) {
        return invalidOperationMsg(tscGetErrorMsgPayload(pCmd), msg5);
      }

      if (tscValidateName(pDbPrefixToken) != TSDB_CODE_SUCCESS) {
        return invalidOperationMsg(tscGetErrorMsgPayload(pCmd), msg1);
      }

      int32_t ret = tNameSetDbName(&pTableMetaInfo->name, getAccountId(pSql), pDbPrefixToken);
      if (ret != TSDB_CODE_SUCCESS) {
        return invalidOperationMsg(tscGetErrorMsgPayload(pCmd), msg1);
      }
    }

    // show table/stable like 'xxxx', set the like pattern for show tables
    SStrToken* pPattern = &pShowInfo->pattern;
    if (pPattern->type != 0) {
      pPattern->n = strdequote(pPattern->z);

      if (pPattern->n <= 0) {
        return invalidOperationMsg(tscGetErrorMsgPayload(pCmd), msg6);
      }

      if (!tscValidateTableNameLength(pCmd->payloadLen)) {
        return invalidOperationMsg(tscGetErrorMsgPayload(pCmd), msg2);
      }
    }
  } else if (showType == TSDB_MGMT_TABLE_VNODES) {
    if (pShowInfo->prefix.type == 0) {
      return invalidOperationMsg(tscGetErrorMsgPayload(pCmd), "No specified ip of dnode");
    }

    // show vnodes may be ip addr of dnode in payload
    SStrToken* pDnodeIp = &pShowInfo->prefix;
    if (pDnodeIp->n >= TSDB_IPv4ADDR_LEN) {  // ip addr is too long
      return invalidOperationMsg(tscGetErrorMsgPayload(pCmd), msg3);
    }

    if (!validateIpAddress(pDnodeIp->z, pDnodeIp->n)) {
      return invalidOperationMsg(tscGetErrorMsgPayload(pCmd), msg4);
    }
  } 
  return TSDB_CODE_SUCCESS;
}

int32_t setKillInfo(SSqlObj* pSql, struct SSqlInfo* pInfo, int32_t killType) {
  const char* msg1 = "invalid connection ID";
  const char* msg2 = "invalid query ID";
  const char* msg3 = "invalid stream ID";

  SSqlCmd* pCmd = &pSql->cmd;
  pCmd->command = pInfo->type;
  
  SStrToken* idStr = &(pInfo->pMiscInfo->id);
  if (idStr->n > TSDB_KILL_MSG_LEN) {
    return TSDB_CODE_TSC_INVALID_OPERATION;
  }

  strncpy(pCmd->payload, idStr->z, idStr->n);

  const char delim = ':';
  char* connIdStr = strtok(idStr->z, &delim);
  char* queryIdStr = strtok(NULL, &delim);

  int32_t connId = (int32_t)strtol(connIdStr, NULL, 10);
  if (connId <= 0) {
    memset(pCmd->payload, 0, strlen(pCmd->payload));
    return invalidOperationMsg(tscGetErrorMsgPayload(pCmd), msg1);
  }

  if (killType == TSDB_SQL_KILL_CONNECTION) {
    return TSDB_CODE_SUCCESS;
  }

  int32_t queryId = (int32_t)strtol(queryIdStr, NULL, 10);
  if (queryId <= 0) {
    memset(pCmd->payload, 0, strlen(pCmd->payload));
    if (killType == TSDB_SQL_KILL_QUERY) {
      return invalidOperationMsg(tscGetErrorMsgPayload(pCmd), msg2);
    } else {
      return invalidOperationMsg(tscGetErrorMsgPayload(pCmd), msg3);
    }
  }
  
  return TSDB_CODE_SUCCESS;
}

bool validateIpAddress(const char* ip, size_t size) {
  char tmp[128] = {0};  // buffer to build null-terminated string
  assert(size < 128);

  strncpy(tmp, ip, size);

  in_addr_t epAddr = taosInetAddr(tmp);

  return epAddr != INADDR_NONE;
}

int32_t tscTansformFuncForSTableQuery(SQueryInfo* pQueryInfo) {
  STableMetaInfo* pTableMetaInfo = tscGetMetaInfo(pQueryInfo, 0);

  if (pTableMetaInfo->pTableMeta == NULL || !UTIL_TABLE_IS_SUPER_TABLE(pTableMetaInfo)) {
    return TSDB_CODE_TSC_INVALID_OPERATION;
  }

  assert(tscGetNumOfTags(pTableMetaInfo->pTableMeta) >= 0);

  int16_t bytes = 0;
  int16_t type = 0;
  int32_t interBytes = 0;
  
  size_t size = tscNumOfExprs(pQueryInfo);
  for (int32_t k = 0; k < size; ++k) {
    SExprInfo*   pExpr = tscExprGet(pQueryInfo, k);
    int16_t functionId = aAggs[pExpr->base.functionId].stableFuncId;

    int32_t colIndex = pExpr->base.colInfo.colIndex;
    SSchema* pSrcSchema = tscGetTableColumnSchema(pTableMetaInfo->pTableMeta, colIndex);
    
    if ((functionId >= TSDB_FUNC_SUM && functionId <= TSDB_FUNC_TWA) ||
        (functionId >= TSDB_FUNC_FIRST_DST && functionId <= TSDB_FUNC_STDDEV_DST) ||
        (functionId >= TSDB_FUNC_RATE && functionId <= TSDB_FUNC_AVG_IRATE)) {
      if (getResultDataInfo(pSrcSchema->type, pSrcSchema->bytes, functionId, (int32_t)pExpr->base.param[0].i64, &type, &bytes,
<<<<<<< HEAD
                            &interBytes, 0, true, NULL) != TSDB_CODE_SUCCESS) {
        return TSDB_CODE_TSC_INVALID_SQL;
=======
                            &interBytes, 0, true) != TSDB_CODE_SUCCESS) {
        return TSDB_CODE_TSC_INVALID_OPERATION;
>>>>>>> dde99cbb
      }

      tscExprUpdate(pQueryInfo, k, functionId, pExpr->base.colInfo.colIndex, TSDB_DATA_TYPE_BINARY, bytes);
      // todo refactor
      pExpr->base.interBytes = interBytes;
    }
  }

  tscFieldInfoUpdateOffset(pQueryInfo);
  return TSDB_CODE_SUCCESS;
}

/* transfer the field-info back to original input format */
void tscRestoreFuncForSTableQuery(SQueryInfo* pQueryInfo) {
  STableMetaInfo* pTableMetaInfo = tscGetMetaInfo(pQueryInfo, 0);
  if (!UTIL_TABLE_IS_SUPER_TABLE(pTableMetaInfo)) {
    return;
  }
  
  size_t size = tscNumOfExprs(pQueryInfo);
  for (int32_t i = 0; i < size; ++i) {
    SExprInfo*   pExpr = tscExprGet(pQueryInfo, i);
    SSchema* pSchema = tscGetTableColumnSchema(pTableMetaInfo->pTableMeta, pExpr->base.colInfo.colIndex);
    
    // the final result size and type in the same as query on single table.
    // so here, set the flag to be false;
    int32_t inter = 0;
    
    int32_t functionId = pExpr->base.functionId;
    if (functionId < 0) {
      continue;
    }

    if (functionId >= TSDB_FUNC_TS && functionId <= TSDB_FUNC_DIFF) {
      continue;
    }
    
    if (functionId == TSDB_FUNC_FIRST_DST) {
      functionId = TSDB_FUNC_FIRST;
    } else if (functionId == TSDB_FUNC_LAST_DST) {
      functionId = TSDB_FUNC_LAST;
    } else if (functionId == TSDB_FUNC_STDDEV_DST) {
      functionId = TSDB_FUNC_STDDEV;
    }

    getResultDataInfo(pSchema->type, pSchema->bytes, functionId, 0, &pExpr->base.resType, &pExpr->base.resBytes, &inter,
                      0, false, NULL);
  }
}

bool hasUnsupportFunctionsForSTableQuery(SSqlCmd* pCmd, SQueryInfo* pQueryInfo) {
  const char* msg1 = "TWA not allowed to apply to super table directly";
  const char* msg2 = "TWA only support group by tbname for super table query";
  const char* msg3 = "function not support for super table query";

  // filter sql function not supported by metric query yet.
  size_t size = tscNumOfExprs(pQueryInfo);
  for (int32_t i = 0; i < size; ++i) {
<<<<<<< HEAD
    int32_t functionId = tscSqlExprGet(pQueryInfo, i)->base.functionId;
    if (functionId < 0) {
      continue;
    }

=======
    int32_t functionId = tscExprGet(pQueryInfo, i)->base.functionId;
>>>>>>> dde99cbb
    if ((aAggs[functionId].status & TSDB_FUNCSTATE_STABLE) == 0) {
      invalidOperationMsg(tscGetErrorMsgPayload(pCmd), msg3);
      return true;
    }
  }

  if (tscIsTWAQuery(pQueryInfo)) {
    if (pQueryInfo->groupbyExpr.numOfGroupCols == 0) {
      invalidOperationMsg(tscGetErrorMsgPayload(pCmd), msg1);
      return true;
    }

    if (pQueryInfo->groupbyExpr.numOfGroupCols != 1) {
      invalidOperationMsg(tscGetErrorMsgPayload(pCmd), msg2);
      return true;
    } else {
      SColIndex* pColIndex = taosArrayGet(pQueryInfo->groupbyExpr.columnInfo, 0);
      if (pColIndex->colIndex != TSDB_TBNAME_COLUMN_INDEX) {
        invalidOperationMsg(tscGetErrorMsgPayload(pCmd), msg2);
        return true;
      }
    }
  }

  return false;
}

static bool groupbyTagsOrNull(SQueryInfo* pQueryInfo) {
  if (pQueryInfo->groupbyExpr.columnInfo == NULL ||
    taosArrayGetSize(pQueryInfo->groupbyExpr.columnInfo) == 0) {
    return true;
  }

  size_t s = taosArrayGetSize(pQueryInfo->groupbyExpr.columnInfo);
  for (int32_t i = 0; i < s; i++) {
    SColIndex* colIndex = taosArrayGet(pQueryInfo->groupbyExpr.columnInfo, i);
    if (colIndex->flag != TSDB_COL_TAG) {
      return false;
    }
  }

  return true;
}

static bool functionCompatibleCheck(SQueryInfo* pQueryInfo, bool joinQuery, bool twQuery) {
  int32_t startIdx = 0;
  int32_t aggUdf = 0;
  int32_t scalarUdf = 0;
  int32_t prjNum = 0;
  int32_t aggNum = 0;

  size_t numOfExpr = tscNumOfExprs(pQueryInfo);
  assert(numOfExpr > 0);

<<<<<<< HEAD
  int32_t factor = INT32_MAX;
=======
  SExprInfo* pExpr = tscExprGet(pQueryInfo, startIdx);

  // ts function can be simultaneously used with any other functions.
  int32_t functionID = pExpr->base.functionId;
  if (functionID == TSDB_FUNC_TS || functionID == TSDB_FUNC_TS_DUMMY) {
    startIdx++;
  }

  int32_t factor = functionCompatList[tscExprGet(pQueryInfo, startIdx)->base.functionId];

  if (tscExprGet(pQueryInfo, 0)->base.functionId == TSDB_FUNC_LAST_ROW && (joinQuery || twQuery || !groupbyTagsOrNull(pQueryInfo))) {
    return false;
  }
>>>>>>> dde99cbb

  // diff function cannot be executed with other function
  // arithmetic function can be executed with other arithmetic functions
  size_t size = tscNumOfExprs(pQueryInfo);
  
<<<<<<< HEAD
  for (int32_t i = startIdx; i < size; ++i) {
    SExprInfo* pExpr1 = tscSqlExprGet(pQueryInfo, i);
=======
  for (int32_t i = startIdx + 1; i < size; ++i) {
    SExprInfo* pExpr1 = tscExprGet(pQueryInfo, i);
>>>>>>> dde99cbb

    int16_t functionId = pExpr1->base.functionId;
    if (functionId < 0) {
       SUdfInfo* pUdfInfo = taosArrayGet(pQueryInfo->pUdfInfo, -1 * functionId - 1);
       pUdfInfo->funcType == TSDB_UDF_TYPE_AGGREGATE ? ++aggUdf : ++scalarUdf;

       continue;
    }

    if (functionId == TSDB_FUNC_TAGPRJ || functionId == TSDB_FUNC_TAG || functionId == TSDB_FUNC_TS || functionId == TSDB_FUNC_TS_DUMMY) {
      ++prjNum;

      continue;
    }

    if (functionId == TSDB_FUNC_PRJ) {
      ++prjNum;
    }

    if (functionId == TSDB_FUNC_PRJ && (pExpr1->base.colInfo.colId == PRIMARYKEY_TIMESTAMP_COL_INDEX || TSDB_COL_IS_UD_COL(pExpr1->base.colInfo.flag))) {
      continue;
    }

    if (factor == INT32_MAX) {
      factor = functionCompatList[functionId];
    } else {
      if (functionCompatList[functionId] != factor) {
        return false;
      } else {
        if (factor == -1) { // two functions with the same -1 flag
          return false;
        }
      }
    }

    if (functionId == TSDB_FUNC_LAST_ROW && (joinQuery || twQuery || !groupbyTagsOrNull(pQueryInfo))) {
      return false;
    }
  }

  aggNum = (int32_t)size - prjNum - aggUdf - scalarUdf;

  assert(aggNum >= 0);

  if (aggUdf > 0 && (prjNum > 0 || aggNum > 0 || scalarUdf > 0)) {
    return false;
  }

  if (scalarUdf > 0 && aggNum > 0) {
    return false;
  }

  return true;
}

int32_t validateGroupbyNode(SQueryInfo* pQueryInfo, SArray* pList, SSqlCmd* pCmd) {
  const char* msg1 = "too many columns in group by clause";
  const char* msg2 = "invalid column name in group by clause";
  const char* msg3 = "columns from one table allowed as group by columns";
  const char* msg4 = "join query does not support group by";
  const char* msg7 = "not support group by expression";
  const char* msg8 = "not allowed column type for group by";
  const char* msg9 = "tags not allowed for table query";

  // todo : handle two tables situation
  STableMetaInfo* pTableMetaInfo = NULL;

  if (pList == NULL) {
    return TSDB_CODE_SUCCESS;
  }

  if (pQueryInfo->colList == NULL) {
    pQueryInfo->colList = taosArrayInit(4, POINTER_BYTES);
  }
  
  pQueryInfo->groupbyExpr.numOfGroupCols = (int16_t)taosArrayGetSize(pList);
  if (pQueryInfo->groupbyExpr.numOfGroupCols > TSDB_MAX_TAGS) {
    return invalidOperationMsg(tscGetErrorMsgPayload(pCmd), msg1);
  }

  if (pQueryInfo->numOfTables > 1) {
    return invalidOperationMsg(tscGetErrorMsgPayload(pCmd), msg4);
  }

  STableMeta* pTableMeta = NULL;
  SSchema*    pSchema = NULL;

  int32_t tableIndex = COLUMN_INDEX_INITIAL_VAL;

  size_t num = taosArrayGetSize(pList);
  for (int32_t i = 0; i < num; ++i) {
    tVariantListItem * pItem = taosArrayGet(pList, i);
    tVariant* pVar = &pItem->pVar;

    SStrToken token = {pVar->nLen, pVar->nType, pVar->pz};

    SColumnIndex index = COLUMN_INDEX_INITIALIZER;
    if (getColumnIndexByName(pCmd, &token, pQueryInfo, &index) != TSDB_CODE_SUCCESS) {
      return invalidOperationMsg(tscGetErrorMsgPayload(pCmd), msg2);
    }

    if (tableIndex == COLUMN_INDEX_INITIAL_VAL) {
      tableIndex = index.tableIndex;
    } else if (tableIndex != index.tableIndex) {
      return invalidOperationMsg(tscGetErrorMsgPayload(pCmd), msg3);
    }

    pTableMetaInfo = tscGetMetaInfo(pQueryInfo, index.tableIndex);
    pTableMeta = pTableMetaInfo->pTableMeta;
  
    int32_t numOfCols = tscGetNumOfColumns(pTableMeta);
    if (index.columnIndex == TSDB_TBNAME_COLUMN_INDEX) {
      pSchema = tGetTbnameColumnSchema();
    } else {
      pSchema = tscGetTableColumnSchema(pTableMeta, index.columnIndex);
    }

    bool groupTag = false;
    if (index.columnIndex == TSDB_TBNAME_COLUMN_INDEX || index.columnIndex >= numOfCols) {
      groupTag = true;
    }
  
    SGroupbyExpr* pGroupExpr = &pQueryInfo->groupbyExpr;
    if (pGroupExpr->columnInfo == NULL) {
      pGroupExpr->columnInfo = taosArrayInit(4, sizeof(SColIndex));
    }
    
    if (groupTag) {
      if (!UTIL_TABLE_IS_SUPER_TABLE(pTableMetaInfo)) {
        return invalidOperationMsg(tscGetErrorMsgPayload(pCmd), msg9);
      }

      int32_t relIndex = index.columnIndex;
      if (index.columnIndex != TSDB_TBNAME_COLUMN_INDEX) {
        relIndex -= numOfCols;
      }

      SColIndex colIndex = { .colIndex = relIndex, .flag = TSDB_COL_TAG, .colId = pSchema->colId, };
      strncpy(colIndex.name, pSchema->name, tListLen(colIndex.name));
      taosArrayPush(pGroupExpr->columnInfo, &colIndex);
      
      index.columnIndex = relIndex;
      tscColumnListInsert(pTableMetaInfo->tagColList, index.columnIndex, pTableMeta->id.uid, pSchema);
    } else {
      // check if the column type is valid, here only support the bool/tinyint/smallint/bigint group by
      if (pSchema->type == TSDB_DATA_TYPE_TIMESTAMP || pSchema->type == TSDB_DATA_TYPE_FLOAT || pSchema->type == TSDB_DATA_TYPE_DOUBLE) {
        return invalidOperationMsg(tscGetErrorMsgPayload(pCmd), msg8);
      }

      tscColumnListInsert(pQueryInfo->colList, index.columnIndex, pTableMeta->id.uid, pSchema);
      
      SColIndex colIndex = { .colIndex = index.columnIndex, .flag = TSDB_COL_NORMAL, .colId = pSchema->colId };
      strncpy(colIndex.name, pSchema->name, tListLen(colIndex.name));

      taosArrayPush(pGroupExpr->columnInfo, &colIndex);
      pQueryInfo->groupbyExpr.orderType = TSDB_ORDER_ASC;

      if (i == 0 && num > 1) {
        return invalidOperationMsg(tscGetErrorMsgPayload(pCmd), msg7);
      }
    }
  }

  pQueryInfo->groupbyExpr.tableIndex = tableIndex;
  return TSDB_CODE_SUCCESS;
}


static SColumnFilterInfo* addColumnFilterInfo(SColumnFilterList* filterList) {
  int32_t size = (filterList->numOfFilters) + 1;

  char* tmp = (char*) realloc((void*)(filterList->filterInfo), sizeof(SColumnFilterInfo) * (size));
  if (tmp != NULL) {
    filterList->filterInfo = (SColumnFilterInfo*)tmp;
  } else {
    return NULL;
  }

  filterList->numOfFilters = size;

  SColumnFilterInfo* pColFilterInfo = &(filterList->filterInfo[size - 1]);
  memset(pColFilterInfo, 0, sizeof(SColumnFilterInfo));

  return pColFilterInfo;
}

static int32_t doExtractColumnFilterInfo(SSqlCmd* pCmd, SQueryInfo* pQueryInfo, int32_t timePrecision, SColumnFilterInfo* pColumnFilter,
                                         int16_t colType, tSqlExpr* pExpr) {
  const char* msg = "not supported filter condition";

  tSqlExpr *pRight = pExpr->pRight;

  if (colType >= TSDB_DATA_TYPE_TINYINT && colType <= TSDB_DATA_TYPE_BIGINT) {
    colType = TSDB_DATA_TYPE_BIGINT;
  } else if (colType == TSDB_DATA_TYPE_FLOAT || colType == TSDB_DATA_TYPE_DOUBLE) {
    colType = TSDB_DATA_TYPE_DOUBLE;
  } else if ((colType == TSDB_DATA_TYPE_TIMESTAMP) && (TSDB_DATA_TYPE_BINARY == pRight->value.nType)) {
    int retVal = setColumnFilterInfoForTimestamp(pCmd, pQueryInfo, &pRight->value);
    if (TSDB_CODE_SUCCESS != retVal) {
      return retVal;
    }
  } else if ((colType == TSDB_DATA_TYPE_TIMESTAMP) && (TSDB_DATA_TYPE_BIGINT == pRight->value.nType)) {
    if ((timePrecision == TSDB_TIME_PRECISION_MILLI) && (pRight->flags & (1 << EXPR_FLAG_US_TIMESTAMP))) {
      pRight->value.i64 /= 1000;
    }
  }

  int32_t retVal = TSDB_CODE_SUCCESS;

  int32_t bufLen = 0;
  if (IS_NUMERIC_TYPE(pRight->value.nType)) {
    bufLen = 60;
  } else {
    bufLen = pRight->value.nLen + 1;
  }

  if (pExpr->tokenId == TK_LE || pExpr->tokenId == TK_LT) {
    retVal = tVariantDump(&pRight->value, (char*)&pColumnFilter->upperBndd, colType, false);

  // TK_GT,TK_GE,TK_EQ,TK_NE are based on the pColumn->lowerBndd
  } else if (colType == TSDB_DATA_TYPE_BINARY) {
    pColumnFilter->pz = (int64_t)calloc(1, bufLen * TSDB_NCHAR_SIZE);
    pColumnFilter->len = pRight->value.nLen;
    retVal = tVariantDump(&pRight->value, (char*)pColumnFilter->pz, colType, false);

  } else if (colType == TSDB_DATA_TYPE_NCHAR) {
    // pRight->value.nLen + 1 is larger than the actual nchar string length
    pColumnFilter->pz = (int64_t)calloc(1, bufLen * TSDB_NCHAR_SIZE);
    retVal = tVariantDump(&pRight->value, (char*)pColumnFilter->pz, colType, false);
    size_t len = twcslen((wchar_t*)pColumnFilter->pz);
    pColumnFilter->len = len * TSDB_NCHAR_SIZE;

  } else {
    retVal = tVariantDump(&pRight->value, (char*)&pColumnFilter->lowerBndd, colType, false);
  }

  if (retVal != TSDB_CODE_SUCCESS) {
    return invalidOperationMsg(tscGetErrorMsgPayload(pCmd), msg);
  } 

  switch (pExpr->tokenId) {
    case TK_LE:
      pColumnFilter->upperRelOptr = TSDB_RELATION_LESS_EQUAL;
      break;
    case TK_LT:
      pColumnFilter->upperRelOptr = TSDB_RELATION_LESS;
      break;
    case TK_GT:
      pColumnFilter->lowerRelOptr = TSDB_RELATION_GREATER;
      break;
    case TK_GE:
      pColumnFilter->lowerRelOptr = TSDB_RELATION_GREATER_EQUAL;
      break;
    case TK_EQ:
      pColumnFilter->lowerRelOptr = TSDB_RELATION_EQUAL;
      break;
    case TK_NE:
      pColumnFilter->lowerRelOptr = TSDB_RELATION_NOT_EQUAL;
      break;
    case TK_LIKE:
      pColumnFilter->lowerRelOptr = TSDB_RELATION_LIKE;
      break;
    case TK_ISNULL:
      pColumnFilter->lowerRelOptr = TSDB_RELATION_ISNULL;
      break;
    case TK_NOTNULL:
      pColumnFilter->lowerRelOptr = TSDB_RELATION_NOTNULL;
      break;
    default:
      return invalidOperationMsg(tscGetErrorMsgPayload(pCmd), msg);
  }

  return TSDB_CODE_SUCCESS;
}

typedef struct SCondExpr {
  tSqlExpr* pTagCond;
  tSqlExpr* pTimewindow;

  tSqlExpr* pColumnCond;

  tSqlExpr* pTableCond;
  int16_t   relType;  // relation between table name in expression and other tag
                      // filter condition expression, TK_AND or TK_OR
  int16_t tableCondIndex;

  tSqlExpr* pJoinExpr;  // join condition
  bool      tsJoin;
} SCondExpr;

static int32_t getTimeRange(STimeWindow* win, tSqlExpr* pRight, int32_t optr, int16_t timePrecision);

static int32_t tablenameListToString(tSqlExpr* pExpr, SStringBuilder* sb) {
  SArray* pList = pExpr->pParam;

  int32_t size = (int32_t) taosArrayGetSize(pList);
  if (size <= 0) {
    return TSDB_CODE_TSC_INVALID_OPERATION;
  }

  if (size > 0) {
    taosStringBuilderAppendStringLen(sb, QUERY_COND_REL_PREFIX_IN, QUERY_COND_REL_PREFIX_IN_LEN);
  }

  for (int32_t i = 0; i < size; ++i) {
    tSqlExprItem* pSub = taosArrayGet(pList, i);
    tVariant* pVar = &pSub->pNode->value;

    taosStringBuilderAppendStringLen(sb, pVar->pz, pVar->nLen);

    if (i < size - 1) {
      taosStringBuilderAppendString(sb, TBNAME_LIST_SEP);
    }

    if (pVar->nLen <= 0 || !tscValidateTableNameLength(pVar->nLen)) {
      return TSDB_CODE_TSC_INVALID_OPERATION;
    }
  }

  return TSDB_CODE_SUCCESS;
}

static int32_t tablenameCondToString(tSqlExpr* pExpr, SStringBuilder* sb) {
  taosStringBuilderAppendStringLen(sb, QUERY_COND_REL_PREFIX_LIKE, QUERY_COND_REL_PREFIX_LIKE_LEN);
  taosStringBuilderAppendString(sb, pExpr->value.pz);

  return TSDB_CODE_SUCCESS;
}

enum {
  TSQL_EXPR_TS = 0,
  TSQL_EXPR_TAG = 1,
  TSQL_EXPR_COLUMN = 2,
  TSQL_EXPR_TBNAME = 3,
};

static int32_t extractColumnFilterInfo(SSqlCmd* pCmd, SQueryInfo* pQueryInfo, SColumnIndex* pIndex, tSqlExpr* pExpr, int32_t sqlOptr) {
  STableMetaInfo* pTableMetaInfo = tscGetMetaInfo(pQueryInfo, pIndex->tableIndex);

  STableMeta* pTableMeta = pTableMetaInfo->pTableMeta;
  SSchema*    pSchema = tscGetTableColumnSchema(pTableMeta, pIndex->columnIndex);

  const char* msg1 = "non binary column not support like operator";
  const char* msg2 = "binary column not support this operator";  
  const char* msg3 = "bool column not support this operator";

  SColumn* pColumn = tscColumnListInsert(pQueryInfo->colList, pIndex->columnIndex, pTableMeta->id.uid, pSchema);
  SColumnFilterInfo* pColFilter = NULL;

  /*
   * in case of TK_AND filter condition, we first find the corresponding column and build the query condition together
   * the already existed condition.
   */
  if (sqlOptr == TK_AND) {
    // this is a new filter condition on this column
    if (pColumn->info.flist.numOfFilters == 0) {
      pColFilter = addColumnFilterInfo(&pColumn->info.flist);
    } else {  // update the existed column filter information, find the filter info here
      pColFilter = &pColumn->info.flist.filterInfo[0];
    }

    if (pColFilter == NULL) {
      return TSDB_CODE_TSC_OUT_OF_MEMORY;
    }
  } else if (sqlOptr == TK_OR) {
    // TODO fixme: failed to invalid the filter expression: "col1 = 1 OR col2 = 2"
    pColFilter = addColumnFilterInfo(&pColumn->info.flist);
    if (pColFilter == NULL) {
      return TSDB_CODE_TSC_OUT_OF_MEMORY;
    }
  } else {  // error;
    return TSDB_CODE_TSC_INVALID_OPERATION;
  }

  pColFilter->filterstr =
      ((pSchema->type == TSDB_DATA_TYPE_BINARY || pSchema->type == TSDB_DATA_TYPE_NCHAR) ? 1 : 0);

  if (pColFilter->filterstr) {
    if (pExpr->tokenId != TK_EQ
      && pExpr->tokenId != TK_NE
      && pExpr->tokenId != TK_ISNULL
      && pExpr->tokenId != TK_NOTNULL
      && pExpr->tokenId != TK_LIKE
      ) {
      return invalidOperationMsg(tscGetErrorMsgPayload(pCmd), msg2);
    }
  } else {
    if (pExpr->tokenId == TK_LIKE) {
      return invalidOperationMsg(tscGetErrorMsgPayload(pCmd), msg1);
    }
    
    if (pSchema->type == TSDB_DATA_TYPE_BOOL) {
      int32_t t = pExpr->tokenId;
      if (t != TK_EQ && t != TK_NE && t != TK_NOTNULL && t != TK_ISNULL) {
        return invalidOperationMsg(tscGetErrorMsgPayload(pCmd), msg3);
      }
    }
  }

  pColumn->columnIndex = pIndex->columnIndex;
  pColumn->tableUid = pTableMeta->id.uid;

  STableComInfo tinfo = tscGetTableInfo(pTableMeta);
  return doExtractColumnFilterInfo(pCmd, pQueryInfo, tinfo.precision, pColFilter, pSchema->type, pExpr);
}

static int32_t getTablenameCond(SSqlCmd* pCmd, SQueryInfo* pQueryInfo, tSqlExpr* pTableCond, SStringBuilder* sb) {
  const char* msg0 = "invalid table name list";
  const char* msg1 = "not string following like";

  if (pTableCond == NULL) {
    return TSDB_CODE_SUCCESS;
  }

  tSqlExpr* pLeft = pTableCond->pLeft;
  tSqlExpr* pRight = pTableCond->pRight;

  if (!isTablenameToken(&pLeft->colInfo)) {
    return TSDB_CODE_TSC_INVALID_OPERATION;
  }

  int32_t ret = TSDB_CODE_SUCCESS;

  if (pTableCond->tokenId == TK_IN) {
    ret = tablenameListToString(pRight, sb);
  } else if (pTableCond->tokenId == TK_LIKE) {
    if (pRight->tokenId != TK_STRING) {
      return invalidOperationMsg(tscGetErrorMsgPayload(pCmd), msg1);
    }
    
    ret = tablenameCondToString(pRight, sb);
  }

  if (ret != TSDB_CODE_SUCCESS) {
    invalidOperationMsg(tscGetErrorMsgPayload(pCmd), msg0);
  }

  return ret;
}

static int32_t getColumnQueryCondInfo(SSqlCmd* pCmd, SQueryInfo* pQueryInfo, tSqlExpr* pExpr, int32_t relOptr) {
  if (pExpr == NULL) {
    return TSDB_CODE_SUCCESS;
  }

  if (!tSqlExprIsParentOfLeaf(pExpr)) {  // internal node
    int32_t ret = getColumnQueryCondInfo(pCmd, pQueryInfo, pExpr->pLeft, pExpr->tokenId);
    if (ret != TSDB_CODE_SUCCESS) {
      return ret;
    }

    return getColumnQueryCondInfo(pCmd, pQueryInfo, pExpr->pRight, pExpr->tokenId);
  } else {  // handle leaf node
    SColumnIndex index = COLUMN_INDEX_INITIALIZER;
    if (getColumnIndexByName(pCmd, &pExpr->pLeft->colInfo, pQueryInfo, &index) != TSDB_CODE_SUCCESS) {
      return TSDB_CODE_TSC_INVALID_OPERATION;
    }

    return extractColumnFilterInfo(pCmd, pQueryInfo, &index, pExpr, relOptr);
  }
}

static int32_t checkAndSetJoinCondInfo(SSqlCmd* pCmd, SQueryInfo* pQueryInfo, tSqlExpr* pExpr) {
  int32_t code = 0;
  const char* msg1 = "timestamp required for join tables";
  const char* msg2 = "only support one join tag for each table";
  const char* msg3 = "type of join columns must be identical";
  const char* msg4 = "invalid column name in join condition";

  if (pExpr == NULL) {
    return TSDB_CODE_SUCCESS;
  }

  if (!tSqlExprIsParentOfLeaf(pExpr)) {
    code = checkAndSetJoinCondInfo(pCmd, pQueryInfo, pExpr->pLeft);
    if (code) {
      return code;
    }

    return checkAndSetJoinCondInfo(pCmd, pQueryInfo, pExpr->pRight);
  }

  SColumnIndex index = COLUMN_INDEX_INITIALIZER;
  if (getColumnIndexByName(pCmd, &pExpr->pLeft->colInfo, pQueryInfo, &index) != TSDB_CODE_SUCCESS) {
    return invalidOperationMsg(tscGetErrorMsgPayload(pCmd), msg4);
  }

  STableMetaInfo* pTableMetaInfo = tscGetMetaInfo(pQueryInfo, index.tableIndex);
  SSchema* pTagSchema1 = tscGetTableColumnSchema(pTableMetaInfo->pTableMeta, index.columnIndex);

  assert(index.tableIndex >= 0 && index.tableIndex < TSDB_MAX_JOIN_TABLE_NUM);

  SJoinNode **leftNode = &pQueryInfo->tagCond.joinInfo.joinTables[index.tableIndex];
  if (*leftNode == NULL) {
    return invalidOperationMsg(tscGetErrorMsgPayload(pCmd), msg1);
  }

  (*leftNode)->uid = pTableMetaInfo->pTableMeta->id.uid;
  (*leftNode)->tagColId = pTagSchema1->colId;

  if (UTIL_TABLE_IS_SUPER_TABLE(pTableMetaInfo)) {
    STableMeta* pTableMeta = pTableMetaInfo->pTableMeta;

    index.columnIndex = index.columnIndex - tscGetNumOfColumns(pTableMetaInfo->pTableMeta);
    if (!tscColumnExists(pTableMetaInfo->tagColList, index.columnIndex, pTableMetaInfo->pTableMeta->id.uid)) {
      tscColumnListInsert(pTableMetaInfo->tagColList, index.columnIndex, pTableMeta->id.uid, pTagSchema1);

      if (taosArrayGetSize(pTableMetaInfo->tagColList) > 1) {
        return invalidOperationMsg(tscGetErrorMsgPayload(pCmd), msg2);
      }
    }
  }

  int16_t leftIdx = index.tableIndex;

  index = (SColumnIndex)COLUMN_INDEX_INITIALIZER;
  if (getColumnIndexByName(pCmd, &pExpr->pRight->colInfo, pQueryInfo, &index) != TSDB_CODE_SUCCESS) {
    return invalidOperationMsg(tscGetErrorMsgPayload(pCmd), msg4);
  }

  pTableMetaInfo = tscGetMetaInfo(pQueryInfo, index.tableIndex);
  SSchema* pTagSchema2 = tscGetTableColumnSchema(pTableMetaInfo->pTableMeta, index.columnIndex);

  assert(index.tableIndex >= 0 && index.tableIndex < TSDB_MAX_JOIN_TABLE_NUM);

  SJoinNode **rightNode = &pQueryInfo->tagCond.joinInfo.joinTables[index.tableIndex];
  if (*rightNode == NULL) {
    return invalidOperationMsg(tscGetErrorMsgPayload(pCmd), msg1);
  }

  (*rightNode)->uid = pTableMetaInfo->pTableMeta->id.uid;
  (*rightNode)->tagColId = pTagSchema2->colId;

  if (UTIL_TABLE_IS_SUPER_TABLE(pTableMetaInfo)) {
    STableMeta* pTableMeta = pTableMetaInfo->pTableMeta;
    index.columnIndex = index.columnIndex - tscGetNumOfColumns(pTableMeta);
    if (!tscColumnExists(pTableMetaInfo->tagColList, index.columnIndex, pTableMeta->id.uid)) {

      tscColumnListInsert(pTableMetaInfo->tagColList, index.columnIndex, pTableMeta->id.uid, pTagSchema2);
      if (taosArrayGetSize(pTableMetaInfo->tagColList) > 1) {
        return invalidOperationMsg(tscGetErrorMsgPayload(pCmd), msg2);
      }
    }
  }

  int16_t rightIdx = index.tableIndex;

  if (pTagSchema1->type != pTagSchema2->type) {
    return invalidOperationMsg(tscGetErrorMsgPayload(pCmd), msg3);
  }

  if ((*leftNode)->tagJoin == NULL) {
    (*leftNode)->tagJoin = taosArrayInit(2, sizeof(int16_t));
  }

  if ((*rightNode)->tagJoin == NULL) {
    (*rightNode)->tagJoin = taosArrayInit(2, sizeof(int16_t));
  }

  taosArrayPush((*leftNode)->tagJoin, &rightIdx);
  taosArrayPush((*rightNode)->tagJoin, &leftIdx);

  pQueryInfo->tagCond.joinInfo.hasJoin = true;

  return TSDB_CODE_SUCCESS;

}

static int32_t getJoinCondInfo(SSqlCmd* pCmd, SQueryInfo* pQueryInfo, tSqlExpr* pExpr) {
  if (pExpr == NULL) {
    return TSDB_CODE_SUCCESS;
  }

  return checkAndSetJoinCondInfo(pCmd, pQueryInfo, pExpr);
}

static int32_t validateSQLExpr(SSqlCmd* pCmd, tSqlExpr* pExpr, SQueryInfo* pQueryInfo, SColumnList* pList,
                               int32_t* type, uint64_t* uid) {
  if (pExpr->type == SQL_NODE_TABLE_COLUMN) {
    if (*type == NON_ARITHMEIC_EXPR) {
      *type = NORMAL_ARITHMETIC;
    } else if (*type == AGG_ARIGHTMEIC) {
      return TSDB_CODE_TSC_INVALID_OPERATION;
    }

    SColumnIndex index = COLUMN_INDEX_INITIALIZER;
    if (getColumnIndexByName(pCmd, &pExpr->colInfo, pQueryInfo, &index) != TSDB_CODE_SUCCESS) {
      return TSDB_CODE_TSC_INVALID_OPERATION;
    }

    // if column is timestamp, bool, binary, nchar, not support arithmetic, so return invalid sql
    STableMeta* pTableMeta = tscGetMetaInfo(pQueryInfo, index.tableIndex)->pTableMeta;
    SSchema*    pSchema = tscGetTableSchema(pTableMeta) + index.columnIndex;
    
    if ((pSchema->type == TSDB_DATA_TYPE_TIMESTAMP) || (pSchema->type == TSDB_DATA_TYPE_BOOL) ||
        (pSchema->type == TSDB_DATA_TYPE_BINARY) || (pSchema->type == TSDB_DATA_TYPE_NCHAR)) {
      return TSDB_CODE_TSC_INVALID_OPERATION;
    }

    pList->ids[pList->num++] = index;
  } else if ((pExpr->tokenId == TK_FLOAT && (isnan(pExpr->value.dKey) || isinf(pExpr->value.dKey))) ||
             pExpr->tokenId == TK_NULL) {
    return TSDB_CODE_TSC_INVALID_OPERATION;
  } else if (pExpr->type == SQL_NODE_SQLFUNCTION) {
    if (*type == NON_ARITHMEIC_EXPR) {
      *type = AGG_ARIGHTMEIC;
    } else if (*type == NORMAL_ARITHMETIC) {
      return TSDB_CODE_TSC_INVALID_OPERATION;
    }

    int32_t outputIndex = (int32_t)tscNumOfExprs(pQueryInfo);
  
    tSqlExprItem item = {.pNode = pExpr, .aliasName = NULL};
  
    // sql function list in selection clause.
    // Append the sqlExpr into exprList of pQueryInfo structure sequentially
    pExpr->functionId = isValidFunction(pExpr->operand.z, pExpr->operand.n);
<<<<<<< HEAD

    int32_t code = addExprAndResultField(pCmd, pQueryInfo, outputIndex, &item, false);
    if (code != TSDB_CODE_SUCCESS) {
      return TSDB_CODE_TSC_INVALID_SQL;
=======
    if (pExpr->functionId < 0) {
      return TSDB_CODE_TSC_INVALID_OPERATION;
    }

    if (addExprAndResultField(pCmd, pQueryInfo, outputIndex, &item, false) != TSDB_CODE_SUCCESS) {
      return TSDB_CODE_TSC_INVALID_OPERATION;
>>>>>>> dde99cbb
    }

    // It is invalid in case of more than one sqlExpr, such as first(ts, k) - last(ts, k)
    int32_t inc = (int32_t) tscNumOfExprs(pQueryInfo) - outputIndex;
    if (inc > 1) {
      return TSDB_CODE_TSC_INVALID_OPERATION;
    }

    // Not supported data type in arithmetic expression
    uint64_t id = -1;
    for(int32_t i = 0; i < inc; ++i) {
      SExprInfo* p1 = tscExprGet(pQueryInfo, i + outputIndex);
      int16_t t = p1->base.resType;
      if (t == TSDB_DATA_TYPE_BINARY || t == TSDB_DATA_TYPE_NCHAR || t == TSDB_DATA_TYPE_BOOL || t == TSDB_DATA_TYPE_TIMESTAMP) {
        return TSDB_CODE_TSC_INVALID_OPERATION;
      }

      if (i == 0) {
        id = p1->base.uid;
      } else if (id != p1->base.uid) {
        return TSDB_CODE_TSC_INVALID_OPERATION;
      }
    }

    *uid = id;
  }

  return TSDB_CODE_SUCCESS;
}

static int32_t validateArithmeticSQLExpr(SSqlCmd* pCmd, tSqlExpr* pExpr, SQueryInfo* pQueryInfo, SColumnList* pList, int32_t* type) {
  if (pExpr == NULL) {
    return TSDB_CODE_SUCCESS;
  }

  tSqlExpr* pLeft = pExpr->pLeft;
  uint64_t uidLeft = 0;
  uint64_t uidRight = 0;

  if (pLeft->type == SQL_NODE_EXPR) {
    int32_t ret = validateArithmeticSQLExpr(pCmd, pLeft, pQueryInfo, pList, type);
    if (ret != TSDB_CODE_SUCCESS) {
      return ret;
    }
  } else {
    int32_t ret = validateSQLExpr(pCmd, pLeft, pQueryInfo, pList, type, &uidLeft);
    if (ret != TSDB_CODE_SUCCESS) {
      return ret;
    }
  }

  tSqlExpr* pRight = pExpr->pRight;
  if (pRight->type == SQL_NODE_EXPR) {
    int32_t ret = validateArithmeticSQLExpr(pCmd, pRight, pQueryInfo, pList, type);
    if (ret != TSDB_CODE_SUCCESS) {
      return ret;
    }
  } else {
    int32_t ret = validateSQLExpr(pCmd, pRight, pQueryInfo, pList, type, &uidRight);
    if (ret != TSDB_CODE_SUCCESS) {
      return ret;
    }

    // the expression not from the same table, return error
    if (uidLeft != uidRight && uidLeft != 0 && uidRight != 0) {
      return TSDB_CODE_TSC_INVALID_OPERATION;
    }
  }

  return TSDB_CODE_SUCCESS;
}

static bool isValidExpr(tSqlExpr* pLeft, tSqlExpr* pRight, int32_t optr) {
  if (pLeft == NULL || (pRight == NULL && optr != TK_IN)) {
    return false;
  }

  /*
   * filter illegal expression in where clause:
   * 1. count(*) > 12
   * 2. sum(columnA) > sum(columnB)
   * 3. 4 < 5,  'ABC'>'abc'
   *
   * However, columnA < 4+12 is valid
   */
  if (pLeft->type == SQL_NODE_SQLFUNCTION) {
    return false;
  }

  if (pRight == NULL) {
    return true;
  }
  
  if (pLeft->tokenId >= TK_BOOL && pLeft->tokenId <= TK_BINARY && pRight->tokenId >= TK_BOOL && pRight->tokenId <= TK_BINARY) {
    return false;
  }

  return true;
}

static void exchangeExpr(tSqlExpr* pExpr) {
  tSqlExpr* pLeft  = pExpr->pLeft;
  tSqlExpr* pRight = pExpr->pRight;

  if (pRight->tokenId == TK_ID && (pLeft->tokenId == TK_INTEGER || pLeft->tokenId == TK_FLOAT ||
                                    pLeft->tokenId == TK_STRING || pLeft->tokenId == TK_BOOL)) {
    /*
     * exchange value of the left handside and the value of the right-handside
     * to make sure that the value of filter expression always locates in
     * right-handside and
     * the column-id is at the left handside.
     */
    uint32_t optr = 0;
    switch (pExpr->tokenId) {
      case TK_LE:
        optr = TK_GE;
        break;
      case TK_LT:
        optr = TK_GT;
        break;
      case TK_GT:
        optr = TK_LT;
        break;
      case TK_GE:
        optr = TK_LE;
        break;
      default:
        optr = pExpr->tokenId;
    }

    pExpr->tokenId = optr;
    SWAP(pExpr->pLeft, pExpr->pRight, void*);
  }
}

static bool validateJoinExprNode(SSqlCmd* pCmd, SQueryInfo* pQueryInfo, tSqlExpr* pExpr, SColumnIndex* pLeftIndex) {
  const char* msg1 = "illegal column name";
  const char* msg2 = "= is expected in join expression";
  const char* msg3 = "join column must have same type";
  const char* msg4 = "self join is not allowed";
  const char* msg5 = "join table must be the same type(table to table, super table to super table)";

  tSqlExpr* pRight = pExpr->pRight;

  if (pRight->tokenId != TK_ID) {
    return true;
  }

  if (pExpr->tokenId != TK_EQ) {
    invalidOperationMsg(tscGetErrorMsgPayload(pCmd), msg2);
    return false;
  }

  SColumnIndex rightIndex = COLUMN_INDEX_INITIALIZER;

  if (getColumnIndexByName(pCmd, &pRight->colInfo, pQueryInfo, &rightIndex) != TSDB_CODE_SUCCESS) {
    invalidOperationMsg(tscGetErrorMsgPayload(pCmd), msg1);
    return false;
  }

  // todo extract function
  STableMetaInfo* pLeftMeterMeta = tscGetMetaInfo(pQueryInfo, pLeftIndex->tableIndex);
  SSchema*        pLeftSchema = tscGetTableSchema(pLeftMeterMeta->pTableMeta);
  int16_t         leftType = pLeftSchema[pLeftIndex->columnIndex].type;

  tscColumnListInsert(pQueryInfo->colList, pLeftIndex->columnIndex, pLeftMeterMeta->pTableMeta->id.uid, &pLeftSchema[pLeftIndex->columnIndex]);

  STableMetaInfo* pRightMeterMeta = tscGetMetaInfo(pQueryInfo, rightIndex.tableIndex);
  SSchema*        pRightSchema = tscGetTableSchema(pRightMeterMeta->pTableMeta);
  int16_t         rightType = pRightSchema[rightIndex.columnIndex].type;

  tscColumnListInsert(pQueryInfo->colList, rightIndex.columnIndex, pRightMeterMeta->pTableMeta->id.uid, &pRightSchema[rightIndex.columnIndex]);

  if (leftType != rightType) {
    invalidOperationMsg(tscGetErrorMsgPayload(pCmd), msg3);
    return false;
  } else if (pLeftIndex->tableIndex == rightIndex.tableIndex) {
    invalidOperationMsg(tscGetErrorMsgPayload(pCmd), msg4);
    return false;
  }

  // table to table/ super table to super table are allowed
  if (UTIL_TABLE_IS_SUPER_TABLE(pLeftMeterMeta) != UTIL_TABLE_IS_SUPER_TABLE(pRightMeterMeta)) {
    invalidOperationMsg(tscGetErrorMsgPayload(pCmd), msg5);
    return false;
  }

  return true;
}

static bool validTableNameOptr(tSqlExpr* pExpr) {
  const char nameFilterOptr[] = {TK_IN, TK_LIKE};

  for (int32_t i = 0; i < tListLen(nameFilterOptr); ++i) {
    if (pExpr->tokenId == nameFilterOptr[i]) {
      return true;
    }
  }

  return false;
}

static int32_t setExprToCond(tSqlExpr** parent, tSqlExpr* pExpr, const char* msg, int32_t parentOptr, char* msgBuf) {
  if (*parent != NULL) {
    if (parentOptr == TK_OR && msg != NULL) {
      return invalidOperationMsg(msgBuf, msg);
    }

    *parent = tSqlExprCreate((*parent), pExpr, parentOptr);
  } else {
    *parent = pExpr;
  }

  return TSDB_CODE_SUCCESS;
}

static int32_t validateNullExpr(tSqlExpr* pExpr, char* msgBuf) {
  const char* msg = "only support is [not] null";

  tSqlExpr* pRight = pExpr->pRight;
  if (pRight->tokenId == TK_NULL && (!(pExpr->tokenId == TK_ISNULL || pExpr->tokenId == TK_NOTNULL))) {
    return invalidOperationMsg(msgBuf, msg);
  }

  return TSDB_CODE_SUCCESS;
}

// check for like expression
static int32_t validateLikeExpr(tSqlExpr* pExpr, STableMeta* pTableMeta, int32_t index, char* msgBuf) {
  const char* msg1 = "wildcard string should be less than 20 characters";
  const char* msg2 = "illegal column name";

  tSqlExpr* pLeft  = pExpr->pLeft;
  tSqlExpr* pRight = pExpr->pRight;

  if (pExpr->tokenId == TK_LIKE) {
    if (pRight->value.nLen > TSDB_PATTERN_STRING_MAX_LEN) {
      return invalidOperationMsg(msgBuf, msg1);
    }

    SSchema* pSchema = tscGetTableSchema(pTableMeta);
    if ((!isTablenameToken(&pLeft->colInfo)) && !IS_VAR_DATA_TYPE(pSchema[index].type)) {
      return invalidOperationMsg(msgBuf, msg2);
    }
  }

  return TSDB_CODE_SUCCESS;
}

static int32_t handleExprInQueryCond(SSqlCmd* pCmd, SQueryInfo* pQueryInfo, tSqlExpr** pExpr, SCondExpr* pCondExpr,
                                     int32_t* type, int32_t parentOptr) {
  const char* msg1 = "table query cannot use tags filter";
  const char* msg2 = "illegal column name";
  const char* msg3 = "only one query time range allowed";
  const char* msg4 = "too many join tables";
  const char* msg5 = "not support ordinary column join";
  const char* msg6 = "only one query condition on tbname allowed";
  const char* msg7 = "only in/like allowed in filter table name";

  tSqlExpr* pLeft  = (*pExpr)->pLeft;
  tSqlExpr* pRight = (*pExpr)->pRight;

  int32_t ret = TSDB_CODE_SUCCESS;

  SColumnIndex index = COLUMN_INDEX_INITIALIZER;
  if (getColumnIndexByName(pCmd, &pLeft->colInfo, pQueryInfo, &index) != TSDB_CODE_SUCCESS) {
    return invalidOperationMsg(tscGetErrorMsgPayload(pCmd), msg2);
  }

  assert(tSqlExprIsParentOfLeaf(*pExpr));

  STableMetaInfo* pTableMetaInfo = tscGetMetaInfo(pQueryInfo, index.tableIndex);
  STableMeta*     pTableMeta = pTableMetaInfo->pTableMeta;

  // validate the null expression
  int32_t code = validateNullExpr(*pExpr, tscGetErrorMsgPayload(pCmd));
  if (code != TSDB_CODE_SUCCESS) {
    return code;
  }

  // validate the like expression
  code = validateLikeExpr(*pExpr, pTableMeta, index.columnIndex, tscGetErrorMsgPayload(pCmd));
  if (code != TSDB_CODE_SUCCESS) {
    return code;
  }

  if (index.columnIndex == PRIMARYKEY_TIMESTAMP_COL_INDEX) {  // query on time range
    if (!validateJoinExprNode(pCmd, pQueryInfo, *pExpr, &index)) {
      return TSDB_CODE_TSC_INVALID_OPERATION;
    }

    // set join query condition
    if (pRight->tokenId == TK_ID) {  // no need to keep the timestamp join condition
      TSDB_QUERY_SET_TYPE(pQueryInfo->type, TSDB_QUERY_TYPE_JOIN_QUERY);
      pCondExpr->tsJoin = true;

      assert(index.tableIndex >= 0 && index.tableIndex < TSDB_MAX_JOIN_TABLE_NUM);
      SJoinNode **leftNode = &pQueryInfo->tagCond.joinInfo.joinTables[index.tableIndex];
      if (*leftNode == NULL) {
        *leftNode = calloc(1, sizeof(SJoinNode));
        if (*leftNode == NULL) {
          return TSDB_CODE_TSC_OUT_OF_MEMORY;
        }
      }

      int16_t leftIdx = index.tableIndex;

      if (getColumnIndexByName(pCmd, &pRight->colInfo, pQueryInfo, &index) != TSDB_CODE_SUCCESS) {
        return invalidOperationMsg(tscGetErrorMsgPayload(pCmd), msg2);
      }

      if (index.tableIndex < 0 || index.tableIndex >= TSDB_MAX_JOIN_TABLE_NUM) {
        return invalidOperationMsg(tscGetErrorMsgPayload(pCmd), msg4);
      }

      SJoinNode **rightNode = &pQueryInfo->tagCond.joinInfo.joinTables[index.tableIndex];
      if (*rightNode == NULL) {
        *rightNode = calloc(1, sizeof(SJoinNode));
        if (*rightNode == NULL) {
          return TSDB_CODE_TSC_OUT_OF_MEMORY;
        }
      }

      int16_t rightIdx = index.tableIndex;

      if ((*leftNode)->tsJoin == NULL) {
        (*leftNode)->tsJoin = taosArrayInit(2, sizeof(int16_t));
      }

      if ((*rightNode)->tsJoin == NULL) {
        (*rightNode)->tsJoin = taosArrayInit(2, sizeof(int16_t));
      }

      taosArrayPush((*leftNode)->tsJoin, &rightIdx);
      taosArrayPush((*rightNode)->tsJoin, &leftIdx);

      /*
       * To release expression, e.g., m1.ts = m2.ts,
       * since this expression is used to set the join query type
       */
      tSqlExprDestroy(*pExpr);
    } else {
      ret = setExprToCond(&pCondExpr->pTimewindow, *pExpr, msg3, parentOptr, pQueryInfo->msg);
    }

    *pExpr = NULL;  // remove this expression
    *type = TSQL_EXPR_TS;
  } else if (index.columnIndex >= tscGetNumOfColumns(pTableMeta) || index.columnIndex == TSDB_TBNAME_COLUMN_INDEX) {
    // query on tags, check for tag query condition
    if (UTIL_TABLE_IS_NORMAL_TABLE(pTableMetaInfo)) {
      return invalidOperationMsg(tscGetErrorMsgPayload(pCmd), msg1);
    }

    // in case of in operator, keep it in a seprate attribute
    if (index.columnIndex == TSDB_TBNAME_COLUMN_INDEX) {
      if (!validTableNameOptr(*pExpr)) {
        return invalidOperationMsg(tscGetErrorMsgPayload(pCmd), msg7);
      }
  
      if (!UTIL_TABLE_IS_SUPER_TABLE(pTableMetaInfo)) {
        return invalidOperationMsg(tscGetErrorMsgPayload(pCmd), msg1);
      }

      if (pCondExpr->pTableCond == NULL) {
        pCondExpr->pTableCond = *pExpr;
        pCondExpr->relType = parentOptr;
        pCondExpr->tableCondIndex = index.tableIndex;
      } else {
        return invalidOperationMsg(tscGetErrorMsgPayload(pCmd), msg6);
      }

      *type = TSQL_EXPR_TBNAME;
      *pExpr = NULL;
    } else {
      if (pRight != NULL && pRight->tokenId == TK_ID) {  // join on tag columns for stable query
        if (!validateJoinExprNode(pCmd, pQueryInfo, *pExpr, &index)) {
          return TSDB_CODE_TSC_INVALID_OPERATION;
        }

        pQueryInfo->type |= TSDB_QUERY_TYPE_JOIN_QUERY;
        ret = setExprToCond(&pCondExpr->pJoinExpr, *pExpr, NULL, parentOptr, pQueryInfo->msg);
        *pExpr = NULL;
      } else {
        // do nothing
        //                ret = setExprToCond(pCmd, &pCondExpr->pTagCond,
        //                *pExpr, NULL, parentOptr);
      }

      *type = TSQL_EXPR_TAG;
    }

  } else {  // query on other columns
    *type = TSQL_EXPR_COLUMN;

    if (pRight->tokenId == TK_ID) {  // other column cannot be served as the join column
      return invalidOperationMsg(tscGetErrorMsgPayload(pCmd), msg5);
    }

    ret = setExprToCond(&pCondExpr->pColumnCond, *pExpr, NULL, parentOptr, pQueryInfo->msg);
    *pExpr = NULL;  // remove it from expr tree
  }

  return ret;
}

int32_t getQueryCondExpr(SSqlCmd* pCmd, SQueryInfo* pQueryInfo, tSqlExpr** pExpr, SCondExpr* pCondExpr,
                        int32_t* type, int32_t parentOptr) {
  if (pExpr == NULL) {
    return TSDB_CODE_SUCCESS;
  }

  const char* msg1 = "query condition between different columns must use 'AND'";

  if ((*pExpr)->flags & (1 << EXPR_FLAG_TS_ERROR)) {
    return TSDB_CODE_TSC_INVALID_OPERATION;
  }

  tSqlExpr* pLeft = (*pExpr)->pLeft;
  tSqlExpr* pRight = (*pExpr)->pRight;

  if (!isValidExpr(pLeft, pRight, (*pExpr)->tokenId)) {
    return TSDB_CODE_TSC_INVALID_OPERATION;
  }

  int32_t leftType = -1;
  int32_t rightType = -1;

  if (!tSqlExprIsParentOfLeaf(*pExpr)) {
    int32_t ret = getQueryCondExpr(pCmd, pQueryInfo, &(*pExpr)->pLeft, pCondExpr, &leftType, (*pExpr)->tokenId);
    if (ret != TSDB_CODE_SUCCESS) {
      return ret;
    }

    ret = getQueryCondExpr(pCmd, pQueryInfo, &(*pExpr)->pRight, pCondExpr, &rightType, (*pExpr)->tokenId);
    if (ret != TSDB_CODE_SUCCESS) {
      return ret;
    }

    /*
     *  if left child and right child do not belong to the same group, the sub
     *  expression is not valid for parent node, it must be TK_AND operator.
     */
    if (leftType != rightType) {
      if ((*pExpr)->tokenId == TK_OR && (leftType + rightType != TSQL_EXPR_TBNAME + TSQL_EXPR_TAG)) {
        return invalidOperationMsg(tscGetErrorMsgPayload(pCmd), msg1);
      }
    }

    *type = rightType;
    return TSDB_CODE_SUCCESS;
  }

  exchangeExpr(*pExpr);

  if (pLeft->tokenId == TK_ID && pRight->tokenId == TK_TIMESTAMP && (pRight->flags & (1 << EXPR_FLAG_TIMESTAMP_VAR))) {
    return TSDB_CODE_TSC_INVALID_OPERATION;
  }

  if ((pLeft->flags & (1 << EXPR_FLAG_TS_ERROR)) || (pRight->flags & (1 << EXPR_FLAG_TS_ERROR))) {
    return TSDB_CODE_TSC_INVALID_OPERATION;
  }

  return handleExprInQueryCond(pCmd, pQueryInfo, pExpr, pCondExpr, type, parentOptr);
}

static void doExtractExprForSTable(SSqlCmd* pCmd, tSqlExpr** pExpr, SQueryInfo* pQueryInfo, tSqlExpr** pOut, int32_t tableIndex) {
  if (tSqlExprIsParentOfLeaf(*pExpr)) {
    tSqlExpr* pLeft = (*pExpr)->pLeft;

    SColumnIndex index = COLUMN_INDEX_INITIALIZER;
    if (getColumnIndexByName(pCmd, &pLeft->colInfo, pQueryInfo, &index) != TSDB_CODE_SUCCESS) {
      return;
    }

    if (index.tableIndex != tableIndex) {
      return;
    }

    *pOut = *pExpr;
    (*pExpr) = NULL;

  } else {
    *pOut = tSqlExprCreate(NULL, NULL, (*pExpr)->tokenId);

    doExtractExprForSTable(pCmd, &(*pExpr)->pLeft, pQueryInfo, &((*pOut)->pLeft), tableIndex);
    doExtractExprForSTable(pCmd, &(*pExpr)->pRight, pQueryInfo, &((*pOut)->pRight), tableIndex);
  }
}

static tSqlExpr* extractExprForSTable(SSqlCmd* pCmd, tSqlExpr** pExpr, SQueryInfo* pQueryInfo, int32_t tableIndex) {
  tSqlExpr* pResExpr = NULL;

  if (*pExpr != NULL) {
    doExtractExprForSTable(pCmd, pExpr, pQueryInfo, &pResExpr, tableIndex);
    tSqlExprCompact(&pResExpr);
  }

  return pResExpr;
}

int tableNameCompar(const void* lhs, const void* rhs) {
  char* left = *(char**)lhs;
  char* right = *(char**)rhs;

  int32_t ret = strcmp(left, right);

  if (ret == 0) {
    return 0;
  }

  return ret > 0 ? 1 : -1;
}

static int32_t setTableCondForSTableQuery(SSqlCmd* pCmd, SQueryInfo* pQueryInfo, const char* account,
                                          tSqlExpr* pExpr, int16_t tableCondIndex, SStringBuilder* sb) {
  const char* msg = "table name too long";

  if (pExpr == NULL) {
    return TSDB_CODE_SUCCESS;
  }

  STableMetaInfo* pTableMetaInfo = tscGetMetaInfo(pQueryInfo, tableCondIndex);

  STagCond* pTagCond = &pQueryInfo->tagCond;
  pTagCond->tbnameCond.uid = pTableMetaInfo->pTableMeta->id.uid;

  assert(pExpr->tokenId == TK_LIKE || pExpr->tokenId == TK_IN);

  if (pExpr->tokenId == TK_LIKE) {
    char* str = taosStringBuilderGetResult(sb, NULL);
    pQueryInfo->tagCond.tbnameCond.cond = strdup(str);
    pQueryInfo->tagCond.tbnameCond.len = (int32_t) strlen(str);
    return TSDB_CODE_SUCCESS;
  }

  SStringBuilder sb1; memset(&sb1, 0, sizeof(sb1));
  taosStringBuilderAppendStringLen(&sb1, QUERY_COND_REL_PREFIX_IN, QUERY_COND_REL_PREFIX_IN_LEN);

  // remove the duplicated input table names
  int32_t num = 0;
  char*   tableNameString = taosStringBuilderGetResult(sb, NULL);

  char** segments = strsplit(tableNameString + QUERY_COND_REL_PREFIX_IN_LEN, TBNAME_LIST_SEP, &num);
  qsort(segments, num, POINTER_BYTES, tableNameCompar);

  int32_t j = 1;
  for (int32_t i = 1; i < num; ++i) {
    if (strcmp(segments[i], segments[i - 1]) != 0) {
      segments[j++] = segments[i];
    }
  }
  num = j;

  char name[TSDB_DB_NAME_LEN] = {0};
  tNameGetDbName(&pTableMetaInfo->name, name);
  SStrToken dbToken = { .type = TK_STRING, .z = name, .n = (uint32_t)strlen(name) };
  
  for (int32_t i = 0; i < num; ++i) {
    if (i >= 1) {
      taosStringBuilderAppendStringLen(&sb1, TBNAME_LIST_SEP, 1);
    }

    char      idBuf[TSDB_TABLE_FNAME_LEN] = {0};
    int32_t   xlen = (int32_t)strlen(segments[i]);
    SStrToken t = {.z = segments[i], .n = xlen, .type = TK_STRING};

    int32_t ret = setObjFullName(idBuf, account, &dbToken, &t, &xlen);
    if (ret != TSDB_CODE_SUCCESS) {
      taosStringBuilderDestroy(&sb1);
      tfree(segments);

      invalidOperationMsg(tscGetErrorMsgPayload(pCmd), msg);
      return ret;
    }

    taosStringBuilderAppendString(&sb1, idBuf);
  }

  char* str = taosStringBuilderGetResult(&sb1, NULL);
  pQueryInfo->tagCond.tbnameCond.cond = strdup(str);
  pQueryInfo->tagCond.tbnameCond.len = (int32_t) strlen(str);

  taosStringBuilderDestroy(&sb1);
  tfree(segments);
  return TSDB_CODE_SUCCESS;
}

static bool validateFilterExpr(SQueryInfo* pQueryInfo) {
  SArray* pColList = pQueryInfo->colList;
  
  size_t num = taosArrayGetSize(pColList);
  
  for (int32_t i = 0; i < num; ++i) {
    SColumn* pCol = taosArrayGetP(pColList, i);

    for (int32_t j = 0; j < pCol->info.flist.numOfFilters; ++j) {
      SColumnFilterInfo* pColFilter = &pCol->info.flist.filterInfo[j];
      int32_t            lowerOptr = pColFilter->lowerRelOptr;
      int32_t            upperOptr = pColFilter->upperRelOptr;

      if ((lowerOptr == TSDB_RELATION_GREATER_EQUAL || lowerOptr == TSDB_RELATION_GREATER) &&
          (upperOptr == TSDB_RELATION_LESS_EQUAL || upperOptr == TSDB_RELATION_LESS)) {
        continue;
      }

      // there must be at least two range, not support yet.
      if (lowerOptr * upperOptr != TSDB_RELATION_INVALID) {
        return false;
      }
    }
  }

  return true;
}

static int32_t getTimeRangeFromExpr(SSqlCmd* pCmd, SQueryInfo* pQueryInfo, tSqlExpr* pExpr) {
  const char* msg0 = "invalid timestamp";
  const char* msg1 = "only one time stamp window allowed";
  int32_t code = 0;

  if (pExpr == NULL) {
    return TSDB_CODE_SUCCESS;
  }

  if (!tSqlExprIsParentOfLeaf(pExpr)) {
    if (pExpr->tokenId == TK_OR) {
      return invalidOperationMsg(tscGetErrorMsgPayload(pCmd), msg1);
    }

    code = getTimeRangeFromExpr(pCmd, pQueryInfo, pExpr->pLeft);
    if (code) {
      return code;
    }

    return getTimeRangeFromExpr(pCmd, pQueryInfo, pExpr->pRight);
  } else {
    SColumnIndex index = COLUMN_INDEX_INITIALIZER;
    if (getColumnIndexByName(pCmd, &pExpr->pLeft->colInfo, pQueryInfo, &index) != TSDB_CODE_SUCCESS) {
      return TSDB_CODE_TSC_INVALID_OPERATION;
    }

    STableMetaInfo* pTableMetaInfo = tscGetMetaInfo(pQueryInfo, index.tableIndex);
    STableComInfo tinfo = tscGetTableInfo(pTableMetaInfo->pTableMeta);
    
    tSqlExpr* pRight = pExpr->pRight;

    STimeWindow win = {.skey = INT64_MIN, .ekey = INT64_MAX};
    if (getTimeRange(&win, pRight, pExpr->tokenId, tinfo.precision) != TSDB_CODE_SUCCESS) {
      return invalidOperationMsg(tscGetErrorMsgPayload(pCmd), msg0);
    }

    // update the timestamp query range
    if (pQueryInfo->window.skey < win.skey) {
      pQueryInfo->window.skey = win.skey;
    }

    if (pQueryInfo->window.ekey > win.ekey) {
      pQueryInfo->window.ekey = win.ekey;
    }
  }

  return TSDB_CODE_SUCCESS;
}

static int32_t validateJoinExpr(SSqlCmd* pCmd, SQueryInfo* pQueryInfo, SCondExpr* pCondExpr) {
  const char* msg1 = "super table join requires tags column";
  const char* msg2 = "timestamp join condition missing";
  const char* msg3 = "condition missing for join query";

  if (!QUERY_IS_JOIN_QUERY(pQueryInfo->type)) {
    if (pQueryInfo->numOfTables == 1) {
      return TSDB_CODE_SUCCESS;
    } else {
      return invalidOperationMsg(tscGetErrorMsgPayload(pCmd), msg3);
    }
  }

  STableMetaInfo* pTableMetaInfo = tscGetMetaInfo(pQueryInfo, 0);
  if (UTIL_TABLE_IS_SUPER_TABLE(pTableMetaInfo)) {  // for stable join, tag columns
                                                   // must be present for join
    if (pCondExpr->pJoinExpr == NULL) {
      return invalidOperationMsg(tscGetErrorMsgPayload(pCmd), msg1);
    }
  }

  if (!pCondExpr->tsJoin) {
    return invalidOperationMsg(tscGetErrorMsgPayload(pCmd), msg2);
  }

  return TSDB_CODE_SUCCESS;
}

static void cleanQueryExpr(SCondExpr* pCondExpr) {
  if (pCondExpr->pTableCond) {
    tSqlExprDestroy(pCondExpr->pTableCond);
  }

  if (pCondExpr->pTagCond) {
    tSqlExprDestroy(pCondExpr->pTagCond);
  }

  if (pCondExpr->pColumnCond) {
    tSqlExprDestroy(pCondExpr->pColumnCond);
  }

  if (pCondExpr->pTimewindow) {
    tSqlExprDestroy(pCondExpr->pTimewindow);
  }

  if (pCondExpr->pJoinExpr) {
    tSqlExprDestroy(pCondExpr->pJoinExpr);
  }
}

/*
static void doAddJoinTagsColumnsIntoTagList(SSqlCmd* pCmd, SQueryInfo* pQueryInfo, SCondExpr* pCondExpr) {
  STableMetaInfo* pTableMetaInfo = tscGetMetaInfo(pQueryInfo, 0);
  if (QUERY_IS_JOIN_QUERY(pQueryInfo->type) && UTIL_TABLE_IS_SUPER_TABLE(pTableMetaInfo)) {
    SColumnIndex index = COLUMN_INDEX_INITIALIZER;

    if (getColumnIndexByName(pCmd, &pCondExpr->pJoinExpr->pLeft->colInfo, pQueryInfo, &index) != TSDB_CODE_SUCCESS) {
      tscError("%p: invalid column name (left)", pQueryInfo);
    }

    pTableMetaInfo = tscGetMetaInfo(pQueryInfo, index.tableIndex);
    index.columnIndex = index.columnIndex - tscGetNumOfColumns(pTableMetaInfo->pTableMeta);

    SSchema* pSchema = tscGetTableTagSchema(pTableMetaInfo->pTableMeta);
    tscColumnListInsert(pTableMetaInfo->tagColList, &index, &pSchema[index.columnIndex]);
  
    if (getColumnIndexByName(pCmd, &pCondExpr->pJoinExpr->pRight->colInfo, pQueryInfo, &index) != TSDB_CODE_SUCCESS) {
      tscError("%p: invalid column name (right)", pQueryInfo);
    }

    pTableMetaInfo = tscGetMetaInfo(pQueryInfo, index.tableIndex);
    index.columnIndex = index.columnIndex - tscGetNumOfColumns(pTableMetaInfo->pTableMeta);

    pSchema = tscGetTableTagSchema(pTableMetaInfo->pTableMeta);
    tscColumnListInsert(pTableMetaInfo->tagColList, &index, &pSchema[index.columnIndex]);
  }
}
*/

static int32_t validateTagCondExpr(SSqlCmd* pCmd, tExprNode *p) {
  const char *msg1 = "invalid tag operator";
  const char* msg2 = "not supported filter condition";
  
  do {
    if (p->nodeType != TSQL_NODE_EXPR) {
      break;
    }
    
    if (!p->_node.pLeft || !p->_node.pRight) {
      break;
    }
    
    if (IS_ARITHMETIC_OPTR(p->_node.optr)) {
      return invalidOperationMsg(tscGetErrorMsgPayload(pCmd), msg1);
    }
    
    if (!IS_RELATION_OPTR(p->_node.optr)) {
      break;
    }
    
    tVariant * vVariant = NULL;
    int32_t schemaType = -1;
  
    if (p->_node.pLeft->nodeType == TSQL_NODE_VALUE && p->_node.pRight->nodeType == TSQL_NODE_COL) {
      if (!p->_node.pRight->pSchema) {
        break;
      }
      
      vVariant = p->_node.pLeft->pVal;
      schemaType = p->_node.pRight->pSchema->type;
    } else if (p->_node.pLeft->nodeType == TSQL_NODE_COL && p->_node.pRight->nodeType == TSQL_NODE_VALUE) {
      if (!p->_node.pLeft->pSchema) {
        break;
      }

      vVariant = p->_node.pRight->pVal;
      schemaType = p->_node.pLeft->pSchema->type;
    } else {
      break;
    }

    if (schemaType >= TSDB_DATA_TYPE_TINYINT && schemaType <= TSDB_DATA_TYPE_BIGINT) {
      schemaType = TSDB_DATA_TYPE_BIGINT;
    } else if (schemaType == TSDB_DATA_TYPE_FLOAT || schemaType == TSDB_DATA_TYPE_DOUBLE) {
      schemaType = TSDB_DATA_TYPE_DOUBLE;
    }
    
    int32_t retVal = TSDB_CODE_SUCCESS;

    int32_t bufLen = 0;
    if (IS_NUMERIC_TYPE(vVariant->nType)) {
      bufLen = 60;  // The maximum length of string that a number is converted to.
    } else {
      bufLen = vVariant->nLen + 1;
    }

    if (schemaType == TSDB_DATA_TYPE_BINARY) {
      char *tmp = calloc(1, bufLen * TSDB_NCHAR_SIZE);
      retVal = tVariantDump(vVariant, tmp, schemaType, false);
      free(tmp);
    } else if (schemaType == TSDB_DATA_TYPE_NCHAR) {
      // pRight->value.nLen + 1 is larger than the actual nchar string length
      char *tmp = calloc(1, bufLen * TSDB_NCHAR_SIZE);
      retVal = tVariantDump(vVariant, tmp, schemaType, false);
      free(tmp);
    } else {
      double tmp;
      retVal = tVariantDump(vVariant, (char*)&tmp, schemaType, false);
    }
    
    if (retVal != TSDB_CODE_SUCCESS) {
      return invalidOperationMsg(tscGetErrorMsgPayload(pCmd), msg2);
    }
  } while (0);

  return TSDB_CODE_SUCCESS;
}

static int32_t getTagQueryCondExpr(SSqlCmd* pCmd, SQueryInfo* pQueryInfo, SCondExpr* pCondExpr, tSqlExpr** pExpr) {
  int32_t ret = TSDB_CODE_SUCCESS;

  if (pCondExpr->pTagCond == NULL) {
    return ret;
  }
  
  for (int32_t i = 0; i < pQueryInfo->numOfTables; ++i) {
    tSqlExpr* p1 = extractExprForSTable(pCmd, pExpr, pQueryInfo, i);
    if (p1 == NULL) {  // no query condition on this table
      continue;
    }

    tExprNode* p = NULL;
  
    SArray* colList = taosArrayInit(10, sizeof(SColIndex));
    ret = exprTreeFromSqlExpr(pCmd, &p, p1, pQueryInfo, colList, NULL);
    SBufferWriter bw = tbufInitWriter(NULL, false);

    TRY(0) {
      exprTreeToBinary(&bw, p);
    } CATCH(code) {
      tbufCloseWriter(&bw);
      UNUSED(code);
      // TODO: more error handling
    } END_TRY
    
    // add to required table column list
    STableMetaInfo* pTableMetaInfo = tscGetMetaInfo(pQueryInfo, i);
    int64_t uid = pTableMetaInfo->pTableMeta->id.uid;
    int32_t numOfCols = tscGetNumOfColumns(pTableMetaInfo->pTableMeta);
    
    size_t num = taosArrayGetSize(colList);
    for(int32_t j = 0; j < num; ++j) {
      SColIndex* pIndex = taosArrayGet(colList, j);
      SColumnIndex index = {.tableIndex = i, .columnIndex = pIndex->colIndex - numOfCols};

      SSchema* s = tscGetTableSchema(pTableMetaInfo->pTableMeta);
      tscColumnListInsert(pTableMetaInfo->tagColList, index.columnIndex, pTableMetaInfo->pTableMeta->id.uid,
                          &s[pIndex->colIndex]);
    }
    
    tsSetSTableQueryCond(&pQueryInfo->tagCond, uid, &bw);
    tSqlExprCompact(pExpr);

    if (ret == TSDB_CODE_SUCCESS) {
      ret = validateTagCondExpr(pCmd, p);
    }

    tSqlExprDestroy(p1);
    tExprTreeDestroy(p, NULL);
    
    taosArrayDestroy(colList);
    if (pQueryInfo->tagCond.pCond != NULL && taosArrayGetSize(pQueryInfo->tagCond.pCond) > 0 && !UTIL_TABLE_IS_SUPER_TABLE(pTableMetaInfo)) {
      return invalidOperationMsg(tscGetErrorMsgPayload(pCmd), "filter on tag not supported for normal table");
    }

    if (ret) {
      break;
    }
  }

  pCondExpr->pTagCond = NULL;
  return ret;
}

int32_t validateJoinNodes(SQueryInfo* pQueryInfo, SSqlObj* pSql) {
  const char* msg1 = "timestamp required for join tables";
  const char* msg2 = "tag required for join stables";

  for (int32_t i = 0; i < pQueryInfo->numOfTables; ++i) {
    SJoinNode *node = pQueryInfo->tagCond.joinInfo.joinTables[i];

    if (node == NULL || node->tsJoin == NULL || taosArrayGetSize(node->tsJoin) <= 0) {
      return invalidOperationMsg(tscGetErrorMsgPayload(&pSql->cmd), msg1);
    }
  }

  STableMetaInfo* pTableMetaInfo = tscGetMetaInfo(pQueryInfo, 0);
  if (UTIL_TABLE_IS_SUPER_TABLE(pTableMetaInfo)) {
    for (int32_t i = 0; i < pQueryInfo->numOfTables; ++i) {
      SJoinNode *node = pQueryInfo->tagCond.joinInfo.joinTables[i];

      if (node == NULL || node->tagJoin == NULL || taosArrayGetSize(node->tagJoin) <= 0) {
        return invalidOperationMsg(tscGetErrorMsgPayload(&pSql->cmd), msg2);
      }
    }
  }

  return TSDB_CODE_SUCCESS;
}


void mergeJoinNodesImpl(int8_t* r, int8_t* p, int16_t* tidx, SJoinNode** nodes, int32_t type) {
  SJoinNode *node = nodes[*tidx];
  SArray* arr = (type == 0) ? node->tsJoin : node->tagJoin;
  size_t size = taosArrayGetSize(arr);

  p[*tidx] = 1;

  for (int32_t j = 0; j < size; j++) {
    int16_t* idx = taosArrayGet(arr, j);
    r[*idx] = 1;
    if (p[*idx] == 0) {
      mergeJoinNodesImpl(r, p, idx, nodes, type);
    }
  }
}

int32_t mergeJoinNodes(SQueryInfo* pQueryInfo, SSqlObj* pSql) {
  const char* msg1 = "not all join tables have same timestamp";
  const char* msg2 = "not all join tables have same tag";

  int8_t r[TSDB_MAX_JOIN_TABLE_NUM] = {0};
  int8_t p[TSDB_MAX_JOIN_TABLE_NUM] = {0};

  for (int16_t i = 0; i < pQueryInfo->numOfTables; ++i) {
    mergeJoinNodesImpl(r, p, &i, pQueryInfo->tagCond.joinInfo.joinTables, 0);

    taosArrayClear(pQueryInfo->tagCond.joinInfo.joinTables[i]->tsJoin);

    for (int32_t j = 0; j < TSDB_MAX_JOIN_TABLE_NUM; ++j) {
      if (r[j]) {
        taosArrayPush(pQueryInfo->tagCond.joinInfo.joinTables[i]->tsJoin, &j);
      }
    }

    memset(r, 0, sizeof(r));
    memset(p, 0, sizeof(p));
  }

  if (taosArrayGetSize(pQueryInfo->tagCond.joinInfo.joinTables[0]->tsJoin) != pQueryInfo->numOfTables) {
    return invalidOperationMsg(tscGetErrorMsgPayload(&pSql->cmd), msg1);
  }

  STableMetaInfo* pTableMetaInfo = tscGetMetaInfo(pQueryInfo, 0);
  if (UTIL_TABLE_IS_SUPER_TABLE(pTableMetaInfo)) {
    for (int16_t i = 0; i < pQueryInfo->numOfTables; ++i) {
      mergeJoinNodesImpl(r, p, &i, pQueryInfo->tagCond.joinInfo.joinTables, 1);

      taosArrayClear(pQueryInfo->tagCond.joinInfo.joinTables[i]->tagJoin);

      for (int32_t j = 0; j < TSDB_MAX_JOIN_TABLE_NUM; ++j) {
        if (r[j]) {
          taosArrayPush(pQueryInfo->tagCond.joinInfo.joinTables[i]->tagJoin, &j);
        }
      }

      memset(r, 0, sizeof(r));
      memset(p, 0, sizeof(p));
    }

    if (taosArrayGetSize(pQueryInfo->tagCond.joinInfo.joinTables[0]->tagJoin) != pQueryInfo->numOfTables) {
      return invalidOperationMsg(tscGetErrorMsgPayload(&pSql->cmd), msg2);
    }

  }

  return TSDB_CODE_SUCCESS;
}


int32_t validateWhereNode(SQueryInfo* pQueryInfo, tSqlExpr** pExpr, SSqlObj* pSql) {
  if (pExpr == NULL) {
    return TSDB_CODE_SUCCESS;
  }

  const char* msg1 = "invalid expression";
  const char* msg2 = "invalid filter expression";

  int32_t ret = TSDB_CODE_SUCCESS;

  // tags query condition may be larger than 512bytes, therefore, we need to prepare enough large space
  SStringBuilder sb; memset(&sb, 0, sizeof(sb));
  SCondExpr      condExpr = {0};

  if ((*pExpr)->pLeft == NULL || (*pExpr)->pRight == NULL) {
    return invalidOperationMsg(tscGetErrorMsgPayload(&pSql->cmd), msg1);
  }

  int32_t type = 0;
  if ((ret = getQueryCondExpr(&pSql->cmd, pQueryInfo, pExpr, &condExpr, &type, (*pExpr)->tokenId)) != TSDB_CODE_SUCCESS) {
    return ret;
  }

  tSqlExprCompact(pExpr);

  // after expression compact, the expression tree is only include tag query condition
  condExpr.pTagCond = (*pExpr);

  // 1. check if it is a join query
  if ((ret = validateJoinExpr(&pSql->cmd, pQueryInfo, &condExpr)) != TSDB_CODE_SUCCESS) {
    return ret;
  }

  // 2. get the query time range
  if ((ret = getTimeRangeFromExpr(&pSql->cmd, pQueryInfo, condExpr.pTimewindow)) != TSDB_CODE_SUCCESS) {
    return ret;
  }

  // 3. get the tag query condition
  if ((ret = getTagQueryCondExpr(&pSql->cmd, pQueryInfo, &condExpr, pExpr)) != TSDB_CODE_SUCCESS) {
    return ret;
  }

  // 4. get the table name query condition
  if ((ret = getTablenameCond(&pSql->cmd, pQueryInfo, condExpr.pTableCond, &sb)) != TSDB_CODE_SUCCESS) {
    goto PARSE_WHERE_EXIT;
  }

  // 5. other column query condition
  if ((ret = getColumnQueryCondInfo(&pSql->cmd, pQueryInfo, condExpr.pColumnCond, TK_AND)) != TSDB_CODE_SUCCESS) {
    goto PARSE_WHERE_EXIT;
  }

  // 6. join condition
  if ((ret = getJoinCondInfo(&pSql->cmd, pQueryInfo, condExpr.pJoinExpr)) != TSDB_CODE_SUCCESS) {
    goto PARSE_WHERE_EXIT;
  }

  // 7. query condition for table name
  pQueryInfo->tagCond.relType = (condExpr.relType == TK_AND) ? TSDB_RELATION_AND : TSDB_RELATION_OR;

  ret = setTableCondForSTableQuery(&pSql->cmd, pQueryInfo, getAccountId(pSql), condExpr.pTableCond, condExpr.tableCondIndex, &sb);
  taosStringBuilderDestroy(&sb);
  if (ret) {
    goto PARSE_WHERE_EXIT;
  }

  if (!validateFilterExpr(pQueryInfo)) {
    ret = invalidOperationMsg(tscGetErrorMsgPayload(&pSql->cmd), msg2);
    goto PARSE_WHERE_EXIT;
  }

  //doAddJoinTagsColumnsIntoTagList(&pSql->cmd, pQueryInfo, &condExpr);
  if (condExpr.tsJoin) {
    ret = validateJoinNodes(pQueryInfo, pSql);
    if (ret) {
      goto PARSE_WHERE_EXIT;
    }

    ret = mergeJoinNodes(pQueryInfo, pSql);
    if (ret) {
      goto PARSE_WHERE_EXIT;
    }
  }

PARSE_WHERE_EXIT:

  cleanQueryExpr(&condExpr);
  return ret;
}

int32_t getTimeRange(STimeWindow* win, tSqlExpr* pRight, int32_t optr, int16_t timePrecision) {
  // this is join condition, do nothing
  if (pRight->tokenId == TK_ID) {
    return TSDB_CODE_SUCCESS;
  }

  /*
   * filter primary ts filter expression like:
   * where ts in ('2015-12-12 4:8:12')
   */
  if (pRight->tokenId == TK_SET || optr == TK_IN) {
    return TSDB_CODE_TSC_INVALID_OPERATION;
  }

  int64_t val = 0;
  bool    parsed = false;
  if (pRight->value.nType == TSDB_DATA_TYPE_BINARY) {
    pRight->value.nLen = strdequote(pRight->value.pz);

    char* seg = strnchr(pRight->value.pz, '-', pRight->value.nLen, false);
    if (seg != NULL) {
      if (taosParseTime(pRight->value.pz, &val, pRight->value.nLen, TSDB_TIME_PRECISION_MICRO, tsDaylight) == TSDB_CODE_SUCCESS) {
        parsed = true;
      } else {
        return TSDB_CODE_TSC_INVALID_OPERATION;
      }
    } else {
      SStrToken token = {.z = pRight->value.pz, .n = pRight->value.nLen, .type = TK_ID};
      int32_t   len = tGetToken(pRight->value.pz, &token.type);

      if ((token.type != TK_INTEGER && token.type != TK_FLOAT) || len != pRight->value.nLen) {
        return TSDB_CODE_TSC_INVALID_OPERATION;
      }
    }
  } else if (pRight->tokenId == TK_INTEGER && timePrecision == TSDB_TIME_PRECISION_MILLI) {
    /*
     * if the pRight->tokenId == TK_INTEGER/TK_FLOAT, the value is adaptive, we
     * need the time precision in metermeta to transfer the value in MICROSECOND
     *
     * Additional check to avoid data overflow
     */
    if (pRight->value.i64 <= INT64_MAX / 1000) {
      pRight->value.i64 *= 1000;
    }
  } else if (pRight->tokenId == TK_FLOAT && timePrecision == TSDB_TIME_PRECISION_MILLI) {
    pRight->value.dKey *= 1000;
  }

  if (!parsed) {
    /*
     * failed to parse timestamp in regular formation, try next
     * it may be a epoch time in string format
     */
    tVariantDump(&pRight->value, (char*)&val, TSDB_DATA_TYPE_BIGINT, true);

    /*
     * transfer it into MICROSECOND format if it is a string, since for
     * TK_INTEGER/TK_FLOAT the value has been transferred
     *
     * additional check to avoid data overflow
     */
    if (pRight->tokenId == TK_STRING && timePrecision == TSDB_TIME_PRECISION_MILLI) {
      if (val <= INT64_MAX / 1000) {
        val *= 1000;
      }
    }
  }

  int32_t delta = 1;
  /* for millisecond, delta is 1ms=1000us */
  if (timePrecision == TSDB_TIME_PRECISION_MILLI) {
    delta *= 1000;
  }

  if (optr == TK_LE) {
    win->ekey = val;
  } else if (optr == TK_LT) {
    win->ekey = val - delta;
  } else if (optr == TK_GT) {
    win->skey = val + delta;
  } else if (optr == TK_GE) {
    win->skey = val;
  } else if (optr == TK_EQ) {
    win->ekey = win->skey = val;
  }
  return TSDB_CODE_SUCCESS;
}

// todo error !!!!
int32_t tsRewriteFieldNameIfNecessary(SSqlCmd* pCmd, SQueryInfo* pQueryInfo) {
  const char rep[] = {'(', ')', '*', ',', '.', '/', '\\', '+', '-', '%', ' '};

  for (int32_t i = 0; i < pQueryInfo->fieldsInfo.numOfOutput; ++i) {
    char* fieldName = tscFieldInfoGetField(&pQueryInfo->fieldsInfo, i)->name;
    for (int32_t j = 0; j < (TSDB_COL_NAME_LEN - 1) && fieldName[j] != 0; ++j) {
      for (int32_t k = 0; k < tListLen(rep); ++k) {
        if (fieldName[j] == rep[k]) {
          fieldName[j] = '_';
          break;
        }
      }
    }

    fieldName[TSDB_COL_NAME_LEN - 1] = 0;
  }

  // the column name may be identical, here check again
  for (int32_t i = 0; i < pQueryInfo->fieldsInfo.numOfOutput; ++i) {
    char* fieldName = tscFieldInfoGetField(&pQueryInfo->fieldsInfo, i)->name;
    for (int32_t j = i + 1; j < pQueryInfo->fieldsInfo.numOfOutput; ++j) {
      if (strncasecmp(fieldName, tscFieldInfoGetField(&pQueryInfo->fieldsInfo, j)->name, (TSDB_COL_NAME_LEN - 1)) == 0) {
        const char* msg = "duplicated column name in new table";
        return invalidOperationMsg(tscGetErrorMsgPayload(pCmd), msg);
      }
    }
  }

  return TSDB_CODE_SUCCESS;
}

int32_t validateFillNode(SSqlCmd* pCmd, SQueryInfo* pQueryInfo, SSqlNode* pSqlNode) {
  SArray* pFillToken = pSqlNode->fillType;
  if (pSqlNode->fillType == NULL) {
    return TSDB_CODE_SUCCESS;
  }

  tVariantListItem* pItem = taosArrayGet(pFillToken, 0);

  const int32_t START_INTERPO_COL_IDX = 1;

  const char* msg1 = "value is expected";
  const char* msg2 = "invalid fill option";
  const char* msg3 = "top/bottom not support fill";
  const char* msg4 = "illegal value or data overflow";
  const char* msg5 = "fill only available for interval query";

  if ((!isTimeWindowQuery(pQueryInfo)) && (!tscIsPointInterpQuery(pQueryInfo))) {
    return invalidOperationMsg(tscGetErrorMsgPayload(pCmd), msg5);
  }

  /*
   * fill options are set at the end position, when all columns are set properly
   * the columns may be increased due to group by operation
   */
  if (checkQueryRangeForFill(pCmd, pQueryInfo) != TSDB_CODE_SUCCESS) {
    return TSDB_CODE_TSC_INVALID_OPERATION;
  }


  if (pItem->pVar.nType != TSDB_DATA_TYPE_BINARY) {
    return invalidOperationMsg(tscGetErrorMsgPayload(pCmd), msg2);
  }
  
  size_t numOfFields = tscNumOfFields(pQueryInfo);
  
  if (pQueryInfo->fillVal == NULL) {
    pQueryInfo->fillVal = calloc(numOfFields, sizeof(int64_t));
    if (pQueryInfo->fillVal == NULL) {
      return TSDB_CODE_TSC_OUT_OF_MEMORY;
    }
  }

  if (strncasecmp(pItem->pVar.pz, "none", 4) == 0 && pItem->pVar.nLen == 4) {
    pQueryInfo->fillType = TSDB_FILL_NONE;
  } else if (strncasecmp(pItem->pVar.pz, "null", 4) == 0 && pItem->pVar.nLen == 4) {
    pQueryInfo->fillType = TSDB_FILL_NULL;
    for (int32_t i = START_INTERPO_COL_IDX; i < numOfFields; ++i) {
      TAOS_FIELD* pField = tscFieldInfoGetField(&pQueryInfo->fieldsInfo, i);
      setNull((char*)&pQueryInfo->fillVal[i], pField->type, pField->bytes);
    }
  } else if (strncasecmp(pItem->pVar.pz, "prev", 4) == 0 && pItem->pVar.nLen == 4) {
    pQueryInfo->fillType = TSDB_FILL_PREV;
  } else if (strncasecmp(pItem->pVar.pz, "next", 4) == 0 && pItem->pVar.nLen == 4) {
    pQueryInfo->fillType = TSDB_FILL_NEXT;
  } else if (strncasecmp(pItem->pVar.pz, "linear", 6) == 0 && pItem->pVar.nLen == 6) {
    pQueryInfo->fillType = TSDB_FILL_LINEAR;
  } else if (strncasecmp(pItem->pVar.pz, "value", 5) == 0 && pItem->pVar.nLen == 5) {
    pQueryInfo->fillType = TSDB_FILL_SET_VALUE;

    size_t num = taosArrayGetSize(pFillToken);
    if (num == 1) {  // no actual value, return with error code
      return invalidOperationMsg(tscGetErrorMsgPayload(pCmd), msg1);
    }

    int32_t startPos = 1;
    int32_t numOfFillVal = (int32_t)(num - 1);

    /* for point interpolation query, we do not have the timestamp column */
    if (tscIsPointInterpQuery(pQueryInfo)) {
      startPos = 0;

      if (numOfFillVal > numOfFields) {
        numOfFillVal = (int32_t)numOfFields;
      }
    } else {
      numOfFillVal = (int16_t)((num >  (int32_t)numOfFields) ? (int32_t)numOfFields : num);
    }

    int32_t j = 1;

    for (int32_t i = startPos; i < numOfFillVal; ++i, ++j) {
      TAOS_FIELD* pField = tscFieldInfoGetField(&pQueryInfo->fieldsInfo, i);

      if (pField->type == TSDB_DATA_TYPE_BINARY || pField->type == TSDB_DATA_TYPE_NCHAR) {
        setVardataNull((char*) &pQueryInfo->fillVal[i], pField->type);
        continue;
      }

      tVariant* p = taosArrayGet(pFillToken, j);
      int32_t ret = tVariantDump(p, (char*)&pQueryInfo->fillVal[i], pField->type, true);
      if (ret != TSDB_CODE_SUCCESS) {
        return invalidOperationMsg(tscGetErrorMsgPayload(pCmd), msg4);
      }
    }
    
    if ((num < numOfFields) || ((num - 1 < numOfFields) && (tscIsPointInterpQuery(pQueryInfo)))) {
      tVariantListItem* lastItem = taosArrayGetLast(pFillToken);

      for (int32_t i = numOfFillVal; i < numOfFields; ++i) {
        TAOS_FIELD* pField = tscFieldInfoGetField(&pQueryInfo->fieldsInfo, i);

        if (pField->type == TSDB_DATA_TYPE_BINARY || pField->type == TSDB_DATA_TYPE_NCHAR) {
          setVardataNull((char*) &pQueryInfo->fillVal[i], pField->type);
        } else {
          tVariantDump(&lastItem->pVar, (char*)&pQueryInfo->fillVal[i], pField->type, true);
        }
      }
    }
  } else {
    return invalidOperationMsg(tscGetErrorMsgPayload(pCmd), msg2);
  }

  size_t numOfExprs = tscNumOfExprs(pQueryInfo);
  for(int32_t i = 0; i < numOfExprs; ++i) {
    SExprInfo* pExpr = tscExprGet(pQueryInfo, i);
    if (pExpr->base.functionId == TSDB_FUNC_TOP || pExpr->base.functionId == TSDB_FUNC_BOTTOM) {
      return invalidOperationMsg(tscGetErrorMsgPayload(pCmd), msg3);
    }
  }

  return TSDB_CODE_SUCCESS;
}

static void setDefaultOrderInfo(SQueryInfo* pQueryInfo) {
  /* set default timestamp order information for all queries */
  STableMetaInfo* pTableMetaInfo = tscGetMetaInfo(pQueryInfo, 0);

  pQueryInfo->order.order = TSDB_ORDER_ASC;
  if (isTopBottomQuery(pQueryInfo)) {
    pQueryInfo->order.orderColId = PRIMARYKEY_TIMESTAMP_COL_INDEX;
  } else { // in case of select tbname from super_table, the defualt order column can not be the primary ts column
    pQueryInfo->order.orderColId = INT32_MIN;
  }

  /* for super table query, set default ascending order for group output */
  if (UTIL_TABLE_IS_SUPER_TABLE(pTableMetaInfo)) {
    pQueryInfo->groupbyExpr.orderType = TSDB_ORDER_ASC;
  }
}

int32_t validateOrderbyNode(SSqlCmd* pCmd, SQueryInfo* pQueryInfo, SSqlNode* pSqlNode, SSchema* pSchema) {
  const char* msg0 = "only support order by primary timestamp";
  const char* msg1 = "invalid column name";
  const char* msg2 = "order by primary timestamp or first tag in groupby clause allowed";
  const char* msg3 = "invalid column in order by clause, only primary timestamp or first tag in groupby clause allowed";

  setDefaultOrderInfo(pQueryInfo);
  STableMetaInfo* pTableMetaInfo = tscGetMetaInfo(pQueryInfo, 0);


  if (pQueryInfo->distinctTag == true) {
    pQueryInfo->order.order = TSDB_ORDER_ASC;
    pQueryInfo->order.orderColId = 0; 
    return TSDB_CODE_SUCCESS;
  }
  if (pSqlNode->pSortOrder == NULL) {
    return TSDB_CODE_SUCCESS;
  }

  SArray* pSortorder = pSqlNode->pSortOrder;

  /*
   * for table query, there is only one or none order option is allowed, which is the
   * ts or values(top/bottom) order is supported.
   *
   * for super table query, the order option must be less than 3.
   */
  size_t size = taosArrayGetSize(pSortorder);
  if (UTIL_TABLE_IS_NORMAL_TABLE(pTableMetaInfo)) {
    if (size > 1) {
      return invalidOperationMsg(tscGetErrorMsgPayload(pCmd), msg0);
    }
  } else {
    if (size > 2) {
      return invalidOperationMsg(tscGetErrorMsgPayload(pCmd), msg3);
    }
  }

  // handle the first part of order by
  tVariant* pVar = taosArrayGet(pSortorder, 0);

  // e.g., order by 1 asc, return directly with out further check.
  if (pVar->nType >= TSDB_DATA_TYPE_TINYINT && pVar->nType <= TSDB_DATA_TYPE_BIGINT) {
    return TSDB_CODE_SUCCESS;
  }

  SStrToken    columnName = {pVar->nLen, pVar->nType, pVar->pz};
  SColumnIndex index = COLUMN_INDEX_INITIALIZER;

  if (UTIL_TABLE_IS_SUPER_TABLE(pTableMetaInfo)) {  // super table query
    if (getColumnIndexByName(pCmd, &columnName, pQueryInfo, &index) != TSDB_CODE_SUCCESS) {
      return invalidOperationMsg(tscGetErrorMsgPayload(pCmd), msg1);
    }

    bool orderByTags = false;
    bool orderByTS = false;

    if (index.columnIndex >= tscGetNumOfColumns(pTableMetaInfo->pTableMeta)) {
      int32_t relTagIndex = index.columnIndex - tscGetNumOfColumns(pTableMetaInfo->pTableMeta);
      
      // it is a tag column
      if (pQueryInfo->groupbyExpr.columnInfo == NULL) {
        return invalidOperationMsg(tscGetErrorMsgPayload(pCmd), msg2);
      }
      SColIndex* pColIndex = taosArrayGet(pQueryInfo->groupbyExpr.columnInfo, 0);
      if (relTagIndex == pColIndex->colIndex) {
        orderByTags = true;
      }
    } else if (index.columnIndex == TSDB_TBNAME_COLUMN_INDEX) {
      orderByTags = true;
    }

    if (PRIMARYKEY_TIMESTAMP_COL_INDEX == index.columnIndex) {
      orderByTS = true;
    }

    if (!(orderByTags || orderByTS) && !isTopBottomQuery(pQueryInfo)) {
      return invalidOperationMsg(tscGetErrorMsgPayload(pCmd), msg3);
    } else {  // order by top/bottom result value column is not supported in case of interval query.
      assert(!(orderByTags && orderByTS));
    }

    size_t s = taosArrayGetSize(pSortorder);
    if (s == 1) {
      if (orderByTags) {
        pQueryInfo->groupbyExpr.orderIndex = index.columnIndex - tscGetNumOfColumns(pTableMetaInfo->pTableMeta);

        tVariantListItem* p1 = taosArrayGet(pSqlNode->pSortOrder, 0);
        pQueryInfo->groupbyExpr.orderType = p1->sortOrder;
      } else if (isTopBottomQuery(pQueryInfo)) {
        /* order of top/bottom query in interval is not valid  */
        SExprInfo* pExpr = tscExprGet(pQueryInfo, 0);
        assert(pExpr->base.functionId == TSDB_FUNC_TS);

        pExpr = tscExprGet(pQueryInfo, 1);
        if (pExpr->base.colInfo.colIndex != index.columnIndex && index.columnIndex != PRIMARYKEY_TIMESTAMP_COL_INDEX) {
          return invalidOperationMsg(tscGetErrorMsgPayload(pCmd), msg2);
        }

        tVariantListItem* p1 = taosArrayGet(pSqlNode->pSortOrder, 0);
        pQueryInfo->order.order = p1->sortOrder;
        pQueryInfo->order.orderColId = pSchema[index.columnIndex].colId;
        return TSDB_CODE_SUCCESS;
      } else {
        tVariantListItem* p1 = taosArrayGet(pSqlNode->pSortOrder, 0);

        pQueryInfo->order.order = p1->sortOrder;
        pQueryInfo->order.orderColId = PRIMARYKEY_TIMESTAMP_COL_INDEX;

        // orderby ts query on super table
        if (tscOrderedProjectionQueryOnSTable(pQueryInfo, 0)) {
          addPrimaryTsColIntoResult(pQueryInfo, pCmd);
        }
      }
    }

    if (s == 2) {
      tVariantListItem *pItem = taosArrayGet(pSqlNode->pSortOrder, 0);
      if (orderByTags) {
        pQueryInfo->groupbyExpr.orderIndex = index.columnIndex - tscGetNumOfColumns(pTableMetaInfo->pTableMeta);
        pQueryInfo->groupbyExpr.orderType = pItem->sortOrder;
      } else {
        pQueryInfo->order.order = pItem->sortOrder;
        pQueryInfo->order.orderColId = PRIMARYKEY_TIMESTAMP_COL_INDEX;
      }

      pItem = taosArrayGet(pSqlNode->pSortOrder, 1);
      tVariant* pVar2 = &pItem->pVar;
      SStrToken cname = {pVar2->nLen, pVar2->nType, pVar2->pz};
      if (getColumnIndexByName(pCmd, &cname, pQueryInfo, &index) != TSDB_CODE_SUCCESS) {
        return invalidOperationMsg(tscGetErrorMsgPayload(pCmd), msg1);
      }

      if (index.columnIndex != PRIMARYKEY_TIMESTAMP_COL_INDEX) {
        return invalidOperationMsg(tscGetErrorMsgPayload(pCmd), msg2);
      } else {
        tVariantListItem* p1 = taosArrayGet(pSortorder, 1);
        pQueryInfo->order.order = p1->sortOrder;
        pQueryInfo->order.orderColId = PRIMARYKEY_TIMESTAMP_COL_INDEX;
      }
    }

  } else {  // meter query
    if (getColumnIndexByName(pCmd, &columnName, pQueryInfo, &index) != TSDB_CODE_SUCCESS) {
      return invalidOperationMsg(tscGetErrorMsgPayload(pCmd), msg1);
    }

    if (index.columnIndex != PRIMARYKEY_TIMESTAMP_COL_INDEX && !isTopBottomQuery(pQueryInfo)) {
      return invalidOperationMsg(tscGetErrorMsgPayload(pCmd), msg2);
    }

    if (isTopBottomQuery(pQueryInfo)) {
      /* order of top/bottom query in interval is not valid  */
      SExprInfo* pExpr = tscExprGet(pQueryInfo, 0);
      assert(pExpr->base.functionId == TSDB_FUNC_TS);

      pExpr = tscExprGet(pQueryInfo, 1);
      if (pExpr->base.colInfo.colIndex != index.columnIndex && index.columnIndex != PRIMARYKEY_TIMESTAMP_COL_INDEX) {
        return invalidOperationMsg(tscGetErrorMsgPayload(pCmd), msg2);
      }

      tVariantListItem* pItem = taosArrayGet(pSqlNode->pSortOrder, 0);
      pQueryInfo->order.order = pItem->sortOrder;
      pQueryInfo->order.orderColId = pSchema[index.columnIndex].colId;
      return TSDB_CODE_SUCCESS;
    }

    tVariantListItem* pItem = taosArrayGet(pSqlNode->pSortOrder, 0);
    pQueryInfo->order.order = pItem->sortOrder;
  }

  return TSDB_CODE_SUCCESS;
}

int32_t setAlterTableInfo(SSqlObj* pSql, struct SSqlInfo* pInfo) {
  const int32_t DEFAULT_TABLE_INDEX = 0;

  const char* msg1 = "invalid table name";
  const char* msg3 = "manipulation of tag available for super table";
  const char* msg4 = "set tag value only available for table";
  const char* msg5 = "only support add one tag";
  const char* msg6 = "column can only be modified by super table";
  
  const char* msg7 = "no tags can be dropped";
  const char* msg8 = "only support one tag";
  const char* msg9 = "tag name too long";
  
  const char* msg10 = "invalid tag name";
  const char* msg11 = "primary tag cannot be dropped";
  const char* msg12 = "update normal column not supported";
  const char* msg13 = "invalid tag value";
  const char* msg14 = "tag value too long";
  
  const char* msg15 = "no columns can be dropped";
  const char* msg16 = "only support one column";
  const char* msg17 = "invalid column name";
  const char* msg18 = "primary timestamp column cannot be dropped";
  const char* msg19 = "invalid new tag name";
  const char* msg20 = "table is not super table";

  int32_t code = TSDB_CODE_SUCCESS;

  SSqlCmd*        pCmd = &pSql->cmd;
  SAlterTableInfo* pAlterSQL = pInfo->pAlterInfo;
  SQueryInfo*     pQueryInfo = tscGetQueryInfo(pCmd);

  STableMetaInfo* pTableMetaInfo = tscGetMetaInfo(pQueryInfo, DEFAULT_TABLE_INDEX);

  if (tscValidateName(&(pAlterSQL->name)) != TSDB_CODE_SUCCESS) {
    return invalidOperationMsg(tscGetErrorMsgPayload(pCmd), msg1);
  }

  code = tscSetTableFullName(&pTableMetaInfo->name, &(pAlterSQL->name), pSql);
  if (code != TSDB_CODE_SUCCESS) {
    return code;
  }

  code = tscGetTableMeta(pSql, pTableMetaInfo);
  if (code != TSDB_CODE_SUCCESS) {
    return code;
  }

  STableMeta* pTableMeta = pTableMetaInfo->pTableMeta;

  if (pAlterSQL->tableType == TSDB_SUPER_TABLE && !(UTIL_TABLE_IS_SUPER_TABLE(pTableMetaInfo))) {
    return invalidOperationMsg(tscGetErrorMsgPayload(pCmd), msg20);
  }

  if (pAlterSQL->type == TSDB_ALTER_TABLE_ADD_TAG_COLUMN || pAlterSQL->type == TSDB_ALTER_TABLE_DROP_TAG_COLUMN ||
      pAlterSQL->type == TSDB_ALTER_TABLE_CHANGE_TAG_COLUMN) {
    if (UTIL_TABLE_IS_NORMAL_TABLE(pTableMetaInfo)) {
      return invalidOperationMsg(tscGetErrorMsgPayload(pCmd), msg3);
    }
  } else if ((pAlterSQL->type == TSDB_ALTER_TABLE_UPDATE_TAG_VAL) && (UTIL_TABLE_IS_SUPER_TABLE(pTableMetaInfo))) {
    return invalidOperationMsg(tscGetErrorMsgPayload(pCmd), msg4);
  } else if ((pAlterSQL->type == TSDB_ALTER_TABLE_ADD_COLUMN || pAlterSQL->type == TSDB_ALTER_TABLE_DROP_COLUMN) &&
             UTIL_TABLE_IS_CHILD_TABLE(pTableMetaInfo)) {
    return invalidOperationMsg(tscGetErrorMsgPayload(pCmd), msg6);
  }

  if (pAlterSQL->type == TSDB_ALTER_TABLE_ADD_TAG_COLUMN) {
    SArray* pFieldList = pAlterSQL->pAddColumns;
    if (taosArrayGetSize(pFieldList) > 1) {
      return invalidOperationMsg(tscGetErrorMsgPayload(pCmd), msg5);
    }

    TAOS_FIELD* p = taosArrayGet(pFieldList, 0);
    if (!validateOneTags(pCmd, p)) {
      return TSDB_CODE_TSC_INVALID_OPERATION;
    }
  
    tscFieldInfoAppend(&pQueryInfo->fieldsInfo, p);
  } else if (pAlterSQL->type == TSDB_ALTER_TABLE_DROP_TAG_COLUMN) {
    if (tscGetNumOfTags(pTableMeta) == 1) {
      return invalidOperationMsg(tscGetErrorMsgPayload(pCmd), msg7);
    }

    // numOfTags == 1
    if (taosArrayGetSize(pAlterSQL->varList) > 1) {
      return invalidOperationMsg(tscGetErrorMsgPayload(pCmd), msg8);
    }

    tVariantListItem* pItem = taosArrayGet(pAlterSQL->varList, 0);
    if (pItem->pVar.nLen >= TSDB_COL_NAME_LEN) {
      return invalidOperationMsg(tscGetErrorMsgPayload(pCmd), msg9);
    }

    SColumnIndex index = COLUMN_INDEX_INITIALIZER;
    SStrToken    name = {.z = pItem->pVar.pz, .n = pItem->pVar.nLen, .type = TK_STRING};

    if (getColumnIndexByName(pCmd, &name, pQueryInfo, &index) != TSDB_CODE_SUCCESS) {
      return TSDB_CODE_TSC_INVALID_OPERATION;
    }

    int32_t numOfCols = tscGetNumOfColumns(pTableMeta);
    if (index.columnIndex < numOfCols) {
      return invalidOperationMsg(tscGetErrorMsgPayload(pCmd), msg10);
    } else if (index.columnIndex == numOfCols) {
      return invalidOperationMsg(tscGetErrorMsgPayload(pCmd), msg11);
    }

    char name1[128] = {0};
    strncpy(name1, pItem->pVar.pz, pItem->pVar.nLen);
  
    TAOS_FIELD f = tscCreateField(TSDB_DATA_TYPE_INT, name1, tDataTypes[TSDB_DATA_TYPE_INT].bytes);
    tscFieldInfoAppend(&pQueryInfo->fieldsInfo, &f);
  } else if (pAlterSQL->type == TSDB_ALTER_TABLE_CHANGE_TAG_COLUMN) {
    SArray* pVarList = pAlterSQL->varList;
    if (taosArrayGetSize(pVarList) > 2) {
      return TSDB_CODE_TSC_INVALID_OPERATION;
    }

    tVariantListItem* pSrcItem = taosArrayGet(pAlterSQL->varList, 0);
    tVariantListItem* pDstItem = taosArrayGet(pAlterSQL->varList, 1);

    if (pSrcItem->pVar.nLen >= TSDB_COL_NAME_LEN || pDstItem->pVar.nLen >= TSDB_COL_NAME_LEN) {
      return invalidOperationMsg(tscGetErrorMsgPayload(pCmd), msg9);
    }

    if (pSrcItem->pVar.nType != TSDB_DATA_TYPE_BINARY || pDstItem->pVar.nType != TSDB_DATA_TYPE_BINARY) {
      return invalidOperationMsg(tscGetErrorMsgPayload(pCmd), msg10);
    }

    SColumnIndex srcIndex = COLUMN_INDEX_INITIALIZER;
    SColumnIndex destIndex = COLUMN_INDEX_INITIALIZER;

    SStrToken srcToken = {.z = pSrcItem->pVar.pz, .n = pSrcItem->pVar.nLen, .type = TK_STRING};
    if (getColumnIndexByName(pCmd, &srcToken, pQueryInfo, &srcIndex) != TSDB_CODE_SUCCESS) {
      return invalidOperationMsg(tscGetErrorMsgPayload(pCmd), msg17);
    }

    SStrToken destToken = {.z = pDstItem->pVar.pz, .n = pDstItem->pVar.nLen, .type = TK_STRING};
    if (getColumnIndexByName(pCmd, &destToken, pQueryInfo, &destIndex) == TSDB_CODE_SUCCESS) {
      return invalidOperationMsg(tscGetErrorMsgPayload(pCmd), msg19);
    }

    tVariantListItem* pItem = taosArrayGet(pVarList, 0);

    char name[TSDB_COL_NAME_LEN] = {0};
    strncpy(name, pItem->pVar.pz, pItem->pVar.nLen);
    TAOS_FIELD f = tscCreateField(TSDB_DATA_TYPE_INT, name, tDataTypes[TSDB_DATA_TYPE_INT].bytes);
    tscFieldInfoAppend(&pQueryInfo->fieldsInfo, &f);

    pItem = taosArrayGet(pVarList, 1);
    memset(name, 0, tListLen(name));

    strncpy(name, pItem->pVar.pz, pItem->pVar.nLen);
    f = tscCreateField(TSDB_DATA_TYPE_INT, name, tDataTypes[TSDB_DATA_TYPE_INT].bytes);
    tscFieldInfoAppend(&pQueryInfo->fieldsInfo, &f);
  } else if (pAlterSQL->type == TSDB_ALTER_TABLE_UPDATE_TAG_VAL) {
    // Note: update can only be applied to table not super table.
    // the following is used to handle tags value for table created according to super table
    pCmd->command = TSDB_SQL_UPDATE_TAGS_VAL;
    
    SArray* pVarList = pAlterSQL->varList;
    tVariantListItem* item = taosArrayGet(pVarList, 0);
    int16_t       numOfTags = tscGetNumOfTags(pTableMeta);

    SColumnIndex columnIndex = COLUMN_INDEX_INITIALIZER;
    SStrToken    name = {.type = TK_STRING, .z = item->pVar.pz, .n = item->pVar.nLen};
    if (getColumnIndexByName(pCmd, &name, pQueryInfo, &columnIndex) != TSDB_CODE_SUCCESS) {
      return TSDB_CODE_TSC_INVALID_OPERATION;
    }

    if (columnIndex.columnIndex < tscGetNumOfColumns(pTableMeta)) {
      return invalidOperationMsg(tscGetErrorMsgPayload(pCmd), msg12);
    }

    tVariantListItem* pItem = taosArrayGet(pVarList, 1);
    SSchema* pTagsSchema = tscGetTableColumnSchema(pTableMetaInfo->pTableMeta, columnIndex.columnIndex);
    pAlterSQL->tagData.data = calloc(1, pTagsSchema->bytes * TSDB_NCHAR_SIZE + VARSTR_HEADER_SIZE);

    if (tVariantDump(&pItem->pVar, pAlterSQL->tagData.data, pTagsSchema->type, true) != TSDB_CODE_SUCCESS) {
      return invalidOperationMsg(tscGetErrorMsgPayload(pCmd), msg13);
    }
    
    pAlterSQL->tagData.dataLen = pTagsSchema->bytes;

    // validate the length of binary
    if ((pTagsSchema->type == TSDB_DATA_TYPE_BINARY || pTagsSchema->type == TSDB_DATA_TYPE_NCHAR) &&
        varDataTLen(pAlterSQL->tagData.data) > pTagsSchema->bytes) {
      return invalidOperationMsg(tscGetErrorMsgPayload(pCmd), msg14);
    }

    int32_t schemaLen = sizeof(STColumn) * numOfTags;
    int32_t size = sizeof(SUpdateTableTagValMsg) + pTagsSchema->bytes + schemaLen + TSDB_EXTRA_PAYLOAD_SIZE;

    if (TSDB_CODE_SUCCESS != tscAllocPayload(pCmd, size)) {
      tscError("0x%"PRIx64" failed to malloc for alter table msg", pSql->self);
      return TSDB_CODE_TSC_OUT_OF_MEMORY;
    }

    SUpdateTableTagValMsg* pUpdateMsg = (SUpdateTableTagValMsg*) pCmd->payload;
    pUpdateMsg->head.vgId = htonl(pTableMeta->vgId);
    pUpdateMsg->tid       = htonl(pTableMeta->id.tid);
    pUpdateMsg->uid       = htobe64(pTableMeta->id.uid);
    pUpdateMsg->colId     = htons(pTagsSchema->colId);
    pUpdateMsg->type      = pTagsSchema->type;
    pUpdateMsg->bytes     = htons(pTagsSchema->bytes);
    pUpdateMsg->tversion  = htons(pTableMeta->tversion);
    pUpdateMsg->numOfTags = htons(numOfTags);
    pUpdateMsg->schemaLen = htonl(schemaLen);

    // the schema is located after the msg body, then followed by true tag value
    char* d = pUpdateMsg->data;
    SSchema* pTagCols = tscGetTableTagSchema(pTableMeta);
    for (int i = 0; i < numOfTags; ++i) {
      STColumn* pCol = (STColumn*) d;
      pCol->colId = htons(pTagCols[i].colId);
      pCol->bytes = htons(pTagCols[i].bytes);
      pCol->type  = pTagCols[i].type;
      pCol->offset = 0;

      d += sizeof(STColumn);
    }

    // copy the tag value to msg body
    pItem = taosArrayGet(pVarList, 1);
    tVariantDump(&pItem->pVar, pUpdateMsg->data + schemaLen, pTagsSchema->type, true);
    
    int32_t len = 0;
    if (pTagsSchema->type != TSDB_DATA_TYPE_BINARY && pTagsSchema->type != TSDB_DATA_TYPE_NCHAR) {
      len = tDataTypes[pTagsSchema->type].bytes;
    } else {
      len = varDataTLen(pUpdateMsg->data + schemaLen);
    }
    
    pUpdateMsg->tagValLen = htonl(len);  // length may be changed after dump data
    
    int32_t total = sizeof(SUpdateTableTagValMsg) + len + schemaLen;
    pUpdateMsg->head.contLen = htonl(total);
    
  } else if (pAlterSQL->type == TSDB_ALTER_TABLE_ADD_COLUMN) {
    SArray* pFieldList = pAlterSQL->pAddColumns;
    if (taosArrayGetSize(pFieldList) > 1) {
      const char* msg = "only support add one column";
      return invalidOperationMsg(tscGetErrorMsgPayload(pCmd), msg);
    }

    TAOS_FIELD* p = taosArrayGet(pFieldList, 0);
    if (!validateOneColumn(pCmd, p)) {
      return TSDB_CODE_TSC_INVALID_OPERATION;
    }
  
    tscFieldInfoAppend(&pQueryInfo->fieldsInfo, p);
  } else if (pAlterSQL->type == TSDB_ALTER_TABLE_DROP_COLUMN) {
    if (tscGetNumOfColumns(pTableMeta) == TSDB_MIN_COLUMNS) {  //
      return invalidOperationMsg(tscGetErrorMsgPayload(pCmd), msg15);
    }

    size_t size = taosArrayGetSize(pAlterSQL->varList);
    if (size > 1) {
      return invalidOperationMsg(tscGetErrorMsgPayload(pCmd), msg16);
    }

    tVariantListItem* pItem = taosArrayGet(pAlterSQL->varList, 0);

    SColumnIndex columnIndex = COLUMN_INDEX_INITIALIZER;
    SStrToken    name = {.type = TK_STRING, .z = pItem->pVar.pz, .n = pItem->pVar.nLen};
    if (getColumnIndexByName(pCmd, &name, pQueryInfo, &columnIndex) != TSDB_CODE_SUCCESS) {
      return invalidOperationMsg(tscGetErrorMsgPayload(pCmd), msg17);
    }

    if (columnIndex.columnIndex == PRIMARYKEY_TIMESTAMP_COL_INDEX) {
      return invalidOperationMsg(tscGetErrorMsgPayload(pCmd), msg18);
    }

    char name1[TSDB_COL_NAME_LEN] = {0};
    tstrncpy(name1, pItem->pVar.pz, sizeof(name1));
    TAOS_FIELD f = tscCreateField(TSDB_DATA_TYPE_INT, name1, tDataTypes[TSDB_DATA_TYPE_INT].bytes);
    tscFieldInfoAppend(&pQueryInfo->fieldsInfo, &f);
  }

  return TSDB_CODE_SUCCESS;
}

int32_t validateSqlFunctionInStreamSql(SSqlCmd* pCmd, SQueryInfo* pQueryInfo) {
  const char* msg0 = "sample interval can not be less than 10ms.";
  const char* msg1 = "functions not allowed in select clause";

  if (pQueryInfo->interval.interval != 0 && pQueryInfo->interval.interval < 10 &&
     pQueryInfo->interval.intervalUnit != 'n' &&
     pQueryInfo->interval.intervalUnit != 'y') {
    return invalidOperationMsg(tscGetErrorMsgPayload(pCmd), msg0);
  }
  
  size_t size = taosArrayGetSize(pQueryInfo->exprList);
  for (int32_t i = 0; i < size; ++i) {
    int32_t functId = tscExprGet(pQueryInfo, i)->base.functionId;
    if (!IS_STREAM_QUERY_VALID(aAggs[functId].status)) {
      return invalidOperationMsg(tscGetErrorMsgPayload(pCmd), msg1);
    }
  }

  return TSDB_CODE_SUCCESS;
}

int32_t validateFunctionsInIntervalOrGroupbyQuery(SSqlCmd* pCmd, SQueryInfo* pQueryInfo) {
  bool        isProjectionFunction = false;
  const char* msg1 = "column projection or function not compatible with interval";

  // multi-output set/ todo refactor
  size_t size = taosArrayGetSize(pQueryInfo->exprList);
  
  for (int32_t k = 0; k < size; ++k) {
    SExprInfo* pExpr = tscExprGet(pQueryInfo, k);

    if (pExpr->base.functionId < 0) {
      SUdfInfo* pUdfInfo = taosArrayGet(pQueryInfo->pUdfInfo, -1 * pExpr->base.functionId - 1);
      if (pUdfInfo->funcType == TSDB_UDF_TYPE_SCALAR) {
        isProjectionFunction = true;
        break;
      } else {
        continue;
      }
    }

    // projection query on primary timestamp, the selectivity function needs to be present.
    if (pExpr->base.functionId == TSDB_FUNC_PRJ && pExpr->base.colInfo.colId == PRIMARYKEY_TIMESTAMP_COL_INDEX) {
      bool hasSelectivity = false;
      for (int32_t j = 0; j < size; ++j) {
        SExprInfo* pEx = tscExprGet(pQueryInfo, j);
        if ((aAggs[pEx->base.functionId].status & TSDB_FUNCSTATE_SELECTIVITY) == TSDB_FUNCSTATE_SELECTIVITY) {
          hasSelectivity = true;
          break;
        }
      }

      if (hasSelectivity) {
        continue;
      }
    }

    if ((pExpr->base.functionId == TSDB_FUNC_PRJ && pExpr->base.numOfParams == 0) || pExpr->base.functionId == TSDB_FUNC_DIFF ||
        pExpr->base.functionId == TSDB_FUNC_ARITHM) {
      isProjectionFunction = true;
      break;
    }
  }

  if (isProjectionFunction) {
    invalidOperationMsg(tscGetErrorMsgPayload(pCmd), msg1);
  }

  return isProjectionFunction == true ? TSDB_CODE_TSC_INVALID_OPERATION : TSDB_CODE_SUCCESS;
}

typedef struct SDNodeDynConfOption {
  char*   name;  // command name
  int32_t len;   // name string length
} SDNodeDynConfOption;


int32_t validateEp(char* ep) {  
  char buf[TSDB_EP_LEN + 1] = {0};
  tstrncpy(buf, ep, TSDB_EP_LEN);

  char* pos = strchr(buf, ':');
  if (NULL == pos) {
    int32_t val = strtol(ep, NULL, 10);
    if (val <= 0 || val > 65536) {
      return TSDB_CODE_TSC_INVALID_OPERATION;
    }
  } else {
    uint16_t port = atoi(pos + 1);
    if (0 == port) {
      return TSDB_CODE_TSC_INVALID_OPERATION;
    }
  }

  return TSDB_CODE_SUCCESS;
}

int32_t validateDNodeConfig(SMiscInfo* pOptions) {
  int32_t numOfToken = (int32_t) taosArrayGetSize(pOptions->a);

  if (numOfToken < 2 || numOfToken > 3) {
    return TSDB_CODE_TSC_INVALID_OPERATION;
  }

  const int tokenLogEnd = 2;
  const int tokenBalance = 2;
  const int tokenMonitor = 3;
  const int tokenDebugFlag = 4;
  const int tokenDebugFlagEnd = 20;
  const SDNodeDynConfOption cfgOptions[] = {
      {"resetLog", 8},    {"resetQueryCache", 15},  {"balance", 7},     {"monitor", 7},
      {"debugFlag", 9},   {"monDebugFlag", 12},     {"vDebugFlag", 10}, {"mDebugFlag", 10},
      {"cDebugFlag", 10}, {"httpDebugFlag", 13},    {"qDebugflag", 10}, {"sdbDebugFlag", 12},
      {"uDebugFlag", 10}, {"tsdbDebugFlag", 13},    {"sDebugflag", 10}, {"rpcDebugFlag", 12},
      {"dDebugFlag", 10}, {"mqttDebugFlag", 13},    {"wDebugFlag", 10}, {"tmrDebugFlag", 12},
      {"cqDebugFlag", 11},
  };

  SStrToken* pOptionToken = taosArrayGet(pOptions->a, 1);

  if (numOfToken == 2) {
    // reset log and reset query cache does not need value
    for (int32_t i = 0; i < tokenLogEnd; ++i) {
      const SDNodeDynConfOption* pOption = &cfgOptions[i];
      if ((strncasecmp(pOption->name, pOptionToken->z, pOptionToken->n) == 0) && (pOption->len == pOptionToken->n)) {
        return TSDB_CODE_SUCCESS;
      }
    }
  } else if ((strncasecmp(cfgOptions[tokenBalance].name, pOptionToken->z, pOptionToken->n) == 0) &&
             (cfgOptions[tokenBalance].len == pOptionToken->n)) {
    SStrToken* pValToken = taosArrayGet(pOptions->a, 2);
    int32_t vnodeId = 0;
    int32_t dnodeId = 0;
    strdequote(pValToken->z);
    bool parseOk = taosCheckBalanceCfgOptions(pValToken->z, &vnodeId, &dnodeId);
    if (!parseOk) {
      return TSDB_CODE_TSC_INVALID_OPERATION;  // options value is invalid
    }
    return TSDB_CODE_SUCCESS;
  } else if ((strncasecmp(cfgOptions[tokenMonitor].name, pOptionToken->z, pOptionToken->n) == 0) &&
             (cfgOptions[tokenMonitor].len == pOptionToken->n)) {
    SStrToken* pValToken = taosArrayGet(pOptions->a, 2);
    int32_t    val = strtol(pValToken->z, NULL, 10);
    if (val != 0 && val != 1) {
      return TSDB_CODE_TSC_INVALID_OPERATION;  // options value is invalid
    }
    return TSDB_CODE_SUCCESS;
  } else {
    SStrToken* pValToken = taosArrayGet(pOptions->a, 2);

    int32_t val = strtol(pValToken->z, NULL, 10);
    if (val < 0 || val > 256) {
      /* options value is out of valid range */
      return TSDB_CODE_TSC_INVALID_OPERATION;
    }

    for (int32_t i = tokenDebugFlag; i < tokenDebugFlagEnd; ++i) {
      const SDNodeDynConfOption* pOption = &cfgOptions[i];

      // options is valid
      if ((strncasecmp(pOption->name, pOptionToken->z, pOptionToken->n) == 0) && (pOption->len == pOptionToken->n)) {
        return TSDB_CODE_SUCCESS;
      }
    }
  }

  return TSDB_CODE_TSC_INVALID_OPERATION;
}

int32_t validateLocalConfig(SMiscInfo* pOptions) {
  int32_t numOfToken = (int32_t) taosArrayGetSize(pOptions->a);
  if (numOfToken < 1 || numOfToken > 2) {
    return TSDB_CODE_TSC_INVALID_OPERATION;
  }

  SDNodeDynConfOption LOCAL_DYNAMIC_CFG_OPTIONS[6] = {{"resetLog", 8},    {"rpcDebugFlag", 12}, {"tmrDebugFlag", 12},
                                                      {"cDebugFlag", 10}, {"uDebugFlag", 10},   {"debugFlag", 9}};


  SStrToken* pOptionToken = taosArrayGet(pOptions->a, 0);

  if (numOfToken == 1) {
    // reset log does not need value
    for (int32_t i = 0; i < 1; ++i) {
      SDNodeDynConfOption* pOption = &LOCAL_DYNAMIC_CFG_OPTIONS[i];
      if ((pOption->len == pOptionToken->n) &&
              (strncasecmp(pOption->name, pOptionToken->z, pOptionToken->n) == 0)) {
        return TSDB_CODE_SUCCESS;
      }
    }
  } else {
    SStrToken* pValToken = taosArrayGet(pOptions->a, 1);

    int32_t val = strtol(pValToken->z, NULL, 10);
    if (!validateDebugFlag(val)) {
      return TSDB_CODE_TSC_INVALID_OPERATION;
    }

    for (int32_t i = 1; i < tListLen(LOCAL_DYNAMIC_CFG_OPTIONS); ++i) {
      SDNodeDynConfOption* pOption = &LOCAL_DYNAMIC_CFG_OPTIONS[i];
      if ((pOption->len == pOptionToken->n)
              && (strncasecmp(pOption->name, pOptionToken->z, pOptionToken->n) == 0)) {
        return TSDB_CODE_SUCCESS;
      }
    }
  }
  return TSDB_CODE_TSC_INVALID_OPERATION;
}

int32_t validateColumnName(char* name) {
  bool ret = taosIsKeyWordToken(name, (int32_t)strlen(name));
  if (ret) {
    return TSDB_CODE_TSC_INVALID_OPERATION;
  }

  SStrToken token = {.z = name};
  token.n = tGetToken(name, &token.type);

  if (token.type != TK_STRING && token.type != TK_ID) {
    return TSDB_CODE_TSC_INVALID_OPERATION;
  }

  if (token.type == TK_STRING) {
    strdequote(token.z);
    strntolower(token.z, token.z, token.n);
    token.n = (uint32_t)strtrim(token.z);

    int32_t k = tGetToken(token.z, &token.type);
    if (k != token.n) {
      return TSDB_CODE_TSC_INVALID_OPERATION;
    }

    return validateColumnName(token.z);
  } else {
    if (isNumber(&token)) {
      return TSDB_CODE_TSC_INVALID_OPERATION;
    }
  }

  return TSDB_CODE_SUCCESS;
}

bool hasTimestampForPointInterpQuery(SQueryInfo* pQueryInfo) {
  if (!tscIsPointInterpQuery(pQueryInfo)) {
    return true;
  }

  if (pQueryInfo->window.skey == INT64_MIN || pQueryInfo->window.ekey == INT64_MAX) {
    return false;
  }

  return !(pQueryInfo->window.skey != pQueryInfo->window.ekey && pQueryInfo->interval.interval == 0);
}

int32_t validateLimitNode(SSqlCmd* pCmd, SQueryInfo* pQueryInfo, SSqlNode* pSqlNode, SSqlObj* pSql) {
  STableMetaInfo* pTableMetaInfo = tscGetMetaInfo(pQueryInfo, 0);

  const char* msg0 = "soffset/offset can not be less than 0";
  const char* msg1 = "slimit/soffset only available for STable query";
  const char* msg2 = "slimit/soffset can not apply to projection query";

  // handle the limit offset value, validate the limit
  pQueryInfo->limit = pSqlNode->limit;
  pQueryInfo->clauseLimit = pQueryInfo->limit.limit;
  pQueryInfo->slimit = pSqlNode->slimit;
  
  tscDebug("0x%"PRIx64" limit:%" PRId64 ", offset:%" PRId64 " slimit:%" PRId64 ", soffset:%" PRId64, pSql->self,
      pQueryInfo->limit.limit, pQueryInfo->limit.offset, pQueryInfo->slimit.limit, pQueryInfo->slimit.offset);
  
  if (pQueryInfo->slimit.offset < 0 || pQueryInfo->limit.offset < 0) {
    return invalidOperationMsg(tscGetErrorMsgPayload(pCmd), msg0);
  }

  if (pQueryInfo->limit.limit == 0) {
    tscDebug("0x%"PRIx64" limit 0, no output result", pSql->self);
    pQueryInfo->command = TSDB_SQL_RETRIEVE_EMPTY_RESULT;
    return TSDB_CODE_SUCCESS;
  }

  // todo refactor
  if (UTIL_TABLE_IS_SUPER_TABLE(pTableMetaInfo)) {
    if (!tscQueryTags(pQueryInfo)) {  // local handle the super table tag query
      if (tscIsProjectionQueryOnSTable(pQueryInfo, 0)) {
        if (pQueryInfo->slimit.limit > 0 || pQueryInfo->slimit.offset > 0) {
          return invalidOperationMsg(tscGetErrorMsgPayload(pCmd), msg2);
        }

        // for projection query on super table, all queries are subqueries
        if (tscNonOrderedProjectionQueryOnSTable(pQueryInfo, 0) &&
            !TSDB_QUERY_HAS_TYPE(pQueryInfo->type, TSDB_QUERY_TYPE_JOIN_QUERY)) {
          pQueryInfo->type |= TSDB_QUERY_TYPE_SUBQUERY;
        }
      }
    }

    if (pQueryInfo->slimit.limit == 0) {
      tscDebug("0x%"PRIx64" slimit 0, no output result", pSql->self);
      pQueryInfo->command = TSDB_SQL_RETRIEVE_EMPTY_RESULT;
      return TSDB_CODE_SUCCESS;
    }

    /*
     * Get the distribution of all tables among all available virtual nodes that are qualified for the query condition
     * and created according to this super table from management node.
     * And then launching multiple async-queries against all qualified virtual nodes, during the first-stage
     * query operation.
     */
//    assert(allVgroupInfoRetrieved(pQueryInfo));

    // No tables included. No results generated. Query results are empty.
    if (pTableMetaInfo->vgroupList->numOfVgroups == 0) {
      tscDebug("0x%"PRIx64" no table in super table, no output result", pSql->self);
      pQueryInfo->command = TSDB_SQL_RETRIEVE_EMPTY_RESULT;
      return TSDB_CODE_SUCCESS;
    }

    // keep original limitation value in globalLimit
    pQueryInfo->clauseLimit = pQueryInfo->limit.limit;
    pQueryInfo->prjOffset   = pQueryInfo->limit.offset;
    pQueryInfo->vgroupLimit = -1;

    if (tscOrderedProjectionQueryOnSTable(pQueryInfo, 0)) {
      /*
       * the offset value should be removed during retrieve data from virtual node, since the
       * global order are done in client side, so the offset is applied at the client side
       * However, note that the maximum allowed number of result for each table should be less
       * than or equal to the value of limit.
       */
      if (pQueryInfo->limit.limit > 0) {
        pQueryInfo->vgroupLimit = pQueryInfo->limit.limit + pQueryInfo->limit.offset;
        pQueryInfo->limit.limit = -1;
      }

      pQueryInfo->limit.offset = 0;
    }
  } else {
    if (pQueryInfo->slimit.limit != -1 || pQueryInfo->slimit.offset != 0) {
      return invalidOperationMsg(tscGetErrorMsgPayload(pCmd), msg1);
    }
  }

  return TSDB_CODE_SUCCESS;
}

static int32_t setKeepOption(SSqlCmd* pCmd, SCreateDbMsg* pMsg, SCreateDbInfo* pCreateDb) {
  const char* msg = "invalid number of options";

  pMsg->daysToKeep = htonl(-1);
  pMsg->daysToKeep1 = htonl(-1);
  pMsg->daysToKeep2 = htonl(-1);

  SArray* pKeep = pCreateDb->keep;
  if (pKeep != NULL) {
    size_t s = taosArrayGetSize(pKeep);
    tVariantListItem* p0 = taosArrayGet(pKeep, 0);
    switch (s) {
      case 1: {
        pMsg->daysToKeep = htonl((int32_t)p0->pVar.i64);
      }
        break;
      case 2: {
        tVariantListItem* p1 = taosArrayGet(pKeep, 1);
        pMsg->daysToKeep = htonl((int32_t)p0->pVar.i64);
        pMsg->daysToKeep1 = htonl((int32_t)p1->pVar.i64);
        break;
      }
      case 3: {
        tVariantListItem* p1 = taosArrayGet(pKeep, 1);
        tVariantListItem* p2 = taosArrayGet(pKeep, 2);

        pMsg->daysToKeep = htonl((int32_t)p0->pVar.i64);
        pMsg->daysToKeep1 = htonl((int32_t)p1->pVar.i64);
        pMsg->daysToKeep2 = htonl((int32_t)p2->pVar.i64);
        break;
      }
      default: { return invalidOperationMsg(tscGetErrorMsgPayload(pCmd), msg); }
    }
  }

  return TSDB_CODE_SUCCESS;
}

static int32_t setTimePrecision(SSqlCmd* pCmd, SCreateDbMsg* pMsg, SCreateDbInfo* pCreateDbInfo) {
  const char* msg = "invalid time precision";

  pMsg->precision = TSDB_TIME_PRECISION_MILLI;  // millisecond by default

  SStrToken* pToken = &pCreateDbInfo->precision;
  if (pToken->n > 0) {
    pToken->n = strdequote(pToken->z);

    if (strncmp(pToken->z, TSDB_TIME_PRECISION_MILLI_STR, pToken->n) == 0 &&
        strlen(TSDB_TIME_PRECISION_MILLI_STR) == pToken->n) {
      // time precision for this db: million second
      pMsg->precision = TSDB_TIME_PRECISION_MILLI;
    } else if (strncmp(pToken->z, TSDB_TIME_PRECISION_MICRO_STR, pToken->n) == 0 &&
               strlen(TSDB_TIME_PRECISION_MICRO_STR) == pToken->n) {
      pMsg->precision = TSDB_TIME_PRECISION_MICRO;
    } else {
      return invalidOperationMsg(tscGetErrorMsgPayload(pCmd), msg);
    }
  }

  return TSDB_CODE_SUCCESS;
}

static void setCreateDBOption(SCreateDbMsg* pMsg, SCreateDbInfo* pCreateDb) {
  pMsg->maxTables = htonl(-1);  // max tables can not be set anymore
  pMsg->cacheBlockSize = htonl(pCreateDb->cacheBlockSize);
  pMsg->totalBlocks = htonl(pCreateDb->numOfBlocks);
  pMsg->daysPerFile = htonl(pCreateDb->daysPerFile);
  pMsg->commitTime = htonl((int32_t)pCreateDb->commitTime);
  pMsg->minRowsPerFileBlock = htonl(pCreateDb->minRowsPerBlock);
  pMsg->maxRowsPerFileBlock = htonl(pCreateDb->maxRowsPerBlock);
  pMsg->fsyncPeriod = htonl(pCreateDb->fsyncPeriod);
  pMsg->compression = pCreateDb->compressionLevel;
  pMsg->walLevel = (char)pCreateDb->walLevel;
  pMsg->replications = pCreateDb->replica;
  pMsg->quorum = pCreateDb->quorum;
  pMsg->ignoreExist = pCreateDb->ignoreExists;
  pMsg->update = pCreateDb->update;
  pMsg->cacheLastRow = pCreateDb->cachelast;
  pMsg->dbType = pCreateDb->dbType;
  pMsg->partitions = htons(pCreateDb->partitions);
}

int32_t parseCreateDBOptions(SSqlCmd* pCmd, SCreateDbInfo* pCreateDbSql) {
  SCreateDbMsg* pMsg = (SCreateDbMsg *)(pCmd->payload);
  setCreateDBOption(pMsg, pCreateDbSql);

  if (setKeepOption(pCmd, pMsg, pCreateDbSql) != TSDB_CODE_SUCCESS) {
    return TSDB_CODE_TSC_INVALID_OPERATION;
  }

  if (setTimePrecision(pCmd, pMsg, pCreateDbSql) != TSDB_CODE_SUCCESS) {
    return TSDB_CODE_TSC_INVALID_OPERATION;
  }

  if (tscCheckCreateDbParams(pCmd, pMsg) != TSDB_CODE_SUCCESS) {
    return TSDB_CODE_TSC_INVALID_OPERATION;
  }

  return TSDB_CODE_SUCCESS;
}

void addGroupInfoForSubquery(SSqlObj* pParentObj, SSqlObj* pSql, int32_t subClauseIndex, int32_t tableIndex) {
  SQueryInfo* pParentQueryInfo = tscGetQueryInfo(&pParentObj->cmd);

  if (pParentQueryInfo->groupbyExpr.numOfGroupCols > 0) {
    SQueryInfo* pQueryInfo = tscGetQueryInfo(&pSql->cmd);
    SExprInfo* pExpr = NULL;

    size_t size = taosArrayGetSize(pQueryInfo->exprList);
    if (size > 0) {
      pExpr = tscExprGet(pQueryInfo, (int32_t)size - 1);
    }

    if (pExpr == NULL || pExpr->base.functionId != TSDB_FUNC_TAG) {
      STableMetaInfo* pTableMetaInfo = tscGetMetaInfo(pParentQueryInfo, tableIndex);

      uint64_t uid = pTableMetaInfo->pTableMeta->id.uid;
      int16_t colId = tscGetJoinTagColIdByUid(&pQueryInfo->tagCond, uid);

      SSchema* pTagSchema = tscGetColumnSchemaById(pTableMetaInfo->pTableMeta, colId);
      int16_t colIndex = tscGetTagColIndexById(pTableMetaInfo->pTableMeta, colId);
      SColumnIndex index = {.tableIndex = 0, .columnIndex = colIndex};

      char*   name = pTagSchema->name;
      int16_t type = pTagSchema->type;
      int16_t bytes = pTagSchema->bytes;

      pExpr = tscExprAppend(pQueryInfo, TSDB_FUNC_TAG, &index, type, bytes, getNewResColId(&pSql->cmd), bytes, true);
      pExpr->base.colInfo.flag = TSDB_COL_TAG;

      // NOTE: tag column does not add to source column list
      SColumnList ids = {0};
      insertResultField(pQueryInfo, (int32_t)size, &ids, bytes, (int8_t)type, name, pExpr);

      int32_t relIndex = index.columnIndex;

      pExpr->base.colInfo.colIndex = relIndex;
      SColIndex* pColIndex = taosArrayGet(pQueryInfo->groupbyExpr.columnInfo, 0);
      pColIndex->colIndex = relIndex;

      tscColumnListInsert(pTableMetaInfo->tagColList, relIndex, uid, pTagSchema);
    }
  }
}

// limit the output to be 1 for each state value
static void doLimitOutputNormalColOfGroupby(SExprInfo* pExpr) {
  int32_t outputRow = 1;
  tVariantCreateFromBinary(&pExpr->base.param[0], (char*)&outputRow, sizeof(int32_t), TSDB_DATA_TYPE_INT);
  pExpr->base.numOfParams = 1;
}

void doAddGroupColumnForSubquery(SQueryInfo* pQueryInfo, int32_t tagIndex, SSqlCmd* pCmd) {
  SColIndex* pColIndex = taosArrayGet(pQueryInfo->groupbyExpr.columnInfo, tagIndex);
  size_t size = tscNumOfExprs(pQueryInfo);

  STableMetaInfo* pTableMetaInfo = tscGetMetaInfo(pQueryInfo, 0);

  SSchema*     pSchema = tscGetTableColumnSchema(pTableMetaInfo->pTableMeta, pColIndex->colIndex);
  SColumnIndex colIndex = {.tableIndex = 0, .columnIndex = pColIndex->colIndex};

  SExprInfo* pExprInfo = tscAddFuncInSelectClause(pQueryInfo, (int32_t)size, TSDB_FUNC_PRJ, &colIndex, pSchema,
      TSDB_COL_NORMAL, getNewResColId(pCmd));

  strncpy(pExprInfo->base.token, pExprInfo->base.colInfo.name, tListLen(pExprInfo->base.token));

  int32_t numOfFields = tscNumOfFields(pQueryInfo);
  SInternalField* pInfo = tscFieldInfoGetInternalField(&pQueryInfo->fieldsInfo, numOfFields - 1);

  doLimitOutputNormalColOfGroupby(pInfo->pExpr);
  pInfo->visible = false;
}

static void doUpdateSqlFunctionForTagPrj(SQueryInfo* pQueryInfo) {
  int32_t tagLength = 0;
  size_t size = taosArrayGetSize(pQueryInfo->exprList);

//todo is 0??
  STableMetaInfo* pTableMetaInfo = tscGetMetaInfo(pQueryInfo, 0);
  bool isSTable = UTIL_TABLE_IS_SUPER_TABLE(pTableMetaInfo);

  for (int32_t i = 0; i < size; ++i) {
    SExprInfo* pExpr = tscExprGet(pQueryInfo, i);
    if (pExpr->base.functionId == TSDB_FUNC_TAGPRJ || pExpr->base.functionId == TSDB_FUNC_TAG) {
      pExpr->base.functionId = TSDB_FUNC_TAG_DUMMY;
      tagLength += pExpr->base.resBytes;
    } else if (pExpr->base.functionId == TSDB_FUNC_PRJ && pExpr->base.colInfo.colId == PRIMARYKEY_TIMESTAMP_COL_INDEX) {
      pExpr->base.functionId = TSDB_FUNC_TS_DUMMY;
      tagLength += pExpr->base.resBytes;
    }
  }

  SSchema* pSchema = tscGetTableSchema(pTableMetaInfo->pTableMeta);

  for (int32_t i = 0; i < size; ++i) {
<<<<<<< HEAD
    SExprInfo* pExpr = tscSqlExprGet(pQueryInfo, i);
    if (pExpr->base.functionId < 0) {
      continue;
    }

=======
    SExprInfo* pExpr = tscExprGet(pQueryInfo, i);
>>>>>>> dde99cbb
    if ((pExpr->base.functionId != TSDB_FUNC_TAG_DUMMY && pExpr->base.functionId != TSDB_FUNC_TS_DUMMY) &&
       !(pExpr->base.functionId == TSDB_FUNC_PRJ && TSDB_COL_IS_UD_COL(pExpr->base.colInfo.flag))) {
      SSchema* pColSchema = &pSchema[pExpr->base.colInfo.colIndex];
      getResultDataInfo(pColSchema->type, pColSchema->bytes, pExpr->base.functionId, (int32_t)pExpr->base.param[0].i64, &pExpr->base.resType,
                        &pExpr->base.resBytes, &pExpr->base.interBytes, tagLength, isSTable, NULL);
    }
  }
}

static int32_t doUpdateSqlFunctionForColPrj(SQueryInfo* pQueryInfo) {
  size_t size = taosArrayGetSize(pQueryInfo->exprList);
  
  for (int32_t i = 0; i < size; ++i) {
    SExprInfo* pExpr = tscExprGet(pQueryInfo, i);

    if (pExpr->base.functionId == TSDB_FUNC_PRJ && (!TSDB_COL_IS_UD_COL(pExpr->base.colInfo.flag) && (pExpr->base.colInfo.colId != PRIMARYKEY_TIMESTAMP_COL_INDEX))) {
      bool qualifiedCol = false;
      for (int32_t j = 0; j < pQueryInfo->groupbyExpr.numOfGroupCols; ++j) {
        SColIndex* pColIndex = taosArrayGet(pQueryInfo->groupbyExpr.columnInfo, j);
  
        if (pExpr->base.colInfo.colId == pColIndex->colId) {
          qualifiedCol = true;
          doLimitOutputNormalColOfGroupby(pExpr);
          pExpr->base.numOfParams = 1;
          break;
        }
      }

      // it is not a tag column/tbname column/user-defined column, return error
      if (!qualifiedCol) {
        return TSDB_CODE_TSC_INVALID_OPERATION;
      }
    }
  }

  return TSDB_CODE_SUCCESS;
}

static bool tagColumnInGroupby(SGroupbyExpr* pGroupbyExpr, int16_t columnId) {
  for (int32_t j = 0; j < pGroupbyExpr->numOfGroupCols; ++j) {
    SColIndex* pColIndex = taosArrayGet(pGroupbyExpr->columnInfo, j);
  
    if (columnId == pColIndex->colId && TSDB_COL_IS_TAG(pColIndex->flag )) {
      return true;
    }
  }

  return false;
}

static bool onlyTagPrjFunction(SQueryInfo* pQueryInfo) {
  bool hasTagPrj = false;
  bool hasColumnPrj = false;
  
  size_t size = taosArrayGetSize(pQueryInfo->exprList);
  for (int32_t i = 0; i < size; ++i) {
    SExprInfo* pExpr = tscExprGet(pQueryInfo, i);
    if (pExpr->base.functionId == TSDB_FUNC_PRJ) {
      hasColumnPrj = true;
    } else if (pExpr->base.functionId == TSDB_FUNC_TAGPRJ) {
      hasTagPrj = true;
    }
  }

  return (hasTagPrj) && (hasColumnPrj == false);
}

// check if all the tags prj columns belongs to the group by columns
static bool allTagPrjInGroupby(SQueryInfo* pQueryInfo) {
  bool allInGroupby = true;

  size_t size = tscNumOfExprs(pQueryInfo);
  for (int32_t i = 0; i < size; ++i) {
    SExprInfo* pExpr = tscExprGet(pQueryInfo, i);
    if (pExpr->base.functionId != TSDB_FUNC_TAGPRJ) {
      continue;
    }

    if (!tagColumnInGroupby(&pQueryInfo->groupbyExpr, pExpr->base.colInfo.colId)) {
      allInGroupby = false;
      break;
    }
  }

  // all selected tag columns belong to the group by columns set, always correct
  return allInGroupby;
}

static void updateTagPrjFunction(SQueryInfo* pQueryInfo) {
  size_t size = taosArrayGetSize(pQueryInfo->exprList);
  
  for (int32_t i = 0; i < size; ++i) {
    SExprInfo* pExpr = tscExprGet(pQueryInfo, i);
    if (pExpr->base.functionId == TSDB_FUNC_TAGPRJ) {
      pExpr->base.functionId = TSDB_FUNC_TAG;
    }
  }
}

/*
 * check for selectivity function + tags column function both exist.
 * 1. tagprj functions are not compatible with aggregated function when missing "group by" clause
 * 2. if selectivity function and tagprj function both exist, there should be only
 *    one selectivity function exists.
 */
static int32_t checkUpdateTagPrjFunctions(SQueryInfo* pQueryInfo, SSqlCmd* pCmd) {
  const char* msg1 = "only one selectivity function allowed in presence of tags function";
  const char* msg3 = "aggregation function should not be mixed up with projection";

  bool    tagTsColExists = false;
  int16_t numOfSelectivity = 0;
  int16_t numOfAggregation = 0;

  size_t numOfExprs = taosArrayGetSize(pQueryInfo->exprList);
  for (int32_t i = 0; i < numOfExprs; ++i) {
    SExprInfo* pExpr = taosArrayGetP(pQueryInfo->exprList, i);
    if (pExpr->base.functionId == TSDB_FUNC_TAGPRJ ||
        (pExpr->base.functionId == TSDB_FUNC_PRJ && pExpr->base.colInfo.colId == PRIMARYKEY_TIMESTAMP_COL_INDEX)) {
      tagTsColExists = true;  // selectivity + ts/tag column
      break;
    }
  }

  for (int32_t i = 0; i < numOfExprs; ++i) {
    SExprInfo* pExpr = taosArrayGetP(pQueryInfo->exprList, i);
  
    int16_t functionId = pExpr->base.functionId;
    if (functionId == TSDB_FUNC_TAGPRJ || functionId == TSDB_FUNC_PRJ || functionId == TSDB_FUNC_TS ||
        functionId == TSDB_FUNC_ARITHM) {
      continue;
    }

    if (functionId < 0) {
      SUdfInfo* pUdfInfo = taosArrayGet(pQueryInfo->pUdfInfo, -1 * functionId - 1);
      if (pUdfInfo->funcType == TSDB_UDF_TYPE_AGGREGATE) {
        ++numOfAggregation;
      }

      continue;
    }

    if ((aAggs[functionId].status & TSDB_FUNCSTATE_SELECTIVITY) != 0) {
      numOfSelectivity++;
    } else {
      numOfAggregation++;
    }
  }

  if (tagTsColExists) {  // check if the selectivity function exists
    // When the tag projection function on tag column that is not in the group by clause, aggregation function and
    // selectivity function exist in select clause is not allowed.
    if (numOfAggregation > 0) {
      return invalidOperationMsg(tscGetErrorMsgPayload(pCmd), msg1);
    }

    /*
     *  if numOfSelectivity equals to 0, it is a super table projection query
     */
    if (numOfSelectivity == 1) {
      doUpdateSqlFunctionForTagPrj(pQueryInfo);
      int32_t code = doUpdateSqlFunctionForColPrj(pQueryInfo);
      if (code != TSDB_CODE_SUCCESS) {
        return code;
      }

    } else if (numOfSelectivity > 1) {
      /*
       * If more than one selectivity functions exist, all the selectivity functions must be last_row.
       * Otherwise, return with error code.
       */
      for (int32_t i = 0; i < numOfExprs; ++i) {
        SExprInfo* pExpr = tscExprGet(pQueryInfo, i);
        int16_t functionId = pExpr->base.functionId;
        if (functionId == TSDB_FUNC_TAGPRJ || (aAggs[functionId].status & TSDB_FUNCSTATE_SELECTIVITY) == 0) {
          continue;
        }

        if ((functionId == TSDB_FUNC_LAST_ROW) ||
             (functionId == TSDB_FUNC_LAST_DST && (pExpr->base.colInfo.flag & TSDB_COL_NULL) != 0)) {
          // do nothing
        } else {
          return invalidOperationMsg(tscGetErrorMsgPayload(pCmd), msg1);
        }
      }

      doUpdateSqlFunctionForTagPrj(pQueryInfo);
      int32_t code = doUpdateSqlFunctionForColPrj(pQueryInfo);
      if (code != TSDB_CODE_SUCCESS) {
        return code;
      }
    }
  } else {
    if ((pQueryInfo->type & TSDB_QUERY_TYPE_PROJECTION_QUERY) != 0) {
      if (numOfAggregation > 0 && pQueryInfo->groupbyExpr.numOfGroupCols == 0) {
        return invalidOperationMsg(tscGetErrorMsgPayload(pCmd), msg3);
      }

      if (numOfAggregation > 0 || numOfSelectivity > 0) {
        // clear the projection type flag
        pQueryInfo->type &= (~TSDB_QUERY_TYPE_PROJECTION_QUERY);
        int32_t code = doUpdateSqlFunctionForColPrj(pQueryInfo);
        if (code != TSDB_CODE_SUCCESS) {
          return code;
        }
      }
    }
  }

  return TSDB_CODE_SUCCESS;
}

static int32_t doAddGroupbyColumnsOnDemand(SSqlCmd* pCmd, SQueryInfo* pQueryInfo) {
  const char* msg1 = "interval not allowed in group by normal column";

  STableMetaInfo* pTableMetaInfo = tscGetMetaInfo(pQueryInfo, 0);

  SSchema* pSchema = tscGetTableSchema(pTableMetaInfo->pTableMeta);

  SSchema* tagSchema = NULL;
  if (!UTIL_TABLE_IS_NORMAL_TABLE(pTableMetaInfo)) {
    tagSchema = tscGetTableTagSchema(pTableMetaInfo->pTableMeta);
  }

  SSchema* s = NULL;

  for (int32_t i = 0; i < pQueryInfo->groupbyExpr.numOfGroupCols; ++i) {
    SColIndex* pColIndex = taosArrayGet(pQueryInfo->groupbyExpr.columnInfo, i);
    int16_t colIndex = pColIndex->colIndex;

    if (colIndex == TSDB_TBNAME_COLUMN_INDEX) {
      s = tGetTbnameColumnSchema();
    } else {
      if (TSDB_COL_IS_TAG(pColIndex->flag)) {
        s = &tagSchema[colIndex];
      } else {
        s = &pSchema[colIndex];
      }
    }
  
    size_t size = tscNumOfExprs(pQueryInfo);
  
    if (TSDB_COL_IS_TAG(pColIndex->flag)) {
      SColumnIndex index = {.tableIndex = pQueryInfo->groupbyExpr.tableIndex, .columnIndex = colIndex};
      SExprInfo*   pExpr = tscExprAppend(pQueryInfo, TSDB_FUNC_TAG, &index, s->type, s->bytes,
                                          getNewResColId(pCmd), s->bytes, true);

      memset(pExpr->base.aliasName, 0, sizeof(pExpr->base.aliasName));
      tstrncpy(pExpr->base.aliasName, s->name, sizeof(pExpr->base.aliasName));
      tstrncpy(pExpr->base.token, s->name, sizeof(pExpr->base.aliasName));

      pExpr->base.colInfo.flag = TSDB_COL_TAG;

      // NOTE: tag column does not add to source column list
      SColumnList ids = createColumnList(1, 0, pColIndex->colIndex);
      insertResultField(pQueryInfo, (int32_t)size, &ids, s->bytes, (int8_t)s->type, s->name, pExpr);
    } else {
      // if this query is "group by" normal column, time window query is not allowed
      if (isTimeWindowQuery(pQueryInfo)) {
        return invalidOperationMsg(tscGetErrorMsgPayload(pCmd), msg1);
      }

      bool hasGroupColumn = false;
      for (int32_t j = 0; j < size; ++j) {
        SExprInfo* pExpr = tscExprGet(pQueryInfo, j);
        if ((pExpr->base.functionId == TSDB_FUNC_PRJ) && pExpr->base.colInfo.colId == pColIndex->colId) {
          hasGroupColumn = true;
          break;
        }
      }

      //if the group by column does not required by user, add an invisible column into the final result set.
      if (!hasGroupColumn) {
        doAddGroupColumnForSubquery(pQueryInfo, i, pCmd);
      }
    }
  }

  return TSDB_CODE_SUCCESS;
}

static int32_t doTagFunctionCheck(SQueryInfo* pQueryInfo) {
  bool tagProjection = false;
  bool tableCounting = false;

  int32_t numOfCols = (int32_t) tscNumOfExprs(pQueryInfo);

  for (int32_t i = 0; i < numOfCols; ++i) {
    SExprInfo* pExpr = tscExprGet(pQueryInfo, i);
    int32_t functionId = pExpr->base.functionId;

    if (functionId == TSDB_FUNC_TAGPRJ) {
      tagProjection = true;
      continue;
    }

    if (functionId == TSDB_FUNC_COUNT) {
      assert(pExpr->base.colInfo.colId == TSDB_TBNAME_COLUMN_INDEX);
      tableCounting = true;
    }
  }

  return (tableCounting && tagProjection)? -1:0;
}

int32_t doFunctionsCompatibleCheck(SSqlCmd* pCmd, SQueryInfo* pQueryInfo) {
  const char* msg1 = "functions/columns not allowed in group by query";
  const char* msg2 = "projection query on columns not allowed";
  const char* msg3 = "group by not allowed on projection query";
  const char* msg4 = "retrieve tags not compatible with group by or interval query";
  const char* msg5 = "functions can not be mixed up";

  // only retrieve tags, group by is not supportted
  if (tscQueryTags(pQueryInfo)) {
    if (doTagFunctionCheck(pQueryInfo) != TSDB_CODE_SUCCESS) {
      return invalidOperationMsg(tscGetErrorMsgPayload(pCmd), msg5);
    }

    if (pQueryInfo->groupbyExpr.numOfGroupCols > 0 || isTimeWindowQuery(pQueryInfo)) {
      return invalidOperationMsg(tscGetErrorMsgPayload(pCmd), msg4);
    } else {
      return TSDB_CODE_SUCCESS;
    }
  }

  if (pQueryInfo->groupbyExpr.numOfGroupCols > 0) {
    // check if all the tags prj columns belongs to the group by columns
    if (onlyTagPrjFunction(pQueryInfo) && allTagPrjInGroupby(pQueryInfo)) {
      // It is a groupby aggregate query, the tag project function is not suitable for this case.
      updateTagPrjFunction(pQueryInfo);
      return doAddGroupbyColumnsOnDemand(pCmd, pQueryInfo);
    }

    // check all query functions in selection clause, multi-output functions are not allowed
    size_t size = tscNumOfExprs(pQueryInfo);
    for (int32_t i = 0; i < size; ++i) {
      SExprInfo* pExpr = tscExprGet(pQueryInfo, i);
      int32_t   functId = pExpr->base.functionId;

      /*
       * group by normal columns.
       * Check if the column projection is identical to the group by column or not
       */
      if (functId == TSDB_FUNC_PRJ && pExpr->base.colInfo.colId != PRIMARYKEY_TIMESTAMP_COL_INDEX) {
        bool qualified = false;
        for (int32_t j = 0; j < pQueryInfo->groupbyExpr.numOfGroupCols; ++j) {
          SColIndex* pColIndex = taosArrayGet(pQueryInfo->groupbyExpr.columnInfo, j);
          if (pColIndex->colId == pExpr->base.colInfo.colId) {
            qualified = true;
            break;
          }
        }

        if (!qualified) {
          return invalidOperationMsg(tscGetErrorMsgPayload(pCmd), msg2);
        }
      }

      if (functId < 0) {
        continue;
      }

      if (IS_MULTIOUTPUT(aAggs[functId].status) && functId != TSDB_FUNC_TOP && functId != TSDB_FUNC_BOTTOM &&
          functId != TSDB_FUNC_TAGPRJ && functId != TSDB_FUNC_PRJ) {
        return invalidOperationMsg(tscGetErrorMsgPayload(pCmd), msg1);
      }

      if (functId == TSDB_FUNC_COUNT && pExpr->base.colInfo.colIndex == TSDB_TBNAME_COLUMN_INDEX) {
        return invalidOperationMsg(tscGetErrorMsgPayload(pCmd), msg1);
      }
    }

    if (checkUpdateTagPrjFunctions(pQueryInfo, pCmd) != TSDB_CODE_SUCCESS) {
      return TSDB_CODE_TSC_INVALID_OPERATION;
    }

    if (doAddGroupbyColumnsOnDemand(pCmd, pQueryInfo) != TSDB_CODE_SUCCESS) {
      return TSDB_CODE_TSC_INVALID_OPERATION;
    }

    // projection query on super table does not compatible with "group by" syntax
    if (tscIsProjectionQuery(pQueryInfo)) {
      return invalidOperationMsg(tscGetErrorMsgPayload(pCmd), msg3);
    }

    return TSDB_CODE_SUCCESS;
  } else {
    return checkUpdateTagPrjFunctions(pQueryInfo, pCmd);
  }
}
int32_t doLocalQueryProcess(SSqlCmd* pCmd, SQueryInfo* pQueryInfo, SSqlNode* pSqlNode) {
  const char* msg1 = "only one expression allowed";
  const char* msg2 = "invalid expression in select clause";
  const char* msg3 = "invalid function";

  SArray* pExprList = pSqlNode->pSelNodeList;
  size_t size = taosArrayGetSize(pExprList);
  if (size != 1) {
    return invalidOperationMsg(tscGetErrorMsgPayload(pCmd), msg1);
  }

  bool server_status = false;
  tSqlExprItem* pExprItem = taosArrayGet(pExprList, 0);
  tSqlExpr* pExpr = pExprItem->pNode;
  if (pExpr->operand.z == NULL) {
    //handle 'select 1'
    if (pExpr->token.n == 1 && 0 == strncasecmp(pExpr->token.z, "1", 1)) {
      server_status = true; 
    } else {
      return invalidOperationMsg(tscGetErrorMsgPayload(pCmd), msg2);
    } 
  } 
  // TODO redefine the function
   SDNodeDynConfOption functionsInfo[5] = {{"database()", 10},
                                            {"server_version()", 16},
                                            {"server_status()", 15},
                                            {"client_version()", 16},
                                            {"current_user()", 14}};

  int32_t index = -1;
  if (server_status == true) {
    index = 2;
  } else {
    for (int32_t i = 0; i < tListLen(functionsInfo); ++i) {
      if (strncasecmp(functionsInfo[i].name, pExpr->token.z, functionsInfo[i].len) == 0 &&
          functionsInfo[i].len == pExpr->token.n) {
        index = i;
        break;
      }
    }
  }

  switch (index) {
    case 0:
      pQueryInfo->command = TSDB_SQL_CURRENT_DB;break;
    case 1:
      pQueryInfo->command = TSDB_SQL_SERV_VERSION;break;
      case 2:
      pQueryInfo->command = TSDB_SQL_SERV_STATUS;break;
    case 3:
      pQueryInfo->command = TSDB_SQL_CLI_VERSION;break;
    case 4:
      pQueryInfo->command = TSDB_SQL_CURRENT_USER;break;
    default: { return invalidOperationMsg(tscGetErrorMsgPayload(pCmd), msg3); }
  }
  
  SColumnIndex ind = {0};
  SExprInfo* pExpr1 = tscExprAppend(pQueryInfo, TSDB_FUNC_TAG_DUMMY, &ind, TSDB_DATA_TYPE_INT,
                                      tDataTypes[TSDB_DATA_TYPE_INT].bytes, getNewResColId(pCmd), tDataTypes[TSDB_DATA_TYPE_INT].bytes, false);

  tSqlExprItem* item = taosArrayGet(pExprList, 0);
  const char* name = (item->aliasName != NULL)? item->aliasName:functionsInfo[index].name;
  tstrncpy(pExpr1->base.aliasName, name, tListLen(pExpr1->base.aliasName));
  
  return TSDB_CODE_SUCCESS;
}

// can only perform the parameters based on the macro definitation
int32_t tscCheckCreateDbParams(SSqlCmd* pCmd, SCreateDbMsg* pCreate) {
  char msg[512] = {0};

  if (pCreate->walLevel != -1 && (pCreate->walLevel < TSDB_MIN_WAL_LEVEL || pCreate->walLevel > TSDB_MAX_WAL_LEVEL)) {
    snprintf(msg, tListLen(msg), "invalid db option walLevel: %d, only 1-2 allowed", pCreate->walLevel);
    return invalidOperationMsg(tscGetErrorMsgPayload(pCmd), msg);
  }

  if (pCreate->replications != -1 &&
      (pCreate->replications < TSDB_MIN_DB_REPLICA_OPTION || pCreate->replications > TSDB_MAX_DB_REPLICA_OPTION)) {
    snprintf(msg, tListLen(msg), "invalid db option replications: %d valid range: [%d, %d]", pCreate->replications,
             TSDB_MIN_DB_REPLICA_OPTION, TSDB_MAX_DB_REPLICA_OPTION);
    return invalidOperationMsg(tscGetErrorMsgPayload(pCmd), msg);
  }

  if (pCreate->quorum != -1 &&
      (pCreate->quorum < TSDB_MIN_DB_QUORUM_OPTION || pCreate->quorum > TSDB_MAX_DB_QUORUM_OPTION)) {
    snprintf(msg, tListLen(msg), "invalid db option quorum: %d valid range: [%d, %d]", pCreate->quorum,
             TSDB_MIN_DB_QUORUM_OPTION, TSDB_MAX_DB_QUORUM_OPTION);
    return invalidOperationMsg(tscGetErrorMsgPayload(pCmd), msg);
  }

  int32_t val = htonl(pCreate->daysPerFile);
  if (val != -1 && (val < TSDB_MIN_DAYS_PER_FILE || val > TSDB_MAX_DAYS_PER_FILE)) {
    snprintf(msg, tListLen(msg), "invalid db option daysPerFile: %d valid range: [%d, %d]", val,
             TSDB_MIN_DAYS_PER_FILE, TSDB_MAX_DAYS_PER_FILE);
    return invalidOperationMsg(tscGetErrorMsgPayload(pCmd), msg);
  }

  val = htonl(pCreate->cacheBlockSize);
  if (val != -1 && (val < TSDB_MIN_CACHE_BLOCK_SIZE || val > TSDB_MAX_CACHE_BLOCK_SIZE)) {
    snprintf(msg, tListLen(msg), "invalid db option cacheBlockSize: %d valid range: [%d, %d]", val,
             TSDB_MIN_CACHE_BLOCK_SIZE, TSDB_MAX_CACHE_BLOCK_SIZE);
    return invalidOperationMsg(tscGetErrorMsgPayload(pCmd), msg);
  }

  val = htonl(pCreate->maxTables);
  if (val != -1 && (val < TSDB_MIN_TABLES || val > TSDB_MAX_TABLES)) {
    snprintf(msg, tListLen(msg), "invalid db option maxSessions: %d valid range: [%d, %d]", val,
             TSDB_MIN_TABLES, TSDB_MAX_TABLES);
    return invalidOperationMsg(tscGetErrorMsgPayload(pCmd), msg);
  }

  if (pCreate->precision != TSDB_TIME_PRECISION_MILLI && pCreate->precision != TSDB_TIME_PRECISION_MICRO) {
    snprintf(msg, tListLen(msg), "invalid db option timePrecision: %d valid value: [%d, %d]", pCreate->precision,
             TSDB_TIME_PRECISION_MILLI, TSDB_TIME_PRECISION_MICRO);
    return invalidOperationMsg(tscGetErrorMsgPayload(pCmd), msg);
  }

  val = htonl(pCreate->commitTime);
  if (val != -1 && (val < TSDB_MIN_COMMIT_TIME || val > TSDB_MAX_COMMIT_TIME)) {
    snprintf(msg, tListLen(msg), "invalid db option commitTime: %d valid range: [%d, %d]", val,
             TSDB_MIN_COMMIT_TIME, TSDB_MAX_COMMIT_TIME);
    return invalidOperationMsg(tscGetErrorMsgPayload(pCmd), msg);
  }

  val = htonl(pCreate->fsyncPeriod);
  if (val != -1 && (val < TSDB_MIN_FSYNC_PERIOD || val > TSDB_MAX_FSYNC_PERIOD)) {
    snprintf(msg, tListLen(msg), "invalid db option fsyncPeriod: %d valid range: [%d, %d]", val,
             TSDB_MIN_FSYNC_PERIOD, TSDB_MAX_FSYNC_PERIOD);
    return invalidOperationMsg(tscGetErrorMsgPayload(pCmd), msg);
  }

  if (pCreate->compression != -1 &&
      (pCreate->compression < TSDB_MIN_COMP_LEVEL || pCreate->compression > TSDB_MAX_COMP_LEVEL)) {
    snprintf(msg, tListLen(msg), "invalid db option compression: %d valid range: [%d, %d]", pCreate->compression,
             TSDB_MIN_COMP_LEVEL, TSDB_MAX_COMP_LEVEL);
    return invalidOperationMsg(tscGetErrorMsgPayload(pCmd), msg);
  }

  val = (int16_t)htons(pCreate->partitions);
  if (val != -1 &&
      (val < TSDB_MIN_DB_PARTITON_OPTION || val > TSDB_MAX_DB_PARTITON_OPTION)) {
    snprintf(msg, tListLen(msg), "invalid topic option partition: %d valid range: [%d, %d]", val,
             TSDB_MIN_DB_PARTITON_OPTION, TSDB_MAX_DB_PARTITON_OPTION);
    return invalidOperationMsg(tscGetErrorMsgPayload(pCmd), msg);
  }


  return TSDB_CODE_SUCCESS;
}

// for debug purpose
void tscPrintSelNodeList(SSqlObj* pSql, int32_t subClauseIndex) {
  SQueryInfo* pQueryInfo = tscGetQueryInfo(&pSql->cmd);

  int32_t size = (int32_t)tscNumOfExprs(pQueryInfo);
  if (size == 0) {
    return;
  }

  int32_t totalBufSize = 1024;

  char    str[1024+1] = {0};
  int32_t offset = 0;

  offset += sprintf(str, "num:%d [", size);
  for (int32_t i = 0; i < size; ++i) {
    SExprInfo* pExpr = tscExprGet(pQueryInfo, i);

    char    tmpBuf[1024] = {0};
    int32_t tmpLen = 0;
    char   *name = NULL;

    if (pExpr->base.functionId < 0) {
      SUdfInfo* pUdfInfo = taosArrayGet(pQueryInfo->pUdfInfo, -1 * pExpr->base.functionId - 1);
      name = pUdfInfo->name;
    } else {
      name = aAggs[pExpr->base.functionId].name;
    }

    tmpLen =
        sprintf(tmpBuf, "%s(uid:%" PRId64 ", %d)", name, pExpr->base.uid, pExpr->base.colInfo.colId);

    if (tmpLen + offset >= totalBufSize - 1) break;


    offset += sprintf(str + offset, "%s", tmpBuf);

    if (i < size - 1) {
      str[offset++] = ',';
    }
  }

  assert(offset < totalBufSize);
  str[offset] = ']';
  assert(offset < totalBufSize);
  tscDebug("0x%"PRIx64" select clause:%s", pSql->self, str);
}

int32_t doCheckForCreateTable(SSqlObj* pSql, int32_t subClauseIndex, SSqlInfo* pInfo) {
  const char* msg1 = "invalid table name";

  SSqlCmd*        pCmd = &pSql->cmd;
  SQueryInfo*     pQueryInfo = tscGetQueryInfo(pCmd);
  STableMetaInfo* pTableMetaInfo = tscGetMetaInfo(pQueryInfo, 0);

  SCreateTableSql* pCreateTable = pInfo->pCreateTableInfo;

  SArray* pFieldList = pCreateTable->colInfo.pColumns;
  SArray* pTagList = pCreateTable->colInfo.pTagColumns;

  assert(pFieldList != NULL);

  // if sql specifies db, use it, otherwise use default db
  SStrToken* pzTableName = &(pCreateTable->name);

  if (tscValidateName(pzTableName) != TSDB_CODE_SUCCESS) {
    return invalidOperationMsg(tscGetErrorMsgPayload(pCmd), msg1);
  }

  int32_t code = tscSetTableFullName(&pTableMetaInfo->name, pzTableName, pSql);
  if(code != TSDB_CODE_SUCCESS) {
    return code;
  }

  if (!validateTableColumnInfo(pFieldList, pCmd) ||
      (pTagList != NULL && !validateTagParams(pTagList, pFieldList, pCmd))) {
    return TSDB_CODE_TSC_INVALID_OPERATION;
  }

  int32_t col = 0;
  size_t numOfFields = taosArrayGetSize(pFieldList);

  for (; col < numOfFields; ++col) {
    TAOS_FIELD* p = taosArrayGet(pFieldList, col);
    tscFieldInfoAppend(&pQueryInfo->fieldsInfo, p);
  }

  pCmd->numOfCols = (int16_t)numOfFields;

  if (pTagList != NULL) {  // create super table[optional]
    size_t numOfTags = taosArrayGetSize(pTagList);
    for (int32_t i = 0; i < numOfTags; ++i) {
      TAOS_FIELD* p = taosArrayGet(pTagList, i);
      tscFieldInfoAppend(&pQueryInfo->fieldsInfo, p);
    }

    pCmd->count =(int32_t) numOfTags;
  }

  return TSDB_CODE_SUCCESS;
}

int32_t doCheckForCreateFromStable(SSqlObj* pSql, SSqlInfo* pInfo) {
  const char* msg1 = "invalid table name";
  const char* msg3 = "tag value too long";
  const char* msg4 = "illegal value or data overflow";
  const char* msg5 = "tags number not matched";

  SSqlCmd* pCmd = &pSql->cmd;

  SCreateTableSql* pCreateTable = pInfo->pCreateTableInfo;
  SQueryInfo*      pQueryInfo = tscGetQueryInfo(pCmd);

  // two table: the first one is for current table, and the secondary is for the super table.
  if (pQueryInfo->numOfTables < 2) {
    tscAddEmptyMetaInfo(pQueryInfo);
  }

  const int32_t TABLE_INDEX = 0;
  const int32_t STABLE_INDEX = 1;

  STableMetaInfo* pStableMetaInfo = tscGetMetaInfo(pQueryInfo, STABLE_INDEX);

  // super table name, create table by using dst
  int32_t numOfTables = (int32_t) taosArrayGetSize(pCreateTable->childTableInfo);
  for(int32_t j = 0; j < numOfTables; ++j) {
    SCreatedTableInfo* pCreateTableInfo = taosArrayGet(pCreateTable->childTableInfo, j);

    SStrToken* pToken = &pCreateTableInfo->stableName;
    if (tscValidateName(pToken) != TSDB_CODE_SUCCESS) {
      return invalidOperationMsg(tscGetErrorMsgPayload(pCmd), msg1);
    }

    int32_t code = tscSetTableFullName(&pStableMetaInfo->name, pToken, pSql);
    if (code != TSDB_CODE_SUCCESS) {
      return code;
    }

    // get table meta from mnode
    code = tNameExtractFullName(&pStableMetaInfo->name, pCreateTableInfo->tagdata.name);

    SArray* pValList = pCreateTableInfo->pTagVals;
    code = tscGetTableMeta(pSql, pStableMetaInfo);
    if (code != TSDB_CODE_SUCCESS) {
      return code;
    }

    size_t valSize = taosArrayGetSize(pValList);

    // too long tag values will return invalid sql, not be truncated automatically
    SSchema  *pTagSchema = tscGetTableTagSchema(pStableMetaInfo->pTableMeta);
    STagData *pTag = &pCreateTableInfo->tagdata;

    SKVRowBuilder kvRowBuilder = {0};
    if (tdInitKVRowBuilder(&kvRowBuilder) < 0) {
      return TSDB_CODE_TSC_OUT_OF_MEMORY;
    }

    SArray* pNameList = NULL;
    size_t nameSize = 0;
    int32_t schemaSize = tscGetNumOfTags(pStableMetaInfo->pTableMeta);
    int32_t ret = TSDB_CODE_SUCCESS;

    if (pCreateTableInfo->pTagNames) {
      pNameList = pCreateTableInfo->pTagNames;
      nameSize = taosArrayGetSize(pNameList);

      if (valSize != nameSize) {
        tdDestroyKVRowBuilder(&kvRowBuilder);
        return invalidOperationMsg(tscGetErrorMsgPayload(pCmd), msg5);
      }

      if (schemaSize < valSize) {
        tdDestroyKVRowBuilder(&kvRowBuilder);
        return invalidOperationMsg(tscGetErrorMsgPayload(pCmd), msg5);
      }

      bool findColumnIndex = false;

      for (int32_t i = 0; i < nameSize; ++i) {
        SStrToken* sToken = taosArrayGet(pNameList, i);
        if (TK_STRING == sToken->type) {
          tscDequoteAndTrimToken(sToken);
        }

        tVariantListItem* pItem = taosArrayGet(pValList, i);

        findColumnIndex = false;

        // todo speedup by using hash list
        for (int32_t t = 0; t < schemaSize; ++t) {
          if (strncmp(sToken->z, pTagSchema[t].name, sToken->n) == 0 && strlen(pTagSchema[t].name) == sToken->n) {
            SSchema*          pSchema = &pTagSchema[t];

            char tagVal[TSDB_MAX_TAGS_LEN];
            if (pSchema->type == TSDB_DATA_TYPE_BINARY || pSchema->type == TSDB_DATA_TYPE_NCHAR) {
              if (pItem->pVar.nLen > pSchema->bytes) {
                tdDestroyKVRowBuilder(&kvRowBuilder);
                return invalidOperationMsg(tscGetErrorMsgPayload(pCmd), msg3);
              }
            }

            ret = tVariantDump(&(pItem->pVar), tagVal, pSchema->type, true);

            // check again after the convert since it may be converted from binary to nchar.
            if (pSchema->type == TSDB_DATA_TYPE_BINARY || pSchema->type == TSDB_DATA_TYPE_NCHAR) {
              int16_t len = varDataTLen(tagVal);
              if (len > pSchema->bytes) {
                tdDestroyKVRowBuilder(&kvRowBuilder);
                return invalidOperationMsg(tscGetErrorMsgPayload(pCmd), msg3);
              }
            }

            if (ret != TSDB_CODE_SUCCESS) {
              tdDestroyKVRowBuilder(&kvRowBuilder);
              return invalidOperationMsg(tscGetErrorMsgPayload(pCmd), msg4);
            }

            tdAddColToKVRow(&kvRowBuilder, pSchema->colId, pSchema->type, tagVal);

            findColumnIndex = true;
            break;
          }
        }

        if (!findColumnIndex) {
          tdDestroyKVRowBuilder(&kvRowBuilder);
          return tscInvalidSQLErrMsg(pCmd->payload, "invalid tag name", sToken->z);
        }
      }
    } else {
      if (schemaSize != valSize) {
        tdDestroyKVRowBuilder(&kvRowBuilder);
        return invalidOperationMsg(tscGetErrorMsgPayload(pCmd), msg5);
      }

      for (int32_t i = 0; i < valSize; ++i) {
        SSchema*          pSchema = &pTagSchema[i];
        tVariantListItem* pItem = taosArrayGet(pValList, i);

        char tagVal[TSDB_MAX_TAGS_LEN];
        if (pSchema->type == TSDB_DATA_TYPE_BINARY || pSchema->type == TSDB_DATA_TYPE_NCHAR) {
          if (pItem->pVar.nLen > pSchema->bytes) {
            tdDestroyKVRowBuilder(&kvRowBuilder);
            return invalidOperationMsg(tscGetErrorMsgPayload(pCmd), msg3);
          }
        }

        ret = tVariantDump(&(pItem->pVar), tagVal, pSchema->type, true);

        // check again after the convert since it may be converted from binary to nchar.
        if (pSchema->type == TSDB_DATA_TYPE_BINARY || pSchema->type == TSDB_DATA_TYPE_NCHAR) {
          int16_t len = varDataTLen(tagVal);
          if (len > pSchema->bytes) {
            tdDestroyKVRowBuilder(&kvRowBuilder);
            return invalidOperationMsg(tscGetErrorMsgPayload(pCmd), msg3);
          }
        }

        if (ret != TSDB_CODE_SUCCESS) {
          tdDestroyKVRowBuilder(&kvRowBuilder);
          return invalidOperationMsg(tscGetErrorMsgPayload(pCmd), msg4);
        }

        tdAddColToKVRow(&kvRowBuilder, pSchema->colId, pSchema->type, tagVal);
      }
    }

    SKVRow row = tdGetKVRowFromBuilder(&kvRowBuilder);
    tdDestroyKVRowBuilder(&kvRowBuilder);
    if (row == NULL) {
      return TSDB_CODE_TSC_OUT_OF_MEMORY;
    }
    tdSortKVRowByColIdx(row);
    pTag->dataLen = kvRowLen(row);

    if (pTag->data == NULL) {
      pTag->data = malloc(pTag->dataLen);
    }

    kvRowCpy(pTag->data, row);
    free(row);

    // table name
    if (tscValidateName(&(pCreateTableInfo->name)) != TSDB_CODE_SUCCESS) {
      return invalidOperationMsg(tscGetErrorMsgPayload(pCmd), msg1);
    }

    STableMetaInfo* pTableMetaInfo = tscGetMetaInfo(pQueryInfo, TABLE_INDEX);
    ret = tscSetTableFullName(&pTableMetaInfo->name, &pCreateTableInfo->name, pSql);
    if (ret != TSDB_CODE_SUCCESS) {
      return ret;
    }

    pCreateTableInfo->fullname = calloc(1, tNameLen(&pTableMetaInfo->name) + 1);
    ret = tNameExtractFullName(&pTableMetaInfo->name, pCreateTableInfo->fullname);
    if (ret != TSDB_CODE_SUCCESS) {
      return invalidOperationMsg(tscGetErrorMsgPayload(pCmd), msg1);
    }
  }

  return TSDB_CODE_SUCCESS;
}

int32_t doCheckForStream(SSqlObj* pSql, SSqlInfo* pInfo) {
  const char* msg1 = "invalid table name";
  const char* msg2 = "functions not allowed in CQ";
  const char* msg3 = "fill only available for interval query";
  const char* msg4 = "fill option not supported in stream computing";
  const char* msg5 = "sql too long";  // todo ADD support
  const char* msg6 = "from missing in subclause";
  const char* msg7 = "time interval is required";
  
  SSqlCmd*    pCmd = &pSql->cmd;
  SQueryInfo* pQueryInfo = tscGetQueryInfo(pCmd);
  assert(pQueryInfo->numOfTables == 1);

  SCreateTableSql* pCreateTable = pInfo->pCreateTableInfo;
  STableMetaInfo*  pTableMetaInfo = tscGetMetaInfo(pQueryInfo, 0);

  // if sql specifies db, use it, otherwise use default db
  SStrToken* pName = &(pCreateTable->name);
  SSqlNode* pSqlNode = pCreateTable->pSelect;

  if (tscValidateName(pName) != TSDB_CODE_SUCCESS) {
    return invalidOperationMsg(tscGetErrorMsgPayload(pCmd), msg1);
  }
  
  SRelationInfo* pFromInfo = pInfo->pCreateTableInfo->pSelect->from;
  if (pFromInfo == NULL || taosArrayGetSize(pFromInfo->list) == 0) {
    return invalidOperationMsg(tscGetErrorMsgPayload(pCmd), msg6);
  }
  
  SRelElementPair* p1 = taosArrayGet(pFromInfo->list, 0);
  SStrToken srcToken = {.z = p1->tableName.z, .n = p1->tableName.n, .type = TK_STRING};
  if (tscValidateName(&srcToken) != TSDB_CODE_SUCCESS) {
    return invalidOperationMsg(tscGetErrorMsgPayload(pCmd), msg1);
  }

  int32_t code = tscSetTableFullName(&pTableMetaInfo->name, &srcToken, pSql);
  if (code != TSDB_CODE_SUCCESS) {
    return code;
  }

  code = tscGetTableMeta(pSql, pTableMetaInfo);
  if (code != TSDB_CODE_SUCCESS) {
    return code;
  }

  code = checkForUdf(pSql, pQueryInfo, pSqlNode->pSelNodeList);
  if (code != TSDB_CODE_SUCCESS) {
    return code;
  }

  bool isSTable = UTIL_TABLE_IS_SUPER_TABLE(pTableMetaInfo);
  if (validateSelectNodeList(&pSql->cmd, pQueryInfo, pSqlNode->pSelNodeList, isSTable, false, false) != TSDB_CODE_SUCCESS) {
    return TSDB_CODE_TSC_INVALID_OPERATION;
  }

  if (pSqlNode->pWhere != NULL) {  // query condition in stream computing
    if (validateWhereNode(pQueryInfo, &pSqlNode->pWhere, pSql) != TSDB_CODE_SUCCESS) {
      return TSDB_CODE_TSC_INVALID_OPERATION;
    }
  }

  // set interval value
  if (validateIntervalNode(pSql, pQueryInfo, pSqlNode) != TSDB_CODE_SUCCESS) {
    return TSDB_CODE_TSC_INVALID_OPERATION;
  }

  if (isTimeWindowQuery(pQueryInfo) && (validateFunctionsInIntervalOrGroupbyQuery(pCmd, pQueryInfo) != TSDB_CODE_SUCCESS)) {
    return invalidOperationMsg(tscGetErrorMsgPayload(pCmd), msg2);
  }

  if (!tscIsProjectionQuery(pQueryInfo) && pQueryInfo->interval.interval == 0) {
    return invalidOperationMsg(tscGetErrorMsgPayload(pCmd), msg7);
  }

  // set the created table[stream] name
  code = tscSetTableFullName(&pTableMetaInfo->name, pName, pSql);
  if (code != TSDB_CODE_SUCCESS) {
    return code;
  }

  if (pSqlNode->sqlstr.n > TSDB_MAX_SAVED_SQL_LEN) {
    return invalidOperationMsg(tscGetErrorMsgPayload(pCmd), msg5);
  }

  if (tsRewriteFieldNameIfNecessary(pCmd, pQueryInfo) != TSDB_CODE_SUCCESS) {
    return TSDB_CODE_TSC_INVALID_OPERATION;
  }

  pCmd->numOfCols = pQueryInfo->fieldsInfo.numOfOutput;

  if (validateSqlFunctionInStreamSql(pCmd, pQueryInfo) != TSDB_CODE_SUCCESS) {
    return TSDB_CODE_TSC_INVALID_OPERATION;
  }

  /*
   * check if fill operation is available, the fill operation is parsed and executed during query execution,
   * not here.
   */
  if (pSqlNode->fillType != NULL) {
    if (pQueryInfo->interval.interval == 0) {
      return invalidOperationMsg(tscGetErrorMsgPayload(pCmd), msg3);
    }

    tVariantListItem* pItem = taosArrayGet(pSqlNode->fillType, 0);
    if (pItem->pVar.nType == TSDB_DATA_TYPE_BINARY) {
      if (!((strncmp(pItem->pVar.pz, "none", 4) == 0 && pItem->pVar.nLen == 4) ||
            (strncmp(pItem->pVar.pz, "null", 4) == 0 && pItem->pVar.nLen == 4))) {
        return invalidOperationMsg(tscGetErrorMsgPayload(pCmd), msg4);
      }
    }
  }

  // set the number of stream table columns
  pCmd->numOfCols = pQueryInfo->fieldsInfo.numOfOutput;
  return TSDB_CODE_SUCCESS;
}

int32_t checkQueryRangeForFill(SSqlCmd* pCmd, SQueryInfo* pQueryInfo) {
  const char* msg3 = "start(end) time of query range required or time range too large";

  if (pQueryInfo->interval.interval == 0) {
    return TSDB_CODE_SUCCESS;
  }

    bool initialWindows = TSWINDOW_IS_EQUAL(pQueryInfo->window, TSWINDOW_INITIALIZER);
    if (initialWindows) {
      return invalidOperationMsg(tscGetErrorMsgPayload(pCmd), msg3);
    }

    int64_t timeRange = ABS(pQueryInfo->window.skey - pQueryInfo->window.ekey);

    int64_t intervalRange = 0;
    if (pQueryInfo->interval.intervalUnit == 'n' || pQueryInfo->interval.intervalUnit == 'y') {
      int64_t f = 1;
      if (pQueryInfo->interval.intervalUnit == 'n') {
        f = 30L * MILLISECOND_PER_DAY;
      } else if (pQueryInfo->interval.intervalUnit == 'y') {
        f = 365L * MILLISECOND_PER_DAY;
      }

      intervalRange = pQueryInfo->interval.interval * f;
    } else {
      intervalRange = pQueryInfo->interval.interval;
    }
    // number of result is not greater than 10,000,000
    if ((timeRange == 0) || (timeRange / intervalRange) >= MAX_INTERVAL_TIME_WINDOW) {
      return invalidOperationMsg(tscGetErrorMsgPayload(pCmd), msg3);
    }

    return TSDB_CODE_SUCCESS;
}

// TODO normalize the function expression and compare it
int32_t tscGetExprFilters(SSqlCmd* pCmd, SQueryInfo* pQueryInfo, SArray* pSelectNodeList, tSqlExpr* pSqlExpr,
                          SExprInfo** pExpr) {
  *pExpr = NULL;

  size_t num = taosArrayGetSize(pSelectNodeList);
  for(int32_t i = 0; i < num; ++i) {
    tSqlExprItem* pItem = taosArrayGet(pSelectNodeList, i);
    if (tSqlExprCompare(pItem->pNode, pSqlExpr) == 0) { // exists, not added it,

      SColumnIndex index = COLUMN_INDEX_INITIALIZER;
      int32_t functionId = pSqlExpr->functionId;
      if (pSqlExpr->pParam == NULL) {
        index.columnIndex = 0;
        index.tableIndex = 0;
      } else {
        tSqlExprItem* pParamElem = taosArrayGet(pSqlExpr->pParam, 0);
        SStrToken* pToken = &pParamElem->pNode->colInfo;
        getColumnIndexByName(pCmd, pToken, pQueryInfo, &index);
      }

      size_t numOfNodeInSel = tscNumOfExprs(pQueryInfo);
      for(int32_t k = 0; k < numOfNodeInSel; ++k) {
        SExprInfo* pExpr1 = tscExprGet(pQueryInfo, k);

        if (pExpr1->base.functionId != functionId) {
          continue;
        }

        if (pExpr1->base.colInfo.colIndex != index.columnIndex) {
          continue;
        }

        ++pQueryInfo->havingFieldNum;
        *pExpr = pExpr1;
        break;
      }

      assert(*pExpr != NULL);
      return TSDB_CODE_SUCCESS;
    }
  }

  tSqlExprItem item = {.pNode = pSqlExpr, .aliasName = NULL, .distinct = false};

  int32_t outputIndex = (int32_t)tscNumOfExprs(pQueryInfo);

  // ADD TRUE FOR TEST
  if (addExprAndResultField(pCmd, pQueryInfo, outputIndex, &item, true) != TSDB_CODE_SUCCESS) {
    return TSDB_CODE_TSC_INVALID_OPERATION;
  }

  ++pQueryInfo->havingFieldNum;

  size_t n = tscNumOfExprs(pQueryInfo);
  *pExpr = tscExprGet(pQueryInfo, (int32_t)n - 1);

  SInternalField* pField = taosArrayGet(pQueryInfo->fieldsInfo.internalField, n - 1);
  pField->visible = false;

  return TSDB_CODE_SUCCESS;
}

static int32_t handleExprInHavingClause(SSqlCmd* pCmd, SQueryInfo* pQueryInfo, SArray* pSelectNodeList, tSqlExpr* pExpr, int32_t sqlOptr) {
  const char* msg1 = "non binary column not support like operator";
  const char* msg2 = "invalid operator for binary column in having clause";
  const char* msg3 = "invalid operator for bool column in having clause";

  SColumnFilterInfo* pColFilter = NULL;
  // TODO refactor: validate the expression
  /*
   * in case of TK_AND filter condition, we first find the corresponding column and build the query condition together
   * the already existed condition.
   */
  SExprInfo *expr = NULL;
  if (sqlOptr == TK_AND) {
    int32_t ret = tscGetExprFilters(pCmd, pQueryInfo, pSelectNodeList, pExpr->pLeft, &expr);
    if (ret) {
      return ret;
    }

    // this is a new filter condition on this column
    if (expr->base.flist.numOfFilters == 0) {
      pColFilter = addColumnFilterInfo(&expr->base.flist);
    } else {  // update the existed column filter information, find the filter info here
      pColFilter = &expr->base.flist.filterInfo[0];
    }

    if (pColFilter == NULL) {
      return TSDB_CODE_TSC_OUT_OF_MEMORY;
    }
  } else if (sqlOptr == TK_OR) {
    int32_t ret = tscGetExprFilters(pCmd, pQueryInfo, pSelectNodeList, pExpr->pLeft, &expr);
    if (ret) {
      return ret;
    }

    // TODO fixme: failed to invalid the filter expression: "col1 = 1 OR col2 = 2"
    // TODO refactor
    pColFilter = addColumnFilterInfo(&expr->base.flist);
    if (pColFilter == NULL) {
      return TSDB_CODE_TSC_OUT_OF_MEMORY;
    }
  } else {  // error;
    return TSDB_CODE_TSC_INVALID_OPERATION;
  }

  pColFilter->filterstr =
      ((expr->base.resType == TSDB_DATA_TYPE_BINARY || expr->base.resType == TSDB_DATA_TYPE_NCHAR) ? 1 : 0);

  if (pColFilter->filterstr) {
    if (pExpr->tokenId != TK_EQ
        && pExpr->tokenId != TK_NE
        && pExpr->tokenId != TK_ISNULL
        && pExpr->tokenId != TK_NOTNULL
        && pExpr->tokenId != TK_LIKE
        ) {
      return invalidOperationMsg(tscGetErrorMsgPayload(pCmd), msg2);
    }
  } else {
    if (pExpr->tokenId == TK_LIKE) {
      return invalidOperationMsg(tscGetErrorMsgPayload(pCmd), msg1);
    }

    if (expr->base.resType == TSDB_DATA_TYPE_BOOL) {
      if (pExpr->tokenId != TK_EQ && pExpr->tokenId != TK_NE) {
        return invalidOperationMsg(tscGetErrorMsgPayload(pCmd), msg3);
      }
    }
  }

  STableMetaInfo* pTableMetaInfo = tscGetMetaInfo(pQueryInfo, 0);
  STableMeta* pTableMeta = pTableMetaInfo->pTableMeta;

  int32_t ret = doExtractColumnFilterInfo(pCmd, pQueryInfo, pTableMeta->tableInfo.precision, pColFilter,
                                          expr->base.resType, pExpr);
  if (ret) {
    return ret;
  }

  return TSDB_CODE_SUCCESS;
}

int32_t getHavingExpr(SSqlCmd* pCmd, SQueryInfo* pQueryInfo, SArray* pSelectNodeList, tSqlExpr* pExpr, int32_t parentOptr) {
  if (pExpr == NULL) {
    return TSDB_CODE_SUCCESS;
  }

  const char* msg1 = "invalid having clause";

  tSqlExpr* pLeft = pExpr->pLeft;
  tSqlExpr* pRight = pExpr->pRight;

  if (pExpr->tokenId == TK_AND || pExpr->tokenId == TK_OR) {
    int32_t ret = getHavingExpr(pCmd, pQueryInfo, pSelectNodeList, pExpr->pLeft, pExpr->tokenId);
    if (ret != TSDB_CODE_SUCCESS) {
      return ret;
    }

    return getHavingExpr(pCmd, pQueryInfo, pSelectNodeList, pExpr->pRight, pExpr->tokenId);
  }

  if (pLeft == NULL || pRight == NULL) {
    return invalidOperationMsg(tscGetErrorMsgPayload(pCmd), msg1);
  }

  if (pLeft->type == pRight->type) {
    return invalidOperationMsg(tscGetErrorMsgPayload(pCmd), msg1);
  }

  exchangeExpr(pExpr);

  pLeft  = pExpr->pLeft;
  pRight = pExpr->pRight;
  if (pLeft->type != SQL_NODE_SQLFUNCTION) {
    return invalidOperationMsg(tscGetErrorMsgPayload(pCmd), msg1);
  }

  if (pRight->type != SQL_NODE_VALUE) {
    return invalidOperationMsg(tscGetErrorMsgPayload(pCmd), msg1);
  }

  if (pExpr->tokenId >= TK_BITAND) {
    return invalidOperationMsg(tscGetErrorMsgPayload(pCmd), msg1);
  }

  if (pLeft->pParam) {
    size_t size = taosArrayGetSize(pLeft->pParam);
    for (int32_t i = 0; i < size; i++) {
      tSqlExprItem* pParamItem = taosArrayGet(pLeft->pParam, i);

      tSqlExpr* pExpr1 = pParamItem->pNode;
      if (pExpr1->tokenId != TK_ALL &&
          pExpr1->tokenId != TK_ID &&
          pExpr1->tokenId != TK_STRING &&
          pExpr1->tokenId != TK_INTEGER &&
          pExpr1->tokenId != TK_FLOAT) {
        return invalidOperationMsg(tscGetErrorMsgPayload(pCmd), msg1);
      }

      if (pExpr1->tokenId == TK_ID && (pExpr1->colInfo.z == NULL && pExpr1->colInfo.n == 0)) {
        return invalidOperationMsg(tscGetErrorMsgPayload(pCmd), msg1);
      }

      if (pExpr1->tokenId == TK_ID) {
        SColumnIndex index = COLUMN_INDEX_INITIALIZER;
        if ((getColumnIndexByName(pCmd, &pExpr1->colInfo, pQueryInfo, &index) != TSDB_CODE_SUCCESS)) {
          return invalidOperationMsg(tscGetErrorMsgPayload(pCmd), msg1);
        }

        STableMetaInfo* pTableMetaInfo = tscGetMetaInfo(pQueryInfo, index.tableIndex);
        STableMeta* pTableMeta = pTableMetaInfo->pTableMeta;

        if (index.columnIndex <= 0 ||
            index.columnIndex >= tscGetNumOfColumns(pTableMeta)) {
          return invalidOperationMsg(tscGetErrorMsgPayload(pCmd), msg1);
        }
      }
    }
  }

  pLeft->functionId = isValidFunction(pLeft->operand.z, pLeft->operand.n);
  if (pLeft->functionId < 0) {
    return invalidOperationMsg(tscGetErrorMsgPayload(pCmd), msg1);
  }

  return handleExprInHavingClause(pCmd, pQueryInfo, pSelectNodeList, pExpr, parentOptr);
}

int32_t validateHavingClause(SQueryInfo* pQueryInfo, tSqlExpr* pExpr, SSqlCmd* pCmd, SArray* pSelectNodeList,
                             int32_t joinQuery, int32_t timeWindowQuery) {
  const char* msg1 = "having only works with group by";
  const char* msg2 = "functions or others can not be mixed up";
  const char* msg3 = "invalid expression in having clause";

  if (pExpr == NULL) {
    return TSDB_CODE_SUCCESS;
  }

  if (pQueryInfo->groupbyExpr.numOfGroupCols <= 0) {
    return invalidOperationMsg(tscGetErrorMsgPayload(pCmd), msg1);
  }

  if (pExpr->pLeft == NULL || pExpr->pRight == NULL) {
    return invalidOperationMsg(tscGetErrorMsgPayload(pCmd), msg3);
  }

  if (pQueryInfo->colList == NULL) {
    pQueryInfo->colList = taosArrayInit(4, POINTER_BYTES);
  }

  int32_t ret = 0;

  if ((ret = getHavingExpr(pCmd, pQueryInfo, pSelectNodeList, pExpr, TK_AND)) != TSDB_CODE_SUCCESS) {
    return ret;
  }

  //REDO function check
  if (!functionCompatibleCheck(pQueryInfo, joinQuery, timeWindowQuery)) {
    return invalidOperationMsg(tscGetErrorMsgPayload(pCmd), msg2);
  }

  return TSDB_CODE_SUCCESS;
}

static int32_t getTableNameFromSqlNode(SSqlNode* pSqlNode, SArray* tableNameList, char* msgBuf, SSqlObj* pSql) {
  const char* msg1 = "invalid table name";

  int32_t numOfTables = (int32_t) taosArrayGetSize(pSqlNode->from->list);
  assert(pSqlNode->from->type == SQL_NODE_FROM_TABLELIST);

  for(int32_t j = 0; j < numOfTables; ++j) {
    SRelElementPair* item = taosArrayGet(pSqlNode->from->list, j);

    SStrToken* t = &item->tableName;
    if (t->type == TK_INTEGER || t->type == TK_FLOAT) {
      return invalidOperationMsg(msgBuf, msg1);
    }

    tscDequoteAndTrimToken(t);
    if (tscValidateName(t) != TSDB_CODE_SUCCESS) {
      return invalidOperationMsg(msgBuf, msg1);
    }

    SName name = {0};
    if (tscSetTableFullName(&name, t, pSql) != TSDB_CODE_SUCCESS) {
      return invalidOperationMsg(msgBuf, msg1);
    }

    taosArrayPush(tableNameList, &name);
  }

  return TSDB_CODE_SUCCESS;
}

static int32_t getTableNameFromSubquery(SSqlNode* pSqlNode, SArray* tableNameList, char* msgBuf, SSqlObj* pSql) {
  int32_t numOfSub = (int32_t) taosArrayGetSize(pSqlNode->from->list);

  for(int32_t j = 0; j < numOfSub; ++j) {
    SRelElementPair* sub = taosArrayGet(pSqlNode->from->list, j);

    int32_t num = (int32_t)taosArrayGetSize(sub->pSubquery);
    for (int32_t i = 0; i < num; ++i) {
      SSqlNode* p = taosArrayGetP(sub->pSubquery, i);
      if (p->from->type == SQL_NODE_FROM_TABLELIST) {
        int32_t code = getTableNameFromSqlNode(p, tableNameList, msgBuf, pSql);
        if (code != TSDB_CODE_SUCCESS) {
          return code;
        }
      } else {
        getTableNameFromSubquery(p, tableNameList, msgBuf, pSql);
      }
    }
  }

  return TSDB_CODE_SUCCESS;
}

void tscTableMetaCallBack(void *param, TAOS_RES *res, int code);
static void freeElem(void* p) {
  tfree(*(char**)p);
}

int32_t loadAllTableMeta(SSqlObj* pSql, struct SSqlInfo* pInfo) {
  SSqlCmd* pCmd = &pSql->cmd;

  // the table meta has already been loaded from local buffer or mnode already
  if (pCmd->pTableMetaMap != NULL) {
    return TSDB_CODE_SUCCESS;
  }

  int32_t code = TSDB_CODE_SUCCESS;

  SArray* tableNameList = NULL;
  SArray* pVgroupList   = NULL;
  SArray* plist         = NULL;
  STableMeta* pTableMeta = NULL;

  pCmd->pTableMetaMap = taosHashInit(4, taosGetDefaultHashFunction(TSDB_DATA_TYPE_BINARY), false, HASH_NO_LOCK);

  tableNameList = taosArrayInit(4, sizeof(SName));
  size_t size = taosArrayGetSize(pInfo->list);
  for (int32_t i = 0; i < size; ++i) {
    SSqlNode* pSqlNode = taosArrayGetP(pInfo->list, i);
    if (pSqlNode->from == NULL) {
      goto _end;
    }

    // load the table meta in the from clause
    if (pSqlNode->from->type == SQL_NODE_FROM_TABLELIST) {
      code = getTableNameFromSqlNode(pSqlNode, tableNameList, tscGetErrorMsgPayload(pCmd), pSql);
      if (code != TSDB_CODE_SUCCESS) {
        goto _end;
      }
    } else {
      code = getTableNameFromSubquery(pSqlNode, tableNameList, tscGetErrorMsgPayload(pCmd), pSql);
      if (code != TSDB_CODE_SUCCESS) {
        goto _end;
      }
    }
  }

  uint32_t maxSize = tscGetTableMetaMaxSize();
  char     name[TSDB_TABLE_FNAME_LEN] = {0};

  char buf[80 * 1024] = {0};
  assert(maxSize < 80 * 1024);
  pTableMeta = calloc(1, maxSize);

  plist = taosArrayInit(4, POINTER_BYTES);
  pVgroupList = taosArrayInit(4, POINTER_BYTES);

  size_t numOfTables = taosArrayGetSize(tableNameList);
  for (int32_t i = 0; i < numOfTables; ++i) {
    SName* pname = taosArrayGet(tableNameList, i);
    tNameExtractFullName(pname, name);

    size_t len = strlen(name);
    memset(pTableMeta, 0, maxSize);
    taosHashGetClone(tscTableMetaInfo, name, len, NULL, pTableMeta, -1);

    if (pTableMeta->id.uid > 0) {
      if (pTableMeta->tableType == TSDB_CHILD_TABLE) {
        code = tscCreateTableMetaFromSTableMeta(pTableMeta, name, buf);

        // create the child table meta from super table failed, try load it from mnode
        if (code != TSDB_CODE_SUCCESS) {
          char* t = strdup(name);
          taosArrayPush(plist, &t);
          continue;
        }
      } else if (pTableMeta->tableType == TSDB_SUPER_TABLE) {
        // the vgroup list of a super table is not kept in local buffer, so here need retrieve it
        // from the mnode each time
        char* t = strdup(name);
        taosArrayPush(pVgroupList, &t);
      }

      STableMeta* pMeta = tscTableMetaDup(pTableMeta);
      STableMetaVgroupInfo p = { .pTableMeta = pMeta };

      const char* px = tNameGetTableName(pname);
      taosHashPut(pCmd->pTableMetaMap, px, strlen(px), &p, sizeof(STableMetaVgroupInfo));
    } else {  // add to the retrieve table meta array list.
      char* t = strdup(name);
      taosArrayPush(plist, &t);
    }
  }

  // load the table meta for a given table name list
  if (taosArrayGetSize(plist) > 0 || taosArrayGetSize(pVgroupList) > 0) {
    code = getMultiTableMetaFromMnode(pSql, plist, pVgroupList, tscTableMetaCallBack);
  }

_end:
  if (plist != NULL) {
    taosArrayDestroyEx(plist, freeElem);
  }

  if (pVgroupList != NULL) {
    taosArrayDestroyEx(pVgroupList, freeElem);
  }

  if (tableNameList != NULL) {
    taosArrayDestroy(tableNameList);
  }

  tfree(pTableMeta);

  return code;
}

static int32_t doLoadAllTableMeta(SSqlObj* pSql, SQueryInfo* pQueryInfo, SSqlNode* pSqlNode, int32_t numOfTables) {
  const char* msg1 = "invalid table name";
  const char* msg2 = "invalid table alias name";
  const char* msg3 = "alias name too long";
  const char* msg4 = "self join not allowed";

  int32_t code = TSDB_CODE_SUCCESS;
  SSqlCmd* pCmd = &pSql->cmd;

  if (numOfTables > taosHashGetSize(pCmd->pTableMetaMap)) {
    return invalidOperationMsg(tscGetErrorMsgPayload(pCmd), msg4);
  }

  for (int32_t i = 0; i < numOfTables; ++i) {
    if (pQueryInfo->numOfTables <= i) {  // more than one table
      tscAddEmptyMetaInfo(pQueryInfo);
    }

    SRelElementPair *item = taosArrayGet(pSqlNode->from->list, i);
    SStrToken       *oriName = &item->tableName;

    if (oriName->type == TK_INTEGER || oriName->type == TK_FLOAT) {
      return invalidOperationMsg(tscGetErrorMsgPayload(pCmd), msg1);
    }

    tscDequoteAndTrimToken(oriName);
    if (tscValidateName(oriName) != TSDB_CODE_SUCCESS) {
      return invalidOperationMsg(tscGetErrorMsgPayload(pCmd), msg1);
    }

    STableMetaInfo* pTableMetaInfo = tscGetMetaInfo(pQueryInfo, i);
    code = tscSetTableFullName(&pTableMetaInfo->name, oriName, pSql);
    if (code != TSDB_CODE_SUCCESS) {
      return code;
    }

    SStrToken* aliasName = &item->aliasName;
    if (TPARSER_HAS_TOKEN(*aliasName)) {
      if (aliasName->type == TK_INTEGER || aliasName->type == TK_FLOAT) {
        return invalidOperationMsg(tscGetErrorMsgPayload(pCmd), msg2);
      }

      tscDequoteAndTrimToken(aliasName);
      if (tscValidateName(aliasName) != TSDB_CODE_SUCCESS || aliasName->n >= TSDB_TABLE_NAME_LEN) {
        return invalidOperationMsg(tscGetErrorMsgPayload(pCmd), msg3);
      }

      strncpy(pTableMetaInfo->aliasName, aliasName->z, aliasName->n);
    } else {
      strncpy(pTableMetaInfo->aliasName, tNameGetTableName(&pTableMetaInfo->name), tListLen(pTableMetaInfo->aliasName));
    }

    const char* name = tNameGetTableName(&pTableMetaInfo->name);
    STableMetaVgroupInfo* p = taosHashGet(pCmd->pTableMetaMap, name, strlen(name));

    pTableMetaInfo->pTableMeta = tscTableMetaDup(p->pTableMeta);
    assert(pTableMetaInfo->pTableMeta != NULL);

    if (p->pVgroupInfo != NULL) {
      pTableMetaInfo->vgroupList = tscVgroupsInfoDup(p->pVgroupInfo);
    }

    if (code != TSDB_CODE_SUCCESS) {
      return code;
    }
  }

  return TSDB_CODE_SUCCESS;
}

static STableMeta* extractTempTableMetaFromSubquery(SQueryInfo* pUpstream) {
  int32_t numOfColumns = pUpstream->fieldsInfo.numOfOutput;

  STableMeta* meta = calloc(1, sizeof(STableMeta) + sizeof(SSchema) * numOfColumns);
  meta->tableType = TSDB_TEMP_TABLE;

  STableComInfo *info = &meta->tableInfo;
  info->numOfColumns = numOfColumns;
  info->numOfTags = 0;

  int32_t n = 0;
  for(int32_t i = 0; i < numOfColumns; ++i) {
    SInternalField* pField = tscFieldInfoGetInternalField(&pUpstream->fieldsInfo, i);
    if (pField->visible) {
      meta->schema[n].bytes = pField->field.bytes;
      meta->schema[n].type  = pField->field.type;
      meta->schema[n].colId = pField->pExpr->base.resColId;
      tstrncpy(meta->schema[n].name, pField->pExpr->base.aliasName, TSDB_COL_NAME_LEN);
      n += 1;
    }
  }

  return meta;
}

static int32_t doValidateSubquery(SSqlNode* pSqlNode, int32_t index, SSqlObj* pSql, SQueryInfo* pQueryInfo, char* msgBuf) {
  SRelElementPair* subInfo = taosArrayGet(pSqlNode->from->list, index);

  // union all is not support currently
  SSqlNode* p = taosArrayGetP(subInfo->pSubquery, 0);

  SQueryInfo* pSub = calloc(1, sizeof(SQueryInfo));
  tscInitQueryInfo(pSub);

  int32_t code = validateSqlNode(pSql, p, pSub);
  assert(code != TSDB_CODE_TSC_ACTION_IN_PROGRESS);
  if (code != TSDB_CODE_SUCCESS) {
    return code;
  }

  pSub->pDownstream = pQueryInfo;

  // create dummy table meta info
  STableMetaInfo* pTableMetaInfo1 = calloc(1, sizeof(STableMetaInfo));
  pTableMetaInfo1->pTableMeta = extractTempTableMetaFromSubquery(pSub);

  if (subInfo->aliasName.n > 0) {
    if (subInfo->aliasName.n >= TSDB_TABLE_FNAME_LEN) {
      return invalidOperationMsg(msgBuf, "subquery alias name too long");
    }

    strncpy(pTableMetaInfo1->aliasName, subInfo->aliasName.z, subInfo->aliasName.n);
  }

  taosArrayPush(pQueryInfo->pUpstream, &pSub);

  // NOTE: order mix up in subquery not support yet.
  pQueryInfo->order = pSub->order;

  STableMetaInfo** tmp = realloc(pQueryInfo->pTableMetaInfo, (pQueryInfo->numOfTables + 1) * POINTER_BYTES);
  if (tmp == NULL) {
    return TSDB_CODE_TSC_OUT_OF_MEMORY;
  }

  pQueryInfo->pTableMetaInfo = tmp;

  pQueryInfo->pTableMetaInfo[pQueryInfo->numOfTables] = pTableMetaInfo1;
  pQueryInfo->numOfTables += 1;

  // all columns are added into the table column list
  STableMeta* pMeta = pTableMetaInfo1->pTableMeta;
  int32_t startOffset = (int32_t) taosArrayGetSize(pQueryInfo->colList);

  for(int32_t i = 0; i < pMeta->tableInfo.numOfColumns; ++i) {
    tscColumnListInsert(pQueryInfo->colList, i + startOffset, pMeta->id.uid, &pMeta->schema[i]);
  }

  return TSDB_CODE_SUCCESS;
}

int32_t validateSqlNode(SSqlObj* pSql, SSqlNode* pSqlNode, SQueryInfo* pQueryInfo) {
  assert(pSqlNode != NULL && (pSqlNode->from == NULL || taosArrayGetSize(pSqlNode->from->list) > 0));

  const char* msg1 = "point interpolation query needs timestamp";
  const char* msg2 = "too many tables in from clause";
  const char* msg3 = "start(end) time of query range required or time range too large";
  const char* msg9 = "only tag query not compatible with normal column filter";

  int32_t code = TSDB_CODE_SUCCESS;

  SSqlCmd* pCmd = &pSql->cmd;

  STableMetaInfo  *pTableMetaInfo = tscGetMetaInfo(pQueryInfo, 0);
  if (pTableMetaInfo == NULL) {
    pTableMetaInfo = tscAddEmptyMetaInfo(pQueryInfo);
  }

  /*
   * handle the sql expression without from subclause
   * select server_status();
   * select server_version();
   * select client_version();
   * select current_database();
   */
  if (pSqlNode->from == NULL) {
    assert(pSqlNode->fillType == NULL && pSqlNode->pGroupby == NULL && pSqlNode->pWhere == NULL &&
           pSqlNode->pSortOrder == NULL);
    return doLocalQueryProcess(pCmd, pQueryInfo, pSqlNode);
  }

  if (pSqlNode->from->type == SQL_NODE_FROM_SUBQUERY) {
    clearAllTableMetaInfo(pQueryInfo, false);
    pQueryInfo->numOfTables = 0;

    // parse the subquery in the first place
    int32_t numOfSub = (int32_t) taosArrayGetSize(pSqlNode->from->list);
    for(int32_t i = 0; i < numOfSub; ++i) {
      code = doValidateSubquery(pSqlNode, i, pSql, pQueryInfo, tscGetErrorMsgPayload(pCmd));
      if (code != TSDB_CODE_SUCCESS) {
        return code;
      }
    }

    if (validateSelectNodeList(pCmd, pQueryInfo, pSqlNode->pSelNodeList, false, false, false) != TSDB_CODE_SUCCESS) {
      return TSDB_CODE_TSC_INVALID_OPERATION;
    }

    if (pSqlNode->pWhere != NULL) {
      if (validateWhereNode(pQueryInfo, &pSqlNode->pWhere, pSql) != TSDB_CODE_SUCCESS) {
        return TSDB_CODE_TSC_INVALID_OPERATION;
      }

      STableMeta* pTableMeta = tscGetMetaInfo(pQueryInfo, 0)->pTableMeta;
      if (pTableMeta->tableInfo.precision == TSDB_TIME_PRECISION_MILLI) {
        pQueryInfo->window.skey = pQueryInfo->window.skey / 1000;
        pQueryInfo->window.ekey = pQueryInfo->window.ekey / 1000;
      }
    }
  } else {
    pQueryInfo->command = TSDB_SQL_SELECT;

    size_t numOfTables = taosArrayGetSize(pSqlNode->from->list);
    if (numOfTables > TSDB_MAX_JOIN_TABLE_NUM) {
      return invalidOperationMsg(tscGetErrorMsgPayload(pCmd), msg2);
    }

    // set all query tables, which are maybe more than one.
    code = doLoadAllTableMeta(pSql, pQueryInfo, pSqlNode, (int32_t) numOfTables);
    if (code != TSDB_CODE_SUCCESS) {
      return code;
    }

    bool isSTable = UTIL_TABLE_IS_SUPER_TABLE(pTableMetaInfo);

    int32_t type = isSTable? TSDB_QUERY_TYPE_STABLE_QUERY:TSDB_QUERY_TYPE_TABLE_QUERY;
    TSDB_QUERY_SET_TYPE(pQueryInfo->type, type);

    code = checkForUdf(pSql, pQueryInfo, pSqlNode->pSelNodeList);
    if (code != TSDB_CODE_SUCCESS) {
      return code;
    }

    // parse the group by clause in the first place
    if (validateGroupbyNode(pQueryInfo, pSqlNode->pGroupby, pCmd) != TSDB_CODE_SUCCESS) {
      return TSDB_CODE_TSC_INVALID_OPERATION;
    }

    // set where info
    STableComInfo tinfo = tscGetTableInfo(pTableMetaInfo->pTableMeta);

    if (pSqlNode->pWhere != NULL) {
      if (validateWhereNode(pQueryInfo, &pSqlNode->pWhere, pSql) != TSDB_CODE_SUCCESS) {
        return TSDB_CODE_TSC_INVALID_OPERATION;
      }

      pSqlNode->pWhere = NULL;
      if (tinfo.precision == TSDB_TIME_PRECISION_MILLI) {
        pQueryInfo->window.skey = pQueryInfo->window.skey / 1000;
        pQueryInfo->window.ekey = pQueryInfo->window.ekey / 1000;
      }
    } else {
      if (taosArrayGetSize(pSqlNode->from->list) > 1) { // Cross join not allowed yet
        return invalidOperationMsg(tscGetErrorMsgPayload(pCmd), "cross join not supported yet");
      }
    }

    int32_t joinQuery = (pSqlNode->from != NULL && taosArrayGetSize(pSqlNode->from->list) > 1);
    int32_t timeWindowQuery =
        (TPARSER_HAS_TOKEN(pSqlNode->interval.interval) || TPARSER_HAS_TOKEN(pSqlNode->sessionVal.gap));

    if (validateSelectNodeList(pCmd, pQueryInfo, pSqlNode->pSelNodeList, isSTable, joinQuery, timeWindowQuery) !=
        TSDB_CODE_SUCCESS) {
      return TSDB_CODE_TSC_INVALID_OPERATION;
    }

    // set order by info
    if (validateOrderbyNode(pCmd, pQueryInfo, pSqlNode, tscGetTableSchema(pTableMetaInfo->pTableMeta)) !=
        TSDB_CODE_SUCCESS) {
      return TSDB_CODE_TSC_INVALID_OPERATION;
    }

    // set interval value
    if (validateIntervalNode(pSql, pQueryInfo, pSqlNode) != TSDB_CODE_SUCCESS) {
      return TSDB_CODE_TSC_INVALID_OPERATION;
    } else {
      if (isTimeWindowQuery(pQueryInfo) &&
          (validateFunctionsInIntervalOrGroupbyQuery(pCmd, pQueryInfo) != TSDB_CODE_SUCCESS)) {
        return TSDB_CODE_TSC_INVALID_OPERATION;
      }
    }

    if (tscQueryTags(pQueryInfo)) {
      SExprInfo* pExpr1 = tscExprGet(pQueryInfo, 0);

      if (pExpr1->base.functionId != TSDB_FUNC_TID_TAG) {
        int32_t numOfCols = (int32_t)taosArrayGetSize(pQueryInfo->colList);
        for (int32_t i = 0; i < numOfCols; ++i) {
          SColumn* pCols = taosArrayGetP(pQueryInfo->colList, i);
          if (pCols->info.flist.numOfFilters > 0) {
            return invalidOperationMsg(tscGetErrorMsgPayload(pCmd), msg9);
          }
        }
      }
    }

    // parse the having clause in the first place
    if (validateHavingClause(pQueryInfo, pSqlNode->pHaving, pCmd, pSqlNode->pSelNodeList, joinQuery, timeWindowQuery) !=
        TSDB_CODE_SUCCESS) {
      return TSDB_CODE_TSC_INVALID_OPERATION;
    }

    /*
     * transfer sql functions that need secondary merge into another format
     * in dealing with super table queries such as: count/first/last
     */
    if (isSTable) {
      tscTansformFuncForSTableQuery(pQueryInfo);
      if (hasUnsupportFunctionsForSTableQuery(pCmd, pQueryInfo)) {
        return TSDB_CODE_TSC_INVALID_OPERATION;
      }
    }

    if (validateSessionNode(pCmd, pQueryInfo, pSqlNode) != TSDB_CODE_SUCCESS) {
      return TSDB_CODE_TSC_INVALID_OPERATION;
    }

    // no result due to invalid query time range
    if (pQueryInfo->window.skey > pQueryInfo->window.ekey) {
      pQueryInfo->command = TSDB_SQL_RETRIEVE_EMPTY_RESULT;
      return TSDB_CODE_SUCCESS;
    }

    if (!hasTimestampForPointInterpQuery(pQueryInfo)) {
      return invalidOperationMsg(tscGetErrorMsgPayload(pCmd), msg1);
    }

    // in case of join query, time range is required.
    if (QUERY_IS_JOIN_QUERY(pQueryInfo->type)) {
      int64_t timeRange = ABS(pQueryInfo->window.skey - pQueryInfo->window.ekey);
      if (timeRange == 0 && pQueryInfo->window.skey == 0) {
        return invalidOperationMsg(tscGetErrorMsgPayload(pCmd), msg3);
      }
    }

    if ((code = validateLimitNode(pCmd, pQueryInfo, pSqlNode, pSql)) != TSDB_CODE_SUCCESS) {
      return code;
    }

    if ((code = doFunctionsCompatibleCheck(pCmd, pQueryInfo)) != TSDB_CODE_SUCCESS) {
      return code;
    }

    updateLastScanOrderIfNeeded(pQueryInfo);
    tscFieldInfoUpdateOffset(pQueryInfo);

    if ((code = validateFillNode(pCmd, pQueryInfo, pSqlNode)) != TSDB_CODE_SUCCESS) {
      return code;
    }
  }

<<<<<<< HEAD
  pQueryInfo->globalMerge = tscIsTwoStageSTableQuery(pCmd, pQueryInfo, 0);
  pQueryInfo->arithmCalOnAgg = tscIsSecondStageQuery(pCmd, pQueryInfo);
=======
  { // set the query info
    pQueryInfo->projectionQuery = tscIsProjectionQuery(pQueryInfo);
    pQueryInfo->hasFilter = tscHasColumnFilter(pQueryInfo);
    pQueryInfo->simpleAgg = isSimpleAggregateRv(pQueryInfo);
    pQueryInfo->onlyTagQuery = onlyTagPrjFunction(pQueryInfo);
    pQueryInfo->groupbyColumn = tscGroupbyColumn(pQueryInfo);

    pQueryInfo->arithmeticOnAgg = tsIsArithmeticQueryOnAggResult(pQueryInfo);

    SExprInfo** p = NULL;
    int32_t numOfExpr = 0;
    code = createProjectionExpr(pQueryInfo, pTableMetaInfo, &p, &numOfExpr);

    if (pQueryInfo->exprList1 == NULL) {
      pQueryInfo->exprList1 = taosArrayInit(4, POINTER_BYTES);
    }

    taosArrayAddBatch(pQueryInfo->exprList1, (void*) p, numOfExpr);
  }

#if 0
  SQueryNode* p = qCreateQueryPlan(pQueryInfo);
  char* s = queryPlanToString(p);
  tfree(s);

  qDestroyQueryPlan(p);
#endif

>>>>>>> dde99cbb
  return TSDB_CODE_SUCCESS;  // Does not build query message here
}

int32_t exprTreeFromSqlExpr(SSqlCmd* pCmd, tExprNode **pExpr, const tSqlExpr* pSqlExpr, SQueryInfo* pQueryInfo, SArray* pCols, uint64_t *uid) {
  tExprNode* pLeft = NULL;
  tExprNode* pRight= NULL;
  
  if (pSqlExpr->pLeft != NULL) {
    int32_t ret = exprTreeFromSqlExpr(pCmd, &pLeft, pSqlExpr->pLeft, pQueryInfo, pCols, uid);
    if (ret != TSDB_CODE_SUCCESS) {
      return ret;
    }
  }
  
  if (pSqlExpr->pRight != NULL) {
    int32_t ret = exprTreeFromSqlExpr(pCmd, &pRight, pSqlExpr->pRight, pQueryInfo, pCols, uid);
    if (ret != TSDB_CODE_SUCCESS) {
      tExprTreeDestroy(pLeft, NULL);
      return ret;
    }
  }

  if (pSqlExpr->pLeft == NULL && pSqlExpr->pRight == NULL && pSqlExpr->tokenId == 0) {
    *pExpr = calloc(1, sizeof(tExprNode));
    return TSDB_CODE_SUCCESS;
  }
  
  if (pSqlExpr->pLeft == NULL) {  // it is the leaf node
    assert(pSqlExpr->pRight == NULL);

    if (pSqlExpr->type == SQL_NODE_VALUE) {
      *pExpr = calloc(1, sizeof(tExprNode));
      (*pExpr)->nodeType = TSQL_NODE_VALUE;
      (*pExpr)->pVal = calloc(1, sizeof(tVariant));
      
      tVariantAssign((*pExpr)->pVal, &pSqlExpr->value);
      return TSDB_CODE_SUCCESS;
    } else if (pSqlExpr->type == SQL_NODE_SQLFUNCTION) {
      // arithmetic expression on the results of aggregation functions
      *pExpr = calloc(1, sizeof(tExprNode));
      (*pExpr)->nodeType = TSQL_NODE_COL;
      (*pExpr)->pSchema = calloc(1, sizeof(SSchema));
      strncpy((*pExpr)->pSchema->name, pSqlExpr->token.z, pSqlExpr->token.n);
      
      // set the input column data byte and type.
      size_t size = taosArrayGetSize(pQueryInfo->exprList);
      
      for (int32_t i = 0; i < size; ++i) {
        SExprInfo* p1 = taosArrayGetP(pQueryInfo->exprList, i);
        
        if (strcmp((*pExpr)->pSchema->name, p1->base.aliasName) == 0) {
          (*pExpr)->pSchema->type  = (uint8_t)p1->base.resType;
          (*pExpr)->pSchema->bytes = p1->base.resBytes;
          (*pExpr)->pSchema->colId = p1->base.resColId;

          if (uid != NULL) {
            *uid = p1->base.uid;
          }

          break;
        }
      }
    } else if (pSqlExpr->type == SQL_NODE_TABLE_COLUMN) { // column name, normal column arithmetic expression
      SColumnIndex index = COLUMN_INDEX_INITIALIZER;
      int32_t ret = getColumnIndexByName(pCmd, &pSqlExpr->colInfo, pQueryInfo, &index);
      if (ret != TSDB_CODE_SUCCESS) {
        return ret;
      }

      STableMeta* pTableMeta = tscGetMetaInfo(pQueryInfo, 0)->pTableMeta;
      int32_t numOfColumns = tscGetNumOfColumns(pTableMeta);

      *pExpr = calloc(1, sizeof(tExprNode));
      (*pExpr)->nodeType = TSQL_NODE_COL;
      (*pExpr)->pSchema = calloc(1, sizeof(SSchema));

      SSchema* pSchema = tscGetTableColumnSchema(pTableMeta, index.columnIndex);
      *(*pExpr)->pSchema = *pSchema;
  
      if (pCols != NULL) {  // record the involved columns
        SColIndex colIndex = {0};
        tstrncpy(colIndex.name, pSchema->name, sizeof(colIndex.name));
        colIndex.colId = pSchema->colId;
        colIndex.colIndex = index.columnIndex;
        colIndex.flag = (index.columnIndex >= numOfColumns)? 1:0;

        taosArrayPush(pCols, &colIndex);
      }
      
      return TSDB_CODE_SUCCESS;
    } else {
      return invalidOperationMsg(tscGetErrorMsgPayload(pCmd), "not support filter expression");
    }
    
  } else {
    *pExpr = (tExprNode *)calloc(1, sizeof(tExprNode));
    (*pExpr)->nodeType = TSQL_NODE_EXPR;
    
    (*pExpr)->_node.hasPK = false;
    (*pExpr)->_node.pLeft = pLeft;
    (*pExpr)->_node.pRight = pRight;
    
    SStrToken t = {.type = pSqlExpr->tokenId};
    (*pExpr)->_node.optr = convertOptr(&t);
    
    assert((*pExpr)->_node.optr != 0);

    // check for dividing by 0
    if ((*pExpr)->_node.optr == TSDB_BINARY_OP_DIVIDE) {
      if (pRight->nodeType == TSQL_NODE_VALUE) {
        if (pRight->pVal->nType == TSDB_DATA_TYPE_INT && pRight->pVal->i64 == 0) {
          return TSDB_CODE_TSC_INVALID_OPERATION;
        } else if (pRight->pVal->nType == TSDB_DATA_TYPE_FLOAT && pRight->pVal->dKey == 0) {
          return TSDB_CODE_TSC_INVALID_OPERATION;
        }
      }
    }

    // NOTE: binary|nchar data allows the >|< type filter
    if ((*pExpr)->_node.optr != TSDB_RELATION_EQUAL && (*pExpr)->_node.optr != TSDB_RELATION_NOT_EQUAL) {
      if (pRight != NULL && pRight->nodeType == TSQL_NODE_VALUE) {
        if (pRight->pVal->nType == TSDB_DATA_TYPE_BOOL) {
          return TSDB_CODE_TSC_INVALID_OPERATION;
        }
      }
    }
  }
  
  return TSDB_CODE_SUCCESS;
}

bool hasNormalColumnFilter(SQueryInfo* pQueryInfo) {
  size_t numOfCols = taosArrayGetSize(pQueryInfo->colList);
  for (int32_t i = 0; i < numOfCols; ++i) {
    SColumn* pCol = taosArrayGetP(pQueryInfo->colList, i);
    if (pCol->info.flist.numOfFilters > 0) {
      return true;
    }
  }

  return false;
}<|MERGE_RESOLUTION|>--- conflicted
+++ resolved
@@ -248,7 +248,38 @@
   return TSDB_CODE_SUCCESS;
 }
 
-<<<<<<< HEAD
+// validate the out put field type for "UNION ALL" subclause
+static int32_t normalizeVarDataTypeLength(SSqlCmd* pCmd) {
+  const char* msg1 = "columns in select clause not identical";
+
+  int32_t diffSize = 0;
+
+  // if there is only one element, the limit of clause is the limit of global result.
+  SQueryInfo* pQueryInfo1 = pCmd->pQueryInfo;
+  SQueryInfo* pSibling = pQueryInfo1->sibling;
+
+  while(pSibling != NULL) {
+    int32_t ret = tscFieldInfoCompare(&pQueryInfo1->fieldsInfo, &pSibling->fieldsInfo, &diffSize);
+    if (ret != 0) {
+      return invalidOperationMsg(tscGetErrorMsgPayload(pCmd), msg1);
+    }
+
+    pSibling = pSibling->sibling;
+  }
+
+  if (diffSize) {
+    pQueryInfo1 = pCmd->pQueryInfo;
+    pSibling = pQueryInfo1->sibling;
+
+    while(pSibling->sibling != NULL) {
+      tscFieldInfoSetSize(&pQueryInfo1->fieldsInfo, &pSibling->fieldsInfo);
+      pSibling = pSibling->sibling;
+    }
+  }
+
+  return TSDB_CODE_SUCCESS;
+}
+
 int32_t readFromFile(char *name, uint32_t *len, void **buf) {
   struct stat fileStat;
   if (stat(name, &fileStat) < 0) {
@@ -295,126 +326,92 @@
   SSqlCmd *pCmd = &pSql->cmd;
 
   switch (pInfo->type) {
-  case TSDB_SQL_CREATE_FUNCTION: {
-    SCreateFuncInfo *createInfo = &pInfo->pMiscInfo->funcOpt;
-    uint32_t len = 0;
-    void *buf = NULL;
-
-    if (createInfo->output.type == (uint8_t)-1 || createInfo->output.bytes < 0) {
-      return invalidSqlErrMsg(tscGetErrorMsgPayload(pCmd), msg3);
-    }
-
-    createInfo->name.z[createInfo->name.n] = 0;
-
-    strdequote(createInfo->name.z);
-
-    if (strlen(createInfo->name.z) >= TSDB_FUNC_NAME_LEN) {
-      return invalidSqlErrMsg(tscGetErrorMsgPayload(pCmd), msg1);
-    }
-
-    createInfo->path.z[createInfo->path.n] = 0;
-
-    strdequote(createInfo->path.z);
-
-    if (strlen(createInfo->path.z) >= PATH_MAX) {
-      return invalidSqlErrMsg(tscGetErrorMsgPayload(pCmd), msg2);
-    }
-
-    int32_t ret = readFromFile(createInfo->path.z, &len, &buf);
-    if (ret) {
-      return ret;
-    }
-    //distinguish  *.lua and *.so
-    int32_t pathLen = (int32_t)strlen(createInfo->path.z);
-    if ((pathLen > 3) && (0 == strncmp(createInfo->path.z + pathLen - 3, "lua", 3)) && !isValidScript(buf, len)) {
-      return invalidSqlErrMsg(tscGetErrorMsgPayload(pCmd), msg4);
-    }
-
-    //TODO CHECK CODE
-    if (len + sizeof(SCreateFuncMsg) > pSql->cmd.allocSize) {
-      ret = tscAllocPayload(&pSql->cmd, len + sizeof(SCreateFuncMsg));
+    case TSDB_SQL_CREATE_FUNCTION: {
+      SCreateFuncInfo *createInfo = &pInfo->pMiscInfo->funcOpt;
+      uint32_t len = 0;
+      void *buf = NULL;
+
+      if (createInfo->output.type == (uint8_t)-1 || createInfo->output.bytes < 0) {
+        return invalidOperationMsg(tscGetErrorMsgPayload(pCmd), msg3);
+      }
+
+      createInfo->name.z[createInfo->name.n] = 0;
+
+      strdequote(createInfo->name.z);
+
+      if (strlen(createInfo->name.z) >= TSDB_FUNC_NAME_LEN) {
+        return invalidOperationMsg(tscGetErrorMsgPayload(pCmd), msg1);
+      }
+
+      createInfo->path.z[createInfo->path.n] = 0;
+
+      strdequote(createInfo->path.z);
+
+      if (strlen(createInfo->path.z) >= PATH_MAX) {
+        return invalidOperationMsg(tscGetErrorMsgPayload(pCmd), msg2);
+      }
+
+      int32_t ret = readFromFile(createInfo->path.z, &len, &buf);
       if (ret) {
-        tfree(buf);
         return ret;
       }
-    }
-
-    SCreateFuncMsg *pMsg = (SCreateFuncMsg *)pSql->cmd.payload;
-
-    strcpy(pMsg->name, createInfo->name.z);
-    strcpy(pMsg->path, createInfo->path.z);
-
-    pMsg->funcType = htonl(createInfo->type);
-    pMsg->bufSize = htonl(createInfo->bufSize);
-
-    pMsg->outputType = createInfo->output.type;
-    pMsg->outputLen = htons(createInfo->output.bytes);
-
-    pMsg->codeLen = htonl(len);
-    memcpy(pMsg->code, buf, len);
-    tfree(buf);
-
-    break;
-    }
-  case TSDB_SQL_DROP_FUNCTION: {
-    SStrToken* t0 = taosArrayGet(pInfo->pMiscInfo->a, 0);
-
-    SDropFuncMsg *pMsg = (SDropFuncMsg *)pSql->cmd.payload;
-
-    t0->z[t0->n] = 0;
-
-    strdequote(t0->z);
-
-    if (strlen(t0->z) >= TSDB_FUNC_NAME_LEN) {
-      return invalidSqlErrMsg(tscGetErrorMsgPayload(pCmd), msg1);
-    }
-
-    strcpy(pMsg->name, t0->z);
-
-    break;
-    }
-  default:
-    return TSDB_CODE_TSC_APP_ERROR;
-=======
-// validate the out put field type for "UNION ALL" subclause
-static int32_t normalizeVarDataTypeLength(SSqlCmd* pCmd) {
-  const char* msg1 = "columns in select clause not identical";
-
-  int32_t diffSize = 0;
-
-  // if there is only one element, the limit of clause is the limit of global result.
-  SQueryInfo* pQueryInfo1 = pCmd->pQueryInfo;
-  SQueryInfo* pSibling = pQueryInfo1->sibling;
-
-  while(pSibling != NULL) {
-    int32_t ret = tscFieldInfoCompare(&pQueryInfo1->fieldsInfo, &pSibling->fieldsInfo, &diffSize);
-    if (ret != 0) {
-      return invalidOperationMsg(tscGetErrorMsgPayload(pCmd), msg1);
-    }
-
-    pSibling = pSibling->sibling;
-  }
-
-  if (diffSize) {
-    pQueryInfo1 = pCmd->pQueryInfo;
-    pSibling = pQueryInfo1->sibling;
-
-    while(pSibling->sibling != NULL) {
-      tscFieldInfoSetSize(&pQueryInfo1->fieldsInfo, &pSibling->fieldsInfo);
-      pSibling = pSibling->sibling;
-    }
->>>>>>> dde99cbb
+      //distinguish  *.lua and *.so
+      int32_t pathLen = (int32_t)strlen(createInfo->path.z);
+      if ((pathLen > 3) && (0 == strncmp(createInfo->path.z + pathLen - 3, "lua", 3)) && !isValidScript(buf, len)) {
+        return invalidOperationMsg(tscGetErrorMsgPayload(pCmd), msg4);
+      }
+
+      //TODO CHECK CODE
+      if (len + sizeof(SCreateFuncMsg) > pSql->cmd.allocSize) {
+        ret = tscAllocPayload(&pSql->cmd, len + sizeof(SCreateFuncMsg));
+        if (ret) {
+          tfree(buf);
+          return ret;
+        }
+      }
+
+      SCreateFuncMsg *pMsg = (SCreateFuncMsg *)pSql->cmd.payload;
+
+      strcpy(pMsg->name, createInfo->name.z);
+      strcpy(pMsg->path, createInfo->path.z);
+
+      pMsg->funcType = htonl(createInfo->type);
+      pMsg->bufSize = htonl(createInfo->bufSize);
+
+      pMsg->outputType = createInfo->output.type;
+      pMsg->outputLen = htons(createInfo->output.bytes);
+
+      pMsg->codeLen = htonl(len);
+      memcpy(pMsg->code, buf, len);
+      tfree(buf);
+
+      break;
+    }
+    case TSDB_SQL_DROP_FUNCTION: {
+      SStrToken* t0 = taosArrayGet(pInfo->pMiscInfo->a, 0);
+
+      SDropFuncMsg *pMsg = (SDropFuncMsg *)pSql->cmd.payload;
+
+      t0->z[t0->n] = 0;
+
+      strdequote(t0->z);
+
+      if (strlen(t0->z) >= TSDB_FUNC_NAME_LEN) {
+        return invalidOperationMsg(tscGetErrorMsgPayload(pCmd), msg1);
+      }
+
+      strcpy(pMsg->name, t0->z);
+
+      break;
+    }
+    default:
+      return TSDB_CODE_TSC_APP_ERROR;
   }
 
   return TSDB_CODE_SUCCESS;
 }
 
-<<<<<<< HEAD
-
-int32_t tscToSQLCmd(SSqlObj* pSql, struct SSqlInfo* pInfo) {
-=======
 int32_t tscValidateSqlInfo(SSqlObj* pSql, struct SSqlInfo* pInfo) {
->>>>>>> dde99cbb
   if (pInfo == NULL || pSql == NULL) {
     return TSDB_CODE_TSC_APP_ERROR;
   }
@@ -806,36 +803,12 @@
             return code;
           }
 
-<<<<<<< HEAD
-      // set the command/global limit parameters from the first subclause to the sqlcmd object
-      SQueryInfo* pQueryInfo1 = tscGetQueryInfo(pCmd, 0);
-      pCmd->command = pQueryInfo1->command;
-      int32_t diffSize = 0;
-
-      // if there is only one element, the limit of clause is the limit of global result.
-      // validate the select node for "UNION ALL" subclause
-      for (int32_t i = 1; i < pCmd->numOfClause; ++i) {
-        SQueryInfo* pQueryInfo2 = tscGetQueryInfo(pCmd, i);
-
-        int32_t ret = tscFieldInfoCompare(&pQueryInfo1->fieldsInfo, &pQueryInfo2->fieldsInfo, &diffSize);
-        if (ret != 0) {
-          return invalidSqlErrMsg(tscGetErrorMsgPayload(pCmd), msg1);
-        }
-      }
-
-      if (diffSize) {
-        for (int32_t i = 1; i < pCmd->numOfClause; ++i) {
-          SQueryInfo* pQueryInfo2 = tscGetQueryInfo(pCmd, i);
-          tscFieldInfoSetSize(&pQueryInfo1->fieldsInfo, &pQueryInfo2->fieldsInfo);
-        }
-=======
           pQueryInfo = pCmd->active;
         }
       }
 
       if ((code = normalizeVarDataTypeLength(pCmd)) != TSDB_CODE_SUCCESS) {
         return code;
->>>>>>> dde99cbb
       }
 
       // set the command/global limit parameters from the first subclause to the sqlcmd object
@@ -1183,11 +1156,7 @@
       return invalidOperationMsg(tscGetErrorMsgPayload(pCmd), msg2);
     }
     if (idx >= TSDB_DB_NAME_LEN) {
-<<<<<<< HEAD
-      return invalidSqlErrMsg(tscGetErrorMsgPayload(pCmd), msg4);
-=======
       return invalidOperationMsg(tscGetErrorMsgPayload(pCmd), msg4);
->>>>>>> dde99cbb
     }
 
     if (pTableName->n - 1 - idx >= TSDB_TABLE_NAME_LEN) {
@@ -1907,16 +1876,12 @@
     if (type == SQL_NODE_SQLFUNCTION) {
       pItem->pNode->functionId = isValidFunction(pItem->pNode->operand.z, pItem->pNode->operand.n);
       if (pItem->pNode->functionId < 0) {
-<<<<<<< HEAD
         SUdfInfo* pUdfInfo = isValidUdf(pQueryInfo->pUdfInfo, pItem->pNode->operand.z, pItem->pNode->operand.n);
         if (pUdfInfo == NULL) {
-          return invalidSqlErrMsg(tscGetErrorMsgPayload(pCmd), msg5);
+          return invalidOperationMsg(tscGetErrorMsgPayload(pCmd), msg5);
         }
 
         pItem->pNode->functionId = pUdfInfo->functionId;
-=======
-        return invalidOperationMsg(tscGetErrorMsgPayload(pCmd), msg5);
->>>>>>> dde99cbb
       }
 
       // sql function in selection clause, append sql function info in pSqlCmd structure sequentially
@@ -2374,13 +2339,8 @@
       int32_t intermediateResSize = 0;
 
       if (getResultDataInfo(pSchema->type, pSchema->bytes, functionId, 0, &resultType, &resultSize,
-<<<<<<< HEAD
                             &intermediateResSize, 0, false, NULL) != TSDB_CODE_SUCCESS) {
-        return TSDB_CODE_TSC_INVALID_SQL;
-=======
-                            &intermediateResSize, 0, false) != TSDB_CODE_SUCCESS) {
         return TSDB_CODE_TSC_INVALID_OPERATION;
->>>>>>> dde99cbb
       }
 
       // set the first column ts for diff query
@@ -2740,12 +2700,7 @@
       int32_t inter   = 0;
       int16_t resType = 0;
       int16_t bytes   = 0;
-<<<<<<< HEAD
       getResultDataInfo(TSDB_DATA_TYPE_INT, 4, TSDB_FUNC_BLKINFO, 0, &resType, &bytes, &inter, 0, 0, NULL);
-
-=======
-      getResultDataInfo(TSDB_DATA_TYPE_INT, 4, TSDB_FUNC_BLKINFO, 0, &resType, &bytes, &inter, 0, 0);
->>>>>>> dde99cbb
       s.bytes = bytes;
       s.type = (uint8_t)resType;
 
@@ -2763,32 +2718,31 @@
       return TSDB_CODE_SUCCESS;
     }
 
-<<<<<<< HEAD
     default: {
       SUdfInfo* pUdfInfo = isValidUdf(pQueryInfo->pUdfInfo, pItem->pNode->operand.z, pItem->pNode->operand.n);
       if (pUdfInfo == NULL) {
-        return invalidSqlErrMsg(tscGetErrorMsgPayload(pCmd), msg9);
+        return invalidOperationMsg(tscGetErrorMsgPayload(pCmd), msg9);
       }
 
       tSqlExprItem* pParamElem = taosArrayGet(pItem->pNode->pParam, 0);;
       if (pParamElem->pNode->tokenId != TK_ID) {
-        return invalidSqlErrMsg(tscGetErrorMsgPayload(pCmd), msg2);
+        return invalidOperationMsg(tscGetErrorMsgPayload(pCmd), msg2);
       }
 
       SColumnIndex index = COLUMN_INDEX_INITIALIZER;
       if (getColumnIndexByName(pCmd, &pParamElem->pNode->colInfo, pQueryInfo, &index) != TSDB_CODE_SUCCESS) {
-        return invalidSqlErrMsg(tscGetErrorMsgPayload(pCmd), msg3);
+        return invalidOperationMsg(tscGetErrorMsgPayload(pCmd), msg3);
       }
 
       if (index.columnIndex == TSDB_TBNAME_COLUMN_INDEX) {
-        return invalidSqlErrMsg(tscGetErrorMsgPayload(pCmd), msg6);
+        return invalidOperationMsg(tscGetErrorMsgPayload(pCmd), msg6);
       }
 
       pTableMetaInfo = tscGetMetaInfo(pQueryInfo, index.tableIndex);
 
       // functions can not be applied to tags
       if (index.columnIndex >= tscGetNumOfColumns(pTableMetaInfo->pTableMeta)) {
-        return invalidSqlErrMsg(tscGetErrorMsgPayload(pCmd), msg6);
+        return invalidOperationMsg(tscGetErrorMsgPayload(pCmd), msg6);
       }
 
       int32_t inter   = 0;
@@ -2796,11 +2750,10 @@
       int16_t bytes   = 0;
       getResultDataInfo(TSDB_DATA_TYPE_INT, 4, functionId, 0, &resType, &bytes, &inter, 0, false, pUdfInfo);
 
-      SExprInfo* pExpr = tscSqlExprAppend(pQueryInfo, functionId, &index, resType, bytes,
-                                         getNewResColId(pQueryInfo), inter, false);
+      SExprInfo* pExpr = tscExprAppend(pQueryInfo, functionId, &index, resType, bytes, getNewResColId(pCmd), inter, false);
 
       memset(pExpr->base.aliasName, 0, tListLen(pExpr->base.aliasName));
-      getColumnName(pItem, pExpr->base.aliasName, sizeof(pExpr->base.aliasName) - 1);
+      getColumnName(pItem, pExpr->base.aliasName, pExpr->base.token, sizeof(pExpr->base.aliasName) - 1);
 
       SSchema s = {0};
       s.type = resType;
@@ -2820,13 +2773,9 @@
       tscInsertPrimaryTsSourceColumn(pQueryInfo, pTableMetaInfo->pTableMeta->id.uid);
       return TSDB_CODE_SUCCESS;
     }
-=======
-    default:
-      return TSDB_CODE_TSC_INVALID_OPERATION;
->>>>>>> dde99cbb
-  }
-
-  return TSDB_CODE_TSC_INVALID_SQL;
+  }
+
+  return TSDB_CODE_TSC_INVALID_OPERATION;
 }
 
 // todo refactor
@@ -3131,13 +3080,8 @@
         (functionId >= TSDB_FUNC_FIRST_DST && functionId <= TSDB_FUNC_STDDEV_DST) ||
         (functionId >= TSDB_FUNC_RATE && functionId <= TSDB_FUNC_AVG_IRATE)) {
       if (getResultDataInfo(pSrcSchema->type, pSrcSchema->bytes, functionId, (int32_t)pExpr->base.param[0].i64, &type, &bytes,
-<<<<<<< HEAD
                             &interBytes, 0, true, NULL) != TSDB_CODE_SUCCESS) {
-        return TSDB_CODE_TSC_INVALID_SQL;
-=======
-                            &interBytes, 0, true) != TSDB_CODE_SUCCESS) {
         return TSDB_CODE_TSC_INVALID_OPERATION;
->>>>>>> dde99cbb
       }
 
       tscExprUpdate(pQueryInfo, k, functionId, pExpr->base.colInfo.colIndex, TSDB_DATA_TYPE_BINARY, bytes);
@@ -3196,15 +3140,11 @@
   // filter sql function not supported by metric query yet.
   size_t size = tscNumOfExprs(pQueryInfo);
   for (int32_t i = 0; i < size; ++i) {
-<<<<<<< HEAD
-    int32_t functionId = tscSqlExprGet(pQueryInfo, i)->base.functionId;
+    int32_t functionId = tscExprGet(pQueryInfo, i)->base.functionId;
     if (functionId < 0) {
       continue;
     }
 
-=======
-    int32_t functionId = tscExprGet(pQueryInfo, i)->base.functionId;
->>>>>>> dde99cbb
     if ((aAggs[functionId].status & TSDB_FUNCSTATE_STABLE) == 0) {
       invalidOperationMsg(tscGetErrorMsgPayload(pCmd), msg3);
       return true;
@@ -3259,9 +3199,6 @@
   size_t numOfExpr = tscNumOfExprs(pQueryInfo);
   assert(numOfExpr > 0);
 
-<<<<<<< HEAD
-  int32_t factor = INT32_MAX;
-=======
   SExprInfo* pExpr = tscExprGet(pQueryInfo, startIdx);
 
   // ts function can be simultaneously used with any other functions.
@@ -3270,24 +3207,17 @@
     startIdx++;
   }
 
-  int32_t factor = functionCompatList[tscExprGet(pQueryInfo, startIdx)->base.functionId];
-
+  int32_t factor = INT32_MAX;
   if (tscExprGet(pQueryInfo, 0)->base.functionId == TSDB_FUNC_LAST_ROW && (joinQuery || twQuery || !groupbyTagsOrNull(pQueryInfo))) {
     return false;
   }
->>>>>>> dde99cbb
 
   // diff function cannot be executed with other function
   // arithmetic function can be executed with other arithmetic functions
   size_t size = tscNumOfExprs(pQueryInfo);
   
-<<<<<<< HEAD
-  for (int32_t i = startIdx; i < size; ++i) {
-    SExprInfo* pExpr1 = tscSqlExprGet(pQueryInfo, i);
-=======
   for (int32_t i = startIdx + 1; i < size; ++i) {
     SExprInfo* pExpr1 = tscExprGet(pQueryInfo, i);
->>>>>>> dde99cbb
 
     int16_t functionId = pExpr1->base.functionId;
     if (functionId < 0) {
@@ -3905,19 +3835,12 @@
     // sql function list in selection clause.
     // Append the sqlExpr into exprList of pQueryInfo structure sequentially
     pExpr->functionId = isValidFunction(pExpr->operand.z, pExpr->operand.n);
-<<<<<<< HEAD
-
-    int32_t code = addExprAndResultField(pCmd, pQueryInfo, outputIndex, &item, false);
-    if (code != TSDB_CODE_SUCCESS) {
-      return TSDB_CODE_TSC_INVALID_SQL;
-=======
     if (pExpr->functionId < 0) {
       return TSDB_CODE_TSC_INVALID_OPERATION;
     }
 
     if (addExprAndResultField(pCmd, pQueryInfo, outputIndex, &item, false) != TSDB_CODE_SUCCESS) {
       return TSDB_CODE_TSC_INVALID_OPERATION;
->>>>>>> dde99cbb
     }
 
     // It is invalid in case of more than one sqlExpr, such as first(ts, k) - last(ts, k)
@@ -6248,15 +6171,11 @@
   SSchema* pSchema = tscGetTableSchema(pTableMetaInfo->pTableMeta);
 
   for (int32_t i = 0; i < size; ++i) {
-<<<<<<< HEAD
-    SExprInfo* pExpr = tscSqlExprGet(pQueryInfo, i);
+    SExprInfo* pExpr = tscExprGet(pQueryInfo, i);
     if (pExpr->base.functionId < 0) {
       continue;
     }
 
-=======
-    SExprInfo* pExpr = tscExprGet(pQueryInfo, i);
->>>>>>> dde99cbb
     if ((pExpr->base.functionId != TSDB_FUNC_TAG_DUMMY && pExpr->base.functionId != TSDB_FUNC_TS_DUMMY) &&
        !(pExpr->base.functionId == TSDB_FUNC_PRJ && TSDB_COL_IS_UD_COL(pExpr->base.colInfo.flag))) {
       SSchema* pColSchema = &pSchema[pExpr->base.colInfo.colIndex];
@@ -8034,16 +7953,13 @@
     }
   }
 
-<<<<<<< HEAD
-  pQueryInfo->globalMerge = tscIsTwoStageSTableQuery(pCmd, pQueryInfo, 0);
-  pQueryInfo->arithmCalOnAgg = tscIsSecondStageQuery(pCmd, pQueryInfo);
-=======
   { // set the query info
     pQueryInfo->projectionQuery = tscIsProjectionQuery(pQueryInfo);
     pQueryInfo->hasFilter = tscHasColumnFilter(pQueryInfo);
     pQueryInfo->simpleAgg = isSimpleAggregateRv(pQueryInfo);
     pQueryInfo->onlyTagQuery = onlyTagPrjFunction(pQueryInfo);
     pQueryInfo->groupbyColumn = tscGroupbyColumn(pQueryInfo);
+    pQueryInfo->globalMerge = tscIsTwoStageSTableQuery(pCmd, pQueryInfo, 0);
 
     pQueryInfo->arithmeticOnAgg = tsIsArithmeticQueryOnAggResult(pQueryInfo);
 
@@ -8066,7 +7982,6 @@
   qDestroyQueryPlan(p);
 #endif
 
->>>>>>> dde99cbb
   return TSDB_CODE_SUCCESS;  // Does not build query message here
 }
 
