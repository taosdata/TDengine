/*
 * Copyright (c) 2019 TAOS Data, Inc. <jhtao@taosdata.com>
 *
 * This program is free software: you can use, redistribute, and/or modify
 * it under the terms of the GNU Affero General Public License, version 3
 * or later ("AGPL"), as published by the Free Software Foundation.
 *
 * This program is distributed in the hope that it will be useful, but WITHOUT
 * ANY WARRANTY; without even the implied warranty of MERCHANTABILITY or
 * FITNESS FOR A PARTICULAR PURPOSE.
 *
 * You should have received a copy of the GNU Affero General Public License
 * along with this program. If not, see <http://www.gnu.org/licenses/>.
 */

#define _XOPEN_SOURCE
#define _DEFAULT_SOURCE

#include "os.h"
#include "qast.h"
#include "taos.h"
#include "taosmsg.h"
#include "tstoken.h"
#include "tstrbuild.h"
#include "ttime.h"
#include "tscLog.h"
#include "tscUtil.h"
#include "tschemautil.h"
#include "tsclient.h"
#include "ttokendef.h"
#include "tname.h"
#include "tcompare.h"

#define DEFAULT_PRIMARY_TIMESTAMP_COL_NAME "_c0"

// -1 is tbname column index, so here use the -2 as the initial value
#define COLUMN_INDEX_INITIAL_VAL (-2)
#define COLUMN_INDEX_INITIALIZER \
  { COLUMN_INDEX_INITIAL_VAL, COLUMN_INDEX_INITIAL_VAL }
#define COLUMN_INDEX_VALIDE(index) (((index).tableIndex >= 0) && ((index).columnIndex >= TSDB_TBNAME_COLUMN_INDEX))
#define TBNAME_LIST_SEP ","

typedef struct SColumnList {
  int32_t      num;
  SColumnIndex ids[TSDB_MAX_COLUMNS];
} SColumnList;

static SSqlExpr* doAddProjectCol(SQueryInfo* pQueryInfo, int32_t outputIndex, int32_t colIndex, int32_t tableIndex);

static int32_t setShowInfo(SSqlObj* pSql, SSqlInfo* pInfo);
static char*   getAccountId(SSqlObj* pSql);

static bool has(tFieldList* pFieldList, int32_t startIdx, const char* name);
static void getCurrentDBName(SSqlObj* pSql, SSQLToken* pDBToken);
static bool hasSpecifyDB(SSQLToken* pTableName);
static bool validateTableColumnInfo(tFieldList* pFieldList, SSqlCmd* pCmd);
static bool validateTagParams(tFieldList* pTagsList, tFieldList* pFieldList, SSqlCmd* pCmd);

static int32_t setObjFullName(char* fullName, const char* account, SSQLToken* pDB, SSQLToken* tableName, int32_t* len);

static void getColumnName(tSQLExprItem* pItem, char* resultFieldName, int32_t nameLength);
static void getRevisedName(char* resultFieldName, int32_t functionId, int32_t maxLen, char* columnName);

static int32_t addExprAndResultField(SQueryInfo* pQueryInfo, int32_t colIndex, tSQLExprItem* pItem, bool finalResult);
static int32_t insertResultField(SQueryInfo* pQueryInfo, int32_t outputIndex, SColumnList* pIdList, int16_t bytes,
                                 int8_t type, char* fieldName, SSqlExpr* pSqlExpr);
static int32_t changeFunctionID(int32_t optr, int16_t* functionId);
static int32_t parseSelectClause(SSqlCmd* pCmd, int32_t clauseIndex, tSQLExprList* pSelection, bool isSTable);

static bool validateIpAddress(const char* ip, size_t size);
static bool hasUnsupportFunctionsForSTableQuery(SQueryInfo* pQueryInfo);
static bool functionCompatibleCheck(SQueryInfo* pQueryInfo);
static void setColumnOffsetValueInResultset(SQueryInfo* pQueryInfo);

static int32_t parseGroupbyClause(SQueryInfo* pQueryInfo, tVariantList* pList, SSqlCmd* pCmd);

static int32_t parseIntervalClause(SQueryInfo* pQueryInfo, SQuerySQL* pQuerySql);
static int32_t parseSlidingClause(SQueryInfo* pQueryInfo, SQuerySQL* pQuerySql);

static int32_t addProjectionExprAndResultField(SQueryInfo* pQueryInfo, tSQLExprItem* pItem);

static int32_t parseWhereClause(SQueryInfo* pQueryInfo, tSQLExpr** pExpr, SSqlObj* pSql);
static int32_t parseFillClause(SQueryInfo* pQueryInfo, SQuerySQL* pQuerySQL);
static int32_t parseOrderbyClause(SQueryInfo* pQueryInfo, SQuerySQL* pQuerySql, SSchema* pSchema);

static int32_t tsRewriteFieldNameIfNecessary(SQueryInfo* pQueryInfo);
static int32_t setAlterTableInfo(SSqlObj* pSql, struct SSqlInfo* pInfo);
static int32_t validateSqlFunctionInStreamSql(SQueryInfo* pQueryInfo);
static int32_t buildArithmeticExprString(tSQLExpr* pExpr, char** exprString);
static int32_t validateFunctionsInIntervalOrGroupbyQuery(SQueryInfo* pQueryInfo);
static int32_t validateArithmeticSQLExpr(tSQLExpr* pExpr, SQueryInfo* pQueryInfo, SColumnList* pList, int32_t* type);
static int32_t validateDNodeConfig(tDCLSQL* pOptions);
static int32_t validateLocalConfig(tDCLSQL* pOptions);
static int32_t validateColumnName(char* name);
static int32_t setKillInfo(SSqlObj* pSql, struct SSqlInfo* pInfo);

static bool validateOneTags(SSqlCmd* pCmd, TAOS_FIELD* pTagField);
static bool hasTimestampForPointInterpQuery(SQueryInfo* pQueryInfo);

static void updateTagColumnIndex(SQueryInfo* pQueryInfo, int32_t tableIndex);

static int32_t parseLimitClause(SQueryInfo* pQueryInfo, int32_t index, SQuerySQL* pQuerySql, SSqlObj* pSql);
static int32_t parseCreateDBOptions(SSqlCmd* pCmd, SCreateDBInfo* pCreateDbSql);
static int32_t getColumnIndexByName(const SSQLToken* pToken, SQueryInfo* pQueryInfo, SColumnIndex* pIndex);
static int32_t getTableIndexByName(SSQLToken* pToken, SQueryInfo* pQueryInfo, SColumnIndex* pIndex);
static int32_t optrToString(tSQLExpr* pExpr, char** exprString);

static int32_t getTableIndexImpl(SSQLToken* pTableToken, SQueryInfo* pQueryInfo, SColumnIndex* pIndex);
static int32_t doFunctionsCompatibleCheck(SSqlCmd* pCmd, SQueryInfo* pQueryInfo);
static int32_t doLocalQueryProcess(SQueryInfo* pQueryInfo, SQuerySQL* pQuerySql);
static int32_t tscCheckCreateDbParams(SSqlCmd* pCmd, SCMCreateDbMsg* pCreate);

static SColumnList getColumnList(int32_t num, int16_t tableIndex, int32_t columnIndex);

static int32_t doCheckForCreateTable(SSqlObj* pSql, int32_t subClauseIndex, SSqlInfo* pInfo);
static int32_t doCheckForCreateFromStable(SSqlObj* pSql, SSqlInfo* pInfo);
static int32_t doCheckForStream(SSqlObj* pSql, SSqlInfo* pInfo);
static int32_t doCheckForQuery(SSqlObj* pSql, SQuerySQL* pQuerySql, int32_t index);
static int32_t exprTreeFromSqlExpr(tExprNode **pExpr, const tSQLExpr* pSqlExpr, SArray* pExprInfo, SQueryInfo* pQueryInfo, SArray* pCols);

/*
 * Used during parsing query sql. Since the query sql usually small in length, error position
 * is not needed in the final error message.
 */
static int32_t invalidSqlErrMsg(char* dstBuffer, const char* errMsg) {
  return tscInvalidSQLErrMsg(dstBuffer, errMsg, NULL);
}

static int setColumnFilterInfoForTimestamp(SQueryInfo* pQueryInfo, tVariant* pVar) {
  int64_t     time = 0;
  const char* msg = "invalid timestamp";

  strdequote(pVar->pz);
  char*           seg = strnchr(pVar->pz, '-', pVar->nLen, false);
  STableMetaInfo* pTableMetaInfo = tscGetMetaInfo(pQueryInfo, 0);

  STableComInfo tinfo = tscGetTableInfo(pTableMetaInfo->pTableMeta);
  
  if (seg != NULL) {
    if (taosParseTime(pVar->pz, &time, pVar->nLen, tinfo.precision) != TSDB_CODE_SUCCESS) {
      return invalidSqlErrMsg(pQueryInfo->msg, msg);
    }
  } else {
    if (tVariantDump(pVar, (char*)&time, TSDB_DATA_TYPE_BIGINT)) {
      return invalidSqlErrMsg(pQueryInfo->msg, msg);
    }
  }

  tVariantDestroy(pVar);
  tVariantCreateFromBinary(pVar, (char*)&time, 0, TSDB_DATA_TYPE_BIGINT);

  return TSDB_CODE_SUCCESS;
}

static int32_t handlePassword(SSqlCmd* pCmd, SSQLToken* pPwd) {
  const char* msg1 = "password can not be empty";
  const char* msg2 = "name or password too long";
  const char* msg3 = "password needs single quote marks enclosed";

  if (pPwd->type != TK_STRING) {
    return invalidSqlErrMsg(tscGetErrorMsgPayload(pCmd), msg3);
  }

  strdequote(pPwd->z);
  strtrim(pPwd->z);  // trim space before and after passwords
  pPwd->n = strlen(pPwd->z);

  if (pPwd->n <= 0) {
    return invalidSqlErrMsg(tscGetErrorMsgPayload(pCmd), msg1);
  }

  if (pPwd->n > TSDB_PASSWORD_LEN) {
    return invalidSqlErrMsg(tscGetErrorMsgPayload(pCmd), msg2);
  }

  return TSDB_CODE_SUCCESS;
}

// todo handle memory leak in error handle function
int32_t tscToSQLCmd(SSqlObj* pSql, struct SSqlInfo* pInfo) {
  if (pInfo == NULL || pSql == NULL || pSql->signature != pSql) {
    return TSDB_CODE_APP_ERROR;
  }

  SSqlCmd*    pCmd = &(pSql->cmd);
  SQueryInfo* pQueryInfo = NULL;

  if (!pInfo->valid) {
    return invalidSqlErrMsg(tscGetErrorMsgPayload(pCmd), pInfo->pzErrMsg);
  }

  int32_t code = tscGetQueryInfoDetailSafely(pCmd, pCmd->clauseIndex, &pQueryInfo);

  STableMetaInfo* pTableMetaInfo = NULL;
  if (pQueryInfo->numOfTables == 0) {
    pTableMetaInfo = tscAddEmptyMetaInfo(pQueryInfo);
  } else {
    pTableMetaInfo = pQueryInfo->pTableMetaInfo[0];
  }

  pCmd->command = pInfo->type;

  switch (pInfo->type) {
    case TSDB_SQL_DROP_TABLE:
    case TSDB_SQL_DROP_USER:
    case TSDB_SQL_DROP_ACCT:
    case TSDB_SQL_DROP_DNODE:
    case TSDB_SQL_DROP_DB: {
      const char* msg1 = "invalid ip address";
      const char* msg2 = "invalid name";
      const char* msg3 = "param name too long";

      SSQLToken* pzName = &pInfo->pDCLInfo->a[0];
      if ((pInfo->type != TSDB_SQL_DROP_DNODE) && (tscValidateName(pzName) != TSDB_CODE_SUCCESS)) {
        return invalidSqlErrMsg(tscGetErrorMsgPayload(pCmd), msg2);
      }

      if (pInfo->type == TSDB_SQL_DROP_DB) {
        assert(pInfo->pDCLInfo->nTokens == 1);

        code = setObjFullName(pTableMetaInfo->name, getAccountId(pSql), pzName, NULL, NULL);
        if (code != TSDB_CODE_SUCCESS) {
          return invalidSqlErrMsg(tscGetErrorMsgPayload(pCmd), msg2);
        }

      } else if (pInfo->type == TSDB_SQL_DROP_TABLE) {
        assert(pInfo->pDCLInfo->nTokens == 1);

        if (tscSetTableId(pTableMetaInfo, pzName, pSql) != TSDB_CODE_SUCCESS) {
          return invalidSqlErrMsg(tscGetErrorMsgPayload(pCmd), msg3);
        }
      } else if (pInfo->type == TSDB_SQL_DROP_DNODE) {
        if (!validateIpAddress(pzName->z, pzName->n)) {
          return invalidSqlErrMsg(tscGetErrorMsgPayload(pCmd), msg1);
        }

        strncpy(pTableMetaInfo->name, pzName->z, pzName->n);
      } else {  // drop user
        if (pzName->n > TSDB_USER_LEN) {
          return invalidSqlErrMsg(tscGetErrorMsgPayload(pCmd), msg3);
        }

        strncpy(pTableMetaInfo->name, pzName->z, pzName->n);
      }

      break;
    }

    case TSDB_SQL_USE_DB: {
      const char* msg = "invalid db name";
      SSQLToken*  pToken = &pInfo->pDCLInfo->a[0];

      if (tscValidateName(pToken) != TSDB_CODE_SUCCESS) {
        return invalidSqlErrMsg(tscGetErrorMsgPayload(pCmd), msg);
      }

      int32_t ret = setObjFullName(pTableMetaInfo->name, getAccountId(pSql), pToken, NULL, NULL);
      if (ret != TSDB_CODE_SUCCESS) {
        return invalidSqlErrMsg(tscGetErrorMsgPayload(pCmd), msg);
      }

      break;
    }

    case TSDB_SQL_RESET_CACHE: {
      return TSDB_CODE_SUCCESS;
    }

    case TSDB_SQL_SHOW: {
      if (setShowInfo(pSql, pInfo) != TSDB_CODE_SUCCESS) {
        return TSDB_CODE_INVALID_SQL;
      }

      break;
    }

    case TSDB_SQL_ALTER_DB:
    case TSDB_SQL_CREATE_DB: {
      const char* msg1 = "invalid db name";
      const char* msg2 = "name too long";

      SCreateDBInfo* pCreateDB = &(pInfo->pDCLInfo->dbOpt);
      if (tscValidateName(&pCreateDB->dbname) != TSDB_CODE_SUCCESS) {
        return invalidSqlErrMsg(tscGetErrorMsgPayload(pCmd), msg1);
      }

      int32_t ret = setObjFullName(pTableMetaInfo->name, getAccountId(pSql), &(pCreateDB->dbname), NULL, NULL);
      if (ret != TSDB_CODE_SUCCESS) {
        return invalidSqlErrMsg(tscGetErrorMsgPayload(pCmd), msg2);
      }

      if (parseCreateDBOptions(pCmd, pCreateDB) != TSDB_CODE_SUCCESS) {
        return TSDB_CODE_INVALID_SQL;
      }

      break;
    }

    case TSDB_SQL_CREATE_DNODE: {  // todo hostname
      const char* msg = "invalid host name (ip address)";

      if (pInfo->pDCLInfo->nTokens > 1) {
        return invalidSqlErrMsg(tscGetErrorMsgPayload(pCmd), msg);
      }

<<<<<<< HEAD
//      SSQLToken* pIpAddr = &pInfo->pDCLInfo->a[0];
//      if (!validateIpAddress(pIpAddr->z, pIpAddr->n)) {
//        return invalidSqlErrMsg(tscGetErrorMsgPayload(pCmd), msg);
//      }
=======
      SSQLToken* pIpAddr = &pInfo->pDCLInfo->a[0];
      // if (!validateIpAddress(pIpAddr->z, pIpAddr->n)) {
      //   return invalidSqlErrMsg(tscGetErrorMsgPayload(pCmd), msg);
      // }
>>>>>>> f0bbe277

      pIpAddr->n = strdequote(pIpAddr->z);
      break;
    }

    case TSDB_SQL_CREATE_ACCT:
    case TSDB_SQL_ALTER_ACCT: {
      const char* msg1 = "invalid state option, available options[no, r, w, all]";
      const char* msg2 = "invalid user/account name";
      const char* msg3 = "name too long";

      SSQLToken* pName = &pInfo->pDCLInfo->user.user;
      SSQLToken* pPwd = &pInfo->pDCLInfo->user.passwd;

      if (handlePassword(pCmd, pPwd) != TSDB_CODE_SUCCESS) {
        return TSDB_CODE_INVALID_SQL;
      }

      if (pName->n > TSDB_USER_LEN) {
        return invalidSqlErrMsg(tscGetErrorMsgPayload(pCmd), msg3);
      }

      if (tscValidateName(pName) != TSDB_CODE_SUCCESS) {
        return invalidSqlErrMsg(tscGetErrorMsgPayload(pCmd), msg2);
      }

      SCreateAcctSQL* pAcctOpt = &pInfo->pDCLInfo->acctOpt;
      if (pAcctOpt->stat.n > 0) {
        if (pAcctOpt->stat.z[0] == 'r' && pAcctOpt->stat.n == 1) {
        } else if (pAcctOpt->stat.z[0] == 'w' && pAcctOpt->stat.n == 1) {
        } else if (strncmp(pAcctOpt->stat.z, "all", 3) == 0 && pAcctOpt->stat.n == 3) {
        } else if (strncmp(pAcctOpt->stat.z, "no", 2) == 0 && pAcctOpt->stat.n == 2) {
        } else {
          return invalidSqlErrMsg(tscGetErrorMsgPayload(pCmd), msg1);
        }
      }

      break;
    }

    case TSDB_SQL_DESCRIBE_TABLE: {
      SSQLToken*  pToken = &pInfo->pDCLInfo->a[0];
      const char* msg2 = "table name is too long";
      const char* msg1 = "invalid table name";

      if (tscValidateName(pToken) != TSDB_CODE_SUCCESS) {
        return invalidSqlErrMsg(tscGetErrorMsgPayload(pCmd), msg1);
      }

      if (pToken->n > TSDB_TABLE_NAME_LEN) {
        return invalidSqlErrMsg(tscGetErrorMsgPayload(pCmd), msg2);
      }

      if (tscSetTableId(pTableMetaInfo, pToken, pSql) != TSDB_CODE_SUCCESS) {
        return invalidSqlErrMsg(tscGetErrorMsgPayload(pCmd), msg2);
      }

      return tscGetTableMeta(pSql, pTableMetaInfo);
    }

    case TSDB_SQL_CFG_DNODE: {
      const char* msg1 = "invalid ip address";
      const char* msg2 = "invalid configure options or values";

      /* validate the ip address */
      tDCLSQL* pDCL = pInfo->pDCLInfo;
      if (!validateIpAddress(pDCL->a[0].z, pDCL->a[0].n)) {
        return invalidSqlErrMsg(tscGetErrorMsgPayload(pCmd), msg1);
      }

      /* validate the parameter names and options */
      if (validateDNodeConfig(pDCL) != TSDB_CODE_SUCCESS) {
        return invalidSqlErrMsg(tscGetErrorMsgPayload(pCmd), msg2);
      }

      char* pMsg = pCmd->payload + tsRpcHeadSize;
      pMsg += sizeof(SMgmtHead);

      SCMCfgDnodeMsg* pCfg = (SCMCfgDnodeMsg*)pMsg;
      strncpy(pCfg->ep, pDCL->a[0].z, pDCL->a[0].n);

      strncpy(pCfg->config, pDCL->a[1].z, pDCL->a[1].n);

      if (pDCL->nTokens == 3) {
        pCfg->config[pDCL->a[1].n] = ' ';  // add sep
        strncpy(&pCfg->config[pDCL->a[1].n + 1], pDCL->a[2].z, pDCL->a[2].n);
      }

      break;
    }

    case TSDB_SQL_CREATE_USER:
    case TSDB_SQL_ALTER_USER: {
      const char* msg5 = "invalid user rights";
      const char* msg7 = "not support options";
      const char* msg2 = "invalid user/account name";
      const char* msg3 = "name too long";

      pCmd->command = pInfo->type;
      // tDCLSQL* pDCL = pInfo->pDCLInfo;

      SUserInfo* pUser = &pInfo->pDCLInfo->user;
      SSQLToken* pName = &pUser->user;
      SSQLToken* pPwd = &pUser->passwd;

      if (pName->n > TSDB_USER_LEN) {
        return invalidSqlErrMsg(tscGetErrorMsgPayload(pCmd), msg3);
      }

      if (tscValidateName(pName) != TSDB_CODE_SUCCESS) {
        return invalidSqlErrMsg(tscGetErrorMsgPayload(pCmd), msg2);
      }

      if (pCmd->command == TSDB_SQL_CREATE_USER) {
        if (handlePassword(pCmd, pPwd) != TSDB_CODE_SUCCESS) {
          return TSDB_CODE_INVALID_SQL;
        }
      } else {
        if (pUser->type == TSDB_ALTER_USER_PASSWD) {
          if (handlePassword(pCmd, pPwd) != TSDB_CODE_SUCCESS) {
            return TSDB_CODE_INVALID_SQL;
          }
        } else if (pUser->type == TSDB_ALTER_USER_PRIVILEGES) {
          assert(pPwd->type == TSDB_DATA_TYPE_NULL);

          SSQLToken* pPrivilege = &pUser->privilege;

          if (strncasecmp(pPrivilege->z, "super", 5) == 0 && pPrivilege->n == 5) {
            pCmd->count = 1;
          } else if (strncasecmp(pPrivilege->z, "read", 4) == 0 && pPrivilege->n == 4) {
            pCmd->count = 2;
          } else if (strncasecmp(pPrivilege->z, "write", 5) == 0 && pPrivilege->n == 5) {
            pCmd->count = 3;
          } else {
            return invalidSqlErrMsg(tscGetErrorMsgPayload(pCmd), msg5);
          }
        } else {
          return invalidSqlErrMsg(tscGetErrorMsgPayload(pCmd), msg7);
        }
      }

      break;
    }

    case TSDB_SQL_CFG_LOCAL: {
      tDCLSQL*    pDCL = pInfo->pDCLInfo;
      const char* msg = "invalid configure options or values";

      // validate the parameter names and options
      if (validateLocalConfig(pDCL) != TSDB_CODE_SUCCESS) {
        return invalidSqlErrMsg(tscGetErrorMsgPayload(pCmd), msg);
      }

      strncpy(pCmd->payload, pDCL->a[0].z, pDCL->a[0].n);
      if (pDCL->nTokens == 2) {
        pCmd->payload[pDCL->a[0].n] = ' ';  // add sep
        strncpy(&pCmd->payload[pDCL->a[0].n + 1], pDCL->a[1].z, pDCL->a[1].n);
      }

      break;
    }

    case TSDB_SQL_CREATE_TABLE: {
      SCreateTableSQL* pCreateTable = pInfo->pCreateTableInfo;

      if (pCreateTable->type == TSQL_CREATE_TABLE || pCreateTable->type == TSQL_CREATE_STABLE) {
        if ((code = doCheckForCreateTable(pSql, 0, pInfo)) != TSDB_CODE_SUCCESS) {
          return code;
        }

      } else if (pCreateTable->type == TSQL_CREATE_TABLE_FROM_STABLE) {
        assert(pCmd->numOfCols == 0);
        if ((code = doCheckForCreateFromStable(pSql, pInfo)) != TSDB_CODE_SUCCESS) {
          return code;
        }

      } else if (pCreateTable->type == TSQL_CREATE_STREAM) {
        if ((code = doCheckForStream(pSql, pInfo)) != TSDB_CODE_SUCCESS) {
          return code;
        }
      }

      break;
    }

    case TSDB_SQL_SELECT: {
      assert(pCmd->numOfClause == 1);
      const char* msg1 = "columns in select clause not identical";

      for (int32_t i = pCmd->numOfClause; i < pInfo->subclauseInfo.numOfClause; ++i) {
        SQueryInfo* pqi = NULL;
        if ((code = tscGetQueryInfoDetailSafely(pCmd, i, &pqi)) != TSDB_CODE_SUCCESS) {
          return code;
        }
      }

      assert(pCmd->numOfClause == pInfo->subclauseInfo.numOfClause);
      for (int32_t i = 0; i < pInfo->subclauseInfo.numOfClause; ++i) {
        SQuerySQL* pQuerySql = pInfo->subclauseInfo.pClause[i];

        if ((code = doCheckForQuery(pSql, pQuerySql, i)) != TSDB_CODE_SUCCESS) {
          return code;
        }

        tscPrintSelectClause(pSql, i);
      }

      // set the command/global limit parameters from the first subclause to the sqlcmd object
      SQueryInfo* pQueryInfo1 = tscGetQueryInfoDetail(pCmd, 0);
      pCmd->command = pQueryInfo1->command;

      // if there is only one element, the limit of clause is the limit of global result.
      for (int32_t i = 1; i < pCmd->numOfClause; ++i) {
        SQueryInfo* pQueryInfo2 = tscGetQueryInfoDetail(pCmd, i);

        int32_t ret = tscFieldInfoCompare(&pQueryInfo1->fieldsInfo, &pQueryInfo2->fieldsInfo);
        if (ret != 0) {
          return invalidSqlErrMsg(tscGetErrorMsgPayload(pCmd), msg1);
        }
      }

      return TSDB_CODE_SUCCESS;  // do not build query message here
    }

    case TSDB_SQL_ALTER_TABLE: {
      if ((code = setAlterTableInfo(pSql, pInfo)) != TSDB_CODE_SUCCESS) {
        return code;
      }

      break;
    }

    case TSDB_SQL_KILL_QUERY:
    case TSDB_SQL_KILL_STREAM:
    case TSDB_SQL_KILL_CONNECTION: {
      if ((code = setKillInfo(pSql, pInfo)) != TSDB_CODE_SUCCESS) {
        return code;
      }

      break;
    }

    default:
      return invalidSqlErrMsg(tscGetErrorMsgPayload(pCmd), "not support sql expression");
  }

  return tscBuildMsg[pCmd->command](pSql, pInfo);
}

/*
 * if the top/bottom exists, only tags columns, tbname column, and primary timestamp column
 * are available.
 */
static bool isTopBottomQuery(SQueryInfo* pQueryInfo) {
  size_t size = tscSqlExprNumOfExprs(pQueryInfo);
  
  for (int32_t i = 0; i < size; ++i) {
    int32_t functionId = tscSqlExprGet(pQueryInfo, i)->functionId;

    if (functionId == TSDB_FUNC_TOP || functionId == TSDB_FUNC_BOTTOM) {
      return true;
    }
  }

  return false;
}

int32_t parseIntervalClause(SQueryInfo* pQueryInfo, SQuerySQL* pQuerySql) {
  const char* msg1 = "invalid query expression";
  const char* msg2 = "interval cannot be less than 10 ms";

  STableMetaInfo* pTableMetaInfo = tscGetMetaInfo(pQueryInfo, 0);
  STableComInfo tinfo = tscGetTableInfo(pTableMetaInfo->pTableMeta);
  
  if (pQuerySql->interval.type == 0 || pQuerySql->interval.n == 0) {
    return TSDB_CODE_SUCCESS;
  }

  // interval is not null
  SSQLToken* t = &pQuerySql->interval;
  if (getTimestampInUsFromStr(t->z, t->n, &pQueryInfo->intervalTime) != TSDB_CODE_SUCCESS) {
    return TSDB_CODE_INVALID_SQL;
  }

  // if the unit of time window value is millisecond, change the value from microsecond
  if (tinfo.precision == TSDB_TIME_PRECISION_MILLI) {
    pQueryInfo->intervalTime = pQueryInfo->intervalTime / 1000;
  }

  /* parser has filter the illegal type, no need to check here */
  pQueryInfo->slidingTimeUnit = pQuerySql->interval.z[pQuerySql->interval.n - 1];

  // interval cannot be less than 10 milliseconds
  if (pQueryInfo->intervalTime < tsMinIntervalTime) {
    return invalidSqlErrMsg(pQueryInfo->msg, msg2);
  }

  // for top/bottom + interval query, we do not add additional timestamp column in the front
  if (isTopBottomQuery(pQueryInfo)) {
    if (parseSlidingClause(pQueryInfo, pQuerySql) != TSDB_CODE_SUCCESS) {
      return TSDB_CODE_INVALID_SQL;
    }

    return TSDB_CODE_SUCCESS;
  }

  /*
   * check invalid SQL:
   * select count(tbname)/count(tag1)/count(tag2) from super_table_name interval(1d);
   */
  size_t size = tscSqlExprNumOfExprs(pQueryInfo);
  for (int32_t i = 0; i < size; ++i) {
    SSqlExpr* pExpr = tscSqlExprGet(pQueryInfo, i);
    if (pExpr->functionId == TSDB_FUNC_COUNT && TSDB_COL_IS_TAG(pExpr->colInfo.flag)) {
      return invalidSqlErrMsg(pQueryInfo->msg, msg1);
    }
  }

  /*
   * check invalid SQL:
   * select tbname, tags_fields from super_table_name interval(1s)
   */
  if (tscQueryTags(pQueryInfo) && pQueryInfo->intervalTime > 0) {
    return invalidSqlErrMsg(pQueryInfo->msg, msg1);
  }

  // need to add timestamp column in result set, if interval is existed
  uint64_t uid = tscSqlExprGet(pQueryInfo, 0)->uid;

  int32_t tableIndex = COLUMN_INDEX_INITIAL_VAL;
  for (int32_t i = 0; i < pQueryInfo->numOfTables; ++i) {
    pTableMetaInfo = tscGetMetaInfo(pQueryInfo, i);
    if (pTableMetaInfo->pTableMeta->uid == uid) {
      tableIndex = i;
      break;
    }
  }

  if (tableIndex == COLUMN_INDEX_INITIAL_VAL) {
    return TSDB_CODE_INVALID_SQL;
  }

  SColumnIndex index = {tableIndex, PRIMARYKEY_TIMESTAMP_COL_INDEX};
  SSqlExpr* pExpr = tscSqlExprInsert(pQueryInfo, 0, TSDB_FUNC_TS, &index, TSDB_DATA_TYPE_TIMESTAMP, TSDB_KEYSIZE,
      TSDB_KEYSIZE, false);

  SColumnList ids = getColumnList(1, 0, PRIMARYKEY_TIMESTAMP_COL_INDEX);

  int32_t ret =
      insertResultField(pQueryInfo, 0, &ids, TSDB_KEYSIZE, TSDB_DATA_TYPE_TIMESTAMP, aAggs[TSDB_FUNC_TS].aName, pExpr);
  if (ret != TSDB_CODE_SUCCESS) {
    return ret;
  }

  if (parseSlidingClause(pQueryInfo, pQuerySql) != TSDB_CODE_SUCCESS) {
    return TSDB_CODE_INVALID_SQL;
  }

  return TSDB_CODE_SUCCESS;
}

int32_t parseSlidingClause(SQueryInfo* pQueryInfo, SQuerySQL* pQuerySql) {
  const char* msg0 = "sliding value too small";
  const char* msg1 = "sliding value no larger than the interval value";

  STableMetaInfo* pTableMetaInfo = tscGetMetaInfo(pQueryInfo, 0);
  SSQLToken*      pSliding = &pQuerySql->sliding;
  STableComInfo tinfo = tscGetTableInfo(pTableMetaInfo->pTableMeta);

  if (pSliding->n != 0) {
    getTimestampInUsFromStr(pSliding->z, pSliding->n, &pQueryInfo->slidingTime);
    if (tinfo.precision == TSDB_TIME_PRECISION_MILLI) {
      pQueryInfo->slidingTime /= 1000;
    }

    if (pQueryInfo->slidingTime < tsMinSlidingTime) {
      return invalidSqlErrMsg(pQueryInfo->msg, msg0);
    }

    if (pQueryInfo->slidingTime > pQueryInfo->intervalTime) {
      return invalidSqlErrMsg(pQueryInfo->msg, msg1);
    }
  } else {
    pQueryInfo->slidingTime = pQueryInfo->intervalTime;
  }

  return TSDB_CODE_SUCCESS;
}

int32_t tscSetTableId(STableMetaInfo* pTableMetaInfo, SSQLToken* pzTableName, SSqlObj* pSql) {
  const char* msg = "name too long";

  SSqlCmd* pCmd = &pSql->cmd;
  int32_t  code = TSDB_CODE_SUCCESS;

  // backup the old name in pTableMetaInfo
  size_t size = strlen(pTableMetaInfo->name);
  char*  oldName = NULL;
  if (size > 0) {
    oldName = strdup(pTableMetaInfo->name);
  }

  if (hasSpecifyDB(pzTableName)) {
    // db has been specified in sql string so we ignore current db path
    code = setObjFullName(pTableMetaInfo->name, getAccountId(pSql), NULL, pzTableName, NULL);
  } else {  // get current DB name first, then set it into path
    SSQLToken t = {0};
    getCurrentDBName(pSql, &t);

    code = setObjFullName(pTableMetaInfo->name, NULL, &t, pzTableName, NULL);
  }

  if (code != TSDB_CODE_SUCCESS) {
    invalidSqlErrMsg(tscGetErrorMsgPayload(pCmd), msg);
  }

  if (code != TSDB_CODE_SUCCESS) {
    free(oldName);
    return code;
  }

  /*
   * the old name exists and is not equalled to the new name. Release the metermeta/metricmeta
   * that are corresponding to the old name for the new table name.
   */
  if (size > 0) {
    if (strncasecmp(oldName, pTableMetaInfo->name, tListLen(pTableMetaInfo->name)) != 0) {
      tscClearTableMetaInfo(pTableMetaInfo, false);
    }
  } else {
    assert(pTableMetaInfo->pTableMeta == NULL);
  }

  tfree(oldName);
  return TSDB_CODE_SUCCESS;
}

static bool validateTableColumnInfo(tFieldList* pFieldList, SSqlCmd* pCmd) {
  assert(pFieldList != NULL);

  const char* msg = "illegal number of columns";
  const char* msg1 = "first column must be timestamp";
  const char* msg2 = "row length exceeds max length";
  const char* msg3 = "duplicated column names";
  const char* msg4 = "invalid data types";
  const char* msg5 = "invalid binary/nchar column length";
  const char* msg6 = "invalid column name";

  // number of fields no less than 2
  if (pFieldList->nField <= 1 || pFieldList->nField > TSDB_MAX_COLUMNS) {
    invalidSqlErrMsg(tscGetErrorMsgPayload(pCmd), msg);
    return false;
  }

  // first column must be timestamp
  if (pFieldList->p[0].type != TSDB_DATA_TYPE_TIMESTAMP) {
    invalidSqlErrMsg(tscGetErrorMsgPayload(pCmd), msg1);
    return false;
  }

  int32_t nLen = 0;
  for (int32_t i = 0; i < pFieldList->nField; ++i) {
    nLen += pFieldList->p[i].bytes;
  }

  // max row length must be less than TSDB_MAX_BYTES_PER_ROW
  if (nLen > TSDB_MAX_BYTES_PER_ROW) {
    invalidSqlErrMsg(tscGetErrorMsgPayload(pCmd), msg2);
    return false;
  }

  // field name must be unique
  for (int32_t i = 0; i < pFieldList->nField; ++i) {
    TAOS_FIELD* pField = &pFieldList->p[i];
    if (pField->type < TSDB_DATA_TYPE_BOOL || pField->type > TSDB_DATA_TYPE_NCHAR) {
      invalidSqlErrMsg(tscGetErrorMsgPayload(pCmd), msg4);
      return false;
    }

    if ((pField->type == TSDB_DATA_TYPE_BINARY && (pField->bytes <= 0 || pField->bytes > TSDB_MAX_BINARY_LEN)) ||
        (pField->type == TSDB_DATA_TYPE_NCHAR && (pField->bytes <= 0 || pField->bytes > TSDB_MAX_NCHAR_LEN))) {
      invalidSqlErrMsg(tscGetErrorMsgPayload(pCmd), msg5);
      return false;
    }

    if (validateColumnName(pField->name) != TSDB_CODE_SUCCESS) {
      invalidSqlErrMsg(tscGetErrorMsgPayload(pCmd), msg6);
      return false;
    }

    if (has(pFieldList, i + 1, pFieldList->p[i].name) == true) {
      invalidSqlErrMsg(tscGetErrorMsgPayload(pCmd), msg3);
      return false;
    }
  }

  return true;
}

static bool validateTagParams(tFieldList* pTagsList, tFieldList* pFieldList, SSqlCmd* pCmd) {
  assert(pTagsList != NULL);

  const char* msg1 = "invalid number of tag columns";
  const char* msg2 = "tag length too long";
  const char* msg3 = "duplicated column names";
  const char* msg4 = "timestamp not allowed in tags";
  const char* msg5 = "invalid data type in tags";
  const char* msg6 = "invalid tag name";
  const char* msg7 = "invalid binary/nchar tag length";

  // number of fields at least 1
  if (pTagsList->nField < 1 || pTagsList->nField > TSDB_MAX_TAGS) {
    invalidSqlErrMsg(tscGetErrorMsgPayload(pCmd), msg1);
    return false;
  }

  int32_t nLen = 0;
  for (int32_t i = 0; i < pTagsList->nField; ++i) {
    nLen += pTagsList->p[i].bytes;
  }

  // max tag row length must be less than TSDB_MAX_TAGS_LEN
  if (nLen > TSDB_MAX_TAGS_LEN) {
    invalidSqlErrMsg(tscGetErrorMsgPayload(pCmd), msg2);
    return false;
  }

  // field name must be unique
  for (int32_t i = 0; i < pTagsList->nField; ++i) {
    if (has(pFieldList, 0, pTagsList->p[i].name) == true) {
      invalidSqlErrMsg(tscGetErrorMsgPayload(pCmd), msg3);
      return false;
    }
  }

  /* timestamp in tag is not allowed */
  for (int32_t i = 0; i < pTagsList->nField; ++i) {
    if (pTagsList->p[i].type == TSDB_DATA_TYPE_TIMESTAMP) {
      invalidSqlErrMsg(tscGetErrorMsgPayload(pCmd), msg4);
      return false;
    }

    if (pTagsList->p[i].type < TSDB_DATA_TYPE_BOOL || pTagsList->p[i].type > TSDB_DATA_TYPE_NCHAR) {
      invalidSqlErrMsg(tscGetErrorMsgPayload(pCmd), msg5);
      return false;
    }

    if ((pTagsList->p[i].type == TSDB_DATA_TYPE_BINARY && pTagsList->p[i].bytes <= 0) ||
        (pTagsList->p[i].type == TSDB_DATA_TYPE_NCHAR && pTagsList->p[i].bytes <= 0)) {
      invalidSqlErrMsg(tscGetErrorMsgPayload(pCmd), msg7);
      return false;
    }

    if (validateColumnName(pTagsList->p[i].name) != TSDB_CODE_SUCCESS) {
      invalidSqlErrMsg(tscGetErrorMsgPayload(pCmd), msg6);
      return false;
    }

    if (has(pTagsList, i + 1, pTagsList->p[i].name) == true) {
      invalidSqlErrMsg(tscGetErrorMsgPayload(pCmd), msg3);
      return false;
    }
  }

  return true;
}

/*
 * tags name /column name is truncated in sql.y
 */
bool validateOneTags(SSqlCmd* pCmd, TAOS_FIELD* pTagField) {
  const char* msg1 = "timestamp not allowed in tags";
  const char* msg2 = "duplicated column names";
  const char* msg3 = "tag length too long";
  const char* msg4 = "invalid tag name";
  const char* msg5 = "invalid binary/nchar tag length";
  const char* msg6 = "invalid data type in tags";

  assert(pCmd->numOfClause == 1);

  STableMetaInfo* pTableMetaInfo = tscGetTableMetaInfoFromCmd(pCmd, pCmd->clauseIndex, 0);
  STableMeta*     pTableMeta = pTableMetaInfo->pTableMeta;

  int32_t numOfTags = tscGetNumOfTags(pTableMeta);
  int32_t numOfCols = tscGetNumOfColumns(pTableMeta);
  
  // no more than 6 tags
  if (numOfTags == TSDB_MAX_TAGS) {
    char msg[128] = {0};
    sprintf(msg, "tags no more than %d", TSDB_MAX_TAGS);

    invalidSqlErrMsg(tscGetErrorMsgPayload(pCmd), msg);
    return false;
  }

  // no timestamp allowable
  if (pTagField->type == TSDB_DATA_TYPE_TIMESTAMP) {
    invalidSqlErrMsg(tscGetErrorMsgPayload(pCmd), msg1);
    return false;
  }

  if ((pTagField->type < TSDB_DATA_TYPE_BOOL) || (pTagField->type > TSDB_DATA_TYPE_NCHAR)) {
    invalidSqlErrMsg(tscGetErrorMsgPayload(pCmd), msg6);
    return false;
  }

  SSchema* pTagSchema = tscGetTableTagSchema(pTableMetaInfo->pTableMeta);
  int32_t  nLen = 0;

  for (int32_t i = 0; i < numOfTags; ++i) {
    nLen += pTagSchema[i].bytes;
  }

  // length less than TSDB_MAX_TASG_LEN
  if (nLen + pTagField->bytes > TSDB_MAX_TAGS_LEN) {
    invalidSqlErrMsg(tscGetErrorMsgPayload(pCmd), msg3);
    return false;
  }

  // tags name can not be a keyword
  if (validateColumnName(pTagField->name) != TSDB_CODE_SUCCESS) {
    invalidSqlErrMsg(tscGetErrorMsgPayload(pCmd), msg4);
    return false;
  }

  // binary(val), val can not be equalled to or less than 0
  if ((pTagField->type == TSDB_DATA_TYPE_BINARY || pTagField->type == TSDB_DATA_TYPE_NCHAR) && pTagField->bytes <= 0) {
    invalidSqlErrMsg(tscGetErrorMsgPayload(pCmd), msg5);
    return false;
  }

  // field name must be unique
  SSchema* pSchema = tscGetTableSchema(pTableMeta);

  for (int32_t i = 0; i < numOfTags + numOfCols; ++i) {
    if (strncasecmp(pTagField->name, pSchema[i].name, TSDB_COL_NAME_LEN) == 0) {
      invalidSqlErrMsg(tscGetErrorMsgPayload(pCmd), msg2);
      return false;
    }
  }

  return true;
}

bool validateOneColumn(SSqlCmd* pCmd, TAOS_FIELD* pColField) {
  const char* msg1 = "too many columns";
  const char* msg2 = "duplicated column names";
  const char* msg3 = "column length too long";
  const char* msg4 = "invalid data types";
  const char* msg5 = "invalid column name";
  const char* msg6 = "invalid column length";

  assert(pCmd->numOfClause == 1);
  STableMetaInfo* pTableMetaInfo = tscGetTableMetaInfoFromCmd(pCmd, pCmd->clauseIndex, 0);
  STableMeta*     pTableMeta = pTableMetaInfo->pTableMeta;
  
  int32_t numOfTags = tscGetNumOfTags(pTableMeta);
  int32_t numOfCols = tscGetNumOfColumns(pTableMeta);
  
  // no more max columns
  if (numOfCols >= TSDB_MAX_COLUMNS || numOfTags + numOfCols >= TSDB_MAX_COLUMNS) {
    invalidSqlErrMsg(tscGetErrorMsgPayload(pCmd), msg1);
    return false;
  }

  if (pColField->type < TSDB_DATA_TYPE_BOOL || pColField->type > TSDB_DATA_TYPE_NCHAR) {
    invalidSqlErrMsg(tscGetErrorMsgPayload(pCmd), msg4);
    return false;
  }

  if (validateColumnName(pColField->name) != TSDB_CODE_SUCCESS) {
    invalidSqlErrMsg(tscGetErrorMsgPayload(pCmd), msg5);
    return false;
  }

  SSchema* pSchema = tscGetTableSchema(pTableMeta);
  int32_t  nLen = 0;

  for (int32_t i = 0; i < numOfCols; ++i) {
    nLen += pSchema[i].bytes;
  }

  if (pColField->bytes <= 0) {
    invalidSqlErrMsg(tscGetErrorMsgPayload(pCmd), msg6);
    return false;
  }

  // length less than TSDB_MAX_BYTES_PER_ROW
  if (nLen + pColField->bytes > TSDB_MAX_BYTES_PER_ROW) {
    invalidSqlErrMsg(tscGetErrorMsgPayload(pCmd), msg3);
    return false;
  }

  // field name must be unique
  for (int32_t i = 0; i < numOfTags + numOfCols; ++i) {
    if (strncasecmp(pColField->name, pSchema[i].name, TSDB_COL_NAME_LEN) == 0) {
      invalidSqlErrMsg(tscGetErrorMsgPayload(pCmd), msg2);
      return false;
    }
  }

  return true;
}

/* is contained in pFieldList or not */
static bool has(tFieldList* pFieldList, int32_t startIdx, const char* name) {
  for (int32_t j = startIdx; j < pFieldList->nField; ++j) {
    if (strncasecmp(name, pFieldList->p[j].name, TSDB_COL_NAME_LEN) == 0) return true;
  }

  return false;
}

static char* getAccountId(SSqlObj* pSql) { return pSql->pTscObj->acctId; }

static void getCurrentDBName(SSqlObj* pSql, SSQLToken* pDBToken) {
  pDBToken->z = pSql->pTscObj->db;
  pDBToken->n = strlen(pSql->pTscObj->db);
}

/* length limitation, strstr cannot be applied */
static bool hasSpecifyDB(SSQLToken* pTableName) {
  for (int32_t i = 0; i < pTableName->n; ++i) {
    if (pTableName->z[i] == TS_PATH_DELIMITER[0]) {
      return true;
    }
  }

  return false;
}

int32_t setObjFullName(char* fullName, const char* account, SSQLToken* pDB, SSQLToken* tableName, int32_t* xlen) {
  int32_t totalLen = 0;

  if (account != NULL) {
    int32_t len = strlen(account);
    strcpy(fullName, account);
    fullName[len] = TS_PATH_DELIMITER[0];
    totalLen += (len + 1);
  }

  /* db name is not specified, the tableName dose not include db name */
  if (pDB != NULL) {
    if (pDB->n > TSDB_DB_NAME_LEN) {
      return TSDB_CODE_INVALID_SQL;
    }

    memcpy(&fullName[totalLen], pDB->z, pDB->n);
    totalLen += pDB->n;
  }

  if (tableName != NULL) {
    if (pDB != NULL) {
      fullName[totalLen] = TS_PATH_DELIMITER[0];
      totalLen += 1;

      /* here we only check the table name length limitation */
      if (tableName->n > TSDB_TABLE_NAME_LEN) {
        return TSDB_CODE_INVALID_SQL;
      }
    } else {  // pDB == NULL, the db prefix name is specified in tableName
      /* the length limitation includes tablename + dbname + sep */
      if (tableName->n > TSDB_TABLE_NAME_LEN + TSDB_DB_NAME_LEN + tListLen(TS_PATH_DELIMITER)) {
        return TSDB_CODE_INVALID_SQL;
      }
    }

    memcpy(&fullName[totalLen], tableName->z, tableName->n);
    totalLen += tableName->n;
  }

  if (xlen != NULL) {
    *xlen = totalLen;
  }

  if (totalLen < TSDB_TABLE_ID_LEN) {
    fullName[totalLen] = 0;
  }

  return (totalLen <= TSDB_TABLE_ID_LEN) ? TSDB_CODE_SUCCESS : TSDB_CODE_INVALID_SQL;
}

static void extractColumnNameFromString(tSQLExprItem* pItem) {
  if (pItem->pNode->nSQLOptr == TK_STRING) {
    pItem->pNode->val.nLen = strdequote(pItem->pNode->val.pz);
    pItem->pNode->nSQLOptr = TK_ID;

    SSQLToken* pIdToken = &pItem->pNode->colInfo;
    pIdToken->type = TK_ID;
    pIdToken->z = pItem->pNode->val.pz;
    pIdToken->n = pItem->pNode->val.nLen;
  }
}

int32_t parseSelectClause(SSqlCmd* pCmd, int32_t clauseIndex, tSQLExprList* pSelection, bool isSTable) {
  assert(pSelection != NULL && pCmd != NULL);

  const char* msg1 = "invalid column name, or illegal column type";
  const char* msg2 = "functions can not be mixed up";
  const char* msg3 = "not support query expression";
  const char* msg4 = "columns from different table mixed up in arithmetic expression";
  const char* msg5 = "invalid function name";

  SQueryInfo* pQueryInfo = tscGetQueryInfoDetail(pCmd, clauseIndex);
  
  if (pQueryInfo->colList == NULL) {
    pQueryInfo->colList = taosArrayInit(4, POINTER_BYTES);
  }
  
  for (int32_t i = 0; i < pSelection->nExpr; ++i) {
    int32_t outputIndex = tscSqlExprNumOfExprs(pQueryInfo);
    tSQLExprItem* pItem = &pSelection->a[i];

    // project on all fields
    if (pItem->pNode->nSQLOptr == TK_ALL || pItem->pNode->nSQLOptr == TK_ID || pItem->pNode->nSQLOptr == TK_STRING) {
      // it is actually a function, but the function name is invalid
      if (pItem->pNode->nSQLOptr == TK_ID && (pItem->pNode->colInfo.z == NULL && pItem->pNode->colInfo.n == 0)) {
        return invalidSqlErrMsg(tscGetErrorMsgPayload(pCmd), msg5);
      }

      // if the name of column is quoted, remove it and set the right information for later process
      extractColumnNameFromString(pItem);
      pQueryInfo->type |= TSDB_QUERY_TYPE_PROJECTION_QUERY;

      // select table_name1.field_name1, table_name2.field_name2  from table_name1, table_name2
      if (addProjectionExprAndResultField(pQueryInfo, pItem) != TSDB_CODE_SUCCESS) {
        return TSDB_CODE_INVALID_SQL;
      }
    } else if (pItem->pNode->nSQLOptr >= TK_COUNT && pItem->pNode->nSQLOptr <= TK_AVG_IRATE) {
      // sql function in selection clause, append sql function info in pSqlCmd structure sequentially
      if (addExprAndResultField(pQueryInfo, outputIndex, pItem, true) != TSDB_CODE_SUCCESS) {
        return TSDB_CODE_INVALID_SQL;
      }

    } else if (pItem->pNode->nSQLOptr >= TK_PLUS && pItem->pNode->nSQLOptr <= TK_REM) {
      // arithmetic function in select clause
      SColumnList columnList = {0};
      int32_t     arithmeticType = NON_ARITHMEIC_EXPR;

      if (validateArithmeticSQLExpr(pItem->pNode, pQueryInfo, &columnList, &arithmeticType) != TSDB_CODE_SUCCESS) {
        return invalidSqlErrMsg(pQueryInfo->msg, msg1);
      }
      
      int32_t tableIndex = columnList.ids[0].tableIndex;
      char  arithmeticExprStr[1024] = {0};
      char* p = arithmeticExprStr;
      
      if (arithmeticType == NORMAL_ARITHMETIC) {
        pQueryInfo->type |= TSDB_QUERY_TYPE_PROJECTION_QUERY;
  
        // all columns in arithmetic expression must belong to the same table
        for (int32_t f = 1; f < columnList.num; ++f) {
          if (columnList.ids[f].tableIndex != tableIndex) {
            return invalidSqlErrMsg(pQueryInfo->msg, msg4);
          }
        }
  
        if (buildArithmeticExprString(pItem->pNode, &p) != TSDB_CODE_SUCCESS) {
          return TSDB_CODE_INVALID_SQL;
        }
  
        // expr string is set as the parameter of function
        SColumnIndex index = {.tableIndex = tableIndex};
        SSqlExpr*    pExpr = tscSqlExprAppend(pQueryInfo, TSDB_FUNC_ARITHM, &index, TSDB_DATA_TYPE_DOUBLE,
                                              sizeof(double), sizeof(double), false);
        
        /* todo alias name should use the original sql string */
        char* name = (pItem->aliasName != NULL)? pItem->aliasName:arithmeticExprStr;
        strncpy(pExpr->aliasName, name, TSDB_COL_NAME_LEN);
        
        tExprNode* pNode = NULL;
        SArray* colList = taosArrayInit(10, sizeof(SColIndex));
        
        int32_t ret = exprTreeFromSqlExpr(&pNode, pItem->pNode, pQueryInfo->exprList, pQueryInfo, colList);
        if (ret != TSDB_CODE_SUCCESS) {
          tExprTreeDestroy(&pNode, NULL);
          return invalidSqlErrMsg(pQueryInfo->msg, "invalid arithmetic expression in select clause");
        }
        
        SBufferWriter bw = tbufInitWriter(NULL, false);

        TRY(0) {
          exprTreeToBinary(&bw, pNode);
        } CATCH(code) {
          tbufCloseWriter(&bw);
          UNUSED(code);
          // TODO: other error handling
        } END_TRY
        
        size_t len = tbufTell(&bw);
        char* c = tbufGetData(&bw, true);
        
        // set the serialized binary string as the parameter of arithmetic expression
        addExprParams(pExpr, c, TSDB_DATA_TYPE_BINARY, len, index.tableIndex);
        
        insertResultField(pQueryInfo, i, &columnList, sizeof(double), TSDB_DATA_TYPE_DOUBLE, pExpr->aliasName, pExpr);
        
        taosArrayDestroy(colList);
        tExprTreeDestroy(&pNode, NULL);
      } else {
        columnList.num = 0;
        columnList.ids[0] = (SColumnIndex) {0, 0};
        
        insertResultField(pQueryInfo, i, &columnList, sizeof(double), TSDB_DATA_TYPE_DOUBLE, "abc", NULL);
        
        int32_t slot = tscNumOfFields(pQueryInfo) - 1;
        SFieldSupInfo* pInfo = tscFieldInfoGetSupp(&pQueryInfo->fieldsInfo, slot);
        
        if (pInfo->pSqlExpr == NULL) {
          SExprInfo* pFuncExpr = calloc(1, sizeof(SExprInfo));
          pInfo->pArithExprInfo = pFuncExpr;
          
          // arithmetic expression always return result in the format of double float
          pFuncExpr->bytes = sizeof(double);
          pFuncExpr->interResBytes = sizeof(double);
          pFuncExpr->type = TSDB_DATA_TYPE_DOUBLE;

          tExprNode* pNode = NULL;
//          SArray* colList = taosArrayInit(10, sizeof(SColIndex));
  
          int32_t ret = exprTreeFromSqlExpr(&pNode, pItem->pNode, pQueryInfo->exprList, pQueryInfo, NULL);
          if (ret != TSDB_CODE_SUCCESS) {
            tExprTreeDestroy(&pNode, NULL);
            return invalidSqlErrMsg(pQueryInfo->msg, "invalid expression in select clause");
          }
  
          pFuncExpr->pExpr = pNode;
          assert(0);
//          pExprInfo->pReqColumns = pColIndex;
          
//          for(int32_t k = 0; k < pFuncExpr->numOfCols; ++k) {
//            SColIndex* pCol = &pFuncExpr->colList[k];
//            size_t size = tscSqlExprNumOfExprs(pQueryInfo);
//
//            for(int32_t f = 0; f < size; ++f) {
//              SSqlExpr* pExpr = tscSqlExprGet(pQueryInfo, f);
//              if (strcmp(pExpr->aliasName, pCol->name) == 0) {
//                pCol->colIndex = f;
//                break;
//              }
//            }
//
//            assert(pCol->colIndex >= 0 && pCol->colIndex < size);
//            tfree(pNode);
//          }
        }
      }
    } else {
      /*
       * not support such expression
       * e.g., select 12+5 from table_name
       */
      return invalidSqlErrMsg(pQueryInfo->msg, msg3);
    }

    if (pQueryInfo->fieldsInfo.numOfOutput > TSDB_MAX_COLUMNS) {
      return TSDB_CODE_INVALID_SQL;
    }
  }

  if (!functionCompatibleCheck(pQueryInfo)) {
    return invalidSqlErrMsg(pQueryInfo->msg, msg2);
  }

  if (isSTable) {
    pQueryInfo->type |= TSDB_QUERY_TYPE_STABLE_QUERY;
    /*
     * transfer sql functions that need secondary merge into another format
     * in dealing with metric queries such as: count/first/last
     */
    tscTansformSQLFuncForSTableQuery(pQueryInfo);

    if (hasUnsupportFunctionsForSTableQuery(pQueryInfo)) {
      return TSDB_CODE_INVALID_SQL;
    }
  }

  return TSDB_CODE_SUCCESS;
}

int32_t insertResultField(SQueryInfo* pQueryInfo, int32_t outputIndex, SColumnList* pIdList, int16_t bytes,
    int8_t type, char* fieldName, SSqlExpr* pSqlExpr) {
  
  for (int32_t i = 0; i < pIdList->num; ++i) {
    int32_t tableId = pIdList->ids[i].tableIndex;
    STableMetaInfo* pTableMetaInfo = pQueryInfo->pTableMetaInfo[tableId];
    
    int32_t numOfCols = tscGetNumOfColumns(pTableMetaInfo->pTableMeta);
    if (pIdList->ids[i].columnIndex >= numOfCols) {
      continue;
    }
    
    tscColumnListInsert(pQueryInfo->colList, &(pIdList->ids[i]));
  }
  
  TAOS_FIELD f = tscCreateField(type, fieldName, bytes);
  SFieldSupInfo* pInfo =tscFieldInfoInsert(&pQueryInfo->fieldsInfo, outputIndex, &f);
  pInfo->pSqlExpr = pSqlExpr;
  
  return TSDB_CODE_SUCCESS;
}

SSqlExpr* doAddProjectCol(SQueryInfo* pQueryInfo, int32_t outputIndex, int32_t colIndex, int32_t tableIndex) {
  STableMetaInfo* pTableMetaInfo = tscGetMetaInfo(pQueryInfo, tableIndex);
  STableMeta*     pTableMeta = pTableMetaInfo->pTableMeta;
  int32_t numOfCols = tscGetNumOfColumns(pTableMeta);
  
  SSchema* pSchema = tscGetTableColumnSchema(pTableMeta, colIndex);

  int16_t functionId = (int16_t)((colIndex >= numOfCols) ? TSDB_FUNC_TAGPRJ : TSDB_FUNC_PRJ);
  SColumnIndex index = {.tableIndex = tableIndex,};
  
  if (functionId == TSDB_FUNC_TAGPRJ) {
    index.columnIndex = colIndex - tscGetNumOfColumns(pTableMeta);
  
    tscColumnListInsert(pTableMetaInfo->tagColList, &index);
    pQueryInfo->type = TSDB_QUERY_TYPE_STABLE_QUERY;
  } else {
    index.columnIndex = colIndex;
    pQueryInfo->type |= TSDB_QUERY_TYPE_PROJECTION_QUERY;
  }
  
  return tscSqlExprAppend(pQueryInfo, functionId, &index, pSchema->type, pSchema->bytes,
      pSchema->bytes, functionId == TSDB_FUNC_TAGPRJ);
}

void addRequiredTagColumn(STableMetaInfo* pTableMetaInfo, SColumnIndex* index) {

}

static void addProjectQueryCol(SQueryInfo* pQueryInfo, int32_t startPos, SColumnIndex* pIndex, tSQLExprItem* pItem) {
  SSqlExpr* pExpr = doAddProjectCol(pQueryInfo, startPos, pIndex->columnIndex, pIndex->tableIndex);

  STableMetaInfo* pTableMetaInfo = tscGetMetaInfo(pQueryInfo, pIndex->tableIndex);
  STableMeta*     pTableMeta = pTableMetaInfo->pTableMeta;
  
  SSchema* pSchema = tscGetTableColumnSchema(pTableMeta, pIndex->columnIndex);

  char* colName = (pItem->aliasName == NULL) ? pSchema->name : pItem->aliasName;
  strncpy(pExpr->aliasName, colName, tListLen(pExpr->aliasName));
  
  SColumnList ids = {0};
  ids.num = 1;
  ids.ids[0] = *pIndex;

  if (pIndex->columnIndex >= tscGetNumOfColumns(pTableMeta) || pIndex->columnIndex == TSDB_TBNAME_COLUMN_INDEX) {
    ids.num = 0;
  }

  insertResultField(pQueryInfo, startPos, &ids, pExpr->resBytes, pExpr->resType, pExpr->aliasName, pExpr);
}

void tscAddSpecialColumnForSelect(SQueryInfo* pQueryInfo, int32_t outputColIndex, int16_t functionId,
                                  SColumnIndex* pIndex, SSchema* pColSchema, int16_t flag) {
  SSqlExpr* pExpr = tscSqlExprAppend(pQueryInfo, functionId, pIndex, pColSchema->type,
                                     pColSchema->bytes, pColSchema->bytes, flag);

  SColumnList ids = getColumnList(1, pIndex->tableIndex, pIndex->columnIndex);
  if (TSDB_COL_IS_TAG(flag)) {
    ids.num = 0;
  }

  insertResultField(pQueryInfo, outputColIndex, &ids, pColSchema->bytes, pColSchema->type, pColSchema->name, pExpr);

  pExpr->colInfo.flag = flag;
  STableMetaInfo* pTableMetaInfo = tscGetMetaInfo(pQueryInfo, pIndex->tableIndex);
  
  if (TSDB_COL_IS_TAG(flag)) {
    tscColumnListInsert(pTableMetaInfo->tagColList, pIndex);
  }
}

static int32_t doAddProjectionExprAndResultFields(SQueryInfo* pQueryInfo, SColumnIndex* pIndex, int32_t startPos) {
  STableMetaInfo* pTableMetaInfo = tscGetMetaInfo(pQueryInfo, pIndex->tableIndex);

  int32_t     numOfTotalColumns = 0;
  STableMeta* pTableMeta = pTableMetaInfo->pTableMeta;
  SSchema*    pSchema = tscGetTableSchema(pTableMeta);

  STableComInfo tinfo = tscGetTableInfo(pTableMeta);
  
  if (UTIL_TABLE_IS_SUPERTABLE(pTableMetaInfo)) {
    numOfTotalColumns = tinfo.numOfColumns + tinfo.numOfTags;
  } else {
    numOfTotalColumns = tinfo.numOfColumns;
  }

  for (int32_t j = 0; j < numOfTotalColumns; ++j) {
    SSqlExpr* pExpr = doAddProjectCol(pQueryInfo, startPos + j, j, pIndex->tableIndex);
    strncpy(pExpr->aliasName, pSchema[j].name, tListLen(pExpr->aliasName));

    pIndex->columnIndex = j;
    SColumnList ids = {0};
    ids.ids[0] = *pIndex;
    ids.num = 1;

    insertResultField(pQueryInfo, startPos + j, &ids, pSchema[j].bytes, pSchema[j].type, pSchema[j].name, pExpr);
  }

  return numOfTotalColumns;
}

int32_t addProjectionExprAndResultField(SQueryInfo* pQueryInfo, tSQLExprItem* pItem) {
  const char* msg0 = "invalid column name";
  const char* msg1 = "tag for table query is not allowed";
  
  int32_t startPos = tscSqlExprNumOfExprs(pQueryInfo);

  if (pItem->pNode->nSQLOptr == TK_ALL) {  // project on all fields
    SColumnIndex index = COLUMN_INDEX_INITIALIZER;
    if (getTableIndexByName(&pItem->pNode->colInfo, pQueryInfo, &index) != TSDB_CODE_SUCCESS) {
      return invalidSqlErrMsg(pQueryInfo->msg, msg0);
    }

    // all meters columns are required
    if (index.tableIndex == COLUMN_INDEX_INITIAL_VAL) {  // all table columns are required.
      for (int32_t i = 0; i < pQueryInfo->numOfTables; ++i) {
        index.tableIndex = i;
        int32_t inc = doAddProjectionExprAndResultFields(pQueryInfo, &index, startPos);
        startPos += inc;
      }
    } else {
      doAddProjectionExprAndResultFields(pQueryInfo, &index, startPos);
    }
  } else if (pItem->pNode->nSQLOptr == TK_ID) {  // simple column projection query
    SColumnIndex index = COLUMN_INDEX_INITIALIZER;

    if (getColumnIndexByName(&pItem->pNode->colInfo, pQueryInfo, &index) != TSDB_CODE_SUCCESS) {
      return invalidSqlErrMsg(pQueryInfo->msg, msg0);
    }

    if (index.columnIndex == TSDB_TBNAME_COLUMN_INDEX) {
      SSchema colSchema = {.type = TSDB_DATA_TYPE_BINARY, .bytes = TSDB_TABLE_NAME_LEN};
      strcpy(colSchema.name, TSQL_TBNAME_L);

      pQueryInfo->type = TSDB_QUERY_TYPE_STABLE_QUERY;
      tscAddSpecialColumnForSelect(pQueryInfo, startPos, TSDB_FUNC_TAGPRJ, &index, &colSchema, true);
    } else {
      STableMetaInfo* pTableMetaInfo = tscGetMetaInfo(pQueryInfo, index.tableIndex);
      STableMeta*     pTableMeta = pTableMetaInfo->pTableMeta;

      if (index.columnIndex >= tscGetNumOfColumns(pTableMeta) && UTIL_TABLE_IS_NOMRAL_TABLE(pTableMetaInfo)) {
        return invalidSqlErrMsg(pQueryInfo->msg, msg1);
      }

      addProjectQueryCol(pQueryInfo, startPos, &index, pItem);
    }
  } else {
    return TSDB_CODE_INVALID_SQL;
  }

  return TSDB_CODE_SUCCESS;
}

static int32_t setExprInfoForFunctions(SQueryInfo* pQueryInfo, SSchema* pSchema, int32_t functionID, char* aliasName,
                                       int32_t resColIdx, SColumnIndex* pColIndex) {
  int16_t type = 0;
  int16_t bytes = 0;

  char        columnName[TSDB_COL_NAME_LEN] = {0};
  const char* msg1 = "not support column types";

  if (functionID == TSDB_FUNC_SPREAD) {
    if (pSchema[pColIndex->columnIndex].type == TSDB_DATA_TYPE_BINARY ||
        pSchema[pColIndex->columnIndex].type == TSDB_DATA_TYPE_NCHAR ||
        pSchema[pColIndex->columnIndex].type == TSDB_DATA_TYPE_BOOL) {
      invalidSqlErrMsg(pQueryInfo->msg, msg1);
      return -1;
    } else {
      type = TSDB_DATA_TYPE_DOUBLE;
      bytes = tDataTypeDesc[type].nSize;
    }
  } else {
    type = pSchema[pColIndex->columnIndex].type;
    bytes = pSchema[pColIndex->columnIndex].bytes;
  }

  if (aliasName != NULL) {
    strcpy(columnName, aliasName);
  } else {
    getRevisedName(columnName, functionID, TSDB_COL_NAME_LEN, pSchema[pColIndex->columnIndex].name);
  }
  
  SSqlExpr* pExpr = tscSqlExprAppend(pQueryInfo, functionID, pColIndex, type, bytes, bytes, false);
  strncpy(pExpr->aliasName, columnName, tListLen(pExpr->aliasName));
  
  // for all queries, the timestamp column needs to be loaded
  SColumnIndex index = {.tableIndex = pColIndex->tableIndex, .columnIndex = PRIMARYKEY_TIMESTAMP_COL_INDEX};
  tscColumnListInsert(pQueryInfo->colList, &index);

  SColumnList ids = getColumnList(1, pColIndex->tableIndex, pColIndex->columnIndex);
  insertResultField(pQueryInfo, resColIdx, &ids, bytes, type, columnName, pExpr);

  return TSDB_CODE_SUCCESS;
}

int32_t addExprAndResultField(SQueryInfo* pQueryInfo, int32_t colIndex, tSQLExprItem* pItem, bool finalResult) {
  STableMetaInfo* pTableMetaInfo = NULL;
  int32_t         optr = pItem->pNode->nSQLOptr;

  const char* msg1 = "not support column types";
  const char* msg2 = "invalid parameters";
  const char* msg3 = "illegal column name";
  const char* msg4 = "invalid table name";
  const char* msg5 = "parameter is out of range [0, 100]";
  const char* msg6 = "function applied to tags not allowed";

  switch (optr) {
    case TK_COUNT: {
      if (pItem->pNode->pParam != NULL && pItem->pNode->pParam->nExpr != 1) {
        /* more than one parameter for count() function */
        return invalidSqlErrMsg(pQueryInfo->msg, msg2);
      }

      int16_t functionID = 0;
      if (changeFunctionID(optr, &functionID) != TSDB_CODE_SUCCESS) {
        return TSDB_CODE_INVALID_SQL;
      }

      SSqlExpr* pExpr = NULL;
      SColumnIndex index = COLUMN_INDEX_INITIALIZER;

      if (pItem->pNode->pParam != NULL) {
        SSQLToken* pToken = &pItem->pNode->pParam->a[0].pNode->colInfo;
        if (pToken->z == NULL || pToken->n == 0) {
          return invalidSqlErrMsg(pQueryInfo->msg, msg3);
        }

        tSQLExprItem* pParamElem = &pItem->pNode->pParam->a[0];
        if (pParamElem->pNode->nSQLOptr == TK_ALL) {
          // select table.*
          // check if the table name is valid or not
          SSQLToken tmpToken = pParamElem->pNode->colInfo;

          if (getTableIndexByName(&tmpToken, pQueryInfo, &index) != TSDB_CODE_SUCCESS) {
            return invalidSqlErrMsg(pQueryInfo->msg, msg4);
          }

          index = (SColumnIndex){0, PRIMARYKEY_TIMESTAMP_COL_INDEX};
          int32_t size = tDataTypeDesc[TSDB_DATA_TYPE_BIGINT].nSize;
          pExpr = tscSqlExprAppend(pQueryInfo, functionID, &index, TSDB_DATA_TYPE_BIGINT, size, size, false);
        } else {
          // count the number of meters created according to the super table
          if (getColumnIndexByName(pToken, pQueryInfo, &index) != TSDB_CODE_SUCCESS) {
            return invalidSqlErrMsg(pQueryInfo->msg, msg3);
          }

          pTableMetaInfo = tscGetMetaInfo(pQueryInfo, index.tableIndex);

          // count tag is equalled to count(tbname)
          if (index.columnIndex >= tscGetNumOfColumns(pTableMetaInfo->pTableMeta)) {
            index.columnIndex = TSDB_TBNAME_COLUMN_INDEX;
          }

          int32_t size = tDataTypeDesc[TSDB_DATA_TYPE_BIGINT].nSize;
          pExpr = tscSqlExprAppend(pQueryInfo, functionID, &index, TSDB_DATA_TYPE_BIGINT, size, size, false);
        }
      } else {  // count(*) is equalled to count(primary_timestamp_key)
        index = (SColumnIndex){0, PRIMARYKEY_TIMESTAMP_COL_INDEX};

        int32_t size = tDataTypeDesc[TSDB_DATA_TYPE_BIGINT].nSize;
        pExpr = tscSqlExprAppend(pQueryInfo, functionID, &index, TSDB_DATA_TYPE_BIGINT, size, size, false);
      }
      
      memset(pExpr->aliasName, 0, tListLen(pExpr->aliasName));
      getColumnName(pItem, pExpr->aliasName, TSDB_COL_NAME_LEN);
      
      SColumnList ids = getColumnList(1, index.tableIndex, index.columnIndex);
      if (finalResult) {
        int32_t numOfOutput = tscNumOfFields(pQueryInfo);
        insertResultField(pQueryInfo, numOfOutput, &ids, sizeof(int64_t), TSDB_DATA_TYPE_BIGINT, pExpr->aliasName, pExpr);
      } else {
        for (int32_t i = 0; i < ids.num; ++i) {
          tscColumnListInsert(pQueryInfo->colList, &(ids.ids[i]));
        }
      }
  
      SColumnIndex tsCol = {.tableIndex = index.tableIndex, .columnIndex = PRIMARYKEY_TIMESTAMP_COL_INDEX};
      tscColumnListInsert(pQueryInfo->colList, &tsCol);
  
      return TSDB_CODE_SUCCESS;
    }
    case TK_SUM:
    case TK_AVG:
    case TK_RATE:
    case TK_IRATE:
    case TK_SUM_RATE:
    case TK_SUM_IRATE:
    case TK_AVG_RATE:
    case TK_AVG_IRATE:
    case TK_TWA:
    case TK_MIN:
    case TK_MAX:
    case TK_DIFF:
    case TK_STDDEV:
    case TK_LEASTSQUARES: {
      // 1. valid the number of parameters
      if (pItem->pNode->pParam == NULL || (optr != TK_LEASTSQUARES && pItem->pNode->pParam->nExpr != 1) ||
          (optr == TK_LEASTSQUARES && pItem->pNode->pParam->nExpr != 3)) {
        /* no parameters or more than one parameter for function */
        return invalidSqlErrMsg(pQueryInfo->msg, msg2);
      }

      tSQLExprItem* pParamElem = &(pItem->pNode->pParam->a[0]);
      if (pParamElem->pNode->nSQLOptr != TK_ALL && pParamElem->pNode->nSQLOptr != TK_ID) {
        return invalidSqlErrMsg(pQueryInfo->msg, msg2);
      }

      SColumnIndex index = COLUMN_INDEX_INITIALIZER;
      if ((getColumnIndexByName(&pParamElem->pNode->colInfo, pQueryInfo, &index) != TSDB_CODE_SUCCESS) ||
          index.columnIndex == TSDB_TBNAME_COLUMN_INDEX) {
        return invalidSqlErrMsg(pQueryInfo->msg, msg3);
      }

      // 2. check if sql function can be applied on this column data type
      pTableMetaInfo = tscGetMetaInfo(pQueryInfo, index.tableIndex);
      SSchema* pSchema = tscGetTableColumnSchema(pTableMetaInfo->pTableMeta, index.columnIndex);
      int16_t  colType = pSchema->type;

      if (colType <= TSDB_DATA_TYPE_BOOL || colType >= TSDB_DATA_TYPE_BINARY) {
        return invalidSqlErrMsg(pQueryInfo->msg, msg1);
      }

      int16_t resultType = 0;
      int16_t resultSize = 0;
      int16_t intermediateResSize = 0;

      int16_t functionID = 0;
      if (changeFunctionID(optr, &functionID) != TSDB_CODE_SUCCESS) {
        return TSDB_CODE_INVALID_SQL;
      }

      if (getResultDataInfo(pSchema->type, pSchema->bytes, functionID, 0, &resultType, &resultSize,
                            &intermediateResSize, 0, false) != TSDB_CODE_SUCCESS) {
        return TSDB_CODE_INVALID_SQL;
      }

      // set the first column ts for diff query
      if (optr == TK_DIFF) {
        colIndex += 1;
        SColumnIndex indexTS = {.tableIndex = index.tableIndex, .columnIndex = 0};
        SSqlExpr* pExpr = tscSqlExprAppend(pQueryInfo, TSDB_FUNC_TS_DUMMY, &indexTS, TSDB_DATA_TYPE_TIMESTAMP, TSDB_KEYSIZE,
                         TSDB_KEYSIZE, false);

        SColumnList ids = getColumnList(1, 0, 0);
        insertResultField(pQueryInfo, 0, &ids, TSDB_KEYSIZE, TSDB_DATA_TYPE_TIMESTAMP, aAggs[TSDB_FUNC_TS_DUMMY].aName, pExpr);
      }

      // functions can not be applied to tags
      if (index.columnIndex >= tscGetNumOfColumns(pTableMetaInfo->pTableMeta)) {
        return invalidSqlErrMsg(pQueryInfo->msg, msg6);
      }

      SSqlExpr* pExpr = tscSqlExprAppend(pQueryInfo, functionID, &index, resultType, resultSize, resultSize, false);

      if (optr == TK_LEASTSQUARES) {
        /* set the leastsquares parameters */
        char val[8] = {0};
        if (tVariantDump(&pParamElem[1].pNode->val, val, TSDB_DATA_TYPE_DOUBLE) < 0) {
          return TSDB_CODE_INVALID_SQL;
        }

        addExprParams(pExpr, val, TSDB_DATA_TYPE_DOUBLE, DOUBLE_BYTES, 0);

        memset(val, 0, tListLen(val));
        if (tVariantDump(&pParamElem[2].pNode->val, val, TSDB_DATA_TYPE_DOUBLE) < 0) {
          return TSDB_CODE_INVALID_SQL;
        }

        addExprParams(pExpr, val, TSDB_DATA_TYPE_DOUBLE, sizeof(double), 0);
      }

      SColumnList ids = {0};
      ids.num = 1;
      ids.ids[0] = index;
  
      memset(pExpr->aliasName, 0, tListLen(pExpr->aliasName));
      getColumnName(pItem, pExpr->aliasName, TSDB_COL_NAME_LEN);
  
      if (finalResult) {
        int32_t numOfOutput = tscNumOfFields(pQueryInfo);
        insertResultField(pQueryInfo, numOfOutput, &ids, pExpr->resBytes, pExpr->resType, pExpr->aliasName, pExpr);
      } else {
        for (int32_t i = 0; i < ids.num; ++i) {
          tscColumnListInsert(pQueryInfo->colList, &(ids.ids[i]));
        }
      }
  
      SColumnIndex tsCol = {.tableIndex = index.tableIndex, .columnIndex = PRIMARYKEY_TIMESTAMP_COL_INDEX};
      tscColumnListInsert(pQueryInfo->colList, &tsCol);
      
      return TSDB_CODE_SUCCESS;
    }
    case TK_FIRST:
    case TK_LAST:
    case TK_SPREAD:
    case TK_LAST_ROW:
    case TK_INTERP: {
      bool requireAllFields = (pItem->pNode->pParam == NULL);

      int16_t functionID = 0;
      changeFunctionID(optr, &functionID);

      if (!requireAllFields) {
        if (pItem->pNode->pParam->nExpr < 1) {
          return invalidSqlErrMsg(pQueryInfo->msg, msg3);
        }

        /* in first/last function, multiple columns can be add to resultset */
        for (int32_t i = 0; i < pItem->pNode->pParam->nExpr; ++i) {
          tSQLExprItem* pParamElem = &(pItem->pNode->pParam->a[i]);
          if (pParamElem->pNode->nSQLOptr != TK_ALL && pParamElem->pNode->nSQLOptr != TK_ID) {
            return invalidSqlErrMsg(pQueryInfo->msg, msg3);
          }

          SColumnIndex index = COLUMN_INDEX_INITIALIZER;

          if (pParamElem->pNode->nSQLOptr == TK_ALL) {
            // select table.*
            SSQLToken tmpToken = pParamElem->pNode->colInfo;

            if (getTableIndexByName(&tmpToken, pQueryInfo, &index) != TSDB_CODE_SUCCESS) {
              return invalidSqlErrMsg(pQueryInfo->msg, msg4);
            }

            pTableMetaInfo = tscGetMetaInfo(pQueryInfo, index.tableIndex);
            SSchema* pSchema = tscGetTableSchema(pTableMetaInfo->pTableMeta);

            for (int32_t j = 0; j < tscGetNumOfColumns(pTableMetaInfo->pTableMeta); ++j) {
              index.columnIndex = j;
              if (setExprInfoForFunctions(pQueryInfo, pSchema, functionID, pItem->aliasName, colIndex++, &index) != 0) {
                return TSDB_CODE_INVALID_SQL;
              }
            }

          } else {
            if (getColumnIndexByName(&pParamElem->pNode->colInfo, pQueryInfo, &index) != TSDB_CODE_SUCCESS) {
              return invalidSqlErrMsg(pQueryInfo->msg, msg3);
            }

            pTableMetaInfo = tscGetMetaInfo(pQueryInfo, index.tableIndex);
            SSchema* pSchema = tscGetTableSchema(pTableMetaInfo->pTableMeta);

            // functions can not be applied to tags
            if ((index.columnIndex >= tscGetNumOfColumns(pTableMetaInfo->pTableMeta)) || (index.columnIndex < 0)) {
              return invalidSqlErrMsg(pQueryInfo->msg, msg6);
            }

            if (setExprInfoForFunctions(pQueryInfo, pSchema, functionID, pItem->aliasName, colIndex + i, &index) != 0) {
              return TSDB_CODE_INVALID_SQL;
            }
          }
        }
        
        return TSDB_CODE_SUCCESS;
      } else {  // select * from xxx
        int32_t numOfFields = 0;

        for (int32_t j = 0; j < pQueryInfo->numOfTables; ++j) {
          pTableMetaInfo = tscGetMetaInfo(pQueryInfo, j);
          SSchema* pSchema = tscGetTableSchema(pTableMetaInfo->pTableMeta);

          for (int32_t i = 0; i < tscGetNumOfColumns(pTableMetaInfo->pTableMeta); ++i) {
            SColumnIndex index = {.tableIndex = j, .columnIndex = i};
            if (setExprInfoForFunctions(pQueryInfo, pSchema, functionID, pItem->aliasName, colIndex + i + j, &index) !=
                0) {
              return TSDB_CODE_INVALID_SQL;
            }
          }

          numOfFields += tscGetNumOfColumns(pTableMetaInfo->pTableMeta);
        }

        
        return TSDB_CODE_SUCCESS;
      }
    }
    case TK_TOP:
    case TK_BOTTOM:
    case TK_PERCENTILE:
    case TK_APERCENTILE: {
      // 1. valid the number of parameters
      if (pItem->pNode->pParam == NULL || pItem->pNode->pParam->nExpr != 2) {
        /* no parameters or more than one parameter for function */
        return invalidSqlErrMsg(pQueryInfo->msg, msg2);
      }

      tSQLExprItem* pParamElem = &(pItem->pNode->pParam->a[0]);
      if (pParamElem->pNode->nSQLOptr != TK_ID) {
        return invalidSqlErrMsg(pQueryInfo->msg, msg2);
      }
      
      SColumnIndex index = COLUMN_INDEX_INITIALIZER;
      if (getColumnIndexByName(&pParamElem->pNode->colInfo, pQueryInfo, &index) != TSDB_CODE_SUCCESS) {
        return invalidSqlErrMsg(pQueryInfo->msg, msg3);
      }

      pTableMetaInfo = tscGetMetaInfo(pQueryInfo, index.tableIndex);
      SSchema* pSchema = tscGetTableSchema(pTableMetaInfo->pTableMeta);

      // functions can not be applied to tags
      if (index.columnIndex >= tscGetNumOfColumns(pTableMetaInfo->pTableMeta)) {
        return invalidSqlErrMsg(pQueryInfo->msg, msg6);
      }

      // 2. valid the column type
      int16_t colType = pSchema[index.columnIndex].type;
      if (colType == TSDB_DATA_TYPE_BOOL || colType >= TSDB_DATA_TYPE_BINARY) {
        return invalidSqlErrMsg(pQueryInfo->msg, msg1);
      }

      // 3. valid the parameters
      if (pParamElem[1].pNode->nSQLOptr == TK_ID) {
        return invalidSqlErrMsg(pQueryInfo->msg, msg2);
      }

      tVariant* pVariant = &pParamElem[1].pNode->val;

      int8_t  resultType = pSchema[index.columnIndex].type;
      int16_t resultSize = pSchema[index.columnIndex].bytes;

      char    val[8] = {0};
      SSqlExpr* pExpr = NULL;
      
      if (optr == TK_PERCENTILE || optr == TK_APERCENTILE) {
        tVariantDump(pVariant, val, TSDB_DATA_TYPE_DOUBLE);

        double dp = GET_DOUBLE_VAL(val);
        if (dp < 0 || dp > TOP_BOTTOM_QUERY_LIMIT) {
          return invalidSqlErrMsg(pQueryInfo->msg, msg5);
        }

        resultSize = sizeof(double);
        resultType = TSDB_DATA_TYPE_DOUBLE;

        /*
         * sql function transformation
         * for dp = 0, it is actually min,
         * for dp = 100, it is max,
         */
        int16_t functionId = 0;
        if (changeFunctionID(optr, &functionId) != TSDB_CODE_SUCCESS) {
          return TSDB_CODE_INVALID_SQL;
        }

        pExpr = tscSqlExprAppend(pQueryInfo, functionId, &index, resultType, resultSize, resultSize, false);
        addExprParams(pExpr, val, TSDB_DATA_TYPE_DOUBLE, sizeof(double), 0);
      } else {
        tVariantDump(pVariant, val, TSDB_DATA_TYPE_BIGINT);

        int64_t nTop = *((int32_t*)val);
        if (nTop <= 0 || nTop > 100) {  // todo use macro
          return invalidSqlErrMsg(pQueryInfo->msg, msg5);
        }

        int16_t functionId = 0;
        if (changeFunctionID(optr, &functionId) != TSDB_CODE_SUCCESS) {
          return TSDB_CODE_INVALID_SQL;
        }

        // set the first column ts for top/bottom query
        SColumnIndex index1 = {0, PRIMARYKEY_TIMESTAMP_COL_INDEX};
        pExpr = tscSqlExprAppend(pQueryInfo, TSDB_FUNC_TS, &index1, TSDB_DATA_TYPE_TIMESTAMP, TSDB_KEYSIZE,
            TSDB_KEYSIZE, false);

        const int32_t TS_COLUMN_INDEX = 0;
        SColumnList   ids = getColumnList(1, 0, TS_COLUMN_INDEX);
        insertResultField(pQueryInfo, TS_COLUMN_INDEX, &ids, TSDB_KEYSIZE, TSDB_DATA_TYPE_TIMESTAMP,
                          aAggs[TSDB_FUNC_TS].aName, pExpr);

        colIndex += 1;  // the first column is ts

        pExpr = tscSqlExprAppend(pQueryInfo, functionId, &index, resultType, resultSize, resultSize, false);
        addExprParams(pExpr, val, TSDB_DATA_TYPE_BIGINT, sizeof(int64_t), 0);
      }
  
      memset(pExpr->aliasName, 0, tListLen(pExpr->aliasName));
      getColumnName(pItem, pExpr->aliasName, TSDB_COL_NAME_LEN);
  
      SColumnList ids = getColumnList(1, 0, index.columnIndex);
      if (finalResult) {
        insertResultField(pQueryInfo, colIndex, &ids, resultSize, resultType, pExpr->aliasName, pExpr);
      } else {
        for (int32_t i = 0; i < ids.num; ++i) {
          tscColumnListInsert(pQueryInfo->colList, &(ids.ids[i]));
        }
      }

      return TSDB_CODE_SUCCESS;
    }
    default:
      return TSDB_CODE_INVALID_SQL;
  }
  
  
}

// todo refactor
static SColumnList getColumnList(int32_t num, int16_t tableIndex, int32_t columnIndex) {
  assert(num == 1 && columnIndex >= -1 && tableIndex >= 0);

  SColumnList columnList = {0};
  columnList.num = num;

  int32_t index = num - 1;
  columnList.ids[index].tableIndex = tableIndex;
  columnList.ids[index].columnIndex = columnIndex;

  return columnList;
}

void getColumnName(tSQLExprItem* pItem, char* resultFieldName, int32_t nameLength) {
  if (pItem->aliasName != NULL) {
    strncpy(resultFieldName, pItem->aliasName, nameLength);
  } else {
    int32_t len = (pItem->pNode->operand.n < nameLength) ? pItem->pNode->operand.n : nameLength;
    strncpy(resultFieldName, pItem->pNode->operand.z, len);
  }
}

void getRevisedName(char* resultFieldName, int32_t functionId, int32_t maxLen, char* columnName) {
  snprintf(resultFieldName, maxLen, "%s(%s)", aAggs[functionId].aName, columnName);
}

static bool isTablenameToken(SSQLToken* token) {
  SSQLToken tmpToken = *token;
  SSQLToken tableToken = {0};

  extractTableNameFromToken(&tmpToken, &tableToken);

  return (strncasecmp(TSQL_TBNAME_L, tmpToken.z, tmpToken.n) == 0 && tmpToken.n == strlen(TSQL_TBNAME_L));
}

static int16_t doGetColumnIndex(SQueryInfo* pQueryInfo, int32_t index, SSQLToken* pToken) {
  STableMeta* pTableMeta = tscGetMetaInfo(pQueryInfo, index)->pTableMeta;

  int32_t  numOfCols = tscGetNumOfColumns(pTableMeta) + tscGetNumOfTags(pTableMeta);
  SSchema* pSchema = tscGetTableSchema(pTableMeta);

  int16_t columnIndex = COLUMN_INDEX_INITIAL_VAL;

  for (int16_t i = 0; i < numOfCols; ++i) {
    if (pToken->n != strlen(pSchema[i].name)) {
      continue;
    }

    if (strncasecmp(pSchema[i].name, pToken->z, pToken->n) == 0) {
      columnIndex = i;
    }
  }

  return columnIndex;
}

int32_t doGetColumnIndexByName(SSQLToken* pToken, SQueryInfo* pQueryInfo, SColumnIndex* pIndex) {
  const char* msg0 = "ambiguous column name";
  const char* msg1 = "invalid column name";

  if (isTablenameToken(pToken)) {
    pIndex->columnIndex = TSDB_TBNAME_COLUMN_INDEX;
  } else if (strncasecmp(pToken->z, DEFAULT_PRIMARY_TIMESTAMP_COL_NAME, pToken->n) == 0) {
    pIndex->columnIndex = PRIMARYKEY_TIMESTAMP_COL_INDEX;
  } else {
    // not specify the table name, try to locate the table index by column name
    if (pIndex->tableIndex == COLUMN_INDEX_INITIAL_VAL) {
      for (int16_t i = 0; i < pQueryInfo->numOfTables; ++i) {
        int16_t colIndex = doGetColumnIndex(pQueryInfo, i, pToken);

        if (colIndex != COLUMN_INDEX_INITIAL_VAL) {
          if (pIndex->columnIndex != COLUMN_INDEX_INITIAL_VAL) {
            return invalidSqlErrMsg(pQueryInfo->msg, msg0);
          } else {
            pIndex->tableIndex = i;
            pIndex->columnIndex = colIndex;
          }
        }
      }
    } else {  // table index is valid, get the column index
      int16_t colIndex = doGetColumnIndex(pQueryInfo, pIndex->tableIndex, pToken);
      if (colIndex != COLUMN_INDEX_INITIAL_VAL) {
        pIndex->columnIndex = colIndex;
      }
    }

    if (pIndex->columnIndex == COLUMN_INDEX_INITIAL_VAL) {
      return invalidSqlErrMsg(pQueryInfo->msg, msg1);
    }
  }

  if (COLUMN_INDEX_VALIDE(*pIndex)) {
    return TSDB_CODE_SUCCESS;
  } else {
    return TSDB_CODE_INVALID_SQL;
  }
}

int32_t getTableIndexImpl(SSQLToken* pTableToken, SQueryInfo* pQueryInfo, SColumnIndex* pIndex) {
  if (pTableToken->n == 0) {  // only one table and no table name prefix in column name
    if (pQueryInfo->numOfTables == 1) {
      pIndex->tableIndex = 0;
    }

    return TSDB_CODE_SUCCESS;
  }

  pIndex->tableIndex = COLUMN_INDEX_INITIAL_VAL;
  char tableName[TSDB_TABLE_ID_LEN + 1] = {0};

  for (int32_t i = 0; i < pQueryInfo->numOfTables; ++i) {
    STableMetaInfo* pTableMetaInfo = tscGetMetaInfo(pQueryInfo, i);
    extractTableName(pTableMetaInfo->name, tableName);

    if (strncasecmp(tableName, pTableToken->z, pTableToken->n) == 0 && strlen(tableName) == pTableToken->n) {
      pIndex->tableIndex = i;
      break;
    }
  }

  if (pIndex->tableIndex < 0) {
    return TSDB_CODE_INVALID_SQL;
  }

  return TSDB_CODE_SUCCESS;
}

int32_t getTableIndexByName(SSQLToken* pToken, SQueryInfo* pQueryInfo, SColumnIndex* pIndex) {
  SSQLToken tableToken = {0};
  extractTableNameFromToken(pToken, &tableToken);

  if (getTableIndexImpl(&tableToken, pQueryInfo, pIndex) != TSDB_CODE_SUCCESS) {
    return TSDB_CODE_INVALID_SQL;
  }

  return TSDB_CODE_SUCCESS;
}

int32_t getColumnIndexByName(const SSQLToken* pToken, SQueryInfo* pQueryInfo, SColumnIndex* pIndex) {
  if (pQueryInfo->pTableMetaInfo == NULL || pQueryInfo->numOfTables == 0) {
    return TSDB_CODE_INVALID_SQL;
  }

  SSQLToken tmpToken = *pToken;

  if (getTableIndexByName(&tmpToken, pQueryInfo, pIndex) != TSDB_CODE_SUCCESS) {
    return TSDB_CODE_INVALID_SQL;
  }

  return doGetColumnIndexByName(&tmpToken, pQueryInfo, pIndex);
}

int32_t changeFunctionID(int32_t optr, int16_t* functionId) {
  switch (optr) {
    case TK_COUNT:
      *functionId = TSDB_FUNC_COUNT;
      break;
    case TK_SUM:
      *functionId = TSDB_FUNC_SUM;
      break;
    case TK_AVG:
      *functionId = TSDB_FUNC_AVG;
      break;
    case TK_RATE:
      *functionId = TSDB_FUNC_RATE;
      break;
    case TK_IRATE:
      *functionId = TSDB_FUNC_IRATE;
      break;
    case TK_SUM_RATE:
      *functionId = TSDB_FUNC_SUM_RATE;
      break;
    case TK_SUM_IRATE:
      *functionId = TSDB_FUNC_SUM_IRATE;
      break;
    case TK_AVG_RATE:
      *functionId = TSDB_FUNC_AVG_RATE;
      break;
    case TK_AVG_IRATE:
      *functionId = TSDB_FUNC_AVG_IRATE;
      break;
    case TK_MIN:
      *functionId = TSDB_FUNC_MIN;
      break;
    case TK_MAX:
      *functionId = TSDB_FUNC_MAX;
      break;
    case TK_STDDEV:
      *functionId = TSDB_FUNC_STDDEV;
      break;
    case TK_PERCENTILE:
      *functionId = TSDB_FUNC_PERCT;
      break;
    case TK_APERCENTILE:
      *functionId = TSDB_FUNC_APERCT;
      break;
    case TK_FIRST:
      *functionId = TSDB_FUNC_FIRST;
      break;
    case TK_LAST:
      *functionId = TSDB_FUNC_LAST;
      break;
    case TK_LEASTSQUARES:
      *functionId = TSDB_FUNC_LEASTSQR;
      break;
    case TK_TOP:
      *functionId = TSDB_FUNC_TOP;
      break;
    case TK_BOTTOM:
      *functionId = TSDB_FUNC_BOTTOM;
      break;
    case TK_DIFF:
      *functionId = TSDB_FUNC_DIFF;
      break;
    case TK_SPREAD:
      *functionId = TSDB_FUNC_SPREAD;
      break;
    case TK_TWA:
      *functionId = TSDB_FUNC_TWA;
      break;
    case TK_INTERP:
      *functionId = TSDB_FUNC_INTERP;
      break;
    case TK_LAST_ROW:
      *functionId = TSDB_FUNC_LAST_ROW;
      break;
    default:
      return -1;
  }

  return TSDB_CODE_SUCCESS;
}

int32_t setShowInfo(SSqlObj* pSql, struct SSqlInfo* pInfo) {
  SSqlCmd*        pCmd = &pSql->cmd;
  STableMetaInfo* pTableMetaInfo = tscGetTableMetaInfoFromCmd(pCmd, pCmd->clauseIndex, 0);
  assert(pCmd->numOfClause == 1);

  pCmd->command = TSDB_SQL_SHOW;

  const char* msg1 = "invalid name";
  const char* msg2 = "pattern filter string too long";
  const char* msg3 = "database name too long";
  const char* msg4 = "invalid ip address";
  const char* msg5 = "database name is empty";
  const char* msg6 = "pattern string is empty";

  /*
   * database prefix in pInfo->pDCLInfo->a[0]
   * wildcard in like clause in pInfo->pDCLInfo->a[1]
   */
  SShowInfo* pShowInfo = &pInfo->pDCLInfo->showOpt;
  int16_t    showType = pShowInfo->showType;
  if (showType == TSDB_MGMT_TABLE_TABLE || showType == TSDB_MGMT_TABLE_METRIC || showType == TSDB_MGMT_TABLE_VGROUP) {
    // db prefix in tagCond, show table conds in payload
    SSQLToken* pDbPrefixToken = &pShowInfo->prefix;
    if (pDbPrefixToken->type != 0) {
      assert(pDbPrefixToken->n >= 0);

      if (pDbPrefixToken->n > TSDB_DB_NAME_LEN) {  // db name is too long
        return invalidSqlErrMsg(tscGetErrorMsgPayload(pCmd), msg3);
      }

      if (pDbPrefixToken->n <= 0) {
        return invalidSqlErrMsg(tscGetErrorMsgPayload(pCmd), msg5);
      }

      if (tscValidateName(pDbPrefixToken) != TSDB_CODE_SUCCESS) {
        return invalidSqlErrMsg(tscGetErrorMsgPayload(pCmd), msg1);
      }

      int32_t ret = setObjFullName(pTableMetaInfo->name, getAccountId(pSql), pDbPrefixToken, NULL, NULL);
      if (ret != TSDB_CODE_SUCCESS) {
        return invalidSqlErrMsg(tscGetErrorMsgPayload(pCmd), msg1);
      }
    }

    // show table/stable like 'xxxx', set the like pattern for show tables
    SSQLToken* pPattern = &pShowInfo->pattern;
    if (pPattern->type != 0) {
      pPattern->n = strdequote(pPattern->z);

      if (pPattern->n <= 0) {
        return invalidSqlErrMsg(tscGetErrorMsgPayload(pCmd), msg6);
      }

      if (pCmd->payloadLen > TSDB_TABLE_NAME_LEN) {
        return invalidSqlErrMsg(tscGetErrorMsgPayload(pCmd), msg2);
      }
    }
  } else if (showType == TSDB_MGMT_TABLE_VNODES) {
    if (pShowInfo->prefix.type == 0) {
      return invalidSqlErrMsg(tscGetErrorMsgPayload(pCmd), "No specified ip of dnode");
    }

    // show vnodes may be ip addr of dnode in payload
    SSQLToken* pDnodeIp = &pShowInfo->prefix;
    if (pDnodeIp->n > TSDB_IPv4ADDR_LEN) {  // ip addr is too long
      return invalidSqlErrMsg(tscGetErrorMsgPayload(pCmd), msg3);
    }

    if (!validateIpAddress(pDnodeIp->z, pDnodeIp->n)) {
      return invalidSqlErrMsg(tscGetErrorMsgPayload(pCmd), msg4);
    }
  }

  return TSDB_CODE_SUCCESS;
}

int32_t setKillInfo(SSqlObj* pSql, struct SSqlInfo* pInfo) {
  const char* msg1 = "invalid ip address";
  const char* msg2 = "invalid port";

  SSqlCmd* pCmd = &pSql->cmd;
  pCmd->command = pInfo->type;

  SSQLToken* ip = &(pInfo->pDCLInfo->ip);
  if (ip->n > TSDB_KILL_MSG_LEN) {
    return TSDB_CODE_INVALID_SQL;
  }

  strncpy(pCmd->payload, ip->z, ip->n);

  const char delim = ':';

  char* ipStr = strtok(ip->z, &delim);
  char* portStr = strtok(NULL, &delim);

  if (!validateIpAddress(ipStr, strlen(ipStr))) {
    memset(pCmd->payload, 0, tListLen(pCmd->payload));

    return invalidSqlErrMsg(tscGetErrorMsgPayload(pCmd), msg1);
  }

  uint16_t port = (uint16_t)strtol(portStr, NULL, 10);
  if (port <= 0 || port > 65535) {
    memset(pCmd->payload, 0, tListLen(pCmd->payload));
    return invalidSqlErrMsg(tscGetErrorMsgPayload(pCmd), msg2);
  }

  return TSDB_CODE_SUCCESS;
}

bool validateIpAddress(const char* ip, size_t size) {
  char tmp[128] = {0};  // buffer to build null-terminated string
  assert(size < 128);

  strncpy(tmp, ip, size);

  in_addr_t ipAddr = inet_addr(tmp);

  return ipAddr != INADDR_NONE;
}

int32_t tscTansformSQLFuncForSTableQuery(SQueryInfo* pQueryInfo) {
  STableMetaInfo* pTableMetaInfo = tscGetMetaInfo(pQueryInfo, 0);

  if (pTableMetaInfo->pTableMeta == NULL || !UTIL_TABLE_IS_SUPERTABLE(pTableMetaInfo)) {
    return TSDB_CODE_INVALID_SQL;
  }

  assert(tscGetNumOfTags(pTableMetaInfo->pTableMeta) >= 0);

  int16_t bytes = 0;
  int16_t type = 0;
  int16_t intermediateBytes = 0;
  
  size_t size = tscSqlExprNumOfExprs(pQueryInfo);
  for (int32_t k = 0; k < size; ++k) {
    SSqlExpr*   pExpr = tscSqlExprGet(pQueryInfo, k);
    int16_t functionId = aAggs[pExpr->functionId].stableFuncId;

    int32_t colIndex = pExpr->colInfo.colIndex;
    SSchema* pSrcSchema = tscGetTableColumnSchema(pTableMetaInfo->pTableMeta, colIndex);
    
    if ((functionId >= TSDB_FUNC_SUM && functionId <= TSDB_FUNC_TWA) ||
        (functionId >= TSDB_FUNC_FIRST_DST && functionId <= TSDB_FUNC_LAST_DST) ||
        (functionId >= TSDB_FUNC_RATE && functionId <= TSDB_FUNC_AVG_IRATE)) {
      if (getResultDataInfo(pSrcSchema->type, pSrcSchema->bytes, functionId, pExpr->param[0].i64Key, &type, &bytes,
                            &intermediateBytes, 0, true) != TSDB_CODE_SUCCESS) {
        return TSDB_CODE_INVALID_SQL;
      }

      tscSqlExprUpdate(pQueryInfo, k, functionId, pExpr->colInfo.colIndex, TSDB_DATA_TYPE_BINARY, bytes);
      // todo refactor
      pExpr->interResBytes = intermediateBytes;
    }
  }

  tscFieldInfoUpdateOffsetForInterResult(pQueryInfo);
  return TSDB_CODE_SUCCESS;
}

/* transfer the field-info back to original input format */
void tscRestoreSQLFuncForSTableQuery(SQueryInfo* pQueryInfo) {
  STableMetaInfo* pTableMetaInfo = tscGetMetaInfo(pQueryInfo, 0);
  if (!UTIL_TABLE_IS_SUPERTABLE(pTableMetaInfo)) {
    return;
  }
  
  size_t size = tscSqlExprNumOfExprs(pQueryInfo);
  for (int32_t i = 0; i < size; ++i) {
    SSqlExpr*   pExpr = tscSqlExprGet(pQueryInfo, i);
    SSchema* pSchema = tscGetTableColumnSchema(pTableMetaInfo->pTableMeta, pExpr->colInfo.colIndex);
    
//    if (/*(pExpr->functionId >= TSDB_FUNC_FIRST_DST && pExpr->functionId <= TSDB_FUNC_LAST_DST) ||
//        (pExpr->functionId >= TSDB_FUNC_SUM && pExpr->functionId <= TSDB_FUNC_MAX) ||
//        pExpr->functionId == TSDB_FUNC_LAST_ROW*/) {
      // the final result size and type in the same as query on single table.
      // so here, set the flag to be false;
      int16_t inter = 0;
      
      int32_t functionId = pExpr->functionId;
      if (functionId >= TSDB_FUNC_TS && functionId <= TSDB_FUNC_DIFF) {
        continue;
      }
      
      if (functionId == TSDB_FUNC_FIRST_DST) {
        functionId = TSDB_FUNC_FIRST;
      } else if (functionId == TSDB_FUNC_LAST_DST) {
        functionId = TSDB_FUNC_LAST;
      }
      
      getResultDataInfo(pSchema->type, pSchema->bytes, functionId, 0, &pExpr->resType, &pExpr->resBytes,
                        &inter, 0, false);
//    }
  }
}

bool hasUnsupportFunctionsForSTableQuery(SQueryInfo* pQueryInfo) {
  const char* msg1 = "TWA not allowed to apply to super table directly";
  const char* msg2 = "TWA only support group by tbname for super table query";
  const char* msg3 = "function not support for super table query";

  // filter sql function not supported by metric query yet.
  size_t size = tscSqlExprNumOfExprs(pQueryInfo);
  for (int32_t i = 0; i < size; ++i) {
    int32_t functionId = tscSqlExprGet(pQueryInfo, i)->functionId;
    if ((aAggs[functionId].nStatus & TSDB_FUNCSTATE_STABLE) == 0) {
      invalidSqlErrMsg(pQueryInfo->msg, msg3);
      return true;
    }
  }

  if (tscIsTWAQuery(pQueryInfo)) {
    if (pQueryInfo->groupbyExpr.numOfGroupCols == 0) {
      invalidSqlErrMsg(pQueryInfo->msg, msg1);
      return true;
    }

    if (pQueryInfo->groupbyExpr.numOfGroupCols != 1) {
      invalidSqlErrMsg(pQueryInfo->msg, msg2);
      return true;
    } else {
      SColIndex* pColIndex = taosArrayGet(pQueryInfo->groupbyExpr.columnInfo, 0);
      if (pColIndex->colIndex != TSDB_TBNAME_COLUMN_INDEX) {
        invalidSqlErrMsg(pQueryInfo->msg, msg2);
        return true;
      }
    }
  }

  return false;
}

static bool functionCompatibleCheck(SQueryInfo* pQueryInfo) {
  int32_t startIdx = 0;
  
  SSqlExpr* pExpr = tscSqlExprGet(pQueryInfo, startIdx);
  int32_t functionID = pExpr->functionId;

  // ts function can be simultaneously used with any other functions.
  if (functionID == TSDB_FUNC_TS || functionID == TSDB_FUNC_TS_DUMMY) {
    startIdx++;
  }

  int32_t factor = funcCompatDefList[tscSqlExprGet(pQueryInfo, startIdx)->functionId];

  // diff function cannot be executed with other function
  // arithmetic function can be executed with other arithmetic functions
  size_t size = tscSqlExprNumOfExprs(pQueryInfo);
  
  for (int32_t i = startIdx + 1; i < size; ++i) {
    SSqlExpr* pExpr1 = tscSqlExprGet(pQueryInfo, i);

    int16_t functionId = pExpr1->functionId;
    if (functionId == TSDB_FUNC_TAGPRJ || functionId == TSDB_FUNC_TAG || functionId == TSDB_FUNC_TS) {
      continue;
    }

    if (functionId == TSDB_FUNC_PRJ && pExpr1->colInfo.colId == PRIMARYKEY_TIMESTAMP_COL_INDEX) {
      continue;
    }

    if (funcCompatDefList[functionId] != factor) {
      return false;
    }
  }

  return true;
}

void updateTagColumnIndex(SQueryInfo* pQueryInfo, int32_t tableIndex) {
//  STableMetaInfo* pTableMetaInfo = tscGetMetaInfo(pQueryInfo, tableIndex);
//
//  // update tags column index for expression
//  size_t size = tscSqlExprNumOfExprs(pQueryInfo);
//  for (int32_t i = 0; i < size; ++i) {
//    SSqlExpr* pExpr = tscSqlExprGet(pQueryInfo, i);
//
//    if (!TSDB_COL_IS_TAG(pExpr->colInfo.flag)) {  // not tags, continue
//      continue;
//    }
//
//    // not belongs to this table
//    if (pExpr->uid != pTableMetaInfo->pTableMeta->uid) {
//      continue;
//    }

//    for (int32_t j = 0; j < pTableMetaInfo->numOfTags; ++j) {
//      if (pExpr->colInfo.colIndex == pTableMetaInfo->tagColumnIndex[j]) {
//        pExpr->colInfo.colIndex = j;
//        break;
//      }
//    }
//  }

  // update join condition tag column index
//  SJoinInfo* pJoinInfo = &pQueryInfo->tagCond.joinInfo;
//  if (!pJoinInfo->hasJoin) {  // not join query
//    return;
//  }
//
//  assert(pJoinInfo->left.uid != pJoinInfo->right.uid);
//
//  // the join condition expression node belongs to this table(super table)
//  assert(0);
//  if (pTableMetaInfo->pTableMeta->uid == pJoinInfo->left.uid) {
//    for (int32_t i = 0; i < pTableMetaInfo->numOfTags; ++i) {
//      if (pJoinInfo->left.tagCol == pTableMetaInfo->tagColumnIndex[i]) {
//        pJoinInfo->left.tagCol = i;
//      }
//    }
//  }
//
//  if (pTableMetaInfo->pTableMeta->uid == pJoinInfo->right.uid) {
//    for (int32_t i = 0; i < pTableMetaInfo->numOfTags; ++i) {
//      if (pJoinInfo->right.tagCol == pTableMetaInfo->tagColumnIndex[i]) {
//        pJoinInfo->right.tagCol = i;
//      }
//    }
//  }
}

int32_t parseGroupbyClause(SQueryInfo* pQueryInfo, tVariantList* pList, SSqlCmd* pCmd) {
  const char* msg1 = "too many columns in group by clause";
  const char* msg2 = "invalid column name in group by clause";
  const char* msg3 = "group by columns must belong to one table";
  const char* msg7 = "not support group by expression";
  const char* msg8 = "not allowed column type for group by";
  const char* msg9 = "tags not allowed for table query";

  // todo : handle two tables situation
  STableMetaInfo* pTableMetaInfo = NULL;

  if (pList == NULL) {
    return TSDB_CODE_SUCCESS;
  }

  if (pQueryInfo->colList == NULL) {
    pQueryInfo->colList = taosArrayInit(4, POINTER_BYTES);
  }
  
  pQueryInfo->groupbyExpr.numOfGroupCols = pList->nExpr;
  if (pList->nExpr > TSDB_MAX_TAGS) {
    return invalidSqlErrMsg(pQueryInfo->msg, msg1);
  }

  STableMeta* pTableMeta = NULL;
  SSchema*    pSchema = NULL;
  SSchema     s = tscGetTbnameColumnSchema();

  int32_t tableIndex = COLUMN_INDEX_INITIAL_VAL;
  
  for (int32_t i = 0; i < pList->nExpr; ++i) {
    tVariant* pVar = &pList->a[i].pVar;
    SSQLToken token = {pVar->nLen, pVar->nType, pVar->pz};

    SColumnIndex index = COLUMN_INDEX_INITIALIZER;
    if (getColumnIndexByName(&token, pQueryInfo, &index) != TSDB_CODE_SUCCESS) {
      return invalidSqlErrMsg(pQueryInfo->msg, msg2);
    }

    if (tableIndex != index.tableIndex && tableIndex >= 0) {
      return invalidSqlErrMsg(pQueryInfo->msg, msg3);
    }

    tableIndex = index.tableIndex;

    pTableMetaInfo = tscGetMetaInfo(pQueryInfo, index.tableIndex);
    pTableMeta = pTableMetaInfo->pTableMeta;
  
    int32_t numOfCols = tscGetNumOfColumns(pTableMeta);
    if (index.columnIndex == TSDB_TBNAME_COLUMN_INDEX) {
      pSchema = &s;
    } else {
      pSchema = tscGetTableColumnSchema(pTableMeta, index.columnIndex);
    }

    bool groupTag = false;
    if (index.columnIndex == TSDB_TBNAME_COLUMN_INDEX || index.columnIndex >= numOfCols) {
      groupTag = true;
    }
  
    SSqlGroupbyExpr* pGroupExpr = &pQueryInfo->groupbyExpr;
    if (pGroupExpr->columnInfo == NULL) {
      pGroupExpr->columnInfo = taosArrayInit(4, sizeof(SColIndex));
    }
    
    if (groupTag) {
      if (!UTIL_TABLE_IS_SUPERTABLE(pTableMetaInfo)) {
        return invalidSqlErrMsg(pQueryInfo->msg, msg9);
      }

      int32_t relIndex = index.columnIndex;
      if (index.columnIndex != TSDB_TBNAME_COLUMN_INDEX) {
        relIndex -= numOfCols;
      }

      SColIndex colIndex = { .colIndex = relIndex, .flag = TSDB_COL_TAG, .colId = pSchema->colId, };
      taosArrayPush(pGroupExpr->columnInfo, &colIndex);
      
      index.columnIndex = relIndex;
      tscColumnListInsert(pTableMetaInfo->tagColList, &index);
    } else {
      // check if the column type is valid, here only support the bool/tinyint/smallint/bigint group by
      if (pSchema->type > TSDB_DATA_TYPE_BINARY) {
        return invalidSqlErrMsg(pQueryInfo->msg, msg8);
      }

      tscColumnListInsert(pQueryInfo->colList, &index);
      
      SColIndex colIndex = {
          .colIndex = index.columnIndex, .flag = TSDB_COL_NORMAL, .colId = pSchema->colId,
      };
      taosArrayPush(pGroupExpr->columnInfo, &colIndex);
      pQueryInfo->groupbyExpr.orderType = TSDB_ORDER_ASC;

      if (i == 0 && pList->nExpr > 1) {
        return invalidSqlErrMsg(pQueryInfo->msg, msg7);
      }
    }
  }

  pQueryInfo->groupbyExpr.tableIndex = tableIndex;

  return TSDB_CODE_SUCCESS;
}

void setColumnOffsetValueInResultset(SQueryInfo* pQueryInfo) {
  if (QUERY_IS_STABLE_QUERY(pQueryInfo->type)) {
    tscFieldInfoUpdateOffsetForInterResult(pQueryInfo);
  } else {
    tscFieldInfoUpdateOffset(pQueryInfo);
  }
}

static SColumnFilterInfo* addColumnFilterInfo(SColumn* pColumn) {
  if (pColumn == NULL) {
    return NULL;
  }

  int32_t size = pColumn->numOfFilters + 1;
  char*   tmp = (char*)realloc((void*)(pColumn->filterInfo), sizeof(SColumnFilterInfo) * (size));
  if (tmp != NULL) {
    pColumn->filterInfo = (SColumnFilterInfo*)tmp;
  }

  pColumn->numOfFilters++;

  SColumnFilterInfo* pColFilterInfo = &pColumn->filterInfo[pColumn->numOfFilters - 1];
  memset(pColFilterInfo, 0, sizeof(SColumnFilterInfo));

  return pColFilterInfo;
}

static int32_t doExtractColumnFilterInfo(SQueryInfo* pQueryInfo, SColumnFilterInfo* pColumnFilter,
                                         SColumnIndex* columnIndex, tSQLExpr* pExpr) {
  const char* msg = "not supported filter condition";

  tSQLExpr*       pRight = pExpr->pRight;
  STableMetaInfo* pTableMetaInfo = tscGetMetaInfo(pQueryInfo, columnIndex->tableIndex);

  SSchema* pSchema = tscGetTableColumnSchema(pTableMetaInfo->pTableMeta, columnIndex->columnIndex);

  int16_t colType = pSchema->type;
  if (colType >= TSDB_DATA_TYPE_TINYINT && colType <= TSDB_DATA_TYPE_BIGINT) {
    colType = TSDB_DATA_TYPE_BIGINT;
  } else if (colType == TSDB_DATA_TYPE_FLOAT || colType == TSDB_DATA_TYPE_DOUBLE) {
    colType = TSDB_DATA_TYPE_DOUBLE;
  } else if ((colType == TSDB_DATA_TYPE_TIMESTAMP) && (TSDB_DATA_TYPE_BINARY == pRight->val.nType)) {
    int retVal = setColumnFilterInfoForTimestamp(pQueryInfo, &pRight->val);
    if (TSDB_CODE_SUCCESS != retVal) {
      return retVal;
    }
  }

  if (pExpr->nSQLOptr == TK_LE || pExpr->nSQLOptr == TK_LT) {
    tVariantDump(&pRight->val, (char*)&pColumnFilter->upperBndd, colType);
  } else {  // TK_GT,TK_GE,TK_EQ,TK_NE are based on the pColumn->lowerBndd
    if (colType == TSDB_DATA_TYPE_BINARY) {
      pColumnFilter->pz = (int64_t)calloc(1, pRight->val.nLen + 1);
      pColumnFilter->len = pRight->val.nLen;

      tVariantDump(&pRight->val, (char*)pColumnFilter->pz, colType);
    } else if (colType == TSDB_DATA_TYPE_NCHAR) {
      // pRight->val.nLen + 1 is larger than the actual nchar string length
      pColumnFilter->pz = (int64_t)calloc(1, (pRight->val.nLen + 1) * TSDB_NCHAR_SIZE);

      tVariantDump(&pRight->val, (char*)pColumnFilter->pz, colType);

      size_t len = wcslen((wchar_t*)pColumnFilter->pz);
      pColumnFilter->len = len * TSDB_NCHAR_SIZE;
    } else {
      tVariantDump(&pRight->val, (char*)&pColumnFilter->lowerBndd, colType);
    }
  }

  switch (pExpr->nSQLOptr) {
    case TK_LE:
      pColumnFilter->upperRelOptr = TSDB_RELATION_LESS_EQUAL;
      break;
    case TK_LT:
      pColumnFilter->upperRelOptr = TSDB_RELATION_LESS;
      break;
    case TK_GT:
      pColumnFilter->lowerRelOptr = TSDB_RELATION_GREATER;
      break;
    case TK_GE:
      pColumnFilter->lowerRelOptr = TSDB_RELATION_GREATER_EQUAL;
      break;
    case TK_EQ:
      pColumnFilter->lowerRelOptr = TSDB_RELATION_EQUAL;
      break;
    case TK_NE:
      pColumnFilter->lowerRelOptr = TSDB_RELATION_NOT_EQUAL;
      break;
    case TK_LIKE:
      pColumnFilter->lowerRelOptr = TSDB_RELATION_LIKE;
      break;
    default:
      return invalidSqlErrMsg(pQueryInfo->msg, msg);
  }

  return TSDB_CODE_SUCCESS;
}

typedef struct SCondExpr {
  tSQLExpr* pTagCond;
  tSQLExpr* pTimewindow;

  tSQLExpr* pColumnCond;

  tSQLExpr* pTableCond;
  int16_t   relType;  // relation between table name in expression and other tag
                      // filter condition expression, TK_AND or TK_OR
  int16_t tableCondIndex;

  tSQLExpr* pJoinExpr;  // join condition
  bool      tsJoin;
} SCondExpr;

static int32_t getTimeRange(STimeWindow* win, tSQLExpr* pRight, int32_t optr, int16_t timePrecision);

static int32_t tSQLExprNodeToString(tSQLExpr* pExpr, char** str) {
  if (pExpr->nSQLOptr == TK_ID) {  // column name
    strncpy(*str, pExpr->colInfo.z, pExpr->colInfo.n);
    *str += pExpr->colInfo.n;

  } else if (pExpr->nSQLOptr >= TK_BOOL && pExpr->nSQLOptr <= TK_STRING) {  // value
    *str += tVariantToString(&pExpr->val, *str);

  } else if (pExpr->nSQLOptr >= TK_COUNT && pExpr->nSQLOptr <= TK_AVG_IRATE) {
    /*
     * arithmetic expression of aggregation, such as count(ts) + count(ts) *2
     */
    strncpy(*str, pExpr->operand.z, pExpr->operand.n);
    *str += pExpr->operand.n;
  } else {  // not supported operation
    assert(false);
  }

  return TSDB_CODE_SUCCESS;
}

static bool isExprLeafNode(tSQLExpr* pExpr) {
  return (pExpr->pRight == NULL && pExpr->pLeft == NULL) &&
         (pExpr->nSQLOptr == TK_ID || (pExpr->nSQLOptr >= TK_BOOL && pExpr->nSQLOptr <= TK_NCHAR) ||
          pExpr->nSQLOptr == TK_SET);
}

static bool isExprDirectParentOfLeaftNode(tSQLExpr* pExpr) {
  return (pExpr->pLeft != NULL && pExpr->pRight != NULL) &&
         (isExprLeafNode(pExpr->pLeft) && isExprLeafNode(pExpr->pRight));
}

static int32_t tSQLExprLeafToString(tSQLExpr* pExpr, bool addParentheses, char** output) {
  if (!isExprDirectParentOfLeaftNode(pExpr)) {
    return TSDB_CODE_INVALID_SQL;
  }

  tSQLExpr* pLeft = pExpr->pLeft;
  tSQLExpr* pRight = pExpr->pRight;

  if (addParentheses) {
    *(*output) = '(';
    *output += 1;
  }

  tSQLExprNodeToString(pLeft, output);
  if (optrToString(pExpr, output) != TSDB_CODE_SUCCESS) {
    return TSDB_CODE_INVALID_SQL;
  }

  tSQLExprNodeToString(pRight, output);

  if (addParentheses) {
    *(*output) = ')';
    *output += 1;
  }

  return TSDB_CODE_SUCCESS;
}

static int32_t optrToString(tSQLExpr* pExpr, char** exprString) {
  const char* le = "<=";
  const char* ge = ">=";
  const char* ne = "<>";
  const char* likeOptr = "LIKE";

  switch (pExpr->nSQLOptr) {
    case TK_LE: {
      *(int16_t*)(*exprString) = *(int16_t*)le;
      *exprString += 1;
      break;
    }
    case TK_GE: {
      *(int16_t*)(*exprString) = *(int16_t*)ge;
      *exprString += 1;
      break;
    }
    case TK_NE: {
      *(int16_t*)(*exprString) = *(int16_t*)ne;
      *exprString += 1;
      break;
    }

    case TK_LT:
      *(*exprString) = '<';
      break;
    case TK_GT:
      *(*exprString) = '>';
      break;
    case TK_EQ:
      *(*exprString) = '=';
      break;
    case TK_PLUS:
      *(*exprString) = '+';
      break;
    case TK_MINUS:
      *(*exprString) = '-';
      break;
    case TK_STAR:
      *(*exprString) = '*';
      break;
    case TK_DIVIDE:
      *(*exprString) = '/';
      break;
    case TK_REM:
      *(*exprString) = '%';
      break;
    case TK_LIKE: {
      int32_t len = sprintf(*exprString, " %s ", likeOptr);
      *exprString += (len - 1);
      break;
    }
    default:
      return TSDB_CODE_INVALID_SQL;
  }

  *exprString += 1;

  return TSDB_CODE_SUCCESS;
}

static int32_t tablenameListToString(tSQLExpr* pExpr, SStringBuilder* sb) {
  tSQLExprList* pList = pExpr->pParam;
  if (pList->nExpr <= 0) {
    return TSDB_CODE_INVALID_SQL;
  }

  if (pList->nExpr > 0) {
    taosStringBuilderAppendStringLen(sb, QUERY_COND_REL_PREFIX_IN, QUERY_COND_REL_PREFIX_IN_LEN);
  }

  for (int32_t i = 0; i < pList->nExpr; ++i) {
    tSQLExpr* pSub = pList->a[i].pNode;
    taosStringBuilderAppendStringLen(sb, pSub->val.pz, pSub->val.nLen);

    if (i < pList->nExpr - 1) {
      taosStringBuilderAppendString(sb, TBNAME_LIST_SEP);
    }

    if (pSub->val.nLen <= 0 || pSub->val.nLen > TSDB_TABLE_NAME_LEN) {
      return TSDB_CODE_INVALID_SQL;
    }
  }

  return TSDB_CODE_SUCCESS;
}

static int32_t tablenameCondToString(tSQLExpr* pExpr, SStringBuilder* sb) {
  taosStringBuilderAppendStringLen(sb, QUERY_COND_REL_PREFIX_LIKE, QUERY_COND_REL_PREFIX_LIKE_LEN);
  taosStringBuilderAppendString(sb, pExpr->val.pz);

  return TSDB_CODE_SUCCESS;
}

enum {
  TSQL_EXPR_TS = 0,
  TSQL_EXPR_TAG = 1,
  TSQL_EXPR_COLUMN = 2,
  TSQL_EXPR_TBNAME = 3,
};

static int32_t extractColumnFilterInfo(SQueryInfo* pQueryInfo, SColumnIndex* pIndex, tSQLExpr* pExpr, int32_t sqlOptr) {
  STableMetaInfo* pTableMetaInfo = tscGetMetaInfo(pQueryInfo, pIndex->tableIndex);

  STableMeta* pTableMeta = pTableMetaInfo->pTableMeta;
  SSchema*    pSchema = tscGetTableColumnSchema(pTableMeta, pIndex->columnIndex);

  const char* msg1 = "non binary column not support like operator";
  const char* msg2 = "binary column not support this operator";

  SColumn* pColumn = tscColumnListInsert(pQueryInfo->colList, pIndex);
  SColumnFilterInfo* pColFilter = NULL;

  /*
   * in case of TK_AND filter condition, we first find the corresponding column and build the query condition together
   * the already existed condition.
   */
  if (sqlOptr == TK_AND) {
    // this is a new filter condition on this column
    if (pColumn->numOfFilters == 0) {
      pColFilter = addColumnFilterInfo(pColumn);
    } else {  // update the existed column filter information, find the filter info here
      pColFilter = &pColumn->filterInfo[0];
    }
  } else if (sqlOptr == TK_OR) {
    // TODO fixme: failed to invalid the filter expression: "col1 = 1 OR col2 = 2"
    pColFilter = addColumnFilterInfo(pColumn);
  } else {  // error;
    return TSDB_CODE_INVALID_SQL;
  }

  pColFilter->filterstr =
      ((pSchema->type == TSDB_DATA_TYPE_BINARY || pSchema->type == TSDB_DATA_TYPE_NCHAR) ? 1 : 0);

  if (pColFilter->filterstr) {
    if (pExpr->nSQLOptr != TK_EQ && pExpr->nSQLOptr != TK_NE && pExpr->nSQLOptr != TK_LIKE) {
      return invalidSqlErrMsg(pQueryInfo->msg, msg2);
    }
  } else {
    if (pExpr->nSQLOptr == TK_LIKE) {
      return invalidSqlErrMsg(pQueryInfo->msg, msg1);
    }
  }

  pColumn->colIndex = *pIndex;
  return doExtractColumnFilterInfo(pQueryInfo, pColFilter, pIndex, pExpr);
}

static void relToString(tSQLExpr* pExpr, char** str) {
  assert(pExpr->nSQLOptr == TK_AND || pExpr->nSQLOptr == TK_OR);

  const char* or = "OR";
  const char*and = "AND";

  //    if (pQueryInfo->tagCond.relType == TSQL_STABLE_QTYPE_COND) {
  if (pExpr->nSQLOptr == TK_AND) {
    strcpy(*str, and);
    *str += strlen(and);
  } else {
    strcpy(*str, or);
    *str += strlen(or);
  }
}

UNUSED_FUNC
static int32_t getTagCondString(tSQLExpr* pExpr, char** str) {
  if (pExpr == NULL) {
    return TSDB_CODE_SUCCESS;
  }

  if (!isExprDirectParentOfLeaftNode(pExpr)) {
    *(*str) = '(';
    *str += 1;

    int32_t ret = getTagCondString(pExpr->pLeft, str);
    if (ret != TSDB_CODE_SUCCESS) {
      return ret;
    }

    relToString(pExpr, str);

    ret = getTagCondString(pExpr->pRight, str);

    *(*str) = ')';
    *str += 1;

    return ret;
  }

  return tSQLExprLeafToString(pExpr, true, str);
}

static int32_t getTablenameCond(SQueryInfo* pQueryInfo, tSQLExpr* pTableCond, SStringBuilder* sb) {
  const char* msg0 = "invalid table name list";

  if (pTableCond == NULL) {
    return TSDB_CODE_SUCCESS;
  }

  tSQLExpr* pLeft = pTableCond->pLeft;
  tSQLExpr* pRight = pTableCond->pRight;

  if (!isTablenameToken(&pLeft->colInfo)) {
    return TSDB_CODE_INVALID_SQL;
  }

  int32_t ret = TSDB_CODE_SUCCESS;

  if (pTableCond->nSQLOptr == TK_IN) {
    ret = tablenameListToString(pRight, sb);
  } else if (pTableCond->nSQLOptr == TK_LIKE) {
    ret = tablenameCondToString(pRight, sb);
  }

  if (ret != TSDB_CODE_SUCCESS) {
    invalidSqlErrMsg(pQueryInfo->msg, msg0);
  }

  return ret;
}

static int32_t getColumnQueryCondInfo(SQueryInfo* pQueryInfo, tSQLExpr* pExpr, int32_t relOptr) {
  if (pExpr == NULL) {
    return TSDB_CODE_SUCCESS;
  }

  if (!isExprDirectParentOfLeaftNode(pExpr)) {  // internal node
    int32_t ret = getColumnQueryCondInfo(pQueryInfo, pExpr->pLeft, pExpr->nSQLOptr);
    if (ret != TSDB_CODE_SUCCESS) {
      return ret;
    }

    return getColumnQueryCondInfo(pQueryInfo, pExpr->pRight, pExpr->nSQLOptr);
  } else {  // handle leaf node
    SColumnIndex index = COLUMN_INDEX_INITIALIZER;
    if (getColumnIndexByName(&pExpr->pLeft->colInfo, pQueryInfo, &index) != TSDB_CODE_SUCCESS) {
      return TSDB_CODE_INVALID_SQL;
    }

    return extractColumnFilterInfo(pQueryInfo, &index, pExpr, relOptr);
  }
}

static int32_t getJoinCondInfo(SQueryInfo* pQueryInfo, tSQLExpr* pExpr) {
  const char* msg = "invalid join query condition";

  if (pExpr == NULL) {
    return TSDB_CODE_SUCCESS;
  }

  if (!isExprDirectParentOfLeaftNode(pExpr)) {
    return invalidSqlErrMsg(pQueryInfo->msg, msg);
  }

  STagCond*  pTagCond = &pQueryInfo->tagCond;
  SJoinNode* pLeft = &pTagCond->joinInfo.left;
  SJoinNode* pRight = &pTagCond->joinInfo.right;

  SColumnIndex index = COLUMN_INDEX_INITIALIZER;
  if (getColumnIndexByName(&pExpr->pLeft->colInfo, pQueryInfo, &index) != TSDB_CODE_SUCCESS) {
    return TSDB_CODE_INVALID_SQL;
  }

  STableMetaInfo* pTableMetaInfo = tscGetMetaInfo(pQueryInfo, index.tableIndex);
  int16_t         tagColIndex = index.columnIndex - tscGetNumOfColumns(pTableMetaInfo->pTableMeta);

  pLeft->uid = pTableMetaInfo->pTableMeta->uid;
  pLeft->tagCol = tagColIndex;
  strcpy(pLeft->tableId, pTableMetaInfo->name);

  index = (SColumnIndex)COLUMN_INDEX_INITIALIZER;
  if (getColumnIndexByName(&pExpr->pRight->colInfo, pQueryInfo, &index) != TSDB_CODE_SUCCESS) {
    return TSDB_CODE_INVALID_SQL;
  }

  pTableMetaInfo = tscGetMetaInfo(pQueryInfo, index.tableIndex);
  tagColIndex = index.columnIndex - tscGetNumOfColumns(pTableMetaInfo->pTableMeta);

  pRight->uid = pTableMetaInfo->pTableMeta->uid;
  pRight->tagCol = tagColIndex;
  strcpy(pRight->tableId, pTableMetaInfo->name);

  pTagCond->joinInfo.hasJoin = true;
  return TSDB_CODE_SUCCESS;
}

// todo error handle / such as and /or mixed with +/-/*/
int32_t buildArithmeticExprString(tSQLExpr* pExpr, char** exprString) {
  tSQLExpr* pLeft = pExpr->pLeft;
  tSQLExpr* pRight = pExpr->pRight;

  *(*exprString)++ = '(';

  if (pLeft->nSQLOptr >= TK_PLUS && pLeft->nSQLOptr <= TK_REM) {
    buildArithmeticExprString(pLeft, exprString);
  } else {
    int32_t ret = tSQLExprNodeToString(pLeft, exprString);
    if (ret != TSDB_CODE_SUCCESS) {
      return TSDB_CODE_INVALID_SQL;
    }
  }

  optrToString(pExpr, exprString);

  if (pRight->nSQLOptr >= TK_PLUS && pRight->nSQLOptr <= TK_REM) {
    buildArithmeticExprString(pRight, exprString);
  } else {
    int32_t ret = tSQLExprNodeToString(pRight, exprString);
    if (ret != TSDB_CODE_SUCCESS) {
      return TSDB_CODE_INVALID_SQL;
    }
  }

  *(*exprString)++ = ')';

  return TSDB_CODE_SUCCESS;
}

static int32_t validateSQLExpr(tSQLExpr* pExpr, SQueryInfo* pQueryInfo, SColumnList* pList, int32_t* type) {
  if (pExpr->nSQLOptr == TK_ID) {
    if (*type == NON_ARITHMEIC_EXPR) {
      *type = NORMAL_ARITHMETIC;
    } else if (*type == AGG_ARIGHTMEIC) {
      return TSDB_CODE_INVALID_SQL;
    }

    SColumnIndex index = COLUMN_INDEX_INITIALIZER;
    if (getColumnIndexByName(&pExpr->colInfo, pQueryInfo, &index) != TSDB_CODE_SUCCESS) {
      return TSDB_CODE_INVALID_SQL;
    }

    // if column is timestamp, bool, binary, nchar, not support arithmetic, so return invalid sql
    STableMeta* pTableMeta = tscGetMetaInfo(pQueryInfo, index.tableIndex)->pTableMeta;
    SSchema*    pSchema = tscGetTableSchema(pTableMeta) + index.columnIndex;
    
    if ((pSchema->type == TSDB_DATA_TYPE_TIMESTAMP) || (pSchema->type == TSDB_DATA_TYPE_BOOL) ||
        (pSchema->type == TSDB_DATA_TYPE_BINARY) || (pSchema->type == TSDB_DATA_TYPE_NCHAR)) {
      return TSDB_CODE_INVALID_SQL;
    }

    pList->ids[pList->num++] = index;
  } else if (pExpr->nSQLOptr == TK_FLOAT && (isnan(pExpr->val.dKey) || isinf(pExpr->val.dKey))) {
    return TSDB_CODE_INVALID_SQL;
  } else if (pExpr->nSQLOptr >= TK_COUNT && pExpr->nSQLOptr <= TK_AVG_IRATE) {
    if (*type == NON_ARITHMEIC_EXPR) {
      *type = AGG_ARIGHTMEIC;
    } else if (*type == NORMAL_ARITHMETIC) {
      return TSDB_CODE_INVALID_SQL;
    }

    int32_t outputIndex = tscSqlExprNumOfExprs(pQueryInfo);
  
    tSQLExprItem item = {.pNode = pExpr, .aliasName = NULL};
  
    // sql function in selection clause, append sql function info in pSqlCmd structure sequentially
    if (addExprAndResultField(pQueryInfo, outputIndex, &item, false) != TSDB_CODE_SUCCESS) {
      return TSDB_CODE_INVALID_SQL;
    }
  }

  return TSDB_CODE_SUCCESS;
}

static int32_t validateArithmeticSQLExpr(tSQLExpr* pExpr, SQueryInfo* pQueryInfo, SColumnList* pList, int32_t* type) {
  if (pExpr == NULL) {
    return TSDB_CODE_SUCCESS;
  }

  tSQLExpr* pLeft = pExpr->pLeft;
  if (pLeft->nSQLOptr >= TK_PLUS && pLeft->nSQLOptr <= TK_REM) {
    int32_t ret = validateArithmeticSQLExpr(pLeft, pQueryInfo, pList, type);
    if (ret != TSDB_CODE_SUCCESS) {
      return ret;
    }
  } else {
    int32_t ret = validateSQLExpr(pLeft, pQueryInfo, pList, type);
    if (ret != TSDB_CODE_SUCCESS) {
      return ret;
    }
  }

  tSQLExpr* pRight = pExpr->pRight;
  if (pRight->nSQLOptr >= TK_PLUS && pRight->nSQLOptr <= TK_REM) {
    int32_t ret = validateArithmeticSQLExpr(pRight, pQueryInfo, pList, type);
    if (ret != TSDB_CODE_SUCCESS) {
      return ret;
    }
  } else {
    int32_t ret = validateSQLExpr(pRight, pQueryInfo, pList, type);
    if (ret != TSDB_CODE_SUCCESS) {
      return ret;
    }
  }

  return TSDB_CODE_SUCCESS;
}

static bool isValidExpr(tSQLExpr* pLeft, tSQLExpr* pRight, int32_t optr) {
  if (pLeft == NULL || (pRight == NULL && optr != TK_IN)) {
    return false;
  }

  /*
   * filter illegal expression in where clause:
   * 1. count(*) > 12
   * 2. sum(columnA) > sum(columnB)
   * 3. 4 < 5,  'ABC'>'abc'
   *
   * However, columnA < 4+12 is valid
   */
  if ((pLeft->nSQLOptr >= TK_COUNT && pLeft->nSQLOptr <= TK_AVG_IRATE) ||
      (pRight->nSQLOptr >= TK_COUNT && pRight->nSQLOptr <= TK_AVG_IRATE) ||
      (pLeft->nSQLOptr >= TK_BOOL && pLeft->nSQLOptr <= TK_BINARY && pRight->nSQLOptr >= TK_BOOL &&
       pRight->nSQLOptr <= TK_BINARY)) {
    return false;
  }

  return true;
}

static void exchangeExpr(tSQLExpr* pExpr) {
  tSQLExpr* pLeft = pExpr->pLeft;
  tSQLExpr* pRight = pExpr->pRight;

  if (pRight->nSQLOptr == TK_ID && (pLeft->nSQLOptr == TK_INTEGER || pLeft->nSQLOptr == TK_FLOAT ||
                                    pLeft->nSQLOptr == TK_STRING || pLeft->nSQLOptr == TK_BOOL)) {
    /*
     * exchange value of the left handside and the value of the right-handside
     * to make sure that the value of filter expression always locates in
     * right-handside and
     * the column-id is at the left handside.
     */
    uint32_t optr = 0;
    switch (pExpr->nSQLOptr) {
      case TK_LE:
        optr = TK_GE;
        break;
      case TK_LT:
        optr = TK_GT;
        break;
      case TK_GT:
        optr = TK_LT;
        break;
      case TK_GE:
        optr = TK_LE;
        break;
      default:
        optr = pExpr->nSQLOptr;
    }

    pExpr->nSQLOptr = optr;
    SWAP(pExpr->pLeft, pExpr->pRight, void*);
  }
}

static bool validateJoinExprNode(SQueryInfo* pQueryInfo, tSQLExpr* pExpr, SColumnIndex* pLeftIndex) {
  const char* msg1 = "illegal column name";
  const char* msg2 = "= is expected in join expression";
  const char* msg3 = "join column must have same type";
  const char* msg4 = "self join is not allowed";
  const char* msg5 = "join table must be the same type(table to table, super table to super table)";

  tSQLExpr* pRight = pExpr->pRight;

  if (pRight->nSQLOptr != TK_ID) {
    return true;
  }

  if (pExpr->nSQLOptr != TK_EQ) {
    invalidSqlErrMsg(pQueryInfo->msg, msg2);
    return false;
  }

  SColumnIndex rightIndex = COLUMN_INDEX_INITIALIZER;

  if (getColumnIndexByName(&pRight->colInfo, pQueryInfo, &rightIndex) != TSDB_CODE_SUCCESS) {
    invalidSqlErrMsg(pQueryInfo->msg, msg1);
    return false;
  }

  // todo extract function
  STableMetaInfo* pLeftMeterMeta = tscGetMetaInfo(pQueryInfo, pLeftIndex->tableIndex);
  SSchema*        pLeftSchema = tscGetTableSchema(pLeftMeterMeta->pTableMeta);
  int16_t         leftType = pLeftSchema[pLeftIndex->columnIndex].type;

  STableMetaInfo* pRightMeterMeta = tscGetMetaInfo(pQueryInfo, rightIndex.tableIndex);
  SSchema*        pRightSchema = tscGetTableSchema(pRightMeterMeta->pTableMeta);
  int16_t         rightType = pRightSchema[rightIndex.columnIndex].type;

  if (leftType != rightType) {
    invalidSqlErrMsg(pQueryInfo->msg, msg3);
    return false;
  } else if (pLeftIndex->tableIndex == rightIndex.tableIndex) {
    invalidSqlErrMsg(pQueryInfo->msg, msg4);
    return false;
  }

  // table to table/ super table to super table are allowed
  if (UTIL_TABLE_IS_SUPERTABLE(pLeftMeterMeta) != UTIL_TABLE_IS_SUPERTABLE(pRightMeterMeta)) {
    invalidSqlErrMsg(pQueryInfo->msg, msg5);
    return false;
  }

  return true;
}

static bool validTableNameOptr(tSQLExpr* pExpr) {
  const char nameFilterOptr[] = {TK_IN, TK_LIKE};

  for (int32_t i = 0; i < tListLen(nameFilterOptr); ++i) {
    if (pExpr->nSQLOptr == nameFilterOptr[i]) {
      return true;
    }
  }

  return false;
}

static int32_t setExprToCond(tSQLExpr** parent, tSQLExpr* pExpr, const char* msg, int32_t parentOptr, char* msgBuf) {
  if (*parent != NULL) {
    if (parentOptr == TK_OR && msg != NULL) {
      return invalidSqlErrMsg(msgBuf, msg);
    }

    *parent = tSQLExprCreate((*parent), pExpr, parentOptr);
  } else {
    *parent = pExpr;
  }

  return TSDB_CODE_SUCCESS;
}

static int32_t handleExprInQueryCond(SQueryInfo* pQueryInfo, tSQLExpr** pExpr, SCondExpr* pCondExpr, int32_t* type,
                                     int32_t parentOptr) {
  const char* msg1 = "meter query cannot use tags filter";
  const char* msg2 = "illegal column name";
  const char* msg3 = "only one query time range allowed";
  const char* msg4 = "only one join condition allowed";
  const char* msg5 = "not support ordinary column join";
  const char* msg6 = "only one query condition on tbname allowed";
  const char* msg7 = "only in/like allowed in filter table name";

  tSQLExpr* pLeft = (*pExpr)->pLeft;
  tSQLExpr* pRight = (*pExpr)->pRight;

  int32_t ret = TSDB_CODE_SUCCESS;

  SColumnIndex index = COLUMN_INDEX_INITIALIZER;
  if (getColumnIndexByName(&pLeft->colInfo, pQueryInfo, &index) != TSDB_CODE_SUCCESS) {
    return invalidSqlErrMsg(pQueryInfo->msg, msg2);
  }

  assert(isExprDirectParentOfLeaftNode(*pExpr));

  STableMetaInfo* pTableMetaInfo = tscGetMetaInfo(pQueryInfo, index.tableIndex);
  STableMeta*     pTableMeta = pTableMetaInfo->pTableMeta;

  if (index.columnIndex == PRIMARYKEY_TIMESTAMP_COL_INDEX) {  // query on time range
    if (!validateJoinExprNode(pQueryInfo, *pExpr, &index)) {
      return TSDB_CODE_INVALID_SQL;
    }

    // set join query condition
    if (pRight->nSQLOptr == TK_ID) {  // no need to keep the timestamp join condition
      TSDB_QUERY_SET_TYPE(pQueryInfo->type, TSDB_QUERY_TYPE_JOIN_QUERY);
      pCondExpr->tsJoin = true;

      /*
       * to release expression, e.g., m1.ts = m2.ts,
       * since this expression is used to set the join query type
       */
      tSQLExprDestroy(*pExpr);
    } else {
      ret = setExprToCond(&pCondExpr->pTimewindow, *pExpr, msg3, parentOptr, pQueryInfo->msg);
    }

    *pExpr = NULL;  // remove this expression
    *type = TSQL_EXPR_TS;
  } else if (index.columnIndex >= tscGetNumOfColumns(pTableMeta) ||
             index.columnIndex == TSDB_TBNAME_COLUMN_INDEX) {  // query on tags
    // check for tag query condition
    if (UTIL_TABLE_IS_NOMRAL_TABLE(pTableMetaInfo)) {
      return invalidSqlErrMsg(pQueryInfo->msg, msg1);
    }

    // check for like expression
    if ((*pExpr)->nSQLOptr == TK_LIKE) {
      if (pRight->val.nLen > TSDB_PATTERN_STRING_MAX_LEN) {
        return TSDB_CODE_INVALID_SQL;
      }

      SSchema* pSchema = tscGetTableSchema(pTableMetaInfo->pTableMeta);

      if ((!isTablenameToken(&pLeft->colInfo)) && pSchema[index.columnIndex].type != TSDB_DATA_TYPE_BINARY &&
          pSchema[index.columnIndex].type != TSDB_DATA_TYPE_NCHAR) {
        return invalidSqlErrMsg(pQueryInfo->msg, msg2);
      }
    }

    // in case of in operator, keep it in a seperate attribute
    if (index.columnIndex == TSDB_TBNAME_COLUMN_INDEX) {
      if (!validTableNameOptr(*pExpr)) {
        return invalidSqlErrMsg(pQueryInfo->msg, msg7);
      }

      if (pCondExpr->pTableCond == NULL) {
        pCondExpr->pTableCond = *pExpr;
        pCondExpr->relType = parentOptr;
        pCondExpr->tableCondIndex = index.tableIndex;
      } else {
        return invalidSqlErrMsg(pQueryInfo->msg, msg6);
      }

      *type = TSQL_EXPR_TBNAME;
      *pExpr = NULL;
    } else {
      if (pRight->nSQLOptr == TK_ID) {  // join on tag columns for stable query
        if (!validateJoinExprNode(pQueryInfo, *pExpr, &index)) {
          return TSDB_CODE_INVALID_SQL;
        }

        if (pCondExpr->pJoinExpr != NULL) {
          return invalidSqlErrMsg(pQueryInfo->msg, msg4);
        }

        pQueryInfo->type |= TSDB_QUERY_TYPE_JOIN_QUERY;
        ret = setExprToCond(&pCondExpr->pJoinExpr, *pExpr, NULL, parentOptr, pQueryInfo->msg);
        *pExpr = NULL;
      } else {
        // do nothing
        //                ret = setExprToCond(pCmd, &pCondExpr->pTagCond,
        //                *pExpr, NULL, parentOptr);
      }

      *type = TSQL_EXPR_TAG;
    }

  } else {  // query on other columns
    *type = TSQL_EXPR_COLUMN;

    if (pRight->nSQLOptr == TK_ID) {  // other column cannot be served as the join column
      return invalidSqlErrMsg(pQueryInfo->msg, msg5);
    }

    ret = setExprToCond(&pCondExpr->pColumnCond, *pExpr, NULL, parentOptr, pQueryInfo->msg);
    *pExpr = NULL;  // remove it from expr tree
  }

  return ret;
}

int32_t getQueryCondExpr(SQueryInfo* pQueryInfo, tSQLExpr** pExpr, SCondExpr* pCondExpr, int32_t* type,
                         int32_t parentOptr) {
  if (pExpr == NULL) {
    return TSDB_CODE_SUCCESS;
  }

  const char* msg1 = "query condition between different columns must use 'AND'";

  tSQLExpr* pLeft = (*pExpr)->pLeft;
  tSQLExpr* pRight = (*pExpr)->pRight;

  if (!isValidExpr(pLeft, pRight, (*pExpr)->nSQLOptr)) {
    return TSDB_CODE_INVALID_SQL;
  }

  int32_t leftType = -1;
  int32_t rightType = -1;

  if (!isExprDirectParentOfLeaftNode(*pExpr)) {
    int32_t ret = getQueryCondExpr(pQueryInfo, &(*pExpr)->pLeft, pCondExpr, &leftType, (*pExpr)->nSQLOptr);
    if (ret != TSDB_CODE_SUCCESS) {
      return ret;
    }

    ret = getQueryCondExpr(pQueryInfo, &(*pExpr)->pRight, pCondExpr, &rightType, (*pExpr)->nSQLOptr);
    if (ret != TSDB_CODE_SUCCESS) {
      return ret;
    }

    /*
     *  if left child and right child do not belong to the same group, the sub
     *  expression is not valid for parent node, it must be TK_AND operator.
     */
    if (leftType != rightType) {
      if ((*pExpr)->nSQLOptr == TK_OR && (leftType + rightType != TSQL_EXPR_TBNAME + TSQL_EXPR_TAG)) {
        return invalidSqlErrMsg(pQueryInfo->msg, msg1);
      }
    }

    *type = rightType;
    return TSDB_CODE_SUCCESS;
  }

  exchangeExpr(*pExpr);

  return handleExprInQueryCond(pQueryInfo, pExpr, pCondExpr, type, parentOptr);
}

static void doCompactQueryExpr(tSQLExpr** pExpr) {
  if (*pExpr == NULL || isExprDirectParentOfLeaftNode(*pExpr)) {
    return;
  }

  if ((*pExpr)->pLeft) {
    doCompactQueryExpr(&(*pExpr)->pLeft);
  }

  if ((*pExpr)->pRight) {
    doCompactQueryExpr(&(*pExpr)->pRight);
  }

  if ((*pExpr)->pLeft == NULL && (*pExpr)->pRight == NULL &&
      ((*pExpr)->nSQLOptr == TK_OR || (*pExpr)->nSQLOptr == TK_AND)) {
    tSQLExprNodeDestroy(*pExpr);
    *pExpr = NULL;

  } else if ((*pExpr)->pLeft == NULL && (*pExpr)->pRight != NULL) {
    tSQLExpr* tmpPtr = (*pExpr)->pRight;
    tSQLExprNodeDestroy(*pExpr);

    (*pExpr) = tmpPtr;
  } else if ((*pExpr)->pRight == NULL && (*pExpr)->pLeft != NULL) {
    tSQLExpr* tmpPtr = (*pExpr)->pLeft;
    tSQLExprNodeDestroy(*pExpr);

    (*pExpr) = tmpPtr;
  }
}

static void doExtractExprForSTable(tSQLExpr** pExpr, SQueryInfo* pQueryInfo, tSQLExpr** pOut, int32_t tableIndex) {
  if (isExprDirectParentOfLeaftNode(*pExpr)) {
    tSQLExpr* pLeft = (*pExpr)->pLeft;

    SColumnIndex index = COLUMN_INDEX_INITIALIZER;
    if (getColumnIndexByName(&pLeft->colInfo, pQueryInfo, &index) != TSDB_CODE_SUCCESS) {
      return;
    }

    if (index.tableIndex != tableIndex) {
      return;
    }

    SSQLToken t = {0};
    extractTableNameFromToken(&pLeft->colInfo, &t);

    *pOut = *pExpr;
    (*pExpr) = NULL;

  } else {
    *pOut = tSQLExprCreate(NULL, NULL, (*pExpr)->nSQLOptr);

    doExtractExprForSTable(&(*pExpr)->pLeft, pQueryInfo, &((*pOut)->pLeft), tableIndex);
    doExtractExprForSTable(&(*pExpr)->pRight, pQueryInfo, &((*pOut)->pRight), tableIndex);
  }
}

static tSQLExpr* extractExprForSTable(tSQLExpr** pExpr, SQueryInfo* pQueryInfo, int32_t tableIndex) {
  tSQLExpr* pResExpr = NULL;

  if (*pExpr != NULL) {
    doExtractExprForSTable(pExpr, pQueryInfo, &pResExpr, tableIndex);
    doCompactQueryExpr(&pResExpr);
  }

  return pResExpr;
}

int tableNameCompar(const void* lhs, const void* rhs) {
  char* left = *(char**)lhs;
  char* right = *(char**)rhs;

  int32_t ret = strcmp(left, right);

  if (ret == 0) {
    return 0;
  }

  return ret > 0 ? 1 : -1;
}

static int32_t setTableCondForSTableQuery(SQueryInfo* pQueryInfo, const char* account, tSQLExpr* pExpr,
                                          int16_t tableCondIndex, SStringBuilder* sb) {
  const char* msg = "table name too long";

  if (pExpr == NULL) {
    return TSDB_CODE_SUCCESS;
  }

  STableMetaInfo* pTableMetaInfo = tscGetMetaInfo(pQueryInfo, tableCondIndex);

  STagCond* pTagCond = &pQueryInfo->tagCond;
  pTagCond->tbnameCond.uid = pTableMetaInfo->pTableMeta->uid;

  assert(pExpr->nSQLOptr == TK_LIKE || pExpr->nSQLOptr == TK_IN);

  if (pExpr->nSQLOptr == TK_LIKE) {
    char* str = taosStringBuilderGetResult(sb, NULL);
    pQueryInfo->tagCond.tbnameCond.cond = strdup(str);
    return TSDB_CODE_SUCCESS;
  }

  SStringBuilder sb1 = {0};
  taosStringBuilderAppendStringLen(&sb1, QUERY_COND_REL_PREFIX_IN, QUERY_COND_REL_PREFIX_IN_LEN);

  char db[TSDB_TABLE_ID_LEN] = {0};

  // remove the duplicated input table names
  int32_t num = 0;
  char*   tableNameString = taosStringBuilderGetResult(sb, NULL);

  char** segments = strsplit(tableNameString + QUERY_COND_REL_PREFIX_IN_LEN, TBNAME_LIST_SEP, &num);
  qsort(segments, num, POINTER_BYTES, tableNameCompar);

  int32_t j = 1;
  for (int32_t i = 1; i < num; ++i) {
    if (strcmp(segments[i], segments[i - 1]) != 0) {
      segments[j++] = segments[i];
    }
  }
  num = j;

  char* name = extractDBName(pTableMetaInfo->name, db);
  SSQLToken dbToken = {.type = TK_STRING, .z = name, .n = strlen(name)};
  
  for (int32_t i = 0; i < num; ++i) {
    if (i >= 1) {
      taosStringBuilderAppendStringLen(&sb1, TBNAME_LIST_SEP, 1);
    }

    char      idBuf[TSDB_TABLE_ID_LEN + 1] = {0};
    int32_t   xlen = strlen(segments[i]);
    SSQLToken t = {.z = segments[i], .n = xlen, .type = TK_STRING};

    int32_t ret = setObjFullName(idBuf, account, &dbToken, &t, &xlen);
    if (ret != TSDB_CODE_SUCCESS) {
      taosStringBuilderDestroy(&sb1);
      tfree(segments);

      invalidSqlErrMsg(pQueryInfo->msg, msg);
      return ret;
    }

    taosStringBuilderAppendString(&sb1, idBuf);
  }

  char* str = taosStringBuilderGetResult(&sb1, NULL);
  pQueryInfo->tagCond.tbnameCond.cond = strdup(str);

  taosStringBuilderDestroy(&sb1);
  tfree(segments);
  return TSDB_CODE_SUCCESS;
}

static bool validateFilterExpr(SQueryInfo* pQueryInfo) {
  SArray* pColList = pQueryInfo->colList;
  
  size_t num = taosArrayGetSize(pColList);
  
  for (int32_t i = 0; i < num; ++i) {
    SColumn* pCol = taosArrayGetP(pColList, i);

    for (int32_t j = 0; j < pCol->numOfFilters; ++j) {
      SColumnFilterInfo* pColFilter = &pCol->filterInfo[j];
      int32_t            lowerOptr = pColFilter->lowerRelOptr;
      int32_t            upperOptr = pColFilter->upperRelOptr;

      if ((lowerOptr == TSDB_RELATION_GREATER_EQUAL || lowerOptr == TSDB_RELATION_GREATER) &&
          (upperOptr == TSDB_RELATION_LESS_EQUAL || upperOptr == TSDB_RELATION_LESS)) {
        continue;
      }

      // there must be at least two range, not support yet.
      if (lowerOptr * upperOptr != TSDB_RELATION_INVALID) {
        return false;
      }
    }
  }

  return true;
}

static int32_t getTimeRangeFromExpr(SQueryInfo* pQueryInfo, tSQLExpr* pExpr) {
  const char* msg0 = "invalid timestamp";
  const char* msg1 = "only one time stamp window allowed";

  if (pExpr == NULL) {
    return TSDB_CODE_SUCCESS;
  }

  if (!isExprDirectParentOfLeaftNode(pExpr)) {
    if (pExpr->nSQLOptr == TK_OR) {
      return invalidSqlErrMsg(pQueryInfo->msg, msg1);
    }

    getTimeRangeFromExpr(pQueryInfo, pExpr->pLeft);

    return getTimeRangeFromExpr(pQueryInfo, pExpr->pRight);
  } else {
    SColumnIndex index = COLUMN_INDEX_INITIALIZER;
    if (getColumnIndexByName(&pExpr->pLeft->colInfo, pQueryInfo, &index) != TSDB_CODE_SUCCESS) {
      return TSDB_CODE_INVALID_SQL;
    }

    STableMetaInfo* pTableMetaInfo = tscGetMetaInfo(pQueryInfo, index.tableIndex);
    STableComInfo tinfo = tscGetTableInfo(pTableMetaInfo->pTableMeta);
    
    tSQLExpr* pRight = pExpr->pRight;

    STimeWindow win = {.skey = INT64_MIN, .ekey = INT64_MAX};
    if (getTimeRange(&win, pRight, pExpr->nSQLOptr, tinfo.precision) != TSDB_CODE_SUCCESS) {
      return invalidSqlErrMsg(pQueryInfo->msg, msg0);
    }

    // update the timestamp query range
    if (pQueryInfo->window.skey < win.skey) {
      pQueryInfo->window.skey = win.skey;
    }

    if (pQueryInfo->window.ekey > win.ekey) {
      pQueryInfo->window.ekey = win.ekey;
    }
  }

  return TSDB_CODE_SUCCESS;
}

static int32_t validateJoinExpr(SQueryInfo* pQueryInfo, SCondExpr* pCondExpr) {
  const char* msg1 = "super table join requires tags column";
  const char* msg2 = "timestamp join condition missing";
  const char* msg3 = "condition missing for join query";

  if (!QUERY_IS_JOIN_QUERY(pQueryInfo->type)) {
    if (pQueryInfo->numOfTables == 1) {
      return TSDB_CODE_SUCCESS;
    } else {
      return invalidSqlErrMsg(pQueryInfo->msg, msg3);
    }
  }

  STableMetaInfo* pTableMetaInfo = tscGetMetaInfo(pQueryInfo, 0);
  if (UTIL_TABLE_IS_SUPERTABLE(pTableMetaInfo)) {  // for stable join, tag columns
                                                   // must be present for join
    if (pCondExpr->pJoinExpr == NULL) {
      return invalidSqlErrMsg(pQueryInfo->msg, msg1);
    }
  }

  if (!pCondExpr->tsJoin) {
    return invalidSqlErrMsg(pQueryInfo->msg, msg2);
  }

  return TSDB_CODE_SUCCESS;
}

static void cleanQueryExpr(SCondExpr* pCondExpr) {
  if (pCondExpr->pTableCond) {
    tSQLExprDestroy(pCondExpr->pTableCond);
  }

  if (pCondExpr->pTagCond) {
    tSQLExprDestroy(pCondExpr->pTagCond);
  }

  if (pCondExpr->pColumnCond) {
    tSQLExprDestroy(pCondExpr->pColumnCond);
  }

  if (pCondExpr->pTimewindow) {
    tSQLExprDestroy(pCondExpr->pTimewindow);
  }

  if (pCondExpr->pJoinExpr) {
    tSQLExprDestroy(pCondExpr->pJoinExpr);
  }
}

static void doAddJoinTagsColumnsIntoTagList(SQueryInfo* pQueryInfo, SCondExpr* pCondExpr) {
  STableMetaInfo* pTableMetaInfo = tscGetMetaInfo(pQueryInfo, 0);
  if (QUERY_IS_JOIN_QUERY(pQueryInfo->type) && UTIL_TABLE_IS_SUPERTABLE(pTableMetaInfo)) {
    SColumnIndex index = {0};

    getColumnIndexByName(&pCondExpr->pJoinExpr->pLeft->colInfo, pQueryInfo, &index);
    pTableMetaInfo = tscGetMetaInfo(pQueryInfo, index.tableIndex);
  
    index.columnIndex = index.columnIndex - tscGetNumOfColumns(pTableMetaInfo->pTableMeta);
    tscColumnListInsert(pTableMetaInfo->tagColList, &index);
  
    getColumnIndexByName(&pCondExpr->pJoinExpr->pRight->colInfo, pQueryInfo, &index);
    pTableMetaInfo = tscGetMetaInfo(pQueryInfo, index.tableIndex);
  
    index.columnIndex = index.columnIndex - tscGetNumOfColumns(pTableMetaInfo->pTableMeta);
    tscColumnListInsert(pTableMetaInfo->tagColList, &index);
  }
}

static int32_t getTagQueryCondExpr(SQueryInfo* pQueryInfo, SCondExpr* pCondExpr, tSQLExpr** pExpr) {
  int32_t ret = TSDB_CODE_SUCCESS;

  if (pCondExpr->pTagCond == NULL) {
    return ret;
  }
  
  for (int32_t i = 0; i < pQueryInfo->numOfTables; ++i) {
    tSQLExpr* p1 = extractExprForSTable(pExpr, pQueryInfo, i);
    tExprNode* p = NULL;
  
    SArray* colList = taosArrayInit(10, sizeof(SColIndex));
    ret = exprTreeFromSqlExpr(&p, p1, NULL, pQueryInfo, colList);
    SBufferWriter bw = tbufInitWriter(NULL, false);

    TRY(0) {
      exprTreeToBinary(&bw, p);
    } CATCH(code) {
      tbufCloseWriter(&bw);
      UNUSED(code);
      // TODO: more error handling
    } END_TRY
    
    // add to source column list
    STableMetaInfo* pTableMetaInfo = tscGetMetaInfo(pQueryInfo, i);
    int64_t uid = pTableMetaInfo->pTableMeta->uid;
    int32_t numOfCols = tscGetNumOfColumns(pTableMetaInfo->pTableMeta);
    
    size_t num = taosArrayGetSize(colList);
    for(int32_t j = 0; j < num; ++j) {
      SColIndex* pIndex = taosArrayGet(colList, j);
      SColumnIndex index = {.tableIndex = i, .columnIndex = pIndex->colIndex - numOfCols};
      tscColumnListInsert(pTableMetaInfo->tagColList, &index);
    }
    
    tsSetSTableQueryCond(&pQueryInfo->tagCond, uid, &bw);
    doCompactQueryExpr(pExpr);
    
    tSQLExprDestroy(p1);
    tExprTreeDestroy(&p, NULL);
  }

  pCondExpr->pTagCond = NULL;
  return ret;
}
int32_t parseWhereClause(SQueryInfo* pQueryInfo, tSQLExpr** pExpr, SSqlObj* pSql) {
  if (pExpr == NULL) {
    return TSDB_CODE_SUCCESS;
  }

  const char* msg1 = "invalid expression";
  const char* msg2 = "invalid filter expression";

  int32_t ret = TSDB_CODE_SUCCESS;

  pQueryInfo->window.skey = 0;
  pQueryInfo->window.ekey = INT64_MAX;

  // tags query condition may be larger than 512bytes, therefore, we need to prepare enough large space
  SStringBuilder sb = {0};
  SCondExpr      condExpr = {0};

  if ((*pExpr)->pLeft == NULL || (*pExpr)->pRight == NULL) {
    return invalidSqlErrMsg(pQueryInfo->msg, msg1);
  }

  int32_t type = 0;
  if ((ret = getQueryCondExpr(pQueryInfo, pExpr, &condExpr, &type, (*pExpr)->nSQLOptr)) != TSDB_CODE_SUCCESS) {
    return ret;
  }

  doCompactQueryExpr(pExpr);

  // after expression compact, the expression tree is only include tag query condition
  condExpr.pTagCond = (*pExpr);

  // 1. check if it is a join query
  if ((ret = validateJoinExpr(pQueryInfo, &condExpr)) != TSDB_CODE_SUCCESS) {
    return ret;
  }

  // 2. get the query time range
  if ((ret = getTimeRangeFromExpr(pQueryInfo, condExpr.pTimewindow)) != TSDB_CODE_SUCCESS) {
    return ret;
  }

  // 3. get the tag query condition
  if ((ret = getTagQueryCondExpr(pQueryInfo, &condExpr, pExpr)) != TSDB_CODE_SUCCESS) {
    return ret;
  }

  // 4. get the table name query condition
  if ((ret = getTablenameCond(pQueryInfo, condExpr.pTableCond, &sb)) != TSDB_CODE_SUCCESS) {
    return ret;
  }

  // 5. other column query condition
  if ((ret = getColumnQueryCondInfo(pQueryInfo, condExpr.pColumnCond, TK_AND)) != TSDB_CODE_SUCCESS) {
    return ret;
  }

  // 6. join condition
  if ((ret = getJoinCondInfo(pQueryInfo, condExpr.pJoinExpr)) != TSDB_CODE_SUCCESS) {
    return ret;
  }

  // 7. query condition for table name
  pQueryInfo->tagCond.relType = (condExpr.relType == TK_AND) ? TSDB_RELATION_AND : TSDB_RELATION_OR;

  ret = setTableCondForSTableQuery(pQueryInfo, getAccountId(pSql), condExpr.pTableCond, condExpr.tableCondIndex, &sb);
  taosStringBuilderDestroy(&sb);

  if (!validateFilterExpr(pQueryInfo)) {
    return invalidSqlErrMsg(pQueryInfo->msg, msg2);
  }

  doAddJoinTagsColumnsIntoTagList(pQueryInfo, &condExpr);

  cleanQueryExpr(&condExpr);
  return ret;
}

int32_t getTimeRange(STimeWindow* win, tSQLExpr* pRight, int32_t optr, int16_t timePrecision) {
  // this is join condition, do nothing
  if (pRight->nSQLOptr == TK_ID) {
    return TSDB_CODE_SUCCESS;
  }

  /*
   * filter primary ts filter expression like:
   * where ts in ('2015-12-12 4:8:12')
   */
  if (pRight->nSQLOptr == TK_SET || optr == TK_IN) {
    return TSDB_CODE_INVALID_SQL;
  }

  int64_t val = 0;
  bool    parsed = false;
  if (pRight->val.nType == TSDB_DATA_TYPE_BINARY) {
    pRight->val.nLen = strdequote(pRight->val.pz);

    char* seg = strnchr(pRight->val.pz, '-', pRight->val.nLen, false);
    if (seg != NULL) {
      if (taosParseTime(pRight->val.pz, &val, pRight->val.nLen, TSDB_TIME_PRECISION_MICRO) == TSDB_CODE_SUCCESS) {
        parsed = true;
      } else {
        return TSDB_CODE_INVALID_SQL;
      }
    } else {
      SSQLToken token = {.z = pRight->val.pz, .n = pRight->val.nLen, .type = TK_ID};
      int32_t   len = tSQLGetToken(pRight->val.pz, &token.type);

      if ((token.type != TK_INTEGER && token.type != TK_FLOAT) || len != pRight->val.nLen) {
        return TSDB_CODE_INVALID_SQL;
      }
    }
  } else if (pRight->nSQLOptr == TK_INTEGER && timePrecision == TSDB_TIME_PRECISION_MILLI) {
    /*
     * if the pRight->nSQLOptr == TK_INTEGER/TK_FLOAT, the value is adaptive, we
     * need the time precision in metermeta to transfer the value in MICROSECOND
     *
     * Additional check to avoid data overflow
     */
    if (pRight->val.i64Key <= INT64_MAX / 1000) {
      pRight->val.i64Key *= 1000;
    }
  } else if (pRight->nSQLOptr == TK_FLOAT && timePrecision == TSDB_TIME_PRECISION_MILLI) {
    pRight->val.dKey *= 1000;
  }

  if (!parsed) {
    /*
     * failed to parse timestamp in regular formation, try next
     * it may be a epoch time in string format
     */
    tVariantDump(&pRight->val, (char*)&val, TSDB_DATA_TYPE_BIGINT);

    /*
     * transfer it into MICROSECOND format if it is a string, since for
     * TK_INTEGER/TK_FLOAT the value has been transferred
     *
     * additional check to avoid data overflow
     */
    if (pRight->nSQLOptr == TK_STRING && timePrecision == TSDB_TIME_PRECISION_MILLI) {
      if (val <= INT64_MAX / 1000) {
        val *= 1000;
      }
    }
  }

  int32_t delta = 1;
  /* for millisecond, delta is 1ms=1000us */
  if (timePrecision == TSDB_TIME_PRECISION_MILLI) {
    delta *= 1000;
  }

  if (optr == TK_LE) {
    win->ekey = val;
  } else if (optr == TK_LT) {
    win->ekey = val - delta;
  } else if (optr == TK_GT) {
    win->skey = val + delta;
  } else if (optr == TK_GE) {
    win->skey = val;
  } else if (optr == TK_EQ) {
    win->ekey = win->skey = val;
  }
  return TSDB_CODE_SUCCESS;
}

// todo error !!!!
int32_t tsRewriteFieldNameIfNecessary(SQueryInfo* pQueryInfo) {
  const char rep[] = {'(', ')', '*', ',', '.', '/', '\\', '+', '-', '%', ' '};

  for (int32_t i = 0; i < pQueryInfo->fieldsInfo.numOfOutput; ++i) {
    char* fieldName = tscFieldInfoGetField(&pQueryInfo->fieldsInfo, i)->name;
    for (int32_t j = 0; j < TSDB_COL_NAME_LEN && fieldName[j] != 0; ++j) {
      for (int32_t k = 0; k < tListLen(rep); ++k) {
        if (fieldName[j] == rep[k]) {
          fieldName[j] = '_';
          break;
        }
      }
    }

    fieldName[TSDB_COL_NAME_LEN - 1] = 0;
  }

  // the column name may be identical, here check again
  for (int32_t i = 0; i < pQueryInfo->fieldsInfo.numOfOutput; ++i) {
    char* fieldName = tscFieldInfoGetField(&pQueryInfo->fieldsInfo, i)->name;
    for (int32_t j = i + 1; j < pQueryInfo->fieldsInfo.numOfOutput; ++j) {
      if (strncasecmp(fieldName, tscFieldInfoGetField(&pQueryInfo->fieldsInfo, j)->name, TSDB_COL_NAME_LEN) == 0) {
        const char* msg = "duplicated column name in new table";
        return invalidSqlErrMsg(pQueryInfo->msg, msg);
      }
    }
  }

  return TSDB_CODE_SUCCESS;
}

int32_t parseFillClause(SQueryInfo* pQueryInfo, SQuerySQL* pQuerySQL) {
  tVariantList*     pFillToken = pQuerySQL->fillType;
  tVariantListItem* pItem = &pFillToken->a[0];

  const int32_t START_INTERPO_COL_IDX = 1;

  const char* msg = "illegal value or data overflow";
  const char* msg1 = "value is expected";
  const char* msg2 = "invalid fill option";

  if (pItem->pVar.nType != TSDB_DATA_TYPE_BINARY) {
    return invalidSqlErrMsg(pQueryInfo->msg, msg2);
  }
  
  size_t size = tscSqlExprNumOfExprs(pQueryInfo);
  
  if (pQueryInfo->defaultVal == NULL) {
    pQueryInfo->defaultVal = calloc(size, sizeof(int64_t));
    if (pQueryInfo->defaultVal == NULL) {
      return TSDB_CODE_CLI_OUT_OF_MEMORY;
    }
  }

  if (strncasecmp(pItem->pVar.pz, "none", 4) == 0 && pItem->pVar.nLen == 4) {
    pQueryInfo->interpoType = TSDB_INTERPO_NONE;
  } else if (strncasecmp(pItem->pVar.pz, "null", 4) == 0 && pItem->pVar.nLen == 4) {
    pQueryInfo->interpoType = TSDB_INTERPO_NULL;
    for (int32_t i = START_INTERPO_COL_IDX; i < size; ++i) {
      TAOS_FIELD* pFields = tscFieldInfoGetField(&pQueryInfo->fieldsInfo, i);
      setNull((char*)&pQueryInfo->defaultVal[i], pFields->type, pFields->bytes);
    }
  } else if (strncasecmp(pItem->pVar.pz, "prev", 4) == 0 && pItem->pVar.nLen == 4) {
    pQueryInfo->interpoType = TSDB_INTERPO_PREV;
  } else if (strncasecmp(pItem->pVar.pz, "linear", 6) == 0 && pItem->pVar.nLen == 6) {
    pQueryInfo->interpoType = TSDB_INTERPO_LINEAR;
  } else if (strncasecmp(pItem->pVar.pz, "value", 5) == 0 && pItem->pVar.nLen == 5) {
    pQueryInfo->interpoType = TSDB_INTERPO_SET_VALUE;

    if (pFillToken->nExpr == 1) {
      return invalidSqlErrMsg(pQueryInfo->msg, msg1);
    }

    int32_t startPos = 1;
    int32_t numOfFillVal = pFillToken->nExpr - 1;

    /* for point interpolation query, we do not have the timestamp column */
    if (tscIsPointInterpQuery(pQueryInfo)) {
      startPos = 0;

      if (numOfFillVal > size) {
        numOfFillVal = size;
      }
    } else {
      numOfFillVal = (pFillToken->nExpr > size) ? size : pFillToken->nExpr;
    }

    int32_t j = 1;

    for (int32_t i = startPos; i < numOfFillVal; ++i, ++j) {
      TAOS_FIELD* pFields = tscFieldInfoGetField(&pQueryInfo->fieldsInfo, i);

      if (pFields->type == TSDB_DATA_TYPE_BINARY || pFields->type == TSDB_DATA_TYPE_NCHAR) {
        setNull((char*)(&pQueryInfo->defaultVal[i]), pFields->type, pFields->bytes);
        continue;
      }

      int32_t ret = tVariantDump(&pFillToken->a[j].pVar, (char*)&pQueryInfo->defaultVal[i], pFields->type);
      if (ret != TSDB_CODE_SUCCESS) {
        return invalidSqlErrMsg(pQueryInfo->msg, msg);
      }
    }
    
    if ((pFillToken->nExpr < size) ||
        ((pFillToken->nExpr - 1 < size) && (tscIsPointInterpQuery(pQueryInfo)))) {
      tVariantListItem* lastItem = &pFillToken->a[pFillToken->nExpr - 1];

      for (int32_t i = numOfFillVal; i < size; ++i) {
        TAOS_FIELD* pFields = tscFieldInfoGetField(&pQueryInfo->fieldsInfo, i);

        if (pFields->type == TSDB_DATA_TYPE_BINARY || pFields->type == TSDB_DATA_TYPE_NCHAR) {
          setNull((char*)(&pQueryInfo->defaultVal[i]), pFields->type, pFields->bytes);
        } else {
          tVariantDump(&lastItem->pVar, (char*)&pQueryInfo->defaultVal[i], pFields->type);
        }
      }
    }
  } else {
    return invalidSqlErrMsg(pQueryInfo->msg, msg2);
  }

  return TSDB_CODE_SUCCESS;
}

static void setDefaultOrderInfo(SQueryInfo* pQueryInfo) {
  /* set default timestamp order information for all queries */
  pQueryInfo->order.order = TSDB_ORDER_ASC;
  STableMetaInfo* pTableMetaInfo = tscGetMetaInfo(pQueryInfo, 0);

  if (isTopBottomQuery(pQueryInfo)) {
    pQueryInfo->order.order = TSDB_ORDER_ASC;
    pQueryInfo->order.orderColId = PRIMARYKEY_TIMESTAMP_COL_INDEX;
  } else {
    pQueryInfo->order.orderColId = -1;
  }

  /* for super table query, set default ascending order for group output */
  if (UTIL_TABLE_IS_SUPERTABLE(pTableMetaInfo)) {
    pQueryInfo->groupbyExpr.orderType = TSDB_ORDER_ASC;
  }
}

int32_t parseOrderbyClause(SQueryInfo* pQueryInfo, SQuerySQL* pQuerySql, SSchema* pSchema) {
  const char* msg0 = "only support order by primary timestamp";
  const char* msg1 = "invalid column name";
  const char* msg2 = "only support order by primary timestamp and queried column";
  const char* msg3 = "only support order by primary timestamp and first tag in groupby clause";

  setDefaultOrderInfo(pQueryInfo);
  STableMetaInfo* pTableMetaInfo = tscGetMetaInfo(pQueryInfo, 0);

  if (pQuerySql->pSortOrder == NULL) {
    return TSDB_CODE_SUCCESS;
  }

  tVariantList* pSortorder = pQuerySql->pSortOrder;

  /*
   * for table query, there is only one or none order option is allowed, which is the
   * ts or values(top/bottom) order is supported.
   *
   * for super table query, the order option must be less than 3.
   */
  if (UTIL_TABLE_IS_NOMRAL_TABLE(pTableMetaInfo)) {
    if (pSortorder->nExpr > 1) {
      return invalidSqlErrMsg(pQueryInfo->msg, msg0);
    }
  } else {
    if (pSortorder->nExpr > 2) {
      return invalidSqlErrMsg(pQueryInfo->msg, msg3);
    }
  }

  // handle the first part of order by
  tVariant* pVar = &pSortorder->a[0].pVar;

  // e.g., order by 1 asc, return directly with out further check.
  if (pVar->nType >= TSDB_DATA_TYPE_TINYINT && pVar->nType <= TSDB_DATA_TYPE_BIGINT) {
    return TSDB_CODE_SUCCESS;
  }

  SSQLToken    columnName = {pVar->nLen, pVar->nType, pVar->pz};
  SColumnIndex index = {0};

  if (UTIL_TABLE_IS_SUPERTABLE(pTableMetaInfo)) {  // super table query
    if (getColumnIndexByName(&columnName, pQueryInfo, &index) != TSDB_CODE_SUCCESS) {
      return invalidSqlErrMsg(pQueryInfo->msg, msg1);
    }

    bool orderByTags = false;
    bool orderByTS = false;

    if (index.columnIndex >= tscGetNumOfColumns(pTableMetaInfo->pTableMeta)) {
      int32_t relTagIndex = index.columnIndex - tscGetNumOfColumns(pTableMetaInfo->pTableMeta);
      
      SColIndex* pColIndex = taosArrayGet(pQueryInfo->groupbyExpr.columnInfo, 0);
      if (relTagIndex == pColIndex->colIndex) {
        orderByTags = true;
      }
    } else if (index.columnIndex == TSDB_TBNAME_COLUMN_INDEX) {
      orderByTags = true;
    }

    if (PRIMARYKEY_TIMESTAMP_COL_INDEX == index.columnIndex) {
      orderByTS = true;
    }

    if (!(orderByTags || orderByTS) && !isTopBottomQuery(pQueryInfo)) {
      return invalidSqlErrMsg(pQueryInfo->msg, msg3);
    } else {
      assert(!(orderByTags && orderByTS));
    }

    if (pSortorder->nExpr == 1) {
      if (orderByTags) {
        pQueryInfo->groupbyExpr.orderIndex = index.columnIndex - tscGetNumOfColumns(pTableMetaInfo->pTableMeta);
        pQueryInfo->groupbyExpr.orderType = pQuerySql->pSortOrder->a[0].sortOrder;
      } else if (isTopBottomQuery(pQueryInfo)) {
        /* order of top/bottom query in interval is not valid  */
        SSqlExpr* pExpr = tscSqlExprGet(pQueryInfo, 0);
        assert(pExpr->functionId == TSDB_FUNC_TS);

        pExpr = tscSqlExprGet(pQueryInfo, 1);
        if (pExpr->colInfo.colIndex != index.columnIndex && index.columnIndex != PRIMARYKEY_TIMESTAMP_COL_INDEX) {
          return invalidSqlErrMsg(pQueryInfo->msg, msg2);
        }

        pQueryInfo->order.order = pQuerySql->pSortOrder->a[0].sortOrder;
        pQueryInfo->order.orderColId = pSchema[index.columnIndex].colId;
        return TSDB_CODE_SUCCESS;
      } else {
        pQueryInfo->order.order = pSortorder->a[0].sortOrder;
        pQueryInfo->order.orderColId = PRIMARYKEY_TIMESTAMP_COL_INDEX;
      }
    }

    if (pSortorder->nExpr == 2) {
      if (orderByTags) {
        pQueryInfo->groupbyExpr.orderIndex = index.columnIndex - tscGetNumOfColumns(pTableMetaInfo->pTableMeta);
        pQueryInfo->groupbyExpr.orderType = pQuerySql->pSortOrder->a[0].sortOrder;
      } else {
        pQueryInfo->order.order = pSortorder->a[0].sortOrder;
        pQueryInfo->order.orderColId = PRIMARYKEY_TIMESTAMP_COL_INDEX;
      }

      tVariant* pVar2 = &pSortorder->a[1].pVar;
      SSQLToken cname = {pVar2->nLen, pVar2->nType, pVar2->pz};
      if (getColumnIndexByName(&cname, pQueryInfo, &index) != TSDB_CODE_SUCCESS) {
        return invalidSqlErrMsg(pQueryInfo->msg, msg1);
      }

      if (index.columnIndex != PRIMARYKEY_TIMESTAMP_COL_INDEX) {
        return invalidSqlErrMsg(pQueryInfo->msg, msg2);
      } else {
        pQueryInfo->order.order = pSortorder->a[1].sortOrder;
        pQueryInfo->order.orderColId = PRIMARYKEY_TIMESTAMP_COL_INDEX;
      }
    }

  } else {  // meter query
    if (getColumnIndexByName(&columnName, pQueryInfo, &index) != TSDB_CODE_SUCCESS) {
      return invalidSqlErrMsg(pQueryInfo->msg, msg1);
    }

    if (index.columnIndex != PRIMARYKEY_TIMESTAMP_COL_INDEX && !isTopBottomQuery(pQueryInfo)) {
      return invalidSqlErrMsg(pQueryInfo->msg, msg2);
    }

    if (isTopBottomQuery(pQueryInfo)) {
      /* order of top/bottom query in interval is not valid  */
      SSqlExpr* pExpr = tscSqlExprGet(pQueryInfo, 0);
      assert(pExpr->functionId == TSDB_FUNC_TS);

      pExpr = tscSqlExprGet(pQueryInfo, 1);
      if (pExpr->colInfo.colIndex != index.columnIndex && index.columnIndex != PRIMARYKEY_TIMESTAMP_COL_INDEX) {
        return invalidSqlErrMsg(pQueryInfo->msg, msg2);
      }

      pQueryInfo->order.order = pQuerySql->pSortOrder->a[0].sortOrder;
      pQueryInfo->order.orderColId = pSchema[index.columnIndex].colId;
      return TSDB_CODE_SUCCESS;
    }

    pQueryInfo->order.order = pQuerySql->pSortOrder->a[0].sortOrder;
  }

  return TSDB_CODE_SUCCESS;
}

int32_t setAlterTableInfo(SSqlObj* pSql, struct SSqlInfo* pInfo) {
  const int32_t DEFAULT_TABLE_INDEX = 0;

  const char* msg1 = "invalid table name";
  const char* msg2 = "table name too long";
  const char* msg3 = "manipulation of tag available for super table";
  const char* msg4 = "set tag value only available for table";
  const char* msg5 = "only support add one tag";
  const char* msg6 = "column can only be modified by super table";
  
  const char* msg7 = "no tags can be dropped";
  const char* msg8 = "only support one tag";
  const char* msg9 = "tag name too long";
  
  const char* msg10 = "invalid tag name";
  const char* msg11 = "primary tag cannot be dropped";
  const char* msg12 = "update normal column not supported";
  const char* msg13 = "invalid tag value";
  const char* msg14 = "tag value too long";
  
  const char* msg15 = "no columns can be dropped";
  const char* msg16 = "only support one column";
  const char* msg17 = "invalid column name";
  const char* msg18 = "primary timestamp column cannot be dropped";
  
  SSqlCmd*        pCmd = &pSql->cmd;
  SAlterTableSQL* pAlterSQL = pInfo->pAlterInfo;
  SQueryInfo*     pQueryInfo = tscGetQueryInfoDetail(pCmd, 0);

  STableMetaInfo* pTableMetaInfo = tscGetMetaInfo(pQueryInfo, DEFAULT_TABLE_INDEX);

  if (tscValidateName(&(pAlterSQL->name)) != TSDB_CODE_SUCCESS) {
    return invalidSqlErrMsg(pQueryInfo->msg, msg1);
  }

  if (tscSetTableId(pTableMetaInfo, &(pAlterSQL->name), pSql) != TSDB_CODE_SUCCESS) {
    return invalidSqlErrMsg(pQueryInfo->msg, msg2);
  }

  int32_t ret = tscGetTableMeta(pSql, pTableMetaInfo);
  if (ret != TSDB_CODE_SUCCESS) {
    return ret;
  }

  STableMeta* pTableMeta = pTableMetaInfo->pTableMeta;

  if (pAlterSQL->type == TSDB_ALTER_TABLE_ADD_TAG_COLUMN || pAlterSQL->type == TSDB_ALTER_TABLE_DROP_TAG_COLUMN ||
      pAlterSQL->type == TSDB_ALTER_TABLE_CHANGE_TAG_COLUMN) {
    if (UTIL_TABLE_IS_NOMRAL_TABLE(pTableMetaInfo)) {
      return invalidSqlErrMsg(pQueryInfo->msg, msg3);
    }
  } else if ((pAlterSQL->type == TSDB_ALTER_TABLE_UPDATE_TAG_VAL) && (UTIL_TABLE_IS_SUPERTABLE(pTableMetaInfo))) {
    return invalidSqlErrMsg(pQueryInfo->msg, msg4);
  } else if ((pAlterSQL->type == TSDB_ALTER_TABLE_ADD_COLUMN || pAlterSQL->type == TSDB_ALTER_TABLE_DROP_COLUMN) &&
             UTIL_TABLE_IS_CHILD_TABLE(pTableMetaInfo)) {
    return invalidSqlErrMsg(pQueryInfo->msg, msg6);
  }

  if (pAlterSQL->type == TSDB_ALTER_TABLE_ADD_TAG_COLUMN) {
    tFieldList* pFieldList = pAlterSQL->pAddColumns;
    if (pFieldList->nField > 1) {
      return invalidSqlErrMsg(pQueryInfo->msg, msg5);
    }

    if (!validateOneTags(pCmd, &pFieldList->p[0])) {
      return TSDB_CODE_INVALID_SQL;
    }
  
    tscFieldInfoAppend(&pQueryInfo->fieldsInfo, &pFieldList->p[0]);
  } else if (pAlterSQL->type == TSDB_ALTER_TABLE_DROP_TAG_COLUMN) {
    if (tscGetNumOfTags(pTableMeta) == 1) {
      return invalidSqlErrMsg(pQueryInfo->msg, msg7);
    }

    // numOfTags == 1
    if (pAlterSQL->varList->nExpr > 1) {
      return invalidSqlErrMsg(pQueryInfo->msg, msg8);
    }

    tVariantListItem* pItem = &pAlterSQL->varList->a[0];
    if (pItem->pVar.nLen > TSDB_COL_NAME_LEN) {
      return invalidSqlErrMsg(pQueryInfo->msg, msg9);
    }

    SColumnIndex index = COLUMN_INDEX_INITIALIZER;
    SSQLToken    name = {.z = pItem->pVar.pz, .n = pItem->pVar.nLen, .type = TK_STRING};

    if (getColumnIndexByName(&name, pQueryInfo, &index) != TSDB_CODE_SUCCESS) {
      return TSDB_CODE_INVALID_SQL;
    }

    if (index.columnIndex < tscGetNumOfColumns(pTableMeta)) {
      return invalidSqlErrMsg(pQueryInfo->msg, msg10);
    } else if (index.columnIndex == 0) {
      return invalidSqlErrMsg(pQueryInfo->msg, msg11);
    }

    char name1[128] = {0};
    strncpy(name1, pItem->pVar.pz, pItem->pVar.nLen);
  
    TAOS_FIELD f = tscCreateField(TSDB_DATA_TYPE_INT, name1, tDataTypeDesc[TSDB_DATA_TYPE_INT].nSize);
    tscFieldInfoAppend(&pQueryInfo->fieldsInfo, &f);
  } else if (pAlterSQL->type == TSDB_ALTER_TABLE_CHANGE_TAG_COLUMN) {
    tVariantList* pVarList = pAlterSQL->varList;
    if (pVarList->nExpr > 2) {
      return TSDB_CODE_INVALID_SQL;
    }

    tVariantListItem* pSrcItem = &pAlterSQL->varList->a[0];
    tVariantListItem* pDstItem = &pAlterSQL->varList->a[1];

    if (pSrcItem->pVar.nLen >= TSDB_COL_NAME_LEN || pDstItem->pVar.nLen >= TSDB_COL_NAME_LEN) {
      return invalidSqlErrMsg(pQueryInfo->msg, msg9);
    }

    if (pSrcItem->pVar.nType != TSDB_DATA_TYPE_BINARY || pDstItem->pVar.nType != TSDB_DATA_TYPE_BINARY) {
      return invalidSqlErrMsg(pQueryInfo->msg, msg10);
    }

    SColumnIndex srcIndex = COLUMN_INDEX_INITIALIZER;
    SColumnIndex destIndex = COLUMN_INDEX_INITIALIZER;

    SSQLToken srcToken = {.z = pSrcItem->pVar.pz, .n = pSrcItem->pVar.nLen, .type = TK_STRING};
    if (getColumnIndexByName(&srcToken, pQueryInfo, &srcIndex) != TSDB_CODE_SUCCESS) {
      return TSDB_CODE_INVALID_SQL;
    }

    SSQLToken destToken = {.z = pDstItem->pVar.pz, .n = pDstItem->pVar.nLen, .type = TK_STRING};
    if (getColumnIndexByName(&destToken, pQueryInfo, &destIndex) == TSDB_CODE_SUCCESS) {
      return TSDB_CODE_INVALID_SQL;
    }

    char name[TSDB_COL_NAME_LEN + 1] = {0};
    strncpy(name, pVarList->a[0].pVar.pz, pVarList->a[0].pVar.nLen);
    TAOS_FIELD f = tscCreateField(TSDB_DATA_TYPE_INT, name, tDataTypeDesc[TSDB_DATA_TYPE_INT].nSize);
    tscFieldInfoAppend(&pQueryInfo->fieldsInfo, &f);

    memset(name, 0, tListLen(name));
    strncpy(name, pVarList->a[1].pVar.pz, pVarList->a[1].pVar.nLen);
    f = tscCreateField(TSDB_DATA_TYPE_INT, name, tDataTypeDesc[TSDB_DATA_TYPE_INT].nSize);
    tscFieldInfoAppend(&pQueryInfo->fieldsInfo, &f);
  } else if (pAlterSQL->type == TSDB_ALTER_TABLE_UPDATE_TAG_VAL) {
    // Note: update can only be applied to table not super table.
    // the following is handle display tags value for meters created according to super table
    tVariantList* pVarList = pAlterSQL->varList;
    tVariant*     pTagName = &pVarList->a[0].pVar;

    SColumnIndex columnIndex = COLUMN_INDEX_INITIALIZER;
    SSQLToken    name = {.type = TK_STRING, .z = pTagName->pz, .n = pTagName->nLen};
    if (getColumnIndexByName(&name, pQueryInfo, &columnIndex) != TSDB_CODE_SUCCESS) {
      return TSDB_CODE_INVALID_SQL;
    }

    if (columnIndex.columnIndex < tscGetNumOfColumns(pTableMeta)) {
      return invalidSqlErrMsg(pQueryInfo->msg, msg12);
    }

    SSchema* pTagsSchema = tscGetTableColumnSchema(pTableMetaInfo->pTableMeta, columnIndex.columnIndex);
    if (tVariantDump(&pVarList->a[1].pVar, pAlterSQL->tagData.data /*pCmd->payload*/, pTagsSchema->type) !=
        TSDB_CODE_SUCCESS) {
      return invalidSqlErrMsg(pQueryInfo->msg, msg13);
    }

    // validate the length of binary
    if ((pTagsSchema->type == TSDB_DATA_TYPE_BINARY || pTagsSchema->type == TSDB_DATA_TYPE_NCHAR) &&
        pVarList->a[1].pVar.nLen > pTagsSchema->bytes) {
      return invalidSqlErrMsg(pQueryInfo->msg, msg14);
    }

    char name1[128] = {0};
    strncpy(name1, pTagName->pz, pTagName->nLen);
  
    TAOS_FIELD f = tscCreateField(TSDB_DATA_TYPE_INT, name1, tDataTypeDesc[TSDB_DATA_TYPE_INT].nSize);
    tscFieldInfoAppend(&pQueryInfo->fieldsInfo, &f);
    
  } else if (pAlterSQL->type == TSDB_ALTER_TABLE_ADD_COLUMN) {
    tFieldList* pFieldList = pAlterSQL->pAddColumns;
    if (pFieldList->nField > 1) {
      const char* msg = "only support add one column";
      return invalidSqlErrMsg(pQueryInfo->msg, msg);
    }

    if (!validateOneColumn(pCmd, &pFieldList->p[0])) {
      return TSDB_CODE_INVALID_SQL;
    }
  
    tscFieldInfoAppend(&pQueryInfo->fieldsInfo, &pFieldList->p[0]);
  } else if (pAlterSQL->type == TSDB_ALTER_TABLE_DROP_COLUMN) {
    if (tscGetNumOfColumns(pTableMeta) == TSDB_MIN_COLUMNS) {  //
      return invalidSqlErrMsg(tscGetErrorMsgPayload(pCmd), msg15);
    }

    if (pAlterSQL->varList->nExpr > 1) {
      return invalidSqlErrMsg(tscGetErrorMsgPayload(pCmd), msg16);
    }

    tVariantListItem* pItem = &pAlterSQL->varList->a[0];

    SColumnIndex columnIndex = COLUMN_INDEX_INITIALIZER;
    SSQLToken    name = {.type = TK_STRING, .z = pItem->pVar.pz, .n = pItem->pVar.nLen};
    if (getColumnIndexByName(&name, pQueryInfo, &columnIndex) != TSDB_CODE_SUCCESS) {
      return invalidSqlErrMsg(pQueryInfo->msg, msg17);
    }

    if (columnIndex.columnIndex == PRIMARYKEY_TIMESTAMP_COL_INDEX) {
      return invalidSqlErrMsg(pQueryInfo->msg, msg18);
    }

    char name1[TSDB_COL_NAME_LEN + 1] = {0};
    strncpy(name1, pItem->pVar.pz, pItem->pVar.nLen);
    TAOS_FIELD f = tscCreateField(TSDB_DATA_TYPE_INT, name1, tDataTypeDesc[TSDB_DATA_TYPE_INT].nSize);
    tscFieldInfoAppend(&pQueryInfo->fieldsInfo, &f);
  }

  return TSDB_CODE_SUCCESS;
}

int32_t validateSqlFunctionInStreamSql(SQueryInfo* pQueryInfo) {
  const char* msg0 = "sample interval can not be less than 10ms.";
  const char* msg1 = "functions not allowed in select clause";

  if (pQueryInfo->intervalTime != 0 && pQueryInfo->intervalTime < 10) {
    return invalidSqlErrMsg(pQueryInfo->msg, msg0);
  }
  
  size_t size = taosArrayGetSize(pQueryInfo->exprList);
  for (int32_t i = 0; i < size; ++i) {
    int32_t functId = tscSqlExprGet(pQueryInfo, i)->functionId;
    if (!IS_STREAM_QUERY_VALID(aAggs[functId].nStatus)) {
      return invalidSqlErrMsg(pQueryInfo->msg, msg1);
    }
  }

  return TSDB_CODE_SUCCESS;
}

int32_t validateFunctionsInIntervalOrGroupbyQuery(SQueryInfo* pQueryInfo) {
  bool        isProjectionFunction = false;
  const char* msg1 = "column projection is not compatible with interval";

  // multi-output set/ todo refactor
  size_t size = taosArrayGetSize(pQueryInfo->exprList);
  
  for (int32_t k = 0; k < size; ++k) {
    SSqlExpr* pExpr = tscSqlExprGet(pQueryInfo, k);

    // projection query on primary timestamp, the selectivity function needs to be present.
    if (pExpr->functionId == TSDB_FUNC_PRJ && pExpr->colInfo.colId == PRIMARYKEY_TIMESTAMP_COL_INDEX) {
      bool hasSelectivity = false;
      for (int32_t j = 0; j < size; ++j) {
        SSqlExpr* pEx = tscSqlExprGet(pQueryInfo, j);
        if ((aAggs[pEx->functionId].nStatus & TSDB_FUNCSTATE_SELECTIVITY) == TSDB_FUNCSTATE_SELECTIVITY) {
          hasSelectivity = true;
          break;
        }
      }

      if (hasSelectivity) {
        continue;
      }
    }

    if (pExpr->functionId == TSDB_FUNC_PRJ || pExpr->functionId == TSDB_FUNC_DIFF ||
        pExpr->functionId == TSDB_FUNC_ARITHM) {
      isProjectionFunction = true;
    }
  }

  if (isProjectionFunction) {
    invalidSqlErrMsg(pQueryInfo->msg, msg1);
  }

  return isProjectionFunction == true ? TSDB_CODE_INVALID_SQL : TSDB_CODE_SUCCESS;
}

typedef struct SDNodeDynConfOption {
  char*   name;  // command name
  int32_t len;   // name string length
} SDNodeDynConfOption;

int32_t validateDNodeConfig(tDCLSQL* pOptions) {
  if (pOptions->nTokens < 2 || pOptions->nTokens > 3) {
    return TSDB_CODE_INVALID_SQL;
  }

  const SDNodeDynConfOption DNODE_DYNAMIC_CFG_OPTIONS[14] = {
      {"resetLog", 8},      {"resetQueryCache", 15}, {"dDebugFlag", 10},       {"rpcDebugFlag", 12},
      {"tmrDebugFlag", 12}, {"cDebugFlag", 10},      {"uDebugFlag", 10},       {"mDebugFlag", 10},
      {"sdbDebugFlag", 12}, {"httpDebugFlag", 13},   {"monitorDebugFlag", 16}, {"qDebugflag", 10},
      {"debugFlag", 9},     {"monitor", 7}};

  SSQLToken* pOptionToken = &pOptions->a[1];

  if (pOptions->nTokens == 2) {
    // reset log and reset query cache does not need value
    for (int32_t i = 0; i < 2; ++i) {
      const SDNodeDynConfOption* pOption = &DNODE_DYNAMIC_CFG_OPTIONS[i];
      if ((strncasecmp(pOption->name, pOptionToken->z, pOptionToken->n) == 0) && (pOption->len == pOptionToken->n)) {
        return TSDB_CODE_SUCCESS;
      }
    }
  } else if ((strncasecmp(DNODE_DYNAMIC_CFG_OPTIONS[13].name, pOptionToken->z, pOptionToken->n) == 0) &&
             (DNODE_DYNAMIC_CFG_OPTIONS[13].len == pOptionToken->n)) {
    SSQLToken* pValToken = &pOptions->a[2];
    int32_t    val = strtol(pValToken->z, NULL, 10);
    if (val != 0 && val != 1) {
      return TSDB_CODE_INVALID_SQL;  // options value is invalid
    }
    return TSDB_CODE_SUCCESS;
  } else {
    SSQLToken* pValToken = &pOptions->a[2];

    int32_t val = strtol(pValToken->z, NULL, 10);
    if (val < 131 || val > 199) {
      /* options value is out of valid range */
      return TSDB_CODE_INVALID_SQL;
    }

    for (int32_t i = 2; i < tListLen(DNODE_DYNAMIC_CFG_OPTIONS) - 1; ++i) {
      const SDNodeDynConfOption* pOption = &DNODE_DYNAMIC_CFG_OPTIONS[i];

      if ((strncasecmp(pOption->name, pOptionToken->z, pOptionToken->n) == 0) && (pOption->len == pOptionToken->n)) {
        /* options is valid */
        return TSDB_CODE_SUCCESS;
      }
    }
  }

  return TSDB_CODE_INVALID_SQL;
}

int32_t validateLocalConfig(tDCLSQL* pOptions) {
  if (pOptions->nTokens < 1 || pOptions->nTokens > 2) {
    return TSDB_CODE_INVALID_SQL;
  }

  SDNodeDynConfOption LOCAL_DYNAMIC_CFG_OPTIONS[6] = {{"resetLog", 8},    {"rpcDebugFlag", 12}, {"tmrDebugFlag", 12},
                                                      {"cDebugFlag", 10}, {"uDebugFlag", 10},   {"debugFlag", 9}};

  SSQLToken* pOptionToken = &pOptions->a[0];

  if (pOptions->nTokens == 1) {
    // reset log does not need value
    for (int32_t i = 0; i < 1; ++i) {
      SDNodeDynConfOption* pOption = &LOCAL_DYNAMIC_CFG_OPTIONS[i];
      if ((strncasecmp(pOption->name, pOptionToken->z, pOptionToken->n) == 0) && (pOption->len == pOptionToken->n)) {
        return TSDB_CODE_SUCCESS;
      }
    }
  } else {
    SSQLToken* pValToken = &pOptions->a[1];

    int32_t val = strtol(pValToken->z, NULL, 10);
    if (val < 131 || val > 199) {
      // options value is out of valid range
      return TSDB_CODE_INVALID_SQL;
    }

    for (int32_t i = 1; i < tListLen(LOCAL_DYNAMIC_CFG_OPTIONS); ++i) {
      SDNodeDynConfOption* pOption = &LOCAL_DYNAMIC_CFG_OPTIONS[i];
      if ((strncasecmp(pOption->name, pOptionToken->z, pOptionToken->n) == 0) && (pOption->len == pOptionToken->n)) {
        // options is valid
        return TSDB_CODE_SUCCESS;
      }
    }
  }
  return TSDB_CODE_INVALID_SQL;
}

int32_t validateColumnName(char* name) {
  bool ret = isKeyWord(name, strlen(name));
  if (ret) {
    return TSDB_CODE_INVALID_SQL;
  }

  SSQLToken token = {.z = name};
  token.n = tSQLGetToken(name, &token.type);

  if (token.type != TK_STRING && token.type != TK_ID) {
    return TSDB_CODE_INVALID_SQL;
  }

  if (token.type == TK_STRING) {
    strdequote(token.z);
    strtrim(token.z);
    token.n = (uint32_t)strlen(token.z);

    int32_t k = tSQLGetToken(token.z, &token.type);
    if (k != token.n) {
      return TSDB_CODE_INVALID_SQL;
    }

    return validateColumnName(token.z);
  } else {
    if (isNumber(&token)) {
      return TSDB_CODE_INVALID_SQL;
    }
  }

  return TSDB_CODE_SUCCESS;
}

bool hasTimestampForPointInterpQuery(SQueryInfo* pQueryInfo) {
  if (!tscIsPointInterpQuery(pQueryInfo)) {
    return true;
  }

  return (pQueryInfo->window.skey == pQueryInfo->window.ekey) && (pQueryInfo->window.skey != 0);
}

int32_t parseLimitClause(SQueryInfo* pQueryInfo, int32_t clauseIndex, SQuerySQL* pQuerySql, SSqlObj* pSql) {
  STableMetaInfo* pTableMetaInfo = tscGetMetaInfo(pQueryInfo, 0);

  const char* msg0 = "soffset/offset can not be less than 0";
  const char* msg1 = "slimit/soffset only available for STable query";
  const char* msg2 = "function not supported on table";
  const char* msg3 = "slimit/soffset can not apply to projection query";

  // handle the limit offset value, validate the limit
  pQueryInfo->limit = pQuerySql->limit;
  pQueryInfo->clauseLimit = pQueryInfo->limit.limit;
  pQueryInfo->slimit = pQuerySql->slimit;
  
  tscTrace("%p limit:%d, offset:%" PRId64 " slimit:%d, soffset:%" PRId64, pSql, pQueryInfo->limit.limit,
      pQueryInfo->limit.offset, pQueryInfo->slimit.limit, pQueryInfo->slimit.offset);
  
  if (pQueryInfo->slimit.offset < 0 || pQueryInfo->limit.offset < 0) {
    return invalidSqlErrMsg(pQueryInfo->msg, msg0);
  }

  if (pQueryInfo->limit.limit == 0) {
    tscTrace("%p limit 0, no output result", pSql);
    pQueryInfo->command = TSDB_SQL_RETRIEVE_EMPTY_RESULT;
    return TSDB_CODE_SUCCESS;
  }

  // todo refactor
  if (UTIL_TABLE_IS_SUPERTABLE(pTableMetaInfo)) {
    if (!tscQueryTags(pQueryInfo)) {  // local handle the super table tag query
      if (tscIsProjectionQueryOnSTable(pQueryInfo, 0)) {
        if (pQueryInfo->slimit.limit > 0 || pQueryInfo->slimit.offset > 0) {
          return invalidSqlErrMsg(pQueryInfo->msg, msg3);
        }

        // for projection query on super table, all queries are subqueries
        if (tscNonOrderedProjectionQueryOnSTable(pQueryInfo, 0) &&
            !TSDB_QUERY_HAS_TYPE(pQueryInfo->type, TSDB_QUERY_TYPE_JOIN_QUERY)) {
          pQueryInfo->type |= TSDB_QUERY_TYPE_SUBQUERY;
        }
      }
    }

    if (pQueryInfo->slimit.limit == 0) {
      tscTrace("%p slimit 0, no output result", pSql);
      pQueryInfo->command = TSDB_SQL_RETRIEVE_EMPTY_RESULT;
      return TSDB_CODE_SUCCESS;
    }

    /*
     * Get the distribution of all tables among all available virtual nodes that are qualified for the query condition
     * and created according to this super table from management node.
     * And then launching multiple async-queries against all qualified virtual nodes, during the first-stage
     * query operation.
     */
    int32_t code = tscGetSTableVgroupInfo(pSql, clauseIndex);
    if (code != TSDB_CODE_SUCCESS) {
      return code;
    }

    // No tables included. No results generated. Query results are empty.
    if (pTableMetaInfo->vgroupList->numOfVgroups == 0) {
      tscTrace("%p no table in super table, no output result", pSql);
      pQueryInfo->command = TSDB_SQL_RETRIEVE_EMPTY_RESULT;
      return TSDB_CODE_SUCCESS;
    }

    // keep original limitation value in globalLimit
    pQueryInfo->clauseLimit = pQueryInfo->limit.limit;
    pQueryInfo->prjOffset = pQueryInfo->limit.offset;

    if (tscOrderedProjectionQueryOnSTable(pQueryInfo, 0)) {
      /*
       * the limitation/offset value should be removed during retrieve data from virtual node,
       * since the global order are done in client side, so the limitation should also
       * be done at the client side.
       */
      if (pQueryInfo->limit.limit > 0) {
        pQueryInfo->limit.limit = -1;
      }

      pQueryInfo->limit.offset = 0;
    }
  } else {
    if (pQueryInfo->slimit.limit != -1 || pQueryInfo->slimit.offset != 0) {
      return invalidSqlErrMsg(pQueryInfo->msg, msg1);
    }
  
    size_t size = taosArrayGetSize(pQueryInfo->exprList);
  
    // filter the query functions operating on "tbname" column that are not supported by normal columns.
    for (int32_t i = 0; i < size; ++i) {
      SSqlExpr* pExpr = tscSqlExprGet(pQueryInfo, i);
      if (pExpr->colInfo.colIndex == TSDB_TBNAME_COLUMN_INDEX) {
        return invalidSqlErrMsg(pQueryInfo->msg, msg2);
      }
    }
  }

  return TSDB_CODE_SUCCESS;
}

static int32_t setKeepOption(SSqlCmd* pCmd, SCMCreateDbMsg* pMsg, SCreateDBInfo* pCreateDb) {
  const char* msg = "invalid number of options";

  pMsg->daysToKeep = htonl(-1);
  pMsg->daysToKeep1 = htonl(-1);
  pMsg->daysToKeep2 = htonl(-1);

  tVariantList* pKeep = pCreateDb->keep;
  if (pKeep != NULL) {
    switch (pKeep->nExpr) {
      case 1:
        pMsg->daysToKeep = htonl(pKeep->a[0].pVar.i64Key);
        break;
      case 2: {
        pMsg->daysToKeep = htonl(pKeep->a[0].pVar.i64Key);
        pMsg->daysToKeep1 = htonl(pKeep->a[1].pVar.i64Key);
        break;
      }
      case 3: {
        pMsg->daysToKeep = htonl(pKeep->a[0].pVar.i64Key);
        pMsg->daysToKeep1 = htonl(pKeep->a[1].pVar.i64Key);
        pMsg->daysToKeep2 = htonl(pKeep->a[2].pVar.i64Key);
        break;
      }
      default: { return invalidSqlErrMsg(tscGetErrorMsgPayload(pCmd), msg); }
    }
  }

  return TSDB_CODE_SUCCESS;
}

static int32_t setTimePrecisionOption(SSqlCmd* pCmd, SCMCreateDbMsg* pMsg, SCreateDBInfo* pCreateDbInfo) {
  const char* msg = "invalid time precision";

  pMsg->precision = TSDB_TIME_PRECISION_MILLI;  // millisecond by default

  SSQLToken* pToken = &pCreateDbInfo->precision;
  if (pToken->n > 0) {
    pToken->n = strdequote(pToken->z);

    if (strncmp(pToken->z, TSDB_TIME_PRECISION_MILLI_STR, pToken->n) == 0 &&
        strlen(TSDB_TIME_PRECISION_MILLI_STR) == pToken->n) {
      // time precision for this db: million second
      pMsg->precision = TSDB_TIME_PRECISION_MILLI;
    } else if (strncmp(pToken->z, TSDB_TIME_PRECISION_MICRO_STR, pToken->n) == 0 &&
               strlen(TSDB_TIME_PRECISION_MICRO_STR) == pToken->n) {
      pMsg->precision = TSDB_TIME_PRECISION_MICRO;
    } else {
      return invalidSqlErrMsg(tscGetErrorMsgPayload(pCmd), msg);
    }
  }

  return TSDB_CODE_SUCCESS;
}

static void setCreateDBOption(SCMCreateDbMsg* pMsg, SCreateDBInfo* pCreateDb) {
  pMsg->maxSessions = htonl(pCreateDb->tablesPerVnode);
  pMsg->cacheBlockSize = htonl(-1);
  pMsg->totalBlocks = htonl(-1);
  pMsg->daysPerFile = htonl(pCreateDb->daysPerFile);
  pMsg->commitTime = htonl(pCreateDb->commitTime);
  pMsg->minRowsPerFileBlock = htonl(-1);
  pMsg->maxRowsPerFileBlock = htonl(-1);
  pMsg->compression = pCreateDb->compressionLevel;
  pMsg->commitLog = (char)pCreateDb->commitLog;
  pMsg->replications = pCreateDb->replica;
  pMsg->ignoreExist = pCreateDb->ignoreExists;
}

int32_t parseCreateDBOptions(SSqlCmd* pCmd, SCreateDBInfo* pCreateDbSql) {
  SCMCreateDbMsg* pMsg = (SCMCreateDbMsg*)(pCmd->payload);
  setCreateDBOption(pMsg, pCreateDbSql);

  if (setKeepOption(pCmd, pMsg, pCreateDbSql) != TSDB_CODE_SUCCESS) {
    return TSDB_CODE_INVALID_SQL;
  }

  if (setTimePrecisionOption(pCmd, pMsg, pCreateDbSql) != TSDB_CODE_SUCCESS) {
    return TSDB_CODE_INVALID_SQL;
  }

  if (tscCheckCreateDbParams(pCmd, pMsg) != TSDB_CODE_SUCCESS) {
    return TSDB_CODE_INVALID_SQL;
  }

  return TSDB_CODE_SUCCESS;
}

void tscAddTimestampColumn(SQueryInfo* pQueryInfo, int16_t functionId, int16_t tableIndex) {
  // the first column not timestamp column, add it
  SSqlExpr* pExpr = NULL;
  if (tscSqlExprNumOfExprs(pQueryInfo) > 0) {
    pExpr = tscSqlExprGet(pQueryInfo, 0);
  }

  if (pExpr == NULL || pExpr->colInfo.colId != PRIMARYKEY_TIMESTAMP_COL_INDEX || pExpr->functionId != functionId) {
    SColumnIndex index = {tableIndex, PRIMARYKEY_TIMESTAMP_COL_INDEX};

    pExpr = tscSqlExprInsert(pQueryInfo, 0, functionId, &index, TSDB_DATA_TYPE_TIMESTAMP, TSDB_KEYSIZE, TSDB_KEYSIZE, false);
    pExpr->colInfo.flag = TSDB_COL_NORMAL;

    // NOTE: tag column does not add to source column list
    SColumnList ids = getColumnList(1, tableIndex, PRIMARYKEY_TIMESTAMP_COL_INDEX);

    insertResultField(pQueryInfo, 0, &ids, TSDB_KEYSIZE, TSDB_DATA_TYPE_TIMESTAMP, "ts", pExpr);
  }
}

void addGroupInfoForSubquery(SSqlObj* pParentObj, SSqlObj* pSql, int32_t subClauseIndex, int32_t tableIndex) {
  SQueryInfo* pParentQueryInfo = tscGetQueryInfoDetail(&pParentObj->cmd, subClauseIndex);

  if (pParentQueryInfo->groupbyExpr.numOfGroupCols > 0) {
    SQueryInfo* pQueryInfo = tscGetQueryInfoDetail(&pSql->cmd, subClauseIndex);
    size_t size = taosArrayGetSize(pQueryInfo->exprList);
  
    SSqlExpr* pExpr = tscSqlExprGet(pQueryInfo, size - 1);

    if (pExpr->functionId != TSDB_FUNC_TAG) {
      STableMetaInfo* pTableMetaInfo = tscGetMetaInfo(pQueryInfo, tableIndex);
      int16_t         columnInfo = tscGetJoinTagColIndexByUid(&pQueryInfo->tagCond, pTableMetaInfo->pTableMeta->uid);
      SColumnIndex    index = {.tableIndex = 0, .columnIndex = columnInfo};
      SSchema*        pSchema = tscGetTableTagSchema(pTableMetaInfo->pTableMeta);

      int16_t type = pSchema[index.columnIndex].type;
      int16_t bytes = pSchema[index.columnIndex].bytes;
      char*   name = pSchema[index.columnIndex].name;
  
      pExpr = tscSqlExprAppend(pQueryInfo, TSDB_FUNC_TAG, &index, type, bytes, bytes, true);
      pExpr->colInfo.flag = TSDB_COL_TAG;

      // NOTE: tag column does not add to source column list
      SColumnList ids = {0};
      insertResultField(pQueryInfo, size, &ids, bytes, type, name, pExpr);

      int32_t relIndex = index.columnIndex;

      pExpr->colInfo.colIndex = relIndex;
      SColIndex* pColIndex = taosArrayGet(pQueryInfo->groupbyExpr.columnInfo, 0);
      pColIndex->colIndex = relIndex;

      index = (SColumnIndex) {.tableIndex = tableIndex, .columnIndex = relIndex};
      tscColumnListInsert(pTableMetaInfo->tagColList, &index);
    }
  }
}

// limit the output to be 1 for each state value
static void doLimitOutputNormalColOfGroupby(SSqlExpr* pExpr) {
  int32_t outputRow = 1;
  tVariantCreateFromBinary(&pExpr->param[0], (char*)&outputRow, sizeof(int32_t), TSDB_DATA_TYPE_INT);
  pExpr->numOfParams = 1;
}

void doAddGroupColumnForSubquery(SQueryInfo* pQueryInfo, int32_t tagIndex) {
  SColIndex* pColIndex = taosArrayGet(pQueryInfo->groupbyExpr.columnInfo, tagIndex);
  int32_t index = pColIndex->colIndex;
  
  STableMetaInfo* pTableMetaInfo = tscGetMetaInfo(pQueryInfo, 0);

  SSchema*     pSchema = tscGetTableColumnSchema(pTableMetaInfo->pTableMeta, index);
  SColumnIndex colIndex = {.tableIndex = 0, .columnIndex = index};
  
  size_t size = tscSqlExprNumOfExprs(pQueryInfo);
  SSqlExpr* pExpr = tscSqlExprAppend(pQueryInfo, TSDB_FUNC_PRJ, &colIndex, pSchema->type, pSchema->bytes,
      pSchema->bytes, false);

  pExpr->colInfo.flag = TSDB_COL_NORMAL;
  doLimitOutputNormalColOfGroupby(pExpr);

  // NOTE: tag column does not add to source column list
  SColumnList list = {0};
  list.num = 1;
  list.ids[0] = colIndex;

  insertResultField(pQueryInfo, size, &list, pSchema->bytes, pSchema->type, pSchema->name, pExpr);
  SFieldSupInfo* pInfo = tscFieldInfoGetSupp(&pQueryInfo->fieldsInfo, size - 1);
  pInfo->visible = false;
}

static void doUpdateSqlFunctionForTagPrj(SQueryInfo* pQueryInfo) {
  int32_t tagLength = 0;
  
  size_t size = taosArrayGetSize(pQueryInfo->exprList);
  
  for (int32_t i = 0; i < size; ++i) {
    SSqlExpr* pExpr = tscSqlExprGet(pQueryInfo, i);
    if (pExpr->functionId == TSDB_FUNC_TAGPRJ || pExpr->functionId == TSDB_FUNC_TAG) {
      pExpr->functionId = TSDB_FUNC_TAG_DUMMY;
      tagLength += pExpr->resBytes;
    } else if (pExpr->functionId == TSDB_FUNC_PRJ && pExpr->colInfo.colId == PRIMARYKEY_TIMESTAMP_COL_INDEX) {
      pExpr->functionId = TSDB_FUNC_TS_DUMMY;
      tagLength += pExpr->resBytes;
    }
  }

  STableMetaInfo* pTableMetaInfo = tscGetMetaInfo(pQueryInfo, 0);
  SSchema*        pSchema = tscGetTableSchema(pTableMetaInfo->pTableMeta);

  for (int32_t i = 0; i < size; ++i) {
    SSqlExpr* pExpr = tscSqlExprGet(pQueryInfo, i);
    if (pExpr->functionId != TSDB_FUNC_TAG_DUMMY && pExpr->functionId != TSDB_FUNC_TS_DUMMY) {
      SSchema* pColSchema = &pSchema[pExpr->colInfo.colIndex];
      getResultDataInfo(pColSchema->type, pColSchema->bytes, pExpr->functionId, pExpr->param[0].i64Key, &pExpr->resType,
                        &pExpr->resBytes, &pExpr->interResBytes, tagLength, true);
    }
  }
}

static void doUpdateSqlFunctionForColPrj(SQueryInfo* pQueryInfo) {
  size_t size = taosArrayGetSize(pQueryInfo->exprList);
  
  for (int32_t i = 0; i < size; ++i) {
    SSqlExpr* pExpr = tscSqlExprGet(pQueryInfo, i);
    if (pExpr->functionId == TSDB_FUNC_PRJ) {
      bool qualifiedCol = false;
      for (int32_t j = 0; j < pQueryInfo->groupbyExpr.numOfGroupCols; ++j) {
        SColIndex* pColIndex = taosArrayGet(pQueryInfo->groupbyExpr.columnInfo, j);
  
        if (pExpr->colInfo.colId == pColIndex->colId) {
          qualifiedCol = true;
          doLimitOutputNormalColOfGroupby(pExpr);
          pExpr->numOfParams = 1;
          break;
        }
      }

      assert(qualifiedCol);
    }
  }
}

static bool tagColumnInGroupby(SSqlGroupbyExpr* pGroupbyExpr, int16_t columnId) {
  for (int32_t j = 0; j < pGroupbyExpr->numOfGroupCols; ++j) {
    SColIndex* pColIndex = taosArrayGet(pGroupbyExpr->columnInfo, j);
  
    if (columnId == pColIndex->colId && pColIndex->flag == TSDB_COL_TAG) {
      return true;
    }
  }

  return false;
}

static bool onlyTagPrjFunction(SQueryInfo* pQueryInfo) {
  bool hasTagPrj = false;
  bool hasColumnPrj = false;
  
  size_t size = taosArrayGetSize(pQueryInfo->exprList);
  for (int32_t i = 0; i < size; ++i) {
    SSqlExpr* pExpr = tscSqlExprGet(pQueryInfo, i);
    if (pExpr->functionId == TSDB_FUNC_PRJ) {
      hasColumnPrj = true;
    } else if (pExpr->functionId == TSDB_FUNC_TAGPRJ) {
      hasTagPrj = true;
    }
  }

  return (hasTagPrj) && (hasColumnPrj == false);
}

// check if all the tags prj columns belongs to the group by columns
static bool allTagPrjInGroupby(SQueryInfo* pQueryInfo) {
  bool allInGroupby = true;

  size_t size = tscSqlExprNumOfExprs(pQueryInfo);
  for (int32_t i = 0; i < size; ++i) {
    SSqlExpr* pExpr = tscSqlExprGet(pQueryInfo, i);
    if (pExpr->functionId != TSDB_FUNC_TAGPRJ) {
      continue;
    }

    if (!tagColumnInGroupby(&pQueryInfo->groupbyExpr, pExpr->colInfo.colId)) {
      allInGroupby = false;
      break;
    }
  }

  // all selected tag columns belong to the group by columns set, always correct
  return allInGroupby;
}

static void updateTagPrjFunction(SQueryInfo* pQueryInfo) {
  size_t size = taosArrayGetSize(pQueryInfo->exprList);
  
  for (int32_t i = 0; i < size; ++i) {
    SSqlExpr* pExpr = tscSqlExprGet(pQueryInfo, i);
    if (pExpr->functionId == TSDB_FUNC_TAGPRJ) {
      pExpr->functionId = TSDB_FUNC_TAG;
    }
  }
}

/*
 * check for selectivity function + tags column function both exist.
 * 1. tagprj functions are not compatible with aggregated function when missing "group by" clause
 * 2. if selectivity function and tagprj function both exist, there should be only
 *    one selectivity function exists.
 */
static int32_t checkUpdateTagPrjFunctions(SQueryInfo* pQueryInfo) {
  const char* msg1 = "only one selectivity function allowed in presence of tags function";
  const char* msg3 = "aggregation function should not be mixed up with projection";

  bool    tagColExists = false;
  int16_t numOfSelectivity = 0;
  int16_t numOfAggregation = 0;

  size_t numOfExprs = taosArrayGetSize(pQueryInfo->exprList);
  for (int32_t i = 0; i < numOfExprs; ++i) {
    SSqlExpr* pExpr = taosArrayGetP(pQueryInfo->exprList, i);
    if (pExpr->functionId == TSDB_FUNC_TAGPRJ ||
        (pExpr->functionId == TSDB_FUNC_PRJ && pExpr->colInfo.colId == PRIMARYKEY_TIMESTAMP_COL_INDEX)) {
      tagColExists = true;
      break;
    }
  }

  for (int32_t i = 0; i < numOfExprs; ++i) {
    SSqlExpr* pExpr = taosArrayGetP(pQueryInfo->exprList, i);
  
    int16_t functionId = pExpr->functionId;
    if (functionId == TSDB_FUNC_TAGPRJ || functionId == TSDB_FUNC_PRJ || functionId == TSDB_FUNC_TS ||
        functionId == TSDB_FUNC_ARITHM) {
      continue;
    }

    if ((aAggs[functionId].nStatus & TSDB_FUNCSTATE_SELECTIVITY) != 0) {
      numOfSelectivity++;
    } else {
      numOfAggregation++;
    }
  }

  if (tagColExists) {  // check if the selectivity function exists
    // When the tag projection function on tag column that is not in the group by clause, aggregation function and
    // selectivity function exist in select clause is not allowed.
    if (numOfAggregation > 0) {
      return invalidSqlErrMsg(pQueryInfo->msg, msg1);
    }

    /*
     *  if numOfSelectivity equals to 0, it is a super table projection query
     */
    if (numOfSelectivity == 1) {
      doUpdateSqlFunctionForTagPrj(pQueryInfo);
      doUpdateSqlFunctionForColPrj(pQueryInfo);
    } else if (numOfSelectivity > 1) {
      /*
       * If more than one selectivity functions exist, all the selectivity functions must be last_row.
       * Otherwise, return with error code.
       */
      for (int32_t i = 0; i < numOfExprs; ++i) {
        
        int16_t functionId = tscSqlExprGet(pQueryInfo, i)->functionId;
        if (functionId == TSDB_FUNC_TAGPRJ) {
          continue;
        }

        if (((aAggs[functionId].nStatus & TSDB_FUNCSTATE_SELECTIVITY) != 0) && (functionId != TSDB_FUNC_LAST_ROW)) {
          return invalidSqlErrMsg(pQueryInfo->msg, msg1);
        }
      }

      doUpdateSqlFunctionForTagPrj(pQueryInfo);
      doUpdateSqlFunctionForColPrj(pQueryInfo);
    }
  } else {
    if ((pQueryInfo->type & TSDB_QUERY_TYPE_PROJECTION_QUERY) != 0) {
      if (numOfAggregation > 0 && pQueryInfo->groupbyExpr.numOfGroupCols == 0) {
        return invalidSqlErrMsg(pQueryInfo->msg, msg3);
      }

      if (numOfAggregation > 0 || numOfSelectivity > 0) {
        // clear the projection type flag
        pQueryInfo->type &= (~TSDB_QUERY_TYPE_PROJECTION_QUERY);
        doUpdateSqlFunctionForColPrj(pQueryInfo);
      }
    }
  }

  return TSDB_CODE_SUCCESS;
}

static int32_t doAddGroupbyColumnsOnDemand(SQueryInfo* pQueryInfo) {
  const char* msg2 = "interval not allowed in group by normal column";

  STableMetaInfo* pTableMetaInfo = tscGetMetaInfo(pQueryInfo, 0);

  SSchema* pSchema = tscGetTableSchema(pTableMetaInfo->pTableMeta);
  int16_t  bytes = 0;
  int16_t  type = 0;
  char*    name = NULL;

  for (int32_t i = 0; i < pQueryInfo->groupbyExpr.numOfGroupCols; ++i) {
    SColIndex* pColIndex = taosArrayGet(pQueryInfo->groupbyExpr.columnInfo, i);
  
    int16_t colIndex = pColIndex->colIndex;
    if (colIndex == TSDB_TBNAME_COLUMN_INDEX) {
      type = TSDB_DATA_TYPE_BINARY;
      bytes = TSDB_TABLE_NAME_LEN;
      name = TSQL_TBNAME_L;
    } else {
      if (TSDB_COL_IS_TAG(pColIndex->flag)) {
        SSchema* tagSchema = tscGetTableTagSchema(pTableMetaInfo->pTableMeta);
        
        type  = tagSchema[colIndex].type;
        bytes = tagSchema[colIndex].bytes;
        name  = tagSchema[colIndex].name;
      } else {
        type  = pSchema[colIndex].type;
        bytes = pSchema[colIndex].bytes;
        name  = pSchema[colIndex].name;
      }
    }
  
    size_t size = tscSqlExprNumOfExprs(pQueryInfo);
  
    if (TSDB_COL_IS_TAG(pColIndex->flag)) {
      SColumnIndex index = {.tableIndex = pQueryInfo->groupbyExpr.tableIndex, .columnIndex = colIndex};
      SSqlExpr* pExpr = tscSqlExprAppend(pQueryInfo, TSDB_FUNC_TAG, &index, type, bytes, bytes, true);
      
      memset(pExpr->aliasName, 0, tListLen(pExpr->aliasName));
      strncpy(pExpr->aliasName, name, TSDB_COL_NAME_LEN);
      
      pExpr->colInfo.flag = TSDB_COL_TAG;

      // NOTE: tag column does not add to source column list
      SColumnList ids = getColumnList(1, 0, pColIndex->colIndex);
      insertResultField(pQueryInfo, size, &ids, bytes, type, name, pExpr);
    } else {
      // if this query is "group by" normal column, interval is not allowed
      if (pQueryInfo->intervalTime > 0) {
        return invalidSqlErrMsg(pQueryInfo->msg, msg2);
      }

      bool hasGroupColumn = false;
      for (int32_t j = 0; j < size; ++j) {
        SSqlExpr* pExpr = tscSqlExprGet(pQueryInfo, j);
        if (pExpr->colInfo.colId == pColIndex->colId) {
          break;
        }
      }

      /*
       * if the group by column does not required by user, add this column into the final result set
       * but invisible to user
       */
      if (!hasGroupColumn) {
        doAddGroupColumnForSubquery(pQueryInfo, i);
      }
    }
  }

  return TSDB_CODE_SUCCESS;
}

int32_t doFunctionsCompatibleCheck(SSqlCmd* pCmd, SQueryInfo* pQueryInfo) {
  const char* msg1 = "functions/columns not allowed in group by query";
  const char* msg2 = "projection query on columns not allowed";
  const char* msg3 = "group by not allowed on projection query";
  const char* msg4 = "retrieve tags not compatible with group by or interval query";

  // only retrieve tags, group by is not supportted
  if (tscQueryTags(pQueryInfo)) {
    if (pQueryInfo->groupbyExpr.numOfGroupCols > 0 || pQueryInfo->intervalTime > 0) {
      return invalidSqlErrMsg(tscGetErrorMsgPayload(pCmd), msg4);
    } else {
      return TSDB_CODE_SUCCESS;
    }
  }

  if (pQueryInfo->groupbyExpr.numOfGroupCols > 0) {
    // check if all the tags prj columns belongs to the group by columns
    if (onlyTagPrjFunction(pQueryInfo) && allTagPrjInGroupby(pQueryInfo)) {
      updateTagPrjFunction(pQueryInfo);
      return doAddGroupbyColumnsOnDemand(pQueryInfo);
    }

    // check all query functions in selection clause, multi-output functions are not allowed
    size_t size = tscSqlExprNumOfExprs(pQueryInfo);
    for (int32_t i = 0; i < size; ++i) {
      SSqlExpr* pExpr = tscSqlExprGet(pQueryInfo, i);
      int32_t   functId = pExpr->functionId;

      /*
       * group by normal columns.
       * Check if the column projection is identical to the group by column or not
       */
      if (functId == TSDB_FUNC_PRJ && pExpr->colInfo.colId != PRIMARYKEY_TIMESTAMP_COL_INDEX) {
        bool qualified = false;
        for (int32_t j = 0; j < pQueryInfo->groupbyExpr.numOfGroupCols; ++j) {
          SColIndex* pColIndex = taosArrayGet(pQueryInfo->groupbyExpr.columnInfo, j);
          if (pColIndex->colId == pExpr->colInfo.colId) {
            qualified = true;
            break;
          }
        }

        if (!qualified) {
          return invalidSqlErrMsg(pQueryInfo->msg, msg2);
        }
      }

      if (IS_MULTIOUTPUT(aAggs[functId].nStatus) && functId != TSDB_FUNC_TOP && functId != TSDB_FUNC_BOTTOM &&
          functId != TSDB_FUNC_TAGPRJ && functId != TSDB_FUNC_PRJ) {
        return invalidSqlErrMsg(pQueryInfo->msg, msg1);
      }

      if (functId == TSDB_FUNC_COUNT && pExpr->colInfo.colIndex == TSDB_TBNAME_COLUMN_INDEX) {
        return invalidSqlErrMsg(pQueryInfo->msg, msg1);
      }
    }

    if (checkUpdateTagPrjFunctions(pQueryInfo) != TSDB_CODE_SUCCESS) {
      return TSDB_CODE_INVALID_SQL;
    }

    /*
     * group by tag function must be not changed the function name, otherwise, the group operation may fail to
     * divide the subset of final result.
     */
    if (doAddGroupbyColumnsOnDemand(pQueryInfo) != TSDB_CODE_SUCCESS) {
      return TSDB_CODE_INVALID_SQL;
    }

    // projection query on super table does not compatible with "group by" syntax
    if (tscNonOrderedProjectionQueryOnSTable(pQueryInfo, 0)) {
      return invalidSqlErrMsg(tscGetErrorMsgPayload(pCmd), msg3);
    }

    return TSDB_CODE_SUCCESS;
  } else {
    return checkUpdateTagPrjFunctions(pQueryInfo);
  }
}

int32_t doLocalQueryProcess(SQueryInfo* pQueryInfo, SQuerySQL* pQuerySql) {
  const char* msg1 = "only one expression allowed";
  const char* msg2 = "invalid expression in select clause";
  const char* msg3 = "invalid function";

  tSQLExprList* pExprList = pQuerySql->pSelection;
  if (pExprList->nExpr != 1) {
    return invalidSqlErrMsg(pQueryInfo->msg, msg1);
  }

  tSQLExpr* pExpr = pExprList->a[0].pNode;
  if (pExpr->operand.z == NULL) {
    return invalidSqlErrMsg(pQueryInfo->msg, msg2);
  }

  // TODO redefine the function
  SDNodeDynConfOption functionsInfo[5] = {{"database()", 10},
                                          {"server_version()", 16},
                                          {"server_status()", 15},
                                          {"client_version()", 16},
                                          {"current_user()", 14}};

  int32_t index = -1;
  for (int32_t i = 0; i < tListLen(functionsInfo); ++i) {
    if (strncasecmp(functionsInfo[i].name, pExpr->operand.z, functionsInfo[i].len) == 0 &&
        functionsInfo[i].len == pExpr->operand.n) {
      index = i;
      break;
    }
  }

  SColumnIndex ind = {0};
  SSqlExpr* pExpr1 = tscSqlExprAppend(pQueryInfo, TSDB_FUNC_TAG_DUMMY, &ind, TSDB_DATA_TYPE_INT,
      tDataTypeDesc[TSDB_DATA_TYPE_INT].nSize, tDataTypeDesc[TSDB_DATA_TYPE_INT].nSize, false);
  
  const char* name = (pExprList->a[0].aliasName != NULL)? pExprList->a[0].aliasName:functionsInfo[index].name;
  strncpy(pExpr1->aliasName, name, tListLen(pExpr1->aliasName));

  switch (index) {
    case 0:
      pQueryInfo->command = TSDB_SQL_CURRENT_DB;
      return TSDB_CODE_SUCCESS;
    case 1:
      pQueryInfo->command = TSDB_SQL_SERV_VERSION;
      return TSDB_CODE_SUCCESS;
    case 2:
      pQueryInfo->command = TSDB_SQL_SERV_STATUS;
      return TSDB_CODE_SUCCESS;
    case 3:
      pQueryInfo->command = TSDB_SQL_CLI_VERSION;
      return TSDB_CODE_SUCCESS;
    case 4:
      pQueryInfo->command = TSDB_SQL_CURRENT_USER;
      return TSDB_CODE_SUCCESS;
    default: { return invalidSqlErrMsg(pQueryInfo->msg, msg3); }
  }
}

// can only perform the parameters based on the macro definitation
int32_t tscCheckCreateDbParams(SSqlCmd* pCmd, SCMCreateDbMsg* pCreate) {
  char msg[512] = {0};

  if (pCreate->commitLog != -1 && (pCreate->commitLog < TSDB_MIN_CLOG_LEVEL || pCreate->commitLog > TSDB_MAX_CLOG_LEVEL)) {
    snprintf(msg, tListLen(msg), "invalid db option commitLog: %d, only 0-2 allowed", pCreate->commitLog);
    return invalidSqlErrMsg(tscGetErrorMsgPayload(pCmd), msg);
  }

  if (pCreate->replications != -1 &&
      (pCreate->replications < TSDB_MIN_REPLICA_NUM || pCreate->replications > TSDB_MAX_REPLICA_NUM)) {
    snprintf(msg, tListLen(msg), "invalid db option replications: %d valid range: [%d, %d]", pCreate->replications,
             TSDB_MIN_REPLICA_NUM, TSDB_MAX_REPLICA_NUM);
    return invalidSqlErrMsg(tscGetErrorMsgPayload(pCmd), msg);
  }

  int32_t val = htonl(pCreate->daysPerFile);
  if (val != -1 && (val < TSDB_MIN_DAYS_PER_FILE || val > TSDB_MAX_DAYS_PER_FILE)) {
    snprintf(msg, tListLen(msg), "invalid db option daysPerFile: %d valid range: [%d, %d]", val,
             TSDB_MIN_DAYS_PER_FILE, TSDB_MAX_DAYS_PER_FILE);
    return invalidSqlErrMsg(tscGetErrorMsgPayload(pCmd), msg);
  }

  val = htonl(pCreate->cacheBlockSize);
  if (val != -1 && (val < TSDB_MIN_CACHE_BLOCK_SIZE || val > TSDB_MAX_CACHE_BLOCK_SIZE)) {
    snprintf(msg, tListLen(msg), "invalid db option cacheBlockSize: %d valid range: [%d, %d]", val,
             TSDB_MIN_CACHE_BLOCK_SIZE, TSDB_MAX_CACHE_BLOCK_SIZE);
    return invalidSqlErrMsg(tscGetErrorMsgPayload(pCmd), msg);
  }

  val = htonl(pCreate->maxSessions);
  if (val != -1 && (val < TSDB_MIN_TABLES || val > TSDB_MAX_TABLES)) {
    snprintf(msg, tListLen(msg), "invalid db option maxSessions: %d valid range: [%d, %d]", val,
             TSDB_MIN_TABLES, TSDB_MAX_TABLES);
    return invalidSqlErrMsg(tscGetErrorMsgPayload(pCmd), msg);
  }

  if (pCreate->precision != TSDB_TIME_PRECISION_MILLI && pCreate->precision != TSDB_TIME_PRECISION_MICRO) {
    snprintf(msg, tListLen(msg), "invalid db option timePrecision: %d valid value: [%d, %d]", pCreate->precision,
             TSDB_TIME_PRECISION_MILLI, TSDB_TIME_PRECISION_MICRO);
    return invalidSqlErrMsg(tscGetErrorMsgPayload(pCmd), msg);
  }

  val = htonl(pCreate->commitTime);
  if (val != -1 && (val < TSDB_MIN_COMMIT_TIME || val > TSDB_MAX_COMMIT_TIME)) {
    snprintf(msg, tListLen(msg), "invalid db option commitTime: %d valid range: [%d, %d]", val,
             TSDB_MIN_COMMIT_TIME, TSDB_MAX_COMMIT_TIME);
    return invalidSqlErrMsg(tscGetErrorMsgPayload(pCmd), msg);
  }

  if (pCreate->compression != -1 &&
      (pCreate->compression < TSDB_MIN_COMP_LEVEL || pCreate->compression > TSDB_MAX_COMP_LEVEL)) {
    snprintf(msg, tListLen(msg), "invalid db option compression: %d valid range: [%d, %d]", pCreate->compression,
             TSDB_MIN_COMP_LEVEL, TSDB_MAX_COMP_LEVEL);
    return invalidSqlErrMsg(tscGetErrorMsgPayload(pCmd), msg);
  }

  return TSDB_CODE_SUCCESS;
}

// for debug purpose
void tscPrintSelectClause(SSqlObj* pSql, int32_t subClauseIndex) {
  SQueryInfo* pQueryInfo = tscGetQueryInfoDetail(&pSql->cmd, subClauseIndex);

  int32_t size = tscSqlExprNumOfExprs(pQueryInfo);
  if (size == 0) {
    return;
  }

  int32_t totalBufSize = 1024;

  char    str[1024] = {0};
  int32_t offset = 0;

  offset += sprintf(str, "num:%d [", size);
  for (int32_t i = 0; i < size; ++i) {
    SSqlExpr* pExpr = tscSqlExprGet(pQueryInfo, i);

    char    tmpBuf[1024] = {0};
    int32_t tmpLen = 0;
    tmpLen =
        sprintf(tmpBuf, "%s(uid:%" PRId64 ", %d)", aAggs[pExpr->functionId].aName, pExpr->uid, pExpr->colInfo.colId);
    if (tmpLen + offset > totalBufSize) break;

    offset += sprintf(str + offset, "%s", tmpBuf);

    if (i < size - 1) {
      str[offset++] = ',';
    }
  }

  str[offset] = ']';
  tscTrace("%p select clause:%s", pSql, str);
}

int32_t doCheckForCreateTable(SSqlObj* pSql, int32_t subClauseIndex, SSqlInfo* pInfo) {
  const char* msg1 = "invalid table name";
  const char* msg2 = "table name too long";

  SSqlCmd*        pCmd = &pSql->cmd;
  SQueryInfo*     pQueryInfo = tscGetQueryInfoDetail(pCmd, subClauseIndex);
  STableMetaInfo* pTableMetaInfo = tscGetMetaInfo(pQueryInfo, 0);

  SCreateTableSQL* pCreateTable = pInfo->pCreateTableInfo;

  tFieldList* pFieldList = pCreateTable->colInfo.pColumns;
  tFieldList* pTagList = pCreateTable->colInfo.pTagColumns;

  assert(pFieldList != NULL);

  // if sql specifies db, use it, otherwise use default db
  SSQLToken* pzTableName = &(pCreateTable->name);

  if (tscValidateName(pzTableName) != TSDB_CODE_SUCCESS) {
    return invalidSqlErrMsg(tscGetErrorMsgPayload(pCmd), msg1);
  }

  if (tscSetTableId(pTableMetaInfo, pzTableName, pSql) != TSDB_CODE_SUCCESS) {
    return invalidSqlErrMsg(tscGetErrorMsgPayload(pCmd), msg2);
  }

  if (!validateTableColumnInfo(pFieldList, pCmd) ||
      (pTagList != NULL && !validateTagParams(pTagList, pFieldList, pCmd))) {
    return TSDB_CODE_INVALID_SQL;
  }

  int32_t col = 0;
  for (; col < pFieldList->nField; ++col) {
    tscFieldInfoAppend(&pQueryInfo->fieldsInfo, &pFieldList->p[col]);
  }

  pCmd->numOfCols = (int16_t)pFieldList->nField;

  if (pTagList != NULL) {  // create super table[optional]
    for (int32_t i = 0; i < pTagList->nField; ++i) {
      tscFieldInfoAppend(&pQueryInfo->fieldsInfo, &pTagList->p[i]);
    }

    pCmd->count = pTagList->nField;
  }

  return TSDB_CODE_SUCCESS;
}

int32_t doCheckForCreateFromStable(SSqlObj* pSql, SSqlInfo* pInfo) {
  const char* msg1 = "invalid table name";
  const char* msg3 = "tag value too long";
  const char* msg4 = "illegal value or data overflow";
  const char* msg5 = "tags number not matched";

  SSqlCmd* pCmd = &pSql->cmd;

  SCreateTableSQL* pCreateTable = pInfo->pCreateTableInfo;
  SQueryInfo*      pQueryInfo = tscGetQueryInfoDetail(pCmd, 0);

  // two table: the first one is for current table, and the secondary is for the super table.
  if (pQueryInfo->numOfTables < 2) {
    tscAddEmptyMetaInfo(pQueryInfo);
  }

  const int32_t TABLE_INDEX = 0;
  const int32_t STABLE_INDEX = 1;

  STableMetaInfo* pStableMeterMetaInfo = tscGetMetaInfo(pQueryInfo, STABLE_INDEX);

  // super table name, create table by using dst
  SSQLToken* pToken = &(pCreateTable->usingInfo.stableName);

  if (tscValidateName(pToken) != TSDB_CODE_SUCCESS) {
    return invalidSqlErrMsg(tscGetErrorMsgPayload(pCmd), msg1);
  }

  if (tscSetTableId(pStableMeterMetaInfo, pToken, pSql) != TSDB_CODE_SUCCESS) {
    return invalidSqlErrMsg(tscGetErrorMsgPayload(pCmd), msg1);
  }

  // get meter meta from mnode
  strncpy(pCreateTable->usingInfo.tagdata.name, pStableMeterMetaInfo->name, TSDB_TABLE_ID_LEN);
  tVariantList* pList = pInfo->pCreateTableInfo->usingInfo.pTagVals;

  int32_t code = tscGetTableMeta(pSql, pStableMeterMetaInfo);
  if (code != TSDB_CODE_SUCCESS) {
    return code;
  }

  if (tscGetNumOfTags(pStableMeterMetaInfo->pTableMeta) != pList->nExpr) {
    return invalidSqlErrMsg(tscGetErrorMsgPayload(pCmd), msg5);
  }

  // too long tag values will return invalid sql, not be truncated automatically
  SSchema* pTagSchema = tscGetTableTagSchema(pStableMeterMetaInfo->pTableMeta);

  char* tagVal = pCreateTable->usingInfo.tagdata.data;
  for (int32_t i = 0; i < pList->nExpr; ++i) {
    int32_t ret = tVariantDump(&(pList->a[i].pVar), tagVal, pTagSchema[i].type);
    if (ret != TSDB_CODE_SUCCESS) {
      return invalidSqlErrMsg(tscGetErrorMsgPayload(pCmd), msg4);
    }

    // validate the length of binary
    if ((pTagSchema[i].type == TSDB_DATA_TYPE_BINARY || pTagSchema[i].type == TSDB_DATA_TYPE_NCHAR) &&
        pList->a[i].pVar.nLen > pTagSchema[i].bytes) {
      return invalidSqlErrMsg(tscGetErrorMsgPayload(pCmd), msg3);
    }

    tagVal += pTagSchema[i].bytes;
  }

  // table name
  if (tscValidateName(&pInfo->pCreateTableInfo->name) != TSDB_CODE_SUCCESS) {
    return invalidSqlErrMsg(tscGetErrorMsgPayload(pCmd), msg1);
  }

  STableMetaInfo* pTableMeterMetaInfo = tscGetMetaInfo(pQueryInfo, TABLE_INDEX);
  int32_t         ret = tscSetTableId(pTableMeterMetaInfo, &pInfo->pCreateTableInfo->name, pSql);
  if (ret != TSDB_CODE_SUCCESS) {
    return ret;
  }

  return TSDB_CODE_SUCCESS;
}

int32_t doCheckForStream(SSqlObj* pSql, SSqlInfo* pInfo) {
  const char* msg1 = "invalid table name";
  const char* msg2 = "table name too long";
  const char* msg3 = "fill only available for interval query";
  const char* msg4 = "fill option not supported in stream computing";
  const char* msg5 = "sql too long";  // todo ADD support

  SSqlCmd*    pCmd = &pSql->cmd;
  SQueryInfo* pQueryInfo = tscGetQueryInfoDetail(pCmd, 0);
  assert(pQueryInfo->numOfTables == 1);

  SCreateTableSQL* pCreateTable = pInfo->pCreateTableInfo;
  STableMetaInfo*  pTableMetaInfo = tscGetMetaInfo(pQueryInfo, 0);

  // if sql specifies db, use it, otherwise use default db
  SSQLToken* pzTableName = &(pCreateTable->name);
  SQuerySQL* pQuerySql = pCreateTable->pSelect;

  if (tscValidateName(pzTableName) != TSDB_CODE_SUCCESS) {
    return invalidSqlErrMsg(tscGetErrorMsgPayload(pCmd), msg1);
  }

  tVariantList* pSrcMeterName = pInfo->pCreateTableInfo->pSelect->from;
  tVariant*     pVar = &pSrcMeterName->a[0].pVar;

  SSQLToken srcToken = {.z = pVar->pz, .n = pVar->nLen, .type = TK_STRING};
  if (tscValidateName(&srcToken) != TSDB_CODE_SUCCESS) {
    return invalidSqlErrMsg(pQueryInfo->msg, msg1);
  }

  if (tscSetTableId(pTableMetaInfo, &srcToken, pSql) != TSDB_CODE_SUCCESS) {
    return invalidSqlErrMsg(pQueryInfo->msg, msg2);
  }

  int32_t code = tscGetTableMeta(pSql, pTableMetaInfo);
  if (code != TSDB_CODE_SUCCESS) {
    return code;
  }

  bool isSTable = UTIL_TABLE_IS_SUPERTABLE(pTableMetaInfo);
  if (parseSelectClause(&pSql->cmd, 0, pQuerySql->pSelection, isSTable) != TSDB_CODE_SUCCESS) {
    return TSDB_CODE_INVALID_SQL;
  }

  if (pQuerySql->pWhere != NULL) {  // query condition in stream computing
    if (parseWhereClause(pQueryInfo, &pQuerySql->pWhere, pSql) != TSDB_CODE_SUCCESS) {
      return TSDB_CODE_INVALID_SQL;
    }
  }

  // set interval value
  if (parseIntervalClause(pQueryInfo, pQuerySql) != TSDB_CODE_SUCCESS) {
    return TSDB_CODE_INVALID_SQL;
  } else {
    if ((pQueryInfo->intervalTime > 0) &&
        (validateFunctionsInIntervalOrGroupbyQuery(pQueryInfo) != TSDB_CODE_SUCCESS)) {
      return TSDB_CODE_INVALID_SQL;
    }
  }

  // set the created table[stream] name
  if (tscSetTableId(pTableMetaInfo, pzTableName, pSql) != TSDB_CODE_SUCCESS) {
    return invalidSqlErrMsg(pQueryInfo->msg, msg1);
  }

  if (pQuerySql->selectToken.n > TSDB_MAX_SAVED_SQL_LEN) {
    return invalidSqlErrMsg(pQueryInfo->msg, msg5);
  }

  if (tsRewriteFieldNameIfNecessary(pQueryInfo) != TSDB_CODE_SUCCESS) {
    return TSDB_CODE_INVALID_SQL;
  }

  pCmd->numOfCols = pQueryInfo->fieldsInfo.numOfOutput;

  if (validateSqlFunctionInStreamSql(pQueryInfo) != TSDB_CODE_SUCCESS) {
    return TSDB_CODE_INVALID_SQL;
  }

  /*
   * check if fill operation is available, the fill operation is parsed and executed during query execution,
   * not here.
   */
  if (pQuerySql->fillType != NULL) {
    if (pQueryInfo->intervalTime == 0) {
      return invalidSqlErrMsg(pQueryInfo->msg, msg3);
    }

    tVariantListItem* pItem = &pQuerySql->fillType->a[0];
    if (pItem->pVar.nType == TSDB_DATA_TYPE_BINARY) {
      if (!((strncmp(pItem->pVar.pz, "none", 4) == 0 && pItem->pVar.nLen == 4) ||
            (strncmp(pItem->pVar.pz, "null", 4) == 0 && pItem->pVar.nLen == 4))) {
        return invalidSqlErrMsg(pQueryInfo->msg, msg4);
      }
    }
  }

  // set the number of stream table columns
  pCmd->numOfCols = pQueryInfo->fieldsInfo.numOfOutput;
  return TSDB_CODE_SUCCESS;
}

int32_t doCheckForQuery(SSqlObj* pSql, SQuerySQL* pQuerySql, int32_t index) {
  assert(pQuerySql != NULL && (pQuerySql->from == NULL || pQuerySql->from->nExpr > 0));

  const char* msg0 = "invalid table name";
  const char* msg1 = "table name too long";
  const char* msg2 = "point interpolation query needs timestamp";
  const char* msg5 = "fill only available for interval query";
  const char* msg6 = "start(end) time of query range required or time range too large";
  const char* msg7 = "illegal number of tables in from clause";
  const char* msg8 = "too many columns in selection clause";
  const char* msg9 = "TWA query requires both the start and end time";

  int32_t code = TSDB_CODE_SUCCESS;

  SSqlCmd* pCmd = &pSql->cmd;

  SQueryInfo*     pQueryInfo = tscGetQueryInfoDetail(pCmd, index);
  STableMetaInfo* pTableMetaInfo = tscGetMetaInfo(pQueryInfo, 0);
  if (pTableMetaInfo == NULL) {
    pTableMetaInfo = tscAddEmptyMetaInfo(pQueryInfo);
  }

  // too many result columns not support order by in query
  if (pQuerySql->pSelection->nExpr > TSDB_MAX_COLUMNS) {
    return invalidSqlErrMsg(tscGetErrorMsgPayload(pCmd), msg8);
  }

  /*
   * handle the sql expression without from subclause
   * select current_database();
   * select server_version();
   * select client_version();
   * select server_state();
   */
  if (pQuerySql->from == NULL) {
    assert(pQuerySql->fillType == NULL && pQuerySql->pGroupby == NULL && pQuerySql->pWhere == NULL &&
           pQuerySql->pSortOrder == NULL);
    return doLocalQueryProcess(pQueryInfo, pQuerySql);
  }

  if (pQuerySql->from->nExpr > TSDB_MAX_JOIN_TABLE_NUM) {
    return invalidSqlErrMsg(tscGetErrorMsgPayload(pCmd), msg7);
  }

  pQueryInfo->command = TSDB_SQL_SELECT;

  // set all query tables, which are maybe more than one.
  for (int32_t i = 0; i < pQuerySql->from->nExpr; ++i) {
    tVariant* pTableItem = &pQuerySql->from->a[i].pVar;

    if (pTableItem->nType != TSDB_DATA_TYPE_BINARY) {
      return invalidSqlErrMsg(tscGetErrorMsgPayload(pCmd), msg0);
    }

    pTableItem->nLen = strdequote(pTableItem->pz);

    SSQLToken tableName = {.z = pTableItem->pz, .n = pTableItem->nLen, .type = TK_STRING};
    if (tscValidateName(&tableName) != TSDB_CODE_SUCCESS) {
      return invalidSqlErrMsg(tscGetErrorMsgPayload(pCmd), msg0);
    }

    if (pQueryInfo->numOfTables <= i) {  // more than one table
      tscAddEmptyMetaInfo(pQueryInfo);
    }

    STableMetaInfo* pMeterInfo1 = tscGetMetaInfo(pQueryInfo, i);

    SSQLToken t = {.type = TSDB_DATA_TYPE_BINARY, .n = pTableItem->nLen, .z = pTableItem->pz};
    if (tscSetTableId(pMeterInfo1, &t, pSql) != TSDB_CODE_SUCCESS) {
      return invalidSqlErrMsg(tscGetErrorMsgPayload(pCmd), msg1);
    }

    code = tscGetTableMeta(pSql, pMeterInfo1);
    if (code != TSDB_CODE_SUCCESS) {
      return code;
    }
  }

  assert(pQueryInfo->numOfTables == pQuerySql->from->nExpr);
  
  if (UTIL_TABLE_IS_SUPERTABLE(pTableMetaInfo)) {
   code = tscGetSTableVgroupInfo(pSql, index);
   if (code != TSDB_CODE_SUCCESS) {
     return code;
   }
  } else {
    TSDB_QUERY_SET_TYPE(pQueryInfo->type, TSDB_QUERY_TYPE_TABLE_QUERY);
  }

  // parse the group by clause in the first place
  if (parseGroupbyClause(pQueryInfo, pQuerySql->pGroupby, pCmd) != TSDB_CODE_SUCCESS) {
    return TSDB_CODE_INVALID_SQL;
  }

  bool isSTable = UTIL_TABLE_IS_SUPERTABLE(pTableMetaInfo);
  if (parseSelectClause(pCmd, index, pQuerySql->pSelection, isSTable) != TSDB_CODE_SUCCESS) {
    return TSDB_CODE_INVALID_SQL;
  }

  // set interval value
  if (parseIntervalClause(pQueryInfo, pQuerySql) != TSDB_CODE_SUCCESS) {
    return TSDB_CODE_INVALID_SQL;
  } else {
    if ((pQueryInfo->intervalTime > 0) &&
        (validateFunctionsInIntervalOrGroupbyQuery(pQueryInfo) != TSDB_CODE_SUCCESS)) {
      return TSDB_CODE_INVALID_SQL;
    }
  }

  // set order by info
  if (parseOrderbyClause(pQueryInfo, pQuerySql, tscGetTableSchema(pTableMetaInfo->pTableMeta)) != TSDB_CODE_SUCCESS) {
    return TSDB_CODE_INVALID_SQL;
  }

  // set where info
  STableComInfo tinfo = tscGetTableInfo(pTableMetaInfo->pTableMeta);
  
  if (pQuerySql->pWhere != NULL) {
    if (parseWhereClause(pQueryInfo, &pQuerySql->pWhere, pSql) != TSDB_CODE_SUCCESS) {
      return TSDB_CODE_INVALID_SQL;
    }

    pQuerySql->pWhere = NULL;
    if (tinfo.precision == TSDB_TIME_PRECISION_MILLI) {
      pQueryInfo->window.skey = pQueryInfo->window.skey / 1000;
      pQueryInfo->window.ekey = pQueryInfo->window.ekey / 1000;
    }
  } else {  // set the time rang
    pQueryInfo->window.skey = 0;
    pQueryInfo->window.ekey = INT64_MAX;
  }

  // user does not specified the query time window, twa is not allowed in such case.
  if ((pQueryInfo->window.skey == 0 || pQueryInfo->window.ekey == INT64_MAX ||
       (pQueryInfo->window.ekey == INT64_MAX / 1000 && tinfo.precision == TSDB_TIME_PRECISION_MILLI)) && tscIsTWAQuery(pQueryInfo)) {
    return invalidSqlErrMsg(tscGetErrorMsgPayload(pCmd), msg9);
  }

  // no result due to invalid query time range
  if (pQueryInfo->window.skey > pQueryInfo->window.ekey) {
    pQueryInfo->command = TSDB_SQL_RETRIEVE_EMPTY_RESULT;
    return TSDB_CODE_SUCCESS;
  }

  if (!hasTimestampForPointInterpQuery(pQueryInfo)) {
    return invalidSqlErrMsg(pQueryInfo->msg, msg2);
  }

  // in case of join query, time range is required.
  if (QUERY_IS_JOIN_QUERY(pQueryInfo->type)) {
    int64_t timeRange = labs(pQueryInfo->window.skey - pQueryInfo->window.ekey);

    if (timeRange == 0 && pQueryInfo->window.skey == 0) {
      return invalidSqlErrMsg(tscGetErrorMsgPayload(pCmd), msg6);
    }
  }

  if ((code = parseLimitClause(pQueryInfo, index, pQuerySql, pSql)) != TSDB_CODE_SUCCESS) {
    return code;
  }

  if ((code = doFunctionsCompatibleCheck(pCmd, pQueryInfo)) != TSDB_CODE_SUCCESS) {
    return code;
  }

  setColumnOffsetValueInResultset(pQueryInfo);

  for (int32_t i = 0; i < pQueryInfo->numOfTables; ++i) {
    updateTagColumnIndex(pQueryInfo, i);
  }

  /*
   * fill options are set at the end position, when all columns are set properly
   * the columns may be increased due to group by operation
   */
  if (pQuerySql->fillType != NULL) {
    if (pQueryInfo->intervalTime == 0 && (!tscIsPointInterpQuery(pQueryInfo))) {
      return invalidSqlErrMsg(tscGetErrorMsgPayload(pCmd), msg5);
    }

    if (pQueryInfo->intervalTime > 0) {
      int64_t timeRange = labs(pQueryInfo->window.skey - pQueryInfo->window.ekey);
      // number of result is not greater than 10,000,000
      if ((timeRange == 0) || (timeRange / pQueryInfo->intervalTime) > MAX_RETRIEVE_ROWS_IN_INTERVAL_QUERY) {
        return invalidSqlErrMsg(pQueryInfo->msg, msg6);
      }
    }

    int32_t ret = parseFillClause(pQueryInfo, pQuerySql);
    if (ret != TSDB_CODE_SUCCESS) {
      return ret;
    }
  }

  return TSDB_CODE_SUCCESS;  // Does not build query message here
}

int32_t exprTreeFromSqlExpr(tExprNode **pExpr, const tSQLExpr* pSqlExpr, SArray* pExprInfo, SQueryInfo* pQueryInfo, SArray* pCols) {
  tExprNode* pLeft = NULL;
  tExprNode* pRight= NULL;
  
  if (pSqlExpr->pLeft != NULL) {
    int32_t ret = exprTreeFromSqlExpr(&pLeft, pSqlExpr->pLeft, pExprInfo, pQueryInfo, pCols);
    if (ret != TSDB_CODE_SUCCESS) {
      return ret;
    }
  }
  
  if (pSqlExpr->pRight != NULL) {
    int32_t ret = exprTreeFromSqlExpr(&pRight, pSqlExpr->pRight, pExprInfo, pQueryInfo, pCols);
    if (ret != TSDB_CODE_SUCCESS) {
      return ret;
    }
  }
  
  if (pSqlExpr->pLeft == NULL) {
    if (pSqlExpr->nSQLOptr >= TK_TINYINT && pSqlExpr->nSQLOptr <= TK_DOUBLE) {
      *pExpr = calloc(1, sizeof(tExprNode));
      (*pExpr)->nodeType = TSQL_NODE_VALUE;
      (*pExpr)->pVal = calloc(1, sizeof(tVariant));
      
      tVariantAssign((*pExpr)->pVal, &pSqlExpr->val);
      return TSDB_CODE_SUCCESS;
    } else if (pSqlExpr->nSQLOptr >= TK_COUNT && pSqlExpr->nSQLOptr <= TK_AVG_IRATE) {
      // arithmetic expression on the results of aggregation functions
      *pExpr = calloc(1, sizeof(tExprNode));
      (*pExpr)->nodeType = TSQL_NODE_COL;
      (*pExpr)->pSchema = calloc(1, sizeof(SSchema));
      strncpy((*pExpr)->pSchema->name, pSqlExpr->operand.z, pSqlExpr->operand.n);
      
      // set the input column data byte and type.
      size_t size = taosArrayGetSize(pExprInfo);
      
      for (int32_t i = 0; i < size; ++i) {
        SSqlExpr* p1 = taosArrayGetP(pExprInfo, i);
        
        if (strcmp((*pExpr)->pSchema->name, p1->aliasName) == 0) {
          (*pExpr)->pSchema->type = p1->resType;
          (*pExpr)->pSchema->bytes = p1->resBytes;
          break;
        }
      }
    } else if (pSqlExpr->nSQLOptr == TK_ID) { // column name, normal column arithmetic expression
      SColumnIndex index = {0};
      int32_t ret = getColumnIndexByName(&pSqlExpr->colInfo, pQueryInfo, &index);
      if (ret != TSDB_CODE_SUCCESS) {
        return ret;
      }
  
      *pExpr = calloc(1, sizeof(tExprNode));
      (*pExpr)->nodeType = TSQL_NODE_COL;
      (*pExpr)->pSchema = calloc(1, sizeof(SSchema));
      
      STableMeta* pTableMeta = tscGetMetaInfo(pQueryInfo, 0)->pTableMeta;
      SSchema* pSchema = tscGetTableColumnSchema(pTableMeta, index.columnIndex);
      *(*pExpr)->pSchema = *pSchema;
  
      if (pCols != NULL) {  // record the involved columns
        SColIndex colIndex = {0};
        strncpy(colIndex.name, pSchema->name, TSDB_COL_NAME_LEN);
        colIndex.colId = pSchema->colId;
        colIndex.colIndex = index.columnIndex;
        
        taosArrayPush(pCols, &colIndex);
      }
      
      return TSDB_CODE_SUCCESS;
    } else {
      return TSDB_CODE_INVALID_SQL;
    }
    
  } else {
    *pExpr = (tExprNode *)calloc(1, sizeof(tExprNode));
    (*pExpr)->nodeType = TSQL_NODE_EXPR;
    
    (*pExpr)->_node.hasPK = false;
    (*pExpr)->_node.pLeft = pLeft;
    (*pExpr)->_node.pRight = pRight;
    
    SSQLToken t = {.type = pSqlExpr->nSQLOptr};
    (*pExpr)->_node.optr = getBinaryExprOptr(&t);
    
    assert((*pExpr)->_node.optr != 0);
    
    if ((*pExpr)->_node.optr == TSDB_BINARY_OP_DIVIDE) {
      if (pRight->nodeType == TSQL_NODE_VALUE) {
        if (pRight->pVal->nType == TSDB_DATA_TYPE_INT && pRight->pVal->i64Key == 0) {
          return TSDB_CODE_INVALID_SQL;
        } else if (pRight->pVal->nType == TSDB_DATA_TYPE_FLOAT && pRight->pVal->dKey == 0) {
          return TSDB_CODE_INVALID_SQL;
        }
      }
    }
  }
  
  return TSDB_CODE_SUCCESS;
}<|MERGE_RESOLUTION|>--- conflicted
+++ resolved
@@ -303,18 +303,7 @@
         return invalidSqlErrMsg(tscGetErrorMsgPayload(pCmd), msg);
       }
 
-<<<<<<< HEAD
-//      SSQLToken* pIpAddr = &pInfo->pDCLInfo->a[0];
-//      if (!validateIpAddress(pIpAddr->z, pIpAddr->n)) {
-//        return invalidSqlErrMsg(tscGetErrorMsgPayload(pCmd), msg);
-//      }
-=======
       SSQLToken* pIpAddr = &pInfo->pDCLInfo->a[0];
-      // if (!validateIpAddress(pIpAddr->z, pIpAddr->n)) {
-      //   return invalidSqlErrMsg(tscGetErrorMsgPayload(pCmd), msg);
-      // }
->>>>>>> f0bbe277
-
       pIpAddr->n = strdequote(pIpAddr->z);
       break;
     }
