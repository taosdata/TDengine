/*
 * Copyright (c) 2019 TAOS Data, Inc. <jhtao@taosdata.com>
 *
 * This program is free software: you can use, redistribute, and/or modify
 * it under the terms of the GNU Affero General Public License, version 3
 * or later ("AGPL"), as published by the Free Software Foundation.
 *
 * This program is distributed in the hope that it will be useful, but WITHOUT
 * ANY WARRANTY; without even the implied warranty of MERCHANTABILITY or
 * FITNESS FOR A PARTICULAR PURPOSE.
 *
 * You should have received a copy of the GNU Affero General Public License
 * along with this program. If not, see <http://www.gnu.org/licenses/>.
 */

#define _XOPEN_SOURCE
#define _DEFAULT_SOURCE

#include "os.h"
#include "qast.h"
#include "taos.h"
#include "taosmsg.h"
#include "tstoken.h"
#include "tstrbuild.h"
#include "ttime.h"
#include "tscLog.h"
#include "tscUtil.h"
#include "tschemautil.h"
#include "tsclient.h"
#include "ttokendef.h"
#include "tname.h"
#include "tcompare.h"

#define DEFAULT_PRIMARY_TIMESTAMP_COL_NAME "_c0"

// -1 is tbname column index, so here use the -2 as the initial value
#define COLUMN_INDEX_INITIAL_VAL (-2)
#define COLUMN_INDEX_INITIALIZER \
  { COLUMN_INDEX_INITIAL_VAL, COLUMN_INDEX_INITIAL_VAL }
#define COLUMN_INDEX_VALIDE(index) (((index).tableIndex >= 0) && ((index).columnIndex >= TSDB_TBNAME_COLUMN_INDEX))
#define TBNAME_LIST_SEP ","

typedef struct SColumnList {
  int32_t      num;
  SColumnIndex ids[TSDB_MAX_COLUMNS];
} SColumnList;

static SSqlExpr* doAddProjectCol(SQueryInfo* pQueryInfo, int32_t outputIndex, int32_t colIndex, int32_t tableIndex);

static int32_t setShowInfo(SSqlObj* pSql, SSqlInfo* pInfo);
static char*   getAccountId(SSqlObj* pSql);

static bool has(tFieldList* pFieldList, int32_t startIdx, const char* name);
static void getCurrentDBName(SSqlObj* pSql, SSQLToken* pDBToken);
static bool hasSpecifyDB(SSQLToken* pTableName);
static bool validateTableColumnInfo(tFieldList* pFieldList, SSqlCmd* pCmd);
static bool validateTagParams(tFieldList* pTagsList, tFieldList* pFieldList, SSqlCmd* pCmd);

static int32_t setObjFullName(char* fullName, const char* account, SSQLToken* pDB, SSQLToken* tableName, int32_t* len);

static void getColumnName(tSQLExprItem* pItem, char* resultFieldName, int32_t nameLength);
static void getRevisedName(char* resultFieldName, int32_t functionId, int32_t maxLen, char* columnName);

static int32_t addExprAndResultField(SQueryInfo* pQueryInfo, int32_t colIndex, tSQLExprItem* pItem, bool finalResult);
static int32_t insertResultField(SQueryInfo* pQueryInfo, int32_t outputIndex, SColumnList* pIdList, int16_t bytes,
                                 int8_t type, char* fieldName, SSqlExpr* pSqlExpr);
static int32_t changeFunctionID(int32_t optr, int16_t* functionId);
static int32_t parseSelectClause(SSqlCmd* pCmd, int32_t clauseIndex, tSQLExprList* pSelection, bool isSTable);

static bool validateIpAddress(const char* ip, size_t size);
static bool hasUnsupportFunctionsForSTableQuery(SQueryInfo* pQueryInfo);
static bool functionCompatibleCheck(SQueryInfo* pQueryInfo);
static void setColumnOffsetValueInResultset(SQueryInfo* pQueryInfo);

static int32_t parseGroupbyClause(SQueryInfo* pQueryInfo, tVariantList* pList, SSqlCmd* pCmd);

static int32_t parseIntervalClause(SQueryInfo* pQueryInfo, SQuerySQL* pQuerySql);
static int32_t parseSlidingClause(SQueryInfo* pQueryInfo, SQuerySQL* pQuerySql);

static int32_t addProjectionExprAndResultField(SQueryInfo* pQueryInfo, tSQLExprItem* pItem);

static int32_t parseWhereClause(SQueryInfo* pQueryInfo, tSQLExpr** pExpr, SSqlObj* pSql);
static int32_t parseFillClause(SQueryInfo* pQueryInfo, SQuerySQL* pQuerySQL);
static int32_t parseOrderbyClause(SQueryInfo* pQueryInfo, SQuerySQL* pQuerySql, SSchema* pSchema);

static int32_t tsRewriteFieldNameIfNecessary(SQueryInfo* pQueryInfo);
static int32_t setAlterTableInfo(SSqlObj* pSql, struct SSqlInfo* pInfo);
static int32_t validateSqlFunctionInStreamSql(SQueryInfo* pQueryInfo);
static int32_t buildArithmeticExprString(tSQLExpr* pExpr, char** exprString);
static int32_t validateFunctionsInIntervalOrGroupbyQuery(SQueryInfo* pQueryInfo);
static int32_t validateArithmeticSQLExpr(tSQLExpr* pExpr, SQueryInfo* pQueryInfo, SColumnList* pList, int32_t* type);
static int32_t validateDNodeConfig(tDCLSQL* pOptions);
static int32_t validateLocalConfig(tDCLSQL* pOptions);
static int32_t validateColumnName(char* name);
static int32_t setKillInfo(SSqlObj* pSql, struct SSqlInfo* pInfo);

static bool validateOneTags(SSqlCmd* pCmd, TAOS_FIELD* pTagField);
static bool hasTimestampForPointInterpQuery(SQueryInfo* pQueryInfo);

static void updateTagColumnIndex(SQueryInfo* pQueryInfo, int32_t tableIndex);

static int32_t parseLimitClause(SQueryInfo* pQueryInfo, int32_t index, SQuerySQL* pQuerySql, SSqlObj* pSql);
static int32_t parseCreateDBOptions(SSqlCmd* pCmd, SCreateDBInfo* pCreateDbSql);
static int32_t getColumnIndexByName(const SSQLToken* pToken, SQueryInfo* pQueryInfo, SColumnIndex* pIndex);
static int32_t getTableIndexByName(SSQLToken* pToken, SQueryInfo* pQueryInfo, SColumnIndex* pIndex);
static int32_t optrToString(tSQLExpr* pExpr, char** exprString);

static int32_t getTableIndexImpl(SSQLToken* pTableToken, SQueryInfo* pQueryInfo, SColumnIndex* pIndex);
static int32_t doFunctionsCompatibleCheck(SSqlCmd* pCmd, SQueryInfo* pQueryInfo);
static int32_t doLocalQueryProcess(SQueryInfo* pQueryInfo, SQuerySQL* pQuerySql);
static int32_t tscCheckCreateDbParams(SSqlCmd* pCmd, SCMCreateDbMsg* pCreate);

static SColumnList getColumnList(int32_t num, int16_t tableIndex, int32_t columnIndex);

static int32_t doCheckForCreateTable(SSqlObj* pSql, int32_t subClauseIndex, SSqlInfo* pInfo);
static int32_t doCheckForCreateFromStable(SSqlObj* pSql, SSqlInfo* pInfo);
static int32_t doCheckForStream(SSqlObj* pSql, SSqlInfo* pInfo);
static int32_t doCheckForQuery(SSqlObj* pSql, SQuerySQL* pQuerySql, int32_t index);
static int32_t exprTreeFromSqlExpr(tExprNode **pExpr, const tSQLExpr* pSqlExpr, SArray* pExprInfo, SQueryInfo* pQueryInfo, SArray* pCols);

/*
 * Used during parsing query sql. Since the query sql usually small in length, error position
 * is not needed in the final error message.
 */
static int32_t invalidSqlErrMsg(char* dstBuffer, const char* errMsg) {
  return tscInvalidSQLErrMsg(dstBuffer, errMsg, NULL);
}

static int setColumnFilterInfoForTimestamp(SQueryInfo* pQueryInfo, tVariant* pVar) {
  int64_t     time = 0;
  const char* msg = "invalid timestamp";

  strdequote(pVar->pz);
  char*           seg = strnchr(pVar->pz, '-', pVar->nLen, false);
  STableMetaInfo* pTableMetaInfo = tscGetMetaInfo(pQueryInfo, 0);

  STableComInfo tinfo = tscGetTableInfo(pTableMetaInfo->pTableMeta);
  
  if (seg != NULL) {
    if (taosParseTime(pVar->pz, &time, pVar->nLen, tinfo.precision) != TSDB_CODE_SUCCESS) {
      return invalidSqlErrMsg(pQueryInfo->msg, msg);
    }
  } else {
    if (tVariantDump(pVar, (char*)&time, TSDB_DATA_TYPE_BIGINT)) {
      return invalidSqlErrMsg(pQueryInfo->msg, msg);
    }
  }

  tVariantDestroy(pVar);
  tVariantCreateFromBinary(pVar, (char*)&time, 0, TSDB_DATA_TYPE_BIGINT);

  return TSDB_CODE_SUCCESS;
}

static int32_t handlePassword(SSqlCmd* pCmd, SSQLToken* pPwd) {
  const char* msg1 = "password can not be empty";
  const char* msg2 = "name or password too long";
  const char* msg3 = "password needs single quote marks enclosed";

  if (pPwd->type != TK_STRING) {
    return invalidSqlErrMsg(tscGetErrorMsgPayload(pCmd), msg3);
  }

  strdequote(pPwd->z);
  strtrim(pPwd->z);  // trim space before and after passwords
  pPwd->n = strlen(pPwd->z);

  if (pPwd->n <= 0) {
    return invalidSqlErrMsg(tscGetErrorMsgPayload(pCmd), msg1);
  }

  if (pPwd->n > TSDB_PASSWORD_LEN) {
    return invalidSqlErrMsg(tscGetErrorMsgPayload(pCmd), msg2);
  }

  return TSDB_CODE_SUCCESS;
}

// todo handle memory leak in error handle function
int32_t tscToSQLCmd(SSqlObj* pSql, struct SSqlInfo* pInfo) {
  if (pInfo == NULL || pSql == NULL || pSql->signature != pSql) {
    return TSDB_CODE_APP_ERROR;
  }

  SSqlCmd*    pCmd = &(pSql->cmd);
  SQueryInfo* pQueryInfo = NULL;

  if (!pInfo->valid) {
    return invalidSqlErrMsg(tscGetErrorMsgPayload(pCmd), pInfo->pzErrMsg);
  }

  int32_t code = tscGetQueryInfoDetailSafely(pCmd, pCmd->clauseIndex, &pQueryInfo);

  STableMetaInfo* pTableMetaInfo = NULL;
  if (pQueryInfo->numOfTables == 0) {
    pTableMetaInfo = tscAddEmptyMetaInfo(pQueryInfo);
  } else {
    pTableMetaInfo = pQueryInfo->pTableMetaInfo[0];
  }

  pCmd->command = pInfo->type;

  switch (pInfo->type) {
    case TSDB_SQL_DROP_TABLE:
    case TSDB_SQL_DROP_USER:
    case TSDB_SQL_DROP_ACCT:
    case TSDB_SQL_DROP_DNODE:
    case TSDB_SQL_DROP_DB: {
      const char* msg2 = "invalid name";
      const char* msg3 = "param name too long";

      SSQLToken* pzName = &pInfo->pDCLInfo->a[0];
      if ((pInfo->type != TSDB_SQL_DROP_DNODE) && (tscValidateName(pzName) != TSDB_CODE_SUCCESS)) {
        return invalidSqlErrMsg(tscGetErrorMsgPayload(pCmd), msg2);
      }

      if (pInfo->type == TSDB_SQL_DROP_DB) {
        assert(pInfo->pDCLInfo->nTokens == 1);

        code = setObjFullName(pTableMetaInfo->name, getAccountId(pSql), pzName, NULL, NULL);
        if (code != TSDB_CODE_SUCCESS) {
          return invalidSqlErrMsg(tscGetErrorMsgPayload(pCmd), msg2);
        }

      } else if (pInfo->type == TSDB_SQL_DROP_TABLE) {
        assert(pInfo->pDCLInfo->nTokens == 1);

        if (tscSetTableId(pTableMetaInfo, pzName, pSql) != TSDB_CODE_SUCCESS) {
          return invalidSqlErrMsg(tscGetErrorMsgPayload(pCmd), msg3);
        }
      } else if (pInfo->type == TSDB_SQL_DROP_DNODE) {
        pzName->n = strdequote(pzName->z);
        STRNCPY(pTableMetaInfo->name, pzName->z, pzName->n);
      } else {  // drop user
        if (pzName->n > TSDB_USER_LEN) {
          return invalidSqlErrMsg(tscGetErrorMsgPayload(pCmd), msg3);
        }

        STRNCPY(pTableMetaInfo->name, pzName->z, pzName->n);
      }

      break;
    }

    case TSDB_SQL_USE_DB: {
      const char* msg = "invalid db name";
      SSQLToken*  pToken = &pInfo->pDCLInfo->a[0];

      if (tscValidateName(pToken) != TSDB_CODE_SUCCESS) {
        return invalidSqlErrMsg(tscGetErrorMsgPayload(pCmd), msg);
      }

      int32_t ret = setObjFullName(pTableMetaInfo->name, getAccountId(pSql), pToken, NULL, NULL);
      if (ret != TSDB_CODE_SUCCESS) {
        return invalidSqlErrMsg(tscGetErrorMsgPayload(pCmd), msg);
      }

      break;
    }

    case TSDB_SQL_RESET_CACHE: {
      return TSDB_CODE_SUCCESS;
    }

    case TSDB_SQL_SHOW: {
      if (setShowInfo(pSql, pInfo) != TSDB_CODE_SUCCESS) {
        return TSDB_CODE_INVALID_SQL;
      }

      break;
    }

    case TSDB_SQL_ALTER_DB:
    case TSDB_SQL_CREATE_DB: {
      const char* msg1 = "invalid db name";
      const char* msg2 = "name too long";

      SCreateDBInfo* pCreateDB = &(pInfo->pDCLInfo->dbOpt);
      if (tscValidateName(&pCreateDB->dbname) != TSDB_CODE_SUCCESS) {
        return invalidSqlErrMsg(tscGetErrorMsgPayload(pCmd), msg1);
      }

      int32_t ret = setObjFullName(pTableMetaInfo->name, getAccountId(pSql), &(pCreateDB->dbname), NULL, NULL);
      if (ret != TSDB_CODE_SUCCESS) {
        return invalidSqlErrMsg(tscGetErrorMsgPayload(pCmd), msg2);
      }

      if (parseCreateDBOptions(pCmd, pCreateDB) != TSDB_CODE_SUCCESS) {
        return TSDB_CODE_INVALID_SQL;
      }

      break;
    }

    case TSDB_SQL_CREATE_DNODE: {  // todo hostname
      const char* msg = "invalid host name (ip address)";

      if (pInfo->pDCLInfo->nTokens > 1) {
        return invalidSqlErrMsg(tscGetErrorMsgPayload(pCmd), msg);
      }

      SSQLToken* pIpAddr = &pInfo->pDCLInfo->a[0];
      pIpAddr->n = strdequote(pIpAddr->z);
      break;
    }

    case TSDB_SQL_CREATE_ACCT:
    case TSDB_SQL_ALTER_ACCT: {
      const char* msg1 = "invalid state option, available options[no, r, w, all]";
      const char* msg2 = "invalid user/account name";
      const char* msg3 = "name too long";

      SSQLToken* pName = &pInfo->pDCLInfo->user.user;
      SSQLToken* pPwd = &pInfo->pDCLInfo->user.passwd;

      if (handlePassword(pCmd, pPwd) != TSDB_CODE_SUCCESS) {
        return TSDB_CODE_INVALID_SQL;
      }

      if (pName->n > TSDB_USER_LEN) {
        return invalidSqlErrMsg(tscGetErrorMsgPayload(pCmd), msg3);
      }

      if (tscValidateName(pName) != TSDB_CODE_SUCCESS) {
        return invalidSqlErrMsg(tscGetErrorMsgPayload(pCmd), msg2);
      }

      SCreateAcctSQL* pAcctOpt = &pInfo->pDCLInfo->acctOpt;
      if (pAcctOpt->stat.n > 0) {
        if (pAcctOpt->stat.z[0] == 'r' && pAcctOpt->stat.n == 1) {
        } else if (pAcctOpt->stat.z[0] == 'w' && pAcctOpt->stat.n == 1) {
        } else if (strncmp(pAcctOpt->stat.z, "all", 3) == 0 && pAcctOpt->stat.n == 3) {
        } else if (strncmp(pAcctOpt->stat.z, "no", 2) == 0 && pAcctOpt->stat.n == 2) {
        } else {
          return invalidSqlErrMsg(tscGetErrorMsgPayload(pCmd), msg1);
        }
      }

      break;
    }

    case TSDB_SQL_DESCRIBE_TABLE: {
      SSQLToken*  pToken = &pInfo->pDCLInfo->a[0];
      const char* msg2 = "table name is too long";
      const char* msg1 = "invalid table name";

      if (tscValidateName(pToken) != TSDB_CODE_SUCCESS) {
        return invalidSqlErrMsg(tscGetErrorMsgPayload(pCmd), msg1);
      }

      if (pToken->n > TSDB_TABLE_NAME_LEN) {
        return invalidSqlErrMsg(tscGetErrorMsgPayload(pCmd), msg2);
      }

      if (tscSetTableId(pTableMetaInfo, pToken, pSql) != TSDB_CODE_SUCCESS) {
        return invalidSqlErrMsg(tscGetErrorMsgPayload(pCmd), msg2);
      }

      return tscGetTableMeta(pSql, pTableMetaInfo);
    }

    case TSDB_SQL_CFG_DNODE: {
      const char* msg2 = "invalid configure options or values";

      /* validate the ip address */
      tDCLSQL* pDCL = pInfo->pDCLInfo;

      /* validate the parameter names and options */
      if (validateDNodeConfig(pDCL) != TSDB_CODE_SUCCESS) {
        return invalidSqlErrMsg(tscGetErrorMsgPayload(pCmd), msg2);
      }

      char* pMsg = pCmd->payload;

      SCMCfgDnodeMsg* pCfg = (SCMCfgDnodeMsg*)pMsg;
      pDCL->a[0].n = strdequote(pDCL->a[0].z);
      
      STRNCPY(pCfg->ep, pDCL->a[0].z, pDCL->a[0].n);

      STRNCPY(pCfg->config, pDCL->a[1].z, pDCL->a[1].n);

      if (pDCL->nTokens == 3) {
        assert(pDCL->a[1].n + 1 + pDCL->a[2].n + 1 <= sizeof(pCfg->config));
        pCfg->config[pDCL->a[1].n] = ' ';  // add sep
        strncpy(&pCfg->config[pDCL->a[1].n + 1], pDCL->a[2].z, pDCL->a[2].n);
      }

      break;
    }

    case TSDB_SQL_CREATE_USER:
    case TSDB_SQL_ALTER_USER: {
      const char* msg5 = "invalid user rights";
      const char* msg7 = "not support options";
      const char* msg2 = "invalid user/account name";
      const char* msg3 = "name too long";

      pCmd->command = pInfo->type;
      // tDCLSQL* pDCL = pInfo->pDCLInfo;

      SUserInfo* pUser = &pInfo->pDCLInfo->user;
      SSQLToken* pName = &pUser->user;
      SSQLToken* pPwd = &pUser->passwd;

      if (pName->n > TSDB_USER_LEN) {
        return invalidSqlErrMsg(tscGetErrorMsgPayload(pCmd), msg3);
      }

      if (tscValidateName(pName) != TSDB_CODE_SUCCESS) {
        return invalidSqlErrMsg(tscGetErrorMsgPayload(pCmd), msg2);
      }

      if (pCmd->command == TSDB_SQL_CREATE_USER) {
        if (handlePassword(pCmd, pPwd) != TSDB_CODE_SUCCESS) {
          return TSDB_CODE_INVALID_SQL;
        }
      } else {
        if (pUser->type == TSDB_ALTER_USER_PASSWD) {
          if (handlePassword(pCmd, pPwd) != TSDB_CODE_SUCCESS) {
            return TSDB_CODE_INVALID_SQL;
          }
        } else if (pUser->type == TSDB_ALTER_USER_PRIVILEGES) {
          assert(pPwd->type == TSDB_DATA_TYPE_NULL);

          SSQLToken* pPrivilege = &pUser->privilege;

          if (strncasecmp(pPrivilege->z, "super", 5) == 0 && pPrivilege->n == 5) {
            pCmd->count = 1;
          } else if (strncasecmp(pPrivilege->z, "read", 4) == 0 && pPrivilege->n == 4) {
            pCmd->count = 2;
          } else if (strncasecmp(pPrivilege->z, "write", 5) == 0 && pPrivilege->n == 5) {
            pCmd->count = 3;
          } else {
            return invalidSqlErrMsg(tscGetErrorMsgPayload(pCmd), msg5);
          }
        } else {
          return invalidSqlErrMsg(tscGetErrorMsgPayload(pCmd), msg7);
        }
      }

      break;
    }

    case TSDB_SQL_CFG_LOCAL: {
      tDCLSQL*    pDCL = pInfo->pDCLInfo;
      const char* msg = "invalid configure options or values";

      // validate the parameter names and options
      if (validateLocalConfig(pDCL) != TSDB_CODE_SUCCESS) {
        return invalidSqlErrMsg(tscGetErrorMsgPayload(pCmd), msg);
      }

      strncpy(pCmd->payload, pDCL->a[0].z, pDCL->a[0].n);
      if (pDCL->nTokens == 2) {
        pCmd->payload[pDCL->a[0].n] = ' ';  // add sep
        strncpy(&pCmd->payload[pDCL->a[0].n + 1], pDCL->a[1].z, pDCL->a[1].n);
      }

      break;
    }

    case TSDB_SQL_CREATE_TABLE: {
      SCreateTableSQL* pCreateTable = pInfo->pCreateTableInfo;

      if (pCreateTable->type == TSQL_CREATE_TABLE || pCreateTable->type == TSQL_CREATE_STABLE) {
        if ((code = doCheckForCreateTable(pSql, 0, pInfo)) != TSDB_CODE_SUCCESS) {
          return code;
        }

      } else if (pCreateTable->type == TSQL_CREATE_TABLE_FROM_STABLE) {
        assert(pCmd->numOfCols == 0);
        if ((code = doCheckForCreateFromStable(pSql, pInfo)) != TSDB_CODE_SUCCESS) {
          return code;
        }

      } else if (pCreateTable->type == TSQL_CREATE_STREAM) {
        if ((code = doCheckForStream(pSql, pInfo)) != TSDB_CODE_SUCCESS) {
          return code;
        }
      }

      break;
    }

    case TSDB_SQL_SELECT: {
      assert(pCmd->numOfClause == 1);
      const char* msg1 = "columns in select clause not identical";

      for (int32_t i = pCmd->numOfClause; i < pInfo->subclauseInfo.numOfClause; ++i) {
        SQueryInfo* pqi = NULL;
        if ((code = tscGetQueryInfoDetailSafely(pCmd, i, &pqi)) != TSDB_CODE_SUCCESS) {
          return code;
        }
      }

      assert(pCmd->numOfClause == pInfo->subclauseInfo.numOfClause);
      for (int32_t i = 0; i < pInfo->subclauseInfo.numOfClause; ++i) {
        SQuerySQL* pQuerySql = pInfo->subclauseInfo.pClause[i];

        if ((code = doCheckForQuery(pSql, pQuerySql, i)) != TSDB_CODE_SUCCESS) {
          return code;
        }

        tscPrintSelectClause(pSql, i);
      }

      // set the command/global limit parameters from the first subclause to the sqlcmd object
      SQueryInfo* pQueryInfo1 = tscGetQueryInfoDetail(pCmd, 0);
      pCmd->command = pQueryInfo1->command;

      // if there is only one element, the limit of clause is the limit of global result.
      for (int32_t i = 1; i < pCmd->numOfClause; ++i) {
        SQueryInfo* pQueryInfo2 = tscGetQueryInfoDetail(pCmd, i);

        int32_t ret = tscFieldInfoCompare(&pQueryInfo1->fieldsInfo, &pQueryInfo2->fieldsInfo);
        if (ret != 0) {
          return invalidSqlErrMsg(tscGetErrorMsgPayload(pCmd), msg1);
        }
      }

      return TSDB_CODE_SUCCESS;  // do not build query message here
    }

    case TSDB_SQL_ALTER_TABLE: {
      if ((code = setAlterTableInfo(pSql, pInfo)) != TSDB_CODE_SUCCESS) {
        return code;
      }

      break;
    }

    case TSDB_SQL_KILL_QUERY:
    case TSDB_SQL_KILL_STREAM:
    case TSDB_SQL_KILL_CONNECTION: {
      if ((code = setKillInfo(pSql, pInfo)) != TSDB_CODE_SUCCESS) {
        return code;
      }

      break;
    }

    default:
      return invalidSqlErrMsg(tscGetErrorMsgPayload(pCmd), "not support sql expression");
  }

  return tscBuildMsg[pCmd->command](pSql, pInfo);
}

/*
 * if the top/bottom exists, only tags columns, tbname column, and primary timestamp column
 * are available.
 */
static bool isTopBottomQuery(SQueryInfo* pQueryInfo) {
  size_t size = tscSqlExprNumOfExprs(pQueryInfo);
  
  for (int32_t i = 0; i < size; ++i) {
    int32_t functionId = tscSqlExprGet(pQueryInfo, i)->functionId;

    if (functionId == TSDB_FUNC_TOP || functionId == TSDB_FUNC_BOTTOM) {
      return true;
    }
  }

  return false;
}

int32_t parseIntervalClause(SQueryInfo* pQueryInfo, SQuerySQL* pQuerySql) {
  const char* msg1 = "invalid query expression";
  const char* msg2 = "interval cannot be less than 10 ms";

  STableMetaInfo* pTableMetaInfo = tscGetMetaInfo(pQueryInfo, 0);
  STableComInfo tinfo = tscGetTableInfo(pTableMetaInfo->pTableMeta);
  
  if (pQuerySql->interval.type == 0 || pQuerySql->interval.n == 0) {
    return TSDB_CODE_SUCCESS;
  }

  // interval is not null
  SSQLToken* t = &pQuerySql->interval;
  if (getTimestampInUsFromStr(t->z, t->n, &pQueryInfo->intervalTime) != TSDB_CODE_SUCCESS) {
    return TSDB_CODE_INVALID_SQL;
  }

  // if the unit of time window value is millisecond, change the value from microsecond
  if (tinfo.precision == TSDB_TIME_PRECISION_MILLI) {
    pQueryInfo->intervalTime = pQueryInfo->intervalTime / 1000;
  }

  /* parser has filter the illegal type, no need to check here */
  pQueryInfo->slidingTimeUnit = pQuerySql->interval.z[pQuerySql->interval.n - 1];

  // interval cannot be less than 10 milliseconds
  if (pQueryInfo->intervalTime < tsMinIntervalTime) {
    return invalidSqlErrMsg(pQueryInfo->msg, msg2);
  }

  // for top/bottom + interval query, we do not add additional timestamp column in the front
  if (isTopBottomQuery(pQueryInfo)) {
    if (parseSlidingClause(pQueryInfo, pQuerySql) != TSDB_CODE_SUCCESS) {
      return TSDB_CODE_INVALID_SQL;
    }

    return TSDB_CODE_SUCCESS;
  }

  /*
   * check invalid SQL:
   * select count(tbname)/count(tag1)/count(tag2) from super_table_name interval(1d);
   */
  size_t size = tscSqlExprNumOfExprs(pQueryInfo);
  for (int32_t i = 0; i < size; ++i) {
    SSqlExpr* pExpr = tscSqlExprGet(pQueryInfo, i);
    if (pExpr->functionId == TSDB_FUNC_COUNT && TSDB_COL_IS_TAG(pExpr->colInfo.flag)) {
      return invalidSqlErrMsg(pQueryInfo->msg, msg1);
    }
  }

  /*
   * check invalid SQL:
   * select tbname, tags_fields from super_table_name interval(1s)
   */
  if (tscQueryTags(pQueryInfo) && pQueryInfo->intervalTime > 0) {
    return invalidSqlErrMsg(pQueryInfo->msg, msg1);
  }

  // need to add timestamp column in result set, if interval is existed
  uint64_t uid = tscSqlExprGet(pQueryInfo, 0)->uid;

  int32_t tableIndex = COLUMN_INDEX_INITIAL_VAL;
  for (int32_t i = 0; i < pQueryInfo->numOfTables; ++i) {
    pTableMetaInfo = tscGetMetaInfo(pQueryInfo, i);
    if (pTableMetaInfo->pTableMeta->uid == uid) {
      tableIndex = i;
      break;
    }
  }

  if (tableIndex == COLUMN_INDEX_INITIAL_VAL) {
    return TSDB_CODE_INVALID_SQL;
  }

  SColumnIndex index = {tableIndex, PRIMARYKEY_TIMESTAMP_COL_INDEX};
  SSqlExpr* pExpr = tscSqlExprInsert(pQueryInfo, 0, TSDB_FUNC_TS, &index, TSDB_DATA_TYPE_TIMESTAMP, TSDB_KEYSIZE,
      TSDB_KEYSIZE, false);

  SColumnList ids = getColumnList(1, 0, PRIMARYKEY_TIMESTAMP_COL_INDEX);

  int32_t ret =
      insertResultField(pQueryInfo, 0, &ids, TSDB_KEYSIZE, TSDB_DATA_TYPE_TIMESTAMP, aAggs[TSDB_FUNC_TS].aName, pExpr);
  if (ret != TSDB_CODE_SUCCESS) {
    return ret;
  }

  if (parseSlidingClause(pQueryInfo, pQuerySql) != TSDB_CODE_SUCCESS) {
    return TSDB_CODE_INVALID_SQL;
  }

  return TSDB_CODE_SUCCESS;
}

int32_t parseSlidingClause(SQueryInfo* pQueryInfo, SQuerySQL* pQuerySql) {
  const char* msg0 = "sliding value too small";
  const char* msg1 = "sliding value no larger than the interval value";

  STableMetaInfo* pTableMetaInfo = tscGetMetaInfo(pQueryInfo, 0);
  SSQLToken*      pSliding = &pQuerySql->sliding;
  STableComInfo tinfo = tscGetTableInfo(pTableMetaInfo->pTableMeta);

  if (pSliding->n != 0) {
    getTimestampInUsFromStr(pSliding->z, pSliding->n, &pQueryInfo->slidingTime);
    if (tinfo.precision == TSDB_TIME_PRECISION_MILLI) {
      pQueryInfo->slidingTime /= 1000;
    }

    if (pQueryInfo->slidingTime < tsMinSlidingTime) {
      return invalidSqlErrMsg(pQueryInfo->msg, msg0);
    }

    if (pQueryInfo->slidingTime > pQueryInfo->intervalTime) {
      return invalidSqlErrMsg(pQueryInfo->msg, msg1);
    }
  } else {
    pQueryInfo->slidingTime = pQueryInfo->intervalTime;
  }

  return TSDB_CODE_SUCCESS;
}

int32_t tscSetTableId(STableMetaInfo* pTableMetaInfo, SSQLToken* pzTableName, SSqlObj* pSql) {
  const char* msg = "name too long";

  SSqlCmd* pCmd = &pSql->cmd;
  int32_t  code = TSDB_CODE_SUCCESS;

  // backup the old name in pTableMetaInfo
  size_t size = strlen(pTableMetaInfo->name);
  char*  oldName = NULL;
  if (size > 0) {
    oldName = strdup(pTableMetaInfo->name);
  }

  if (hasSpecifyDB(pzTableName)) {
    // db has been specified in sql string so we ignore current db path
    code = setObjFullName(pTableMetaInfo->name, getAccountId(pSql), NULL, pzTableName, NULL);
  } else {  // get current DB name first, then set it into path
    SSQLToken t = {0};
    getCurrentDBName(pSql, &t);

    code = setObjFullName(pTableMetaInfo->name, NULL, &t, pzTableName, NULL);
  }

  if (code != TSDB_CODE_SUCCESS) {
    invalidSqlErrMsg(tscGetErrorMsgPayload(pCmd), msg);
  }

  if (code != TSDB_CODE_SUCCESS) {
    free(oldName);
    return code;
  }

  /*
   * the old name exists and is not equalled to the new name. Release the metermeta/metricmeta
   * that are corresponding to the old name for the new table name.
   */
  if (size > 0) {
    if (strncasecmp(oldName, pTableMetaInfo->name, tListLen(pTableMetaInfo->name)) != 0) {
      tscClearTableMetaInfo(pTableMetaInfo, false);
    }
  } else {
    assert(pTableMetaInfo->pTableMeta == NULL);
  }

  tfree(oldName);
  return TSDB_CODE_SUCCESS;
}

static bool validateTableColumnInfo(tFieldList* pFieldList, SSqlCmd* pCmd) {
  assert(pFieldList != NULL);

  const char* msg = "illegal number of columns";
  const char* msg1 = "first column must be timestamp";
  const char* msg2 = "row length exceeds max length";
  const char* msg3 = "duplicated column names";
  const char* msg4 = "invalid data types";
  const char* msg5 = "invalid binary/nchar column length";
  const char* msg6 = "invalid column name";

  // number of fields no less than 2
  if (pFieldList->nField <= 1 || pFieldList->nField > TSDB_MAX_COLUMNS) {
    invalidSqlErrMsg(tscGetErrorMsgPayload(pCmd), msg);
    return false;
  }

  // first column must be timestamp
  if (pFieldList->p[0].type != TSDB_DATA_TYPE_TIMESTAMP) {
    invalidSqlErrMsg(tscGetErrorMsgPayload(pCmd), msg1);
    return false;
  }

  int32_t nLen = 0;
  for (int32_t i = 0; i < pFieldList->nField; ++i) {
    nLen += pFieldList->p[i].bytes;
  }

  // max row length must be less than TSDB_MAX_BYTES_PER_ROW
  if (nLen > TSDB_MAX_BYTES_PER_ROW) {
    invalidSqlErrMsg(tscGetErrorMsgPayload(pCmd), msg2);
    return false;
  }

  // field name must be unique
  for (int32_t i = 0; i < pFieldList->nField; ++i) {
    TAOS_FIELD* pField = &pFieldList->p[i];
    if (pField->type < TSDB_DATA_TYPE_BOOL || pField->type > TSDB_DATA_TYPE_NCHAR) {
      invalidSqlErrMsg(tscGetErrorMsgPayload(pCmd), msg4);
      return false;
    }

    if ((pField->type == TSDB_DATA_TYPE_BINARY && (pField->bytes <= 0 || pField->bytes > TSDB_MAX_BINARY_LEN)) ||
        (pField->type == TSDB_DATA_TYPE_NCHAR && (pField->bytes <= 0 || pField->bytes > TSDB_MAX_NCHAR_LEN))) {
      invalidSqlErrMsg(tscGetErrorMsgPayload(pCmd), msg5);
      return false;
    }

    if (validateColumnName(pField->name) != TSDB_CODE_SUCCESS) {
      invalidSqlErrMsg(tscGetErrorMsgPayload(pCmd), msg6);
      return false;
    }

    if (has(pFieldList, i + 1, pFieldList->p[i].name) == true) {
      invalidSqlErrMsg(tscGetErrorMsgPayload(pCmd), msg3);
      return false;
    }
  }

  return true;
}

static bool validateTagParams(tFieldList* pTagsList, tFieldList* pFieldList, SSqlCmd* pCmd) {
  assert(pTagsList != NULL);

  const char* msg1 = "invalid number of tag columns";
  const char* msg2 = "tag length too long";
  const char* msg3 = "duplicated column names";
  const char* msg4 = "timestamp not allowed in tags";
  const char* msg5 = "invalid data type in tags";
  const char* msg6 = "invalid tag name";
  const char* msg7 = "invalid binary/nchar tag length";

  // number of fields at least 1
  if (pTagsList->nField < 1 || pTagsList->nField > TSDB_MAX_TAGS) {
    invalidSqlErrMsg(tscGetErrorMsgPayload(pCmd), msg1);
    return false;
  }

  int32_t nLen = 0;
  for (int32_t i = 0; i < pTagsList->nField; ++i) {
    nLen += pTagsList->p[i].bytes;
  }

  // max tag row length must be less than TSDB_MAX_TAGS_LEN
  if (nLen > TSDB_MAX_TAGS_LEN) {
    invalidSqlErrMsg(tscGetErrorMsgPayload(pCmd), msg2);
    return false;
  }

  // field name must be unique
  for (int32_t i = 0; i < pTagsList->nField; ++i) {
    if (has(pFieldList, 0, pTagsList->p[i].name) == true) {
      invalidSqlErrMsg(tscGetErrorMsgPayload(pCmd), msg3);
      return false;
    }
  }

  /* timestamp in tag is not allowed */
  for (int32_t i = 0; i < pTagsList->nField; ++i) {
    if (pTagsList->p[i].type == TSDB_DATA_TYPE_TIMESTAMP) {
      invalidSqlErrMsg(tscGetErrorMsgPayload(pCmd), msg4);
      return false;
    }

    if (pTagsList->p[i].type < TSDB_DATA_TYPE_BOOL || pTagsList->p[i].type > TSDB_DATA_TYPE_NCHAR) {
      invalidSqlErrMsg(tscGetErrorMsgPayload(pCmd), msg5);
      return false;
    }

    if ((pTagsList->p[i].type == TSDB_DATA_TYPE_BINARY && pTagsList->p[i].bytes <= 0) ||
        (pTagsList->p[i].type == TSDB_DATA_TYPE_NCHAR && pTagsList->p[i].bytes <= 0)) {
      invalidSqlErrMsg(tscGetErrorMsgPayload(pCmd), msg7);
      return false;
    }

    if (validateColumnName(pTagsList->p[i].name) != TSDB_CODE_SUCCESS) {
      invalidSqlErrMsg(tscGetErrorMsgPayload(pCmd), msg6);
      return false;
    }

    if (has(pTagsList, i + 1, pTagsList->p[i].name) == true) {
      invalidSqlErrMsg(tscGetErrorMsgPayload(pCmd), msg3);
      return false;
    }
  }

  return true;
}

/*
 * tags name /column name is truncated in sql.y
 */
bool validateOneTags(SSqlCmd* pCmd, TAOS_FIELD* pTagField) {
  const char* msg1 = "timestamp not allowed in tags";
  const char* msg2 = "duplicated column names";
  const char* msg3 = "tag length too long";
  const char* msg4 = "invalid tag name";
  const char* msg5 = "invalid binary/nchar tag length";
  const char* msg6 = "invalid data type in tags";

  assert(pCmd->numOfClause == 1);

  STableMetaInfo* pTableMetaInfo = tscGetTableMetaInfoFromCmd(pCmd, pCmd->clauseIndex, 0);
  STableMeta*     pTableMeta = pTableMetaInfo->pTableMeta;

  int32_t numOfTags = tscGetNumOfTags(pTableMeta);
  int32_t numOfCols = tscGetNumOfColumns(pTableMeta);
  
  // no more than 6 tags
  if (numOfTags == TSDB_MAX_TAGS) {
    char msg[128] = {0};
    sprintf(msg, "tags no more than %d", TSDB_MAX_TAGS);

    invalidSqlErrMsg(tscGetErrorMsgPayload(pCmd), msg);
    return false;
  }

  // no timestamp allowable
  if (pTagField->type == TSDB_DATA_TYPE_TIMESTAMP) {
    invalidSqlErrMsg(tscGetErrorMsgPayload(pCmd), msg1);
    return false;
  }

  if ((pTagField->type < TSDB_DATA_TYPE_BOOL) || (pTagField->type > TSDB_DATA_TYPE_NCHAR)) {
    invalidSqlErrMsg(tscGetErrorMsgPayload(pCmd), msg6);
    return false;
  }

  SSchema* pTagSchema = tscGetTableTagSchema(pTableMetaInfo->pTableMeta);
  int32_t  nLen = 0;

  for (int32_t i = 0; i < numOfTags; ++i) {
    nLen += pTagSchema[i].bytes;
  }

  // length less than TSDB_MAX_TASG_LEN
  if (nLen + pTagField->bytes > TSDB_MAX_TAGS_LEN) {
    invalidSqlErrMsg(tscGetErrorMsgPayload(pCmd), msg3);
    return false;
  }

  // tags name can not be a keyword
  if (validateColumnName(pTagField->name) != TSDB_CODE_SUCCESS) {
    invalidSqlErrMsg(tscGetErrorMsgPayload(pCmd), msg4);
    return false;
  }

  // binary(val), val can not be equalled to or less than 0
  if ((pTagField->type == TSDB_DATA_TYPE_BINARY || pTagField->type == TSDB_DATA_TYPE_NCHAR) && pTagField->bytes <= 0) {
    invalidSqlErrMsg(tscGetErrorMsgPayload(pCmd), msg5);
    return false;
  }

  // field name must be unique
  SSchema* pSchema = tscGetTableSchema(pTableMeta);

  for (int32_t i = 0; i < numOfTags + numOfCols; ++i) {
    if (strncasecmp(pTagField->name, pSchema[i].name, TSDB_COL_NAME_LEN) == 0) {
      invalidSqlErrMsg(tscGetErrorMsgPayload(pCmd), msg2);
      return false;
    }
  }

  return true;
}

bool validateOneColumn(SSqlCmd* pCmd, TAOS_FIELD* pColField) {
  const char* msg1 = "too many columns";
  const char* msg2 = "duplicated column names";
  const char* msg3 = "column length too long";
  const char* msg4 = "invalid data types";
  const char* msg5 = "invalid column name";
  const char* msg6 = "invalid column length";

  assert(pCmd->numOfClause == 1);
  STableMetaInfo* pTableMetaInfo = tscGetTableMetaInfoFromCmd(pCmd, pCmd->clauseIndex, 0);
  STableMeta*     pTableMeta = pTableMetaInfo->pTableMeta;
  
  int32_t numOfTags = tscGetNumOfTags(pTableMeta);
  int32_t numOfCols = tscGetNumOfColumns(pTableMeta);
  
  // no more max columns
  if (numOfCols >= TSDB_MAX_COLUMNS || numOfTags + numOfCols >= TSDB_MAX_COLUMNS) {
    invalidSqlErrMsg(tscGetErrorMsgPayload(pCmd), msg1);
    return false;
  }

  if (pColField->type < TSDB_DATA_TYPE_BOOL || pColField->type > TSDB_DATA_TYPE_NCHAR) {
    invalidSqlErrMsg(tscGetErrorMsgPayload(pCmd), msg4);
    return false;
  }

  if (validateColumnName(pColField->name) != TSDB_CODE_SUCCESS) {
    invalidSqlErrMsg(tscGetErrorMsgPayload(pCmd), msg5);
    return false;
  }

  SSchema* pSchema = tscGetTableSchema(pTableMeta);
  int32_t  nLen = 0;

  for (int32_t i = 0; i < numOfCols; ++i) {
    nLen += pSchema[i].bytes;
  }

  if (pColField->bytes <= 0) {
    invalidSqlErrMsg(tscGetErrorMsgPayload(pCmd), msg6);
    return false;
  }

  // length less than TSDB_MAX_BYTES_PER_ROW
  if (nLen + pColField->bytes > TSDB_MAX_BYTES_PER_ROW) {
    invalidSqlErrMsg(tscGetErrorMsgPayload(pCmd), msg3);
    return false;
  }

  // field name must be unique
  for (int32_t i = 0; i < numOfTags + numOfCols; ++i) {
    if (strncasecmp(pColField->name, pSchema[i].name, TSDB_COL_NAME_LEN) == 0) {
      invalidSqlErrMsg(tscGetErrorMsgPayload(pCmd), msg2);
      return false;
    }
  }

  return true;
}

/* is contained in pFieldList or not */
static bool has(tFieldList* pFieldList, int32_t startIdx, const char* name) {
  for (int32_t j = startIdx; j < pFieldList->nField; ++j) {
    if (strncasecmp(name, pFieldList->p[j].name, TSDB_COL_NAME_LEN) == 0) return true;
  }

  return false;
}

static char* getAccountId(SSqlObj* pSql) { return pSql->pTscObj->acctId; }

static void getCurrentDBName(SSqlObj* pSql, SSQLToken* pDBToken) {
  pDBToken->z = pSql->pTscObj->db;
  pDBToken->n = strlen(pSql->pTscObj->db);
}

/* length limitation, strstr cannot be applied */
static bool hasSpecifyDB(SSQLToken* pTableName) {
  for (int32_t i = 0; i < pTableName->n; ++i) {
    if (pTableName->z[i] == TS_PATH_DELIMITER[0]) {
      return true;
    }
  }

  return false;
}

int32_t setObjFullName(char* fullName, const char* account, SSQLToken* pDB, SSQLToken* tableName, int32_t* xlen) {
  int32_t totalLen = 0;

  if (account != NULL) {
    int32_t len = strlen(account);
    strcpy(fullName, account);
    fullName[len] = TS_PATH_DELIMITER[0];
    totalLen += (len + 1);
  }

  /* db name is not specified, the tableName dose not include db name */
  if (pDB != NULL) {
    if (pDB->n > TSDB_DB_NAME_LEN) {
      return TSDB_CODE_INVALID_SQL;
    }

    memcpy(&fullName[totalLen], pDB->z, pDB->n);
    totalLen += pDB->n;
  }

  if (tableName != NULL) {
    if (pDB != NULL) {
      fullName[totalLen] = TS_PATH_DELIMITER[0];
      totalLen += 1;

      /* here we only check the table name length limitation */
      if (tableName->n > TSDB_TABLE_NAME_LEN) {
        return TSDB_CODE_INVALID_SQL;
      }
    } else {  // pDB == NULL, the db prefix name is specified in tableName
      /* the length limitation includes tablename + dbname + sep */
      if (tableName->n > TSDB_TABLE_NAME_LEN + TSDB_DB_NAME_LEN + tListLen(TS_PATH_DELIMITER)) {
        return TSDB_CODE_INVALID_SQL;
      }
    }

    memcpy(&fullName[totalLen], tableName->z, tableName->n);
    totalLen += tableName->n;
  }

  if (xlen != NULL) {
    *xlen = totalLen;
  }

  if (totalLen < TSDB_TABLE_ID_LEN) {
    fullName[totalLen] = 0;
  }

  return (totalLen <= TSDB_TABLE_ID_LEN) ? TSDB_CODE_SUCCESS : TSDB_CODE_INVALID_SQL;
}

static void extractColumnNameFromString(tSQLExprItem* pItem) {
  if (pItem->pNode->nSQLOptr == TK_STRING) {
    pItem->pNode->val.nLen = strdequote(pItem->pNode->val.pz);
    pItem->pNode->nSQLOptr = TK_ID;

    SSQLToken* pIdToken = &pItem->pNode->colInfo;
    pIdToken->type = TK_ID;
    pIdToken->z = pItem->pNode->val.pz;
    pIdToken->n = pItem->pNode->val.nLen;
  }
}

int32_t parseSelectClause(SSqlCmd* pCmd, int32_t clauseIndex, tSQLExprList* pSelection, bool isSTable) {
  assert(pSelection != NULL && pCmd != NULL);

  const char* msg1 = "invalid column name, or illegal column type";
  const char* msg2 = "functions can not be mixed up";
  const char* msg3 = "not support query expression";
  const char* msg4 = "columns from different table mixed up in arithmetic expression";
  const char* msg5 = "invalid function name";

  SQueryInfo* pQueryInfo = tscGetQueryInfoDetail(pCmd, clauseIndex);
  
  if (pQueryInfo->colList == NULL) {
    pQueryInfo->colList = taosArrayInit(4, POINTER_BYTES);
  }
  
  for (int32_t i = 0; i < pSelection->nExpr; ++i) {
    int32_t outputIndex = tscSqlExprNumOfExprs(pQueryInfo);
    tSQLExprItem* pItem = &pSelection->a[i];

    // project on all fields
    if (pItem->pNode->nSQLOptr == TK_ALL || pItem->pNode->nSQLOptr == TK_ID || pItem->pNode->nSQLOptr == TK_STRING) {
      // it is actually a function, but the function name is invalid
      if (pItem->pNode->nSQLOptr == TK_ID && (pItem->pNode->colInfo.z == NULL && pItem->pNode->colInfo.n == 0)) {
        return invalidSqlErrMsg(tscGetErrorMsgPayload(pCmd), msg5);
      }

      // if the name of column is quoted, remove it and set the right information for later process
      extractColumnNameFromString(pItem);
      TSDB_QUERY_SET_TYPE(pQueryInfo->type, TSDB_QUERY_TYPE_PROJECTION_QUERY);

      // select table_name1.field_name1, table_name2.field_name2  from table_name1, table_name2
      if (addProjectionExprAndResultField(pQueryInfo, pItem) != TSDB_CODE_SUCCESS) {
        return TSDB_CODE_INVALID_SQL;
      }
    } else if (pItem->pNode->nSQLOptr >= TK_COUNT && pItem->pNode->nSQLOptr <= TK_TBID) {
      // sql function in selection clause, append sql function info in pSqlCmd structure sequentially
      if (addExprAndResultField(pQueryInfo, outputIndex, pItem, true) != TSDB_CODE_SUCCESS) {
        return TSDB_CODE_INVALID_SQL;
      }

    } else if (pItem->pNode->nSQLOptr >= TK_PLUS && pItem->pNode->nSQLOptr <= TK_REM) {
      // arithmetic function in select clause
      SColumnList columnList = {0};
      int32_t     arithmeticType = NON_ARITHMEIC_EXPR;

      if (validateArithmeticSQLExpr(pItem->pNode, pQueryInfo, &columnList, &arithmeticType) != TSDB_CODE_SUCCESS) {
        return invalidSqlErrMsg(pQueryInfo->msg, msg1);
      }
      
      int32_t tableIndex = columnList.ids[0].tableIndex;
      char  arithmeticExprStr[1024] = {0};
      char* p = arithmeticExprStr;
      
      if (arithmeticType == NORMAL_ARITHMETIC) {
        pQueryInfo->type |= TSDB_QUERY_TYPE_PROJECTION_QUERY;
  
        // all columns in arithmetic expression must belong to the same table
        for (int32_t f = 1; f < columnList.num; ++f) {
          if (columnList.ids[f].tableIndex != tableIndex) {
            return invalidSqlErrMsg(pQueryInfo->msg, msg4);
          }
        }
  
        if (buildArithmeticExprString(pItem->pNode, &p) != TSDB_CODE_SUCCESS) {
          return TSDB_CODE_INVALID_SQL;
        }
  
        // expr string is set as the parameter of function
        SColumnIndex index = {.tableIndex = tableIndex};
        SSqlExpr*    pExpr = tscSqlExprAppend(pQueryInfo, TSDB_FUNC_ARITHM, &index, TSDB_DATA_TYPE_DOUBLE,
                                              sizeof(double), sizeof(double), false);
        
        /* todo alias name should use the original sql string */
        char* name = (pItem->aliasName != NULL)? pItem->aliasName:arithmeticExprStr;
        STRNCPY(pExpr->aliasName, name, TSDB_COL_NAME_LEN);
        
        tExprNode* pNode = NULL;
        SArray* colList = taosArrayInit(10, sizeof(SColIndex));
        
        int32_t ret = exprTreeFromSqlExpr(&pNode, pItem->pNode, pQueryInfo->exprList, pQueryInfo, colList);
        if (ret != TSDB_CODE_SUCCESS) {
          tExprTreeDestroy(&pNode, NULL);
          return invalidSqlErrMsg(pQueryInfo->msg, "invalid arithmetic expression in select clause");
        }
        
        SBufferWriter bw = tbufInitWriter(NULL, false);

        TRY(0) {
          exprTreeToBinary(&bw, pNode);
        } CATCH(code) {
          tbufCloseWriter(&bw);
          UNUSED(code);
          // TODO: other error handling
        } END_TRY
        
        size_t len = tbufTell(&bw);
        char* c = tbufGetData(&bw, true);
        
        // set the serialized binary string as the parameter of arithmetic expression
        addExprParams(pExpr, c, TSDB_DATA_TYPE_BINARY, len, index.tableIndex);
        
        insertResultField(pQueryInfo, i, &columnList, sizeof(double), TSDB_DATA_TYPE_DOUBLE, pExpr->aliasName, pExpr);
        
        taosArrayDestroy(colList);
        tExprTreeDestroy(&pNode, NULL);
      } else {
        columnList.num = 0;
        columnList.ids[0] = (SColumnIndex) {0, 0};
        
        insertResultField(pQueryInfo, i, &columnList, sizeof(double), TSDB_DATA_TYPE_DOUBLE, "dummy_column", NULL);
        
        int32_t slot = tscNumOfFields(pQueryInfo) - 1;
        SFieldSupInfo* pInfo = tscFieldInfoGetSupp(&pQueryInfo->fieldsInfo, slot);
        
        if (pInfo->pSqlExpr == NULL) {
          SExprInfo* pArithExprInfo = calloc(1, sizeof(SExprInfo));
          
          // arithmetic expression always return result in the format of double float
          pArithExprInfo->bytes = sizeof(double);
          pArithExprInfo->interBytes = sizeof(double);
          pArithExprInfo->type = TSDB_DATA_TYPE_DOUBLE;

          int32_t ret = exprTreeFromSqlExpr(&pArithExprInfo->pExpr, pItem->pNode, pQueryInfo->exprList, pQueryInfo, NULL);
          if (ret != TSDB_CODE_SUCCESS) {
            tExprTreeDestroy(&pArithExprInfo->pExpr, NULL);
            return invalidSqlErrMsg(pQueryInfo->msg, "invalid expression in select clause");
          }
  
          pInfo->pArithExprInfo = pArithExprInfo;
        }
      }
    } else {
      /*
       * not support such expression
       * e.g., select 12+5 from table_name
       */
      return invalidSqlErrMsg(pQueryInfo->msg, msg3);
    }

    if (pQueryInfo->fieldsInfo.numOfOutput > TSDB_MAX_COLUMNS) {
      return TSDB_CODE_INVALID_SQL;
    }
  }

  if (!functionCompatibleCheck(pQueryInfo)) {
    return invalidSqlErrMsg(pQueryInfo->msg, msg2);
  }

  if (isSTable) {
    /*
     * transfer sql functions that need secondary merge into another format
     * in dealing with metric queries such as: count/first/last
     */
    tscTansformSQLFuncForSTableQuery(pQueryInfo);

    if (hasUnsupportFunctionsForSTableQuery(pQueryInfo)) {
      return TSDB_CODE_INVALID_SQL;
    }
  }

  return TSDB_CODE_SUCCESS;
}

int32_t insertResultField(SQueryInfo* pQueryInfo, int32_t outputIndex, SColumnList* pIdList, int16_t bytes,
    int8_t type, char* fieldName, SSqlExpr* pSqlExpr) {
  
  for (int32_t i = 0; i < pIdList->num; ++i) {
    int32_t tableId = pIdList->ids[i].tableIndex;
    STableMetaInfo* pTableMetaInfo = pQueryInfo->pTableMetaInfo[tableId];
    
    int32_t numOfCols = tscGetNumOfColumns(pTableMetaInfo->pTableMeta);
    if (pIdList->ids[i].columnIndex >= numOfCols) {
      continue;
    }
    
    tscColumnListInsert(pQueryInfo->colList, &(pIdList->ids[i]));
  }
  
  TAOS_FIELD f = tscCreateField(type, fieldName, bytes);
  SFieldSupInfo* pInfo =tscFieldInfoInsert(&pQueryInfo->fieldsInfo, outputIndex, &f);
  pInfo->pSqlExpr = pSqlExpr;
  
  return TSDB_CODE_SUCCESS;
}

SSqlExpr* doAddProjectCol(SQueryInfo* pQueryInfo, int32_t outputIndex, int32_t colIndex, int32_t tableIndex) {
  STableMetaInfo* pTableMetaInfo = tscGetMetaInfo(pQueryInfo, tableIndex);
  STableMeta*     pTableMeta = pTableMetaInfo->pTableMeta;
  int32_t numOfCols = tscGetNumOfColumns(pTableMeta);
  
  SSchema* pSchema = tscGetTableColumnSchema(pTableMeta, colIndex);

  int16_t functionId = (int16_t)((colIndex >= numOfCols) ? TSDB_FUNC_TAGPRJ : TSDB_FUNC_PRJ);
  SColumnIndex index = {.tableIndex = tableIndex,};
  
  if (functionId == TSDB_FUNC_TAGPRJ) {
    index.columnIndex = colIndex - tscGetNumOfColumns(pTableMeta);
  
    tscColumnListInsert(pTableMetaInfo->tagColList, &index);
  } else {
    index.columnIndex = colIndex;
  }
  
  return tscSqlExprAppend(pQueryInfo, functionId, &index, pSchema->type, pSchema->bytes,
      pSchema->bytes, functionId == TSDB_FUNC_TAGPRJ);
}

static void addProjectQueryCol(SQueryInfo* pQueryInfo, int32_t startPos, SColumnIndex* pIndex, tSQLExprItem* pItem) {
  SSqlExpr* pExpr = doAddProjectCol(pQueryInfo, startPos, pIndex->columnIndex, pIndex->tableIndex);

  STableMetaInfo* pTableMetaInfo = tscGetMetaInfo(pQueryInfo, pIndex->tableIndex);
  STableMeta*     pTableMeta = pTableMetaInfo->pTableMeta;
  
  SSchema* pSchema = tscGetTableColumnSchema(pTableMeta, pIndex->columnIndex);

  char* colName = (pItem->aliasName == NULL) ? pSchema->name : pItem->aliasName;
  STRNCPY(pExpr->aliasName, colName, sizeof(pExpr->aliasName));
  
  SColumnList ids = {0};
  ids.num = 1;
  ids.ids[0] = *pIndex;

  if (pIndex->columnIndex >= tscGetNumOfColumns(pTableMeta) || pIndex->columnIndex == TSDB_TBNAME_COLUMN_INDEX) {
    ids.num = 0;
  }

  insertResultField(pQueryInfo, startPos, &ids, pExpr->resBytes, pExpr->resType, pExpr->aliasName, pExpr);
}

void tscAddSpecialColumnForSelect(SQueryInfo* pQueryInfo, int32_t outputColIndex, int16_t functionId,
                                  SColumnIndex* pIndex, SSchema* pColSchema, int16_t flag) {
  SSqlExpr* pExpr = tscSqlExprAppend(pQueryInfo, functionId, pIndex, pColSchema->type,
                                     pColSchema->bytes, pColSchema->bytes, flag);

  SColumnList ids = getColumnList(1, pIndex->tableIndex, pIndex->columnIndex);
  if (TSDB_COL_IS_TAG(flag)) {
    ids.num = 0;
  }

  insertResultField(pQueryInfo, outputColIndex, &ids, pColSchema->bytes, pColSchema->type, pColSchema->name, pExpr);

  pExpr->colInfo.flag = flag;
  STableMetaInfo* pTableMetaInfo = tscGetMetaInfo(pQueryInfo, pIndex->tableIndex);
  
  if (TSDB_COL_IS_TAG(flag)) {
    tscColumnListInsert(pTableMetaInfo->tagColList, pIndex);
  }
}

static int32_t doAddProjectionExprAndResultFields(SQueryInfo* pQueryInfo, SColumnIndex* pIndex, int32_t startPos) {
  STableMetaInfo* pTableMetaInfo = tscGetMetaInfo(pQueryInfo, pIndex->tableIndex);

  int32_t     numOfTotalColumns = 0;
  STableMeta* pTableMeta = pTableMetaInfo->pTableMeta;
  SSchema*    pSchema = tscGetTableSchema(pTableMeta);

  STableComInfo tinfo = tscGetTableInfo(pTableMeta);
  
  if (UTIL_TABLE_IS_SUPER_TABLE(pTableMetaInfo)) {
    numOfTotalColumns = tinfo.numOfColumns + tinfo.numOfTags;
  } else {
    numOfTotalColumns = tinfo.numOfColumns;
  }

  for (int32_t j = 0; j < numOfTotalColumns; ++j) {
    SSqlExpr* pExpr = doAddProjectCol(pQueryInfo, startPos + j, j, pIndex->tableIndex);
    STRNCPY(pExpr->aliasName, pSchema[j].name, sizeof(pExpr->aliasName));

    pIndex->columnIndex = j;
    SColumnList ids = {0};
    ids.ids[0] = *pIndex;
    ids.num = 1;

    insertResultField(pQueryInfo, startPos + j, &ids, pSchema[j].bytes, pSchema[j].type, pSchema[j].name, pExpr);
  }

  return numOfTotalColumns;
}

int32_t addProjectionExprAndResultField(SQueryInfo* pQueryInfo, tSQLExprItem* pItem) {
  const char* msg0 = "invalid column name";
  const char* msg1 = "tag for normal table query is not allowed";
  
  int32_t startPos = tscSqlExprNumOfExprs(pQueryInfo);

  if (pItem->pNode->nSQLOptr == TK_ALL) {  // project on all fields
    SColumnIndex index = COLUMN_INDEX_INITIALIZER;
    if (getTableIndexByName(&pItem->pNode->colInfo, pQueryInfo, &index) != TSDB_CODE_SUCCESS) {
      return invalidSqlErrMsg(pQueryInfo->msg, msg0);
    }

    // all meters columns are required
    if (index.tableIndex == COLUMN_INDEX_INITIAL_VAL) {  // all table columns are required.
      for (int32_t i = 0; i < pQueryInfo->numOfTables; ++i) {
        index.tableIndex = i;
        int32_t inc = doAddProjectionExprAndResultFields(pQueryInfo, &index, startPos);
        startPos += inc;
      }
    } else {
      doAddProjectionExprAndResultFields(pQueryInfo, &index, startPos);
    }
  } else if (pItem->pNode->nSQLOptr == TK_ID) {  // simple column projection query
    SColumnIndex index = COLUMN_INDEX_INITIALIZER;

    if (getColumnIndexByName(&pItem->pNode->colInfo, pQueryInfo, &index) != TSDB_CODE_SUCCESS) {
      return invalidSqlErrMsg(pQueryInfo->msg, msg0);
    }

    if (index.columnIndex == TSDB_TBNAME_COLUMN_INDEX) {
      SSchema colSchema = {.type = TSDB_DATA_TYPE_BINARY, .bytes = TSDB_TABLE_NAME_LEN + VARSTR_HEADER_SIZE};
      strcpy(colSchema.name, TSQL_TBNAME_L);

      pQueryInfo->type = TSDB_QUERY_TYPE_STABLE_QUERY;
      tscAddSpecialColumnForSelect(pQueryInfo, startPos, TSDB_FUNC_TAGPRJ, &index, &colSchema, true);
    } else {
      STableMetaInfo* pTableMetaInfo = tscGetMetaInfo(pQueryInfo, index.tableIndex);
      STableMeta*     pTableMeta = pTableMetaInfo->pTableMeta;

      if (index.columnIndex >= tscGetNumOfColumns(pTableMeta) && UTIL_TABLE_IS_NORMAL_TABLE(pTableMetaInfo)) {
        return invalidSqlErrMsg(pQueryInfo->msg, msg1);
      }

      addProjectQueryCol(pQueryInfo, startPos, &index, pItem);
    }
  } else {
    return TSDB_CODE_INVALID_SQL;
  }

  return TSDB_CODE_SUCCESS;
}

static int32_t setExprInfoForFunctions(SQueryInfo* pQueryInfo, SSchema* pSchema, int32_t functionID, char* aliasName,
                                       int32_t resColIdx, SColumnIndex* pColIndex) {
  int16_t type = 0;
  int16_t bytes = 0;

  char        columnName[TSDB_COL_NAME_LEN] = {0};
  const char* msg1 = "not support column types";

  if (functionID == TSDB_FUNC_SPREAD) {
    if (pSchema[pColIndex->columnIndex].type == TSDB_DATA_TYPE_BINARY ||
        pSchema[pColIndex->columnIndex].type == TSDB_DATA_TYPE_NCHAR ||
        pSchema[pColIndex->columnIndex].type == TSDB_DATA_TYPE_BOOL) {
      invalidSqlErrMsg(pQueryInfo->msg, msg1);
      return -1;
    } else {
      type = TSDB_DATA_TYPE_DOUBLE;
      bytes = tDataTypeDesc[type].nSize;
    }
  } else {
    type = pSchema[pColIndex->columnIndex].type;
    bytes = pSchema[pColIndex->columnIndex].bytes;
  }

  if (aliasName != NULL) {
    strcpy(columnName, aliasName);
  } else {
    getRevisedName(columnName, functionID, TSDB_COL_NAME_LEN, pSchema[pColIndex->columnIndex].name);
  }
  
  SSqlExpr* pExpr = tscSqlExprAppend(pQueryInfo, functionID, pColIndex, type, bytes, bytes, false);
  STRNCPY(pExpr->aliasName, columnName, sizeof(pExpr->aliasName));
  
  // for all queries, the timestamp column needs to be loaded
  SColumnIndex index = {.tableIndex = pColIndex->tableIndex, .columnIndex = PRIMARYKEY_TIMESTAMP_COL_INDEX};
  tscColumnListInsert(pQueryInfo->colList, &index);

  SColumnList ids = getColumnList(1, pColIndex->tableIndex, pColIndex->columnIndex);
  insertResultField(pQueryInfo, resColIdx, &ids, bytes, type, columnName, pExpr);

  return TSDB_CODE_SUCCESS;
}

int32_t addExprAndResultField(SQueryInfo* pQueryInfo, int32_t colIndex, tSQLExprItem* pItem, bool finalResult) {
  STableMetaInfo* pTableMetaInfo = NULL;
  
  int32_t optr = pItem->pNode->nSQLOptr;

  const char* msg1 = "not support column types";
  const char* msg2 = "invalid parameters";
  const char* msg3 = "illegal column name";
  const char* msg4 = "invalid table name";
  const char* msg5 = "parameter is out of range [0, 100]";
  const char* msg6 = "function applied to tags not allowed";
  const char* msg7 = "normal table can not apply this function";
  
  switch (optr) {
    case TK_COUNT: {
      if (pItem->pNode->pParam != NULL && pItem->pNode->pParam->nExpr != 1) {
        /* more than one parameter for count() function */
        return invalidSqlErrMsg(pQueryInfo->msg, msg2);
      }

      int16_t functionID = 0;
      if (changeFunctionID(optr, &functionID) != TSDB_CODE_SUCCESS) {
        return TSDB_CODE_INVALID_SQL;
      }

      SSqlExpr* pExpr = NULL;
      SColumnIndex index = COLUMN_INDEX_INITIALIZER;

      if (pItem->pNode->pParam != NULL) {
        SSQLToken* pToken = &pItem->pNode->pParam->a[0].pNode->colInfo;
        if (pToken->z == NULL || pToken->n == 0) {
          return invalidSqlErrMsg(pQueryInfo->msg, msg3);
        }

        tSQLExprItem* pParamElem = &pItem->pNode->pParam->a[0];
        if (pParamElem->pNode->nSQLOptr == TK_ALL) {
          // select table.*
          // check if the table name is valid or not
          SSQLToken tmpToken = pParamElem->pNode->colInfo;

          if (getTableIndexByName(&tmpToken, pQueryInfo, &index) != TSDB_CODE_SUCCESS) {
            return invalidSqlErrMsg(pQueryInfo->msg, msg4);
          }

          index = (SColumnIndex){0, PRIMARYKEY_TIMESTAMP_COL_INDEX};
          int32_t size = tDataTypeDesc[TSDB_DATA_TYPE_BIGINT].nSize;
          pExpr = tscSqlExprAppend(pQueryInfo, functionID, &index, TSDB_DATA_TYPE_BIGINT, size, size, false);
        } else {
          // count the number of meters created according to the super table
          if (getColumnIndexByName(pToken, pQueryInfo, &index) != TSDB_CODE_SUCCESS) {
            return invalidSqlErrMsg(pQueryInfo->msg, msg3);
          }

          pTableMetaInfo = tscGetMetaInfo(pQueryInfo, index.tableIndex);

          // count tag is equalled to count(tbname)
          if (index.columnIndex >= tscGetNumOfColumns(pTableMetaInfo->pTableMeta)) {
            index.columnIndex = TSDB_TBNAME_COLUMN_INDEX;
          }

          int32_t size = tDataTypeDesc[TSDB_DATA_TYPE_BIGINT].nSize;
          pExpr = tscSqlExprAppend(pQueryInfo, functionID, &index, TSDB_DATA_TYPE_BIGINT, size, size, false);
        }
      } else {  // count(*) is equalled to count(primary_timestamp_key)
        index = (SColumnIndex){0, PRIMARYKEY_TIMESTAMP_COL_INDEX};

        int32_t size = tDataTypeDesc[TSDB_DATA_TYPE_BIGINT].nSize;
        pExpr = tscSqlExprAppend(pQueryInfo, functionID, &index, TSDB_DATA_TYPE_BIGINT, size, size, false);
      }
      
      memset(pExpr->aliasName, 0, tListLen(pExpr->aliasName));
      getColumnName(pItem, pExpr->aliasName, TSDB_COL_NAME_LEN);
      
      SColumnList ids = getColumnList(1, index.tableIndex, index.columnIndex);
      if (finalResult) {
        int32_t numOfOutput = tscNumOfFields(pQueryInfo);
        insertResultField(pQueryInfo, numOfOutput, &ids, sizeof(int64_t), TSDB_DATA_TYPE_BIGINT, pExpr->aliasName, pExpr);
      } else {
        for (int32_t i = 0; i < ids.num; ++i) {
          tscColumnListInsert(pQueryInfo->colList, &(ids.ids[i]));
        }
      }
  
      SColumnIndex tsCol = {.tableIndex = index.tableIndex, .columnIndex = PRIMARYKEY_TIMESTAMP_COL_INDEX};
      tscColumnListInsert(pQueryInfo->colList, &tsCol);
  
      return TSDB_CODE_SUCCESS;
    }
    case TK_SUM:
    case TK_AVG:
    case TK_RATE:
    case TK_IRATE:
    case TK_SUM_RATE:
    case TK_SUM_IRATE:
    case TK_AVG_RATE:
    case TK_AVG_IRATE:
    case TK_TWA:
    case TK_MIN:
    case TK_MAX:
    case TK_DIFF:
    case TK_STDDEV:
    case TK_LEASTSQUARES: {
      // 1. valid the number of parameters
      if (pItem->pNode->pParam == NULL || (optr != TK_LEASTSQUARES && pItem->pNode->pParam->nExpr != 1) ||
          (optr == TK_LEASTSQUARES && pItem->pNode->pParam->nExpr != 3)) {
        /* no parameters or more than one parameter for function */
        return invalidSqlErrMsg(pQueryInfo->msg, msg2);
      }

      tSQLExprItem* pParamElem = &(pItem->pNode->pParam->a[0]);
      if (pParamElem->pNode->nSQLOptr != TK_ALL && pParamElem->pNode->nSQLOptr != TK_ID) {
        return invalidSqlErrMsg(pQueryInfo->msg, msg2);
      }

      SColumnIndex index = COLUMN_INDEX_INITIALIZER;
      if ((getColumnIndexByName(&pParamElem->pNode->colInfo, pQueryInfo, &index) != TSDB_CODE_SUCCESS) ||
          index.columnIndex == TSDB_TBNAME_COLUMN_INDEX) {
        return invalidSqlErrMsg(pQueryInfo->msg, msg3);
      }

      // 2. check if sql function can be applied on this column data type
      pTableMetaInfo = tscGetMetaInfo(pQueryInfo, index.tableIndex);
      SSchema* pSchema = tscGetTableColumnSchema(pTableMetaInfo->pTableMeta, index.columnIndex);
      int16_t  colType = pSchema->type;

      if (colType <= TSDB_DATA_TYPE_BOOL || colType >= TSDB_DATA_TYPE_BINARY) {
        return invalidSqlErrMsg(pQueryInfo->msg, msg1);
      }

      int16_t resultType = 0;
      int16_t resultSize = 0;
      int16_t intermediateResSize = 0;

      int16_t functionID = 0;
      if (changeFunctionID(optr, &functionID) != TSDB_CODE_SUCCESS) {
        return TSDB_CODE_INVALID_SQL;
      }

      if (getResultDataInfo(pSchema->type, pSchema->bytes, functionID, 0, &resultType, &resultSize,
                            &intermediateResSize, 0, false) != TSDB_CODE_SUCCESS) {
        return TSDB_CODE_INVALID_SQL;
      }

      // set the first column ts for diff query
      if (optr == TK_DIFF) {
        colIndex += 1;
        SColumnIndex indexTS = {.tableIndex = index.tableIndex, .columnIndex = 0};
        SSqlExpr* pExpr = tscSqlExprAppend(pQueryInfo, TSDB_FUNC_TS_DUMMY, &indexTS, TSDB_DATA_TYPE_TIMESTAMP, TSDB_KEYSIZE,
                         TSDB_KEYSIZE, false);

        SColumnList ids = getColumnList(1, 0, 0);
        insertResultField(pQueryInfo, 0, &ids, TSDB_KEYSIZE, TSDB_DATA_TYPE_TIMESTAMP, aAggs[TSDB_FUNC_TS_DUMMY].aName, pExpr);
      }

      // functions can not be applied to tags
      if (index.columnIndex >= tscGetNumOfColumns(pTableMetaInfo->pTableMeta)) {
        return invalidSqlErrMsg(pQueryInfo->msg, msg6);
      }

      SSqlExpr* pExpr = tscSqlExprAppend(pQueryInfo, functionID, &index, resultType, resultSize, resultSize, false);

      if (optr == TK_LEASTSQUARES) {
        /* set the leastsquares parameters */
        char val[8] = {0};
        if (tVariantDump(&pParamElem[1].pNode->val, val, TSDB_DATA_TYPE_DOUBLE) < 0) {
          return TSDB_CODE_INVALID_SQL;
        }

        addExprParams(pExpr, val, TSDB_DATA_TYPE_DOUBLE, DOUBLE_BYTES, 0);

        memset(val, 0, tListLen(val));
        if (tVariantDump(&pParamElem[2].pNode->val, val, TSDB_DATA_TYPE_DOUBLE) < 0) {
          return TSDB_CODE_INVALID_SQL;
        }

        addExprParams(pExpr, val, TSDB_DATA_TYPE_DOUBLE, sizeof(double), 0);
      }

      SColumnList ids = {0};
      ids.num = 1;
      ids.ids[0] = index;
  
      memset(pExpr->aliasName, 0, tListLen(pExpr->aliasName));
      getColumnName(pItem, pExpr->aliasName, TSDB_COL_NAME_LEN);
  
      if (finalResult) {
        int32_t numOfOutput = tscNumOfFields(pQueryInfo);
        insertResultField(pQueryInfo, numOfOutput, &ids, pExpr->resBytes, pExpr->resType, pExpr->aliasName, pExpr);
      } else {
        for (int32_t i = 0; i < ids.num; ++i) {
          tscColumnListInsert(pQueryInfo->colList, &(ids.ids[i]));
        }
      }
  
      SColumnIndex tsCol = {.tableIndex = index.tableIndex, .columnIndex = PRIMARYKEY_TIMESTAMP_COL_INDEX};
      tscColumnListInsert(pQueryInfo->colList, &tsCol);
      
      return TSDB_CODE_SUCCESS;
    }
    case TK_FIRST:
    case TK_LAST:
    case TK_SPREAD:
    case TK_LAST_ROW:
    case TK_INTERP: {
      bool requireAllFields = (pItem->pNode->pParam == NULL);

      int16_t functionID = 0;
      changeFunctionID(optr, &functionID);

      if (!requireAllFields) {
        if (pItem->pNode->pParam->nExpr < 1) {
          return invalidSqlErrMsg(pQueryInfo->msg, msg3);
        }

        /* in first/last function, multiple columns can be add to resultset */
        for (int32_t i = 0; i < pItem->pNode->pParam->nExpr; ++i) {
          tSQLExprItem* pParamElem = &(pItem->pNode->pParam->a[i]);
          if (pParamElem->pNode->nSQLOptr != TK_ALL && pParamElem->pNode->nSQLOptr != TK_ID) {
            return invalidSqlErrMsg(pQueryInfo->msg, msg3);
          }

          SColumnIndex index = COLUMN_INDEX_INITIALIZER;

          if (pParamElem->pNode->nSQLOptr == TK_ALL) {
            // select table.*
            SSQLToken tmpToken = pParamElem->pNode->colInfo;

            if (getTableIndexByName(&tmpToken, pQueryInfo, &index) != TSDB_CODE_SUCCESS) {
              return invalidSqlErrMsg(pQueryInfo->msg, msg4);
            }

            pTableMetaInfo = tscGetMetaInfo(pQueryInfo, index.tableIndex);
            SSchema* pSchema = tscGetTableSchema(pTableMetaInfo->pTableMeta);

            for (int32_t j = 0; j < tscGetNumOfColumns(pTableMetaInfo->pTableMeta); ++j) {
              index.columnIndex = j;
              if (setExprInfoForFunctions(pQueryInfo, pSchema, functionID, pItem->aliasName, colIndex++, &index) != 0) {
                return TSDB_CODE_INVALID_SQL;
              }
            }

          } else {
            if (getColumnIndexByName(&pParamElem->pNode->colInfo, pQueryInfo, &index) != TSDB_CODE_SUCCESS) {
              return invalidSqlErrMsg(pQueryInfo->msg, msg3);
            }

            pTableMetaInfo = tscGetMetaInfo(pQueryInfo, index.tableIndex);
            SSchema* pSchema = tscGetTableSchema(pTableMetaInfo->pTableMeta);

            // functions can not be applied to tags
            if ((index.columnIndex >= tscGetNumOfColumns(pTableMetaInfo->pTableMeta)) || (index.columnIndex < 0)) {
              return invalidSqlErrMsg(pQueryInfo->msg, msg6);
            }

            if (setExprInfoForFunctions(pQueryInfo, pSchema, functionID, pItem->aliasName, colIndex + i, &index) != 0) {
              return TSDB_CODE_INVALID_SQL;
            }
          }
        }
        
        return TSDB_CODE_SUCCESS;
      } else {  // select * from xxx
        int32_t numOfFields = 0;

        for (int32_t j = 0; j < pQueryInfo->numOfTables; ++j) {
          pTableMetaInfo = tscGetMetaInfo(pQueryInfo, j);
          SSchema* pSchema = tscGetTableSchema(pTableMetaInfo->pTableMeta);

          for (int32_t i = 0; i < tscGetNumOfColumns(pTableMetaInfo->pTableMeta); ++i) {
            SColumnIndex index = {.tableIndex = j, .columnIndex = i};
            if (setExprInfoForFunctions(pQueryInfo, pSchema, functionID, pItem->aliasName, colIndex + i + j, &index) !=
                0) {
              return TSDB_CODE_INVALID_SQL;
            }
          }

          numOfFields += tscGetNumOfColumns(pTableMetaInfo->pTableMeta);
        }

        
        return TSDB_CODE_SUCCESS;
      }
    }
    case TK_TOP:
    case TK_BOTTOM:
    case TK_PERCENTILE:
    case TK_APERCENTILE: {
      // 1. valid the number of parameters
      if (pItem->pNode->pParam == NULL || pItem->pNode->pParam->nExpr != 2) {
        /* no parameters or more than one parameter for function */
        return invalidSqlErrMsg(pQueryInfo->msg, msg2);
      }

      tSQLExprItem* pParamElem = &(pItem->pNode->pParam->a[0]);
      if (pParamElem->pNode->nSQLOptr != TK_ID) {
        return invalidSqlErrMsg(pQueryInfo->msg, msg2);
      }
      
      SColumnIndex index = COLUMN_INDEX_INITIALIZER;
      if (getColumnIndexByName(&pParamElem->pNode->colInfo, pQueryInfo, &index) != TSDB_CODE_SUCCESS) {
        return invalidSqlErrMsg(pQueryInfo->msg, msg3);
      }

      pTableMetaInfo = tscGetMetaInfo(pQueryInfo, index.tableIndex);
      SSchema* pSchema = tscGetTableSchema(pTableMetaInfo->pTableMeta);

      // functions can not be applied to tags
      if (index.columnIndex >= tscGetNumOfColumns(pTableMetaInfo->pTableMeta)) {
        return invalidSqlErrMsg(pQueryInfo->msg, msg6);
      }

      // 2. valid the column type
      int16_t colType = pSchema[index.columnIndex].type;
      if (colType == TSDB_DATA_TYPE_BOOL || colType >= TSDB_DATA_TYPE_BINARY) {
        return invalidSqlErrMsg(pQueryInfo->msg, msg1);
      }

      // 3. valid the parameters
      if (pParamElem[1].pNode->nSQLOptr == TK_ID) {
        return invalidSqlErrMsg(pQueryInfo->msg, msg2);
      }

      tVariant* pVariant = &pParamElem[1].pNode->val;

      int8_t  resultType = pSchema[index.columnIndex].type;
      int16_t resultSize = pSchema[index.columnIndex].bytes;

      char    val[8] = {0};
      SSqlExpr* pExpr = NULL;
      
      if (optr == TK_PERCENTILE || optr == TK_APERCENTILE) {
        tVariantDump(pVariant, val, TSDB_DATA_TYPE_DOUBLE);

        double dp = GET_DOUBLE_VAL(val);
        if (dp < 0 || dp > TOP_BOTTOM_QUERY_LIMIT) {
          return invalidSqlErrMsg(pQueryInfo->msg, msg5);
        }

        resultSize = sizeof(double);
        resultType = TSDB_DATA_TYPE_DOUBLE;

        /*
         * sql function transformation
         * for dp = 0, it is actually min,
         * for dp = 100, it is max,
         */
        int16_t functionId = 0;
        if (changeFunctionID(optr, &functionId) != TSDB_CODE_SUCCESS) {
          return TSDB_CODE_INVALID_SQL;
        }

        pExpr = tscSqlExprAppend(pQueryInfo, functionId, &index, resultType, resultSize, resultSize, false);
        addExprParams(pExpr, val, TSDB_DATA_TYPE_DOUBLE, sizeof(double), 0);
      } else {
        tVariantDump(pVariant, val, TSDB_DATA_TYPE_BIGINT);

        int64_t nTop = *((int32_t*)val);
        if (nTop <= 0 || nTop > 100) {  // todo use macro
          return invalidSqlErrMsg(pQueryInfo->msg, msg5);
        }

        int16_t functionId = 0;
        if (changeFunctionID(optr, &functionId) != TSDB_CODE_SUCCESS) {
          return TSDB_CODE_INVALID_SQL;
        }

        // set the first column ts for top/bottom query
        SColumnIndex index1 = {0, PRIMARYKEY_TIMESTAMP_COL_INDEX};
        pExpr = tscSqlExprAppend(pQueryInfo, TSDB_FUNC_TS, &index1, TSDB_DATA_TYPE_TIMESTAMP, TSDB_KEYSIZE,
            TSDB_KEYSIZE, false);

        const int32_t TS_COLUMN_INDEX = 0;
        SColumnList   ids = getColumnList(1, 0, TS_COLUMN_INDEX);
        insertResultField(pQueryInfo, TS_COLUMN_INDEX, &ids, TSDB_KEYSIZE, TSDB_DATA_TYPE_TIMESTAMP,
                          aAggs[TSDB_FUNC_TS].aName, pExpr);

        colIndex += 1;  // the first column is ts

        pExpr = tscSqlExprAppend(pQueryInfo, functionId, &index, resultType, resultSize, resultSize, false);
        addExprParams(pExpr, val, TSDB_DATA_TYPE_BIGINT, sizeof(int64_t), 0);
      }
  
      memset(pExpr->aliasName, 0, tListLen(pExpr->aliasName));
      getColumnName(pItem, pExpr->aliasName, TSDB_COL_NAME_LEN);
  
      SColumnList ids = getColumnList(1, 0, index.columnIndex);
      if (finalResult) {
        insertResultField(pQueryInfo, colIndex, &ids, resultSize, resultType, pExpr->aliasName, pExpr);
      } else {
        for (int32_t i = 0; i < ids.num; ++i) {
          tscColumnListInsert(pQueryInfo->colList, &(ids.ids[i]));
        }
      }

      return TSDB_CODE_SUCCESS;
    };
    
    case TK_TBID: {
      pTableMetaInfo = tscGetMetaInfo(pQueryInfo, 0);
      if (UTIL_TABLE_IS_NORMAL_TABLE(pTableMetaInfo)) {
        return invalidSqlErrMsg(pQueryInfo->msg, msg7);
      }
    
      // no parameters or more than one parameter for function
      if (pItem->pNode->pParam == NULL || pItem->pNode->pParam->nExpr != 1) {
        return invalidSqlErrMsg(pQueryInfo->msg, msg2);
      }
      
      tSQLExpr* pParam = pItem->pNode->pParam->a[0].pNode;
    
      SColumnIndex index = COLUMN_INDEX_INITIALIZER;
      if (getColumnIndexByName(&pParam->colInfo, pQueryInfo, &index) != TSDB_CODE_SUCCESS) {
        return invalidSqlErrMsg(pQueryInfo->msg, msg3);
      }
    
      pTableMetaInfo = tscGetMetaInfo(pQueryInfo, index.tableIndex);
      SSchema* pSchema = tscGetTableTagSchema(pTableMetaInfo->pTableMeta);
  
      // functions can not be applied to normal columns
      int32_t numOfCols = tscGetNumOfColumns(pTableMetaInfo->pTableMeta);
      if (index.columnIndex < numOfCols) {
        return invalidSqlErrMsg(pQueryInfo->msg, msg6);
      }
    
      index.columnIndex -= numOfCols;
      
      // 2. valid the column type
      int16_t colType = pSchema[index.columnIndex].type;
      if (colType == TSDB_DATA_TYPE_BOOL || colType >= TSDB_DATA_TYPE_BINARY) {
        return invalidSqlErrMsg(pQueryInfo->msg, msg1);
      }

      tscColumnListInsert(pTableMetaInfo->tagColList, &index);
      SSchema* pTagSchema = tscGetTableTagSchema(pTableMetaInfo->pTableMeta);
      SSchema s = pTagSchema[index.columnIndex];

      int16_t bytes = 0;
      int16_t type  = 0;
      int16_t inter = 0;

      int32_t ret = getResultDataInfo(s.type, s.bytes, TSDB_FUNC_TID_TAG, 0, &type, &bytes, &inter, 0, 0);
      assert(ret == TSDB_CODE_SUCCESS);
      
      s.type  = type;
      s.bytes = bytes;

      TSDB_QUERY_SET_TYPE(pQueryInfo->type, TSDB_QUERY_TYPE_TAG_FILTER_QUERY);
      tscAddSpecialColumnForSelect(pQueryInfo, 0, TSDB_FUNC_TID_TAG, &index, &s, TSDB_COL_TAG);
      
      return TSDB_CODE_SUCCESS;
    }
    
    default:
      return TSDB_CODE_INVALID_SQL;
  }
  
}

// todo refactor
static SColumnList getColumnList(int32_t num, int16_t tableIndex, int32_t columnIndex) {
  assert(num == 1 && columnIndex >= -1 && tableIndex >= 0);

  SColumnList columnList = {0};
  columnList.num = num;

  int32_t index = num - 1;
  columnList.ids[index].tableIndex = tableIndex;
  columnList.ids[index].columnIndex = columnIndex;

  return columnList;
}

void getColumnName(tSQLExprItem* pItem, char* resultFieldName, int32_t nameLength) {
  if (pItem->aliasName != NULL) {
    strncpy(resultFieldName, pItem->aliasName, nameLength);
  } else {
    int32_t len = (pItem->pNode->operand.n < nameLength) ? pItem->pNode->operand.n : nameLength;
    strncpy(resultFieldName, pItem->pNode->operand.z, len);
  }
}

void getRevisedName(char* resultFieldName, int32_t functionId, int32_t maxLen, char* columnName) {
  snprintf(resultFieldName, maxLen, "%s(%s)", aAggs[functionId].aName, columnName);
}

static bool isTablenameToken(SSQLToken* token) {
  SSQLToken tmpToken = *token;
  SSQLToken tableToken = {0};

  extractTableNameFromToken(&tmpToken, &tableToken);

  return (strncasecmp(TSQL_TBNAME_L, tmpToken.z, tmpToken.n) == 0 && tmpToken.n == strlen(TSQL_TBNAME_L));
}

static int16_t doGetColumnIndex(SQueryInfo* pQueryInfo, int32_t index, SSQLToken* pToken) {
  STableMeta* pTableMeta = tscGetMetaInfo(pQueryInfo, index)->pTableMeta;

  int32_t  numOfCols = tscGetNumOfColumns(pTableMeta) + tscGetNumOfTags(pTableMeta);
  SSchema* pSchema = tscGetTableSchema(pTableMeta);

  int16_t columnIndex = COLUMN_INDEX_INITIAL_VAL;

  for (int16_t i = 0; i < numOfCols; ++i) {
    if (pToken->n != strlen(pSchema[i].name)) {
      continue;
    }

    if (strncasecmp(pSchema[i].name, pToken->z, pToken->n) == 0) {
      columnIndex = i;
    }
  }

  return columnIndex;
}

int32_t doGetColumnIndexByName(SSQLToken* pToken, SQueryInfo* pQueryInfo, SColumnIndex* pIndex) {
  const char* msg0 = "ambiguous column name";
  const char* msg1 = "invalid column name";

  if (isTablenameToken(pToken)) {
    pIndex->columnIndex = TSDB_TBNAME_COLUMN_INDEX;
  } else if (strncasecmp(pToken->z, DEFAULT_PRIMARY_TIMESTAMP_COL_NAME, pToken->n) == 0) {
    pIndex->columnIndex = PRIMARYKEY_TIMESTAMP_COL_INDEX;
  } else {
    // not specify the table name, try to locate the table index by column name
    if (pIndex->tableIndex == COLUMN_INDEX_INITIAL_VAL) {
      for (int16_t i = 0; i < pQueryInfo->numOfTables; ++i) {
        int16_t colIndex = doGetColumnIndex(pQueryInfo, i, pToken);

        if (colIndex != COLUMN_INDEX_INITIAL_VAL) {
          if (pIndex->columnIndex != COLUMN_INDEX_INITIAL_VAL) {
            return invalidSqlErrMsg(pQueryInfo->msg, msg0);
          } else {
            pIndex->tableIndex = i;
            pIndex->columnIndex = colIndex;
          }
        }
      }
    } else {  // table index is valid, get the column index
      int16_t colIndex = doGetColumnIndex(pQueryInfo, pIndex->tableIndex, pToken);
      if (colIndex != COLUMN_INDEX_INITIAL_VAL) {
        pIndex->columnIndex = colIndex;
      }
    }

    if (pIndex->columnIndex == COLUMN_INDEX_INITIAL_VAL) {
      return invalidSqlErrMsg(pQueryInfo->msg, msg1);
    }
  }

  if (COLUMN_INDEX_VALIDE(*pIndex)) {
    return TSDB_CODE_SUCCESS;
  } else {
    return TSDB_CODE_INVALID_SQL;
  }
}

int32_t getTableIndexImpl(SSQLToken* pTableToken, SQueryInfo* pQueryInfo, SColumnIndex* pIndex) {
  if (pTableToken->n == 0) {  // only one table and no table name prefix in column name
    if (pQueryInfo->numOfTables == 1) {
      pIndex->tableIndex = 0;
    }

    return TSDB_CODE_SUCCESS;
  }

  pIndex->tableIndex = COLUMN_INDEX_INITIAL_VAL;
  char tableName[TSDB_TABLE_ID_LEN + 1] = {0};

  for (int32_t i = 0; i < pQueryInfo->numOfTables; ++i) {
    STableMetaInfo* pTableMetaInfo = tscGetMetaInfo(pQueryInfo, i);
    extractTableName(pTableMetaInfo->name, tableName);

    if (strncasecmp(tableName, pTableToken->z, pTableToken->n) == 0 && strlen(tableName) == pTableToken->n) {
      pIndex->tableIndex = i;
      break;
    }
  }

  if (pIndex->tableIndex < 0) {
    return TSDB_CODE_INVALID_SQL;
  }

  return TSDB_CODE_SUCCESS;
}

int32_t getTableIndexByName(SSQLToken* pToken, SQueryInfo* pQueryInfo, SColumnIndex* pIndex) {
  SSQLToken tableToken = {0};
  extractTableNameFromToken(pToken, &tableToken);

  if (getTableIndexImpl(&tableToken, pQueryInfo, pIndex) != TSDB_CODE_SUCCESS) {
    return TSDB_CODE_INVALID_SQL;
  }

  return TSDB_CODE_SUCCESS;
}

int32_t getColumnIndexByName(const SSQLToken* pToken, SQueryInfo* pQueryInfo, SColumnIndex* pIndex) {
  if (pQueryInfo->pTableMetaInfo == NULL || pQueryInfo->numOfTables == 0) {
    return TSDB_CODE_INVALID_SQL;
  }

  SSQLToken tmpToken = *pToken;

  if (getTableIndexByName(&tmpToken, pQueryInfo, pIndex) != TSDB_CODE_SUCCESS) {
    return TSDB_CODE_INVALID_SQL;
  }

  return doGetColumnIndexByName(&tmpToken, pQueryInfo, pIndex);
}

int32_t changeFunctionID(int32_t optr, int16_t* functionId) {
  switch (optr) {
    case TK_COUNT:
      *functionId = TSDB_FUNC_COUNT;
      break;
    case TK_SUM:
      *functionId = TSDB_FUNC_SUM;
      break;
    case TK_AVG:
      *functionId = TSDB_FUNC_AVG;
      break;
    case TK_RATE:
      *functionId = TSDB_FUNC_RATE;
      break;
    case TK_IRATE:
      *functionId = TSDB_FUNC_IRATE;
      break;
    case TK_SUM_RATE:
      *functionId = TSDB_FUNC_SUM_RATE;
      break;
    case TK_SUM_IRATE:
      *functionId = TSDB_FUNC_SUM_IRATE;
      break;
    case TK_AVG_RATE:
      *functionId = TSDB_FUNC_AVG_RATE;
      break;
    case TK_AVG_IRATE:
      *functionId = TSDB_FUNC_AVG_IRATE;
      break;
    case TK_MIN:
      *functionId = TSDB_FUNC_MIN;
      break;
    case TK_MAX:
      *functionId = TSDB_FUNC_MAX;
      break;
    case TK_STDDEV:
      *functionId = TSDB_FUNC_STDDEV;
      break;
    case TK_PERCENTILE:
      *functionId = TSDB_FUNC_PERCT;
      break;
    case TK_APERCENTILE:
      *functionId = TSDB_FUNC_APERCT;
      break;
    case TK_FIRST:
      *functionId = TSDB_FUNC_FIRST;
      break;
    case TK_LAST:
      *functionId = TSDB_FUNC_LAST;
      break;
    case TK_LEASTSQUARES:
      *functionId = TSDB_FUNC_LEASTSQR;
      break;
    case TK_TOP:
      *functionId = TSDB_FUNC_TOP;
      break;
    case TK_BOTTOM:
      *functionId = TSDB_FUNC_BOTTOM;
      break;
    case TK_DIFF:
      *functionId = TSDB_FUNC_DIFF;
      break;
    case TK_SPREAD:
      *functionId = TSDB_FUNC_SPREAD;
      break;
    case TK_TWA:
      *functionId = TSDB_FUNC_TWA;
      break;
    case TK_INTERP:
      *functionId = TSDB_FUNC_INTERP;
      break;
    case TK_LAST_ROW:
      *functionId = TSDB_FUNC_LAST_ROW;
      break;
    default:
      return -1;
  }

  return TSDB_CODE_SUCCESS;
}

int32_t setShowInfo(SSqlObj* pSql, struct SSqlInfo* pInfo) {
  SSqlCmd*        pCmd = &pSql->cmd;
  STableMetaInfo* pTableMetaInfo = tscGetTableMetaInfoFromCmd(pCmd, pCmd->clauseIndex, 0);
  assert(pCmd->numOfClause == 1);

  pCmd->command = TSDB_SQL_SHOW;

  const char* msg1 = "invalid name";
  const char* msg2 = "pattern filter string too long";
  const char* msg3 = "database name too long";
  const char* msg4 = "invalid ip address";
  const char* msg5 = "database name is empty";
  const char* msg6 = "pattern string is empty";

  /*
   * database prefix in pInfo->pDCLInfo->a[0]
   * wildcard in like clause in pInfo->pDCLInfo->a[1]
   */
  SShowInfo* pShowInfo = &pInfo->pDCLInfo->showOpt;
  int16_t    showType = pShowInfo->showType;
  if (showType == TSDB_MGMT_TABLE_TABLE || showType == TSDB_MGMT_TABLE_METRIC || showType == TSDB_MGMT_TABLE_VGROUP) {
    // db prefix in tagCond, show table conds in payload
    SSQLToken* pDbPrefixToken = &pShowInfo->prefix;
    if (pDbPrefixToken->type != 0) {
      assert(pDbPrefixToken->n >= 0);

      if (pDbPrefixToken->n > TSDB_DB_NAME_LEN) {  // db name is too long
        return invalidSqlErrMsg(tscGetErrorMsgPayload(pCmd), msg3);
      }

      if (pDbPrefixToken->n <= 0) {
        return invalidSqlErrMsg(tscGetErrorMsgPayload(pCmd), msg5);
      }

      if (tscValidateName(pDbPrefixToken) != TSDB_CODE_SUCCESS) {
        return invalidSqlErrMsg(tscGetErrorMsgPayload(pCmd), msg1);
      }

      int32_t ret = setObjFullName(pTableMetaInfo->name, getAccountId(pSql), pDbPrefixToken, NULL, NULL);
      if (ret != TSDB_CODE_SUCCESS) {
        return invalidSqlErrMsg(tscGetErrorMsgPayload(pCmd), msg1);
      }
    }

    // show table/stable like 'xxxx', set the like pattern for show tables
    SSQLToken* pPattern = &pShowInfo->pattern;
    if (pPattern->type != 0) {
      pPattern->n = strdequote(pPattern->z);

      if (pPattern->n <= 0) {
        return invalidSqlErrMsg(tscGetErrorMsgPayload(pCmd), msg6);
      }

      if (pCmd->payloadLen > TSDB_TABLE_NAME_LEN) {
        return invalidSqlErrMsg(tscGetErrorMsgPayload(pCmd), msg2);
      }
    }
  } else if (showType == TSDB_MGMT_TABLE_VNODES) {
    if (pShowInfo->prefix.type == 0) {
      return invalidSqlErrMsg(tscGetErrorMsgPayload(pCmd), "No specified ip of dnode");
    }

    // show vnodes may be ip addr of dnode in payload
    SSQLToken* pDnodeIp = &pShowInfo->prefix;
    if (pDnodeIp->n > TSDB_IPv4ADDR_LEN) {  // ip addr is too long
      return invalidSqlErrMsg(tscGetErrorMsgPayload(pCmd), msg3);
    }

    if (!validateIpAddress(pDnodeIp->z, pDnodeIp->n)) {
      return invalidSqlErrMsg(tscGetErrorMsgPayload(pCmd), msg4);
    }
  }

  return TSDB_CODE_SUCCESS;
}

int32_t setKillInfo(SSqlObj* pSql, struct SSqlInfo* pInfo) {
  const char* msg1 = "invalid ip address";
  const char* msg2 = "invalid port";

  SSqlCmd* pCmd = &pSql->cmd;
  pCmd->command = pInfo->type;

  SSQLToken* ip = &(pInfo->pDCLInfo->ip);
  if (ip->n > TSDB_KILL_MSG_LEN) {
    return TSDB_CODE_INVALID_SQL;
  }

  strncpy(pCmd->payload, ip->z, ip->n);

  const char delim = ':';

  char* ipStr = strtok(ip->z, &delim);
  char* portStr = strtok(NULL, &delim);

  if (!validateIpAddress(ipStr, strlen(ipStr))) {
    memset(pCmd->payload, 0, strlen(pCmd->payload));

    return invalidSqlErrMsg(tscGetErrorMsgPayload(pCmd), msg1);
  }

  uint16_t port = (uint16_t)strtol(portStr, NULL, 10);
  if (port <= 0 || port > 65535) {
    memset(pCmd->payload, 0, strlen(pCmd->payload));
    return invalidSqlErrMsg(tscGetErrorMsgPayload(pCmd), msg2);
  }

  return TSDB_CODE_SUCCESS;
}

bool validateIpAddress(const char* ip, size_t size) {
  char tmp[128] = {0};  // buffer to build null-terminated string
  assert(size < 128);

  STRNCPY(tmp, ip, size);

  in_addr_t ipAddr = inet_addr(tmp);

  return ipAddr != INADDR_NONE;
}

int32_t tscTansformSQLFuncForSTableQuery(SQueryInfo* pQueryInfo) {
  STableMetaInfo* pTableMetaInfo = tscGetMetaInfo(pQueryInfo, 0);

  if (pTableMetaInfo->pTableMeta == NULL || !UTIL_TABLE_IS_SUPER_TABLE(pTableMetaInfo)) {
    return TSDB_CODE_INVALID_SQL;
  }

  assert(tscGetNumOfTags(pTableMetaInfo->pTableMeta) >= 0);

  int16_t bytes = 0;
  int16_t type = 0;
  int16_t intermediateBytes = 0;
  
  size_t size = tscSqlExprNumOfExprs(pQueryInfo);
  for (int32_t k = 0; k < size; ++k) {
    SSqlExpr*   pExpr = tscSqlExprGet(pQueryInfo, k);
    int16_t functionId = aAggs[pExpr->functionId].stableFuncId;

    int32_t colIndex = pExpr->colInfo.colIndex;
    SSchema* pSrcSchema = tscGetTableColumnSchema(pTableMetaInfo->pTableMeta, colIndex);
    
    if ((functionId >= TSDB_FUNC_SUM && functionId <= TSDB_FUNC_TWA) ||
        (functionId >= TSDB_FUNC_FIRST_DST && functionId <= TSDB_FUNC_LAST_DST) ||
        (functionId >= TSDB_FUNC_RATE && functionId <= TSDB_FUNC_AVG_IRATE)) {
      if (getResultDataInfo(pSrcSchema->type, pSrcSchema->bytes, functionId, pExpr->param[0].i64Key, &type, &bytes,
                            &intermediateBytes, 0, true) != TSDB_CODE_SUCCESS) {
        return TSDB_CODE_INVALID_SQL;
      }

      tscSqlExprUpdate(pQueryInfo, k, functionId, pExpr->colInfo.colIndex, TSDB_DATA_TYPE_BINARY, bytes);
      // todo refactor
      pExpr->interBytes = intermediateBytes;
    }
  }

  tscFieldInfoUpdateOffsetForInterResult(pQueryInfo);
  return TSDB_CODE_SUCCESS;
}

/* transfer the field-info back to original input format */
void tscRestoreSQLFuncForSTableQuery(SQueryInfo* pQueryInfo) {
  STableMetaInfo* pTableMetaInfo = tscGetMetaInfo(pQueryInfo, 0);
  if (!UTIL_TABLE_IS_SUPER_TABLE(pTableMetaInfo)) {
    return;
  }
  
  size_t size = tscSqlExprNumOfExprs(pQueryInfo);
  for (int32_t i = 0; i < size; ++i) {
    SSqlExpr*   pExpr = tscSqlExprGet(pQueryInfo, i);
    SSchema* pSchema = tscGetTableColumnSchema(pTableMetaInfo->pTableMeta, pExpr->colInfo.colIndex);
    
//    if (/*(pExpr->functionId >= TSDB_FUNC_FIRST_DST && pExpr->functionId <= TSDB_FUNC_LAST_DST) ||
//        (pExpr->functionId >= TSDB_FUNC_SUM && pExpr->functionId <= TSDB_FUNC_MAX) ||
//        pExpr->functionId == TSDB_FUNC_LAST_ROW*/) {
      // the final result size and type in the same as query on single table.
      // so here, set the flag to be false;
      int16_t inter = 0;
      
      int32_t functionId = pExpr->functionId;
      if (functionId >= TSDB_FUNC_TS && functionId <= TSDB_FUNC_DIFF) {
        continue;
      }
      
      if (functionId == TSDB_FUNC_FIRST_DST) {
        functionId = TSDB_FUNC_FIRST;
      } else if (functionId == TSDB_FUNC_LAST_DST) {
        functionId = TSDB_FUNC_LAST;
      }
      
      getResultDataInfo(pSchema->type, pSchema->bytes, functionId, 0, &pExpr->resType, &pExpr->resBytes,
                        &inter, 0, false);
//    }
  }
}

bool hasUnsupportFunctionsForSTableQuery(SQueryInfo* pQueryInfo) {
  const char* msg1 = "TWA not allowed to apply to super table directly";
  const char* msg2 = "TWA only support group by tbname for super table query";
  const char* msg3 = "function not support for super table query";

  // filter sql function not supported by metric query yet.
  size_t size = tscSqlExprNumOfExprs(pQueryInfo);
  for (int32_t i = 0; i < size; ++i) {
    int32_t functionId = tscSqlExprGet(pQueryInfo, i)->functionId;
    if ((aAggs[functionId].nStatus & TSDB_FUNCSTATE_STABLE) == 0) {
      invalidSqlErrMsg(pQueryInfo->msg, msg3);
      return true;
    }
  }

  if (tscIsTWAQuery(pQueryInfo)) {
    if (pQueryInfo->groupbyExpr.numOfGroupCols == 0) {
      invalidSqlErrMsg(pQueryInfo->msg, msg1);
      return true;
    }

    if (pQueryInfo->groupbyExpr.numOfGroupCols != 1) {
      invalidSqlErrMsg(pQueryInfo->msg, msg2);
      return true;
    } else {
      SColIndex* pColIndex = taosArrayGet(pQueryInfo->groupbyExpr.columnInfo, 0);
      if (pColIndex->colIndex != TSDB_TBNAME_COLUMN_INDEX) {
        invalidSqlErrMsg(pQueryInfo->msg, msg2);
        return true;
      }
    }
  }

  return false;
}

static bool functionCompatibleCheck(SQueryInfo* pQueryInfo) {
  int32_t startIdx = 0;
  
  SSqlExpr* pExpr = tscSqlExprGet(pQueryInfo, startIdx);
  int32_t functionID = pExpr->functionId;

  // ts function can be simultaneously used with any other functions.
  if (functionID == TSDB_FUNC_TS || functionID == TSDB_FUNC_TS_DUMMY) {
    startIdx++;
  }

  int32_t factor = funcCompatDefList[tscSqlExprGet(pQueryInfo, startIdx)->functionId];

  // diff function cannot be executed with other function
  // arithmetic function can be executed with other arithmetic functions
  size_t size = tscSqlExprNumOfExprs(pQueryInfo);
  
  for (int32_t i = startIdx + 1; i < size; ++i) {
    SSqlExpr* pExpr1 = tscSqlExprGet(pQueryInfo, i);

    int16_t functionId = pExpr1->functionId;
    if (functionId == TSDB_FUNC_TAGPRJ || functionId == TSDB_FUNC_TAG || functionId == TSDB_FUNC_TS) {
      continue;
    }

    if (functionId == TSDB_FUNC_PRJ && pExpr1->colInfo.colId == PRIMARYKEY_TIMESTAMP_COL_INDEX) {
      continue;
    }

    if (funcCompatDefList[functionId] != factor) {
      return false;
    }
  }

  return true;
}

void updateTagColumnIndex(SQueryInfo* pQueryInfo, int32_t tableIndex) {
//  STableMetaInfo* pTableMetaInfo = tscGetMetaInfo(pQueryInfo, tableIndex);
//
//  // update tags column index for expression
//  size_t size = tscSqlExprNumOfExprs(pQueryInfo);
//  for (int32_t i = 0; i < size; ++i) {
//    SSqlExpr* pExpr = tscSqlExprGet(pQueryInfo, i);
//
//    if (!TSDB_COL_IS_TAG(pExpr->colInfo.flag)) {  // not tags, continue
//      continue;
//    }
//
//    // not belongs to this table
//    if (pExpr->uid != pTableMetaInfo->pTableMeta->uid) {
//      continue;
//    }

//    for (int32_t j = 0; j < pTableMetaInfo->numOfTags; ++j) {
//      if (pExpr->colInfo.colIndex == pTableMetaInfo->tagColumnIndex[j]) {
//        pExpr->colInfo.colIndex = j;
//        break;
//      }
//    }
//  }

  // update join condition tag column index
//  SJoinInfo* pJoinInfo = &pQueryInfo->tagCond.joinInfo;
//  if (!pJoinInfo->hasJoin) {  // not join query
//    return;
//  }
//
//  assert(pJoinInfo->left.uid != pJoinInfo->right.uid);
//
//  // the join condition expression node belongs to this table(super table)
//  assert(0);
//  if (pTableMetaInfo->pTableMeta->uid == pJoinInfo->left.uid) {
//    for (int32_t i = 0; i < pTableMetaInfo->numOfTags; ++i) {
//      if (pJoinInfo->left.tagCol == pTableMetaInfo->tagColumnIndex[i]) {
//        pJoinInfo->left.tagCol = i;
//      }
//    }
//  }
//
//  if (pTableMetaInfo->pTableMeta->uid == pJoinInfo->right.uid) {
//    for (int32_t i = 0; i < pTableMetaInfo->numOfTags; ++i) {
//      if (pJoinInfo->right.tagCol == pTableMetaInfo->tagColumnIndex[i]) {
//        pJoinInfo->right.tagCol = i;
//      }
//    }
//  }
}

int32_t parseGroupbyClause(SQueryInfo* pQueryInfo, tVariantList* pList, SSqlCmd* pCmd) {
  const char* msg1 = "too many columns in group by clause";
  const char* msg2 = "invalid column name in group by clause";
  const char* msg3 = "group by columns must belong to one table";
  const char* msg7 = "not support group by expression";
  const char* msg8 = "not allowed column type for group by";
  const char* msg9 = "tags not allowed for table query";

  // todo : handle two tables situation
  STableMetaInfo* pTableMetaInfo = NULL;

  if (pList == NULL) {
    return TSDB_CODE_SUCCESS;
  }

  if (pQueryInfo->colList == NULL) {
    pQueryInfo->colList = taosArrayInit(4, POINTER_BYTES);
  }
  
  pQueryInfo->groupbyExpr.numOfGroupCols = pList->nExpr;
  if (pList->nExpr > TSDB_MAX_TAGS) {
    return invalidSqlErrMsg(pQueryInfo->msg, msg1);
  }

  STableMeta* pTableMeta = NULL;
  SSchema*    pSchema = NULL;
  SSchema     s = tscGetTbnameColumnSchema();

  int32_t tableIndex = COLUMN_INDEX_INITIAL_VAL;
  
  for (int32_t i = 0; i < pList->nExpr; ++i) {
    tVariant* pVar = &pList->a[i].pVar;
    SSQLToken token = {pVar->nLen, pVar->nType, pVar->pz};

    SColumnIndex index = COLUMN_INDEX_INITIALIZER;
    if (getColumnIndexByName(&token, pQueryInfo, &index) != TSDB_CODE_SUCCESS) {
      return invalidSqlErrMsg(pQueryInfo->msg, msg2);
    }

    if (tableIndex != index.tableIndex && tableIndex >= 0) {
      return invalidSqlErrMsg(pQueryInfo->msg, msg3);
    }

    tableIndex = index.tableIndex;

    pTableMetaInfo = tscGetMetaInfo(pQueryInfo, index.tableIndex);
    pTableMeta = pTableMetaInfo->pTableMeta;
  
    int32_t numOfCols = tscGetNumOfColumns(pTableMeta);
    if (index.columnIndex == TSDB_TBNAME_COLUMN_INDEX) {
      pSchema = &s;
    } else {
      pSchema = tscGetTableColumnSchema(pTableMeta, index.columnIndex);
    }

    bool groupTag = false;
    if (index.columnIndex == TSDB_TBNAME_COLUMN_INDEX || index.columnIndex >= numOfCols) {
      groupTag = true;
    }
  
    SSqlGroupbyExpr* pGroupExpr = &pQueryInfo->groupbyExpr;
    if (pGroupExpr->columnInfo == NULL) {
      pGroupExpr->columnInfo = taosArrayInit(4, sizeof(SColIndex));
    }
    
    if (groupTag) {
      if (!UTIL_TABLE_IS_SUPER_TABLE(pTableMetaInfo)) {
        return invalidSqlErrMsg(pQueryInfo->msg, msg9);
      }

      int32_t relIndex = index.columnIndex;
      if (index.columnIndex != TSDB_TBNAME_COLUMN_INDEX) {
        relIndex -= numOfCols;
      }

      SColIndex colIndex = { .colIndex = relIndex, .flag = TSDB_COL_TAG, .colId = pSchema->colId, };
      taosArrayPush(pGroupExpr->columnInfo, &colIndex);
      
      index.columnIndex = relIndex;
      tscColumnListInsert(pTableMetaInfo->tagColList, &index);
    } else {
      // check if the column type is valid, here only support the bool/tinyint/smallint/bigint group by
      if (pSchema->type > TSDB_DATA_TYPE_BINARY) {
        return invalidSqlErrMsg(pQueryInfo->msg, msg8);
      }

      tscColumnListInsert(pQueryInfo->colList, &index);
      
      SColIndex colIndex = {
          .colIndex = index.columnIndex, .flag = TSDB_COL_NORMAL, .colId = pSchema->colId,
      };
      taosArrayPush(pGroupExpr->columnInfo, &colIndex);
      pQueryInfo->groupbyExpr.orderType = TSDB_ORDER_ASC;

      if (i == 0 && pList->nExpr > 1) {
        return invalidSqlErrMsg(pQueryInfo->msg, msg7);
      }
    }
  }

  pQueryInfo->groupbyExpr.tableIndex = tableIndex;

  return TSDB_CODE_SUCCESS;
}

void setColumnOffsetValueInResultset(SQueryInfo* pQueryInfo) {
  if (QUERY_IS_STABLE_QUERY(pQueryInfo->type)) {
    tscFieldInfoUpdateOffsetForInterResult(pQueryInfo);
  } else {
    tscFieldInfoUpdateOffset(pQueryInfo);
  }
}

static SColumnFilterInfo* addColumnFilterInfo(SColumn* pColumn) {
  if (pColumn == NULL) {
    return NULL;
  }

  int32_t size = pColumn->numOfFilters + 1;
  char*   tmp = (char*)realloc((void*)(pColumn->filterInfo), sizeof(SColumnFilterInfo) * (size));
  if (tmp != NULL) {
    pColumn->filterInfo = (SColumnFilterInfo*)tmp;
  }

  pColumn->numOfFilters++;

  SColumnFilterInfo* pColFilterInfo = &pColumn->filterInfo[pColumn->numOfFilters - 1];
  memset(pColFilterInfo, 0, sizeof(SColumnFilterInfo));

  return pColFilterInfo;
}

static int32_t doExtractColumnFilterInfo(SQueryInfo* pQueryInfo, SColumnFilterInfo* pColumnFilter,
                                         SColumnIndex* columnIndex, tSQLExpr* pExpr) {
  const char* msg = "not supported filter condition";

  tSQLExpr*       pRight = pExpr->pRight;
  STableMetaInfo* pTableMetaInfo = tscGetMetaInfo(pQueryInfo, columnIndex->tableIndex);

  SSchema* pSchema = tscGetTableColumnSchema(pTableMetaInfo->pTableMeta, columnIndex->columnIndex);

  int16_t colType = pSchema->type;
  if (colType >= TSDB_DATA_TYPE_TINYINT && colType <= TSDB_DATA_TYPE_BIGINT) {
    colType = TSDB_DATA_TYPE_BIGINT;
  } else if (colType == TSDB_DATA_TYPE_FLOAT || colType == TSDB_DATA_TYPE_DOUBLE) {
    colType = TSDB_DATA_TYPE_DOUBLE;
  } else if ((colType == TSDB_DATA_TYPE_TIMESTAMP) && (TSDB_DATA_TYPE_BINARY == pRight->val.nType)) {
    int retVal = setColumnFilterInfoForTimestamp(pQueryInfo, &pRight->val);
    if (TSDB_CODE_SUCCESS != retVal) {
      return retVal;
    }
  }

  if (pExpr->nSQLOptr == TK_LE || pExpr->nSQLOptr == TK_LT) {
    tVariantDump(&pRight->val, (char*)&pColumnFilter->upperBndd, colType);
  } else {  // TK_GT,TK_GE,TK_EQ,TK_NE are based on the pColumn->lowerBndd
    if (colType == TSDB_DATA_TYPE_BINARY) {
      pColumnFilter->pz = (int64_t)calloc(1, pRight->val.nLen + 1);
      pColumnFilter->len = pRight->val.nLen;

      tVariantDump(&pRight->val, (char*)pColumnFilter->pz, colType);
    } else if (colType == TSDB_DATA_TYPE_NCHAR) {
      // pRight->val.nLen + 1 is larger than the actual nchar string length
      pColumnFilter->pz = (int64_t)calloc(1, (pRight->val.nLen + 1) * TSDB_NCHAR_SIZE);

      tVariantDump(&pRight->val, (char*)pColumnFilter->pz, colType);

      size_t len = wcslen((wchar_t*)pColumnFilter->pz);
      pColumnFilter->len = len * TSDB_NCHAR_SIZE;
    } else {
      tVariantDump(&pRight->val, (char*)&pColumnFilter->lowerBndd, colType);
    }
  }

  switch (pExpr->nSQLOptr) {
    case TK_LE:
      pColumnFilter->upperRelOptr = TSDB_RELATION_LESS_EQUAL;
      break;
    case TK_LT:
      pColumnFilter->upperRelOptr = TSDB_RELATION_LESS;
      break;
    case TK_GT:
      pColumnFilter->lowerRelOptr = TSDB_RELATION_GREATER;
      break;
    case TK_GE:
      pColumnFilter->lowerRelOptr = TSDB_RELATION_GREATER_EQUAL;
      break;
    case TK_EQ:
      pColumnFilter->lowerRelOptr = TSDB_RELATION_EQUAL;
      break;
    case TK_NE:
      pColumnFilter->lowerRelOptr = TSDB_RELATION_NOT_EQUAL;
      break;
    case TK_LIKE:
      pColumnFilter->lowerRelOptr = TSDB_RELATION_LIKE;
      break;
    default:
      return invalidSqlErrMsg(pQueryInfo->msg, msg);
  }

  return TSDB_CODE_SUCCESS;
}

typedef struct SCondExpr {
  tSQLExpr* pTagCond;
  tSQLExpr* pTimewindow;

  tSQLExpr* pColumnCond;

  tSQLExpr* pTableCond;
  int16_t   relType;  // relation between table name in expression and other tag
                      // filter condition expression, TK_AND or TK_OR
  int16_t tableCondIndex;

  tSQLExpr* pJoinExpr;  // join condition
  bool      tsJoin;
} SCondExpr;

static int32_t getTimeRange(STimeWindow* win, tSQLExpr* pRight, int32_t optr, int16_t timePrecision);

static int32_t tSQLExprNodeToString(tSQLExpr* pExpr, char** str) {
  if (pExpr->nSQLOptr == TK_ID) {  // column name
    strncpy(*str, pExpr->colInfo.z, pExpr->colInfo.n);
    *str += pExpr->colInfo.n;

  } else if (pExpr->nSQLOptr >= TK_BOOL && pExpr->nSQLOptr <= TK_STRING) {  // value
    *str += tVariantToString(&pExpr->val, *str);

  } else if (pExpr->nSQLOptr >= TK_COUNT && pExpr->nSQLOptr <= TK_AVG_IRATE) {
    /*
     * arithmetic expression of aggregation, such as count(ts) + count(ts) *2
     */
    strncpy(*str, pExpr->operand.z, pExpr->operand.n);
    *str += pExpr->operand.n;
  } else {  // not supported operation
    assert(false);
  }

  return TSDB_CODE_SUCCESS;
}

static bool isExprLeafNode(tSQLExpr* pExpr) {
  return (pExpr->pRight == NULL && pExpr->pLeft == NULL) &&
         (pExpr->nSQLOptr == TK_ID || (pExpr->nSQLOptr >= TK_BOOL && pExpr->nSQLOptr <= TK_NCHAR) ||
          pExpr->nSQLOptr == TK_SET);
}

static bool isExprDirectParentOfLeaftNode(tSQLExpr* pExpr) {
  return (pExpr->pLeft != NULL && pExpr->pRight != NULL) &&
         (isExprLeafNode(pExpr->pLeft) && isExprLeafNode(pExpr->pRight));
}

static int32_t tSQLExprLeafToString(tSQLExpr* pExpr, bool addParentheses, char** output) {
  if (!isExprDirectParentOfLeaftNode(pExpr)) {
    return TSDB_CODE_INVALID_SQL;
  }

  tSQLExpr* pLeft = pExpr->pLeft;
  tSQLExpr* pRight = pExpr->pRight;

  if (addParentheses) {
    *(*output) = '(';
    *output += 1;
  }

  tSQLExprNodeToString(pLeft, output);
  if (optrToString(pExpr, output) != TSDB_CODE_SUCCESS) {
    return TSDB_CODE_INVALID_SQL;
  }

  tSQLExprNodeToString(pRight, output);

  if (addParentheses) {
    *(*output) = ')';
    *output += 1;
  }

  return TSDB_CODE_SUCCESS;
}

static int32_t optrToString(tSQLExpr* pExpr, char** exprString) {
  const char* le = "<=";
  const char* ge = ">=";
  const char* ne = "<>";
  const char* likeOptr = "LIKE";

  switch (pExpr->nSQLOptr) {
    case TK_LE: {
      *(int16_t*)(*exprString) = *(int16_t*)le;
      *exprString += 1;
      break;
    }
    case TK_GE: {
      *(int16_t*)(*exprString) = *(int16_t*)ge;
      *exprString += 1;
      break;
    }
    case TK_NE: {
      *(int16_t*)(*exprString) = *(int16_t*)ne;
      *exprString += 1;
      break;
    }

    case TK_LT:
      *(*exprString) = '<';
      break;
    case TK_GT:
      *(*exprString) = '>';
      break;
    case TK_EQ:
      *(*exprString) = '=';
      break;
    case TK_PLUS:
      *(*exprString) = '+';
      break;
    case TK_MINUS:
      *(*exprString) = '-';
      break;
    case TK_STAR:
      *(*exprString) = '*';
      break;
    case TK_DIVIDE:
      *(*exprString) = '/';
      break;
    case TK_REM:
      *(*exprString) = '%';
      break;
    case TK_LIKE: {
      int32_t len = sprintf(*exprString, " %s ", likeOptr);
      *exprString += (len - 1);
      break;
    }
    default:
      return TSDB_CODE_INVALID_SQL;
  }

  *exprString += 1;

  return TSDB_CODE_SUCCESS;
}

static int32_t tablenameListToString(tSQLExpr* pExpr, SStringBuilder* sb) {
  tSQLExprList* pList = pExpr->pParam;
  if (pList->nExpr <= 0) {
    return TSDB_CODE_INVALID_SQL;
  }

  if (pList->nExpr > 0) {
    taosStringBuilderAppendStringLen(sb, QUERY_COND_REL_PREFIX_IN, QUERY_COND_REL_PREFIX_IN_LEN);
  }

  for (int32_t i = 0; i < pList->nExpr; ++i) {
    tSQLExpr* pSub = pList->a[i].pNode;
    taosStringBuilderAppendStringLen(sb, pSub->val.pz, pSub->val.nLen);

    if (i < pList->nExpr - 1) {
      taosStringBuilderAppendString(sb, TBNAME_LIST_SEP);
    }

    if (pSub->val.nLen <= 0 || pSub->val.nLen > TSDB_TABLE_NAME_LEN) {
      return TSDB_CODE_INVALID_SQL;
    }
  }

  return TSDB_CODE_SUCCESS;
}

static int32_t tablenameCondToString(tSQLExpr* pExpr, SStringBuilder* sb) {
  taosStringBuilderAppendStringLen(sb, QUERY_COND_REL_PREFIX_LIKE, QUERY_COND_REL_PREFIX_LIKE_LEN);
  taosStringBuilderAppendString(sb, pExpr->val.pz);

  return TSDB_CODE_SUCCESS;
}

enum {
  TSQL_EXPR_TS = 0,
  TSQL_EXPR_TAG = 1,
  TSQL_EXPR_COLUMN = 2,
  TSQL_EXPR_TBNAME = 3,
};

static int32_t extractColumnFilterInfo(SQueryInfo* pQueryInfo, SColumnIndex* pIndex, tSQLExpr* pExpr, int32_t sqlOptr) {
  STableMetaInfo* pTableMetaInfo = tscGetMetaInfo(pQueryInfo, pIndex->tableIndex);

  STableMeta* pTableMeta = pTableMetaInfo->pTableMeta;
  SSchema*    pSchema = tscGetTableColumnSchema(pTableMeta, pIndex->columnIndex);

  const char* msg1 = "non binary column not support like operator";
  const char* msg2 = "binary column not support this operator";

  SColumn* pColumn = tscColumnListInsert(pQueryInfo->colList, pIndex);
  SColumnFilterInfo* pColFilter = NULL;

  /*
   * in case of TK_AND filter condition, we first find the corresponding column and build the query condition together
   * the already existed condition.
   */
  if (sqlOptr == TK_AND) {
    // this is a new filter condition on this column
    if (pColumn->numOfFilters == 0) {
      pColFilter = addColumnFilterInfo(pColumn);
    } else {  // update the existed column filter information, find the filter info here
      pColFilter = &pColumn->filterInfo[0];
    }
  } else if (sqlOptr == TK_OR) {
    // TODO fixme: failed to invalid the filter expression: "col1 = 1 OR col2 = 2"
    pColFilter = addColumnFilterInfo(pColumn);
  } else {  // error;
    return TSDB_CODE_INVALID_SQL;
  }

  pColFilter->filterstr =
      ((pSchema->type == TSDB_DATA_TYPE_BINARY || pSchema->type == TSDB_DATA_TYPE_NCHAR) ? 1 : 0);

  if (pColFilter->filterstr) {
    if (pExpr->nSQLOptr != TK_EQ && pExpr->nSQLOptr != TK_NE && pExpr->nSQLOptr != TK_LIKE) {
      return invalidSqlErrMsg(pQueryInfo->msg, msg2);
    }
  } else {
    if (pExpr->nSQLOptr == TK_LIKE) {
      return invalidSqlErrMsg(pQueryInfo->msg, msg1);
    }
  }

  pColumn->colIndex = *pIndex;
  return doExtractColumnFilterInfo(pQueryInfo, pColFilter, pIndex, pExpr);
}

static void relToString(tSQLExpr* pExpr, char** str) {
  assert(pExpr->nSQLOptr == TK_AND || pExpr->nSQLOptr == TK_OR);

  const char* or = "OR";
  const char*and = "AND";

  //    if (pQueryInfo->tagCond.relType == TSQL_STABLE_QTYPE_COND) {
  if (pExpr->nSQLOptr == TK_AND) {
    strcpy(*str, and);
    *str += strlen(and);
  } else {
    strcpy(*str, or);
    *str += strlen(or);
  }
}

UNUSED_FUNC
static int32_t getTagCondString(tSQLExpr* pExpr, char** str) {
  if (pExpr == NULL) {
    return TSDB_CODE_SUCCESS;
  }

  if (!isExprDirectParentOfLeaftNode(pExpr)) {
    *(*str) = '(';
    *str += 1;

    int32_t ret = getTagCondString(pExpr->pLeft, str);
    if (ret != TSDB_CODE_SUCCESS) {
      return ret;
    }

    relToString(pExpr, str);

    ret = getTagCondString(pExpr->pRight, str);

    *(*str) = ')';
    *str += 1;

    return ret;
  }

  return tSQLExprLeafToString(pExpr, true, str);
}

static int32_t getTablenameCond(SQueryInfo* pQueryInfo, tSQLExpr* pTableCond, SStringBuilder* sb) {
  const char* msg0 = "invalid table name list";

  if (pTableCond == NULL) {
    return TSDB_CODE_SUCCESS;
  }

  tSQLExpr* pLeft = pTableCond->pLeft;
  tSQLExpr* pRight = pTableCond->pRight;

  if (!isTablenameToken(&pLeft->colInfo)) {
    return TSDB_CODE_INVALID_SQL;
  }

  int32_t ret = TSDB_CODE_SUCCESS;

  if (pTableCond->nSQLOptr == TK_IN) {
    ret = tablenameListToString(pRight, sb);
  } else if (pTableCond->nSQLOptr == TK_LIKE) {
    ret = tablenameCondToString(pRight, sb);
  }

  if (ret != TSDB_CODE_SUCCESS) {
    invalidSqlErrMsg(pQueryInfo->msg, msg0);
  }

  return ret;
}

static int32_t getColumnQueryCondInfo(SQueryInfo* pQueryInfo, tSQLExpr* pExpr, int32_t relOptr) {
  if (pExpr == NULL) {
    return TSDB_CODE_SUCCESS;
  }

  if (!isExprDirectParentOfLeaftNode(pExpr)) {  // internal node
    int32_t ret = getColumnQueryCondInfo(pQueryInfo, pExpr->pLeft, pExpr->nSQLOptr);
    if (ret != TSDB_CODE_SUCCESS) {
      return ret;
    }

    return getColumnQueryCondInfo(pQueryInfo, pExpr->pRight, pExpr->nSQLOptr);
  } else {  // handle leaf node
    SColumnIndex index = COLUMN_INDEX_INITIALIZER;
    if (getColumnIndexByName(&pExpr->pLeft->colInfo, pQueryInfo, &index) != TSDB_CODE_SUCCESS) {
      return TSDB_CODE_INVALID_SQL;
    }

    return extractColumnFilterInfo(pQueryInfo, &index, pExpr, relOptr);
  }
}

static int32_t getJoinCondInfo(SQueryInfo* pQueryInfo, tSQLExpr* pExpr) {
  const char* msg = "invalid join query condition";

  if (pExpr == NULL) {
    return TSDB_CODE_SUCCESS;
  }

  if (!isExprDirectParentOfLeaftNode(pExpr)) {
    return invalidSqlErrMsg(pQueryInfo->msg, msg);
  }

  STagCond*  pTagCond = &pQueryInfo->tagCond;
  SJoinNode* pLeft = &pTagCond->joinInfo.left;
  SJoinNode* pRight = &pTagCond->joinInfo.right;

  SColumnIndex index = COLUMN_INDEX_INITIALIZER;
  if (getColumnIndexByName(&pExpr->pLeft->colInfo, pQueryInfo, &index) != TSDB_CODE_SUCCESS) {
    return TSDB_CODE_INVALID_SQL;
  }

  STableMetaInfo* pTableMetaInfo = tscGetMetaInfo(pQueryInfo, index.tableIndex);
  int16_t         tagColIndex = index.columnIndex - tscGetNumOfColumns(pTableMetaInfo->pTableMeta);

  pLeft->uid = pTableMetaInfo->pTableMeta->uid;
  pLeft->tagCol = tagColIndex;
  strcpy(pLeft->tableId, pTableMetaInfo->name);

  index = (SColumnIndex)COLUMN_INDEX_INITIALIZER;
  if (getColumnIndexByName(&pExpr->pRight->colInfo, pQueryInfo, &index) != TSDB_CODE_SUCCESS) {
    return TSDB_CODE_INVALID_SQL;
  }

  pTableMetaInfo = tscGetMetaInfo(pQueryInfo, index.tableIndex);
  tagColIndex = index.columnIndex - tscGetNumOfColumns(pTableMetaInfo->pTableMeta);

  pRight->uid = pTableMetaInfo->pTableMeta->uid;
  pRight->tagCol = tagColIndex;
  strcpy(pRight->tableId, pTableMetaInfo->name);

  pTagCond->joinInfo.hasJoin = true;
  return TSDB_CODE_SUCCESS;
}

// todo error handle / such as and /or mixed with +/-/*/
int32_t buildArithmeticExprString(tSQLExpr* pExpr, char** exprString) {
  tSQLExpr* pLeft = pExpr->pLeft;
  tSQLExpr* pRight = pExpr->pRight;

  *(*exprString)++ = '(';

  if (pLeft->nSQLOptr >= TK_PLUS && pLeft->nSQLOptr <= TK_REM) {
    buildArithmeticExprString(pLeft, exprString);
  } else {
    int32_t ret = tSQLExprNodeToString(pLeft, exprString);
    if (ret != TSDB_CODE_SUCCESS) {
      return TSDB_CODE_INVALID_SQL;
    }
  }

  optrToString(pExpr, exprString);

  if (pRight->nSQLOptr >= TK_PLUS && pRight->nSQLOptr <= TK_REM) {
    buildArithmeticExprString(pRight, exprString);
  } else {
    int32_t ret = tSQLExprNodeToString(pRight, exprString);
    if (ret != TSDB_CODE_SUCCESS) {
      return TSDB_CODE_INVALID_SQL;
    }
  }

  *(*exprString)++ = ')';

  return TSDB_CODE_SUCCESS;
}

static int32_t validateSQLExpr(tSQLExpr* pExpr, SQueryInfo* pQueryInfo, SColumnList* pList, int32_t* type) {
  if (pExpr->nSQLOptr == TK_ID) {
    if (*type == NON_ARITHMEIC_EXPR) {
      *type = NORMAL_ARITHMETIC;
    } else if (*type == AGG_ARIGHTMEIC) {
      return TSDB_CODE_INVALID_SQL;
    }

    SColumnIndex index = COLUMN_INDEX_INITIALIZER;
    if (getColumnIndexByName(&pExpr->colInfo, pQueryInfo, &index) != TSDB_CODE_SUCCESS) {
      return TSDB_CODE_INVALID_SQL;
    }

    // if column is timestamp, bool, binary, nchar, not support arithmetic, so return invalid sql
    STableMeta* pTableMeta = tscGetMetaInfo(pQueryInfo, index.tableIndex)->pTableMeta;
    SSchema*    pSchema = tscGetTableSchema(pTableMeta) + index.columnIndex;
    
    if ((pSchema->type == TSDB_DATA_TYPE_TIMESTAMP) || (pSchema->type == TSDB_DATA_TYPE_BOOL) ||
        (pSchema->type == TSDB_DATA_TYPE_BINARY) || (pSchema->type == TSDB_DATA_TYPE_NCHAR)) {
      return TSDB_CODE_INVALID_SQL;
    }

    pList->ids[pList->num++] = index;
  } else if (pExpr->nSQLOptr == TK_FLOAT && (isnan(pExpr->val.dKey) || isinf(pExpr->val.dKey))) {
    return TSDB_CODE_INVALID_SQL;
  } else if (pExpr->nSQLOptr >= TK_COUNT && pExpr->nSQLOptr <= TK_AVG_IRATE) {
    if (*type == NON_ARITHMEIC_EXPR) {
      *type = AGG_ARIGHTMEIC;
    } else if (*type == NORMAL_ARITHMETIC) {
      return TSDB_CODE_INVALID_SQL;
    }

    int32_t outputIndex = tscSqlExprNumOfExprs(pQueryInfo);
  
    tSQLExprItem item = {.pNode = pExpr, .aliasName = NULL};
  
    // sql function in selection clause, append sql function info in pSqlCmd structure sequentially
    if (addExprAndResultField(pQueryInfo, outputIndex, &item, false) != TSDB_CODE_SUCCESS) {
      return TSDB_CODE_INVALID_SQL;
    }
  }

  return TSDB_CODE_SUCCESS;
}

static int32_t validateArithmeticSQLExpr(tSQLExpr* pExpr, SQueryInfo* pQueryInfo, SColumnList* pList, int32_t* type) {
  if (pExpr == NULL) {
    return TSDB_CODE_SUCCESS;
  }

  tSQLExpr* pLeft = pExpr->pLeft;
  if (pLeft->nSQLOptr >= TK_PLUS && pLeft->nSQLOptr <= TK_REM) {
    int32_t ret = validateArithmeticSQLExpr(pLeft, pQueryInfo, pList, type);
    if (ret != TSDB_CODE_SUCCESS) {
      return ret;
    }
  } else {
    int32_t ret = validateSQLExpr(pLeft, pQueryInfo, pList, type);
    if (ret != TSDB_CODE_SUCCESS) {
      return ret;
    }
  }

  tSQLExpr* pRight = pExpr->pRight;
  if (pRight->nSQLOptr >= TK_PLUS && pRight->nSQLOptr <= TK_REM) {
    int32_t ret = validateArithmeticSQLExpr(pRight, pQueryInfo, pList, type);
    if (ret != TSDB_CODE_SUCCESS) {
      return ret;
    }
  } else {
    int32_t ret = validateSQLExpr(pRight, pQueryInfo, pList, type);
    if (ret != TSDB_CODE_SUCCESS) {
      return ret;
    }
  }

  return TSDB_CODE_SUCCESS;
}

static bool isValidExpr(tSQLExpr* pLeft, tSQLExpr* pRight, int32_t optr) {
  if (pLeft == NULL || (pRight == NULL && optr != TK_IN)) {
    return false;
  }

  /*
   * filter illegal expression in where clause:
   * 1. count(*) > 12
   * 2. sum(columnA) > sum(columnB)
   * 3. 4 < 5,  'ABC'>'abc'
   *
   * However, columnA < 4+12 is valid
   */
  if ((pLeft->nSQLOptr >= TK_COUNT && pLeft->nSQLOptr <= TK_AVG_IRATE) ||
      (pRight->nSQLOptr >= TK_COUNT && pRight->nSQLOptr <= TK_AVG_IRATE) ||
      (pLeft->nSQLOptr >= TK_BOOL && pLeft->nSQLOptr <= TK_BINARY && pRight->nSQLOptr >= TK_BOOL &&
       pRight->nSQLOptr <= TK_BINARY)) {
    return false;
  }

  return true;
}

static void exchangeExpr(tSQLExpr* pExpr) {
  tSQLExpr* pLeft = pExpr->pLeft;
  tSQLExpr* pRight = pExpr->pRight;

  if (pRight->nSQLOptr == TK_ID && (pLeft->nSQLOptr == TK_INTEGER || pLeft->nSQLOptr == TK_FLOAT ||
                                    pLeft->nSQLOptr == TK_STRING || pLeft->nSQLOptr == TK_BOOL)) {
    /*
     * exchange value of the left handside and the value of the right-handside
     * to make sure that the value of filter expression always locates in
     * right-handside and
     * the column-id is at the left handside.
     */
    uint32_t optr = 0;
    switch (pExpr->nSQLOptr) {
      case TK_LE:
        optr = TK_GE;
        break;
      case TK_LT:
        optr = TK_GT;
        break;
      case TK_GT:
        optr = TK_LT;
        break;
      case TK_GE:
        optr = TK_LE;
        break;
      default:
        optr = pExpr->nSQLOptr;
    }

    pExpr->nSQLOptr = optr;
    SWAP(pExpr->pLeft, pExpr->pRight, void*);
  }
}

static bool validateJoinExprNode(SQueryInfo* pQueryInfo, tSQLExpr* pExpr, SColumnIndex* pLeftIndex) {
  const char* msg1 = "illegal column name";
  const char* msg2 = "= is expected in join expression";
  const char* msg3 = "join column must have same type";
  const char* msg4 = "self join is not allowed";
  const char* msg5 = "join table must be the same type(table to table, super table to super table)";

  tSQLExpr* pRight = pExpr->pRight;

  if (pRight->nSQLOptr != TK_ID) {
    return true;
  }

  if (pExpr->nSQLOptr != TK_EQ) {
    invalidSqlErrMsg(pQueryInfo->msg, msg2);
    return false;
  }

  SColumnIndex rightIndex = COLUMN_INDEX_INITIALIZER;

  if (getColumnIndexByName(&pRight->colInfo, pQueryInfo, &rightIndex) != TSDB_CODE_SUCCESS) {
    invalidSqlErrMsg(pQueryInfo->msg, msg1);
    return false;
  }

  // todo extract function
  STableMetaInfo* pLeftMeterMeta = tscGetMetaInfo(pQueryInfo, pLeftIndex->tableIndex);
  SSchema*        pLeftSchema = tscGetTableSchema(pLeftMeterMeta->pTableMeta);
  int16_t         leftType = pLeftSchema[pLeftIndex->columnIndex].type;

  STableMetaInfo* pRightMeterMeta = tscGetMetaInfo(pQueryInfo, rightIndex.tableIndex);
  SSchema*        pRightSchema = tscGetTableSchema(pRightMeterMeta->pTableMeta);
  int16_t         rightType = pRightSchema[rightIndex.columnIndex].type;

  if (leftType != rightType) {
    invalidSqlErrMsg(pQueryInfo->msg, msg3);
    return false;
  } else if (pLeftIndex->tableIndex == rightIndex.tableIndex) {
    invalidSqlErrMsg(pQueryInfo->msg, msg4);
    return false;
  }

  // table to table/ super table to super table are allowed
  if (UTIL_TABLE_IS_SUPER_TABLE(pLeftMeterMeta) != UTIL_TABLE_IS_SUPER_TABLE(pRightMeterMeta)) {
    invalidSqlErrMsg(pQueryInfo->msg, msg5);
    return false;
  }

  return true;
}

static bool validTableNameOptr(tSQLExpr* pExpr) {
  const char nameFilterOptr[] = {TK_IN, TK_LIKE};

  for (int32_t i = 0; i < tListLen(nameFilterOptr); ++i) {
    if (pExpr->nSQLOptr == nameFilterOptr[i]) {
      return true;
    }
  }

  return false;
}

static int32_t setExprToCond(tSQLExpr** parent, tSQLExpr* pExpr, const char* msg, int32_t parentOptr, char* msgBuf) {
  if (*parent != NULL) {
    if (parentOptr == TK_OR && msg != NULL) {
      return invalidSqlErrMsg(msgBuf, msg);
    }

    *parent = tSQLExprCreate((*parent), pExpr, parentOptr);
  } else {
    *parent = pExpr;
  }

  return TSDB_CODE_SUCCESS;
}

static int32_t handleExprInQueryCond(SQueryInfo* pQueryInfo, tSQLExpr** pExpr, SCondExpr* pCondExpr, int32_t* type,
                                     int32_t parentOptr) {
  const char* msg1 = "table query cannot use tags filter";
  const char* msg2 = "illegal column name";
  const char* msg3 = "only one query time range allowed";
  const char* msg4 = "only one join condition allowed";
  const char* msg5 = "not support ordinary column join";
  const char* msg6 = "only one query condition on tbname allowed";
  const char* msg7 = "only in/like allowed in filter table name";
  const char* msg8 = "wildcard string should be less than 20 characters";
  
  tSQLExpr* pLeft = (*pExpr)->pLeft;
  tSQLExpr* pRight = (*pExpr)->pRight;

  int32_t ret = TSDB_CODE_SUCCESS;

  SColumnIndex index = COLUMN_INDEX_INITIALIZER;
  if (getColumnIndexByName(&pLeft->colInfo, pQueryInfo, &index) != TSDB_CODE_SUCCESS) {
    return invalidSqlErrMsg(pQueryInfo->msg, msg2);
  }

  assert(isExprDirectParentOfLeaftNode(*pExpr));

  STableMetaInfo* pTableMetaInfo = tscGetMetaInfo(pQueryInfo, index.tableIndex);
  STableMeta*     pTableMeta = pTableMetaInfo->pTableMeta;

  if (index.columnIndex == PRIMARYKEY_TIMESTAMP_COL_INDEX) {  // query on time range
    if (!validateJoinExprNode(pQueryInfo, *pExpr, &index)) {
      return TSDB_CODE_INVALID_SQL;
    }

    // set join query condition
    if (pRight->nSQLOptr == TK_ID) {  // no need to keep the timestamp join condition
      TSDB_QUERY_SET_TYPE(pQueryInfo->type, TSDB_QUERY_TYPE_JOIN_QUERY);
      pCondExpr->tsJoin = true;

      /*
       * to release expression, e.g., m1.ts = m2.ts,
       * since this expression is used to set the join query type
       */
      tSQLExprDestroy(*pExpr);
    } else {
      ret = setExprToCond(&pCondExpr->pTimewindow, *pExpr, msg3, parentOptr, pQueryInfo->msg);
    }

    *pExpr = NULL;  // remove this expression
    *type = TSQL_EXPR_TS;
  } else if (index.columnIndex >= tscGetNumOfColumns(pTableMeta) ||
             index.columnIndex == TSDB_TBNAME_COLUMN_INDEX) {  // query on tags
    // check for tag query condition
    if (UTIL_TABLE_IS_NORMAL_TABLE(pTableMetaInfo)) {
      return invalidSqlErrMsg(pQueryInfo->msg, msg1);
    }

    // check for like expression
    if ((*pExpr)->nSQLOptr == TK_LIKE) {
      if (pRight->val.nLen > TSDB_PATTERN_STRING_MAX_LEN) {
        return invalidSqlErrMsg(pQueryInfo->msg, msg8);
      }

      SSchema* pSchema = tscGetTableSchema(pTableMetaInfo->pTableMeta);

      if ((!isTablenameToken(&pLeft->colInfo)) && pSchema[index.columnIndex].type != TSDB_DATA_TYPE_BINARY &&
          pSchema[index.columnIndex].type != TSDB_DATA_TYPE_NCHAR) {
        return invalidSqlErrMsg(pQueryInfo->msg, msg2);
      }
    }

    // in case of in operator, keep it in a seperate attribute
    if (index.columnIndex == TSDB_TBNAME_COLUMN_INDEX) {
      if (!validTableNameOptr(*pExpr)) {
        return invalidSqlErrMsg(pQueryInfo->msg, msg7);
      }
  
      if (!UTIL_TABLE_IS_SUPER_TABLE(pTableMetaInfo)) {
        return invalidSqlErrMsg(pQueryInfo->msg, msg1);
      }

      if (pCondExpr->pTableCond == NULL) {
        pCondExpr->pTableCond = *pExpr;
        pCondExpr->relType = parentOptr;
        pCondExpr->tableCondIndex = index.tableIndex;
      } else {
        return invalidSqlErrMsg(pQueryInfo->msg, msg6);
      }

      *type = TSQL_EXPR_TBNAME;
      *pExpr = NULL;
    } else {
      if (pRight->nSQLOptr == TK_ID) {  // join on tag columns for stable query
        if (!validateJoinExprNode(pQueryInfo, *pExpr, &index)) {
          return TSDB_CODE_INVALID_SQL;
        }

        if (pCondExpr->pJoinExpr != NULL) {
          return invalidSqlErrMsg(pQueryInfo->msg, msg4);
        }

        pQueryInfo->type |= TSDB_QUERY_TYPE_JOIN_QUERY;
        ret = setExprToCond(&pCondExpr->pJoinExpr, *pExpr, NULL, parentOptr, pQueryInfo->msg);
        *pExpr = NULL;
      } else {
        // do nothing
        //                ret = setExprToCond(pCmd, &pCondExpr->pTagCond,
        //                *pExpr, NULL, parentOptr);
      }

      *type = TSQL_EXPR_TAG;
    }

  } else {  // query on other columns
    *type = TSQL_EXPR_COLUMN;

    if (pRight->nSQLOptr == TK_ID) {  // other column cannot be served as the join column
      return invalidSqlErrMsg(pQueryInfo->msg, msg5);
    }

    ret = setExprToCond(&pCondExpr->pColumnCond, *pExpr, NULL, parentOptr, pQueryInfo->msg);
    *pExpr = NULL;  // remove it from expr tree
  }

  return ret;
}

int32_t getQueryCondExpr(SQueryInfo* pQueryInfo, tSQLExpr** pExpr, SCondExpr* pCondExpr, int32_t* type,
                         int32_t parentOptr) {
  if (pExpr == NULL) {
    return TSDB_CODE_SUCCESS;
  }

  const char* msg1 = "query condition between different columns must use 'AND'";

  tSQLExpr* pLeft = (*pExpr)->pLeft;
  tSQLExpr* pRight = (*pExpr)->pRight;

  if (!isValidExpr(pLeft, pRight, (*pExpr)->nSQLOptr)) {
    return TSDB_CODE_INVALID_SQL;
  }

  int32_t leftType = -1;
  int32_t rightType = -1;

  if (!isExprDirectParentOfLeaftNode(*pExpr)) {
    int32_t ret = getQueryCondExpr(pQueryInfo, &(*pExpr)->pLeft, pCondExpr, &leftType, (*pExpr)->nSQLOptr);
    if (ret != TSDB_CODE_SUCCESS) {
      return ret;
    }

    ret = getQueryCondExpr(pQueryInfo, &(*pExpr)->pRight, pCondExpr, &rightType, (*pExpr)->nSQLOptr);
    if (ret != TSDB_CODE_SUCCESS) {
      return ret;
    }

    /*
     *  if left child and right child do not belong to the same group, the sub
     *  expression is not valid for parent node, it must be TK_AND operator.
     */
    if (leftType != rightType) {
      if ((*pExpr)->nSQLOptr == TK_OR && (leftType + rightType != TSQL_EXPR_TBNAME + TSQL_EXPR_TAG)) {
        return invalidSqlErrMsg(pQueryInfo->msg, msg1);
      }
    }

    *type = rightType;
    return TSDB_CODE_SUCCESS;
  }

  exchangeExpr(*pExpr);

  return handleExprInQueryCond(pQueryInfo, pExpr, pCondExpr, type, parentOptr);
}

static void doCompactQueryExpr(tSQLExpr** pExpr) {
  if (*pExpr == NULL || isExprDirectParentOfLeaftNode(*pExpr)) {
    return;
  }

  if ((*pExpr)->pLeft) {
    doCompactQueryExpr(&(*pExpr)->pLeft);
  }

  if ((*pExpr)->pRight) {
    doCompactQueryExpr(&(*pExpr)->pRight);
  }

  if ((*pExpr)->pLeft == NULL && (*pExpr)->pRight == NULL &&
      ((*pExpr)->nSQLOptr == TK_OR || (*pExpr)->nSQLOptr == TK_AND)) {
    tSQLExprNodeDestroy(*pExpr);
    *pExpr = NULL;

  } else if ((*pExpr)->pLeft == NULL && (*pExpr)->pRight != NULL) {
    tSQLExpr* tmpPtr = (*pExpr)->pRight;
    tSQLExprNodeDestroy(*pExpr);

    (*pExpr) = tmpPtr;
  } else if ((*pExpr)->pRight == NULL && (*pExpr)->pLeft != NULL) {
    tSQLExpr* tmpPtr = (*pExpr)->pLeft;
    tSQLExprNodeDestroy(*pExpr);

    (*pExpr) = tmpPtr;
  }
}

static void doExtractExprForSTable(tSQLExpr** pExpr, SQueryInfo* pQueryInfo, tSQLExpr** pOut, int32_t tableIndex) {
  if (isExprDirectParentOfLeaftNode(*pExpr)) {
    tSQLExpr* pLeft = (*pExpr)->pLeft;

    SColumnIndex index = COLUMN_INDEX_INITIALIZER;
    if (getColumnIndexByName(&pLeft->colInfo, pQueryInfo, &index) != TSDB_CODE_SUCCESS) {
      return;
    }

    if (index.tableIndex != tableIndex) {
      return;
    }

    SSQLToken t = {0};
    extractTableNameFromToken(&pLeft->colInfo, &t);

    *pOut = *pExpr;
    (*pExpr) = NULL;

  } else {
    *pOut = tSQLExprCreate(NULL, NULL, (*pExpr)->nSQLOptr);

    doExtractExprForSTable(&(*pExpr)->pLeft, pQueryInfo, &((*pOut)->pLeft), tableIndex);
    doExtractExprForSTable(&(*pExpr)->pRight, pQueryInfo, &((*pOut)->pRight), tableIndex);
  }
}

static tSQLExpr* extractExprForSTable(tSQLExpr** pExpr, SQueryInfo* pQueryInfo, int32_t tableIndex) {
  tSQLExpr* pResExpr = NULL;

  if (*pExpr != NULL) {
    doExtractExprForSTable(pExpr, pQueryInfo, &pResExpr, tableIndex);
    doCompactQueryExpr(&pResExpr);
  }

  return pResExpr;
}

int tableNameCompar(const void* lhs, const void* rhs) {
  char* left = *(char**)lhs;
  char* right = *(char**)rhs;

  int32_t ret = strcmp(left, right);

  if (ret == 0) {
    return 0;
  }

  return ret > 0 ? 1 : -1;
}

static int32_t setTableCondForSTableQuery(SQueryInfo* pQueryInfo, const char* account, tSQLExpr* pExpr,
                                          int16_t tableCondIndex, SStringBuilder* sb) {
  const char* msg = "table name too long";

  if (pExpr == NULL) {
    return TSDB_CODE_SUCCESS;
  }

  STableMetaInfo* pTableMetaInfo = tscGetMetaInfo(pQueryInfo, tableCondIndex);

  STagCond* pTagCond = &pQueryInfo->tagCond;
  pTagCond->tbnameCond.uid = pTableMetaInfo->pTableMeta->uid;

  assert(pExpr->nSQLOptr == TK_LIKE || pExpr->nSQLOptr == TK_IN);

  if (pExpr->nSQLOptr == TK_LIKE) {
    char* str = taosStringBuilderGetResult(sb, NULL);
    pQueryInfo->tagCond.tbnameCond.cond = strdup(str);
    return TSDB_CODE_SUCCESS;
  }

  SStringBuilder sb1; memset(&sb1, 0, sizeof(sb1));
  taosStringBuilderAppendStringLen(&sb1, QUERY_COND_REL_PREFIX_IN, QUERY_COND_REL_PREFIX_IN_LEN);

  char db[TSDB_TABLE_ID_LEN] = {0};

  // remove the duplicated input table names
  int32_t num = 0;
  char*   tableNameString = taosStringBuilderGetResult(sb, NULL);

  char** segments = strsplit(tableNameString + QUERY_COND_REL_PREFIX_IN_LEN, TBNAME_LIST_SEP, &num);
  qsort(segments, num, POINTER_BYTES, tableNameCompar);

  int32_t j = 1;
  for (int32_t i = 1; i < num; ++i) {
    if (strcmp(segments[i], segments[i - 1]) != 0) {
      segments[j++] = segments[i];
    }
  }
  num = j;

  char* name = extractDBName(pTableMetaInfo->name, db);
  SSQLToken dbToken = {.type = TK_STRING, .z = name, .n = strlen(name)};
  
  for (int32_t i = 0; i < num; ++i) {
    if (i >= 1) {
      taosStringBuilderAppendStringLen(&sb1, TBNAME_LIST_SEP, 1);
    }

    char      idBuf[TSDB_TABLE_ID_LEN + 1] = {0};
    int32_t   xlen = strlen(segments[i]);
    SSQLToken t = {.z = segments[i], .n = xlen, .type = TK_STRING};

    int32_t ret = setObjFullName(idBuf, account, &dbToken, &t, &xlen);
    if (ret != TSDB_CODE_SUCCESS) {
      taosStringBuilderDestroy(&sb1);
      tfree(segments);

      invalidSqlErrMsg(pQueryInfo->msg, msg);
      return ret;
    }

    taosStringBuilderAppendString(&sb1, idBuf);
  }

  char* str = taosStringBuilderGetResult(&sb1, NULL);
  pQueryInfo->tagCond.tbnameCond.cond = strdup(str);

  taosStringBuilderDestroy(&sb1);
  tfree(segments);
  return TSDB_CODE_SUCCESS;
}

static bool validateFilterExpr(SQueryInfo* pQueryInfo) {
  SArray* pColList = pQueryInfo->colList;
  
  size_t num = taosArrayGetSize(pColList);
  
  for (int32_t i = 0; i < num; ++i) {
    SColumn* pCol = taosArrayGetP(pColList, i);

    for (int32_t j = 0; j < pCol->numOfFilters; ++j) {
      SColumnFilterInfo* pColFilter = &pCol->filterInfo[j];
      int32_t            lowerOptr = pColFilter->lowerRelOptr;
      int32_t            upperOptr = pColFilter->upperRelOptr;

      if ((lowerOptr == TSDB_RELATION_GREATER_EQUAL || lowerOptr == TSDB_RELATION_GREATER) &&
          (upperOptr == TSDB_RELATION_LESS_EQUAL || upperOptr == TSDB_RELATION_LESS)) {
        continue;
      }

      // there must be at least two range, not support yet.
      if (lowerOptr * upperOptr != TSDB_RELATION_INVALID) {
        return false;
      }
    }
  }

  return true;
}

static int32_t getTimeRangeFromExpr(SQueryInfo* pQueryInfo, tSQLExpr* pExpr) {
  const char* msg0 = "invalid timestamp";
  const char* msg1 = "only one time stamp window allowed";

  if (pExpr == NULL) {
    return TSDB_CODE_SUCCESS;
  }

  if (!isExprDirectParentOfLeaftNode(pExpr)) {
    if (pExpr->nSQLOptr == TK_OR) {
      return invalidSqlErrMsg(pQueryInfo->msg, msg1);
    }

    getTimeRangeFromExpr(pQueryInfo, pExpr->pLeft);

    return getTimeRangeFromExpr(pQueryInfo, pExpr->pRight);
  } else {
    SColumnIndex index = COLUMN_INDEX_INITIALIZER;
    if (getColumnIndexByName(&pExpr->pLeft->colInfo, pQueryInfo, &index) != TSDB_CODE_SUCCESS) {
      return TSDB_CODE_INVALID_SQL;
    }

    STableMetaInfo* pTableMetaInfo = tscGetMetaInfo(pQueryInfo, index.tableIndex);
    STableComInfo tinfo = tscGetTableInfo(pTableMetaInfo->pTableMeta);
    
    tSQLExpr* pRight = pExpr->pRight;

    STimeWindow win = {.skey = INT64_MIN, .ekey = INT64_MAX};
    if (getTimeRange(&win, pRight, pExpr->nSQLOptr, tinfo.precision) != TSDB_CODE_SUCCESS) {
      return invalidSqlErrMsg(pQueryInfo->msg, msg0);
    }

    // update the timestamp query range
    if (pQueryInfo->window.skey < win.skey) {
      pQueryInfo->window.skey = win.skey;
    }

    if (pQueryInfo->window.ekey > win.ekey) {
      pQueryInfo->window.ekey = win.ekey;
    }
  }

  return TSDB_CODE_SUCCESS;
}

static int32_t validateJoinExpr(SQueryInfo* pQueryInfo, SCondExpr* pCondExpr) {
  const char* msg1 = "super table join requires tags column";
  const char* msg2 = "timestamp join condition missing";
  const char* msg3 = "condition missing for join query";

  if (!QUERY_IS_JOIN_QUERY(pQueryInfo->type)) {
    if (pQueryInfo->numOfTables == 1) {
      return TSDB_CODE_SUCCESS;
    } else {
      return invalidSqlErrMsg(pQueryInfo->msg, msg3);
    }
  }

  STableMetaInfo* pTableMetaInfo = tscGetMetaInfo(pQueryInfo, 0);
  if (UTIL_TABLE_IS_SUPER_TABLE(pTableMetaInfo)) {  // for stable join, tag columns
                                                   // must be present for join
    if (pCondExpr->pJoinExpr == NULL) {
      return invalidSqlErrMsg(pQueryInfo->msg, msg1);
    }
  }

  if (!pCondExpr->tsJoin) {
    return invalidSqlErrMsg(pQueryInfo->msg, msg2);
  }

  return TSDB_CODE_SUCCESS;
}

static void cleanQueryExpr(SCondExpr* pCondExpr) {
  if (pCondExpr->pTableCond) {
    tSQLExprDestroy(pCondExpr->pTableCond);
  }

  if (pCondExpr->pTagCond) {
    tSQLExprDestroy(pCondExpr->pTagCond);
  }

  if (pCondExpr->pColumnCond) {
    tSQLExprDestroy(pCondExpr->pColumnCond);
  }

  if (pCondExpr->pTimewindow) {
    tSQLExprDestroy(pCondExpr->pTimewindow);
  }

  if (pCondExpr->pJoinExpr) {
    tSQLExprDestroy(pCondExpr->pJoinExpr);
  }
}

static void doAddJoinTagsColumnsIntoTagList(SQueryInfo* pQueryInfo, SCondExpr* pCondExpr) {
  STableMetaInfo* pTableMetaInfo = tscGetMetaInfo(pQueryInfo, 0);
  if (QUERY_IS_JOIN_QUERY(pQueryInfo->type) && UTIL_TABLE_IS_SUPER_TABLE(pTableMetaInfo)) {
    SColumnIndex index = {0};

    getColumnIndexByName(&pCondExpr->pJoinExpr->pLeft->colInfo, pQueryInfo, &index);
    pTableMetaInfo = tscGetMetaInfo(pQueryInfo, index.tableIndex);
  
    index.columnIndex = index.columnIndex - tscGetNumOfColumns(pTableMetaInfo->pTableMeta);
    tscColumnListInsert(pTableMetaInfo->tagColList, &index);
  
    getColumnIndexByName(&pCondExpr->pJoinExpr->pRight->colInfo, pQueryInfo, &index);
    pTableMetaInfo = tscGetMetaInfo(pQueryInfo, index.tableIndex);
  
    index.columnIndex = index.columnIndex - tscGetNumOfColumns(pTableMetaInfo->pTableMeta);
    tscColumnListInsert(pTableMetaInfo->tagColList, &index);
  }
}

static int32_t getTagQueryCondExpr(SQueryInfo* pQueryInfo, SCondExpr* pCondExpr, tSQLExpr** pExpr) {
  int32_t ret = TSDB_CODE_SUCCESS;

  if (pCondExpr->pTagCond == NULL) {
    return ret;
  }
  
  for (int32_t i = 0; i < pQueryInfo->numOfTables; ++i) {
    tSQLExpr* p1 = extractExprForSTable(pExpr, pQueryInfo, i);
    tExprNode* p = NULL;
  
    SArray* colList = taosArrayInit(10, sizeof(SColIndex));
    ret = exprTreeFromSqlExpr(&p, p1, NULL, pQueryInfo, colList);
    SBufferWriter bw = tbufInitWriter(NULL, false);

    TRY(0) {
      exprTreeToBinary(&bw, p);
    } CATCH(code) {
      tbufCloseWriter(&bw);
      UNUSED(code);
      // TODO: more error handling
    } END_TRY
    
    // add to source column list
    STableMetaInfo* pTableMetaInfo = tscGetMetaInfo(pQueryInfo, i);
    int64_t uid = pTableMetaInfo->pTableMeta->uid;
    int32_t numOfCols = tscGetNumOfColumns(pTableMetaInfo->pTableMeta);
    
    size_t num = taosArrayGetSize(colList);
    for(int32_t j = 0; j < num; ++j) {
      SColIndex* pIndex = taosArrayGet(colList, j);
      SColumnIndex index = {.tableIndex = i, .columnIndex = pIndex->colIndex - numOfCols};
      tscColumnListInsert(pTableMetaInfo->tagColList, &index);
    }
    
    tsSetSTableQueryCond(&pQueryInfo->tagCond, uid, &bw);
    doCompactQueryExpr(pExpr);
    
    tSQLExprDestroy(p1);
    tExprTreeDestroy(&p, NULL);
    
    taosArrayDestroy(colList);
  }

  pCondExpr->pTagCond = NULL;
  return ret;
}
int32_t parseWhereClause(SQueryInfo* pQueryInfo, tSQLExpr** pExpr, SSqlObj* pSql) {
  if (pExpr == NULL) {
    return TSDB_CODE_SUCCESS;
  }

  const char* msg1 = "invalid expression";
  const char* msg2 = "invalid filter expression";

  int32_t ret = TSDB_CODE_SUCCESS;
  pQueryInfo->window = TSWINDOW_INITIALIZER;

  // tags query condition may be larger than 512bytes, therefore, we need to prepare enough large space
  SStringBuilder sb; memset(&sb, 0, sizeof(sb));
  SCondExpr      condExpr = {0};

  if ((*pExpr)->pLeft == NULL || (*pExpr)->pRight == NULL) {
    return invalidSqlErrMsg(pQueryInfo->msg, msg1);
  }

  int32_t type = 0;
  if ((ret = getQueryCondExpr(pQueryInfo, pExpr, &condExpr, &type, (*pExpr)->nSQLOptr)) != TSDB_CODE_SUCCESS) {
    return ret;
  }

  doCompactQueryExpr(pExpr);

  // after expression compact, the expression tree is only include tag query condition
  condExpr.pTagCond = (*pExpr);

  // 1. check if it is a join query
  if ((ret = validateJoinExpr(pQueryInfo, &condExpr)) != TSDB_CODE_SUCCESS) {
    return ret;
  }

  // 2. get the query time range
  if ((ret = getTimeRangeFromExpr(pQueryInfo, condExpr.pTimewindow)) != TSDB_CODE_SUCCESS) {
    return ret;
  }

  // 3. get the tag query condition
  if ((ret = getTagQueryCondExpr(pQueryInfo, &condExpr, pExpr)) != TSDB_CODE_SUCCESS) {
    return ret;
  }

  // 4. get the table name query condition
  if ((ret = getTablenameCond(pQueryInfo, condExpr.pTableCond, &sb)) != TSDB_CODE_SUCCESS) {
    return ret;
  }

  // 5. other column query condition
  if ((ret = getColumnQueryCondInfo(pQueryInfo, condExpr.pColumnCond, TK_AND)) != TSDB_CODE_SUCCESS) {
    return ret;
  }

  // 6. join condition
  if ((ret = getJoinCondInfo(pQueryInfo, condExpr.pJoinExpr)) != TSDB_CODE_SUCCESS) {
    return ret;
  }

  // 7. query condition for table name
  pQueryInfo->tagCond.relType = (condExpr.relType == TK_AND) ? TSDB_RELATION_AND : TSDB_RELATION_OR;

  ret = setTableCondForSTableQuery(pQueryInfo, getAccountId(pSql), condExpr.pTableCond, condExpr.tableCondIndex, &sb);
  taosStringBuilderDestroy(&sb);

  if (!validateFilterExpr(pQueryInfo)) {
    return invalidSqlErrMsg(pQueryInfo->msg, msg2);
  }

  doAddJoinTagsColumnsIntoTagList(pQueryInfo, &condExpr);

  cleanQueryExpr(&condExpr);
  return ret;
}

int32_t getTimeRange(STimeWindow* win, tSQLExpr* pRight, int32_t optr, int16_t timePrecision) {
  // this is join condition, do nothing
  if (pRight->nSQLOptr == TK_ID) {
    return TSDB_CODE_SUCCESS;
  }

  /*
   * filter primary ts filter expression like:
   * where ts in ('2015-12-12 4:8:12')
   */
  if (pRight->nSQLOptr == TK_SET || optr == TK_IN) {
    return TSDB_CODE_INVALID_SQL;
  }

  int64_t val = 0;
  bool    parsed = false;
  if (pRight->val.nType == TSDB_DATA_TYPE_BINARY) {
    pRight->val.nLen = strdequote(pRight->val.pz);

    char* seg = strnchr(pRight->val.pz, '-', pRight->val.nLen, false);
    if (seg != NULL) {
      if (taosParseTime(pRight->val.pz, &val, pRight->val.nLen, TSDB_TIME_PRECISION_MICRO) == TSDB_CODE_SUCCESS) {
        parsed = true;
      } else {
        return TSDB_CODE_INVALID_SQL;
      }
    } else {
      SSQLToken token = {.z = pRight->val.pz, .n = pRight->val.nLen, .type = TK_ID};
      int32_t   len = tSQLGetToken(pRight->val.pz, &token.type);

      if ((token.type != TK_INTEGER && token.type != TK_FLOAT) || len != pRight->val.nLen) {
        return TSDB_CODE_INVALID_SQL;
      }
    }
  } else if (pRight->nSQLOptr == TK_INTEGER && timePrecision == TSDB_TIME_PRECISION_MILLI) {
    /*
     * if the pRight->nSQLOptr == TK_INTEGER/TK_FLOAT, the value is adaptive, we
     * need the time precision in metermeta to transfer the value in MICROSECOND
     *
     * Additional check to avoid data overflow
     */
    if (pRight->val.i64Key <= INT64_MAX / 1000) {
      pRight->val.i64Key *= 1000;
    }
  } else if (pRight->nSQLOptr == TK_FLOAT && timePrecision == TSDB_TIME_PRECISION_MILLI) {
    pRight->val.dKey *= 1000;
  }

  if (!parsed) {
    /*
     * failed to parse timestamp in regular formation, try next
     * it may be a epoch time in string format
     */
    tVariantDump(&pRight->val, (char*)&val, TSDB_DATA_TYPE_BIGINT);

    /*
     * transfer it into MICROSECOND format if it is a string, since for
     * TK_INTEGER/TK_FLOAT the value has been transferred
     *
     * additional check to avoid data overflow
     */
    if (pRight->nSQLOptr == TK_STRING && timePrecision == TSDB_TIME_PRECISION_MILLI) {
      if (val <= INT64_MAX / 1000) {
        val *= 1000;
      }
    }
  }

  int32_t delta = 1;
  /* for millisecond, delta is 1ms=1000us */
  if (timePrecision == TSDB_TIME_PRECISION_MILLI) {
    delta *= 1000;
  }

  if (optr == TK_LE) {
    win->ekey = val;
  } else if (optr == TK_LT) {
    win->ekey = val - delta;
  } else if (optr == TK_GT) {
    win->skey = val + delta;
  } else if (optr == TK_GE) {
    win->skey = val;
  } else if (optr == TK_EQ) {
    win->ekey = win->skey = val;
  }
  return TSDB_CODE_SUCCESS;
}

// todo error !!!!
int32_t tsRewriteFieldNameIfNecessary(SQueryInfo* pQueryInfo) {
  const char rep[] = {'(', ')', '*', ',', '.', '/', '\\', '+', '-', '%', ' '};

  for (int32_t i = 0; i < pQueryInfo->fieldsInfo.numOfOutput; ++i) {
    char* fieldName = tscFieldInfoGetField(&pQueryInfo->fieldsInfo, i)->name;
    for (int32_t j = 0; j < TSDB_COL_NAME_LEN && fieldName[j] != 0; ++j) {
      for (int32_t k = 0; k < tListLen(rep); ++k) {
        if (fieldName[j] == rep[k]) {
          fieldName[j] = '_';
          break;
        }
      }
    }

    fieldName[TSDB_COL_NAME_LEN - 1] = 0;
  }

  // the column name may be identical, here check again
  for (int32_t i = 0; i < pQueryInfo->fieldsInfo.numOfOutput; ++i) {
    char* fieldName = tscFieldInfoGetField(&pQueryInfo->fieldsInfo, i)->name;
    for (int32_t j = i + 1; j < pQueryInfo->fieldsInfo.numOfOutput; ++j) {
      if (strncasecmp(fieldName, tscFieldInfoGetField(&pQueryInfo->fieldsInfo, j)->name, TSDB_COL_NAME_LEN) == 0) {
        const char* msg = "duplicated column name in new table";
        return invalidSqlErrMsg(pQueryInfo->msg, msg);
      }
    }
  }

  return TSDB_CODE_SUCCESS;
}

int32_t parseFillClause(SQueryInfo* pQueryInfo, SQuerySQL* pQuerySQL) {
  tVariantList*     pFillToken = pQuerySQL->fillType;
  tVariantListItem* pItem = &pFillToken->a[0];

  const int32_t START_INTERPO_COL_IDX = 1;

  const char* msg = "illegal value or data overflow";
  const char* msg1 = "value is expected";
  const char* msg2 = "invalid fill option";

  if (pItem->pVar.nType != TSDB_DATA_TYPE_BINARY) {
    return invalidSqlErrMsg(pQueryInfo->msg, msg2);
  }
  
  size_t size = tscSqlExprNumOfExprs(pQueryInfo);
  
  if (pQueryInfo->defaultVal == NULL) {
    pQueryInfo->defaultVal = calloc(size, sizeof(int64_t));
    if (pQueryInfo->defaultVal == NULL) {
      return TSDB_CODE_CLI_OUT_OF_MEMORY;
    }
  }

  if (strncasecmp(pItem->pVar.pz, "none", 4) == 0 && pItem->pVar.nLen == 4) {
    pQueryInfo->fillType = TSDB_FILL_NONE;
  } else if (strncasecmp(pItem->pVar.pz, "null", 4) == 0 && pItem->pVar.nLen == 4) {
    pQueryInfo->fillType = TSDB_FILL_NULL;
    for (int32_t i = START_INTERPO_COL_IDX; i < size; ++i) {
      TAOS_FIELD* pFields = tscFieldInfoGetField(&pQueryInfo->fieldsInfo, i);
      setNull((char*)&pQueryInfo->defaultVal[i], pFields->type, pFields->bytes);
    }
  } else if (strncasecmp(pItem->pVar.pz, "prev", 4) == 0 && pItem->pVar.nLen == 4) {
    pQueryInfo->fillType = TSDB_FILL_PREV;
  } else if (strncasecmp(pItem->pVar.pz, "linear", 6) == 0 && pItem->pVar.nLen == 6) {
    pQueryInfo->fillType = TSDB_FILL_LINEAR;
  } else if (strncasecmp(pItem->pVar.pz, "value", 5) == 0 && pItem->pVar.nLen == 5) {
    pQueryInfo->fillType = TSDB_FILL_SET_VALUE;

    if (pFillToken->nExpr == 1) {
      return invalidSqlErrMsg(pQueryInfo->msg, msg1);
    }

    int32_t startPos = 1;
    int32_t numOfFillVal = pFillToken->nExpr - 1;

    /* for point interpolation query, we do not have the timestamp column */
    if (tscIsPointInterpQuery(pQueryInfo)) {
      startPos = 0;

      if (numOfFillVal > size) {
        numOfFillVal = size;
      }
    } else {
      numOfFillVal = (pFillToken->nExpr > size) ? size : pFillToken->nExpr;
    }

    int32_t j = 1;

    for (int32_t i = startPos; i < numOfFillVal; ++i, ++j) {
      TAOS_FIELD* pFields = tscFieldInfoGetField(&pQueryInfo->fieldsInfo, i);

      if (pFields->type == TSDB_DATA_TYPE_BINARY || pFields->type == TSDB_DATA_TYPE_NCHAR) {
        setNull((char*)(&pQueryInfo->defaultVal[i]), pFields->type, pFields->bytes);
        continue;
      }

      int32_t ret = tVariantDump(&pFillToken->a[j].pVar, (char*)&pQueryInfo->defaultVal[i], pFields->type);
      if (ret != TSDB_CODE_SUCCESS) {
        return invalidSqlErrMsg(pQueryInfo->msg, msg);
      }
    }
    
    if ((pFillToken->nExpr < size) ||
        ((pFillToken->nExpr - 1 < size) && (tscIsPointInterpQuery(pQueryInfo)))) {
      tVariantListItem* lastItem = &pFillToken->a[pFillToken->nExpr - 1];

      for (int32_t i = numOfFillVal; i < size; ++i) {
        TAOS_FIELD* pFields = tscFieldInfoGetField(&pQueryInfo->fieldsInfo, i);

        if (pFields->type == TSDB_DATA_TYPE_BINARY || pFields->type == TSDB_DATA_TYPE_NCHAR) {
          setNull((char*)(&pQueryInfo->defaultVal[i]), pFields->type, pFields->bytes);
        } else {
          tVariantDump(&lastItem->pVar, (char*)&pQueryInfo->defaultVal[i], pFields->type);
        }
      }
    }
  } else {
    return invalidSqlErrMsg(pQueryInfo->msg, msg2);
  }

  return TSDB_CODE_SUCCESS;
}

static void setDefaultOrderInfo(SQueryInfo* pQueryInfo) {
  /* set default timestamp order information for all queries */
  pQueryInfo->order.order = TSDB_ORDER_ASC;
  STableMetaInfo* pTableMetaInfo = tscGetMetaInfo(pQueryInfo, 0);

  if (isTopBottomQuery(pQueryInfo)) {
    pQueryInfo->order.order = TSDB_ORDER_ASC;
    pQueryInfo->order.orderColId = PRIMARYKEY_TIMESTAMP_COL_INDEX;
  } else {
    pQueryInfo->order.orderColId = -1;
  }

  /* for super table query, set default ascending order for group output */
  if (UTIL_TABLE_IS_SUPER_TABLE(pTableMetaInfo)) {
    pQueryInfo->groupbyExpr.orderType = TSDB_ORDER_ASC;
  }
}

int32_t parseOrderbyClause(SQueryInfo* pQueryInfo, SQuerySQL* pQuerySql, SSchema* pSchema) {
  const char* msg0 = "only support order by primary timestamp";
  const char* msg1 = "invalid column name";
  const char* msg2 = "only support order by primary timestamp and queried column";
  const char* msg3 = "only support order by primary timestamp and first tag in groupby clause";

  setDefaultOrderInfo(pQueryInfo);
  STableMetaInfo* pTableMetaInfo = tscGetMetaInfo(pQueryInfo, 0);

  if (pQuerySql->pSortOrder == NULL) {
    return TSDB_CODE_SUCCESS;
  }

  tVariantList* pSortorder = pQuerySql->pSortOrder;

  /*
   * for table query, there is only one or none order option is allowed, which is the
   * ts or values(top/bottom) order is supported.
   *
   * for super table query, the order option must be less than 3.
   */
  if (UTIL_TABLE_IS_NORMAL_TABLE(pTableMetaInfo)) {
    if (pSortorder->nExpr > 1) {
      return invalidSqlErrMsg(pQueryInfo->msg, msg0);
    }
  } else {
    if (pSortorder->nExpr > 2) {
      return invalidSqlErrMsg(pQueryInfo->msg, msg3);
    }
  }

  // handle the first part of order by
  tVariant* pVar = &pSortorder->a[0].pVar;

  // e.g., order by 1 asc, return directly with out further check.
  if (pVar->nType >= TSDB_DATA_TYPE_TINYINT && pVar->nType <= TSDB_DATA_TYPE_BIGINT) {
    return TSDB_CODE_SUCCESS;
  }

  SSQLToken    columnName = {pVar->nLen, pVar->nType, pVar->pz};
  SColumnIndex index = {0};

  if (UTIL_TABLE_IS_SUPER_TABLE(pTableMetaInfo)) {  // super table query
    if (getColumnIndexByName(&columnName, pQueryInfo, &index) != TSDB_CODE_SUCCESS) {
      return invalidSqlErrMsg(pQueryInfo->msg, msg1);
    }

    bool orderByTags = false;
    bool orderByTS = false;

    if (index.columnIndex >= tscGetNumOfColumns(pTableMetaInfo->pTableMeta)) {
      int32_t relTagIndex = index.columnIndex - tscGetNumOfColumns(pTableMetaInfo->pTableMeta);
      
      SColIndex* pColIndex = taosArrayGet(pQueryInfo->groupbyExpr.columnInfo, 0);
      if (relTagIndex == pColIndex->colIndex) {
        orderByTags = true;
      }
    } else if (index.columnIndex == TSDB_TBNAME_COLUMN_INDEX) {
      orderByTags = true;
    }

    if (PRIMARYKEY_TIMESTAMP_COL_INDEX == index.columnIndex) {
      orderByTS = true;
    }

    if (!(orderByTags || orderByTS) && !isTopBottomQuery(pQueryInfo)) {
      return invalidSqlErrMsg(pQueryInfo->msg, msg3);
    } else {
      assert(!(orderByTags && orderByTS));
    }

    if (pSortorder->nExpr == 1) {
      if (orderByTags) {
        pQueryInfo->groupbyExpr.orderIndex = index.columnIndex - tscGetNumOfColumns(pTableMetaInfo->pTableMeta);
        pQueryInfo->groupbyExpr.orderType = pQuerySql->pSortOrder->a[0].sortOrder;
      } else if (isTopBottomQuery(pQueryInfo)) {
        /* order of top/bottom query in interval is not valid  */
        SSqlExpr* pExpr = tscSqlExprGet(pQueryInfo, 0);
        assert(pExpr->functionId == TSDB_FUNC_TS);

        pExpr = tscSqlExprGet(pQueryInfo, 1);
        if (pExpr->colInfo.colIndex != index.columnIndex && index.columnIndex != PRIMARYKEY_TIMESTAMP_COL_INDEX) {
          return invalidSqlErrMsg(pQueryInfo->msg, msg2);
        }

        pQueryInfo->order.order = pQuerySql->pSortOrder->a[0].sortOrder;
        pQueryInfo->order.orderColId = pSchema[index.columnIndex].colId;
        return TSDB_CODE_SUCCESS;
      } else {
        pQueryInfo->order.order = pSortorder->a[0].sortOrder;
        pQueryInfo->order.orderColId = PRIMARYKEY_TIMESTAMP_COL_INDEX;
      }
    }

    if (pSortorder->nExpr == 2) {
      if (orderByTags) {
        pQueryInfo->groupbyExpr.orderIndex = index.columnIndex - tscGetNumOfColumns(pTableMetaInfo->pTableMeta);
        pQueryInfo->groupbyExpr.orderType = pQuerySql->pSortOrder->a[0].sortOrder;
      } else {
        pQueryInfo->order.order = pSortorder->a[0].sortOrder;
        pQueryInfo->order.orderColId = PRIMARYKEY_TIMESTAMP_COL_INDEX;
      }

      tVariant* pVar2 = &pSortorder->a[1].pVar;
      SSQLToken cname = {pVar2->nLen, pVar2->nType, pVar2->pz};
      if (getColumnIndexByName(&cname, pQueryInfo, &index) != TSDB_CODE_SUCCESS) {
        return invalidSqlErrMsg(pQueryInfo->msg, msg1);
      }

      if (index.columnIndex != PRIMARYKEY_TIMESTAMP_COL_INDEX) {
        return invalidSqlErrMsg(pQueryInfo->msg, msg2);
      } else {
        pQueryInfo->order.order = pSortorder->a[1].sortOrder;
        pQueryInfo->order.orderColId = PRIMARYKEY_TIMESTAMP_COL_INDEX;
      }
    }

  } else {  // meter query
    if (getColumnIndexByName(&columnName, pQueryInfo, &index) != TSDB_CODE_SUCCESS) {
      return invalidSqlErrMsg(pQueryInfo->msg, msg1);
    }

    if (index.columnIndex != PRIMARYKEY_TIMESTAMP_COL_INDEX && !isTopBottomQuery(pQueryInfo)) {
      return invalidSqlErrMsg(pQueryInfo->msg, msg2);
    }

    if (isTopBottomQuery(pQueryInfo)) {
      /* order of top/bottom query in interval is not valid  */
      SSqlExpr* pExpr = tscSqlExprGet(pQueryInfo, 0);
      assert(pExpr->functionId == TSDB_FUNC_TS);

      pExpr = tscSqlExprGet(pQueryInfo, 1);
      if (pExpr->colInfo.colIndex != index.columnIndex && index.columnIndex != PRIMARYKEY_TIMESTAMP_COL_INDEX) {
        return invalidSqlErrMsg(pQueryInfo->msg, msg2);
      }

      pQueryInfo->order.order = pQuerySql->pSortOrder->a[0].sortOrder;
      pQueryInfo->order.orderColId = pSchema[index.columnIndex].colId;
      return TSDB_CODE_SUCCESS;
    }

    pQueryInfo->order.order = pQuerySql->pSortOrder->a[0].sortOrder;
  }

  return TSDB_CODE_SUCCESS;
}

int32_t setAlterTableInfo(SSqlObj* pSql, struct SSqlInfo* pInfo) {
  const int32_t DEFAULT_TABLE_INDEX = 0;

  const char* msg1 = "invalid table name";
  const char* msg2 = "table name too long";
  const char* msg3 = "manipulation of tag available for super table";
  const char* msg4 = "set tag value only available for table";
  const char* msg5 = "only support add one tag";
  const char* msg6 = "column can only be modified by super table";
  
  const char* msg7 = "no tags can be dropped";
  const char* msg8 = "only support one tag";
  const char* msg9 = "tag name too long";
  
  const char* msg10 = "invalid tag name";
  const char* msg11 = "primary tag cannot be dropped";
  const char* msg12 = "update normal column not supported";
  const char* msg13 = "invalid tag value";
  const char* msg14 = "tag value too long";
  
  const char* msg15 = "no columns can be dropped";
  const char* msg16 = "only support one column";
  const char* msg17 = "invalid column name";
  const char* msg18 = "primary timestamp column cannot be dropped";
  
  SSqlCmd*        pCmd = &pSql->cmd;
  SAlterTableSQL* pAlterSQL = pInfo->pAlterInfo;
  SQueryInfo*     pQueryInfo = tscGetQueryInfoDetail(pCmd, 0);

  STableMetaInfo* pTableMetaInfo = tscGetMetaInfo(pQueryInfo, DEFAULT_TABLE_INDEX);

  if (tscValidateName(&(pAlterSQL->name)) != TSDB_CODE_SUCCESS) {
    return invalidSqlErrMsg(pQueryInfo->msg, msg1);
  }

  if (tscSetTableId(pTableMetaInfo, &(pAlterSQL->name), pSql) != TSDB_CODE_SUCCESS) {
    return invalidSqlErrMsg(pQueryInfo->msg, msg2);
  }

  int32_t ret = tscGetTableMeta(pSql, pTableMetaInfo);
  if (ret != TSDB_CODE_SUCCESS) {
    return ret;
  }

  STableMeta* pTableMeta = pTableMetaInfo->pTableMeta;

  if (pAlterSQL->type == TSDB_ALTER_TABLE_ADD_TAG_COLUMN || pAlterSQL->type == TSDB_ALTER_TABLE_DROP_TAG_COLUMN ||
      pAlterSQL->type == TSDB_ALTER_TABLE_CHANGE_TAG_COLUMN) {
    if (UTIL_TABLE_IS_NORMAL_TABLE(pTableMetaInfo)) {
      return invalidSqlErrMsg(pQueryInfo->msg, msg3);
    }
  } else if ((pAlterSQL->type == TSDB_ALTER_TABLE_UPDATE_TAG_VAL) && (UTIL_TABLE_IS_SUPER_TABLE(pTableMetaInfo))) {
    return invalidSqlErrMsg(pQueryInfo->msg, msg4);
  } else if ((pAlterSQL->type == TSDB_ALTER_TABLE_ADD_COLUMN || pAlterSQL->type == TSDB_ALTER_TABLE_DROP_COLUMN) &&
             UTIL_TABLE_IS_CHILD_TABLE(pTableMetaInfo)) {
    return invalidSqlErrMsg(pQueryInfo->msg, msg6);
  }

  if (pAlterSQL->type == TSDB_ALTER_TABLE_ADD_TAG_COLUMN) {
    tFieldList* pFieldList = pAlterSQL->pAddColumns;
    if (pFieldList->nField > 1) {
      return invalidSqlErrMsg(pQueryInfo->msg, msg5);
    }

    if (!validateOneTags(pCmd, &pFieldList->p[0])) {
      return TSDB_CODE_INVALID_SQL;
    }
  
    tscFieldInfoAppend(&pQueryInfo->fieldsInfo, &pFieldList->p[0]);
  } else if (pAlterSQL->type == TSDB_ALTER_TABLE_DROP_TAG_COLUMN) {
    if (tscGetNumOfTags(pTableMeta) == 1) {
      return invalidSqlErrMsg(pQueryInfo->msg, msg7);
    }

    // numOfTags == 1
    if (pAlterSQL->varList->nExpr > 1) {
      return invalidSqlErrMsg(pQueryInfo->msg, msg8);
    }

    tVariantListItem* pItem = &pAlterSQL->varList->a[0];
    if (pItem->pVar.nLen > TSDB_COL_NAME_LEN) {
      return invalidSqlErrMsg(pQueryInfo->msg, msg9);
    }

    SColumnIndex index = COLUMN_INDEX_INITIALIZER;
    SSQLToken    name = {.z = pItem->pVar.pz, .n = pItem->pVar.nLen, .type = TK_STRING};

    if (getColumnIndexByName(&name, pQueryInfo, &index) != TSDB_CODE_SUCCESS) {
      return TSDB_CODE_INVALID_SQL;
    }

    if (index.columnIndex < tscGetNumOfColumns(pTableMeta)) {
      return invalidSqlErrMsg(pQueryInfo->msg, msg10);
    } else if (index.columnIndex == 0) {
      return invalidSqlErrMsg(pQueryInfo->msg, msg11);
    }

    char name1[128] = {0};
    STRNCPY(name1, pItem->pVar.pz, pItem->pVar.nLen);
  
    TAOS_FIELD f = tscCreateField(TSDB_DATA_TYPE_INT, name1, tDataTypeDesc[TSDB_DATA_TYPE_INT].nSize);
    tscFieldInfoAppend(&pQueryInfo->fieldsInfo, &f);
  } else if (pAlterSQL->type == TSDB_ALTER_TABLE_CHANGE_TAG_COLUMN) {
    tVariantList* pVarList = pAlterSQL->varList;
    if (pVarList->nExpr > 2) {
      return TSDB_CODE_INVALID_SQL;
    }

    tVariantListItem* pSrcItem = &pAlterSQL->varList->a[0];
    tVariantListItem* pDstItem = &pAlterSQL->varList->a[1];

    if (pSrcItem->pVar.nLen >= TSDB_COL_NAME_LEN || pDstItem->pVar.nLen >= TSDB_COL_NAME_LEN) {
      return invalidSqlErrMsg(pQueryInfo->msg, msg9);
    }

    if (pSrcItem->pVar.nType != TSDB_DATA_TYPE_BINARY || pDstItem->pVar.nType != TSDB_DATA_TYPE_BINARY) {
      return invalidSqlErrMsg(pQueryInfo->msg, msg10);
    }

    SColumnIndex srcIndex = COLUMN_INDEX_INITIALIZER;
    SColumnIndex destIndex = COLUMN_INDEX_INITIALIZER;

    SSQLToken srcToken = {.z = pSrcItem->pVar.pz, .n = pSrcItem->pVar.nLen, .type = TK_STRING};
    if (getColumnIndexByName(&srcToken, pQueryInfo, &srcIndex) != TSDB_CODE_SUCCESS) {
      return TSDB_CODE_INVALID_SQL;
    }

    SSQLToken destToken = {.z = pDstItem->pVar.pz, .n = pDstItem->pVar.nLen, .type = TK_STRING};
    if (getColumnIndexByName(&destToken, pQueryInfo, &destIndex) == TSDB_CODE_SUCCESS) {
      return TSDB_CODE_INVALID_SQL;
    }

    char name[TSDB_COL_NAME_LEN + 1] = {0};
    STRNCPY(name, pVarList->a[0].pVar.pz, pVarList->a[0].pVar.nLen);
    TAOS_FIELD f = tscCreateField(TSDB_DATA_TYPE_INT, name, tDataTypeDesc[TSDB_DATA_TYPE_INT].nSize);
    tscFieldInfoAppend(&pQueryInfo->fieldsInfo, &f);

    memset(name, 0, tListLen(name));
    STRNCPY(name, pVarList->a[1].pVar.pz, pVarList->a[1].pVar.nLen);
    f = tscCreateField(TSDB_DATA_TYPE_INT, name, tDataTypeDesc[TSDB_DATA_TYPE_INT].nSize);
    tscFieldInfoAppend(&pQueryInfo->fieldsInfo, &f);
  } else if (pAlterSQL->type == TSDB_ALTER_TABLE_UPDATE_TAG_VAL) {
    // Note: update can only be applied to table not super table.
    // the following is handle display tags value for meters created according to super table
    tVariantList* pVarList = pAlterSQL->varList;
    tVariant*     pTagName = &pVarList->a[0].pVar;

    SColumnIndex columnIndex = COLUMN_INDEX_INITIALIZER;
    SSQLToken    name = {.type = TK_STRING, .z = pTagName->pz, .n = pTagName->nLen};
    if (getColumnIndexByName(&name, pQueryInfo, &columnIndex) != TSDB_CODE_SUCCESS) {
      return TSDB_CODE_INVALID_SQL;
    }

    if (columnIndex.columnIndex < tscGetNumOfColumns(pTableMeta)) {
      return invalidSqlErrMsg(pQueryInfo->msg, msg12);
    }

    SSchema* pTagsSchema = tscGetTableColumnSchema(pTableMetaInfo->pTableMeta, columnIndex.columnIndex);
    if (tVariantDump(&pVarList->a[1].pVar, pAlterSQL->tagData.data /*pCmd->payload*/, pTagsSchema->type) !=
        TSDB_CODE_SUCCESS) {
      return invalidSqlErrMsg(pQueryInfo->msg, msg13);
    }
    pAlterSQL->tagData.dataLen = pTagsSchema->bytes;

    // validate the length of binary
    if ((pTagsSchema->type == TSDB_DATA_TYPE_BINARY || pTagsSchema->type == TSDB_DATA_TYPE_NCHAR) &&
        pVarList->a[1].pVar.nLen > pTagsSchema->bytes) {
      return invalidSqlErrMsg(pQueryInfo->msg, msg14);
    }

    char name1[128] = {0};
    STRNCPY(name1, pTagName->pz, pTagName->nLen);
  
    TAOS_FIELD f = tscCreateField(TSDB_DATA_TYPE_INT, name1, tDataTypeDesc[TSDB_DATA_TYPE_INT].nSize);
    tscFieldInfoAppend(&pQueryInfo->fieldsInfo, &f);
    
  } else if (pAlterSQL->type == TSDB_ALTER_TABLE_ADD_COLUMN) {
    tFieldList* pFieldList = pAlterSQL->pAddColumns;
    if (pFieldList->nField > 1) {
      const char* msg = "only support add one column";
      return invalidSqlErrMsg(pQueryInfo->msg, msg);
    }

    if (!validateOneColumn(pCmd, &pFieldList->p[0])) {
      return TSDB_CODE_INVALID_SQL;
    }
  
    tscFieldInfoAppend(&pQueryInfo->fieldsInfo, &pFieldList->p[0]);
  } else if (pAlterSQL->type == TSDB_ALTER_TABLE_DROP_COLUMN) {
    if (tscGetNumOfColumns(pTableMeta) == TSDB_MIN_COLUMNS) {  //
      return invalidSqlErrMsg(tscGetErrorMsgPayload(pCmd), msg15);
    }

    if (pAlterSQL->varList->nExpr > 1) {
      return invalidSqlErrMsg(tscGetErrorMsgPayload(pCmd), msg16);
    }

    tVariantListItem* pItem = &pAlterSQL->varList->a[0];

    SColumnIndex columnIndex = COLUMN_INDEX_INITIALIZER;
    SSQLToken    name = {.type = TK_STRING, .z = pItem->pVar.pz, .n = pItem->pVar.nLen};
    if (getColumnIndexByName(&name, pQueryInfo, &columnIndex) != TSDB_CODE_SUCCESS) {
      return invalidSqlErrMsg(pQueryInfo->msg, msg17);
    }

    if (columnIndex.columnIndex == PRIMARYKEY_TIMESTAMP_COL_INDEX) {
      return invalidSqlErrMsg(pQueryInfo->msg, msg18);
    }

    char name1[TSDB_COL_NAME_LEN + 1] = {0};
    STRNCPY(name1, pItem->pVar.pz, pItem->pVar.nLen);
    TAOS_FIELD f = tscCreateField(TSDB_DATA_TYPE_INT, name1, tDataTypeDesc[TSDB_DATA_TYPE_INT].nSize);
    tscFieldInfoAppend(&pQueryInfo->fieldsInfo, &f);
  }

  return TSDB_CODE_SUCCESS;
}

int32_t validateSqlFunctionInStreamSql(SQueryInfo* pQueryInfo) {
  const char* msg0 = "sample interval can not be less than 10ms.";
  const char* msg1 = "functions not allowed in select clause";

  if (pQueryInfo->intervalTime != 0 && pQueryInfo->intervalTime < 10) {
    return invalidSqlErrMsg(pQueryInfo->msg, msg0);
  }
  
  size_t size = taosArrayGetSize(pQueryInfo->exprList);
  for (int32_t i = 0; i < size; ++i) {
    int32_t functId = tscSqlExprGet(pQueryInfo, i)->functionId;
    if (!IS_STREAM_QUERY_VALID(aAggs[functId].nStatus)) {
      return invalidSqlErrMsg(pQueryInfo->msg, msg1);
    }
  }

  return TSDB_CODE_SUCCESS;
}

int32_t validateFunctionsInIntervalOrGroupbyQuery(SQueryInfo* pQueryInfo) {
  bool        isProjectionFunction = false;
  const char* msg1 = "column projection is not compatible with interval";

  // multi-output set/ todo refactor
  size_t size = taosArrayGetSize(pQueryInfo->exprList);
  
  for (int32_t k = 0; k < size; ++k) {
    SSqlExpr* pExpr = tscSqlExprGet(pQueryInfo, k);

    // projection query on primary timestamp, the selectivity function needs to be present.
    if (pExpr->functionId == TSDB_FUNC_PRJ && pExpr->colInfo.colId == PRIMARYKEY_TIMESTAMP_COL_INDEX) {
      bool hasSelectivity = false;
      for (int32_t j = 0; j < size; ++j) {
        SSqlExpr* pEx = tscSqlExprGet(pQueryInfo, j);
        if ((aAggs[pEx->functionId].nStatus & TSDB_FUNCSTATE_SELECTIVITY) == TSDB_FUNCSTATE_SELECTIVITY) {
          hasSelectivity = true;
          break;
        }
      }

      if (hasSelectivity) {
        continue;
      }
    }

    if (pExpr->functionId == TSDB_FUNC_PRJ || pExpr->functionId == TSDB_FUNC_DIFF ||
        pExpr->functionId == TSDB_FUNC_ARITHM) {
      isProjectionFunction = true;
    }
  }

  if (isProjectionFunction) {
    invalidSqlErrMsg(pQueryInfo->msg, msg1);
  }

  return isProjectionFunction == true ? TSDB_CODE_INVALID_SQL : TSDB_CODE_SUCCESS;
}

typedef struct SDNodeDynConfOption {
  char*   name;  // command name
  int32_t len;   // name string length
} SDNodeDynConfOption;

int32_t validateDNodeConfig(tDCLSQL* pOptions) {
  if (pOptions->nTokens < 2 || pOptions->nTokens > 3) {
    return TSDB_CODE_INVALID_SQL;
  }

  const int DNODE_DYNAMIC_CFG_OPTIONS_SIZE = 17;
  const SDNodeDynConfOption DNODE_DYNAMIC_CFG_OPTIONS[] = {
      {"resetLog", 8},       {"resetQueryCache", 15},  {"debugFlag", 9},     {"mDebugFlag", 10},
      {"dDebugFlag", 10},    {"sdbDebugFlag", 12},     {"vDebugFlag", 10},   {"cDebugFlag", 10},
      {"httpDebugFlag", 13}, {"monitorDebugFlag", 16}, {"rpcDebugFlag", 12}, {"uDebugFlag", 10},
      {"tmrDebugFlag", 12},  {"qDebugflag", 10},       {"sDebugflag", 10},   {"tsdbDebugFlag", 13},
      {"monitor", 7}};

  SSQLToken* pOptionToken = &pOptions->a[1];

  if (pOptions->nTokens == 2) {
    // reset log and reset query cache does not need value
    for (int32_t i = 0; i < 2; ++i) {
      const SDNodeDynConfOption* pOption = &DNODE_DYNAMIC_CFG_OPTIONS[i];
      if ((strncasecmp(pOption->name, pOptionToken->z, pOptionToken->n) == 0) && (pOption->len == pOptionToken->n)) {
        return TSDB_CODE_SUCCESS;
      }
    }
  } else if ((strncasecmp(DNODE_DYNAMIC_CFG_OPTIONS[DNODE_DYNAMIC_CFG_OPTIONS_SIZE - 1].name, pOptionToken->z, pOptionToken->n) == 0) &&
             (DNODE_DYNAMIC_CFG_OPTIONS[DNODE_DYNAMIC_CFG_OPTIONS_SIZE - 1].len == pOptionToken->n)) {
    SSQLToken* pValToken = &pOptions->a[2];
    int32_t    val = strtol(pValToken->z, NULL, 10);
    if (val != 0 && val != 1) {
      return TSDB_CODE_INVALID_SQL;  // options value is invalid
    }
    return TSDB_CODE_SUCCESS;
  } else {
    SSQLToken* pValToken = &pOptions->a[2];

    int32_t val = strtol(pValToken->z, NULL, 10);
    if (val < 131 || val > 199) {
      /* options value is out of valid range */
      return TSDB_CODE_INVALID_SQL;
    }

    for (int32_t i = 2; i < DNODE_DYNAMIC_CFG_OPTIONS_SIZE - 1; ++i) {
      const SDNodeDynConfOption* pOption = &DNODE_DYNAMIC_CFG_OPTIONS[i];

      if ((strncasecmp(pOption->name, pOptionToken->z, pOptionToken->n) == 0) && (pOption->len == pOptionToken->n)) {
        /* options is valid */
        return TSDB_CODE_SUCCESS;
      }
    }
  }

  return TSDB_CODE_INVALID_SQL;
}

int32_t validateLocalConfig(tDCLSQL* pOptions) {
  if (pOptions->nTokens < 1 || pOptions->nTokens > 2) {
    return TSDB_CODE_INVALID_SQL;
  }

  SDNodeDynConfOption LOCAL_DYNAMIC_CFG_OPTIONS[6] = {{"resetLog", 8},    {"rpcDebugFlag", 12}, {"tmrDebugFlag", 12},
                                                      {"cDebugFlag", 10}, {"uDebugFlag", 10},   {"debugFlag", 9}};

  SSQLToken* pOptionToken = &pOptions->a[0];

  if (pOptions->nTokens == 1) {
    // reset log does not need value
    for (int32_t i = 0; i < 1; ++i) {
      SDNodeDynConfOption* pOption = &LOCAL_DYNAMIC_CFG_OPTIONS[i];
      if ((strncasecmp(pOption->name, pOptionToken->z, pOptionToken->n) == 0) && (pOption->len == pOptionToken->n)) {
        return TSDB_CODE_SUCCESS;
      }
    }
  } else {
    SSQLToken* pValToken = &pOptions->a[1];

    int32_t val = strtol(pValToken->z, NULL, 10);
    if (val < 131 || val > 199) {
      // options value is out of valid range
      return TSDB_CODE_INVALID_SQL;
    }

    for (int32_t i = 1; i < tListLen(LOCAL_DYNAMIC_CFG_OPTIONS); ++i) {
      SDNodeDynConfOption* pOption = &LOCAL_DYNAMIC_CFG_OPTIONS[i];
      if ((strncasecmp(pOption->name, pOptionToken->z, pOptionToken->n) == 0) && (pOption->len == pOptionToken->n)) {
        // options is valid
        return TSDB_CODE_SUCCESS;
      }
    }
  }
  return TSDB_CODE_INVALID_SQL;
}

int32_t validateColumnName(char* name) {
  bool ret = isKeyWord(name, strlen(name));
  if (ret) {
    return TSDB_CODE_INVALID_SQL;
  }

  SSQLToken token = {.z = name};
  token.n = tSQLGetToken(name, &token.type);

  if (token.type != TK_STRING && token.type != TK_ID) {
    return TSDB_CODE_INVALID_SQL;
  }

  if (token.type == TK_STRING) {
    strdequote(token.z);
    strtrim(token.z);
    token.n = (uint32_t)strlen(token.z);

    int32_t k = tSQLGetToken(token.z, &token.type);
    if (k != token.n) {
      return TSDB_CODE_INVALID_SQL;
    }

    return validateColumnName(token.z);
  } else {
    if (isNumber(&token)) {
      return TSDB_CODE_INVALID_SQL;
    }
  }

  return TSDB_CODE_SUCCESS;
}

bool hasTimestampForPointInterpQuery(SQueryInfo* pQueryInfo) {
  if (!tscIsPointInterpQuery(pQueryInfo)) {
    return true;
  }

  return (pQueryInfo->window.skey == pQueryInfo->window.ekey) && (pQueryInfo->window.skey != 0);
}

int32_t parseLimitClause(SQueryInfo* pQueryInfo, int32_t clauseIndex, SQuerySQL* pQuerySql, SSqlObj* pSql) {
  STableMetaInfo* pTableMetaInfo = tscGetMetaInfo(pQueryInfo, 0);

  const char* msg0 = "soffset/offset can not be less than 0";
  const char* msg1 = "slimit/soffset only available for STable query";
  const char* msg2 = "function not supported on table";
  const char* msg3 = "slimit/soffset can not apply to projection query";

  // handle the limit offset value, validate the limit
  pQueryInfo->limit = pQuerySql->limit;
  pQueryInfo->clauseLimit = pQueryInfo->limit.limit;
  pQueryInfo->slimit = pQuerySql->slimit;
  
  tscTrace("%p limit:%d, offset:%" PRId64 " slimit:%d, soffset:%" PRId64, pSql, pQueryInfo->limit.limit,
      pQueryInfo->limit.offset, pQueryInfo->slimit.limit, pQueryInfo->slimit.offset);
  
  if (pQueryInfo->slimit.offset < 0 || pQueryInfo->limit.offset < 0) {
    return invalidSqlErrMsg(pQueryInfo->msg, msg0);
  }

  if (pQueryInfo->limit.limit == 0) {
    tscTrace("%p limit 0, no output result", pSql);
    pQueryInfo->command = TSDB_SQL_RETRIEVE_EMPTY_RESULT;
    return TSDB_CODE_SUCCESS;
  }

  // todo refactor
  if (UTIL_TABLE_IS_SUPER_TABLE(pTableMetaInfo)) {
    if (!tscQueryTags(pQueryInfo)) {  // local handle the super table tag query
      if (tscIsProjectionQueryOnSTable(pQueryInfo, 0)) {
        if (pQueryInfo->slimit.limit > 0 || pQueryInfo->slimit.offset > 0) {
          return invalidSqlErrMsg(pQueryInfo->msg, msg3);
        }

        // for projection query on super table, all queries are subqueries
        if (tscNonOrderedProjectionQueryOnSTable(pQueryInfo, 0) &&
            !TSDB_QUERY_HAS_TYPE(pQueryInfo->type, TSDB_QUERY_TYPE_JOIN_QUERY)) {
          pQueryInfo->type |= TSDB_QUERY_TYPE_SUBQUERY;
        }
      }
    }

    if (pQueryInfo->slimit.limit == 0) {
      tscTrace("%p slimit 0, no output result", pSql);
      pQueryInfo->command = TSDB_SQL_RETRIEVE_EMPTY_RESULT;
      return TSDB_CODE_SUCCESS;
    }

    /*
     * Get the distribution of all tables among all available virtual nodes that are qualified for the query condition
     * and created according to this super table from management node.
     * And then launching multiple async-queries against all qualified virtual nodes, during the first-stage
     * query operation.
     */
    int32_t code = tscGetSTableVgroupInfo(pSql, clauseIndex);
    if (code != TSDB_CODE_SUCCESS) {
      return code;
    }

    // No tables included. No results generated. Query results are empty.
    if (pTableMetaInfo->vgroupList->numOfVgroups == 0) {
      tscTrace("%p no table in super table, no output result", pSql);
      pQueryInfo->command = TSDB_SQL_RETRIEVE_EMPTY_RESULT;
      return TSDB_CODE_SUCCESS;
    }

    // keep original limitation value in globalLimit
    pQueryInfo->clauseLimit = pQueryInfo->limit.limit;
    pQueryInfo->prjOffset = pQueryInfo->limit.offset;

    if (tscOrderedProjectionQueryOnSTable(pQueryInfo, 0)) {
      /*
       * the limitation/offset value should be removed during retrieve data from virtual node,
       * since the global order are done in client side, so the limitation should also
       * be done at the client side.
       */
      if (pQueryInfo->limit.limit > 0) {
        pQueryInfo->limit.limit = -1;
      }

      pQueryInfo->limit.offset = 0;
    }
  } else {
    if (pQueryInfo->slimit.limit != -1 || pQueryInfo->slimit.offset != 0) {
      return invalidSqlErrMsg(pQueryInfo->msg, msg1);
    }
  
    size_t size = taosArrayGetSize(pQueryInfo->exprList);
  
    // filter the query functions operating on "tbname" column that are not supported by normal columns.
    for (int32_t i = 0; i < size; ++i) {
      SSqlExpr* pExpr = tscSqlExprGet(pQueryInfo, i);
      if (pExpr->colInfo.colIndex == TSDB_TBNAME_COLUMN_INDEX) {
        return invalidSqlErrMsg(pQueryInfo->msg, msg2);
      }
    }
  }

  return TSDB_CODE_SUCCESS;
}

static int32_t setKeepOption(SSqlCmd* pCmd, SCMCreateDbMsg* pMsg, SCreateDBInfo* pCreateDb) {
  const char* msg = "invalid number of options";

  pMsg->daysToKeep = htonl(-1);
  pMsg->daysToKeep1 = htonl(-1);
  pMsg->daysToKeep2 = htonl(-1);

  tVariantList* pKeep = pCreateDb->keep;
  if (pKeep != NULL) {
    switch (pKeep->nExpr) {
      case 1:
        pMsg->daysToKeep = htonl(pKeep->a[0].pVar.i64Key);
        break;
      case 2: {
        pMsg->daysToKeep = htonl(pKeep->a[0].pVar.i64Key);
        pMsg->daysToKeep1 = htonl(pKeep->a[1].pVar.i64Key);
        break;
      }
      case 3: {
        pMsg->daysToKeep = htonl(pKeep->a[0].pVar.i64Key);
        pMsg->daysToKeep1 = htonl(pKeep->a[1].pVar.i64Key);
        pMsg->daysToKeep2 = htonl(pKeep->a[2].pVar.i64Key);
        break;
      }
      default: { return invalidSqlErrMsg(tscGetErrorMsgPayload(pCmd), msg); }
    }
  }

  return TSDB_CODE_SUCCESS;
}

static int32_t setTimePrecision(SSqlCmd* pCmd, SCMCreateDbMsg* pMsg, SCreateDBInfo* pCreateDbInfo) {
  const char* msg = "invalid time precision";

  pMsg->precision = TSDB_TIME_PRECISION_MILLI;  // millisecond by default

  SSQLToken* pToken = &pCreateDbInfo->precision;
  if (pToken->n > 0) {
    pToken->n = strdequote(pToken->z);

    if (strncmp(pToken->z, TSDB_TIME_PRECISION_MILLI_STR, pToken->n) == 0 &&
        strlen(TSDB_TIME_PRECISION_MILLI_STR) == pToken->n) {
      // time precision for this db: million second
      pMsg->precision = TSDB_TIME_PRECISION_MILLI;
    } else if (strncmp(pToken->z, TSDB_TIME_PRECISION_MICRO_STR, pToken->n) == 0 &&
               strlen(TSDB_TIME_PRECISION_MICRO_STR) == pToken->n) {
      pMsg->precision = TSDB_TIME_PRECISION_MICRO;
    } else {
      return invalidSqlErrMsg(tscGetErrorMsgPayload(pCmd), msg);
    }
  }

  return TSDB_CODE_SUCCESS;
}

static void setCreateDBOption(SCMCreateDbMsg* pMsg, SCreateDBInfo* pCreateDb) {
  pMsg->maxTables = htonl(pCreateDb->maxTablesPerVnode);
  pMsg->cacheBlockSize = htonl(pCreateDb->cacheBlockSize);
  pMsg->totalBlocks = htonl(pCreateDb->numOfBlocks);
  pMsg->daysPerFile = htonl(pCreateDb->daysPerFile);
  pMsg->commitTime = htonl(pCreateDb->commitTime);
  pMsg->minRowsPerFileBlock = htonl(pCreateDb->minRowsPerBlock);
  pMsg->maxRowsPerFileBlock = htonl(pCreateDb->maxRowsPerBlock);
  pMsg->compression = pCreateDb->compressionLevel;
  pMsg->walLevel = (char)pCreateDb->walLevel;
  pMsg->replications = pCreateDb->replica;
  pMsg->ignoreExist = pCreateDb->ignoreExists;
}

int32_t parseCreateDBOptions(SSqlCmd* pCmd, SCreateDBInfo* pCreateDbSql) {
  SCMCreateDbMsg* pMsg = (SCMCreateDbMsg*)(pCmd->payload);
  setCreateDBOption(pMsg, pCreateDbSql);

  if (setKeepOption(pCmd, pMsg, pCreateDbSql) != TSDB_CODE_SUCCESS) {
    return TSDB_CODE_INVALID_SQL;
  }

  if (setTimePrecision(pCmd, pMsg, pCreateDbSql) != TSDB_CODE_SUCCESS) {
    return TSDB_CODE_INVALID_SQL;
  }

  if (tscCheckCreateDbParams(pCmd, pMsg) != TSDB_CODE_SUCCESS) {
    return TSDB_CODE_INVALID_SQL;
  }

  return TSDB_CODE_SUCCESS;
}

void tscAddTimestampColumn(SQueryInfo* pQueryInfo, int16_t functionId, int16_t tableIndex) {
  // the first column not timestamp column, add it
  SSqlExpr* pExpr = NULL;
  if (tscSqlExprNumOfExprs(pQueryInfo) > 0) {
    pExpr = tscSqlExprGet(pQueryInfo, 0);
  }

  if (pExpr == NULL || pExpr->colInfo.colId != PRIMARYKEY_TIMESTAMP_COL_INDEX || pExpr->functionId != functionId) {
    SColumnIndex index = {tableIndex, PRIMARYKEY_TIMESTAMP_COL_INDEX};

    pExpr = tscSqlExprInsert(pQueryInfo, 0, functionId, &index, TSDB_DATA_TYPE_TIMESTAMP, TSDB_KEYSIZE, TSDB_KEYSIZE, false);
    pExpr->colInfo.flag = TSDB_COL_NORMAL;

    // NOTE: tag column does not add to source column list
    SColumnList ids = getColumnList(1, tableIndex, PRIMARYKEY_TIMESTAMP_COL_INDEX);

    insertResultField(pQueryInfo, 0, &ids, TSDB_KEYSIZE, TSDB_DATA_TYPE_TIMESTAMP, "ts", pExpr);
  }
}

void addGroupInfoForSubquery(SSqlObj* pParentObj, SSqlObj* pSql, int32_t subClauseIndex, int32_t tableIndex) {
  SQueryInfo* pParentQueryInfo = tscGetQueryInfoDetail(&pParentObj->cmd, subClauseIndex);

  if (pParentQueryInfo->groupbyExpr.numOfGroupCols > 0) {
    SQueryInfo* pQueryInfo = tscGetQueryInfoDetail(&pSql->cmd, subClauseIndex);
    size_t size = taosArrayGetSize(pQueryInfo->exprList);
  
    SSqlExpr* pExpr = tscSqlExprGet(pQueryInfo, size - 1);

    if (pExpr->functionId != TSDB_FUNC_TAG) {
      STableMetaInfo* pTableMetaInfo = tscGetMetaInfo(pQueryInfo, tableIndex);
      int16_t         columnInfo = tscGetJoinTagColIndexByUid(&pQueryInfo->tagCond, pTableMetaInfo->pTableMeta->uid);
      SColumnIndex    index = {.tableIndex = 0, .columnIndex = columnInfo};
      SSchema*        pSchema = tscGetTableTagSchema(pTableMetaInfo->pTableMeta);

      int16_t type = pSchema[index.columnIndex].type;
      int16_t bytes = pSchema[index.columnIndex].bytes;
      char*   name = pSchema[index.columnIndex].name;
  
      pExpr = tscSqlExprAppend(pQueryInfo, TSDB_FUNC_TAG, &index, type, bytes, bytes, true);
      pExpr->colInfo.flag = TSDB_COL_TAG;

      // NOTE: tag column does not add to source column list
      SColumnList ids = {0};
      insertResultField(pQueryInfo, size, &ids, bytes, type, name, pExpr);

      int32_t relIndex = index.columnIndex;

      pExpr->colInfo.colIndex = relIndex;
      SColIndex* pColIndex = taosArrayGet(pQueryInfo->groupbyExpr.columnInfo, 0);
      pColIndex->colIndex = relIndex;

      index = (SColumnIndex) {.tableIndex = tableIndex, .columnIndex = relIndex};
      tscColumnListInsert(pTableMetaInfo->tagColList, &index);
    }
  }
}

// limit the output to be 1 for each state value
static void doLimitOutputNormalColOfGroupby(SSqlExpr* pExpr) {
  int32_t outputRow = 1;
  tVariantCreateFromBinary(&pExpr->param[0], (char*)&outputRow, sizeof(int32_t), TSDB_DATA_TYPE_INT);
  pExpr->numOfParams = 1;
}

void doAddGroupColumnForSubquery(SQueryInfo* pQueryInfo, int32_t tagIndex) {
  SColIndex* pColIndex = taosArrayGet(pQueryInfo->groupbyExpr.columnInfo, tagIndex);
  int32_t index = pColIndex->colIndex;
  
  STableMetaInfo* pTableMetaInfo = tscGetMetaInfo(pQueryInfo, 0);

  SSchema*     pSchema = tscGetTableColumnSchema(pTableMetaInfo->pTableMeta, index);
  SColumnIndex colIndex = {.tableIndex = 0, .columnIndex = index};
  
  size_t size = tscSqlExprNumOfExprs(pQueryInfo);
  SSqlExpr* pExpr = tscSqlExprAppend(pQueryInfo, TSDB_FUNC_PRJ, &colIndex, pSchema->type, pSchema->bytes,
      pSchema->bytes, false);

  pExpr->colInfo.flag = TSDB_COL_NORMAL;
  doLimitOutputNormalColOfGroupby(pExpr);

  // NOTE: tag column does not add to source column list
  SColumnList list = {0};
  list.num = 1;
  list.ids[0] = colIndex;

  insertResultField(pQueryInfo, size, &list, pSchema->bytes, pSchema->type, pSchema->name, pExpr);
  SFieldSupInfo* pInfo = tscFieldInfoGetSupp(&pQueryInfo->fieldsInfo, size - 1);
  pInfo->visible = false;
}

static void doUpdateSqlFunctionForTagPrj(SQueryInfo* pQueryInfo) {
  int32_t tagLength = 0;
  
  size_t size = taosArrayGetSize(pQueryInfo->exprList);
  
  for (int32_t i = 0; i < size; ++i) {
    SSqlExpr* pExpr = tscSqlExprGet(pQueryInfo, i);
    if (pExpr->functionId == TSDB_FUNC_TAGPRJ || pExpr->functionId == TSDB_FUNC_TAG) {
      pExpr->functionId = TSDB_FUNC_TAG_DUMMY;
      tagLength += pExpr->resBytes;
    } else if (pExpr->functionId == TSDB_FUNC_PRJ && pExpr->colInfo.colId == PRIMARYKEY_TIMESTAMP_COL_INDEX) {
      pExpr->functionId = TSDB_FUNC_TS_DUMMY;
      tagLength += pExpr->resBytes;
    }
  }

  STableMetaInfo* pTableMetaInfo = tscGetMetaInfo(pQueryInfo, 0);
  SSchema*        pSchema = tscGetTableSchema(pTableMetaInfo->pTableMeta);

  for (int32_t i = 0; i < size; ++i) {
    SSqlExpr* pExpr = tscSqlExprGet(pQueryInfo, i);
    if (pExpr->functionId != TSDB_FUNC_TAG_DUMMY && pExpr->functionId != TSDB_FUNC_TS_DUMMY) {
      SSchema* pColSchema = &pSchema[pExpr->colInfo.colIndex];
      getResultDataInfo(pColSchema->type, pColSchema->bytes, pExpr->functionId, pExpr->param[0].i64Key, &pExpr->resType,
                        &pExpr->resBytes, &pExpr->interBytes, tagLength, true);
    }
  }
}

static void doUpdateSqlFunctionForColPrj(SQueryInfo* pQueryInfo) {
  size_t size = taosArrayGetSize(pQueryInfo->exprList);
  
  for (int32_t i = 0; i < size; ++i) {
    SSqlExpr* pExpr = tscSqlExprGet(pQueryInfo, i);
    if (pExpr->functionId == TSDB_FUNC_PRJ) {
      bool qualifiedCol = false;
      for (int32_t j = 0; j < pQueryInfo->groupbyExpr.numOfGroupCols; ++j) {
        SColIndex* pColIndex = taosArrayGet(pQueryInfo->groupbyExpr.columnInfo, j);
  
        if (pExpr->colInfo.colId == pColIndex->colId) {
          qualifiedCol = true;
          doLimitOutputNormalColOfGroupby(pExpr);
          pExpr->numOfParams = 1;
          break;
        }
      }

      assert(qualifiedCol);
    }
  }
}

static bool tagColumnInGroupby(SSqlGroupbyExpr* pGroupbyExpr, int16_t columnId) {
  for (int32_t j = 0; j < pGroupbyExpr->numOfGroupCols; ++j) {
    SColIndex* pColIndex = taosArrayGet(pGroupbyExpr->columnInfo, j);
  
    if (columnId == pColIndex->colId && pColIndex->flag == TSDB_COL_TAG) {
      return true;
    }
  }

  return false;
}

static bool onlyTagPrjFunction(SQueryInfo* pQueryInfo) {
  bool hasTagPrj = false;
  bool hasColumnPrj = false;
  
  size_t size = taosArrayGetSize(pQueryInfo->exprList);
  for (int32_t i = 0; i < size; ++i) {
    SSqlExpr* pExpr = tscSqlExprGet(pQueryInfo, i);
    if (pExpr->functionId == TSDB_FUNC_PRJ) {
      hasColumnPrj = true;
    } else if (pExpr->functionId == TSDB_FUNC_TAGPRJ) {
      hasTagPrj = true;
    }
  }

  return (hasTagPrj) && (hasColumnPrj == false);
}

// check if all the tags prj columns belongs to the group by columns
static bool allTagPrjInGroupby(SQueryInfo* pQueryInfo) {
  bool allInGroupby = true;

  size_t size = tscSqlExprNumOfExprs(pQueryInfo);
  for (int32_t i = 0; i < size; ++i) {
    SSqlExpr* pExpr = tscSqlExprGet(pQueryInfo, i);
    if (pExpr->functionId != TSDB_FUNC_TAGPRJ) {
      continue;
    }

    if (!tagColumnInGroupby(&pQueryInfo->groupbyExpr, pExpr->colInfo.colId)) {
      allInGroupby = false;
      break;
    }
  }

  // all selected tag columns belong to the group by columns set, always correct
  return allInGroupby;
}

static void updateTagPrjFunction(SQueryInfo* pQueryInfo) {
  size_t size = taosArrayGetSize(pQueryInfo->exprList);
  
  for (int32_t i = 0; i < size; ++i) {
    SSqlExpr* pExpr = tscSqlExprGet(pQueryInfo, i);
    if (pExpr->functionId == TSDB_FUNC_TAGPRJ) {
      pExpr->functionId = TSDB_FUNC_TAG;
    }
  }
}

/*
 * check for selectivity function + tags column function both exist.
 * 1. tagprj functions are not compatible with aggregated function when missing "group by" clause
 * 2. if selectivity function and tagprj function both exist, there should be only
 *    one selectivity function exists.
 */
static int32_t checkUpdateTagPrjFunctions(SQueryInfo* pQueryInfo) {
  const char* msg1 = "only one selectivity function allowed in presence of tags function";
  const char* msg3 = "aggregation function should not be mixed up with projection";

  bool    tagColExists = false;
  int16_t numOfSelectivity = 0;
  int16_t numOfAggregation = 0;

  size_t numOfExprs = taosArrayGetSize(pQueryInfo->exprList);
  for (int32_t i = 0; i < numOfExprs; ++i) {
    SSqlExpr* pExpr = taosArrayGetP(pQueryInfo->exprList, i);
    if (pExpr->functionId == TSDB_FUNC_TAGPRJ ||
        (pExpr->functionId == TSDB_FUNC_PRJ && pExpr->colInfo.colId == PRIMARYKEY_TIMESTAMP_COL_INDEX)) {
      tagColExists = true;
      break;
    }
  }

  for (int32_t i = 0; i < numOfExprs; ++i) {
    SSqlExpr* pExpr = taosArrayGetP(pQueryInfo->exprList, i);
  
    int16_t functionId = pExpr->functionId;
    if (functionId == TSDB_FUNC_TAGPRJ || functionId == TSDB_FUNC_PRJ || functionId == TSDB_FUNC_TS ||
        functionId == TSDB_FUNC_ARITHM) {
      continue;
    }

    if ((aAggs[functionId].nStatus & TSDB_FUNCSTATE_SELECTIVITY) != 0) {
      numOfSelectivity++;
    } else {
      numOfAggregation++;
    }
  }

  if (tagColExists) {  // check if the selectivity function exists
    // When the tag projection function on tag column that is not in the group by clause, aggregation function and
    // selectivity function exist in select clause is not allowed.
    if (numOfAggregation > 0) {
      return invalidSqlErrMsg(pQueryInfo->msg, msg1);
    }

    /*
     *  if numOfSelectivity equals to 0, it is a super table projection query
     */
    if (numOfSelectivity == 1) {
      doUpdateSqlFunctionForTagPrj(pQueryInfo);
      doUpdateSqlFunctionForColPrj(pQueryInfo);
    } else if (numOfSelectivity > 1) {
      /*
       * If more than one selectivity functions exist, all the selectivity functions must be last_row.
       * Otherwise, return with error code.
       */
      for (int32_t i = 0; i < numOfExprs; ++i) {
        
        int16_t functionId = tscSqlExprGet(pQueryInfo, i)->functionId;
        if (functionId == TSDB_FUNC_TAGPRJ) {
          continue;
        }

        if (((aAggs[functionId].nStatus & TSDB_FUNCSTATE_SELECTIVITY) != 0) && (functionId != TSDB_FUNC_LAST_ROW)) {
          return invalidSqlErrMsg(pQueryInfo->msg, msg1);
        }
      }

      doUpdateSqlFunctionForTagPrj(pQueryInfo);
      doUpdateSqlFunctionForColPrj(pQueryInfo);
    }
  } else {
    if ((pQueryInfo->type & TSDB_QUERY_TYPE_PROJECTION_QUERY) != 0) {
      if (numOfAggregation > 0 && pQueryInfo->groupbyExpr.numOfGroupCols == 0) {
        return invalidSqlErrMsg(pQueryInfo->msg, msg3);
      }

      if (numOfAggregation > 0 || numOfSelectivity > 0) {
        // clear the projection type flag
        pQueryInfo->type &= (~TSDB_QUERY_TYPE_PROJECTION_QUERY);
        doUpdateSqlFunctionForColPrj(pQueryInfo);
      }
    }
  }

  return TSDB_CODE_SUCCESS;
}

static int32_t doAddGroupbyColumnsOnDemand(SQueryInfo* pQueryInfo) {
  const char* msg2 = "interval not allowed in group by normal column";

  STableMetaInfo* pTableMetaInfo = tscGetMetaInfo(pQueryInfo, 0);

  SSchema* pSchema = tscGetTableSchema(pTableMetaInfo->pTableMeta);
  int16_t  bytes = 0;
  int16_t  type = 0;
  char*    name = NULL;

  for (int32_t i = 0; i < pQueryInfo->groupbyExpr.numOfGroupCols; ++i) {
    SColIndex* pColIndex = taosArrayGet(pQueryInfo->groupbyExpr.columnInfo, i);
  
    int16_t colIndex = pColIndex->colIndex;
    if (colIndex == TSDB_TBNAME_COLUMN_INDEX) {
      type = TSDB_DATA_TYPE_BINARY;
      bytes = TSDB_TABLE_NAME_LEN + VARSTR_HEADER_SIZE; // todo extract method
      name = TSQL_TBNAME_L;
    } else {
      if (TSDB_COL_IS_TAG(pColIndex->flag)) {
        SSchema* tagSchema = tscGetTableTagSchema(pTableMetaInfo->pTableMeta);
        
        type  = tagSchema[colIndex].type;
        bytes = tagSchema[colIndex].bytes;
        name  = tagSchema[colIndex].name;
      } else {
        type  = pSchema[colIndex].type;
        bytes = pSchema[colIndex].bytes;
        name  = pSchema[colIndex].name;
      }
    }
  
    size_t size = tscSqlExprNumOfExprs(pQueryInfo);
  
    if (TSDB_COL_IS_TAG(pColIndex->flag)) {
      SColumnIndex index = {.tableIndex = pQueryInfo->groupbyExpr.tableIndex, .columnIndex = colIndex};
      SSqlExpr* pExpr = tscSqlExprAppend(pQueryInfo, TSDB_FUNC_TAG, &index, type, bytes, bytes, true);
      
      memset(pExpr->aliasName, 0, tListLen(pExpr->aliasName));
      STRNCPY(pExpr->aliasName, name, TSDB_COL_NAME_LEN);
      
      pExpr->colInfo.flag = TSDB_COL_TAG;

      // NOTE: tag column does not add to source column list
      SColumnList ids = getColumnList(1, 0, pColIndex->colIndex);
      insertResultField(pQueryInfo, size, &ids, bytes, type, name, pExpr);
    } else {
      // if this query is "group by" normal column, interval is not allowed
      if (pQueryInfo->intervalTime > 0) {
        return invalidSqlErrMsg(pQueryInfo->msg, msg2);
      }

      bool hasGroupColumn = false;
      for (int32_t j = 0; j < size; ++j) {
        SSqlExpr* pExpr = tscSqlExprGet(pQueryInfo, j);
        if (pExpr->colInfo.colId == pColIndex->colId) {
          break;
        }
      }

      /*
       * if the group by column does not required by user, add this column into the final result set
       * but invisible to user
       */
      if (!hasGroupColumn) {
        doAddGroupColumnForSubquery(pQueryInfo, i);
      }
    }
  }

  return TSDB_CODE_SUCCESS;
}

int32_t doFunctionsCompatibleCheck(SSqlCmd* pCmd, SQueryInfo* pQueryInfo) {
  const char* msg1 = "functions/columns not allowed in group by query";
  const char* msg2 = "projection query on columns not allowed";
  const char* msg3 = "group by not allowed on projection query";
  const char* msg4 = "retrieve tags not compatible with group by or interval query";

  // only retrieve tags, group by is not supportted
  if (tscQueryTags(pQueryInfo)) {
    if (pQueryInfo->groupbyExpr.numOfGroupCols > 0 || pQueryInfo->intervalTime > 0) {
      return invalidSqlErrMsg(tscGetErrorMsgPayload(pCmd), msg4);
    } else {
      return TSDB_CODE_SUCCESS;
    }
  }

  if (pQueryInfo->groupbyExpr.numOfGroupCols > 0) {
    // check if all the tags prj columns belongs to the group by columns
    if (onlyTagPrjFunction(pQueryInfo) && allTagPrjInGroupby(pQueryInfo)) {
      updateTagPrjFunction(pQueryInfo);
      return doAddGroupbyColumnsOnDemand(pQueryInfo);
    }

    // check all query functions in selection clause, multi-output functions are not allowed
    size_t size = tscSqlExprNumOfExprs(pQueryInfo);
    for (int32_t i = 0; i < size; ++i) {
      SSqlExpr* pExpr = tscSqlExprGet(pQueryInfo, i);
      int32_t   functId = pExpr->functionId;

      /*
       * group by normal columns.
       * Check if the column projection is identical to the group by column or not
       */
      if (functId == TSDB_FUNC_PRJ && pExpr->colInfo.colId != PRIMARYKEY_TIMESTAMP_COL_INDEX) {
        bool qualified = false;
        for (int32_t j = 0; j < pQueryInfo->groupbyExpr.numOfGroupCols; ++j) {
          SColIndex* pColIndex = taosArrayGet(pQueryInfo->groupbyExpr.columnInfo, j);
          if (pColIndex->colId == pExpr->colInfo.colId) {
            qualified = true;
            break;
          }
        }

        if (!qualified) {
          return invalidSqlErrMsg(pQueryInfo->msg, msg2);
        }
      }

      if (IS_MULTIOUTPUT(aAggs[functId].nStatus) && functId != TSDB_FUNC_TOP && functId != TSDB_FUNC_BOTTOM &&
          functId != TSDB_FUNC_TAGPRJ && functId != TSDB_FUNC_PRJ) {
        return invalidSqlErrMsg(pQueryInfo->msg, msg1);
      }

      if (functId == TSDB_FUNC_COUNT && pExpr->colInfo.colIndex == TSDB_TBNAME_COLUMN_INDEX) {
        return invalidSqlErrMsg(pQueryInfo->msg, msg1);
      }
    }

    if (checkUpdateTagPrjFunctions(pQueryInfo) != TSDB_CODE_SUCCESS) {
      return TSDB_CODE_INVALID_SQL;
    }

    /*
     * group by tag function must be not changed the function name, otherwise, the group operation may fail to
     * divide the subset of final result.
     */
    if (doAddGroupbyColumnsOnDemand(pQueryInfo) != TSDB_CODE_SUCCESS) {
      return TSDB_CODE_INVALID_SQL;
    }

    // projection query on super table does not compatible with "group by" syntax
    if (tscNonOrderedProjectionQueryOnSTable(pQueryInfo, 0)) {
      return invalidSqlErrMsg(tscGetErrorMsgPayload(pCmd), msg3);
    }

    return TSDB_CODE_SUCCESS;
  } else {
    return checkUpdateTagPrjFunctions(pQueryInfo);
  }
}

int32_t doLocalQueryProcess(SQueryInfo* pQueryInfo, SQuerySQL* pQuerySql) {
  const char* msg1 = "only one expression allowed";
  const char* msg2 = "invalid expression in select clause";
  const char* msg3 = "invalid function";

  tSQLExprList* pExprList = pQuerySql->pSelection;
  if (pExprList->nExpr != 1) {
    return invalidSqlErrMsg(pQueryInfo->msg, msg1);
  }

  tSQLExpr* pExpr = pExprList->a[0].pNode;
  if (pExpr->operand.z == NULL) {
    return invalidSqlErrMsg(pQueryInfo->msg, msg2);
  }

  // TODO redefine the function
  SDNodeDynConfOption functionsInfo[5] = {{"database()", 10},
                                          {"server_version()", 16},
                                          {"server_status()", 15},
                                          {"client_version()", 16},
                                          {"current_user()", 14}};

  int32_t index = -1;
  for (int32_t i = 0; i < tListLen(functionsInfo); ++i) {
    if (strncasecmp(functionsInfo[i].name, pExpr->operand.z, functionsInfo[i].len) == 0 &&
        functionsInfo[i].len == pExpr->operand.n) {
      index = i;
      break;
    }
  }

<<<<<<< HEAD
  SColumnIndex ind = {0};
  SSqlExpr* pExpr1 = tscSqlExprAppend(pQueryInfo, TSDB_FUNC_TAG_DUMMY, &ind, TSDB_DATA_TYPE_INT,
      tDataTypeDesc[TSDB_DATA_TYPE_INT].nSize, tDataTypeDesc[TSDB_DATA_TYPE_INT].nSize, false);
  
  const char* name = (pExprList->a[0].aliasName != NULL)? pExprList->a[0].aliasName:functionsInfo[index].name;
  STRNCPY(pExpr1->aliasName, name, sizeof(pExpr1->aliasName));

=======
>>>>>>> dfbe9ace
  switch (index) {
    case 0:
      pQueryInfo->command = TSDB_SQL_CURRENT_DB;
      return TSDB_CODE_SUCCESS;
    case 1:
      pQueryInfo->command = TSDB_SQL_SERV_VERSION;
      return TSDB_CODE_SUCCESS;
    case 2:
      pQueryInfo->command = TSDB_SQL_SERV_STATUS;
      return TSDB_CODE_SUCCESS;
    case 3:
      pQueryInfo->command = TSDB_SQL_CLI_VERSION;
      return TSDB_CODE_SUCCESS;
    case 4:
      pQueryInfo->command = TSDB_SQL_CURRENT_USER;
      return TSDB_CODE_SUCCESS;
    default: { return invalidSqlErrMsg(pQueryInfo->msg, msg3); }
  }
  
  SColumnIndex ind = {0};
  SSqlExpr* pExpr1 = tscSqlExprAppend(pQueryInfo, TSDB_FUNC_TAG_DUMMY, &ind, TSDB_DATA_TYPE_INT,
                                      tDataTypeDesc[TSDB_DATA_TYPE_INT].nSize, tDataTypeDesc[TSDB_DATA_TYPE_INT].nSize, false);
  
  const char* name = (pExprList->a[0].aliasName != NULL)? pExprList->a[0].aliasName:functionsInfo[index].name;
  strncpy(pExpr1->aliasName, name, tListLen(pExpr1->aliasName));
}

// can only perform the parameters based on the macro definitation
int32_t tscCheckCreateDbParams(SSqlCmd* pCmd, SCMCreateDbMsg* pCreate) {
  char msg[512] = {0};

  if (pCreate->walLevel != -1 && (pCreate->walLevel < TSDB_MIN_WAL_LEVEL || pCreate->walLevel > TSDB_MAX_WAL_LEVEL)) {
    snprintf(msg, tListLen(msg), "invalid db option walLevel: %d, only 0-2 allowed", pCreate->walLevel);
    return invalidSqlErrMsg(tscGetErrorMsgPayload(pCmd), msg);
  }

  if (pCreate->replications != -1 &&
      (pCreate->replications < TSDB_MIN_REPLICA_NUM || pCreate->replications > TSDB_MAX_REPLICA_NUM)) {
    snprintf(msg, tListLen(msg), "invalid db option replications: %d valid range: [%d, %d]", pCreate->replications,
             TSDB_MIN_REPLICA_NUM, TSDB_MAX_REPLICA_NUM);
    return invalidSqlErrMsg(tscGetErrorMsgPayload(pCmd), msg);
  }

  int32_t val = htonl(pCreate->daysPerFile);
  if (val != -1 && (val < TSDB_MIN_DAYS_PER_FILE || val > TSDB_MAX_DAYS_PER_FILE)) {
    snprintf(msg, tListLen(msg), "invalid db option daysPerFile: %d valid range: [%d, %d]", val,
             TSDB_MIN_DAYS_PER_FILE, TSDB_MAX_DAYS_PER_FILE);
    return invalidSqlErrMsg(tscGetErrorMsgPayload(pCmd), msg);
  }

  val = htonl(pCreate->cacheBlockSize);
  if (val != -1 && (val < TSDB_MIN_CACHE_BLOCK_SIZE || val > TSDB_MAX_CACHE_BLOCK_SIZE)) {
    snprintf(msg, tListLen(msg), "invalid db option cacheBlockSize: %d valid range: [%d, %d]", val,
             TSDB_MIN_CACHE_BLOCK_SIZE, TSDB_MAX_CACHE_BLOCK_SIZE);
    return invalidSqlErrMsg(tscGetErrorMsgPayload(pCmd), msg);
  }

  val = htonl(pCreate->maxTables);
  if (val != -1 && (val < TSDB_MIN_TABLES || val > TSDB_MAX_TABLES)) {
    snprintf(msg, tListLen(msg), "invalid db option maxSessions: %d valid range: [%d, %d]", val,
             TSDB_MIN_TABLES, TSDB_MAX_TABLES);
    return invalidSqlErrMsg(tscGetErrorMsgPayload(pCmd), msg);
  }

  if (pCreate->precision != TSDB_TIME_PRECISION_MILLI && pCreate->precision != TSDB_TIME_PRECISION_MICRO) {
    snprintf(msg, tListLen(msg), "invalid db option timePrecision: %d valid value: [%d, %d]", pCreate->precision,
             TSDB_TIME_PRECISION_MILLI, TSDB_TIME_PRECISION_MICRO);
    return invalidSqlErrMsg(tscGetErrorMsgPayload(pCmd), msg);
  }

  val = htonl(pCreate->commitTime);
  if (val != -1 && (val < TSDB_MIN_COMMIT_TIME || val > TSDB_MAX_COMMIT_TIME)) {
    snprintf(msg, tListLen(msg), "invalid db option commitTime: %d valid range: [%d, %d]", val,
             TSDB_MIN_COMMIT_TIME, TSDB_MAX_COMMIT_TIME);
    return invalidSqlErrMsg(tscGetErrorMsgPayload(pCmd), msg);
  }

  if (pCreate->compression != -1 &&
      (pCreate->compression < TSDB_MIN_COMP_LEVEL || pCreate->compression > TSDB_MAX_COMP_LEVEL)) {
    snprintf(msg, tListLen(msg), "invalid db option compression: %d valid range: [%d, %d]", pCreate->compression,
             TSDB_MIN_COMP_LEVEL, TSDB_MAX_COMP_LEVEL);
    return invalidSqlErrMsg(tscGetErrorMsgPayload(pCmd), msg);
  }

  return TSDB_CODE_SUCCESS;
}

// for debug purpose
void tscPrintSelectClause(SSqlObj* pSql, int32_t subClauseIndex) {
  SQueryInfo* pQueryInfo = tscGetQueryInfoDetail(&pSql->cmd, subClauseIndex);

  int32_t size = tscSqlExprNumOfExprs(pQueryInfo);
  if (size == 0) {
    return;
  }

  int32_t totalBufSize = 1024;

  char    str[1024] = {0};
  int32_t offset = 0;

  offset += sprintf(str, "num:%d [", size);
  for (int32_t i = 0; i < size; ++i) {
    SSqlExpr* pExpr = tscSqlExprGet(pQueryInfo, i);

    char    tmpBuf[1024] = {0};
    int32_t tmpLen = 0;
    tmpLen =
        sprintf(tmpBuf, "%s(uid:%" PRId64 ", %d)", aAggs[pExpr->functionId].aName, pExpr->uid, pExpr->colInfo.colId);
    if (tmpLen + offset > totalBufSize) break;

    offset += sprintf(str + offset, "%s", tmpBuf);

    if (i < size - 1) {
      str[offset++] = ',';
    }
  }

  str[offset] = ']';
  tscTrace("%p select clause:%s", pSql, str);
}

int32_t doCheckForCreateTable(SSqlObj* pSql, int32_t subClauseIndex, SSqlInfo* pInfo) {
  const char* msg1 = "invalid table name";
  const char* msg2 = "table name too long";

  SSqlCmd*        pCmd = &pSql->cmd;
  SQueryInfo*     pQueryInfo = tscGetQueryInfoDetail(pCmd, subClauseIndex);
  STableMetaInfo* pTableMetaInfo = tscGetMetaInfo(pQueryInfo, 0);

  SCreateTableSQL* pCreateTable = pInfo->pCreateTableInfo;

  tFieldList* pFieldList = pCreateTable->colInfo.pColumns;
  tFieldList* pTagList = pCreateTable->colInfo.pTagColumns;

  assert(pFieldList != NULL);

  // if sql specifies db, use it, otherwise use default db
  SSQLToken* pzTableName = &(pCreateTable->name);

  if (tscValidateName(pzTableName) != TSDB_CODE_SUCCESS) {
    return invalidSqlErrMsg(tscGetErrorMsgPayload(pCmd), msg1);
  }

  if (tscSetTableId(pTableMetaInfo, pzTableName, pSql) != TSDB_CODE_SUCCESS) {
    return invalidSqlErrMsg(tscGetErrorMsgPayload(pCmd), msg2);
  }

  if (!validateTableColumnInfo(pFieldList, pCmd) ||
      (pTagList != NULL && !validateTagParams(pTagList, pFieldList, pCmd))) {
    return TSDB_CODE_INVALID_SQL;
  }

  int32_t col = 0;
  for (; col < pFieldList->nField; ++col) {
    tscFieldInfoAppend(&pQueryInfo->fieldsInfo, &pFieldList->p[col]);
  }

  pCmd->numOfCols = (int16_t)pFieldList->nField;

  if (pTagList != NULL) {  // create super table[optional]
    for (int32_t i = 0; i < pTagList->nField; ++i) {
      tscFieldInfoAppend(&pQueryInfo->fieldsInfo, &pTagList->p[i]);
    }

    pCmd->count = pTagList->nField;
  }

  return TSDB_CODE_SUCCESS;
}

int32_t doCheckForCreateFromStable(SSqlObj* pSql, SSqlInfo* pInfo) {
  const char* msg1 = "invalid table name";
  const char* msg3 = "tag value too long";
  const char* msg4 = "illegal value or data overflow";
  const char* msg5 = "tags number not matched";

  SSqlCmd* pCmd = &pSql->cmd;

  SCreateTableSQL* pCreateTable = pInfo->pCreateTableInfo;
  SQueryInfo*      pQueryInfo = tscGetQueryInfoDetail(pCmd, 0);

  // two table: the first one is for current table, and the secondary is for the super table.
  if (pQueryInfo->numOfTables < 2) {
    tscAddEmptyMetaInfo(pQueryInfo);
  }

  const int32_t TABLE_INDEX = 0;
  const int32_t STABLE_INDEX = 1;

  STableMetaInfo* pStableMeterMetaInfo = tscGetMetaInfo(pQueryInfo, STABLE_INDEX);

  // super table name, create table by using dst
  SSQLToken* pToken = &(pCreateTable->usingInfo.stableName);

  if (tscValidateName(pToken) != TSDB_CODE_SUCCESS) {
    return invalidSqlErrMsg(tscGetErrorMsgPayload(pCmd), msg1);
  }

  if (tscSetTableId(pStableMeterMetaInfo, pToken, pSql) != TSDB_CODE_SUCCESS) {
    return invalidSqlErrMsg(tscGetErrorMsgPayload(pCmd), msg1);
  }

  // get meter meta from mnode
  STRNCPY(pCreateTable->usingInfo.tagdata.name, pStableMeterMetaInfo->name, TSDB_TABLE_ID_LEN);
  tVariantList* pList = pInfo->pCreateTableInfo->usingInfo.pTagVals;

  int32_t code = tscGetTableMeta(pSql, pStableMeterMetaInfo);
  if (code != TSDB_CODE_SUCCESS) {
    return code;
  }

  if (tscGetNumOfTags(pStableMeterMetaInfo->pTableMeta) != pList->nExpr) {
    return invalidSqlErrMsg(tscGetErrorMsgPayload(pCmd), msg5);
  }

  // too long tag values will return invalid sql, not be truncated automatically
  SSchema* pTagSchema = tscGetTableTagSchema(pStableMeterMetaInfo->pTableMeta);

  STagData* pTag = &pCreateTable->usingInfo.tagdata;
  char* tagVal = pTag->data;
  int32_t ret = TSDB_CODE_SUCCESS;
  
  for (int32_t i = 0; i < pList->nExpr; ++i) {
    if (pTagSchema[i].type == TSDB_DATA_TYPE_BINARY || pTagSchema[i].type == TSDB_DATA_TYPE_NCHAR) {
      // validate the length of binary
      if (pList->a[i].pVar.nLen + VARSTR_HEADER_SIZE > pTagSchema[i].bytes) {
        return invalidSqlErrMsg(tscGetErrorMsgPayload(pCmd), msg3);
      }
      
      ret = tVariantDump(&(pList->a[i].pVar), varDataVal(tagVal), pTagSchema[i].type);
      if (pList->a[i].pVar.nType == TSDB_DATA_TYPE_NULL) {
        if (pTagSchema[i].type == TSDB_DATA_TYPE_BINARY) {
          varDataSetLen(tagVal, sizeof(uint8_t));
        } else {
          varDataSetLen(tagVal, sizeof(uint32_t));
        }
      } else { // todo refactor
        varDataSetLen(tagVal, pList->a[i].pVar.nLen);
      }
    } else {
      ret = tVariantDump(&(pList->a[i].pVar), tagVal, pTagSchema[i].type);
    }
    
    if (ret != TSDB_CODE_SUCCESS) {
      return invalidSqlErrMsg(tscGetErrorMsgPayload(pCmd), msg4);
    }

    tagVal += pTagSchema[i].bytes;
  }

  // table name
  if (tscValidateName(&pInfo->pCreateTableInfo->name) != TSDB_CODE_SUCCESS) {
    return invalidSqlErrMsg(tscGetErrorMsgPayload(pCmd), msg1);
  }

  STableMetaInfo* pTableMeterMetaInfo = tscGetMetaInfo(pQueryInfo, TABLE_INDEX);
  ret = tscSetTableId(pTableMeterMetaInfo, &pInfo->pCreateTableInfo->name, pSql);
  if (ret != TSDB_CODE_SUCCESS) {
    return ret;
  }

  pTag->dataLen = tagVal - pTag->data;
  return TSDB_CODE_SUCCESS;
}

int32_t doCheckForStream(SSqlObj* pSql, SSqlInfo* pInfo) {
  const char* msg1 = "invalid table name";
  const char* msg2 = "table name too long";
  const char* msg3 = "fill only available for interval query";
  const char* msg4 = "fill option not supported in stream computing";
  const char* msg5 = "sql too long";  // todo ADD support
  const char* msg6 = "from missing in subclause";
  
  SSqlCmd*    pCmd = &pSql->cmd;
  SQueryInfo* pQueryInfo = tscGetQueryInfoDetail(pCmd, 0);
  assert(pQueryInfo->numOfTables == 1);

  SCreateTableSQL* pCreateTable = pInfo->pCreateTableInfo;
  STableMetaInfo*  pTableMetaInfo = tscGetMetaInfo(pQueryInfo, 0);

  // if sql specifies db, use it, otherwise use default db
  SSQLToken* pzTableName = &(pCreateTable->name);
  SQuerySQL* pQuerySql = pCreateTable->pSelect;

  if (tscValidateName(pzTableName) != TSDB_CODE_SUCCESS) {
    return invalidSqlErrMsg(tscGetErrorMsgPayload(pCmd), msg1);
  }
  
  tVariantList* pSrcMeterName = pInfo->pCreateTableInfo->pSelect->from;
  if (pSrcMeterName == NULL || pSrcMeterName->nExpr == 0) {
    return invalidSqlErrMsg(tscGetErrorMsgPayload(pCmd), msg6);
  }
  
  tVariant* pVar = &pSrcMeterName->a[0].pVar;
  SSQLToken srcToken = {.z = pVar->pz, .n = pVar->nLen, .type = TK_STRING};
  if (tscValidateName(&srcToken) != TSDB_CODE_SUCCESS) {
    return invalidSqlErrMsg(pQueryInfo->msg, msg1);
  }

  if (tscSetTableId(pTableMetaInfo, &srcToken, pSql) != TSDB_CODE_SUCCESS) {
    return invalidSqlErrMsg(pQueryInfo->msg, msg2);
  }

  int32_t code = tscGetTableMeta(pSql, pTableMetaInfo);
  if (code != TSDB_CODE_SUCCESS) {
    return code;
  }

  bool isSTable = UTIL_TABLE_IS_SUPER_TABLE(pTableMetaInfo);
  if (parseSelectClause(&pSql->cmd, 0, pQuerySql->pSelection, isSTable) != TSDB_CODE_SUCCESS) {
    return TSDB_CODE_INVALID_SQL;
  }

  if (pQuerySql->pWhere != NULL) {  // query condition in stream computing
    if (parseWhereClause(pQueryInfo, &pQuerySql->pWhere, pSql) != TSDB_CODE_SUCCESS) {
      return TSDB_CODE_INVALID_SQL;
    }
  }

  // set interval value
  if (parseIntervalClause(pQueryInfo, pQuerySql) != TSDB_CODE_SUCCESS) {
    return TSDB_CODE_INVALID_SQL;
  } else {
    if ((pQueryInfo->intervalTime > 0) &&
        (validateFunctionsInIntervalOrGroupbyQuery(pQueryInfo) != TSDB_CODE_SUCCESS)) {
      return TSDB_CODE_INVALID_SQL;
    }
  }

  // set the created table[stream] name
  if (tscSetTableId(pTableMetaInfo, pzTableName, pSql) != TSDB_CODE_SUCCESS) {
    return invalidSqlErrMsg(pQueryInfo->msg, msg1);
  }

  if (pQuerySql->selectToken.n > TSDB_MAX_SAVED_SQL_LEN) {
    return invalidSqlErrMsg(pQueryInfo->msg, msg5);
  }

  if (tsRewriteFieldNameIfNecessary(pQueryInfo) != TSDB_CODE_SUCCESS) {
    return TSDB_CODE_INVALID_SQL;
  }

  pCmd->numOfCols = pQueryInfo->fieldsInfo.numOfOutput;

  if (validateSqlFunctionInStreamSql(pQueryInfo) != TSDB_CODE_SUCCESS) {
    return TSDB_CODE_INVALID_SQL;
  }

  /*
   * check if fill operation is available, the fill operation is parsed and executed during query execution,
   * not here.
   */
  if (pQuerySql->fillType != NULL) {
    if (pQueryInfo->intervalTime == 0) {
      return invalidSqlErrMsg(pQueryInfo->msg, msg3);
    }

    tVariantListItem* pItem = &pQuerySql->fillType->a[0];
    if (pItem->pVar.nType == TSDB_DATA_TYPE_BINARY) {
      if (!((strncmp(pItem->pVar.pz, "none", 4) == 0 && pItem->pVar.nLen == 4) ||
            (strncmp(pItem->pVar.pz, "null", 4) == 0 && pItem->pVar.nLen == 4))) {
        return invalidSqlErrMsg(pQueryInfo->msg, msg4);
      }
    }
  }

  // set the number of stream table columns
  pCmd->numOfCols = pQueryInfo->fieldsInfo.numOfOutput;
  return TSDB_CODE_SUCCESS;
}

int32_t doCheckForQuery(SSqlObj* pSql, SQuerySQL* pQuerySql, int32_t index) {
  assert(pQuerySql != NULL && (pQuerySql->from == NULL || pQuerySql->from->nExpr > 0));

  const char* msg0 = "invalid table name";
  const char* msg1 = "table name too long";
  const char* msg2 = "point interpolation query needs timestamp";
  const char* msg5 = "fill only available for interval query";
  const char* msg6 = "start(end) time of query range required or time range too large";
  const char* msg7 = "illegal number of tables in from clause";
  const char* msg8 = "too many columns in selection clause";
  const char* msg9 = "TWA query requires both the start and end time";

  int32_t code = TSDB_CODE_SUCCESS;

  SSqlCmd* pCmd = &pSql->cmd;

  SQueryInfo*     pQueryInfo = tscGetQueryInfoDetail(pCmd, index);
  STableMetaInfo* pTableMetaInfo = tscGetMetaInfo(pQueryInfo, 0);
  if (pTableMetaInfo == NULL) {
    pTableMetaInfo = tscAddEmptyMetaInfo(pQueryInfo);
  }

  // too many result columns not support order by in query
  if (pQuerySql->pSelection->nExpr > TSDB_MAX_COLUMNS) {
    return invalidSqlErrMsg(tscGetErrorMsgPayload(pCmd), msg8);
  }

  /*
   * handle the sql expression without from subclause
   * select current_database();
   * select server_version();
   * select client_version();
   * select server_state();
   */
  if (pQuerySql->from == NULL) {
    assert(pQuerySql->fillType == NULL && pQuerySql->pGroupby == NULL && pQuerySql->pWhere == NULL &&
           pQuerySql->pSortOrder == NULL);
    return doLocalQueryProcess(pQueryInfo, pQuerySql);
  }

  if (pQuerySql->from->nExpr > TSDB_MAX_JOIN_TABLE_NUM) {
    return invalidSqlErrMsg(tscGetErrorMsgPayload(pCmd), msg7);
  }

  pQueryInfo->command = TSDB_SQL_SELECT;

  // set all query tables, which are maybe more than one.
  for (int32_t i = 0; i < pQuerySql->from->nExpr; ++i) {
    tVariant* pTableItem = &pQuerySql->from->a[i].pVar;

    if (pTableItem->nType != TSDB_DATA_TYPE_BINARY) {
      return invalidSqlErrMsg(tscGetErrorMsgPayload(pCmd), msg0);
    }

    pTableItem->nLen = strdequote(pTableItem->pz);

    SSQLToken tableName = {.z = pTableItem->pz, .n = pTableItem->nLen, .type = TK_STRING};
    if (tscValidateName(&tableName) != TSDB_CODE_SUCCESS) {
      return invalidSqlErrMsg(tscGetErrorMsgPayload(pCmd), msg0);
    }

    if (pQueryInfo->numOfTables <= i) {  // more than one table
      tscAddEmptyMetaInfo(pQueryInfo);
    }

    STableMetaInfo* pMeterInfo1 = tscGetMetaInfo(pQueryInfo, i);

    SSQLToken t = {.type = TSDB_DATA_TYPE_BINARY, .n = pTableItem->nLen, .z = pTableItem->pz};
    if (tscSetTableId(pMeterInfo1, &t, pSql) != TSDB_CODE_SUCCESS) {
      return invalidSqlErrMsg(tscGetErrorMsgPayload(pCmd), msg1);
    }

    code = tscGetTableMeta(pSql, pMeterInfo1);
    if (code != TSDB_CODE_SUCCESS) {
      return code;
    }
  }

  assert(pQueryInfo->numOfTables == pQuerySql->from->nExpr);
  bool isSTable = false;
  
  if (UTIL_TABLE_IS_SUPER_TABLE(pTableMetaInfo)) {
    isSTable = true;
    code = tscGetSTableVgroupInfo(pSql, index);
    if (code != TSDB_CODE_SUCCESS) {
      return code;
    }
    
    TSDB_QUERY_SET_TYPE(pQueryInfo->type, TSDB_QUERY_TYPE_STABLE_QUERY);
  } else {
    TSDB_QUERY_SET_TYPE(pQueryInfo->type, TSDB_QUERY_TYPE_TABLE_QUERY);
  }

  // parse the group by clause in the first place
  if (parseGroupbyClause(pQueryInfo, pQuerySql->pGroupby, pCmd) != TSDB_CODE_SUCCESS) {
    return TSDB_CODE_INVALID_SQL;
  }

  if (parseSelectClause(pCmd, index, pQuerySql->pSelection, isSTable) != TSDB_CODE_SUCCESS) {
    return TSDB_CODE_INVALID_SQL;
  }

  // set interval value
  if (parseIntervalClause(pQueryInfo, pQuerySql) != TSDB_CODE_SUCCESS) {
    return TSDB_CODE_INVALID_SQL;
  } else {
    if ((pQueryInfo->intervalTime > 0) &&
        (validateFunctionsInIntervalOrGroupbyQuery(pQueryInfo) != TSDB_CODE_SUCCESS)) {
      return TSDB_CODE_INVALID_SQL;
    }
  }

  // set order by info
  if (parseOrderbyClause(pQueryInfo, pQuerySql, tscGetTableSchema(pTableMetaInfo->pTableMeta)) != TSDB_CODE_SUCCESS) {
    return TSDB_CODE_INVALID_SQL;
  }

  // set where info
  STableComInfo tinfo = tscGetTableInfo(pTableMetaInfo->pTableMeta);
  
  if (pQuerySql->pWhere != NULL) {
    if (parseWhereClause(pQueryInfo, &pQuerySql->pWhere, pSql) != TSDB_CODE_SUCCESS) {
      return TSDB_CODE_INVALID_SQL;
    }

    pQuerySql->pWhere = NULL;
    if (tinfo.precision == TSDB_TIME_PRECISION_MILLI) {
      pQueryInfo->window.skey = pQueryInfo->window.skey / 1000;
      pQueryInfo->window.ekey = pQueryInfo->window.ekey / 1000;
    }
  } else {  // set the time rang
    pQueryInfo->window.skey = 0;
    pQueryInfo->window.ekey = INT64_MAX;
  }

  // user does not specified the query time window, twa is not allowed in such case.
  if ((pQueryInfo->window.skey == 0 || pQueryInfo->window.ekey == INT64_MAX ||
       (pQueryInfo->window.ekey == INT64_MAX / 1000 && tinfo.precision == TSDB_TIME_PRECISION_MILLI)) && tscIsTWAQuery(pQueryInfo)) {
    return invalidSqlErrMsg(tscGetErrorMsgPayload(pCmd), msg9);
  }

  // no result due to invalid query time range
  if (pQueryInfo->window.skey > pQueryInfo->window.ekey) {
    pQueryInfo->command = TSDB_SQL_RETRIEVE_EMPTY_RESULT;
    return TSDB_CODE_SUCCESS;
  }

  if (!hasTimestampForPointInterpQuery(pQueryInfo)) {
    return invalidSqlErrMsg(pQueryInfo->msg, msg2);
  }

  // in case of join query, time range is required.
  if (QUERY_IS_JOIN_QUERY(pQueryInfo->type)) {
    int64_t timeRange = labs(pQueryInfo->window.skey - pQueryInfo->window.ekey);

    if (timeRange == 0 && pQueryInfo->window.skey == 0) {
      return invalidSqlErrMsg(tscGetErrorMsgPayload(pCmd), msg6);
    }
  }

  if ((code = parseLimitClause(pQueryInfo, index, pQuerySql, pSql)) != TSDB_CODE_SUCCESS) {
    return code;
  }

  if ((code = doFunctionsCompatibleCheck(pCmd, pQueryInfo)) != TSDB_CODE_SUCCESS) {
    return code;
  }

  setColumnOffsetValueInResultset(pQueryInfo);

  for (int32_t i = 0; i < pQueryInfo->numOfTables; ++i) {
    updateTagColumnIndex(pQueryInfo, i);
  }

  /*
   * fill options are set at the end position, when all columns are set properly
   * the columns may be increased due to group by operation
   */
  if (pQuerySql->fillType != NULL) {
    if (pQueryInfo->intervalTime == 0 && (!tscIsPointInterpQuery(pQueryInfo))) {
      return invalidSqlErrMsg(tscGetErrorMsgPayload(pCmd), msg5);
    }

    if (pQueryInfo->intervalTime > 0) {
      int64_t timeRange = labs(pQueryInfo->window.skey - pQueryInfo->window.ekey);
      // number of result is not greater than 10,000,000
      if ((timeRange == 0) || (timeRange / pQueryInfo->intervalTime) > MAX_RETRIEVE_ROWS_IN_INTERVAL_QUERY) {
        return invalidSqlErrMsg(pQueryInfo->msg, msg6);
      }
    }

    int32_t ret = parseFillClause(pQueryInfo, pQuerySql);
    if (ret != TSDB_CODE_SUCCESS) {
      return ret;
    }
  }

  return TSDB_CODE_SUCCESS;  // Does not build query message here
}

int32_t exprTreeFromSqlExpr(tExprNode **pExpr, const tSQLExpr* pSqlExpr, SArray* pExprInfo, SQueryInfo* pQueryInfo, SArray* pCols) {
  tExprNode* pLeft = NULL;
  tExprNode* pRight= NULL;
  
  if (pSqlExpr->pLeft != NULL) {
    int32_t ret = exprTreeFromSqlExpr(&pLeft, pSqlExpr->pLeft, pExprInfo, pQueryInfo, pCols);
    if (ret != TSDB_CODE_SUCCESS) {
      return ret;
    }
  }
  
  if (pSqlExpr->pRight != NULL) {
    int32_t ret = exprTreeFromSqlExpr(&pRight, pSqlExpr->pRight, pExprInfo, pQueryInfo, pCols);
    if (ret != TSDB_CODE_SUCCESS) {
      return ret;
    }
  }
  
  if (pSqlExpr->pLeft == NULL) {
    if (pSqlExpr->nSQLOptr >= TK_BOOL && pSqlExpr->nSQLOptr <= TK_STRING) {
      *pExpr = calloc(1, sizeof(tExprNode));
      (*pExpr)->nodeType = TSQL_NODE_VALUE;
      (*pExpr)->pVal = calloc(1, sizeof(tVariant));
      
      tVariantAssign((*pExpr)->pVal, &pSqlExpr->val);
      return TSDB_CODE_SUCCESS;
    } else if (pSqlExpr->nSQLOptr >= TK_COUNT && pSqlExpr->nSQLOptr <= TK_AVG_IRATE) {
      // arithmetic expression on the results of aggregation functions
      *pExpr = calloc(1, sizeof(tExprNode));
      (*pExpr)->nodeType = TSQL_NODE_COL;
      (*pExpr)->pSchema = calloc(1, sizeof(SSchema));
      STRNCPY((*pExpr)->pSchema->name, pSqlExpr->operand.z, pSqlExpr->operand.n);
      
      // set the input column data byte and type.
      size_t size = taosArrayGetSize(pExprInfo);
      
      for (int32_t i = 0; i < size; ++i) {
        SSqlExpr* p1 = taosArrayGetP(pExprInfo, i);
        
        if (strcmp((*pExpr)->pSchema->name, p1->aliasName) == 0) {
          (*pExpr)->pSchema->type = p1->resType;
          (*pExpr)->pSchema->bytes = p1->resBytes;
          break;
        }
      }
    } else if (pSqlExpr->nSQLOptr == TK_ID) { // column name, normal column arithmetic expression
      SColumnIndex index = {0};
      int32_t ret = getColumnIndexByName(&pSqlExpr->colInfo, pQueryInfo, &index);
      if (ret != TSDB_CODE_SUCCESS) {
        return ret;
      }
  
      *pExpr = calloc(1, sizeof(tExprNode));
      (*pExpr)->nodeType = TSQL_NODE_COL;
      (*pExpr)->pSchema = calloc(1, sizeof(SSchema));
      
      STableMeta* pTableMeta = tscGetMetaInfo(pQueryInfo, 0)->pTableMeta;
      SSchema* pSchema = tscGetTableColumnSchema(pTableMeta, index.columnIndex);
      *(*pExpr)->pSchema = *pSchema;
  
      if (pCols != NULL) {  // record the involved columns
        SColIndex colIndex = {0};
        STRNCPY(colIndex.name, pSchema->name, TSDB_COL_NAME_LEN);
        colIndex.colId = pSchema->colId;
        colIndex.colIndex = index.columnIndex;
        
        taosArrayPush(pCols, &colIndex);
      }
      
      return TSDB_CODE_SUCCESS;
    } else {
      return TSDB_CODE_INVALID_SQL;
    }
    
  } else {
    *pExpr = (tExprNode *)calloc(1, sizeof(tExprNode));
    (*pExpr)->nodeType = TSQL_NODE_EXPR;
    
    (*pExpr)->_node.hasPK = false;
    (*pExpr)->_node.pLeft = pLeft;
    (*pExpr)->_node.pRight = pRight;
    
    SSQLToken t = {.type = pSqlExpr->nSQLOptr};
    (*pExpr)->_node.optr = getBinaryExprOptr(&t);
    
    assert((*pExpr)->_node.optr != 0);
    
    if ((*pExpr)->_node.optr == TSDB_BINARY_OP_DIVIDE) {
      if (pRight->nodeType == TSQL_NODE_VALUE) {
        if (pRight->pVal->nType == TSDB_DATA_TYPE_INT && pRight->pVal->i64Key == 0) {
          return TSDB_CODE_INVALID_SQL;
        } else if (pRight->pVal->nType == TSDB_DATA_TYPE_FLOAT && pRight->pVal->dKey == 0) {
          return TSDB_CODE_INVALID_SQL;
        }
      }
    }
  }
  
  return TSDB_CODE_SUCCESS;
}<|MERGE_RESOLUTION|>--- conflicted
+++ resolved
@@ -5338,16 +5338,6 @@
     }
   }
 
-<<<<<<< HEAD
-  SColumnIndex ind = {0};
-  SSqlExpr* pExpr1 = tscSqlExprAppend(pQueryInfo, TSDB_FUNC_TAG_DUMMY, &ind, TSDB_DATA_TYPE_INT,
-      tDataTypeDesc[TSDB_DATA_TYPE_INT].nSize, tDataTypeDesc[TSDB_DATA_TYPE_INT].nSize, false);
-  
-  const char* name = (pExprList->a[0].aliasName != NULL)? pExprList->a[0].aliasName:functionsInfo[index].name;
-  STRNCPY(pExpr1->aliasName, name, sizeof(pExpr1->aliasName));
-
-=======
->>>>>>> dfbe9ace
   switch (index) {
     case 0:
       pQueryInfo->command = TSDB_SQL_CURRENT_DB;
