/*
 * Copyright (c) 2019 TAOS Data, Inc. <jhtao@taosdata.com>
 *
 * This program is free software: you can use, redistribute, and/or modify
 * it under the terms of the GNU Affero General Public License, version 3
 * or later ("AGPL"), as published by the Free Software Foundation.
 *
 * This program is distributed in the hope that it will be useful, but WITHOUT
 * ANY WARRANTY; without even the implied warranty of MERCHANTABILITY or
 * FITNESS FOR A PARTICULAR PURPOSE.
 *
 * You should have received a copy of the GNU Affero General Public License
 * along with this program. If not, see <http://www.gnu.org/licenses/>.
 */

#ifndef __APPLE__
#define _BSD_SOURCE
#define _XOPEN_SOURCE 500
#define _DEFAULT_SOURCE
#define _GNU_SOURCE
#endif // __APPLE__

#include <qSqlparser.h>
#include "os.h"
#include "regex.h"
#include "qPlan.h"
#include "qSqlparser.h"
#include "qTableMeta.h"
#include "qUtil.h"
#include "taos.h"
#include "taosmsg.h"
#include "tcompare.h"
#include "texpr.h"
#include "tname.h"
#include "tscLog.h"
#include "tscUtil.h"
#include "tsclient.h"
#include "tstrbuild.h"
#include "ttoken.h"
#include "ttokendef.h"
#include "qScript.h"
#include "ttype.h"
#include "qFilter.h"

#define DEFAULT_PRIMARY_TIMESTAMP_COL_NAME "_c0"

#define TSWINDOW_IS_EQUAL(t1, t2) (((t1).skey == (t2).skey) && ((t1).ekey == (t2).ekey))

// -1 is tbname column index, so here use the -2 as the initial value
#define COLUMN_INDEX_INITIAL_VAL (-2)
#define COLUMN_INDEX_INITIALIZER \
  { COLUMN_INDEX_INITIAL_VAL, COLUMN_INDEX_INITIAL_VAL }
#define COLUMN_INDEX_VALIDE(index) (((index).tableIndex >= 0) && ((index).columnIndex >= TSDB_TBNAME_COLUMN_INDEX))
#define TBNAME_LIST_SEP ","

typedef struct SColumnList {  // todo refactor
  int32_t      num;
  SColumnIndex ids[TSDB_MAX_COLUMNS];
} SColumnList;

typedef struct SConvertFunc {
  int32_t originFuncId;
  int32_t execFuncId;
} SConvertFunc;

static SExprInfo* doAddProjectCol(SQueryInfo* pQueryInfo, int32_t colIndex, int32_t tableIndex, int32_t colId);

static int32_t setShowInfo(SSqlObj* pSql, SSqlInfo* pInfo);
static char*   getAccountId(SSqlObj* pSql);

static int  convertTimestampStrToInt64(tVariant *pVar, int32_t precision);
static bool serializeExprListToVariant(SArray* pList, tVariant **dst, int16_t colType, uint8_t precision);

static bool has(SArray* pFieldList, int32_t startIdx, const char* name);
static int32_t getDelimiterIndex(SStrToken* pTableName);
static bool validateTableColumnInfo(SArray* pFieldList, SSqlCmd* pCmd);
static bool validateTagParams(SArray* pTagsList, SArray* pFieldList, SSqlCmd* pCmd);

static void getColumnName(tSqlExprItem* pItem, char* resultFieldName, char* rawName, int32_t nameLength);

static int32_t addExprAndResultField(SSqlCmd* pCmd, SQueryInfo* pQueryInfo, int32_t colIndex, tSqlExprItem* pItem,
    bool finalResult, SUdfInfo* pUdfInfo);
static int32_t insertResultField(SQueryInfo* pQueryInfo, int32_t outputIndex, SColumnList* pColList, int16_t bytes,
                          int8_t type, char* fieldName, SExprInfo* pSqlExpr);

static uint8_t convertRelationalOperator(SStrToken *pToken);

static int32_t validateSelectNodeList(SSqlCmd* pCmd, SQueryInfo* pQueryInfo, SArray* pSelNodeList, bool isSTable, bool joinQuery, bool timeWindowQuery);

static bool hasUnsupportFunctionsForSTableQuery(SSqlCmd* pCmd, SQueryInfo* pQueryInfo);
static bool functionCompatibleCheck(SQueryInfo* pQueryInfo, bool joinQuery, bool twQuery);

static int32_t validateGroupbyNode(SQueryInfo* pQueryInfo, SArray* pList, SSqlCmd* pCmd);

static int32_t validateIntervalNode(SSqlObj* pSql, SQueryInfo* pQueryInfo, SSqlNode* pSqlNode);
static int32_t parseIntervalOffset(SSqlCmd* pCmd, SQueryInfo* pQueryInfo, SStrToken* offsetToken);
static int32_t parseSlidingClause(SSqlCmd* pCmd, SQueryInfo* pQueryInfo, SStrToken* pSliding);
static int32_t validateStateWindowNode(SSqlCmd* pCmd, SQueryInfo* pQueryInfo, SSqlNode* pSqlNode, bool isStable);

static int32_t addProjectionExprAndResultField(SSqlCmd* pCmd, SQueryInfo* pQueryInfo, tSqlExprItem* pItem, bool outerQuery);

static int32_t validateWhereNode(SQueryInfo* pQueryInfo, tSqlExpr** pExpr, SSqlObj* pSql);
static int32_t validateFillNode(SSqlCmd* pCmd, SQueryInfo* pQueryInfo, SSqlNode* pSqlNode);
static int32_t validateOrderbyNode(SSqlCmd* pCmd, SQueryInfo* pQueryInfo, SSqlNode* pSqlNode, SSchema* pSchema);

static int32_t tsRewriteFieldNameIfNecessary(SSqlCmd* pCmd, SQueryInfo* pQueryInfo);
static int32_t setAlterTableInfo(SSqlObj* pSql, struct SSqlInfo* pInfo);
static int32_t validateSqlFunctionInStreamSql(SSqlCmd* pCmd, SQueryInfo* pQueryInfo);
static int32_t validateFunctionsInIntervalOrGroupbyQuery(SSqlCmd* pCmd, SQueryInfo* pQueryInfo);
static int32_t validateArithmeticSQLExpr(SSqlCmd* pCmd, tSqlExpr* pExpr, SQueryInfo* pQueryInfo, SColumnList* pList, int32_t* type);
static int32_t validateEp(char* ep);
static int32_t validateDNodeConfig(SMiscInfo* pOptions);
static int32_t validateLocalConfig(SMiscInfo* pOptions);
static int32_t validateColumnName(char* name);
static int32_t setKillInfo(SSqlObj* pSql, struct SSqlInfo* pInfo, int32_t killType);
static int32_t setCompactVnodeInfo(SSqlObj* pSql, struct SSqlInfo* pInfo);

static int32_t validateOneTag(SSqlCmd* pCmd, TAOS_FIELD* pTagField);
static bool hasTimestampForPointInterpQuery(SQueryInfo* pQueryInfo);
static bool hasNormalColumnFilter(SQueryInfo* pQueryInfo);

static int32_t validateLimitNode(SSqlCmd* pCmd, SQueryInfo* pQueryInfo, SSqlNode* pSqlNode, SSqlObj* pSql);
static int32_t parseCreateDBOptions(SSqlCmd* pCmd, SCreateDbInfo* pCreateDbSql);
static int32_t getColumnIndexByName(const SStrToken* pToken, SQueryInfo* pQueryInfo, SColumnIndex* pIndex, char* msg);
static int32_t getTableIndexByName(SStrToken* pToken, SQueryInfo* pQueryInfo, SColumnIndex* pIndex);

static int32_t getTableIndexImpl(SStrToken* pTableToken, SQueryInfo* pQueryInfo, SColumnIndex* pIndex);
static int32_t doFunctionsCompatibleCheck(SSqlCmd* pCmd, SQueryInfo* pQueryInfo, char* msg);
static int32_t doLocalQueryProcess(SSqlCmd* pCmd, SQueryInfo* pQueryInfo, SSqlNode* pSqlNode);
static int32_t tscCheckCreateDbParams(SSqlCmd* pCmd, SCreateDbMsg* pCreate);

static SColumnList createColumnList(int32_t num, int16_t tableIndex, int32_t columnIndex);

static int32_t doCheckForCreateTable(SSqlObj* pSql, int32_t subClauseIndex, SSqlInfo* pInfo);
static int32_t doCheckForCreateFromStable(SSqlObj* pSql, SSqlInfo* pInfo);
static int32_t doCheckForStream(SSqlObj* pSql, SSqlInfo* pInfo);
static int32_t validateSqlNode(SSqlObj* pSql, SSqlNode* pSqlNode, SQueryInfo* pQueryInfo);

static int32_t exprTreeFromSqlExpr(SSqlCmd* pCmd, tExprNode **pExpr, const tSqlExpr* pSqlExpr, SQueryInfo* pQueryInfo, SArray* pCols, uint64_t *uid);
static bool    validateDebugFlag(int32_t v);
static int32_t checkQueryRangeForFill(SSqlCmd* pCmd, SQueryInfo* pQueryInfo);
static int32_t loadAllTableMeta(SSqlObj* pSql, struct SSqlInfo* pInfo);
static tSqlExpr* extractExprForSTable(SSqlCmd* pCmd, tSqlExpr** pExpr, SQueryInfo* pQueryInfo, int32_t tableIndex);

int validateTableName(char *tblName, int len, SStrToken* psTblToken, bool *dbIncluded);

static bool isTimeWindowQuery(SQueryInfo* pQueryInfo) {
  return pQueryInfo->interval.interval > 0 || pQueryInfo->sessionWindow.gap > 0;
}


int16_t getNewResColId(SSqlCmd* pCmd) {
  return pCmd->resColumnId--;
}

// serialize expr in exprlist to binary
// format  "type | size | value"
bool serializeExprListToVariant(SArray* pList, tVariant **dst, int16_t colType, uint8_t precision) {
  bool ret = false;
  if (!pList || pList->size <= 0 || colType < 0) {
    return ret;
  }

  tSqlExpr* item = ((tSqlExprItem*)(taosArrayGet(pList, 0)))->pNode;
  int32_t firstVarType = item->value.nType;

  SBufferWriter bw = tbufInitWriter( NULL, false);
  tbufEnsureCapacity(&bw, 512);
  if (colType == TSDB_DATA_TYPE_TIMESTAMP) {
    tbufWriteUint32(&bw, TSDB_DATA_TYPE_BIGINT);
  } else {
    tbufWriteUint32(&bw, colType);
  }

  tbufWriteInt32(&bw, (int32_t)(pList->size));

  for (int32_t i = 0; i < (int32_t)pList->size; i++) {
    tSqlExpr* pSub = ((tSqlExprItem*)(taosArrayGet(pList, i)))->pNode;
    tVariant* var  = &pSub->value;

    // check all the exprToken type in expr list same or not
    if (firstVarType != var->nType) {
      break;
    }
    if ((colType == TSDB_DATA_TYPE_BOOL || IS_SIGNED_NUMERIC_TYPE(colType))) {
      if (var->nType != TSDB_DATA_TYPE_BOOL && !IS_SIGNED_NUMERIC_TYPE(var->nType)) {
        break;
      }
      if (colType == TSDB_DATA_TYPE_BOOL && (var->i64 > 1 ||var->i64 < 0)) {
        break;
      }      
      tbufWriteInt64(&bw, var->i64);
    } else if (IS_UNSIGNED_NUMERIC_TYPE(colType)) {
      if (IS_SIGNED_NUMERIC_TYPE(var->nType) || IS_UNSIGNED_NUMERIC_TYPE(var->nType)) {
        tbufWriteUint64(&bw, var->u64);
      } else {
        break;
      }
    } else if (colType == TSDB_DATA_TYPE_DOUBLE || colType == TSDB_DATA_TYPE_FLOAT) {
      if (IS_SIGNED_NUMERIC_TYPE(var->nType) || IS_UNSIGNED_NUMERIC_TYPE(var->nType)) {
        tbufWriteDouble(&bw, (double)(var->i64));
      } else if (var->nType == TSDB_DATA_TYPE_DOUBLE || var->nType == TSDB_DATA_TYPE_FLOAT){
        tbufWriteDouble(&bw, var->dKey);
      } else {
        break;
      }
    } else if (colType == TSDB_DATA_TYPE_BINARY) {
      if (var->nType != TSDB_DATA_TYPE_BINARY) {
        break;
      }
      tbufWriteBinary(&bw, var->pz, var->nLen);
    } else if (colType == TSDB_DATA_TYPE_NCHAR) {
      if (var->nType != TSDB_DATA_TYPE_BINARY) {
        break;
      }
      char   *buf = (char *)calloc(1, (var->nLen + 1)*TSDB_NCHAR_SIZE);
      if (tVariantDump(var, buf, colType, false) != TSDB_CODE_SUCCESS) {
        free(buf);
        break;
      }
      tbufWriteBinary(&bw, buf, twcslen((wchar_t *)buf) * TSDB_NCHAR_SIZE);
      free(buf);
    } else if (colType == TSDB_DATA_TYPE_TIMESTAMP) {
      if (var->nType == TSDB_DATA_TYPE_BINARY) {
         if (convertTimestampStrToInt64(var, precision) < 0) {
           break;
         }
         tbufWriteInt64(&bw, var->i64);
       } else if (var->nType == TSDB_DATA_TYPE_BIGINT) {
         tbufWriteInt64(&bw, var->i64);
       } else {
         break;
       }
    } else {
      break;
    }
    if (i == (int32_t)(pList->size - 1)) { ret = true;}
  }
  if (ret == true) {
    if ((*dst = calloc(1, sizeof(tVariant))) != NULL) {
      tVariantCreateFromBinary(*dst, tbufGetData(&bw, false), tbufTell(&bw), TSDB_DATA_TYPE_BINARY);
    } else {
      ret = false;
    }
  }
  tbufCloseWriter(&bw);
  return ret;
}


static uint8_t convertRelationalOperator(SStrToken *pToken) {
  switch (pToken->type) {
    case TK_LT:
      return TSDB_RELATION_LESS;
    case TK_LE:
      return TSDB_RELATION_LESS_EQUAL;
    case TK_GT:
      return TSDB_RELATION_GREATER;
    case TK_GE:
      return TSDB_RELATION_GREATER_EQUAL;
    case TK_NE:
      return TSDB_RELATION_NOT_EQUAL;
    case TK_AND:
      return TSDB_RELATION_AND;
    case TK_OR:
      return TSDB_RELATION_OR;
    case TK_EQ:
      return TSDB_RELATION_EQUAL;
    case TK_PLUS:
      return TSDB_BINARY_OP_ADD;

    case TK_MINUS:
      return TSDB_BINARY_OP_SUBTRACT;
    case TK_STAR:
      return TSDB_BINARY_OP_MULTIPLY;
    case TK_SLASH:
    case TK_DIVIDE:
      return TSDB_BINARY_OP_DIVIDE;
    case TK_REM:
      return TSDB_BINARY_OP_REMAINDER;
    case TK_LIKE:
      return TSDB_RELATION_LIKE;
    case TK_MATCH:
      return TSDB_RELATION_MATCH;
    case TK_NMATCH:
      return TSDB_RELATION_NMATCH;
    case TK_ISNULL:
      return TSDB_RELATION_ISNULL;
    case TK_NOTNULL:
      return TSDB_RELATION_NOTNULL;
    case TK_IN:
      return TSDB_RELATION_IN;
    default: { return 0; }
  }
}

static bool validateDebugFlag(int32_t v) {
  const static int validFlag[] = {131, 135, 143};

  for (int i = 0; i < tListLen(validFlag); i++) {
    if (v == validFlag[i]) {
        return true;
    }
  }
  return false;
}
/*
 * Used during parsing query sql. Since the query sql usually small in length, error position
 * is not needed in the final error message.
 */
static int32_t invalidOperationMsg(char* dstBuffer, const char* errMsg) {
  return tscInvalidOperationMsg(dstBuffer, errMsg, NULL);
}

static int convertTimestampStrToInt64(tVariant *pVar, int32_t precision) {
  int64_t     time = 0;
  strdequote(pVar->pz);

  char*           seg = strnchr(pVar->pz, '-', pVar->nLen, false);
  if (seg != NULL) {
    if (taosParseTime(pVar->pz, &time, pVar->nLen, precision, tsDaylight) != TSDB_CODE_SUCCESS) {
      return -1;
    }
  } else {
    if (tVariantDump(pVar, (char*)&time, TSDB_DATA_TYPE_BIGINT, true)) {
      return -1;
    }
  }
  tVariantDestroy(pVar);
  tVariantCreateFromBinary(pVar, (char*)&time, 0, TSDB_DATA_TYPE_BIGINT);
  return 0;
}
static int setColumnFilterInfoForTimestamp(SSqlCmd* pCmd, SQueryInfo* pQueryInfo, tVariant* pVar) {
  const char* msg = "invalid timestamp";

  STableMetaInfo* pTableMetaInfo = tscGetMetaInfo(pQueryInfo, 0);

  STableComInfo tinfo = tscGetTableInfo(pTableMetaInfo->pTableMeta);
  if (convertTimestampStrToInt64(pVar, tinfo.precision) < 0) {
   return invalidOperationMsg(tscGetErrorMsgPayload(pCmd), msg);
  }
  return TSDB_CODE_SUCCESS;
}

static int32_t handlePassword(SSqlCmd* pCmd, SStrToken* pPwd) {
  const char* msg1 = "password can not be empty";
  const char* msg2 = "name or password too long";
  const char* msg3 = "password needs single quote marks enclosed";

  if (pPwd->type != TK_STRING) {
    return invalidOperationMsg(tscGetErrorMsgPayload(pCmd), msg3);
  }

  strdequote(pPwd->z);
  pPwd->n = (uint32_t)strtrim(pPwd->z);  // trim space before and after passwords

  if (pPwd->n <= 0) {
    return invalidOperationMsg(tscGetErrorMsgPayload(pCmd), msg1);
  }

  if (pPwd->n >= TSDB_KEY_LEN) {
    return invalidOperationMsg(tscGetErrorMsgPayload(pCmd), msg2);
  }

  return TSDB_CODE_SUCCESS;
}

// validate the out put field type for "UNION ALL" subclause
static int32_t normalizeVarDataTypeLength(SSqlCmd* pCmd) {
  const char* msg1 = "columns in select clause not identical";

  int32_t diffSize = 0;

  // if there is only one element, the limit of clause is the limit of global result.
  SQueryInfo* pQueryInfo1 = pCmd->pQueryInfo;
  SQueryInfo* pSibling = pQueryInfo1->sibling;

  while(pSibling != NULL) {
    int32_t ret = tscFieldInfoCompare(&pQueryInfo1->fieldsInfo, &pSibling->fieldsInfo, &diffSize);
    if (ret != 0) {
      return invalidOperationMsg(tscGetErrorMsgPayload(pCmd), msg1);
    }

    pSibling = pSibling->sibling;
  }

  if (diffSize) {
    pQueryInfo1 = pCmd->pQueryInfo;
    pSibling = pQueryInfo1->sibling;

    while(pSibling->sibling != NULL) {
      tscFieldInfoSetSize(&pQueryInfo1->fieldsInfo, &pSibling->fieldsInfo);
      pSibling = pSibling->sibling;
    }
  }

  return TSDB_CODE_SUCCESS;
}

int32_t readFromFile(char *name, uint32_t *len, void **buf) {
  struct stat fileStat;
  if (stat(name, &fileStat) < 0) {
    tscError("stat file %s failed, error:%s", name, strerror(errno));
    return TAOS_SYSTEM_ERROR(errno);
  }

  *len = fileStat.st_size;

  if (*len <= 0) {
    tscError("file %s is empty", name);
    return TSDB_CODE_TSC_FILE_EMPTY;
  }

  *buf = calloc(1, *len);
  if (*buf == NULL) {
    return TSDB_CODE_TSC_OUT_OF_MEMORY;
  }

  int fd = open(name, O_RDONLY);
  if (fd < 0) {
    tscError("open file %s failed, error:%s", name, strerror(errno));
    tfree(*buf);
    return TAOS_SYSTEM_ERROR(errno);
  }

  int64_t s = taosRead(fd, *buf, *len);
  if (s != *len) {
    tscError("read file %s failed, error:%s", name, strerror(errno));
    close(fd);
    tfree(*buf);
    return TSDB_CODE_TSC_APP_ERROR;
  }
  close(fd);
  return TSDB_CODE_SUCCESS;
}


int32_t handleUserDefinedFunc(SSqlObj* pSql, struct SSqlInfo* pInfo) {
  const char *msg1 = "invalidate function name";
  const char *msg2 = "path is too long";
  const char *msg3 = "invalid outputtype";
  const char *msg4 = "invalid script";
  const char *msg5 = "invalid dyn lib";
  SSqlCmd *pCmd = &pSql->cmd;

  switch (pInfo->type) {
    case TSDB_SQL_CREATE_FUNCTION: {
      SCreateFuncInfo *createInfo = &pInfo->pMiscInfo->funcOpt;
      uint32_t len = 0;
      void *buf = NULL;

      if (createInfo->output.type == (uint8_t)-1 || createInfo->output.bytes < 0) {
        return invalidOperationMsg(tscGetErrorMsgPayload(pCmd), msg3);
      }

      createInfo->name.z[createInfo->name.n] = 0;
      // funcname's naming rule is same to column 
      if (validateColumnName(createInfo->name.z) != TSDB_CODE_SUCCESS) {
        return  invalidOperationMsg(tscGetErrorMsgPayload(pCmd), msg1);
      }
      strdequote(createInfo->name.z);

      if (strlen(createInfo->name.z) >= TSDB_FUNC_NAME_LEN) {
        return invalidOperationMsg(tscGetErrorMsgPayload(pCmd), msg1);
      }

      createInfo->path.z[createInfo->path.n] = 0;

      strdequote(createInfo->path.z);

      if (strlen(createInfo->path.z) >= PATH_MAX) {
        return invalidOperationMsg(tscGetErrorMsgPayload(pCmd), msg2);
      }

      int32_t ret = readFromFile(createInfo->path.z, &len, &buf);
      if (ret) {
        return ret;
      }
      //validate *.lua or .so
      int32_t pathLen = (int32_t)strlen(createInfo->path.z);
      if ((pathLen > 4) && (0 == strncmp(createInfo->path.z + pathLen - 4, ".lua", 4)) && !isValidScript(buf, len)) {
        return invalidOperationMsg(tscGetErrorMsgPayload(pCmd), msg4);
      } else if (pathLen > 3 && (0 == strncmp(createInfo->path.z + pathLen - 3, ".so", 3))) {
        void *handle = taosLoadDll(createInfo->path.z);
        taosCloseDll(handle);
        if (handle == NULL) {
          return invalidOperationMsg(tscGetErrorMsgPayload(pCmd), msg5);
        }
      }

      //TODO CHECK CODE
      if (len + sizeof(SCreateFuncMsg) > pSql->cmd.allocSize) {
        ret = tscAllocPayload(&pSql->cmd, len + sizeof(SCreateFuncMsg));
        if (ret) {
          tfree(buf);
          return ret;
        }
      }

      SCreateFuncMsg *pMsg = (SCreateFuncMsg *)pSql->cmd.payload;

      strcpy(pMsg->name, createInfo->name.z);
      strcpy(pMsg->path, createInfo->path.z);

      pMsg->funcType = htonl(createInfo->type);
      pMsg->bufSize = htonl(createInfo->bufSize);

      pMsg->outputType = createInfo->output.type;
      pMsg->outputLen = htons(createInfo->output.bytes);

      pMsg->codeLen = htonl(len);
      memcpy(pMsg->code, buf, len);
      tfree(buf);

      break;
    }
    case TSDB_SQL_DROP_FUNCTION: {
      SStrToken* t0 = taosArrayGet(pInfo->pMiscInfo->a, 0);

      SDropFuncMsg *pMsg = (SDropFuncMsg *)pSql->cmd.payload;

      t0->z[t0->n] = 0;

      strdequote(t0->z);

      if (strlen(t0->z) >= TSDB_FUNC_NAME_LEN) {
        return invalidOperationMsg(tscGetErrorMsgPayload(pCmd), msg1);
      }

      strcpy(pMsg->name, t0->z);

      break;
    }
    default:
      return TSDB_CODE_TSC_APP_ERROR;
  }

  return TSDB_CODE_SUCCESS;
}

int32_t tscValidateSqlInfo(SSqlObj* pSql, struct SSqlInfo* pInfo) {
  if (pInfo == NULL || pSql == NULL) {
    return TSDB_CODE_TSC_APP_ERROR;
  }

  SSqlCmd* pCmd = &pSql->cmd;
  SSqlRes* pRes = &pSql->res;

  int32_t code = TSDB_CODE_SUCCESS;
  if (!pInfo->valid || terrno == TSDB_CODE_TSC_SQL_SYNTAX_ERROR) {
    terrno = TSDB_CODE_SUCCESS;  // clear the error number
    return tscSQLSyntaxErrMsg(tscGetErrorMsgPayload(pCmd), NULL, pInfo->msg);
  }

  SQueryInfo* pQueryInfo = tscGetQueryInfoS(pCmd);
  if (pQueryInfo == NULL) {
    pRes->code = terrno;
    return pRes->code;
  }

  STableMetaInfo* pTableMetaInfo = (pQueryInfo->numOfTables == 0)? tscAddEmptyMetaInfo(pQueryInfo) : pQueryInfo->pTableMetaInfo[0];
  if (pTableMetaInfo == NULL) {
    pRes->code = TSDB_CODE_TSC_OUT_OF_MEMORY;
    return pRes->code;
  }

  pCmd->command = pInfo->type;

  switch (pInfo->type) {
    case TSDB_SQL_DROP_TABLE:
    case TSDB_SQL_DROP_USER:
    case TSDB_SQL_DROP_ACCT:
    case TSDB_SQL_DROP_DNODE:
    case TSDB_SQL_DROP_DB: {
      const char* msg2 = "invalid name";
      const char* msg3 = "param name too long";

      SStrToken* pzName = taosArrayGet(pInfo->pMiscInfo->a, 0);
      bool escapeEnabled = (pInfo->type == TSDB_SQL_DROP_TABLE) ? true: false;

      bool dbIncluded = false;
      char      buf[TSDB_TABLE_FNAME_LEN];
      SStrToken sTblToken;
      sTblToken.z = buf;
      
      if (pInfo->type != TSDB_SQL_DROP_DNODE) {
        if ((escapeEnabled && (validateTableName(pzName->z, pzName->n, &sTblToken, &dbIncluded) != TSDB_CODE_SUCCESS)) ||
            ((!escapeEnabled) && (tscValidateName(pzName, escapeEnabled, &dbIncluded) != TSDB_CODE_SUCCESS))){
          return invalidOperationMsg(tscGetErrorMsgPayload(pCmd), msg2);          
        }
      }

      if (pInfo->type == TSDB_SQL_DROP_DB) {
        assert(taosArrayGetSize(pInfo->pMiscInfo->a) == 1);
        code = tNameSetDbName(&pTableMetaInfo->name, getAccountId(pSql), pzName);
        if (code != TSDB_CODE_SUCCESS) {
          return invalidOperationMsg(tscGetErrorMsgPayload(pCmd), msg2);
        }

      } else if (pInfo->type == TSDB_SQL_DROP_TABLE) {
        assert(taosArrayGetSize(pInfo->pMiscInfo->a) == 1);

        code = tscSetTableFullName(&pTableMetaInfo->name, &sTblToken, pSql, dbIncluded);
        if(code != TSDB_CODE_SUCCESS) {
          return code; 
        }
      } else if (pInfo->type == TSDB_SQL_DROP_DNODE) {
        if (pzName->type == TK_STRING) {
          pzName->n = strdequote(pzName->z);
        }
        strncpy(pCmd->payload, pzName->z, pzName->n);
      } else {  // drop user/account
        if (pzName->n >= TSDB_USER_LEN) {
          return invalidOperationMsg(tscGetErrorMsgPayload(pCmd), msg3);
        }

        strncpy(pCmd->payload, pzName->z, pzName->n);
      }

      break;
    }

    case TSDB_SQL_USE_DB: {
      const char* msg = "invalid db name";
      SStrToken* pToken = taosArrayGet(pInfo->pMiscInfo->a, 0);

      if (tscValidateName(pToken, false, NULL) != TSDB_CODE_SUCCESS) {
        return invalidOperationMsg(tscGetErrorMsgPayload(pCmd), msg);
      }

      int32_t ret = tNameSetDbName(&pTableMetaInfo->name, getAccountId(pSql), pToken);
      if (ret != TSDB_CODE_SUCCESS) {
        return invalidOperationMsg(tscGetErrorMsgPayload(pCmd), msg);
      }

      break;
    }

    case TSDB_SQL_RESET_CACHE: {
      return TSDB_CODE_SUCCESS;
    }

    case TSDB_SQL_SHOW: {
      if (setShowInfo(pSql, pInfo) != TSDB_CODE_SUCCESS) {
        return TSDB_CODE_TSC_INVALID_OPERATION;
      }

      break;
    }

    case TSDB_SQL_CREATE_FUNCTION:
    case TSDB_SQL_DROP_FUNCTION:  {
      code = handleUserDefinedFunc(pSql, pInfo);
      if (code != TSDB_CODE_SUCCESS) {
        return code;
      }

      break;
    }

    case TSDB_SQL_ALTER_DB:
    case TSDB_SQL_CREATE_DB: {
      const char* msg1 = "invalid db name";
      const char* msg2 = "name too long";

      SCreateDbInfo* pCreateDB = &(pInfo->pMiscInfo->dbOpt);
      if (pCreateDB->dbname.n >= TSDB_DB_NAME_LEN) {
        return invalidOperationMsg(tscGetErrorMsgPayload(pCmd), msg2);
      }

      char buf[TSDB_DB_NAME_LEN] = {0};
      SStrToken token = taosTokenDup(&pCreateDB->dbname, buf, tListLen(buf));

      if (tscValidateName(&token, false, NULL) != TSDB_CODE_SUCCESS) {
        return invalidOperationMsg(tscGetErrorMsgPayload(pCmd), msg1);
      }

      int32_t ret = tNameSetDbName(&pTableMetaInfo->name, getAccountId(pSql), &token);
      if (ret != TSDB_CODE_SUCCESS) {
        return invalidOperationMsg(tscGetErrorMsgPayload(pCmd), msg2);
      }

      if (parseCreateDBOptions(pCmd, pCreateDB) != TSDB_CODE_SUCCESS) {
        return TSDB_CODE_TSC_INVALID_OPERATION;
      }

      break;
    }

    case TSDB_SQL_CREATE_DNODE: {
      const char* msg = "invalid host name (ip address)";

      if (taosArrayGetSize(pInfo->pMiscInfo->a) > 1) {
        return invalidOperationMsg(tscGetErrorMsgPayload(pCmd), msg);
      }

      SStrToken* id = taosArrayGet(pInfo->pMiscInfo->a, 0);
      if (id->type == TK_STRING) {
        id->n = strdequote(id->z);
      }
      break;
    }

    case TSDB_SQL_CREATE_ACCT:
    case TSDB_SQL_ALTER_ACCT: {
      const char* msg1 = "invalid state option, available options[no, r, w, all]";
      const char* msg2 = "invalid user/account name";
      const char* msg3 = "name too long";

      SStrToken* pName = &pInfo->pMiscInfo->user.user;
      SStrToken* pPwd = &pInfo->pMiscInfo->user.passwd;

      if (handlePassword(pCmd, pPwd) != TSDB_CODE_SUCCESS) {
        return TSDB_CODE_TSC_INVALID_OPERATION;
      }

      if (pName->n >= TSDB_USER_LEN) {
        return invalidOperationMsg(tscGetErrorMsgPayload(pCmd), msg3);
      }

      if (tscValidateName(pName, false, NULL) != TSDB_CODE_SUCCESS) {
        return invalidOperationMsg(tscGetErrorMsgPayload(pCmd), msg2);
      }

      SCreateAcctInfo* pAcctOpt = &pInfo->pMiscInfo->acctOpt;
      if (pAcctOpt->stat.n > 0) {
        if (pAcctOpt->stat.z[0] == 'r' && pAcctOpt->stat.n == 1) {
        } else if (pAcctOpt->stat.z[0] == 'w' && pAcctOpt->stat.n == 1) {
        } else if (strncmp(pAcctOpt->stat.z, "all", 3) == 0 && pAcctOpt->stat.n == 3) {
        } else if (strncmp(pAcctOpt->stat.z, "no", 2) == 0 && pAcctOpt->stat.n == 2) {
        } else {
          return invalidOperationMsg(tscGetErrorMsgPayload(pCmd), msg1);
        }
      }

      break;
    }

    case TSDB_SQL_DESCRIBE_TABLE: {
      const char* msg1 = "invalid table name";

      SStrToken* pToken = taosArrayGet(pInfo->pMiscInfo->a, 0);
      bool dbIncluded = false;
      char      buf[TSDB_TABLE_FNAME_LEN];
      SStrToken sTblToken;
      sTblToken.z = buf;
      
      if (validateTableName(pToken->z, pToken->n, &sTblToken, &dbIncluded) != TSDB_CODE_SUCCESS) {
        return invalidOperationMsg(tscGetErrorMsgPayload(pCmd), msg1);
      }

      // additional msg has been attached already
      code = tscSetTableFullName(&pTableMetaInfo->name, &sTblToken, pSql, dbIncluded);
      if (code != TSDB_CODE_SUCCESS) {
        return code;
      }

      return tscGetTableMeta(pSql, pTableMetaInfo);
    }
    case TSDB_SQL_SHOW_CREATE_STABLE:
    case TSDB_SQL_SHOW_CREATE_TABLE: {
      const char* msg1 = "invalid table name";

      SStrToken* pToken = taosArrayGet(pInfo->pMiscInfo->a, 0);

      bool dbIncluded = false;
      char      buf[TSDB_TABLE_FNAME_LEN];
      SStrToken sTblToken;
      sTblToken.z = buf;
      
      if (validateTableName(pToken->z, pToken->n, &sTblToken, &dbIncluded) != TSDB_CODE_SUCCESS) {
        return invalidOperationMsg(tscGetErrorMsgPayload(pCmd), msg1);
      }

      code = tscSetTableFullName(&pTableMetaInfo->name, &sTblToken, pSql, dbIncluded);
      if (code != TSDB_CODE_SUCCESS) {
        return code;
      }

      return tscGetTableMeta(pSql, pTableMetaInfo);
    }
    case TSDB_SQL_SHOW_CREATE_DATABASE: {
      const char* msg1 = "invalid database name";

      SStrToken* pToken = taosArrayGet(pInfo->pMiscInfo->a, 0);
      
      if (tscValidateName(pToken, false, NULL) != TSDB_CODE_SUCCESS) {
        return invalidOperationMsg(tscGetErrorMsgPayload(pCmd), msg1);
      }

      if (pToken->n > TSDB_DB_NAME_LEN) {
        return invalidOperationMsg(tscGetErrorMsgPayload(pCmd), msg1);
      }
      return tNameSetDbName(&pTableMetaInfo->name, getAccountId(pSql), pToken);
    }
    case TSDB_SQL_CFG_DNODE: {
      const char* msg2 = "invalid configure options or values, such as resetlog / debugFlag 135 / balance 'vnode:2-dnode:2' / monitor 1 ";
      const char* msg3 = "invalid dnode ep";

      /* validate the ip address */
      SMiscInfo* pMiscInfo = pInfo->pMiscInfo;

      /* validate the parameter names and options */
      if (validateDNodeConfig(pMiscInfo) != TSDB_CODE_SUCCESS) {
        return invalidOperationMsg(tscGetErrorMsgPayload(pCmd), msg2);
      }

      char* pMsg = pCmd->payload;

      SCfgDnodeMsg* pCfg = (SCfgDnodeMsg*)pMsg;

      SStrToken* t0 = taosArrayGet(pMiscInfo->a, 0);
      SStrToken* t1 = taosArrayGet(pMiscInfo->a, 1);

      t0->n = strdequote(t0->z);
      strncpy(pCfg->ep, t0->z, t0->n);

      if (validateEp(pCfg->ep) != TSDB_CODE_SUCCESS) {
        return invalidOperationMsg(tscGetErrorMsgPayload(pCmd), msg3);
      }

      strncpy(pCfg->config, t1->z, t1->n);

      if (taosArrayGetSize(pMiscInfo->a) == 3) {
        SStrToken* t2 = taosArrayGet(pMiscInfo->a, 2);

        pCfg->config[t1->n] = ' ';  // add sep
        strncpy(&pCfg->config[t1->n + 1], t2->z, t2->n);
      }

      break;
    }

    case TSDB_SQL_CREATE_USER:
    case TSDB_SQL_ALTER_USER: {
      const char* msg2 = "invalid user/account name";
      const char* msg3 = "name too long";
      const char* msg5 = "invalid user rights";
      const char* msg7 = "not support options";

      pCmd->command = pInfo->type;

      SUserInfo* pUser = &pInfo->pMiscInfo->user;
      SStrToken* pName = &pUser->user;
      SStrToken* pPwd = &pUser->passwd;

      if (pName->n >= TSDB_USER_LEN) {
        return invalidOperationMsg(tscGetErrorMsgPayload(pCmd), msg3);
      }

      if (tscValidateName(pName, false, NULL) != TSDB_CODE_SUCCESS) {
        return invalidOperationMsg(tscGetErrorMsgPayload(pCmd), msg2);
      }

      if (pCmd->command == TSDB_SQL_CREATE_USER) {
        if (handlePassword(pCmd, pPwd) != TSDB_CODE_SUCCESS) {
          return TSDB_CODE_TSC_INVALID_OPERATION;
        }
      } else {
        if (pUser->type == TSDB_ALTER_USER_PASSWD) {
          if (handlePassword(pCmd, pPwd) != TSDB_CODE_SUCCESS) {
            return TSDB_CODE_TSC_INVALID_OPERATION;
          }
        } else if (pUser->type == TSDB_ALTER_USER_PRIVILEGES) {
          assert(pPwd->type == TSDB_DATA_TYPE_NULL);

          SStrToken* pPrivilege = &pUser->privilege;

          if (strncasecmp(pPrivilege->z, "super", 5) == 0 && pPrivilege->n == 5) {
            pCmd->count = 1;
          } else if (strncasecmp(pPrivilege->z, "read", 4) == 0 && pPrivilege->n == 4) {
            pCmd->count = 2;
          } else if (strncasecmp(pPrivilege->z, "write", 5) == 0 && pPrivilege->n == 5) {
            pCmd->count = 3;
          } else {
            return invalidOperationMsg(tscGetErrorMsgPayload(pCmd), msg5);
          }
        } else {
          return invalidOperationMsg(tscGetErrorMsgPayload(pCmd), msg7);
        }
      }

      break;
    }

    case TSDB_SQL_CFG_LOCAL: {
      SMiscInfo  *pMiscInfo = pInfo->pMiscInfo;
      const char *msg = "invalid configure options or values";

      // validate the parameter names and options
      if (validateLocalConfig(pMiscInfo) != TSDB_CODE_SUCCESS) {
        return invalidOperationMsg(tscGetErrorMsgPayload(pCmd), msg);
      }

      int32_t numOfToken = (int32_t) taosArrayGetSize(pMiscInfo->a);
      assert(numOfToken >= 1 && numOfToken <= 2);

      SStrToken* t = taosArrayGet(pMiscInfo->a, 0);
      strncpy(pCmd->payload, t->z, t->n);
      if (numOfToken == 2) {
        SStrToken* t1 = taosArrayGet(pMiscInfo->a, 1);
        pCmd->payload[t->n] = ' ';  // add sep
        strncpy(&pCmd->payload[t->n + 1], t1->z, t1->n);
      }
      return TSDB_CODE_SUCCESS;
    }

    case TSDB_SQL_CREATE_TABLE: {
      SCreateTableSql* pCreateTable = pInfo->pCreateTableInfo;

      if (pCreateTable->type == TSQL_CREATE_TABLE || pCreateTable->type == TSQL_CREATE_STABLE) {
        if ((code = doCheckForCreateTable(pSql, 0, pInfo)) != TSDB_CODE_SUCCESS) {
          return code;
        }

      } else if (pCreateTable->type == TSQL_CREATE_TABLE_FROM_STABLE) {
        assert(pCmd->numOfCols == 0);
        if ((code = doCheckForCreateFromStable(pSql, pInfo)) != TSDB_CODE_SUCCESS) {
          return code;
        }

      } else if (pCreateTable->type == TSQL_CREATE_STREAM) {
        if ((code = doCheckForStream(pSql, pInfo)) != TSDB_CODE_SUCCESS) {
          return code;
        }
      }

      break;
    }

    case TSDB_SQL_SELECT: {
      const char * msg1 = "no nested query supported in union clause";
      code = loadAllTableMeta(pSql, pInfo);
      if (code != TSDB_CODE_SUCCESS) {
        return code;
      }

      pQueryInfo = tscGetQueryInfo(pCmd);

      size_t size = taosArrayGetSize(pInfo->list);
      for (int32_t i = 0; i < size; ++i) {
        SSqlNode* pSqlNode = taosArrayGetP(pInfo->list, i);

        tscTrace("0x%"PRIx64" start to parse the %dth subclause, total:%"PRIzu, pSql->self, i, size);

        if (size > 1 && pSqlNode->from && pSqlNode->from->type == SQL_NODE_FROM_SUBQUERY) {
          return invalidOperationMsg(tscGetErrorMsgPayload(pCmd), msg1);
        }

//        normalizeSqlNode(pSqlNode); // normalize the column name in each function
        if ((code = validateSqlNode(pSql, pSqlNode, pQueryInfo)) != TSDB_CODE_SUCCESS) {
          return code;
        }

        tscPrintSelNodeList(pSql, i);

        if ((i + 1) < size && pQueryInfo->sibling == NULL) {
          if ((code = tscAddQueryInfo(pCmd)) != TSDB_CODE_SUCCESS) {
            return code;
          }

          SArray *pUdfInfo = NULL;
          if (pQueryInfo->pUdfInfo) {
            pUdfInfo = taosArrayDup(pQueryInfo->pUdfInfo);
          }

          pQueryInfo = pCmd->active;
          pQueryInfo->pUdfInfo = pUdfInfo;
          pQueryInfo->udfCopy = true;
        }
      }

      if ((code = normalizeVarDataTypeLength(pCmd)) != TSDB_CODE_SUCCESS) {
        return code;
      }

      // set the command/global limit parameters from the first subclause to the sqlcmd object
      pCmd->active = pCmd->pQueryInfo;
      pCmd->command = pCmd->pQueryInfo->command;

      STableMetaInfo* pTableMetaInfo1 = tscGetMetaInfo(pCmd->active, 0);
      if (pTableMetaInfo1->pTableMeta != NULL) {
        pSql->res.precision = tscGetTableInfo(pTableMetaInfo1->pTableMeta).precision;
      }

      return TSDB_CODE_SUCCESS;  // do not build query message here
    }

    case TSDB_SQL_ALTER_TABLE: {
      if ((code = setAlterTableInfo(pSql, pInfo)) != TSDB_CODE_SUCCESS) {
        return code;
      }

      break;
    }

    case TSDB_SQL_KILL_QUERY:
    case TSDB_SQL_KILL_STREAM:
    case TSDB_SQL_KILL_CONNECTION: {
      if ((code = setKillInfo(pSql, pInfo, pInfo->type)) != TSDB_CODE_SUCCESS) {
        return code;
      }
      break;
    }

    case TSDB_SQL_SYNC_DB_REPLICA: {
      const char* msg1 = "invalid db name";
      SStrToken* pzName = taosArrayGet(pInfo->pMiscInfo->a, 0);

      assert(taosArrayGetSize(pInfo->pMiscInfo->a) == 1);
      code = tNameSetDbName(&pTableMetaInfo->name, getAccountId(pSql), pzName);
      if (code != TSDB_CODE_SUCCESS) {
        return invalidOperationMsg(tscGetErrorMsgPayload(pCmd), msg1);
      }
      break;
    }
    case TSDB_SQL_COMPACT_VNODE:{
      const char* msg = "invalid compact";
      if (setCompactVnodeInfo(pSql, pInfo) != TSDB_CODE_SUCCESS) {
        return invalidOperationMsg(tscGetErrorMsgPayload(pCmd), msg);
      }
      break;
    }
    default:
      return invalidOperationMsg(tscGetErrorMsgPayload(pCmd), "not support sql expression");
  }

  if (tscBuildMsg[pCmd->command] != NULL) {
    return tscBuildMsg[pCmd->command](pSql, pInfo);
  } else {
    return invalidOperationMsg(tscGetErrorMsgPayload(pCmd), "not support sql expression");
  }
}

/*
 * if the top/bottom exists, only tags columns, tbname column, and primary timestamp column
 * are available.
 */
static bool isTopBottomQuery(SQueryInfo* pQueryInfo) {
  size_t size = tscNumOfExprs(pQueryInfo);
  
  for (int32_t i = 0; i < size; ++i) {
    int32_t functionId = tscExprGet(pQueryInfo, i)->base.functionId;

    if (functionId == TSDB_FUNC_TOP || functionId == TSDB_FUNC_BOTTOM) {
      return true;
    }
  }

  return false;
}

// need to add timestamp column in result set, if it is a time window query
static int32_t addPrimaryTsColumnForTimeWindowQuery(SQueryInfo* pQueryInfo, SSqlCmd* pCmd) {
  uint64_t uid = tscExprGet(pQueryInfo, 0)->base.uid;

  int32_t  tableIndex = COLUMN_INDEX_INITIAL_VAL;
  for (int32_t i = 0; i < pQueryInfo->numOfTables; ++i) {
    STableMetaInfo* pTableMetaInfo = tscGetMetaInfo(pQueryInfo, i);
    if (pTableMetaInfo->pTableMeta->id.uid == uid) {
      tableIndex = i;
      break;
    }
  }

  if (tableIndex == COLUMN_INDEX_INITIAL_VAL) {
    return TSDB_CODE_TSC_INVALID_OPERATION;
  }

  SSchema s = {.bytes = TSDB_KEYSIZE, .type = TSDB_DATA_TYPE_TIMESTAMP, .colId = PRIMARYKEY_TIMESTAMP_COL_INDEX};
  tstrncpy(s.name, aAggs[TSDB_FUNC_TS].name, sizeof(s.name));

  SColumnIndex index = {tableIndex, PRIMARYKEY_TIMESTAMP_COL_INDEX};
  tscAddFuncInSelectClause(pQueryInfo, 0, TSDB_FUNC_TS, &index, &s, TSDB_COL_NORMAL, getNewResColId(pCmd));
  return TSDB_CODE_SUCCESS;
}

static int32_t checkInvalidExprForTimeWindow(SSqlCmd* pCmd, SQueryInfo* pQueryInfo) {
  const char* msg1 = "invalid query expression";
  const char* msg2 = "top/bottom query does not support order by value in time window query";

  // for top/bottom + interval query, we do not add additional timestamp column in the front
  if (isTopBottomQuery(pQueryInfo)) {

    // invalid sql:
    // top(col, k) from table_name [interval(1d)|session(ts, 1d)] order by k asc
    // order by normal column is not supported
    int32_t colId = pQueryInfo->order.orderColId;
    if (isTimeWindowQuery(pQueryInfo) && colId != PRIMARYKEY_TIMESTAMP_COL_INDEX) {
      return invalidOperationMsg(tscGetErrorMsgPayload(pCmd), msg2);
    }

    return TSDB_CODE_SUCCESS;
  }

  /*
   * invalid sql:
   * select count(tbname)/count(tag1)/count(tag2) from super_table_name [interval(1d)|session(ts, 1d)];
   */
  size_t size = tscNumOfExprs(pQueryInfo);
  for (int32_t i = 0; i < size; ++i) {
    SExprInfo* pExpr = tscExprGet(pQueryInfo, i);
    if (pExpr->base.functionId == TSDB_FUNC_COUNT && TSDB_COL_IS_TAG(pExpr->base.colInfo.flag)) {
      return invalidOperationMsg(tscGetErrorMsgPayload(pCmd), msg1);
    }
  }

  /*
   * invalid sql:
   * select tbname, tags_fields from super_table_name [interval(1s)|session(ts,1s)]
   */
  if (tscQueryTags(pQueryInfo) && isTimeWindowQuery(pQueryInfo)) {
    return invalidOperationMsg(tscGetErrorMsgPayload(pCmd), msg1);
  }

  return addPrimaryTsColumnForTimeWindowQuery(pQueryInfo, pCmd);
}

int32_t validateIntervalNode(SSqlObj* pSql, SQueryInfo* pQueryInfo, SSqlNode* pSqlNode) {
  const char* msg1 = "sliding cannot be used without interval";
  const char* msg2 = "interval cannot be less than 1 us";
  const char* msg3 = "interval value is too small";
  const char* msg4 = "only point interpolation query requires keyword EVERY";

  SSqlCmd* pCmd = &pSql->cmd;

  STableMetaInfo* pTableMetaInfo = tscGetMetaInfo(pQueryInfo, 0);
  STableComInfo tinfo = tscGetTableInfo(pTableMetaInfo->pTableMeta);

  if (!TPARSER_HAS_TOKEN(pSqlNode->interval.interval)) {
    if (TPARSER_HAS_TOKEN(pSqlNode->sliding)) {
      return invalidOperationMsg(tscGetErrorMsgPayload(pCmd), msg1);
    }

    return TSDB_CODE_SUCCESS;
  }

  // orderby column not set yet, set it to be the primary timestamp column
  if (pQueryInfo->order.orderColId == INT32_MIN) {
    pQueryInfo->order.orderColId = PRIMARYKEY_TIMESTAMP_COL_INDEX;
  }

  // interval is not null
  SStrToken *t = &pSqlNode->interval.interval;
  if (parseNatualDuration(t->z, t->n, &pQueryInfo->interval.interval,
                          &pQueryInfo->interval.intervalUnit, tinfo.precision) != TSDB_CODE_SUCCESS) {
    return TSDB_CODE_TSC_INVALID_OPERATION;
  }

  if (pQueryInfo->interval.interval <= 0) {
    return invalidOperationMsg(tscGetErrorMsgPayload(pCmd), msg3);
  }

  if (pQueryInfo->interval.intervalUnit != 'n' && pQueryInfo->interval.intervalUnit != 'y') {
    // interval cannot be less than 10 milliseconds
    if (convertTimePrecision(pQueryInfo->interval.interval, tinfo.precision, TSDB_TIME_PRECISION_MICRO) < tsMinIntervalTime) {
      return invalidOperationMsg(tscGetErrorMsgPayload(pCmd), msg2);
    }
  }

  if (parseIntervalOffset(pCmd, pQueryInfo, &pSqlNode->interval.offset) != TSDB_CODE_SUCCESS) {
    return TSDB_CODE_TSC_INVALID_OPERATION;
  }

  if (parseSlidingClause(pCmd, pQueryInfo, &pSqlNode->sliding) != TSDB_CODE_SUCCESS) {
    return TSDB_CODE_TSC_INVALID_OPERATION;
  }

  bool interpQuery = tscIsPointInterpQuery(pQueryInfo);
  if ((pSqlNode->interval.token == TK_EVERY && (!interpQuery)) || (pSqlNode->interval.token == TK_INTERVAL && interpQuery)) {
    return invalidOperationMsg(tscGetErrorMsgPayload(pCmd), msg4);
  }

  // The following part is used to check for the invalid query expression.
  return checkInvalidExprForTimeWindow(pCmd, pQueryInfo);
}

static int32_t validateStateWindowNode(SSqlCmd* pCmd, SQueryInfo* pQueryInfo, SSqlNode* pSqlNode, bool isStable) {

  const char* msg1 = "invalid column name";
  const char* msg2 = "invalid column type";
  const char* msg3 = "not support state_window with group by ";
  const char* msg4 = "function not support for super table query";
  const char* msg5 = "not support state_window on tag column";

  SStrToken *col = &(pSqlNode->windowstateVal.col) ;
  if (col->z == NULL || col->n <= 0) {
    return TSDB_CODE_SUCCESS;
  }

  if (pQueryInfo->colList == NULL) {
    pQueryInfo->colList = taosArrayInit(4, POINTER_BYTES);
  }
  if (pQueryInfo->groupbyExpr.numOfGroupCols > 0) {
    return invalidOperationMsg(tscGetErrorMsgPayload(pCmd), msg3);
  }
  pQueryInfo->groupbyExpr.numOfGroupCols = 1;

  //TODO(dengyihao): check tag column
  if (isStable) {
    return invalidOperationMsg(tscGetErrorMsgPayload(pCmd), msg4);
  }

  SColumnIndex index = COLUMN_INDEX_INITIALIZER;
  if (getColumnIndexByName(col, pQueryInfo, &index, tscGetErrorMsgPayload(pCmd)) !=  TSDB_CODE_SUCCESS) {
    return invalidOperationMsg(tscGetErrorMsgPayload(pCmd), msg1);
  }

  STableMetaInfo *pTableMetaInfo = tscGetMetaInfo(pQueryInfo, index.tableIndex);
  STableMeta* pTableMeta = pTableMetaInfo->pTableMeta;
  int32_t numOfCols = tscGetNumOfColumns(pTableMeta);
  if (index.columnIndex == TSDB_TBNAME_COLUMN_INDEX) {
    return invalidOperationMsg(tscGetErrorMsgPayload(pCmd), msg3);
  } else if (index.columnIndex >= numOfCols) {
    return invalidOperationMsg(tscGetErrorMsgPayload(pCmd), msg5);
  }

  SGroupbyExpr* pGroupExpr = &pQueryInfo->groupbyExpr;
  if (pGroupExpr->columnInfo == NULL) {
    pGroupExpr->columnInfo = taosArrayInit(4, sizeof(SColIndex));
  }

  SSchema* pSchema = tscGetTableColumnSchema(pTableMeta, index.columnIndex);
  if (pSchema->type == TSDB_DATA_TYPE_TIMESTAMP || pSchema->type == TSDB_DATA_TYPE_FLOAT
      || pSchema->type == TSDB_DATA_TYPE_DOUBLE || pSchema->type == TSDB_DATA_TYPE_NCHAR
      || pSchema->type == TSDB_DATA_TYPE_BINARY) {
    return invalidOperationMsg(tscGetErrorMsgPayload(pCmd), msg2);
  }

  tscColumnListInsert(pQueryInfo->colList, index.columnIndex, pTableMeta->id.uid, pSchema);
  SColIndex colIndex = { .colIndex = index.columnIndex, .flag = TSDB_COL_NORMAL, .colId = pSchema->colId };
  taosArrayPush(pGroupExpr->columnInfo, &colIndex);
  pQueryInfo->groupbyExpr.orderType = TSDB_ORDER_ASC;
  pQueryInfo->stateWindow = true;
  return TSDB_CODE_SUCCESS;
}

int32_t validateSessionNode(SSqlCmd* pCmd, SQueryInfo* pQueryInfo, SSqlNode * pSqlNode) {
  const char* msg1 = "gap should be fixed time window";
  const char* msg2 = "only one type time window allowed";
  const char* msg3 = "invalid column name";
  const char* msg4 = "invalid time window";

  STableMetaInfo* pTableMetaInfo = tscGetMetaInfo(pQueryInfo, 0);
  STableComInfo tinfo = tscGetTableInfo(pTableMetaInfo->pTableMeta);
  // no session window
  if (!TPARSER_HAS_TOKEN(pSqlNode->sessionVal.gap)) {
    return TSDB_CODE_SUCCESS;
  }

  SStrToken* col = &pSqlNode->sessionVal.col;
  SStrToken* gap = &pSqlNode->sessionVal.gap;

  char timeUnit = 0;
  if (parseNatualDuration(gap->z, gap->n, &pQueryInfo->sessionWindow.gap, &timeUnit, tinfo.precision) != TSDB_CODE_SUCCESS) {
    return invalidOperationMsg(tscGetErrorMsgPayload(pCmd), msg4);
  }

  if (timeUnit == 'y' || timeUnit == 'n') {
    return invalidOperationMsg(tscGetErrorMsgPayload(pCmd), msg1);
  }

  if (pQueryInfo->sessionWindow.gap != 0 && pQueryInfo->interval.interval != 0) {
    return invalidOperationMsg(tscGetErrorMsgPayload(pCmd), msg2);
  }
  if (pQueryInfo->sessionWindow.gap == 0) {
    return invalidOperationMsg(tscGetErrorMsgPayload(pCmd), msg4);
  }

  SColumnIndex index = COLUMN_INDEX_INITIALIZER;
  if (getColumnIndexByName(col, pQueryInfo, &index, tscGetErrorMsgPayload(pCmd)) != TSDB_CODE_SUCCESS) {
    return invalidOperationMsg(tscGetErrorMsgPayload(pCmd), msg3);
  }
  if (index.columnIndex != PRIMARYKEY_TIMESTAMP_COL_INDEX) {
    return invalidOperationMsg(tscGetErrorMsgPayload(pCmd), msg3);
  }

  pQueryInfo->sessionWindow.primaryColId = PRIMARYKEY_TIMESTAMP_COL_INDEX;

  // The following part is used to check for the invalid query expression.
  return checkInvalidExprForTimeWindow(pCmd, pQueryInfo);
}

int32_t parseIntervalOffset(SSqlCmd* pCmd, SQueryInfo* pQueryInfo, SStrToken* offsetToken) {
  const char* msg1 = "interval offset cannot be negative";
  const char* msg2 = "interval offset should be shorter than interval";
  const char* msg3 = "cannot use 'year' as offset when interval is 'month'";

  STableMetaInfo* pTableMetaInfo = tscGetMetaInfo(pQueryInfo, 0);
  STableComInfo tinfo = tscGetTableInfo(pTableMetaInfo->pTableMeta);

  SStrToken* t = offsetToken;
  if (t->n == 0) {
    pQueryInfo->interval.offsetUnit = pQueryInfo->interval.intervalUnit;
    pQueryInfo->interval.offset = 0;
    return TSDB_CODE_SUCCESS;
  }

  if (parseNatualDuration(t->z, t->n, &pQueryInfo->interval.offset,
                          &pQueryInfo->interval.offsetUnit, tinfo.precision) != TSDB_CODE_SUCCESS) {
    return TSDB_CODE_TSC_INVALID_OPERATION;
  }

  if (pQueryInfo->interval.offset < 0) {
    return invalidOperationMsg(tscGetErrorMsgPayload(pCmd), msg1);
  }

  if (pQueryInfo->interval.offsetUnit != 'n' && pQueryInfo->interval.offsetUnit != 'y') {
    if (pQueryInfo->interval.intervalUnit != 'n' && pQueryInfo->interval.intervalUnit != 'y') {
      if (pQueryInfo->interval.offset >= pQueryInfo->interval.interval) {
        return invalidOperationMsg(tscGetErrorMsgPayload(pCmd), msg2);
      }
    }
  } else if (pQueryInfo->interval.offsetUnit == pQueryInfo->interval.intervalUnit) {
    if (pQueryInfo->interval.offset >= pQueryInfo->interval.interval) {
      return invalidOperationMsg(tscGetErrorMsgPayload(pCmd), msg2);
    }
  } else if (pQueryInfo->interval.intervalUnit == 'n' && pQueryInfo->interval.offsetUnit == 'y') {
      return invalidOperationMsg(tscGetErrorMsgPayload(pCmd), msg3);
  } else if (pQueryInfo->interval.intervalUnit == 'y' && pQueryInfo->interval.offsetUnit == 'n') {
    if (pQueryInfo->interval.interval * 12 <= pQueryInfo->interval.offset) {
      return invalidOperationMsg(tscGetErrorMsgPayload(pCmd), msg2);
    }
  } else {
    // TODO: offset should be shorter than interval, but how to check
    // conflicts like 30days offset and 1 month interval
  }

  return TSDB_CODE_SUCCESS;
}

int32_t parseSlidingClause(SSqlCmd* pCmd, SQueryInfo* pQueryInfo, SStrToken* pSliding) {
  const char* msg0 = "sliding value too small";
  const char* msg1 = "sliding value no larger than the interval value";
  const char* msg2 = "sliding value can not less than 1% of interval value";
  const char* msg3 = "does not support sliding when interval is natural month/year";

  const static int32_t INTERVAL_SLIDING_FACTOR = 100;

  STableMetaInfo* pTableMetaInfo = tscGetMetaInfo(pQueryInfo, 0);
  STableComInfo tinfo = tscGetTableInfo(pTableMetaInfo->pTableMeta);

  SInterval* pInterval = &pQueryInfo->interval;
  if (pSliding->n == 0) {
    pInterval->slidingUnit = pInterval->intervalUnit;
    pInterval->sliding     = pInterval->interval;
    return TSDB_CODE_SUCCESS;
  }

  if (pInterval->intervalUnit == 'n' || pInterval->intervalUnit == 'y') {
    return invalidOperationMsg(tscGetErrorMsgPayload(pCmd), msg3);
  }

  parseAbsoluteDuration(pSliding->z, pSliding->n, &pInterval->sliding, &pInterval->slidingUnit, tinfo.precision);

  if (pInterval->sliding < convertTimePrecision(tsMinSlidingTime, TSDB_TIME_PRECISION_MILLI, tinfo.precision)) {
    return invalidOperationMsg(tscGetErrorMsgPayload(pCmd), msg0);
  }

  if (pInterval->sliding > pInterval->interval) {
    return invalidOperationMsg(tscGetErrorMsgPayload(pCmd), msg1);
  }

  if ((pInterval->interval != 0) && (pInterval->interval/pInterval->sliding > INTERVAL_SLIDING_FACTOR)) {
    return invalidOperationMsg(tscGetErrorMsgPayload(pCmd), msg2);
  }

  return TSDB_CODE_SUCCESS;
}

int32_t tscSetTableFullName(SName* pName, SStrToken* pTableName, SSqlObj* pSql, bool dbIncluded) {
  const char* msg1 = "name too long";
  const char* msg2 = "acctId too long";
  const char* msg3 = "no acctId";
  const char* msg4 = "db name too long";
  const char* msg5 = "table name too long";

  SSqlCmd* pCmd = &pSql->cmd;
  int32_t  code = TSDB_CODE_SUCCESS;
  int32_t  idx = -1;
  
  if (dbIncluded) {
    idx  = getDelimiterIndex(pTableName);
  }
  
  if (idx != -1) { // db has been specified in sql string so we ignore current db path
    char* acctId = getAccountId(pSql);
    if (acctId == NULL || strlen(acctId) <= 0) {
      return invalidOperationMsg(tscGetErrorMsgPayload(pCmd), msg3);
    }

    code = tNameSetAcctId(pName, acctId);
    if (code != 0) {
      return invalidOperationMsg(tscGetErrorMsgPayload(pCmd), msg2);
    }
    if (idx >= TSDB_DB_NAME_LEN) {
      return invalidOperationMsg(tscGetErrorMsgPayload(pCmd), msg4);
    }

    if (pTableName->n - 1 - idx >= TSDB_TABLE_NAME_LEN) {
      return invalidOperationMsg(tscGetErrorMsgPayload(pCmd), msg5);
    }

    char name[TSDB_TABLE_FNAME_LEN] = {0};
    strncpy(name, pTableName->z, pTableName->n);

    code = tNameFromString(pName, name, T_NAME_DB|T_NAME_TABLE);
    if (code != 0) {
      return invalidOperationMsg(tscGetErrorMsgPayload(pCmd), msg1);
    }
  } else {  // get current DB name first, and then set it into path
    char* t = cloneCurrentDBName(pSql);
    if (strlen(t) == 0) {
      tfree(t);
      return TSDB_CODE_TSC_DB_NOT_SELECTED;
    }

    code = tNameFromString(pName, t, T_NAME_ACCT | T_NAME_DB);
    if (code != 0) {
      tfree(t);
      return TSDB_CODE_TSC_DB_NOT_SELECTED;
    }

    tfree(t);

    if (pTableName->n >= TSDB_TABLE_NAME_LEN) {
      return invalidOperationMsg(tscGetErrorMsgPayload(pCmd), msg1);
    }

    char name[TSDB_TABLE_FNAME_LEN] = {0};
    strncpy(name, pTableName->z, pTableName->n);

    code = tNameFromString(pName, name, T_NAME_TABLE);
    if (code != 0) {
      code = invalidOperationMsg(tscGetErrorMsgPayload(pCmd), msg1);
    }
  }

  return code;
}

static bool validateTableColumnInfo(SArray* pFieldList, SSqlCmd* pCmd) {
  assert(pFieldList != NULL);

  const char* msg = "illegal number of columns";
  const char* msg1 = "first column must be timestamp";
  const char* msg2 = "row length exceeds max length";
  const char* msg3 = "duplicated column names";
  const char* msg4 = "invalid data type";
  const char* msg5 = "invalid binary/nchar column length";
  const char* msg6 = "invalid column name";
  const char* msg7 = "too many columns";

  // number of fields no less than 2
  size_t numOfCols = taosArrayGetSize(pFieldList);
  if (numOfCols <= 1 ) {
    invalidOperationMsg(tscGetErrorMsgPayload(pCmd), msg);
    return false;
  } else if (numOfCols > TSDB_MAX_COLUMNS) {
    invalidOperationMsg(tscGetErrorMsgPayload(pCmd), msg7);
    return false;
  }

  // first column must be timestamp
  TAOS_FIELD* pField = taosArrayGet(pFieldList, 0);
  if (pField->type != TSDB_DATA_TYPE_TIMESTAMP) {
    invalidOperationMsg(tscGetErrorMsgPayload(pCmd), msg1);
    return false;
  }

  int32_t nLen = 0;
  for (int32_t i = 0; i < numOfCols; ++i) {
    pField = taosArrayGet(pFieldList, i);
    if (!isValidDataType(pField->type)) {
      invalidOperationMsg(tscGetErrorMsgPayload(pCmd), msg4);
      return false;
    }

    if (pField->bytes == 0) {
      invalidOperationMsg(tscGetErrorMsgPayload(pCmd), msg5);
      return false;
    }

    if ((pField->type == TSDB_DATA_TYPE_BINARY && (pField->bytes <= 0 || pField->bytes > TSDB_MAX_BINARY_LEN)) ||
        (pField->type == TSDB_DATA_TYPE_NCHAR && (pField->bytes <= 0 || pField->bytes > TSDB_MAX_NCHAR_LEN))) {
      invalidOperationMsg(tscGetErrorMsgPayload(pCmd), msg5);
      return false;
    }

    if (validateColumnName(pField->name) != TSDB_CODE_SUCCESS) {
      invalidOperationMsg(tscGetErrorMsgPayload(pCmd), msg6);
      return false;
    }

    // field name must be unique
    if (has(pFieldList, i + 1, pField->name) == true) {
      invalidOperationMsg(tscGetErrorMsgPayload(pCmd), msg3);
      return false;
    }

    nLen += pField->bytes;
  }

  // max row length must be less than TSDB_MAX_BYTES_PER_ROW
  if (nLen > TSDB_MAX_BYTES_PER_ROW) {
    invalidOperationMsg(tscGetErrorMsgPayload(pCmd), msg2);
    return false;
  }

  return true;
}


static bool validateTagParams(SArray* pTagsList, SArray* pFieldList, SSqlCmd* pCmd) {
  assert(pTagsList != NULL);

  const char* msg1 = "invalid number of tag columns";
  const char* msg2 = "tag length too long";
  const char* msg3 = "duplicated column names";
  //const char* msg4 = "timestamp not allowed in tags";
  const char* msg5 = "invalid data type in tags";
  const char* msg6 = "invalid tag name";
  const char* msg7 = "invalid binary/nchar tag length";

  // number of fields at least 1
  size_t numOfTags = taosArrayGetSize(pTagsList);
  if (numOfTags < 1 || numOfTags > TSDB_MAX_TAGS) {
    invalidOperationMsg(tscGetErrorMsgPayload(pCmd), msg1);
    return false;
  }

  for (int32_t i = 0; i < numOfTags; ++i) {
    TAOS_FIELD* p = taosArrayGet(pTagsList, i);
    if (!isValidDataType(p->type)) {
      invalidOperationMsg(tscGetErrorMsgPayload(pCmd), msg5);
      return false;
    }

    if ((p->type == TSDB_DATA_TYPE_BINARY && p->bytes <= 0) ||
        (p->type == TSDB_DATA_TYPE_NCHAR && p->bytes <= 0)) {
      invalidOperationMsg(tscGetErrorMsgPayload(pCmd), msg7);
      return false;
    }

    if (validateColumnName(p->name) != TSDB_CODE_SUCCESS) {
      invalidOperationMsg(tscGetErrorMsgPayload(pCmd), msg6);
      return false;
    }

    if (has(pTagsList, i + 1, p->name) == true) {
      invalidOperationMsg(tscGetErrorMsgPayload(pCmd), msg3);
      return false;
    }
  }

  int32_t nLen = 0;
  for (int32_t i = 0; i < numOfTags; ++i) {
    TAOS_FIELD* p = taosArrayGet(pTagsList, i);
    if (p->bytes == 0) {
      invalidOperationMsg(tscGetErrorMsgPayload(pCmd), msg7);
      return false;
    }

    nLen += p->bytes;
  }

  // max tag row length must be less than TSDB_MAX_TAGS_LEN
  if (nLen > TSDB_MAX_TAGS_LEN) {
    invalidOperationMsg(tscGetErrorMsgPayload(pCmd), msg2);
    return false;
  }

  // field name must be unique
  for (int32_t i = 0; i < numOfTags; ++i) {
    TAOS_FIELD* p = taosArrayGet(pTagsList, i);

    if (has(pFieldList, 0, p->name) == true) {
      invalidOperationMsg(tscGetErrorMsgPayload(pCmd), msg3);
      return false;
    }
  }

  return true;
}

/*
 * tags name /column name is truncated in sql.y
 */
int32_t validateOneTag(SSqlCmd* pCmd, TAOS_FIELD* pTagField) {
  const char* msg3 = "tag length too long";
  const char* msg4 = "invalid tag name";
  const char* msg5 = "invalid binary/nchar tag length";
  const char* msg6 = "invalid data type in tags";
  const char* msg7 = "too many columns";

  STableMetaInfo* pTableMetaInfo = tscGetTableMetaInfoFromCmd(pCmd,  0);
  STableMeta*     pTableMeta = pTableMetaInfo->pTableMeta;

  int32_t numOfTags = tscGetNumOfTags(pTableMeta);
  int32_t numOfCols = tscGetNumOfColumns(pTableMeta);

  // no more max columns
  if (numOfTags + numOfCols >= TSDB_MAX_COLUMNS) {
    return invalidOperationMsg(tscGetErrorMsgPayload(pCmd), msg7);
  }

  // no more than 6 tags
  if (numOfTags == TSDB_MAX_TAGS) {
    char msg[128] = {0};
    sprintf(msg, "tags no more than %d", TSDB_MAX_TAGS);

    return invalidOperationMsg(tscGetErrorMsgPayload(pCmd), msg);
  }

  // no timestamp allowable
  //if (pTagField->type == TSDB_DATA_TYPE_TIMESTAMP) {
  //  invalidOperationMsg(tscGetErrorMsgPayload(pCmd), msg1);
  //  return false;
  //}

  if ((pTagField->type < TSDB_DATA_TYPE_BOOL) || (pTagField->type > TSDB_DATA_TYPE_UBIGINT)) {
    return invalidOperationMsg(tscGetErrorMsgPayload(pCmd), msg6);
  }

  SSchema* pTagSchema = tscGetTableTagSchema(pTableMetaInfo->pTableMeta);
  int32_t  nLen = 0;

  for (int32_t i = 0; i < numOfTags; ++i) {
    nLen += pTagSchema[i].bytes;
  }

  // length less than TSDB_MAX_TASG_LEN
  if (nLen + pTagField->bytes > TSDB_MAX_TAGS_LEN) {
    return invalidOperationMsg(tscGetErrorMsgPayload(pCmd), msg3);
  }

  // tags name can not be a keyword
  if (validateColumnName(pTagField->name) != TSDB_CODE_SUCCESS) {
    return invalidOperationMsg(tscGetErrorMsgPayload(pCmd), msg4);
  }

  // binary(val), val can not be equalled to or less than 0
  if ((pTagField->type == TSDB_DATA_TYPE_BINARY || pTagField->type == TSDB_DATA_TYPE_NCHAR) && pTagField->bytes <= 0) {
    return invalidOperationMsg(tscGetErrorMsgPayload(pCmd), msg5);
  }

  // field name must be unique
  SSchema* pSchema = tscGetTableSchema(pTableMeta);

  for (int32_t i = 0; i < numOfTags + numOfCols; ++i) {
    if (strncasecmp(pTagField->name, pSchema[i].name, sizeof(pTagField->name) - 1) == 0) {
      //return tscErrorMsgWithCode(TSDB_CODE_TSC_DUP_COL_NAMES, tscGetErrorMsgPayload(pCmd), pTagField->name, NULL);
      return invalidOperationMsg(tscGetErrorMsgPayload(pCmd), "duplicated column names");
    }
  }

  return TSDB_CODE_SUCCESS;
}

int32_t validateOneColumn(SSqlCmd* pCmd, TAOS_FIELD* pColField) {
  const char* msg1 = "too many columns";
  const char* msg3 = "column length too long";
  const char* msg4 = "invalid data type";
  const char* msg5 = "invalid column name";
  const char* msg6 = "invalid column length";

//  assert(pCmd->numOfClause == 1);
  STableMetaInfo* pTableMetaInfo = tscGetTableMetaInfoFromCmd(pCmd,  0);
  STableMeta*     pTableMeta = pTableMetaInfo->pTableMeta;
  
  int32_t numOfTags = tscGetNumOfTags(pTableMeta);
  int32_t numOfCols = tscGetNumOfColumns(pTableMeta);
  
  // no more max columns
  if (numOfCols >= TSDB_MAX_COLUMNS || numOfTags + numOfCols >= TSDB_MAX_COLUMNS) {
    return invalidOperationMsg(tscGetErrorMsgPayload(pCmd), msg1);
  }

  if (pColField->type < TSDB_DATA_TYPE_BOOL || pColField->type > TSDB_DATA_TYPE_UBIGINT) {
    return invalidOperationMsg(tscGetErrorMsgPayload(pCmd), msg4);
  }

  if (validateColumnName(pColField->name) != TSDB_CODE_SUCCESS) {
    return invalidOperationMsg(tscGetErrorMsgPayload(pCmd), msg5);
  }

  SSchema* pSchema = tscGetTableSchema(pTableMeta);
  int32_t  nLen = 0;

  for (int32_t i = 0; i < numOfCols; ++i) {
    nLen += pSchema[i].bytes;
  }

  if (pColField->bytes <= 0) {
    return invalidOperationMsg(tscGetErrorMsgPayload(pCmd), msg6);
  }

  // length less than TSDB_MAX_BYTES_PER_ROW
  if (nLen + pColField->bytes > TSDB_MAX_BYTES_PER_ROW) {
    return invalidOperationMsg(tscGetErrorMsgPayload(pCmd), msg3);
  }

  // field name must be unique
  for (int32_t i = 0; i < numOfTags + numOfCols; ++i) {
    if (strncasecmp(pColField->name, pSchema[i].name, sizeof(pColField->name) - 1) == 0) {
      //return tscErrorMsgWithCode(TSDB_CODE_TSC_DUP_COL_NAMES, tscGetErrorMsgPayload(pCmd), pColField->name, NULL);
      return invalidOperationMsg(tscGetErrorMsgPayload(pCmd), "duplicated column names");
    }
  }

  return TSDB_CODE_SUCCESS;
}

/* is contained in pFieldList or not */
static bool has(SArray* pFieldList, int32_t startIdx, const char* name) {
  size_t numOfCols = taosArrayGetSize(pFieldList);
  for (int32_t j = startIdx; j < numOfCols; ++j) {
    TAOS_FIELD* field = taosArrayGet(pFieldList, j);
    if (strncasecmp(name, field->name, sizeof(field->name) - 1) == 0) return true;
  }

  return false;
}

static char* getAccountId(SSqlObj* pSql) { return pSql->pTscObj->acctId; }

/* length limitation, strstr cannot be applied */
static int32_t getDelimiterIndex(SStrToken* pTableName) {
  for (uint32_t i = 0; i < pTableName->n; ++i) {
    if (pTableName->z[i] == TS_PATH_DELIMITER[0]) {
      return i;
    }
  }
  return -1;
}

void tscInsertPrimaryTsSourceColumn(SQueryInfo* pQueryInfo, uint64_t tableUid) {
  SSchema s = {.type = TSDB_DATA_TYPE_TIMESTAMP, .bytes = TSDB_KEYSIZE, .colId = PRIMARYKEY_TIMESTAMP_COL_INDEX};
  tscColumnListInsert(pQueryInfo->colList, PRIMARYKEY_TIMESTAMP_COL_INDEX, tableUid, &s);
}

static int32_t handleArithmeticExpr(SSqlCmd* pCmd, SQueryInfo* pQueryInfo, int32_t exprIndex, tSqlExprItem* pItem) {
  const char* msg1 = "invalid column name, illegal column type, or columns in arithmetic expression from two tables";
  const char* msg2 = "invalid arithmetic expression in select clause";
  const char* msg3 = "tag columns can not be used in arithmetic expression";
  const char* msg4 = "columns from different table mixed up in arithmetic expression";

  SColumnList columnList = {0};
  int32_t     arithmeticType = NON_ARITHMEIC_EXPR;

  if (validateArithmeticSQLExpr(pCmd, pItem->pNode, pQueryInfo, &columnList, &arithmeticType) != TSDB_CODE_SUCCESS) {
    return invalidOperationMsg(tscGetErrorMsgPayload(pCmd), msg1);
  }

  int32_t tableIndex = columnList.ids[0].tableIndex;
  if (arithmeticType == NORMAL_ARITHMETIC) {
    pQueryInfo->type |= TSDB_QUERY_TYPE_PROJECTION_QUERY;

    // all columns in arithmetic expression must belong to the same table
    for (int32_t f = 1; f < columnList.num; ++f) {
      if (columnList.ids[f].tableIndex != tableIndex) {
        return invalidOperationMsg(tscGetErrorMsgPayload(pCmd), msg4);
      }
    }

    // expr string is set as the parameter of function
    SColumnIndex index = {.tableIndex = tableIndex};

    SExprInfo* pExpr = tscExprAppend(pQueryInfo, TSDB_FUNC_ARITHM, &index, TSDB_DATA_TYPE_DOUBLE, sizeof(double),
                                       getNewResColId(pCmd), sizeof(double), false);

    char* name = (pItem->aliasName != NULL)? pItem->aliasName:pItem->pNode->exprToken.z;
    size_t len = MIN(sizeof(pExpr->base.aliasName), pItem->pNode->exprToken.n + 1);
    tstrncpy(pExpr->base.aliasName, name, len);

    tExprNode* pNode = NULL;
    SArray* colList = taosArrayInit(10, sizeof(SColIndex));

    int32_t ret = exprTreeFromSqlExpr(pCmd, &pNode, pItem->pNode, pQueryInfo, colList, NULL);
    if (ret != TSDB_CODE_SUCCESS) {
      taosArrayDestroy(colList);
      tExprTreeDestroy(pNode, NULL);
      return invalidOperationMsg(tscGetErrorMsgPayload(pCmd), msg2);
    }

    // check for if there is a tag in the arithmetic express
    size_t numOfNode = taosArrayGetSize(colList);
    for(int32_t k = 0; k < numOfNode; ++k) {
      SColIndex* pIndex = taosArrayGet(colList, k);
      if (TSDB_COL_IS_TAG(pIndex->flag)) {
        tExprTreeDestroy(pNode, NULL);
        taosArrayDestroy(colList);

        return invalidOperationMsg(tscGetErrorMsgPayload(pCmd), msg3);
      }
    }

    SBufferWriter bw = tbufInitWriter(NULL, false);

    TRY(0) {
        exprTreeToBinary(&bw, pNode);
      } CATCH(code) {
        tbufCloseWriter(&bw);
        UNUSED(code);
        // TODO: other error handling
      } END_TRY

    len = tbufTell(&bw);
    char* c = tbufGetData(&bw, false);

    // set the serialized binary string as the parameter of arithmetic expression
    tscExprAddParams(&pExpr->base, c, TSDB_DATA_TYPE_BINARY, (int32_t)len);
    insertResultField(pQueryInfo, exprIndex, &columnList, sizeof(double), TSDB_DATA_TYPE_DOUBLE, pExpr->base.aliasName, pExpr);

    // add ts column
    tscInsertPrimaryTsSourceColumn(pQueryInfo, pExpr->base.uid);

    tbufCloseWriter(&bw);
    taosArrayDestroy(colList);
    tExprTreeDestroy(pNode, NULL);
  } else {
    columnList.num = 0;
    columnList.ids[0] = (SColumnIndex) {0, 0};

    char rawName[TSDB_COL_NAME_LEN] = {0};
    char aliasName[TSDB_COL_NAME_LEN] = {0};
    getColumnName(pItem, aliasName, rawName, TSDB_COL_NAME_LEN);

    insertResultField(pQueryInfo, exprIndex, &columnList, sizeof(double), TSDB_DATA_TYPE_DOUBLE, aliasName, NULL);

    int32_t slot = tscNumOfFields(pQueryInfo) - 1;
    SInternalField* pInfo = tscFieldInfoGetInternalField(&pQueryInfo->fieldsInfo, slot);
    assert(pInfo->pExpr == NULL);

    SExprInfo* pExprInfo = calloc(1, sizeof(SExprInfo));

    // arithmetic expression always return result in the format of double float
    pExprInfo->base.resBytes   = sizeof(double);
    pExprInfo->base.interBytes = 0;
    pExprInfo->base.resType    = TSDB_DATA_TYPE_DOUBLE;

    pExprInfo->base.functionId = TSDB_FUNC_ARITHM;
    pExprInfo->base.numOfParams = 1;
    pExprInfo->base.resColId = getNewResColId(pCmd);
    strncpy(pExprInfo->base.aliasName, aliasName, tListLen(pExprInfo->base.aliasName));
    strncpy(pExprInfo->base.token, rawName, tListLen(pExprInfo->base.token));

    int32_t ret = exprTreeFromSqlExpr(pCmd, &pExprInfo->pExpr, pItem->pNode, pQueryInfo, NULL, &(pExprInfo->base.uid));
    if (ret != TSDB_CODE_SUCCESS) {
      tExprTreeDestroy(pExprInfo->pExpr, NULL);
      return invalidOperationMsg(tscGetErrorMsgPayload(pCmd), "invalid expression in select clause");
    }

    pInfo->pExpr = pExprInfo;

    SBufferWriter bw = tbufInitWriter(NULL, false);

    TRY(0) {
      exprTreeToBinary(&bw, pInfo->pExpr->pExpr);
    } CATCH(code) {
      tbufCloseWriter(&bw);
      UNUSED(code);
      // TODO: other error handling
    } END_TRY

    SSqlExpr* pSqlExpr = &pInfo->pExpr->base;
    pSqlExpr->param[0].nLen = (int16_t) tbufTell(&bw);
    pSqlExpr->param[0].pz   = tbufGetData(&bw, true);
    pSqlExpr->param[0].nType = TSDB_DATA_TYPE_BINARY;

//    tbufCloseWriter(&bw); // TODO there is a memory leak
  }

  return TSDB_CODE_SUCCESS;
}

static void addProjectQueryCol(SQueryInfo* pQueryInfo, int32_t startPos, SColumnIndex* pIndex, tSqlExprItem* pItem, int32_t colId) {
  SExprInfo* pExpr = doAddProjectCol(pQueryInfo, pIndex->columnIndex, pIndex->tableIndex, colId);

  STableMetaInfo* pTableMetaInfo = tscGetMetaInfo(pQueryInfo, pIndex->tableIndex);
  STableMeta*     pTableMeta = pTableMetaInfo->pTableMeta;

  SSchema* pSchema = tscGetTableColumnSchema(pTableMeta, pIndex->columnIndex);

  char* colName = (pItem->aliasName == NULL) ? pSchema->name : pItem->aliasName;
  tstrncpy(pExpr->base.aliasName, colName, sizeof(pExpr->base.aliasName));

  SColumnList ids = {0};
  ids.num = 1;
  ids.ids[0] = *pIndex;

  if (pIndex->columnIndex == TSDB_TBNAME_COLUMN_INDEX || pIndex->columnIndex == TSDB_UD_COLUMN_INDEX ||
      pIndex->columnIndex >= tscGetNumOfColumns(pTableMeta)) {
    ids.num = 0;
  }

  insertResultField(pQueryInfo, startPos, &ids, pExpr->base.resBytes, (int8_t)pExpr->base.resType, pExpr->base.aliasName, pExpr);
}

static void addPrimaryTsColIntoResult(SQueryInfo* pQueryInfo, SSqlCmd* pCmd) {
  // primary timestamp column has been added already
  size_t size = tscNumOfExprs(pQueryInfo);
  for (int32_t i = 0; i < size; ++i) {
    SExprInfo* pExpr = tscExprGet(pQueryInfo, i);
    if (pExpr->base.functionId == TSDB_FUNC_PRJ && pExpr->base.colInfo.colId == PRIMARYKEY_TIMESTAMP_COL_INDEX) {
      return;
    }
  }


  // set the constant column value always attached to first table.
  STableMetaInfo* pTableMetaInfo = tscGetMetaInfo(pQueryInfo, 0);
  SSchema* pSchema = tscGetTableColumnSchema(pTableMetaInfo->pTableMeta, PRIMARYKEY_TIMESTAMP_COL_INDEX);

  // add the timestamp column into the output columns
  SColumnIndex index = {0};  // primary timestamp column info
  int32_t numOfCols = (int32_t)tscNumOfExprs(pQueryInfo);
  tscAddFuncInSelectClause(pQueryInfo, numOfCols, TSDB_FUNC_PRJ, &index, pSchema, TSDB_COL_NORMAL, getNewResColId(pCmd));

  SInternalField* pSupInfo = tscFieldInfoGetInternalField(&pQueryInfo->fieldsInfo, numOfCols);
  pSupInfo->visible = false;

  pQueryInfo->type |= TSDB_QUERY_TYPE_PROJECTION_QUERY;
}

static bool hasNoneUserDefineExpr(SQueryInfo* pQueryInfo) {
  size_t numOfExprs = taosArrayGetSize(pQueryInfo->exprList);
  for (int32_t i = 0; i < numOfExprs; ++i) {
    SSqlExpr* pExpr = taosArrayGetP(pQueryInfo->exprList, i);

    if (TSDB_COL_IS_UD_COL(pExpr->colInfo.flag)) {
      continue;
    }

    return true;
  }

  return false;
}

void genUdfList(SArray* pUdfInfo, tSqlExpr *pNode) {
  if (pNode == NULL) {
    return;
  }

  if (pNode->type == SQL_NODE_EXPR) {
    genUdfList(pUdfInfo, pNode->pLeft);
    genUdfList(pUdfInfo, pNode->pRight);
    return;
  }

  if (pNode->type == SQL_NODE_SQLFUNCTION) {
    pNode->functionId = isValidFunction(pNode->Expr.operand.z, pNode->Expr.operand.n);
    if (pNode->functionId < 0) { // extract all possible user defined function
      struct SUdfInfo info = {0};
      info.name = strndup(pNode->Expr.operand.z, pNode->Expr.operand.n);
      int32_t functionId = (int32_t)taosArrayGetSize(pUdfInfo) * (-1) - 1;
      info.functionId = functionId;

      taosArrayPush(pUdfInfo, &info);
    }
  }
}

/*
static int32_t checkForUdf(SSqlObj* pSql, SQueryInfo* pQueryInfo, SArray* pSelection) {
  if (pQueryInfo->pUdfInfo != NULL) {
    return TSDB_CODE_SUCCESS;
  }

  pQueryInfo->pUdfInfo = taosArrayInit(4, sizeof(struct SUdfInfo));

  size_t nExpr = taosArrayGetSize(pSelection);

  for (int32_t i = 0; i < nExpr; ++i) {
    tSqlExprItem* pItem = taosArrayGet(pSelection, i);

    int32_t type = pItem->pNode->type;
    if (type == SQL_NODE_EXPR || type == SQL_NODE_SQLFUNCTION) {
      genUdfList(pQueryInfo->pUdfInfo, pItem->pNode);
    }
  }

  if (taosArrayGetSize(pQueryInfo->pUdfInfo) > 0) {
    return tscGetUdfFromNode(pSql, pQueryInfo);
  } else {
    return TSDB_CODE_SUCCESS;
  }
}
*/

static SUdfInfo* isValidUdf(SArray* pUdfInfo, const char* name, int32_t len) {
  if(pUdfInfo == NULL){
    tscError("udfinfo is null");
    return NULL;
  }
  size_t t = taosArrayGetSize(pUdfInfo);
  for(int32_t i = 0; i < t; ++i) {
    SUdfInfo* pUdf = taosArrayGet(pUdfInfo, i);
    if (strlen(pUdf->name) == len && strncasecmp(pUdf->name, name, len) == 0) {
      return pUdf;
    }
  }

  return NULL;
}

int32_t validateSelectNodeList(SSqlCmd* pCmd, SQueryInfo* pQueryInfo, SArray* pSelNodeList, bool joinQuery,
                               bool timeWindowQuery, bool outerQuery) {
  assert(pSelNodeList != NULL && pCmd != NULL);

  const char* msg1 = "too many items in selection clause";
  const char* msg2 = "functions or others can not be mixed up";
  const char* msg3 = "not support query expression";
  const char* msg4 = "not support distinct mixed with proj/agg func";
  const char* msg5 = "invalid function name";
  const char* msg6 = "not support distinct mixed with join"; 
  const char* msg7 = "not support distinct mixed with groupby";
  const char* msg8 = "not support distinct in nest query";
<<<<<<< HEAD
  const char* msg9 = "_block_dist not support subquery, only support stable/table";
  const char* msg10 = "not support group by in block func";
=======
  const char* msg9 = "invalid alias name";
>>>>>>> 3f83ccac

  // too many result columns not support order by in query
  if (taosArrayGetSize(pSelNodeList) > TSDB_MAX_COLUMNS) {
    return invalidOperationMsg(tscGetErrorMsgPayload(pCmd), msg1);
  }

  if (pQueryInfo->colList == NULL) {
    pQueryInfo->colList = taosArrayInit(4, POINTER_BYTES);
  }

  
  bool hasDistinct = false;
  bool hasAgg      = false; 
  size_t numOfExpr = taosArrayGetSize(pSelNodeList);
  int32_t distIdx = -1; 
  for (int32_t i = 0; i < numOfExpr; ++i) {
    int32_t outputIndex = (int32_t)tscNumOfExprs(pQueryInfo);
    tSqlExprItem* pItem = taosArrayGet(pSelNodeList, i);
    if (hasDistinct == false) {
<<<<<<< HEAD
      hasDistinct = (pItem->distinct == true);
      distIdx     =  hasDistinct ? i : -1;
    } 
=======
       hasDistinct = (pItem->distinct == true); 
       distIdx     =  hasDistinct ? i : -1;
    }
    if(pItem->aliasName != NULL && validateColumnName(pItem->aliasName) != TSDB_CODE_SUCCESS){
      return invalidOperationMsg(tscGetErrorMsgPayload(pCmd), msg9);
    }
>>>>>>> 3f83ccac

    int32_t type = pItem->pNode->type;
    if (type == SQL_NODE_SQLFUNCTION) {
      hasAgg = true; 
      if (hasDistinct)  break;

      pItem->pNode->functionId = isValidFunction(pItem->pNode->Expr.operand.z, pItem->pNode->Expr.operand.n);

      if (pItem->pNode->functionId == TSDB_FUNC_BLKINFO && taosArrayGetSize(pQueryInfo->pUpstream) > 0) {
        return invalidOperationMsg(tscGetErrorMsgPayload(pCmd), msg9);
      }

      if (pItem->pNode->functionId == TSDB_FUNC_BLKINFO && pQueryInfo->groupbyExpr.numOfGroupCols > 0) {
        return invalidOperationMsg(tscGetErrorMsgPayload(pCmd), msg10);
      }

      SUdfInfo* pUdfInfo = NULL;
      if (pItem->pNode->functionId < 0) {
        pUdfInfo = isValidUdf(pQueryInfo->pUdfInfo, pItem->pNode->Expr.operand.z, pItem->pNode->Expr.operand.n);
        if (pUdfInfo == NULL) {
          return invalidOperationMsg(tscGetErrorMsgPayload(pCmd), msg5);
        }

        pItem->pNode->functionId = pUdfInfo->functionId;
      }

      // sql function in selection clause, append sql function info in pSqlCmd structure sequentially
      if (addExprAndResultField(pCmd, pQueryInfo, outputIndex, pItem, true, pUdfInfo) != TSDB_CODE_SUCCESS) {
        return TSDB_CODE_TSC_INVALID_OPERATION;
      }
    } else if (type == SQL_NODE_TABLE_COLUMN || type == SQL_NODE_VALUE) {
      // use the dynamic array list to decide if the function is valid or not
      // select table_name1.field_name1, table_name2.field_name2  from table_name1, table_name2
      if (addProjectionExprAndResultField(pCmd, pQueryInfo, pItem, outerQuery) != TSDB_CODE_SUCCESS) {
        return TSDB_CODE_TSC_INVALID_OPERATION;
      }
    } else if (type == SQL_NODE_EXPR) {
      int32_t code = handleArithmeticExpr(pCmd, pQueryInfo, i, pItem);
      if (code != TSDB_CODE_SUCCESS) {
        return code;
      }
    } else {
      return invalidOperationMsg(tscGetErrorMsgPayload(pCmd), msg3);
    }

    if (pQueryInfo->fieldsInfo.numOfOutput > TSDB_MAX_COLUMNS) {
      return invalidOperationMsg(tscGetErrorMsgPayload(pCmd), msg1);
    }
  }

  //TODO(dengyihao), refactor as function     
  //handle distinct func mixed with other func 
  if (hasDistinct == true) {
    if (distIdx != 0 || hasAgg) {
      return invalidOperationMsg(tscGetErrorMsgPayload(pCmd), msg4);
    } 
    if (joinQuery) {
      return invalidOperationMsg(tscGetErrorMsgPayload(pCmd), msg6);
    }
    if (pQueryInfo->groupbyExpr.numOfGroupCols  != 0) {
      return invalidOperationMsg(tscGetErrorMsgPayload(pCmd), msg7);
    }
    if (pQueryInfo->pDownstream != NULL) {
      return invalidOperationMsg(tscGetErrorMsgPayload(pCmd), msg8);
    }
    
    pQueryInfo->distinct = true;
  }
  
  
  // there is only one user-defined column in the final result field, add the timestamp column.
  size_t numOfSrcCols = taosArrayGetSize(pQueryInfo->colList);
  if ((numOfSrcCols <= 0 || !hasNoneUserDefineExpr(pQueryInfo)) && !tscQueryTags(pQueryInfo) && !tscQueryBlockInfo(pQueryInfo)) {
    addPrimaryTsColIntoResult(pQueryInfo, pCmd);
  }

  if (!functionCompatibleCheck(pQueryInfo, joinQuery, timeWindowQuery)) {
    return invalidOperationMsg(tscGetErrorMsgPayload(pCmd), msg2);
  }

  return TSDB_CODE_SUCCESS;
}

int32_t insertResultField(SQueryInfo* pQueryInfo, int32_t outputIndex, SColumnList* pColList, int16_t bytes,
                          int8_t type, char* fieldName, SExprInfo* pSqlExpr) {
  for (int32_t i = 0; i < pColList->num; ++i) {
    int32_t tableIndex = pColList->ids[i].tableIndex;
    STableMeta* pTableMeta = pQueryInfo->pTableMetaInfo[tableIndex]->pTableMeta;

    int32_t numOfCols = tscGetNumOfColumns(pTableMeta);
    if (pColList->ids[i].columnIndex >= numOfCols) {
      continue;
    }

    uint64_t uid = pTableMeta->id.uid;
    SSchema* pSchema = tscGetTableSchema(pTableMeta);
    tscColumnListInsert(pQueryInfo->colList, pColList->ids[i].columnIndex, uid, &pSchema[pColList->ids[i].columnIndex]);
  }
  
  TAOS_FIELD f = tscCreateField(type, fieldName, bytes);
  SInternalField* pInfo = tscFieldInfoInsert(&pQueryInfo->fieldsInfo, outputIndex, &f);
  pInfo->pExpr = pSqlExpr;
  
  return TSDB_CODE_SUCCESS;
}

SExprInfo* doAddProjectCol(SQueryInfo* pQueryInfo, int32_t colIndex, int32_t tableIndex, int32_t colId) {
  STableMetaInfo* pTableMetaInfo = tscGetMetaInfo(pQueryInfo, tableIndex);
  STableMeta*     pTableMeta = pTableMetaInfo->pTableMeta;
  int32_t numOfCols = tscGetNumOfColumns(pTableMeta);
  
  SSchema* pSchema = tscGetTableColumnSchema(pTableMeta, colIndex);

  int16_t functionId = (int16_t)((colIndex >= numOfCols) ? TSDB_FUNC_TAGPRJ : TSDB_FUNC_PRJ);
  SColumnIndex index = {.tableIndex = tableIndex,};
  
  if (functionId == TSDB_FUNC_TAGPRJ) {
    index.columnIndex = colIndex - tscGetNumOfColumns(pTableMeta);
    tscColumnListInsert(pTableMetaInfo->tagColList, index.columnIndex, pTableMeta->id.uid, pSchema);
  } else {
    index.columnIndex = colIndex;
  }

  return tscExprAppend(pQueryInfo, functionId, &index, pSchema->type, pSchema->bytes, colId, 0,
                          (functionId == TSDB_FUNC_TAGPRJ));
}

SExprInfo* tscAddFuncInSelectClause(SQueryInfo* pQueryInfo, int32_t outputColIndex, int16_t functionId,
                                  SColumnIndex* pIndex, SSchema* pColSchema, int16_t flag, int16_t colId) {
  SExprInfo* pExpr = tscExprInsert(pQueryInfo, outputColIndex, functionId, pIndex, pColSchema->type,
                                     pColSchema->bytes, colId, 0, TSDB_COL_IS_TAG(flag));
  tstrncpy(pExpr->base.aliasName, pColSchema->name, sizeof(pExpr->base.aliasName));
  tstrncpy(pExpr->base.token, pColSchema->name, sizeof(pExpr->base.token));

  SColumnList ids = createColumnList(1, pIndex->tableIndex, pIndex->columnIndex);
  if (TSDB_COL_IS_TAG(flag)) {
    ids.num = 0;
  }

  insertResultField(pQueryInfo, outputColIndex, &ids, pColSchema->bytes, pColSchema->type, pColSchema->name, pExpr);

  pExpr->base.colInfo.flag = flag;
  STableMetaInfo* pTableMetaInfo = tscGetMetaInfo(pQueryInfo, pIndex->tableIndex);
  
  if (TSDB_COL_IS_TAG(flag)) {
    tscColumnListInsert(pTableMetaInfo->tagColList, pIndex->columnIndex, pTableMetaInfo->pTableMeta->id.uid, pColSchema);
  }

  return pExpr;
}

static int32_t doAddProjectionExprAndResultFields(SQueryInfo* pQueryInfo, SColumnIndex* pIndex, int32_t startPos, SSqlCmd* pCmd) {
  STableMetaInfo* pTableMetaInfo = tscGetMetaInfo(pQueryInfo, pIndex->tableIndex);

  int32_t     numOfTotalColumns = 0;
  STableMeta* pTableMeta = pTableMetaInfo->pTableMeta;
  SSchema*    pSchema = tscGetTableSchema(pTableMeta);

  STableComInfo tinfo = tscGetTableInfo(pTableMeta);
  
  if (UTIL_TABLE_IS_SUPER_TABLE(pTableMetaInfo)) {
    numOfTotalColumns = tinfo.numOfColumns + tinfo.numOfTags;
  } else {
    numOfTotalColumns = tinfo.numOfColumns;
  }

  for (int32_t j = 0; j < numOfTotalColumns; ++j) {
    SExprInfo* pExpr = doAddProjectCol(pQueryInfo, j, pIndex->tableIndex, getNewResColId(pCmd));
    tstrncpy(pExpr->base.aliasName, pSchema[j].name, sizeof(pExpr->base.aliasName));

    pIndex->columnIndex = j;
    SColumnList ids = {0};
    ids.ids[0] = *pIndex;
    ids.num = 1;

    insertResultField(pQueryInfo, startPos + j, &ids, pSchema[j].bytes, pSchema[j].type, pSchema[j].name, pExpr);
  }

  return numOfTotalColumns;
}

int32_t addProjectionExprAndResultField(SSqlCmd* pCmd, SQueryInfo* pQueryInfo, tSqlExprItem* pItem, bool outerQuery) {
  const char* msg1 = "tag for normal table query is not allowed";
  const char* msg2 = "invalid column name";
  const char* msg3 = "tbname not allowed in outer query";

  int32_t startPos = (int32_t)tscNumOfExprs(pQueryInfo);
  int32_t tokenId = pItem->pNode->tokenId;

  if (tokenId == TK_ALL) {  // project on all fields
    TSDB_QUERY_SET_TYPE(pQueryInfo->type, TSDB_QUERY_TYPE_PROJECTION_QUERY);

    SColumnIndex index = COLUMN_INDEX_INITIALIZER;
    if (getTableIndexByName(&pItem->pNode->columnName, pQueryInfo, &index) != TSDB_CODE_SUCCESS) {
      return invalidOperationMsg(tscGetErrorMsgPayload(pCmd), msg2);
    }

    // all meters columns are required
    if (index.tableIndex == COLUMN_INDEX_INITIAL_VAL) {  // all table columns are required.
      for (int32_t i = 0; i < pQueryInfo->numOfTables; ++i) {
        index.tableIndex = i;
        int32_t inc = doAddProjectionExprAndResultFields(pQueryInfo, &index, startPos, pCmd);
        startPos += inc;
      }
    } else {
      doAddProjectionExprAndResultFields(pQueryInfo, &index, startPos, pCmd);
    }

    // add the primary timestamp column even though it is not required by user
    STableMeta* pTableMeta = pQueryInfo->pTableMetaInfo[index.tableIndex]->pTableMeta;
    if (pTableMeta->tableType != TSDB_TEMP_TABLE) {
      tscInsertPrimaryTsSourceColumn(pQueryInfo, pTableMeta->id.uid);
    }
  } else if (tokenId == TK_STRING || tokenId == TK_INTEGER || tokenId == TK_FLOAT) {  // simple column projection query
    SColumnIndex index = COLUMN_INDEX_INITIALIZER;

    // user-specified constant value as a new result column
    index.columnIndex = (pQueryInfo->udColumnId--);
    index.tableIndex = 0;

    SSchema colSchema = tGetUserSpecifiedColumnSchema(&pItem->pNode->value, &pItem->pNode->exprToken, pItem->aliasName);
    SExprInfo* pExpr = tscAddFuncInSelectClause(pQueryInfo, startPos, TSDB_FUNC_PRJ, &index, &colSchema, TSDB_COL_UDC,
                                                getNewResColId(pCmd));

    // NOTE: the first parameter is reserved for the tag column id during join query process.
    pExpr->base.numOfParams = 2;
    tVariantAssign(&pExpr->base.param[1], &pItem->pNode->value);
  } else if (tokenId == TK_ID) {
    SColumnIndex index = COLUMN_INDEX_INITIALIZER;

    if (getColumnIndexByName(&pItem->pNode->columnName, pQueryInfo, &index, tscGetErrorMsgPayload(pCmd)) != TSDB_CODE_SUCCESS) {
      return invalidOperationMsg(tscGetErrorMsgPayload(pCmd), msg2);
    }

    if (index.columnIndex == TSDB_TBNAME_COLUMN_INDEX) {
      if (outerQuery) {
        STableMetaInfo* pTableMetaInfo = tscGetMetaInfo(pQueryInfo, index.tableIndex);
        int32_t         numOfCols = tscGetNumOfColumns(pTableMetaInfo->pTableMeta);

        bool existed = false;
        SSchema* pSchema = pTableMetaInfo->pTableMeta->schema;
        for (int32_t i = 0; i < numOfCols; ++i) {
          if (strncasecmp(pSchema[i].name, TSQL_TBNAME_L, tListLen(pSchema[i].name)) == 0) {
            existed = true;
            index.columnIndex = i;
            break;
          }
        }

        if (!existed) {
          return invalidOperationMsg(tscGetErrorMsgPayload(pCmd), msg3);
        }

        SSchema colSchema = pSchema[index.columnIndex];
        char    name[TSDB_COL_NAME_LEN] = {0};
        getColumnName(pItem, name, colSchema.name, sizeof(colSchema.name) - 1);

        tstrncpy(colSchema.name, name, TSDB_COL_NAME_LEN);
        /*SExprInfo* pExpr = */ tscAddFuncInSelectClause(pQueryInfo, startPos, TSDB_FUNC_PRJ, &index, &colSchema,
                                                         TSDB_COL_NORMAL, getNewResColId(pCmd));
      } else {
        SSchema colSchema = *tGetTbnameColumnSchema();
        char    name[TSDB_COL_NAME_LEN] = {0};
        getColumnName(pItem, name, colSchema.name, sizeof(colSchema.name) - 1);

        tstrncpy(colSchema.name, name, TSDB_COL_NAME_LEN);
        /*SExprInfo* pExpr = */ tscAddFuncInSelectClause(pQueryInfo, startPos, TSDB_FUNC_TAGPRJ, &index, &colSchema,
                                                         TSDB_COL_TAG, getNewResColId(pCmd));
      }
    } else {
      STableMetaInfo* pTableMetaInfo = tscGetMetaInfo(pQueryInfo, index.tableIndex);
      STableMeta*     pTableMeta = pTableMetaInfo->pTableMeta;

      if (index.columnIndex >= tscGetNumOfColumns(pTableMeta) && UTIL_TABLE_IS_NORMAL_TABLE(pTableMetaInfo)) {
        return invalidOperationMsg(tscGetErrorMsgPayload(pCmd), msg1);
      }

      addProjectQueryCol(pQueryInfo, startPos, &index, pItem, getNewResColId(pCmd));
      pQueryInfo->type |= TSDB_QUERY_TYPE_PROJECTION_QUERY;
    }

    // add the primary timestamp column even though it is not required by user
    STableMetaInfo* pTableMetaInfo = tscGetMetaInfo(pQueryInfo, index.tableIndex);
    if (!UTIL_TABLE_IS_TMP_TABLE(pTableMetaInfo)) {
      tscInsertPrimaryTsSourceColumn(pQueryInfo, pTableMetaInfo->pTableMeta->id.uid);
    }
  } else {
    return TSDB_CODE_TSC_INVALID_OPERATION;
  }

  return TSDB_CODE_SUCCESS;
}

static int32_t setExprInfoForFunctions(SSqlCmd* pCmd, SQueryInfo* pQueryInfo, SSchema* pSchema, SConvertFunc cvtFunc,
                                       const char* name, int32_t resColIdx, SColumnIndex* pColIndex, bool finalResult,
                                       SUdfInfo* pUdfInfo) {
  const char* msg1 = "not support column types";

  int32_t f = cvtFunc.execFuncId;
  if (f == TSDB_FUNC_SPREAD) {
    int32_t t1 = pSchema->type;
    if (IS_VAR_DATA_TYPE(t1) || t1 == TSDB_DATA_TYPE_BOOL) {
      invalidOperationMsg(tscGetErrorMsgPayload(pCmd), msg1);
      return -1;
    }
  }

  int16_t resType = 0;
  int16_t resBytes = 0;
  int32_t interBufSize = 0;

  getResultDataInfo(pSchema->type, pSchema->bytes, f, 0, &resType, &resBytes, &interBufSize, 0, false, pUdfInfo);
  SExprInfo* pExpr = tscExprAppend(pQueryInfo, f, pColIndex, resType, resBytes, getNewResColId(pCmd), interBufSize, false);
  tstrncpy(pExpr->base.aliasName, name, tListLen(pExpr->base.aliasName));

  if (cvtFunc.originFuncId == TSDB_FUNC_LAST_ROW && cvtFunc.originFuncId != f) {
    pExpr->base.colInfo.flag |= TSDB_COL_NULL;
  }

  // set reverse order scan data blocks for last query
  if (f == TSDB_FUNC_LAST) {
    pExpr->base.numOfParams = 1;
    pExpr->base.param[0].i64 = TSDB_ORDER_DESC;
    pExpr->base.param[0].nType = TSDB_DATA_TYPE_INT;
  }
  
  // for all queries, the timestamp column needs to be loaded
  SSchema s = {.colId = PRIMARYKEY_TIMESTAMP_COL_INDEX, .bytes = TSDB_KEYSIZE, .type = TSDB_DATA_TYPE_TIMESTAMP,};
  tscColumnListInsert(pQueryInfo->colList, PRIMARYKEY_TIMESTAMP_COL_INDEX, pExpr->base.uid, &s);

  // if it is not in the final result, do not add it
  SColumnList ids = createColumnList(1, pColIndex->tableIndex, pColIndex->columnIndex);
  if (finalResult) {
    insertResultField(pQueryInfo, resColIdx, &ids, resBytes, (int8_t)resType, pExpr->base.aliasName, pExpr);
  } else {
    tscColumnListInsert(pQueryInfo->colList, ids.ids[0].columnIndex, pExpr->base.uid, pSchema);
  }

  return TSDB_CODE_SUCCESS;
}

void setResultColName(char* name, tSqlExprItem* pItem, int32_t functionId, SStrToken* pToken, bool multiCols) {
  if (pItem->aliasName != NULL) {
    tstrncpy(name, pItem->aliasName, TSDB_COL_NAME_LEN);
  } else if (multiCols) {
    char uname[TSDB_COL_NAME_LEN] = {0};
    int32_t len = MIN(pToken->n + 1, TSDB_COL_NAME_LEN);
    tstrncpy(uname, pToken->z, len);

    if (tsKeepOriginalColumnName) { // keep the original column name
      tstrncpy(name, uname, TSDB_COL_NAME_LEN);
    } else {
      int32_t size = TSDB_COL_NAME_LEN + tListLen(aAggs[functionId].name) + 2 + 1;
      char tmp[TSDB_COL_NAME_LEN + tListLen(aAggs[functionId].name) + 2 + 1] = {0};
      snprintf(tmp, size, "%s(%s)", aAggs[functionId].name, uname);

      tstrncpy(name, tmp, TSDB_COL_NAME_LEN);
    }
  } else  { // use the user-input result column name
    int32_t len = MIN(pItem->pNode->exprToken.n + 1, TSDB_COL_NAME_LEN);
    tstrncpy(name, pItem->pNode->exprToken.z, len);
  }
}

static void updateLastScanOrderIfNeeded(SQueryInfo* pQueryInfo) {
  if (pQueryInfo->sessionWindow.gap > 0 ||
      pQueryInfo->stateWindow ||
      taosArrayGetSize(pQueryInfo->pUpstream) > 0 ||
      tscGroupbyColumn(pQueryInfo)) {
    size_t numOfExpr = tscNumOfExprs(pQueryInfo);
    for (int32_t i = 0; i < numOfExpr; ++i) {
      SExprInfo* pExpr = tscExprGet(pQueryInfo, i);
      if (pExpr->base.functionId != TSDB_FUNC_LAST && pExpr->base.functionId != TSDB_FUNC_LAST_DST) {
        continue;
      }

      pExpr->base.numOfParams = 1;
      pExpr->base.param->i64 = TSDB_ORDER_ASC;
      pExpr->base.param->nType = TSDB_DATA_TYPE_INT;
    }
  }
}

static UNUSED_FUNC void updateFunctionInterBuf(SQueryInfo* pQueryInfo, bool superTable, SUdfInfo* pUdfInfo) {
  size_t numOfExpr = tscNumOfExprs(pQueryInfo);
  for (int32_t i = 0; i < numOfExpr; ++i) {
    SExprInfo* pExpr = tscExprGet(pQueryInfo, i);

    int32_t param = (int32_t)pExpr->base.param[0].i64;
    getResultDataInfo(pExpr->base.colType, pExpr->base.colBytes, pExpr->base.functionId, param, &pExpr->base.resType, &pExpr->base.resBytes,
                      &pExpr->base.interBytes, 0, superTable, pUdfInfo);
  }
}

int32_t addExprAndResultField(SSqlCmd* pCmd, SQueryInfo* pQueryInfo, int32_t colIndex, tSqlExprItem* pItem, bool finalResult,
    SUdfInfo* pUdfInfo) {
  STableMetaInfo* pTableMetaInfo = NULL;
  int32_t functionId = pItem->pNode->functionId;

  const char* msg1 = "not support column types";
  const char* msg2 = "invalid parameters";
  const char* msg3 = "illegal column name";
  const char* msg4 = "invalid table name";
  const char* msg5 = "parameter is out of range [0, 100]";
  const char* msg6 = "functions applied to tags are not allowed";
  const char* msg7 = "normal table can not apply this function";
  const char* msg8 = "multi-columns selection does not support alias column name";
  const char* msg9 = "diff/derivative can no be applied to unsigned numeric type";
  const char* msg10 = "derivative duration should be greater than 1 Second";
  const char* msg11 = "third parameter in derivative should be 0 or 1";
  const char* msg12 = "parameter is out of range [1, 100]";
  const char* msg13 = "parameter list required";
  const char* msg14 = "third parameter algorithm must be 'default' or 't-digest'";
  const char* msg15 = "parameter is out of range [1, 1000]";

  switch (functionId) {
    case TSDB_FUNC_COUNT: {
      /* more than one parameter for count() function */
      if (pItem->pNode->Expr.paramList != NULL && taosArrayGetSize(pItem->pNode->Expr.paramList) != 1) {
        return invalidOperationMsg(tscGetErrorMsgPayload(pCmd), msg2);
      }

      SExprInfo* pExpr = NULL;
      SColumnIndex index = COLUMN_INDEX_INITIALIZER;

      if (pItem->pNode->Expr.paramList != NULL) {
        tSqlExprItem* pParamElem = taosArrayGet(pItem->pNode->Expr.paramList, 0);
        SStrToken* pToken = &pParamElem->pNode->columnName;
        int16_t tokenId = pParamElem->pNode->tokenId;
        if ((pToken->z == NULL || pToken->n == 0) && (TK_INTEGER != tokenId)) {
          return invalidOperationMsg(tscGetErrorMsgPayload(pCmd), msg3);
        }

        // select count(table.*), select count(1), count(2)
        if (tokenId == TK_ALL || tokenId == TK_INTEGER) {
          // check if the table name is valid or not
          SStrToken tmpToken = pParamElem->pNode->columnName;

          if (getTableIndexByName(&tmpToken, pQueryInfo, &index) != TSDB_CODE_SUCCESS) {
            return invalidOperationMsg(tscGetErrorMsgPayload(pCmd), msg4);
          }

          index = (SColumnIndex){0, PRIMARYKEY_TIMESTAMP_COL_INDEX};
          int32_t size = tDataTypes[TSDB_DATA_TYPE_BIGINT].bytes;
          pExpr = tscExprAppend(pQueryInfo, functionId, &index, TSDB_DATA_TYPE_BIGINT, size, getNewResColId(pCmd), size, false);
        } else {
          // count the number of table created according to the super table
          if (getColumnIndexByName(pToken, pQueryInfo, &index, tscGetErrorMsgPayload(pCmd)) != TSDB_CODE_SUCCESS) {
            return invalidOperationMsg(tscGetErrorMsgPayload(pCmd), msg3);
          }

          pTableMetaInfo = tscGetMetaInfo(pQueryInfo, index.tableIndex);

          // count tag is equalled to count(tbname)
          bool isTag = false;
          if (index.columnIndex >= tscGetNumOfColumns(pTableMetaInfo->pTableMeta) || index.columnIndex == TSDB_TBNAME_COLUMN_INDEX) {
            index.columnIndex = TSDB_TBNAME_COLUMN_INDEX;
            isTag = true;
          }

          int32_t size = tDataTypes[TSDB_DATA_TYPE_BIGINT].bytes;
          pExpr = tscExprAppend(pQueryInfo, functionId, &index, TSDB_DATA_TYPE_BIGINT, size, getNewResColId(pCmd), size, isTag);
        }
      } else {  // count(*) is equalled to count(primary_timestamp_key)
        index = (SColumnIndex){0, PRIMARYKEY_TIMESTAMP_COL_INDEX};
        int32_t size = tDataTypes[TSDB_DATA_TYPE_BIGINT].bytes;
        pExpr = tscExprAppend(pQueryInfo, functionId, &index, TSDB_DATA_TYPE_BIGINT, size, getNewResColId(pCmd), size, false);
      }

      pTableMetaInfo = tscGetMetaInfo(pQueryInfo, index.tableIndex);

      memset(pExpr->base.aliasName, 0, tListLen(pExpr->base.aliasName));
      getColumnName(pItem, pExpr->base.aliasName, pExpr->base.token,sizeof(pExpr->base.aliasName) - 1);
      
      SColumnList list = createColumnList(1, index.tableIndex, index.columnIndex);
      if (finalResult) {
        int32_t numOfOutput = tscNumOfFields(pQueryInfo);
        insertResultField(pQueryInfo, numOfOutput, &list, sizeof(int64_t), TSDB_DATA_TYPE_BIGINT, pExpr->base.aliasName, pExpr);
      } else {
        for (int32_t i = 0; i < list.num; ++i) {
          SSchema* ps = tscGetTableSchema(pTableMetaInfo->pTableMeta);
          tscColumnListInsert(pQueryInfo->colList, list.ids[i].columnIndex, pTableMetaInfo->pTableMeta->id.uid,
              &ps[list.ids[i].columnIndex]);
        }
      }

      // the time stamp may be always needed
      if (index.tableIndex < tscGetNumOfColumns(pTableMetaInfo->pTableMeta)) {
        tscInsertPrimaryTsSourceColumn(pQueryInfo, pTableMetaInfo->pTableMeta->id.uid);
      }

      return TSDB_CODE_SUCCESS;
    }

    case TSDB_FUNC_SUM:
    case TSDB_FUNC_AVG:
    case TSDB_FUNC_RATE:
    case TSDB_FUNC_IRATE:
    case TSDB_FUNC_TWA:
    case TSDB_FUNC_MIN:
    case TSDB_FUNC_MAX:
    case TSDB_FUNC_DIFF:
    case TSDB_FUNC_DERIVATIVE:
    case TSDB_FUNC_CSUM:
    case TSDB_FUNC_CEIL:
    case TSDB_FUNC_FLOOR:
    case TSDB_FUNC_ROUND:
    case TSDB_FUNC_STDDEV:
    case TSDB_FUNC_LEASTSQR: {
      // 1. valid the number of parameters
      int32_t numOfParams = (pItem->pNode->Expr.paramList == NULL)? 0: (int32_t) taosArrayGetSize(pItem->pNode->Expr.paramList);

      // no parameters or more than one parameter for function
      if (pItem->pNode->Expr.paramList == NULL ||
          (functionId != TSDB_FUNC_LEASTSQR && functionId != TSDB_FUNC_DERIVATIVE && numOfParams != 1) ||
          ((functionId == TSDB_FUNC_LEASTSQR || functionId == TSDB_FUNC_DERIVATIVE) && numOfParams != 3)) {
        return invalidOperationMsg(tscGetErrorMsgPayload(pCmd), msg2);
      }

      tSqlExprItem* pParamElem = taosArrayGet(pItem->pNode->Expr.paramList, 0);
      if (pParamElem->pNode->tokenId != TK_ALL && pParamElem->pNode->tokenId != TK_ID) {
        return invalidOperationMsg(tscGetErrorMsgPayload(pCmd), msg2);
      }

      SColumnIndex index = COLUMN_INDEX_INITIALIZER;
      if ((getColumnIndexByName(&pParamElem->pNode->columnName, pQueryInfo, &index, tscGetErrorMsgPayload(pCmd)) != TSDB_CODE_SUCCESS)) {
        return invalidOperationMsg(tscGetErrorMsgPayload(pCmd), msg3);
      }

      pTableMetaInfo = tscGetMetaInfo(pQueryInfo, index.tableIndex);
      STableComInfo info = tscGetTableInfo(pTableMetaInfo->pTableMeta);

      // functions can not be applied to tags
      if (index.columnIndex == TSDB_TBNAME_COLUMN_INDEX || (index.columnIndex >= tscGetNumOfColumns(pTableMetaInfo->pTableMeta))) {
        return invalidOperationMsg(tscGetErrorMsgPayload(pCmd), msg6);
      }

      // 2. check if sql function can be applied on this column data type
      SSchema* pSchema = tscGetTableColumnSchema(pTableMetaInfo->pTableMeta, index.columnIndex);

      if (!IS_NUMERIC_TYPE(pSchema->type)) {
        return invalidOperationMsg(tscGetErrorMsgPayload(pCmd), msg1);
      } else if (IS_UNSIGNED_NUMERIC_TYPE(pSchema->type) && (functionId == TSDB_FUNC_DIFF || functionId == TSDB_FUNC_DERIVATIVE)) {
        return invalidOperationMsg(tscGetErrorMsgPayload(pCmd), msg9);
      }

      int16_t resultType = 0;
      int16_t resultSize = 0;
      int32_t intermediateResSize = 0;

      if (getResultDataInfo(pSchema->type, pSchema->bytes, functionId, 0, &resultType, &resultSize,
                            &intermediateResSize, 0, false, NULL) != TSDB_CODE_SUCCESS) {
        return TSDB_CODE_TSC_INVALID_OPERATION;
      }

      // set the first column ts for diff query
      if (functionId == TSDB_FUNC_DIFF || functionId == TSDB_FUNC_DERIVATIVE || functionId == TSDB_FUNC_CSUM) {
        SColumnIndex indexTS = {.tableIndex = index.tableIndex, .columnIndex = 0};
        SExprInfo*   pExpr = tscExprAppend(pQueryInfo, TSDB_FUNC_TS_DUMMY, &indexTS, TSDB_DATA_TYPE_TIMESTAMP,
                                         TSDB_KEYSIZE, getNewResColId(pCmd), TSDB_KEYSIZE, false);
        tstrncpy(pExpr->base.aliasName, aAggs[TSDB_FUNC_TS_DUMMY].name, sizeof(pExpr->base.aliasName));

        SColumnList ids = createColumnList(1, 0, 0);
        insertResultField(pQueryInfo, colIndex, &ids, TSDB_KEYSIZE, TSDB_DATA_TYPE_TIMESTAMP, aAggs[TSDB_FUNC_TS_DUMMY].name, pExpr);
      }

      SExprInfo* pExpr = tscExprAppend(pQueryInfo, functionId, &index, resultType, resultSize, getNewResColId(pCmd), intermediateResSize, false);

      if (functionId == TSDB_FUNC_LEASTSQR) { // set the leastsquares parameters
        char val[8] = {0};
        if (tVariantDump(&pParamElem[1].pNode->value, val, TSDB_DATA_TYPE_DOUBLE, true) < 0) {
          return TSDB_CODE_TSC_INVALID_OPERATION;
        }

        tscExprAddParams(&pExpr->base, val, TSDB_DATA_TYPE_DOUBLE, DOUBLE_BYTES);

        memset(val, 0, tListLen(val));
        if (tVariantDump(&pParamElem[2].pNode->value, val, TSDB_DATA_TYPE_DOUBLE, true) < 0) {
          return TSDB_CODE_TSC_INVALID_OPERATION;
        }

        tscExprAddParams(&pExpr->base, val, TSDB_DATA_TYPE_DOUBLE, DOUBLE_BYTES);
      } else if (functionId == TSDB_FUNC_IRATE) {
        int64_t prec = info.precision;
        tscExprAddParams(&pExpr->base, (char*)&prec, TSDB_DATA_TYPE_BIGINT, LONG_BYTES);
      } else if (functionId == TSDB_FUNC_DERIVATIVE) {
        char val[8] = {0};

        int64_t tickPerSec = 0;
        if (tVariantDump(&pParamElem[1].pNode->value, (char*) &tickPerSec, TSDB_DATA_TYPE_BIGINT, true) < 0) {
          return TSDB_CODE_TSC_INVALID_OPERATION;
        }

        if (info.precision == TSDB_TIME_PRECISION_MILLI) {
          tickPerSec /= TSDB_TICK_PER_SECOND(TSDB_TIME_PRECISION_MICRO);
        } else if (info.precision == TSDB_TIME_PRECISION_MICRO) {
          tickPerSec /= TSDB_TICK_PER_SECOND(TSDB_TIME_PRECISION_MILLI);
        }

        if (tickPerSec <= 0 || tickPerSec < TSDB_TICK_PER_SECOND(info.precision)) {
          return invalidOperationMsg(tscGetErrorMsgPayload(pCmd), msg10);
        }

        tscExprAddParams(&pExpr->base, (char*) &tickPerSec, TSDB_DATA_TYPE_BIGINT, LONG_BYTES);
        memset(val, 0, tListLen(val));

        if (tVariantDump(&pParamElem[2].pNode->value, val, TSDB_DATA_TYPE_BIGINT, true) < 0) {
          return TSDB_CODE_TSC_INVALID_OPERATION;
        }

        int64_t v = *(int64_t*) val;
        if (v != 0 && v != 1) {
          return invalidOperationMsg(tscGetErrorMsgPayload(pCmd), msg11);
        }

        tscExprAddParams(&pExpr->base, val, TSDB_DATA_TYPE_BIGINT, LONG_BYTES);
      }

      SColumnList ids = createColumnList(1, index.tableIndex, index.columnIndex);

      memset(pExpr->base.aliasName, 0, tListLen(pExpr->base.aliasName));
      getColumnName(pItem, pExpr->base.aliasName, pExpr->base.token,sizeof(pExpr->base.aliasName) - 1);

      if (finalResult) {
        int32_t numOfOutput = tscNumOfFields(pQueryInfo);
        insertResultField(pQueryInfo, numOfOutput, &ids, pExpr->base.resBytes, (int32_t)pExpr->base.resType,
                          pExpr->base.aliasName, pExpr);
      } else {
        assert(ids.num == 1);
        tscColumnListInsert(pQueryInfo->colList, ids.ids[0].columnIndex, pExpr->base.uid, pSchema);
      }
      tscInsertPrimaryTsSourceColumn(pQueryInfo, pExpr->base.uid);
        
      return TSDB_CODE_SUCCESS;
    }

    case TSDB_FUNC_FIRST:
    case TSDB_FUNC_LAST:
    case TSDB_FUNC_SPREAD:
    case TSDB_FUNC_LAST_ROW:
    case TSDB_FUNC_INTERP: {
      bool requireAllFields = (pItem->pNode->Expr.paramList == NULL);

      // NOTE: has time range condition or normal column filter condition, the last_row query will be transferred to last query
      SConvertFunc cvtFunc = {.originFuncId = functionId, .execFuncId = functionId};
      if (functionId == TSDB_FUNC_LAST_ROW && ((!TSWINDOW_IS_EQUAL(pQueryInfo->window, TSWINDOW_INITIALIZER)) ||
                                               (hasNormalColumnFilter(pQueryInfo)) ||
                                               taosArrayGetSize(pQueryInfo->pUpstream)>0)) {
        cvtFunc.execFuncId = TSDB_FUNC_LAST;
      }

      if (!requireAllFields) {
        if (taosArrayGetSize(pItem->pNode->Expr.paramList) < 1) {
          return invalidOperationMsg(tscGetErrorMsgPayload(pCmd), msg3);
        }

        if (taosArrayGetSize(pItem->pNode->Expr.paramList) > 1 && (pItem->aliasName != NULL && strlen(pItem->aliasName) > 0)) {
          return invalidOperationMsg(tscGetErrorMsgPayload(pCmd), msg8);
        }

        /* in first/last function, multiple columns can be add to resultset */
        for (int32_t i = 0; i < taosArrayGetSize(pItem->pNode->Expr.paramList); ++i) {
          tSqlExprItem* pParamElem = taosArrayGet(pItem->pNode->Expr.paramList, i);
          if (pParamElem->pNode->tokenId != TK_ALL && pParamElem->pNode->tokenId != TK_ID) {
            return invalidOperationMsg(tscGetErrorMsgPayload(pCmd), msg3);
          }

          SColumnIndex index = COLUMN_INDEX_INITIALIZER;

          if (pParamElem->pNode->tokenId == TK_ALL) { // select table.*
            SStrToken tmpToken = pParamElem->pNode->columnName;

            if (getTableIndexByName(&tmpToken, pQueryInfo, &index) != TSDB_CODE_SUCCESS) {
              return invalidOperationMsg(tscGetErrorMsgPayload(pCmd), msg4);
            }

            pTableMetaInfo = tscGetMetaInfo(pQueryInfo, index.tableIndex);
            SSchema* pSchema = tscGetTableSchema(pTableMetaInfo->pTableMeta);

            char name[TSDB_COL_NAME_LEN] = {0};
            for (int32_t j = 0; j < tscGetNumOfColumns(pTableMetaInfo->pTableMeta); ++j) {
              index.columnIndex = j;
              SStrToken t = {.z = pSchema[j].name, .n = (uint32_t)strnlen(pSchema[j].name, TSDB_COL_NAME_LEN)};
              setResultColName(name, pItem, cvtFunc.originFuncId, &t, true);

              if (setExprInfoForFunctions(pCmd, pQueryInfo, &pSchema[j], cvtFunc, name, colIndex++, &index,
                  finalResult, pUdfInfo) != 0) {
                return TSDB_CODE_TSC_INVALID_OPERATION;
              }
            }

          } else {
            if (getColumnIndexByName(&pParamElem->pNode->columnName, pQueryInfo, &index, tscGetErrorMsgPayload(pCmd)) != TSDB_CODE_SUCCESS) {
              return invalidOperationMsg(tscGetErrorMsgPayload(pCmd), msg3);
            }

            pTableMetaInfo = tscGetMetaInfo(pQueryInfo, index.tableIndex);

            if (pParamElem->pNode->columnName.z == NULL) {
              return invalidOperationMsg(tscGetErrorMsgPayload(pCmd), msg2);
            }

            // functions can not be applied to tags
            if ((index.columnIndex >= tscGetNumOfColumns(pTableMetaInfo->pTableMeta)) || (index.columnIndex < 0)) {
              return invalidOperationMsg(tscGetErrorMsgPayload(pCmd), msg6);
            }

            char name[TSDB_COL_NAME_LEN] = {0};
            SSchema* pSchema = tscGetTableColumnSchema(pTableMetaInfo->pTableMeta, index.columnIndex);

            bool multiColOutput = taosArrayGetSize(pItem->pNode->Expr.paramList) > 1;
            setResultColName(name, pItem, cvtFunc.originFuncId, &pParamElem->pNode->columnName, multiColOutput);

            if (setExprInfoForFunctions(pCmd, pQueryInfo, pSchema, cvtFunc, name, colIndex++, &index, finalResult, pUdfInfo) != 0) {
              return TSDB_CODE_TSC_INVALID_OPERATION;
            }
          }
        }

      } else {  // select * from xxx
        int32_t numOfFields = 0;

        // multicolumn selection does not support alias name
        if (pItem->aliasName != NULL && strlen(pItem->aliasName) > 0) {
          return invalidOperationMsg(tscGetErrorMsgPayload(pCmd), msg8);
        }

        for (int32_t j = 0; j < pQueryInfo->numOfTables; ++j) {
          pTableMetaInfo = tscGetMetaInfo(pQueryInfo, j);
          SSchema* pSchema = tscGetTableSchema(pTableMetaInfo->pTableMeta);

          for (int32_t i = 0; i < tscGetNumOfColumns(pTableMetaInfo->pTableMeta); ++i) {
            SColumnIndex index = {.tableIndex = j, .columnIndex = i};

            char name[TSDB_COL_NAME_LEN] = {0};
            SStrToken t = {.z = pSchema[i].name, .n = (uint32_t)strnlen(pSchema[i].name, TSDB_COL_NAME_LEN)};
            setResultColName(name, pItem, cvtFunc.originFuncId, &t, true);

            if (setExprInfoForFunctions(pCmd, pQueryInfo, &pSchema[index.columnIndex], cvtFunc, name, colIndex, &index,
                finalResult, pUdfInfo) != 0) {
              return TSDB_CODE_TSC_INVALID_OPERATION;
            }
            colIndex++;
          }

          numOfFields += tscGetNumOfColumns(pTableMetaInfo->pTableMeta);
        }
      }
      return TSDB_CODE_SUCCESS;
    }

    case TSDB_FUNC_TOP:
    case TSDB_FUNC_BOTTOM:
    case TSDB_FUNC_MAVG:
    case TSDB_FUNC_SAMPLE:
    case TSDB_FUNC_PERCT:
    case TSDB_FUNC_APERCT: {
      // 1. valid the number of parameters
      bool valid = true;
      if(pItem->pNode->Expr.paramList == NULL) {
        valid = false;
      } else if(functionId == TSDB_FUNC_APERCT) {
        size_t cnt = taosArrayGetSize(pItem->pNode->Expr.paramList);
        if(cnt != 2 && cnt !=3) valid = false;
      } else {
        if (taosArrayGetSize(pItem->pNode->Expr.paramList) != 2) valid = false;
      }
      if(!valid) {
        return invalidOperationMsg(tscGetErrorMsgPayload(pCmd), msg2);
      }

      tSqlExprItem* pParamElem = taosArrayGet(pItem->pNode->Expr.paramList, 0);
      if (pParamElem->pNode->tokenId != TK_ID) {
        return invalidOperationMsg(tscGetErrorMsgPayload(pCmd), msg2);
      }
      
      SColumnIndex index = COLUMN_INDEX_INITIALIZER;
      if (getColumnIndexByName(&pParamElem->pNode->columnName, pQueryInfo, &index, tscGetErrorMsgPayload(pCmd)) != TSDB_CODE_SUCCESS) {
        return invalidOperationMsg(tscGetErrorMsgPayload(pCmd), msg3);
      }

      if (index.columnIndex == TSDB_TBNAME_COLUMN_INDEX) {
        return invalidOperationMsg(tscGetErrorMsgPayload(pCmd), msg6);
      }
      
      pTableMetaInfo = tscGetMetaInfo(pQueryInfo, index.tableIndex);
      SSchema* pSchema = tscGetTableColumnSchema(pTableMetaInfo->pTableMeta, index.columnIndex);

      // functions can not be applied to tags
      if (index.columnIndex >= tscGetNumOfColumns(pTableMetaInfo->pTableMeta)) {
        return invalidOperationMsg(tscGetErrorMsgPayload(pCmd), msg6);
      }

      // 2. valid the column type
      if (functionId != TSDB_FUNC_SAMPLE && !IS_NUMERIC_TYPE(pSchema->type)) {
        return invalidOperationMsg(tscGetErrorMsgPayload(pCmd), msg1);
      }

      // 3. valid the parameters
      if (pParamElem[1].pNode->tokenId == TK_ID) {
        return invalidOperationMsg(tscGetErrorMsgPayload(pCmd), msg2);
      }

      tVariant* pVariant = &pParamElem[1].pNode->value;

      int16_t  resultType = pSchema->type;
      int16_t  resultSize = pSchema->bytes;
      int32_t  interResult = 0;

      char val[8] = {0};

      SExprInfo* pExpr = NULL;
      if (functionId == TSDB_FUNC_PERCT || functionId == TSDB_FUNC_APERCT) {
        // param1 double 
        if(pVariant->nType != TSDB_DATA_TYPE_DOUBLE && pVariant->nType != TSDB_DATA_TYPE_BIGINT){
          return invalidOperationMsg(tscGetErrorMsgPayload(pCmd), msg5);
        }
        tVariantDump(pVariant, val, TSDB_DATA_TYPE_DOUBLE, true);

        double dp = GET_DOUBLE_VAL(val);
        if (dp < 0 || dp > TOP_BOTTOM_QUERY_LIMIT) {
          return invalidOperationMsg(tscGetErrorMsgPayload(pCmd), msg5);
        }

        getResultDataInfo(pSchema->type, pSchema->bytes, functionId, 0, &resultType, &resultSize, &interResult, 0, false,
            pUdfInfo);

        /*
         * sql function transformation
         * for dp = 0, it is actually min,
         * for dp = 100, it is max,
         */
        tscInsertPrimaryTsSourceColumn(pQueryInfo, pTableMetaInfo->pTableMeta->id.uid);
        colIndex += 1;  // the first column is ts
        
        pExpr = tscExprAppend(pQueryInfo, functionId, &index, resultType, resultSize, getNewResColId(pCmd), interResult, false);
        tscExprAddParams(&pExpr->base, val, TSDB_DATA_TYPE_DOUBLE, sizeof(double));

        // param2 int32
        if (taosArrayGetSize(pItem->pNode->Expr.paramList) == 3) {
          if (pParamElem[2].pNode != NULL) {
            pVariant = &pParamElem[2].pNode->value;
            // check type must string
            if(pVariant->nType != TSDB_DATA_TYPE_BINARY || pVariant->pz == NULL){
              return invalidOperationMsg(tscGetErrorMsgPayload(pCmd), msg13);
            }
            char* pzAlgo = pVariant->pz;
            int32_t algo = 0;

            if(strcasecmp(pzAlgo, "t-digest") == 0) {
              algo = 1;
            } else if(strcasecmp(pzAlgo, "default") == 0){
              algo = 0;
            } else {
              return invalidOperationMsg(tscGetErrorMsgPayload(pCmd), msg14);
            }
            // append algo int32_t
            tscExprAddParams(&pExpr->base, (char*)&algo, TSDB_DATA_TYPE_INT, sizeof(int32_t));
          }
        }
      } else if (functionId == TSDB_FUNC_MAVG || functionId == TSDB_FUNC_SAMPLE) {
        if (pVariant->nType != TSDB_DATA_TYPE_BIGINT) {
          return invalidOperationMsg(tscGetErrorMsgPayload(pCmd), msg2);
        }

        tVariantDump(pVariant, val, TSDB_DATA_TYPE_BIGINT, true);

        int64_t numRowsSelected = GET_INT64_VAL(val);
        if (numRowsSelected <= 0 || numRowsSelected > 1000) {
          return invalidOperationMsg(tscGetErrorMsgPayload(pCmd), msg15);
        }

        // todo REFACTOR
        // set the first column ts for top/bottom query
        int32_t tsFuncId = (functionId == TSDB_FUNC_MAVG) ? TSDB_FUNC_TS_DUMMY : TSDB_FUNC_TS;
        SColumnIndex index1 = {index.tableIndex, PRIMARYKEY_TIMESTAMP_COL_INDEX};
        pExpr = tscExprAppend(pQueryInfo, tsFuncId, &index1, TSDB_DATA_TYPE_TIMESTAMP, TSDB_KEYSIZE, getNewResColId(pCmd),
                              0, false);
        tstrncpy(pExpr->base.aliasName, aAggs[tsFuncId].name, sizeof(pExpr->base.aliasName));

        const int32_t TS_COLUMN_INDEX = PRIMARYKEY_TIMESTAMP_COL_INDEX;
        SColumnList   ids = createColumnList(1, index.tableIndex, TS_COLUMN_INDEX);
        insertResultField(pQueryInfo, colIndex, &ids, TSDB_KEYSIZE, TSDB_DATA_TYPE_TIMESTAMP,
                          aAggs[tsFuncId].name, pExpr);

        colIndex += 1;  // the first column is ts

        getResultDataInfo(pSchema->type, pSchema->bytes, functionId, (int32_t)numRowsSelected, &resultType, &resultSize, &interResult, 0, false,
                          pUdfInfo);
        pExpr = tscExprAppend(pQueryInfo, functionId, &index, resultType, resultSize, getNewResColId(pCmd), interResult, false);
        tscExprAddParams(&pExpr->base, val, TSDB_DATA_TYPE_BIGINT, sizeof(int64_t));
      } else {
        tVariantDump(pVariant, val, TSDB_DATA_TYPE_BIGINT, true);

        int64_t numRowsSelected = GET_INT32_VAL(val);
        if (numRowsSelected <= 0 || numRowsSelected > 100) {  // todo use macro
          return invalidOperationMsg(tscGetErrorMsgPayload(pCmd), msg12);
        }

        // todo REFACTOR
        // set the first column ts for top/bottom query
        SColumnIndex index1 = {index.tableIndex, PRIMARYKEY_TIMESTAMP_COL_INDEX};
        pExpr = tscExprAppend(pQueryInfo, TSDB_FUNC_TS, &index1, TSDB_DATA_TYPE_TIMESTAMP, TSDB_KEYSIZE, getNewResColId(pCmd),
                                 0, false);
        tstrncpy(pExpr->base.aliasName, aAggs[TSDB_FUNC_TS].name, sizeof(pExpr->base.aliasName));

        const int32_t TS_COLUMN_INDEX = PRIMARYKEY_TIMESTAMP_COL_INDEX;
        SColumnList   ids = createColumnList(1, index.tableIndex, TS_COLUMN_INDEX);
        insertResultField(pQueryInfo, colIndex, &ids, TSDB_KEYSIZE, TSDB_DATA_TYPE_TIMESTAMP,
                          aAggs[TSDB_FUNC_TS].name, pExpr);

        colIndex += 1;  // the first column is ts

        pExpr = tscExprAppend(pQueryInfo, functionId, &index, resultType, resultSize, getNewResColId(pCmd), resultSize, false);
        tscExprAddParams(&pExpr->base, val, TSDB_DATA_TYPE_BIGINT, sizeof(int64_t));
      }
  
      memset(pExpr->base.aliasName, 0, tListLen(pExpr->base.aliasName));
      getColumnName(pItem, pExpr->base.aliasName, pExpr->base.token,sizeof(pExpr->base.aliasName) - 1);

      // todo refactor: tscColumnListInsert part
      SColumnList ids = createColumnList(1, index.tableIndex, index.columnIndex);

      if (finalResult) {
        insertResultField(pQueryInfo, colIndex, &ids, resultSize, (int8_t)resultType, pExpr->base.aliasName, pExpr);
      } else {
        assert(ids.num == 1);
        tscColumnListInsert(pQueryInfo->colList, ids.ids[0].columnIndex, pExpr->base.uid, pSchema);
      }

      return TSDB_CODE_SUCCESS;
    }
    
    case TSDB_FUNC_TID_TAG: {
      pTableMetaInfo = tscGetMetaInfo(pQueryInfo, 0);
      if (UTIL_TABLE_IS_NORMAL_TABLE(pTableMetaInfo)) {
        return invalidOperationMsg(tscGetErrorMsgPayload(pCmd), msg7);
      }
    
      // no parameters or more than one parameter for function
      if (pItem->pNode->Expr.paramList == NULL || taosArrayGetSize(pItem->pNode->Expr.paramList) != 1) {
        return invalidOperationMsg(tscGetErrorMsgPayload(pCmd), msg2);
      }
      
      tSqlExprItem* pParamItem = taosArrayGet(pItem->pNode->Expr.paramList, 0);
      tSqlExpr* pParam = pParamItem->pNode;

      SColumnIndex index = COLUMN_INDEX_INITIALIZER;
      if (getColumnIndexByName(&pParam->columnName, pQueryInfo, &index, tscGetErrorMsgPayload(pCmd)) != TSDB_CODE_SUCCESS) {
        return invalidOperationMsg(tscGetErrorMsgPayload(pCmd), msg3);
      }
    
      pTableMetaInfo = tscGetMetaInfo(pQueryInfo, index.tableIndex);
      SSchema* pSchema = tscGetTableTagSchema(pTableMetaInfo->pTableMeta);
  
      // functions can not be applied to normal columns
      int32_t numOfCols = tscGetNumOfColumns(pTableMetaInfo->pTableMeta);
      if (index.columnIndex < numOfCols && index.columnIndex != TSDB_TBNAME_COLUMN_INDEX) {
        return invalidOperationMsg(tscGetErrorMsgPayload(pCmd), msg6);
      }
    
      if (index.columnIndex > 0) {
        index.columnIndex -= numOfCols;
      }
      
      // 2. valid the column type
      int16_t colType = 0;
      if (index.columnIndex == TSDB_TBNAME_COLUMN_INDEX) {
        colType = TSDB_DATA_TYPE_BINARY;
      } else {
        colType = pSchema[index.columnIndex].type;
      }
      
      if (colType == TSDB_DATA_TYPE_BOOL) {
        return invalidOperationMsg(tscGetErrorMsgPayload(pCmd), msg1);
      }

      tscColumnListInsert(pTableMetaInfo->tagColList, index.columnIndex, pTableMetaInfo->pTableMeta->id.uid,
                          &pSchema[index.columnIndex]);
      SSchema* pTagSchema = tscGetTableTagSchema(pTableMetaInfo->pTableMeta);

      SSchema s = {0};
      if (index.columnIndex == TSDB_TBNAME_COLUMN_INDEX) {
        s = *tGetTbnameColumnSchema();
      } else {
        s = pTagSchema[index.columnIndex];
      }
      
      int16_t bytes = 0;
      int16_t type  = 0;
      int32_t inter = 0;

      int32_t ret = getResultDataInfo(s.type, s.bytes, TSDB_FUNC_TID_TAG, 0, &type, &bytes, &inter, 0, 0, NULL);
      assert(ret == TSDB_CODE_SUCCESS);
      
      s.type = (uint8_t)type;
      s.bytes = bytes;

      TSDB_QUERY_SET_TYPE(pQueryInfo->type, TSDB_QUERY_TYPE_TAG_FILTER_QUERY);
      tscAddFuncInSelectClause(pQueryInfo, 0, TSDB_FUNC_TID_TAG, &index, &s, TSDB_COL_TAG, getNewResColId(pCmd));
      
      return TSDB_CODE_SUCCESS;
    }

    case TSDB_FUNC_BLKINFO: {
      // no parameters or more than one parameter for function
      if (pItem->pNode->Expr.paramList != NULL && taosArrayGetSize(pItem->pNode->Expr.paramList) != 0) {
        return invalidOperationMsg(tscGetErrorMsgPayload(pCmd), msg2);
      }

      SColumnIndex index = {.tableIndex = 0, .columnIndex = 0,};
      pTableMetaInfo = tscGetMetaInfo(pQueryInfo, index.tableIndex);

      int32_t inter   = 0;
      int16_t resType = 0;
      int16_t bytes   = 0;

      getResultDataInfo(TSDB_DATA_TYPE_INT, 4, TSDB_FUNC_BLKINFO, 0, &resType, &bytes, &inter, 0, 0, NULL);

      SSchema s = {.name = "block_dist", .type = TSDB_DATA_TYPE_BINARY, .bytes = bytes};

      SExprInfo* pExpr =
          tscExprInsert(pQueryInfo, 0, TSDB_FUNC_BLKINFO, &index, resType, bytes, getNewResColId(pCmd), bytes, 0);
      tstrncpy(pExpr->base.aliasName, s.name, sizeof(pExpr->base.aliasName));

      SColumnList ids = createColumnList(1, index.tableIndex, index.columnIndex);
      insertResultField(pQueryInfo, 0, &ids, bytes, s.type, s.name, pExpr);

      pExpr->base.numOfParams = 1;
      pExpr->base.param[0].i64 = pTableMetaInfo->pTableMeta->tableInfo.rowSize;
      pExpr->base.param[0].nType = TSDB_DATA_TYPE_BIGINT;

      return TSDB_CODE_SUCCESS;
    }

    default: {
      pUdfInfo = isValidUdf(pQueryInfo->pUdfInfo, pItem->pNode->Expr.operand.z, pItem->pNode->Expr.operand.n);
      if (pUdfInfo == NULL) {
        return invalidOperationMsg(tscGetErrorMsgPayload(pCmd), msg9);
      }

      if (pItem->pNode->Expr.paramList == NULL || taosArrayGetSize(pItem->pNode->Expr.paramList) <= 0) {
        return invalidOperationMsg(tscGetErrorMsgPayload(pCmd), msg13);        
      }
      
      tSqlExprItem* pParamElem = taosArrayGet(pItem->pNode->Expr.paramList, 0);;
      if (pParamElem->pNode->tokenId != TK_ID) {
        return invalidOperationMsg(tscGetErrorMsgPayload(pCmd), msg2);
      }

      SColumnIndex index = COLUMN_INDEX_INITIALIZER;
      if (getColumnIndexByName(&pParamElem->pNode->columnName, pQueryInfo, &index, tscGetErrorMsgPayload(pCmd)) != TSDB_CODE_SUCCESS) {
        return invalidOperationMsg(tscGetErrorMsgPayload(pCmd), msg3);
      }

      if (index.columnIndex == TSDB_TBNAME_COLUMN_INDEX) {
        return invalidOperationMsg(tscGetErrorMsgPayload(pCmd), msg6);
      }

      pTableMetaInfo = tscGetMetaInfo(pQueryInfo, index.tableIndex);

      // functions can not be applied to tags
      if (index.columnIndex >= tscGetNumOfColumns(pTableMetaInfo->pTableMeta)) {
        return invalidOperationMsg(tscGetErrorMsgPayload(pCmd), msg6);
      }

      int32_t inter   = 0;
      int16_t resType = 0;
      int16_t bytes   = 0;
      getResultDataInfo(TSDB_DATA_TYPE_INT, 4, functionId, 0, &resType, &bytes, &inter, 0, false, pUdfInfo);

      SExprInfo* pExpr = tscExprAppend(pQueryInfo, functionId, &index, resType, bytes, getNewResColId(pCmd), inter, false);

      memset(pExpr->base.aliasName, 0, tListLen(pExpr->base.aliasName));
      getColumnName(pItem, pExpr->base.aliasName, pExpr->base.token, sizeof(pExpr->base.aliasName) - 1);

      SSchema* pSchema = tscGetTableColumnSchema(pTableMetaInfo->pTableMeta, index.columnIndex);

      uint64_t uid = pTableMetaInfo->pTableMeta->id.uid;
      SColumnList ids = createColumnList(1, index.tableIndex, index.columnIndex);
      if (finalResult) {
        insertResultField(pQueryInfo, colIndex, &ids, pUdfInfo->resBytes, pUdfInfo->resType, pExpr->base.aliasName, pExpr);
      } else {
        for (int32_t i = 0; i < ids.num; ++i) {
          tscColumnListInsert(pQueryInfo->colList, index.columnIndex, uid, pSchema);
        }
      }
      tscInsertPrimaryTsSourceColumn(pQueryInfo, pTableMetaInfo->pTableMeta->id.uid);
      return TSDB_CODE_SUCCESS;
    }
  }

  return TSDB_CODE_TSC_INVALID_OPERATION;
}

// todo refactor
static SColumnList createColumnList(int32_t num, int16_t tableIndex, int32_t columnIndex) {
  assert(num == 1 && tableIndex >= 0);

  SColumnList columnList = {0};
  columnList.num = num;

  int32_t index = num - 1;
  columnList.ids[index].tableIndex = tableIndex;
  columnList.ids[index].columnIndex = columnIndex;

  return columnList;
}

void getColumnName(tSqlExprItem* pItem, char* resultFieldName, char* rawName, int32_t nameLength) {
  int32_t len = ((int32_t)pItem->pNode->exprToken.n < nameLength) ? (int32_t)pItem->pNode->exprToken.n : nameLength;
  strncpy(rawName, pItem->pNode->exprToken.z, len);

  if (pItem->aliasName != NULL) {
    int32_t aliasNameLen = (int32_t) strlen(pItem->aliasName);
    len = (aliasNameLen < nameLength)? aliasNameLen:nameLength;
    strncpy(resultFieldName, pItem->aliasName, len);
  } else {
    strncpy(resultFieldName, rawName, len);
  }
}

static bool isTablenameToken(SStrToken* token) {
  SStrToken tmpToken = *token;
  SStrToken tableToken = {0};

  extractTableNameFromToken(&tmpToken, &tableToken);
  return (tmpToken.n == strlen(TSQL_TBNAME_L) && strncasecmp(TSQL_TBNAME_L, tmpToken.z, tmpToken.n) == 0);
}

static int16_t doGetColumnIndex(SQueryInfo* pQueryInfo, int32_t index, SStrToken* pToken) {
  STableMeta* pTableMeta = tscGetMetaInfo(pQueryInfo, index)->pTableMeta;

  int32_t  numOfCols = tscGetNumOfColumns(pTableMeta) + tscGetNumOfTags(pTableMeta);
  SSchema* pSchema = tscGetTableSchema(pTableMeta);

  int16_t columnIndex = COLUMN_INDEX_INITIAL_VAL;

  char tmpTokenBuf[TSDB_MAX_BYTES_PER_ROW] = {0}; // create tmp buf to avoid alter orginal sqlstr
  strncpy(tmpTokenBuf, pToken->z, pToken->n);
  pToken->z = tmpTokenBuf;

  if (pToken->type == TK_ID) {
    tscRmEscapeAndTrimToken(pToken);
  }

  for (int16_t i = 0; i < numOfCols; ++i) {
    if (pToken->n != strlen(pSchema[i].name)) {
      continue;
    }

    if (strncasecmp(pSchema[i].name, pToken->z, pToken->n) == 0) {
      columnIndex = i;
      break;
    }
  }

  return columnIndex;
}

int32_t doGetColumnIndexByName(SStrToken* pToken, SQueryInfo* pQueryInfo, SColumnIndex* pIndex, char* msg) {
  const char* msg0 = "ambiguous column name";
  const char* msg1 = "invalid column name";

  if (isTablenameToken(pToken)) {
    pIndex->columnIndex = TSDB_TBNAME_COLUMN_INDEX;
  } else if (strlen(DEFAULT_PRIMARY_TIMESTAMP_COL_NAME) == pToken->n &&
            strncasecmp(pToken->z, DEFAULT_PRIMARY_TIMESTAMP_COL_NAME, pToken->n) == 0) {
    pIndex->columnIndex = PRIMARYKEY_TIMESTAMP_COL_INDEX; // just make runtime happy, need fix java test case InsertSpecialCharacterJniTest
  } else if (pToken->n == 0) {
    pIndex->columnIndex = PRIMARYKEY_TIMESTAMP_COL_INDEX; // just make runtime happy, need fix java test case InsertSpecialCharacterJniTest
  } else {
    // not specify the table name, try to locate the table index by column name
    if (pIndex->tableIndex == COLUMN_INDEX_INITIAL_VAL) {
      for (int16_t i = 0; i < pQueryInfo->numOfTables; ++i) {
        int16_t colIndex = doGetColumnIndex(pQueryInfo, i, pToken);

        if (colIndex != COLUMN_INDEX_INITIAL_VAL) {
          if (pIndex->columnIndex != COLUMN_INDEX_INITIAL_VAL) {
            return invalidOperationMsg(msg, msg0);
          } else {
            pIndex->tableIndex = i;
            pIndex->columnIndex = colIndex;
          }
        }
      }
    } else {  // table index is valid, get the column index
      int16_t colIndex = doGetColumnIndex(pQueryInfo, pIndex->tableIndex, pToken);
      if (colIndex != COLUMN_INDEX_INITIAL_VAL) {
        pIndex->columnIndex = colIndex;
      }
    }

    if (pIndex->columnIndex == COLUMN_INDEX_INITIAL_VAL) {
      return invalidOperationMsg(msg, msg1);
    }
  }

  if (COLUMN_INDEX_VALIDE(*pIndex)) {
    return TSDB_CODE_SUCCESS;
  } else {
    return TSDB_CODE_TSC_INVALID_OPERATION;
  }
}

int32_t getTableIndexImpl(SStrToken* pTableToken, SQueryInfo* pQueryInfo, SColumnIndex* pIndex) {
  if (pTableToken->n == 0) {  // only one table and no table name prefix in column name
    if (pQueryInfo->numOfTables == 1) {
      pIndex->tableIndex = 0;
    } else {
      pIndex->tableIndex = COLUMN_INDEX_INITIAL_VAL;
    }

    return TSDB_CODE_SUCCESS;
  }

  pIndex->tableIndex = COLUMN_INDEX_INITIAL_VAL;
  for (int32_t i = 0; i < pQueryInfo->numOfTables; ++i) {
    STableMetaInfo* pTableMetaInfo = tscGetMetaInfo(pQueryInfo, i);
    char* name = pTableMetaInfo->aliasName;
    if (strncasecmp(name, pTableToken->z, pTableToken->n) == 0 && strlen(name) == pTableToken->n) {
      pIndex->tableIndex = i;
      break;
    }
  }

  if (pIndex->tableIndex < 0) {
    return TSDB_CODE_TSC_INVALID_OPERATION;
  }

  return TSDB_CODE_SUCCESS;
}

int32_t getTableIndexByName(SStrToken* pToken, SQueryInfo* pQueryInfo, SColumnIndex* pIndex) {
  SStrToken tableToken = {0};
  extractTableNameFromToken(pToken, &tableToken);

  if (getTableIndexImpl(&tableToken, pQueryInfo, pIndex) != TSDB_CODE_SUCCESS) {
    return TSDB_CODE_TSC_INVALID_OPERATION;
  }

  return TSDB_CODE_SUCCESS;
}

int32_t getColumnIndexByName(const SStrToken* pToken, SQueryInfo* pQueryInfo, SColumnIndex* pIndex, char* msg) {
  if (pQueryInfo->pTableMetaInfo == NULL || pQueryInfo->numOfTables == 0) {
    return TSDB_CODE_TSC_INVALID_OPERATION;
  }

  SStrToken tmpToken = *pToken;

  if (getTableIndexByName(&tmpToken, pQueryInfo, pIndex) != TSDB_CODE_SUCCESS) {
    return TSDB_CODE_TSC_INVALID_OPERATION;
  }

  return doGetColumnIndexByName(&tmpToken, pQueryInfo, pIndex, msg);
}

int32_t setShowInfo(SSqlObj* pSql, struct SSqlInfo* pInfo) {
  SSqlCmd*        pCmd = &pSql->cmd;
  STableMetaInfo* pTableMetaInfo = tscGetTableMetaInfoFromCmd(pCmd,  0);

  pCmd->command = TSDB_SQL_SHOW;

  const char* msg1 = "invalid name";
  const char* msg2 = "wildcard string should be less than %d characters";
  const char* msg3 = "database name too long";
  const char* msg5 = "database name is empty";
  const char* msg6 = "pattern string is empty";
  const char* msg7 = "pattern is invalid";

  /*
   * database prefix in pInfo->pMiscInfo->a[0]
   * wildcard in like clause in pInfo->pMiscInfo->a[1]
   */
  SShowInfo* pShowInfo = &pInfo->pMiscInfo->showOpt;
  int16_t    showType = pShowInfo->showType;
  if (showType == TSDB_MGMT_TABLE_TABLE || showType == TSDB_MGMT_TABLE_METRIC || showType == TSDB_MGMT_TABLE_VGROUP) {
    // db prefix in tagCond, show table conds in payload
    SStrToken* pDbPrefixToken = &pShowInfo->prefix;
    if (pDbPrefixToken->type != 0) {

      if (pDbPrefixToken->n >= TSDB_DB_NAME_LEN) {  // db name is too long
        return invalidOperationMsg(tscGetErrorMsgPayload(pCmd), msg3);
      }

      if (pDbPrefixToken->n <= 0) {
        return invalidOperationMsg(tscGetErrorMsgPayload(pCmd), msg5);
      }
      if (tscValidateName(pDbPrefixToken, false, NULL) != TSDB_CODE_SUCCESS) {
        return invalidOperationMsg(tscGetErrorMsgPayload(pCmd), msg1);
      }

      int32_t ret = tNameSetDbName(&pTableMetaInfo->name, getAccountId(pSql), pDbPrefixToken);
      if (ret != TSDB_CODE_SUCCESS) {
        return invalidOperationMsg(tscGetErrorMsgPayload(pCmd), msg1);
      }
    }

    // show table/stable like 'xxxx', set the like pattern for show tables
    SStrToken* pPattern = &pShowInfo->pattern;
    if (pPattern->type != 0) {
      if (pPattern->type == TK_ID && pPattern->z[0] == TS_ESCAPE_CHAR) {
        return invalidOperationMsg(tscGetErrorMsgPayload(pCmd), msg7);
      }
      
      pPattern->n = strdequote(pPattern->z);

      if (pPattern->n <= 0) {
        return invalidOperationMsg(tscGetErrorMsgPayload(pCmd), msg6);
      }

      if (pPattern->n > tsMaxWildCardsLen){
        char tmp[64] = {0};
        sprintf(tmp, msg2, tsMaxWildCardsLen);
        return invalidOperationMsg(tscGetErrorMsgPayload(pCmd), tmp);
      }
    }
  } else if (showType == TSDB_MGMT_TABLE_VNODES) {
    if (pShowInfo->prefix.type == 0) {
      return invalidOperationMsg(tscGetErrorMsgPayload(pCmd), "No specified dnode ep");
    }

    if (pShowInfo->prefix.type == TK_STRING) {
      pShowInfo->prefix.n = strdequote(pShowInfo->prefix.z);
    }
  } 
  return TSDB_CODE_SUCCESS;
}

int32_t setKillInfo(SSqlObj* pSql, struct SSqlInfo* pInfo, int32_t killType) {
  const char* msg1 = "invalid connection ID";
  const char* msg2 = "invalid query ID";
  const char* msg3 = "invalid stream ID";

  SSqlCmd* pCmd = &pSql->cmd;
  pCmd->command = pInfo->type;
  
  SStrToken* idStr = &(pInfo->pMiscInfo->id);
  if (idStr->n > TSDB_KILL_MSG_LEN) {
    return TSDB_CODE_TSC_INVALID_OPERATION;
  }

  strncpy(pCmd->payload, idStr->z, idStr->n);

  const char delim = ':';
  char* connIdStr = strtok(idStr->z, &delim);
  char* queryIdStr = strtok(NULL, &delim);

  int32_t connId = (int32_t)strtol(connIdStr, NULL, 10);
  if (connId <= 0) {
    memset(pCmd->payload, 0, strlen(pCmd->payload));
    return invalidOperationMsg(tscGetErrorMsgPayload(pCmd), msg1);
  }

  if (killType == TSDB_SQL_KILL_CONNECTION) {
    return TSDB_CODE_SUCCESS;
  }

  int32_t queryId = (int32_t)strtol(queryIdStr, NULL, 10);
  if (queryId <= 0) {
    memset(pCmd->payload, 0, strlen(pCmd->payload));
    if (killType == TSDB_SQL_KILL_QUERY) {
      return invalidOperationMsg(tscGetErrorMsgPayload(pCmd), msg2);
    } else {
      return invalidOperationMsg(tscGetErrorMsgPayload(pCmd), msg3);
    }
  }
  
  return TSDB_CODE_SUCCESS;
}
static int32_t setCompactVnodeInfo(SSqlObj* pSql, struct SSqlInfo* pInfo) {
  SSqlCmd* pCmd = &pSql->cmd;
  pCmd->command = pInfo->type;

  return TSDB_CODE_SUCCESS;
}

int32_t tscTansformFuncForSTableQuery(SQueryInfo* pQueryInfo) {
  STableMetaInfo* pTableMetaInfo = tscGetMetaInfo(pQueryInfo, 0);

  if (pTableMetaInfo->pTableMeta == NULL || !UTIL_TABLE_IS_SUPER_TABLE(pTableMetaInfo)) {
    return TSDB_CODE_TSC_INVALID_OPERATION;
  }

  assert(tscGetNumOfTags(pTableMetaInfo->pTableMeta) >= 0);

  int16_t bytes = 0;
  int16_t type = 0;
  int32_t interBytes = 0;
  
  size_t size = tscNumOfExprs(pQueryInfo);
  for (int32_t k = 0; k < size; ++k) {
    SExprInfo*   pExpr = tscExprGet(pQueryInfo, k);
    int16_t functionId = aAggs[pExpr->base.functionId].stableFuncId;

    int32_t colIndex = pExpr->base.colInfo.colIndex;
    SSchema* pSrcSchema = tscGetTableColumnSchema(pTableMetaInfo->pTableMeta, colIndex);
    
    if ((functionId >= TSDB_FUNC_SUM && functionId <= TSDB_FUNC_TWA) ||
        (functionId >= TSDB_FUNC_FIRST_DST && functionId <= TSDB_FUNC_STDDEV_DST) ||
        (functionId >= TSDB_FUNC_RATE && functionId <= TSDB_FUNC_IRATE) ||
        (functionId == TSDB_FUNC_SAMPLE)) {
      if (getResultDataInfo(pSrcSchema->type, pSrcSchema->bytes, functionId, (int32_t)pExpr->base.param[0].i64, &type, &bytes,
                            &interBytes, 0, true, NULL) != TSDB_CODE_SUCCESS) {
        return TSDB_CODE_TSC_INVALID_OPERATION;
      }

      tscExprUpdate(pQueryInfo, k, functionId, pExpr->base.colInfo.colIndex, TSDB_DATA_TYPE_BINARY, bytes);
      // todo refactor
      pExpr->base.interBytes = interBytes;
    }
  }

  tscFieldInfoUpdateOffset(pQueryInfo);
  return TSDB_CODE_SUCCESS;
}

/* transfer the field-info back to original input format */
void tscRestoreFuncForSTableQuery(SQueryInfo* pQueryInfo) {
  STableMetaInfo* pTableMetaInfo = tscGetMetaInfo(pQueryInfo, 0);
  if (!UTIL_TABLE_IS_SUPER_TABLE(pTableMetaInfo)) {
    return;
  }
  
  size_t size = tscNumOfExprs(pQueryInfo);
  for (int32_t i = 0; i < size; ++i) {
    SExprInfo*   pExpr = tscExprGet(pQueryInfo, i);
    SSchema* pSchema = tscGetTableColumnSchema(pTableMetaInfo->pTableMeta, pExpr->base.colInfo.colIndex);
    
    // the final result size and type in the same as query on single table.
    // so here, set the flag to be false;
    int32_t inter = 0;
    
    int32_t functionId = pExpr->base.functionId;
    if (functionId < 0) {
      continue;
    }

    if (functionId >= TSDB_FUNC_TS && functionId <= TSDB_FUNC_DIFF) {
      continue;
    }
    
    if (functionId == TSDB_FUNC_FIRST_DST) {
      functionId = TSDB_FUNC_FIRST;
    } else if (functionId == TSDB_FUNC_LAST_DST) {
      functionId = TSDB_FUNC_LAST;
    } else if (functionId == TSDB_FUNC_STDDEV_DST) {
      functionId = TSDB_FUNC_STDDEV;
    }

    getResultDataInfo(pSchema->type, pSchema->bytes, functionId, 0, &pExpr->base.resType, &pExpr->base.resBytes, &inter,
                      0, false, NULL);
  }
}

bool hasUnsupportFunctionsForSTableQuery(SSqlCmd* pCmd, SQueryInfo* pQueryInfo) {
  const char* msg1 = "TWA/Diff/Derivative/Irate/CSUM/MAVG/SAMPLE are not allowed to apply to super table directly";
  const char* msg2 = "TWA/Diff/Derivative/Irate/CSUM/MAVG/SAMPLE only support group by tbname for super table query";
  const char* msg3 = "functions not support for super table query";

  // filter sql function not supported by metric query yet.
  size_t size = tscNumOfExprs(pQueryInfo);
  for (int32_t i = 0; i < size; ++i) {
    int32_t functionId = tscExprGet(pQueryInfo, i)->base.functionId;
    if (functionId < 0) {
      continue;
    }

    if ((aAggs[functionId].status & TSDB_FUNCSTATE_STABLE) == 0) {
      invalidOperationMsg(tscGetErrorMsgPayload(pCmd), msg3);
      return true;
    }
  }

  if (tscIsTWAQuery(pQueryInfo) || tscIsDiffDerivLikeQuery(pQueryInfo) || tscIsIrateQuery(pQueryInfo) ||
      tscQueryContainsFunction(pQueryInfo, TSDB_FUNC_SAMPLE)) {
    if (pQueryInfo->groupbyExpr.numOfGroupCols == 0) {
      invalidOperationMsg(tscGetErrorMsgPayload(pCmd), msg1);
      return true;
    }

    SColIndex* pColIndex = taosArrayGet(pQueryInfo->groupbyExpr.columnInfo, 0);
    if (pColIndex->colIndex != TSDB_TBNAME_COLUMN_INDEX) {
      invalidOperationMsg(tscGetErrorMsgPayload(pCmd), msg2);
      return true;
    }
  } else if (tscIsSessionWindowQuery(pQueryInfo)) {
    invalidOperationMsg(tscGetErrorMsgPayload(pCmd), msg3);
    return true;
  }

  return false;
}

static bool groupbyTagsOrNull(SQueryInfo* pQueryInfo) {
  if (pQueryInfo->groupbyExpr.columnInfo == NULL ||
    taosArrayGetSize(pQueryInfo->groupbyExpr.columnInfo) == 0) {
    return true;
  }

  size_t s = taosArrayGetSize(pQueryInfo->groupbyExpr.columnInfo);
  for (int32_t i = 0; i < s; i++) {
    SColIndex* colIndex = taosArrayGet(pQueryInfo->groupbyExpr.columnInfo, i);
    if (colIndex->flag != TSDB_COL_TAG) {
      return false;
    }
  }

  return true;
}

bool groupbyTbname(SQueryInfo* pQueryInfo) {
  if (pQueryInfo->groupbyExpr.columnInfo == NULL ||
    taosArrayGetSize(pQueryInfo->groupbyExpr.columnInfo) == 0) {
    return false;
  }

  size_t s = taosArrayGetSize(pQueryInfo->groupbyExpr.columnInfo);
  for (int32_t i = 0; i < s; i++) {
    SColIndex* colIndex = taosArrayGet(pQueryInfo->groupbyExpr.columnInfo, i);
    if (colIndex->colIndex == TSDB_TBNAME_COLUMN_INDEX) {
      return true;
    }
  }

  return false;
}





static bool functionCompatibleCheck(SQueryInfo* pQueryInfo, bool joinQuery, bool twQuery) {
  int32_t startIdx = 0;
  int32_t aggUdf = 0;
  int32_t scalarUdf = 0;
  int32_t prjNum = 0;
  int32_t aggNum = 0;
  int32_t scalNum = 0;

  size_t numOfExpr = tscNumOfExprs(pQueryInfo);
  assert(numOfExpr > 0);

  int32_t factor = INT32_MAX;

  // diff function cannot be executed with other function
  // arithmetic function can be executed with other arithmetic functions
  size_t size = tscNumOfExprs(pQueryInfo);
  
  for (int32_t i = startIdx; i < size; ++i) {
    SExprInfo* pExpr1 = tscExprGet(pQueryInfo, i);

    int16_t functionId = pExpr1->base.functionId;
    if (functionId < 0) {
       SUdfInfo* pUdfInfo = taosArrayGet(pQueryInfo->pUdfInfo, -1 * functionId - 1);
       pUdfInfo->funcType == TSDB_UDF_TYPE_AGGREGATE ? ++aggUdf : ++scalarUdf;

       continue;
    }

    if (functionId == TSDB_FUNC_TAGPRJ || functionId == TSDB_FUNC_TAG || functionId == TSDB_FUNC_TS || functionId == TSDB_FUNC_TS_DUMMY) {
      ++prjNum;

      continue;
    }

    if (functionId == TSDB_FUNC_PRJ) {
      ++prjNum;
    }

    if (functionId == TSDB_FUNC_CEIL || functionId == TSDB_FUNC_FLOOR || functionId == TSDB_FUNC_ROUND) {
      ++scalNum;
    }

    if (functionId == TSDB_FUNC_PRJ && (pExpr1->base.colInfo.colId == PRIMARYKEY_TIMESTAMP_COL_INDEX || TSDB_COL_IS_UD_COL(pExpr1->base.colInfo.flag))) {
      continue;
    }

    if (factor == INT32_MAX) {
      factor = functionCompatList[functionId];
    } else {
      if (functionCompatList[functionId] != factor) {
        return false;
      } else {
        if (factor == -1) { // two functions with the same -1 flag
          return false;
        }
      }
    }

    if (functionId == TSDB_FUNC_LAST_ROW && (joinQuery || twQuery || !groupbyTagsOrNull(pQueryInfo))) {
      return false;
    }
  }

  aggNum = (int32_t)size - prjNum - scalNum - aggUdf - scalarUdf;

  assert(aggNum >= 0);

  if (aggUdf > 0 && (prjNum > 0 || aggNum > 0 || scalNum > 0 || scalarUdf > 0)) {
    return false;
  }

  if (scalarUdf > 0 && (aggNum > 0 || scalNum > 0)) {
    return false;
  }

  if (aggNum > 0 && scalNum > 0) {
    return false;
  }

  return true;
}

int32_t validateGroupbyNode(SQueryInfo* pQueryInfo, SArray* pList, SSqlCmd* pCmd) {
  const char* msg1 = "too many columns in group by clause";
  const char* msg2 = "invalid column name in group by clause";
  const char* msg3 = "columns from one table allowed as group by columns";
  const char* msg4 = "join query does not support group by";
  const char* msg5 = "not allowed column type for group by";
  const char* msg6 = "tags not allowed for table query";
  const char* msg7 = "not support group by expression";
  const char* msg8 = "normal column can only locate at the end of group by clause";

  // todo : handle two tables situation
  STableMetaInfo* pTableMetaInfo = NULL;
  if (pList == NULL) {
    return TSDB_CODE_SUCCESS;
  }

  if (pQueryInfo->numOfTables > 1) {
    return invalidOperationMsg(tscGetErrorMsgPayload(pCmd), msg4);
  }

  SGroupbyExpr* pGroupExpr = &pQueryInfo->groupbyExpr;
  if (pGroupExpr->columnInfo == NULL) {
    pGroupExpr->columnInfo = taosArrayInit(4, sizeof(SColIndex));
  }

  if (pQueryInfo->colList == NULL) {
    pQueryInfo->colList = taosArrayInit(4, POINTER_BYTES);
  }

  if (pGroupExpr->columnInfo == NULL || pQueryInfo->colList == NULL) {
    return TSDB_CODE_TSC_OUT_OF_MEMORY;
  }

  pGroupExpr->numOfGroupCols = (int16_t)taosArrayGetSize(pList);
  if (pGroupExpr->numOfGroupCols > TSDB_MAX_TAGS) {
    return invalidOperationMsg(tscGetErrorMsgPayload(pCmd), msg1);
  }

  SSchema *pSchema       = NULL;
  int32_t tableIndex     = COLUMN_INDEX_INITIAL_VAL;
  int32_t numOfGroupCols = 0;

  size_t num = taosArrayGetSize(pList);
  for (int32_t i = 0; i < num; ++i) {
    tVariantListItem * pItem = taosArrayGet(pList, i);
    tVariant* pVar = &pItem->pVar;

    SStrToken token = {pVar->nLen, pVar->nType, pVar->pz};

    if (pVar->nType != TSDB_DATA_TYPE_BINARY){
      return invalidOperationMsg(tscGetErrorMsgPayload(pCmd), msg2);
    }

    SColumnIndex index = COLUMN_INDEX_INITIALIZER;
    if (getColumnIndexByName(&token, pQueryInfo, &index, tscGetErrorMsgPayload(pCmd)) != TSDB_CODE_SUCCESS) {
      return invalidOperationMsg(tscGetErrorMsgPayload(pCmd), msg2);
    }

    if (tableIndex == COLUMN_INDEX_INITIAL_VAL) {
      tableIndex = index.tableIndex;
    } else if (tableIndex != index.tableIndex) {
      return invalidOperationMsg(tscGetErrorMsgPayload(pCmd), msg3);
    }

    pTableMetaInfo = tscGetMetaInfo(pQueryInfo, index.tableIndex);
    STableMeta* pTableMeta = pTableMetaInfo->pTableMeta;

    if (index.columnIndex == TSDB_TBNAME_COLUMN_INDEX) {
      pSchema = tGetTbnameColumnSchema();
    } else {
      pSchema = tscGetTableColumnSchema(pTableMeta, index.columnIndex);
    }

    int32_t numOfCols = tscGetNumOfColumns(pTableMeta);
    bool groupTag = (index.columnIndex == TSDB_TBNAME_COLUMN_INDEX || index.columnIndex >= numOfCols);

    if (groupTag) {
      if (!UTIL_TABLE_IS_SUPER_TABLE(pTableMetaInfo)) {
        return invalidOperationMsg(tscGetErrorMsgPayload(pCmd), msg6);
      }

      int32_t relIndex = index.columnIndex;
      if (index.columnIndex != TSDB_TBNAME_COLUMN_INDEX) {
        relIndex -= numOfCols;
      }

      SColIndex colIndex = { .colIndex = relIndex, .flag = TSDB_COL_TAG, .colId = pSchema->colId, };
      strncpy(colIndex.name, pSchema->name, tListLen(colIndex.name));
      taosArrayPush(pGroupExpr->columnInfo, &colIndex);
      
      index.columnIndex = relIndex;
      tscColumnListInsert(pTableMetaInfo->tagColList, index.columnIndex, pTableMeta->id.uid, pSchema);
    } else {
      // check if the column type is valid, here only support the bool/tinyint/smallint/bigint group by
      if (pSchema->type == TSDB_DATA_TYPE_FLOAT || pSchema->type == TSDB_DATA_TYPE_DOUBLE) {
        return invalidOperationMsg(tscGetErrorMsgPayload(pCmd), msg5);
      }

      tscColumnListInsert(pQueryInfo->colList, index.columnIndex, pTableMeta->id.uid, pSchema);
      
      SColIndex colIndex = { .colIndex = index.columnIndex, .flag = TSDB_COL_NORMAL, .colId = pSchema->colId };
      strncpy(colIndex.name, pSchema->name, tListLen(colIndex.name));

      taosArrayPush(pGroupExpr->columnInfo, &colIndex);
      pQueryInfo->groupbyExpr.orderType = TSDB_ORDER_ASC;
      numOfGroupCols++;
    }
  }

  // 1. only one normal column allowed in the group by clause
  // 2. the normal column in the group by clause can only located in the end position
  if (numOfGroupCols > 1) {
    return invalidOperationMsg(tscGetErrorMsgPayload(pCmd), msg7);
  }

  for(int32_t i = 0; i < num; ++i) {
    SColIndex* pIndex = taosArrayGet(pGroupExpr->columnInfo, i);
    if (TSDB_COL_IS_NORMAL_COL(pIndex->flag) && i != num - 1) {
     return invalidOperationMsg(tscGetErrorMsgPayload(pCmd), msg8);
    }
  }

  pQueryInfo->groupbyExpr.tableIndex = tableIndex;
  return TSDB_CODE_SUCCESS;
}


static SColumnFilterInfo* addColumnFilterInfo(SColumnFilterList* filterList) {
  int32_t size = (filterList->numOfFilters) + 1;

  char* tmp = (char*) realloc((void*)(filterList->filterInfo), sizeof(SColumnFilterInfo) * (size));
  if (tmp != NULL) {
    filterList->filterInfo = (SColumnFilterInfo*)tmp;
  } else {
    return NULL;
  }

  filterList->numOfFilters = size;

  SColumnFilterInfo* pColFilterInfo = &(filterList->filterInfo[size - 1]);
  memset(pColFilterInfo, 0, sizeof(SColumnFilterInfo));

  return pColFilterInfo;
}

static int32_t doExtractColumnFilterInfo(SSqlCmd* pCmd, SQueryInfo* pQueryInfo, int32_t timePrecision, SColumnFilterInfo* pColumnFilter,
                                         int16_t colType, tSqlExpr* pExpr) {
  const char* msg = "not supported filter condition";

  tSqlExpr *pRight = pExpr->pRight;

  if (colType >= TSDB_DATA_TYPE_TINYINT && colType <= TSDB_DATA_TYPE_BIGINT) {
    colType = TSDB_DATA_TYPE_BIGINT;
  } else if (colType == TSDB_DATA_TYPE_FLOAT || colType == TSDB_DATA_TYPE_DOUBLE) {
    colType = TSDB_DATA_TYPE_DOUBLE;
  } else if ((colType == TSDB_DATA_TYPE_TIMESTAMP) && (TSDB_DATA_TYPE_BINARY == pRight->value.nType)) {
    int retVal = setColumnFilterInfoForTimestamp(pCmd, pQueryInfo, &pRight->value);
    if (TSDB_CODE_SUCCESS != retVal) {
      return retVal;
    }
  } else if ((colType == TSDB_DATA_TYPE_TIMESTAMP) && (TSDB_DATA_TYPE_BIGINT == pRight->value.nType)) {
    if (pRight->flags & (1 << EXPR_FLAG_NS_TIMESTAMP)) {
      pRight->value.i64 =
          convertTimePrecision(pRight->value.i64, TSDB_TIME_PRECISION_NANO, timePrecision);
      pRight->flags &= ~(1 << EXPR_FLAG_NS_TIMESTAMP);
    }
  }

  int32_t retVal = TSDB_CODE_SUCCESS;

  int32_t bufLen = 0;
  if (IS_NUMERIC_TYPE(pRight->value.nType)) {
    bufLen = 60;
  } else {
    /*
     * make memory sanitizer happy;
     */
    if (pRight->value.nLen == 0) {
      bufLen = pRight->value.nLen + 2;
    } else {
      bufLen = pRight->value.nLen + 1;
    }
  }

  if (pExpr->tokenId == TK_IN) {
    tVariant *pVal; 
    if (pRight->tokenId != TK_SET || !serializeExprListToVariant(pRight->Expr.paramList, &pVal, colType, timePrecision)) {
      return invalidOperationMsg(tscGetErrorMsgPayload(pCmd), msg);
    }

    pColumnFilter->pz  = (int64_t)calloc(1, pVal->nLen);
    pColumnFilter->len = pVal->nLen;
    pColumnFilter->filterstr = 1;
    memcpy((char *)(pColumnFilter->pz), (char *)(pVal->pz), pVal->nLen);

    tVariantDestroy(pVal);
    free(pVal);

  } else if (colType == TSDB_DATA_TYPE_BINARY) {
    pColumnFilter->pz = (int64_t)calloc(1, bufLen * TSDB_NCHAR_SIZE);
    pColumnFilter->len = pRight->value.nLen;
    retVal = tVariantDump(&pRight->value, (char*)pColumnFilter->pz, colType, false);

  } else if (colType == TSDB_DATA_TYPE_NCHAR) {
    // bufLen + 1 is larger than the actual nchar string length
    pColumnFilter->pz = (int64_t)calloc(1, (bufLen + 1) * TSDB_NCHAR_SIZE);
    retVal = tVariantDump(&pRight->value, (char*)pColumnFilter->pz, colType, false);
    size_t len = twcslen((wchar_t*)pColumnFilter->pz);
    pColumnFilter->len = len * TSDB_NCHAR_SIZE;

  } else if (pExpr->tokenId == TK_LE || pExpr->tokenId == TK_LT) {
    retVal = tVariantDump(&pRight->value, (char*)&pColumnFilter->upperBndd, colType, false);

  // TK_GT,TK_GE,TK_EQ,TK_NE are based on the pColumn->lowerBndd
  } else {
    retVal = tVariantDump(&pRight->value, (char*)&pColumnFilter->lowerBndd, colType, false);
  }

  if (retVal != TSDB_CODE_SUCCESS) {
    return invalidOperationMsg(tscGetErrorMsgPayload(pCmd), msg);
  } 

  switch (pExpr->tokenId) {
    case TK_LE:
      pColumnFilter->upperRelOptr = TSDB_RELATION_LESS_EQUAL;
      break;
    case TK_LT:
      pColumnFilter->upperRelOptr = TSDB_RELATION_LESS;
      break;
    case TK_GT:
      pColumnFilter->lowerRelOptr = TSDB_RELATION_GREATER;
      break;
    case TK_GE:
      pColumnFilter->lowerRelOptr = TSDB_RELATION_GREATER_EQUAL;
      break;
    case TK_EQ:
      pColumnFilter->lowerRelOptr = TSDB_RELATION_EQUAL;
      break;
    case TK_NE:
      pColumnFilter->lowerRelOptr = TSDB_RELATION_NOT_EQUAL;
      break;
    case TK_LIKE:
      pColumnFilter->lowerRelOptr = TSDB_RELATION_LIKE;
      break;
    case TK_MATCH:
      pColumnFilter->lowerRelOptr = TSDB_RELATION_MATCH;
      break;
    case TK_NMATCH:
      pColumnFilter->lowerRelOptr = TSDB_RELATION_NMATCH;
      break;
    case TK_ISNULL:
      pColumnFilter->lowerRelOptr = TSDB_RELATION_ISNULL;
      break;
    case TK_NOTNULL:
      pColumnFilter->lowerRelOptr = TSDB_RELATION_NOTNULL;
      break;
    case TK_IN:
      pColumnFilter->lowerRelOptr = TSDB_RELATION_IN;
      break;
    default:
      return invalidOperationMsg(tscGetErrorMsgPayload(pCmd), msg);
  }

  return TSDB_CODE_SUCCESS;
}

typedef struct SCondExpr {
  tSqlExpr* pTagCond;
  tSqlExpr* pTimewindow;

  tSqlExpr* pColumnCond;

  int16_t tableCondIndex;

  tSqlExpr* pJoinExpr;  // join condition
  bool      tsJoin;
} SCondExpr;

static int32_t getTimeRange(STimeWindow* win, tSqlExpr* pRight, int32_t optr, int16_t timePrecision);

enum {
  TSQL_EXPR_TS = 1,
  TSQL_EXPR_TAG = 2,
  TSQL_EXPR_COLUMN = 4,
  TSQL_EXPR_TBNAME = 8,
  TSQL_EXPR_JOIN = 16,  
};

#define GET_MIXED_TYPE(t) (((t) >= TSQL_EXPR_JOIN) || ((t) > TSQL_EXPR_COLUMN && (t) < TSQL_EXPR_TBNAME) || ((t) == (TSQL_EXPR_TS|TSQL_EXPR_TAG)))

static int32_t checkColumnFilterInfo(SSqlCmd* pCmd, SQueryInfo* pQueryInfo, SColumnIndex* pIndex, tSqlExpr* pExpr, int32_t sqlOptr) {
  STableMetaInfo* pTableMetaInfo = tscGetMetaInfo(pQueryInfo, pIndex->tableIndex);

  STableMeta* pTableMeta = pTableMetaInfo->pTableMeta;
  SSchema*    pSchema = tscGetTableColumnSchema(pTableMeta, pIndex->columnIndex);
  int32_t     ret = 0;
  const char* msg1 = "non binary column not support like/match operator";
  const char* msg3 = "bool column not support this operator";
  const char* msg4 = "primary key not support this operator";

  SColumn* pColumn = tscColumnListInsert(pQueryInfo->colList, pIndex->columnIndex, pTableMeta->id.uid, pSchema);

  pColumn->info.flist.numOfFilters++;
  
  /*
   * in case of TK_AND filter condition, we first find the corresponding column and build the query condition together
   * the already existed condition.
   */
  if (sqlOptr != TK_AND && sqlOptr != TK_OR) {
    return TSDB_CODE_TSC_INVALID_OPERATION;
  }

  SColumnFilterInfo* pColFilter = calloc(1, sizeof(SColumnFilterInfo));

  pColFilter->filterstr =
      ((pSchema->type == TSDB_DATA_TYPE_BINARY || pSchema->type == TSDB_DATA_TYPE_NCHAR) ? 1 : 0);

  if (!pColFilter->filterstr) {
    if (pExpr->tokenId == TK_LIKE || pExpr->tokenId == TK_MATCH || pExpr->tokenId == TK_NMATCH) {
      ret = invalidOperationMsg(tscGetErrorMsgPayload(pCmd), msg1);
      goto _err_ret;
    }
    
    if (pSchema->type == TSDB_DATA_TYPE_BOOL) {
      int32_t t = pExpr->tokenId;
      if (t != TK_EQ && t != TK_NE && t != TK_NOTNULL && t != TK_ISNULL && t != TK_IN) {
        ret = invalidOperationMsg(tscGetErrorMsgPayload(pCmd), msg3);
        goto _err_ret;
      }
    }
  }

  pColumn->columnIndex = pIndex->columnIndex;
  pColumn->tableUid = pTableMeta->id.uid;
  if (pColumn->columnIndex == PRIMARYKEY_TIMESTAMP_COL_INDEX && pExpr->tokenId == TK_IN) {
     return invalidOperationMsg(tscGetErrorMsgPayload(pCmd), msg4);
  }

  STableComInfo tinfo = tscGetTableInfo(pTableMeta);
  ret = doExtractColumnFilterInfo(pCmd, pQueryInfo, tinfo.precision, pColFilter, pSchema->type, pExpr);

_err_ret:
  freeColumnFilterInfo(pColFilter, 1);
  
  return ret;
}

static int32_t getColQueryCondExpr(SSqlCmd* pCmd, SQueryInfo* pQueryInfo, tSqlExpr** pExpr) {
  int32_t ret = TSDB_CODE_SUCCESS;
  
  for (int32_t i = 0; i < pQueryInfo->numOfTables; ++i) {
    tSqlExpr* p1 = extractExprForSTable(pCmd, pExpr, pQueryInfo, i);
    if (p1 == NULL) {  // no query condition on this table
      continue;
    }

    tExprNode* p = NULL;

    SArray* colList = taosArrayInit(10, sizeof(SColIndex));  
    ret = exprTreeFromSqlExpr(pCmd, &p, p1, pQueryInfo, colList, NULL);
    taosArrayDestroy(colList);

    SBufferWriter bw = tbufInitWriter(NULL, false);

    TRY(0) {
      exprTreeToBinary(&bw, p);
    } CATCH(code) {
      tbufCloseWriter(&bw);
      UNUSED(code);
      // TODO: more error handling
    } END_TRY

    // add to required table column list
    STableMetaInfo* pTableMetaInfo = tscGetMetaInfo(pQueryInfo, i);
    int64_t uid = pTableMetaInfo->pTableMeta->id.uid;

    STblCond cond = {
      .uid = uid,
      .idx = i,
      .len = (int32_t)(tbufTell(&bw)),
      .cond = tbufGetData(&bw, true)
    };

    if (pQueryInfo->colCond == NULL) {
      pQueryInfo->colCond = taosArrayInit(2, sizeof(SCond));
    }
    
    taosArrayPush(pQueryInfo->colCond, &cond);  

    tSqlExprDestroy(p1);
    tExprTreeDestroy(p, NULL);
    
    if (ret) {
      break;
    }
  }

  return ret;
}


static int32_t checkColumnQueryCondInfo(SSqlCmd* pCmd, SQueryInfo* pQueryInfo, tSqlExpr* pExpr, int32_t relOptr) {
  if (pExpr == NULL) {
    pQueryInfo->onlyHasTagCond &= true;
    return TSDB_CODE_SUCCESS;
  }
  pQueryInfo->onlyHasTagCond &= false;

  if (!tSqlExprIsParentOfLeaf(pExpr)) {  // internal node
    int32_t ret = checkColumnQueryCondInfo(pCmd, pQueryInfo, pExpr->pLeft, pExpr->tokenId);
    if (ret != TSDB_CODE_SUCCESS) {
      return ret;
    }

    return checkColumnQueryCondInfo(pCmd, pQueryInfo, pExpr->pRight, pExpr->tokenId);
  } else {  // handle leaf node
    SColumnIndex index = COLUMN_INDEX_INITIALIZER;
    if (getColumnIndexByName(&pExpr->pLeft->columnName, pQueryInfo, &index, tscGetErrorMsgPayload(pCmd)) != TSDB_CODE_SUCCESS) {
      return TSDB_CODE_TSC_INVALID_OPERATION;
    }

    return checkColumnFilterInfo(pCmd, pQueryInfo, &index, pExpr, relOptr);
  }
}

static int32_t checkAndSetJoinCondInfo(SSqlCmd* pCmd, SQueryInfo* pQueryInfo, tSqlExpr* pExpr) {
  int32_t code = 0;
  const char* msg1 = "timestamp required for join tables";
  const char* msg2 = "only support one join tag for each table";
  const char* msg3 = "type of join columns must be identical";
  const char* msg4 = "invalid column name in join condition";

  if (pExpr == NULL) {
    return TSDB_CODE_SUCCESS;
  }

  if (!tSqlExprIsParentOfLeaf(pExpr)) {
    code = checkAndSetJoinCondInfo(pCmd, pQueryInfo, pExpr->pLeft);
    if (code) {
      return code;
    }

    return checkAndSetJoinCondInfo(pCmd, pQueryInfo, pExpr->pRight);
  }

  SColumnIndex index = COLUMN_INDEX_INITIALIZER;
  if (getColumnIndexByName(&pExpr->pLeft->columnName, pQueryInfo, &index, tscGetErrorMsgPayload(pCmd)) != TSDB_CODE_SUCCESS) {
    return invalidOperationMsg(tscGetErrorMsgPayload(pCmd), msg4);
  }

  STableMetaInfo* pTableMetaInfo = tscGetMetaInfo(pQueryInfo, index.tableIndex);
  SSchema* pTagSchema1 = tscGetTableColumnSchema(pTableMetaInfo->pTableMeta, index.columnIndex);

  assert(index.tableIndex >= 0 && index.tableIndex < TSDB_MAX_JOIN_TABLE_NUM);

  SJoinNode **leftNode = &pQueryInfo->tagCond.joinInfo.joinTables[index.tableIndex];
  if (*leftNode == NULL) {
    return invalidOperationMsg(tscGetErrorMsgPayload(pCmd), msg1);
  }

  (*leftNode)->uid = pTableMetaInfo->pTableMeta->id.uid;
  (*leftNode)->tagColId = pTagSchema1->colId;

  if (UTIL_TABLE_IS_SUPER_TABLE(pTableMetaInfo)) {
    STableMeta* pTableMeta = pTableMetaInfo->pTableMeta;

    index.columnIndex = index.columnIndex - tscGetNumOfColumns(pTableMetaInfo->pTableMeta);
    if (tscColumnExists(pTableMetaInfo->tagColList, pTagSchema1->colId, pTableMetaInfo->pTableMeta->id.uid) < 0) {
      tscColumnListInsert(pTableMetaInfo->tagColList, index.columnIndex, pTableMeta->id.uid, pTagSchema1);
      atomic_add_fetch_32(&pTableMetaInfo->joinTagNum, 1);

      if (pTableMetaInfo->joinTagNum > 1) {
        return invalidOperationMsg(tscGetErrorMsgPayload(pCmd), msg2);
      }
    }
  }

  int16_t leftIdx = index.tableIndex;

  index = (SColumnIndex)COLUMN_INDEX_INITIALIZER;
  if (getColumnIndexByName(&pExpr->pRight->columnName, pQueryInfo, &index, tscGetErrorMsgPayload(pCmd)) != TSDB_CODE_SUCCESS) {
    return invalidOperationMsg(tscGetErrorMsgPayload(pCmd), msg4);
  }

  pTableMetaInfo = tscGetMetaInfo(pQueryInfo, index.tableIndex);
  SSchema* pTagSchema2 = tscGetTableColumnSchema(pTableMetaInfo->pTableMeta, index.columnIndex);

  assert(index.tableIndex >= 0 && index.tableIndex < TSDB_MAX_JOIN_TABLE_NUM);

  SJoinNode **rightNode = &pQueryInfo->tagCond.joinInfo.joinTables[index.tableIndex];
  if (*rightNode == NULL) {
    return invalidOperationMsg(tscGetErrorMsgPayload(pCmd), msg1);
  }

  (*rightNode)->uid = pTableMetaInfo->pTableMeta->id.uid;
  (*rightNode)->tagColId = pTagSchema2->colId;

  if (UTIL_TABLE_IS_SUPER_TABLE(pTableMetaInfo)) {
    STableMeta* pTableMeta = pTableMetaInfo->pTableMeta;
    index.columnIndex = index.columnIndex - tscGetNumOfColumns(pTableMeta);
    if (tscColumnExists(pTableMetaInfo->tagColList, pTagSchema2->colId, pTableMeta->id.uid) < 0) {

      tscColumnListInsert(pTableMetaInfo->tagColList, index.columnIndex, pTableMeta->id.uid, pTagSchema2);
      atomic_add_fetch_32(&pTableMetaInfo->joinTagNum, 1);
      
      if (pTableMetaInfo->joinTagNum > 1) {
        return invalidOperationMsg(tscGetErrorMsgPayload(pCmd), msg2);
      }
    }
  }

  int16_t rightIdx = index.tableIndex;

  if (pTagSchema1->type != pTagSchema2->type) {
    return invalidOperationMsg(tscGetErrorMsgPayload(pCmd), msg3);
  }

  if ((*leftNode)->tagJoin == NULL) {
    (*leftNode)->tagJoin = taosArrayInit(2, sizeof(int16_t));
  }

  if ((*rightNode)->tagJoin == NULL) {
    (*rightNode)->tagJoin = taosArrayInit(2, sizeof(int16_t));
  }

  taosArrayPush((*leftNode)->tagJoin, &rightIdx);
  taosArrayPush((*rightNode)->tagJoin, &leftIdx);

  pQueryInfo->tagCond.joinInfo.hasJoin = true;

  return TSDB_CODE_SUCCESS;

}

static int32_t getJoinCondInfo(SSqlCmd* pCmd, SQueryInfo* pQueryInfo, tSqlExpr* pExpr) {
  if (pExpr == NULL) {
    pQueryInfo->onlyHasTagCond &= true;
    return TSDB_CODE_SUCCESS;
  }

  return checkAndSetJoinCondInfo(pCmd, pQueryInfo, pExpr);
}

static int32_t validateSQLExpr(SSqlCmd* pCmd, tSqlExpr* pExpr, SQueryInfo* pQueryInfo, SColumnList* pList,
                               int32_t* type, uint64_t* uid) {
  if (pExpr->type == SQL_NODE_TABLE_COLUMN) {
    if (*type == NON_ARITHMEIC_EXPR) {
      *type = NORMAL_ARITHMETIC;
    } else if (*type == AGG_ARIGHTMEIC) {
      return TSDB_CODE_TSC_INVALID_OPERATION;
    }

    SColumnIndex index = COLUMN_INDEX_INITIALIZER;
    if (getColumnIndexByName(&pExpr->columnName, pQueryInfo, &index, tscGetErrorMsgPayload(pCmd)) != TSDB_CODE_SUCCESS) {
      return TSDB_CODE_TSC_INVALID_OPERATION;
    }

    // if column is timestamp, bool, binary, nchar, not support arithmetic, so return invalid sql
    STableMeta* pTableMeta = tscGetMetaInfo(pQueryInfo, index.tableIndex)->pTableMeta;
    SSchema*    pSchema = tscGetTableSchema(pTableMeta) + index.columnIndex;
    
    if ((pSchema->type == TSDB_DATA_TYPE_TIMESTAMP) || (pSchema->type == TSDB_DATA_TYPE_BOOL) ||
        (pSchema->type == TSDB_DATA_TYPE_BINARY) || (pSchema->type == TSDB_DATA_TYPE_NCHAR)) {
      return TSDB_CODE_TSC_INVALID_OPERATION;
    }

    pList->ids[pList->num++] = index;
  } else if ((pExpr->tokenId == TK_FLOAT && (isnan(pExpr->value.dKey) || isinf(pExpr->value.dKey))) ||
             pExpr->tokenId == TK_NULL) {
    return TSDB_CODE_TSC_INVALID_OPERATION;
  } else if (pExpr->type == SQL_NODE_SQLFUNCTION) {
    if (*type == NON_ARITHMEIC_EXPR) {
      *type = AGG_ARIGHTMEIC;
    } else if (*type == NORMAL_ARITHMETIC) {
      return TSDB_CODE_TSC_INVALID_OPERATION;
    }

    int32_t outputIndex = (int32_t)tscNumOfExprs(pQueryInfo);
  
    tSqlExprItem item = {.pNode = pExpr, .aliasName = NULL};
  
    // sql function list in selection clause.
    // Append the sqlExpr into exprList of pQueryInfo structure sequentially
    pExpr->functionId = isValidFunction(pExpr->Expr.operand.z, pExpr->Expr.operand.n);
    if (pExpr->functionId < 0) {
      SUdfInfo* pUdfInfo = NULL;
      pUdfInfo = isValidUdf(pQueryInfo->pUdfInfo, pExpr->Expr.operand.z, pExpr->Expr.operand.n);
      if (pUdfInfo == NULL) {
        return invalidOperationMsg(tscGetErrorMsgPayload(pCmd), "invalid function name");
      }
    }

    if (addExprAndResultField(pCmd, pQueryInfo, outputIndex, &item, false, NULL) != TSDB_CODE_SUCCESS) {
      return TSDB_CODE_TSC_INVALID_OPERATION;
    }

    // It is invalid in case of more than one sqlExpr, such as first(ts, k) - last(ts, k)
    int32_t inc = (int32_t) tscNumOfExprs(pQueryInfo) - outputIndex;
    if (inc > 1) {
      return TSDB_CODE_TSC_INVALID_OPERATION;
    }

    // Not supported data type in arithmetic expression
    uint64_t id = -1;
    for(int32_t i = 0; i < inc; ++i) {
      SExprInfo* p1 = tscExprGet(pQueryInfo, i + outputIndex);

      int16_t t = p1->base.resType;
      if (t == TSDB_DATA_TYPE_BINARY || t == TSDB_DATA_TYPE_NCHAR || t == TSDB_DATA_TYPE_BOOL || t == TSDB_DATA_TYPE_TIMESTAMP) {
        return TSDB_CODE_TSC_INVALID_OPERATION;
      }

      if (i == 0) {
        id = p1->base.uid;
        continue;
      }

      if (id != p1->base.uid) {
        return TSDB_CODE_TSC_INVALID_OPERATION;
      }
    }

    *uid = id;
  }

  return TSDB_CODE_SUCCESS;
}

static int32_t validateArithmeticSQLExpr(SSqlCmd* pCmd, tSqlExpr* pExpr, SQueryInfo* pQueryInfo, SColumnList* pList, int32_t* type) {
  if (pExpr == NULL) {
    return TSDB_CODE_SUCCESS;
  }

  tSqlExpr* pLeft = pExpr->pLeft;
  uint64_t uidLeft = 0;
  uint64_t uidRight = 0;

  if (pLeft->type == SQL_NODE_EXPR) {
    int32_t ret = validateArithmeticSQLExpr(pCmd, pLeft, pQueryInfo, pList, type);
    if (ret != TSDB_CODE_SUCCESS) {
      return ret;
    }
  } else {
    int32_t ret = validateSQLExpr(pCmd, pLeft, pQueryInfo, pList, type, &uidLeft);
    if (ret != TSDB_CODE_SUCCESS) {
      return ret;
    }
  }

  tSqlExpr* pRight = pExpr->pRight;
  if (pRight->type == SQL_NODE_EXPR) {
    int32_t ret = validateArithmeticSQLExpr(pCmd, pRight, pQueryInfo, pList, type);
    if (ret != TSDB_CODE_SUCCESS) {
      return ret;
    }
  } else {
    int32_t ret = validateSQLExpr(pCmd, pRight, pQueryInfo, pList, type, &uidRight);
    if (ret != TSDB_CODE_SUCCESS) {
      return ret;
    }

    // the expression not from the same table, return error
    if (uidLeft != uidRight && uidLeft != 0 && uidRight != 0) {
      return TSDB_CODE_TSC_INVALID_OPERATION;
    }
  }

  return TSDB_CODE_SUCCESS;
}

static bool isValidExpr(tSqlExpr* pLeft, tSqlExpr* pRight, int32_t optr) {
  if (pLeft == NULL || (pRight == NULL && optr != TK_IN)) {
    return false;
  }

  /*
   * filter illegal expression in where clause:
   * 1. count(*) > 12
   * 2. sum(columnA) > sum(columnB)
   * 3. 4 < 5,  'ABC'>'abc'
   *
   * However, columnA < 4+12 is valid
   */
  if (pLeft->type == SQL_NODE_SQLFUNCTION) {
    return false;
  }

  if (pRight == NULL) {
    return true;
  }

  if (pLeft->tokenId >= TK_BOOL && pLeft->tokenId <= TK_BINARY && pRight->tokenId >= TK_BOOL && pRight->tokenId <= TK_BINARY) {
    return false;
  }

  if (pLeft->tokenId >= TK_BOOL && pLeft->tokenId <= TK_BINARY && (optr == TK_NOTNULL || optr == TK_ISNULL)) {
    return false;
  }

  return true;
}

static void exchangeExpr(tSqlExpr* pExpr) {
  tSqlExpr* pLeft  = pExpr->pLeft;
  tSqlExpr* pRight = pExpr->pRight;

  if (pRight->tokenId == TK_ID && (pLeft->tokenId == TK_INTEGER || pLeft->tokenId == TK_FLOAT ||
                                    pLeft->tokenId == TK_STRING || pLeft->tokenId == TK_BOOL)) {
    /*
     * exchange value of the left handside and the value of the right-handside
     * to make sure that the value of filter expression always locates in
     * right-handside and
     * the column-id is at the left handside.
     */
    uint32_t optr = 0;
    switch (pExpr->tokenId) {
      case TK_LE:
        optr = TK_GE;
        break;
      case TK_LT:
        optr = TK_GT;
        break;
      case TK_GT:
        optr = TK_LT;
        break;
      case TK_GE:
        optr = TK_LE;
        break;
      default:
        optr = pExpr->tokenId;
    }

    pExpr->tokenId = optr;
    SWAP(pExpr->pLeft, pExpr->pRight, void*);
  }
}

static bool validateJoinExprNode(SSqlCmd* pCmd, SQueryInfo* pQueryInfo, tSqlExpr* pExpr, SColumnIndex* pLeftIndex) {
  const char* msg1 = "illegal column name";
  const char* msg2 = "= is expected in join expression";
  const char* msg3 = "join column must have same type";
  const char* msg4 = "self join is not allowed";
  const char* msg5 = "join table must be the same type(table to table, super table to super table)";

  tSqlExpr* pRight = pExpr->pRight;

  if (pRight->tokenId != TK_ID) {
    return true;
  }

  if (pExpr->tokenId != TK_EQ) {
    invalidOperationMsg(tscGetErrorMsgPayload(pCmd), msg2);
    return false;
  }

  SColumnIndex rightIndex = COLUMN_INDEX_INITIALIZER;

  if (getColumnIndexByName(&pRight->columnName, pQueryInfo, &rightIndex, tscGetErrorMsgPayload(pCmd)) != TSDB_CODE_SUCCESS) {
    invalidOperationMsg(tscGetErrorMsgPayload(pCmd), msg1);
    return false;
  }

  // todo extract function
  STableMetaInfo* pLeftMeterMeta = tscGetMetaInfo(pQueryInfo, pLeftIndex->tableIndex);
  SSchema*        pLeftSchema = tscGetTableSchema(pLeftMeterMeta->pTableMeta);
  int16_t         leftType = pLeftSchema[pLeftIndex->columnIndex].type;

  tscColumnListInsert(pQueryInfo->colList, pLeftIndex->columnIndex, pLeftMeterMeta->pTableMeta->id.uid, &pLeftSchema[pLeftIndex->columnIndex]);

  STableMetaInfo* pRightMeterMeta = tscGetMetaInfo(pQueryInfo, rightIndex.tableIndex);
  SSchema*        pRightSchema = tscGetTableSchema(pRightMeterMeta->pTableMeta);
  int16_t         rightType = pRightSchema[rightIndex.columnIndex].type;

  tscColumnListInsert(pQueryInfo->colList, rightIndex.columnIndex, pRightMeterMeta->pTableMeta->id.uid, &pRightSchema[rightIndex.columnIndex]);

  if (leftType != rightType) {
    invalidOperationMsg(tscGetErrorMsgPayload(pCmd), msg3);
    return false;
  } else if (pLeftIndex->tableIndex == rightIndex.tableIndex) {
    invalidOperationMsg(tscGetErrorMsgPayload(pCmd), msg4);
    return false;
  }

  // table to table/ super table to super table are allowed
  if (UTIL_TABLE_IS_SUPER_TABLE(pLeftMeterMeta) != UTIL_TABLE_IS_SUPER_TABLE(pRightMeterMeta)) {
    invalidOperationMsg(tscGetErrorMsgPayload(pCmd), msg5);
    return false;
  }

  return true;
}

static int32_t setExprToCond(tSqlExpr** parent, tSqlExpr* pExpr, const char* msg, int32_t parentOptr, char* msgBuf) {
  if (*parent != NULL) {
    if (parentOptr == TK_OR && msg != NULL) {
      return invalidOperationMsg(msgBuf, msg);
    }

    *parent = tSqlExprCreate((*parent), pExpr, parentOptr);
  } else {
    *parent = pExpr;
  }

  return TSDB_CODE_SUCCESS;
}

static int32_t setNormalExprToCond(tSqlExpr** parent, tSqlExpr* pExpr, int32_t parentOptr) {
  if (*parent != NULL) {
    *parent = tSqlExprCreate((*parent), pExpr, parentOptr);
  } else {
    *parent = pExpr;
  }

  return TSDB_CODE_SUCCESS;
}


static int32_t validateNullExpr(tSqlExpr* pExpr, STableMeta* pTableMeta, int32_t index, char* msgBuf) {
  const char* msg = "only support is [not] null";

  tSqlExpr* pRight = pExpr->pRight;
  if (pRight->tokenId == TK_NULL && (!(pExpr->tokenId == TK_ISNULL || pExpr->tokenId == TK_NOTNULL))) {
    return invalidOperationMsg(msgBuf, msg);
  }

  if (pRight->tokenId == TK_STRING) {
    SSchema* pSchema = tscGetTableSchema(pTableMeta);
    if (IS_VAR_DATA_TYPE(pSchema[index].type)) {
      return TSDB_CODE_SUCCESS;
    }
    
    char *v = strndup(pRight->exprToken.z, pRight->exprToken.n);
    int32_t len = strRmquote(v, pRight->exprToken.n);
    if (len > 0) {
      uint32_t type = 0;
      tGetToken(v, &type);

      if (type == TK_NULL) {        
        free(v);
        return invalidOperationMsg(msgBuf, msg);
      }
    }

    free(v);
  }

  return TSDB_CODE_SUCCESS;
}

// check for like expression
static int32_t validateLikeExpr(tSqlExpr* pExpr, STableMeta* pTableMeta, int32_t index, char* msgBuf) {
  const char* msg1 = "wildcard string should be less than %d characters";
  const char* msg2 = "illegal column type for like";

  tSqlExpr* pLeft  = pExpr->pLeft;
  tSqlExpr* pRight = pExpr->pRight;

  if (pExpr->tokenId == TK_LIKE) {
    if (pRight->value.nLen > tsMaxWildCardsLen) {
      char tmp[64] = {0};
      sprintf(tmp, msg1, tsMaxWildCardsLen);
      return invalidOperationMsg(msgBuf, tmp);
    }

    SSchema* pSchema = tscGetTableSchema(pTableMeta);
    if ((!isTablenameToken(&pLeft->columnName)) && !IS_VAR_DATA_TYPE(pSchema[index].type)) {
      return invalidOperationMsg(msgBuf, msg2);
    }
  }

  return TSDB_CODE_SUCCESS;
}

// check for match expression
static int32_t validateMatchExpr(tSqlExpr* pExpr, STableMeta* pTableMeta, int32_t index, char* msgBuf) {
  const char* msg1 = "regular expression string should be less than %d characters";
  const char* msg3 = "invalid regular expression";

  tSqlExpr* pRight = pExpr->pRight;

  if (pExpr->tokenId == TK_MATCH || pExpr->tokenId == TK_NMATCH) {
    if (pRight->value.nLen > tsMaxRegexStringLen) {
      char tmp[64] = {0};
      sprintf(tmp, msg1, tsMaxRegexStringLen);
      return invalidOperationMsg(msgBuf, tmp);
    }

    if (!(pRight->type == SQL_NODE_VALUE && pRight->value.nType == TSDB_DATA_TYPE_BINARY)) {
      return invalidOperationMsg(msgBuf, msg3);
    }

    int errCode = 0;
    regex_t regex;
    char    regErrBuf[256] = {0};

    //remove the quote at the begin end of original sql string.
    uint32_t lenPattern = pRight->exprToken.n - 2;
    char* pattern = malloc(lenPattern + 1);
    strncpy(pattern, pRight->exprToken.z+1, lenPattern);
    pattern[lenPattern] = '\0';

    tfree(pRight->value.pz);
    pRight->value.pz = pattern;
    pRight->value.nLen = lenPattern;

    int cflags = REG_EXTENDED;
    if ((errCode = regcomp(&regex, pattern, cflags)) != 0) {
      regerror(errCode, &regex, regErrBuf, sizeof(regErrBuf));
      tscError("Failed to compile regex pattern %s. reason %s", pattern, regErrBuf);
      return invalidOperationMsg(msgBuf, msg3);
    }
    regfree(&regex);
  }

  return TSDB_CODE_SUCCESS;
}


int32_t handleNeOptr(tSqlExpr** rexpr, tSqlExpr* expr) {
  tSqlExpr* left = tSqlExprClone(expr);
  tSqlExpr* right = expr;

  left->tokenId = TK_LT;
  right->tokenId = TK_GT;

  *rexpr = tSqlExprCreate(left, right, TK_OR);

  return TSDB_CODE_SUCCESS;
}


static int32_t handleExprInQueryCond(SSqlCmd* pCmd, SQueryInfo* pQueryInfo, tSqlExpr** pExpr, SCondExpr* pCondExpr,
                                     int32_t* type, int32_t* tbIdx, int32_t parentOptr, tSqlExpr** columnExpr, tSqlExpr** tsExpr) {
  const char* msg1 = "table query cannot use tags filter";
  const char* msg2 = "illegal column name";
  const char* msg4 = "too many join tables";
  const char* msg5 = "not support ordinary column join";

  tSqlExpr* pLeft  = (*pExpr)->pLeft;
  tSqlExpr* pRight = (*pExpr)->pRight;

  int32_t ret = TSDB_CODE_SUCCESS;

  SColumnIndex index = COLUMN_INDEX_INITIALIZER;
  if (getColumnIndexByName(&pLeft->columnName, pQueryInfo, &index, tscGetErrorMsgPayload(pCmd)) != TSDB_CODE_SUCCESS) {
    return invalidOperationMsg(tscGetErrorMsgPayload(pCmd), msg2);
  }

  *tbIdx = index.tableIndex;

  assert(tSqlExprIsParentOfLeaf(*pExpr));

  STableMetaInfo* pTableMetaInfo = tscGetMetaInfo(pQueryInfo, index.tableIndex);
  STableMeta*     pTableMeta = pTableMetaInfo->pTableMeta;

  // validate the null expression
  int32_t code = validateNullExpr(*pExpr, pTableMeta, index.columnIndex, tscGetErrorMsgPayload(pCmd));
  if (code != TSDB_CODE_SUCCESS) {
    return code;
  }

  // validate the like expression
  code = validateLikeExpr(*pExpr, pTableMeta, index.columnIndex, tscGetErrorMsgPayload(pCmd));
  if (code != TSDB_CODE_SUCCESS) {
    return code;
  }

  // validate the match expression
  code = validateMatchExpr(*pExpr, pTableMeta, index.columnIndex, tscGetErrorMsgPayload(pCmd));
  if (code != TSDB_CODE_SUCCESS) {
    return code;
  }

  SSchema* pSchema = tscGetTableColumnSchema(pTableMeta, index.columnIndex);
  if (pSchema->type == TSDB_DATA_TYPE_TIMESTAMP && index.columnIndex == PRIMARYKEY_TIMESTAMP_COL_INDEX) {  // query on time range
    if (!validateJoinExprNode(pCmd, pQueryInfo, *pExpr, &index)) {
      return TSDB_CODE_TSC_INVALID_OPERATION;
    }

    // set join query condition
    if (pRight->tokenId == TK_ID) {  // no need to keep the timestamp join condition
      TSDB_QUERY_SET_TYPE(pQueryInfo->type, TSDB_QUERY_TYPE_JOIN_QUERY);
      pCondExpr->tsJoin = true;

      assert(index.tableIndex >= 0 && index.tableIndex < TSDB_MAX_JOIN_TABLE_NUM);
      SJoinNode **leftNode = &pQueryInfo->tagCond.joinInfo.joinTables[index.tableIndex];
      if (*leftNode == NULL) {
        *leftNode = calloc(1, sizeof(SJoinNode));
        if (*leftNode == NULL) {
          return TSDB_CODE_TSC_OUT_OF_MEMORY;
        }
      }

      int16_t leftIdx = index.tableIndex;

      if (getColumnIndexByName(&pRight->columnName, pQueryInfo, &index, tscGetErrorMsgPayload(pCmd)) != TSDB_CODE_SUCCESS) {
        return invalidOperationMsg(tscGetErrorMsgPayload(pCmd), msg2);
      }

      if (index.tableIndex < 0 || index.tableIndex >= TSDB_MAX_JOIN_TABLE_NUM) {
        return invalidOperationMsg(tscGetErrorMsgPayload(pCmd), msg4);
      }

      SJoinNode **rightNode = &pQueryInfo->tagCond.joinInfo.joinTables[index.tableIndex];
      if (*rightNode == NULL) {
        *rightNode = calloc(1, sizeof(SJoinNode));
        if (*rightNode == NULL) {
          return TSDB_CODE_TSC_OUT_OF_MEMORY;
        }
      }

      int16_t rightIdx = index.tableIndex;

      if ((*leftNode)->tsJoin == NULL) {
        (*leftNode)->tsJoin = taosArrayInit(2, sizeof(int16_t));
      }

      if ((*rightNode)->tsJoin == NULL) {
        (*rightNode)->tsJoin = taosArrayInit(2, sizeof(int16_t));
      }

      taosArrayPush((*leftNode)->tsJoin, &rightIdx);
      taosArrayPush((*rightNode)->tsJoin, &leftIdx);

      /*
       * To release expression, e.g., m1.ts = m2.ts,
       * since this expression is used to set the join query type
       */
      tSqlExprDestroy(*pExpr);
      if (type) {
        *type |= TSQL_EXPR_JOIN;
      }
    } else {
      tSqlExpr *rexpr = NULL;
      if ((*pExpr)->tokenId == TK_NE) {
        handleNeOptr(&rexpr, *pExpr);
      } else {
        rexpr = *pExpr;
      }
      
      ret = setNormalExprToCond(tsExpr, rexpr, parentOptr);
      if (type) {
        *type |= TSQL_EXPR_TS;
      }
    }

    *pExpr = NULL;  // remove this expression
  } else if (index.columnIndex >= tscGetNumOfColumns(pTableMeta) || index.columnIndex == TSDB_TBNAME_COLUMN_INDEX) {
    // query on tags, check for tag query condition
    if (UTIL_TABLE_IS_NORMAL_TABLE(pTableMetaInfo)) {
      return invalidOperationMsg(tscGetErrorMsgPayload(pCmd), msg1);
    }

    if (pRight != NULL && pRight->tokenId == TK_ID) {  // join on tag columns for stable query
      if (!validateJoinExprNode(pCmd, pQueryInfo, *pExpr, &index)) {
        return TSDB_CODE_TSC_INVALID_OPERATION;
      }

      pQueryInfo->type |= TSDB_QUERY_TYPE_JOIN_QUERY;
      ret = setExprToCond(&pCondExpr->pJoinExpr, *pExpr, NULL, parentOptr, pCmd->payload);
      *pExpr = NULL;
      if (type) {
        *type |= TSQL_EXPR_JOIN;
      }        
    } else {
      // do nothing
      //                ret = setExprToCond(pCmd, &pCondExpr->pTagCond,
      //                *pExpr, NULL, parentOptr);
      tSqlExpr *rexpr = NULL;
      if ((*pExpr)->tokenId == TK_NE && (pSchema->type != TSDB_DATA_TYPE_BINARY && pSchema->type != TSDB_DATA_TYPE_NCHAR && pSchema->type != TSDB_DATA_TYPE_BOOL)) {
        handleNeOptr(&rexpr, *pExpr);
        *pExpr = rexpr;
      }
      
      if (type) {
        *type |= TSQL_EXPR_TAG;
      }
    }
  } else {  // query on other columns
    if (type) {
      *type |= TSQL_EXPR_COLUMN;
    }
    
    if (pRight->tokenId == TK_ID) {  // other column cannot be served as the join column
      return invalidOperationMsg(tscGetErrorMsgPayload(pCmd), msg5);
    }

    tSqlExpr *rexpr = NULL;
    if ((*pExpr)->tokenId == TK_NE && (pSchema->type != TSDB_DATA_TYPE_BINARY && pSchema->type != TSDB_DATA_TYPE_NCHAR && pSchema->type != TSDB_DATA_TYPE_BOOL)) {
      handleNeOptr(&rexpr, *pExpr);
    } else {
      rexpr = *pExpr;
    }

    ret = setNormalExprToCond(columnExpr, rexpr, parentOptr);
    *pExpr = NULL;  // remove it from expr tree
  }

  return ret;
}

int32_t getQueryCondExpr(SSqlCmd* pCmd, SQueryInfo* pQueryInfo, tSqlExpr** pExpr, SCondExpr* pCondExpr,
                        int32_t* type, int32_t* tbIdx, int32_t parentOptr, tSqlExpr** columnExpr, tSqlExpr** tsExpr) {
  if (pExpr == NULL) {
    return TSDB_CODE_SUCCESS;
  }

  tSqlExpr *columnLeft = NULL;
  tSqlExpr *columnRight = NULL;
  tSqlExpr *tsLeft = NULL;
  tSqlExpr *tsRight = NULL;

  int32_t ret = 0;

  const char* msg1 = "query condition between columns/tags/timestamp/join fields must use 'AND'";
  const char* msg2 = "query condition between tables must use 'AND'";

  if ((*pExpr)->flags & (1 << EXPR_FLAG_TS_ERROR)) {
    return TSDB_CODE_TSC_INVALID_OPERATION;
  }

  tSqlExpr* pLeft = (*pExpr)->pLeft;
  tSqlExpr* pRight = (*pExpr)->pRight;

  if (!isValidExpr(pLeft, pRight, (*pExpr)->tokenId)) {
    return TSDB_CODE_TSC_INVALID_OPERATION;
  }

  int32_t leftType = 0;
  int32_t rightType = 0;
  int32_t leftTbIdx = 0;
  int32_t rightTbIdx = 0;

  if (!tSqlExprIsParentOfLeaf(*pExpr)) {
    ret = getQueryCondExpr(pCmd, pQueryInfo, &(*pExpr)->pLeft, pCondExpr, type ? &leftType : NULL, &leftTbIdx, (*pExpr)->tokenId, &columnLeft, &tsLeft);
    if (ret != TSDB_CODE_SUCCESS) {
      goto err_ret;
    }

    ret = getQueryCondExpr(pCmd, pQueryInfo, &(*pExpr)->pRight, pCondExpr, type ? &rightType : NULL, &rightTbIdx, (*pExpr)->tokenId, &columnRight, &tsRight);
    if (ret != TSDB_CODE_SUCCESS) {
      goto err_ret;
    }

    /*
     *  if left child and right child do not belong to the same group, the sub
     *  expression is not valid for parent node, it must be TK_AND operator.
     */
    if (type != NULL && ((leftType != rightType) || GET_MIXED_TYPE(leftType)) && ((*pExpr)->tokenId == TK_OR)) {
      ret = invalidOperationMsg(tscGetErrorMsgPayload(pCmd), msg1);
      goto err_ret;
    }

    if (((leftTbIdx != rightTbIdx) || (leftTbIdx == -1 || rightTbIdx == -1)) && ((*pExpr)->tokenId == TK_OR)) {
      ret = invalidOperationMsg(tscGetErrorMsgPayload(pCmd), msg2);
      goto err_ret;
    }

    if (columnLeft && columnRight) {
      setNormalExprToCond(&columnLeft, columnRight, (*pExpr)->tokenId);
      
      *columnExpr = columnLeft;
    } else {
      *columnExpr = columnLeft ? columnLeft : columnRight;
    }

    if (tsLeft && tsRight) {
      setNormalExprToCond(&tsLeft, tsRight, (*pExpr)->tokenId);
      
      *tsExpr = tsLeft;
    } else {
      *tsExpr = tsLeft ? tsLeft : tsRight;
    }

    if (type) {
      *type = leftType|rightType;
    }
    *tbIdx = (leftTbIdx == rightTbIdx) ? leftTbIdx : -1;
    
    return TSDB_CODE_SUCCESS;
  }

  exchangeExpr(*pExpr);

  if (pLeft->tokenId == TK_ID && pRight->tokenId == TK_TIMESTAMP && (pRight->flags & (1 << EXPR_FLAG_TIMESTAMP_VAR))) {
    ret = TSDB_CODE_TSC_INVALID_OPERATION;
    goto err_ret;
  }

  if ((pLeft->flags & (1 << EXPR_FLAG_TS_ERROR)) || (pRight->flags & (1 << EXPR_FLAG_TS_ERROR))) {
    ret = TSDB_CODE_TSC_INVALID_OPERATION;
    goto err_ret;
  }

  ret = handleExprInQueryCond(pCmd, pQueryInfo, pExpr, pCondExpr, type, tbIdx, parentOptr, columnExpr, tsExpr);
  if (ret) {
    goto err_ret;
  }

  return TSDB_CODE_SUCCESS;
  
err_ret:
  
  tSqlExprDestroy(columnLeft);
  tSqlExprDestroy(columnRight);
  tSqlExprDestroy(tsLeft);
  tSqlExprDestroy(tsRight);
  return ret;
}

static void doExtractExprForSTable(SSqlCmd* pCmd, tSqlExpr** pExpr, SQueryInfo* pQueryInfo, tSqlExpr** pOut, int32_t tableIndex) {
  if (*pExpr == NULL) {
    *pOut = NULL;
    return;
  }
  
  if (tSqlExprIsParentOfLeaf(*pExpr)) {
    tSqlExpr* pLeft = (*pExpr)->pLeft;

    SColumnIndex index = COLUMN_INDEX_INITIALIZER;
    if (getColumnIndexByName(&pLeft->columnName, pQueryInfo, &index, tscGetErrorMsgPayload(pCmd)) != TSDB_CODE_SUCCESS) {
      return;
    }

    if (index.tableIndex != tableIndex) {
      return;
    }

    *pOut = *pExpr;
    (*pExpr) = NULL;

  } else {
    *pOut = tSqlExprCreate(NULL, NULL, (*pExpr)->tokenId);

    doExtractExprForSTable(pCmd, &(*pExpr)->pLeft, pQueryInfo, &((*pOut)->pLeft), tableIndex);
    doExtractExprForSTable(pCmd, &(*pExpr)->pRight, pQueryInfo, &((*pOut)->pRight), tableIndex);
  }
}

static tSqlExpr* extractExprForSTable(SSqlCmd* pCmd, tSqlExpr** pExpr, SQueryInfo* pQueryInfo, int32_t tableIndex) {
  tSqlExpr* pResExpr = NULL;

  if (*pExpr != NULL) {
    doExtractExprForSTable(pCmd, pExpr, pQueryInfo, &pResExpr, tableIndex);
    tSqlExprCompact(&pResExpr);
  }

  return pResExpr;
}

int tableNameCompar(const void* lhs, const void* rhs) {
  char* left = *(char**)lhs;
  char* right = *(char**)rhs;

  int32_t ret = strcmp(left, right);

  if (ret == 0) {
    return 0;
  }

  return ret > 0 ? 1 : -1;
}

int32_t mergeTimeRange(SSqlCmd* pCmd, STimeWindow* res, STimeWindow* win, int32_t optr) {
  const char* msg0 = "only one time stamp window allowed";

#define SET_EMPTY_RANGE(w) do { (w)->skey = INT64_MAX; (w)->ekey = INT64_MIN; } while (0)
#define IS_EMPTY_RANGE(w) ((w)->skey == INT64_MAX && (w)->ekey == INT64_MIN)
  
  if (optr == TSDB_RELATION_AND) {
    if (res->skey > win->ekey || win->skey > res->ekey) {
      SET_EMPTY_RANGE(res);
      return TSDB_CODE_SUCCESS;
    }
    
    if (res->skey < win->skey) {
      res->skey = win->skey;
    }
    
    if (res->ekey > win->ekey) {
      res->ekey = win->ekey;
    }

    return TSDB_CODE_SUCCESS;
  }

  if (res->skey > win->ekey || win->skey > res->ekey) {
    if (IS_EMPTY_RANGE(res)) {
      res->skey = win->skey;
      res->ekey = win->ekey;
      return TSDB_CODE_SUCCESS;
    }

    if (IS_EMPTY_RANGE(win)) {
      return TSDB_CODE_SUCCESS;
    }

    return invalidOperationMsg(tscGetErrorMsgPayload(pCmd), msg0);
  }

  if (res->skey > win->skey) {
    res->skey = win->skey;
  }
  
  if (res->ekey < win->ekey) {
    res->ekey = win->ekey;
  }

  return TSDB_CODE_SUCCESS;
}

static int32_t createTimeRangeExpr(tSqlExpr** pExpr, STimeWindow* win, uint32_t tokenId) {
  *pExpr = calloc(1, sizeof(tSqlExpr));
  
  (*pExpr)->type = SQL_NODE_VALUE;
  (*pExpr)->tokenId = tokenId;
  (*pExpr)->value.nType = TSDB_DATA_TYPE_VALUE_ARRAY;
  (*pExpr)->value.nLen = 2;
  (*pExpr)->value.arr = taosArrayInit(2, sizeof(int64_t));

  taosArrayPush((*pExpr)->value.arr, &win->skey);
  taosArrayPush((*pExpr)->value.arr, &win->ekey);

  return TSDB_CODE_SUCCESS;
}

static int32_t convertTimeRangeFromExpr(SSqlCmd* pCmd, SQueryInfo* pQueryInfo, tSqlExpr* pExpr) {
  const char* msg0 = "invalid timestamp or operator for timestamp";
  int32_t code = 0;
  STimeWindow win = {.skey = INT64_MIN, .ekey = INT64_MAX};

  if (pExpr == NULL) {
    pQueryInfo->onlyHasTagCond &= true;
    return TSDB_CODE_SUCCESS;
  }
  pQueryInfo->onlyHasTagCond &= false;
  

  if (!tSqlExprIsParentOfLeaf(pExpr)) {
      code = convertTimeRangeFromExpr(pCmd, pQueryInfo, pExpr->pLeft);
      if (code) {
        return code;
      }

      code = convertTimeRangeFromExpr(pCmd, pQueryInfo, pExpr->pRight);
      if (code) {
        return code;
      }
  } else {
    SColumnIndex index = COLUMN_INDEX_INITIALIZER;
    if (getColumnIndexByName(&pExpr->pLeft->columnName, pQueryInfo, &index, tscGetErrorMsgPayload(pCmd)) != TSDB_CODE_SUCCESS) {
      return TSDB_CODE_TSC_INVALID_OPERATION;
    }

    STableMetaInfo* pTableMetaInfo = tscGetMetaInfo(pQueryInfo, index.tableIndex);
    STableComInfo tinfo = tscGetTableInfo(pTableMetaInfo->pTableMeta);
    
    tSqlExpr* pRight = pExpr->pRight;

    if (getTimeRange(&win, pRight, pExpr->tokenId, tinfo.precision) != TSDB_CODE_SUCCESS) {
      return invalidOperationMsg(tscGetErrorMsgPayload(pCmd), msg0);
    }

    createTimeRangeExpr(&pExpr->pRight, &win, pRight->tokenId);

    tSqlExprDestroy(pRight);
  }

  return TSDB_CODE_SUCCESS;
}

static int32_t validateJoinExpr(SSqlCmd* pCmd, SQueryInfo* pQueryInfo, SCondExpr* pCondExpr) {
  const char* msg1 = "super table join requires tags column";
  const char* msg2 = "timestamp join condition missing";
  const char* msg3 = "condition missing for join query";
  const char* msg4 = "only ts column join allowed";

  if (!QUERY_IS_JOIN_QUERY(pQueryInfo->type)) {
    if (pQueryInfo->numOfTables == 1) {
      pQueryInfo->onlyHasTagCond &= true;
      return TSDB_CODE_SUCCESS;
    } else {
      return invalidOperationMsg(tscGetErrorMsgPayload(pCmd), msg3);
    }
  }
  pQueryInfo->onlyHasTagCond &= false;

  STableMetaInfo* pTableMetaInfo = tscGetMetaInfo(pQueryInfo, 0);
  if (UTIL_TABLE_IS_SUPER_TABLE(pTableMetaInfo)) {  // for stable join, tag columns
                                                   // must be present for join
    if (pCondExpr->pJoinExpr == NULL) {
      return invalidOperationMsg(tscGetErrorMsgPayload(pCmd), msg1);
    }
  } else if ((!UTIL_TABLE_IS_SUPER_TABLE(pTableMetaInfo)) && pCondExpr->pJoinExpr) {
    return invalidOperationMsg(tscGetErrorMsgPayload(pCmd), msg4);
  }

  if (!pCondExpr->tsJoin) {
    return invalidOperationMsg(tscGetErrorMsgPayload(pCmd), msg2);
  }

  return TSDB_CODE_SUCCESS;
}

static void cleanQueryExpr(SCondExpr* pCondExpr) {
  if (pCondExpr->pColumnCond) {
    tSqlExprDestroy(pCondExpr->pColumnCond);
  }

  if (pCondExpr->pTimewindow) {
    tSqlExprDestroy(pCondExpr->pTimewindow);
  }

  if (pCondExpr->pJoinExpr) {
    tSqlExprDestroy(pCondExpr->pJoinExpr);
  }
}

/*
static void doAddJoinTagsColumnsIntoTagList(SSqlCmd* pCmd, SQueryInfo* pQueryInfo, SCondExpr* pCondExpr) {
  STableMetaInfo* pTableMetaInfo = tscGetMetaInfo(pQueryInfo, 0);
  if (QUERY_IS_JOIN_QUERY(pQueryInfo->type) && UTIL_TABLE_IS_SUPER_TABLE(pTableMetaInfo)) {
    SColumnIndex index = COLUMN_INDEX_INITIALIZER;

    if (getColumnIndexByName(pCmd, &pCondExpr->pJoinExpr->pLeft->ColName, pQueryInfo, &index) != TSDB_CODE_SUCCESS) {
      tscError("%p: invalid column name (left)", pQueryInfo);
    }

    pTableMetaInfo = tscGetMetaInfo(pQueryInfo, index.tableIndex);
    index.columnIndex = index.columnIndex - tscGetNumOfColumns(pTableMetaInfo->pTableMeta);

    SSchema* pSchema = tscGetTableTagSchema(pTableMetaInfo->pTableMeta);
    tscColumnListInsert(pTableMetaInfo->tagColList, &index, &pSchema[index.columnIndex]);
  
    if (getColumnIndexByName(pCmd, &pCondExpr->pJoinExpr->pRight->ColName, pQueryInfo, &index) != TSDB_CODE_SUCCESS) {
      tscError("%p: invalid column name (right)", pQueryInfo);
    }

    pTableMetaInfo = tscGetMetaInfo(pQueryInfo, index.tableIndex);
    index.columnIndex = index.columnIndex - tscGetNumOfColumns(pTableMetaInfo->pTableMeta);

    pSchema = tscGetTableTagSchema(pTableMetaInfo->pTableMeta);
    tscColumnListInsert(pTableMetaInfo->tagColList, &index, &pSchema[index.columnIndex]);
  }
}
*/

static int32_t validateTagCondExpr(SSqlCmd* pCmd, tExprNode *p) {
  const char *msg1 = "invalid tag operator";
  const char* msg2 = "not supported filter condition";
  
  do {
    if (p->nodeType != TSQL_NODE_EXPR) {
      break;
    }
    
    if (!p->_node.pLeft || !p->_node.pRight) {
      break;
    }
    
    if (IS_ARITHMETIC_OPTR(p->_node.optr)) {
      return invalidOperationMsg(tscGetErrorMsgPayload(pCmd), msg1);
    }
    
    if (!IS_RELATION_OPTR(p->_node.optr)) {
      break;
    }
    
    tVariant * vVariant = NULL;
    int32_t schemaType = -1;
  
    if (p->_node.pLeft->nodeType == TSQL_NODE_VALUE && p->_node.pRight->nodeType == TSQL_NODE_COL) {
      if (!p->_node.pRight->pSchema) {
        break;
      }
      
      vVariant = p->_node.pLeft->pVal;
      schemaType = p->_node.pRight->pSchema->type;
    } else if (p->_node.pLeft->nodeType == TSQL_NODE_COL && p->_node.pRight->nodeType == TSQL_NODE_VALUE) {
      if (!p->_node.pLeft->pSchema) {
        break;
      }

      vVariant = p->_node.pRight->pVal;
      schemaType = p->_node.pLeft->pSchema->type;
    } else {
      break;
    }

    if (schemaType >= TSDB_DATA_TYPE_TINYINT && schemaType <= TSDB_DATA_TYPE_BIGINT) {
      schemaType = TSDB_DATA_TYPE_BIGINT;
    } else if (schemaType == TSDB_DATA_TYPE_FLOAT || schemaType == TSDB_DATA_TYPE_DOUBLE) {
      schemaType = TSDB_DATA_TYPE_DOUBLE;
    }
    
    int32_t retVal = TSDB_CODE_SUCCESS;

    int32_t bufLen = 0;
    if (IS_NUMERIC_TYPE(vVariant->nType)) {
      bufLen = 60;  // The maximum length of string that a number is converted to.
    } else {
      bufLen = vVariant->nLen + 1;
    }

    if (schemaType == TSDB_DATA_TYPE_BINARY) {
      char *tmp = calloc(1, bufLen * TSDB_NCHAR_SIZE);
      retVal = tVariantDump(vVariant, tmp, schemaType, false);
      free(tmp);
    } else if (schemaType == TSDB_DATA_TYPE_NCHAR) {
      // pRight->value.nLen + 1 is larger than the actual nchar string length
      char *tmp = calloc(1, bufLen * TSDB_NCHAR_SIZE);
      retVal = tVariantDump(vVariant, tmp, schemaType, false);
      free(tmp);
    } else {
      double tmp;
      retVal = tVariantDump(vVariant, (char*)&tmp, schemaType, false);
    }
    
    if (retVal != TSDB_CODE_SUCCESS) {
      return invalidOperationMsg(tscGetErrorMsgPayload(pCmd), msg2);
    }
  } while (0);

  return TSDB_CODE_SUCCESS;
}

static int32_t getTagQueryCondExpr(SSqlCmd* pCmd, SQueryInfo* pQueryInfo, SCondExpr* pCondExpr) {
  int32_t ret = TSDB_CODE_SUCCESS;

  if (pCondExpr->pTagCond == NULL) {
    return ret;
  }
  
  for (int32_t i = 0; i < pQueryInfo->numOfTables; ++i) {
    tSqlExpr* p1 = extractExprForSTable(pCmd, &pCondExpr->pTagCond, pQueryInfo, i);
    if (p1 == NULL) {  // no query condition on this table
      continue;
    }

    tExprNode* p = NULL;
  
    SArray* colList = taosArrayInit(10, sizeof(SColIndex));
    ret = exprTreeFromSqlExpr(pCmd, &p, p1, pQueryInfo, colList, NULL);
    //if (ret == TSDB_CODE_SUCCESS) {
    //  ret = filterInitFromTree(p, &pQueryInfo->tagFilter, (int32_t)taosArrayGetSize(colList));
    //}
    
    SBufferWriter bw = tbufInitWriter(NULL, false);

    TRY(0) {
      exprTreeToBinary(&bw, p);
    } CATCH(code) {
      tbufCloseWriter(&bw);
      UNUSED(code);
      // TODO: more error handling
    } END_TRY

    // add to required table column list
    STableMetaInfo* pTableMetaInfo = tscGetMetaInfo(pQueryInfo, i);
    int64_t uid = pTableMetaInfo->pTableMeta->id.uid;
    int32_t numOfCols = tscGetNumOfColumns(pTableMetaInfo->pTableMeta);
    
    size_t num = taosArrayGetSize(colList);
    for(int32_t j = 0; j < num; ++j) {
      SColIndex* pIndex = taosArrayGet(colList, j);
      SColumnIndex index = {.tableIndex = i, .columnIndex = pIndex->colIndex - numOfCols};

      SSchema* s = tscGetTableSchema(pTableMetaInfo->pTableMeta);
      tscColumnListInsert(pTableMetaInfo->tagColList, index.columnIndex, pTableMetaInfo->pTableMeta->id.uid,
                          &s[pIndex->colIndex]);
    }
    
    tsSetSTableQueryCond(&pQueryInfo->tagCond, uid, &bw);
    tSqlExprCompact(&pCondExpr->pTagCond);

    if (ret == TSDB_CODE_SUCCESS) {
      ret = validateTagCondExpr(pCmd, p);
    }

    tSqlExprDestroy(p1);
    tExprTreeDestroy(p, NULL);  //TODO
    
    taosArrayDestroy(colList);
    if (pQueryInfo->tagCond.pCond != NULL && taosArrayGetSize(pQueryInfo->tagCond.pCond) > 0 && !UTIL_TABLE_IS_SUPER_TABLE(pTableMetaInfo)) {
      return invalidOperationMsg(tscGetErrorMsgPayload(pCmd), "filter on tag not supported for normal table");
    }

    if (ret) {
      break;
    }
  }

  return ret;
}

int32_t validateJoinNodes(SQueryInfo* pQueryInfo, SSqlObj* pSql) {
  const char* msg1 = "timestamp required for join tables";
  const char* msg2 = "tag required for join stables";

  for (int32_t i = 0; i < pQueryInfo->numOfTables; ++i) {
    SJoinNode *node = pQueryInfo->tagCond.joinInfo.joinTables[i];

    if (node == NULL || node->tsJoin == NULL || taosArrayGetSize(node->tsJoin) <= 0) {
      return invalidOperationMsg(tscGetErrorMsgPayload(&pSql->cmd), msg1);
    }
  }

  STableMetaInfo* pTableMetaInfo = tscGetMetaInfo(pQueryInfo, 0);
  if (UTIL_TABLE_IS_SUPER_TABLE(pTableMetaInfo)) {
    for (int32_t i = 0; i < pQueryInfo->numOfTables; ++i) {
      SJoinNode *node = pQueryInfo->tagCond.joinInfo.joinTables[i];

      if (node == NULL || node->tagJoin == NULL || taosArrayGetSize(node->tagJoin) <= 0) {
        return invalidOperationMsg(tscGetErrorMsgPayload(&pSql->cmd), msg2);
      }
    }
  }

  return TSDB_CODE_SUCCESS;
}


void mergeJoinNodesImpl(int8_t* r, int8_t* p, int16_t* tidx, SJoinNode** nodes, int32_t type) {
  SJoinNode *node = nodes[*tidx];
  SArray* arr = (type == 0) ? node->tsJoin : node->tagJoin;
  size_t size = taosArrayGetSize(arr);

  p[*tidx] = 1;

  for (int32_t j = 0; j < size; j++) {
    int16_t* idx = taosArrayGet(arr, j);
    r[*idx] = 1;
    if (p[*idx] == 0) {
      mergeJoinNodesImpl(r, p, idx, nodes, type);
    }
  }
}

int32_t mergeJoinNodes(SQueryInfo* pQueryInfo, SSqlObj* pSql) {
  const char* msg1 = "not all join tables have same timestamp";
  const char* msg2 = "not all join tables have same tag";

  int8_t r[TSDB_MAX_JOIN_TABLE_NUM] = {0};
  int8_t p[TSDB_MAX_JOIN_TABLE_NUM] = {0};

  for (int16_t i = 0; i < pQueryInfo->numOfTables; ++i) {
    mergeJoinNodesImpl(r, p, &i, pQueryInfo->tagCond.joinInfo.joinTables, 0);

    taosArrayClear(pQueryInfo->tagCond.joinInfo.joinTables[i]->tsJoin);

    for (int32_t j = 0; j < TSDB_MAX_JOIN_TABLE_NUM; ++j) {
      if (r[j]) {
        taosArrayPush(pQueryInfo->tagCond.joinInfo.joinTables[i]->tsJoin, &j);
      }
    }

    memset(r, 0, sizeof(r));
    memset(p, 0, sizeof(p));
  }

  if (taosArrayGetSize(pQueryInfo->tagCond.joinInfo.joinTables[0]->tsJoin) != pQueryInfo->numOfTables) {
    return invalidOperationMsg(tscGetErrorMsgPayload(&pSql->cmd), msg1);
  }

  STableMetaInfo* pTableMetaInfo = tscGetMetaInfo(pQueryInfo, 0);
  if (UTIL_TABLE_IS_SUPER_TABLE(pTableMetaInfo)) {
    for (int16_t i = 0; i < pQueryInfo->numOfTables; ++i) {
      mergeJoinNodesImpl(r, p, &i, pQueryInfo->tagCond.joinInfo.joinTables, 1);

      taosArrayClear(pQueryInfo->tagCond.joinInfo.joinTables[i]->tagJoin);

      for (int32_t j = 0; j < TSDB_MAX_JOIN_TABLE_NUM; ++j) {
        if (r[j]) {
          taosArrayPush(pQueryInfo->tagCond.joinInfo.joinTables[i]->tagJoin, &j);
        }
      }

      memset(r, 0, sizeof(r));
      memset(p, 0, sizeof(p));
    }

    if (taosArrayGetSize(pQueryInfo->tagCond.joinInfo.joinTables[0]->tagJoin) != pQueryInfo->numOfTables) {
      return invalidOperationMsg(tscGetErrorMsgPayload(&pSql->cmd), msg2);
    }

  }

  return TSDB_CODE_SUCCESS;
}

static int32_t getQueryTimeRange(SSqlCmd* pCmd, SQueryInfo* pQueryInfo, tSqlExpr** pExpr) {
  int32_t ret = TSDB_CODE_SUCCESS;

  if (*pExpr == NULL) {
    return ret;
  }
  
  //multiple tables's query time range mixed together
  
  tExprNode* p = NULL;
  void *filter = NULL;

  SArray* colList = taosArrayInit(10, sizeof(SColIndex));  
  ret = exprTreeFromSqlExpr(pCmd, &p, *pExpr, pQueryInfo, colList, NULL);
  taosArrayDestroy(colList);

  if (ret != TSDB_CODE_SUCCESS) {
    goto _ret;
  }

  ret = filterInitFromTree(p, &filter, FI_OPTION_NO_REWRITE|FI_OPTION_TIMESTAMP);
  if (ret != TSDB_CODE_SUCCESS) {
    goto _ret;
  }

  ret = filterGetTimeRange(filter, &pQueryInfo->window);

  filterFreeInfo(filter);

_ret:
  tExprTreeDestroy(p, NULL);

  if (ret) {
    return invalidOperationMsg(tscGetErrorMsgPayload(pCmd), tstrerror(ret));
  }

  return ret;
}



int32_t validateWhereNode(SQueryInfo* pQueryInfo, tSqlExpr** pExpr, SSqlObj* pSql) {
  if (pExpr == NULL) {
    return TSDB_CODE_SUCCESS;
  }
  
  const char* msg1 = "invalid expression";
//  const char* msg2 = "invalid filter expression";

  int32_t ret = TSDB_CODE_SUCCESS;

  // tags query condition may be larger than 512bytes, therefore, we need to prepare enough large space
  SCondExpr      condExpr = {0};

  if ((*pExpr)->pLeft == NULL || (*pExpr)->pRight == NULL) {
    return invalidOperationMsg(tscGetErrorMsgPayload(&pSql->cmd), msg1);
  }

  int32_t type = 0;
  int32_t tbIdx = 0;
  int32_t *etype = &type;

#if 0
  //DISABLE PARENT CONDITION GROUP TYPE CHECK
  if (taosArrayGetSize(pQueryInfo->pUpstream) > 0) {
    etype = NULL;
  }
#endif

  if ((ret = getQueryCondExpr(&pSql->cmd, pQueryInfo, pExpr, &condExpr, etype, &tbIdx, (*pExpr)->tokenId, &condExpr.pColumnCond, &condExpr.pTimewindow)) != TSDB_CODE_SUCCESS) {
    goto PARSE_WHERE_EXIT;
  }

  if (taosArrayGetSize(pQueryInfo->pUpstream) > 0 && condExpr.pTimewindow != NULL) {
    setNormalExprToCond(&condExpr.pColumnCond, condExpr.pTimewindow, TK_AND);
    condExpr.pTimewindow = tSqlExprClone(condExpr.pTimewindow);
  }

  tSqlExprCompact(pExpr);

  // after expression compact, the expression tree is only include tag query condition
  condExpr.pTagCond = (*pExpr);
  *pExpr = NULL;

  // check if it is a join query
  if ((ret = validateJoinExpr(&pSql->cmd, pQueryInfo, &condExpr)) != TSDB_CODE_SUCCESS) {
    goto PARSE_WHERE_EXIT;
  }

  // get the query time range
  if ((ret = convertTimeRangeFromExpr(&pSql->cmd, pQueryInfo, condExpr.pTimewindow)) != TSDB_CODE_SUCCESS) {
    goto PARSE_WHERE_EXIT;
  }

  if ((ret = getQueryTimeRange(&pSql->cmd, pQueryInfo, &condExpr.pTimewindow)) != TSDB_CODE_SUCCESS) {
    goto PARSE_WHERE_EXIT;
  }

  // get the tag query condition
  if ((ret = getTagQueryCondExpr(&pSql->cmd, pQueryInfo, &condExpr)) != TSDB_CODE_SUCCESS) {
    goto PARSE_WHERE_EXIT;
  }

  // other column query condition
  if ((ret = checkColumnQueryCondInfo(&pSql->cmd, pQueryInfo, condExpr.pColumnCond, TK_AND)) != TSDB_CODE_SUCCESS) {
    goto PARSE_WHERE_EXIT;
  }

  if ((ret = getColQueryCondExpr(&pSql->cmd, pQueryInfo, &condExpr.pColumnCond)) != TSDB_CODE_SUCCESS) {
    goto PARSE_WHERE_EXIT;
  }

  // join condition
  if ((ret = getJoinCondInfo(&pSql->cmd, pQueryInfo, condExpr.pJoinExpr)) != TSDB_CODE_SUCCESS) {
    goto PARSE_WHERE_EXIT;
  }

  //if (!validateFilterExpr(pQueryInfo)) {
  //  ret = invalidOperationMsg(tscGetErrorMsgPayload(&pSql->cmd), msg2);
  //  goto PARSE_WHERE_EXIT;
  //}

  //doAddJoinTagsColumnsIntoTagList(&pSql->cmd, pQueryInfo, &condExpr);
  if (condExpr.tsJoin) {
    ret = validateJoinNodes(pQueryInfo, pSql);
    if (ret) {
      goto PARSE_WHERE_EXIT;
    }

    ret = mergeJoinNodes(pQueryInfo, pSql);
    if (ret) {
      goto PARSE_WHERE_EXIT;
    }
  }

PARSE_WHERE_EXIT:

  cleanQueryExpr(&condExpr);
  return ret;
}

int32_t getTimeRange(STimeWindow* win, tSqlExpr* pRight, int32_t optr, int16_t timePrecision) {
  // this is join condition, do nothing
  if (pRight->tokenId == TK_ID) {
    return TSDB_CODE_SUCCESS;
  }

  /*
   * filter primary ts filter expression like:
   * where ts in ('2015-12-12 4:8:12')
   */
  if (pRight->tokenId == TK_SET || optr == TK_IN || optr == TK_NE) {
    return TSDB_CODE_TSC_INVALID_OPERATION;
  }

  int64_t val = 0;
  bool    parsed = false;
  if (pRight->value.nType == TSDB_DATA_TYPE_BINARY) {
    pRight->value.nLen = strdequote(pRight->value.pz);

    char* seg = strnchr(pRight->value.pz, '-', pRight->value.nLen, false);
    if (seg != NULL) {
      if (taosParseTime(pRight->value.pz, &val, pRight->value.nLen, timePrecision, tsDaylight) == TSDB_CODE_SUCCESS) {
        parsed = true;
      } else {
        return TSDB_CODE_TSC_INVALID_OPERATION;
      }
    } else {
      SStrToken token = {.z = pRight->value.pz, .n = pRight->value.nLen, .type = TK_ID};
      int32_t   len = tGetToken(pRight->value.pz, &token.type);

      if ((token.type != TK_INTEGER && token.type != TK_FLOAT) || len != pRight->value.nLen) {
        return TSDB_CODE_TSC_INVALID_OPERATION;
      }
    }
  }

  if (!parsed) {
    /*
     * failed to parse timestamp in regular formation, try next
     * it may be a epoch time in string format
     */
    if (pRight->flags & (1 << EXPR_FLAG_NS_TIMESTAMP)) {
      pRight->value.i64 = convertTimePrecision(pRight->value.i64, TSDB_TIME_PRECISION_NANO, timePrecision);
      pRight->flags &= ~(1 << EXPR_FLAG_NS_TIMESTAMP);
    }

    if (pRight->value.nType == -1) {
      return TSDB_CODE_TSC_INVALID_OPERATION;
    }

    tVariantDump(&pRight->value, (char*)&val, TSDB_DATA_TYPE_BIGINT, true);
  }

  if (optr == TK_LE) {
    win->ekey = val;
  } else if (optr == TK_LT) {
    win->ekey = val - 1;
  } else if (optr == TK_GT) {
    win->skey = val + 1;
  } else if (optr == TK_GE) {
    win->skey = val;
  } else if (optr == TK_EQ) {
    win->ekey = win->skey = val;
  } else if (optr == TK_NE) {
    return TSDB_CODE_TSC_INVALID_OPERATION;
  }

  return TSDB_CODE_SUCCESS;
}

// todo error !!!!
int32_t tsRewriteFieldNameIfNecessary(SSqlCmd* pCmd, SQueryInfo* pQueryInfo) {
  const char rep[] = {'(', ')', '*', ',', '.', '/', '\\', '+', '-', '%', ' '};

  for (int32_t i = 0; i < pQueryInfo->fieldsInfo.numOfOutput; ++i) {
    char* fieldName = tscFieldInfoGetField(&pQueryInfo->fieldsInfo, i)->name;
    for (int32_t j = 0; j < (TSDB_COL_NAME_LEN - 1) && fieldName[j] != 0; ++j) {
      for (int32_t k = 0; k < tListLen(rep); ++k) {
        if (fieldName[j] == rep[k]) {
          fieldName[j] = '_';
          break;
        }
      }
    }

    fieldName[TSDB_COL_NAME_LEN - 1] = 0;
  }

  // the column name may be identical, here check again
  for (int32_t i = 0; i < pQueryInfo->fieldsInfo.numOfOutput; ++i) {
    char* fieldName = tscFieldInfoGetField(&pQueryInfo->fieldsInfo, i)->name;
    for (int32_t j = i + 1; j < pQueryInfo->fieldsInfo.numOfOutput; ++j) {
      if (strncasecmp(fieldName, tscFieldInfoGetField(&pQueryInfo->fieldsInfo, j)->name, (TSDB_COL_NAME_LEN - 1)) == 0) {
        const char* msg = "duplicated column name in new table";
        return invalidOperationMsg(tscGetErrorMsgPayload(pCmd), msg);
      }
    }
  }

  return TSDB_CODE_SUCCESS;
}

int32_t validateFillNode(SSqlCmd* pCmd, SQueryInfo* pQueryInfo, SSqlNode* pSqlNode) {
  SArray* pFillToken = pSqlNode->fillType;
  if (pSqlNode->fillType == NULL) {
    return TSDB_CODE_SUCCESS;
  }

  tVariantListItem* pItem = taosArrayGet(pFillToken, 0);

  const int32_t START_INTERPO_COL_IDX = 1;

  const char* msg1 = "value is expected";
  const char* msg2 = "invalid fill option";
  const char* msg3 = "top/bottom/sample not support fill";
  const char* msg4 = "illegal value or data overflow";
  const char* msg5 = "fill only available for interval query";
  const char* msg6 = "not supported function now";
  const char* msg7 = "join query not supported fill operation";

  if ((!isTimeWindowQuery(pQueryInfo)) && (!tscIsPointInterpQuery(pQueryInfo))) {
    return invalidOperationMsg(tscGetErrorMsgPayload(pCmd), msg5);
  }
  if(QUERY_IS_JOIN_QUERY(pQueryInfo->type)) {
    return invalidOperationMsg(tscGetErrorMsgPayload(pCmd), msg7);
  }

  /*
   * fill options are set at the end position, when all columns are set properly
   * the columns may be increased due to group by operation
   */
  if (checkQueryRangeForFill(pCmd, pQueryInfo) != TSDB_CODE_SUCCESS) {
    return TSDB_CODE_TSC_INVALID_OPERATION;
  }


  if (pItem->pVar.nType != TSDB_DATA_TYPE_BINARY) {
    return invalidOperationMsg(tscGetErrorMsgPayload(pCmd), msg2);
  }
  
  size_t numOfFields = tscNumOfFields(pQueryInfo);
  
  if (pQueryInfo->fillVal == NULL) {
    pQueryInfo->fillVal      = calloc(numOfFields, sizeof(int64_t));
    pQueryInfo->numOfFillVal = (int32_t)numOfFields;
    if (pQueryInfo->fillVal == NULL) {
      return TSDB_CODE_TSC_OUT_OF_MEMORY;
    }
  }

  if (strncasecmp(pItem->pVar.pz, "none", 4) == 0 && pItem->pVar.nLen == 4) {
    pQueryInfo->fillType = TSDB_FILL_NONE;
  } else if (strncasecmp(pItem->pVar.pz, "null", 4) == 0 && pItem->pVar.nLen == 4) {
    pQueryInfo->fillType = TSDB_FILL_NULL;
    for (int32_t i = START_INTERPO_COL_IDX; i < numOfFields; ++i) {
      TAOS_FIELD* pField = tscFieldInfoGetField(&pQueryInfo->fieldsInfo, i);
      setNull((char*)&pQueryInfo->fillVal[i], pField->type, pField->bytes);
    }
  } else if (strncasecmp(pItem->pVar.pz, "prev", 4) == 0 && pItem->pVar.nLen == 4) {
    pQueryInfo->fillType = TSDB_FILL_PREV;
    if (tscIsPointInterpQuery(pQueryInfo) && pQueryInfo->order.order == TSDB_ORDER_DESC) {
      return invalidOperationMsg(tscGetErrorMsgPayload(pCmd), msg6);
    }
  } else if (strncasecmp(pItem->pVar.pz, "next", 4) == 0 && pItem->pVar.nLen == 4) {
    pQueryInfo->fillType = TSDB_FILL_NEXT;
  } else if (strncasecmp(pItem->pVar.pz, "linear", 6) == 0 && pItem->pVar.nLen == 6) {
    pQueryInfo->fillType = TSDB_FILL_LINEAR;
  } else if (strncasecmp(pItem->pVar.pz, "value", 5) == 0 && pItem->pVar.nLen == 5) {
    pQueryInfo->fillType = TSDB_FILL_SET_VALUE;

    size_t num = taosArrayGetSize(pFillToken);
    if (num == 1) {  // no actual value, return with error code
      return invalidOperationMsg(tscGetErrorMsgPayload(pCmd), msg1);
    }

    int32_t startPos = 1;
    int32_t numOfFillVal = (int32_t)(num - 1);

    /* for point interpolation query, we do not have the timestamp column */
    if (tscIsPointInterpQuery(pQueryInfo)) {
      startPos = 0;

      if (numOfFillVal > numOfFields) {
        numOfFillVal = (int32_t)numOfFields;
      }
    } else {
      numOfFillVal = (int16_t)((num >  (int32_t)numOfFields) ? (int32_t)numOfFields : num);
    }

    int32_t j = 1;

    for (int32_t i = startPos; i < numOfFillVal; ++i, ++j) {
      TAOS_FIELD* pField = tscFieldInfoGetField(&pQueryInfo->fieldsInfo, i);

      if (pField->type == TSDB_DATA_TYPE_BINARY || pField->type == TSDB_DATA_TYPE_NCHAR) {
        setVardataNull((char*) &pQueryInfo->fillVal[i], pField->type);
        continue;
      }

      tVariant* p = taosArrayGet(pFillToken, j);
      int32_t ret = tVariantDump(p, (char*)&pQueryInfo->fillVal[i], pField->type, true);
      if (ret != TSDB_CODE_SUCCESS) {
        return invalidOperationMsg(tscGetErrorMsgPayload(pCmd), msg4);
      }
    }
    
    if ((num < numOfFields) || ((num - 1 < numOfFields) && (tscIsPointInterpQuery(pQueryInfo)))) {
      tVariantListItem* lastItem = taosArrayGetLast(pFillToken);

      for (int32_t i = numOfFillVal; i < numOfFields; ++i) {
        TAOS_FIELD* pField = tscFieldInfoGetField(&pQueryInfo->fieldsInfo, i);

        if (pField->type == TSDB_DATA_TYPE_BINARY || pField->type == TSDB_DATA_TYPE_NCHAR) {
          setVardataNull((char*) &pQueryInfo->fillVal[i], pField->type);
        } else {
          tVariantDump(&lastItem->pVar, (char*)&pQueryInfo->fillVal[i], pField->type, true);
        }
      }
    }
  } else {
    return invalidOperationMsg(tscGetErrorMsgPayload(pCmd), msg2);
  }

  size_t numOfExprs = tscNumOfExprs(pQueryInfo);
  for(int32_t i = 0; i < numOfExprs; ++i) {
    SExprInfo* pExpr = tscExprGet(pQueryInfo, i);
    if (pExpr->base.functionId == TSDB_FUNC_TOP || pExpr->base.functionId == TSDB_FUNC_BOTTOM
        || pExpr->base.functionId == TSDB_FUNC_SAMPLE) {
      return invalidOperationMsg(tscGetErrorMsgPayload(pCmd), msg3);
    }
  }

  return TSDB_CODE_SUCCESS;
}

static void setDefaultOrderInfo(SQueryInfo* pQueryInfo) {
  /* set default timestamp order information for all queries */
  STableMetaInfo* pTableMetaInfo = tscGetMetaInfo(pQueryInfo, 0);

  pQueryInfo->order.order = TSDB_ORDER_ASC;
  if (isTopBottomQuery(pQueryInfo)) {
    pQueryInfo->order.orderColId = PRIMARYKEY_TIMESTAMP_COL_INDEX;
  } else { // in case of select tbname from super_table, the default order column can not be the primary ts column
    pQueryInfo->order.orderColId = INT32_MIN;  // todo define a macro
  }

  /* for super table query, set default ascending order for group output */
  if (UTIL_TABLE_IS_SUPER_TABLE(pTableMetaInfo)) {
    pQueryInfo->groupbyExpr.orderType = TSDB_ORDER_ASC;
  }

  if (pQueryInfo->distinct) {
    pQueryInfo->order.order = TSDB_ORDER_ASC;
    pQueryInfo->order.orderColId = PRIMARYKEY_TIMESTAMP_COL_INDEX;
  }
}

int32_t validateOrderbyNode(SSqlCmd* pCmd, SQueryInfo* pQueryInfo, SSqlNode* pSqlNode, SSchema* pSchema) {
  const char* msg0 = "only one column allowed in orderby";
  const char* msg1 = "invalid column name in orderby clause";
  const char* msg2 = "too many order by columns";
  const char* msg3 = "only primary timestamp/tbname/first tag in groupby clause allowed";
  const char* msg4 = "only tag in groupby clause allowed in order clause";
  const char* msg5 = "only primary timestamp/column in top/bottom function allowed as order column";
  const char* msg6 = "only primary timestamp allowed as the second order column";
  const char* msg7 = "only primary timestamp/column in groupby clause allowed as order column";
  const char* msg8 = "only column in groupby clause allowed as order column";
  const char* msg9 = "orderby column must projected in subquery";
  const char* msg10 = "not support distinct mixed with order by";
  const char* msg11 = "not support order with udf";
  const char* msg12 = "order by tags not supported with diff/derivative/csum/mavg";

  setDefaultOrderInfo(pQueryInfo);
  STableMetaInfo* pTableMetaInfo = tscGetMetaInfo(pQueryInfo, 0);
  if (pSqlNode->pSortOrder == NULL) {
    return TSDB_CODE_SUCCESS; 
  } 
  char* pMsgBuf = tscGetErrorMsgPayload(pCmd);
  SArray* pSortOrder = pSqlNode->pSortOrder;

  /*
   * for table query, there is only one or none order option is allowed, which is the
   * ts or values(top/bottom) order is supported.
   *
   * for super table query, the order option must be less than 3.
   */
  size_t size = taosArrayGetSize(pSortOrder);
  if (UTIL_TABLE_IS_NORMAL_TABLE(pTableMetaInfo) || UTIL_TABLE_IS_TMP_TABLE(pTableMetaInfo)) {
    if (size > 1) {
      return invalidOperationMsg(pMsgBuf, msg0);
    }
  } else {
    if (size > 2) {
      return invalidOperationMsg(pMsgBuf, msg2);
    }
  }
  if (size > 0 && pQueryInfo->distinct) {
    return invalidOperationMsg(pMsgBuf, msg10); 
  }

  // handle the first part of order by
  tVariant* pVar = taosArrayGet(pSortOrder, 0);

  // e.g., order by 1 asc, return directly with out further check.
  if (pVar->nType >= TSDB_DATA_TYPE_TINYINT && pVar->nType <= TSDB_DATA_TYPE_BIGINT) {
    return TSDB_CODE_SUCCESS;
  }

  SStrToken    columnName = {pVar->nLen, pVar->nType, pVar->pz};
  SColumnIndex index = COLUMN_INDEX_INITIALIZER;
  bool udf = false;

  if (pQueryInfo->pUdfInfo && taosArrayGetSize(pQueryInfo->pUdfInfo) > 0) {
    int32_t usize = (int32_t)taosArrayGetSize(pQueryInfo->pUdfInfo);
    
    for (int32_t i = 0; i < usize; ++i) {
      SUdfInfo* pUdfInfo = taosArrayGet(pQueryInfo->pUdfInfo, i);
      if (pUdfInfo->funcType == TSDB_UDF_TYPE_SCALAR) {
        udf = true;
        break;
      }
    }
  }

  if (UTIL_TABLE_IS_SUPER_TABLE(pTableMetaInfo)) {  // super table query
    if (getColumnIndexByName(&columnName, pQueryInfo, &index, tscGetErrorMsgPayload(pCmd)) != TSDB_CODE_SUCCESS) {
      return invalidOperationMsg(pMsgBuf, msg1);
    }

    bool orderByTags = false;
    bool orderByTS = false;
    bool orderByGroupbyCol = false;

    if (index.columnIndex >= tscGetNumOfColumns(pTableMetaInfo->pTableMeta)) {
      int32_t relTagIndex = index.columnIndex - tscGetNumOfColumns(pTableMetaInfo->pTableMeta);
      
      // it is a tag column
      if (pQueryInfo->groupbyExpr.columnInfo == NULL) {
        return invalidOperationMsg(pMsgBuf, msg4);
      }
      SColIndex* pColIndex = taosArrayGet(pQueryInfo->groupbyExpr.columnInfo, 0);
      if (relTagIndex == pColIndex->colIndex) {
        orderByTags = true;
      }
    } else if (index.columnIndex == TSDB_TBNAME_COLUMN_INDEX) {
      orderByTags = true;
    }

    if (PRIMARYKEY_TIMESTAMP_COL_INDEX == index.columnIndex) {
      orderByTS = true;
    }

    SArray *columnInfo = pQueryInfo->groupbyExpr.columnInfo;
    if (columnInfo != NULL && taosArrayGetSize(columnInfo) > 0) {
      SColIndex* pColIndex = taosArrayGet(columnInfo, 0);
      if (PRIMARYKEY_TIMESTAMP_COL_INDEX != index.columnIndex && pColIndex->colIndex == index.columnIndex) {
        orderByGroupbyCol = true;
      }
    }

    if (!(orderByTags || orderByTS || orderByGroupbyCol) && !isTopBottomQuery(pQueryInfo)) {
      return invalidOperationMsg(pMsgBuf, msg3);
    } else {  // order by top/bottom result value column is not supported in case of interval query.
      assert(!(orderByTags && orderByTS && orderByGroupbyCol));
    }

    size_t s = taosArrayGetSize(pSortOrder);
    if (s == 1) {
      if (orderByTags) {
        if (tscIsDiffDerivLikeQuery(pQueryInfo)) {
          return invalidOperationMsg(pMsgBuf, msg12);
        }
        pQueryInfo->groupbyExpr.orderIndex = index.columnIndex - tscGetNumOfColumns(pTableMetaInfo->pTableMeta);

        tVariantListItem* p1 = taosArrayGet(pSqlNode->pSortOrder, 0);
        pQueryInfo->groupbyExpr.orderType = p1->sortOrder;
      } else if (orderByGroupbyCol) {
        tVariantListItem* p1 = taosArrayGet(pSqlNode->pSortOrder, 0);

        pQueryInfo->groupbyExpr.orderType = p1->sortOrder;
        pQueryInfo->order.orderColId = pSchema[index.columnIndex].colId;
        if (udf) {
          return invalidOperationMsg(pMsgBuf, msg11);
        }
      } else if (isTopBottomQuery(pQueryInfo)) {
        /* order of top/bottom query in interval is not valid  */

        int32_t pos = tscExprTopBottomIndex(pQueryInfo);
        assert(pos > 0);
        SExprInfo* pExpr = tscExprGet(pQueryInfo, pos - 1);
        assert(pExpr->base.functionId == TSDB_FUNC_TS);

        pExpr = tscExprGet(pQueryInfo, pos);

        if (pExpr->base.colInfo.colIndex != index.columnIndex && index.columnIndex != PRIMARYKEY_TIMESTAMP_COL_INDEX) {
          return invalidOperationMsg(pMsgBuf, msg5);
        }

        tVariantListItem* p1 = taosArrayGet(pSqlNode->pSortOrder, 0);
        pQueryInfo->order.order = p1->sortOrder;
        pQueryInfo->order.orderColId = pSchema[index.columnIndex].colId;
        return TSDB_CODE_SUCCESS;
      } else {
        tVariantListItem* p1 = taosArrayGet(pSqlNode->pSortOrder, 0);

        if (udf) {
          return invalidOperationMsg(pMsgBuf, msg11);
        }

        pQueryInfo->order.order = p1->sortOrder;
        pQueryInfo->order.orderColId = PRIMARYKEY_TIMESTAMP_COL_INDEX;

        // orderby ts query on super table
        if (tscOrderedProjectionQueryOnSTable(pQueryInfo, 0)) {
           bool found = false; 
           for (int32_t i = 0; i < tscNumOfExprs(pQueryInfo); ++i) {
             SExprInfo* pExpr = tscExprGet(pQueryInfo, i);
             if (pExpr->base.functionId == TSDB_FUNC_PRJ && pExpr->base.colInfo.colId == PRIMARYKEY_TIMESTAMP_COL_INDEX) {
               found = true;
               break;
             }
           }
           if (!found && pQueryInfo->pDownstream) {
              return invalidOperationMsg(pMsgBuf, msg9);
           }
           addPrimaryTsColIntoResult(pQueryInfo, pCmd);
        }
      }
    } else {
      tVariantListItem *pItem = taosArrayGet(pSqlNode->pSortOrder, 0);
      if (orderByTags) {
        pQueryInfo->groupbyExpr.orderIndex = index.columnIndex - tscGetNumOfColumns(pTableMetaInfo->pTableMeta);
        pQueryInfo->groupbyExpr.orderType = pItem->sortOrder;
      } else if (orderByGroupbyCol){
        pQueryInfo->order.order = pItem->sortOrder;
        pQueryInfo->order.orderColId = index.columnIndex;
        if (udf) {
          return invalidOperationMsg(pMsgBuf, msg11);
        }
      } else {
        pQueryInfo->order.order = pItem->sortOrder;
        pQueryInfo->order.orderColId = PRIMARYKEY_TIMESTAMP_COL_INDEX;
        if (udf) {
          return invalidOperationMsg(pMsgBuf, msg11);
        }
      }

      pItem = taosArrayGet(pSqlNode->pSortOrder, 1);
      tVariant* pVar2 = &pItem->pVar;
      SStrToken cname = {pVar2->nLen, pVar2->nType, pVar2->pz};
      if (getColumnIndexByName(&cname, pQueryInfo, &index, tscGetErrorMsgPayload(pCmd)) != TSDB_CODE_SUCCESS) {
        return invalidOperationMsg(pMsgBuf, msg1);
      }

      if (index.columnIndex != PRIMARYKEY_TIMESTAMP_COL_INDEX) {
        return invalidOperationMsg(pMsgBuf, msg6);
      } else {
        tVariantListItem* p1 = taosArrayGet(pSortOrder, 1);
        pQueryInfo->order.order = p1->sortOrder;
        pQueryInfo->order.orderColId = PRIMARYKEY_TIMESTAMP_COL_INDEX;
      }
    }

  } else if (UTIL_TABLE_IS_NORMAL_TABLE(pTableMetaInfo) || UTIL_TABLE_IS_CHILD_TABLE(pTableMetaInfo)) { // check order by clause for normal table & temp table
    if (getColumnIndexByName(&columnName, pQueryInfo, &index, pMsgBuf) != TSDB_CODE_SUCCESS) {
      return invalidOperationMsg(pMsgBuf, msg1);
    }

    if (index.columnIndex != PRIMARYKEY_TIMESTAMP_COL_INDEX && !isTopBottomQuery(pQueryInfo)) {
      bool validOrder = false;
      SArray *columnInfo = pQueryInfo->groupbyExpr.columnInfo;
      if (columnInfo != NULL && taosArrayGetSize(columnInfo) > 0) {
        SColIndex* pColIndex = taosArrayGet(columnInfo, 0);
        validOrder = (pColIndex->colIndex == index.columnIndex);
      }

      if (!validOrder) {
        return invalidOperationMsg(pMsgBuf, msg7);
      }

      if (udf) {
        return invalidOperationMsg(pMsgBuf, msg11);
      }

      if (udf) {
        return invalidOperationMsg(pMsgBuf, msg11);
      }

      tVariantListItem* p1 = taosArrayGet(pSqlNode->pSortOrder, 0);
      pQueryInfo->groupbyExpr.orderIndex = pSchema[index.columnIndex].colId;
      pQueryInfo->groupbyExpr.orderType = p1->sortOrder;
    }

    if (isTopBottomQuery(pQueryInfo)) {
      SArray *columnInfo = pQueryInfo->groupbyExpr.columnInfo;
      if (columnInfo != NULL && taosArrayGetSize(columnInfo) > 0) {
        SColIndex* pColIndex = taosArrayGet(columnInfo, 0);

        if (pColIndex->colIndex == index.columnIndex) {
          return invalidOperationMsg(pMsgBuf, msg8);
        }
      } else {
        int32_t pos = tscExprTopBottomIndex(pQueryInfo);
        assert(pos > 0);
        SExprInfo* pExpr = tscExprGet(pQueryInfo, pos - 1);
        assert(pExpr->base.functionId == TSDB_FUNC_TS);

        pExpr = tscExprGet(pQueryInfo, pos);

        if (pExpr->base.colInfo.colIndex != index.columnIndex && index.columnIndex != PRIMARYKEY_TIMESTAMP_COL_INDEX) {
          return invalidOperationMsg(pMsgBuf, msg5);
        }
      }

      tVariantListItem* pItem = taosArrayGet(pSqlNode->pSortOrder, 0);
      pQueryInfo->order.order = pItem->sortOrder;

      pQueryInfo->order.orderColId = pSchema[index.columnIndex].colId;
      return TSDB_CODE_SUCCESS;
    }

    if (udf) {
      return invalidOperationMsg(pMsgBuf, msg11);
    }

    tVariantListItem* pItem = taosArrayGet(pSqlNode->pSortOrder, 0);
    pQueryInfo->order.order = pItem->sortOrder;
    pQueryInfo->order.orderColId = pSchema[index.columnIndex].colId;
  } else {
    // handle the temp table order by clause. You can order by any single column in case of the temp table, created by
    // inner subquery.
    assert(UTIL_TABLE_IS_TMP_TABLE(pTableMetaInfo) && taosArrayGetSize(pSqlNode->pSortOrder) == 1);

    if (getColumnIndexByName(&columnName, pQueryInfo, &index, pMsgBuf) != TSDB_CODE_SUCCESS) {
      return invalidOperationMsg(pMsgBuf, msg1);
    }

    if (udf) {
      return invalidOperationMsg(pMsgBuf, msg11);
    }

    tVariantListItem* pItem = taosArrayGet(pSqlNode->pSortOrder, 0);
    pQueryInfo->order.order = pItem->sortOrder;
    pQueryInfo->order.orderColId = pSchema[index.columnIndex].colId;
  }

  return TSDB_CODE_SUCCESS;
}

int32_t setAlterTableInfo(SSqlObj* pSql, struct SSqlInfo* pInfo) {
  const int32_t DEFAULT_TABLE_INDEX = 0;

  const char* msg1 = "invalid table name";
  const char* msg3 = "manipulation of tag available for super table";
  const char* msg4 = "set tag value only available for table";
  const char* msg5 = "only support add one tag";
  const char* msg6 = "column can only be modified by super table";
  
  const char* msg7 = "no tags can be dropped";
  const char* msg8 = "only support one tag";
  const char* msg9 = "tag name too long";
  
  const char* msg10 = "invalid tag name";
  const char* msg11 = "primary tag cannot be dropped";
  const char* msg12 = "update normal column not supported";
  const char* msg13 = "invalid tag value";
  const char* msg14 = "tag value too long";
  
  const char* msg15 = "no columns can be dropped";
  const char* msg16 = "only support one column";
  const char* msg17 = "invalid column name";
  const char* msg18 = "primary timestamp column cannot be dropped";
  const char* msg19 = "invalid new tag name";
  const char* msg20 = "table is not super table";
  const char* msg21 = "only binary/nchar column length could be modified";
  const char* msg23 = "only column length coulbe be modified";
  const char* msg24 = "invalid binary/nchar column length";

  int32_t code = TSDB_CODE_SUCCESS;

  SSqlCmd*        pCmd = &pSql->cmd;
  SAlterTableInfo* pAlterSQL = pInfo->pAlterInfo;
  SQueryInfo*     pQueryInfo = tscGetQueryInfo(pCmd);

  STableMetaInfo* pTableMetaInfo = tscGetMetaInfo(pQueryInfo, DEFAULT_TABLE_INDEX);
  bool dbIncluded = false;

  if (tscValidateName(&(pAlterSQL->name), true, &dbIncluded) != TSDB_CODE_SUCCESS) {
    return invalidOperationMsg(tscGetErrorMsgPayload(pCmd), msg1);
  }

  code = tscSetTableFullName(&pTableMetaInfo->name, &(pAlterSQL->name), pSql, dbIncluded);
  if (code != TSDB_CODE_SUCCESS) {
    return code;
  }

  code = tscGetTableMeta(pSql, pTableMetaInfo);
  if (code != TSDB_CODE_SUCCESS) {
    return code;
  }

  char* pMsg = tscGetErrorMsgPayload(pCmd);
  STableMeta* pTableMeta = pTableMetaInfo->pTableMeta;

  if (pAlterSQL->tableType == TSDB_SUPER_TABLE && !(UTIL_TABLE_IS_SUPER_TABLE(pTableMetaInfo))) {
    return invalidOperationMsg(pMsg, msg20);
  }

  if (pAlterSQL->type == TSDB_ALTER_TABLE_ADD_TAG_COLUMN || pAlterSQL->type == TSDB_ALTER_TABLE_DROP_TAG_COLUMN ||
      pAlterSQL->type == TSDB_ALTER_TABLE_CHANGE_TAG_COLUMN || pAlterSQL->type == TSDB_ALTER_TABLE_MODIFY_TAG_COLUMN) {
    if (!UTIL_TABLE_IS_SUPER_TABLE(pTableMetaInfo)) {
      return invalidOperationMsg(pMsg, msg3);
    }
  } else if ((pAlterSQL->type == TSDB_ALTER_TABLE_UPDATE_TAG_VAL) && (UTIL_TABLE_IS_SUPER_TABLE(pTableMetaInfo))) {
    return invalidOperationMsg(pMsg, msg4);
  } else if ((pAlterSQL->type == TSDB_ALTER_TABLE_ADD_COLUMN || pAlterSQL->type == TSDB_ALTER_TABLE_DROP_COLUMN || pAlterSQL->type == TSDB_ALTER_TABLE_CHANGE_COLUMN) &&
             UTIL_TABLE_IS_CHILD_TABLE(pTableMetaInfo)) {
    return invalidOperationMsg(pMsg, msg6);
  }

  if (pAlterSQL->type == TSDB_ALTER_TABLE_ADD_TAG_COLUMN) {
    SArray* pFieldList = pAlterSQL->pAddColumns;
    if (taosArrayGetSize(pFieldList) > 1) {
      return invalidOperationMsg(pMsg, msg5);
    }

    TAOS_FIELD* p = taosArrayGet(pFieldList, 0);
    int32_t ret = validateOneTag(pCmd, p);
    if (ret != TSDB_CODE_SUCCESS) {
      return ret;
    }
  
    tscFieldInfoAppend(&pQueryInfo->fieldsInfo, p);
  } else if (pAlterSQL->type == TSDB_ALTER_TABLE_DROP_TAG_COLUMN) {
    if (tscGetNumOfTags(pTableMeta) == 1) {
      return invalidOperationMsg(pMsg, msg7);
    }

    // numOfTags == 1
    if (taosArrayGetSize(pAlterSQL->varList) > 1) {
      return invalidOperationMsg(pMsg, msg8);
    }

    tVariantListItem* pItem = taosArrayGet(pAlterSQL->varList, 0);
    if (pItem->pVar.nLen >= TSDB_COL_NAME_LEN) {
      return invalidOperationMsg(pMsg, msg9);
    }

    SColumnIndex index = COLUMN_INDEX_INITIALIZER;
    SStrToken    name = {.z = pItem->pVar.pz, .n = pItem->pVar.nLen, .type = TK_STRING};

    if (getColumnIndexByName(&name, pQueryInfo, &index, tscGetErrorMsgPayload(pCmd)) != TSDB_CODE_SUCCESS) {
      return TSDB_CODE_TSC_INVALID_OPERATION;
    }

    int32_t numOfCols = tscGetNumOfColumns(pTableMeta);
    if (index.columnIndex < numOfCols) {
      return invalidOperationMsg(pMsg, msg10);
    } else if (index.columnIndex == numOfCols) {
      return invalidOperationMsg(pMsg, msg11);
    }

    char name1[128] = {0};
    strncpy(name1, pItem->pVar.pz, pItem->pVar.nLen);
  
    TAOS_FIELD f = tscCreateField(TSDB_DATA_TYPE_INT, name1, tDataTypes[TSDB_DATA_TYPE_INT].bytes);
    tscFieldInfoAppend(&pQueryInfo->fieldsInfo, &f);
  } else if (pAlterSQL->type == TSDB_ALTER_TABLE_CHANGE_TAG_COLUMN) {
    SArray* pVarList = pAlterSQL->varList;
    if (taosArrayGetSize(pVarList) > 2) {
      return TSDB_CODE_TSC_INVALID_OPERATION;
    }

    tVariantListItem* pSrcItem = taosArrayGet(pAlterSQL->varList, 0);
    tVariantListItem* pDstItem = taosArrayGet(pAlterSQL->varList, 1);

    if (pSrcItem->pVar.nLen >= TSDB_COL_NAME_LEN || pDstItem->pVar.nLen >= TSDB_COL_NAME_LEN) {
      return invalidOperationMsg(pMsg, msg9);
    }

    if (pSrcItem->pVar.nType != TSDB_DATA_TYPE_BINARY || pDstItem->pVar.nType != TSDB_DATA_TYPE_BINARY) {
      return invalidOperationMsg(pMsg, msg10);
    }

    SColumnIndex srcIndex = COLUMN_INDEX_INITIALIZER;
    SColumnIndex destIndex = COLUMN_INDEX_INITIALIZER;

    SStrToken srcToken = {.z = pSrcItem->pVar.pz, .n = pSrcItem->pVar.nLen, .type = TK_STRING};
    if (getColumnIndexByName(&srcToken, pQueryInfo, &srcIndex, tscGetErrorMsgPayload(pCmd)) != TSDB_CODE_SUCCESS) {
      return invalidOperationMsg(pMsg, msg17);
    }

    SStrToken destToken = {.z = pDstItem->pVar.pz, .n = pDstItem->pVar.nLen, .type = TK_STRING};
    if (getColumnIndexByName(&destToken, pQueryInfo, &destIndex, tscGetErrorMsgPayload(pCmd)) == TSDB_CODE_SUCCESS) {
      return invalidOperationMsg(pMsg, msg19);
    }

    tVariantListItem* pItem = taosArrayGet(pVarList, 0);

    char name[TSDB_COL_NAME_LEN] = {0};
    strncpy(name, pItem->pVar.pz, pItem->pVar.nLen);
    TAOS_FIELD f = tscCreateField(TSDB_DATA_TYPE_INT, name, tDataTypes[TSDB_DATA_TYPE_INT].bytes);
    tscFieldInfoAppend(&pQueryInfo->fieldsInfo, &f);

    pItem = taosArrayGet(pVarList, 1);
    memset(name, 0, tListLen(name));

    strncpy(name, pItem->pVar.pz, pItem->pVar.nLen);
    f = tscCreateField(TSDB_DATA_TYPE_INT, name, tDataTypes[TSDB_DATA_TYPE_INT].bytes);
    tscFieldInfoAppend(&pQueryInfo->fieldsInfo, &f);
  } else if (pAlterSQL->type == TSDB_ALTER_TABLE_UPDATE_TAG_VAL) {
    // Note: update can only be applied to table not super table.
    // the following is used to handle tags value for table created according to super table
    pCmd->command = TSDB_SQL_UPDATE_TAGS_VAL;
    
    SArray* pVarList = pAlterSQL->varList;
    tVariantListItem* item = taosArrayGet(pVarList, 0);
    int16_t       numOfTags = tscGetNumOfTags(pTableMeta);

    SColumnIndex columnIndex = COLUMN_INDEX_INITIALIZER;
    SStrToken    name = {.type = TK_STRING, .z = item->pVar.pz, .n = item->pVar.nLen};
    if (getColumnIndexByName(&name, pQueryInfo, &columnIndex, tscGetErrorMsgPayload(pCmd)) != TSDB_CODE_SUCCESS) {
      return TSDB_CODE_TSC_INVALID_OPERATION;
    }

    if (columnIndex.columnIndex < tscGetNumOfColumns(pTableMeta)) {
      return invalidOperationMsg(pMsg, msg12);
    }

    tVariantListItem* pItem = taosArrayGet(pVarList, 1);
    SSchema* pTagsSchema = tscGetTableColumnSchema(pTableMetaInfo->pTableMeta, columnIndex.columnIndex);

    if (IS_VAR_DATA_TYPE(pTagsSchema->type) && (pItem->pVar.nLen > pTagsSchema->bytes * TSDB_NCHAR_SIZE)) {
      return invalidOperationMsg(pMsg, msg14);
    }

    pAlterSQL->tagData.data = calloc(1, pTagsSchema->bytes * TSDB_NCHAR_SIZE + VARSTR_HEADER_SIZE);

    if (tVariantDump(&pItem->pVar, pAlterSQL->tagData.data, pTagsSchema->type, true) != TSDB_CODE_SUCCESS) {
      return invalidOperationMsg(pMsg, msg13);
    }
    
    pAlterSQL->tagData.dataLen = pTagsSchema->bytes;

    // validate the length of binary
    if ((pTagsSchema->type == TSDB_DATA_TYPE_BINARY || pTagsSchema->type == TSDB_DATA_TYPE_NCHAR) &&
        varDataTLen(pAlterSQL->tagData.data) > pTagsSchema->bytes) {
      return invalidOperationMsg(pMsg, msg14);
    }

    int32_t schemaLen = sizeof(STColumn) * numOfTags;
    int32_t size = sizeof(SUpdateTableTagValMsg) + pTagsSchema->bytes + schemaLen + TSDB_EXTRA_PAYLOAD_SIZE;

    if (TSDB_CODE_SUCCESS != tscAllocPayload(pCmd, size)) {
      tscError("0x%"PRIx64" failed to malloc for alter table pMsg", pSql->self);
      return TSDB_CODE_TSC_OUT_OF_MEMORY;
    }

    SUpdateTableTagValMsg* pUpdateMsg = (SUpdateTableTagValMsg*) pCmd->payload;
    pUpdateMsg->head.vgId = htonl(pTableMeta->vgId);
    pUpdateMsg->tid       = htonl(pTableMeta->id.tid);
    pUpdateMsg->uid       = htobe64(pTableMeta->id.uid);
    pUpdateMsg->colId     = htons(pTagsSchema->colId);
    pUpdateMsg->type      = pTagsSchema->type;
    pUpdateMsg->bytes     = htons(pTagsSchema->bytes);
    pUpdateMsg->tversion  = htons(pTableMeta->tversion);
    pUpdateMsg->numOfTags = htons(numOfTags);
    pUpdateMsg->schemaLen = htonl(schemaLen);

    // the schema is located after the pMsg body, then followed by true tag value
    char* d = pUpdateMsg->data;
    SSchema* pTagCols = tscGetTableTagSchema(pTableMeta);
    for (int i = 0; i < numOfTags; ++i) {
      STColumn* pCol = (STColumn*) d;
      pCol->colId = htons(pTagCols[i].colId);
      pCol->bytes = htons(pTagCols[i].bytes);
      pCol->type  = pTagCols[i].type;
      pCol->offset = 0;

      d += sizeof(STColumn);
    }

    // copy the tag value to pMsg body
    pItem = taosArrayGet(pVarList, 1);
    tVariantDump(&pItem->pVar, pUpdateMsg->data + schemaLen, pTagsSchema->type, true);
    
    int32_t len = 0;
    if (pTagsSchema->type != TSDB_DATA_TYPE_BINARY && pTagsSchema->type != TSDB_DATA_TYPE_NCHAR) {
      len = tDataTypes[pTagsSchema->type].bytes;
    } else {
      len = varDataTLen(pUpdateMsg->data + schemaLen);
    }
    
    pUpdateMsg->tagValLen = htonl(len);  // length may be changed after dump data
    
    int32_t total = sizeof(SUpdateTableTagValMsg) + len + schemaLen;
    pUpdateMsg->head.contLen = htonl(total);
    
  } else if (pAlterSQL->type == TSDB_ALTER_TABLE_ADD_COLUMN) {
    SArray* pFieldList = pAlterSQL->pAddColumns;
    if (taosArrayGetSize(pFieldList) > 1) {
      const char* msgx = "only support add one column";
      return invalidOperationMsg(pMsg, msgx);
    }

    TAOS_FIELD* p = taosArrayGet(pFieldList, 0);
    int32_t ret = validateOneColumn(pCmd, p);
    if (ret != TSDB_CODE_SUCCESS) {
      return ret;
    }
  
    tscFieldInfoAppend(&pQueryInfo->fieldsInfo, p);
  } else if (pAlterSQL->type == TSDB_ALTER_TABLE_DROP_COLUMN) {
    if (tscGetNumOfColumns(pTableMeta) == TSDB_MIN_COLUMNS) {  //
      return invalidOperationMsg(pMsg, msg15);
    }

    size_t size = taosArrayGetSize(pAlterSQL->varList);
    if (size > 1) {
      return invalidOperationMsg(pMsg, msg16);
    }

    tVariantListItem* pItem = taosArrayGet(pAlterSQL->varList, 0);

    SColumnIndex columnIndex = COLUMN_INDEX_INITIALIZER;
    SStrToken    name = {.type = TK_STRING, .z = pItem->pVar.pz, .n = pItem->pVar.nLen};
    if (getColumnIndexByName(&name, pQueryInfo, &columnIndex, tscGetErrorMsgPayload(pCmd)) != TSDB_CODE_SUCCESS) {
      return invalidOperationMsg(pMsg, msg17);
    }

    if (columnIndex.columnIndex == PRIMARYKEY_TIMESTAMP_COL_INDEX) {
      return invalidOperationMsg(pMsg, msg18);
    }

    char name1[TSDB_COL_NAME_LEN] = {0};
    tstrncpy(name1, pItem->pVar.pz, sizeof(name1));
    TAOS_FIELD f = tscCreateField(TSDB_DATA_TYPE_INT, name1, tDataTypes[TSDB_DATA_TYPE_INT].bytes);
    tscFieldInfoAppend(&pQueryInfo->fieldsInfo, &f);
  } else if (pAlterSQL->type == TSDB_ALTER_TABLE_CHANGE_COLUMN) {
    if (taosArrayGetSize(pAlterSQL->pAddColumns) >= 2) {
      return invalidOperationMsg(pMsg, msg16);
    }


    TAOS_FIELD* pItem = taosArrayGet(pAlterSQL->pAddColumns, 0);
    if (pItem->type != TSDB_DATA_TYPE_BINARY && pItem->type != TSDB_DATA_TYPE_NCHAR) {
      return invalidOperationMsg(pMsg, msg21);
    }

    SColumnIndex columnIndex = COLUMN_INDEX_INITIALIZER;
    SStrToken    name = {.type = TK_STRING, .z = pItem->name, .n = (uint32_t)strlen(pItem->name)};
    //handle Escape character backstick
    if (name.z[0] == TS_ESCAPE_CHAR && name.z[name.n - 1] == TS_ESCAPE_CHAR) {
      memmove(name.z, name.z + 1, name.n);
      name.z[name.n - TS_ESCAPE_CHAR_SIZE] = '\0';
      name.n -= TS_ESCAPE_CHAR_SIZE;
    }

    if (getColumnIndexByName(&name, pQueryInfo, &columnIndex, tscGetErrorMsgPayload(pCmd)) != TSDB_CODE_SUCCESS) {
      return invalidOperationMsg(pMsg, msg17);
    }

    SSchema* pColSchema = tscGetTableColumnSchema(pTableMetaInfo->pTableMeta, columnIndex.columnIndex);

    if (pColSchema->type != TSDB_DATA_TYPE_BINARY && pColSchema->type != TSDB_DATA_TYPE_NCHAR) {
      return invalidOperationMsg(pMsg, msg21);
    }

    if (pItem->type != pColSchema->type) {
      return invalidOperationMsg(pMsg, msg23);
    }

    if ((pItem->type == TSDB_DATA_TYPE_BINARY && (pItem->bytes <= 0 || pItem->bytes > TSDB_MAX_BINARY_LEN)) ||
        (pItem->type == TSDB_DATA_TYPE_NCHAR && (pItem->bytes <= 0 || pItem->bytes > TSDB_MAX_NCHAR_LEN))) {
      return invalidOperationMsg(pMsg, msg24);
    }

    if (pItem->bytes <= pColSchema->bytes) {
      return tscErrorMsgWithCode(TSDB_CODE_TSC_INVALID_COLUMN_LENGTH, pMsg, pItem->name, NULL);
    }

    SSchema* pSchema = (SSchema*) pTableMetaInfo->pTableMeta->schema;
    int16_t numOfColumns = pTableMetaInfo->pTableMeta->tableInfo.numOfColumns;
    int16_t i;
    uint32_t nLen = 0;
    for (i = 0; i < numOfColumns; ++i) {
      nLen += (i != columnIndex.columnIndex) ? pSchema[i].bytes : pItem->bytes;
    }
    if (nLen >= TSDB_MAX_BYTES_PER_ROW) {
      return invalidOperationMsg(pMsg, msg24);
    }
    TAOS_FIELD f = tscCreateField(pColSchema->type, name.z, pItem->bytes);
    tscFieldInfoAppend(&pQueryInfo->fieldsInfo, &f);
  }else if (pAlterSQL->type == TSDB_ALTER_TABLE_MODIFY_TAG_COLUMN) {
    if (taosArrayGetSize(pAlterSQL->pAddColumns) >= 2) {
      return invalidOperationMsg(pMsg, msg16);
    }

    TAOS_FIELD* pItem = taosArrayGet(pAlterSQL->pAddColumns, 0);
    if (pItem->type != TSDB_DATA_TYPE_BINARY && pItem->type != TSDB_DATA_TYPE_NCHAR) {
      return invalidOperationMsg(pMsg, msg21);
    }

    SColumnIndex columnIndex = COLUMN_INDEX_INITIALIZER;
    SStrToken    name = {.type = TK_STRING, .z = pItem->name, .n = (uint32_t)strlen(pItem->name)};
    //handle Escape character backstick
    if (name.z[0] == TS_ESCAPE_CHAR && name.z[name.n - 1] == TS_ESCAPE_CHAR) {
      memmove(name.z, name.z + 1, name.n);
      name.z[name.n - TS_ESCAPE_CHAR_SIZE] = '\0';
      name.n -= TS_ESCAPE_CHAR_SIZE;
    }
    if (getColumnIndexByName(&name, pQueryInfo, &columnIndex, tscGetErrorMsgPayload(pCmd)) != TSDB_CODE_SUCCESS) {
      return invalidOperationMsg(pMsg, msg17);
    }

    SSchema* pColSchema = tscGetTableColumnSchema(pTableMetaInfo->pTableMeta, columnIndex.columnIndex);

    if (columnIndex.columnIndex < tscGetNumOfColumns(pTableMetaInfo->pTableMeta)) {
      return invalidOperationMsg(pMsg, msg10);
    }

    if (pColSchema->type != TSDB_DATA_TYPE_BINARY && pColSchema->type != TSDB_DATA_TYPE_NCHAR) {
      return invalidOperationMsg(pMsg, msg21);
    }

    if (pItem->type != pColSchema->type) {
      return invalidOperationMsg(pMsg, msg23);
    }

    if ((pItem->type == TSDB_DATA_TYPE_BINARY && (pItem->bytes <= 0 || pItem->bytes > TSDB_MAX_BINARY_LEN)) ||
        (pItem->type == TSDB_DATA_TYPE_NCHAR && (pItem->bytes <= 0 || pItem->bytes > TSDB_MAX_NCHAR_LEN))) {
      return invalidOperationMsg(pMsg, msg24);
    }

    if (pItem->bytes <= pColSchema->bytes) {
      return tscErrorMsgWithCode(TSDB_CODE_TSC_INVALID_TAG_LENGTH, pMsg, pItem->name, NULL);
    }

    SSchema* pSchema = tscGetTableTagSchema(pTableMetaInfo->pTableMeta);
    int16_t numOfTags = tscGetNumOfTags(pTableMetaInfo->pTableMeta);
    int32_t numOfCols = tscGetNumOfColumns(pTableMetaInfo->pTableMeta);
    int32_t tagIndex = columnIndex.columnIndex - numOfCols;
    assert(tagIndex>=0);
    uint32_t nLen = 0;
    for (int i = 0; i < numOfTags; ++i) {
      nLen += (i != tagIndex) ? pSchema[i].bytes : pItem->bytes;
    }
    if (nLen >= TSDB_MAX_TAGS_LEN) {
      return invalidOperationMsg(pMsg, msg24);
    }

    TAOS_FIELD f = tscCreateField(pColSchema->type, name.z, pItem->bytes);
    tscFieldInfoAppend(&pQueryInfo->fieldsInfo, &f);
  }

  return TSDB_CODE_SUCCESS;
}

int32_t validateSqlFunctionInStreamSql(SSqlCmd* pCmd, SQueryInfo* pQueryInfo) {
  const char* msg0 = "sample interval can not be less than 10ms.";
  const char* msg1 = "functions not allowed in select clause";
  STableMetaInfo* pTableMetaInfo = tscGetMetaInfo(pQueryInfo, 0);
  STableComInfo tinfo = tscGetTableInfo(pTableMetaInfo->pTableMeta);
  if (pQueryInfo->interval.interval != 0 &&
      convertTimePrecision(pQueryInfo->interval.interval, tinfo.precision, TSDB_TIME_PRECISION_MILLI)< 10 &&
     pQueryInfo->interval.intervalUnit != 'n' &&
     pQueryInfo->interval.intervalUnit != 'y') {
    return invalidOperationMsg(tscGetErrorMsgPayload(pCmd), msg0);
  }
  
  size_t size = taosArrayGetSize(pQueryInfo->exprList);
  for (int32_t i = 0; i < size; ++i) {
    int32_t functId = tscExprGet(pQueryInfo, i)->base.functionId;
    if (!IS_STREAM_QUERY_VALID(aAggs[functId].status)) {
      return invalidOperationMsg(tscGetErrorMsgPayload(pCmd), msg1);
    }
  }

  return TSDB_CODE_SUCCESS;
}

int32_t validateFunctionsInIntervalOrGroupbyQuery(SSqlCmd* pCmd, SQueryInfo* pQueryInfo) {
  bool        isProjectionFunction = false;
  const char* msg1 = "functions not compatible with interval";

  // multi-output set/ todo refactor
  size_t size = taosArrayGetSize(pQueryInfo->exprList);
  
  for (int32_t k = 0; k < size; ++k) {
    SExprInfo* pExpr = tscExprGet(pQueryInfo, k);

    if (pExpr->base.functionId < 0) {
      SUdfInfo* pUdfInfo = taosArrayGet(pQueryInfo->pUdfInfo, -1 * pExpr->base.functionId - 1);
      if (pUdfInfo->funcType == TSDB_UDF_TYPE_SCALAR) {
        isProjectionFunction = true;
        break;
      } else {
        continue;
      }
    }

    // projection query on primary timestamp, the selectivity function needs to be present.
    if (pExpr->base.functionId == TSDB_FUNC_PRJ && pExpr->base.colInfo.colId == PRIMARYKEY_TIMESTAMP_COL_INDEX) {
      bool hasSelectivity = false;
      for (int32_t j = 0; j < size; ++j) {
        SExprInfo* pEx = tscExprGet(pQueryInfo, j);
        if ((aAggs[pEx->base.functionId].status & TSDB_FUNCSTATE_SELECTIVITY) == TSDB_FUNCSTATE_SELECTIVITY) {
          hasSelectivity = true;
          break;
        }
      }

      if (hasSelectivity) {
        continue;
      }
    }

    int32_t f = pExpr->base.functionId;
    if ((f == TSDB_FUNC_PRJ && pExpr->base.numOfParams == 0) ||
        f == TSDB_FUNC_DIFF || f == TSDB_FUNC_ARITHM || f == TSDB_FUNC_DERIVATIVE ||
        f == TSDB_FUNC_CSUM || f == TSDB_FUNC_MAVG ||
        f == TSDB_FUNC_CEIL || f == TSDB_FUNC_FLOOR || f == TSDB_FUNC_ROUND)
    {
      isProjectionFunction = true;
      break;
    }
  }

  if (isProjectionFunction) {
    invalidOperationMsg(tscGetErrorMsgPayload(pCmd), msg1);
  }

  return isProjectionFunction == true ? TSDB_CODE_TSC_INVALID_OPERATION : TSDB_CODE_SUCCESS;
}

typedef struct SDNodeDynConfOption {
  char*   name;  // command name
  int32_t len;   // name string length
} SDNodeDynConfOption;


int32_t validateEp(char* ep) {  
  char buf[TSDB_EP_LEN + 1] = {0};
  tstrncpy(buf, ep, TSDB_EP_LEN);

  char* pos = strchr(buf, ':');
  if (NULL == pos) {
    int32_t val = strtol(ep, NULL, 10);
    if (val <= 0 || val > 65536) {
      return TSDB_CODE_TSC_INVALID_OPERATION;
    }
  } else {
    uint16_t port = atoi(pos + 1);
    if (0 == port) {
      return TSDB_CODE_TSC_INVALID_OPERATION;
    }
  }

  return TSDB_CODE_SUCCESS;
}

int32_t validateDNodeConfig(SMiscInfo* pOptions) {
  int32_t numOfToken = (int32_t) taosArrayGetSize(pOptions->a);

  if (numOfToken < 2 || numOfToken > 3) {
    return TSDB_CODE_TSC_INVALID_OPERATION;
  }

  const int tokenLogEnd = 2;
  const int tokenBalance = 2;
  const int tokenMonitor = 3;
  const int tokenDebugFlag = 4;
  const int tokenDebugFlagEnd = 20;
  const SDNodeDynConfOption cfgOptions[] = {
      {"resetLog", 8},    {"resetQueryCache", 15},  {"balance", 7},     {"monitor", 7},
      {"debugFlag", 9},   {"monDebugFlag", 12},     {"vDebugFlag", 10}, {"mDebugFlag", 10},
      {"cDebugFlag", 10}, {"httpDebugFlag", 13},    {"qDebugflag", 10}, {"sdbDebugFlag", 12},
      {"uDebugFlag", 10}, {"tsdbDebugFlag", 13},    {"sDebugflag", 10}, {"rpcDebugFlag", 12},
      {"dDebugFlag", 10}, {"mqttDebugFlag", 13},    {"wDebugFlag", 10}, {"tmrDebugFlag", 12},
      {"cqDebugFlag", 11},
  };

  SStrToken* pOptionToken = taosArrayGet(pOptions->a, 1);

  if (numOfToken == 2) {
    // reset log and reset query cache does not need value
    for (int32_t i = 0; i < tokenLogEnd; ++i) {
      const SDNodeDynConfOption* pOption = &cfgOptions[i];
      if ((strncasecmp(pOption->name, pOptionToken->z, pOptionToken->n) == 0) && (pOption->len == pOptionToken->n)) {
        return TSDB_CODE_SUCCESS;
      }
    }
  } else if ((strncasecmp(cfgOptions[tokenBalance].name, pOptionToken->z, pOptionToken->n) == 0) &&
             (cfgOptions[tokenBalance].len == pOptionToken->n)) {
    SStrToken* pValToken = taosArrayGet(pOptions->a, 2);
    int32_t vnodeId = 0;
    int32_t dnodeId = 0;
    strdequote(pValToken->z);
    bool parseOk = taosCheckBalanceCfgOptions(pValToken->z, &vnodeId, &dnodeId);
    if (!parseOk) {
      return TSDB_CODE_TSC_INVALID_OPERATION;  // options value is invalid
    }
    return TSDB_CODE_SUCCESS;
  } else if ((strncasecmp(cfgOptions[tokenMonitor].name, pOptionToken->z, pOptionToken->n) == 0) &&
             (cfgOptions[tokenMonitor].len == pOptionToken->n)) {
    SStrToken* pValToken = taosArrayGet(pOptions->a, 2);
    int32_t    val = strtol(pValToken->z, NULL, 10);
    if (val != 0 && val != 1) {
      return TSDB_CODE_TSC_INVALID_OPERATION;  // options value is invalid
    }
    return TSDB_CODE_SUCCESS;
  } else {
    SStrToken* pValToken = taosArrayGet(pOptions->a, 2);

    int32_t val = strtol(pValToken->z, NULL, 10);
    if (val < 0 || val > 256) {
      /* options value is out of valid range */
      return TSDB_CODE_TSC_INVALID_OPERATION;
    }

    for (int32_t i = tokenDebugFlag; i < tokenDebugFlagEnd; ++i) {
      const SDNodeDynConfOption* pOption = &cfgOptions[i];

      // options is valid
      if ((strncasecmp(pOption->name, pOptionToken->z, pOptionToken->n) == 0) && (pOption->len == pOptionToken->n)) {
        return TSDB_CODE_SUCCESS;
      }
    }
  }

  return TSDB_CODE_TSC_INVALID_OPERATION;
}

int32_t validateLocalConfig(SMiscInfo* pOptions) {
  int32_t numOfToken = (int32_t) taosArrayGetSize(pOptions->a);
  if (numOfToken < 1 || numOfToken > 2) {
    return TSDB_CODE_TSC_INVALID_OPERATION;
  }

  SDNodeDynConfOption LOCAL_DYNAMIC_CFG_OPTIONS[6] = {{"resetLog", 8},    {"rpcDebugFlag", 12}, {"tmrDebugFlag", 12},
                                                      {"cDebugFlag", 10}, {"uDebugFlag", 10},   {"debugFlag", 9}};


  SStrToken* pOptionToken = taosArrayGet(pOptions->a, 0);

  if (numOfToken == 1) {
    // reset log does not need value
    for (int32_t i = 0; i < 1; ++i) {
      SDNodeDynConfOption* pOption = &LOCAL_DYNAMIC_CFG_OPTIONS[i];
      if ((pOption->len == pOptionToken->n) &&
              (strncasecmp(pOption->name, pOptionToken->z, pOptionToken->n) == 0)) {
        return TSDB_CODE_SUCCESS;
      }
    }
  } else {
    SStrToken* pValToken = taosArrayGet(pOptions->a, 1);

    int32_t val = strtol(pValToken->z, NULL, 10);
    if (!validateDebugFlag(val)) {
      return TSDB_CODE_TSC_INVALID_OPERATION;
    }

    for (int32_t i = 1; i < tListLen(LOCAL_DYNAMIC_CFG_OPTIONS); ++i) {
      SDNodeDynConfOption* pOption = &LOCAL_DYNAMIC_CFG_OPTIONS[i];
      if ((pOption->len == pOptionToken->n)
              && (strncasecmp(pOption->name, pOptionToken->z, pOptionToken->n) == 0)) {
        return TSDB_CODE_SUCCESS;
      }
    }
  }
  return TSDB_CODE_TSC_INVALID_OPERATION;
}

int32_t validateColumnName(char* name) {
  bool ret = taosIsKeyWordToken(name, (int32_t)strlen(name));
  if (ret) {
    return TSDB_CODE_TSC_INVALID_OPERATION;
  }

  SStrToken token = {.z = name};
  token.n = tGetToken(name, &token.type);

  if (token.type != TK_STRING && token.type != TK_ID) {
    return TSDB_CODE_TSC_INVALID_OPERATION;
  }

  if (token.type == TK_STRING) {
    strdequote(token.z);
    strntolower(token.z, token.z, token.n);
    token.n = (uint32_t)strtrim(token.z);

    int32_t k = tGetToken(token.z, &token.type);
    if (k != token.n) {
      return TSDB_CODE_TSC_INVALID_OPERATION;
    }

    return validateColumnName(token.z);
  } else if (token.type == TK_ID) {
    strRmquoteEscape(name, token.n);
    return TSDB_CODE_SUCCESS;
  } else {
    if (isNumber(&token)) {
      return TSDB_CODE_TSC_INVALID_OPERATION;
    }
  }

  return TSDB_CODE_SUCCESS;
}

bool hasTimestampForPointInterpQuery(SQueryInfo* pQueryInfo) {
  if (!tscIsPointInterpQuery(pQueryInfo)) {
    return true;
  }

  if (pQueryInfo->window.skey == INT64_MIN || pQueryInfo->window.ekey == INT64_MAX) {
    return false;
  }

  return !(pQueryInfo->window.skey != pQueryInfo->window.ekey && pQueryInfo->interval.interval == 0);
}

int32_t validateLimitNode(SSqlCmd* pCmd, SQueryInfo* pQueryInfo, SSqlNode* pSqlNode, SSqlObj* pSql) {
  STableMetaInfo* pTableMetaInfo = tscGetMetaInfo(pQueryInfo, 0);

  const char* msg0 = "soffset/offset can not be less than 0";
  const char* msg1 = "slimit/soffset only available for STable query";
  const char* msg2 = "slimit/soffset can not apply to projection query";

  // handle the limit offset value, validate the limit
  pQueryInfo->limit = pSqlNode->limit;
  pQueryInfo->clauseLimit = pQueryInfo->limit.limit;
  pQueryInfo->slimit = pSqlNode->slimit;
  
  tscDebug("0x%"PRIx64" limit:%" PRId64 ", offset:%" PRId64 " slimit:%" PRId64 ", soffset:%" PRId64, pSql->self,
      pQueryInfo->limit.limit, pQueryInfo->limit.offset, pQueryInfo->slimit.limit, pQueryInfo->slimit.offset);
  
  if (pQueryInfo->slimit.offset < 0 || pQueryInfo->limit.offset < 0) {
    return invalidOperationMsg(tscGetErrorMsgPayload(pCmd), msg0);
  }

  if (pQueryInfo->limit.limit == 0) {
    tscDebug("0x%"PRIx64" limit 0, no output result", pSql->self);
    pQueryInfo->command = TSDB_SQL_RETRIEVE_EMPTY_RESULT;
    return TSDB_CODE_SUCCESS;
  }

  // todo refactor
  if (UTIL_TABLE_IS_SUPER_TABLE(pTableMetaInfo)) {
    if (!tscQueryTags(pQueryInfo)) {  // local handle the super table tag query
      if (tscIsProjectionQueryOnSTable(pQueryInfo, 0)) {
        if (pQueryInfo->slimit.limit > 0 || pQueryInfo->slimit.offset > 0) {
          return invalidOperationMsg(tscGetErrorMsgPayload(pCmd), msg2);
        }

        // for projection query on super table, all queries are subqueries
        if (tscNonOrderedProjectionQueryOnSTable(pQueryInfo, 0) &&
            !TSDB_QUERY_HAS_TYPE(pQueryInfo->type, TSDB_QUERY_TYPE_JOIN_QUERY)) {
          pQueryInfo->type |= TSDB_QUERY_TYPE_SUBQUERY;
        }
      }
    }

    if (pQueryInfo->slimit.limit == 0) {
      tscDebug("0x%"PRIx64" slimit 0, no output result", pSql->self);
      pQueryInfo->command = TSDB_SQL_RETRIEVE_EMPTY_RESULT;
      return TSDB_CODE_SUCCESS;
    }

    /*
     * Get the distribution of all tables among all available virtual nodes that are qualified for the query condition
     * and created according to this super table from management node.
     * And then launching multiple async-queries against all qualified virtual nodes, during the first-stage
     * query operation.
     */
//    assert(allVgroupInfoRetrieved(pQueryInfo));

    // No tables included. No results generated. Query results are empty.
    if (pTableMetaInfo->vgroupList->numOfVgroups == 0) {
      tscDebug("0x%"PRIx64" no table in super table, no output result", pSql->self);
      pQueryInfo->command = TSDB_SQL_RETRIEVE_EMPTY_RESULT;
      return TSDB_CODE_SUCCESS;
    }

    // keep original limitation value in globalLimit
    pQueryInfo->clauseLimit = pQueryInfo->limit.limit;
    pQueryInfo->prjOffset   = pQueryInfo->limit.offset;
    pQueryInfo->vgroupLimit = -1;

    if (tscOrderedProjectionQueryOnSTable(pQueryInfo, 0)) {
      /*
       * The offset value should be removed during retrieve data from virtual node, since the
       * global order are done at the client side, so the offset is applied at the client side.
       * However, note that the maximum allowed number of result for each table should be less
       * than or equal to the value of limit.
       */
      if (pQueryInfo->limit.limit > 0) {
        pQueryInfo->vgroupLimit = pQueryInfo->limit.limit + pQueryInfo->limit.offset;
        pQueryInfo->limit.limit = -1;
      }

      pQueryInfo->limit.offset = 0;
    }
  } else {
    if (pQueryInfo->slimit.limit != -1 || pQueryInfo->slimit.offset != 0) {
      return invalidOperationMsg(tscGetErrorMsgPayload(pCmd), msg1);
    }
  }

  return TSDB_CODE_SUCCESS;
}

static int32_t setKeepOption(SSqlCmd* pCmd, SCreateDbMsg* pMsg, SCreateDbInfo* pCreateDb) {
  const char* msg1 = "invalid number of keep options";
  const char* msg2 = "invalid keep value";
  const char* msg3 = "invalid keep value, should be keep0 <= keep1 <= keep2";

  pMsg->daysToKeep0 = htonl(-1);
  pMsg->daysToKeep1 = htonl(-1);
  pMsg->daysToKeep2 = htonl(-1);

  SArray* pKeep = pCreateDb->keep;
  if (pKeep != NULL) {
    size_t s = taosArrayGetSize(pKeep);
#ifdef _STORAGE
    if (s >= 4 ||s <= 0) {
#else
    if (s != 1) {
#endif
      return invalidOperationMsg(tscGetErrorMsgPayload(pCmd), msg1);
    }

    tVariantListItem* p0 = taosArrayGet(pKeep, 0);
    tVariantListItem* p1 = (s > 1) ? taosArrayGet(pKeep, 1) : p0;
    tVariantListItem* p2 = (s > 2) ? taosArrayGet(pKeep, 2) : p1;

    int32_t daysToKeep0 = (int32_t)p0->pVar.i64;
    int32_t daysToKeep1 = (int32_t)(int32_t)p1->pVar.i64;
    int32_t daysToKeep2 = (int32_t)p2->pVar.i64;
    if (daysToKeep0 <= 0 || daysToKeep1 <= 0 || daysToKeep2 <= 0 ||
        daysToKeep0 > TSDB_MAX_KEEP || daysToKeep1 > TSDB_MAX_KEEP || daysToKeep2 > TSDB_MAX_KEEP) {
      return invalidOperationMsg(tscGetErrorMsgPayload(pCmd), msg2);
    }

    if (!((daysToKeep0 <= daysToKeep1) && (daysToKeep1 <= daysToKeep2))) {
      return invalidOperationMsg(tscGetErrorMsgPayload(pCmd), msg3);
    }

    pMsg->daysToKeep0 = htonl(daysToKeep0);
    pMsg->daysToKeep1 = htonl(daysToKeep1);
    pMsg->daysToKeep2 = htonl(daysToKeep2);

  }

  return TSDB_CODE_SUCCESS;
}

static int32_t setTimePrecision(SSqlCmd* pCmd, SCreateDbMsg* pMsg, SCreateDbInfo* pCreateDbInfo) {
  const char* msg = "invalid time precision";

  pMsg->precision = TSDB_TIME_PRECISION_MILLI;  // millisecond by default

  SStrToken* pToken = &pCreateDbInfo->precision;
  if (pToken->n > 0) {
    pToken->n = strdequote(pToken->z);

    if (strncmp(pToken->z, TSDB_TIME_PRECISION_MILLI_STR, pToken->n) == 0 &&
        strlen(TSDB_TIME_PRECISION_MILLI_STR) == pToken->n) {
      // time precision for this db: million second
      pMsg->precision = TSDB_TIME_PRECISION_MILLI;
    } else if (strncmp(pToken->z, TSDB_TIME_PRECISION_MICRO_STR, pToken->n) == 0 &&
               strlen(TSDB_TIME_PRECISION_MICRO_STR) == pToken->n) {
      pMsg->precision = TSDB_TIME_PRECISION_MICRO;
    } else if (strncmp(pToken->z, TSDB_TIME_PRECISION_NANO_STR, pToken->n) == 0 &&
               strlen(TSDB_TIME_PRECISION_NANO_STR) == pToken->n) {
      pMsg->precision = TSDB_TIME_PRECISION_NANO;
    } else {
      return invalidOperationMsg(tscGetErrorMsgPayload(pCmd), msg);
    }
  }


  return TSDB_CODE_SUCCESS;
}

static void setCreateDBOption(SCreateDbMsg* pMsg, SCreateDbInfo* pCreateDb) {
  pMsg->maxTables = htonl(-1);  // max tables can not be set anymore
  pMsg->cacheBlockSize = htonl(pCreateDb->cacheBlockSize);
  pMsg->totalBlocks = htonl(pCreateDb->numOfBlocks);
  pMsg->daysPerFile = htonl(pCreateDb->daysPerFile);
  pMsg->commitTime = htonl((int32_t)pCreateDb->commitTime);
  pMsg->minRowsPerFileBlock = htonl(pCreateDb->minRowsPerBlock);
  pMsg->maxRowsPerFileBlock = htonl(pCreateDb->maxRowsPerBlock);
  pMsg->fsyncPeriod = htonl(pCreateDb->fsyncPeriod);
  pMsg->compression = pCreateDb->compressionLevel;
  pMsg->walLevel = (char)pCreateDb->walLevel;
  pMsg->replications = pCreateDb->replica;
  pMsg->quorum = pCreateDb->quorum;
  pMsg->ignoreExist = pCreateDb->ignoreExists;
  pMsg->update = pCreateDb->update;
  pMsg->cacheLastRow = pCreateDb->cachelast;
  pMsg->dbType = pCreateDb->dbType;
  pMsg->partitions = htons(pCreateDb->partitions);
}

int32_t parseCreateDBOptions(SSqlCmd* pCmd, SCreateDbInfo* pCreateDbSql) {
  SCreateDbMsg* pMsg = (SCreateDbMsg *)(pCmd->payload);
  setCreateDBOption(pMsg, pCreateDbSql);

  if (setKeepOption(pCmd, pMsg, pCreateDbSql) != TSDB_CODE_SUCCESS) {
    return TSDB_CODE_TSC_INVALID_OPERATION;
  }

  if (setTimePrecision(pCmd, pMsg, pCreateDbSql) != TSDB_CODE_SUCCESS) {
    return TSDB_CODE_TSC_INVALID_OPERATION;
  }

  if (tscCheckCreateDbParams(pCmd, pMsg) != TSDB_CODE_SUCCESS) {
    return TSDB_CODE_TSC_INVALID_OPERATION;
  }

  return TSDB_CODE_SUCCESS;
}

void addGroupInfoForSubquery(SSqlObj* pParentObj, SSqlObj* pSql, int32_t subClauseIndex, int32_t tableIndex) {
  SQueryInfo* pParentQueryInfo = tscGetQueryInfo(&pParentObj->cmd);

  if (pParentQueryInfo->groupbyExpr.numOfGroupCols > 0) {
    SQueryInfo* pQueryInfo = tscGetQueryInfo(&pSql->cmd);
    SExprInfo* pExpr = NULL;

    size_t size = taosArrayGetSize(pQueryInfo->exprList);
    if (size > 0) {
      pExpr = tscExprGet(pQueryInfo, (int32_t)size - 1);
    }

    if (pExpr == NULL || pExpr->base.functionId != TSDB_FUNC_TAG) {
      STableMetaInfo* pTableMetaInfo = tscGetMetaInfo(pParentQueryInfo, tableIndex);

      uint64_t uid = pTableMetaInfo->pTableMeta->id.uid;
      int16_t colId = tscGetJoinTagColIdByUid(&pQueryInfo->tagCond, uid);

      SSchema* pTagSchema = tscGetColumnSchemaById(pTableMetaInfo->pTableMeta, colId);
      int16_t colIndex = tscGetTagColIndexById(pTableMetaInfo->pTableMeta, colId);
      SColumnIndex index = {.tableIndex = 0, .columnIndex = colIndex};

      char*   name = pTagSchema->name;
      int16_t type = pTagSchema->type;
      int16_t bytes = pTagSchema->bytes;

      pExpr = tscExprAppend(pQueryInfo, TSDB_FUNC_TAG, &index, type, bytes, getNewResColId(&pSql->cmd), bytes, true);
      pExpr->base.colInfo.flag = TSDB_COL_TAG;

      // NOTE: tag column does not add to source column list
      SColumnList ids = {0};
      insertResultField(pQueryInfo, (int32_t)size, &ids, bytes, (int8_t)type, name, pExpr);

      int32_t relIndex = index.columnIndex;

      pExpr->base.colInfo.colIndex = relIndex;
      SColIndex* pColIndex = taosArrayGet(pQueryInfo->groupbyExpr.columnInfo, 0);
      pColIndex->colIndex = relIndex;

      tscColumnListInsert(pTableMetaInfo->tagColList, relIndex, uid, pTagSchema);
    }
  }
}

// limit the output to be 1 for each state value
static void doLimitOutputNormalColOfGroupby(SExprInfo* pExpr) {
  int32_t outputRow = 1;
  tVariantCreateFromBinary(&pExpr->base.param[0], (char*)&outputRow, sizeof(int32_t), TSDB_DATA_TYPE_INT);
  pExpr->base.numOfParams = 1;
}

void doAddGroupColumnForSubquery(SQueryInfo* pQueryInfo, int32_t tagIndex, SSqlCmd* pCmd) {
  SColIndex* pColIndex = taosArrayGet(pQueryInfo->groupbyExpr.columnInfo, tagIndex);
  size_t size = tscNumOfExprs(pQueryInfo);

  STableMetaInfo* pTableMetaInfo = tscGetMetaInfo(pQueryInfo, 0);

  SSchema*     pSchema = tscGetTableColumnSchema(pTableMetaInfo->pTableMeta, pColIndex->colIndex);
  SColumnIndex colIndex = {.tableIndex = 0, .columnIndex = pColIndex->colIndex};

  SExprInfo* pExprInfo = tscAddFuncInSelectClause(pQueryInfo, (int32_t)size, TSDB_FUNC_PRJ, &colIndex, pSchema,
      TSDB_COL_NORMAL, getNewResColId(pCmd));

  strncpy(pExprInfo->base.token, pExprInfo->base.colInfo.name, tListLen(pExprInfo->base.token));

  int32_t numOfFields = tscNumOfFields(pQueryInfo);
  SInternalField* pInfo = tscFieldInfoGetInternalField(&pQueryInfo->fieldsInfo, numOfFields - 1);

  doLimitOutputNormalColOfGroupby(pInfo->pExpr);
  pInfo->visible = false;
}

static void doUpdateSqlFunctionForTagPrj(SQueryInfo* pQueryInfo) {
  int32_t tagLength = 0;
  size_t size = taosArrayGetSize(pQueryInfo->exprList);

//todo is 0??
  STableMetaInfo* pTableMetaInfo = tscGetMetaInfo(pQueryInfo, 0);
  bool isSTable = UTIL_TABLE_IS_SUPER_TABLE(pTableMetaInfo);

  for (int32_t i = 0; i < size; ++i) {
    SExprInfo* pExpr = tscExprGet(pQueryInfo, i);
    if (pExpr->base.functionId == TSDB_FUNC_TAGPRJ || pExpr->base.functionId == TSDB_FUNC_TAG) {
      pExpr->base.functionId = TSDB_FUNC_TAG_DUMMY;
      tagLength += pExpr->base.resBytes;
    } else if (pExpr->base.functionId == TSDB_FUNC_PRJ && pExpr->base.colInfo.colId == PRIMARYKEY_TIMESTAMP_COL_INDEX) {
      pExpr->base.functionId = TSDB_FUNC_TS_DUMMY;
      tagLength += pExpr->base.resBytes;
    }
  }

  SSchema* pSchema = tscGetTableSchema(pTableMetaInfo->pTableMeta);

  for (int32_t i = 0; i < size; ++i) {
    SExprInfo* pExpr = tscExprGet(pQueryInfo, i);
    if (pExpr->base.functionId < 0) {
      continue;
    }

    if ((pExpr->base.functionId != TSDB_FUNC_TAG_DUMMY && pExpr->base.functionId != TSDB_FUNC_TS_DUMMY) &&
       !(pExpr->base.functionId == TSDB_FUNC_PRJ && TSDB_COL_IS_UD_COL(pExpr->base.colInfo.flag))) {
      SSchema* pColSchema = &pSchema[pExpr->base.colInfo.colIndex];
      getResultDataInfo(pColSchema->type, pColSchema->bytes, pExpr->base.functionId, (int32_t)pExpr->base.param[0].i64, &pExpr->base.resType,
                        &pExpr->base.resBytes, &pExpr->base.interBytes, tagLength, isSTable, NULL);
    }
  }
}

static int32_t doUpdateSqlFunctionForColPrj(SQueryInfo* pQueryInfo) {
  size_t size = taosArrayGetSize(pQueryInfo->exprList);
  
  for (int32_t i = 0; i < size; ++i) {
    SExprInfo* pExpr = tscExprGet(pQueryInfo, i);

    if (pExpr->base.functionId == TSDB_FUNC_PRJ && (!TSDB_COL_IS_UD_COL(pExpr->base.colInfo.flag) && (pExpr->base.colInfo.colId != PRIMARYKEY_TIMESTAMP_COL_INDEX))) {
      bool qualifiedCol = false;
      for (int32_t j = 0; j < pQueryInfo->groupbyExpr.numOfGroupCols; ++j) {
        SColIndex* pColIndex = taosArrayGet(pQueryInfo->groupbyExpr.columnInfo, j);
  
        if (pExpr->base.colInfo.colId == pColIndex->colId) {
          qualifiedCol = true;
          doLimitOutputNormalColOfGroupby(pExpr);
          pExpr->base.numOfParams = 1;
          break;
        }
      }

      // it is not a tag column/tbname column/user-defined column, return error
      if (!qualifiedCol) {
        return TSDB_CODE_TSC_INVALID_OPERATION;
      }
    }
  }

  return TSDB_CODE_SUCCESS;
}

static bool tagColumnInGroupby(SGroupbyExpr* pGroupbyExpr, int16_t columnId) {
  for (int32_t j = 0; j < pGroupbyExpr->numOfGroupCols; ++j) {
    SColIndex* pColIndex = taosArrayGet(pGroupbyExpr->columnInfo, j);
  
    if (columnId == pColIndex->colId && TSDB_COL_IS_TAG(pColIndex->flag )) {
      return true;
    }
  }

  return false;
}

static bool onlyTagPrjFunction(SQueryInfo* pQueryInfo) {
  bool hasTagPrj = false;
  bool hasColumnPrj = false;
  
  size_t size = taosArrayGetSize(pQueryInfo->exprList);
  for (int32_t i = 0; i < size; ++i) {
    SExprInfo* pExpr = tscExprGet(pQueryInfo, i);
    if (pExpr->base.functionId == TSDB_FUNC_PRJ) {
      hasColumnPrj = true;
    } else if (pExpr->base.functionId == TSDB_FUNC_TAGPRJ) {
      hasTagPrj = true;
    }
  }

  return (hasTagPrj) && (hasColumnPrj == false);
}

// check if all the tags prj columns belongs to the group by columns
static bool allTagPrjInGroupby(SQueryInfo* pQueryInfo) {
  bool allInGroupby = true;

  size_t size = tscNumOfExprs(pQueryInfo);
  for (int32_t i = 0; i < size; ++i) {
    SExprInfo* pExpr = tscExprGet(pQueryInfo, i);
    if (pExpr->base.functionId != TSDB_FUNC_TAGPRJ) {
      continue;
    }

    if (!tagColumnInGroupby(&pQueryInfo->groupbyExpr, pExpr->base.colInfo.colId)) {
      allInGroupby = false;
      break;
    }
  }

  // all selected tag columns belong to the group by columns set, always correct
  return allInGroupby;
}

static void updateTagPrjFunction(SQueryInfo* pQueryInfo) {
  size_t size = taosArrayGetSize(pQueryInfo->exprList);
  
  for (int32_t i = 0; i < size; ++i) {
    SExprInfo* pExpr = tscExprGet(pQueryInfo, i);
    if (pExpr->base.functionId == TSDB_FUNC_TAGPRJ) {
      pExpr->base.functionId = TSDB_FUNC_TAG;
    }
  }
}

/*
 * check for selectivity function + tags column function both exist.
 * 1. tagprj functions are not compatible with aggregated function when missing "group by" clause
 * 2. if selectivity function and tagprj function both exist, there should be only
 *    one selectivity function exists.
 */
static int32_t checkUpdateTagPrjFunctions(SQueryInfo* pQueryInfo, char* msg) {
  const char* msg1 = "only one selectivity function allowed in presence of tags function";
  const char* msg2 = "aggregation function should not be mixed up with projection";

  bool    tagTsColExists = false;
  int16_t numOfScalar = 0;
  int16_t numOfSelectivity = 0;
  int16_t numOfAggregation = 0;

  size_t numOfExprs = taosArrayGetSize(pQueryInfo->exprList);
  for (int32_t i = 0; i < numOfExprs; ++i) {
    SExprInfo* pExpr = taosArrayGetP(pQueryInfo->exprList, i);
    if (pExpr->base.functionId == TSDB_FUNC_TAGPRJ ||
        (pExpr->base.functionId == TSDB_FUNC_PRJ && pExpr->base.colInfo.colId == PRIMARYKEY_TIMESTAMP_COL_INDEX)) {
      tagTsColExists = true;  // selectivity + ts/tag column
      break;
    }
  }

  for (int32_t i = 0; i < numOfExprs; ++i) {
    SExprInfo* pExpr = taosArrayGetP(pQueryInfo->exprList, i);
  
    int16_t functionId = pExpr->base.functionId;
    if (functionId == TSDB_FUNC_TAGPRJ || functionId == TSDB_FUNC_PRJ || functionId == TSDB_FUNC_TS ||
        functionId == TSDB_FUNC_ARITHM || functionId == TSDB_FUNC_TS_DUMMY) {
      continue;
    }

    if (functionId < 0) {
      SUdfInfo* pUdfInfo = taosArrayGet(pQueryInfo->pUdfInfo, -1 * functionId - 1);
      if (pUdfInfo->funcType == TSDB_UDF_TYPE_AGGREGATE) {
        ++numOfAggregation;
      }

      continue;
    }

    if ((aAggs[functionId].status & TSDB_FUNCSTATE_SELECTIVITY) != 0) {
      numOfSelectivity++;
    } else if ((aAggs[functionId].status & TSDB_FUNCSTATE_SCALAR) != 0) {
      numOfScalar++;
    } else {
      numOfAggregation++;
    }
  }

  if (tagTsColExists) {  // check if the selectivity function exists
    // When the tag projection function on tag column that is not in the group by clause, aggregation function and
    // selectivity function exist in select clause is not allowed.
    if (numOfAggregation > 0) {
      return invalidOperationMsg(msg, msg1);
    }

    /*
     *  if numOfSelectivity equals to 0, it is a super table projection query
     */
    if (numOfSelectivity == 1) {
      doUpdateSqlFunctionForTagPrj(pQueryInfo);
      int32_t code = doUpdateSqlFunctionForColPrj(pQueryInfo);
      if (code != TSDB_CODE_SUCCESS) {
        return code;
      }

    } else if (numOfSelectivity > 1) {
      /*
       * If more than one selectivity functions exist, all the selectivity functions must be last_row.
       * Otherwise, return with error code.
       */
      for (int32_t i = 0; i < numOfExprs; ++i) {
        SExprInfo* pExpr = tscExprGet(pQueryInfo, i);
        int16_t functionId = pExpr->base.functionId;
        if (functionId == TSDB_FUNC_TAGPRJ || (aAggs[functionId].status & TSDB_FUNCSTATE_SELECTIVITY) == 0) {
          continue;
        }

        if ((functionId == TSDB_FUNC_LAST_ROW) ||
             (functionId == TSDB_FUNC_LAST_DST && (pExpr->base.colInfo.flag & TSDB_COL_NULL) != 0)) {
          // do nothing
        } else {
          return invalidOperationMsg(msg, msg1);
        }
      }

      doUpdateSqlFunctionForTagPrj(pQueryInfo);
      int32_t code = doUpdateSqlFunctionForColPrj(pQueryInfo);
      if (code != TSDB_CODE_SUCCESS) {
        return code;
      }
    }
  } else {
    if ((pQueryInfo->type & TSDB_QUERY_TYPE_PROJECTION_QUERY) != 0) {
      if (numOfAggregation > 0 && pQueryInfo->groupbyExpr.numOfGroupCols == 0) {
        return invalidOperationMsg(msg, msg2);
      }

      if (numOfAggregation > 0 || numOfSelectivity > 0) {
        // clear the projection type flag
        pQueryInfo->type &= (~TSDB_QUERY_TYPE_PROJECTION_QUERY);
        int32_t code = doUpdateSqlFunctionForColPrj(pQueryInfo);
        if (code != TSDB_CODE_SUCCESS) {
          return code;
        }
      }
    }
  }

  return TSDB_CODE_SUCCESS;
}

static int32_t doAddGroupbyColumnsOnDemand(SSqlCmd* pCmd, SQueryInfo* pQueryInfo) {
  const char* msg1 = "interval not allowed in group by normal column";

  STableMetaInfo* pTableMetaInfo = tscGetMetaInfo(pQueryInfo, 0);
  SSchema* pSchema = tscGetTableSchema(pTableMetaInfo->pTableMeta);

  SSchema* tagSchema = NULL;
  if (!UTIL_TABLE_IS_NORMAL_TABLE(pTableMetaInfo)) {
    tagSchema = tscGetTableTagSchema(pTableMetaInfo->pTableMeta);
  }

  SSchema tmp = {.type = 0, .name = "", .colId = 0, .bytes = 0};
  SSchema* s = &tmp;

  for (int32_t i = 0; i < pQueryInfo->groupbyExpr.numOfGroupCols; ++i) {
    SColIndex* pColIndex = taosArrayGet(pQueryInfo->groupbyExpr.columnInfo, i);
    int16_t colIndex = pColIndex->colIndex;

    if (colIndex == TSDB_TBNAME_COLUMN_INDEX) {
      s = tGetTbnameColumnSchema();
    } else {
      if (TSDB_COL_IS_TAG(pColIndex->flag)) {
        if(tagSchema){
          s = &tagSchema[colIndex];
        }
      } else {
        s = &pSchema[colIndex];
      }
    }
    
    if (TSDB_COL_IS_TAG(pColIndex->flag)) {

      int32_t f = TSDB_FUNC_TAG;
      if (tscIsDiffDerivLikeQuery(pQueryInfo)) {
        f = TSDB_FUNC_TAGPRJ;
      }

      int32_t pos = tscGetFirstInvisibleFieldPos(pQueryInfo);      

      SColumnIndex index = {.tableIndex = pQueryInfo->groupbyExpr.tableIndex, .columnIndex = colIndex};
      SExprInfo*   pExpr = tscExprInsert(pQueryInfo, pos, f, &index, s->type, s->bytes, getNewResColId(pCmd), s->bytes, true);

      memset(pExpr->base.aliasName, 0, sizeof(pExpr->base.aliasName));
      tstrncpy(pExpr->base.aliasName, s->name, sizeof(pExpr->base.aliasName));
      tstrncpy(pExpr->base.token, s->name, sizeof(pExpr->base.aliasName));

      pExpr->base.colInfo.flag = TSDB_COL_TAG;

      // NOTE: tag column does not add to source column list
      SColumnList ids = createColumnList(1, 0, pColIndex->colIndex);
      insertResultField(pQueryInfo, pos, &ids, s->bytes, (int8_t)s->type, s->name, pExpr);
    } else {
      // if this query is "group by" normal column, time window query is not allowed
      if (isTimeWindowQuery(pQueryInfo)) {
        return invalidOperationMsg(tscGetErrorMsgPayload(pCmd), msg1);
      }

      size_t size = tscNumOfExprs(pQueryInfo);

      bool hasGroupColumn = false;
      for (int32_t j = 0; j < size; ++j) {
        SExprInfo* pExpr = tscExprGet(pQueryInfo, j);
        if ((pExpr->base.functionId == TSDB_FUNC_PRJ) && pExpr->base.colInfo.colId == pColIndex->colId) {
          hasGroupColumn = true;
          break;
        }
      }

      //if the group by column does not required by user, add an invisible column into the final result set.
      if (!hasGroupColumn) {
        doAddGroupColumnForSubquery(pQueryInfo, i, pCmd);
      }
    }
  }

  return TSDB_CODE_SUCCESS;
}

static int32_t doTagFunctionCheck(SQueryInfo* pQueryInfo) {
  bool tagProjection = false;
  bool tableCounting = false;

  int32_t numOfCols = (int32_t) tscNumOfExprs(pQueryInfo);

  for (int32_t i = 0; i < numOfCols; ++i) {
    SExprInfo* pExpr = tscExprGet(pQueryInfo, i);
    int32_t functionId = pExpr->base.functionId;

    if (functionId == TSDB_FUNC_TAGPRJ) {
      tagProjection = true;
      continue;
    }

    if (functionId == TSDB_FUNC_COUNT) {
      assert(pExpr->base.colInfo.colId == TSDB_TBNAME_COLUMN_INDEX);
      tableCounting = true;
    }
  }

  return (tableCounting && tagProjection)? -1:0;
}

int32_t doFunctionsCompatibleCheck(SSqlCmd* pCmd, SQueryInfo* pQueryInfo, char* msg) {
  const char* msg1 = "functions/columns not allowed in group by query";
  const char* msg2 = "projection query on columns not allowed";
  const char* msg3 = "group by/session/state_window not allowed on projection query";
  const char* msg4 = "retrieve tags not compatible with group by or interval query";
  const char* msg5 = "functions can not be mixed up";
  const char* msg6 = "TWA/Diff/Derivative/Irate/CSum/MAvg only support group by tbname";

  // only retrieve tags, group by is not supportted
  if (tscQueryTags(pQueryInfo)) {
    if (doTagFunctionCheck(pQueryInfo) != TSDB_CODE_SUCCESS) {
      return invalidOperationMsg(msg, msg5);
    }

    if (pQueryInfo->groupbyExpr.numOfGroupCols > 0 || isTimeWindowQuery(pQueryInfo)) {
      return invalidOperationMsg(msg, msg4);
    } else {
      return TSDB_CODE_SUCCESS;
    }
  }
  if (tscIsProjectionQuery(pQueryInfo) && tscIsSessionWindowQuery(pQueryInfo)) {
    return invalidOperationMsg(msg, msg3);
  }

  if (pQueryInfo->groupbyExpr.numOfGroupCols > 0) {
    // check if all the tags prj columns belongs to the group by columns
    if (onlyTagPrjFunction(pQueryInfo) && allTagPrjInGroupby(pQueryInfo)) {
      // It is a groupby aggregate query, the tag project function is not suitable for this case.
      updateTagPrjFunction(pQueryInfo);

      return doAddGroupbyColumnsOnDemand(pCmd, pQueryInfo);
    }

    // check all query functions in selection clause, multi-output functions are not allowed
    size_t size = tscNumOfExprs(pQueryInfo);
    for (int32_t i = 0; i < size; ++i) {
      SExprInfo* pExpr = tscExprGet(pQueryInfo, i);
      int32_t   f = pExpr->base.functionId;

      /*
       * group by normal columns.
       * Check if the column projection is identical to the group by column or not
       */
      if (f == TSDB_FUNC_PRJ && pExpr->base.colInfo.colId != PRIMARYKEY_TIMESTAMP_COL_INDEX) {
        bool qualified = false;
        for (int32_t j = 0; j < pQueryInfo->groupbyExpr.numOfGroupCols; ++j) {
          SColIndex* pColIndex = taosArrayGet(pQueryInfo->groupbyExpr.columnInfo, j);
          if (pColIndex->colId == pExpr->base.colInfo.colId) {
            qualified = true;
            break;
          }
        }

        if (!qualified) {
          return invalidOperationMsg(msg, msg2);
        }
      }

      if (f < 0) {
        SUdfInfo* pUdfInfo = taosArrayGet(pQueryInfo->pUdfInfo, -1 * f - 1);
        if (pUdfInfo->funcType == TSDB_UDF_TYPE_SCALAR) {
          return invalidOperationMsg(msg, msg1);
        }
        
        continue;
      }

      if ((!pQueryInfo->stateWindow) && (f == TSDB_FUNC_DIFF || f == TSDB_FUNC_DERIVATIVE || f == TSDB_FUNC_TWA ||
                                         f == TSDB_FUNC_IRATE || f == TSDB_FUNC_CSUM || f == TSDB_FUNC_MAVG)) {
        for (int32_t j = 0; j < pQueryInfo->groupbyExpr.numOfGroupCols; ++j) {
          SColIndex* pColIndex = taosArrayGet(pQueryInfo->groupbyExpr.columnInfo, j);
          if (j == 0) {
            if (pColIndex->colIndex != TSDB_TBNAME_COLUMN_INDEX) {
              return invalidOperationMsg(msg, msg6);
            }
          } else if (!TSDB_COL_IS_TAG(pColIndex->flag)) {
            return invalidOperationMsg(msg, msg6);
          }
        }
      }

      if (IS_MULTIOUTPUT(aAggs[f].status) && f != TSDB_FUNC_TOP && f != TSDB_FUNC_BOTTOM && f != TSDB_FUNC_DIFF &&
          f != TSDB_FUNC_MAVG && f != TSDB_FUNC_CSUM && f != TSDB_FUNC_SAMPLE &&
          f != TSDB_FUNC_DERIVATIVE && f != TSDB_FUNC_TAGPRJ && f != TSDB_FUNC_PRJ) {
        return invalidOperationMsg(msg, msg1);
      }

      if (IS_SCALAR_FUNCTION(aAggs[f].status)) {
        return invalidOperationMsg(msg, msg1);
      }

      if (f == TSDB_FUNC_COUNT && pExpr->base.colInfo.colIndex == TSDB_TBNAME_COLUMN_INDEX) {
        return invalidOperationMsg(msg, msg1);
      }
    }

    if (checkUpdateTagPrjFunctions(pQueryInfo, msg) != TSDB_CODE_SUCCESS) {
      return TSDB_CODE_TSC_INVALID_OPERATION;
    }

    if (doAddGroupbyColumnsOnDemand(pCmd, pQueryInfo) != TSDB_CODE_SUCCESS) {
      return TSDB_CODE_TSC_INVALID_OPERATION;
    }

    // projection query on super table does not compatible with "group by" syntax
    if (tscIsProjectionQuery(pQueryInfo) && !(tscIsDiffDerivLikeQuery(pQueryInfo))) {
      return invalidOperationMsg(msg, msg3);
    }

    return TSDB_CODE_SUCCESS;
  } else {
    return checkUpdateTagPrjFunctions(pQueryInfo, msg);
  }
}


int32_t validateFunctionFromUpstream(SQueryInfo* pQueryInfo, char* msg) {
  const char* msg1 = "TWA/Diff/Derivative/Irate are not allowed to apply to super table without group by tbname";

  int32_t numOfExprs = (int32_t)tscNumOfExprs(pQueryInfo);
  size_t upNum = taosArrayGetSize(pQueryInfo->pUpstream);
  
  for (int32_t i = 0; i < numOfExprs; ++i) {
    SExprInfo* pExpr = tscExprGet(pQueryInfo, i);
  
    int32_t f = pExpr->base.functionId;
    if (f == TSDB_FUNC_DERIVATIVE || f == TSDB_FUNC_TWA || f == TSDB_FUNC_IRATE || f == TSDB_FUNC_DIFF) {
      for (int32_t j = 0; j < upNum; ++j) {
        SQueryInfo* pUp = taosArrayGetP(pQueryInfo->pUpstream, j);
        STableMetaInfo  *pTableMetaInfo = tscGetMetaInfo(pUp, 0);
        bool isSTable = UTIL_TABLE_IS_SUPER_TABLE(pTableMetaInfo);
        if ((!isSTable) || groupbyTbname(pUp)||pUp->interval.interval > 0) {
          return TSDB_CODE_SUCCESS;
        }
      }
    
      return invalidOperationMsg(msg, msg1);
    }
  }

  return TSDB_CODE_SUCCESS;
}


int32_t doLocalQueryProcess(SSqlCmd* pCmd, SQueryInfo* pQueryInfo, SSqlNode* pSqlNode) {
  const char* msg1 = "only one expression allowed";
  const char* msg2 = "invalid expression in select clause";
  const char* msg3 = "invalid function";

  SArray* pExprList = pSqlNode->pSelNodeList;
  size_t size = taosArrayGetSize(pExprList);
  if (size != 1) {
    return invalidOperationMsg(tscGetErrorMsgPayload(pCmd), msg1);
  }

  bool server_status = false;
  tSqlExprItem* pExprItem = taosArrayGet(pExprList, 0);
  tSqlExpr* pExpr = pExprItem->pNode;
  if (pExpr->Expr.operand.z == NULL) {
    //handle 'select 1'
    if (pExpr->exprToken.n == 1 && 0 == strncasecmp(pExpr->exprToken.z, "1", 1)) {
      server_status = true; 
    } else {
      return invalidOperationMsg(tscGetErrorMsgPayload(pCmd), msg2);
    } 
  } 
  // TODO redefine the function
   SDNodeDynConfOption functionsInfo[5] = {{"database()", 10},
                                            {"server_version()", 16},
                                            {"server_status()", 15},
                                            {"client_version()", 16},
                                            {"current_user()", 14}};

  int32_t index = -1;
  if (server_status == true) {
    index = 2;
  } else {
    for (int32_t i = 0; i < tListLen(functionsInfo); ++i) {
      if (strncasecmp(functionsInfo[i].name, pExpr->exprToken.z, functionsInfo[i].len) == 0 &&
          functionsInfo[i].len == pExpr->exprToken.n) {
        index = i;
        break;
      }
    }
  }

  switch (index) {
    case 0:
      pQueryInfo->command = TSDB_SQL_CURRENT_DB;break;
    case 1:
      pQueryInfo->command = TSDB_SQL_SERV_VERSION;break;
    case 2:
      pQueryInfo->command = TSDB_SQL_SERV_STATUS;break;
    case 3:
      pQueryInfo->command = TSDB_SQL_CLI_VERSION;break;
    case 4:
      pQueryInfo->command = TSDB_SQL_CURRENT_USER;break;
    default: { return invalidOperationMsg(tscGetErrorMsgPayload(pCmd), msg3); }
  }
  
  SColumnIndex ind = {0};
  SExprInfo* pExpr1 = tscExprAppend(pQueryInfo, TSDB_FUNC_TAG_DUMMY, &ind, TSDB_DATA_TYPE_INT,
                                      tDataTypes[TSDB_DATA_TYPE_INT].bytes, getNewResColId(pCmd), tDataTypes[TSDB_DATA_TYPE_INT].bytes, false);

  tSqlExprItem* item = taosArrayGet(pExprList, 0);
  const char* name = (item->aliasName != NULL)? item->aliasName:functionsInfo[index].name;
  tstrncpy(pExpr1->base.aliasName, name, tListLen(pExpr1->base.aliasName));
  
  return TSDB_CODE_SUCCESS;
}

// can only perform the parameters based on the macro definitation
int32_t tscCheckCreateDbParams(SSqlCmd* pCmd, SCreateDbMsg* pCreate) {
  char msg[512] = {0};

  if (pCreate->walLevel != -1 && (pCreate->walLevel < TSDB_MIN_WAL_LEVEL || pCreate->walLevel > TSDB_MAX_WAL_LEVEL)) {
    snprintf(msg, tListLen(msg), "invalid db option walLevel: %d, only 1-2 allowed", pCreate->walLevel);
    return invalidOperationMsg(tscGetErrorMsgPayload(pCmd), msg);
  }

  if (pCreate->replications != -1 &&
      (pCreate->replications < TSDB_MIN_DB_REPLICA_OPTION || pCreate->replications > TSDB_MAX_DB_REPLICA_OPTION)) {
    snprintf(msg, tListLen(msg), "invalid db option replications: %d valid range: [%d, %d]", pCreate->replications,
             TSDB_MIN_DB_REPLICA_OPTION, TSDB_MAX_DB_REPLICA_OPTION);
    return invalidOperationMsg(tscGetErrorMsgPayload(pCmd), msg);
  }

  int32_t blocks = ntohl(pCreate->totalBlocks);
  if (blocks != -1 && (blocks < TSDB_MIN_TOTAL_BLOCKS || blocks > TSDB_MAX_TOTAL_BLOCKS)) {
    snprintf(msg, tListLen(msg), "invalid db option totalBlocks: %d valid range: [%d, %d]", blocks,
             TSDB_MIN_TOTAL_BLOCKS, TSDB_MAX_TOTAL_BLOCKS);
    return invalidOperationMsg(tscGetErrorMsgPayload(pCmd), msg);
  }

  if (pCreate->quorum != -1 &&
      (pCreate->quorum < TSDB_MIN_DB_QUORUM_OPTION || pCreate->quorum > TSDB_MAX_DB_QUORUM_OPTION)) {
    snprintf(msg, tListLen(msg), "invalid db option quorum: %d valid range: [%d, %d]", pCreate->quorum,
             TSDB_MIN_DB_QUORUM_OPTION, TSDB_MAX_DB_QUORUM_OPTION);
    return invalidOperationMsg(tscGetErrorMsgPayload(pCmd), msg);
  }

  int32_t val = htonl(pCreate->daysPerFile);
  if (val != -1 && (val < TSDB_MIN_DAYS_PER_FILE || val > TSDB_MAX_DAYS_PER_FILE)) {
    snprintf(msg, tListLen(msg), "invalid db option daysPerFile: %d valid range: [%d, %d]", val,
             TSDB_MIN_DAYS_PER_FILE, TSDB_MAX_DAYS_PER_FILE);
    return invalidOperationMsg(tscGetErrorMsgPayload(pCmd), msg);
  }

  val = htonl(pCreate->cacheBlockSize);
  if (val != -1 && (val < TSDB_MIN_CACHE_BLOCK_SIZE || val > TSDB_MAX_CACHE_BLOCK_SIZE)) {
    snprintf(msg, tListLen(msg), "invalid db option cacheBlockSize: %d valid range: [%d, %d]", val,
             TSDB_MIN_CACHE_BLOCK_SIZE, TSDB_MAX_CACHE_BLOCK_SIZE);
    return invalidOperationMsg(tscGetErrorMsgPayload(pCmd), msg);
  }

  val = htonl(pCreate->maxTables);
  if (val != -1 && (val < TSDB_MIN_TABLES || val > TSDB_MAX_TABLES)) {
    snprintf(msg, tListLen(msg), "invalid db option maxSessions: %d valid range: [%d, %d]", val,
             TSDB_MIN_TABLES, TSDB_MAX_TABLES);
    return invalidOperationMsg(tscGetErrorMsgPayload(pCmd), msg);
  }

  if (pCreate->precision != TSDB_TIME_PRECISION_MILLI && pCreate->precision != TSDB_TIME_PRECISION_MICRO &&
      pCreate->precision != TSDB_TIME_PRECISION_NANO) {
    snprintf(msg, tListLen(msg), "invalid db option timePrecision: %d valid value: [%d, %d, %d]", pCreate->precision,
             TSDB_TIME_PRECISION_MILLI, TSDB_TIME_PRECISION_MICRO, TSDB_TIME_PRECISION_NANO);
    return invalidOperationMsg(tscGetErrorMsgPayload(pCmd), msg);
  }

  val = htonl(pCreate->commitTime);
  if (val != -1 && (val < TSDB_MIN_COMMIT_TIME || val > TSDB_MAX_COMMIT_TIME)) {
    snprintf(msg, tListLen(msg), "invalid db option commitTime: %d valid range: [%d, %d]", val,
             TSDB_MIN_COMMIT_TIME, TSDB_MAX_COMMIT_TIME);
    return invalidOperationMsg(tscGetErrorMsgPayload(pCmd), msg);
  }

  val = htonl(pCreate->fsyncPeriod);
  if (val != -1 && (val < TSDB_MIN_FSYNC_PERIOD || val > TSDB_MAX_FSYNC_PERIOD)) {
    snprintf(msg, tListLen(msg), "invalid db option fsyncPeriod: %d valid range: [%d, %d]", val,
             TSDB_MIN_FSYNC_PERIOD, TSDB_MAX_FSYNC_PERIOD);
    return invalidOperationMsg(tscGetErrorMsgPayload(pCmd), msg);
  }

  if (pCreate->compression != -1 &&
      (pCreate->compression < TSDB_MIN_COMP_LEVEL || pCreate->compression > TSDB_MAX_COMP_LEVEL)) {
    snprintf(msg, tListLen(msg), "invalid db option compression: %d valid range: [%d, %d]", pCreate->compression,
             TSDB_MIN_COMP_LEVEL, TSDB_MAX_COMP_LEVEL);
    return invalidOperationMsg(tscGetErrorMsgPayload(pCmd), msg);
  }

  val = (int16_t)htons(pCreate->partitions);
  if (val != -1 &&
      (val < TSDB_MIN_DB_PARTITON_OPTION || val > TSDB_MAX_DB_PARTITON_OPTION)) {
    snprintf(msg, tListLen(msg), "invalid topic option partition: %d valid range: [%d, %d]", val,
             TSDB_MIN_DB_PARTITON_OPTION, TSDB_MAX_DB_PARTITON_OPTION);
    return invalidOperationMsg(tscGetErrorMsgPayload(pCmd), msg);
  }


  return TSDB_CODE_SUCCESS;
}

// for debug purpose
void tscPrintSelNodeList(SSqlObj* pSql, int32_t subClauseIndex) {
  SQueryInfo* pQueryInfo = tscGetQueryInfo(&pSql->cmd);

  int32_t size = (int32_t)tscNumOfExprs(pQueryInfo);
  if (size == 0) {
    return;
  }

  int32_t totalBufSize = 1024;

  char    str[1024+1] = {0};
  int32_t offset = 0;

  offset += sprintf(str, "num:%d [", size);
  for (int32_t i = 0; i < size; ++i) {
    SExprInfo* pExpr = tscExprGet(pQueryInfo, i);

    char    tmpBuf[1024] = {0};
    int32_t tmpLen = 0;
    char   *name = NULL;

    if (pExpr->base.functionId < 0) {
      SUdfInfo* pUdfInfo = taosArrayGet(pQueryInfo->pUdfInfo, -1 * pExpr->base.functionId - 1);
      name = pUdfInfo->name;
    } else {
      name = aAggs[pExpr->base.functionId].name;
    }

    tmpLen =
        sprintf(tmpBuf, "%s(uid:%" PRIu64 ", %d)", name, pExpr->base.uid, pExpr->base.colInfo.colId);

    if (tmpLen + offset >= totalBufSize - 1) break;


    offset += sprintf(str + offset, "%s", tmpBuf);

    if (i < size - 1) {
      str[offset++] = ',';
    }
  }

  assert(offset < totalBufSize);
  str[offset] = ']';
  assert(offset < totalBufSize);
  tscDebug("0x%"PRIx64" select clause:%s", pSql->self, str);
}

int32_t doCheckForCreateTable(SSqlObj* pSql, int32_t subClauseIndex, SSqlInfo* pInfo) {
  const char* msg1 = "invalid table name";

  SSqlCmd*        pCmd = &pSql->cmd;
  SQueryInfo*     pQueryInfo = tscGetQueryInfo(pCmd);
  STableMetaInfo* pTableMetaInfo = tscGetMetaInfo(pQueryInfo, 0);

  SCreateTableSql* pCreateTable = pInfo->pCreateTableInfo;

  SArray* pFieldList = pCreateTable->colInfo.pColumns;
  SArray* pTagList = pCreateTable->colInfo.pTagColumns;

  assert(pFieldList != NULL);

  // if sql specifies db, use it, otherwise use default db
  SStrToken* pzTableName = &(pCreateTable->name);
  
  bool dbIncluded = false;
  if (tscValidateName(pzTableName, true, &dbIncluded) != TSDB_CODE_SUCCESS) {
    return invalidOperationMsg(tscGetErrorMsgPayload(pCmd), msg1);
  }

  int32_t code = tscSetTableFullName(&pTableMetaInfo->name, pzTableName, pSql, dbIncluded);
  if(code != TSDB_CODE_SUCCESS) {
    return code;
  }

  if (!validateTableColumnInfo(pFieldList, pCmd) ||
      (pTagList != NULL && !validateTagParams(pTagList, pFieldList, pCmd))) {
    return TSDB_CODE_TSC_INVALID_OPERATION;
  }

  int32_t col = 0;
  size_t numOfFields = taosArrayGetSize(pFieldList);

  for (; col < numOfFields; ++col) {
    TAOS_FIELD* p = taosArrayGet(pFieldList, col);
    tscFieldInfoAppend(&pQueryInfo->fieldsInfo, p);
  }

  pCmd->numOfCols = (int16_t)numOfFields;

  if (pTagList != NULL) {  // create super table[optional]
    size_t numOfTags = taosArrayGetSize(pTagList);
    for (int32_t i = 0; i < numOfTags; ++i) {
      TAOS_FIELD* p = taosArrayGet(pTagList, i);
      tscFieldInfoAppend(&pQueryInfo->fieldsInfo, p);
    }

    pCmd->count =(int32_t) numOfTags;
  }

  return TSDB_CODE_SUCCESS;
}

int32_t doCheckForCreateFromStable(SSqlObj* pSql, SSqlInfo* pInfo) {
  const char* msg1 = "invalid table name";
  const char* msg3 = "tag value too long";
  const char* msg4 = "illegal value or data overflow";
  const char* msg5 = "tags number not matched";

  SSqlCmd* pCmd = &pSql->cmd;

  SCreateTableSql* pCreateTable = pInfo->pCreateTableInfo;
  SQueryInfo*      pQueryInfo = tscGetQueryInfo(pCmd);

  // two table: the first one is for current table, and the secondary is for the super table.
  if (pQueryInfo->numOfTables < 2) {
    tscAddEmptyMetaInfo(pQueryInfo);
  }

  const int32_t TABLE_INDEX = 0;
  const int32_t STABLE_INDEX = 1;

  STableMetaInfo* pStableMetaInfo = tscGetMetaInfo(pQueryInfo, STABLE_INDEX);

  // super table name, create table by using dst
  int32_t numOfTables = (int32_t) taosArrayGetSize(pCreateTable->childTableInfo);
  for(int32_t j = 0; j < numOfTables; ++j) {
    SCreatedTableInfo* pCreateTableInfo = taosArrayGet(pCreateTable->childTableInfo, j);

    SStrToken* pToken = &pCreateTableInfo->stableName;

    bool dbIncluded = false;
    char      buf[TSDB_TABLE_FNAME_LEN];
    SStrToken sTblToken;
    sTblToken.z = buf;

    int32_t code = validateTableName(pToken->z, pToken->n, &sTblToken, &dbIncluded);
    if (code != TSDB_CODE_SUCCESS) {
      return invalidOperationMsg(tscGetErrorMsgPayload(pCmd), msg1);
    }

    code = tscSetTableFullName(&pStableMetaInfo->name, &sTblToken, pSql, dbIncluded);
    if (code != TSDB_CODE_SUCCESS) {
      return code;
    }

    // get table meta from mnode
    code = tNameExtractFullName(&pStableMetaInfo->name, pCreateTableInfo->tagdata.name);

    SArray* pValList = pCreateTableInfo->pTagVals;
    code = tscGetTableMeta(pSql, pStableMetaInfo);
    if (code != TSDB_CODE_SUCCESS) {
      return code;
    }

    size_t valSize = taosArrayGetSize(pValList);

    // too long tag values will return invalid sql, not be truncated automatically
    SSchema  *pTagSchema = tscGetTableTagSchema(pStableMetaInfo->pTableMeta);
    STableComInfo tinfo = tscGetTableInfo(pStableMetaInfo->pTableMeta);
    STagData *pTag = &pCreateTableInfo->tagdata;

    SKVRowBuilder kvRowBuilder = {0};
    if (tdInitKVRowBuilder(&kvRowBuilder) < 0) {
      return TSDB_CODE_TSC_OUT_OF_MEMORY;
    }

    SArray* pNameList = NULL;
    size_t nameSize = 0;
    int32_t schemaSize = tscGetNumOfTags(pStableMetaInfo->pTableMeta);
    int32_t ret = TSDB_CODE_SUCCESS;

    if (pCreateTableInfo->pTagNames) {
      pNameList = pCreateTableInfo->pTagNames;
      nameSize = taosArrayGetSize(pNameList);

      if (valSize != nameSize) {
        tdDestroyKVRowBuilder(&kvRowBuilder);
        return invalidOperationMsg(tscGetErrorMsgPayload(pCmd), msg5);
      }

      if (schemaSize < valSize) {
        tdDestroyKVRowBuilder(&kvRowBuilder);
        return invalidOperationMsg(tscGetErrorMsgPayload(pCmd), msg5);
      }

      bool findColumnIndex = false;

      for (int32_t i = 0; i < nameSize; ++i) {
        SStrToken* sToken = taosArrayGet(pNameList, i);

        char tmpTokenBuf[TSDB_MAX_BYTES_PER_ROW] = {0}; // create tmp buf to avoid alter orginal sqlstr
        strncpy(tmpTokenBuf, sToken->z, sToken->n);
        sToken->z = tmpTokenBuf;

        if (TK_STRING == sToken->type) {
          tscDequoteAndTrimToken(sToken);
        }

        if (TK_ID == sToken->type) {
          tscRmEscapeAndTrimToken(sToken);
        }

        tVariantListItem* pItem = taosArrayGet(pValList, i);

        findColumnIndex = false;

        // todo speedup by using hash list
        for (int32_t t = 0; t < schemaSize; ++t) {
          if (strncmp(sToken->z, pTagSchema[t].name, sToken->n) == 0 && strlen(pTagSchema[t].name) == sToken->n) {
            SSchema*          pSchema = &pTagSchema[t];

            char tagVal[TSDB_MAX_TAGS_LEN] = {0};
            if (pSchema->type == TSDB_DATA_TYPE_BINARY || pSchema->type == TSDB_DATA_TYPE_NCHAR) {
              if (pItem->pVar.nLen > pSchema->bytes) {
                tdDestroyKVRowBuilder(&kvRowBuilder);
                return invalidOperationMsg(tscGetErrorMsgPayload(pCmd), msg3);
              }
            } else if (pSchema->type == TSDB_DATA_TYPE_TIMESTAMP) {
              if (pItem->pVar.nType == TSDB_DATA_TYPE_BINARY) {
                ret = convertTimestampStrToInt64(&(pItem->pVar), tinfo.precision);
                if (ret != TSDB_CODE_SUCCESS) {
                  return invalidOperationMsg(tscGetErrorMsgPayload(pCmd), msg4);
                }
              } else if (pItem->pVar.nType == TSDB_DATA_TYPE_TIMESTAMP) {
                pItem->pVar.i64 = convertTimePrecision(pItem->pVar.i64, TSDB_TIME_PRECISION_NANO, tinfo.precision);
              }
            }

            ret = tVariantDump(&(pItem->pVar), tagVal, pSchema->type, true);

            // check again after the convert since it may be converted from binary to nchar.
            if (pSchema->type == TSDB_DATA_TYPE_BINARY || pSchema->type == TSDB_DATA_TYPE_NCHAR) {
              int16_t len = varDataTLen(tagVal);
              if (len > pSchema->bytes) {
                tdDestroyKVRowBuilder(&kvRowBuilder);
                return invalidOperationMsg(tscGetErrorMsgPayload(pCmd), msg3);
              }
            }

            if (ret != TSDB_CODE_SUCCESS) {
              tdDestroyKVRowBuilder(&kvRowBuilder);
              return invalidOperationMsg(tscGetErrorMsgPayload(pCmd), msg4);
            }

            tdAddColToKVRow(&kvRowBuilder, pSchema->colId, pSchema->type, tagVal);

            findColumnIndex = true;
            break;
          }
        }

        if (!findColumnIndex) {
          tdDestroyKVRowBuilder(&kvRowBuilder);
          return tscInvalidOperationMsg(pCmd->payload, "invalid tag name", sToken->z);
        }
      }
    } else {
      if (schemaSize != valSize) {
        tdDestroyKVRowBuilder(&kvRowBuilder);
        return invalidOperationMsg(tscGetErrorMsgPayload(pCmd), msg5);
      }

      for (int32_t i = 0; i < valSize; ++i) {
        SSchema*          pSchema = &pTagSchema[i];
        tVariantListItem* pItem = taosArrayGet(pValList, i);

        char tagVal[TSDB_MAX_TAGS_LEN];
        if (pSchema->type == TSDB_DATA_TYPE_BINARY || pSchema->type == TSDB_DATA_TYPE_NCHAR) {
          if (pItem->pVar.nLen > pSchema->bytes) {
            tdDestroyKVRowBuilder(&kvRowBuilder);
            return invalidOperationMsg(tscGetErrorMsgPayload(pCmd), msg3);
          }
        } else if (pSchema->type == TSDB_DATA_TYPE_TIMESTAMP) {
          if (pItem->pVar.nType == TSDB_DATA_TYPE_BINARY) {
            ret = convertTimestampStrToInt64(&(pItem->pVar), tinfo.precision);
            if (ret != TSDB_CODE_SUCCESS) {
              return invalidOperationMsg(tscGetErrorMsgPayload(pCmd), msg4);
            }
          } else if (pItem->pVar.nType == TSDB_DATA_TYPE_TIMESTAMP) {
            pItem->pVar.i64 = convertTimePrecision(pItem->pVar.i64, TSDB_TIME_PRECISION_NANO, tinfo.precision);
          }
        }


        ret = tVariantDump(&(pItem->pVar), tagVal, pSchema->type, true);

        // check again after the convert since it may be converted from binary to nchar.
        if (pSchema->type == TSDB_DATA_TYPE_BINARY || pSchema->type == TSDB_DATA_TYPE_NCHAR) {
          int16_t len = varDataTLen(tagVal);
          if (len > pSchema->bytes) {
            tdDestroyKVRowBuilder(&kvRowBuilder);
            return invalidOperationMsg(tscGetErrorMsgPayload(pCmd), msg3);
          }
        }

        if (ret != TSDB_CODE_SUCCESS) {
          tdDestroyKVRowBuilder(&kvRowBuilder);
          return invalidOperationMsg(tscGetErrorMsgPayload(pCmd), msg4);
        }

        tdAddColToKVRow(&kvRowBuilder, pSchema->colId, pSchema->type, tagVal);
      }
    }

    SKVRow row = tdGetKVRowFromBuilder(&kvRowBuilder);
    tdDestroyKVRowBuilder(&kvRowBuilder);
    if (row == NULL) {
      return TSDB_CODE_TSC_OUT_OF_MEMORY;
    }
    tdSortKVRowByColIdx(row);
    pTag->dataLen = kvRowLen(row);

    if (pTag->data == NULL) {
      pTag->data = malloc(pTag->dataLen);
    }

    kvRowCpy(pTag->data, row);
    free(row);
    
    bool dbIncluded2 = false;
    // table name
    if (tscValidateName(&(pCreateTableInfo->name), true, &dbIncluded2) != TSDB_CODE_SUCCESS) {
      return invalidOperationMsg(tscGetErrorMsgPayload(pCmd), msg1);
    }

    STableMetaInfo* pTableMetaInfo = tscGetMetaInfo(pQueryInfo, TABLE_INDEX);
    ret = tscSetTableFullName(&pTableMetaInfo->name, &pCreateTableInfo->name, pSql, dbIncluded2);
    if (ret != TSDB_CODE_SUCCESS) {
      return ret;
    }

    pCreateTableInfo->fullname = calloc(1, tNameLen(&pTableMetaInfo->name) + 1);
    ret = tNameExtractFullName(&pTableMetaInfo->name, pCreateTableInfo->fullname);
    if (ret != TSDB_CODE_SUCCESS) {
      return invalidOperationMsg(tscGetErrorMsgPayload(pCmd), msg1);
    }
  }

  return TSDB_CODE_SUCCESS;
}

int32_t doCheckForStream(SSqlObj* pSql, SSqlInfo* pInfo) {
  const char* msg1 = "invalid table name";
  const char* msg2 = "functions not allowed in CQ";
  const char* msg3 = "fill only available for interval query";
  const char* msg4 = "fill option not supported in stream computing";
  const char* msg5 = "sql too long";  // todo ADD support
  const char* msg6 = "from missing in subclause";
  const char* msg7 = "time interval is required";
  const char* msg8 = "the first column should be primary timestamp column";
  const char* msg9 = "Continuous query do not support sub query";
  const char* msg10 = "illegal number of columns";

  SSqlCmd*    pCmd = &pSql->cmd;
  SQueryInfo* pQueryInfo = tscGetQueryInfo(pCmd);
  assert(pQueryInfo->numOfTables == 1);

  SCreateTableSql* pCreateTable = pInfo->pCreateTableInfo;
  STableMetaInfo*  pTableMetaInfo = tscGetMetaInfo(pQueryInfo, 0);

  // if sql specifies db, use it, otherwise use default db
  SStrToken* pName = &(pCreateTable->name);
  SSqlNode* pSqlNode = pCreateTable->pSelect;
  bool dbIncluded1 = false;

  if (tscValidateName(pName, true, &dbIncluded1) != TSDB_CODE_SUCCESS) {
    return invalidOperationMsg(tscGetErrorMsgPayload(pCmd), msg1);
  }
  
  SRelationInfo* pFromInfo = pInfo->pCreateTableInfo->pSelect->from;
  if (pFromInfo == NULL || taosArrayGetSize(pFromInfo->list) == 0) {
    return invalidOperationMsg(tscGetErrorMsgPayload(pCmd), msg6);
  }

  if (pFromInfo->type == SQL_NODE_FROM_SUBQUERY){
      return invalidOperationMsg(tscGetErrorMsgPayload(pCmd), msg9);
  }

  SRelElementPair* p1 = taosArrayGet(pFromInfo->list, 0);
  SStrToken srcToken = {.z = p1->tableName.z, .n = p1->tableName.n, .type = p1->tableName.type};

  bool dbIncluded2 = false;
  char      buf[TSDB_TABLE_FNAME_LEN];
  SStrToken sTblToken;
  sTblToken.z = buf;
  
  int32_t code = validateTableName(srcToken.z, srcToken.n, &sTblToken, &dbIncluded2);
  if (code != TSDB_CODE_SUCCESS) {
    return invalidOperationMsg(tscGetErrorMsgPayload(pCmd), msg1);
  }

  code = tscSetTableFullName(&pTableMetaInfo->name, &sTblToken, pSql, dbIncluded2);
  if (code != TSDB_CODE_SUCCESS) {
    return code;
  }

  code = tscGetTableMeta(pSql, pTableMetaInfo);
  if (code != TSDB_CODE_SUCCESS) {
    return code;
  }

  if (validateSelectNodeList(&pSql->cmd, pQueryInfo, pSqlNode->pSelNodeList, false, false, false) != TSDB_CODE_SUCCESS) {
    return TSDB_CODE_TSC_INVALID_OPERATION;
  }

  if (pSqlNode->pWhere != NULL) {  // query condition in stream computing
    if (validateWhereNode(pQueryInfo, &pSqlNode->pWhere, pSql) != TSDB_CODE_SUCCESS) {
      return TSDB_CODE_TSC_INVALID_OPERATION;
    }
  }

  // set interval value
  if (validateIntervalNode(pSql, pQueryInfo, pSqlNode) != TSDB_CODE_SUCCESS) {
    return TSDB_CODE_TSC_INVALID_OPERATION;
  }

  if (isTimeWindowQuery(pQueryInfo) && (validateFunctionsInIntervalOrGroupbyQuery(pCmd, pQueryInfo) != TSDB_CODE_SUCCESS)) {
    return invalidOperationMsg(tscGetErrorMsgPayload(pCmd), msg2);
  }

  // project query primary column must be timestamp type
  if (tscIsProjectionQuery(pQueryInfo)) {
    SExprInfo* pExpr = tscExprGet(pQueryInfo, 0);
    if (pExpr->base.colInfo.colId != PRIMARYKEY_TIMESTAMP_COL_INDEX) {
      return invalidOperationMsg(tscGetErrorMsgPayload(pCmd), msg8);
    }
  } else {
    if (pQueryInfo->interval.interval == 0) {
      return invalidOperationMsg(tscGetErrorMsgPayload(pCmd), msg7);
    }
  }

  // set the created table[stream] name
  code = tscSetTableFullName(&pTableMetaInfo->name, pName, pSql, dbIncluded1);
  if (code != TSDB_CODE_SUCCESS) {
    return code;
  }

  if (pSqlNode->sqlstr.n > TSDB_MAX_SAVED_SQL_LEN) {
    return invalidOperationMsg(tscGetErrorMsgPayload(pCmd), msg5);
  }

  if (tsRewriteFieldNameIfNecessary(pCmd, pQueryInfo) != TSDB_CODE_SUCCESS) {
    return TSDB_CODE_TSC_INVALID_OPERATION;
  }

  if (pQueryInfo->fieldsInfo.numOfOutput <= 1) {
    return invalidOperationMsg(tscGetErrorMsgPayload(pCmd), msg10);
  }

  if (validateSqlFunctionInStreamSql(pCmd, pQueryInfo) != TSDB_CODE_SUCCESS) {
    return TSDB_CODE_TSC_INVALID_OPERATION;
  }

  /*
   * check if fill operation is available, the fill operation is parsed and executed during query execution,
   * not here.
   */
  if (pSqlNode->fillType != NULL) {
    if (pQueryInfo->interval.interval == 0) {
      return invalidOperationMsg(tscGetErrorMsgPayload(pCmd), msg3);
    }

    tVariantListItem* pItem = taosArrayGet(pSqlNode->fillType, 0);
    if (pItem->pVar.nType == TSDB_DATA_TYPE_BINARY) {
      if (!((strncmp(pItem->pVar.pz, "none", 4) == 0 && pItem->pVar.nLen == 4) ||
            (strncmp(pItem->pVar.pz, "null", 4) == 0 && pItem->pVar.nLen == 4))) {
        return invalidOperationMsg(tscGetErrorMsgPayload(pCmd), msg4);
      }
    }
  }

  // set the number of stream table columns
  pCmd->numOfCols = pQueryInfo->fieldsInfo.numOfOutput;
  return TSDB_CODE_SUCCESS;
}

int32_t checkQueryRangeForFill(SSqlCmd* pCmd, SQueryInfo* pQueryInfo) {
  const char* msg3 = "start(end) time of query range required or time range too large";

  if (pQueryInfo->interval.interval == 0) {
    return TSDB_CODE_SUCCESS;
  }

    bool initialWindows = TSWINDOW_IS_EQUAL(pQueryInfo->window, TSWINDOW_INITIALIZER);
    if (initialWindows) {
      return invalidOperationMsg(tscGetErrorMsgPayload(pCmd), msg3);
    }

    int64_t timeRange = ABS(pQueryInfo->window.skey - pQueryInfo->window.ekey);

    int64_t intervalRange = 0;
    if (pQueryInfo->interval.intervalUnit == 'n' || pQueryInfo->interval.intervalUnit == 'y') {
      int64_t f = 1;
      if (pQueryInfo->interval.intervalUnit == 'n') {
        f = 30L * MILLISECOND_PER_DAY;
      } else if (pQueryInfo->interval.intervalUnit == 'y') {
        f = 365L * MILLISECOND_PER_DAY;
      }

      intervalRange = pQueryInfo->interval.interval * f;
    } else {
      intervalRange = pQueryInfo->interval.interval;
    }
    // number of result is not greater than 10,000,000
    if ((timeRange == 0) || (timeRange / intervalRange) >= MAX_INTERVAL_TIME_WINDOW) {
      return invalidOperationMsg(tscGetErrorMsgPayload(pCmd), msg3);
    }

    return TSDB_CODE_SUCCESS;
}

// TODO normalize the function expression and compare it
int32_t tscGetExprFilters(SSqlCmd* pCmd, SQueryInfo* pQueryInfo, SArray* pSelectNodeList, tSqlExpr* pSqlExpr, SExprInfo** pExpr) {
  const char* msg1 = "invalid sql expression in having";

  *pExpr = NULL;
  size_t nx = tscNumOfExprs(pQueryInfo);

  // parameters is needed for functions
  if (pSqlExpr->Expr.paramList == NULL && pSqlExpr->functionId != TSDB_FUNC_COUNT) {
    return invalidOperationMsg(tscGetErrorMsgPayload(pCmd), msg1);
  }

  tSqlExprItem *pParam  = NULL;
  SSchema      schema = {0};

  if (pSqlExpr->Expr.paramList != NULL) {
    pParam = taosArrayGet(pSqlExpr->Expr.paramList, 0);
    SStrToken* pToken = &pParam->pNode->columnName;

    SColumnIndex index = COLUMN_INDEX_INITIALIZER;
    getColumnIndexByName(pToken, pQueryInfo, &index, tscGetErrorMsgPayload(pCmd));
    STableMetaInfo* pTableMetaInfo = tscGetMetaInfo(pQueryInfo, index.tableIndex);
    schema = *tscGetTableColumnSchema(pTableMetaInfo->pTableMeta, index.columnIndex);
  } else {
    schema = (SSchema) {.colId = PRIMARYKEY_TIMESTAMP_COL_INDEX, .type = TSDB_DATA_TYPE_TIMESTAMP, .bytes = TSDB_KEYSIZE};
  }

  for(int32_t i = 0; i < nx; ++i) {
    SExprInfo* pExprInfo = tscExprGet(pQueryInfo, i);
    if (pExprInfo->base.functionId == pSqlExpr->functionId && pExprInfo->base.colInfo.colId == schema.colId) {
      ++pQueryInfo->havingFieldNum;
      *pExpr = pExprInfo;
      return TSDB_CODE_SUCCESS;
    }
  }

//  size_t num = taosArrayGetSize(pSelectNodeList);
//  for(int32_t i = 0; i < num; ++i) {
//    tSqlExprItem* pItem = taosArrayGet(pSelectNodeList, i);
//
//    if (tSqlExprCompare(pItem->pNode, pSqlExpr) == 0) { // exists, not added it,
//
//      SColumnIndex index = COLUMN_INDEX_INITIALIZER;
//      int32_t functionId = pSqlExpr->functionId;
//      if (pSqlExpr->Expr.paramList == NULL) {
//        index.columnIndex = 0;
//        index.tableIndex  = 0;
//      } else {
//        tSqlExprItem* pParamElem = taosArrayGet(pSqlExpr->Expr.paramList, 0);
//        SStrToken* pToken = &pParamElem->pNode->columnName;
//        getColumnIndexByName(pToken, pQueryInfo, &index, tscGetErrorMsgPayload(pCmd));
//      }
//
//      size_t numOfNodeInSel = tscNumOfExprs(pQueryInfo);
//      for(int32_t k = 0; k < numOfNodeInSel; ++k) {
//        SExprInfo* pExpr1 = tscExprGet(pQueryInfo, k);
//
//        if (pExpr1->base.functionId != functionId) {
//          continue;
//        }
//
//        if (pExpr1->base.colInfo.colIndex != index.columnIndex) {
//          continue;
//        }
//
//        ++pQueryInfo->havingFieldNum;
//        *pExpr = pExpr1;
//        break;
//      }
//
//      assert(*pExpr != NULL);
//      return TSDB_CODE_SUCCESS;
//    }
//  }

  tSqlExprItem item = {.pNode = pSqlExpr, .aliasName = NULL, .distinct = false};

  int32_t outputIndex = (int32_t)tscNumOfExprs(pQueryInfo);

  // ADD TRUE FOR TEST
  if (addExprAndResultField(pCmd, pQueryInfo, outputIndex, &item, true, NULL) != TSDB_CODE_SUCCESS) {
    return TSDB_CODE_TSC_INVALID_OPERATION;
  }

  ++pQueryInfo->havingFieldNum;

  size_t n = tscNumOfExprs(pQueryInfo);
  *pExpr = tscExprGet(pQueryInfo, (int32_t)n - 1);

  SInternalField* pField = taosArrayGetLast(pQueryInfo->fieldsInfo.internalField);
  pField->visible = false;

  return TSDB_CODE_SUCCESS;
}

static int32_t handleExprInHavingClause(SSqlCmd* pCmd, SQueryInfo* pQueryInfo, SArray* pSelectNodeList, tSqlExpr* pExpr, int32_t sqlOptr) {
  const char* msg1 = "non binary column not support like/match operator";
  const char* msg2 = "invalid operator for binary column in having clause";
  const char* msg3 = "invalid operator for bool column in having clause";

  SColumnFilterInfo* pColFilter = NULL;
  // TODO refactor: validate the expression
  /*
   * in case of TK_AND filter condition, we first find the corresponding column and build the query condition together
   * the already existed condition.
   */
  SExprInfo *expr = NULL;
  if (sqlOptr == TK_AND) {
    int32_t ret = tscGetExprFilters(pCmd, pQueryInfo, pSelectNodeList, pExpr->pLeft, &expr);
    if (ret) {
      return ret;
    }

    // this is a new filter condition on this column
    if (expr->base.flist.numOfFilters == 0) {
      pColFilter = addColumnFilterInfo(&expr->base.flist);
    } else {  // update the existed column filter information, find the filter info here
      pColFilter = &expr->base.flist.filterInfo[0];
    }

    if (pColFilter == NULL) {
      return TSDB_CODE_TSC_OUT_OF_MEMORY;
    }
  } else if (sqlOptr == TK_OR) {
    int32_t ret = tscGetExprFilters(pCmd, pQueryInfo, pSelectNodeList, pExpr->pLeft, &expr);
    if (ret) {
      return ret;
    }

    // TODO fixme: failed to invalid the filter expression: "col1 = 1 OR col2 = 2"
    // TODO refactor
    pColFilter = addColumnFilterInfo(&expr->base.flist);
    if (pColFilter == NULL) {
      return TSDB_CODE_TSC_OUT_OF_MEMORY;
    }
  } else {  // error;
    return TSDB_CODE_TSC_INVALID_OPERATION;
  }

  pColFilter->filterstr =
      ((expr->base.resType == TSDB_DATA_TYPE_BINARY || expr->base.resType == TSDB_DATA_TYPE_NCHAR) ? 1 : 0);

  if (pColFilter->filterstr) {
    if (pExpr->tokenId != TK_EQ
        && pExpr->tokenId != TK_NE
        && pExpr->tokenId != TK_ISNULL
        && pExpr->tokenId != TK_NOTNULL
        && pExpr->tokenId != TK_LIKE
        && pExpr->tokenId != TK_MATCH
        && pExpr->tokenId != TK_NMATCH
        ) {
      return invalidOperationMsg(tscGetErrorMsgPayload(pCmd), msg2);
    }
  } else {
    if (pExpr->tokenId == TK_LIKE || pExpr->tokenId == TK_MATCH || pExpr->tokenId == TK_NMATCH) {
      return invalidOperationMsg(tscGetErrorMsgPayload(pCmd), msg1);
    }

    if (expr->base.resType == TSDB_DATA_TYPE_BOOL) {
      if (pExpr->tokenId != TK_EQ && pExpr->tokenId != TK_NE) {
        return invalidOperationMsg(tscGetErrorMsgPayload(pCmd), msg3);
      }
    }
  }

  STableMetaInfo* pTableMetaInfo = tscGetMetaInfo(pQueryInfo, 0);
  STableMeta* pTableMeta = pTableMetaInfo->pTableMeta;

  int32_t ret = doExtractColumnFilterInfo(pCmd, pQueryInfo, pTableMeta->tableInfo.precision, pColFilter,
                                          expr->base.resType, pExpr);
  if (ret) {
    return ret;
  }

  return TSDB_CODE_SUCCESS;
}

int32_t getHavingExpr(SSqlCmd* pCmd, SQueryInfo* pQueryInfo, SArray* pSelectNodeList, tSqlExpr* pExpr, int32_t parentOptr) {
  if (pExpr == NULL) {
    return TSDB_CODE_SUCCESS;
  }

  const char* msg1 = "invalid having clause";

  tSqlExpr* pLeft = pExpr->pLeft;
  tSqlExpr* pRight = pExpr->pRight;

  if (pExpr->tokenId == TK_AND || pExpr->tokenId == TK_OR) {
    int32_t ret = getHavingExpr(pCmd, pQueryInfo, pSelectNodeList, pExpr->pLeft, pExpr->tokenId);
    if (ret != TSDB_CODE_SUCCESS) {
      return ret;
    }

    return getHavingExpr(pCmd, pQueryInfo, pSelectNodeList, pExpr->pRight, pExpr->tokenId);
  }

  if (pLeft == NULL || pRight == NULL) {
    return invalidOperationMsg(tscGetErrorMsgPayload(pCmd), msg1);
  }

  if (pLeft->type == pRight->type) {
    return invalidOperationMsg(tscGetErrorMsgPayload(pCmd), msg1);
  }

  exchangeExpr(pExpr);

  pLeft  = pExpr->pLeft;
  pRight = pExpr->pRight;
  if (pLeft->type != SQL_NODE_SQLFUNCTION) {
    return invalidOperationMsg(tscGetErrorMsgPayload(pCmd), msg1);
  }

  if (pRight->type != SQL_NODE_VALUE) {
    return invalidOperationMsg(tscGetErrorMsgPayload(pCmd), msg1);
  }

  if (pExpr->tokenId >= TK_BITAND) {
    return invalidOperationMsg(tscGetErrorMsgPayload(pCmd), msg1);
  }

  if (pLeft->Expr.paramList) {
    size_t size = taosArrayGetSize(pLeft->Expr.paramList);
    for (int32_t i = 0; i < size; i++) {
      tSqlExprItem* pParamItem = taosArrayGet(pLeft->Expr.paramList, i);

      tSqlExpr* pExpr1 = pParamItem->pNode;
      if (pExpr1->tokenId != TK_ALL &&
          pExpr1->tokenId != TK_ID &&
          pExpr1->tokenId != TK_STRING &&
          pExpr1->tokenId != TK_INTEGER &&
          pExpr1->tokenId != TK_FLOAT) {
        return invalidOperationMsg(tscGetErrorMsgPayload(pCmd), msg1);
      }

      if (pExpr1->tokenId == TK_ID && (pExpr1->columnName.z == NULL && pExpr1->columnName.n == 0)) {
        return invalidOperationMsg(tscGetErrorMsgPayload(pCmd), msg1);
      }

      if (pExpr1->tokenId == TK_ID) {
        SColumnIndex index = COLUMN_INDEX_INITIALIZER;
        if ((getColumnIndexByName(&pExpr1->columnName, pQueryInfo, &index, tscGetErrorMsgPayload(pCmd)) != TSDB_CODE_SUCCESS)) {
          return invalidOperationMsg(tscGetErrorMsgPayload(pCmd), msg1);
        }

        STableMetaInfo* pTableMetaInfo = tscGetMetaInfo(pQueryInfo, index.tableIndex);
        STableMeta* pTableMeta = pTableMetaInfo->pTableMeta;

        if (index.columnIndex <= 0 ||
            index.columnIndex >= tscGetNumOfColumns(pTableMeta)) {
          return invalidOperationMsg(tscGetErrorMsgPayload(pCmd), msg1);
        }
      }
    }
  }

  pLeft->functionId = isValidFunction(pLeft->Expr.operand.z, pLeft->Expr.operand.n);
  if (pLeft->functionId < 0) {
    return invalidOperationMsg(tscGetErrorMsgPayload(pCmd), msg1);
  }

  return handleExprInHavingClause(pCmd, pQueryInfo, pSelectNodeList, pExpr, parentOptr);
}

int32_t validateHavingClause(SQueryInfo* pQueryInfo, tSqlExpr* pExpr, SSqlCmd* pCmd, SArray* pSelectNodeList,
                             int32_t joinQuery, int32_t timeWindowQuery) {
  const char* msg1 = "having only works with group by";
  const char* msg2 = "functions or others can not be mixed up";
  const char* msg3 = "invalid expression in having clause";

  if (pExpr == NULL) {
    return TSDB_CODE_SUCCESS;
  }

  if (pQueryInfo->groupbyExpr.numOfGroupCols <= 0) {
    return invalidOperationMsg(tscGetErrorMsgPayload(pCmd), msg1);
  }

  if (pExpr->pLeft == NULL || pExpr->pRight == NULL) {
    return invalidOperationMsg(tscGetErrorMsgPayload(pCmd), msg3);
  }

  if (pQueryInfo->colList == NULL) {
    pQueryInfo->colList = taosArrayInit(4, POINTER_BYTES);
  }

  int32_t ret = 0;

  if ((ret = getHavingExpr(pCmd, pQueryInfo, pSelectNodeList, pExpr, TK_AND)) != TSDB_CODE_SUCCESS) {
    return ret;
  }

  //REDO function check
  if (!functionCompatibleCheck(pQueryInfo, joinQuery, timeWindowQuery)) {
    return invalidOperationMsg(tscGetErrorMsgPayload(pCmd), msg2);
  }

  return TSDB_CODE_SUCCESS;
}

static int32_t getTableNameFromSqlNode(SSqlNode* pSqlNode, SArray* tableNameList, char* msgBuf, SSqlObj* pSql) {
  const char* msg1 = "invalid table name";

  int32_t numOfTables = (int32_t) taosArrayGetSize(pSqlNode->from->list);
  assert(pSqlNode->from->type == SQL_NODE_FROM_TABLELIST);

  for(int32_t j = 0; j < numOfTables; ++j) {
    SRelElementPair* item = taosArrayGet(pSqlNode->from->list, j);

    SStrToken* t = &item->tableName;
    if (t->type == TK_INTEGER || t->type == TK_FLOAT) {
      return invalidOperationMsg(msgBuf, msg1);
    }
    
    bool dbIncluded = false;
    char      buf[TSDB_TABLE_FNAME_LEN];
    SStrToken sTblToken;
    sTblToken.z = buf;
    
    if (validateTableName(t->z, t->n, &sTblToken, &dbIncluded) != TSDB_CODE_SUCCESS) {
      return invalidOperationMsg(msgBuf, msg1);
    }

    SName name = {0};
    int32_t code = tscSetTableFullName(&name, &sTblToken, pSql, dbIncluded);
    if (code != TSDB_CODE_SUCCESS) {
      return code;
    }

    taosArrayPush(tableNameList, &name);
  }

  return TSDB_CODE_SUCCESS;
}

static int32_t getTableNameFromSubquery(SSqlNode* pSqlNode, SArray* tableNameList, char* msgBuf, SSqlObj* pSql) {
  int32_t numOfSub = (int32_t) taosArrayGetSize(pSqlNode->from->list);

  for(int32_t j = 0; j < numOfSub; ++j) {
    SRelElementPair* sub = taosArrayGet(pSqlNode->from->list, j);

    int32_t num = (int32_t)taosArrayGetSize(sub->pSubquery);
    for (int32_t i = 0; i < num; ++i) {
      SSqlNode* p = taosArrayGetP(sub->pSubquery, i);
      if (p->from == NULL) {
        return TSDB_CODE_TSC_INVALID_OPERATION;
      }
      
      if (p->from->type == SQL_NODE_FROM_TABLELIST) {
        int32_t code = getTableNameFromSqlNode(p, tableNameList, msgBuf, pSql);
        if (code != TSDB_CODE_SUCCESS) {
          return code;
        }
      } else {
        getTableNameFromSubquery(p, tableNameList, msgBuf, pSql);
      }
    }
  }

  return TSDB_CODE_SUCCESS;
}

void tscTableMetaCallBack(void *param, TAOS_RES *res, int code);
static void freeElem(void* p) {
  tfree(*(char**)p);
}

int32_t tnameComparFn(const void* p1, const void* p2) {
  SName* pn1 = (SName*)p1;
  SName* pn2 = (SName*)p2;

  int32_t ret = strncmp(pn1->acctId, pn2->acctId, tListLen(pn1->acctId));
  if (ret != 0) {
    return ret > 0? 1:-1;
  } else {
    ret = strncmp(pn1->dbname, pn2->dbname, tListLen(pn1->dbname));
    if (ret != 0) {
      return ret > 0? 1:-1;
    } else {
      ret = strncmp(pn1->tname, pn2->tname, tListLen(pn1->tname));
      if (ret != 0) {
        return ret > 0? 1:-1;
      } else {
        return 0;
      }
    }
  }
}

int32_t loadAllTableMeta(SSqlObj* pSql, struct SSqlInfo* pInfo) {
  SSqlCmd* pCmd = &pSql->cmd;

  // the table meta has already been loaded from local buffer or mnode already
  if (pCmd->pTableMetaMap != NULL) {
    return TSDB_CODE_SUCCESS;
  }

  int32_t code = TSDB_CODE_SUCCESS;

  SArray* tableNameList = NULL;
  SArray* pVgroupList   = NULL;
  SArray* plist         = NULL;
  STableMeta* pTableMeta = NULL;
  size_t    tableMetaCapacity = 0;
  SQueryInfo* pQueryInfo = tscGetQueryInfo(pCmd);

  pCmd->pTableMetaMap = taosHashInit(4, taosGetDefaultHashFunction(TSDB_DATA_TYPE_BINARY), false, HASH_NO_LOCK);

  tableNameList = taosArrayInit(4, sizeof(SName));
  size_t size = taosArrayGetSize(pInfo->list);
  for (int32_t i = 0; i < size; ++i) {
    SSqlNode* pSqlNode = taosArrayGetP(pInfo->list, i);
    if (pSqlNode->from == NULL) {
      goto _end;
    }

    // load the table meta in the from clause
    if (pSqlNode->from->type == SQL_NODE_FROM_TABLELIST) {
      code = getTableNameFromSqlNode(pSqlNode, tableNameList, tscGetErrorMsgPayload(pCmd), pSql);
      if (code != TSDB_CODE_SUCCESS) {
        goto _end;
      }
    } else {
      code = getTableNameFromSubquery(pSqlNode, tableNameList, tscGetErrorMsgPayload(pCmd), pSql);
      if (code != TSDB_CODE_SUCCESS) {
        goto _end;
      }
    }
  }

  char     name[TSDB_TABLE_FNAME_LEN] = {0};

  plist = taosArrayInit(4, POINTER_BYTES);
  pVgroupList = taosArrayInit(4, POINTER_BYTES);

  taosArraySort(tableNameList, tnameComparFn);
  taosArrayRemoveDuplicate(tableNameList, tnameComparFn, NULL);

  STableMeta* pSTMeta = (STableMeta *)(pSql->pBuf);
  size_t numOfTables = taosArrayGetSize(tableNameList);
  for (int32_t i = 0; i < numOfTables; ++i) {
    SName* pname = taosArrayGet(tableNameList, i);
    tNameExtractFullName(pname, name);

    size_t len = strlen(name);
      
    if (NULL == taosHashGetCloneExt(UTIL_GET_TABLEMETA(pSql), name, len, NULL,  (void **)&pTableMeta, &tableMetaCapacity)) {
      // not found
      tfree(pTableMeta);
    }

    if (pTableMeta && pTableMeta->id.uid > 0) {
      tscDebug("0x%"PRIx64" retrieve table meta %s from local buf", pSql->self, name);

      // avoid mem leak, may should update pTableMeta
      void* pVgroupIdList = NULL;
      if (pTableMeta->tableType == TSDB_CHILD_TABLE) {
        code = tscCreateTableMetaFromSTableMeta(pSql, (STableMeta **)(&pTableMeta), name, &tableMetaCapacity, (STableMeta **)(&pSTMeta));
        pSql->pBuf = (void *)pSTMeta; 

        // create the child table meta from super table failed, try load it from mnode
        if (code != TSDB_CODE_SUCCESS) {
          char* t = strdup(name);
          taosArrayPush(plist, &t);
          continue;
        }
      } else if (pTableMeta->tableType == TSDB_SUPER_TABLE) {
        // the vgroup list of super table is not kept in local buffer, so here need retrieve it from the mnode each time
        tscDebug("0x%"PRIx64" try to acquire cached super table %s vgroup id list", pSql->self, name);
        void* pv = taosCacheAcquireByKey(UTIL_GET_VGROUPLIST(pSql), name, len);
        if (pv == NULL) {
          char* t = strdup(name);
          taosArrayPush(pVgroupList, &t);
          tscDebug("0x%"PRIx64" failed to retrieve stable %s vgroup id list in cache, try fetch from mnode", pSql->self, name);
        } else {
          tFilePage* pdata = (tFilePage*) pv;
          pVgroupIdList = taosArrayInit((size_t) pdata->num, sizeof(int32_t));
          if (pVgroupIdList == NULL) {
            return TSDB_CODE_TSC_OUT_OF_MEMORY;
          }

          taosArrayAddBatch(pVgroupIdList, pdata->data, (int32_t) pdata->num);
          taosCacheRelease(UTIL_GET_VGROUPLIST(pSql), &pv, false);
        }
      }

      if (taosHashGet(pCmd->pTableMetaMap, name, len) == NULL) {
        STableMeta* pMeta = tscTableMetaDup(pTableMeta);
        STableMetaVgroupInfo tvi = { .pTableMeta = pMeta,  .vgroupIdList = pVgroupIdList};
        taosHashPut(pCmd->pTableMetaMap, name, len, &tvi, sizeof(STableMetaVgroupInfo));
      }
    } else {
      // Add to the retrieve table meta array list.
      // If the tableMeta is missing, the cached vgroup list for the corresponding super table will be ignored.
      tscDebug("0x%"PRIx64" failed to retrieve table meta %s from local buf", pSql->self, name);

      char* t = strdup(name);
      taosArrayPush(plist, &t);
    }
  }

  size_t funcSize = 0;
  if (pInfo->funcs) {
    funcSize = taosArrayGetSize(pInfo->funcs);
  }

  if (funcSize > 0) {
    for (size_t i = 0; i < funcSize; ++i) {
      SStrToken* t = taosArrayGet(pInfo->funcs, i);
      if (NULL == t) {
        continue;
      }

      if (t->n >= TSDB_FUNC_NAME_LEN) {
        code = tscSQLSyntaxErrMsg(tscGetErrorMsgPayload(pCmd), "too long function name", t->z);
        if (code != TSDB_CODE_SUCCESS) {
          goto _end;
        }
      }

      int32_t functionId = isValidFunction(t->z, t->n);
      if (functionId < 0) {
        struct SUdfInfo info = {0};
        info.name = strndup(t->z, t->n);
        info.keep = true;
        if (pQueryInfo->pUdfInfo == NULL) {
          pQueryInfo->pUdfInfo = taosArrayInit(4, sizeof(struct SUdfInfo));
        } else if (taosArrayGetSize(pQueryInfo->pUdfInfo) > 0) {
          int32_t usize = (int32_t)taosArrayGetSize(pQueryInfo->pUdfInfo);
          int32_t exist = 0;
          
          for (int32_t j = 0; j < usize; ++j) {
            SUdfInfo* pUdfInfo = taosArrayGet(pQueryInfo->pUdfInfo, j);
            int32_t len = (int32_t)strlen(pUdfInfo->name);
            if (len == t->n && strncasecmp(info.name, pUdfInfo->name, t->n) == 0) {
              exist = 1;
              break;
            }
          }

          if (exist) {
            continue;
          }
        }

        info.functionId = (int32_t)taosArrayGetSize(pQueryInfo->pUdfInfo) * (-1) - 1;;
        taosArrayPush(pQueryInfo->pUdfInfo, &info);
        if (taosArrayGetSize(pQueryInfo->pUdfInfo) > 1) {
          code = tscInvalidOperationMsg(pCmd->payload, "only one udf allowed", NULL);
          goto _end;
        }        
      }
    }
  }

  // load the table meta for a given table name list
  if (taosArrayGetSize(plist) > 0 || taosArrayGetSize(pVgroupList) > 0 || (pQueryInfo->pUdfInfo && taosArrayGetSize(pQueryInfo->pUdfInfo) > 0)) {
    code = getMultiTableMetaFromMnode(pSql, plist, pVgroupList, pQueryInfo->pUdfInfo, tscTableMetaCallBack, true);
  }

_end:
  if (plist != NULL) {
    taosArrayDestroyEx(plist, freeElem);
  }

  if (pVgroupList != NULL) {
    taosArrayDestroyEx(pVgroupList, freeElem);
  }

  if (tableNameList != NULL) {
    taosArrayDestroy(tableNameList);
  }

  tfree(pTableMeta);

  return code;
}

static int32_t doLoadAllTableMeta(SSqlObj* pSql, SQueryInfo* pQueryInfo, SSqlNode* pSqlNode, int32_t numOfTables) {
  const char* msg1 = "invalid table name";
  const char* msg2 = "invalid table alias name";
  const char* msg3 = "alias name too long";
  const char* msg4 = "self join not allowed";

  int32_t code = TSDB_CODE_SUCCESS;
  SSqlCmd* pCmd = &pSql->cmd;

  if (numOfTables > taosHashGetSize(pCmd->pTableMetaMap)) {
    return invalidOperationMsg(tscGetErrorMsgPayload(pCmd), msg4);
  }

  for (int32_t i = 0; i < numOfTables; ++i) {
    if (pQueryInfo->numOfTables <= i) {  // more than one table
      tscAddEmptyMetaInfo(pQueryInfo);
    }

    SRelElementPair *item = taosArrayGet(pSqlNode->from->list, i);
    SStrToken       *oriName = &item->tableName;

    if (oriName->type == TK_INTEGER || oriName->type == TK_FLOAT) {
      return invalidOperationMsg(tscGetErrorMsgPayload(pCmd), msg1);
    }

    tscDequoteAndTrimToken(oriName);

    bool dbIncluded = false;
    char      buf[TSDB_TABLE_FNAME_LEN];
    SStrToken sTblToken;
    sTblToken.z = buf;
    
    if (validateTableName(oriName->z, oriName->n, &sTblToken, &dbIncluded) != TSDB_CODE_SUCCESS) {
      return invalidOperationMsg(tscGetErrorMsgPayload(pCmd), msg1);
    }

    STableMetaInfo* pTableMetaInfo = tscGetMetaInfo(pQueryInfo, i);
    code = tscSetTableFullName(&pTableMetaInfo->name, &sTblToken, pSql, dbIncluded);
    if (code != TSDB_CODE_SUCCESS) {
      return code;
    }

    SStrToken* aliasName = &item->aliasName;
    if (TPARSER_HAS_TOKEN(*aliasName)) {
      if (aliasName->type == TK_INTEGER || aliasName->type == TK_FLOAT) {
        return invalidOperationMsg(tscGetErrorMsgPayload(pCmd), msg2);
      }

      tscDequoteAndTrimToken(aliasName);
      if (tscValidateName(aliasName, false, NULL) != TSDB_CODE_SUCCESS || aliasName->n >= TSDB_TABLE_NAME_LEN) {
        return invalidOperationMsg(tscGetErrorMsgPayload(pCmd), msg3);
      }

      strncpy(pTableMetaInfo->aliasName, aliasName->z, aliasName->n);
    } else {
      strncpy(pTableMetaInfo->aliasName, tNameGetTableName(&pTableMetaInfo->name), tListLen(pTableMetaInfo->aliasName));
    }

    char fname[TSDB_TABLE_FNAME_LEN] = {0};
    tNameExtractFullName(&pTableMetaInfo->name, fname);
    STableMetaVgroupInfo* p = taosHashGet(pCmd->pTableMetaMap, fname, strnlen(fname, TSDB_TABLE_FNAME_LEN));

    pTableMetaInfo->pTableMeta        = tscTableMetaDup(p->pTableMeta);
    pTableMetaInfo->tableMetaCapacity = tscGetTableMetaSize(pTableMetaInfo->pTableMeta);
    assert(pTableMetaInfo->pTableMeta != NULL);

    if (p->vgroupIdList != NULL) {
      size_t s = taosArrayGetSize(p->vgroupIdList);

      size_t vgroupsz = sizeof(SVgroupMsg) * s + sizeof(SVgroupsInfo);
      pTableMetaInfo->vgroupList = calloc(1, vgroupsz);
      if (pTableMetaInfo->vgroupList == NULL) {
        return TSDB_CODE_TSC_OUT_OF_MEMORY;
      }

      pTableMetaInfo->vgroupList->numOfVgroups = (int32_t) s;
      for(int32_t j = 0; j < s; ++j) {
        int32_t* id = taosArrayGet(p->vgroupIdList, j);

        // check if current buffer contains the vgroup info. If not, add it
        SNewVgroupInfo existVgroupInfo = {.inUse = -1,};
        taosHashGetClone(UTIL_GET_VGROUPMAP(pSql), id, sizeof(*id), NULL, &existVgroupInfo);

        assert(existVgroupInfo.inUse >= 0);
        SVgroupMsg *pVgroup = &pTableMetaInfo->vgroupList->vgroups[j];

        pVgroup->numOfEps = existVgroupInfo.numOfEps;
        pVgroup->vgId = existVgroupInfo.vgId;
        memcpy(&pVgroup->epAddr, &existVgroupInfo.ep, sizeof(pVgroup->epAddr));
      }
    }
  }

  return code;
}

static STableMeta* extractTempTableMetaFromSubquery(SQueryInfo* pUpstream) {
  STableMetaInfo* pUpstreamTableMetaInfo = tscGetMetaInfo(pUpstream, 0);

  int32_t     numOfColumns = pUpstream->fieldsInfo.numOfOutput;
  STableMeta *meta = calloc(1, sizeof(STableMeta) + sizeof(SSchema) * numOfColumns);
  meta->tableType = TSDB_TEMP_TABLE;

  STableComInfo *info = &meta->tableInfo;
  info->numOfColumns = numOfColumns;
  info->precision    = pUpstreamTableMetaInfo->pTableMeta->tableInfo.precision;
  info->numOfTags    = 0;

  int32_t n = 0;
  for(int32_t i = 0; i < numOfColumns; ++i) {
    SInternalField* pField = tscFieldInfoGetInternalField(&pUpstream->fieldsInfo, i);
    if (!pField->visible) {
      continue;
    }

    meta->schema[n].bytes = pField->field.bytes;
    meta->schema[n].type  = pField->field.type;

    SExprInfo* pExpr = pField->pExpr;
    meta->schema[n].colId = pExpr->base.resColId;
    tstrncpy(meta->schema[n].name, pField->pExpr->base.aliasName, TSDB_COL_NAME_LEN);
    info->rowSize += meta->schema[n].bytes;

    n += 1;
  }

  info->numOfColumns = n;

  return meta;
}

static int32_t doValidateSubquery(SSqlNode* pSqlNode, int32_t index, SSqlObj* pSql, SQueryInfo* pQueryInfo, char* msgBuf) {
  SRelElementPair* subInfo = taosArrayGet(pSqlNode->from->list, index);

  // union all is not support currently
  SSqlNode* p = taosArrayGetP(subInfo->pSubquery, 0);
  if (taosArrayGetSize(subInfo->pSubquery) >= 2) {
    return invalidOperationMsg(msgBuf, "not support union in subquery");
  }

  SQueryInfo* pSub = calloc(1, sizeof(SQueryInfo));
  tscInitQueryInfo(pSub);

  SArray *pUdfInfo = NULL;
  if (pQueryInfo->pUdfInfo) {
    pUdfInfo = taosArrayDup(pQueryInfo->pUdfInfo);
  }

  pSub->pUdfInfo = pUdfInfo;
  pSub->udfCopy = true;

  pSub->pDownstream = pQueryInfo;
  taosArrayPush(pQueryInfo->pUpstream, &pSub);
  int32_t code = validateSqlNode(pSql, p, pSub);
  if (code != TSDB_CODE_SUCCESS) {
    return code;
  }

  // create dummy table meta info
  STableMetaInfo* pTableMetaInfo1 = calloc(1, sizeof(STableMetaInfo));
  if (pTableMetaInfo1 == NULL) {
    return TSDB_CODE_TSC_OUT_OF_MEMORY;
  }

  pTableMetaInfo1->pTableMeta        = extractTempTableMetaFromSubquery(pSub);
  pTableMetaInfo1->tableMetaCapacity = tscGetTableMetaSize(pTableMetaInfo1->pTableMeta);

  if (subInfo->aliasName.n > 0) {
    if (subInfo->aliasName.n >= TSDB_TABLE_FNAME_LEN) {
      tfree(pTableMetaInfo1);
      return invalidOperationMsg(msgBuf, "subquery alias name too long");
    }

    tstrncpy(pTableMetaInfo1->aliasName, subInfo->aliasName.z, subInfo->aliasName.n + 1);
  }

  // NOTE: order mix up in subquery not support yet.
  pQueryInfo->order = pSub->order;

  STableMetaInfo** tmp = realloc(pQueryInfo->pTableMetaInfo, (pQueryInfo->numOfTables + 1) * POINTER_BYTES);
  if (tmp == NULL) {
    tfree(pTableMetaInfo1);
    return TSDB_CODE_TSC_OUT_OF_MEMORY;
  }

  pQueryInfo->pTableMetaInfo = tmp;

  pQueryInfo->pTableMetaInfo[pQueryInfo->numOfTables] = pTableMetaInfo1;
  pQueryInfo->numOfTables += 1;

  // all columns are added into the table column list
  STableMeta* pMeta = pTableMetaInfo1->pTableMeta;
  int32_t startOffset = (int32_t) taosArrayGetSize(pQueryInfo->colList);

  for(int32_t i = 0; i < pMeta->tableInfo.numOfColumns; ++i) {
    tscColumnListInsert(pQueryInfo->colList, i + startOffset, pMeta->id.uid, &pMeta->schema[i]);
  }

  return TSDB_CODE_SUCCESS;
}

int32_t validateSqlNode(SSqlObj* pSql, SSqlNode* pSqlNode, SQueryInfo* pQueryInfo) {
  assert(pSqlNode != NULL && (pSqlNode->from == NULL || taosArrayGetSize(pSqlNode->from->list) > 0));

  const char* msg1 = "point interpolation query needs timestamp";
  const char* msg2 = "too many tables in from clause";
  const char* msg3 = "start(end) time of query range required or time range too large";
  const char* msg4 = "interval query not supported, since the result of sub query not include valid timestamp column";
  const char* msg5 = "only tag query not compatible with normal column filter";
  const char* msg6 = "not support stddev/percentile/interp in the outer query yet";
  const char* msg7 = "derivative/twa/irate requires timestamp column exists in subquery";
  const char* msg8 = "condition missing for join query";
  const char* msg9 = "not support 3 level select";

  int32_t  code = TSDB_CODE_SUCCESS;
  SSqlCmd* pCmd = &pSql->cmd;

  STableMetaInfo  *pTableMetaInfo = tscGetMetaInfo(pQueryInfo, 0);
  if (pTableMetaInfo == NULL) {
    pTableMetaInfo = tscAddEmptyMetaInfo(pQueryInfo);
  }

  /*
   * handle the sql expression without from subclause
   * select server_status();
   * select server_version();
   * select client_version();
   * select database();
   */
  if (pSqlNode->from == NULL) {
    assert(pSqlNode->fillType == NULL && pSqlNode->pGroupby == NULL && pSqlNode->pWhere == NULL &&
           pSqlNode->pSortOrder == NULL);
    return doLocalQueryProcess(pCmd, pQueryInfo, pSqlNode);
  }

  if (pSqlNode->from->type == SQL_NODE_FROM_SUBQUERY) {
    clearAllTableMetaInfo(pQueryInfo, false, pSql->self);
    pQueryInfo->numOfTables = 0;

    // parse the subquery in the first place
    int32_t numOfSub = (int32_t)taosArrayGetSize(pSqlNode->from->list);
    for (int32_t i = 0; i < numOfSub; ++i) {
      // check if there is 3 level select
      SRelElementPair* subInfo = taosArrayGet(pSqlNode->from->list, i);
      SSqlNode* p = taosArrayGetP(subInfo->pSubquery, 0);
      if (p->from->type == SQL_NODE_FROM_SUBQUERY) {
        return invalidOperationMsg(tscGetErrorMsgPayload(pCmd), msg9);
      }

      code = doValidateSubquery(pSqlNode, i, pSql, pQueryInfo, tscGetErrorMsgPayload(pCmd));
      if (code != TSDB_CODE_SUCCESS) {
        return code;
      }
    }

    int32_t timeWindowQuery =
        (TPARSER_HAS_TOKEN(pSqlNode->interval.interval) || TPARSER_HAS_TOKEN(pSqlNode->sessionVal.gap));
    TSDB_QUERY_SET_TYPE(pQueryInfo->type, TSDB_QUERY_TYPE_TABLE_QUERY);

    // parse the group by clause in the first place
    if (validateGroupbyNode(pQueryInfo, pSqlNode->pGroupby, pCmd) != TSDB_CODE_SUCCESS) {
      return TSDB_CODE_TSC_INVALID_OPERATION;
    }
    

    if (validateSelectNodeList(pCmd, pQueryInfo, pSqlNode->pSelNodeList, false, timeWindowQuery, true) !=
        TSDB_CODE_SUCCESS) {
      return TSDB_CODE_TSC_INVALID_OPERATION;
    }

    // todo NOT support yet
    for (int32_t i = 0; i < tscNumOfExprs(pQueryInfo); ++i) {
      SExprInfo* pExpr = tscExprGet(pQueryInfo, i);
      int32_t    f = pExpr->base.functionId;
      if (f == TSDB_FUNC_STDDEV || f == TSDB_FUNC_PERCT || f == TSDB_FUNC_INTERP) {
        return invalidOperationMsg(tscGetErrorMsgPayload(pCmd), msg6);
      }

      if ((timeWindowQuery || pQueryInfo->stateWindow) && f == TSDB_FUNC_LAST) {
        pExpr->base.numOfParams = 1;
        pExpr->base.param[0].i64 = TSDB_ORDER_ASC;
        pExpr->base.param[0].nType = TSDB_DATA_TYPE_INT;
      }
    }

    STableMeta* pTableMeta = tscGetMetaInfo(pQueryInfo, 0)->pTableMeta;
    SSchema*    pSchema = tscGetTableColumnSchema(pTableMeta, 0);

    if (pSchema->type != TSDB_DATA_TYPE_TIMESTAMP) {
      int32_t numOfExprs = (int32_t)tscNumOfExprs(pQueryInfo);

      for (int32_t i = 0; i < numOfExprs; ++i) {
        SExprInfo* pExpr = tscExprGet(pQueryInfo, i);

        int32_t f = pExpr->base.functionId;
        if (f == TSDB_FUNC_DERIVATIVE || f == TSDB_FUNC_TWA || f == TSDB_FUNC_IRATE) {
          return invalidOperationMsg(tscGetErrorMsgPayload(pCmd), msg7);
        }
      }
    }

    // validate the query filter condition info
    if (pSqlNode->pWhere != NULL) {
      if (validateWhereNode(pQueryInfo, &pSqlNode->pWhere, pSql) != TSDB_CODE_SUCCESS) {
        return TSDB_CODE_TSC_INVALID_OPERATION;
      }
    } else {
      if (pQueryInfo->numOfTables > 1) {
        return invalidOperationMsg(tscGetErrorMsgPayload(pCmd), msg8);
      }
    }

    // validate the interval info
    if (validateIntervalNode(pSql, pQueryInfo, pSqlNode) != TSDB_CODE_SUCCESS) {
      return TSDB_CODE_TSC_INVALID_OPERATION;
    } else {
      if (validateSessionNode(pCmd, pQueryInfo, pSqlNode) != TSDB_CODE_SUCCESS) {
        return TSDB_CODE_TSC_INVALID_OPERATION;
      }

      // parse the window_state
      if (validateStateWindowNode(pCmd, pQueryInfo, pSqlNode, false) != TSDB_CODE_SUCCESS) {
        return TSDB_CODE_TSC_INVALID_OPERATION;
      }

      if (isTimeWindowQuery(pQueryInfo)) {
        // check if the first column of the nest query result is timestamp column
        SColumn* pCol = taosArrayGetP(pQueryInfo->colList, 0);
        if (pCol->info.type != TSDB_DATA_TYPE_TIMESTAMP) {
          return invalidOperationMsg(tscGetErrorMsgPayload(pCmd), msg4);
        }

        if (validateFunctionsInIntervalOrGroupbyQuery(pCmd, pQueryInfo) != TSDB_CODE_SUCCESS) {
          return TSDB_CODE_TSC_INVALID_OPERATION;
        }
      }
    }

    // disable group result mixed up if interval/session window query exists.
    if (isTimeWindowQuery(pQueryInfo)) {
      size_t num = taosArrayGetSize(pQueryInfo->pUpstream);
      for(int32_t i = 0; i < num; ++i) {
        SQueryInfo* pUp = taosArrayGetP(pQueryInfo->pUpstream, i);
        pUp->multigroupResult = false;
      }
    }

    // parse the having clause in the first place
    int32_t joinQuery = (pSqlNode->from != NULL && taosArrayGetSize(pSqlNode->from->list) > 1);
    if (validateHavingClause(pQueryInfo, pSqlNode->pHaving, pCmd, pSqlNode->pSelNodeList, joinQuery, timeWindowQuery) !=
        TSDB_CODE_SUCCESS) {
      return TSDB_CODE_TSC_INVALID_OPERATION;
    }

    if ((code = validateLimitNode(pCmd, pQueryInfo, pSqlNode, pSql)) != TSDB_CODE_SUCCESS) {
      return code;
    }

    // set order by info
    if (validateOrderbyNode(pCmd, pQueryInfo, pSqlNode, tscGetTableSchema(pTableMeta)) != TSDB_CODE_SUCCESS) {
      return TSDB_CODE_TSC_INVALID_OPERATION;
    }

    if ((code = doFunctionsCompatibleCheck(pCmd, pQueryInfo, tscGetErrorMsgPayload(pCmd))) != TSDB_CODE_SUCCESS) {
      return code;
    }

    if ((code = validateFunctionFromUpstream(pQueryInfo, tscGetErrorMsgPayload(pCmd))) != TSDB_CODE_SUCCESS) {
      return code;
    }

//    updateFunctionInterBuf(pQueryInfo, false);
    updateLastScanOrderIfNeeded(pQueryInfo);

    if ((code = validateFillNode(pCmd, pQueryInfo, pSqlNode)) != TSDB_CODE_SUCCESS) {
      return code;
    }
  } else {
    pQueryInfo->command = TSDB_SQL_SELECT;

    size_t numOfTables = taosArrayGetSize(pSqlNode->from->list);
    if (numOfTables > TSDB_MAX_JOIN_TABLE_NUM) {
      return invalidOperationMsg(tscGetErrorMsgPayload(pCmd), msg2);
    }

    // set all query tables, which are maybe more than one.
    code = doLoadAllTableMeta(pSql, pQueryInfo, pSqlNode, (int32_t) numOfTables);
    if (code != TSDB_CODE_SUCCESS) {
      return code;
    }

    bool isSTable = UTIL_TABLE_IS_SUPER_TABLE(pTableMetaInfo);

    int32_t type = isSTable? TSDB_QUERY_TYPE_STABLE_QUERY:TSDB_QUERY_TYPE_TABLE_QUERY;
    TSDB_QUERY_SET_TYPE(pQueryInfo->type, type);

    // parse the group by clause in the first place
    if (validateGroupbyNode(pQueryInfo, pSqlNode->pGroupby, pCmd) != TSDB_CODE_SUCCESS) {
      return TSDB_CODE_TSC_INVALID_OPERATION;
    }
    pQueryInfo->onlyHasTagCond = true;
    // set where info
    if (pSqlNode->pWhere != NULL) {
      if (validateWhereNode(pQueryInfo, &pSqlNode->pWhere, pSql) != TSDB_CODE_SUCCESS) {
        return TSDB_CODE_TSC_INVALID_OPERATION;
      }

      pSqlNode->pWhere = NULL;
    } else {
      if (taosArrayGetSize(pSqlNode->from->list) > 1) { // Cross join not allowed yet
        return invalidOperationMsg(tscGetErrorMsgPayload(pCmd), "cross join not supported yet");
      }
    }

    int32_t joinQuery = (pSqlNode->from != NULL && taosArrayGetSize(pSqlNode->from->list) > 1);
    int32_t timeWindowQuery =
        (TPARSER_HAS_TOKEN(pSqlNode->interval.interval) || TPARSER_HAS_TOKEN(pSqlNode->sessionVal.gap));

    if (validateSelectNodeList(pCmd, pQueryInfo, pSqlNode->pSelNodeList, joinQuery, timeWindowQuery, false) !=
        TSDB_CODE_SUCCESS) {
      return TSDB_CODE_TSC_INVALID_OPERATION;
    }

    if (isSTable && tscQueryTags(pQueryInfo) && pQueryInfo->distinct && !pQueryInfo->onlyHasTagCond) {
      return TSDB_CODE_TSC_INVALID_OPERATION; 
    }

    // parse the window_state
    if (validateStateWindowNode(pCmd, pQueryInfo, pSqlNode, isSTable) != TSDB_CODE_SUCCESS) {
      return TSDB_CODE_TSC_INVALID_OPERATION;
    }

    // set order by info
    if (validateOrderbyNode(pCmd, pQueryInfo, pSqlNode, tscGetTableSchema(pTableMetaInfo->pTableMeta)) !=
        TSDB_CODE_SUCCESS) {
      return TSDB_CODE_TSC_INVALID_OPERATION;
    }

    // set interval value
    if (validateIntervalNode(pSql, pQueryInfo, pSqlNode) != TSDB_CODE_SUCCESS) {
      return TSDB_CODE_TSC_INVALID_OPERATION;
    }

    if (tscQueryTags(pQueryInfo)) {
      SExprInfo* pExpr1 = tscExprGet(pQueryInfo, 0);

      if (pExpr1->base.functionId != TSDB_FUNC_TID_TAG) {
        if ((pQueryInfo->colCond && taosArrayGetSize(pQueryInfo->colCond) > 0) || IS_TSWINDOW_SPECIFIED(pQueryInfo->window))  {
          return invalidOperationMsg(tscGetErrorMsgPayload(pCmd), msg5);
        }
      }
    }

    // parse the having clause in the first place
    if (validateHavingClause(pQueryInfo, pSqlNode->pHaving, pCmd, pSqlNode->pSelNodeList, joinQuery, timeWindowQuery) !=
        TSDB_CODE_SUCCESS) {
      return TSDB_CODE_TSC_INVALID_OPERATION;
    }

    /*
     * transfer sql functions that need secondary merge into another format
     * in dealing with super table queries such as: count/first/last
     */
    if (validateSessionNode(pCmd, pQueryInfo, pSqlNode) != TSDB_CODE_SUCCESS) {
      return TSDB_CODE_TSC_INVALID_OPERATION;
    }

    if (isTimeWindowQuery(pQueryInfo) && (validateFunctionsInIntervalOrGroupbyQuery(pCmd, pQueryInfo) != TSDB_CODE_SUCCESS)) {
      return TSDB_CODE_TSC_INVALID_OPERATION;
    }

    if (isSTable) {
      tscTansformFuncForSTableQuery(pQueryInfo);
      if (hasUnsupportFunctionsForSTableQuery(pCmd, pQueryInfo)) {
        return TSDB_CODE_TSC_INVALID_OPERATION;
      }
    }

    // no result due to invalid query time range
    if (pQueryInfo->window.skey > pQueryInfo->window.ekey) {
      pQueryInfo->command = TSDB_SQL_RETRIEVE_EMPTY_RESULT;
      return TSDB_CODE_SUCCESS;
    }

    if (!hasTimestampForPointInterpQuery(pQueryInfo)) {
      return invalidOperationMsg(tscGetErrorMsgPayload(pCmd), msg1);
    }

    // in case of join query, time range is required.
    if (QUERY_IS_JOIN_QUERY(pQueryInfo->type)) {
      uint64_t timeRange = (uint64_t)pQueryInfo->window.ekey - pQueryInfo->window.skey;
      if (timeRange == 0 && pQueryInfo->window.skey == 0) {
        return invalidOperationMsg(tscGetErrorMsgPayload(pCmd), msg3);
      }
    }

    if ((code = validateLimitNode(pCmd, pQueryInfo, pSqlNode, pSql)) != TSDB_CODE_SUCCESS) {
      return code;
    }

    if ((code = doFunctionsCompatibleCheck(pCmd, pQueryInfo,tscGetErrorMsgPayload(pCmd))) != TSDB_CODE_SUCCESS) {
      return code;
    }

    updateLastScanOrderIfNeeded(pQueryInfo);
    tscFieldInfoUpdateOffset(pQueryInfo);
//    updateFunctionInterBuf(pQueryInfo, isSTable);

    if ((code = validateFillNode(pCmd, pQueryInfo, pSqlNode)) != TSDB_CODE_SUCCESS) {
      return code;
    }
  }

  { // set the query info
    pQueryInfo->projectionQuery = tscIsProjectionQuery(pQueryInfo);
    pQueryInfo->hasFilter = tscHasColumnFilter(pQueryInfo);
    pQueryInfo->simpleAgg = isSimpleAggregateRv(pQueryInfo);
    pQueryInfo->onlyTagQuery = onlyTagPrjFunction(pQueryInfo);
    pQueryInfo->groupbyColumn = tscGroupbyColumn(pQueryInfo);
    pQueryInfo->groupbyTag = tscGroupbyTag(pQueryInfo);
    pQueryInfo->arithmeticOnAgg   = tsIsArithmeticQueryOnAggResult(pQueryInfo);
    pQueryInfo->orderProjectQuery = tscOrderedProjectionQueryOnSTable(pQueryInfo, 0);

    SExprInfo** p = NULL;
    int32_t numOfExpr = 0;
    pTableMetaInfo = tscGetMetaInfo(pQueryInfo, 0);
    code = createProjectionExpr(pQueryInfo, pTableMetaInfo, &p, &numOfExpr);
    if (pQueryInfo->exprList1 == NULL) {
      pQueryInfo->exprList1 = taosArrayInit(4, POINTER_BYTES);
    }

    taosArrayAddBatch(pQueryInfo->exprList1, (void*) p, numOfExpr);
    tfree(p);
  }

#if 0
  SQueryNode* p = qCreateQueryPlan(pQueryInfo);
  char* s = queryPlanToString(p);
  printf("%s\n", s);
  tfree(s);
  qDestroyQueryPlan(p);
#endif

  return TSDB_CODE_SUCCESS;  // Does not build query message here
}

int32_t exprTreeFromSqlExpr(SSqlCmd* pCmd, tExprNode **pExpr, const tSqlExpr* pSqlExpr, SQueryInfo* pQueryInfo, SArray* pCols, uint64_t *uid) {
  tExprNode* pLeft = NULL;
  tExprNode* pRight= NULL;
  SColumnIndex index = COLUMN_INDEX_INITIALIZER;
  
  if (pSqlExpr->pLeft != NULL) {
    int32_t ret = exprTreeFromSqlExpr(pCmd, &pLeft, pSqlExpr->pLeft, pQueryInfo, pCols, uid);
    if (ret != TSDB_CODE_SUCCESS) {
      return ret;
    }
  }
  
  if (pSqlExpr->pRight != NULL) {
    int32_t ret = exprTreeFromSqlExpr(pCmd, &pRight, pSqlExpr->pRight, pQueryInfo, pCols, uid);
    if (ret != TSDB_CODE_SUCCESS) {
      tExprTreeDestroy(pLeft, NULL);
      return ret;
    }
  }

  if (pSqlExpr->pLeft == NULL && pSqlExpr->pRight == NULL && pSqlExpr->tokenId == 0) {
    *pExpr = calloc(1, sizeof(tExprNode));
    return TSDB_CODE_SUCCESS;
  }
  
  if (pSqlExpr->pLeft == NULL) {  // it is the leaf node
    assert(pSqlExpr->pRight == NULL);

    if (pSqlExpr->type == SQL_NODE_VALUE) {
      int32_t ret = TSDB_CODE_SUCCESS;
      *pExpr = calloc(1, sizeof(tExprNode));
      (*pExpr)->nodeType = TSQL_NODE_VALUE;
      (*pExpr)->pVal = calloc(1, sizeof(tVariant));
      tVariantAssign((*pExpr)->pVal, &pSqlExpr->value);

      STableMeta* pTableMeta = tscGetMetaInfo(pQueryInfo, pQueryInfo->curTableIdx)->pTableMeta;
      if (pCols != NULL) {
        size_t colSize = taosArrayGetSize(pCols);

        if (colSize > 0) {
          SColIndex* idx = taosArrayGet(pCols, colSize - 1);
          
          SSchema* pSchema = tscGetTableColumnSchema(pTableMeta, idx->colIndex);
          // convert time by precision
          if (pSchema != NULL && TSDB_DATA_TYPE_TIMESTAMP == pSchema->type && TSDB_DATA_TYPE_BINARY == (*pExpr)->pVal->nType) {
            ret = setColumnFilterInfoForTimestamp(pCmd, pQueryInfo, (*pExpr)->pVal);
          }
        }
      }
      return ret;
    } else if (pSqlExpr->type == SQL_NODE_SQLFUNCTION) {
      // arithmetic expression on the results of aggregation functions
      *pExpr = calloc(1, sizeof(tExprNode));
      (*pExpr)->nodeType = TSQL_NODE_COL;
      (*pExpr)->pSchema = calloc(1, sizeof(SSchema));
      strncpy((*pExpr)->pSchema->name, pSqlExpr->exprToken.z, pSqlExpr->exprToken.n);
      
      // set the input column data byte and type.
      size_t size = taosArrayGetSize(pQueryInfo->exprList);
      
      for (int32_t i = 0; i < size; ++i) {
        SExprInfo* p1 = taosArrayGetP(pQueryInfo->exprList, i);
        
        if (strcmp((*pExpr)->pSchema->name, p1->base.aliasName) == 0) {
          (*pExpr)->pSchema->type  = (uint8_t)p1->base.resType;
          (*pExpr)->pSchema->bytes = p1->base.resBytes;
          (*pExpr)->pSchema->colId = p1->base.resColId;

          if (uid != NULL) {
            *uid = p1->base.uid;
          }

          break;
        }
      }
    } else if (pSqlExpr->type == SQL_NODE_TABLE_COLUMN) { // column name, normal column arithmetic expression
      int32_t ret = getColumnIndexByName(&pSqlExpr->columnName, pQueryInfo, &index, tscGetErrorMsgPayload(pCmd));
      if (ret != TSDB_CODE_SUCCESS) {
        return ret;
      }

      pQueryInfo->curTableIdx = index.tableIndex;
      STableMeta* pTableMeta = tscGetMetaInfo(pQueryInfo, index.tableIndex)->pTableMeta;
      int32_t numOfColumns = tscGetNumOfColumns(pTableMeta);

      *pExpr = calloc(1, sizeof(tExprNode));
      (*pExpr)->nodeType = TSQL_NODE_COL;
      (*pExpr)->pSchema = calloc(1, sizeof(SSchema));

      SSchema* pSchema = NULL;
      
      if (index.columnIndex == TSDB_TBNAME_COLUMN_INDEX) {
        pSchema = (*pExpr)->pSchema;
        strcpy(pSchema->name, TSQL_TBNAME_L);
        pSchema->type = TSDB_DATA_TYPE_BINARY;
        pSchema->colId = TSDB_TBNAME_COLUMN_INDEX;
        pSchema->bytes = -1;
      } else {
        pSchema = tscGetTableColumnSchema(pTableMeta, index.columnIndex);
        *(*pExpr)->pSchema = *pSchema;
      }
  
      if (pCols != NULL) {  // record the involved columns
        SColIndex colIndex = {0};
        tstrncpy(colIndex.name, pSchema->name, sizeof(colIndex.name));
        colIndex.colId = pSchema->colId;
        colIndex.colIndex = index.columnIndex;
        colIndex.flag = (index.columnIndex >= numOfColumns)? 1:0;

        taosArrayPush(pCols, &colIndex);
      }
      
      return TSDB_CODE_SUCCESS;
    } else if (pSqlExpr->tokenId == TK_SET) {
      int32_t colType = -1;
      STableMeta* pTableMeta = tscGetMetaInfo(pQueryInfo, pQueryInfo->curTableIdx)->pTableMeta;
      if (pCols != NULL) {
        size_t colSize = taosArrayGetSize(pCols);

        if (colSize > 0) {
          SColIndex* idx = taosArrayGet(pCols, colSize - 1);
          if (idx->colIndex == TSDB_TBNAME_COLUMN_INDEX) {
            colType = TSDB_DATA_TYPE_BINARY;
          } else {
            SSchema* pSchema = tscGetTableColumnSchema(pTableMeta, idx->colIndex);
            if (pSchema != NULL) {
              colType = pSchema->type;
            }
          }
        }
      }
      tVariant *pVal;
      if (colType >= TSDB_DATA_TYPE_TINYINT && colType <= TSDB_DATA_TYPE_BIGINT) {
        colType = TSDB_DATA_TYPE_BIGINT;
      } else if (colType == TSDB_DATA_TYPE_FLOAT || colType == TSDB_DATA_TYPE_DOUBLE) {
        colType = TSDB_DATA_TYPE_DOUBLE;
      }
      STableMetaInfo* pTableMetaInfo = tscGetMetaInfo(pQueryInfo, pQueryInfo->curTableIdx);
      STableComInfo tinfo = tscGetTableInfo(pTableMetaInfo->pTableMeta);
      if (serializeExprListToVariant(pSqlExpr->Expr.paramList, &pVal, colType, tinfo.precision) == false) {
        return invalidOperationMsg(tscGetErrorMsgPayload(pCmd), "not support filter expression");
      }
      *pExpr = calloc(1, sizeof(tExprNode));
      (*pExpr)->nodeType = TSQL_NODE_VALUE;
      (*pExpr)->pVal = pVal;
    } else {
      return invalidOperationMsg(tscGetErrorMsgPayload(pCmd), "not support filter expression");
    }
    
  } else {
    *pExpr = (tExprNode *)calloc(1, sizeof(tExprNode));
    (*pExpr)->nodeType = TSQL_NODE_EXPR;
    
    (*pExpr)->_node.hasPK = false;
    (*pExpr)->_node.pLeft = pLeft;
    (*pExpr)->_node.pRight = pRight;
    
    SStrToken t = {.type = pSqlExpr->tokenId};
    (*pExpr)->_node.optr = convertRelationalOperator(&t);
    
    assert((*pExpr)->_node.optr != 0);

    // check for dividing by 0
    if ((*pExpr)->_node.optr == TSDB_BINARY_OP_DIVIDE) {
      if (pRight->nodeType == TSQL_NODE_VALUE) {
        if (pRight->pVal->nType == TSDB_DATA_TYPE_INT && pRight->pVal->i64 == 0) {
          return TSDB_CODE_TSC_INVALID_OPERATION;
        } else if (pRight->pVal->nType == TSDB_DATA_TYPE_FLOAT && pRight->pVal->dKey == 0) {
          return TSDB_CODE_TSC_INVALID_OPERATION;
        }
      }
    }

    // NOTE: binary|nchar data allows the >|< type filter
    if ((*pExpr)->_node.optr != TSDB_RELATION_EQUAL && (*pExpr)->_node.optr != TSDB_RELATION_NOT_EQUAL) {
      if (pRight != NULL && pRight->nodeType == TSQL_NODE_VALUE) {
        if (pRight->pVal->nType == TSDB_DATA_TYPE_BOOL && pLeft->pSchema->type == TSDB_DATA_TYPE_BOOL) {
          return TSDB_CODE_TSC_INVALID_OPERATION;
        }
      }
    }
  }
  
  return TSDB_CODE_SUCCESS;
}

bool hasNormalColumnFilter(SQueryInfo* pQueryInfo) {
  size_t numOfCols = taosArrayGetSize(pQueryInfo->colList);
  for (int32_t i = 0; i < numOfCols; ++i) {
    SColumn* pCol = taosArrayGetP(pQueryInfo->colList, i);
    if (pCol->info.flist.numOfFilters > 0) {
      return true;
    }
  }

  return false;
}

#if 0
void normalizeSqlNode(SSqlNode* pSqlNode, const char* dbName) {
  assert(pSqlNode != NULL);

  if (pSqlNode->from->type == SQL_NODE_FROM_TABLELIST) {
//    SRelElementPair *item = taosArrayGet(pSqlNode->from->list, 0);
//    item->TableName.name;
  }

  //  1. pSqlNode->pSelNodeList
  if (pSqlNode->pSelNodeList != NULL && taosArrayGetSize(pSqlNode->pSelNodeList) > 0) {
    SArray* pSelNodeList = pSqlNode->pSelNodeList;
    size_t numOfExpr = taosArrayGetSize(pSelNodeList);
    for (int32_t i = 0; i < numOfExpr; ++i) {
      tSqlExprItem* pItem = taosArrayGet(pSelNodeList, i);
      int32_t type = pItem->pNode->type;
      if (type == SQL_NODE_VALUE || type == SQL_NODE_EXPR) {
        continue;
      }

      if (type == SQL_NODE_TABLE_COLUMN) {
      }
    }
  }

//  2. pSqlNode->pWhere
//  3. pSqlNode->pHaving
//  4. pSqlNode->pSortOrder
//  pSqlNode->from
}

#endif

<|MERGE_RESOLUTION|>--- conflicted
+++ resolved
@@ -2017,12 +2017,9 @@
   const char* msg6 = "not support distinct mixed with join"; 
   const char* msg7 = "not support distinct mixed with groupby";
   const char* msg8 = "not support distinct in nest query";
-<<<<<<< HEAD
   const char* msg9 = "_block_dist not support subquery, only support stable/table";
   const char* msg10 = "not support group by in block func";
-=======
-  const char* msg9 = "invalid alias name";
->>>>>>> 3f83ccac
+  const char* msg11 = "invalid alias name";
 
   // too many result columns not support order by in query
   if (taosArrayGetSize(pSelNodeList) > TSDB_MAX_COLUMNS) {
@@ -2042,18 +2039,12 @@
     int32_t outputIndex = (int32_t)tscNumOfExprs(pQueryInfo);
     tSqlExprItem* pItem = taosArrayGet(pSelNodeList, i);
     if (hasDistinct == false) {
-<<<<<<< HEAD
-      hasDistinct = (pItem->distinct == true);
-      distIdx     =  hasDistinct ? i : -1;
-    } 
-=======
        hasDistinct = (pItem->distinct == true); 
        distIdx     =  hasDistinct ? i : -1;
     }
     if(pItem->aliasName != NULL && validateColumnName(pItem->aliasName) != TSDB_CODE_SUCCESS){
-      return invalidOperationMsg(tscGetErrorMsgPayload(pCmd), msg9);
-    }
->>>>>>> 3f83ccac
+      return invalidOperationMsg(tscGetErrorMsgPayload(pCmd), msg11);
+    }
 
     int32_t type = pItem->pNode->type;
     if (type == SQL_NODE_SQLFUNCTION) {
