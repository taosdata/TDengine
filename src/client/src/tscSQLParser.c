--- conflicted
+++ resolved
@@ -1960,7 +1960,6 @@
   return false;
 }
 
-<<<<<<< HEAD
 void genUdfList(SArray* pUdfInfo, tSqlExpr *pNode) {
   if (pNode == NULL) {
     return;
@@ -2024,12 +2023,8 @@
   return NULL;
 }
 
-int32_t validateSelectNodeList(SSqlCmd* pCmd, SQueryInfo* pQueryInfo, SArray* pSelNodeList, bool isSTable, bool joinQuery,
-                               bool timeWindowQuery) {
-=======
 int32_t validateSelectNodeList(SSqlCmd* pCmd, SQueryInfo* pQueryInfo, SArray* pSelNodeList, bool joinQuery,
                                bool timeWindowQuery, bool outerQuery) {
->>>>>>> 80faa86c
   assert(pSelNodeList != NULL && pCmd != NULL);
 
   const char* msg1 = "too many items in selection clause";
