--- conflicted
+++ resolved
@@ -4509,18 +4509,10 @@
         }
       }
 
-<<<<<<< HEAD
       if (!TSDB_FUNC_IS_SCALAR(functionId) &&
           (pParamElem->pNode->type == SQL_NODE_EXPR || pParamElem->pNode->type == SQL_NODE_SQLFUNCTION)) {
         return invalidOperationMsg(tscGetErrorMsgPayload(pCmd), msg1);
       }
-=======
-    if (pExpr->tokenId == TK_ARROW) {pExpr = pExpr->pLeft;}
-    SColumnIndex index = COLUMN_INDEX_INITIALIZER;
-    if (getColumnIndexByName(&pExpr->columnName, pQueryInfo, &index, tscGetErrorMsgPayload(pCmd)) != TSDB_CODE_SUCCESS) {
-      return TSDB_CODE_TSC_INVALID_OPERATION;
-    }
->>>>>>> 2c07dd5d
 
     }
     {
@@ -4678,6 +4670,11 @@
     }
   } else if (pExpr->type == SQL_NODE_TABLE_COLUMN) {
     SColumnIndex index = COLUMN_INDEX_INITIALIZER;
+
+    if (pExpr->tokenId == TK_ARROW) {
+      pExpr = pExpr->pLeft;
+    }
+
     if (getColumnIndexByName(&pExpr->columnName, pQueryInfo, &index, tscGetErrorMsgPayload(pCmd)) !=
         TSDB_CODE_SUCCESS) {
       return invalidOperationMsg(tscGetErrorMsgPayload(pCmd), msg1);
@@ -6600,7 +6597,6 @@
       return invalidOperationMsg(pMsgBuf, msg11);
     }
 
-<<<<<<< HEAD
     if (tscIsProjectionQuery(pQueryInfo)) {
       bool found = false; 
       for (int32_t i = 0; i < tscNumOfExprs(pQueryInfo); ++i) {
@@ -6622,10 +6618,7 @@
       }
     }
 
-    tVariantListItem* pItem = taosArrayGet(pSqlNode->pSortOrder, 0);
-=======
     pItem = taosArrayGet(pSqlNode->pSortOrder, 0);
->>>>>>> 2c07dd5d
     pQueryInfo->order.order = pItem->sortOrder;
     pQueryInfo->order.orderColId = pSchema[index.columnIndex].colId;
   }
