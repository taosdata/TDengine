--- conflicted
+++ resolved
@@ -76,7 +76,8 @@
 static int32_t setObjFullName(char* fullName, const char* account, SStrToken* pDB, SStrToken* tableName, int32_t* len);
 static void getColumnName(tSqlExprItem* pItem, char* resultFieldName, char* rawName, int32_t nameLength);
 
-static int32_t addExprAndResultField(SSqlCmd* pCmd, SQueryInfo* pQueryInfo, int32_t colIndex, tSqlExprItem* pItem, bool finalResult);
+static int32_t addExprAndResultField(SSqlCmd* pCmd, SQueryInfo* pQueryInfo, int32_t colIndex, tSqlExprItem* pItem,
+    bool finalResult, SUdfInfo* pUdfInfo);
 static int32_t insertResultField(SQueryInfo* pQueryInfo, int32_t outputIndex, SColumnList* pIdList, int16_t bytes,
                                  int8_t type, char* fieldName, SExprInfo* pSqlExpr);
 
@@ -175,15 +176,15 @@
     // check all the token type in expr list same or not
     if (firstVarType != var->nType) {
       break;
-    }  
+    }
     if ((colType == TSDB_DATA_TYPE_BOOL || IS_SIGNED_NUMERIC_TYPE(colType))) {
       if (var->nType != TSDB_DATA_TYPE_BOOL && !IS_SIGNED_NUMERIC_TYPE(var->nType)) {
         break;
-      }  
-      tbufWriteInt64(&bw, var->i64);        
+      }
+      tbufWriteInt64(&bw, var->i64);
     } else if (IS_UNSIGNED_NUMERIC_TYPE(colType)) {
       if (IS_SIGNED_NUMERIC_TYPE(var->nType) || IS_UNSIGNED_NUMERIC_TYPE(var->nType)) {
-        tbufWriteUint64(&bw, var->u64);        
+        tbufWriteUint64(&bw, var->u64);
       } else {
         break;
       }
@@ -214,19 +215,19 @@
     } else if (colType == TSDB_DATA_TYPE_TIMESTAMP) {
       if (var->nType == TSDB_DATA_TYPE_BINARY) {
          if (convertTimestampStrToInt64(var, precision) < 0) {
-           break; 
-         } 
-         tbufWriteInt64(&bw, var->i64);        
+           break;
+         }
+         tbufWriteInt64(&bw, var->i64);
        } else if (var->nType == TSDB_DATA_TYPE_BIGINT) {
-         tbufWriteInt64(&bw, var->i64);        
+         tbufWriteInt64(&bw, var->i64);
        } else {
          break;
-       }      
+       }
     } else {
-      break; 
+      break;
     }
     if (i == (int32_t)(pList->size - 1)) { ret = true;}
-  }   
+  }
   if (ret == true) {
     if ((*dst = calloc(1, sizeof(tVariant))) != NULL) {
       tVariantCreateFromBinary(*dst, tbufGetData(&bw, false), tbufTell(&bw), TSDB_DATA_TYPE_BINARY);
@@ -325,7 +326,7 @@
   STableComInfo tinfo = tscGetTableInfo(pTableMetaInfo->pTableMeta);
   if (convertTimestampStrToInt64(pVar, tinfo.precision) < -1) {
    return invalidOperationMsg(tscGetErrorMsgPayload(pCmd), msg);
-  }  
+  }
   return TSDB_CODE_SUCCESS;
 }
 
@@ -1163,7 +1164,7 @@
   }
 
   SSchema* pSchema = tscGetTableColumnSchema(pTableMeta, index.columnIndex);
-  if (pSchema->type == TSDB_DATA_TYPE_TIMESTAMP || pSchema->type == TSDB_DATA_TYPE_FLOAT 
+  if (pSchema->type == TSDB_DATA_TYPE_TIMESTAMP || pSchema->type == TSDB_DATA_TYPE_FLOAT
       || pSchema->type == TSDB_DATA_TYPE_DOUBLE || pSchema->type == TSDB_DATA_TYPE_NCHAR
       || pSchema->type == TSDB_DATA_TYPE_BINARY) {
     return invalidOperationMsg(tscGetErrorMsgPayload(pCmd), msg2);
@@ -2049,8 +2050,9 @@
     int32_t type = pItem->pNode->type;
     if (type == SQL_NODE_SQLFUNCTION) {
       pItem->pNode->functionId = isValidFunction(pItem->pNode->operand.z, pItem->pNode->operand.n);
+      SUdfInfo* pUdfInfo = NULL;
       if (pItem->pNode->functionId < 0) {
-        SUdfInfo* pUdfInfo = isValidUdf(pQueryInfo->pUdfInfo, pItem->pNode->operand.z, pItem->pNode->operand.n);
+        pUdfInfo = isValidUdf(pQueryInfo->pUdfInfo, pItem->pNode->operand.z, pItem->pNode->operand.n);
         if (pUdfInfo == NULL) {
           return invalidOperationMsg(tscGetErrorMsgPayload(pCmd), msg5);
         }
@@ -2059,7 +2061,7 @@
       }
 
       // sql function in selection clause, append sql function info in pSqlCmd structure sequentially
-      if (addExprAndResultField(pCmd, pQueryInfo, outputIndex, pItem, true) != TSDB_CODE_SUCCESS) {
+      if (addExprAndResultField(pCmd, pQueryInfo, outputIndex, pItem, true, pUdfInfo) != TSDB_CODE_SUCCESS) {
         return TSDB_CODE_TSC_INVALID_OPERATION;
       }
     } else if (type == SQL_NODE_TABLE_COLUMN || type == SQL_NODE_VALUE) {
@@ -2284,7 +2286,8 @@
 }
 
 static int32_t setExprInfoForFunctions(SSqlCmd* pCmd, SQueryInfo* pQueryInfo, SSchema* pSchema, SConvertFunc cvtFunc,
-                                       const char* name, int32_t resColIdx, SColumnIndex* pColIndex, bool finalResult) {
+                                       const char* name, int32_t resColIdx, SColumnIndex* pColIndex, bool finalResult,
+                                       SUdfInfo* pUdfInfo) {
   const char* msg1 = "not support column types";
 
   int32_t f = cvtFunc.execFuncId;
@@ -2300,7 +2303,7 @@
   int16_t resBytes = 0;
   int32_t interBufSize = 0;
 
-  getResultDataInfo(pSchema->type, pSchema->bytes, f, 0, &resType, &resBytes, &interBufSize, 0, false);
+  getResultDataInfo(pSchema->type, pSchema->bytes, f, 0, &resType, &resBytes, &interBufSize, 0, false, pUdfInfo);
   SExprInfo* pExpr = tscExprAppend(pQueryInfo, f, pColIndex, resType, resBytes, getNewResColId(pCmd), interBufSize, false);
   tstrncpy(pExpr->base.aliasName, name, tListLen(pExpr->base.aliasName));
 
@@ -2372,18 +2375,19 @@
   }
 }
 
-static UNUSED_FUNC void updateFunctionInterBuf(SQueryInfo* pQueryInfo, bool superTable) {
+static UNUSED_FUNC void updateFunctionInterBuf(SQueryInfo* pQueryInfo, bool superTable, SUdfInfo* pUdfInfo) {
   size_t numOfExpr = tscNumOfExprs(pQueryInfo);
   for (int32_t i = 0; i < numOfExpr; ++i) {
     SExprInfo* pExpr = tscExprGet(pQueryInfo, i);
 
     int32_t param = (int32_t)pExpr->base.param[0].i64;
     getResultDataInfo(pExpr->base.colType, pExpr->base.colBytes, pExpr->base.functionId, param, &pExpr->base.resType, &pExpr->base.resBytes,
-                      &pExpr->base.interBytes, 0, superTable);
-  }
-}
-
-int32_t addExprAndResultField(SSqlCmd* pCmd, SQueryInfo* pQueryInfo, int32_t colIndex, tSqlExprItem* pItem, bool finalResult) {
+                      &pExpr->base.interBytes, 0, superTable, pUdfInfo);
+  }
+}
+
+int32_t addExprAndResultField(SSqlCmd* pCmd, SQueryInfo* pQueryInfo, int32_t colIndex, tSqlExprItem* pItem, bool finalResult,
+    SUdfInfo* pUdfInfo) {
   STableMetaInfo* pTableMetaInfo = NULL;
   int32_t functionId = pItem->pNode->functionId;
 
@@ -2395,15 +2399,10 @@
   const char* msg6 = "functions applied to tags are not allowed";
   const char* msg7 = "normal table can not apply this function";
   const char* msg8 = "multi-columns selection does not support alias column name";
-<<<<<<< HEAD
-  const char* msg9 = "invalid function";
-//  const char* msg10 = "diff can no be applied to unsigned numeric type";
-=======
   const char* msg9 = "diff/derivative can no be applied to unsigned numeric type";
   const char* msg10 = "derivative duration should be greater than 1 Second";
   const char* msg11 = "third parameter in derivative should be 0 or 1";
   const char* msg12 = "parameter is out of range [1, 100]";
->>>>>>> 7d9efc95
 
   switch (functionId) {
     case TSDB_FUNC_COUNT: {
@@ -2670,7 +2669,8 @@
               SStrToken t = {.z = pSchema[j].name, .n = (uint32_t)strnlen(pSchema[j].name, TSDB_COL_NAME_LEN)};
               setResultColName(name, pItem, cvtFunc.originFuncId, &t, true);
 
-              if (setExprInfoForFunctions(pCmd, pQueryInfo, &pSchema[j], cvtFunc, name, colIndex++, &index, finalResult) != 0) {
+              if (setExprInfoForFunctions(pCmd, pQueryInfo, &pSchema[j], cvtFunc, name, colIndex++, &index,
+                  finalResult, pUdfInfo) != 0) {
                 return TSDB_CODE_TSC_INVALID_OPERATION;
               }
             }
@@ -2693,7 +2693,7 @@
             bool multiColOutput = taosArrayGetSize(pItem->pNode->pParam) > 1;
             setResultColName(name, pItem, cvtFunc.originFuncId, &pParamElem->pNode->colInfo, multiColOutput);
 
-            if (setExprInfoForFunctions(pCmd, pQueryInfo, pSchema, cvtFunc, name, colIndex++, &index, finalResult) != 0) {
+            if (setExprInfoForFunctions(pCmd, pQueryInfo, pSchema, cvtFunc, name, colIndex++, &index, finalResult, pUdfInfo) != 0) {
               return TSDB_CODE_TSC_INVALID_OPERATION;
             }
           }
@@ -2719,7 +2719,8 @@
             SStrToken t = {.z = pSchema[i].name, .n = (uint32_t)strnlen(pSchema[i].name, TSDB_COL_NAME_LEN)};
             setResultColName(name, pItem, cvtFunc.originFuncId, &t, true);
 
-            if (setExprInfoForFunctions(pCmd, pQueryInfo, &pSchema[index.columnIndex], cvtFunc, name, colIndex, &index, finalResult) != 0) {
+            if (setExprInfoForFunctions(pCmd, pQueryInfo, &pSchema[index.columnIndex], cvtFunc, name, colIndex, &index,
+                finalResult, pUdfInfo) != 0) {
               return TSDB_CODE_TSC_INVALID_OPERATION;
             }
             colIndex++;
@@ -2791,7 +2792,8 @@
           return invalidOperationMsg(tscGetErrorMsgPayload(pCmd), msg5);
         }
 
-        getResultDataInfo(pSchema->type, pSchema->bytes, functionId, 0, &resultType, &resultSize, &interResult, 0, false);
+        getResultDataInfo(pSchema->type, pSchema->bytes, functionId, 0, &resultType, &resultSize, &interResult, 0, false,
+            pUdfInfo);
 
         /*
          * sql function transformation
@@ -2947,7 +2949,7 @@
     }
 
     default: {
-      SUdfInfo* pUdfInfo = isValidUdf(pQueryInfo->pUdfInfo, pItem->pNode->operand.z, pItem->pNode->operand.n);
+      pUdfInfo = isValidUdf(pQueryInfo->pUdfInfo, pItem->pNode->operand.z, pItem->pNode->operand.n);
       if (pUdfInfo == NULL) {
         return invalidOperationMsg(tscGetErrorMsgPayload(pCmd), msg9);
       }
@@ -2958,7 +2960,7 @@
       }
 
       SColumnIndex index = COLUMN_INDEX_INITIALIZER;
-      if (getColumnIndexByName(pCmd, &pParamElem->pNode->colInfo, pQueryInfo, &index) != TSDB_CODE_SUCCESS) {
+      if (getColumnIndexByName(&pParamElem->pNode->colInfo, pQueryInfo, &index, tscGetErrorMsgPayload(pCmd)) != TSDB_CODE_SUCCESS) {
         return invalidOperationMsg(tscGetErrorMsgPayload(pCmd), msg3);
       }
 
@@ -3557,7 +3559,7 @@
 
     pTableMetaInfo = tscGetMetaInfo(pQueryInfo, index.tableIndex);
     STableMeta* pTableMeta = pTableMetaInfo->pTableMeta;
-  
+
     if (index.columnIndex == TSDB_TBNAME_COLUMN_INDEX) {
       pSchema = tGetTbnameColumnSchema();
     } else {
@@ -3566,7 +3568,7 @@
 
     int32_t numOfCols = tscGetNumOfColumns(pTableMeta);
     bool groupTag = (index.columnIndex == TSDB_TBNAME_COLUMN_INDEX || index.columnIndex >= numOfCols);
-  
+
     if (groupTag) {
       if (!UTIL_TABLE_IS_SUPER_TABLE(pTableMetaInfo)) {
         return invalidOperationMsg(tscGetErrorMsgPayload(pCmd), msg6);
@@ -3673,14 +3675,14 @@
 
   // TK_GT,TK_GE,TK_EQ,TK_NE are based on the pColumn->lowerBndd
   } else if (pExpr->tokenId == TK_IN) {
-    tVariant *pVal; 
+    tVariant *pVal;
     if (pRight->tokenId != TK_SET || !serializeExprListToVariant(pRight->pParam, &pVal, colType, timePrecision)) {
       return invalidOperationMsg(tscGetErrorMsgPayload(pCmd), msg);
     }
     pColumnFilter->pz  = (int64_t)calloc(1, pVal->nLen + 1);
     pColumnFilter->len = pVal->nLen;
     pColumnFilter->filterstr = 1;
-    memcpy((char *)(pColumnFilter->pz), (char *)(pVal->pz), pVal->nLen);  
+    memcpy((char *)(pColumnFilter->pz), (char *)(pVal->pz), pVal->nLen);
 
     tVariantDestroy(pVal);
     free(pVal);
@@ -4093,7 +4095,7 @@
       return TSDB_CODE_TSC_INVALID_OPERATION;
     }
 
-    if (addExprAndResultField(pCmd, pQueryInfo, outputIndex, &item, false) != TSDB_CODE_SUCCESS) {
+    if (addExprAndResultField(pCmd, pQueryInfo, outputIndex, &item, false, NULL) != TSDB_CODE_SUCCESS) {
       return TSDB_CODE_TSC_INVALID_OPERATION;
     }
 
@@ -5136,7 +5138,7 @@
   if ((ret = getColumnQueryCondInfo(&pSql->cmd, pQueryInfo, condExpr.pColumnCond, TK_AND)) != TSDB_CODE_SUCCESS) {
     goto PARSE_WHERE_EXIT;
   }
-  
+
   if (taosArrayGetSize(pQueryInfo->pUpstream) > 0 ) {
     if ((ret = getColumnQueryCondInfo(&pSql->cmd, pQueryInfo, condExpr.pTimewindow, TK_AND)) != TSDB_CODE_SUCCESS) {
       goto PARSE_WHERE_EXIT;
@@ -5495,14 +5497,14 @@
     if (PRIMARYKEY_TIMESTAMP_COL_INDEX == index.columnIndex) {
       orderByTS = true;
     }
-    
+
     SArray *columnInfo = pQueryInfo->groupbyExpr.columnInfo;
     if (columnInfo != NULL && taosArrayGetSize(columnInfo) > 0) {
       SColIndex* pColIndex = taosArrayGet(columnInfo, 0);
       if (PRIMARYKEY_TIMESTAMP_COL_INDEX != index.columnIndex && pColIndex->colIndex == index.columnIndex) {
-        orderByGroupbyCol = true; 
-      }
-    } 
+        orderByGroupbyCol = true;
+      }
+    }
     if (!(orderByTags || orderByTS || orderByGroupbyCol) && !isTopBottomQuery(pQueryInfo)) {
       return invalidOperationMsg(tscGetErrorMsgPayload(pCmd), msg3);
     } else {  // order by top/bottom result value column is not supported in case of interval query.
@@ -5586,15 +5588,15 @@
       SArray *columnInfo = pQueryInfo->groupbyExpr.columnInfo;
       if (columnInfo != NULL && taosArrayGetSize(columnInfo) > 0) {
         SColIndex* pColIndex = taosArrayGet(columnInfo, 0);
-        validOrder = (pColIndex->colIndex == index.columnIndex); 
-      }  
+        validOrder = (pColIndex->colIndex == index.columnIndex);
+      }
       if (!validOrder) {
         return invalidOperationMsg(tscGetErrorMsgPayload(pCmd), msg2);
-      }     
+      }
       tVariantListItem* p1 = taosArrayGet(pSqlNode->pSortOrder, 0);
-      pQueryInfo->groupbyExpr.orderIndex = pSchema[index.columnIndex].colId; 
-      pQueryInfo->groupbyExpr.orderType = p1->sortOrder; 
-      
+      pQueryInfo->groupbyExpr.orderIndex = pSchema[index.columnIndex].colId;
+      pQueryInfo->groupbyExpr.orderType = p1->sortOrder;
+
     }
 
     if (isTopBottomQuery(pQueryInfo)) {
@@ -5602,7 +5604,7 @@
       SArray *columnInfo = pQueryInfo->groupbyExpr.columnInfo;
       if (columnInfo != NULL && taosArrayGetSize(columnInfo) > 0) {
         SColIndex* pColIndex = taosArrayGet(columnInfo, 0);
-        validOrder = (pColIndex->colIndex == index.columnIndex); 
+        validOrder = (pColIndex->colIndex == index.columnIndex);
       } else {
         /* order of top/bottom query in interval is not valid  */
         SExprInfo* pExpr = tscExprGet(pQueryInfo, 0);
@@ -5612,16 +5614,16 @@
         if (pExpr->base.colInfo.colIndex != index.columnIndex && index.columnIndex != PRIMARYKEY_TIMESTAMP_COL_INDEX) {
           return invalidOperationMsg(tscGetErrorMsgPayload(pCmd), msg2);
         }
-        validOrder = true; 
-      }       
+        validOrder = true;
+      }
 
       if (!validOrder) {
         return invalidOperationMsg(tscGetErrorMsgPayload(pCmd), msg2);
-      }     
+      }
 
       tVariantListItem* pItem = taosArrayGet(pSqlNode->pSortOrder, 0);
       pQueryInfo->order.order = pItem->sortOrder;
-      
+
       pQueryInfo->order.orderColId = pSchema[index.columnIndex].colId;
       return TSDB_CODE_SUCCESS;
     }
@@ -6025,11 +6027,7 @@
 
 int32_t validateFunctionsInIntervalOrGroupbyQuery(SSqlCmd* pCmd, SQueryInfo* pQueryInfo) {
   bool        isProjectionFunction = false;
-<<<<<<< HEAD
-  const char* msg1 = "column projection or function not compatible with interval";
-=======
   const char* msg1 = "functions not compatible with interval";
->>>>>>> 7d9efc95
 
   // multi-output set/ todo refactor
   size_t size = taosArrayGetSize(pQueryInfo->exprList);
@@ -6688,7 +6686,6 @@
       continue;
     }
 
-<<<<<<< HEAD
     if (functionId < 0) {
       SUdfInfo* pUdfInfo = taosArrayGet(pQueryInfo->pUdfInfo, -1 * functionId - 1);
       if (pUdfInfo->funcType == TSDB_UDF_TYPE_AGGREGATE) {
@@ -6697,8 +6694,6 @@
 
       continue;
     }
-=======
->>>>>>> 7d9efc95
 
     if ((aAggs[functionId].status & TSDB_FUNCSTATE_SELECTIVITY) != 0) {
       numOfSelectivity++;
@@ -6926,15 +6921,10 @@
         }
       }
 
-<<<<<<< HEAD
-      if (functId < 0) {
+      if (f < 0) {
         continue;
       }
 
-      if (IS_MULTIOUTPUT(aAggs[functId].status) && functId != TSDB_FUNC_TOP && functId != TSDB_FUNC_BOTTOM &&
-          functId != TSDB_FUNC_TAGPRJ && functId != TSDB_FUNC_PRJ) {
-        return invalidOperationMsg(tscGetErrorMsgPayload(pCmd), msg1);
-=======
       if ((!pQueryInfo->stateWindow) && (f == TSDB_FUNC_DIFF || f == TSDB_FUNC_DERIVATIVE || f == TSDB_FUNC_TWA || f == TSDB_FUNC_IRATE)) {
         for (int32_t j = 0; j < pQueryInfo->groupbyExpr.numOfGroupCols; ++j) {
           SColIndex* pColIndex = taosArrayGet(pQueryInfo->groupbyExpr.columnInfo, j);
@@ -6943,14 +6933,13 @@
               return invalidOperationMsg(msg, msg6);
             }
           } else if (!TSDB_COL_IS_TAG(pColIndex->flag)) {
-              return invalidOperationMsg(msg, msg6);
+            return invalidOperationMsg(msg, msg6);
           }
         }
->>>>>>> 7d9efc95
-      }
-
-      if (IS_MULTIOUTPUT(aAggs[f].status) && f != TSDB_FUNC_TOP && f != TSDB_FUNC_BOTTOM &&
-          f != TSDB_FUNC_DIFF && f != TSDB_FUNC_DERIVATIVE && f != TSDB_FUNC_TAGPRJ && f != TSDB_FUNC_PRJ) {
+      }
+
+      if (IS_MULTIOUTPUT(aAggs[f].status) && f != TSDB_FUNC_TOP && f != TSDB_FUNC_BOTTOM && f != TSDB_FUNC_DIFF &&
+          f != TSDB_FUNC_DERIVATIVE && f != TSDB_FUNC_TAGPRJ && f != TSDB_FUNC_PRJ) {
         return invalidOperationMsg(msg, msg1);
       }
 
@@ -6977,6 +6966,7 @@
     return checkUpdateTagPrjFunctions(pQueryInfo, msg);
   }
 }
+
 int32_t doLocalQueryProcess(SSqlCmd* pCmd, SQueryInfo* pQueryInfo, SSqlNode* pSqlNode) {
   const char* msg1 = "only one expression allowed";
   const char* msg2 = "invalid expression in select clause";
@@ -7257,7 +7247,7 @@
   const int32_t STABLE_INDEX = 1;
 
   STableMetaInfo* pStableMetaInfo = tscGetMetaInfo(pQueryInfo, STABLE_INDEX);
-  
+
   // super table name, create table by using dst
   int32_t numOfTables = (int32_t) taosArrayGetSize(pCreateTable->childTableInfo);
   for(int32_t j = 0; j < numOfTables; ++j) {
@@ -7343,7 +7333,7 @@
                   return invalidOperationMsg(tscGetErrorMsgPayload(pCmd), msg4);
                 }
               } else if (pItem->pVar.nType == TSDB_DATA_TYPE_TIMESTAMP) {
-                pItem->pVar.i64 = convertTimePrecision(pItem->pVar.i64, TSDB_TIME_PRECISION_NANO, tinfo.precision);  
+                pItem->pVar.i64 = convertTimePrecision(pItem->pVar.i64, TSDB_TIME_PRECISION_NANO, tinfo.precision);
               }
             }
 
@@ -7398,10 +7388,10 @@
               return invalidOperationMsg(tscGetErrorMsgPayload(pCmd), msg4);
             }
           } else if (pItem->pVar.nType == TSDB_DATA_TYPE_TIMESTAMP) {
-            pItem->pVar.i64 = convertTimePrecision(pItem->pVar.i64, TSDB_TIME_PRECISION_NANO, tinfo.precision);  
+            pItem->pVar.i64 = convertTimePrecision(pItem->pVar.i64, TSDB_TIME_PRECISION_NANO, tinfo.precision);
           }
         }
-        
+
 
         ret = tVariantDump(&(pItem->pVar), tagVal, pSchema->type, true);
 
@@ -7663,7 +7653,7 @@
   int32_t outputIndex = (int32_t)tscNumOfExprs(pQueryInfo);
 
   // ADD TRUE FOR TEST
-  if (addExprAndResultField(pCmd, pQueryInfo, outputIndex, &item, true) != TSDB_CODE_SUCCESS) {
+  if (addExprAndResultField(pCmd, pQueryInfo, outputIndex, &item, true, NULL) != TSDB_CODE_SUCCESS) {
     return TSDB_CODE_TSC_INVALID_OPERATION;
   }
 
@@ -8042,7 +8032,7 @@
         code = tscSQLSyntaxErrMsg(tscGetErrorMsgPayload(pCmd), "too long function name", t->z);
         if (code != TSDB_CODE_SUCCESS) {
           goto _end;
-        }        
+        }
       }
 
       int32_t functionId = isValidFunction(t->z, t->n);
@@ -8052,10 +8042,8 @@
         if (pQueryInfo->pUdfInfo == NULL) {
           pQueryInfo->pUdfInfo = taosArrayInit(4, sizeof(struct SUdfInfo));
         }
-        
-        int32_t functionId = (int32_t)taosArrayGetSize(pQueryInfo->pUdfInfo) * (-1) - 1;
-        info.functionId = functionId;
-      
+
+        info.functionId = (int32_t)taosArrayGetSize(pQueryInfo->pUdfInfo) * (-1) - 1;;
         taosArrayPush(pQueryInfo->pUdfInfo, &info);
       }
     }
@@ -8192,7 +8180,7 @@
   if (pQueryInfo->pUdfInfo) {
     pUdfInfo = taosArrayDup(pQueryInfo->pUdfInfo);
   }
-  
+
   pSub->pUdfInfo = pUdfInfo;
   pSub->udfCopy = true;
 
@@ -8523,20 +8511,12 @@
   }
 
   { // set the query info
-<<<<<<< HEAD
     pQueryInfo->projectionQuery = tscIsProjectionQuery(pQueryInfo);
     pQueryInfo->hasFilter = tscHasColumnFilter(pQueryInfo);
     pQueryInfo->simpleAgg = isSimpleAggregateRv(pQueryInfo);
     pQueryInfo->onlyTagQuery = onlyTagPrjFunction(pQueryInfo);
     pQueryInfo->groupbyColumn = tscGroupbyColumn(pQueryInfo);
     pQueryInfo->globalMerge = tscIsTwoStageSTableQuery(pCmd, pQueryInfo, 0);
-=======
-    pQueryInfo->projectionQuery   = tscIsProjectionQuery(pQueryInfo);
-    pQueryInfo->hasFilter         = tscHasColumnFilter(pQueryInfo);
-    pQueryInfo->simpleAgg         = isSimpleAggregateRv(pQueryInfo);
-    pQueryInfo->onlyTagQuery      = onlyTagPrjFunction(pQueryInfo);
-    pQueryInfo->groupbyColumn     = tscGroupbyColumn(pQueryInfo);
->>>>>>> 7d9efc95
 
     pQueryInfo->arithmeticOnAgg   = tsIsArithmeticQueryOnAggResult(pQueryInfo);
     pQueryInfo->orderProjectQuery = tscOrderedProjectionQueryOnSTable(pQueryInfo, 0);
@@ -8591,7 +8571,7 @@
     assert(pSqlExpr->pRight == NULL);
 
     if (pSqlExpr->type == SQL_NODE_VALUE) {
-      int32_t ret = TSDB_CODE_SUCCESS;  
+      int32_t ret = TSDB_CODE_SUCCESS;
       *pExpr = calloc(1, sizeof(tExprNode));
       (*pExpr)->nodeType = TSQL_NODE_VALUE;
       (*pExpr)->pVal = calloc(1, sizeof(tVariant));
@@ -8601,12 +8581,12 @@
       if (pCols != NULL && taosArrayGetSize(pCols) > 0) {
         SColIndex* idx = taosArrayGet(pCols, 0);
         SSchema* pSchema = tscGetTableColumnSchema(pTableMeta, idx->colIndex);
-        // convert time by precision 
+        // convert time by precision
         if (pSchema != NULL && TSDB_DATA_TYPE_TIMESTAMP == pSchema->type && TSDB_DATA_TYPE_BINARY == (*pExpr)->pVal->nType) {
           ret = setColumnFilterInfoForTimestamp(pCmd, pQueryInfo, (*pExpr)->pVal);
         }
       }
-      return ret;  
+      return ret;
     } else if (pSqlExpr->type == SQL_NODE_SQLFUNCTION) {
       // arithmetic expression on the results of aggregation functions
       *pExpr = calloc(1, sizeof(tExprNode));
