/*
 * Copyright (c) 2019 TAOS Data, Inc. <jhtao@taosdata.com>
 *
 * This program is free software: you can use, redistribute, and/or modify
 * it under the terms of the GNU Affero General Public License, version 3
 * or later ("AGPL"), as published by the Free Software Foundation.
 *
 * This program is distributed in the hope that it will be useful, but WITHOUT
 * ANY WARRANTY; without even the implied warranty of MERCHANTABILITY or
 * FITNESS FOR A PARTICULAR PURPOSE.
 *
 * You should have received a copy of the GNU Affero General Public License
 * along with this program. If not, see <http://www.gnu.org/licenses/>.
 */

#ifndef __APPLE__
#define _BSD_SOURCE
#define _XOPEN_SOURCE 500
#define _DEFAULT_SOURCE
#define _GNU_SOURCE
#endif // __APPLE__

#include "os.h"
#include "ttype.h"
#include "texpr.h"
#include "taos.h"
#include "taosmsg.h"
#include "tcompare.h"
#include "tname.h"
#include "tscLog.h"
#include "tscUtil.h"
#include "tschemautil.h"
#include "tsclient.h"
#include "tstoken.h"
#include "tstrbuild.h"
#include "ttokendef.h"
#include "qUtil.h"

#define DEFAULT_PRIMARY_TIMESTAMP_COL_NAME "_c0"

#define TSWINDOW_IS_EQUAL(t1, t2) (((t1).skey == (t2).skey) && ((t1).ekey == (t2).ekey))

// -1 is tbname column index, so here use the -3 as the initial value
#define COLUMN_INDEX_INITIAL_VAL (-3)
#define COLUMN_INDEX_INITIALIZER \
  { COLUMN_INDEX_INITIAL_VAL, COLUMN_INDEX_INITIAL_VAL }
#define COLUMN_INDEX_VALIDE(index) (((index).tableIndex >= 0) && ((index).columnIndex >= TSDB_BLOCK_DIST_COLUMN_INDEX))
#define TBNAME_LIST_SEP ","

typedef struct SColumnList {  // todo refactor
  int32_t      num;
  SColumnIndex ids[TSDB_MAX_COLUMNS];
} SColumnList;

typedef struct SConvertFunc {
  int32_t originFuncId;
  int32_t execFuncId;
} SConvertFunc;

static SExprInfo* doAddProjectCol(SQueryInfo* pQueryInfo, int32_t colIndex, int32_t tableIndex);

static int32_t setShowInfo(SSqlObj* pSql, SSqlInfo* pInfo);
static char*   getAccountId(SSqlObj* pSql);

static bool has(SArray* pFieldList, int32_t startIdx, const char* name);
static char* cloneCurrentDBName(SSqlObj* pSql);
static bool hasSpecifyDB(SStrToken* pTableName);
static bool validateTableColumnInfo(SArray* pFieldList, SSqlCmd* pCmd);
static bool validateTagParams(SArray* pTagsList, SArray* pFieldList, SSqlCmd* pCmd);

static int32_t setObjFullName(char* fullName, const char* account, SStrToken* pDB, SStrToken* tableName, int32_t* len);

static void getColumnName(tSqlExprItem* pItem, char* resultFieldName, int32_t nameLength);

static int32_t addExprAndResultField(SSqlCmd* pCmd, SQueryInfo* pQueryInfo, int32_t colIndex, tSqlExprItem* pItem, bool finalResult);
static int32_t insertResultField(SQueryInfo* pQueryInfo, int32_t outputIndex, SColumnList* pIdList, int16_t bytes,
                                 int8_t type, char* fieldName, SExprInfo* pSqlExpr);

static uint8_t convertOptr(SStrToken *pToken);

static int32_t validateSelectNodeList(SSqlCmd* pCmd, SQueryInfo* pQueryInfo, SArray* pSelNodeList, bool isSTable, bool joinQuery, bool timeWindowQuery);

static bool validateIpAddress(const char* ip, size_t size);
static bool hasUnsupportFunctionsForSTableQuery(SSqlCmd* pCmd, SQueryInfo* pQueryInfo);
static bool functionCompatibleCheck(SQueryInfo* pQueryInfo, bool joinQuery, bool twQuery);

static int32_t validateGroupbyNode(SQueryInfo* pQueryInfo, SArray* pList, SSqlCmd* pCmd);

static int32_t validateIntervalNode(SSqlObj* pSql, SQueryInfo* pQueryInfo, SSqlNode* pSqlNode);
static int32_t parseIntervalOffset(SSqlCmd* pCmd, SQueryInfo* pQueryInfo, SStrToken* offsetToken);
static int32_t parseSlidingClause(SSqlCmd* pCmd, SQueryInfo* pQueryInfo, SStrToken* pSliding);

static int32_t addProjectionExprAndResultField(SSqlCmd* pCmd, SQueryInfo* pQueryInfo, tSqlExprItem* pItem);

static int32_t validateWhereNode(SQueryInfo* pQueryInfo, tSqlExpr** pExpr, SSqlObj* pSql);
static int32_t validateFillNode(SSqlCmd* pCmd, SQueryInfo* pQueryInfo, SSqlNode* pSqlNode);
static int32_t validateOrderbyNode(SSqlCmd* pCmd, SQueryInfo* pQueryInfo, SSqlNode* pSqlNode, SSchema* pSchema);

static int32_t tsRewriteFieldNameIfNecessary(SSqlCmd* pCmd, SQueryInfo* pQueryInfo);
static int32_t setAlterTableInfo(SSqlObj* pSql, struct SSqlInfo* pInfo);
static int32_t validateSqlFunctionInStreamSql(SSqlCmd* pCmd, SQueryInfo* pQueryInfo);
static int32_t validateFunctionsInIntervalOrGroupbyQuery(SSqlCmd* pCmd, SQueryInfo* pQueryInfo);
static int32_t validateArithmeticSQLExpr(SSqlCmd* pCmd, tSqlExpr* pExpr, SQueryInfo* pQueryInfo, SColumnList* pList, int32_t* type);
static int32_t validateEp(char* ep);
static int32_t validateDNodeConfig(SMiscInfo* pOptions);
static int32_t validateLocalConfig(SMiscInfo* pOptions);
static int32_t validateColumnName(char* name);
static int32_t setKillInfo(SSqlObj* pSql, struct SSqlInfo* pInfo, int32_t killType);

static bool validateOneTags(SSqlCmd* pCmd, TAOS_FIELD* pTagField);
static bool hasTimestampForPointInterpQuery(SQueryInfo* pQueryInfo);
static bool hasNormalColumnFilter(SQueryInfo* pQueryInfo);

static int32_t validateLimitNode(SSqlCmd* pCmd, SQueryInfo* pQueryInfo, int32_t index, SSqlNode* pSqlNode, SSqlObj* pSql);
static int32_t parseCreateDBOptions(SSqlCmd* pCmd, SCreateDbInfo* pCreateDbSql);
static int32_t getColumnIndexByName(SSqlCmd* pCmd, const SStrToken* pToken, SQueryInfo* pQueryInfo, SColumnIndex* pIndex);
static int32_t getTableIndexByName(SStrToken* pToken, SQueryInfo* pQueryInfo, SColumnIndex* pIndex);

static int32_t getTableIndexImpl(SStrToken* pTableToken, SQueryInfo* pQueryInfo, SColumnIndex* pIndex);
static int32_t doFunctionsCompatibleCheck(SSqlCmd* pCmd, SQueryInfo* pQueryInfo);
static int32_t doLocalQueryProcess(SSqlCmd* pCmd, SQueryInfo* pQueryInfo, SSqlNode* pSqlNode);
static int32_t tscCheckCreateDbParams(SSqlCmd* pCmd, SCreateDbMsg* pCreate);

static SColumnList createColumnList(int32_t num, int16_t tableIndex, int32_t columnIndex);

static int32_t doCheckForCreateTable(SSqlObj* pSql, int32_t subClauseIndex, SSqlInfo* pInfo);
static int32_t doCheckForCreateFromStable(SSqlObj* pSql, SSqlInfo* pInfo);
static int32_t doCheckForStream(SSqlObj* pSql, SSqlInfo* pInfo);
static int32_t validateSqlNode(SSqlObj* pSql, SSqlNode* pSqlNode, int32_t index);
static int32_t exprTreeFromSqlExpr(SSqlCmd* pCmd, tExprNode **pExpr, const tSqlExpr* pSqlExpr, SQueryInfo* pQueryInfo, SArray* pCols, uint64_t *uid);
static bool    validateDebugFlag(int32_t v);
static int32_t checkQueryRangeForFill(SSqlCmd* pCmd, SQueryInfo* pQueryInfo);

static bool    isTimeWindowQuery(SQueryInfo* pQueryInfo) {
  return pQueryInfo->interval.interval > 0 || pQueryInfo->sessionWindow.gap > 0;
}

int16_t getNewResColId(SQueryInfo* pQueryInfo) {
  return pQueryInfo->resColumnId--;
}

static uint8_t convertOptr(SStrToken *pToken) {
  switch (pToken->type) {
    case TK_LT:
      return TSDB_RELATION_LESS;
    case TK_LE:
      return TSDB_RELATION_LESS_EQUAL;
    case TK_GT:
      return TSDB_RELATION_GREATER;
    case TK_GE:
      return TSDB_RELATION_GREATER_EQUAL;
    case TK_NE:
      return TSDB_RELATION_NOT_EQUAL;
    case TK_AND:
      return TSDB_RELATION_AND;
    case TK_OR:
      return TSDB_RELATION_OR;
    case TK_EQ:
      return TSDB_RELATION_EQUAL;
    case TK_PLUS:
      return TSDB_BINARY_OP_ADD;
    case TK_MINUS:
      return TSDB_BINARY_OP_SUBTRACT;
    case TK_STAR:
      return TSDB_BINARY_OP_MULTIPLY;
    case TK_SLASH:
    case TK_DIVIDE:
      return TSDB_BINARY_OP_DIVIDE;
    case TK_REM:
      return TSDB_BINARY_OP_REMAINDER;
    case TK_LIKE:
      return TSDB_RELATION_LIKE;
    case TK_ISNULL:
      return TSDB_RELATION_ISNULL;
    case TK_NOTNULL:
      return TSDB_RELATION_NOTNULL;
    default: { return 0; }
  }
}

static bool validateDebugFlag(int32_t v) {
  const static int validFlag[] = {131, 135, 143};

  for (int i = 0; i < tListLen(validFlag); i++) {
    if (v == validFlag[i]) {
        return true;
    }
  }
  return false;
}
/*
 * Used during parsing query sql. Since the query sql usually small in length, error position
 * is not needed in the final error message.
 */
static int32_t invalidSqlErrMsg(char* dstBuffer, const char* errMsg) {
  return tscInvalidSQLErrMsg(dstBuffer, errMsg, NULL);
}

static int setColumnFilterInfoForTimestamp(SSqlCmd* pCmd, SQueryInfo* pQueryInfo, tVariant* pVar) {
  int64_t     time = 0;
  const char* msg = "invalid timestamp";

  strdequote(pVar->pz);
  char*           seg = strnchr(pVar->pz, '-', pVar->nLen, false);
  STableMetaInfo* pTableMetaInfo = tscGetMetaInfo(pQueryInfo, 0);

  STableComInfo tinfo = tscGetTableInfo(pTableMetaInfo->pTableMeta);
  
  if (seg != NULL) {
    if (taosParseTime(pVar->pz, &time, pVar->nLen, tinfo.precision, tsDaylight) != TSDB_CODE_SUCCESS) {
      return invalidSqlErrMsg(tscGetErrorMsgPayload(pCmd), msg);
    }
  } else {
    if (tVariantDump(pVar, (char*)&time, TSDB_DATA_TYPE_BIGINT, true)) {
      return invalidSqlErrMsg(tscGetErrorMsgPayload(pCmd), msg);
    }
  }

  tVariantDestroy(pVar);
  tVariantCreateFromBinary(pVar, (char*)&time, 0, TSDB_DATA_TYPE_BIGINT);

  return TSDB_CODE_SUCCESS;
}

static int32_t handlePassword(SSqlCmd* pCmd, SStrToken* pPwd) {
  const char* msg1 = "password can not be empty";
  const char* msg2 = "name or password too long";
  const char* msg3 = "password needs single quote marks enclosed";

  if (pPwd->type != TK_STRING) {
    return invalidSqlErrMsg(tscGetErrorMsgPayload(pCmd), msg3);
  }

  strdequote(pPwd->z);
  pPwd->n = (uint32_t)strtrim(pPwd->z);  // trim space before and after passwords

  if (pPwd->n <= 0) {
    return invalidSqlErrMsg(tscGetErrorMsgPayload(pCmd), msg1);
  }

  if (pPwd->n >= TSDB_KEY_LEN) {
    return invalidSqlErrMsg(tscGetErrorMsgPayload(pCmd), msg2);
  }

  return TSDB_CODE_SUCCESS;
}

int32_t tscToSQLCmd(SSqlObj* pSql, struct SSqlInfo* pInfo) {
  if (pInfo == NULL || pSql == NULL) {
    return TSDB_CODE_TSC_APP_ERROR;
  }

  SSqlCmd* pCmd = &pSql->cmd;
  SSqlRes* pRes = &pSql->res;

  int32_t code = TSDB_CODE_SUCCESS;
  if (!pInfo->valid || terrno == TSDB_CODE_TSC_SQL_SYNTAX_ERROR) {
    terrno = TSDB_CODE_SUCCESS;  // clear the error number
    return tscSQLSyntaxErrMsg(tscGetErrorMsgPayload(pCmd), NULL, pInfo->msg);
  }

  SQueryInfo* pQueryInfo = tscGetQueryInfoS(pCmd, pCmd->clauseIndex);
  if (pQueryInfo == NULL) {
    pRes->code = terrno;
    return pRes->code;
  }

  STableMetaInfo* pTableMetaInfo = (pQueryInfo->numOfTables == 0)? tscAddEmptyMetaInfo(pQueryInfo) : pQueryInfo->pTableMetaInfo[0];
  if (pTableMetaInfo == NULL) {
    pRes->code = TSDB_CODE_TSC_OUT_OF_MEMORY;
    return pRes->code;
  }

  pCmd->command = pInfo->type;

  switch (pInfo->type) {
    case TSDB_SQL_DROP_TABLE:
    case TSDB_SQL_DROP_USER:
    case TSDB_SQL_DROP_ACCT:
    case TSDB_SQL_DROP_DNODE:
    case TSDB_SQL_DROP_DB: {
      const char* msg2 = "invalid name";
      const char* msg3 = "param name too long";
      const char* msg4 = "table is not super table";

      SStrToken* pzName = taosArrayGet(pInfo->pMiscInfo->a, 0);
      if ((pInfo->type != TSDB_SQL_DROP_DNODE) && (tscValidateName(pzName) != TSDB_CODE_SUCCESS)) {
        return invalidSqlErrMsg(tscGetErrorMsgPayload(pCmd), msg2);
      }

      if (pInfo->type == TSDB_SQL_DROP_DB) {
        assert(taosArrayGetSize(pInfo->pMiscInfo->a) == 1);
        code = tNameSetDbName(&pTableMetaInfo->name, getAccountId(pSql), pzName);
        if (code != TSDB_CODE_SUCCESS) {
          return invalidSqlErrMsg(tscGetErrorMsgPayload(pCmd), msg2);
        }

      } else if (pInfo->type == TSDB_SQL_DROP_TABLE) {
        assert(taosArrayGetSize(pInfo->pMiscInfo->a) == 1);

        code = tscSetTableFullName(pTableMetaInfo, pzName, pSql);
        if(code != TSDB_CODE_SUCCESS) {
          return code; 
        }

        if (pInfo->pMiscInfo->tableType == TSDB_SUPER_TABLE) {
          code = tscGetTableMeta(pSql, pTableMetaInfo);
          if (code != TSDB_CODE_SUCCESS) {
            return code;
          }

          if (!UTIL_TABLE_IS_SUPER_TABLE(pTableMetaInfo)) {
            return invalidSqlErrMsg(tscGetErrorMsgPayload(pCmd), msg4);
          }
        }
        
      } else if (pInfo->type == TSDB_SQL_DROP_DNODE) {
        pzName->n = strdequote(pzName->z);
        strncpy(pCmd->payload, pzName->z, pzName->n);
      } else {  // drop user/account
        if (pzName->n >= TSDB_USER_LEN) {
          return invalidSqlErrMsg(tscGetErrorMsgPayload(pCmd), msg3);
        }

        strncpy(pCmd->payload, pzName->z, pzName->n);
      }

      break;
    }

    case TSDB_SQL_USE_DB: {
      const char* msg = "invalid db name";
      SStrToken* pToken = taosArrayGet(pInfo->pMiscInfo->a, 0);

      if (tscValidateName(pToken) != TSDB_CODE_SUCCESS) {
        return invalidSqlErrMsg(tscGetErrorMsgPayload(pCmd), msg);
      }

      int32_t ret = tNameSetDbName(&pTableMetaInfo->name, getAccountId(pSql), pToken);
      if (ret != TSDB_CODE_SUCCESS) {
        return invalidSqlErrMsg(tscGetErrorMsgPayload(pCmd), msg);
      }

      break;
    }

    case TSDB_SQL_RESET_CACHE: {
      return TSDB_CODE_SUCCESS;
    }

    case TSDB_SQL_SHOW: {
      if (setShowInfo(pSql, pInfo) != TSDB_CODE_SUCCESS) {
        return TSDB_CODE_TSC_INVALID_SQL;
      }

      break;
    }

    case TSDB_SQL_ALTER_DB:
    case TSDB_SQL_CREATE_DB: {
      const char* msg1 = "invalid db name";
      const char* msg2 = "name too long";

      SCreateDbInfo* pCreateDB = &(pInfo->pMiscInfo->dbOpt);
      if (tscValidateName(&pCreateDB->dbname) != TSDB_CODE_SUCCESS) {
        return invalidSqlErrMsg(tscGetErrorMsgPayload(pCmd), msg1);
      }

      int32_t ret = tNameSetDbName(&pTableMetaInfo->name, getAccountId(pSql), &(pCreateDB->dbname));
      if (ret != TSDB_CODE_SUCCESS) {
        return invalidSqlErrMsg(tscGetErrorMsgPayload(pCmd), msg2);
      }

      if (parseCreateDBOptions(pCmd, pCreateDB) != TSDB_CODE_SUCCESS) {
        return TSDB_CODE_TSC_INVALID_SQL;
      }

      break;
    }

    case TSDB_SQL_CREATE_DNODE: {
      const char* msg = "invalid host name (ip address)";

      if (taosArrayGetSize(pInfo->pMiscInfo->a) > 1) {
        return invalidSqlErrMsg(tscGetErrorMsgPayload(pCmd), msg);
      }

      SStrToken* id = taosArrayGet(pInfo->pMiscInfo->a, 0);
      id->n = strdequote(id->z);
      break;
    }

    case TSDB_SQL_CREATE_ACCT:
    case TSDB_SQL_ALTER_ACCT: {
      const char* msg1 = "invalid state option, available options[no, r, w, all]";
      const char* msg2 = "invalid user/account name";
      const char* msg3 = "name too long";

      SStrToken* pName = &pInfo->pMiscInfo->user.user;
      SStrToken* pPwd = &pInfo->pMiscInfo->user.passwd;

      if (handlePassword(pCmd, pPwd) != TSDB_CODE_SUCCESS) {
        return TSDB_CODE_TSC_INVALID_SQL;
      }

      if (pName->n >= TSDB_USER_LEN) {
        return invalidSqlErrMsg(tscGetErrorMsgPayload(pCmd), msg3);
      }

      if (tscValidateName(pName) != TSDB_CODE_SUCCESS) {
        return invalidSqlErrMsg(tscGetErrorMsgPayload(pCmd), msg2);
      }

      SCreateAcctInfo* pAcctOpt = &pInfo->pMiscInfo->acctOpt;
      if (pAcctOpt->stat.n > 0) {
        if (pAcctOpt->stat.z[0] == 'r' && pAcctOpt->stat.n == 1) {
        } else if (pAcctOpt->stat.z[0] == 'w' && pAcctOpt->stat.n == 1) {
        } else if (strncmp(pAcctOpt->stat.z, "all", 3) == 0 && pAcctOpt->stat.n == 3) {
        } else if (strncmp(pAcctOpt->stat.z, "no", 2) == 0 && pAcctOpt->stat.n == 2) {
        } else {
          return invalidSqlErrMsg(tscGetErrorMsgPayload(pCmd), msg1);
        }
      }

      break;
    }

    case TSDB_SQL_DESCRIBE_TABLE: {
      const char* msg1 = "invalid table name";
      const char* msg2 = "table name too long";

      SStrToken* pToken = taosArrayGet(pInfo->pMiscInfo->a, 0);
      if (tscValidateName(pToken) != TSDB_CODE_SUCCESS) {
        return invalidSqlErrMsg(tscGetErrorMsgPayload(pCmd), msg1);
      }

      if (!tscValidateTableNameLength(pToken->n)) {
        return invalidSqlErrMsg(tscGetErrorMsgPayload(pCmd), msg2);
      }

      // additional msg has been attached already
      code = tscSetTableFullName(pTableMetaInfo, pToken, pSql);
      if (code != TSDB_CODE_SUCCESS) {
        return code;
      }

      return tscGetTableMeta(pSql, pTableMetaInfo);
    }
    case TSDB_SQL_SHOW_CREATE_TABLE: {
      const char* msg1 = "invalid table name";
      const char* msg2 = "table name is too long";

      SStrToken* pToken = taosArrayGet(pInfo->pMiscInfo->a, 0);
      if (tscValidateName(pToken) != TSDB_CODE_SUCCESS) {
        return invalidSqlErrMsg(tscGetErrorMsgPayload(pCmd), msg1);
      }

      if (!tscValidateTableNameLength(pToken->n)) {
        return invalidSqlErrMsg(tscGetErrorMsgPayload(pCmd), msg2);
      }

      code = tscSetTableFullName(pTableMetaInfo, pToken, pSql);
      if (code != TSDB_CODE_SUCCESS) {
        return code;
      }

      return tscGetTableMeta(pSql, pTableMetaInfo);
    }
    case TSDB_SQL_SHOW_CREATE_DATABASE: {
      const char* msg1 = "invalid database name";

      SStrToken* pToken = taosArrayGet(pInfo->pMiscInfo->a, 0);
      if (tscValidateName(pToken) != TSDB_CODE_SUCCESS) {
        return invalidSqlErrMsg(tscGetErrorMsgPayload(pCmd), msg1);
      }

      if (pToken->n > TSDB_DB_NAME_LEN) {
        return invalidSqlErrMsg(tscGetErrorMsgPayload(pCmd), msg1);
      }

      return tscSetTableFullName(pTableMetaInfo, pToken, pSql);
    }
    case TSDB_SQL_CFG_DNODE: {
      const char* msg2 = "invalid configure options or values, such as resetlog / debugFlag 135 / balance 'vnode:2-dnode:2' / monitor 1 ";
      const char* msg3 = "invalid dnode ep";

      /* validate the ip address */
      SMiscInfo* pMiscInfo = pInfo->pMiscInfo;

      /* validate the parameter names and options */
      if (validateDNodeConfig(pMiscInfo) != TSDB_CODE_SUCCESS) {
        return invalidSqlErrMsg(tscGetErrorMsgPayload(pCmd), msg2);
      }

      char* pMsg = pCmd->payload;

      SCfgDnodeMsg* pCfg = (SCfgDnodeMsg*)pMsg;

      SStrToken* t0 = taosArrayGet(pMiscInfo->a, 0);
      SStrToken* t1 = taosArrayGet(pMiscInfo->a, 1);

      t0->n = strdequote(t0->z);
      strncpy(pCfg->ep, t0->z, t0->n);

      if (validateEp(pCfg->ep) != TSDB_CODE_SUCCESS) {
        return invalidSqlErrMsg(tscGetErrorMsgPayload(pCmd), msg3);
      }

      strncpy(pCfg->config, t1->z, t1->n);

      if (taosArrayGetSize(pMiscInfo->a) == 3) {
        SStrToken* t2 = taosArrayGet(pMiscInfo->a, 2);

        pCfg->config[t1->n] = ' ';  // add sep
        strncpy(&pCfg->config[t1->n + 1], t2->z, t2->n);
      }

      break;
    }

    case TSDB_SQL_CREATE_USER:
    case TSDB_SQL_ALTER_USER: {
      const char* msg2 = "invalid user/account name";
      const char* msg3 = "name too long";
      const char* msg5 = "invalid user rights";
      const char* msg7 = "not support options";

      pCmd->command = pInfo->type;

      SUserInfo* pUser = &pInfo->pMiscInfo->user;
      SStrToken* pName = &pUser->user;
      SStrToken* pPwd = &pUser->passwd;

      if (pName->n >= TSDB_USER_LEN) {
        return invalidSqlErrMsg(tscGetErrorMsgPayload(pCmd), msg3);
      }

      if (tscValidateName(pName) != TSDB_CODE_SUCCESS) {
        return invalidSqlErrMsg(tscGetErrorMsgPayload(pCmd), msg2);
      }

      if (pCmd->command == TSDB_SQL_CREATE_USER) {
        if (handlePassword(pCmd, pPwd) != TSDB_CODE_SUCCESS) {
          return TSDB_CODE_TSC_INVALID_SQL;
        }
      } else {
        if (pUser->type == TSDB_ALTER_USER_PASSWD) {
          if (handlePassword(pCmd, pPwd) != TSDB_CODE_SUCCESS) {
            return TSDB_CODE_TSC_INVALID_SQL;
          }
        } else if (pUser->type == TSDB_ALTER_USER_PRIVILEGES) {
          assert(pPwd->type == TSDB_DATA_TYPE_NULL);

          SStrToken* pPrivilege = &pUser->privilege;

          if (strncasecmp(pPrivilege->z, "super", 5) == 0 && pPrivilege->n == 5) {
            pCmd->count = 1;
          } else if (strncasecmp(pPrivilege->z, "read", 4) == 0 && pPrivilege->n == 4) {
            pCmd->count = 2;
          } else if (strncasecmp(pPrivilege->z, "write", 5) == 0 && pPrivilege->n == 5) {
            pCmd->count = 3;
          } else {
            return invalidSqlErrMsg(tscGetErrorMsgPayload(pCmd), msg5);
          }
        } else {
          return invalidSqlErrMsg(tscGetErrorMsgPayload(pCmd), msg7);
        }
      }

      break;
    }

    case TSDB_SQL_CFG_LOCAL: {
      SMiscInfo  *pMiscInfo = pInfo->pMiscInfo;
      const char *msg = "invalid configure options or values";

      // validate the parameter names and options
      if (validateLocalConfig(pMiscInfo) != TSDB_CODE_SUCCESS) {
        return invalidSqlErrMsg(tscGetErrorMsgPayload(pCmd), msg);
      }

      int32_t numOfToken = (int32_t) taosArrayGetSize(pMiscInfo->a);
      assert(numOfToken >= 1 && numOfToken <= 2);

      SStrToken* t = taosArrayGet(pMiscInfo->a, 0);
      strncpy(pCmd->payload, t->z, t->n);
      if (numOfToken == 2) {
        SStrToken* t1 = taosArrayGet(pMiscInfo->a, 1);
        pCmd->payload[t->n] = ' ';  // add sep
        strncpy(&pCmd->payload[t->n + 1], t1->z, t1->n);
      }
      return TSDB_CODE_SUCCESS;
    }

    case TSDB_SQL_CREATE_TABLE: {
      SCreateTableSql* pCreateTable = pInfo->pCreateTableInfo;

      if (pCreateTable->type == TSQL_CREATE_TABLE || pCreateTable->type == TSQL_CREATE_STABLE) {
        if ((code = doCheckForCreateTable(pSql, 0, pInfo)) != TSDB_CODE_SUCCESS) {
          return code;
        }

      } else if (pCreateTable->type == TSQL_CREATE_TABLE_FROM_STABLE) {
        assert(pCmd->numOfCols == 0);
        if ((code = doCheckForCreateFromStable(pSql, pInfo)) != TSDB_CODE_SUCCESS) {
          return code;
        }

      } else if (pCreateTable->type == TSQL_CREATE_STREAM) {
        if ((code = doCheckForStream(pSql, pInfo)) != TSDB_CODE_SUCCESS) {
          return code;
        }
      }

      break;
    }

    case TSDB_SQL_SELECT: {
      const char* msg1 = "columns in select clause not identical";

      size_t size = taosArrayGetSize(pInfo->list);
      for (int32_t i = pCmd->numOfClause; i < size; ++i) {
        SQueryInfo* p = tscGetQueryInfoS(pCmd, i);
        if (p == NULL) {
          pRes->code = terrno;
          return pRes->code;
        }
      }

      assert(pCmd->numOfClause == size);
      for (int32_t i = pCmd->clauseIndex; i < size; ++i) {
        SSqlNode* pSqlNode = taosArrayGetP(pInfo->list, i);
        tscTrace("%p start to parse %dth subclause, total:%d", pSql, i, (int32_t) size);
        if ((code = validateSqlNode(pSql, pSqlNode, i)) != TSDB_CODE_SUCCESS) {
          return code;
        }

        tscPrintSelNodeList(pSql, i);
        pCmd->clauseIndex += 1;
      }

      // restore the clause index
      pCmd->clauseIndex = 0;

      // set the command/global limit parameters from the first subclause to the sqlcmd object
      SQueryInfo* pQueryInfo1 = tscGetQueryInfo(pCmd, 0);
      pCmd->command = pQueryInfo1->command;
      int32_t diffSize = 0;
      
      // if there is only one element, the limit of clause is the limit of global result.
      // validate the select node for "UNION ALL" subclause
      for (int32_t i = 1; i < pCmd->numOfClause; ++i) {
        SQueryInfo* pQueryInfo2 = tscGetQueryInfo(pCmd, i);

        int32_t ret = tscFieldInfoCompare(&pQueryInfo1->fieldsInfo, &pQueryInfo2->fieldsInfo, &diffSize);
        if (ret != 0) {
          return invalidSqlErrMsg(tscGetErrorMsgPayload(pCmd), msg1);
        }
      }

      if (diffSize) {
        for (int32_t i = 1; i < pCmd->numOfClause; ++i) {
          SQueryInfo* pQueryInfo2 = tscGetQueryInfoDetail(pCmd, i);        
          tscFieldInfoSetSize(&pQueryInfo1->fieldsInfo, &pQueryInfo2->fieldsInfo);
        }
      }

      pCmd->parseFinished = 1;
      return TSDB_CODE_SUCCESS;  // do not build query message here
    }

    case TSDB_SQL_ALTER_TABLE: {
      if ((code = setAlterTableInfo(pSql, pInfo)) != TSDB_CODE_SUCCESS) {
        return code;
      }

      break;
    }

    case TSDB_SQL_KILL_QUERY:
    case TSDB_SQL_KILL_STREAM:
    case TSDB_SQL_KILL_CONNECTION: {
      if ((code = setKillInfo(pSql, pInfo, pInfo->type)) != TSDB_CODE_SUCCESS) {
        return code;
      }
      break;
    }

    case TSDB_SQL_SYNC_DB_REPLICA: {
      const char* msg1 = "invalid db name";
      SStrToken* pzName = taosArrayGet(pInfo->pMiscInfo->a, 0);

      assert(taosArrayGetSize(pInfo->pMiscInfo->a) == 1);
      code = tNameSetDbName(&pTableMetaInfo->name, getAccountId(pSql), pzName);
      if (code != TSDB_CODE_SUCCESS) {
        return invalidSqlErrMsg(tscGetErrorMsgPayload(pCmd), msg1);
      }
      break;
    }

    default:
      return invalidSqlErrMsg(tscGetErrorMsgPayload(pCmd), "not support sql expression");
  }

  pSql->cmd.parseFinished = 1;
  if (tscBuildMsg[pCmd->command] != NULL) {
    return tscBuildMsg[pCmd->command](pSql, pInfo);
  } else {
    return invalidSqlErrMsg(tscGetErrorMsgPayload(pCmd), "not support sql expression");
  }
}

/*
 * if the top/bottom exists, only tags columns, tbname column, and primary timestamp column
 * are available.
 */
static bool isTopBottomQuery(SQueryInfo* pQueryInfo) {
  size_t size = tscSqlExprNumOfExprs(pQueryInfo);
  
  for (int32_t i = 0; i < size; ++i) {
    int32_t functionId = tscSqlExprGet(pQueryInfo, i)->base.functionId;

    if (functionId == TSDB_FUNC_TOP || functionId == TSDB_FUNC_BOTTOM) {
      return true;
    }
  }

  return false;
}

// need to add timestamp column in result set, if it is a time window query
static int32_t addPrimaryTsColumnForTimeWindowQuery(SQueryInfo* pQueryInfo) {
  uint64_t uid = tscSqlExprGet(pQueryInfo, 0)->base.uid;

  int32_t  tableIndex = COLUMN_INDEX_INITIAL_VAL;
  for (int32_t i = 0; i < pQueryInfo->numOfTables; ++i) {
    STableMetaInfo* pTableMetaInfo = tscGetMetaInfo(pQueryInfo, i);
    if (pTableMetaInfo->pTableMeta->id.uid == uid) {
      tableIndex = i;
      break;
    }
  }

  if (tableIndex == COLUMN_INDEX_INITIAL_VAL) {
    return TSDB_CODE_TSC_INVALID_SQL;
  }

  SSchema s = {.bytes = TSDB_KEYSIZE, .type = TSDB_DATA_TYPE_TIMESTAMP, .colId = PRIMARYKEY_TIMESTAMP_COL_INDEX};
  tstrncpy(s.name, aAggs[TSDB_FUNC_TS].name, sizeof(s.name));

  SColumnIndex index = {tableIndex, PRIMARYKEY_TIMESTAMP_COL_INDEX};
  tscAddFuncInSelectClause(pQueryInfo, 0, TSDB_FUNC_TS, &index, &s, TSDB_COL_NORMAL);
  return TSDB_CODE_SUCCESS;
}

static int32_t checkInvalidExprForTimeWindow(SSqlCmd* pCmd, SQueryInfo* pQueryInfo) {
  const char* msg1 = "invalid query expression";
  const char* msg2 = "top/bottom query does not support order by value in time window query";

  // for top/bottom + interval query, we do not add additional timestamp column in the front
  if (isTopBottomQuery(pQueryInfo)) {

    // invalid sql:
    // top(col, k) from table_name [interval(1d)|session(ts, 1d)] order by k asc
    // order by normal column is not supported
    int32_t colId = pQueryInfo->order.orderColId;
    if (isTimeWindowQuery(pQueryInfo) && colId != PRIMARYKEY_TIMESTAMP_COL_INDEX) {
      return invalidSqlErrMsg(tscGetErrorMsgPayload(pCmd), msg2);
    }

    return TSDB_CODE_SUCCESS;
  }

  /*
   * invalid sql:
   * select count(tbname)/count(tag1)/count(tag2) from super_table_name [interval(1d)|session(ts, 1d)];
   */
  size_t size = tscSqlExprNumOfExprs(pQueryInfo);
  for (int32_t i = 0; i < size; ++i) {
    SExprInfo* pExpr = tscSqlExprGet(pQueryInfo, i);
    if (pExpr->base.functionId == TSDB_FUNC_COUNT && TSDB_COL_IS_TAG(pExpr->base.colInfo.flag)) {
      return invalidSqlErrMsg(tscGetErrorMsgPayload(pCmd), msg1);
    }
  }

  /*
   * invalid sql:
   * select tbname, tags_fields from super_table_name [interval(1s)|session(ts,1s)]
   */
  if (tscQueryTags(pQueryInfo) && isTimeWindowQuery(pQueryInfo)) {
    return invalidSqlErrMsg(tscGetErrorMsgPayload(pCmd), msg1);
  }

  return addPrimaryTsColumnForTimeWindowQuery(pQueryInfo);
}

int32_t validateIntervalNode(SSqlObj* pSql, SQueryInfo* pQueryInfo, SSqlNode* pSqlNode) {
  const char* msg2 = "interval cannot be less than 10 ms";
  const char* msg3 = "sliding cannot be used without interval";

  SSqlCmd* pCmd = &pSql->cmd;

  STableMetaInfo* pTableMetaInfo = tscGetMetaInfo(pQueryInfo, 0);
  STableComInfo tinfo = tscGetTableInfo(pTableMetaInfo->pTableMeta);
  
  if (!TPARSER_HAS_TOKEN(pSqlNode->interval.interval)) {
    if (TPARSER_HAS_TOKEN(pSqlNode->sliding)) {
      return invalidSqlErrMsg(tscGetErrorMsgPayload(pCmd), msg3);
    }

    return TSDB_CODE_SUCCESS;
  }

  // orderby column not set yet, set it to be the primary timestamp column
  if (pQueryInfo->order.orderColId == INT32_MIN) {
    pQueryInfo->order.orderColId = PRIMARYKEY_TIMESTAMP_COL_INDEX;
  }

  // interval is not null
  SStrToken *t = &pSqlNode->interval.interval;
  if (parseNatualDuration(t->z, t->n, &pQueryInfo->interval.interval, &pQueryInfo->interval.intervalUnit) != TSDB_CODE_SUCCESS) {
    return TSDB_CODE_TSC_INVALID_SQL;
  }

  if (pQueryInfo->interval.intervalUnit != 'n' && pQueryInfo->interval.intervalUnit != 'y') {
    // if the unit of time window value is millisecond, change the value from microsecond
    if (tinfo.precision == TSDB_TIME_PRECISION_MILLI) {
      pQueryInfo->interval.interval = pQueryInfo->interval.interval / 1000;
    }

    // interval cannot be less than 10 milliseconds
    if (pQueryInfo->interval.interval < tsMinIntervalTime) {
      return invalidSqlErrMsg(tscGetErrorMsgPayload(pCmd), msg2);
    }
  }

  if (parseIntervalOffset(pCmd, pQueryInfo, &pSqlNode->interval.offset) != TSDB_CODE_SUCCESS) {
    return TSDB_CODE_TSC_INVALID_SQL;
  }

  if (parseSlidingClause(pCmd, pQueryInfo, &pSqlNode->sliding) != TSDB_CODE_SUCCESS) {
    return TSDB_CODE_TSC_INVALID_SQL;
  }

  // The following part is used to check for the invalid query expression.
  return checkInvalidExprForTimeWindow(pCmd, pQueryInfo);
}

int32_t validateSessionNode(SSqlCmd* pCmd, SQueryInfo* pQueryInfo, SSqlNode * pSqlNode) {
  const char* msg1 = "gap should be fixed time window";
  const char* msg2 = "only one type time window allowed";
  const char* msg3 = "invalid column name";
  const char* msg4 = "invalid time window";

  // no session window
  if (!TPARSER_HAS_TOKEN(pSqlNode->sessionVal.gap)) {
    return TSDB_CODE_SUCCESS;
  }

  SStrToken* col = &pSqlNode->sessionVal.col;
  SStrToken* gap = &pSqlNode->sessionVal.gap;

  char timeUnit = 0;
  if (parseNatualDuration(gap->z, gap->n, &pQueryInfo->sessionWindow.gap, &timeUnit) != TSDB_CODE_SUCCESS) {
    return invalidSqlErrMsg(tscGetErrorMsgPayload(pCmd), msg4);
  }

  if (timeUnit == 'y' || timeUnit == 'n') {
    return invalidSqlErrMsg(tscGetErrorMsgPayload(pCmd), msg1);
  }

  // if the unit of time window value is millisecond, change the value from microsecond
  STableMetaInfo* pTableMetaInfo = tscGetMetaInfo(pQueryInfo, 0);
  STableComInfo tinfo = tscGetTableInfo(pTableMetaInfo->pTableMeta);
  if (tinfo.precision == TSDB_TIME_PRECISION_MILLI) {
    pQueryInfo->sessionWindow.gap = pQueryInfo->sessionWindow.gap / 1000;
  }

  if (pQueryInfo->sessionWindow.gap != 0 && pQueryInfo->interval.interval != 0) {
    return invalidSqlErrMsg(tscGetErrorMsgPayload(pCmd), msg2);
  }

  SColumnIndex index = COLUMN_INDEX_INITIALIZER;
  if (getColumnIndexByName(pCmd, col, pQueryInfo, &index) != TSDB_CODE_SUCCESS) {
    return invalidSqlErrMsg(tscGetErrorMsgPayload(pCmd), msg3);
  }

  pQueryInfo->sessionWindow.primaryColId = PRIMARYKEY_TIMESTAMP_COL_INDEX;

  // The following part is used to check for the invalid query expression.
  return checkInvalidExprForTimeWindow(pCmd, pQueryInfo);
}

int32_t parseIntervalOffset(SSqlCmd* pCmd, SQueryInfo* pQueryInfo, SStrToken* offsetToken) {
  const char* msg1 = "interval offset cannot be negative";
  const char* msg2 = "interval offset should be shorter than interval";
  const char* msg3 = "cannot use 'year' as offset when interval is 'month'";

  STableMetaInfo* pTableMetaInfo = tscGetMetaInfo(pQueryInfo, 0);
  STableComInfo tinfo = tscGetTableInfo(pTableMetaInfo->pTableMeta);

  SStrToken* t = offsetToken;
  if (t->n == 0) {
    pQueryInfo->interval.offsetUnit = pQueryInfo->interval.intervalUnit;
    pQueryInfo->interval.offset = 0;
    return TSDB_CODE_SUCCESS;
  }

  if (parseNatualDuration(t->z, t->n, &pQueryInfo->interval.offset, &pQueryInfo->interval.offsetUnit) != TSDB_CODE_SUCCESS) {
    return TSDB_CODE_TSC_INVALID_SQL;
  }

  if (pQueryInfo->interval.offset < 0) {
    return invalidSqlErrMsg(tscGetErrorMsgPayload(pCmd), msg1);
  }

  if (pQueryInfo->interval.offsetUnit != 'n' && pQueryInfo->interval.offsetUnit != 'y') {
    // if the unit of time window value is millisecond, change the value from microsecond
    if (tinfo.precision == TSDB_TIME_PRECISION_MILLI) {
      pQueryInfo->interval.offset = pQueryInfo->interval.offset / 1000;
    }
    if (pQueryInfo->interval.intervalUnit != 'n' && pQueryInfo->interval.intervalUnit != 'y') {
      if (pQueryInfo->interval.offset >= pQueryInfo->interval.interval) {
        return invalidSqlErrMsg(tscGetErrorMsgPayload(pCmd), msg2);
      }
    }
  } else if (pQueryInfo->interval.offsetUnit == pQueryInfo->interval.intervalUnit) {
    if (pQueryInfo->interval.offset >= pQueryInfo->interval.interval) {
      return invalidSqlErrMsg(tscGetErrorMsgPayload(pCmd), msg2);
    }
  } else if (pQueryInfo->interval.intervalUnit == 'n' && pQueryInfo->interval.offsetUnit == 'y') {
      return invalidSqlErrMsg(tscGetErrorMsgPayload(pCmd), msg3);
  } else if (pQueryInfo->interval.intervalUnit == 'y' && pQueryInfo->interval.offsetUnit == 'n') {
    if (pQueryInfo->interval.interval * 12 <= pQueryInfo->interval.offset) {
      return invalidSqlErrMsg(tscGetErrorMsgPayload(pCmd), msg2);
    }
  } else {
    // TODO: offset should be shorter than interval, but how to check
    // conflicts like 30days offset and 1 month interval
  }

  return TSDB_CODE_SUCCESS;
}

int32_t parseSlidingClause(SSqlCmd* pCmd, SQueryInfo* pQueryInfo, SStrToken* pSliding) {
  const char* msg0 = "sliding value too small";
  const char* msg1 = "sliding value no larger than the interval value";
  const char* msg2 = "sliding value can not less than 1% of interval value";
  const char* msg3 = "does not support sliding when interval is natural month/year";

  const static int32_t INTERVAL_SLIDING_FACTOR = 100;

  STableMetaInfo* pTableMetaInfo = tscGetMetaInfo(pQueryInfo, 0);
  STableComInfo tinfo = tscGetTableInfo(pTableMetaInfo->pTableMeta);

  if (pSliding->n == 0) {
    pQueryInfo->interval.slidingUnit = pQueryInfo->interval.intervalUnit;
    pQueryInfo->interval.sliding = pQueryInfo->interval.interval;
    return TSDB_CODE_SUCCESS;
  }

  if (pQueryInfo->interval.intervalUnit == 'n' || pQueryInfo->interval.intervalUnit == 'y') {
    return invalidSqlErrMsg(tscGetErrorMsgPayload(pCmd), msg3);
  }

  parseAbsoluteDuration(pSliding->z, pSliding->n, &pQueryInfo->interval.sliding);
  if (tinfo.precision == TSDB_TIME_PRECISION_MILLI) {
    pQueryInfo->interval.sliding /= 1000;
  }

  if (pQueryInfo->interval.sliding < tsMinSlidingTime) {
    return invalidSqlErrMsg(tscGetErrorMsgPayload(pCmd), msg0);
  }

  if (pQueryInfo->interval.sliding > pQueryInfo->interval.interval) {
    return invalidSqlErrMsg(tscGetErrorMsgPayload(pCmd), msg1);
  }

  if ((pQueryInfo->interval.interval != 0) && (pQueryInfo->interval.interval/pQueryInfo->interval.sliding > INTERVAL_SLIDING_FACTOR)) {
    return invalidSqlErrMsg(tscGetErrorMsgPayload(pCmd), msg2);
  }

//  if (pQueryInfo->interval.sliding != pQueryInfo->interval.interval && pSql->pStream == NULL) {
//    return invalidSqlErrMsg(tscGetErrorMsgPayload(pCmd), msg4);
//  }

  return TSDB_CODE_SUCCESS;
}

int32_t tscSetTableFullName(STableMetaInfo* pTableMetaInfo, SStrToken* pTableName, SSqlObj* pSql) {
  const char* msg1 = "name too long";
  const char* msg2 = "acctId too long";
  const char* msg3 = "no acctId";

  SSqlCmd* pCmd = &pSql->cmd;
  int32_t  code = TSDB_CODE_SUCCESS;

  if (hasSpecifyDB(pTableName)) { // db has been specified in sql string so we ignore current db path
    char* acctId = getAccountId(pSql);
    if (acctId == NULL || strlen(acctId) <= 0) {
      return invalidSqlErrMsg(tscGetErrorMsgPayload(pCmd), msg3);
    }

    code = tNameSetAcctId(&pTableMetaInfo->name, acctId);
    if (code != 0) {
      return invalidSqlErrMsg(tscGetErrorMsgPayload(pCmd), msg2);
    }
    
    char name[TSDB_TABLE_FNAME_LEN] = {0};
    strncpy(name, pTableName->z, pTableName->n);

    code = tNameFromString(&pTableMetaInfo->name, name, T_NAME_DB|T_NAME_TABLE);
    if (code != 0) {
      return invalidSqlErrMsg(tscGetErrorMsgPayload(pCmd), msg1);
    }
  } else {  // get current DB name first, and then set it into path
    char* t = cloneCurrentDBName(pSql);
    if (strlen(t) == 0) {
      return TSDB_CODE_TSC_DB_NOT_SELECTED;
    }

    code = tNameFromString(&pTableMetaInfo->name, t, T_NAME_ACCT | T_NAME_DB);
    if (code != 0) {
      free(t);
      return TSDB_CODE_TSC_DB_NOT_SELECTED;
    }

    free(t);

    if (pTableName->n >= TSDB_TABLE_NAME_LEN) {
      return invalidSqlErrMsg(tscGetErrorMsgPayload(pCmd), msg1);
    }

    char name[TSDB_TABLE_FNAME_LEN] = {0};
    strncpy(name, pTableName->z, pTableName->n);

    code = tNameFromString(&pTableMetaInfo->name, name, T_NAME_TABLE);
    if (code != 0) {
      code = invalidSqlErrMsg(tscGetErrorMsgPayload(pCmd), msg1);
    }
  }

  return code;
}

static bool validateTableColumnInfo(SArray* pFieldList, SSqlCmd* pCmd) {
  assert(pFieldList != NULL);

  const char* msg = "illegal number of columns";
  const char* msg1 = "first column must be timestamp";
  const char* msg2 = "row length exceeds max length";
  const char* msg3 = "duplicated column names";
  const char* msg4 = "invalid data type";
  const char* msg5 = "invalid binary/nchar column length";
  const char* msg6 = "invalid column name";

  // number of fields no less than 2
  size_t numOfCols = taosArrayGetSize(pFieldList);
  if (numOfCols <= 1 || numOfCols > TSDB_MAX_COLUMNS) {
    invalidSqlErrMsg(tscGetErrorMsgPayload(pCmd), msg);
    return false;
  }

  // first column must be timestamp
  TAOS_FIELD* pField = taosArrayGet(pFieldList, 0);
  if (pField->type != TSDB_DATA_TYPE_TIMESTAMP) {
    invalidSqlErrMsg(tscGetErrorMsgPayload(pCmd), msg1);
    return false;
  }

  int32_t nLen = 0;
  for (int32_t i = 0; i < numOfCols; ++i) {
    pField = taosArrayGet(pFieldList, i);
    if (!isValidDataType(pField->type)) {
      invalidSqlErrMsg(tscGetErrorMsgPayload(pCmd), msg4);
      return false;
    }

    if (pField->bytes == 0) {
      invalidSqlErrMsg(tscGetErrorMsgPayload(pCmd), msg5);
      return false;
    }

    if ((pField->type == TSDB_DATA_TYPE_BINARY && (pField->bytes <= 0 || pField->bytes > TSDB_MAX_BINARY_LEN)) ||
        (pField->type == TSDB_DATA_TYPE_NCHAR && (pField->bytes <= 0 || pField->bytes > TSDB_MAX_NCHAR_LEN))) {
      invalidSqlErrMsg(tscGetErrorMsgPayload(pCmd), msg5);
      return false;
    }

    if (validateColumnName(pField->name) != TSDB_CODE_SUCCESS) {
      invalidSqlErrMsg(tscGetErrorMsgPayload(pCmd), msg6);
      return false;
    }

    // field name must be unique
    if (has(pFieldList, i + 1, pField->name) == true) {
      invalidSqlErrMsg(tscGetErrorMsgPayload(pCmd), msg3);
      return false;
    }

    nLen += pField->bytes;
  }

  // max row length must be less than TSDB_MAX_BYTES_PER_ROW
  if (nLen > TSDB_MAX_BYTES_PER_ROW) {
    invalidSqlErrMsg(tscGetErrorMsgPayload(pCmd), msg2);
    return false;
  }

  return true;
}


static bool validateTagParams(SArray* pTagsList, SArray* pFieldList, SSqlCmd* pCmd) {
  assert(pTagsList != NULL);

  const char* msg1 = "invalid number of tag columns";
  const char* msg2 = "tag length too long";
  const char* msg3 = "duplicated column names";
  const char* msg4 = "timestamp not allowed in tags";
  const char* msg5 = "invalid data type in tags";
  const char* msg6 = "invalid tag name";
  const char* msg7 = "invalid binary/nchar tag length";

  // number of fields at least 1
  size_t numOfTags = taosArrayGetSize(pTagsList);
  if (numOfTags < 1 || numOfTags > TSDB_MAX_TAGS) {
    invalidSqlErrMsg(tscGetErrorMsgPayload(pCmd), msg1);
    return false;
  }

  /* timestamp in tag is not allowed */
  for (int32_t i = 0; i < numOfTags; ++i) {
    TAOS_FIELD* p = taosArrayGet(pTagsList, i);

    if (p->type == TSDB_DATA_TYPE_TIMESTAMP) {
      invalidSqlErrMsg(tscGetErrorMsgPayload(pCmd), msg4);
      return false;
    }

    if (!isValidDataType(p->type)) {
      invalidSqlErrMsg(tscGetErrorMsgPayload(pCmd), msg5);
      return false;
    }

    if ((p->type == TSDB_DATA_TYPE_BINARY && p->bytes <= 0) ||
        (p->type == TSDB_DATA_TYPE_NCHAR && p->bytes <= 0)) {
      invalidSqlErrMsg(tscGetErrorMsgPayload(pCmd), msg7);
      return false;
    }

    if (validateColumnName(p->name) != TSDB_CODE_SUCCESS) {
      invalidSqlErrMsg(tscGetErrorMsgPayload(pCmd), msg6);
      return false;
    }

    if (has(pTagsList, i + 1, p->name) == true) {
      invalidSqlErrMsg(tscGetErrorMsgPayload(pCmd), msg3);
      return false;
    }
  }

  int32_t nLen = 0;
  for (int32_t i = 0; i < numOfTags; ++i) {
    TAOS_FIELD* p = taosArrayGet(pTagsList, i);
    if (p->bytes == 0) {
      invalidSqlErrMsg(tscGetErrorMsgPayload(pCmd), msg7);
      return false;
    }

    nLen += p->bytes;
  }

  // max tag row length must be less than TSDB_MAX_TAGS_LEN
  if (nLen > TSDB_MAX_TAGS_LEN) {
    invalidSqlErrMsg(tscGetErrorMsgPayload(pCmd), msg2);
    return false;
  }

  // field name must be unique
  for (int32_t i = 0; i < numOfTags; ++i) {
    TAOS_FIELD* p = taosArrayGet(pTagsList, i);

    if (has(pFieldList, 0, p->name) == true) {
      invalidSqlErrMsg(tscGetErrorMsgPayload(pCmd), msg3);
      return false;
    }
  }

  return true;
}

/*
 * tags name /column name is truncated in sql.y
 */
bool validateOneTags(SSqlCmd* pCmd, TAOS_FIELD* pTagField) {
  const char* msg1 = "timestamp not allowed in tags";
  const char* msg2 = "duplicated column names";
  const char* msg3 = "tag length too long";
  const char* msg4 = "invalid tag name";
  const char* msg5 = "invalid binary/nchar tag length";
  const char* msg6 = "invalid data type in tags";

  assert(pCmd->numOfClause == 1);

  STableMetaInfo* pTableMetaInfo = tscGetTableMetaInfoFromCmd(pCmd, pCmd->clauseIndex, 0);
  STableMeta*     pTableMeta = pTableMetaInfo->pTableMeta;

  int32_t numOfTags = tscGetNumOfTags(pTableMeta);
  int32_t numOfCols = tscGetNumOfColumns(pTableMeta);
  
  // no more than 6 tags
  if (numOfTags == TSDB_MAX_TAGS) {
    char msg[128] = {0};
    sprintf(msg, "tags no more than %d", TSDB_MAX_TAGS);

    invalidSqlErrMsg(tscGetErrorMsgPayload(pCmd), msg);
    return false;
  }

  // no timestamp allowable
  if (pTagField->type == TSDB_DATA_TYPE_TIMESTAMP) {
    invalidSqlErrMsg(tscGetErrorMsgPayload(pCmd), msg1);
    return false;
  }

  if ((pTagField->type < TSDB_DATA_TYPE_BOOL) || (pTagField->type > TSDB_DATA_TYPE_UBIGINT)) {
    invalidSqlErrMsg(tscGetErrorMsgPayload(pCmd), msg6);
    return false;
  }

  SSchema* pTagSchema = tscGetTableTagSchema(pTableMetaInfo->pTableMeta);
  int32_t  nLen = 0;

  for (int32_t i = 0; i < numOfTags; ++i) {
    nLen += pTagSchema[i].bytes;
  }

  // length less than TSDB_MAX_TASG_LEN
  if (nLen + pTagField->bytes > TSDB_MAX_TAGS_LEN) {
    invalidSqlErrMsg(tscGetErrorMsgPayload(pCmd), msg3);
    return false;
  }

  // tags name can not be a keyword
  if (validateColumnName(pTagField->name) != TSDB_CODE_SUCCESS) {
    invalidSqlErrMsg(tscGetErrorMsgPayload(pCmd), msg4);
    return false;
  }

  // binary(val), val can not be equalled to or less than 0
  if ((pTagField->type == TSDB_DATA_TYPE_BINARY || pTagField->type == TSDB_DATA_TYPE_NCHAR) && pTagField->bytes <= 0) {
    invalidSqlErrMsg(tscGetErrorMsgPayload(pCmd), msg5);
    return false;
  }

  // field name must be unique
  SSchema* pSchema = tscGetTableSchema(pTableMeta);

  for (int32_t i = 0; i < numOfTags + numOfCols; ++i) {
    if (strncasecmp(pTagField->name, pSchema[i].name, sizeof(pTagField->name) - 1) == 0) {
      invalidSqlErrMsg(tscGetErrorMsgPayload(pCmd), msg2);
      return false;
    }
  }

  return true;
}

bool validateOneColumn(SSqlCmd* pCmd, TAOS_FIELD* pColField) {
  const char* msg1 = "too many columns";
  const char* msg2 = "duplicated column names";
  const char* msg3 = "column length too long";
  const char* msg4 = "invalid data type";
  const char* msg5 = "invalid column name";
  const char* msg6 = "invalid column length";

  assert(pCmd->numOfClause == 1);
  STableMetaInfo* pTableMetaInfo = tscGetTableMetaInfoFromCmd(pCmd, pCmd->clauseIndex, 0);
  STableMeta*     pTableMeta = pTableMetaInfo->pTableMeta;
  
  int32_t numOfTags = tscGetNumOfTags(pTableMeta);
  int32_t numOfCols = tscGetNumOfColumns(pTableMeta);
  
  // no more max columns
  if (numOfCols >= TSDB_MAX_COLUMNS || numOfTags + numOfCols >= TSDB_MAX_COLUMNS) {
    invalidSqlErrMsg(tscGetErrorMsgPayload(pCmd), msg1);
    return false;
  }

  if (pColField->type < TSDB_DATA_TYPE_BOOL || pColField->type > TSDB_DATA_TYPE_UBIGINT) {
    invalidSqlErrMsg(tscGetErrorMsgPayload(pCmd), msg4);
    return false;
  }

  if (validateColumnName(pColField->name) != TSDB_CODE_SUCCESS) {
    invalidSqlErrMsg(tscGetErrorMsgPayload(pCmd), msg5);
    return false;
  }

  SSchema* pSchema = tscGetTableSchema(pTableMeta);
  int32_t  nLen = 0;

  for (int32_t i = 0; i < numOfCols; ++i) {
    nLen += pSchema[i].bytes;
  }

  if (pColField->bytes <= 0) {
    invalidSqlErrMsg(tscGetErrorMsgPayload(pCmd), msg6);
    return false;
  }

  // length less than TSDB_MAX_BYTES_PER_ROW
  if (nLen + pColField->bytes > TSDB_MAX_BYTES_PER_ROW) {
    invalidSqlErrMsg(tscGetErrorMsgPayload(pCmd), msg3);
    return false;
  }

  // field name must be unique
  for (int32_t i = 0; i < numOfTags + numOfCols; ++i) {
    if (strncasecmp(pColField->name, pSchema[i].name, sizeof(pColField->name) - 1) == 0) {
      invalidSqlErrMsg(tscGetErrorMsgPayload(pCmd), msg2);
      return false;
    }
  }

  return true;
}

/* is contained in pFieldList or not */
static bool has(SArray* pFieldList, int32_t startIdx, const char* name) {
  size_t numOfCols = taosArrayGetSize(pFieldList);
  for (int32_t j = startIdx; j < numOfCols; ++j) {
    TAOS_FIELD* field = taosArrayGet(pFieldList, j);
    if (strncasecmp(name, field->name, sizeof(field->name) - 1) == 0) return true;
  }

  return false;
}

static char* getAccountId(SSqlObj* pSql) { return pSql->pTscObj->acctId; }

static char* cloneCurrentDBName(SSqlObj* pSql) {
  pthread_mutex_lock(&pSql->pTscObj->mutex);
  char *p = strdup(pSql->pTscObj->db);  
  pthread_mutex_unlock(&pSql->pTscObj->mutex);

  return p;
}

/* length limitation, strstr cannot be applied */
static bool hasSpecifyDB(SStrToken* pTableName) {
  for (uint32_t i = 0; i < pTableName->n; ++i) {
    if (pTableName->z[i] == TS_PATH_DELIMITER[0]) {
      return true;
    }
  }

  return false;
}

int32_t setObjFullName(char* fullName, const char* account, SStrToken* pDB, SStrToken* tableName, int32_t* xlen) {
  int32_t totalLen = 0;

  if (account != NULL) {
    int32_t len = (int32_t)strlen(account);
    strcpy(fullName, account);
    fullName[len] = TS_PATH_DELIMITER[0];
    totalLen += (len + 1);
  }

  /* db name is not specified, the tableName dose not include db name */
  if (pDB != NULL) {
    if (pDB->n >= TSDB_ACCT_ID_LEN + TSDB_DB_NAME_LEN || pDB->n == 0) {
      return TSDB_CODE_TSC_INVALID_SQL;
    }

    memcpy(&fullName[totalLen], pDB->z, pDB->n);
    totalLen += pDB->n;
  }

  if (tableName != NULL) {
    if (pDB != NULL) {
      fullName[totalLen] = TS_PATH_DELIMITER[0];
      totalLen += 1;

      /* here we only check the table name length limitation */
      if (!tscValidateTableNameLength(tableName->n)) {
        return TSDB_CODE_TSC_INVALID_SQL;
      }
    } else {  // pDB == NULL, the db prefix name is specified in tableName
      /* the length limitation includes tablename + dbname + sep */
      if (tableName->n >= TSDB_TABLE_NAME_LEN + TSDB_DB_NAME_LEN) {
        return TSDB_CODE_TSC_INVALID_SQL;
      }
    }

    memcpy(&fullName[totalLen], tableName->z, tableName->n);
    totalLen += tableName->n;
  }

  if (xlen != NULL) {
    *xlen = totalLen;
  }

  if (totalLen < TSDB_TABLE_FNAME_LEN) {
    fullName[totalLen] = 0;
  }

  return (totalLen < TSDB_TABLE_FNAME_LEN) ? TSDB_CODE_SUCCESS : TSDB_CODE_TSC_INVALID_SQL;
}

void tscInsertPrimaryTsSourceColumn(SQueryInfo* pQueryInfo, uint64_t tableUid) {
  SSchema s = {.type = TSDB_DATA_TYPE_TIMESTAMP, .bytes = TSDB_KEYSIZE, .colId = PRIMARYKEY_TIMESTAMP_COL_INDEX};
  tscColumnListInsert(pQueryInfo->colList, PRIMARYKEY_TIMESTAMP_COL_INDEX, tableUid, &s);
}

static int32_t handleArithmeticExpr(SSqlCmd* pCmd, SQueryInfo* pQueryInfo, int32_t exprIndex, tSqlExprItem* pItem) {
  const char* msg1 = "invalid column name, illegal column type, or columns in arithmetic expression from two tables";
  const char* msg2 = "invalid arithmetic expression in select clause";
  const char* msg3 = "tag columns can not be used in arithmetic expression";
  const char* msg4 = "columns from different table mixed up in arithmetic expression";

  SColumnList columnList = {0};
  int32_t     arithmeticType = NON_ARITHMEIC_EXPR;

  if (validateArithmeticSQLExpr(pCmd, pItem->pNode, pQueryInfo, &columnList, &arithmeticType) != TSDB_CODE_SUCCESS) {
    return invalidSqlErrMsg(tscGetErrorMsgPayload(pCmd), msg1);
  }

  int32_t tableIndex = columnList.ids[0].tableIndex;
  if (arithmeticType == NORMAL_ARITHMETIC) {
    pQueryInfo->type |= TSDB_QUERY_TYPE_PROJECTION_QUERY;

    // all columns in arithmetic expression must belong to the same table
    for (int32_t f = 1; f < columnList.num; ++f) {
      if (columnList.ids[f].tableIndex != tableIndex) {
        return invalidSqlErrMsg(tscGetErrorMsgPayload(pCmd), msg4);
      }
    }

    // expr string is set as the parameter of function
    SColumnIndex index = {.tableIndex = tableIndex};

    SExprInfo* pExpr = tscSqlExprAppend(pQueryInfo, TSDB_FUNC_ARITHM, &index, TSDB_DATA_TYPE_DOUBLE, sizeof(double),
                                       getNewResColId(pQueryInfo), sizeof(double), false);

    char* name = (pItem->aliasName != NULL)? pItem->aliasName:pItem->pNode->token.z;
    size_t len = MIN(sizeof(pExpr->base.aliasName), pItem->pNode->token.n + 1);
    tstrncpy(pExpr->base.aliasName, name, len);

    tExprNode* pNode = NULL;
    SArray* colList = taosArrayInit(10, sizeof(SColIndex));

    int32_t ret = exprTreeFromSqlExpr(pCmd, &pNode, pItem->pNode, pQueryInfo, colList, NULL);
    if (ret != TSDB_CODE_SUCCESS) {
      taosArrayDestroy(colList);
      tExprTreeDestroy(pNode, NULL);
      return invalidSqlErrMsg(tscGetErrorMsgPayload(pCmd), msg2);
    }

    // check for if there is a tag in the arithmetic express
    size_t numOfNode = taosArrayGetSize(colList);
    for(int32_t k = 0; k < numOfNode; ++k) {
      SColIndex* pIndex = taosArrayGet(colList, k);
      if (TSDB_COL_IS_TAG(pIndex->flag)) {
        tExprTreeDestroy(pNode, NULL);
        taosArrayDestroy(colList);

        return invalidSqlErrMsg(tscGetErrorMsgPayload(pCmd), msg3);
      }
    }

    SBufferWriter bw = tbufInitWriter(NULL, false);

    TRY(0) {
        exprTreeToBinary(&bw, pNode);
      } CATCH(code) {
        tbufCloseWriter(&bw);
        UNUSED(code);
        // TODO: other error handling
      } END_TRY

    len = tbufTell(&bw);
    char* c = tbufGetData(&bw, false);

    // set the serialized binary string as the parameter of arithmetic expression
    addExprParams(&pExpr->base, c, TSDB_DATA_TYPE_BINARY, (int32_t)len);
    insertResultField(pQueryInfo, exprIndex, &columnList, sizeof(double), TSDB_DATA_TYPE_DOUBLE, pExpr->base.aliasName, pExpr);

    // add ts column
    tscInsertPrimaryTsSourceColumn(pQueryInfo, pExpr->base.uid);

    tbufCloseWriter(&bw);
    taosArrayDestroy(colList);
    tExprTreeDestroy(pNode, NULL);
  } else {
    columnList.num = 0;
    columnList.ids[0] = (SColumnIndex) {0, 0};

    char aliasName[TSDB_COL_NAME_LEN] = {0};
    if (pItem->aliasName != NULL) {
      tstrncpy(aliasName, pItem->aliasName, TSDB_COL_NAME_LEN);
    } else {
      int32_t nameLen = MIN(TSDB_COL_NAME_LEN, pItem->pNode->token.n + 1);
      tstrncpy(aliasName, pItem->pNode->token.z, nameLen);
    }

    insertResultField(pQueryInfo, exprIndex, &columnList, sizeof(double), TSDB_DATA_TYPE_DOUBLE, aliasName, NULL);

    int32_t slot = tscNumOfFields(pQueryInfo) - 1;
    SInternalField* pInfo = tscFieldInfoGetInternalField(&pQueryInfo->fieldsInfo, slot);

    if (pInfo->pExpr == NULL) {
      SExprInfo* pExprInfo = calloc(1, sizeof(SExprInfo));

      // arithmetic expression always return result in the format of double float
      pExprInfo->base.resBytes   = sizeof(double);
      pExprInfo->base.interBytes = sizeof(double);
      pExprInfo->base.resType    = TSDB_DATA_TYPE_DOUBLE;

      pExprInfo->base.functionId = TSDB_FUNC_ARITHM;
      pExprInfo->base.numOfParams = 1;
      pExprInfo->base.resColId = getNewResColId(pQueryInfo);

      int32_t ret = exprTreeFromSqlExpr(pCmd, &pExprInfo->pExpr, pItem->pNode, pQueryInfo, NULL, &(pExprInfo->base.uid));
      if (ret != TSDB_CODE_SUCCESS) {
        tExprTreeDestroy(pExprInfo->pExpr, NULL);
        return invalidSqlErrMsg(tscGetErrorMsgPayload(pCmd), "invalid expression in select clause");
      }

      pInfo->pExpr = pExprInfo;
    }

    SBufferWriter bw = tbufInitWriter(NULL, false);

    TRY(0) {
      exprTreeToBinary(&bw, pInfo->pExpr->pExpr);
    } CATCH(code) {
      tbufCloseWriter(&bw);
      UNUSED(code);
      // TODO: other error handling
    } END_TRY

    SSqlExpr* pSqlExpr = &pInfo->pExpr->base;
    pSqlExpr->param[0].nLen = (int16_t) tbufTell(&bw);
    pSqlExpr->param[0].pz   = tbufGetData(&bw, true);
    pSqlExpr->param[0].nType = TSDB_DATA_TYPE_BINARY;

//    tbufCloseWriter(&bw); // TODO there is a memory leak
  }

  return TSDB_CODE_SUCCESS;
}

static void addProjectQueryCol(SQueryInfo* pQueryInfo, int32_t startPos, SColumnIndex* pIndex, tSqlExprItem* pItem) {
  SExprInfo* pExpr = doAddProjectCol(pQueryInfo, pIndex->columnIndex, pIndex->tableIndex);

  STableMetaInfo* pTableMetaInfo = tscGetMetaInfo(pQueryInfo, pIndex->tableIndex);
  STableMeta*     pTableMeta = pTableMetaInfo->pTableMeta;

  SSchema* pSchema = tscGetTableColumnSchema(pTableMeta, pIndex->columnIndex);

  char* colName = (pItem->aliasName == NULL) ? pSchema->name : pItem->aliasName;
  tstrncpy(pExpr->base.aliasName, colName, sizeof(pExpr->base.aliasName));

  SColumnList ids = {0};
  ids.num = 1;
  ids.ids[0] = *pIndex;

  if (pIndex->columnIndex == TSDB_TBNAME_COLUMN_INDEX || pIndex->columnIndex == TSDB_UD_COLUMN_INDEX ||
      pIndex->columnIndex >= tscGetNumOfColumns(pTableMeta)) {
    ids.num = 0;
  }

  insertResultField(pQueryInfo, startPos, &ids, pExpr->base.resBytes, (int8_t)pExpr->base.resType, pExpr->base.aliasName, pExpr);
}

static void addPrimaryTsColIntoResult(SQueryInfo* pQueryInfo) {
  // primary timestamp column has been added already
  size_t size = tscSqlExprNumOfExprs(pQueryInfo);
  for (int32_t i = 0; i < size; ++i) {
    SExprInfo* pExpr = tscSqlExprGet(pQueryInfo, i);
    if (pExpr->base.functionId == TSDB_FUNC_PRJ && pExpr->base.colInfo.colId == PRIMARYKEY_TIMESTAMP_COL_INDEX) {
      return;
    }
  }


  // set the constant column value always attached to first table.
  STableMetaInfo* pTableMetaInfo = tscGetMetaInfo(pQueryInfo, 0);
  SSchema* pSchema = tscGetTableColumnSchema(pTableMetaInfo->pTableMeta, PRIMARYKEY_TIMESTAMP_COL_INDEX);

  // add the timestamp column into the output columns
  SColumnIndex index = {0};  // primary timestamp column info
  int32_t numOfCols = (int32_t)tscSqlExprNumOfExprs(pQueryInfo);
  tscAddFuncInSelectClause(pQueryInfo, numOfCols, TSDB_FUNC_PRJ, &index, pSchema, TSDB_COL_NORMAL);

  SInternalField* pSupInfo = tscFieldInfoGetInternalField(&pQueryInfo->fieldsInfo, numOfCols);
  pSupInfo->visible = false;

  pQueryInfo->type |= TSDB_QUERY_TYPE_PROJECTION_QUERY;
}

bool isValidDistinctSql(SQueryInfo* pQueryInfo) {
  if (pQueryInfo == NULL) {
    return false;
  }
  if ((pQueryInfo->type & TSDB_QUERY_TYPE_STABLE_QUERY)  != TSDB_QUERY_TYPE_STABLE_QUERY) {
    return false;
  }
  if (tscQueryTags(pQueryInfo) && tscSqlExprNumOfExprs(pQueryInfo) == 1){
    return true;
  }
  return false;
}

<<<<<<< HEAD
static bool hasNoneUserDefineExpr(SQueryInfo* pQueryInfo) {
  size_t numOfExprs = taosArrayGetSize(pQueryInfo->exprList);
  for (int32_t i = 0; i < numOfExprs; ++i) {
    SSqlExpr* pExpr = taosArrayGetP(pQueryInfo->exprList, i);

    if (TSDB_COL_IS_UD_COL(pExpr->colInfo.flag)) {
      continue;
    }

    return true;
  }

  return false;
}


int32_t parseSelectClause(SSqlCmd* pCmd, int32_t clauseIndex, SArray* pSelectList, bool isSTable, bool joinQuery, bool timeWindowQuery) {
  assert(pSelectList != NULL && pCmd != NULL);
  const char* msg1 = "too many columns in selection clause";
=======
int32_t validateSelectNodeList(SSqlCmd* pCmd, SQueryInfo* pQueryInfo, SArray* pSelNodeList, bool isSTable, bool joinQuery,
                               bool timeWindowQuery) {
  assert(pSelNodeList != NULL && pCmd != NULL);

  const char* msg1 = "too many items in selection clause";
>>>>>>> a080f2c9
  const char* msg2 = "functions or others can not be mixed up";
  const char* msg3 = "not support query expression";
  const char* msg4 = "only support distinct one tag";
  const char* msg5 = "invalid function name";

  // too many result columns not support order by in query
  if (taosArrayGetSize(pSelNodeList) > TSDB_MAX_COLUMNS) {
    return invalidSqlErrMsg(tscGetErrorMsgPayload(pCmd), msg1);
  }

  if (pQueryInfo->colList == NULL) {
    pQueryInfo->colList = taosArrayInit(4, POINTER_BYTES);
  }

  bool hasDistinct = false;
  size_t numOfExpr = taosArrayGetSize(pSelNodeList);
  for (int32_t i = 0; i < numOfExpr; ++i) {
    int32_t outputIndex = (int32_t)tscSqlExprNumOfExprs(pQueryInfo);
    tSqlExprItem* pItem = taosArrayGet(pSelNodeList, i);
     
    if (hasDistinct == false) {
       hasDistinct = (pItem->distinct == true); 
    }

    int32_t type = pItem->pNode->type;
    if (type == SQL_NODE_SQLFUNCTION) {
      pItem->pNode->functionId = isValidFunction(pItem->pNode->operand.z, pItem->pNode->operand.n);
      if (pItem->pNode->functionId < 0) {
        return invalidSqlErrMsg(tscGetErrorMsgPayload(pCmd), msg5);
      }

      // sql function in selection clause, append sql function info in pSqlCmd structure sequentially
      if (addExprAndResultField(pCmd, pQueryInfo, outputIndex, pItem, true) != TSDB_CODE_SUCCESS) {
        return TSDB_CODE_TSC_INVALID_SQL;
      }
    } else if (type == SQL_NODE_TABLE_COLUMN || type == SQL_NODE_VALUE) {
      // use the dynamic array list to decide if the function is valid or not
        // select table_name1.field_name1, table_name2.field_name2  from table_name1, table_name2
        if (addProjectionExprAndResultField(pCmd, pQueryInfo, pItem) != TSDB_CODE_SUCCESS) {
          return TSDB_CODE_TSC_INVALID_SQL;
        }
    } else if (type == SQL_NODE_EXPR) {
      int32_t code = handleArithmeticExpr(pCmd, pQueryInfo, i, pItem);
      if (code != TSDB_CODE_SUCCESS) {
        return code;
      }
    } else {
      return invalidSqlErrMsg(tscGetErrorMsgPayload(pCmd), msg3);
    }

    if (pQueryInfo->fieldsInfo.numOfOutput > TSDB_MAX_COLUMNS) {
      return invalidSqlErrMsg(tscGetErrorMsgPayload(pCmd), msg1);
    }
  }

  if (hasDistinct == true) {
    if (!isValidDistinctSql(pQueryInfo)) {
      return invalidSqlErrMsg(tscGetErrorMsgPayload(pCmd), msg4);
    }
    pQueryInfo->distinctTag = true;
  }
  
  // there is only one user-defined column in the final result field, add the timestamp column.
  size_t numOfSrcCols = taosArrayGetSize(pQueryInfo->colList);
  if ((numOfSrcCols <= 0 || !hasNoneUserDefineExpr(pQueryInfo)) && !tscQueryTags(pQueryInfo) && !tscQueryBlockInfo(pQueryInfo)) {
    addPrimaryTsColIntoResult(pQueryInfo);
  }

  if (!functionCompatibleCheck(pQueryInfo, joinQuery, timeWindowQuery)) {
    return invalidSqlErrMsg(tscGetErrorMsgPayload(pCmd), msg2);
  }

  return TSDB_CODE_SUCCESS;
}

int32_t insertResultField(SQueryInfo* pQueryInfo, int32_t outputIndex, SColumnList* pColList, int16_t bytes,
                          int8_t type, char* fieldName, SExprInfo* pSqlExpr) {
  for (int32_t i = 0; i < pColList->num; ++i) {
    int32_t tableIndex = pColList->ids[i].tableIndex;
    STableMeta* pTableMeta = pQueryInfo->pTableMetaInfo[tableIndex]->pTableMeta;

    int32_t numOfCols = tscGetNumOfColumns(pTableMeta);
    if (pColList->ids[i].columnIndex >= numOfCols) {
      continue;
    }

    uint64_t uid = pTableMeta->id.uid;
    SSchema* pSchema = tscGetTableSchema(pTableMeta);
    tscColumnListInsert(pQueryInfo->colList, pColList->ids[i].columnIndex, uid, &pSchema[pColList->ids[i].columnIndex]);
  }
  
  TAOS_FIELD f = tscCreateField(type, fieldName, bytes);
  SInternalField* pInfo = tscFieldInfoInsert(&pQueryInfo->fieldsInfo, outputIndex, &f);
  pInfo->pExpr = pSqlExpr;
  
  return TSDB_CODE_SUCCESS;
}

SExprInfo* doAddProjectCol(SQueryInfo* pQueryInfo, int32_t colIndex, int32_t tableIndex) {
  STableMetaInfo* pTableMetaInfo = tscGetMetaInfo(pQueryInfo, tableIndex);
  STableMeta*     pTableMeta = pTableMetaInfo->pTableMeta;
  int32_t numOfCols = tscGetNumOfColumns(pTableMeta);
  
  SSchema* pSchema = tscGetTableColumnSchema(pTableMeta, colIndex);

  int16_t functionId = (int16_t)((colIndex >= numOfCols) ? TSDB_FUNC_TAGPRJ : TSDB_FUNC_PRJ);
  SColumnIndex index = {.tableIndex = tableIndex,};
  
  if (functionId == TSDB_FUNC_TAGPRJ) {
    index.columnIndex = colIndex - tscGetNumOfColumns(pTableMeta);
    tscColumnListInsert(pTableMetaInfo->tagColList, index.columnIndex, pTableMeta->id.uid, pSchema);
  } else {
    index.columnIndex = colIndex;
  }

  int16_t colId = getNewResColId(pQueryInfo);
  return tscSqlExprAppend(pQueryInfo, functionId, &index, pSchema->type, pSchema->bytes, colId, pSchema->bytes,
                          (functionId == TSDB_FUNC_TAGPRJ));
}

SExprInfo* tscAddFuncInSelectClause(SQueryInfo* pQueryInfo, int32_t outputColIndex, int16_t functionId,
                                  SColumnIndex* pIndex, SSchema* pColSchema, int16_t flag) {
  int16_t colId = getNewResColId(pQueryInfo);

  SExprInfo* pExpr = tscSqlExprInsert(pQueryInfo, outputColIndex, functionId, pIndex, pColSchema->type,
                                     pColSchema->bytes, colId, pColSchema->bytes, TSDB_COL_IS_TAG(flag));
  tstrncpy(pExpr->base.aliasName, pColSchema->name, sizeof(pExpr->base.aliasName));

  SColumnList ids = createColumnList(1, pIndex->tableIndex, pIndex->columnIndex);
  if (TSDB_COL_IS_TAG(flag)) {
    ids.num = 0;
  }

  insertResultField(pQueryInfo, outputColIndex, &ids, pColSchema->bytes, pColSchema->type, pColSchema->name, pExpr);

  pExpr->base.colInfo.flag = flag;
  STableMetaInfo* pTableMetaInfo = tscGetMetaInfo(pQueryInfo, pIndex->tableIndex);
  
  if (TSDB_COL_IS_TAG(flag)) {
    tscColumnListInsert(pTableMetaInfo->tagColList, pIndex->columnIndex, pTableMetaInfo->pTableMeta->id.uid, pColSchema);
  }

  return pExpr;
}

static int32_t doAddProjectionExprAndResultFields(SQueryInfo* pQueryInfo, SColumnIndex* pIndex, int32_t startPos) {
  STableMetaInfo* pTableMetaInfo = tscGetMetaInfo(pQueryInfo, pIndex->tableIndex);

  int32_t     numOfTotalColumns = 0;
  STableMeta* pTableMeta = pTableMetaInfo->pTableMeta;
  SSchema*    pSchema = tscGetTableSchema(pTableMeta);

  STableComInfo tinfo = tscGetTableInfo(pTableMeta);
  
  if (UTIL_TABLE_IS_SUPER_TABLE(pTableMetaInfo)) {
    numOfTotalColumns = tinfo.numOfColumns + tinfo.numOfTags;
  } else {
    numOfTotalColumns = tinfo.numOfColumns;
  }

  for (int32_t j = 0; j < numOfTotalColumns; ++j) {
    SExprInfo* pExpr = doAddProjectCol(pQueryInfo, j, pIndex->tableIndex);
    tstrncpy(pExpr->base.aliasName, pSchema[j].name, sizeof(pExpr->base.aliasName));

    pIndex->columnIndex = j;
    SColumnList ids = {0};
    ids.ids[0] = *pIndex;
    ids.num = 1;

    insertResultField(pQueryInfo, startPos + j, &ids, pSchema[j].bytes, pSchema[j].type, pSchema[j].name, pExpr);
  }

  return numOfTotalColumns;
}

int32_t addProjectionExprAndResultField(SSqlCmd* pCmd, SQueryInfo* pQueryInfo, tSqlExprItem* pItem) {
  const char* msg0 = "invalid column name";
  const char* msg1 = "tag for normal table query is not allowed";

  int32_t startPos = (int32_t)tscSqlExprNumOfExprs(pQueryInfo);
  int32_t optr = pItem->pNode->tokenId;

  if (optr == TK_ALL) {  // project on all fields
    TSDB_QUERY_SET_TYPE(pQueryInfo->type, TSDB_QUERY_TYPE_PROJECTION_QUERY);

    SColumnIndex index = COLUMN_INDEX_INITIALIZER;
    if (getTableIndexByName(&pItem->pNode->colInfo, pQueryInfo, &index) != TSDB_CODE_SUCCESS) {
      return invalidSqlErrMsg(tscGetErrorMsgPayload(pCmd), msg0);
    }

    // all meters columns are required
    if (index.tableIndex == COLUMN_INDEX_INITIAL_VAL) {  // all table columns are required.
      for (int32_t i = 0; i < pQueryInfo->numOfTables; ++i) {
        index.tableIndex = i;
        int32_t inc = doAddProjectionExprAndResultFields(pQueryInfo, &index, startPos);
        startPos += inc;
      }
    } else {
      doAddProjectionExprAndResultFields(pQueryInfo, &index, startPos);
    }

    // add the primary timestamp column even though it is not required by user
    STableMeta* pTableMeta = pQueryInfo->pTableMetaInfo[index.tableIndex]->pTableMeta;
    if (pTableMeta->tableType != TSDB_TEMP_TABLE) {
      tscInsertPrimaryTsSourceColumn(pQueryInfo, pTableMeta->id.uid);
    }
  } else if (optr == TK_STRING || optr == TK_INTEGER || optr == TK_FLOAT) {  // simple column projection query
    SColumnIndex index = COLUMN_INDEX_INITIALIZER;

    // user-specified constant value as a new result column
    index.columnIndex = (pQueryInfo->udColumnId--);
    index.tableIndex = 0;

    SSchema colSchema = tGetUserSpecifiedColumnSchema(&pItem->pNode->value, &pItem->pNode->token, pItem->aliasName);
    SExprInfo* pExpr =
        tscAddFuncInSelectClause(pQueryInfo, startPos, TSDB_FUNC_PRJ, &index, &colSchema, TSDB_COL_UDC);

    // NOTE: the first parameter is reserved for the tag column id during join query process.
    pExpr->base.numOfParams = 2;
    tVariantAssign(&pExpr->base.param[1], &pItem->pNode->value);
  } else if (optr == TK_ID) {
    SColumnIndex index = COLUMN_INDEX_INITIALIZER;

    if (getColumnIndexByName(pCmd, &pItem->pNode->colInfo, pQueryInfo, &index) != TSDB_CODE_SUCCESS) {
      return invalidSqlErrMsg(tscGetErrorMsgPayload(pCmd), msg0);
    }

    if (index.columnIndex == TSDB_TBNAME_COLUMN_INDEX) {
      SSchema* colSchema = tGetTbnameColumnSchema();
      tscAddFuncInSelectClause(pQueryInfo, startPos, TSDB_FUNC_TAGPRJ, &index, colSchema, TSDB_COL_TAG);
    } else if (index.columnIndex == TSDB_BLOCK_DIST_COLUMN_INDEX) {
      SSchema colSchema = tGetBlockDistColumnSchema();
      tscAddFuncInSelectClause(pQueryInfo, startPos, TSDB_FUNC_PRJ, &index, &colSchema, TSDB_COL_TAG);
    } else {
      STableMetaInfo* pTableMetaInfo = tscGetMetaInfo(pQueryInfo, index.tableIndex);
      STableMeta*     pTableMeta = pTableMetaInfo->pTableMeta;

      if (index.columnIndex >= tscGetNumOfColumns(pTableMeta) && UTIL_TABLE_IS_NORMAL_TABLE(pTableMetaInfo)) {
        return invalidSqlErrMsg(tscGetErrorMsgPayload(pCmd), msg1);
      }

      addProjectQueryCol(pQueryInfo, startPos, &index, pItem);
      pQueryInfo->type |= TSDB_QUERY_TYPE_PROJECTION_QUERY;
    }

    // add the primary timestamp column even though it is not required by user
    STableMetaInfo* pTableMetaInfo = tscGetMetaInfo(pQueryInfo, index.tableIndex);
    tscInsertPrimaryTsSourceColumn(pQueryInfo, pTableMetaInfo->pTableMeta->id.uid);
  } else {
    return TSDB_CODE_TSC_INVALID_SQL;
  }

  return TSDB_CODE_SUCCESS;
}

static int32_t setExprInfoForFunctions(SSqlCmd* pCmd, SQueryInfo* pQueryInfo, SSchema* pSchema, SConvertFunc cvtFunc,
                                       const char* name, int32_t resColIdx, SColumnIndex* pColIndex, bool finalResult) {
  const char* msg1 = "not support column types";

  int16_t type = 0;
  int16_t bytes = 0;
  int32_t functionID = cvtFunc.execFuncId;

  if (functionID == TSDB_FUNC_SPREAD) {
    int32_t t1 = pSchema->type;
    if (t1 == TSDB_DATA_TYPE_BINARY || t1 == TSDB_DATA_TYPE_NCHAR || t1 == TSDB_DATA_TYPE_BOOL) {
      invalidSqlErrMsg(tscGetErrorMsgPayload(pCmd), msg1);
      return -1;
    } else {
      type = TSDB_DATA_TYPE_DOUBLE;
      bytes = tDataTypes[type].bytes;
    }
  } else {
    type = pSchema->type;
    bytes = pSchema->bytes;
  }
  
  SExprInfo* pExpr = tscSqlExprAppend(pQueryInfo, functionID, pColIndex, type, bytes, getNewResColId(pQueryInfo), bytes, false);
  tstrncpy(pExpr->base.aliasName, name, tListLen(pExpr->base.aliasName));

  if (cvtFunc.originFuncId == TSDB_FUNC_LAST_ROW && cvtFunc.originFuncId != functionID) {
    pExpr->base.colInfo.flag |= TSDB_COL_NULL;
  }

  // set reverse order scan data blocks for last query
  if (functionID == TSDB_FUNC_LAST) {
    pExpr->base.numOfParams = 1;
    pExpr->base.param[0].i64 = TSDB_ORDER_DESC;
    pExpr->base.param[0].nType = TSDB_DATA_TYPE_INT;
  }
  
  // for all queries, the timestamp column needs to be loaded
  SSchema s = {.colId = PRIMARYKEY_TIMESTAMP_COL_INDEX, .bytes = TSDB_KEYSIZE, .type = TSDB_DATA_TYPE_TIMESTAMP,};
  tscColumnListInsert(pQueryInfo->colList, PRIMARYKEY_TIMESTAMP_COL_INDEX, pExpr->base.uid, &s);

  // if it is not in the final result, do not add it
  SColumnList ids = createColumnList(1, pColIndex->tableIndex, pColIndex->columnIndex);
  if (finalResult) {
    insertResultField(pQueryInfo, resColIdx, &ids, bytes, (int8_t)type, pExpr->base.aliasName, pExpr);
  } else {
    tscColumnListInsert(pQueryInfo->colList, ids.ids[0].columnIndex, pExpr->base.uid, pSchema);
  }

  return TSDB_CODE_SUCCESS;
}

void setResultColName(char* name, tSqlExprItem* pItem, int32_t functionId, SStrToken* pToken, bool multiCols) {
  if (pItem->aliasName != NULL) {
    tstrncpy(name, pItem->aliasName, TSDB_COL_NAME_LEN);
  } else if (multiCols) {
    char uname[TSDB_COL_NAME_LEN] = {0};
    int32_t len = MIN(pToken->n + 1, TSDB_COL_NAME_LEN);
    tstrncpy(uname, pToken->z, len);

    if (tsKeepOriginalColumnName) { // keep the original column name
      tstrncpy(name, uname, TSDB_COL_NAME_LEN);
    } else {
      int32_t size = TSDB_COL_NAME_LEN + tListLen(aAggs[functionId].name) + 2 + 1;
      char tmp[TSDB_COL_NAME_LEN + tListLen(aAggs[functionId].name) + 2 + 1] = {0};
      snprintf(tmp, size, "%s(%s)", aAggs[functionId].name, uname);

      tstrncpy(name, tmp, TSDB_COL_NAME_LEN);
    }
  } else  { // use the user-input result column name
    int32_t len = MIN(pItem->pNode->token.n + 1, TSDB_COL_NAME_LEN);
    tstrncpy(name, pItem->pNode->token.z, len);
  }
}

static void updateLastScanOrderIfNeeded(SQueryInfo* pQueryInfo) {
  if (pQueryInfo->sessionWindow.gap > 0 || tscGroupbyColumn(pQueryInfo)) {
    size_t numOfExpr = tscSqlExprNumOfExprs(pQueryInfo);
    for (int32_t i = 0; i < numOfExpr; ++i) {
      SExprInfo* pExpr = tscSqlExprGet(pQueryInfo, i);
      if (pExpr->base.functionId != TSDB_FUNC_LAST && pExpr->base.functionId != TSDB_FUNC_LAST_DST) {
        continue;
      }

      pExpr->base.numOfParams = 1;
      pExpr->base.param->i64 = TSDB_ORDER_ASC;
      pExpr->base.param->nType = TSDB_DATA_TYPE_INT;
    }
  }
}

int32_t addExprAndResultField(SSqlCmd* pCmd, SQueryInfo* pQueryInfo, int32_t colIndex, tSqlExprItem* pItem, bool finalResult) {
  STableMetaInfo* pTableMetaInfo = NULL;
  int32_t functionId = pItem->pNode->functionId;

  const char* msg1 = "not support column types";
  const char* msg2 = "invalid parameters";
  const char* msg3 = "illegal column name";
  const char* msg4 = "invalid table name";
  const char* msg5 = "parameter is out of range [0, 100]";
  const char* msg6 = "function applied to tags not allowed";
  const char* msg7 = "normal table can not apply this function";
  const char* msg8 = "multi-columns selection does not support alias column name";
  const char* msg9 = "diff can no be applied to unsigned numeric type";

  switch (functionId) {
    case TSDB_FUNC_COUNT: {
        /* more than one parameter for count() function */
      if (pItem->pNode->pParam != NULL && taosArrayGetSize(pItem->pNode->pParam) != 1) {
        return invalidSqlErrMsg(tscGetErrorMsgPayload(pCmd), msg2);
      }

      SExprInfo* pExpr = NULL;
      SColumnIndex index = COLUMN_INDEX_INITIALIZER;

      if (pItem->pNode->pParam != NULL) {
        tSqlExprItem* pParamElem = taosArrayGet(pItem->pNode->pParam, 0);
        SStrToken* pToken = &pParamElem->pNode->colInfo;
        int16_t sqlOptr = pParamElem->pNode->tokenId;
        if ((pToken->z == NULL || pToken->n == 0) 
            && (TK_INTEGER != sqlOptr)) /*select count(1) from table*/ {
          return invalidSqlErrMsg(tscGetErrorMsgPayload(pCmd), msg3);
        }

        if (sqlOptr == TK_ALL) {
          // select table.*
          // check if the table name is valid or not
          SStrToken tmpToken = pParamElem->pNode->colInfo;

          if (getTableIndexByName(&tmpToken, pQueryInfo, &index) != TSDB_CODE_SUCCESS) {
            return invalidSqlErrMsg(tscGetErrorMsgPayload(pCmd), msg4);
          }

          index = (SColumnIndex){0, PRIMARYKEY_TIMESTAMP_COL_INDEX};
          int32_t size = tDataTypes[TSDB_DATA_TYPE_BIGINT].bytes;
          pExpr = tscSqlExprAppend(pQueryInfo, functionId, &index, TSDB_DATA_TYPE_BIGINT, size, getNewResColId(pQueryInfo), size, false);
        } else if (sqlOptr == TK_INTEGER) { // select count(1) from table1
          char buf[8] = {0};  
          int64_t val = -1;
          tVariant* pVariant = &pParamElem->pNode->value;
          if (pVariant->nType == TSDB_DATA_TYPE_BIGINT) {
            tVariantDump(pVariant, buf, TSDB_DATA_TYPE_BIGINT, true);
            val = GET_INT64_VAL(buf); 
          }
          if (val == 1) {
            index = (SColumnIndex){0, PRIMARYKEY_TIMESTAMP_COL_INDEX};
            int32_t size = tDataTypes[TSDB_DATA_TYPE_BIGINT].bytes;
            pExpr = tscSqlExprAppend(pQueryInfo, functionId, &index, TSDB_DATA_TYPE_BIGINT, size, getNewResColId(pQueryInfo), size, false);
          } else {
            return invalidSqlErrMsg(tscGetErrorMsgPayload(pCmd), msg3);
          }
        } else {
          // count the number of meters created according to the super table
          if (getColumnIndexByName(pCmd, pToken, pQueryInfo, &index) != TSDB_CODE_SUCCESS) {
            return invalidSqlErrMsg(tscGetErrorMsgPayload(pCmd), msg3);
          }

          pTableMetaInfo = tscGetMetaInfo(pQueryInfo, index.tableIndex);

          // count tag is equalled to count(tbname)
          bool isTag = false;
          if (index.columnIndex >= tscGetNumOfColumns(pTableMetaInfo->pTableMeta) || index.columnIndex == TSDB_TBNAME_COLUMN_INDEX) {
            index.columnIndex = TSDB_TBNAME_COLUMN_INDEX;
            isTag = true;
          }

          int32_t size = tDataTypes[TSDB_DATA_TYPE_BIGINT].bytes;
          pExpr = tscSqlExprAppend(pQueryInfo, functionId, &index, TSDB_DATA_TYPE_BIGINT, size, getNewResColId(pQueryInfo), size, isTag);
        }
      } else {  // count(*) is equalled to count(primary_timestamp_key)
        index = (SColumnIndex){0, PRIMARYKEY_TIMESTAMP_COL_INDEX};
        int32_t size = tDataTypes[TSDB_DATA_TYPE_BIGINT].bytes;
        pExpr = tscSqlExprAppend(pQueryInfo, functionId, &index, TSDB_DATA_TYPE_BIGINT, size, getNewResColId(pQueryInfo), size, false);
      }

      pTableMetaInfo = tscGetMetaInfo(pQueryInfo, index.tableIndex);

      memset(pExpr->base.aliasName, 0, tListLen(pExpr->base.aliasName));
      getColumnName(pItem, pExpr->base.aliasName, sizeof(pExpr->base.aliasName) - 1);
      
      SColumnList list = createColumnList(1, index.tableIndex, index.columnIndex);
      if (finalResult) {
        int32_t numOfOutput = tscNumOfFields(pQueryInfo);
        insertResultField(pQueryInfo, numOfOutput, &list, sizeof(int64_t), TSDB_DATA_TYPE_BIGINT, pExpr->base.aliasName, pExpr);
      } else {
        for (int32_t i = 0; i < list.num; ++i) {
          SSchema* ps = tscGetTableSchema(pTableMetaInfo->pTableMeta);
          tscColumnListInsert(pQueryInfo->colList, list.ids[i].columnIndex, pTableMetaInfo->pTableMeta->id.uid,
              &ps[list.ids[i].columnIndex]);
        }
      }

      // the time stamp may be always needed
      if (index.tableIndex < tscGetNumOfColumns(pTableMetaInfo->pTableMeta)) {
        tscInsertPrimaryTsSourceColumn(pQueryInfo, pTableMetaInfo->pTableMeta->id.uid);
      }

      return TSDB_CODE_SUCCESS;
    }
    case TSDB_FUNC_SUM:
    case TSDB_FUNC_AVG:
    case TSDB_FUNC_RATE:
    case TSDB_FUNC_IRATE:
    case TSDB_FUNC_SUM_RATE:
    case TSDB_FUNC_SUM_IRATE:
    case TSDB_FUNC_AVG_RATE:
    case TSDB_FUNC_AVG_IRATE:
    case TSDB_FUNC_TWA:
    case TSDB_FUNC_MIN:
    case TSDB_FUNC_MAX:
    case TSDB_FUNC_DIFF:
    case TSDB_FUNC_STDDEV:
    case TSDB_FUNC_LEASTSQR: {
      // 1. valid the number of parameters
      if (pItem->pNode->pParam == NULL || (functionId != TSDB_FUNC_LEASTSQR && taosArrayGetSize(pItem->pNode->pParam) != 1) ||
          (functionId == TSDB_FUNC_LEASTSQR && taosArrayGetSize(pItem->pNode->pParam) != 3)) {
        /* no parameters or more than one parameter for function */
        return invalidSqlErrMsg(tscGetErrorMsgPayload(pCmd), msg2);
      }

      tSqlExprItem* pParamElem = taosArrayGet(pItem->pNode->pParam, 0);
      if (pParamElem->pNode->tokenId != TK_ALL && pParamElem->pNode->tokenId != TK_ID) {
        return invalidSqlErrMsg(tscGetErrorMsgPayload(pCmd), msg2);
      }

      SColumnIndex index = COLUMN_INDEX_INITIALIZER;
      if ((getColumnIndexByName(pCmd, &pParamElem->pNode->colInfo, pQueryInfo, &index) != TSDB_CODE_SUCCESS)) {
        return invalidSqlErrMsg(tscGetErrorMsgPayload(pCmd), msg3);
      }

      if (index.columnIndex == TSDB_TBNAME_COLUMN_INDEX) {
        return invalidSqlErrMsg(tscGetErrorMsgPayload(pCmd), msg6);
      }

      // 2. check if sql function can be applied on this column data type
      pTableMetaInfo = tscGetMetaInfo(pQueryInfo, index.tableIndex);
      SSchema* pSchema = tscGetTableColumnSchema(pTableMetaInfo->pTableMeta, index.columnIndex);

      if (!IS_NUMERIC_TYPE(pSchema->type)) {
        return invalidSqlErrMsg(tscGetErrorMsgPayload(pCmd), msg1);
      } else if (IS_UNSIGNED_NUMERIC_TYPE(pSchema->type) && functionId == TSDB_FUNC_DIFF) {
        return invalidSqlErrMsg(tscGetErrorMsgPayload(pCmd), msg9);
      }

      int16_t resultType = 0;
      int16_t resultSize = 0;
      int32_t intermediateResSize = 0;

      if (getResultDataInfo(pSchema->type, pSchema->bytes, functionId, 0, &resultType, &resultSize,
                            &intermediateResSize, 0, false) != TSDB_CODE_SUCCESS) {
        return TSDB_CODE_TSC_INVALID_SQL;
      }

      // set the first column ts for diff query
      if (functionId == TSDB_FUNC_DIFF) {
        colIndex += 1;
        SColumnIndex indexTS = {.tableIndex = index.tableIndex, .columnIndex = 0};
        SExprInfo* pExpr = tscSqlExprAppend(pQueryInfo, TSDB_FUNC_TS_DUMMY, &indexTS, TSDB_DATA_TYPE_TIMESTAMP, TSDB_KEYSIZE,
                                           getNewResColId(pQueryInfo), TSDB_KEYSIZE, false);

        SColumnList ids = createColumnList(1, 0, 0);
        insertResultField(pQueryInfo, 0, &ids, TSDB_KEYSIZE, TSDB_DATA_TYPE_TIMESTAMP, aAggs[TSDB_FUNC_TS_DUMMY].name, pExpr);
      }

      // functions can not be applied to tags
      if (index.columnIndex >= tscGetNumOfColumns(pTableMetaInfo->pTableMeta)) {
        return invalidSqlErrMsg(tscGetErrorMsgPayload(pCmd), msg6);
      }

      SExprInfo* pExpr = tscSqlExprAppend(pQueryInfo, functionId, &index, resultType, resultSize, getNewResColId(pQueryInfo), resultSize, false);

      if (functionId == TSDB_FUNC_LEASTSQR) {
        /* set the leastsquares parameters */
        char val[8] = {0};
        if (tVariantDump(&pParamElem[1].pNode->value, val, TSDB_DATA_TYPE_DOUBLE, true) < 0) {
          return TSDB_CODE_TSC_INVALID_SQL;
        }

        addExprParams(&pExpr->base, val, TSDB_DATA_TYPE_DOUBLE, DOUBLE_BYTES);

        memset(val, 0, tListLen(val));
        if (tVariantDump(&pParamElem[2].pNode->value, val, TSDB_DATA_TYPE_DOUBLE, true) < 0) {
          return TSDB_CODE_TSC_INVALID_SQL;
        }

        addExprParams(&pExpr->base, val, TSDB_DATA_TYPE_DOUBLE, sizeof(double));
      }

      SColumnList ids = createColumnList(1, index.tableIndex, index.columnIndex);

      memset(pExpr->base.aliasName, 0, tListLen(pExpr->base.aliasName));
      getColumnName(pItem, pExpr->base.aliasName, sizeof(pExpr->base.aliasName) - 1);

      if (finalResult) {
        int32_t numOfOutput = tscNumOfFields(pQueryInfo);
        insertResultField(pQueryInfo, numOfOutput, &ids, pExpr->base.resBytes, (int32_t)pExpr->base.resType,
                          pExpr->base.aliasName, pExpr);
      } else {
        assert(ids.num == 1);
        tscColumnListInsert(pQueryInfo->colList, ids.ids[0].columnIndex, pExpr->base.uid, pSchema);
      }

      tscInsertPrimaryTsSourceColumn(pQueryInfo, pExpr->base.uid);
      return TSDB_CODE_SUCCESS;
    }
    case TSDB_FUNC_FIRST:
    case TSDB_FUNC_LAST:
    case TSDB_FUNC_SPREAD:
    case TSDB_FUNC_LAST_ROW:
    case TSDB_FUNC_INTERP: {
      bool requireAllFields = (pItem->pNode->pParam == NULL);

      // NOTE: has time range condition or normal column filter condition, the last_row query will be transferred to last query
      SConvertFunc cvtFunc = {.originFuncId = functionId, .execFuncId = functionId};
      if (functionId == TSDB_FUNC_LAST_ROW && ((!TSWINDOW_IS_EQUAL(pQueryInfo->window, TSWINDOW_INITIALIZER)) || (hasNormalColumnFilter(pQueryInfo)))) {
        cvtFunc.execFuncId = TSDB_FUNC_LAST;
      }

      if (!requireAllFields) {
        if (taosArrayGetSize(pItem->pNode->pParam) < 1) {
          return invalidSqlErrMsg(tscGetErrorMsgPayload(pCmd), msg3);
        }

        if (taosArrayGetSize(pItem->pNode->pParam) > 1 && (pItem->aliasName != NULL && strlen(pItem->aliasName) > 0)) {
          return invalidSqlErrMsg(tscGetErrorMsgPayload(pCmd), msg8);
        }

        /* in first/last function, multiple columns can be add to resultset */
        for (int32_t i = 0; i < taosArrayGetSize(pItem->pNode->pParam); ++i) {
          tSqlExprItem* pParamElem = taosArrayGet(pItem->pNode->pParam, i);
          if (pParamElem->pNode->tokenId != TK_ALL && pParamElem->pNode->tokenId != TK_ID) {
            return invalidSqlErrMsg(tscGetErrorMsgPayload(pCmd), msg3);
          }

          SColumnIndex index = COLUMN_INDEX_INITIALIZER;

          if (pParamElem->pNode->tokenId == TK_ALL) { // select table.*
            SStrToken tmpToken = pParamElem->pNode->colInfo;

            if (getTableIndexByName(&tmpToken, pQueryInfo, &index) != TSDB_CODE_SUCCESS) {
              return invalidSqlErrMsg(tscGetErrorMsgPayload(pCmd), msg4);
            }

            pTableMetaInfo = tscGetMetaInfo(pQueryInfo, index.tableIndex);
            SSchema* pSchema = tscGetTableSchema(pTableMetaInfo->pTableMeta);

            char name[TSDB_COL_NAME_LEN] = {0};
            for (int32_t j = 0; j < tscGetNumOfColumns(pTableMetaInfo->pTableMeta); ++j) {
              index.columnIndex = j;
              SStrToken t = {.z = pSchema[j].name, .n = (uint32_t)strnlen(pSchema[j].name, TSDB_COL_NAME_LEN)};
              setResultColName(name, pItem, cvtFunc.originFuncId, &t, true);

              if (setExprInfoForFunctions(pCmd, pQueryInfo, &pSchema[j], cvtFunc, name, colIndex++, &index, finalResult) != 0) {
                return TSDB_CODE_TSC_INVALID_SQL;
              }
            }

          } else {
            if (getColumnIndexByName(pCmd, &pParamElem->pNode->colInfo, pQueryInfo, &index) != TSDB_CODE_SUCCESS) {
              return invalidSqlErrMsg(tscGetErrorMsgPayload(pCmd), msg3);
            }

            pTableMetaInfo = tscGetMetaInfo(pQueryInfo, index.tableIndex);

            // functions can not be applied to tags
            if ((index.columnIndex >= tscGetNumOfColumns(pTableMetaInfo->pTableMeta)) || (index.columnIndex < 0)) {
              return invalidSqlErrMsg(tscGetErrorMsgPayload(pCmd), msg6);
            }

            char name[TSDB_COL_NAME_LEN] = {0};
            SSchema* pSchema = tscGetTableColumnSchema(pTableMetaInfo->pTableMeta, index.columnIndex);

            bool multiColOutput = taosArrayGetSize(pItem->pNode->pParam) > 1;
            setResultColName(name, pItem, cvtFunc.originFuncId, &pParamElem->pNode->colInfo, multiColOutput);

            if (setExprInfoForFunctions(pCmd, pQueryInfo, pSchema, cvtFunc, name, colIndex++, &index, finalResult) != 0) {
              return TSDB_CODE_TSC_INVALID_SQL;
            }
          }
        }
        
        return TSDB_CODE_SUCCESS;
      } else {  // select * from xxx
        int32_t numOfFields = 0;

        // multicolumn selection does not support alias name
        if (pItem->aliasName != NULL && strlen(pItem->aliasName) > 0) {
          return invalidSqlErrMsg(tscGetErrorMsgPayload(pCmd), msg8);
        }

        for (int32_t j = 0; j < pQueryInfo->numOfTables; ++j) {
          pTableMetaInfo = tscGetMetaInfo(pQueryInfo, j);
          SSchema* pSchema = tscGetTableSchema(pTableMetaInfo->pTableMeta);

          for (int32_t i = 0; i < tscGetNumOfColumns(pTableMetaInfo->pTableMeta); ++i) {
            SColumnIndex index = {.tableIndex = j, .columnIndex = i};

            char name[TSDB_COL_NAME_LEN] = {0};
            SStrToken t = {.z = pSchema[i].name, .n = (uint32_t)strnlen(pSchema[i].name, TSDB_COL_NAME_LEN)};
            setResultColName(name, pItem, cvtFunc.originFuncId, &t, true);

            if (setExprInfoForFunctions(pCmd, pQueryInfo, &pSchema[index.columnIndex], cvtFunc, name, colIndex, &index, finalResult) != 0) {
              return TSDB_CODE_TSC_INVALID_SQL;
            }
            colIndex++;
          }

          numOfFields += tscGetNumOfColumns(pTableMetaInfo->pTableMeta);
        }

        return TSDB_CODE_SUCCESS;
      }
    }

    case TSDB_FUNC_TOP:
    case TSDB_FUNC_BOTTOM:
    case TSDB_FUNC_PERCT:
    case TSDB_FUNC_APERCT: {
      // 1. valid the number of parameters
      if (pItem->pNode->pParam == NULL || taosArrayGetSize(pItem->pNode->pParam) != 2) {
        /* no parameters or more than one parameter for function */
        return invalidSqlErrMsg(tscGetErrorMsgPayload(pCmd), msg2);
      }

      tSqlExprItem* pParamElem = taosArrayGet(pItem->pNode->pParam, 0);
      if (pParamElem->pNode->tokenId != TK_ID) {
        return invalidSqlErrMsg(tscGetErrorMsgPayload(pCmd), msg2);
      }
      
      SColumnIndex index = COLUMN_INDEX_INITIALIZER;
      if (getColumnIndexByName(pCmd, &pParamElem->pNode->colInfo, pQueryInfo, &index) != TSDB_CODE_SUCCESS) {
        return invalidSqlErrMsg(tscGetErrorMsgPayload(pCmd), msg3);
      }

      if (index.columnIndex == TSDB_TBNAME_COLUMN_INDEX) {
        return invalidSqlErrMsg(tscGetErrorMsgPayload(pCmd), msg6);
      }
      
      pTableMetaInfo = tscGetMetaInfo(pQueryInfo, index.tableIndex);
      SSchema* pSchema = tscGetTableColumnSchema(pTableMetaInfo->pTableMeta, index.columnIndex);

      // functions can not be applied to tags
      if (index.columnIndex >= tscGetNumOfColumns(pTableMetaInfo->pTableMeta)) {
        return invalidSqlErrMsg(tscGetErrorMsgPayload(pCmd), msg6);
      }

      // 2. valid the column type
      if (!IS_NUMERIC_TYPE(pSchema->type)) {
        return invalidSqlErrMsg(tscGetErrorMsgPayload(pCmd), msg1);
      }

      // 3. valid the parameters
      if (pParamElem[1].pNode->tokenId == TK_ID) {
        return invalidSqlErrMsg(tscGetErrorMsgPayload(pCmd), msg2);
      }

      tVariant* pVariant = &pParamElem[1].pNode->value;

      int8_t  resultType = pSchema->type;
      int16_t resultSize = pSchema->bytes;

      char val[8] = {0};

      SExprInfo* pExpr = NULL;
      if (functionId == TSDB_FUNC_PERCT || functionId == TSDB_FUNC_APERCT) {
        tVariantDump(pVariant, val, TSDB_DATA_TYPE_DOUBLE, true);

        double dp = GET_DOUBLE_VAL(val);
        if (dp < 0 || dp > TOP_BOTTOM_QUERY_LIMIT) {
          return invalidSqlErrMsg(tscGetErrorMsgPayload(pCmd), msg5);
        }

        resultSize = sizeof(double);
        resultType = TSDB_DATA_TYPE_DOUBLE;

        /*
         * sql function transformation
         * for dp = 0, it is actually min,
         * for dp = 100, it is max,
         */
        tscInsertPrimaryTsSourceColumn(pQueryInfo, pTableMetaInfo->pTableMeta->id.uid);
        colIndex += 1;  // the first column is ts

        pExpr = tscSqlExprAppend(pQueryInfo, functionId, &index, resultType, resultSize, getNewResColId(pQueryInfo), resultSize, false);
        addExprParams(&pExpr->base, val, TSDB_DATA_TYPE_DOUBLE, sizeof(double));
      } else {
        tVariantDump(pVariant, val, TSDB_DATA_TYPE_BIGINT, true);

        int64_t nTop = GET_INT32_VAL(val);
        if (nTop <= 0 || nTop > 100) {  // todo use macro
          return invalidSqlErrMsg(tscGetErrorMsgPayload(pCmd), msg5);
        }

        // todo REFACTOR
        // set the first column ts for top/bottom query
        SColumnIndex index1 = {index.tableIndex, PRIMARYKEY_TIMESTAMP_COL_INDEX};
        pExpr = tscSqlExprAppend(pQueryInfo, TSDB_FUNC_TS, &index1, TSDB_DATA_TYPE_TIMESTAMP, TSDB_KEYSIZE, getNewResColId(pQueryInfo),
                                 TSDB_KEYSIZE, false);
        tstrncpy(pExpr->base.aliasName, aAggs[TSDB_FUNC_TS].name, sizeof(pExpr->base.aliasName));

        const int32_t TS_COLUMN_INDEX = PRIMARYKEY_TIMESTAMP_COL_INDEX;
        SColumnList   ids = createColumnList(1, index.tableIndex, TS_COLUMN_INDEX);
        insertResultField(pQueryInfo, TS_COLUMN_INDEX, &ids, TSDB_KEYSIZE, TSDB_DATA_TYPE_TIMESTAMP,
                          aAggs[TSDB_FUNC_TS].name, pExpr);

        colIndex += 1;  // the first column is ts

        pExpr = tscSqlExprAppend(pQueryInfo, functionId, &index, resultType, resultSize, getNewResColId(pQueryInfo), resultSize, false);
        addExprParams(&pExpr->base, val, TSDB_DATA_TYPE_BIGINT, sizeof(int64_t));
      }
  
      memset(pExpr->base.aliasName, 0, tListLen(pExpr->base.aliasName));
      getColumnName(pItem, pExpr->base.aliasName, sizeof(pExpr->base.aliasName) - 1);

      // todo refactor: tscColumnListInsert part
      SColumnList ids = createColumnList(1, index.tableIndex, index.columnIndex);

      if (finalResult) {
        insertResultField(pQueryInfo, colIndex, &ids, resultSize, resultType, pExpr->base.aliasName, pExpr);
      } else {
        assert(ids.num == 1);
        tscColumnListInsert(pQueryInfo->colList, ids.ids[0].columnIndex, pExpr->base.uid, pSchema);
      }

      return TSDB_CODE_SUCCESS;
    };
    
    case TSDB_FUNC_TID_TAG: {
      pTableMetaInfo = tscGetMetaInfo(pQueryInfo, 0);
      if (UTIL_TABLE_IS_NORMAL_TABLE(pTableMetaInfo)) {
        return invalidSqlErrMsg(tscGetErrorMsgPayload(pCmd), msg7);
      }
    
      // no parameters or more than one parameter for function
      if (pItem->pNode->pParam == NULL || taosArrayGetSize(pItem->pNode->pParam) != 1) {
        return invalidSqlErrMsg(tscGetErrorMsgPayload(pCmd), msg2);
      }
      
      tSqlExprItem* pParamItem = taosArrayGet(pItem->pNode->pParam, 0);
      tSqlExpr* pParam = pParamItem->pNode;

      SColumnIndex index = COLUMN_INDEX_INITIALIZER;
      if (getColumnIndexByName(pCmd, &pParam->colInfo, pQueryInfo, &index) != TSDB_CODE_SUCCESS) {
        return invalidSqlErrMsg(tscGetErrorMsgPayload(pCmd), msg3);
      }
    
      pTableMetaInfo = tscGetMetaInfo(pQueryInfo, index.tableIndex);
      SSchema* pSchema = tscGetTableTagSchema(pTableMetaInfo->pTableMeta);
  
      // functions can not be applied to normal columns
      int32_t numOfCols = tscGetNumOfColumns(pTableMetaInfo->pTableMeta);
      if (index.columnIndex < numOfCols && index.columnIndex != TSDB_TBNAME_COLUMN_INDEX) {
        return invalidSqlErrMsg(tscGetErrorMsgPayload(pCmd), msg6);
      }
    
      if (index.columnIndex > 0) {
        index.columnIndex -= numOfCols;
      }
      
      // 2. valid the column type
      int16_t colType = 0;
      if (index.columnIndex == TSDB_TBNAME_COLUMN_INDEX) {
        colType = TSDB_DATA_TYPE_BINARY;
      } else {
        colType = pSchema[index.columnIndex].type;
      }
      
      if (colType == TSDB_DATA_TYPE_BOOL) {
        return invalidSqlErrMsg(tscGetErrorMsgPayload(pCmd), msg1);
      }

      tscColumnListInsert(pTableMetaInfo->tagColList, index.columnIndex, pTableMetaInfo->pTableMeta->id.uid,
                          &pSchema[index.columnIndex]);
      SSchema* pTagSchema = tscGetTableTagSchema(pTableMetaInfo->pTableMeta);

      SSchema s = {0};
      if (index.columnIndex == TSDB_TBNAME_COLUMN_INDEX) {
        s = *tGetTbnameColumnSchema();
      } else {
        s = pTagSchema[index.columnIndex];
      }
      
      int16_t bytes = 0;
      int16_t type  = 0;
      int32_t inter = 0;

      int32_t ret = getResultDataInfo(s.type, s.bytes, TSDB_FUNC_TID_TAG, 0, &type, &bytes, &inter, 0, 0);
      assert(ret == TSDB_CODE_SUCCESS);
      
      s.type = (uint8_t)type;
      s.bytes = bytes;

      TSDB_QUERY_SET_TYPE(pQueryInfo->type, TSDB_QUERY_TYPE_TAG_FILTER_QUERY);
      tscAddFuncInSelectClause(pQueryInfo, 0, TSDB_FUNC_TID_TAG, &index, &s, TSDB_COL_TAG);
      
      return TSDB_CODE_SUCCESS;
    }
    case TSDB_FUNC_BLKINFO: {
      // no parameters or more than one parameter for function
      if (pItem->pNode->pParam != NULL && taosArrayGetSize(pItem->pNode->pParam) != 0) {
        return invalidSqlErrMsg(tscGetErrorMsgPayload(pCmd), msg2);
      }

      SColumnIndex index = {.tableIndex = 0, .columnIndex = TSDB_BLOCK_DIST_COLUMN_INDEX,};
      pTableMetaInfo = tscGetMetaInfo(pQueryInfo, index.tableIndex);

      SSchema s = {.name = "block_dist", .type = TSDB_DATA_TYPE_BINARY};
      int32_t inter   = 0;
      int16_t resType = 0;
      int16_t bytes   = 0;
      getResultDataInfo(TSDB_DATA_TYPE_INT, 4, TSDB_FUNC_BLKINFO, 0, &resType, &bytes, &inter, 0, 0);

      s.bytes = bytes;
      s.type = (uint8_t)resType;
      SExprInfo* pExpr = tscAddFuncInSelectClause(pQueryInfo, 0, TSDB_FUNC_BLKINFO, &index, &s, TSDB_COL_TAG);
      pExpr->base.numOfParams = 1;
      pExpr->base.param[0].i64 = pTableMetaInfo->pTableMeta->tableInfo.rowSize;
      pExpr->base.param[0].nType = TSDB_DATA_TYPE_BIGINT;

      return TSDB_CODE_SUCCESS;
    }

    default:
      return TSDB_CODE_TSC_INVALID_SQL;
  }
  
}

// todo refactor
static SColumnList createColumnList(int32_t num, int16_t tableIndex, int32_t columnIndex) {
  assert(num == 1 && tableIndex >= 0);

  SColumnList columnList = {0};
  columnList.num = num;

  int32_t index = num - 1;
  columnList.ids[index].tableIndex = tableIndex;
  columnList.ids[index].columnIndex = columnIndex;

  return columnList;
}

void getColumnName(tSqlExprItem* pItem, char* resultFieldName, int32_t nameLength) {
  if (pItem->aliasName != NULL) {
    strncpy(resultFieldName, pItem->aliasName, nameLength);
  } else {
    int32_t len = ((int32_t)pItem->pNode->token.n < nameLength) ? (int32_t)pItem->pNode->token.n : nameLength;
    strncpy(resultFieldName, pItem->pNode->token.z, len);
  }
}

static bool isTablenameToken(SStrToken* token) {
  SStrToken tmpToken = *token;
  SStrToken tableToken = {0};

  extractTableNameFromToken(&tmpToken, &tableToken);

  return (strncasecmp(TSQL_TBNAME_L, tmpToken.z, tmpToken.n) == 0 && tmpToken.n == strlen(TSQL_TBNAME_L));
}
static bool isTableBlockDistToken(SStrToken* token) {
  SStrToken tmpToken = *token;
  SStrToken tableToken = {0};

  extractTableNameFromToken(&tmpToken, &tableToken);

  return (strncasecmp(TSQL_BLOCK_DIST, tmpToken.z, tmpToken.n) == 0 && tmpToken.n == strlen(TSQL_BLOCK_DIST_L));
}

static int16_t doGetColumnIndex(SQueryInfo* pQueryInfo, int32_t index, SStrToken* pToken) {
  STableMeta* pTableMeta = tscGetMetaInfo(pQueryInfo, index)->pTableMeta;

  int32_t  numOfCols = tscGetNumOfColumns(pTableMeta) + tscGetNumOfTags(pTableMeta);
  SSchema* pSchema = tscGetTableSchema(pTableMeta);

  int16_t columnIndex = COLUMN_INDEX_INITIAL_VAL;

  for (int16_t i = 0; i < numOfCols; ++i) {
    if (pToken->n != strlen(pSchema[i].name)) {
      continue;
    }

    if (strncasecmp(pSchema[i].name, pToken->z, pToken->n) == 0) {
      columnIndex = i;
      break;
    }
  }

  return columnIndex;
}

int32_t doGetColumnIndexByName(SSqlCmd* pCmd, SStrToken* pToken, SQueryInfo* pQueryInfo, SColumnIndex* pIndex) {
  const char* msg0 = "ambiguous column name";
  const char* msg1 = "invalid column name";

  if (isTablenameToken(pToken)) {
    pIndex->columnIndex = TSDB_TBNAME_COLUMN_INDEX;
  } else if (isTableBlockDistToken(pToken))  {
    pIndex->columnIndex = TSDB_BLOCK_DIST_COLUMN_INDEX; 
  } else if (strncasecmp(pToken->z, DEFAULT_PRIMARY_TIMESTAMP_COL_NAME, pToken->n) == 0) {
    pIndex->columnIndex = PRIMARYKEY_TIMESTAMP_COL_INDEX;
  } else {
    // not specify the table name, try to locate the table index by column name
    if (pIndex->tableIndex == COLUMN_INDEX_INITIAL_VAL) {
      for (int16_t i = 0; i < pQueryInfo->numOfTables; ++i) {
        int16_t colIndex = doGetColumnIndex(pQueryInfo, i, pToken);

        if (colIndex != COLUMN_INDEX_INITIAL_VAL) {
          if (pIndex->columnIndex != COLUMN_INDEX_INITIAL_VAL) {
            return invalidSqlErrMsg(tscGetErrorMsgPayload(pCmd), msg0);
          } else {
            pIndex->tableIndex = i;
            pIndex->columnIndex = colIndex;
          }
        }
      }
    } else {  // table index is valid, get the column index
      int16_t colIndex = doGetColumnIndex(pQueryInfo, pIndex->tableIndex, pToken);
      if (colIndex != COLUMN_INDEX_INITIAL_VAL) {
        pIndex->columnIndex = colIndex;
      }
    }

    if (pIndex->columnIndex == COLUMN_INDEX_INITIAL_VAL) {
      return invalidSqlErrMsg(tscGetErrorMsgPayload(pCmd), msg1);
    }
  }

  if (COLUMN_INDEX_VALIDE(*pIndex)) {
    return TSDB_CODE_SUCCESS;
  } else {
    return TSDB_CODE_TSC_INVALID_SQL;
  }
}

int32_t getTableIndexImpl(SStrToken* pTableToken, SQueryInfo* pQueryInfo, SColumnIndex* pIndex) {
  if (pTableToken->n == 0) {  // only one table and no table name prefix in column name
    if (pQueryInfo->numOfTables == 1) {
      pIndex->tableIndex = 0;
    } else {
      pIndex->tableIndex = COLUMN_INDEX_INITIAL_VAL;
    }

    return TSDB_CODE_SUCCESS;
  }

  pIndex->tableIndex = COLUMN_INDEX_INITIAL_VAL;
  for (int32_t i = 0; i < pQueryInfo->numOfTables; ++i) {
    STableMetaInfo* pTableMetaInfo = tscGetMetaInfo(pQueryInfo, i);
    char* name = pTableMetaInfo->aliasName;
    if (strncasecmp(name, pTableToken->z, pTableToken->n) == 0 && strlen(name) == pTableToken->n) {
      pIndex->tableIndex = i;
      break;
    }
  }

  if (pIndex->tableIndex < 0) {
    return TSDB_CODE_TSC_INVALID_SQL;
  }

  return TSDB_CODE_SUCCESS;
}

int32_t getTableIndexByName(SStrToken* pToken, SQueryInfo* pQueryInfo, SColumnIndex* pIndex) {
  SStrToken tableToken = {0};
  extractTableNameFromToken(pToken, &tableToken);

  if (getTableIndexImpl(&tableToken, pQueryInfo, pIndex) != TSDB_CODE_SUCCESS) {
    return TSDB_CODE_TSC_INVALID_SQL;
  }

  return TSDB_CODE_SUCCESS;
}

int32_t getColumnIndexByName(SSqlCmd* pCmd, const SStrToken* pToken, SQueryInfo* pQueryInfo, SColumnIndex* pIndex) {
  if (pQueryInfo->pTableMetaInfo == NULL || pQueryInfo->numOfTables == 0) {
    return TSDB_CODE_TSC_INVALID_SQL;
  }

  SStrToken tmpToken = *pToken;

  if (getTableIndexByName(&tmpToken, pQueryInfo, pIndex) != TSDB_CODE_SUCCESS) {
    return TSDB_CODE_TSC_INVALID_SQL;
  }

  return doGetColumnIndexByName(pCmd, &tmpToken, pQueryInfo, pIndex);
}

int32_t setShowInfo(SSqlObj* pSql, struct SSqlInfo* pInfo) {
  SSqlCmd*        pCmd = &pSql->cmd;
  STableMetaInfo* pTableMetaInfo = tscGetTableMetaInfoFromCmd(pCmd, pCmd->clauseIndex, 0);
  assert(pCmd->numOfClause == 1);

  pCmd->command = TSDB_SQL_SHOW;

  const char* msg1 = "invalid name";
  const char* msg2 = "pattern filter string too long";
  const char* msg3 = "database name too long";
  const char* msg4 = "invalid ip address";
  const char* msg5 = "database name is empty";
  const char* msg6 = "pattern string is empty";

  /*
   * database prefix in pInfo->pMiscInfo->a[0]
   * wildcard in like clause in pInfo->pMiscInfo->a[1]
   */
  SShowInfo* pShowInfo = &pInfo->pMiscInfo->showOpt;
  int16_t    showType = pShowInfo->showType;
  if (showType == TSDB_MGMT_TABLE_TABLE || showType == TSDB_MGMT_TABLE_METRIC || showType == TSDB_MGMT_TABLE_VGROUP) {
    // db prefix in tagCond, show table conds in payload
    SStrToken* pDbPrefixToken = &pShowInfo->prefix;
    if (pDbPrefixToken->type != 0) {

      if (pDbPrefixToken->n >= TSDB_DB_NAME_LEN) {  // db name is too long
        return invalidSqlErrMsg(tscGetErrorMsgPayload(pCmd), msg3);
      }

      if (pDbPrefixToken->n <= 0) {
        return invalidSqlErrMsg(tscGetErrorMsgPayload(pCmd), msg5);
      }

      if (tscValidateName(pDbPrefixToken) != TSDB_CODE_SUCCESS) {
        return invalidSqlErrMsg(tscGetErrorMsgPayload(pCmd), msg1);
      }

      int32_t ret = tNameSetDbName(&pTableMetaInfo->name, getAccountId(pSql), pDbPrefixToken);
      if (ret != TSDB_CODE_SUCCESS) {
        return invalidSqlErrMsg(tscGetErrorMsgPayload(pCmd), msg1);
      }
    }

    // show table/stable like 'xxxx', set the like pattern for show tables
    SStrToken* pPattern = &pShowInfo->pattern;
    if (pPattern->type != 0) {
      pPattern->n = strdequote(pPattern->z);

      if (pPattern->n <= 0) {
        return invalidSqlErrMsg(tscGetErrorMsgPayload(pCmd), msg6);
      }

      if (!tscValidateTableNameLength(pCmd->payloadLen)) {
        return invalidSqlErrMsg(tscGetErrorMsgPayload(pCmd), msg2);
      }
    }
  } else if (showType == TSDB_MGMT_TABLE_VNODES) {
    if (pShowInfo->prefix.type == 0) {
      return invalidSqlErrMsg(tscGetErrorMsgPayload(pCmd), "No specified ip of dnode");
    }

    // show vnodes may be ip addr of dnode in payload
    SStrToken* pDnodeIp = &pShowInfo->prefix;
    if (pDnodeIp->n >= TSDB_IPv4ADDR_LEN) {  // ip addr is too long
      return invalidSqlErrMsg(tscGetErrorMsgPayload(pCmd), msg3);
    }

    if (!validateIpAddress(pDnodeIp->z, pDnodeIp->n)) {
      return invalidSqlErrMsg(tscGetErrorMsgPayload(pCmd), msg4);
    }
  } 
  return TSDB_CODE_SUCCESS;
}

int32_t setKillInfo(SSqlObj* pSql, struct SSqlInfo* pInfo, int32_t killType) {
  const char* msg1 = "invalid connection ID";
  const char* msg2 = "invalid query ID";
  const char* msg3 = "invalid stream ID";

  SSqlCmd* pCmd = &pSql->cmd;
  pCmd->command = pInfo->type;
  
  SStrToken* idStr = &(pInfo->pMiscInfo->id);
  if (idStr->n > TSDB_KILL_MSG_LEN) {
    return TSDB_CODE_TSC_INVALID_SQL;
  }

  strncpy(pCmd->payload, idStr->z, idStr->n);

  const char delim = ':';
  char* connIdStr = strtok(idStr->z, &delim);
  char* queryIdStr = strtok(NULL, &delim);

  int32_t connId = (int32_t)strtol(connIdStr, NULL, 10);
  if (connId <= 0) {
    memset(pCmd->payload, 0, strlen(pCmd->payload));
    return invalidSqlErrMsg(tscGetErrorMsgPayload(pCmd), msg1);
  }

  if (killType == TSDB_SQL_KILL_CONNECTION) {
    return TSDB_CODE_SUCCESS;
  }

  int32_t queryId = (int32_t)strtol(queryIdStr, NULL, 10);
  if (queryId <= 0) {
    memset(pCmd->payload, 0, strlen(pCmd->payload));
    if (killType == TSDB_SQL_KILL_QUERY) {
      return invalidSqlErrMsg(tscGetErrorMsgPayload(pCmd), msg2);
    } else {
      return invalidSqlErrMsg(tscGetErrorMsgPayload(pCmd), msg3);
    }
  }
  
  return TSDB_CODE_SUCCESS;
}

bool validateIpAddress(const char* ip, size_t size) {
  char tmp[128] = {0};  // buffer to build null-terminated string
  assert(size < 128);

  strncpy(tmp, ip, size);

  in_addr_t epAddr = taosInetAddr(tmp);

  return epAddr != INADDR_NONE;
}

int32_t tscTansformFuncForSTableQuery(SQueryInfo* pQueryInfo) {
  STableMetaInfo* pTableMetaInfo = tscGetMetaInfo(pQueryInfo, 0);

  if (pTableMetaInfo->pTableMeta == NULL || !UTIL_TABLE_IS_SUPER_TABLE(pTableMetaInfo)) {
    return TSDB_CODE_TSC_INVALID_SQL;
  }

  assert(tscGetNumOfTags(pTableMetaInfo->pTableMeta) >= 0);

  int16_t bytes = 0;
  int16_t type = 0;
  int32_t interBytes = 0;
  
  size_t size = tscSqlExprNumOfExprs(pQueryInfo);
  for (int32_t k = 0; k < size; ++k) {
    SExprInfo*   pExpr = tscSqlExprGet(pQueryInfo, k);
    int16_t functionId = aAggs[pExpr->base.functionId].stableFuncId;

    int32_t colIndex = pExpr->base.colInfo.colIndex;
    SSchema* pSrcSchema = tscGetTableColumnSchema(pTableMetaInfo->pTableMeta, colIndex);
    
    if ((functionId >= TSDB_FUNC_SUM && functionId <= TSDB_FUNC_TWA) ||
        (functionId >= TSDB_FUNC_FIRST_DST && functionId <= TSDB_FUNC_STDDEV_DST) ||
        (functionId >= TSDB_FUNC_RATE && functionId <= TSDB_FUNC_AVG_IRATE)) {
      if (getResultDataInfo(pSrcSchema->type, pSrcSchema->bytes, functionId, (int32_t)pExpr->base.param[0].i64, &type, &bytes,
                            &interBytes, 0, true) != TSDB_CODE_SUCCESS) {
        return TSDB_CODE_TSC_INVALID_SQL;
      }

      tscSqlExprUpdate(pQueryInfo, k, functionId, pExpr->base.colInfo.colIndex, TSDB_DATA_TYPE_BINARY, bytes);
      // todo refactor
      pExpr->base.interBytes = interBytes;
    }
  }

  tscFieldInfoUpdateOffset(pQueryInfo);
  return TSDB_CODE_SUCCESS;
}

/* transfer the field-info back to original input format */
void tscRestoreFuncForSTableQuery(SQueryInfo* pQueryInfo) {
  STableMetaInfo* pTableMetaInfo = tscGetMetaInfo(pQueryInfo, 0);
  if (!UTIL_TABLE_IS_SUPER_TABLE(pTableMetaInfo)) {
    return;
  }
  
  size_t size = tscSqlExprNumOfExprs(pQueryInfo);
  for (int32_t i = 0; i < size; ++i) {
    SExprInfo*   pExpr = tscSqlExprGet(pQueryInfo, i);
    SSchema* pSchema = tscGetTableColumnSchema(pTableMetaInfo->pTableMeta, pExpr->base.colInfo.colIndex);
    
    // the final result size and type in the same as query on single table.
    // so here, set the flag to be false;
    int32_t inter = 0;
    
    int32_t functionId = pExpr->base.functionId;
    if (functionId >= TSDB_FUNC_TS && functionId <= TSDB_FUNC_DIFF) {
      continue;
    }
    
    if (functionId == TSDB_FUNC_FIRST_DST) {
      functionId = TSDB_FUNC_FIRST;
    } else if (functionId == TSDB_FUNC_LAST_DST) {
      functionId = TSDB_FUNC_LAST;
    } else if (functionId == TSDB_FUNC_STDDEV_DST) {
      functionId = TSDB_FUNC_STDDEV;
    }
    
    getResultDataInfo(pSchema->type, pSchema->bytes, functionId, 0, &pExpr->base.resType, &pExpr->base.resBytes,
                      &inter, 0, false);
  }
}

bool hasUnsupportFunctionsForSTableQuery(SSqlCmd* pCmd, SQueryInfo* pQueryInfo) {
  const char* msg1 = "TWA not allowed to apply to super table directly";
  const char* msg2 = "TWA only support group by tbname for super table query";
  const char* msg3 = "function not support for super table query";

  // filter sql function not supported by metric query yet.
  size_t size = tscSqlExprNumOfExprs(pQueryInfo);
  for (int32_t i = 0; i < size; ++i) {
    int32_t functionId = tscSqlExprGet(pQueryInfo, i)->base.functionId;
    if ((aAggs[functionId].status & TSDB_FUNCSTATE_STABLE) == 0) {
      invalidSqlErrMsg(tscGetErrorMsgPayload(pCmd), msg3);
      return true;
    }
  }

  if (tscIsTWAQuery(pQueryInfo)) {
    if (pQueryInfo->groupbyExpr.numOfGroupCols == 0) {
      invalidSqlErrMsg(tscGetErrorMsgPayload(pCmd), msg1);
      return true;
    }

    if (pQueryInfo->groupbyExpr.numOfGroupCols != 1) {
      invalidSqlErrMsg(tscGetErrorMsgPayload(pCmd), msg2);
      return true;
    } else {
      SColIndex* pColIndex = taosArrayGet(pQueryInfo->groupbyExpr.columnInfo, 0);
      if (pColIndex->colIndex != TSDB_TBNAME_COLUMN_INDEX) {
        invalidSqlErrMsg(tscGetErrorMsgPayload(pCmd), msg2);
        return true;
      }
    }
  }

  return false;
}

static bool groupbyTagsOrNull(SQueryInfo* pQueryInfo) {
  if (pQueryInfo->groupbyExpr.columnInfo == NULL ||
    taosArrayGetSize(pQueryInfo->groupbyExpr.columnInfo) == 0) {
    return true;
  }

  size_t s = taosArrayGetSize(pQueryInfo->groupbyExpr.columnInfo);
  for (int32_t i = 0; i < s; i++) {
    SColIndex* colIndex = taosArrayGet(pQueryInfo->groupbyExpr.columnInfo, i);
    if (colIndex->flag != TSDB_COL_TAG) {
      return false;
    }
  }

  return true;
}

static bool functionCompatibleCheck(SQueryInfo* pQueryInfo, bool joinQuery, bool twQuery) {
  int32_t startIdx = 0;

  size_t numOfExpr = tscSqlExprNumOfExprs(pQueryInfo);
  assert(numOfExpr > 0);

  SExprInfo* pExpr = tscSqlExprGet(pQueryInfo, startIdx);

  // ts function can be simultaneously used with any other functions.
  int32_t functionID = pExpr->base.functionId;
  if (functionID == TSDB_FUNC_TS || functionID == TSDB_FUNC_TS_DUMMY) {
    startIdx++;
  }

  int32_t factor = functionCompatList[tscSqlExprGet(pQueryInfo, startIdx)->base.functionId];

  if (tscSqlExprGet(pQueryInfo, 0)->base.functionId == TSDB_FUNC_LAST_ROW && (joinQuery || twQuery || !groupbyTagsOrNull(pQueryInfo))) {
    return false;
  }

  // diff function cannot be executed with other function
  // arithmetic function can be executed with other arithmetic functions
  size_t size = tscSqlExprNumOfExprs(pQueryInfo);
  
  for (int32_t i = startIdx + 1; i < size; ++i) {
    SExprInfo* pExpr1 = tscSqlExprGet(pQueryInfo, i);

    int16_t functionId = pExpr1->base.functionId;
    if (functionId == TSDB_FUNC_TAGPRJ || functionId == TSDB_FUNC_TAG || functionId == TSDB_FUNC_TS) {
      continue;
    }

    if (functionId == TSDB_FUNC_PRJ && (pExpr1->base.colInfo.colId == PRIMARYKEY_TIMESTAMP_COL_INDEX || TSDB_COL_IS_UD_COL(pExpr1->base.colInfo.flag))) {
      continue;
    }

    if (functionCompatList[functionId] != factor) {
      return false;
    } else {
      if (factor == -1) { // two functions with the same -1 flag
        return false;
      }
    }

    if (functionId == TSDB_FUNC_LAST_ROW && (joinQuery || twQuery || !groupbyTagsOrNull(pQueryInfo))) {
      return false;
    }
  }

  return true;
}

int32_t validateGroupbyNode(SQueryInfo* pQueryInfo, SArray* pList, SSqlCmd* pCmd) {
  const char* msg1 = "too many columns in group by clause";
  const char* msg2 = "invalid column name in group by clause";
  const char* msg3 = "columns from one table allowed as group by columns";
  const char* msg4 = "join query does not support group by";
  const char* msg7 = "not support group by expression";
  const char* msg8 = "not allowed column type for group by";
  const char* msg9 = "tags not allowed for table query";

  // todo : handle two tables situation
  STableMetaInfo* pTableMetaInfo = NULL;

  if (pList == NULL) {
    return TSDB_CODE_SUCCESS;
  }

  if (pQueryInfo->colList == NULL) {
    pQueryInfo->colList = taosArrayInit(4, POINTER_BYTES);
  }
  
  pQueryInfo->groupbyExpr.numOfGroupCols = (int16_t)taosArrayGetSize(pList);
  if (pQueryInfo->groupbyExpr.numOfGroupCols > TSDB_MAX_TAGS) {
    return invalidSqlErrMsg(tscGetErrorMsgPayload(pCmd), msg1);
  }

  if (pQueryInfo->numOfTables > 1) {
    return invalidSqlErrMsg(tscGetErrorMsgPayload(pCmd), msg4);
  }

  STableMeta* pTableMeta = NULL;
  SSchema*    pSchema = NULL;

  int32_t tableIndex = COLUMN_INDEX_INITIAL_VAL;

  size_t num = taosArrayGetSize(pList);
  for (int32_t i = 0; i < num; ++i) {
    tVariantListItem * pItem = taosArrayGet(pList, i);
    tVariant* pVar = &pItem->pVar;

    SStrToken token = {pVar->nLen, pVar->nType, pVar->pz};

    SColumnIndex index = COLUMN_INDEX_INITIALIZER;
    if (getColumnIndexByName(pCmd, &token, pQueryInfo, &index) != TSDB_CODE_SUCCESS) {
      return invalidSqlErrMsg(tscGetErrorMsgPayload(pCmd), msg2);
    }

    if (tableIndex == COLUMN_INDEX_INITIAL_VAL) {
      tableIndex = index.tableIndex;
    } else if (tableIndex != index.tableIndex) {
      return invalidSqlErrMsg(tscGetErrorMsgPayload(pCmd), msg3);
    }

    pTableMetaInfo = tscGetMetaInfo(pQueryInfo, index.tableIndex);
    pTableMeta = pTableMetaInfo->pTableMeta;
  
    int32_t numOfCols = tscGetNumOfColumns(pTableMeta);
    if (index.columnIndex == TSDB_TBNAME_COLUMN_INDEX) {
      pSchema = tGetTbnameColumnSchema();
    } else {
      pSchema = tscGetTableColumnSchema(pTableMeta, index.columnIndex);
    }

    bool groupTag = false;
    if (index.columnIndex == TSDB_TBNAME_COLUMN_INDEX || index.columnIndex >= numOfCols) {
      groupTag = true;
    }
  
    SSqlGroupbyExpr* pGroupExpr = &pQueryInfo->groupbyExpr;
    if (pGroupExpr->columnInfo == NULL) {
      pGroupExpr->columnInfo = taosArrayInit(4, sizeof(SColIndex));
    }
    
    if (groupTag) {
      if (!UTIL_TABLE_IS_SUPER_TABLE(pTableMetaInfo)) {
        return invalidSqlErrMsg(tscGetErrorMsgPayload(pCmd), msg9);
      }

      int32_t relIndex = index.columnIndex;
      if (index.columnIndex != TSDB_TBNAME_COLUMN_INDEX) {
        relIndex -= numOfCols;
      }

      SColIndex colIndex = { .colIndex = relIndex, .flag = TSDB_COL_TAG, .colId = pSchema->colId, };
      taosArrayPush(pGroupExpr->columnInfo, &colIndex);
      
      index.columnIndex = relIndex;
      tscColumnListInsert(pTableMetaInfo->tagColList, index.columnIndex, pTableMeta->id.uid, pSchema);
    } else {
      // check if the column type is valid, here only support the bool/tinyint/smallint/bigint group by
      if (pSchema->type == TSDB_DATA_TYPE_TIMESTAMP || pSchema->type == TSDB_DATA_TYPE_FLOAT || pSchema->type == TSDB_DATA_TYPE_DOUBLE) {
        return invalidSqlErrMsg(tscGetErrorMsgPayload(pCmd), msg8);
      }

      tscColumnListInsert(pQueryInfo->colList, index.columnIndex, pTableMeta->id.uid, pSchema);
      
      SColIndex colIndex = { .colIndex = index.columnIndex, .flag = TSDB_COL_NORMAL, .colId = pSchema->colId };
      taosArrayPush(pGroupExpr->columnInfo, &colIndex);
      pQueryInfo->groupbyExpr.orderType = TSDB_ORDER_ASC;

      if (i == 0 && num > 1) {
        return invalidSqlErrMsg(tscGetErrorMsgPayload(pCmd), msg7);
      }
    }
  }

  pQueryInfo->groupbyExpr.tableIndex = tableIndex;
  return TSDB_CODE_SUCCESS;
}


static SColumnFilterInfo* addColumnFilterInfo(SColumnFilterList* filterList) {
  int32_t size = (filterList->numOfFilters) + 1;

  char* tmp = (char*) realloc((void*)(filterList->filterInfo), sizeof(SColumnFilterInfo) * (size));
  if (tmp != NULL) {
    filterList->filterInfo = (SColumnFilterInfo*)tmp;
  } else {
    return NULL;
  }

  filterList->numOfFilters = size;

  SColumnFilterInfo* pColFilterInfo = &(filterList->filterInfo[size - 1]);
  memset(pColFilterInfo, 0, sizeof(SColumnFilterInfo));

  return pColFilterInfo;
}

static int32_t doExtractColumnFilterInfo(SSqlCmd* pCmd, SQueryInfo* pQueryInfo, int32_t timePrecision, SColumnFilterInfo* pColumnFilter,
                                         int16_t colType, tSqlExpr* pExpr) {
  const char* msg = "not supported filter condition";

  tSqlExpr *pRight = pExpr->pRight;

  if (colType >= TSDB_DATA_TYPE_TINYINT && colType <= TSDB_DATA_TYPE_BIGINT) {
    colType = TSDB_DATA_TYPE_BIGINT;
  } else if (colType == TSDB_DATA_TYPE_FLOAT || colType == TSDB_DATA_TYPE_DOUBLE) {
    colType = TSDB_DATA_TYPE_DOUBLE;
  } else if ((colType == TSDB_DATA_TYPE_TIMESTAMP) && (TSDB_DATA_TYPE_BINARY == pRight->value.nType)) {
    int retVal = setColumnFilterInfoForTimestamp(pCmd, pQueryInfo, &pRight->value);
    if (TSDB_CODE_SUCCESS != retVal) {
      return retVal;
    }
  } else if ((colType == TSDB_DATA_TYPE_TIMESTAMP) && (TSDB_DATA_TYPE_BIGINT == pRight->value.nType)) {
    if ((timePrecision == TSDB_TIME_PRECISION_MILLI) && (pRight->flags & (1 << EXPR_FLAG_US_TIMESTAMP))) {
      pRight->value.i64 /= 1000;
    }
  }

  int32_t retVal = TSDB_CODE_SUCCESS;

  int32_t bufLen = 0;
  if (IS_NUMERIC_TYPE(pRight->value.nType)) {
    bufLen = 60;
  } else {
    bufLen = pRight->value.nLen + 1;
  }

  if (pExpr->tokenId == TK_LE || pExpr->tokenId == TK_LT) {
    retVal = tVariantDump(&pRight->value, (char*)&pColumnFilter->upperBndd, colType, false);

  // TK_GT,TK_GE,TK_EQ,TK_NE are based on the pColumn->lowerBndd
  } else if (colType == TSDB_DATA_TYPE_BINARY) {
    pColumnFilter->pz = (int64_t)calloc(1, bufLen * TSDB_NCHAR_SIZE);
    pColumnFilter->len = pRight->value.nLen;
    retVal = tVariantDump(&pRight->value, (char*)pColumnFilter->pz, colType, false);

  } else if (colType == TSDB_DATA_TYPE_NCHAR) {
    // pRight->value.nLen + 1 is larger than the actual nchar string length
    pColumnFilter->pz = (int64_t)calloc(1, bufLen * TSDB_NCHAR_SIZE);
    retVal = tVariantDump(&pRight->value, (char*)pColumnFilter->pz, colType, false);
    size_t len = twcslen((wchar_t*)pColumnFilter->pz);
    pColumnFilter->len = len * TSDB_NCHAR_SIZE;

  } else {
    retVal = tVariantDump(&pRight->value, (char*)&pColumnFilter->lowerBndd, colType, false);
  }

  if (retVal != TSDB_CODE_SUCCESS) {
    return invalidSqlErrMsg(tscGetErrorMsgPayload(pCmd), msg);
  } 

  switch (pExpr->tokenId) {
    case TK_LE:
      pColumnFilter->upperRelOptr = TSDB_RELATION_LESS_EQUAL;
      break;
    case TK_LT:
      pColumnFilter->upperRelOptr = TSDB_RELATION_LESS;
      break;
    case TK_GT:
      pColumnFilter->lowerRelOptr = TSDB_RELATION_GREATER;
      break;
    case TK_GE:
      pColumnFilter->lowerRelOptr = TSDB_RELATION_GREATER_EQUAL;
      break;
    case TK_EQ:
      pColumnFilter->lowerRelOptr = TSDB_RELATION_EQUAL;
      break;
    case TK_NE:
      pColumnFilter->lowerRelOptr = TSDB_RELATION_NOT_EQUAL;
      break;
    case TK_LIKE:
      pColumnFilter->lowerRelOptr = TSDB_RELATION_LIKE;
      break;
    case TK_ISNULL:
      pColumnFilter->lowerRelOptr = TSDB_RELATION_ISNULL;
      break;
    case TK_NOTNULL:
      pColumnFilter->lowerRelOptr = TSDB_RELATION_NOTNULL;
      break;
    default:
      return invalidSqlErrMsg(tscGetErrorMsgPayload(pCmd), msg);
  }

  return TSDB_CODE_SUCCESS;
}

typedef struct SCondExpr {
  tSqlExpr* pTagCond;
  tSqlExpr* pTimewindow;

  tSqlExpr* pColumnCond;

  tSqlExpr* pTableCond;
  int16_t   relType;  // relation between table name in expression and other tag
                      // filter condition expression, TK_AND or TK_OR
  int16_t tableCondIndex;

  tSqlExpr* pJoinExpr;  // join condition
  bool      tsJoin;
} SCondExpr;

static int32_t getTimeRange(STimeWindow* win, tSqlExpr* pRight, int32_t optr, int16_t timePrecision);

static int32_t tablenameListToString(tSqlExpr* pExpr, SStringBuilder* sb) {
  SArray* pList = pExpr->pParam;

  int32_t size = (int32_t) taosArrayGetSize(pList);
  if (size <= 0) {
    return TSDB_CODE_TSC_INVALID_SQL;
  }

  if (size > 0) {
    taosStringBuilderAppendStringLen(sb, QUERY_COND_REL_PREFIX_IN, QUERY_COND_REL_PREFIX_IN_LEN);
  }

  for (int32_t i = 0; i < size; ++i) {
    tSqlExprItem* pSub = taosArrayGet(pList, i);
    tVariant* pVar = &pSub->pNode->value;

    taosStringBuilderAppendStringLen(sb, pVar->pz, pVar->nLen);

    if (i < size - 1) {
      taosStringBuilderAppendString(sb, TBNAME_LIST_SEP);
    }

    if (pVar->nLen <= 0 || !tscValidateTableNameLength(pVar->nLen)) {
      return TSDB_CODE_TSC_INVALID_SQL;
    }
  }

  return TSDB_CODE_SUCCESS;
}

static int32_t tablenameCondToString(tSqlExpr* pExpr, SStringBuilder* sb) {
  taosStringBuilderAppendStringLen(sb, QUERY_COND_REL_PREFIX_LIKE, QUERY_COND_REL_PREFIX_LIKE_LEN);
  taosStringBuilderAppendString(sb, pExpr->value.pz);

  return TSDB_CODE_SUCCESS;
}

enum {
  TSQL_EXPR_TS = 0,
  TSQL_EXPR_TAG = 1,
  TSQL_EXPR_COLUMN = 2,
  TSQL_EXPR_TBNAME = 3,
};

static int32_t extractColumnFilterInfo(SSqlCmd* pCmd, SQueryInfo* pQueryInfo, SColumnIndex* pIndex, tSqlExpr* pExpr, int32_t sqlOptr) {
  STableMetaInfo* pTableMetaInfo = tscGetMetaInfo(pQueryInfo, pIndex->tableIndex);

  STableMeta* pTableMeta = pTableMetaInfo->pTableMeta;
  SSchema*    pSchema = tscGetTableColumnSchema(pTableMeta, pIndex->columnIndex);

  const char* msg1 = "non binary column not support like operator";
  const char* msg2 = "binary column not support this operator";  
  const char* msg3 = "bool column not support this operator";

  SColumn* pColumn = tscColumnListInsert(pQueryInfo->colList, pIndex->columnIndex, pTableMeta->id.uid, pSchema);
  SColumnFilterInfo* pColFilter = NULL;

  /*
   * in case of TK_AND filter condition, we first find the corresponding column and build the query condition together
   * the already existed condition.
   */
  if (sqlOptr == TK_AND) {
    // this is a new filter condition on this column
    if (pColumn->info.flist.numOfFilters == 0) {
      pColFilter = addColumnFilterInfo(&pColumn->info.flist);
    } else {  // update the existed column filter information, find the filter info here
      pColFilter = &pColumn->info.flist.filterInfo[0];
    }

    if (pColFilter == NULL) {
      return TSDB_CODE_TSC_OUT_OF_MEMORY;
    }
  } else if (sqlOptr == TK_OR) {
    // TODO fixme: failed to invalid the filter expression: "col1 = 1 OR col2 = 2"
    pColFilter = addColumnFilterInfo(&pColumn->info.flist);
    if (pColFilter == NULL) {
      return TSDB_CODE_TSC_OUT_OF_MEMORY;
    }
  } else {  // error;
    return TSDB_CODE_TSC_INVALID_SQL;
  }

  pColFilter->filterstr =
      ((pSchema->type == TSDB_DATA_TYPE_BINARY || pSchema->type == TSDB_DATA_TYPE_NCHAR) ? 1 : 0);

  if (pColFilter->filterstr) {
    if (pExpr->tokenId != TK_EQ
      && pExpr->tokenId != TK_NE
      && pExpr->tokenId != TK_ISNULL
      && pExpr->tokenId != TK_NOTNULL
      && pExpr->tokenId != TK_LIKE
      ) {
      return invalidSqlErrMsg(tscGetErrorMsgPayload(pCmd), msg2);
    }
  } else {
    if (pExpr->tokenId == TK_LIKE) {
      return invalidSqlErrMsg(tscGetErrorMsgPayload(pCmd), msg1);
    }
    
    if (pSchema->type == TSDB_DATA_TYPE_BOOL) {
      int32_t t = pExpr->tokenId;
      if (t != TK_EQ && t != TK_NE && t != TK_NOTNULL && t != TK_ISNULL) {
        return invalidSqlErrMsg(tscGetErrorMsgPayload(pCmd), msg3);
      }
    }
  }

  pColumn->columnIndex = pIndex->columnIndex;
  pColumn->tableUid = pTableMeta->id.uid;

  STableComInfo tinfo = tscGetTableInfo(pTableMeta);
  return doExtractColumnFilterInfo(pCmd, pQueryInfo, tinfo.precision, pColFilter, pSchema->type, pExpr);
}

static int32_t getTablenameCond(SSqlCmd* pCmd, SQueryInfo* pQueryInfo, tSqlExpr* pTableCond, SStringBuilder* sb) {
  const char* msg0 = "invalid table name list";
  const char* msg1 = "not string following like";

  if (pTableCond == NULL) {
    return TSDB_CODE_SUCCESS;
  }

  tSqlExpr* pLeft = pTableCond->pLeft;
  tSqlExpr* pRight = pTableCond->pRight;

  if (!isTablenameToken(&pLeft->colInfo)) {
    return TSDB_CODE_TSC_INVALID_SQL;
  }

  int32_t ret = TSDB_CODE_SUCCESS;

  if (pTableCond->tokenId == TK_IN) {
    ret = tablenameListToString(pRight, sb);
  } else if (pTableCond->tokenId == TK_LIKE) {
    if (pRight->tokenId != TK_STRING) {
      return invalidSqlErrMsg(tscGetErrorMsgPayload(pCmd), msg1);
    }
    
    ret = tablenameCondToString(pRight, sb);
  }

  if (ret != TSDB_CODE_SUCCESS) {
    invalidSqlErrMsg(tscGetErrorMsgPayload(pCmd), msg0);
  }

  return ret;
}

static int32_t getColumnQueryCondInfo(SSqlCmd* pCmd, SQueryInfo* pQueryInfo, tSqlExpr* pExpr, int32_t relOptr) {
  if (pExpr == NULL) {
    return TSDB_CODE_SUCCESS;
  }

  if (!tSqlExprIsParentOfLeaf(pExpr)) {  // internal node
    int32_t ret = getColumnQueryCondInfo(pCmd, pQueryInfo, pExpr->pLeft, pExpr->tokenId);
    if (ret != TSDB_CODE_SUCCESS) {
      return ret;
    }

    return getColumnQueryCondInfo(pCmd, pQueryInfo, pExpr->pRight, pExpr->tokenId);
  } else {  // handle leaf node
    SColumnIndex index = COLUMN_INDEX_INITIALIZER;
    if (getColumnIndexByName(pCmd, &pExpr->pLeft->colInfo, pQueryInfo, &index) != TSDB_CODE_SUCCESS) {
      return TSDB_CODE_TSC_INVALID_SQL;
    }

    return extractColumnFilterInfo(pCmd, pQueryInfo, &index, pExpr, relOptr);
  }
}

static int32_t checkAndSetJoinCondInfo(SSqlCmd* pCmd, SQueryInfo* pQueryInfo, tSqlExpr* pExpr) {
  int32_t code = 0;
  const char* msg1 = "timestamp required for join tables";
  const char* msg2 = "only support one join tag for each table";
  const char* msg3 = "type of join columns must be identical";
  const char* msg4 = "invalid column name in join condition";

  if (pExpr == NULL) {
    return TSDB_CODE_SUCCESS;
  }

  if (!tSqlExprIsParentOfLeaf(pExpr)) {
    code = checkAndSetJoinCondInfo(pCmd, pQueryInfo, pExpr->pLeft);
    if (code) {
      return code;
    }

    return checkAndSetJoinCondInfo(pCmd, pQueryInfo, pExpr->pRight);
  }

  SColumnIndex index = COLUMN_INDEX_INITIALIZER;
  if (getColumnIndexByName(pCmd, &pExpr->pLeft->colInfo, pQueryInfo, &index) != TSDB_CODE_SUCCESS) {
    return invalidSqlErrMsg(tscGetErrorMsgPayload(pCmd), msg4);
  }

  STableMetaInfo* pTableMetaInfo = tscGetMetaInfo(pQueryInfo, index.tableIndex);
  SSchema* pTagSchema1 = tscGetTableColumnSchema(pTableMetaInfo->pTableMeta, index.columnIndex);

  assert(index.tableIndex >= 0 && index.tableIndex < TSDB_MAX_JOIN_TABLE_NUM);

  SJoinNode **leftNode = &pQueryInfo->tagCond.joinInfo.joinTables[index.tableIndex];
  if (*leftNode == NULL) {
    return invalidSqlErrMsg(tscGetErrorMsgPayload(pCmd), msg1);
  }

  (*leftNode)->uid = pTableMetaInfo->pTableMeta->id.uid;
  (*leftNode)->tagColId = pTagSchema1->colId;

  if (UTIL_TABLE_IS_SUPER_TABLE(pTableMetaInfo)) {
    STableMeta* pTableMeta = pTableMetaInfo->pTableMeta;

    index.columnIndex = index.columnIndex - tscGetNumOfColumns(pTableMetaInfo->pTableMeta);
    if (!tscColumnExists(pTableMetaInfo->tagColList, index.columnIndex, pTableMetaInfo->pTableMeta->id.uid)) {
      tscColumnListInsert(pTableMetaInfo->tagColList, index.columnIndex, pTableMeta->id.uid, pTagSchema1);

      if (taosArrayGetSize(pTableMetaInfo->tagColList) > 1) {
        return invalidSqlErrMsg(tscGetErrorMsgPayload(pCmd), msg2);
      }
    }
  }

  int16_t leftIdx = index.tableIndex;

  index = (SColumnIndex)COLUMN_INDEX_INITIALIZER;
  if (getColumnIndexByName(pCmd, &pExpr->pRight->colInfo, pQueryInfo, &index) != TSDB_CODE_SUCCESS) {
    return invalidSqlErrMsg(tscGetErrorMsgPayload(pCmd), msg4);
  }

  pTableMetaInfo = tscGetMetaInfo(pQueryInfo, index.tableIndex);
  SSchema* pTagSchema2 = tscGetTableColumnSchema(pTableMetaInfo->pTableMeta, index.columnIndex);

  assert(index.tableIndex >= 0 && index.tableIndex < TSDB_MAX_JOIN_TABLE_NUM);

  SJoinNode **rightNode = &pQueryInfo->tagCond.joinInfo.joinTables[index.tableIndex];
  if (*rightNode == NULL) {
    return invalidSqlErrMsg(tscGetErrorMsgPayload(pCmd), msg1);
  }

  (*rightNode)->uid = pTableMetaInfo->pTableMeta->id.uid;
  (*rightNode)->tagColId = pTagSchema2->colId;

  if (UTIL_TABLE_IS_SUPER_TABLE(pTableMetaInfo)) {
    STableMeta* pTableMeta = pTableMetaInfo->pTableMeta;
    index.columnIndex = index.columnIndex - tscGetNumOfColumns(pTableMeta);
    if (!tscColumnExists(pTableMetaInfo->tagColList, index.columnIndex, pTableMeta->id.uid)) {

      tscColumnListInsert(pTableMetaInfo->tagColList, index.columnIndex, pTableMeta->id.uid, pTagSchema2);
      if (taosArrayGetSize(pTableMetaInfo->tagColList) > 1) {
        return invalidSqlErrMsg(tscGetErrorMsgPayload(pCmd), msg2);
      }
    }
  }

  int16_t rightIdx = index.tableIndex;

  if (pTagSchema1->type != pTagSchema2->type) {
    return invalidSqlErrMsg(tscGetErrorMsgPayload(pCmd), msg3);
  }

  if ((*leftNode)->tagJoin == NULL) {
    (*leftNode)->tagJoin = taosArrayInit(2, sizeof(int16_t));
  }

  if ((*rightNode)->tagJoin == NULL) {
    (*rightNode)->tagJoin = taosArrayInit(2, sizeof(int16_t));
  }

  taosArrayPush((*leftNode)->tagJoin, &rightIdx);
  taosArrayPush((*rightNode)->tagJoin, &leftIdx);

  pQueryInfo->tagCond.joinInfo.hasJoin = true;

  return TSDB_CODE_SUCCESS;

}

static int32_t getJoinCondInfo(SSqlCmd* pCmd, SQueryInfo* pQueryInfo, tSqlExpr* pExpr) {
  if (pExpr == NULL) {
    return TSDB_CODE_SUCCESS;
  }

  return checkAndSetJoinCondInfo(pCmd, pQueryInfo, pExpr);
}

static int32_t validateSQLExpr(SSqlCmd* pCmd, tSqlExpr* pExpr, SQueryInfo* pQueryInfo, SColumnList* pList,
                               int32_t* type, uint64_t* uid) {
  if (pExpr->type == SQL_NODE_TABLE_COLUMN) {
    if (*type == NON_ARITHMEIC_EXPR) {
      *type = NORMAL_ARITHMETIC;
    } else if (*type == AGG_ARIGHTMEIC) {
      return TSDB_CODE_TSC_INVALID_SQL;
    }

    SColumnIndex index = COLUMN_INDEX_INITIALIZER;
    if (getColumnIndexByName(pCmd, &pExpr->colInfo, pQueryInfo, &index) != TSDB_CODE_SUCCESS) {
      return TSDB_CODE_TSC_INVALID_SQL;
    }

    // if column is timestamp, bool, binary, nchar, not support arithmetic, so return invalid sql
    STableMeta* pTableMeta = tscGetMetaInfo(pQueryInfo, index.tableIndex)->pTableMeta;
    SSchema*    pSchema = tscGetTableSchema(pTableMeta) + index.columnIndex;
    
    if ((pSchema->type == TSDB_DATA_TYPE_TIMESTAMP) || (pSchema->type == TSDB_DATA_TYPE_BOOL) ||
        (pSchema->type == TSDB_DATA_TYPE_BINARY) || (pSchema->type == TSDB_DATA_TYPE_NCHAR)) {
      return TSDB_CODE_TSC_INVALID_SQL;
    }

    pList->ids[pList->num++] = index;
  } else if ((pExpr->tokenId == TK_FLOAT && (isnan(pExpr->value.dKey) || isinf(pExpr->value.dKey))) ||
             pExpr->tokenId == TK_NULL) {
    return TSDB_CODE_TSC_INVALID_SQL;
  } else if (pExpr->type == SQL_NODE_SQLFUNCTION) {
    if (*type == NON_ARITHMEIC_EXPR) {
      *type = AGG_ARIGHTMEIC;
    } else if (*type == NORMAL_ARITHMETIC) {
      return TSDB_CODE_TSC_INVALID_SQL;
    }

    int32_t outputIndex = (int32_t)tscSqlExprNumOfExprs(pQueryInfo);
  
    tSqlExprItem item = {.pNode = pExpr, .aliasName = NULL};
  
    // sql function list in selection clause.
    // Append the sqlExpr into exprList of pQueryInfo structure sequentially
    pExpr->functionId = isValidFunction(pExpr->operand.z, pExpr->operand.n);
    if (pExpr->functionId < 0) {
      return TSDB_CODE_TSC_INVALID_SQL;
    }

    if (addExprAndResultField(pCmd, pQueryInfo, outputIndex, &item, false) != TSDB_CODE_SUCCESS) {
      return TSDB_CODE_TSC_INVALID_SQL;
    }

    // It is invalid in case of more than one sqlExpr, such as first(ts, k) - last(ts, k)
    int32_t inc = (int32_t) tscSqlExprNumOfExprs(pQueryInfo) - outputIndex;
    if (inc > 1) {
      return TSDB_CODE_TSC_INVALID_SQL;
    }

    // Not supported data type in arithmetic expression
    uint64_t id = -1;
    for(int32_t i = 0; i < inc; ++i) {
      SExprInfo* p1 = tscSqlExprGet(pQueryInfo, i + outputIndex);
      int16_t t = p1->base.resType;
      if (t == TSDB_DATA_TYPE_BINARY || t == TSDB_DATA_TYPE_NCHAR || t == TSDB_DATA_TYPE_BOOL || t == TSDB_DATA_TYPE_TIMESTAMP) {
        return TSDB_CODE_TSC_INVALID_SQL;
      }

      if (i == 0) {
        id = p1->base.uid;
      } else if (id != p1->base.uid) {
        return TSDB_CODE_TSC_INVALID_SQL;
      }
    }

    *uid = id;
  }

  return TSDB_CODE_SUCCESS;
}

static int32_t validateArithmeticSQLExpr(SSqlCmd* pCmd, tSqlExpr* pExpr, SQueryInfo* pQueryInfo, SColumnList* pList, int32_t* type) {
  if (pExpr == NULL) {
    return TSDB_CODE_SUCCESS;
  }

  tSqlExpr* pLeft = pExpr->pLeft;
  uint64_t uidLeft = 0;
  uint64_t uidRight = 0;

  if (pLeft->type == SQL_NODE_EXPR) {
    int32_t ret = validateArithmeticSQLExpr(pCmd, pLeft, pQueryInfo, pList, type);
    if (ret != TSDB_CODE_SUCCESS) {
      return ret;
    }
  } else {
    int32_t ret = validateSQLExpr(pCmd, pLeft, pQueryInfo, pList, type, &uidLeft);
    if (ret != TSDB_CODE_SUCCESS) {
      return ret;
    }
  }

  tSqlExpr* pRight = pExpr->pRight;
  if (pRight->type == SQL_NODE_EXPR) {
    int32_t ret = validateArithmeticSQLExpr(pCmd, pRight, pQueryInfo, pList, type);
    if (ret != TSDB_CODE_SUCCESS) {
      return ret;
    }
  } else {
    int32_t ret = validateSQLExpr(pCmd, pRight, pQueryInfo, pList, type, &uidRight);
    if (ret != TSDB_CODE_SUCCESS) {
      return ret;
    }

    // the expression not from the same table, return error
    if (uidLeft != uidRight && uidLeft != 0 && uidRight != 0) {
      return TSDB_CODE_TSC_INVALID_SQL;
    }
  }

  return TSDB_CODE_SUCCESS;
}

static bool isValidExpr(tSqlExpr* pLeft, tSqlExpr* pRight, int32_t optr) {
  if (pLeft == NULL || (pRight == NULL && optr != TK_IN)) {
    return false;
  }

  /*
   * filter illegal expression in where clause:
   * 1. count(*) > 12
   * 2. sum(columnA) > sum(columnB)
   * 3. 4 < 5,  'ABC'>'abc'
   *
   * However, columnA < 4+12 is valid
   */
  if (pLeft->type == SQL_NODE_SQLFUNCTION) {
    return false;
  }

  if (pRight == NULL) {
    return true;
  }
  
  if (pLeft->tokenId >= TK_BOOL && pLeft->tokenId <= TK_BINARY && pRight->tokenId >= TK_BOOL && pRight->tokenId <= TK_BINARY) {
    return false;
  }

  return true;
}

static void exchangeExpr(tSqlExpr* pExpr) {
  tSqlExpr* pLeft  = pExpr->pLeft;
  tSqlExpr* pRight = pExpr->pRight;

  if (pRight->tokenId == TK_ID && (pLeft->tokenId == TK_INTEGER || pLeft->tokenId == TK_FLOAT ||
                                    pLeft->tokenId == TK_STRING || pLeft->tokenId == TK_BOOL)) {
    /*
     * exchange value of the left handside and the value of the right-handside
     * to make sure that the value of filter expression always locates in
     * right-handside and
     * the column-id is at the left handside.
     */
    uint32_t optr = 0;
    switch (pExpr->tokenId) {
      case TK_LE:
        optr = TK_GE;
        break;
      case TK_LT:
        optr = TK_GT;
        break;
      case TK_GT:
        optr = TK_LT;
        break;
      case TK_GE:
        optr = TK_LE;
        break;
      default:
        optr = pExpr->tokenId;
    }

    pExpr->tokenId = optr;
    SWAP(pExpr->pLeft, pExpr->pRight, void*);
  }
}

static bool validateJoinExprNode(SSqlCmd* pCmd, SQueryInfo* pQueryInfo, tSqlExpr* pExpr, SColumnIndex* pLeftIndex) {
  const char* msg1 = "illegal column name";
  const char* msg2 = "= is expected in join expression";
  const char* msg3 = "join column must have same type";
  const char* msg4 = "self join is not allowed";
  const char* msg5 = "join table must be the same type(table to table, super table to super table)";

  tSqlExpr* pRight = pExpr->pRight;

  if (pRight->tokenId != TK_ID) {
    return true;
  }

  if (pExpr->tokenId != TK_EQ) {
    invalidSqlErrMsg(tscGetErrorMsgPayload(pCmd), msg2);
    return false;
  }

  SColumnIndex rightIndex = COLUMN_INDEX_INITIALIZER;

  if (getColumnIndexByName(pCmd, &pRight->colInfo, pQueryInfo, &rightIndex) != TSDB_CODE_SUCCESS) {
    invalidSqlErrMsg(tscGetErrorMsgPayload(pCmd), msg1);
    return false;
  }

  // todo extract function
  STableMetaInfo* pLeftMeterMeta = tscGetMetaInfo(pQueryInfo, pLeftIndex->tableIndex);
  SSchema*        pLeftSchema = tscGetTableSchema(pLeftMeterMeta->pTableMeta);
  int16_t         leftType = pLeftSchema[pLeftIndex->columnIndex].type;

  STableMetaInfo* pRightMeterMeta = tscGetMetaInfo(pQueryInfo, rightIndex.tableIndex);
  SSchema*        pRightSchema = tscGetTableSchema(pRightMeterMeta->pTableMeta);
  int16_t         rightType = pRightSchema[rightIndex.columnIndex].type;

  if (leftType != rightType) {
    invalidSqlErrMsg(tscGetErrorMsgPayload(pCmd), msg3);
    return false;
  } else if (pLeftIndex->tableIndex == rightIndex.tableIndex) {
    invalidSqlErrMsg(tscGetErrorMsgPayload(pCmd), msg4);
    return false;
  }

  // table to table/ super table to super table are allowed
  if (UTIL_TABLE_IS_SUPER_TABLE(pLeftMeterMeta) != UTIL_TABLE_IS_SUPER_TABLE(pRightMeterMeta)) {
    invalidSqlErrMsg(tscGetErrorMsgPayload(pCmd), msg5);
    return false;
  }

  return true;
}

static bool validTableNameOptr(tSqlExpr* pExpr) {
  const char nameFilterOptr[] = {TK_IN, TK_LIKE};

  for (int32_t i = 0; i < tListLen(nameFilterOptr); ++i) {
    if (pExpr->tokenId == nameFilterOptr[i]) {
      return true;
    }
  }

  return false;
}

static int32_t setExprToCond(tSqlExpr** parent, tSqlExpr* pExpr, const char* msg, int32_t parentOptr, char* msgBuf) {
  if (*parent != NULL) {
    if (parentOptr == TK_OR && msg != NULL) {
      return invalidSqlErrMsg(msgBuf, msg);
    }

    *parent = tSqlExprCreate((*parent), pExpr, parentOptr);
  } else {
    *parent = pExpr;
  }

  return TSDB_CODE_SUCCESS;
}

static int32_t validateNullExpr(tSqlExpr* pExpr, char* msgBuf) {
  const char* msg = "only support is [not] null";

  tSqlExpr* pRight = pExpr->pRight;
  if (pRight->tokenId == TK_NULL && (!(pExpr->tokenId == TK_ISNULL || pExpr->tokenId == TK_NOTNULL))) {
    return invalidSqlErrMsg(msgBuf, msg);
  }

  return TSDB_CODE_SUCCESS;
}

// check for like expression
static int32_t validateLikeExpr(tSqlExpr* pExpr, STableMeta* pTableMeta, int32_t index, char* msgBuf) {
  const char* msg1 = "wildcard string should be less than 20 characters";
  const char* msg2 = "illegal column name";

  tSqlExpr* pLeft  = pExpr->pLeft;
  tSqlExpr* pRight = pExpr->pRight;

  if (pExpr->tokenId == TK_LIKE) {
    if (pRight->value.nLen > TSDB_PATTERN_STRING_MAX_LEN) {
      return invalidSqlErrMsg(msgBuf, msg1);
    }

    SSchema* pSchema = tscGetTableSchema(pTableMeta);
    if ((!isTablenameToken(&pLeft->colInfo)) && !IS_VAR_DATA_TYPE(pSchema[index].type)) {
      return invalidSqlErrMsg(msgBuf, msg2);
    }
  }

  return TSDB_CODE_SUCCESS;
}

static int32_t handleExprInQueryCond(SSqlCmd* pCmd, SQueryInfo* pQueryInfo, tSqlExpr** pExpr, SCondExpr* pCondExpr,
                                     int32_t* type, int32_t parentOptr) {
  const char* msg1 = "table query cannot use tags filter";
  const char* msg2 = "illegal column name";
  const char* msg3 = "only one query time range allowed";
  const char* msg4 = "too many join tables";
  const char* msg5 = "not support ordinary column join";
  const char* msg6 = "only one query condition on tbname allowed";
  const char* msg7 = "only in/like allowed in filter table name";

  tSqlExpr* pLeft  = (*pExpr)->pLeft;
  tSqlExpr* pRight = (*pExpr)->pRight;

  int32_t ret = TSDB_CODE_SUCCESS;

  SColumnIndex index = COLUMN_INDEX_INITIALIZER;
  if (getColumnIndexByName(pCmd, &pLeft->colInfo, pQueryInfo, &index) != TSDB_CODE_SUCCESS) {
    return invalidSqlErrMsg(tscGetErrorMsgPayload(pCmd), msg2);
  }

  assert(tSqlExprIsParentOfLeaf(*pExpr));

  STableMetaInfo* pTableMetaInfo = tscGetMetaInfo(pQueryInfo, index.tableIndex);
  STableMeta*     pTableMeta = pTableMetaInfo->pTableMeta;

  // validate the null expression
  int32_t code = validateNullExpr(*pExpr, tscGetErrorMsgPayload(pCmd));
  if (code != TSDB_CODE_SUCCESS) {
    return code;
  }

  // validate the like expression
  code = validateLikeExpr(*pExpr, pTableMeta, index.columnIndex, tscGetErrorMsgPayload(pCmd));
  if (code != TSDB_CODE_SUCCESS) {
    return code;
  }

  if (index.columnIndex == PRIMARYKEY_TIMESTAMP_COL_INDEX) {  // query on time range
    if (!validateJoinExprNode(pCmd, pQueryInfo, *pExpr, &index)) {
      return TSDB_CODE_TSC_INVALID_SQL;
    }

    // set join query condition
    if (pRight->tokenId == TK_ID) {  // no need to keep the timestamp join condition
      TSDB_QUERY_SET_TYPE(pQueryInfo->type, TSDB_QUERY_TYPE_JOIN_QUERY);
      pCondExpr->tsJoin = true;

      assert(index.tableIndex >= 0 && index.tableIndex < TSDB_MAX_JOIN_TABLE_NUM);
      SJoinNode **leftNode = &pQueryInfo->tagCond.joinInfo.joinTables[index.tableIndex];
      if (*leftNode == NULL) {
        *leftNode = calloc(1, sizeof(SJoinNode));
        if (*leftNode == NULL) {
          return TSDB_CODE_TSC_OUT_OF_MEMORY;
        }
      }

      int16_t leftIdx = index.tableIndex;

      if (getColumnIndexByName(pCmd, &pRight->colInfo, pQueryInfo, &index) != TSDB_CODE_SUCCESS) {
        return invalidSqlErrMsg(tscGetErrorMsgPayload(pCmd), msg2);
      }

      if (index.tableIndex < 0 || index.tableIndex >= TSDB_MAX_JOIN_TABLE_NUM) {
        return invalidSqlErrMsg(tscGetErrorMsgPayload(pCmd), msg4);
      }

      SJoinNode **rightNode = &pQueryInfo->tagCond.joinInfo.joinTables[index.tableIndex];
      if (*rightNode == NULL) {
        *rightNode = calloc(1, sizeof(SJoinNode));
        if (*rightNode == NULL) {
          return TSDB_CODE_TSC_OUT_OF_MEMORY;
        }
      }

      int16_t rightIdx = index.tableIndex;

      if ((*leftNode)->tsJoin == NULL) {
        (*leftNode)->tsJoin = taosArrayInit(2, sizeof(int16_t));
      }

      if ((*rightNode)->tsJoin == NULL) {
        (*rightNode)->tsJoin = taosArrayInit(2, sizeof(int16_t));
      }

      taosArrayPush((*leftNode)->tsJoin, &rightIdx);
      taosArrayPush((*rightNode)->tsJoin, &leftIdx);

      /*
       * to release expression, e.g., m1.ts = m2.ts,
       * since this expression is used to set the join query type
       */
      tSqlExprDestroy(*pExpr);
    } else {
      ret = setExprToCond(&pCondExpr->pTimewindow, *pExpr, msg3, parentOptr, pQueryInfo->msg);
    }

    *pExpr = NULL;  // remove this expression
    *type = TSQL_EXPR_TS;
  } else if (index.columnIndex >= tscGetNumOfColumns(pTableMeta) || index.columnIndex == TSDB_TBNAME_COLUMN_INDEX) {
    // query on tags, check for tag query condition
    if (UTIL_TABLE_IS_NORMAL_TABLE(pTableMetaInfo)) {
      return invalidSqlErrMsg(tscGetErrorMsgPayload(pCmd), msg1);
    }

    // in case of in operator, keep it in a seprate attribute
    if (index.columnIndex == TSDB_TBNAME_COLUMN_INDEX) {
      if (!validTableNameOptr(*pExpr)) {
        return invalidSqlErrMsg(tscGetErrorMsgPayload(pCmd), msg7);
      }
  
      if (!UTIL_TABLE_IS_SUPER_TABLE(pTableMetaInfo)) {
        return invalidSqlErrMsg(tscGetErrorMsgPayload(pCmd), msg1);
      }

      if (pCondExpr->pTableCond == NULL) {
        pCondExpr->pTableCond = *pExpr;
        pCondExpr->relType = parentOptr;
        pCondExpr->tableCondIndex = index.tableIndex;
      } else {
        return invalidSqlErrMsg(tscGetErrorMsgPayload(pCmd), msg6);
      }

      *type = TSQL_EXPR_TBNAME;
      *pExpr = NULL;
    } else {
      if (pRight != NULL && pRight->tokenId == TK_ID) {  // join on tag columns for stable query
        if (!validateJoinExprNode(pCmd, pQueryInfo, *pExpr, &index)) {
          return TSDB_CODE_TSC_INVALID_SQL;
        }

        pQueryInfo->type |= TSDB_QUERY_TYPE_JOIN_QUERY;
        ret = setExprToCond(&pCondExpr->pJoinExpr, *pExpr, NULL, parentOptr, pQueryInfo->msg);
        *pExpr = NULL;
      } else {
        // do nothing
        //                ret = setExprToCond(pCmd, &pCondExpr->pTagCond,
        //                *pExpr, NULL, parentOptr);
      }

      *type = TSQL_EXPR_TAG;
    }

  } else {  // query on other columns
    *type = TSQL_EXPR_COLUMN;

    if (pRight->tokenId == TK_ID) {  // other column cannot be served as the join column
      return invalidSqlErrMsg(tscGetErrorMsgPayload(pCmd), msg5);
    }

    ret = setExprToCond(&pCondExpr->pColumnCond, *pExpr, NULL, parentOptr, pQueryInfo->msg);
    *pExpr = NULL;  // remove it from expr tree
  }

  return ret;
}

int32_t getQueryCondExpr(SSqlCmd* pCmd, SQueryInfo* pQueryInfo, tSqlExpr** pExpr, SCondExpr* pCondExpr,
                        int32_t* type, int32_t parentOptr) {
  if (pExpr == NULL) {
    return TSDB_CODE_SUCCESS;
  }

  const char* msg1 = "query condition between different columns must use 'AND'";

  if ((*pExpr)->flags & (1 << EXPR_FLAG_TS_ERROR)) {
    return TSDB_CODE_TSC_INVALID_SQL;
  }

  tSqlExpr* pLeft = (*pExpr)->pLeft;
  tSqlExpr* pRight = (*pExpr)->pRight;

  if (!isValidExpr(pLeft, pRight, (*pExpr)->tokenId)) {
    return TSDB_CODE_TSC_INVALID_SQL;
  }

  int32_t leftType = -1;
  int32_t rightType = -1;

  if (!tSqlExprIsParentOfLeaf(*pExpr)) {
    int32_t ret = getQueryCondExpr(pCmd, pQueryInfo, &(*pExpr)->pLeft, pCondExpr, &leftType, (*pExpr)->tokenId);
    if (ret != TSDB_CODE_SUCCESS) {
      return ret;
    }

    ret = getQueryCondExpr(pCmd, pQueryInfo, &(*pExpr)->pRight, pCondExpr, &rightType, (*pExpr)->tokenId);
    if (ret != TSDB_CODE_SUCCESS) {
      return ret;
    }

    /*
     *  if left child and right child do not belong to the same group, the sub
     *  expression is not valid for parent node, it must be TK_AND operator.
     */
    if (leftType != rightType) {
      if ((*pExpr)->tokenId == TK_OR && (leftType + rightType != TSQL_EXPR_TBNAME + TSQL_EXPR_TAG)) {
        return invalidSqlErrMsg(tscGetErrorMsgPayload(pCmd), msg1);
      }
    }

    *type = rightType;
    return TSDB_CODE_SUCCESS;
  }

  exchangeExpr(*pExpr);

  if (pLeft->tokenId == TK_ID && pRight->tokenId == TK_TIMESTAMP && (pRight->flags & (1 << EXPR_FLAG_TIMESTAMP_VAR))) {
    return TSDB_CODE_TSC_INVALID_SQL;
  }

  if ((pLeft->flags & (1 << EXPR_FLAG_TS_ERROR)) || (pRight->flags & (1 << EXPR_FLAG_TS_ERROR))) {
    return TSDB_CODE_TSC_INVALID_SQL;
  }

  return handleExprInQueryCond(pCmd, pQueryInfo, pExpr, pCondExpr, type, parentOptr);
}

static void doExtractExprForSTable(SSqlCmd* pCmd, tSqlExpr** pExpr, SQueryInfo* pQueryInfo, tSqlExpr** pOut, int32_t tableIndex) {
  if (tSqlExprIsParentOfLeaf(*pExpr)) {
    tSqlExpr* pLeft = (*pExpr)->pLeft;

    SColumnIndex index = COLUMN_INDEX_INITIALIZER;
    if (getColumnIndexByName(pCmd, &pLeft->colInfo, pQueryInfo, &index) != TSDB_CODE_SUCCESS) {
      return;
    }

    if (index.tableIndex != tableIndex) {
      return;
    }

    *pOut = *pExpr;
    (*pExpr) = NULL;

  } else {
    *pOut = tSqlExprCreate(NULL, NULL, (*pExpr)->tokenId);

    doExtractExprForSTable(pCmd, &(*pExpr)->pLeft, pQueryInfo, &((*pOut)->pLeft), tableIndex);
    doExtractExprForSTable(pCmd, &(*pExpr)->pRight, pQueryInfo, &((*pOut)->pRight), tableIndex);
  }
}

static tSqlExpr* extractExprForSTable(SSqlCmd* pCmd, tSqlExpr** pExpr, SQueryInfo* pQueryInfo, int32_t tableIndex) {
  tSqlExpr* pResExpr = NULL;

  if (*pExpr != NULL) {
    doExtractExprForSTable(pCmd, pExpr, pQueryInfo, &pResExpr, tableIndex);
    tSqlExprCompact(&pResExpr);
  }

  return pResExpr;
}

int tableNameCompar(const void* lhs, const void* rhs) {
  char* left = *(char**)lhs;
  char* right = *(char**)rhs;

  int32_t ret = strcmp(left, right);

  if (ret == 0) {
    return 0;
  }

  return ret > 0 ? 1 : -1;
}

static int32_t setTableCondForSTableQuery(SSqlCmd* pCmd, SQueryInfo* pQueryInfo, const char* account,
                                          tSqlExpr* pExpr, int16_t tableCondIndex, SStringBuilder* sb) {
  const char* msg = "table name too long";

  if (pExpr == NULL) {
    return TSDB_CODE_SUCCESS;
  }

  STableMetaInfo* pTableMetaInfo = tscGetMetaInfo(pQueryInfo, tableCondIndex);

  STagCond* pTagCond = &pQueryInfo->tagCond;
  pTagCond->tbnameCond.uid = pTableMetaInfo->pTableMeta->id.uid;

  assert(pExpr->tokenId == TK_LIKE || pExpr->tokenId == TK_IN);

  if (pExpr->tokenId == TK_LIKE) {
    char* str = taosStringBuilderGetResult(sb, NULL);
    pQueryInfo->tagCond.tbnameCond.cond = strdup(str);
    pQueryInfo->tagCond.tbnameCond.len = (int32_t) strlen(str);
    return TSDB_CODE_SUCCESS;
  }

  SStringBuilder sb1; memset(&sb1, 0, sizeof(sb1));
  taosStringBuilderAppendStringLen(&sb1, QUERY_COND_REL_PREFIX_IN, QUERY_COND_REL_PREFIX_IN_LEN);

  // remove the duplicated input table names
  int32_t num = 0;
  char*   tableNameString = taosStringBuilderGetResult(sb, NULL);

  char** segments = strsplit(tableNameString + QUERY_COND_REL_PREFIX_IN_LEN, TBNAME_LIST_SEP, &num);
  qsort(segments, num, POINTER_BYTES, tableNameCompar);

  int32_t j = 1;
  for (int32_t i = 1; i < num; ++i) {
    if (strcmp(segments[i], segments[i - 1]) != 0) {
      segments[j++] = segments[i];
    }
  }
  num = j;

  char name[TSDB_DB_NAME_LEN] = {0};
  tNameGetDbName(&pTableMetaInfo->name, name);
  SStrToken dbToken = { .type = TK_STRING, .z = name, .n = (uint32_t)strlen(name) };
  
  for (int32_t i = 0; i < num; ++i) {
    if (i >= 1) {
      taosStringBuilderAppendStringLen(&sb1, TBNAME_LIST_SEP, 1);
    }

    char      idBuf[TSDB_TABLE_FNAME_LEN] = {0};
    int32_t   xlen = (int32_t)strlen(segments[i]);
    SStrToken t = {.z = segments[i], .n = xlen, .type = TK_STRING};

    int32_t ret = setObjFullName(idBuf, account, &dbToken, &t, &xlen);
    if (ret != TSDB_CODE_SUCCESS) {
      taosStringBuilderDestroy(&sb1);
      tfree(segments);

      invalidSqlErrMsg(tscGetErrorMsgPayload(pCmd), msg);
      return ret;
    }

    taosStringBuilderAppendString(&sb1, idBuf);
  }

  char* str = taosStringBuilderGetResult(&sb1, NULL);
  pQueryInfo->tagCond.tbnameCond.cond = strdup(str);
  pQueryInfo->tagCond.tbnameCond.len = (int32_t) strlen(str);

  taosStringBuilderDestroy(&sb1);
  tfree(segments);
  return TSDB_CODE_SUCCESS;
}

static bool validateFilterExpr(SQueryInfo* pQueryInfo) {
  SArray* pColList = pQueryInfo->colList;
  
  size_t num = taosArrayGetSize(pColList);
  
  for (int32_t i = 0; i < num; ++i) {
    SColumn* pCol = taosArrayGetP(pColList, i);

    for (int32_t j = 0; j < pCol->info.flist.numOfFilters; ++j) {
      SColumnFilterInfo* pColFilter = &pCol->info.flist.filterInfo[j];
      int32_t            lowerOptr = pColFilter->lowerRelOptr;
      int32_t            upperOptr = pColFilter->upperRelOptr;

      if ((lowerOptr == TSDB_RELATION_GREATER_EQUAL || lowerOptr == TSDB_RELATION_GREATER) &&
          (upperOptr == TSDB_RELATION_LESS_EQUAL || upperOptr == TSDB_RELATION_LESS)) {
        continue;
      }

      // there must be at least two range, not support yet.
      if (lowerOptr * upperOptr != TSDB_RELATION_INVALID) {
        return false;
      }
    }
  }

  return true;
}

static int32_t getTimeRangeFromExpr(SSqlCmd* pCmd, SQueryInfo* pQueryInfo, tSqlExpr* pExpr) {
  const char* msg0 = "invalid timestamp";
  const char* msg1 = "only one time stamp window allowed";
  int32_t code = 0;

  if (pExpr == NULL) {
    return TSDB_CODE_SUCCESS;
  }

  if (!tSqlExprIsParentOfLeaf(pExpr)) {
    if (pExpr->tokenId == TK_OR) {
      return invalidSqlErrMsg(tscGetErrorMsgPayload(pCmd), msg1);
    }

    code = getTimeRangeFromExpr(pCmd, pQueryInfo, pExpr->pLeft);
    if (code) {
      return code;
    }

    return getTimeRangeFromExpr(pCmd, pQueryInfo, pExpr->pRight);
  } else {
    SColumnIndex index = COLUMN_INDEX_INITIALIZER;
    if (getColumnIndexByName(pCmd, &pExpr->pLeft->colInfo, pQueryInfo, &index) != TSDB_CODE_SUCCESS) {
      return TSDB_CODE_TSC_INVALID_SQL;
    }

    STableMetaInfo* pTableMetaInfo = tscGetMetaInfo(pQueryInfo, index.tableIndex);
    STableComInfo tinfo = tscGetTableInfo(pTableMetaInfo->pTableMeta);
    
    tSqlExpr* pRight = pExpr->pRight;

    STimeWindow win = {.skey = INT64_MIN, .ekey = INT64_MAX};
    if (getTimeRange(&win, pRight, pExpr->tokenId, tinfo.precision) != TSDB_CODE_SUCCESS) {
      return invalidSqlErrMsg(tscGetErrorMsgPayload(pCmd), msg0);
    }

    // update the timestamp query range
    if (pQueryInfo->window.skey < win.skey) {
      pQueryInfo->window.skey = win.skey;
    }

    if (pQueryInfo->window.ekey > win.ekey) {
      pQueryInfo->window.ekey = win.ekey;
    }
  }

  return TSDB_CODE_SUCCESS;
}

static int32_t validateJoinExpr(SSqlCmd* pCmd, SQueryInfo* pQueryInfo, SCondExpr* pCondExpr) {
  const char* msg1 = "super table join requires tags column";
  const char* msg2 = "timestamp join condition missing";
  const char* msg3 = "condition missing for join query";

  if (!QUERY_IS_JOIN_QUERY(pQueryInfo->type)) {
    if (pQueryInfo->numOfTables == 1) {
      return TSDB_CODE_SUCCESS;
    } else {
      return invalidSqlErrMsg(tscGetErrorMsgPayload(pCmd), msg3);
    }
  }

  STableMetaInfo* pTableMetaInfo = tscGetMetaInfo(pQueryInfo, 0);
  if (UTIL_TABLE_IS_SUPER_TABLE(pTableMetaInfo)) {  // for stable join, tag columns
                                                   // must be present for join
    if (pCondExpr->pJoinExpr == NULL) {
      return invalidSqlErrMsg(tscGetErrorMsgPayload(pCmd), msg1);
    }
  }

  if (!pCondExpr->tsJoin) {
    return invalidSqlErrMsg(tscGetErrorMsgPayload(pCmd), msg2);
  }

  return TSDB_CODE_SUCCESS;
}

static void cleanQueryExpr(SCondExpr* pCondExpr) {
  if (pCondExpr->pTableCond) {
    tSqlExprDestroy(pCondExpr->pTableCond);
  }

  if (pCondExpr->pTagCond) {
    tSqlExprDestroy(pCondExpr->pTagCond);
  }

  if (pCondExpr->pColumnCond) {
    tSqlExprDestroy(pCondExpr->pColumnCond);
  }

  if (pCondExpr->pTimewindow) {
    tSqlExprDestroy(pCondExpr->pTimewindow);
  }

  if (pCondExpr->pJoinExpr) {
    tSqlExprDestroy(pCondExpr->pJoinExpr);
  }
}

/*
static void doAddJoinTagsColumnsIntoTagList(SSqlCmd* pCmd, SQueryInfo* pQueryInfo, SCondExpr* pCondExpr) {
  STableMetaInfo* pTableMetaInfo = tscGetMetaInfo(pQueryInfo, 0);
  if (QUERY_IS_JOIN_QUERY(pQueryInfo->type) && UTIL_TABLE_IS_SUPER_TABLE(pTableMetaInfo)) {
    SColumnIndex index = COLUMN_INDEX_INITIALIZER;

    if (getColumnIndexByName(pCmd, &pCondExpr->pJoinExpr->pLeft->colInfo, pQueryInfo, &index) != TSDB_CODE_SUCCESS) {
      tscError("%p: invalid column name (left)", pQueryInfo);
    }

    pTableMetaInfo = tscGetMetaInfo(pQueryInfo, index.tableIndex);
    index.columnIndex = index.columnIndex - tscGetNumOfColumns(pTableMetaInfo->pTableMeta);

    SSchema* pSchema = tscGetTableTagSchema(pTableMetaInfo->pTableMeta);
    tscColumnListInsert(pTableMetaInfo->tagColList, &index, &pSchema[index.columnIndex]);
  
    if (getColumnIndexByName(pCmd, &pCondExpr->pJoinExpr->pRight->colInfo, pQueryInfo, &index) != TSDB_CODE_SUCCESS) {
      tscError("%p: invalid column name (right)", pQueryInfo);
    }

    pTableMetaInfo = tscGetMetaInfo(pQueryInfo, index.tableIndex);
    index.columnIndex = index.columnIndex - tscGetNumOfColumns(pTableMetaInfo->pTableMeta);

    pSchema = tscGetTableTagSchema(pTableMetaInfo->pTableMeta);
    tscColumnListInsert(pTableMetaInfo->tagColList, &index, &pSchema[index.columnIndex]);
  }
}
*/

static int32_t validateTagCondExpr(SSqlCmd* pCmd, tExprNode *p) {
  const char *msg1 = "invalid tag operator";
  const char* msg2 = "not supported filter condition";
  
  do {
    if (p->nodeType != TSQL_NODE_EXPR) {
      break;
    }
    
    if (!p->_node.pLeft || !p->_node.pRight) {
      break;
    }
    
    if (IS_ARITHMETIC_OPTR(p->_node.optr)) {
      return invalidSqlErrMsg(tscGetErrorMsgPayload(pCmd), msg1); 
    }
    
    if (!IS_RELATION_OPTR(p->_node.optr)) {
      break;
    }
    
    tVariant * vVariant = NULL;
    int32_t schemaType = -1;
  
    if (p->_node.pLeft->nodeType == TSQL_NODE_VALUE && p->_node.pRight->nodeType == TSQL_NODE_COL) {
      if (!p->_node.pRight->pSchema) {
        break;
      }
      
      vVariant = p->_node.pLeft->pVal;
      schemaType = p->_node.pRight->pSchema->type;
    } else if (p->_node.pLeft->nodeType == TSQL_NODE_COL && p->_node.pRight->nodeType == TSQL_NODE_VALUE) {
      if (!p->_node.pLeft->pSchema) {
        break;
      }

      vVariant = p->_node.pRight->pVal;
      schemaType = p->_node.pLeft->pSchema->type;
    } else {
      break;
    }

    if (schemaType >= TSDB_DATA_TYPE_TINYINT && schemaType <= TSDB_DATA_TYPE_BIGINT) {
      schemaType = TSDB_DATA_TYPE_BIGINT;
    } else if (schemaType == TSDB_DATA_TYPE_FLOAT || schemaType == TSDB_DATA_TYPE_DOUBLE) {
      schemaType = TSDB_DATA_TYPE_DOUBLE;
    }
    
    int32_t retVal = TSDB_CODE_SUCCESS;

    int32_t bufLen = 0;
    if (IS_NUMERIC_TYPE(vVariant->nType)) {
      bufLen = 60;  // The maximum length of string that a number is converted to.
    } else {
      bufLen = vVariant->nLen + 1;
    }

    if (schemaType == TSDB_DATA_TYPE_BINARY) {
      char *tmp = calloc(1, bufLen * TSDB_NCHAR_SIZE);
      retVal = tVariantDump(vVariant, tmp, schemaType, false);
      free(tmp);
    } else if (schemaType == TSDB_DATA_TYPE_NCHAR) {
      // pRight->value.nLen + 1 is larger than the actual nchar string length
      char *tmp = calloc(1, bufLen * TSDB_NCHAR_SIZE);
      retVal = tVariantDump(vVariant, tmp, schemaType, false);
      free(tmp);
    } else {
      double tmp;
      retVal = tVariantDump(vVariant, (char*)&tmp, schemaType, false);
    }
    
    if (retVal != TSDB_CODE_SUCCESS) {
      return invalidSqlErrMsg(tscGetErrorMsgPayload(pCmd), msg2);
    }
  } while (0);

  return TSDB_CODE_SUCCESS;
}

static int32_t getTagQueryCondExpr(SSqlCmd* pCmd, SQueryInfo* pQueryInfo, SCondExpr* pCondExpr, tSqlExpr** pExpr) {
  int32_t ret = TSDB_CODE_SUCCESS;

  if (pCondExpr->pTagCond == NULL) {
    return ret;
  }
  
  for (int32_t i = 0; i < pQueryInfo->numOfTables; ++i) {
    tSqlExpr* p1 = extractExprForSTable(pCmd, pExpr, pQueryInfo, i);
    if (p1 == NULL) {  // no query condition on this table
      continue;
    }

    tExprNode* p = NULL;
  
    SArray* colList = taosArrayInit(10, sizeof(SColIndex));
    ret = exprTreeFromSqlExpr(pCmd, &p, p1, pQueryInfo, colList, NULL);
    SBufferWriter bw = tbufInitWriter(NULL, false);

    TRY(0) {
      exprTreeToBinary(&bw, p);
    } CATCH(code) {
      tbufCloseWriter(&bw);
      UNUSED(code);
      // TODO: more error handling
    } END_TRY
    
    // add to required table column list
    STableMetaInfo* pTableMetaInfo = tscGetMetaInfo(pQueryInfo, i);
    int64_t uid = pTableMetaInfo->pTableMeta->id.uid;
    int32_t numOfCols = tscGetNumOfColumns(pTableMetaInfo->pTableMeta);
    
    size_t num = taosArrayGetSize(colList);
    for(int32_t j = 0; j < num; ++j) {
      SColIndex* pIndex = taosArrayGet(colList, j);
      SColumnIndex index = {.tableIndex = i, .columnIndex = pIndex->colIndex - numOfCols};

      SSchema* s = tscGetTableSchema(pTableMetaInfo->pTableMeta);
      tscColumnListInsert(pTableMetaInfo->tagColList, index.columnIndex, pTableMetaInfo->pTableMeta->id.uid,
                          &s[pIndex->colIndex]);
    }
    
    tsSetSTableQueryCond(&pQueryInfo->tagCond, uid, &bw);
    tSqlExprCompact(pExpr);

    if (ret == TSDB_CODE_SUCCESS) {
      ret = validateTagCondExpr(pCmd, p);
    }

    tSqlExprDestroy(p1);
    tExprTreeDestroy(p, NULL);
    
    taosArrayDestroy(colList);
    if (pQueryInfo->tagCond.pCond != NULL && taosArrayGetSize(pQueryInfo->tagCond.pCond) > 0 && !UTIL_TABLE_IS_SUPER_TABLE(pTableMetaInfo)) {
      return invalidSqlErrMsg(tscGetErrorMsgPayload(pCmd), "filter on tag not supported for normal table");
    }

    if (ret) {
      break;
    }
  }

  pCondExpr->pTagCond = NULL;
  return ret;
}

int32_t validateJoinNodes(SQueryInfo* pQueryInfo, SSqlObj* pSql) {
  const char* msg1 = "timestamp required for join tables";
  const char* msg2 = "tag required for join stables";

  for (int32_t i = 0; i < pQueryInfo->numOfTables; ++i) {
    SJoinNode *node = pQueryInfo->tagCond.joinInfo.joinTables[i];

    if (node == NULL || node->tsJoin == NULL || taosArrayGetSize(node->tsJoin) <= 0) {
      return invalidSqlErrMsg(tscGetErrorMsgPayload(&pSql->cmd), msg1);
    }
  }

  STableMetaInfo* pTableMetaInfo = tscGetMetaInfo(pQueryInfo, 0);
  if (UTIL_TABLE_IS_SUPER_TABLE(pTableMetaInfo)) {
    for (int32_t i = 0; i < pQueryInfo->numOfTables; ++i) {
      SJoinNode *node = pQueryInfo->tagCond.joinInfo.joinTables[i];

      if (node == NULL || node->tagJoin == NULL || taosArrayGetSize(node->tagJoin) <= 0) {
        return invalidSqlErrMsg(tscGetErrorMsgPayload(&pSql->cmd), msg2);
      }
    }
  }

  return TSDB_CODE_SUCCESS;
}


void mergeJoinNodesImpl(int8_t* r, int8_t* p, int16_t* tidx, SJoinNode** nodes, int32_t type) {
  SJoinNode *node = nodes[*tidx];
  SArray* arr = (type == 0) ? node->tsJoin : node->tagJoin;
  size_t size = taosArrayGetSize(arr);

  p[*tidx] = 1;

  for (int32_t j = 0; j < size; j++) {
    int16_t* idx = taosArrayGet(arr, j);
    r[*idx] = 1;
    if (p[*idx] == 0) {
      mergeJoinNodesImpl(r, p, idx, nodes, type);
    }
  }
}

int32_t mergeJoinNodes(SQueryInfo* pQueryInfo, SSqlObj* pSql) {
  const char* msg1 = "not all join tables have same timestamp";
  const char* msg2 = "not all join tables have same tag";

  int8_t r[TSDB_MAX_JOIN_TABLE_NUM] = {0};
  int8_t p[TSDB_MAX_JOIN_TABLE_NUM] = {0};

  for (int16_t i = 0; i < pQueryInfo->numOfTables; ++i) {
    mergeJoinNodesImpl(r, p, &i, pQueryInfo->tagCond.joinInfo.joinTables, 0);

    taosArrayClear(pQueryInfo->tagCond.joinInfo.joinTables[i]->tsJoin);

    for (int32_t j = 0; j < TSDB_MAX_JOIN_TABLE_NUM; ++j) {
      if (r[j]) {
        taosArrayPush(pQueryInfo->tagCond.joinInfo.joinTables[i]->tsJoin, &j);
      }
    }

    memset(r, 0, sizeof(r));
    memset(p, 0, sizeof(p));
  }

  if (taosArrayGetSize(pQueryInfo->tagCond.joinInfo.joinTables[0]->tsJoin) != pQueryInfo->numOfTables) {
    return invalidSqlErrMsg(tscGetErrorMsgPayload(&pSql->cmd), msg1);
  }

  STableMetaInfo* pTableMetaInfo = tscGetMetaInfo(pQueryInfo, 0);
  if (UTIL_TABLE_IS_SUPER_TABLE(pTableMetaInfo)) {
    for (int16_t i = 0; i < pQueryInfo->numOfTables; ++i) {
      mergeJoinNodesImpl(r, p, &i, pQueryInfo->tagCond.joinInfo.joinTables, 1);

      taosArrayClear(pQueryInfo->tagCond.joinInfo.joinTables[i]->tagJoin);

      for (int32_t j = 0; j < TSDB_MAX_JOIN_TABLE_NUM; ++j) {
        if (r[j]) {
          taosArrayPush(pQueryInfo->tagCond.joinInfo.joinTables[i]->tagJoin, &j);
        }
      }

      memset(r, 0, sizeof(r));
      memset(p, 0, sizeof(p));
    }

    if (taosArrayGetSize(pQueryInfo->tagCond.joinInfo.joinTables[0]->tagJoin) != pQueryInfo->numOfTables) {
      return invalidSqlErrMsg(tscGetErrorMsgPayload(&pSql->cmd), msg2);
    }

  }

  return TSDB_CODE_SUCCESS;
}


int32_t validateWhereNode(SQueryInfo* pQueryInfo, tSqlExpr** pExpr, SSqlObj* pSql) {
  if (pExpr == NULL) {
    return TSDB_CODE_SUCCESS;
  }

  const char* msg1 = "invalid expression";
  const char* msg2 = "invalid filter expression";

  int32_t ret = TSDB_CODE_SUCCESS;

  // tags query condition may be larger than 512bytes, therefore, we need to prepare enough large space
  SStringBuilder sb; memset(&sb, 0, sizeof(sb));
  SCondExpr      condExpr = {0};

  if ((*pExpr)->pLeft == NULL || (*pExpr)->pRight == NULL) {
    return invalidSqlErrMsg(tscGetErrorMsgPayload(&pSql->cmd), msg1);
  }

  int32_t type = 0;
  if ((ret = getQueryCondExpr(&pSql->cmd, pQueryInfo, pExpr, &condExpr, &type, (*pExpr)->tokenId)) != TSDB_CODE_SUCCESS) {
    return ret;
  }

  tSqlExprCompact(pExpr);

  // after expression compact, the expression tree is only include tag query condition
  condExpr.pTagCond = (*pExpr);

  // 1. check if it is a join query
  if ((ret = validateJoinExpr(&pSql->cmd, pQueryInfo, &condExpr)) != TSDB_CODE_SUCCESS) {
    return ret;
  }

  // 2. get the query time range
  if ((ret = getTimeRangeFromExpr(&pSql->cmd, pQueryInfo, condExpr.pTimewindow)) != TSDB_CODE_SUCCESS) {
    return ret;
  }

  // 3. get the tag query condition
  if ((ret = getTagQueryCondExpr(&pSql->cmd, pQueryInfo, &condExpr, pExpr)) != TSDB_CODE_SUCCESS) {
    return ret;
  }

  // 4. get the table name query condition
  if ((ret = getTablenameCond(&pSql->cmd, pQueryInfo, condExpr.pTableCond, &sb)) != TSDB_CODE_SUCCESS) {
    goto PARSE_WHERE_EXIT;
  }

  // 5. other column query condition
  if ((ret = getColumnQueryCondInfo(&pSql->cmd, pQueryInfo, condExpr.pColumnCond, TK_AND)) != TSDB_CODE_SUCCESS) {
    goto PARSE_WHERE_EXIT;
  }

  // 6. join condition
  if ((ret = getJoinCondInfo(&pSql->cmd, pQueryInfo, condExpr.pJoinExpr)) != TSDB_CODE_SUCCESS) {
    goto PARSE_WHERE_EXIT;
  }

  // 7. query condition for table name
  pQueryInfo->tagCond.relType = (condExpr.relType == TK_AND) ? TSDB_RELATION_AND : TSDB_RELATION_OR;

  ret = setTableCondForSTableQuery(&pSql->cmd, pQueryInfo, getAccountId(pSql), condExpr.pTableCond, condExpr.tableCondIndex, &sb);
  taosStringBuilderDestroy(&sb);
  if (ret) {
    goto PARSE_WHERE_EXIT;
  }

  if (!validateFilterExpr(pQueryInfo)) {
    ret = invalidSqlErrMsg(tscGetErrorMsgPayload(&pSql->cmd), msg2);
    goto PARSE_WHERE_EXIT;
  }

  //doAddJoinTagsColumnsIntoTagList(&pSql->cmd, pQueryInfo, &condExpr);
  if (condExpr.tsJoin) {
    ret = validateJoinNodes(pQueryInfo, pSql);
    if (ret) {
      goto PARSE_WHERE_EXIT;
    }

    ret = mergeJoinNodes(pQueryInfo, pSql);
    if (ret) {
      goto PARSE_WHERE_EXIT;
    }
  }

PARSE_WHERE_EXIT:

  cleanQueryExpr(&condExpr);
  return ret;
}

int32_t getTimeRange(STimeWindow* win, tSqlExpr* pRight, int32_t optr, int16_t timePrecision) {
  // this is join condition, do nothing
  if (pRight->tokenId == TK_ID) {
    return TSDB_CODE_SUCCESS;
  }

  /*
   * filter primary ts filter expression like:
   * where ts in ('2015-12-12 4:8:12')
   */
  if (pRight->tokenId == TK_SET || optr == TK_IN) {
    return TSDB_CODE_TSC_INVALID_SQL;
  }

  int64_t val = 0;
  bool    parsed = false;
  if (pRight->value.nType == TSDB_DATA_TYPE_BINARY) {
    pRight->value.nLen = strdequote(pRight->value.pz);

    char* seg = strnchr(pRight->value.pz, '-', pRight->value.nLen, false);
    if (seg != NULL) {
      if (taosParseTime(pRight->value.pz, &val, pRight->value.nLen, TSDB_TIME_PRECISION_MICRO, tsDaylight) == TSDB_CODE_SUCCESS) {
        parsed = true;
      } else {
        return TSDB_CODE_TSC_INVALID_SQL;
      }
    } else {
      SStrToken token = {.z = pRight->value.pz, .n = pRight->value.nLen, .type = TK_ID};
      int32_t   len = tSQLGetToken(pRight->value.pz, &token.type);

      if ((token.type != TK_INTEGER && token.type != TK_FLOAT) || len != pRight->value.nLen) {
        return TSDB_CODE_TSC_INVALID_SQL;
      }
    }
  } else if (pRight->tokenId == TK_INTEGER && timePrecision == TSDB_TIME_PRECISION_MILLI) {
    /*
     * if the pRight->tokenId == TK_INTEGER/TK_FLOAT, the value is adaptive, we
     * need the time precision in metermeta to transfer the value in MICROSECOND
     *
     * Additional check to avoid data overflow
     */
    if (pRight->value.i64 <= INT64_MAX / 1000) {
      pRight->value.i64 *= 1000;
    }
  } else if (pRight->tokenId == TK_FLOAT && timePrecision == TSDB_TIME_PRECISION_MILLI) {
    pRight->value.dKey *= 1000;
  }

  if (!parsed) {
    /*
     * failed to parse timestamp in regular formation, try next
     * it may be a epoch time in string format
     */
    tVariantDump(&pRight->value, (char*)&val, TSDB_DATA_TYPE_BIGINT, true);

    /*
     * transfer it into MICROSECOND format if it is a string, since for
     * TK_INTEGER/TK_FLOAT the value has been transferred
     *
     * additional check to avoid data overflow
     */
    if (pRight->tokenId == TK_STRING && timePrecision == TSDB_TIME_PRECISION_MILLI) {
      if (val <= INT64_MAX / 1000) {
        val *= 1000;
      }
    }
  }

  int32_t delta = 1;
  /* for millisecond, delta is 1ms=1000us */
  if (timePrecision == TSDB_TIME_PRECISION_MILLI) {
    delta *= 1000;
  }

  if (optr == TK_LE) {
    win->ekey = val;
  } else if (optr == TK_LT) {
    win->ekey = val - delta;
  } else if (optr == TK_GT) {
    win->skey = val + delta;
  } else if (optr == TK_GE) {
    win->skey = val;
  } else if (optr == TK_EQ) {
    win->ekey = win->skey = val;
  }
  return TSDB_CODE_SUCCESS;
}

// todo error !!!!
int32_t tsRewriteFieldNameIfNecessary(SSqlCmd* pCmd, SQueryInfo* pQueryInfo) {
  const char rep[] = {'(', ')', '*', ',', '.', '/', '\\', '+', '-', '%', ' '};

  for (int32_t i = 0; i < pQueryInfo->fieldsInfo.numOfOutput; ++i) {
    char* fieldName = tscFieldInfoGetField(&pQueryInfo->fieldsInfo, i)->name;
    for (int32_t j = 0; j < (TSDB_COL_NAME_LEN - 1) && fieldName[j] != 0; ++j) {
      for (int32_t k = 0; k < tListLen(rep); ++k) {
        if (fieldName[j] == rep[k]) {
          fieldName[j] = '_';
          break;
        }
      }
    }

    fieldName[TSDB_COL_NAME_LEN - 1] = 0;
  }

  // the column name may be identical, here check again
  for (int32_t i = 0; i < pQueryInfo->fieldsInfo.numOfOutput; ++i) {
    char* fieldName = tscFieldInfoGetField(&pQueryInfo->fieldsInfo, i)->name;
    for (int32_t j = i + 1; j < pQueryInfo->fieldsInfo.numOfOutput; ++j) {
      if (strncasecmp(fieldName, tscFieldInfoGetField(&pQueryInfo->fieldsInfo, j)->name, (TSDB_COL_NAME_LEN - 1)) == 0) {
        const char* msg = "duplicated column name in new table";
        return invalidSqlErrMsg(tscGetErrorMsgPayload(pCmd), msg);
      }
    }
  }

  return TSDB_CODE_SUCCESS;
}

int32_t validateFillNode(SSqlCmd* pCmd, SQueryInfo* pQueryInfo, SSqlNode* pSqlNode) {
  SArray* pFillToken = pSqlNode->fillType;
  if (pSqlNode->fillType == NULL) {
    return TSDB_CODE_SUCCESS;
  }

  tVariantListItem* pItem = taosArrayGet(pFillToken, 0);

  const int32_t START_INTERPO_COL_IDX = 1;

  const char* msg1 = "value is expected";
  const char* msg2 = "invalid fill option";
  const char* msg3 = "top/bottom not support fill";
  const char* msg4 = "illegal value or data overflow";
  const char* msg5 = "fill only available for interval query";

  if ((!isTimeWindowQuery(pQueryInfo)) && (!tscIsPointInterpQuery(pQueryInfo))) {
    return invalidSqlErrMsg(tscGetErrorMsgPayload(pCmd), msg5);
  }

  /*
   * fill options are set at the end position, when all columns are set properly
   * the columns may be increased due to group by operation
   */
  if (checkQueryRangeForFill(pCmd, pQueryInfo) != TSDB_CODE_SUCCESS) {
    return TSDB_CODE_TSC_INVALID_SQL;
  }


  if (pItem->pVar.nType != TSDB_DATA_TYPE_BINARY) {
    return invalidSqlErrMsg(tscGetErrorMsgPayload(pCmd), msg2);
  }
  
  size_t numOfFields = tscNumOfFields(pQueryInfo);
  
  if (pQueryInfo->fillVal == NULL) {
    pQueryInfo->fillVal = calloc(numOfFields, sizeof(int64_t));
    if (pQueryInfo->fillVal == NULL) {
      return TSDB_CODE_TSC_OUT_OF_MEMORY;
    }
  }

  if (strncasecmp(pItem->pVar.pz, "none", 4) == 0 && pItem->pVar.nLen == 4) {
    pQueryInfo->fillType = TSDB_FILL_NONE;
  } else if (strncasecmp(pItem->pVar.pz, "null", 4) == 0 && pItem->pVar.nLen == 4) {
    pQueryInfo->fillType = TSDB_FILL_NULL;
    for (int32_t i = START_INTERPO_COL_IDX; i < numOfFields; ++i) {
      TAOS_FIELD* pField = tscFieldInfoGetField(&pQueryInfo->fieldsInfo, i);
      setNull((char*)&pQueryInfo->fillVal[i], pField->type, pField->bytes);
    }
  } else if (strncasecmp(pItem->pVar.pz, "prev", 4) == 0 && pItem->pVar.nLen == 4) {
    pQueryInfo->fillType = TSDB_FILL_PREV;
  } else if (strncasecmp(pItem->pVar.pz, "next", 4) == 0 && pItem->pVar.nLen == 4) {
    pQueryInfo->fillType = TSDB_FILL_NEXT;
  } else if (strncasecmp(pItem->pVar.pz, "linear", 6) == 0 && pItem->pVar.nLen == 6) {
    pQueryInfo->fillType = TSDB_FILL_LINEAR;
  } else if (strncasecmp(pItem->pVar.pz, "value", 5) == 0 && pItem->pVar.nLen == 5) {
    pQueryInfo->fillType = TSDB_FILL_SET_VALUE;

    size_t num = taosArrayGetSize(pFillToken);
    if (num == 1) {  // no actual value, return with error code
      return invalidSqlErrMsg(tscGetErrorMsgPayload(pCmd), msg1);
    }

    int32_t startPos = 1;
    int32_t numOfFillVal = (int32_t)(num - 1);

    /* for point interpolation query, we do not have the timestamp column */
    if (tscIsPointInterpQuery(pQueryInfo)) {
      startPos = 0;

      if (numOfFillVal > numOfFields) {
        numOfFillVal = (int32_t)numOfFields;
      }
    } else {
      numOfFillVal = (int16_t)((num >  (int32_t)numOfFields) ? (int32_t)numOfFields : num);
    }

    int32_t j = 1;

    for (int32_t i = startPos; i < numOfFillVal; ++i, ++j) {
      TAOS_FIELD* pField = tscFieldInfoGetField(&pQueryInfo->fieldsInfo, i);

      if (pField->type == TSDB_DATA_TYPE_BINARY || pField->type == TSDB_DATA_TYPE_NCHAR) {
        setVardataNull((char*) &pQueryInfo->fillVal[i], pField->type);
        continue;
      }

      tVariant* p = taosArrayGet(pFillToken, j);
      int32_t ret = tVariantDump(p, (char*)&pQueryInfo->fillVal[i], pField->type, true);
      if (ret != TSDB_CODE_SUCCESS) {
        return invalidSqlErrMsg(tscGetErrorMsgPayload(pCmd), msg4);
      }
    }
    
    if ((num < numOfFields) || ((num - 1 < numOfFields) && (tscIsPointInterpQuery(pQueryInfo)))) {
      tVariantListItem* lastItem = taosArrayGetLast(pFillToken);

      for (int32_t i = numOfFillVal; i < numOfFields; ++i) {
        TAOS_FIELD* pField = tscFieldInfoGetField(&pQueryInfo->fieldsInfo, i);

        if (pField->type == TSDB_DATA_TYPE_BINARY || pField->type == TSDB_DATA_TYPE_NCHAR) {
          setVardataNull((char*) &pQueryInfo->fillVal[i], pField->type);
        } else {
          tVariantDump(&lastItem->pVar, (char*)&pQueryInfo->fillVal[i], pField->type, true);
        }
      }
    }
  } else {
    return invalidSqlErrMsg(tscGetErrorMsgPayload(pCmd), msg2);
  }

  size_t numOfExprs = tscSqlExprNumOfExprs(pQueryInfo);
  for(int32_t i = 0; i < numOfExprs; ++i) {
    SExprInfo* pExpr = tscSqlExprGet(pQueryInfo, i);
    if (pExpr->base.functionId == TSDB_FUNC_TOP || pExpr->base.functionId == TSDB_FUNC_BOTTOM) {
      return invalidSqlErrMsg(tscGetErrorMsgPayload(pCmd), msg3);
    }
  }

  return TSDB_CODE_SUCCESS;
}

static void setDefaultOrderInfo(SQueryInfo* pQueryInfo) {
  /* set default timestamp order information for all queries */
  STableMetaInfo* pTableMetaInfo = tscGetMetaInfo(pQueryInfo, 0);

  pQueryInfo->order.order = TSDB_ORDER_ASC;
  if (isTopBottomQuery(pQueryInfo)) {
    pQueryInfo->order.orderColId = PRIMARYKEY_TIMESTAMP_COL_INDEX;
  } else { // in case of select tbname from super_table, the defualt order column can not be the primary ts column
    pQueryInfo->order.orderColId = INT32_MIN;
  }

  /* for super table query, set default ascending order for group output */
  if (UTIL_TABLE_IS_SUPER_TABLE(pTableMetaInfo)) {
    pQueryInfo->groupbyExpr.orderType = TSDB_ORDER_ASC;
  }
}

int32_t validateOrderbyNode(SSqlCmd* pCmd, SQueryInfo* pQueryInfo, SSqlNode* pSqlNode, SSchema* pSchema) {
  const char* msg0 = "only support order by primary timestamp";
  const char* msg1 = "invalid column name";
  const char* msg2 = "order by primary timestamp or first tag in groupby clause allowed";
  const char* msg3 = "invalid column in order by clause, only primary timestamp or first tag in groupby clause allowed";

  setDefaultOrderInfo(pQueryInfo);
  STableMetaInfo* pTableMetaInfo = tscGetMetaInfo(pQueryInfo, 0);


  if (pQueryInfo->distinctTag == true) {
    pQueryInfo->order.order = TSDB_ORDER_ASC;
    pQueryInfo->order.orderColId = 0; 
    return TSDB_CODE_SUCCESS;
  }
  if (pSqlNode->pSortOrder == NULL) {
    return TSDB_CODE_SUCCESS;
  }

  SArray* pSortorder = pSqlNode->pSortOrder;

  /*
   * for table query, there is only one or none order option is allowed, which is the
   * ts or values(top/bottom) order is supported.
   *
   * for super table query, the order option must be less than 3.
   */
  size_t size = taosArrayGetSize(pSortorder);
  if (UTIL_TABLE_IS_NORMAL_TABLE(pTableMetaInfo)) {
    if (size > 1) {
      return invalidSqlErrMsg(tscGetErrorMsgPayload(pCmd), msg0);
    }
  } else {
    if (size > 2) {
      return invalidSqlErrMsg(tscGetErrorMsgPayload(pCmd), msg3);
    }
  }

  // handle the first part of order by
  tVariant* pVar = taosArrayGet(pSortorder, 0);

  // e.g., order by 1 asc, return directly with out further check.
  if (pVar->nType >= TSDB_DATA_TYPE_TINYINT && pVar->nType <= TSDB_DATA_TYPE_BIGINT) {
    return TSDB_CODE_SUCCESS;
  }

  SStrToken    columnName = {pVar->nLen, pVar->nType, pVar->pz};
  SColumnIndex index = COLUMN_INDEX_INITIALIZER;

  if (UTIL_TABLE_IS_SUPER_TABLE(pTableMetaInfo)) {  // super table query
    if (getColumnIndexByName(pCmd, &columnName, pQueryInfo, &index) != TSDB_CODE_SUCCESS) {
      return invalidSqlErrMsg(tscGetErrorMsgPayload(pCmd), msg1);
    }

    bool orderByTags = false;
    bool orderByTS = false;

    if (index.columnIndex >= tscGetNumOfColumns(pTableMetaInfo->pTableMeta)) {
      int32_t relTagIndex = index.columnIndex - tscGetNumOfColumns(pTableMetaInfo->pTableMeta);
      
      // it is a tag column
      if (pQueryInfo->groupbyExpr.columnInfo == NULL) {
        return invalidSqlErrMsg(tscGetErrorMsgPayload(pCmd), msg2);
      }
      SColIndex* pColIndex = taosArrayGet(pQueryInfo->groupbyExpr.columnInfo, 0);
      if (relTagIndex == pColIndex->colIndex) {
        orderByTags = true;
      }
    } else if (index.columnIndex == TSDB_TBNAME_COLUMN_INDEX) {
      orderByTags = true;
    }

    if (PRIMARYKEY_TIMESTAMP_COL_INDEX == index.columnIndex) {
      orderByTS = true;
    }

    if (!(orderByTags || orderByTS) && !isTopBottomQuery(pQueryInfo)) {
      return invalidSqlErrMsg(tscGetErrorMsgPayload(pCmd), msg3);
    } else {  // order by top/bottom result value column is not supported in case of interval query.
      assert(!(orderByTags && orderByTS));
    }

    size_t s = taosArrayGetSize(pSortorder);
    if (s == 1) {
      if (orderByTags) {
        pQueryInfo->groupbyExpr.orderIndex = index.columnIndex - tscGetNumOfColumns(pTableMetaInfo->pTableMeta);

        tVariantListItem* p1 = taosArrayGet(pSqlNode->pSortOrder, 0);
        pQueryInfo->groupbyExpr.orderType = p1->sortOrder;
      } else if (isTopBottomQuery(pQueryInfo)) {
        /* order of top/bottom query in interval is not valid  */
        SExprInfo* pExpr = tscSqlExprGet(pQueryInfo, 0);
        assert(pExpr->base.functionId == TSDB_FUNC_TS);

        pExpr = tscSqlExprGet(pQueryInfo, 1);
        if (pExpr->base.colInfo.colIndex != index.columnIndex && index.columnIndex != PRIMARYKEY_TIMESTAMP_COL_INDEX) {
          return invalidSqlErrMsg(tscGetErrorMsgPayload(pCmd), msg2);
        }

        tVariantListItem* p1 = taosArrayGet(pSqlNode->pSortOrder, 0);
        pQueryInfo->order.order = p1->sortOrder;
        pQueryInfo->order.orderColId = pSchema[index.columnIndex].colId;
        return TSDB_CODE_SUCCESS;
      } else {
        tVariantListItem* p1 = taosArrayGet(pSqlNode->pSortOrder, 0);

        pQueryInfo->order.order = p1->sortOrder;
        pQueryInfo->order.orderColId = PRIMARYKEY_TIMESTAMP_COL_INDEX;

        // orderby ts query on super table
        if (tscOrderedProjectionQueryOnSTable(pQueryInfo, 0)) {
          addPrimaryTsColIntoResult(pQueryInfo);
        }
      }
    }

    if (s == 2) {
      tVariantListItem *pItem = taosArrayGet(pSqlNode->pSortOrder, 0);
      if (orderByTags) {
        pQueryInfo->groupbyExpr.orderIndex = index.columnIndex - tscGetNumOfColumns(pTableMetaInfo->pTableMeta);
        pQueryInfo->groupbyExpr.orderType = pItem->sortOrder;
      } else {
        pQueryInfo->order.order = pItem->sortOrder;
        pQueryInfo->order.orderColId = PRIMARYKEY_TIMESTAMP_COL_INDEX;
      }

      pItem = taosArrayGet(pSqlNode->pSortOrder, 1);
      tVariant* pVar2 = &pItem->pVar;
      SStrToken cname = {pVar2->nLen, pVar2->nType, pVar2->pz};
      if (getColumnIndexByName(pCmd, &cname, pQueryInfo, &index) != TSDB_CODE_SUCCESS) {
        return invalidSqlErrMsg(tscGetErrorMsgPayload(pCmd), msg1);
      }

      if (index.columnIndex != PRIMARYKEY_TIMESTAMP_COL_INDEX) {
        return invalidSqlErrMsg(tscGetErrorMsgPayload(pCmd), msg2);
      } else {
        tVariantListItem* p1 = taosArrayGet(pSortorder, 1);
        pQueryInfo->order.order = p1->sortOrder;
        pQueryInfo->order.orderColId = PRIMARYKEY_TIMESTAMP_COL_INDEX;
      }
    }

  } else {  // meter query
    if (getColumnIndexByName(pCmd, &columnName, pQueryInfo, &index) != TSDB_CODE_SUCCESS) {
      return invalidSqlErrMsg(tscGetErrorMsgPayload(pCmd), msg1);
    }

    if (index.columnIndex != PRIMARYKEY_TIMESTAMP_COL_INDEX && !isTopBottomQuery(pQueryInfo)) {
      return invalidSqlErrMsg(tscGetErrorMsgPayload(pCmd), msg2);
    }

    if (isTopBottomQuery(pQueryInfo)) {
      /* order of top/bottom query in interval is not valid  */
      SExprInfo* pExpr = tscSqlExprGet(pQueryInfo, 0);
      assert(pExpr->base.functionId == TSDB_FUNC_TS);

      pExpr = tscSqlExprGet(pQueryInfo, 1);
      if (pExpr->base.colInfo.colIndex != index.columnIndex && index.columnIndex != PRIMARYKEY_TIMESTAMP_COL_INDEX) {
        return invalidSqlErrMsg(tscGetErrorMsgPayload(pCmd), msg2);
      }

      tVariantListItem* pItem = taosArrayGet(pSqlNode->pSortOrder, 0);
      pQueryInfo->order.order = pItem->sortOrder;
      pQueryInfo->order.orderColId = pSchema[index.columnIndex].colId;
      return TSDB_CODE_SUCCESS;
    }

    tVariantListItem* pItem = taosArrayGet(pSqlNode->pSortOrder, 0);
    pQueryInfo->order.order = pItem->sortOrder;
  }

  return TSDB_CODE_SUCCESS;
}

int32_t setAlterTableInfo(SSqlObj* pSql, struct SSqlInfo* pInfo) {
  const int32_t DEFAULT_TABLE_INDEX = 0;

  const char* msg1 = "invalid table name";
  const char* msg3 = "manipulation of tag available for super table";
  const char* msg4 = "set tag value only available for table";
  const char* msg5 = "only support add one tag";
  const char* msg6 = "column can only be modified by super table";
  
  const char* msg7 = "no tags can be dropped";
  const char* msg8 = "only support one tag";
  const char* msg9 = "tag name too long";
  
  const char* msg10 = "invalid tag name";
  const char* msg11 = "primary tag cannot be dropped";
  const char* msg12 = "update normal column not supported";
  const char* msg13 = "invalid tag value";
  const char* msg14 = "tag value too long";
  
  const char* msg15 = "no columns can be dropped";
  const char* msg16 = "only support one column";
  const char* msg17 = "invalid column name";
  const char* msg18 = "primary timestamp column cannot be dropped";
  const char* msg19 = "invalid new tag name";
  const char* msg20 = "table is not super table";

  int32_t code = TSDB_CODE_SUCCESS;

  SSqlCmd*        pCmd = &pSql->cmd;
  SAlterTableInfo* pAlterSQL = pInfo->pAlterInfo;
  SQueryInfo*     pQueryInfo = tscGetQueryInfo(pCmd, 0);

  STableMetaInfo* pTableMetaInfo = tscGetMetaInfo(pQueryInfo, DEFAULT_TABLE_INDEX);

  if (tscValidateName(&(pAlterSQL->name)) != TSDB_CODE_SUCCESS) {
    return invalidSqlErrMsg(tscGetErrorMsgPayload(pCmd), msg1);
  }

  code = tscSetTableFullName(pTableMetaInfo, &(pAlterSQL->name), pSql);
  if (code != TSDB_CODE_SUCCESS) {
    return code;
  }

  code = tscGetTableMeta(pSql, pTableMetaInfo);
  if (code != TSDB_CODE_SUCCESS) {
    return code;
  }

  STableMeta* pTableMeta = pTableMetaInfo->pTableMeta;

  if (pAlterSQL->tableType == TSDB_SUPER_TABLE && !(UTIL_TABLE_IS_SUPER_TABLE(pTableMetaInfo))) {
    return invalidSqlErrMsg(tscGetErrorMsgPayload(pCmd), msg20);
  }

  if (pAlterSQL->type == TSDB_ALTER_TABLE_ADD_TAG_COLUMN || pAlterSQL->type == TSDB_ALTER_TABLE_DROP_TAG_COLUMN ||
      pAlterSQL->type == TSDB_ALTER_TABLE_CHANGE_TAG_COLUMN) {
    if (UTIL_TABLE_IS_NORMAL_TABLE(pTableMetaInfo)) {
      return invalidSqlErrMsg(tscGetErrorMsgPayload(pCmd), msg3);
    }
  } else if ((pAlterSQL->type == TSDB_ALTER_TABLE_UPDATE_TAG_VAL) && (UTIL_TABLE_IS_SUPER_TABLE(pTableMetaInfo))) {
    return invalidSqlErrMsg(tscGetErrorMsgPayload(pCmd), msg4);
  } else if ((pAlterSQL->type == TSDB_ALTER_TABLE_ADD_COLUMN || pAlterSQL->type == TSDB_ALTER_TABLE_DROP_COLUMN) &&
             UTIL_TABLE_IS_CHILD_TABLE(pTableMetaInfo)) {
    return invalidSqlErrMsg(tscGetErrorMsgPayload(pCmd), msg6);
  }

  if (pAlterSQL->type == TSDB_ALTER_TABLE_ADD_TAG_COLUMN) {
    SArray* pFieldList = pAlterSQL->pAddColumns;
    if (taosArrayGetSize(pFieldList) > 1) {
      return invalidSqlErrMsg(tscGetErrorMsgPayload(pCmd), msg5);
    }

    TAOS_FIELD* p = taosArrayGet(pFieldList, 0);
    if (!validateOneTags(pCmd, p)) {
      return TSDB_CODE_TSC_INVALID_SQL;
    }
  
    tscFieldInfoAppend(&pQueryInfo->fieldsInfo, p);
  } else if (pAlterSQL->type == TSDB_ALTER_TABLE_DROP_TAG_COLUMN) {
    if (tscGetNumOfTags(pTableMeta) == 1) {
      return invalidSqlErrMsg(tscGetErrorMsgPayload(pCmd), msg7);
    }

    // numOfTags == 1
    if (taosArrayGetSize(pAlterSQL->varList) > 1) {
      return invalidSqlErrMsg(tscGetErrorMsgPayload(pCmd), msg8);
    }

    tVariantListItem* pItem = taosArrayGet(pAlterSQL->varList, 0);
    if (pItem->pVar.nLen >= TSDB_COL_NAME_LEN) {
      return invalidSqlErrMsg(tscGetErrorMsgPayload(pCmd), msg9);
    }

    SColumnIndex index = COLUMN_INDEX_INITIALIZER;
    SStrToken    name = {.z = pItem->pVar.pz, .n = pItem->pVar.nLen, .type = TK_STRING};

    if (getColumnIndexByName(pCmd, &name, pQueryInfo, &index) != TSDB_CODE_SUCCESS) {
      return TSDB_CODE_TSC_INVALID_SQL;
    }

    int32_t numOfCols = tscGetNumOfColumns(pTableMeta);
    if (index.columnIndex < numOfCols) {
      return invalidSqlErrMsg(tscGetErrorMsgPayload(pCmd), msg10);
    } else if (index.columnIndex == numOfCols) {
      return invalidSqlErrMsg(tscGetErrorMsgPayload(pCmd), msg11);
    }

    char name1[128] = {0};
    strncpy(name1, pItem->pVar.pz, pItem->pVar.nLen);
  
    TAOS_FIELD f = tscCreateField(TSDB_DATA_TYPE_INT, name1, tDataTypes[TSDB_DATA_TYPE_INT].bytes);
    tscFieldInfoAppend(&pQueryInfo->fieldsInfo, &f);
  } else if (pAlterSQL->type == TSDB_ALTER_TABLE_CHANGE_TAG_COLUMN) {
    SArray* pVarList = pAlterSQL->varList;
    if (taosArrayGetSize(pVarList) > 2) {
      return TSDB_CODE_TSC_INVALID_SQL;
    }

    tVariantListItem* pSrcItem = taosArrayGet(pAlterSQL->varList, 0);
    tVariantListItem* pDstItem = taosArrayGet(pAlterSQL->varList, 1);

    if (pSrcItem->pVar.nLen >= TSDB_COL_NAME_LEN || pDstItem->pVar.nLen >= TSDB_COL_NAME_LEN) {
      return invalidSqlErrMsg(tscGetErrorMsgPayload(pCmd), msg9);
    }

    if (pSrcItem->pVar.nType != TSDB_DATA_TYPE_BINARY || pDstItem->pVar.nType != TSDB_DATA_TYPE_BINARY) {
      return invalidSqlErrMsg(tscGetErrorMsgPayload(pCmd), msg10);
    }

    SColumnIndex srcIndex = COLUMN_INDEX_INITIALIZER;
    SColumnIndex destIndex = COLUMN_INDEX_INITIALIZER;

    SStrToken srcToken = {.z = pSrcItem->pVar.pz, .n = pSrcItem->pVar.nLen, .type = TK_STRING};
    if (getColumnIndexByName(pCmd, &srcToken, pQueryInfo, &srcIndex) != TSDB_CODE_SUCCESS) {
      return invalidSqlErrMsg(tscGetErrorMsgPayload(pCmd), msg17);
    }

    SStrToken destToken = {.z = pDstItem->pVar.pz, .n = pDstItem->pVar.nLen, .type = TK_STRING};
    if (getColumnIndexByName(pCmd, &destToken, pQueryInfo, &destIndex) == TSDB_CODE_SUCCESS) {
      return invalidSqlErrMsg(tscGetErrorMsgPayload(pCmd), msg19);
    }

    tVariantListItem* pItem = taosArrayGet(pVarList, 0);

    char name[TSDB_COL_NAME_LEN] = {0};
    strncpy(name, pItem->pVar.pz, pItem->pVar.nLen);
    TAOS_FIELD f = tscCreateField(TSDB_DATA_TYPE_INT, name, tDataTypes[TSDB_DATA_TYPE_INT].bytes);
    tscFieldInfoAppend(&pQueryInfo->fieldsInfo, &f);

    pItem = taosArrayGet(pVarList, 1);
    memset(name, 0, tListLen(name));

    strncpy(name, pItem->pVar.pz, pItem->pVar.nLen);
    f = tscCreateField(TSDB_DATA_TYPE_INT, name, tDataTypes[TSDB_DATA_TYPE_INT].bytes);
    tscFieldInfoAppend(&pQueryInfo->fieldsInfo, &f);
  } else if (pAlterSQL->type == TSDB_ALTER_TABLE_UPDATE_TAG_VAL) {
    // Note: update can only be applied to table not super table.
    // the following is used to handle tags value for table created according to super table
    pCmd->command = TSDB_SQL_UPDATE_TAGS_VAL;
    
    SArray* pVarList = pAlterSQL->varList;
    tVariantListItem* item = taosArrayGet(pVarList, 0);
    int16_t       numOfTags = tscGetNumOfTags(pTableMeta);

    SColumnIndex columnIndex = COLUMN_INDEX_INITIALIZER;
    SStrToken    name = {.type = TK_STRING, .z = item->pVar.pz, .n = item->pVar.nLen};
    if (getColumnIndexByName(pCmd, &name, pQueryInfo, &columnIndex) != TSDB_CODE_SUCCESS) {
      return TSDB_CODE_TSC_INVALID_SQL;
    }

    if (columnIndex.columnIndex < tscGetNumOfColumns(pTableMeta)) {
      return invalidSqlErrMsg(tscGetErrorMsgPayload(pCmd), msg12);
    }

    tVariantListItem* pItem = taosArrayGet(pVarList, 1);
    SSchema* pTagsSchema = tscGetTableColumnSchema(pTableMetaInfo->pTableMeta, columnIndex.columnIndex);
    pAlterSQL->tagData.data = calloc(1, pTagsSchema->bytes * TSDB_NCHAR_SIZE + VARSTR_HEADER_SIZE);

    if (tVariantDump(&pItem->pVar, pAlterSQL->tagData.data, pTagsSchema->type, true) != TSDB_CODE_SUCCESS) {
      return invalidSqlErrMsg(tscGetErrorMsgPayload(pCmd), msg13);
    }
    
    pAlterSQL->tagData.dataLen = pTagsSchema->bytes;

    // validate the length of binary
    if ((pTagsSchema->type == TSDB_DATA_TYPE_BINARY || pTagsSchema->type == TSDB_DATA_TYPE_NCHAR) &&
        varDataTLen(pAlterSQL->tagData.data) > pTagsSchema->bytes) {
      return invalidSqlErrMsg(tscGetErrorMsgPayload(pCmd), msg14);
    }

    int32_t schemaLen = sizeof(STColumn) * numOfTags;
    int32_t size = sizeof(SUpdateTableTagValMsg) + pTagsSchema->bytes + schemaLen + TSDB_EXTRA_PAYLOAD_SIZE;

    if (TSDB_CODE_SUCCESS != tscAllocPayload(pCmd, size)) {
      tscError("0x%"PRIx64" failed to malloc for alter table msg", pSql->self);
      return TSDB_CODE_TSC_OUT_OF_MEMORY;
    }

    SUpdateTableTagValMsg* pUpdateMsg = (SUpdateTableTagValMsg*) pCmd->payload;
    pUpdateMsg->head.vgId = htonl(pTableMeta->vgId);
    pUpdateMsg->tid       = htonl(pTableMeta->id.tid);
    pUpdateMsg->uid       = htobe64(pTableMeta->id.uid);
    pUpdateMsg->colId     = htons(pTagsSchema->colId);
    pUpdateMsg->type      = pTagsSchema->type;
    pUpdateMsg->bytes     = htons(pTagsSchema->bytes);
    pUpdateMsg->tversion  = htons(pTableMeta->tversion);
    pUpdateMsg->numOfTags = htons(numOfTags);
    pUpdateMsg->schemaLen = htonl(schemaLen);

    // the schema is located after the msg body, then followed by true tag value
    char* d = pUpdateMsg->data;
    SSchema* pTagCols = tscGetTableTagSchema(pTableMeta);
    for (int i = 0; i < numOfTags; ++i) {
      STColumn* pCol = (STColumn*) d;
      pCol->colId = htons(pTagCols[i].colId);
      pCol->bytes = htons(pTagCols[i].bytes);
      pCol->type  = pTagCols[i].type;
      pCol->offset = 0;

      d += sizeof(STColumn);
    }

    // copy the tag value to msg body
    pItem = taosArrayGet(pVarList, 1);
    tVariantDump(&pItem->pVar, pUpdateMsg->data + schemaLen, pTagsSchema->type, true);
    
    int32_t len = 0;
    if (pTagsSchema->type != TSDB_DATA_TYPE_BINARY && pTagsSchema->type != TSDB_DATA_TYPE_NCHAR) {
      len = tDataTypes[pTagsSchema->type].bytes;
    } else {
      len = varDataTLen(pUpdateMsg->data + schemaLen);
    }
    
    pUpdateMsg->tagValLen = htonl(len);  // length may be changed after dump data
    
    int32_t total = sizeof(SUpdateTableTagValMsg) + len + schemaLen;
    pUpdateMsg->head.contLen = htonl(total);
    
  } else if (pAlterSQL->type == TSDB_ALTER_TABLE_ADD_COLUMN) {
    SArray* pFieldList = pAlterSQL->pAddColumns;
    if (taosArrayGetSize(pFieldList) > 1) {
      const char* msg = "only support add one column";
      return invalidSqlErrMsg(tscGetErrorMsgPayload(pCmd), msg);
    }

    TAOS_FIELD* p = taosArrayGet(pFieldList, 0);
    if (!validateOneColumn(pCmd, p)) {
      return TSDB_CODE_TSC_INVALID_SQL;
    }
  
    tscFieldInfoAppend(&pQueryInfo->fieldsInfo, p);
  } else if (pAlterSQL->type == TSDB_ALTER_TABLE_DROP_COLUMN) {
    if (tscGetNumOfColumns(pTableMeta) == TSDB_MIN_COLUMNS) {  //
      return invalidSqlErrMsg(tscGetErrorMsgPayload(pCmd), msg15);
    }

    size_t size = taosArrayGetSize(pAlterSQL->varList);
    if (size > 1) {
      return invalidSqlErrMsg(tscGetErrorMsgPayload(pCmd), msg16);
    }

    tVariantListItem* pItem = taosArrayGet(pAlterSQL->varList, 0);

    SColumnIndex columnIndex = COLUMN_INDEX_INITIALIZER;
    SStrToken    name = {.type = TK_STRING, .z = pItem->pVar.pz, .n = pItem->pVar.nLen};
    if (getColumnIndexByName(pCmd, &name, pQueryInfo, &columnIndex) != TSDB_CODE_SUCCESS) {
      return invalidSqlErrMsg(tscGetErrorMsgPayload(pCmd), msg17);
    }

    if (columnIndex.columnIndex == PRIMARYKEY_TIMESTAMP_COL_INDEX) {
      return invalidSqlErrMsg(tscGetErrorMsgPayload(pCmd), msg18);
    }

    char name1[TSDB_COL_NAME_LEN] = {0};
    tstrncpy(name1, pItem->pVar.pz, sizeof(name1));
    TAOS_FIELD f = tscCreateField(TSDB_DATA_TYPE_INT, name1, tDataTypes[TSDB_DATA_TYPE_INT].bytes);
    tscFieldInfoAppend(&pQueryInfo->fieldsInfo, &f);
  }

  return TSDB_CODE_SUCCESS;
}

int32_t validateSqlFunctionInStreamSql(SSqlCmd* pCmd, SQueryInfo* pQueryInfo) {
  const char* msg0 = "sample interval can not be less than 10ms.";
  const char* msg1 = "functions not allowed in select clause";

  if (pQueryInfo->interval.interval != 0 && pQueryInfo->interval.interval < 10 &&
     pQueryInfo->interval.intervalUnit != 'n' &&
     pQueryInfo->interval.intervalUnit != 'y') {
    return invalidSqlErrMsg(tscGetErrorMsgPayload(pCmd), msg0);
  }
  
  size_t size = taosArrayGetSize(pQueryInfo->exprList);
  for (int32_t i = 0; i < size; ++i) {
    int32_t functId = tscSqlExprGet(pQueryInfo, i)->base.functionId;
    if (!IS_STREAM_QUERY_VALID(aAggs[functId].status)) {
      return invalidSqlErrMsg(tscGetErrorMsgPayload(pCmd), msg1);
    }
  }

  return TSDB_CODE_SUCCESS;
}

int32_t validateFunctionsInIntervalOrGroupbyQuery(SSqlCmd* pCmd, SQueryInfo* pQueryInfo) {
  bool        isProjectionFunction = false;
  const char* msg1 = "column projection is not compatible with interval";

  // multi-output set/ todo refactor
  size_t size = taosArrayGetSize(pQueryInfo->exprList);
  
  for (int32_t k = 0; k < size; ++k) {
    SExprInfo* pExpr = tscSqlExprGet(pQueryInfo, k);

    // projection query on primary timestamp, the selectivity function needs to be present.
    if (pExpr->base.functionId == TSDB_FUNC_PRJ && pExpr->base.colInfo.colId == PRIMARYKEY_TIMESTAMP_COL_INDEX) {
      bool hasSelectivity = false;
      for (int32_t j = 0; j < size; ++j) {
        SExprInfo* pEx = tscSqlExprGet(pQueryInfo, j);
        if ((aAggs[pEx->base.functionId].status & TSDB_FUNCSTATE_SELECTIVITY) == TSDB_FUNCSTATE_SELECTIVITY) {
          hasSelectivity = true;
          break;
        }
      }

      if (hasSelectivity) {
        continue;
      }
    }

    if ((pExpr->base.functionId == TSDB_FUNC_PRJ && pExpr->base.numOfParams == 0) || pExpr->base.functionId == TSDB_FUNC_DIFF ||
        pExpr->base.functionId == TSDB_FUNC_ARITHM) {
      isProjectionFunction = true;
    }
  }

  if (isProjectionFunction) {
    invalidSqlErrMsg(tscGetErrorMsgPayload(pCmd), msg1);
  }

  return isProjectionFunction == true ? TSDB_CODE_TSC_INVALID_SQL : TSDB_CODE_SUCCESS;
}

typedef struct SDNodeDynConfOption {
  char*   name;  // command name
  int32_t len;   // name string length
} SDNodeDynConfOption;


int32_t validateEp(char* ep) {  
  char buf[TSDB_EP_LEN + 1] = {0};
  tstrncpy(buf, ep, TSDB_EP_LEN);

  char* pos = strchr(buf, ':');
  if (NULL == pos) {
    int32_t val = strtol(ep, NULL, 10);
    if (val <= 0 || val > 65536) {
      return TSDB_CODE_TSC_INVALID_SQL;
    }
  } else {
    uint16_t port = atoi(pos + 1);
    if (0 == port) {
      return TSDB_CODE_TSC_INVALID_SQL;
    }
  }

  return TSDB_CODE_SUCCESS;
}

int32_t validateDNodeConfig(SMiscInfo* pOptions) {
  int32_t numOfToken = (int32_t) taosArrayGetSize(pOptions->a);

  if (numOfToken < 2 || numOfToken > 3) {
    return TSDB_CODE_TSC_INVALID_SQL;
  }

  const int tokenLogEnd = 2;
  const int tokenBalance = 2;
  const int tokenMonitor = 3;
  const int tokenDebugFlag = 4;
  const int tokenDebugFlagEnd = 20;
  const SDNodeDynConfOption cfgOptions[] = {
      {"resetLog", 8},    {"resetQueryCache", 15},  {"balance", 7},     {"monitor", 7},
      {"debugFlag", 9},   {"monDebugFlag", 12},     {"vDebugFlag", 10}, {"mDebugFlag", 10},
      {"cDebugFlag", 10}, {"httpDebugFlag", 13},    {"qDebugflag", 10}, {"sdbDebugFlag", 12},
      {"uDebugFlag", 10}, {"tsdbDebugFlag", 13},    {"sDebugflag", 10}, {"rpcDebugFlag", 12},
      {"dDebugFlag", 10}, {"mqttDebugFlag", 13},    {"wDebugFlag", 10}, {"tmrDebugFlag", 12},
      {"cqDebugFlag", 11},
  };

  SStrToken* pOptionToken = taosArrayGet(pOptions->a, 1);

  if (numOfToken == 2) {
    // reset log and reset query cache does not need value
    for (int32_t i = 0; i < tokenLogEnd; ++i) {
      const SDNodeDynConfOption* pOption = &cfgOptions[i];
      if ((strncasecmp(pOption->name, pOptionToken->z, pOptionToken->n) == 0) && (pOption->len == pOptionToken->n)) {
        return TSDB_CODE_SUCCESS;
      }
    }
  } else if ((strncasecmp(cfgOptions[tokenBalance].name, pOptionToken->z, pOptionToken->n) == 0) &&
             (cfgOptions[tokenBalance].len == pOptionToken->n)) {
    SStrToken* pValToken = taosArrayGet(pOptions->a, 2);
    int32_t vnodeId = 0;
    int32_t dnodeId = 0;
    strdequote(pValToken->z);
    bool parseOk = taosCheckBalanceCfgOptions(pValToken->z, &vnodeId, &dnodeId);
    if (!parseOk) {
      return TSDB_CODE_TSC_INVALID_SQL;  // options value is invalid
    }
    return TSDB_CODE_SUCCESS;
  } else if ((strncasecmp(cfgOptions[tokenMonitor].name, pOptionToken->z, pOptionToken->n) == 0) &&
             (cfgOptions[tokenMonitor].len == pOptionToken->n)) {
    SStrToken* pValToken = taosArrayGet(pOptions->a, 2);
    int32_t    val = strtol(pValToken->z, NULL, 10);
    if (val != 0 && val != 1) {
      return TSDB_CODE_TSC_INVALID_SQL;  // options value is invalid
    }
    return TSDB_CODE_SUCCESS;
  } else {
    SStrToken* pValToken = taosArrayGet(pOptions->a, 2);

    int32_t val = strtol(pValToken->z, NULL, 10);
    if (val < 0 || val > 256) {
      /* options value is out of valid range */
      return TSDB_CODE_TSC_INVALID_SQL;
    }

    for (int32_t i = tokenDebugFlag; i < tokenDebugFlagEnd; ++i) {
      const SDNodeDynConfOption* pOption = &cfgOptions[i];

      // options is valid
      if ((strncasecmp(pOption->name, pOptionToken->z, pOptionToken->n) == 0) && (pOption->len == pOptionToken->n)) {
        return TSDB_CODE_SUCCESS;
      }
    }
  }

  return TSDB_CODE_TSC_INVALID_SQL;
}

int32_t validateLocalConfig(SMiscInfo* pOptions) {
  int32_t numOfToken = (int32_t) taosArrayGetSize(pOptions->a);
  if (numOfToken < 1 || numOfToken > 2) {
    return TSDB_CODE_TSC_INVALID_SQL;
  }

  SDNodeDynConfOption LOCAL_DYNAMIC_CFG_OPTIONS[6] = {{"resetLog", 8},    {"rpcDebugFlag", 12}, {"tmrDebugFlag", 12},
                                                      {"cDebugFlag", 10}, {"uDebugFlag", 10},   {"debugFlag", 9}};


  SStrToken* pOptionToken = taosArrayGet(pOptions->a, 0);

  if (numOfToken == 1) {
    // reset log does not need value
    for (int32_t i = 0; i < 1; ++i) {
      SDNodeDynConfOption* pOption = &LOCAL_DYNAMIC_CFG_OPTIONS[i];
      if ((pOption->len == pOptionToken->n) &&
              (strncasecmp(pOption->name, pOptionToken->z, pOptionToken->n) == 0)) {
        return TSDB_CODE_SUCCESS;
      }
    }
  } else {
    SStrToken* pValToken = taosArrayGet(pOptions->a, 1);

    int32_t val = strtol(pValToken->z, NULL, 10);
    if (!validateDebugFlag(val)) {
      return TSDB_CODE_TSC_INVALID_SQL;
    }

    for (int32_t i = 1; i < tListLen(LOCAL_DYNAMIC_CFG_OPTIONS); ++i) {
      SDNodeDynConfOption* pOption = &LOCAL_DYNAMIC_CFG_OPTIONS[i];
      if ((pOption->len == pOptionToken->n)
              && (strncasecmp(pOption->name, pOptionToken->z, pOptionToken->n) == 0)) {
        return TSDB_CODE_SUCCESS;
      }
    }
  }
  return TSDB_CODE_TSC_INVALID_SQL;
}

int32_t validateColumnName(char* name) {
  bool ret = isKeyWord(name, (int32_t)strlen(name));
  if (ret) {
    return TSDB_CODE_TSC_INVALID_SQL;
  }

  SStrToken token = {.z = name};
  token.n = tSQLGetToken(name, &token.type);

  if (token.type != TK_STRING && token.type != TK_ID) {
    return TSDB_CODE_TSC_INVALID_SQL;
  }

  if (token.type == TK_STRING) {
    strdequote(token.z);
    strntolower(token.z, token.z, token.n);
    token.n = (uint32_t)strtrim(token.z);

    int32_t k = tSQLGetToken(token.z, &token.type);
    if (k != token.n) {
      return TSDB_CODE_TSC_INVALID_SQL;
    }

    return validateColumnName(token.z);
  } else {
    if (isNumber(&token)) {
      return TSDB_CODE_TSC_INVALID_SQL;
    }
  }

  return TSDB_CODE_SUCCESS;
}

bool hasTimestampForPointInterpQuery(SQueryInfo* pQueryInfo) {
  if (!tscIsPointInterpQuery(pQueryInfo)) {
    return true;
  }

  if (pQueryInfo->window.skey == INT64_MIN || pQueryInfo->window.ekey == INT64_MAX) {
    return false;
  }

  return !(pQueryInfo->window.skey != pQueryInfo->window.ekey && pQueryInfo->interval.interval == 0);
}

int32_t validateLimitNode(SSqlCmd* pCmd, SQueryInfo* pQueryInfo, int32_t clauseIndex, SSqlNode* pSqlNode, SSqlObj* pSql) {
  STableMetaInfo* pTableMetaInfo = tscGetMetaInfo(pQueryInfo, 0);

  const char* msg0 = "soffset/offset can not be less than 0";
  const char* msg1 = "slimit/soffset only available for STable query";
  const char* msg2 = "slimit/soffset can not apply to projection query";

  // handle the limit offset value, validate the limit
  pQueryInfo->limit = pSqlNode->limit;
  pQueryInfo->clauseLimit = pQueryInfo->limit.limit;
  pQueryInfo->slimit = pSqlNode->slimit;
  
  tscDebug("0x%"PRIx64" limit:%" PRId64 ", offset:%" PRId64 " slimit:%" PRId64 ", soffset:%" PRId64, pSql->self,
      pQueryInfo->limit.limit, pQueryInfo->limit.offset, pQueryInfo->slimit.limit, pQueryInfo->slimit.offset);
  
  if (pQueryInfo->slimit.offset < 0 || pQueryInfo->limit.offset < 0) {
    return invalidSqlErrMsg(tscGetErrorMsgPayload(pCmd), msg0);
  }

  if (pQueryInfo->limit.limit == 0) {
    tscDebug("0x%"PRIx64" limit 0, no output result", pSql->self);
    pQueryInfo->command = TSDB_SQL_RETRIEVE_EMPTY_RESULT;
    return TSDB_CODE_SUCCESS;
  }

  // todo refactor
  if (UTIL_TABLE_IS_SUPER_TABLE(pTableMetaInfo)) {
    if (!tscQueryTags(pQueryInfo)) {  // local handle the super table tag query
      if (tscIsProjectionQueryOnSTable(pQueryInfo, 0)) {
        if (pQueryInfo->slimit.limit > 0 || pQueryInfo->slimit.offset > 0) {
          return invalidSqlErrMsg(tscGetErrorMsgPayload(pCmd), msg2);
        }

        // for projection query on super table, all queries are subqueries
        if (tscNonOrderedProjectionQueryOnSTable(pQueryInfo, 0) &&
            !TSDB_QUERY_HAS_TYPE(pQueryInfo->type, TSDB_QUERY_TYPE_JOIN_QUERY)) {
          pQueryInfo->type |= TSDB_QUERY_TYPE_SUBQUERY;
        }
      }
    }

    if (pQueryInfo->slimit.limit == 0) {
      tscDebug("0x%"PRIx64" slimit 0, no output result", pSql->self);
      pQueryInfo->command = TSDB_SQL_RETRIEVE_EMPTY_RESULT;
      return TSDB_CODE_SUCCESS;
    }

    /*
     * Get the distribution of all tables among all available virtual nodes that are qualified for the query condition
     * and created according to this super table from management node.
     * And then launching multiple async-queries against all qualified virtual nodes, during the first-stage
     * query operation.
     */
    int32_t code = tscGetSTableVgroupInfo(pSql, clauseIndex);
    if (code != TSDB_CODE_SUCCESS) {
      return code;
    }

    // No tables included. No results generated. Query results are empty.
    if (pTableMetaInfo->vgroupList->numOfVgroups == 0) {
      tscDebug("0x%"PRIx64" no table in super table, no output result", pSql->self);
      pQueryInfo->command = TSDB_SQL_RETRIEVE_EMPTY_RESULT;
      return TSDB_CODE_SUCCESS;
    }

    // keep original limitation value in globalLimit
    pQueryInfo->clauseLimit = pQueryInfo->limit.limit;
    pQueryInfo->prjOffset   = pQueryInfo->limit.offset;
    pQueryInfo->vgroupLimit = -1;

    if (tscOrderedProjectionQueryOnSTable(pQueryInfo, 0)) {
      /*
       * the offset value should be removed during retrieve data from virtual node, since the
       * global order are done in client side, so the offset is applied at the client side
       * However, note that the maximum allowed number of result for each table should be less
       * than or equal to the value of limit.
       */
      if (pQueryInfo->limit.limit > 0) {
        pQueryInfo->vgroupLimit = pQueryInfo->limit.limit + pQueryInfo->limit.offset;
        pQueryInfo->limit.limit = -1;
      }

      pQueryInfo->limit.offset = 0;
    }
  } else {
    if (pQueryInfo->slimit.limit != -1 || pQueryInfo->slimit.offset != 0) {
      return invalidSqlErrMsg(tscGetErrorMsgPayload(pCmd), msg1);
    }
  }

  return TSDB_CODE_SUCCESS;
}

static int32_t setKeepOption(SSqlCmd* pCmd, SCreateDbMsg* pMsg, SCreateDbInfo* pCreateDb) {
  const char* msg = "invalid number of options";

  pMsg->daysToKeep = htonl(-1);
  pMsg->daysToKeep1 = htonl(-1);
  pMsg->daysToKeep2 = htonl(-1);

  SArray* pKeep = pCreateDb->keep;
  if (pKeep != NULL) {
    size_t s = taosArrayGetSize(pKeep);
    tVariantListItem* p0 = taosArrayGet(pKeep, 0);
    switch (s) {
      case 1: {
        pMsg->daysToKeep = htonl((int32_t)p0->pVar.i64);
      }
        break;
      case 2: {
        tVariantListItem* p1 = taosArrayGet(pKeep, 1);
        pMsg->daysToKeep = htonl((int32_t)p0->pVar.i64);
        pMsg->daysToKeep1 = htonl((int32_t)p1->pVar.i64);
        break;
      }
      case 3: {
        tVariantListItem* p1 = taosArrayGet(pKeep, 1);
        tVariantListItem* p2 = taosArrayGet(pKeep, 2);

        pMsg->daysToKeep = htonl((int32_t)p0->pVar.i64);
        pMsg->daysToKeep1 = htonl((int32_t)p1->pVar.i64);
        pMsg->daysToKeep2 = htonl((int32_t)p2->pVar.i64);
        break;
      }
      default: { return invalidSqlErrMsg(tscGetErrorMsgPayload(pCmd), msg); }
    }
  }

  return TSDB_CODE_SUCCESS;
}

static int32_t setTimePrecision(SSqlCmd* pCmd, SCreateDbMsg* pMsg, SCreateDbInfo* pCreateDbInfo) {
  const char* msg = "invalid time precision";

  pMsg->precision = TSDB_TIME_PRECISION_MILLI;  // millisecond by default

  SStrToken* pToken = &pCreateDbInfo->precision;
  if (pToken->n > 0) {
    pToken->n = strdequote(pToken->z);

    if (strncmp(pToken->z, TSDB_TIME_PRECISION_MILLI_STR, pToken->n) == 0 &&
        strlen(TSDB_TIME_PRECISION_MILLI_STR) == pToken->n) {
      // time precision for this db: million second
      pMsg->precision = TSDB_TIME_PRECISION_MILLI;
    } else if (strncmp(pToken->z, TSDB_TIME_PRECISION_MICRO_STR, pToken->n) == 0 &&
               strlen(TSDB_TIME_PRECISION_MICRO_STR) == pToken->n) {
      pMsg->precision = TSDB_TIME_PRECISION_MICRO;
    } else {
      return invalidSqlErrMsg(tscGetErrorMsgPayload(pCmd), msg);
    }
  }

  return TSDB_CODE_SUCCESS;
}

static void setCreateDBOption(SCreateDbMsg* pMsg, SCreateDbInfo* pCreateDb) {
  pMsg->maxTables = htonl(-1);  // max tables can not be set anymore
  pMsg->cacheBlockSize = htonl(pCreateDb->cacheBlockSize);
  pMsg->totalBlocks = htonl(pCreateDb->numOfBlocks);
  pMsg->daysPerFile = htonl(pCreateDb->daysPerFile);
  pMsg->commitTime = htonl((int32_t)pCreateDb->commitTime);
  pMsg->minRowsPerFileBlock = htonl(pCreateDb->minRowsPerBlock);
  pMsg->maxRowsPerFileBlock = htonl(pCreateDb->maxRowsPerBlock);
  pMsg->fsyncPeriod = htonl(pCreateDb->fsyncPeriod);
  pMsg->compression = pCreateDb->compressionLevel;
  pMsg->walLevel = (char)pCreateDb->walLevel;
  pMsg->replications = pCreateDb->replica;
  pMsg->quorum = pCreateDb->quorum;
  pMsg->ignoreExist = pCreateDb->ignoreExists;
  pMsg->update = pCreateDb->update;
  pMsg->cacheLastRow = pCreateDb->cachelast;
  pMsg->dbType = pCreateDb->dbType;
  pMsg->partitions = htons(pCreateDb->partitions);
}

int32_t parseCreateDBOptions(SSqlCmd* pCmd, SCreateDbInfo* pCreateDbSql) {
  SCreateDbMsg* pMsg = (SCreateDbMsg *)(pCmd->payload);
  setCreateDBOption(pMsg, pCreateDbSql);

  if (setKeepOption(pCmd, pMsg, pCreateDbSql) != TSDB_CODE_SUCCESS) {
    return TSDB_CODE_TSC_INVALID_SQL;
  }

  if (setTimePrecision(pCmd, pMsg, pCreateDbSql) != TSDB_CODE_SUCCESS) {
    return TSDB_CODE_TSC_INVALID_SQL;
  }

  if (tscCheckCreateDbParams(pCmd, pMsg) != TSDB_CODE_SUCCESS) {
    return TSDB_CODE_TSC_INVALID_SQL;
  }

  return TSDB_CODE_SUCCESS;
}

void addGroupInfoForSubquery(SSqlObj* pParentObj, SSqlObj* pSql, int32_t subClauseIndex, int32_t tableIndex) {
  SQueryInfo* pParentQueryInfo = tscGetQueryInfo(&pParentObj->cmd, subClauseIndex);

  if (pParentQueryInfo->groupbyExpr.numOfGroupCols > 0) {
    SQueryInfo* pQueryInfo = tscGetQueryInfo(&pSql->cmd, subClauseIndex);
    SExprInfo* pExpr = NULL;

    size_t size = taosArrayGetSize(pQueryInfo->exprList);
    if (size > 0) {
      pExpr = tscSqlExprGet(pQueryInfo, (int32_t)size - 1);
    }

    if (pExpr == NULL || pExpr->base.functionId != TSDB_FUNC_TAG) {
      STableMetaInfo* pTableMetaInfo = tscGetMetaInfo(pParentQueryInfo, tableIndex);

      uint64_t uid = pTableMetaInfo->pTableMeta->id.uid;
      int16_t colId = tscGetJoinTagColIdByUid(&pQueryInfo->tagCond, uid);

      SSchema* pTagSchema = tscGetColumnSchemaById(pTableMetaInfo->pTableMeta, colId);
      int16_t colIndex = tscGetTagColIndexById(pTableMetaInfo->pTableMeta, colId);
      SColumnIndex index = {.tableIndex = 0, .columnIndex = colIndex};

      char*   name = pTagSchema->name;
      int16_t type = pTagSchema->type;
      int16_t bytes = pTagSchema->bytes;

      pExpr = tscSqlExprAppend(pQueryInfo, TSDB_FUNC_TAG, &index, type, bytes, getNewResColId(pQueryInfo), bytes, true);
      pExpr->base.colInfo.flag = TSDB_COL_TAG;

      // NOTE: tag column does not add to source column list
      SColumnList ids = {0};
      insertResultField(pQueryInfo, (int32_t)size, &ids, bytes, (int8_t)type, name, pExpr);

      int32_t relIndex = index.columnIndex;

      pExpr->base.colInfo.colIndex = relIndex;
      SColIndex* pColIndex = taosArrayGet(pQueryInfo->groupbyExpr.columnInfo, 0);
      pColIndex->colIndex = relIndex;

      tscColumnListInsert(pTableMetaInfo->tagColList, relIndex, uid, pTagSchema);
    }
  }
}

// limit the output to be 1 for each state value
static void doLimitOutputNormalColOfGroupby(SExprInfo* pExpr) {
  int32_t outputRow = 1;
  tVariantCreateFromBinary(&pExpr->base.param[0], (char*)&outputRow, sizeof(int32_t), TSDB_DATA_TYPE_INT);
  pExpr->base.numOfParams = 1;
}

void doAddGroupColumnForSubquery(SQueryInfo* pQueryInfo, int32_t tagIndex) {
  SColIndex* pColIndex = taosArrayGet(pQueryInfo->groupbyExpr.columnInfo, tagIndex);
  size_t size = tscSqlExprNumOfExprs(pQueryInfo);

  STableMetaInfo* pTableMetaInfo = tscGetMetaInfo(pQueryInfo, 0);

  SSchema*     pSchema = tscGetTableColumnSchema(pTableMetaInfo->pTableMeta, pColIndex->colIndex);
  SColumnIndex colIndex = {.tableIndex = 0, .columnIndex = pColIndex->colIndex};

  tscAddFuncInSelectClause(pQueryInfo, (int32_t)size, TSDB_FUNC_PRJ, &colIndex, pSchema, TSDB_COL_NORMAL);

  int32_t numOfFields = tscNumOfFields(pQueryInfo);
  SInternalField* pInfo = tscFieldInfoGetInternalField(&pQueryInfo->fieldsInfo, numOfFields - 1);

  doLimitOutputNormalColOfGroupby(pInfo->pExpr);
  pInfo->visible = false;
}

static void doUpdateSqlFunctionForTagPrj(SQueryInfo* pQueryInfo) {
  int32_t tagLength = 0;
  size_t size = taosArrayGetSize(pQueryInfo->exprList);

//todo is 0??
  STableMetaInfo* pTableMetaInfo = tscGetMetaInfo(pQueryInfo, 0);
  bool isSTable = UTIL_TABLE_IS_SUPER_TABLE(pTableMetaInfo);

  for (int32_t i = 0; i < size; ++i) {
    SExprInfo* pExpr = tscSqlExprGet(pQueryInfo, i);
    if (pExpr->base.functionId == TSDB_FUNC_TAGPRJ || pExpr->base.functionId == TSDB_FUNC_TAG) {
      pExpr->base.functionId = TSDB_FUNC_TAG_DUMMY;
      tagLength += pExpr->base.resBytes;
    } else if (pExpr->base.functionId == TSDB_FUNC_PRJ && pExpr->base.colInfo.colId == PRIMARYKEY_TIMESTAMP_COL_INDEX) {
      pExpr->base.functionId = TSDB_FUNC_TS_DUMMY;
      tagLength += pExpr->base.resBytes;
    }
  }

  SSchema* pSchema = tscGetTableSchema(pTableMetaInfo->pTableMeta);

  for (int32_t i = 0; i < size; ++i) {
    SExprInfo* pExpr = tscSqlExprGet(pQueryInfo, i);
    if ((pExpr->base.functionId != TSDB_FUNC_TAG_DUMMY && pExpr->base.functionId != TSDB_FUNC_TS_DUMMY) &&
       !(pExpr->base.functionId == TSDB_FUNC_PRJ && TSDB_COL_IS_UD_COL(pExpr->base.colInfo.flag))) {
      SSchema* pColSchema = &pSchema[pExpr->base.colInfo.colIndex];
      getResultDataInfo(pColSchema->type, pColSchema->bytes, pExpr->base.functionId, (int32_t)pExpr->base.param[0].i64, &pExpr->base.resType,
                        &pExpr->base.resBytes, &pExpr->base.interBytes, tagLength, isSTable);
    }
  }
}

static int32_t doUpdateSqlFunctionForColPrj(SQueryInfo* pQueryInfo) {
  size_t size = taosArrayGetSize(pQueryInfo->exprList);
  
  for (int32_t i = 0; i < size; ++i) {
    SExprInfo* pExpr = tscSqlExprGet(pQueryInfo, i);

    if (pExpr->base.functionId == TSDB_FUNC_PRJ && (!TSDB_COL_IS_UD_COL(pExpr->base.colInfo.flag) && (pExpr->base.colInfo.colId != PRIMARYKEY_TIMESTAMP_COL_INDEX))) {
      bool qualifiedCol = false;
      for (int32_t j = 0; j < pQueryInfo->groupbyExpr.numOfGroupCols; ++j) {
        SColIndex* pColIndex = taosArrayGet(pQueryInfo->groupbyExpr.columnInfo, j);
  
        if (pExpr->base.colInfo.colId == pColIndex->colId) {
          qualifiedCol = true;
          doLimitOutputNormalColOfGroupby(pExpr);
          pExpr->base.numOfParams = 1;
          break;
        }
      }

      // it is not a tag column/tbname column/user-defined column, return error
      if (!qualifiedCol) {
        return TSDB_CODE_TSC_INVALID_SQL;
      }
    }
  }

  return TSDB_CODE_SUCCESS;
}

static bool tagColumnInGroupby(SSqlGroupbyExpr* pGroupbyExpr, int16_t columnId) {
  for (int32_t j = 0; j < pGroupbyExpr->numOfGroupCols; ++j) {
    SColIndex* pColIndex = taosArrayGet(pGroupbyExpr->columnInfo, j);
  
    if (columnId == pColIndex->colId && TSDB_COL_IS_TAG(pColIndex->flag )) {
      return true;
    }
  }

  return false;
}

static bool onlyTagPrjFunction(SQueryInfo* pQueryInfo) {
  bool hasTagPrj = false;
  bool hasColumnPrj = false;
  
  size_t size = taosArrayGetSize(pQueryInfo->exprList);
  for (int32_t i = 0; i < size; ++i) {
    SExprInfo* pExpr = tscSqlExprGet(pQueryInfo, i);
    if (pExpr->base.functionId == TSDB_FUNC_PRJ) {
      hasColumnPrj = true;
    } else if (pExpr->base.functionId == TSDB_FUNC_TAGPRJ) {
      hasTagPrj = true;
    }
  }

  return (hasTagPrj) && (hasColumnPrj == false);
}

// check if all the tags prj columns belongs to the group by columns
static bool allTagPrjInGroupby(SQueryInfo* pQueryInfo) {
  bool allInGroupby = true;

  size_t size = tscSqlExprNumOfExprs(pQueryInfo);
  for (int32_t i = 0; i < size; ++i) {
    SExprInfo* pExpr = tscSqlExprGet(pQueryInfo, i);
    if (pExpr->base.functionId != TSDB_FUNC_TAGPRJ) {
      continue;
    }

    if (!tagColumnInGroupby(&pQueryInfo->groupbyExpr, pExpr->base.colInfo.colId)) {
      allInGroupby = false;
      break;
    }
  }

  // all selected tag columns belong to the group by columns set, always correct
  return allInGroupby;
}

static void updateTagPrjFunction(SQueryInfo* pQueryInfo) {
  size_t size = taosArrayGetSize(pQueryInfo->exprList);
  
  for (int32_t i = 0; i < size; ++i) {
    SExprInfo* pExpr = tscSqlExprGet(pQueryInfo, i);
    if (pExpr->base.functionId == TSDB_FUNC_TAGPRJ) {
      pExpr->base.functionId = TSDB_FUNC_TAG;
    }
  }
}

/*
 * check for selectivity function + tags column function both exist.
 * 1. tagprj functions are not compatible with aggregated function when missing "group by" clause
 * 2. if selectivity function and tagprj function both exist, there should be only
 *    one selectivity function exists.
 */
static int32_t checkUpdateTagPrjFunctions(SQueryInfo* pQueryInfo, SSqlCmd* pCmd) {
  const char* msg1 = "only one selectivity function allowed in presence of tags function";
  const char* msg3 = "aggregation function should not be mixed up with projection";

  bool    tagTsColExists = false;
  int16_t numOfSelectivity = 0;
  int16_t numOfAggregation = 0;

  size_t numOfExprs = taosArrayGetSize(pQueryInfo->exprList);
  for (int32_t i = 0; i < numOfExprs; ++i) {
    SExprInfo* pExpr = taosArrayGetP(pQueryInfo->exprList, i);
    if (pExpr->base.functionId == TSDB_FUNC_TAGPRJ ||
        (pExpr->base.functionId == TSDB_FUNC_PRJ && pExpr->base.colInfo.colId == PRIMARYKEY_TIMESTAMP_COL_INDEX)) {
      tagTsColExists = true;  // selectivity + ts/tag column
      break;
    }
  }

  for (int32_t i = 0; i < numOfExprs; ++i) {
    SExprInfo* pExpr = taosArrayGetP(pQueryInfo->exprList, i);
  
    int16_t functionId = pExpr->base.functionId;
    if (functionId == TSDB_FUNC_TAGPRJ || functionId == TSDB_FUNC_PRJ || functionId == TSDB_FUNC_TS ||
        functionId == TSDB_FUNC_ARITHM) {
      continue;
    }

    if ((aAggs[functionId].status & TSDB_FUNCSTATE_SELECTIVITY) != 0) {
      numOfSelectivity++;
    } else {
      numOfAggregation++;
    }
  }

  if (tagTsColExists) {  // check if the selectivity function exists
    // When the tag projection function on tag column that is not in the group by clause, aggregation function and
    // selectivity function exist in select clause is not allowed.
    if (numOfAggregation > 0) {
      return invalidSqlErrMsg(tscGetErrorMsgPayload(pCmd), msg1);
    }

    /*
     *  if numOfSelectivity equals to 0, it is a super table projection query
     */
    if (numOfSelectivity == 1) {
      doUpdateSqlFunctionForTagPrj(pQueryInfo);
      int32_t code = doUpdateSqlFunctionForColPrj(pQueryInfo);
      if (code != TSDB_CODE_SUCCESS) {
        return code;
      }

    } else if (numOfSelectivity > 1) {
      /*
       * If more than one selectivity functions exist, all the selectivity functions must be last_row.
       * Otherwise, return with error code.
       */
      for (int32_t i = 0; i < numOfExprs; ++i) {
        SExprInfo* pExpr = tscSqlExprGet(pQueryInfo, i);
        int16_t functionId = pExpr->base.functionId;
        if (functionId == TSDB_FUNC_TAGPRJ || (aAggs[functionId].status & TSDB_FUNCSTATE_SELECTIVITY) == 0) {
          continue;
        }

        if ((functionId == TSDB_FUNC_LAST_ROW) ||
             (functionId == TSDB_FUNC_LAST_DST && (pExpr->base.colInfo.flag & TSDB_COL_NULL) != 0)) {
          // do nothing
        } else {
          return invalidSqlErrMsg(tscGetErrorMsgPayload(pCmd), msg1);
        }
      }

      doUpdateSqlFunctionForTagPrj(pQueryInfo);
      int32_t code = doUpdateSqlFunctionForColPrj(pQueryInfo);
      if (code != TSDB_CODE_SUCCESS) {
        return code;
      }
    }
  } else {
    if ((pQueryInfo->type & TSDB_QUERY_TYPE_PROJECTION_QUERY) != 0) {
      if (numOfAggregation > 0 && pQueryInfo->groupbyExpr.numOfGroupCols == 0) {
        return invalidSqlErrMsg(tscGetErrorMsgPayload(pCmd), msg3);
      }

      if (numOfAggregation > 0 || numOfSelectivity > 0) {
        // clear the projection type flag
        pQueryInfo->type &= (~TSDB_QUERY_TYPE_PROJECTION_QUERY);
        int32_t code = doUpdateSqlFunctionForColPrj(pQueryInfo);
        if (code != TSDB_CODE_SUCCESS) {
          return code;
        }
      }
    }
  }

  return TSDB_CODE_SUCCESS;
}

static int32_t doAddGroupbyColumnsOnDemand(SSqlCmd* pCmd, SQueryInfo* pQueryInfo) {
  const char* msg1 = "interval not allowed in group by normal column";

  STableMetaInfo* pTableMetaInfo = tscGetMetaInfo(pQueryInfo, 0);

  SSchema* pSchema = tscGetTableSchema(pTableMetaInfo->pTableMeta);

  SSchema* tagSchema = NULL;
  if (!UTIL_TABLE_IS_NORMAL_TABLE(pTableMetaInfo)) {
    tagSchema = tscGetTableTagSchema(pTableMetaInfo->pTableMeta);
  }

  SSchema* s = NULL;

  for (int32_t i = 0; i < pQueryInfo->groupbyExpr.numOfGroupCols; ++i) {
    SColIndex* pColIndex = taosArrayGet(pQueryInfo->groupbyExpr.columnInfo, i);
    int16_t colIndex = pColIndex->colIndex;

    if (colIndex == TSDB_TBNAME_COLUMN_INDEX) {
      s = tGetTbnameColumnSchema();
    } else {
      if (TSDB_COL_IS_TAG(pColIndex->flag)) {
        s = &tagSchema[colIndex];
      } else {
        s = &pSchema[colIndex];
      }
    }
  
    size_t size = tscSqlExprNumOfExprs(pQueryInfo);
  
    if (TSDB_COL_IS_TAG(pColIndex->flag)) {
      SColumnIndex index = {.tableIndex = pQueryInfo->groupbyExpr.tableIndex, .columnIndex = colIndex};
      SExprInfo*   pExpr = tscSqlExprAppend(pQueryInfo, TSDB_FUNC_TAG, &index, s->type, s->bytes,
                                          getNewResColId(pQueryInfo), s->bytes, true);

      memset(pExpr->base.aliasName, 0, sizeof(pExpr->base.aliasName));
      tstrncpy(pExpr->base.aliasName, s->name, sizeof(pExpr->base.aliasName));

      pExpr->base.colInfo.flag = TSDB_COL_TAG;

      // NOTE: tag column does not add to source column list
      SColumnList ids = createColumnList(1, 0, pColIndex->colIndex);
      insertResultField(pQueryInfo, (int32_t)size, &ids, s->bytes, (int8_t)s->type, s->name, pExpr);
    } else {
      // if this query is "group by" normal column, time window query is not allowed
      if (isTimeWindowQuery(pQueryInfo)) {
        return invalidSqlErrMsg(tscGetErrorMsgPayload(pCmd), msg1);
      }

      bool hasGroupColumn = false;
      for (int32_t j = 0; j < size; ++j) {
        SExprInfo* pExpr = tscSqlExprGet(pQueryInfo, j);
        if ((pExpr->base.functionId == TSDB_FUNC_PRJ) && pExpr->base.colInfo.colId == pColIndex->colId) {
          hasGroupColumn = true;
          break;
        }
      }

      //if the group by column does not required by user, add an invisible column into the final result set.
      if (!hasGroupColumn) {
        doAddGroupColumnForSubquery(pQueryInfo, i);
      }
    }
  }

  return TSDB_CODE_SUCCESS;
}

static int32_t doTagFunctionCheck(SQueryInfo* pQueryInfo) {
  bool tagProjection = false;
  bool tableCounting = false;

  int32_t numOfCols = (int32_t) tscSqlExprNumOfExprs(pQueryInfo);

  for (int32_t i = 0; i < numOfCols; ++i) {
    SExprInfo* pExpr = tscSqlExprGet(pQueryInfo, i);
    int32_t functionId = pExpr->base.functionId;

    if (functionId == TSDB_FUNC_TAGPRJ) {
      tagProjection = true;
      continue;
    }

    if (functionId == TSDB_FUNC_COUNT) {
      assert(pExpr->base.colInfo.colId == TSDB_TBNAME_COLUMN_INDEX);
      tableCounting = true;
    }
  }

  return (tableCounting && tagProjection)? -1:0;
}

int32_t doFunctionsCompatibleCheck(SSqlCmd* pCmd, SQueryInfo* pQueryInfo) {
  const char* msg1 = "functions/columns not allowed in group by query";
  const char* msg2 = "projection query on columns not allowed";
  const char* msg3 = "group by not allowed on projection query";
  const char* msg4 = "retrieve tags not compatible with group by or interval query";
  const char* msg5 = "functions can not be mixed up";

  // only retrieve tags, group by is not supportted
  if (tscQueryTags(pQueryInfo)) {
    if (doTagFunctionCheck(pQueryInfo) != TSDB_CODE_SUCCESS) {
      return invalidSqlErrMsg(tscGetErrorMsgPayload(pCmd), msg5);
    }

    if (pQueryInfo->groupbyExpr.numOfGroupCols > 0 || isTimeWindowQuery(pQueryInfo)) {
      return invalidSqlErrMsg(tscGetErrorMsgPayload(pCmd), msg4);
    } else {
      return TSDB_CODE_SUCCESS;
    }
  }

  if (pQueryInfo->groupbyExpr.numOfGroupCols > 0) {
    // check if all the tags prj columns belongs to the group by columns
    if (onlyTagPrjFunction(pQueryInfo) && allTagPrjInGroupby(pQueryInfo)) {
      // It is a groupby aggregate query, the tag project function is not suitable for this case.
      updateTagPrjFunction(pQueryInfo);
      return doAddGroupbyColumnsOnDemand(pCmd, pQueryInfo);
    }

    // check all query functions in selection clause, multi-output functions are not allowed
    size_t size = tscSqlExprNumOfExprs(pQueryInfo);
    for (int32_t i = 0; i < size; ++i) {
      SExprInfo* pExpr = tscSqlExprGet(pQueryInfo, i);
      int32_t   functId = pExpr->base.functionId;

      /*
       * group by normal columns.
       * Check if the column projection is identical to the group by column or not
       */
      if (functId == TSDB_FUNC_PRJ && pExpr->base.colInfo.colId != PRIMARYKEY_TIMESTAMP_COL_INDEX) {
        bool qualified = false;
        for (int32_t j = 0; j < pQueryInfo->groupbyExpr.numOfGroupCols; ++j) {
          SColIndex* pColIndex = taosArrayGet(pQueryInfo->groupbyExpr.columnInfo, j);
          if (pColIndex->colId == pExpr->base.colInfo.colId) {
            qualified = true;
            break;
          }
        }

        if (!qualified) {
          return invalidSqlErrMsg(tscGetErrorMsgPayload(pCmd), msg2);
        }
      }

      if (IS_MULTIOUTPUT(aAggs[functId].status) && functId != TSDB_FUNC_TOP && functId != TSDB_FUNC_BOTTOM &&
          functId != TSDB_FUNC_TAGPRJ && functId != TSDB_FUNC_PRJ) {
        return invalidSqlErrMsg(tscGetErrorMsgPayload(pCmd), msg1);
      }

      if (functId == TSDB_FUNC_COUNT && pExpr->base.colInfo.colIndex == TSDB_TBNAME_COLUMN_INDEX) {
        return invalidSqlErrMsg(tscGetErrorMsgPayload(pCmd), msg1);
      }
    }

    if (checkUpdateTagPrjFunctions(pQueryInfo, pCmd) != TSDB_CODE_SUCCESS) {
      return TSDB_CODE_TSC_INVALID_SQL;
    }

    if (doAddGroupbyColumnsOnDemand(pCmd, pQueryInfo) != TSDB_CODE_SUCCESS) {
      return TSDB_CODE_TSC_INVALID_SQL;
    }

    // projection query on super table does not compatible with "group by" syntax
    if (tscIsProjectionQuery(pQueryInfo)) {
      return invalidSqlErrMsg(tscGetErrorMsgPayload(pCmd), msg3);
    }

    return TSDB_CODE_SUCCESS;
  } else {
    return checkUpdateTagPrjFunctions(pQueryInfo, pCmd);
  }
}
int32_t doLocalQueryProcess(SSqlCmd* pCmd, SQueryInfo* pQueryInfo, SSqlNode* pSqlNode) {
  const char* msg1 = "only one expression allowed";
  const char* msg2 = "invalid expression in select clause";
  const char* msg3 = "invalid function";

  SArray* pExprList = pSqlNode->pSelNodeList;
  size_t size = taosArrayGetSize(pExprList);
  if (size != 1) {
    return invalidSqlErrMsg(tscGetErrorMsgPayload(pCmd), msg1);
  }

  bool server_status = false;
  tSqlExprItem* pExprItem = taosArrayGet(pExprList, 0);
  tSqlExpr* pExpr = pExprItem->pNode;
  if (pExpr->operand.z == NULL) {
    //handle 'select 1'
    if (pExpr->token.n == 1 && 0 == strncasecmp(pExpr->token.z, "1", 1)) {
      server_status = true; 
    } else {
      return invalidSqlErrMsg(tscGetErrorMsgPayload(pCmd), msg2);
    } 
  } 
  // TODO redefine the function
   SDNodeDynConfOption functionsInfo[5] = {{"database()", 10},
                                            {"server_version()", 16},
                                            {"server_status()", 15},
                                            {"client_version()", 16},
                                            {"current_user()", 14}};

  int32_t index = -1;
  if (server_status == true) {
    index = 2;
  } else {
    for (int32_t i = 0; i < tListLen(functionsInfo); ++i) {
      if (strncasecmp(functionsInfo[i].name, pExpr->token.z, functionsInfo[i].len) == 0 &&
          functionsInfo[i].len == pExpr->token.n) {
        index = i;
        break;
      }
    }
  }

  switch (index) {
    case 0:
      pQueryInfo->command = TSDB_SQL_CURRENT_DB;break;
    case 1:
      pQueryInfo->command = TSDB_SQL_SERV_VERSION;break;
      case 2:
      pQueryInfo->command = TSDB_SQL_SERV_STATUS;break;
    case 3:
      pQueryInfo->command = TSDB_SQL_CLI_VERSION;break;
    case 4:
      pQueryInfo->command = TSDB_SQL_CURRENT_USER;break;
    default: { return invalidSqlErrMsg(tscGetErrorMsgPayload(pCmd), msg3); }
  }
  
  SColumnIndex ind = {0};
  SExprInfo* pExpr1 = tscSqlExprAppend(pQueryInfo, TSDB_FUNC_TAG_DUMMY, &ind, TSDB_DATA_TYPE_INT,
                                      tDataTypes[TSDB_DATA_TYPE_INT].bytes, getNewResColId(pQueryInfo), tDataTypes[TSDB_DATA_TYPE_INT].bytes, false);

  tSqlExprItem* item = taosArrayGet(pExprList, 0);
  const char* name = (item->aliasName != NULL)? item->aliasName:functionsInfo[index].name;
  tstrncpy(pExpr1->base.aliasName, name, tListLen(pExpr1->base.aliasName));
  
  return TSDB_CODE_SUCCESS;
}

// can only perform the parameters based on the macro definitation
int32_t tscCheckCreateDbParams(SSqlCmd* pCmd, SCreateDbMsg* pCreate) {
  char msg[512] = {0};

  if (pCreate->walLevel != -1 && (pCreate->walLevel < TSDB_MIN_WAL_LEVEL || pCreate->walLevel > TSDB_MAX_WAL_LEVEL)) {
    snprintf(msg, tListLen(msg), "invalid db option walLevel: %d, only 1-2 allowed", pCreate->walLevel);
    return invalidSqlErrMsg(tscGetErrorMsgPayload(pCmd), msg);
  }

  if (pCreate->replications != -1 &&
      (pCreate->replications < TSDB_MIN_DB_REPLICA_OPTION || pCreate->replications > TSDB_MAX_DB_REPLICA_OPTION)) {
    snprintf(msg, tListLen(msg), "invalid db option replications: %d valid range: [%d, %d]", pCreate->replications,
             TSDB_MIN_DB_REPLICA_OPTION, TSDB_MAX_DB_REPLICA_OPTION);
    return invalidSqlErrMsg(tscGetErrorMsgPayload(pCmd), msg);
  }

  if (pCreate->quorum != -1 &&
      (pCreate->quorum < TSDB_MIN_DB_QUORUM_OPTION || pCreate->quorum > TSDB_MAX_DB_QUORUM_OPTION)) {
    snprintf(msg, tListLen(msg), "invalid db option quorum: %d valid range: [%d, %d]", pCreate->quorum,
             TSDB_MIN_DB_QUORUM_OPTION, TSDB_MAX_DB_QUORUM_OPTION);
    return invalidSqlErrMsg(tscGetErrorMsgPayload(pCmd), msg);
  }

  int32_t val = htonl(pCreate->daysPerFile);
  if (val != -1 && (val < TSDB_MIN_DAYS_PER_FILE || val > TSDB_MAX_DAYS_PER_FILE)) {
    snprintf(msg, tListLen(msg), "invalid db option daysPerFile: %d valid range: [%d, %d]", val,
             TSDB_MIN_DAYS_PER_FILE, TSDB_MAX_DAYS_PER_FILE);
    return invalidSqlErrMsg(tscGetErrorMsgPayload(pCmd), msg);
  }

  val = htonl(pCreate->cacheBlockSize);
  if (val != -1 && (val < TSDB_MIN_CACHE_BLOCK_SIZE || val > TSDB_MAX_CACHE_BLOCK_SIZE)) {
    snprintf(msg, tListLen(msg), "invalid db option cacheBlockSize: %d valid range: [%d, %d]", val,
             TSDB_MIN_CACHE_BLOCK_SIZE, TSDB_MAX_CACHE_BLOCK_SIZE);
    return invalidSqlErrMsg(tscGetErrorMsgPayload(pCmd), msg);
  }

  val = htonl(pCreate->maxTables);
  if (val != -1 && (val < TSDB_MIN_TABLES || val > TSDB_MAX_TABLES)) {
    snprintf(msg, tListLen(msg), "invalid db option maxSessions: %d valid range: [%d, %d]", val,
             TSDB_MIN_TABLES, TSDB_MAX_TABLES);
    return invalidSqlErrMsg(tscGetErrorMsgPayload(pCmd), msg);
  }

  if (pCreate->precision != TSDB_TIME_PRECISION_MILLI && pCreate->precision != TSDB_TIME_PRECISION_MICRO) {
    snprintf(msg, tListLen(msg), "invalid db option timePrecision: %d valid value: [%d, %d]", pCreate->precision,
             TSDB_TIME_PRECISION_MILLI, TSDB_TIME_PRECISION_MICRO);
    return invalidSqlErrMsg(tscGetErrorMsgPayload(pCmd), msg);
  }

  val = htonl(pCreate->commitTime);
  if (val != -1 && (val < TSDB_MIN_COMMIT_TIME || val > TSDB_MAX_COMMIT_TIME)) {
    snprintf(msg, tListLen(msg), "invalid db option commitTime: %d valid range: [%d, %d]", val,
             TSDB_MIN_COMMIT_TIME, TSDB_MAX_COMMIT_TIME);
    return invalidSqlErrMsg(tscGetErrorMsgPayload(pCmd), msg);
  }

  val = htonl(pCreate->fsyncPeriod);
  if (val != -1 && (val < TSDB_MIN_FSYNC_PERIOD || val > TSDB_MAX_FSYNC_PERIOD)) {
    snprintf(msg, tListLen(msg), "invalid db option fsyncPeriod: %d valid range: [%d, %d]", val,
             TSDB_MIN_FSYNC_PERIOD, TSDB_MAX_FSYNC_PERIOD);
    return invalidSqlErrMsg(tscGetErrorMsgPayload(pCmd), msg);
  }

  if (pCreate->compression != -1 &&
      (pCreate->compression < TSDB_MIN_COMP_LEVEL || pCreate->compression > TSDB_MAX_COMP_LEVEL)) {
    snprintf(msg, tListLen(msg), "invalid db option compression: %d valid range: [%d, %d]", pCreate->compression,
             TSDB_MIN_COMP_LEVEL, TSDB_MAX_COMP_LEVEL);
    return invalidSqlErrMsg(tscGetErrorMsgPayload(pCmd), msg);
  }

  val = (int16_t)htons(pCreate->partitions);
  if (val != -1 &&
      (val < TSDB_MIN_DB_PARTITON_OPTION || val > TSDB_MAX_DB_PARTITON_OPTION)) {
    snprintf(msg, tListLen(msg), "invalid topic option partition: %d valid range: [%d, %d]", val,
             TSDB_MIN_DB_PARTITON_OPTION, TSDB_MAX_DB_PARTITON_OPTION);
    return invalidSqlErrMsg(tscGetErrorMsgPayload(pCmd), msg);
  }


  return TSDB_CODE_SUCCESS;
}

// for debug purpose
void tscPrintSelNodeList(SSqlObj* pSql, int32_t subClauseIndex) {
  SQueryInfo* pQueryInfo = tscGetQueryInfo(&pSql->cmd, subClauseIndex);

  int32_t size = (int32_t)tscSqlExprNumOfExprs(pQueryInfo);
  if (size == 0) {
    return;
  }

  int32_t totalBufSize = 1024;

  char    str[1024+1] = {0};
  int32_t offset = 0;

  offset += sprintf(str, "num:%d [", size);
  for (int32_t i = 0; i < size; ++i) {
    SExprInfo* pExpr = tscSqlExprGet(pQueryInfo, i);

    char    tmpBuf[1024] = {0};
    int32_t tmpLen = 0;
    tmpLen =
        sprintf(tmpBuf, "%s(uid:%" PRIu64 ", %d)", aAggs[pExpr->base.functionId].name, pExpr->base.uid,
            pExpr->base.colInfo.colId);

    if (tmpLen + offset >= totalBufSize - 1) break;


    offset += sprintf(str + offset, "%s", tmpBuf);

    if (i < size - 1) {
      str[offset++] = ',';
    }
  }

  assert(offset < totalBufSize);
  str[offset] = ']';
  assert(offset < totalBufSize);
  tscDebug("0x%"PRIx64" select clause:%s", pSql->self, str);
}

int32_t doCheckForCreateTable(SSqlObj* pSql, int32_t subClauseIndex, SSqlInfo* pInfo) {
  const char* msg1 = "invalid table name";

  SSqlCmd*        pCmd = &pSql->cmd;
  SQueryInfo*     pQueryInfo = tscGetQueryInfo(pCmd, subClauseIndex);
  STableMetaInfo* pTableMetaInfo = tscGetMetaInfo(pQueryInfo, 0);

  SCreateTableSql* pCreateTable = pInfo->pCreateTableInfo;

  SArray* pFieldList = pCreateTable->colInfo.pColumns;
  SArray* pTagList = pCreateTable->colInfo.pTagColumns;

  assert(pFieldList != NULL);

  // if sql specifies db, use it, otherwise use default db
  SStrToken* pzTableName = &(pCreateTable->name);

  if (tscValidateName(pzTableName) != TSDB_CODE_SUCCESS) {
    return invalidSqlErrMsg(tscGetErrorMsgPayload(pCmd), msg1);
  }

  int32_t code = tscSetTableFullName(pTableMetaInfo, pzTableName, pSql);
  if(code != TSDB_CODE_SUCCESS) {
    return code;
  }

  if (!validateTableColumnInfo(pFieldList, pCmd) ||
      (pTagList != NULL && !validateTagParams(pTagList, pFieldList, pCmd))) {
    return TSDB_CODE_TSC_INVALID_SQL;
  }

  int32_t col = 0;
  size_t numOfFields = taosArrayGetSize(pFieldList);

  for (; col < numOfFields; ++col) {
    TAOS_FIELD* p = taosArrayGet(pFieldList, col);
    tscFieldInfoAppend(&pQueryInfo->fieldsInfo, p);
  }

  pCmd->numOfCols = (int16_t)numOfFields;

  if (pTagList != NULL) {  // create super table[optional]
    size_t numOfTags = taosArrayGetSize(pTagList);
    for (int32_t i = 0; i < numOfTags; ++i) {
      TAOS_FIELD* p = taosArrayGet(pTagList, i);
      tscFieldInfoAppend(&pQueryInfo->fieldsInfo, p);
    }

    pCmd->count =(int32_t) numOfTags;
  }

  return TSDB_CODE_SUCCESS;
}

int32_t doCheckForCreateFromStable(SSqlObj* pSql, SSqlInfo* pInfo) {
  const char* msg1 = "invalid table name";
  const char* msg3 = "tag value too long";
  const char* msg4 = "illegal value or data overflow";
  const char* msg5 = "tags number not matched";

  SSqlCmd* pCmd = &pSql->cmd;

  SCreateTableSql* pCreateTable = pInfo->pCreateTableInfo;
  SQueryInfo*      pQueryInfo = tscGetQueryInfo(pCmd, 0);

  // two table: the first one is for current table, and the secondary is for the super table.
  if (pQueryInfo->numOfTables < 2) {
    tscAddEmptyMetaInfo(pQueryInfo);
  }

  const int32_t TABLE_INDEX = 0;
  const int32_t STABLE_INDEX = 1;

  STableMetaInfo* pStableMetaInfo = tscGetMetaInfo(pQueryInfo, STABLE_INDEX);

  // super table name, create table by using dst
  int32_t numOfTables = (int32_t) taosArrayGetSize(pCreateTable->childTableInfo);
  for(int32_t j = 0; j < numOfTables; ++j) {
    SCreatedTableInfo* pCreateTableInfo = taosArrayGet(pCreateTable->childTableInfo, j);

    SStrToken* pToken = &pCreateTableInfo->stableName;
    if (tscValidateName(pToken) != TSDB_CODE_SUCCESS) {
      return invalidSqlErrMsg(tscGetErrorMsgPayload(pCmd), msg1);
    }

    int32_t code = tscSetTableFullName(pStableMetaInfo, pToken, pSql);
    if (code != TSDB_CODE_SUCCESS) {
      return code;
    }

    // get table meta from mnode
    code = tNameExtractFullName(&pStableMetaInfo->name, pCreateTableInfo->tagdata.name);

    SArray* pValList = pCreateTableInfo->pTagVals;
    code = tscGetTableMeta(pSql, pStableMetaInfo);
    if (code != TSDB_CODE_SUCCESS) {
      return code;
    }

    size_t valSize = taosArrayGetSize(pValList);

    // too long tag values will return invalid sql, not be truncated automatically
    SSchema  *pTagSchema = tscGetTableTagSchema(pStableMetaInfo->pTableMeta);
    STagData *pTag = &pCreateTableInfo->tagdata;

    SKVRowBuilder kvRowBuilder = {0};
    if (tdInitKVRowBuilder(&kvRowBuilder) < 0) {
      return TSDB_CODE_TSC_OUT_OF_MEMORY;
    }

    SArray* pNameList = NULL;
    size_t nameSize = 0;
    int32_t schemaSize = tscGetNumOfTags(pStableMetaInfo->pTableMeta);
    int32_t ret = TSDB_CODE_SUCCESS;

    if (pCreateTableInfo->pTagNames) {
      pNameList = pCreateTableInfo->pTagNames;
      nameSize = taosArrayGetSize(pNameList);

      if (valSize != nameSize) {
        tdDestroyKVRowBuilder(&kvRowBuilder);
        return invalidSqlErrMsg(tscGetErrorMsgPayload(pCmd), msg5);
      }

      if (schemaSize < valSize) {
        tdDestroyKVRowBuilder(&kvRowBuilder);
        return invalidSqlErrMsg(tscGetErrorMsgPayload(pCmd), msg5);
      }

      bool findColumnIndex = false;

      for (int32_t i = 0; i < nameSize; ++i) {
        SStrToken* sToken = taosArrayGet(pNameList, i);
        if (TK_STRING == sToken->type) {
          tscDequoteAndTrimToken(sToken);
        }

        tVariantListItem* pItem = taosArrayGet(pValList, i);

        findColumnIndex = false;

        // todo speedup by using hash list
        for (int32_t t = 0; t < schemaSize; ++t) {
          if (strncmp(sToken->z, pTagSchema[t].name, sToken->n) == 0 && strlen(pTagSchema[t].name) == sToken->n) {
            SSchema*          pSchema = &pTagSchema[t];

            char tagVal[TSDB_MAX_TAGS_LEN];
            if (pSchema->type == TSDB_DATA_TYPE_BINARY || pSchema->type == TSDB_DATA_TYPE_NCHAR) {
              if (pItem->pVar.nLen > pSchema->bytes) {
                tdDestroyKVRowBuilder(&kvRowBuilder);
                return invalidSqlErrMsg(tscGetErrorMsgPayload(pCmd), msg3);
              }
            }

            ret = tVariantDump(&(pItem->pVar), tagVal, pSchema->type, true);

            // check again after the convert since it may be converted from binary to nchar.
            if (pSchema->type == TSDB_DATA_TYPE_BINARY || pSchema->type == TSDB_DATA_TYPE_NCHAR) {
              int16_t len = varDataTLen(tagVal);
              if (len > pSchema->bytes) {
                tdDestroyKVRowBuilder(&kvRowBuilder);
                return invalidSqlErrMsg(tscGetErrorMsgPayload(pCmd), msg3);
              }
            }

            if (ret != TSDB_CODE_SUCCESS) {
              tdDestroyKVRowBuilder(&kvRowBuilder);
              return invalidSqlErrMsg(tscGetErrorMsgPayload(pCmd), msg4);
            }

            tdAddColToKVRow(&kvRowBuilder, pSchema->colId, pSchema->type, tagVal);

            findColumnIndex = true;
            break;
          }
        }

        if (!findColumnIndex) {
          tdDestroyKVRowBuilder(&kvRowBuilder);
          return tscInvalidSQLErrMsg(pCmd->payload, "invalid tag name", sToken->z);
        }
      }
    } else {
      if (schemaSize != valSize) {
        tdDestroyKVRowBuilder(&kvRowBuilder);
        return invalidSqlErrMsg(tscGetErrorMsgPayload(pCmd), msg5);
      }

      for (int32_t i = 0; i < valSize; ++i) {
        SSchema*          pSchema = &pTagSchema[i];
        tVariantListItem* pItem = taosArrayGet(pValList, i);

        char tagVal[TSDB_MAX_TAGS_LEN];
        if (pSchema->type == TSDB_DATA_TYPE_BINARY || pSchema->type == TSDB_DATA_TYPE_NCHAR) {
          if (pItem->pVar.nLen > pSchema->bytes) {
            tdDestroyKVRowBuilder(&kvRowBuilder);
            return invalidSqlErrMsg(tscGetErrorMsgPayload(pCmd), msg3);
          }
        }

        ret = tVariantDump(&(pItem->pVar), tagVal, pSchema->type, true);

        // check again after the convert since it may be converted from binary to nchar.
        if (pSchema->type == TSDB_DATA_TYPE_BINARY || pSchema->type == TSDB_DATA_TYPE_NCHAR) {
          int16_t len = varDataTLen(tagVal);
          if (len > pSchema->bytes) {
            tdDestroyKVRowBuilder(&kvRowBuilder);
            return invalidSqlErrMsg(tscGetErrorMsgPayload(pCmd), msg3);
          }
        }

        if (ret != TSDB_CODE_SUCCESS) {
          tdDestroyKVRowBuilder(&kvRowBuilder);
          return invalidSqlErrMsg(tscGetErrorMsgPayload(pCmd), msg4);
        }

        tdAddColToKVRow(&kvRowBuilder, pSchema->colId, pSchema->type, tagVal);
      }
    }

    SKVRow row = tdGetKVRowFromBuilder(&kvRowBuilder);
    tdDestroyKVRowBuilder(&kvRowBuilder);
    if (row == NULL) {
      return TSDB_CODE_TSC_OUT_OF_MEMORY;
    }
    tdSortKVRowByColIdx(row);
    pTag->dataLen = kvRowLen(row);

    if (pTag->data == NULL) {
      pTag->data = malloc(pTag->dataLen);
    }

    kvRowCpy(pTag->data, row);
    free(row);

    // table name
    if (tscValidateName(&(pCreateTableInfo->name)) != TSDB_CODE_SUCCESS) {
      return invalidSqlErrMsg(tscGetErrorMsgPayload(pCmd), msg1);
    }

    STableMetaInfo* pTableMetaInfo = tscGetMetaInfo(pQueryInfo, TABLE_INDEX);
    ret = tscSetTableFullName(pTableMetaInfo, &pCreateTableInfo->name, pSql);
    if (ret != TSDB_CODE_SUCCESS) {
      return ret;
    }

    pCreateTableInfo->fullname = calloc(1, tNameLen(&pTableMetaInfo->name) + 1);
    ret = tNameExtractFullName(&pTableMetaInfo->name, pCreateTableInfo->fullname);
    if (ret != TSDB_CODE_SUCCESS) {
      return invalidSqlErrMsg(tscGetErrorMsgPayload(pCmd), msg1);
    }
  }

  return TSDB_CODE_SUCCESS;
}

int32_t doCheckForStream(SSqlObj* pSql, SSqlInfo* pInfo) {
  const char* msg1 = "invalid table name";
  const char* msg2 = "functions not allowed in CQ";
  const char* msg3 = "fill only available for interval query";
  const char* msg4 = "fill option not supported in stream computing";
  const char* msg5 = "sql too long";  // todo ADD support
  const char* msg6 = "from missing in subclause";
  const char* msg7 = "time interval is required";
  
  SSqlCmd*    pCmd = &pSql->cmd;
  SQueryInfo* pQueryInfo = tscGetQueryInfo(pCmd, 0);
  assert(pQueryInfo->numOfTables == 1);

  SCreateTableSql* pCreateTable = pInfo->pCreateTableInfo;
  STableMetaInfo*  pTableMetaInfo = tscGetMetaInfo(pQueryInfo, 0);

  // if sql specifies db, use it, otherwise use default db
  SStrToken* pName = &(pCreateTable->name);
  SSqlNode* pSqlNode = pCreateTable->pSelect;

  if (tscValidateName(pName) != TSDB_CODE_SUCCESS) {
    return invalidSqlErrMsg(tscGetErrorMsgPayload(pCmd), msg1);
  }
  
  SRelationInfo* pFromInfo = pInfo->pCreateTableInfo->pSelect->from;
  if (pFromInfo == NULL || taosArrayGetSize(pFromInfo->list) == 0) {
    return invalidSqlErrMsg(tscGetErrorMsgPayload(pCmd), msg6);
  }
  
  STableNamePair* p1 = taosArrayGet(pFromInfo->list, 0);
  SStrToken srcToken = {.z = p1->name.z, .n = p1->name.n, .type = TK_STRING};
  if (tscValidateName(&srcToken) != TSDB_CODE_SUCCESS) {
    return invalidSqlErrMsg(tscGetErrorMsgPayload(pCmd), msg1);
  }

  int32_t code = tscSetTableFullName(pTableMetaInfo, &srcToken, pSql);
  if (code != TSDB_CODE_SUCCESS) {
    return code;
  }

  code = tscGetTableMeta(pSql, pTableMetaInfo);
  if (code != TSDB_CODE_SUCCESS) {
    return code;
  }

  bool isSTable = UTIL_TABLE_IS_SUPER_TABLE(pTableMetaInfo);
  if (validateSelectNodeList(&pSql->cmd, pQueryInfo, pSqlNode->pSelNodeList, isSTable, false, false) != TSDB_CODE_SUCCESS) {
    return TSDB_CODE_TSC_INVALID_SQL;
  }

  if (pSqlNode->pWhere != NULL) {  // query condition in stream computing
    if (validateWhereNode(pQueryInfo, &pSqlNode->pWhere, pSql) != TSDB_CODE_SUCCESS) {
      return TSDB_CODE_TSC_INVALID_SQL;
    }
  }

  // set interval value
  if (validateIntervalNode(pSql, pQueryInfo, pSqlNode) != TSDB_CODE_SUCCESS) {
    return TSDB_CODE_TSC_INVALID_SQL;
  }

  if (isTimeWindowQuery(pQueryInfo) && (validateFunctionsInIntervalOrGroupbyQuery(pCmd, pQueryInfo) != TSDB_CODE_SUCCESS)) {
    return invalidSqlErrMsg(tscGetErrorMsgPayload(pCmd), msg2);
  }

  if (!tscIsProjectionQuery(pQueryInfo) && pQueryInfo->interval.interval == 0) {
    return invalidSqlErrMsg(tscGetErrorMsgPayload(pCmd), msg7);
  }

  // set the created table[stream] name
  code = tscSetTableFullName(pTableMetaInfo, pName, pSql);
  if (code != TSDB_CODE_SUCCESS) {
    return code;
  }

  if (pSqlNode->sqlstr.n > TSDB_MAX_SAVED_SQL_LEN) {
    return invalidSqlErrMsg(tscGetErrorMsgPayload(pCmd), msg5);
  }

  if (tsRewriteFieldNameIfNecessary(pCmd, pQueryInfo) != TSDB_CODE_SUCCESS) {
    return TSDB_CODE_TSC_INVALID_SQL;
  }

  pCmd->numOfCols = pQueryInfo->fieldsInfo.numOfOutput;

  if (validateSqlFunctionInStreamSql(pCmd, pQueryInfo) != TSDB_CODE_SUCCESS) {
    return TSDB_CODE_TSC_INVALID_SQL;
  }

  /*
   * check if fill operation is available, the fill operation is parsed and executed during query execution,
   * not here.
   */
  if (pSqlNode->fillType != NULL) {
    if (pQueryInfo->interval.interval == 0) {
      return invalidSqlErrMsg(tscGetErrorMsgPayload(pCmd), msg3);
    }

    tVariantListItem* pItem = taosArrayGet(pSqlNode->fillType, 0);
    if (pItem->pVar.nType == TSDB_DATA_TYPE_BINARY) {
      if (!((strncmp(pItem->pVar.pz, "none", 4) == 0 && pItem->pVar.nLen == 4) ||
            (strncmp(pItem->pVar.pz, "null", 4) == 0 && pItem->pVar.nLen == 4))) {
        return invalidSqlErrMsg(tscGetErrorMsgPayload(pCmd), msg4);
      }
    }
  }

  // set the number of stream table columns
  pCmd->numOfCols = pQueryInfo->fieldsInfo.numOfOutput;
  return TSDB_CODE_SUCCESS;
}

int32_t checkQueryRangeForFill(SSqlCmd* pCmd, SQueryInfo* pQueryInfo) {
  const char* msg3 = "start(end) time of query range required or time range too large";

  if (pQueryInfo->interval.interval == 0) {
    return TSDB_CODE_SUCCESS;
  }

    bool initialWindows = TSWINDOW_IS_EQUAL(pQueryInfo->window, TSWINDOW_INITIALIZER);
    if (initialWindows) {
      return invalidSqlErrMsg(tscGetErrorMsgPayload(pCmd), msg3);
    }

    int64_t timeRange = ABS(pQueryInfo->window.skey - pQueryInfo->window.ekey);

    int64_t intervalRange = 0;
    if (pQueryInfo->interval.intervalUnit == 'n' || pQueryInfo->interval.intervalUnit == 'y') {
      int64_t f = 1;
      if (pQueryInfo->interval.intervalUnit == 'n') {
        f = 30L * MILLISECOND_PER_DAY;
      } else if (pQueryInfo->interval.intervalUnit == 'y') {
        f = 365L * MILLISECOND_PER_DAY;
      }

      intervalRange = pQueryInfo->interval.interval * f;
    } else {
      intervalRange = pQueryInfo->interval.interval;
    }
    // number of result is not greater than 10,000,000
    if ((timeRange == 0) || (timeRange / intervalRange) >= MAX_INTERVAL_TIME_WINDOW) {
      return invalidSqlErrMsg(tscGetErrorMsgPayload(pCmd), msg3);
    }

    return TSDB_CODE_SUCCESS;
}

// TODO normalize the function expression and compare it
int32_t tscGetExprFilters(SSqlCmd* pCmd, SQueryInfo* pQueryInfo, SArray* pSelectNodeList, tSqlExpr* pSqlExpr,
                          SExprInfo** pExpr) {
  *pExpr = NULL;

  size_t num = taosArrayGetSize(pSelectNodeList);
  for(int32_t i = 0; i < num; ++i) {
    tSqlExprItem* pItem = taosArrayGet(pSelectNodeList, i);
    if (tSqlExprCompare(pItem->pNode, pSqlExpr) == 0) { // exists, not added it,

      SColumnIndex index = COLUMN_INDEX_INITIALIZER;
      int32_t functionId = pSqlExpr->functionId;
      if (pSqlExpr->pParam == NULL) {
        index.columnIndex = 0;
        index.tableIndex = 0;
      } else {
        tSqlExprItem* pParamElem = taosArrayGet(pSqlExpr->pParam, 0);
        SStrToken* pToken = &pParamElem->pNode->colInfo;
        getColumnIndexByName(pCmd, pToken, pQueryInfo, &index);
      }

      size_t numOfNodeInSel = tscSqlExprNumOfExprs(pQueryInfo);
      for(int32_t k = 0; k < numOfNodeInSel; ++k) {
        SExprInfo* pExpr1 = tscSqlExprGet(pQueryInfo, k);

        if (pExpr1->base.functionId != functionId) {
          continue;
        }

        if (pExpr1->base.colInfo.colIndex != index.columnIndex) {
          continue;
        }

        ++pQueryInfo->havingFieldNum;
        *pExpr = pExpr1;
        break;
      }

      assert(*pExpr != NULL);
      return TSDB_CODE_SUCCESS;
    }
  }

  tSqlExprItem item = {.pNode = pSqlExpr, .aliasName = NULL, .distinct = false};

  int32_t outputIndex = (int32_t)tscSqlExprNumOfExprs(pQueryInfo);

  // ADD TRUE FOR TEST
  if (addExprAndResultField(pCmd, pQueryInfo, outputIndex, &item, true) != TSDB_CODE_SUCCESS) {
    return TSDB_CODE_TSC_INVALID_SQL;
  }

  ++pQueryInfo->havingFieldNum;

  size_t n = tscSqlExprNumOfExprs(pQueryInfo);
  *pExpr = tscSqlExprGet(pQueryInfo, (int32_t)n - 1);

  SInternalField* pField = taosArrayGet(pQueryInfo->fieldsInfo.internalField, n - 1);
  pField->visible = false;

  return TSDB_CODE_SUCCESS;
}

static int32_t handleExprInHavingClause(SSqlCmd* pCmd, SQueryInfo* pQueryInfo, SArray* pSelectNodeList, tSqlExpr* pExpr, int32_t sqlOptr) {
  const char* msg1 = "non binary column not support like operator";
  const char* msg2 = "invalid operator for binary column in having clause";
  const char* msg3 = "invalid operator for bool column in having clause";

  SColumnFilterInfo* pColFilter = NULL;
  // TODO refactor: validate the expression
  /*
   * in case of TK_AND filter condition, we first find the corresponding column and build the query condition together
   * the already existed condition.
   */
  SExprInfo *expr = NULL;
  if (sqlOptr == TK_AND) {
    int32_t ret = tscGetExprFilters(pCmd, pQueryInfo, pSelectNodeList, pExpr->pLeft, &expr);
    if (ret) {
      return ret;
    }

    // this is a new filter condition on this column
    if (expr->base.flist.numOfFilters == 0) {
      pColFilter = addColumnFilterInfo(&expr->base.flist);
    } else {  // update the existed column filter information, find the filter info here
      pColFilter = &expr->base.flist.filterInfo[0];
    }

    if (pColFilter == NULL) {
      return TSDB_CODE_TSC_OUT_OF_MEMORY;
    }
  } else if (sqlOptr == TK_OR) {
    int32_t ret = tscGetExprFilters(pCmd, pQueryInfo, pSelectNodeList, pExpr->pLeft, &expr);
    if (ret) {
      return ret;
    }

    // TODO fixme: failed to invalid the filter expression: "col1 = 1 OR col2 = 2"
    // TODO refactor
    pColFilter = addColumnFilterInfo(&expr->base.flist);
    if (pColFilter == NULL) {
      return TSDB_CODE_TSC_OUT_OF_MEMORY;
    }
  } else {  // error;
    return TSDB_CODE_TSC_INVALID_SQL;
  }

  pColFilter->filterstr =
      ((expr->base.resType == TSDB_DATA_TYPE_BINARY || expr->base.resType == TSDB_DATA_TYPE_NCHAR) ? 1 : 0);

  if (pColFilter->filterstr) {
    if (pExpr->tokenId != TK_EQ
        && pExpr->tokenId != TK_NE
        && pExpr->tokenId != TK_ISNULL
        && pExpr->tokenId != TK_NOTNULL
        && pExpr->tokenId != TK_LIKE
        ) {
      return invalidSqlErrMsg(tscGetErrorMsgPayload(pCmd), msg2);
    }
  } else {
    if (pExpr->tokenId == TK_LIKE) {
      return invalidSqlErrMsg(tscGetErrorMsgPayload(pCmd), msg1);
    }

    if (expr->base.resType == TSDB_DATA_TYPE_BOOL) {
      if (pExpr->tokenId != TK_EQ && pExpr->tokenId != TK_NE) {
        return invalidSqlErrMsg(tscGetErrorMsgPayload(pCmd), msg3);
      }
    }
  }

  STableMetaInfo* pTableMetaInfo = tscGetMetaInfo(pQueryInfo, 0);
  STableMeta* pTableMeta = pTableMetaInfo->pTableMeta;

  int32_t ret = doExtractColumnFilterInfo(pCmd, pQueryInfo, pTableMeta->tableInfo.precision, pColFilter,
                                          expr->base.resType, pExpr);
  if (ret) {
    return ret;
  }

  return TSDB_CODE_SUCCESS;
}

int32_t getHavingExpr(SSqlCmd* pCmd, SQueryInfo* pQueryInfo, SArray* pSelectNodeList, tSqlExpr* pExpr, int32_t parentOptr) {
  if (pExpr == NULL) {
    return TSDB_CODE_SUCCESS;
  }

  const char* msg1 = "invalid having clause";

  tSqlExpr* pLeft = pExpr->pLeft;
  tSqlExpr* pRight = pExpr->pRight;

  if (pExpr->tokenId == TK_AND || pExpr->tokenId == TK_OR) {
    int32_t ret = getHavingExpr(pCmd, pQueryInfo, pSelectNodeList, pExpr->pLeft, pExpr->tokenId);
    if (ret != TSDB_CODE_SUCCESS) {
      return ret;
    }

    return getHavingExpr(pCmd, pQueryInfo, pSelectNodeList, pExpr->pRight, pExpr->tokenId);
  }

  if (pLeft == NULL || pRight == NULL) {
    return invalidSqlErrMsg(tscGetErrorMsgPayload(pCmd), msg1);
  }

  if (pLeft->type == pRight->type) {
    return invalidSqlErrMsg(tscGetErrorMsgPayload(pCmd), msg1);
  }

  exchangeExpr(pExpr);

  pLeft  = pExpr->pLeft;
  pRight = pExpr->pRight;
  if (pLeft->type != SQL_NODE_SQLFUNCTION) {
    return invalidSqlErrMsg(tscGetErrorMsgPayload(pCmd), msg1);
  }

  if (pRight->type != SQL_NODE_VALUE) {
    return invalidSqlErrMsg(tscGetErrorMsgPayload(pCmd), msg1);
  }

  if (pExpr->tokenId >= TK_BITAND) {
    return invalidSqlErrMsg(tscGetErrorMsgPayload(pCmd), msg1);
  }

  if (pLeft->pParam) {
    size_t size = taosArrayGetSize(pLeft->pParam);
    for (int32_t i = 0; i < size; i++) {
      tSqlExprItem* pParamItem = taosArrayGet(pLeft->pParam, i);

      tSqlExpr* pExpr1 = pParamItem->pNode;
      if (pExpr1->tokenId != TK_ALL &&
          pExpr1->tokenId != TK_ID &&
          pExpr1->tokenId != TK_STRING &&
          pExpr1->tokenId != TK_INTEGER &&
          pExpr1->tokenId != TK_FLOAT) {
        return invalidSqlErrMsg(tscGetErrorMsgPayload(pCmd), msg1);
      }

      if (pExpr1->tokenId == TK_ID && (pExpr1->colInfo.z == NULL && pExpr1->colInfo.n == 0)) {
        return invalidSqlErrMsg(tscGetErrorMsgPayload(pCmd), msg1);
      }

      if (pExpr1->tokenId == TK_ID) {
        SColumnIndex index = COLUMN_INDEX_INITIALIZER;
        if ((getColumnIndexByName(pCmd, &pExpr1->colInfo, pQueryInfo, &index) != TSDB_CODE_SUCCESS)) {
          return invalidSqlErrMsg(tscGetErrorMsgPayload(pCmd), msg1);
        }

        STableMetaInfo* pTableMetaInfo = tscGetMetaInfo(pQueryInfo, index.tableIndex);
        STableMeta* pTableMeta = pTableMetaInfo->pTableMeta;

        if (index.columnIndex <= 0 ||
            index.columnIndex >= tscGetNumOfColumns(pTableMeta)) {
          return invalidSqlErrMsg(tscGetErrorMsgPayload(pCmd), msg1);
        }
      }
    }
  }

  pLeft->functionId = isValidFunction(pLeft->operand.z, pLeft->operand.n);
  if (pLeft->functionId < 0) {
    return invalidSqlErrMsg(tscGetErrorMsgPayload(pCmd), msg1);
  }

  return handleExprInHavingClause(pCmd, pQueryInfo, pSelectNodeList, pExpr, parentOptr);
}

int32_t validateHavingClause(SQueryInfo* pQueryInfo, tSqlExpr* pExpr, SSqlCmd* pCmd, SArray* pSelectNodeList,
                             int32_t joinQuery, int32_t timeWindowQuery) {
  const char* msg1 = "having only works with group by";
  const char* msg2 = "functions or others can not be mixed up";
  const char* msg3 = "invalid expression in having clause";

  if (pExpr == NULL) {
    return TSDB_CODE_SUCCESS;
  }

  if (pQueryInfo->groupbyExpr.numOfGroupCols <= 0) {
    return invalidSqlErrMsg(tscGetErrorMsgPayload(pCmd), msg1);
  }

  if (pExpr->pLeft == NULL || pExpr->pRight == NULL) {
    return invalidSqlErrMsg(tscGetErrorMsgPayload(pCmd), msg3);
  }

  if (pQueryInfo->colList == NULL) {
    pQueryInfo->colList = taosArrayInit(4, POINTER_BYTES);
  }

  int32_t ret = 0;

  if ((ret = getHavingExpr(pCmd, pQueryInfo, pSelectNodeList, pExpr, TK_AND)) != TSDB_CODE_SUCCESS) {
    return ret;
  }

  //REDO function check
  if (!functionCompatibleCheck(pQueryInfo, joinQuery, timeWindowQuery)) {
    return invalidSqlErrMsg(tscGetErrorMsgPayload(pCmd), msg2);
  }

  return TSDB_CODE_SUCCESS;
}

static int32_t doLoadAllTableMeta(SSqlObj* pSql, int32_t index, SSqlNode* pSqlNode, int32_t numOfTables) {
  const char* msg1 = "invalid table name";
  const char* msg2 = "invalid table alias name";
  const char* msg3 = "alias name too long";

  int32_t code = TSDB_CODE_SUCCESS;

  SSqlCmd* pCmd = &pSql->cmd;
  SQueryInfo* pQueryInfo = tscGetQueryInfo(pCmd, index);

  for (int32_t i = 0; i < numOfTables; ++i) {
    if (pQueryInfo->numOfTables <= i) {  // more than one table
      tscAddEmptyMetaInfo(pQueryInfo);
    }

    STableNamePair *item = taosArrayGet(pSqlNode->from->list, i);
    SStrToken      *oriName = &item->name;

    if (oriName->type == TK_INTEGER || oriName->type == TK_FLOAT) {
      return invalidSqlErrMsg(tscGetErrorMsgPayload(pCmd), msg1);
    }

    tscDequoteAndTrimToken(oriName);
    if (tscValidateName(oriName) != TSDB_CODE_SUCCESS) {
      return invalidSqlErrMsg(tscGetErrorMsgPayload(pCmd), msg1);
    }

    STableMetaInfo* pTableMetaInfo = tscGetMetaInfo(pQueryInfo, i);
    code = tscSetTableFullName(pTableMetaInfo, oriName, pSql);
    if (code != TSDB_CODE_SUCCESS) {
      return code;
    }

    SStrToken* aliasName = &item->aliasName;
    if (TPARSER_HAS_TOKEN(*aliasName)) {
      if (aliasName->type == TK_INTEGER || aliasName->type == TK_FLOAT) {
        return invalidSqlErrMsg(tscGetErrorMsgPayload(pCmd), msg2);
      }

      tscDequoteAndTrimToken(aliasName);
      if (tscValidateName(aliasName) != TSDB_CODE_SUCCESS) {
        return invalidSqlErrMsg(tscGetErrorMsgPayload(pCmd), msg3);
      }

      if (aliasName->n >= TSDB_TABLE_NAME_LEN) {
        return invalidSqlErrMsg(tscGetErrorMsgPayload(pCmd), msg3);
      }

      strncpy(pTableMetaInfo->aliasName, aliasName->z, aliasName->n);
    } else {
      strncpy(pTableMetaInfo->aliasName, tNameGetTableName(&pTableMetaInfo->name),
              tListLen(pTableMetaInfo->aliasName));
    }

    code = tscGetTableMeta(pSql, pTableMetaInfo);
    if (code != TSDB_CODE_SUCCESS) {
      return code;
    }
  }

  return TSDB_CODE_SUCCESS;
}

static STableMeta* extractTempTableMetaFromNestQuery(SQueryInfo* pUpstream) {
  int32_t numOfColumns = pUpstream->fieldsInfo.numOfOutput;

  STableMeta* meta = calloc(1, sizeof(STableMeta) + sizeof(SSchema) * numOfColumns);
  meta->tableType = TSDB_TEMP_TABLE;

  STableComInfo *info = &meta->tableInfo;
  info->numOfColumns = numOfColumns;
  info->numOfTags = 0;

  int32_t n = 0;
  for(int32_t i = 0; i < numOfColumns; ++i) {
    SInternalField* pField = tscFieldInfoGetInternalField(&pUpstream->fieldsInfo, i);
    if (pField->visible) {
      meta->schema[n].bytes = pField->field.bytes;
      meta->schema[n].type  = pField->field.type;
      meta->schema[n].colId = pField->pExpr->base.resColId;
      tstrncpy(meta->schema[n].name, pField->pExpr->base.aliasName, TSDB_COL_NAME_LEN);
      n += 1;
    }
  }

  return meta;
}

int32_t validateSqlNode(SSqlObj* pSql, SSqlNode* pSqlNode, int32_t index) {
  assert(pSqlNode != NULL && (pSqlNode->from == NULL || taosArrayGetSize(pSqlNode->from->list) > 0));

  const char* msg1 = "point interpolation query needs timestamp";
  const char* msg2 = "too many tables in from clause";
  const char* msg3 = "start(end) time of query range required or time range too large";

  int32_t code = TSDB_CODE_SUCCESS;

  SSqlCmd* pCmd = &pSql->cmd;

  SQueryInfo      *pQueryInfo = tscGetQueryInfo(pCmd, index);
  STableMetaInfo  *pTableMetaInfo = tscGetMetaInfo(pQueryInfo, 0);
  if (pTableMetaInfo == NULL) {
    pTableMetaInfo = tscAddEmptyMetaInfo(pQueryInfo);
  }

  assert(pCmd->clauseIndex == index);

  /*
   * handle the sql expression without from subclause
   * select current_database();
   * select server_version();
   * select client_version();
   * select server_state();
   */
  if (pSqlNode->from == NULL) {
    assert(pSqlNode->fillType == NULL && pSqlNode->pGroupby == NULL && pSqlNode->pWhere == NULL &&
           pSqlNode->pSortOrder == NULL);
    return doLocalQueryProcess(pCmd, pQueryInfo, pSqlNode);
  }

  if (pSqlNode->from->type == SQL_NODE_FROM_SUBQUERY) {
    // parse the subquery in the first place
    SArray* list = taosArrayGetP(pSqlNode->from->list, 0);
    SSqlNode* p = taosArrayGetP(list, 0);

    code = validateSqlNode(pSql, p, 0);
    if (code == TSDB_CODE_TSC_ACTION_IN_PROGRESS) {
      return code;
    }

    if (code != TSDB_CODE_SUCCESS) {
      return code;
    }

    pQueryInfo = pCmd->pQueryInfo[0];

    SQueryInfo* current = calloc(1, sizeof(SQueryInfo));

    tscInitQueryInfo(current);
    taosArrayPush(current->pUpstream, &pQueryInfo);

    STableMeta* pTableMeta = extractTempTableMetaFromNestQuery(pQueryInfo);
    STableMetaInfo* pTableMetaInfo1 = calloc(1, sizeof(STableMetaInfo));
    pTableMetaInfo1->pTableMeta = pTableMeta;

    current->pTableMetaInfo = calloc(1, POINTER_BYTES);
    current->pTableMetaInfo[0] = pTableMetaInfo1;
    current->numOfTables = 1;
    current->order = pQueryInfo->order;

    pCmd->pQueryInfo[0] = current;
    pQueryInfo->pDownstream = current;

    if (validateSelectNodeList(pCmd, current, pSqlNode->pSelNodeList, false, false, false) != TSDB_CODE_SUCCESS) {
      return TSDB_CODE_TSC_INVALID_SQL;
    }

  } else {
    pQueryInfo->command = TSDB_SQL_SELECT;

    size_t fromSize = taosArrayGetSize(pSqlNode->from->list);
    if (fromSize > TSDB_MAX_JOIN_TABLE_NUM) {
      return invalidSqlErrMsg(tscGetErrorMsgPayload(pCmd), msg2);
    }

    // set all query tables, which are maybe more than one.
    code = doLoadAllTableMeta(pSql, index, pSqlNode, (int32_t) fromSize);
    if (code != TSDB_CODE_SUCCESS) {
      return code;
    }

    bool isSTable = UTIL_TABLE_IS_SUPER_TABLE(pTableMetaInfo);
    if (isSTable) {
      code = tscGetSTableVgroupInfo(pSql, index);  // TODO refactor: getTablemeta along with vgroupInfo
      if (code != TSDB_CODE_SUCCESS) {
        return code;
      }

      TSDB_QUERY_SET_TYPE(pQueryInfo->type, TSDB_QUERY_TYPE_STABLE_QUERY);
    } else {
      TSDB_QUERY_SET_TYPE(pQueryInfo->type, TSDB_QUERY_TYPE_TABLE_QUERY);
    }

    // parse the group by clause in the first place
    if (validateGroupbyNode(pQueryInfo, pSqlNode->pGroupby, pCmd) != TSDB_CODE_SUCCESS) {
      return TSDB_CODE_TSC_INVALID_SQL;
    }

    // set where info
    STableComInfo tinfo = tscGetTableInfo(pTableMetaInfo->pTableMeta);

    if (pSqlNode->pWhere != NULL) {
      if (validateWhereNode(pQueryInfo, &pSqlNode->pWhere, pSql) != TSDB_CODE_SUCCESS) {
        return TSDB_CODE_TSC_INVALID_SQL;
      }

      pSqlNode->pWhere = NULL;
      if (tinfo.precision == TSDB_TIME_PRECISION_MILLI) {
        pQueryInfo->window.skey = pQueryInfo->window.skey / 1000;
        pQueryInfo->window.ekey = pQueryInfo->window.ekey / 1000;
      }
    } else {  // set the time rang
      if (taosArrayGetSize(pSqlNode->from->list) > 1) {
        // If it is a join query, no where clause is not allowed.
        return invalidSqlErrMsg(tscGetErrorMsgPayload(pCmd), "condition missing for join query ");
      }
    }

    int32_t joinQuery = (pSqlNode->from != NULL && taosArrayGetSize(pSqlNode->from->list) > 1);
    int32_t timeWindowQuery =
        (TPARSER_HAS_TOKEN(pSqlNode->interval.interval) || TPARSER_HAS_TOKEN(pSqlNode->sessionVal.gap));

    if (validateSelectNodeList(pCmd, pQueryInfo, pSqlNode->pSelNodeList, isSTable, joinQuery, timeWindowQuery) !=
        TSDB_CODE_SUCCESS) {
      return TSDB_CODE_TSC_INVALID_SQL;
    }

    // set order by info
    if (validateOrderbyNode(pCmd, pQueryInfo, pSqlNode, tscGetTableSchema(pTableMetaInfo->pTableMeta)) !=
        TSDB_CODE_SUCCESS) {
      return TSDB_CODE_TSC_INVALID_SQL;
    }

    // set interval value
    if (validateIntervalNode(pSql, pQueryInfo, pSqlNode) != TSDB_CODE_SUCCESS) {
      return TSDB_CODE_TSC_INVALID_SQL;
    } else {
      if (isTimeWindowQuery(pQueryInfo) &&
          (validateFunctionsInIntervalOrGroupbyQuery(pCmd, pQueryInfo) != TSDB_CODE_SUCCESS)) {
        return TSDB_CODE_TSC_INVALID_SQL;
      }
    }

    // parse the having clause in the first place
    if (validateHavingClause(pQueryInfo, pSqlNode->pHaving, pCmd, pSqlNode->pSelNodeList, joinQuery, timeWindowQuery) !=
        TSDB_CODE_SUCCESS) {
      return TSDB_CODE_TSC_INVALID_SQL;
    }

    /*
     * transfer sql functions that need secondary merge into another format
     * in dealing with super table queries such as: count/first/last
     */
    if (isSTable) {
      tscTansformFuncForSTableQuery(pQueryInfo);

      if (hasUnsupportFunctionsForSTableQuery(pCmd, pQueryInfo)) {
        return TSDB_CODE_TSC_INVALID_SQL;
      }
    }

    if (validateSessionNode(pCmd, pQueryInfo, pSqlNode) != TSDB_CODE_SUCCESS) {
      return TSDB_CODE_TSC_INVALID_SQL;
    }

    // no result due to invalid query time range
    if (pQueryInfo->window.skey > pQueryInfo->window.ekey) {
      pQueryInfo->command = TSDB_SQL_RETRIEVE_EMPTY_RESULT;
      return TSDB_CODE_SUCCESS;
    }

    if (!hasTimestampForPointInterpQuery(pQueryInfo)) {
      return invalidSqlErrMsg(tscGetErrorMsgPayload(pCmd), msg1);
    }

    // in case of join query, time range is required.
    if (QUERY_IS_JOIN_QUERY(pQueryInfo->type)) {
      int64_t timeRange = ABS(pQueryInfo->window.skey - pQueryInfo->window.ekey);
      if (timeRange == 0 && pQueryInfo->window.skey == 0) {
        return invalidSqlErrMsg(tscGetErrorMsgPayload(pCmd), msg3);
      }
    }

    if ((code = validateLimitNode(pCmd, pQueryInfo, index, pSqlNode, pSql)) != TSDB_CODE_SUCCESS) {
      return code;
    }

    if ((code = doFunctionsCompatibleCheck(pCmd, pQueryInfo)) != TSDB_CODE_SUCCESS) {
      return code;
    }

    updateLastScanOrderIfNeeded(pQueryInfo);
    tscFieldInfoUpdateOffset(pQueryInfo);

    if ((code = validateFillNode(pCmd, pQueryInfo, pSqlNode)) != TSDB_CODE_SUCCESS) {
      return code;
    }
  }

  return TSDB_CODE_SUCCESS;  // Does not build query message here
}

int32_t exprTreeFromSqlExpr(SSqlCmd* pCmd, tExprNode **pExpr, const tSqlExpr* pSqlExpr, SQueryInfo* pQueryInfo, SArray* pCols, uint64_t *uid) {
  tExprNode* pLeft = NULL;
  tExprNode* pRight= NULL;
  
  if (pSqlExpr->pLeft != NULL) {
    int32_t ret = exprTreeFromSqlExpr(pCmd, &pLeft, pSqlExpr->pLeft, pQueryInfo, pCols, uid);
    if (ret != TSDB_CODE_SUCCESS) {
      return ret;
    }
  }
  
  if (pSqlExpr->pRight != NULL) {
    int32_t ret = exprTreeFromSqlExpr(pCmd, &pRight, pSqlExpr->pRight, pQueryInfo, pCols, uid);
    if (ret != TSDB_CODE_SUCCESS) {
      tExprTreeDestroy(pLeft, NULL);
      return ret;
    }
  }

  if (pSqlExpr->pLeft == NULL && pSqlExpr->pRight == NULL && pSqlExpr->tokenId == 0) {
    *pExpr = calloc(1, sizeof(tExprNode));
    return TSDB_CODE_SUCCESS;
  }
  
  if (pSqlExpr->pLeft == NULL) {  // it is the leaf node
    assert(pSqlExpr->pRight == NULL);

    if (pSqlExpr->type == SQL_NODE_VALUE) {
      *pExpr = calloc(1, sizeof(tExprNode));
      (*pExpr)->nodeType = TSQL_NODE_VALUE;
      (*pExpr)->pVal = calloc(1, sizeof(tVariant));
      
      tVariantAssign((*pExpr)->pVal, &pSqlExpr->value);
      return TSDB_CODE_SUCCESS;
    } else if (pSqlExpr->type == SQL_NODE_SQLFUNCTION) {
      // arithmetic expression on the results of aggregation functions
      *pExpr = calloc(1, sizeof(tExprNode));
      (*pExpr)->nodeType = TSQL_NODE_COL;
      (*pExpr)->pSchema = calloc(1, sizeof(SSchema));
      strncpy((*pExpr)->pSchema->name, pSqlExpr->token.z, pSqlExpr->token.n);
      
      // set the input column data byte and type.
      size_t size = taosArrayGetSize(pQueryInfo->exprList);
      
      for (int32_t i = 0; i < size; ++i) {
        SExprInfo* p1 = taosArrayGetP(pQueryInfo->exprList, i);
        
        if (strcmp((*pExpr)->pSchema->name, p1->base.aliasName) == 0) {
          (*pExpr)->pSchema->type  = (uint8_t)p1->base.resType;
          (*pExpr)->pSchema->bytes = p1->base.resBytes;
          (*pExpr)->pSchema->colId = p1->base.resColId;

          if (uid != NULL) {
            *uid = p1->base.uid;
          }

          break;
        }
      }
    } else if (pSqlExpr->type == SQL_NODE_TABLE_COLUMN) { // column name, normal column arithmetic expression
      SColumnIndex index = COLUMN_INDEX_INITIALIZER;
      int32_t ret = getColumnIndexByName(pCmd, &pSqlExpr->colInfo, pQueryInfo, &index);
      if (ret != TSDB_CODE_SUCCESS) {
        return ret;
      }

      STableMeta* pTableMeta = tscGetMetaInfo(pQueryInfo, 0)->pTableMeta;
      int32_t numOfColumns = tscGetNumOfColumns(pTableMeta);

      *pExpr = calloc(1, sizeof(tExprNode));
      (*pExpr)->nodeType = TSQL_NODE_COL;
      (*pExpr)->pSchema = calloc(1, sizeof(SSchema));

      SSchema* pSchema = tscGetTableColumnSchema(pTableMeta, index.columnIndex);
      *(*pExpr)->pSchema = *pSchema;
  
      if (pCols != NULL) {  // record the involved columns
        SColIndex colIndex = {0};
        tstrncpy(colIndex.name, pSchema->name, sizeof(colIndex.name));
        colIndex.colId = pSchema->colId;
        colIndex.colIndex = index.columnIndex;
        colIndex.flag = (index.columnIndex >= numOfColumns)? 1:0;

        taosArrayPush(pCols, &colIndex);
      }
      
      return TSDB_CODE_SUCCESS;
    } else {
      return invalidSqlErrMsg(tscGetErrorMsgPayload(pCmd), "not support filter expression");
    }
    
  } else {
    *pExpr = (tExprNode *)calloc(1, sizeof(tExprNode));
    (*pExpr)->nodeType = TSQL_NODE_EXPR;
    
    (*pExpr)->_node.hasPK = false;
    (*pExpr)->_node.pLeft = pLeft;
    (*pExpr)->_node.pRight = pRight;
    
    SStrToken t = {.type = pSqlExpr->tokenId};
    (*pExpr)->_node.optr = convertOptr(&t);
    
    assert((*pExpr)->_node.optr != 0);

    // check for dividing by 0
    if ((*pExpr)->_node.optr == TSDB_BINARY_OP_DIVIDE) {
      if (pRight->nodeType == TSQL_NODE_VALUE) {
        if (pRight->pVal->nType == TSDB_DATA_TYPE_INT && pRight->pVal->i64 == 0) {
          return TSDB_CODE_TSC_INVALID_SQL;
        } else if (pRight->pVal->nType == TSDB_DATA_TYPE_FLOAT && pRight->pVal->dKey == 0) {
          return TSDB_CODE_TSC_INVALID_SQL;
        }
      }
    }

    // NOTE: binary|nchar data allows the >|< type filter
    if ((*pExpr)->_node.optr != TSDB_RELATION_EQUAL && (*pExpr)->_node.optr != TSDB_RELATION_NOT_EQUAL) {
      if (pRight != NULL && pRight->nodeType == TSQL_NODE_VALUE) {
        if (pRight->pVal->nType == TSDB_DATA_TYPE_BOOL) {
          return TSDB_CODE_TSC_INVALID_SQL;
        }
      }
    }
  }
  
  return TSDB_CODE_SUCCESS;
}

bool hasNormalColumnFilter(SQueryInfo* pQueryInfo) {
  size_t numOfCols = taosArrayGetSize(pQueryInfo->colList);
  for (int32_t i = 0; i < numOfCols; ++i) {
    SColumn* pCol = taosArrayGetP(pQueryInfo->colList, i);
    if (pCol->info.flist.numOfFilters > 0) {
      return true;
    }
  }

  return false;
}
<|MERGE_RESOLUTION|>--- conflicted
+++ resolved
@@ -1615,33 +1615,11 @@
   return false;
 }
 
-<<<<<<< HEAD
-static bool hasNoneUserDefineExpr(SQueryInfo* pQueryInfo) {
-  size_t numOfExprs = taosArrayGetSize(pQueryInfo->exprList);
-  for (int32_t i = 0; i < numOfExprs; ++i) {
-    SSqlExpr* pExpr = taosArrayGetP(pQueryInfo->exprList, i);
-
-    if (TSDB_COL_IS_UD_COL(pExpr->colInfo.flag)) {
-      continue;
-    }
-
-    return true;
-  }
-
-  return false;
-}
-
-
-int32_t parseSelectClause(SSqlCmd* pCmd, int32_t clauseIndex, SArray* pSelectList, bool isSTable, bool joinQuery, bool timeWindowQuery) {
-  assert(pSelectList != NULL && pCmd != NULL);
-  const char* msg1 = "too many columns in selection clause";
-=======
 int32_t validateSelectNodeList(SSqlCmd* pCmd, SQueryInfo* pQueryInfo, SArray* pSelNodeList, bool isSTable, bool joinQuery,
                                bool timeWindowQuery) {
   assert(pSelNodeList != NULL && pCmd != NULL);
 
   const char* msg1 = "too many items in selection clause";
->>>>>>> a080f2c9
   const char* msg2 = "functions or others can not be mixed up";
   const char* msg3 = "not support query expression";
   const char* msg4 = "only support distinct one tag";
