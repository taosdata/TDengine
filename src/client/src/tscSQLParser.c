/*
 * Copyright (c) 2019 TAOS Data, Inc. <jhtao@taosdata.com>
 *
 * This program is free software: you can use, redistribute, and/or modify
 * it under the terms of the GNU Affero General Public License, version 3
 * or later ("AGPL"), as published by the Free Software Foundation.
 *
 * This program is distributed in the hope that it will be useful, but WITHOUT
 * ANY WARRANTY; without even the implied warranty of MERCHANTABILITY or
 * FITNESS FOR A PARTICULAR PURPOSE.
 *
 * You should have received a copy of the GNU Affero General Public License
 * along with this program. If not, see <http://www.gnu.org/licenses/>.
 */

#ifndef __APPLE__
#define _BSD_SOURCE
#define _XOPEN_SOURCE 500
#define _DEFAULT_SOURCE
#define _GNU_SOURCE
#endif // __APPLE__

#include "os.h"
#include "taos.h"
#include "taosmsg.h"
#include "tcompare.h"
#include "texpr.h"
#include "tname.h"
#include "tscLog.h"
#include "tscUtil.h"
#include "qTableMeta.h"
#include "tsclient.h"
#include "tstrbuild.h"
#include "ttoken.h"
#include "ttokendef.h"
#include "ttype.h"
#include "qUtil.h"
#include "qPlan.h"
#include "qFilter.h"

#define DEFAULT_PRIMARY_TIMESTAMP_COL_NAME "_c0"

#define TSWINDOW_IS_EQUAL(t1, t2) (((t1).skey == (t2).skey) && ((t1).ekey == (t2).ekey))

// -1 is tbname column index, so here use the -2 as the initial value
#define COLUMN_INDEX_INITIAL_VAL (-2)
#define COLUMN_INDEX_INITIALIZER \
  { COLUMN_INDEX_INITIAL_VAL, COLUMN_INDEX_INITIAL_VAL }
#define COLUMN_INDEX_VALIDE(index) (((index).tableIndex >= 0) && ((index).columnIndex >= TSDB_TBNAME_COLUMN_INDEX))
#define TBNAME_LIST_SEP ","

typedef struct SColumnList {  // todo refactor
  int32_t      num;
  SColumnIndex ids[TSDB_MAX_COLUMNS];
} SColumnList;

typedef struct SConvertFunc {
  int32_t originFuncId;
  int32_t execFuncId;
} SConvertFunc;

static SExprInfo* doAddProjectCol(SQueryInfo* pQueryInfo, int32_t colIndex, int32_t tableIndex, int32_t colId);

static int32_t setShowInfo(SSqlObj* pSql, SSqlInfo* pInfo);
static char*   getAccountId(SSqlObj* pSql);

static bool serializeExprListToVariant(SArray* pList, tVariant **dest, int16_t colType);
static int32_t validateParamOfRelationIn(tVariant *pVar, int32_t colType);

static bool has(SArray* pFieldList, int32_t startIdx, const char* name);
static char* cloneCurrentDBName(SSqlObj* pSql);
static int32_t getDelimiterIndex(SStrToken* pTableName);
static bool validateTableColumnInfo(SArray* pFieldList, SSqlCmd* pCmd);
static bool validateTagParams(SArray* pTagsList, SArray* pFieldList, SSqlCmd* pCmd);

static int32_t setObjFullName(char* fullName, const char* account, SStrToken* pDB, SStrToken* tableName, int32_t* len);

static void getColumnName(tSqlExprItem* pItem, char* resultFieldName, char* rawName, int32_t nameLength);

static int32_t addExprAndResultField(SSqlCmd* pCmd, SQueryInfo* pQueryInfo, int32_t colIndex, tSqlExprItem* pItem, bool finalResult);
static int32_t insertResultField(SQueryInfo* pQueryInfo, int32_t outputIndex, SColumnList* pIdList, int16_t bytes,
                                 int8_t type, char* fieldName, SExprInfo* pSqlExpr);

static uint8_t convertOptr(SStrToken *pToken);

static int32_t validateSelectNodeList(SSqlCmd* pCmd, SQueryInfo* pQueryInfo, SArray* pSelNodeList, bool isSTable, bool joinQuery, bool timeWindowQuery);

static bool validateIpAddress(const char* ip, size_t size);
static bool hasUnsupportFunctionsForSTableQuery(SSqlCmd* pCmd, SQueryInfo* pQueryInfo);
static bool functionCompatibleCheck(SQueryInfo* pQueryInfo, bool joinQuery, bool twQuery);

static int32_t validateGroupbyNode(SQueryInfo* pQueryInfo, SArray* pList, SSqlCmd* pCmd);

static int32_t validateIntervalNode(SSqlObj* pSql, SQueryInfo* pQueryInfo, SSqlNode* pSqlNode);
static int32_t parseIntervalOffset(SSqlCmd* pCmd, SQueryInfo* pQueryInfo, SStrToken* offsetToken);
static int32_t parseSlidingClause(SSqlCmd* pCmd, SQueryInfo* pQueryInfo, SStrToken* pSliding);
static int32_t validateStateWindowNode(SSqlCmd* pSql, SQueryInfo* pQueryInfo, SSqlNode* pSqlNode, bool isStable);

static int32_t addProjectionExprAndResultField(SSqlCmd* pCmd, SQueryInfo* pQueryInfo, tSqlExprItem* pItem);

static int32_t validateWhereNode(SQueryInfo* pQueryInfo, tSqlExpr** pExpr, SSqlObj* pSql);
static int32_t validateFillNode(SSqlCmd* pCmd, SQueryInfo* pQueryInfo, SSqlNode* pSqlNode);
static int32_t validateOrderbyNode(SSqlCmd* pCmd, SQueryInfo* pQueryInfo, SSqlNode* pSqlNode, SSchema* pSchema);

static int32_t tsRewriteFieldNameIfNecessary(SSqlCmd* pCmd, SQueryInfo* pQueryInfo);
static int32_t setAlterTableInfo(SSqlObj* pSql, struct SSqlInfo* pInfo);
static int32_t validateSqlFunctionInStreamSql(SSqlCmd* pCmd, SQueryInfo* pQueryInfo);
static int32_t validateFunctionsInIntervalOrGroupbyQuery(SSqlCmd* pCmd, SQueryInfo* pQueryInfo);
static int32_t validateArithmeticSQLExpr(SSqlCmd* pCmd, tSqlExpr* pExpr, SQueryInfo* pQueryInfo, SColumnList* pList, int32_t* type);
static int32_t validateEp(char* ep);
static int32_t validateDNodeConfig(SMiscInfo* pOptions);
static int32_t validateLocalConfig(SMiscInfo* pOptions);
static int32_t validateColumnName(char* name);
static int32_t setKillInfo(SSqlObj* pSql, struct SSqlInfo* pInfo, int32_t killType);
static int32_t setCompactVnodeInfo(SSqlObj* pSql, struct SSqlInfo* pInfo);

static bool validateOneTags(SSqlCmd* pCmd, TAOS_FIELD* pTagField);
static bool hasTimestampForPointInterpQuery(SQueryInfo* pQueryInfo);
static bool hasNormalColumnFilter(SQueryInfo* pQueryInfo);

static int32_t validateLimitNode(SSqlCmd* pCmd, SQueryInfo* pQueryInfo, SSqlNode* pSqlNode, SSqlObj* pSql);
static int32_t parseCreateDBOptions(SSqlCmd* pCmd, SCreateDbInfo* pCreateDbSql);
static int32_t getColumnIndexByName(SSqlCmd* pCmd, const SStrToken* pToken, SQueryInfo* pQueryInfo, SColumnIndex* pIndex);
static int32_t getTableIndexByName(SStrToken* pToken, SQueryInfo* pQueryInfo, SColumnIndex* pIndex);

static int32_t getTableIndexImpl(SStrToken* pTableToken, SQueryInfo* pQueryInfo, SColumnIndex* pIndex);
static int32_t doFunctionsCompatibleCheck(SSqlCmd* pCmd, SQueryInfo* pQueryInfo, char* msg);
static int32_t doLocalQueryProcess(SSqlCmd* pCmd, SQueryInfo* pQueryInfo, SSqlNode* pSqlNode);
static int32_t tscCheckCreateDbParams(SSqlCmd* pCmd, SCreateDbMsg* pCreate);

static SColumnList createColumnList(int32_t num, int16_t tableIndex, int32_t columnIndex);

static int32_t doCheckForCreateTable(SSqlObj* pSql, int32_t subClauseIndex, SSqlInfo* pInfo);
static int32_t doCheckForCreateFromStable(SSqlObj* pSql, SSqlInfo* pInfo);
static int32_t doCheckForStream(SSqlObj* pSql, SSqlInfo* pInfo);
static int32_t validateSqlNode(SSqlObj* pSql, SSqlNode* pSqlNode, SQueryInfo* pQueryInfo);
static int32_t exprTreeFromSqlExpr(SSqlCmd* pCmd, tExprNode **pExpr, const tSqlExpr* pSqlExpr, SQueryInfo* pQueryInfo, SArray* pCols, uint64_t *uid);
static bool    validateDebugFlag(int32_t v);
static int32_t checkQueryRangeForFill(SSqlCmd* pCmd, SQueryInfo* pQueryInfo);
static int32_t loadAllTableMeta(SSqlObj* pSql, struct SSqlInfo* pInfo);
static tSqlExpr* extractExprForSTable(SSqlCmd* pCmd, tSqlExpr** pExpr, SQueryInfo* pQueryInfo, int32_t tableIndex);

static bool isTimeWindowQuery(SQueryInfo* pQueryInfo) {
  return pQueryInfo->interval.interval > 0 || pQueryInfo->sessionWindow.gap > 0;
}


int16_t getNewResColId(SSqlCmd* pCmd) {
  return pCmd->resColumnId--;
}

// serialize expr in exprlist to binary
// formate  "type | size | value"
bool serializeExprListToVariant(SArray* pList, tVariant **dst, int16_t colType) {
  bool ret = false;
  if (!pList || pList->size <= 0 || colType < 0) {
    return ret;
  }

  tSqlExprItem* item = (tSqlExprItem *)taosArrayGet(pList, 0);
  int32_t firstTokenType = item->pNode->token.type;
  int32_t type  = firstTokenType;

  //nchar to binary and
  toTSDBType(type);
  if (type != colType && (type != TSDB_DATA_TYPE_BINARY || colType != TSDB_DATA_TYPE_NCHAR)) {
    return false;
  }
  type = colType;

  SBufferWriter bw = tbufInitWriter( NULL, false );
  tbufEnsureCapacity(&bw, 512);

  int32_t size = (int32_t)(pList->size);
  tbufWriteUint32(&bw, type);
  tbufWriteInt32(&bw,  size);

  for (int32_t i = 0; i < size; i++) {
    tSqlExpr* pSub = ((tSqlExprItem*)(taosArrayGet(pList, i)))->pNode;

    // check all the token type in expr list same or not
    if (firstTokenType != pSub->token.type) {
      break;
    }

<<<<<<< HEAD
    uint32_t tType = pSub->token.type;
    toTSDBType(pSub->token.type);  

    tVariant var;  
    tVariantCreate(&var, &pSub->token); 
    pSub->token.type = tType;
    if (type == TSDB_DATA_TYPE_BOOL || type == TSDB_DATA_TYPE_TINYINT || type == TSDB_DATA_TYPE_SMALLINT 
=======
    toTSDBType(pSub->token.type);

    tVariant var;
    tVariantCreate(&var, &pSub->token);
    if (type == TSDB_DATA_TYPE_BOOL || type == TSDB_DATA_TYPE_TINYINT || type == TSDB_DATA_TYPE_SMALLINT
>>>>>>> b364ae65
         || type == TSDB_DATA_TYPE_BIGINT || type == TSDB_DATA_TYPE_INT) {
      tbufWriteInt64(&bw, var.i64);
    } else if (type == TSDB_DATA_TYPE_DOUBLE || type == TSDB_DATA_TYPE_FLOAT) {
      tbufWriteDouble(&bw, var.dKey);
    } else if (type == TSDB_DATA_TYPE_BINARY){
      tbufWriteBinary(&bw, var.pz, var.nLen);
    } else if (type == TSDB_DATA_TYPE_NCHAR) {
      char   *buf = (char *)calloc(1, (var.nLen + 1)*TSDB_NCHAR_SIZE);
      if (tVariantDump(&var, buf, type, false) != TSDB_CODE_SUCCESS) {
        free(buf);
        tVariantDestroy(&var);
        break;
      }
      tbufWriteBinary(&bw, buf, twcslen((wchar_t *)buf) * TSDB_NCHAR_SIZE);
      free(buf);
    }
    tVariantDestroy(&var);

    if (i == size - 1) { ret = true;}
  }

  if (ret == true) {
    if ((*dst = calloc(1, sizeof(tVariant))) != NULL) {
      tVariantCreateFromBinary(*dst, tbufGetData(&bw, false), tbufTell(&bw), TSDB_DATA_TYPE_BINARY);
    } else {
      ret = false;
    }
  }
  tbufCloseWriter(&bw);
  return ret;
}

static int32_t validateParamOfRelationIn(tVariant *pVar, int32_t colType) {
  if (pVar->nType != TSDB_DATA_TYPE_BINARY) {
    return -1;
  }
  SBufferReader br = tbufInitReader(pVar->pz, pVar->nLen, false);
  return colType == TSDB_DATA_TYPE_NCHAR ?  0 : (tbufReadUint32(&br) == colType ? 0: -1);
}

static uint8_t convertOptr(SStrToken *pToken) {
  switch (pToken->type) {
    case TK_LT:
      return TSDB_RELATION_LESS;
    case TK_LE:
      return TSDB_RELATION_LESS_EQUAL;
    case TK_GT:
      return TSDB_RELATION_GREATER;
    case TK_GE:
      return TSDB_RELATION_GREATER_EQUAL;
    case TK_NE:
      return TSDB_RELATION_NOT_EQUAL;
    case TK_AND:
      return TSDB_RELATION_AND;
    case TK_OR:
      return TSDB_RELATION_OR;
    case TK_EQ:
      return TSDB_RELATION_EQUAL;
    case TK_PLUS:
      return TSDB_BINARY_OP_ADD;

    case TK_MINUS:
      return TSDB_BINARY_OP_SUBTRACT;
    case TK_STAR:
      return TSDB_BINARY_OP_MULTIPLY;
    case TK_SLASH:
    case TK_DIVIDE:
      return TSDB_BINARY_OP_DIVIDE;
    case TK_REM:
      return TSDB_BINARY_OP_REMAINDER;
    case TK_LIKE:
      return TSDB_RELATION_LIKE;
    case TK_ISNULL:
      return TSDB_RELATION_ISNULL;
    case TK_NOTNULL:
      return TSDB_RELATION_NOTNULL;
    case TK_IN:
      return TSDB_RELATION_IN;
    default: { return 0; }
  }
}

static bool validateDebugFlag(int32_t v) {
  const static int validFlag[] = {131, 135, 143};

  for (int i = 0; i < tListLen(validFlag); i++) {
    if (v == validFlag[i]) {
        return true;
    }
  }
  return false;
}
/*
 * Used during parsing query sql. Since the query sql usually small in length, error position
 * is not needed in the final error message.
 */
static int32_t invalidOperationMsg(char* dstBuffer, const char* errMsg) {
  return tscInvalidOperationMsg(dstBuffer, errMsg, NULL);
}

static int setColumnFilterInfoForTimestamp(SSqlCmd* pCmd, SQueryInfo* pQueryInfo, tVariant* pVar) {
  int64_t     time = 0;
  const char* msg = "invalid timestamp";

  strdequote(pVar->pz);
  char*           seg = strnchr(pVar->pz, '-', pVar->nLen, false);
  STableMetaInfo* pTableMetaInfo = tscGetMetaInfo(pQueryInfo, 0);

  STableComInfo tinfo = tscGetTableInfo(pTableMetaInfo->pTableMeta);
  
  if (seg != NULL) {
    if (taosParseTime(pVar->pz, &time, pVar->nLen, tinfo.precision, tsDaylight) != TSDB_CODE_SUCCESS) {
      return invalidOperationMsg(tscGetErrorMsgPayload(pCmd), msg);
    }
  } else {
    if (tVariantDump(pVar, (char*)&time, TSDB_DATA_TYPE_BIGINT, true)) {
      return invalidOperationMsg(tscGetErrorMsgPayload(pCmd), msg);
    }
  }

  tVariantDestroy(pVar);
  tVariantCreateFromBinary(pVar, (char*)&time, 0, TSDB_DATA_TYPE_BIGINT);

  return TSDB_CODE_SUCCESS;
}

static int32_t handlePassword(SSqlCmd* pCmd, SStrToken* pPwd) {
  const char* msg1 = "password can not be empty";
  const char* msg2 = "name or password too long";
  const char* msg3 = "password needs single quote marks enclosed";

  if (pPwd->type != TK_STRING) {
    return invalidOperationMsg(tscGetErrorMsgPayload(pCmd), msg3);
  }

  strdequote(pPwd->z);
  pPwd->n = (uint32_t)strtrim(pPwd->z);  // trim space before and after passwords

  if (pPwd->n <= 0) {
    return invalidOperationMsg(tscGetErrorMsgPayload(pCmd), msg1);
  }

  if (pPwd->n >= TSDB_KEY_LEN) {
    return invalidOperationMsg(tscGetErrorMsgPayload(pCmd), msg2);
  }

  return TSDB_CODE_SUCCESS;
}

// validate the out put field type for "UNION ALL" subclause
static int32_t normalizeVarDataTypeLength(SSqlCmd* pCmd) {
  const char* msg1 = "columns in select clause not identical";

  int32_t diffSize = 0;

  // if there is only one element, the limit of clause is the limit of global result.
  SQueryInfo* pQueryInfo1 = pCmd->pQueryInfo;
  SQueryInfo* pSibling = pQueryInfo1->sibling;

  while(pSibling != NULL) {
    int32_t ret = tscFieldInfoCompare(&pQueryInfo1->fieldsInfo, &pSibling->fieldsInfo, &diffSize);
    if (ret != 0) {
      return invalidOperationMsg(tscGetErrorMsgPayload(pCmd), msg1);
    }

    pSibling = pSibling->sibling;
  }

  if (diffSize) {
    pQueryInfo1 = pCmd->pQueryInfo;
    pSibling = pQueryInfo1->sibling;

    while(pSibling->sibling != NULL) {
      tscFieldInfoSetSize(&pQueryInfo1->fieldsInfo, &pSibling->fieldsInfo);
      pSibling = pSibling->sibling;
    }
  }

  return TSDB_CODE_SUCCESS;
}

int32_t tscValidateSqlInfo(SSqlObj* pSql, struct SSqlInfo* pInfo) {
  if (pInfo == NULL || pSql == NULL) {
    return TSDB_CODE_TSC_APP_ERROR;
  }

  SSqlCmd* pCmd = &pSql->cmd;
  SSqlRes* pRes = &pSql->res;

  int32_t code = TSDB_CODE_SUCCESS;
  if (!pInfo->valid || terrno == TSDB_CODE_TSC_SQL_SYNTAX_ERROR) {
    terrno = TSDB_CODE_SUCCESS;  // clear the error number
    return tscSQLSyntaxErrMsg(tscGetErrorMsgPayload(pCmd), NULL, pInfo->msg);
  }

  SQueryInfo* pQueryInfo = tscGetQueryInfoS(pCmd);
  if (pQueryInfo == NULL) {
    pRes->code = terrno;
    return pRes->code;
  }

  STableMetaInfo* pTableMetaInfo = (pQueryInfo->numOfTables == 0)? tscAddEmptyMetaInfo(pQueryInfo) : pQueryInfo->pTableMetaInfo[0];
  if (pTableMetaInfo == NULL) {
    pRes->code = TSDB_CODE_TSC_OUT_OF_MEMORY;
    return pRes->code;
  }

  pCmd->command = pInfo->type;

  switch (pInfo->type) {
    case TSDB_SQL_DROP_TABLE:
    case TSDB_SQL_DROP_USER:
    case TSDB_SQL_DROP_ACCT:
    case TSDB_SQL_DROP_DNODE:
    case TSDB_SQL_DROP_DB: {
      const char* msg2 = "invalid name";
      const char* msg3 = "param name too long";

      SStrToken* pzName = taosArrayGet(pInfo->pMiscInfo->a, 0);
      if ((pInfo->type != TSDB_SQL_DROP_DNODE) && (tscValidateName(pzName) != TSDB_CODE_SUCCESS)) {
        return invalidOperationMsg(tscGetErrorMsgPayload(pCmd), msg2);
      }

      if (pInfo->type == TSDB_SQL_DROP_DB) {
        assert(taosArrayGetSize(pInfo->pMiscInfo->a) == 1);
        code = tNameSetDbName(&pTableMetaInfo->name, getAccountId(pSql), pzName);
        if (code != TSDB_CODE_SUCCESS) {
          return invalidOperationMsg(tscGetErrorMsgPayload(pCmd), msg2);
        }

      } else if (pInfo->type == TSDB_SQL_DROP_TABLE) {
        assert(taosArrayGetSize(pInfo->pMiscInfo->a) == 1);

        code = tscSetTableFullName(&pTableMetaInfo->name, pzName, pSql);
        if(code != TSDB_CODE_SUCCESS) {
          return code; 
        }
      } else if (pInfo->type == TSDB_SQL_DROP_DNODE) {
        if (pzName->type == TK_STRING) {
          pzName->n = strdequote(pzName->z);
        }
        strncpy(pCmd->payload, pzName->z, pzName->n);
      } else {  // drop user/account
        if (pzName->n >= TSDB_USER_LEN) {
          return invalidOperationMsg(tscGetErrorMsgPayload(pCmd), msg3);
        }

        strncpy(pCmd->payload, pzName->z, pzName->n);
      }

      break;
    }

    case TSDB_SQL_USE_DB: {
      const char* msg = "invalid db name";
      SStrToken* pToken = taosArrayGet(pInfo->pMiscInfo->a, 0);

      if (tscValidateName(pToken) != TSDB_CODE_SUCCESS) {
        return invalidOperationMsg(tscGetErrorMsgPayload(pCmd), msg);
      }

      int32_t ret = tNameSetDbName(&pTableMetaInfo->name, getAccountId(pSql), pToken);
      if (ret != TSDB_CODE_SUCCESS) {
        return invalidOperationMsg(tscGetErrorMsgPayload(pCmd), msg);
      }

      break;
    }

    case TSDB_SQL_RESET_CACHE: {
      return TSDB_CODE_SUCCESS;
    }

    case TSDB_SQL_SHOW: {
      if (setShowInfo(pSql, pInfo) != TSDB_CODE_SUCCESS) {
        return TSDB_CODE_TSC_INVALID_OPERATION;
      }

      break;
    }

    case TSDB_SQL_ALTER_DB:
    case TSDB_SQL_CREATE_DB: {
      const char* msg1 = "invalid db name";
      const char* msg2 = "name too long";

      SCreateDbInfo* pCreateDB = &(pInfo->pMiscInfo->dbOpt);
      if (pCreateDB->dbname.n >= TSDB_DB_NAME_LEN) {
        return invalidOperationMsg(tscGetErrorMsgPayload(pCmd), msg2);
      }

      char buf[TSDB_DB_NAME_LEN] = {0};
      SStrToken token = taosTokenDup(&pCreateDB->dbname, buf, tListLen(buf));

      if (tscValidateName(&token) != TSDB_CODE_SUCCESS) {
        return invalidOperationMsg(tscGetErrorMsgPayload(pCmd), msg1);
      }

      int32_t ret = tNameSetDbName(&pTableMetaInfo->name, getAccountId(pSql), &token);
      if (ret != TSDB_CODE_SUCCESS) {
        return invalidOperationMsg(tscGetErrorMsgPayload(pCmd), msg2);
      }

      if (parseCreateDBOptions(pCmd, pCreateDB) != TSDB_CODE_SUCCESS) {
        return TSDB_CODE_TSC_INVALID_OPERATION;
      }

      break;
    }

    case TSDB_SQL_CREATE_DNODE: {
      const char* msg = "invalid host name (ip address)";

      if (taosArrayGetSize(pInfo->pMiscInfo->a) > 1) {
        return invalidOperationMsg(tscGetErrorMsgPayload(pCmd), msg);
      }

      SStrToken* id = taosArrayGet(pInfo->pMiscInfo->a, 0);
      if (id->type == TK_STRING) {
        id->n = strdequote(id->z);
      }
      break;
    }

    case TSDB_SQL_CREATE_ACCT:
    case TSDB_SQL_ALTER_ACCT: {
      const char* msg1 = "invalid state option, available options[no, r, w, all]";
      const char* msg2 = "invalid user/account name";
      const char* msg3 = "name too long";

      SStrToken* pName = &pInfo->pMiscInfo->user.user;
      SStrToken* pPwd = &pInfo->pMiscInfo->user.passwd;

      if (handlePassword(pCmd, pPwd) != TSDB_CODE_SUCCESS) {
        return TSDB_CODE_TSC_INVALID_OPERATION;
      }

      if (pName->n >= TSDB_USER_LEN) {
        return invalidOperationMsg(tscGetErrorMsgPayload(pCmd), msg3);
      }

      if (tscValidateName(pName) != TSDB_CODE_SUCCESS) {
        return invalidOperationMsg(tscGetErrorMsgPayload(pCmd), msg2);
      }

      SCreateAcctInfo* pAcctOpt = &pInfo->pMiscInfo->acctOpt;
      if (pAcctOpt->stat.n > 0) {
        if (pAcctOpt->stat.z[0] == 'r' && pAcctOpt->stat.n == 1) {
        } else if (pAcctOpt->stat.z[0] == 'w' && pAcctOpt->stat.n == 1) {
        } else if (strncmp(pAcctOpt->stat.z, "all", 3) == 0 && pAcctOpt->stat.n == 3) {
        } else if (strncmp(pAcctOpt->stat.z, "no", 2) == 0 && pAcctOpt->stat.n == 2) {
        } else {
          return invalidOperationMsg(tscGetErrorMsgPayload(pCmd), msg1);
        }
      }

      break;
    }

    case TSDB_SQL_DESCRIBE_TABLE: {
      const char* msg1 = "invalid table name";

      SStrToken* pToken = taosArrayGet(pInfo->pMiscInfo->a, 0);
      if (tscValidateName(pToken) != TSDB_CODE_SUCCESS) {
        return invalidOperationMsg(tscGetErrorMsgPayload(pCmd), msg1);
      }
      // additional msg has been attached already
      code = tscSetTableFullName(&pTableMetaInfo->name, pToken, pSql);
      if (code != TSDB_CODE_SUCCESS) {
        return code;
      }

      return tscGetTableMeta(pSql, pTableMetaInfo);
    }
    case TSDB_SQL_SHOW_CREATE_STABLE:
    case TSDB_SQL_SHOW_CREATE_TABLE: {
      const char* msg1 = "invalid table name";

      SStrToken* pToken = taosArrayGet(pInfo->pMiscInfo->a, 0);
      if (tscValidateName(pToken) != TSDB_CODE_SUCCESS) {
        return invalidOperationMsg(tscGetErrorMsgPayload(pCmd), msg1);
      }

      code = tscSetTableFullName(&pTableMetaInfo->name, pToken, pSql);
      if (code != TSDB_CODE_SUCCESS) {
        return code;
      }

      return tscGetTableMeta(pSql, pTableMetaInfo);
    }
    case TSDB_SQL_SHOW_CREATE_DATABASE: {
      const char* msg1 = "invalid database name";

      SStrToken* pToken = taosArrayGet(pInfo->pMiscInfo->a, 0);
      if (tscValidateName(pToken) != TSDB_CODE_SUCCESS) {
        return invalidOperationMsg(tscGetErrorMsgPayload(pCmd), msg1);
      }

      if (pToken->n > TSDB_DB_NAME_LEN) {
        return invalidOperationMsg(tscGetErrorMsgPayload(pCmd), msg1);
      }
      return tNameSetDbName(&pTableMetaInfo->name, getAccountId(pSql), pToken);
    }
    case TSDB_SQL_CFG_DNODE: {
      const char* msg2 = "invalid configure options or values, such as resetlog / debugFlag 135 / balance 'vnode:2-dnode:2' / monitor 1 ";
      const char* msg3 = "invalid dnode ep";

      /* validate the ip address */
      SMiscInfo* pMiscInfo = pInfo->pMiscInfo;

      /* validate the parameter names and options */
      if (validateDNodeConfig(pMiscInfo) != TSDB_CODE_SUCCESS) {
        return invalidOperationMsg(tscGetErrorMsgPayload(pCmd), msg2);
      }

      char* pMsg = pCmd->payload;

      SCfgDnodeMsg* pCfg = (SCfgDnodeMsg*)pMsg;

      SStrToken* t0 = taosArrayGet(pMiscInfo->a, 0);
      SStrToken* t1 = taosArrayGet(pMiscInfo->a, 1);

      t0->n = strdequote(t0->z);
      strncpy(pCfg->ep, t0->z, t0->n);

      if (validateEp(pCfg->ep) != TSDB_CODE_SUCCESS) {
        return invalidOperationMsg(tscGetErrorMsgPayload(pCmd), msg3);
      }

      strncpy(pCfg->config, t1->z, t1->n);

      if (taosArrayGetSize(pMiscInfo->a) == 3) {
        SStrToken* t2 = taosArrayGet(pMiscInfo->a, 2);

        pCfg->config[t1->n] = ' ';  // add sep
        strncpy(&pCfg->config[t1->n + 1], t2->z, t2->n);
      }

      break;
    }

    case TSDB_SQL_CREATE_USER:
    case TSDB_SQL_ALTER_USER: {
      const char* msg2 = "invalid user/account name";
      const char* msg3 = "name too long";
      const char* msg5 = "invalid user rights";
      const char* msg7 = "not support options";

      pCmd->command = pInfo->type;

      SUserInfo* pUser = &pInfo->pMiscInfo->user;
      SStrToken* pName = &pUser->user;
      SStrToken* pPwd = &pUser->passwd;

      if (pName->n >= TSDB_USER_LEN) {
        return invalidOperationMsg(tscGetErrorMsgPayload(pCmd), msg3);
      }

      if (tscValidateName(pName) != TSDB_CODE_SUCCESS) {
        return invalidOperationMsg(tscGetErrorMsgPayload(pCmd), msg2);
      }

      if (pCmd->command == TSDB_SQL_CREATE_USER) {
        if (handlePassword(pCmd, pPwd) != TSDB_CODE_SUCCESS) {
          return TSDB_CODE_TSC_INVALID_OPERATION;
        }
      } else {
        if (pUser->type == TSDB_ALTER_USER_PASSWD) {
          if (handlePassword(pCmd, pPwd) != TSDB_CODE_SUCCESS) {
            return TSDB_CODE_TSC_INVALID_OPERATION;
          }
        } else if (pUser->type == TSDB_ALTER_USER_PRIVILEGES) {
          assert(pPwd->type == TSDB_DATA_TYPE_NULL);

          SStrToken* pPrivilege = &pUser->privilege;

          if (strncasecmp(pPrivilege->z, "super", 5) == 0 && pPrivilege->n == 5) {
            pCmd->count = 1;
          } else if (strncasecmp(pPrivilege->z, "read", 4) == 0 && pPrivilege->n == 4) {
            pCmd->count = 2;
          } else if (strncasecmp(pPrivilege->z, "write", 5) == 0 && pPrivilege->n == 5) {
            pCmd->count = 3;
          } else {
            return invalidOperationMsg(tscGetErrorMsgPayload(pCmd), msg5);
          }
        } else {
          return invalidOperationMsg(tscGetErrorMsgPayload(pCmd), msg7);
        }
      }

      break;
    }

    case TSDB_SQL_CFG_LOCAL: {
      SMiscInfo  *pMiscInfo = pInfo->pMiscInfo;
      const char *msg = "invalid configure options or values";

      // validate the parameter names and options
      if (validateLocalConfig(pMiscInfo) != TSDB_CODE_SUCCESS) {
        return invalidOperationMsg(tscGetErrorMsgPayload(pCmd), msg);
      }

      int32_t numOfToken = (int32_t) taosArrayGetSize(pMiscInfo->a);
      assert(numOfToken >= 1 && numOfToken <= 2);

      SStrToken* t = taosArrayGet(pMiscInfo->a, 0);
      strncpy(pCmd->payload, t->z, t->n);
      if (numOfToken == 2) {
        SStrToken* t1 = taosArrayGet(pMiscInfo->a, 1);
        pCmd->payload[t->n] = ' ';  // add sep
        strncpy(&pCmd->payload[t->n + 1], t1->z, t1->n);
      }
      return TSDB_CODE_SUCCESS;
    }

    case TSDB_SQL_CREATE_TABLE: {
      SCreateTableSql* pCreateTable = pInfo->pCreateTableInfo;

      if (pCreateTable->type == TSQL_CREATE_TABLE || pCreateTable->type == TSQL_CREATE_STABLE) {
        if ((code = doCheckForCreateTable(pSql, 0, pInfo)) != TSDB_CODE_SUCCESS) {
          return code;
        }

      } else if (pCreateTable->type == TSQL_CREATE_TABLE_FROM_STABLE) {
        assert(pCmd->numOfCols == 0);
        if ((code = doCheckForCreateFromStable(pSql, pInfo)) != TSDB_CODE_SUCCESS) {
          return code;
        }

      } else if (pCreateTable->type == TSQL_CREATE_STREAM) {
        if ((code = doCheckForStream(pSql, pInfo)) != TSDB_CODE_SUCCESS) {
          return code;
        }
      }

      break;
    }

    case TSDB_SQL_SELECT: {
      code = loadAllTableMeta(pSql, pInfo);
      if (code != TSDB_CODE_SUCCESS) {
        return code;
      }

      pQueryInfo = tscGetQueryInfo(pCmd);

      size_t size = taosArrayGetSize(pInfo->list);
      for (int32_t i = 0; i < size; ++i) {
        SSqlNode* pSqlNode = taosArrayGetP(pInfo->list, i);

        tscTrace("%p start to parse %dth subclause, total:%"PRIzu, pSql, i, size);
        if ((code = validateSqlNode(pSql, pSqlNode, pQueryInfo)) != TSDB_CODE_SUCCESS) {
          return code;
        }

        tscPrintSelNodeList(pSql, i);

        if ((i + 1) < size && pQueryInfo->sibling == NULL) {
          if ((code = tscAddQueryInfo(pCmd)) != TSDB_CODE_SUCCESS) {
            return code;
          }

          pQueryInfo = pCmd->active;
        }
      }

      if ((code = normalizeVarDataTypeLength(pCmd)) != TSDB_CODE_SUCCESS) {
        return code;
      }

      // set the command/global limit parameters from the first subclause to the sqlcmd object
      pCmd->active = pCmd->pQueryInfo;
      pCmd->command = pCmd->pQueryInfo->command;

      STableMetaInfo* pTableMetaInfo1 = tscGetMetaInfo(pCmd->active, 0);
      if (pTableMetaInfo1->pTableMeta != NULL) {
        pSql->res.precision = tscGetTableInfo(pTableMetaInfo1->pTableMeta).precision;
      }

      return TSDB_CODE_SUCCESS;  // do not build query message here
    }

    case TSDB_SQL_ALTER_TABLE: {
      if ((code = setAlterTableInfo(pSql, pInfo)) != TSDB_CODE_SUCCESS) {
        return code;
      }

      break;
    }

    case TSDB_SQL_KILL_QUERY:
    case TSDB_SQL_KILL_STREAM:
    case TSDB_SQL_KILL_CONNECTION: {
      if ((code = setKillInfo(pSql, pInfo, pInfo->type)) != TSDB_CODE_SUCCESS) {
        return code;
      }
      break;
    }

    case TSDB_SQL_SYNC_DB_REPLICA: {
      const char* msg1 = "invalid db name";
      SStrToken* pzName = taosArrayGet(pInfo->pMiscInfo->a, 0);

      assert(taosArrayGetSize(pInfo->pMiscInfo->a) == 1);
      code = tNameSetDbName(&pTableMetaInfo->name, getAccountId(pSql), pzName);
      if (code != TSDB_CODE_SUCCESS) {
        return invalidOperationMsg(tscGetErrorMsgPayload(pCmd), msg1);
      }
      break;
    }
    case TSDB_SQL_COMPACT_VNODE:{
      const char* msg = "invalid compact";
      if (setCompactVnodeInfo(pSql, pInfo) != TSDB_CODE_SUCCESS) {
        return invalidOperationMsg(tscGetErrorMsgPayload(pCmd), msg);
      }
      break;
    }
    default:
      return invalidOperationMsg(tscGetErrorMsgPayload(pCmd), "not support sql expression");
  }

  if (tscBuildMsg[pCmd->command] != NULL) {
    return tscBuildMsg[pCmd->command](pSql, pInfo);
  } else {
    return invalidOperationMsg(tscGetErrorMsgPayload(pCmd), "not support sql expression");
  }
}

/*
 * if the top/bottom exists, only tags columns, tbname column, and primary timestamp column
 * are available.
 */
static bool isTopBottomQuery(SQueryInfo* pQueryInfo) {
  size_t size = tscNumOfExprs(pQueryInfo);
  
  for (int32_t i = 0; i < size; ++i) {
    int32_t functionId = tscExprGet(pQueryInfo, i)->base.functionId;

    if (functionId == TSDB_FUNC_TOP || functionId == TSDB_FUNC_BOTTOM) {
      return true;
    }
  }

  return false;
}

// need to add timestamp column in result set, if it is a time window query
static int32_t addPrimaryTsColumnForTimeWindowQuery(SQueryInfo* pQueryInfo, SSqlCmd* pCmd) {
  uint64_t uid = tscExprGet(pQueryInfo, 0)->base.uid;

  int32_t  tableIndex = COLUMN_INDEX_INITIAL_VAL;
  for (int32_t i = 0; i < pQueryInfo->numOfTables; ++i) {
    STableMetaInfo* pTableMetaInfo = tscGetMetaInfo(pQueryInfo, i);
    if (pTableMetaInfo->pTableMeta->id.uid == uid) {
      tableIndex = i;
      break;
    }
  }

  if (tableIndex == COLUMN_INDEX_INITIAL_VAL) {
    return TSDB_CODE_TSC_INVALID_OPERATION;
  }

  SSchema s = {.bytes = TSDB_KEYSIZE, .type = TSDB_DATA_TYPE_TIMESTAMP, .colId = PRIMARYKEY_TIMESTAMP_COL_INDEX};
  tstrncpy(s.name, aAggs[TSDB_FUNC_TS].name, sizeof(s.name));

  SColumnIndex index = {tableIndex, PRIMARYKEY_TIMESTAMP_COL_INDEX};
  tscAddFuncInSelectClause(pQueryInfo, 0, TSDB_FUNC_TS, &index, &s, TSDB_COL_NORMAL, getNewResColId(pCmd));
  return TSDB_CODE_SUCCESS;
}

static int32_t checkInvalidExprForTimeWindow(SSqlCmd* pCmd, SQueryInfo* pQueryInfo) {
  const char* msg1 = "invalid query expression";
  const char* msg2 = "top/bottom query does not support order by value in time window query";

  // for top/bottom + interval query, we do not add additional timestamp column in the front
  if (isTopBottomQuery(pQueryInfo)) {

    // invalid sql:
    // top(col, k) from table_name [interval(1d)|session(ts, 1d)] order by k asc
    // order by normal column is not supported
    int32_t colId = pQueryInfo->order.orderColId;
    if (isTimeWindowQuery(pQueryInfo) && colId != PRIMARYKEY_TIMESTAMP_COL_INDEX) {
      return invalidOperationMsg(tscGetErrorMsgPayload(pCmd), msg2);
    }

    return TSDB_CODE_SUCCESS;
  }

  /*
   * invalid sql:
   * select count(tbname)/count(tag1)/count(tag2) from super_table_name [interval(1d)|session(ts, 1d)];
   */
  size_t size = tscNumOfExprs(pQueryInfo);
  for (int32_t i = 0; i < size; ++i) {
    SExprInfo* pExpr = tscExprGet(pQueryInfo, i);
    if (pExpr->base.functionId == TSDB_FUNC_COUNT && TSDB_COL_IS_TAG(pExpr->base.colInfo.flag)) {
      return invalidOperationMsg(tscGetErrorMsgPayload(pCmd), msg1);
    }
  }

  /*
   * invalid sql:
   * select tbname, tags_fields from super_table_name [interval(1s)|session(ts,1s)]
   */
  if (tscQueryTags(pQueryInfo) && isTimeWindowQuery(pQueryInfo)) {
    return invalidOperationMsg(tscGetErrorMsgPayload(pCmd), msg1);
  }

  return addPrimaryTsColumnForTimeWindowQuery(pQueryInfo, pCmd);
}

int32_t validateIntervalNode(SSqlObj* pSql, SQueryInfo* pQueryInfo, SSqlNode* pSqlNode) {
  const char* msg2 = "interval cannot be less than 10 ms";
  const char* msg3 = "sliding cannot be used without interval";

  SSqlCmd* pCmd = &pSql->cmd;

  STableMetaInfo* pTableMetaInfo = tscGetMetaInfo(pQueryInfo, 0);
  STableComInfo tinfo = tscGetTableInfo(pTableMetaInfo->pTableMeta);
  
  if (!TPARSER_HAS_TOKEN(pSqlNode->interval.interval)) {
    if (TPARSER_HAS_TOKEN(pSqlNode->sliding)) {
      return invalidOperationMsg(tscGetErrorMsgPayload(pCmd), msg3);
    }

    return TSDB_CODE_SUCCESS;
  }

  // orderby column not set yet, set it to be the primary timestamp column
  if (pQueryInfo->order.orderColId == INT32_MIN) {
    pQueryInfo->order.orderColId = PRIMARYKEY_TIMESTAMP_COL_INDEX;
  }

  // interval is not null
  SStrToken *t = &pSqlNode->interval.interval;
  if (parseNatualDuration(t->z, t->n, &pQueryInfo->interval.interval,
                          &pQueryInfo->interval.intervalUnit, tinfo.precision) != TSDB_CODE_SUCCESS) {
    return TSDB_CODE_TSC_INVALID_OPERATION;
  }

  if (pQueryInfo->interval.intervalUnit != 'n' && pQueryInfo->interval.intervalUnit != 'y') {

    // interval cannot be less than 10 milliseconds
    if (convertTimePrecision(pQueryInfo->interval.interval, tinfo.precision, TSDB_TIME_PRECISION_MILLI) < tsMinIntervalTime) {
      return invalidOperationMsg(tscGetErrorMsgPayload(pCmd), msg2);
    }
  }

  if (parseIntervalOffset(pCmd, pQueryInfo, &pSqlNode->interval.offset) != TSDB_CODE_SUCCESS) {
    return TSDB_CODE_TSC_INVALID_OPERATION;
  }

  if (parseSlidingClause(pCmd, pQueryInfo, &pSqlNode->sliding) != TSDB_CODE_SUCCESS) {
    return TSDB_CODE_TSC_INVALID_OPERATION;
  }

  // The following part is used to check for the invalid query expression.
  return checkInvalidExprForTimeWindow(pCmd, pQueryInfo);
}
static int32_t validateStateWindowNode(SSqlCmd* pCmd, SQueryInfo* pQueryInfo, SSqlNode* pSqlNode, bool isStable) {

  const char* msg1 = "invalid column name";
  const char* msg3 = "not support state_window with group by ";
  const char* msg4 = "function not support for super table query";

  SStrToken *col = &(pSqlNode->windowstateVal.col) ;
  if (col->z == NULL || col->n <= 0) {
    return TSDB_CODE_SUCCESS;
  }

  if (pQueryInfo->colList == NULL) {
    pQueryInfo->colList = taosArrayInit(4, POINTER_BYTES);
  }
  if (pQueryInfo->groupbyExpr.numOfGroupCols > 0) {
    return invalidOperationMsg(tscGetErrorMsgPayload(pCmd), msg3);
  }
  pQueryInfo->groupbyExpr.numOfGroupCols = 1;

  //TODO(dengyihao): check tag column
  if (isStable) {
    return invalidOperationMsg(tscGetErrorMsgPayload(pCmd), msg4);
  }

  SColumnIndex index = COLUMN_INDEX_INITIALIZER;
  if (getColumnIndexByName(pCmd, col, pQueryInfo, &index) !=  TSDB_CODE_SUCCESS) {
    return invalidOperationMsg(tscGetErrorMsgPayload(pCmd), msg1);
  }

  STableMetaInfo *pTableMetaInfo = tscGetMetaInfo(pQueryInfo, index.tableIndex);
  STableMeta* pTableMeta = pTableMetaInfo->pTableMeta;
  int32_t numOfCols = tscGetNumOfColumns(pTableMeta);
  if (index.columnIndex == TSDB_TBNAME_COLUMN_INDEX || index.columnIndex >= numOfCols) {
    return invalidOperationMsg(tscGetErrorMsgPayload(pCmd), msg3);
  }

  SGroupbyExpr* pGroupExpr = &pQueryInfo->groupbyExpr;
  if (pGroupExpr->columnInfo == NULL) {
    pGroupExpr->columnInfo = taosArrayInit(4, sizeof(SColIndex));
  }

  SSchema* pSchema = tscGetTableColumnSchema(pTableMeta, index.columnIndex);
  if (pSchema->type == TSDB_DATA_TYPE_TIMESTAMP || pSchema->type == TSDB_DATA_TYPE_FLOAT || pSchema->type == TSDB_DATA_TYPE_DOUBLE) {
    return invalidOperationMsg(tscGetErrorMsgPayload(pCmd), msg1);
  }

  tscColumnListInsert(pQueryInfo->colList, index.columnIndex, pTableMeta->id.uid, pSchema);
  SColIndex colIndex = { .colIndex = index.columnIndex, .flag = TSDB_COL_NORMAL, .colId = pSchema->colId };
  taosArrayPush(pGroupExpr->columnInfo, &colIndex);
  pQueryInfo->groupbyExpr.orderType = TSDB_ORDER_ASC;
  pQueryInfo->stateWindow = true;
  return TSDB_CODE_SUCCESS;
}

int32_t validateSessionNode(SSqlCmd* pCmd, SQueryInfo* pQueryInfo, SSqlNode * pSqlNode) {
  const char* msg1 = "gap should be fixed time window";
  const char* msg2 = "only one type time window allowed";
  const char* msg3 = "invalid column name";
  const char* msg4 = "invalid time window";

  STableMetaInfo* pTableMetaInfo = tscGetMetaInfo(pQueryInfo, 0);
  STableComInfo tinfo = tscGetTableInfo(pTableMetaInfo->pTableMeta);
  // no session window
  if (!TPARSER_HAS_TOKEN(pSqlNode->sessionVal.gap)) {
    return TSDB_CODE_SUCCESS;
  }

  SStrToken* col = &pSqlNode->sessionVal.col;
  SStrToken* gap = &pSqlNode->sessionVal.gap;

  char timeUnit = 0;
  if (parseNatualDuration(gap->z, gap->n, &pQueryInfo->sessionWindow.gap, &timeUnit, tinfo.precision) != TSDB_CODE_SUCCESS) {
    return invalidOperationMsg(tscGetErrorMsgPayload(pCmd), msg4);
  }

  if (timeUnit == 'y' || timeUnit == 'n') {
    return invalidOperationMsg(tscGetErrorMsgPayload(pCmd), msg1);
  }

  if (pQueryInfo->sessionWindow.gap != 0 && pQueryInfo->interval.interval != 0) {
    return invalidOperationMsg(tscGetErrorMsgPayload(pCmd), msg2);
  }
  if (pQueryInfo->sessionWindow.gap == 0) {
    return invalidOperationMsg(tscGetErrorMsgPayload(pCmd), msg4);
  }

  SColumnIndex index = COLUMN_INDEX_INITIALIZER;
  if (getColumnIndexByName(pCmd, col, pQueryInfo, &index) != TSDB_CODE_SUCCESS) {
    return invalidOperationMsg(tscGetErrorMsgPayload(pCmd), msg3);
  }
  if (index.columnIndex != PRIMARYKEY_TIMESTAMP_COL_INDEX) {
    return invalidOperationMsg(tscGetErrorMsgPayload(pCmd), msg3);
  }

  pQueryInfo->sessionWindow.primaryColId = PRIMARYKEY_TIMESTAMP_COL_INDEX;

  // The following part is used to check for the invalid query expression.
  return checkInvalidExprForTimeWindow(pCmd, pQueryInfo);
}

int32_t parseIntervalOffset(SSqlCmd* pCmd, SQueryInfo* pQueryInfo, SStrToken* offsetToken) {
  const char* msg1 = "interval offset cannot be negative";
  const char* msg2 = "interval offset should be shorter than interval";
  const char* msg3 = "cannot use 'year' as offset when interval is 'month'";

  STableMetaInfo* pTableMetaInfo = tscGetMetaInfo(pQueryInfo, 0);
  STableComInfo tinfo = tscGetTableInfo(pTableMetaInfo->pTableMeta);

  SStrToken* t = offsetToken;
  if (t->n == 0) {
    pQueryInfo->interval.offsetUnit = pQueryInfo->interval.intervalUnit;
    pQueryInfo->interval.offset = 0;
    return TSDB_CODE_SUCCESS;
  }

  if (parseNatualDuration(t->z, t->n, &pQueryInfo->interval.offset,
                          &pQueryInfo->interval.offsetUnit, tinfo.precision) != TSDB_CODE_SUCCESS) {
    return TSDB_CODE_TSC_INVALID_OPERATION;
  }

  if (pQueryInfo->interval.offset < 0) {
    return invalidOperationMsg(tscGetErrorMsgPayload(pCmd), msg1);
  }

  if (pQueryInfo->interval.offsetUnit != 'n' && pQueryInfo->interval.offsetUnit != 'y') {
    if (pQueryInfo->interval.intervalUnit != 'n' && pQueryInfo->interval.intervalUnit != 'y') {
      if (pQueryInfo->interval.offset >= pQueryInfo->interval.interval) {
        return invalidOperationMsg(tscGetErrorMsgPayload(pCmd), msg2);
      }
    }
  } else if (pQueryInfo->interval.offsetUnit == pQueryInfo->interval.intervalUnit) {
    if (pQueryInfo->interval.offset >= pQueryInfo->interval.interval) {
      return invalidOperationMsg(tscGetErrorMsgPayload(pCmd), msg2);
    }
  } else if (pQueryInfo->interval.intervalUnit == 'n' && pQueryInfo->interval.offsetUnit == 'y') {
      return invalidOperationMsg(tscGetErrorMsgPayload(pCmd), msg3);
  } else if (pQueryInfo->interval.intervalUnit == 'y' && pQueryInfo->interval.offsetUnit == 'n') {
    if (pQueryInfo->interval.interval * 12 <= pQueryInfo->interval.offset) {
      return invalidOperationMsg(tscGetErrorMsgPayload(pCmd), msg2);
    }
  } else {
    // TODO: offset should be shorter than interval, but how to check
    // conflicts like 30days offset and 1 month interval
  }

  return TSDB_CODE_SUCCESS;
}

int32_t parseSlidingClause(SSqlCmd* pCmd, SQueryInfo* pQueryInfo, SStrToken* pSliding) {
  const char* msg0 = "sliding value too small";
  const char* msg1 = "sliding value no larger than the interval value";
  const char* msg2 = "sliding value can not less than 1% of interval value";
  const char* msg3 = "does not support sliding when interval is natural month/year";

  const static int32_t INTERVAL_SLIDING_FACTOR = 100;

  STableMetaInfo* pTableMetaInfo = tscGetMetaInfo(pQueryInfo, 0);
  STableComInfo tinfo = tscGetTableInfo(pTableMetaInfo->pTableMeta);

  if (pSliding->n == 0) {
    pQueryInfo->interval.slidingUnit = pQueryInfo->interval.intervalUnit;
    pQueryInfo->interval.sliding = pQueryInfo->interval.interval;
    return TSDB_CODE_SUCCESS;
  }

  if (pQueryInfo->interval.intervalUnit == 'n' || pQueryInfo->interval.intervalUnit == 'y') {
    return invalidOperationMsg(tscGetErrorMsgPayload(pCmd), msg3);
  }

  parseAbsoluteDuration(pSliding->z, pSliding->n, &pQueryInfo->interval.sliding, tinfo.precision);

  if (pQueryInfo->interval.sliding <
      convertTimePrecision(tsMinSlidingTime, TSDB_TIME_PRECISION_MILLI, tinfo.precision)) {
    return invalidOperationMsg(tscGetErrorMsgPayload(pCmd), msg0);
  }

  if (pQueryInfo->interval.sliding > pQueryInfo->interval.interval) {
    return invalidOperationMsg(tscGetErrorMsgPayload(pCmd), msg1);
  }

  if ((pQueryInfo->interval.interval != 0) && (pQueryInfo->interval.interval/pQueryInfo->interval.sliding > INTERVAL_SLIDING_FACTOR)) {
    return invalidOperationMsg(tscGetErrorMsgPayload(pCmd), msg2);
  }

//  if (pQueryInfo->interval.sliding != pQueryInfo->interval.interval && pSql->pStream == NULL) {
//    return invalidOperationMsg(tscGetErrorMsgPayload(pCmd), msg4);
//  }

  return TSDB_CODE_SUCCESS;
}

int32_t tscSetTableFullName(SName* pName, SStrToken* pTableName, SSqlObj* pSql) {
  const char* msg1 = "name too long";
  const char* msg2 = "acctId too long";
  const char* msg3 = "no acctId";
  const char* msg4 = "db name too long";
  const char* msg5 = "table name too long";

  SSqlCmd* pCmd = &pSql->cmd;
  int32_t  code = TSDB_CODE_SUCCESS;
  int32_t  idx  = getDelimiterIndex(pTableName);
  if (idx != -1) { // db has been specified in sql string so we ignore current db path
    char* acctId = getAccountId(pSql);
    if (acctId == NULL || strlen(acctId) <= 0) {
      return invalidOperationMsg(tscGetErrorMsgPayload(pCmd), msg3);
    }

    code = tNameSetAcctId(pName, acctId);
    if (code != 0) {
      return invalidOperationMsg(tscGetErrorMsgPayload(pCmd), msg2);
    }
    if (idx >= TSDB_DB_NAME_LEN) {
      return invalidOperationMsg(tscGetErrorMsgPayload(pCmd), msg4);
    }

    if (pTableName->n - 1 - idx >= TSDB_TABLE_NAME_LEN) {
      return invalidOperationMsg(tscGetErrorMsgPayload(pCmd), msg5);
    }

    char name[TSDB_TABLE_FNAME_LEN] = {0};
    strncpy(name, pTableName->z, pTableName->n);

    code = tNameFromString(pName, name, T_NAME_DB|T_NAME_TABLE);
    if (code != 0) {
      return invalidOperationMsg(tscGetErrorMsgPayload(pCmd), msg1);
    }
  } else {  // get current DB name first, and then set it into path
    char* t = cloneCurrentDBName(pSql);
    if (strlen(t) == 0) {
      return TSDB_CODE_TSC_DB_NOT_SELECTED;
    }

    code = tNameFromString(pName, t, T_NAME_ACCT | T_NAME_DB);
    if (code != 0) {
      free(t);
      return TSDB_CODE_TSC_DB_NOT_SELECTED;
    }

    free(t);

    if (pTableName->n >= TSDB_TABLE_NAME_LEN) {
      return invalidOperationMsg(tscGetErrorMsgPayload(pCmd), msg1);
    }

    char name[TSDB_TABLE_FNAME_LEN] = {0};
    strncpy(name, pTableName->z, pTableName->n);

    code = tNameFromString(pName, name, T_NAME_TABLE);
    if (code != 0) {
      code = invalidOperationMsg(tscGetErrorMsgPayload(pCmd), msg1);
    }
  }

  return code;
}

static bool validateTableColumnInfo(SArray* pFieldList, SSqlCmd* pCmd) {
  assert(pFieldList != NULL);

  const char* msg = "illegal number of columns";
  const char* msg1 = "first column must be timestamp";
  const char* msg2 = "row length exceeds max length";
  const char* msg3 = "duplicated column names";
  const char* msg4 = "invalid data type";
  const char* msg5 = "invalid binary/nchar column length";
  const char* msg6 = "invalid column name";

  // number of fields no less than 2
  size_t numOfCols = taosArrayGetSize(pFieldList);
  if (numOfCols <= 1 || numOfCols > TSDB_MAX_COLUMNS) {
    invalidOperationMsg(tscGetErrorMsgPayload(pCmd), msg);
    return false;
  }

  // first column must be timestamp
  TAOS_FIELD* pField = taosArrayGet(pFieldList, 0);
  if (pField->type != TSDB_DATA_TYPE_TIMESTAMP) {
    invalidOperationMsg(tscGetErrorMsgPayload(pCmd), msg1);
    return false;
  }

  int32_t nLen = 0;
  for (int32_t i = 0; i < numOfCols; ++i) {
    pField = taosArrayGet(pFieldList, i);
    if (!isValidDataType(pField->type)) {
      invalidOperationMsg(tscGetErrorMsgPayload(pCmd), msg4);
      return false;
    }

    if (pField->bytes == 0) {
      invalidOperationMsg(tscGetErrorMsgPayload(pCmd), msg5);
      return false;
    }

    if ((pField->type == TSDB_DATA_TYPE_BINARY && (pField->bytes <= 0 || pField->bytes > TSDB_MAX_BINARY_LEN)) ||
        (pField->type == TSDB_DATA_TYPE_NCHAR && (pField->bytes <= 0 || pField->bytes > TSDB_MAX_NCHAR_LEN))) {
      invalidOperationMsg(tscGetErrorMsgPayload(pCmd), msg5);
      return false;
    }

    if (validateColumnName(pField->name) != TSDB_CODE_SUCCESS) {
      invalidOperationMsg(tscGetErrorMsgPayload(pCmd), msg6);
      return false;
    }

    // field name must be unique
    if (has(pFieldList, i + 1, pField->name) == true) {
      invalidOperationMsg(tscGetErrorMsgPayload(pCmd), msg3);
      return false;
    }

    nLen += pField->bytes;
  }

  // max row length must be less than TSDB_MAX_BYTES_PER_ROW
  if (nLen > TSDB_MAX_BYTES_PER_ROW) {
    invalidOperationMsg(tscGetErrorMsgPayload(pCmd), msg2);
    return false;
  }

  return true;
}


static bool validateTagParams(SArray* pTagsList, SArray* pFieldList, SSqlCmd* pCmd) {
  assert(pTagsList != NULL);

  const char* msg1 = "invalid number of tag columns";
  const char* msg2 = "tag length too long";
  const char* msg3 = "duplicated column names";
  const char* msg4 = "timestamp not allowed in tags";
  const char* msg5 = "invalid data type in tags";
  const char* msg6 = "invalid tag name";
  const char* msg7 = "invalid binary/nchar tag length";

  // number of fields at least 1
  size_t numOfTags = taosArrayGetSize(pTagsList);
  if (numOfTags < 1 || numOfTags > TSDB_MAX_TAGS) {
    invalidOperationMsg(tscGetErrorMsgPayload(pCmd), msg1);
    return false;
  }

  /* timestamp in tag is not allowed */
  for (int32_t i = 0; i < numOfTags; ++i) {
    TAOS_FIELD* p = taosArrayGet(pTagsList, i);

    if (p->type == TSDB_DATA_TYPE_TIMESTAMP) {
      invalidOperationMsg(tscGetErrorMsgPayload(pCmd), msg4);
      return false;
    }

    if (!isValidDataType(p->type)) {
      invalidOperationMsg(tscGetErrorMsgPayload(pCmd), msg5);
      return false;
    }

    if ((p->type == TSDB_DATA_TYPE_BINARY && p->bytes <= 0) ||
        (p->type == TSDB_DATA_TYPE_NCHAR && p->bytes <= 0)) {
      invalidOperationMsg(tscGetErrorMsgPayload(pCmd), msg7);
      return false;
    }

    if (validateColumnName(p->name) != TSDB_CODE_SUCCESS) {
      invalidOperationMsg(tscGetErrorMsgPayload(pCmd), msg6);
      return false;
    }

    if (has(pTagsList, i + 1, p->name) == true) {
      invalidOperationMsg(tscGetErrorMsgPayload(pCmd), msg3);
      return false;
    }
  }

  int32_t nLen = 0;
  for (int32_t i = 0; i < numOfTags; ++i) {
    TAOS_FIELD* p = taosArrayGet(pTagsList, i);
    if (p->bytes == 0) {
      invalidOperationMsg(tscGetErrorMsgPayload(pCmd), msg7);
      return false;
    }

    nLen += p->bytes;
  }

  // max tag row length must be less than TSDB_MAX_TAGS_LEN
  if (nLen > TSDB_MAX_TAGS_LEN) {
    invalidOperationMsg(tscGetErrorMsgPayload(pCmd), msg2);
    return false;
  }

  // field name must be unique
  for (int32_t i = 0; i < numOfTags; ++i) {
    TAOS_FIELD* p = taosArrayGet(pTagsList, i);

    if (has(pFieldList, 0, p->name) == true) {
      invalidOperationMsg(tscGetErrorMsgPayload(pCmd), msg3);
      return false;
    }
  }

  return true;
}

/*
 * tags name /column name is truncated in sql.y
 */
bool validateOneTags(SSqlCmd* pCmd, TAOS_FIELD* pTagField) {
  const char* msg1 = "timestamp not allowed in tags";
  const char* msg2 = "duplicated column names";
  const char* msg3 = "tag length too long";
  const char* msg4 = "invalid tag name";
  const char* msg5 = "invalid binary/nchar tag length";
  const char* msg6 = "invalid data type in tags";

  STableMetaInfo* pTableMetaInfo = tscGetTableMetaInfoFromCmd(pCmd,  0);
  STableMeta*     pTableMeta = pTableMetaInfo->pTableMeta;

  int32_t numOfTags = tscGetNumOfTags(pTableMeta);
  int32_t numOfCols = tscGetNumOfColumns(pTableMeta);
  
  // no more than 6 tags
  if (numOfTags == TSDB_MAX_TAGS) {
    char msg[128] = {0};
    sprintf(msg, "tags no more than %d", TSDB_MAX_TAGS);

    invalidOperationMsg(tscGetErrorMsgPayload(pCmd), msg);
    return false;
  }

  // no timestamp allowable
  if (pTagField->type == TSDB_DATA_TYPE_TIMESTAMP) {
    invalidOperationMsg(tscGetErrorMsgPayload(pCmd), msg1);
    return false;
  }

  if ((pTagField->type < TSDB_DATA_TYPE_BOOL) || (pTagField->type > TSDB_DATA_TYPE_UBIGINT)) {
    invalidOperationMsg(tscGetErrorMsgPayload(pCmd), msg6);
    return false;
  }

  SSchema* pTagSchema = tscGetTableTagSchema(pTableMetaInfo->pTableMeta);
  int32_t  nLen = 0;

  for (int32_t i = 0; i < numOfTags; ++i) {
    nLen += pTagSchema[i].bytes;
  }

  // length less than TSDB_MAX_TASG_LEN
  if (nLen + pTagField->bytes > TSDB_MAX_TAGS_LEN) {
    invalidOperationMsg(tscGetErrorMsgPayload(pCmd), msg3);
    return false;
  }

  // tags name can not be a keyword
  if (validateColumnName(pTagField->name) != TSDB_CODE_SUCCESS) {
    invalidOperationMsg(tscGetErrorMsgPayload(pCmd), msg4);
    return false;
  }

  // binary(val), val can not be equalled to or less than 0
  if ((pTagField->type == TSDB_DATA_TYPE_BINARY || pTagField->type == TSDB_DATA_TYPE_NCHAR) && pTagField->bytes <= 0) {
    invalidOperationMsg(tscGetErrorMsgPayload(pCmd), msg5);
    return false;
  }

  // field name must be unique
  SSchema* pSchema = tscGetTableSchema(pTableMeta);

  for (int32_t i = 0; i < numOfTags + numOfCols; ++i) {
    if (strncasecmp(pTagField->name, pSchema[i].name, sizeof(pTagField->name) - 1) == 0) {
      invalidOperationMsg(tscGetErrorMsgPayload(pCmd), msg2);
      return false;
    }
  }

  return true;
}

bool validateOneColumn(SSqlCmd* pCmd, TAOS_FIELD* pColField) {
  const char* msg1 = "too many columns";
  const char* msg2 = "duplicated column names";
  const char* msg3 = "column length too long";
  const char* msg4 = "invalid data type";
  const char* msg5 = "invalid column name";
  const char* msg6 = "invalid column length";

//  assert(pCmd->numOfClause == 1);
  STableMetaInfo* pTableMetaInfo = tscGetTableMetaInfoFromCmd(pCmd,  0);
  STableMeta*     pTableMeta = pTableMetaInfo->pTableMeta;
  
  int32_t numOfTags = tscGetNumOfTags(pTableMeta);
  int32_t numOfCols = tscGetNumOfColumns(pTableMeta);
  
  // no more max columns
  if (numOfCols >= TSDB_MAX_COLUMNS || numOfTags + numOfCols >= TSDB_MAX_COLUMNS) {
    invalidOperationMsg(tscGetErrorMsgPayload(pCmd), msg1);
    return false;
  }

  if (pColField->type < TSDB_DATA_TYPE_BOOL || pColField->type > TSDB_DATA_TYPE_UBIGINT) {
    invalidOperationMsg(tscGetErrorMsgPayload(pCmd), msg4);
    return false;
  }

  if (validateColumnName(pColField->name) != TSDB_CODE_SUCCESS) {
    invalidOperationMsg(tscGetErrorMsgPayload(pCmd), msg5);
    return false;
  }

  SSchema* pSchema = tscGetTableSchema(pTableMeta);
  int32_t  nLen = 0;

  for (int32_t i = 0; i < numOfCols; ++i) {
    nLen += pSchema[i].bytes;
  }

  if (pColField->bytes <= 0) {
    invalidOperationMsg(tscGetErrorMsgPayload(pCmd), msg6);
    return false;
  }

  // length less than TSDB_MAX_BYTES_PER_ROW
  if (nLen + pColField->bytes > TSDB_MAX_BYTES_PER_ROW) {
    invalidOperationMsg(tscGetErrorMsgPayload(pCmd), msg3);
    return false;
  }

  // field name must be unique
  for (int32_t i = 0; i < numOfTags + numOfCols; ++i) {
    if (strncasecmp(pColField->name, pSchema[i].name, sizeof(pColField->name) - 1) == 0) {
      invalidOperationMsg(tscGetErrorMsgPayload(pCmd), msg2);
      return false;
    }
  }

  return true;
}

/* is contained in pFieldList or not */
static bool has(SArray* pFieldList, int32_t startIdx, const char* name) {
  size_t numOfCols = taosArrayGetSize(pFieldList);
  for (int32_t j = startIdx; j < numOfCols; ++j) {
    TAOS_FIELD* field = taosArrayGet(pFieldList, j);
    if (strncasecmp(name, field->name, sizeof(field->name) - 1) == 0) return true;
  }

  return false;
}

static char* getAccountId(SSqlObj* pSql) { return pSql->pTscObj->acctId; }

static char* cloneCurrentDBName(SSqlObj* pSql) {
  pthread_mutex_lock(&pSql->pTscObj->mutex);
  char *p = strdup(pSql->pTscObj->db);  
  pthread_mutex_unlock(&pSql->pTscObj->mutex);

  return p;
}

/* length limitation, strstr cannot be applied */
static int32_t getDelimiterIndex(SStrToken* pTableName) {
  for (uint32_t i = 0; i < pTableName->n; ++i) {
    if (pTableName->z[i] == TS_PATH_DELIMITER[0]) {
      return i;
    }
  }
  return -1;
}

int32_t setObjFullName(char* fullName, const char* account, SStrToken* pDB, SStrToken* tableName, int32_t* xlen) {
  int32_t totalLen = 0;

  if (account != NULL) {
    int32_t len = (int32_t)strlen(account);
    strcpy(fullName, account);
    fullName[len] = TS_PATH_DELIMITER[0];
    totalLen += (len + 1);
  }

  /* db name is not specified, the tableName dose not include db name */
  if (pDB != NULL) {
    if (pDB->n >= TSDB_ACCT_ID_LEN + TSDB_DB_NAME_LEN || pDB->n == 0) {
      return TSDB_CODE_TSC_INVALID_OPERATION;
    }

    memcpy(&fullName[totalLen], pDB->z, pDB->n);
    totalLen += pDB->n;
  }

  if (tableName != NULL) {
    if (pDB != NULL) {
      fullName[totalLen] = TS_PATH_DELIMITER[0];
      totalLen += 1;

      /* here we only check the table name length limitation */
      if (!tscValidateTableNameLength(tableName->n)) {
        return TSDB_CODE_TSC_INVALID_OPERATION;
      }
    } else {  // pDB == NULL, the db prefix name is specified in tableName
      /* the length limitation includes tablename + dbname + sep */
      if (tableName->n >= TSDB_TABLE_NAME_LEN + TSDB_DB_NAME_LEN) {
        return TSDB_CODE_TSC_INVALID_OPERATION;
      }
    }

    memcpy(&fullName[totalLen], tableName->z, tableName->n);
    totalLen += tableName->n;
  }

  if (xlen != NULL) {
    *xlen = totalLen;
  }

  if (totalLen < TSDB_TABLE_FNAME_LEN) {
    fullName[totalLen] = 0;
  }

  return (totalLen < TSDB_TABLE_FNAME_LEN) ? TSDB_CODE_SUCCESS : TSDB_CODE_TSC_INVALID_OPERATION;
}

void tscInsertPrimaryTsSourceColumn(SQueryInfo* pQueryInfo, uint64_t tableUid) {
  SSchema s = {.type = TSDB_DATA_TYPE_TIMESTAMP, .bytes = TSDB_KEYSIZE, .colId = PRIMARYKEY_TIMESTAMP_COL_INDEX};
  tscColumnListInsert(pQueryInfo->colList, PRIMARYKEY_TIMESTAMP_COL_INDEX, tableUid, &s);
}

static int32_t handleArithmeticExpr(SSqlCmd* pCmd, SQueryInfo* pQueryInfo, int32_t exprIndex, tSqlExprItem* pItem) {
  const char* msg1 = "invalid column name, illegal column type, or columns in arithmetic expression from two tables";
  const char* msg2 = "invalid arithmetic expression in select clause";
  const char* msg3 = "tag columns can not be used in arithmetic expression";
  const char* msg4 = "columns from different table mixed up in arithmetic expression";

  SColumnList columnList = {0};
  int32_t     arithmeticType = NON_ARITHMEIC_EXPR;

  if (validateArithmeticSQLExpr(pCmd, pItem->pNode, pQueryInfo, &columnList, &arithmeticType) != TSDB_CODE_SUCCESS) {
    return invalidOperationMsg(tscGetErrorMsgPayload(pCmd), msg1);
  }

  int32_t tableIndex = columnList.ids[0].tableIndex;
  if (arithmeticType == NORMAL_ARITHMETIC) {
    pQueryInfo->type |= TSDB_QUERY_TYPE_PROJECTION_QUERY;

    // all columns in arithmetic expression must belong to the same table
    for (int32_t f = 1; f < columnList.num; ++f) {
      if (columnList.ids[f].tableIndex != tableIndex) {
        return invalidOperationMsg(tscGetErrorMsgPayload(pCmd), msg4);
      }
    }

    // expr string is set as the parameter of function
    SColumnIndex index = {.tableIndex = tableIndex};

    SExprInfo* pExpr = tscExprAppend(pQueryInfo, TSDB_FUNC_ARITHM, &index, TSDB_DATA_TYPE_DOUBLE, sizeof(double),
                                       getNewResColId(pCmd), sizeof(double), false);

    char* name = (pItem->aliasName != NULL)? pItem->aliasName:pItem->pNode->token.z;
    size_t len = MIN(sizeof(pExpr->base.aliasName), pItem->pNode->token.n + 1);
    tstrncpy(pExpr->base.aliasName, name, len);

    tExprNode* pNode = NULL;
    SArray* colList = taosArrayInit(10, sizeof(SColIndex));

    int32_t ret = exprTreeFromSqlExpr(pCmd, &pNode, pItem->pNode, pQueryInfo, colList, NULL);
    if (ret != TSDB_CODE_SUCCESS) {
      taosArrayDestroy(colList);
      tExprTreeDestroy(pNode, NULL);
      return invalidOperationMsg(tscGetErrorMsgPayload(pCmd), msg2);
    }

    // check for if there is a tag in the arithmetic express
    size_t numOfNode = taosArrayGetSize(colList);
    for(int32_t k = 0; k < numOfNode; ++k) {
      SColIndex* pIndex = taosArrayGet(colList, k);
      if (TSDB_COL_IS_TAG(pIndex->flag)) {
        tExprTreeDestroy(pNode, NULL);
        taosArrayDestroy(colList);

        return invalidOperationMsg(tscGetErrorMsgPayload(pCmd), msg3);
      }
    }

    SBufferWriter bw = tbufInitWriter(NULL, false);

    TRY(0) {
        exprTreeToBinary(&bw, pNode);
      } CATCH(code) {
        tbufCloseWriter(&bw);
        UNUSED(code);
        // TODO: other error handling
      } END_TRY

    len = tbufTell(&bw);
    char* c = tbufGetData(&bw, false);

    // set the serialized binary string as the parameter of arithmetic expression
    tscExprAddParams(&pExpr->base, c, TSDB_DATA_TYPE_BINARY, (int32_t)len);
    insertResultField(pQueryInfo, exprIndex, &columnList, sizeof(double), TSDB_DATA_TYPE_DOUBLE, pExpr->base.aliasName, pExpr);

    // add ts column
    tscInsertPrimaryTsSourceColumn(pQueryInfo, pExpr->base.uid);

    tbufCloseWriter(&bw);
    taosArrayDestroy(colList);
    tExprTreeDestroy(pNode, NULL);
  } else {
    columnList.num = 0;
    columnList.ids[0] = (SColumnIndex) {0, 0};

    char rawName[TSDB_COL_NAME_LEN] = {0};
    char aliasName[TSDB_COL_NAME_LEN] = {0};
    getColumnName(pItem, aliasName, rawName, TSDB_COL_NAME_LEN);

    insertResultField(pQueryInfo, exprIndex, &columnList, sizeof(double), TSDB_DATA_TYPE_DOUBLE, aliasName, NULL);

    int32_t slot = tscNumOfFields(pQueryInfo) - 1;
    SInternalField* pInfo = tscFieldInfoGetInternalField(&pQueryInfo->fieldsInfo, slot);
    assert(pInfo->pExpr == NULL);

    SExprInfo* pExprInfo = calloc(1, sizeof(SExprInfo));

    // arithmetic expression always return result in the format of double float
    pExprInfo->base.resBytes   = sizeof(double);
    pExprInfo->base.interBytes = sizeof(double);
    pExprInfo->base.resType    = TSDB_DATA_TYPE_DOUBLE;

    pExprInfo->base.functionId = TSDB_FUNC_ARITHM;
    pExprInfo->base.numOfParams = 1;
    pExprInfo->base.resColId = getNewResColId(pCmd);
    strncpy(pExprInfo->base.aliasName, aliasName, tListLen(pExprInfo->base.aliasName));
    strncpy(pExprInfo->base.token, rawName, tListLen(pExprInfo->base.token));

    int32_t ret = exprTreeFromSqlExpr(pCmd, &pExprInfo->pExpr, pItem->pNode, pQueryInfo, NULL, &(pExprInfo->base.uid));
    if (ret != TSDB_CODE_SUCCESS) {
      tExprTreeDestroy(pExprInfo->pExpr, NULL);
      return invalidOperationMsg(tscGetErrorMsgPayload(pCmd), "invalid expression in select clause");
    }

    pInfo->pExpr = pExprInfo;

    SBufferWriter bw = tbufInitWriter(NULL, false);

    TRY(0) {
      exprTreeToBinary(&bw, pInfo->pExpr->pExpr);
    } CATCH(code) {
      tbufCloseWriter(&bw);
      UNUSED(code);
      // TODO: other error handling
    } END_TRY

    SSqlExpr* pSqlExpr = &pInfo->pExpr->base;
    pSqlExpr->param[0].nLen = (int16_t) tbufTell(&bw);
    pSqlExpr->param[0].pz   = tbufGetData(&bw, true);
    pSqlExpr->param[0].nType = TSDB_DATA_TYPE_BINARY;

//    tbufCloseWriter(&bw); // TODO there is a memory leak
  }

  return TSDB_CODE_SUCCESS;
}

static void addProjectQueryCol(SQueryInfo* pQueryInfo, int32_t startPos, SColumnIndex* pIndex, tSqlExprItem* pItem, int32_t colId) {
  SExprInfo* pExpr = doAddProjectCol(pQueryInfo, pIndex->columnIndex, pIndex->tableIndex, colId);

  STableMetaInfo* pTableMetaInfo = tscGetMetaInfo(pQueryInfo, pIndex->tableIndex);
  STableMeta*     pTableMeta = pTableMetaInfo->pTableMeta;

  SSchema* pSchema = tscGetTableColumnSchema(pTableMeta, pIndex->columnIndex);

  char* colName = (pItem->aliasName == NULL) ? pSchema->name : pItem->aliasName;
  tstrncpy(pExpr->base.aliasName, colName, sizeof(pExpr->base.aliasName));

  SColumnList ids = {0};
  ids.num = 1;
  ids.ids[0] = *pIndex;

  if (pIndex->columnIndex == TSDB_TBNAME_COLUMN_INDEX || pIndex->columnIndex == TSDB_UD_COLUMN_INDEX ||
      pIndex->columnIndex >= tscGetNumOfColumns(pTableMeta)) {
    ids.num = 0;
  }

  insertResultField(pQueryInfo, startPos, &ids, pExpr->base.resBytes, (int8_t)pExpr->base.resType, pExpr->base.aliasName, pExpr);
}

static void addPrimaryTsColIntoResult(SQueryInfo* pQueryInfo, SSqlCmd* pCmd) {
  // primary timestamp column has been added already
  size_t size = tscNumOfExprs(pQueryInfo);
  for (int32_t i = 0; i < size; ++i) {
    SExprInfo* pExpr = tscExprGet(pQueryInfo, i);
    if (pExpr->base.functionId == TSDB_FUNC_PRJ && pExpr->base.colInfo.colId == PRIMARYKEY_TIMESTAMP_COL_INDEX) {
      return;
    }
  }


  // set the constant column value always attached to first table.
  STableMetaInfo* pTableMetaInfo = tscGetMetaInfo(pQueryInfo, 0);
  SSchema* pSchema = tscGetTableColumnSchema(pTableMetaInfo->pTableMeta, PRIMARYKEY_TIMESTAMP_COL_INDEX);

  // add the timestamp column into the output columns
  SColumnIndex index = {0};  // primary timestamp column info
  int32_t numOfCols = (int32_t)tscNumOfExprs(pQueryInfo);
  tscAddFuncInSelectClause(pQueryInfo, numOfCols, TSDB_FUNC_PRJ, &index, pSchema, TSDB_COL_NORMAL, getNewResColId(pCmd));

  SInternalField* pSupInfo = tscFieldInfoGetInternalField(&pQueryInfo->fieldsInfo, numOfCols);
  pSupInfo->visible = false;

  pQueryInfo->type |= TSDB_QUERY_TYPE_PROJECTION_QUERY;
}

bool isValidDistinctSql(SQueryInfo* pQueryInfo) {
  if (pQueryInfo == NULL) {
    return false;
  }
  if ((pQueryInfo->type & TSDB_QUERY_TYPE_STABLE_QUERY)  != TSDB_QUERY_TYPE_STABLE_QUERY) {
    return false;
  }
  if (tscQueryTags(pQueryInfo) && tscNumOfExprs(pQueryInfo) == 1){
    return true;
  }
  return false;
}

static bool hasNoneUserDefineExpr(SQueryInfo* pQueryInfo) {
  size_t numOfExprs = taosArrayGetSize(pQueryInfo->exprList);
  for (int32_t i = 0; i < numOfExprs; ++i) {
    SSqlExpr* pExpr = taosArrayGetP(pQueryInfo->exprList, i);

    if (TSDB_COL_IS_UD_COL(pExpr->colInfo.flag)) {
      continue;
    }

    return true;
  }

  return false;
}

int32_t validateSelectNodeList(SSqlCmd* pCmd, SQueryInfo* pQueryInfo, SArray* pSelNodeList, bool isSTable, bool joinQuery,
                               bool timeWindowQuery) {
  assert(pSelNodeList != NULL && pCmd != NULL);

  const char* msg1 = "too many items in selection clause";
  const char* msg2 = "functions or others can not be mixed up";
  const char* msg3 = "not support query expression";
  const char* msg4 = "only support distinct one tag";
  const char* msg5 = "invalid function name";

  // too many result columns not support order by in query
  if (taosArrayGetSize(pSelNodeList) > TSDB_MAX_COLUMNS) {
    return invalidOperationMsg(tscGetErrorMsgPayload(pCmd), msg1);
  }

  if (pQueryInfo->colList == NULL) {
    pQueryInfo->colList = taosArrayInit(4, POINTER_BYTES);
  }

  bool hasDistinct = false;
  size_t numOfExpr = taosArrayGetSize(pSelNodeList);
  for (int32_t i = 0; i < numOfExpr; ++i) {
    int32_t outputIndex = (int32_t)tscNumOfExprs(pQueryInfo);
    tSqlExprItem* pItem = taosArrayGet(pSelNodeList, i);
     
    if (hasDistinct == false) {
       hasDistinct = (pItem->distinct == true); 
    }

    int32_t type = pItem->pNode->type;
    if (type == SQL_NODE_SQLFUNCTION) {
      pItem->pNode->functionId = isValidFunction(pItem->pNode->operand.z, pItem->pNode->operand.n);
      if (pItem->pNode->functionId < 0) {
        return invalidOperationMsg(tscGetErrorMsgPayload(pCmd), msg5);
      }

      // sql function in selection clause, append sql function info in pSqlCmd structure sequentially
      if (addExprAndResultField(pCmd, pQueryInfo, outputIndex, pItem, true) != TSDB_CODE_SUCCESS) {
        return TSDB_CODE_TSC_INVALID_OPERATION;
      }
    } else if (type == SQL_NODE_TABLE_COLUMN || type == SQL_NODE_VALUE) {
      // use the dynamic array list to decide if the function is valid or not
        // select table_name1.field_name1, table_name2.field_name2  from table_name1, table_name2
        if (addProjectionExprAndResultField(pCmd, pQueryInfo, pItem) != TSDB_CODE_SUCCESS) {
          return TSDB_CODE_TSC_INVALID_OPERATION;
        }
    } else if (type == SQL_NODE_EXPR) {
      int32_t code = handleArithmeticExpr(pCmd, pQueryInfo, i, pItem);
      if (code != TSDB_CODE_SUCCESS) {
        return code;
      }
    } else {
      return invalidOperationMsg(tscGetErrorMsgPayload(pCmd), msg3);
    }

    if (pQueryInfo->fieldsInfo.numOfOutput > TSDB_MAX_COLUMNS) {
      return invalidOperationMsg(tscGetErrorMsgPayload(pCmd), msg1);
    }
  }

  if (hasDistinct == true) {
    if (!isValidDistinctSql(pQueryInfo)) {
      return invalidOperationMsg(tscGetErrorMsgPayload(pCmd), msg4);
    }
    pQueryInfo->distinctTag = true;
  }
  
  // there is only one user-defined column in the final result field, add the timestamp column.
  size_t numOfSrcCols = taosArrayGetSize(pQueryInfo->colList);
  if ((numOfSrcCols <= 0 || !hasNoneUserDefineExpr(pQueryInfo)) && !tscQueryTags(pQueryInfo) && !tscQueryBlockInfo(pQueryInfo)) {
    addPrimaryTsColIntoResult(pQueryInfo, pCmd);
  }

  if (!functionCompatibleCheck(pQueryInfo, joinQuery, timeWindowQuery)) {
    return invalidOperationMsg(tscGetErrorMsgPayload(pCmd), msg2);
  }

  return TSDB_CODE_SUCCESS;
}

int32_t insertResultField(SQueryInfo* pQueryInfo, int32_t outputIndex, SColumnList* pColList, int16_t bytes,
                          int8_t type, char* fieldName, SExprInfo* pSqlExpr) {
  for (int32_t i = 0; i < pColList->num; ++i) {
    int32_t tableIndex = pColList->ids[i].tableIndex;
    STableMeta* pTableMeta = pQueryInfo->pTableMetaInfo[tableIndex]->pTableMeta;

    int32_t numOfCols = tscGetNumOfColumns(pTableMeta);
    if (pColList->ids[i].columnIndex >= numOfCols) {
      continue;
    }

    uint64_t uid = pTableMeta->id.uid;
    SSchema* pSchema = tscGetTableSchema(pTableMeta);
    tscColumnListInsert(pQueryInfo->colList, pColList->ids[i].columnIndex, uid, &pSchema[pColList->ids[i].columnIndex]);
  }
  
  TAOS_FIELD f = tscCreateField(type, fieldName, bytes);
  SInternalField* pInfo = tscFieldInfoInsert(&pQueryInfo->fieldsInfo, outputIndex, &f);
  pInfo->pExpr = pSqlExpr;
  
  return TSDB_CODE_SUCCESS;
}

SExprInfo* doAddProjectCol(SQueryInfo* pQueryInfo, int32_t colIndex, int32_t tableIndex, int32_t colId) {
  STableMetaInfo* pTableMetaInfo = tscGetMetaInfo(pQueryInfo, tableIndex);
  STableMeta*     pTableMeta = pTableMetaInfo->pTableMeta;
  int32_t numOfCols = tscGetNumOfColumns(pTableMeta);
  
  SSchema* pSchema = tscGetTableColumnSchema(pTableMeta, colIndex);

  int16_t functionId = (int16_t)((colIndex >= numOfCols) ? TSDB_FUNC_TAGPRJ : TSDB_FUNC_PRJ);
  SColumnIndex index = {.tableIndex = tableIndex,};
  
  if (functionId == TSDB_FUNC_TAGPRJ) {
    index.columnIndex = colIndex - tscGetNumOfColumns(pTableMeta);
    tscColumnListInsert(pTableMetaInfo->tagColList, index.columnIndex, pTableMeta->id.uid, pSchema);
  } else {
    index.columnIndex = colIndex;
  }

  return tscExprAppend(pQueryInfo, functionId, &index, pSchema->type, pSchema->bytes, colId, pSchema->bytes,
                          (functionId == TSDB_FUNC_TAGPRJ));
}

SExprInfo* tscAddFuncInSelectClause(SQueryInfo* pQueryInfo, int32_t outputColIndex, int16_t functionId,
                                  SColumnIndex* pIndex, SSchema* pColSchema, int16_t flag, int16_t colId) {
  SExprInfo* pExpr = tscExprInsert(pQueryInfo, outputColIndex, functionId, pIndex, pColSchema->type,
                                     pColSchema->bytes, colId, pColSchema->bytes, TSDB_COL_IS_TAG(flag));
  tstrncpy(pExpr->base.aliasName, pColSchema->name, sizeof(pExpr->base.aliasName));
  tstrncpy(pExpr->base.token, pColSchema->name, sizeof(pExpr->base.token));

  SColumnList ids = createColumnList(1, pIndex->tableIndex, pIndex->columnIndex);
  if (TSDB_COL_IS_TAG(flag)) {
    ids.num = 0;
  }

  insertResultField(pQueryInfo, outputColIndex, &ids, pColSchema->bytes, pColSchema->type, pColSchema->name, pExpr);

  pExpr->base.colInfo.flag = flag;
  STableMetaInfo* pTableMetaInfo = tscGetMetaInfo(pQueryInfo, pIndex->tableIndex);
  
  if (TSDB_COL_IS_TAG(flag)) {
    tscColumnListInsert(pTableMetaInfo->tagColList, pIndex->columnIndex, pTableMetaInfo->pTableMeta->id.uid, pColSchema);
  }

  return pExpr;
}

static int32_t doAddProjectionExprAndResultFields(SQueryInfo* pQueryInfo, SColumnIndex* pIndex, int32_t startPos, SSqlCmd* pCmd) {
  STableMetaInfo* pTableMetaInfo = tscGetMetaInfo(pQueryInfo, pIndex->tableIndex);

  int32_t     numOfTotalColumns = 0;
  STableMeta* pTableMeta = pTableMetaInfo->pTableMeta;
  SSchema*    pSchema = tscGetTableSchema(pTableMeta);

  STableComInfo tinfo = tscGetTableInfo(pTableMeta);
  
  if (UTIL_TABLE_IS_SUPER_TABLE(pTableMetaInfo)) {
    numOfTotalColumns = tinfo.numOfColumns + tinfo.numOfTags;
  } else {
    numOfTotalColumns = tinfo.numOfColumns;
  }

  for (int32_t j = 0; j < numOfTotalColumns; ++j) {
    SExprInfo* pExpr = doAddProjectCol(pQueryInfo, j, pIndex->tableIndex, getNewResColId(pCmd));
    tstrncpy(pExpr->base.aliasName, pSchema[j].name, sizeof(pExpr->base.aliasName));

    pIndex->columnIndex = j;
    SColumnList ids = {0};
    ids.ids[0] = *pIndex;
    ids.num = 1;

    insertResultField(pQueryInfo, startPos + j, &ids, pSchema[j].bytes, pSchema[j].type, pSchema[j].name, pExpr);
  }

  return numOfTotalColumns;
}

int32_t addProjectionExprAndResultField(SSqlCmd* pCmd, SQueryInfo* pQueryInfo, tSqlExprItem* pItem) {
  const char* msg0 = "invalid column name";
  const char* msg1 = "tag for normal table query is not allowed";

  int32_t startPos = (int32_t)tscNumOfExprs(pQueryInfo);
  int32_t optr = pItem->pNode->tokenId;

  if (optr == TK_ALL) {  // project on all fields
    TSDB_QUERY_SET_TYPE(pQueryInfo->type, TSDB_QUERY_TYPE_PROJECTION_QUERY);

    SColumnIndex index = COLUMN_INDEX_INITIALIZER;
    if (getTableIndexByName(&pItem->pNode->colInfo, pQueryInfo, &index) != TSDB_CODE_SUCCESS) {
      return invalidOperationMsg(tscGetErrorMsgPayload(pCmd), msg0);
    }

    // all meters columns are required
    if (index.tableIndex == COLUMN_INDEX_INITIAL_VAL) {  // all table columns are required.
      for (int32_t i = 0; i < pQueryInfo->numOfTables; ++i) {
        index.tableIndex = i;
        int32_t inc = doAddProjectionExprAndResultFields(pQueryInfo, &index, startPos, pCmd);
        startPos += inc;
      }
    } else {
      doAddProjectionExprAndResultFields(pQueryInfo, &index, startPos, pCmd);
    }

    // add the primary timestamp column even though it is not required by user
    STableMeta* pTableMeta = pQueryInfo->pTableMetaInfo[index.tableIndex]->pTableMeta;
    if (pTableMeta->tableType != TSDB_TEMP_TABLE) {
      tscInsertPrimaryTsSourceColumn(pQueryInfo, pTableMeta->id.uid);
    }
  } else if (optr == TK_STRING || optr == TK_INTEGER || optr == TK_FLOAT) {  // simple column projection query
    SColumnIndex index = COLUMN_INDEX_INITIALIZER;

    // user-specified constant value as a new result column
    index.columnIndex = (pQueryInfo->udColumnId--);
    index.tableIndex = 0;

    SSchema colSchema = tGetUserSpecifiedColumnSchema(&pItem->pNode->value, &pItem->pNode->token, pItem->aliasName);
    SExprInfo* pExpr =
        tscAddFuncInSelectClause(pQueryInfo, startPos, TSDB_FUNC_PRJ, &index, &colSchema, TSDB_COL_UDC, getNewResColId(pCmd));

    // NOTE: the first parameter is reserved for the tag column id during join query process.
    pExpr->base.numOfParams = 2;
    tVariantAssign(&pExpr->base.param[1], &pItem->pNode->value);
  } else if (optr == TK_ID) {
    SColumnIndex index = COLUMN_INDEX_INITIALIZER;

    if (getColumnIndexByName(pCmd, &pItem->pNode->colInfo, pQueryInfo, &index) != TSDB_CODE_SUCCESS) {
      return invalidOperationMsg(tscGetErrorMsgPayload(pCmd), msg0);
    }

    if (index.columnIndex == TSDB_TBNAME_COLUMN_INDEX) {
      SSchema colSchema = *tGetTbnameColumnSchema();
      char name[TSDB_COL_NAME_LEN] = {0};
      getColumnName(pItem, name, colSchema.name, sizeof(colSchema.name) - 1);

      tstrncpy(colSchema.name, name, TSDB_COL_NAME_LEN);
      /*SExprInfo* pExpr = */tscAddFuncInSelectClause(pQueryInfo, startPos, TSDB_FUNC_TAGPRJ, &index, &colSchema, TSDB_COL_TAG, getNewResColId(pCmd));
    } else {
      STableMetaInfo* pTableMetaInfo = tscGetMetaInfo(pQueryInfo, index.tableIndex);
      STableMeta*     pTableMeta = pTableMetaInfo->pTableMeta;

      if (index.columnIndex >= tscGetNumOfColumns(pTableMeta) && UTIL_TABLE_IS_NORMAL_TABLE(pTableMetaInfo)) {
        return invalidOperationMsg(tscGetErrorMsgPayload(pCmd), msg1);
      }

      addProjectQueryCol(pQueryInfo, startPos, &index, pItem, getNewResColId(pCmd));
      pQueryInfo->type |= TSDB_QUERY_TYPE_PROJECTION_QUERY;
    }

    // add the primary timestamp column even though it is not required by user
    STableMetaInfo* pTableMetaInfo = tscGetMetaInfo(pQueryInfo, index.tableIndex);
    if (!UTIL_TABLE_IS_TMP_TABLE(pTableMetaInfo)) {
      tscInsertPrimaryTsSourceColumn(pQueryInfo, pTableMetaInfo->pTableMeta->id.uid);
    }
  } else {
    return TSDB_CODE_TSC_INVALID_OPERATION;
  }

  return TSDB_CODE_SUCCESS;
}

static int32_t setExprInfoForFunctions(SSqlCmd* pCmd, SQueryInfo* pQueryInfo, SSchema* pSchema, SConvertFunc cvtFunc,
                                       const char* name, int32_t resColIdx, SColumnIndex* pColIndex, bool finalResult) {
  const char* msg1 = "not support column types";

  int16_t type = 0;
  int16_t bytes = 0;
  int32_t functionID = cvtFunc.execFuncId;

  if (functionID == TSDB_FUNC_SPREAD) {
    int32_t t1 = pSchema->type;
    if (t1 == TSDB_DATA_TYPE_BINARY || t1 == TSDB_DATA_TYPE_NCHAR || t1 == TSDB_DATA_TYPE_BOOL) {
      invalidOperationMsg(tscGetErrorMsgPayload(pCmd), msg1);
      return -1;
    } else {
      type = TSDB_DATA_TYPE_DOUBLE;
      bytes = tDataTypes[type].bytes;
    }
  } else {
    type = pSchema->type;
    bytes = pSchema->bytes;
  }
  
  SExprInfo* pExpr = tscExprAppend(pQueryInfo, functionID, pColIndex, type, bytes, getNewResColId(pCmd), bytes, false);
  tstrncpy(pExpr->base.aliasName, name, tListLen(pExpr->base.aliasName));

  if (cvtFunc.originFuncId == TSDB_FUNC_LAST_ROW && cvtFunc.originFuncId != functionID) {
    pExpr->base.colInfo.flag |= TSDB_COL_NULL;
  }

  // set reverse order scan data blocks for last query
  if (functionID == TSDB_FUNC_LAST) {
    pExpr->base.numOfParams = 1;
    pExpr->base.param[0].i64 = TSDB_ORDER_DESC;
    pExpr->base.param[0].nType = TSDB_DATA_TYPE_INT;
  }
  
  // for all queries, the timestamp column needs to be loaded
  SSchema s = {.colId = PRIMARYKEY_TIMESTAMP_COL_INDEX, .bytes = TSDB_KEYSIZE, .type = TSDB_DATA_TYPE_TIMESTAMP,};
  tscColumnListInsert(pQueryInfo->colList, PRIMARYKEY_TIMESTAMP_COL_INDEX, pExpr->base.uid, &s);

  // if it is not in the final result, do not add it
  SColumnList ids = createColumnList(1, pColIndex->tableIndex, pColIndex->columnIndex);
  if (finalResult) {
    insertResultField(pQueryInfo, resColIdx, &ids, bytes, (int8_t)type, pExpr->base.aliasName, pExpr);
  } else {
    tscColumnListInsert(pQueryInfo->colList, ids.ids[0].columnIndex, pExpr->base.uid, pSchema);
  }

  return TSDB_CODE_SUCCESS;
}

void setResultColName(char* name, tSqlExprItem* pItem, int32_t functionId, SStrToken* pToken, bool multiCols) {
  if (pItem->aliasName != NULL) {
    tstrncpy(name, pItem->aliasName, TSDB_COL_NAME_LEN);
  } else if (multiCols) {
    char uname[TSDB_COL_NAME_LEN] = {0};
    int32_t len = MIN(pToken->n + 1, TSDB_COL_NAME_LEN);
    tstrncpy(uname, pToken->z, len);

    if (tsKeepOriginalColumnName) { // keep the original column name
      tstrncpy(name, uname, TSDB_COL_NAME_LEN);
    } else {
      int32_t size = TSDB_COL_NAME_LEN + tListLen(aAggs[functionId].name) + 2 + 1;
      char tmp[TSDB_COL_NAME_LEN + tListLen(aAggs[functionId].name) + 2 + 1] = {0};
      snprintf(tmp, size, "%s(%s)", aAggs[functionId].name, uname);

      tstrncpy(name, tmp, TSDB_COL_NAME_LEN);
    }
  } else  { // use the user-input result column name
    int32_t len = MIN(pItem->pNode->token.n + 1, TSDB_COL_NAME_LEN);
    tstrncpy(name, pItem->pNode->token.z, len);
  }
}

static void updateLastScanOrderIfNeeded(SQueryInfo* pQueryInfo) {
  if (pQueryInfo->sessionWindow.gap > 0 || tscGroupbyColumn(pQueryInfo)) {
    size_t numOfExpr = tscNumOfExprs(pQueryInfo);
    for (int32_t i = 0; i < numOfExpr; ++i) {
      SExprInfo* pExpr = tscExprGet(pQueryInfo, i);
      if (pExpr->base.functionId != TSDB_FUNC_LAST && pExpr->base.functionId != TSDB_FUNC_LAST_DST) {
        continue;
      }

      pExpr->base.numOfParams = 1;
      pExpr->base.param->i64 = TSDB_ORDER_ASC;
      pExpr->base.param->nType = TSDB_DATA_TYPE_INT;
    }
  }
}

int32_t addExprAndResultField(SSqlCmd* pCmd, SQueryInfo* pQueryInfo, int32_t colIndex, tSqlExprItem* pItem, bool finalResult) {
  STableMetaInfo* pTableMetaInfo = NULL;
  int32_t functionId = pItem->pNode->functionId;

  const char* msg1 = "not support column types";
  const char* msg2 = "invalid parameters";
  const char* msg3 = "illegal column name";
  const char* msg4 = "invalid table name";
  const char* msg5 = "parameter is out of range [0, 100]";
  const char* msg6 = "function applied to tags not allowed";
  const char* msg7 = "normal table can not apply this function";
  const char* msg8 = "multi-columns selection does not support alias column name";
  const char* msg9 = "diff/derivative can no be applied to unsigned numeric type";
  const char* msg10 = "derivative duration should be greater than 1 Second";
  const char* msg11 = "third parameter in derivative should be 0 or 1";
  const char* msg12 = "parameter is out of range [1, 100]";

  switch (functionId) {
    case TSDB_FUNC_COUNT: {
        /* more than one parameter for count() function */
      if (pItem->pNode->pParam != NULL && taosArrayGetSize(pItem->pNode->pParam) != 1) {
        return invalidOperationMsg(tscGetErrorMsgPayload(pCmd), msg2);
      }

      SExprInfo* pExpr = NULL;
      SColumnIndex index = COLUMN_INDEX_INITIALIZER;

      if (pItem->pNode->pParam != NULL) {
        tSqlExprItem* pParamElem = taosArrayGet(pItem->pNode->pParam, 0);
        SStrToken* pToken = &pParamElem->pNode->colInfo;
        int16_t tokenId = pParamElem->pNode->tokenId;
        if ((pToken->z == NULL || pToken->n == 0) && (TK_INTEGER != tokenId)) {
          return invalidOperationMsg(tscGetErrorMsgPayload(pCmd), msg3);
        }

        // select count(table.*)
        // select count(1)|count(2)
        if (tokenId == TK_ALL || tokenId == TK_INTEGER) {
          // check if the table name is valid or not
          SStrToken tmpToken = pParamElem->pNode->colInfo;

          if (getTableIndexByName(&tmpToken, pQueryInfo, &index) != TSDB_CODE_SUCCESS) {
            return invalidOperationMsg(tscGetErrorMsgPayload(pCmd), msg4);
          }

          index = (SColumnIndex){0, PRIMARYKEY_TIMESTAMP_COL_INDEX};
          int32_t size = tDataTypes[TSDB_DATA_TYPE_BIGINT].bytes;
          pExpr = tscExprAppend(pQueryInfo, functionId, &index, TSDB_DATA_TYPE_BIGINT, size, getNewResColId(pCmd), size, false);
        } else {
          // count the number of table created according to the super table
          if (getColumnIndexByName(pCmd, pToken, pQueryInfo, &index) != TSDB_CODE_SUCCESS) {
            return invalidOperationMsg(tscGetErrorMsgPayload(pCmd), msg3);
          }

          pTableMetaInfo = tscGetMetaInfo(pQueryInfo, index.tableIndex);

          // count tag is equalled to count(tbname)
          bool isTag = false;
          if (index.columnIndex >= tscGetNumOfColumns(pTableMetaInfo->pTableMeta) || index.columnIndex == TSDB_TBNAME_COLUMN_INDEX) {
            index.columnIndex = TSDB_TBNAME_COLUMN_INDEX;
            isTag = true;
          }

          int32_t size = tDataTypes[TSDB_DATA_TYPE_BIGINT].bytes;
          pExpr = tscExprAppend(pQueryInfo, functionId, &index, TSDB_DATA_TYPE_BIGINT, size, getNewResColId(pCmd), size, isTag);
        }
      } else {  // count(*) is equalled to count(primary_timestamp_key)
        index = (SColumnIndex){0, PRIMARYKEY_TIMESTAMP_COL_INDEX};
        int32_t size = tDataTypes[TSDB_DATA_TYPE_BIGINT].bytes;
        pExpr = tscExprAppend(pQueryInfo, functionId, &index, TSDB_DATA_TYPE_BIGINT, size, getNewResColId(pCmd), size, false);
      }

      pTableMetaInfo = tscGetMetaInfo(pQueryInfo, index.tableIndex);

      memset(pExpr->base.aliasName, 0, tListLen(pExpr->base.aliasName));
      getColumnName(pItem, pExpr->base.aliasName, pExpr->base.token,sizeof(pExpr->base.aliasName) - 1);
      
      SColumnList list = createColumnList(1, index.tableIndex, index.columnIndex);
      if (finalResult) {
        int32_t numOfOutput = tscNumOfFields(pQueryInfo);
        insertResultField(pQueryInfo, numOfOutput, &list, sizeof(int64_t), TSDB_DATA_TYPE_BIGINT, pExpr->base.aliasName, pExpr);
      } else {
        for (int32_t i = 0; i < list.num; ++i) {
          SSchema* ps = tscGetTableSchema(pTableMetaInfo->pTableMeta);
          tscColumnListInsert(pQueryInfo->colList, list.ids[i].columnIndex, pTableMetaInfo->pTableMeta->id.uid,
              &ps[list.ids[i].columnIndex]);
        }
      }

      // the time stamp may be always needed
      if (index.tableIndex < tscGetNumOfColumns(pTableMetaInfo->pTableMeta)) {
        tscInsertPrimaryTsSourceColumn(pQueryInfo, pTableMetaInfo->pTableMeta->id.uid);
      }

      return TSDB_CODE_SUCCESS;
    }
    case TSDB_FUNC_SUM:
    case TSDB_FUNC_AVG:
    case TSDB_FUNC_RATE:
    case TSDB_FUNC_IRATE:
    case TSDB_FUNC_TWA:
    case TSDB_FUNC_MIN:
    case TSDB_FUNC_MAX:
    case TSDB_FUNC_DIFF:
    case TSDB_FUNC_DERIVATIVE:
    case TSDB_FUNC_STDDEV:
    case TSDB_FUNC_LEASTSQR: {
      // 1. valid the number of parameters
      int32_t numOfParams = (pItem->pNode->pParam == NULL)? 0: (int32_t) taosArrayGetSize(pItem->pNode->pParam);
      if (pItem->pNode->pParam == NULL ||
          (functionId != TSDB_FUNC_LEASTSQR && functionId != TSDB_FUNC_DERIVATIVE && numOfParams != 1) ||
          ((functionId == TSDB_FUNC_LEASTSQR || functionId == TSDB_FUNC_DERIVATIVE) && numOfParams != 3)) {
        /* no parameters or more than one parameter for function */
        return invalidOperationMsg(tscGetErrorMsgPayload(pCmd), msg2);
      }

      tSqlExprItem* pParamElem = taosArrayGet(pItem->pNode->pParam, 0);
      if (pParamElem->pNode->tokenId != TK_ALL && pParamElem->pNode->tokenId != TK_ID) {
        return invalidOperationMsg(tscGetErrorMsgPayload(pCmd), msg2);
      }

      SColumnIndex index = COLUMN_INDEX_INITIALIZER;
      if ((getColumnIndexByName(pCmd, &pParamElem->pNode->colInfo, pQueryInfo, &index) != TSDB_CODE_SUCCESS)) {
        return invalidOperationMsg(tscGetErrorMsgPayload(pCmd), msg3);
      }

      if (index.columnIndex == TSDB_TBNAME_COLUMN_INDEX) {
        return invalidOperationMsg(tscGetErrorMsgPayload(pCmd), msg6);
      }

      // 2. check if sql function can be applied on this column data type
      pTableMetaInfo = tscGetMetaInfo(pQueryInfo, index.tableIndex);
      STableComInfo info = tscGetTableInfo(pTableMetaInfo->pTableMeta);

      SSchema* pSchema = tscGetTableColumnSchema(pTableMetaInfo->pTableMeta, index.columnIndex);

      if (!IS_NUMERIC_TYPE(pSchema->type)) {
        return invalidOperationMsg(tscGetErrorMsgPayload(pCmd), msg1);
      } else if (IS_UNSIGNED_NUMERIC_TYPE(pSchema->type) && (functionId == TSDB_FUNC_DIFF || functionId == TSDB_FUNC_DERIVATIVE)) {
        return invalidOperationMsg(tscGetErrorMsgPayload(pCmd), msg9);
      }

      int16_t resultType = 0;
      int16_t resultSize = 0;
      int32_t intermediateResSize = 0;

      if (getResultDataInfo(pSchema->type, pSchema->bytes, functionId, 0, &resultType, &resultSize,
                            &intermediateResSize, 0, false) != TSDB_CODE_SUCCESS) {
        return TSDB_CODE_TSC_INVALID_OPERATION;
      }

      // set the first column ts for diff query
      if (functionId == TSDB_FUNC_DIFF || functionId == TSDB_FUNC_DERIVATIVE) {
        colIndex += 1;
        SColumnIndex indexTS = {.tableIndex = index.tableIndex, .columnIndex = 0};
        SExprInfo*   pExpr = tscExprAppend(pQueryInfo, TSDB_FUNC_TS_DUMMY, &indexTS, TSDB_DATA_TYPE_TIMESTAMP,
                                         TSDB_KEYSIZE, getNewResColId(pCmd), TSDB_KEYSIZE, false);

        SColumnList ids = createColumnList(1, 0, 0);
        insertResultField(pQueryInfo, 0, &ids, TSDB_KEYSIZE, TSDB_DATA_TYPE_TIMESTAMP, aAggs[TSDB_FUNC_TS_DUMMY].name, pExpr);
      }

      // functions can not be applied to tags
      if (index.columnIndex >= tscGetNumOfColumns(pTableMetaInfo->pTableMeta)) {
        return invalidOperationMsg(tscGetErrorMsgPayload(pCmd), msg6);
      }

      SExprInfo* pExpr = tscExprAppend(pQueryInfo, functionId, &index, resultType, resultSize, getNewResColId(pCmd), intermediateResSize, false);

      if (functionId == TSDB_FUNC_LEASTSQR) { // set the leastsquares parameters
        char val[8] = {0};
        if (tVariantDump(&pParamElem[1].pNode->value, val, TSDB_DATA_TYPE_DOUBLE, true) < 0) {
          return TSDB_CODE_TSC_INVALID_OPERATION;
        }

        tscExprAddParams(&pExpr->base, val, TSDB_DATA_TYPE_DOUBLE, DOUBLE_BYTES);

        memset(val, 0, tListLen(val));
        if (tVariantDump(&pParamElem[2].pNode->value, val, TSDB_DATA_TYPE_DOUBLE, true) < 0) {
          return TSDB_CODE_TSC_INVALID_OPERATION;
        }

        tscExprAddParams(&pExpr->base, val, TSDB_DATA_TYPE_DOUBLE, DOUBLE_BYTES);
      } else if (functionId == TSDB_FUNC_IRATE) {
        int64_t prec = info.precision;
        tscExprAddParams(&pExpr->base, (char*)&prec, TSDB_DATA_TYPE_BIGINT, LONG_BYTES);
      } else if (functionId == TSDB_FUNC_DERIVATIVE) {
        char val[8] = {0};

        int64_t tickPerSec = 0;
        if (tVariantDump(&pParamElem[1].pNode->value, (char*) &tickPerSec, TSDB_DATA_TYPE_BIGINT, true) < 0) {
          return TSDB_CODE_TSC_INVALID_OPERATION;
        }

        if (info.precision == TSDB_TIME_PRECISION_MILLI) {
          tickPerSec /= 1000000;
        } else if (info.precision == TSDB_TIME_PRECISION_MICRO) {
          tickPerSec /= 1000;
	}

        if (tickPerSec <= 0 || tickPerSec < TSDB_TICK_PER_SECOND(info.precision)) {
          return invalidOperationMsg(tscGetErrorMsgPayload(pCmd), msg10);
        }

        tscExprAddParams(&pExpr->base, (char*) &tickPerSec, TSDB_DATA_TYPE_BIGINT, LONG_BYTES);
        memset(val, 0, tListLen(val));

        if (tVariantDump(&pParamElem[2].pNode->value, val, TSDB_DATA_TYPE_BIGINT, true) < 0) {
          return TSDB_CODE_TSC_INVALID_OPERATION;
        }

        int64_t v = *(int64_t*) val;
        if (v != 0 && v != 1) {
          return invalidOperationMsg(tscGetErrorMsgPayload(pCmd), msg11);
        }

        tscExprAddParams(&pExpr->base, val, TSDB_DATA_TYPE_BIGINT, LONG_BYTES);
      }

      SColumnList ids = createColumnList(1, index.tableIndex, index.columnIndex);

      memset(pExpr->base.aliasName, 0, tListLen(pExpr->base.aliasName));
      getColumnName(pItem, pExpr->base.aliasName, pExpr->base.token,sizeof(pExpr->base.aliasName) - 1);

      if (finalResult) {
        int32_t numOfOutput = tscNumOfFields(pQueryInfo);
        insertResultField(pQueryInfo, numOfOutput, &ids, pExpr->base.resBytes, (int32_t)pExpr->base.resType,
                          pExpr->base.aliasName, pExpr);
      } else {
        assert(ids.num == 1);
        tscColumnListInsert(pQueryInfo->colList, ids.ids[0].columnIndex, pExpr->base.uid, pSchema);
      }

      tscInsertPrimaryTsSourceColumn(pQueryInfo, pExpr->base.uid);
      return TSDB_CODE_SUCCESS;
    }
    case TSDB_FUNC_FIRST:
    case TSDB_FUNC_LAST:
    case TSDB_FUNC_SPREAD:
    case TSDB_FUNC_LAST_ROW:
    case TSDB_FUNC_INTERP: {
      bool requireAllFields = (pItem->pNode->pParam == NULL);

      // NOTE: has time range condition or normal column filter condition, the last_row query will be transferred to last query
      SConvertFunc cvtFunc = {.originFuncId = functionId, .execFuncId = functionId};
      if (functionId == TSDB_FUNC_LAST_ROW && ((!TSWINDOW_IS_EQUAL(pQueryInfo->window, TSWINDOW_INITIALIZER)) || (hasNormalColumnFilter(pQueryInfo)))) {
        cvtFunc.execFuncId = TSDB_FUNC_LAST;
      }

      if (!requireAllFields) {
        if (taosArrayGetSize(pItem->pNode->pParam) < 1) {
          return invalidOperationMsg(tscGetErrorMsgPayload(pCmd), msg3);
        }

        if (taosArrayGetSize(pItem->pNode->pParam) > 1 && (pItem->aliasName != NULL && strlen(pItem->aliasName) > 0)) {
          return invalidOperationMsg(tscGetErrorMsgPayload(pCmd), msg8);
        }

        /* in first/last function, multiple columns can be add to resultset */
        for (int32_t i = 0; i < taosArrayGetSize(pItem->pNode->pParam); ++i) {
          tSqlExprItem* pParamElem = taosArrayGet(pItem->pNode->pParam, i);
          if (pParamElem->pNode->tokenId != TK_ALL && pParamElem->pNode->tokenId != TK_ID) {
            return invalidOperationMsg(tscGetErrorMsgPayload(pCmd), msg3);
          }

          SColumnIndex index = COLUMN_INDEX_INITIALIZER;

          if (pParamElem->pNode->tokenId == TK_ALL) { // select table.*
            SStrToken tmpToken = pParamElem->pNode->colInfo;

            if (getTableIndexByName(&tmpToken, pQueryInfo, &index) != TSDB_CODE_SUCCESS) {
              return invalidOperationMsg(tscGetErrorMsgPayload(pCmd), msg4);
            }

            pTableMetaInfo = tscGetMetaInfo(pQueryInfo, index.tableIndex);
            SSchema* pSchema = tscGetTableSchema(pTableMetaInfo->pTableMeta);

            char name[TSDB_COL_NAME_LEN] = {0};
            for (int32_t j = 0; j < tscGetNumOfColumns(pTableMetaInfo->pTableMeta); ++j) {
              index.columnIndex = j;
              SStrToken t = {.z = pSchema[j].name, .n = (uint32_t)strnlen(pSchema[j].name, TSDB_COL_NAME_LEN)};
              setResultColName(name, pItem, cvtFunc.originFuncId, &t, true);

              if (setExprInfoForFunctions(pCmd, pQueryInfo, &pSchema[j], cvtFunc, name, colIndex++, &index, finalResult) != 0) {
                return TSDB_CODE_TSC_INVALID_OPERATION;
              }
            }

          } else {
            if (getColumnIndexByName(pCmd, &pParamElem->pNode->colInfo, pQueryInfo, &index) != TSDB_CODE_SUCCESS) {
              return invalidOperationMsg(tscGetErrorMsgPayload(pCmd), msg3);
            }

            pTableMetaInfo = tscGetMetaInfo(pQueryInfo, index.tableIndex);

            // functions can not be applied to tags
            if ((index.columnIndex >= tscGetNumOfColumns(pTableMetaInfo->pTableMeta)) || (index.columnIndex < 0)) {
              return invalidOperationMsg(tscGetErrorMsgPayload(pCmd), msg6);
            }

            char name[TSDB_COL_NAME_LEN] = {0};
            SSchema* pSchema = tscGetTableColumnSchema(pTableMetaInfo->pTableMeta, index.columnIndex);

            bool multiColOutput = taosArrayGetSize(pItem->pNode->pParam) > 1;
            setResultColName(name, pItem, cvtFunc.originFuncId, &pParamElem->pNode->colInfo, multiColOutput);

            if (setExprInfoForFunctions(pCmd, pQueryInfo, pSchema, cvtFunc, name, colIndex++, &index, finalResult) != 0) {
              return TSDB_CODE_TSC_INVALID_OPERATION;
            }
          }
        }
        
        return TSDB_CODE_SUCCESS;
      } else {  // select * from xxx
        int32_t numOfFields = 0;

        // multicolumn selection does not support alias name
        if (pItem->aliasName != NULL && strlen(pItem->aliasName) > 0) {
          return invalidOperationMsg(tscGetErrorMsgPayload(pCmd), msg8);
        }

        for (int32_t j = 0; j < pQueryInfo->numOfTables; ++j) {
          pTableMetaInfo = tscGetMetaInfo(pQueryInfo, j);
          SSchema* pSchema = tscGetTableSchema(pTableMetaInfo->pTableMeta);

          for (int32_t i = 0; i < tscGetNumOfColumns(pTableMetaInfo->pTableMeta); ++i) {
            SColumnIndex index = {.tableIndex = j, .columnIndex = i};

            char name[TSDB_COL_NAME_LEN] = {0};
            SStrToken t = {.z = pSchema[i].name, .n = (uint32_t)strnlen(pSchema[i].name, TSDB_COL_NAME_LEN)};
            setResultColName(name, pItem, cvtFunc.originFuncId, &t, true);

            if (setExprInfoForFunctions(pCmd, pQueryInfo, &pSchema[index.columnIndex], cvtFunc, name, colIndex, &index, finalResult) != 0) {
              return TSDB_CODE_TSC_INVALID_OPERATION;
            }
            colIndex++;
          }

          numOfFields += tscGetNumOfColumns(pTableMetaInfo->pTableMeta);
        }

        return TSDB_CODE_SUCCESS;
      }
    }

    case TSDB_FUNC_TOP:
    case TSDB_FUNC_BOTTOM:
    case TSDB_FUNC_PERCT:
    case TSDB_FUNC_APERCT: {
      // 1. valid the number of parameters
      if (pItem->pNode->pParam == NULL || taosArrayGetSize(pItem->pNode->pParam) != 2) {
        /* no parameters or more than one parameter for function */
        return invalidOperationMsg(tscGetErrorMsgPayload(pCmd), msg2);
      }

      tSqlExprItem* pParamElem = taosArrayGet(pItem->pNode->pParam, 0);
      if (pParamElem->pNode->tokenId != TK_ID) {
        return invalidOperationMsg(tscGetErrorMsgPayload(pCmd), msg2);
      }
      
      SColumnIndex index = COLUMN_INDEX_INITIALIZER;
      if (getColumnIndexByName(pCmd, &pParamElem->pNode->colInfo, pQueryInfo, &index) != TSDB_CODE_SUCCESS) {
        return invalidOperationMsg(tscGetErrorMsgPayload(pCmd), msg3);
      }

      if (index.columnIndex == TSDB_TBNAME_COLUMN_INDEX) {
        return invalidOperationMsg(tscGetErrorMsgPayload(pCmd), msg6);
      }
      
      pTableMetaInfo = tscGetMetaInfo(pQueryInfo, index.tableIndex);
      SSchema* pSchema = tscGetTableColumnSchema(pTableMetaInfo->pTableMeta, index.columnIndex);

      // functions can not be applied to tags
      if (index.columnIndex >= tscGetNumOfColumns(pTableMetaInfo->pTableMeta)) {
        return invalidOperationMsg(tscGetErrorMsgPayload(pCmd), msg6);
      }

      // 2. valid the column type
      if (!IS_NUMERIC_TYPE(pSchema->type)) {
        return invalidOperationMsg(tscGetErrorMsgPayload(pCmd), msg1);
      }

      // 3. valid the parameters
      if (pParamElem[1].pNode->tokenId == TK_ID) {
        return invalidOperationMsg(tscGetErrorMsgPayload(pCmd), msg2);
      }

      tVariant* pVariant = &pParamElem[1].pNode->value;

      int8_t  resultType = pSchema->type;
      int16_t resultSize = pSchema->bytes;

      char val[8] = {0};

      SExprInfo* pExpr = NULL;
      if (functionId == TSDB_FUNC_PERCT || functionId == TSDB_FUNC_APERCT) {
        tVariantDump(pVariant, val, TSDB_DATA_TYPE_DOUBLE, true);

        double dp = GET_DOUBLE_VAL(val);
        if (dp < 0 || dp > TOP_BOTTOM_QUERY_LIMIT) {
          return invalidOperationMsg(tscGetErrorMsgPayload(pCmd), msg5);
        }

        resultSize = sizeof(double);
        resultType = TSDB_DATA_TYPE_DOUBLE;

        /*
         * sql function transformation
         * for dp = 0, it is actually min,
         * for dp = 100, it is max,
         */
        tscInsertPrimaryTsSourceColumn(pQueryInfo, pTableMetaInfo->pTableMeta->id.uid);
        colIndex += 1;  // the first column is ts

        pExpr = tscExprAppend(pQueryInfo, functionId, &index, resultType, resultSize, getNewResColId(pCmd), resultSize, false);
        tscExprAddParams(&pExpr->base, val, TSDB_DATA_TYPE_DOUBLE, sizeof(double));
      } else {
        tVariantDump(pVariant, val, TSDB_DATA_TYPE_BIGINT, true);

        int64_t nTop = GET_INT32_VAL(val);
        if (nTop <= 0 || nTop > 100) {  // todo use macro
          return invalidOperationMsg(tscGetErrorMsgPayload(pCmd), msg12);
        }

        // todo REFACTOR
        // set the first column ts for top/bottom query
        SColumnIndex index1 = {index.tableIndex, PRIMARYKEY_TIMESTAMP_COL_INDEX};
        pExpr = tscExprAppend(pQueryInfo, TSDB_FUNC_TS, &index1, TSDB_DATA_TYPE_TIMESTAMP, TSDB_KEYSIZE, getNewResColId(pCmd),
                                 TSDB_KEYSIZE, false);
        tstrncpy(pExpr->base.aliasName, aAggs[TSDB_FUNC_TS].name, sizeof(pExpr->base.aliasName));

        const int32_t TS_COLUMN_INDEX = PRIMARYKEY_TIMESTAMP_COL_INDEX;
        SColumnList   ids = createColumnList(1, index.tableIndex, TS_COLUMN_INDEX);
        insertResultField(pQueryInfo, TS_COLUMN_INDEX, &ids, TSDB_KEYSIZE, TSDB_DATA_TYPE_TIMESTAMP,
                          aAggs[TSDB_FUNC_TS].name, pExpr);

        colIndex += 1;  // the first column is ts

        pExpr = tscExprAppend(pQueryInfo, functionId, &index, resultType, resultSize, getNewResColId(pCmd), resultSize, false);
        tscExprAddParams(&pExpr->base, val, TSDB_DATA_TYPE_BIGINT, sizeof(int64_t));
      }
  
      memset(pExpr->base.aliasName, 0, tListLen(pExpr->base.aliasName));
      getColumnName(pItem, pExpr->base.aliasName, pExpr->base.token,sizeof(pExpr->base.aliasName) - 1);

      // todo refactor: tscColumnListInsert part
      SColumnList ids = createColumnList(1, index.tableIndex, index.columnIndex);

      if (finalResult) {
        insertResultField(pQueryInfo, colIndex, &ids, resultSize, resultType, pExpr->base.aliasName, pExpr);
      } else {
        assert(ids.num == 1);
        tscColumnListInsert(pQueryInfo->colList, ids.ids[0].columnIndex, pExpr->base.uid, pSchema);
      }

      return TSDB_CODE_SUCCESS;
    };
    
    case TSDB_FUNC_TID_TAG: {
      pTableMetaInfo = tscGetMetaInfo(pQueryInfo, 0);
      if (UTIL_TABLE_IS_NORMAL_TABLE(pTableMetaInfo)) {
        return invalidOperationMsg(tscGetErrorMsgPayload(pCmd), msg7);
      }
    
      // no parameters or more than one parameter for function
      if (pItem->pNode->pParam == NULL || taosArrayGetSize(pItem->pNode->pParam) != 1) {
        return invalidOperationMsg(tscGetErrorMsgPayload(pCmd), msg2);
      }
      
      tSqlExprItem* pParamItem = taosArrayGet(pItem->pNode->pParam, 0);
      tSqlExpr* pParam = pParamItem->pNode;

      SColumnIndex index = COLUMN_INDEX_INITIALIZER;
      if (getColumnIndexByName(pCmd, &pParam->colInfo, pQueryInfo, &index) != TSDB_CODE_SUCCESS) {
        return invalidOperationMsg(tscGetErrorMsgPayload(pCmd), msg3);
      }
    
      pTableMetaInfo = tscGetMetaInfo(pQueryInfo, index.tableIndex);
      SSchema* pSchema = tscGetTableTagSchema(pTableMetaInfo->pTableMeta);
  
      // functions can not be applied to normal columns
      int32_t numOfCols = tscGetNumOfColumns(pTableMetaInfo->pTableMeta);
      if (index.columnIndex < numOfCols && index.columnIndex != TSDB_TBNAME_COLUMN_INDEX) {
        return invalidOperationMsg(tscGetErrorMsgPayload(pCmd), msg6);
      }
    
      if (index.columnIndex > 0) {
        index.columnIndex -= numOfCols;
      }
      
      // 2. valid the column type
      int16_t colType = 0;
      if (index.columnIndex == TSDB_TBNAME_COLUMN_INDEX) {
        colType = TSDB_DATA_TYPE_BINARY;
      } else {
        colType = pSchema[index.columnIndex].type;
      }
      
      if (colType == TSDB_DATA_TYPE_BOOL) {
        return invalidOperationMsg(tscGetErrorMsgPayload(pCmd), msg1);
      }

      tscColumnListInsert(pTableMetaInfo->tagColList, index.columnIndex, pTableMetaInfo->pTableMeta->id.uid,
                          &pSchema[index.columnIndex]);
      SSchema* pTagSchema = tscGetTableTagSchema(pTableMetaInfo->pTableMeta);

      SSchema s = {0};
      if (index.columnIndex == TSDB_TBNAME_COLUMN_INDEX) {
        s = *tGetTbnameColumnSchema();
      } else {
        s = pTagSchema[index.columnIndex];
      }
      
      int16_t bytes = 0;
      int16_t type  = 0;
      int32_t inter = 0;

      int32_t ret = getResultDataInfo(s.type, s.bytes, TSDB_FUNC_TID_TAG, 0, &type, &bytes, &inter, 0, 0);
      assert(ret == TSDB_CODE_SUCCESS);
      
      s.type = (uint8_t)type;
      s.bytes = bytes;

      TSDB_QUERY_SET_TYPE(pQueryInfo->type, TSDB_QUERY_TYPE_TAG_FILTER_QUERY);
      tscAddFuncInSelectClause(pQueryInfo, 0, TSDB_FUNC_TID_TAG, &index, &s, TSDB_COL_TAG, getNewResColId(pCmd));
      
      return TSDB_CODE_SUCCESS;
    }
    case TSDB_FUNC_BLKINFO: {
      // no parameters or more than one parameter for function
      if (pItem->pNode->pParam != NULL && taosArrayGetSize(pItem->pNode->pParam) != 0) {
        return invalidOperationMsg(tscGetErrorMsgPayload(pCmd), msg2);
      }

      SColumnIndex index = {.tableIndex = 0, .columnIndex = 0,};
      pTableMetaInfo = tscGetMetaInfo(pQueryInfo, index.tableIndex);

      SSchema s = {.name = "block_dist", .type = TSDB_DATA_TYPE_BINARY};
      int32_t inter   = 0;
      int16_t resType = 0;
      int16_t bytes   = 0;
      getResultDataInfo(TSDB_DATA_TYPE_INT, 4, TSDB_FUNC_BLKINFO, 0, &resType, &bytes, &inter, 0, 0);
      s.bytes = bytes;
      s.type = (uint8_t)resType;

      SExprInfo* pExpr = tscExprInsert(pQueryInfo, 0, TSDB_FUNC_BLKINFO, &index, resType,
                                         bytes, getNewResColId(pCmd), bytes, 0);
      tstrncpy(pExpr->base.aliasName, s.name, sizeof(pExpr->base.aliasName));

      SColumnList ids = createColumnList(1, index.tableIndex, index.columnIndex);
      insertResultField(pQueryInfo, 0, &ids, bytes, s.type, s.name, pExpr);

      pExpr->base.numOfParams = 1;
      pExpr->base.param[0].i64 = pTableMetaInfo->pTableMeta->tableInfo.rowSize;
      pExpr->base.param[0].nType = TSDB_DATA_TYPE_BIGINT;

      return TSDB_CODE_SUCCESS;
    }

    default:
      return TSDB_CODE_TSC_INVALID_OPERATION;
  }
  
}

// todo refactor
static SColumnList createColumnList(int32_t num, int16_t tableIndex, int32_t columnIndex) {
  assert(num == 1 && tableIndex >= 0);

  SColumnList columnList = {0};
  columnList.num = num;

  int32_t index = num - 1;
  columnList.ids[index].tableIndex = tableIndex;
  columnList.ids[index].columnIndex = columnIndex;

  return columnList;
}

void getColumnName(tSqlExprItem* pItem, char* resultFieldName, char* rawName, int32_t nameLength) {
  int32_t len = ((int32_t)pItem->pNode->token.n < nameLength) ? (int32_t)pItem->pNode->token.n : nameLength;
  strncpy(rawName, pItem->pNode->token.z, len);

  if (pItem->aliasName != NULL) {
    int32_t aliasNameLen = (int32_t) strlen(pItem->aliasName);
    len = (aliasNameLen < nameLength)? aliasNameLen:nameLength;
    strncpy(resultFieldName, pItem->aliasName, len);
  } else {
    strncpy(resultFieldName, rawName, len);
  }
}

static bool isTablenameToken(SStrToken* token) {
  SStrToken tmpToken = *token;
  SStrToken tableToken = {0};

  extractTableNameFromToken(&tmpToken, &tableToken);

  return (strncasecmp(TSQL_TBNAME_L, tmpToken.z, tmpToken.n) == 0 && tmpToken.n == strlen(TSQL_TBNAME_L));
}

static int16_t doGetColumnIndex(SQueryInfo* pQueryInfo, int32_t index, SStrToken* pToken) {
  STableMeta* pTableMeta = tscGetMetaInfo(pQueryInfo, index)->pTableMeta;

  int32_t  numOfCols = tscGetNumOfColumns(pTableMeta) + tscGetNumOfTags(pTableMeta);
  SSchema* pSchema = tscGetTableSchema(pTableMeta);

  int16_t columnIndex = COLUMN_INDEX_INITIAL_VAL;

  for (int16_t i = 0; i < numOfCols; ++i) {
    if (pToken->n != strlen(pSchema[i].name)) {
      continue;
    }

    if (strncasecmp(pSchema[i].name, pToken->z, pToken->n) == 0) {
      columnIndex = i;
      break;
    }
  }

  return columnIndex;
}

int32_t doGetColumnIndexByName(SSqlCmd* pCmd, SStrToken* pToken, SQueryInfo* pQueryInfo, SColumnIndex* pIndex) {
  const char* msg0 = "ambiguous column name";
  const char* msg1 = "invalid column name";

  if (isTablenameToken(pToken)) {
    pIndex->columnIndex = TSDB_TBNAME_COLUMN_INDEX;
  } else if (strncasecmp(pToken->z, DEFAULT_PRIMARY_TIMESTAMP_COL_NAME, pToken->n) == 0) {
    pIndex->columnIndex = PRIMARYKEY_TIMESTAMP_COL_INDEX;
  } else {
    // not specify the table name, try to locate the table index by column name
    if (pIndex->tableIndex == COLUMN_INDEX_INITIAL_VAL) {
      for (int16_t i = 0; i < pQueryInfo->numOfTables; ++i) {
        int16_t colIndex = doGetColumnIndex(pQueryInfo, i, pToken);

        if (colIndex != COLUMN_INDEX_INITIAL_VAL) {
          if (pIndex->columnIndex != COLUMN_INDEX_INITIAL_VAL) {
            return invalidOperationMsg(tscGetErrorMsgPayload(pCmd), msg0);
          } else {
            pIndex->tableIndex = i;
            pIndex->columnIndex = colIndex;
          }
        }
      }
    } else {  // table index is valid, get the column index
      int16_t colIndex = doGetColumnIndex(pQueryInfo, pIndex->tableIndex, pToken);
      if (colIndex != COLUMN_INDEX_INITIAL_VAL) {
        pIndex->columnIndex = colIndex;
      }
    }

    if (pIndex->columnIndex == COLUMN_INDEX_INITIAL_VAL) {
      return invalidOperationMsg(tscGetErrorMsgPayload(pCmd), msg1);
    }
  }

  if (COLUMN_INDEX_VALIDE(*pIndex)) {
    return TSDB_CODE_SUCCESS;
  } else {
    return TSDB_CODE_TSC_INVALID_OPERATION;
  }
}

int32_t getTableIndexImpl(SStrToken* pTableToken, SQueryInfo* pQueryInfo, SColumnIndex* pIndex) {
  if (pTableToken->n == 0) {  // only one table and no table name prefix in column name
    if (pQueryInfo->numOfTables == 1) {
      pIndex->tableIndex = 0;
    } else {
      pIndex->tableIndex = COLUMN_INDEX_INITIAL_VAL;
    }

    return TSDB_CODE_SUCCESS;
  }

  pIndex->tableIndex = COLUMN_INDEX_INITIAL_VAL;
  for (int32_t i = 0; i < pQueryInfo->numOfTables; ++i) {
    STableMetaInfo* pTableMetaInfo = tscGetMetaInfo(pQueryInfo, i);
    char* name = pTableMetaInfo->aliasName;
    if (strncasecmp(name, pTableToken->z, pTableToken->n) == 0 && strlen(name) == pTableToken->n) {
      pIndex->tableIndex = i;
      break;
    }
  }

  if (pIndex->tableIndex < 0) {
    return TSDB_CODE_TSC_INVALID_OPERATION;
  }

  return TSDB_CODE_SUCCESS;
}

int32_t getTableIndexByName(SStrToken* pToken, SQueryInfo* pQueryInfo, SColumnIndex* pIndex) {
  SStrToken tableToken = {0};
  extractTableNameFromToken(pToken, &tableToken);

  if (getTableIndexImpl(&tableToken, pQueryInfo, pIndex) != TSDB_CODE_SUCCESS) {
    return TSDB_CODE_TSC_INVALID_OPERATION;
  }

  return TSDB_CODE_SUCCESS;
}

int32_t getColumnIndexByName(SSqlCmd* pCmd, const SStrToken* pToken, SQueryInfo* pQueryInfo, SColumnIndex* pIndex) {
  if (pQueryInfo->pTableMetaInfo == NULL || pQueryInfo->numOfTables == 0) {
    return TSDB_CODE_TSC_INVALID_OPERATION;
  }

  SStrToken tmpToken = *pToken;

  if (getTableIndexByName(&tmpToken, pQueryInfo, pIndex) != TSDB_CODE_SUCCESS) {
    return TSDB_CODE_TSC_INVALID_OPERATION;
  }

  return doGetColumnIndexByName(pCmd, &tmpToken, pQueryInfo, pIndex);
}

int32_t setShowInfo(SSqlObj* pSql, struct SSqlInfo* pInfo) {
  SSqlCmd*        pCmd = &pSql->cmd;
  STableMetaInfo* pTableMetaInfo = tscGetTableMetaInfoFromCmd(pCmd,  0);

  pCmd->command = TSDB_SQL_SHOW;

  const char* msg1 = "invalid name";
  const char* msg2 = "pattern filter string too long";
  const char* msg3 = "database name too long";
  const char* msg4 = "invalid ip address";
  const char* msg5 = "database name is empty";
  const char* msg6 = "pattern string is empty";

  /*
   * database prefix in pInfo->pMiscInfo->a[0]
   * wildcard in like clause in pInfo->pMiscInfo->a[1]
   */
  SShowInfo* pShowInfo = &pInfo->pMiscInfo->showOpt;
  int16_t    showType = pShowInfo->showType;
  if (showType == TSDB_MGMT_TABLE_TABLE || showType == TSDB_MGMT_TABLE_METRIC || showType == TSDB_MGMT_TABLE_VGROUP) {
    // db prefix in tagCond, show table conds in payload
    SStrToken* pDbPrefixToken = &pShowInfo->prefix;
    if (pDbPrefixToken->type != 0) {

      if (pDbPrefixToken->n >= TSDB_DB_NAME_LEN) {  // db name is too long
        return invalidOperationMsg(tscGetErrorMsgPayload(pCmd), msg3);
      }

      if (pDbPrefixToken->n <= 0) {
        return invalidOperationMsg(tscGetErrorMsgPayload(pCmd), msg5);
      }

      if (tscValidateName(pDbPrefixToken) != TSDB_CODE_SUCCESS) {
        return invalidOperationMsg(tscGetErrorMsgPayload(pCmd), msg1);
      }

      int32_t ret = tNameSetDbName(&pTableMetaInfo->name, getAccountId(pSql), pDbPrefixToken);
      if (ret != TSDB_CODE_SUCCESS) {
        return invalidOperationMsg(tscGetErrorMsgPayload(pCmd), msg1);
      }
    }

    // show table/stable like 'xxxx', set the like pattern for show tables
    SStrToken* pPattern = &pShowInfo->pattern;
    if (pPattern->type != 0) {
      pPattern->n = strdequote(pPattern->z);

      if (pPattern->n <= 0) {
        return invalidOperationMsg(tscGetErrorMsgPayload(pCmd), msg6);
      }

      if (!tscValidateTableNameLength(pCmd->payloadLen)) {
        return invalidOperationMsg(tscGetErrorMsgPayload(pCmd), msg2);
      }
    }
  } else if (showType == TSDB_MGMT_TABLE_VNODES) {
    if (pShowInfo->prefix.type == 0) {
      return invalidOperationMsg(tscGetErrorMsgPayload(pCmd), "No specified ip of dnode");
    }

    // show vnodes may be ip addr of dnode in payload
    SStrToken* pDnodeIp = &pShowInfo->prefix;
    if (pDnodeIp->n >= TSDB_IPv4ADDR_LEN) {  // ip addr is too long
      return invalidOperationMsg(tscGetErrorMsgPayload(pCmd), msg3);
    }

    if (!validateIpAddress(pDnodeIp->z, pDnodeIp->n)) {
      return invalidOperationMsg(tscGetErrorMsgPayload(pCmd), msg4);
    }
  } 
  return TSDB_CODE_SUCCESS;
}

int32_t setKillInfo(SSqlObj* pSql, struct SSqlInfo* pInfo, int32_t killType) {
  const char* msg1 = "invalid connection ID";
  const char* msg2 = "invalid query ID";
  const char* msg3 = "invalid stream ID";

  SSqlCmd* pCmd = &pSql->cmd;
  pCmd->command = pInfo->type;
  
  SStrToken* idStr = &(pInfo->pMiscInfo->id);
  if (idStr->n > TSDB_KILL_MSG_LEN) {
    return TSDB_CODE_TSC_INVALID_OPERATION;
  }

  strncpy(pCmd->payload, idStr->z, idStr->n);

  const char delim = ':';
  char* connIdStr = strtok(idStr->z, &delim);
  char* queryIdStr = strtok(NULL, &delim);

  int32_t connId = (int32_t)strtol(connIdStr, NULL, 10);
  if (connId <= 0) {
    memset(pCmd->payload, 0, strlen(pCmd->payload));
    return invalidOperationMsg(tscGetErrorMsgPayload(pCmd), msg1);
  }

  if (killType == TSDB_SQL_KILL_CONNECTION) {
    return TSDB_CODE_SUCCESS;
  }

  int32_t queryId = (int32_t)strtol(queryIdStr, NULL, 10);
  if (queryId <= 0) {
    memset(pCmd->payload, 0, strlen(pCmd->payload));
    if (killType == TSDB_SQL_KILL_QUERY) {
      return invalidOperationMsg(tscGetErrorMsgPayload(pCmd), msg2);
    } else {
      return invalidOperationMsg(tscGetErrorMsgPayload(pCmd), msg3);
    }
  }
  
  return TSDB_CODE_SUCCESS;
}
static int32_t setCompactVnodeInfo(SSqlObj* pSql, struct SSqlInfo* pInfo) {
  SSqlCmd* pCmd = &pSql->cmd;
  pCmd->command = pInfo->type;

  return TSDB_CODE_SUCCESS;
}
bool validateIpAddress(const char* ip, size_t size) {
  char tmp[128] = {0};  // buffer to build null-terminated string
  assert(size < 128);

  strncpy(tmp, ip, size);

  in_addr_t epAddr = taosInetAddr(tmp);

  return epAddr != INADDR_NONE;
}

int32_t tscTansformFuncForSTableQuery(SQueryInfo* pQueryInfo) {
  STableMetaInfo* pTableMetaInfo = tscGetMetaInfo(pQueryInfo, 0);

  if (pTableMetaInfo->pTableMeta == NULL || !UTIL_TABLE_IS_SUPER_TABLE(pTableMetaInfo)) {
    return TSDB_CODE_TSC_INVALID_OPERATION;
  }

  assert(tscGetNumOfTags(pTableMetaInfo->pTableMeta) >= 0);

  int16_t bytes = 0;
  int16_t type = 0;
  int32_t interBytes = 0;
  
  size_t size = tscNumOfExprs(pQueryInfo);
  for (int32_t k = 0; k < size; ++k) {
    SExprInfo*   pExpr = tscExprGet(pQueryInfo, k);
    int16_t functionId = aAggs[pExpr->base.functionId].stableFuncId;

    int32_t colIndex = pExpr->base.colInfo.colIndex;
    SSchema* pSrcSchema = tscGetTableColumnSchema(pTableMetaInfo->pTableMeta, colIndex);
    
    if ((functionId >= TSDB_FUNC_SUM && functionId <= TSDB_FUNC_TWA) ||
        (functionId >= TSDB_FUNC_FIRST_DST && functionId <= TSDB_FUNC_STDDEV_DST) ||
        (functionId >= TSDB_FUNC_RATE && functionId <= TSDB_FUNC_IRATE)) {
      if (getResultDataInfo(pSrcSchema->type, pSrcSchema->bytes, functionId, (int32_t)pExpr->base.param[0].i64, &type, &bytes,
                            &interBytes, 0, true) != TSDB_CODE_SUCCESS) {
        return TSDB_CODE_TSC_INVALID_OPERATION;
      }

      tscExprUpdate(pQueryInfo, k, functionId, pExpr->base.colInfo.colIndex, TSDB_DATA_TYPE_BINARY, bytes);
      // todo refactor
      pExpr->base.interBytes = interBytes;
    }
  }

  tscFieldInfoUpdateOffset(pQueryInfo);
  return TSDB_CODE_SUCCESS;
}

/* transfer the field-info back to original input format */
void tscRestoreFuncForSTableQuery(SQueryInfo* pQueryInfo) {
  STableMetaInfo* pTableMetaInfo = tscGetMetaInfo(pQueryInfo, 0);
  if (!UTIL_TABLE_IS_SUPER_TABLE(pTableMetaInfo)) {
    return;
  }
  
  size_t size = tscNumOfExprs(pQueryInfo);
  for (int32_t i = 0; i < size; ++i) {
    SExprInfo*   pExpr = tscExprGet(pQueryInfo, i);
    SSchema* pSchema = tscGetTableColumnSchema(pTableMetaInfo->pTableMeta, pExpr->base.colInfo.colIndex);
    
    // the final result size and type in the same as query on single table.
    // so here, set the flag to be false;
    int32_t inter = 0;
    
    int32_t functionId = pExpr->base.functionId;
    if (functionId >= TSDB_FUNC_TS && functionId <= TSDB_FUNC_DIFF) {
      continue;
    }
    
    if (functionId == TSDB_FUNC_FIRST_DST) {
      functionId = TSDB_FUNC_FIRST;
    } else if (functionId == TSDB_FUNC_LAST_DST) {
      functionId = TSDB_FUNC_LAST;
    } else if (functionId == TSDB_FUNC_STDDEV_DST) {
      functionId = TSDB_FUNC_STDDEV;
    }
    
    getResultDataInfo(pSchema->type, pSchema->bytes, functionId, 0, &pExpr->base.resType, &pExpr->base.resBytes,
                      &inter, 0, false);
  }
}

bool hasUnsupportFunctionsForSTableQuery(SSqlCmd* pCmd, SQueryInfo* pQueryInfo) {
  const char* msg1 = "TWA/Diff/Derivative/Irate not allowed to apply to super table directly";
  const char* msg2 = "TWA/Diff/Derivative/Irate only support group by tbname for super table query";
  const char* msg3 = "function not support for super table query";

  // filter sql function not supported by metric query yet.
  size_t size = tscNumOfExprs(pQueryInfo);
  for (int32_t i = 0; i < size; ++i) {
    int32_t functionId = tscExprGet(pQueryInfo, i)->base.functionId;
    if ((aAggs[functionId].status & TSDB_FUNCSTATE_STABLE) == 0) {
      invalidOperationMsg(tscGetErrorMsgPayload(pCmd), msg3);
      return true;
    }
  }

  if (tscIsTWAQuery(pQueryInfo) || tscIsDiffDerivQuery(pQueryInfo) || tscIsIrateQuery(pQueryInfo)) {
    if (pQueryInfo->groupbyExpr.numOfGroupCols == 0) {
      invalidOperationMsg(tscGetErrorMsgPayload(pCmd), msg1);
      return true;
    }

    if (pQueryInfo->groupbyExpr.numOfGroupCols != 1) {
      invalidOperationMsg(tscGetErrorMsgPayload(pCmd), msg2);
      return true;
    } else {
      SColIndex* pColIndex = taosArrayGet(pQueryInfo->groupbyExpr.columnInfo, 0);
      if (pColIndex->colIndex != TSDB_TBNAME_COLUMN_INDEX) {
        invalidOperationMsg(tscGetErrorMsgPayload(pCmd), msg2);
        return true;
      }
    }
  } else if (tscIsSessionWindowQuery(pQueryInfo)) {
    invalidOperationMsg(tscGetErrorMsgPayload(pCmd), msg3);
    return true;
  }

  return false;
}

static bool groupbyTagsOrNull(SQueryInfo* pQueryInfo) {
  if (pQueryInfo->groupbyExpr.columnInfo == NULL ||
    taosArrayGetSize(pQueryInfo->groupbyExpr.columnInfo) == 0) {
    return true;
  }

  size_t s = taosArrayGetSize(pQueryInfo->groupbyExpr.columnInfo);
  for (int32_t i = 0; i < s; i++) {
    SColIndex* colIndex = taosArrayGet(pQueryInfo->groupbyExpr.columnInfo, i);
    if (colIndex->flag != TSDB_COL_TAG) {
      return false;
    }
  }

  return true;
}

static bool functionCompatibleCheck(SQueryInfo* pQueryInfo, bool joinQuery, bool twQuery) {
  int32_t startIdx = 0;

  size_t numOfExpr = tscNumOfExprs(pQueryInfo);
  assert(numOfExpr > 0);

  SExprInfo* pExpr = tscExprGet(pQueryInfo, startIdx);

  // ts function can be simultaneously used with any other functions.
  int32_t functionID = pExpr->base.functionId;
  if (functionID == TSDB_FUNC_TS || functionID == TSDB_FUNC_TS_DUMMY) {
    startIdx++;
  }

  int32_t factor = functionCompatList[tscExprGet(pQueryInfo, startIdx)->base.functionId];

  if (tscExprGet(pQueryInfo, 0)->base.functionId == TSDB_FUNC_LAST_ROW && (joinQuery || twQuery || !groupbyTagsOrNull(pQueryInfo))) {
    return false;
  }

  // diff function cannot be executed with other function
  // arithmetic function can be executed with other arithmetic functions
  size_t size = tscNumOfExprs(pQueryInfo);
  
  for (int32_t i = startIdx + 1; i < size; ++i) {
    SExprInfo* pExpr1 = tscExprGet(pQueryInfo, i);

    int16_t functionId = pExpr1->base.functionId;
    if (functionId == TSDB_FUNC_TAGPRJ || functionId == TSDB_FUNC_TAG || functionId == TSDB_FUNC_TS) {
      continue;
    }

    if (functionId == TSDB_FUNC_PRJ && (pExpr1->base.colInfo.colId == PRIMARYKEY_TIMESTAMP_COL_INDEX || TSDB_COL_IS_UD_COL(pExpr1->base.colInfo.flag))) {
      continue;
    }

    if (functionCompatList[functionId] != factor) {
      return false;
    } else {
      if (factor == -1) { // two functions with the same -1 flag
        return false;
      }
    }

    if (functionId == TSDB_FUNC_LAST_ROW && (joinQuery || twQuery || !groupbyTagsOrNull(pQueryInfo))) {
      return false;
    }
  }

  return true;
}

int32_t validateGroupbyNode(SQueryInfo* pQueryInfo, SArray* pList, SSqlCmd* pCmd) {
  const char* msg1 = "too many columns in group by clause";
  const char* msg2 = "invalid column name in group by clause";
  const char* msg3 = "columns from one table allowed as group by columns";
  const char* msg4 = "join query does not support group by";
  const char* msg7 = "not support group by expression";
  const char* msg8 = "not allowed column type for group by";
  const char* msg9 = "tags not allowed for table query";

  // todo : handle two tables situation
  STableMetaInfo* pTableMetaInfo = NULL;

  if (pList == NULL) {
    return TSDB_CODE_SUCCESS;
  }

  if (pQueryInfo->colList == NULL) {
    pQueryInfo->colList = taosArrayInit(4, POINTER_BYTES);
  }
  
  pQueryInfo->groupbyExpr.numOfGroupCols = (int16_t)taosArrayGetSize(pList);
  if (pQueryInfo->groupbyExpr.numOfGroupCols > TSDB_MAX_TAGS) {
    return invalidOperationMsg(tscGetErrorMsgPayload(pCmd), msg1);
  }

  if (pQueryInfo->numOfTables > 1) {
    return invalidOperationMsg(tscGetErrorMsgPayload(pCmd), msg4);
  }

  STableMeta* pTableMeta = NULL;
  SSchema*    pSchema = NULL;

  int32_t tableIndex = COLUMN_INDEX_INITIAL_VAL;

  size_t num = taosArrayGetSize(pList);
  for (int32_t i = 0; i < num; ++i) {
    tVariantListItem * pItem = taosArrayGet(pList, i);
    tVariant* pVar = &pItem->pVar;

    SStrToken token = {pVar->nLen, pVar->nType, pVar->pz};

    SColumnIndex index = COLUMN_INDEX_INITIALIZER;
    if (getColumnIndexByName(pCmd, &token, pQueryInfo, &index) != TSDB_CODE_SUCCESS) {
      return invalidOperationMsg(tscGetErrorMsgPayload(pCmd), msg2);
    }

    if (tableIndex == COLUMN_INDEX_INITIAL_VAL) {
      tableIndex = index.tableIndex;
    } else if (tableIndex != index.tableIndex) {
      return invalidOperationMsg(tscGetErrorMsgPayload(pCmd), msg3);
    }

    pTableMetaInfo = tscGetMetaInfo(pQueryInfo, index.tableIndex);
    pTableMeta = pTableMetaInfo->pTableMeta;
  
    int32_t numOfCols = tscGetNumOfColumns(pTableMeta);
    if (index.columnIndex == TSDB_TBNAME_COLUMN_INDEX) {
      pSchema = tGetTbnameColumnSchema();
    } else {
      pSchema = tscGetTableColumnSchema(pTableMeta, index.columnIndex);
    }

    bool groupTag = false;
    if (index.columnIndex == TSDB_TBNAME_COLUMN_INDEX || index.columnIndex >= numOfCols) {
      groupTag = true;
    }
  
    SGroupbyExpr* pGroupExpr = &pQueryInfo->groupbyExpr;
    if (pGroupExpr->columnInfo == NULL) {
      pGroupExpr->columnInfo = taosArrayInit(4, sizeof(SColIndex));
    }
    
    if (groupTag) {
      if (!UTIL_TABLE_IS_SUPER_TABLE(pTableMetaInfo)) {
        return invalidOperationMsg(tscGetErrorMsgPayload(pCmd), msg9);
      }

      int32_t relIndex = index.columnIndex;
      if (index.columnIndex != TSDB_TBNAME_COLUMN_INDEX) {
        relIndex -= numOfCols;
      }

      SColIndex colIndex = { .colIndex = relIndex, .flag = TSDB_COL_TAG, .colId = pSchema->colId, };
      strncpy(colIndex.name, pSchema->name, tListLen(colIndex.name));
      taosArrayPush(pGroupExpr->columnInfo, &colIndex);
      
      index.columnIndex = relIndex;
      tscColumnListInsert(pTableMetaInfo->tagColList, index.columnIndex, pTableMeta->id.uid, pSchema);
    } else {
      // check if the column type is valid, here only support the bool/tinyint/smallint/bigint group by
      if (pSchema->type == TSDB_DATA_TYPE_TIMESTAMP || pSchema->type == TSDB_DATA_TYPE_FLOAT || pSchema->type == TSDB_DATA_TYPE_DOUBLE) {
        return invalidOperationMsg(tscGetErrorMsgPayload(pCmd), msg8);
      }

      tscColumnListInsert(pQueryInfo->colList, index.columnIndex, pTableMeta->id.uid, pSchema);
      
      SColIndex colIndex = { .colIndex = index.columnIndex, .flag = TSDB_COL_NORMAL, .colId = pSchema->colId };
      strncpy(colIndex.name, pSchema->name, tListLen(colIndex.name));

      taosArrayPush(pGroupExpr->columnInfo, &colIndex);
      pQueryInfo->groupbyExpr.orderType = TSDB_ORDER_ASC;

      if (i == 0 && num > 1) {
        return invalidOperationMsg(tscGetErrorMsgPayload(pCmd), msg7);
      }
    }
  }

  pQueryInfo->groupbyExpr.tableIndex = tableIndex;
  return TSDB_CODE_SUCCESS;
}


static SColumnFilterInfo* addColumnFilterInfo(SColumnFilterList* filterList) {
  int32_t size = (filterList->numOfFilters) + 1;

  char* tmp = (char*) realloc((void*)(filterList->filterInfo), sizeof(SColumnFilterInfo) * (size));
  if (tmp != NULL) {
    filterList->filterInfo = (SColumnFilterInfo*)tmp;
  } else {
    return NULL;
  }

  filterList->numOfFilters = size;

  SColumnFilterInfo* pColFilterInfo = &(filterList->filterInfo[size - 1]);
  memset(pColFilterInfo, 0, sizeof(SColumnFilterInfo));

  return pColFilterInfo;
}

static int32_t doExtractColumnFilterInfo(SSqlCmd* pCmd, SQueryInfo* pQueryInfo, int32_t timePrecision, SColumnFilterInfo* pColumnFilter,
                                         int16_t colType, tSqlExpr* pExpr) {
  const char* msg = "not supported filter condition";

  tSqlExpr *pRight = pExpr->pRight;

  if (colType >= TSDB_DATA_TYPE_TINYINT && colType <= TSDB_DATA_TYPE_BIGINT) {
    colType = TSDB_DATA_TYPE_BIGINT;
  } else if (colType == TSDB_DATA_TYPE_FLOAT || colType == TSDB_DATA_TYPE_DOUBLE) {
    colType = TSDB_DATA_TYPE_DOUBLE;
  } else if ((colType == TSDB_DATA_TYPE_TIMESTAMP) && (TSDB_DATA_TYPE_BINARY == pRight->value.nType)) {
    int retVal = setColumnFilterInfoForTimestamp(pCmd, pQueryInfo, &pRight->value);
    if (TSDB_CODE_SUCCESS != retVal) {
      return retVal;
    }
  } else if ((colType == TSDB_DATA_TYPE_TIMESTAMP) && (TSDB_DATA_TYPE_BIGINT == pRight->value.nType)) {
    if (pRight->flags & (1 << EXPR_FLAG_NS_TIMESTAMP)) {
      pRight->value.i64 =
          convertTimePrecision(pRight->value.i64, TSDB_TIME_PRECISION_NANO, timePrecision);
    }
  }

  int32_t retVal = TSDB_CODE_SUCCESS;

  int32_t bufLen = 0;
  if (IS_NUMERIC_TYPE(pRight->value.nType)) {
    bufLen = 60;
  } else {
    bufLen = pRight->value.nLen + 1;
  }

  if (pExpr->tokenId == TK_LE || pExpr->tokenId == TK_LT) {
    retVal = tVariantDump(&pRight->value, (char*)&pColumnFilter->upperBndd, colType, false);

  // TK_GT,TK_GE,TK_EQ,TK_NE are based on the pColumn->lowerBndd
  } else if (pExpr->tokenId == TK_IN) {
    tVariant *pVal;
    if (pRight->tokenId != TK_SET || !serializeExprListToVariant(pRight->pParam, &pVal, colType) || colType == TSDB_DATA_TYPE_TIMESTAMP) {
      return invalidOperationMsg(tscGetErrorMsgPayload(pCmd), msg);
    }
    if (validateParamOfRelationIn(pVal, colType) != TSDB_CODE_SUCCESS) {
      tVariantDestroy(pVal);
      free(pVal);
      return invalidOperationMsg(tscGetErrorMsgPayload(pCmd), msg);
    }
    pColumnFilter->pz  = (int64_t)calloc(1, pVal->nLen + 1);
    pColumnFilter->len = pVal->nLen;
    pColumnFilter->filterstr = 1;
    memcpy((char *)(pColumnFilter->pz), (char *)(pVal->pz), pVal->nLen);
    //retVal = tVariantDump(pVal, (char *)(pColumnFilter->pz), TSDB_DATA_TYPE_BINARY, false);

    tVariantDestroy(pVal);
    free(pVal);

  } else if (colType == TSDB_DATA_TYPE_BINARY) {
    pColumnFilter->pz = (int64_t)calloc(1, bufLen * TSDB_NCHAR_SIZE);
    pColumnFilter->len = pRight->value.nLen;
    retVal = tVariantDump(&pRight->value, (char*)pColumnFilter->pz, colType, false);

  } else if (colType == TSDB_DATA_TYPE_NCHAR) {
    // pRight->value.nLen + 1 is larger than the actual nchar string length
    pColumnFilter->pz = (int64_t)calloc(1, bufLen * TSDB_NCHAR_SIZE);
    retVal = tVariantDump(&pRight->value, (char*)pColumnFilter->pz, colType, false);
    size_t len = twcslen((wchar_t*)pColumnFilter->pz);
    pColumnFilter->len = len * TSDB_NCHAR_SIZE;

  } else {
    retVal = tVariantDump(&pRight->value, (char*)&pColumnFilter->lowerBndd, colType, false);
  }

  if (retVal != TSDB_CODE_SUCCESS) {
    return invalidOperationMsg(tscGetErrorMsgPayload(pCmd), msg);
  } 

  switch (pExpr->tokenId) {
    case TK_LE:
      pColumnFilter->upperRelOptr = TSDB_RELATION_LESS_EQUAL;
      break;
    case TK_LT:
      pColumnFilter->upperRelOptr = TSDB_RELATION_LESS;
      break;
    case TK_GT:
      pColumnFilter->lowerRelOptr = TSDB_RELATION_GREATER;
      break;
    case TK_GE:
      pColumnFilter->lowerRelOptr = TSDB_RELATION_GREATER_EQUAL;
      break;
    case TK_EQ:
      pColumnFilter->lowerRelOptr = TSDB_RELATION_EQUAL;
      break;
    case TK_NE:
      pColumnFilter->lowerRelOptr = TSDB_RELATION_NOT_EQUAL;
      break;
    case TK_LIKE:
      pColumnFilter->lowerRelOptr = TSDB_RELATION_LIKE;
      break;
    case TK_ISNULL:
      pColumnFilter->lowerRelOptr = TSDB_RELATION_ISNULL;
      break;
    case TK_NOTNULL:
      pColumnFilter->lowerRelOptr = TSDB_RELATION_NOTNULL;
      break;
    case TK_IN:
      pColumnFilter->lowerRelOptr = TSDB_RELATION_IN;
      break;
    default:
      return invalidOperationMsg(tscGetErrorMsgPayload(pCmd), msg);
  }

  return TSDB_CODE_SUCCESS;
}

typedef struct SCondExpr {
  tSqlExpr* pTagCond;
  tSqlExpr* pTimewindow;

  tSqlExpr* pColumnCond;

  tSqlExpr* pTableCond;
  int16_t   relType;  // relation between table name in expression and other tag
                      // filter condition expression, TK_AND or TK_OR
  int16_t tableCondIndex;

  tSqlExpr* pJoinExpr;  // join condition
  bool      tsJoin;
} SCondExpr;

static int32_t getTimeRange(STimeWindow* win, tSqlExpr* pRight, int32_t optr, int16_t timePrecision);

static int32_t tablenameListToString(tSqlExpr* pExpr, SStringBuilder* sb) {
  SArray* pList = pExpr->pParam;

  int32_t size = (int32_t) taosArrayGetSize(pList);
  if (size <= 0) {
    return TSDB_CODE_TSC_INVALID_OPERATION;
  }

  if (size > 0) {
    taosStringBuilderAppendStringLen(sb, QUERY_COND_REL_PREFIX_IN, QUERY_COND_REL_PREFIX_IN_LEN);
  }

  for (int32_t i = 0; i < size; ++i) {
    tSqlExprItem* pSub = taosArrayGet(pList, i);
    tVariant* pVar = &pSub->pNode->value;

    taosStringBuilderAppendStringLen(sb, pVar->pz, pVar->nLen);

    if (i < size - 1) {
      taosStringBuilderAppendString(sb, TBNAME_LIST_SEP);
    }

    if (pVar->nLen <= 0 || !tscValidateTableNameLength(pVar->nLen)) {
      return TSDB_CODE_TSC_INVALID_OPERATION;
    }
  }

  return TSDB_CODE_SUCCESS;
}

static int32_t tablenameCondToString(tSqlExpr* pExpr, SStringBuilder* sb) {
  taosStringBuilderAppendStringLen(sb, QUERY_COND_REL_PREFIX_LIKE, QUERY_COND_REL_PREFIX_LIKE_LEN);
  taosStringBuilderAppendString(sb, pExpr->value.pz);

  return TSDB_CODE_SUCCESS;
}

enum {
  TSQL_EXPR_TS = 1,
  TSQL_EXPR_TAG = 2,
  TSQL_EXPR_COLUMN = 4,
  TSQL_EXPR_TBNAME = 8,
};

static int32_t checkColumnFilterInfo(SSqlCmd* pCmd, SQueryInfo* pQueryInfo, SColumnIndex* pIndex, tSqlExpr* pExpr, int32_t sqlOptr) {
  STableMetaInfo* pTableMetaInfo = tscGetMetaInfo(pQueryInfo, pIndex->tableIndex);

  STableMeta* pTableMeta = pTableMetaInfo->pTableMeta;
  SSchema*    pSchema = tscGetTableColumnSchema(pTableMeta, pIndex->columnIndex);
  int32_t     ret = 0;
  const char* msg1 = "non binary column not support like operator";
  const char* msg2 = "binary column not support this operator";  
  const char* msg3 = "bool column not support this operator";

  SColumn* pColumn = tscColumnListInsert(pQueryInfo->colList, pIndex->columnIndex, pTableMeta->id.uid, pSchema);

  /*
   * in case of TK_AND filter condition, we first find the corresponding column and build the query condition together
   * the already existed condition.
   */
  if (sqlOptr != TK_AND && sqlOptr != TK_OR) {
    return TSDB_CODE_TSC_INVALID_OPERATION;
  }

  SColumnFilterInfo* pColFilter = calloc(1, sizeof(SColumnFilterInfo));

  pColFilter->filterstr =
      ((pSchema->type == TSDB_DATA_TYPE_BINARY || pSchema->type == TSDB_DATA_TYPE_NCHAR) ? 1 : 0);

  if (pColFilter->filterstr) {
    if (pExpr->tokenId != TK_EQ
      && pExpr->tokenId != TK_NE
      && pExpr->tokenId != TK_ISNULL
      && pExpr->tokenId != TK_NOTNULL
      && pExpr->tokenId != TK_LIKE
      && pExpr->tokenId != TK_IN) {
      ret = invalidOperationMsg(tscGetErrorMsgPayload(pCmd), msg2);
      goto _err_ret;
    }
  } else {
    if (pExpr->tokenId == TK_LIKE) {
      ret = invalidOperationMsg(tscGetErrorMsgPayload(pCmd), msg1);
      goto _err_ret;
    }
    
    if (pSchema->type == TSDB_DATA_TYPE_BOOL) {
      int32_t t = pExpr->tokenId;
      if (t != TK_EQ && t != TK_NE && t != TK_NOTNULL && t != TK_ISNULL && t != TK_IN) {
        ret = invalidOperationMsg(tscGetErrorMsgPayload(pCmd), msg3);
        goto _err_ret;
      }
    }
  }

  pColumn->columnIndex = pIndex->columnIndex;
  pColumn->tableUid = pTableMeta->id.uid;

  STableComInfo tinfo = tscGetTableInfo(pTableMeta);
  ret = doExtractColumnFilterInfo(pCmd, pQueryInfo, tinfo.precision, pColFilter, pSchema->type, pExpr);

_err_ret:
  freeColumnFilterInfo(pColFilter, 1);
  
  return ret;
}

static int32_t getTablenameCond(SSqlCmd* pCmd, SQueryInfo* pQueryInfo, tSqlExpr* pTableCond, SStringBuilder* sb) {
  const char* msg0 = "invalid table name list";
  const char* msg1 = "not string following like";

  if (pTableCond == NULL) {
    return TSDB_CODE_SUCCESS;
  }

  tSqlExpr* pLeft = pTableCond->pLeft;
  tSqlExpr* pRight = pTableCond->pRight;

  if (!isTablenameToken(&pLeft->colInfo)) {
    return TSDB_CODE_TSC_INVALID_OPERATION;
  }

  int32_t ret = TSDB_CODE_SUCCESS;

  if (pTableCond->tokenId == TK_IN) {
    ret = tablenameListToString(pRight, sb);
  } else if (pTableCond->tokenId == TK_LIKE) {
    if (pRight->tokenId != TK_STRING) {
      return invalidOperationMsg(tscGetErrorMsgPayload(pCmd), msg1);
    }
    
    ret = tablenameCondToString(pRight, sb);
  }

  if (ret != TSDB_CODE_SUCCESS) {
    invalidOperationMsg(tscGetErrorMsgPayload(pCmd), msg0);
  }

  return ret;
}

static int32_t getColQueryCondExpr(SSqlCmd* pCmd, SQueryInfo* pQueryInfo, tSqlExpr** pExpr) {
  int32_t ret = TSDB_CODE_SUCCESS;
  
  for (int32_t i = 0; i < pQueryInfo->numOfTables; ++i) {
    tSqlExpr* p1 = extractExprForSTable(pCmd, pExpr, pQueryInfo, i);
    if (p1 == NULL) {  // no query condition on this table
      continue;
    }

    tExprNode* p = NULL;
    //SFilterInfo colFilter = {0};
  
    SArray* colList = taosArrayInit(10, sizeof(SColIndex));
    ret = exprTreeFromSqlExpr(pCmd, &p, p1, pQueryInfo, colList, NULL);
    //if (ret == TSDB_CODE_SUCCESS) {
    //  ret = filterInitFromTree(p, &colFilter, (int32_t)taosArrayGetSize(colList));
    //}


    SBufferWriter bw = tbufInitWriter(NULL, false);

    TRY(0) {
      exprTreeToBinary(&bw, p);
    } CATCH(code) {
      tbufCloseWriter(&bw);
      UNUSED(code);
      // TODO: more error handling
    } END_TRY
    
    // add to required table column list
    STableMetaInfo* pTableMetaInfo = tscGetMetaInfo(pQueryInfo, i);
    int64_t uid = pTableMetaInfo->pTableMeta->id.uid;

    SCond cond = {
      .uid = uid,
      .len = (int32_t)(tbufTell(&bw)),
      .cond = tbufGetData(&bw, true)
    };

    if (pQueryInfo->colCond == NULL) {
      pQueryInfo->colCond = taosArrayInit(2, sizeof(SCond));
    }
    
    taosArrayPush(pQueryInfo->colCond, &cond);  

    tSqlExprDestroy(p1);
    tExprTreeDestroy(p, NULL);
    
    if (ret) {
      break;
    }
  }

  return ret;
}


static int32_t checkColumnQueryCondInfo(SSqlCmd* pCmd, SQueryInfo* pQueryInfo, tSqlExpr* pExpr, int32_t relOptr) {
  if (pExpr == NULL) {
    return TSDB_CODE_SUCCESS;
  }

  if (!tSqlExprIsParentOfLeaf(pExpr)) {  // internal node
    int32_t ret = checkColumnQueryCondInfo(pCmd, pQueryInfo, pExpr->pLeft, pExpr->tokenId);
    if (ret != TSDB_CODE_SUCCESS) {
      return ret;
    }

    return checkColumnQueryCondInfo(pCmd, pQueryInfo, pExpr->pRight, pExpr->tokenId);
  } else {  // handle leaf node
    SColumnIndex index = COLUMN_INDEX_INITIALIZER;
    if (getColumnIndexByName(pCmd, &pExpr->pLeft->colInfo, pQueryInfo, &index) != TSDB_CODE_SUCCESS) {
      return TSDB_CODE_TSC_INVALID_OPERATION;
    }

    return checkColumnFilterInfo(pCmd, pQueryInfo, &index, pExpr, relOptr);
  }
}

static int32_t checkAndSetJoinCondInfo(SSqlCmd* pCmd, SQueryInfo* pQueryInfo, tSqlExpr* pExpr) {
  int32_t code = 0;
  const char* msg1 = "timestamp required for join tables";
  const char* msg2 = "only support one join tag for each table";
  const char* msg3 = "type of join columns must be identical";
  const char* msg4 = "invalid column name in join condition";

  if (pExpr == NULL) {
    return TSDB_CODE_SUCCESS;
  }

  if (!tSqlExprIsParentOfLeaf(pExpr)) {
    code = checkAndSetJoinCondInfo(pCmd, pQueryInfo, pExpr->pLeft);
    if (code) {
      return code;
    }

    return checkAndSetJoinCondInfo(pCmd, pQueryInfo, pExpr->pRight);
  }

  SColumnIndex index = COLUMN_INDEX_INITIALIZER;
  if (getColumnIndexByName(pCmd, &pExpr->pLeft->colInfo, pQueryInfo, &index) != TSDB_CODE_SUCCESS) {
    return invalidOperationMsg(tscGetErrorMsgPayload(pCmd), msg4);
  }

  STableMetaInfo* pTableMetaInfo = tscGetMetaInfo(pQueryInfo, index.tableIndex);
  SSchema* pTagSchema1 = tscGetTableColumnSchema(pTableMetaInfo->pTableMeta, index.columnIndex);

  assert(index.tableIndex >= 0 && index.tableIndex < TSDB_MAX_JOIN_TABLE_NUM);

  SJoinNode **leftNode = &pQueryInfo->tagCond.joinInfo.joinTables[index.tableIndex];
  if (*leftNode == NULL) {
    return invalidOperationMsg(tscGetErrorMsgPayload(pCmd), msg1);
  }

  (*leftNode)->uid = pTableMetaInfo->pTableMeta->id.uid;
  (*leftNode)->tagColId = pTagSchema1->colId;

  if (UTIL_TABLE_IS_SUPER_TABLE(pTableMetaInfo)) {
    STableMeta* pTableMeta = pTableMetaInfo->pTableMeta;

    index.columnIndex = index.columnIndex - tscGetNumOfColumns(pTableMetaInfo->pTableMeta);
    if (!tscColumnExists(pTableMetaInfo->tagColList, index.columnIndex, pTableMetaInfo->pTableMeta->id.uid)) {
      tscColumnListInsert(pTableMetaInfo->tagColList, index.columnIndex, pTableMeta->id.uid, pTagSchema1);

      if (taosArrayGetSize(pTableMetaInfo->tagColList) > 1) {
        return invalidOperationMsg(tscGetErrorMsgPayload(pCmd), msg2);
      }
    }
  }

  int16_t leftIdx = index.tableIndex;

  index = (SColumnIndex)COLUMN_INDEX_INITIALIZER;
  if (getColumnIndexByName(pCmd, &pExpr->pRight->colInfo, pQueryInfo, &index) != TSDB_CODE_SUCCESS) {
    return invalidOperationMsg(tscGetErrorMsgPayload(pCmd), msg4);
  }

  pTableMetaInfo = tscGetMetaInfo(pQueryInfo, index.tableIndex);
  SSchema* pTagSchema2 = tscGetTableColumnSchema(pTableMetaInfo->pTableMeta, index.columnIndex);

  assert(index.tableIndex >= 0 && index.tableIndex < TSDB_MAX_JOIN_TABLE_NUM);

  SJoinNode **rightNode = &pQueryInfo->tagCond.joinInfo.joinTables[index.tableIndex];
  if (*rightNode == NULL) {
    return invalidOperationMsg(tscGetErrorMsgPayload(pCmd), msg1);
  }

  (*rightNode)->uid = pTableMetaInfo->pTableMeta->id.uid;
  (*rightNode)->tagColId = pTagSchema2->colId;

  if (UTIL_TABLE_IS_SUPER_TABLE(pTableMetaInfo)) {
    STableMeta* pTableMeta = pTableMetaInfo->pTableMeta;
    index.columnIndex = index.columnIndex - tscGetNumOfColumns(pTableMeta);
    if (!tscColumnExists(pTableMetaInfo->tagColList, index.columnIndex, pTableMeta->id.uid)) {

      tscColumnListInsert(pTableMetaInfo->tagColList, index.columnIndex, pTableMeta->id.uid, pTagSchema2);
      if (taosArrayGetSize(pTableMetaInfo->tagColList) > 1) {
        return invalidOperationMsg(tscGetErrorMsgPayload(pCmd), msg2);
      }
    }
  }

  int16_t rightIdx = index.tableIndex;

  if (pTagSchema1->type != pTagSchema2->type) {
    return invalidOperationMsg(tscGetErrorMsgPayload(pCmd), msg3);
  }

  if ((*leftNode)->tagJoin == NULL) {
    (*leftNode)->tagJoin = taosArrayInit(2, sizeof(int16_t));
  }

  if ((*rightNode)->tagJoin == NULL) {
    (*rightNode)->tagJoin = taosArrayInit(2, sizeof(int16_t));
  }

  taosArrayPush((*leftNode)->tagJoin, &rightIdx);
  taosArrayPush((*rightNode)->tagJoin, &leftIdx);

  pQueryInfo->tagCond.joinInfo.hasJoin = true;

  return TSDB_CODE_SUCCESS;

}

static int32_t getJoinCondInfo(SSqlCmd* pCmd, SQueryInfo* pQueryInfo, tSqlExpr* pExpr) {
  if (pExpr == NULL) {
    return TSDB_CODE_SUCCESS;
  }

  return checkAndSetJoinCondInfo(pCmd, pQueryInfo, pExpr);
}

static int32_t validateSQLExpr(SSqlCmd* pCmd, tSqlExpr* pExpr, SQueryInfo* pQueryInfo, SColumnList* pList,
                               int32_t* type, uint64_t* uid) {
  if (pExpr->type == SQL_NODE_TABLE_COLUMN) {
    if (*type == NON_ARITHMEIC_EXPR) {
      *type = NORMAL_ARITHMETIC;
    } else if (*type == AGG_ARIGHTMEIC) {
      return TSDB_CODE_TSC_INVALID_OPERATION;
    }

    SColumnIndex index = COLUMN_INDEX_INITIALIZER;
    if (getColumnIndexByName(pCmd, &pExpr->colInfo, pQueryInfo, &index) != TSDB_CODE_SUCCESS) {
      return TSDB_CODE_TSC_INVALID_OPERATION;
    }

    // if column is timestamp, bool, binary, nchar, not support arithmetic, so return invalid sql
    STableMeta* pTableMeta = tscGetMetaInfo(pQueryInfo, index.tableIndex)->pTableMeta;
    SSchema*    pSchema = tscGetTableSchema(pTableMeta) + index.columnIndex;
    
    if ((pSchema->type == TSDB_DATA_TYPE_TIMESTAMP) || (pSchema->type == TSDB_DATA_TYPE_BOOL) ||
        (pSchema->type == TSDB_DATA_TYPE_BINARY) || (pSchema->type == TSDB_DATA_TYPE_NCHAR)) {
      return TSDB_CODE_TSC_INVALID_OPERATION;
    }

    pList->ids[pList->num++] = index;
  } else if ((pExpr->tokenId == TK_FLOAT && (isnan(pExpr->value.dKey) || isinf(pExpr->value.dKey))) ||
             pExpr->tokenId == TK_NULL) {
    return TSDB_CODE_TSC_INVALID_OPERATION;
  } else if (pExpr->type == SQL_NODE_SQLFUNCTION) {
    if (*type == NON_ARITHMEIC_EXPR) {
      *type = AGG_ARIGHTMEIC;
    } else if (*type == NORMAL_ARITHMETIC) {
      return TSDB_CODE_TSC_INVALID_OPERATION;
    }

    int32_t outputIndex = (int32_t)tscNumOfExprs(pQueryInfo);
  
    tSqlExprItem item = {.pNode = pExpr, .aliasName = NULL};
  
    // sql function list in selection clause.
    // Append the sqlExpr into exprList of pQueryInfo structure sequentially
    pExpr->functionId = isValidFunction(pExpr->operand.z, pExpr->operand.n);
    if (pExpr->functionId < 0) {
      return TSDB_CODE_TSC_INVALID_OPERATION;
    }

    if (addExprAndResultField(pCmd, pQueryInfo, outputIndex, &item, false) != TSDB_CODE_SUCCESS) {
      return TSDB_CODE_TSC_INVALID_OPERATION;
    }

    // It is invalid in case of more than one sqlExpr, such as first(ts, k) - last(ts, k)
    int32_t inc = (int32_t) tscNumOfExprs(pQueryInfo) - outputIndex;
    if (inc > 1) {
      return TSDB_CODE_TSC_INVALID_OPERATION;
    }

    // Not supported data type in arithmetic expression
    uint64_t id = -1;
    for(int32_t i = 0; i < inc; ++i) {
      SExprInfo* p1 = tscExprGet(pQueryInfo, i + outputIndex);
      int16_t t = p1->base.resType;
      if (t == TSDB_DATA_TYPE_BINARY || t == TSDB_DATA_TYPE_NCHAR || t == TSDB_DATA_TYPE_BOOL || t == TSDB_DATA_TYPE_TIMESTAMP) {
        return TSDB_CODE_TSC_INVALID_OPERATION;
      }

      if (i == 0) {
        id = p1->base.uid;
      } else if (id != p1->base.uid) {
        return TSDB_CODE_TSC_INVALID_OPERATION;
      }
    }

    *uid = id;
  }

  return TSDB_CODE_SUCCESS;
}

static int32_t validateArithmeticSQLExpr(SSqlCmd* pCmd, tSqlExpr* pExpr, SQueryInfo* pQueryInfo, SColumnList* pList, int32_t* type) {
  if (pExpr == NULL) {
    return TSDB_CODE_SUCCESS;
  }

  tSqlExpr* pLeft = pExpr->pLeft;
  uint64_t uidLeft = 0;
  uint64_t uidRight = 0;

  if (pLeft->type == SQL_NODE_EXPR) {
    int32_t ret = validateArithmeticSQLExpr(pCmd, pLeft, pQueryInfo, pList, type);
    if (ret != TSDB_CODE_SUCCESS) {
      return ret;
    }
  } else {
    int32_t ret = validateSQLExpr(pCmd, pLeft, pQueryInfo, pList, type, &uidLeft);
    if (ret != TSDB_CODE_SUCCESS) {
      return ret;
    }
  }

  tSqlExpr* pRight = pExpr->pRight;
  if (pRight->type == SQL_NODE_EXPR) {
    int32_t ret = validateArithmeticSQLExpr(pCmd, pRight, pQueryInfo, pList, type);
    if (ret != TSDB_CODE_SUCCESS) {
      return ret;
    }
  } else {
    int32_t ret = validateSQLExpr(pCmd, pRight, pQueryInfo, pList, type, &uidRight);
    if (ret != TSDB_CODE_SUCCESS) {
      return ret;
    }

    // the expression not from the same table, return error
    if (uidLeft != uidRight && uidLeft != 0 && uidRight != 0) {
      return TSDB_CODE_TSC_INVALID_OPERATION;
    }
  }

  return TSDB_CODE_SUCCESS;
}

static bool isValidExpr(tSqlExpr* pLeft, tSqlExpr* pRight, int32_t optr) {
  if (pLeft == NULL || (pRight == NULL && optr != TK_IN)) {
    return false;
  }

  /*
   * filter illegal expression in where clause:
   * 1. count(*) > 12
   * 2. sum(columnA) > sum(columnB)
   * 3. 4 < 5,  'ABC'>'abc'
   *
   * However, columnA < 4+12 is valid
   */
  if (pLeft->type == SQL_NODE_SQLFUNCTION) {
    return false;
  }

  if (pRight == NULL) {
    return true;
  }
  
  if (pLeft->tokenId >= TK_BOOL && pLeft->tokenId <= TK_BINARY && pRight->tokenId >= TK_BOOL && pRight->tokenId <= TK_BINARY) {
    return false;
  }

  return true;
}

static void exchangeExpr(tSqlExpr* pExpr) {
  tSqlExpr* pLeft  = pExpr->pLeft;
  tSqlExpr* pRight = pExpr->pRight;

  if (pRight->tokenId == TK_ID && (pLeft->tokenId == TK_INTEGER || pLeft->tokenId == TK_FLOAT ||
                                    pLeft->tokenId == TK_STRING || pLeft->tokenId == TK_BOOL)) {
    /*
     * exchange value of the left handside and the value of the right-handside
     * to make sure that the value of filter expression always locates in
     * right-handside and
     * the column-id is at the left handside.
     */
    uint32_t optr = 0;
    switch (pExpr->tokenId) {
      case TK_LE:
        optr = TK_GE;
        break;
      case TK_LT:
        optr = TK_GT;
        break;
      case TK_GT:
        optr = TK_LT;
        break;
      case TK_GE:
        optr = TK_LE;
        break;
      default:
        optr = pExpr->tokenId;
    }

    pExpr->tokenId = optr;
    SWAP(pExpr->pLeft, pExpr->pRight, void*);
  }
}

static bool validateJoinExprNode(SSqlCmd* pCmd, SQueryInfo* pQueryInfo, tSqlExpr* pExpr, SColumnIndex* pLeftIndex) {
  const char* msg1 = "illegal column name";
  const char* msg2 = "= is expected in join expression";
  const char* msg3 = "join column must have same type";
  const char* msg4 = "self join is not allowed";
  const char* msg5 = "join table must be the same type(table to table, super table to super table)";

  tSqlExpr* pRight = pExpr->pRight;

  if (pRight->tokenId != TK_ID) {
    return true;
  }

  if (pExpr->tokenId != TK_EQ) {
    invalidOperationMsg(tscGetErrorMsgPayload(pCmd), msg2);
    return false;
  }

  SColumnIndex rightIndex = COLUMN_INDEX_INITIALIZER;

  if (getColumnIndexByName(pCmd, &pRight->colInfo, pQueryInfo, &rightIndex) != TSDB_CODE_SUCCESS) {
    invalidOperationMsg(tscGetErrorMsgPayload(pCmd), msg1);
    return false;
  }

  // todo extract function
  STableMetaInfo* pLeftMeterMeta = tscGetMetaInfo(pQueryInfo, pLeftIndex->tableIndex);
  SSchema*        pLeftSchema = tscGetTableSchema(pLeftMeterMeta->pTableMeta);
  int16_t         leftType = pLeftSchema[pLeftIndex->columnIndex].type;

  tscColumnListInsert(pQueryInfo->colList, pLeftIndex->columnIndex, pLeftMeterMeta->pTableMeta->id.uid, &pLeftSchema[pLeftIndex->columnIndex]);

  STableMetaInfo* pRightMeterMeta = tscGetMetaInfo(pQueryInfo, rightIndex.tableIndex);
  SSchema*        pRightSchema = tscGetTableSchema(pRightMeterMeta->pTableMeta);
  int16_t         rightType = pRightSchema[rightIndex.columnIndex].type;

  tscColumnListInsert(pQueryInfo->colList, rightIndex.columnIndex, pRightMeterMeta->pTableMeta->id.uid, &pRightSchema[rightIndex.columnIndex]);

  if (leftType != rightType) {
    invalidOperationMsg(tscGetErrorMsgPayload(pCmd), msg3);
    return false;
  } else if (pLeftIndex->tableIndex == rightIndex.tableIndex) {
    invalidOperationMsg(tscGetErrorMsgPayload(pCmd), msg4);
    return false;
  }

  // table to table/ super table to super table are allowed
  if (UTIL_TABLE_IS_SUPER_TABLE(pLeftMeterMeta) != UTIL_TABLE_IS_SUPER_TABLE(pRightMeterMeta)) {
    invalidOperationMsg(tscGetErrorMsgPayload(pCmd), msg5);
    return false;
  }

  return true;
}

static bool validTableNameOptr(tSqlExpr* pExpr) {
  const char nameFilterOptr[] = {TK_IN, TK_LIKE};

  for (int32_t i = 0; i < tListLen(nameFilterOptr); ++i) {
    if (pExpr->tokenId == nameFilterOptr[i]) {
      return true;
    }
  }

  return false;
}

static int32_t setExprToCond(tSqlExpr** parent, tSqlExpr* pExpr, const char* msg, int32_t parentOptr, char* msgBuf) {
  if (*parent != NULL) {
    if (parentOptr == TK_OR && msg != NULL) {
      return invalidOperationMsg(msgBuf, msg);
    }

    *parent = tSqlExprCreate((*parent), pExpr, parentOptr);
  } else {
    *parent = pExpr;
  }

  return TSDB_CODE_SUCCESS;
}

static int32_t setNormalExprToCond(tSqlExpr** parent, tSqlExpr* pExpr, int32_t parentOptr) {
  if (*parent != NULL) {
    *parent = tSqlExprCreate((*parent), pExpr, parentOptr);
  } else {
    *parent = pExpr;
  }

  return TSDB_CODE_SUCCESS;
}


static int32_t validateNullExpr(tSqlExpr* pExpr, char* msgBuf) {
  const char* msg = "only support is [not] null";

  tSqlExpr* pRight = pExpr->pRight;
  if (pRight->tokenId == TK_NULL && (!(pExpr->tokenId == TK_ISNULL || pExpr->tokenId == TK_NOTNULL))) {
    return invalidOperationMsg(msgBuf, msg);
  }

  return TSDB_CODE_SUCCESS;
}

// check for like expression
static int32_t validateLikeExpr(tSqlExpr* pExpr, STableMeta* pTableMeta, int32_t index, char* msgBuf) {
  const char* msg1 = "wildcard string should be less than 20 characters";
  const char* msg2 = "illegal column type for like";

  tSqlExpr* pLeft  = pExpr->pLeft;
  tSqlExpr* pRight = pExpr->pRight;

  if (pExpr->tokenId == TK_LIKE) {
    if (pRight->value.nLen > TSDB_PATTERN_STRING_MAX_LEN) {
      return invalidOperationMsg(msgBuf, msg1);
    }

    SSchema* pSchema = tscGetTableSchema(pTableMeta);
    if ((!isTablenameToken(&pLeft->colInfo)) && !IS_VAR_DATA_TYPE(pSchema[index].type)) {
      return invalidOperationMsg(msgBuf, msg2);
    }
  }

  return TSDB_CODE_SUCCESS;
}

static int32_t handleExprInQueryCond(SSqlCmd* pCmd, SQueryInfo* pQueryInfo, tSqlExpr** pExpr, SCondExpr* pCondExpr,
                                     int32_t* type, int32_t parentOptr, tSqlExpr** columnExpr) {
  const char* msg1 = "table query cannot use tags filter";
  const char* msg2 = "illegal column name";
  const char* msg3 = "only one query time range allowed";
  const char* msg4 = "too many join tables";
  const char* msg5 = "not support ordinary column join";
  const char* msg6 = "only one query condition on tbname allowed";
  const char* msg7 = "only in/like allowed in filter table name";

  tSqlExpr* pLeft  = (*pExpr)->pLeft;
  tSqlExpr* pRight = (*pExpr)->pRight;

  int32_t ret = TSDB_CODE_SUCCESS;

  SColumnIndex index = COLUMN_INDEX_INITIALIZER;
  if (getColumnIndexByName(pCmd, &pLeft->colInfo, pQueryInfo, &index) != TSDB_CODE_SUCCESS) {
    return invalidOperationMsg(tscGetErrorMsgPayload(pCmd), msg2);
  }

  assert(tSqlExprIsParentOfLeaf(*pExpr));

  STableMetaInfo* pTableMetaInfo = tscGetMetaInfo(pQueryInfo, index.tableIndex);
  STableMeta*     pTableMeta = pTableMetaInfo->pTableMeta;

  // validate the null expression
  int32_t code = validateNullExpr(*pExpr, tscGetErrorMsgPayload(pCmd));
  if (code != TSDB_CODE_SUCCESS) {
    return code;
  }

  // validate the like expression
  code = validateLikeExpr(*pExpr, pTableMeta, index.columnIndex, tscGetErrorMsgPayload(pCmd));
  if (code != TSDB_CODE_SUCCESS) {
    return code;
  }

  SSchema* pSchema = tscGetTableColumnSchema(pTableMeta, index.columnIndex);
  if (pSchema->type == TSDB_DATA_TYPE_TIMESTAMP && index.columnIndex == PRIMARYKEY_TIMESTAMP_COL_INDEX) {  // query on time range
    if (!validateJoinExprNode(pCmd, pQueryInfo, *pExpr, &index)) {
      return TSDB_CODE_TSC_INVALID_OPERATION;
    }

    // set join query condition
    if (pRight->tokenId == TK_ID) {  // no need to keep the timestamp join condition
      TSDB_QUERY_SET_TYPE(pQueryInfo->type, TSDB_QUERY_TYPE_JOIN_QUERY);
      pCondExpr->tsJoin = true;

      assert(index.tableIndex >= 0 && index.tableIndex < TSDB_MAX_JOIN_TABLE_NUM);
      SJoinNode **leftNode = &pQueryInfo->tagCond.joinInfo.joinTables[index.tableIndex];
      if (*leftNode == NULL) {
        *leftNode = calloc(1, sizeof(SJoinNode));
        if (*leftNode == NULL) {
          return TSDB_CODE_TSC_OUT_OF_MEMORY;
        }
      }

      int16_t leftIdx = index.tableIndex;

      if (getColumnIndexByName(pCmd, &pRight->colInfo, pQueryInfo, &index) != TSDB_CODE_SUCCESS) {
        return invalidOperationMsg(tscGetErrorMsgPayload(pCmd), msg2);
      }

      if (index.tableIndex < 0 || index.tableIndex >= TSDB_MAX_JOIN_TABLE_NUM) {
        return invalidOperationMsg(tscGetErrorMsgPayload(pCmd), msg4);
      }

      SJoinNode **rightNode = &pQueryInfo->tagCond.joinInfo.joinTables[index.tableIndex];
      if (*rightNode == NULL) {
        *rightNode = calloc(1, sizeof(SJoinNode));
        if (*rightNode == NULL) {
          return TSDB_CODE_TSC_OUT_OF_MEMORY;
        }
      }

      int16_t rightIdx = index.tableIndex;

      if ((*leftNode)->tsJoin == NULL) {
        (*leftNode)->tsJoin = taosArrayInit(2, sizeof(int16_t));
      }

      if ((*rightNode)->tsJoin == NULL) {
        (*rightNode)->tsJoin = taosArrayInit(2, sizeof(int16_t));
      }

      taosArrayPush((*leftNode)->tsJoin, &rightIdx);
      taosArrayPush((*rightNode)->tsJoin, &leftIdx);

      /*
       * To release expression, e.g., m1.ts = m2.ts,
       * since this expression is used to set the join query type
       */
      tSqlExprDestroy(*pExpr);
    } else {
      ret = setExprToCond(&pCondExpr->pTimewindow, *pExpr, msg3, parentOptr, pQueryInfo->msg);
    }

    *pExpr = NULL;  // remove this expression
    *type |= TSQL_EXPR_TAG;
  } else if (index.columnIndex >= tscGetNumOfColumns(pTableMeta) || index.columnIndex == TSDB_TBNAME_COLUMN_INDEX) {
    // query on tags, check for tag query condition
    if (UTIL_TABLE_IS_NORMAL_TABLE(pTableMetaInfo)) {
      return invalidOperationMsg(tscGetErrorMsgPayload(pCmd), msg1);
    }

    // in case of in operator, keep it in a seprate attribute
    if (index.columnIndex == TSDB_TBNAME_COLUMN_INDEX) {
      if (!validTableNameOptr(*pExpr)) {
        return invalidOperationMsg(tscGetErrorMsgPayload(pCmd), msg7);
      }
  
      if (!UTIL_TABLE_IS_SUPER_TABLE(pTableMetaInfo)) {
        return invalidOperationMsg(tscGetErrorMsgPayload(pCmd), msg1);
      }

      if (pCondExpr->pTableCond == NULL) {
        pCondExpr->pTableCond = *pExpr;
        pCondExpr->relType = parentOptr;
        pCondExpr->tableCondIndex = index.tableIndex;
      } else {
        return invalidOperationMsg(tscGetErrorMsgPayload(pCmd), msg6);
      }

      *type |= TSQL_EXPR_TAG;
      *pExpr = NULL;
    } else {
      if (pRight != NULL && pRight->tokenId == TK_ID) {  // join on tag columns for stable query
        if (!validateJoinExprNode(pCmd, pQueryInfo, *pExpr, &index)) {
          return TSDB_CODE_TSC_INVALID_OPERATION;
        }

        pQueryInfo->type |= TSDB_QUERY_TYPE_JOIN_QUERY;
        ret = setExprToCond(&pCondExpr->pJoinExpr, *pExpr, NULL, parentOptr, pQueryInfo->msg);
        *pExpr = NULL;
      } else {
        // do nothing
        //                ret = setExprToCond(pCmd, &pCondExpr->pTagCond,
        //                *pExpr, NULL, parentOptr);
      }

      *type |= TSQL_EXPR_TAG;
    }

  } else {  // query on other columns
    *type |= TSQL_EXPR_COLUMN;

    if (pRight->tokenId == TK_ID) {  // other column cannot be served as the join column
      return invalidOperationMsg(tscGetErrorMsgPayload(pCmd), msg5);
    }

    ret = setNormalExprToCond(columnExpr, *pExpr, parentOptr);
    *pExpr = NULL;  // remove it from expr tree
  }

  return ret;
}

int32_t getQueryCondExpr(SSqlCmd* pCmd, SQueryInfo* pQueryInfo, tSqlExpr** pExpr, SCondExpr* pCondExpr,
                        int32_t* type, int32_t parentOptr, tSqlExpr** columnExpr) {
  if (pExpr == NULL) {
    return TSDB_CODE_SUCCESS;
  }

  tSqlExpr *columnLeft = NULL;
  tSqlExpr *columnRight = NULL;
  int32_t ret = 0;

  const char* msg1 = "query condition between columns and tags/timestamp must use 'AND'";

  if ((*pExpr)->flags & (1 << EXPR_FLAG_TS_ERROR)) {
    return TSDB_CODE_TSC_INVALID_OPERATION;
  }

  tSqlExpr* pLeft = (*pExpr)->pLeft;
  tSqlExpr* pRight = (*pExpr)->pRight;

  if (!isValidExpr(pLeft, pRight, (*pExpr)->tokenId)) {
    return TSDB_CODE_TSC_INVALID_OPERATION;
  }

  int32_t leftType = 0;
  int32_t rightType = 0;

  if (!tSqlExprIsParentOfLeaf(*pExpr)) {
    ret = getQueryCondExpr(pCmd, pQueryInfo, &(*pExpr)->pLeft, pCondExpr, &leftType, (*pExpr)->tokenId, &columnLeft);
    if (ret != TSDB_CODE_SUCCESS) {
      goto err_ret;
    }

    ret = getQueryCondExpr(pCmd, pQueryInfo, &(*pExpr)->pRight, pCondExpr, &rightType, (*pExpr)->tokenId, &columnRight);
    if (ret != TSDB_CODE_SUCCESS) {
      goto err_ret;
    }

    /*
     *  if left child and right child do not belong to the same group, the sub
     *  expression is not valid for parent node, it must be TK_AND operator.
     */
    if (((leftType != rightType) || (leftType == (TSQL_EXPR_COLUMN|TSQL_EXPR_TAG ))) && (*pExpr)->tokenId == TK_OR) {
      ret = invalidOperationMsg(tscGetErrorMsgPayload(pCmd), msg1);
      goto err_ret;
    }

    if (columnLeft && columnRight) {
      setNormalExprToCond(&columnLeft, columnRight, (*pExpr)->tokenId);
      
      *columnExpr = columnLeft;
    } else {
      *columnExpr = columnLeft ? columnLeft : columnRight;
    }

    *type = leftType|rightType;
    
    return TSDB_CODE_SUCCESS;
  }

  exchangeExpr(*pExpr);

  if (pLeft->tokenId == TK_ID && pRight->tokenId == TK_TIMESTAMP && (pRight->flags & (1 << EXPR_FLAG_TIMESTAMP_VAR))) {
    ret = TSDB_CODE_TSC_INVALID_OPERATION;
    goto err_ret;
  }

  if ((pLeft->flags & (1 << EXPR_FLAG_TS_ERROR)) || (pRight->flags & (1 << EXPR_FLAG_TS_ERROR))) {
    ret = TSDB_CODE_TSC_INVALID_OPERATION;
    goto err_ret;
  }

  ret = handleExprInQueryCond(pCmd, pQueryInfo, pExpr, pCondExpr, type, parentOptr, columnExpr);
  if (ret) {
    goto err_ret;
  }

  return TSDB_CODE_SUCCESS;
  
err_ret:
  
  tSqlExprDestroy(columnLeft);
  tSqlExprDestroy(columnRight);
  return ret;
}

static void doExtractExprForSTable(SSqlCmd* pCmd, tSqlExpr** pExpr, SQueryInfo* pQueryInfo, tSqlExpr** pOut, int32_t tableIndex) {
  if (tSqlExprIsParentOfLeaf(*pExpr)) {
    tSqlExpr* pLeft = (*pExpr)->pLeft;

    SColumnIndex index = COLUMN_INDEX_INITIALIZER;
    if (getColumnIndexByName(pCmd, &pLeft->colInfo, pQueryInfo, &index) != TSDB_CODE_SUCCESS) {
      return;
    }

    if (index.tableIndex != tableIndex) {
      return;
    }

    *pOut = *pExpr;
    (*pExpr) = NULL;

  } else {
    *pOut = tSqlExprCreate(NULL, NULL, (*pExpr)->tokenId);

    doExtractExprForSTable(pCmd, &(*pExpr)->pLeft, pQueryInfo, &((*pOut)->pLeft), tableIndex);
    doExtractExprForSTable(pCmd, &(*pExpr)->pRight, pQueryInfo, &((*pOut)->pRight), tableIndex);
  }
}

static tSqlExpr* extractExprForSTable(SSqlCmd* pCmd, tSqlExpr** pExpr, SQueryInfo* pQueryInfo, int32_t tableIndex) {
  tSqlExpr* pResExpr = NULL;

  if (*pExpr != NULL) {
    doExtractExprForSTable(pCmd, pExpr, pQueryInfo, &pResExpr, tableIndex);
    tSqlExprCompact(&pResExpr);
  }

  return pResExpr;
}

int tableNameCompar(const void* lhs, const void* rhs) {
  char* left = *(char**)lhs;
  char* right = *(char**)rhs;

  int32_t ret = strcmp(left, right);

  if (ret == 0) {
    return 0;
  }

  return ret > 0 ? 1 : -1;
}

static int32_t setTableCondForSTableQuery(SSqlCmd* pCmd, SQueryInfo* pQueryInfo, const char* account,
                                          tSqlExpr* pExpr, int16_t tableCondIndex, SStringBuilder* sb) {
  const char* msg = "table name too long";

  if (pExpr == NULL) {
    return TSDB_CODE_SUCCESS;
  }

  STableMetaInfo* pTableMetaInfo = tscGetMetaInfo(pQueryInfo, tableCondIndex);

  STagCond* pTagCond = &pQueryInfo->tagCond;
  pTagCond->tbnameCond.uid = pTableMetaInfo->pTableMeta->id.uid;

  assert(pExpr->tokenId == TK_LIKE || pExpr->tokenId == TK_IN);

  if (pExpr->tokenId == TK_LIKE) {
    char* str = taosStringBuilderGetResult(sb, NULL);
    pQueryInfo->tagCond.tbnameCond.cond = strdup(str);
    pQueryInfo->tagCond.tbnameCond.len = (int32_t) strlen(str);
    return TSDB_CODE_SUCCESS;
  }

  SStringBuilder sb1; memset(&sb1, 0, sizeof(sb1));
  taosStringBuilderAppendStringLen(&sb1, QUERY_COND_REL_PREFIX_IN, QUERY_COND_REL_PREFIX_IN_LEN);

  // remove the duplicated input table names
  int32_t num = 0;
  char*   tableNameString = taosStringBuilderGetResult(sb, NULL);

  char** segments = strsplit(tableNameString + QUERY_COND_REL_PREFIX_IN_LEN, TBNAME_LIST_SEP, &num);
  qsort(segments, num, POINTER_BYTES, tableNameCompar);

  int32_t j = 1;
  for (int32_t i = 1; i < num; ++i) {
    if (strcmp(segments[i], segments[i - 1]) != 0) {
      segments[j++] = segments[i];
    }
  }
  num = j;

  char name[TSDB_DB_NAME_LEN] = {0};
  tNameGetDbName(&pTableMetaInfo->name, name);
  SStrToken dbToken = { .type = TK_STRING, .z = name, .n = (uint32_t)strlen(name) };
  
  for (int32_t i = 0; i < num; ++i) {
    if (i >= 1) {
      taosStringBuilderAppendStringLen(&sb1, TBNAME_LIST_SEP, 1);
    }

    char      idBuf[TSDB_TABLE_FNAME_LEN] = {0};
    int32_t   xlen = (int32_t)strlen(segments[i]);
    SStrToken t = {.z = segments[i], .n = xlen, .type = TK_STRING};

    int32_t ret = setObjFullName(idBuf, account, &dbToken, &t, &xlen);
    if (ret != TSDB_CODE_SUCCESS) {
      taosStringBuilderDestroy(&sb1);
      tfree(segments);

      invalidOperationMsg(tscGetErrorMsgPayload(pCmd), msg);
      return ret;
    }

    taosStringBuilderAppendString(&sb1, idBuf);
  }

  char* str = taosStringBuilderGetResult(&sb1, NULL);
  pQueryInfo->tagCond.tbnameCond.cond = strdup(str);
  pQueryInfo->tagCond.tbnameCond.len = (int32_t) strlen(str);

  taosStringBuilderDestroy(&sb1);
  tfree(segments);
  return TSDB_CODE_SUCCESS;
}


static int32_t getTimeRangeFromExpr(SSqlCmd* pCmd, SQueryInfo* pQueryInfo, tSqlExpr* pExpr) {
  const char* msg0 = "invalid timestamp or operator for timestamp";
  const char* msg1 = "only one time stamp window allowed";
  int32_t code = 0;

  if (pExpr == NULL) {
    return TSDB_CODE_SUCCESS;
  }

  if (!tSqlExprIsParentOfLeaf(pExpr)) {
    if (pExpr->tokenId == TK_OR) {
      return invalidOperationMsg(tscGetErrorMsgPayload(pCmd), msg1);
    }

    code = getTimeRangeFromExpr(pCmd, pQueryInfo, pExpr->pLeft);
    if (code) {
      return code;
    }

    return getTimeRangeFromExpr(pCmd, pQueryInfo, pExpr->pRight);
  } else {
    SColumnIndex index = COLUMN_INDEX_INITIALIZER;
    if (getColumnIndexByName(pCmd, &pExpr->pLeft->colInfo, pQueryInfo, &index) != TSDB_CODE_SUCCESS) {
      return TSDB_CODE_TSC_INVALID_OPERATION;
    }

    STableMetaInfo* pTableMetaInfo = tscGetMetaInfo(pQueryInfo, index.tableIndex);
    STableComInfo tinfo = tscGetTableInfo(pTableMetaInfo->pTableMeta);
    
    tSqlExpr* pRight = pExpr->pRight;

    STimeWindow win = {.skey = INT64_MIN, .ekey = INT64_MAX};
    if (getTimeRange(&win, pRight, pExpr->tokenId, tinfo.precision) != TSDB_CODE_SUCCESS) {
      return invalidOperationMsg(tscGetErrorMsgPayload(pCmd), msg0);
    }

    // update the timestamp query range
    if (pQueryInfo->window.skey < win.skey) {
      pQueryInfo->window.skey = win.skey;
    }

    if (pQueryInfo->window.ekey > win.ekey) {
      pQueryInfo->window.ekey = win.ekey;
    }
  }

  return TSDB_CODE_SUCCESS;
}

static int32_t validateJoinExpr(SSqlCmd* pCmd, SQueryInfo* pQueryInfo, SCondExpr* pCondExpr) {
  const char* msg1 = "super table join requires tags column";
  const char* msg2 = "timestamp join condition missing";
  const char* msg3 = "condition missing for join query";

  if (!QUERY_IS_JOIN_QUERY(pQueryInfo->type)) {
    if (pQueryInfo->numOfTables == 1) {
      return TSDB_CODE_SUCCESS;
    } else {
      return invalidOperationMsg(tscGetErrorMsgPayload(pCmd), msg3);
    }
  }

  STableMetaInfo* pTableMetaInfo = tscGetMetaInfo(pQueryInfo, 0);
  if (UTIL_TABLE_IS_SUPER_TABLE(pTableMetaInfo)) {  // for stable join, tag columns
                                                   // must be present for join
    if (pCondExpr->pJoinExpr == NULL) {
      return invalidOperationMsg(tscGetErrorMsgPayload(pCmd), msg1);
    }
  }

  if (!pCondExpr->tsJoin) {
    return invalidOperationMsg(tscGetErrorMsgPayload(pCmd), msg2);
  }

  return TSDB_CODE_SUCCESS;
}

static void cleanQueryExpr(SCondExpr* pCondExpr) {
  if (pCondExpr->pTableCond) {
    tSqlExprDestroy(pCondExpr->pTableCond);
  }

  if (pCondExpr->pTagCond) {
    tSqlExprDestroy(pCondExpr->pTagCond);
  }

  if (pCondExpr->pColumnCond) {
    tSqlExprDestroy(pCondExpr->pColumnCond);
  }

  if (pCondExpr->pTimewindow) {
    tSqlExprDestroy(pCondExpr->pTimewindow);
  }

  if (pCondExpr->pJoinExpr) {
    tSqlExprDestroy(pCondExpr->pJoinExpr);
  }
}

/*
static void doAddJoinTagsColumnsIntoTagList(SSqlCmd* pCmd, SQueryInfo* pQueryInfo, SCondExpr* pCondExpr) {
  STableMetaInfo* pTableMetaInfo = tscGetMetaInfo(pQueryInfo, 0);
  if (QUERY_IS_JOIN_QUERY(pQueryInfo->type) && UTIL_TABLE_IS_SUPER_TABLE(pTableMetaInfo)) {
    SColumnIndex index = COLUMN_INDEX_INITIALIZER;

    if (getColumnIndexByName(pCmd, &pCondExpr->pJoinExpr->pLeft->colInfo, pQueryInfo, &index) != TSDB_CODE_SUCCESS) {
      tscError("%p: invalid column name (left)", pQueryInfo);
    }

    pTableMetaInfo = tscGetMetaInfo(pQueryInfo, index.tableIndex);
    index.columnIndex = index.columnIndex - tscGetNumOfColumns(pTableMetaInfo->pTableMeta);

    SSchema* pSchema = tscGetTableTagSchema(pTableMetaInfo->pTableMeta);
    tscColumnListInsert(pTableMetaInfo->tagColList, &index, &pSchema[index.columnIndex]);
  
    if (getColumnIndexByName(pCmd, &pCondExpr->pJoinExpr->pRight->colInfo, pQueryInfo, &index) != TSDB_CODE_SUCCESS) {
      tscError("%p: invalid column name (right)", pQueryInfo);
    }

    pTableMetaInfo = tscGetMetaInfo(pQueryInfo, index.tableIndex);
    index.columnIndex = index.columnIndex - tscGetNumOfColumns(pTableMetaInfo->pTableMeta);

    pSchema = tscGetTableTagSchema(pTableMetaInfo->pTableMeta);
    tscColumnListInsert(pTableMetaInfo->tagColList, &index, &pSchema[index.columnIndex]);
  }
}
*/

static int32_t validateTagCondExpr(SSqlCmd* pCmd, tExprNode *p) {
  const char *msg1 = "invalid tag operator";
  const char* msg2 = "not supported filter condition";
  
  do {
    if (p->nodeType != TSQL_NODE_EXPR) {
      break;
    }
    
    if (!p->_node.pLeft || !p->_node.pRight) {
      break;
    }
    
    if (IS_ARITHMETIC_OPTR(p->_node.optr)) {
      return invalidOperationMsg(tscGetErrorMsgPayload(pCmd), msg1);
    }
    
    if (!IS_RELATION_OPTR(p->_node.optr)) {
      break;
    }
    
    tVariant * vVariant = NULL;
    int32_t schemaType = -1;
  
    if (p->_node.pLeft->nodeType == TSQL_NODE_VALUE && p->_node.pRight->nodeType == TSQL_NODE_COL) {
      if (!p->_node.pRight->pSchema) {
        break;
      }
      
      vVariant = p->_node.pLeft->pVal;
      schemaType = p->_node.pRight->pSchema->type;
    } else if (p->_node.pLeft->nodeType == TSQL_NODE_COL && p->_node.pRight->nodeType == TSQL_NODE_VALUE) {
      if (!p->_node.pLeft->pSchema) {
        break;
      }

      vVariant = p->_node.pRight->pVal;
      schemaType = p->_node.pLeft->pSchema->type;
    } else {
      break;
    }

    if (schemaType >= TSDB_DATA_TYPE_TINYINT && schemaType <= TSDB_DATA_TYPE_BIGINT) {
      schemaType = TSDB_DATA_TYPE_BIGINT;
    } else if (schemaType == TSDB_DATA_TYPE_FLOAT || schemaType == TSDB_DATA_TYPE_DOUBLE) {
      schemaType = TSDB_DATA_TYPE_DOUBLE;
    }
    
    int32_t retVal = TSDB_CODE_SUCCESS;

    int32_t bufLen = 0;
    if (IS_NUMERIC_TYPE(vVariant->nType)) {
      bufLen = 60;  // The maximum length of string that a number is converted to.
    } else {
      bufLen = vVariant->nLen + 1;
    }

    if (schemaType == TSDB_DATA_TYPE_BINARY) {
      char *tmp = calloc(1, bufLen * TSDB_NCHAR_SIZE);
      retVal = tVariantDump(vVariant, tmp, schemaType, false);
      free(tmp);
    } else if (schemaType == TSDB_DATA_TYPE_NCHAR) {
      // pRight->value.nLen + 1 is larger than the actual nchar string length
      char *tmp = calloc(1, bufLen * TSDB_NCHAR_SIZE);
      retVal = tVariantDump(vVariant, tmp, schemaType, false);
      free(tmp);
    } else {
      double tmp;
      retVal = tVariantDump(vVariant, (char*)&tmp, schemaType, false);
    }
    
    if (retVal != TSDB_CODE_SUCCESS) {
      return invalidOperationMsg(tscGetErrorMsgPayload(pCmd), msg2);
    }
  } while (0);

  return TSDB_CODE_SUCCESS;
}

static int32_t getTagQueryCondExpr(SSqlCmd* pCmd, SQueryInfo* pQueryInfo, SCondExpr* pCondExpr, tSqlExpr** pExpr) {
  int32_t ret = TSDB_CODE_SUCCESS;

  if (pCondExpr->pTagCond == NULL) {
    return ret;
  }
  
  for (int32_t i = 0; i < pQueryInfo->numOfTables; ++i) {
    tSqlExpr* p1 = extractExprForSTable(pCmd, pExpr, pQueryInfo, i);
    if (p1 == NULL) {  // no query condition on this table
      continue;
    }

    tExprNode* p = NULL;
  
    SArray* colList = taosArrayInit(10, sizeof(SColIndex));
    ret = exprTreeFromSqlExpr(pCmd, &p, p1, pQueryInfo, colList, NULL);
    //if (ret == TSDB_CODE_SUCCESS) {
    //  ret = filterInitFromTree(p, &pQueryInfo->tagFilter, (int32_t)taosArrayGetSize(colList));
    //}
    
    SBufferWriter bw = tbufInitWriter(NULL, false);

    TRY(0) {
      exprTreeToBinary(&bw, p);
    } CATCH(code) {
      tbufCloseWriter(&bw);
      UNUSED(code);
      // TODO: more error handling
    } END_TRY
    
    // add to required table column list
    STableMetaInfo* pTableMetaInfo = tscGetMetaInfo(pQueryInfo, i);
    int64_t uid = pTableMetaInfo->pTableMeta->id.uid;
    int32_t numOfCols = tscGetNumOfColumns(pTableMetaInfo->pTableMeta);
    
    size_t num = taosArrayGetSize(colList);
    for(int32_t j = 0; j < num; ++j) {
      SColIndex* pIndex = taosArrayGet(colList, j);
      SColumnIndex index = {.tableIndex = i, .columnIndex = pIndex->colIndex - numOfCols};

      SSchema* s = tscGetTableSchema(pTableMetaInfo->pTableMeta);
      tscColumnListInsert(pTableMetaInfo->tagColList, index.columnIndex, pTableMetaInfo->pTableMeta->id.uid,
                          &s[pIndex->colIndex]);
    }
    
    tsSetSTableQueryCond(&pQueryInfo->tagCond, uid, &bw);
    tSqlExprCompact(pExpr);

    if (ret == TSDB_CODE_SUCCESS) {
      ret = validateTagCondExpr(pCmd, p);
    }

    tSqlExprDestroy(p1);
    tExprTreeDestroy(p, NULL);  //TODO
    
    taosArrayDestroy(colList);
    if (pQueryInfo->tagCond.pCond != NULL && taosArrayGetSize(pQueryInfo->tagCond.pCond) > 0 && !UTIL_TABLE_IS_SUPER_TABLE(pTableMetaInfo)) {
      return invalidOperationMsg(tscGetErrorMsgPayload(pCmd), "filter on tag not supported for normal table");
    }

    if (ret) {
      break;
    }
  }

  pCondExpr->pTagCond = NULL;
  return ret;
}

int32_t validateJoinNodes(SQueryInfo* pQueryInfo, SSqlObj* pSql) {
  const char* msg1 = "timestamp required for join tables";
  const char* msg2 = "tag required for join stables";

  for (int32_t i = 0; i < pQueryInfo->numOfTables; ++i) {
    SJoinNode *node = pQueryInfo->tagCond.joinInfo.joinTables[i];

    if (node == NULL || node->tsJoin == NULL || taosArrayGetSize(node->tsJoin) <= 0) {
      return invalidOperationMsg(tscGetErrorMsgPayload(&pSql->cmd), msg1);
    }
  }

  STableMetaInfo* pTableMetaInfo = tscGetMetaInfo(pQueryInfo, 0);
  if (UTIL_TABLE_IS_SUPER_TABLE(pTableMetaInfo)) {
    for (int32_t i = 0; i < pQueryInfo->numOfTables; ++i) {
      SJoinNode *node = pQueryInfo->tagCond.joinInfo.joinTables[i];

      if (node == NULL || node->tagJoin == NULL || taosArrayGetSize(node->tagJoin) <= 0) {
        return invalidOperationMsg(tscGetErrorMsgPayload(&pSql->cmd), msg2);
      }
    }
  }

  return TSDB_CODE_SUCCESS;
}


void mergeJoinNodesImpl(int8_t* r, int8_t* p, int16_t* tidx, SJoinNode** nodes, int32_t type) {
  SJoinNode *node = nodes[*tidx];
  SArray* arr = (type == 0) ? node->tsJoin : node->tagJoin;
  size_t size = taosArrayGetSize(arr);

  p[*tidx] = 1;

  for (int32_t j = 0; j < size; j++) {
    int16_t* idx = taosArrayGet(arr, j);
    r[*idx] = 1;
    if (p[*idx] == 0) {
      mergeJoinNodesImpl(r, p, idx, nodes, type);
    }
  }
}

int32_t mergeJoinNodes(SQueryInfo* pQueryInfo, SSqlObj* pSql) {
  const char* msg1 = "not all join tables have same timestamp";
  const char* msg2 = "not all join tables have same tag";

  int8_t r[TSDB_MAX_JOIN_TABLE_NUM] = {0};
  int8_t p[TSDB_MAX_JOIN_TABLE_NUM] = {0};

  for (int16_t i = 0; i < pQueryInfo->numOfTables; ++i) {
    mergeJoinNodesImpl(r, p, &i, pQueryInfo->tagCond.joinInfo.joinTables, 0);

    taosArrayClear(pQueryInfo->tagCond.joinInfo.joinTables[i]->tsJoin);

    for (int32_t j = 0; j < TSDB_MAX_JOIN_TABLE_NUM; ++j) {
      if (r[j]) {
        taosArrayPush(pQueryInfo->tagCond.joinInfo.joinTables[i]->tsJoin, &j);
      }
    }

    memset(r, 0, sizeof(r));
    memset(p, 0, sizeof(p));
  }

  if (taosArrayGetSize(pQueryInfo->tagCond.joinInfo.joinTables[0]->tsJoin) != pQueryInfo->numOfTables) {
    return invalidOperationMsg(tscGetErrorMsgPayload(&pSql->cmd), msg1);
  }

  STableMetaInfo* pTableMetaInfo = tscGetMetaInfo(pQueryInfo, 0);
  if (UTIL_TABLE_IS_SUPER_TABLE(pTableMetaInfo)) {
    for (int16_t i = 0; i < pQueryInfo->numOfTables; ++i) {
      mergeJoinNodesImpl(r, p, &i, pQueryInfo->tagCond.joinInfo.joinTables, 1);

      taosArrayClear(pQueryInfo->tagCond.joinInfo.joinTables[i]->tagJoin);

      for (int32_t j = 0; j < TSDB_MAX_JOIN_TABLE_NUM; ++j) {
        if (r[j]) {
          taosArrayPush(pQueryInfo->tagCond.joinInfo.joinTables[i]->tagJoin, &j);
        }
      }

      memset(r, 0, sizeof(r));
      memset(p, 0, sizeof(p));
    }

    if (taosArrayGetSize(pQueryInfo->tagCond.joinInfo.joinTables[0]->tagJoin) != pQueryInfo->numOfTables) {
      return invalidOperationMsg(tscGetErrorMsgPayload(&pSql->cmd), msg2);
    }

  }

  return TSDB_CODE_SUCCESS;
}


int32_t validateWhereNode(SQueryInfo* pQueryInfo, tSqlExpr** pExpr, SSqlObj* pSql) {
  if (pExpr == NULL) {
    return TSDB_CODE_SUCCESS;
  }

  const char* msg1 = "invalid expression";
//  const char* msg2 = "invalid filter expression";

  int32_t ret = TSDB_CODE_SUCCESS;

  // tags query condition may be larger than 512bytes, therefore, we need to prepare enough large space
  SStringBuilder sb; memset(&sb, 0, sizeof(sb));
  SCondExpr      condExpr = {0};

  if ((*pExpr)->pLeft == NULL || (*pExpr)->pRight == NULL) {
    return invalidOperationMsg(tscGetErrorMsgPayload(&pSql->cmd), msg1);
  }

  int32_t type = 0;
  if ((ret = getQueryCondExpr(&pSql->cmd, pQueryInfo, pExpr, &condExpr, &type, (*pExpr)->tokenId, &condExpr.pColumnCond)) != TSDB_CODE_SUCCESS) {
    return ret;
  }

  tSqlExprCompact(pExpr);
  tSqlExprCompact(&condExpr.pColumnCond);

  // after expression compact, the expression tree is only include tag query condition
  condExpr.pTagCond = (*pExpr);

  // 1. check if it is a join query
  if ((ret = validateJoinExpr(&pSql->cmd, pQueryInfo, &condExpr)) != TSDB_CODE_SUCCESS) {
    return ret;
  }

  // 2. get the query time range
  if ((ret = getTimeRangeFromExpr(&pSql->cmd, pQueryInfo, condExpr.pTimewindow)) != TSDB_CODE_SUCCESS) {
    return ret;
  }

  // 3. get the tag query condition
  if ((ret = getTagQueryCondExpr(&pSql->cmd, pQueryInfo, &condExpr, pExpr)) != TSDB_CODE_SUCCESS) {
    return ret;
  }

  // 4. get the table name query condition
  if ((ret = getTablenameCond(&pSql->cmd, pQueryInfo, condExpr.pTableCond, &sb)) != TSDB_CODE_SUCCESS) {
    goto PARSE_WHERE_EXIT;
  }

  // 5. other column query condition
  if ((ret = checkColumnQueryCondInfo(&pSql->cmd, pQueryInfo, condExpr.pColumnCond, TK_AND)) != TSDB_CODE_SUCCESS) {
    goto PARSE_WHERE_EXIT;
  }

  if ((ret = getColQueryCondExpr(&pSql->cmd, pQueryInfo, &condExpr.pColumnCond)) != TSDB_CODE_SUCCESS) {
    goto PARSE_WHERE_EXIT;
  }


  // 6. join condition
  if ((ret = getJoinCondInfo(&pSql->cmd, pQueryInfo, condExpr.pJoinExpr)) != TSDB_CODE_SUCCESS) {
    goto PARSE_WHERE_EXIT;
  }

  // 7. query condition for table name
  pQueryInfo->tagCond.relType = (condExpr.relType == TK_AND) ? TSDB_RELATION_AND : TSDB_RELATION_OR;

  ret = setTableCondForSTableQuery(&pSql->cmd, pQueryInfo, getAccountId(pSql), condExpr.pTableCond, condExpr.tableCondIndex, &sb);
  taosStringBuilderDestroy(&sb);
  if (ret) {
    goto PARSE_WHERE_EXIT;
  }

  //if (!validateFilterExpr(pQueryInfo)) {
  //  ret = invalidOperationMsg(tscGetErrorMsgPayload(&pSql->cmd), msg2);
  //  goto PARSE_WHERE_EXIT;
  //}

  //doAddJoinTagsColumnsIntoTagList(&pSql->cmd, pQueryInfo, &condExpr);
  if (condExpr.tsJoin) {
    ret = validateJoinNodes(pQueryInfo, pSql);
    if (ret) {
      goto PARSE_WHERE_EXIT;
    }

    ret = mergeJoinNodes(pQueryInfo, pSql);
    if (ret) {
      goto PARSE_WHERE_EXIT;
    }
  }

PARSE_WHERE_EXIT:

  cleanQueryExpr(&condExpr);
  return ret;
}

int32_t getTimeRange(STimeWindow* win, tSqlExpr* pRight, int32_t optr, int16_t timePrecision) {
  // this is join condition, do nothing
  if (pRight->tokenId == TK_ID) {
    return TSDB_CODE_SUCCESS;
  }

  /*
   * filter primary ts filter expression like:
   * where ts in ('2015-12-12 4:8:12')
   */
  if (pRight->tokenId == TK_SET || optr == TK_IN || optr == TK_NE) {
    return TSDB_CODE_TSC_INVALID_OPERATION;
  }

  int64_t val = 0;
  bool    parsed = false;
  if (pRight->value.nType == TSDB_DATA_TYPE_BINARY) {
    pRight->value.nLen = strdequote(pRight->value.pz);

    char* seg = strnchr(pRight->value.pz, '-', pRight->value.nLen, false);
    if (seg != NULL) {
      if (taosParseTime(pRight->value.pz, &val, pRight->value.nLen, timePrecision, tsDaylight) == TSDB_CODE_SUCCESS) {
        parsed = true;
      } else {
        return TSDB_CODE_TSC_INVALID_OPERATION;
      }
    } else {
      SStrToken token = {.z = pRight->value.pz, .n = pRight->value.nLen, .type = TK_ID};
      int32_t   len = tGetToken(pRight->value.pz, &token.type);

      if ((token.type != TK_INTEGER && token.type != TK_FLOAT) || len != pRight->value.nLen) {
        return TSDB_CODE_TSC_INVALID_OPERATION;
      }
    }
  }

  if (!parsed) {
    /*
     * failed to parse timestamp in regular formation, try next
     * it may be a epoch time in string format
     */
    if (pRight->flags & (1 << EXPR_FLAG_NS_TIMESTAMP)) {
      pRight->value.i64 = convertTimePrecision(pRight->value.i64, TSDB_TIME_PRECISION_NANO, timePrecision);
    }

    tVariantDump(&pRight->value, (char*)&val, TSDB_DATA_TYPE_BIGINT, true);
  }

  if (optr == TK_LE) {
    win->ekey = val;
  } else if (optr == TK_LT) {
    win->ekey = val - 1;
  } else if (optr == TK_GT) {
    win->skey = val + 1;
  } else if (optr == TK_GE) {
    win->skey = val;
  } else if (optr == TK_EQ) {
    win->ekey = win->skey = val;
  } else if (optr == TK_NE) {
    return TSDB_CODE_TSC_INVALID_OPERATION;
  }

  return TSDB_CODE_SUCCESS;
}

// todo error !!!!
int32_t tsRewriteFieldNameIfNecessary(SSqlCmd* pCmd, SQueryInfo* pQueryInfo) {
  const char rep[] = {'(', ')', '*', ',', '.', '/', '\\', '+', '-', '%', ' '};

  for (int32_t i = 0; i < pQueryInfo->fieldsInfo.numOfOutput; ++i) {
    char* fieldName = tscFieldInfoGetField(&pQueryInfo->fieldsInfo, i)->name;
    for (int32_t j = 0; j < (TSDB_COL_NAME_LEN - 1) && fieldName[j] != 0; ++j) {
      for (int32_t k = 0; k < tListLen(rep); ++k) {
        if (fieldName[j] == rep[k]) {
          fieldName[j] = '_';
          break;
        }
      }
    }

    fieldName[TSDB_COL_NAME_LEN - 1] = 0;
  }

  // the column name may be identical, here check again
  for (int32_t i = 0; i < pQueryInfo->fieldsInfo.numOfOutput; ++i) {
    char* fieldName = tscFieldInfoGetField(&pQueryInfo->fieldsInfo, i)->name;
    for (int32_t j = i + 1; j < pQueryInfo->fieldsInfo.numOfOutput; ++j) {
      if (strncasecmp(fieldName, tscFieldInfoGetField(&pQueryInfo->fieldsInfo, j)->name, (TSDB_COL_NAME_LEN - 1)) == 0) {
        const char* msg = "duplicated column name in new table";
        return invalidOperationMsg(tscGetErrorMsgPayload(pCmd), msg);
      }
    }
  }

  return TSDB_CODE_SUCCESS;
}

int32_t validateFillNode(SSqlCmd* pCmd, SQueryInfo* pQueryInfo, SSqlNode* pSqlNode) {
  SArray* pFillToken = pSqlNode->fillType;
  if (pSqlNode->fillType == NULL) {
    return TSDB_CODE_SUCCESS;
  }

  tVariantListItem* pItem = taosArrayGet(pFillToken, 0);

  const int32_t START_INTERPO_COL_IDX = 1;

  const char* msg1 = "value is expected";
  const char* msg2 = "invalid fill option";
  const char* msg3 = "top/bottom not support fill";
  const char* msg4 = "illegal value or data overflow";
  const char* msg5 = "fill only available for interval query";

  if ((!isTimeWindowQuery(pQueryInfo)) && (!tscIsPointInterpQuery(pQueryInfo))) {
    return invalidOperationMsg(tscGetErrorMsgPayload(pCmd), msg5);
  }

  /*
   * fill options are set at the end position, when all columns are set properly
   * the columns may be increased due to group by operation
   */
  if (checkQueryRangeForFill(pCmd, pQueryInfo) != TSDB_CODE_SUCCESS) {
    return TSDB_CODE_TSC_INVALID_OPERATION;
  }


  if (pItem->pVar.nType != TSDB_DATA_TYPE_BINARY) {
    return invalidOperationMsg(tscGetErrorMsgPayload(pCmd), msg2);
  }
  
  size_t numOfFields = tscNumOfFields(pQueryInfo);
  
  if (pQueryInfo->fillVal == NULL) {
    pQueryInfo->fillVal = calloc(numOfFields, sizeof(int64_t));
    if (pQueryInfo->fillVal == NULL) {
      return TSDB_CODE_TSC_OUT_OF_MEMORY;
    }
  }

  if (strncasecmp(pItem->pVar.pz, "none", 4) == 0 && pItem->pVar.nLen == 4) {
    pQueryInfo->fillType = TSDB_FILL_NONE;
  } else if (strncasecmp(pItem->pVar.pz, "null", 4) == 0 && pItem->pVar.nLen == 4) {
    pQueryInfo->fillType = TSDB_FILL_NULL;
    for (int32_t i = START_INTERPO_COL_IDX; i < numOfFields; ++i) {
      TAOS_FIELD* pField = tscFieldInfoGetField(&pQueryInfo->fieldsInfo, i);
      setNull((char*)&pQueryInfo->fillVal[i], pField->type, pField->bytes);
    }
  } else if (strncasecmp(pItem->pVar.pz, "prev", 4) == 0 && pItem->pVar.nLen == 4) {
    pQueryInfo->fillType = TSDB_FILL_PREV;
  } else if (strncasecmp(pItem->pVar.pz, "next", 4) == 0 && pItem->pVar.nLen == 4) {
    pQueryInfo->fillType = TSDB_FILL_NEXT;
  } else if (strncasecmp(pItem->pVar.pz, "linear", 6) == 0 && pItem->pVar.nLen == 6) {
    pQueryInfo->fillType = TSDB_FILL_LINEAR;
  } else if (strncasecmp(pItem->pVar.pz, "value", 5) == 0 && pItem->pVar.nLen == 5) {
    pQueryInfo->fillType = TSDB_FILL_SET_VALUE;

    size_t num = taosArrayGetSize(pFillToken);
    if (num == 1) {  // no actual value, return with error code
      return invalidOperationMsg(tscGetErrorMsgPayload(pCmd), msg1);
    }

    int32_t startPos = 1;
    int32_t numOfFillVal = (int32_t)(num - 1);

    /* for point interpolation query, we do not have the timestamp column */
    if (tscIsPointInterpQuery(pQueryInfo)) {
      startPos = 0;

      if (numOfFillVal > numOfFields) {
        numOfFillVal = (int32_t)numOfFields;
      }
    } else {
      numOfFillVal = (int16_t)((num >  (int32_t)numOfFields) ? (int32_t)numOfFields : num);
    }

    int32_t j = 1;

    for (int32_t i = startPos; i < numOfFillVal; ++i, ++j) {
      TAOS_FIELD* pField = tscFieldInfoGetField(&pQueryInfo->fieldsInfo, i);

      if (pField->type == TSDB_DATA_TYPE_BINARY || pField->type == TSDB_DATA_TYPE_NCHAR) {
        setVardataNull((char*) &pQueryInfo->fillVal[i], pField->type);
        continue;
      }

      tVariant* p = taosArrayGet(pFillToken, j);
      int32_t ret = tVariantDump(p, (char*)&pQueryInfo->fillVal[i], pField->type, true);
      if (ret != TSDB_CODE_SUCCESS) {
        return invalidOperationMsg(tscGetErrorMsgPayload(pCmd), msg4);
      }
    }
    
    if ((num < numOfFields) || ((num - 1 < numOfFields) && (tscIsPointInterpQuery(pQueryInfo)))) {
      tVariantListItem* lastItem = taosArrayGetLast(pFillToken);

      for (int32_t i = numOfFillVal; i < numOfFields; ++i) {
        TAOS_FIELD* pField = tscFieldInfoGetField(&pQueryInfo->fieldsInfo, i);

        if (pField->type == TSDB_DATA_TYPE_BINARY || pField->type == TSDB_DATA_TYPE_NCHAR) {
          setVardataNull((char*) &pQueryInfo->fillVal[i], pField->type);
        } else {
          tVariantDump(&lastItem->pVar, (char*)&pQueryInfo->fillVal[i], pField->type, true);
        }
      }
    }
  } else {
    return invalidOperationMsg(tscGetErrorMsgPayload(pCmd), msg2);
  }

  size_t numOfExprs = tscNumOfExprs(pQueryInfo);
  for(int32_t i = 0; i < numOfExprs; ++i) {
    SExprInfo* pExpr = tscExprGet(pQueryInfo, i);
    if (pExpr->base.functionId == TSDB_FUNC_TOP || pExpr->base.functionId == TSDB_FUNC_BOTTOM) {
      return invalidOperationMsg(tscGetErrorMsgPayload(pCmd), msg3);
    }
  }

  return TSDB_CODE_SUCCESS;
}

static void setDefaultOrderInfo(SQueryInfo* pQueryInfo) {
  /* set default timestamp order information for all queries */
  STableMetaInfo* pTableMetaInfo = tscGetMetaInfo(pQueryInfo, 0);

  pQueryInfo->order.order = TSDB_ORDER_ASC;
  if (isTopBottomQuery(pQueryInfo)) {
    pQueryInfo->order.orderColId = PRIMARYKEY_TIMESTAMP_COL_INDEX;
  } else { // in case of select tbname from super_table, the defualt order column can not be the primary ts column
    pQueryInfo->order.orderColId = INT32_MIN;
  }

  /* for super table query, set default ascending order for group output */
  if (UTIL_TABLE_IS_SUPER_TABLE(pTableMetaInfo)) {
    pQueryInfo->groupbyExpr.orderType = TSDB_ORDER_ASC;
  }
}

int32_t validateOrderbyNode(SSqlCmd* pCmd, SQueryInfo* pQueryInfo, SSqlNode* pSqlNode, SSchema* pSchema) {
  const char* msg0 = "only support order by primary timestamp";
  const char* msg1 = "invalid column name";
  const char* msg2 = "order by primary timestamp or first tag in groupby clause allowed";
  const char* msg3 = "invalid column in order by clause, only primary timestamp or first tag in groupby clause allowed";

  setDefaultOrderInfo(pQueryInfo);
  STableMetaInfo* pTableMetaInfo = tscGetMetaInfo(pQueryInfo, 0);


  if (pQueryInfo->distinctTag == true) {
    pQueryInfo->order.order = TSDB_ORDER_ASC;
    pQueryInfo->order.orderColId = 0; 
    return TSDB_CODE_SUCCESS;
  }
  if (pSqlNode->pSortOrder == NULL) {
    return TSDB_CODE_SUCCESS;
  }

  SArray* pSortorder = pSqlNode->pSortOrder;

  /*
   * for table query, there is only one or none order option is allowed, which is the
   * ts or values(top/bottom) order is supported.
   *
   * for super table query, the order option must be less than 3.
   */
  size_t size = taosArrayGetSize(pSortorder);
  if (UTIL_TABLE_IS_NORMAL_TABLE(pTableMetaInfo)) {
    if (size > 1) {
      return invalidOperationMsg(tscGetErrorMsgPayload(pCmd), msg0);
    }
  } else {
    if (size > 2) {
      return invalidOperationMsg(tscGetErrorMsgPayload(pCmd), msg3);
    }
  }

  // handle the first part of order by
  tVariant* pVar = taosArrayGet(pSortorder, 0);

  // e.g., order by 1 asc, return directly with out further check.
  if (pVar->nType >= TSDB_DATA_TYPE_TINYINT && pVar->nType <= TSDB_DATA_TYPE_BIGINT) {
    return TSDB_CODE_SUCCESS;
  }

  SStrToken    columnName = {pVar->nLen, pVar->nType, pVar->pz};
  SColumnIndex index = COLUMN_INDEX_INITIALIZER;

  if (UTIL_TABLE_IS_SUPER_TABLE(pTableMetaInfo)) {  // super table query
    if (getColumnIndexByName(pCmd, &columnName, pQueryInfo, &index) != TSDB_CODE_SUCCESS) {
      return invalidOperationMsg(tscGetErrorMsgPayload(pCmd), msg1);
    }

    bool orderByTags = false;
    bool orderByTS = false;

    if (index.columnIndex >= tscGetNumOfColumns(pTableMetaInfo->pTableMeta)) {
      int32_t relTagIndex = index.columnIndex - tscGetNumOfColumns(pTableMetaInfo->pTableMeta);
      
      // it is a tag column
      if (pQueryInfo->groupbyExpr.columnInfo == NULL) {
        return invalidOperationMsg(tscGetErrorMsgPayload(pCmd), msg2);
      }
      SColIndex* pColIndex = taosArrayGet(pQueryInfo->groupbyExpr.columnInfo, 0);
      if (relTagIndex == pColIndex->colIndex) {
        orderByTags = true;
      }
    } else if (index.columnIndex == TSDB_TBNAME_COLUMN_INDEX) {
      orderByTags = true;
    }

    if (PRIMARYKEY_TIMESTAMP_COL_INDEX == index.columnIndex) {
      orderByTS = true;
    }

    if (!(orderByTags || orderByTS) && !isTopBottomQuery(pQueryInfo)) {
      return invalidOperationMsg(tscGetErrorMsgPayload(pCmd), msg3);
    } else {  // order by top/bottom result value column is not supported in case of interval query.
      assert(!(orderByTags && orderByTS));
    }

    size_t s = taosArrayGetSize(pSortorder);
    if (s == 1) {
      if (orderByTags) {
        pQueryInfo->groupbyExpr.orderIndex = index.columnIndex - tscGetNumOfColumns(pTableMetaInfo->pTableMeta);

        tVariantListItem* p1 = taosArrayGet(pSqlNode->pSortOrder, 0);
        pQueryInfo->groupbyExpr.orderType = p1->sortOrder;
      } else if (isTopBottomQuery(pQueryInfo)) {
        /* order of top/bottom query in interval is not valid  */
        SExprInfo* pExpr = tscExprGet(pQueryInfo, 0);
        assert(pExpr->base.functionId == TSDB_FUNC_TS);

        pExpr = tscExprGet(pQueryInfo, 1);
        if (pExpr->base.colInfo.colIndex != index.columnIndex && index.columnIndex != PRIMARYKEY_TIMESTAMP_COL_INDEX) {
          return invalidOperationMsg(tscGetErrorMsgPayload(pCmd), msg2);
        }

        tVariantListItem* p1 = taosArrayGet(pSqlNode->pSortOrder, 0);
        pQueryInfo->order.order = p1->sortOrder;
        pQueryInfo->order.orderColId = pSchema[index.columnIndex].colId;
        return TSDB_CODE_SUCCESS;
      } else {
        tVariantListItem* p1 = taosArrayGet(pSqlNode->pSortOrder, 0);

        pQueryInfo->order.order = p1->sortOrder;
        pQueryInfo->order.orderColId = PRIMARYKEY_TIMESTAMP_COL_INDEX;

        // orderby ts query on super table
        if (tscOrderedProjectionQueryOnSTable(pQueryInfo, 0)) {
          addPrimaryTsColIntoResult(pQueryInfo, pCmd);
        }
      }
    }

    if (s == 2) {
      tVariantListItem *pItem = taosArrayGet(pSqlNode->pSortOrder, 0);
      if (orderByTags) {
        pQueryInfo->groupbyExpr.orderIndex = index.columnIndex - tscGetNumOfColumns(pTableMetaInfo->pTableMeta);
        pQueryInfo->groupbyExpr.orderType = pItem->sortOrder;
      } else {
        pQueryInfo->order.order = pItem->sortOrder;
        pQueryInfo->order.orderColId = PRIMARYKEY_TIMESTAMP_COL_INDEX;
      }

      pItem = taosArrayGet(pSqlNode->pSortOrder, 1);
      tVariant* pVar2 = &pItem->pVar;
      SStrToken cname = {pVar2->nLen, pVar2->nType, pVar2->pz};
      if (getColumnIndexByName(pCmd, &cname, pQueryInfo, &index) != TSDB_CODE_SUCCESS) {
        return invalidOperationMsg(tscGetErrorMsgPayload(pCmd), msg1);
      }

      if (index.columnIndex != PRIMARYKEY_TIMESTAMP_COL_INDEX) {
        return invalidOperationMsg(tscGetErrorMsgPayload(pCmd), msg2);
      } else {
        tVariantListItem* p1 = taosArrayGet(pSortorder, 1);
        pQueryInfo->order.order = p1->sortOrder;
        pQueryInfo->order.orderColId = PRIMARYKEY_TIMESTAMP_COL_INDEX;
      }
    }

  } else {  // meter query
    if (getColumnIndexByName(pCmd, &columnName, pQueryInfo, &index) != TSDB_CODE_SUCCESS) {
      return invalidOperationMsg(tscGetErrorMsgPayload(pCmd), msg1);
    }

    if (index.columnIndex != PRIMARYKEY_TIMESTAMP_COL_INDEX && !isTopBottomQuery(pQueryInfo)) {
      return invalidOperationMsg(tscGetErrorMsgPayload(pCmd), msg2);
    }

    if (isTopBottomQuery(pQueryInfo)) {
      /* order of top/bottom query in interval is not valid  */
      SExprInfo* pExpr = tscExprGet(pQueryInfo, 0);
      assert(pExpr->base.functionId == TSDB_FUNC_TS);

      pExpr = tscExprGet(pQueryInfo, 1);
      if (pExpr->base.colInfo.colIndex != index.columnIndex && index.columnIndex != PRIMARYKEY_TIMESTAMP_COL_INDEX) {
        return invalidOperationMsg(tscGetErrorMsgPayload(pCmd), msg2);
      }

      tVariantListItem* pItem = taosArrayGet(pSqlNode->pSortOrder, 0);
      pQueryInfo->order.order = pItem->sortOrder;
      pQueryInfo->order.orderColId = pSchema[index.columnIndex].colId;
      return TSDB_CODE_SUCCESS;
    }

    tVariantListItem* pItem = taosArrayGet(pSqlNode->pSortOrder, 0);
    pQueryInfo->order.order = pItem->sortOrder;
  }

  return TSDB_CODE_SUCCESS;
}

int32_t setAlterTableInfo(SSqlObj* pSql, struct SSqlInfo* pInfo) {
  const int32_t DEFAULT_TABLE_INDEX = 0;

  const char* msg1 = "invalid table name";
  const char* msg3 = "manipulation of tag available for super table";
  const char* msg4 = "set tag value only available for table";
  const char* msg5 = "only support add one tag";
  const char* msg6 = "column can only be modified by super table";
  
  const char* msg7 = "no tags can be dropped";
  const char* msg8 = "only support one tag";
  const char* msg9 = "tag name too long";
  
  const char* msg10 = "invalid tag name";
  const char* msg11 = "primary tag cannot be dropped";
  const char* msg12 = "update normal column not supported";
  const char* msg13 = "invalid tag value";
  const char* msg14 = "tag value too long";
  
  const char* msg15 = "no columns can be dropped";
  const char* msg16 = "only support one column";
  const char* msg17 = "invalid column name";
  const char* msg18 = "primary timestamp column cannot be dropped";
  const char* msg19 = "invalid new tag name";
  const char* msg20 = "table is not super table";
  const char* msg21 = "only binary/nchar column length could be modified";
  const char* msg22 = "new column length should be bigger than old one";
  const char* msg23 = "only column length coulbe be modified";
  const char* msg24 = "invalid binary/nchar column length";

  int32_t code = TSDB_CODE_SUCCESS;

  SSqlCmd*        pCmd = &pSql->cmd;
  SAlterTableInfo* pAlterSQL = pInfo->pAlterInfo;
  SQueryInfo*     pQueryInfo = tscGetQueryInfo(pCmd);

  STableMetaInfo* pTableMetaInfo = tscGetMetaInfo(pQueryInfo, DEFAULT_TABLE_INDEX);

  if (tscValidateName(&(pAlterSQL->name)) != TSDB_CODE_SUCCESS) {
    return invalidOperationMsg(tscGetErrorMsgPayload(pCmd), msg1);
  }

  code = tscSetTableFullName(&pTableMetaInfo->name, &(pAlterSQL->name), pSql);
  if (code != TSDB_CODE_SUCCESS) {
    return code;
  }

  code = tscGetTableMeta(pSql, pTableMetaInfo);
  if (code != TSDB_CODE_SUCCESS) {
    return code;
  }

  STableMeta* pTableMeta = pTableMetaInfo->pTableMeta;

  if (pAlterSQL->tableType == TSDB_SUPER_TABLE && !(UTIL_TABLE_IS_SUPER_TABLE(pTableMetaInfo))) {
    return invalidOperationMsg(tscGetErrorMsgPayload(pCmd), msg20);
  }

  if (pAlterSQL->type == TSDB_ALTER_TABLE_ADD_TAG_COLUMN || pAlterSQL->type == TSDB_ALTER_TABLE_DROP_TAG_COLUMN ||
      pAlterSQL->type == TSDB_ALTER_TABLE_CHANGE_TAG_COLUMN || pAlterSQL->type == TSDB_ALTER_TABLE_MODIFY_TAG_COLUMN) {
    if (!UTIL_TABLE_IS_SUPER_TABLE(pTableMetaInfo)) {
      return invalidOperationMsg(tscGetErrorMsgPayload(pCmd), msg3);
    }
  } else if ((pAlterSQL->type == TSDB_ALTER_TABLE_UPDATE_TAG_VAL) && (UTIL_TABLE_IS_SUPER_TABLE(pTableMetaInfo))) {
    return invalidOperationMsg(tscGetErrorMsgPayload(pCmd), msg4);
  } else if ((pAlterSQL->type == TSDB_ALTER_TABLE_ADD_COLUMN || pAlterSQL->type == TSDB_ALTER_TABLE_DROP_COLUMN || pAlterSQL->type == TSDB_ALTER_TABLE_CHANGE_COLUMN) &&
             UTIL_TABLE_IS_CHILD_TABLE(pTableMetaInfo)) {
    return invalidOperationMsg(tscGetErrorMsgPayload(pCmd), msg6);
  }

  if (pAlterSQL->type == TSDB_ALTER_TABLE_ADD_TAG_COLUMN) {
    SArray* pFieldList = pAlterSQL->pAddColumns;
    if (taosArrayGetSize(pFieldList) > 1) {
      return invalidOperationMsg(tscGetErrorMsgPayload(pCmd), msg5);
    }

    TAOS_FIELD* p = taosArrayGet(pFieldList, 0);
    if (!validateOneTags(pCmd, p)) {
      return TSDB_CODE_TSC_INVALID_OPERATION;
    }
  
    tscFieldInfoAppend(&pQueryInfo->fieldsInfo, p);
  } else if (pAlterSQL->type == TSDB_ALTER_TABLE_DROP_TAG_COLUMN) {
    if (tscGetNumOfTags(pTableMeta) == 1) {
      return invalidOperationMsg(tscGetErrorMsgPayload(pCmd), msg7);
    }

    // numOfTags == 1
    if (taosArrayGetSize(pAlterSQL->varList) > 1) {
      return invalidOperationMsg(tscGetErrorMsgPayload(pCmd), msg8);
    }

    tVariantListItem* pItem = taosArrayGet(pAlterSQL->varList, 0);
    if (pItem->pVar.nLen >= TSDB_COL_NAME_LEN) {
      return invalidOperationMsg(tscGetErrorMsgPayload(pCmd), msg9);
    }

    SColumnIndex index = COLUMN_INDEX_INITIALIZER;
    SStrToken    name = {.z = pItem->pVar.pz, .n = pItem->pVar.nLen, .type = TK_STRING};

    if (getColumnIndexByName(pCmd, &name, pQueryInfo, &index) != TSDB_CODE_SUCCESS) {
      return TSDB_CODE_TSC_INVALID_OPERATION;
    }

    int32_t numOfCols = tscGetNumOfColumns(pTableMeta);
    if (index.columnIndex < numOfCols) {
      return invalidOperationMsg(tscGetErrorMsgPayload(pCmd), msg10);
    } else if (index.columnIndex == numOfCols) {
      return invalidOperationMsg(tscGetErrorMsgPayload(pCmd), msg11);
    }

    char name1[128] = {0};
    strncpy(name1, pItem->pVar.pz, pItem->pVar.nLen);
  
    TAOS_FIELD f = tscCreateField(TSDB_DATA_TYPE_INT, name1, tDataTypes[TSDB_DATA_TYPE_INT].bytes);
    tscFieldInfoAppend(&pQueryInfo->fieldsInfo, &f);
  } else if (pAlterSQL->type == TSDB_ALTER_TABLE_CHANGE_TAG_COLUMN) {
    SArray* pVarList = pAlterSQL->varList;
    if (taosArrayGetSize(pVarList) > 2) {
      return TSDB_CODE_TSC_INVALID_OPERATION;
    }

    tVariantListItem* pSrcItem = taosArrayGet(pAlterSQL->varList, 0);
    tVariantListItem* pDstItem = taosArrayGet(pAlterSQL->varList, 1);

    if (pSrcItem->pVar.nLen >= TSDB_COL_NAME_LEN || pDstItem->pVar.nLen >= TSDB_COL_NAME_LEN) {
      return invalidOperationMsg(tscGetErrorMsgPayload(pCmd), msg9);
    }

    if (pSrcItem->pVar.nType != TSDB_DATA_TYPE_BINARY || pDstItem->pVar.nType != TSDB_DATA_TYPE_BINARY) {
      return invalidOperationMsg(tscGetErrorMsgPayload(pCmd), msg10);
    }

    SColumnIndex srcIndex = COLUMN_INDEX_INITIALIZER;
    SColumnIndex destIndex = COLUMN_INDEX_INITIALIZER;

    SStrToken srcToken = {.z = pSrcItem->pVar.pz, .n = pSrcItem->pVar.nLen, .type = TK_STRING};
    if (getColumnIndexByName(pCmd, &srcToken, pQueryInfo, &srcIndex) != TSDB_CODE_SUCCESS) {
      return invalidOperationMsg(tscGetErrorMsgPayload(pCmd), msg17);
    }

    SStrToken destToken = {.z = pDstItem->pVar.pz, .n = pDstItem->pVar.nLen, .type = TK_STRING};
    if (getColumnIndexByName(pCmd, &destToken, pQueryInfo, &destIndex) == TSDB_CODE_SUCCESS) {
      return invalidOperationMsg(tscGetErrorMsgPayload(pCmd), msg19);
    }

    tVariantListItem* pItem = taosArrayGet(pVarList, 0);

    char name[TSDB_COL_NAME_LEN] = {0};
    strncpy(name, pItem->pVar.pz, pItem->pVar.nLen);
    TAOS_FIELD f = tscCreateField(TSDB_DATA_TYPE_INT, name, tDataTypes[TSDB_DATA_TYPE_INT].bytes);
    tscFieldInfoAppend(&pQueryInfo->fieldsInfo, &f);

    pItem = taosArrayGet(pVarList, 1);
    memset(name, 0, tListLen(name));

    strncpy(name, pItem->pVar.pz, pItem->pVar.nLen);
    f = tscCreateField(TSDB_DATA_TYPE_INT, name, tDataTypes[TSDB_DATA_TYPE_INT].bytes);
    tscFieldInfoAppend(&pQueryInfo->fieldsInfo, &f);
  } else if (pAlterSQL->type == TSDB_ALTER_TABLE_UPDATE_TAG_VAL) {
    // Note: update can only be applied to table not super table.
    // the following is used to handle tags value for table created according to super table
    pCmd->command = TSDB_SQL_UPDATE_TAGS_VAL;
    
    SArray* pVarList = pAlterSQL->varList;
    tVariantListItem* item = taosArrayGet(pVarList, 0);
    int16_t       numOfTags = tscGetNumOfTags(pTableMeta);

    SColumnIndex columnIndex = COLUMN_INDEX_INITIALIZER;
    SStrToken    name = {.type = TK_STRING, .z = item->pVar.pz, .n = item->pVar.nLen};
    if (getColumnIndexByName(pCmd, &name, pQueryInfo, &columnIndex) != TSDB_CODE_SUCCESS) {
      return TSDB_CODE_TSC_INVALID_OPERATION;
    }

    if (columnIndex.columnIndex < tscGetNumOfColumns(pTableMeta)) {
      return invalidOperationMsg(tscGetErrorMsgPayload(pCmd), msg12);
    }

    tVariantListItem* pItem = taosArrayGet(pVarList, 1);
    SSchema* pTagsSchema = tscGetTableColumnSchema(pTableMetaInfo->pTableMeta, columnIndex.columnIndex);
    pAlterSQL->tagData.data = calloc(1, pTagsSchema->bytes * TSDB_NCHAR_SIZE + VARSTR_HEADER_SIZE);

    if (tVariantDump(&pItem->pVar, pAlterSQL->tagData.data, pTagsSchema->type, true) != TSDB_CODE_SUCCESS) {
      return invalidOperationMsg(tscGetErrorMsgPayload(pCmd), msg13);
    }
    
    pAlterSQL->tagData.dataLen = pTagsSchema->bytes;

    // validate the length of binary
    if ((pTagsSchema->type == TSDB_DATA_TYPE_BINARY || pTagsSchema->type == TSDB_DATA_TYPE_NCHAR) &&
        varDataTLen(pAlterSQL->tagData.data) > pTagsSchema->bytes) {
      return invalidOperationMsg(tscGetErrorMsgPayload(pCmd), msg14);
    }

    int32_t schemaLen = sizeof(STColumn) * numOfTags;
    int32_t size = sizeof(SUpdateTableTagValMsg) + pTagsSchema->bytes + schemaLen + TSDB_EXTRA_PAYLOAD_SIZE;

    if (TSDB_CODE_SUCCESS != tscAllocPayload(pCmd, size)) {
      tscError("0x%"PRIx64" failed to malloc for alter table msg", pSql->self);
      return TSDB_CODE_TSC_OUT_OF_MEMORY;
    }

    SUpdateTableTagValMsg* pUpdateMsg = (SUpdateTableTagValMsg*) pCmd->payload;
    pUpdateMsg->head.vgId = htonl(pTableMeta->vgId);
    pUpdateMsg->tid       = htonl(pTableMeta->id.tid);
    pUpdateMsg->uid       = htobe64(pTableMeta->id.uid);
    pUpdateMsg->colId     = htons(pTagsSchema->colId);
    pUpdateMsg->type      = pTagsSchema->type;
    pUpdateMsg->bytes     = htons(pTagsSchema->bytes);
    pUpdateMsg->tversion  = htons(pTableMeta->tversion);
    pUpdateMsg->numOfTags = htons(numOfTags);
    pUpdateMsg->schemaLen = htonl(schemaLen);

    // the schema is located after the msg body, then followed by true tag value
    char* d = pUpdateMsg->data;
    SSchema* pTagCols = tscGetTableTagSchema(pTableMeta);
    for (int i = 0; i < numOfTags; ++i) {
      STColumn* pCol = (STColumn*) d;
      pCol->colId = htons(pTagCols[i].colId);
      pCol->bytes = htons(pTagCols[i].bytes);
      pCol->type  = pTagCols[i].type;
      pCol->offset = 0;

      d += sizeof(STColumn);
    }

    // copy the tag value to msg body
    pItem = taosArrayGet(pVarList, 1);
    tVariantDump(&pItem->pVar, pUpdateMsg->data + schemaLen, pTagsSchema->type, true);
    
    int32_t len = 0;
    if (pTagsSchema->type != TSDB_DATA_TYPE_BINARY && pTagsSchema->type != TSDB_DATA_TYPE_NCHAR) {
      len = tDataTypes[pTagsSchema->type].bytes;
    } else {
      len = varDataTLen(pUpdateMsg->data + schemaLen);
    }
    
    pUpdateMsg->tagValLen = htonl(len);  // length may be changed after dump data
    
    int32_t total = sizeof(SUpdateTableTagValMsg) + len + schemaLen;
    pUpdateMsg->head.contLen = htonl(total);
    
  } else if (pAlterSQL->type == TSDB_ALTER_TABLE_ADD_COLUMN) {
    SArray* pFieldList = pAlterSQL->pAddColumns;
    if (taosArrayGetSize(pFieldList) > 1) {
      const char* msg = "only support add one column";
      return invalidOperationMsg(tscGetErrorMsgPayload(pCmd), msg);
    }

    TAOS_FIELD* p = taosArrayGet(pFieldList, 0);
    if (!validateOneColumn(pCmd, p)) {
      return TSDB_CODE_TSC_INVALID_OPERATION;
    }
  
    tscFieldInfoAppend(&pQueryInfo->fieldsInfo, p);
  } else if (pAlterSQL->type == TSDB_ALTER_TABLE_DROP_COLUMN) {
    if (tscGetNumOfColumns(pTableMeta) == TSDB_MIN_COLUMNS) {  //
      return invalidOperationMsg(tscGetErrorMsgPayload(pCmd), msg15);
    }

    size_t size = taosArrayGetSize(pAlterSQL->varList);
    if (size > 1) {
      return invalidOperationMsg(tscGetErrorMsgPayload(pCmd), msg16);
    }

    tVariantListItem* pItem = taosArrayGet(pAlterSQL->varList, 0);

    SColumnIndex columnIndex = COLUMN_INDEX_INITIALIZER;
    SStrToken    name = {.type = TK_STRING, .z = pItem->pVar.pz, .n = pItem->pVar.nLen};
    if (getColumnIndexByName(pCmd, &name, pQueryInfo, &columnIndex) != TSDB_CODE_SUCCESS) {
      return invalidOperationMsg(tscGetErrorMsgPayload(pCmd), msg17);
    }

    if (columnIndex.columnIndex == PRIMARYKEY_TIMESTAMP_COL_INDEX) {
      return invalidOperationMsg(tscGetErrorMsgPayload(pCmd), msg18);
    }

    char name1[TSDB_COL_NAME_LEN] = {0};
    tstrncpy(name1, pItem->pVar.pz, sizeof(name1));
    TAOS_FIELD f = tscCreateField(TSDB_DATA_TYPE_INT, name1, tDataTypes[TSDB_DATA_TYPE_INT].bytes);
    tscFieldInfoAppend(&pQueryInfo->fieldsInfo, &f);
  } else if (pAlterSQL->type == TSDB_ALTER_TABLE_CHANGE_COLUMN) {
    if (taosArrayGetSize(pAlterSQL->pAddColumns) >= 2) {
      return invalidOperationMsg(tscGetErrorMsgPayload(pCmd), msg16);
    }


    TAOS_FIELD* pItem = taosArrayGet(pAlterSQL->pAddColumns, 0);
    if (pItem->type != TSDB_DATA_TYPE_BINARY && pItem->type != TSDB_DATA_TYPE_NCHAR) {
      return invalidOperationMsg(tscGetErrorMsgPayload(pCmd), msg21);
    }

    SColumnIndex columnIndex = COLUMN_INDEX_INITIALIZER;
    SStrToken    name = {.type = TK_STRING, .z = pItem->name, .n = (uint32_t)strlen(pItem->name)};
    if (getColumnIndexByName(pCmd, &name, pQueryInfo, &columnIndex) != TSDB_CODE_SUCCESS) {
      return invalidOperationMsg(tscGetErrorMsgPayload(pCmd), msg17);
    }

    SSchema* pColSchema = tscGetTableColumnSchema(pTableMetaInfo->pTableMeta, columnIndex.columnIndex);

    if (pColSchema->type != TSDB_DATA_TYPE_BINARY && pColSchema->type != TSDB_DATA_TYPE_NCHAR) {
      return invalidOperationMsg(tscGetErrorMsgPayload(pCmd), msg21);
    }

    if (pItem->type != pColSchema->type) {
      return invalidOperationMsg(tscGetErrorMsgPayload(pCmd), msg23);
    }

    if ((pItem->type == TSDB_DATA_TYPE_BINARY && (pItem->bytes <= 0 || pItem->bytes > TSDB_MAX_BINARY_LEN)) ||
        (pItem->type == TSDB_DATA_TYPE_NCHAR && (pItem->bytes <= 0 || pItem->bytes > TSDB_MAX_NCHAR_LEN))) {
      return invalidOperationMsg(tscGetErrorMsgPayload(pCmd), msg24);
    }

    if (pItem->bytes <= pColSchema->bytes) {
      return invalidOperationMsg(tscGetErrorMsgPayload(pCmd), msg22);
    }

    TAOS_FIELD f = tscCreateField(pColSchema->type, name.z, pItem->bytes);
    tscFieldInfoAppend(&pQueryInfo->fieldsInfo, &f);
  }else if (pAlterSQL->type == TSDB_ALTER_TABLE_MODIFY_TAG_COLUMN) {
    if (taosArrayGetSize(pAlterSQL->pAddColumns) >= 2) {
      return invalidOperationMsg(tscGetErrorMsgPayload(pCmd), msg16);
    }

    TAOS_FIELD* pItem = taosArrayGet(pAlterSQL->pAddColumns, 0);
    if (pItem->type != TSDB_DATA_TYPE_BINARY && pItem->type != TSDB_DATA_TYPE_NCHAR) {
      return invalidOperationMsg(tscGetErrorMsgPayload(pCmd), msg21);
    }

    SColumnIndex columnIndex = COLUMN_INDEX_INITIALIZER;
    SStrToken    name = {.type = TK_STRING, .z = pItem->name, .n = (uint32_t)strlen(pItem->name)};
    if (getColumnIndexByName(pCmd, &name, pQueryInfo, &columnIndex) != TSDB_CODE_SUCCESS) {
      return invalidOperationMsg(tscGetErrorMsgPayload(pCmd), msg17);
    }

    SSchema* pColSchema = tscGetTableColumnSchema(pTableMetaInfo->pTableMeta, columnIndex.columnIndex);

    if (columnIndex.columnIndex < tscGetNumOfColumns(pTableMetaInfo->pTableMeta)) {
      return invalidOperationMsg(tscGetErrorMsgPayload(pCmd), msg10);
    }

    if (pColSchema->type != TSDB_DATA_TYPE_BINARY && pColSchema->type != TSDB_DATA_TYPE_NCHAR) {
      return invalidOperationMsg(tscGetErrorMsgPayload(pCmd), msg21);
    }

    if (pItem->type != pColSchema->type) {
      return invalidOperationMsg(tscGetErrorMsgPayload(pCmd), msg23);
    }

    if ((pItem->type == TSDB_DATA_TYPE_BINARY && (pItem->bytes <= 0 || pItem->bytes > TSDB_MAX_BINARY_LEN)) ||
        (pItem->type == TSDB_DATA_TYPE_NCHAR && (pItem->bytes <= 0 || pItem->bytes > TSDB_MAX_NCHAR_LEN))) {
      return invalidOperationMsg(tscGetErrorMsgPayload(pCmd), msg24);
    }

    if (pItem->bytes <= pColSchema->bytes) {
      return invalidOperationMsg(tscGetErrorMsgPayload(pCmd), msg22);
    }

    TAOS_FIELD f = tscCreateField(pColSchema->type, name.z, pItem->bytes);
    tscFieldInfoAppend(&pQueryInfo->fieldsInfo, &f);
  }

  return TSDB_CODE_SUCCESS;
}

int32_t validateSqlFunctionInStreamSql(SSqlCmd* pCmd, SQueryInfo* pQueryInfo) {
  const char* msg0 = "sample interval can not be less than 10ms.";
  const char* msg1 = "functions not allowed in select clause";
  STableMetaInfo* pTableMetaInfo = tscGetMetaInfo(pQueryInfo, 0);
  STableComInfo tinfo = tscGetTableInfo(pTableMetaInfo->pTableMeta);
  if (pQueryInfo->interval.interval != 0 &&
      convertTimePrecision(pQueryInfo->interval.interval, tinfo.precision, TSDB_TIME_PRECISION_MILLI)< 10 &&
     pQueryInfo->interval.intervalUnit != 'n' &&
     pQueryInfo->interval.intervalUnit != 'y') {
    return invalidOperationMsg(tscGetErrorMsgPayload(pCmd), msg0);
  }
  
  size_t size = taosArrayGetSize(pQueryInfo->exprList);
  for (int32_t i = 0; i < size; ++i) {
    int32_t functId = tscExprGet(pQueryInfo, i)->base.functionId;
    if (!IS_STREAM_QUERY_VALID(aAggs[functId].status)) {
      return invalidOperationMsg(tscGetErrorMsgPayload(pCmd), msg1);
    }
  }

  return TSDB_CODE_SUCCESS;
}

int32_t validateFunctionsInIntervalOrGroupbyQuery(SSqlCmd* pCmd, SQueryInfo* pQueryInfo) {
  bool        isProjectionFunction = false;
  const char* msg1 = "functions not compatible with interval";

  // multi-output set/ todo refactor
  size_t size = taosArrayGetSize(pQueryInfo->exprList);
  
  for (int32_t k = 0; k < size; ++k) {
    SExprInfo* pExpr = tscExprGet(pQueryInfo, k);

    // projection query on primary timestamp, the selectivity function needs to be present.
    if (pExpr->base.functionId == TSDB_FUNC_PRJ && pExpr->base.colInfo.colId == PRIMARYKEY_TIMESTAMP_COL_INDEX) {
      bool hasSelectivity = false;
      for (int32_t j = 0; j < size; ++j) {
        SExprInfo* pEx = tscExprGet(pQueryInfo, j);
        if ((aAggs[pEx->base.functionId].status & TSDB_FUNCSTATE_SELECTIVITY) == TSDB_FUNCSTATE_SELECTIVITY) {
          hasSelectivity = true;
          break;
        }
      }

      if (hasSelectivity) {
        continue;
      }
    }

    int32_t f = pExpr->base.functionId;
    if ((f == TSDB_FUNC_PRJ && pExpr->base.numOfParams == 0) || f == TSDB_FUNC_DIFF || f == TSDB_FUNC_ARITHM || f == TSDB_FUNC_DERIVATIVE) {
      isProjectionFunction = true;
    }
  }

  if (isProjectionFunction) {
    invalidOperationMsg(tscGetErrorMsgPayload(pCmd), msg1);
  }

  return isProjectionFunction == true ? TSDB_CODE_TSC_INVALID_OPERATION : TSDB_CODE_SUCCESS;
}

typedef struct SDNodeDynConfOption {
  char*   name;  // command name
  int32_t len;   // name string length
} SDNodeDynConfOption;


int32_t validateEp(char* ep) {  
  char buf[TSDB_EP_LEN + 1] = {0};
  tstrncpy(buf, ep, TSDB_EP_LEN);

  char* pos = strchr(buf, ':');
  if (NULL == pos) {
    int32_t val = strtol(ep, NULL, 10);
    if (val <= 0 || val > 65536) {
      return TSDB_CODE_TSC_INVALID_OPERATION;
    }
  } else {
    uint16_t port = atoi(pos + 1);
    if (0 == port) {
      return TSDB_CODE_TSC_INVALID_OPERATION;
    }
  }

  return TSDB_CODE_SUCCESS;
}

int32_t validateDNodeConfig(SMiscInfo* pOptions) {
  int32_t numOfToken = (int32_t) taosArrayGetSize(pOptions->a);

  if (numOfToken < 2 || numOfToken > 3) {
    return TSDB_CODE_TSC_INVALID_OPERATION;
  }

  const int tokenLogEnd = 2;
  const int tokenBalance = 2;
  const int tokenMonitor = 3;
  const int tokenDebugFlag = 4;
  const int tokenDebugFlagEnd = 20;
  const SDNodeDynConfOption cfgOptions[] = {
      {"resetLog", 8},    {"resetQueryCache", 15},  {"balance", 7},     {"monitor", 7},
      {"debugFlag", 9},   {"monDebugFlag", 12},     {"vDebugFlag", 10}, {"mDebugFlag", 10},
      {"cDebugFlag", 10}, {"httpDebugFlag", 13},    {"qDebugflag", 10}, {"sdbDebugFlag", 12},
      {"uDebugFlag", 10}, {"tsdbDebugFlag", 13},    {"sDebugflag", 10}, {"rpcDebugFlag", 12},
      {"dDebugFlag", 10}, {"mqttDebugFlag", 13},    {"wDebugFlag", 10}, {"tmrDebugFlag", 12},
      {"cqDebugFlag", 11},
  };

  SStrToken* pOptionToken = taosArrayGet(pOptions->a, 1);

  if (numOfToken == 2) {
    // reset log and reset query cache does not need value
    for (int32_t i = 0; i < tokenLogEnd; ++i) {
      const SDNodeDynConfOption* pOption = &cfgOptions[i];
      if ((strncasecmp(pOption->name, pOptionToken->z, pOptionToken->n) == 0) && (pOption->len == pOptionToken->n)) {
        return TSDB_CODE_SUCCESS;
      }
    }
  } else if ((strncasecmp(cfgOptions[tokenBalance].name, pOptionToken->z, pOptionToken->n) == 0) &&
             (cfgOptions[tokenBalance].len == pOptionToken->n)) {
    SStrToken* pValToken = taosArrayGet(pOptions->a, 2);
    int32_t vnodeId = 0;
    int32_t dnodeId = 0;
    strdequote(pValToken->z);
    bool parseOk = taosCheckBalanceCfgOptions(pValToken->z, &vnodeId, &dnodeId);
    if (!parseOk) {
      return TSDB_CODE_TSC_INVALID_OPERATION;  // options value is invalid
    }
    return TSDB_CODE_SUCCESS;
  } else if ((strncasecmp(cfgOptions[tokenMonitor].name, pOptionToken->z, pOptionToken->n) == 0) &&
             (cfgOptions[tokenMonitor].len == pOptionToken->n)) {
    SStrToken* pValToken = taosArrayGet(pOptions->a, 2);
    int32_t    val = strtol(pValToken->z, NULL, 10);
    if (val != 0 && val != 1) {
      return TSDB_CODE_TSC_INVALID_OPERATION;  // options value is invalid
    }
    return TSDB_CODE_SUCCESS;
  } else {
    SStrToken* pValToken = taosArrayGet(pOptions->a, 2);

    int32_t val = strtol(pValToken->z, NULL, 10);
    if (val < 0 || val > 256) {
      /* options value is out of valid range */
      return TSDB_CODE_TSC_INVALID_OPERATION;
    }

    for (int32_t i = tokenDebugFlag; i < tokenDebugFlagEnd; ++i) {
      const SDNodeDynConfOption* pOption = &cfgOptions[i];

      // options is valid
      if ((strncasecmp(pOption->name, pOptionToken->z, pOptionToken->n) == 0) && (pOption->len == pOptionToken->n)) {
        return TSDB_CODE_SUCCESS;
      }
    }
  }

  return TSDB_CODE_TSC_INVALID_OPERATION;
}

int32_t validateLocalConfig(SMiscInfo* pOptions) {
  int32_t numOfToken = (int32_t) taosArrayGetSize(pOptions->a);
  if (numOfToken < 1 || numOfToken > 2) {
    return TSDB_CODE_TSC_INVALID_OPERATION;
  }

  SDNodeDynConfOption LOCAL_DYNAMIC_CFG_OPTIONS[6] = {{"resetLog", 8},    {"rpcDebugFlag", 12}, {"tmrDebugFlag", 12},
                                                      {"cDebugFlag", 10}, {"uDebugFlag", 10},   {"debugFlag", 9}};


  SStrToken* pOptionToken = taosArrayGet(pOptions->a, 0);

  if (numOfToken == 1) {
    // reset log does not need value
    for (int32_t i = 0; i < 1; ++i) {
      SDNodeDynConfOption* pOption = &LOCAL_DYNAMIC_CFG_OPTIONS[i];
      if ((pOption->len == pOptionToken->n) &&
              (strncasecmp(pOption->name, pOptionToken->z, pOptionToken->n) == 0)) {
        return TSDB_CODE_SUCCESS;
      }
    }
  } else {
    SStrToken* pValToken = taosArrayGet(pOptions->a, 1);

    int32_t val = strtol(pValToken->z, NULL, 10);
    if (!validateDebugFlag(val)) {
      return TSDB_CODE_TSC_INVALID_OPERATION;
    }

    for (int32_t i = 1; i < tListLen(LOCAL_DYNAMIC_CFG_OPTIONS); ++i) {
      SDNodeDynConfOption* pOption = &LOCAL_DYNAMIC_CFG_OPTIONS[i];
      if ((pOption->len == pOptionToken->n)
              && (strncasecmp(pOption->name, pOptionToken->z, pOptionToken->n) == 0)) {
        return TSDB_CODE_SUCCESS;
      }
    }
  }
  return TSDB_CODE_TSC_INVALID_OPERATION;
}

int32_t validateColumnName(char* name) {
  bool ret = taosIsKeyWordToken(name, (int32_t)strlen(name));
  if (ret) {
    return TSDB_CODE_TSC_INVALID_OPERATION;
  }

  SStrToken token = {.z = name};
  token.n = tGetToken(name, &token.type);

  if (token.type != TK_STRING && token.type != TK_ID) {
    return TSDB_CODE_TSC_INVALID_OPERATION;
  }

  if (token.type == TK_STRING) {
    strdequote(token.z);
    strntolower(token.z, token.z, token.n);
    token.n = (uint32_t)strtrim(token.z);

    int32_t k = tGetToken(token.z, &token.type);
    if (k != token.n) {
      return TSDB_CODE_TSC_INVALID_OPERATION;
    }

    return validateColumnName(token.z);
  } else {
    if (isNumber(&token)) {
      return TSDB_CODE_TSC_INVALID_OPERATION;
    }
  }

  return TSDB_CODE_SUCCESS;
}

bool hasTimestampForPointInterpQuery(SQueryInfo* pQueryInfo) {
  if (!tscIsPointInterpQuery(pQueryInfo)) {
    return true;
  }

  if (pQueryInfo->window.skey == INT64_MIN || pQueryInfo->window.ekey == INT64_MAX) {
    return false;
  }

  return !(pQueryInfo->window.skey != pQueryInfo->window.ekey && pQueryInfo->interval.interval == 0);
}

int32_t validateLimitNode(SSqlCmd* pCmd, SQueryInfo* pQueryInfo, SSqlNode* pSqlNode, SSqlObj* pSql) {
  STableMetaInfo* pTableMetaInfo = tscGetMetaInfo(pQueryInfo, 0);

  const char* msg0 = "soffset/offset can not be less than 0";
  const char* msg1 = "slimit/soffset only available for STable query";
  const char* msg2 = "slimit/soffset can not apply to projection query";

  // handle the limit offset value, validate the limit
  pQueryInfo->limit = pSqlNode->limit;
  pQueryInfo->clauseLimit = pQueryInfo->limit.limit;
  pQueryInfo->slimit = pSqlNode->slimit;
  
  tscDebug("0x%"PRIx64" limit:%" PRId64 ", offset:%" PRId64 " slimit:%" PRId64 ", soffset:%" PRId64, pSql->self,
      pQueryInfo->limit.limit, pQueryInfo->limit.offset, pQueryInfo->slimit.limit, pQueryInfo->slimit.offset);
  
  if (pQueryInfo->slimit.offset < 0 || pQueryInfo->limit.offset < 0) {
    return invalidOperationMsg(tscGetErrorMsgPayload(pCmd), msg0);
  }

  if (pQueryInfo->limit.limit == 0) {
    tscDebug("0x%"PRIx64" limit 0, no output result", pSql->self);
    pQueryInfo->command = TSDB_SQL_RETRIEVE_EMPTY_RESULT;
    return TSDB_CODE_SUCCESS;
  }

  // todo refactor
  if (UTIL_TABLE_IS_SUPER_TABLE(pTableMetaInfo)) {
    if (!tscQueryTags(pQueryInfo)) {  // local handle the super table tag query
      if (tscIsProjectionQueryOnSTable(pQueryInfo, 0)) {
        if (pQueryInfo->slimit.limit > 0 || pQueryInfo->slimit.offset > 0) {
          return invalidOperationMsg(tscGetErrorMsgPayload(pCmd), msg2);
        }

        // for projection query on super table, all queries are subqueries
        if (tscNonOrderedProjectionQueryOnSTable(pQueryInfo, 0) &&
            !TSDB_QUERY_HAS_TYPE(pQueryInfo->type, TSDB_QUERY_TYPE_JOIN_QUERY)) {
          pQueryInfo->type |= TSDB_QUERY_TYPE_SUBQUERY;
        }
      }
    }

    if (pQueryInfo->slimit.limit == 0) {
      tscDebug("0x%"PRIx64" slimit 0, no output result", pSql->self);
      pQueryInfo->command = TSDB_SQL_RETRIEVE_EMPTY_RESULT;
      return TSDB_CODE_SUCCESS;
    }

    /*
     * Get the distribution of all tables among all available virtual nodes that are qualified for the query condition
     * and created according to this super table from management node.
     * And then launching multiple async-queries against all qualified virtual nodes, during the first-stage
     * query operation.
     */
//    assert(allVgroupInfoRetrieved(pQueryInfo));

    // No tables included. No results generated. Query results are empty.
    if (pTableMetaInfo->vgroupList->numOfVgroups == 0) {
      tscDebug("0x%"PRIx64" no table in super table, no output result", pSql->self);
      pQueryInfo->command = TSDB_SQL_RETRIEVE_EMPTY_RESULT;
      return TSDB_CODE_SUCCESS;
    }

    // keep original limitation value in globalLimit
    pQueryInfo->clauseLimit = pQueryInfo->limit.limit;
    pQueryInfo->prjOffset   = pQueryInfo->limit.offset;
    pQueryInfo->vgroupLimit = -1;

    if (tscOrderedProjectionQueryOnSTable(pQueryInfo, 0)) {
      /*
       * the offset value should be removed during retrieve data from virtual node, since the
       * global order are done in client side, so the offset is applied at the client side
       * However, note that the maximum allowed number of result for each table should be less
       * than or equal to the value of limit.
       */
      if (pQueryInfo->limit.limit > 0) {
        pQueryInfo->vgroupLimit = pQueryInfo->limit.limit + pQueryInfo->limit.offset;
        pQueryInfo->limit.limit = -1;
      }

      pQueryInfo->limit.offset = 0;
    }
  } else {
    if (pQueryInfo->slimit.limit != -1 || pQueryInfo->slimit.offset != 0) {
      return invalidOperationMsg(tscGetErrorMsgPayload(pCmd), msg1);
    }
  }

  return TSDB_CODE_SUCCESS;
}

static int32_t setKeepOption(SSqlCmd* pCmd, SCreateDbMsg* pMsg, SCreateDbInfo* pCreateDb) {
  const char* msg1 = "invalid number of keep options";
  const char* msg2 = "invalid keep value";
  const char* msg3 = "invalid keep value, should be keep0 <= keep1 <= keep2";

  pMsg->daysToKeep0 = htonl(-1);
  pMsg->daysToKeep1 = htonl(-1);
  pMsg->daysToKeep2 = htonl(-1);

  SArray* pKeep = pCreateDb->keep;
  if (pKeep != NULL) {
    size_t s = taosArrayGetSize(pKeep);
#ifdef _STORAGE
    if (s >= 4 ||s <= 0) {
#else
    if (s != 1) {
#endif
      return invalidOperationMsg(tscGetErrorMsgPayload(pCmd), msg1);
    }

    tVariantListItem* p0 = taosArrayGet(pKeep, 0);
    tVariantListItem* p1 = (s > 1) ? taosArrayGet(pKeep, 1) : p0;
    tVariantListItem* p2 = (s > 2) ? taosArrayGet(pKeep, 2) : p1;

    if ((int32_t)p0->pVar.i64 <= 0 || (int32_t)p1->pVar.i64 <= 0 || (int32_t)p2->pVar.i64 <= 0) {
      return invalidOperationMsg(tscGetErrorMsgPayload(pCmd), msg2);
    }
    if (!(((int32_t)p0->pVar.i64 <= (int32_t)p1->pVar.i64) && ((int32_t)p1->pVar.i64 <= (int32_t)p2->pVar.i64))) {
      return invalidOperationMsg(tscGetErrorMsgPayload(pCmd), msg3);
    }

    pMsg->daysToKeep0 = htonl((int32_t)p0->pVar.i64);
    pMsg->daysToKeep1 = htonl((int32_t)p1->pVar.i64);
    pMsg->daysToKeep2 = htonl((int32_t)p2->pVar.i64);

  }

  return TSDB_CODE_SUCCESS;
}

static int32_t setTimePrecision(SSqlCmd* pCmd, SCreateDbMsg* pMsg, SCreateDbInfo* pCreateDbInfo) {
  const char* msg = "invalid time precision";

  pMsg->precision = TSDB_TIME_PRECISION_MILLI;  // millisecond by default

  SStrToken* pToken = &pCreateDbInfo->precision;
  if (pToken->n > 0) {
    pToken->n = strdequote(pToken->z);

    if (strncmp(pToken->z, TSDB_TIME_PRECISION_MILLI_STR, pToken->n) == 0 &&
        strlen(TSDB_TIME_PRECISION_MILLI_STR) == pToken->n) {
      // time precision for this db: million second
      pMsg->precision = TSDB_TIME_PRECISION_MILLI;
    } else if (strncmp(pToken->z, TSDB_TIME_PRECISION_MICRO_STR, pToken->n) == 0 &&
               strlen(TSDB_TIME_PRECISION_MICRO_STR) == pToken->n) {
      pMsg->precision = TSDB_TIME_PRECISION_MICRO;
    } else if (strncmp(pToken->z, TSDB_TIME_PRECISION_NANO_STR, pToken->n) == 0 &&
               strlen(TSDB_TIME_PRECISION_NANO_STR) == pToken->n) {
      pMsg->precision = TSDB_TIME_PRECISION_NANO;
    } else {
      return invalidOperationMsg(tscGetErrorMsgPayload(pCmd), msg);
    }
  }


  return TSDB_CODE_SUCCESS;
}

static void setCreateDBOption(SCreateDbMsg* pMsg, SCreateDbInfo* pCreateDb) {
  pMsg->maxTables = htonl(-1);  // max tables can not be set anymore
  pMsg->cacheBlockSize = htonl(pCreateDb->cacheBlockSize);
  pMsg->totalBlocks = htonl(pCreateDb->numOfBlocks);
  pMsg->daysPerFile = htonl(pCreateDb->daysPerFile);
  pMsg->commitTime = htonl((int32_t)pCreateDb->commitTime);
  pMsg->minRowsPerFileBlock = htonl(pCreateDb->minRowsPerBlock);
  pMsg->maxRowsPerFileBlock = htonl(pCreateDb->maxRowsPerBlock);
  pMsg->fsyncPeriod = htonl(pCreateDb->fsyncPeriod);
  pMsg->compression = pCreateDb->compressionLevel;
  pMsg->walLevel = (char)pCreateDb->walLevel;
  pMsg->replications = pCreateDb->replica;
  pMsg->quorum = pCreateDb->quorum;
  pMsg->ignoreExist = pCreateDb->ignoreExists;
  pMsg->update = pCreateDb->update;
  pMsg->cacheLastRow = pCreateDb->cachelast;
  pMsg->dbType = pCreateDb->dbType;
  pMsg->partitions = htons(pCreateDb->partitions);
}

int32_t parseCreateDBOptions(SSqlCmd* pCmd, SCreateDbInfo* pCreateDbSql) {
  SCreateDbMsg* pMsg = (SCreateDbMsg *)(pCmd->payload);
  setCreateDBOption(pMsg, pCreateDbSql);

  if (setKeepOption(pCmd, pMsg, pCreateDbSql) != TSDB_CODE_SUCCESS) {
    return TSDB_CODE_TSC_INVALID_OPERATION;
  }

  if (setTimePrecision(pCmd, pMsg, pCreateDbSql) != TSDB_CODE_SUCCESS) {
    return TSDB_CODE_TSC_INVALID_OPERATION;
  }

  if (tscCheckCreateDbParams(pCmd, pMsg) != TSDB_CODE_SUCCESS) {
    return TSDB_CODE_TSC_INVALID_OPERATION;
  }

  return TSDB_CODE_SUCCESS;
}

void addGroupInfoForSubquery(SSqlObj* pParentObj, SSqlObj* pSql, int32_t subClauseIndex, int32_t tableIndex) {
  SQueryInfo* pParentQueryInfo = tscGetQueryInfo(&pParentObj->cmd);

  if (pParentQueryInfo->groupbyExpr.numOfGroupCols > 0) {
    SQueryInfo* pQueryInfo = tscGetQueryInfo(&pSql->cmd);
    SExprInfo* pExpr = NULL;

    size_t size = taosArrayGetSize(pQueryInfo->exprList);
    if (size > 0) {
      pExpr = tscExprGet(pQueryInfo, (int32_t)size - 1);
    }

    if (pExpr == NULL || pExpr->base.functionId != TSDB_FUNC_TAG) {
      STableMetaInfo* pTableMetaInfo = tscGetMetaInfo(pParentQueryInfo, tableIndex);

      uint64_t uid = pTableMetaInfo->pTableMeta->id.uid;
      int16_t colId = tscGetJoinTagColIdByUid(&pQueryInfo->tagCond, uid);

      SSchema* pTagSchema = tscGetColumnSchemaById(pTableMetaInfo->pTableMeta, colId);
      int16_t colIndex = tscGetTagColIndexById(pTableMetaInfo->pTableMeta, colId);
      SColumnIndex index = {.tableIndex = 0, .columnIndex = colIndex};

      char*   name = pTagSchema->name;
      int16_t type = pTagSchema->type;
      int16_t bytes = pTagSchema->bytes;

      pExpr = tscExprAppend(pQueryInfo, TSDB_FUNC_TAG, &index, type, bytes, getNewResColId(&pSql->cmd), bytes, true);
      pExpr->base.colInfo.flag = TSDB_COL_TAG;

      // NOTE: tag column does not add to source column list
      SColumnList ids = {0};
      insertResultField(pQueryInfo, (int32_t)size, &ids, bytes, (int8_t)type, name, pExpr);

      int32_t relIndex = index.columnIndex;

      pExpr->base.colInfo.colIndex = relIndex;
      SColIndex* pColIndex = taosArrayGet(pQueryInfo->groupbyExpr.columnInfo, 0);
      pColIndex->colIndex = relIndex;

      tscColumnListInsert(pTableMetaInfo->tagColList, relIndex, uid, pTagSchema);
    }
  }
}

// limit the output to be 1 for each state value
static void doLimitOutputNormalColOfGroupby(SExprInfo* pExpr) {
  int32_t outputRow = 1;
  tVariantCreateFromBinary(&pExpr->base.param[0], (char*)&outputRow, sizeof(int32_t), TSDB_DATA_TYPE_INT);
  pExpr->base.numOfParams = 1;
}

void doAddGroupColumnForSubquery(SQueryInfo* pQueryInfo, int32_t tagIndex, SSqlCmd* pCmd) {
  SColIndex* pColIndex = taosArrayGet(pQueryInfo->groupbyExpr.columnInfo, tagIndex);
  size_t size = tscNumOfExprs(pQueryInfo);

  STableMetaInfo* pTableMetaInfo = tscGetMetaInfo(pQueryInfo, 0);

  SSchema*     pSchema = tscGetTableColumnSchema(pTableMetaInfo->pTableMeta, pColIndex->colIndex);
  SColumnIndex colIndex = {.tableIndex = 0, .columnIndex = pColIndex->colIndex};

  SExprInfo* pExprInfo = tscAddFuncInSelectClause(pQueryInfo, (int32_t)size, TSDB_FUNC_PRJ, &colIndex, pSchema,
      TSDB_COL_NORMAL, getNewResColId(pCmd));

  strncpy(pExprInfo->base.token, pExprInfo->base.colInfo.name, tListLen(pExprInfo->base.token));

  int32_t numOfFields = tscNumOfFields(pQueryInfo);
  SInternalField* pInfo = tscFieldInfoGetInternalField(&pQueryInfo->fieldsInfo, numOfFields - 1);

  doLimitOutputNormalColOfGroupby(pInfo->pExpr);
  pInfo->visible = false;
}

static void doUpdateSqlFunctionForTagPrj(SQueryInfo* pQueryInfo) {
  int32_t tagLength = 0;
  size_t size = taosArrayGetSize(pQueryInfo->exprList);

//todo is 0??
  STableMetaInfo* pTableMetaInfo = tscGetMetaInfo(pQueryInfo, 0);
  bool isSTable = UTIL_TABLE_IS_SUPER_TABLE(pTableMetaInfo);

  for (int32_t i = 0; i < size; ++i) {
    SExprInfo* pExpr = tscExprGet(pQueryInfo, i);
    if (pExpr->base.functionId == TSDB_FUNC_TAGPRJ || pExpr->base.functionId == TSDB_FUNC_TAG) {
      pExpr->base.functionId = TSDB_FUNC_TAG_DUMMY;
      tagLength += pExpr->base.resBytes;
    } else if (pExpr->base.functionId == TSDB_FUNC_PRJ && pExpr->base.colInfo.colId == PRIMARYKEY_TIMESTAMP_COL_INDEX) {
      pExpr->base.functionId = TSDB_FUNC_TS_DUMMY;
      tagLength += pExpr->base.resBytes;
    }
  }

  SSchema* pSchema = tscGetTableSchema(pTableMetaInfo->pTableMeta);

  for (int32_t i = 0; i < size; ++i) {
    SExprInfo* pExpr = tscExprGet(pQueryInfo, i);
    if ((pExpr->base.functionId != TSDB_FUNC_TAG_DUMMY && pExpr->base.functionId != TSDB_FUNC_TS_DUMMY) &&
       !(pExpr->base.functionId == TSDB_FUNC_PRJ && TSDB_COL_IS_UD_COL(pExpr->base.colInfo.flag))) {
      SSchema* pColSchema = &pSchema[pExpr->base.colInfo.colIndex];
      getResultDataInfo(pColSchema->type, pColSchema->bytes, pExpr->base.functionId, (int32_t)pExpr->base.param[0].i64, &pExpr->base.resType,
                        &pExpr->base.resBytes, &pExpr->base.interBytes, tagLength, isSTable);
    }
  }
}

static int32_t doUpdateSqlFunctionForColPrj(SQueryInfo* pQueryInfo) {
  size_t size = taosArrayGetSize(pQueryInfo->exprList);
  
  for (int32_t i = 0; i < size; ++i) {
    SExprInfo* pExpr = tscExprGet(pQueryInfo, i);

    if (pExpr->base.functionId == TSDB_FUNC_PRJ && (!TSDB_COL_IS_UD_COL(pExpr->base.colInfo.flag) && (pExpr->base.colInfo.colId != PRIMARYKEY_TIMESTAMP_COL_INDEX))) {
      bool qualifiedCol = false;
      for (int32_t j = 0; j < pQueryInfo->groupbyExpr.numOfGroupCols; ++j) {
        SColIndex* pColIndex = taosArrayGet(pQueryInfo->groupbyExpr.columnInfo, j);
  
        if (pExpr->base.colInfo.colId == pColIndex->colId) {
          qualifiedCol = true;
          doLimitOutputNormalColOfGroupby(pExpr);
          pExpr->base.numOfParams = 1;
          break;
        }
      }

      // it is not a tag column/tbname column/user-defined column, return error
      if (!qualifiedCol) {
        return TSDB_CODE_TSC_INVALID_OPERATION;
      }
    }
  }

  return TSDB_CODE_SUCCESS;
}

static bool tagColumnInGroupby(SGroupbyExpr* pGroupbyExpr, int16_t columnId) {
  for (int32_t j = 0; j < pGroupbyExpr->numOfGroupCols; ++j) {
    SColIndex* pColIndex = taosArrayGet(pGroupbyExpr->columnInfo, j);
  
    if (columnId == pColIndex->colId && TSDB_COL_IS_TAG(pColIndex->flag )) {
      return true;
    }
  }

  return false;
}

static bool onlyTagPrjFunction(SQueryInfo* pQueryInfo) {
  bool hasTagPrj = false;
  bool hasColumnPrj = false;
  
  size_t size = taosArrayGetSize(pQueryInfo->exprList);
  for (int32_t i = 0; i < size; ++i) {
    SExprInfo* pExpr = tscExprGet(pQueryInfo, i);
    if (pExpr->base.functionId == TSDB_FUNC_PRJ) {
      hasColumnPrj = true;
    } else if (pExpr->base.functionId == TSDB_FUNC_TAGPRJ) {
      hasTagPrj = true;
    }
  }

  return (hasTagPrj) && (hasColumnPrj == false);
}

// check if all the tags prj columns belongs to the group by columns
static bool allTagPrjInGroupby(SQueryInfo* pQueryInfo) {
  bool allInGroupby = true;

  size_t size = tscNumOfExprs(pQueryInfo);
  for (int32_t i = 0; i < size; ++i) {
    SExprInfo* pExpr = tscExprGet(pQueryInfo, i);
    if (pExpr->base.functionId != TSDB_FUNC_TAGPRJ) {
      continue;
    }

    if (!tagColumnInGroupby(&pQueryInfo->groupbyExpr, pExpr->base.colInfo.colId)) {
      allInGroupby = false;
      break;
    }
  }

  // all selected tag columns belong to the group by columns set, always correct
  return allInGroupby;
}

static void updateTagPrjFunction(SQueryInfo* pQueryInfo) {
  size_t size = taosArrayGetSize(pQueryInfo->exprList);
  
  for (int32_t i = 0; i < size; ++i) {
    SExprInfo* pExpr = tscExprGet(pQueryInfo, i);
    if (pExpr->base.functionId == TSDB_FUNC_TAGPRJ) {
      pExpr->base.functionId = TSDB_FUNC_TAG;
    }
  }
}

/*
 * check for selectivity function + tags column function both exist.
 * 1. tagprj functions are not compatible with aggregated function when missing "group by" clause
 * 2. if selectivity function and tagprj function both exist, there should be only
 *    one selectivity function exists.
 */
static int32_t checkUpdateTagPrjFunctions(SQueryInfo* pQueryInfo, char* msg) {
  const char* msg1 = "only one selectivity function allowed in presence of tags function";
  const char* msg3 = "aggregation function should not be mixed up with projection";

  bool    tagTsColExists = false;
  int16_t numOfSelectivity = 0;
  int16_t numOfAggregation = 0;

  size_t numOfExprs = taosArrayGetSize(pQueryInfo->exprList);
  for (int32_t i = 0; i < numOfExprs; ++i) {
    SExprInfo* pExpr = taosArrayGetP(pQueryInfo->exprList, i);
    if (pExpr->base.functionId == TSDB_FUNC_TAGPRJ ||
        (pExpr->base.functionId == TSDB_FUNC_PRJ && pExpr->base.colInfo.colId == PRIMARYKEY_TIMESTAMP_COL_INDEX)) {
      tagTsColExists = true;  // selectivity + ts/tag column
      break;
    }
  }

  for (int32_t i = 0; i < numOfExprs; ++i) {
    SExprInfo* pExpr = taosArrayGetP(pQueryInfo->exprList, i);
  
    int16_t functionId = pExpr->base.functionId;
    if (functionId == TSDB_FUNC_TAGPRJ || functionId == TSDB_FUNC_PRJ || functionId == TSDB_FUNC_TS ||
        functionId == TSDB_FUNC_ARITHM || functionId == TSDB_FUNC_TS_DUMMY) {
      continue;
    }


    if ((aAggs[functionId].status & TSDB_FUNCSTATE_SELECTIVITY) != 0) {
      numOfSelectivity++;
    } else {
      numOfAggregation++;
    }
  }

  if (tagTsColExists) {  // check if the selectivity function exists
    // When the tag projection function on tag column that is not in the group by clause, aggregation function and
    // selectivity function exist in select clause is not allowed.
    if (numOfAggregation > 0) {
      return invalidOperationMsg(msg, msg1);
    }

    /*
     *  if numOfSelectivity equals to 0, it is a super table projection query
     */
    if (numOfSelectivity == 1) {
      doUpdateSqlFunctionForTagPrj(pQueryInfo);
      int32_t code = doUpdateSqlFunctionForColPrj(pQueryInfo);
      if (code != TSDB_CODE_SUCCESS) {
        return code;
      }

    } else if (numOfSelectivity > 1) {
      /*
       * If more than one selectivity functions exist, all the selectivity functions must be last_row.
       * Otherwise, return with error code.
       */
      for (int32_t i = 0; i < numOfExprs; ++i) {
        SExprInfo* pExpr = tscExprGet(pQueryInfo, i);
        int16_t functionId = pExpr->base.functionId;
        if (functionId == TSDB_FUNC_TAGPRJ || (aAggs[functionId].status & TSDB_FUNCSTATE_SELECTIVITY) == 0) {
          continue;
        }

        if ((functionId == TSDB_FUNC_LAST_ROW) ||
             (functionId == TSDB_FUNC_LAST_DST && (pExpr->base.colInfo.flag & TSDB_COL_NULL) != 0)) {
          // do nothing
        } else {
          return invalidOperationMsg(msg, msg1);
        }
      }

      doUpdateSqlFunctionForTagPrj(pQueryInfo);
      int32_t code = doUpdateSqlFunctionForColPrj(pQueryInfo);
      if (code != TSDB_CODE_SUCCESS) {
        return code;
      }
    }
  } else {
    if ((pQueryInfo->type & TSDB_QUERY_TYPE_PROJECTION_QUERY) != 0) {
      if (numOfAggregation > 0 && pQueryInfo->groupbyExpr.numOfGroupCols == 0) {
        return invalidOperationMsg(msg, msg3);
      }

      if (numOfAggregation > 0 || numOfSelectivity > 0) {
        // clear the projection type flag
        pQueryInfo->type &= (~TSDB_QUERY_TYPE_PROJECTION_QUERY);
        int32_t code = doUpdateSqlFunctionForColPrj(pQueryInfo);
        if (code != TSDB_CODE_SUCCESS) {
          return code;
        }
      }
    }
  }

  return TSDB_CODE_SUCCESS;
}

static int32_t doAddGroupbyColumnsOnDemand(SSqlCmd* pCmd, SQueryInfo* pQueryInfo) {
  const char* msg1 = "interval not allowed in group by normal column";

  STableMetaInfo* pTableMetaInfo = tscGetMetaInfo(pQueryInfo, 0);

  SSchema* pSchema = tscGetTableSchema(pTableMetaInfo->pTableMeta);

  SSchema* tagSchema = NULL;
  if (!UTIL_TABLE_IS_NORMAL_TABLE(pTableMetaInfo)) {
    tagSchema = tscGetTableTagSchema(pTableMetaInfo->pTableMeta);
  }

  SSchema* s = NULL;

  for (int32_t i = 0; i < pQueryInfo->groupbyExpr.numOfGroupCols; ++i) {
    SColIndex* pColIndex = taosArrayGet(pQueryInfo->groupbyExpr.columnInfo, i);
    int16_t colIndex = pColIndex->colIndex;

    if (colIndex == TSDB_TBNAME_COLUMN_INDEX) {
      s = tGetTbnameColumnSchema();
    } else {
      if (TSDB_COL_IS_TAG(pColIndex->flag)) {
        s = &tagSchema[colIndex];
      } else {
        s = &pSchema[colIndex];
      }
    }
  
    size_t size = tscNumOfExprs(pQueryInfo);
  
    if (TSDB_COL_IS_TAG(pColIndex->flag)) {

      int32_t f = TSDB_FUNC_TAG;
      if (tscIsDiffDerivQuery(pQueryInfo)) {
        f = TSDB_FUNC_TAGPRJ;
      }

      SColumnIndex index = {.tableIndex = pQueryInfo->groupbyExpr.tableIndex, .columnIndex = colIndex};
      SExprInfo*   pExpr = tscExprAppend(pQueryInfo, f, &index, s->type, s->bytes, getNewResColId(pCmd), s->bytes, true);

      memset(pExpr->base.aliasName, 0, sizeof(pExpr->base.aliasName));
      tstrncpy(pExpr->base.aliasName, s->name, sizeof(pExpr->base.aliasName));
      tstrncpy(pExpr->base.token, s->name, sizeof(pExpr->base.aliasName));

      pExpr->base.colInfo.flag = TSDB_COL_TAG;

      // NOTE: tag column does not add to source column list
      SColumnList ids = createColumnList(1, 0, pColIndex->colIndex);
      insertResultField(pQueryInfo, (int32_t)size, &ids, s->bytes, (int8_t)s->type, s->name, pExpr);
    } else {
      // if this query is "group by" normal column, time window query is not allowed
      if (isTimeWindowQuery(pQueryInfo)) {
        return invalidOperationMsg(tscGetErrorMsgPayload(pCmd), msg1);
      }

      bool hasGroupColumn = false;
      for (int32_t j = 0; j < size; ++j) {
        SExprInfo* pExpr = tscExprGet(pQueryInfo, j);
        if ((pExpr->base.functionId == TSDB_FUNC_PRJ) && pExpr->base.colInfo.colId == pColIndex->colId) {
          hasGroupColumn = true;
          break;
        }
      }

      //if the group by column does not required by user, add an invisible column into the final result set.
      if (!hasGroupColumn) {
        doAddGroupColumnForSubquery(pQueryInfo, i, pCmd);
      }
    }
  }

  return TSDB_CODE_SUCCESS;
}

static int32_t doTagFunctionCheck(SQueryInfo* pQueryInfo) {
  bool tagProjection = false;
  bool tableCounting = false;

  int32_t numOfCols = (int32_t) tscNumOfExprs(pQueryInfo);

  for (int32_t i = 0; i < numOfCols; ++i) {
    SExprInfo* pExpr = tscExprGet(pQueryInfo, i);
    int32_t functionId = pExpr->base.functionId;

    if (functionId == TSDB_FUNC_TAGPRJ) {
      tagProjection = true;
      continue;
    }

    if (functionId == TSDB_FUNC_COUNT) {
      assert(pExpr->base.colInfo.colId == TSDB_TBNAME_COLUMN_INDEX);
      tableCounting = true;
    }
  }

  return (tableCounting && tagProjection)? -1:0;
}

int32_t doFunctionsCompatibleCheck(SSqlCmd* pCmd, SQueryInfo* pQueryInfo, char* msg) {
  const char* msg1 = "functions/columns not allowed in group by query";
  const char* msg2 = "projection query on columns not allowed";
  const char* msg3 = "group by/session/state_window not allowed on projection query";
  const char* msg4 = "retrieve tags not compatible with group by or interval query";
  const char* msg5 = "functions can not be mixed up";

  // only retrieve tags, group by is not supportted
  if (tscQueryTags(pQueryInfo)) {
    if (doTagFunctionCheck(pQueryInfo) != TSDB_CODE_SUCCESS) {
      return invalidOperationMsg(msg, msg5);
    }

    if (pQueryInfo->groupbyExpr.numOfGroupCols > 0 || isTimeWindowQuery(pQueryInfo)) {
      return invalidOperationMsg(msg, msg4);
    } else {
      return TSDB_CODE_SUCCESS;
    }
  }
  if (tscIsProjectionQuery(pQueryInfo) && tscIsSessionWindowQuery(pQueryInfo)) {
    return invalidOperationMsg(msg, msg3);
  }

  if (pQueryInfo->groupbyExpr.numOfGroupCols > 0) {
    // check if all the tags prj columns belongs to the group by columns
    if (onlyTagPrjFunction(pQueryInfo) && allTagPrjInGroupby(pQueryInfo)) {
      // It is a groupby aggregate query, the tag project function is not suitable for this case.
      updateTagPrjFunction(pQueryInfo);

      return doAddGroupbyColumnsOnDemand(pCmd, pQueryInfo);
    }

    // check all query functions in selection clause, multi-output functions are not allowed
    size_t size = tscNumOfExprs(pQueryInfo);
    for (int32_t i = 0; i < size; ++i) {
      SExprInfo* pExpr = tscExprGet(pQueryInfo, i);
      int32_t   f = pExpr->base.functionId;

      /*
       * group by normal columns.
       * Check if the column projection is identical to the group by column or not
       */
      if (f == TSDB_FUNC_PRJ && pExpr->base.colInfo.colId != PRIMARYKEY_TIMESTAMP_COL_INDEX) {
        bool qualified = false;
        for (int32_t j = 0; j < pQueryInfo->groupbyExpr.numOfGroupCols; ++j) {
          SColIndex* pColIndex = taosArrayGet(pQueryInfo->groupbyExpr.columnInfo, j);
          if (pColIndex->colId == pExpr->base.colInfo.colId) {
            qualified = true;
            break;
          }
        }

        if (!qualified) {
          return invalidOperationMsg(msg, msg2);
        }
      }

      if (IS_MULTIOUTPUT(aAggs[f].status) && f != TSDB_FUNC_TOP && f != TSDB_FUNC_BOTTOM &&
          f != TSDB_FUNC_DIFF && f != TSDB_FUNC_DERIVATIVE && f != TSDB_FUNC_TAGPRJ && f != TSDB_FUNC_PRJ) {
        return invalidOperationMsg(msg, msg1);
      }

      if (f == TSDB_FUNC_COUNT && pExpr->base.colInfo.colIndex == TSDB_TBNAME_COLUMN_INDEX) {
        return invalidOperationMsg(msg, msg1);
      }
    }

    if (checkUpdateTagPrjFunctions(pQueryInfo, msg) != TSDB_CODE_SUCCESS) {
      return TSDB_CODE_TSC_INVALID_OPERATION;
    }

    if (doAddGroupbyColumnsOnDemand(pCmd, pQueryInfo) != TSDB_CODE_SUCCESS) {
      return TSDB_CODE_TSC_INVALID_OPERATION;
    }

    // projection query on super table does not compatible with "group by" syntax
    if (tscIsProjectionQuery(pQueryInfo) && !(tscIsDiffDerivQuery(pQueryInfo))) {
      return invalidOperationMsg(msg, msg3);
    }

    return TSDB_CODE_SUCCESS;
  } else {
    return checkUpdateTagPrjFunctions(pQueryInfo, msg);
  }
}
int32_t doLocalQueryProcess(SSqlCmd* pCmd, SQueryInfo* pQueryInfo, SSqlNode* pSqlNode) {
  const char* msg1 = "only one expression allowed";
  const char* msg2 = "invalid expression in select clause";
  const char* msg3 = "invalid function";

  SArray* pExprList = pSqlNode->pSelNodeList;
  size_t size = taosArrayGetSize(pExprList);
  if (size != 1) {
    return invalidOperationMsg(tscGetErrorMsgPayload(pCmd), msg1);
  }

  bool server_status = false;
  tSqlExprItem* pExprItem = taosArrayGet(pExprList, 0);
  tSqlExpr* pExpr = pExprItem->pNode;
  if (pExpr->operand.z == NULL) {
    //handle 'select 1'
    if (pExpr->token.n == 1 && 0 == strncasecmp(pExpr->token.z, "1", 1)) {
      server_status = true; 
    } else {
      return invalidOperationMsg(tscGetErrorMsgPayload(pCmd), msg2);
    } 
  } 
  // TODO redefine the function
   SDNodeDynConfOption functionsInfo[5] = {{"database()", 10},
                                            {"server_version()", 16},
                                            {"server_status()", 15},
                                            {"client_version()", 16},
                                            {"current_user()", 14}};

  int32_t index = -1;
  if (server_status == true) {
    index = 2;
  } else {
    for (int32_t i = 0; i < tListLen(functionsInfo); ++i) {
      if (strncasecmp(functionsInfo[i].name, pExpr->token.z, functionsInfo[i].len) == 0 &&
          functionsInfo[i].len == pExpr->token.n) {
        index = i;
        break;
      }
    }
  }

  switch (index) {
    case 0:
      pQueryInfo->command = TSDB_SQL_CURRENT_DB;break;
    case 1:
      pQueryInfo->command = TSDB_SQL_SERV_VERSION;break;
      case 2:
      pQueryInfo->command = TSDB_SQL_SERV_STATUS;break;
    case 3:
      pQueryInfo->command = TSDB_SQL_CLI_VERSION;break;
    case 4:
      pQueryInfo->command = TSDB_SQL_CURRENT_USER;break;
    default: { return invalidOperationMsg(tscGetErrorMsgPayload(pCmd), msg3); }
  }
  
  SColumnIndex ind = {0};
  SExprInfo* pExpr1 = tscExprAppend(pQueryInfo, TSDB_FUNC_TAG_DUMMY, &ind, TSDB_DATA_TYPE_INT,
                                      tDataTypes[TSDB_DATA_TYPE_INT].bytes, getNewResColId(pCmd), tDataTypes[TSDB_DATA_TYPE_INT].bytes, false);

  tSqlExprItem* item = taosArrayGet(pExprList, 0);
  const char* name = (item->aliasName != NULL)? item->aliasName:functionsInfo[index].name;
  tstrncpy(pExpr1->base.aliasName, name, tListLen(pExpr1->base.aliasName));
  
  return TSDB_CODE_SUCCESS;
}

// can only perform the parameters based on the macro definitation
int32_t tscCheckCreateDbParams(SSqlCmd* pCmd, SCreateDbMsg* pCreate) {
  char msg[512] = {0};

  if (pCreate->walLevel != -1 && (pCreate->walLevel < TSDB_MIN_WAL_LEVEL || pCreate->walLevel > TSDB_MAX_WAL_LEVEL)) {
    snprintf(msg, tListLen(msg), "invalid db option walLevel: %d, only 1-2 allowed", pCreate->walLevel);
    return invalidOperationMsg(tscGetErrorMsgPayload(pCmd), msg);
  }

  if (pCreate->replications != -1 &&
      (pCreate->replications < TSDB_MIN_DB_REPLICA_OPTION || pCreate->replications > TSDB_MAX_DB_REPLICA_OPTION)) {
    snprintf(msg, tListLen(msg), "invalid db option replications: %d valid range: [%d, %d]", pCreate->replications,
             TSDB_MIN_DB_REPLICA_OPTION, TSDB_MAX_DB_REPLICA_OPTION);
    return invalidOperationMsg(tscGetErrorMsgPayload(pCmd), msg);
  }

  int32_t blocks = ntohl(pCreate->totalBlocks);
  if (blocks != -1 && (blocks < TSDB_MIN_TOTAL_BLOCKS || blocks > TSDB_MAX_TOTAL_BLOCKS)) {
    snprintf(msg, tListLen(msg), "invalid db option totalBlocks: %d valid range: [%d, %d]", blocks,
             TSDB_MIN_TOTAL_BLOCKS, TSDB_MAX_TOTAL_BLOCKS);
    return invalidOperationMsg(tscGetErrorMsgPayload(pCmd), msg);
  }

  if (pCreate->quorum != -1 &&
      (pCreate->quorum < TSDB_MIN_DB_QUORUM_OPTION || pCreate->quorum > TSDB_MAX_DB_QUORUM_OPTION)) {
    snprintf(msg, tListLen(msg), "invalid db option quorum: %d valid range: [%d, %d]", pCreate->quorum,
             TSDB_MIN_DB_QUORUM_OPTION, TSDB_MAX_DB_QUORUM_OPTION);
    return invalidOperationMsg(tscGetErrorMsgPayload(pCmd), msg);
  }

  int32_t val = htonl(pCreate->daysPerFile);
  if (val != -1 && (val < TSDB_MIN_DAYS_PER_FILE || val > TSDB_MAX_DAYS_PER_FILE)) {
    snprintf(msg, tListLen(msg), "invalid db option daysPerFile: %d valid range: [%d, %d]", val,
             TSDB_MIN_DAYS_PER_FILE, TSDB_MAX_DAYS_PER_FILE);
    return invalidOperationMsg(tscGetErrorMsgPayload(pCmd), msg);
  }

  val = htonl(pCreate->cacheBlockSize);
  if (val != -1 && (val < TSDB_MIN_CACHE_BLOCK_SIZE || val > TSDB_MAX_CACHE_BLOCK_SIZE)) {
    snprintf(msg, tListLen(msg), "invalid db option cacheBlockSize: %d valid range: [%d, %d]", val,
             TSDB_MIN_CACHE_BLOCK_SIZE, TSDB_MAX_CACHE_BLOCK_SIZE);
    return invalidOperationMsg(tscGetErrorMsgPayload(pCmd), msg);
  }

  val = htonl(pCreate->maxTables);
  if (val != -1 && (val < TSDB_MIN_TABLES || val > TSDB_MAX_TABLES)) {
    snprintf(msg, tListLen(msg), "invalid db option maxSessions: %d valid range: [%d, %d]", val,
             TSDB_MIN_TABLES, TSDB_MAX_TABLES);
    return invalidOperationMsg(tscGetErrorMsgPayload(pCmd), msg);
  }

  if (pCreate->precision != TSDB_TIME_PRECISION_MILLI && pCreate->precision != TSDB_TIME_PRECISION_MICRO &&
      pCreate->precision != TSDB_TIME_PRECISION_NANO) {
    snprintf(msg, tListLen(msg), "invalid db option timePrecision: %d valid value: [%d, %d, %d]", pCreate->precision,
             TSDB_TIME_PRECISION_MILLI, TSDB_TIME_PRECISION_MICRO, TSDB_TIME_PRECISION_NANO);
    return invalidOperationMsg(tscGetErrorMsgPayload(pCmd), msg);
  }

  val = htonl(pCreate->commitTime);
  if (val != -1 && (val < TSDB_MIN_COMMIT_TIME || val > TSDB_MAX_COMMIT_TIME)) {
    snprintf(msg, tListLen(msg), "invalid db option commitTime: %d valid range: [%d, %d]", val,
             TSDB_MIN_COMMIT_TIME, TSDB_MAX_COMMIT_TIME);
    return invalidOperationMsg(tscGetErrorMsgPayload(pCmd), msg);
  }

  val = htonl(pCreate->fsyncPeriod);
  if (val != -1 && (val < TSDB_MIN_FSYNC_PERIOD || val > TSDB_MAX_FSYNC_PERIOD)) {
    snprintf(msg, tListLen(msg), "invalid db option fsyncPeriod: %d valid range: [%d, %d]", val,
             TSDB_MIN_FSYNC_PERIOD, TSDB_MAX_FSYNC_PERIOD);
    return invalidOperationMsg(tscGetErrorMsgPayload(pCmd), msg);
  }

  if (pCreate->compression != -1 &&
      (pCreate->compression < TSDB_MIN_COMP_LEVEL || pCreate->compression > TSDB_MAX_COMP_LEVEL)) {
    snprintf(msg, tListLen(msg), "invalid db option compression: %d valid range: [%d, %d]", pCreate->compression,
             TSDB_MIN_COMP_LEVEL, TSDB_MAX_COMP_LEVEL);
    return invalidOperationMsg(tscGetErrorMsgPayload(pCmd), msg);
  }

  val = (int16_t)htons(pCreate->partitions);
  if (val != -1 &&
      (val < TSDB_MIN_DB_PARTITON_OPTION || val > TSDB_MAX_DB_PARTITON_OPTION)) {
    snprintf(msg, tListLen(msg), "invalid topic option partition: %d valid range: [%d, %d]", val,
             TSDB_MIN_DB_PARTITON_OPTION, TSDB_MAX_DB_PARTITON_OPTION);
    return invalidOperationMsg(tscGetErrorMsgPayload(pCmd), msg);
  }


  return TSDB_CODE_SUCCESS;
}

// for debug purpose
void tscPrintSelNodeList(SSqlObj* pSql, int32_t subClauseIndex) {
  SQueryInfo* pQueryInfo = tscGetQueryInfo(&pSql->cmd);

  int32_t size = (int32_t)tscNumOfExprs(pQueryInfo);
  if (size == 0) {
    return;
  }

  int32_t totalBufSize = 1024;

  char    str[1024+1] = {0};
  int32_t offset = 0;

  offset += sprintf(str, "num:%d [", size);
  for (int32_t i = 0; i < size; ++i) {
    SExprInfo* pExpr = tscExprGet(pQueryInfo, i);

    char    tmpBuf[1024] = {0};
    int32_t tmpLen = 0;
    tmpLen =
        sprintf(tmpBuf, "%s(uid:%" PRIu64 ", %d)", aAggs[pExpr->base.functionId].name, pExpr->base.uid,
            pExpr->base.colInfo.colId);

    if (tmpLen + offset >= totalBufSize - 1) break;


    offset += sprintf(str + offset, "%s", tmpBuf);

    if (i < size - 1) {
      str[offset++] = ',';
    }
  }

  assert(offset < totalBufSize);
  str[offset] = ']';
  assert(offset < totalBufSize);
  tscDebug("0x%"PRIx64" select clause:%s", pSql->self, str);
}

int32_t doCheckForCreateTable(SSqlObj* pSql, int32_t subClauseIndex, SSqlInfo* pInfo) {
  const char* msg1 = "invalid table name";

  SSqlCmd*        pCmd = &pSql->cmd;
  SQueryInfo*     pQueryInfo = tscGetQueryInfo(pCmd);
  STableMetaInfo* pTableMetaInfo = tscGetMetaInfo(pQueryInfo, 0);

  SCreateTableSql* pCreateTable = pInfo->pCreateTableInfo;

  SArray* pFieldList = pCreateTable->colInfo.pColumns;
  SArray* pTagList = pCreateTable->colInfo.pTagColumns;

  assert(pFieldList != NULL);

  // if sql specifies db, use it, otherwise use default db
  SStrToken* pzTableName = &(pCreateTable->name);

  if (tscValidateName(pzTableName) != TSDB_CODE_SUCCESS) {
    return invalidOperationMsg(tscGetErrorMsgPayload(pCmd), msg1);
  }

  int32_t code = tscSetTableFullName(&pTableMetaInfo->name, pzTableName, pSql);
  if(code != TSDB_CODE_SUCCESS) {
    return code;
  }

  if (!validateTableColumnInfo(pFieldList, pCmd) ||
      (pTagList != NULL && !validateTagParams(pTagList, pFieldList, pCmd))) {
    return TSDB_CODE_TSC_INVALID_OPERATION;
  }

  int32_t col = 0;
  size_t numOfFields = taosArrayGetSize(pFieldList);

  for (; col < numOfFields; ++col) {
    TAOS_FIELD* p = taosArrayGet(pFieldList, col);
    tscFieldInfoAppend(&pQueryInfo->fieldsInfo, p);
  }

  pCmd->numOfCols = (int16_t)numOfFields;

  if (pTagList != NULL) {  // create super table[optional]
    size_t numOfTags = taosArrayGetSize(pTagList);
    for (int32_t i = 0; i < numOfTags; ++i) {
      TAOS_FIELD* p = taosArrayGet(pTagList, i);
      tscFieldInfoAppend(&pQueryInfo->fieldsInfo, p);
    }

    pCmd->count =(int32_t) numOfTags;
  }

  return TSDB_CODE_SUCCESS;
}

int32_t doCheckForCreateFromStable(SSqlObj* pSql, SSqlInfo* pInfo) {
  const char* msg1 = "invalid table name";
  const char* msg3 = "tag value too long";
  const char* msg4 = "illegal value or data overflow";
  const char* msg5 = "tags number not matched";

  SSqlCmd* pCmd = &pSql->cmd;

  SCreateTableSql* pCreateTable = pInfo->pCreateTableInfo;
  SQueryInfo*      pQueryInfo = tscGetQueryInfo(pCmd);

  // two table: the first one is for current table, and the secondary is for the super table.
  if (pQueryInfo->numOfTables < 2) {
    tscAddEmptyMetaInfo(pQueryInfo);
  }

  const int32_t TABLE_INDEX = 0;
  const int32_t STABLE_INDEX = 1;

  STableMetaInfo* pStableMetaInfo = tscGetMetaInfo(pQueryInfo, STABLE_INDEX);

  // super table name, create table by using dst
  int32_t numOfTables = (int32_t) taosArrayGetSize(pCreateTable->childTableInfo);
  for(int32_t j = 0; j < numOfTables; ++j) {
    SCreatedTableInfo* pCreateTableInfo = taosArrayGet(pCreateTable->childTableInfo, j);

    SStrToken* pToken = &pCreateTableInfo->stableName;
    if (tscValidateName(pToken) != TSDB_CODE_SUCCESS) {
      return invalidOperationMsg(tscGetErrorMsgPayload(pCmd), msg1);
    }

    int32_t code = tscSetTableFullName(&pStableMetaInfo->name, pToken, pSql);
    if (code != TSDB_CODE_SUCCESS) {
      return code;
    }

    // get table meta from mnode
    code = tNameExtractFullName(&pStableMetaInfo->name, pCreateTableInfo->tagdata.name);

    SArray* pValList = pCreateTableInfo->pTagVals;
    code = tscGetTableMeta(pSql, pStableMetaInfo);
    if (code != TSDB_CODE_SUCCESS) {
      return code;
    }

    size_t valSize = taosArrayGetSize(pValList);

    // too long tag values will return invalid sql, not be truncated automatically
    SSchema  *pTagSchema = tscGetTableTagSchema(pStableMetaInfo->pTableMeta);
    STagData *pTag = &pCreateTableInfo->tagdata;

    SKVRowBuilder kvRowBuilder = {0};
    if (tdInitKVRowBuilder(&kvRowBuilder) < 0) {
      return TSDB_CODE_TSC_OUT_OF_MEMORY;
    }

    SArray* pNameList = NULL;
    size_t nameSize = 0;
    int32_t schemaSize = tscGetNumOfTags(pStableMetaInfo->pTableMeta);
    int32_t ret = TSDB_CODE_SUCCESS;

    if (pCreateTableInfo->pTagNames) {
      pNameList = pCreateTableInfo->pTagNames;
      nameSize = taosArrayGetSize(pNameList);

      if (valSize != nameSize) {
        tdDestroyKVRowBuilder(&kvRowBuilder);
        return invalidOperationMsg(tscGetErrorMsgPayload(pCmd), msg5);
      }

      if (schemaSize < valSize) {
        tdDestroyKVRowBuilder(&kvRowBuilder);
        return invalidOperationMsg(tscGetErrorMsgPayload(pCmd), msg5);
      }

      bool findColumnIndex = false;

      for (int32_t i = 0; i < nameSize; ++i) {
        SStrToken* sToken = taosArrayGet(pNameList, i);
        if (TK_STRING == sToken->type) {
          tscDequoteAndTrimToken(sToken);
        }

        tVariantListItem* pItem = taosArrayGet(pValList, i);

        findColumnIndex = false;

        // todo speedup by using hash list
        for (int32_t t = 0; t < schemaSize; ++t) {
          if (strncmp(sToken->z, pTagSchema[t].name, sToken->n) == 0 && strlen(pTagSchema[t].name) == sToken->n) {
            SSchema*          pSchema = &pTagSchema[t];

            char tagVal[TSDB_MAX_TAGS_LEN];
            if (pSchema->type == TSDB_DATA_TYPE_BINARY || pSchema->type == TSDB_DATA_TYPE_NCHAR) {
              if (pItem->pVar.nLen > pSchema->bytes) {
                tdDestroyKVRowBuilder(&kvRowBuilder);
                return invalidOperationMsg(tscGetErrorMsgPayload(pCmd), msg3);
              }
            }

            ret = tVariantDump(&(pItem->pVar), tagVal, pSchema->type, true);

            // check again after the convert since it may be converted from binary to nchar.
            if (pSchema->type == TSDB_DATA_TYPE_BINARY || pSchema->type == TSDB_DATA_TYPE_NCHAR) {
              int16_t len = varDataTLen(tagVal);
              if (len > pSchema->bytes) {
                tdDestroyKVRowBuilder(&kvRowBuilder);
                return invalidOperationMsg(tscGetErrorMsgPayload(pCmd), msg3);
              }
            }

            if (ret != TSDB_CODE_SUCCESS) {
              tdDestroyKVRowBuilder(&kvRowBuilder);
              return invalidOperationMsg(tscGetErrorMsgPayload(pCmd), msg4);
            }

            tdAddColToKVRow(&kvRowBuilder, pSchema->colId, pSchema->type, tagVal);

            findColumnIndex = true;
            break;
          }
        }

        if (!findColumnIndex) {
          tdDestroyKVRowBuilder(&kvRowBuilder);
          return tscInvalidOperationMsg(pCmd->payload, "invalid tag name", sToken->z);
        }
      }
    } else {
      if (schemaSize != valSize) {
        tdDestroyKVRowBuilder(&kvRowBuilder);
        return invalidOperationMsg(tscGetErrorMsgPayload(pCmd), msg5);
      }

      for (int32_t i = 0; i < valSize; ++i) {
        SSchema*          pSchema = &pTagSchema[i];
        tVariantListItem* pItem = taosArrayGet(pValList, i);

        char tagVal[TSDB_MAX_TAGS_LEN];
        if (pSchema->type == TSDB_DATA_TYPE_BINARY || pSchema->type == TSDB_DATA_TYPE_NCHAR) {
          if (pItem->pVar.nLen > pSchema->bytes) {
            tdDestroyKVRowBuilder(&kvRowBuilder);
            return invalidOperationMsg(tscGetErrorMsgPayload(pCmd), msg3);
          }
        }

        ret = tVariantDump(&(pItem->pVar), tagVal, pSchema->type, true);

        // check again after the convert since it may be converted from binary to nchar.
        if (pSchema->type == TSDB_DATA_TYPE_BINARY || pSchema->type == TSDB_DATA_TYPE_NCHAR) {
          int16_t len = varDataTLen(tagVal);
          if (len > pSchema->bytes) {
            tdDestroyKVRowBuilder(&kvRowBuilder);
            return invalidOperationMsg(tscGetErrorMsgPayload(pCmd), msg3);
          }
        }

        if (ret != TSDB_CODE_SUCCESS) {
          tdDestroyKVRowBuilder(&kvRowBuilder);
          return invalidOperationMsg(tscGetErrorMsgPayload(pCmd), msg4);
        }

        tdAddColToKVRow(&kvRowBuilder, pSchema->colId, pSchema->type, tagVal);
      }
    }

    SKVRow row = tdGetKVRowFromBuilder(&kvRowBuilder);
    tdDestroyKVRowBuilder(&kvRowBuilder);
    if (row == NULL) {
      return TSDB_CODE_TSC_OUT_OF_MEMORY;
    }
    tdSortKVRowByColIdx(row);
    pTag->dataLen = kvRowLen(row);

    if (pTag->data == NULL) {
      pTag->data = malloc(pTag->dataLen);
    }

    kvRowCpy(pTag->data, row);
    free(row);

    // table name
    if (tscValidateName(&(pCreateTableInfo->name)) != TSDB_CODE_SUCCESS) {
      return invalidOperationMsg(tscGetErrorMsgPayload(pCmd), msg1);
    }

    STableMetaInfo* pTableMetaInfo = tscGetMetaInfo(pQueryInfo, TABLE_INDEX);
    ret = tscSetTableFullName(&pTableMetaInfo->name, &pCreateTableInfo->name, pSql);
    if (ret != TSDB_CODE_SUCCESS) {
      return ret;
    }

    pCreateTableInfo->fullname = calloc(1, tNameLen(&pTableMetaInfo->name) + 1);
    ret = tNameExtractFullName(&pTableMetaInfo->name, pCreateTableInfo->fullname);
    if (ret != TSDB_CODE_SUCCESS) {
      return invalidOperationMsg(tscGetErrorMsgPayload(pCmd), msg1);
    }
  }

  return TSDB_CODE_SUCCESS;
}

int32_t doCheckForStream(SSqlObj* pSql, SSqlInfo* pInfo) {
  const char* msg1 = "invalid table name";
  const char* msg2 = "functions not allowed in CQ";
  const char* msg3 = "fill only available for interval query";
  const char* msg4 = "fill option not supported in stream computing";
  const char* msg5 = "sql too long";  // todo ADD support
  const char* msg6 = "from missing in subclause";
  const char* msg7 = "time interval is required";
  const char* msg8 = "the first column should be primary timestamp column";

  SSqlCmd*    pCmd = &pSql->cmd;
  SQueryInfo* pQueryInfo = tscGetQueryInfo(pCmd);
  assert(pQueryInfo->numOfTables == 1);

  SCreateTableSql* pCreateTable = pInfo->pCreateTableInfo;
  STableMetaInfo*  pTableMetaInfo = tscGetMetaInfo(pQueryInfo, 0);

  // if sql specifies db, use it, otherwise use default db
  SStrToken* pName = &(pCreateTable->name);
  SSqlNode* pSqlNode = pCreateTable->pSelect;

  if (tscValidateName(pName) != TSDB_CODE_SUCCESS) {
    return invalidOperationMsg(tscGetErrorMsgPayload(pCmd), msg1);
  }
  
  SRelationInfo* pFromInfo = pInfo->pCreateTableInfo->pSelect->from;
  if (pFromInfo == NULL || taosArrayGetSize(pFromInfo->list) == 0) {
    return invalidOperationMsg(tscGetErrorMsgPayload(pCmd), msg6);
  }
  
  SRelElementPair* p1 = taosArrayGet(pFromInfo->list, 0);
  SStrToken srcToken = {.z = p1->tableName.z, .n = p1->tableName.n, .type = TK_STRING};
  if (tscValidateName(&srcToken) != TSDB_CODE_SUCCESS) {
    return invalidOperationMsg(tscGetErrorMsgPayload(pCmd), msg1);
  }

  int32_t code = tscSetTableFullName(&pTableMetaInfo->name, &srcToken, pSql);
  if (code != TSDB_CODE_SUCCESS) {
    return code;
  }

  code = tscGetTableMeta(pSql, pTableMetaInfo);
  if (code != TSDB_CODE_SUCCESS) {
    return code;
  }

  bool isSTable = UTIL_TABLE_IS_SUPER_TABLE(pTableMetaInfo);
  if (validateSelectNodeList(&pSql->cmd, pQueryInfo, pSqlNode->pSelNodeList, isSTable, false, false) != TSDB_CODE_SUCCESS) {
    return TSDB_CODE_TSC_INVALID_OPERATION;
  }

  if (pSqlNode->pWhere != NULL) {  // query condition in stream computing
    if (validateWhereNode(pQueryInfo, &pSqlNode->pWhere, pSql) != TSDB_CODE_SUCCESS) {
      return TSDB_CODE_TSC_INVALID_OPERATION;
    }
  }

  // set interval value
  if (validateIntervalNode(pSql, pQueryInfo, pSqlNode) != TSDB_CODE_SUCCESS) {
    return TSDB_CODE_TSC_INVALID_OPERATION;
  }

  if (isTimeWindowQuery(pQueryInfo) && (validateFunctionsInIntervalOrGroupbyQuery(pCmd, pQueryInfo) != TSDB_CODE_SUCCESS)) {
    return invalidOperationMsg(tscGetErrorMsgPayload(pCmd), msg2);
  }

  // project query primary column must be timestamp type
  if (tscIsProjectionQuery(pQueryInfo)) {
    SExprInfo* pExpr = tscExprGet(pQueryInfo, 0);
    if (pExpr->base.colInfo.colId != PRIMARYKEY_TIMESTAMP_COL_INDEX) {
      return invalidOperationMsg(tscGetErrorMsgPayload(pCmd), msg8);
    }
  } else {
    if (pQueryInfo->interval.interval == 0) {
      return invalidOperationMsg(tscGetErrorMsgPayload(pCmd), msg7);
    }
  }

  // set the created table[stream] name
  code = tscSetTableFullName(&pTableMetaInfo->name, pName, pSql);
  if (code != TSDB_CODE_SUCCESS) {
    return code;
  }

  if (pSqlNode->sqlstr.n > TSDB_MAX_SAVED_SQL_LEN) {
    return invalidOperationMsg(tscGetErrorMsgPayload(pCmd), msg5);
  }

  if (tsRewriteFieldNameIfNecessary(pCmd, pQueryInfo) != TSDB_CODE_SUCCESS) {
    return TSDB_CODE_TSC_INVALID_OPERATION;
  }

  pCmd->numOfCols = pQueryInfo->fieldsInfo.numOfOutput;

  if (validateSqlFunctionInStreamSql(pCmd, pQueryInfo) != TSDB_CODE_SUCCESS) {
    return TSDB_CODE_TSC_INVALID_OPERATION;
  }

  /*
   * check if fill operation is available, the fill operation is parsed and executed during query execution,
   * not here.
   */
  if (pSqlNode->fillType != NULL) {
    if (pQueryInfo->interval.interval == 0) {
      return invalidOperationMsg(tscGetErrorMsgPayload(pCmd), msg3);
    }

    tVariantListItem* pItem = taosArrayGet(pSqlNode->fillType, 0);
    if (pItem->pVar.nType == TSDB_DATA_TYPE_BINARY) {
      if (!((strncmp(pItem->pVar.pz, "none", 4) == 0 && pItem->pVar.nLen == 4) ||
            (strncmp(pItem->pVar.pz, "null", 4) == 0 && pItem->pVar.nLen == 4))) {
        return invalidOperationMsg(tscGetErrorMsgPayload(pCmd), msg4);
      }
    }
  }

  // set the number of stream table columns
  pCmd->numOfCols = pQueryInfo->fieldsInfo.numOfOutput;
  return TSDB_CODE_SUCCESS;
}

int32_t checkQueryRangeForFill(SSqlCmd* pCmd, SQueryInfo* pQueryInfo) {
  const char* msg3 = "start(end) time of query range required or time range too large";

  if (pQueryInfo->interval.interval == 0) {
    return TSDB_CODE_SUCCESS;
  }

    bool initialWindows = TSWINDOW_IS_EQUAL(pQueryInfo->window, TSWINDOW_INITIALIZER);
    if (initialWindows) {
      return invalidOperationMsg(tscGetErrorMsgPayload(pCmd), msg3);
    }

    int64_t timeRange = ABS(pQueryInfo->window.skey - pQueryInfo->window.ekey);

    int64_t intervalRange = 0;
    if (pQueryInfo->interval.intervalUnit == 'n' || pQueryInfo->interval.intervalUnit == 'y') {
      int64_t f = 1;
      if (pQueryInfo->interval.intervalUnit == 'n') {
        f = 30L * MILLISECOND_PER_DAY;
      } else if (pQueryInfo->interval.intervalUnit == 'y') {
        f = 365L * MILLISECOND_PER_DAY;
      }

      intervalRange = pQueryInfo->interval.interval * f;
    } else {
      intervalRange = pQueryInfo->interval.interval;
    }
    // number of result is not greater than 10,000,000
    if ((timeRange == 0) || (timeRange / intervalRange) >= MAX_INTERVAL_TIME_WINDOW) {
      return invalidOperationMsg(tscGetErrorMsgPayload(pCmd), msg3);
    }

    return TSDB_CODE_SUCCESS;
}

// TODO normalize the function expression and compare it
int32_t tscGetExprFilters(SSqlCmd* pCmd, SQueryInfo* pQueryInfo, SArray* pSelectNodeList, tSqlExpr* pSqlExpr,
                          SExprInfo** pExpr) {
  *pExpr = NULL;

  size_t num = taosArrayGetSize(pSelectNodeList);
  for(int32_t i = 0; i < num; ++i) {
    tSqlExprItem* pItem = taosArrayGet(pSelectNodeList, i);
    if (tSqlExprCompare(pItem->pNode, pSqlExpr) == 0) { // exists, not added it,

      SColumnIndex index = COLUMN_INDEX_INITIALIZER;
      int32_t functionId = pSqlExpr->functionId;
      if (pSqlExpr->pParam == NULL) {
        index.columnIndex = 0;
        index.tableIndex = 0;
      } else {
        tSqlExprItem* pParamElem = taosArrayGet(pSqlExpr->pParam, 0);
        SStrToken* pToken = &pParamElem->pNode->colInfo;
        getColumnIndexByName(pCmd, pToken, pQueryInfo, &index);
      }

      size_t numOfNodeInSel = tscNumOfExprs(pQueryInfo);
      for(int32_t k = 0; k < numOfNodeInSel; ++k) {
        SExprInfo* pExpr1 = tscExprGet(pQueryInfo, k);

        if (pExpr1->base.functionId != functionId) {
          continue;
        }

        if (pExpr1->base.colInfo.colIndex != index.columnIndex) {
          continue;
        }

        ++pQueryInfo->havingFieldNum;
        *pExpr = pExpr1;
        break;
      }

      assert(*pExpr != NULL);
      return TSDB_CODE_SUCCESS;
    }
  }

  tSqlExprItem item = {.pNode = pSqlExpr, .aliasName = NULL, .distinct = false};

  int32_t outputIndex = (int32_t)tscNumOfExprs(pQueryInfo);

  // ADD TRUE FOR TEST
  if (addExprAndResultField(pCmd, pQueryInfo, outputIndex, &item, true) != TSDB_CODE_SUCCESS) {
    return TSDB_CODE_TSC_INVALID_OPERATION;
  }

  ++pQueryInfo->havingFieldNum;

  size_t n = tscNumOfExprs(pQueryInfo);
  *pExpr = tscExprGet(pQueryInfo, (int32_t)n - 1);

  SInternalField* pField = taosArrayGet(pQueryInfo->fieldsInfo.internalField, n - 1);
  pField->visible = false;

  return TSDB_CODE_SUCCESS;
}

static int32_t handleExprInHavingClause(SSqlCmd* pCmd, SQueryInfo* pQueryInfo, SArray* pSelectNodeList, tSqlExpr* pExpr, int32_t sqlOptr) {
  const char* msg1 = "non binary column not support like operator";
  const char* msg2 = "invalid operator for binary column in having clause";
  const char* msg3 = "invalid operator for bool column in having clause";

  SColumnFilterInfo* pColFilter = NULL;
  // TODO refactor: validate the expression
  /*
   * in case of TK_AND filter condition, we first find the corresponding column and build the query condition together
   * the already existed condition.
   */
  SExprInfo *expr = NULL;
  if (sqlOptr == TK_AND) {
    int32_t ret = tscGetExprFilters(pCmd, pQueryInfo, pSelectNodeList, pExpr->pLeft, &expr);
    if (ret) {
      return ret;
    }

    // this is a new filter condition on this column
    if (expr->base.flist.numOfFilters == 0) {
      pColFilter = addColumnFilterInfo(&expr->base.flist);
    } else {  // update the existed column filter information, find the filter info here
      pColFilter = &expr->base.flist.filterInfo[0];
    }

    if (pColFilter == NULL) {
      return TSDB_CODE_TSC_OUT_OF_MEMORY;
    }
  } else if (sqlOptr == TK_OR) {
    int32_t ret = tscGetExprFilters(pCmd, pQueryInfo, pSelectNodeList, pExpr->pLeft, &expr);
    if (ret) {
      return ret;
    }

    // TODO fixme: failed to invalid the filter expression: "col1 = 1 OR col2 = 2"
    // TODO refactor
    pColFilter = addColumnFilterInfo(&expr->base.flist);
    if (pColFilter == NULL) {
      return TSDB_CODE_TSC_OUT_OF_MEMORY;
    }
  } else {  // error;
    return TSDB_CODE_TSC_INVALID_OPERATION;
  }

  pColFilter->filterstr =
      ((expr->base.resType == TSDB_DATA_TYPE_BINARY || expr->base.resType == TSDB_DATA_TYPE_NCHAR) ? 1 : 0);

  if (pColFilter->filterstr) {
    if (pExpr->tokenId != TK_EQ
        && pExpr->tokenId != TK_NE
        && pExpr->tokenId != TK_ISNULL
        && pExpr->tokenId != TK_NOTNULL
        && pExpr->tokenId != TK_LIKE
        ) {
      return invalidOperationMsg(tscGetErrorMsgPayload(pCmd), msg2);
    }
  } else {
    if (pExpr->tokenId == TK_LIKE) {
      return invalidOperationMsg(tscGetErrorMsgPayload(pCmd), msg1);
    }

    if (expr->base.resType == TSDB_DATA_TYPE_BOOL) {
      if (pExpr->tokenId != TK_EQ && pExpr->tokenId != TK_NE) {
        return invalidOperationMsg(tscGetErrorMsgPayload(pCmd), msg3);
      }
    }
  }

  STableMetaInfo* pTableMetaInfo = tscGetMetaInfo(pQueryInfo, 0);
  STableMeta* pTableMeta = pTableMetaInfo->pTableMeta;

  int32_t ret = doExtractColumnFilterInfo(pCmd, pQueryInfo, pTableMeta->tableInfo.precision, pColFilter,
                                          expr->base.resType, pExpr);
  if (ret) {
    return ret;
  }

  return TSDB_CODE_SUCCESS;
}

int32_t getHavingExpr(SSqlCmd* pCmd, SQueryInfo* pQueryInfo, SArray* pSelectNodeList, tSqlExpr* pExpr, int32_t parentOptr) {
  if (pExpr == NULL) {
    return TSDB_CODE_SUCCESS;
  }

  const char* msg1 = "invalid having clause";

  tSqlExpr* pLeft = pExpr->pLeft;
  tSqlExpr* pRight = pExpr->pRight;

  if (pExpr->tokenId == TK_AND || pExpr->tokenId == TK_OR) {
    int32_t ret = getHavingExpr(pCmd, pQueryInfo, pSelectNodeList, pExpr->pLeft, pExpr->tokenId);
    if (ret != TSDB_CODE_SUCCESS) {
      return ret;
    }

    return getHavingExpr(pCmd, pQueryInfo, pSelectNodeList, pExpr->pRight, pExpr->tokenId);
  }

  if (pLeft == NULL || pRight == NULL) {
    return invalidOperationMsg(tscGetErrorMsgPayload(pCmd), msg1);
  }

  if (pLeft->type == pRight->type) {
    return invalidOperationMsg(tscGetErrorMsgPayload(pCmd), msg1);
  }

  exchangeExpr(pExpr);

  pLeft  = pExpr->pLeft;
  pRight = pExpr->pRight;
  if (pLeft->type != SQL_NODE_SQLFUNCTION) {
    return invalidOperationMsg(tscGetErrorMsgPayload(pCmd), msg1);
  }

  if (pRight->type != SQL_NODE_VALUE) {
    return invalidOperationMsg(tscGetErrorMsgPayload(pCmd), msg1);
  }

  if (pExpr->tokenId >= TK_BITAND) {
    return invalidOperationMsg(tscGetErrorMsgPayload(pCmd), msg1);
  }

  if (pLeft->pParam) {
    size_t size = taosArrayGetSize(pLeft->pParam);
    for (int32_t i = 0; i < size; i++) {
      tSqlExprItem* pParamItem = taosArrayGet(pLeft->pParam, i);

      tSqlExpr* pExpr1 = pParamItem->pNode;
      if (pExpr1->tokenId != TK_ALL &&
          pExpr1->tokenId != TK_ID &&
          pExpr1->tokenId != TK_STRING &&
          pExpr1->tokenId != TK_INTEGER &&
          pExpr1->tokenId != TK_FLOAT) {
        return invalidOperationMsg(tscGetErrorMsgPayload(pCmd), msg1);
      }

      if (pExpr1->tokenId == TK_ID && (pExpr1->colInfo.z == NULL && pExpr1->colInfo.n == 0)) {
        return invalidOperationMsg(tscGetErrorMsgPayload(pCmd), msg1);
      }

      if (pExpr1->tokenId == TK_ID) {
        SColumnIndex index = COLUMN_INDEX_INITIALIZER;
        if ((getColumnIndexByName(pCmd, &pExpr1->colInfo, pQueryInfo, &index) != TSDB_CODE_SUCCESS)) {
          return invalidOperationMsg(tscGetErrorMsgPayload(pCmd), msg1);
        }

        STableMetaInfo* pTableMetaInfo = tscGetMetaInfo(pQueryInfo, index.tableIndex);
        STableMeta* pTableMeta = pTableMetaInfo->pTableMeta;

        if (index.columnIndex <= 0 ||
            index.columnIndex >= tscGetNumOfColumns(pTableMeta)) {
          return invalidOperationMsg(tscGetErrorMsgPayload(pCmd), msg1);
        }
      }
    }
  }

  pLeft->functionId = isValidFunction(pLeft->operand.z, pLeft->operand.n);
  if (pLeft->functionId < 0) {
    return invalidOperationMsg(tscGetErrorMsgPayload(pCmd), msg1);
  }

  return handleExprInHavingClause(pCmd, pQueryInfo, pSelectNodeList, pExpr, parentOptr);
}

int32_t validateHavingClause(SQueryInfo* pQueryInfo, tSqlExpr* pExpr, SSqlCmd* pCmd, SArray* pSelectNodeList,
                             int32_t joinQuery, int32_t timeWindowQuery) {
  const char* msg1 = "having only works with group by";
  const char* msg2 = "functions or others can not be mixed up";
  const char* msg3 = "invalid expression in having clause";

  if (pExpr == NULL) {
    return TSDB_CODE_SUCCESS;
  }

  if (pQueryInfo->groupbyExpr.numOfGroupCols <= 0) {
    return invalidOperationMsg(tscGetErrorMsgPayload(pCmd), msg1);
  }

  if (pExpr->pLeft == NULL || pExpr->pRight == NULL) {
    return invalidOperationMsg(tscGetErrorMsgPayload(pCmd), msg3);
  }

  if (pQueryInfo->colList == NULL) {
    pQueryInfo->colList = taosArrayInit(4, POINTER_BYTES);
  }

  int32_t ret = 0;

  if ((ret = getHavingExpr(pCmd, pQueryInfo, pSelectNodeList, pExpr, TK_AND)) != TSDB_CODE_SUCCESS) {
    return ret;
  }

  //REDO function check
  if (!functionCompatibleCheck(pQueryInfo, joinQuery, timeWindowQuery)) {
    return invalidOperationMsg(tscGetErrorMsgPayload(pCmd), msg2);
  }

  return TSDB_CODE_SUCCESS;
}

static int32_t getTableNameFromSqlNode(SSqlNode* pSqlNode, SArray* tableNameList, char* msgBuf, SSqlObj* pSql) {
  const char* msg1 = "invalid table name";

  int32_t numOfTables = (int32_t) taosArrayGetSize(pSqlNode->from->list);
  assert(pSqlNode->from->type == SQL_NODE_FROM_TABLELIST);

  for(int32_t j = 0; j < numOfTables; ++j) {
    SRelElementPair* item = taosArrayGet(pSqlNode->from->list, j);

    SStrToken* t = &item->tableName;
    if (t->type == TK_INTEGER || t->type == TK_FLOAT) {
      return invalidOperationMsg(msgBuf, msg1);
    }

    tscDequoteAndTrimToken(t);
    if (tscValidateName(t) != TSDB_CODE_SUCCESS) {
      return invalidOperationMsg(msgBuf, msg1);
    }

    SName name = {0};
    int32_t code = tscSetTableFullName(&name, t, pSql);
    if (code != TSDB_CODE_SUCCESS) {
      return code;
    }

    taosArrayPush(tableNameList, &name);
  }

  return TSDB_CODE_SUCCESS;
}

static int32_t getTableNameFromSubquery(SSqlNode* pSqlNode, SArray* tableNameList, char* msgBuf, SSqlObj* pSql) {
  int32_t numOfSub = (int32_t) taosArrayGetSize(pSqlNode->from->list);

  for(int32_t j = 0; j < numOfSub; ++j) {
    SRelElementPair* sub = taosArrayGet(pSqlNode->from->list, j);

    int32_t num = (int32_t)taosArrayGetSize(sub->pSubquery);
    for (int32_t i = 0; i < num; ++i) {
      SSqlNode* p = taosArrayGetP(sub->pSubquery, i);
      if (p->from->type == SQL_NODE_FROM_TABLELIST) {
        int32_t code = getTableNameFromSqlNode(p, tableNameList, msgBuf, pSql);
        if (code != TSDB_CODE_SUCCESS) {
          return code;
        }
      } else {
        getTableNameFromSubquery(p, tableNameList, msgBuf, pSql);
      }
    }
  }

  return TSDB_CODE_SUCCESS;
}

void tscTableMetaCallBack(void *param, TAOS_RES *res, int code);
static void freeElem(void* p) {
  tfree(*(char**)p);
}

int32_t loadAllTableMeta(SSqlObj* pSql, struct SSqlInfo* pInfo) {
  SSqlCmd* pCmd = &pSql->cmd;

  // the table meta has already been loaded from local buffer or mnode already
  if (pCmd->pTableMetaMap != NULL) {
    return TSDB_CODE_SUCCESS;
  }

  int32_t code = TSDB_CODE_SUCCESS;

  SArray* tableNameList = NULL;
  SArray* pVgroupList   = NULL;
  SArray* plist         = NULL;
  STableMeta* pTableMeta = NULL;

  pCmd->pTableMetaMap = taosHashInit(4, taosGetDefaultHashFunction(TSDB_DATA_TYPE_BINARY), false, HASH_NO_LOCK);

  tableNameList = taosArrayInit(4, sizeof(SName));
  size_t size = taosArrayGetSize(pInfo->list);
  for (int32_t i = 0; i < size; ++i) {
    SSqlNode* pSqlNode = taosArrayGetP(pInfo->list, i);
    if (pSqlNode->from == NULL) {
      goto _end;
    }

    // load the table meta in the from clause
    if (pSqlNode->from->type == SQL_NODE_FROM_TABLELIST) {
      code = getTableNameFromSqlNode(pSqlNode, tableNameList, tscGetErrorMsgPayload(pCmd), pSql);
      if (code != TSDB_CODE_SUCCESS) {
        goto _end;
      }
    } else {
      code = getTableNameFromSubquery(pSqlNode, tableNameList, tscGetErrorMsgPayload(pCmd), pSql);
      if (code != TSDB_CODE_SUCCESS) {
        goto _end;
      }
    }
  }

  uint32_t maxSize = tscGetTableMetaMaxSize();
  char     name[TSDB_TABLE_FNAME_LEN] = {0};

  char buf[80 * 1024] = {0};
  assert(maxSize < 80 * 1024);
  pTableMeta = calloc(1, maxSize);

  plist = taosArrayInit(4, POINTER_BYTES);
  pVgroupList = taosArrayInit(4, POINTER_BYTES);

  size_t numOfTables = taosArrayGetSize(tableNameList);
  for (int32_t i = 0; i < numOfTables; ++i) {
    SName* pname = taosArrayGet(tableNameList, i);
    tNameExtractFullName(pname, name);

    size_t len = strlen(name);
    memset(pTableMeta, 0, maxSize);
    taosHashGetClone(tscTableMetaInfo, name, len, NULL, pTableMeta, -1);

    if (pTableMeta->id.uid > 0) {
      if (pTableMeta->tableType == TSDB_CHILD_TABLE) {
        code = tscCreateTableMetaFromSTableMeta(pTableMeta, name, buf);

        // create the child table meta from super table failed, try load it from mnode
        if (code != TSDB_CODE_SUCCESS) {
          char* t = strdup(name);
          taosArrayPush(plist, &t);
          continue;
        }
      } else if (pTableMeta->tableType == TSDB_SUPER_TABLE) {
        // the vgroup list of a super table is not kept in local buffer, so here need retrieve it
        // from the mnode each time
        char* t = strdup(name);
        taosArrayPush(pVgroupList, &t);
      }

      STableMeta* pMeta = tscTableMetaDup(pTableMeta);
      STableMetaVgroupInfo p = { .pTableMeta = pMeta };

      const char* px = tNameGetTableName(pname);
      taosHashPut(pCmd->pTableMetaMap, px, strlen(px), &p, sizeof(STableMetaVgroupInfo));
    } else {  // add to the retrieve table meta array list.
      char* t = strdup(name);
      taosArrayPush(plist, &t);
    }
  }

  // load the table meta for a given table name list
  if (taosArrayGetSize(plist) > 0 || taosArrayGetSize(pVgroupList) > 0) {
    code = getMultiTableMetaFromMnode(pSql, plist, pVgroupList, tscTableMetaCallBack);
  }

_end:
  if (plist != NULL) {
    taosArrayDestroyEx(plist, freeElem);
  }

  if (pVgroupList != NULL) {
    taosArrayDestroyEx(pVgroupList, freeElem);
  }

  if (tableNameList != NULL) {
    taosArrayDestroy(tableNameList);
  }

  tfree(pTableMeta);

  return code;
}

static int32_t doLoadAllTableMeta(SSqlObj* pSql, SQueryInfo* pQueryInfo, SSqlNode* pSqlNode, int32_t numOfTables) {
  const char* msg1 = "invalid table name";
  const char* msg2 = "invalid table alias name";
  const char* msg3 = "alias name too long";
  const char* msg4 = "self join not allowed";

  int32_t code = TSDB_CODE_SUCCESS;
  SSqlCmd* pCmd = &pSql->cmd;

  if (numOfTables > taosHashGetSize(pCmd->pTableMetaMap)) {
    return invalidOperationMsg(tscGetErrorMsgPayload(pCmd), msg4);
  }

  for (int32_t i = 0; i < numOfTables; ++i) {
    if (pQueryInfo->numOfTables <= i) {  // more than one table
      tscAddEmptyMetaInfo(pQueryInfo);
    }

    SRelElementPair *item = taosArrayGet(pSqlNode->from->list, i);
    SStrToken       *oriName = &item->tableName;

    if (oriName->type == TK_INTEGER || oriName->type == TK_FLOAT) {
      return invalidOperationMsg(tscGetErrorMsgPayload(pCmd), msg1);
    }

    tscDequoteAndTrimToken(oriName);
    if (tscValidateName(oriName) != TSDB_CODE_SUCCESS) {
      return invalidOperationMsg(tscGetErrorMsgPayload(pCmd), msg1);
    }

    STableMetaInfo* pTableMetaInfo = tscGetMetaInfo(pQueryInfo, i);
    code = tscSetTableFullName(&pTableMetaInfo->name, oriName, pSql);
    if (code != TSDB_CODE_SUCCESS) {
      return code;
    }

    SStrToken* aliasName = &item->aliasName;
    if (TPARSER_HAS_TOKEN(*aliasName)) {
      if (aliasName->type == TK_INTEGER || aliasName->type == TK_FLOAT) {
        return invalidOperationMsg(tscGetErrorMsgPayload(pCmd), msg2);
      }

      tscDequoteAndTrimToken(aliasName);
      if (tscValidateName(aliasName) != TSDB_CODE_SUCCESS || aliasName->n >= TSDB_TABLE_NAME_LEN) {
        return invalidOperationMsg(tscGetErrorMsgPayload(pCmd), msg3);
      }

      strncpy(pTableMetaInfo->aliasName, aliasName->z, aliasName->n);
    } else {
      strncpy(pTableMetaInfo->aliasName, tNameGetTableName(&pTableMetaInfo->name), tListLen(pTableMetaInfo->aliasName));
    }

    const char* name = tNameGetTableName(&pTableMetaInfo->name);
    STableMetaVgroupInfo* p = taosHashGet(pCmd->pTableMetaMap, name, strlen(name));

    pTableMetaInfo->pTableMeta = tscTableMetaDup(p->pTableMeta);
    assert(pTableMetaInfo->pTableMeta != NULL);

    if (p->pVgroupInfo != NULL) {
      pTableMetaInfo->vgroupList = tscVgroupsInfoDup(p->pVgroupInfo);
    }

    if (code != TSDB_CODE_SUCCESS) {
      return code;
    }
  }

  return TSDB_CODE_SUCCESS;
}

static STableMeta* extractTempTableMetaFromSubquery(SQueryInfo* pUpstream) {
  int32_t numOfColumns = pUpstream->fieldsInfo.numOfOutput;

  STableMeta* meta = calloc(1, sizeof(STableMeta) + sizeof(SSchema) * numOfColumns);
  meta->tableType = TSDB_TEMP_TABLE;

  STableComInfo *info = &meta->tableInfo;
  info->numOfColumns = numOfColumns;
  info->numOfTags = 0;

  int32_t n = 0;
  for(int32_t i = 0; i < numOfColumns; ++i) {
    SInternalField* pField = tscFieldInfoGetInternalField(&pUpstream->fieldsInfo, i);
    if (pField->visible) {
      meta->schema[n].bytes = pField->field.bytes;
      meta->schema[n].type  = pField->field.type;
      meta->schema[n].colId = pField->pExpr->base.resColId;
      tstrncpy(meta->schema[n].name, pField->pExpr->base.aliasName, TSDB_COL_NAME_LEN);
      n += 1;
    }
  }

  return meta;
}

static int32_t doValidateSubquery(SSqlNode* pSqlNode, int32_t index, SSqlObj* pSql, SQueryInfo* pQueryInfo, char* msgBuf) {
  SRelElementPair* subInfo = taosArrayGet(pSqlNode->from->list, index);

  // union all is not support currently
  SSqlNode* p = taosArrayGetP(subInfo->pSubquery, 0);

  SQueryInfo* pSub = calloc(1, sizeof(SQueryInfo));
  tscInitQueryInfo(pSub);

  int32_t code = validateSqlNode(pSql, p, pSub);
  assert(code != TSDB_CODE_TSC_ACTION_IN_PROGRESS);
  if (code != TSDB_CODE_SUCCESS) {
    return code;
  }

  pSub->pDownstream = pQueryInfo;

  // create dummy table meta info
  STableMetaInfo* pTableMetaInfo1 = calloc(1, sizeof(STableMetaInfo));
  pTableMetaInfo1->pTableMeta = extractTempTableMetaFromSubquery(pSub);

  if (subInfo->aliasName.n > 0) {
    if (subInfo->aliasName.n >= TSDB_TABLE_FNAME_LEN) {
      return invalidOperationMsg(msgBuf, "subquery alias name too long");
    }

    strncpy(pTableMetaInfo1->aliasName, subInfo->aliasName.z, subInfo->aliasName.n);
  }

  taosArrayPush(pQueryInfo->pUpstream, &pSub);

  // NOTE: order mix up in subquery not support yet.
  pQueryInfo->order = pSub->order;

  STableMetaInfo** tmp = realloc(pQueryInfo->pTableMetaInfo, (pQueryInfo->numOfTables + 1) * POINTER_BYTES);
  if (tmp == NULL) {
    return TSDB_CODE_TSC_OUT_OF_MEMORY;
  }

  pQueryInfo->pTableMetaInfo = tmp;

  pQueryInfo->pTableMetaInfo[pQueryInfo->numOfTables] = pTableMetaInfo1;
  pQueryInfo->numOfTables += 1;

  // all columns are added into the table column list
  STableMeta* pMeta = pTableMetaInfo1->pTableMeta;
  int32_t startOffset = (int32_t) taosArrayGetSize(pQueryInfo->colList);

  for(int32_t i = 0; i < pMeta->tableInfo.numOfColumns; ++i) {
    tscColumnListInsert(pQueryInfo->colList, i + startOffset, pMeta->id.uid, &pMeta->schema[i]);
  }

  return TSDB_CODE_SUCCESS;
}

int32_t validateSqlNode(SSqlObj* pSql, SSqlNode* pSqlNode, SQueryInfo* pQueryInfo) {
  assert(pSqlNode != NULL && (pSqlNode->from == NULL || taosArrayGetSize(pSqlNode->from->list) > 0));

  const char* msg1 = "point interpolation query needs timestamp";
  const char* msg2 = "too many tables in from clause";
  const char* msg3 = "start(end) time of query range required or time range too large";
  const char* msg4 = "interval query not supported, since the result of sub query not include valid timestamp column";
  const char* msg5 = "only tag query not compatible with normal column filter";
  const char* msg6 = "not support stddev/percentile in outer query yet";
  const char* msg7 = "drivative requires timestamp column exists in subquery";

  int32_t code = TSDB_CODE_SUCCESS;

  SSqlCmd* pCmd = &pSql->cmd;

  STableMetaInfo  *pTableMetaInfo = tscGetMetaInfo(pQueryInfo, 0);
  if (pTableMetaInfo == NULL) {
    pTableMetaInfo = tscAddEmptyMetaInfo(pQueryInfo);
  }

  /*
   * handle the sql expression without from subclause
   * select server_status();
   * select server_version();
   * select client_version();
   * select current_database();
   */
  if (pSqlNode->from == NULL) {
    assert(pSqlNode->fillType == NULL && pSqlNode->pGroupby == NULL && pSqlNode->pWhere == NULL &&
           pSqlNode->pSortOrder == NULL);
    return doLocalQueryProcess(pCmd, pQueryInfo, pSqlNode);
  }

  if (pSqlNode->from->type == SQL_NODE_FROM_SUBQUERY) {
    clearAllTableMetaInfo(pQueryInfo, false);
    pQueryInfo->numOfTables = 0;

    // parse the subquery in the first place
    int32_t numOfSub = (int32_t) taosArrayGetSize(pSqlNode->from->list);
    for(int32_t i = 0; i < numOfSub; ++i) {
      code = doValidateSubquery(pSqlNode, i, pSql, pQueryInfo, tscGetErrorMsgPayload(pCmd));
      if (code != TSDB_CODE_SUCCESS) {
        return code;
      }
    }

    if (validateSelectNodeList(pCmd, pQueryInfo, pSqlNode->pSelNodeList, false, false, false) != TSDB_CODE_SUCCESS) {
      return TSDB_CODE_TSC_INVALID_OPERATION;
    }

    // todo NOT support yet
    for(int32_t i = 0; i < tscNumOfExprs(pQueryInfo); ++i) {
      SExprInfo* pExpr = tscExprGet(pQueryInfo, i);
      int32_t f = pExpr->base.functionId;
      if (f == TSDB_FUNC_STDDEV || f == TSDB_FUNC_PERCT) {
        return invalidOperationMsg(tscGetErrorMsgPayload(pCmd), msg6);
      }
    }

    // todo derivative function requires ts column exists in subquery
    STableMeta* pTableMeta = tscGetMetaInfo(pQueryInfo, 0)->pTableMeta;
    SSchema* pSchema = tscGetTableColumnSchema(pTableMeta, 0);

    if (tscNumOfExprs(pQueryInfo) > 1) {
      SExprInfo* pExpr = tscExprGet(pQueryInfo, 1);
      if (pExpr->base.functionId == TSDB_FUNC_DERIVATIVE && pSchema->type != TSDB_DATA_TYPE_TIMESTAMP) {
        return invalidOperationMsg(tscGetErrorMsgPayload(pCmd), msg7);
      }
    }

    // validate the query filter condition info
    if (pSqlNode->pWhere != NULL) {
      if (validateWhereNode(pQueryInfo, &pSqlNode->pWhere, pSql) != TSDB_CODE_SUCCESS) {
        return TSDB_CODE_TSC_INVALID_OPERATION;
      }

      if (pTableMeta->tableInfo.precision == TSDB_TIME_PRECISION_MILLI) {
        pQueryInfo->window.skey = pQueryInfo->window.skey / 1000;
        pQueryInfo->window.ekey = pQueryInfo->window.ekey / 1000;
      }
    }

    // validate the interval info
    if (validateIntervalNode(pSql, pQueryInfo, pSqlNode) != TSDB_CODE_SUCCESS) {
      return TSDB_CODE_TSC_INVALID_OPERATION;
    } else {
      if (isTimeWindowQuery(pQueryInfo) || pQueryInfo->sessionWindow.gap > 0) {
        // check if the first column of the nest query result is timestamp column
        SColumn* pCol = taosArrayGetP(pQueryInfo->colList, 0);
        if (pCol->info.type != TSDB_DATA_TYPE_TIMESTAMP) {
          return invalidOperationMsg(tscGetErrorMsgPayload(pCmd), msg4);
        }

        if (validateFunctionsInIntervalOrGroupbyQuery(pCmd, pQueryInfo) != TSDB_CODE_SUCCESS) {
          return TSDB_CODE_TSC_INVALID_OPERATION;
        }
      }
    }

    // set order by info
    if (validateOrderbyNode(pCmd, pQueryInfo, pSqlNode, tscGetTableSchema(pTableMeta)) != TSDB_CODE_SUCCESS) {
      return TSDB_CODE_TSC_INVALID_OPERATION;
    }

    if ((code = doFunctionsCompatibleCheck(pCmd, pQueryInfo, tscGetErrorMsgPayload(pCmd))) != TSDB_CODE_SUCCESS) {
      return code;
    }
  } else {
    pQueryInfo->command = TSDB_SQL_SELECT;

    size_t numOfTables = taosArrayGetSize(pSqlNode->from->list);
    if (numOfTables > TSDB_MAX_JOIN_TABLE_NUM) {
      return invalidOperationMsg(tscGetErrorMsgPayload(pCmd), msg2);
    }

    // set all query tables, which are maybe more than one.
    code = doLoadAllTableMeta(pSql, pQueryInfo, pSqlNode, (int32_t) numOfTables);
    if (code != TSDB_CODE_SUCCESS) {
      return code;
    }

    bool isSTable = UTIL_TABLE_IS_SUPER_TABLE(pTableMetaInfo);

    int32_t type = isSTable? TSDB_QUERY_TYPE_STABLE_QUERY:TSDB_QUERY_TYPE_TABLE_QUERY;
    TSDB_QUERY_SET_TYPE(pQueryInfo->type, type);

    // parse the group by clause in the first place
    if (validateGroupbyNode(pQueryInfo, pSqlNode->pGroupby, pCmd) != TSDB_CODE_SUCCESS) {
      return TSDB_CODE_TSC_INVALID_OPERATION;
    }

    // set where info
    if (pSqlNode->pWhere != NULL) {
      if (validateWhereNode(pQueryInfo, &pSqlNode->pWhere, pSql) != TSDB_CODE_SUCCESS) {
        return TSDB_CODE_TSC_INVALID_OPERATION;
      }

      pSqlNode->pWhere = NULL;
    } else {
      if (taosArrayGetSize(pSqlNode->from->list) > 1) { // Cross join not allowed yet
        return invalidOperationMsg(tscGetErrorMsgPayload(pCmd), "cross join not supported yet");
      }
    }

    int32_t joinQuery = (pSqlNode->from != NULL && taosArrayGetSize(pSqlNode->from->list) > 1);
    int32_t timeWindowQuery =
        (TPARSER_HAS_TOKEN(pSqlNode->interval.interval) || TPARSER_HAS_TOKEN(pSqlNode->sessionVal.gap));

    if (validateSelectNodeList(pCmd, pQueryInfo, pSqlNode->pSelNodeList, isSTable, joinQuery, timeWindowQuery) !=
        TSDB_CODE_SUCCESS) {
      return TSDB_CODE_TSC_INVALID_OPERATION;
    }
    // parse the window_state
    if (validateStateWindowNode(pCmd, pQueryInfo, pSqlNode, isSTable) != TSDB_CODE_SUCCESS) {
      return TSDB_CODE_TSC_INVALID_OPERATION;
    }
    // set order by info
    if (validateOrderbyNode(pCmd, pQueryInfo, pSqlNode, tscGetTableSchema(pTableMetaInfo->pTableMeta)) !=
        TSDB_CODE_SUCCESS) {
      return TSDB_CODE_TSC_INVALID_OPERATION;
    }

    // set interval value
    if (validateIntervalNode(pSql, pQueryInfo, pSqlNode) != TSDB_CODE_SUCCESS) {
      return TSDB_CODE_TSC_INVALID_OPERATION;
    }

    if (tscQueryTags(pQueryInfo)) {
      SExprInfo* pExpr1 = tscExprGet(pQueryInfo, 0);

      if (pExpr1->base.functionId != TSDB_FUNC_TID_TAG) {
        int32_t numOfCols = (int32_t)taosArrayGetSize(pQueryInfo->colList);
        for (int32_t i = 0; i < numOfCols; ++i) {
          SColumn* pCols = taosArrayGetP(pQueryInfo->colList, i);
          if (pCols->info.flist.numOfFilters > 0) {
            return invalidOperationMsg(tscGetErrorMsgPayload(pCmd), msg5);
          }
        }
      }
    }

    // parse the having clause in the first place
    if (validateHavingClause(pQueryInfo, pSqlNode->pHaving, pCmd, pSqlNode->pSelNodeList, joinQuery, timeWindowQuery) !=
        TSDB_CODE_SUCCESS) {
      return TSDB_CODE_TSC_INVALID_OPERATION;
    }

    /*
     * transfer sql functions that need secondary merge into another format
     * in dealing with super table queries such as: count/first/last
     */
    if (validateSessionNode(pCmd, pQueryInfo, pSqlNode) != TSDB_CODE_SUCCESS) {
      return TSDB_CODE_TSC_INVALID_OPERATION;
    }

    if ((isTimeWindowQuery(pQueryInfo) || pQueryInfo->sessionWindow.gap > 0) &&
        (validateFunctionsInIntervalOrGroupbyQuery(pCmd, pQueryInfo) != TSDB_CODE_SUCCESS)) {
      return TSDB_CODE_TSC_INVALID_OPERATION;
    }

    if (isSTable) {
      tscTansformFuncForSTableQuery(pQueryInfo);
      if (hasUnsupportFunctionsForSTableQuery(pCmd, pQueryInfo)) {
        return TSDB_CODE_TSC_INVALID_OPERATION;
      }
    }

    // no result due to invalid query time range
    if (pQueryInfo->window.skey > pQueryInfo->window.ekey) {
      pQueryInfo->command = TSDB_SQL_RETRIEVE_EMPTY_RESULT;
      return TSDB_CODE_SUCCESS;
    }

    if (!hasTimestampForPointInterpQuery(pQueryInfo)) {
      return invalidOperationMsg(tscGetErrorMsgPayload(pCmd), msg1);
    }

    // in case of join query, time range is required.
    if (QUERY_IS_JOIN_QUERY(pQueryInfo->type)) {
      int64_t timeRange = ABS(pQueryInfo->window.skey - pQueryInfo->window.ekey);
      if (timeRange == 0 && pQueryInfo->window.skey == 0) {
        return invalidOperationMsg(tscGetErrorMsgPayload(pCmd), msg3);
      }
    }

    if ((code = validateLimitNode(pCmd, pQueryInfo, pSqlNode, pSql)) != TSDB_CODE_SUCCESS) {
      return code;
    }

    if ((code = doFunctionsCompatibleCheck(pCmd, pQueryInfo,tscGetErrorMsgPayload(pCmd))) != TSDB_CODE_SUCCESS) {
      return code;
    }

    updateLastScanOrderIfNeeded(pQueryInfo);
    tscFieldInfoUpdateOffset(pQueryInfo);

    if ((code = validateFillNode(pCmd, pQueryInfo, pSqlNode)) != TSDB_CODE_SUCCESS) {
      return code;
    }
  }

  { // set the query info
    pQueryInfo->projectionQuery   = tscIsProjectionQuery(pQueryInfo);
    pQueryInfo->hasFilter         = tscHasColumnFilter(pQueryInfo);
    pQueryInfo->simpleAgg         = isSimpleAggregateRv(pQueryInfo);
    pQueryInfo->onlyTagQuery      = onlyTagPrjFunction(pQueryInfo);
    pQueryInfo->groupbyColumn     = tscGroupbyColumn(pQueryInfo);

    pQueryInfo->arithmeticOnAgg   = tsIsArithmeticQueryOnAggResult(pQueryInfo);
    pQueryInfo->orderProjectQuery = tscOrderedProjectionQueryOnSTable(pQueryInfo, 0);

    SExprInfo** p = NULL;
    int32_t numOfExpr = 0;
    pTableMetaInfo = tscGetMetaInfo(pQueryInfo, 0);
    code = createProjectionExpr(pQueryInfo, pTableMetaInfo, &p, &numOfExpr);
    if (pQueryInfo->exprList1 == NULL) {
      pQueryInfo->exprList1 = taosArrayInit(4, POINTER_BYTES);
    }

    taosArrayAddBatch(pQueryInfo->exprList1, (void*) p, numOfExpr);
  }

#if 0
  SQueryNode* p = qCreateQueryPlan(pQueryInfo);
  char* s = queryPlanToString(p);
  tfree(s);

  qDestroyQueryPlan(p);
#endif

  return TSDB_CODE_SUCCESS;  // Does not build query message here
}

int32_t exprTreeFromSqlExpr(SSqlCmd* pCmd, tExprNode **pExpr, const tSqlExpr* pSqlExpr, SQueryInfo* pQueryInfo, SArray* pCols, uint64_t *uid) {
  tExprNode* pLeft = NULL;
  tExprNode* pRight= NULL;
  
  if (pSqlExpr->pLeft != NULL) {
    int32_t ret = exprTreeFromSqlExpr(pCmd, &pLeft, pSqlExpr->pLeft, pQueryInfo, pCols, uid);
    if (ret != TSDB_CODE_SUCCESS) {
      return ret;
    }
  }
  
  if (pSqlExpr->pRight != NULL) {
    int32_t ret = exprTreeFromSqlExpr(pCmd, &pRight, pSqlExpr->pRight, pQueryInfo, pCols, uid);
    if (ret != TSDB_CODE_SUCCESS) {
      tExprTreeDestroy(pLeft, NULL);
      return ret;
    }
  }

  if (pSqlExpr->pLeft == NULL && pSqlExpr->pRight == NULL && pSqlExpr->tokenId == 0) {
    *pExpr = calloc(1, sizeof(tExprNode));
    return TSDB_CODE_SUCCESS;
  }
  
  if (pSqlExpr->pLeft == NULL) {  // it is the leaf node
    assert(pSqlExpr->pRight == NULL);

    if (pSqlExpr->type == SQL_NODE_VALUE) {
      *pExpr = calloc(1, sizeof(tExprNode));
      (*pExpr)->nodeType = TSQL_NODE_VALUE;
      (*pExpr)->pVal = calloc(1, sizeof(tVariant));
      
      tVariantAssign((*pExpr)->pVal, &pSqlExpr->value);
      return TSDB_CODE_SUCCESS;
    } else if (pSqlExpr->type == SQL_NODE_SQLFUNCTION) {
      // arithmetic expression on the results of aggregation functions
      *pExpr = calloc(1, sizeof(tExprNode));
      (*pExpr)->nodeType = TSQL_NODE_COL;
      (*pExpr)->pSchema = calloc(1, sizeof(SSchema));
      strncpy((*pExpr)->pSchema->name, pSqlExpr->token.z, pSqlExpr->token.n);
      
      // set the input column data byte and type.
      size_t size = taosArrayGetSize(pQueryInfo->exprList);
      
      for (int32_t i = 0; i < size; ++i) {
        SExprInfo* p1 = taosArrayGetP(pQueryInfo->exprList, i);
        
        if (strcmp((*pExpr)->pSchema->name, p1->base.aliasName) == 0) {
          (*pExpr)->pSchema->type  = (uint8_t)p1->base.resType;
          (*pExpr)->pSchema->bytes = p1->base.resBytes;
          (*pExpr)->pSchema->colId = p1->base.resColId;

          if (uid != NULL) {
            *uid = p1->base.uid;
          }

          break;
        }
      }
    } else if (pSqlExpr->type == SQL_NODE_TABLE_COLUMN) { // column name, normal column arithmetic expression
      SColumnIndex index = COLUMN_INDEX_INITIALIZER;
      int32_t ret = getColumnIndexByName(pCmd, &pSqlExpr->colInfo, pQueryInfo, &index);
      if (ret != TSDB_CODE_SUCCESS) {
        return ret;
      }

      STableMeta* pTableMeta = tscGetMetaInfo(pQueryInfo, 0)->pTableMeta;
      int32_t numOfColumns = tscGetNumOfColumns(pTableMeta);

      *pExpr = calloc(1, sizeof(tExprNode));
      (*pExpr)->nodeType = TSQL_NODE_COL;
      (*pExpr)->pSchema = calloc(1, sizeof(SSchema));

      SSchema* pSchema = tscGetTableColumnSchema(pTableMeta, index.columnIndex);
      *(*pExpr)->pSchema = *pSchema;
  
      if (pCols != NULL) {  // record the involved columns
        SColIndex colIndex = {0};
        tstrncpy(colIndex.name, pSchema->name, sizeof(colIndex.name));
        colIndex.colId = pSchema->colId;
        colIndex.colIndex = index.columnIndex;
        colIndex.flag = (index.columnIndex >= numOfColumns)? 1:0;

        taosArrayPush(pCols, &colIndex);
      }
      
      return TSDB_CODE_SUCCESS;
    } else if (pSqlExpr->tokenId == TK_SET) {
      int32_t colType = -1;
      STableMeta* pTableMeta = tscGetMetaInfo(pQueryInfo, 0)->pTableMeta;
      if (pCols != NULL) {
        SColIndex* idx = taosArrayGet(pCols, 0);
        SSchema* pSchema = tscGetTableColumnSchema(pTableMeta, idx->colIndex);
        if (pSchema != NULL) {
          colType = pSchema->type;
        }
      }

      tVariant *pVal;
      if (colType >= TSDB_DATA_TYPE_TINYINT && colType <= TSDB_DATA_TYPE_BIGINT) {
        colType = TSDB_DATA_TYPE_BIGINT;
      } else if (colType == TSDB_DATA_TYPE_FLOAT || colType == TSDB_DATA_TYPE_DOUBLE) {
        colType = TSDB_DATA_TYPE_DOUBLE;
      }
      if (serializeExprListToVariant(pSqlExpr->pParam, &pVal, colType) == false) {
        return invalidOperationMsg(tscGetErrorMsgPayload(pCmd), "not support filter expression");
      }
      *pExpr = calloc(1, sizeof(tExprNode));
      (*pExpr)->nodeType = TSQL_NODE_VALUE;
      (*pExpr)->pVal = pVal;
    } else {
      return invalidOperationMsg(tscGetErrorMsgPayload(pCmd), "not support filter expression");
    }
    
  } else {
    *pExpr = (tExprNode *)calloc(1, sizeof(tExprNode));
    (*pExpr)->nodeType = TSQL_NODE_EXPR;
    
    (*pExpr)->_node.hasPK = false;
    (*pExpr)->_node.pLeft = pLeft;
    (*pExpr)->_node.pRight = pRight;
    
    SStrToken t = {.type = pSqlExpr->tokenId};
    (*pExpr)->_node.optr = convertOptr(&t);
    
    assert((*pExpr)->_node.optr != 0);

    // check for dividing by 0
    if ((*pExpr)->_node.optr == TSDB_BINARY_OP_DIVIDE) {
      if (pRight->nodeType == TSQL_NODE_VALUE) {
        if (pRight->pVal->nType == TSDB_DATA_TYPE_INT && pRight->pVal->i64 == 0) {
          return TSDB_CODE_TSC_INVALID_OPERATION;
        } else if (pRight->pVal->nType == TSDB_DATA_TYPE_FLOAT && pRight->pVal->dKey == 0) {
          return TSDB_CODE_TSC_INVALID_OPERATION;
        }
      }
    }

    // NOTE: binary|nchar data allows the >|< type filter
    if ((*pExpr)->_node.optr != TSDB_RELATION_EQUAL && (*pExpr)->_node.optr != TSDB_RELATION_NOT_EQUAL) {
      if (pRight != NULL && pRight->nodeType == TSQL_NODE_VALUE) {
        if (pRight->pVal->nType == TSDB_DATA_TYPE_BOOL) {
          return TSDB_CODE_TSC_INVALID_OPERATION;
        }
      }
    }
  }
  
  return TSDB_CODE_SUCCESS;
}

bool hasNormalColumnFilter(SQueryInfo* pQueryInfo) {
  size_t numOfCols = taosArrayGetSize(pQueryInfo->colList);
  for (int32_t i = 0; i < numOfCols; ++i) {
    SColumn* pCol = taosArrayGetP(pQueryInfo->colList, i);
    if (pCol->info.flist.numOfFilters > 0) {
      return true;
    }
  }

  return false;
}<|MERGE_RESOLUTION|>--- conflicted
+++ resolved
@@ -183,7 +183,6 @@
       break;
     }
 
-<<<<<<< HEAD
     uint32_t tType = pSub->token.type;
     toTSDBType(pSub->token.type);  
 
@@ -191,13 +190,6 @@
     tVariantCreate(&var, &pSub->token); 
     pSub->token.type = tType;
     if (type == TSDB_DATA_TYPE_BOOL || type == TSDB_DATA_TYPE_TINYINT || type == TSDB_DATA_TYPE_SMALLINT 
-=======
-    toTSDBType(pSub->token.type);
-
-    tVariant var;
-    tVariantCreate(&var, &pSub->token);
-    if (type == TSDB_DATA_TYPE_BOOL || type == TSDB_DATA_TYPE_TINYINT || type == TSDB_DATA_TYPE_SMALLINT
->>>>>>> b364ae65
          || type == TSDB_DATA_TYPE_BIGINT || type == TSDB_DATA_TYPE_INT) {
       tbufWriteInt64(&bw, var.i64);
     } else if (type == TSDB_DATA_TYPE_DOUBLE || type == TSDB_DATA_TYPE_FLOAT) {
