--- conflicted
+++ resolved
@@ -457,10 +457,7 @@
       if (validateColumnName(createInfo->name.z) != TSDB_CODE_SUCCESS) {
         return  invalidOperationMsg(tscGetErrorMsgPayload(pCmd), msg1);
       }
-<<<<<<< HEAD
-=======
-
->>>>>>> 18bc5a0a
+
       strdequote(createInfo->name.z);
 
       if (strlen(createInfo->name.z) >= TSDB_FUNC_NAME_LEN) {
@@ -1624,10 +1621,6 @@
 
   for (int32_t i = 0; i < numOfTags + numOfCols; ++i) {
     if (strncasecmp(pTagField->name, pSchema[i].name, sizeof(pTagField->name) - 1) == 0) {
-<<<<<<< HEAD
-      //return tscErrorMsgWithCode(TSDB_CODE_TSC_DUP_COL_NAMES, tscGetErrorMsgPayload(pCmd), pTagField->name, NULL);
-=======
->>>>>>> 18bc5a0a
       return invalidOperationMsg(tscGetErrorMsgPayload(pCmd), "duplicated column names");
     }
   }
@@ -8604,15 +8597,9 @@
 
     size_t len = strlen(name);
       
-<<<<<<< HEAD
-    if (NULL == taosHashGetCloneExt(tscTableMetaMap, name, len, NULL,  (void **)&pTableMeta, &tableMetaCapacity)) {
-      // not found
-      tfree(pTableMeta);
-=======
     if (NULL == taosHashGetCloneExt(tscTableMetaMap, name, len, NULL,  (void **)&pTableMeta, &tableMetaCapacity)){
       tfree(pTableMeta);
       tableMetaCapacity = 0;
->>>>>>> 18bc5a0a
     }
 
     if (pTableMeta && pTableMeta->id.uid > 0) {
@@ -8802,11 +8789,7 @@
         SVgroupMsg *pVgroup = &pTableMetaInfo->vgroupList->vgroups[j];
 
         pVgroup->numOfEps = existVgroupInfo.numOfEps;
-<<<<<<< HEAD
         pVgroup->vgId = existVgroupInfo.vgId;
-=======
-        pVgroup->vgId     = existVgroupInfo.vgId;
->>>>>>> 18bc5a0a
         memcpy(&pVgroup->epAddr, &existVgroupInfo.ep, sizeof(pVgroup->epAddr));
       }
     }
@@ -9384,11 +9367,6 @@
 
         if (colSize > 0) {
           SColIndex* idx = taosArrayGet(pCols, colSize - 1);
-<<<<<<< HEAD
-          SSchema* pSchema = tscGetTableColumnSchema(pTableMeta, idx->colIndex);
-          if (pSchema != NULL) {
-            colType = pSchema->type;
-=======
           if (idx->colIndex == TSDB_TBNAME_COLUMN_INDEX) {
             colType = TSDB_DATA_TYPE_BINARY;
           } else {
@@ -9396,7 +9374,6 @@
             if (pSchema != NULL) {
               colType = pSchema->type;
             }
->>>>>>> 18bc5a0a
           }
         }
       }
