/*
 * Copyright (c) 2019 TAOS Data, Inc. <jhtao@taosdata.com>
 *
 * This program is free software: you can use, redistribute, and/or modify
 * it under the terms of the GNU Affero General Public License, version 3
 * or later ("AGPL"), as published by the Free Software Foundation.
 *
 * This program is distributed in the hope that it will be useful, but WITHOUT
 * ANY WARRANTY; without even the implied warranty of MERCHANTABILITY or
 * FITNESS FOR A PARTICULAR PURPOSE.
 *
 * You should have received a copy of the GNU Affero General Public License
 * along with this program. If not, see <http://www.gnu.org/licenses/>.
 */

#ifndef __APPLE__
#define _BSD_SOURCE
#define _XOPEN_SOURCE 500
#define _DEFAULT_SOURCE
#define _GNU_SOURCE
#endif // __APPLE__

#include <qSqlparser.h>
#include "os.h"
#include "qPlan.h"
#include "qSqlparser.h"
#include "qTableMeta.h"
#include "qUtil.h"
#include "taos.h"
#include "taosmsg.h"
#include "tcompare.h"
#include "texpr.h"
#include "tname.h"
#include "tscLog.h"
#include "tscUtil.h"
#include "tsclient.h"
#include "tstrbuild.h"
#include "ttoken.h"
#include "ttokendef.h"
#include "qScript.h"
#include "ttype.h"
#include "qFilter.h"

#define DEFAULT_PRIMARY_TIMESTAMP_COL_NAME "_c0"

#define TSWINDOW_IS_EQUAL(t1, t2) (((t1).skey == (t2).skey) && ((t1).ekey == (t2).ekey))

// -1 is tbname column index, so here use the -2 as the initial value
#define COLUMN_INDEX_INITIAL_VAL (-2)
#define COLUMN_INDEX_INITIALIZER \
  { COLUMN_INDEX_INITIAL_VAL, COLUMN_INDEX_INITIAL_VAL }
#define COLUMN_INDEX_VALIDE(index) (((index).tableIndex >= 0) && ((index).columnIndex >= TSDB_TBNAME_COLUMN_INDEX))
#define TBNAME_LIST_SEP ","

typedef struct SColumnList {  // todo refactor
  int32_t      num;
  SColumnIndex ids[TSDB_MAX_COLUMNS];
} SColumnList;

typedef struct SConvertFunc {
  int32_t originFuncId;
  int32_t execFuncId;
} SConvertFunc;

static SExprInfo* doAddProjectCol(SQueryInfo* pQueryInfo, int32_t colIndex, int32_t tableIndex, int32_t colId);

static int32_t setShowInfo(SSqlObj* pSql, SSqlInfo* pInfo);
static char*   getAccountId(SSqlObj* pSql);

static int  convertTimestampStrToInt64(tVariant *pVar, int32_t precision);
static bool serializeExprListToVariant(SArray* pList, tVariant **dst, int16_t colType, uint8_t precision);

static bool has(SArray* pFieldList, int32_t startIdx, const char* name);
static char* cloneCurrentDBName(SSqlObj* pSql);
static int32_t getDelimiterIndex(SStrToken* pTableName);
static bool validateTableColumnInfo(SArray* pFieldList, SSqlCmd* pCmd);
static bool validateTagParams(SArray* pTagsList, SArray* pFieldList, SSqlCmd* pCmd);

static int32_t setObjFullName(char* fullName, const char* account, SStrToken* pDB, SStrToken* tableName, int32_t* len);
static void getColumnName(tSqlExprItem* pItem, char* resultFieldName, char* rawName, int32_t nameLength);

static int32_t addExprAndResultField(SSqlCmd* pCmd, SQueryInfo* pQueryInfo, int32_t colIndex, tSqlExprItem* pItem,
    bool finalResult, SUdfInfo* pUdfInfo);
static int32_t insertResultField(SQueryInfo* pQueryInfo, int32_t outputIndex, SColumnList* pColList, int16_t bytes,
                          int8_t type, char* fieldName, SExprInfo* pSqlExpr);

static uint8_t convertRelationalOperator(SStrToken *pToken);

static int32_t validateSelectNodeList(SSqlCmd* pCmd, SQueryInfo* pQueryInfo, SArray* pSelNodeList, bool isSTable, bool joinQuery, bool timeWindowQuery);

static bool hasUnsupportFunctionsForSTableQuery(SSqlCmd* pCmd, SQueryInfo* pQueryInfo);
static bool functionCompatibleCheck(SQueryInfo* pQueryInfo, bool joinQuery, bool twQuery);

static int32_t validateGroupbyNode(SQueryInfo* pQueryInfo, SArray* pList, SSqlCmd* pCmd);

static int32_t validateIntervalNode(SSqlObj* pSql, SQueryInfo* pQueryInfo, SSqlNode* pSqlNode);
static int32_t parseIntervalOffset(SSqlCmd* pCmd, SQueryInfo* pQueryInfo, SStrToken* offsetToken);
static int32_t parseSlidingClause(SSqlCmd* pCmd, SQueryInfo* pQueryInfo, SStrToken* pSliding);
static int32_t validateStateWindowNode(SSqlCmd* pCmd, SQueryInfo* pQueryInfo, SSqlNode* pSqlNode, bool isStable);

static int32_t addProjectionExprAndResultField(SSqlCmd* pCmd, SQueryInfo* pQueryInfo, tSqlExprItem* pItem, bool outerQuery);

static int32_t validateWhereNode(SQueryInfo* pQueryInfo, tSqlExpr** pExpr, SSqlObj* pSql);
static int32_t validateFillNode(SSqlCmd* pCmd, SQueryInfo* pQueryInfo, SSqlNode* pSqlNode);
static int32_t validateOrderbyNode(SSqlCmd* pCmd, SQueryInfo* pQueryInfo, SSqlNode* pSqlNode, SSchema* pSchema);

static int32_t tsRewriteFieldNameIfNecessary(SSqlCmd* pCmd, SQueryInfo* pQueryInfo);
static int32_t setAlterTableInfo(SSqlObj* pSql, struct SSqlInfo* pInfo);
static int32_t validateSqlFunctionInStreamSql(SSqlCmd* pCmd, SQueryInfo* pQueryInfo);
static int32_t validateFunctionsInIntervalOrGroupbyQuery(SSqlCmd* pCmd, SQueryInfo* pQueryInfo);
static int32_t validateArithmeticSQLExpr(SSqlCmd* pCmd, tSqlExpr* pExpr, SQueryInfo* pQueryInfo, SColumnList* pList, int32_t* type);
static int32_t validateEp(char* ep);
static int32_t validateDNodeConfig(SMiscInfo* pOptions);
static int32_t validateLocalConfig(SMiscInfo* pOptions);
static int32_t validateColumnName(char* name);
static int32_t setKillInfo(SSqlObj* pSql, struct SSqlInfo* pInfo, int32_t killType);
static int32_t setCompactVnodeInfo(SSqlObj* pSql, struct SSqlInfo* pInfo);

static bool validateOneTags(SSqlCmd* pCmd, TAOS_FIELD* pTagField);
static bool hasTimestampForPointInterpQuery(SQueryInfo* pQueryInfo);
static bool hasNormalColumnFilter(SQueryInfo* pQueryInfo);

static int32_t validateLimitNode(SSqlCmd* pCmd, SQueryInfo* pQueryInfo, SSqlNode* pSqlNode, SSqlObj* pSql);
static int32_t parseCreateDBOptions(SSqlCmd* pCmd, SCreateDbInfo* pCreateDbSql);
static int32_t getColumnIndexByName(const SStrToken* pToken, SQueryInfo* pQueryInfo, SColumnIndex* pIndex, char* msg);
static int32_t getTableIndexByName(SStrToken* pToken, SQueryInfo* pQueryInfo, SColumnIndex* pIndex);

static int32_t getTableIndexImpl(SStrToken* pTableToken, SQueryInfo* pQueryInfo, SColumnIndex* pIndex);
static int32_t doFunctionsCompatibleCheck(SSqlCmd* pCmd, SQueryInfo* pQueryInfo, char* msg);
static int32_t doLocalQueryProcess(SSqlCmd* pCmd, SQueryInfo* pQueryInfo, SSqlNode* pSqlNode);
static int32_t tscCheckCreateDbParams(SSqlCmd* pCmd, SCreateDbMsg* pCreate);

static SColumnList createColumnList(int32_t num, int16_t tableIndex, int32_t columnIndex);

static int32_t doCheckForCreateTable(SSqlObj* pSql, int32_t subClauseIndex, SSqlInfo* pInfo);
static int32_t doCheckForCreateFromStable(SSqlObj* pSql, SSqlInfo* pInfo);
static int32_t doCheckForStream(SSqlObj* pSql, SSqlInfo* pInfo);
static int32_t validateSqlNode(SSqlObj* pSql, SSqlNode* pSqlNode, SQueryInfo* pQueryInfo);

static int32_t exprTreeFromSqlExpr(SSqlCmd* pCmd, tExprNode **pExpr, const tSqlExpr* pSqlExpr, SQueryInfo* pQueryInfo, SArray* pCols, uint64_t *uid);
static bool    validateDebugFlag(int32_t v);
static int32_t checkQueryRangeForFill(SSqlCmd* pCmd, SQueryInfo* pQueryInfo);
static int32_t loadAllTableMeta(SSqlObj* pSql, struct SSqlInfo* pInfo);
static tSqlExpr* extractExprForSTable(SSqlCmd* pCmd, tSqlExpr** pExpr, SQueryInfo* pQueryInfo, int32_t tableIndex);

static bool isTimeWindowQuery(SQueryInfo* pQueryInfo) {
  return pQueryInfo->interval.interval > 0 || pQueryInfo->sessionWindow.gap > 0;
}


int16_t getNewResColId(SSqlCmd* pCmd) {
  return pCmd->resColumnId--;
}

// serialize expr in exprlist to binary
// format  "type | size | value"
bool serializeExprListToVariant(SArray* pList, tVariant **dst, int16_t colType, uint8_t precision) {
  bool ret = false;
  if (!pList || pList->size <= 0 || colType < 0) {
    return ret;
  }

  tSqlExpr* item = ((tSqlExprItem*)(taosArrayGet(pList, 0)))->pNode;
  int32_t firstVarType = item->value.nType;

  SBufferWriter bw = tbufInitWriter( NULL, false);
  tbufEnsureCapacity(&bw, 512);
  if (colType == TSDB_DATA_TYPE_TIMESTAMP) {
    tbufWriteUint32(&bw, TSDB_DATA_TYPE_BIGINT);
  } else {
    tbufWriteUint32(&bw, colType);
  }

  tbufWriteInt32(&bw, (int32_t)(pList->size));

  for (int32_t i = 0; i < (int32_t)pList->size; i++) {
    tSqlExpr* pSub = ((tSqlExprItem*)(taosArrayGet(pList, i)))->pNode;
    tVariant* var  = &pSub->value;

    // check all the exprToken type in expr list same or not
    if (firstVarType != var->nType) {
      break;
    }
    if ((colType == TSDB_DATA_TYPE_BOOL || IS_SIGNED_NUMERIC_TYPE(colType))) {
      if (var->nType != TSDB_DATA_TYPE_BOOL && !IS_SIGNED_NUMERIC_TYPE(var->nType)) {
        break;
      }
      if (colType == TSDB_DATA_TYPE_BOOL && (var->i64 > 1 ||var->i64 < 0)) {
        break;
      }      
      tbufWriteInt64(&bw, var->i64);
    } else if (IS_UNSIGNED_NUMERIC_TYPE(colType)) {
      if (IS_SIGNED_NUMERIC_TYPE(var->nType) || IS_UNSIGNED_NUMERIC_TYPE(var->nType)) {
        tbufWriteUint64(&bw, var->u64);
      } else {
        break;
      }
    } else if (colType == TSDB_DATA_TYPE_DOUBLE || colType == TSDB_DATA_TYPE_FLOAT) {
      if (IS_SIGNED_NUMERIC_TYPE(var->nType) || IS_UNSIGNED_NUMERIC_TYPE(var->nType)) {
        tbufWriteDouble(&bw, (double)(var->i64));
      } else if (var->nType == TSDB_DATA_TYPE_DOUBLE || var->nType == TSDB_DATA_TYPE_FLOAT){
        tbufWriteDouble(&bw, var->dKey);
      } else {
        break;
      }
    } else if (colType == TSDB_DATA_TYPE_BINARY) {
      if (var->nType != TSDB_DATA_TYPE_BINARY) {
        break;
      }
      tbufWriteBinary(&bw, var->pz, var->nLen);
    } else if (colType == TSDB_DATA_TYPE_NCHAR) {
      if (var->nType != TSDB_DATA_TYPE_BINARY) {
        break;
      }
      char   *buf = (char *)calloc(1, (var->nLen + 1)*TSDB_NCHAR_SIZE);
      if (tVariantDump(var, buf, colType, false) != TSDB_CODE_SUCCESS) {
        free(buf);
        break;
      }
      tbufWriteBinary(&bw, buf, twcslen((wchar_t *)buf) * TSDB_NCHAR_SIZE);
      free(buf);
    } else if (colType == TSDB_DATA_TYPE_TIMESTAMP) {
      if (var->nType == TSDB_DATA_TYPE_BINARY) {
         if (convertTimestampStrToInt64(var, precision) < 0) {
           break;
         }
         tbufWriteInt64(&bw, var->i64);
       } else if (var->nType == TSDB_DATA_TYPE_BIGINT) {
         tbufWriteInt64(&bw, var->i64);
       } else {
         break;
       }
    } else {
      break;
    }
    if (i == (int32_t)(pList->size - 1)) { ret = true;}
  }
  if (ret == true) {
    if ((*dst = calloc(1, sizeof(tVariant))) != NULL) {
      tVariantCreateFromBinary(*dst, tbufGetData(&bw, false), tbufTell(&bw), TSDB_DATA_TYPE_BINARY);
    } else {
      ret = false;
    }
  }
  tbufCloseWriter(&bw);
  return ret;
}


static uint8_t convertRelationalOperator(SStrToken *pToken) {
  switch (pToken->type) {
    case TK_LT:
      return TSDB_RELATION_LESS;
    case TK_LE:
      return TSDB_RELATION_LESS_EQUAL;
    case TK_GT:
      return TSDB_RELATION_GREATER;
    case TK_GE:
      return TSDB_RELATION_GREATER_EQUAL;
    case TK_NE:
      return TSDB_RELATION_NOT_EQUAL;
    case TK_AND:
      return TSDB_RELATION_AND;
    case TK_OR:
      return TSDB_RELATION_OR;
    case TK_EQ:
      return TSDB_RELATION_EQUAL;
    case TK_PLUS:
      return TSDB_BINARY_OP_ADD;

    case TK_MINUS:
      return TSDB_BINARY_OP_SUBTRACT;
    case TK_STAR:
      return TSDB_BINARY_OP_MULTIPLY;
    case TK_SLASH:
    case TK_DIVIDE:
      return TSDB_BINARY_OP_DIVIDE;
    case TK_REM:
      return TSDB_BINARY_OP_REMAINDER;
    case TK_LIKE:
      return TSDB_RELATION_LIKE;
    case TK_ISNULL:
      return TSDB_RELATION_ISNULL;
    case TK_NOTNULL:
      return TSDB_RELATION_NOTNULL;
    case TK_IN:
      return TSDB_RELATION_IN;
    default: { return 0; }
  }
}

static bool validateDebugFlag(int32_t v) {
  const static int validFlag[] = {131, 135, 143};

  for (int i = 0; i < tListLen(validFlag); i++) {
    if (v == validFlag[i]) {
        return true;
    }
  }
  return false;
}
/*
 * Used during parsing query sql. Since the query sql usually small in length, error position
 * is not needed in the final error message.
 */
static int32_t invalidOperationMsg(char* dstBuffer, const char* errMsg) {
  return tscInvalidOperationMsg(dstBuffer, errMsg, NULL);
}

static int convertTimestampStrToInt64(tVariant *pVar, int32_t precision) {
  int64_t     time = 0;
  strdequote(pVar->pz);

  char*           seg = strnchr(pVar->pz, '-', pVar->nLen, false);
  if (seg != NULL) {
    if (taosParseTime(pVar->pz, &time, pVar->nLen, precision, tsDaylight) != TSDB_CODE_SUCCESS) {
      return -1;
    }
  } else {
    if (tVariantDump(pVar, (char*)&time, TSDB_DATA_TYPE_BIGINT, true)) {
      return -1;
    }
  }
  tVariantDestroy(pVar);
  tVariantCreateFromBinary(pVar, (char*)&time, 0, TSDB_DATA_TYPE_BIGINT);
  return 0;
}
static int setColumnFilterInfoForTimestamp(SSqlCmd* pCmd, SQueryInfo* pQueryInfo, tVariant* pVar) {
  const char* msg = "invalid timestamp";

  STableMetaInfo* pTableMetaInfo = tscGetMetaInfo(pQueryInfo, 0);

  STableComInfo tinfo = tscGetTableInfo(pTableMetaInfo->pTableMeta);
  if (convertTimestampStrToInt64(pVar, tinfo.precision) < -1) {
   return invalidOperationMsg(tscGetErrorMsgPayload(pCmd), msg);
  }
  return TSDB_CODE_SUCCESS;
}

static int32_t handlePassword(SSqlCmd* pCmd, SStrToken* pPwd) {
  const char* msg1 = "password can not be empty";
  const char* msg2 = "name or password too long";
  const char* msg3 = "password needs single quote marks enclosed";

  if (pPwd->type != TK_STRING) {
    return invalidOperationMsg(tscGetErrorMsgPayload(pCmd), msg3);
  }

  strdequote(pPwd->z);
  pPwd->n = (uint32_t)strtrim(pPwd->z);  // trim space before and after passwords

  if (pPwd->n <= 0) {
    return invalidOperationMsg(tscGetErrorMsgPayload(pCmd), msg1);
  }

  if (pPwd->n >= TSDB_KEY_LEN) {
    return invalidOperationMsg(tscGetErrorMsgPayload(pCmd), msg2);
  }

  return TSDB_CODE_SUCCESS;
}

// validate the out put field type for "UNION ALL" subclause
static int32_t normalizeVarDataTypeLength(SSqlCmd* pCmd) {
  const char* msg1 = "columns in select clause not identical";

  int32_t diffSize = 0;

  // if there is only one element, the limit of clause is the limit of global result.
  SQueryInfo* pQueryInfo1 = pCmd->pQueryInfo;
  SQueryInfo* pSibling = pQueryInfo1->sibling;

  while(pSibling != NULL) {
    int32_t ret = tscFieldInfoCompare(&pQueryInfo1->fieldsInfo, &pSibling->fieldsInfo, &diffSize);
    if (ret != 0) {
      return invalidOperationMsg(tscGetErrorMsgPayload(pCmd), msg1);
    }

    pSibling = pSibling->sibling;
  }

  if (diffSize) {
    pQueryInfo1 = pCmd->pQueryInfo;
    pSibling = pQueryInfo1->sibling;

    while(pSibling->sibling != NULL) {
      tscFieldInfoSetSize(&pQueryInfo1->fieldsInfo, &pSibling->fieldsInfo);
      pSibling = pSibling->sibling;
    }
  }

  return TSDB_CODE_SUCCESS;
}

int32_t readFromFile(char *name, uint32_t *len, void **buf) {
  struct stat fileStat;
  if (stat(name, &fileStat) < 0) {
    tscError("stat file %s failed, error:%s", name, strerror(errno));
    return TAOS_SYSTEM_ERROR(errno);
  }

  *len = fileStat.st_size;

  if (*len <= 0) {
    tscError("file %s is empty", name);
    return TSDB_CODE_TSC_FILE_EMPTY;
  }

  *buf = calloc(1, *len);
  if (*buf == NULL) {
    return TSDB_CODE_TSC_OUT_OF_MEMORY;
  }

  int fd = open(name, O_RDONLY);
  if (fd < 0) {
    tscError("open file %s failed, error:%s", name, strerror(errno));
    tfree(*buf);
    return TAOS_SYSTEM_ERROR(errno);
  }

  int64_t s = taosRead(fd, *buf, *len);
  if (s != *len) {
    tscError("read file %s failed, error:%s", name, strerror(errno));
    close(fd);
    tfree(*buf);
    return TSDB_CODE_TSC_APP_ERROR;
  }
  close(fd);
  tfree(*buf);
  return TSDB_CODE_SUCCESS;
}


int32_t handleUserDefinedFunc(SSqlObj* pSql, struct SSqlInfo* pInfo) {
  const char *msg1 = "function name is too long";
  const char *msg2 = "path is too long";
  const char *msg3 = "invalid outputtype";
  const char *msg4 = "invalid script";
  SSqlCmd *pCmd = &pSql->cmd;

  switch (pInfo->type) {
    case TSDB_SQL_CREATE_FUNCTION: {
      SCreateFuncInfo *createInfo = &pInfo->pMiscInfo->funcOpt;
      uint32_t len = 0;
      void *buf = NULL;

      if (createInfo->output.type == (uint8_t)-1 || createInfo->output.bytes < 0) {
        return invalidOperationMsg(tscGetErrorMsgPayload(pCmd), msg3);
      }

      createInfo->name.z[createInfo->name.n] = 0;

      strdequote(createInfo->name.z);

      if (strlen(createInfo->name.z) >= TSDB_FUNC_NAME_LEN) {
        return invalidOperationMsg(tscGetErrorMsgPayload(pCmd), msg1);
      }

      createInfo->path.z[createInfo->path.n] = 0;

      strdequote(createInfo->path.z);

      if (strlen(createInfo->path.z) >= PATH_MAX) {
        return invalidOperationMsg(tscGetErrorMsgPayload(pCmd), msg2);
      }

      int32_t ret = readFromFile(createInfo->path.z, &len, &buf);
      if (ret) {
        return ret;
      }
      //distinguish  *.lua and *.so
      int32_t pathLen = (int32_t)strlen(createInfo->path.z);
      if ((pathLen > 3) && (0 == strncmp(createInfo->path.z + pathLen - 3, "lua", 3)) && !isValidScript(buf, len)) {
        return invalidOperationMsg(tscGetErrorMsgPayload(pCmd), msg4);
      }

      //TODO CHECK CODE
      if (len + sizeof(SCreateFuncMsg) > pSql->cmd.allocSize) {
        ret = tscAllocPayload(&pSql->cmd, len + sizeof(SCreateFuncMsg));
        if (ret) {
          tfree(buf);
          return ret;
        }
      }

      SCreateFuncMsg *pMsg = (SCreateFuncMsg *)pSql->cmd.payload;

      strcpy(pMsg->name, createInfo->name.z);
      strcpy(pMsg->path, createInfo->path.z);

      pMsg->funcType = htonl(createInfo->type);
      pMsg->bufSize = htonl(createInfo->bufSize);

      pMsg->outputType = createInfo->output.type;
      pMsg->outputLen = htons(createInfo->output.bytes);

      pMsg->codeLen = htonl(len);
      memcpy(pMsg->code, buf, len);
      tfree(buf);

      break;
    }
    case TSDB_SQL_DROP_FUNCTION: {
      SStrToken* t0 = taosArrayGet(pInfo->pMiscInfo->a, 0);

      SDropFuncMsg *pMsg = (SDropFuncMsg *)pSql->cmd.payload;

      t0->z[t0->n] = 0;

      strdequote(t0->z);

      if (strlen(t0->z) >= TSDB_FUNC_NAME_LEN) {
        return invalidOperationMsg(tscGetErrorMsgPayload(pCmd), msg1);
      }

      strcpy(pMsg->name, t0->z);

      break;
    }
    default:
      return TSDB_CODE_TSC_APP_ERROR;
  }

  return TSDB_CODE_SUCCESS;
}

int32_t tscValidateSqlInfo(SSqlObj* pSql, struct SSqlInfo* pInfo) {
  if (pInfo == NULL || pSql == NULL) {
    return TSDB_CODE_TSC_APP_ERROR;
  }

  SSqlCmd* pCmd = &pSql->cmd;
  SSqlRes* pRes = &pSql->res;

  int32_t code = TSDB_CODE_SUCCESS;
  if (!pInfo->valid || terrno == TSDB_CODE_TSC_SQL_SYNTAX_ERROR) {
    terrno = TSDB_CODE_SUCCESS;  // clear the error number
    return tscSQLSyntaxErrMsg(tscGetErrorMsgPayload(pCmd), NULL, pInfo->msg);
  }

  SQueryInfo* pQueryInfo = tscGetQueryInfoS(pCmd);
  if (pQueryInfo == NULL) {
    pRes->code = terrno;
    return pRes->code;
  }

  STableMetaInfo* pTableMetaInfo = (pQueryInfo->numOfTables == 0)? tscAddEmptyMetaInfo(pQueryInfo) : pQueryInfo->pTableMetaInfo[0];
  if (pTableMetaInfo == NULL) {
    pRes->code = TSDB_CODE_TSC_OUT_OF_MEMORY;
    return pRes->code;
  }

  pCmd->command = pInfo->type;

  switch (pInfo->type) {
    case TSDB_SQL_DROP_TABLE:
    case TSDB_SQL_DROP_USER:
    case TSDB_SQL_DROP_ACCT:
    case TSDB_SQL_DROP_DNODE:
    case TSDB_SQL_DROP_DB: {
      const char* msg2 = "invalid name";
      const char* msg3 = "param name too long";

      SStrToken* pzName = taosArrayGet(pInfo->pMiscInfo->a, 0);
      if ((pInfo->type != TSDB_SQL_DROP_DNODE) && (tscValidateName(pzName) != TSDB_CODE_SUCCESS)) {
        return invalidOperationMsg(tscGetErrorMsgPayload(pCmd), msg2);
      }

      if (pInfo->type == TSDB_SQL_DROP_DB) {
        assert(taosArrayGetSize(pInfo->pMiscInfo->a) == 1);
        code = tNameSetDbName(&pTableMetaInfo->name, getAccountId(pSql), pzName);
        if (code != TSDB_CODE_SUCCESS) {
          return invalidOperationMsg(tscGetErrorMsgPayload(pCmd), msg2);
        }

      } else if (pInfo->type == TSDB_SQL_DROP_TABLE) {
        assert(taosArrayGetSize(pInfo->pMiscInfo->a) == 1);

        code = tscSetTableFullName(&pTableMetaInfo->name, pzName, pSql);
        if(code != TSDB_CODE_SUCCESS) {
          return code; 
        }
      } else if (pInfo->type == TSDB_SQL_DROP_DNODE) {
        if (pzName->type == TK_STRING) {
          pzName->n = strdequote(pzName->z);
        }
        strncpy(pCmd->payload, pzName->z, pzName->n);
      } else {  // drop user/account
        if (pzName->n >= TSDB_USER_LEN) {
          return invalidOperationMsg(tscGetErrorMsgPayload(pCmd), msg3);
        }

        strncpy(pCmd->payload, pzName->z, pzName->n);
      }

      break;
    }

    case TSDB_SQL_USE_DB: {
      const char* msg = "invalid db name";
      SStrToken* pToken = taosArrayGet(pInfo->pMiscInfo->a, 0);

      if (tscValidateName(pToken) != TSDB_CODE_SUCCESS) {
        return invalidOperationMsg(tscGetErrorMsgPayload(pCmd), msg);
      }

      int32_t ret = tNameSetDbName(&pTableMetaInfo->name, getAccountId(pSql), pToken);
      if (ret != TSDB_CODE_SUCCESS) {
        return invalidOperationMsg(tscGetErrorMsgPayload(pCmd), msg);
      }

      break;
    }

    case TSDB_SQL_RESET_CACHE: {
      return TSDB_CODE_SUCCESS;
    }

    case TSDB_SQL_SHOW: {
      if (setShowInfo(pSql, pInfo) != TSDB_CODE_SUCCESS) {
        return TSDB_CODE_TSC_INVALID_OPERATION;
      }

      break;
    }

    case TSDB_SQL_CREATE_FUNCTION:
    case TSDB_SQL_DROP_FUNCTION:  {
      code = handleUserDefinedFunc(pSql, pInfo);
      if (code != TSDB_CODE_SUCCESS) {
        return code;
      }

      break;
    }

    case TSDB_SQL_ALTER_DB:
    case TSDB_SQL_CREATE_DB: {
      const char* msg1 = "invalid db name";
      const char* msg2 = "name too long";

      SCreateDbInfo* pCreateDB = &(pInfo->pMiscInfo->dbOpt);
      if (pCreateDB->dbname.n >= TSDB_DB_NAME_LEN) {
        return invalidOperationMsg(tscGetErrorMsgPayload(pCmd), msg2);
      }

      char buf[TSDB_DB_NAME_LEN] = {0};
      SStrToken token = taosTokenDup(&pCreateDB->dbname, buf, tListLen(buf));

      if (tscValidateName(&token) != TSDB_CODE_SUCCESS) {
        return invalidOperationMsg(tscGetErrorMsgPayload(pCmd), msg1);
      }

      int32_t ret = tNameSetDbName(&pTableMetaInfo->name, getAccountId(pSql), &token);
      if (ret != TSDB_CODE_SUCCESS) {
        return invalidOperationMsg(tscGetErrorMsgPayload(pCmd), msg2);
      }

      if (parseCreateDBOptions(pCmd, pCreateDB) != TSDB_CODE_SUCCESS) {
        return TSDB_CODE_TSC_INVALID_OPERATION;
      }

      break;
    }

    case TSDB_SQL_CREATE_DNODE: {
      const char* msg = "invalid host name (ip address)";

      if (taosArrayGetSize(pInfo->pMiscInfo->a) > 1) {
        return invalidOperationMsg(tscGetErrorMsgPayload(pCmd), msg);
      }

      SStrToken* id = taosArrayGet(pInfo->pMiscInfo->a, 0);
      if (id->type == TK_STRING) {
        id->n = strdequote(id->z);
      }
      break;
    }

    case TSDB_SQL_CREATE_ACCT:
    case TSDB_SQL_ALTER_ACCT: {
      const char* msg1 = "invalid state option, available options[no, r, w, all]";
      const char* msg2 = "invalid user/account name";
      const char* msg3 = "name too long";

      SStrToken* pName = &pInfo->pMiscInfo->user.user;
      SStrToken* pPwd = &pInfo->pMiscInfo->user.passwd;

      if (handlePassword(pCmd, pPwd) != TSDB_CODE_SUCCESS) {
        return TSDB_CODE_TSC_INVALID_OPERATION;
      }

      if (pName->n >= TSDB_USER_LEN) {
        return invalidOperationMsg(tscGetErrorMsgPayload(pCmd), msg3);
      }

      if (tscValidateName(pName) != TSDB_CODE_SUCCESS) {
        return invalidOperationMsg(tscGetErrorMsgPayload(pCmd), msg2);
      }

      SCreateAcctInfo* pAcctOpt = &pInfo->pMiscInfo->acctOpt;
      if (pAcctOpt->stat.n > 0) {
        if (pAcctOpt->stat.z[0] == 'r' && pAcctOpt->stat.n == 1) {
        } else if (pAcctOpt->stat.z[0] == 'w' && pAcctOpt->stat.n == 1) {
        } else if (strncmp(pAcctOpt->stat.z, "all", 3) == 0 && pAcctOpt->stat.n == 3) {
        } else if (strncmp(pAcctOpt->stat.z, "no", 2) == 0 && pAcctOpt->stat.n == 2) {
        } else {
          return invalidOperationMsg(tscGetErrorMsgPayload(pCmd), msg1);
        }
      }

      break;
    }

    case TSDB_SQL_DESCRIBE_TABLE: {
      const char* msg1 = "invalid table name";

      SStrToken* pToken = taosArrayGet(pInfo->pMiscInfo->a, 0);
      if (tscValidateName(pToken) != TSDB_CODE_SUCCESS) {
        return invalidOperationMsg(tscGetErrorMsgPayload(pCmd), msg1);
      }
      // additional msg has been attached already
      code = tscSetTableFullName(&pTableMetaInfo->name, pToken, pSql);
      if (code != TSDB_CODE_SUCCESS) {
        return code;
      }

      return tscGetTableMeta(pSql, pTableMetaInfo);
    }
    case TSDB_SQL_SHOW_CREATE_STABLE:
    case TSDB_SQL_SHOW_CREATE_TABLE: {
      const char* msg1 = "invalid table name";

      SStrToken* pToken = taosArrayGet(pInfo->pMiscInfo->a, 0);
      if (tscValidateName(pToken) != TSDB_CODE_SUCCESS) {
        return invalidOperationMsg(tscGetErrorMsgPayload(pCmd), msg1);
      }

      code = tscSetTableFullName(&pTableMetaInfo->name, pToken, pSql);
      if (code != TSDB_CODE_SUCCESS) {
        return code;
      }

      return tscGetTableMeta(pSql, pTableMetaInfo);
    }
    case TSDB_SQL_SHOW_CREATE_DATABASE: {
      const char* msg1 = "invalid database name";

      SStrToken* pToken = taosArrayGet(pInfo->pMiscInfo->a, 0);
      if (tscValidateName(pToken) != TSDB_CODE_SUCCESS) {
        return invalidOperationMsg(tscGetErrorMsgPayload(pCmd), msg1);
      }

      if (pToken->n > TSDB_DB_NAME_LEN) {
        return invalidOperationMsg(tscGetErrorMsgPayload(pCmd), msg1);
      }
      return tNameSetDbName(&pTableMetaInfo->name, getAccountId(pSql), pToken);
    }
    case TSDB_SQL_CFG_DNODE: {
      const char* msg2 = "invalid configure options or values, such as resetlog / debugFlag 135 / balance 'vnode:2-dnode:2' / monitor 1 ";
      const char* msg3 = "invalid dnode ep";

      /* validate the ip address */
      SMiscInfo* pMiscInfo = pInfo->pMiscInfo;

      /* validate the parameter names and options */
      if (validateDNodeConfig(pMiscInfo) != TSDB_CODE_SUCCESS) {
        return invalidOperationMsg(tscGetErrorMsgPayload(pCmd), msg2);
      }

      char* pMsg = pCmd->payload;

      SCfgDnodeMsg* pCfg = (SCfgDnodeMsg*)pMsg;

      SStrToken* t0 = taosArrayGet(pMiscInfo->a, 0);
      SStrToken* t1 = taosArrayGet(pMiscInfo->a, 1);

      t0->n = strdequote(t0->z);
      strncpy(pCfg->ep, t0->z, t0->n);

      if (validateEp(pCfg->ep) != TSDB_CODE_SUCCESS) {
        return invalidOperationMsg(tscGetErrorMsgPayload(pCmd), msg3);
      }

      strncpy(pCfg->config, t1->z, t1->n);

      if (taosArrayGetSize(pMiscInfo->a) == 3) {
        SStrToken* t2 = taosArrayGet(pMiscInfo->a, 2);

        pCfg->config[t1->n] = ' ';  // add sep
        strncpy(&pCfg->config[t1->n + 1], t2->z, t2->n);
      }

      break;
    }

    case TSDB_SQL_CREATE_USER:
    case TSDB_SQL_ALTER_USER: {
      const char* msg2 = "invalid user/account name";
      const char* msg3 = "name too long";
      const char* msg5 = "invalid user rights";
      const char* msg7 = "not support options";

      pCmd->command = pInfo->type;

      SUserInfo* pUser = &pInfo->pMiscInfo->user;
      SStrToken* pName = &pUser->user;
      SStrToken* pPwd = &pUser->passwd;

      if (pName->n >= TSDB_USER_LEN) {
        return invalidOperationMsg(tscGetErrorMsgPayload(pCmd), msg3);
      }

      if (tscValidateName(pName) != TSDB_CODE_SUCCESS) {
        return invalidOperationMsg(tscGetErrorMsgPayload(pCmd), msg2);
      }

      if (pCmd->command == TSDB_SQL_CREATE_USER) {
        if (handlePassword(pCmd, pPwd) != TSDB_CODE_SUCCESS) {
          return TSDB_CODE_TSC_INVALID_OPERATION;
        }
      } else {
        if (pUser->type == TSDB_ALTER_USER_PASSWD) {
          if (handlePassword(pCmd, pPwd) != TSDB_CODE_SUCCESS) {
            return TSDB_CODE_TSC_INVALID_OPERATION;
          }
        } else if (pUser->type == TSDB_ALTER_USER_PRIVILEGES) {
          assert(pPwd->type == TSDB_DATA_TYPE_NULL);

          SStrToken* pPrivilege = &pUser->privilege;

          if (strncasecmp(pPrivilege->z, "super", 5) == 0 && pPrivilege->n == 5) {
            pCmd->count = 1;
          } else if (strncasecmp(pPrivilege->z, "read", 4) == 0 && pPrivilege->n == 4) {
            pCmd->count = 2;
          } else if (strncasecmp(pPrivilege->z, "write", 5) == 0 && pPrivilege->n == 5) {
            pCmd->count = 3;
          } else {
            return invalidOperationMsg(tscGetErrorMsgPayload(pCmd), msg5);
          }
        } else {
          return invalidOperationMsg(tscGetErrorMsgPayload(pCmd), msg7);
        }
      }

      break;
    }

    case TSDB_SQL_CFG_LOCAL: {
      SMiscInfo  *pMiscInfo = pInfo->pMiscInfo;
      const char *msg = "invalid configure options or values";

      // validate the parameter names and options
      if (validateLocalConfig(pMiscInfo) != TSDB_CODE_SUCCESS) {
        return invalidOperationMsg(tscGetErrorMsgPayload(pCmd), msg);
      }

      int32_t numOfToken = (int32_t) taosArrayGetSize(pMiscInfo->a);
      assert(numOfToken >= 1 && numOfToken <= 2);

      SStrToken* t = taosArrayGet(pMiscInfo->a, 0);
      strncpy(pCmd->payload, t->z, t->n);
      if (numOfToken == 2) {
        SStrToken* t1 = taosArrayGet(pMiscInfo->a, 1);
        pCmd->payload[t->n] = ' ';  // add sep
        strncpy(&pCmd->payload[t->n + 1], t1->z, t1->n);
      }
      return TSDB_CODE_SUCCESS;
    }

    case TSDB_SQL_CREATE_TABLE: {
      SCreateTableSql* pCreateTable = pInfo->pCreateTableInfo;

      if (pCreateTable->type == TSQL_CREATE_TABLE || pCreateTable->type == TSQL_CREATE_STABLE) {
        if ((code = doCheckForCreateTable(pSql, 0, pInfo)) != TSDB_CODE_SUCCESS) {
          return code;
        }

      } else if (pCreateTable->type == TSQL_CREATE_TABLE_FROM_STABLE) {
        assert(pCmd->numOfCols == 0);
        if ((code = doCheckForCreateFromStable(pSql, pInfo)) != TSDB_CODE_SUCCESS) {
          return code;
        }

      } else if (pCreateTable->type == TSQL_CREATE_STREAM) {
        if ((code = doCheckForStream(pSql, pInfo)) != TSDB_CODE_SUCCESS) {
          return code;
        }
      }

      break;
    }

    case TSDB_SQL_SELECT: {
      code = loadAllTableMeta(pSql, pInfo);
      if (code != TSDB_CODE_SUCCESS) {
        return code;
      }

      pQueryInfo = tscGetQueryInfo(pCmd);

      size_t size = taosArrayGetSize(pInfo->list);
      for (int32_t i = 0; i < size; ++i) {
        SSqlNode* pSqlNode = taosArrayGetP(pInfo->list, i);

        tscTrace("0x%"PRIx64" start to parse the %dth subclause, total:%"PRIzu, pSql->self, i, size);

//        normalizeSqlNode(pSqlNode); // normalize the column name in each function
        if ((code = validateSqlNode(pSql, pSqlNode, pQueryInfo)) != TSDB_CODE_SUCCESS) {
          return code;
        }

        tscPrintSelNodeList(pSql, i);

        if ((i + 1) < size && pQueryInfo->sibling == NULL) {
          if ((code = tscAddQueryInfo(pCmd)) != TSDB_CODE_SUCCESS) {
            return code;
          }

          SArray *pUdfInfo = NULL;
          if (pQueryInfo->pUdfInfo) {
            pUdfInfo = taosArrayDup(pQueryInfo->pUdfInfo);
          }

          pQueryInfo = pCmd->active;
          pQueryInfo->pUdfInfo = pUdfInfo;
          pQueryInfo->udfCopy = true;

        }
      }

      if ((code = normalizeVarDataTypeLength(pCmd)) != TSDB_CODE_SUCCESS) {
        return code;
      }

      // set the command/global limit parameters from the first subclause to the sqlcmd object
      pCmd->active = pCmd->pQueryInfo;
      pCmd->command = pCmd->pQueryInfo->command;

      STableMetaInfo* pTableMetaInfo1 = tscGetMetaInfo(pCmd->active, 0);
      if (pTableMetaInfo1->pTableMeta != NULL) {
        pSql->res.precision = tscGetTableInfo(pTableMetaInfo1->pTableMeta).precision;
      }

      return TSDB_CODE_SUCCESS;  // do not build query message here
    }

    case TSDB_SQL_ALTER_TABLE: {
      if ((code = setAlterTableInfo(pSql, pInfo)) != TSDB_CODE_SUCCESS) {
        return code;
      }

      break;
    }

    case TSDB_SQL_KILL_QUERY:
    case TSDB_SQL_KILL_STREAM:
    case TSDB_SQL_KILL_CONNECTION: {
      if ((code = setKillInfo(pSql, pInfo, pInfo->type)) != TSDB_CODE_SUCCESS) {
        return code;
      }
      break;
    }

    case TSDB_SQL_SYNC_DB_REPLICA: {
      const char* msg1 = "invalid db name";
      SStrToken* pzName = taosArrayGet(pInfo->pMiscInfo->a, 0);

      assert(taosArrayGetSize(pInfo->pMiscInfo->a) == 1);
      code = tNameSetDbName(&pTableMetaInfo->name, getAccountId(pSql), pzName);
      if (code != TSDB_CODE_SUCCESS) {
        return invalidOperationMsg(tscGetErrorMsgPayload(pCmd), msg1);
      }
      break;
    }
    case TSDB_SQL_COMPACT_VNODE:{
      const char* msg = "invalid compact";
      if (setCompactVnodeInfo(pSql, pInfo) != TSDB_CODE_SUCCESS) {
        return invalidOperationMsg(tscGetErrorMsgPayload(pCmd), msg);
      }
      break;
    }
    default:
      return invalidOperationMsg(tscGetErrorMsgPayload(pCmd), "not support sql expression");
  }

  if (tscBuildMsg[pCmd->command] != NULL) {
    return tscBuildMsg[pCmd->command](pSql, pInfo);
  } else {
    return invalidOperationMsg(tscGetErrorMsgPayload(pCmd), "not support sql expression");
  }
}

/*
 * if the top/bottom exists, only tags columns, tbname column, and primary timestamp column
 * are available.
 */
static bool isTopBottomQuery(SQueryInfo* pQueryInfo) {
  size_t size = tscNumOfExprs(pQueryInfo);
  
  for (int32_t i = 0; i < size; ++i) {
    int32_t functionId = tscExprGet(pQueryInfo, i)->base.functionId;

    if (functionId == TSDB_FUNC_TOP || functionId == TSDB_FUNC_BOTTOM) {
      return true;
    }
  }

  return false;
}

// need to add timestamp column in result set, if it is a time window query
static int32_t addPrimaryTsColumnForTimeWindowQuery(SQueryInfo* pQueryInfo, SSqlCmd* pCmd) {
  uint64_t uid = tscExprGet(pQueryInfo, 0)->base.uid;

  int32_t  tableIndex = COLUMN_INDEX_INITIAL_VAL;
  for (int32_t i = 0; i < pQueryInfo->numOfTables; ++i) {
    STableMetaInfo* pTableMetaInfo = tscGetMetaInfo(pQueryInfo, i);
    if (pTableMetaInfo->pTableMeta->id.uid == uid) {
      tableIndex = i;
      break;
    }
  }

  if (tableIndex == COLUMN_INDEX_INITIAL_VAL) {
    return TSDB_CODE_TSC_INVALID_OPERATION;
  }

  SSchema s = {.bytes = TSDB_KEYSIZE, .type = TSDB_DATA_TYPE_TIMESTAMP, .colId = PRIMARYKEY_TIMESTAMP_COL_INDEX};
  tstrncpy(s.name, aAggs[TSDB_FUNC_TS].name, sizeof(s.name));

  SColumnIndex index = {tableIndex, PRIMARYKEY_TIMESTAMP_COL_INDEX};
  tscAddFuncInSelectClause(pQueryInfo, 0, TSDB_FUNC_TS, &index, &s, TSDB_COL_NORMAL, getNewResColId(pCmd));
  return TSDB_CODE_SUCCESS;
}

static int32_t checkInvalidExprForTimeWindow(SSqlCmd* pCmd, SQueryInfo* pQueryInfo) {
  const char* msg1 = "invalid query expression";
  const char* msg2 = "top/bottom query does not support order by value in time window query";

  // for top/bottom + interval query, we do not add additional timestamp column in the front
  if (isTopBottomQuery(pQueryInfo)) {

    // invalid sql:
    // top(col, k) from table_name [interval(1d)|session(ts, 1d)] order by k asc
    // order by normal column is not supported
    int32_t colId = pQueryInfo->order.orderColId;
    if (isTimeWindowQuery(pQueryInfo) && colId != PRIMARYKEY_TIMESTAMP_COL_INDEX) {
      return invalidOperationMsg(tscGetErrorMsgPayload(pCmd), msg2);
    }

    return TSDB_CODE_SUCCESS;
  }

  /*
   * invalid sql:
   * select count(tbname)/count(tag1)/count(tag2) from super_table_name [interval(1d)|session(ts, 1d)];
   */
  size_t size = tscNumOfExprs(pQueryInfo);
  for (int32_t i = 0; i < size; ++i) {
    SExprInfo* pExpr = tscExprGet(pQueryInfo, i);
    if (pExpr->base.functionId == TSDB_FUNC_COUNT && TSDB_COL_IS_TAG(pExpr->base.colInfo.flag)) {
      return invalidOperationMsg(tscGetErrorMsgPayload(pCmd), msg1);
    }
  }

  /*
   * invalid sql:
   * select tbname, tags_fields from super_table_name [interval(1s)|session(ts,1s)]
   */
  if (tscQueryTags(pQueryInfo) && isTimeWindowQuery(pQueryInfo)) {
    return invalidOperationMsg(tscGetErrorMsgPayload(pCmd), msg1);
  }

  return addPrimaryTsColumnForTimeWindowQuery(pQueryInfo, pCmd);
}

int32_t validateIntervalNode(SSqlObj* pSql, SQueryInfo* pQueryInfo, SSqlNode* pSqlNode) {
  const char* msg1 = "sliding cannot be used without interval";
  const char* msg2 = "interval cannot be less than 1 us";
  const char* msg3 = "interval value is too small";

  SSqlCmd* pCmd = &pSql->cmd;

  STableMetaInfo* pTableMetaInfo = tscGetMetaInfo(pQueryInfo, 0);
  STableComInfo tinfo = tscGetTableInfo(pTableMetaInfo->pTableMeta);
  
  if (!TPARSER_HAS_TOKEN(pSqlNode->interval.interval)) {
    if (TPARSER_HAS_TOKEN(pSqlNode->sliding)) {
      return invalidOperationMsg(tscGetErrorMsgPayload(pCmd), msg1);
    }

    return TSDB_CODE_SUCCESS;
  }

  // orderby column not set yet, set it to be the primary timestamp column
  if (pQueryInfo->order.orderColId == INT32_MIN) {
    pQueryInfo->order.orderColId = PRIMARYKEY_TIMESTAMP_COL_INDEX;
  }

  // interval is not null
  SStrToken *t = &pSqlNode->interval.interval;
  if (parseNatualDuration(t->z, t->n, &pQueryInfo->interval.interval,
                          &pQueryInfo->interval.intervalUnit, tinfo.precision) != TSDB_CODE_SUCCESS) {
    return TSDB_CODE_TSC_INVALID_OPERATION;
  }

  if (pQueryInfo->interval.interval <= 0) {
    return invalidOperationMsg(tscGetErrorMsgPayload(pCmd), msg3);
  }

  if (pQueryInfo->interval.intervalUnit != 'n' && pQueryInfo->interval.intervalUnit != 'y') {

    // interval cannot be less than 10 milliseconds
    if (convertTimePrecision(pQueryInfo->interval.interval, tinfo.precision, TSDB_TIME_PRECISION_MICRO) < tsMinIntervalTime) {
      return invalidOperationMsg(tscGetErrorMsgPayload(pCmd), msg2);
    }
  }

  if (parseIntervalOffset(pCmd, pQueryInfo, &pSqlNode->interval.offset) != TSDB_CODE_SUCCESS) {
    return TSDB_CODE_TSC_INVALID_OPERATION;
  }

  if (parseSlidingClause(pCmd, pQueryInfo, &pSqlNode->sliding) != TSDB_CODE_SUCCESS) {
    return TSDB_CODE_TSC_INVALID_OPERATION;
  }

  // The following part is used to check for the invalid query expression.
  return checkInvalidExprForTimeWindow(pCmd, pQueryInfo);
}
static int32_t validateStateWindowNode(SSqlCmd* pCmd, SQueryInfo* pQueryInfo, SSqlNode* pSqlNode, bool isStable) {

  const char* msg1 = "invalid column name";
  const char* msg2 = "invalid column type";
  const char* msg3 = "not support state_window with group by ";
  const char* msg4 = "function not support for super table query";
  const char* msg5 = "not support state_window on tag column";

  SStrToken *col = &(pSqlNode->windowstateVal.col) ;
  if (col->z == NULL || col->n <= 0) {
    return TSDB_CODE_SUCCESS;
  }

  if (pQueryInfo->colList == NULL) {
    pQueryInfo->colList = taosArrayInit(4, POINTER_BYTES);
  }
  if (pQueryInfo->groupbyExpr.numOfGroupCols > 0) {
    return invalidOperationMsg(tscGetErrorMsgPayload(pCmd), msg3);
  }
  pQueryInfo->groupbyExpr.numOfGroupCols = 1;

  //TODO(dengyihao): check tag column
  if (isStable) {
    return invalidOperationMsg(tscGetErrorMsgPayload(pCmd), msg4);
  }

  SColumnIndex index = COLUMN_INDEX_INITIALIZER;
  if (getColumnIndexByName(col, pQueryInfo, &index, tscGetErrorMsgPayload(pCmd)) !=  TSDB_CODE_SUCCESS) {
    return invalidOperationMsg(tscGetErrorMsgPayload(pCmd), msg1);
  }

  STableMetaInfo *pTableMetaInfo = tscGetMetaInfo(pQueryInfo, index.tableIndex);
  STableMeta* pTableMeta = pTableMetaInfo->pTableMeta;
  int32_t numOfCols = tscGetNumOfColumns(pTableMeta);
  if (index.columnIndex == TSDB_TBNAME_COLUMN_INDEX) {
    return invalidOperationMsg(tscGetErrorMsgPayload(pCmd), msg3);
  } else if (index.columnIndex >= numOfCols) {
    return invalidOperationMsg(tscGetErrorMsgPayload(pCmd), msg5);
  }

  SGroupbyExpr* pGroupExpr = &pQueryInfo->groupbyExpr;
  if (pGroupExpr->columnInfo == NULL) {
    pGroupExpr->columnInfo = taosArrayInit(4, sizeof(SColIndex));
  }

  SSchema* pSchema = tscGetTableColumnSchema(pTableMeta, index.columnIndex);
  if (pSchema->type == TSDB_DATA_TYPE_TIMESTAMP || pSchema->type == TSDB_DATA_TYPE_FLOAT
      || pSchema->type == TSDB_DATA_TYPE_DOUBLE || pSchema->type == TSDB_DATA_TYPE_NCHAR
      || pSchema->type == TSDB_DATA_TYPE_BINARY) {
    return invalidOperationMsg(tscGetErrorMsgPayload(pCmd), msg2);
  }

  tscColumnListInsert(pQueryInfo->colList, index.columnIndex, pTableMeta->id.uid, pSchema);
  SColIndex colIndex = { .colIndex = index.columnIndex, .flag = TSDB_COL_NORMAL, .colId = pSchema->colId };
  taosArrayPush(pGroupExpr->columnInfo, &colIndex);
  pQueryInfo->groupbyExpr.orderType = TSDB_ORDER_ASC;
  pQueryInfo->stateWindow = true;
  return TSDB_CODE_SUCCESS;
}

int32_t validateSessionNode(SSqlCmd* pCmd, SQueryInfo* pQueryInfo, SSqlNode * pSqlNode) {
  const char* msg1 = "gap should be fixed time window";
  const char* msg2 = "only one type time window allowed";
  const char* msg3 = "invalid column name";
  const char* msg4 = "invalid time window";

  STableMetaInfo* pTableMetaInfo = tscGetMetaInfo(pQueryInfo, 0);
  STableComInfo tinfo = tscGetTableInfo(pTableMetaInfo->pTableMeta);
  // no session window
  if (!TPARSER_HAS_TOKEN(pSqlNode->sessionVal.gap)) {
    return TSDB_CODE_SUCCESS;
  }

  SStrToken* col = &pSqlNode->sessionVal.col;
  SStrToken* gap = &pSqlNode->sessionVal.gap;

  char timeUnit = 0;
  if (parseNatualDuration(gap->z, gap->n, &pQueryInfo->sessionWindow.gap, &timeUnit, tinfo.precision) != TSDB_CODE_SUCCESS) {
    return invalidOperationMsg(tscGetErrorMsgPayload(pCmd), msg4);
  }

  if (timeUnit == 'y' || timeUnit == 'n') {
    return invalidOperationMsg(tscGetErrorMsgPayload(pCmd), msg1);
  }

  if (pQueryInfo->sessionWindow.gap != 0 && pQueryInfo->interval.interval != 0) {
    return invalidOperationMsg(tscGetErrorMsgPayload(pCmd), msg2);
  }
  if (pQueryInfo->sessionWindow.gap == 0) {
    return invalidOperationMsg(tscGetErrorMsgPayload(pCmd), msg4);
  }

  SColumnIndex index = COLUMN_INDEX_INITIALIZER;
  if (getColumnIndexByName(col, pQueryInfo, &index, tscGetErrorMsgPayload(pCmd)) != TSDB_CODE_SUCCESS) {
    return invalidOperationMsg(tscGetErrorMsgPayload(pCmd), msg3);
  }
  if (index.columnIndex != PRIMARYKEY_TIMESTAMP_COL_INDEX) {
    return invalidOperationMsg(tscGetErrorMsgPayload(pCmd), msg3);
  }

  pQueryInfo->sessionWindow.primaryColId = PRIMARYKEY_TIMESTAMP_COL_INDEX;

  // The following part is used to check for the invalid query expression.
  return checkInvalidExprForTimeWindow(pCmd, pQueryInfo);
}

int32_t parseIntervalOffset(SSqlCmd* pCmd, SQueryInfo* pQueryInfo, SStrToken* offsetToken) {
  const char* msg1 = "interval offset cannot be negative";
  const char* msg2 = "interval offset should be shorter than interval";
  const char* msg3 = "cannot use 'year' as offset when interval is 'month'";

  STableMetaInfo* pTableMetaInfo = tscGetMetaInfo(pQueryInfo, 0);
  STableComInfo tinfo = tscGetTableInfo(pTableMetaInfo->pTableMeta);

  SStrToken* t = offsetToken;
  if (t->n == 0) {
    pQueryInfo->interval.offsetUnit = pQueryInfo->interval.intervalUnit;
    pQueryInfo->interval.offset = 0;
    return TSDB_CODE_SUCCESS;
  }

  if (parseNatualDuration(t->z, t->n, &pQueryInfo->interval.offset,
                          &pQueryInfo->interval.offsetUnit, tinfo.precision) != TSDB_CODE_SUCCESS) {
    return TSDB_CODE_TSC_INVALID_OPERATION;
  }

  if (pQueryInfo->interval.offset < 0) {
    return invalidOperationMsg(tscGetErrorMsgPayload(pCmd), msg1);
  }

  if (pQueryInfo->interval.offsetUnit != 'n' && pQueryInfo->interval.offsetUnit != 'y') {
    if (pQueryInfo->interval.intervalUnit != 'n' && pQueryInfo->interval.intervalUnit != 'y') {
      if (pQueryInfo->interval.offset >= pQueryInfo->interval.interval) {
        return invalidOperationMsg(tscGetErrorMsgPayload(pCmd), msg2);
      }
    }
  } else if (pQueryInfo->interval.offsetUnit == pQueryInfo->interval.intervalUnit) {
    if (pQueryInfo->interval.offset >= pQueryInfo->interval.interval) {
      return invalidOperationMsg(tscGetErrorMsgPayload(pCmd), msg2);
    }
  } else if (pQueryInfo->interval.intervalUnit == 'n' && pQueryInfo->interval.offsetUnit == 'y') {
      return invalidOperationMsg(tscGetErrorMsgPayload(pCmd), msg3);
  } else if (pQueryInfo->interval.intervalUnit == 'y' && pQueryInfo->interval.offsetUnit == 'n') {
    if (pQueryInfo->interval.interval * 12 <= pQueryInfo->interval.offset) {
      return invalidOperationMsg(tscGetErrorMsgPayload(pCmd), msg2);
    }
  } else {
    // TODO: offset should be shorter than interval, but how to check
    // conflicts like 30days offset and 1 month interval
  }

  return TSDB_CODE_SUCCESS;
}

int32_t parseSlidingClause(SSqlCmd* pCmd, SQueryInfo* pQueryInfo, SStrToken* pSliding) {
  const char* msg0 = "sliding value too small";
  const char* msg1 = "sliding value no larger than the interval value";
  const char* msg2 = "sliding value can not less than 1% of interval value";
  const char* msg3 = "does not support sliding when interval is natural month/year";

  const static int32_t INTERVAL_SLIDING_FACTOR = 100;

  STableMetaInfo* pTableMetaInfo = tscGetMetaInfo(pQueryInfo, 0);
  STableComInfo tinfo = tscGetTableInfo(pTableMetaInfo->pTableMeta);

  SInterval* pInterval = &pQueryInfo->interval;
  if (pSliding->n == 0) {
    pInterval->slidingUnit = pInterval->intervalUnit;
    pInterval->sliding     = pInterval->interval;
    return TSDB_CODE_SUCCESS;
  }

  if (pInterval->intervalUnit == 'n' || pInterval->intervalUnit == 'y') {
    return invalidOperationMsg(tscGetErrorMsgPayload(pCmd), msg3);
  }

  parseAbsoluteDuration(pSliding->z, pSliding->n, &pInterval->sliding, &pInterval->slidingUnit, tinfo.precision);

  if (pInterval->sliding < convertTimePrecision(tsMinSlidingTime, TSDB_TIME_PRECISION_MILLI, tinfo.precision)) {
    return invalidOperationMsg(tscGetErrorMsgPayload(pCmd), msg0);
  }

  if (pInterval->sliding > pInterval->interval) {
    return invalidOperationMsg(tscGetErrorMsgPayload(pCmd), msg1);
  }

  if ((pInterval->interval != 0) && (pInterval->interval/pInterval->sliding > INTERVAL_SLIDING_FACTOR)) {
    return invalidOperationMsg(tscGetErrorMsgPayload(pCmd), msg2);
  }

  return TSDB_CODE_SUCCESS;
}

int32_t tscSetTableFullName(SName* pName, SStrToken* pTableName, SSqlObj* pSql) {
  const char* msg1 = "name too long";
  const char* msg2 = "acctId too long";
  const char* msg3 = "no acctId";
  const char* msg4 = "db name too long";
  const char* msg5 = "table name too long";

  SSqlCmd* pCmd = &pSql->cmd;
  int32_t  code = TSDB_CODE_SUCCESS;
  int32_t  idx  = getDelimiterIndex(pTableName);
  if (idx != -1) { // db has been specified in sql string so we ignore current db path
    char* acctId = getAccountId(pSql);
    if (acctId == NULL || strlen(acctId) <= 0) {
      return invalidOperationMsg(tscGetErrorMsgPayload(pCmd), msg3);
    }

    code = tNameSetAcctId(pName, acctId);
    if (code != 0) {
      return invalidOperationMsg(tscGetErrorMsgPayload(pCmd), msg2);
    }
    if (idx >= TSDB_DB_NAME_LEN) {
      return invalidOperationMsg(tscGetErrorMsgPayload(pCmd), msg4);
    }

    if (pTableName->n - 1 - idx >= TSDB_TABLE_NAME_LEN) {
      return invalidOperationMsg(tscGetErrorMsgPayload(pCmd), msg5);
    }

    char name[TSDB_TABLE_FNAME_LEN] = {0};
    strncpy(name, pTableName->z, pTableName->n);

    code = tNameFromString(pName, name, T_NAME_DB|T_NAME_TABLE);
    if (code != 0) {
      return invalidOperationMsg(tscGetErrorMsgPayload(pCmd), msg1);
    }
  } else {  // get current DB name first, and then set it into path
    char* t = cloneCurrentDBName(pSql);
    if (strlen(t) == 0) {
      tfree(t);
      return TSDB_CODE_TSC_DB_NOT_SELECTED;
    }

    code = tNameFromString(pName, t, T_NAME_ACCT | T_NAME_DB);
    if (code != 0) {
      tfree(t);
      return TSDB_CODE_TSC_DB_NOT_SELECTED;
    }

    tfree(t);

    if (pTableName->n >= TSDB_TABLE_NAME_LEN) {
      return invalidOperationMsg(tscGetErrorMsgPayload(pCmd), msg1);
    }

    char name[TSDB_TABLE_FNAME_LEN] = {0};
    strncpy(name, pTableName->z, pTableName->n);

    code = tNameFromString(pName, name, T_NAME_TABLE);
    if (code != 0) {
      code = invalidOperationMsg(tscGetErrorMsgPayload(pCmd), msg1);
    }
  }

  return code;
}

static bool validateTableColumnInfo(SArray* pFieldList, SSqlCmd* pCmd) {
  assert(pFieldList != NULL);

  const char* msg = "illegal number of columns";
  const char* msg1 = "first column must be timestamp";
  const char* msg2 = "row length exceeds max length";
  const char* msg3 = "duplicated column names";
  const char* msg4 = "invalid data type";
  const char* msg5 = "invalid binary/nchar column length";
  const char* msg6 = "invalid column name";
  const char* msg7 = "too many columns";

  // number of fields no less than 2
  size_t numOfCols = taosArrayGetSize(pFieldList);
  if (numOfCols <= 1 ) {
    invalidOperationMsg(tscGetErrorMsgPayload(pCmd), msg);
    return false;
  } else if (numOfCols > TSDB_MAX_COLUMNS) {
    invalidOperationMsg(tscGetErrorMsgPayload(pCmd), msg7);
    return false;
  }

  // first column must be timestamp
  TAOS_FIELD* pField = taosArrayGet(pFieldList, 0);
  if (pField->type != TSDB_DATA_TYPE_TIMESTAMP) {
    invalidOperationMsg(tscGetErrorMsgPayload(pCmd), msg1);
    return false;
  }

  int32_t nLen = 0;
  for (int32_t i = 0; i < numOfCols; ++i) {
    pField = taosArrayGet(pFieldList, i);
    if (!isValidDataType(pField->type)) {
      invalidOperationMsg(tscGetErrorMsgPayload(pCmd), msg4);
      return false;
    }

    if (pField->bytes == 0) {
      invalidOperationMsg(tscGetErrorMsgPayload(pCmd), msg5);
      return false;
    }

    if ((pField->type == TSDB_DATA_TYPE_BINARY && (pField->bytes <= 0 || pField->bytes > TSDB_MAX_BINARY_LEN)) ||
        (pField->type == TSDB_DATA_TYPE_NCHAR && (pField->bytes <= 0 || pField->bytes > TSDB_MAX_NCHAR_LEN))) {
      invalidOperationMsg(tscGetErrorMsgPayload(pCmd), msg5);
      return false;
    }

    if (validateColumnName(pField->name) != TSDB_CODE_SUCCESS) {
      invalidOperationMsg(tscGetErrorMsgPayload(pCmd), msg6);
      return false;
    }

    // field name must be unique
    if (has(pFieldList, i + 1, pField->name) == true) {
      invalidOperationMsg(tscGetErrorMsgPayload(pCmd), msg3);
      return false;
    }

    nLen += pField->bytes;
  }

  // max row length must be less than TSDB_MAX_BYTES_PER_ROW
  if (nLen > TSDB_MAX_BYTES_PER_ROW) {
    invalidOperationMsg(tscGetErrorMsgPayload(pCmd), msg2);
    return false;
  }

  return true;
}


static bool validateTagParams(SArray* pTagsList, SArray* pFieldList, SSqlCmd* pCmd) {
  assert(pTagsList != NULL);

  const char* msg1 = "invalid number of tag columns";
  const char* msg2 = "tag length too long";
  const char* msg3 = "duplicated column names";
  //const char* msg4 = "timestamp not allowed in tags";
  const char* msg5 = "invalid data type in tags";
  const char* msg6 = "invalid tag name";
  const char* msg7 = "invalid binary/nchar tag length";

  // number of fields at least 1
  size_t numOfTags = taosArrayGetSize(pTagsList);
  if (numOfTags < 1 || numOfTags > TSDB_MAX_TAGS) {
    invalidOperationMsg(tscGetErrorMsgPayload(pCmd), msg1);
    return false;
  }

  for (int32_t i = 0; i < numOfTags; ++i) {
    TAOS_FIELD* p = taosArrayGet(pTagsList, i);
    if (!isValidDataType(p->type)) {
      invalidOperationMsg(tscGetErrorMsgPayload(pCmd), msg5);
      return false;
    }

    if ((p->type == TSDB_DATA_TYPE_BINARY && p->bytes <= 0) ||
        (p->type == TSDB_DATA_TYPE_NCHAR && p->bytes <= 0)) {
      invalidOperationMsg(tscGetErrorMsgPayload(pCmd), msg7);
      return false;
    }

    if (validateColumnName(p->name) != TSDB_CODE_SUCCESS) {
      invalidOperationMsg(tscGetErrorMsgPayload(pCmd), msg6);
      return false;
    }

    if (has(pTagsList, i + 1, p->name) == true) {
      invalidOperationMsg(tscGetErrorMsgPayload(pCmd), msg3);
      return false;
    }
  }

  int32_t nLen = 0;
  for (int32_t i = 0; i < numOfTags; ++i) {
    TAOS_FIELD* p = taosArrayGet(pTagsList, i);
    if (p->bytes == 0) {
      invalidOperationMsg(tscGetErrorMsgPayload(pCmd), msg7);
      return false;
    }

    nLen += p->bytes;
  }

  // max tag row length must be less than TSDB_MAX_TAGS_LEN
  if (nLen > TSDB_MAX_TAGS_LEN) {
    invalidOperationMsg(tscGetErrorMsgPayload(pCmd), msg2);
    return false;
  }

  // field name must be unique
  for (int32_t i = 0; i < numOfTags; ++i) {
    TAOS_FIELD* p = taosArrayGet(pTagsList, i);

    if (has(pFieldList, 0, p->name) == true) {
      invalidOperationMsg(tscGetErrorMsgPayload(pCmd), msg3);
      return false;
    }
  }

  return true;
}

/*
 * tags name /column name is truncated in sql.y
 */
bool validateOneTags(SSqlCmd* pCmd, TAOS_FIELD* pTagField) {
  //const char* msg1 = "timestamp not allowed in tags";
  const char* msg2 = "duplicated column names";
  const char* msg3 = "tag length too long";
  const char* msg4 = "invalid tag name";
  const char* msg5 = "invalid binary/nchar tag length";
  const char* msg6 = "invalid data type in tags";
  const char* msg7 = "too many columns";

  STableMetaInfo* pTableMetaInfo = tscGetTableMetaInfoFromCmd(pCmd,  0);
  STableMeta*     pTableMeta = pTableMetaInfo->pTableMeta;

  int32_t numOfTags = tscGetNumOfTags(pTableMeta);
  int32_t numOfCols = tscGetNumOfColumns(pTableMeta);

  // no more max columns
  if (numOfTags + numOfCols >= TSDB_MAX_COLUMNS) {
    invalidOperationMsg(tscGetErrorMsgPayload(pCmd), msg7);
    return false;
  }

  // no more than 6 tags
  if (numOfTags == TSDB_MAX_TAGS) {
    char msg[128] = {0};
    sprintf(msg, "tags no more than %d", TSDB_MAX_TAGS);

    invalidOperationMsg(tscGetErrorMsgPayload(pCmd), msg);
    return false;
  }

  // no timestamp allowable
  //if (pTagField->type == TSDB_DATA_TYPE_TIMESTAMP) {
  //  invalidOperationMsg(tscGetErrorMsgPayload(pCmd), msg1);
  //  return false;
  //}

  if ((pTagField->type < TSDB_DATA_TYPE_BOOL) || (pTagField->type > TSDB_DATA_TYPE_UBIGINT)) {
    invalidOperationMsg(tscGetErrorMsgPayload(pCmd), msg6);
    return false;
  }

  SSchema* pTagSchema = tscGetTableTagSchema(pTableMetaInfo->pTableMeta);
  int32_t  nLen = 0;

  for (int32_t i = 0; i < numOfTags; ++i) {
    nLen += pTagSchema[i].bytes;
  }

  // length less than TSDB_MAX_TASG_LEN
  if (nLen + pTagField->bytes > TSDB_MAX_TAGS_LEN) {
    invalidOperationMsg(tscGetErrorMsgPayload(pCmd), msg3);
    return false;
  }

  // tags name can not be a keyword
  if (validateColumnName(pTagField->name) != TSDB_CODE_SUCCESS) {
    invalidOperationMsg(tscGetErrorMsgPayload(pCmd), msg4);
    return false;
  }

  // binary(val), val can not be equalled to or less than 0
  if ((pTagField->type == TSDB_DATA_TYPE_BINARY || pTagField->type == TSDB_DATA_TYPE_NCHAR) && pTagField->bytes <= 0) {
    invalidOperationMsg(tscGetErrorMsgPayload(pCmd), msg5);
    return false;
  }

  // field name must be unique
  SSchema* pSchema = tscGetTableSchema(pTableMeta);

  for (int32_t i = 0; i < numOfTags + numOfCols; ++i) {
    if (strncasecmp(pTagField->name, pSchema[i].name, sizeof(pTagField->name) - 1) == 0) {
      invalidOperationMsg(tscGetErrorMsgPayload(pCmd), msg2);
      return false;
    }
  }

  return true;
}

bool validateOneColumn(SSqlCmd* pCmd, TAOS_FIELD* pColField) {
  const char* msg1 = "too many columns";
  const char* msg2 = "duplicated column names";
  const char* msg3 = "column length too long";
  const char* msg4 = "invalid data type";
  const char* msg5 = "invalid column name";
  const char* msg6 = "invalid column length";

//  assert(pCmd->numOfClause == 1);
  STableMetaInfo* pTableMetaInfo = tscGetTableMetaInfoFromCmd(pCmd,  0);
  STableMeta*     pTableMeta = pTableMetaInfo->pTableMeta;
  
  int32_t numOfTags = tscGetNumOfTags(pTableMeta);
  int32_t numOfCols = tscGetNumOfColumns(pTableMeta);
  
  // no more max columns
  if (numOfCols >= TSDB_MAX_COLUMNS || numOfTags + numOfCols >= TSDB_MAX_COLUMNS) {
    invalidOperationMsg(tscGetErrorMsgPayload(pCmd), msg1);
    return false;
  }

  if (pColField->type < TSDB_DATA_TYPE_BOOL || pColField->type > TSDB_DATA_TYPE_UBIGINT) {
    invalidOperationMsg(tscGetErrorMsgPayload(pCmd), msg4);
    return false;
  }

  if (validateColumnName(pColField->name) != TSDB_CODE_SUCCESS) {
    invalidOperationMsg(tscGetErrorMsgPayload(pCmd), msg5);
    return false;
  }

  SSchema* pSchema = tscGetTableSchema(pTableMeta);
  int32_t  nLen = 0;

  for (int32_t i = 0; i < numOfCols; ++i) {
    nLen += pSchema[i].bytes;
  }

  if (pColField->bytes <= 0) {
    invalidOperationMsg(tscGetErrorMsgPayload(pCmd), msg6);
    return false;
  }

  // length less than TSDB_MAX_BYTES_PER_ROW
  if (nLen + pColField->bytes > TSDB_MAX_BYTES_PER_ROW) {
    invalidOperationMsg(tscGetErrorMsgPayload(pCmd), msg3);
    return false;
  }

  // field name must be unique
  for (int32_t i = 0; i < numOfTags + numOfCols; ++i) {
    if (strncasecmp(pColField->name, pSchema[i].name, sizeof(pColField->name) - 1) == 0) {
      invalidOperationMsg(tscGetErrorMsgPayload(pCmd), msg2);
      return false;
    }
  }

  return true;
}

/* is contained in pFieldList or not */
static bool has(SArray* pFieldList, int32_t startIdx, const char* name) {
  size_t numOfCols = taosArrayGetSize(pFieldList);
  for (int32_t j = startIdx; j < numOfCols; ++j) {
    TAOS_FIELD* field = taosArrayGet(pFieldList, j);
    if (strncasecmp(name, field->name, sizeof(field->name) - 1) == 0) return true;
  }

  return false;
}

static char* getAccountId(SSqlObj* pSql) { return pSql->pTscObj->acctId; }

static char* cloneCurrentDBName(SSqlObj* pSql) {
  pthread_mutex_lock(&pSql->pTscObj->mutex);
  char *p = strdup(pSql->pTscObj->db);  
  pthread_mutex_unlock(&pSql->pTscObj->mutex);

  return p;
}

/* length limitation, strstr cannot be applied */
static int32_t getDelimiterIndex(SStrToken* pTableName) {
  for (uint32_t i = 0; i < pTableName->n; ++i) {
    if (pTableName->z[i] == TS_PATH_DELIMITER[0]) {
      return i;
    }
  }
  return -1;
}

int32_t setObjFullName(char* fullName, const char* account, SStrToken* pDB, SStrToken* tableName, int32_t* xlen) {
  int32_t totalLen = 0;

  if (account != NULL) {
    int32_t len = (int32_t)strlen(account);
    strcpy(fullName, account);
    fullName[len] = TS_PATH_DELIMITER[0];
    totalLen += (len + 1);
  }

  /* db name is not specified, the tableName dose not include db name */
  if (pDB != NULL) {
    if (pDB->n >= TSDB_ACCT_ID_LEN + TSDB_DB_NAME_LEN || pDB->n == 0) {
      return TSDB_CODE_TSC_INVALID_OPERATION;
    }

    memcpy(&fullName[totalLen], pDB->z, pDB->n);
    totalLen += pDB->n;
  }

  if (tableName != NULL) {
    if (pDB != NULL) {
      fullName[totalLen] = TS_PATH_DELIMITER[0];
      totalLen += 1;

      /* here we only check the table name length limitation */
      if (!tscValidateTableNameLength(tableName->n)) {
        return TSDB_CODE_TSC_INVALID_OPERATION;
      }
    } else {  // pDB == NULL, the db prefix name is specified in tableName
      /* the length limitation includes tablename + dbname + sep */
      if (tableName->n >= TSDB_TABLE_NAME_LEN + TSDB_DB_NAME_LEN) {
        return TSDB_CODE_TSC_INVALID_OPERATION;
      }
    }

    memcpy(&fullName[totalLen], tableName->z, tableName->n);
    totalLen += tableName->n;
  }

  if (xlen != NULL) {
    *xlen = totalLen;
  }

  if (totalLen < TSDB_TABLE_FNAME_LEN) {
    fullName[totalLen] = 0;
  }

  return (totalLen < TSDB_TABLE_FNAME_LEN) ? TSDB_CODE_SUCCESS : TSDB_CODE_TSC_INVALID_OPERATION;
}

void tscInsertPrimaryTsSourceColumn(SQueryInfo* pQueryInfo, uint64_t tableUid) {
  SSchema s = {.type = TSDB_DATA_TYPE_TIMESTAMP, .bytes = TSDB_KEYSIZE, .colId = PRIMARYKEY_TIMESTAMP_COL_INDEX};
  tscColumnListInsert(pQueryInfo->colList, PRIMARYKEY_TIMESTAMP_COL_INDEX, tableUid, &s);
}

static int32_t handleArithmeticExpr(SSqlCmd* pCmd, SQueryInfo* pQueryInfo, int32_t exprIndex, tSqlExprItem* pItem) {
  const char* msg1 = "invalid column name, illegal column type, or columns in arithmetic expression from two tables";
  const char* msg2 = "invalid arithmetic expression in select clause";
  const char* msg3 = "tag columns can not be used in arithmetic expression";
  const char* msg4 = "columns from different table mixed up in arithmetic expression";

  SColumnList columnList = {0};
  int32_t     arithmeticType = NON_ARITHMEIC_EXPR;

  if (validateArithmeticSQLExpr(pCmd, pItem->pNode, pQueryInfo, &columnList, &arithmeticType) != TSDB_CODE_SUCCESS) {
    return invalidOperationMsg(tscGetErrorMsgPayload(pCmd), msg1);
  }

  int32_t tableIndex = columnList.ids[0].tableIndex;
  if (arithmeticType == NORMAL_ARITHMETIC) {
    pQueryInfo->type |= TSDB_QUERY_TYPE_PROJECTION_QUERY;

    // all columns in arithmetic expression must belong to the same table
    for (int32_t f = 1; f < columnList.num; ++f) {
      if (columnList.ids[f].tableIndex != tableIndex) {
        return invalidOperationMsg(tscGetErrorMsgPayload(pCmd), msg4);
      }
    }

    // expr string is set as the parameter of function
    SColumnIndex index = {.tableIndex = tableIndex};

    SExprInfo* pExpr = tscExprAppend(pQueryInfo, TSDB_FUNC_ARITHM, &index, TSDB_DATA_TYPE_DOUBLE, sizeof(double),
                                       getNewResColId(pCmd), sizeof(double), false);

    char* name = (pItem->aliasName != NULL)? pItem->aliasName:pItem->pNode->exprToken.z;
    size_t len = MIN(sizeof(pExpr->base.aliasName), pItem->pNode->exprToken.n + 1);
    tstrncpy(pExpr->base.aliasName, name, len);

    tExprNode* pNode = NULL;
    SArray* colList = taosArrayInit(10, sizeof(SColIndex));

    int32_t ret = exprTreeFromSqlExpr(pCmd, &pNode, pItem->pNode, pQueryInfo, colList, NULL);
    if (ret != TSDB_CODE_SUCCESS) {
      taosArrayDestroy(colList);
      tExprTreeDestroy(pNode, NULL);
      return invalidOperationMsg(tscGetErrorMsgPayload(pCmd), msg2);
    }

    // check for if there is a tag in the arithmetic express
    size_t numOfNode = taosArrayGetSize(colList);
    for(int32_t k = 0; k < numOfNode; ++k) {
      SColIndex* pIndex = taosArrayGet(colList, k);
      if (TSDB_COL_IS_TAG(pIndex->flag)) {
        tExprTreeDestroy(pNode, NULL);
        taosArrayDestroy(colList);

        return invalidOperationMsg(tscGetErrorMsgPayload(pCmd), msg3);
      }
    }

    SBufferWriter bw = tbufInitWriter(NULL, false);

    TRY(0) {
        exprTreeToBinary(&bw, pNode);
      } CATCH(code) {
        tbufCloseWriter(&bw);
        UNUSED(code);
        // TODO: other error handling
      } END_TRY

    len = tbufTell(&bw);
    char* c = tbufGetData(&bw, false);

    // set the serialized binary string as the parameter of arithmetic expression
    tscExprAddParams(&pExpr->base, c, TSDB_DATA_TYPE_BINARY, (int32_t)len);
    insertResultField(pQueryInfo, exprIndex, &columnList, sizeof(double), TSDB_DATA_TYPE_DOUBLE, pExpr->base.aliasName, pExpr);

    // add ts column
    tscInsertPrimaryTsSourceColumn(pQueryInfo, pExpr->base.uid);

    tbufCloseWriter(&bw);
    taosArrayDestroy(colList);
    tExprTreeDestroy(pNode, NULL);
  } else {
    columnList.num = 0;
    columnList.ids[0] = (SColumnIndex) {0, 0};

    char rawName[TSDB_COL_NAME_LEN] = {0};
    char aliasName[TSDB_COL_NAME_LEN] = {0};
    getColumnName(pItem, aliasName, rawName, TSDB_COL_NAME_LEN);

    insertResultField(pQueryInfo, exprIndex, &columnList, sizeof(double), TSDB_DATA_TYPE_DOUBLE, aliasName, NULL);

    int32_t slot = tscNumOfFields(pQueryInfo) - 1;
    SInternalField* pInfo = tscFieldInfoGetInternalField(&pQueryInfo->fieldsInfo, slot);
    assert(pInfo->pExpr == NULL);

    SExprInfo* pExprInfo = calloc(1, sizeof(SExprInfo));

    // arithmetic expression always return result in the format of double float
    pExprInfo->base.resBytes   = sizeof(double);
    pExprInfo->base.interBytes = 0;
    pExprInfo->base.resType    = TSDB_DATA_TYPE_DOUBLE;

    pExprInfo->base.functionId = TSDB_FUNC_ARITHM;
    pExprInfo->base.numOfParams = 1;
    pExprInfo->base.resColId = getNewResColId(pCmd);
    strncpy(pExprInfo->base.aliasName, aliasName, tListLen(pExprInfo->base.aliasName));
    strncpy(pExprInfo->base.token, rawName, tListLen(pExprInfo->base.token));

    int32_t ret = exprTreeFromSqlExpr(pCmd, &pExprInfo->pExpr, pItem->pNode, pQueryInfo, NULL, &(pExprInfo->base.uid));
    if (ret != TSDB_CODE_SUCCESS) {
      tExprTreeDestroy(pExprInfo->pExpr, NULL);
      return invalidOperationMsg(tscGetErrorMsgPayload(pCmd), "invalid expression in select clause");
    }

    pInfo->pExpr = pExprInfo;

    SBufferWriter bw = tbufInitWriter(NULL, false);

    TRY(0) {
      exprTreeToBinary(&bw, pInfo->pExpr->pExpr);
    } CATCH(code) {
      tbufCloseWriter(&bw);
      UNUSED(code);
      // TODO: other error handling
    } END_TRY

    SSqlExpr* pSqlExpr = &pInfo->pExpr->base;
    pSqlExpr->param[0].nLen = (int16_t) tbufTell(&bw);
    pSqlExpr->param[0].pz   = tbufGetData(&bw, true);
    pSqlExpr->param[0].nType = TSDB_DATA_TYPE_BINARY;

//    tbufCloseWriter(&bw); // TODO there is a memory leak
  }

  return TSDB_CODE_SUCCESS;
}

static void addProjectQueryCol(SQueryInfo* pQueryInfo, int32_t startPos, SColumnIndex* pIndex, tSqlExprItem* pItem, int32_t colId) {
  SExprInfo* pExpr = doAddProjectCol(pQueryInfo, pIndex->columnIndex, pIndex->tableIndex, colId);

  STableMetaInfo* pTableMetaInfo = tscGetMetaInfo(pQueryInfo, pIndex->tableIndex);
  STableMeta*     pTableMeta = pTableMetaInfo->pTableMeta;

  SSchema* pSchema = tscGetTableColumnSchema(pTableMeta, pIndex->columnIndex);

  char* colName = (pItem->aliasName == NULL) ? pSchema->name : pItem->aliasName;
  tstrncpy(pExpr->base.aliasName, colName, sizeof(pExpr->base.aliasName));

  SColumnList ids = {0};
  ids.num = 1;
  ids.ids[0] = *pIndex;

  if (pIndex->columnIndex == TSDB_TBNAME_COLUMN_INDEX || pIndex->columnIndex == TSDB_UD_COLUMN_INDEX ||
      pIndex->columnIndex >= tscGetNumOfColumns(pTableMeta)) {
    ids.num = 0;
  }

  insertResultField(pQueryInfo, startPos, &ids, pExpr->base.resBytes, (int8_t)pExpr->base.resType, pExpr->base.aliasName, pExpr);
}

static void addPrimaryTsColIntoResult(SQueryInfo* pQueryInfo, SSqlCmd* pCmd) {
  // primary timestamp column has been added already
  size_t size = tscNumOfExprs(pQueryInfo);
  for (int32_t i = 0; i < size; ++i) {
    SExprInfo* pExpr = tscExprGet(pQueryInfo, i);
    if (pExpr->base.functionId == TSDB_FUNC_PRJ && pExpr->base.colInfo.colId == PRIMARYKEY_TIMESTAMP_COL_INDEX) {
      return;
    }
  }


  // set the constant column value always attached to first table.
  STableMetaInfo* pTableMetaInfo = tscGetMetaInfo(pQueryInfo, 0);
  SSchema* pSchema = tscGetTableColumnSchema(pTableMetaInfo->pTableMeta, PRIMARYKEY_TIMESTAMP_COL_INDEX);

  // add the timestamp column into the output columns
  SColumnIndex index = {0};  // primary timestamp column info
  int32_t numOfCols = (int32_t)tscNumOfExprs(pQueryInfo);
  tscAddFuncInSelectClause(pQueryInfo, numOfCols, TSDB_FUNC_PRJ, &index, pSchema, TSDB_COL_NORMAL, getNewResColId(pCmd));

  SInternalField* pSupInfo = tscFieldInfoGetInternalField(&pQueryInfo->fieldsInfo, numOfCols);
  pSupInfo->visible = false;

  pQueryInfo->type |= TSDB_QUERY_TYPE_PROJECTION_QUERY;
}

static bool hasNoneUserDefineExpr(SQueryInfo* pQueryInfo) {
  size_t numOfExprs = taosArrayGetSize(pQueryInfo->exprList);
  for (int32_t i = 0; i < numOfExprs; ++i) {
    SSqlExpr* pExpr = taosArrayGetP(pQueryInfo->exprList, i);

    if (TSDB_COL_IS_UD_COL(pExpr->colInfo.flag)) {
      continue;
    }

    return true;
  }

  return false;
}

void genUdfList(SArray* pUdfInfo, tSqlExpr *pNode) {
  if (pNode == NULL) {
    return;
  }

  if (pNode->type == SQL_NODE_EXPR) {
    genUdfList(pUdfInfo, pNode->pLeft);
    genUdfList(pUdfInfo, pNode->pRight);
    return;
  }

  if (pNode->type == SQL_NODE_SQLFUNCTION) {
    pNode->functionId = isValidFunction(pNode->Expr.operand.z, pNode->Expr.operand.n);
    if (pNode->functionId < 0) { // extract all possible user defined function
      struct SUdfInfo info = {0};
      info.name = strndup(pNode->Expr.operand.z, pNode->Expr.operand.n);
      int32_t functionId = (int32_t)taosArrayGetSize(pUdfInfo) * (-1) - 1;
      info.functionId = functionId;

      taosArrayPush(pUdfInfo, &info);
    }
  }
}

/*
static int32_t checkForUdf(SSqlObj* pSql, SQueryInfo* pQueryInfo, SArray* pSelection) {
  if (pQueryInfo->pUdfInfo != NULL) {
    return TSDB_CODE_SUCCESS;
  }

  pQueryInfo->pUdfInfo = taosArrayInit(4, sizeof(struct SUdfInfo));

  size_t nExpr = taosArrayGetSize(pSelection);

  for (int32_t i = 0; i < nExpr; ++i) {
    tSqlExprItem* pItem = taosArrayGet(pSelection, i);

    int32_t type = pItem->pNode->type;
    if (type == SQL_NODE_EXPR || type == SQL_NODE_SQLFUNCTION) {
      genUdfList(pQueryInfo->pUdfInfo, pItem->pNode);
    }
  }

  if (taosArrayGetSize(pQueryInfo->pUdfInfo) > 0) {
    return tscGetUdfFromNode(pSql, pQueryInfo);
  } else {
    return TSDB_CODE_SUCCESS;
  }
}
*/

static SUdfInfo* isValidUdf(SArray* pUdfInfo, const char* name, int32_t len) {
  if(pUdfInfo == NULL){
    tscError("udfinfo is null");
    return NULL;
  }
  size_t t = taosArrayGetSize(pUdfInfo);
  for(int32_t i = 0; i < t; ++i) {
    SUdfInfo* pUdf = taosArrayGet(pUdfInfo, i);
    if (strlen(pUdf->name) == len && strncasecmp(pUdf->name, name, len) == 0) {
      return pUdf;
    }
  }

  return NULL;
}

int32_t validateSelectNodeList(SSqlCmd* pCmd, SQueryInfo* pQueryInfo, SArray* pSelNodeList, bool joinQuery,
                               bool timeWindowQuery, bool outerQuery) {
  assert(pSelNodeList != NULL && pCmd != NULL);

  const char* msg1 = "too many items in selection clause";
  const char* msg2 = "functions or others can not be mixed up";
  const char* msg3 = "not support query expression";
  const char* msg4 = "not support distinct mixed with proj/agg func";
  const char* msg5 = "invalid function name";
  const char* msg6 = "not support distinct mixed with join"; 
  const char* msg7 = "not support distinct mixed with groupby";
  const char* msg8 = "not support distinct in nest query";
<<<<<<< HEAD
  const char* msg9 = "_block_dist not support subquery, only support stable/table";
=======
>>>>>>> ffe99d41

  // too many result columns not support order by in query
  if (taosArrayGetSize(pSelNodeList) > TSDB_MAX_COLUMNS) {
    return invalidOperationMsg(tscGetErrorMsgPayload(pCmd), msg1);
  }

  if (pQueryInfo->colList == NULL) {
    pQueryInfo->colList = taosArrayInit(4, POINTER_BYTES);
  }

  
  bool hasDistinct = false;
  bool hasAgg      = false; 
<<<<<<< HEAD
  size_t  numOfExpr = taosArrayGetSize(pSelNodeList);
=======
  size_t numOfExpr = taosArrayGetSize(pSelNodeList);
>>>>>>> ffe99d41
  int32_t distIdx = -1; 
  for (int32_t i = 0; i < numOfExpr; ++i) {
    int32_t outputIndex = (int32_t)tscNumOfExprs(pQueryInfo);
    tSqlExprItem* pItem = taosArrayGet(pSelNodeList, i);
    if (hasDistinct == false) {
<<<<<<< HEAD
      hasDistinct = (pItem->distinct == true);
      distIdx     =  hasDistinct ? i : -1;
    } 
=======
       hasDistinct = (pItem->distinct == true); 
       distIdx     =  hasDistinct ? i : -1;
    }
>>>>>>> ffe99d41

    int32_t type = pItem->pNode->type;
    if (type == SQL_NODE_SQLFUNCTION) {
      hasAgg = true; 
      if (hasDistinct)  break;

      pItem->pNode->functionId = isValidFunction(pItem->pNode->Expr.operand.z, pItem->pNode->Expr.operand.n);

      if (pItem->pNode->functionId == TSDB_FUNC_BLKINFO && taosArrayGetSize(pQueryInfo->pUpstream) > 0) {
<<<<<<< HEAD
        return invalidOperationMsg(tscGetErrorMsgPayload(pCmd), msg9);
=======
        return invalidOperationMsg(tscGetErrorMsgPayload(pCmd), msg6);
>>>>>>> ffe99d41
      }

      SUdfInfo* pUdfInfo = NULL;
      if (pItem->pNode->functionId < 0) {
        pUdfInfo = isValidUdf(pQueryInfo->pUdfInfo, pItem->pNode->Expr.operand.z, pItem->pNode->Expr.operand.n);
        if (pUdfInfo == NULL) {
          return invalidOperationMsg(tscGetErrorMsgPayload(pCmd), msg5);
        }

        pItem->pNode->functionId = pUdfInfo->functionId;
      }

      // sql function in selection clause, append sql function info in pSqlCmd structure sequentially
      if (addExprAndResultField(pCmd, pQueryInfo, outputIndex, pItem, true, pUdfInfo) != TSDB_CODE_SUCCESS) {
        return TSDB_CODE_TSC_INVALID_OPERATION;
      }
    } else if (type == SQL_NODE_TABLE_COLUMN || type == SQL_NODE_VALUE) {
      // use the dynamic array list to decide if the function is valid or not
      // select table_name1.field_name1, table_name2.field_name2  from table_name1, table_name2
      if (addProjectionExprAndResultField(pCmd, pQueryInfo, pItem, outerQuery) != TSDB_CODE_SUCCESS) {
        return TSDB_CODE_TSC_INVALID_OPERATION;
      }
    } else if (type == SQL_NODE_EXPR) {
      int32_t code = handleArithmeticExpr(pCmd, pQueryInfo, i, pItem);
      if (code != TSDB_CODE_SUCCESS) {
        return code;
      }
    } else {
      return invalidOperationMsg(tscGetErrorMsgPayload(pCmd), msg3);
    }

    if (pQueryInfo->fieldsInfo.numOfOutput > TSDB_MAX_COLUMNS) {
      return invalidOperationMsg(tscGetErrorMsgPayload(pCmd), msg1);
    }
  }

<<<<<<< HEAD
  
=======
>>>>>>> ffe99d41
  //TODO(dengyihao), refactor as function     
  //handle distinct func mixed with other func 
  if (hasDistinct == true) {
    if (distIdx != 0 || hasAgg) {
      return invalidOperationMsg(tscGetErrorMsgPayload(pCmd), msg4);
    } 
    if (joinQuery) {
      return invalidOperationMsg(tscGetErrorMsgPayload(pCmd), msg6);
<<<<<<< HEAD
    }
    if (pQueryInfo->groupbyExpr.numOfGroupCols  != 0) {
      return invalidOperationMsg(tscGetErrorMsgPayload(pCmd), msg7);
    }
    if (pQueryInfo->pDownstream != NULL) {
      return invalidOperationMsg(tscGetErrorMsgPayload(pCmd), msg8);
=======
>>>>>>> ffe99d41
    }
    if (pQueryInfo->groupbyExpr.numOfGroupCols  != 0) {
      return invalidOperationMsg(tscGetErrorMsgPayload(pCmd), msg7);
    }
    if (pQueryInfo->pDownstream != NULL) {
      return invalidOperationMsg(tscGetErrorMsgPayload(pCmd), msg8);
     }
    
    pQueryInfo->distinct = true;
  }
  
  
  // there is only one user-defined column in the final result field, add the timestamp column.
  size_t numOfSrcCols = taosArrayGetSize(pQueryInfo->colList);
  if ((numOfSrcCols <= 0 || !hasNoneUserDefineExpr(pQueryInfo)) && !tscQueryTags(pQueryInfo) && !tscQueryBlockInfo(pQueryInfo)) {
    addPrimaryTsColIntoResult(pQueryInfo, pCmd);
  }

  if (!functionCompatibleCheck(pQueryInfo, joinQuery, timeWindowQuery)) {
    return invalidOperationMsg(tscGetErrorMsgPayload(pCmd), msg2);
  }

  return TSDB_CODE_SUCCESS;
}

int32_t insertResultField(SQueryInfo* pQueryInfo, int32_t outputIndex, SColumnList* pColList, int16_t bytes,
                          int8_t type, char* fieldName, SExprInfo* pSqlExpr) {
  for (int32_t i = 0; i < pColList->num; ++i) {
    int32_t tableIndex = pColList->ids[i].tableIndex;
    STableMeta* pTableMeta = pQueryInfo->pTableMetaInfo[tableIndex]->pTableMeta;

    int32_t numOfCols = tscGetNumOfColumns(pTableMeta);
    if (pColList->ids[i].columnIndex >= numOfCols) {
      continue;
    }

    uint64_t uid = pTableMeta->id.uid;
    SSchema* pSchema = tscGetTableSchema(pTableMeta);
    tscColumnListInsert(pQueryInfo->colList, pColList->ids[i].columnIndex, uid, &pSchema[pColList->ids[i].columnIndex]);
  }
  
  TAOS_FIELD f = tscCreateField(type, fieldName, bytes);
  SInternalField* pInfo = tscFieldInfoInsert(&pQueryInfo->fieldsInfo, outputIndex, &f);
  pInfo->pExpr = pSqlExpr;
  
  return TSDB_CODE_SUCCESS;
}

SExprInfo* doAddProjectCol(SQueryInfo* pQueryInfo, int32_t colIndex, int32_t tableIndex, int32_t colId) {
  STableMetaInfo* pTableMetaInfo = tscGetMetaInfo(pQueryInfo, tableIndex);
  STableMeta*     pTableMeta = pTableMetaInfo->pTableMeta;
  int32_t numOfCols = tscGetNumOfColumns(pTableMeta);
  
  SSchema* pSchema = tscGetTableColumnSchema(pTableMeta, colIndex);

  int16_t functionId = (int16_t)((colIndex >= numOfCols) ? TSDB_FUNC_TAGPRJ : TSDB_FUNC_PRJ);
  SColumnIndex index = {.tableIndex = tableIndex,};
  
  if (functionId == TSDB_FUNC_TAGPRJ) {
    index.columnIndex = colIndex - tscGetNumOfColumns(pTableMeta);
    tscColumnListInsert(pTableMetaInfo->tagColList, index.columnIndex, pTableMeta->id.uid, pSchema);
  } else {
    index.columnIndex = colIndex;
  }

  return tscExprAppend(pQueryInfo, functionId, &index, pSchema->type, pSchema->bytes, colId, 0,
                          (functionId == TSDB_FUNC_TAGPRJ));
}

SExprInfo* tscAddFuncInSelectClause(SQueryInfo* pQueryInfo, int32_t outputColIndex, int16_t functionId,
                                  SColumnIndex* pIndex, SSchema* pColSchema, int16_t flag, int16_t colId) {
  SExprInfo* pExpr = tscExprInsert(pQueryInfo, outputColIndex, functionId, pIndex, pColSchema->type,
                                     pColSchema->bytes, colId, 0, TSDB_COL_IS_TAG(flag));
  tstrncpy(pExpr->base.aliasName, pColSchema->name, sizeof(pExpr->base.aliasName));
  tstrncpy(pExpr->base.token, pColSchema->name, sizeof(pExpr->base.token));

  SColumnList ids = createColumnList(1, pIndex->tableIndex, pIndex->columnIndex);
  if (TSDB_COL_IS_TAG(flag)) {
    ids.num = 0;
  }

  insertResultField(pQueryInfo, outputColIndex, &ids, pColSchema->bytes, pColSchema->type, pColSchema->name, pExpr);

  pExpr->base.colInfo.flag = flag;
  STableMetaInfo* pTableMetaInfo = tscGetMetaInfo(pQueryInfo, pIndex->tableIndex);
  
  if (TSDB_COL_IS_TAG(flag)) {
    tscColumnListInsert(pTableMetaInfo->tagColList, pIndex->columnIndex, pTableMetaInfo->pTableMeta->id.uid, pColSchema);
  }

  return pExpr;
}

static int32_t doAddProjectionExprAndResultFields(SQueryInfo* pQueryInfo, SColumnIndex* pIndex, int32_t startPos, SSqlCmd* pCmd) {
  STableMetaInfo* pTableMetaInfo = tscGetMetaInfo(pQueryInfo, pIndex->tableIndex);

  int32_t     numOfTotalColumns = 0;
  STableMeta* pTableMeta = pTableMetaInfo->pTableMeta;
  SSchema*    pSchema = tscGetTableSchema(pTableMeta);

  STableComInfo tinfo = tscGetTableInfo(pTableMeta);
  
  if (UTIL_TABLE_IS_SUPER_TABLE(pTableMetaInfo)) {
    numOfTotalColumns = tinfo.numOfColumns + tinfo.numOfTags;
  } else {
    numOfTotalColumns = tinfo.numOfColumns;
  }

  for (int32_t j = 0; j < numOfTotalColumns; ++j) {
    SExprInfo* pExpr = doAddProjectCol(pQueryInfo, j, pIndex->tableIndex, getNewResColId(pCmd));
    tstrncpy(pExpr->base.aliasName, pSchema[j].name, sizeof(pExpr->base.aliasName));

    pIndex->columnIndex = j;
    SColumnList ids = {0};
    ids.ids[0] = *pIndex;
    ids.num = 1;

    insertResultField(pQueryInfo, startPos + j, &ids, pSchema[j].bytes, pSchema[j].type, pSchema[j].name, pExpr);
  }

  return numOfTotalColumns;
}

int32_t addProjectionExprAndResultField(SSqlCmd* pCmd, SQueryInfo* pQueryInfo, tSqlExprItem* pItem, bool outerQuery) {
  const char* msg1 = "tag for normal table query is not allowed";
  const char* msg2 = "invalid column name";
  const char* msg3 = "tbname not allowed in outer query";

  int32_t startPos = (int32_t)tscNumOfExprs(pQueryInfo);
  int32_t tokenId = pItem->pNode->tokenId;

  if (tokenId == TK_ALL) {  // project on all fields
    TSDB_QUERY_SET_TYPE(pQueryInfo->type, TSDB_QUERY_TYPE_PROJECTION_QUERY);

    SColumnIndex index = COLUMN_INDEX_INITIALIZER;
    if (getTableIndexByName(&pItem->pNode->columnName, pQueryInfo, &index) != TSDB_CODE_SUCCESS) {
      return invalidOperationMsg(tscGetErrorMsgPayload(pCmd), msg2);
    }

    // all meters columns are required
    if (index.tableIndex == COLUMN_INDEX_INITIAL_VAL) {  // all table columns are required.
      for (int32_t i = 0; i < pQueryInfo->numOfTables; ++i) {
        index.tableIndex = i;
        int32_t inc = doAddProjectionExprAndResultFields(pQueryInfo, &index, startPos, pCmd);
        startPos += inc;
      }
    } else {
      doAddProjectionExprAndResultFields(pQueryInfo, &index, startPos, pCmd);
    }

    // add the primary timestamp column even though it is not required by user
    STableMeta* pTableMeta = pQueryInfo->pTableMetaInfo[index.tableIndex]->pTableMeta;
    if (pTableMeta->tableType != TSDB_TEMP_TABLE) {
      tscInsertPrimaryTsSourceColumn(pQueryInfo, pTableMeta->id.uid);
    }
  } else if (tokenId == TK_STRING || tokenId == TK_INTEGER || tokenId == TK_FLOAT) {  // simple column projection query
    SColumnIndex index = COLUMN_INDEX_INITIALIZER;

    // user-specified constant value as a new result column
    index.columnIndex = (pQueryInfo->udColumnId--);
    index.tableIndex = 0;

    SSchema colSchema = tGetUserSpecifiedColumnSchema(&pItem->pNode->value, &pItem->pNode->exprToken, pItem->aliasName);
    SExprInfo* pExpr = tscAddFuncInSelectClause(pQueryInfo, startPos, TSDB_FUNC_PRJ, &index, &colSchema, TSDB_COL_UDC,
                                                getNewResColId(pCmd));

    // NOTE: the first parameter is reserved for the tag column id during join query process.
    pExpr->base.numOfParams = 2;
    tVariantAssign(&pExpr->base.param[1], &pItem->pNode->value);
  } else if (tokenId == TK_ID) {
    SColumnIndex index = COLUMN_INDEX_INITIALIZER;

    if (getColumnIndexByName(&pItem->pNode->columnName, pQueryInfo, &index, tscGetErrorMsgPayload(pCmd)) != TSDB_CODE_SUCCESS) {
      return invalidOperationMsg(tscGetErrorMsgPayload(pCmd), msg2);
    }

    if (index.columnIndex == TSDB_TBNAME_COLUMN_INDEX) {
      if (outerQuery) {
        STableMetaInfo* pTableMetaInfo = tscGetMetaInfo(pQueryInfo, index.tableIndex);
        int32_t         numOfCols = tscGetNumOfColumns(pTableMetaInfo->pTableMeta);

        bool existed = false;
        SSchema* pSchema = pTableMetaInfo->pTableMeta->schema;
        for (int32_t i = 0; i < numOfCols; ++i) {
          if (strncasecmp(pSchema[i].name, TSQL_TBNAME_L, tListLen(pSchema[i].name)) == 0) {
            existed = true;
            index.columnIndex = i;
            break;
          }
        }

        if (!existed) {
          return invalidOperationMsg(tscGetErrorMsgPayload(pCmd), msg3);
        }

        SSchema colSchema = pSchema[index.columnIndex];
        char    name[TSDB_COL_NAME_LEN] = {0};
        getColumnName(pItem, name, colSchema.name, sizeof(colSchema.name) - 1);

        tstrncpy(colSchema.name, name, TSDB_COL_NAME_LEN);
        /*SExprInfo* pExpr = */ tscAddFuncInSelectClause(pQueryInfo, startPos, TSDB_FUNC_PRJ, &index, &colSchema,
                                                         TSDB_COL_NORMAL, getNewResColId(pCmd));
      } else {
        SSchema colSchema = *tGetTbnameColumnSchema();
        char    name[TSDB_COL_NAME_LEN] = {0};
        getColumnName(pItem, name, colSchema.name, sizeof(colSchema.name) - 1);

        tstrncpy(colSchema.name, name, TSDB_COL_NAME_LEN);
        /*SExprInfo* pExpr = */ tscAddFuncInSelectClause(pQueryInfo, startPos, TSDB_FUNC_TAGPRJ, &index, &colSchema,
                                                         TSDB_COL_TAG, getNewResColId(pCmd));
      }
    } else {
      STableMetaInfo* pTableMetaInfo = tscGetMetaInfo(pQueryInfo, index.tableIndex);
      STableMeta*     pTableMeta = pTableMetaInfo->pTableMeta;

      if (index.columnIndex >= tscGetNumOfColumns(pTableMeta) && UTIL_TABLE_IS_NORMAL_TABLE(pTableMetaInfo)) {
        return invalidOperationMsg(tscGetErrorMsgPayload(pCmd), msg1);
      }

      addProjectQueryCol(pQueryInfo, startPos, &index, pItem, getNewResColId(pCmd));
      pQueryInfo->type |= TSDB_QUERY_TYPE_PROJECTION_QUERY;
    }

    // add the primary timestamp column even though it is not required by user
    STableMetaInfo* pTableMetaInfo = tscGetMetaInfo(pQueryInfo, index.tableIndex);
    if (!UTIL_TABLE_IS_TMP_TABLE(pTableMetaInfo)) {
      tscInsertPrimaryTsSourceColumn(pQueryInfo, pTableMetaInfo->pTableMeta->id.uid);
    }
  } else {
    return TSDB_CODE_TSC_INVALID_OPERATION;
  }

  return TSDB_CODE_SUCCESS;
}

static int32_t setExprInfoForFunctions(SSqlCmd* pCmd, SQueryInfo* pQueryInfo, SSchema* pSchema, SConvertFunc cvtFunc,
                                       const char* name, int32_t resColIdx, SColumnIndex* pColIndex, bool finalResult,
                                       SUdfInfo* pUdfInfo) {
  const char* msg1 = "not support column types";

  int32_t f = cvtFunc.execFuncId;
  if (f == TSDB_FUNC_SPREAD) {
    int32_t t1 = pSchema->type;
    if (IS_VAR_DATA_TYPE(t1) || t1 == TSDB_DATA_TYPE_BOOL) {
      invalidOperationMsg(tscGetErrorMsgPayload(pCmd), msg1);
      return -1;
    }
  }

  int16_t resType = 0;
  int16_t resBytes = 0;
  int32_t interBufSize = 0;

  getResultDataInfo(pSchema->type, pSchema->bytes, f, 0, &resType, &resBytes, &interBufSize, 0, false, pUdfInfo);
  SExprInfo* pExpr = tscExprAppend(pQueryInfo, f, pColIndex, resType, resBytes, getNewResColId(pCmd), interBufSize, false);
  tstrncpy(pExpr->base.aliasName, name, tListLen(pExpr->base.aliasName));

  if (cvtFunc.originFuncId == TSDB_FUNC_LAST_ROW && cvtFunc.originFuncId != f) {
    pExpr->base.colInfo.flag |= TSDB_COL_NULL;
  }

  // set reverse order scan data blocks for last query
  if (f == TSDB_FUNC_LAST) {
    pExpr->base.numOfParams = 1;
    pExpr->base.param[0].i64 = TSDB_ORDER_DESC;
    pExpr->base.param[0].nType = TSDB_DATA_TYPE_INT;
  }
  
  // for all queries, the timestamp column needs to be loaded
  SSchema s = {.colId = PRIMARYKEY_TIMESTAMP_COL_INDEX, .bytes = TSDB_KEYSIZE, .type = TSDB_DATA_TYPE_TIMESTAMP,};
  tscColumnListInsert(pQueryInfo->colList, PRIMARYKEY_TIMESTAMP_COL_INDEX, pExpr->base.uid, &s);

  // if it is not in the final result, do not add it
  SColumnList ids = createColumnList(1, pColIndex->tableIndex, pColIndex->columnIndex);
  if (finalResult) {
    insertResultField(pQueryInfo, resColIdx, &ids, resBytes, (int8_t)resType, pExpr->base.aliasName, pExpr);
  } else {
    tscColumnListInsert(pQueryInfo->colList, ids.ids[0].columnIndex, pExpr->base.uid, pSchema);
  }

  return TSDB_CODE_SUCCESS;
}

void setResultColName(char* name, tSqlExprItem* pItem, int32_t functionId, SStrToken* pToken, bool multiCols) {
  if (pItem->aliasName != NULL) {
    tstrncpy(name, pItem->aliasName, TSDB_COL_NAME_LEN);
  } else if (multiCols) {
    char uname[TSDB_COL_NAME_LEN] = {0};
    int32_t len = MIN(pToken->n + 1, TSDB_COL_NAME_LEN);
    tstrncpy(uname, pToken->z, len);

    if (tsKeepOriginalColumnName) { // keep the original column name
      tstrncpy(name, uname, TSDB_COL_NAME_LEN);
    } else {
      int32_t size = TSDB_COL_NAME_LEN + tListLen(aAggs[functionId].name) + 2 + 1;
      char tmp[TSDB_COL_NAME_LEN + tListLen(aAggs[functionId].name) + 2 + 1] = {0};
      snprintf(tmp, size, "%s(%s)", aAggs[functionId].name, uname);

      tstrncpy(name, tmp, TSDB_COL_NAME_LEN);
    }
  } else  { // use the user-input result column name
    int32_t len = MIN(pItem->pNode->exprToken.n + 1, TSDB_COL_NAME_LEN);
    tstrncpy(name, pItem->pNode->exprToken.z, len);
  }
}

static void updateLastScanOrderIfNeeded(SQueryInfo* pQueryInfo) {
  if (pQueryInfo->sessionWindow.gap > 0 ||
      pQueryInfo->stateWindow ||
      taosArrayGetSize(pQueryInfo->pUpstream) > 0 ||
      tscGroupbyColumn(pQueryInfo)) {
    size_t numOfExpr = tscNumOfExprs(pQueryInfo);
    for (int32_t i = 0; i < numOfExpr; ++i) {
      SExprInfo* pExpr = tscExprGet(pQueryInfo, i);
      if (pExpr->base.functionId != TSDB_FUNC_LAST && pExpr->base.functionId != TSDB_FUNC_LAST_DST) {
        continue;
      }

      pExpr->base.numOfParams = 1;
      pExpr->base.param->i64 = TSDB_ORDER_ASC;
      pExpr->base.param->nType = TSDB_DATA_TYPE_INT;
    }
  }
}

static UNUSED_FUNC void updateFunctionInterBuf(SQueryInfo* pQueryInfo, bool superTable, SUdfInfo* pUdfInfo) {
  size_t numOfExpr = tscNumOfExprs(pQueryInfo);
  for (int32_t i = 0; i < numOfExpr; ++i) {
    SExprInfo* pExpr = tscExprGet(pQueryInfo, i);

    int32_t param = (int32_t)pExpr->base.param[0].i64;
    getResultDataInfo(pExpr->base.colType, pExpr->base.colBytes, pExpr->base.functionId, param, &pExpr->base.resType, &pExpr->base.resBytes,
                      &pExpr->base.interBytes, 0, superTable, pUdfInfo);
  }
}

int32_t addExprAndResultField(SSqlCmd* pCmd, SQueryInfo* pQueryInfo, int32_t colIndex, tSqlExprItem* pItem, bool finalResult,
    SUdfInfo* pUdfInfo) {
  STableMetaInfo* pTableMetaInfo = NULL;
  int32_t functionId = pItem->pNode->functionId;

  const char* msg1 = "not support column types";
  const char* msg2 = "invalid parameters";
  const char* msg3 = "illegal column name";
  const char* msg4 = "invalid table name";
  const char* msg5 = "parameter is out of range [0, 100]";
  const char* msg6 = "functions applied to tags are not allowed";
  const char* msg7 = "normal table can not apply this function";
  const char* msg8 = "multi-columns selection does not support alias column name";
  const char* msg9 = "diff/derivative can no be applied to unsigned numeric type";
  const char* msg10 = "derivative duration should be greater than 1 Second";
  const char* msg11 = "third parameter in derivative should be 0 or 1";
  const char* msg12 = "parameter is out of range [1, 100]";

  switch (functionId) {
    case TSDB_FUNC_COUNT: {
      /* more than one parameter for count() function */
      if (pItem->pNode->Expr.paramList != NULL && taosArrayGetSize(pItem->pNode->Expr.paramList) != 1) {
        return invalidOperationMsg(tscGetErrorMsgPayload(pCmd), msg2);
      }

      SExprInfo* pExpr = NULL;
      SColumnIndex index = COLUMN_INDEX_INITIALIZER;

      if (pItem->pNode->Expr.paramList != NULL) {
        tSqlExprItem* pParamElem = taosArrayGet(pItem->pNode->Expr.paramList, 0);
        SStrToken* pToken = &pParamElem->pNode->columnName;
        int16_t tokenId = pParamElem->pNode->tokenId;
        if ((pToken->z == NULL || pToken->n == 0) && (TK_INTEGER != tokenId)) {
          return invalidOperationMsg(tscGetErrorMsgPayload(pCmd), msg3);
        }

        // select count(table.*), select count(1), count(2)
        if (tokenId == TK_ALL || tokenId == TK_INTEGER) {
          // check if the table name is valid or not
          SStrToken tmpToken = pParamElem->pNode->columnName;

          if (getTableIndexByName(&tmpToken, pQueryInfo, &index) != TSDB_CODE_SUCCESS) {
            return invalidOperationMsg(tscGetErrorMsgPayload(pCmd), msg4);
          }

          index = (SColumnIndex){0, PRIMARYKEY_TIMESTAMP_COL_INDEX};
          int32_t size = tDataTypes[TSDB_DATA_TYPE_BIGINT].bytes;
          pExpr = tscExprAppend(pQueryInfo, functionId, &index, TSDB_DATA_TYPE_BIGINT, size, getNewResColId(pCmd), size, false);
        } else {
          // count the number of table created according to the super table
          if (getColumnIndexByName(pToken, pQueryInfo, &index, tscGetErrorMsgPayload(pCmd)) != TSDB_CODE_SUCCESS) {
            return invalidOperationMsg(tscGetErrorMsgPayload(pCmd), msg3);
          }

          pTableMetaInfo = tscGetMetaInfo(pQueryInfo, index.tableIndex);

          // count tag is equalled to count(tbname)
          bool isTag = false;
          if (index.columnIndex >= tscGetNumOfColumns(pTableMetaInfo->pTableMeta) || index.columnIndex == TSDB_TBNAME_COLUMN_INDEX) {
            index.columnIndex = TSDB_TBNAME_COLUMN_INDEX;
            isTag = true;
          }

          int32_t size = tDataTypes[TSDB_DATA_TYPE_BIGINT].bytes;
          pExpr = tscExprAppend(pQueryInfo, functionId, &index, TSDB_DATA_TYPE_BIGINT, size, getNewResColId(pCmd), size, isTag);
        }
      } else {  // count(*) is equalled to count(primary_timestamp_key)
        index = (SColumnIndex){0, PRIMARYKEY_TIMESTAMP_COL_INDEX};
        int32_t size = tDataTypes[TSDB_DATA_TYPE_BIGINT].bytes;
        pExpr = tscExprAppend(pQueryInfo, functionId, &index, TSDB_DATA_TYPE_BIGINT, size, getNewResColId(pCmd), size, false);
      }

      pTableMetaInfo = tscGetMetaInfo(pQueryInfo, index.tableIndex);

      memset(pExpr->base.aliasName, 0, tListLen(pExpr->base.aliasName));
      getColumnName(pItem, pExpr->base.aliasName, pExpr->base.token,sizeof(pExpr->base.aliasName) - 1);
      
      SColumnList list = createColumnList(1, index.tableIndex, index.columnIndex);
      if (finalResult) {
        int32_t numOfOutput = tscNumOfFields(pQueryInfo);
        insertResultField(pQueryInfo, numOfOutput, &list, sizeof(int64_t), TSDB_DATA_TYPE_BIGINT, pExpr->base.aliasName, pExpr);
      } else {
        for (int32_t i = 0; i < list.num; ++i) {
          SSchema* ps = tscGetTableSchema(pTableMetaInfo->pTableMeta);
          tscColumnListInsert(pQueryInfo->colList, list.ids[i].columnIndex, pTableMetaInfo->pTableMeta->id.uid,
              &ps[list.ids[i].columnIndex]);
        }
      }

      // the time stamp may be always needed
      if (index.tableIndex < tscGetNumOfColumns(pTableMetaInfo->pTableMeta)) {
        tscInsertPrimaryTsSourceColumn(pQueryInfo, pTableMetaInfo->pTableMeta->id.uid);
      }

      return TSDB_CODE_SUCCESS;
    }

    case TSDB_FUNC_SUM:
    case TSDB_FUNC_AVG:
    case TSDB_FUNC_RATE:
    case TSDB_FUNC_IRATE:
    case TSDB_FUNC_TWA:
    case TSDB_FUNC_MIN:
    case TSDB_FUNC_MAX:
    case TSDB_FUNC_DIFF:
    case TSDB_FUNC_DERIVATIVE:
    case TSDB_FUNC_STDDEV:
    case TSDB_FUNC_LEASTSQR: {
      // 1. valid the number of parameters
      int32_t numOfParams = (pItem->pNode->Expr.paramList == NULL)? 0: (int32_t) taosArrayGetSize(pItem->pNode->Expr.paramList);

      // no parameters or more than one parameter for function
      if (pItem->pNode->Expr.paramList == NULL ||
          (functionId != TSDB_FUNC_LEASTSQR && functionId != TSDB_FUNC_DERIVATIVE && numOfParams != 1) ||
          ((functionId == TSDB_FUNC_LEASTSQR || functionId == TSDB_FUNC_DERIVATIVE) && numOfParams != 3)) {
        return invalidOperationMsg(tscGetErrorMsgPayload(pCmd), msg2);
      }

      tSqlExprItem* pParamElem = taosArrayGet(pItem->pNode->Expr.paramList, 0);
      if (pParamElem->pNode->tokenId != TK_ALL && pParamElem->pNode->tokenId != TK_ID) {
        return invalidOperationMsg(tscGetErrorMsgPayload(pCmd), msg2);
      }

      SColumnIndex index = COLUMN_INDEX_INITIALIZER;
      if ((getColumnIndexByName(&pParamElem->pNode->columnName, pQueryInfo, &index, tscGetErrorMsgPayload(pCmd)) != TSDB_CODE_SUCCESS)) {
        return invalidOperationMsg(tscGetErrorMsgPayload(pCmd), msg3);
      }

      pTableMetaInfo = tscGetMetaInfo(pQueryInfo, index.tableIndex);
      STableComInfo info = tscGetTableInfo(pTableMetaInfo->pTableMeta);

      // functions can not be applied to tags
      if (index.columnIndex == TSDB_TBNAME_COLUMN_INDEX || (index.columnIndex >= tscGetNumOfColumns(pTableMetaInfo->pTableMeta))) {
        return invalidOperationMsg(tscGetErrorMsgPayload(pCmd), msg6);
      }

      // 2. check if sql function can be applied on this column data type
      SSchema* pSchema = tscGetTableColumnSchema(pTableMetaInfo->pTableMeta, index.columnIndex);

      if (!IS_NUMERIC_TYPE(pSchema->type)) {
        return invalidOperationMsg(tscGetErrorMsgPayload(pCmd), msg1);
      } else if (IS_UNSIGNED_NUMERIC_TYPE(pSchema->type) && (functionId == TSDB_FUNC_DIFF || functionId == TSDB_FUNC_DERIVATIVE)) {
        return invalidOperationMsg(tscGetErrorMsgPayload(pCmd), msg9);
      }

      int16_t resultType = 0;
      int16_t resultSize = 0;
      int32_t intermediateResSize = 0;

      if (getResultDataInfo(pSchema->type, pSchema->bytes, functionId, 0, &resultType, &resultSize,
                            &intermediateResSize, 0, false, NULL) != TSDB_CODE_SUCCESS) {
        return TSDB_CODE_TSC_INVALID_OPERATION;
      }

      // set the first column ts for diff query
      if (functionId == TSDB_FUNC_DIFF || functionId == TSDB_FUNC_DERIVATIVE) {
        colIndex += 1;
        SColumnIndex indexTS = {.tableIndex = index.tableIndex, .columnIndex = 0};
        SExprInfo*   pExpr = tscExprAppend(pQueryInfo, TSDB_FUNC_TS_DUMMY, &indexTS, TSDB_DATA_TYPE_TIMESTAMP,
                                         TSDB_KEYSIZE, getNewResColId(pCmd), TSDB_KEYSIZE, false);

        SColumnList ids = createColumnList(1, 0, 0);
        insertResultField(pQueryInfo, 0, &ids, TSDB_KEYSIZE, TSDB_DATA_TYPE_TIMESTAMP, aAggs[TSDB_FUNC_TS_DUMMY].name, pExpr);
      }

      SExprInfo* pExpr = tscExprAppend(pQueryInfo, functionId, &index, resultType, resultSize, getNewResColId(pCmd), intermediateResSize, false);

      if (functionId == TSDB_FUNC_LEASTSQR) { // set the leastsquares parameters
        char val[8] = {0};
        if (tVariantDump(&pParamElem[1].pNode->value, val, TSDB_DATA_TYPE_DOUBLE, true) < 0) {
          return TSDB_CODE_TSC_INVALID_OPERATION;
        }

        tscExprAddParams(&pExpr->base, val, TSDB_DATA_TYPE_DOUBLE, DOUBLE_BYTES);

        memset(val, 0, tListLen(val));
        if (tVariantDump(&pParamElem[2].pNode->value, val, TSDB_DATA_TYPE_DOUBLE, true) < 0) {
          return TSDB_CODE_TSC_INVALID_OPERATION;
        }

        tscExprAddParams(&pExpr->base, val, TSDB_DATA_TYPE_DOUBLE, DOUBLE_BYTES);
      } else if (functionId == TSDB_FUNC_IRATE) {
        int64_t prec = info.precision;
        tscExprAddParams(&pExpr->base, (char*)&prec, TSDB_DATA_TYPE_BIGINT, LONG_BYTES);
      } else if (functionId == TSDB_FUNC_DERIVATIVE) {
        char val[8] = {0};

        int64_t tickPerSec = 0;
        if (tVariantDump(&pParamElem[1].pNode->value, (char*) &tickPerSec, TSDB_DATA_TYPE_BIGINT, true) < 0) {
          return TSDB_CODE_TSC_INVALID_OPERATION;
        }

        if (info.precision == TSDB_TIME_PRECISION_MILLI) {
          tickPerSec /= TSDB_TICK_PER_SECOND(TSDB_TIME_PRECISION_MICRO);
        } else if (info.precision == TSDB_TIME_PRECISION_MICRO) {
          tickPerSec /= TSDB_TICK_PER_SECOND(TSDB_TIME_PRECISION_MILLI);
	      }

        if (tickPerSec <= 0 || tickPerSec < TSDB_TICK_PER_SECOND(info.precision)) {
          return invalidOperationMsg(tscGetErrorMsgPayload(pCmd), msg10);
        }

        tscExprAddParams(&pExpr->base, (char*) &tickPerSec, TSDB_DATA_TYPE_BIGINT, LONG_BYTES);
        memset(val, 0, tListLen(val));

        if (tVariantDump(&pParamElem[2].pNode->value, val, TSDB_DATA_TYPE_BIGINT, true) < 0) {
          return TSDB_CODE_TSC_INVALID_OPERATION;
        }

        int64_t v = *(int64_t*) val;
        if (v != 0 && v != 1) {
          return invalidOperationMsg(tscGetErrorMsgPayload(pCmd), msg11);
        }

        tscExprAddParams(&pExpr->base, val, TSDB_DATA_TYPE_BIGINT, LONG_BYTES);
      }

      SColumnList ids = createColumnList(1, index.tableIndex, index.columnIndex);

      memset(pExpr->base.aliasName, 0, tListLen(pExpr->base.aliasName));
      getColumnName(pItem, pExpr->base.aliasName, pExpr->base.token,sizeof(pExpr->base.aliasName) - 1);

      if (finalResult) {
        int32_t numOfOutput = tscNumOfFields(pQueryInfo);
        insertResultField(pQueryInfo, numOfOutput, &ids, pExpr->base.resBytes, (int32_t)pExpr->base.resType,
                          pExpr->base.aliasName, pExpr);
      } else {
        assert(ids.num == 1);
        tscColumnListInsert(pQueryInfo->colList, ids.ids[0].columnIndex, pExpr->base.uid, pSchema);
      }
      tscInsertPrimaryTsSourceColumn(pQueryInfo, pExpr->base.uid);
        
      return TSDB_CODE_SUCCESS;
    }

    case TSDB_FUNC_FIRST:
    case TSDB_FUNC_LAST:
    case TSDB_FUNC_SPREAD:
    case TSDB_FUNC_LAST_ROW:
    case TSDB_FUNC_INTERP: {
      bool requireAllFields = (pItem->pNode->Expr.paramList == NULL);

      // NOTE: has time range condition or normal column filter condition, the last_row query will be transferred to last query
      SConvertFunc cvtFunc = {.originFuncId = functionId, .execFuncId = functionId};
      if (functionId == TSDB_FUNC_LAST_ROW && ((!TSWINDOW_IS_EQUAL(pQueryInfo->window, TSWINDOW_INITIALIZER)) ||
                                               (hasNormalColumnFilter(pQueryInfo)) ||
                                               taosArrayGetSize(pQueryInfo->pUpstream)>0)) {
        cvtFunc.execFuncId = TSDB_FUNC_LAST;
      }

      if (!requireAllFields) {
        if (taosArrayGetSize(pItem->pNode->Expr.paramList) < 1) {
          return invalidOperationMsg(tscGetErrorMsgPayload(pCmd), msg3);
        }

        if (taosArrayGetSize(pItem->pNode->Expr.paramList) > 1 && (pItem->aliasName != NULL && strlen(pItem->aliasName) > 0)) {
          return invalidOperationMsg(tscGetErrorMsgPayload(pCmd), msg8);
        }

        /* in first/last function, multiple columns can be add to resultset */
        for (int32_t i = 0; i < taosArrayGetSize(pItem->pNode->Expr.paramList); ++i) {
          tSqlExprItem* pParamElem = taosArrayGet(pItem->pNode->Expr.paramList, i);
          if (pParamElem->pNode->tokenId != TK_ALL && pParamElem->pNode->tokenId != TK_ID) {
            return invalidOperationMsg(tscGetErrorMsgPayload(pCmd), msg3);
          }

          SColumnIndex index = COLUMN_INDEX_INITIALIZER;

          if (pParamElem->pNode->tokenId == TK_ALL) { // select table.*
            SStrToken tmpToken = pParamElem->pNode->columnName;

            if (getTableIndexByName(&tmpToken, pQueryInfo, &index) != TSDB_CODE_SUCCESS) {
              return invalidOperationMsg(tscGetErrorMsgPayload(pCmd), msg4);
            }

            pTableMetaInfo = tscGetMetaInfo(pQueryInfo, index.tableIndex);
            SSchema* pSchema = tscGetTableSchema(pTableMetaInfo->pTableMeta);

            char name[TSDB_COL_NAME_LEN] = {0};
            for (int32_t j = 0; j < tscGetNumOfColumns(pTableMetaInfo->pTableMeta); ++j) {
              index.columnIndex = j;
              SStrToken t = {.z = pSchema[j].name, .n = (uint32_t)strnlen(pSchema[j].name, TSDB_COL_NAME_LEN)};
              setResultColName(name, pItem, cvtFunc.originFuncId, &t, true);

              if (setExprInfoForFunctions(pCmd, pQueryInfo, &pSchema[j], cvtFunc, name, colIndex++, &index,
                  finalResult, pUdfInfo) != 0) {
                return TSDB_CODE_TSC_INVALID_OPERATION;
              }
            }

          } else {
            if (getColumnIndexByName(&pParamElem->pNode->columnName, pQueryInfo, &index, tscGetErrorMsgPayload(pCmd)) != TSDB_CODE_SUCCESS) {
              return invalidOperationMsg(tscGetErrorMsgPayload(pCmd), msg3);
            }

            pTableMetaInfo = tscGetMetaInfo(pQueryInfo, index.tableIndex);

            // functions can not be applied to tags
            if ((index.columnIndex >= tscGetNumOfColumns(pTableMetaInfo->pTableMeta)) || (index.columnIndex < 0)) {
              return invalidOperationMsg(tscGetErrorMsgPayload(pCmd), msg6);
            }

            char name[TSDB_COL_NAME_LEN] = {0};
            SSchema* pSchema = tscGetTableColumnSchema(pTableMetaInfo->pTableMeta, index.columnIndex);

            bool multiColOutput = taosArrayGetSize(pItem->pNode->Expr.paramList) > 1;
            setResultColName(name, pItem, cvtFunc.originFuncId, &pParamElem->pNode->columnName, multiColOutput);

            if (setExprInfoForFunctions(pCmd, pQueryInfo, pSchema, cvtFunc, name, colIndex++, &index, finalResult, pUdfInfo) != 0) {
              return TSDB_CODE_TSC_INVALID_OPERATION;
            }
          }
        }

      } else {  // select * from xxx
        int32_t numOfFields = 0;

        // multicolumn selection does not support alias name
        if (pItem->aliasName != NULL && strlen(pItem->aliasName) > 0) {
          return invalidOperationMsg(tscGetErrorMsgPayload(pCmd), msg8);
        }

        for (int32_t j = 0; j < pQueryInfo->numOfTables; ++j) {
          pTableMetaInfo = tscGetMetaInfo(pQueryInfo, j);
          SSchema* pSchema = tscGetTableSchema(pTableMetaInfo->pTableMeta);

          for (int32_t i = 0; i < tscGetNumOfColumns(pTableMetaInfo->pTableMeta); ++i) {
            SColumnIndex index = {.tableIndex = j, .columnIndex = i};

            char name[TSDB_COL_NAME_LEN] = {0};
            SStrToken t = {.z = pSchema[i].name, .n = (uint32_t)strnlen(pSchema[i].name, TSDB_COL_NAME_LEN)};
            setResultColName(name, pItem, cvtFunc.originFuncId, &t, true);

            if (setExprInfoForFunctions(pCmd, pQueryInfo, &pSchema[index.columnIndex], cvtFunc, name, colIndex, &index,
                finalResult, pUdfInfo) != 0) {
              return TSDB_CODE_TSC_INVALID_OPERATION;
            }
            colIndex++;
          }

          numOfFields += tscGetNumOfColumns(pTableMetaInfo->pTableMeta);
        }
      }
      return TSDB_CODE_SUCCESS;
    }

    case TSDB_FUNC_TOP:
    case TSDB_FUNC_BOTTOM:
    case TSDB_FUNC_PERCT:
    case TSDB_FUNC_APERCT: {
      // 1. valid the number of parameters
      if (pItem->pNode->Expr.paramList == NULL || taosArrayGetSize(pItem->pNode->Expr.paramList) != 2) {
        /* no parameters or more than one parameter for function */
        return invalidOperationMsg(tscGetErrorMsgPayload(pCmd), msg2);
      }

      tSqlExprItem* pParamElem = taosArrayGet(pItem->pNode->Expr.paramList, 0);
      if (pParamElem->pNode->tokenId != TK_ID) {
        return invalidOperationMsg(tscGetErrorMsgPayload(pCmd), msg2);
      }
      
      SColumnIndex index = COLUMN_INDEX_INITIALIZER;
      if (getColumnIndexByName(&pParamElem->pNode->columnName, pQueryInfo, &index, tscGetErrorMsgPayload(pCmd)) != TSDB_CODE_SUCCESS) {
        return invalidOperationMsg(tscGetErrorMsgPayload(pCmd), msg3);
      }

      if (index.columnIndex == TSDB_TBNAME_COLUMN_INDEX) {
        return invalidOperationMsg(tscGetErrorMsgPayload(pCmd), msg6);
      }
      
      pTableMetaInfo = tscGetMetaInfo(pQueryInfo, index.tableIndex);
      SSchema* pSchema = tscGetTableColumnSchema(pTableMetaInfo->pTableMeta, index.columnIndex);

      // functions can not be applied to tags
      if (index.columnIndex >= tscGetNumOfColumns(pTableMetaInfo->pTableMeta)) {
        return invalidOperationMsg(tscGetErrorMsgPayload(pCmd), msg6);
      }

      // 2. valid the column type
      if (!IS_NUMERIC_TYPE(pSchema->type)) {
        return invalidOperationMsg(tscGetErrorMsgPayload(pCmd), msg1);
      }

      // 3. valid the parameters
      if (pParamElem[1].pNode->tokenId == TK_ID) {
        return invalidOperationMsg(tscGetErrorMsgPayload(pCmd), msg2);
      }

      tVariant* pVariant = &pParamElem[1].pNode->value;

      int16_t  resultType = pSchema->type;
      int16_t  resultSize = pSchema->bytes;
      int32_t  interResult = 0;

      char val[8] = {0};

      SExprInfo* pExpr = NULL;
      if (functionId == TSDB_FUNC_PERCT || functionId == TSDB_FUNC_APERCT) {
        tVariantDump(pVariant, val, TSDB_DATA_TYPE_DOUBLE, true);

        double dp = GET_DOUBLE_VAL(val);
        if (dp < 0 || dp > TOP_BOTTOM_QUERY_LIMIT) {
          return invalidOperationMsg(tscGetErrorMsgPayload(pCmd), msg5);
        }

        getResultDataInfo(pSchema->type, pSchema->bytes, functionId, 0, &resultType, &resultSize, &interResult, 0, false,
            pUdfInfo);

        /*
         * sql function transformation
         * for dp = 0, it is actually min,
         * for dp = 100, it is max,
         */
        tscInsertPrimaryTsSourceColumn(pQueryInfo, pTableMetaInfo->pTableMeta->id.uid);
        colIndex += 1;  // the first column is ts

        pExpr = tscExprAppend(pQueryInfo, functionId, &index, resultType, resultSize, getNewResColId(pCmd), interResult, false);
        tscExprAddParams(&pExpr->base, val, TSDB_DATA_TYPE_DOUBLE, sizeof(double));
      } else {
        tVariantDump(pVariant, val, TSDB_DATA_TYPE_BIGINT, true);

        int64_t nTop = GET_INT32_VAL(val);
        if (nTop <= 0 || nTop > 100) {  // todo use macro
          return invalidOperationMsg(tscGetErrorMsgPayload(pCmd), msg12);
        }

        // todo REFACTOR
        // set the first column ts for top/bottom query
        SColumnIndex index1 = {index.tableIndex, PRIMARYKEY_TIMESTAMP_COL_INDEX};
        pExpr = tscExprAppend(pQueryInfo, TSDB_FUNC_TS, &index1, TSDB_DATA_TYPE_TIMESTAMP, TSDB_KEYSIZE, getNewResColId(pCmd),
                                 0, false);
        tstrncpy(pExpr->base.aliasName, aAggs[TSDB_FUNC_TS].name, sizeof(pExpr->base.aliasName));

        const int32_t TS_COLUMN_INDEX = PRIMARYKEY_TIMESTAMP_COL_INDEX;
        SColumnList   ids = createColumnList(1, index.tableIndex, TS_COLUMN_INDEX);
        insertResultField(pQueryInfo, TS_COLUMN_INDEX, &ids, TSDB_KEYSIZE, TSDB_DATA_TYPE_TIMESTAMP,
                          aAggs[TSDB_FUNC_TS].name, pExpr);

        colIndex += 1;  // the first column is ts

        pExpr = tscExprAppend(pQueryInfo, functionId, &index, resultType, resultSize, getNewResColId(pCmd), resultSize, false);
        tscExprAddParams(&pExpr->base, val, TSDB_DATA_TYPE_BIGINT, sizeof(int64_t));
      }
  
      memset(pExpr->base.aliasName, 0, tListLen(pExpr->base.aliasName));
      getColumnName(pItem, pExpr->base.aliasName, pExpr->base.token,sizeof(pExpr->base.aliasName) - 1);

      // todo refactor: tscColumnListInsert part
      SColumnList ids = createColumnList(1, index.tableIndex, index.columnIndex);

      if (finalResult) {
        insertResultField(pQueryInfo, colIndex, &ids, resultSize, (int8_t)resultType, pExpr->base.aliasName, pExpr);
      } else {
        assert(ids.num == 1);
        tscColumnListInsert(pQueryInfo->colList, ids.ids[0].columnIndex, pExpr->base.uid, pSchema);
      }

      return TSDB_CODE_SUCCESS;
    }
    
    case TSDB_FUNC_TID_TAG: {
      pTableMetaInfo = tscGetMetaInfo(pQueryInfo, 0);
      if (UTIL_TABLE_IS_NORMAL_TABLE(pTableMetaInfo)) {
        return invalidOperationMsg(tscGetErrorMsgPayload(pCmd), msg7);
      }
    
      // no parameters or more than one parameter for function
      if (pItem->pNode->Expr.paramList == NULL || taosArrayGetSize(pItem->pNode->Expr.paramList) != 1) {
        return invalidOperationMsg(tscGetErrorMsgPayload(pCmd), msg2);
      }
      
      tSqlExprItem* pParamItem = taosArrayGet(pItem->pNode->Expr.paramList, 0);
      tSqlExpr* pParam = pParamItem->pNode;

      SColumnIndex index = COLUMN_INDEX_INITIALIZER;
      if (getColumnIndexByName(&pParam->columnName, pQueryInfo, &index, tscGetErrorMsgPayload(pCmd)) != TSDB_CODE_SUCCESS) {
        return invalidOperationMsg(tscGetErrorMsgPayload(pCmd), msg3);
      }
    
      pTableMetaInfo = tscGetMetaInfo(pQueryInfo, index.tableIndex);
      SSchema* pSchema = tscGetTableTagSchema(pTableMetaInfo->pTableMeta);
  
      // functions can not be applied to normal columns
      int32_t numOfCols = tscGetNumOfColumns(pTableMetaInfo->pTableMeta);
      if (index.columnIndex < numOfCols && index.columnIndex != TSDB_TBNAME_COLUMN_INDEX) {
        return invalidOperationMsg(tscGetErrorMsgPayload(pCmd), msg6);
      }
    
      if (index.columnIndex > 0) {
        index.columnIndex -= numOfCols;
      }
      
      // 2. valid the column type
      int16_t colType = 0;
      if (index.columnIndex == TSDB_TBNAME_COLUMN_INDEX) {
        colType = TSDB_DATA_TYPE_BINARY;
      } else {
        colType = pSchema[index.columnIndex].type;
      }
      
      if (colType == TSDB_DATA_TYPE_BOOL) {
        return invalidOperationMsg(tscGetErrorMsgPayload(pCmd), msg1);
      }

      tscColumnListInsert(pTableMetaInfo->tagColList, index.columnIndex, pTableMetaInfo->pTableMeta->id.uid,
                          &pSchema[index.columnIndex]);
      SSchema* pTagSchema = tscGetTableTagSchema(pTableMetaInfo->pTableMeta);

      SSchema s = {0};
      if (index.columnIndex == TSDB_TBNAME_COLUMN_INDEX) {
        s = *tGetTbnameColumnSchema();
      } else {
        s = pTagSchema[index.columnIndex];
      }
      
      int16_t bytes = 0;
      int16_t type  = 0;
      int32_t inter = 0;

      int32_t ret = getResultDataInfo(s.type, s.bytes, TSDB_FUNC_TID_TAG, 0, &type, &bytes, &inter, 0, 0, NULL);
      assert(ret == TSDB_CODE_SUCCESS);
      
      s.type = (uint8_t)type;
      s.bytes = bytes;

      TSDB_QUERY_SET_TYPE(pQueryInfo->type, TSDB_QUERY_TYPE_TAG_FILTER_QUERY);
      tscAddFuncInSelectClause(pQueryInfo, 0, TSDB_FUNC_TID_TAG, &index, &s, TSDB_COL_TAG, getNewResColId(pCmd));
      
      return TSDB_CODE_SUCCESS;
    }

    case TSDB_FUNC_BLKINFO: {
      // no parameters or more than one parameter for function
      if (pItem->pNode->Expr.paramList != NULL && taosArrayGetSize(pItem->pNode->Expr.paramList) != 0) {
        return invalidOperationMsg(tscGetErrorMsgPayload(pCmd), msg2);
      }

      SColumnIndex index = {.tableIndex = 0, .columnIndex = 0,};
      pTableMetaInfo = tscGetMetaInfo(pQueryInfo, index.tableIndex);

      int32_t inter   = 0;
      int16_t resType = 0;
      int16_t bytes   = 0;

      getResultDataInfo(TSDB_DATA_TYPE_INT, 4, TSDB_FUNC_BLKINFO, 0, &resType, &bytes, &inter, 0, 0, NULL);

      SSchema s = {.name = "block_dist", .type = TSDB_DATA_TYPE_BINARY, .bytes = bytes};

      SExprInfo* pExpr =
          tscExprInsert(pQueryInfo, 0, TSDB_FUNC_BLKINFO, &index, resType, bytes, getNewResColId(pCmd), bytes, 0);
      tstrncpy(pExpr->base.aliasName, s.name, sizeof(pExpr->base.aliasName));

      SColumnList ids = createColumnList(1, index.tableIndex, index.columnIndex);
      insertResultField(pQueryInfo, 0, &ids, bytes, s.type, s.name, pExpr);

      pExpr->base.numOfParams = 1;
      pExpr->base.param[0].i64 = pTableMetaInfo->pTableMeta->tableInfo.rowSize;
      pExpr->base.param[0].nType = TSDB_DATA_TYPE_BIGINT;

      return TSDB_CODE_SUCCESS;
    }

    default: {
      pUdfInfo = isValidUdf(pQueryInfo->pUdfInfo, pItem->pNode->Expr.operand.z, pItem->pNode->Expr.operand.n);
      if (pUdfInfo == NULL) {
        return invalidOperationMsg(tscGetErrorMsgPayload(pCmd), msg9);
      }

      tSqlExprItem* pParamElem = taosArrayGet(pItem->pNode->Expr.paramList, 0);;
      if (pParamElem->pNode->tokenId != TK_ID) {
        return invalidOperationMsg(tscGetErrorMsgPayload(pCmd), msg2);
      }

      SColumnIndex index = COLUMN_INDEX_INITIALIZER;
      if (getColumnIndexByName(&pParamElem->pNode->columnName, pQueryInfo, &index, tscGetErrorMsgPayload(pCmd)) != TSDB_CODE_SUCCESS) {
        return invalidOperationMsg(tscGetErrorMsgPayload(pCmd), msg3);
      }

      if (index.columnIndex == TSDB_TBNAME_COLUMN_INDEX) {
        return invalidOperationMsg(tscGetErrorMsgPayload(pCmd), msg6);
      }

      pTableMetaInfo = tscGetMetaInfo(pQueryInfo, index.tableIndex);

      // functions can not be applied to tags
      if (index.columnIndex >= tscGetNumOfColumns(pTableMetaInfo->pTableMeta)) {
        return invalidOperationMsg(tscGetErrorMsgPayload(pCmd), msg6);
      }

      int32_t inter   = 0;
      int16_t resType = 0;
      int16_t bytes   = 0;
      getResultDataInfo(TSDB_DATA_TYPE_INT, 4, functionId, 0, &resType, &bytes, &inter, 0, false, pUdfInfo);

      SExprInfo* pExpr = tscExprAppend(pQueryInfo, functionId, &index, resType, bytes, getNewResColId(pCmd), inter, false);

      memset(pExpr->base.aliasName, 0, tListLen(pExpr->base.aliasName));
      getColumnName(pItem, pExpr->base.aliasName, pExpr->base.token, sizeof(pExpr->base.aliasName) - 1);

      SSchema s = {0};
      s.type = (uint8_t)resType;
      s.bytes = bytes;
      s.colId = pExpr->base.colInfo.colId;

      uint64_t uid = pTableMetaInfo->pTableMeta->id.uid;
      SColumnList ids = createColumnList(1, index.tableIndex, index.columnIndex);
      if (finalResult) {
        insertResultField(pQueryInfo, colIndex, &ids, pUdfInfo->resBytes, pUdfInfo->resType, pExpr->base.aliasName, pExpr);
      } else {
        for (int32_t i = 0; i < ids.num; ++i) {
          tscColumnListInsert(pQueryInfo->colList, index.columnIndex, uid, &s);
        }
      }
      tscInsertPrimaryTsSourceColumn(pQueryInfo, pTableMetaInfo->pTableMeta->id.uid);
      return TSDB_CODE_SUCCESS;
    }
  }

  return TSDB_CODE_TSC_INVALID_OPERATION;
}

// todo refactor
static SColumnList createColumnList(int32_t num, int16_t tableIndex, int32_t columnIndex) {
  assert(num == 1 && tableIndex >= 0);

  SColumnList columnList = {0};
  columnList.num = num;

  int32_t index = num - 1;
  columnList.ids[index].tableIndex = tableIndex;
  columnList.ids[index].columnIndex = columnIndex;

  return columnList;
}

void getColumnName(tSqlExprItem* pItem, char* resultFieldName, char* rawName, int32_t nameLength) {
  int32_t len = ((int32_t)pItem->pNode->exprToken.n < nameLength) ? (int32_t)pItem->pNode->exprToken.n : nameLength;
  strncpy(rawName, pItem->pNode->exprToken.z, len);

  if (pItem->aliasName != NULL) {
    int32_t aliasNameLen = (int32_t) strlen(pItem->aliasName);
    len = (aliasNameLen < nameLength)? aliasNameLen:nameLength;
    strncpy(resultFieldName, pItem->aliasName, len);
  } else {
    strncpy(resultFieldName, rawName, len);
  }
}

static bool isTablenameToken(SStrToken* token) {
  SStrToken tmpToken = *token;
  SStrToken tableToken = {0};

  extractTableNameFromToken(&tmpToken, &tableToken);
  return (tmpToken.n == strlen(TSQL_TBNAME_L) && strncasecmp(TSQL_TBNAME_L, tmpToken.z, tmpToken.n) == 0);
}

static int16_t doGetColumnIndex(SQueryInfo* pQueryInfo, int32_t index, SStrToken* pToken) {
  STableMeta* pTableMeta = tscGetMetaInfo(pQueryInfo, index)->pTableMeta;

  int32_t  numOfCols = tscGetNumOfColumns(pTableMeta) + tscGetNumOfTags(pTableMeta);
  SSchema* pSchema = tscGetTableSchema(pTableMeta);

  int16_t columnIndex = COLUMN_INDEX_INITIAL_VAL;

  for (int16_t i = 0; i < numOfCols; ++i) {
    if (pToken->n != strlen(pSchema[i].name)) {
      continue;
    }

    if (strncasecmp(pSchema[i].name, pToken->z, pToken->n) == 0) {
      columnIndex = i;
      break;
    }
  }

  return columnIndex;
}

int32_t doGetColumnIndexByName(SStrToken* pToken, SQueryInfo* pQueryInfo, SColumnIndex* pIndex, char* msg) {
  const char* msg0 = "ambiguous column name";
  const char* msg1 = "invalid column name";

  if (isTablenameToken(pToken)) {
    pIndex->columnIndex = TSDB_TBNAME_COLUMN_INDEX;
  } else if (strlen(DEFAULT_PRIMARY_TIMESTAMP_COL_NAME) == pToken->n &&
            strncasecmp(pToken->z, DEFAULT_PRIMARY_TIMESTAMP_COL_NAME, pToken->n) == 0) {
    pIndex->columnIndex = PRIMARYKEY_TIMESTAMP_COL_INDEX; // just make runtime happy, need fix java test case InsertSpecialCharacterJniTest
  } else if (pToken->n == 0) {
    pIndex->columnIndex = PRIMARYKEY_TIMESTAMP_COL_INDEX; // just make runtime happy, need fix java test case InsertSpecialCharacterJniTest
  } else {
    // not specify the table name, try to locate the table index by column name
    if (pIndex->tableIndex == COLUMN_INDEX_INITIAL_VAL) {
      for (int16_t i = 0; i < pQueryInfo->numOfTables; ++i) {
        int16_t colIndex = doGetColumnIndex(pQueryInfo, i, pToken);

        if (colIndex != COLUMN_INDEX_INITIAL_VAL) {
          if (pIndex->columnIndex != COLUMN_INDEX_INITIAL_VAL) {
            return invalidOperationMsg(msg, msg0);
          } else {
            pIndex->tableIndex = i;
            pIndex->columnIndex = colIndex;
          }
        }
      }
    } else {  // table index is valid, get the column index
      int16_t colIndex = doGetColumnIndex(pQueryInfo, pIndex->tableIndex, pToken);
      if (colIndex != COLUMN_INDEX_INITIAL_VAL) {
        pIndex->columnIndex = colIndex;
      }
    }

    if (pIndex->columnIndex == COLUMN_INDEX_INITIAL_VAL) {
      return invalidOperationMsg(msg, msg1);
    }
  }

  if (COLUMN_INDEX_VALIDE(*pIndex)) {
    return TSDB_CODE_SUCCESS;
  } else {
    return TSDB_CODE_TSC_INVALID_OPERATION;
  }
}

int32_t getTableIndexImpl(SStrToken* pTableToken, SQueryInfo* pQueryInfo, SColumnIndex* pIndex) {
  if (pTableToken->n == 0) {  // only one table and no table name prefix in column name
    if (pQueryInfo->numOfTables == 1) {
      pIndex->tableIndex = 0;
    } else {
      pIndex->tableIndex = COLUMN_INDEX_INITIAL_VAL;
    }

    return TSDB_CODE_SUCCESS;
  }

  pIndex->tableIndex = COLUMN_INDEX_INITIAL_VAL;
  for (int32_t i = 0; i < pQueryInfo->numOfTables; ++i) {
    STableMetaInfo* pTableMetaInfo = tscGetMetaInfo(pQueryInfo, i);
    char* name = pTableMetaInfo->aliasName;
    if (strncasecmp(name, pTableToken->z, pTableToken->n) == 0 && strlen(name) == pTableToken->n) {
      pIndex->tableIndex = i;
      break;
    }
  }

  if (pIndex->tableIndex < 0) {
    return TSDB_CODE_TSC_INVALID_OPERATION;
  }

  return TSDB_CODE_SUCCESS;
}

int32_t getTableIndexByName(SStrToken* pToken, SQueryInfo* pQueryInfo, SColumnIndex* pIndex) {
  SStrToken tableToken = {0};
  extractTableNameFromToken(pToken, &tableToken);

  if (getTableIndexImpl(&tableToken, pQueryInfo, pIndex) != TSDB_CODE_SUCCESS) {
    return TSDB_CODE_TSC_INVALID_OPERATION;
  }

  return TSDB_CODE_SUCCESS;
}

int32_t getColumnIndexByName(const SStrToken* pToken, SQueryInfo* pQueryInfo, SColumnIndex* pIndex, char* msg) {
  if (pQueryInfo->pTableMetaInfo == NULL || pQueryInfo->numOfTables == 0) {
    return TSDB_CODE_TSC_INVALID_OPERATION;
  }

  SStrToken tmpToken = *pToken;

  if (getTableIndexByName(&tmpToken, pQueryInfo, pIndex) != TSDB_CODE_SUCCESS) {
    return TSDB_CODE_TSC_INVALID_OPERATION;
  }

  return doGetColumnIndexByName(&tmpToken, pQueryInfo, pIndex, msg);
}

int32_t setShowInfo(SSqlObj* pSql, struct SSqlInfo* pInfo) {
  SSqlCmd*        pCmd = &pSql->cmd;
  STableMetaInfo* pTableMetaInfo = tscGetTableMetaInfoFromCmd(pCmd,  0);

  pCmd->command = TSDB_SQL_SHOW;

  const char* msg1 = "invalid name";
  const char* msg2 = "wildcard string should be less than %d characters";
  const char* msg3 = "database name too long";
  const char* msg5 = "database name is empty";
  const char* msg6 = "pattern string is empty";

  /*
   * database prefix in pInfo->pMiscInfo->a[0]
   * wildcard in like clause in pInfo->pMiscInfo->a[1]
   */
  SShowInfo* pShowInfo = &pInfo->pMiscInfo->showOpt;
  int16_t    showType = pShowInfo->showType;
  if (showType == TSDB_MGMT_TABLE_TABLE || showType == TSDB_MGMT_TABLE_METRIC || showType == TSDB_MGMT_TABLE_VGROUP) {
    // db prefix in tagCond, show table conds in payload
    SStrToken* pDbPrefixToken = &pShowInfo->prefix;
    if (pDbPrefixToken->type != 0) {

      if (pDbPrefixToken->n >= TSDB_DB_NAME_LEN) {  // db name is too long
        return invalidOperationMsg(tscGetErrorMsgPayload(pCmd), msg3);
      }

      if (pDbPrefixToken->n <= 0) {
        return invalidOperationMsg(tscGetErrorMsgPayload(pCmd), msg5);
      }

      if (tscValidateName(pDbPrefixToken) != TSDB_CODE_SUCCESS) {
        return invalidOperationMsg(tscGetErrorMsgPayload(pCmd), msg1);
      }

      int32_t ret = tNameSetDbName(&pTableMetaInfo->name, getAccountId(pSql), pDbPrefixToken);
      if (ret != TSDB_CODE_SUCCESS) {
        return invalidOperationMsg(tscGetErrorMsgPayload(pCmd), msg1);
      }
    }

    // show table/stable like 'xxxx', set the like pattern for show tables
    SStrToken* pPattern = &pShowInfo->pattern;
    if (pPattern->type != 0) {
      pPattern->n = strdequote(pPattern->z);

      if (pPattern->n <= 0) {
        return invalidOperationMsg(tscGetErrorMsgPayload(pCmd), msg6);
      }

      if (pPattern->n > tsMaxWildCardsLen){
        char tmp[64] = {0};
        sprintf(tmp, msg2, tsMaxWildCardsLen);
        return invalidOperationMsg(tscGetErrorMsgPayload(pCmd), tmp);
      }
    }
  } else if (showType == TSDB_MGMT_TABLE_VNODES) {
    if (pShowInfo->prefix.type == 0) {
      return invalidOperationMsg(tscGetErrorMsgPayload(pCmd), "No specified dnode ep");
    }

    if (pShowInfo->prefix.type == TK_STRING) {
      pShowInfo->prefix.n = strdequote(pShowInfo->prefix.z);
    }
  } 
  return TSDB_CODE_SUCCESS;
}

int32_t setKillInfo(SSqlObj* pSql, struct SSqlInfo* pInfo, int32_t killType) {
  const char* msg1 = "invalid connection ID";
  const char* msg2 = "invalid query ID";
  const char* msg3 = "invalid stream ID";

  SSqlCmd* pCmd = &pSql->cmd;
  pCmd->command = pInfo->type;
  
  SStrToken* idStr = &(pInfo->pMiscInfo->id);
  if (idStr->n > TSDB_KILL_MSG_LEN) {
    return TSDB_CODE_TSC_INVALID_OPERATION;
  }

  strncpy(pCmd->payload, idStr->z, idStr->n);

  const char delim = ':';
  char* connIdStr = strtok(idStr->z, &delim);
  char* queryIdStr = strtok(NULL, &delim);

  int32_t connId = (int32_t)strtol(connIdStr, NULL, 10);
  if (connId <= 0) {
    memset(pCmd->payload, 0, strlen(pCmd->payload));
    return invalidOperationMsg(tscGetErrorMsgPayload(pCmd), msg1);
  }

  if (killType == TSDB_SQL_KILL_CONNECTION) {
    return TSDB_CODE_SUCCESS;
  }

  int32_t queryId = (int32_t)strtol(queryIdStr, NULL, 10);
  if (queryId <= 0) {
    memset(pCmd->payload, 0, strlen(pCmd->payload));
    if (killType == TSDB_SQL_KILL_QUERY) {
      return invalidOperationMsg(tscGetErrorMsgPayload(pCmd), msg2);
    } else {
      return invalidOperationMsg(tscGetErrorMsgPayload(pCmd), msg3);
    }
  }
  
  return TSDB_CODE_SUCCESS;
}
static int32_t setCompactVnodeInfo(SSqlObj* pSql, struct SSqlInfo* pInfo) {
  SSqlCmd* pCmd = &pSql->cmd;
  pCmd->command = pInfo->type;

  return TSDB_CODE_SUCCESS;
}

int32_t tscTansformFuncForSTableQuery(SQueryInfo* pQueryInfo) {
  STableMetaInfo* pTableMetaInfo = tscGetMetaInfo(pQueryInfo, 0);

  if (pTableMetaInfo->pTableMeta == NULL || !UTIL_TABLE_IS_SUPER_TABLE(pTableMetaInfo)) {
    return TSDB_CODE_TSC_INVALID_OPERATION;
  }

  assert(tscGetNumOfTags(pTableMetaInfo->pTableMeta) >= 0);

  int16_t bytes = 0;
  int16_t type = 0;
  int32_t interBytes = 0;
  
  size_t size = tscNumOfExprs(pQueryInfo);
  for (int32_t k = 0; k < size; ++k) {
    SExprInfo*   pExpr = tscExprGet(pQueryInfo, k);
    int16_t functionId = aAggs[pExpr->base.functionId].stableFuncId;

    int32_t colIndex = pExpr->base.colInfo.colIndex;
    SSchema* pSrcSchema = tscGetTableColumnSchema(pTableMetaInfo->pTableMeta, colIndex);
    
    if ((functionId >= TSDB_FUNC_SUM && functionId <= TSDB_FUNC_TWA) ||
        (functionId >= TSDB_FUNC_FIRST_DST && functionId <= TSDB_FUNC_STDDEV_DST) ||
        (functionId >= TSDB_FUNC_RATE && functionId <= TSDB_FUNC_IRATE)) {
      if (getResultDataInfo(pSrcSchema->type, pSrcSchema->bytes, functionId, (int32_t)pExpr->base.param[0].i64, &type, &bytes,
                            &interBytes, 0, true, NULL) != TSDB_CODE_SUCCESS) {
        return TSDB_CODE_TSC_INVALID_OPERATION;
      }

      tscExprUpdate(pQueryInfo, k, functionId, pExpr->base.colInfo.colIndex, TSDB_DATA_TYPE_BINARY, bytes);
      // todo refactor
      pExpr->base.interBytes = interBytes;
    }
  }

  tscFieldInfoUpdateOffset(pQueryInfo);
  return TSDB_CODE_SUCCESS;
}

/* transfer the field-info back to original input format */
void tscRestoreFuncForSTableQuery(SQueryInfo* pQueryInfo) {
  STableMetaInfo* pTableMetaInfo = tscGetMetaInfo(pQueryInfo, 0);
  if (!UTIL_TABLE_IS_SUPER_TABLE(pTableMetaInfo)) {
    return;
  }
  
  size_t size = tscNumOfExprs(pQueryInfo);
  for (int32_t i = 0; i < size; ++i) {
    SExprInfo*   pExpr = tscExprGet(pQueryInfo, i);
    SSchema* pSchema = tscGetTableColumnSchema(pTableMetaInfo->pTableMeta, pExpr->base.colInfo.colIndex);
    
    // the final result size and type in the same as query on single table.
    // so here, set the flag to be false;
    int32_t inter = 0;
    
    int32_t functionId = pExpr->base.functionId;
    if (functionId < 0) {
      continue;
    }

    if (functionId >= TSDB_FUNC_TS && functionId <= TSDB_FUNC_DIFF) {
      continue;
    }
    
    if (functionId == TSDB_FUNC_FIRST_DST) {
      functionId = TSDB_FUNC_FIRST;
    } else if (functionId == TSDB_FUNC_LAST_DST) {
      functionId = TSDB_FUNC_LAST;
    } else if (functionId == TSDB_FUNC_STDDEV_DST) {
      functionId = TSDB_FUNC_STDDEV;
    }

    getResultDataInfo(pSchema->type, pSchema->bytes, functionId, 0, &pExpr->base.resType, &pExpr->base.resBytes, &inter,
                      0, false, NULL);
  }
}

bool hasUnsupportFunctionsForSTableQuery(SSqlCmd* pCmd, SQueryInfo* pQueryInfo) {
  const char* msg1 = "TWA/Diff/Derivative/Irate are not allowed to apply to super table directly";
  const char* msg2 = "TWA/Diff/Derivative/Irate only support group by tbname for super table query";
  const char* msg3 = "functions not support for super table query";

  // filter sql function not supported by metric query yet.
  size_t size = tscNumOfExprs(pQueryInfo);
  for (int32_t i = 0; i < size; ++i) {
    int32_t functionId = tscExprGet(pQueryInfo, i)->base.functionId;
    if (functionId < 0) {
      continue;
    }

    if ((aAggs[functionId].status & TSDB_FUNCSTATE_STABLE) == 0) {
      invalidOperationMsg(tscGetErrorMsgPayload(pCmd), msg3);
      return true;
    }
  }

  if (tscIsTWAQuery(pQueryInfo) || tscIsDiffDerivQuery(pQueryInfo) || tscIsIrateQuery(pQueryInfo)) {
    if (pQueryInfo->groupbyExpr.numOfGroupCols == 0) {
      invalidOperationMsg(tscGetErrorMsgPayload(pCmd), msg1);
      return true;
    }

    SColIndex* pColIndex = taosArrayGet(pQueryInfo->groupbyExpr.columnInfo, 0);
    if (pColIndex->colIndex != TSDB_TBNAME_COLUMN_INDEX) {
      invalidOperationMsg(tscGetErrorMsgPayload(pCmd), msg2);
      return true;
    }
  } else if (tscIsSessionWindowQuery(pQueryInfo)) {
    invalidOperationMsg(tscGetErrorMsgPayload(pCmd), msg3);
    return true;
  }

  return false;
}

static bool groupbyTagsOrNull(SQueryInfo* pQueryInfo) {
  if (pQueryInfo->groupbyExpr.columnInfo == NULL ||
    taosArrayGetSize(pQueryInfo->groupbyExpr.columnInfo) == 0) {
    return true;
  }

  size_t s = taosArrayGetSize(pQueryInfo->groupbyExpr.columnInfo);
  for (int32_t i = 0; i < s; i++) {
    SColIndex* colIndex = taosArrayGet(pQueryInfo->groupbyExpr.columnInfo, i);
    if (colIndex->flag != TSDB_COL_TAG) {
      return false;
    }
  }

  return true;
}

static bool functionCompatibleCheck(SQueryInfo* pQueryInfo, bool joinQuery, bool twQuery) {
  int32_t startIdx = 0;
  int32_t aggUdf = 0;
  int32_t scalarUdf = 0;
  int32_t prjNum = 0;
  int32_t aggNum = 0;

  size_t numOfExpr = tscNumOfExprs(pQueryInfo);
  assert(numOfExpr > 0);

  int32_t factor = INT32_MAX;

  // diff function cannot be executed with other function
  // arithmetic function can be executed with other arithmetic functions
  size_t size = tscNumOfExprs(pQueryInfo);
  
  for (int32_t i = startIdx; i < size; ++i) {
    SExprInfo* pExpr1 = tscExprGet(pQueryInfo, i);

    int16_t functionId = pExpr1->base.functionId;
    if (functionId < 0) {
       SUdfInfo* pUdfInfo = taosArrayGet(pQueryInfo->pUdfInfo, -1 * functionId - 1);
       pUdfInfo->funcType == TSDB_UDF_TYPE_AGGREGATE ? ++aggUdf : ++scalarUdf;

       continue;
    }

    if (functionId == TSDB_FUNC_TAGPRJ || functionId == TSDB_FUNC_TAG || functionId == TSDB_FUNC_TS || functionId == TSDB_FUNC_TS_DUMMY) {
      ++prjNum;

      continue;
    }

    if (functionId == TSDB_FUNC_PRJ) {
      ++prjNum;
    }

    if (functionId == TSDB_FUNC_PRJ && (pExpr1->base.colInfo.colId == PRIMARYKEY_TIMESTAMP_COL_INDEX || TSDB_COL_IS_UD_COL(pExpr1->base.colInfo.flag))) {
      continue;
    }

    if (factor == INT32_MAX) {
      factor = functionCompatList[functionId];
    } else {
      if (functionCompatList[functionId] != factor) {
        return false;
      } else {
        if (factor == -1) { // two functions with the same -1 flag
          return false;
        }
      }
    }

    if (functionId == TSDB_FUNC_LAST_ROW && (joinQuery || twQuery || !groupbyTagsOrNull(pQueryInfo))) {
      return false;
    }
  }

  aggNum = (int32_t)size - prjNum - aggUdf - scalarUdf;

  assert(aggNum >= 0);

  if (aggUdf > 0 && (prjNum > 0 || aggNum > 0 || scalarUdf > 0)) {
    return false;
  }

  if (scalarUdf > 0 && aggNum > 0) {
    return false;
  }

  return true;
}

int32_t validateGroupbyNode(SQueryInfo* pQueryInfo, SArray* pList, SSqlCmd* pCmd) {
  const char* msg1 = "too many columns in group by clause";
  const char* msg2 = "invalid column name in group by clause";
  const char* msg3 = "columns from one table allowed as group by columns";
  const char* msg4 = "join query does not support group by";
  const char* msg5 = "not allowed column type for group by";
  const char* msg6 = "tags not allowed for table query";
  const char* msg7 = "not support group by expression";
  const char* msg8 = "normal column can only locate at the end of group by clause";

  // todo : handle two tables situation
  STableMetaInfo* pTableMetaInfo = NULL;
  if (pList == NULL) {
    return TSDB_CODE_SUCCESS;
  }

  if (pQueryInfo->numOfTables > 1) {
    return invalidOperationMsg(tscGetErrorMsgPayload(pCmd), msg4);
  }

  SGroupbyExpr* pGroupExpr = &pQueryInfo->groupbyExpr;
  if (pGroupExpr->columnInfo == NULL) {
    pGroupExpr->columnInfo = taosArrayInit(4, sizeof(SColIndex));
  }

  if (pQueryInfo->colList == NULL) {
    pQueryInfo->colList = taosArrayInit(4, POINTER_BYTES);
  }

  if (pGroupExpr->columnInfo == NULL || pQueryInfo->colList == NULL) {
    return TSDB_CODE_TSC_OUT_OF_MEMORY;
  }

  pGroupExpr->numOfGroupCols = (int16_t)taosArrayGetSize(pList);
  if (pGroupExpr->numOfGroupCols > TSDB_MAX_TAGS) {
    return invalidOperationMsg(tscGetErrorMsgPayload(pCmd), msg1);
  }

  SSchema *pSchema       = NULL;
  int32_t tableIndex     = COLUMN_INDEX_INITIAL_VAL;
  int32_t numOfGroupCols = 0;

  size_t num = taosArrayGetSize(pList);
  for (int32_t i = 0; i < num; ++i) {
    tVariantListItem * pItem = taosArrayGet(pList, i);
    tVariant* pVar = &pItem->pVar;

    SStrToken token = {pVar->nLen, pVar->nType, pVar->pz};

    SColumnIndex index = COLUMN_INDEX_INITIALIZER;
    if (getColumnIndexByName(&token, pQueryInfo, &index, tscGetErrorMsgPayload(pCmd)) != TSDB_CODE_SUCCESS) {
      return invalidOperationMsg(tscGetErrorMsgPayload(pCmd), msg2);
    }

    if (tableIndex == COLUMN_INDEX_INITIAL_VAL) {
      tableIndex = index.tableIndex;
    } else if (tableIndex != index.tableIndex) {
      return invalidOperationMsg(tscGetErrorMsgPayload(pCmd), msg3);
    }

    pTableMetaInfo = tscGetMetaInfo(pQueryInfo, index.tableIndex);
    STableMeta* pTableMeta = pTableMetaInfo->pTableMeta;

    if (index.columnIndex == TSDB_TBNAME_COLUMN_INDEX) {
      pSchema = tGetTbnameColumnSchema();
    } else {
      pSchema = tscGetTableColumnSchema(pTableMeta, index.columnIndex);
    }

    int32_t numOfCols = tscGetNumOfColumns(pTableMeta);
    bool groupTag = (index.columnIndex == TSDB_TBNAME_COLUMN_INDEX || index.columnIndex >= numOfCols);

    if (groupTag) {
      if (!UTIL_TABLE_IS_SUPER_TABLE(pTableMetaInfo)) {
        return invalidOperationMsg(tscGetErrorMsgPayload(pCmd), msg6);
      }

      int32_t relIndex = index.columnIndex;
      if (index.columnIndex != TSDB_TBNAME_COLUMN_INDEX) {
        relIndex -= numOfCols;
      }

      SColIndex colIndex = { .colIndex = relIndex, .flag = TSDB_COL_TAG, .colId = pSchema->colId, };
      strncpy(colIndex.name, pSchema->name, tListLen(colIndex.name));
      taosArrayPush(pGroupExpr->columnInfo, &colIndex);
      
      index.columnIndex = relIndex;
      tscColumnListInsert(pTableMetaInfo->tagColList, index.columnIndex, pTableMeta->id.uid, pSchema);
    } else {
      // check if the column type is valid, here only support the bool/tinyint/smallint/bigint group by
      if (pSchema->type == TSDB_DATA_TYPE_TIMESTAMP || pSchema->type == TSDB_DATA_TYPE_FLOAT || pSchema->type == TSDB_DATA_TYPE_DOUBLE) {
        return invalidOperationMsg(tscGetErrorMsgPayload(pCmd), msg5);
      }

      tscColumnListInsert(pQueryInfo->colList, index.columnIndex, pTableMeta->id.uid, pSchema);
      
      SColIndex colIndex = { .colIndex = index.columnIndex, .flag = TSDB_COL_NORMAL, .colId = pSchema->colId };
      strncpy(colIndex.name, pSchema->name, tListLen(colIndex.name));

      taosArrayPush(pGroupExpr->columnInfo, &colIndex);
      pQueryInfo->groupbyExpr.orderType = TSDB_ORDER_ASC;
      numOfGroupCols++;
    }
  }

  // 1. only one normal column allowed in the group by clause
  // 2. the normal column in the group by clause can only located in the end position
  if (numOfGroupCols > 1) {
    return invalidOperationMsg(tscGetErrorMsgPayload(pCmd), msg7);
  }

  for(int32_t i = 0; i < num; ++i) {
    SColIndex* pIndex = taosArrayGet(pGroupExpr->columnInfo, i);
    if (TSDB_COL_IS_NORMAL_COL(pIndex->flag) && i != num - 1) {
     return invalidOperationMsg(tscGetErrorMsgPayload(pCmd), msg8);
    }
  }

  pQueryInfo->groupbyExpr.tableIndex = tableIndex;
  return TSDB_CODE_SUCCESS;
}


static SColumnFilterInfo* addColumnFilterInfo(SColumnFilterList* filterList) {
  int32_t size = (filterList->numOfFilters) + 1;

  char* tmp = (char*) realloc((void*)(filterList->filterInfo), sizeof(SColumnFilterInfo) * (size));
  if (tmp != NULL) {
    filterList->filterInfo = (SColumnFilterInfo*)tmp;
  } else {
    return NULL;
  }

  filterList->numOfFilters = size;

  SColumnFilterInfo* pColFilterInfo = &(filterList->filterInfo[size - 1]);
  memset(pColFilterInfo, 0, sizeof(SColumnFilterInfo));

  return pColFilterInfo;
}

static int32_t doExtractColumnFilterInfo(SSqlCmd* pCmd, SQueryInfo* pQueryInfo, int32_t timePrecision, SColumnFilterInfo* pColumnFilter,
                                         int16_t colType, tSqlExpr* pExpr) {
  const char* msg = "not supported filter condition";

  tSqlExpr *pRight = pExpr->pRight;

  if (colType >= TSDB_DATA_TYPE_TINYINT && colType <= TSDB_DATA_TYPE_BIGINT) {
    colType = TSDB_DATA_TYPE_BIGINT;
  } else if (colType == TSDB_DATA_TYPE_FLOAT || colType == TSDB_DATA_TYPE_DOUBLE) {
    colType = TSDB_DATA_TYPE_DOUBLE;
  } else if ((colType == TSDB_DATA_TYPE_TIMESTAMP) && (TSDB_DATA_TYPE_BINARY == pRight->value.nType)) {
    int retVal = setColumnFilterInfoForTimestamp(pCmd, pQueryInfo, &pRight->value);
    if (TSDB_CODE_SUCCESS != retVal) {
      return retVal;
    }
  } else if ((colType == TSDB_DATA_TYPE_TIMESTAMP) && (TSDB_DATA_TYPE_BIGINT == pRight->value.nType)) {
    if (pRight->flags & (1 << EXPR_FLAG_NS_TIMESTAMP)) {
      pRight->value.i64 =
          convertTimePrecision(pRight->value.i64, TSDB_TIME_PRECISION_NANO, timePrecision);
      pRight->flags &= ~(1 << EXPR_FLAG_NS_TIMESTAMP);
    }
  }

  int32_t retVal = TSDB_CODE_SUCCESS;

  int32_t bufLen = 0;
  if (IS_NUMERIC_TYPE(pRight->value.nType)) {
    bufLen = 60;
  } else {
    /*
     * make memory sanitizer happy;
     */
    if (pRight->value.nLen == 0) {
      bufLen = pRight->value.nLen + 2;
    } else {
      bufLen = pRight->value.nLen + 1;
    }
  }

  if (pExpr->tokenId == TK_LE || pExpr->tokenId == TK_LT) {
    retVal = tVariantDump(&pRight->value, (char*)&pColumnFilter->upperBndd, colType, false);

  // TK_GT,TK_GE,TK_EQ,TK_NE are based on the pColumn->lowerBndd
  } else if (pExpr->tokenId == TK_IN) {
    tVariant *pVal; 
    if (pRight->tokenId != TK_SET || !serializeExprListToVariant(pRight->Expr.paramList, &pVal, colType, timePrecision)) {
      return invalidOperationMsg(tscGetErrorMsgPayload(pCmd), msg);
    }

    pColumnFilter->pz  = (int64_t)calloc(1, pVal->nLen);
    pColumnFilter->len = pVal->nLen;
    pColumnFilter->filterstr = 1;
    memcpy((char *)(pColumnFilter->pz), (char *)(pVal->pz), pVal->nLen);

    tVariantDestroy(pVal);
    free(pVal);

  } else if (colType == TSDB_DATA_TYPE_BINARY) {
    pColumnFilter->pz = (int64_t)calloc(1, bufLen * TSDB_NCHAR_SIZE);
    pColumnFilter->len = pRight->value.nLen;
    retVal = tVariantDump(&pRight->value, (char*)pColumnFilter->pz, colType, false);

  } else if (colType == TSDB_DATA_TYPE_NCHAR) {
    // bufLen + 1 is larger than the actual nchar string length
    pColumnFilter->pz = (int64_t)calloc(1, (bufLen + 1) * TSDB_NCHAR_SIZE);
    retVal = tVariantDump(&pRight->value, (char*)pColumnFilter->pz, colType, false);
    size_t len = twcslen((wchar_t*)pColumnFilter->pz);
    pColumnFilter->len = len * TSDB_NCHAR_SIZE;

  } else {
    retVal = tVariantDump(&pRight->value, (char*)&pColumnFilter->lowerBndd, colType, false);
  }

  if (retVal != TSDB_CODE_SUCCESS) {
    return invalidOperationMsg(tscGetErrorMsgPayload(pCmd), msg);
  } 

  switch (pExpr->tokenId) {
    case TK_LE:
      pColumnFilter->upperRelOptr = TSDB_RELATION_LESS_EQUAL;
      break;
    case TK_LT:
      pColumnFilter->upperRelOptr = TSDB_RELATION_LESS;
      break;
    case TK_GT:
      pColumnFilter->lowerRelOptr = TSDB_RELATION_GREATER;
      break;
    case TK_GE:
      pColumnFilter->lowerRelOptr = TSDB_RELATION_GREATER_EQUAL;
      break;
    case TK_EQ:
      pColumnFilter->lowerRelOptr = TSDB_RELATION_EQUAL;
      break;
    case TK_NE:
      pColumnFilter->lowerRelOptr = TSDB_RELATION_NOT_EQUAL;
      break;
    case TK_LIKE:
      pColumnFilter->lowerRelOptr = TSDB_RELATION_LIKE;
      break;
    case TK_ISNULL:
      pColumnFilter->lowerRelOptr = TSDB_RELATION_ISNULL;
      break;
    case TK_NOTNULL:
      pColumnFilter->lowerRelOptr = TSDB_RELATION_NOTNULL;
      break;
    case TK_IN:
      pColumnFilter->lowerRelOptr = TSDB_RELATION_IN;
      break;
    default:
      return invalidOperationMsg(tscGetErrorMsgPayload(pCmd), msg);
  }

  return TSDB_CODE_SUCCESS;
}

typedef struct SCondExpr {
  tSqlExpr* pTagCond;
  tSqlExpr* pTimewindow;

  tSqlExpr* pColumnCond;

  tSqlExpr* pTableCond;
  int16_t   relType;  // relation between table name in expression and other tag
                      // filter condition expression, TK_AND or TK_OR
  int16_t tableCondIndex;

  tSqlExpr* pJoinExpr;  // join condition
  bool      tsJoin;
} SCondExpr;

static int32_t getTimeRange(STimeWindow* win, tSqlExpr* pRight, int32_t optr, int16_t timePrecision);

static int32_t tablenameListToString(tSqlExpr* pExpr, SStringBuilder* sb) {
  SArray* pList = pExpr->Expr.paramList;

  int32_t size = (int32_t) taosArrayGetSize(pList);
  if (size <= 0) {
    return TSDB_CODE_TSC_INVALID_OPERATION;
  }

  if (size > 0) {
    taosStringBuilderAppendStringLen(sb, QUERY_COND_REL_PREFIX_IN, QUERY_COND_REL_PREFIX_IN_LEN);
  }

  for (int32_t i = 0; i < size; ++i) {
    tSqlExprItem* pSub = taosArrayGet(pList, i);
    tVariant* pVar = &pSub->pNode->value;

    taosStringBuilderAppendStringLen(sb, pVar->pz, pVar->nLen);

    if (i < size - 1) {
      taosStringBuilderAppendString(sb, TBNAME_LIST_SEP);
    }

    if (pVar->nLen <= 0 || !tscValidateTableNameLength(pVar->nLen)) {
      return TSDB_CODE_TSC_INVALID_OPERATION;
    }
  }

  return TSDB_CODE_SUCCESS;
}

static int32_t tablenameCondToString(tSqlExpr* pExpr, SStringBuilder* sb) {
  taosStringBuilderAppendStringLen(sb, QUERY_COND_REL_PREFIX_LIKE, QUERY_COND_REL_PREFIX_LIKE_LEN);
  taosStringBuilderAppendString(sb, pExpr->value.pz);

  return TSDB_CODE_SUCCESS;
}

enum {
  TSQL_EXPR_TS = 1,
  TSQL_EXPR_TAG = 2,
  TSQL_EXPR_COLUMN = 4,
  TSQL_EXPR_TBNAME = 8,
  TSQL_EXPR_JOIN = 16,  
};

#define GET_MIXED_TYPE(t) (((t) >= TSQL_EXPR_JOIN) || ((t) > TSQL_EXPR_COLUMN && (t) < TSQL_EXPR_TBNAME) || ((t) == (TSQL_EXPR_TS|TSQL_EXPR_TAG)))

static int32_t checkColumnFilterInfo(SSqlCmd* pCmd, SQueryInfo* pQueryInfo, SColumnIndex* pIndex, tSqlExpr* pExpr, int32_t sqlOptr) {
  STableMetaInfo* pTableMetaInfo = tscGetMetaInfo(pQueryInfo, pIndex->tableIndex);

  STableMeta* pTableMeta = pTableMetaInfo->pTableMeta;
  SSchema*    pSchema = tscGetTableColumnSchema(pTableMeta, pIndex->columnIndex);
  int32_t     ret = 0;
  const char* msg1 = "non binary column not support like operator";
  const char* msg2 = "binary column not support this operator";  
  const char* msg3 = "bool column not support this operator";
  const char* msg4 = "primary key not support this operator";

  SColumn* pColumn = tscColumnListInsert(pQueryInfo->colList, pIndex->columnIndex, pTableMeta->id.uid, pSchema);

  pColumn->info.flist.numOfFilters++;
  
  /*
   * in case of TK_AND filter condition, we first find the corresponding column and build the query condition together
   * the already existed condition.
   */
  if (sqlOptr != TK_AND && sqlOptr != TK_OR) {
    return TSDB_CODE_TSC_INVALID_OPERATION;
  }

  SColumnFilterInfo* pColFilter = calloc(1, sizeof(SColumnFilterInfo));

  pColFilter->filterstr =
      ((pSchema->type == TSDB_DATA_TYPE_BINARY || pSchema->type == TSDB_DATA_TYPE_NCHAR) ? 1 : 0);

  if (pColFilter->filterstr) {
    if (pExpr->tokenId != TK_EQ
      && pExpr->tokenId != TK_NE
      && pExpr->tokenId != TK_ISNULL
      && pExpr->tokenId != TK_NOTNULL
      && pExpr->tokenId != TK_LIKE
      && pExpr->tokenId != TK_IN) {
      ret = invalidOperationMsg(tscGetErrorMsgPayload(pCmd), msg2);
      goto _err_ret;
    }
  } else {
    if (pExpr->tokenId == TK_LIKE) {
      ret = invalidOperationMsg(tscGetErrorMsgPayload(pCmd), msg1);
      goto _err_ret;
    }
    
    if (pSchema->type == TSDB_DATA_TYPE_BOOL) {
      int32_t t = pExpr->tokenId;
      if (t != TK_EQ && t != TK_NE && t != TK_NOTNULL && t != TK_ISNULL && t != TK_IN) {
        ret = invalidOperationMsg(tscGetErrorMsgPayload(pCmd), msg3);
        goto _err_ret;
      }
    }
  }

  pColumn->columnIndex = pIndex->columnIndex;
  pColumn->tableUid = pTableMeta->id.uid;
  if (pColumn->columnIndex == PRIMARYKEY_TIMESTAMP_COL_INDEX && pExpr->tokenId == TK_IN) {
     return invalidOperationMsg(tscGetErrorMsgPayload(pCmd), msg4);
  }

  STableComInfo tinfo = tscGetTableInfo(pTableMeta);
  ret = doExtractColumnFilterInfo(pCmd, pQueryInfo, tinfo.precision, pColFilter, pSchema->type, pExpr);

_err_ret:
  freeColumnFilterInfo(pColFilter, 1);
  
  return ret;
}

static int32_t getTablenameCond(SSqlCmd* pCmd, SQueryInfo* pQueryInfo, tSqlExpr* pTableCond, SStringBuilder* sb) {
  const char* msg0 = "invalid table name list";
  const char* msg1 = "not string following like";

  if (pTableCond == NULL) {
    return TSDB_CODE_SUCCESS;
  }

  tSqlExpr* pLeft = pTableCond->pLeft;
  tSqlExpr* pRight = pTableCond->pRight;

  if (!isTablenameToken(&pLeft->columnName)) {
    return TSDB_CODE_TSC_INVALID_OPERATION;
  }

  int32_t ret = TSDB_CODE_SUCCESS;

  if (pTableCond->tokenId == TK_IN) {
    ret = tablenameListToString(pRight, sb);
  } else if (pTableCond->tokenId == TK_LIKE) {
    if (pRight->tokenId != TK_STRING) {
      return invalidOperationMsg(tscGetErrorMsgPayload(pCmd), msg1);
    }
    
    ret = tablenameCondToString(pRight, sb);
  }

  if (ret != TSDB_CODE_SUCCESS) {
    invalidOperationMsg(tscGetErrorMsgPayload(pCmd), msg0);
  }

  return ret;
}

static int32_t getColQueryCondExpr(SSqlCmd* pCmd, SQueryInfo* pQueryInfo, tSqlExpr** pExpr) {
  int32_t ret = TSDB_CODE_SUCCESS;
  
  for (int32_t i = 0; i < pQueryInfo->numOfTables; ++i) {
    tSqlExpr* p1 = extractExprForSTable(pCmd, pExpr, pQueryInfo, i);
    if (p1 == NULL) {  // no query condition on this table
      continue;
    }

    tExprNode* p = NULL;

    SArray* colList = taosArrayInit(10, sizeof(SColIndex));  
    ret = exprTreeFromSqlExpr(pCmd, &p, p1, pQueryInfo, colList, NULL);
    taosArrayDestroy(colList);

    SBufferWriter bw = tbufInitWriter(NULL, false);

    TRY(0) {
      exprTreeToBinary(&bw, p);
    } CATCH(code) {
      tbufCloseWriter(&bw);
      UNUSED(code);
      // TODO: more error handling
    } END_TRY
    
    // add to required table column list
    STableMetaInfo* pTableMetaInfo = tscGetMetaInfo(pQueryInfo, i);
    int64_t uid = pTableMetaInfo->pTableMeta->id.uid;

    STblCond cond = {
      .uid = uid,
      .idx = i,
      .len = (int32_t)(tbufTell(&bw)),
      .cond = tbufGetData(&bw, true)
    };

    if (pQueryInfo->colCond == NULL) {
      pQueryInfo->colCond = taosArrayInit(2, sizeof(SCond));
    }
    
    taosArrayPush(pQueryInfo->colCond, &cond);  

    tSqlExprDestroy(p1);
    tExprTreeDestroy(p, NULL);
    
    if (ret) {
      break;
    }
  }

  return ret;
}


static int32_t checkColumnQueryCondInfo(SSqlCmd* pCmd, SQueryInfo* pQueryInfo, tSqlExpr* pExpr, int32_t relOptr) {
  if (pExpr == NULL) {
    pQueryInfo->onlyHasTagCond &= true;
    return TSDB_CODE_SUCCESS;
  }
  pQueryInfo->onlyHasTagCond &= false;

  if (!tSqlExprIsParentOfLeaf(pExpr)) {  // internal node
    int32_t ret = checkColumnQueryCondInfo(pCmd, pQueryInfo, pExpr->pLeft, pExpr->tokenId);
    if (ret != TSDB_CODE_SUCCESS) {
      return ret;
    }

    return checkColumnQueryCondInfo(pCmd, pQueryInfo, pExpr->pRight, pExpr->tokenId);
  } else {  // handle leaf node
    SColumnIndex index = COLUMN_INDEX_INITIALIZER;
    if (getColumnIndexByName(&pExpr->pLeft->columnName, pQueryInfo, &index, tscGetErrorMsgPayload(pCmd)) != TSDB_CODE_SUCCESS) {
      return TSDB_CODE_TSC_INVALID_OPERATION;
    }

    return checkColumnFilterInfo(pCmd, pQueryInfo, &index, pExpr, relOptr);
  }
}

static int32_t checkAndSetJoinCondInfo(SSqlCmd* pCmd, SQueryInfo* pQueryInfo, tSqlExpr* pExpr) {
  int32_t code = 0;
  const char* msg1 = "timestamp required for join tables";
  const char* msg2 = "only support one join tag for each table";
  const char* msg3 = "type of join columns must be identical";
  const char* msg4 = "invalid column name in join condition";

  if (pExpr == NULL) {
    return TSDB_CODE_SUCCESS;
  }

  if (!tSqlExprIsParentOfLeaf(pExpr)) {
    code = checkAndSetJoinCondInfo(pCmd, pQueryInfo, pExpr->pLeft);
    if (code) {
      return code;
    }

    return checkAndSetJoinCondInfo(pCmd, pQueryInfo, pExpr->pRight);
  }

  SColumnIndex index = COLUMN_INDEX_INITIALIZER;
  if (getColumnIndexByName(&pExpr->pLeft->columnName, pQueryInfo, &index, tscGetErrorMsgPayload(pCmd)) != TSDB_CODE_SUCCESS) {
    return invalidOperationMsg(tscGetErrorMsgPayload(pCmd), msg4);
  }

  STableMetaInfo* pTableMetaInfo = tscGetMetaInfo(pQueryInfo, index.tableIndex);
  SSchema* pTagSchema1 = tscGetTableColumnSchema(pTableMetaInfo->pTableMeta, index.columnIndex);

  assert(index.tableIndex >= 0 && index.tableIndex < TSDB_MAX_JOIN_TABLE_NUM);

  SJoinNode **leftNode = &pQueryInfo->tagCond.joinInfo.joinTables[index.tableIndex];
  if (*leftNode == NULL) {
    return invalidOperationMsg(tscGetErrorMsgPayload(pCmd), msg1);
  }

  (*leftNode)->uid = pTableMetaInfo->pTableMeta->id.uid;
  (*leftNode)->tagColId = pTagSchema1->colId;

  if (UTIL_TABLE_IS_SUPER_TABLE(pTableMetaInfo)) {
    STableMeta* pTableMeta = pTableMetaInfo->pTableMeta;

    index.columnIndex = index.columnIndex - tscGetNumOfColumns(pTableMetaInfo->pTableMeta);
    if (tscColumnExists(pTableMetaInfo->tagColList, pTagSchema1->colId, pTableMetaInfo->pTableMeta->id.uid) < 0) {
      tscColumnListInsert(pTableMetaInfo->tagColList, index.columnIndex, pTableMeta->id.uid, pTagSchema1);

      if (taosArrayGetSize(pTableMetaInfo->tagColList) > 1) {
        return invalidOperationMsg(tscGetErrorMsgPayload(pCmd), msg2);
      }
    }
  }

  int16_t leftIdx = index.tableIndex;

  index = (SColumnIndex)COLUMN_INDEX_INITIALIZER;
  if (getColumnIndexByName(&pExpr->pRight->columnName, pQueryInfo, &index, tscGetErrorMsgPayload(pCmd)) != TSDB_CODE_SUCCESS) {
    return invalidOperationMsg(tscGetErrorMsgPayload(pCmd), msg4);
  }

  pTableMetaInfo = tscGetMetaInfo(pQueryInfo, index.tableIndex);
  SSchema* pTagSchema2 = tscGetTableColumnSchema(pTableMetaInfo->pTableMeta, index.columnIndex);

  assert(index.tableIndex >= 0 && index.tableIndex < TSDB_MAX_JOIN_TABLE_NUM);

  SJoinNode **rightNode = &pQueryInfo->tagCond.joinInfo.joinTables[index.tableIndex];
  if (*rightNode == NULL) {
    return invalidOperationMsg(tscGetErrorMsgPayload(pCmd), msg1);
  }

  (*rightNode)->uid = pTableMetaInfo->pTableMeta->id.uid;
  (*rightNode)->tagColId = pTagSchema2->colId;

  if (UTIL_TABLE_IS_SUPER_TABLE(pTableMetaInfo)) {
    STableMeta* pTableMeta = pTableMetaInfo->pTableMeta;
    index.columnIndex = index.columnIndex - tscGetNumOfColumns(pTableMeta);
    if (tscColumnExists(pTableMetaInfo->tagColList, pTagSchema2->colId, pTableMeta->id.uid) < 0) {

      tscColumnListInsert(pTableMetaInfo->tagColList, index.columnIndex, pTableMeta->id.uid, pTagSchema2);
      if (taosArrayGetSize(pTableMetaInfo->tagColList) > 1) {
        return invalidOperationMsg(tscGetErrorMsgPayload(pCmd), msg2);
      }
    }
  }

  int16_t rightIdx = index.tableIndex;

  if (pTagSchema1->type != pTagSchema2->type) {
    return invalidOperationMsg(tscGetErrorMsgPayload(pCmd), msg3);
  }

  if ((*leftNode)->tagJoin == NULL) {
    (*leftNode)->tagJoin = taosArrayInit(2, sizeof(int16_t));
  }

  if ((*rightNode)->tagJoin == NULL) {
    (*rightNode)->tagJoin = taosArrayInit(2, sizeof(int16_t));
  }

  taosArrayPush((*leftNode)->tagJoin, &rightIdx);
  taosArrayPush((*rightNode)->tagJoin, &leftIdx);

  pQueryInfo->tagCond.joinInfo.hasJoin = true;

  return TSDB_CODE_SUCCESS;

}

static int32_t getJoinCondInfo(SSqlCmd* pCmd, SQueryInfo* pQueryInfo, tSqlExpr* pExpr) {
  if (pExpr == NULL) {
    pQueryInfo->onlyHasTagCond &= true;
    return TSDB_CODE_SUCCESS;
  }

  return checkAndSetJoinCondInfo(pCmd, pQueryInfo, pExpr);
}

static int32_t validateSQLExpr(SSqlCmd* pCmd, tSqlExpr* pExpr, SQueryInfo* pQueryInfo, SColumnList* pList,
                               int32_t* type, uint64_t* uid) {
  if (pExpr->type == SQL_NODE_TABLE_COLUMN) {
    if (*type == NON_ARITHMEIC_EXPR) {
      *type = NORMAL_ARITHMETIC;
    } else if (*type == AGG_ARIGHTMEIC) {
      return TSDB_CODE_TSC_INVALID_OPERATION;
    }

    SColumnIndex index = COLUMN_INDEX_INITIALIZER;
    if (getColumnIndexByName(&pExpr->columnName, pQueryInfo, &index, tscGetErrorMsgPayload(pCmd)) != TSDB_CODE_SUCCESS) {
      return TSDB_CODE_TSC_INVALID_OPERATION;
    }

    // if column is timestamp, bool, binary, nchar, not support arithmetic, so return invalid sql
    STableMeta* pTableMeta = tscGetMetaInfo(pQueryInfo, index.tableIndex)->pTableMeta;
    SSchema*    pSchema = tscGetTableSchema(pTableMeta) + index.columnIndex;
    
    if ((pSchema->type == TSDB_DATA_TYPE_TIMESTAMP) || (pSchema->type == TSDB_DATA_TYPE_BOOL) ||
        (pSchema->type == TSDB_DATA_TYPE_BINARY) || (pSchema->type == TSDB_DATA_TYPE_NCHAR)) {
      return TSDB_CODE_TSC_INVALID_OPERATION;
    }

    pList->ids[pList->num++] = index;
  } else if ((pExpr->tokenId == TK_FLOAT && (isnan(pExpr->value.dKey) || isinf(pExpr->value.dKey))) ||
             pExpr->tokenId == TK_NULL) {
    return TSDB_CODE_TSC_INVALID_OPERATION;
  } else if (pExpr->type == SQL_NODE_SQLFUNCTION) {
    if (*type == NON_ARITHMEIC_EXPR) {
      *type = AGG_ARIGHTMEIC;
    } else if (*type == NORMAL_ARITHMETIC) {
      return TSDB_CODE_TSC_INVALID_OPERATION;
    }

    int32_t outputIndex = (int32_t)tscNumOfExprs(pQueryInfo);
  
    tSqlExprItem item = {.pNode = pExpr, .aliasName = NULL};
  
    // sql function list in selection clause.
    // Append the sqlExpr into exprList of pQueryInfo structure sequentially
    pExpr->functionId = isValidFunction(pExpr->Expr.operand.z, pExpr->Expr.operand.n);
    if (pExpr->functionId < 0) {
      return TSDB_CODE_TSC_INVALID_OPERATION;
    }

    if (addExprAndResultField(pCmd, pQueryInfo, outputIndex, &item, false, NULL) != TSDB_CODE_SUCCESS) {
      return TSDB_CODE_TSC_INVALID_OPERATION;
    }

    // It is invalid in case of more than one sqlExpr, such as first(ts, k) - last(ts, k)
    int32_t inc = (int32_t) tscNumOfExprs(pQueryInfo) - outputIndex;
    if (inc > 1) {
      return TSDB_CODE_TSC_INVALID_OPERATION;
    }

    // Not supported data type in arithmetic expression
    uint64_t id = -1;
    for(int32_t i = 0; i < inc; ++i) {
      SExprInfo* p1 = tscExprGet(pQueryInfo, i + outputIndex);

      int16_t t = p1->base.resType;
      if (t == TSDB_DATA_TYPE_BINARY || t == TSDB_DATA_TYPE_NCHAR || t == TSDB_DATA_TYPE_BOOL || t == TSDB_DATA_TYPE_TIMESTAMP) {
        return TSDB_CODE_TSC_INVALID_OPERATION;
      }

      if (i == 0) {
        id = p1->base.uid;
        continue;
      }

      if (id != p1->base.uid) {
        return TSDB_CODE_TSC_INVALID_OPERATION;
      }
    }

    *uid = id;
  }

  return TSDB_CODE_SUCCESS;
}

static int32_t validateArithmeticSQLExpr(SSqlCmd* pCmd, tSqlExpr* pExpr, SQueryInfo* pQueryInfo, SColumnList* pList, int32_t* type) {
  if (pExpr == NULL) {
    return TSDB_CODE_SUCCESS;
  }

  tSqlExpr* pLeft = pExpr->pLeft;
  uint64_t uidLeft = 0;
  uint64_t uidRight = 0;

  if (pLeft->type == SQL_NODE_EXPR) {
    int32_t ret = validateArithmeticSQLExpr(pCmd, pLeft, pQueryInfo, pList, type);
    if (ret != TSDB_CODE_SUCCESS) {
      return ret;
    }
  } else {
    int32_t ret = validateSQLExpr(pCmd, pLeft, pQueryInfo, pList, type, &uidLeft);
    if (ret != TSDB_CODE_SUCCESS) {
      return ret;
    }
  }

  tSqlExpr* pRight = pExpr->pRight;
  if (pRight->type == SQL_NODE_EXPR) {
    int32_t ret = validateArithmeticSQLExpr(pCmd, pRight, pQueryInfo, pList, type);
    if (ret != TSDB_CODE_SUCCESS) {
      return ret;
    }
  } else {
    int32_t ret = validateSQLExpr(pCmd, pRight, pQueryInfo, pList, type, &uidRight);
    if (ret != TSDB_CODE_SUCCESS) {
      return ret;
    }

    // the expression not from the same table, return error
    if (uidLeft != uidRight && uidLeft != 0 && uidRight != 0) {
      return TSDB_CODE_TSC_INVALID_OPERATION;
    }
  }

  return TSDB_CODE_SUCCESS;
}

static bool isValidExpr(tSqlExpr* pLeft, tSqlExpr* pRight, int32_t optr) {
  if (pLeft == NULL || (pRight == NULL && optr != TK_IN)) {
    return false;
  }

  /*
   * filter illegal expression in where clause:
   * 1. count(*) > 12
   * 2. sum(columnA) > sum(columnB)
   * 3. 4 < 5,  'ABC'>'abc'
   *
   * However, columnA < 4+12 is valid
   */
  if (pLeft->type == SQL_NODE_SQLFUNCTION) {
    return false;
  }

  if (pRight == NULL) {
    return true;
  }

  if (pLeft->tokenId >= TK_BOOL && pLeft->tokenId <= TK_BINARY && pRight->tokenId >= TK_BOOL && pRight->tokenId <= TK_BINARY) {
    return false;
  }

  if (pLeft->tokenId >= TK_BOOL && pLeft->tokenId <= TK_BINARY && (optr == TK_NOTNULL || optr == TK_ISNULL)) {
    return false;
  }

  return true;
}

static void exchangeExpr(tSqlExpr* pExpr) {
  tSqlExpr* pLeft  = pExpr->pLeft;
  tSqlExpr* pRight = pExpr->pRight;

  if (pRight->tokenId == TK_ID && (pLeft->tokenId == TK_INTEGER || pLeft->tokenId == TK_FLOAT ||
                                    pLeft->tokenId == TK_STRING || pLeft->tokenId == TK_BOOL)) {
    /*
     * exchange value of the left handside and the value of the right-handside
     * to make sure that the value of filter expression always locates in
     * right-handside and
     * the column-id is at the left handside.
     */
    uint32_t optr = 0;
    switch (pExpr->tokenId) {
      case TK_LE:
        optr = TK_GE;
        break;
      case TK_LT:
        optr = TK_GT;
        break;
      case TK_GT:
        optr = TK_LT;
        break;
      case TK_GE:
        optr = TK_LE;
        break;
      default:
        optr = pExpr->tokenId;
    }

    pExpr->tokenId = optr;
    SWAP(pExpr->pLeft, pExpr->pRight, void*);
  }
}

static bool validateJoinExprNode(SSqlCmd* pCmd, SQueryInfo* pQueryInfo, tSqlExpr* pExpr, SColumnIndex* pLeftIndex) {
  const char* msg1 = "illegal column name";
  const char* msg2 = "= is expected in join expression";
  const char* msg3 = "join column must have same type";
  const char* msg4 = "self join is not allowed";
  const char* msg5 = "join table must be the same type(table to table, super table to super table)";

  tSqlExpr* pRight = pExpr->pRight;

  if (pRight->tokenId != TK_ID) {
    return true;
  }

  if (pExpr->tokenId != TK_EQ) {
    invalidOperationMsg(tscGetErrorMsgPayload(pCmd), msg2);
    return false;
  }

  SColumnIndex rightIndex = COLUMN_INDEX_INITIALIZER;

  if (getColumnIndexByName(&pRight->columnName, pQueryInfo, &rightIndex, tscGetErrorMsgPayload(pCmd)) != TSDB_CODE_SUCCESS) {
    invalidOperationMsg(tscGetErrorMsgPayload(pCmd), msg1);
    return false;
  }

  // todo extract function
  STableMetaInfo* pLeftMeterMeta = tscGetMetaInfo(pQueryInfo, pLeftIndex->tableIndex);
  SSchema*        pLeftSchema = tscGetTableSchema(pLeftMeterMeta->pTableMeta);
  int16_t         leftType = pLeftSchema[pLeftIndex->columnIndex].type;

  tscColumnListInsert(pQueryInfo->colList, pLeftIndex->columnIndex, pLeftMeterMeta->pTableMeta->id.uid, &pLeftSchema[pLeftIndex->columnIndex]);

  STableMetaInfo* pRightMeterMeta = tscGetMetaInfo(pQueryInfo, rightIndex.tableIndex);
  SSchema*        pRightSchema = tscGetTableSchema(pRightMeterMeta->pTableMeta);
  int16_t         rightType = pRightSchema[rightIndex.columnIndex].type;

  tscColumnListInsert(pQueryInfo->colList, rightIndex.columnIndex, pRightMeterMeta->pTableMeta->id.uid, &pRightSchema[rightIndex.columnIndex]);

  if (leftType != rightType) {
    invalidOperationMsg(tscGetErrorMsgPayload(pCmd), msg3);
    return false;
  } else if (pLeftIndex->tableIndex == rightIndex.tableIndex) {
    invalidOperationMsg(tscGetErrorMsgPayload(pCmd), msg4);
    return false;
  }

  // table to table/ super table to super table are allowed
  if (UTIL_TABLE_IS_SUPER_TABLE(pLeftMeterMeta) != UTIL_TABLE_IS_SUPER_TABLE(pRightMeterMeta)) {
    invalidOperationMsg(tscGetErrorMsgPayload(pCmd), msg5);
    return false;
  }

  return true;
}

static bool validTableNameOptr(tSqlExpr* pExpr) {
  const char nameFilterOptr[] = {TK_IN, TK_LIKE};

  for (int32_t i = 0; i < tListLen(nameFilterOptr); ++i) {
    if (pExpr->tokenId == nameFilterOptr[i]) {
      return true;
    }
  }

  return false;
}

static int32_t setExprToCond(tSqlExpr** parent, tSqlExpr* pExpr, const char* msg, int32_t parentOptr, char* msgBuf) {
  if (*parent != NULL) {
    if (parentOptr == TK_OR && msg != NULL) {
      return invalidOperationMsg(msgBuf, msg);
    }

    *parent = tSqlExprCreate((*parent), pExpr, parentOptr);
  } else {
    *parent = pExpr;
  }

  return TSDB_CODE_SUCCESS;
}

static int32_t setNormalExprToCond(tSqlExpr** parent, tSqlExpr* pExpr, int32_t parentOptr) {
  if (*parent != NULL) {
    *parent = tSqlExprCreate((*parent), pExpr, parentOptr);
  } else {
    *parent = pExpr;
  }

  return TSDB_CODE_SUCCESS;
}


static int32_t validateNullExpr(tSqlExpr* pExpr, STableMeta* pTableMeta, int32_t index, char* msgBuf) {
  const char* msg = "only support is [not] null";

  tSqlExpr* pRight = pExpr->pRight;
  if (pRight->tokenId == TK_NULL && (!(pExpr->tokenId == TK_ISNULL || pExpr->tokenId == TK_NOTNULL))) {
    return invalidOperationMsg(msgBuf, msg);
  }

  if (pRight->tokenId == TK_STRING) {
    SSchema* pSchema = tscGetTableSchema(pTableMeta);
    if (IS_VAR_DATA_TYPE(pSchema[index].type)) {
      return TSDB_CODE_SUCCESS;
    }
    
    char *v = strndup(pRight->exprToken.z, pRight->exprToken.n);
    int32_t len = strRmquote(v, pRight->exprToken.n);
    if (len > 0) {
      uint32_t type = 0;
      tGetToken(v, &type);

      if (type == TK_NULL) {        
        free(v);
        return invalidOperationMsg(msgBuf, msg);
      }
    }

    free(v);
  }

  return TSDB_CODE_SUCCESS;
}

// check for like expression
static int32_t validateLikeExpr(tSqlExpr* pExpr, STableMeta* pTableMeta, int32_t index, char* msgBuf) {
  const char* msg1 = "wildcard string should be less than %d characters";
<<<<<<< HEAD
  const char* msg2 = "illegal column type for like";
=======
  const char* msg2 = "illegal column name";
>>>>>>> ffe99d41

  tSqlExpr* pLeft  = pExpr->pLeft;
  tSqlExpr* pRight = pExpr->pRight;

  if (pExpr->tokenId == TK_LIKE) {
    if (pRight->value.nLen > tsMaxWildCardsLen) {
      char tmp[64] = {0};
      sprintf(tmp, msg1, tsMaxWildCardsLen);
      return invalidOperationMsg(msgBuf, tmp);
    }

    SSchema* pSchema = tscGetTableSchema(pTableMeta);
    if ((!isTablenameToken(&pLeft->columnName)) && !IS_VAR_DATA_TYPE(pSchema[index].type)) {
      return invalidOperationMsg(msgBuf, msg2);
    }
  }

  return TSDB_CODE_SUCCESS;
}

int32_t handleNeOptr(tSqlExpr** rexpr, tSqlExpr* expr) {
  tSqlExpr* left = tSqlExprClone(expr);
  tSqlExpr* right = expr;

  left->tokenId = TK_LT;
  right->tokenId = TK_GT;

  *rexpr = tSqlExprCreate(left, right, TK_OR);

  return TSDB_CODE_SUCCESS;
}


static int32_t handleExprInQueryCond(SSqlCmd* pCmd, SQueryInfo* pQueryInfo, tSqlExpr** pExpr, SCondExpr* pCondExpr,
                                     int32_t* type, int32_t* tbIdx, int32_t parentOptr, tSqlExpr** columnExpr, tSqlExpr** tsExpr) {
  const char* msg1 = "table query cannot use tags filter";
  const char* msg2 = "illegal column name";
  const char* msg4 = "too many join tables";
  const char* msg5 = "not support ordinary column join";
  const char* msg6 = "only one query condition on tbname allowed";
  const char* msg7 = "only in/like allowed in filter table name";

  tSqlExpr* pLeft  = (*pExpr)->pLeft;
  tSqlExpr* pRight = (*pExpr)->pRight;

  int32_t ret = TSDB_CODE_SUCCESS;

  SColumnIndex index = COLUMN_INDEX_INITIALIZER;
  if (getColumnIndexByName(&pLeft->columnName, pQueryInfo, &index, tscGetErrorMsgPayload(pCmd)) != TSDB_CODE_SUCCESS) {
    return invalidOperationMsg(tscGetErrorMsgPayload(pCmd), msg2);
  }

  *tbIdx = index.tableIndex;

  assert(tSqlExprIsParentOfLeaf(*pExpr));

  STableMetaInfo* pTableMetaInfo = tscGetMetaInfo(pQueryInfo, index.tableIndex);
  STableMeta*     pTableMeta = pTableMetaInfo->pTableMeta;

  // validate the null expression
  int32_t code = validateNullExpr(*pExpr, pTableMeta, index.columnIndex, tscGetErrorMsgPayload(pCmd));
  if (code != TSDB_CODE_SUCCESS) {
    return code;
  }

  // validate the like expression
  code = validateLikeExpr(*pExpr, pTableMeta, index.columnIndex, tscGetErrorMsgPayload(pCmd));
  if (code != TSDB_CODE_SUCCESS) {
    return code;
  }

  SSchema* pSchema = tscGetTableColumnSchema(pTableMeta, index.columnIndex);
  if (pSchema->type == TSDB_DATA_TYPE_TIMESTAMP && index.columnIndex == PRIMARYKEY_TIMESTAMP_COL_INDEX) {  // query on time range
    if (!validateJoinExprNode(pCmd, pQueryInfo, *pExpr, &index)) {
      return TSDB_CODE_TSC_INVALID_OPERATION;
    }

    // set join query condition
    if (pRight->tokenId == TK_ID) {  // no need to keep the timestamp join condition
      TSDB_QUERY_SET_TYPE(pQueryInfo->type, TSDB_QUERY_TYPE_JOIN_QUERY);
      pCondExpr->tsJoin = true;

      assert(index.tableIndex >= 0 && index.tableIndex < TSDB_MAX_JOIN_TABLE_NUM);
      SJoinNode **leftNode = &pQueryInfo->tagCond.joinInfo.joinTables[index.tableIndex];
      if (*leftNode == NULL) {
        *leftNode = calloc(1, sizeof(SJoinNode));
        if (*leftNode == NULL) {
          return TSDB_CODE_TSC_OUT_OF_MEMORY;
        }
      }

      int16_t leftIdx = index.tableIndex;

      if (getColumnIndexByName(&pRight->columnName, pQueryInfo, &index, tscGetErrorMsgPayload(pCmd)) != TSDB_CODE_SUCCESS) {
        return invalidOperationMsg(tscGetErrorMsgPayload(pCmd), msg2);
      }

      if (index.tableIndex < 0 || index.tableIndex >= TSDB_MAX_JOIN_TABLE_NUM) {
        return invalidOperationMsg(tscGetErrorMsgPayload(pCmd), msg4);
      }

      SJoinNode **rightNode = &pQueryInfo->tagCond.joinInfo.joinTables[index.tableIndex];
      if (*rightNode == NULL) {
        *rightNode = calloc(1, sizeof(SJoinNode));
        if (*rightNode == NULL) {
          return TSDB_CODE_TSC_OUT_OF_MEMORY;
        }
      }

      int16_t rightIdx = index.tableIndex;

      if ((*leftNode)->tsJoin == NULL) {
        (*leftNode)->tsJoin = taosArrayInit(2, sizeof(int16_t));
      }

      if ((*rightNode)->tsJoin == NULL) {
        (*rightNode)->tsJoin = taosArrayInit(2, sizeof(int16_t));
      }

      taosArrayPush((*leftNode)->tsJoin, &rightIdx);
      taosArrayPush((*rightNode)->tsJoin, &leftIdx);

      /*
       * To release expression, e.g., m1.ts = m2.ts,
       * since this expression is used to set the join query type
       */
      tSqlExprDestroy(*pExpr);
      if (type) {
        *type |= TSQL_EXPR_JOIN;
      }
    } else {
<<<<<<< HEAD
      tSqlExpr *rexpr = NULL;
      if ((*pExpr)->tokenId == TK_NE) {
        handleNeOptr(&rexpr, *pExpr);
      } else {
        rexpr = *pExpr;
      }
      
      ret = setNormalExprToCond(tsExpr, rexpr, parentOptr);
      if (type) {
        *type |= TSQL_EXPR_TS;
      }
=======
      ret = setExprToCond(&pCondExpr->pTimewindow, *pExpr, msg3, parentOptr, pCmd->payload);
>>>>>>> ffe99d41
    }

    *pExpr = NULL;  // remove this expression
  } else if (index.columnIndex >= tscGetNumOfColumns(pTableMeta) || index.columnIndex == TSDB_TBNAME_COLUMN_INDEX) {
    // query on tags, check for tag query condition
    if (UTIL_TABLE_IS_NORMAL_TABLE(pTableMetaInfo)) {
      return invalidOperationMsg(tscGetErrorMsgPayload(pCmd), msg1);
    }

    // in case of in operator, keep it in a seprate attribute
    if (index.columnIndex == TSDB_TBNAME_COLUMN_INDEX) {
      if (!validTableNameOptr(*pExpr)) {
        return invalidOperationMsg(tscGetErrorMsgPayload(pCmd), msg7);
      }
  
      if (!UTIL_TABLE_IS_SUPER_TABLE(pTableMetaInfo)) {
        return invalidOperationMsg(tscGetErrorMsgPayload(pCmd), msg1);
      }

      if (pCondExpr->pTableCond == NULL) {
        pCondExpr->pTableCond = *pExpr;
        pCondExpr->relType = parentOptr;
        pCondExpr->tableCondIndex = index.tableIndex;
      } else {
        return invalidOperationMsg(tscGetErrorMsgPayload(pCmd), msg6);
      }

      if (type) {
        *type |= TSQL_EXPR_TAG;
      }
      *pExpr = NULL;
    } else {
      if (pRight != NULL && pRight->tokenId == TK_ID) {  // join on tag columns for stable query
        if (!validateJoinExprNode(pCmd, pQueryInfo, *pExpr, &index)) {
          return TSDB_CODE_TSC_INVALID_OPERATION;
        }

        pQueryInfo->type |= TSDB_QUERY_TYPE_JOIN_QUERY;
        ret = setExprToCond(&pCondExpr->pJoinExpr, *pExpr, NULL, parentOptr, pCmd->payload);
        *pExpr = NULL;
        if (type) {
          *type |= TSQL_EXPR_JOIN;
        }        
      } else {
        // do nothing
        //                ret = setExprToCond(pCmd, &pCondExpr->pTagCond,
        //                *pExpr, NULL, parentOptr);
        tSqlExpr *rexpr = NULL;
        if ((*pExpr)->tokenId == TK_NE && (pSchema->type != TSDB_DATA_TYPE_BINARY && pSchema->type != TSDB_DATA_TYPE_NCHAR && pSchema->type != TSDB_DATA_TYPE_BOOL)) {
          handleNeOptr(&rexpr, *pExpr);
          *pExpr = rexpr;
        }
        
        if (type) {
          *type |= TSQL_EXPR_TAG;
        }
      }
    }
  } else {  // query on other columns
    if (type) {
      *type |= TSQL_EXPR_COLUMN;
    }
    
    if (pRight->tokenId == TK_ID) {  // other column cannot be served as the join column
      return invalidOperationMsg(tscGetErrorMsgPayload(pCmd), msg5);
    }

<<<<<<< HEAD
    tSqlExpr *rexpr = NULL;
    if ((*pExpr)->tokenId == TK_NE && (pSchema->type != TSDB_DATA_TYPE_BINARY && pSchema->type != TSDB_DATA_TYPE_NCHAR && pSchema->type != TSDB_DATA_TYPE_BOOL)) {
      handleNeOptr(&rexpr, *pExpr);
    } else {
      rexpr = *pExpr;
    }

    ret = setNormalExprToCond(columnExpr, rexpr, parentOptr);
=======
    ret = setExprToCond(&pCondExpr->pColumnCond, *pExpr, NULL, parentOptr, pCmd->payload);
>>>>>>> ffe99d41
    *pExpr = NULL;  // remove it from expr tree
  }

  return ret;
}

int32_t getQueryCondExpr(SSqlCmd* pCmd, SQueryInfo* pQueryInfo, tSqlExpr** pExpr, SCondExpr* pCondExpr,
                        int32_t* type, int32_t* tbIdx, int32_t parentOptr, tSqlExpr** columnExpr, tSqlExpr** tsExpr) {
  if (pExpr == NULL) {
    return TSDB_CODE_SUCCESS;
  }

  tSqlExpr *columnLeft = NULL;
  tSqlExpr *columnRight = NULL;
  tSqlExpr *tsLeft = NULL;
  tSqlExpr *tsRight = NULL;

  int32_t ret = 0;

  const char* msg1 = "query condition between columns/tags/timestamp/join fields must use 'AND'";
  const char* msg2 = "query condition between tables must use 'AND'";

  if ((*pExpr)->flags & (1 << EXPR_FLAG_TS_ERROR)) {
    return TSDB_CODE_TSC_INVALID_OPERATION;
  }

  tSqlExpr* pLeft = (*pExpr)->pLeft;
  tSqlExpr* pRight = (*pExpr)->pRight;

  if (!isValidExpr(pLeft, pRight, (*pExpr)->tokenId)) {
    return TSDB_CODE_TSC_INVALID_OPERATION;
  }

  int32_t leftType = 0;
  int32_t rightType = 0;
  int32_t leftTbIdx = 0;
  int32_t rightTbIdx = 0;

  if (!tSqlExprIsParentOfLeaf(*pExpr)) {
    ret = getQueryCondExpr(pCmd, pQueryInfo, &(*pExpr)->pLeft, pCondExpr, type ? &leftType : NULL, &leftTbIdx, (*pExpr)->tokenId, &columnLeft, &tsLeft);
    if (ret != TSDB_CODE_SUCCESS) {
      goto err_ret;
    }

    ret = getQueryCondExpr(pCmd, pQueryInfo, &(*pExpr)->pRight, pCondExpr, type ? &rightType : NULL, &rightTbIdx, (*pExpr)->tokenId, &columnRight, &tsRight);
    if (ret != TSDB_CODE_SUCCESS) {
      goto err_ret;
    }

    /*
     *  if left child and right child do not belong to the same group, the sub
     *  expression is not valid for parent node, it must be TK_AND operator.
     */
    if (type != NULL && ((leftType != rightType) || GET_MIXED_TYPE(leftType)) && ((*pExpr)->tokenId == TK_OR)) {
      ret = invalidOperationMsg(tscGetErrorMsgPayload(pCmd), msg1);
      goto err_ret;
    }

    if (((leftTbIdx != rightTbIdx) || (leftTbIdx == -1 || rightTbIdx == -1)) && ((*pExpr)->tokenId == TK_OR)) {
      ret = invalidOperationMsg(tscGetErrorMsgPayload(pCmd), msg2);
      goto err_ret;
    }

    if (columnLeft && columnRight) {
      setNormalExprToCond(&columnLeft, columnRight, (*pExpr)->tokenId);
      
      *columnExpr = columnLeft;
    } else {
      *columnExpr = columnLeft ? columnLeft : columnRight;
    }

    if (tsLeft && tsRight) {
      setNormalExprToCond(&tsLeft, tsRight, (*pExpr)->tokenId);
      
      *tsExpr = tsLeft;
    } else {
      *tsExpr = tsLeft ? tsLeft : tsRight;
    }

    if (type) {
      *type = leftType|rightType;
    }
    *tbIdx = (leftTbIdx == rightTbIdx) ? leftTbIdx : -1;
    
    return TSDB_CODE_SUCCESS;
  }

  exchangeExpr(*pExpr);

  if (pLeft->tokenId == TK_ID && pRight->tokenId == TK_TIMESTAMP && (pRight->flags & (1 << EXPR_FLAG_TIMESTAMP_VAR))) {
    ret = TSDB_CODE_TSC_INVALID_OPERATION;
    goto err_ret;
  }

  if ((pLeft->flags & (1 << EXPR_FLAG_TS_ERROR)) || (pRight->flags & (1 << EXPR_FLAG_TS_ERROR))) {
    ret = TSDB_CODE_TSC_INVALID_OPERATION;
    goto err_ret;
  }

  ret = handleExprInQueryCond(pCmd, pQueryInfo, pExpr, pCondExpr, type, tbIdx, parentOptr, columnExpr, tsExpr);
  if (ret) {
    goto err_ret;
  }

  return TSDB_CODE_SUCCESS;
  
err_ret:
  
  tSqlExprDestroy(columnLeft);
  tSqlExprDestroy(columnRight);
  tSqlExprDestroy(tsLeft);
  tSqlExprDestroy(tsRight);
  return ret;
}

static void doExtractExprForSTable(SSqlCmd* pCmd, tSqlExpr** pExpr, SQueryInfo* pQueryInfo, tSqlExpr** pOut, int32_t tableIndex) {
  if (*pExpr == NULL) {
    *pOut = NULL;
    return;
  }
  
  if (tSqlExprIsParentOfLeaf(*pExpr)) {
    tSqlExpr* pLeft = (*pExpr)->pLeft;

    SColumnIndex index = COLUMN_INDEX_INITIALIZER;
    if (getColumnIndexByName(&pLeft->columnName, pQueryInfo, &index, tscGetErrorMsgPayload(pCmd)) != TSDB_CODE_SUCCESS) {
      return;
    }

    if (index.tableIndex != tableIndex) {
      return;
    }

    *pOut = *pExpr;
    (*pExpr) = NULL;

  } else {
    *pOut = tSqlExprCreate(NULL, NULL, (*pExpr)->tokenId);

    doExtractExprForSTable(pCmd, &(*pExpr)->pLeft, pQueryInfo, &((*pOut)->pLeft), tableIndex);
    doExtractExprForSTable(pCmd, &(*pExpr)->pRight, pQueryInfo, &((*pOut)->pRight), tableIndex);
  }
}

static tSqlExpr* extractExprForSTable(SSqlCmd* pCmd, tSqlExpr** pExpr, SQueryInfo* pQueryInfo, int32_t tableIndex) {
  tSqlExpr* pResExpr = NULL;

  if (*pExpr != NULL) {
    doExtractExprForSTable(pCmd, pExpr, pQueryInfo, &pResExpr, tableIndex);
    tSqlExprCompact(&pResExpr);
  }

  return pResExpr;
}

int tableNameCompar(const void* lhs, const void* rhs) {
  char* left = *(char**)lhs;
  char* right = *(char**)rhs;

  int32_t ret = strcmp(left, right);

  if (ret == 0) {
    return 0;
  }

  return ret > 0 ? 1 : -1;
}

static int32_t setTableCondForSTableQuery(SSqlCmd* pCmd, SQueryInfo* pQueryInfo, const char* account,
                                          tSqlExpr* pExpr, int16_t tableCondIndex, SStringBuilder* sb) {
  const char* msg = "table name too long";

  if (pExpr == NULL) {
    return TSDB_CODE_SUCCESS;
  }

  STableMetaInfo* pTableMetaInfo = tscGetMetaInfo(pQueryInfo, tableCondIndex);

  STagCond* pTagCond = &pQueryInfo->tagCond;
  pTagCond->tbnameCond.uid = pTableMetaInfo->pTableMeta->id.uid;

  assert(pExpr->tokenId == TK_LIKE || pExpr->tokenId == TK_IN);

  if (pExpr->tokenId == TK_LIKE) {
    char* str = taosStringBuilderGetResult(sb, NULL);
    pQueryInfo->tagCond.tbnameCond.cond = strdup(str);
    pQueryInfo->tagCond.tbnameCond.len = (int32_t) strlen(str);
    return TSDB_CODE_SUCCESS;
  }

  SStringBuilder sb1; memset(&sb1, 0, sizeof(sb1));
  taosStringBuilderAppendStringLen(&sb1, QUERY_COND_REL_PREFIX_IN, QUERY_COND_REL_PREFIX_IN_LEN);

  // remove the duplicated input table names
  int32_t num = 0;
  char*   tableNameString = taosStringBuilderGetResult(sb, NULL);

  char** segments = strsplit(tableNameString + QUERY_COND_REL_PREFIX_IN_LEN, TBNAME_LIST_SEP, &num);
  qsort(segments, num, POINTER_BYTES, tableNameCompar);

  int32_t j = 1;
  for (int32_t i = 1; i < num; ++i) {
    if (strcmp(segments[i], segments[i - 1]) != 0) {
      segments[j++] = segments[i];
    }
  }
  num = j;

  char name[TSDB_DB_NAME_LEN] = {0};
  tNameGetDbName(&pTableMetaInfo->name, name);
  SStrToken dbToken = { .type = TK_STRING, .z = name, .n = (uint32_t)strlen(name) };
  
  for (int32_t i = 0; i < num; ++i) {
    if (i >= 1) {
      taosStringBuilderAppendStringLen(&sb1, TBNAME_LIST_SEP, 1);
    }

    char      idBuf[TSDB_TABLE_FNAME_LEN] = {0};
    int32_t   xlen = (int32_t)strlen(segments[i]);
    SStrToken t = {.z = segments[i], .n = xlen, .type = TK_STRING};

    int32_t ret = setObjFullName(idBuf, account, &dbToken, &t, &xlen);
    if (ret != TSDB_CODE_SUCCESS) {
      taosStringBuilderDestroy(&sb1);
      tfree(segments);

      invalidOperationMsg(tscGetErrorMsgPayload(pCmd), msg);
      return ret;
    }

    taosStringBuilderAppendString(&sb1, idBuf);
  }

  char* str = taosStringBuilderGetResult(&sb1, NULL);
  pQueryInfo->tagCond.tbnameCond.cond = strdup(str);
  pQueryInfo->tagCond.tbnameCond.len = (int32_t) strlen(str);

  taosStringBuilderDestroy(&sb1);
  tfree(segments);
  return TSDB_CODE_SUCCESS;
}

int32_t mergeTimeRange(SSqlCmd* pCmd, STimeWindow* res, STimeWindow* win, int32_t optr) {
  const char* msg0 = "only one time stamp window allowed";

#define SET_EMPTY_RANGE(w) do { (w)->skey = INT64_MAX; (w)->ekey = INT64_MIN; } while (0)
#define IS_EMPTY_RANGE(w) ((w)->skey == INT64_MAX && (w)->ekey == INT64_MIN)
  
  if (optr == TSDB_RELATION_AND) {
    if (res->skey > win->ekey || win->skey > res->ekey) {
      SET_EMPTY_RANGE(res);
      return TSDB_CODE_SUCCESS;
    }
    
    if (res->skey < win->skey) {
      res->skey = win->skey;
    }
    
    if (res->ekey > win->ekey) {
      res->ekey = win->ekey;
    }

    return TSDB_CODE_SUCCESS;
  }

  if (res->skey > win->ekey || win->skey > res->ekey) {
    if (IS_EMPTY_RANGE(res)) {
      res->skey = win->skey;
      res->ekey = win->ekey;
      return TSDB_CODE_SUCCESS;
    }

    if (IS_EMPTY_RANGE(win)) {
      return TSDB_CODE_SUCCESS;
    }

    return invalidOperationMsg(tscGetErrorMsgPayload(pCmd), msg0);
  }

  if (res->skey > win->skey) {
    res->skey = win->skey;
  }
  
  if (res->ekey < win->ekey) {
    res->ekey = win->ekey;
  }

  return TSDB_CODE_SUCCESS;
}

static int32_t createTimeRangeExpr(tSqlExpr** pExpr, STimeWindow* win, uint32_t tokenId) {
  *pExpr = calloc(1, sizeof(tSqlExpr));
  
  (*pExpr)->type = SQL_NODE_VALUE;
  (*pExpr)->tokenId = tokenId;
  (*pExpr)->value.nType = TSDB_DATA_TYPE_VALUE_ARRAY;
  (*pExpr)->value.nLen = 2;
  (*pExpr)->value.arr = taosArrayInit(2, sizeof(int64_t));

  taosArrayPush((*pExpr)->value.arr, &win->skey);
  taosArrayPush((*pExpr)->value.arr, &win->ekey);

  return TSDB_CODE_SUCCESS;
}

static int32_t convertTimeRangeFromExpr(SSqlCmd* pCmd, SQueryInfo* pQueryInfo, tSqlExpr* pExpr) {
  const char* msg0 = "invalid timestamp or operator for timestamp";
  int32_t code = 0;
  STimeWindow win = {.skey = INT64_MIN, .ekey = INT64_MAX};

  if (pExpr == NULL) {
    pQueryInfo->onlyHasTagCond &= true;
    return TSDB_CODE_SUCCESS;
  }
  pQueryInfo->onlyHasTagCond &= false;
  

  if (!tSqlExprIsParentOfLeaf(pExpr)) {
      code = convertTimeRangeFromExpr(pCmd, pQueryInfo, pExpr->pLeft);
      if (code) {
        return code;
      }

      code = convertTimeRangeFromExpr(pCmd, pQueryInfo, pExpr->pRight);
      if (code) {
        return code;
      }
  } else {
    SColumnIndex index = COLUMN_INDEX_INITIALIZER;
    if (getColumnIndexByName(&pExpr->pLeft->columnName, pQueryInfo, &index, tscGetErrorMsgPayload(pCmd)) != TSDB_CODE_SUCCESS) {
      return TSDB_CODE_TSC_INVALID_OPERATION;
    }

    STableMetaInfo* pTableMetaInfo = tscGetMetaInfo(pQueryInfo, index.tableIndex);
    STableComInfo tinfo = tscGetTableInfo(pTableMetaInfo->pTableMeta);
    
    tSqlExpr* pRight = pExpr->pRight;

    if (getTimeRange(&win, pRight, pExpr->tokenId, tinfo.precision) != TSDB_CODE_SUCCESS) {
      return invalidOperationMsg(tscGetErrorMsgPayload(pCmd), msg0);
    }

    createTimeRangeExpr(&pExpr->pRight, &win, pRight->tokenId);

    tSqlExprDestroy(pRight);
  }

  return TSDB_CODE_SUCCESS;
}

static int32_t validateJoinExpr(SSqlCmd* pCmd, SQueryInfo* pQueryInfo, SCondExpr* pCondExpr) {
  const char* msg1 = "super table join requires tags column";
  const char* msg2 = "timestamp join condition missing";
  const char* msg3 = "condition missing for join query";

  if (!QUERY_IS_JOIN_QUERY(pQueryInfo->type)) {
    if (pQueryInfo->numOfTables == 1) {
      pQueryInfo->onlyHasTagCond &= true;
      return TSDB_CODE_SUCCESS;
    } else {
      return invalidOperationMsg(tscGetErrorMsgPayload(pCmd), msg3);
    }
  }
  pQueryInfo->onlyHasTagCond &= false;

  STableMetaInfo* pTableMetaInfo = tscGetMetaInfo(pQueryInfo, 0);
  if (UTIL_TABLE_IS_SUPER_TABLE(pTableMetaInfo)) {  // for stable join, tag columns
                                                   // must be present for join
    if (pCondExpr->pJoinExpr == NULL) {
      return invalidOperationMsg(tscGetErrorMsgPayload(pCmd), msg1);
    }
  }

  if (!pCondExpr->tsJoin) {
    return invalidOperationMsg(tscGetErrorMsgPayload(pCmd), msg2);
  }

  return TSDB_CODE_SUCCESS;
}

static void cleanQueryExpr(SCondExpr* pCondExpr) {
  if (pCondExpr->pTableCond) {
    tSqlExprDestroy(pCondExpr->pTableCond);
  }

  if (pCondExpr->pTagCond) {
    tSqlExprDestroy(pCondExpr->pTagCond);
  }

  if (pCondExpr->pColumnCond) {
    tSqlExprDestroy(pCondExpr->pColumnCond);
  }

  if (pCondExpr->pTimewindow) {
    tSqlExprDestroy(pCondExpr->pTimewindow);
  }

  if (pCondExpr->pJoinExpr) {
    tSqlExprDestroy(pCondExpr->pJoinExpr);
  }
}

/*
static void doAddJoinTagsColumnsIntoTagList(SSqlCmd* pCmd, SQueryInfo* pQueryInfo, SCondExpr* pCondExpr) {
  STableMetaInfo* pTableMetaInfo = tscGetMetaInfo(pQueryInfo, 0);
  if (QUERY_IS_JOIN_QUERY(pQueryInfo->type) && UTIL_TABLE_IS_SUPER_TABLE(pTableMetaInfo)) {
    SColumnIndex index = COLUMN_INDEX_INITIALIZER;

    if (getColumnIndexByName(pCmd, &pCondExpr->pJoinExpr->pLeft->ColName, pQueryInfo, &index) != TSDB_CODE_SUCCESS) {
      tscError("%p: invalid column name (left)", pQueryInfo);
    }

    pTableMetaInfo = tscGetMetaInfo(pQueryInfo, index.tableIndex);
    index.columnIndex = index.columnIndex - tscGetNumOfColumns(pTableMetaInfo->pTableMeta);

    SSchema* pSchema = tscGetTableTagSchema(pTableMetaInfo->pTableMeta);
    tscColumnListInsert(pTableMetaInfo->tagColList, &index, &pSchema[index.columnIndex]);
  
    if (getColumnIndexByName(pCmd, &pCondExpr->pJoinExpr->pRight->ColName, pQueryInfo, &index) != TSDB_CODE_SUCCESS) {
      tscError("%p: invalid column name (right)", pQueryInfo);
    }

    pTableMetaInfo = tscGetMetaInfo(pQueryInfo, index.tableIndex);
    index.columnIndex = index.columnIndex - tscGetNumOfColumns(pTableMetaInfo->pTableMeta);

    pSchema = tscGetTableTagSchema(pTableMetaInfo->pTableMeta);
    tscColumnListInsert(pTableMetaInfo->tagColList, &index, &pSchema[index.columnIndex]);
  }
}
*/

static int32_t validateTagCondExpr(SSqlCmd* pCmd, tExprNode *p) {
  const char *msg1 = "invalid tag operator";
  const char* msg2 = "not supported filter condition";
  
  do {
    if (p->nodeType != TSQL_NODE_EXPR) {
      break;
    }
    
    if (!p->_node.pLeft || !p->_node.pRight) {
      break;
    }
    
    if (IS_ARITHMETIC_OPTR(p->_node.optr)) {
      return invalidOperationMsg(tscGetErrorMsgPayload(pCmd), msg1);
    }
    
    if (!IS_RELATION_OPTR(p->_node.optr)) {
      break;
    }
    
    tVariant * vVariant = NULL;
    int32_t schemaType = -1;
  
    if (p->_node.pLeft->nodeType == TSQL_NODE_VALUE && p->_node.pRight->nodeType == TSQL_NODE_COL) {
      if (!p->_node.pRight->pSchema) {
        break;
      }
      
      vVariant = p->_node.pLeft->pVal;
      schemaType = p->_node.pRight->pSchema->type;
    } else if (p->_node.pLeft->nodeType == TSQL_NODE_COL && p->_node.pRight->nodeType == TSQL_NODE_VALUE) {
      if (!p->_node.pLeft->pSchema) {
        break;
      }

      vVariant = p->_node.pRight->pVal;
      schemaType = p->_node.pLeft->pSchema->type;
    } else {
      break;
    }

    if (schemaType >= TSDB_DATA_TYPE_TINYINT && schemaType <= TSDB_DATA_TYPE_BIGINT) {
      schemaType = TSDB_DATA_TYPE_BIGINT;
    } else if (schemaType == TSDB_DATA_TYPE_FLOAT || schemaType == TSDB_DATA_TYPE_DOUBLE) {
      schemaType = TSDB_DATA_TYPE_DOUBLE;
    }
    
    int32_t retVal = TSDB_CODE_SUCCESS;

    int32_t bufLen = 0;
    if (IS_NUMERIC_TYPE(vVariant->nType)) {
      bufLen = 60;  // The maximum length of string that a number is converted to.
    } else {
      bufLen = vVariant->nLen + 1;
    }

    if (schemaType == TSDB_DATA_TYPE_BINARY) {
      char *tmp = calloc(1, bufLen * TSDB_NCHAR_SIZE);
      retVal = tVariantDump(vVariant, tmp, schemaType, false);
      free(tmp);
    } else if (schemaType == TSDB_DATA_TYPE_NCHAR) {
      // pRight->value.nLen + 1 is larger than the actual nchar string length
      char *tmp = calloc(1, bufLen * TSDB_NCHAR_SIZE);
      retVal = tVariantDump(vVariant, tmp, schemaType, false);
      free(tmp);
    } else {
      double tmp;
      retVal = tVariantDump(vVariant, (char*)&tmp, schemaType, false);
    }
    
    if (retVal != TSDB_CODE_SUCCESS) {
      return invalidOperationMsg(tscGetErrorMsgPayload(pCmd), msg2);
    }
  } while (0);

  return TSDB_CODE_SUCCESS;
}

static int32_t getTagQueryCondExpr(SSqlCmd* pCmd, SQueryInfo* pQueryInfo, SCondExpr* pCondExpr) {
  int32_t ret = TSDB_CODE_SUCCESS;

  if (pCondExpr->pTagCond == NULL) {
    return ret;
  }
  
  for (int32_t i = 0; i < pQueryInfo->numOfTables; ++i) {
    tSqlExpr* p1 = extractExprForSTable(pCmd, &pCondExpr->pTagCond, pQueryInfo, i);
    if (p1 == NULL) {  // no query condition on this table
      continue;
    }

    tExprNode* p = NULL;
  
    SArray* colList = taosArrayInit(10, sizeof(SColIndex));
    ret = exprTreeFromSqlExpr(pCmd, &p, p1, pQueryInfo, colList, NULL);
    //if (ret == TSDB_CODE_SUCCESS) {
    //  ret = filterInitFromTree(p, &pQueryInfo->tagFilter, (int32_t)taosArrayGetSize(colList));
    //}
    
    SBufferWriter bw = tbufInitWriter(NULL, false);

    TRY(0) {
      exprTreeToBinary(&bw, p);
    } CATCH(code) {
      tbufCloseWriter(&bw);
      UNUSED(code);
      // TODO: more error handling
    } END_TRY
    
    // add to required table column list
    STableMetaInfo* pTableMetaInfo = tscGetMetaInfo(pQueryInfo, i);
    int64_t uid = pTableMetaInfo->pTableMeta->id.uid;
    int32_t numOfCols = tscGetNumOfColumns(pTableMetaInfo->pTableMeta);
    
    size_t num = taosArrayGetSize(colList);
    for(int32_t j = 0; j < num; ++j) {
      SColIndex* pIndex = taosArrayGet(colList, j);
      SColumnIndex index = {.tableIndex = i, .columnIndex = pIndex->colIndex - numOfCols};

      SSchema* s = tscGetTableSchema(pTableMetaInfo->pTableMeta);
      tscColumnListInsert(pTableMetaInfo->tagColList, index.columnIndex, pTableMetaInfo->pTableMeta->id.uid,
                          &s[pIndex->colIndex]);
    }
    
    tsSetSTableQueryCond(&pQueryInfo->tagCond, uid, &bw);
    tSqlExprCompact(&pCondExpr->pTagCond);

    if (ret == TSDB_CODE_SUCCESS) {
      ret = validateTagCondExpr(pCmd, p);
    }

    tSqlExprDestroy(p1);
    tExprTreeDestroy(p, NULL);  //TODO
    
    taosArrayDestroy(colList);
    if (pQueryInfo->tagCond.pCond != NULL && taosArrayGetSize(pQueryInfo->tagCond.pCond) > 0 && !UTIL_TABLE_IS_SUPER_TABLE(pTableMetaInfo)) {
      return invalidOperationMsg(tscGetErrorMsgPayload(pCmd), "filter on tag not supported for normal table");
    }

    if (ret) {
      break;
    }
  }

  return ret;
}

int32_t validateJoinNodes(SQueryInfo* pQueryInfo, SSqlObj* pSql) {
  const char* msg1 = "timestamp required for join tables";
  const char* msg2 = "tag required for join stables";

  for (int32_t i = 0; i < pQueryInfo->numOfTables; ++i) {
    SJoinNode *node = pQueryInfo->tagCond.joinInfo.joinTables[i];

    if (node == NULL || node->tsJoin == NULL || taosArrayGetSize(node->tsJoin) <= 0) {
      return invalidOperationMsg(tscGetErrorMsgPayload(&pSql->cmd), msg1);
    }
  }

  STableMetaInfo* pTableMetaInfo = tscGetMetaInfo(pQueryInfo, 0);
  if (UTIL_TABLE_IS_SUPER_TABLE(pTableMetaInfo)) {
    for (int32_t i = 0; i < pQueryInfo->numOfTables; ++i) {
      SJoinNode *node = pQueryInfo->tagCond.joinInfo.joinTables[i];

      if (node == NULL || node->tagJoin == NULL || taosArrayGetSize(node->tagJoin) <= 0) {
        return invalidOperationMsg(tscGetErrorMsgPayload(&pSql->cmd), msg2);
      }
    }
  }

  return TSDB_CODE_SUCCESS;
}


void mergeJoinNodesImpl(int8_t* r, int8_t* p, int16_t* tidx, SJoinNode** nodes, int32_t type) {
  SJoinNode *node = nodes[*tidx];
  SArray* arr = (type == 0) ? node->tsJoin : node->tagJoin;
  size_t size = taosArrayGetSize(arr);

  p[*tidx] = 1;

  for (int32_t j = 0; j < size; j++) {
    int16_t* idx = taosArrayGet(arr, j);
    r[*idx] = 1;
    if (p[*idx] == 0) {
      mergeJoinNodesImpl(r, p, idx, nodes, type);
    }
  }
}

int32_t mergeJoinNodes(SQueryInfo* pQueryInfo, SSqlObj* pSql) {
  const char* msg1 = "not all join tables have same timestamp";
  const char* msg2 = "not all join tables have same tag";

  int8_t r[TSDB_MAX_JOIN_TABLE_NUM] = {0};
  int8_t p[TSDB_MAX_JOIN_TABLE_NUM] = {0};

  for (int16_t i = 0; i < pQueryInfo->numOfTables; ++i) {
    mergeJoinNodesImpl(r, p, &i, pQueryInfo->tagCond.joinInfo.joinTables, 0);

    taosArrayClear(pQueryInfo->tagCond.joinInfo.joinTables[i]->tsJoin);

    for (int32_t j = 0; j < TSDB_MAX_JOIN_TABLE_NUM; ++j) {
      if (r[j]) {
        taosArrayPush(pQueryInfo->tagCond.joinInfo.joinTables[i]->tsJoin, &j);
      }
    }

    memset(r, 0, sizeof(r));
    memset(p, 0, sizeof(p));
  }

  if (taosArrayGetSize(pQueryInfo->tagCond.joinInfo.joinTables[0]->tsJoin) != pQueryInfo->numOfTables) {
    return invalidOperationMsg(tscGetErrorMsgPayload(&pSql->cmd), msg1);
  }

  STableMetaInfo* pTableMetaInfo = tscGetMetaInfo(pQueryInfo, 0);
  if (UTIL_TABLE_IS_SUPER_TABLE(pTableMetaInfo)) {
    for (int16_t i = 0; i < pQueryInfo->numOfTables; ++i) {
      mergeJoinNodesImpl(r, p, &i, pQueryInfo->tagCond.joinInfo.joinTables, 1);

      taosArrayClear(pQueryInfo->tagCond.joinInfo.joinTables[i]->tagJoin);

      for (int32_t j = 0; j < TSDB_MAX_JOIN_TABLE_NUM; ++j) {
        if (r[j]) {
          taosArrayPush(pQueryInfo->tagCond.joinInfo.joinTables[i]->tagJoin, &j);
        }
      }

      memset(r, 0, sizeof(r));
      memset(p, 0, sizeof(p));
    }

    if (taosArrayGetSize(pQueryInfo->tagCond.joinInfo.joinTables[0]->tagJoin) != pQueryInfo->numOfTables) {
      return invalidOperationMsg(tscGetErrorMsgPayload(&pSql->cmd), msg2);
    }

  }

  return TSDB_CODE_SUCCESS;
}

static int32_t getQueryTimeRange(SSqlCmd* pCmd, SQueryInfo* pQueryInfo, tSqlExpr** pExpr) {
  int32_t ret = TSDB_CODE_SUCCESS;

  if (*pExpr == NULL) {
    return ret;
  }
  
  //multiple tables's query time range mixed together
  
  tExprNode* p = NULL;
  SFilterInfo *filter = NULL;

  SArray* colList = taosArrayInit(10, sizeof(SColIndex));  
  ret = exprTreeFromSqlExpr(pCmd, &p, *pExpr, pQueryInfo, colList, NULL);
  taosArrayDestroy(colList);

  if (ret != TSDB_CODE_SUCCESS) {
    goto _ret;
  }

  ret = filterInitFromTree(p, &filter, FI_OPTION_NO_REWRITE|FI_OPTION_TIMESTAMP);
  if (ret != TSDB_CODE_SUCCESS) {
    goto _ret;
  }

  ret = filterGetTimeRange(filter, &pQueryInfo->window);

  filterFreeInfo(filter);

_ret:
  tExprTreeDestroy(p, NULL);

  if (ret) {
    return invalidOperationMsg(tscGetErrorMsgPayload(pCmd), tstrerror(ret));
  }

  return ret;
}



int32_t validateWhereNode(SQueryInfo* pQueryInfo, tSqlExpr** pExpr, SSqlObj* pSql) {
  if (pExpr == NULL) {
    return TSDB_CODE_SUCCESS;
  }
  
  const char* msg1 = "invalid expression";
//  const char* msg2 = "invalid filter expression";

  int32_t ret = TSDB_CODE_SUCCESS;

  // tags query condition may be larger than 512bytes, therefore, we need to prepare enough large space
  SStringBuilder sb; memset(&sb, 0, sizeof(sb));
  SCondExpr      condExpr = {0};

  if ((*pExpr)->pLeft == NULL || (*pExpr)->pRight == NULL) {
    return invalidOperationMsg(tscGetErrorMsgPayload(&pSql->cmd), msg1);
  }

  int32_t type = 0;
  int32_t tbIdx = 0;
  int32_t *etype = &type;

#if 0
  //DISABLE PARENT CONDITION GROUP TYPE CHECK
  if (taosArrayGetSize(pQueryInfo->pUpstream) > 0) {
    etype = NULL;
  }
#endif

  if ((ret = getQueryCondExpr(&pSql->cmd, pQueryInfo, pExpr, &condExpr, etype, &tbIdx, (*pExpr)->tokenId, &condExpr.pColumnCond, &condExpr.pTimewindow)) != TSDB_CODE_SUCCESS) {
    goto PARSE_WHERE_EXIT;
  }

  if (taosArrayGetSize(pQueryInfo->pUpstream) > 0 && condExpr.pTimewindow != NULL) {
    setNormalExprToCond(&condExpr.pColumnCond, condExpr.pTimewindow, TK_AND);
    condExpr.pTimewindow = NULL;
  }

  tSqlExprCompact(pExpr);

  // after expression compact, the expression tree is only include tag query condition
  condExpr.pTagCond = (*pExpr);
  *pExpr = NULL;

  // 1. check if it is a join query
  if ((ret = validateJoinExpr(&pSql->cmd, pQueryInfo, &condExpr)) != TSDB_CODE_SUCCESS) {
    goto PARSE_WHERE_EXIT;
  }

  // 2. get the query time range
  if ((ret = convertTimeRangeFromExpr(&pSql->cmd, pQueryInfo, condExpr.pTimewindow)) != TSDB_CODE_SUCCESS) {
    goto PARSE_WHERE_EXIT;
  }

  if ((ret = getQueryTimeRange(&pSql->cmd, pQueryInfo, &condExpr.pTimewindow)) != TSDB_CODE_SUCCESS) {
    goto PARSE_WHERE_EXIT;
  }
  

  // 3. get the tag query condition
  if ((ret = getTagQueryCondExpr(&pSql->cmd, pQueryInfo, &condExpr)) != TSDB_CODE_SUCCESS) {
    goto PARSE_WHERE_EXIT;
  }

  // 4. get the table name query condition
  if ((ret = getTablenameCond(&pSql->cmd, pQueryInfo, condExpr.pTableCond, &sb)) != TSDB_CODE_SUCCESS) {
    goto PARSE_WHERE_EXIT;
  }

  // 5. other column query condition
  if ((ret = checkColumnQueryCondInfo(&pSql->cmd, pQueryInfo, condExpr.pColumnCond, TK_AND)) != TSDB_CODE_SUCCESS) {
    goto PARSE_WHERE_EXIT;
  }

  if ((ret = getColQueryCondExpr(&pSql->cmd, pQueryInfo, &condExpr.pColumnCond)) != TSDB_CODE_SUCCESS) {
    goto PARSE_WHERE_EXIT;
  }


  // 6. join condition
  if ((ret = getJoinCondInfo(&pSql->cmd, pQueryInfo, condExpr.pJoinExpr)) != TSDB_CODE_SUCCESS) {
    goto PARSE_WHERE_EXIT;
  }

  // 7. query condition for table name
  pQueryInfo->tagCond.relType = (condExpr.relType == TK_AND) ? TSDB_RELATION_AND : TSDB_RELATION_OR;

  ret = setTableCondForSTableQuery(&pSql->cmd, pQueryInfo, getAccountId(pSql), condExpr.pTableCond, condExpr.tableCondIndex, &sb);
  taosStringBuilderDestroy(&sb);
  if (ret) {
    goto PARSE_WHERE_EXIT;
  }

  //if (!validateFilterExpr(pQueryInfo)) {
  //  ret = invalidOperationMsg(tscGetErrorMsgPayload(&pSql->cmd), msg2);
  //  goto PARSE_WHERE_EXIT;
  //}

  //doAddJoinTagsColumnsIntoTagList(&pSql->cmd, pQueryInfo, &condExpr);
  if (condExpr.tsJoin) {
    ret = validateJoinNodes(pQueryInfo, pSql);
    if (ret) {
      goto PARSE_WHERE_EXIT;
    }

    ret = mergeJoinNodes(pQueryInfo, pSql);
    if (ret) {
      goto PARSE_WHERE_EXIT;
    }
  }

PARSE_WHERE_EXIT:

  cleanQueryExpr(&condExpr);
  return ret;
}

int32_t getTimeRange(STimeWindow* win, tSqlExpr* pRight, int32_t optr, int16_t timePrecision) {
  // this is join condition, do nothing
  if (pRight->tokenId == TK_ID) {
    return TSDB_CODE_SUCCESS;
  }

  /*
   * filter primary ts filter expression like:
   * where ts in ('2015-12-12 4:8:12')
   */
  if (pRight->tokenId == TK_SET || optr == TK_IN || optr == TK_NE) {
    return TSDB_CODE_TSC_INVALID_OPERATION;
  }

  int64_t val = 0;
  bool    parsed = false;
  if (pRight->value.nType == TSDB_DATA_TYPE_BINARY) {
    pRight->value.nLen = strdequote(pRight->value.pz);

    char* seg = strnchr(pRight->value.pz, '-', pRight->value.nLen, false);
    if (seg != NULL) {
      if (taosParseTime(pRight->value.pz, &val, pRight->value.nLen, timePrecision, tsDaylight) == TSDB_CODE_SUCCESS) {
        parsed = true;
      } else {
        return TSDB_CODE_TSC_INVALID_OPERATION;
      }
    } else {
      SStrToken token = {.z = pRight->value.pz, .n = pRight->value.nLen, .type = TK_ID};
      int32_t   len = tGetToken(pRight->value.pz, &token.type);

      if ((token.type != TK_INTEGER && token.type != TK_FLOAT) || len != pRight->value.nLen) {
        return TSDB_CODE_TSC_INVALID_OPERATION;
      }
    }
  }

  if (!parsed) {
    /*
     * failed to parse timestamp in regular formation, try next
     * it may be a epoch time in string format
     */
    if (pRight->flags & (1 << EXPR_FLAG_NS_TIMESTAMP)) {
      pRight->value.i64 = convertTimePrecision(pRight->value.i64, TSDB_TIME_PRECISION_NANO, timePrecision);
      pRight->flags &= ~(1 << EXPR_FLAG_NS_TIMESTAMP);
    }

    tVariantDump(&pRight->value, (char*)&val, TSDB_DATA_TYPE_BIGINT, true);
  }

  if (optr == TK_LE) {
    win->ekey = val;
  } else if (optr == TK_LT) {
    win->ekey = val - 1;
  } else if (optr == TK_GT) {
    win->skey = val + 1;
  } else if (optr == TK_GE) {
    win->skey = val;
  } else if (optr == TK_EQ) {
    win->ekey = win->skey = val;
  } else if (optr == TK_NE) {
    return TSDB_CODE_TSC_INVALID_OPERATION;
  }

  return TSDB_CODE_SUCCESS;
}

// todo error !!!!
int32_t tsRewriteFieldNameIfNecessary(SSqlCmd* pCmd, SQueryInfo* pQueryInfo) {
  const char rep[] = {'(', ')', '*', ',', '.', '/', '\\', '+', '-', '%', ' '};

  for (int32_t i = 0; i < pQueryInfo->fieldsInfo.numOfOutput; ++i) {
    char* fieldName = tscFieldInfoGetField(&pQueryInfo->fieldsInfo, i)->name;
    for (int32_t j = 0; j < (TSDB_COL_NAME_LEN - 1) && fieldName[j] != 0; ++j) {
      for (int32_t k = 0; k < tListLen(rep); ++k) {
        if (fieldName[j] == rep[k]) {
          fieldName[j] = '_';
          break;
        }
      }
    }

    fieldName[TSDB_COL_NAME_LEN - 1] = 0;
  }

  // the column name may be identical, here check again
  for (int32_t i = 0; i < pQueryInfo->fieldsInfo.numOfOutput; ++i) {
    char* fieldName = tscFieldInfoGetField(&pQueryInfo->fieldsInfo, i)->name;
    for (int32_t j = i + 1; j < pQueryInfo->fieldsInfo.numOfOutput; ++j) {
      if (strncasecmp(fieldName, tscFieldInfoGetField(&pQueryInfo->fieldsInfo, j)->name, (TSDB_COL_NAME_LEN - 1)) == 0) {
        const char* msg = "duplicated column name in new table";
        return invalidOperationMsg(tscGetErrorMsgPayload(pCmd), msg);
      }
    }
  }

  return TSDB_CODE_SUCCESS;
}

int32_t validateFillNode(SSqlCmd* pCmd, SQueryInfo* pQueryInfo, SSqlNode* pSqlNode) {
  SArray* pFillToken = pSqlNode->fillType;
  if (pSqlNode->fillType == NULL) {
    return TSDB_CODE_SUCCESS;
  }

  tVariantListItem* pItem = taosArrayGet(pFillToken, 0);

  const int32_t START_INTERPO_COL_IDX = 1;

  const char* msg1 = "value is expected";
  const char* msg2 = "invalid fill option";
  const char* msg3 = "top/bottom not support fill";
  const char* msg4 = "illegal value or data overflow";
  const char* msg5 = "fill only available for interval query";
  const char* msg6 = "not supported function now";

  if ((!isTimeWindowQuery(pQueryInfo)) && (!tscIsPointInterpQuery(pQueryInfo))) {
    return invalidOperationMsg(tscGetErrorMsgPayload(pCmd), msg5);
  }

  /*
   * fill options are set at the end position, when all columns are set properly
   * the columns may be increased due to group by operation
   */
  if (checkQueryRangeForFill(pCmd, pQueryInfo) != TSDB_CODE_SUCCESS) {
    return TSDB_CODE_TSC_INVALID_OPERATION;
  }


  if (pItem->pVar.nType != TSDB_DATA_TYPE_BINARY) {
    return invalidOperationMsg(tscGetErrorMsgPayload(pCmd), msg2);
  }
  
  size_t numOfFields = tscNumOfFields(pQueryInfo);
  
  if (pQueryInfo->fillVal == NULL) {
    pQueryInfo->fillVal      = calloc(numOfFields, sizeof(int64_t));
    pQueryInfo->numOfFillVal = (int32_t)numOfFields;
    if (pQueryInfo->fillVal == NULL) {
      return TSDB_CODE_TSC_OUT_OF_MEMORY;
    }
  }

  if (strncasecmp(pItem->pVar.pz, "none", 4) == 0 && pItem->pVar.nLen == 4) {
    pQueryInfo->fillType = TSDB_FILL_NONE;
  } else if (strncasecmp(pItem->pVar.pz, "null", 4) == 0 && pItem->pVar.nLen == 4) {
    pQueryInfo->fillType = TSDB_FILL_NULL;
    for (int32_t i = START_INTERPO_COL_IDX; i < numOfFields; ++i) {
      TAOS_FIELD* pField = tscFieldInfoGetField(&pQueryInfo->fieldsInfo, i);
      setNull((char*)&pQueryInfo->fillVal[i], pField->type, pField->bytes);
    }
  } else if (strncasecmp(pItem->pVar.pz, "prev", 4) == 0 && pItem->pVar.nLen == 4) {
    pQueryInfo->fillType = TSDB_FILL_PREV;
    if (tscIsPointInterpQuery(pQueryInfo) && pQueryInfo->order.order == TSDB_ORDER_DESC) {
      return invalidOperationMsg(tscGetErrorMsgPayload(pCmd), msg6);
    }
  } else if (strncasecmp(pItem->pVar.pz, "next", 4) == 0 && pItem->pVar.nLen == 4) {
    pQueryInfo->fillType = TSDB_FILL_NEXT;
  } else if (strncasecmp(pItem->pVar.pz, "linear", 6) == 0 && pItem->pVar.nLen == 6) {
    pQueryInfo->fillType = TSDB_FILL_LINEAR;
  } else if (strncasecmp(pItem->pVar.pz, "value", 5) == 0 && pItem->pVar.nLen == 5) {
    pQueryInfo->fillType = TSDB_FILL_SET_VALUE;

    size_t num = taosArrayGetSize(pFillToken);
    if (num == 1) {  // no actual value, return with error code
      return invalidOperationMsg(tscGetErrorMsgPayload(pCmd), msg1);
    }

    int32_t startPos = 1;
    int32_t numOfFillVal = (int32_t)(num - 1);

    /* for point interpolation query, we do not have the timestamp column */
    if (tscIsPointInterpQuery(pQueryInfo)) {
      startPos = 0;

      if (numOfFillVal > numOfFields) {
        numOfFillVal = (int32_t)numOfFields;
      }
    } else {
      numOfFillVal = (int16_t)((num >  (int32_t)numOfFields) ? (int32_t)numOfFields : num);
    }

    int32_t j = 1;

    for (int32_t i = startPos; i < numOfFillVal; ++i, ++j) {
      TAOS_FIELD* pField = tscFieldInfoGetField(&pQueryInfo->fieldsInfo, i);

      if (pField->type == TSDB_DATA_TYPE_BINARY || pField->type == TSDB_DATA_TYPE_NCHAR) {
        setVardataNull((char*) &pQueryInfo->fillVal[i], pField->type);
        continue;
      }

      tVariant* p = taosArrayGet(pFillToken, j);
      int32_t ret = tVariantDump(p, (char*)&pQueryInfo->fillVal[i], pField->type, true);
      if (ret != TSDB_CODE_SUCCESS) {
        return invalidOperationMsg(tscGetErrorMsgPayload(pCmd), msg4);
      }
    }
    
    if ((num < numOfFields) || ((num - 1 < numOfFields) && (tscIsPointInterpQuery(pQueryInfo)))) {
      tVariantListItem* lastItem = taosArrayGetLast(pFillToken);

      for (int32_t i = numOfFillVal; i < numOfFields; ++i) {
        TAOS_FIELD* pField = tscFieldInfoGetField(&pQueryInfo->fieldsInfo, i);

        if (pField->type == TSDB_DATA_TYPE_BINARY || pField->type == TSDB_DATA_TYPE_NCHAR) {
          setVardataNull((char*) &pQueryInfo->fillVal[i], pField->type);
        } else {
          tVariantDump(&lastItem->pVar, (char*)&pQueryInfo->fillVal[i], pField->type, true);
        }
      }
    }
  } else {
    return invalidOperationMsg(tscGetErrorMsgPayload(pCmd), msg2);
  }

  size_t numOfExprs = tscNumOfExprs(pQueryInfo);
  for(int32_t i = 0; i < numOfExprs; ++i) {
    SExprInfo* pExpr = tscExprGet(pQueryInfo, i);
    if (pExpr->base.functionId == TSDB_FUNC_TOP || pExpr->base.functionId == TSDB_FUNC_BOTTOM) {
      return invalidOperationMsg(tscGetErrorMsgPayload(pCmd), msg3);
    }
  }

  return TSDB_CODE_SUCCESS;
}

static void setDefaultOrderInfo(SQueryInfo* pQueryInfo) {
  /* set default timestamp order information for all queries */
  STableMetaInfo* pTableMetaInfo = tscGetMetaInfo(pQueryInfo, 0);

  pQueryInfo->order.order = TSDB_ORDER_ASC;
  if (isTopBottomQuery(pQueryInfo)) {
    pQueryInfo->order.orderColId = PRIMARYKEY_TIMESTAMP_COL_INDEX;
  } else { // in case of select tbname from super_table, the default order column can not be the primary ts column
    pQueryInfo->order.orderColId = INT32_MIN;  // todo define a macro
  }

  /* for super table query, set default ascending order for group output */
  if (UTIL_TABLE_IS_SUPER_TABLE(pTableMetaInfo)) {
    pQueryInfo->groupbyExpr.orderType = TSDB_ORDER_ASC;
  }

  if (pQueryInfo->distinct) {
    pQueryInfo->order.order = TSDB_ORDER_ASC;
    pQueryInfo->order.orderColId = PRIMARYKEY_TIMESTAMP_COL_INDEX;
  }
}

int32_t validateOrderbyNode(SSqlCmd* pCmd, SQueryInfo* pQueryInfo, SSqlNode* pSqlNode, SSchema* pSchema) {
<<<<<<< HEAD
  const char* msg0 = "only one column allowed in orderby";
  const char* msg1 = "invalid column name in orderby clause";
  const char* msg2 = "too many order by columns";
  const char* msg3 = "only primary timestamp/tbname/first tag in groupby clause allowed";
  const char* msg4 = "only tag in groupby clause allowed in order clause";
  const char* msg5 = "only primary timestamp/column in top/bottom function allowed as order column";
  const char* msg6 = "only primary timestamp allowed as the second order column";
  const char* msg7 = "only primary timestamp/column in groupby clause allowed as order column";
  const char* msg8 = "only column in groupby clause allowed as order column";
  const char* msg9 = "orderby column must projected in subquery";
=======
  const char* msg0 = "only support order by primary timestamp";
  const char* msg1 = "invalid column name";
  const char* msg2 = "order by primary timestamp, first tag or groupby column in groupby clause allowed";
  const char* msg3 = "invalid column in order by clause, only primary timestamp or first tag in groupby clause allowed";
  const char* msg4 = "orderby column must projected in subquery";
>>>>>>> ffe99d41

  setDefaultOrderInfo(pQueryInfo);
  STableMetaInfo* pTableMetaInfo = tscGetMetaInfo(pQueryInfo, 0);

  if (pQueryInfo->distinct || pSqlNode->pSortOrder == NULL) {
    return TSDB_CODE_SUCCESS;
  }

  char* pMsgBuf = tscGetErrorMsgPayload(pCmd);
  SArray* pSortOrder = pSqlNode->pSortOrder;

  /*
   * for table query, there is only one or none order option is allowed, which is the
   * ts or values(top/bottom) order is supported.
   *
   * for super table query, the order option must be less than 3.
   */
  size_t size = taosArrayGetSize(pSortOrder);
  if (UTIL_TABLE_IS_NORMAL_TABLE(pTableMetaInfo) || UTIL_TABLE_IS_TMP_TABLE(pTableMetaInfo)) {
    if (size > 1) {
      return invalidOperationMsg(pMsgBuf, msg0);
    }
  } else {
    if (size > 2) {
<<<<<<< HEAD
      return invalidOperationMsg(pMsgBuf, msg2);
=======
      return invalidOperationMsg(pMsgBuf, msg3);
>>>>>>> ffe99d41
    }
  }

  // handle the first part of order by
  tVariant* pVar = taosArrayGet(pSortOrder, 0);

  // e.g., order by 1 asc, return directly with out further check.
  if (pVar->nType >= TSDB_DATA_TYPE_TINYINT && pVar->nType <= TSDB_DATA_TYPE_BIGINT) {
    return TSDB_CODE_SUCCESS;
  }

  SStrToken    columnName = {pVar->nLen, pVar->nType, pVar->pz};
  SColumnIndex index = COLUMN_INDEX_INITIALIZER;

  if (UTIL_TABLE_IS_SUPER_TABLE(pTableMetaInfo)) {  // super table query
    if (getColumnIndexByName(&columnName, pQueryInfo, &index, tscGetErrorMsgPayload(pCmd)) != TSDB_CODE_SUCCESS) {
      return invalidOperationMsg(pMsgBuf, msg1);
    }

    bool orderByTags = false;
    bool orderByTS = false;
    bool orderByGroupbyCol = false;

    if (index.columnIndex >= tscGetNumOfColumns(pTableMetaInfo->pTableMeta)) {
      int32_t relTagIndex = index.columnIndex - tscGetNumOfColumns(pTableMetaInfo->pTableMeta);
      
      // it is a tag column
      if (pQueryInfo->groupbyExpr.columnInfo == NULL) {
<<<<<<< HEAD
        return invalidOperationMsg(pMsgBuf, msg4);
=======
        return invalidOperationMsg(pMsgBuf, msg2);
>>>>>>> ffe99d41
      }
      SColIndex* pColIndex = taosArrayGet(pQueryInfo->groupbyExpr.columnInfo, 0);
      if (relTagIndex == pColIndex->colIndex) {
        orderByTags = true;
      }
    } else if (index.columnIndex == TSDB_TBNAME_COLUMN_INDEX) {
      orderByTags = true;
    }

    if (PRIMARYKEY_TIMESTAMP_COL_INDEX == index.columnIndex) {
      orderByTS = true;
    }

    SArray *columnInfo = pQueryInfo->groupbyExpr.columnInfo;
    if (columnInfo != NULL && taosArrayGetSize(columnInfo) > 0) {
      SColIndex* pColIndex = taosArrayGet(columnInfo, 0);
      if (PRIMARYKEY_TIMESTAMP_COL_INDEX != index.columnIndex && pColIndex->colIndex == index.columnIndex) {
        orderByGroupbyCol = true;
      }
    }

    if (!(orderByTags || orderByTS || orderByGroupbyCol) && !isTopBottomQuery(pQueryInfo)) {
      return invalidOperationMsg(pMsgBuf, msg3);
    } else {  // order by top/bottom result value column is not supported in case of interval query.
      assert(!(orderByTags && orderByTS && orderByGroupbyCol));
    }

    size_t s = taosArrayGetSize(pSortOrder);
    if (s == 1) {
      if (orderByTags) {
        pQueryInfo->groupbyExpr.orderIndex = index.columnIndex - tscGetNumOfColumns(pTableMetaInfo->pTableMeta);

        tVariantListItem* p1 = taosArrayGet(pSqlNode->pSortOrder, 0);
        pQueryInfo->groupbyExpr.orderType = p1->sortOrder;
      } else if (orderByGroupbyCol) {
        tVariantListItem* p1 = taosArrayGet(pSqlNode->pSortOrder, 0);

        pQueryInfo->groupbyExpr.orderType = p1->sortOrder;
        pQueryInfo->order.orderColId = pSchema[index.columnIndex].colId;
      } else if (isTopBottomQuery(pQueryInfo)) {
        int32_t topBotIndex = tscGetTopBotQueryExprIndex(pQueryInfo);
        assert(topBotIndex >= 1);
        /* order of top/bottom query in interval is not valid  */
        SExprInfo* pExpr = tscExprGet(pQueryInfo, topBotIndex-1);
        assert(pExpr->base.functionId == TSDB_FUNC_TS);

        pExpr = tscExprGet(pQueryInfo, topBotIndex);
        if (pExpr->base.colInfo.colIndex != index.columnIndex && index.columnIndex != PRIMARYKEY_TIMESTAMP_COL_INDEX) {
<<<<<<< HEAD
          return invalidOperationMsg(pMsgBuf, msg5);
=======
          return invalidOperationMsg(pMsgBuf, msg2);
>>>>>>> ffe99d41
        }

        tVariantListItem* p1 = taosArrayGet(pSqlNode->pSortOrder, 0);
        pQueryInfo->order.order = p1->sortOrder;
        pQueryInfo->order.orderColId = pSchema[index.columnIndex].colId;
        return TSDB_CODE_SUCCESS;
      } else {
        tVariantListItem* p1 = taosArrayGet(pSqlNode->pSortOrder, 0);

        pQueryInfo->order.order = p1->sortOrder;
        pQueryInfo->order.orderColId = PRIMARYKEY_TIMESTAMP_COL_INDEX;

        // orderby ts query on super table
        if (tscOrderedProjectionQueryOnSTable(pQueryInfo, 0)) {
<<<<<<< HEAD
           bool found = false; 
           for (int32_t i = 0; i < tscNumOfExprs(pQueryInfo); ++i) {
             SExprInfo* pExpr = tscExprGet(pQueryInfo, i);
             if (pExpr->base.functionId == TSDB_FUNC_PRJ && pExpr->base.colInfo.colId == PRIMARYKEY_TIMESTAMP_COL_INDEX) {
               found = true;
               break;
             }
           }
           if (!found && pQueryInfo->pDownstream) {
              return invalidOperationMsg(pMsgBuf, msg9);
           }
           addPrimaryTsColIntoResult(pQueryInfo, pCmd);
=======
          bool found = false; 
          for (int32_t i = 0; i < tscNumOfExprs(pQueryInfo); ++i) {
            SExprInfo* pExpr = tscExprGet(pQueryInfo, i);
            if (pExpr->base.functionId == TSDB_FUNC_PRJ && pExpr->base.colInfo.colId == PRIMARYKEY_TIMESTAMP_COL_INDEX) {
              found = true;
              break;
            }
          }
          if (!found && pQueryInfo->pDownstream) {
            return invalidOperationMsg(pMsgBuf, msg4);
          }
          addPrimaryTsColIntoResult(pQueryInfo, pCmd);
>>>>>>> ffe99d41
        }
      }
    } else {
      tVariantListItem *pItem = taosArrayGet(pSqlNode->pSortOrder, 0);
      if (orderByTags) {
        pQueryInfo->groupbyExpr.orderIndex = index.columnIndex - tscGetNumOfColumns(pTableMetaInfo->pTableMeta);
        pQueryInfo->groupbyExpr.orderType = pItem->sortOrder;
      } else if (orderByGroupbyCol){
        pQueryInfo->order.order = pItem->sortOrder;
        pQueryInfo->order.orderColId = index.columnIndex;
      } else {
        pQueryInfo->order.order = pItem->sortOrder;
        pQueryInfo->order.orderColId = PRIMARYKEY_TIMESTAMP_COL_INDEX;
      }

      pItem = taosArrayGet(pSqlNode->pSortOrder, 1);
      tVariant* pVar2 = &pItem->pVar;
      SStrToken cname = {pVar2->nLen, pVar2->nType, pVar2->pz};
      if (getColumnIndexByName(&cname, pQueryInfo, &index, tscGetErrorMsgPayload(pCmd)) != TSDB_CODE_SUCCESS) {
        return invalidOperationMsg(pMsgBuf, msg1);
      }

      if (index.columnIndex != PRIMARYKEY_TIMESTAMP_COL_INDEX) {
<<<<<<< HEAD
        return invalidOperationMsg(pMsgBuf, msg6);
=======
        return invalidOperationMsg(pMsgBuf, msg2);
>>>>>>> ffe99d41
      } else {
        tVariantListItem* p1 = taosArrayGet(pSortOrder, 1);
        pQueryInfo->order.order = p1->sortOrder;
        pQueryInfo->order.orderColId = PRIMARYKEY_TIMESTAMP_COL_INDEX;
      }
    }

  } else if (UTIL_TABLE_IS_NORMAL_TABLE(pTableMetaInfo) || UTIL_TABLE_IS_CHILD_TABLE(pTableMetaInfo)) { // check order by clause for normal table & temp table
    if (getColumnIndexByName(&columnName, pQueryInfo, &index, pMsgBuf) != TSDB_CODE_SUCCESS) {
      return invalidOperationMsg(pMsgBuf, msg1);
    }

    if (index.columnIndex != PRIMARYKEY_TIMESTAMP_COL_INDEX && !isTopBottomQuery(pQueryInfo)) {
      bool validOrder = false;
      SArray *columnInfo = pQueryInfo->groupbyExpr.columnInfo;
      if (columnInfo != NULL && taosArrayGetSize(columnInfo) > 0) {
        SColIndex* pColIndex = taosArrayGet(columnInfo, 0);
        validOrder = (pColIndex->colIndex == index.columnIndex);
      }

      if (!validOrder) {
<<<<<<< HEAD
        return invalidOperationMsg(pMsgBuf, msg7);
=======
        return invalidOperationMsg(pMsgBuf, msg2);
>>>>>>> ffe99d41
      }

      tVariantListItem* p1 = taosArrayGet(pSqlNode->pSortOrder, 0);
      pQueryInfo->groupbyExpr.orderIndex = pSchema[index.columnIndex].colId;
      pQueryInfo->groupbyExpr.orderType = p1->sortOrder;
    }

    if (isTopBottomQuery(pQueryInfo)) {
      SArray *columnInfo = pQueryInfo->groupbyExpr.columnInfo;
      if (columnInfo != NULL && taosArrayGetSize(columnInfo) > 0) {
        SColIndex* pColIndex = taosArrayGet(columnInfo, 0);

        if (pColIndex->colIndex == index.columnIndex) {
          return invalidOperationMsg(pMsgBuf, msg8);
        }
      } else {
        int32_t topBotIndex = tscGetTopBotQueryExprIndex(pQueryInfo);
        assert(topBotIndex >= 1);
        /* order of top/bottom query in interval is not valid  */
        SExprInfo* pExpr = tscExprGet(pQueryInfo, topBotIndex-1);
        assert(pExpr->base.functionId == TSDB_FUNC_TS);

        pExpr = tscExprGet(pQueryInfo, topBotIndex);
        if (pExpr->base.colInfo.colIndex != index.columnIndex && index.columnIndex != PRIMARYKEY_TIMESTAMP_COL_INDEX) {
<<<<<<< HEAD
          return invalidOperationMsg(pMsgBuf, msg5);
        }
=======
          return invalidOperationMsg(pMsgBuf, msg2);
        }

        validOrder = true;
      }

      if (!validOrder) {
        return invalidOperationMsg(pMsgBuf, msg2);
>>>>>>> ffe99d41
      }

      tVariantListItem* pItem = taosArrayGet(pSqlNode->pSortOrder, 0);
      pQueryInfo->order.order = pItem->sortOrder;

      pQueryInfo->order.orderColId = pSchema[index.columnIndex].colId;
      return TSDB_CODE_SUCCESS;
    }

    tVariantListItem* pItem = taosArrayGet(pSqlNode->pSortOrder, 0);
    pQueryInfo->order.order = pItem->sortOrder;
    pQueryInfo->order.orderColId = pSchema[index.columnIndex].colId;
  } else {
    // handle the temp table order by clause. You can order by any single column in case of the temp table, created by
    // inner subquery.
    assert(UTIL_TABLE_IS_TMP_TABLE(pTableMetaInfo) && taosArrayGetSize(pSqlNode->pSortOrder) == 1);

    if (getColumnIndexByName(&columnName, pQueryInfo, &index, pMsgBuf) != TSDB_CODE_SUCCESS) {
      return invalidOperationMsg(pMsgBuf, msg1);
    }

    tVariantListItem* pItem = taosArrayGet(pSqlNode->pSortOrder, 0);
    pQueryInfo->order.order = pItem->sortOrder;
    pQueryInfo->order.orderColId = pSchema[index.columnIndex].colId;
  }

  return TSDB_CODE_SUCCESS;
}

int32_t setAlterTableInfo(SSqlObj* pSql, struct SSqlInfo* pInfo) {
  const int32_t DEFAULT_TABLE_INDEX = 0;

  const char* msg1 = "invalid table name";
  const char* msg3 = "manipulation of tag available for super table";
  const char* msg4 = "set tag value only available for table";
  const char* msg5 = "only support add one tag";
  const char* msg6 = "column can only be modified by super table";
  
  const char* msg7 = "no tags can be dropped";
  const char* msg8 = "only support one tag";
  const char* msg9 = "tag name too long";
  
  const char* msg10 = "invalid tag name";
  const char* msg11 = "primary tag cannot be dropped";
  const char* msg12 = "update normal column not supported";
  const char* msg13 = "invalid tag value";
  const char* msg14 = "tag value too long";
  
  const char* msg15 = "no columns can be dropped";
  const char* msg16 = "only support one column";
  const char* msg17 = "invalid column name";
  const char* msg18 = "primary timestamp column cannot be dropped";
  const char* msg19 = "invalid new tag name";
  const char* msg20 = "table is not super table";
  const char* msg21 = "only binary/nchar column length could be modified";
  const char* msg22 = "new column length should be bigger than old one";
  const char* msg23 = "only column length coulbe be modified";
  const char* msg24 = "invalid binary/nchar column length";

  int32_t code = TSDB_CODE_SUCCESS;

  SSqlCmd*        pCmd = &pSql->cmd;
  SAlterTableInfo* pAlterSQL = pInfo->pAlterInfo;
  SQueryInfo*     pQueryInfo = tscGetQueryInfo(pCmd);

  STableMetaInfo* pTableMetaInfo = tscGetMetaInfo(pQueryInfo, DEFAULT_TABLE_INDEX);

  if (tscValidateName(&(pAlterSQL->name)) != TSDB_CODE_SUCCESS) {
    return invalidOperationMsg(tscGetErrorMsgPayload(pCmd), msg1);
  }

  code = tscSetTableFullName(&pTableMetaInfo->name, &(pAlterSQL->name), pSql);
  if (code != TSDB_CODE_SUCCESS) {
    return code;
  }

  code = tscGetTableMeta(pSql, pTableMetaInfo);
  if (code != TSDB_CODE_SUCCESS) {
    return code;
  }

  char* pMsg = tscGetErrorMsgPayload(pCmd);
  STableMeta* pTableMeta = pTableMetaInfo->pTableMeta;

  if (pAlterSQL->tableType == TSDB_SUPER_TABLE && !(UTIL_TABLE_IS_SUPER_TABLE(pTableMetaInfo))) {
    return invalidOperationMsg(pMsg, msg20);
  }

  if (pAlterSQL->type == TSDB_ALTER_TABLE_ADD_TAG_COLUMN || pAlterSQL->type == TSDB_ALTER_TABLE_DROP_TAG_COLUMN ||
      pAlterSQL->type == TSDB_ALTER_TABLE_CHANGE_TAG_COLUMN || pAlterSQL->type == TSDB_ALTER_TABLE_MODIFY_TAG_COLUMN) {
    if (!UTIL_TABLE_IS_SUPER_TABLE(pTableMetaInfo)) {
      return invalidOperationMsg(pMsg, msg3);
    }
  } else if ((pAlterSQL->type == TSDB_ALTER_TABLE_UPDATE_TAG_VAL) && (UTIL_TABLE_IS_SUPER_TABLE(pTableMetaInfo))) {
    return invalidOperationMsg(pMsg, msg4);
  } else if ((pAlterSQL->type == TSDB_ALTER_TABLE_ADD_COLUMN || pAlterSQL->type == TSDB_ALTER_TABLE_DROP_COLUMN || pAlterSQL->type == TSDB_ALTER_TABLE_CHANGE_COLUMN) &&
             UTIL_TABLE_IS_CHILD_TABLE(pTableMetaInfo)) {
    return invalidOperationMsg(pMsg, msg6);
  }

  if (pAlterSQL->type == TSDB_ALTER_TABLE_ADD_TAG_COLUMN) {
    SArray* pFieldList = pAlterSQL->pAddColumns;
    if (taosArrayGetSize(pFieldList) > 1) {
      return invalidOperationMsg(pMsg, msg5);
    }

    TAOS_FIELD* p = taosArrayGet(pFieldList, 0);
    if (!validateOneTags(pCmd, p)) {
      return TSDB_CODE_TSC_INVALID_OPERATION;
    }
  
    tscFieldInfoAppend(&pQueryInfo->fieldsInfo, p);
  } else if (pAlterSQL->type == TSDB_ALTER_TABLE_DROP_TAG_COLUMN) {
    if (tscGetNumOfTags(pTableMeta) == 1) {
      return invalidOperationMsg(pMsg, msg7);
    }

    // numOfTags == 1
    if (taosArrayGetSize(pAlterSQL->varList) > 1) {
      return invalidOperationMsg(pMsg, msg8);
    }

    tVariantListItem* pItem = taosArrayGet(pAlterSQL->varList, 0);
    if (pItem->pVar.nLen >= TSDB_COL_NAME_LEN) {
      return invalidOperationMsg(pMsg, msg9);
    }

    SColumnIndex index = COLUMN_INDEX_INITIALIZER;
    SStrToken    name = {.z = pItem->pVar.pz, .n = pItem->pVar.nLen, .type = TK_STRING};

    if (getColumnIndexByName(&name, pQueryInfo, &index, tscGetErrorMsgPayload(pCmd)) != TSDB_CODE_SUCCESS) {
      return TSDB_CODE_TSC_INVALID_OPERATION;
    }

    int32_t numOfCols = tscGetNumOfColumns(pTableMeta);
    if (index.columnIndex < numOfCols) {
      return invalidOperationMsg(pMsg, msg10);
    } else if (index.columnIndex == numOfCols) {
      return invalidOperationMsg(pMsg, msg11);
    }

    char name1[128] = {0};
    strncpy(name1, pItem->pVar.pz, pItem->pVar.nLen);
  
    TAOS_FIELD f = tscCreateField(TSDB_DATA_TYPE_INT, name1, tDataTypes[TSDB_DATA_TYPE_INT].bytes);
    tscFieldInfoAppend(&pQueryInfo->fieldsInfo, &f);
  } else if (pAlterSQL->type == TSDB_ALTER_TABLE_CHANGE_TAG_COLUMN) {
    SArray* pVarList = pAlterSQL->varList;
    if (taosArrayGetSize(pVarList) > 2) {
      return TSDB_CODE_TSC_INVALID_OPERATION;
    }

    tVariantListItem* pSrcItem = taosArrayGet(pAlterSQL->varList, 0);
    tVariantListItem* pDstItem = taosArrayGet(pAlterSQL->varList, 1);

    if (pSrcItem->pVar.nLen >= TSDB_COL_NAME_LEN || pDstItem->pVar.nLen >= TSDB_COL_NAME_LEN) {
      return invalidOperationMsg(pMsg, msg9);
    }

    if (pSrcItem->pVar.nType != TSDB_DATA_TYPE_BINARY || pDstItem->pVar.nType != TSDB_DATA_TYPE_BINARY) {
      return invalidOperationMsg(pMsg, msg10);
    }

    SColumnIndex srcIndex = COLUMN_INDEX_INITIALIZER;
    SColumnIndex destIndex = COLUMN_INDEX_INITIALIZER;

    SStrToken srcToken = {.z = pSrcItem->pVar.pz, .n = pSrcItem->pVar.nLen, .type = TK_STRING};
    if (getColumnIndexByName(&srcToken, pQueryInfo, &srcIndex, tscGetErrorMsgPayload(pCmd)) != TSDB_CODE_SUCCESS) {
      return invalidOperationMsg(pMsg, msg17);
    }

    SStrToken destToken = {.z = pDstItem->pVar.pz, .n = pDstItem->pVar.nLen, .type = TK_STRING};
    if (getColumnIndexByName(&destToken, pQueryInfo, &destIndex, tscGetErrorMsgPayload(pCmd)) == TSDB_CODE_SUCCESS) {
      return invalidOperationMsg(pMsg, msg19);
    }

    tVariantListItem* pItem = taosArrayGet(pVarList, 0);

    char name[TSDB_COL_NAME_LEN] = {0};
    strncpy(name, pItem->pVar.pz, pItem->pVar.nLen);
    TAOS_FIELD f = tscCreateField(TSDB_DATA_TYPE_INT, name, tDataTypes[TSDB_DATA_TYPE_INT].bytes);
    tscFieldInfoAppend(&pQueryInfo->fieldsInfo, &f);

    pItem = taosArrayGet(pVarList, 1);
    memset(name, 0, tListLen(name));

    strncpy(name, pItem->pVar.pz, pItem->pVar.nLen);
    f = tscCreateField(TSDB_DATA_TYPE_INT, name, tDataTypes[TSDB_DATA_TYPE_INT].bytes);
    tscFieldInfoAppend(&pQueryInfo->fieldsInfo, &f);
  } else if (pAlterSQL->type == TSDB_ALTER_TABLE_UPDATE_TAG_VAL) {
    // Note: update can only be applied to table not super table.
    // the following is used to handle tags value for table created according to super table
    pCmd->command = TSDB_SQL_UPDATE_TAGS_VAL;
    
    SArray* pVarList = pAlterSQL->varList;
    tVariantListItem* item = taosArrayGet(pVarList, 0);
    int16_t       numOfTags = tscGetNumOfTags(pTableMeta);

    SColumnIndex columnIndex = COLUMN_INDEX_INITIALIZER;
    SStrToken    name = {.type = TK_STRING, .z = item->pVar.pz, .n = item->pVar.nLen};
    if (getColumnIndexByName(&name, pQueryInfo, &columnIndex, tscGetErrorMsgPayload(pCmd)) != TSDB_CODE_SUCCESS) {
      return TSDB_CODE_TSC_INVALID_OPERATION;
    }

    if (columnIndex.columnIndex < tscGetNumOfColumns(pTableMeta)) {
      return invalidOperationMsg(pMsg, msg12);
    }

    tVariantListItem* pItem = taosArrayGet(pVarList, 1);
    SSchema* pTagsSchema = tscGetTableColumnSchema(pTableMetaInfo->pTableMeta, columnIndex.columnIndex);

    if (IS_VAR_DATA_TYPE(pTagsSchema->type) && (pItem->pVar.nLen > pTagsSchema->bytes * TSDB_NCHAR_SIZE)) {
      return invalidOperationMsg(pMsg, msg14);
    }
<<<<<<< HEAD

=======
>>>>>>> ffe99d41
    pAlterSQL->tagData.data = calloc(1, pTagsSchema->bytes * TSDB_NCHAR_SIZE + VARSTR_HEADER_SIZE);

    if (tVariantDump(&pItem->pVar, pAlterSQL->tagData.data, pTagsSchema->type, true) != TSDB_CODE_SUCCESS) {
      return invalidOperationMsg(pMsg, msg13);
    }
    
    pAlterSQL->tagData.dataLen = pTagsSchema->bytes;

    // validate the length of binary
    if ((pTagsSchema->type == TSDB_DATA_TYPE_BINARY || pTagsSchema->type == TSDB_DATA_TYPE_NCHAR) &&
        varDataTLen(pAlterSQL->tagData.data) > pTagsSchema->bytes) {
      return invalidOperationMsg(pMsg, msg14);
    }

    int32_t schemaLen = sizeof(STColumn) * numOfTags;
    int32_t size = sizeof(SUpdateTableTagValMsg) + pTagsSchema->bytes + schemaLen + TSDB_EXTRA_PAYLOAD_SIZE;

    if (TSDB_CODE_SUCCESS != tscAllocPayload(pCmd, size)) {
      tscError("0x%"PRIx64" failed to malloc for alter table pMsg", pSql->self);
      return TSDB_CODE_TSC_OUT_OF_MEMORY;
    }

    SUpdateTableTagValMsg* pUpdateMsg = (SUpdateTableTagValMsg*) pCmd->payload;
    pUpdateMsg->head.vgId = htonl(pTableMeta->vgId);
    pUpdateMsg->tid       = htonl(pTableMeta->id.tid);
    pUpdateMsg->uid       = htobe64(pTableMeta->id.uid);
    pUpdateMsg->colId     = htons(pTagsSchema->colId);
    pUpdateMsg->type      = pTagsSchema->type;
    pUpdateMsg->bytes     = htons(pTagsSchema->bytes);
    pUpdateMsg->tversion  = htons(pTableMeta->tversion);
    pUpdateMsg->numOfTags = htons(numOfTags);
    pUpdateMsg->schemaLen = htonl(schemaLen);

    // the schema is located after the pMsg body, then followed by true tag value
    char* d = pUpdateMsg->data;
    SSchema* pTagCols = tscGetTableTagSchema(pTableMeta);
    for (int i = 0; i < numOfTags; ++i) {
      STColumn* pCol = (STColumn*) d;
      pCol->colId = htons(pTagCols[i].colId);
      pCol->bytes = htons(pTagCols[i].bytes);
      pCol->type  = pTagCols[i].type;
      pCol->offset = 0;

      d += sizeof(STColumn);
    }

    // copy the tag value to pMsg body
    pItem = taosArrayGet(pVarList, 1);
    tVariantDump(&pItem->pVar, pUpdateMsg->data + schemaLen, pTagsSchema->type, true);
    
    int32_t len = 0;
    if (pTagsSchema->type != TSDB_DATA_TYPE_BINARY && pTagsSchema->type != TSDB_DATA_TYPE_NCHAR) {
      len = tDataTypes[pTagsSchema->type].bytes;
    } else {
      len = varDataTLen(pUpdateMsg->data + schemaLen);
    }
    
    pUpdateMsg->tagValLen = htonl(len);  // length may be changed after dump data
    
    int32_t total = sizeof(SUpdateTableTagValMsg) + len + schemaLen;
    pUpdateMsg->head.contLen = htonl(total);
    
  } else if (pAlterSQL->type == TSDB_ALTER_TABLE_ADD_COLUMN) {
    SArray* pFieldList = pAlterSQL->pAddColumns;
    if (taosArrayGetSize(pFieldList) > 1) {
      const char* msgx = "only support add one column";
      return invalidOperationMsg(pMsg, msgx);
    }

    TAOS_FIELD* p = taosArrayGet(pFieldList, 0);
    if (!validateOneColumn(pCmd, p)) {
      return TSDB_CODE_TSC_INVALID_OPERATION;
    }
  
    tscFieldInfoAppend(&pQueryInfo->fieldsInfo, p);
  } else if (pAlterSQL->type == TSDB_ALTER_TABLE_DROP_COLUMN) {
    if (tscGetNumOfColumns(pTableMeta) == TSDB_MIN_COLUMNS) {  //
      return invalidOperationMsg(pMsg, msg15);
    }

    size_t size = taosArrayGetSize(pAlterSQL->varList);
    if (size > 1) {
      return invalidOperationMsg(pMsg, msg16);
    }

    tVariantListItem* pItem = taosArrayGet(pAlterSQL->varList, 0);

    SColumnIndex columnIndex = COLUMN_INDEX_INITIALIZER;
    SStrToken    name = {.type = TK_STRING, .z = pItem->pVar.pz, .n = pItem->pVar.nLen};
    if (getColumnIndexByName(&name, pQueryInfo, &columnIndex, tscGetErrorMsgPayload(pCmd)) != TSDB_CODE_SUCCESS) {
      return invalidOperationMsg(pMsg, msg17);
    }

    if (columnIndex.columnIndex == PRIMARYKEY_TIMESTAMP_COL_INDEX) {
      return invalidOperationMsg(pMsg, msg18);
    }

    char name1[TSDB_COL_NAME_LEN] = {0};
    tstrncpy(name1, pItem->pVar.pz, sizeof(name1));
    TAOS_FIELD f = tscCreateField(TSDB_DATA_TYPE_INT, name1, tDataTypes[TSDB_DATA_TYPE_INT].bytes);
    tscFieldInfoAppend(&pQueryInfo->fieldsInfo, &f);
  } else if (pAlterSQL->type == TSDB_ALTER_TABLE_CHANGE_COLUMN) {
    if (taosArrayGetSize(pAlterSQL->pAddColumns) >= 2) {
      return invalidOperationMsg(pMsg, msg16);
    }


    TAOS_FIELD* pItem = taosArrayGet(pAlterSQL->pAddColumns, 0);
    if (pItem->type != TSDB_DATA_TYPE_BINARY && pItem->type != TSDB_DATA_TYPE_NCHAR) {
      return invalidOperationMsg(pMsg, msg21);
    }

    SColumnIndex columnIndex = COLUMN_INDEX_INITIALIZER;
    SStrToken    name = {.type = TK_STRING, .z = pItem->name, .n = (uint32_t)strlen(pItem->name)};
    if (getColumnIndexByName(&name, pQueryInfo, &columnIndex, tscGetErrorMsgPayload(pCmd)) != TSDB_CODE_SUCCESS) {
      return invalidOperationMsg(pMsg, msg17);
    }

    SSchema* pColSchema = tscGetTableColumnSchema(pTableMetaInfo->pTableMeta, columnIndex.columnIndex);

    if (pColSchema->type != TSDB_DATA_TYPE_BINARY && pColSchema->type != TSDB_DATA_TYPE_NCHAR) {
      return invalidOperationMsg(pMsg, msg21);
    }

    if (pItem->type != pColSchema->type) {
      return invalidOperationMsg(pMsg, msg23);
    }

    if ((pItem->type == TSDB_DATA_TYPE_BINARY && (pItem->bytes <= 0 || pItem->bytes > TSDB_MAX_BINARY_LEN)) ||
        (pItem->type == TSDB_DATA_TYPE_NCHAR && (pItem->bytes <= 0 || pItem->bytes > TSDB_MAX_NCHAR_LEN))) {
      return invalidOperationMsg(pMsg, msg24);
    }

    if (pItem->bytes <= pColSchema->bytes) {
      return invalidOperationMsg(pMsg, msg22);
    }

    SSchema* pSchema = (SSchema*) pTableMetaInfo->pTableMeta->schema;
    int16_t numOfColumns = pTableMetaInfo->pTableMeta->tableInfo.numOfColumns;
    int16_t i;
    uint32_t nLen = 0;
    for (i = 0; i < numOfColumns; ++i) {
      nLen += (i != columnIndex.columnIndex) ? pSchema[i].bytes : pItem->bytes;
    }
    if (nLen >= TSDB_MAX_BYTES_PER_ROW) {
      return invalidOperationMsg(pMsg, msg24);
    }
    TAOS_FIELD f = tscCreateField(pColSchema->type, name.z, pItem->bytes);
    tscFieldInfoAppend(&pQueryInfo->fieldsInfo, &f);
  }else if (pAlterSQL->type == TSDB_ALTER_TABLE_MODIFY_TAG_COLUMN) {
    if (taosArrayGetSize(pAlterSQL->pAddColumns) >= 2) {
      return invalidOperationMsg(pMsg, msg16);
    }

    TAOS_FIELD* pItem = taosArrayGet(pAlterSQL->pAddColumns, 0);
    if (pItem->type != TSDB_DATA_TYPE_BINARY && pItem->type != TSDB_DATA_TYPE_NCHAR) {
      return invalidOperationMsg(pMsg, msg21);
    }

    SColumnIndex columnIndex = COLUMN_INDEX_INITIALIZER;
    SStrToken    name = {.type = TK_STRING, .z = pItem->name, .n = (uint32_t)strlen(pItem->name)};
    if (getColumnIndexByName(&name, pQueryInfo, &columnIndex, tscGetErrorMsgPayload(pCmd)) != TSDB_CODE_SUCCESS) {
      return invalidOperationMsg(pMsg, msg17);
    }

    SSchema* pColSchema = tscGetTableColumnSchema(pTableMetaInfo->pTableMeta, columnIndex.columnIndex);

    if (columnIndex.columnIndex < tscGetNumOfColumns(pTableMetaInfo->pTableMeta)) {
      return invalidOperationMsg(pMsg, msg10);
    }

    if (pColSchema->type != TSDB_DATA_TYPE_BINARY && pColSchema->type != TSDB_DATA_TYPE_NCHAR) {
      return invalidOperationMsg(pMsg, msg21);
    }

    if (pItem->type != pColSchema->type) {
      return invalidOperationMsg(pMsg, msg23);
    }

    if ((pItem->type == TSDB_DATA_TYPE_BINARY && (pItem->bytes <= 0 || pItem->bytes > TSDB_MAX_BINARY_LEN)) ||
        (pItem->type == TSDB_DATA_TYPE_NCHAR && (pItem->bytes <= 0 || pItem->bytes > TSDB_MAX_NCHAR_LEN))) {
      return invalidOperationMsg(pMsg, msg24);
    }

    if (pItem->bytes <= pColSchema->bytes) {
      return invalidOperationMsg(pMsg, msg22);
    }

    SSchema* pSchema = tscGetTableTagSchema(pTableMetaInfo->pTableMeta);
    int16_t numOfTags = tscGetNumOfTags(pTableMetaInfo->pTableMeta);
    int32_t numOfCols = tscGetNumOfColumns(pTableMetaInfo->pTableMeta);
    int32_t tagIndex = columnIndex.columnIndex - numOfCols;
    assert(tagIndex>=0);
    uint32_t nLen = 0;
    for (int i = 0; i < numOfTags; ++i) {
      nLen += (i != tagIndex) ? pSchema[i].bytes : pItem->bytes;
    }
    if (nLen >= TSDB_MAX_TAGS_LEN) {
      return invalidOperationMsg(pMsg, msg24);
    }

    TAOS_FIELD f = tscCreateField(pColSchema->type, name.z, pItem->bytes);
    tscFieldInfoAppend(&pQueryInfo->fieldsInfo, &f);
  }

  return TSDB_CODE_SUCCESS;
}

int32_t validateSqlFunctionInStreamSql(SSqlCmd* pCmd, SQueryInfo* pQueryInfo) {
  const char* msg0 = "sample interval can not be less than 10ms.";
  const char* msg1 = "functions not allowed in select clause";
  STableMetaInfo* pTableMetaInfo = tscGetMetaInfo(pQueryInfo, 0);
  STableComInfo tinfo = tscGetTableInfo(pTableMetaInfo->pTableMeta);
  if (pQueryInfo->interval.interval != 0 &&
      convertTimePrecision(pQueryInfo->interval.interval, tinfo.precision, TSDB_TIME_PRECISION_MILLI)< 10 &&
     pQueryInfo->interval.intervalUnit != 'n' &&
     pQueryInfo->interval.intervalUnit != 'y') {
    return invalidOperationMsg(tscGetErrorMsgPayload(pCmd), msg0);
  }
  
  size_t size = taosArrayGetSize(pQueryInfo->exprList);
  for (int32_t i = 0; i < size; ++i) {
    int32_t functId = tscExprGet(pQueryInfo, i)->base.functionId;
    if (!IS_STREAM_QUERY_VALID(aAggs[functId].status)) {
      return invalidOperationMsg(tscGetErrorMsgPayload(pCmd), msg1);
    }
  }

  return TSDB_CODE_SUCCESS;
}

int32_t validateFunctionsInIntervalOrGroupbyQuery(SSqlCmd* pCmd, SQueryInfo* pQueryInfo) {
  bool        isProjectionFunction = false;
  const char* msg1 = "functions not compatible with interval";

  // multi-output set/ todo refactor
  size_t size = taosArrayGetSize(pQueryInfo->exprList);
  
  for (int32_t k = 0; k < size; ++k) {
    SExprInfo* pExpr = tscExprGet(pQueryInfo, k);

    if (pExpr->base.functionId < 0) {
      SUdfInfo* pUdfInfo = taosArrayGet(pQueryInfo->pUdfInfo, -1 * pExpr->base.functionId - 1);
      if (pUdfInfo->funcType == TSDB_UDF_TYPE_SCALAR) {
        isProjectionFunction = true;
        break;
      } else {
        continue;
      }
    }

    // projection query on primary timestamp, the selectivity function needs to be present.
    if (pExpr->base.functionId == TSDB_FUNC_PRJ && pExpr->base.colInfo.colId == PRIMARYKEY_TIMESTAMP_COL_INDEX) {
      bool hasSelectivity = false;
      for (int32_t j = 0; j < size; ++j) {
        SExprInfo* pEx = tscExprGet(pQueryInfo, j);
        if ((aAggs[pEx->base.functionId].status & TSDB_FUNCSTATE_SELECTIVITY) == TSDB_FUNCSTATE_SELECTIVITY) {
          hasSelectivity = true;
          break;
        }
      }

      if (hasSelectivity) {
        continue;
      }
    }

    int32_t f = pExpr->base.functionId;
    if ((f == TSDB_FUNC_PRJ && pExpr->base.numOfParams == 0) || f == TSDB_FUNC_DIFF || f == TSDB_FUNC_ARITHM || f == TSDB_FUNC_DERIVATIVE) {
      isProjectionFunction = true;
      break;
    }
  }

  if (isProjectionFunction) {
    invalidOperationMsg(tscGetErrorMsgPayload(pCmd), msg1);
  }

  return isProjectionFunction == true ? TSDB_CODE_TSC_INVALID_OPERATION : TSDB_CODE_SUCCESS;
}

typedef struct SDNodeDynConfOption {
  char*   name;  // command name
  int32_t len;   // name string length
} SDNodeDynConfOption;


int32_t validateEp(char* ep) {  
  char buf[TSDB_EP_LEN + 1] = {0};
  tstrncpy(buf, ep, TSDB_EP_LEN);

  char* pos = strchr(buf, ':');
  if (NULL == pos) {
    int32_t val = strtol(ep, NULL, 10);
    if (val <= 0 || val > 65536) {
      return TSDB_CODE_TSC_INVALID_OPERATION;
    }
  } else {
    uint16_t port = atoi(pos + 1);
    if (0 == port) {
      return TSDB_CODE_TSC_INVALID_OPERATION;
    }
  }

  return TSDB_CODE_SUCCESS;
}

int32_t validateDNodeConfig(SMiscInfo* pOptions) {
  int32_t numOfToken = (int32_t) taosArrayGetSize(pOptions->a);

  if (numOfToken < 2 || numOfToken > 3) {
    return TSDB_CODE_TSC_INVALID_OPERATION;
  }

  const int tokenLogEnd = 2;
  const int tokenBalance = 2;
  const int tokenMonitor = 3;
  const int tokenDebugFlag = 4;
  const int tokenDebugFlagEnd = 20;
  const SDNodeDynConfOption cfgOptions[] = {
      {"resetLog", 8},    {"resetQueryCache", 15},  {"balance", 7},     {"monitor", 7},
      {"debugFlag", 9},   {"monDebugFlag", 12},     {"vDebugFlag", 10}, {"mDebugFlag", 10},
      {"cDebugFlag", 10}, {"httpDebugFlag", 13},    {"qDebugflag", 10}, {"sdbDebugFlag", 12},
      {"uDebugFlag", 10}, {"tsdbDebugFlag", 13},    {"sDebugflag", 10}, {"rpcDebugFlag", 12},
      {"dDebugFlag", 10}, {"mqttDebugFlag", 13},    {"wDebugFlag", 10}, {"tmrDebugFlag", 12},
      {"cqDebugFlag", 11},
  };

  SStrToken* pOptionToken = taosArrayGet(pOptions->a, 1);

  if (numOfToken == 2) {
    // reset log and reset query cache does not need value
    for (int32_t i = 0; i < tokenLogEnd; ++i) {
      const SDNodeDynConfOption* pOption = &cfgOptions[i];
      if ((strncasecmp(pOption->name, pOptionToken->z, pOptionToken->n) == 0) && (pOption->len == pOptionToken->n)) {
        return TSDB_CODE_SUCCESS;
      }
    }
  } else if ((strncasecmp(cfgOptions[tokenBalance].name, pOptionToken->z, pOptionToken->n) == 0) &&
             (cfgOptions[tokenBalance].len == pOptionToken->n)) {
    SStrToken* pValToken = taosArrayGet(pOptions->a, 2);
    int32_t vnodeId = 0;
    int32_t dnodeId = 0;
    strdequote(pValToken->z);
    bool parseOk = taosCheckBalanceCfgOptions(pValToken->z, &vnodeId, &dnodeId);
    if (!parseOk) {
      return TSDB_CODE_TSC_INVALID_OPERATION;  // options value is invalid
    }
    return TSDB_CODE_SUCCESS;
  } else if ((strncasecmp(cfgOptions[tokenMonitor].name, pOptionToken->z, pOptionToken->n) == 0) &&
             (cfgOptions[tokenMonitor].len == pOptionToken->n)) {
    SStrToken* pValToken = taosArrayGet(pOptions->a, 2);
    int32_t    val = strtol(pValToken->z, NULL, 10);
    if (val != 0 && val != 1) {
      return TSDB_CODE_TSC_INVALID_OPERATION;  // options value is invalid
    }
    return TSDB_CODE_SUCCESS;
  } else {
    SStrToken* pValToken = taosArrayGet(pOptions->a, 2);

    int32_t val = strtol(pValToken->z, NULL, 10);
    if (val < 0 || val > 256) {
      /* options value is out of valid range */
      return TSDB_CODE_TSC_INVALID_OPERATION;
    }

    for (int32_t i = tokenDebugFlag; i < tokenDebugFlagEnd; ++i) {
      const SDNodeDynConfOption* pOption = &cfgOptions[i];

      // options is valid
      if ((strncasecmp(pOption->name, pOptionToken->z, pOptionToken->n) == 0) && (pOption->len == pOptionToken->n)) {
        return TSDB_CODE_SUCCESS;
      }
    }
  }

  return TSDB_CODE_TSC_INVALID_OPERATION;
}

int32_t validateLocalConfig(SMiscInfo* pOptions) {
  int32_t numOfToken = (int32_t) taosArrayGetSize(pOptions->a);
  if (numOfToken < 1 || numOfToken > 2) {
    return TSDB_CODE_TSC_INVALID_OPERATION;
  }

  SDNodeDynConfOption LOCAL_DYNAMIC_CFG_OPTIONS[6] = {{"resetLog", 8},    {"rpcDebugFlag", 12}, {"tmrDebugFlag", 12},
                                                      {"cDebugFlag", 10}, {"uDebugFlag", 10},   {"debugFlag", 9}};


  SStrToken* pOptionToken = taosArrayGet(pOptions->a, 0);

  if (numOfToken == 1) {
    // reset log does not need value
    for (int32_t i = 0; i < 1; ++i) {
      SDNodeDynConfOption* pOption = &LOCAL_DYNAMIC_CFG_OPTIONS[i];
      if ((pOption->len == pOptionToken->n) &&
              (strncasecmp(pOption->name, pOptionToken->z, pOptionToken->n) == 0)) {
        return TSDB_CODE_SUCCESS;
      }
    }
  } else {
    SStrToken* pValToken = taosArrayGet(pOptions->a, 1);

    int32_t val = strtol(pValToken->z, NULL, 10);
    if (!validateDebugFlag(val)) {
      return TSDB_CODE_TSC_INVALID_OPERATION;
    }

    for (int32_t i = 1; i < tListLen(LOCAL_DYNAMIC_CFG_OPTIONS); ++i) {
      SDNodeDynConfOption* pOption = &LOCAL_DYNAMIC_CFG_OPTIONS[i];
      if ((pOption->len == pOptionToken->n)
              && (strncasecmp(pOption->name, pOptionToken->z, pOptionToken->n) == 0)) {
        return TSDB_CODE_SUCCESS;
      }
    }
  }
  return TSDB_CODE_TSC_INVALID_OPERATION;
}

int32_t validateColumnName(char* name) {
  bool ret = taosIsKeyWordToken(name, (int32_t)strlen(name));
  if (ret) {
    return TSDB_CODE_TSC_INVALID_OPERATION;
  }

  SStrToken token = {.z = name};
  token.n = tGetToken(name, &token.type);

  if (token.type != TK_STRING && token.type != TK_ID) {
    return TSDB_CODE_TSC_INVALID_OPERATION;
  }

  if (token.type == TK_STRING) {
    strdequote(token.z);
    strntolower(token.z, token.z, token.n);
    token.n = (uint32_t)strtrim(token.z);

    int32_t k = tGetToken(token.z, &token.type);
    if (k != token.n) {
      return TSDB_CODE_TSC_INVALID_OPERATION;
    }

    return validateColumnName(token.z);
  } else {
    if (isNumber(&token)) {
      return TSDB_CODE_TSC_INVALID_OPERATION;
    }
  }

  return TSDB_CODE_SUCCESS;
}

bool hasTimestampForPointInterpQuery(SQueryInfo* pQueryInfo) {
  if (!tscIsPointInterpQuery(pQueryInfo)) {
    return true;
  }

  if (pQueryInfo->window.skey == INT64_MIN || pQueryInfo->window.ekey == INT64_MAX) {
    return false;
  }

  return !(pQueryInfo->window.skey != pQueryInfo->window.ekey && pQueryInfo->interval.interval == 0);
}

int32_t validateLimitNode(SSqlCmd* pCmd, SQueryInfo* pQueryInfo, SSqlNode* pSqlNode, SSqlObj* pSql) {
  STableMetaInfo* pTableMetaInfo = tscGetMetaInfo(pQueryInfo, 0);

  const char* msg0 = "soffset/offset can not be less than 0";
  const char* msg1 = "slimit/soffset only available for STable query";
  const char* msg2 = "slimit/soffset can not apply to projection query";

  // handle the limit offset value, validate the limit
  pQueryInfo->limit = pSqlNode->limit;
  pQueryInfo->clauseLimit = pQueryInfo->limit.limit;
  pQueryInfo->slimit = pSqlNode->slimit;
  
  tscDebug("0x%"PRIx64" limit:%" PRId64 ", offset:%" PRId64 " slimit:%" PRId64 ", soffset:%" PRId64, pSql->self,
      pQueryInfo->limit.limit, pQueryInfo->limit.offset, pQueryInfo->slimit.limit, pQueryInfo->slimit.offset);
  
  if (pQueryInfo->slimit.offset < 0 || pQueryInfo->limit.offset < 0) {
    return invalidOperationMsg(tscGetErrorMsgPayload(pCmd), msg0);
  }

  if (pQueryInfo->limit.limit == 0) {
    tscDebug("0x%"PRIx64" limit 0, no output result", pSql->self);
    pQueryInfo->command = TSDB_SQL_RETRIEVE_EMPTY_RESULT;
    return TSDB_CODE_SUCCESS;
  }

  // todo refactor
  if (UTIL_TABLE_IS_SUPER_TABLE(pTableMetaInfo)) {
    if (!tscQueryTags(pQueryInfo)) {  // local handle the super table tag query
      if (tscIsProjectionQueryOnSTable(pQueryInfo, 0)) {
        if (pQueryInfo->slimit.limit > 0 || pQueryInfo->slimit.offset > 0) {
          return invalidOperationMsg(tscGetErrorMsgPayload(pCmd), msg2);
        }

        // for projection query on super table, all queries are subqueries
        if (tscNonOrderedProjectionQueryOnSTable(pQueryInfo, 0) &&
            !TSDB_QUERY_HAS_TYPE(pQueryInfo->type, TSDB_QUERY_TYPE_JOIN_QUERY)) {
          pQueryInfo->type |= TSDB_QUERY_TYPE_SUBQUERY;
        }
      }
    }

    if (pQueryInfo->slimit.limit == 0) {
      tscDebug("0x%"PRIx64" slimit 0, no output result", pSql->self);
      pQueryInfo->command = TSDB_SQL_RETRIEVE_EMPTY_RESULT;
      return TSDB_CODE_SUCCESS;
    }

    /*
     * Get the distribution of all tables among all available virtual nodes that are qualified for the query condition
     * and created according to this super table from management node.
     * And then launching multiple async-queries against all qualified virtual nodes, during the first-stage
     * query operation.
     */
//    assert(allVgroupInfoRetrieved(pQueryInfo));

    // No tables included. No results generated. Query results are empty.
    if (pTableMetaInfo->vgroupList->numOfVgroups == 0) {
      tscDebug("0x%"PRIx64" no table in super table, no output result", pSql->self);
      pQueryInfo->command = TSDB_SQL_RETRIEVE_EMPTY_RESULT;
      return TSDB_CODE_SUCCESS;
    }

    // keep original limitation value in globalLimit
    pQueryInfo->clauseLimit = pQueryInfo->limit.limit;
    pQueryInfo->prjOffset   = pQueryInfo->limit.offset;
    pQueryInfo->vgroupLimit = -1;

    if (tscOrderedProjectionQueryOnSTable(pQueryInfo, 0)) {
      /*
       * The offset value should be removed during retrieve data from virtual node, since the
       * global order are done at the client side, so the offset is applied at the client side.
       * However, note that the maximum allowed number of result for each table should be less
       * than or equal to the value of limit.
       */
      if (pQueryInfo->limit.limit > 0) {
        pQueryInfo->vgroupLimit = pQueryInfo->limit.limit + pQueryInfo->limit.offset;
        pQueryInfo->limit.limit = -1;
      }

      pQueryInfo->limit.offset = 0;
    }
  } else {
    if (pQueryInfo->slimit.limit != -1 || pQueryInfo->slimit.offset != 0) {
      return invalidOperationMsg(tscGetErrorMsgPayload(pCmd), msg1);
    }
  }

  return TSDB_CODE_SUCCESS;
}

static int32_t setKeepOption(SSqlCmd* pCmd, SCreateDbMsg* pMsg, SCreateDbInfo* pCreateDb) {
  const char* msg1 = "invalid number of keep options";
  const char* msg2 = "invalid keep value";
  const char* msg3 = "invalid keep value, should be keep0 <= keep1 <= keep2";

  pMsg->daysToKeep0 = htonl(-1);
  pMsg->daysToKeep1 = htonl(-1);
  pMsg->daysToKeep2 = htonl(-1);

  SArray* pKeep = pCreateDb->keep;
  if (pKeep != NULL) {
    size_t s = taosArrayGetSize(pKeep);
#ifdef _STORAGE
    if (s >= 4 ||s <= 0) {
#else
    if (s != 1) {
#endif
      return invalidOperationMsg(tscGetErrorMsgPayload(pCmd), msg1);
    }

    tVariantListItem* p0 = taosArrayGet(pKeep, 0);
    tVariantListItem* p1 = (s > 1) ? taosArrayGet(pKeep, 1) : p0;
    tVariantListItem* p2 = (s > 2) ? taosArrayGet(pKeep, 2) : p1;

    if ((int32_t)p0->pVar.i64 <= 0 || (int32_t)p1->pVar.i64 <= 0 || (int32_t)p2->pVar.i64 <= 0) {
      return invalidOperationMsg(tscGetErrorMsgPayload(pCmd), msg2);
    }
    if (!(((int32_t)p0->pVar.i64 <= (int32_t)p1->pVar.i64) && ((int32_t)p1->pVar.i64 <= (int32_t)p2->pVar.i64))) {
      return invalidOperationMsg(tscGetErrorMsgPayload(pCmd), msg3);
    }

    pMsg->daysToKeep0 = htonl((int32_t)p0->pVar.i64);
    pMsg->daysToKeep1 = htonl((int32_t)p1->pVar.i64);
    pMsg->daysToKeep2 = htonl((int32_t)p2->pVar.i64);

  }

  return TSDB_CODE_SUCCESS;
}

static int32_t setTimePrecision(SSqlCmd* pCmd, SCreateDbMsg* pMsg, SCreateDbInfo* pCreateDbInfo) {
  const char* msg = "invalid time precision";

  pMsg->precision = TSDB_TIME_PRECISION_MILLI;  // millisecond by default

  SStrToken* pToken = &pCreateDbInfo->precision;
  if (pToken->n > 0) {
    pToken->n = strdequote(pToken->z);

    if (strncmp(pToken->z, TSDB_TIME_PRECISION_MILLI_STR, pToken->n) == 0 &&
        strlen(TSDB_TIME_PRECISION_MILLI_STR) == pToken->n) {
      // time precision for this db: million second
      pMsg->precision = TSDB_TIME_PRECISION_MILLI;
    } else if (strncmp(pToken->z, TSDB_TIME_PRECISION_MICRO_STR, pToken->n) == 0 &&
               strlen(TSDB_TIME_PRECISION_MICRO_STR) == pToken->n) {
      pMsg->precision = TSDB_TIME_PRECISION_MICRO;
    } else if (strncmp(pToken->z, TSDB_TIME_PRECISION_NANO_STR, pToken->n) == 0 &&
               strlen(TSDB_TIME_PRECISION_NANO_STR) == pToken->n) {
      pMsg->precision = TSDB_TIME_PRECISION_NANO;
    } else {
      return invalidOperationMsg(tscGetErrorMsgPayload(pCmd), msg);
    }
  }


  return TSDB_CODE_SUCCESS;
}

static void setCreateDBOption(SCreateDbMsg* pMsg, SCreateDbInfo* pCreateDb) {
  pMsg->maxTables = htonl(-1);  // max tables can not be set anymore
  pMsg->cacheBlockSize = htonl(pCreateDb->cacheBlockSize);
  pMsg->totalBlocks = htonl(pCreateDb->numOfBlocks);
  pMsg->daysPerFile = htonl(pCreateDb->daysPerFile);
  pMsg->commitTime = htonl((int32_t)pCreateDb->commitTime);
  pMsg->minRowsPerFileBlock = htonl(pCreateDb->minRowsPerBlock);
  pMsg->maxRowsPerFileBlock = htonl(pCreateDb->maxRowsPerBlock);
  pMsg->fsyncPeriod = htonl(pCreateDb->fsyncPeriod);
  pMsg->compression = pCreateDb->compressionLevel;
  pMsg->walLevel = (char)pCreateDb->walLevel;
  pMsg->replications = pCreateDb->replica;
  pMsg->quorum = pCreateDb->quorum;
  pMsg->ignoreExist = pCreateDb->ignoreExists;
  pMsg->update = pCreateDb->update;
  pMsg->cacheLastRow = pCreateDb->cachelast;
  pMsg->dbType = pCreateDb->dbType;
  pMsg->partitions = htons(pCreateDb->partitions);
}

int32_t parseCreateDBOptions(SSqlCmd* pCmd, SCreateDbInfo* pCreateDbSql) {
  SCreateDbMsg* pMsg = (SCreateDbMsg *)(pCmd->payload);
  setCreateDBOption(pMsg, pCreateDbSql);

  if (setKeepOption(pCmd, pMsg, pCreateDbSql) != TSDB_CODE_SUCCESS) {
    return TSDB_CODE_TSC_INVALID_OPERATION;
  }

  if (setTimePrecision(pCmd, pMsg, pCreateDbSql) != TSDB_CODE_SUCCESS) {
    return TSDB_CODE_TSC_INVALID_OPERATION;
  }

  if (tscCheckCreateDbParams(pCmd, pMsg) != TSDB_CODE_SUCCESS) {
    return TSDB_CODE_TSC_INVALID_OPERATION;
  }

  return TSDB_CODE_SUCCESS;
}

void addGroupInfoForSubquery(SSqlObj* pParentObj, SSqlObj* pSql, int32_t subClauseIndex, int32_t tableIndex) {
  SQueryInfo* pParentQueryInfo = tscGetQueryInfo(&pParentObj->cmd);

  if (pParentQueryInfo->groupbyExpr.numOfGroupCols > 0) {
    SQueryInfo* pQueryInfo = tscGetQueryInfo(&pSql->cmd);
    SExprInfo* pExpr = NULL;

    size_t size = taosArrayGetSize(pQueryInfo->exprList);
    if (size > 0) {
      pExpr = tscExprGet(pQueryInfo, (int32_t)size - 1);
    }

    if (pExpr == NULL || pExpr->base.functionId != TSDB_FUNC_TAG) {
      STableMetaInfo* pTableMetaInfo = tscGetMetaInfo(pParentQueryInfo, tableIndex);

      uint64_t uid = pTableMetaInfo->pTableMeta->id.uid;
      int16_t colId = tscGetJoinTagColIdByUid(&pQueryInfo->tagCond, uid);

      SSchema* pTagSchema = tscGetColumnSchemaById(pTableMetaInfo->pTableMeta, colId);
      int16_t colIndex = tscGetTagColIndexById(pTableMetaInfo->pTableMeta, colId);
      SColumnIndex index = {.tableIndex = 0, .columnIndex = colIndex};

      char*   name = pTagSchema->name;
      int16_t type = pTagSchema->type;
      int16_t bytes = pTagSchema->bytes;

      pExpr = tscExprAppend(pQueryInfo, TSDB_FUNC_TAG, &index, type, bytes, getNewResColId(&pSql->cmd), bytes, true);
      pExpr->base.colInfo.flag = TSDB_COL_TAG;

      // NOTE: tag column does not add to source column list
      SColumnList ids = {0};
      insertResultField(pQueryInfo, (int32_t)size, &ids, bytes, (int8_t)type, name, pExpr);

      int32_t relIndex = index.columnIndex;

      pExpr->base.colInfo.colIndex = relIndex;
      SColIndex* pColIndex = taosArrayGet(pQueryInfo->groupbyExpr.columnInfo, 0);
      pColIndex->colIndex = relIndex;

      tscColumnListInsert(pTableMetaInfo->tagColList, relIndex, uid, pTagSchema);
    }
  }
}

// limit the output to be 1 for each state value
static void doLimitOutputNormalColOfGroupby(SExprInfo* pExpr) {
  int32_t outputRow = 1;
  tVariantCreateFromBinary(&pExpr->base.param[0], (char*)&outputRow, sizeof(int32_t), TSDB_DATA_TYPE_INT);
  pExpr->base.numOfParams = 1;
}

void doAddGroupColumnForSubquery(SQueryInfo* pQueryInfo, int32_t tagIndex, SSqlCmd* pCmd) {
  SColIndex* pColIndex = taosArrayGet(pQueryInfo->groupbyExpr.columnInfo, tagIndex);
  size_t size = tscNumOfExprs(pQueryInfo);

  STableMetaInfo* pTableMetaInfo = tscGetMetaInfo(pQueryInfo, 0);

  SSchema*     pSchema = tscGetTableColumnSchema(pTableMetaInfo->pTableMeta, pColIndex->colIndex);
  SColumnIndex colIndex = {.tableIndex = 0, .columnIndex = pColIndex->colIndex};

  SExprInfo* pExprInfo = tscAddFuncInSelectClause(pQueryInfo, (int32_t)size, TSDB_FUNC_PRJ, &colIndex, pSchema,
      TSDB_COL_NORMAL, getNewResColId(pCmd));

  strncpy(pExprInfo->base.token, pExprInfo->base.colInfo.name, tListLen(pExprInfo->base.token));

  int32_t numOfFields = tscNumOfFields(pQueryInfo);
  SInternalField* pInfo = tscFieldInfoGetInternalField(&pQueryInfo->fieldsInfo, numOfFields - 1);

  doLimitOutputNormalColOfGroupby(pInfo->pExpr);
  pInfo->visible = false;
}

static void doUpdateSqlFunctionForTagPrj(SQueryInfo* pQueryInfo) {
  int32_t tagLength = 0;
  size_t size = taosArrayGetSize(pQueryInfo->exprList);

//todo is 0??
  STableMetaInfo* pTableMetaInfo = tscGetMetaInfo(pQueryInfo, 0);
  bool isSTable = UTIL_TABLE_IS_SUPER_TABLE(pTableMetaInfo);

  for (int32_t i = 0; i < size; ++i) {
    SExprInfo* pExpr = tscExprGet(pQueryInfo, i);
    if (pExpr->base.functionId == TSDB_FUNC_TAGPRJ || pExpr->base.functionId == TSDB_FUNC_TAG) {
      pExpr->base.functionId = TSDB_FUNC_TAG_DUMMY;
      tagLength += pExpr->base.resBytes;
    } else if (pExpr->base.functionId == TSDB_FUNC_PRJ && pExpr->base.colInfo.colId == PRIMARYKEY_TIMESTAMP_COL_INDEX) {
      pExpr->base.functionId = TSDB_FUNC_TS_DUMMY;
      tagLength += pExpr->base.resBytes;
    }
  }

  SSchema* pSchema = tscGetTableSchema(pTableMetaInfo->pTableMeta);

  for (int32_t i = 0; i < size; ++i) {
    SExprInfo* pExpr = tscExprGet(pQueryInfo, i);
    if (pExpr->base.functionId < 0) {
      continue;
    }

    if ((pExpr->base.functionId != TSDB_FUNC_TAG_DUMMY && pExpr->base.functionId != TSDB_FUNC_TS_DUMMY) &&
       !(pExpr->base.functionId == TSDB_FUNC_PRJ && TSDB_COL_IS_UD_COL(pExpr->base.colInfo.flag))) {
      SSchema* pColSchema = &pSchema[pExpr->base.colInfo.colIndex];
      getResultDataInfo(pColSchema->type, pColSchema->bytes, pExpr->base.functionId, (int32_t)pExpr->base.param[0].i64, &pExpr->base.resType,
                        &pExpr->base.resBytes, &pExpr->base.interBytes, tagLength, isSTable, NULL);
    }
  }
}

static int32_t doUpdateSqlFunctionForColPrj(SQueryInfo* pQueryInfo) {
  size_t size = taosArrayGetSize(pQueryInfo->exprList);
  
  for (int32_t i = 0; i < size; ++i) {
    SExprInfo* pExpr = tscExprGet(pQueryInfo, i);

    if (pExpr->base.functionId == TSDB_FUNC_PRJ && (!TSDB_COL_IS_UD_COL(pExpr->base.colInfo.flag) && (pExpr->base.colInfo.colId != PRIMARYKEY_TIMESTAMP_COL_INDEX))) {
      bool qualifiedCol = false;
      for (int32_t j = 0; j < pQueryInfo->groupbyExpr.numOfGroupCols; ++j) {
        SColIndex* pColIndex = taosArrayGet(pQueryInfo->groupbyExpr.columnInfo, j);
  
        if (pExpr->base.colInfo.colId == pColIndex->colId) {
          qualifiedCol = true;
          doLimitOutputNormalColOfGroupby(pExpr);
          pExpr->base.numOfParams = 1;
          break;
        }
      }

      // it is not a tag column/tbname column/user-defined column, return error
      if (!qualifiedCol) {
        return TSDB_CODE_TSC_INVALID_OPERATION;
      }
    }
  }

  return TSDB_CODE_SUCCESS;
}

static bool tagColumnInGroupby(SGroupbyExpr* pGroupbyExpr, int16_t columnId) {
  for (int32_t j = 0; j < pGroupbyExpr->numOfGroupCols; ++j) {
    SColIndex* pColIndex = taosArrayGet(pGroupbyExpr->columnInfo, j);
  
    if (columnId == pColIndex->colId && TSDB_COL_IS_TAG(pColIndex->flag )) {
      return true;
    }
  }

  return false;
}

static bool onlyTagPrjFunction(SQueryInfo* pQueryInfo) {
  bool hasTagPrj = false;
  bool hasColumnPrj = false;
  
  size_t size = taosArrayGetSize(pQueryInfo->exprList);
  for (int32_t i = 0; i < size; ++i) {
    SExprInfo* pExpr = tscExprGet(pQueryInfo, i);
    if (pExpr->base.functionId == TSDB_FUNC_PRJ) {
      hasColumnPrj = true;
    } else if (pExpr->base.functionId == TSDB_FUNC_TAGPRJ) {
      hasTagPrj = true;
    }
  }

  return (hasTagPrj) && (hasColumnPrj == false);
}

// check if all the tags prj columns belongs to the group by columns
static bool allTagPrjInGroupby(SQueryInfo* pQueryInfo) {
  bool allInGroupby = true;

  size_t size = tscNumOfExprs(pQueryInfo);
  for (int32_t i = 0; i < size; ++i) {
    SExprInfo* pExpr = tscExprGet(pQueryInfo, i);
    if (pExpr->base.functionId != TSDB_FUNC_TAGPRJ) {
      continue;
    }

    if (!tagColumnInGroupby(&pQueryInfo->groupbyExpr, pExpr->base.colInfo.colId)) {
      allInGroupby = false;
      break;
    }
  }

  // all selected tag columns belong to the group by columns set, always correct
  return allInGroupby;
}

static void updateTagPrjFunction(SQueryInfo* pQueryInfo) {
  size_t size = taosArrayGetSize(pQueryInfo->exprList);
  
  for (int32_t i = 0; i < size; ++i) {
    SExprInfo* pExpr = tscExprGet(pQueryInfo, i);
    if (pExpr->base.functionId == TSDB_FUNC_TAGPRJ) {
      pExpr->base.functionId = TSDB_FUNC_TAG;
    }
  }
}

/*
 * check for selectivity function + tags column function both exist.
 * 1. tagprj functions are not compatible with aggregated function when missing "group by" clause
 * 2. if selectivity function and tagprj function both exist, there should be only
 *    one selectivity function exists.
 */
static int32_t checkUpdateTagPrjFunctions(SQueryInfo* pQueryInfo, char* msg) {
  const char* msg1 = "only one selectivity function allowed in presence of tags function";
  const char* msg2 = "aggregation function should not be mixed up with projection";

  bool    tagTsColExists = false;
  int16_t numOfSelectivity = 0;
  int16_t numOfAggregation = 0;

  size_t numOfExprs = taosArrayGetSize(pQueryInfo->exprList);
  for (int32_t i = 0; i < numOfExprs; ++i) {
    SExprInfo* pExpr = taosArrayGetP(pQueryInfo->exprList, i);
    if (pExpr->base.functionId == TSDB_FUNC_TAGPRJ ||
        (pExpr->base.functionId == TSDB_FUNC_PRJ && pExpr->base.colInfo.colId == PRIMARYKEY_TIMESTAMP_COL_INDEX)) {
      tagTsColExists = true;  // selectivity + ts/tag column
      break;
    }
  }

  for (int32_t i = 0; i < numOfExprs; ++i) {
    SExprInfo* pExpr = taosArrayGetP(pQueryInfo->exprList, i);
  
    int16_t functionId = pExpr->base.functionId;
    if (functionId == TSDB_FUNC_TAGPRJ || functionId == TSDB_FUNC_PRJ || functionId == TSDB_FUNC_TS ||
        functionId == TSDB_FUNC_ARITHM || functionId == TSDB_FUNC_TS_DUMMY) {
      continue;
    }

    if (functionId < 0) {
      SUdfInfo* pUdfInfo = taosArrayGet(pQueryInfo->pUdfInfo, -1 * functionId - 1);
      if (pUdfInfo->funcType == TSDB_UDF_TYPE_AGGREGATE) {
        ++numOfAggregation;
      }

      continue;
    }

    if ((aAggs[functionId].status & TSDB_FUNCSTATE_SELECTIVITY) != 0) {
      numOfSelectivity++;
    } else {
      numOfAggregation++;
    }
  }

  if (tagTsColExists) {  // check if the selectivity function exists
    // When the tag projection function on tag column that is not in the group by clause, aggregation function and
    // selectivity function exist in select clause is not allowed.
    if (numOfAggregation > 0) {
      return invalidOperationMsg(msg, msg1);
    }

    /*
     *  if numOfSelectivity equals to 0, it is a super table projection query
     */
    if (numOfSelectivity == 1) {
      doUpdateSqlFunctionForTagPrj(pQueryInfo);
      int32_t code = doUpdateSqlFunctionForColPrj(pQueryInfo);
      if (code != TSDB_CODE_SUCCESS) {
        return code;
      }

    } else if (numOfSelectivity > 1) {
      /*
       * If more than one selectivity functions exist, all the selectivity functions must be last_row.
       * Otherwise, return with error code.
       */
      for (int32_t i = 0; i < numOfExprs; ++i) {
        SExprInfo* pExpr = tscExprGet(pQueryInfo, i);
        int16_t functionId = pExpr->base.functionId;
        if (functionId == TSDB_FUNC_TAGPRJ || (aAggs[functionId].status & TSDB_FUNCSTATE_SELECTIVITY) == 0) {
          continue;
        }

        if ((functionId == TSDB_FUNC_LAST_ROW) ||
             (functionId == TSDB_FUNC_LAST_DST && (pExpr->base.colInfo.flag & TSDB_COL_NULL) != 0)) {
          // do nothing
        } else {
          return invalidOperationMsg(msg, msg1);
        }
      }

      doUpdateSqlFunctionForTagPrj(pQueryInfo);
      int32_t code = doUpdateSqlFunctionForColPrj(pQueryInfo);
      if (code != TSDB_CODE_SUCCESS) {
        return code;
      }
    }
  } else {
    if ((pQueryInfo->type & TSDB_QUERY_TYPE_PROJECTION_QUERY) != 0) {
      if (numOfAggregation > 0 && pQueryInfo->groupbyExpr.numOfGroupCols == 0) {
        return invalidOperationMsg(msg, msg2);
      }

      if (numOfAggregation > 0 || numOfSelectivity > 0) {
        // clear the projection type flag
        pQueryInfo->type &= (~TSDB_QUERY_TYPE_PROJECTION_QUERY);
        int32_t code = doUpdateSqlFunctionForColPrj(pQueryInfo);
        if (code != TSDB_CODE_SUCCESS) {
          return code;
        }
      }
    }
  }

  return TSDB_CODE_SUCCESS;
}

static int32_t doAddGroupbyColumnsOnDemand(SSqlCmd* pCmd, SQueryInfo* pQueryInfo) {
  const char* msg1 = "interval not allowed in group by normal column";

  STableMetaInfo* pTableMetaInfo = tscGetMetaInfo(pQueryInfo, 0);

  SSchema* pSchema = tscGetTableSchema(pTableMetaInfo->pTableMeta);

  SSchema* tagSchema = NULL;
  if (!UTIL_TABLE_IS_NORMAL_TABLE(pTableMetaInfo)) {
    tagSchema = tscGetTableTagSchema(pTableMetaInfo->pTableMeta);
  }

  SSchema tmp = {.type = 0, .name = "", .colId = 0, .bytes = 0};
  SSchema* s = &tmp;

  for (int32_t i = 0; i < pQueryInfo->groupbyExpr.numOfGroupCols; ++i) {
    SColIndex* pColIndex = taosArrayGet(pQueryInfo->groupbyExpr.columnInfo, i);
    int16_t colIndex = pColIndex->colIndex;

    if (colIndex == TSDB_TBNAME_COLUMN_INDEX) {
      s = tGetTbnameColumnSchema();
    } else {
      if (TSDB_COL_IS_TAG(pColIndex->flag)) {
        if(tagSchema){
          s = &tagSchema[colIndex];
        }
      } else {
        s = &pSchema[colIndex];
      }
    }
  
    size_t size = tscNumOfExprs(pQueryInfo);
  
    if (TSDB_COL_IS_TAG(pColIndex->flag)) {

      int32_t f = TSDB_FUNC_TAG;
      if (tscIsDiffDerivQuery(pQueryInfo)) {
        f = TSDB_FUNC_TAGPRJ;
      }

      SColumnIndex index = {.tableIndex = pQueryInfo->groupbyExpr.tableIndex, .columnIndex = colIndex};
      SExprInfo*   pExpr = tscExprAppend(pQueryInfo, f, &index, s->type, s->bytes, getNewResColId(pCmd), s->bytes, true);

      memset(pExpr->base.aliasName, 0, sizeof(pExpr->base.aliasName));
      tstrncpy(pExpr->base.aliasName, s->name, sizeof(pExpr->base.aliasName));
      tstrncpy(pExpr->base.token, s->name, sizeof(pExpr->base.aliasName));

      pExpr->base.colInfo.flag = TSDB_COL_TAG;

      // NOTE: tag column does not add to source column list
      SColumnList ids = createColumnList(1, 0, pColIndex->colIndex);
      insertResultField(pQueryInfo, (int32_t)size, &ids, s->bytes, (int8_t)s->type, s->name, pExpr);
    } else {
      // if this query is "group by" normal column, time window query is not allowed
      if (isTimeWindowQuery(pQueryInfo)) {
        return invalidOperationMsg(tscGetErrorMsgPayload(pCmd), msg1);
      }

      bool hasGroupColumn = false;
      for (int32_t j = 0; j < size; ++j) {
        SExprInfo* pExpr = tscExprGet(pQueryInfo, j);
        if ((pExpr->base.functionId == TSDB_FUNC_PRJ) && pExpr->base.colInfo.colId == pColIndex->colId) {
          hasGroupColumn = true;
          break;
        }
      }

      //if the group by column does not required by user, add an invisible column into the final result set.
      if (!hasGroupColumn) {
        doAddGroupColumnForSubquery(pQueryInfo, i, pCmd);
      }
    }
  }

  return TSDB_CODE_SUCCESS;
}

static int32_t doTagFunctionCheck(SQueryInfo* pQueryInfo) {
  bool tagProjection = false;
  bool tableCounting = false;

  int32_t numOfCols = (int32_t) tscNumOfExprs(pQueryInfo);

  for (int32_t i = 0; i < numOfCols; ++i) {
    SExprInfo* pExpr = tscExprGet(pQueryInfo, i);
    int32_t functionId = pExpr->base.functionId;

    if (functionId == TSDB_FUNC_TAGPRJ) {
      tagProjection = true;
      continue;
    }

    if (functionId == TSDB_FUNC_COUNT) {
      assert(pExpr->base.colInfo.colId == TSDB_TBNAME_COLUMN_INDEX);
      tableCounting = true;
    }
  }

  return (tableCounting && tagProjection)? -1:0;
}

int32_t doFunctionsCompatibleCheck(SSqlCmd* pCmd, SQueryInfo* pQueryInfo, char* msg) {
  const char* msg1 = "functions/columns not allowed in group by query";
  const char* msg2 = "projection query on columns not allowed";
  const char* msg3 = "group by/session/state_window not allowed on projection query";
  const char* msg4 = "retrieve tags not compatible with group by or interval query";
  const char* msg5 = "functions can not be mixed up";
  const char* msg6 = "TWA/Diff/Derivative/Irate only support group by tbname";

  // only retrieve tags, group by is not supportted
  if (tscQueryTags(pQueryInfo)) {
    if (doTagFunctionCheck(pQueryInfo) != TSDB_CODE_SUCCESS) {
      return invalidOperationMsg(msg, msg5);
    }

    if (pQueryInfo->groupbyExpr.numOfGroupCols > 0 || isTimeWindowQuery(pQueryInfo)) {
      return invalidOperationMsg(msg, msg4);
    } else {
      return TSDB_CODE_SUCCESS;
    }
  }
  if (tscIsProjectionQuery(pQueryInfo) && tscIsSessionWindowQuery(pQueryInfo)) {
    return invalidOperationMsg(msg, msg3);
  }

  if (pQueryInfo->groupbyExpr.numOfGroupCols > 0) {
    // check if all the tags prj columns belongs to the group by columns
    if (onlyTagPrjFunction(pQueryInfo) && allTagPrjInGroupby(pQueryInfo)) {
      // It is a groupby aggregate query, the tag project function is not suitable for this case.
      updateTagPrjFunction(pQueryInfo);

      return doAddGroupbyColumnsOnDemand(pCmd, pQueryInfo);
    }

    // check all query functions in selection clause, multi-output functions are not allowed
    size_t size = tscNumOfExprs(pQueryInfo);
    for (int32_t i = 0; i < size; ++i) {
      SExprInfo* pExpr = tscExprGet(pQueryInfo, i);
      int32_t   f = pExpr->base.functionId;

      /*
       * group by normal columns.
       * Check if the column projection is identical to the group by column or not
       */
      if (f == TSDB_FUNC_PRJ && pExpr->base.colInfo.colId != PRIMARYKEY_TIMESTAMP_COL_INDEX) {
        bool qualified = false;
        for (int32_t j = 0; j < pQueryInfo->groupbyExpr.numOfGroupCols; ++j) {
          SColIndex* pColIndex = taosArrayGet(pQueryInfo->groupbyExpr.columnInfo, j);
          if (pColIndex->colId == pExpr->base.colInfo.colId) {
            qualified = true;
            break;
          }
        }

        if (!qualified) {
          return invalidOperationMsg(msg, msg2);
        }
      }

      if (f < 0) {
        continue;
      }

      if ((!pQueryInfo->stateWindow) && (f == TSDB_FUNC_DIFF || f == TSDB_FUNC_DERIVATIVE || f == TSDB_FUNC_TWA || f == TSDB_FUNC_IRATE)) {
        for (int32_t j = 0; j < pQueryInfo->groupbyExpr.numOfGroupCols; ++j) {
          SColIndex* pColIndex = taosArrayGet(pQueryInfo->groupbyExpr.columnInfo, j);
          if (j == 0) {
            if (pColIndex->colIndex != TSDB_TBNAME_COLUMN_INDEX) {
              return invalidOperationMsg(msg, msg6);
            }
          } else if (!TSDB_COL_IS_TAG(pColIndex->flag)) {
            return invalidOperationMsg(msg, msg6);
          }
        }
      }

      if (IS_MULTIOUTPUT(aAggs[f].status) && f != TSDB_FUNC_TOP && f != TSDB_FUNC_BOTTOM && f != TSDB_FUNC_DIFF &&
          f != TSDB_FUNC_DERIVATIVE && f != TSDB_FUNC_TAGPRJ && f != TSDB_FUNC_PRJ) {
        return invalidOperationMsg(msg, msg1);
      }

      if (f == TSDB_FUNC_COUNT && pExpr->base.colInfo.colIndex == TSDB_TBNAME_COLUMN_INDEX) {
        return invalidOperationMsg(msg, msg1);
      }
    }

    if (checkUpdateTagPrjFunctions(pQueryInfo, msg) != TSDB_CODE_SUCCESS) {
      return TSDB_CODE_TSC_INVALID_OPERATION;
    }

    if (doAddGroupbyColumnsOnDemand(pCmd, pQueryInfo) != TSDB_CODE_SUCCESS) {
      return TSDB_CODE_TSC_INVALID_OPERATION;
    }

    // projection query on super table does not compatible with "group by" syntax
    if (tscIsProjectionQuery(pQueryInfo) && !(tscIsDiffDerivQuery(pQueryInfo))) {
      return invalidOperationMsg(msg, msg3);
    }

    return TSDB_CODE_SUCCESS;
  } else {
    return checkUpdateTagPrjFunctions(pQueryInfo, msg);
  }
}

int32_t doLocalQueryProcess(SSqlCmd* pCmd, SQueryInfo* pQueryInfo, SSqlNode* pSqlNode) {
  const char* msg1 = "only one expression allowed";
  const char* msg2 = "invalid expression in select clause";
  const char* msg3 = "invalid function";

  SArray* pExprList = pSqlNode->pSelNodeList;
  size_t size = taosArrayGetSize(pExprList);
  if (size != 1) {
    return invalidOperationMsg(tscGetErrorMsgPayload(pCmd), msg1);
  }

  bool server_status = false;
  tSqlExprItem* pExprItem = taosArrayGet(pExprList, 0);
  tSqlExpr* pExpr = pExprItem->pNode;
  if (pExpr->Expr.operand.z == NULL) {
    //handle 'select 1'
    if (pExpr->exprToken.n == 1 && 0 == strncasecmp(pExpr->exprToken.z, "1", 1)) {
      server_status = true; 
    } else {
      return invalidOperationMsg(tscGetErrorMsgPayload(pCmd), msg2);
    } 
  } 
  // TODO redefine the function
   SDNodeDynConfOption functionsInfo[5] = {{"database()", 10},
                                            {"server_version()", 16},
                                            {"server_status()", 15},
                                            {"client_version()", 16},
                                            {"current_user()", 14}};

  int32_t index = -1;
  if (server_status == true) {
    index = 2;
  } else {
    for (int32_t i = 0; i < tListLen(functionsInfo); ++i) {
      if (strncasecmp(functionsInfo[i].name, pExpr->exprToken.z, functionsInfo[i].len) == 0 &&
          functionsInfo[i].len == pExpr->exprToken.n) {
        index = i;
        break;
      }
    }
  }

  switch (index) {
    case 0:
      pQueryInfo->command = TSDB_SQL_CURRENT_DB;break;
    case 1:
      pQueryInfo->command = TSDB_SQL_SERV_VERSION;break;
    case 2:
      pQueryInfo->command = TSDB_SQL_SERV_STATUS;break;
    case 3:
      pQueryInfo->command = TSDB_SQL_CLI_VERSION;break;
    case 4:
      pQueryInfo->command = TSDB_SQL_CURRENT_USER;break;
    default: { return invalidOperationMsg(tscGetErrorMsgPayload(pCmd), msg3); }
  }
  
  SColumnIndex ind = {0};
  SExprInfo* pExpr1 = tscExprAppend(pQueryInfo, TSDB_FUNC_TAG_DUMMY, &ind, TSDB_DATA_TYPE_INT,
                                      tDataTypes[TSDB_DATA_TYPE_INT].bytes, getNewResColId(pCmd), tDataTypes[TSDB_DATA_TYPE_INT].bytes, false);

  tSqlExprItem* item = taosArrayGet(pExprList, 0);
  const char* name = (item->aliasName != NULL)? item->aliasName:functionsInfo[index].name;
  tstrncpy(pExpr1->base.aliasName, name, tListLen(pExpr1->base.aliasName));
  
  return TSDB_CODE_SUCCESS;
}

// can only perform the parameters based on the macro definitation
int32_t tscCheckCreateDbParams(SSqlCmd* pCmd, SCreateDbMsg* pCreate) {
  char msg[512] = {0};

  if (pCreate->walLevel != -1 && (pCreate->walLevel < TSDB_MIN_WAL_LEVEL || pCreate->walLevel > TSDB_MAX_WAL_LEVEL)) {
    snprintf(msg, tListLen(msg), "invalid db option walLevel: %d, only 1-2 allowed", pCreate->walLevel);
    return invalidOperationMsg(tscGetErrorMsgPayload(pCmd), msg);
  }

  if (pCreate->replications != -1 &&
      (pCreate->replications < TSDB_MIN_DB_REPLICA_OPTION || pCreate->replications > TSDB_MAX_DB_REPLICA_OPTION)) {
    snprintf(msg, tListLen(msg), "invalid db option replications: %d valid range: [%d, %d]", pCreate->replications,
             TSDB_MIN_DB_REPLICA_OPTION, TSDB_MAX_DB_REPLICA_OPTION);
    return invalidOperationMsg(tscGetErrorMsgPayload(pCmd), msg);
  }

  int32_t blocks = ntohl(pCreate->totalBlocks);
  if (blocks != -1 && (blocks < TSDB_MIN_TOTAL_BLOCKS || blocks > TSDB_MAX_TOTAL_BLOCKS)) {
    snprintf(msg, tListLen(msg), "invalid db option totalBlocks: %d valid range: [%d, %d]", blocks,
             TSDB_MIN_TOTAL_BLOCKS, TSDB_MAX_TOTAL_BLOCKS);
    return invalidOperationMsg(tscGetErrorMsgPayload(pCmd), msg);
  }

  if (pCreate->quorum != -1 &&
      (pCreate->quorum < TSDB_MIN_DB_QUORUM_OPTION || pCreate->quorum > TSDB_MAX_DB_QUORUM_OPTION)) {
    snprintf(msg, tListLen(msg), "invalid db option quorum: %d valid range: [%d, %d]", pCreate->quorum,
             TSDB_MIN_DB_QUORUM_OPTION, TSDB_MAX_DB_QUORUM_OPTION);
    return invalidOperationMsg(tscGetErrorMsgPayload(pCmd), msg);
  }

  int32_t val = htonl(pCreate->daysPerFile);
  if (val != -1 && (val < TSDB_MIN_DAYS_PER_FILE || val > TSDB_MAX_DAYS_PER_FILE)) {
    snprintf(msg, tListLen(msg), "invalid db option daysPerFile: %d valid range: [%d, %d]", val,
             TSDB_MIN_DAYS_PER_FILE, TSDB_MAX_DAYS_PER_FILE);
    return invalidOperationMsg(tscGetErrorMsgPayload(pCmd), msg);
  }

  val = htonl(pCreate->cacheBlockSize);
  if (val != -1 && (val < TSDB_MIN_CACHE_BLOCK_SIZE || val > TSDB_MAX_CACHE_BLOCK_SIZE)) {
    snprintf(msg, tListLen(msg), "invalid db option cacheBlockSize: %d valid range: [%d, %d]", val,
             TSDB_MIN_CACHE_BLOCK_SIZE, TSDB_MAX_CACHE_BLOCK_SIZE);
    return invalidOperationMsg(tscGetErrorMsgPayload(pCmd), msg);
  }

  val = htonl(pCreate->maxTables);
  if (val != -1 && (val < TSDB_MIN_TABLES || val > TSDB_MAX_TABLES)) {
    snprintf(msg, tListLen(msg), "invalid db option maxSessions: %d valid range: [%d, %d]", val,
             TSDB_MIN_TABLES, TSDB_MAX_TABLES);
    return invalidOperationMsg(tscGetErrorMsgPayload(pCmd), msg);
  }

  if (pCreate->precision != TSDB_TIME_PRECISION_MILLI && pCreate->precision != TSDB_TIME_PRECISION_MICRO &&
      pCreate->precision != TSDB_TIME_PRECISION_NANO) {
    snprintf(msg, tListLen(msg), "invalid db option timePrecision: %d valid value: [%d, %d, %d]", pCreate->precision,
             TSDB_TIME_PRECISION_MILLI, TSDB_TIME_PRECISION_MICRO, TSDB_TIME_PRECISION_NANO);
    return invalidOperationMsg(tscGetErrorMsgPayload(pCmd), msg);
  }

  val = htonl(pCreate->commitTime);
  if (val != -1 && (val < TSDB_MIN_COMMIT_TIME || val > TSDB_MAX_COMMIT_TIME)) {
    snprintf(msg, tListLen(msg), "invalid db option commitTime: %d valid range: [%d, %d]", val,
             TSDB_MIN_COMMIT_TIME, TSDB_MAX_COMMIT_TIME);
    return invalidOperationMsg(tscGetErrorMsgPayload(pCmd), msg);
  }

  val = htonl(pCreate->fsyncPeriod);
  if (val != -1 && (val < TSDB_MIN_FSYNC_PERIOD || val > TSDB_MAX_FSYNC_PERIOD)) {
    snprintf(msg, tListLen(msg), "invalid db option fsyncPeriod: %d valid range: [%d, %d]", val,
             TSDB_MIN_FSYNC_PERIOD, TSDB_MAX_FSYNC_PERIOD);
    return invalidOperationMsg(tscGetErrorMsgPayload(pCmd), msg);
  }

  if (pCreate->compression != -1 &&
      (pCreate->compression < TSDB_MIN_COMP_LEVEL || pCreate->compression > TSDB_MAX_COMP_LEVEL)) {
    snprintf(msg, tListLen(msg), "invalid db option compression: %d valid range: [%d, %d]", pCreate->compression,
             TSDB_MIN_COMP_LEVEL, TSDB_MAX_COMP_LEVEL);
    return invalidOperationMsg(tscGetErrorMsgPayload(pCmd), msg);
  }

  val = (int16_t)htons(pCreate->partitions);
  if (val != -1 &&
      (val < TSDB_MIN_DB_PARTITON_OPTION || val > TSDB_MAX_DB_PARTITON_OPTION)) {
    snprintf(msg, tListLen(msg), "invalid topic option partition: %d valid range: [%d, %d]", val,
             TSDB_MIN_DB_PARTITON_OPTION, TSDB_MAX_DB_PARTITON_OPTION);
    return invalidOperationMsg(tscGetErrorMsgPayload(pCmd), msg);
  }


  return TSDB_CODE_SUCCESS;
}

// for debug purpose
void tscPrintSelNodeList(SSqlObj* pSql, int32_t subClauseIndex) {
  SQueryInfo* pQueryInfo = tscGetQueryInfo(&pSql->cmd);

  int32_t size = (int32_t)tscNumOfExprs(pQueryInfo);
  if (size == 0) {
    return;
  }

  int32_t totalBufSize = 1024;

  char    str[1024+1] = {0};
  int32_t offset = 0;

  offset += sprintf(str, "num:%d [", size);
  for (int32_t i = 0; i < size; ++i) {
    SExprInfo* pExpr = tscExprGet(pQueryInfo, i);

    char    tmpBuf[1024] = {0};
    int32_t tmpLen = 0;
    char   *name = NULL;

    if (pExpr->base.functionId < 0) {
      SUdfInfo* pUdfInfo = taosArrayGet(pQueryInfo->pUdfInfo, -1 * pExpr->base.functionId - 1);
      name = pUdfInfo->name;
    } else {
      name = aAggs[pExpr->base.functionId].name;
    }

    tmpLen =
        sprintf(tmpBuf, "%s(uid:%" PRIu64 ", %d)", name, pExpr->base.uid, pExpr->base.colInfo.colId);

    if (tmpLen + offset >= totalBufSize - 1) break;


    offset += sprintf(str + offset, "%s", tmpBuf);

    if (i < size - 1) {
      str[offset++] = ',';
    }
  }

  assert(offset < totalBufSize);
  str[offset] = ']';
  assert(offset < totalBufSize);
  tscDebug("0x%"PRIx64" select clause:%s", pSql->self, str);
}

int32_t doCheckForCreateTable(SSqlObj* pSql, int32_t subClauseIndex, SSqlInfo* pInfo) {
  const char* msg1 = "invalid table name";

  SSqlCmd*        pCmd = &pSql->cmd;
  SQueryInfo*     pQueryInfo = tscGetQueryInfo(pCmd);
  STableMetaInfo* pTableMetaInfo = tscGetMetaInfo(pQueryInfo, 0);

  SCreateTableSql* pCreateTable = pInfo->pCreateTableInfo;

  SArray* pFieldList = pCreateTable->colInfo.pColumns;
  SArray* pTagList = pCreateTable->colInfo.pTagColumns;

  assert(pFieldList != NULL);

  // if sql specifies db, use it, otherwise use default db
  SStrToken* pzTableName = &(pCreateTable->name);

  if (tscValidateName(pzTableName) != TSDB_CODE_SUCCESS) {
    return invalidOperationMsg(tscGetErrorMsgPayload(pCmd), msg1);
  }

  int32_t code = tscSetTableFullName(&pTableMetaInfo->name, pzTableName, pSql);
  if(code != TSDB_CODE_SUCCESS) {
    return code;
  }

  if (!validateTableColumnInfo(pFieldList, pCmd) ||
      (pTagList != NULL && !validateTagParams(pTagList, pFieldList, pCmd))) {
    return TSDB_CODE_TSC_INVALID_OPERATION;
  }

  int32_t col = 0;
  size_t numOfFields = taosArrayGetSize(pFieldList);

  for (; col < numOfFields; ++col) {
    TAOS_FIELD* p = taosArrayGet(pFieldList, col);
    tscFieldInfoAppend(&pQueryInfo->fieldsInfo, p);
  }

  pCmd->numOfCols = (int16_t)numOfFields;

  if (pTagList != NULL) {  // create super table[optional]
    size_t numOfTags = taosArrayGetSize(pTagList);
    for (int32_t i = 0; i < numOfTags; ++i) {
      TAOS_FIELD* p = taosArrayGet(pTagList, i);
      tscFieldInfoAppend(&pQueryInfo->fieldsInfo, p);
    }

    pCmd->count =(int32_t) numOfTags;
  }

  return TSDB_CODE_SUCCESS;
}

int32_t doCheckForCreateFromStable(SSqlObj* pSql, SSqlInfo* pInfo) {
  const char* msg1 = "invalid table name";
  const char* msg3 = "tag value too long";
  const char* msg4 = "illegal value or data overflow";
  const char* msg5 = "tags number not matched";

  SSqlCmd* pCmd = &pSql->cmd;

  SCreateTableSql* pCreateTable = pInfo->pCreateTableInfo;
  SQueryInfo*      pQueryInfo = tscGetQueryInfo(pCmd);

  // two table: the first one is for current table, and the secondary is for the super table.
  if (pQueryInfo->numOfTables < 2) {
    tscAddEmptyMetaInfo(pQueryInfo);
  }

  const int32_t TABLE_INDEX = 0;
  const int32_t STABLE_INDEX = 1;

  STableMetaInfo* pStableMetaInfo = tscGetMetaInfo(pQueryInfo, STABLE_INDEX);

  // super table name, create table by using dst
  int32_t numOfTables = (int32_t) taosArrayGetSize(pCreateTable->childTableInfo);
  for(int32_t j = 0; j < numOfTables; ++j) {
    SCreatedTableInfo* pCreateTableInfo = taosArrayGet(pCreateTable->childTableInfo, j);

    SStrToken* pToken = &pCreateTableInfo->stableName;
    if (tscValidateName(pToken) != TSDB_CODE_SUCCESS) {
      return invalidOperationMsg(tscGetErrorMsgPayload(pCmd), msg1);
    }

    int32_t code = tscSetTableFullName(&pStableMetaInfo->name, pToken, pSql);
    if (code != TSDB_CODE_SUCCESS) {
      return code;
    }

    // get table meta from mnode
    code = tNameExtractFullName(&pStableMetaInfo->name, pCreateTableInfo->tagdata.name);

    SArray* pValList = pCreateTableInfo->pTagVals;
    code = tscGetTableMeta(pSql, pStableMetaInfo);
    if (code != TSDB_CODE_SUCCESS) {
      return code;
    }

    size_t valSize = taosArrayGetSize(pValList);

    // too long tag values will return invalid sql, not be truncated automatically
    SSchema  *pTagSchema = tscGetTableTagSchema(pStableMetaInfo->pTableMeta);
    STableComInfo tinfo = tscGetTableInfo(pStableMetaInfo->pTableMeta);
    STagData *pTag = &pCreateTableInfo->tagdata;

    SKVRowBuilder kvRowBuilder = {0};
    if (tdInitKVRowBuilder(&kvRowBuilder) < 0) {
      return TSDB_CODE_TSC_OUT_OF_MEMORY;
    }

    SArray* pNameList = NULL;
    size_t nameSize = 0;
    int32_t schemaSize = tscGetNumOfTags(pStableMetaInfo->pTableMeta);
    int32_t ret = TSDB_CODE_SUCCESS;

    if (pCreateTableInfo->pTagNames) {
      pNameList = pCreateTableInfo->pTagNames;
      nameSize = taosArrayGetSize(pNameList);

      if (valSize != nameSize) {
        tdDestroyKVRowBuilder(&kvRowBuilder);
        return invalidOperationMsg(tscGetErrorMsgPayload(pCmd), msg5);
      }

      if (schemaSize < valSize) {
        tdDestroyKVRowBuilder(&kvRowBuilder);
        return invalidOperationMsg(tscGetErrorMsgPayload(pCmd), msg5);
      }

      bool findColumnIndex = false;

      for (int32_t i = 0; i < nameSize; ++i) {
        SStrToken* sToken = taosArrayGet(pNameList, i);
        if (TK_STRING == sToken->type) {
          tscDequoteAndTrimToken(sToken);
        }

        tVariantListItem* pItem = taosArrayGet(pValList, i);

        findColumnIndex = false;

        // todo speedup by using hash list
        for (int32_t t = 0; t < schemaSize; ++t) {
          if (strncmp(sToken->z, pTagSchema[t].name, sToken->n) == 0 && strlen(pTagSchema[t].name) == sToken->n) {
            SSchema*          pSchema = &pTagSchema[t];

            char tagVal[TSDB_MAX_TAGS_LEN] = {0};
            if (pSchema->type == TSDB_DATA_TYPE_BINARY || pSchema->type == TSDB_DATA_TYPE_NCHAR) {
              if (pItem->pVar.nLen > pSchema->bytes) {
                tdDestroyKVRowBuilder(&kvRowBuilder);
                return invalidOperationMsg(tscGetErrorMsgPayload(pCmd), msg3);
              }
            } else if (pSchema->type == TSDB_DATA_TYPE_TIMESTAMP) {
              if (pItem->pVar.nType == TSDB_DATA_TYPE_BINARY) {
                ret = convertTimestampStrToInt64(&(pItem->pVar), tinfo.precision);
                if (ret != TSDB_CODE_SUCCESS) {
                  return invalidOperationMsg(tscGetErrorMsgPayload(pCmd), msg4);
                }
              } else if (pItem->pVar.nType == TSDB_DATA_TYPE_TIMESTAMP) {
                pItem->pVar.i64 = convertTimePrecision(pItem->pVar.i64, TSDB_TIME_PRECISION_NANO, tinfo.precision);
              }
            }

            ret = tVariantDump(&(pItem->pVar), tagVal, pSchema->type, true);

            // check again after the convert since it may be converted from binary to nchar.
            if (pSchema->type == TSDB_DATA_TYPE_BINARY || pSchema->type == TSDB_DATA_TYPE_NCHAR) {
              int16_t len = varDataTLen(tagVal);
              if (len > pSchema->bytes) {
                tdDestroyKVRowBuilder(&kvRowBuilder);
                return invalidOperationMsg(tscGetErrorMsgPayload(pCmd), msg3);
              }
            }

            if (ret != TSDB_CODE_SUCCESS) {
              tdDestroyKVRowBuilder(&kvRowBuilder);
              return invalidOperationMsg(tscGetErrorMsgPayload(pCmd), msg4);
            }

            tdAddColToKVRow(&kvRowBuilder, pSchema->colId, pSchema->type, tagVal);

            findColumnIndex = true;
            break;
          }
        }

        if (!findColumnIndex) {
          tdDestroyKVRowBuilder(&kvRowBuilder);
          return tscInvalidOperationMsg(pCmd->payload, "invalid tag name", sToken->z);
        }
      }
    } else {
      if (schemaSize != valSize) {
        tdDestroyKVRowBuilder(&kvRowBuilder);
        return invalidOperationMsg(tscGetErrorMsgPayload(pCmd), msg5);
      }

      for (int32_t i = 0; i < valSize; ++i) {
        SSchema*          pSchema = &pTagSchema[i];
        tVariantListItem* pItem = taosArrayGet(pValList, i);

        char tagVal[TSDB_MAX_TAGS_LEN];
        if (pSchema->type == TSDB_DATA_TYPE_BINARY || pSchema->type == TSDB_DATA_TYPE_NCHAR) {
          if (pItem->pVar.nLen > pSchema->bytes) {
            tdDestroyKVRowBuilder(&kvRowBuilder);
            return invalidOperationMsg(tscGetErrorMsgPayload(pCmd), msg3);
          }
        } else if (pSchema->type == TSDB_DATA_TYPE_TIMESTAMP) {
          if (pItem->pVar.nType == TSDB_DATA_TYPE_BINARY) {
            ret = convertTimestampStrToInt64(&(pItem->pVar), tinfo.precision);
            if (ret != TSDB_CODE_SUCCESS) {
              return invalidOperationMsg(tscGetErrorMsgPayload(pCmd), msg4);
            }
          } else if (pItem->pVar.nType == TSDB_DATA_TYPE_TIMESTAMP) {
            pItem->pVar.i64 = convertTimePrecision(pItem->pVar.i64, TSDB_TIME_PRECISION_NANO, tinfo.precision);
          }
        }


        ret = tVariantDump(&(pItem->pVar), tagVal, pSchema->type, true);

        // check again after the convert since it may be converted from binary to nchar.
        if (pSchema->type == TSDB_DATA_TYPE_BINARY || pSchema->type == TSDB_DATA_TYPE_NCHAR) {
          int16_t len = varDataTLen(tagVal);
          if (len > pSchema->bytes) {
            tdDestroyKVRowBuilder(&kvRowBuilder);
            return invalidOperationMsg(tscGetErrorMsgPayload(pCmd), msg3);
          }
        }

        if (ret != TSDB_CODE_SUCCESS) {
          tdDestroyKVRowBuilder(&kvRowBuilder);
          return invalidOperationMsg(tscGetErrorMsgPayload(pCmd), msg4);
        }

        tdAddColToKVRow(&kvRowBuilder, pSchema->colId, pSchema->type, tagVal);
      }
    }

    SKVRow row = tdGetKVRowFromBuilder(&kvRowBuilder);
    tdDestroyKVRowBuilder(&kvRowBuilder);
    if (row == NULL) {
      return TSDB_CODE_TSC_OUT_OF_MEMORY;
    }
    tdSortKVRowByColIdx(row);
    pTag->dataLen = kvRowLen(row);

    if (pTag->data == NULL) {
      pTag->data = malloc(pTag->dataLen);
    }

    kvRowCpy(pTag->data, row);
    free(row);

    // table name
    if (tscValidateName(&(pCreateTableInfo->name)) != TSDB_CODE_SUCCESS) {
      return invalidOperationMsg(tscGetErrorMsgPayload(pCmd), msg1);
    }

    STableMetaInfo* pTableMetaInfo = tscGetMetaInfo(pQueryInfo, TABLE_INDEX);
    ret = tscSetTableFullName(&pTableMetaInfo->name, &pCreateTableInfo->name, pSql);
    if (ret != TSDB_CODE_SUCCESS) {
      return ret;
    }

    pCreateTableInfo->fullname = calloc(1, tNameLen(&pTableMetaInfo->name) + 1);
    ret = tNameExtractFullName(&pTableMetaInfo->name, pCreateTableInfo->fullname);
    if (ret != TSDB_CODE_SUCCESS) {
      return invalidOperationMsg(tscGetErrorMsgPayload(pCmd), msg1);
    }
  }

  return TSDB_CODE_SUCCESS;
}

int32_t doCheckForStream(SSqlObj* pSql, SSqlInfo* pInfo) {
  const char* msg1 = "invalid table name";
  const char* msg2 = "functions not allowed in CQ";
  const char* msg3 = "fill only available for interval query";
  const char* msg4 = "fill option not supported in stream computing";
  const char* msg5 = "sql too long";  // todo ADD support
  const char* msg6 = "from missing in subclause";
  const char* msg7 = "time interval is required";
  const char* msg8 = "the first column should be primary timestamp column";
  const char* msg9 = "Continuous query do not support sub query";
  const char* msg10 = "illegal number of columns";

  SSqlCmd*    pCmd = &pSql->cmd;
  SQueryInfo* pQueryInfo = tscGetQueryInfo(pCmd);
  assert(pQueryInfo->numOfTables == 1);

  SCreateTableSql* pCreateTable = pInfo->pCreateTableInfo;
  STableMetaInfo*  pTableMetaInfo = tscGetMetaInfo(pQueryInfo, 0);

  // if sql specifies db, use it, otherwise use default db
  SStrToken* pName = &(pCreateTable->name);
  SSqlNode* pSqlNode = pCreateTable->pSelect;

  if (tscValidateName(pName) != TSDB_CODE_SUCCESS) {
    return invalidOperationMsg(tscGetErrorMsgPayload(pCmd), msg1);
  }
  
  SRelationInfo* pFromInfo = pInfo->pCreateTableInfo->pSelect->from;
  if (pFromInfo == NULL || taosArrayGetSize(pFromInfo->list) == 0) {
    return invalidOperationMsg(tscGetErrorMsgPayload(pCmd), msg6);
  }

  if (pFromInfo->type == SQL_NODE_FROM_SUBQUERY){
      return invalidOperationMsg(tscGetErrorMsgPayload(pCmd), msg9);
  }

  SRelElementPair* p1 = taosArrayGet(pFromInfo->list, 0);
  SStrToken srcToken = {.z = p1->tableName.z, .n = p1->tableName.n, .type = TK_STRING};
  if (tscValidateName(&srcToken) != TSDB_CODE_SUCCESS) {
    return invalidOperationMsg(tscGetErrorMsgPayload(pCmd), msg1);
  }

  int32_t code = tscSetTableFullName(&pTableMetaInfo->name, &srcToken, pSql);
  if (code != TSDB_CODE_SUCCESS) {
    return code;
  }

  code = tscGetTableMeta(pSql, pTableMetaInfo);
  if (code != TSDB_CODE_SUCCESS) {
    return code;
  }

  if (validateSelectNodeList(&pSql->cmd, pQueryInfo, pSqlNode->pSelNodeList, false, false, false) != TSDB_CODE_SUCCESS) {
    return TSDB_CODE_TSC_INVALID_OPERATION;
  }

  if (pSqlNode->pWhere != NULL) {  // query condition in stream computing
    if (validateWhereNode(pQueryInfo, &pSqlNode->pWhere, pSql) != TSDB_CODE_SUCCESS) {
      return TSDB_CODE_TSC_INVALID_OPERATION;
    }
  }

  // set interval value
  if (validateIntervalNode(pSql, pQueryInfo, pSqlNode) != TSDB_CODE_SUCCESS) {
    return TSDB_CODE_TSC_INVALID_OPERATION;
  }

  if (isTimeWindowQuery(pQueryInfo) && (validateFunctionsInIntervalOrGroupbyQuery(pCmd, pQueryInfo) != TSDB_CODE_SUCCESS)) {
    return invalidOperationMsg(tscGetErrorMsgPayload(pCmd), msg2);
  }

  // project query primary column must be timestamp type
  if (tscIsProjectionQuery(pQueryInfo)) {
    SExprInfo* pExpr = tscExprGet(pQueryInfo, 0);
    if (pExpr->base.colInfo.colId != PRIMARYKEY_TIMESTAMP_COL_INDEX) {
      return invalidOperationMsg(tscGetErrorMsgPayload(pCmd), msg8);
    }
  } else {
    if (pQueryInfo->interval.interval == 0) {
      return invalidOperationMsg(tscGetErrorMsgPayload(pCmd), msg7);
    }
  }

  // set the created table[stream] name
  code = tscSetTableFullName(&pTableMetaInfo->name, pName, pSql);
  if (code != TSDB_CODE_SUCCESS) {
    return code;
  }

  if (pSqlNode->sqlstr.n > TSDB_MAX_SAVED_SQL_LEN) {
    return invalidOperationMsg(tscGetErrorMsgPayload(pCmd), msg5);
  }

  if (tsRewriteFieldNameIfNecessary(pCmd, pQueryInfo) != TSDB_CODE_SUCCESS) {
    return TSDB_CODE_TSC_INVALID_OPERATION;
  }

  if (pQueryInfo->fieldsInfo.numOfOutput <= 1) {
    return invalidOperationMsg(tscGetErrorMsgPayload(pCmd), msg10);
  }

  if (validateSqlFunctionInStreamSql(pCmd, pQueryInfo) != TSDB_CODE_SUCCESS) {
    return TSDB_CODE_TSC_INVALID_OPERATION;
  }

  /*
   * check if fill operation is available, the fill operation is parsed and executed during query execution,
   * not here.
   */
  if (pSqlNode->fillType != NULL) {
    if (pQueryInfo->interval.interval == 0) {
      return invalidOperationMsg(tscGetErrorMsgPayload(pCmd), msg3);
    }

    tVariantListItem* pItem = taosArrayGet(pSqlNode->fillType, 0);
    if (pItem->pVar.nType == TSDB_DATA_TYPE_BINARY) {
      if (!((strncmp(pItem->pVar.pz, "none", 4) == 0 && pItem->pVar.nLen == 4) ||
            (strncmp(pItem->pVar.pz, "null", 4) == 0 && pItem->pVar.nLen == 4))) {
        return invalidOperationMsg(tscGetErrorMsgPayload(pCmd), msg4);
      }
    }
  }

  // set the number of stream table columns
  pCmd->numOfCols = pQueryInfo->fieldsInfo.numOfOutput;
  return TSDB_CODE_SUCCESS;
}

int32_t checkQueryRangeForFill(SSqlCmd* pCmd, SQueryInfo* pQueryInfo) {
  const char* msg3 = "start(end) time of query range required or time range too large";

  if (pQueryInfo->interval.interval == 0) {
    return TSDB_CODE_SUCCESS;
  }

    bool initialWindows = TSWINDOW_IS_EQUAL(pQueryInfo->window, TSWINDOW_INITIALIZER);
    if (initialWindows) {
      return invalidOperationMsg(tscGetErrorMsgPayload(pCmd), msg3);
    }

    int64_t timeRange = ABS(pQueryInfo->window.skey - pQueryInfo->window.ekey);

    int64_t intervalRange = 0;
    if (pQueryInfo->interval.intervalUnit == 'n' || pQueryInfo->interval.intervalUnit == 'y') {
      int64_t f = 1;
      if (pQueryInfo->interval.intervalUnit == 'n') {
        f = 30L * MILLISECOND_PER_DAY;
      } else if (pQueryInfo->interval.intervalUnit == 'y') {
        f = 365L * MILLISECOND_PER_DAY;
      }

      intervalRange = pQueryInfo->interval.interval * f;
    } else {
      intervalRange = pQueryInfo->interval.interval;
    }
    // number of result is not greater than 10,000,000
    if ((timeRange == 0) || (timeRange / intervalRange) >= MAX_INTERVAL_TIME_WINDOW) {
      return invalidOperationMsg(tscGetErrorMsgPayload(pCmd), msg3);
    }

    return TSDB_CODE_SUCCESS;
}

// TODO normalize the function expression and compare it
int32_t tscGetExprFilters(SSqlCmd* pCmd, SQueryInfo* pQueryInfo, SArray* pSelectNodeList, tSqlExpr* pSqlExpr, SExprInfo** pExpr) {
  const char* msg1 = "invalid sql expression in having";

  *pExpr = NULL;
  size_t nx = tscNumOfExprs(pQueryInfo);

  // parameters is needed for functions
  if (pSqlExpr->Expr.paramList == NULL && pSqlExpr->functionId != TSDB_FUNC_COUNT) {
    return invalidOperationMsg(tscGetErrorMsgPayload(pCmd), msg1);
  }

  tSqlExprItem *pParam  = NULL;
  SSchema      schema = {0};

  if (pSqlExpr->Expr.paramList != NULL) {
    pParam = taosArrayGet(pSqlExpr->Expr.paramList, 0);
    SStrToken* pToken = &pParam->pNode->columnName;

    SColumnIndex index = COLUMN_INDEX_INITIALIZER;
    getColumnIndexByName(pToken, pQueryInfo, &index, tscGetErrorMsgPayload(pCmd));
    STableMetaInfo* pTableMetaInfo = tscGetMetaInfo(pQueryInfo, index.tableIndex);
    schema = *tscGetTableColumnSchema(pTableMetaInfo->pTableMeta, index.columnIndex);
  } else {
    schema = (SSchema) {.colId = PRIMARYKEY_TIMESTAMP_COL_INDEX, .type = TSDB_DATA_TYPE_TIMESTAMP, .bytes = TSDB_KEYSIZE};
  }

  for(int32_t i = 0; i < nx; ++i) {
    SExprInfo* pExprInfo = tscExprGet(pQueryInfo, i);
    if (pExprInfo->base.functionId == pSqlExpr->functionId && pExprInfo->base.colInfo.colId == schema.colId) {
      ++pQueryInfo->havingFieldNum;
      *pExpr = pExprInfo;
      return TSDB_CODE_SUCCESS;
    }
  }

//  size_t num = taosArrayGetSize(pSelectNodeList);
//  for(int32_t i = 0; i < num; ++i) {
//    tSqlExprItem* pItem = taosArrayGet(pSelectNodeList, i);
//
//    if (tSqlExprCompare(pItem->pNode, pSqlExpr) == 0) { // exists, not added it,
//
//      SColumnIndex index = COLUMN_INDEX_INITIALIZER;
//      int32_t functionId = pSqlExpr->functionId;
//      if (pSqlExpr->Expr.paramList == NULL) {
//        index.columnIndex = 0;
//        index.tableIndex  = 0;
//      } else {
//        tSqlExprItem* pParamElem = taosArrayGet(pSqlExpr->Expr.paramList, 0);
//        SStrToken* pToken = &pParamElem->pNode->columnName;
//        getColumnIndexByName(pToken, pQueryInfo, &index, tscGetErrorMsgPayload(pCmd));
//      }
//
//      size_t numOfNodeInSel = tscNumOfExprs(pQueryInfo);
//      for(int32_t k = 0; k < numOfNodeInSel; ++k) {
//        SExprInfo* pExpr1 = tscExprGet(pQueryInfo, k);
//
//        if (pExpr1->base.functionId != functionId) {
//          continue;
//        }
//
//        if (pExpr1->base.colInfo.colIndex != index.columnIndex) {
//          continue;
//        }
//
//        ++pQueryInfo->havingFieldNum;
//        *pExpr = pExpr1;
//        break;
//      }
//
//      assert(*pExpr != NULL);
//      return TSDB_CODE_SUCCESS;
//    }
//  }

  tSqlExprItem item = {.pNode = pSqlExpr, .aliasName = NULL, .distinct = false};

  int32_t outputIndex = (int32_t)tscNumOfExprs(pQueryInfo);

  // ADD TRUE FOR TEST
  if (addExprAndResultField(pCmd, pQueryInfo, outputIndex, &item, true, NULL) != TSDB_CODE_SUCCESS) {
    return TSDB_CODE_TSC_INVALID_OPERATION;
  }

  ++pQueryInfo->havingFieldNum;

  size_t n = tscNumOfExprs(pQueryInfo);
  *pExpr = tscExprGet(pQueryInfo, (int32_t)n - 1);

  SInternalField* pField = taosArrayGet(pQueryInfo->fieldsInfo.internalField, n - 1);
  pField->visible = false;

  return TSDB_CODE_SUCCESS;
}

static int32_t handleExprInHavingClause(SSqlCmd* pCmd, SQueryInfo* pQueryInfo, SArray* pSelectNodeList, tSqlExpr* pExpr, int32_t sqlOptr) {
  const char* msg1 = "non binary column not support like operator";
  const char* msg2 = "invalid operator for binary column in having clause";
  const char* msg3 = "invalid operator for bool column in having clause";

  SColumnFilterInfo* pColFilter = NULL;
  // TODO refactor: validate the expression
  /*
   * in case of TK_AND filter condition, we first find the corresponding column and build the query condition together
   * the already existed condition.
   */
  SExprInfo *expr = NULL;
  if (sqlOptr == TK_AND) {
    int32_t ret = tscGetExprFilters(pCmd, pQueryInfo, pSelectNodeList, pExpr->pLeft, &expr);
    if (ret) {
      return ret;
    }

    // this is a new filter condition on this column
    if (expr->base.flist.numOfFilters == 0) {
      pColFilter = addColumnFilterInfo(&expr->base.flist);
    } else {  // update the existed column filter information, find the filter info here
      pColFilter = &expr->base.flist.filterInfo[0];
    }

    if (pColFilter == NULL) {
      return TSDB_CODE_TSC_OUT_OF_MEMORY;
    }
  } else if (sqlOptr == TK_OR) {
    int32_t ret = tscGetExprFilters(pCmd, pQueryInfo, pSelectNodeList, pExpr->pLeft, &expr);
    if (ret) {
      return ret;
    }

    // TODO fixme: failed to invalid the filter expression: "col1 = 1 OR col2 = 2"
    // TODO refactor
    pColFilter = addColumnFilterInfo(&expr->base.flist);
    if (pColFilter == NULL) {
      return TSDB_CODE_TSC_OUT_OF_MEMORY;
    }
  } else {  // error;
    return TSDB_CODE_TSC_INVALID_OPERATION;
  }

  pColFilter->filterstr =
      ((expr->base.resType == TSDB_DATA_TYPE_BINARY || expr->base.resType == TSDB_DATA_TYPE_NCHAR) ? 1 : 0);

  if (pColFilter->filterstr) {
    if (pExpr->tokenId != TK_EQ
        && pExpr->tokenId != TK_NE
        && pExpr->tokenId != TK_ISNULL
        && pExpr->tokenId != TK_NOTNULL
        && pExpr->tokenId != TK_LIKE
        ) {
      return invalidOperationMsg(tscGetErrorMsgPayload(pCmd), msg2);
    }
  } else {
    if (pExpr->tokenId == TK_LIKE) {
      return invalidOperationMsg(tscGetErrorMsgPayload(pCmd), msg1);
    }

    if (expr->base.resType == TSDB_DATA_TYPE_BOOL) {
      if (pExpr->tokenId != TK_EQ && pExpr->tokenId != TK_NE) {
        return invalidOperationMsg(tscGetErrorMsgPayload(pCmd), msg3);
      }
    }
  }

  STableMetaInfo* pTableMetaInfo = tscGetMetaInfo(pQueryInfo, 0);
  STableMeta* pTableMeta = pTableMetaInfo->pTableMeta;

  int32_t ret = doExtractColumnFilterInfo(pCmd, pQueryInfo, pTableMeta->tableInfo.precision, pColFilter,
                                          expr->base.resType, pExpr);
  if (ret) {
    return ret;
  }

  return TSDB_CODE_SUCCESS;
}

int32_t getHavingExpr(SSqlCmd* pCmd, SQueryInfo* pQueryInfo, SArray* pSelectNodeList, tSqlExpr* pExpr, int32_t parentOptr) {
  if (pExpr == NULL) {
    return TSDB_CODE_SUCCESS;
  }

  const char* msg1 = "invalid having clause";

  tSqlExpr* pLeft = pExpr->pLeft;
  tSqlExpr* pRight = pExpr->pRight;

  if (pExpr->tokenId == TK_AND || pExpr->tokenId == TK_OR) {
    int32_t ret = getHavingExpr(pCmd, pQueryInfo, pSelectNodeList, pExpr->pLeft, pExpr->tokenId);
    if (ret != TSDB_CODE_SUCCESS) {
      return ret;
    }

    return getHavingExpr(pCmd, pQueryInfo, pSelectNodeList, pExpr->pRight, pExpr->tokenId);
  }

  if (pLeft == NULL || pRight == NULL) {
    return invalidOperationMsg(tscGetErrorMsgPayload(pCmd), msg1);
  }

  if (pLeft->type == pRight->type) {
    return invalidOperationMsg(tscGetErrorMsgPayload(pCmd), msg1);
  }

  exchangeExpr(pExpr);

  pLeft  = pExpr->pLeft;
  pRight = pExpr->pRight;
  if (pLeft->type != SQL_NODE_SQLFUNCTION) {
    return invalidOperationMsg(tscGetErrorMsgPayload(pCmd), msg1);
  }

  if (pRight->type != SQL_NODE_VALUE) {
    return invalidOperationMsg(tscGetErrorMsgPayload(pCmd), msg1);
  }

  if (pExpr->tokenId >= TK_BITAND) {
    return invalidOperationMsg(tscGetErrorMsgPayload(pCmd), msg1);
  }

  if (pLeft->Expr.paramList) {
    size_t size = taosArrayGetSize(pLeft->Expr.paramList);
    for (int32_t i = 0; i < size; i++) {
      tSqlExprItem* pParamItem = taosArrayGet(pLeft->Expr.paramList, i);

      tSqlExpr* pExpr1 = pParamItem->pNode;
      if (pExpr1->tokenId != TK_ALL &&
          pExpr1->tokenId != TK_ID &&
          pExpr1->tokenId != TK_STRING &&
          pExpr1->tokenId != TK_INTEGER &&
          pExpr1->tokenId != TK_FLOAT) {
        return invalidOperationMsg(tscGetErrorMsgPayload(pCmd), msg1);
      }

      if (pExpr1->tokenId == TK_ID && (pExpr1->columnName.z == NULL && pExpr1->columnName.n == 0)) {
        return invalidOperationMsg(tscGetErrorMsgPayload(pCmd), msg1);
      }

      if (pExpr1->tokenId == TK_ID) {
        SColumnIndex index = COLUMN_INDEX_INITIALIZER;
        if ((getColumnIndexByName(&pExpr1->columnName, pQueryInfo, &index, tscGetErrorMsgPayload(pCmd)) != TSDB_CODE_SUCCESS)) {
          return invalidOperationMsg(tscGetErrorMsgPayload(pCmd), msg1);
        }

        STableMetaInfo* pTableMetaInfo = tscGetMetaInfo(pQueryInfo, index.tableIndex);
        STableMeta* pTableMeta = pTableMetaInfo->pTableMeta;

        if (index.columnIndex <= 0 ||
            index.columnIndex >= tscGetNumOfColumns(pTableMeta)) {
          return invalidOperationMsg(tscGetErrorMsgPayload(pCmd), msg1);
        }
      }
    }
  }

  pLeft->functionId = isValidFunction(pLeft->Expr.operand.z, pLeft->Expr.operand.n);
  if (pLeft->functionId < 0) {
    return invalidOperationMsg(tscGetErrorMsgPayload(pCmd), msg1);
  }

  return handleExprInHavingClause(pCmd, pQueryInfo, pSelectNodeList, pExpr, parentOptr);
}

int32_t validateHavingClause(SQueryInfo* pQueryInfo, tSqlExpr* pExpr, SSqlCmd* pCmd, SArray* pSelectNodeList,
                             int32_t joinQuery, int32_t timeWindowQuery) {
  const char* msg1 = "having only works with group by";
  const char* msg2 = "functions or others can not be mixed up";
  const char* msg3 = "invalid expression in having clause";

  if (pExpr == NULL) {
    return TSDB_CODE_SUCCESS;
  }

  if (pQueryInfo->groupbyExpr.numOfGroupCols <= 0) {
    return invalidOperationMsg(tscGetErrorMsgPayload(pCmd), msg1);
  }

  if (pExpr->pLeft == NULL || pExpr->pRight == NULL) {
    return invalidOperationMsg(tscGetErrorMsgPayload(pCmd), msg3);
  }

  if (pQueryInfo->colList == NULL) {
    pQueryInfo->colList = taosArrayInit(4, POINTER_BYTES);
  }

  int32_t ret = 0;

  if ((ret = getHavingExpr(pCmd, pQueryInfo, pSelectNodeList, pExpr, TK_AND)) != TSDB_CODE_SUCCESS) {
    return ret;
  }

  //REDO function check
  if (!functionCompatibleCheck(pQueryInfo, joinQuery, timeWindowQuery)) {
    return invalidOperationMsg(tscGetErrorMsgPayload(pCmd), msg2);
  }

  return TSDB_CODE_SUCCESS;
}

static int32_t getTableNameFromSqlNode(SSqlNode* pSqlNode, SArray* tableNameList, char* msgBuf, SSqlObj* pSql) {
  const char* msg1 = "invalid table name";

  int32_t numOfTables = (int32_t) taosArrayGetSize(pSqlNode->from->list);
  assert(pSqlNode->from->type == SQL_NODE_FROM_TABLELIST);

  for(int32_t j = 0; j < numOfTables; ++j) {
    SRelElementPair* item = taosArrayGet(pSqlNode->from->list, j);

    SStrToken* t = &item->tableName;
    if (t->type == TK_INTEGER || t->type == TK_FLOAT) {
      return invalidOperationMsg(msgBuf, msg1);
    }

    tscDequoteAndTrimToken(t);
    if (tscValidateName(t) != TSDB_CODE_SUCCESS) {
      return invalidOperationMsg(msgBuf, msg1);
    }

    SName name = {0};
    int32_t code = tscSetTableFullName(&name, t, pSql);
    if (code != TSDB_CODE_SUCCESS) {
      return code;
    }

    taosArrayPush(tableNameList, &name);
  }

  return TSDB_CODE_SUCCESS;
}

static int32_t getTableNameFromSubquery(SSqlNode* pSqlNode, SArray* tableNameList, char* msgBuf, SSqlObj* pSql) {
  int32_t numOfSub = (int32_t) taosArrayGetSize(pSqlNode->from->list);

  for(int32_t j = 0; j < numOfSub; ++j) {
    SRelElementPair* sub = taosArrayGet(pSqlNode->from->list, j);

    int32_t num = (int32_t)taosArrayGetSize(sub->pSubquery);
    for (int32_t i = 0; i < num; ++i) {
      SSqlNode* p = taosArrayGetP(sub->pSubquery, i);
      if (p->from->type == SQL_NODE_FROM_TABLELIST) {
        int32_t code = getTableNameFromSqlNode(p, tableNameList, msgBuf, pSql);
        if (code != TSDB_CODE_SUCCESS) {
          return code;
        }
      } else {
        getTableNameFromSubquery(p, tableNameList, msgBuf, pSql);
      }
    }
  }

  return TSDB_CODE_SUCCESS;
}

void tscTableMetaCallBack(void *param, TAOS_RES *res, int code);
static void freeElem(void* p) {
  tfree(*(char**)p);
}

int32_t tnameComparFn(const void* p1, const void* p2) {
  SName* pn1 = (SName*)p1;
  SName* pn2 = (SName*)p2;

  int32_t ret = strncmp(pn1->acctId, pn2->acctId, tListLen(pn1->acctId));
  if (ret != 0) {
    return ret > 0? 1:-1;
  } else {
    ret = strncmp(pn1->dbname, pn2->dbname, tListLen(pn1->dbname));
    if (ret != 0) {
      return ret > 0? 1:-1;
    } else {
      ret = strncmp(pn1->tname, pn2->tname, tListLen(pn1->tname));
      if (ret != 0) {
        return ret > 0? 1:-1;
      } else {
        return 0;
      }
    }
  }
}

int32_t loadAllTableMeta(SSqlObj* pSql, struct SSqlInfo* pInfo) {
  SSqlCmd* pCmd = &pSql->cmd;

  // the table meta has already been loaded from local buffer or mnode already
  if (pCmd->pTableMetaMap != NULL) {
    return TSDB_CODE_SUCCESS;
  }

  int32_t code = TSDB_CODE_SUCCESS;

  SArray* tableNameList = NULL;
  SArray* pVgroupList   = NULL;
  SArray* plist         = NULL;
  STableMeta* pTableMeta = NULL;
  size_t    tableMetaCapacity = 0;
  SQueryInfo* pQueryInfo = tscGetQueryInfo(pCmd);

  pCmd->pTableMetaMap = taosHashInit(4, taosGetDefaultHashFunction(TSDB_DATA_TYPE_BINARY), false, HASH_NO_LOCK);

  tableNameList = taosArrayInit(4, sizeof(SName));
  size_t size = taosArrayGetSize(pInfo->list);
  for (int32_t i = 0; i < size; ++i) {
    SSqlNode* pSqlNode = taosArrayGetP(pInfo->list, i);
    if (pSqlNode->from == NULL) {
      goto _end;
    }

    // load the table meta in the from clause
    if (pSqlNode->from->type == SQL_NODE_FROM_TABLELIST) {
      code = getTableNameFromSqlNode(pSqlNode, tableNameList, tscGetErrorMsgPayload(pCmd), pSql);
      if (code != TSDB_CODE_SUCCESS) {
        goto _end;
      }
    } else {
      code = getTableNameFromSubquery(pSqlNode, tableNameList, tscGetErrorMsgPayload(pCmd), pSql);
      if (code != TSDB_CODE_SUCCESS) {
        goto _end;
      }
    }
  }

  char     name[TSDB_TABLE_FNAME_LEN] = {0};

  plist = taosArrayInit(4, POINTER_BYTES);
  pVgroupList = taosArrayInit(4, POINTER_BYTES);

  taosArraySort(tableNameList, tnameComparFn);
  taosArrayRemoveDuplicate(tableNameList, tnameComparFn, NULL);

  STableMeta* pSTMeta = (STableMeta *)(pSql->pBuf);
  size_t numOfTables = taosArrayGetSize(tableNameList);
  for (int32_t i = 0; i < numOfTables; ++i) {
    SName* pname = taosArrayGet(tableNameList, i);
    tNameExtractFullName(pname, name);

    size_t len = strlen(name);
      
    taosHashGetCloneExt(tscTableMetaMap, name, len, NULL,  (void **)&pTableMeta, &tableMetaCapacity);

    if (pTableMeta && pTableMeta->id.uid > 0) {
      tscDebug("0x%"PRIx64" retrieve table meta %s from local buf", pSql->self, name);

      // avoid mem leak, may should update pTableMeta
      void* pVgroupIdList = NULL;
      if (pTableMeta->tableType == TSDB_CHILD_TABLE) {
        code = tscCreateTableMetaFromSTableMeta((STableMeta **)(&pTableMeta), name, &tableMetaCapacity, (STableMeta **)(&pSTMeta));
        pSql->pBuf = (void *)pSTMeta; 

        // create the child table meta from super table failed, try load it from mnode
        if (code != TSDB_CODE_SUCCESS) {
          char* t = strdup(name);
          taosArrayPush(plist, &t);
          continue;
        }
      } else if (pTableMeta->tableType == TSDB_SUPER_TABLE) {
        // the vgroup list of super table is not kept in local buffer, so here need retrieve it from the mnode each time
        tscDebug("0x%"PRIx64" try to acquire cached super table %s vgroup id list", pSql->self, name);
        void* pv = taosCacheAcquireByKey(tscVgroupListBuf, name, len);
        if (pv == NULL) {
          char* t = strdup(name);
          taosArrayPush(pVgroupList, &t);
          tscDebug("0x%"PRIx64" failed to retrieve stable %s vgroup id list in cache, try fetch from mnode", pSql->self, name);
        } else {
          tFilePage* pdata = (tFilePage*) pv;
          pVgroupIdList = taosArrayInit((size_t) pdata->num, sizeof(int32_t));
          if (pVgroupIdList == NULL) {
            return TSDB_CODE_TSC_OUT_OF_MEMORY;
          }

          taosArrayAddBatch(pVgroupIdList, pdata->data, (int32_t) pdata->num);
          taosCacheRelease(tscVgroupListBuf, &pv, false);
        }
      }

      if (taosHashGet(pCmd->pTableMetaMap, name, len) == NULL) {
        STableMeta* pMeta = tscTableMetaDup(pTableMeta);
        STableMetaVgroupInfo tvi = { .pTableMeta = pMeta,  .vgroupIdList = pVgroupIdList};
        taosHashPut(pCmd->pTableMetaMap, name, len, &tvi, sizeof(STableMetaVgroupInfo));
      }
    } else {
      // Add to the retrieve table meta array list.
      // If the tableMeta is missing, the cached vgroup list for the corresponding super table will be ignored.
      tscDebug("0x%"PRIx64" failed to retrieve table meta %s from local buf", pSql->self, name);

      char* t = strdup(name);
      taosArrayPush(plist, &t);
    }
  }

  size_t funcSize = 0;
  if (pInfo->funcs) {
    funcSize = taosArrayGetSize(pInfo->funcs);
  }

  if (funcSize > 0) {
    for (size_t i = 0; i < funcSize; ++i) {
      SStrToken* t = taosArrayGet(pInfo->funcs, i);
      if (NULL == t) {
        continue;
      }

      if (t->n >= TSDB_FUNC_NAME_LEN) {
        code = tscSQLSyntaxErrMsg(tscGetErrorMsgPayload(pCmd), "too long function name", t->z);
        if (code != TSDB_CODE_SUCCESS) {
          goto _end;
        }
      }

      int32_t functionId = isValidFunction(t->z, t->n);
      if (functionId < 0) {
        struct SUdfInfo info = {0};
        info.name = strndup(t->z, t->n);
        if (pQueryInfo->pUdfInfo == NULL) {
          pQueryInfo->pUdfInfo = taosArrayInit(4, sizeof(struct SUdfInfo));
        }

        info.functionId = (int32_t)taosArrayGetSize(pQueryInfo->pUdfInfo) * (-1) - 1;;
        taosArrayPush(pQueryInfo->pUdfInfo, &info);
      }
    }
  }

  // load the table meta for a given table name list
  if (taosArrayGetSize(plist) > 0 || taosArrayGetSize(pVgroupList) > 0 || (pQueryInfo->pUdfInfo && taosArrayGetSize(pQueryInfo->pUdfInfo) > 0)) {
    code = getMultiTableMetaFromMnode(pSql, plist, pVgroupList, pQueryInfo->pUdfInfo, tscTableMetaCallBack, true);
  }

_end:
  if (plist != NULL) {
    taosArrayDestroyEx(plist, freeElem);
  }

  if (pVgroupList != NULL) {
    taosArrayDestroyEx(pVgroupList, freeElem);
  }

  if (tableNameList != NULL) {
    taosArrayDestroy(tableNameList);
  }

  tfree(pTableMeta);

  return code;
}

static int32_t doLoadAllTableMeta(SSqlObj* pSql, SQueryInfo* pQueryInfo, SSqlNode* pSqlNode, int32_t numOfTables) {
  const char* msg1 = "invalid table name";
  const char* msg2 = "invalid table alias name";
  const char* msg3 = "alias name too long";
  const char* msg4 = "self join not allowed";

  int32_t code = TSDB_CODE_SUCCESS;
  SSqlCmd* pCmd = &pSql->cmd;

  if (numOfTables > taosHashGetSize(pCmd->pTableMetaMap)) {
    return invalidOperationMsg(tscGetErrorMsgPayload(pCmd), msg4);
  }

  for (int32_t i = 0; i < numOfTables; ++i) {
    if (pQueryInfo->numOfTables <= i) {  // more than one table
      tscAddEmptyMetaInfo(pQueryInfo);
    }

    SRelElementPair *item = taosArrayGet(pSqlNode->from->list, i);
    SStrToken       *oriName = &item->tableName;

    if (oriName->type == TK_INTEGER || oriName->type == TK_FLOAT) {
      return invalidOperationMsg(tscGetErrorMsgPayload(pCmd), msg1);
    }

    tscDequoteAndTrimToken(oriName);
    if (tscValidateName(oriName) != TSDB_CODE_SUCCESS) {
      return invalidOperationMsg(tscGetErrorMsgPayload(pCmd), msg1);
    }

    STableMetaInfo* pTableMetaInfo = tscGetMetaInfo(pQueryInfo, i);
    code = tscSetTableFullName(&pTableMetaInfo->name, oriName, pSql);
    if (code != TSDB_CODE_SUCCESS) {
      return code;
    }

    SStrToken* aliasName = &item->aliasName;
    if (TPARSER_HAS_TOKEN(*aliasName)) {
      if (aliasName->type == TK_INTEGER || aliasName->type == TK_FLOAT) {
        return invalidOperationMsg(tscGetErrorMsgPayload(pCmd), msg2);
      }

      tscDequoteAndTrimToken(aliasName);
      if (tscValidateName(aliasName) != TSDB_CODE_SUCCESS || aliasName->n >= TSDB_TABLE_NAME_LEN) {
        return invalidOperationMsg(tscGetErrorMsgPayload(pCmd), msg3);
      }

      strncpy(pTableMetaInfo->aliasName, aliasName->z, aliasName->n);
    } else {
      strncpy(pTableMetaInfo->aliasName, tNameGetTableName(&pTableMetaInfo->name), tListLen(pTableMetaInfo->aliasName));
    }

    char fname[TSDB_TABLE_FNAME_LEN] = {0};
    tNameExtractFullName(&pTableMetaInfo->name, fname);
    STableMetaVgroupInfo* p = taosHashGet(pCmd->pTableMetaMap, fname, strnlen(fname, TSDB_TABLE_FNAME_LEN));

    pTableMetaInfo->pTableMeta        = tscTableMetaDup(p->pTableMeta);
    pTableMetaInfo->tableMetaCapacity = tscGetTableMetaSize(pTableMetaInfo->pTableMeta);
    assert(pTableMetaInfo->pTableMeta != NULL);

    if (p->vgroupIdList != NULL) {
      size_t s = taosArrayGetSize(p->vgroupIdList);

      size_t vgroupsz = sizeof(SVgroupInfo) * s + sizeof(SVgroupsInfo);
      pTableMetaInfo->vgroupList = calloc(1, vgroupsz);
      if (pTableMetaInfo->vgroupList == NULL) {
        return TSDB_CODE_TSC_OUT_OF_MEMORY;
      }

      pTableMetaInfo->vgroupList->numOfVgroups = (int32_t) s;
      for(int32_t j = 0; j < s; ++j) {
        int32_t* id = taosArrayGet(p->vgroupIdList, j);

        // check if current buffer contains the vgroup info. If not, add it
        SNewVgroupInfo existVgroupInfo = {.inUse = -1,};
        taosHashGetClone(tscVgroupMap, id, sizeof(*id), NULL, &existVgroupInfo);

        assert(existVgroupInfo.inUse >= 0);
        SVgroupInfo *pVgroup = &pTableMetaInfo->vgroupList->vgroups[j];

        pVgroup->numOfEps = existVgroupInfo.numOfEps;
        pVgroup->vgId = existVgroupInfo.vgId;
        for (int32_t k = 0; k < existVgroupInfo.numOfEps; ++k) {
          pVgroup->epAddr[k].port = existVgroupInfo.ep[k].port;
          pVgroup->epAddr[k].fqdn = strndup(existVgroupInfo.ep[k].fqdn, TSDB_FQDN_LEN);
        }
      }
    }
  }

  return code;
}

static STableMeta* extractTempTableMetaFromSubquery(SQueryInfo* pUpstream) {
  STableMetaInfo* pUpstreamTableMetaInfo = tscGetMetaInfo(pUpstream, 0);

  int32_t     numOfColumns = pUpstream->fieldsInfo.numOfOutput;
  STableMeta *meta = calloc(1, sizeof(STableMeta) + sizeof(SSchema) * numOfColumns);
  meta->tableType = TSDB_TEMP_TABLE;

  STableComInfo *info = &meta->tableInfo;
  info->numOfColumns = numOfColumns;
  info->precision    = pUpstreamTableMetaInfo->pTableMeta->tableInfo.precision;
  info->numOfTags    = 0;

  int32_t n = 0;
  for(int32_t i = 0; i < numOfColumns; ++i) {
    SInternalField* pField = tscFieldInfoGetInternalField(&pUpstream->fieldsInfo, i);
    if (!pField->visible) {
      continue;
    }

    meta->schema[n].bytes = pField->field.bytes;
    meta->schema[n].type  = pField->field.type;

    SExprInfo* pExpr = pField->pExpr;
    meta->schema[n].colId = pExpr->base.resColId;
    tstrncpy(meta->schema[n].name, pField->pExpr->base.aliasName, TSDB_COL_NAME_LEN);
    info->rowSize += meta->schema[n].bytes;

    n += 1;
  }
<<<<<<< HEAD
  info->numOfColumns = n;
  

=======
  info->numOfColumns = n; 
>>>>>>> ffe99d41
  return meta;
}

static int32_t doValidateSubquery(SSqlNode* pSqlNode, int32_t index, SSqlObj* pSql, SQueryInfo* pQueryInfo, char* msgBuf) {
  SRelElementPair* subInfo = taosArrayGet(pSqlNode->from->list, index);

  // union all is not support currently
  SSqlNode* p = taosArrayGetP(subInfo->pSubquery, 0);
  if (taosArrayGetSize(subInfo->pSubquery) >= 2) {
    return invalidOperationMsg(msgBuf, "not support union in subquery");
  }
  SQueryInfo* pSub = calloc(1, sizeof(SQueryInfo));
  tscInitQueryInfo(pSub);

  SArray *pUdfInfo = NULL;
  if (pQueryInfo->pUdfInfo) {
    pUdfInfo = taosArrayDup(pQueryInfo->pUdfInfo);
  }

  pSub->pUdfInfo = pUdfInfo;
  pSub->udfCopy = true;

  pSub->pDownstream = pQueryInfo;
  int32_t code = validateSqlNode(pSql, p, pSub);
  if (code != TSDB_CODE_SUCCESS) {
    return code;
  }

<<<<<<< HEAD

=======
>>>>>>> ffe99d41
  // create dummy table meta info
  STableMetaInfo* pTableMetaInfo1 = calloc(1, sizeof(STableMetaInfo));
  if (pTableMetaInfo1 == NULL) {
    return TSDB_CODE_TSC_OUT_OF_MEMORY;
  }
  pTableMetaInfo1->pTableMeta        = extractTempTableMetaFromSubquery(pSub);
  pTableMetaInfo1->tableMetaCapacity = tscGetTableMetaSize(pTableMetaInfo1->pTableMeta);

  if (subInfo->aliasName.n > 0) {
    if (subInfo->aliasName.n >= TSDB_TABLE_FNAME_LEN) {
      tfree(pTableMetaInfo1);
      return invalidOperationMsg(msgBuf, "subquery alias name too long");
    }

    tstrncpy(pTableMetaInfo1->aliasName, subInfo->aliasName.z, subInfo->aliasName.n + 1);
  }

  taosArrayPush(pQueryInfo->pUpstream, &pSub);

  // NOTE: order mix up in subquery not support yet.
  pQueryInfo->order = pSub->order;

  STableMetaInfo** tmp = realloc(pQueryInfo->pTableMetaInfo, (pQueryInfo->numOfTables + 1) * POINTER_BYTES);
  if (tmp == NULL) {
    tfree(pTableMetaInfo1);
    return TSDB_CODE_TSC_OUT_OF_MEMORY;
  }

  pQueryInfo->pTableMetaInfo = tmp;

  pQueryInfo->pTableMetaInfo[pQueryInfo->numOfTables] = pTableMetaInfo1;
  pQueryInfo->numOfTables += 1;

  // all columns are added into the table column list
  STableMeta* pMeta = pTableMetaInfo1->pTableMeta;
  int32_t startOffset = (int32_t) taosArrayGetSize(pQueryInfo->colList);

  for(int32_t i = 0; i < pMeta->tableInfo.numOfColumns; ++i) {
    tscColumnListInsert(pQueryInfo->colList, i + startOffset, pMeta->id.uid, &pMeta->schema[i]);
  }

  return TSDB_CODE_SUCCESS;
}

int32_t validateSqlNode(SSqlObj* pSql, SSqlNode* pSqlNode, SQueryInfo* pQueryInfo) {
  assert(pSqlNode != NULL && (pSqlNode->from == NULL || taosArrayGetSize(pSqlNode->from->list) > 0));

  const char* msg1 = "point interpolation query needs timestamp";
  const char* msg2 = "too many tables in from clause";
  const char* msg3 = "start(end) time of query range required or time range too large";
  const char* msg4 = "interval query not supported, since the result of sub query not include valid timestamp column";
  const char* msg5 = "only tag query not compatible with normal column filter";
  const char* msg6 = "not support stddev/percentile/interp in the outer query yet";
  const char* msg7 = "derivative/twa/irate requires timestamp column exists in subquery";
  const char* msg8 = "condition missing for join query";
  const char* msg9 = "not support 3 level select";

  int32_t  code = TSDB_CODE_SUCCESS;
  SSqlCmd* pCmd = &pSql->cmd;

  STableMetaInfo  *pTableMetaInfo = tscGetMetaInfo(pQueryInfo, 0);
  if (pTableMetaInfo == NULL) {
    pTableMetaInfo = tscAddEmptyMetaInfo(pQueryInfo);
  }

  /*
   * handle the sql expression without from subclause
   * select server_status();
   * select server_version();
   * select client_version();
   * select current_database();
   */
  if (pSqlNode->from == NULL) {
    assert(pSqlNode->fillType == NULL && pSqlNode->pGroupby == NULL && pSqlNode->pWhere == NULL &&
           pSqlNode->pSortOrder == NULL);
    return doLocalQueryProcess(pCmd, pQueryInfo, pSqlNode);
  }

  if (pSqlNode->from->type == SQL_NODE_FROM_SUBQUERY) {
    clearAllTableMetaInfo(pQueryInfo, false, pSql->self);
    pQueryInfo->numOfTables = 0;

    // parse the subquery in the first place
    int32_t numOfSub = (int32_t)taosArrayGetSize(pSqlNode->from->list);
    for (int32_t i = 0; i < numOfSub; ++i) {
      // check if there is 3 level select
      SRelElementPair* subInfo = taosArrayGet(pSqlNode->from->list, i);
      SSqlNode* p = taosArrayGetP(subInfo->pSubquery, 0);
      if (p->from->type == SQL_NODE_FROM_SUBQUERY){
        return invalidOperationMsg(tscGetErrorMsgPayload(pCmd), msg9);
      }

      code = doValidateSubquery(pSqlNode, i, pSql, pQueryInfo, tscGetErrorMsgPayload(pCmd));
      if (code != TSDB_CODE_SUCCESS) {
        return code;
      }
    }

    int32_t timeWindowQuery =
        (TPARSER_HAS_TOKEN(pSqlNode->interval.interval) || TPARSER_HAS_TOKEN(pSqlNode->sessionVal.gap));
    TSDB_QUERY_SET_TYPE(pQueryInfo->type, TSDB_QUERY_TYPE_TABLE_QUERY);

    // parse the group by clause in the first place
    if (validateGroupbyNode(pQueryInfo, pSqlNode->pGroupby, pCmd) != TSDB_CODE_SUCCESS) {
      return TSDB_CODE_TSC_INVALID_OPERATION;
    }
    

    if (validateSelectNodeList(pCmd, pQueryInfo, pSqlNode->pSelNodeList, false, timeWindowQuery, true) !=
        TSDB_CODE_SUCCESS) {
      return TSDB_CODE_TSC_INVALID_OPERATION;
    }

    // todo NOT support yet
    for (int32_t i = 0; i < tscNumOfExprs(pQueryInfo); ++i) {
      SExprInfo* pExpr = tscExprGet(pQueryInfo, i);
      int32_t    f = pExpr->base.functionId;
      if (f == TSDB_FUNC_STDDEV || f == TSDB_FUNC_PERCT || f == TSDB_FUNC_INTERP) {
        return invalidOperationMsg(tscGetErrorMsgPayload(pCmd), msg6);
      }

      if ((timeWindowQuery || pQueryInfo->stateWindow) && f == TSDB_FUNC_LAST) {
        pExpr->base.numOfParams = 1;
        pExpr->base.param[0].i64 = TSDB_ORDER_ASC;
        pExpr->base.param[0].nType = TSDB_DATA_TYPE_INT;
      }
    }

    STableMeta* pTableMeta = tscGetMetaInfo(pQueryInfo, 0)->pTableMeta;
    SSchema*    pSchema = tscGetTableColumnSchema(pTableMeta, 0);

    if (pSchema->type != TSDB_DATA_TYPE_TIMESTAMP) {
      int32_t numOfExprs = (int32_t)tscNumOfExprs(pQueryInfo);

      for (int32_t i = 0; i < numOfExprs; ++i) {
        SExprInfo* pExpr = tscExprGet(pQueryInfo, i);

        int32_t f = pExpr->base.functionId;
        if (f == TSDB_FUNC_DERIVATIVE || f == TSDB_FUNC_TWA || f == TSDB_FUNC_IRATE) {
          return invalidOperationMsg(tscGetErrorMsgPayload(pCmd), msg7);
        }
      }
    }

    // validate the query filter condition info
    if (pSqlNode->pWhere != NULL) {
      if (validateWhereNode(pQueryInfo, &pSqlNode->pWhere, pSql) != TSDB_CODE_SUCCESS) {
        return TSDB_CODE_TSC_INVALID_OPERATION;
      }
    } else {
      if (pQueryInfo->numOfTables > 1) {
        return invalidOperationMsg(tscGetErrorMsgPayload(pCmd), msg8);
      }
    }

    // validate the interval info
    if (validateIntervalNode(pSql, pQueryInfo, pSqlNode) != TSDB_CODE_SUCCESS) {
      return TSDB_CODE_TSC_INVALID_OPERATION;
    } else {
      if (validateSessionNode(pCmd, pQueryInfo, pSqlNode) != TSDB_CODE_SUCCESS) {
        return TSDB_CODE_TSC_INVALID_OPERATION;
      }

      // parse the window_state
      if (validateStateWindowNode(pCmd, pQueryInfo, pSqlNode, false) != TSDB_CODE_SUCCESS) {
        return TSDB_CODE_TSC_INVALID_OPERATION;
      }

      if (isTimeWindowQuery(pQueryInfo)) {
        // check if the first column of the nest query result is timestamp column
        SColumn* pCol = taosArrayGetP(pQueryInfo->colList, 0);
        if (pCol->info.type != TSDB_DATA_TYPE_TIMESTAMP) {
          return invalidOperationMsg(tscGetErrorMsgPayload(pCmd), msg4);
        }

        if (validateFunctionsInIntervalOrGroupbyQuery(pCmd, pQueryInfo) != TSDB_CODE_SUCCESS) {
          return TSDB_CODE_TSC_INVALID_OPERATION;
        }
      }
    }

    // parse the having clause in the first place
    int32_t joinQuery = (pSqlNode->from != NULL && taosArrayGetSize(pSqlNode->from->list) > 1);
    if (validateHavingClause(pQueryInfo, pSqlNode->pHaving, pCmd, pSqlNode->pSelNodeList, joinQuery, timeWindowQuery) !=
        TSDB_CODE_SUCCESS) {
      return TSDB_CODE_TSC_INVALID_OPERATION;
    }

    if ((code = validateLimitNode(pCmd, pQueryInfo, pSqlNode, pSql)) != TSDB_CODE_SUCCESS) {
      return code;
    }

    // set order by info
    if (validateOrderbyNode(pCmd, pQueryInfo, pSqlNode, tscGetTableSchema(pTableMeta)) != TSDB_CODE_SUCCESS) {
      return TSDB_CODE_TSC_INVALID_OPERATION;
    }

    if ((code = doFunctionsCompatibleCheck(pCmd, pQueryInfo, tscGetErrorMsgPayload(pCmd))) != TSDB_CODE_SUCCESS) {
      return code;
    }

//    updateFunctionInterBuf(pQueryInfo, false);
    updateLastScanOrderIfNeeded(pQueryInfo);

    if ((code = validateFillNode(pCmd, pQueryInfo, pSqlNode)) != TSDB_CODE_SUCCESS) {
      return code;
    }
  } else {
    pQueryInfo->command = TSDB_SQL_SELECT;

    size_t numOfTables = taosArrayGetSize(pSqlNode->from->list);
    if (numOfTables > TSDB_MAX_JOIN_TABLE_NUM) {
      return invalidOperationMsg(tscGetErrorMsgPayload(pCmd), msg2);
    }

    // set all query tables, which are maybe more than one.
    code = doLoadAllTableMeta(pSql, pQueryInfo, pSqlNode, (int32_t) numOfTables);
    if (code != TSDB_CODE_SUCCESS) {
      return code;
    }

    bool isSTable = UTIL_TABLE_IS_SUPER_TABLE(pTableMetaInfo);

    int32_t type = isSTable? TSDB_QUERY_TYPE_STABLE_QUERY:TSDB_QUERY_TYPE_TABLE_QUERY;
    TSDB_QUERY_SET_TYPE(pQueryInfo->type, type);

    // parse the group by clause in the first place
    if (validateGroupbyNode(pQueryInfo, pSqlNode->pGroupby, pCmd) != TSDB_CODE_SUCCESS) {
      return TSDB_CODE_TSC_INVALID_OPERATION;
    }
    pQueryInfo->onlyHasTagCond = true;
    // set where info
    if (pSqlNode->pWhere != NULL) {
      if (validateWhereNode(pQueryInfo, &pSqlNode->pWhere, pSql) != TSDB_CODE_SUCCESS) {
        return TSDB_CODE_TSC_INVALID_OPERATION;
      }

      pSqlNode->pWhere = NULL;
    } else {
      if (taosArrayGetSize(pSqlNode->from->list) > 1) { // Cross join not allowed yet
        return invalidOperationMsg(tscGetErrorMsgPayload(pCmd), "cross join not supported yet");
      }
    }

    int32_t joinQuery = (pSqlNode->from != NULL && taosArrayGetSize(pSqlNode->from->list) > 1);
    int32_t timeWindowQuery =
        (TPARSER_HAS_TOKEN(pSqlNode->interval.interval) || TPARSER_HAS_TOKEN(pSqlNode->sessionVal.gap));

    if (validateSelectNodeList(pCmd, pQueryInfo, pSqlNode->pSelNodeList, joinQuery, timeWindowQuery, false) !=
        TSDB_CODE_SUCCESS) {
      return TSDB_CODE_TSC_INVALID_OPERATION;
    }

    if (isSTable && tscQueryTags(pQueryInfo) && pQueryInfo->distinct && !pQueryInfo->onlyHasTagCond) {
      return TSDB_CODE_TSC_INVALID_OPERATION; 
    }

    // parse the window_state
    if (validateStateWindowNode(pCmd, pQueryInfo, pSqlNode, isSTable) != TSDB_CODE_SUCCESS) {
      return TSDB_CODE_TSC_INVALID_OPERATION;
    }

    // set order by info
    if (validateOrderbyNode(pCmd, pQueryInfo, pSqlNode, tscGetTableSchema(pTableMetaInfo->pTableMeta)) !=
        TSDB_CODE_SUCCESS) {
      return TSDB_CODE_TSC_INVALID_OPERATION;
    }

    // set interval value
    if (validateIntervalNode(pSql, pQueryInfo, pSqlNode) != TSDB_CODE_SUCCESS) {
      return TSDB_CODE_TSC_INVALID_OPERATION;
    }

    if (tscQueryTags(pQueryInfo)) {
      SExprInfo* pExpr1 = tscExprGet(pQueryInfo, 0);

      if (pExpr1->base.functionId != TSDB_FUNC_TID_TAG) {
        if ((pQueryInfo->colCond && taosArrayGetSize(pQueryInfo->colCond) > 0) || IS_TSWINDOW_SPECIFIED(pQueryInfo->window))  {
          return invalidOperationMsg(tscGetErrorMsgPayload(pCmd), msg5);
        }
      }
    }

    // parse the having clause in the first place
    if (validateHavingClause(pQueryInfo, pSqlNode->pHaving, pCmd, pSqlNode->pSelNodeList, joinQuery, timeWindowQuery) !=
        TSDB_CODE_SUCCESS) {
      return TSDB_CODE_TSC_INVALID_OPERATION;
    }

    /*
     * transfer sql functions that need secondary merge into another format
     * in dealing with super table queries such as: count/first/last
     */
    if (validateSessionNode(pCmd, pQueryInfo, pSqlNode) != TSDB_CODE_SUCCESS) {
      return TSDB_CODE_TSC_INVALID_OPERATION;
    }

    if (isTimeWindowQuery(pQueryInfo) && (validateFunctionsInIntervalOrGroupbyQuery(pCmd, pQueryInfo) != TSDB_CODE_SUCCESS)) {
      return TSDB_CODE_TSC_INVALID_OPERATION;
    }

    if (isSTable) {
      tscTansformFuncForSTableQuery(pQueryInfo);
      if (hasUnsupportFunctionsForSTableQuery(pCmd, pQueryInfo)) {
        return TSDB_CODE_TSC_INVALID_OPERATION;
      }
    }

    // no result due to invalid query time range
    if (pQueryInfo->window.skey > pQueryInfo->window.ekey) {
      pQueryInfo->command = TSDB_SQL_RETRIEVE_EMPTY_RESULT;
      return TSDB_CODE_SUCCESS;
    }

    if (!hasTimestampForPointInterpQuery(pQueryInfo)) {
      return invalidOperationMsg(tscGetErrorMsgPayload(pCmd), msg1);
    }

    // in case of join query, time range is required.
    if (QUERY_IS_JOIN_QUERY(pQueryInfo->type)) {
      uint64_t timeRange = (uint64_t)pQueryInfo->window.ekey - pQueryInfo->window.skey;
      if (timeRange == 0 && pQueryInfo->window.skey == 0) {
        return invalidOperationMsg(tscGetErrorMsgPayload(pCmd), msg3);
      }
    }

    if ((code = validateLimitNode(pCmd, pQueryInfo, pSqlNode, pSql)) != TSDB_CODE_SUCCESS) {
      return code;
    }

    if ((code = doFunctionsCompatibleCheck(pCmd, pQueryInfo,tscGetErrorMsgPayload(pCmd))) != TSDB_CODE_SUCCESS) {
      return code;
    }

    updateLastScanOrderIfNeeded(pQueryInfo);
    tscFieldInfoUpdateOffset(pQueryInfo);
//    updateFunctionInterBuf(pQueryInfo, isSTable);

    if ((code = validateFillNode(pCmd, pQueryInfo, pSqlNode)) != TSDB_CODE_SUCCESS) {
      return code;
    }
  }

  { // set the query info
    pQueryInfo->projectionQuery = tscIsProjectionQuery(pQueryInfo);
    pQueryInfo->hasFilter = tscHasColumnFilter(pQueryInfo);
    pQueryInfo->simpleAgg = isSimpleAggregateRv(pQueryInfo);
    pQueryInfo->onlyTagQuery = onlyTagPrjFunction(pQueryInfo);
    pQueryInfo->groupbyColumn = tscGroupbyColumn(pQueryInfo);
    pQueryInfo->arithmeticOnAgg   = tsIsArithmeticQueryOnAggResult(pQueryInfo);
    pQueryInfo->orderProjectQuery = tscOrderedProjectionQueryOnSTable(pQueryInfo, 0);

    SExprInfo** p = NULL;
    int32_t numOfExpr = 0;
    pTableMetaInfo = tscGetMetaInfo(pQueryInfo, 0);
    code = createProjectionExpr(pQueryInfo, pTableMetaInfo, &p, &numOfExpr);
    if (pQueryInfo->exprList1 == NULL) {
      pQueryInfo->exprList1 = taosArrayInit(4, POINTER_BYTES);
    }

    taosArrayAddBatch(pQueryInfo->exprList1, (void*) p, numOfExpr);
    tfree(p);
  }

#if 0
  SQueryNode* p = qCreateQueryPlan(pQueryInfo);
  char* s = queryPlanToString(p);
  printf("%s\n", s);
  tfree(s);
  qDestroyQueryPlan(p);
#endif

  return TSDB_CODE_SUCCESS;  // Does not build query message here
}

int32_t exprTreeFromSqlExpr(SSqlCmd* pCmd, tExprNode **pExpr, const tSqlExpr* pSqlExpr, SQueryInfo* pQueryInfo, SArray* pCols, uint64_t *uid) {
  tExprNode* pLeft = NULL;
  tExprNode* pRight= NULL;
  SColumnIndex index = COLUMN_INDEX_INITIALIZER;
  
  if (pSqlExpr->pLeft != NULL) {
    int32_t ret = exprTreeFromSqlExpr(pCmd, &pLeft, pSqlExpr->pLeft, pQueryInfo, pCols, uid);
    if (ret != TSDB_CODE_SUCCESS) {
      return ret;
    }
  }
  
  if (pSqlExpr->pRight != NULL) {
    int32_t ret = exprTreeFromSqlExpr(pCmd, &pRight, pSqlExpr->pRight, pQueryInfo, pCols, uid);
    if (ret != TSDB_CODE_SUCCESS) {
      tExprTreeDestroy(pLeft, NULL);
      return ret;
    }
  }

  if (pSqlExpr->pLeft == NULL && pSqlExpr->pRight == NULL && pSqlExpr->tokenId == 0) {
    *pExpr = calloc(1, sizeof(tExprNode));
    return TSDB_CODE_SUCCESS;
  }
  
  if (pSqlExpr->pLeft == NULL) {  // it is the leaf node
    assert(pSqlExpr->pRight == NULL);

    if (pSqlExpr->type == SQL_NODE_VALUE) {
      int32_t ret = TSDB_CODE_SUCCESS;
      *pExpr = calloc(1, sizeof(tExprNode));
      (*pExpr)->nodeType = TSQL_NODE_VALUE;
      (*pExpr)->pVal = calloc(1, sizeof(tVariant));
      tVariantAssign((*pExpr)->pVal, &pSqlExpr->value);

      STableMeta* pTableMeta = tscGetMetaInfo(pQueryInfo, 0)->pTableMeta;
      if (pCols != NULL && taosArrayGetSize(pCols) > 0) {
        SColIndex* idx = taosArrayGet(pCols, 0);
        SSchema* pSchema = tscGetTableColumnSchema(pTableMeta, idx->colIndex);
        // convert time by precision
        if (pSchema != NULL && TSDB_DATA_TYPE_TIMESTAMP == pSchema->type && TSDB_DATA_TYPE_BINARY == (*pExpr)->pVal->nType) {
          ret = setColumnFilterInfoForTimestamp(pCmd, pQueryInfo, (*pExpr)->pVal);
        }
      }
      return ret;
    } else if (pSqlExpr->type == SQL_NODE_SQLFUNCTION) {
      // arithmetic expression on the results of aggregation functions
      *pExpr = calloc(1, sizeof(tExprNode));
      (*pExpr)->nodeType = TSQL_NODE_COL;
      (*pExpr)->pSchema = calloc(1, sizeof(SSchema));
      strncpy((*pExpr)->pSchema->name, pSqlExpr->exprToken.z, pSqlExpr->exprToken.n);
      
      // set the input column data byte and type.
      size_t size = taosArrayGetSize(pQueryInfo->exprList);
      
      for (int32_t i = 0; i < size; ++i) {
        SExprInfo* p1 = taosArrayGetP(pQueryInfo->exprList, i);
        
        if (strcmp((*pExpr)->pSchema->name, p1->base.aliasName) == 0) {
          (*pExpr)->pSchema->type  = (uint8_t)p1->base.resType;
          (*pExpr)->pSchema->bytes = p1->base.resBytes;
          (*pExpr)->pSchema->colId = p1->base.resColId;

          if (uid != NULL) {
            *uid = p1->base.uid;
          }

          break;
        }
      }
    } else if (pSqlExpr->type == SQL_NODE_TABLE_COLUMN) { // column name, normal column arithmetic expression
      int32_t ret = getColumnIndexByName(&pSqlExpr->columnName, pQueryInfo, &index, tscGetErrorMsgPayload(pCmd));
      if (ret != TSDB_CODE_SUCCESS) {
        return ret;
      }

      pQueryInfo->curTableIdx = index.tableIndex;
      STableMeta* pTableMeta = tscGetMetaInfo(pQueryInfo, index.tableIndex)->pTableMeta;
      int32_t numOfColumns = tscGetNumOfColumns(pTableMeta);

      *pExpr = calloc(1, sizeof(tExprNode));
      (*pExpr)->nodeType = TSQL_NODE_COL;
      (*pExpr)->pSchema = calloc(1, sizeof(SSchema));

      SSchema* pSchema = tscGetTableColumnSchema(pTableMeta, index.columnIndex);
      *(*pExpr)->pSchema = *pSchema;
  
      if (pCols != NULL) {  // record the involved columns
        SColIndex colIndex = {0};
        tstrncpy(colIndex.name, pSchema->name, sizeof(colIndex.name));
        colIndex.colId = pSchema->colId;
        colIndex.colIndex = index.columnIndex;
        colIndex.flag = (index.columnIndex >= numOfColumns)? 1:0;

        taosArrayPush(pCols, &colIndex);
      }
      
      return TSDB_CODE_SUCCESS;
    } else if (pSqlExpr->tokenId == TK_SET) {
      int32_t colType = -1;
      STableMeta* pTableMeta = tscGetMetaInfo(pQueryInfo, pQueryInfo->curTableIdx)->pTableMeta;
      if (pCols != NULL) {
        size_t colSize = taosArrayGetSize(pCols);

        if (colSize > 0) {
          SColIndex* idx = taosArrayGet(pCols, colSize - 1);
          SSchema* pSchema = tscGetTableColumnSchema(pTableMeta, idx->colIndex);
          if (pSchema != NULL) {
            colType = pSchema->type;
          }
        }
      }
      tVariant *pVal;
      if (colType >= TSDB_DATA_TYPE_TINYINT && colType <= TSDB_DATA_TYPE_BIGINT) {
        colType = TSDB_DATA_TYPE_BIGINT;
      } else if (colType == TSDB_DATA_TYPE_FLOAT || colType == TSDB_DATA_TYPE_DOUBLE) {
        colType = TSDB_DATA_TYPE_DOUBLE;
      }
      STableMetaInfo* pTableMetaInfo = tscGetMetaInfo(pQueryInfo, pQueryInfo->curTableIdx);
      STableComInfo tinfo = tscGetTableInfo(pTableMetaInfo->pTableMeta);
      if (serializeExprListToVariant(pSqlExpr->Expr.paramList, &pVal, colType, tinfo.precision) == false) {
        return invalidOperationMsg(tscGetErrorMsgPayload(pCmd), "not support filter expression");
      }
      *pExpr = calloc(1, sizeof(tExprNode));
      (*pExpr)->nodeType = TSQL_NODE_VALUE;
      (*pExpr)->pVal = pVal;
    } else {
      return invalidOperationMsg(tscGetErrorMsgPayload(pCmd), "not support filter expression");
    }
    
  } else {
    *pExpr = (tExprNode *)calloc(1, sizeof(tExprNode));
    (*pExpr)->nodeType = TSQL_NODE_EXPR;
    
    (*pExpr)->_node.hasPK = false;
    (*pExpr)->_node.pLeft = pLeft;
    (*pExpr)->_node.pRight = pRight;
    
    SStrToken t = {.type = pSqlExpr->tokenId};
    (*pExpr)->_node.optr = convertRelationalOperator(&t);
    
    assert((*pExpr)->_node.optr != 0);

    // check for dividing by 0
    if ((*pExpr)->_node.optr == TSDB_BINARY_OP_DIVIDE) {
      if (pRight->nodeType == TSQL_NODE_VALUE) {
        if (pRight->pVal->nType == TSDB_DATA_TYPE_INT && pRight->pVal->i64 == 0) {
          return TSDB_CODE_TSC_INVALID_OPERATION;
        } else if (pRight->pVal->nType == TSDB_DATA_TYPE_FLOAT && pRight->pVal->dKey == 0) {
          return TSDB_CODE_TSC_INVALID_OPERATION;
        }
      }
    }

    // NOTE: binary|nchar data allows the >|< type filter
    if ((*pExpr)->_node.optr != TSDB_RELATION_EQUAL && (*pExpr)->_node.optr != TSDB_RELATION_NOT_EQUAL) {
      if (pRight != NULL && pRight->nodeType == TSQL_NODE_VALUE) {
        if (pRight->pVal->nType == TSDB_DATA_TYPE_BOOL && pLeft->pSchema->type == TSDB_DATA_TYPE_BOOL) {
          return TSDB_CODE_TSC_INVALID_OPERATION;
        }
      }
    }
  }
  
  return TSDB_CODE_SUCCESS;
}

bool hasNormalColumnFilter(SQueryInfo* pQueryInfo) {
  size_t numOfCols = taosArrayGetSize(pQueryInfo->colList);
  for (int32_t i = 0; i < numOfCols; ++i) {
    SColumn* pCol = taosArrayGetP(pQueryInfo->colList, i);
    if (pCol->info.flist.numOfFilters > 0) {
      return true;
    }
  }

  return false;
}

#if 0
void normalizeSqlNode(SSqlNode* pSqlNode, const char* dbName) {
  assert(pSqlNode != NULL);

  if (pSqlNode->from->type == SQL_NODE_FROM_TABLELIST) {
//    SRelElementPair *item = taosArrayGet(pSqlNode->from->list, 0);
//    item->TableName.name;
  }

  //  1. pSqlNode->pSelNodeList
  if (pSqlNode->pSelNodeList != NULL && taosArrayGetSize(pSqlNode->pSelNodeList) > 0) {
    SArray* pSelNodeList = pSqlNode->pSelNodeList;
    size_t numOfExpr = taosArrayGetSize(pSelNodeList);
    for (int32_t i = 0; i < numOfExpr; ++i) {
      tSqlExprItem* pItem = taosArrayGet(pSelNodeList, i);
      int32_t type = pItem->pNode->type;
      if (type == SQL_NODE_VALUE || type == SQL_NODE_EXPR) {
        continue;
      }

      if (type == SQL_NODE_TABLE_COLUMN) {
      }
    }
  }

//  2. pSqlNode->pWhere
//  3. pSqlNode->pHaving
//  4. pSqlNode->pSortOrder
//  pSqlNode->from
}

#endif

<|MERGE_RESOLUTION|>--- conflicted
+++ resolved
@@ -2038,10 +2038,7 @@
   const char* msg6 = "not support distinct mixed with join"; 
   const char* msg7 = "not support distinct mixed with groupby";
   const char* msg8 = "not support distinct in nest query";
-<<<<<<< HEAD
   const char* msg9 = "_block_dist not support subquery, only support stable/table";
-=======
->>>>>>> ffe99d41
 
   // too many result columns not support order by in query
   if (taosArrayGetSize(pSelNodeList) > TSDB_MAX_COLUMNS) {
@@ -2055,25 +2052,15 @@
   
   bool hasDistinct = false;
   bool hasAgg      = false; 
-<<<<<<< HEAD
-  size_t  numOfExpr = taosArrayGetSize(pSelNodeList);
-=======
   size_t numOfExpr = taosArrayGetSize(pSelNodeList);
->>>>>>> ffe99d41
   int32_t distIdx = -1; 
   for (int32_t i = 0; i < numOfExpr; ++i) {
     int32_t outputIndex = (int32_t)tscNumOfExprs(pQueryInfo);
     tSqlExprItem* pItem = taosArrayGet(pSelNodeList, i);
     if (hasDistinct == false) {
-<<<<<<< HEAD
       hasDistinct = (pItem->distinct == true);
       distIdx     =  hasDistinct ? i : -1;
     } 
-=======
-       hasDistinct = (pItem->distinct == true); 
-       distIdx     =  hasDistinct ? i : -1;
-    }
->>>>>>> ffe99d41
 
     int32_t type = pItem->pNode->type;
     if (type == SQL_NODE_SQLFUNCTION) {
@@ -2083,11 +2070,7 @@
       pItem->pNode->functionId = isValidFunction(pItem->pNode->Expr.operand.z, pItem->pNode->Expr.operand.n);
 
       if (pItem->pNode->functionId == TSDB_FUNC_BLKINFO && taosArrayGetSize(pQueryInfo->pUpstream) > 0) {
-<<<<<<< HEAD
         return invalidOperationMsg(tscGetErrorMsgPayload(pCmd), msg9);
-=======
-        return invalidOperationMsg(tscGetErrorMsgPayload(pCmd), msg6);
->>>>>>> ffe99d41
       }
 
       SUdfInfo* pUdfInfo = NULL;
@@ -2124,10 +2107,6 @@
     }
   }
 
-<<<<<<< HEAD
-  
-=======
->>>>>>> ffe99d41
   //TODO(dengyihao), refactor as function     
   //handle distinct func mixed with other func 
   if (hasDistinct == true) {
@@ -2136,22 +2115,13 @@
     } 
     if (joinQuery) {
       return invalidOperationMsg(tscGetErrorMsgPayload(pCmd), msg6);
-<<<<<<< HEAD
     }
     if (pQueryInfo->groupbyExpr.numOfGroupCols  != 0) {
       return invalidOperationMsg(tscGetErrorMsgPayload(pCmd), msg7);
     }
     if (pQueryInfo->pDownstream != NULL) {
       return invalidOperationMsg(tscGetErrorMsgPayload(pCmd), msg8);
-=======
->>>>>>> ffe99d41
-    }
-    if (pQueryInfo->groupbyExpr.numOfGroupCols  != 0) {
-      return invalidOperationMsg(tscGetErrorMsgPayload(pCmd), msg7);
-    }
-    if (pQueryInfo->pDownstream != NULL) {
-      return invalidOperationMsg(tscGetErrorMsgPayload(pCmd), msg8);
-     }
+    }
     
     pQueryInfo->distinct = true;
   }
@@ -4510,11 +4480,7 @@
 // check for like expression
 static int32_t validateLikeExpr(tSqlExpr* pExpr, STableMeta* pTableMeta, int32_t index, char* msgBuf) {
   const char* msg1 = "wildcard string should be less than %d characters";
-<<<<<<< HEAD
   const char* msg2 = "illegal column type for like";
-=======
-  const char* msg2 = "illegal column name";
->>>>>>> ffe99d41
 
   tSqlExpr* pLeft  = pExpr->pLeft;
   tSqlExpr* pRight = pExpr->pRight;
@@ -4646,7 +4612,6 @@
         *type |= TSQL_EXPR_JOIN;
       }
     } else {
-<<<<<<< HEAD
       tSqlExpr *rexpr = NULL;
       if ((*pExpr)->tokenId == TK_NE) {
         handleNeOptr(&rexpr, *pExpr);
@@ -4658,9 +4623,6 @@
       if (type) {
         *type |= TSQL_EXPR_TS;
       }
-=======
-      ret = setExprToCond(&pCondExpr->pTimewindow, *pExpr, msg3, parentOptr, pCmd->payload);
->>>>>>> ffe99d41
     }
 
     *pExpr = NULL;  // remove this expression
@@ -4728,7 +4690,6 @@
       return invalidOperationMsg(tscGetErrorMsgPayload(pCmd), msg5);
     }
 
-<<<<<<< HEAD
     tSqlExpr *rexpr = NULL;
     if ((*pExpr)->tokenId == TK_NE && (pSchema->type != TSDB_DATA_TYPE_BINARY && pSchema->type != TSDB_DATA_TYPE_NCHAR && pSchema->type != TSDB_DATA_TYPE_BOOL)) {
       handleNeOptr(&rexpr, *pExpr);
@@ -4737,9 +4698,6 @@
     }
 
     ret = setNormalExprToCond(columnExpr, rexpr, parentOptr);
-=======
-    ret = setExprToCond(&pCondExpr->pColumnCond, *pExpr, NULL, parentOptr, pCmd->payload);
->>>>>>> ffe99d41
     *pExpr = NULL;  // remove it from expr tree
   }
 
@@ -5821,7 +5779,6 @@
 }
 
 int32_t validateOrderbyNode(SSqlCmd* pCmd, SQueryInfo* pQueryInfo, SSqlNode* pSqlNode, SSchema* pSchema) {
-<<<<<<< HEAD
   const char* msg0 = "only one column allowed in orderby";
   const char* msg1 = "invalid column name in orderby clause";
   const char* msg2 = "too many order by columns";
@@ -5832,13 +5789,6 @@
   const char* msg7 = "only primary timestamp/column in groupby clause allowed as order column";
   const char* msg8 = "only column in groupby clause allowed as order column";
   const char* msg9 = "orderby column must projected in subquery";
-=======
-  const char* msg0 = "only support order by primary timestamp";
-  const char* msg1 = "invalid column name";
-  const char* msg2 = "order by primary timestamp, first tag or groupby column in groupby clause allowed";
-  const char* msg3 = "invalid column in order by clause, only primary timestamp or first tag in groupby clause allowed";
-  const char* msg4 = "orderby column must projected in subquery";
->>>>>>> ffe99d41
 
   setDefaultOrderInfo(pQueryInfo);
   STableMetaInfo* pTableMetaInfo = tscGetMetaInfo(pQueryInfo, 0);
@@ -5863,11 +5813,7 @@
     }
   } else {
     if (size > 2) {
-<<<<<<< HEAD
       return invalidOperationMsg(pMsgBuf, msg2);
-=======
-      return invalidOperationMsg(pMsgBuf, msg3);
->>>>>>> ffe99d41
     }
   }
 
@@ -5896,11 +5842,7 @@
       
       // it is a tag column
       if (pQueryInfo->groupbyExpr.columnInfo == NULL) {
-<<<<<<< HEAD
         return invalidOperationMsg(pMsgBuf, msg4);
-=======
-        return invalidOperationMsg(pMsgBuf, msg2);
->>>>>>> ffe99d41
       }
       SColIndex* pColIndex = taosArrayGet(pQueryInfo->groupbyExpr.columnInfo, 0);
       if (relTagIndex == pColIndex->colIndex) {
@@ -5949,11 +5891,7 @@
 
         pExpr = tscExprGet(pQueryInfo, topBotIndex);
         if (pExpr->base.colInfo.colIndex != index.columnIndex && index.columnIndex != PRIMARYKEY_TIMESTAMP_COL_INDEX) {
-<<<<<<< HEAD
           return invalidOperationMsg(pMsgBuf, msg5);
-=======
-          return invalidOperationMsg(pMsgBuf, msg2);
->>>>>>> ffe99d41
         }
 
         tVariantListItem* p1 = taosArrayGet(pSqlNode->pSortOrder, 0);
@@ -5968,7 +5906,6 @@
 
         // orderby ts query on super table
         if (tscOrderedProjectionQueryOnSTable(pQueryInfo, 0)) {
-<<<<<<< HEAD
            bool found = false; 
            for (int32_t i = 0; i < tscNumOfExprs(pQueryInfo); ++i) {
              SExprInfo* pExpr = tscExprGet(pQueryInfo, i);
@@ -5981,20 +5918,6 @@
               return invalidOperationMsg(pMsgBuf, msg9);
            }
            addPrimaryTsColIntoResult(pQueryInfo, pCmd);
-=======
-          bool found = false; 
-          for (int32_t i = 0; i < tscNumOfExprs(pQueryInfo); ++i) {
-            SExprInfo* pExpr = tscExprGet(pQueryInfo, i);
-            if (pExpr->base.functionId == TSDB_FUNC_PRJ && pExpr->base.colInfo.colId == PRIMARYKEY_TIMESTAMP_COL_INDEX) {
-              found = true;
-              break;
-            }
-          }
-          if (!found && pQueryInfo->pDownstream) {
-            return invalidOperationMsg(pMsgBuf, msg4);
-          }
-          addPrimaryTsColIntoResult(pQueryInfo, pCmd);
->>>>>>> ffe99d41
         }
       }
     } else {
@@ -6018,11 +5941,7 @@
       }
 
       if (index.columnIndex != PRIMARYKEY_TIMESTAMP_COL_INDEX) {
-<<<<<<< HEAD
         return invalidOperationMsg(pMsgBuf, msg6);
-=======
-        return invalidOperationMsg(pMsgBuf, msg2);
->>>>>>> ffe99d41
       } else {
         tVariantListItem* p1 = taosArrayGet(pSortOrder, 1);
         pQueryInfo->order.order = p1->sortOrder;
@@ -6044,11 +5963,7 @@
       }
 
       if (!validOrder) {
-<<<<<<< HEAD
         return invalidOperationMsg(pMsgBuf, msg7);
-=======
-        return invalidOperationMsg(pMsgBuf, msg2);
->>>>>>> ffe99d41
       }
 
       tVariantListItem* p1 = taosArrayGet(pSqlNode->pSortOrder, 0);
@@ -6073,19 +5988,8 @@
 
         pExpr = tscExprGet(pQueryInfo, topBotIndex);
         if (pExpr->base.colInfo.colIndex != index.columnIndex && index.columnIndex != PRIMARYKEY_TIMESTAMP_COL_INDEX) {
-<<<<<<< HEAD
           return invalidOperationMsg(pMsgBuf, msg5);
         }
-=======
-          return invalidOperationMsg(pMsgBuf, msg2);
-        }
-
-        validOrder = true;
-      }
-
-      if (!validOrder) {
-        return invalidOperationMsg(pMsgBuf, msg2);
->>>>>>> ffe99d41
       }
 
       tVariantListItem* pItem = taosArrayGet(pSqlNode->pSortOrder, 0);
@@ -6300,10 +6204,7 @@
     if (IS_VAR_DATA_TYPE(pTagsSchema->type) && (pItem->pVar.nLen > pTagsSchema->bytes * TSDB_NCHAR_SIZE)) {
       return invalidOperationMsg(pMsg, msg14);
     }
-<<<<<<< HEAD
-
-=======
->>>>>>> ffe99d41
+
     pAlterSQL->tagData.data = calloc(1, pTagsSchema->bytes * TSDB_NCHAR_SIZE + VARSTR_HEADER_SIZE);
 
     if (tVariantDump(&pItem->pVar, pAlterSQL->tagData.data, pTagsSchema->type, true) != TSDB_CODE_SUCCESS) {
@@ -8790,13 +8691,9 @@
 
     n += 1;
   }
-<<<<<<< HEAD
+
   info->numOfColumns = n;
-  
-
-=======
-  info->numOfColumns = n; 
->>>>>>> ffe99d41
+
   return meta;
 }
 
@@ -8825,10 +8722,6 @@
     return code;
   }
 
-<<<<<<< HEAD
-
-=======
->>>>>>> ffe99d41
   // create dummy table meta info
   STableMetaInfo* pTableMetaInfo1 = calloc(1, sizeof(STableMetaInfo));
   if (pTableMetaInfo1 == NULL) {
