/*
 * Copyright (c) 2021 TAOS Data, Inc. <jhtao@taosdata.com>
 *
 * This program is free software: you can use, redistribute, and/or modify
 * it under the terms of the GNU Affero General Public License, version 3
 * or later ("AGPL"), as published by the Free Software Foundation.
 *
 * This program is distributed in the hope that it will be useful, but WITHOUT
 * ANY WARRANTY; without even the implied warranty of MERCHANTABILITY or
 * FITNESS FOR A PARTICULAR PURPOSE.
 *
 * You should have received a copy of the GNU Affero General Public License
 * along with this program. If not, see <http://www.gnu.org/licenses/>.
 */

#ifndef TDENGINE_TSCPARSELINE_H
#define TDENGINE_TSCPARSELINE_H

#ifdef __cplusplus
extern "C" {
#endif

#define SML_TIMESTAMP_SECOND_DIGITS 10
#define SML_TIMESTAMP_MILLI_SECOND_DIGITS 13

typedef TSDB_SML_PROTOCOL_TYPE SMLProtocolType;

typedef struct {
  char* key;
  uint8_t type;
  int16_t length;
  char* value;
  uint32_t fieldSchemaIdx;
} TAOS_SML_KV;

typedef struct {
  char* stableName;

  char* childTableName;
  TAOS_SML_KV* tags;
  int32_t tagNum;

  // first kv must be timestamp
  TAOS_SML_KV* fields;
  int32_t fieldNum;

  uint32_t schemaIdx;
} TAOS_SML_DATA_POINT;

typedef enum {
  SML_TIME_STAMP_NOT_CONFIGURED,
  SML_TIME_STAMP_HOURS,
  SML_TIME_STAMP_MINUTES,
  SML_TIME_STAMP_SECONDS,
  SML_TIME_STAMP_MILLI_SECONDS,
  SML_TIME_STAMP_MICRO_SECONDS,
  SML_TIME_STAMP_NANO_SECONDS,
  SML_TIME_STAMP_NOW
} SMLTimeStampType;

<<<<<<< HEAD


=======
>>>>>>> b3e1daa2
typedef struct {
  uint64_t id;
  SMLProtocolType protocol;
  SMLTimeStampType tsType;
  SHashObj* smlDataToSchema;

  int64_t affectedRows;
} SSmlLinesInfo;

int tscSmlInsert(TAOS* taos, TAOS_SML_DATA_POINT* points, int numPoint, SSmlLinesInfo* info);
bool checkDuplicateKey(char *key, SHashObj *pHash, SSmlLinesInfo* info);
bool isValidInteger(char *str);
bool isValidFloat(char *str);

int32_t isValidChildTableName(const char *pTbName, int16_t len, SSmlLinesInfo* info);

bool convertSmlValueType(TAOS_SML_KV *pVal, char *value,
                         uint16_t len, SSmlLinesInfo* info, bool isTag);
int32_t convertSmlTimeStamp(TAOS_SML_KV *pVal, char *value,
                            uint16_t len, SSmlLinesInfo* info);

void destroySmlDataPoint(TAOS_SML_DATA_POINT* point);

int taos_insert_lines(TAOS* taos, char* lines[], int numLines, SMLProtocolType protocol,
                      SMLTimeStampType tsType, int* affectedRows);
int taos_insert_telnet_lines(TAOS* taos, char* lines[], int numLines, SMLProtocolType protocol,
                             SMLTimeStampType tsType, int* affectedRows);
int taos_insert_json_payload(TAOS* taos, char* payload, SMLProtocolType protocol,
                             SMLTimeStampType tsType, int* affectedRows);


#ifdef __cplusplus
}
#endif

#endif  // TDENGINE_TSCPARSELINE_H<|MERGE_RESOLUTION|>--- conflicted
+++ resolved
@@ -58,11 +58,6 @@
   SML_TIME_STAMP_NOW
 } SMLTimeStampType;
 
-<<<<<<< HEAD
-
-
-=======
->>>>>>> b3e1daa2
 typedef struct {
   uint64_t id;
   SMLProtocolType protocol;
