--- conflicted
+++ resolved
@@ -64,12 +64,9 @@
 
 typedef struct {
   uint64_t id;
-<<<<<<< HEAD
-=======
   SMLProtocolType protocol;
   SMLTimeStampType tsType;
   SHashObj* smlDataToSchema;
->>>>>>> 914048f1
 } SSmlLinesInfo;
 
 int tscSmlInsert(TAOS* taos, TAOS_SML_DATA_POINT* points, int numPoint, SSmlLinesInfo* info);
