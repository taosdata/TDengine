/*
 * Copyright (c) 2019 TAOS Data, Inc. <jhtao@taosdata.com>
 *
 * This program is free software: you can use, redistribute, and/or modify
 * it under the terms of the GNU Affero General Public License, version 3
 * or later ("AGPL"), as published by the Free Software Foundation.
 *
 * This program is distributed in the hope that it will be useful, but WITHOUT
 * ANY WARRANTY; without even the implied warranty of MERCHANTABILITY or
 * FITNESS FOR A PARTICULAR PURPOSE.
 *
 * You should have received a copy of the GNU Affero General Public License
 * along with this program. If not, see <http://www.gnu.org/licenses/>.
 */

#ifndef TDENGINE_TSCLIENT_H
#define TDENGINE_TSCLIENT_H

#ifdef __cplusplus
extern "C" {
#endif

#include "os.h"

#include "qAggMain.h"
#include "taos.h"
#include "taosdef.h"
#include "taosmsg.h"
#include "tarray.h"
#include "tcache.h"
#include "tglobal.h"
#include "tref.h"
#include "tutil.h"

#include "qExecutor.h"
#include "qSqlparser.h"
#include "qTsbuf.h"
#include "qUtil.h"
#include "tcmdtype.h"

// forward declaration
struct SSqlInfo;

typedef void (*__async_cb_func_t)(void *param, TAOS_RES *tres, int32_t numOfRows);
#define __5221_BRANCH__

typedef struct SNewVgroupInfo {
  int32_t    vgId;
  int8_t     inUse;
  int8_t     numOfEps;
  SEpAddrMsg ep[TSDB_MAX_REPLICA];
} SNewVgroupInfo;

typedef struct CChildTableMeta {
  int32_t        vgId;
  STableId       id;
  uint8_t        tableType;
  char           sTableName[TSDB_TABLE_FNAME_LEN];  // TODO: refactor super table name, not full name
  uint64_t       suid;                              // super table id
} CChildTableMeta;

typedef struct SColumnIndex {
  int16_t tableIndex;
  int16_t columnIndex;
} SColumnIndex;

typedef struct SColumn {
  uint64_t     tableUid;
  int32_t      columnIndex;
  SColumnInfo  info;
} SColumn;

typedef struct SInternalField {
  TAOS_FIELD      field;
  bool            visible;
  SExprInfo      *pExpr;
} SInternalField;

typedef struct SParamInfo {
  int32_t  idx;
  uint8_t  type;
  uint8_t  timePrec;
  int16_t  bytes;
  uint32_t offset;
} SParamInfo;

typedef struct SBoundColumn {
  int32_t offset;   // all column offset value
  int32_t toffset;  // first part offset for SDataRow TODO: get offset from STSchema on future
  uint8_t valStat;  // denote if current column bound or not(0 means has val, 1 means no val)
} SBoundColumn;
typedef enum {
<<<<<<< HEAD
  VAL_STAT_YES = 0x0,  // 0 means has val
  VAL_STAT_NO = 0x01,  // 1 means no val
} EValStat;
=======
  VAL_STAT_HAS = 0x0,    // 0 means has val
  VAL_STAT_NONE = 0x01,  // 1 means no val
} EValStat;

>>>>>>> 3aa302e7
typedef struct {
  uint16_t schemaColIdx;
  uint16_t boundIdx;
  uint16_t finalIdx;
} SBoundIdxInfo;

typedef enum _COL_ORDER_STATUS {
  ORDER_STATUS_UNKNOWN = 0,
  ORDER_STATUS_ORDERED = 1,
  ORDER_STATUS_DISORDERED = 2,
} EOrderStatus;
typedef struct SParsedDataColInfo {
  int16_t        numOfCols;
  int16_t        numOfBound;
<<<<<<< HEAD
  uint16_t       flen;            // TODO: get from STSchema
  uint16_t       allNullLen;      // TODO: get from STSchema
=======
  uint16_t       flen;        // TODO: get from STSchema
  uint16_t       allNullLen;  // TODO: get from STSchema
>>>>>>> 3aa302e7
  uint16_t       extendedVarLen;
  int32_t *      boundedColumns;  // bound column idx according to schema
  SBoundColumn * cols;
  SBoundIdxInfo *colIdxInfo;
  int8_t         orderStatus;  // bound columns
} SParsedDataColInfo;

#define IS_DATA_COL_ORDERED(spd) ((spd->orderStatus) == (int8_t)ORDER_STATUS_ORDERED)

typedef struct {
  int32_t dataLen;  // len of SDataRow
  int32_t kvLen;    // len of SKVRow
} SMemRowInfo;
typedef struct {
  uint8_t      memRowType;
  uint8_t      compareStat;  // 0 unknown, 1 need compare, 2 no need
  TDRowTLenT   dataRowInitLen;
  TDRowTLenT   kvRowInitLen;
  SMemRowInfo *rowInfo;
} SMemRowBuilder;

typedef enum {
  ROW_COMPARE_UNKNOWN = 0,
  ROW_COMPARE_NEED = 1,
  ROW_COMPARE_NO_NEED = 2,
} ERowCompareStat;
<<<<<<< HEAD

int tsParseTime(SStrToken *pToken, int64_t *time, char **next, char *error, int16_t timePrec);

int  initMemRowBuilder(SMemRowBuilder *pBuilder, uint32_t nRows, uint32_t nCols, uint32_t nBoundCols,
                       int32_t allNullLen);
void destroyMemRowBuilder(SMemRowBuilder *pBuilder);

/**
 * @brief
 *
 * @param memRowType
 * @param spd
 * @param idx   the absolute bound index of columns
 * @return FORCE_INLINE
 */
static FORCE_INLINE void tscGetMemRowAppendInfo(SSchema *pSchema, uint8_t memRowType, SParsedDataColInfo *spd,
                                                int32_t idx, int32_t *toffset, int16_t *colId) {
  int32_t schemaIdx = 0;
  if (IS_DATA_COL_ORDERED(spd)) {
    schemaIdx = spd->boundedColumns[idx];
    if (isDataRowT(memRowType)) {
      *toffset = (spd->cols + schemaIdx)->toffset;  // the offset of firstPart
    } else {
      *toffset = idx * sizeof(SColIdx);  // the offset of SColIdx
    }
  } else {
    ASSERT(idx == (spd->colIdxInfo + idx)->boundIdx);
    schemaIdx = (spd->colIdxInfo + idx)->schemaColIdx;
    if (isDataRowT(memRowType)) {
      *toffset = (spd->cols + schemaIdx)->toffset;
    } else {
      *toffset = ((spd->colIdxInfo + idx)->finalIdx) * sizeof(SColIdx);
    }
  }
  *colId = pSchema[schemaIdx].colId;
}

/**
 * @brief Applicable to consume by multi-columns
 *
 * @param row
 * @param value
 * @param isCopyVarData In some scenario, the varVal is copied to row directly before calling tdAppend***ColVal()
 * @param colId
 * @param colType
 * @param idx index in SSchema
 * @param pBuilder
 * @param spd
 * @return FORCE_INLINE
 */
static FORCE_INLINE void tscAppendMemRowColVal(SMemRow row, const void *value, bool isCopyVarData, int16_t colId,
                                               int8_t colType, int32_t toffset, SMemRowBuilder *pBuilder,
                                               int32_t rowNum) {
  tdAppendMemRowColVal(row, value, isCopyVarData, colId, colType, toffset);
  if (pBuilder->compareStat == ROW_COMPARE_NEED) {
    SMemRowInfo *pRowInfo = pBuilder->rowInfo + rowNum;
    tdGetColAppendDeltaLen(value, colType, &pRowInfo->dataLen, &pRowInfo->kvLen);
  }
}

// Applicable to consume by one row
static FORCE_INLINE void tscAppendMemRowColValEx(SMemRow row, const void *value, bool isCopyVarData, int16_t colId,
                                                 int8_t colType, int32_t toffset, int32_t *dataLen, int32_t *kvLen,
                                                 uint8_t compareStat) {
  tdAppendMemRowColVal(row, value, isCopyVarData, colId, colType, toffset);
  if (compareStat == ROW_COMPARE_NEED) {
    tdGetColAppendDeltaLen(value, colType, dataLen, kvLen);
  }
}

static FORCE_INLINE void tscAppendDataRowColValEx(SDataRow row, const void *value, bool isCopyVarData, int16_t colId,
                                                  int8_t colType, int32_t toffset, int32_t *dataLen, int32_t *kvLen) {
  tdAppendDataColVal(row, value, isCopyVarData, colType, toffset);
  tdGetColAppendDeltaLen(value, colType, dataLen, kvLen);
}
static FORCE_INLINE void tscAppendKvRowColValEx(SKVRow row, const void *value, bool isCopyVarData, int16_t colId,
                                                int8_t colType, int32_t toffset, int32_t *dataLen, int32_t *kvLen) {
  tdAppendKvColVal(row, value, isCopyVarData, colId, colType, toffset);
  tdGetColAppendDeltaLen(value, colType, dataLen, kvLen);
}
typedef void (*FPAppendColVal)(SKVRow row, const void *value, bool isCopyVarData, int16_t colId, int8_t colType,
                               int32_t toffset, int32_t *dataLen, int32_t *kvLen);

int tranferRowKVToData(SMemRowBuilder *pBuilder, SMemRow rowKV, SMemRow rowData, TDRowTLenT destLen);
=======
>>>>>>> 3aa302e7

int tsParseTime(SStrToken *pToken, int64_t *time, char **next, char *error, int16_t timePrec);

int  initMemRowBuilder(SMemRowBuilder *pBuilder, uint32_t nRows, uint32_t nCols, uint32_t nBoundCols,
                       int32_t allNullLen);
void destroyMemRowBuilder(SMemRowBuilder *pBuilder);

/**
 * @brief
 *
 * @param memRowType
 * @param spd
 * @param idx   the absolute bound index of columns
 * @return FORCE_INLINE
 */
static FORCE_INLINE void tscGetMemRowAppendInfo(SSchema *pSchema, uint8_t memRowType, SParsedDataColInfo *spd,
                                                int32_t idx, int32_t *toffset, int16_t *colId) {
  int32_t schemaIdx = 0;
  if (IS_DATA_COL_ORDERED(spd)) {
    schemaIdx = spd->boundedColumns[idx];
    if (isDataRowT(memRowType)) {
      *toffset = (spd->cols + schemaIdx)->toffset;  // the offset of firstPart
    } else {
      *toffset = idx * sizeof(SColIdx);  // the offset of SColIdx
    }
  } else {
    ASSERT(idx == (spd->colIdxInfo + idx)->boundIdx);
    schemaIdx = (spd->colIdxInfo + idx)->schemaColIdx;
    if (isDataRowT(memRowType)) {
      *toffset = (spd->cols + schemaIdx)->toffset;
    } else {
      *toffset = ((spd->colIdxInfo + idx)->finalIdx) * sizeof(SColIdx);
    }
  }
  *colId = pSchema[schemaIdx].colId;
}

/**
 * @brief Applicable to consume by multi-columns
 *
 * @param row
 * @param value
 * @param isCopyVarData In some scenario, the varVal is copied to row directly before calling tdAppend***ColVal()
 * @param colId
 * @param colType
 * @param idx index in SSchema
 * @param pBuilder
 * @param spd
 * @return FORCE_INLINE
 */
static FORCE_INLINE void tscAppendMemRowColVal(SMemRow row, const void *value, bool isCopyVarData, int16_t colId,
                                               int8_t colType, int32_t toffset, SMemRowBuilder *pBuilder,
                                               int32_t rowNum) {
  tdAppendMemRowColVal(row, value, isCopyVarData, colId, colType, toffset);
  if (pBuilder->compareStat == ROW_COMPARE_NEED) {
    SMemRowInfo *pRowInfo = pBuilder->rowInfo + rowNum;
    tdGetColAppendDeltaLen(value, colType, &pRowInfo->dataLen, &pRowInfo->kvLen);
  }
}

// Applicable to consume by one row
static FORCE_INLINE void tscAppendMemRowColValEx(SMemRow row, const void *value, bool isCopyVarData, int16_t colId,
                                                 int8_t colType, int32_t toffset, int32_t *dataLen, int32_t *kvLen,
                                                 uint8_t compareStat) {
  tdAppendMemRowColVal(row, value, isCopyVarData, colId, colType, toffset);
  if (compareStat == ROW_COMPARE_NEED) {
    tdGetColAppendDeltaLen(value, colType, dataLen, kvLen);
  }
}
typedef struct STableDataBlocks {
  SName       tableName;
  int8_t      tsSource;     // where does the UNIX timestamp come from, server or client
  bool        ordered;      // if current rows are ordered or not
  bool        cloned;       // for the tables belongs to one stable
  int64_t     vgId;         // virtual group id
  int64_t     prevTS;       // previous timestamp, recorded to decide if the records array is ts ascending
  int32_t     numOfTables;  // number of tables in current submit block
  int32_t     rowSize;      // row size for current table
  uint32_t    nAllocSize;
  uint32_t    headerSize;  // header for table info (uid, tid, submit metadata)
  uint32_t    size;
  STableMeta *pTableMeta;  // the tableMeta of current table, the table meta will be used during submit, keep a ref to
                           // avoid to be removed from cache
  char *pData;

  SParsedDataColInfo boundColumnInfo;

  // for parameter ('?') binding
  uint32_t       numOfAllocedParams;
  uint32_t       numOfParams;
  SParamInfo *   params;
  SMemRowBuilder rowBuilder;
} STableDataBlocks;

typedef struct {
  STableMeta   *pTableMeta;
  SArray       *vgroupIdList;
//  SVgroupsInfo *pVgroupsInfo;
} STableMetaVgroupInfo;

typedef struct SInsertStatementParam {
  SName      **pTableNameList;          // all involved tableMeta list of current insert sql statement.
  int32_t      numOfTables;             // number of tables in table name list
  SHashObj    *pTableBlockHashList;     // data block for each table
  SArray      *pDataBlocks;             // SArray<STableDataBlocks*>. Merged submit block for each vgroup
  int8_t       schemaAttached;          // denote if submit block is built with table schema or not
  STagData     tagData;                 // NOTE: pTagData->data is used as a variant length array

  int32_t      batchSize;               // for parameter ('?') binding and batch processing
  int32_t      numOfParams;

  char         msg[512];                // error message
  uint32_t     insertType;              // insert data from [file|sql statement| bound statement]
  uint64_t     objectId;                // sql object id
  char        *sql;                     // current sql statement position
} SInsertStatementParam;

// TODO extract sql parser supporter
typedef struct {
  int     command;
  uint8_t msgType;
  SInsertStatementParam insertParam;
  char    reserve1[3];        // fix bus error on arm32
  int32_t count;   // todo remove it
  bool    subCmd;

  char         reserve2[3];        // fix bus error on arm32
  int16_t      numOfCols;
  char         reserve3[2];        // fix bus error on arm32
  uint32_t     allocSize;
  char *       payload;
  int32_t      payloadLen;

  SHashObj    *pTableMetaMap;  // local buffer to keep the queried table meta, before validating the AST
  SQueryInfo  *pQueryInfo;
  SQueryInfo  *active;         // current active query info
  int32_t      batchSize;      // for parameter ('?') binding and batch processing
  int32_t      resColumnId;
} SSqlCmd;

typedef struct SResRec {
  int numOfRows;
  int numOfTotal;
} SResRec;

typedef struct {
  int32_t        numOfRows;                  // num of results in current retrieval
  int64_t        numOfRowsGroup;             // num of results of current group
  int64_t        numOfTotal;                 // num of total results
  int64_t        numOfClauseTotal;           // num of total result in current subclause
  char *         pRsp;
  int32_t        rspType;
  int32_t        rspLen;
  uint64_t       qId;
  int64_t        useconds;
  int64_t        offset;  // offset value from vnode during projection query of stable
  int32_t        row;
  int16_t        numOfCols;
  int16_t        precision;
  bool           completed;
  int32_t        code;
  int32_t        numOfGroups;
  SResRec *      pGroupRec;
  char *         data;
  TAOS_ROW       tsrow;
  TAOS_ROW       urow;
  int32_t*       length;  // length for each field for current row
  char **        buffer;  // Buffer used to put multibytes encoded using unicode (wchar_t)
  SColumnIndex*  pColumnIndex;

  TAOS_FIELD*           final;
  SArithmeticSupport   *pArithSup;   // support the arithmetic expression calculation on agg functions
  struct SGlobalMerger *pMerger;
} SSqlRes;

typedef struct {
  char         key[512]; 
  void         *pDnodeConn; 
} SRpcObj;

typedef struct STscObj {
  void *             signature;
  void *             pTimer;
  char               user[TSDB_USER_LEN];
  char               pass[TSDB_KEY_LEN];
  char               acctId[TSDB_ACCT_ID_LEN];
  char               db[TSDB_ACCT_ID_LEN + TSDB_DB_NAME_LEN];
  char               sversion[TSDB_VERSION_LEN];
  char               writeAuth : 1;
  char               superAuth : 1;
  uint32_t           connId;
  uint64_t           rid;      // ref ID returned by taosAddRef
  int64_t            hbrid;
  struct SSqlObj *   sqlList;
  struct SSqlStream *streamList;
  SRpcObj           *pRpcObj;
  SRpcCorEpSet      *tscCorMgmtEpSet;
  pthread_mutex_t    mutex;
  int32_t            numOfObj; // number of sqlObj from this tscObj
} STscObj;

typedef struct SSubqueryState {
  pthread_mutex_t mutex;
  int8_t  *states;
  int32_t  numOfSub;            // the number of total sub-queries
  uint64_t numOfRetrievedRows;  // total number of points in this query
} SSubqueryState;

typedef struct SSqlObj {
  void            *signature;
  int64_t          owner;        // owner of sql object, by which it is executed
  STscObj         *pTscObj;
  int64_t          rpcRid;
  __async_cb_func_t  fp;
  __async_cb_func_t  fetchFp;
  void            *param;
  int64_t          stime;
  uint32_t         queryId;
  void *           pStream;
  void *           pSubscription;
  char *           sqlstr;
  void *           pBuf;  // table meta buffer
  char             parseRetry;
  char             retry;
  char             maxRetry;
  SRpcEpSet        epSet;
  char             listed;
  tsem_t           rspSem;
  SSqlCmd          cmd;
  SSqlRes          res;
  bool             isBind;

  SSubqueryState   subState;
  struct SSqlObj **pSubs;

  int64_t          metaRid;
  int64_t          svgroupRid;

  int64_t          squeryLock;
  int32_t          retryReason;  // previous error code
  struct SSqlObj  *prev, *next;
  int64_t          self;
} SSqlObj;

typedef struct SSqlStream {
  SSqlObj *pSql;
  void *  cqhandle;  // stream belong to SCQContext handle
  const char* dstTable;
  uint32_t streamId;
  char     listed;
  bool     isProject;
  int16_t  precision;
  int64_t  num;  // number of computing count

  /*
   * keep the number of current result in computing,
   * the value will be set to 0 before set timer for next computing
   */
  int64_t numOfRes;

  int64_t useconds;  // total  elapsed time
  int64_t ctime;     // stream created time
  int64_t stime;     // stream next executed time
  int64_t etime;     // stream end query time, when time is larger then etime, the stream will be closed
  int64_t ltime;     // stream last row time in stream table
  SInterval interval;
  void *  pTimer;

  void (*fp)();
  void *param;

  void (*callback)(void *);  // Callback function when stream is stopped from client level
  struct SSqlStream *prev, *next;
} SSqlStream;

void tscSetStreamDestTable(SSqlStream* pStream, const char* dstTable);

int  tscAcquireRpc(const char *key, const char *user, const char *secret,void **pRpcObj);
void tscReleaseRpc(void *param);
void tscInitMsgsFp();

int tsParseSql(SSqlObj *pSql, bool initial);

void tscProcessMsgFromServer(SRpcMsg *rpcMsg, SRpcEpSet *pEpSet);
int  tscBuildAndSendRequest(SSqlObj *pSql, SQueryInfo* pQueryInfo);

int  tscRenewTableMeta(SSqlObj *pSql, int32_t tableIndex);
void tscAsyncResultOnError(SSqlObj *pSql);

void tscQueueAsyncError(void(*fp), void *param, int32_t code);

int tscProcessLocalCmd(SSqlObj *pSql);
int tscCfgDynamicOptions(char *msg);

int32_t tscTansformFuncForSTableQuery(SQueryInfo *pQueryInfo);
void    tscRestoreFuncForSTableQuery(SQueryInfo *pQueryInfo);

int32_t tscCreateResPointerInfo(SSqlRes *pRes, SQueryInfo *pQueryInfo);
void tscSetResRawPtr(SSqlRes* pRes, SQueryInfo* pQueryInfo);
void tscSetResRawPtrRv(SSqlRes* pRes, SQueryInfo* pQueryInfo, SSDataBlock* pBlock, bool convertNchar);

void handleDownstreamOperator(SSqlObj** pSqlList, int32_t numOfUpstream, SQueryInfo* px, SSqlObj* pParent);
void destroyTableNameList(SInsertStatementParam* pInsertParam);

void tscResetSqlCmd(SSqlCmd *pCmd, bool removeMeta, uint64_t id);

/**
 * free query result of the sql object
 * @param pObj
 */
void tscFreeSqlResult(SSqlObj *pSql);

void* tscCleanupTableMetaMap(SHashObj* pTableMetaMap);

/**
 * free sql object, release allocated resource
 * @param pObj
 */
void tscFreeSqlObj(SSqlObj *pSql);
void tscFreeSubobj(SSqlObj* pSql);

void tscFreeRegisteredSqlObj(void *pSql);

void tscCloseTscObj(void *pObj);

// todo move to taos? or create a new file: taos_internal.h
TAOS *taos_connect_a(char *ip, char *user, char *pass, char *db, uint16_t port, void (*fp)(void *, TAOS_RES *, int),
                     void *param, TAOS **taos);
TAOS_RES* taos_query_h(TAOS* taos, const char *sqlstr, int64_t* res);
TAOS_RES * taos_query_ra(TAOS *taos, const char *sqlstr, __async_cb_func_t fp, void *param);

void waitForQueryRsp(void *param, TAOS_RES *tres, int code);

void doAsyncQuery(STscObj *pObj, SSqlObj *pSql, __async_cb_func_t fp, void *param, const char *sqlstr, size_t sqlLen);

void tscImportDataFromFile(SSqlObj *pSql);
struct SGlobalMerger* tscInitResObjForLocalQuery(int32_t numOfRes, int32_t rowLen, uint64_t id);
bool tscIsUpdateQuery(SSqlObj* pSql);
char* tscGetSqlStr(SSqlObj* pSql);
bool tscIsQueryWithLimit(SSqlObj* pSql);

bool tscHasReachLimitation(SQueryInfo *pQueryInfo, SSqlRes *pRes);
void tscSetBoundColumnInfo(SParsedDataColInfo *pColInfo, SSchema *pSchema, int32_t numOfCols);

char *tscGetErrorMsgPayload(SSqlCmd *pCmd);

int32_t tscInvalidOperationMsg(char *msg, const char *additionalInfo, const char *sql);
int32_t tscSQLSyntaxErrMsg(char* msg, const char* additionalInfo,  const char* sql);

int32_t tscValidateSqlInfo(SSqlObj *pSql, struct SSqlInfo *pInfo);

int32_t tsSetBlockInfo(SSubmitBlk *pBlocks, const STableMeta *pTableMeta, int32_t numOfRows);
extern int32_t    sentinel;
extern SHashObj  *tscVgroupMap;
extern SHashObj  *tscTableMetaMap;
extern SCacheObj *tscVgroupListBuf;

extern int   tscObjRef;
extern void *tscTmr;
extern void *tscQhandle;
extern int   tscKeepConn[];
extern int   tscRefId;
extern int   tscNumOfObj;     // number of existed sqlObj in current process.

extern int (*tscBuildMsg[TSDB_SQL_MAX])(SSqlObj *pSql, SSqlInfo *pInfo);
 
void tscBuildVgroupTableInfo(SSqlObj* pSql, STableMetaInfo* pTableMetaInfo, SArray* tables);
int16_t getNewResColId(SSqlCmd* pCmd);

int32_t schemaIdxCompar(const void *lhs, const void *rhs);
int32_t boundIdxCompar(const void *lhs, const void *rhs);
static FORCE_INLINE int32_t getExtendedRowSize(STableDataBlocks *pBlock) {
<<<<<<< HEAD
#ifdef __5221_BRANCH__
  ASSERT(pBlock->rowSize == pBlock->pTableMeta->tableInfo.rowSize);
#endif
  return pBlock->pTableMeta->tableInfo.rowSize + TD_MEM_ROW_DATA_HEAD_SIZE + pBlock->boundColumnInfo.extendedVarLen;
}
=======
  ASSERT(pBlock->rowSize == pBlock->pTableMeta->tableInfo.rowSize);
  return pBlock->rowSize + TD_MEM_ROW_DATA_HEAD_SIZE + pBlock->boundColumnInfo.extendedVarLen;
}

>>>>>>> 3aa302e7
static FORCE_INLINE void checkAndConvertMemRow(SMemRow row, int32_t dataLen, int32_t kvLen) {
  if (isDataRow(row)) {
    if (kvLen < (dataLen * KVRatioConvert)) {
      memRowSetConvert(row);
    }
  } else if (kvLen > dataLen) {
    memRowSetConvert(row);
  }
}

static FORCE_INLINE void initSMemRow(SMemRow row, uint8_t memRowType, STableDataBlocks *pBlock, int16_t nBoundCols) {
  memRowSetType(row, memRowType);
  if (isDataRowT(memRowType)) {
    dataRowSetVersion(memRowDataBody(row), pBlock->pTableMeta->sversion);
    dataRowSetLen(memRowDataBody(row), (TDRowLenT)(TD_DATA_ROW_HEAD_SIZE + pBlock->boundColumnInfo.flen));
  } else {
    ASSERT(nBoundCols > 0);
    memRowSetKvVersion(row, pBlock->pTableMeta->sversion);
    kvRowSetNCols(memRowKvBody(row), nBoundCols);
    kvRowSetLen(memRowKvBody(row), (TDRowLenT)(TD_KV_ROW_HEAD_SIZE + sizeof(SColIdx) * nBoundCols));
  }
}
/**
 * TODO: Move to tdataformat.h and refactor when STSchema available.
 *    - fetch flen and toffset from STSChema and remove param spd
 */
static FORCE_INLINE void convertToSDataRow(SMemRow dest, SMemRow src, SSchema *pSchema, int nCols,
                                           SParsedDataColInfo *spd) {
  ASSERT(isKvRow(src));
<<<<<<< HEAD

=======
>>>>>>> 3aa302e7
  SKVRow   kvRow = memRowKvBody(src);
  SDataRow dataRow = memRowDataBody(dest);

  memRowSetType(dest, SMEM_ROW_DATA);
  dataRowSetVersion(dataRow, memRowKvVersion(src));
  dataRowSetLen(dataRow, (TDRowLenT)(TD_DATA_ROW_HEAD_SIZE + spd->flen));

  int32_t kvIdx = 0;
  for (int i = 0; i < nCols; ++i) {
    SSchema *schema = pSchema + i;
    void *   val = tdGetKVRowValOfColEx(kvRow, schema->colId, &kvIdx);
    tdAppendDataColVal(dataRow, val != NULL ? val : getNullValue(schema->type), true, schema->type,
                       (spd->cols + i)->toffset);
  }
}

// TODO: Move to tdataformat.h and refactor when STSchema available.
static FORCE_INLINE void convertToSKVRow(SMemRow dest, SMemRow src, SSchema *pSchema, int nCols, int nBoundCols,
                                         SParsedDataColInfo *spd) {
  ASSERT(isDataRow(src));

  SDataRow dataRow = memRowDataBody(src);
  SKVRow   kvRow = memRowKvBody(dest);

  memRowSetType(dest, SMEM_ROW_KV);
  memRowSetKvVersion(kvRow, dataRowVersion(dataRow));
  kvRowSetNCols(kvRow, nBoundCols);
  kvRowSetLen(kvRow, (TDRowLenT)(TD_KV_ROW_HEAD_SIZE + sizeof(SColIdx) * nBoundCols));

  int32_t toffset = 0, kvOffset = 0;
  for (int i = 0; i < nCols; ++i) {
<<<<<<< HEAD
    if ((spd->cols + i)->valStat == VAL_STAT_YES) {
=======
    if ((spd->cols + i)->valStat == VAL_STAT_HAS) {
>>>>>>> 3aa302e7
      SSchema *schema = pSchema + i;
      toffset = (spd->cols + i)->toffset;
      void *val = tdGetRowDataOfCol(dataRow, schema->type, toffset + TD_DATA_ROW_HEAD_SIZE);
      tdAppendKvColVal(kvRow, val, true, schema->colId, schema->type, kvOffset);
      kvOffset += sizeof(SColIdx);
    }
  }
}

// TODO: Move to tdataformat.h and refactor when STSchema available.
static FORCE_INLINE void convertSMemRow(SMemRow dest, SMemRow src, STableDataBlocks *pBlock) {
  STableMeta *        pTableMeta = pBlock->pTableMeta;
  STableComInfo       tinfo = tscGetTableInfo(pTableMeta);
  SSchema *           pSchema = tscGetTableSchema(pTableMeta);
  SParsedDataColInfo *spd = &pBlock->boundColumnInfo;

  ASSERT(dest != src);

  if (isDataRow(src)) {
    // TODO: Can we use pBlock -> numOfParam directly?
    ASSERT(spd->numOfBound > 0);
    convertToSKVRow(dest, src, pSchema, tinfo.numOfColumns, spd->numOfBound, spd);
  } else {
    convertToSDataRow(dest, src, pSchema, tinfo.numOfColumns, spd);
  }
}

<<<<<<< HEAD
static FORCE_INLINE bool isNullStr(SStrToken *pToken) {
=======
static bool isNullStr(SStrToken *pToken) {
>>>>>>> 3aa302e7
  return (pToken->type == TK_NULL) || ((pToken->type == TK_STRING) && (pToken->n != 0) &&
                                       (strncasecmp(TSDB_DATA_NULL_STR_L, pToken->z, pToken->n) == 0));
}

static FORCE_INLINE int32_t tscToDouble(SStrToken *pToken, double *value, char **endPtr) {
  errno = 0;
  *value = strtold(pToken->z, endPtr);

  // not a valid integer number, return error
  if ((*endPtr - pToken->z) != pToken->n) {
    return TK_ILLEGAL;
  }

  return pToken->type;
}

static uint8_t TRUE_VALUE = (uint8_t)TSDB_TRUE;
static uint8_t FALSE_VALUE = (uint8_t)TSDB_FALSE;

static FORCE_INLINE int32_t tsParseOneColumnKV(SSchema *pSchema, SStrToken *pToken, SMemRow row, char *msg, char **str,
                                               bool primaryKey, int16_t timePrec, int32_t toffset, int16_t colId,
                                               int32_t *dataLen, int32_t *kvLen, uint8_t compareStat) {
  int64_t iv;
  int32_t ret;
  char *  endptr = NULL;

  if (IS_NUMERIC_TYPE(pSchema->type) && pToken->n == 0) {
    return tscInvalidOperationMsg(msg, "invalid numeric data", pToken->z);
  }

  switch (pSchema->type) {
    case TSDB_DATA_TYPE_BOOL: {  // bool
      if (isNullStr(pToken)) {
        tscAppendMemRowColValEx(row, getNullValue(pSchema->type), true, colId, pSchema->type, toffset, dataLen, kvLen,
                                compareStat);
      } else {
        if ((pToken->type == TK_BOOL || pToken->type == TK_STRING) && (pToken->n != 0)) {
          if (strncmp(pToken->z, "true", pToken->n) == 0) {
            tscAppendMemRowColValEx(row, &TRUE_VALUE, true, colId, pSchema->type, toffset, dataLen, kvLen, compareStat);
          } else if (strncmp(pToken->z, "false", pToken->n) == 0) {
            tscAppendMemRowColValEx(row, &FALSE_VALUE, true, colId, pSchema->type, toffset, dataLen, kvLen,
                                    compareStat);
          } else {
            return tscSQLSyntaxErrMsg(msg, "invalid bool data", pToken->z);
          }
        } else if (pToken->type == TK_INTEGER) {
          iv = strtoll(pToken->z, NULL, 10);
          tscAppendMemRowColValEx(row, ((iv == 0) ? &FALSE_VALUE : &TRUE_VALUE), true, colId, pSchema->type, toffset,
                                  dataLen, kvLen, compareStat);
        } else if (pToken->type == TK_FLOAT) {
          double dv = strtod(pToken->z, NULL);
          tscAppendMemRowColValEx(row, ((dv == 0) ? &FALSE_VALUE : &TRUE_VALUE), true, colId, pSchema->type, toffset,
                                  dataLen, kvLen, compareStat);
        } else {
          return tscInvalidOperationMsg(msg, "invalid bool data", pToken->z);
        }
      }
      break;
    }

    case TSDB_DATA_TYPE_TINYINT:
      if (isNullStr(pToken)) {
        tscAppendMemRowColValEx(row, getNullValue(pSchema->type), true, colId, pSchema->type, toffset, dataLen, kvLen,
                                compareStat);
      } else {
        ret = tStrToInteger(pToken->z, pToken->type, pToken->n, &iv, true);
        if (ret != TSDB_CODE_SUCCESS) {
          return tscInvalidOperationMsg(msg, "invalid tinyint data", pToken->z);
        } else if (!IS_VALID_TINYINT(iv)) {
          return tscInvalidOperationMsg(msg, "data overflow", pToken->z);
        }

        uint8_t tmpVal = (uint8_t)iv;
        tscAppendMemRowColValEx(row, &tmpVal, true, colId, pSchema->type, toffset, dataLen, kvLen, compareStat);
      }

      break;

    case TSDB_DATA_TYPE_UTINYINT:
      if (isNullStr(pToken)) {
        tscAppendMemRowColValEx(row, getNullValue(pSchema->type), true, colId, pSchema->type, toffset, dataLen, kvLen,
                                compareStat);
      } else {
        ret = tStrToInteger(pToken->z, pToken->type, pToken->n, &iv, false);
        if (ret != TSDB_CODE_SUCCESS) {
          return tscInvalidOperationMsg(msg, "invalid unsigned tinyint data", pToken->z);
        } else if (!IS_VALID_UTINYINT(iv)) {
          return tscInvalidOperationMsg(msg, "unsigned tinyint data overflow", pToken->z);
        }

        uint8_t tmpVal = (uint8_t)iv;
        tscAppendMemRowColValEx(row, &tmpVal, true, colId, pSchema->type, toffset, dataLen, kvLen, compareStat);
      }

      break;

    case TSDB_DATA_TYPE_SMALLINT:
      if (isNullStr(pToken)) {
        tscAppendMemRowColValEx(row, getNullValue(pSchema->type), true, colId, pSchema->type, toffset, dataLen, kvLen,
                                compareStat);
      } else {
        ret = tStrToInteger(pToken->z, pToken->type, pToken->n, &iv, true);
        if (ret != TSDB_CODE_SUCCESS) {
          return tscInvalidOperationMsg(msg, "invalid smallint data", pToken->z);
        } else if (!IS_VALID_SMALLINT(iv)) {
          return tscInvalidOperationMsg(msg, "smallint data overflow", pToken->z);
        }

        int16_t tmpVal = (int16_t)iv;
        tscAppendMemRowColValEx(row, &tmpVal, true, colId, pSchema->type, toffset, dataLen, kvLen, compareStat);
      }

      break;

    case TSDB_DATA_TYPE_USMALLINT:
      if (isNullStr(pToken)) {
        tscAppendMemRowColValEx(row, getNullValue(pSchema->type), true, colId, pSchema->type, toffset, dataLen, kvLen,
                                compareStat);
      } else {
        ret = tStrToInteger(pToken->z, pToken->type, pToken->n, &iv, false);
        if (ret != TSDB_CODE_SUCCESS) {
          return tscInvalidOperationMsg(msg, "invalid unsigned smallint data", pToken->z);
        } else if (!IS_VALID_USMALLINT(iv)) {
          return tscInvalidOperationMsg(msg, "unsigned smallint data overflow", pToken->z);
        }

        uint16_t tmpVal = (uint16_t)iv;
        tscAppendMemRowColValEx(row, &tmpVal, true, colId, pSchema->type, toffset, dataLen, kvLen, compareStat);
      }

      break;

    case TSDB_DATA_TYPE_INT:
      if (isNullStr(pToken)) {
        tscAppendMemRowColValEx(row, getNullValue(pSchema->type), true, colId, pSchema->type, toffset, dataLen, kvLen,
                                compareStat);
      } else {
        ret = tStrToInteger(pToken->z, pToken->type, pToken->n, &iv, true);
        if (ret != TSDB_CODE_SUCCESS) {
          return tscInvalidOperationMsg(msg, "invalid int data", pToken->z);
        } else if (!IS_VALID_INT(iv)) {
          return tscInvalidOperationMsg(msg, "int data overflow", pToken->z);
        }

        int32_t tmpVal = (int32_t)iv;
        tscAppendMemRowColValEx(row, &tmpVal, true, colId, pSchema->type, toffset, dataLen, kvLen, compareStat);
      }

      break;

    case TSDB_DATA_TYPE_UINT:
      if (isNullStr(pToken)) {
        tscAppendMemRowColValEx(row, getNullValue(pSchema->type), true, colId, pSchema->type, toffset, dataLen, kvLen,
                                compareStat);
      } else {
        ret = tStrToInteger(pToken->z, pToken->type, pToken->n, &iv, false);
        if (ret != TSDB_CODE_SUCCESS) {
          return tscInvalidOperationMsg(msg, "invalid unsigned int data", pToken->z);
        } else if (!IS_VALID_UINT(iv)) {
          return tscInvalidOperationMsg(msg, "unsigned int data overflow", pToken->z);
        }

        uint32_t tmpVal = (uint32_t)iv;
        tscAppendMemRowColValEx(row, &tmpVal, true, colId, pSchema->type, toffset, dataLen, kvLen, compareStat);
      }

      break;

    case TSDB_DATA_TYPE_BIGINT:
      if (isNullStr(pToken)) {
        tscAppendMemRowColValEx(row, getNullValue(pSchema->type), true, colId, pSchema->type, toffset, dataLen, kvLen,
                                compareStat);
      } else {
        ret = tStrToInteger(pToken->z, pToken->type, pToken->n, &iv, true);
        if (ret != TSDB_CODE_SUCCESS) {
          return tscInvalidOperationMsg(msg, "invalid bigint data", pToken->z);
        } else if (!IS_VALID_BIGINT(iv)) {
          return tscInvalidOperationMsg(msg, "bigint data overflow", pToken->z);
        }

        tscAppendMemRowColValEx(row, &iv, true, colId, pSchema->type, toffset, dataLen, kvLen, compareStat);
      }
      break;

    case TSDB_DATA_TYPE_UBIGINT:
      if (isNullStr(pToken)) {
        tscAppendMemRowColValEx(row, getNullValue(pSchema->type), true, colId, pSchema->type, toffset, dataLen, kvLen,
                                compareStat);
      } else {
        ret = tStrToInteger(pToken->z, pToken->type, pToken->n, &iv, false);
        if (ret != TSDB_CODE_SUCCESS) {
          return tscInvalidOperationMsg(msg, "invalid unsigned bigint data", pToken->z);
        } else if (!IS_VALID_UBIGINT((uint64_t)iv)) {
          return tscInvalidOperationMsg(msg, "unsigned bigint data overflow", pToken->z);
        }

        uint64_t tmpVal = (uint64_t)iv;
        tscAppendMemRowColValEx(row, &tmpVal, true, colId, pSchema->type, toffset, dataLen, kvLen, compareStat);
      }
      break;

    case TSDB_DATA_TYPE_FLOAT:
      if (isNullStr(pToken)) {
        tscAppendMemRowColValEx(row, getNullValue(pSchema->type), true, colId, pSchema->type, toffset, dataLen, kvLen,
                                compareStat);
      } else {
        double dv;
        if (TK_ILLEGAL == tscToDouble(pToken, &dv, &endptr)) {
          return tscInvalidOperationMsg(msg, "illegal float data", pToken->z);
        }

        if (((dv == HUGE_VAL || dv == -HUGE_VAL) && errno == ERANGE) || dv > FLT_MAX || dv < -FLT_MAX || isinf(dv) ||
            isnan(dv)) {
          return tscInvalidOperationMsg(msg, "illegal float data", pToken->z);
        }

        float tmpVal = (float)dv;
        tscAppendMemRowColValEx(row, &tmpVal, true, colId, pSchema->type, toffset, dataLen, kvLen, compareStat);
      }
      break;

    case TSDB_DATA_TYPE_DOUBLE:
      if (isNullStr(pToken)) {
        tscAppendMemRowColValEx(row, getNullValue(pSchema->type), true, colId, pSchema->type, toffset, dataLen, kvLen,
                                compareStat);
      } else {
        double dv;
        if (TK_ILLEGAL == tscToDouble(pToken, &dv, &endptr)) {
          return tscInvalidOperationMsg(msg, "illegal double data", pToken->z);
        }

        if (((dv == HUGE_VAL || dv == -HUGE_VAL) && errno == ERANGE) || isinf(dv) || isnan(dv)) {
          return tscInvalidOperationMsg(msg, "illegal double data", pToken->z);
        }

        tscAppendMemRowColValEx(row, &dv, true, colId, pSchema->type, toffset, dataLen, kvLen, compareStat);
      }
      break;

    case TSDB_DATA_TYPE_BINARY:
      // binary data cannot be null-terminated char string, otherwise the last char of the string is lost
      if (pToken->type == TK_NULL) {
        tscAppendMemRowColValEx(row, getNullValue(pSchema->type), true, colId, pSchema->type, toffset, dataLen, kvLen,
                                compareStat);
      } else {  // too long values will return invalid sql, not be truncated automatically
        if (pToken->n + VARSTR_HEADER_SIZE > pSchema->bytes) {  // todo refactor
          return tscInvalidOperationMsg(msg, "string data overflow", pToken->z);
        }
        // STR_WITH_SIZE_TO_VARSTR(payload, pToken->z, pToken->n);
        char *rowEnd = memRowEnd(row);
        STR_WITH_SIZE_TO_VARSTR(rowEnd, pToken->z, pToken->n);
        tscAppendMemRowColValEx(row, rowEnd, false, colId, pSchema->type, toffset, dataLen, kvLen, compareStat);
      }
      break;

    case TSDB_DATA_TYPE_NCHAR:
      if (pToken->type == TK_NULL) {
        tscAppendMemRowColValEx(row, getNullValue(pSchema->type), true, colId, pSchema->type, toffset, dataLen, kvLen,
                                compareStat);
      } else {
        // if the converted output len is over than pColumnModel->bytes, return error: 'Argument list too long'
        int32_t output = 0;
        char *  rowEnd = memRowEnd(row);
<<<<<<< HEAD
        if (!taosMbsToUcs4(pToken->z, pToken->n, (char*)varDataVal(rowEnd), pSchema->bytes - VARSTR_HEADER_SIZE, &output)) {
=======
        if (!taosMbsToUcs4(pToken->z, pToken->n, (char *)varDataVal(rowEnd), pSchema->bytes - VARSTR_HEADER_SIZE,
                           &output)) {
>>>>>>> 3aa302e7
          char buf[512] = {0};
          snprintf(buf, tListLen(buf), "%s", strerror(errno));
          return tscInvalidOperationMsg(msg, buf, pToken->z);
        }
        varDataSetLen(rowEnd, output);
        tscAppendMemRowColValEx(row, rowEnd, false, colId, pSchema->type, toffset, dataLen, kvLen, compareStat);
      }
      break;

    case TSDB_DATA_TYPE_TIMESTAMP: {
      if (pToken->type == TK_NULL) {
        if (primaryKey) {
          // When building SKVRow primaryKey, we should not skip even with NULL value.
          int64_t tmpVal = 0;
          tscAppendMemRowColValEx(row, &tmpVal, true, colId, pSchema->type, toffset, dataLen, kvLen, compareStat);
        } else {
          tscAppendMemRowColValEx(row, getNullValue(pSchema->type), true, colId, pSchema->type, toffset, dataLen, kvLen,
                                  compareStat);
        }
      } else {
        int64_t tmpVal;
        if (tsParseTime(pToken, &tmpVal, str, msg, timePrec) != TSDB_CODE_SUCCESS) {
          return tscInvalidOperationMsg(msg, "invalid timestamp", pToken->z);
        }
        tscAppendMemRowColValEx(row, &tmpVal, true, colId, pSchema->type, toffset, dataLen, kvLen, compareStat);
      }

      break;
    }
  }

  return TSDB_CODE_SUCCESS;
}

#ifdef __cplusplus
}
#endif

#endif<|MERGE_RESOLUTION|>--- conflicted
+++ resolved
@@ -90,16 +90,10 @@
   uint8_t valStat;  // denote if current column bound or not(0 means has val, 1 means no val)
 } SBoundColumn;
 typedef enum {
-<<<<<<< HEAD
-  VAL_STAT_YES = 0x0,  // 0 means has val
-  VAL_STAT_NO = 0x01,  // 1 means no val
-} EValStat;
-=======
   VAL_STAT_HAS = 0x0,    // 0 means has val
   VAL_STAT_NONE = 0x01,  // 1 means no val
 } EValStat;
 
->>>>>>> 3aa302e7
 typedef struct {
   uint16_t schemaColIdx;
   uint16_t boundIdx;
@@ -114,13 +108,8 @@
 typedef struct SParsedDataColInfo {
   int16_t        numOfCols;
   int16_t        numOfBound;
-<<<<<<< HEAD
-  uint16_t       flen;            // TODO: get from STSchema
-  uint16_t       allNullLen;      // TODO: get from STSchema
-=======
   uint16_t       flen;        // TODO: get from STSchema
   uint16_t       allNullLen;  // TODO: get from STSchema
->>>>>>> 3aa302e7
   uint16_t       extendedVarLen;
   int32_t *      boundedColumns;  // bound column idx according to schema
   SBoundColumn * cols;
@@ -147,7 +136,6 @@
   ROW_COMPARE_NEED = 1,
   ROW_COMPARE_NO_NEED = 2,
 } ERowCompareStat;
-<<<<<<< HEAD
 
 int tsParseTime(SStrToken *pToken, int64_t *time, char **next, char *error, int16_t timePrec);
 
@@ -218,91 +206,6 @@
   }
 }
 
-static FORCE_INLINE void tscAppendDataRowColValEx(SDataRow row, const void *value, bool isCopyVarData, int16_t colId,
-                                                  int8_t colType, int32_t toffset, int32_t *dataLen, int32_t *kvLen) {
-  tdAppendDataColVal(row, value, isCopyVarData, colType, toffset);
-  tdGetColAppendDeltaLen(value, colType, dataLen, kvLen);
-}
-static FORCE_INLINE void tscAppendKvRowColValEx(SKVRow row, const void *value, bool isCopyVarData, int16_t colId,
-                                                int8_t colType, int32_t toffset, int32_t *dataLen, int32_t *kvLen) {
-  tdAppendKvColVal(row, value, isCopyVarData, colId, colType, toffset);
-  tdGetColAppendDeltaLen(value, colType, dataLen, kvLen);
-}
-typedef void (*FPAppendColVal)(SKVRow row, const void *value, bool isCopyVarData, int16_t colId, int8_t colType,
-                               int32_t toffset, int32_t *dataLen, int32_t *kvLen);
-
-int tranferRowKVToData(SMemRowBuilder *pBuilder, SMemRow rowKV, SMemRow rowData, TDRowTLenT destLen);
-=======
->>>>>>> 3aa302e7
-
-int tsParseTime(SStrToken *pToken, int64_t *time, char **next, char *error, int16_t timePrec);
-
-int  initMemRowBuilder(SMemRowBuilder *pBuilder, uint32_t nRows, uint32_t nCols, uint32_t nBoundCols,
-                       int32_t allNullLen);
-void destroyMemRowBuilder(SMemRowBuilder *pBuilder);
-
-/**
- * @brief
- *
- * @param memRowType
- * @param spd
- * @param idx   the absolute bound index of columns
- * @return FORCE_INLINE
- */
-static FORCE_INLINE void tscGetMemRowAppendInfo(SSchema *pSchema, uint8_t memRowType, SParsedDataColInfo *spd,
-                                                int32_t idx, int32_t *toffset, int16_t *colId) {
-  int32_t schemaIdx = 0;
-  if (IS_DATA_COL_ORDERED(spd)) {
-    schemaIdx = spd->boundedColumns[idx];
-    if (isDataRowT(memRowType)) {
-      *toffset = (spd->cols + schemaIdx)->toffset;  // the offset of firstPart
-    } else {
-      *toffset = idx * sizeof(SColIdx);  // the offset of SColIdx
-    }
-  } else {
-    ASSERT(idx == (spd->colIdxInfo + idx)->boundIdx);
-    schemaIdx = (spd->colIdxInfo + idx)->schemaColIdx;
-    if (isDataRowT(memRowType)) {
-      *toffset = (spd->cols + schemaIdx)->toffset;
-    } else {
-      *toffset = ((spd->colIdxInfo + idx)->finalIdx) * sizeof(SColIdx);
-    }
-  }
-  *colId = pSchema[schemaIdx].colId;
-}
-
-/**
- * @brief Applicable to consume by multi-columns
- *
- * @param row
- * @param value
- * @param isCopyVarData In some scenario, the varVal is copied to row directly before calling tdAppend***ColVal()
- * @param colId
- * @param colType
- * @param idx index in SSchema
- * @param pBuilder
- * @param spd
- * @return FORCE_INLINE
- */
-static FORCE_INLINE void tscAppendMemRowColVal(SMemRow row, const void *value, bool isCopyVarData, int16_t colId,
-                                               int8_t colType, int32_t toffset, SMemRowBuilder *pBuilder,
-                                               int32_t rowNum) {
-  tdAppendMemRowColVal(row, value, isCopyVarData, colId, colType, toffset);
-  if (pBuilder->compareStat == ROW_COMPARE_NEED) {
-    SMemRowInfo *pRowInfo = pBuilder->rowInfo + rowNum;
-    tdGetColAppendDeltaLen(value, colType, &pRowInfo->dataLen, &pRowInfo->kvLen);
-  }
-}
-
-// Applicable to consume by one row
-static FORCE_INLINE void tscAppendMemRowColValEx(SMemRow row, const void *value, bool isCopyVarData, int16_t colId,
-                                                 int8_t colType, int32_t toffset, int32_t *dataLen, int32_t *kvLen,
-                                                 uint8_t compareStat) {
-  tdAppendMemRowColVal(row, value, isCopyVarData, colId, colType, toffset);
-  if (compareStat == ROW_COMPARE_NEED) {
-    tdGetColAppendDeltaLen(value, colType, dataLen, kvLen);
-  }
-}
 typedef struct STableDataBlocks {
   SName       tableName;
   int8_t      tsSource;     // where does the UNIX timestamp come from, server or client
@@ -606,18 +509,10 @@
 int32_t schemaIdxCompar(const void *lhs, const void *rhs);
 int32_t boundIdxCompar(const void *lhs, const void *rhs);
 static FORCE_INLINE int32_t getExtendedRowSize(STableDataBlocks *pBlock) {
-<<<<<<< HEAD
-#ifdef __5221_BRANCH__
-  ASSERT(pBlock->rowSize == pBlock->pTableMeta->tableInfo.rowSize);
-#endif
-  return pBlock->pTableMeta->tableInfo.rowSize + TD_MEM_ROW_DATA_HEAD_SIZE + pBlock->boundColumnInfo.extendedVarLen;
-}
-=======
   ASSERT(pBlock->rowSize == pBlock->pTableMeta->tableInfo.rowSize);
   return pBlock->rowSize + TD_MEM_ROW_DATA_HEAD_SIZE + pBlock->boundColumnInfo.extendedVarLen;
 }
 
->>>>>>> 3aa302e7
 static FORCE_INLINE void checkAndConvertMemRow(SMemRow row, int32_t dataLen, int32_t kvLen) {
   if (isDataRow(row)) {
     if (kvLen < (dataLen * KVRatioConvert)) {
@@ -647,10 +542,7 @@
 static FORCE_INLINE void convertToSDataRow(SMemRow dest, SMemRow src, SSchema *pSchema, int nCols,
                                            SParsedDataColInfo *spd) {
   ASSERT(isKvRow(src));
-<<<<<<< HEAD
-
-=======
->>>>>>> 3aa302e7
+
   SKVRow   kvRow = memRowKvBody(src);
   SDataRow dataRow = memRowDataBody(dest);
 
@@ -682,11 +574,7 @@
 
   int32_t toffset = 0, kvOffset = 0;
   for (int i = 0; i < nCols; ++i) {
-<<<<<<< HEAD
-    if ((spd->cols + i)->valStat == VAL_STAT_YES) {
-=======
     if ((spd->cols + i)->valStat == VAL_STAT_HAS) {
->>>>>>> 3aa302e7
       SSchema *schema = pSchema + i;
       toffset = (spd->cols + i)->toffset;
       void *val = tdGetRowDataOfCol(dataRow, schema->type, toffset + TD_DATA_ROW_HEAD_SIZE);
@@ -714,11 +602,7 @@
   }
 }
 
-<<<<<<< HEAD
 static FORCE_INLINE bool isNullStr(SStrToken *pToken) {
-=======
-static bool isNullStr(SStrToken *pToken) {
->>>>>>> 3aa302e7
   return (pToken->type == TK_NULL) || ((pToken->type == TK_STRING) && (pToken->n != 0) &&
                                        (strncasecmp(TSDB_DATA_NULL_STR_L, pToken->z, pToken->n) == 0));
 }
@@ -982,12 +866,8 @@
         // if the converted output len is over than pColumnModel->bytes, return error: 'Argument list too long'
         int32_t output = 0;
         char *  rowEnd = memRowEnd(row);
-<<<<<<< HEAD
-        if (!taosMbsToUcs4(pToken->z, pToken->n, (char*)varDataVal(rowEnd), pSchema->bytes - VARSTR_HEADER_SIZE, &output)) {
-=======
         if (!taosMbsToUcs4(pToken->z, pToken->n, (char *)varDataVal(rowEnd), pSchema->bytes - VARSTR_HEADER_SIZE,
                            &output)) {
->>>>>>> 3aa302e7
           char buf[512] = {0};
           snprintf(buf, tListLen(buf), "%s", strerror(errno));
           return tscInvalidOperationMsg(msg, buf, pToken->z);
