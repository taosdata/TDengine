/*
 * Copyright (c) 2019 TAOS Data, Inc. <jhtao@taosdata.com>
 *
 * This program is free software: you can use, redistribute, and/or modify
 * it under the terms of the GNU Affero General Public License, version 3
 * or later ("AGPL"), as published by the Free Software Foundation.
 *
 * This program is distributed in the hope that it will be useful, but WITHOUT
 * ANY WARRANTY; without even the implied warranty of MERCHANTABILITY or
 * FITNESS FOR A PARTICULAR PURPOSE.
 *
 * You should have received a copy of the GNU Affero General Public License
 * along with this program. If not, see <http://www.gnu.org/licenses/>.
 */

#ifndef TDENGINE_TSCLIENT_H
#define TDENGINE_TSCLIENT_H

#ifdef __cplusplus
extern "C" {
#endif

#include "os.h"

#include "qAggMain.h"
#include "taos.h"
#include "taosdef.h"
#include "taosmsg.h"
#include "tarray.h"
#include "tcache.h"
#include "tglobal.h"
#include "tref.h"
#include "tutil.h"

#include "qExecutor.h"
#include "qSqlparser.h"
#include "qTsbuf.h"
#include "qUtil.h"
#include "tcmdtype.h"

typedef enum {
  TAOS_REQ_FROM_SHELL,
  TAOS_REQ_FROM_HTTP
} SReqOrigin;

// forward declaration
struct SSqlInfo;

typedef void (*__async_cb_func_t)(void *param, TAOS_RES *tres, int32_t numOfRows);

typedef struct SNewVgroupInfo {
  int32_t    vgId;
  int8_t     inUse;
  int8_t     numOfEps;
  SEpAddrMsg ep[TSDB_MAX_REPLICA];
} SNewVgroupInfo;

typedef struct CChildTableMeta {
  int32_t        vgId;
  STableId       id;
  uint8_t        tableType;
  char           sTableName[TSDB_TABLE_FNAME_LEN];  // TODO: refactor super table name, not full name
  uint64_t       suid;                              // super table id
} CChildTableMeta;

typedef struct SColumnIndex {
  int16_t tableIndex;
  int16_t columnIndex;
} SColumnIndex;

typedef struct SColumn {
  uint64_t     tableUid;
  int32_t      columnIndex;
  SColumnInfo  info;
} SColumn;

typedef struct SInternalField {
  TAOS_FIELD      field;
  bool            visible;
  SExprInfo      *pExpr;
} SInternalField;

typedef struct SParamInfo {
  int32_t  idx;
  uint8_t  type;
  uint8_t  timePrec;
  int16_t  bytes;
  uint32_t offset;
} SParamInfo;

typedef struct SBoundColumn {
  int32_t offset;   // all column offset value
  int32_t toffset;  // first part offset for SDataRow TODO: get offset from STSchema on future
  uint8_t valStat;  // denote if current column bound or not(0 means has val, 1 means no val)
} SBoundColumn;
typedef enum {
  VAL_STAT_HAS = 0x0,    // 0 means has val
  VAL_STAT_NONE = 0x01,  // 1 means no val
} EValStat;

typedef struct {
  uint16_t schemaColIdx;
  uint16_t boundIdx;
  uint16_t finalIdx;
} SBoundIdxInfo;

typedef enum _COL_ORDER_STATUS {
  ORDER_STATUS_UNKNOWN = 0,
  ORDER_STATUS_ORDERED = 1,
  ORDER_STATUS_DISORDERED = 2,
} EOrderStatus;
typedef struct SParsedDataColInfo {
  int16_t        numOfCols;
  int16_t        numOfBound;
  uint16_t       flen;        // TODO: get from STSchema
  uint16_t       allNullLen;  // TODO: get from STSchema
  uint16_t       extendedVarLen;
  int32_t *      boundedColumns;  // bound column idx according to schema
  SBoundColumn * cols;
  SBoundIdxInfo *colIdxInfo;
  int8_t         orderStatus;  // bound columns
} SParsedDataColInfo;

#define IS_DATA_COL_ORDERED(spd) ((spd->orderStatus) == (int8_t)ORDER_STATUS_ORDERED)

typedef struct {
  int32_t dataLen;  // len of SDataRow
  int32_t kvLen;    // len of SKVRow
} SMemRowInfo;
typedef struct {
<<<<<<< HEAD
  uint8_t      memRowType;   // default is 0, that is SDataRow 
=======
  uint8_t      memRowType;   // default is 0, that is SDataRow
>>>>>>> 6e53e0a6
  uint8_t      compareStat;  // 0 no need, 1 need compare
  TDRowTLenT   kvRowInitLen;
  SMemRowInfo *rowInfo;
} SMemRowBuilder;

typedef enum {
  ROW_COMPARE_NO_NEED = 0,
  ROW_COMPARE_NEED = 1,
} ERowCompareStat;

int tsParseTime(SStrToken *pToken, int64_t *time, char **next, char *error, int16_t timePrec);

int  initMemRowBuilder(SMemRowBuilder *pBuilder, uint32_t nRows, uint32_t nCols, uint32_t nBoundCols,
                       int32_t allNullLen);
void destroyMemRowBuilder(SMemRowBuilder *pBuilder);

/**
 * @brief
 *
 * @param memRowType
 * @param spd
 * @param idx   the absolute bound index of columns
 * @return FORCE_INLINE
 */
static FORCE_INLINE void tscGetMemRowAppendInfo(SSchema *pSchema, uint8_t memRowType, SParsedDataColInfo *spd,
                                                int32_t idx, int32_t *toffset, int16_t *colId) {
  int32_t schemaIdx = 0;
  if (IS_DATA_COL_ORDERED(spd)) {
    schemaIdx = spd->boundedColumns[idx];
    if (isDataRowT(memRowType)) {
      *toffset = (spd->cols + schemaIdx)->toffset;  // the offset of firstPart
    } else {
      *toffset = idx * sizeof(SColIdx);  // the offset of SColIdx
    }
  } else {
    ASSERT(idx == (spd->colIdxInfo + idx)->boundIdx);
    schemaIdx = (spd->colIdxInfo + idx)->schemaColIdx;
    if (isDataRowT(memRowType)) {
      *toffset = (spd->cols + schemaIdx)->toffset;
    } else {
      *toffset = ((spd->colIdxInfo + idx)->finalIdx) * sizeof(SColIdx);
    }
  }
  *colId = pSchema[schemaIdx].colId;
}

/**
 * @brief Applicable to consume by multi-columns
 *
 * @param row
 * @param value
 * @param isCopyVarData In some scenario, the varVal is copied to row directly before calling tdAppend***ColVal()
 * @param colId
 * @param colType
 * @param idx index in SSchema
 * @param pBuilder
 * @param spd
 * @return FORCE_INLINE
 */
static FORCE_INLINE void tscAppendMemRowColVal(SMemRow row, const void *value, bool isCopyVarData, int16_t colId,
                                               int8_t colType, int32_t toffset, SMemRowBuilder *pBuilder,
                                               int32_t rowNum) {
  tdAppendMemRowColVal(row, value, isCopyVarData, colId, colType, toffset);
  if (pBuilder->compareStat == ROW_COMPARE_NEED) {
    SMemRowInfo *pRowInfo = pBuilder->rowInfo + rowNum;
    tdGetColAppendDeltaLen(value, colType, &pRowInfo->dataLen, &pRowInfo->kvLen);
  }
}

// Applicable to consume by one row
static FORCE_INLINE void tscAppendMemRowColValEx(SMemRow row, const void *value, bool isCopyVarData, int16_t colId,
                                                 int8_t colType, int32_t toffset, int32_t *dataLen, int32_t *kvLen,
                                                 uint8_t compareStat) {
  tdAppendMemRowColVal(row, value, isCopyVarData, colId, colType, toffset);
  if (compareStat == ROW_COMPARE_NEED) {
    tdGetColAppendDeltaLen(value, colType, dataLen, kvLen);
  }
}
typedef struct STableDataBlocks {
  SName       tableName;
  int8_t      tsSource;     // where does the UNIX timestamp come from, server or client
  bool        ordered;      // if current rows are ordered or not
  int64_t     vgId;         // virtual group id
  int64_t     prevTS;       // previous timestamp, recorded to decide if the records array is ts ascending
  int32_t     numOfTables;  // number of tables in current submit block
  int32_t     rowSize;      // row size for current table
  uint32_t    nAllocSize;
  uint32_t    headerSize;   // header for table info (uid, tid, submit metadata)
  uint32_t    size;
  STableMeta *pTableMeta;   // the tableMeta of current table, the table meta will be used during submit, keep a ref to avoid to be removed from cache
  char       *pData;
  bool        cloned;
  
  SParsedDataColInfo boundColumnInfo;

  // for parameter ('?') binding
  uint32_t       numOfAllocedParams;
  uint32_t       numOfParams;
  SParamInfo *   params;
  SMemRowBuilder rowBuilder;
} STableDataBlocks;

typedef struct {
  STableMeta   *pTableMeta;
  SArray       *vgroupIdList;
//  SVgroupsInfo *pVgroupsInfo;
} STableMetaVgroupInfo;

typedef struct SInsertStatementParam {
  SName      **pTableNameList;          // all involved tableMeta list of current insert sql statement.
  int32_t      numOfTables;             // number of tables in table name list
  SHashObj    *pTableBlockHashList;     // data block for each table
  SArray      *pDataBlocks;             // SArray<STableDataBlocks*>. Merged submit block for each vgroup
  int8_t       schemaAttached;          // denote if submit block is built with table schema or not
  uint8_t      payloadType;             // EPayloadType. 0: K-V payload for non-prepare insert, 1: rawPayload for prepare insert
  STagData     tagData;                 // NOTE: pTagData->data is used as a variant length array

  int32_t      batchSize;               // for parameter ('?') binding and batch processing
  int32_t      numOfParams;

  char         msg[512];                // error message
  uint32_t     insertType;              // insert data from [file|sql statement| bound statement]
  uint64_t     objectId;                // sql object id
  char        *sql;                     // current sql statement position
} SInsertStatementParam;

typedef enum {
  PAYLOAD_TYPE_KV = 0,
  PAYLOAD_TYPE_RAW = 1,
} EPayloadType;

#define IS_RAW_PAYLOAD(t) \
  (((int)(t)) == PAYLOAD_TYPE_RAW)  // 0: K-V payload for non-prepare insert, 1: rawPayload for prepare insert

// TODO extract sql parser supporter
typedef struct {
  int     command;
  uint8_t msgType;
  SInsertStatementParam insertParam;
  char    reserve1[3];        // fix bus error on arm32
  int32_t count;   // todo remove it
  bool    subCmd;

  char         reserve2[3];        // fix bus error on arm32
  int16_t      numOfCols;
  char         reserve3[2];        // fix bus error on arm32
  uint32_t     allocSize;
  char *       payload;
  int32_t      payloadLen;

  SHashObj    *pTableMetaMap;  // local buffer to keep the queried table meta, before validating the AST
  SQueryInfo  *pQueryInfo;
  SQueryInfo  *active;         // current active query info
  int32_t      batchSize;      // for parameter ('?') binding and batch processing
  int32_t      resColumnId;
} SSqlCmd;

typedef struct SResRec {
  int numOfRows;
  int numOfTotal;
} SResRec;

typedef struct {
  int32_t        numOfRows;                  // num of results in current retrieval
  int64_t        numOfRowsGroup;             // num of results of current group
  int64_t        numOfTotal;                 // num of total results
  int64_t        numOfClauseTotal;           // num of total result in current subclause
  char *         pRsp;
  int32_t        rspType;
  int32_t        rspLen;
  uint64_t       qId;
  int64_t        useconds;
  int64_t        offset;  // offset value from vnode during projection query of stable
  int32_t        row;
  int16_t        numOfCols;
  int16_t        precision;
  bool           completed;
  int32_t        code;
  int32_t        numOfGroups;
  SResRec *      pGroupRec;
  char *         data;
  TAOS_ROW       tsrow;
  TAOS_ROW       urow;
  int32_t*       length;  // length for each field for current row
  char **        buffer;  // Buffer used to put multibytes encoded using unicode (wchar_t)
  SColumnIndex*  pColumnIndex;

  TAOS_FIELD*           final;
  SArithmeticSupport   *pArithSup;   // support the arithmetic expression calculation on agg functions
  struct SGlobalMerger *pMerger;
} SSqlRes;

typedef struct {
  char         key[512]; 
  void         *pDnodeConn; 
} SRpcObj;

typedef struct STscObj {
  void *             signature;
  void *             pTimer;
  char               user[TSDB_USER_LEN];
  char               pass[TSDB_KEY_LEN];
  char               acctId[TSDB_ACCT_ID_LEN];
  char               db[TSDB_ACCT_ID_LEN + TSDB_DB_NAME_LEN];
  char               sversion[TSDB_VERSION_LEN];
  char               writeAuth : 1;
  char               superAuth : 1;
  uint32_t           connId;
  uint64_t           rid;      // ref ID returned by taosAddRef
  int64_t            hbrid;
  struct SSqlObj *   sqlList;
  struct SSqlStream *streamList;
  SRpcObj           *pRpcObj;
  SRpcCorEpSet      *tscCorMgmtEpSet;
  pthread_mutex_t    mutex;
  int32_t            numOfObj; // number of sqlObj from this tscObj
  SReqOrigin         from;
} STscObj;

typedef struct SSubqueryState {
  pthread_mutex_t mutex;
  int8_t  *states;
  int32_t  numOfSub;            // the number of total sub-queries
  uint64_t numOfRetrievedRows;  // total number of points in this query
} SSubqueryState;

typedef struct SSqlObj {
  void            *signature;
  int64_t          owner;        // owner of sql object, by which it is executed
  STscObj         *pTscObj;
  int64_t          rpcRid;
  __async_cb_func_t  fp;
  __async_cb_func_t  fetchFp;
  void            *param;
  int64_t          stime;
  uint32_t         queryId;
  void *           pStream;
  void *           pSubscription;
  char *           sqlstr;
  void *           pBuf;  // table meta buffer
  char             parseRetry;
  char             retry;
  char             maxRetry;
  SRpcEpSet        epSet;
  char             listed;
  tsem_t           rspSem;
  SSqlCmd          cmd;
  SSqlRes          res;
  bool             isBind;

  SSubqueryState   subState;
  struct SSqlObj **pSubs;

  int64_t          metaRid;
  int64_t          svgroupRid;

  int64_t          squeryLock;
  int32_t          retryReason;  // previous error code
  struct SSqlObj  *prev, *next;
  int64_t          self;
} SSqlObj;

typedef struct SSqlStream {
  SSqlObj *pSql;
  void *  cqhandle;  // stream belong to SCQContext handle
  const char* dstTable;
  uint32_t streamId;
  char     listed;
  bool     isProject;
  int16_t  precision;
  int64_t  num;  // number of computing count

  /*
   * keep the number of current result in computing,
   * the value will be set to 0 before set timer for next computing
   */
  int64_t numOfRes;

  int64_t useconds;  // total  elapsed time
  int64_t ctime;     // stream created time
  int64_t stime;     // stream next executed time
  int64_t etime;     // stream end query time, when time is larger then etime, the stream will be closed
  int64_t ltime;     // stream last row time in stream table
  SInterval interval;
  void *  pTimer;

  void (*fp)();
  void *param;

  void (*callback)(void *);  // Callback function when stream is stopped from client level
  struct SSqlStream *prev, *next;
} SSqlStream;

void tscSetStreamDestTable(SSqlStream* pStream, const char* dstTable);

int  tscAcquireRpc(const char *key, const char *user, const char *secret,void **pRpcObj);
void tscReleaseRpc(void *param);
void tscInitMsgsFp();

int tsParseSql(SSqlObj *pSql, bool initial);

void tscProcessMsgFromServer(SRpcMsg *rpcMsg, SRpcEpSet *pEpSet);
int  tscBuildAndSendRequest(SSqlObj *pSql, SQueryInfo* pQueryInfo);

int  tscRenewTableMeta(SSqlObj *pSql, int32_t tableIndex);
void tscAsyncResultOnError(SSqlObj *pSql);

void tscQueueAsyncError(void(*fp), void *param, int32_t code);

int tscProcessLocalCmd(SSqlObj *pSql);
int tscCfgDynamicOptions(char *msg);

int32_t tscTansformFuncForSTableQuery(SQueryInfo *pQueryInfo);
void    tscRestoreFuncForSTableQuery(SQueryInfo *pQueryInfo);

int32_t tscCreateResPointerInfo(SSqlRes *pRes, SQueryInfo *pQueryInfo);
void tscSetResRawPtr(SSqlRes* pRes, SQueryInfo* pQueryInfo);
void tscSetResRawPtrRv(SSqlRes* pRes, SQueryInfo* pQueryInfo, SSDataBlock* pBlock, bool convertNchar);

void handleDownstreamOperator(SSqlObj** pSqlList, int32_t numOfUpstream, SQueryInfo* px, SSqlObj* pParent);
void destroyTableNameList(SInsertStatementParam* pInsertParam);

void tscResetSqlCmd(SSqlCmd *pCmd, bool removeMeta, uint64_t id);

/**
 * free query result of the sql object
 * @param pObj
 */
void tscFreeSqlResult(SSqlObj *pSql);

void* tscCleanupTableMetaMap(SHashObj* pTableMetaMap);

/**
 * free sql object, release allocated resource
 * @param pObj
 */
void tscFreeSqlObj(SSqlObj *pSql);
void tscFreeSubobj(SSqlObj* pSql);

void tscFreeRegisteredSqlObj(void *pSql);

void tscCloseTscObj(void *pObj);

// todo move to taos? or create a new file: taos_internal.h
TAOS *taos_connect_a(char *ip, char *user, char *pass, char *db, uint16_t port, void (*fp)(void *, TAOS_RES *, int),
                     void *param, TAOS **taos);
TAOS_RES* taos_query_h(TAOS* taos, const char *sqlstr, int64_t* res);
TAOS_RES * taos_query_ra(TAOS *taos, const char *sqlstr, __async_cb_func_t fp, void *param);

void waitForQueryRsp(void *param, TAOS_RES *tres, int code);

void doAsyncQuery(STscObj *pObj, SSqlObj *pSql, __async_cb_func_t fp, void *param, const char *sqlstr, size_t sqlLen);

void tscImportDataFromFile(SSqlObj *pSql);
struct SGlobalMerger* tscInitResObjForLocalQuery(int32_t numOfRes, int32_t rowLen, uint64_t id);
bool tscIsUpdateQuery(SSqlObj* pSql);
char* tscGetSqlStr(SSqlObj* pSql);
bool tscIsQueryWithLimit(SSqlObj* pSql);

bool tscHasReachLimitation(SQueryInfo *pQueryInfo, SSqlRes *pRes);
void tscSetBoundColumnInfo(SParsedDataColInfo *pColInfo, SSchema *pSchema, int32_t numOfCols);

char *tscGetErrorMsgPayload(SSqlCmd *pCmd);

int32_t tscInvalidOperationMsg(char *msg, const char *additionalInfo, const char *sql);
int32_t tscSQLSyntaxErrMsg(char* msg, const char* additionalInfo,  const char* sql);

int32_t tscValidateSqlInfo(SSqlObj *pSql, struct SSqlInfo *pInfo);

int32_t tsSetBlockInfo(SSubmitBlk *pBlocks, const STableMeta *pTableMeta, int32_t numOfRows);
extern int32_t    sentinel;
extern SHashObj  *tscVgroupMap;
extern SHashObj  *tscTableMetaMap;
extern SCacheObj *tscVgroupListBuf;

extern int   tscObjRef;
extern void *tscTmr;
extern void *tscQhandle;
extern int   tscKeepConn[];
extern int   tscRefId;
extern int   tscNumOfObj;     // number of existed sqlObj in current process.

extern int (*tscBuildMsg[TSDB_SQL_MAX])(SSqlObj *pSql, SSqlInfo *pInfo);
 
void tscBuildVgroupTableInfo(SSqlObj* pSql, STableMetaInfo* pTableMetaInfo, SArray* tables);
int16_t getNewResColId(SSqlCmd* pCmd);

int32_t schemaIdxCompar(const void *lhs, const void *rhs);
int32_t boundIdxCompar(const void *lhs, const void *rhs);
static FORCE_INLINE int32_t getExtendedRowSize(STableDataBlocks *pBlock) {
  ASSERT(pBlock->rowSize == pBlock->pTableMeta->tableInfo.rowSize);
  return pBlock->rowSize + TD_MEM_ROW_DATA_HEAD_SIZE + pBlock->boundColumnInfo.extendedVarLen;
}

static FORCE_INLINE void checkAndConvertMemRow(SMemRow row, int32_t dataLen, int32_t kvLen) {
  if (isDataRow(row)) {
    if (kvLen < (dataLen * KVRatioConvert)) {
      memRowSetConvert(row);
    }
  } else if (kvLen > dataLen) {
    memRowSetConvert(row);
  }
}

static FORCE_INLINE void initSMemRow(SMemRow row, uint8_t memRowType, STableDataBlocks *pBlock, int16_t nBoundCols) {
  memRowSetType(row, memRowType);
  if (isDataRowT(memRowType)) {
    dataRowSetVersion(memRowDataBody(row), pBlock->pTableMeta->sversion);
    dataRowSetLen(memRowDataBody(row), (TDRowLenT)(TD_DATA_ROW_HEAD_SIZE + pBlock->boundColumnInfo.flen));
  } else {
    ASSERT(nBoundCols > 0);
    memRowSetKvVersion(row, pBlock->pTableMeta->sversion);
    kvRowSetNCols(memRowKvBody(row), nBoundCols);
    kvRowSetLen(memRowKvBody(row), (TDRowLenT)(TD_KV_ROW_HEAD_SIZE + sizeof(SColIdx) * nBoundCols));
  }
}
/**
 * TODO: Move to tdataformat.h and refactor when STSchema available.
 *    - fetch flen and toffset from STSChema and remove param spd
 */
static FORCE_INLINE void convertToSDataRow(SMemRow dest, SMemRow src, SSchema *pSchema, int nCols,
                                           SParsedDataColInfo *spd) {
  ASSERT(isKvRow(src));
  SKVRow   kvRow = memRowKvBody(src);
  SDataRow dataRow = memRowDataBody(dest);

  memRowSetType(dest, SMEM_ROW_DATA);
  dataRowSetVersion(dataRow, memRowKvVersion(src));
  dataRowSetLen(dataRow, (TDRowLenT)(TD_DATA_ROW_HEAD_SIZE + spd->flen));

  int32_t kvIdx = 0;
  for (int i = 0; i < nCols; ++i) {
    SSchema *schema = pSchema + i;
    void *   val = tdGetKVRowValOfColEx(kvRow, schema->colId, &kvIdx);
    tdAppendDataColVal(dataRow, val != NULL ? val : getNullValue(schema->type), true, schema->type,
                       (spd->cols + i)->toffset);
  }
}

// TODO: Move to tdataformat.h and refactor when STSchema available.
static FORCE_INLINE void convertToSKVRow(SMemRow dest, SMemRow src, SSchema *pSchema, int nCols, int nBoundCols,
                                         SParsedDataColInfo *spd) {
  ASSERT(isDataRow(src));

  SDataRow dataRow = memRowDataBody(src);
  SKVRow   kvRow = memRowKvBody(dest);

  memRowSetType(dest, SMEM_ROW_KV);
  memRowSetKvVersion(kvRow, dataRowVersion(dataRow));
  kvRowSetNCols(kvRow, nBoundCols);
  kvRowSetLen(kvRow, (TDRowLenT)(TD_KV_ROW_HEAD_SIZE + sizeof(SColIdx) * nBoundCols));

  int32_t toffset = 0, kvOffset = 0;
  for (int i = 0; i < nCols; ++i) {
    if ((spd->cols + i)->valStat == VAL_STAT_HAS) {
      SSchema *schema = pSchema + i;
      toffset = (spd->cols + i)->toffset;
      void *val = tdGetRowDataOfCol(dataRow, schema->type, toffset + TD_DATA_ROW_HEAD_SIZE);
      tdAppendKvColVal(kvRow, val, true, schema->colId, schema->type, kvOffset);
      kvOffset += sizeof(SColIdx);
    }
  }
}

// TODO: Move to tdataformat.h and refactor when STSchema available.
static FORCE_INLINE void convertSMemRow(SMemRow dest, SMemRow src, STableDataBlocks *pBlock) {
  STableMeta *        pTableMeta = pBlock->pTableMeta;
  STableComInfo       tinfo = tscGetTableInfo(pTableMeta);
  SSchema *           pSchema = tscGetTableSchema(pTableMeta);
  SParsedDataColInfo *spd = &pBlock->boundColumnInfo;

  ASSERT(dest != src);

  if (isDataRow(src)) {
    // TODO: Can we use pBlock -> numOfParam directly?
    ASSERT(spd->numOfBound > 0);
    convertToSKVRow(dest, src, pSchema, tinfo.numOfColumns, spd->numOfBound, spd);
  } else {
    convertToSDataRow(dest, src, pSchema, tinfo.numOfColumns, spd);
  }
}

static bool isNullStr(SStrToken *pToken) {
  return (pToken->type == TK_NULL) || ((pToken->type == TK_STRING) && (pToken->n != 0) &&
                                       (strncasecmp(TSDB_DATA_NULL_STR_L, pToken->z, pToken->n) == 0));
}

static FORCE_INLINE int32_t tscToDouble(SStrToken *pToken, double *value, char **endPtr) {
  errno = 0;
  *value = strtold(pToken->z, endPtr);

  // not a valid integer number, return error
  if ((*endPtr - pToken->z) != pToken->n) {
    return TK_ILLEGAL;
  }

  return pToken->type;
}

static uint8_t TRUE_VALUE = (uint8_t)TSDB_TRUE;
static uint8_t FALSE_VALUE = (uint8_t)TSDB_FALSE;

static FORCE_INLINE int32_t tsParseOneColumnKV(SSchema *pSchema, SStrToken *pToken, SMemRow row, char *msg, char **str,
                                               bool primaryKey, int16_t timePrec, int32_t toffset, int16_t colId,
                                               int32_t *dataLen, int32_t *kvLen, uint8_t compareStat) {
  int64_t iv;
  int32_t ret;
  char *  endptr = NULL;

  if (IS_NUMERIC_TYPE(pSchema->type) && pToken->n == 0) {
    return tscInvalidOperationMsg(msg, "invalid numeric data", pToken->z);
  }

  switch (pSchema->type) {
    case TSDB_DATA_TYPE_BOOL: {  // bool
      if (isNullStr(pToken)) {
        tscAppendMemRowColValEx(row, getNullValue(pSchema->type), true, colId, pSchema->type, toffset, dataLen, kvLen,
                                compareStat);
      } else {
        if ((pToken->type == TK_BOOL || pToken->type == TK_STRING) && (pToken->n != 0)) {
          if (strncmp(pToken->z, "true", pToken->n) == 0) {
            tscAppendMemRowColValEx(row, &TRUE_VALUE, true, colId, pSchema->type, toffset, dataLen, kvLen, compareStat);
          } else if (strncmp(pToken->z, "false", pToken->n) == 0) {
            tscAppendMemRowColValEx(row, &FALSE_VALUE, true, colId, pSchema->type, toffset, dataLen, kvLen,
                                    compareStat);
          } else {
            return tscSQLSyntaxErrMsg(msg, "invalid bool data", pToken->z);
          }
        } else if (pToken->type == TK_INTEGER) {
          iv = strtoll(pToken->z, NULL, 10);
          tscAppendMemRowColValEx(row, ((iv == 0) ? &FALSE_VALUE : &TRUE_VALUE), true, colId, pSchema->type, toffset,
                                  dataLen, kvLen, compareStat);
        } else if (pToken->type == TK_FLOAT) {
          double dv = strtod(pToken->z, NULL);
          tscAppendMemRowColValEx(row, ((dv == 0) ? &FALSE_VALUE : &TRUE_VALUE), true, colId, pSchema->type, toffset,
                                  dataLen, kvLen, compareStat);
        } else {
          return tscInvalidOperationMsg(msg, "invalid bool data", pToken->z);
        }
      }
      break;
    }

    case TSDB_DATA_TYPE_TINYINT:
      if (isNullStr(pToken)) {
        tscAppendMemRowColValEx(row, getNullValue(pSchema->type), true, colId, pSchema->type, toffset, dataLen, kvLen,
                                compareStat);
      } else {
        ret = tStrToInteger(pToken->z, pToken->type, pToken->n, &iv, true);
        if (ret != TSDB_CODE_SUCCESS) {
          return tscInvalidOperationMsg(msg, "invalid tinyint data", pToken->z);
        } else if (!IS_VALID_TINYINT(iv)) {
          return tscInvalidOperationMsg(msg, "data overflow", pToken->z);
        }

        uint8_t tmpVal = (uint8_t)iv;
        tscAppendMemRowColValEx(row, &tmpVal, true, colId, pSchema->type, toffset, dataLen, kvLen, compareStat);
      }

      break;

    case TSDB_DATA_TYPE_UTINYINT:
      if (isNullStr(pToken)) {
        tscAppendMemRowColValEx(row, getNullValue(pSchema->type), true, colId, pSchema->type, toffset, dataLen, kvLen,
                                compareStat);
      } else {
        ret = tStrToInteger(pToken->z, pToken->type, pToken->n, &iv, false);
        if (ret != TSDB_CODE_SUCCESS) {
          return tscInvalidOperationMsg(msg, "invalid unsigned tinyint data", pToken->z);
        } else if (!IS_VALID_UTINYINT(iv)) {
          return tscInvalidOperationMsg(msg, "unsigned tinyint data overflow", pToken->z);
        }

        uint8_t tmpVal = (uint8_t)iv;
        tscAppendMemRowColValEx(row, &tmpVal, true, colId, pSchema->type, toffset, dataLen, kvLen, compareStat);
      }

      break;

    case TSDB_DATA_TYPE_SMALLINT:
      if (isNullStr(pToken)) {
        tscAppendMemRowColValEx(row, getNullValue(pSchema->type), true, colId, pSchema->type, toffset, dataLen, kvLen,
                                compareStat);
      } else {
        ret = tStrToInteger(pToken->z, pToken->type, pToken->n, &iv, true);
        if (ret != TSDB_CODE_SUCCESS) {
          return tscInvalidOperationMsg(msg, "invalid smallint data", pToken->z);
        } else if (!IS_VALID_SMALLINT(iv)) {
          return tscInvalidOperationMsg(msg, "smallint data overflow", pToken->z);
        }

        int16_t tmpVal = (int16_t)iv;
        tscAppendMemRowColValEx(row, &tmpVal, true, colId, pSchema->type, toffset, dataLen, kvLen, compareStat);
      }

      break;

    case TSDB_DATA_TYPE_USMALLINT:
      if (isNullStr(pToken)) {
        tscAppendMemRowColValEx(row, getNullValue(pSchema->type), true, colId, pSchema->type, toffset, dataLen, kvLen,
                                compareStat);
      } else {
        ret = tStrToInteger(pToken->z, pToken->type, pToken->n, &iv, false);
        if (ret != TSDB_CODE_SUCCESS) {
          return tscInvalidOperationMsg(msg, "invalid unsigned smallint data", pToken->z);
        } else if (!IS_VALID_USMALLINT(iv)) {
          return tscInvalidOperationMsg(msg, "unsigned smallint data overflow", pToken->z);
        }

        uint16_t tmpVal = (uint16_t)iv;
        tscAppendMemRowColValEx(row, &tmpVal, true, colId, pSchema->type, toffset, dataLen, kvLen, compareStat);
      }

      break;

    case TSDB_DATA_TYPE_INT:
      if (isNullStr(pToken)) {
        tscAppendMemRowColValEx(row, getNullValue(pSchema->type), true, colId, pSchema->type, toffset, dataLen, kvLen,
                                compareStat);
      } else {
        ret = tStrToInteger(pToken->z, pToken->type, pToken->n, &iv, true);
        if (ret != TSDB_CODE_SUCCESS) {
          return tscInvalidOperationMsg(msg, "invalid int data", pToken->z);
        } else if (!IS_VALID_INT(iv)) {
          return tscInvalidOperationMsg(msg, "int data overflow", pToken->z);
        }

        int32_t tmpVal = (int32_t)iv;
        tscAppendMemRowColValEx(row, &tmpVal, true, colId, pSchema->type, toffset, dataLen, kvLen, compareStat);
      }

      break;

    case TSDB_DATA_TYPE_UINT:
      if (isNullStr(pToken)) {
        tscAppendMemRowColValEx(row, getNullValue(pSchema->type), true, colId, pSchema->type, toffset, dataLen, kvLen,
                                compareStat);
      } else {
        ret = tStrToInteger(pToken->z, pToken->type, pToken->n, &iv, false);
        if (ret != TSDB_CODE_SUCCESS) {
          return tscInvalidOperationMsg(msg, "invalid unsigned int data", pToken->z);
        } else if (!IS_VALID_UINT(iv)) {
          return tscInvalidOperationMsg(msg, "unsigned int data overflow", pToken->z);
        }

        uint32_t tmpVal = (uint32_t)iv;
        tscAppendMemRowColValEx(row, &tmpVal, true, colId, pSchema->type, toffset, dataLen, kvLen, compareStat);
      }

      break;

    case TSDB_DATA_TYPE_BIGINT:
      if (isNullStr(pToken)) {
        tscAppendMemRowColValEx(row, getNullValue(pSchema->type), true, colId, pSchema->type, toffset, dataLen, kvLen,
                                compareStat);
      } else {
        ret = tStrToInteger(pToken->z, pToken->type, pToken->n, &iv, true);
        if (ret != TSDB_CODE_SUCCESS) {
          return tscInvalidOperationMsg(msg, "invalid bigint data", pToken->z);
        } else if (!IS_VALID_BIGINT(iv)) {
          return tscInvalidOperationMsg(msg, "bigint data overflow", pToken->z);
        }

        tscAppendMemRowColValEx(row, &iv, true, colId, pSchema->type, toffset, dataLen, kvLen, compareStat);
      }
      break;

    case TSDB_DATA_TYPE_UBIGINT:
      if (isNullStr(pToken)) {
        tscAppendMemRowColValEx(row, getNullValue(pSchema->type), true, colId, pSchema->type, toffset, dataLen, kvLen,
                                compareStat);
      } else {
        ret = tStrToInteger(pToken->z, pToken->type, pToken->n, &iv, false);
        if (ret != TSDB_CODE_SUCCESS) {
          return tscInvalidOperationMsg(msg, "invalid unsigned bigint data", pToken->z);
        } else if (!IS_VALID_UBIGINT((uint64_t)iv)) {
          return tscInvalidOperationMsg(msg, "unsigned bigint data overflow", pToken->z);
        }

        uint64_t tmpVal = (uint64_t)iv;
        tscAppendMemRowColValEx(row, &tmpVal, true, colId, pSchema->type, toffset, dataLen, kvLen, compareStat);
      }
      break;

    case TSDB_DATA_TYPE_FLOAT:
      if (isNullStr(pToken)) {
        tscAppendMemRowColValEx(row, getNullValue(pSchema->type), true, colId, pSchema->type, toffset, dataLen, kvLen,
                                compareStat);
      } else {
        double dv;
        if (TK_ILLEGAL == tscToDouble(pToken, &dv, &endptr)) {
          return tscInvalidOperationMsg(msg, "illegal float data", pToken->z);
        }

        if (((dv == HUGE_VAL || dv == -HUGE_VAL) && errno == ERANGE) || dv > FLT_MAX || dv < -FLT_MAX || isinf(dv) ||
            isnan(dv)) {
          return tscInvalidOperationMsg(msg, "illegal float data", pToken->z);
        }

        float tmpVal = (float)dv;
        tscAppendMemRowColValEx(row, &tmpVal, true, colId, pSchema->type, toffset, dataLen, kvLen, compareStat);
      }
      break;

    case TSDB_DATA_TYPE_DOUBLE:
      if (isNullStr(pToken)) {
        tscAppendMemRowColValEx(row, getNullValue(pSchema->type), true, colId, pSchema->type, toffset, dataLen, kvLen,
                                compareStat);
      } else {
        double dv;
        if (TK_ILLEGAL == tscToDouble(pToken, &dv, &endptr)) {
          return tscInvalidOperationMsg(msg, "illegal double data", pToken->z);
        }

        if (((dv == HUGE_VAL || dv == -HUGE_VAL) && errno == ERANGE) || isinf(dv) || isnan(dv)) {
          return tscInvalidOperationMsg(msg, "illegal double data", pToken->z);
        }

        tscAppendMemRowColValEx(row, &dv, true, colId, pSchema->type, toffset, dataLen, kvLen, compareStat);
      }
      break;

    case TSDB_DATA_TYPE_BINARY:
      // binary data cannot be null-terminated char string, otherwise the last char of the string is lost
      if (pToken->type == TK_NULL) {
        tscAppendMemRowColValEx(row, getNullValue(pSchema->type), true, colId, pSchema->type, toffset, dataLen, kvLen,
                                compareStat);
      } else {  // too long values will return invalid sql, not be truncated automatically
        if (pToken->n + VARSTR_HEADER_SIZE > pSchema->bytes) {  // todo refactor
          return tscInvalidOperationMsg(msg, "string data overflow", pToken->z);
        }
        // STR_WITH_SIZE_TO_VARSTR(payload, pToken->z, pToken->n);
        char *rowEnd = memRowEnd(row);
        STR_WITH_SIZE_TO_VARSTR(rowEnd, pToken->z, pToken->n);
        tscAppendMemRowColValEx(row, rowEnd, false, colId, pSchema->type, toffset, dataLen, kvLen, compareStat);
      }
      break;

    case TSDB_DATA_TYPE_NCHAR:
      if (pToken->type == TK_NULL) {
        tscAppendMemRowColValEx(row, getNullValue(pSchema->type), true, colId, pSchema->type, toffset, dataLen, kvLen,
                                compareStat);
      } else {
        // if the converted output len is over than pColumnModel->bytes, return error: 'Argument list too long'
        int32_t output = 0;
        char *  rowEnd = memRowEnd(row);
        if (!taosMbsToUcs4(pToken->z, pToken->n, (char *)varDataVal(rowEnd), pSchema->bytes - VARSTR_HEADER_SIZE,
                           &output)) {
          char buf[512] = {0};
          snprintf(buf, tListLen(buf), "%s", strerror(errno));
          return tscInvalidOperationMsg(msg, buf, pToken->z);
        }
        varDataSetLen(rowEnd, output);
        tscAppendMemRowColValEx(row, rowEnd, false, colId, pSchema->type, toffset, dataLen, kvLen, compareStat);
      }
      break;

    case TSDB_DATA_TYPE_TIMESTAMP: {
      if (pToken->type == TK_NULL) {
        if (primaryKey) {
          // When building SKVRow primaryKey, we should not skip even with NULL value.
          int64_t tmpVal = 0;
          tscAppendMemRowColValEx(row, &tmpVal, true, colId, pSchema->type, toffset, dataLen, kvLen, compareStat);
        } else {
          tscAppendMemRowColValEx(row, getNullValue(pSchema->type), true, colId, pSchema->type, toffset, dataLen, kvLen,
                                  compareStat);
        }
      } else {
        int64_t tmpVal;
        if (tsParseTime(pToken, &tmpVal, str, msg, timePrec) != TSDB_CODE_SUCCESS) {
          return tscInvalidOperationMsg(msg, "invalid timestamp", pToken->z);
        }
        tscAppendMemRowColValEx(row, &tmpVal, true, colId, pSchema->type, toffset, dataLen, kvLen, compareStat);
      }

      break;
    }
  }

  return TSDB_CODE_SUCCESS;
}

#ifdef __cplusplus
}
#endif

#endif<|MERGE_RESOLUTION|>--- conflicted
+++ resolved
@@ -128,11 +128,7 @@
   int32_t kvLen;    // len of SKVRow
 } SMemRowInfo;
 typedef struct {
-<<<<<<< HEAD
   uint8_t      memRowType;   // default is 0, that is SDataRow 
-=======
-  uint8_t      memRowType;   // default is 0, that is SDataRow
->>>>>>> 6e53e0a6
   uint8_t      compareStat;  // 0 no need, 1 need compare
   TDRowTLenT   kvRowInitLen;
   SMemRowInfo *rowInfo;
