﻿/*
 * Copyright (c) 2019 TAOS Data, Inc. <jhtao@taosdata.com>
 *
 * This program is free software: you can use, redistribute, and/or modify
 * it under the terms of the GNU Affero General Public License, version 3
 * or later ("AGPL"), as published by the Free Software Foundation.
 *
 * This program is distributed in the hope that it will be useful, but WITHOUT
 * ANY WARRANTY; without even the implied warranty of MERCHANTABILITY or
 * FITNESS FOR A PARTICULAR PURPOSE.
 *
 * You should have received a copy of the GNU Affero General Public License
 * along with this program. If not, see <http://www.gnu.org/licenses/>.
 */


/*
   when in some thread query return error, thread don't exit, but return, otherwise coredump in other thread.
*/

#define _GNU_SOURCE
#define CURL_STATICLIB

#ifdef LINUX
  #include <argp.h>
  #include <inttypes.h>
  #ifndef _ALPINE
    #include <error.h>
  #endif
  #include <pthread.h>
  #include <semaphore.h>
  #include <stdbool.h>
  #include <stdio.h>
  #include <string.h>
  #include <sys/time.h>
  #include <time.h>
  #include <unistd.h>
  #include <wordexp.h>
  #include <regex.h>
#else
  #include <regex.h>
  #include <stdio.h>
#endif

#include <assert.h>
#include <stdlib.h>
#include "cJSON.h"

#include "os.h"
#include "taos.h"
#include "taoserror.h"
#include "tutil.h"

#define REQ_EXTRA_BUF_LEN   1024
#define RESP_BUF_LEN        4096

extern char configDir[];

#define INSERT_JSON_NAME      "insert.json"
#define QUERY_JSON_NAME       "query.json"
#define SUBSCRIBE_JSON_NAME   "subscribe.json"

enum TEST_MODE {
    INSERT_TEST,            // 0
    QUERY_TEST,             // 1
    SUBSCRIBE_TEST,         // 2
    INVAID_TEST
};

#define MAX_SQL_SIZE       65536
#define BUFFER_SIZE        (65536*2)
#define MAX_DB_NAME_SIZE   64
#define MAX_TB_NAME_SIZE   64
#define MAX_DATA_SIZE      16000
#define MAX_NUM_DATATYPE   10
#define OPT_ABORT          1 /* –abort */
#define STRING_LEN         60000
#define MAX_PREPARED_RAND  1000000
#define MAX_FILE_NAME_LEN  256

#define   MAX_SAMPLES_ONCE_FROM_FILE   10000
#define   MAX_NUM_DATATYPE 10

#define   MAX_DB_COUNT           8
#define   MAX_SUPER_TABLE_COUNT  8
#define   MAX_COLUMN_COUNT       1024
#define   MAX_TAG_COUNT          128

#define   MAX_QUERY_SQL_COUNT    100
#define   MAX_QUERY_SQL_LENGTH   256

#define   MAX_DATABASE_COUNT     256
#define INPUT_BUF_LEN   256

#define DEFAULT_TIMESTAMP_STEP  1


typedef enum CREATE_SUB_TALBE_MOD_EN {
  PRE_CREATE_SUBTBL,
  AUTO_CREATE_SUBTBL,
  NO_CREATE_SUBTBL
} CREATE_SUB_TALBE_MOD_EN;

typedef enum TALBE_EXISTS_EN {
  TBL_NO_EXISTS,
  TBL_ALREADY_EXISTS,
  TBL_EXISTS_BUTT
} TALBE_EXISTS_EN;

enum MODE {
  SYNC,
  ASYNC,
  MODE_BUT
};

typedef enum enum_INSERT_MODE {
    PROGRESSIVE_INSERT_MODE,
    INTERLACE_INSERT_MODE,
    INVALID_INSERT_MODE
} INSERT_MODE;

typedef enum enumQUERY_TYPE {
  NO_INSERT_TYPE,
  INSERT_TYPE, 
  QUERY_TYPE_BUT
} QUERY_TYPE;

enum _show_db_index {
  TSDB_SHOW_DB_NAME_INDEX,
  TSDB_SHOW_DB_CREATED_TIME_INDEX,
  TSDB_SHOW_DB_NTABLES_INDEX,
  TSDB_SHOW_DB_VGROUPS_INDEX,
  TSDB_SHOW_DB_REPLICA_INDEX,
  TSDB_SHOW_DB_QUORUM_INDEX,
  TSDB_SHOW_DB_DAYS_INDEX,
  TSDB_SHOW_DB_KEEP_INDEX,
  TSDB_SHOW_DB_CACHE_INDEX,
  TSDB_SHOW_DB_BLOCKS_INDEX,
  TSDB_SHOW_DB_MINROWS_INDEX,
  TSDB_SHOW_DB_MAXROWS_INDEX,
  TSDB_SHOW_DB_WALLEVEL_INDEX,
  TSDB_SHOW_DB_FSYNC_INDEX,
  TSDB_SHOW_DB_COMP_INDEX,
  TSDB_SHOW_DB_CACHELAST_INDEX,
  TSDB_SHOW_DB_PRECISION_INDEX,
  TSDB_SHOW_DB_UPDATE_INDEX,
  TSDB_SHOW_DB_STATUS_INDEX,
  TSDB_MAX_SHOW_DB
};

// -----------------------------------------SHOW TABLES CONFIGURE -------------------------------------
enum _show_stables_index {
  TSDB_SHOW_STABLES_NAME_INDEX,
  TSDB_SHOW_STABLES_CREATED_TIME_INDEX,
  TSDB_SHOW_STABLES_COLUMNS_INDEX,
  TSDB_SHOW_STABLES_METRIC_INDEX,
  TSDB_SHOW_STABLES_UID_INDEX,
  TSDB_SHOW_STABLES_TID_INDEX,
  TSDB_SHOW_STABLES_VGID_INDEX,
  TSDB_MAX_SHOW_STABLES
};

enum _describe_table_index {
  TSDB_DESCRIBE_METRIC_FIELD_INDEX,
  TSDB_DESCRIBE_METRIC_TYPE_INDEX,
  TSDB_DESCRIBE_METRIC_LENGTH_INDEX,
  TSDB_DESCRIBE_METRIC_NOTE_INDEX,
  TSDB_MAX_DESCRIBE_METRIC
};

typedef struct {
  char field[TSDB_COL_NAME_LEN + 1];
  char type[16];
  int length;
  char note[128];
} SColDes;

/* Used by main to communicate with parse_opt. */
typedef struct SArguments_S {
  char *   metaFile;
  int      test_mode;
  char *   host;
  uint16_t port;
  char *   user;
  char *   password;
  char *   database;
  int      replica;
  char *   tb_prefix;
  char *   sqlFile;
  bool     use_metric;
  bool     drop_database;
  bool     insert_only;
  bool     answer_yes;
  bool     debug_print;
  bool     verbose_print;
  bool     performance_print;
  char *   output_file;
  int      mode;
  char *   datatype[MAX_NUM_DATATYPE + 1];
  int      len_of_binary;
  int      num_of_CPR;
  int      num_of_threads;
  int      insert_interval;
  int      query_times;
  int      interlace_rows;
  int      num_of_RPR;
  int      max_sql_len;
  int      num_of_tables;
  int      num_of_DPT;
  int      abort;
  int      disorderRatio;
  int      disorderRange;
  int      method_of_delete;
  char **  arg_list;
  int64_t  totalInsertRows;
  int64_t  totalAffectedRows;
} SArguments;

typedef struct SColumn_S {
  char  field[TSDB_COL_NAME_LEN + 1];
  char  dataType[MAX_TB_NAME_SIZE];
  int   dataLen;
  char  note[128];
} StrColumn;

typedef struct SSuperTable_S {
  char         sTblName[MAX_TB_NAME_SIZE+1];
  int          childTblCount;
  bool         childTblExists;    // 0: no, 1: yes  
  int          batchCreateTableNum;  // 0: no batch,  > 0: batch table number in one sql
  int8_t       autoCreateTable;                  // 0: create sub table, 1: auto create sub table
  char         childTblPrefix[MAX_TB_NAME_SIZE];
  char         dataSource[MAX_TB_NAME_SIZE+1];  // rand_gen or sample
  char         insertMode[MAX_TB_NAME_SIZE];  // taosc, restful
  int           childTblLimit;
  int           childTblOffset;

  int          multiThreadWriteOneTbl;   // 0: no, 1: yes
  int          interlaceRows;            // 
  int          disorderRatio;            // 0: no disorder, >0: x%
  int          disorderRange;            // ms or us by database precision
  int          maxSqlLen;                // 

  int          insertInterval;          // insert interval, will override global insert interval
  int64_t      insertRows;               // 0: no limit
  int          timeStampStep;
  char         startTimestamp[MAX_TB_NAME_SIZE];  // 
  char         sampleFormat[MAX_TB_NAME_SIZE];  // csv, json
  char         sampleFile[MAX_FILE_NAME_LEN+1];
  char         tagsFile[MAX_FILE_NAME_LEN+1];

  int          columnCount;
  StrColumn    columns[MAX_COLUMN_COUNT];
  int          tagCount;
  StrColumn    tags[MAX_TAG_COUNT];

  char*        childTblName;
  char*        colsOfCreateChildTable;
  int          lenOfOneRow;
  int          lenOfTagOfOneRow;

  char*        sampleDataBuf;
  int          sampleDataBufSize;
  //int          sampleRowCount;
  //int          sampleUsePos;

  int          tagSource;    // 0: rand, 1: tag sample
  char*        tagDataBuf;
  int          tagSampleCount;
  int          tagUsePos;

  // statistics
  int64_t    totalInsertRows;
  int64_t    totalAffectedRows;
} SSuperTable;

typedef struct {
  char     name[TSDB_DB_NAME_LEN + 1];
  char     create_time[32];
  int32_t  ntables;
  int32_t  vgroups;
  int16_t  replica;
  int16_t  quorum;
  int16_t  days;
  char     keeplist[32];
  int32_t  cache; //MB
  int32_t  blocks;
  int32_t  minrows;
  int32_t  maxrows;
  int8_t   wallevel;
  int32_t  fsync;
  int8_t   comp;
  int8_t   cachelast;
  char     precision[8];   // time resolution
  int8_t   update;
  char     status[16];
} SDbInfo;

typedef struct SDbCfg_S {
//  int       maxtablesPerVnode;
  int       minRows;
  int       maxRows;
  int       comp;
  int       walLevel;
  int       cacheLast;
  int       fsync;
  int       replica;
  int       update;
  int       keep;
  int       days;
  int       cache;
  int       blocks;
  int       quorum;
  char      precision[MAX_TB_NAME_SIZE];
} SDbCfg;

typedef struct SDataBase_S {
  char         dbName[MAX_DB_NAME_SIZE];
  bool         drop;  // 0: use exists, 1: if exists, drop then new create
  SDbCfg       dbCfg;
  int          superTblCount;
  SSuperTable  superTbls[MAX_SUPER_TABLE_COUNT];
} SDataBase;

typedef struct SDbs_S {
  char         cfgDir[MAX_FILE_NAME_LEN+1];
  char         host[MAX_DB_NAME_SIZE];
  uint16_t     port;
  char         user[MAX_DB_NAME_SIZE];
  char         password[MAX_DB_NAME_SIZE];
  char         resultFile[MAX_FILE_NAME_LEN+1];
  bool         use_metric;
  bool         insert_only;
  bool         do_aggreFunc;
  bool         queryMode;

  int          threadCount;
  int          threadCountByCreateTbl;
  int          dbCount;
  SDataBase    db[MAX_DB_COUNT];

  // statistics
  int64_t    totalInsertRows;
  int64_t    totalAffectedRows;

} SDbs;

typedef struct SuperQueryInfo_S {
  int          rate;  // 0: unlimit  > 0   loop/s
  int          concurrent;
  int          sqlCount;
  int          subscribeMode; // 0: sync, 1: async
  int          subscribeInterval; // ms
  int          subscribeRestart;
  int          subscribeKeepProgress;
  char         sql[MAX_QUERY_SQL_COUNT][MAX_QUERY_SQL_LENGTH+1];
  char         result[MAX_QUERY_SQL_COUNT][MAX_FILE_NAME_LEN+1];
  TAOS_SUB*    tsub[MAX_QUERY_SQL_COUNT];
} SuperQueryInfo;

typedef struct SubQueryInfo_S {
  char         sTblName[MAX_TB_NAME_SIZE+1];
  int          rate;  // 0: unlimit  > 0   loop/s
  int          threadCnt;
  int          subscribeMode; // 0: sync, 1: async
  int          subscribeInterval; // ms
  int          subscribeRestart;
  int          subscribeKeepProgress;
  int          childTblCount;
  char         childTblPrefix[MAX_TB_NAME_SIZE];
  int          sqlCount;
  char         sql[MAX_QUERY_SQL_COUNT][MAX_QUERY_SQL_LENGTH+1];
  char         result[MAX_QUERY_SQL_COUNT][MAX_FILE_NAME_LEN+1];
  TAOS_SUB*    tsub[MAX_QUERY_SQL_COUNT];

  char*        childTblName;
} SubQueryInfo;

typedef struct SQueryMetaInfo_S {
  char         cfgDir[MAX_FILE_NAME_LEN+1];
  char         host[MAX_DB_NAME_SIZE];
  uint16_t     port;
  char         user[MAX_DB_NAME_SIZE];
  char         password[MAX_DB_NAME_SIZE];
  char         dbName[MAX_DB_NAME_SIZE+1];
  char         queryMode[MAX_TB_NAME_SIZE];  // taosc, restful

  SuperQueryInfo  superQueryInfo;
  SubQueryInfo    subQueryInfo;
} SQueryMetaInfo;

typedef struct SThreadInfo_S {
  TAOS *taos;
  int threadID;
  char db_name[MAX_DB_NAME_SIZE+1];
  uint32_t time_precision;
  char fp[4096];
  char tb_prefix[MAX_TB_NAME_SIZE];
  int start_table_from;
  int end_table_to;
  int ntables;
  int data_of_rate;
  uint64_t start_time;
  char* cols;
  bool  use_metric;
  SSuperTable* superTblInfo;

  // for async insert
  tsem_t lock_sem;
  int64_t  counter;
  uint64_t  st;
  uint64_t  et;
  int64_t  lastTs;

  // sample data
  int samplePos;
  // statistics
  int64_t totalInsertRows;
  int64_t totalAffectedRows;

  // insert delay statistics
  int64_t cntDelay;
  int64_t totalDelay;
  int64_t avgDelay;
  int64_t maxDelay;
  int64_t minDelay;

} threadInfo;

#ifdef WINDOWS
#define _CRT_RAND_S

#include <windows.h>
#include <winsock2.h>

typedef unsigned __int32 uint32_t;

#pragma comment ( lib, "ws2_32.lib" )
// Some old MinGW/CYGWIN distributions don't define this:
#ifndef ENABLE_VIRTUAL_TERMINAL_PROCESSING
  #define ENABLE_VIRTUAL_TERMINAL_PROCESSING  0x0004
#endif // ENABLE_VIRTUAL_TERMINAL_PROCESSING

static HANDLE g_stdoutHandle;
static DWORD g_consoleMode;

static void setupForAnsiEscape(void) {
  DWORD mode = 0;
  g_stdoutHandle = GetStdHandle(STD_OUTPUT_HANDLE);

  if(g_stdoutHandle == INVALID_HANDLE_VALUE) {
    exit(GetLastError());
  }

  if(!GetConsoleMode(g_stdoutHandle, &mode)) {
    exit(GetLastError());
  }

  g_consoleMode = mode;

  // Enable ANSI escape codes
  mode |= ENABLE_VIRTUAL_TERMINAL_PROCESSING;

  if(!SetConsoleMode(g_stdoutHandle, mode)) {
    exit(GetLastError());
  }
}

static void resetAfterAnsiEscape(void) {
  // Reset colors
  printf("\x1b[0m");

  // Reset console mode
  if(!SetConsoleMode(g_stdoutHandle, g_consoleMode)) {
    exit(GetLastError());
  }
}

static int taosRandom()
{
    int number;
    rand_s(&number);

    return number;
}
#else
static void setupForAnsiEscape(void) {}

static void resetAfterAnsiEscape(void) {
  // Reset colors
  printf("\x1b[0m");
}

static int taosRandom()
{
    return random();
}

#endif

static int createDatabases();
static void createChildTables();
static int queryDbExec(TAOS *taos, char *command, QUERY_TYPE type, bool quiet);

/* ************ Global variables ************  */

int32_t  randint[MAX_PREPARED_RAND];
int64_t  randbigint[MAX_PREPARED_RAND];
float    randfloat[MAX_PREPARED_RAND];
double   randdouble[MAX_PREPARED_RAND];
char *aggreFunc[] = {"*", "count(*)", "avg(col0)", "sum(col0)",
    "max(col0)", "min(col0)", "first(col0)", "last(col0)"};

SArguments g_args = {
                     NULL,            // metaFile
                     0,               // test_mode
                     "127.0.0.1",     // host
                     6030,            // port
                     "root",          // user
                     #ifdef _TD_POWER_
                     "powerdb",      // password
                     #else
                     "taosdata",      // password
                     #endif
                     "test",          // database
                     1,               // replica
                     "t",             // tb_prefix
                     NULL,            // sqlFile
                     true,            // use_metric
                     true,            // drop_database
                     true,            // insert_only
                     false,           // debug_print
                     false,           // verbose_print
                     false,           // performance statistic print 
                     false,           // answer_yes;
                     "./output.txt",  // output_file
                     0,               // mode : sync or async
                     {
                     "TINYINT",           // datatype
                     "SMALLINT",
                     "INT",
                     "BIGINT",
                     "FLOAT",
                     "DOUBLE",
                     "BINARY",
                     "NCHAR",
                     "BOOL",
                     "TIMESTAMP"
                     },
                     16,              // len_of_binary
                     10,              // num_of_CPR
                     10,              // num_of_connections/thread
                     0,               // insert_interval
                     1,               // query_times
                     0,               // interlace_rows;
                     100,             // num_of_RPR
                     TSDB_PAYLOAD_SIZE,  // max_sql_len
                     10000,           // num_of_tables
                     10000,           // num_of_DPT
                     0,               // abort
                     0,               // disorderRatio
                     1000,            // disorderRange
                     1,               // method_of_delete
                     NULL             // arg_list
};



static SDbs            g_Dbs;
static int             g_totalChildTables = 0;
static SQueryMetaInfo  g_queryInfo;
static FILE *          g_fpOfInsertResult = NULL;

#define debugPrint(fmt, ...) \
    do { if (g_args.debug_print || g_args.verbose_print) \
      fprintf(stderr, "DEBG: "fmt, __VA_ARGS__); } while(0)

#define verbosePrint(fmt, ...) \
    do { if (g_args.verbose_print) \
        fprintf(stderr, "VERB: "fmt, __VA_ARGS__); } while(0)

#define performancePrint(fmt, ...) \
    do { if (g_args.performance_print) \
        fprintf(stderr, "VERB: "fmt, __VA_ARGS__); } while(0)

#define errorPrint(fmt, ...) \
    do { fprintf(stderr, "ERROR: "fmt, __VA_ARGS__); } while(0)


///////////////////////////////////////////////////

static void ERROR_EXIT(const char *msg) { perror(msg); exit(-1); }

#ifndef TAOSDEMO_COMMIT_SHA1
#define TAOSDEMO_COMMIT_SHA1 "unknown"
#endif

#ifndef TD_VERNUMBER
#define TD_VERNUMBER    "unknown"
#endif

#ifndef TAOSDEMO_STATUS
#define TAOSDEMO_STATUS "unknown"
#endif

static void printVersion() {
    char tdengine_ver[] = TD_VERNUMBER;
    char taosdemo_ver[] = TAOSDEMO_COMMIT_SHA1;
    char taosdemo_status[] = TAOSDEMO_STATUS;

    if (strlen(taosdemo_status) == 0) {
        printf("taosdemo verison %s-%s\n",
                tdengine_ver, taosdemo_ver);
    } else {
        printf("taosdemo verison %s-%s, status:%s\n",
                tdengine_ver, taosdemo_ver, taosdemo_status);
    }
}

static void printHelp() {
  char indent[10] = "        ";
  printf("%s%s%s%s\n", indent, "-f", indent,
          "The meta file to the execution procedure. Default is './meta.json'.");
  printf("%s%s%s%s\n", indent, "-u", indent,
          "The TDengine user name to use when connecting to the server. Default is 'root'.");
#ifdef _TD_POWER_
  printf("%s%s%s%s\n", indent, "-P", indent,
          "The password to use when connecting to the server. Default is 'powerdb'.");
  printf("%s%s%s%s\n", indent, "-c", indent,
          "Configuration directory. Default is '/etc/power/'.");
#else
  printf("%s%s%s%s\n", indent, "-P", indent,
          "The password to use when connecting to the server. Default is 'taosdata'.");
  printf("%s%s%s%s\n", indent, "-c", indent,
          "Configuration directory. Default is '/etc/taos/'.");
#endif  
  printf("%s%s%s%s\n", indent, "-h", indent,
          "The host to connect to TDengine. Default is localhost.");
  printf("%s%s%s%s\n", indent, "-p", indent,
          "The TCP/IP port number to use for the connection. Default is 0.");
  printf("%s%s%s%s\n", indent, "-d", indent,
          "Destination database. Default is 'test'.");
  printf("%s%s%s%s\n", indent, "-a", indent,
          "Set the replica parameters of the database, Default 1, min: 1, max: 3.");
  printf("%s%s%s%s\n", indent, "-m", indent,
          "Table prefix name. Default is 't'.");
  printf("%s%s%s%s\n", indent, "-s", indent, "The select sql file.");
  printf("%s%s%s%s\n", indent, "-N", indent, "Use normal table flag.");
  printf("%s%s%s%s\n", indent, "-o", indent,
          "Direct output to the named file. Default is './output.txt'.");
  printf("%s%s%s%s\n", indent, "-q", indent,
          "Query mode--0: SYNC, 1: ASYNC. Default is SYNC.");
  printf("%s%s%s%s\n", indent, "-b", indent,
          "The data_type of columns, default: TINYINT,SMALLINT,INT,BIGINT,FLOAT,DOUBLE,BINARY,NCHAR,BOOL,TIMESTAMP.");
  printf("%s%s%s%s\n", indent, "-w", indent,
          "The length of data_type 'BINARY' or 'NCHAR'. Default is 16");
  printf("%s%s%s%s\n", indent, "-l", indent,
          "The number of columns per record. Default is 10.");
  printf("%s%s%s%s\n", indent, "-T", indent,
          "The number of threads. Default is 10.");
  printf("%s%s%s%s\n", indent, "-i", indent,
          "The sleep time (ms) between insertion. Default is 0.");
  printf("%s%s%s%s\n", indent, "-r", indent,
          "The number of records per request. Default is 100.");
  printf("%s%s%s%s\n", indent, "-t", indent,
          "The number of tables. Default is 10000.");
  printf("%s%s%s%s\n", indent, "-n", indent,
          "The number of records per table. Default is 10000.");
  printf("%s%s%s%s\n", indent, "-x", indent, "Not insert only flag.");
  printf("%s%s%s%s\n", indent, "-y", indent, "Default input yes for prompt.");
  printf("%s%s%s%s\n", indent, "-O", indent,
          "Insert mode--0: In order, > 0: disorder ratio. Default is in order.");
  printf("%s%s%s%s\n", indent, "-R", indent,
          "Out of order data's range, ms, default is 1000.");
  printf("%s%s%s%s\n", indent, "-g", indent,
          "Print debug info.");
  printf("%s%s%s%s\n", indent, "-V, --version", indent,
          "Print version info.");
/*    printf("%s%s%s%s\n", indent, "-D", indent, 
          "if elete database if exists. 0: no, 1: yes, default is 1");
          */
}

static void parse_args(int argc, char *argv[], SArguments *arguments) {
  char **sptr;
  wordexp_t full_path;

  for (int i = 1; i < argc; i++) {
    if (strcmp(argv[i], "-f") == 0) {
      arguments->metaFile = argv[++i];
    } else if (strcmp(argv[i], "-c") == 0) {
        char *configPath = argv[++i];
      if (wordexp(configPath, &full_path, 0) != 0) {
          errorPrint( "Invalid path %s\n", configPath);
          return;
      }
      taos_options(TSDB_OPTION_CONFIGDIR, full_path.we_wordv[0]);
      wordfree(&full_path);

    } else if (strcmp(argv[i], "-h") == 0) {
      arguments->host = argv[++i];
    } else if (strcmp(argv[i], "-p") == 0) {
      arguments->port = atoi(argv[++i]);
    } else if (strcmp(argv[i], "-u") == 0) {
      arguments->user = argv[++i];
    } else if (strcmp(argv[i], "-P") == 0) {
      arguments->password = argv[++i];
    } else if (strcmp(argv[i], "-o") == 0) {
      arguments->output_file = argv[++i];
    } else if (strcmp(argv[i], "-s") == 0) {
      arguments->sqlFile = argv[++i];
    } else if (strcmp(argv[i], "-q") == 0) {
      arguments->mode = atoi(argv[++i]);
    } else if (strcmp(argv[i], "-T") == 0) {
      arguments->num_of_threads = atoi(argv[++i]);
    } else if (strcmp(argv[i], "-i") == 0) {
      arguments->insert_interval = atoi(argv[++i]);
    } else if (strcmp(argv[i], "-qt") == 0) {
      arguments->query_times = atoi(argv[++i]);
    } else if (strcmp(argv[i], "-B") == 0) {
      arguments->interlace_rows = atoi(argv[++i]);
    } else if (strcmp(argv[i], "-r") == 0) {
      arguments->num_of_RPR = atoi(argv[++i]);
    } else if (strcmp(argv[i], "-t") == 0) {
      arguments->num_of_tables = atoi(argv[++i]);
    } else if (strcmp(argv[i], "-n") == 0) {
      arguments->num_of_DPT = atoi(argv[++i]);
    } else if (strcmp(argv[i], "-d") == 0) {
      arguments->database = argv[++i];
    } else if (strcmp(argv[i], "-l") == 0) {
      arguments->num_of_CPR = atoi(argv[++i]);
    } else if (strcmp(argv[i], "-b") == 0) {
      sptr = arguments->datatype;
      ++i;
      if (strstr(argv[i], ",") == NULL) {
        // only one col
        if (strcasecmp(argv[i], "INT")
                && strcasecmp(argv[i], "FLOAT")
                && strcasecmp(argv[i], "TINYINT")
                && strcasecmp(argv[i], "BOOL")
                && strcasecmp(argv[i], "SMALLINT")
                && strcasecmp(argv[i], "BIGINT")
                && strcasecmp(argv[i], "DOUBLE")
                && strcasecmp(argv[i], "BINARY") 
                && strcasecmp(argv[i], "NCHAR")) {
          printHelp();
          ERROR_EXIT( "Invalid data_type!\n");
          exit(EXIT_FAILURE);
        }
        sptr[0] = argv[i];
      } else {
        // more than one col
        int index = 0;
        char *dupstr = strdup(argv[i]);
        char *running = dupstr;
        char *token = strsep(&running, ",");
        while (token != NULL) {
          if (strcasecmp(token, "INT")
                  && strcasecmp(token, "FLOAT")
                  && strcasecmp(token, "TINYINT")
                  && strcasecmp(token, "BOOL")
                  && strcasecmp(token, "SMALLINT")
                  && strcasecmp(token, "BIGINT")
                  && strcasecmp(token, "DOUBLE")
                  && strcasecmp(token, "BINARY")
                  && strcasecmp(token, "NCHAR")) {
            printHelp();
            ERROR_EXIT("Invalid data_type!\n");
            exit(EXIT_FAILURE);
          }
          sptr[index++] = token;
          token = strsep(&running, ",");
          if (index >= MAX_NUM_DATATYPE) break;
        }
        sptr[index] = NULL;
      }
    } else if (strcmp(argv[i], "-w") == 0) {
      arguments->len_of_binary = atoi(argv[++i]);
    } else if (strcmp(argv[i], "-m") == 0) {
      arguments->tb_prefix = argv[++i];
    } else if (strcmp(argv[i], "-N") == 0) {
      arguments->use_metric = false;
    } else if (strcmp(argv[i], "-x") == 0) {
      arguments->insert_only = false;
    } else if (strcmp(argv[i], "-y") == 0) {
      arguments->answer_yes = true;
    } else if (strcmp(argv[i], "-g") == 0) {
      arguments->debug_print = true;
    } else if (strcmp(argv[i], "-gg") == 0) {
      arguments->verbose_print = true;
    } else if (strcmp(argv[i], "-pp") == 0) {
      arguments->performance_print = true;
    } else if (strcmp(argv[i], "-c") == 0) {
      strcpy(configDir, argv[++i]);
    } else if (strcmp(argv[i], "-O") == 0) {
      arguments->disorderRatio = atoi(argv[++i]);
      if (arguments->disorderRatio > 1
              || arguments->disorderRatio < 0) {
        arguments->disorderRatio = 0;
      } else if (arguments->disorderRatio == 1) {
        arguments->disorderRange = 10;
      }
    } else if (strcmp(argv[i], "-R") == 0) {
      arguments->disorderRange = atoi(argv[++i]);
      if (arguments->disorderRange == 1
              && (arguments->disorderRange > 50
              || arguments->disorderRange <= 0)) {
        arguments->disorderRange = 10;
      }
    } else if (strcmp(argv[i], "-a") == 0) {
      arguments->replica = atoi(argv[++i]);
      if (arguments->replica > 3 || arguments->replica < 1) {
          arguments->replica = 1;
      }
    } else if (strcmp(argv[i], "-D") == 0) {
      arguments->method_of_delete = atoi(argv[++i]);
      if (arguments->method_of_delete < 0
              || arguments->method_of_delete > 3) {
        arguments->method_of_delete = 0;
      }
    } else if ((strcmp(argv[i], "--version") == 0) ||
        (strcmp(argv[i], "-V") == 0)){
      printVersion();
      exit(0);
    } else if (strcmp(argv[i], "--help") == 0) {
      printHelp();
      exit(0);
    } else {
      printHelp();
      ERROR_EXIT("ERROR: wrong options\n");
      exit(EXIT_FAILURE);
    }
  }

  if (((arguments->debug_print) && (arguments->metaFile == NULL))
          || arguments->verbose_print) {
    printf("###################################################################\n");
    printf("# meta file:                         %s\n", arguments->metaFile);
    printf("# Server IP:                         %s:%hu\n",
            arguments->host == NULL ? "localhost" : arguments->host,
            arguments->port );
    printf("# User:                              %s\n", arguments->user);
    printf("# Password:                          %s\n", arguments->password);
    printf("# Use metric:                        %s\n", arguments->use_metric ? "true" : "false");
    if (*(arguments->datatype)) {
        printf("# Specified data type:               ");
        for (int i = 0; i < MAX_NUM_DATATYPE; i++)
            if (arguments->datatype[i])
               printf("%s,", arguments->datatype[i]);
            else
                break;
        printf("\n");
    }
    printf("# Insertion interval:                %d\n", arguments->insert_interval);
    printf("# Number of records per req:         %d\n", arguments->num_of_RPR);
    printf("# Max SQL length:                    %d\n", arguments->max_sql_len);
    printf("# Length of Binary:                  %d\n", arguments->len_of_binary);
    printf("# Number of Threads:                 %d\n", arguments->num_of_threads);
    printf("# Number of Tables:                  %d\n", arguments->num_of_tables);
    printf("# Number of Data per Table:          %d\n", arguments->num_of_DPT);
    printf("# Database name:                     %s\n", arguments->database);
    printf("# Table prefix:                      %s\n", arguments->tb_prefix);
    if (arguments->disorderRatio) {
      printf("# Data order:                        %d\n", arguments->disorderRatio);
      printf("# Data out of order rate:            %d\n", arguments->disorderRange);

    }
    printf("# Delete method:                     %d\n", arguments->method_of_delete);
    printf("# Answer yes when prompt:            %d\n", arguments->answer_yes);
    printf("# Print debug info:                  %d\n", arguments->debug_print);
    printf("# Print verbose info:                %d\n", arguments->verbose_print);
    printf("###################################################################\n");
    if (!arguments->answer_yes) {
        printf("Press enter key to continue\n\n");
        (void) getchar();
    }
  }
}

static bool getInfoFromJsonFile(char* file);
//static int generateOneRowDataForStb(SSuperTable* stbInfo);
//static int getDataIntoMemForStb(SSuperTable* stbInfo);
static void init_rand_data();
static void tmfclose(FILE *fp) {
  if (NULL != fp) {
    fclose(fp);
  }
}

static void tmfree(char *buf) {
  if (NULL != buf) {
    free(buf);
  }
}

static int queryDbExec(TAOS *taos, char *command, QUERY_TYPE type, bool quiet) {
  int i;
  TAOS_RES *res = NULL;
  int32_t   code = -1;

  for (i = 0; i < 5; i++) {
    if (NULL != res) {
      taos_free_result(res);
      res = NULL;
    }

    res = taos_query(taos, command);
    code = taos_errno(res);
    if (0 == code) {
      break;
    }
  }

  if (code != 0) {
    if (!quiet) {
      debugPrint("%s() LN%d - command: %s\n", __func__, __LINE__, command);
      errorPrint("Failed to run %s, reason: %s\n", command, taos_errstr(res));
    }
    taos_free_result(res);
    //taos_close(taos);
    return -1;
  }

  if (INSERT_TYPE == type) {
    int affectedRows = taos_affected_rows(res);
    taos_free_result(res);
    return affectedRows;
  }

  taos_free_result(res);
  return 0;
}

static void getResult(TAOS_RES *res, char* resultFileName) {
  TAOS_ROW    row = NULL;
  int         num_rows = 0;
  int         num_fields = taos_field_count(res);
  TAOS_FIELD *fields     = taos_fetch_fields(res);

  FILE *fp = NULL;
  if (resultFileName[0] != 0) {
    fp = fopen(resultFileName, "at");
    if (fp == NULL) {
      errorPrint("%s() LN%d, failed to open result file: %s, result will not save to file\n",
              __func__, __LINE__, resultFileName);
    }
  }

  char* databuf = (char*) calloc(1, 100*1024*1024);
  if (databuf == NULL) {
    errorPrint("%s() LN%d, failed to malloc, warning: save result to file slowly!\n",
            __func__, __LINE__);
    if (fp)
        fclose(fp);
    return ;
  }

  int   totalLen = 0;
  char  temp[16000];

  // fetch the records row by row
  while ((row = taos_fetch_row(res))) {
    if (totalLen >= 100*1024*1024 - 32000) {
      if (fp) fprintf(fp, "%s", databuf);
      totalLen = 0;
      memset(databuf, 0, 100*1024*1024);
    }
    num_rows++;
    int len = taos_print_row(temp, row, fields, num_fields);
    len += sprintf(temp + len, "\n");
    //printf("query result:%s\n", temp);
    memcpy(databuf + totalLen, temp, len);
    totalLen += len;
  }

  if (fp) fprintf(fp, "%s", databuf);
  tmfclose(fp);
  free(databuf);
}

static void selectAndGetResult(TAOS *taos, char *command, char* resultFileName) {
  TAOS_RES *res = taos_query(taos, command);
  if (res == NULL || taos_errno(res) != 0) {
    printf("failed to sql:%s, reason:%s\n", command, taos_errstr(res));
    taos_free_result(res);
    return;
  }

  getResult(res, resultFileName);
  taos_free_result(res);
}

static double getCurrentTime() {
  struct timeval tv;
  if (gettimeofday(&tv, NULL) != 0) {
    perror("Failed to get current time in ms");
    return 0.0;
  }

  return tv.tv_sec + tv.tv_usec / 1E6;
}

static int32_t rand_bool(){
  static int cursor;
  cursor++;
  cursor = cursor % MAX_PREPARED_RAND;
  return randint[cursor] % 2;
}

static int32_t rand_tinyint(){
  static int cursor;
  cursor++;
  cursor = cursor % MAX_PREPARED_RAND;
  return randint[cursor] % 128;
}

static int32_t rand_smallint(){
  static int cursor;
  cursor++;
  cursor = cursor % MAX_PREPARED_RAND;
  return randint[cursor] % 32767;
}

static int32_t rand_int(){
  static int cursor;
  cursor++;
  cursor = cursor % MAX_PREPARED_RAND;
  return randint[cursor];
}

static int64_t rand_bigint(){
  static int cursor;
  cursor++;
  cursor = cursor % MAX_PREPARED_RAND;
  return randbigint[cursor];
}

static float rand_float(){
  static int cursor;
  cursor++;
  cursor = cursor % MAX_PREPARED_RAND;
  return randfloat[cursor];
}

static const char charset[] = "abcdefghijklmnopqrstuvwxyzABCDEFGHIJKLMNOPQRSTUVWXYZ1234567890";
static void rand_string(char *str, int size) {
  str[0] = 0;
  if (size > 0) {
    //--size;
    int n;
    for (n = 0; n < size - 1; n++) {
      int key = rand_tinyint() % (int)(sizeof(charset) - 1);
      str[n] = charset[key];
    }
    str[n] = 0;
  }
}

static double rand_double() {
  static int cursor;
  cursor++;
  cursor = cursor % MAX_PREPARED_RAND;
  return randdouble[cursor];

}

static void init_rand_data() {
  for (int i = 0; i < MAX_PREPARED_RAND; i++){
    randint[i] = (int)(taosRandom() % 65535);
    randbigint[i] = (int64_t)(taosRandom() % 2147483648);
    randfloat[i] = (float)(taosRandom() / 1000.0);
    randdouble[i] = (double)(taosRandom() / 1000000.0);
  }
}

#define SHOW_PARSE_RESULT_START()   \
    do { if (g_args.metaFile)  \
        printf("\033[1m\033[40;32m================ %s parse result START ================\033[0m\n", \
                g_args.metaFile); } while(0)

#define SHOW_PARSE_RESULT_END() \
    do { if (g_args.metaFile)   \
        printf("\033[1m\033[40;32m================ %s parse result END================\033[0m\n", \
                g_args.metaFile); } while(0)

#define SHOW_PARSE_RESULT_START_TO_FILE(fp)   \
    do { if (g_args.metaFile)  \
        fprintf(fp, "\033[1m\033[40;32m================ %s parse result START ================\033[0m\n", \
                g_args.metaFile); } while(0)

#define SHOW_PARSE_RESULT_END_TO_FILE(fp) \
    do { if (g_args.metaFile)   \
        fprintf(fp, "\033[1m\033[40;32m================ %s parse result END================\033[0m\n", \
                g_args.metaFile); } while(0)

static int printfInsertMeta() {
    SHOW_PARSE_RESULT_START();

  printf("host:                       \033[33m%s:%u\033[0m\n", g_Dbs.host, g_Dbs.port);
  printf("user:                       \033[33m%s\033[0m\n", g_Dbs.user);
  printf("password:                   \033[33m%s\033[0m\n", g_Dbs.password);
  printf("resultFile:                 \033[33m%s\033[0m\n", g_Dbs.resultFile);
  printf("thread num of insert data:  \033[33m%d\033[0m\n", g_Dbs.threadCount);
  printf("thread num of create table: \033[33m%d\033[0m\n", g_Dbs.threadCountByCreateTbl);
  printf("insert interval:            \033[33m%d\033[0m\n", g_args.insert_interval);
  printf("number of records per req:  \033[33m%d\033[0m\n", g_args.num_of_RPR);
  printf("max sql length:             \033[33m%d\033[0m\n", g_args.max_sql_len);

  printf("database count:             \033[33m%d\033[0m\n", g_Dbs.dbCount);

  for (int i = 0; i < g_Dbs.dbCount; i++) {
    printf("database[\033[33m%d\033[0m]:\n", i);
    printf("  database[%d] name:      \033[33m%s\033[0m\n", i, g_Dbs.db[i].dbName);
    if (0 == g_Dbs.db[i].drop) {
      printf("  drop:                  \033[33mno\033[0m\n");
    } else {
      printf("  drop:                  \033[33myes\033[0m\n");
    }

    if (g_Dbs.db[i].dbCfg.blocks > 0) {
      printf("  blocks:                \033[33m%d\033[0m\n", g_Dbs.db[i].dbCfg.blocks);
    }
    if (g_Dbs.db[i].dbCfg.cache > 0) {
      printf("  cache:                 \033[33m%d\033[0m\n", g_Dbs.db[i].dbCfg.cache);
    }
    if (g_Dbs.db[i].dbCfg.days > 0) {
      printf("  days:                  \033[33m%d\033[0m\n", g_Dbs.db[i].dbCfg.days);
    }
    if (g_Dbs.db[i].dbCfg.keep > 0) {
      printf("  keep:                  \033[33m%d\033[0m\n", g_Dbs.db[i].dbCfg.keep);
    }
    if (g_Dbs.db[i].dbCfg.replica > 0) {
      printf("  replica:               \033[33m%d\033[0m\n", g_Dbs.db[i].dbCfg.replica);
    }
    if (g_Dbs.db[i].dbCfg.update > 0) {
      printf("  update:                \033[33m%d\033[0m\n", g_Dbs.db[i].dbCfg.update);
    }
    if (g_Dbs.db[i].dbCfg.minRows > 0) {
      printf("  minRows:               \033[33m%d\033[0m\n", g_Dbs.db[i].dbCfg.minRows);
    }
    if (g_Dbs.db[i].dbCfg.maxRows > 0) {
      printf("  maxRows:               \033[33m%d\033[0m\n", g_Dbs.db[i].dbCfg.maxRows);
    }
    if (g_Dbs.db[i].dbCfg.comp > 0) {
      printf("  comp:                  \033[33m%d\033[0m\n", g_Dbs.db[i].dbCfg.comp);
    }
    if (g_Dbs.db[i].dbCfg.walLevel > 0) {
      printf("  walLevel:              \033[33m%d\033[0m\n", g_Dbs.db[i].dbCfg.walLevel);
    }
    if (g_Dbs.db[i].dbCfg.fsync > 0) {
      printf("  fsync:                 \033[33m%d\033[0m\n", g_Dbs.db[i].dbCfg.fsync);
    }
    if (g_Dbs.db[i].dbCfg.quorum > 0) {
      printf("  quorum:                \033[33m%d\033[0m\n", g_Dbs.db[i].dbCfg.quorum);
    }
    if (g_Dbs.db[i].dbCfg.precision[0] != 0) {
      if ((0 == strncasecmp(g_Dbs.db[i].dbCfg.precision, "ms", 2))
              || (0 == strncasecmp(g_Dbs.db[i].dbCfg.precision, "us", 2))) {
        printf("  precision:             \033[33m%s\033[0m\n", g_Dbs.db[i].dbCfg.precision);
      } else {
        printf("\033[1m\033[40;31m  precision error:       %s\033[0m\n",
                g_Dbs.db[i].dbCfg.precision);
        return -1;
      }
    }

    printf("  super table count:     \033[33m%d\033[0m\n", g_Dbs.db[i].superTblCount);
    for (int j = 0; j < g_Dbs.db[i].superTblCount; j++) {
      printf("  super table[\033[33m%d\033[0m]:\n", j);

      printf("      stbName:           \033[33m%s\033[0m\n",  g_Dbs.db[i].superTbls[j].sTblName);

      if (PRE_CREATE_SUBTBL == g_Dbs.db[i].superTbls[j].autoCreateTable) {
        printf("      autoCreateTable:   \033[33m%s\033[0m\n",  "no");
      } else if (AUTO_CREATE_SUBTBL == g_Dbs.db[i].superTbls[j].autoCreateTable) {
        printf("      autoCreateTable:   \033[33m%s\033[0m\n",  "yes");
      } else {
        printf("      autoCreateTable:   \033[33m%s\033[0m\n",  "error");
      }

      if (TBL_NO_EXISTS == g_Dbs.db[i].superTbls[j].childTblExists) {
        printf("      childTblExists:    \033[33m%s\033[0m\n",  "no");
      } else if (TBL_ALREADY_EXISTS == g_Dbs.db[i].superTbls[j].childTblExists) {
        printf("      childTblExists:    \033[33m%s\033[0m\n",  "yes");
      } else {
        printf("      childTblExists:    \033[33m%s\033[0m\n",  "error");
      }

      printf("      childTblCount:     \033[33m%d\033[0m\n",  g_Dbs.db[i].superTbls[j].childTblCount);
      printf("      childTblPrefix:    \033[33m%s\033[0m\n",  g_Dbs.db[i].superTbls[j].childTblPrefix);
      printf("      dataSource:        \033[33m%s\033[0m\n",  g_Dbs.db[i].superTbls[j].dataSource);
      printf("      insertMode:        \033[33m%s\033[0m\n",  g_Dbs.db[i].superTbls[j].insertMode);
      if (g_Dbs.db[i].superTbls[j].childTblLimit > 0) {
        printf("      childTblLimit:     \033[33m%d\033[0m\n",  g_Dbs.db[i].superTbls[j].childTblLimit);
      }
      if (g_Dbs.db[i].superTbls[j].childTblOffset >= 0) {
        printf("      childTblOffset:    \033[33m%d\033[0m\n",  g_Dbs.db[i].superTbls[j].childTblOffset);
      }
      printf("      insertRows:        \033[33m%"PRId64"\033[0m\n", g_Dbs.db[i].superTbls[j].insertRows);

      if (0 == g_Dbs.db[i].superTbls[j].multiThreadWriteOneTbl) {
        printf("      multiThreadWriteOneTbl:  \033[33mno\033[0m\n");
      }else {
        printf("      multiThreadWriteOneTbl:  \033[33myes\033[0m\n");
      }
      printf("      interlaceRows:     \033[33m%d\033[0m\n",
              g_Dbs.db[i].superTbls[j].interlaceRows);
      printf("      disorderRange:     \033[33m%d\033[0m\n",
              g_Dbs.db[i].superTbls[j].disorderRange);
      printf("      disorderRatio:     \033[33m%d\033[0m\n",
              g_Dbs.db[i].superTbls[j].disorderRatio);
      printf("      maxSqlLen:         \033[33m%d\033[0m\n",
              g_Dbs.db[i].superTbls[j].maxSqlLen);
      printf("      timeStampStep:     \033[33m%d\033[0m\n",
              g_Dbs.db[i].superTbls[j].timeStampStep);
      printf("      startTimestamp:    \033[33m%s\033[0m\n",
              g_Dbs.db[i].superTbls[j].startTimestamp);
      printf("      sampleFormat:      \033[33m%s\033[0m\n",
              g_Dbs.db[i].superTbls[j].sampleFormat);
      printf("      sampleFile:        \033[33m%s\033[0m\n",
              g_Dbs.db[i].superTbls[j].sampleFile);
      printf("      tagsFile:          \033[33m%s\033[0m\n",
              g_Dbs.db[i].superTbls[j].tagsFile);
      printf("      columnCount:       \033[33m%d\033[0m\n        ",
              g_Dbs.db[i].superTbls[j].columnCount);
      for (int k = 0; k < g_Dbs.db[i].superTbls[j].columnCount; k++) {
        //printf("dataType:%s, dataLen:%d\t", g_Dbs.db[i].superTbls[j].columns[k].dataType, g_Dbs.db[i].superTbls[j].columns[k].dataLen);
        if ((0 == strncasecmp(g_Dbs.db[i].superTbls[j].columns[k].dataType,
                       "binary", 6))
                || (0 == strncasecmp(g_Dbs.db[i].superTbls[j].columns[k].dataType,
                       "nchar", 5))) {
          printf("column[\033[33m%d\033[0m]:\033[33m%s(%d)\033[0m ", k,
                  g_Dbs.db[i].superTbls[j].columns[k].dataType,
                  g_Dbs.db[i].superTbls[j].columns[k].dataLen);
        } else {
          printf("column[%d]:\033[33m%s\033[0m ", k,
                  g_Dbs.db[i].superTbls[j].columns[k].dataType);
        }
      }
      printf("\n");

      printf("      tagCount:            \033[33m%d\033[0m\n        ",
              g_Dbs.db[i].superTbls[j].tagCount);
      for (int k = 0; k < g_Dbs.db[i].superTbls[j].tagCount; k++) {
        //printf("dataType:%s, dataLen:%d\t", g_Dbs.db[i].superTbls[j].tags[k].dataType, g_Dbs.db[i].superTbls[j].tags[k].dataLen);
        if ((0 == strncasecmp(g_Dbs.db[i].superTbls[j].tags[k].dataType, "binary", 6))
                || (0 == strncasecmp(g_Dbs.db[i].superTbls[j].tags[k].dataType, "nchar", 5))) {
          printf("tag[%d]:\033[33m%s(%d)\033[0m ", k,
                  g_Dbs.db[i].superTbls[j].tags[k].dataType,
                  g_Dbs.db[i].superTbls[j].tags[k].dataLen);
        } else {
          printf("tag[%d]:\033[33m%s\033[0m ", k,
                  g_Dbs.db[i].superTbls[j].tags[k].dataType);
        }
      }
      printf("\n");
    }
    printf("\n");
  }

  SHOW_PARSE_RESULT_END();

  return 0;
}

static void printfInsertMetaToFile(FILE* fp) {

  SHOW_PARSE_RESULT_START_TO_FILE(fp);

  fprintf(fp, "host:                       %s:%u\n", g_Dbs.host, g_Dbs.port);
  fprintf(fp, "user:                       %s\n", g_Dbs.user);
  fprintf(fp, "resultFile:                 %s\n", g_Dbs.resultFile);
  fprintf(fp, "thread num of insert data:  %d\n", g_Dbs.threadCount);
  fprintf(fp, "thread num of create table: %d\n", g_Dbs.threadCountByCreateTbl);
  fprintf(fp, "number of records per req:  %d\n", g_args.num_of_RPR);
  fprintf(fp, "max sql length:             %d\n", g_args.max_sql_len);
  fprintf(fp, "database count:          %d\n", g_Dbs.dbCount);

  for (int i = 0; i < g_Dbs.dbCount; i++) {
    fprintf(fp, "database[%d]:\n", i);
    fprintf(fp, "  database[%d] name:       %s\n", i, g_Dbs.db[i].dbName);
    if (0 == g_Dbs.db[i].drop) {
      fprintf(fp, "  drop:                  no\n");
    }else {
      fprintf(fp, "  drop:                  yes\n");
    }

    if (g_Dbs.db[i].dbCfg.blocks > 0) {
      fprintf(fp, "  blocks:                %d\n", g_Dbs.db[i].dbCfg.blocks);
    }
    if (g_Dbs.db[i].dbCfg.cache > 0) {
      fprintf(fp, "  cache:                 %d\n", g_Dbs.db[i].dbCfg.cache);
    }
    if (g_Dbs.db[i].dbCfg.days > 0) {
      fprintf(fp, "  days:                  %d\n", g_Dbs.db[i].dbCfg.days);
    }
    if (g_Dbs.db[i].dbCfg.keep > 0) {
      fprintf(fp, "  keep:                  %d\n", g_Dbs.db[i].dbCfg.keep);
    }
    if (g_Dbs.db[i].dbCfg.replica > 0) {
      fprintf(fp, "  replica:               %d\n", g_Dbs.db[i].dbCfg.replica);
    }
    if (g_Dbs.db[i].dbCfg.update > 0) {
      fprintf(fp, "  update:                %d\n", g_Dbs.db[i].dbCfg.update);
    }
    if (g_Dbs.db[i].dbCfg.minRows > 0) {
      fprintf(fp, "  minRows:               %d\n", g_Dbs.db[i].dbCfg.minRows);
    }
    if (g_Dbs.db[i].dbCfg.maxRows > 0) {
      fprintf(fp, "  maxRows:               %d\n", g_Dbs.db[i].dbCfg.maxRows);
    }
    if (g_Dbs.db[i].dbCfg.comp > 0) {
      fprintf(fp, "  comp:                  %d\n", g_Dbs.db[i].dbCfg.comp);
    }
    if (g_Dbs.db[i].dbCfg.walLevel > 0) {
      fprintf(fp, "  walLevel:              %d\n", g_Dbs.db[i].dbCfg.walLevel);
    }
    if (g_Dbs.db[i].dbCfg.fsync > 0) {
      fprintf(fp, "  fsync:                 %d\n", g_Dbs.db[i].dbCfg.fsync);
    }
    if (g_Dbs.db[i].dbCfg.quorum > 0) {
      fprintf(fp, "  quorum:                %d\n", g_Dbs.db[i].dbCfg.quorum);
    }
    if (g_Dbs.db[i].dbCfg.precision[0] != 0) {
      if ((0 == strncasecmp(g_Dbs.db[i].dbCfg.precision, "ms", 2))
              || (0 == strncasecmp(g_Dbs.db[i].dbCfg.precision, "us", 2))) {
        fprintf(fp, "  precision:             %s\n", g_Dbs.db[i].dbCfg.precision);
      } else {
        fprintf(fp, "  precision error:       %s\n", g_Dbs.db[i].dbCfg.precision);
      }
    }

    fprintf(fp, "  super table count:     %d\n", g_Dbs.db[i].superTblCount);
    for (int j = 0; j < g_Dbs.db[i].superTblCount; j++) {
      fprintf(fp, "  super table[%d]:\n", j);

      fprintf(fp, "      stbName:           %s\n",  g_Dbs.db[i].superTbls[j].sTblName);

      if (PRE_CREATE_SUBTBL == g_Dbs.db[i].superTbls[j].autoCreateTable) {
        fprintf(fp, "      autoCreateTable:   %s\n",  "no");
      } else if (AUTO_CREATE_SUBTBL == g_Dbs.db[i].superTbls[j].autoCreateTable) {
        fprintf(fp, "      autoCreateTable:   %s\n",  "yes");
      } else {
        fprintf(fp, "      autoCreateTable:   %s\n",  "error");
      }

      if (TBL_NO_EXISTS == g_Dbs.db[i].superTbls[j].childTblExists) {
        fprintf(fp, "      childTblExists:    %s\n",  "no");
      } else if (TBL_ALREADY_EXISTS == g_Dbs.db[i].superTbls[j].childTblExists) {
        fprintf(fp, "      childTblExists:    %s\n",  "yes");
      } else {
        fprintf(fp, "      childTblExists:    %s\n",  "error");
      }

      fprintf(fp, "      childTblCount:     %d\n",  g_Dbs.db[i].superTbls[j].childTblCount);
      fprintf(fp, "      childTblPrefix:    %s\n",  g_Dbs.db[i].superTbls[j].childTblPrefix);
      fprintf(fp, "      dataSource:        %s\n",  g_Dbs.db[i].superTbls[j].dataSource);
      fprintf(fp, "      insertMode:        %s\n",  g_Dbs.db[i].superTbls[j].insertMode);
      fprintf(fp, "      insertRows:        %"PRId64"\n", g_Dbs.db[i].superTbls[j].insertRows);
      fprintf(fp, "      interlace rows:    %d\n", g_Dbs.db[i].superTbls[j].interlaceRows);
      if (g_Dbs.db[i].superTbls[j].interlaceRows > 0) {
        fprintf(fp, "      insert interval:   %d\n", g_Dbs.db[i].superTbls[j].insertInterval);
      }

      if (0 == g_Dbs.db[i].superTbls[j].multiThreadWriteOneTbl) {
        fprintf(fp, "      multiThreadWriteOneTbl:  no\n");
      }else {
        fprintf(fp, "      multiThreadWriteOneTbl:  yes\n");
      }
      fprintf(fp, "      interlaceRows:     %d\n",  g_Dbs.db[i].superTbls[j].interlaceRows);
      fprintf(fp, "      disorderRange:     %d\n",  g_Dbs.db[i].superTbls[j].disorderRange);
      fprintf(fp, "      disorderRatio:     %d\n",  g_Dbs.db[i].superTbls[j].disorderRatio);
      fprintf(fp, "      maxSqlLen:         %d\n",  g_Dbs.db[i].superTbls[j].maxSqlLen);

      fprintf(fp, "      timeStampStep:     %d\n",  g_Dbs.db[i].superTbls[j].timeStampStep);
      fprintf(fp, "      startTimestamp:    %s\n",  g_Dbs.db[i].superTbls[j].startTimestamp);
      fprintf(fp, "      sampleFormat:      %s\n",  g_Dbs.db[i].superTbls[j].sampleFormat);
      fprintf(fp, "      sampleFile:        %s\n",  g_Dbs.db[i].superTbls[j].sampleFile);
      fprintf(fp, "      tagsFile:          %s\n",  g_Dbs.db[i].superTbls[j].tagsFile);

      fprintf(fp, "      columnCount:       %d\n        ",  g_Dbs.db[i].superTbls[j].columnCount);
      for (int k = 0; k < g_Dbs.db[i].superTbls[j].columnCount; k++) {
        //printf("dataType:%s, dataLen:%d\t", g_Dbs.db[i].superTbls[j].columns[k].dataType, g_Dbs.db[i].superTbls[j].columns[k].dataLen);
        if ((0 == strncasecmp(
                        g_Dbs.db[i].superTbls[j].columns[k].dataType,
                        "binary", strlen("binary")))
                || (0 == strncasecmp(g_Dbs.db[i].superTbls[j].columns[k].dataType,
                        "nchar", strlen("nchar")))) {
          fprintf(fp, "column[%d]:%s(%d) ", k,
                  g_Dbs.db[i].superTbls[j].columns[k].dataType,
                  g_Dbs.db[i].superTbls[j].columns[k].dataLen);
        } else {
          fprintf(fp, "column[%d]:%s ", k, g_Dbs.db[i].superTbls[j].columns[k].dataType);
        }
      }
      fprintf(fp, "\n");

      fprintf(fp, "      tagCount:            %d\n        ",
              g_Dbs.db[i].superTbls[j].tagCount);
      for (int k = 0; k < g_Dbs.db[i].superTbls[j].tagCount; k++) {
        //printf("dataType:%s, dataLen:%d\t", g_Dbs.db[i].superTbls[j].tags[k].dataType, g_Dbs.db[i].superTbls[j].tags[k].dataLen);
        if ((0 == strncasecmp(g_Dbs.db[i].superTbls[j].tags[k].dataType,
                        "binary", strlen("binary")))
                || (0 == strncasecmp(g_Dbs.db[i].superTbls[j].tags[k].dataType,
                        "nchar", strlen("nchar")))) {
          fprintf(fp, "tag[%d]:%s(%d) ", k, g_Dbs.db[i].superTbls[j].tags[k].dataType,
                  g_Dbs.db[i].superTbls[j].tags[k].dataLen);
        } else {
          fprintf(fp, "tag[%d]:%s ", k, g_Dbs.db[i].superTbls[j].tags[k].dataType);
        }
      }
      fprintf(fp, "\n");
    }
    fprintf(fp, "\n");
  }

  SHOW_PARSE_RESULT_END_TO_FILE(fp);
}

static void printfQueryMeta() {

  SHOW_PARSE_RESULT_START();

  printf("host:                    \033[33m%s:%u\033[0m\n",
          g_queryInfo.host, g_queryInfo.port);
  printf("user:                    \033[33m%s\033[0m\n", g_queryInfo.user);
  printf("database name:           \033[33m%s\033[0m\n", g_queryInfo.dbName);

  printf("\n");
  printf("specified table query info:                   \n");
  printf("query interval: \033[33m%d\033[0m\n", g_queryInfo.superQueryInfo.rate);
  printf("query times:    \033[33m%d\033[0m\n", g_args.query_times);
  printf("concurrent:     \033[33m%d\033[0m\n", g_queryInfo.superQueryInfo.concurrent);
  printf("sqlCount:       \033[33m%d\033[0m\n", g_queryInfo.superQueryInfo.sqlCount);

  if (SUBSCRIBE_TEST == g_args.test_mode) {
    printf("mod:            \033[33m%d\033[0m\n", g_queryInfo.superQueryInfo.subscribeMode);
    printf("interval:       \033[33m%d\033[0m\n", g_queryInfo.superQueryInfo.subscribeInterval);
    printf("restart:        \033[33m%d\033[0m\n", g_queryInfo.superQueryInfo.subscribeRestart);
    printf("keepProgress:   \033[33m%d\033[0m\n", g_queryInfo.superQueryInfo.subscribeKeepProgress);
  }

  for (int i = 0; i < g_queryInfo.superQueryInfo.sqlCount; i++) {
    printf("  sql[%d]: \033[33m%s\033[0m\n", i, g_queryInfo.superQueryInfo.sql[i]);
  }
  printf("\n");
  printf("super table query info:                   \n");
  printf("query interval: \033[33m%d\033[0m\n", g_queryInfo.subQueryInfo.rate);
  printf("threadCnt:      \033[33m%d\033[0m\n", g_queryInfo.subQueryInfo.threadCnt);
  printf("childTblCount:  \033[33m%d\033[0m\n", g_queryInfo.subQueryInfo.childTblCount);
  printf("stable name:    \033[33m%s\033[0m\n", g_queryInfo.subQueryInfo.sTblName);

  if (SUBSCRIBE_TEST == g_args.test_mode) {
    printf("mod:            \033[33m%d\033[0m\n", g_queryInfo.subQueryInfo.subscribeMode);
    printf("interval:       \033[33m%d\033[0m\n", g_queryInfo.subQueryInfo.subscribeInterval);
    printf("restart:        \033[33m%d\033[0m\n", g_queryInfo.subQueryInfo.subscribeRestart);
    printf("keepProgress:   \033[33m%d\033[0m\n", g_queryInfo.subQueryInfo.subscribeKeepProgress);
  }

  printf("sqlCount:       \033[33m%d\033[0m\n", g_queryInfo.subQueryInfo.sqlCount);
  for (int i = 0; i < g_queryInfo.subQueryInfo.sqlCount; i++) {
    printf("  sql[%d]: \033[33m%s\033[0m\n", i, g_queryInfo.subQueryInfo.sql[i]);
  }
  printf("\n");

  SHOW_PARSE_RESULT_END();
}

static char* formatTimestamp(char* buf, int64_t val, int precision) {
  time_t tt;
  if (precision == TSDB_TIME_PRECISION_MICRO) {
    tt = (time_t)(val / 1000000);
  } else {
    tt = (time_t)(val / 1000);
  }

/* comment out as it make testcases like select_with_tags.sim fail.
  but in windows, this may cause the call to localtime crash if tt < 0,
  need to find a better solution.
  if (tt < 0) {
    tt = 0;
  }
  */

#ifdef WINDOWS
  if (tt < 0) tt = 0;
#endif

  struct tm* ptm = localtime(&tt);
  size_t pos = strftime(buf, 32, "%Y-%m-%d %H:%M:%S", ptm);

  if (precision == TSDB_TIME_PRECISION_MICRO) {
    sprintf(buf + pos, ".%06d", (int)(val % 1000000));
  } else {
    sprintf(buf + pos, ".%03d", (int)(val % 1000));
  }

  return buf;
}

static void xDumpFieldToFile(FILE* fp, const char* val,
        TAOS_FIELD* field, int32_t length, int precision) {

  if (val == NULL) {
    fprintf(fp, "%s", TSDB_DATA_NULL_STR);
    return;
  }

  char buf[TSDB_MAX_BYTES_PER_ROW];
  switch (field->type) {
    case TSDB_DATA_TYPE_BOOL:
      fprintf(fp, "%d", ((((int32_t)(*((char *)val))) == 1) ? 1 : 0));
      break;
    case TSDB_DATA_TYPE_TINYINT:
      fprintf(fp, "%d", *((int8_t *)val));
      break;
    case TSDB_DATA_TYPE_SMALLINT:
      fprintf(fp, "%d", *((int16_t *)val));
      break;
    case TSDB_DATA_TYPE_INT:
      fprintf(fp, "%d", *((int32_t *)val));
      break;
    case TSDB_DATA_TYPE_BIGINT:
      fprintf(fp, "%" PRId64, *((int64_t *)val));
      break;
    case TSDB_DATA_TYPE_FLOAT:
      fprintf(fp, "%.5f", GET_FLOAT_VAL(val));
      break;
    case TSDB_DATA_TYPE_DOUBLE:
      fprintf(fp, "%.9f", GET_DOUBLE_VAL(val));
      break;
    case TSDB_DATA_TYPE_BINARY:
    case TSDB_DATA_TYPE_NCHAR:
      memcpy(buf, val, length);
      buf[length] = 0;
      fprintf(fp, "\'%s\'", buf);
      break;
    case TSDB_DATA_TYPE_TIMESTAMP:
      formatTimestamp(buf, *(int64_t*)val, precision);
      fprintf(fp, "'%s'", buf);
      break;
    default:
      break;
  }
}

static int xDumpResultToFile(const char* fname, TAOS_RES* tres) {
  TAOS_ROW row = taos_fetch_row(tres);
  if (row == NULL) {
    return 0;
  }

  FILE* fp = fopen(fname, "at");
  if (fp == NULL) {
    errorPrint("%s() LN%d, failed to open file: %s\n", __func__, __LINE__, fname);
    return -1;
  }

  int num_fields = taos_num_fields(tres);
  TAOS_FIELD *fields = taos_fetch_fields(tres);
  int precision = taos_result_precision(tres);

  for (int col = 0; col < num_fields; col++) {
    if (col > 0) {
      fprintf(fp, ",");
    }
    fprintf(fp, "%s", fields[col].name);
  }
  fputc('\n', fp);

  int numOfRows = 0;
  do {
    int32_t* length = taos_fetch_lengths(tres);
    for (int i = 0; i < num_fields; i++) {
      if (i > 0) {
        fputc(',', fp);
      }
      xDumpFieldToFile(fp, (const char*)row[i], fields +i, length[i], precision);
    }
    fputc('\n', fp);

    numOfRows++;
    row = taos_fetch_row(tres);
  } while( row != NULL);

  fclose(fp);

  return numOfRows;
}

static int getDbFromServer(TAOS * taos, SDbInfo** dbInfos) {
  TAOS_RES * res;
  TAOS_ROW row = NULL;
  int count = 0;

  res = taos_query(taos, "show databases;");
  int32_t code = taos_errno(res);

  if (code != 0) {
    errorPrint( "failed to run <show databases>, reason: %s\n", taos_errstr(res));
    return -1;
  }

  TAOS_FIELD *fields = taos_fetch_fields(res);

  while ((row = taos_fetch_row(res)) != NULL) {
    // sys database name : 'log'
    if (strncasecmp(row[TSDB_SHOW_DB_NAME_INDEX], "log", fields[TSDB_SHOW_DB_NAME_INDEX].bytes) == 0) continue;

    dbInfos[count] = (SDbInfo *)calloc(1, sizeof(SDbInfo));
    if (dbInfos[count] == NULL) {
      errorPrint( "failed to allocate memory for some dbInfo[%d]\n", count);
      return -1;
    }

    tstrncpy(dbInfos[count]->name, (char *)row[TSDB_SHOW_DB_NAME_INDEX],
            fields[TSDB_SHOW_DB_NAME_INDEX].bytes);
    formatTimestamp(dbInfos[count]->create_time,
            *(int64_t*)row[TSDB_SHOW_DB_CREATED_TIME_INDEX],
            TSDB_TIME_PRECISION_MILLI);
    dbInfos[count]->ntables = *((int32_t *)row[TSDB_SHOW_DB_NTABLES_INDEX]);
    dbInfos[count]->vgroups = *((int32_t *)row[TSDB_SHOW_DB_VGROUPS_INDEX]);
    dbInfos[count]->replica = *((int16_t *)row[TSDB_SHOW_DB_REPLICA_INDEX]);
    dbInfos[count]->quorum = *((int16_t *)row[TSDB_SHOW_DB_QUORUM_INDEX]);
    dbInfos[count]->days = *((int16_t *)row[TSDB_SHOW_DB_DAYS_INDEX]);

    tstrncpy(dbInfos[count]->keeplist, (char *)row[TSDB_SHOW_DB_KEEP_INDEX],
            fields[TSDB_SHOW_DB_KEEP_INDEX].bytes);
    dbInfos[count]->cache = *((int32_t *)row[TSDB_SHOW_DB_CACHE_INDEX]);
    dbInfos[count]->blocks = *((int32_t *)row[TSDB_SHOW_DB_BLOCKS_INDEX]);
    dbInfos[count]->minrows = *((int32_t *)row[TSDB_SHOW_DB_MINROWS_INDEX]);
    dbInfos[count]->maxrows = *((int32_t *)row[TSDB_SHOW_DB_MAXROWS_INDEX]);
    dbInfos[count]->wallevel = *((int8_t *)row[TSDB_SHOW_DB_WALLEVEL_INDEX]);
    dbInfos[count]->fsync = *((int32_t *)row[TSDB_SHOW_DB_FSYNC_INDEX]);
    dbInfos[count]->comp = (int8_t)(*((int8_t *)row[TSDB_SHOW_DB_COMP_INDEX]));
    dbInfos[count]->cachelast = (int8_t)(*((int8_t *)row[TSDB_SHOW_DB_CACHELAST_INDEX]));

    tstrncpy(dbInfos[count]->precision,
            (char *)row[TSDB_SHOW_DB_PRECISION_INDEX],
            fields[TSDB_SHOW_DB_PRECISION_INDEX].bytes);
    dbInfos[count]->update = *((int8_t *)row[TSDB_SHOW_DB_UPDATE_INDEX]);
    tstrncpy(dbInfos[count]->status, (char *)row[TSDB_SHOW_DB_STATUS_INDEX],
            fields[TSDB_SHOW_DB_STATUS_INDEX].bytes);

    count++;
    if (count > MAX_DATABASE_COUNT) {
      errorPrint( "The database count overflow than %d\n", MAX_DATABASE_COUNT);
      break;
    }
  }

  return count;
}

static void printfDbInfoForQueryToFile(char* filename, SDbInfo* dbInfos, int index) {
  if (filename[0] == 0)
      return;

  FILE *fp = fopen(filename, "at");
  if (fp == NULL) {
    errorPrint( "failed to open file: %s\n", filename);
    return;
  }

  fprintf(fp, "================ database[%d] ================\n", index);
  fprintf(fp, "name: %s\n", dbInfos->name);
  fprintf(fp, "created_time: %s\n", dbInfos->create_time);
  fprintf(fp, "ntables: %d\n", dbInfos->ntables);
  fprintf(fp, "vgroups: %d\n", dbInfos->vgroups);
  fprintf(fp, "replica: %d\n", dbInfos->replica);
  fprintf(fp, "quorum: %d\n", dbInfos->quorum);
  fprintf(fp, "days: %d\n", dbInfos->days);
  fprintf(fp, "keep0,keep1,keep(D): %s\n", dbInfos->keeplist);
  fprintf(fp, "cache(MB): %d\n", dbInfos->cache);
  fprintf(fp, "blocks: %d\n", dbInfos->blocks);
  fprintf(fp, "minrows: %d\n", dbInfos->minrows);
  fprintf(fp, "maxrows: %d\n", dbInfos->maxrows);
  fprintf(fp, "wallevel: %d\n", dbInfos->wallevel);
  fprintf(fp, "fsync: %d\n", dbInfos->fsync);
  fprintf(fp, "comp: %d\n", dbInfos->comp);
  fprintf(fp, "cachelast: %d\n", dbInfos->cachelast);
  fprintf(fp, "precision: %s\n", dbInfos->precision);
  fprintf(fp, "update: %d\n", dbInfos->update);
  fprintf(fp, "status: %s\n", dbInfos->status);
  fprintf(fp, "\n");

  fclose(fp);
}

static void printfQuerySystemInfo(TAOS * taos) {
  char filename[MAX_QUERY_SQL_LENGTH+1] = {0};
  char buffer[MAX_QUERY_SQL_LENGTH+1] = {0};
  TAOS_RES* res;

  time_t t;
  struct tm* lt;
  time(&t);
  lt = localtime(&t);
  snprintf(filename, MAX_QUERY_SQL_LENGTH, "querySystemInfo-%d-%d-%d %d:%d:%d",
          lt->tm_year+1900, lt->tm_mon, lt->tm_mday, lt->tm_hour, lt->tm_min,
          lt->tm_sec);

  // show variables
  res = taos_query(taos, "show variables;");
  //getResult(res, filename);
  xDumpResultToFile(filename, res);

  // show dnodes
  res = taos_query(taos, "show dnodes;");
  xDumpResultToFile(filename, res);
  //getResult(res, filename);

  // show databases
  res = taos_query(taos, "show databases;");
  SDbInfo** dbInfos = (SDbInfo **)calloc(MAX_DATABASE_COUNT, sizeof(SDbInfo *));
  if (dbInfos == NULL) {
    errorPrint("%s() LN%d, failed to allocate memory\n", __func__, __LINE__);
    return;
  }
  int dbCount = getDbFromServer(taos, dbInfos);
  if (dbCount <= 0) {
      free(dbInfos);
      return;
  }

  for (int i = 0; i < dbCount; i++) {
    // printf database info 
    printfDbInfoForQueryToFile(filename, dbInfos[i], i);

    // show db.vgroups
    snprintf(buffer, MAX_QUERY_SQL_LENGTH, "show %s.vgroups;", dbInfos[i]->name);
    res = taos_query(taos, buffer);
    xDumpResultToFile(filename, res);

    // show db.stables
    snprintf(buffer, MAX_QUERY_SQL_LENGTH, "show %s.stables;", dbInfos[i]->name);
    res = taos_query(taos, buffer);
    xDumpResultToFile(filename, res);

    free(dbInfos[i]);
  }

  free(dbInfos);
}

static int postProceSql(char* host, uint16_t port, char* sqlstr)
{
    char *req_fmt = "POST %s HTTP/1.1\r\nHost: %s:%d\r\nAccept: */*\r\nAuthorization: Basic %s\r\nContent-Length: %d\r\nContent-Type: application/x-www-form-urlencoded\r\n\r\n%s";

    char *url = "/rest/sql";

    struct hostent *server;
    struct sockaddr_in serv_addr;
    int bytes, sent, received, req_str_len, resp_len;
    char *request_buf;
    char response_buf[RESP_BUF_LEN];
    uint16_t rest_port = port + TSDB_PORT_HTTP;

    int req_buf_len = strlen(sqlstr) + REQ_EXTRA_BUF_LEN;

    request_buf = malloc(req_buf_len);
    if (NULL == request_buf)
        ERROR_EXIT("ERROR, cannot allocate memory.");

    char userpass_buf[INPUT_BUF_LEN];
    int mod_table[] = {0, 2, 1};

    static char base64[] = {'A', 'B', 'C', 'D', 'E', 'F', 'G', 'H',
      'I', 'J', 'K', 'L', 'M', 'N', 'O', 'P',
      'Q', 'R', 'S', 'T', 'U', 'V', 'W', 'X',
      'Y', 'Z', 'a', 'b', 'c', 'd', 'e', 'f',
      'g', 'h', 'i', 'j', 'k', 'l', 'm', 'n',
      'o', 'p', 'q', 'r', 's', 't', 'u', 'v',
      'w', 'x', 'y', 'z', '0', '1', '2', '3',
      '4', '5', '6', '7', '8', '9', '+', '/'};

    snprintf(userpass_buf, INPUT_BUF_LEN, "%s:%s",
        g_Dbs.user, g_Dbs.password);
    size_t userpass_buf_len = strlen(userpass_buf);
    size_t encoded_len = 4 * ((userpass_buf_len +2) / 3);

    char base64_buf[INPUT_BUF_LEN];
#ifdef WINDOWS
    WSADATA wsaData;
    WSAStartup(MAKEWORD(2, 2), &wsaData);
    SOCKET sockfd;
#else
    int sockfd;
#endif
    sockfd = socket(AF_INET, SOCK_STREAM, 0);
    if (sockfd < 0) {
#ifdef WINDOWS
        errorPrint( "Could not create socket : %d" , WSAGetLastError());
#endif
        debugPrint("%s() LN%d, sockfd=%d\n", __func__, __LINE__, sockfd);
        free(request_buf);
        ERROR_EXIT("ERROR opening socket");
    }

    server = gethostbyname(host);
    if (server == NULL) {
        free(request_buf);
        ERROR_EXIT("ERROR, no such host");
    }

    debugPrint("h_name: %s\nh_addretype: %s\nh_length: %d\n",
            server->h_name,
            (server->h_addrtype == AF_INET)?"ipv4":"ipv6",
            server->h_length);

    memset(&serv_addr, 0, sizeof(serv_addr));
    serv_addr.sin_family = AF_INET;
    serv_addr.sin_port = htons(rest_port);
#ifdef WINDOWS
    serv_addr.sin_addr.s_addr = inet_addr(host);
#else
    memcpy(&serv_addr.sin_addr.s_addr,server->h_addr,server->h_length);
#endif

    int retConn = connect(sockfd,(struct sockaddr *)&serv_addr,sizeof(serv_addr));
    debugPrint("%s() LN%d connect() return %d\n", __func__, __LINE__, retConn);
    if (retConn < 0) {
        free(request_buf);
        ERROR_EXIT("ERROR connecting");
    }

    memset(base64_buf, 0, INPUT_BUF_LEN);

    for (int n = 0, m = 0; n < userpass_buf_len;) {
      uint32_t oct_a = n < userpass_buf_len ?
        (unsigned char) userpass_buf[n++]:0;
      uint32_t oct_b = n < userpass_buf_len ?
        (unsigned char) userpass_buf[n++]:0;
      uint32_t oct_c = n < userpass_buf_len ?
        (unsigned char) userpass_buf[n++]:0;
      uint32_t triple = (oct_a << 0x10) + (oct_b << 0x08) + oct_c;

      base64_buf[m++] = base64[(triple >> 3* 6) & 0x3f];
      base64_buf[m++] = base64[(triple >> 2* 6) & 0x3f];
      base64_buf[m++] = base64[(triple >> 1* 6) & 0x3f];
      base64_buf[m++] = base64[(triple >> 0* 6) & 0x3f];
    }

    for (int l = 0; l < mod_table[userpass_buf_len % 3]; l++)
      base64_buf[encoded_len - 1 - l] = '=';

    debugPrint("%s() LN%d: auth string base64 encoded: %s\n", __func__, __LINE__, base64_buf);
    char *auth = base64_buf;

    int r = snprintf(request_buf,
            req_buf_len,
            req_fmt, url, host, rest_port,
            auth, strlen(sqlstr), sqlstr);
    if (r >= req_buf_len) {
        free(request_buf);
        ERROR_EXIT("ERROR too long request");
    }
    verbosePrint("%s() LN%d: Request:\n%s\n", __func__, __LINE__, request_buf);

    req_str_len = strlen(request_buf);
    sent = 0;
    do {
#ifdef WINDOWS
        bytes = send(sockfd, request_buf + sent, req_str_len - sent, 0);
#else
        bytes = write(sockfd, request_buf + sent, req_str_len - sent);
#endif
        if (bytes < 0)
            ERROR_EXIT("ERROR writing message to socket");
        if (bytes == 0)
            break;
        sent+=bytes;
    } while (sent < req_str_len);

    memset(response_buf, 0, RESP_BUF_LEN);
    resp_len = sizeof(response_buf) - 1;
    received = 0;
    do {
#ifdef WINDOWS
        bytes = recv(sockfd, response_buf + received, resp_len - received, 0);
#else
        bytes = read(sockfd, response_buf + received, resp_len - received);
#endif
        if (bytes < 0) {
            free(request_buf);
            ERROR_EXIT("ERROR reading response from socket");
        }
        if (bytes == 0)
            break;
        received += bytes;
    } while (received < resp_len);

    if (received == resp_len) {
        free(request_buf);
        ERROR_EXIT("ERROR storing complete response from socket");
    }

    response_buf[RESP_BUF_LEN - 1] = '\0';
    printf("Response:\n%s\n", response_buf);

    free(request_buf);
#ifdef WINDOWS
    closesocket(sockfd);
    WSACleanup();
#else
    close(sockfd);
#endif

    return 0;
}

static char* getTagValueFromTagSample(SSuperTable* stbInfo, int tagUsePos) {
  char*  dataBuf = (char*)calloc(TSDB_MAX_SQL_LEN+1, 1);
  if (NULL == dataBuf) {
    errorPrint("%s() LN%d, calloc failed! size:%d\n", __func__, __LINE__, TSDB_MAX_SQL_LEN+1);
    return NULL;
  }

  int    dataLen = 0;
  dataLen += snprintf(dataBuf + dataLen, TSDB_MAX_SQL_LEN - dataLen,
          "(%s)", stbInfo->tagDataBuf + stbInfo->lenOfTagOfOneRow * tagUsePos);

  return dataBuf;
}

static char* generateTagVaulesForStb(SSuperTable* stbInfo) {
  char*  dataBuf = (char*)calloc(TSDB_MAX_SQL_LEN+1, 1);
  if (NULL == dataBuf) {
    printf("calloc failed! size:%d\n", TSDB_MAX_SQL_LEN+1);
    return NULL;
  }

  int    dataLen = 0;
  dataLen += snprintf(dataBuf + dataLen, TSDB_MAX_SQL_LEN - dataLen, "(");
  for (int i = 0; i < stbInfo->tagCount; i++) {
    if ((0 == strncasecmp(stbInfo->tags[i].dataType, "binary", strlen("binary")))
            || (0 == strncasecmp(stbInfo->tags[i].dataType, "nchar", strlen("nchar")))) {
      if (stbInfo->tags[i].dataLen > TSDB_MAX_BINARY_LEN) {
        printf("binary or nchar length overflow, max size:%u\n",
                (uint32_t)TSDB_MAX_BINARY_LEN);
        tmfree(dataBuf);
        return NULL;
      }

      char* buf = (char*)calloc(stbInfo->tags[i].dataLen+1, 1);
      if (NULL == buf) {
        printf("calloc failed! size:%d\n", stbInfo->tags[i].dataLen);
        tmfree(dataBuf);
        return NULL;
      }
      rand_string(buf, stbInfo->tags[i].dataLen);
      dataLen += snprintf(dataBuf + dataLen, TSDB_MAX_SQL_LEN - dataLen,
              "\'%s\', ", buf);
      tmfree(buf);
    } else if (0 == strncasecmp(stbInfo->tags[i].dataType,
                "int", strlen("int"))) {
      dataLen += snprintf(dataBuf + dataLen, TSDB_MAX_SQL_LEN - dataLen,
              "%d, ", rand_int());
    } else if (0 == strncasecmp(stbInfo->tags[i].dataType,
                "bigint", strlen("bigint"))) {
      dataLen += snprintf(dataBuf + dataLen, TSDB_MAX_SQL_LEN - dataLen,
              "%"PRId64", ", rand_bigint());
    }  else if (0 == strncasecmp(stbInfo->tags[i].dataType,
                "float", strlen("float"))) {
      dataLen += snprintf(dataBuf + dataLen, TSDB_MAX_SQL_LEN - dataLen,
              "%f, ", rand_float());
    }  else if (0 == strncasecmp(stbInfo->tags[i].dataType,
                "double", strlen("double"))) {
      dataLen += snprintf(dataBuf + dataLen, TSDB_MAX_SQL_LEN - dataLen,
              "%f, ", rand_double());
    }  else if (0 == strncasecmp(stbInfo->tags[i].dataType,
                "smallint", strlen("smallint"))) {
      dataLen += snprintf(dataBuf + dataLen, TSDB_MAX_SQL_LEN - dataLen,
              "%d, ", rand_smallint());
    }  else if (0 == strncasecmp(stbInfo->tags[i].dataType,
                "tinyint", strlen("tinyint"))) {
      dataLen += snprintf(dataBuf + dataLen, TSDB_MAX_SQL_LEN - dataLen,
              "%d, ", rand_tinyint());
    }  else if (0 == strncasecmp(stbInfo->tags[i].dataType,
                "bool", strlen("bool"))) {
      dataLen += snprintf(dataBuf + dataLen, TSDB_MAX_SQL_LEN - dataLen,
              "%d, ", rand_bool());
    }  else if (0 == strncasecmp(stbInfo->tags[i].dataType,
                "timestamp", strlen("timestamp"))) {
      dataLen += snprintf(dataBuf + dataLen, TSDB_MAX_SQL_LEN - dataLen,
              "%"PRId64", ", rand_bigint());
    }  else {
      printf("No support data type: %s\n", stbInfo->tags[i].dataType);
      tmfree(dataBuf);
      return NULL;
    }
  }

  dataLen -= 2;
  dataLen += snprintf(dataBuf + dataLen, TSDB_MAX_SQL_LEN - dataLen, ")");
  return dataBuf;
}

static int calcRowLen(SSuperTable*  superTbls) {
  int colIndex;
  int  lenOfOneRow = 0;

  for (colIndex = 0; colIndex < superTbls->columnCount; colIndex++) {
    char* dataType = superTbls->columns[colIndex].dataType;

    if (strcasecmp(dataType, "BINARY") == 0) {
      lenOfOneRow += superTbls->columns[colIndex].dataLen + 3;
    } else if (strcasecmp(dataType, "NCHAR") == 0) {
      lenOfOneRow += superTbls->columns[colIndex].dataLen + 3;
    } else if (strcasecmp(dataType, "INT") == 0)  {
      lenOfOneRow += 11;
    } else if (strcasecmp(dataType, "BIGINT") == 0)  {
      lenOfOneRow += 21;
    } else if (strcasecmp(dataType, "SMALLINT") == 0)  {
      lenOfOneRow += 6;
    } else if (strcasecmp(dataType, "TINYINT") == 0)  {
      lenOfOneRow += 4;
    } else if (strcasecmp(dataType, "BOOL") == 0)  {
      lenOfOneRow += 6;
    } else if (strcasecmp(dataType, "FLOAT") == 0) {
      lenOfOneRow += 22;
    } else if (strcasecmp(dataType, "DOUBLE") == 0) {
      lenOfOneRow += 42;
    }  else if (strcasecmp(dataType, "TIMESTAMP") == 0) {
      lenOfOneRow += 21;
    } else {
      printf("get error data type : %s\n", dataType);
      exit(-1);
    }
  }

  superTbls->lenOfOneRow = lenOfOneRow + 20; // timestamp

  int tagIndex;
  int lenOfTagOfOneRow = 0;
  for (tagIndex = 0; tagIndex < superTbls->tagCount; tagIndex++) {
    char* dataType = superTbls->tags[tagIndex].dataType;

    if (strcasecmp(dataType, "BINARY") == 0) {
      lenOfTagOfOneRow += superTbls->tags[tagIndex].dataLen + 3;
    } else if (strcasecmp(dataType, "NCHAR") == 0) {
      lenOfTagOfOneRow += superTbls->tags[tagIndex].dataLen + 3;
    } else if (strcasecmp(dataType, "INT") == 0)  {
      lenOfTagOfOneRow += superTbls->tags[tagIndex].dataLen + 11;
    } else if (strcasecmp(dataType, "BIGINT") == 0)  {
      lenOfTagOfOneRow += superTbls->tags[tagIndex].dataLen + 21;
    } else if (strcasecmp(dataType, "SMALLINT") == 0)  {
      lenOfTagOfOneRow += superTbls->tags[tagIndex].dataLen + 6;
    } else if (strcasecmp(dataType, "TINYINT") == 0)  {
      lenOfTagOfOneRow += superTbls->tags[tagIndex].dataLen + 4;
    } else if (strcasecmp(dataType, "BOOL") == 0)  {
      lenOfTagOfOneRow += superTbls->tags[tagIndex].dataLen + 6;
    } else if (strcasecmp(dataType, "FLOAT") == 0) {
      lenOfTagOfOneRow += superTbls->tags[tagIndex].dataLen + 22;
    } else if (strcasecmp(dataType, "DOUBLE") == 0) { 
      lenOfTagOfOneRow += superTbls->tags[tagIndex].dataLen + 42;
    } else {
      printf("get error tag type : %s\n", dataType);
      exit(-1);
    }
  }

  superTbls->lenOfTagOfOneRow = lenOfTagOfOneRow;

  return 0;
}


static int getChildNameOfSuperTableWithLimitAndOffset(TAOS * taos,
        char* dbName, char* sTblName, char** childTblNameOfSuperTbl,
        int* childTblCountOfSuperTbl, int limit, int offset) {

  char command[BUFFER_SIZE] = "\0";
  char limitBuf[100] = "\0";

  TAOS_RES * res;
  TAOS_ROW row = NULL;

  char* childTblName = *childTblNameOfSuperTbl;

  if (offset >= 0) {
    snprintf(limitBuf, 100, " limit %d offset %d", limit, offset);
  }

  //get all child table name use cmd: select tbname from superTblName;
  snprintf(command, BUFFER_SIZE, "select tbname from %s.%s %s", dbName, sTblName, limitBuf);

  res = taos_query(taos, command);
  int32_t code = taos_errno(res);
  if (code != 0) {
    taos_free_result(res);
    taos_close(taos);
    errorPrint("%s() LN%d, failed to run command %s\n",
           __func__, __LINE__, command);
    exit(-1);
  }

  int childTblCount = (limit < 0)?10000:limit;
  int count = 0;
  if (childTblName == NULL) {
    childTblName = (char*)calloc(1, childTblCount * TSDB_TABLE_NAME_LEN);
    if (NULL ==  childTblName) {
    taos_free_result(res);
        taos_close(taos);
        errorPrint("%s() LN%d, failed to allocate memory!\n", __func__, __LINE__);
        exit(-1);
    }
  }

  char* pTblName = childTblName;
  while ((row = taos_fetch_row(res)) != NULL) {
    int32_t* len = taos_fetch_lengths(res);
    tstrncpy(pTblName, (char *)row[0], len[0]+1);
    //printf("==== sub table name: %s\n", pTblName);
    count++;
    if (count >= childTblCount - 1) {
      char *tmp = realloc(childTblName,
              (size_t)childTblCount*1.5*TSDB_TABLE_NAME_LEN+1);
      if (tmp != NULL) {
        childTblName = tmp;
        childTblCount = (int)(childTblCount*1.5);
        memset(childTblName + count*TSDB_TABLE_NAME_LEN, 0,
                (size_t)((childTblCount-count)*TSDB_TABLE_NAME_LEN));
      } else {
        // exit, if allocate more memory failed
        errorPrint("%s() LN%d, realloc fail for save child table name of %s.%s\n",
               __func__, __LINE__, dbName, sTblName);
        tmfree(childTblName);
        taos_free_result(res);
        taos_close(taos);
        exit(-1);
      }
    }
    pTblName = childTblName + count * TSDB_TABLE_NAME_LEN;
  }

  *childTblCountOfSuperTbl = count;
  *childTblNameOfSuperTbl  = childTblName;

  taos_free_result(res);
  return 0;
}

static int getAllChildNameOfSuperTable(TAOS * taos, char* dbName,
        char* sTblName, char** childTblNameOfSuperTbl,
        int* childTblCountOfSuperTbl) {

    return getChildNameOfSuperTableWithLimitAndOffset(taos, dbName, sTblName,
            childTblNameOfSuperTbl, childTblCountOfSuperTbl,
            -1, -1);
}

static int getSuperTableFromServer(TAOS * taos, char* dbName,
        SSuperTable*  superTbls) {

  char command[BUFFER_SIZE] = "\0";
  TAOS_RES * res;
  TAOS_ROW row = NULL;
  int count = 0;

  //get schema use cmd: describe superTblName;
  snprintf(command, BUFFER_SIZE, "describe %s.%s", dbName, superTbls->sTblName);
  res = taos_query(taos, command);
  int32_t code = taos_errno(res);
  if (code != 0) {
    printf("failed to run command %s\n", command);
    taos_free_result(res);
    return -1;
  }

  int tagIndex = 0;
  int columnIndex = 0;
  TAOS_FIELD *fields = taos_fetch_fields(res);
  while ((row = taos_fetch_row(res)) != NULL) {
    if (0 == count) {
      count++;
      continue;
    }

    if (strcmp((char *)row[TSDB_DESCRIBE_METRIC_NOTE_INDEX], "TAG") == 0) {
      tstrncpy(superTbls->tags[tagIndex].field,
              (char *)row[TSDB_DESCRIBE_METRIC_FIELD_INDEX],
              fields[TSDB_DESCRIBE_METRIC_FIELD_INDEX].bytes);
      tstrncpy(superTbls->tags[tagIndex].dataType,
              (char *)row[TSDB_DESCRIBE_METRIC_TYPE_INDEX],
              fields[TSDB_DESCRIBE_METRIC_TYPE_INDEX].bytes);
      superTbls->tags[tagIndex].dataLen =
          *((int *)row[TSDB_DESCRIBE_METRIC_LENGTH_INDEX]);
      tstrncpy(superTbls->tags[tagIndex].note,
              (char *)row[TSDB_DESCRIBE_METRIC_NOTE_INDEX],
              fields[TSDB_DESCRIBE_METRIC_NOTE_INDEX].bytes);
      tagIndex++;
    } else {
      tstrncpy(superTbls->columns[columnIndex].field,
              (char *)row[TSDB_DESCRIBE_METRIC_FIELD_INDEX],
              fields[TSDB_DESCRIBE_METRIC_FIELD_INDEX].bytes);
      tstrncpy(superTbls->columns[columnIndex].dataType,
              (char *)row[TSDB_DESCRIBE_METRIC_TYPE_INDEX],
              fields[TSDB_DESCRIBE_METRIC_TYPE_INDEX].bytes);
      superTbls->columns[columnIndex].dataLen =
          *((int *)row[TSDB_DESCRIBE_METRIC_LENGTH_INDEX]);
      tstrncpy(superTbls->columns[columnIndex].note,
              (char *)row[TSDB_DESCRIBE_METRIC_NOTE_INDEX],
              fields[TSDB_DESCRIBE_METRIC_NOTE_INDEX].bytes);
      columnIndex++;
    }
    count++;
  }

  superTbls->columnCount = columnIndex;
  superTbls->tagCount    = tagIndex;
  taos_free_result(res);

  calcRowLen(superTbls);

/*
  if (TBL_ALREADY_EXISTS == superTbls->childTblExists) {
    //get all child table name use cmd: select tbname from superTblName;  
    int childTblCount = 10000;
    superTbls->childTblName = (char*)calloc(1, childTblCount * TSDB_TABLE_NAME_LEN);
    if (superTbls->childTblName == NULL) {
      errorPrint("%s() LN%d, alloc memory failed!\n", __func__, __LINE__);
      return -1;
    }
    getAllChildNameOfSuperTable(taos, dbName,
            superTbls->sTblName,
            &superTbls->childTblName,
            &superTbls->childTblCount);
  }
  */
  return 0;
}

static int createSuperTable(TAOS * taos, char* dbName, SSuperTable*  superTbls, bool use_metric) {
  char command[BUFFER_SIZE] = "\0";

  char cols[STRING_LEN] = "\0";
  int colIndex;
  int len = 0;

  int  lenOfOneRow = 0;
  for (colIndex = 0; colIndex < superTbls->columnCount; colIndex++) {
    char* dataType = superTbls->columns[colIndex].dataType;
 
    if (strcasecmp(dataType, "BINARY") == 0) {
      len += snprintf(cols + len, STRING_LEN - len,
          ", col%d %s(%d)", colIndex, "BINARY",
          superTbls->columns[colIndex].dataLen);
      lenOfOneRow += superTbls->columns[colIndex].dataLen + 3;
    } else if (strcasecmp(dataType, "NCHAR") == 0) {
      len += snprintf(cols + len, STRING_LEN - len,
          ", col%d %s(%d)", colIndex, "NCHAR",
          superTbls->columns[colIndex].dataLen);
      lenOfOneRow += superTbls->columns[colIndex].dataLen + 3;
    } else if (strcasecmp(dataType, "INT") == 0)  {
      len += snprintf(cols + len, STRING_LEN - len, ", col%d %s", colIndex, "INT");
      lenOfOneRow += 11;
    } else if (strcasecmp(dataType, "BIGINT") == 0)  {
      len += snprintf(cols + len, STRING_LEN - len, ", col%d %s", colIndex, "BIGINT");
      lenOfOneRow += 21;
    } else if (strcasecmp(dataType, "SMALLINT") == 0)  {
      len += snprintf(cols + len, STRING_LEN - len, ", col%d %s", colIndex, "SMALLINT");
      lenOfOneRow += 6;
    } else if (strcasecmp(dataType, "TINYINT") == 0)  {
      len += snprintf(cols + len, STRING_LEN - len, ", col%d %s", colIndex, "TINYINT");
      lenOfOneRow += 4;
    } else if (strcasecmp(dataType, "BOOL") == 0)  {
      len += snprintf(cols + len, STRING_LEN - len, ", col%d %s", colIndex, "BOOL");
      lenOfOneRow += 6;
    } else if (strcasecmp(dataType, "FLOAT") == 0) {
      len += snprintf(cols + len, STRING_LEN - len, ", col%d %s", colIndex, "FLOAT");
      lenOfOneRow += 22;
    } else if (strcasecmp(dataType, "DOUBLE") == 0) {
      len += snprintf(cols + len, STRING_LEN - len, ", col%d %s", colIndex, "DOUBLE");
      lenOfOneRow += 42;
    }  else if (strcasecmp(dataType, "TIMESTAMP") == 0) {
      len += snprintf(cols + len, STRING_LEN - len, ", col%d %s", colIndex, "TIMESTAMP");
      lenOfOneRow += 21;
    } else {
      taos_close(taos);
      printf("config error data type : %s\n", dataType);
      exit(-1);
    }
  }

  superTbls->lenOfOneRow = lenOfOneRow + 20; // timestamp
  //printf("%s.%s column count:%d, column length:%d\n\n", g_Dbs.db[i].dbName, g_Dbs.db[i].superTbls[j].sTblName, g_Dbs.db[i].superTbls[j].columnCount, lenOfOneRow);

  // save for creating child table
  superTbls->colsOfCreateChildTable = (char*)calloc(len+20, 1);
  if (NULL == superTbls->colsOfCreateChildTable) {
    printf("Failed when calloc, size:%d", len+1);
    taos_close(taos);
    exit(-1);
  }
  snprintf(superTbls->colsOfCreateChildTable, len+20, "(ts timestamp%s)", cols);
  verbosePrint("%s() LN%d: %s\n", __func__, __LINE__, superTbls->colsOfCreateChildTable);

  if (use_metric) {
    char tags[STRING_LEN] = "\0";
    int tagIndex;
    len = 0;

    int lenOfTagOfOneRow = 0;
    len += snprintf(tags + len, STRING_LEN - len, "(");
    for (tagIndex = 0; tagIndex < superTbls->tagCount; tagIndex++) {
      char* dataType = superTbls->tags[tagIndex].dataType;

      if (strcasecmp(dataType, "BINARY") == 0) {
        len += snprintf(tags + len, STRING_LEN - len, "t%d %s(%d), ", tagIndex,
                "BINARY", superTbls->tags[tagIndex].dataLen);
        lenOfTagOfOneRow += superTbls->tags[tagIndex].dataLen + 3;
      } else if (strcasecmp(dataType, "NCHAR") == 0) {
        len += snprintf(tags + len, STRING_LEN - len, "t%d %s(%d), ", tagIndex,
                "NCHAR", superTbls->tags[tagIndex].dataLen);
        lenOfTagOfOneRow += superTbls->tags[tagIndex].dataLen + 3;
      } else if (strcasecmp(dataType, "INT") == 0)  {
        len += snprintf(tags + len, STRING_LEN - len, "t%d %s, ", tagIndex,
                "INT");
        lenOfTagOfOneRow += superTbls->tags[tagIndex].dataLen + 11;
      } else if (strcasecmp(dataType, "BIGINT") == 0)  {
        len += snprintf(tags + len, STRING_LEN - len, "t%d %s, ", tagIndex,
                "BIGINT");
        lenOfTagOfOneRow += superTbls->tags[tagIndex].dataLen + 21;
      } else if (strcasecmp(dataType, "SMALLINT") == 0)  {
        len += snprintf(tags + len, STRING_LEN - len, "t%d %s, ", tagIndex,
                "SMALLINT");
        lenOfTagOfOneRow += superTbls->tags[tagIndex].dataLen + 6;
      } else if (strcasecmp(dataType, "TINYINT") == 0)  {
        len += snprintf(tags + len, STRING_LEN - len, "t%d %s, ", tagIndex,
                "TINYINT");
        lenOfTagOfOneRow += superTbls->tags[tagIndex].dataLen + 4;
      } else if (strcasecmp(dataType, "BOOL") == 0)  {
        len += snprintf(tags + len, STRING_LEN - len, "t%d %s, ", tagIndex,
                "BOOL");
        lenOfTagOfOneRow += superTbls->tags[tagIndex].dataLen + 6;
      } else if (strcasecmp(dataType, "FLOAT") == 0) {
        len += snprintf(tags + len, STRING_LEN - len, "t%d %s, ", tagIndex,
                "FLOAT");
        lenOfTagOfOneRow += superTbls->tags[tagIndex].dataLen + 22;
      } else if (strcasecmp(dataType, "DOUBLE") == 0) { 
        len += snprintf(tags + len, STRING_LEN - len, "t%d %s, ", tagIndex,
                "DOUBLE");
        lenOfTagOfOneRow += superTbls->tags[tagIndex].dataLen + 42;
      } else {
        taos_close(taos);
        printf("config error tag type : %s\n", dataType);
        exit(-1);
      }
    }
    len -= 2;
    len += snprintf(tags + len, STRING_LEN - len, ")");

    superTbls->lenOfTagOfOneRow = lenOfTagOfOneRow;

    snprintf(command, BUFFER_SIZE,
            "create table if not exists %s.%s (ts timestamp%s) tags %s",
            dbName, superTbls->sTblName, cols, tags);
    verbosePrint("%s() LN%d: %s\n", __func__, __LINE__, command);

    if (0 != queryDbExec(taos, command, NO_INSERT_TYPE, false)) {
        errorPrint( "create supertable %s failed!\n\n",
                superTbls->sTblName);
        return -1;
    }
    debugPrint("create supertable %s success!\n\n", superTbls->sTblName);
  }
  return 0;
}

static int createDatabases() {
  TAOS * taos = NULL;
  int    ret = 0;
  taos = taos_connect(g_Dbs.host, g_Dbs.user, g_Dbs.password, NULL, g_Dbs.port);
  if (taos == NULL) {
    errorPrint( "Failed to connect to TDengine, reason:%s\n", taos_errstr(NULL));
    return -1;
  }
  char command[BUFFER_SIZE] = "\0";

  for (int i = 0; i < g_Dbs.dbCount; i++) {
    if (g_Dbs.db[i].drop) {
      sprintf(command, "drop database if exists %s;", g_Dbs.db[i].dbName);
      verbosePrint("%s() %d command: %s\n", __func__, __LINE__, command);
      if (0 != queryDbExec(taos, command, NO_INSERT_TYPE, false)) {
        taos_close(taos);
        return -1;
      }
    }

    int dataLen = 0;
    dataLen += snprintf(command + dataLen,
        BUFFER_SIZE - dataLen, "create database if not exists %s", g_Dbs.db[i].dbName);

    if (g_Dbs.db[i].dbCfg.blocks > 0) {
      dataLen += snprintf(command + dataLen,
          BUFFER_SIZE - dataLen, " blocks %d", g_Dbs.db[i].dbCfg.blocks);
    }
    if (g_Dbs.db[i].dbCfg.cache > 0) {
      dataLen += snprintf(command + dataLen,
          BUFFER_SIZE - dataLen, " cache %d", g_Dbs.db[i].dbCfg.cache);
    }
    if (g_Dbs.db[i].dbCfg.days > 0) {
      dataLen += snprintf(command + dataLen,
          BUFFER_SIZE - dataLen, " days %d", g_Dbs.db[i].dbCfg.days);
    }
    if (g_Dbs.db[i].dbCfg.keep > 0) {
      dataLen += snprintf(command + dataLen,
          BUFFER_SIZE - dataLen, " keep %d", g_Dbs.db[i].dbCfg.keep);
    }
    if (g_Dbs.db[i].dbCfg.quorum > 1) {
      dataLen += snprintf(command + dataLen,
          BUFFER_SIZE - dataLen, " quorum %d", g_Dbs.db[i].dbCfg.quorum);
    }
    if (g_Dbs.db[i].dbCfg.replica > 0) {
      dataLen += snprintf(command + dataLen,
          BUFFER_SIZE - dataLen, " replica %d", g_Dbs.db[i].dbCfg.replica);
    }
    if (g_Dbs.db[i].dbCfg.update > 0) {
      dataLen += snprintf(command + dataLen,
          BUFFER_SIZE - dataLen, " update %d", g_Dbs.db[i].dbCfg.update);
    }
    //if (g_Dbs.db[i].dbCfg.maxtablesPerVnode > 0) {
    //  dataLen += snprintf(command + dataLen,
    //  BUFFER_SIZE - dataLen, "tables %d ", g_Dbs.db[i].dbCfg.maxtablesPerVnode);
    //}
    if (g_Dbs.db[i].dbCfg.minRows > 0) {
      dataLen += snprintf(command + dataLen,
          BUFFER_SIZE - dataLen, " minrows %d", g_Dbs.db[i].dbCfg.minRows);
    }
    if (g_Dbs.db[i].dbCfg.maxRows > 0) {
      dataLen += snprintf(command + dataLen,
          BUFFER_SIZE - dataLen, " maxrows %d", g_Dbs.db[i].dbCfg.maxRows);
    }
    if (g_Dbs.db[i].dbCfg.comp > 0) {
      dataLen += snprintf(command + dataLen,
          BUFFER_SIZE - dataLen, " comp %d", g_Dbs.db[i].dbCfg.comp);
    }
    if (g_Dbs.db[i].dbCfg.walLevel > 0) {
      dataLen += snprintf(command + dataLen,
          BUFFER_SIZE - dataLen, " wal %d", g_Dbs.db[i].dbCfg.walLevel);
    }
    if (g_Dbs.db[i].dbCfg.cacheLast > 0) {
      dataLen += snprintf(command + dataLen,
          BUFFER_SIZE - dataLen, " cachelast %d", g_Dbs.db[i].dbCfg.cacheLast);
    }
    if (g_Dbs.db[i].dbCfg.fsync > 0) {
      dataLen += snprintf(command + dataLen, BUFFER_SIZE - dataLen,
              " fsync %d", g_Dbs.db[i].dbCfg.fsync);
    }
    if ((0 == strncasecmp(g_Dbs.db[i].dbCfg.precision, "ms", strlen("ms")))
            || (0 == strncasecmp(g_Dbs.db[i].dbCfg.precision,
                    "us", strlen("us")))) {
      dataLen += snprintf(command + dataLen, BUFFER_SIZE - dataLen,
              " precision \'%s\';", g_Dbs.db[i].dbCfg.precision);
    }

    debugPrint("%s() %d command: %s\n", __func__, __LINE__, command);
    if (0 != queryDbExec(taos, command, NO_INSERT_TYPE, false)) {
      taos_close(taos);
      errorPrint( "\ncreate database %s failed!\n\n", g_Dbs.db[i].dbName);
      return -1;
    }
    printf("\ncreate database %s success!\n\n", g_Dbs.db[i].dbName);

    debugPrint("%s() %d supertbl count:%d\n",
            __func__, __LINE__, g_Dbs.db[i].superTblCount);
    for (int j = 0; j < g_Dbs.db[i].superTblCount; j++) {
      sprintf(command, "describe %s.%s;", g_Dbs.db[i].dbName,
              g_Dbs.db[i].superTbls[j].sTblName);
      verbosePrint("%s() %d command: %s\n", __func__, __LINE__, command);

      ret = queryDbExec(taos, command, NO_INSERT_TYPE, true);

      if ((ret != 0) || (g_Dbs.db[i].drop)) {
        ret = createSuperTable(taos, g_Dbs.db[i].dbName,
                &g_Dbs.db[i].superTbls[j], g_Dbs.use_metric);

        if (0 != ret) {
          errorPrint("\ncreate super table %d failed!\n\n", j);
          taos_close(taos);
          return -1;
        }
      }

      ret = getSuperTableFromServer(taos, g_Dbs.db[i].dbName,
                &g_Dbs.db[i].superTbls[j]);
      if (0 != ret) {
        errorPrint("\nget super table %s.%s info failed!\n\n",
                g_Dbs.db[i].dbName, g_Dbs.db[i].superTbls[j].sTblName);
        taos_close(taos);
        return -1;
      }
    }
  }

  taos_close(taos);
  return 0;
}

static void* createTable(void *sarg)
{
  threadInfo *winfo = (threadInfo *)sarg;
  SSuperTable* superTblInfo = winfo->superTblInfo;

  int64_t  lastPrintTime = taosGetTimestampMs();

  int buff_len;
  if (superTblInfo)
    buff_len = superTblInfo->maxSqlLen;
  else
    buff_len = BUFFER_SIZE;

  char *buffer = calloc(buff_len, 1);
  if (buffer == NULL) {
    errorPrint("%s() LN%d, Memory allocated failed!\n", __func__, __LINE__);
    exit(-1);
  }

  int len = 0;
  int batchNum = 0;

  verbosePrint("%s() LN%d: Creating table from %d to %d\n",
          __func__, __LINE__,
          winfo->start_table_from, winfo->end_table_to);

  for (int i = winfo->start_table_from; i <= winfo->end_table_to; i++) {
    if (0 == g_Dbs.use_metric) {
      snprintf(buffer, buff_len,
              "create table if not exists %s.%s%d %s;",
              winfo->db_name,
              g_args.tb_prefix, i,
              winfo->cols);
    } else {
      if (0 == len) {
        batchNum = 0;
        memset(buffer, 0, buff_len);
        len += snprintf(buffer + len,
                buff_len - len, "create table ");
      }

      char* tagsValBuf = NULL;
      if (0 == superTblInfo->tagSource) {
        tagsValBuf = generateTagVaulesForStb(superTblInfo);
      } else {
        tagsValBuf = getTagValueFromTagSample(
                superTblInfo,
                i % superTblInfo->tagSampleCount);
      }
      if (NULL == tagsValBuf) {
        free(buffer);
        return NULL;
      }

      len += snprintf(buffer + len,
              superTblInfo->maxSqlLen - len,
              "if not exists %s.%s%d using %s.%s tags %s ",
              winfo->db_name, superTblInfo->childTblPrefix,
              i, winfo->db_name,
              superTblInfo->sTblName, tagsValBuf);
      free(tagsValBuf);
      batchNum++;

      if ((batchNum < superTblInfo->batchCreateTableNum)
              && ((superTblInfo->maxSqlLen - len)
                  >= (superTblInfo->lenOfTagOfOneRow + 256))) {
        continue;
      }
    }

    len = 0;
    verbosePrint("%s() LN%d %s\n", __func__, __LINE__, buffer);
    if (0 != queryDbExec(winfo->taos, buffer, NO_INSERT_TYPE, false)){
      errorPrint( "queryDbExec() failed. buffer:\n%s\n", buffer);
      free(buffer);
      return NULL;
    }

    int64_t  currentPrintTime = taosGetTimestampMs();
    if (currentPrintTime - lastPrintTime > 30*1000) {
      printf("thread[%d] already create %d - %d tables\n",
              winfo->threadID, winfo->start_table_from, i);
      lastPrintTime = currentPrintTime;
    }
  }
  
  if (0 != len) {
    verbosePrint("%s() %d buffer: %s\n", __func__, __LINE__, buffer);
    if (0 != queryDbExec(winfo->taos, buffer, NO_INSERT_TYPE, false)) {
      errorPrint( "queryDbExec() failed. buffer:\n%s\n", buffer);
    }
  }

  free(buffer);
  return NULL;
}

static int startMultiThreadCreateChildTable(
        char* cols, int threads, int startFrom, int ntables,
        char* db_name, SSuperTable* superTblInfo) {

  pthread_t *pids = malloc(threads * sizeof(pthread_t));
  threadInfo *infos = malloc(threads * sizeof(threadInfo));

  if ((NULL == pids) || (NULL == infos)) {
    printf("malloc failed\n");
    exit(-1);
  }

  if (threads < 1) {
    threads = 1;
  }

  int a = ntables / threads;
  if (a < 1) {
    threads = ntables;
    a = 1;
  }

  int b = 0;
  b = ntables % threads;

  for (int i = 0; i < threads; i++) {
    threadInfo *t_info = infos + i;
    t_info->threadID = i;
    tstrncpy(t_info->db_name, db_name, MAX_DB_NAME_SIZE);
    t_info->superTblInfo = superTblInfo;
    verbosePrint("%s() %d db_name: %s\n", __func__, __LINE__, db_name);
    t_info->taos = taos_connect(
            g_Dbs.host,
            g_Dbs.user,
            g_Dbs.password,
            db_name,
            g_Dbs.port);
    if (t_info->taos == NULL) {
      errorPrint( "Failed to connect to TDengine, reason:%s\n", taos_errstr(NULL));
      free(pids);
      free(infos);
      return -1;
    }

    t_info->start_table_from = startFrom;
    t_info->ntables = i<b?a+1:a;
    t_info->end_table_to = i < b ? startFrom + a : startFrom + a - 1;
    startFrom = t_info->end_table_to + 1;
    t_info->use_metric = true;
    t_info->cols = cols;
    t_info->minDelay = INT16_MAX;
    pthread_create(pids + i, NULL, createTable, t_info);
  }
 
  for (int i = 0; i < threads; i++) {
    pthread_join(pids[i], NULL);
  }

  for (int i = 0; i < threads; i++) {
    threadInfo *t_info = infos + i;
    taos_close(t_info->taos);
  }

  free(pids);
  free(infos);

  return 0;
}

static void createChildTables() {
    char tblColsBuf[MAX_SQL_SIZE];
    int len;

  for (int i = 0; i < g_Dbs.dbCount; i++) {
    if (g_Dbs.db[i].superTblCount > 0) {
        // with super table
      for (int j = 0; j < g_Dbs.db[i].superTblCount; j++) {
        if ((AUTO_CREATE_SUBTBL == g_Dbs.db[i].superTbls[j].autoCreateTable)
              || (TBL_ALREADY_EXISTS == g_Dbs.db[i].superTbls[j].childTblExists)) {
          continue;
        }

        verbosePrint("%s() LN%d: %s\n", __func__, __LINE__,
                g_Dbs.db[i].superTbls[j].colsOfCreateChildTable);
        int startFrom = 0;
        g_totalChildTables += g_Dbs.db[i].superTbls[j].childTblCount;

        verbosePrint("%s() LN%d: create %d child tables from %d\n",
                __func__, __LINE__, g_totalChildTables, startFrom);
        startMultiThreadCreateChildTable(
              g_Dbs.db[i].superTbls[j].colsOfCreateChildTable,
              g_Dbs.threadCountByCreateTbl,
              startFrom,
              g_Dbs.db[i].superTbls[j].childTblCount,
              g_Dbs.db[i].dbName, &(g_Dbs.db[i].superTbls[j]));
      }
    } else {
        // normal table
        len = snprintf(tblColsBuf, MAX_SQL_SIZE, "(TS TIMESTAMP");
        int j = 0;
        while (g_args.datatype[j]) {
            if ((strncasecmp(g_args.datatype[j], "BINARY", strlen("BINARY")) == 0)
                    || (strncasecmp(g_args.datatype[j],
                        "NCHAR", strlen("NCHAR")) == 0)) {
                len = snprintf(tblColsBuf + len, MAX_SQL_SIZE - len,
                        ", COL%d %s(60)", j, g_args.datatype[j]);
            } else {
                len = snprintf(tblColsBuf + len, MAX_SQL_SIZE - len,
                        ", COL%d %s", j, g_args.datatype[j]);
            }
            len = strlen(tblColsBuf);
            j++;
        }

        len = snprintf(tblColsBuf + len, MAX_SQL_SIZE - len, ")");

        verbosePrint("%s() LN%d: dbName: %s num of tb: %d schema: %s\n",
                __func__, __LINE__,
                g_Dbs.db[i].dbName, g_args.num_of_tables, tblColsBuf);
        startMultiThreadCreateChildTable(
              tblColsBuf,
              g_Dbs.threadCountByCreateTbl,
              0,
              g_args.num_of_tables,
              g_Dbs.db[i].dbName,
              NULL);
    }
  }
}

/*
  Read 10000 lines at most. If more than 10000 lines, continue to read after using
*/
static int readTagFromCsvFileToMem(SSuperTable  * superTblInfo) {
  size_t  n = 0;
  ssize_t readLen = 0;
  char *  line = NULL;

  FILE *fp = fopen(superTblInfo->tagsFile, "r");
  if (fp == NULL) {
    printf("Failed to open tags file: %s, reason:%s\n",
            superTblInfo->tagsFile, strerror(errno));
    return -1;
  }

  if (superTblInfo->tagDataBuf) {
    free(superTblInfo->tagDataBuf);
    superTblInfo->tagDataBuf = NULL;
  }

  int tagCount = 10000;
  int count = 0;
  char* tagDataBuf = calloc(1, superTblInfo->lenOfTagOfOneRow * tagCount);
  if (tagDataBuf == NULL) {
    printf("Failed to calloc, reason:%s\n", strerror(errno));
    fclose(fp);
    return -1;
  }

  while ((readLen = tgetline(&line, &n, fp)) != -1) {
    if (('\r' == line[readLen - 1]) || ('\n' == line[readLen - 1])) {
      line[--readLen] = 0;
    }

    if (readLen == 0) {
      continue;
    }

    memcpy(tagDataBuf + count * superTblInfo->lenOfTagOfOneRow, line, readLen);
    count++;

    if (count >= tagCount - 1) {
      char *tmp = realloc(tagDataBuf,
              (size_t)tagCount*1.5*superTblInfo->lenOfTagOfOneRow);
      if (tmp != NULL) {
        tagDataBuf = tmp;
        tagCount = (int)(tagCount*1.5);
        memset(tagDataBuf + count*superTblInfo->lenOfTagOfOneRow,
                0, (size_t)((tagCount-count)*superTblInfo->lenOfTagOfOneRow));
      } else {
        // exit, if allocate more memory failed
        printf("realloc fail for save tag val from %s\n", superTblInfo->tagsFile);
        tmfree(tagDataBuf);
        free(line);
        fclose(fp);
        return -1;
      }
    }
  }

  superTblInfo->tagDataBuf = tagDataBuf;
  superTblInfo->tagSampleCount = count;

  free(line);
  fclose(fp);
  return 0;
}

int readSampleFromJsonFileToMem(SSuperTable  * superTblInfo) {
  // TODO
  return 0;
}

/*
  Read 10000 lines at most. If more than 10000 lines, continue to read after using
*/
static int readSampleFromCsvFileToMem(
        SSuperTable* superTblInfo) {
  size_t  n = 0;
  ssize_t readLen = 0;
  char *  line = NULL;
  int getRows = 0;

  FILE*  fp = fopen(superTblInfo->sampleFile, "r");
  if (fp == NULL) {
      errorPrint( "Failed to open sample file: %s, reason:%s\n",
              superTblInfo->sampleFile, strerror(errno));
      return -1;
  }

  assert(superTblInfo->sampleDataBuf);
  memset(superTblInfo->sampleDataBuf, 0,
          MAX_SAMPLES_ONCE_FROM_FILE * superTblInfo->lenOfOneRow);
  while (1) {
    readLen = tgetline(&line, &n, fp);
    if (-1 == readLen) {
      if(0 != fseek(fp, 0, SEEK_SET)) {
        errorPrint( "Failed to fseek file: %s, reason:%s\n",
                superTblInfo->sampleFile, strerror(errno));
        fclose(fp);
        return -1;
      }
      continue;
    }

    if (('\r' == line[readLen - 1]) || ('\n' == line[readLen - 1])) {
      line[--readLen] = 0;
    }

    if (readLen == 0) {
      continue;
    }

    if (readLen > superTblInfo->lenOfOneRow) {
      printf("sample row len[%d] overflow define schema len[%d], so discard this row\n",
              (int32_t)readLen, superTblInfo->lenOfOneRow);
      continue;
    }

    verbosePrint("readLen=%ld stb->lenOfOneRow=%d getRows=%d\n", (long)readLen,
            superTblInfo->lenOfOneRow, getRows);

    memcpy(superTblInfo->sampleDataBuf + getRows * superTblInfo->lenOfOneRow,
          line, readLen);
    getRows++;

    if (getRows == MAX_SAMPLES_ONCE_FROM_FILE) {
      break;
    }
  }

  fclose(fp);
  tmfree(line);
  return 0;
}

static bool getColumnAndTagTypeFromInsertJsonFile(
        cJSON* stbInfo, SSuperTable* superTbls) {
  bool  ret = false;

  // columns 
  cJSON *columns = cJSON_GetObjectItem(stbInfo, "columns");
  if (columns && columns->type != cJSON_Array) {
    printf("ERROR: failed to read json, columns not found\n");
    goto PARSE_OVER;
  } else if (NULL == columns) {
    superTbls->columnCount = 0;
    superTbls->tagCount    = 0;
    return true;
  }
 
  int columnSize = cJSON_GetArraySize(columns);
  if (columnSize > MAX_COLUMN_COUNT) {
    errorPrint("%s() LN%d, failed to read json, column size overflow, max column size is %d\n",
            __func__, __LINE__, MAX_COLUMN_COUNT);
    goto PARSE_OVER;
  }

  int count = 1;
  int index = 0;
  StrColumn    columnCase;

  //superTbls->columnCount = columnSize;
  for (int k = 0; k < columnSize; ++k) {
    cJSON* column = cJSON_GetArrayItem(columns, k);
    if (column == NULL) continue;

    count = 1;
    cJSON* countObj = cJSON_GetObjectItem(column, "count");
    if (countObj && countObj->type == cJSON_Number) {
      count = countObj->valueint;
    } else if (countObj && countObj->type != cJSON_Number) {
      errorPrint("%s() LN%d, failed to read json, column count not found\n", __func__, __LINE__);
      goto PARSE_OVER;
    } else {
      count = 1;
    }

    // column info 
    memset(&columnCase, 0, sizeof(StrColumn));
    cJSON *dataType = cJSON_GetObjectItem(column, "type");
    if (!dataType || dataType->type != cJSON_String || dataType->valuestring == NULL) {
      errorPrint("%s() LN%d: failed to read json, column type not found\n", __func__, __LINE__);
      goto PARSE_OVER;
    }
    //tstrncpy(superTbls->columns[k].dataType, dataType->valuestring, MAX_TB_NAME_SIZE);
    tstrncpy(columnCase.dataType, dataType->valuestring, MAX_TB_NAME_SIZE);

    cJSON* dataLen = cJSON_GetObjectItem(column, "len");
    if (dataLen && dataLen->type == cJSON_Number) {
      columnCase.dataLen = dataLen->valueint;
    } else if (dataLen && dataLen->type != cJSON_Number) {
      debugPrint("%s() LN%d: failed to read json, column len not found\n", __func__, __LINE__);
      goto PARSE_OVER;
    } else {
      columnCase.dataLen = 8;
    }

    for (int n = 0; n < count; ++n) {
      tstrncpy(superTbls->columns[index].dataType,
              columnCase.dataType, MAX_TB_NAME_SIZE);
      superTbls->columns[index].dataLen = columnCase.dataLen;
      index++;
    }
  }
  superTbls->columnCount = index;
 
  count = 1;
  index = 0;
  // tags 
  cJSON *tags = cJSON_GetObjectItem(stbInfo, "tags");
  if (!tags || tags->type != cJSON_Array) {
    debugPrint("%s() LN%d, failed to read json, tags not found\n", __func__, __LINE__);
    goto PARSE_OVER;
  }

  int tagSize = cJSON_GetArraySize(tags);
  if (tagSize > MAX_TAG_COUNT) {
    debugPrint("%s() LN%d, failed to read json, tags size overflow, max tag size is %d\n", __func__, __LINE__, MAX_TAG_COUNT);
    goto PARSE_OVER;
  }

  //superTbls->tagCount = tagSize;
  for (int k = 0; k < tagSize; ++k) {
    cJSON* tag = cJSON_GetArrayItem(tags, k);
    if (tag == NULL) continue;

    count = 1;
    cJSON* countObj = cJSON_GetObjectItem(tag, "count");
    if (countObj && countObj->type == cJSON_Number) {
      count = countObj->valueint;
    } else if (countObj && countObj->type != cJSON_Number) {
      printf("ERROR: failed to read json, column count not found\n");
      goto PARSE_OVER;
    } else {
      count = 1;
    }

    // column info 
    memset(&columnCase, 0, sizeof(StrColumn));
    cJSON *dataType = cJSON_GetObjectItem(tag, "type");
    if (!dataType || dataType->type != cJSON_String || dataType->valuestring == NULL) {
      printf("ERROR: failed to read json, tag type not found\n");
      goto PARSE_OVER;
    }
    tstrncpy(columnCase.dataType, dataType->valuestring, MAX_TB_NAME_SIZE);

    cJSON* dataLen = cJSON_GetObjectItem(tag, "len");
    if (dataLen && dataLen->type == cJSON_Number) {
      columnCase.dataLen = dataLen->valueint;
    } else if (dataLen && dataLen->type != cJSON_Number) {
      printf("ERROR: failed to read json, column len not found\n");
      goto PARSE_OVER;
    } else {
      columnCase.dataLen = 0;
    }

    for (int n = 0; n < count; ++n) {
      tstrncpy(superTbls->tags[index].dataType, columnCase.dataType, MAX_TB_NAME_SIZE);
      superTbls->tags[index].dataLen = columnCase.dataLen;
      index++;
    }
  }
  superTbls->tagCount = index;

  ret = true;

PARSE_OVER:
  //free(content);
  //cJSON_Delete(root);
  //fclose(fp);
  return ret;
}

static bool getMetaFromInsertJsonFile(cJSON* root) {
  bool  ret = false;

  cJSON* cfgdir = cJSON_GetObjectItem(root, "cfgdir");
  if (cfgdir && cfgdir->type == cJSON_String && cfgdir->valuestring != NULL) {
    tstrncpy(g_Dbs.cfgDir, cfgdir->valuestring, MAX_FILE_NAME_LEN);
  }

  cJSON* host = cJSON_GetObjectItem(root, "host");
  if (host && host->type == cJSON_String && host->valuestring != NULL) {
    tstrncpy(g_Dbs.host, host->valuestring, MAX_DB_NAME_SIZE);
  } else if (!host) {
    tstrncpy(g_Dbs.host, "127.0.0.1", MAX_DB_NAME_SIZE);
  } else {
    printf("ERROR: failed to read json, host not found\n");
    goto PARSE_OVER;
  }

  cJSON* port = cJSON_GetObjectItem(root, "port");
  if (port && port->type == cJSON_Number) {
    g_Dbs.port = port->valueint;
  } else if (!port) {
    g_Dbs.port = 6030;
  }

  cJSON* user = cJSON_GetObjectItem(root, "user");
  if (user && user->type == cJSON_String && user->valuestring != NULL) {
    tstrncpy(g_Dbs.user, user->valuestring, MAX_DB_NAME_SIZE);
  } else if (!user) {
    tstrncpy(g_Dbs.user, "root", MAX_DB_NAME_SIZE);
  }

  cJSON* password = cJSON_GetObjectItem(root, "password");
  if (password && password->type == cJSON_String && password->valuestring != NULL) {
    tstrncpy(g_Dbs.password, password->valuestring, MAX_DB_NAME_SIZE);
  } else if (!password) {
    tstrncpy(g_Dbs.password, "taosdata", MAX_DB_NAME_SIZE);
  }

  cJSON* resultfile = cJSON_GetObjectItem(root, "result_file");
  if (resultfile && resultfile->type == cJSON_String && resultfile->valuestring != NULL) {
    tstrncpy(g_Dbs.resultFile, resultfile->valuestring, MAX_FILE_NAME_LEN);
  } else if (!resultfile) {
    tstrncpy(g_Dbs.resultFile, "./insert_res.txt", MAX_FILE_NAME_LEN);
  }

  cJSON* threads = cJSON_GetObjectItem(root, "thread_count");
  if (threads && threads->type == cJSON_Number) {
    g_Dbs.threadCount = threads->valueint;
  } else if (!threads) {
    g_Dbs.threadCount = 1;
  } else {
    printf("ERROR: failed to read json, threads not found\n");
    goto PARSE_OVER;
  }

  cJSON* threads2 = cJSON_GetObjectItem(root, "thread_count_create_tbl");
  if (threads2 && threads2->type == cJSON_Number) {
    g_Dbs.threadCountByCreateTbl = threads2->valueint;
  } else if (!threads2) {
    g_Dbs.threadCountByCreateTbl = g_args.num_of_threads;
  } else {
    errorPrint("%s() LN%d, failed to read json, threads2 not found\n",
            __func__, __LINE__);
    goto PARSE_OVER;
  }

  cJSON* gInsertInterval = cJSON_GetObjectItem(root, "insert_interval");
  if (gInsertInterval && gInsertInterval->type == cJSON_Number) {
    g_args.insert_interval = gInsertInterval->valueint;
  } else if (!gInsertInterval) {
    g_args.insert_interval = 0;
  } else {
    errorPrint("%s() LN%d, failed to read json, insert_interval input mistake\n", __func__, __LINE__);
    goto PARSE_OVER;
  }

  cJSON* interlaceRows = cJSON_GetObjectItem(root, "interlace_rows");
  if (interlaceRows && interlaceRows->type == cJSON_Number) {
    g_args.interlace_rows = interlaceRows->valueint;

    // rows per table need be less than insert batch
    if (g_args.interlace_rows > g_args.num_of_RPR) {
      printf("NOTICE: interlace rows value %d > num_of_records_per_request %d\n\n",
              g_args.interlace_rows, g_args.num_of_RPR);
      printf("        interlace rows value will be set to num_of_records_per_request %d\n\n",
              g_args.num_of_RPR);
      printf("        press Enter key to continue or Ctrl+C to stop.");
      (void)getchar();
      g_args.interlace_rows = g_args.num_of_RPR;
    }
  } else if (!interlaceRows) {
    g_args.interlace_rows = 0; // 0 means progressive mode, > 0 mean interlace mode. max value is less or equ num_of_records_per_req
  } else {
    errorPrint("%s() LN%d, failed to read json, interlace_rows input mistake\n", __func__, __LINE__);
    goto PARSE_OVER;
  }

  cJSON* maxSqlLen = cJSON_GetObjectItem(root, "max_sql_len");
  if (maxSqlLen && maxSqlLen->type == cJSON_Number) {
    g_args.max_sql_len = maxSqlLen->valueint;
  } else if (!maxSqlLen) {
    g_args.max_sql_len = TSDB_PAYLOAD_SIZE;
  } else {
    errorPrint("%s() LN%d, failed to read json, max_sql_len input mistake\n", __func__, __LINE__);
    goto PARSE_OVER;
  }

  cJSON* numRecPerReq = cJSON_GetObjectItem(root, "num_of_records_per_req");
  if (numRecPerReq && numRecPerReq->type == cJSON_Number) {
    g_args.num_of_RPR = numRecPerReq->valueint;
  } else if (!numRecPerReq) {
    g_args.num_of_RPR = 100;
  } else {
    errorPrint("%s() LN%d, failed to read json, num_of_records_per_req not found\n", __func__, __LINE__);
    goto PARSE_OVER;
  }

  cJSON *answerPrompt = cJSON_GetObjectItem(root, "confirm_parameter_prompt"); // yes, no,
  if (answerPrompt
          && answerPrompt->type == cJSON_String
          && answerPrompt->valuestring != NULL) {
    if (0 == strncasecmp(answerPrompt->valuestring, "yes", 3)) {
      g_args.answer_yes = false;
    } else if (0 == strncasecmp(answerPrompt->valuestring, "no", 2)) {
      g_args.answer_yes = true;
    } else {
      g_args.answer_yes = false;
    }
  } else if (!answerPrompt) {
    g_args.answer_yes = false;
  } else {
    printf("ERROR: failed to read json, confirm_parameter_prompt not found\n");
    goto PARSE_OVER;
  }

  cJSON* dbs = cJSON_GetObjectItem(root, "databases");
  if (!dbs || dbs->type != cJSON_Array) {
    printf("ERROR: failed to read json, databases not found\n");
    goto PARSE_OVER;
  }

  int dbSize = cJSON_GetArraySize(dbs);
  if (dbSize > MAX_DB_COUNT) {
    errorPrint(
            "ERROR: failed to read json, databases size overflow, max database is %d\n",
            MAX_DB_COUNT);
    goto PARSE_OVER;
  }

  g_Dbs.dbCount = dbSize;
  for (int i = 0; i < dbSize; ++i) {
    cJSON* dbinfos = cJSON_GetArrayItem(dbs, i);
    if (dbinfos == NULL) continue;

    // dbinfo 
    cJSON *dbinfo = cJSON_GetObjectItem(dbinfos, "dbinfo");
    if (!dbinfo || dbinfo->type != cJSON_Object) {
      printf("ERROR: failed to read json, dbinfo not found\n");
      goto PARSE_OVER;
    }

    cJSON *dbName = cJSON_GetObjectItem(dbinfo, "name");
    if (!dbName || dbName->type != cJSON_String || dbName->valuestring == NULL) {
      printf("ERROR: failed to read json, db name not found\n");
      goto PARSE_OVER;
    }
    tstrncpy(g_Dbs.db[i].dbName, dbName->valuestring, MAX_DB_NAME_SIZE);

    cJSON *drop = cJSON_GetObjectItem(dbinfo, "drop");
    if (drop && drop->type == cJSON_String && drop->valuestring != NULL) {
      if (0 == strncasecmp(drop->valuestring, "yes", strlen("yes"))) {
        g_Dbs.db[i].drop = true;
      } else {
        g_Dbs.db[i].drop = false;
      }
    } else if (!drop) {
      g_Dbs.db[i].drop = g_args.drop_database;
    } else {
      errorPrint("%s() LN%d, failed to read json, drop input mistake\n",
              __func__, __LINE__);
      goto PARSE_OVER;
    }

    cJSON *precision = cJSON_GetObjectItem(dbinfo, "precision");
    if (precision && precision->type == cJSON_String
            && precision->valuestring != NULL) {
      tstrncpy(g_Dbs.db[i].dbCfg.precision, precision->valuestring,
              MAX_DB_NAME_SIZE);
    } else if (!precision) {
      //tstrncpy(g_Dbs.db[i].dbCfg.precision, "ms", MAX_DB_NAME_SIZE);
      memset(g_Dbs.db[i].dbCfg.precision, 0, MAX_DB_NAME_SIZE);
    } else {
      printf("ERROR: failed to read json, precision not found\n");
      goto PARSE_OVER;
    }

    cJSON* update = cJSON_GetObjectItem(dbinfo, "update");
    if (update && update->type == cJSON_Number) {
      g_Dbs.db[i].dbCfg.update = update->valueint;
    } else if (!update) {
      g_Dbs.db[i].dbCfg.update = -1;
    } else {
      printf("ERROR: failed to read json, update not found\n");
      goto PARSE_OVER;
    }

    cJSON* replica = cJSON_GetObjectItem(dbinfo, "replica");
    if (replica && replica->type == cJSON_Number) {
      g_Dbs.db[i].dbCfg.replica = replica->valueint;
    } else if (!replica) {
      g_Dbs.db[i].dbCfg.replica = -1;
    } else {
      printf("ERROR: failed to read json, replica not found\n");
      goto PARSE_OVER;
    }

    cJSON* keep = cJSON_GetObjectItem(dbinfo, "keep");
    if (keep && keep->type == cJSON_Number) {
      g_Dbs.db[i].dbCfg.keep = keep->valueint;
    } else if (!keep) {
      g_Dbs.db[i].dbCfg.keep = -1;
    } else {
     printf("ERROR: failed to read json, keep not found\n");
     goto PARSE_OVER;
    }

    cJSON* days = cJSON_GetObjectItem(dbinfo, "days");
    if (days && days->type == cJSON_Number) {
      g_Dbs.db[i].dbCfg.days = days->valueint;
    } else if (!days) {
      g_Dbs.db[i].dbCfg.days = -1;
    } else {
     printf("ERROR: failed to read json, days not found\n");
     goto PARSE_OVER;
    }

    cJSON* cache = cJSON_GetObjectItem(dbinfo, "cache");
    if (cache && cache->type == cJSON_Number) {
      g_Dbs.db[i].dbCfg.cache = cache->valueint;
    } else if (!cache) {
      g_Dbs.db[i].dbCfg.cache = -1;
    } else {
     printf("ERROR: failed to read json, cache not found\n");
     goto PARSE_OVER;
    }

    cJSON* blocks= cJSON_GetObjectItem(dbinfo, "blocks");
    if (blocks && blocks->type == cJSON_Number) {
      g_Dbs.db[i].dbCfg.blocks = blocks->valueint;
    } else if (!blocks) {
      g_Dbs.db[i].dbCfg.blocks = -1;
    } else {
     printf("ERROR: failed to read json, block not found\n");
     goto PARSE_OVER;
    }

    //cJSON* maxtablesPerVnode= cJSON_GetObjectItem(dbinfo, "maxtablesPerVnode");
    //if (maxtablesPerVnode && maxtablesPerVnode->type == cJSON_Number) {
    //  g_Dbs.db[i].dbCfg.maxtablesPerVnode = maxtablesPerVnode->valueint;
    //} else if (!maxtablesPerVnode) {
    //  g_Dbs.db[i].dbCfg.maxtablesPerVnode = TSDB_DEFAULT_TABLES;
    //} else {
    // printf("failed to read json, maxtablesPerVnode not found");
    // goto PARSE_OVER;
    //}

    cJSON* minRows= cJSON_GetObjectItem(dbinfo, "minRows");
    if (minRows && minRows->type == cJSON_Number) {
      g_Dbs.db[i].dbCfg.minRows = minRows->valueint;
    } else if (!minRows) {
      g_Dbs.db[i].dbCfg.minRows = -1;
    } else {
     printf("ERROR: failed to read json, minRows not found\n");
     goto PARSE_OVER;
    }

    cJSON* maxRows= cJSON_GetObjectItem(dbinfo, "maxRows");
    if (maxRows && maxRows->type == cJSON_Number) {
      g_Dbs.db[i].dbCfg.maxRows = maxRows->valueint;
    } else if (!maxRows) {
      g_Dbs.db[i].dbCfg.maxRows = -1;
    } else {
     printf("ERROR: failed to read json, maxRows not found\n");
     goto PARSE_OVER;
    }

    cJSON* comp= cJSON_GetObjectItem(dbinfo, "comp");
    if (comp && comp->type == cJSON_Number) {
      g_Dbs.db[i].dbCfg.comp = comp->valueint;
    } else if (!comp) {
      g_Dbs.db[i].dbCfg.comp = -1;
    } else {
     printf("ERROR: failed to read json, comp not found\n");
     goto PARSE_OVER;
    }

    cJSON* walLevel= cJSON_GetObjectItem(dbinfo, "walLevel");
    if (walLevel && walLevel->type == cJSON_Number) {
      g_Dbs.db[i].dbCfg.walLevel = walLevel->valueint;
    } else if (!walLevel) {
      g_Dbs.db[i].dbCfg.walLevel = -1;
    } else {
     printf("ERROR: failed to read json, walLevel not found\n");
     goto PARSE_OVER;
    }

    cJSON* cacheLast= cJSON_GetObjectItem(dbinfo, "cachelast");
    if (cacheLast && cacheLast->type == cJSON_Number) {
      g_Dbs.db[i].dbCfg.cacheLast = cacheLast->valueint;
    } else if (!cacheLast) {
      g_Dbs.db[i].dbCfg.cacheLast = -1;
    } else {
     printf("ERROR: failed to read json, cacheLast not found\n");
     goto PARSE_OVER;
    }

    cJSON* quorum= cJSON_GetObjectItem(dbinfo, "quorum");
    if (quorum && quorum->type == cJSON_Number) {
      g_Dbs.db[i].dbCfg.quorum = quorum->valueint;
    } else if (!quorum) {
      g_Dbs.db[i].dbCfg.quorum = 1;
    } else {
     printf("failed to read json, quorum input mistake");
     goto PARSE_OVER;
    }

    cJSON* fsync= cJSON_GetObjectItem(dbinfo, "fsync");
    if (fsync && fsync->type == cJSON_Number) {
      g_Dbs.db[i].dbCfg.fsync = fsync->valueint;
    } else if (!fsync) {
      g_Dbs.db[i].dbCfg.fsync = -1;
    } else {
     printf("ERROR: failed to read json, fsync not found\n");
     goto PARSE_OVER;
    }

    // super_talbes
    cJSON *stables = cJSON_GetObjectItem(dbinfos, "super_tables");
    if (!stables || stables->type != cJSON_Array) {
      printf("ERROR: failed to read json, super_tables not found\n");
      goto PARSE_OVER;
    }

    int stbSize = cJSON_GetArraySize(stables);
    if (stbSize > MAX_SUPER_TABLE_COUNT) {
      errorPrint(
              "ERROR: failed to read json, databases size overflow, max database is %d\n",
              MAX_SUPER_TABLE_COUNT);
      goto PARSE_OVER;
    }

    g_Dbs.db[i].superTblCount = stbSize;
    for (int j = 0; j < stbSize; ++j) {
      cJSON* stbInfo = cJSON_GetArrayItem(stables, j);
      if (stbInfo == NULL) continue;

      // dbinfo
      cJSON *stbName = cJSON_GetObjectItem(stbInfo, "name");
      if (!stbName || stbName->type != cJSON_String || stbName->valuestring == NULL) {
        printf("ERROR: failed to read json, stb name not found\n");
        goto PARSE_OVER;
      }
      tstrncpy(g_Dbs.db[i].superTbls[j].sTblName, stbName->valuestring, MAX_TB_NAME_SIZE);

      cJSON *prefix = cJSON_GetObjectItem(stbInfo, "childtable_prefix");
      if (!prefix || prefix->type != cJSON_String || prefix->valuestring == NULL) {
        printf("ERROR: failed to read json, childtable_prefix not found\n");
        goto PARSE_OVER;
      }
      tstrncpy(g_Dbs.db[i].superTbls[j].childTblPrefix, prefix->valuestring, MAX_DB_NAME_SIZE);

      cJSON *autoCreateTbl = cJSON_GetObjectItem(stbInfo, "auto_create_table"); // yes, no, null
      if (autoCreateTbl
              && autoCreateTbl->type == cJSON_String
              && autoCreateTbl->valuestring != NULL) {
        if (0 == strncasecmp(autoCreateTbl->valuestring, "yes", 3)) {
          g_Dbs.db[i].superTbls[j].autoCreateTable = AUTO_CREATE_SUBTBL;
        } else if (0 == strncasecmp(autoCreateTbl->valuestring, "no", 2)) {
          g_Dbs.db[i].superTbls[j].autoCreateTable = PRE_CREATE_SUBTBL;
        } else {
          g_Dbs.db[i].superTbls[j].autoCreateTable = PRE_CREATE_SUBTBL;
        }
      } else if (!autoCreateTbl) {
        g_Dbs.db[i].superTbls[j].autoCreateTable = PRE_CREATE_SUBTBL;
      } else {
        printf("ERROR: failed to read json, auto_create_table not found\n");
        goto PARSE_OVER;
      }

      cJSON* batchCreateTbl = cJSON_GetObjectItem(stbInfo, "batch_create_tbl_num");
      if (batchCreateTbl && batchCreateTbl->type == cJSON_Number) {
        g_Dbs.db[i].superTbls[j].batchCreateTableNum = batchCreateTbl->valueint;
      } else if (!batchCreateTbl) {
        g_Dbs.db[i].superTbls[j].batchCreateTableNum = 1000;
      } else {
        printf("ERROR: failed to read json, batch_create_tbl_num not found\n");
        goto PARSE_OVER;
      }

      cJSON *childTblExists = cJSON_GetObjectItem(stbInfo, "child_table_exists"); // yes, no
      if (childTblExists
              && childTblExists->type == cJSON_String
              && childTblExists->valuestring != NULL) {
        if (0 == strncasecmp(childTblExists->valuestring, "yes", 3)) {
          g_Dbs.db[i].superTbls[j].childTblExists = TBL_ALREADY_EXISTS;
        } else if (0 == strncasecmp(childTblExists->valuestring, "no", 2)) {
          g_Dbs.db[i].superTbls[j].childTblExists = TBL_NO_EXISTS;
        } else {
          g_Dbs.db[i].superTbls[j].childTblExists = TBL_NO_EXISTS;
        }
      } else if (!childTblExists) {
        g_Dbs.db[i].superTbls[j].childTblExists = TBL_NO_EXISTS;
      } else {
        errorPrint("%s() LN%d, failed to read json, child_table_exists not found\n",
                __func__, __LINE__);
        goto PARSE_OVER;
      }

      cJSON* count = cJSON_GetObjectItem(stbInfo, "childtable_count");
      if (!count || count->type != cJSON_Number || 0 >= count->valueint) {
        errorPrint("%s() LN%d, failed to read json, childtable_count not found\n",
                __func__, __LINE__);
        goto PARSE_OVER;
      }
      g_Dbs.db[i].superTbls[j].childTblCount = count->valueint;

      cJSON *dataSource = cJSON_GetObjectItem(stbInfo, "data_source");
      if (dataSource && dataSource->type == cJSON_String
              && dataSource->valuestring != NULL) {
        tstrncpy(g_Dbs.db[i].superTbls[j].dataSource,
                dataSource->valuestring, MAX_DB_NAME_SIZE);
      } else if (!dataSource) {
        tstrncpy(g_Dbs.db[i].superTbls[j].dataSource, "rand", MAX_DB_NAME_SIZE);
      } else {
        errorPrint("%s() LN%d, failed to read json, data_source not found\n", __func__, __LINE__);
        goto PARSE_OVER;
      }

      cJSON *insertMode = cJSON_GetObjectItem(stbInfo, "insert_mode"); // taosc , restful
      if (insertMode && insertMode->type == cJSON_String
              && insertMode->valuestring != NULL) {
        tstrncpy(g_Dbs.db[i].superTbls[j].insertMode,
                insertMode->valuestring, MAX_DB_NAME_SIZE);
      } else if (!insertMode) {
        tstrncpy(g_Dbs.db[i].superTbls[j].insertMode, "taosc", MAX_DB_NAME_SIZE);
      } else {
        printf("ERROR: failed to read json, insert_mode not found\n");
        goto PARSE_OVER;
      }

      cJSON* childTbl_limit = cJSON_GetObjectItem(stbInfo, "childtable_limit");
      if (childTbl_limit) {
        if (childTbl_limit->type != cJSON_Number) {
            printf("ERROR: failed to read json, childtable_limit\n");
            goto PARSE_OVER;
        }
        g_Dbs.db[i].superTbls[j].childTblLimit = childTbl_limit->valueint;
      } else {
        g_Dbs.db[i].superTbls[j].childTblLimit = -1;    // select ... limit -1 means all query result
      }

      cJSON* childTbl_offset = cJSON_GetObjectItem(stbInfo, "childtable_offset");
      if (childTbl_offset) {
        if (childTbl_offset->type != cJSON_Number || 0 > childTbl_offset->valueint) {
            printf("ERROR: failed to read json, childtable_offset\n");
            goto PARSE_OVER;
        }
        g_Dbs.db[i].superTbls[j].childTblOffset = childTbl_offset->valueint;
      } else {
        g_Dbs.db[i].superTbls[j].childTblOffset = 0;
      }

      cJSON *ts = cJSON_GetObjectItem(stbInfo, "start_timestamp");
      if (ts && ts->type == cJSON_String && ts->valuestring != NULL) {
        tstrncpy(g_Dbs.db[i].superTbls[j].startTimestamp,
                ts->valuestring, MAX_DB_NAME_SIZE);
      } else if (!ts) {
        tstrncpy(g_Dbs.db[i].superTbls[j].startTimestamp,
                "now", MAX_DB_NAME_SIZE);
      } else {
        printf("ERROR: failed to read json, start_timestamp not found\n");
        goto PARSE_OVER;
      }

      cJSON* timestampStep = cJSON_GetObjectItem(stbInfo, "timestamp_step");
      if (timestampStep && timestampStep->type == cJSON_Number) {
        g_Dbs.db[i].superTbls[j].timeStampStep = timestampStep->valueint;
      } else if (!timestampStep) {
        g_Dbs.db[i].superTbls[j].timeStampStep = DEFAULT_TIMESTAMP_STEP;
      } else {
        printf("ERROR: failed to read json, timestamp_step not found\n");
        goto PARSE_OVER;
      }

      cJSON* sampleDataBufSize = cJSON_GetObjectItem(stbInfo, "sample_buf_size");
      if (sampleDataBufSize && sampleDataBufSize->type == cJSON_Number) {
        g_Dbs.db[i].superTbls[j].sampleDataBufSize = sampleDataBufSize->valueint;
        if (g_Dbs.db[i].superTbls[j].sampleDataBufSize < 1024*1024) {
          g_Dbs.db[i].superTbls[j].sampleDataBufSize = 1024*1024 + 1024;
        }
      } else if (!sampleDataBufSize) {
        g_Dbs.db[i].superTbls[j].sampleDataBufSize = 1024*1024 + 1024;
      } else {
        printf("ERROR: failed to read json, sample_buf_size not found\n");
        goto PARSE_OVER;
      }

      cJSON *sampleFormat = cJSON_GetObjectItem(stbInfo, "sample_format");
      if (sampleFormat && sampleFormat->type
              == cJSON_String && sampleFormat->valuestring != NULL) {
        tstrncpy(g_Dbs.db[i].superTbls[j].sampleFormat,
                sampleFormat->valuestring, MAX_DB_NAME_SIZE);
      } else if (!sampleFormat) {
        tstrncpy(g_Dbs.db[i].superTbls[j].sampleFormat, "csv", MAX_DB_NAME_SIZE);
      } else {
        printf("ERROR: failed to read json, sample_format not found\n");
        goto PARSE_OVER;
      }

      cJSON *sampleFile = cJSON_GetObjectItem(stbInfo, "sample_file");
      if (sampleFile && sampleFile->type == cJSON_String && sampleFile->valuestring != NULL) {
        tstrncpy(g_Dbs.db[i].superTbls[j].sampleFile,
                sampleFile->valuestring, MAX_FILE_NAME_LEN);
      } else if (!sampleFile) {
        memset(g_Dbs.db[i].superTbls[j].sampleFile, 0, MAX_FILE_NAME_LEN);
      } else {
        printf("ERROR: failed to read json, sample_file not found\n");
        goto PARSE_OVER;
      }

      cJSON *tagsFile = cJSON_GetObjectItem(stbInfo, "tags_file");
      if (tagsFile && tagsFile->type == cJSON_String && tagsFile->valuestring != NULL) {
        tstrncpy(g_Dbs.db[i].superTbls[j].tagsFile,
                tagsFile->valuestring, MAX_FILE_NAME_LEN);
        if (0 == g_Dbs.db[i].superTbls[j].tagsFile[0]) {
          g_Dbs.db[i].superTbls[j].tagSource = 0;
        } else {
          g_Dbs.db[i].superTbls[j].tagSource = 1;
        }
      } else if (!tagsFile) {
        memset(g_Dbs.db[i].superTbls[j].tagsFile, 0, MAX_FILE_NAME_LEN);
        g_Dbs.db[i].superTbls[j].tagSource = 0;
      } else {
        printf("ERROR: failed to read json, tags_file not found\n");
        goto PARSE_OVER;
      }

      cJSON* maxSqlLen = cJSON_GetObjectItem(stbInfo, "max_sql_len");
      if (maxSqlLen && maxSqlLen->type == cJSON_Number) {
        int32_t len = maxSqlLen->valueint;
        if (len > TSDB_MAX_ALLOWED_SQL_LEN) {
          len = TSDB_MAX_ALLOWED_SQL_LEN;
        } else if (len < TSDB_MAX_SQL_LEN) {
          len = TSDB_MAX_SQL_LEN;
        }
        g_Dbs.db[i].superTbls[j].maxSqlLen = len;
      } else if (!maxSqlLen) {
        g_Dbs.db[i].superTbls[j].maxSqlLen = TSDB_MAX_SQL_LEN;
      } else {
        printf("ERROR: failed to read json, maxSqlLen not found\n");
        goto PARSE_OVER;
      }

      cJSON *multiThreadWriteOneTbl =
          cJSON_GetObjectItem(stbInfo, "multi_thread_write_one_tbl"); // no , yes
      if (multiThreadWriteOneTbl
              && multiThreadWriteOneTbl->type == cJSON_String
              && multiThreadWriteOneTbl->valuestring != NULL) {
        if (0 == strncasecmp(multiThreadWriteOneTbl->valuestring, "yes", 3)) {
          g_Dbs.db[i].superTbls[j].multiThreadWriteOneTbl = 1;
        } else {
          g_Dbs.db[i].superTbls[j].multiThreadWriteOneTbl = 0;
        }
      } else if (!multiThreadWriteOneTbl) {
        g_Dbs.db[i].superTbls[j].multiThreadWriteOneTbl = 0;
      } else {
        printf("ERROR: failed to read json, multiThreadWriteOneTbl not found\n");
        goto PARSE_OVER;
      }

      cJSON* interlaceRows = cJSON_GetObjectItem(stbInfo, "interlace_rows");
      if (interlaceRows && interlaceRows->type == cJSON_Number) {
        g_Dbs.db[i].superTbls[j].interlaceRows = interlaceRows->valueint;
        // rows per table need be less than insert batch
        if (g_Dbs.db[i].superTbls[j].interlaceRows > g_args.num_of_RPR) {
          printf("NOTICE: db[%d].superTbl[%d]'s interlace rows value %d > num_of_records_per_request %d\n\n",
                  i, j, g_Dbs.db[i].superTbls[j].interlaceRows, g_args.num_of_RPR);
          printf("        interlace rows value will be set to num_of_records_per_request %d\n\n",
                  g_args.num_of_RPR);
          printf("        press Enter key to continue or Ctrl+C to stop.");
          (void)getchar();
          g_Dbs.db[i].superTbls[j].interlaceRows = g_args.num_of_RPR;
        }
      } else if (!interlaceRows) {
        g_Dbs.db[i].superTbls[j].interlaceRows = 0; // 0 means progressive mode, > 0 mean interlace mode. max value is less or equ num_of_records_per_req
      } else {
        errorPrint(
                "%s() LN%d, failed to read json, interlace rows input mistake\n",
                __func__, __LINE__);
        goto PARSE_OVER;
      }

      cJSON* disorderRatio = cJSON_GetObjectItem(stbInfo, "disorder_ratio");
      if (disorderRatio && disorderRatio->type == cJSON_Number) {
        g_Dbs.db[i].superTbls[j].disorderRatio = disorderRatio->valueint;
      } else if (!disorderRatio) {
        g_Dbs.db[i].superTbls[j].disorderRatio = 0;
      } else {
        printf("ERROR: failed to read json, disorderRatio not found\n");
        goto PARSE_OVER;
      }

      cJSON* disorderRange = cJSON_GetObjectItem(stbInfo, "disorder_range");
      if (disorderRange && disorderRange->type == cJSON_Number) {
        g_Dbs.db[i].superTbls[j].disorderRange = disorderRange->valueint;
      } else if (!disorderRange) {
        g_Dbs.db[i].superTbls[j].disorderRange = 1000;
      } else {
        printf("ERROR: failed to read json, disorderRange not found\n");
        goto PARSE_OVER;
      }

      cJSON* insertRows = cJSON_GetObjectItem(stbInfo, "insert_rows");
      if (insertRows && insertRows->type == cJSON_Number) {
        g_Dbs.db[i].superTbls[j].insertRows = insertRows->valueint;
      } else if (!insertRows) {
        g_Dbs.db[i].superTbls[j].insertRows = 0x7FFFFFFFFFFFFFFF;
      } else {
        errorPrint("%s() LN%d, failed to read json, insert_rows input mistake\n",
                __func__, __LINE__);
        goto PARSE_OVER;
      }

      cJSON* insertInterval = cJSON_GetObjectItem(stbInfo, "insert_interval");
      if (insertInterval && insertInterval->type == cJSON_Number) {
        g_Dbs.db[i].superTbls[j].insertInterval = insertInterval->valueint;
      } else if (!insertInterval) {
        debugPrint("%s() LN%d: stable insert interval be overrided by global %d.\n",
                __func__, __LINE__, g_args.insert_interval);
        g_Dbs.db[i].superTbls[j].insertInterval = g_args.insert_interval;
      } else {
        errorPrint("%s() LN%d, failed to read json, insert_interval input mistake\n",
                __func__, __LINE__);
        goto PARSE_OVER;
      }

      int retVal = getColumnAndTagTypeFromInsertJsonFile(
              stbInfo, &g_Dbs.db[i].superTbls[j]);
      if (false == retVal) {
        goto PARSE_OVER;
      }
    }
  }

  ret = true;

PARSE_OVER:
  //free(content);
  //cJSON_Delete(root);
  //fclose(fp);
  return ret;
}

static bool getMetaFromQueryJsonFile(cJSON* root) {
  bool  ret = false;

  cJSON* cfgdir = cJSON_GetObjectItem(root, "cfgdir");
  if (cfgdir && cfgdir->type == cJSON_String && cfgdir->valuestring != NULL) {
    tstrncpy(g_queryInfo.cfgDir, cfgdir->valuestring, MAX_FILE_NAME_LEN);
  }

  cJSON* host = cJSON_GetObjectItem(root, "host");
  if (host && host->type == cJSON_String && host->valuestring != NULL) {
    tstrncpy(g_queryInfo.host, host->valuestring, MAX_DB_NAME_SIZE);
  } else if (!host) {
    tstrncpy(g_queryInfo.host, "127.0.0.1", MAX_DB_NAME_SIZE);
  } else {
    printf("ERROR: failed to read json, host not found\n");
    goto PARSE_OVER;
  }

  cJSON* port = cJSON_GetObjectItem(root, "port");
  if (port && port->type == cJSON_Number) {
    g_queryInfo.port = port->valueint;
  } else if (!port) {
    g_queryInfo.port = 6030;
  }

  cJSON* user = cJSON_GetObjectItem(root, "user");
  if (user && user->type == cJSON_String && user->valuestring != NULL) {
    tstrncpy(g_queryInfo.user, user->valuestring, MAX_DB_NAME_SIZE);   
  } else if (!user) {
    tstrncpy(g_queryInfo.user, "root", MAX_DB_NAME_SIZE); ;
  }

  cJSON* password = cJSON_GetObjectItem(root, "password");
  if (password && password->type == cJSON_String && password->valuestring != NULL) {
    tstrncpy(g_queryInfo.password, password->valuestring, MAX_DB_NAME_SIZE);
  } else if (!password) {
    tstrncpy(g_queryInfo.password, "taosdata", MAX_DB_NAME_SIZE);;
  }

  cJSON *answerPrompt = cJSON_GetObjectItem(root, "confirm_parameter_prompt"); // yes, no,
  if (answerPrompt && answerPrompt->type == cJSON_String
          && answerPrompt->valuestring != NULL) {
    if (0 == strncasecmp(answerPrompt->valuestring, "yes", 3)) {
      g_args.answer_yes = false;
    } else if (0 == strncasecmp(answerPrompt->valuestring, "no", 2)) {
      g_args.answer_yes = true;
    } else {
      g_args.answer_yes = false;
    }
  } else if (!answerPrompt) {
    g_args.answer_yes = false;
  } else {
    printf("ERROR: failed to read json, confirm_parameter_prompt not found\n");
    goto PARSE_OVER;
  }

  cJSON* gQueryTimes = cJSON_GetObjectItem(root, "query_times");
  if (gQueryTimes && gQueryTimes->type == cJSON_Number) {
    g_args.query_times = gQueryTimes->valueint;
  } else if (!gQueryTimes) {
    g_args.query_times = 1;
  } else {
    errorPrint("%s() LN%d, failed to read json, query_times input mistake\n", __func__, __LINE__);
    goto PARSE_OVER;
  }

  cJSON* dbs = cJSON_GetObjectItem(root, "databases");
  if (dbs && dbs->type == cJSON_String && dbs->valuestring != NULL) {
    tstrncpy(g_queryInfo.dbName, dbs->valuestring, MAX_DB_NAME_SIZE);
  } else if (!dbs) {
    printf("ERROR: failed to read json, databases not found\n");
    goto PARSE_OVER;
  }

  cJSON* queryMode = cJSON_GetObjectItem(root, "query_mode");
  if (queryMode && queryMode->type == cJSON_String && queryMode->valuestring != NULL) {
    tstrncpy(g_queryInfo.queryMode, queryMode->valuestring, MAX_TB_NAME_SIZE);
  } else if (!queryMode) {
    tstrncpy(g_queryInfo.queryMode, "taosc", MAX_TB_NAME_SIZE);
  } else {
    printf("ERROR: failed to read json, query_mode not found\n");
    goto PARSE_OVER;
  }

  // super_table_query 
  cJSON *superQuery = cJSON_GetObjectItem(root, "specified_table_query");
  if (!superQuery) {
    g_queryInfo.superQueryInfo.concurrent = 0;
    g_queryInfo.superQueryInfo.sqlCount = 0;
  } else if (superQuery->type != cJSON_Object) {
    printf("ERROR: failed to read json, super_table_query not found\n");
    goto PARSE_OVER;
  } else {
    cJSON* rate = cJSON_GetObjectItem(superQuery, "query_interval");
    if (rate && rate->type == cJSON_Number) {
      g_queryInfo.superQueryInfo.rate = rate->valueint;
    } else if (!rate) {
      g_queryInfo.superQueryInfo.rate = 0;
    }

    cJSON* concurrent = cJSON_GetObjectItem(superQuery, "concurrent");
    if (concurrent && concurrent->type == cJSON_Number) {
      g_queryInfo.superQueryInfo.concurrent = concurrent->valueint;
    } else if (!concurrent) {
      g_queryInfo.superQueryInfo.concurrent = 1;
    }

    cJSON* mode = cJSON_GetObjectItem(superQuery, "mode");
    if (mode && mode->type == cJSON_String && mode->valuestring != NULL) {
      if (0 == strcmp("sync", mode->valuestring)) {
        g_queryInfo.superQueryInfo.subscribeMode = 0;
      } else if (0 == strcmp("async", mode->valuestring)) {
        g_queryInfo.superQueryInfo.subscribeMode = 1;
      } else {
        printf("ERROR: failed to read json, subscribe mod error\n");
        goto PARSE_OVER;
      }
    } else {
      g_queryInfo.superQueryInfo.subscribeMode = 0;
    }

    cJSON* interval = cJSON_GetObjectItem(superQuery, "interval");
    if (interval && interval->type == cJSON_Number) {
      g_queryInfo.superQueryInfo.subscribeInterval = interval->valueint;
    } else if (!interval) {
      //printf("failed to read json, subscribe interval no found\n");
      //goto PARSE_OVER;
      g_queryInfo.superQueryInfo.subscribeInterval = 10000;
    }

    cJSON* restart = cJSON_GetObjectItem(superQuery, "restart");
    if (restart && restart->type == cJSON_String && restart->valuestring != NULL) {
      if (0 == strcmp("yes", restart->valuestring)) {
        g_queryInfo.superQueryInfo.subscribeRestart = 1;
      } else if (0 == strcmp("no", restart->valuestring)) {
        g_queryInfo.superQueryInfo.subscribeRestart = 0;
      } else {
        printf("ERROR: failed to read json, subscribe restart error\n");
        goto PARSE_OVER;
      }
    } else {
      g_queryInfo.superQueryInfo.subscribeRestart = 1;
    }

    cJSON* keepProgress = cJSON_GetObjectItem(superQuery, "keepProgress");
    if (keepProgress
            && keepProgress->type == cJSON_String
            && keepProgress->valuestring != NULL) {
      if (0 == strcmp("yes", keepProgress->valuestring)) {
        g_queryInfo.superQueryInfo.subscribeKeepProgress = 1;
      } else if (0 == strcmp("no", keepProgress->valuestring)) {
        g_queryInfo.superQueryInfo.subscribeKeepProgress = 0;
      } else {
        printf("ERROR: failed to read json, subscribe keepProgress error\n");
        goto PARSE_OVER;
      }
    } else {
      g_queryInfo.superQueryInfo.subscribeKeepProgress = 0;
    }

    // sqls
    cJSON* superSqls = cJSON_GetObjectItem(superQuery, "sqls");
    if (!superSqls) {
      g_queryInfo.superQueryInfo.sqlCount = 0;
    } else if (superSqls->type != cJSON_Array) {
      printf("ERROR: failed to read json, super sqls not found\n");
      goto PARSE_OVER;
    } else {
      int superSqlSize = cJSON_GetArraySize(superSqls);
      if (superSqlSize > MAX_QUERY_SQL_COUNT) {
        printf("ERROR: failed to read json, query sql size overflow, max is %d\n", MAX_QUERY_SQL_COUNT);
        goto PARSE_OVER;
      }

      g_queryInfo.superQueryInfo.sqlCount = superSqlSize;
      for (int j = 0; j < superSqlSize; ++j) {
        cJSON* sql = cJSON_GetArrayItem(superSqls, j);
        if (sql == NULL) continue;

        cJSON *sqlStr = cJSON_GetObjectItem(sql, "sql");
        if (!sqlStr || sqlStr->type != cJSON_String || sqlStr->valuestring == NULL) {
          printf("ERROR: failed to read json, sql not found\n");
          goto PARSE_OVER;
        }
        tstrncpy(g_queryInfo.superQueryInfo.sql[j], sqlStr->valuestring, MAX_QUERY_SQL_LENGTH);

        cJSON *result = cJSON_GetObjectItem(sql, "result");
        if (NULL != result && result->type == cJSON_String && result->valuestring != NULL) {
          tstrncpy(g_queryInfo.superQueryInfo.result[j], result->valuestring, MAX_FILE_NAME_LEN);
        } else if (NULL == result) {
          memset(g_queryInfo.superQueryInfo.result[j], 0, MAX_FILE_NAME_LEN);
        } else {
          printf("ERROR: failed to read json, super query result file not found\n");
          goto PARSE_OVER;
        }
      }
    }
  }

  // sub_table_query 
  cJSON *subQuery = cJSON_GetObjectItem(root, "super_table_query");
  if (!subQuery) {
    g_queryInfo.subQueryInfo.threadCnt = 0;
    g_queryInfo.subQueryInfo.sqlCount = 0;
  } else if (subQuery->type != cJSON_Object) {
    printf("ERROR: failed to read json, sub_table_query not found\n");
    ret = true;
    goto PARSE_OVER;
  } else {
    cJSON* subrate = cJSON_GetObjectItem(subQuery, "query_interval");
    if (subrate && subrate->type == cJSON_Number) {
      g_queryInfo.subQueryInfo.rate = subrate->valueint;
    } else if (!subrate) {
      g_queryInfo.subQueryInfo.rate = 0;
    }

    cJSON* threads = cJSON_GetObjectItem(subQuery, "threads");
    if (threads && threads->type == cJSON_Number) {
      g_queryInfo.subQueryInfo.threadCnt = threads->valueint;
    } else if (!threads) {
      g_queryInfo.subQueryInfo.threadCnt = 1;
    }

    //cJSON* subTblCnt = cJSON_GetObjectItem(subQuery, "childtable_count");
    //if (subTblCnt && subTblCnt->type == cJSON_Number) {
    //  g_queryInfo.subQueryInfo.childTblCount = subTblCnt->valueint;
    //} else if (!subTblCnt) {
    //  g_queryInfo.subQueryInfo.childTblCount = 0;
    //}

    cJSON* stblname = cJSON_GetObjectItem(subQuery, "stblname");
    if (stblname && stblname->type == cJSON_String && stblname->valuestring != NULL) {
      tstrncpy(g_queryInfo.subQueryInfo.sTblName, stblname->valuestring, MAX_TB_NAME_SIZE);
    } else {
      printf("ERROR: failed to read json, super table name not found\n");
      goto PARSE_OVER;
    }

    cJSON* submode = cJSON_GetObjectItem(subQuery, "mode");
    if (submode && submode->type == cJSON_String && submode->valuestring != NULL) {
      if (0 == strcmp("sync", submode->valuestring)) {
        g_queryInfo.subQueryInfo.subscribeMode = 0;
      } else if (0 == strcmp("async", submode->valuestring)) {
        g_queryInfo.subQueryInfo.subscribeMode = 1;
      } else {
        printf("ERROR: failed to read json, subscribe mod error\n");
        goto PARSE_OVER;
      }
    } else {
      g_queryInfo.subQueryInfo.subscribeMode = 0;
    }

    cJSON* subinterval = cJSON_GetObjectItem(subQuery, "interval");
    if (subinterval && subinterval->type == cJSON_Number) {
      g_queryInfo.subQueryInfo.subscribeInterval = subinterval->valueint;
    } else if (!subinterval) {    
      //printf("failed to read json, subscribe interval no found\n");
      //goto PARSE_OVER;
      g_queryInfo.subQueryInfo.subscribeInterval = 10000;
    }

    cJSON* subrestart = cJSON_GetObjectItem(subQuery, "restart");
    if (subrestart && subrestart->type == cJSON_String && subrestart->valuestring != NULL) {
      if (0 == strcmp("yes", subrestart->valuestring)) {
        g_queryInfo.subQueryInfo.subscribeRestart = 1;
      } else if (0 == strcmp("no", subrestart->valuestring)) {
        g_queryInfo.subQueryInfo.subscribeRestart = 0;
      } else {
        printf("ERROR: failed to read json, subscribe restart error\n");
        goto PARSE_OVER;
      }
    } else {
      g_queryInfo.subQueryInfo.subscribeRestart = 1;
    }

    cJSON* subkeepProgress = cJSON_GetObjectItem(subQuery, "keepProgress");
    if (subkeepProgress &&
            subkeepProgress->type == cJSON_String
            && subkeepProgress->valuestring != NULL) {
      if (0 == strcmp("yes", subkeepProgress->valuestring)) {
        g_queryInfo.subQueryInfo.subscribeKeepProgress = 1;
      } else if (0 == strcmp("no", subkeepProgress->valuestring)) {
        g_queryInfo.subQueryInfo.subscribeKeepProgress = 0;
      } else {
        printf("ERROR: failed to read json, subscribe keepProgress error\n");
        goto PARSE_OVER;
      }
    } else {
      g_queryInfo.subQueryInfo.subscribeKeepProgress = 0;
    }

    // sqls
    cJSON* subsqls = cJSON_GetObjectItem(subQuery, "sqls");
    if (!subsqls) {
      g_queryInfo.subQueryInfo.sqlCount = 0;
    } else if (subsqls->type != cJSON_Array) {
      printf("ERROR: failed to read json, super sqls not found\n");
      goto PARSE_OVER;
    } else {
      int superSqlSize = cJSON_GetArraySize(subsqls);
      if (superSqlSize > MAX_QUERY_SQL_COUNT) {
        printf("ERROR: failed to read json, query sql size overflow, max is %d\n", MAX_QUERY_SQL_COUNT);
        goto PARSE_OVER;
      }

      g_queryInfo.subQueryInfo.sqlCount = superSqlSize;
      for (int j = 0; j < superSqlSize; ++j) {
        cJSON* sql = cJSON_GetArrayItem(subsqls, j);
        if (sql == NULL) continue;

        cJSON *sqlStr = cJSON_GetObjectItem(sql, "sql");
        if (!sqlStr || sqlStr->type != cJSON_String || sqlStr->valuestring == NULL) {
          printf("ERROR: failed to read json, sql not found\n");
          goto PARSE_OVER;
        }
        tstrncpy(g_queryInfo.subQueryInfo.sql[j], sqlStr->valuestring, MAX_QUERY_SQL_LENGTH);

        cJSON *result = cJSON_GetObjectItem(sql, "result");
        if (result != NULL && result->type == cJSON_String && result->valuestring != NULL){
          tstrncpy(g_queryInfo.subQueryInfo.result[j], result->valuestring, MAX_FILE_NAME_LEN);
        } else if (NULL == result) {
          memset(g_queryInfo.subQueryInfo.result[j], 0, MAX_FILE_NAME_LEN);
        }  else {
          printf("ERROR: failed to read json, sub query result file not found\n");
          goto PARSE_OVER;
        }
      }
    }
  }

  ret = true;

PARSE_OVER:
  //free(content);
  //cJSON_Delete(root);
  //fclose(fp);
  return ret;
}

static bool getInfoFromJsonFile(char* file) {
    debugPrint("%s %d %s\n", __func__, __LINE__, file);

  FILE *fp = fopen(file, "r");
  if (!fp) {
    printf("failed to read %s, reason:%s\n", file, strerror(errno));
    return false;
  }

  bool  ret = false;
  int   maxLen = 64000;
  char *content = calloc(1, maxLen + 1);
  int   len = fread(content, 1, maxLen, fp);
  if (len <= 0) {
    free(content);
    fclose(fp);
    printf("failed to read %s, content is null", file);
    return false;
  }

  content[len] = 0;
  cJSON* root = cJSON_Parse(content);
  if (root == NULL) {
    printf("ERROR: failed to cjson parse %s, invalid json format\n", file);
    goto PARSE_OVER;
  }

  cJSON* filetype = cJSON_GetObjectItem(root, "filetype");
  if (filetype && filetype->type == cJSON_String && filetype->valuestring != NULL) {
    if (0 == strcasecmp("insert", filetype->valuestring)) {
      g_args.test_mode = INSERT_TEST;
    } else if (0 == strcasecmp("query", filetype->valuestring)) {
      g_args.test_mode = QUERY_TEST;
    } else if (0 == strcasecmp("subscribe", filetype->valuestring)) {
      g_args.test_mode = SUBSCRIBE_TEST;
    } else {
      printf("ERROR: failed to read json, filetype not support\n");
      goto PARSE_OVER;
    }
  } else if (!filetype) {
    g_args.test_mode = INSERT_TEST;
  } else {
    printf("ERROR: failed to read json, filetype not found\n");
    goto PARSE_OVER;
  }

  if (INSERT_TEST == g_args.test_mode) {
    ret = getMetaFromInsertJsonFile(root);
  } else if ((QUERY_TEST == g_args.test_mode)
          || (SUBSCRIBE_TEST == g_args.test_mode)) {
    ret = getMetaFromQueryJsonFile(root);
  } else {
    errorPrint("%s() LN%d, input json file type error! please input correct file type: insert or query or subscribe\n",
            __func__, __LINE__);
    goto PARSE_OVER;
  }

PARSE_OVER:
  free(content);
  cJSON_Delete(root);
  fclose(fp);
  return ret;
}

static void prepareSampleData() {
  for (int i = 0; i < g_Dbs.dbCount; i++) {
    for (int j = 0; j < g_Dbs.db[i].superTblCount; j++) {
      if (g_Dbs.db[i].superTbls[j].tagsFile[0] != 0) {
        (void)readTagFromCsvFileToMem(&g_Dbs.db[i].superTbls[j]);
      }
    }
  }
}

static void postFreeResource() {
  tmfclose(g_fpOfInsertResult);
  for (int i = 0; i < g_Dbs.dbCount; i++) {
    for (int j = 0; j < g_Dbs.db[i].superTblCount; j++) {
      if (0 != g_Dbs.db[i].superTbls[j].colsOfCreateChildTable) {
        free(g_Dbs.db[i].superTbls[j].colsOfCreateChildTable);
        g_Dbs.db[i].superTbls[j].colsOfCreateChildTable = NULL;
      }
      if (0 != g_Dbs.db[i].superTbls[j].sampleDataBuf) {
        free(g_Dbs.db[i].superTbls[j].sampleDataBuf);
        g_Dbs.db[i].superTbls[j].sampleDataBuf = NULL;
      }
      if (0 != g_Dbs.db[i].superTbls[j].tagDataBuf) {
        free(g_Dbs.db[i].superTbls[j].tagDataBuf);
        g_Dbs.db[i].superTbls[j].tagDataBuf = NULL;
      }
      if (0 != g_Dbs.db[i].superTbls[j].childTblName) {
        free(g_Dbs.db[i].superTbls[j].childTblName);
        g_Dbs.db[i].superTbls[j].childTblName = NULL;
      }
    }
  }
}

static int getRowDataFromSample(char*  dataBuf, int maxLen, int64_t timestamp,
      SSuperTable* superTblInfo, int* sampleUsePos) {
  if ((*sampleUsePos) == MAX_SAMPLES_ONCE_FROM_FILE) {
/*    int ret = readSampleFromCsvFileToMem(superTblInfo);
    if (0 != ret) {
      tmfree(superTblInfo->sampleDataBuf);
      superTblInfo->sampleDataBuf = NULL;
      return -1;
    }
*/
    *sampleUsePos = 0;
  }

  int    dataLen = 0;

  dataLen += snprintf(dataBuf + dataLen, maxLen - dataLen,
          "(%" PRId64 ", ", timestamp);
  dataLen += snprintf(dataBuf + dataLen, maxLen - dataLen,
          "%s", superTblInfo->sampleDataBuf + superTblInfo->lenOfOneRow * (*sampleUsePos));
  dataLen += snprintf(dataBuf + dataLen, maxLen - dataLen, ")");

  (*sampleUsePos)++;
 
  return dataLen;
}

static int generateRowData(char*  dataBuf, int maxLen, int64_t timestamp, SSuperTable* stbInfo) {
  int    dataLen = 0;
  dataLen += snprintf(dataBuf + dataLen, maxLen - dataLen, "(%" PRId64 ", ", timestamp);
  for (int i = 0; i < stbInfo->columnCount; i++) {
    if ((0 == strncasecmp(stbInfo->columns[i].dataType, "binary", 6))
            || (0 == strncasecmp(stbInfo->columns[i].dataType, "nchar", 5))) {
      if (stbInfo->columns[i].dataLen > TSDB_MAX_BINARY_LEN) {
        errorPrint( "binary or nchar length overflow, max size:%u\n",
                (uint32_t)TSDB_MAX_BINARY_LEN);
        return (-1);
      }

      char* buf = (char*)calloc(stbInfo->columns[i].dataLen+1, 1);
      if (NULL == buf) {
        errorPrint( "calloc failed! size:%d\n", stbInfo->columns[i].dataLen);
        return (-1);
      }
      rand_string(buf, stbInfo->columns[i].dataLen);
      dataLen += snprintf(dataBuf + dataLen, maxLen - dataLen, "\'%s\', ", buf);
      tmfree(buf);
    } else if (0 == strncasecmp(stbInfo->columns[i].dataType,
                "int", 3)) {
      dataLen += snprintf(dataBuf + dataLen, maxLen - dataLen,
              "%d, ", rand_int());
    } else if (0 == strncasecmp(stbInfo->columns[i].dataType,
                "bigint", 6)) {
      dataLen += snprintf(dataBuf + dataLen, maxLen - dataLen,
              "%"PRId64", ", rand_bigint());
    }  else if (0 == strncasecmp(stbInfo->columns[i].dataType,
                "float", 5)) {
      dataLen += snprintf(dataBuf + dataLen, maxLen - dataLen,
              "%f, ", rand_float());
    }  else if (0 == strncasecmp(stbInfo->columns[i].dataType,
                "double", 6)) {
      dataLen += snprintf(dataBuf + dataLen, maxLen - dataLen,
              "%f, ", rand_double());
    }  else if (0 == strncasecmp(stbInfo->columns[i].dataType,
                "smallint", 8)) {
      dataLen += snprintf(dataBuf + dataLen, maxLen - dataLen, "%d, ", rand_smallint());
    }  else if (0 == strncasecmp(stbInfo->columns[i].dataType, "tinyint", 7)) {
      dataLen += snprintf(dataBuf + dataLen, maxLen - dataLen, "%d, ", rand_tinyint());
    }  else if (0 == strncasecmp(stbInfo->columns[i].dataType, "bool", 4)) {
      dataLen += snprintf(dataBuf + dataLen, maxLen - dataLen, "%d, ", rand_bool());
    }  else if (0 == strncasecmp(stbInfo->columns[i].dataType, "timestamp", 9)) {
      dataLen += snprintf(dataBuf + dataLen, maxLen - dataLen, "%"PRId64", ", rand_bigint());
    }  else {
      errorPrint( "No support data type: %s\n", stbInfo->columns[i].dataType);
      return (-1);
    }
  }

  dataLen -= 2;
  dataLen += snprintf(dataBuf + dataLen, maxLen - dataLen, ")");

  return dataLen;
}

static int32_t generateData(char *res, char **data_type,
        int num_of_cols, int64_t timestamp, int lenOfBinary) {
  memset(res, 0, MAX_DATA_SIZE);
  char *pstr = res;
  pstr += sprintf(pstr, "(%" PRId64, timestamp);
  int c = 0;

  for (; c < MAX_NUM_DATATYPE; c++) {
    if (data_type[c] == NULL) {
      break;
    }
  }

  if (0 == c) {
    perror("data type error!");
    exit(-1);
  }

  for (int i = 0; i < num_of_cols; i++) {
    if (strcasecmp(data_type[i % c], "tinyint") == 0) {
      pstr += sprintf(pstr, ", %d", rand_tinyint() );
    } else if (strcasecmp(data_type[i % c], "smallint") == 0) {
      pstr += sprintf(pstr, ", %d", rand_smallint());
    } else if (strcasecmp(data_type[i % c], "int") == 0) {
      pstr += sprintf(pstr, ", %d", rand_int()); 
    } else if (strcasecmp(data_type[i % c], "bigint") == 0) {
      pstr += sprintf(pstr, ", %" PRId64, rand_bigint());
    } else if (strcasecmp(data_type[i % c], "float") == 0) {
      pstr += sprintf(pstr, ", %10.4f", rand_float());
    } else if (strcasecmp(data_type[i % c], "double") == 0) {
      double t = rand_double();
      pstr += sprintf(pstr, ", %20.8f", t);
    } else if (strcasecmp(data_type[i % c], "bool") == 0) {
      bool b = taosRandom() & 1;
      pstr += sprintf(pstr, ", %s", b ? "true" : "false");
    } else if (strcasecmp(data_type[i % c], "binary") == 0) {
      char *s = malloc(lenOfBinary);
      rand_string(s, lenOfBinary);
      pstr += sprintf(pstr, ", \"%s\"", s);
      free(s);
    }else if (strcasecmp(data_type[i % c], "nchar") == 0) {
      char *s = malloc(lenOfBinary);
      rand_string(s, lenOfBinary);
      pstr += sprintf(pstr, ", \"%s\"", s);
      free(s);
    }

    if (pstr - res > MAX_DATA_SIZE) {
      perror("column length too long, abort");
      exit(-1);
    }
  }

  pstr += sprintf(pstr, ")");

  return (int32_t)(pstr - res);
}

static int prepareSampleDataForSTable(SSuperTable *superTblInfo) {
  char* sampleDataBuf = NULL;

  sampleDataBuf = calloc(
            superTblInfo->lenOfOneRow * MAX_SAMPLES_ONCE_FROM_FILE, 1);
  if (sampleDataBuf == NULL) {
      errorPrint("%s() LN%d, Failed to calloc %d Bytes, reason:%s\n", 
              __func__, __LINE__,
              superTblInfo->lenOfOneRow * MAX_SAMPLES_ONCE_FROM_FILE, 
              strerror(errno));
      return -1;
  }

  superTblInfo->sampleDataBuf = sampleDataBuf;
  int ret = readSampleFromCsvFileToMem(superTblInfo);

  if (0 != ret) {
      errorPrint("%s() LN%d, read sample from csv file failed.\n", __func__, __LINE__);
      tmfree(sampleDataBuf);
      superTblInfo->sampleDataBuf = NULL;
      return -1;
  }

  return 0;
}

static int execInsert(threadInfo *pThreadInfo, char *buffer, int k)
{
  int affectedRows;
  SSuperTable* superTblInfo = pThreadInfo->superTblInfo;

  verbosePrint("[%d] %s() LN%d %s\n", pThreadInfo->threadID,
            __func__, __LINE__, buffer);
  if (superTblInfo) {
    if (0 == strncasecmp(superTblInfo->insertMode, "taosc", strlen("taosc"))) {
      affectedRows = queryDbExec(pThreadInfo->taos, buffer, INSERT_TYPE, false);
    } else {
      if (0 != postProceSql(g_Dbs.host, g_Dbs.port, buffer)) {
        affectedRows = -1;
        printf("========restful return fail, threadID[%d]\n", pThreadInfo->threadID);
      } else {
        affectedRows = k;
      }
    }
  } else {
    affectedRows = queryDbExec(pThreadInfo->taos, buffer, INSERT_TYPE, false);
  }

  return affectedRows;
}

static void getTableName(char *pTblName, threadInfo* pThreadInfo, int tableSeq)
{
  SSuperTable* superTblInfo = pThreadInfo->superTblInfo;
  if (superTblInfo) {
    if ((superTblInfo->childTblOffset >= 0)
            && (superTblInfo->childTblLimit > 0)) {
        snprintf(pTblName, TSDB_TABLE_NAME_LEN, "%s",
            superTblInfo->childTblName + (tableSeq - superTblInfo->childTblOffset) * TSDB_TABLE_NAME_LEN);
    } else {

        verbosePrint("[%d] %s() LN%d: from=%d count=%d seq=%d\n",
                pThreadInfo->threadID, __func__, __LINE__,
                pThreadInfo->start_table_from,
                pThreadInfo->ntables, tableSeq);
        snprintf(pTblName, TSDB_TABLE_NAME_LEN, "%s",
            superTblInfo->childTblName + tableSeq * TSDB_TABLE_NAME_LEN);
    }
  } else {
    snprintf(pTblName, TSDB_TABLE_NAME_LEN, "%s%d",
        g_args.tb_prefix, tableSeq);
  }
}

static int generateDataTail(char *tableName, int32_t tableSeq,
        threadInfo* pThreadInfo, SSuperTable* superTblInfo,
        int batch, char* buffer, int64_t insertRows,
        int64_t startFrom, uint64_t startTime, int *pSamplePos, int *dataLen) {
  int len = 0;
  int ncols_per_record = 1; // count first col ts

  if (superTblInfo == NULL) {
    int datatypeSeq = 0;
    while(g_args.datatype[datatypeSeq]) {
        datatypeSeq ++;
        ncols_per_record ++;
    }
  }

  verbosePrint("%s() LN%d batch=%d\n", __func__, __LINE__, batch);

  int k = 0;
  for (k = 0; k < batch;) {
    if (superTblInfo) {
        int retLen = 0;

        if (0 == strncasecmp(superTblInfo->dataSource,
                    "sample", strlen("sample"))) {
          retLen = getRowDataFromSample(
                    buffer + len,
                    superTblInfo->maxSqlLen - len,
                    startTime + superTblInfo->timeStampStep * k,
                    superTblInfo,
                    pSamplePos);
       } else if (0 == strncasecmp(superTblInfo->dataSource,
                   "rand", strlen("rand"))) {
          int rand_num = rand_tinyint() % 100;
          if (0 != superTblInfo->disorderRatio
                    && rand_num < superTblInfo->disorderRatio) {
            int64_t d = startTime
                + superTblInfo->timeStampStep * k
                - taosRandom() % superTblInfo->disorderRange;
            retLen = generateRowData(
                      buffer + len,
                      superTblInfo->maxSqlLen - len,
                      d,
                      superTblInfo);
          } else {
            retLen = generateRowData(
                      buffer + len,
                      superTblInfo->maxSqlLen - len,
                      startTime + superTblInfo->timeStampStep * k,
                      superTblInfo);
          }
       }

       if (retLen < 0) {
         return -1;
       }

       len += retLen;

       if (len >= (superTblInfo->maxSqlLen - 256)) {    // reserve for overwrite
         k++;
         break;
       }
    } else {
      int rand_num = taosRandom() % 100;
          char data[MAX_DATA_SIZE];
          char **data_type = g_args.datatype;
          int lenOfBinary = g_args.len_of_binary;

      if ((g_args.disorderRatio != 0)
                && (rand_num < g_args.disorderRange)) {

        int64_t d = startTime + DEFAULT_TIMESTAMP_STEP * k 
            - taosRandom() % 1000000 + rand_num;
        len = generateData(data, data_type,
                  ncols_per_record, d, lenOfBinary);
      } else {
            len = generateData(data, data_type,
                  ncols_per_record,
                  startTime + DEFAULT_TIMESTAMP_STEP * k,
                  lenOfBinary);
      }

      buffer += sprintf(buffer, " %s", data);
      if (strlen(buffer) >= (g_args.max_sql_len - 256)) { // too long
          k++;
          break;
      }
    }

    verbosePrint("%s() LN%d len=%d k=%d \nbuffer=%s\n",
            __func__, __LINE__, len, k, buffer);

    k++;
    startFrom ++;

    if (startFrom >= insertRows) {
      break;
    }
  }

  *dataLen = len;
  return k;
}

static int generateSQLHead(char *tableName, int32_t tableSeq,
        threadInfo* pThreadInfo, SSuperTable* superTblInfo, char *buffer)
{
  int len;
  if (superTblInfo) {
    if (AUTO_CREATE_SUBTBL == superTblInfo->autoCreateTable) {
      char* tagsValBuf = NULL;
      if (0 == superTblInfo->tagSource) {
            tagsValBuf = generateTagVaulesForStb(superTblInfo);
      } else {
            tagsValBuf = getTagValueFromTagSample(
                    superTblInfo,
                    tableSeq % superTblInfo->tagSampleCount);
      }
      if (NULL == tagsValBuf) {
        errorPrint("%s() LN%d, tag buf failed to allocate  memory\n", __func__, __LINE__);
        return -1;
      }

      len = snprintf(buffer,
                  superTblInfo->maxSqlLen,
                  "insert into %s.%s using %s.%s tags %s values",
                  pThreadInfo->db_name,
                  tableName,
                  pThreadInfo->db_name,
                  superTblInfo->sTblName,
                  tagsValBuf);
      tmfree(tagsValBuf);
    } else if (TBL_ALREADY_EXISTS == superTblInfo->childTblExists) {
      len = snprintf(buffer,
                  superTblInfo->maxSqlLen,
                  "insert into %s.%s values",
                  pThreadInfo->db_name,
                  tableName);
    } else {
      len = snprintf(buffer,
                  superTblInfo->maxSqlLen,
                  "insert into %s.%s values",
                  pThreadInfo->db_name,
                  tableName);
    }
  } else {
      len = snprintf(buffer,
                  g_args.max_sql_len,
                  "insert into %s.%s values",
                  pThreadInfo->db_name,
                  tableName);
  }

  return len;
}

static int generateProgressiveDataBuffer(char *pTblName,
        int32_t tableSeq,
        threadInfo *pThreadInfo, char *buffer,
        int64_t insertRows,
        int64_t startFrom, int64_t startTime, int *pSamplePos)
{
  SSuperTable* superTblInfo = pThreadInfo->superTblInfo;

  int ncols_per_record = 1; // count first col ts

  if (superTblInfo == NULL) {
    int datatypeSeq = 0;
    while(g_args.datatype[datatypeSeq]) {
        datatypeSeq ++;
        ncols_per_record ++;
    }
  }

  assert(buffer != NULL);

  memset(buffer, 0, superTblInfo?superTblInfo->maxSqlLen:g_args.max_sql_len);

  char *pstr = buffer;

  int headLen = generateSQLHead(pTblName, tableSeq, pThreadInfo, superTblInfo,
          buffer);
  pstr += headLen;

  int k;
  int dataLen;
  k = generateDataTail(pTblName, tableSeq, pThreadInfo, superTblInfo,
          g_args.num_of_RPR, pstr, insertRows, startFrom,
          startTime,
          pSamplePos, &dataLen);
  return k;
}

static void* syncWriteInterlace(threadInfo *pThreadInfo) {
  debugPrint("[%d] %s() LN%d: ### interlace write\n",
         pThreadInfo->threadID, __func__, __LINE__);

  SSuperTable* superTblInfo = pThreadInfo->superTblInfo;
  int interlaceRows = superTblInfo?superTblInfo->interlaceRows:g_args.interlace_rows;

  int insertMode;

  if (interlaceRows > 0) {
    insertMode = INTERLACE_INSERT_MODE;
  } else {
    insertMode = PROGRESSIVE_INSERT_MODE;
  }

  // TODO: prompt tbl count multple interlace rows and batch
  //

  char* buffer = calloc(superTblInfo?superTblInfo->maxSqlLen:g_args.max_sql_len, 1);
  if (NULL == buffer) {
    errorPrint( "Failed to alloc %d Bytes, reason:%s\n",
              superTblInfo?superTblInfo->maxSqlLen:g_args.max_sql_len,
              strerror(errno));
    return NULL;
  }


  char tableName[TSDB_TABLE_NAME_LEN];

  pThreadInfo->totalInsertRows = 0;
  pThreadInfo->totalAffectedRows = 0;

  int64_t insertRows = (superTblInfo)?superTblInfo->insertRows:g_args.num_of_DPT;
  int insert_interval =
      superTblInfo?superTblInfo->insertInterval:g_args.insert_interval;
  uint64_t st = 0;
  uint64_t et = 0xffffffff;

  int64_t lastPrintTime = taosGetTimestampMs();
  int64_t startTs = taosGetTimestampUs();
  int64_t endTs;

  int tableSeq = pThreadInfo->start_table_from;

  debugPrint("[%d] %s() LN%d: start_table_from=%d ntables=%d insertRows=%"PRId64"\n",
          pThreadInfo->threadID, __func__, __LINE__, pThreadInfo->start_table_from,
          pThreadInfo->ntables, insertRows);

  int64_t startTime = pThreadInfo->start_time;

  int batchPerTblTimes;
  int batchPerTbl;

  assert(pThreadInfo->ntables > 0);

  if (interlaceRows > g_args.num_of_RPR)
        interlaceRows = g_args.num_of_RPR;

  batchPerTbl = interlaceRows;
  if ((interlaceRows > 0) && (pThreadInfo->ntables > 1)) {
    batchPerTblTimes =
        (g_args.num_of_RPR / (interlaceRows * pThreadInfo->ntables)) + 1;
  } else {
    batchPerTblTimes = 1;
  }

  int generatedRecPerTbl = 0;
  bool flagSleep = true;
  int sleepTimeTotal = 0;
  while(pThreadInfo->totalInsertRows < pThreadInfo->ntables * insertRows) {
    if ((flagSleep) && (insert_interval)) {
        st = taosGetTimestampUs();
        flagSleep = false;
    }
    // generate data
    memset(buffer, 0, superTblInfo?superTblInfo->maxSqlLen:g_args.max_sql_len);

    char *pstr = buffer;
    int recOfBatch = 0;

    for (int i = 0; i < batchPerTblTimes; i ++) {
      getTableName(tableName, pThreadInfo, tableSeq);

      int headLen;
      if (i == 0) {
        headLen = generateSQLHead(tableName, tableSeq, pThreadInfo,
                superTblInfo, pstr);
      } else {
        headLen = snprintf(pstr, TSDB_TABLE_NAME_LEN, "%s.%s values",
                  pThreadInfo->db_name,
                  tableName);
      }

      // generate data buffer
      verbosePrint("[%d] %s() LN%d i=%d buffer:\n%s\n",
                pThreadInfo->threadID, __func__, __LINE__, i, buffer);

      pstr += headLen;
      int dataLen = 0;

      verbosePrint("[%d] %s() LN%d i=%d batchPerTblTimes=%d batchPerTbl = %d\n",
                pThreadInfo->threadID, __func__, __LINE__,
                i, batchPerTblTimes, batchPerTbl);
      if (0 == strncasecmp(superTblInfo->startTimestamp, "now", 3)) {
        startTime = taosGetTimestamp(pThreadInfo->time_precision);
      }
      generateDataTail(
        tableName, tableSeq, pThreadInfo, superTblInfo,
        batchPerTbl, pstr, insertRows, 0,
        startTime,
        &(pThreadInfo->samplePos), &dataLen);

      pstr += dataLen;
      recOfBatch += batchPerTbl;
      startTime += batchPerTbl * superTblInfo->timeStampStep;
      pThreadInfo->totalInsertRows += batchPerTbl;
      verbosePrint("[%d] %s() LN%d batchPerTbl=%d recOfBatch=%d\n",
                pThreadInfo->threadID, __func__, __LINE__,
                batchPerTbl, recOfBatch);

      tableSeq ++;
      if (insertMode == INTERLACE_INSERT_MODE) {
          if (tableSeq == pThreadInfo->start_table_from + pThreadInfo->ntables) {
            // turn to first table
            startTime += batchPerTbl * superTblInfo->timeStampStep;
            tableSeq = pThreadInfo->start_table_from;
            generatedRecPerTbl += batchPerTbl;
            flagSleep = true;
            if (generatedRecPerTbl >= insertRows)
              break;

            if (pThreadInfo->ntables * batchPerTbl < g_args.num_of_RPR)
                break;
          }
      }

      int remainRows = insertRows - generatedRecPerTbl;
      if ((remainRows > 0) && (batchPerTbl > remainRows))
        batchPerTbl = remainRows;

      verbosePrint("[%d] %s() LN%d generatedRecPerTbl=%d insertRows=%"PRId64"\n",
                pThreadInfo->threadID, __func__, __LINE__,
                generatedRecPerTbl, insertRows);

      if ((g_args.num_of_RPR - recOfBatch) < batchPerTbl)
        break;
    }

    verbosePrint("[%d] %s() LN%d recOfBatch=%d totalInsertRows=%"PRId64"\n",
              pThreadInfo->threadID, __func__, __LINE__, recOfBatch,
              pThreadInfo->totalInsertRows);
    verbosePrint("[%d] %s() LN%d, buffer=%s\n",
           pThreadInfo->threadID, __func__, __LINE__, buffer);

    startTs = taosGetTimestampUs();

    int affectedRows = execInsert(pThreadInfo, buffer, recOfBatch);

    endTs = taosGetTimestampUs();
    int64_t delay = endTs - startTs;
    performancePrint("%s() LN%d, insert execution time is %10.6fms\n",
            __func__, __LINE__, delay/1000.0);

    if (delay > pThreadInfo->maxDelay) pThreadInfo->maxDelay = delay;
    if (delay < pThreadInfo->minDelay) pThreadInfo->minDelay = delay;
    pThreadInfo->cntDelay++;
    pThreadInfo->totalDelay += delay;

    verbosePrint("[%d] %s() LN%d affectedRows=%d\n", pThreadInfo->threadID,
            __func__, __LINE__, affectedRows);
    if ((affectedRows < 0) || (recOfBatch != affectedRows)) {
        errorPrint("[%d] %s() LN%d execInsert insert %d, affected rows: %d\n%s\n",
                pThreadInfo->threadID, __func__, __LINE__,
                recOfBatch, affectedRows, buffer);
        goto free_and_statistics_interlace;
    }

    pThreadInfo->totalAffectedRows += affectedRows;

    int64_t  currentPrintTime = taosGetTimestampMs();
    if (currentPrintTime - lastPrintTime > 30*1000) {
      printf("thread[%d] has currently inserted rows: %"PRId64 ", affected rows: %"PRId64 "\n",
                    pThreadInfo->threadID,
                    pThreadInfo->totalInsertRows,
                    pThreadInfo->totalAffectedRows);
      lastPrintTime = currentPrintTime;
    }

    if ((insert_interval) && flagSleep) {
      et = taosGetTimestampUs();

      if (insert_interval > ((et - st)/1000) ) {
        int sleepTime = insert_interval - (et -st)/1000;
        performancePrint("%s() LN%d sleep: %d ms for insert interval\n",
                    __func__, __LINE__, sleepTime);
        taosMsleep(sleepTime); // ms
        sleepTimeTotal += insert_interval;
      }
    }
  }

free_and_statistics_interlace:
  tmfree(buffer);

  printf("====thread[%d] completed total inserted rows: %"PRId64 ", total affected rows: %"PRId64 "====\n", 
          pThreadInfo->threadID, 
          pThreadInfo->totalInsertRows, 
          pThreadInfo->totalAffectedRows);
  return NULL;
}

// sync insertion
/*
   1 thread: 100 tables * 2000  rows/s
   1 thread: 10  tables * 20000 rows/s
   6 thread: 300 tables * 2000  rows/s

   2 taosinsertdata , 1 thread:  10  tables * 20000 rows/s
*/
static void* syncWriteProgressive(threadInfo *pThreadInfo) {
  debugPrint("%s() LN%d: ### progressive write\n", __func__, __LINE__);

  SSuperTable* superTblInfo = pThreadInfo->superTblInfo;

  char* buffer = calloc(superTblInfo?superTblInfo->maxSqlLen:g_args.max_sql_len, 1);
  if (NULL == buffer) {
    errorPrint( "Failed to alloc %d Bytes, reason:%s\n",
              superTblInfo?superTblInfo->maxSqlLen:g_args.max_sql_len,
              strerror(errno));
    return NULL;
  }

  int64_t lastPrintTime = taosGetTimestampMs();
  int64_t startTs = taosGetTimestampUs();
  int64_t endTs;

  int timeStampStep =
      superTblInfo?superTblInfo->timeStampStep:DEFAULT_TIMESTAMP_STEP;
/*  int insert_interval =
      superTblInfo?superTblInfo->insertInterval:g_args.insert_interval;
  uint64_t st = 0;
  uint64_t et = 0xffffffff;
  */

  pThreadInfo->totalInsertRows = 0;
  pThreadInfo->totalAffectedRows = 0;

  pThreadInfo->samplePos = 0;

  for (uint32_t tableSeq =
          pThreadInfo->start_table_from; tableSeq <= pThreadInfo->end_table_to;
        tableSeq ++) {
    int64_t start_time = pThreadInfo->start_time;

    int64_t insertRows = (superTblInfo)?superTblInfo->insertRows:g_args.num_of_DPT;
    verbosePrint("%s() LN%d insertRows=%"PRId64"\n", __func__, __LINE__, insertRows);

    for (int64_t i = 0; i < insertRows;) {
        /*
      if (insert_interval) {
            st = taosGetTimestampUs();
      }
      */

      char tableName[TSDB_TABLE_NAME_LEN];
      getTableName(tableName, pThreadInfo, tableSeq);
      verbosePrint("%s() LN%d: tid=%d seq=%d tableName=%s\n",
             __func__, __LINE__,
             pThreadInfo->threadID, tableSeq, tableName);

      int generated = generateProgressiveDataBuffer(
              tableName, tableSeq, pThreadInfo, buffer, insertRows,
            i, start_time,
            &(pThreadInfo->samplePos));
      if (generated > 0)
        i += generated;
      else
        goto free_and_statistics_2;

      start_time +=  generated * timeStampStep;
      pThreadInfo->totalInsertRows += generated;

      startTs = taosGetTimestampUs();

      int affectedRows = execInsert(pThreadInfo, buffer, generated);

      endTs = taosGetTimestampUs();
      int64_t delay = endTs - startTs;
      performancePrint("%s() LN%d, insert execution time is %10.6fms\n",
              __func__, __LINE__, delay/1000.0);

      if (delay > pThreadInfo->maxDelay) pThreadInfo->maxDelay = delay;
      if (delay < pThreadInfo->minDelay) pThreadInfo->minDelay = delay;
      pThreadInfo->cntDelay++;
      pThreadInfo->totalDelay += delay;

      if (affectedRows < 0)
        goto free_and_statistics_2;

      pThreadInfo->totalAffectedRows += affectedRows;

      int64_t  currentPrintTime = taosGetTimestampMs();
      if (currentPrintTime - lastPrintTime > 30*1000) {
        printf("thread[%d] has currently inserted rows: %"PRId64 ", affected rows: %"PRId64 "\n",
                    pThreadInfo->threadID,
                    pThreadInfo->totalInsertRows,
                    pThreadInfo->totalAffectedRows);
        lastPrintTime = currentPrintTime;
      }

      if (i >= insertRows)
        break;
/*
      if (insert_interval) {
        et = taosGetTimestampUs();

        if (insert_interval > ((et - st)/1000) ) {
            int sleep_time = insert_interval - (et -st)/1000;
            performancePrint("%s() LN%d sleep: %d ms for insert interval\n",
                    __func__, __LINE__, sleep_time);
            taosMsleep(sleep_time); // ms
        }
      }
      */
    }   // num_of_DPT

    if ((tableSeq == pThreadInfo->ntables - 1) && superTblInfo &&
        (0 == strncasecmp(
                    superTblInfo->dataSource, "sample", strlen("sample")))) {
          printf("%s() LN%d samplePos=%d\n",
                  __func__, __LINE__, pThreadInfo->samplePos);
    }
  } // tableSeq

free_and_statistics_2:
  tmfree(buffer);

  printf("====thread[%d] completed total inserted rows: %"PRId64 ", total affected rows: %"PRId64 "====\n", 
          pThreadInfo->threadID, 
          pThreadInfo->totalInsertRows, 
          pThreadInfo->totalAffectedRows);
  return NULL;
}

static void* syncWrite(void *sarg) {

  threadInfo *winfo = (threadInfo *)sarg; 
  SSuperTable* superTblInfo = winfo->superTblInfo;

  int interlaceRows = superTblInfo?superTblInfo->interlaceRows:g_args.interlace_rows;

  if (interlaceRows > 0) {
    // interlace mode
    return syncWriteInterlace(winfo);
  } else {
    // progressive mode
    return syncWriteProgressive(winfo);
  }
}

static void callBack(void *param, TAOS_RES *res, int code) {
  threadInfo* winfo = (threadInfo*)param; 
  SSuperTable* superTblInfo = winfo->superTblInfo;

  int insert_interval =
      superTblInfo?superTblInfo->insertInterval:g_args.insert_interval;
  if (insert_interval) {
    winfo->et = taosGetTimestampUs();
    if (((winfo->et - winfo->st)/1000) < insert_interval) {
      taosMsleep(insert_interval - (winfo->et - winfo->st)/1000); // ms
    }
  }

  char *buffer = calloc(1, winfo->superTblInfo->maxSqlLen);
  char *data   = calloc(1, MAX_DATA_SIZE);
  char *pstr = buffer;
  pstr += sprintf(pstr, "insert into %s.%s%d values", winfo->db_name, winfo->tb_prefix,
          winfo->start_table_from);
//  if (winfo->counter >= winfo->superTblInfo->insertRows) {
  if (winfo->counter >= g_args.num_of_RPR) {
    winfo->start_table_from++;
    winfo->counter = 0;
  }
  if (winfo->start_table_from > winfo->end_table_to) {
    tsem_post(&winfo->lock_sem);
    free(buffer);
    free(data);
    taos_free_result(res);
    return;
  }

  for (int i = 0; i < g_args.num_of_RPR; i++) {
    int rand_num = taosRandom() % 100;
    if (0 != winfo->superTblInfo->disorderRatio
            && rand_num < winfo->superTblInfo->disorderRatio) {
      int64_t d = winfo->lastTs - taosRandom() % 1000000 + rand_num;
      //generateData(data, datatype, ncols_per_record, d, len_of_binary);
      generateRowData(data, MAX_DATA_SIZE, d, winfo->superTblInfo);
    } else {
      //generateData(data, datatype, ncols_per_record, start_time += 1000, len_of_binary);
      generateRowData(data, MAX_DATA_SIZE, winfo->lastTs += 1000, winfo->superTblInfo);
    }
    pstr += sprintf(pstr, "%s", data);
    winfo->counter++;

    if (winfo->counter >= winfo->superTblInfo->insertRows) {
      break;
    }
  }

  if (insert_interval) {
    winfo->st = taosGetTimestampUs();
  }
  taos_query_a(winfo->taos, buffer, callBack, winfo);
  free(buffer);
  free(data);

  taos_free_result(res);
}

static void *asyncWrite(void *sarg) {
  threadInfo *winfo = (threadInfo *)sarg;
  SSuperTable* superTblInfo = winfo->superTblInfo;

  winfo->st = 0;
  winfo->et = 0;
  winfo->lastTs = winfo->start_time;

  int insert_interval =
      superTblInfo?superTblInfo->insertInterval:g_args.insert_interval;
  if (insert_interval) {
    winfo->st = taosGetTimestampUs();
  }
  taos_query_a(winfo->taos, "show databases", callBack, winfo);

  tsem_wait(&(winfo->lock_sem));

  return NULL;
}

static void startMultiThreadInsertData(int threads, char* db_name,
        char* precision,SSuperTable* superTblInfo) {

    pthread_t *pids = malloc(threads * sizeof(pthread_t));
    assert(pids != NULL);

    threadInfo *infos = malloc(threads * sizeof(threadInfo));
    assert(infos != NULL);

    memset(pids, 0, threads * sizeof(pthread_t));
    memset(infos, 0, threads * sizeof(threadInfo));

    int ntables = 0;
    if (superTblInfo) {

        if ((superTblInfo->childTblOffset >= 0)
            && (superTblInfo->childTblLimit > 0)) {

            ntables = superTblInfo->childTblLimit;
        } else {
            ntables = superTblInfo->childTblCount;
        }
    } else {
        ntables = g_args.num_of_tables;
    }

    int a = ntables / threads;
    if (a < 1) {
        threads = ntables;
        a = 1;
    }

    int b = 0;
    if (threads != 0) {
        b = ntables % threads;
    }

  //TAOS* taos;
  //if (0 == strncasecmp(superTblInfo->insertMode, "taosc", 5)) {
  //  taos = taos_connect(g_Dbs.host, g_Dbs.user, g_Dbs.password, db_name, g_Dbs.port);
  //  if (NULL == taos) {
  //    printf("connect to server fail, reason: %s\n", taos_errstr(NULL));
  //    exit(-1);
  //  }
  //}

  int32_t timePrec = TSDB_TIME_PRECISION_MILLI;
  if (0 != precision[0]) {
    if (0 == strncasecmp(precision, "ms", 2)) {
      timePrec = TSDB_TIME_PRECISION_MILLI;
    }  else if (0 == strncasecmp(precision, "us", 2)) {
      timePrec = TSDB_TIME_PRECISION_MICRO;
    }  else {
      errorPrint("Not support precision: %s\n", precision);
      exit(-1);
    }
  }

  int64_t start_time;
  if (superTblInfo) {
    if (0 == strncasecmp(superTblInfo->startTimestamp, "now", 3)) {
        start_time = taosGetTimestamp(timePrec);
    } else {
      if (TSDB_CODE_SUCCESS != taosParseTime(
        superTblInfo->startTimestamp,
        &start_time,
        strlen(superTblInfo->startTimestamp),
        timePrec, 0)) {
          ERROR_EXIT("failed to parse time!\n");
      }
    }
  } else {
     start_time = 1500000000000;
  }

  double start = getCurrentTime();

  int startFrom;

  if ((superTblInfo) && (superTblInfo->childTblOffset >= 0))
      startFrom = superTblInfo->childTblOffset;
  else
      startFrom = 0;

  // read sample data from file first
  if ((superTblInfo) && (0 == strncasecmp(superTblInfo->dataSource,
              "sample", strlen("sample")))) {
    if (0 != prepareSampleDataForSTable(superTblInfo)) {
      errorPrint("%s() LN%d, prepare sample data for stable failed!\n",
              __func__, __LINE__);
      exit(-1);
    }
  }

  // read sample data from file first
  if ((superTblInfo) && (0 == strncasecmp(superTblInfo->dataSource,
              "sample", strlen("sample")))) {
    if (0 != prepareSampleDataForSTable(superTblInfo)) {
      errorPrint("%s() LN%d, prepare sample data for stable failed!\n",
              __func__, __LINE__);
      exit(-1);
    }
  }

  TAOS* taos = taos_connect(
              g_Dbs.host, g_Dbs.user,
              g_Dbs.password, db_name, g_Dbs.port);
  if (NULL == taos) {
    errorPrint("%s() LN%d, connect to server fail , reason: %s\n",
                __func__, __LINE__, taos_errstr(NULL));
    exit(-1);
  }

  if (superTblInfo) {

    int limit, offset;
    if (superTblInfo && (superTblInfo->childTblOffset >= 0)
            && (superTblInfo->childTblLimit > 0)) {
        limit = superTblInfo->childTblLimit;
        offset = superTblInfo->childTblOffset;
    } else {
        limit = superTblInfo->childTblCount;
        offset = 0;
    }

    superTblInfo->childTblName = (char*)calloc(1,
        limit * TSDB_TABLE_NAME_LEN);
    if (superTblInfo->childTblName == NULL) {
      errorPrint("%s() LN%d, alloc memory failed!\n", __func__, __LINE__);
      taos_close(taos);
      exit(-1);
    }

    int childTblCount;
    getChildNameOfSuperTableWithLimitAndOffset(
        taos,
        db_name, superTblInfo->sTblName,
        &superTblInfo->childTblName, &childTblCount,
        limit,
        offset);
  }
  taos_close(taos);

  for (int i = 0; i < threads; i++) {
    threadInfo *t_info = infos + i;
    t_info->threadID = i;
    tstrncpy(t_info->db_name, db_name, MAX_DB_NAME_SIZE);
    t_info->time_precision = timePrec;
    t_info->superTblInfo = superTblInfo;

    t_info->start_time = start_time;
    t_info->minDelay = INT16_MAX;

    if ((NULL == superTblInfo) ||
            (0 == strncasecmp(superTblInfo->insertMode, "taosc", 5))) {
      //t_info->taos = taos;
      t_info->taos = taos_connect(
              g_Dbs.host, g_Dbs.user,
              g_Dbs.password, db_name, g_Dbs.port);
      if (NULL == t_info->taos) {
        errorPrint(
                "connect to server fail from insert sub thread, reason: %s\n",
                taos_errstr(NULL));
        exit(-1);
      }
    } else {
      t_info->taos = NULL;
    }

    if ((NULL == superTblInfo)
            || (0 == superTblInfo->multiThreadWriteOneTbl)) {
      t_info->start_table_from = startFrom;
      t_info->ntables = i<b?a+1:a;
      t_info->end_table_to = i < b ? startFrom + a : startFrom + a - 1;
      startFrom = t_info->end_table_to + 1;
    } else {
      t_info->start_table_from = 0;
      t_info->ntables = superTblInfo->childTblCount;
      t_info->start_time = t_info->start_time + rand_int() % 10000 - rand_tinyint();
    }

    tsem_init(&(t_info->lock_sem), 0, 0);
    if (SYNC == g_Dbs.queryMode) {
      pthread_create(pids + i, NULL, syncWrite, t_info);
    } else {
      pthread_create(pids + i, NULL, asyncWrite, t_info);
    }
  }

  for (int i = 0; i < threads; i++) {
    pthread_join(pids[i], NULL);
  }

  int64_t totalDelay = 0;
  int64_t maxDelay = 0;
  int64_t minDelay = INT16_MAX;
  int64_t cntDelay = 1;
  double  avgDelay = 0;

  for (int i = 0; i < threads; i++) {
    threadInfo *t_info = infos + i;

    tsem_destroy(&(t_info->lock_sem));
    taos_close(t_info->taos);

    debugPrint("%s() LN%d, [%d] totalInsert=%"PRId64" totalAffected=%"PRId64"\n",
            __func__, __LINE__,
            t_info->threadID, t_info->totalInsertRows,
            t_info->totalAffectedRows);
    if (superTblInfo) {
        superTblInfo->totalAffectedRows += t_info->totalAffectedRows;
        superTblInfo->totalInsertRows += t_info->totalInsertRows;
    } else {
        g_args.totalAffectedRows += t_info->totalAffectedRows;
        g_args.totalInsertRows += t_info->totalInsertRows;
    }

    totalDelay  += t_info->totalDelay;
    cntDelay   += t_info->cntDelay;
    if (t_info->maxDelay > maxDelay) maxDelay = t_info->maxDelay;
    if (t_info->minDelay < minDelay) minDelay = t_info->minDelay;
  }
  cntDelay -= 1;

  if (cntDelay == 0)    cntDelay = 1;
  avgDelay = (double)totalDelay / cntDelay;

  double end = getCurrentTime();
  double t = end - start;

  if (superTblInfo) {
    printf("Spent %.4f seconds to insert rows: %"PRId64", affected rows: %"PRId64" with %d thread(s) into %s.%s. %2.f records/second\n\n",
          t, superTblInfo->totalInsertRows,
          superTblInfo->totalAffectedRows,
          threads, db_name, superTblInfo->sTblName,
          superTblInfo->totalInsertRows / t);
    fprintf(g_fpOfInsertResult,
          "Spent %.4f seconds to insert rows: %"PRId64", affected rows: %"PRId64" with %d thread(s) into %s.%s. %2.f records/second\n\n",
          t, superTblInfo->totalInsertRows,
          superTblInfo->totalAffectedRows,
          threads, db_name, superTblInfo->sTblName,
          superTblInfo->totalInsertRows/ t);
  } else {
    printf("Spent %.4f seconds to insert rows: %"PRId64", affected rows: %"PRId64" with %d thread(s) into %s %2.f records/second\n\n",
          t, g_args.totalInsertRows,
          g_args.totalAffectedRows,
          threads, db_name,
          g_args.totalInsertRows / t);
    fprintf(g_fpOfInsertResult,
          "Spent %.4f seconds to insert rows: %"PRId64", affected rows: %"PRId64" with %d thread(s) into %s %2.f records/second\n\n",
          t, g_args.totalInsertRows,
          g_args.totalAffectedRows,
          threads, db_name,
          g_args.totalInsertRows / t);
  }

  printf("insert delay, avg: %10.6fms, max: %10.6fms, min: %10.6fms\n\n",
          avgDelay/1000.0, (double)maxDelay/1000.0, (double)minDelay/1000.0);
  fprintf(g_fpOfInsertResult, "insert delay, avg:%10.6fms, max: %10.6fms, min: %10.6fms\n\n",
          avgDelay/1000.0, (double)maxDelay/1000.0, (double)minDelay/1000.0);

  //taos_close(taos);

  free(pids);
  free(infos);
}

static void *readTable(void *sarg) {
#if 1
  threadInfo *rinfo = (threadInfo *)sarg;
  TAOS *taos = rinfo->taos;
  char command[BUFFER_SIZE] = "\0";
  uint64_t sTime = rinfo->start_time;
  char *tb_prefix = rinfo->tb_prefix;
  FILE *fp = fopen(rinfo->fp, "a");
  if (NULL == fp) {
    errorPrint( "fopen %s fail, reason:%s.\n", rinfo->fp, strerror(errno));
    return NULL;
  }

    int num_of_DPT;
/*  if (rinfo->superTblInfo) {
    num_of_DPT = rinfo->superTblInfo->insertRows; //  nrecords_per_table;
  } else {
  */
      num_of_DPT = g_args.num_of_DPT;
//  }

  int num_of_tables = rinfo->ntables; // rinfo->end_table_to - rinfo->start_table_from + 1;
  int totalData = num_of_DPT * num_of_tables;
  bool do_aggreFunc = g_Dbs.do_aggreFunc;

  int n = do_aggreFunc ? (sizeof(aggreFunc) / sizeof(aggreFunc[0])) : 2;
  if (!do_aggreFunc) {
    printf("\nThe first field is either Binary or Bool. Aggregation functions are not supported.\n");
  }
  printf("%d records:\n", totalData);
  fprintf(fp, "| QFunctions |    QRecords    |   QSpeed(R/s)   |  QLatency(ms) |\n");

  for (int j = 0; j < n; j++) {
    double totalT = 0;
    int count = 0;
    for (int i = 0; i < num_of_tables; i++) {
      sprintf(command, "select %s from %s%d where ts>= %" PRId64,
              aggreFunc[j], tb_prefix, i, sTime);

      double t = getCurrentTime();
      TAOS_RES *pSql = taos_query(taos, command);
      int32_t code = taos_errno(pSql);

      if (code != 0) {
        errorPrint( "Failed to query:%s\n", taos_errstr(pSql));
        taos_free_result(pSql);
        taos_close(taos);
        fclose(fp);
        return NULL;
      }

      while (taos_fetch_row(pSql) != NULL) {
        count++;
      }

      t = getCurrentTime() - t;
      totalT += t;

      taos_free_result(pSql);
    }

    fprintf(fp, "|%10s  |   %10d   |  %12.2f   |   %10.2f  |\n",
            aggreFunc[j][0] == '*' ? "   *   " : aggreFunc[j], totalData,
            (double)(num_of_tables * num_of_DPT) / totalT, totalT * 1000);
    printf("select %10s took %.6f second(s)\n", aggreFunc[j], totalT);
  }
  fprintf(fp, "\n");
  fclose(fp);
#endif
  return NULL;
}

static void *readMetric(void *sarg) {
#if 1  
  threadInfo *rinfo = (threadInfo *)sarg;
  TAOS *taos = rinfo->taos;
  char command[BUFFER_SIZE] = "\0";
  FILE *fp = fopen(rinfo->fp, "a");
  if (NULL == fp) {
    printf("fopen %s fail, reason:%s.\n", rinfo->fp, strerror(errno));
    return NULL;
  }

  int num_of_DPT = rinfo->superTblInfo->insertRows;
  int num_of_tables = rinfo->ntables; // rinfo->end_table_to - rinfo->start_table_from + 1;
  int totalData = num_of_DPT * num_of_tables;
  bool do_aggreFunc = g_Dbs.do_aggreFunc;

  int n = do_aggreFunc ? (sizeof(aggreFunc) / sizeof(aggreFunc[0])) : 2;
  if (!do_aggreFunc) {
    printf("\nThe first field is either Binary or Bool. Aggregation functions are not supported.\n");
  }
  printf("%d records:\n", totalData);
  fprintf(fp, "Querying On %d records:\n", totalData);

  for (int j = 0; j < n; j++) {
    char condition[BUFFER_SIZE - 30] = "\0";
    char tempS[64] = "\0";

    int m = 10 < num_of_tables ? 10 : num_of_tables;

    for (int i = 1; i <= m; i++) {
      if (i == 1) {
        sprintf(tempS, "t1 = %d", i);
      } else {
        sprintf(tempS, " or t1 = %d ", i);
      }
      strcat(condition, tempS);

      sprintf(command, "select %s from meters where %s", aggreFunc[j], condition);

      printf("Where condition: %s\n", condition);
      fprintf(fp, "%s\n", command);

      double t = getCurrentTime();

      TAOS_RES *pSql = taos_query(taos, command);
      int32_t code = taos_errno(pSql);

      if (code != 0) {
        errorPrint( "Failed to query:%s\n", taos_errstr(pSql));
        taos_free_result(pSql);
        taos_close(taos);
        fclose(fp);
        return NULL;
      }
      int count = 0;
      while (taos_fetch_row(pSql) != NULL) {
        count++;
      }
      t = getCurrentTime() - t;

      fprintf(fp, "| Speed: %12.2f(per s) | Latency: %.4f(ms) |\n",
              num_of_tables * num_of_DPT / t, t * 1000);
      printf("select %10s took %.6f second(s)\n\n", aggreFunc[j], t);

      taos_free_result(pSql);
    }
    fprintf(fp, "\n");
  }
  fclose(fp);
#endif
  return NULL;
}


static int insertTestProcess() {

  setupForAnsiEscape();
  int ret = printfInsertMeta();
  resetAfterAnsiEscape();

  if (ret == -1)
    exit(EXIT_FAILURE);

  debugPrint("%d result file: %s\n", __LINE__, g_Dbs.resultFile);
  g_fpOfInsertResult = fopen(g_Dbs.resultFile, "a");
  if (NULL == g_fpOfInsertResult) {
    errorPrint( "Failed to open %s for save result\n", g_Dbs.resultFile);
    return -1;
  }

  printfInsertMetaToFile(g_fpOfInsertResult);

  if (!g_args.answer_yes) {
    printf("Press enter key to continue\n\n");
    (void)getchar();
  }

  init_rand_data();

  // create database and super tables
  if(createDatabases() != 0) {
    fclose(g_fpOfInsertResult);
    return -1;
  }

  // pretreatement
  prepareSampleData();

  double start;
  double end;

  // create child tables
  start = getCurrentTime();
  createChildTables();
  end = getCurrentTime();

  if (g_totalChildTables > 0) {
    printf("Spent %.4f seconds to create %d tables with %d thread(s)\n\n",
            end - start, g_totalChildTables, g_Dbs.threadCountByCreateTbl);
    fprintf(g_fpOfInsertResult,
            "Spent %.4f seconds to create %d tables with %d thread(s)\n\n",
            end - start, g_totalChildTables, g_Dbs.threadCountByCreateTbl);
  }

  taosMsleep(1000);
  // create sub threads for inserting data
  //start = getCurrentTime();
  for (int i = 0; i < g_Dbs.dbCount; i++) {
    if (g_Dbs.db[i].superTblCount > 0) {
      for (int j = 0; j < g_Dbs.db[i].superTblCount; j++) {
        SSuperTable* superTblInfo = &g_Dbs.db[i].superTbls[j];
        if (0 == g_Dbs.db[i].superTbls[j].insertRows) {
          continue;
        }
        startMultiThreadInsertData(
          g_Dbs.threadCount,
          g_Dbs.db[i].dbName,
          g_Dbs.db[i].dbCfg.precision,
          superTblInfo);
        }
    } else {
        startMultiThreadInsertData(
          g_Dbs.threadCount,
          g_Dbs.db[i].dbName,
          g_Dbs.db[i].dbCfg.precision,
          NULL);
    }
  }
  //end = getCurrentTime();

  //int64_t    totalInsertRows = 0;
  //int64_t    totalAffectedRows = 0;
  //for (int i = 0; i < g_Dbs.dbCount; i++) {    
  //  for (int j = 0; j < g_Dbs.db[i].superTblCount; j++) {
  //  totalInsertRows+= g_Dbs.db[i].superTbls[j].totalInsertRows;
  //  totalAffectedRows += g_Dbs.db[i].superTbls[j].totalAffectedRows;
  //}
  //printf("Spent %.4f seconds to insert rows: %"PRId64", affected rows: %"PRId64" with %d thread(s)\n\n", end - start, totalInsertRows, totalAffectedRows, g_Dbs.threadCount);
  postFreeResource();

  return 0;
}

static void *superQueryProcess(void *sarg) {
  threadInfo *winfo = (threadInfo *)sarg;

  if (winfo->taos == NULL) {
    TAOS * taos = NULL;
    taos = taos_connect(g_queryInfo.host,
          g_queryInfo.user,
          g_queryInfo.password,
          NULL,
          g_queryInfo.port);
    if (taos == NULL) {
      errorPrint("[%d] Failed to connect to TDengine, reason:%s\n",
            winfo->threadID, taos_errstr(NULL));
      return NULL;
    } else {
      winfo->taos = taos;
    }
  }

  //char sqlStr[MAX_TB_NAME_SIZE*2];
  //sprintf(sqlStr, "use %s", g_queryInfo.dbName);
  //queryDB(winfo->taos, sqlStr);

  int64_t st = 0;
  int64_t et = 0;

  int queryTimes = g_args.query_times;

  while(queryTimes --) {
    if (g_queryInfo.superQueryInfo.rate && (et - st) <
            (int64_t)g_queryInfo.superQueryInfo.rate*1000) {
      taosMsleep(g_queryInfo.superQueryInfo.rate*1000 - (et - st)); // ms
      //printf("========sleep duration:%"PRId64 "========inserted rows:%d, table range:%d - %d\n", (1000 - (et - st)), i, winfo->start_table_from, winfo->end_table_to);
    }

    st = taosGetTimestampUs();
    for (int i = 0; i < g_queryInfo.superQueryInfo.sqlCount; i++) {
      if (0 == strncasecmp(g_queryInfo.queryMode, "taosc", 5)) {
        int64_t t1 = taosGetTimestampUs();
        char tmpFile[MAX_FILE_NAME_LEN*2] = {0};
        if (g_queryInfo.superQueryInfo.result[i][0] != 0) {
          sprintf(tmpFile, "%s-%d",
                  g_queryInfo.superQueryInfo.result[i], winfo->threadID);
        }
        selectAndGetResult(winfo->taos, g_queryInfo.superQueryInfo.sql[i], tmpFile);
        int64_t t2 = taosGetTimestampUs();
        printf("=[taosc] thread[%"PRId64"] complete one sql, Spent %f s\n",
                taosGetSelfPthreadId(), (t2 - t1)/1000000.0);
      } else {
        int64_t t1 = taosGetTimestampUs();
        int retCode = postProceSql(g_queryInfo.host,
                g_queryInfo.port, g_queryInfo.superQueryInfo.sql[i]);
        int64_t t2 = taosGetTimestampUs();
        printf("=[restful] thread[%"PRId64"] complete one sql, Spent %f s\n",
                taosGetSelfPthreadId(), (t2 - t1)/1000000.0);

        if (0 != retCode) {
          printf("====restful return fail, threadID[%d]\n", winfo->threadID);
          return NULL;
        }
      }
    }
    et = taosGetTimestampUs();
    printf("==thread[%"PRId64"] complete all sqls to specify tables once queries duration:%.6fs\n\n",
            taosGetSelfPthreadId(), (double)(et - st)/1000.0);
  }
  return NULL;
}

static void replaceSubTblName(char* inSql, char* outSql, int tblIndex) {
  char sourceString[32] = "xxxx";
  char subTblName[MAX_TB_NAME_SIZE*3];
  sprintf(subTblName, "%s.%s",
          g_queryInfo.dbName,
          g_queryInfo.subQueryInfo.childTblName + tblIndex*TSDB_TABLE_NAME_LEN);

  //printf("inSql: %s\n", inSql);

  char* pos = strstr(inSql, sourceString);
  if (0 == pos) {
    return;
  }

  tstrncpy(outSql, inSql, pos - inSql + 1);
  //printf("1: %s\n", outSql);
  strcat(outSql, subTblName);
  //printf("2: %s\n", outSql);
  strcat(outSql, pos+strlen(sourceString));
  //printf("3: %s\n", outSql);
}

static void *subQueryProcess(void *sarg) {
  char sqlstr[1024];
  threadInfo *winfo = (threadInfo *)sarg;

  if (winfo->taos == NULL) {
    TAOS * taos = NULL;
    taos = taos_connect(g_queryInfo.host,
          g_queryInfo.user,
          g_queryInfo.password,
          NULL,
          g_queryInfo.port);
    if (taos == NULL) {
      errorPrint("[%d] Failed to connect to TDengine, reason:%s\n",
            winfo->threadID, taos_errstr(NULL));
      return NULL;
    } else {
      winfo->taos = taos;
    }
  }

  int64_t st = 0;
  int64_t et = (int64_t)g_queryInfo.subQueryInfo.rate*1000;
  int queryTimes = g_args.query_times;

  while(queryTimes --) {
    if (g_queryInfo.subQueryInfo.rate
            && (et - st) < (int64_t)g_queryInfo.subQueryInfo.rate*1000) {
      taosMsleep(g_queryInfo.subQueryInfo.rate*1000 - (et - st)); // ms
      //printf("========sleep duration:%"PRId64 "========inserted rows:%d, table range:%d - %d\n", (1000 - (et - st)), i, winfo->start_table_from, winfo->end_table_to);
    }

    st = taosGetTimestampUs();
    for (int i = winfo->start_table_from; i <= winfo->end_table_to; i++) {
      for (int j = 0; j < g_queryInfo.subQueryInfo.sqlCount; j++) {
        memset(sqlstr,0,sizeof(sqlstr));
        replaceSubTblName(g_queryInfo.subQueryInfo.sql[j], sqlstr, i);
        char tmpFile[MAX_FILE_NAME_LEN*2] = {0};
        if (g_queryInfo.subQueryInfo.result[j][0] != 0) {
          sprintf(tmpFile, "%s-%d",
                  g_queryInfo.subQueryInfo.result[j],
                  winfo->threadID);
        }
        selectAndGetResult(winfo->taos, sqlstr, tmpFile);
      }
    }
    et = taosGetTimestampUs();
    printf("####thread[%"PRId64"] complete all sqls to allocate all sub-tables[%d - %d] once queries duration:%.4fs\n\n",
            taosGetSelfPthreadId(),
            winfo->start_table_from,
            winfo->end_table_to,
            (double)(et - st)/1000000.0);
  }

  return NULL;
}

static int queryTestProcess() {

  setupForAnsiEscape();
  printfQueryMeta();
  resetAfterAnsiEscape();

  TAOS * taos = NULL;
  taos = taos_connect(g_queryInfo.host,
          g_queryInfo.user,
          g_queryInfo.password,
          NULL,
          g_queryInfo.port);
  if (taos == NULL) {
    errorPrint( "Failed to connect to TDengine, reason:%s\n",
            taos_errstr(NULL));
    exit(-1);
  }

  if (0 != g_queryInfo.subQueryInfo.sqlCount) {
    getAllChildNameOfSuperTable(taos,
            g_queryInfo.dbName,
            g_queryInfo.subQueryInfo.sTblName,
            &g_queryInfo.subQueryInfo.childTblName,
            &g_queryInfo.subQueryInfo.childTblCount);
  }

  if (!g_args.answer_yes) {
    printf("Press enter key to continue\n\n");
    (void)getchar();
  }

  printfQuerySystemInfo(taos);

  pthread_t  *pids  = NULL;
  threadInfo *infos = NULL;
  //==== create sub threads for query from specify table
  if (g_queryInfo.superQueryInfo.sqlCount > 0
          && g_queryInfo.superQueryInfo.concurrent > 0) {

    pids  = malloc(g_queryInfo.superQueryInfo.concurrent * sizeof(pthread_t));
    if (NULL == pids) {
        taos_close(taos);
        ERROR_EXIT("memory allocation failed\n");
    }
    infos = malloc(g_queryInfo.superQueryInfo.concurrent * sizeof(threadInfo));
    if (NULL == infos) {
      taos_close(taos);
      free(pids);
      ERROR_EXIT("memory allocation failed for create threads\n");
    }

    for (int i = 0; i < g_queryInfo.superQueryInfo.concurrent; i++) {
      threadInfo *t_info = infos + i;
      t_info->threadID = i;

      if (0 == strncasecmp(g_queryInfo.queryMode, "taosc", 5)) {

        char sqlStr[MAX_TB_NAME_SIZE*2];
        sprintf(sqlStr, "use %s", g_queryInfo.dbName);
        verbosePrint("%s() %d sqlStr: %s\n", __func__, __LINE__, sqlStr);
<<<<<<< HEAD
        if (0 != queryDbExec(t_info->taos, sqlStr, NO_INSERT_TYPE)) {
=======
        if (0 != queryDbExec(taos, sqlStr, NO_INSERT_TYPE, false)) {
            taos_close(taos);
>>>>>>> f69557fb
            free(infos);
            free(pids);
            errorPrint( "use database %s failed!\n\n",
                g_queryInfo.dbName);
            return -1;
        }
      }

<<<<<<< HEAD
=======
      t_info->taos = NULL;// TODO: workaround to use separate taos connection;

>>>>>>> f69557fb
      pthread_create(pids + i, NULL, superQueryProcess, t_info);
    }
  } else {
    g_queryInfo.superQueryInfo.concurrent = 0;
  }

  taos_close(taos);

  pthread_t  *pidsOfSub  = NULL;
  threadInfo *infosOfSub = NULL;
  //==== create sub threads for query from all sub table of the super table
  if ((g_queryInfo.subQueryInfo.sqlCount > 0)
          && (g_queryInfo.subQueryInfo.threadCnt > 0)) {
    pidsOfSub  = malloc(g_queryInfo.subQueryInfo.threadCnt * sizeof(pthread_t));
    if (NULL == pidsOfSub) {
<<<<<<< HEAD
      taos_close(taos);
=======
>>>>>>> f69557fb
      free(infos);
      free(pids);

      ERROR_EXIT("memory allocation failed for create threads\n");
    }

    infosOfSub = malloc(g_queryInfo.subQueryInfo.threadCnt * sizeof(threadInfo));
    if (NULL == infosOfSub) {
<<<<<<< HEAD
      taos_close(taos);
=======
>>>>>>> f69557fb
      free(pidsOfSub);
      free(infos);
      free(pids);
      ERROR_EXIT("memory allocation failed for create threads\n");
    }

    int ntables = g_queryInfo.subQueryInfo.childTblCount;
    int threads = g_queryInfo.subQueryInfo.threadCnt;

    int a = ntables / threads;
    if (a < 1) {
      threads = ntables;
      a = 1;
    }

    int b = 0;
    if (threads != 0) {
      b = ntables % threads;
    }

    int startFrom = 0;
    for (int i = 0; i < threads; i++) {
      threadInfo *t_info = infosOfSub + i;
      t_info->threadID = i;

      t_info->start_table_from = startFrom;
      t_info->ntables = i<b?a+1:a;
      t_info->end_table_to = i < b ? startFrom + a : startFrom + a - 1;
      startFrom = t_info->end_table_to + 1;
      t_info->taos = NULL; // TODO: workaround to use separate taos connection;
      pthread_create(pidsOfSub + i, NULL, subQueryProcess, t_info);
    }

    g_queryInfo.subQueryInfo.threadCnt = threads;
  } else {
    g_queryInfo.subQueryInfo.threadCnt = 0;
<<<<<<< HEAD
  }  
 
=======
  }

>>>>>>> f69557fb
  for (int i = 0; i < g_queryInfo.superQueryInfo.concurrent; i++) {
    pthread_join(pids[i], NULL);
  }

  tmfree((char*)pids);
  tmfree((char*)infos);
<<<<<<< HEAD
 
=======

>>>>>>> f69557fb
  for (int i = 0; i < g_queryInfo.subQueryInfo.threadCnt; i++) {
    pthread_join(pidsOfSub[i], NULL);
  }

  tmfree((char*)pidsOfSub);
  tmfree((char*)infosOfSub);
<<<<<<< HEAD
 
  taos_close(taos);
=======

//  taos_close(taos);// TODO: workaround to use separate taos connection;
>>>>>>> f69557fb
  return 0;
}

static void subscribe_callback(TAOS_SUB* tsub, TAOS_RES *res, void* param, int code) {
  if (res == NULL || taos_errno(res) != 0) {
    errorPrint("%s() LN%d, failed to subscribe result, code:%d, reason:%s\n",
           __func__, __LINE__, code, taos_errstr(res));
    return;
  }

  getResult(res, (char*)param);
  taos_free_result(res);
}

static TAOS_SUB* subscribeImpl(TAOS *taos, char *sql, char* topic, char* resultFileName) {
  TAOS_SUB* tsub = NULL;

  if (g_queryInfo.superQueryInfo.subscribeMode) {
    tsub = taos_subscribe(taos,
            g_queryInfo.superQueryInfo.subscribeRestart,
            topic, sql, subscribe_callback, (void*)resultFileName,
            g_queryInfo.superQueryInfo.subscribeInterval);
  } else {
    tsub = taos_subscribe(taos,
            g_queryInfo.superQueryInfo.subscribeRestart,
            topic, sql, NULL, NULL, 0);
  }

  if (tsub == NULL) {
    printf("failed to create subscription. topic:%s, sql:%s\n", topic, sql);
    return NULL;
  }

  return tsub;
}

static void *subSubscribeProcess(void *sarg) {
  threadInfo *winfo = (threadInfo *)sarg;
  char subSqlstr[1024];

  if (winfo->taos == NULL) {
    TAOS * taos = NULL;
    taos = taos_connect(g_queryInfo.host,
          g_queryInfo.user,
          g_queryInfo.password,
          g_queryInfo.dbName,
          g_queryInfo.port);
    if (taos == NULL) {
      errorPrint("[%d] Failed to connect to TDengine, reason:%s\n",
            winfo->threadID, taos_errstr(NULL));
      return NULL;
    } else {
      winfo->taos = taos;
    }
  }

  char sqlStr[MAX_TB_NAME_SIZE*2];
  sprintf(sqlStr, "use %s", g_queryInfo.dbName);
  debugPrint("%s() %d sqlStr: %s\n", __func__, __LINE__, sqlStr);
  if (0 != queryDbExec(winfo->taos, sqlStr, NO_INSERT_TYPE, false)) {
    taos_close(winfo->taos);
    return NULL;
  }
<<<<<<< HEAD
 
=======

>>>>>>> f69557fb
  //int64_t st = 0;
  //int64_t et = 0;
  do {
    //if (g_queryInfo.superQueryInfo.rate && (et - st) < g_queryInfo.superQueryInfo.rate*1000) {
    //  taosMsleep(g_queryInfo.superQueryInfo.rate*1000 - (et - st)); // ms
    //  //printf("========sleep duration:%"PRId64 "========inserted rows:%d, table range:%d - %d\n", (1000 - (et - st)), i, winfo->start_table_from, winfo->end_table_to);
    //}

    //st = taosGetTimestampMs();
    char topic[32] = {0};
    for (int i = 0; i < g_queryInfo.subQueryInfo.sqlCount; i++) {
      sprintf(topic, "taosdemo-subscribe-%d", i);
      memset(subSqlstr,0,sizeof(subSqlstr));
      replaceSubTblName(g_queryInfo.subQueryInfo.sql[i], subSqlstr, i);
      char tmpFile[MAX_FILE_NAME_LEN*2] = {0};
      if (g_queryInfo.subQueryInfo.result[i][0] != 0) {
        sprintf(tmpFile, "%s-%d",
                g_queryInfo.subQueryInfo.result[i], winfo->threadID);
      }
      g_queryInfo.subQueryInfo.tsub[i] = subscribeImpl(
              winfo->taos, subSqlstr, topic, tmpFile); 
      if (NULL == g_queryInfo.subQueryInfo.tsub[i]) {
        taos_close(winfo->taos);
        return NULL;
      }
    }
    //et = taosGetTimestampMs();
    //printf("========thread[%"PRId64"] complete all sqls to super table once queries duration:%.4fs\n", taosGetSelfPthreadId(), (double)(et - st)/1000.0);
  } while (0);

  // start loop to consume result
  TAOS_RES* res = NULL;
  while (1) {
    for (int i = 0; i < g_queryInfo.subQueryInfo.sqlCount; i++) {
      if (1 == g_queryInfo.subQueryInfo.subscribeMode) {
        continue;
      }

      res = taos_consume(g_queryInfo.subQueryInfo.tsub[i]);
      if (res) {
        char tmpFile[MAX_FILE_NAME_LEN*2] = {0};
        if (g_queryInfo.subQueryInfo.result[i][0] != 0) {
          sprintf(tmpFile, "%s-%d",
                  g_queryInfo.subQueryInfo.result[i],
                  winfo->threadID);
        }
        getResult(res, tmpFile);
      }
    }
  }
  taos_free_result(res);

  for (int i = 0; i < g_queryInfo.subQueryInfo.sqlCount; i++) {
    taos_unsubscribe(g_queryInfo.subQueryInfo.tsub[i],
            g_queryInfo.subQueryInfo.subscribeKeepProgress);
  }

  taos_close(winfo->taos);
  return NULL;
}

static void *superSubscribeProcess(void *sarg) {
  threadInfo *winfo = (threadInfo *)sarg;
<<<<<<< HEAD
=======

  if (winfo->taos == NULL) {
    TAOS * taos = NULL;
    taos = taos_connect(g_queryInfo.host,
          g_queryInfo.user,
          g_queryInfo.password,
          g_queryInfo.dbName,
          g_queryInfo.port);
    if (taos == NULL) {
      errorPrint("[%d] Failed to connect to TDengine, reason:%s\n",
            winfo->threadID, taos_errstr(NULL));
      return NULL;
    } else {
      winfo->taos = taos;
    }
  }
>>>>>>> f69557fb

  char sqlStr[MAX_TB_NAME_SIZE*2];
  sprintf(sqlStr, "use %s", g_queryInfo.dbName);
  debugPrint("%s() %d sqlStr: %s\n", __func__, __LINE__, sqlStr);
  if (0 != queryDbExec(winfo->taos, sqlStr, NO_INSERT_TYPE, false)) {
    taos_close(winfo->taos);
    return NULL;
  }
<<<<<<< HEAD
 
=======

>>>>>>> f69557fb
  //int64_t st = 0;
  //int64_t et = 0;
  do {
    //if (g_queryInfo.superQueryInfo.rate && (et - st) < g_queryInfo.superQueryInfo.rate*1000) {
    //  taosMsleep(g_queryInfo.superQueryInfo.rate*1000 - (et - st)); // ms
    //  //printf("========sleep duration:%"PRId64 "========inserted rows:%d, table range:%d - %d\n", (1000 - (et - st)), i, winfo->start_table_from, winfo->end_table_to);
    //}

    //st = taosGetTimestampMs();
    char topic[32] = {0};
    for (int i = 0; i < g_queryInfo.superQueryInfo.sqlCount; i++) {
      sprintf(topic, "taosdemo-subscribe-%d", i);
      char tmpFile[MAX_FILE_NAME_LEN*2] = {0};
      if (g_queryInfo.subQueryInfo.result[i][0] != 0) {
        sprintf(tmpFile, "%s-%d",
                g_queryInfo.superQueryInfo.result[i], winfo->threadID);
      }
      g_queryInfo.superQueryInfo.tsub[i] =
          subscribeImpl(winfo->taos,
                  g_queryInfo.superQueryInfo.sql[i],
                  topic, tmpFile);
      if (NULL == g_queryInfo.superQueryInfo.tsub[i]) {
        taos_close(winfo->taos);
        return NULL;
      }
    }
    //et = taosGetTimestampMs();
    //printf("========thread[%"PRId64"] complete all sqls to super table once queries duration:%.4fs\n", taosGetSelfPthreadId(), (double)(et - st)/1000.0);
  } while (0);

  // start loop to consume result
  TAOS_RES* res = NULL;
  while (1) {
    for (int i = 0; i < g_queryInfo.superQueryInfo.sqlCount; i++) {
      if (1 == g_queryInfo.superQueryInfo.subscribeMode) {
        continue;
      }

      res = taos_consume(g_queryInfo.superQueryInfo.tsub[i]);
      if (res) {
        char tmpFile[MAX_FILE_NAME_LEN*2] = {0};
        if (g_queryInfo.superQueryInfo.result[i][0] != 0) {
          sprintf(tmpFile, "%s-%d",
                  g_queryInfo.superQueryInfo.result[i], winfo->threadID);
        }
        getResult(res, tmpFile);
      }
    }
  }
  taos_free_result(res);

  for (int i = 0; i < g_queryInfo.superQueryInfo.sqlCount; i++) {
    taos_unsubscribe(g_queryInfo.superQueryInfo.tsub[i],
            g_queryInfo.superQueryInfo.subscribeKeepProgress);
  }

  taos_close(winfo->taos);
  return NULL;
}

static int subscribeTestProcess() {
  setupForAnsiEscape();
  printfQueryMeta();
  resetAfterAnsiEscape();

  if (!g_args.answer_yes) {
    printf("Press enter key to continue\n\n");
    (void) getchar();
  }

  TAOS * taos = NULL;
  taos = taos_connect(g_queryInfo.host,
          g_queryInfo.user,
          g_queryInfo.password,
          g_queryInfo.dbName,
          g_queryInfo.port);
  if (taos == NULL) {
    errorPrint( "Failed to connect to TDengine, reason:%s\n",
            taos_errstr(NULL));
    exit(-1);
  }

  if (0 != g_queryInfo.subQueryInfo.sqlCount) {
    getAllChildNameOfSuperTable(taos,
            g_queryInfo.dbName,
            g_queryInfo.subQueryInfo.sTblName,
            &g_queryInfo.subQueryInfo.childTblName,
            &g_queryInfo.subQueryInfo.childTblCount);
  }

  taos_close(taos); // TODO: workaround to use separate taos connection;

  pthread_t  *pids = NULL;
  threadInfo *infos = NULL;
  //==== create sub threads for query from super table
  if ((g_queryInfo.superQueryInfo.sqlCount <= 0) ||
          (g_queryInfo.superQueryInfo.concurrent <= 0)) {
    errorPrint("%s() LN%d, query sqlCount %d or concurrent %d is not correct.\n",
              __func__, __LINE__, g_queryInfo.superQueryInfo.sqlCount,
              g_queryInfo.superQueryInfo.concurrent);
    exit(-1);
  }

  pids  = malloc(g_queryInfo.superQueryInfo.concurrent * sizeof(pthread_t));
  infos = malloc(g_queryInfo.superQueryInfo.concurrent * sizeof(threadInfo));
  if ((NULL == pids) || (NULL == infos)) {
      errorPrint("%s() LN%d, malloc failed for create threads\n", __func__, __LINE__);
      exit(-1);
  }

  for (int i = 0; i < g_queryInfo.superQueryInfo.concurrent; i++) {
      threadInfo *t_info = infos + i;
      t_info->threadID = i;
      t_info->taos = NULL;  // TODO: workaround to use separate taos connection;
      pthread_create(pids + i, NULL, superSubscribeProcess, t_info);
  }

  //==== create sub threads for query from sub table
  pthread_t  *pidsOfSub  = NULL;
  threadInfo *infosOfSub = NULL;
  if ((g_queryInfo.subQueryInfo.sqlCount > 0)
          && (g_queryInfo.subQueryInfo.threadCnt > 0)) {
    pidsOfSub  = malloc(g_queryInfo.subQueryInfo.threadCnt *
            sizeof(pthread_t));
    infosOfSub = malloc(g_queryInfo.subQueryInfo.threadCnt * 
            sizeof(threadInfo));
    if ((NULL == pidsOfSub) || (NULL == infosOfSub)) {
      errorPrint("%s() LN%d, malloc failed for create threads\n",
              __func__, __LINE__);
      // taos_close(taos);
      exit(-1);
    }

    int ntables = g_queryInfo.subQueryInfo.childTblCount;
    int threads = g_queryInfo.subQueryInfo.threadCnt;

    int a = ntables / threads;
    if (a < 1) {
      threads = ntables;
      a = 1;
    }

    int b = 0;
    if (threads != 0) {
      b = ntables % threads;
    }

    int startFrom = 0;
    for (int i = 0; i < threads; i++) {
      threadInfo *t_info = infosOfSub + i;
      t_info->threadID = i;

      t_info->start_table_from = startFrom;
      t_info->ntables = i<b?a+1:a;
      t_info->end_table_to = i < b ? startFrom + a : startFrom + a - 1;
      startFrom = t_info->end_table_to + 1;
      t_info->taos = NULL; // TODO: workaround to use separate taos connection;
      pthread_create(pidsOfSub + i, NULL, subSubscribeProcess, t_info);
    }
    g_queryInfo.subQueryInfo.threadCnt = threads;
  }

  for (int i = 0; i < g_queryInfo.superQueryInfo.concurrent; i++) {
    pthread_join(pids[i], NULL);
  }

  tmfree((char*)pids);
  tmfree((char*)infos);

  for (int i = 0; i < g_queryInfo.subQueryInfo.threadCnt; i++) {
    pthread_join(pidsOfSub[i], NULL);
  }

  tmfree((char*)pidsOfSub);
  tmfree((char*)infosOfSub);
//   taos_close(taos);
  return 0;
}

static void initOfInsertMeta() {
  memset(&g_Dbs, 0, sizeof(SDbs));

  // set default values
  tstrncpy(g_Dbs.host, "127.0.0.1", MAX_DB_NAME_SIZE);
  g_Dbs.port = 6030;
  tstrncpy(g_Dbs.user, TSDB_DEFAULT_USER, MAX_DB_NAME_SIZE);
  tstrncpy(g_Dbs.password, TSDB_DEFAULT_PASS, MAX_DB_NAME_SIZE);
  g_Dbs.threadCount = 2;

  g_Dbs.use_metric = g_args.use_metric;
}

static void initOfQueryMeta() {
  memset(&g_queryInfo, 0, sizeof(SQueryMetaInfo));

  // set default values
  tstrncpy(g_queryInfo.host, "127.0.0.1", MAX_DB_NAME_SIZE);
  g_queryInfo.port = 6030;
  tstrncpy(g_queryInfo.user, TSDB_DEFAULT_USER, MAX_DB_NAME_SIZE);
  tstrncpy(g_queryInfo.password, TSDB_DEFAULT_PASS, MAX_DB_NAME_SIZE);
}

static void setParaFromArg(){
  if (g_args.host) {
    strcpy(g_Dbs.host, g_args.host);
  } else {
    tstrncpy(g_Dbs.host, "127.0.0.1", MAX_DB_NAME_SIZE);
  }

  if (g_args.user) {
    strcpy(g_Dbs.user, g_args.user);
  }

  if (g_args.password) {
    strcpy(g_Dbs.password, g_args.password);
  }

  if (g_args.port) {
    g_Dbs.port = g_args.port;
  }

  g_Dbs.threadCount = g_args.num_of_threads;
  g_Dbs.threadCountByCreateTbl = g_args.num_of_threads;

  g_Dbs.dbCount = 1;
  g_Dbs.db[0].drop = 1;

  tstrncpy(g_Dbs.db[0].dbName, g_args.database, MAX_DB_NAME_SIZE);
  g_Dbs.db[0].dbCfg.replica = g_args.replica;
  tstrncpy(g_Dbs.db[0].dbCfg.precision, "ms", MAX_DB_NAME_SIZE);

  tstrncpy(g_Dbs.resultFile, g_args.output_file, MAX_FILE_NAME_LEN);

  g_Dbs.use_metric = g_args.use_metric;
  g_Dbs.insert_only = g_args.insert_only;

  g_Dbs.do_aggreFunc = true;

  char dataString[STRING_LEN];
  char **data_type = g_args.datatype;

  memset(dataString, 0, STRING_LEN);

  if (strcasecmp(data_type[0], "BINARY") == 0
          || strcasecmp(data_type[0], "BOOL") == 0
          || strcasecmp(data_type[0], "NCHAR") == 0 ) {
    g_Dbs.do_aggreFunc = false;
  }

  if (g_args.use_metric) {
    g_Dbs.db[0].superTblCount = 1;
    tstrncpy(g_Dbs.db[0].superTbls[0].sTblName, "meters", MAX_TB_NAME_SIZE);
    g_Dbs.db[0].superTbls[0].childTblCount = g_args.num_of_tables;
    g_Dbs.threadCount = g_args.num_of_threads;
    g_Dbs.threadCountByCreateTbl = g_args.num_of_threads;
    g_Dbs.queryMode = g_args.mode;

    g_Dbs.db[0].superTbls[0].autoCreateTable = PRE_CREATE_SUBTBL;
    g_Dbs.db[0].superTbls[0].childTblExists = TBL_NO_EXISTS;
    g_Dbs.db[0].superTbls[0].disorderRange = g_args.disorderRange;
    g_Dbs.db[0].superTbls[0].disorderRatio = g_args.disorderRatio;
    tstrncpy(g_Dbs.db[0].superTbls[0].childTblPrefix,
            g_args.tb_prefix, MAX_TB_NAME_SIZE);
    tstrncpy(g_Dbs.db[0].superTbls[0].dataSource, "rand", MAX_TB_NAME_SIZE);
    tstrncpy(g_Dbs.db[0].superTbls[0].insertMode, "taosc", MAX_TB_NAME_SIZE);
    tstrncpy(g_Dbs.db[0].superTbls[0].startTimestamp,
            "2017-07-14 10:40:00.000", MAX_TB_NAME_SIZE);
    g_Dbs.db[0].superTbls[0].timeStampStep = DEFAULT_TIMESTAMP_STEP;

    g_Dbs.db[0].superTbls[0].insertRows = g_args.num_of_DPT;
    g_Dbs.db[0].superTbls[0].maxSqlLen = TSDB_PAYLOAD_SIZE;

    g_Dbs.db[0].superTbls[0].columnCount = 0;
    for (int i = 0; i < MAX_NUM_DATATYPE; i++) {
      if (data_type[i] == NULL) {
        break;
      }

      tstrncpy(g_Dbs.db[0].superTbls[0].columns[i].dataType,
              data_type[i], MAX_TB_NAME_SIZE);
      g_Dbs.db[0].superTbls[0].columns[i].dataLen = g_args.len_of_binary;
      g_Dbs.db[0].superTbls[0].columnCount++;
    }

    if (g_Dbs.db[0].superTbls[0].columnCount > g_args.num_of_CPR) {
      g_Dbs.db[0].superTbls[0].columnCount = g_args.num_of_CPR;
    } else {
      for (int i = g_Dbs.db[0].superTbls[0].columnCount; i < g_args.num_of_CPR; i++) {
        tstrncpy(g_Dbs.db[0].superTbls[0].columns[i].dataType, "INT", MAX_TB_NAME_SIZE);
        g_Dbs.db[0].superTbls[0].columns[i].dataLen = 0;
        g_Dbs.db[0].superTbls[0].columnCount++;
      }
    }

    tstrncpy(g_Dbs.db[0].superTbls[0].tags[0].dataType, "INT", MAX_TB_NAME_SIZE);
    g_Dbs.db[0].superTbls[0].tags[0].dataLen = 0;

    tstrncpy(g_Dbs.db[0].superTbls[0].tags[1].dataType, "BINARY", MAX_TB_NAME_SIZE);
    g_Dbs.db[0].superTbls[0].tags[1].dataLen = g_args.len_of_binary;
    g_Dbs.db[0].superTbls[0].tagCount = 2;
  } else {
    g_Dbs.threadCountByCreateTbl = g_args.num_of_threads;
    g_Dbs.db[0].superTbls[0].tagCount = 0;
  }
}

/* Function to do regular expression check */
static int regexMatch(const char *s, const char *reg, int cflags) {
  regex_t regex;
  char    msgbuf[100] = {0};

  /* Compile regular expression */
  if (regcomp(&regex, reg, cflags) != 0) {
    printf("Fail to compile regex\n");
    exit(-1);
  }

  /* Execute regular expression */
  int reti = regexec(&regex, s, 0, NULL, 0);
  if (!reti) {
    regfree(&regex);
    return 1;
  } else if (reti == REG_NOMATCH) {
    regfree(&regex);
    return 0;
  } else {
    regerror(reti, &regex, msgbuf, sizeof(msgbuf));
    printf("Regex match failed: %s\n", msgbuf);
    regfree(&regex);
    exit(-1);
  }

  return 0;
}

static int isCommentLine(char *line) {
  if (line == NULL) return 1;

  return regexMatch(line, "^\\s*#.*", REG_EXTENDED);
}

static void querySqlFile(TAOS* taos, char* sqlFile)
{
  FILE *fp = fopen(sqlFile, "r");
  if (fp == NULL) {
    printf("failed to open file %s, reason:%s\n", sqlFile, strerror(errno));
    return;
  }

  int       read_len = 0;
  char *    cmd = calloc(1, MAX_SQL_SIZE);
  size_t    cmd_len = 0;
  char *    line = NULL;
  size_t    line_len = 0;

  double t = getCurrentTime();

  while ((read_len = tgetline(&line, &line_len, fp)) != -1) {
    if (read_len >= MAX_SQL_SIZE) continue;
    line[--read_len] = '\0';

    if (read_len == 0 || isCommentLine(line)) {  // line starts with #
      continue;
    }

    if (line[read_len - 1] == '\\') {
      line[read_len - 1] = ' ';
      memcpy(cmd + cmd_len, line, read_len);
      cmd_len += read_len;
      continue;
    }

    memcpy(cmd + cmd_len, line, read_len);
    verbosePrint("%s() LN%d cmd: %s\n", __func__, __LINE__, cmd);
    if (0 != queryDbExec(taos, cmd, NO_INSERT_TYPE, false)) {
        errorPrint("%s() LN%d, queryDbExec %s failed!\n",
               __func__, __LINE__, cmd);
        tmfree(cmd);
        tmfree(line);
        tmfclose(fp);
        return;
    }
    memset(cmd, 0, MAX_SQL_SIZE);
    cmd_len = 0;
  }

  t = getCurrentTime() - t;
  printf("run %s took %.6f second(s)\n\n", sqlFile, t);

  tmfree(cmd);
  tmfree(line);
  tmfclose(fp);
  return;
}

static void testMetaFile() {
    if (INSERT_TEST == g_args.test_mode) {
      if (g_Dbs.cfgDir[0])
          taos_options(TSDB_OPTION_CONFIGDIR, g_Dbs.cfgDir);

      insertTestProcess();

    } else if (QUERY_TEST == g_args.test_mode) {
      if (g_queryInfo.cfgDir[0])
          taos_options(TSDB_OPTION_CONFIGDIR, g_queryInfo.cfgDir);

      queryTestProcess();

    } else if (SUBSCRIBE_TEST == g_args.test_mode) {
      if (g_queryInfo.cfgDir[0])
          taos_options(TSDB_OPTION_CONFIGDIR, g_queryInfo.cfgDir);

      subscribeTestProcess();

    }  else {
      ;
    }
}

static void queryResult() {
    // select
    if (false == g_Dbs.insert_only) {
      // query data

      pthread_t read_id;
      threadInfo *rInfo = malloc(sizeof(threadInfo));
      rInfo->start_time = 1500000000000;  // 2017-07-14 10:40:00.000
      rInfo->start_table_from = 0;

      //rInfo->do_aggreFunc = g_Dbs.do_aggreFunc;
      if (g_args.use_metric) {
        rInfo->ntables = g_Dbs.db[0].superTbls[0].childTblCount;
        rInfo->end_table_to = g_Dbs.db[0].superTbls[0].childTblCount - 1;
        rInfo->superTblInfo = &g_Dbs.db[0].superTbls[0];
        strcpy(rInfo->tb_prefix,
              g_Dbs.db[0].superTbls[0].childTblPrefix);
      } else {
        rInfo->ntables = g_args.num_of_tables;
        rInfo->end_table_to = g_args.num_of_tables -1;
        strcpy(rInfo->tb_prefix, g_args.tb_prefix);
      }

      rInfo->taos = taos_connect(
              g_Dbs.host,
              g_Dbs.user,
              g_Dbs.password,
              g_Dbs.db[0].dbName,
              g_Dbs.port);
      if (rInfo->taos == NULL) {
        errorPrint( "Failed to connect to TDengine, reason:%s\n",
                taos_errstr(NULL));
        free(rInfo);
        exit(-1);
      }

      strcpy(rInfo->fp, g_Dbs.resultFile);

      if (!g_Dbs.use_metric) {
        pthread_create(&read_id, NULL, readTable, rInfo);
      } else {
        pthread_create(&read_id, NULL, readMetric, rInfo);
      }
      pthread_join(read_id, NULL);
      taos_close(rInfo->taos);
      free(rInfo);
    }
}

static void testCmdLine() {

  g_args.test_mode = INSERT_TEST;
  insertTestProcess();

  if (g_Dbs.insert_only)
    return;
  else
    queryResult();
}

int main(int argc, char *argv[]) {
  parse_args(argc, argv, &g_args);

  debugPrint("meta file: %s\n", g_args.metaFile);

  if (g_args.metaFile) {
    initOfInsertMeta();
    initOfQueryMeta();

    if (false == getInfoFromJsonFile(g_args.metaFile)) {
      printf("Failed to read %s\n", g_args.metaFile);
      return 1;
    }

    testMetaFile();
  } else {
    memset(&g_Dbs, 0, sizeof(SDbs));
    setParaFromArg();

    if (NULL != g_args.sqlFile) {
      TAOS* qtaos = taos_connect(
          g_Dbs.host,
          g_Dbs.user,
          g_Dbs.password,
          g_Dbs.db[0].dbName,
          g_Dbs.port);
      querySqlFile(qtaos, g_args.sqlFile);
      taos_close(qtaos);

    } else {
      testCmdLine();
    }
  }

  return 0;
}
<|MERGE_RESOLUTION|>--- conflicted
+++ resolved
@@ -5657,12 +5657,8 @@
         char sqlStr[MAX_TB_NAME_SIZE*2];
         sprintf(sqlStr, "use %s", g_queryInfo.dbName);
         verbosePrint("%s() %d sqlStr: %s\n", __func__, __LINE__, sqlStr);
-<<<<<<< HEAD
-        if (0 != queryDbExec(t_info->taos, sqlStr, NO_INSERT_TYPE)) {
-=======
         if (0 != queryDbExec(taos, sqlStr, NO_INSERT_TYPE, false)) {
             taos_close(taos);
->>>>>>> f69557fb
             free(infos);
             free(pids);
             errorPrint( "use database %s failed!\n\n",
@@ -5671,11 +5667,8 @@
         }
       }
 
-<<<<<<< HEAD
-=======
       t_info->taos = NULL;// TODO: workaround to use separate taos connection;
 
->>>>>>> f69557fb
       pthread_create(pids + i, NULL, superQueryProcess, t_info);
     }
   } else {
@@ -5691,10 +5684,6 @@
           && (g_queryInfo.subQueryInfo.threadCnt > 0)) {
     pidsOfSub  = malloc(g_queryInfo.subQueryInfo.threadCnt * sizeof(pthread_t));
     if (NULL == pidsOfSub) {
-<<<<<<< HEAD
-      taos_close(taos);
-=======
->>>>>>> f69557fb
       free(infos);
       free(pids);
 
@@ -5703,10 +5692,6 @@
 
     infosOfSub = malloc(g_queryInfo.subQueryInfo.threadCnt * sizeof(threadInfo));
     if (NULL == infosOfSub) {
-<<<<<<< HEAD
-      taos_close(taos);
-=======
->>>>>>> f69557fb
       free(pidsOfSub);
       free(infos);
       free(pids);
@@ -5743,37 +5728,23 @@
     g_queryInfo.subQueryInfo.threadCnt = threads;
   } else {
     g_queryInfo.subQueryInfo.threadCnt = 0;
-<<<<<<< HEAD
-  }  
- 
-=======
-  }
-
->>>>>>> f69557fb
+  }
+
   for (int i = 0; i < g_queryInfo.superQueryInfo.concurrent; i++) {
     pthread_join(pids[i], NULL);
   }
 
   tmfree((char*)pids);
   tmfree((char*)infos);
-<<<<<<< HEAD
- 
-=======
-
->>>>>>> f69557fb
+
   for (int i = 0; i < g_queryInfo.subQueryInfo.threadCnt; i++) {
     pthread_join(pidsOfSub[i], NULL);
   }
 
   tmfree((char*)pidsOfSub);
   tmfree((char*)infosOfSub);
-<<<<<<< HEAD
- 
-  taos_close(taos);
-=======
 
 //  taos_close(taos);// TODO: workaround to use separate taos connection;
->>>>>>> f69557fb
   return 0;
 }
 
@@ -5837,11 +5808,7 @@
     taos_close(winfo->taos);
     return NULL;
   }
-<<<<<<< HEAD
- 
-=======
-
->>>>>>> f69557fb
+
   //int64_t st = 0;
   //int64_t et = 0;
   do {
@@ -5905,8 +5872,6 @@
 
 static void *superSubscribeProcess(void *sarg) {
   threadInfo *winfo = (threadInfo *)sarg;
-<<<<<<< HEAD
-=======
 
   if (winfo->taos == NULL) {
     TAOS * taos = NULL;
@@ -5923,7 +5888,6 @@
       winfo->taos = taos;
     }
   }
->>>>>>> f69557fb
 
   char sqlStr[MAX_TB_NAME_SIZE*2];
   sprintf(sqlStr, "use %s", g_queryInfo.dbName);
@@ -5932,11 +5896,7 @@
     taos_close(winfo->taos);
     return NULL;
   }
-<<<<<<< HEAD
- 
-=======
-
->>>>>>> f69557fb
+
   //int64_t st = 0;
   //int64_t et = 0;
   do {
