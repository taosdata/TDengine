﻿/*
 * Copyright (c) 2019 TAOS Data, Inc. <jhtao@taosdata.com>
 *
 * This program is free software: you can use, redistribute, and/or modify
 * it under the terms of the GNU Affero General Public License, version 3
 * or later ("AGPL"), as published by the Free Software Foundation.
 *
 * This program is distributed in the hope that it will be useful, but WITHOUT
 * ANY WARRANTY; without even the implied warranty of MERCHANTABILITY or
 * FITNESS FOR A PARTICULAR PURPOSE.
 *
 * You should have received a copy of the GNU Affero General Public License
 * along with this program. If not, see <http://www.gnu.org/licenses/>.
 */


/*
   when in some thread query return error, thread don't exit, but return, otherwise coredump in other thread.
   */

#include <stdint.h>
#include <taos.h>
#define _GNU_SOURCE
#define CURL_STATICLIB

#ifdef LINUX
#include <argp.h>
#include <inttypes.h>
#ifndef _ALPINE
#include <error.h>
#endif
#include <pthread.h>
#include <semaphore.h>
#include <stdbool.h>
#include <stdio.h>
#include <string.h>
#include <sys/time.h>
#include <time.h>
#include <unistd.h>
#include <wordexp.h>
#include <regex.h>
#else
#include <regex.h>
#include <stdio.h>
#endif

#include <assert.h>
#include <stdlib.h>
#include "cJSON.h"

#include "os.h"
#include "taos.h"
#include "taoserror.h"
#include "tutil.h"

#define REQ_EXTRA_BUF_LEN   1024
#define RESP_BUF_LEN        4096

extern char configDir[];

#define STR_INSERT_INTO     "INSERT INTO "

#define MAX_RECORDS_PER_REQ     32766

#define HEAD_BUFF_LEN       TSDB_MAX_COLUMNS*24  // 16*MAX_COLUMNS + (192+32)*2 + insert into ..

#define BUFFER_SIZE         TSDB_MAX_ALLOWED_SQL_LEN
#define COND_BUF_LEN        (BUFFER_SIZE - 30)
#define COL_BUFFER_LEN      ((TSDB_COL_NAME_LEN + 15) * TSDB_MAX_COLUMNS)

#define MAX_USERNAME_SIZE  64
#define MAX_HOSTNAME_SIZE  253      // https://man7.org/linux/man-pages/man7/hostname.7.html
#define MAX_TB_NAME_SIZE   64
#define MAX_DATA_SIZE      (16*TSDB_MAX_COLUMNS)+20     // max record len: 16*MAX_COLUMNS, timestamp string and ,('') need extra space
#define OPT_ABORT          1 /* –abort */
#define MAX_FILE_NAME_LEN  256              // max file name length on linux is 255.

#define DEFAULT_START_TIME 1500000000000

#define MAX_PREPARED_RAND  1000000
#define INT_BUFF_LEN            11
#define BIGINT_BUFF_LEN         21
#define SMALLINT_BUFF_LEN       6
#define TINYINT_BUFF_LEN        4
#define BOOL_BUFF_LEN           6
#define FLOAT_BUFF_LEN          22
#define DOUBLE_BUFF_LEN         42
#define TIMESTAMP_BUFF_LEN      21

#define MAX_SAMPLES_ONCE_FROM_FILE   10000
#define MAX_NUM_COLUMNS        (TSDB_MAX_COLUMNS - 1)      // exclude first column timestamp

#define MAX_DB_COUNT            8
#define MAX_SUPER_TABLE_COUNT   200

#define MAX_QUERY_SQL_COUNT     100

#define MAX_DATABASE_COUNT      256
#define INPUT_BUF_LEN           256

#define TBNAME_PREFIX_LEN       (TSDB_TABLE_NAME_LEN - 20) // 20 characters reserved for seq
#define SMALL_BUFF_LEN          8
#define DATATYPE_BUFF_LEN       (SMALL_BUFF_LEN*3)
#define NOTE_BUFF_LEN           (SMALL_BUFF_LEN*16)

#define DEFAULT_TIMESTAMP_STEP  1
#define DEFAULT_INTERLACE_ROWS  0
#define DEFAULT_DATATYPE_NUM    3
#define DEFAULT_CHILDTABLES     10000


enum TEST_MODE {
    INSERT_TEST,            // 0
    QUERY_TEST,             // 1
    SUBSCRIBE_TEST,         // 2
    INVAID_TEST
};

typedef enum CREATE_SUB_TALBE_MOD_EN {
    PRE_CREATE_SUBTBL,
    AUTO_CREATE_SUBTBL,
    NO_CREATE_SUBTBL
} CREATE_SUB_TALBE_MOD_EN;

typedef enum TALBE_EXISTS_EN {
    TBL_NO_EXISTS,
    TBL_ALREADY_EXISTS,
    TBL_EXISTS_BUTT
} TALBE_EXISTS_EN;

enum enumSYNC_MODE {
    SYNC_MODE,
    ASYNC_MODE,
    MODE_BUT
};

enum enum_TAOS_INTERFACE {
    TAOSC_IFACE,
    REST_IFACE,
    STMT_IFACE,
    INTERFACE_BUT
};

typedef enum enumQUERY_CLASS {
    SPECIFIED_CLASS,
    STABLE_CLASS,
    CLASS_BUT
} QUERY_CLASS;

typedef enum enum_PROGRESSIVE_OR_INTERLACE {
    PROGRESSIVE_INSERT_MODE,
    INTERLACE_INSERT_MODE,
    INVALID_INSERT_MODE
} PROG_OR_INTERLACE_MODE;

typedef enum enumQUERY_TYPE {
    NO_INSERT_TYPE,
    INSERT_TYPE,
    QUERY_TYPE_BUT
} QUERY_TYPE;

enum _show_db_index {
    TSDB_SHOW_DB_NAME_INDEX,
    TSDB_SHOW_DB_CREATED_TIME_INDEX,
    TSDB_SHOW_DB_NTABLES_INDEX,
    TSDB_SHOW_DB_VGROUPS_INDEX,
    TSDB_SHOW_DB_REPLICA_INDEX,
    TSDB_SHOW_DB_QUORUM_INDEX,
    TSDB_SHOW_DB_DAYS_INDEX,
    TSDB_SHOW_DB_KEEP_INDEX,
    TSDB_SHOW_DB_CACHE_INDEX,
    TSDB_SHOW_DB_BLOCKS_INDEX,
    TSDB_SHOW_DB_MINROWS_INDEX,
    TSDB_SHOW_DB_MAXROWS_INDEX,
    TSDB_SHOW_DB_WALLEVEL_INDEX,
    TSDB_SHOW_DB_FSYNC_INDEX,
    TSDB_SHOW_DB_COMP_INDEX,
    TSDB_SHOW_DB_CACHELAST_INDEX,
    TSDB_SHOW_DB_PRECISION_INDEX,
    TSDB_SHOW_DB_UPDATE_INDEX,
    TSDB_SHOW_DB_STATUS_INDEX,
    TSDB_MAX_SHOW_DB
};

// -----------------------------------------SHOW TABLES CONFIGURE -------------------------------------
enum _show_stables_index {
    TSDB_SHOW_STABLES_NAME_INDEX,
    TSDB_SHOW_STABLES_CREATED_TIME_INDEX,
    TSDB_SHOW_STABLES_COLUMNS_INDEX,
    TSDB_SHOW_STABLES_METRIC_INDEX,
    TSDB_SHOW_STABLES_UID_INDEX,
    TSDB_SHOW_STABLES_TID_INDEX,
    TSDB_SHOW_STABLES_VGID_INDEX,
    TSDB_MAX_SHOW_STABLES
};

enum _describe_table_index {
    TSDB_DESCRIBE_METRIC_FIELD_INDEX,
    TSDB_DESCRIBE_METRIC_TYPE_INDEX,
    TSDB_DESCRIBE_METRIC_LENGTH_INDEX,
    TSDB_DESCRIBE_METRIC_NOTE_INDEX,
    TSDB_MAX_DESCRIBE_METRIC
};

/* Used by main to communicate with parse_opt. */
static char *g_dupstr = NULL;

typedef struct SArguments_S {
    char     *metaFile;
    uint32_t test_mode;
    char     *host;
    uint16_t port;
    uint16_t iface;
    char *   user;
    char     password[SHELL_MAX_PASSWORD_LEN];
    char *   database;
    int      replica;
    char *   tb_prefix;
    char *   sqlFile;
    bool     use_metric;
    bool     drop_database;
    bool     insert_only;
    bool     answer_yes;
    bool     debug_print;
    bool     verbose_print;
    bool     performance_print;
    char *   output_file;
    bool     async_mode;
    char *   datatype[MAX_NUM_COLUMNS + 1];
    uint32_t binwidth;
    uint32_t num_of_CPR;
    uint32_t num_of_threads;
    uint64_t insert_interval;
    uint64_t timestamp_step;
    int64_t  query_times;
    uint32_t interlace_rows;
    uint32_t num_of_RPR;                  // num_of_records_per_req
    uint64_t max_sql_len;
    int64_t  num_of_tables;
    int64_t  num_of_DPT;
    int      abort;
    uint32_t disorderRatio;               // 0: no disorder, >0: x%
    int      disorderRange;               // ms, us or ns. accordig to database precision
    uint32_t method_of_delete;
    uint64_t totalInsertRows;
    uint64_t totalAffectedRows;
    bool     demo_mode;                  // use default column name and semi-random data
} SArguments;

typedef struct SColumn_S {
    char      field[TSDB_COL_NAME_LEN];
    char      dataType[DATATYPE_BUFF_LEN];
    uint32_t  dataLen;
    char      note[NOTE_BUFF_LEN];
} StrColumn;

typedef struct SSuperTable_S {
    char         sTblName[TSDB_TABLE_NAME_LEN];
    char         dataSource[SMALL_BUFF_LEN];  // rand_gen or sample
    char         childTblPrefix[TBNAME_PREFIX_LEN];
    uint16_t     childTblExists;
    int64_t      childTblCount;
    uint64_t     batchCreateTableNum;     // 0: no batch,  > 0: batch table number in one sql
    uint8_t      autoCreateTable;         // 0: create sub table, 1: auto create sub table
    uint16_t     iface;                   // 0: taosc, 1: rest, 2: stmt
    int64_t      childTblLimit;
    uint64_t     childTblOffset;

    //  int          multiThreadWriteOneTbl;  // 0: no, 1: yes
    uint32_t     interlaceRows;           //
    int          disorderRatio;           // 0: no disorder, >0: x%
    int          disorderRange;           // ms, us or ns. according to database precision
    uint64_t     maxSqlLen;               //

    uint64_t     insertInterval;          // insert interval, will override global insert interval
    int64_t      insertRows;
    int64_t      timeStampStep;
    char         startTimestamp[MAX_TB_NAME_SIZE];
    char         sampleFormat[SMALL_BUFF_LEN];  // csv, json
    char         sampleFile[MAX_FILE_NAME_LEN];
    char         tagsFile[MAX_FILE_NAME_LEN];

    uint32_t     columnCount;
    StrColumn    columns[TSDB_MAX_COLUMNS];
    uint32_t     tagCount;
    StrColumn    tags[TSDB_MAX_TAGS];

    char*        childTblName;
    char*        colsOfCreateChildTable;
    uint64_t     lenOfOneRow;
    uint64_t     lenOfTagOfOneRow;

    char*        sampleDataBuf;
    //int          sampleRowCount;
    //int          sampleUsePos;

    uint32_t     tagSource;    // 0: rand, 1: tag sample
    char*        tagDataBuf;
    uint32_t     tagSampleCount;
    uint32_t     tagUsePos;

    // statistics
    uint64_t     totalInsertRows;
    uint64_t     totalAffectedRows;
} SSuperTable;

typedef struct {
    char     name[TSDB_DB_NAME_LEN];
    char     create_time[32];
    int64_t  ntables;
    int32_t  vgroups;
    int16_t  replica;
    int16_t  quorum;
    int16_t  days;
    char     keeplist[64];
    int32_t  cache; //MB
    int32_t  blocks;
    int32_t  minrows;
    int32_t  maxrows;
    int8_t   wallevel;
    int32_t  fsync;
    int8_t   comp;
    int8_t   cachelast;
    char     precision[SMALL_BUFF_LEN];   // time resolution
    int8_t   update;
    char     status[16];
} SDbInfo;

typedef struct SDbCfg_S {
    //  int       maxtablesPerVnode;
    uint32_t  minRows;        // 0 means default
    uint32_t  maxRows;        // 0 means default
    int       comp;
    int       walLevel;
    int       cacheLast;
    int       fsync;
    int       replica;
    int       update;
    int       keep;
    int       days;
    int       cache;
    int       blocks;
    int       quorum;
    char      precision[SMALL_BUFF_LEN];
} SDbCfg;

typedef struct SDataBase_S {
    char         dbName[TSDB_DB_NAME_LEN];
    bool         drop;  // 0: use exists, 1: if exists, drop then new create
    SDbCfg       dbCfg;
    uint64_t     superTblCount;
    SSuperTable  superTbls[MAX_SUPER_TABLE_COUNT];
} SDataBase;

typedef struct SDbs_S {
    char        cfgDir[MAX_FILE_NAME_LEN];
    char        host[MAX_HOSTNAME_SIZE];
    struct      sockaddr_in serv_addr;

    uint16_t    port;
    char        user[MAX_USERNAME_SIZE];
    char        password[SHELL_MAX_PASSWORD_LEN];
    char        resultFile[MAX_FILE_NAME_LEN];
    bool        use_metric;
    bool        insert_only;
    bool        do_aggreFunc;
    bool        asyncMode;

    uint32_t    threadCount;
    uint32_t    threadCountForCreateTbl;
    uint32_t    dbCount;
    SDataBase   db[MAX_DB_COUNT];

    // statistics
    uint64_t    totalInsertRows;
    uint64_t    totalAffectedRows;

} SDbs;

typedef struct SpecifiedQueryInfo_S {
    uint64_t     queryInterval;  // 0: unlimit  > 0   loop/s
    uint32_t     concurrent;
    int          sqlCount;
    uint32_t     asyncMode; // 0: sync, 1: async
    uint64_t     subscribeInterval; // ms
    uint64_t     queryTimes;
    bool         subscribeRestart;
    int          subscribeKeepProgress;
    char         sql[MAX_QUERY_SQL_COUNT][BUFFER_SIZE+1];
    char         result[MAX_QUERY_SQL_COUNT][MAX_FILE_NAME_LEN];
    int          resubAfterConsume[MAX_QUERY_SQL_COUNT];
    int          endAfterConsume[MAX_QUERY_SQL_COUNT];
    TAOS_SUB*    tsub[MAX_QUERY_SQL_COUNT];
    char         topic[MAX_QUERY_SQL_COUNT][32];
    int          consumed[MAX_QUERY_SQL_COUNT];
    TAOS_RES*    res[MAX_QUERY_SQL_COUNT];
    uint64_t     totalQueried;
} SpecifiedQueryInfo;

typedef struct SuperQueryInfo_S {
    char         sTblName[TSDB_TABLE_NAME_LEN];
    uint64_t     queryInterval;  // 0: unlimit  > 0   loop/s
    uint32_t     threadCnt;
    uint32_t     asyncMode; // 0: sync, 1: async
    uint64_t     subscribeInterval; // ms
    bool         subscribeRestart;
    int          subscribeKeepProgress;
    uint64_t     queryTimes;
    int64_t      childTblCount;
    char         childTblPrefix[TBNAME_PREFIX_LEN];    // 20 characters reserved for seq
    int          sqlCount;
    char         sql[MAX_QUERY_SQL_COUNT][BUFFER_SIZE+1];
    char         result[MAX_QUERY_SQL_COUNT][MAX_FILE_NAME_LEN];
    int          resubAfterConsume;
    int          endAfterConsume;
    TAOS_SUB*    tsub[MAX_QUERY_SQL_COUNT];

    char*        childTblName;
    uint64_t     totalQueried;
} SuperQueryInfo;

typedef struct SQueryMetaInfo_S {
    char         cfgDir[MAX_FILE_NAME_LEN];
    char         host[MAX_HOSTNAME_SIZE];
    uint16_t     port;
    struct       sockaddr_in serv_addr;
    char         user[MAX_USERNAME_SIZE];
    char         password[SHELL_MAX_PASSWORD_LEN];
    char         dbName[TSDB_DB_NAME_LEN];
    char         queryMode[SMALL_BUFF_LEN];  // taosc, rest

    SpecifiedQueryInfo  specifiedQueryInfo;
    SuperQueryInfo      superQueryInfo;
    uint64_t     totalQueried;
} SQueryMetaInfo;

typedef struct SThreadInfo_S {
    TAOS *    taos;
    TAOS_STMT *stmt;
    char*     sampleBindArray;
    int64_t   *bind_ts;
    int       threadID;
    char      db_name[TSDB_DB_NAME_LEN];
    uint32_t  time_precision;
    char      filePath[4096];
    FILE      *fp;
    char      tb_prefix[TSDB_TABLE_NAME_LEN];
    uint64_t  start_table_from;
    uint64_t  end_table_to;
    int64_t   ntables;
    int64_t   tables_created;
    uint64_t  data_of_rate;
    int64_t   start_time;
    char*     cols;
    bool      use_metric;
    SSuperTable* stbInfo;
    char      *buffer;    // sql cmd buffer

    // for async insert
    tsem_t    lock_sem;
    int64_t   counter;
    uint64_t  st;
    uint64_t  et;
    uint64_t  lastTs;

    // sample data
    int64_t   samplePos;
    // statistics
    uint64_t  totalInsertRows;
    uint64_t  totalAffectedRows;

    // insert delay statistics
    uint64_t  cntDelay;
    uint64_t  totalDelay;
    uint64_t  avgDelay;
    uint64_t  maxDelay;
    uint64_t  minDelay;

    // seq of query or subscribe
    uint64_t  querySeq;   // sequence number of sql command
    TAOS_SUB*  tsub;

} threadInfo;

#ifdef WINDOWS
#define _CRT_RAND_S

#include <windows.h>
#include <winsock2.h>

typedef unsigned __int32 uint32_t;

#pragma comment ( lib, "ws2_32.lib" )
// Some old MinGW/CYGWIN distributions don't define this:
#ifndef ENABLE_VIRTUAL_TERMINAL_PROCESSING
#define ENABLE_VIRTUAL_TERMINAL_PROCESSING  0x0004
#endif // ENABLE_VIRTUAL_TERMINAL_PROCESSING

static HANDLE g_stdoutHandle;
static DWORD g_consoleMode;

static void setupForAnsiEscape(void) {
    DWORD mode = 0;
    g_stdoutHandle = GetStdHandle(STD_OUTPUT_HANDLE);

    if(g_stdoutHandle == INVALID_HANDLE_VALUE) {
        exit(GetLastError());
    }

    if(!GetConsoleMode(g_stdoutHandle, &mode)) {
        exit(GetLastError());
    }

    g_consoleMode = mode;

    // Enable ANSI escape codes
    mode |= ENABLE_VIRTUAL_TERMINAL_PROCESSING;

    if(!SetConsoleMode(g_stdoutHandle, mode)) {
        exit(GetLastError());
    }
}

static void resetAfterAnsiEscape(void) {
    // Reset colors
    printf("\x1b[0m");

    // Reset console mode
    if(!SetConsoleMode(g_stdoutHandle, g_consoleMode)) {
        exit(GetLastError());
    }
}

static int taosRandom()
{
    int number;
    rand_s(&number);

    return number;
}
#else   // Not windows
static void setupForAnsiEscape(void) {}

static void resetAfterAnsiEscape(void) {
    // Reset colors
    printf("\x1b[0m");
}

#include <time.h>

static int taosRandom()
{
    return rand();
}

#endif // ifdef Windows

static void prompt();
static int createDatabasesAndStables();
static void createChildTables();
static int queryDbExec(TAOS *taos, char *command, QUERY_TYPE type, bool quiet);
static int postProceSql(char *host, struct sockaddr_in *pServAddr,
        uint16_t port, char* sqlstr, threadInfo *pThreadInfo);
static int64_t getTSRandTail(int64_t timeStampStep, int32_t seq,
        int disorderRatio, int disorderRange);
static bool getInfoFromJsonFile(char* file);
static void init_rand_data();

/* ************ Global variables ************  */

int32_t  g_randint[MAX_PREPARED_RAND];
int64_t  g_randbigint[MAX_PREPARED_RAND];
float    g_randfloat[MAX_PREPARED_RAND];
double   g_randdouble[MAX_PREPARED_RAND];

char    *g_randbool_buff = NULL;
char    *g_randint_buff = NULL;
char    *g_rand_voltage_buff = NULL;
char    *g_randbigint_buff = NULL;
char    *g_randsmallint_buff = NULL;
char    *g_randtinyint_buff = NULL;
char    *g_randfloat_buff = NULL;
char    *g_rand_current_buff = NULL;
char    *g_rand_phase_buff = NULL;
char    *g_randdouble_buff = NULL;

char    *g_aggreFunc[] = {"*", "count(*)", "avg(col0)", "sum(col0)",
    "max(col0)", "min(col0)", "first(col0)", "last(col0)"};

SArguments g_args = {
    NULL,           // metaFile
    0,              // test_mode
    "localhost",    // host
    6030,           // port
    INTERFACE_BUT,  // iface
    "root",         // user
#ifdef _TD_POWER_
    "powerdb",      // password
#elif (_TD_TQ_ == true)
    "tqueue",       // password
#else
    "taosdata",     // password
#endif
    "test",         // database
    1,              // replica
    "d",             // tb_prefix
    NULL,            // sqlFile
    true,            // use_metric
    true,            // drop_database
    true,            // insert_only
    false,           // debug_print
    false,           // verbose_print
    false,           // performance statistic print
    false,           // answer_yes;
    "./output.txt",  // output_file
    0,               // mode : sync or async
    {
        "FLOAT",         // datatype
        "INT",           // datatype
        "FLOAT",         // datatype. DEFAULT_DATATYPE_NUM is 3
    },
    64,              // binwidth
    4,               // num_of_CPR
    10,              // num_of_connections/thread
    0,               // insert_interval
    DEFAULT_TIMESTAMP_STEP, // timestamp_step
    1,               // query_times
    DEFAULT_INTERLACE_ROWS, // interlace_rows;
    30000,           // num_of_RPR
    (1024*1024),     // max_sql_len
    DEFAULT_CHILDTABLES,    // num_of_tables
    10000,           // num_of_DPT
    0,               // abort
    0,               // disorderRatio
    1000,            // disorderRange
    1,               // method_of_delete
    0,               // totalInsertRows;
    0,               // totalAffectedRows;
    true,            // demo_mode;
};

static SDbs            g_Dbs;
static int64_t         g_totalChildTables = DEFAULT_CHILDTABLES;
static int64_t         g_actualChildTables = 0;
static SQueryMetaInfo  g_queryInfo;
static FILE *          g_fpOfInsertResult = NULL;

#if _MSC_VER <= 1900
#define __func__ __FUNCTION__
#endif

#define debugPrint(fmt, ...) \
    do { if (g_args.debug_print || g_args.verbose_print) \
        fprintf(stderr, "DEBG: "fmt, __VA_ARGS__); } while(0)

#define verbosePrint(fmt, ...) \
    do { if (g_args.verbose_print) \
        fprintf(stderr, "VERB: "fmt, __VA_ARGS__); } while(0)

#define performancePrint(fmt, ...) \
    do { if (g_args.performance_print) \
        fprintf(stderr, "PERF: "fmt, __VA_ARGS__); } while(0)

#define errorPrint(fmt, ...) \
    do {\
        fprintf(stderr, " \033[31m");\
        fprintf(stderr, "ERROR: "fmt, __VA_ARGS__);\
        fprintf(stderr, " \033[0m");\
    } while(0)

#define errorPrint2(fmt, ...) \
    do {\
        struct tm      Tm, *ptm;\
        struct timeval timeSecs; \
        time_t         curTime;\
        gettimeofday(&timeSecs, NULL); \
        curTime = timeSecs.tv_sec;\
        ptm = localtime_r(&curTime, &Tm);\
        fprintf(stderr, " \033[31m");\
        fprintf(stderr, "%02d/%02d %02d:%02d:%02d.%06d %08" PRId64 " ",\
                ptm->tm_mon + 1, ptm->tm_mday, ptm->tm_hour,\
                ptm->tm_min, ptm->tm_sec, (int32_t)timeSecs.tv_usec,\
                taosGetSelfPthreadId());\
        fprintf(stderr, " \033[0m");\
        errorPrint(fmt, __VA_ARGS__);\
    } while(0)

// for strncpy buffer overflow
#define min(a, b) (((a) < (b)) ? (a) : (b))


///////////////////////////////////////////////////

static void ERROR_EXIT(const char *msg) { errorPrint("%s", msg); exit(-1); }

#ifndef TAOSDEMO_COMMIT_SHA1
#define TAOSDEMO_COMMIT_SHA1 "unknown"
#endif

#ifndef TD_VERNUMBER
#define TD_VERNUMBER    "unknown"
#endif

#ifndef TAOSDEMO_STATUS
#define TAOSDEMO_STATUS "unknown"
#endif

static void printVersion() {
    char tdengine_ver[] = TD_VERNUMBER;
    char taosdemo_ver[] = TAOSDEMO_COMMIT_SHA1;
    char taosdemo_status[] = TAOSDEMO_STATUS;

    if (strlen(taosdemo_status) == 0) {
        printf("taosdemo verison %s-%s\n",
                tdengine_ver, taosdemo_ver);
    } else {
        printf("taosdemo verison %s-%s, status:%s\n",
                tdengine_ver, taosdemo_ver, taosdemo_status);
    }
}

static void printHelp() {
    char indent[10] = "  ";
    printf("%s\n\n", "Usage: taosdemo [OPTION...]");
    printf("%s%s%s%s\n", indent, "-f, --file=FILE", "\t\t",
            "The meta file to the execution procedure. Default is './meta.json'.");
    printf("%s%s%s%s\n", indent, "-u, --user=USER", "\t\t",
            "The user name to use when connecting to the server.");
#ifdef _TD_POWER_
    printf("%s%s%s%s\n", indent, "-p, --password", "\t\t",
            "The password to use when connecting to the server. Default is 'powerdb'");
    printf("%s%s%s%s\n", indent, "-c, --config-dir=CONFIG_DIR", "\t",
            "Configuration directory. Default is '/etc/power/'.");
#elif (_TD_TQ_ == true)
    printf("%s%s%s%s\n", indent, "-p, --password", "\t\t",
            "The password to use when connecting to the server. Default is 'tqueue'");
    printf("%s%s%s%s\n", indent, "-c, --config-dir=CONFIG_DIR", "\t",
            "Configuration directory. Default is '/etc/tq/'.");
#else
    printf("%s%s%s%s\n", indent, "-p, --password", "\t\t",
            "The password to use when connecting to the server.");
    printf("%s%s%s%s\n", indent, "-c, --config-dir=CONFIG_DIR", "\t",
            "Configuration directory.");
#endif
    printf("%s%s%s%s\n", indent, "-h, --host=HOST", "\t\t",
            "TDengine server FQDN to connect. The default host is localhost.");
    printf("%s%s%s%s\n", indent, "-P, --port=PORT", "\t\t",
            "The TCP/IP port number to use for the connection.");
    printf("%s%s%s%s\n", indent, "-I, --interface=INTERFACE", "\t",
            "The interface (taosc, rest, and stmt) taosdemo uses. Default is 'taosc'.");
    printf("%s%s%s%s\n", indent, "-d, --database=DATABASE", "\t",
            "Destination database. Default is 'test'.");
    printf("%s%s%s%s\n", indent, "-a, --replica=REPLICA", "\t\t",
            "Set the replica parameters of the database, Default 1, min: 1, max: 3.");
    printf("%s%s%s%s\n", indent, "-m, --table-prefix=TABLEPREFIX", "\t",
            "Table prefix name. Default is 'd'.");
    printf("%s%s%s%s\n", indent, "-s, --sql-file=FILE", "\t\t", "The select sql file.");
    printf("%s%s%s%s\n", indent, "-N, --normal-table", "\t\t", "Use normal table flag.");
    printf("%s%s%s%s\n", indent, "-o, --output=FILE", "\t\t",
            "Direct output to the named file. Default is './output.txt'.");
    printf("%s%s%s%s\n", indent, "-s, --sql-file=FILE", "\t\t",
            "The select sql file.");
    printf("%s%s%s%s\n", indent, "-q, --query-mode=MODE", "\t\t",
            "Query mode -- 0: SYNC, 1: ASYNC. Default is SYNC.");
    printf("%s%s%s%s\n", indent, "-b, --data-type=DATATYPE", "\t",
            "The data_type of columns, default: FLOAT, INT, FLOAT.");
    printf("%s%s%s%s%d\n", indent, "-w, --binwidth=WIDTH", "\t\t",
            "The width of data_type 'BINARY' or 'NCHAR'. Default is ",
            g_args.binwidth);
    printf("%s%s%s%s%d%s%d\n", indent, "-l, --columns=COLUMNS", "\t\t",
            "The number of columns per record. Demo mode by default is ",
            DEFAULT_DATATYPE_NUM,
            " (float, int, float). Max values is ",
            MAX_NUM_COLUMNS);
    printf("%s%s%s%s\n", indent, indent, indent,
            "\t\t\t\tAll of the new column(s) type is INT. If use -b to specify column type, -l will be ignored.");
    printf("%s%s%s%s\n", indent, "-T, --threads=NUMBER", "\t\t",
            "The number of threads. Default is 10.");
    printf("%s%s%s%s\n", indent, "-i, --insert-interval=NUMBER", "\t",
            "The sleep time (ms) between insertion. Default is 0.");
    printf("%s%s%s%s%d.\n", indent, "-S, --time-step=TIME_STEP", "\t",
            "The timestamp step between insertion. Default is ",
            DEFAULT_TIMESTAMP_STEP);
    printf("%s%s%s%s%d.\n", indent, "-B, --interlace-rows=NUMBER", "\t",
            "The interlace rows of insertion. Default is ",
            DEFAULT_INTERLACE_ROWS);
    printf("%s%s%s%s\n", indent, "-r, --rec-per-req=NUMBER", "\t",
            "The number of records per request. Default is 30000.");
    printf("%s%s%s%s\n", indent, "-t, --tables=NUMBER", "\t\t",
            "The number of tables. Default is 10000.");
    printf("%s%s%s%s\n", indent, "-n, --records=NUMBER", "\t\t",
            "The number of records per table. Default is 10000.");
    printf("%s%s%s%s\n", indent, "-M, --random", "\t\t\t",
            "The value of records generated are totally random.");
    printf("%s\n", "\t\t\t\tThe default is to simulate power equipment senario.");
    printf("%s%s%s%s\n", indent, "-x, --no-insert", "\t\t",
            "No-insert flag.");
    printf("%s%s%s%s\n", indent, "-y, --answer-yes", "\t\t", "Default input yes for prompt.");
    printf("%s%s%s%s\n", indent, "-O, --disorder=NUMBER", "\t\t",
            "Insert order mode--0: In order, 1 ~ 50: disorder ratio. Default is in order.");
    printf("%s%s%s%s\n", indent, "-R, --disorder-range=NUMBER", "\t",
            "Out of order data's range, ms, default is 1000.");
    printf("%s%s%s%s\n", indent, "-g, --debug", "\t\t\t",
            "Print debug info.");
    printf("%s%s%s%s\n", indent, "-?, --help\t", "\t\t",
            "Give this help list");
    printf("%s%s%s%s\n", indent, "    --usage\t", "\t\t",
            "Give a short usage message");
    printf("%s%s\n", indent, "-V, --version\t\t\tPrint program version.");
    /*    printf("%s%s%s%s\n", indent, "-D", indent,
          "Delete database if exists. 0: no, 1: yes, default is 1");
          */
    printf("\nMandatory or optional arguments to long options are also mandatory or optional\n\
for any corresponding short options.\n\
\n\
Report bugs to <support@taosdata.com>.\n");
}

static bool isStringNumber(char *input)
{
    int len = strlen(input);
    if (0 == len) {
        return false;
    }

    for (int i = 0; i < len; i++) {
        if (!isdigit(input[i]))
            return false;
    }

    return true;
}

static void errorUnreconized(char *program, char *wrong_arg)
{
    fprintf(stderr, "%s: unrecognized options '%s'\n", program, wrong_arg);
    fprintf(stderr, "Try `taosdemo --help' or `taosdemo --usage' for more information.\n");
}

static void errorPrintReqArg(char *program, char *wrong_arg)
{
    fprintf(stderr,
            "%s: option requires an argument -- '%s'\n",
            program, wrong_arg);
    fprintf(stderr,
            "Try `taosdemo --help' or `taosdemo --usage' for more information.\n");
}

static void errorPrintReqArg2(char *program, char *wrong_arg)
{
    fprintf(stderr,
            "%s: option requires a number argument '-%s'\n",
            program, wrong_arg);
    fprintf(stderr,
            "Try `taosdemo --help' or `taosdemo --usage' for more information.\n");
}

static void errorPrintReqArg3(char *program, char *wrong_arg)
{
    fprintf(stderr,
            "%s: option '%s' requires an argument\n",
            program, wrong_arg);
    fprintf(stderr,
            "Try `taosdemo --help' or `taosdemo --usage' for more information.\n");
}

static void parse_args(int argc, char *argv[], SArguments *arguments) {

    for (int i = 1; i < argc; i++) {
        if ((0 == strncmp(argv[i], "-f", strlen("-f")))
                || (0 == strncmp(argv[i], "--file", strlen("--file")))) {
            arguments->demo_mode = false;

            if (2 == strlen(argv[i])) {
                if (i+1 == argc) {
                    errorPrintReqArg(argv[0], "f");
                    exit(EXIT_FAILURE);
                }
                arguments->metaFile = argv[++i];
            } else if (0 == strncmp(argv[i], "-f", strlen("-f"))) {
                arguments->metaFile = (char *)(argv[i] + strlen("-f"));
            } else if (strlen("--file") == strlen(argv[i])) {
                if (i+1 == argc) {
                    errorPrintReqArg3(argv[0], "--file");
                    exit(EXIT_FAILURE);
                }
                arguments->metaFile = argv[++i];
            } else if (0 == strncmp(argv[i], "--file=", strlen("--file="))) {
                arguments->metaFile = (char *)(argv[i] + strlen("--file="));
            } else {
                errorUnreconized(argv[0], argv[i]);
                exit(EXIT_FAILURE);
            }
        } else if ((0 == strncmp(argv[i], "-c", strlen("-c")))
                || (0 == strncmp(argv[i], "--config-dir", strlen("--config-dir")))) {
            if (2 == strlen(argv[i])) {
                if (argc == i+1) {
                    errorPrintReqArg(argv[0], "c");
                    exit(EXIT_FAILURE);
                }
                tstrncpy(configDir, argv[++i], TSDB_FILENAME_LEN);
            } else if (0 == strncmp(argv[i], "-c", strlen("-c"))) {
                tstrncpy(configDir, (char *)(argv[i] + strlen("-")), TSDB_FILENAME_LEN);
            } else if (strlen("--config-dir") == strlen(argv[i])) {
                if (argc == i+1) {
                    errorPrintReqArg3(argv[0], "--config-dir");
                    exit(EXIT_FAILURE);
                }
                tstrncpy(configDir, argv[++i], TSDB_FILENAME_LEN);
            } else if (0 == strncmp(argv[i], "--config-dir=", strlen("--config-dir="))) {
                tstrncpy(configDir, (char *)(argv[i] + strlen("--config-dir=")), TSDB_FILENAME_LEN);
            } else {
                errorUnreconized(argv[0], argv[i]);
                exit(EXIT_FAILURE);
            }
        } else if ((0 == strncmp(argv[i], "-h", strlen("-h")))
                || (0 == strncmp(argv[i], "--host", strlen("--host")))) {
            if (2 == strlen(argv[i])) {
                if (argc == i+1) {
                    errorPrintReqArg(argv[0], "h");
                    exit(EXIT_FAILURE);
                }
                arguments->host = argv[++i];
            } else if (0 == strncmp(argv[i], "-h", strlen("-h"))) {
                arguments->host = (char *)(argv[i] + strlen("-h"));
            } else if (strlen("--host") == strlen(argv[i])) {
                if (argc == i+1) {
                    errorPrintReqArg3(argv[0], "--host");
                    exit(EXIT_FAILURE);
                }
                arguments->host = argv[++i];
            } else if (0 == strncmp(argv[i], "--host=", strlen("--host="))) {
                arguments->host = (char *)(argv[i] + strlen("--host="));
            } else {
                errorUnreconized(argv[0], argv[i]);
                exit(EXIT_FAILURE);
            }
        } else if (strcmp(argv[i], "-PP") == 0) {
            arguments->performance_print = true;
        } else if ((0 == strncmp(argv[i], "-P", strlen("-P")))
                || (0 == strncmp(argv[i], "--port", strlen("--port")))) {
            if (2 == strlen(argv[i])) {
                if (argc == i+1) {
                    errorPrintReqArg(argv[0], "P");
                    exit(EXIT_FAILURE);
                } else if (!isStringNumber(argv[i+1])) {
                    errorPrintReqArg2(argv[0], "P");
                    exit(EXIT_FAILURE);
                }
                arguments->port = atoi(argv[++i]);
            } else if (0 == strncmp(argv[i], "--port=", strlen("--port="))) {
                if (isStringNumber((char *)(argv[i] + strlen("--port=")))) {
                    arguments->port = atoi((char *)(argv[i]+strlen("--port=")));
                }
            } else if (0 == strncmp(argv[i], "-P", strlen("-P"))) {
                if (isStringNumber((char *)(argv[i] + strlen("-P")))) {
                    arguments->port = atoi((char *)(argv[i]+strlen("-P")));
                }
            } else if (strlen("--port") == strlen(argv[i])) {
                if (argc == i+1) {
                    errorPrintReqArg3(argv[0], "--port");
                    exit(EXIT_FAILURE);
                } else if (!isStringNumber(argv[i+1])) {
                    errorPrintReqArg2(argv[0], "--port");
                    exit(EXIT_FAILURE);
                }
                arguments->port = atoi(argv[++i]);
            } else {
                errorUnreconized(argv[0], argv[i]);
                exit(EXIT_FAILURE);
            }
        } else if ((0 == strncmp(argv[i], "-I", strlen("-I")))
                || (0 == strncmp(argv[i], "--interface", strlen("--interface")))) {
            if (2 == strlen(argv[i])) {
                if (argc == i+1) {
                    errorPrintReqArg(argv[0], "I");
                    exit(EXIT_FAILURE);
                }
                if (0 == strcasecmp(argv[i+1], "taosc")) {
                    arguments->iface = TAOSC_IFACE;
                } else if (0 == strcasecmp(argv[i+1], "rest")) {
                    arguments->iface = REST_IFACE;
                } else if (0 == strcasecmp(argv[i+1], "stmt")) {
                    arguments->iface = STMT_IFACE;
                } else {
                    errorPrintReqArg(argv[0], "I");
                    exit(EXIT_FAILURE);
                }
                i++;
            } else if (0 == strncmp(argv[i], "--interface=", strlen("--interface="))) {
                if (0 == strcasecmp((char *)(argv[i] + strlen("--interface=")), "taosc")) {
                    arguments->iface = TAOSC_IFACE;
                } else if (0 == strcasecmp((char *)(argv[i] + strlen("--interface=")), "rest")) {
                    arguments->iface = REST_IFACE;
                } else if (0 == strcasecmp((char *)(argv[i] + strlen("--interface=")), "stmt")) {
                    arguments->iface = STMT_IFACE;
                } else {
                    errorPrintReqArg3(argv[0], "--interface");
                    exit(EXIT_FAILURE);
                }
            } else if (0 == strncmp(argv[i], "-I", strlen("-I"))) {
                if (0 == strcasecmp((char *)(argv[i] + strlen("-I")), "taosc")) {
                    arguments->iface = TAOSC_IFACE;
                } else if (0 == strcasecmp((char *)(argv[i] + strlen("-I")), "rest")) {
                    arguments->iface = REST_IFACE;
                } else if (0 == strcasecmp((char *)(argv[i] + strlen("-I")), "stmt")) {
                    arguments->iface = STMT_IFACE;
                } else {
                    errorPrintReqArg3(argv[0], "-I");
                    exit(EXIT_FAILURE);
                }
            } else if (strlen("--interface") == strlen(argv[i])) {
                if (argc == i+1) {
                    errorPrintReqArg3(argv[0], "--interface");
                    exit(EXIT_FAILURE);
                }
                if (0 == strcasecmp(argv[i+1], "taosc")) {
                    arguments->iface = TAOSC_IFACE;
                } else if (0 == strcasecmp(argv[i+1], "rest")) {
                    arguments->iface = REST_IFACE;
                } else if (0 == strcasecmp(argv[i+1], "stmt")) {
                    arguments->iface = STMT_IFACE;
                } else {
                    errorPrintReqArg3(argv[0], "--interface");
                    exit(EXIT_FAILURE);
                }
                i++;
            } else {
                errorUnreconized(argv[0], argv[i]);
                exit(EXIT_FAILURE);
            }
        } else if ((0 == strncmp(argv[i], "-u", strlen("-u")))
                || (0 == strncmp(argv[i], "--user", strlen("--user")))) {
            if (2 == strlen(argv[i])) {
                if (argc == i+1) {
                    errorPrintReqArg(argv[0], "u");
                    exit(EXIT_FAILURE);
                }
                arguments->user = argv[++i];
            } else if (0 == strncmp(argv[i], "-u", strlen("-u"))) {
                arguments->user = (char *)(argv[i++] + strlen("-u"));
            } else if (0 == strncmp(argv[i], "--user=", strlen("--user="))) {
                arguments->user = (char *)(argv[i++] + strlen("--user="));
            } else if (strlen("--user") == strlen(argv[i])) {
                if (argc == i+1) {
                    errorPrintReqArg3(argv[0], "--user");
                    exit(EXIT_FAILURE);
                }
                arguments->user = argv[++i];
            } else {
                errorUnreconized(argv[0], argv[i]);
                exit(EXIT_FAILURE);
            }
        } else if ((0 == strncmp(argv[i], "-p", strlen("-p")))
                || (0 == strcmp(argv[i], "--password"))) {
            if ((strlen(argv[i]) == 2) || (0 == strcmp(argv[i], "--password"))) {
                printf("Enter password: ");
                taosSetConsoleEcho(false);
                if (scanf("%s", arguments->password) > 1) {
                    fprintf(stderr, "password read error!\n");
                }
                taosSetConsoleEcho(true);
            } else {
                tstrncpy(arguments->password, (char *)(argv[i] + 2), SHELL_MAX_PASSWORD_LEN);
            }
        } else if ((0 == strncmp(argv[i], "-o", strlen("-o")))
                || (0 == strncmp(argv[i], "--output", strlen("--output")))) {
            if (2 == strlen(argv[i])) {
                if (argc == i+1) {
                    errorPrintReqArg3(argv[0], "--output");
                    exit(EXIT_FAILURE);
                }
                arguments->output_file = argv[++i];
            } else if (0 == strncmp(argv[i], "--output=", strlen("--output="))) {
                arguments->output_file = (char *)(argv[i++] + strlen("--output="));
            } else if (0 == strncmp(argv[i], "-o", strlen("-o"))) {
                arguments->output_file = (char *)(argv[i++] + strlen("-o"));
            } else if (strlen("--output") == strlen(argv[i])) {
                if (argc == i+1) {
                    errorPrintReqArg3(argv[0], "--output");
                    exit(EXIT_FAILURE);
                }
                arguments->output_file = argv[++i];
            } else {
                errorUnreconized(argv[0], argv[i]);
                exit(EXIT_FAILURE);
            }
        } else if ((0 == strncmp(argv[i], "-s", strlen("-s")))
                || (0 == strncmp(argv[i], "--sql-file", strlen("--sql-file")))) {
            if (2 == strlen(argv[i])) {
                if (argc == i+1) {
                    errorPrintReqArg(argv[0], "s");
                    exit(EXIT_FAILURE);
                }
                arguments->sqlFile = argv[++i];
            } else if (0 == strncmp(argv[i], "--sql-file=", strlen("--sql-file="))) {
                arguments->host = (char *)(argv[i++] + strlen("--sql-file="));
            } else if (0 == strncmp(argv[i], "-s", strlen("-s"))) {
                arguments->host = (char *)(argv[i++] + strlen("-s"));
            } else if (strlen("--sql-file") == strlen(argv[i])) {
                if (argc == i+1) {
                    errorPrintReqArg3(argv[0], "--sql-file");
                    exit(EXIT_FAILURE);
                }
                arguments->sqlFile = argv[++i];
            } else {
                errorUnreconized(argv[0], argv[i]);
                exit(EXIT_FAILURE);
            }
        } else if ((0 == strncmp(argv[i], "-q", strlen("-q")))
                || (0 == strncmp(argv[i], "--query-mode", strlen("--query-mode")))) {
            if (2 == strlen(argv[i])) {
                if (argc == i+1) {
                    errorPrintReqArg(argv[0], "q");
                    exit(EXIT_FAILURE);
                } else if (!isStringNumber(argv[i+1])) {
                    errorPrintReqArg2(argv[0], "q");
                    exit(EXIT_FAILURE);
                }
                arguments->async_mode = atoi(argv[++i]);
            } else if (0 == strncmp(argv[i], "--query-mode=", strlen("--query-mode="))) {
                if (isStringNumber((char *)(argv[i] + strlen("--query-mode=")))) {
                    arguments->async_mode = atoi((char *)(argv[i]+strlen("--query-mode=")));
                } else {
                    errorPrintReqArg2(argv[0], "--query-mode");
                    exit(EXIT_FAILURE);
                }
            } else if (0 == strncmp(argv[i], "-q", strlen("-q"))) {
                if (isStringNumber((char *)(argv[i] + strlen("-q")))) {
                    arguments->async_mode = atoi((char *)(argv[i]+strlen("-q")));
                } else {
                    errorPrintReqArg2(argv[0], "-q");
                    exit(EXIT_FAILURE);
                }
            } else if (strlen("--query-mode") == strlen(argv[i])) {
                if (argc == i+1) {
                    errorPrintReqArg3(argv[0], "--query-mode");
                    exit(EXIT_FAILURE);
                } else if (!isStringNumber(argv[i+1])) {
                    errorPrintReqArg2(argv[0], "--query-mode");
                    exit(EXIT_FAILURE);
                }
                arguments->async_mode = atoi(argv[++i]);
            } else {
                errorUnreconized(argv[0], argv[i]);
                exit(EXIT_FAILURE);
            }
        } else if ((0 == strncmp(argv[i], "-T", strlen("-T")))
                || (0 == strncmp(argv[i], "--threads", strlen("--threads")))) {
            if (2 == strlen(argv[i])) {
                if (argc == i+1) {
                    errorPrintReqArg(argv[0], "T");
                    exit(EXIT_FAILURE);
                } else if (!isStringNumber(argv[i+1])) {
                    errorPrintReqArg2(argv[0], "T");
                    exit(EXIT_FAILURE);
                }
                arguments->num_of_threads = atoi(argv[++i]);
            } else if (0 == strncmp(argv[i], "--threads=", strlen("--threads="))) {
                if (isStringNumber((char *)(argv[i] + strlen("--threads=")))) {
                    arguments->num_of_threads = atoi((char *)(argv[i]+strlen("--threads=")));
                } else {
                    errorPrintReqArg2(argv[0], "--threads");
                    exit(EXIT_FAILURE);
                }
            } else if (0 == strncmp(argv[i], "-T", strlen("-T"))) {
                if (isStringNumber((char *)(argv[i] + strlen("-T")))) {
                    arguments->num_of_threads = atoi((char *)(argv[i]+strlen("-T")));
                } else {
                    errorPrintReqArg2(argv[0], "-T");
                    exit(EXIT_FAILURE);
                }
            } else if (strlen("--threads") == strlen(argv[i])) {
                if (argc == i+1) {
                    errorPrintReqArg3(argv[0], "--threads");
                    exit(EXIT_FAILURE);
                } else if (!isStringNumber(argv[i+1])) {
                    errorPrintReqArg2(argv[0], "--threads");
                    exit(EXIT_FAILURE);
                }
                arguments->num_of_threads = atoi(argv[++i]);
            } else {
                errorUnreconized(argv[0], argv[i]);
                exit(EXIT_FAILURE);
            }
        } else if ((0 == strncmp(argv[i], "-i", strlen("-i")))
                || (0 == strncmp(argv[i], "--insert-interval", strlen("--insert-interval")))) {
            if (2 == strlen(argv[i])) {
                if (argc == i+1) {
                    errorPrintReqArg(argv[0], "i");
                    exit(EXIT_FAILURE);
                } else if (!isStringNumber(argv[i+1])) {
                    errorPrintReqArg2(argv[0], "i");
                    exit(EXIT_FAILURE);
                }
                arguments->insert_interval = atoi(argv[++i]);
            } else if (0 == strncmp(argv[i], "--insert-interval=", strlen("--insert-interval="))) {
                if (isStringNumber((char *)(argv[i] + strlen("--insert-interval=")))) {
                    arguments->insert_interval = atoi((char *)(argv[i]+strlen("--insert-interval=")));
                } else {
                    errorPrintReqArg3(argv[0], "--insert-innterval");
                    exit(EXIT_FAILURE);
                }
            } else if (0 == strncmp(argv[i], "-i", strlen("-i"))) {
                if (isStringNumber((char *)(argv[i] + strlen("-i")))) {
                    arguments->insert_interval = atoi((char *)(argv[i]+strlen("-i")));
                } else {
                    errorPrintReqArg3(argv[0], "-i");
                    exit(EXIT_FAILURE);
                }
            } else if (strlen("--insert-interval")== strlen(argv[i])) {
                if (argc == i+1) {
                    errorPrintReqArg3(argv[0], "--insert-interval");
                    exit(EXIT_FAILURE);
                } else if (!isStringNumber(argv[i+1])) {
                    errorPrintReqArg2(argv[0], "--insert-interval");
                    exit(EXIT_FAILURE);
                }
                arguments->insert_interval = atoi(argv[++i]);
            } else {
                errorUnreconized(argv[0], argv[i]);
                exit(EXIT_FAILURE);
            }
        } else if ((0 == strncmp(argv[i], "-S", strlen("-S")))
                || (0 == strncmp(argv[i], "--time-step", strlen("--time-step")))) {
            if (2 == strlen(argv[i])) {
                if (argc == i+1) {
                    errorPrintReqArg(argv[0], "S");
                    exit(EXIT_FAILURE);
                } else if (!isStringNumber(argv[i+1])) {
                    errorPrintReqArg2(argv[0], "S");
                    exit(EXIT_FAILURE);
                }
                arguments->async_mode = atoi(argv[++i]);
            } else if (0 == strncmp(argv[i], "--time-step=", strlen("--time-step="))) {
                if (isStringNumber((char *)(argv[i] + strlen("--time-step=")))) {
                    arguments->async_mode = atoi((char *)(argv[i]+strlen("--time-step=")));
                } else {
                    errorPrintReqArg2(argv[0], "--time-step");
                    exit(EXIT_FAILURE);
                }
            } else if (0 == strncmp(argv[i], "-S", strlen("-S"))) {
                if (isStringNumber((char *)(argv[i] + strlen("-S")))) {
                    arguments->async_mode = atoi((char *)(argv[i]+strlen("-S")));
                } else {
                    errorPrintReqArg2(argv[0], "-S");
                    exit(EXIT_FAILURE);
                }
            } else if (strlen("--time-step") == strlen(argv[i])) {
                if (argc == i+1) {
                    errorPrintReqArg3(argv[0], "--time-step");
                    exit(EXIT_FAILURE);
                } else if (!isStringNumber(argv[i+1])) {
                    errorPrintReqArg2(argv[0], "--time-step");
                    exit(EXIT_FAILURE);
                }
                arguments->async_mode = atoi(argv[++i]);
            } else {
                errorUnreconized(argv[0], argv[i]);
                exit(EXIT_FAILURE);
            }
        } else if (strcmp(argv[i], "-qt") == 0) {
            if ((argc == i+1)
                    || (!isStringNumber(argv[i+1]))) {
                printHelp();
                errorPrint("%s", "\n\t-qt need a number following!\n");
                exit(EXIT_FAILURE);
            }
            arguments->query_times = atoi(argv[++i]);
        } else if ((0 == strncmp(argv[i], "-B", strlen("-B")))
                || (0 == strncmp(argv[i], "--interlace-rows", strlen("--interlace-rows")))) {
            if (strlen("-B") == strlen(argv[i])) {
                if (argc == i+1) {
                    errorPrintReqArg(argv[0], "B");
                    exit(EXIT_FAILURE);
                } else if (!isStringNumber(argv[i+1])) {
                    errorPrintReqArg2(argv[0], "B");
                    exit(EXIT_FAILURE);
                }
                arguments->interlace_rows = atoi(argv[++i]);
            } else if (0 == strncmp(argv[i], "--interlace-rows=", strlen("--interlace-rows="))) {
                if (isStringNumber((char *)(argv[i] + strlen("--interlace-rows=")))) {
                    arguments->interlace_rows = atoi((char *)(argv[i]+strlen("--interlace-rows=")));
                } else {
                    errorPrintReqArg2(argv[0], "--interlace-rows");
                    exit(EXIT_FAILURE);
                }
            } else if (0 == strncmp(argv[i], "-B", strlen("-B"))) {
                if (isStringNumber((char *)(argv[i] + strlen("-B")))) {
                    arguments->interlace_rows = atoi((char *)(argv[i]+strlen("-B")));
                } else {
                    errorPrintReqArg2(argv[0], "-B");
                    exit(EXIT_FAILURE);
                }
            } else if (strlen("--interlace-rows")== strlen(argv[i])) {
                if (argc == i+1) {
                    errorPrintReqArg3(argv[0], "--interlace-rows");
                    exit(EXIT_FAILURE);
                } else if (!isStringNumber(argv[i+1])) {
                    errorPrintReqArg2(argv[0], "--interlace-rows");
                    exit(EXIT_FAILURE);
                }
                arguments->interlace_rows = atoi(argv[++i]);
            } else {
                errorUnreconized(argv[0], argv[i]);
                exit(EXIT_FAILURE);
            }
        } else if ((0 == strncmp(argv[i], "-r", strlen("-r")))
                || (0 == strncmp(argv[i], "--rec-per-req", 13))) {
            if (strlen("-r") == strlen(argv[i])) {
                if (argc == i+1) {
                    errorPrintReqArg(argv[0], "r");
                    exit(EXIT_FAILURE);
                } else if (!isStringNumber(argv[i+1])) {
                    errorPrintReqArg2(argv[0], "r");
                    exit(EXIT_FAILURE);
                }
                arguments->num_of_RPR = atoi(argv[++i]);
            } else if (0 == strncmp(argv[i], "--rec-per-req=", strlen("--rec-per-req="))) {
                if (isStringNumber((char *)(argv[i] + strlen("--rec-per-req=")))) {
                    arguments->num_of_RPR = atoi((char *)(argv[i]+strlen("--rec-per-req=")));
                } else {
                    errorPrintReqArg2(argv[0], "--rec-per-req");
                    exit(EXIT_FAILURE);
                }
            } else if (0 == strncmp(argv[i], "-r", strlen("-r"))) {
                if (isStringNumber((char *)(argv[i] + strlen("-r")))) {
                    arguments->num_of_RPR = atoi((char *)(argv[i]+strlen("-r")));
                } else {
                    errorPrintReqArg2(argv[0], "-r");
                    exit(EXIT_FAILURE);
                }
            } else if (strlen("--rec-per-req")== strlen(argv[i])) {
                if (argc == i+1) {
                    errorPrintReqArg3(argv[0], "--rec-per-req");
                    exit(EXIT_FAILURE);
                } else if (!isStringNumber(argv[i+1])) {
                    errorPrintReqArg2(argv[0], "--rec-per-req");
                    exit(EXIT_FAILURE);
                }
                arguments->num_of_RPR = atoi(argv[++i]);
            } else {
                errorUnreconized(argv[0], argv[i]);
                exit(EXIT_FAILURE);
            }
        } else if ((0 == strncmp(argv[i], "-t", strlen("-t")))
                || (0 == strncmp(argv[i], "--tables", strlen("--tables")))) {
            if (2 == strlen(argv[i])) {
                if (argc == i+1) {
                    errorPrintReqArg(argv[0], "t");
                    exit(EXIT_FAILURE);
                } else if (!isStringNumber(argv[i+1])) {
                    errorPrintReqArg2(argv[0], "t");
                    exit(EXIT_FAILURE);
                }
                arguments->num_of_tables = atoi(argv[++i]);
            } else if (0 == strncmp(argv[i], "--tables=", strlen("--tables="))) {
                if (isStringNumber((char *)(argv[i] + strlen("--tables=")))) {
                    arguments->num_of_tables = atoi((char *)(argv[i]+strlen("--tables=")));
                } else {
                    errorPrintReqArg2(argv[0], "--tables");
                    exit(EXIT_FAILURE);
                }
            } else if (0 == strncmp(argv[i], "-t", strlen("-t"))) {
                if (isStringNumber((char *)(argv[i] + strlen("-t")))) {
                    arguments->num_of_tables = atoi((char *)(argv[i]+strlen("-t")));
                } else {
                    errorPrintReqArg2(argv[0], "-t");
                    exit(EXIT_FAILURE);
                }
            } else if (strlen("--tables") == strlen(argv[i])) {
                if (argc == i+1) {
                    errorPrintReqArg3(argv[0], "--tables");
                    exit(EXIT_FAILURE);
                } else if (!isStringNumber(argv[i+1])) {
                    errorPrintReqArg2(argv[0], "--tables");
                    exit(EXIT_FAILURE);
                }
                arguments->num_of_tables = atoi(argv[++i]);
            } else {
                errorUnreconized(argv[0], argv[i]);
                exit(EXIT_FAILURE);
            }

            g_totalChildTables = arguments->num_of_tables;
        } else if ((0 == strncmp(argv[i], "-n", strlen("-n")))
                || (0 == strncmp(argv[i], "--records", strlen("--records")))) {
            if (2 == strlen(argv[i])) {
                if (argc == i+1) {
                    errorPrintReqArg(argv[0], "n");
                    exit(EXIT_FAILURE);
                } else if (!isStringNumber(argv[i+1])) {
                    errorPrintReqArg2(argv[0], "n");
                    exit(EXIT_FAILURE);
                }
                arguments->num_of_DPT = atoi(argv[++i]);
            } else if (0 == strncmp(argv[i], "--records=", strlen("--records="))) {
                if (isStringNumber((char *)(argv[i] + strlen("--records=")))) {
                    arguments->num_of_DPT = atoi((char *)(argv[i]+strlen("--records=")));
                } else {
                    errorPrintReqArg2(argv[0], "--records");
                    exit(EXIT_FAILURE);
                }
            } else if (0 == strncmp(argv[i], "-n", strlen("-n"))) {
                if (isStringNumber((char *)(argv[i] + strlen("-n")))) {
                    arguments->num_of_DPT = atoi((char *)(argv[i]+strlen("-n")));
                } else {
                    errorPrintReqArg2(argv[0], "-n");
                    exit(EXIT_FAILURE);
                }
            } else if (strlen("--records") == strlen(argv[i])) {
                if (argc == i+1) {
                    errorPrintReqArg3(argv[0], "--records");
                    exit(EXIT_FAILURE);
                } else if (!isStringNumber(argv[i+1])) {
                    errorPrintReqArg2(argv[0], "--records");
                    exit(EXIT_FAILURE);
                }
                arguments->num_of_DPT = atoi(argv[++i]);
            } else {
                errorUnreconized(argv[0], argv[i]);
                exit(EXIT_FAILURE);
            }
        } else if ((0 == strncmp(argv[i], "-d", strlen("-d")))
                || (0 == strncmp(argv[i], "--database", strlen("--database")))) {
            if (2 == strlen(argv[i])) {
                if (argc == i+1) {
                    errorPrintReqArg(argv[0], "d");
                    exit(EXIT_FAILURE);
                }
                arguments->database = argv[++i];
            } else if (0 == strncmp(argv[i], "--database=", strlen("--database="))) {
                arguments->output_file = (char *)(argv[i] + strlen("--database="));
            } else if (0 == strncmp(argv[i], "-d", strlen("-d"))) {
                arguments->output_file = (char *)(argv[i] + strlen("-d"));
            } else if (strlen("--database") == strlen(argv[i])) {
                if (argc == i+1) {
                    errorPrintReqArg3(argv[0], "--database");
                    exit(EXIT_FAILURE);
                }
                arguments->database = argv[++i];
            } else {
                errorUnreconized(argv[0], argv[i]);
                exit(EXIT_FAILURE);
            }
        } else if ((0 == strncmp(argv[i], "-l", strlen("-l")))
                || (0 == strncmp(argv[i], "--columns", strlen("--columns")))) {
            arguments->demo_mode = false;
            if (2 == strlen(argv[i])) {
                if (argc == i+1) {
                    errorPrintReqArg(argv[0], "l");
                    exit(EXIT_FAILURE);
                } else if (!isStringNumber(argv[i+1])) {
                    errorPrintReqArg2(argv[0], "l");
                    exit(EXIT_FAILURE);
                }
                arguments->num_of_CPR = atoi(argv[++i]);
            } else if (0 == strncmp(argv[i], "--columns=", strlen("--columns="))) {
                if (isStringNumber((char *)(argv[i] + strlen("--columns=")))) {
                    arguments->num_of_CPR = atoi((char *)(argv[i]+strlen("--columns=")));
                } else {
                    errorPrintReqArg2(argv[0], "--columns");
                    exit(EXIT_FAILURE);
                }
            } else if (0 == strncmp(argv[i], "-l", strlen("-l"))) {
                if (isStringNumber((char *)(argv[i] + strlen("-l")))) {
                    arguments->num_of_CPR = atoi((char *)(argv[i]+strlen("-l")));
                } else {
                    errorPrintReqArg2(argv[0], "-l");
                    exit(EXIT_FAILURE);
                }
            } else if (strlen("--columns")== strlen(argv[i])) {
                if (argc == i+1) {
                    errorPrintReqArg3(argv[0], "--columns");
                    exit(EXIT_FAILURE);
                } else if (!isStringNumber(argv[i+1])) {
                    errorPrintReqArg2(argv[0], "--columns");
                    exit(EXIT_FAILURE);
                }
                arguments->num_of_CPR = atoi(argv[++i]);
            } else {
                errorUnreconized(argv[0], argv[i]);
                exit(EXIT_FAILURE);
            }

            if (arguments->num_of_CPR > MAX_NUM_COLUMNS) {
                printf("WARNING: max acceptible columns count is %d\n", MAX_NUM_COLUMNS);
                prompt();
                arguments->num_of_CPR = MAX_NUM_COLUMNS;
            }

            for (int col = DEFAULT_DATATYPE_NUM; col < arguments->num_of_CPR; col ++) {
                arguments->datatype[col] = "INT";
            }
            for (int col = arguments->num_of_CPR; col < MAX_NUM_COLUMNS; col++) {
                arguments->datatype[col] = NULL;
            }
        } else if ((0 == strncmp(argv[i], "-b", strlen("-b")))
                || (0 == strncmp(argv[i], "--data-type", strlen("--data-type")))) {
            arguments->demo_mode = false;

            char *dataType;
            if (2 == strlen(argv[i])) {
                if (argc == i+1) {
                    errorPrintReqArg(argv[0], "b");
                    exit(EXIT_FAILURE);
                }
                dataType = argv[++i];
            } else if (0 == strncmp(argv[i], "--data-type=", strlen("--data-type="))) {
                dataType = (char *)(argv[i] + strlen("--data-type="));
            } else if (0 == strncmp(argv[i], "-b", strlen("-b"))) {
                dataType = (char *)(argv[i] + strlen("-b"));
            } else if (strlen("--data-type") == strlen(argv[i])) {
                if (argc == i+1) {
                    errorPrintReqArg3(argv[0], "--data-type");
                    exit(EXIT_FAILURE);
                }
                dataType = argv[++i];
            } else {
                errorUnreconized(argv[0], argv[i]);
                exit(EXIT_FAILURE);
            }

            if (strstr(dataType, ",") == NULL) {
                // only one col
                if (strcasecmp(dataType, "INT")
                        && strcasecmp(dataType, "FLOAT")
                        && strcasecmp(dataType, "TINYINT")
                        && strcasecmp(dataType, "BOOL")
                        && strcasecmp(dataType, "SMALLINT")
                        && strcasecmp(dataType, "BIGINT")
                        && strcasecmp(dataType, "DOUBLE")
                        && strcasecmp(dataType, "BINARY")
                        && strcasecmp(dataType, "TIMESTAMP")
                        && strcasecmp(dataType, "NCHAR")) {
                    printHelp();
                    errorPrint("%s", "-b: Invalid data_type!\n");
                    exit(EXIT_FAILURE);
                }
                arguments->datatype[0] = dataType;
                arguments->datatype[1] = NULL;
            } else {
                // more than one col
                int index = 0;
                g_dupstr = strdup(dataType);
                char *running = g_dupstr;
                char *token = strsep(&running, ",");
                while(token != NULL) {
                    if (strcasecmp(token, "INT")
                            && strcasecmp(token, "FLOAT")
                            && strcasecmp(token, "TINYINT")
                            && strcasecmp(token, "BOOL")
                            && strcasecmp(token, "SMALLINT")
                            && strcasecmp(token, "BIGINT")
                            && strcasecmp(token, "DOUBLE")
                            && strcasecmp(token, "BINARY")
                            && strcasecmp(token, "TIMESTAMP")
                            && strcasecmp(token, "NCHAR")) {
                        printHelp();
                        free(g_dupstr);
                        errorPrint("%s", "-b: Invalid data_type!\n");
                        exit(EXIT_FAILURE);
                    }
                    arguments->datatype[index++] = token;
                    token = strsep(&running, ",");
                    if (index >= MAX_NUM_COLUMNS) break;
                }
                arguments->datatype[index] = NULL;
            }
        } else if ((0 == strncmp(argv[i], "-w", strlen("-w")))
                || (0 == strncmp(argv[i], "--binwidth", strlen("--binwidth")))) {
            if (2 == strlen(argv[i])) {
                if (argc == i+1) {
                    errorPrintReqArg(argv[0], "w");
                    exit(EXIT_FAILURE);
                } else if (!isStringNumber(argv[i+1])) {
                    errorPrintReqArg2(argv[0], "w");
                    exit(EXIT_FAILURE);
                }
                arguments->binwidth = atoi(argv[++i]);
            } else if (0 == strncmp(argv[i], "--binwidth=", strlen("--binwidth="))) {
                if (isStringNumber((char *)(argv[i] + strlen("--binwidth=")))) {
                    arguments->binwidth = atoi((char *)(argv[i]+strlen("--binwidth=")));
                } else {
                    errorPrintReqArg2(argv[0], "--binwidth");
                    exit(EXIT_FAILURE);
                }
            } else if (0 == strncmp(argv[i], "-w", strlen("-w"))) {
                if (isStringNumber((char *)(argv[i] + strlen("-w")))) {
                    arguments->binwidth = atoi((char *)(argv[i]+strlen("-w")));
                } else {
                    errorPrintReqArg2(argv[0], "-w");
                    exit(EXIT_FAILURE);
                }
            } else if (strlen("--binwidth") == strlen(argv[i])) {
                if (argc == i+1) {
                    errorPrintReqArg3(argv[0], "--binwidth");
                    exit(EXIT_FAILURE);
                } else if (!isStringNumber(argv[i+1])) {
                    errorPrintReqArg2(argv[0], "--binwidth");
                    exit(EXIT_FAILURE);
                }
                arguments->binwidth = atoi(argv[++i]);
            } else {
                errorUnreconized(argv[0], argv[i]);
                exit(EXIT_FAILURE);
            }
        } else if ((0 == strncmp(argv[i], "-m", strlen("-m")))
                || (0 == strncmp(argv[i], "--table-prefix", strlen("--table-prefix")))) {
            if (2 == strlen(argv[i])) {
                if (argc == i+1) {
                    errorPrintReqArg(argv[0], "m");
                    exit(EXIT_FAILURE);
                }
                arguments->tb_prefix = argv[++i];
            } else if (0 == strncmp(argv[i], "--table-prefix=", strlen("--table-prefix="))) {
                arguments->tb_prefix = (char *)(argv[i] + strlen("--table-prefix="));
            } else if (0 == strncmp(argv[i], "-m", strlen("-m"))) {
                arguments->tb_prefix = (char *)(argv[i] + strlen("-m"));
            } else if (strlen("--table-prefix") == strlen(argv[i])) {
                if (argc == i+1) {
                    errorPrintReqArg3(argv[0], "--table-prefix");
                    exit(EXIT_FAILURE);
                }
                arguments->tb_prefix = argv[++i];
            } else {
                errorUnreconized(argv[0], argv[i]);
                exit(EXIT_FAILURE);
            }
        } else if ((strcmp(argv[i], "-N") == 0)
                || (0 == strcmp(argv[i], "--normal-table"))) {
            arguments->use_metric = false;
        } else if ((strcmp(argv[i], "-M") == 0)
                || (0 == strcmp(argv[i], "--random"))) {
            arguments->demo_mode = false;
        } else if ((strcmp(argv[i], "-x") == 0)
                || (0 == strcmp(argv[i], "--no-insert"))) {
            arguments->insert_only = false;
        } else if ((strcmp(argv[i], "-y") == 0)
                || (0 == strcmp(argv[i], "--answer-yes"))) {
            arguments->answer_yes = true;
        } else if ((strcmp(argv[i], "-g") == 0)
                || (0 == strcmp(argv[i], "--debug"))) {
            arguments->debug_print = true;
        } else if (strcmp(argv[i], "-gg") == 0) {
            arguments->verbose_print = true;
        } else if ((0 == strncmp(argv[i], "-O", strlen("-O")))
                || (0 == strncmp(argv[i], "--disorder", strlen("--disorder")))) {
            if (2 == strlen(argv[i])) {
                if (argc == i+1) {
                    errorPrintReqArg(argv[0], "O");
                    exit(EXIT_FAILURE);
                } else if (!isStringNumber(argv[i+1])) {
                    errorPrintReqArg2(argv[0], "O");
                    exit(EXIT_FAILURE);
                }
                arguments->disorderRatio = atoi(argv[++i]);
            } else if (0 == strncmp(argv[i], "--disorder=", strlen("--disorder="))) {
                if (isStringNumber((char *)(argv[i] + strlen("--disorder=")))) {
                    arguments->disorderRatio = atoi((char *)(argv[i]+strlen("--disorder=")));
                } else {
                    errorPrintReqArg2(argv[0], "--disorder");
                    exit(EXIT_FAILURE);
                }
            } else if (0 == strncmp(argv[i], "-O", strlen("-O"))) {
                if (isStringNumber((char *)(argv[i] + strlen("-O")))) {
                    arguments->disorderRatio = atoi((char *)(argv[i]+strlen("-O")));
                } else {
                    errorPrintReqArg2(argv[0], "-O");
                    exit(EXIT_FAILURE);
                }
            } else if (strlen("--disorder") == strlen(argv[i])) {
                if (argc == i+1) {
                    errorPrintReqArg3(argv[0], "--disorder");
                    exit(EXIT_FAILURE);
                } else if (!isStringNumber(argv[i+1])) {
                    errorPrintReqArg2(argv[0], "--disorder");
                    exit(EXIT_FAILURE);
                }
                arguments->disorderRatio = atoi(argv[++i]);
            } else {
                errorUnreconized(argv[0], argv[i]);
                exit(EXIT_FAILURE);
            }

            if (arguments->disorderRatio > 50) {
                errorPrint("Invalid disorder ratio %d, will be set to %d\n",
                        arguments->disorderRatio, 50);
                arguments->disorderRatio = 50;
            }

            if (arguments->disorderRatio < 0) {
                errorPrint("Invalid disorder ratio %d, will be set to %d\n",
                        arguments->disorderRatio, 0);
                arguments->disorderRatio = 0;
            }
        } else if ((0 == strncmp(argv[i], "-R", strlen("-R")))
                || (0 == strncmp(argv[i], "--disorder-range",
                        strlen("--disorder-range")))) {
            if (2 == strlen(argv[i])) {
                if (argc == i+1) {
                    errorPrintReqArg(argv[0], "R");
                    exit(EXIT_FAILURE);
                } else if (!isStringNumber(argv[i+1])) {
                    errorPrintReqArg2(argv[0], "R");
                    exit(EXIT_FAILURE);
                }
                arguments->disorderRange = atoi(argv[++i]);
            } else if (0 == strncmp(argv[i], "--disorder-range=",
                        strlen("--disorder-range="))) {
                if (isStringNumber((char *)(argv[i] + strlen("--disorder-range=")))) {
                    arguments->disorderRange =
                        atoi((char *)(argv[i]+strlen("--disorder-rnage=")));
                } else {
                    errorPrintReqArg2(argv[0], "--disorder-range");
                    exit(EXIT_FAILURE);
                }
            } else if (0 == strncmp(argv[i], "-R", strlen("-R"))) {
                if (isStringNumber((char *)(argv[i] + strlen("-R")))) {
                    arguments->disorderRange =
                        atoi((char *)(argv[i]+strlen("-R")));
                } else {
                    errorPrintReqArg2(argv[0], "-R");
                    exit(EXIT_FAILURE);
                }

                if (arguments->disorderRange < 0) {
                    errorPrint("Invalid disorder range %d, will be set to %d\n",
                            arguments->disorderRange, 1000);
                    arguments->disorderRange = 1000;
                }
            } else if (strlen("--disorder-range") == strlen(argv[i])) {
                if (argc == i+1) {
                    errorPrintReqArg3(argv[0], "--disorder-range");
                    exit(EXIT_FAILURE);
                } else if (!isStringNumber(argv[i+1])) {
                    errorPrintReqArg2(argv[0], "--disorder-range");
                    exit(EXIT_FAILURE);
                }
                arguments->disorderRange = atoi(argv[++i]);
            } else {
                errorUnreconized(argv[0], argv[i]);
                exit(EXIT_FAILURE);
            }
        } else if ((0 == strncmp(argv[i], "-a", strlen("-a")))
                || (0 == strncmp(argv[i], "--replica",
                        strlen("--replica")))) {
            if (2 == strlen(argv[i])) {
                if (argc == i+1) {
                    errorPrintReqArg(argv[0], "a");
                    exit(EXIT_FAILURE);
                } else if (!isStringNumber(argv[i+1])) {
                    errorPrintReqArg2(argv[0], "a");
                    exit(EXIT_FAILURE);
                }
                arguments->replica = atoi(argv[++i]);
            } else if (0 == strncmp(argv[i], "--replica=",
                        strlen("--replica="))) {
                if (isStringNumber((char *)(argv[i] + strlen("--replica=")))) {
                    arguments->replica =
                        atoi((char *)(argv[i]+strlen("--replica=")));
                } else {
                    errorPrintReqArg2(argv[0], "--replica");
                    exit(EXIT_FAILURE);
                }
            } else if (0 == strncmp(argv[i], "-a", strlen("-a"))) {
                if (isStringNumber((char *)(argv[i] + strlen("-a")))) {
                    arguments->replica =
                        atoi((char *)(argv[i]+strlen("-a")));
                } else {
                    errorPrintReqArg2(argv[0], "-a");
                    exit(EXIT_FAILURE);
                }
            } else if (strlen("--replica") == strlen(argv[i])) {
                if (argc == i+1) {
                    errorPrintReqArg3(argv[0], "--replica");
                    exit(EXIT_FAILURE);
                } else if (!isStringNumber(argv[i+1])) {
                    errorPrintReqArg2(argv[0], "--replica");
                    exit(EXIT_FAILURE);
                }
                arguments->replica = atoi(argv[++i]);
            } else {
                errorUnreconized(argv[0], argv[i]);
                exit(EXIT_FAILURE);
            }

            if (arguments->replica > 3 || arguments->replica < 1) {
                errorPrint("Invalid replica value %d, will be set to %d\n",
                        arguments->replica, 1);
                arguments->replica = 1;
            }
        } else if (strcmp(argv[i], "-D") == 0) {
            arguments->method_of_delete = atoi(argv[++i]);
            if (arguments->method_of_delete > 3) {
                errorPrint("%s", "\n\t-D need a valud (0~3) number following!\n");
                exit(EXIT_FAILURE);
            }
        } else if ((strcmp(argv[i], "--version") == 0)
                || (strcmp(argv[i], "-V") == 0)) {
            printVersion();
            exit(0);
        } else if ((strcmp(argv[i], "--help") == 0)
                || (strcmp(argv[i], "-?") == 0)) {
            printHelp();
            exit(0);
        } else if (strcmp(argv[i], "--usage") == 0) {
            printf("    Usage: taosdemo [-f JSONFILE] [-u USER] [-p PASSWORD] [-c CONFIG_DIR]\n\
                    [-h HOST] [-P PORT] [-I INTERFACE] [-d DATABASE] [-a REPLICA]\n\
                    [-m TABLEPREFIX] [-s SQLFILE] [-N] [-o OUTPUTFILE] [-q QUERYMODE]\n\
                    [-b DATATYPES] [-w WIDTH_OF_BINARY] [-l COLUNNS] [-T THREADNUMBER]\n\
                    [-i SLEEPTIME] [-S TIME_STEP] [-B INTERLACE_ROWS] [-t TABLES]\n\
                    [-n RECORDS] [-M] [-x] [-y] [-O ORDERMODE] [-R RANGE] [-a REPLIcA][-g]\n\
                    [--help] [--usage] [--version]\n");
            exit(0);
        } else {
            // to simulate argp_option output
            if (strlen(argv[i]) > 2) {
                if (0 == strncmp(argv[i], "--", 2)) {
                    fprintf(stderr, "%s: unrecognized options '%s'\n", argv[0], argv[i]);
                } else if (0 == strncmp(argv[i], "-", 1)) {
                    char tmp[2] = {0};
                    tstrncpy(tmp, argv[i]+1, 2);
                    fprintf(stderr, "%s: invalid options -- '%s'\n", argv[0], tmp);
                } else {
                    fprintf(stderr, "%s: Too many arguments\n", argv[0]);
                }
            } else {
                fprintf(stderr, "%s invalid options -- '%s'\n", argv[0],
                        (char *)((char *)argv[i])+1);
            }
            fprintf(stderr, "Try `taosdemo --help' or `taosdemo --usage' for more information.\n");
            exit(EXIT_FAILURE);
        }
    }

    int columnCount;
    for (columnCount = 0; columnCount < MAX_NUM_COLUMNS; columnCount ++) {
        if (g_args.datatype[columnCount] == NULL) {
            break;
        }
    }

    if (0 == columnCount) {
        ERROR_EXIT("data type error!");
    }
    g_args.num_of_CPR = columnCount;

    if (((arguments->debug_print) && (NULL != arguments->metaFile))
            || arguments->verbose_print) {
        printf("###################################################################\n");
        printf("# meta file:                         %s\n", arguments->metaFile);
        printf("# Server IP:                         %s:%hu\n",
                arguments->host == NULL ? "localhost" : arguments->host,
                arguments->port );
        printf("# User:                              %s\n", arguments->user);
        printf("# Password:                          %s\n", arguments->password);
        printf("# Use metric:                        %s\n",
                arguments->use_metric ? "true" : "false");
        if (*(arguments->datatype)) {
            printf("# Specified data type:               ");
            for (int c = 0; c < MAX_NUM_COLUMNS; c++)
                if (arguments->datatype[c])
                    printf("%s,", arguments->datatype[c]);
                else
                    break;
            printf("\n");
        }
        printf("# Insertion interval:                %"PRIu64"\n",
                arguments->insert_interval);
        printf("# Number of records per req:         %u\n",
                arguments->num_of_RPR);
        printf("# Max SQL length:                    %"PRIu64"\n",
                arguments->max_sql_len);
        printf("# Length of Binary:                  %d\n", arguments->binwidth);
        printf("# Number of Threads:                 %d\n", arguments->num_of_threads);
        printf("# Number of Tables:                  %"PRId64"\n",
                arguments->num_of_tables);
        printf("# Number of Data per Table:          %"PRId64"\n",
                arguments->num_of_DPT);
        printf("# Database name:                     %s\n", arguments->database);
        printf("# Table prefix:                      %s\n", arguments->tb_prefix);
        if (arguments->disorderRatio) {
            printf("# Data order:                        %d\n", arguments->disorderRatio);
            printf("# Data out of order rate:            %d\n", arguments->disorderRange);
        }
        printf("# Delete method:                     %d\n", arguments->method_of_delete);
        printf("# Answer yes when prompt:            %d\n", arguments->answer_yes);
        printf("# Print debug info:                  %d\n", arguments->debug_print);
        printf("# Print verbose info:                %d\n", arguments->verbose_print);
        printf("###################################################################\n");

        prompt();
    }
}

static void tmfclose(FILE *fp) {
    if (NULL != fp) {
        fclose(fp);
    }
}

static void tmfree(char *buf) {
    if (NULL != buf) {
        free(buf);
    }
}

static int queryDbExec(TAOS *taos, char *command, QUERY_TYPE type, bool quiet) {
    int i;
    TAOS_RES *res = NULL;
    int32_t   code = -1;

    for (i = 0; i < 5 /* retry */; i++) {
        if (NULL != res) {
            taos_free_result(res);
            res = NULL;
        }

        res = taos_query(taos, command);
        code = taos_errno(res);
        if (0 == code) {
            break;
        }
    }

    verbosePrint("%s() LN%d - command: %s\n", __func__, __LINE__, command);
    if (code != 0) {
        if (!quiet) {
            errorPrint2("Failed to execute %s, reason: %s\n",
                    command, taos_errstr(res));
        }
        taos_free_result(res);
        //taos_close(taos);
        return -1;
    }

    if (INSERT_TYPE == type) {
        int affectedRows = taos_affected_rows(res);
        taos_free_result(res);
        return affectedRows;
    }

    taos_free_result(res);
    return 0;
}

static void appendResultBufToFile(char *resultBuf, threadInfo *pThreadInfo)
{
    pThreadInfo->fp = fopen(pThreadInfo->filePath, "at");
    if (pThreadInfo->fp == NULL) {
        errorPrint2(
                "%s() LN%d, failed to open result file: %s, result will not save to file\n",
                __func__, __LINE__, pThreadInfo->filePath);
        return;
    }

    fprintf(pThreadInfo->fp, "%s", resultBuf);
    tmfclose(pThreadInfo->fp);
    pThreadInfo->fp = NULL;
}

static void fetchResult(TAOS_RES *res, threadInfo* pThreadInfo) {
    TAOS_ROW    row = NULL;
    int         num_rows = 0;
    int         num_fields = taos_field_count(res);
    TAOS_FIELD *fields     = taos_fetch_fields(res);

    char* databuf = (char*) calloc(1, 100*1024*1024);
    if (databuf == NULL) {
        errorPrint2("%s() LN%d, failed to malloc, warning: save result to file slowly!\n",
                __func__, __LINE__);
        return ;
    }

    int64_t   totalLen = 0;

    // fetch the records row by row
    while((row = taos_fetch_row(res))) {
        if (totalLen >= (100*1024*1024 - HEAD_BUFF_LEN*2)) {
            if (strlen(pThreadInfo->filePath) > 0)
                appendResultBufToFile(databuf, pThreadInfo);
            totalLen = 0;
            memset(databuf, 0, 100*1024*1024);
        }
        num_rows++;
        char  temp[HEAD_BUFF_LEN] = {0};
        int len = taos_print_row(temp, row, fields, num_fields);
        len += sprintf(temp + len, "\n");
        //printf("query result:%s\n", temp);
        memcpy(databuf + totalLen, temp, len);
        totalLen += len;
        verbosePrint("%s() LN%d, totalLen: %"PRId64"\n",
                __func__, __LINE__, totalLen);
    }

    verbosePrint("%s() LN%d, databuf=%s resultFile=%s\n",
            __func__, __LINE__, databuf, pThreadInfo->filePath);
    if (strlen(pThreadInfo->filePath) > 0) {
        appendResultBufToFile(databuf, pThreadInfo);
    }
    free(databuf);
}

static void selectAndGetResult(
        threadInfo *pThreadInfo, char *command)
{
    if (0 == strncasecmp(g_queryInfo.queryMode, "taosc", strlen("taosc"))) {
        TAOS_RES *res = taos_query(pThreadInfo->taos, command);
        if (res == NULL || taos_errno(res) != 0) {
            errorPrint2("%s() LN%d, failed to execute sql:%s, reason:%s\n",
                    __func__, __LINE__, command, taos_errstr(res));
            taos_free_result(res);
            return;
        }

        fetchResult(res, pThreadInfo);
        taos_free_result(res);

    } else if (0 == strncasecmp(g_queryInfo.queryMode, "rest", strlen("rest"))) {
        int retCode = postProceSql(
                g_queryInfo.host, &(g_queryInfo.serv_addr), g_queryInfo.port,
                command,
                pThreadInfo);
        if (0 != retCode) {
            printf("====restful return fail, threadID[%d]\n", pThreadInfo->threadID);
        }

    } else {
        errorPrint2("%s() LN%d, unknown query mode: %s\n",
                __func__, __LINE__, g_queryInfo.queryMode);
    }
}

static char *rand_bool_str() {
    static int cursor;
    cursor++;
    if (cursor > (MAX_PREPARED_RAND - 1)) cursor = 0;
    return g_randbool_buff + ((cursor % MAX_PREPARED_RAND) * BOOL_BUFF_LEN);
}

static int32_t rand_bool() {
    static int cursor;
    cursor++;
    if (cursor > (MAX_PREPARED_RAND - 1)) cursor = 0;
    return g_randint[cursor % MAX_PREPARED_RAND] % 2;
}

static char *rand_tinyint_str()
{
    static int cursor;
    cursor++;
    if (cursor > (MAX_PREPARED_RAND - 1)) cursor = 0;
    return g_randtinyint_buff +
        ((cursor % MAX_PREPARED_RAND) * TINYINT_BUFF_LEN);
}

static int32_t rand_tinyint()
{
    static int cursor;
    cursor++;
    if (cursor > (MAX_PREPARED_RAND - 1)) cursor = 0;
    return g_randint[cursor % MAX_PREPARED_RAND] % 128;
}

static char *rand_smallint_str()
{
    static int cursor;
    cursor++;
    if (cursor > (MAX_PREPARED_RAND - 1)) cursor = 0;
    return g_randsmallint_buff +
        ((cursor % MAX_PREPARED_RAND) * SMALLINT_BUFF_LEN);
}

static int32_t rand_smallint()
{
    static int cursor;
    cursor++;
    if (cursor > (MAX_PREPARED_RAND - 1)) cursor = 0;
    return g_randint[cursor % MAX_PREPARED_RAND] % 32767;
}

static char *rand_int_str()
{
    static int cursor;
    cursor++;
    if (cursor > (MAX_PREPARED_RAND - 1)) cursor = 0;
    return g_randint_buff + ((cursor % MAX_PREPARED_RAND) * INT_BUFF_LEN);
}

static int32_t rand_int()
{
    static int cursor;
    cursor++;
    if (cursor > (MAX_PREPARED_RAND - 1)) cursor = 0;
    return g_randint[cursor % MAX_PREPARED_RAND];
}

static char *rand_bigint_str()
{
    static int cursor;
    cursor++;
    if (cursor > (MAX_PREPARED_RAND - 1)) cursor = 0;
    return g_randbigint_buff +
        ((cursor % MAX_PREPARED_RAND) * BIGINT_BUFF_LEN);
}

static int64_t rand_bigint()
{
    static int cursor;
    cursor++;
    if (cursor > (MAX_PREPARED_RAND - 1)) cursor = 0;
    return g_randbigint[cursor % MAX_PREPARED_RAND];
}

static char *rand_float_str()
{
    static int cursor;
    cursor++;
    if (cursor > (MAX_PREPARED_RAND - 1)) cursor = 0;
    return g_randfloat_buff + ((cursor % MAX_PREPARED_RAND) * FLOAT_BUFF_LEN);
}


static float rand_float()
{
    static int cursor;
    cursor++;
    if (cursor > (MAX_PREPARED_RAND - 1)) cursor = 0;
    return g_randfloat[cursor % MAX_PREPARED_RAND];
}

static char *demo_current_float_str()
{
    static int cursor;
    cursor++;
    if (cursor > (MAX_PREPARED_RAND - 1)) cursor = 0;
    return g_rand_current_buff +
        ((cursor % MAX_PREPARED_RAND) * FLOAT_BUFF_LEN);
}

static float UNUSED_FUNC demo_current_float()
{
    static int cursor;
    cursor++;
    if (cursor > (MAX_PREPARED_RAND - 1)) cursor = 0;
    return (float)(9.8 + 0.04 * (g_randint[cursor % MAX_PREPARED_RAND] % 10)
            + g_randfloat[cursor % MAX_PREPARED_RAND]/1000000000);
}

static char *demo_voltage_int_str()
{
    static int cursor;
    cursor++;
    if (cursor > (MAX_PREPARED_RAND - 1)) cursor = 0;
    return g_rand_voltage_buff +
        ((cursor % MAX_PREPARED_RAND) * INT_BUFF_LEN);
}

static int32_t UNUSED_FUNC demo_voltage_int()
{
    static int cursor;
    cursor++;
    if (cursor > (MAX_PREPARED_RAND - 1)) cursor = 0;
    return 215 + g_randint[cursor % MAX_PREPARED_RAND] % 10;
}

static char *demo_phase_float_str() {
    static int cursor;
    cursor++;
    if (cursor > (MAX_PREPARED_RAND - 1)) cursor = 0;
    return g_rand_phase_buff + ((cursor % MAX_PREPARED_RAND) * FLOAT_BUFF_LEN);
}

static float UNUSED_FUNC demo_phase_float() {
    static int cursor;
    cursor++;
    if (cursor > (MAX_PREPARED_RAND - 1)) cursor = 0;
    return (float)((115 + g_randint[cursor % MAX_PREPARED_RAND] % 10
                + g_randfloat[cursor % MAX_PREPARED_RAND]/1000000000)/360);
}

#if 0
static const char charNum[] = "0123456789";

static void nonrand_string(char *, int) __attribute__ ((unused));   // reserve for debugging purpose
static void nonrand_string(char *str, int size)
{
    str[0] = 0;
    if (size > 0) {
        int n;
        for (n = 0; n < size; n++) {
            str[n] = charNum[n % 10];
        }
        str[n] = 0;
    }
}
#endif

static const char charset[] = "abcdefghijklmnopqrstuvwxyzABCDEFGHIJKLMNOPQRSTUVWXYZ1234567890";

static void rand_string(char *str, int size) {
    str[0] = 0;
    if (size > 0) {
        //--size;
        int n;
        for (n = 0; n < size; n++) {
            int key = abs(rand_tinyint()) % (int)(sizeof(charset) - 1);
            str[n] = charset[key];
        }
        str[n] = 0;
    }
}

static char *rand_double_str()
{
    static int cursor;
    cursor++;
    if (cursor > (MAX_PREPARED_RAND - 1)) cursor = 0;
    return g_randdouble_buff + (cursor * DOUBLE_BUFF_LEN);
}

static double rand_double()
{
    static int cursor;
    cursor++;
    cursor = cursor % MAX_PREPARED_RAND;
    return g_randdouble[cursor];
}

static void init_rand_data() {

    g_randint_buff = calloc(1, INT_BUFF_LEN * MAX_PREPARED_RAND);
    assert(g_randint_buff);
    g_rand_voltage_buff = calloc(1, INT_BUFF_LEN * MAX_PREPARED_RAND);
    assert(g_rand_voltage_buff);
    g_randbigint_buff = calloc(1, BIGINT_BUFF_LEN * MAX_PREPARED_RAND);
    assert(g_randbigint_buff);
    g_randsmallint_buff = calloc(1, SMALLINT_BUFF_LEN * MAX_PREPARED_RAND);
    assert(g_randsmallint_buff);
    g_randtinyint_buff = calloc(1, TINYINT_BUFF_LEN * MAX_PREPARED_RAND);
    assert(g_randtinyint_buff);
    g_randbool_buff = calloc(1, BOOL_BUFF_LEN * MAX_PREPARED_RAND);
    assert(g_randbool_buff);
    g_randfloat_buff = calloc(1, FLOAT_BUFF_LEN * MAX_PREPARED_RAND);
    assert(g_randfloat_buff);
    g_rand_current_buff = calloc(1, FLOAT_BUFF_LEN * MAX_PREPARED_RAND);
    assert(g_rand_current_buff);
    g_rand_phase_buff = calloc(1, FLOAT_BUFF_LEN * MAX_PREPARED_RAND);
    assert(g_rand_phase_buff);
    g_randdouble_buff = calloc(1, DOUBLE_BUFF_LEN * MAX_PREPARED_RAND);
    assert(g_randdouble_buff);

    for (int i = 0; i < MAX_PREPARED_RAND; i++) {
        g_randint[i] = (int)(taosRandom() % 65535);
        sprintf(g_randint_buff + i * INT_BUFF_LEN, "%d",
                g_randint[i]);
        sprintf(g_rand_voltage_buff + i * INT_BUFF_LEN, "%d",
                215 + g_randint[i] % 10);

        sprintf(g_randbool_buff + i * BOOL_BUFF_LEN, "%s",
                ((g_randint[i] % 2) & 1)?"true":"false");
        sprintf(g_randsmallint_buff + i * SMALLINT_BUFF_LEN, "%d",
                g_randint[i] % 32767);
        sprintf(g_randtinyint_buff + i * TINYINT_BUFF_LEN, "%d",
                g_randint[i] % 128);

        g_randbigint[i] = (int64_t)(taosRandom() % 2147483648);
        sprintf(g_randbigint_buff + i * BIGINT_BUFF_LEN, "%"PRId64"",
                g_randbigint[i]);

        g_randfloat[i] = (float)(taosRandom() / 1000.0);
        sprintf(g_randfloat_buff + i * FLOAT_BUFF_LEN, "%f",
                g_randfloat[i]);
        sprintf(g_rand_current_buff + i * FLOAT_BUFF_LEN, "%f",
                (float)(9.8 + 0.04 * (g_randint[i] % 10)
                    + g_randfloat[i]/1000000000));
        sprintf(g_rand_phase_buff + i * FLOAT_BUFF_LEN, "%f",
                (float)((115 + g_randint[i] % 10
                        + g_randfloat[i]/1000000000)/360));

        g_randdouble[i] = (double)(taosRandom() / 1000000.0);
        sprintf(g_randdouble_buff + i * DOUBLE_BUFF_LEN, "%f",
                g_randdouble[i]);
    }
}

#define SHOW_PARSE_RESULT_START()   \
    do { if (g_args.metaFile)  \
        printf("\033[1m\033[40;32m================ %s parse result START ================\033[0m\n", \
                g_args.metaFile); } while(0)

#define SHOW_PARSE_RESULT_END() \
    do { if (g_args.metaFile)   \
        printf("\033[1m\033[40;32m================ %s parse result END================\033[0m\n", \
                g_args.metaFile); } while(0)

#define SHOW_PARSE_RESULT_START_TO_FILE(fp)   \
    do { if (g_args.metaFile)  \
        fprintf(fp, "\033[1m\033[40;32m================ %s parse result START ================\033[0m\n", \
                g_args.metaFile); } while(0)

#define SHOW_PARSE_RESULT_END_TO_FILE(fp) \
    do { if (g_args.metaFile)   \
        fprintf(fp, "\033[1m\033[40;32m================ %s parse result END================\033[0m\n", \
                g_args.metaFile); } while(0)

static int printfInsertMeta() {
    SHOW_PARSE_RESULT_START();

    if (g_args.demo_mode)
        printf("\ntaosdemo is simulating data generated by power equipments monitoring...\n\n");
    else
        printf("\ntaosdemo is simulating random data as you request..\n\n");

    if (g_args.iface != INTERFACE_BUT) {
        // first time if no iface specified
        printf("interface:                  \033[33m%s\033[0m\n",
                (g_args.iface==TAOSC_IFACE)?"taosc":
                (g_args.iface==REST_IFACE)?"rest":"stmt");
    }

    printf("host:                       \033[33m%s:%u\033[0m\n",
            g_Dbs.host, g_Dbs.port);
    printf("user:                       \033[33m%s\033[0m\n", g_Dbs.user);
    printf("password:                   \033[33m%s\033[0m\n", g_Dbs.password);
    printf("configDir:                  \033[33m%s\033[0m\n", configDir);
    printf("resultFile:                 \033[33m%s\033[0m\n", g_Dbs.resultFile);
    printf("thread num of insert data:  \033[33m%d\033[0m\n", g_Dbs.threadCount);
    printf("thread num of create table: \033[33m%d\033[0m\n",
            g_Dbs.threadCountForCreateTbl);
    printf("top insert interval:        \033[33m%"PRIu64"\033[0m\n",
            g_args.insert_interval);
    printf("number of records per req:  \033[33m%u\033[0m\n",
            g_args.num_of_RPR);
    printf("max sql length:             \033[33m%"PRIu64"\033[0m\n",
            g_args.max_sql_len);

    printf("database count:             \033[33m%d\033[0m\n", g_Dbs.dbCount);

    for (int i = 0; i < g_Dbs.dbCount; i++) {
        printf("database[\033[33m%d\033[0m]:\n", i);
        printf("  database[%d] name:      \033[33m%s\033[0m\n",
                i, g_Dbs.db[i].dbName);
        if (0 == g_Dbs.db[i].drop) {
            printf("  drop:                  \033[33mno\033[0m\n");
        } else {
            printf("  drop:                  \033[33myes\033[0m\n");
        }

        if (g_Dbs.db[i].dbCfg.blocks > 0) {
            printf("  blocks:                \033[33m%d\033[0m\n",
                    g_Dbs.db[i].dbCfg.blocks);
        }
        if (g_Dbs.db[i].dbCfg.cache > 0) {
            printf("  cache:                 \033[33m%d\033[0m\n",
                    g_Dbs.db[i].dbCfg.cache);
        }
        if (g_Dbs.db[i].dbCfg.days > 0) {
            printf("  days:                  \033[33m%d\033[0m\n",
                    g_Dbs.db[i].dbCfg.days);
        }
        if (g_Dbs.db[i].dbCfg.keep > 0) {
            printf("  keep:                  \033[33m%d\033[0m\n",
                    g_Dbs.db[i].dbCfg.keep);
        }
        if (g_Dbs.db[i].dbCfg.replica > 0) {
            printf("  replica:               \033[33m%d\033[0m\n",
                    g_Dbs.db[i].dbCfg.replica);
        }
        if (g_Dbs.db[i].dbCfg.update > 0) {
            printf("  update:                \033[33m%d\033[0m\n",
                    g_Dbs.db[i].dbCfg.update);
        }
        if (g_Dbs.db[i].dbCfg.minRows > 0) {
            printf("  minRows:               \033[33m%d\033[0m\n",
                    g_Dbs.db[i].dbCfg.minRows);
        }
        if (g_Dbs.db[i].dbCfg.maxRows > 0) {
            printf("  maxRows:               \033[33m%d\033[0m\n",
                    g_Dbs.db[i].dbCfg.maxRows);
        }
        if (g_Dbs.db[i].dbCfg.comp > 0) {
            printf("  comp:                  \033[33m%d\033[0m\n", g_Dbs.db[i].dbCfg.comp);
        }
        if (g_Dbs.db[i].dbCfg.walLevel > 0) {
            printf("  walLevel:              \033[33m%d\033[0m\n",
                    g_Dbs.db[i].dbCfg.walLevel);
        }
        if (g_Dbs.db[i].dbCfg.fsync > 0) {
            printf("  fsync:                 \033[33m%d\033[0m\n",
                    g_Dbs.db[i].dbCfg.fsync);
        }
        if (g_Dbs.db[i].dbCfg.quorum > 0) {
            printf("  quorum:                \033[33m%d\033[0m\n",
                    g_Dbs.db[i].dbCfg.quorum);
        }
        if (g_Dbs.db[i].dbCfg.precision[0] != 0) {
            if ((0 == strncasecmp(g_Dbs.db[i].dbCfg.precision, "ms", 2))
                    || (0 == strncasecmp(g_Dbs.db[i].dbCfg.precision, "us", 2))
                    || (0 == strncasecmp(g_Dbs.db[i].dbCfg.precision, "ns", 2))) {
                printf("  precision:             \033[33m%s\033[0m\n",
                        g_Dbs.db[i].dbCfg.precision);
            } else {
                printf("\033[1m\033[40;31m  precision error:       %s\033[0m\n",
                        g_Dbs.db[i].dbCfg.precision);
                return -1;
            }
        }

        printf("  super table count:     \033[33m%"PRIu64"\033[0m\n",
                g_Dbs.db[i].superTblCount);
        for (uint64_t j = 0; j < g_Dbs.db[i].superTblCount; j++) {
            printf("  super table[\033[33m%"PRIu64"\033[0m]:\n", j);

            printf("      stbName:           \033[33m%s\033[0m\n",
                    g_Dbs.db[i].superTbls[j].sTblName);

            if (PRE_CREATE_SUBTBL == g_Dbs.db[i].superTbls[j].autoCreateTable) {
                printf("      autoCreateTable:   \033[33m%s\033[0m\n",  "no");
            } else if (AUTO_CREATE_SUBTBL ==
                    g_Dbs.db[i].superTbls[j].autoCreateTable) {
                printf("      autoCreateTable:   \033[33m%s\033[0m\n",  "yes");
            } else {
                printf("      autoCreateTable:   \033[33m%s\033[0m\n",  "error");
            }

            if (TBL_NO_EXISTS == g_Dbs.db[i].superTbls[j].childTblExists) {
                printf("      childTblExists:    \033[33m%s\033[0m\n",  "no");
            } else if (TBL_ALREADY_EXISTS == g_Dbs.db[i].superTbls[j].childTblExists) {
                printf("      childTblExists:    \033[33m%s\033[0m\n",  "yes");
            } else {
                printf("      childTblExists:    \033[33m%s\033[0m\n",  "error");
            }

            printf("      childTblCount:     \033[33m%"PRId64"\033[0m\n",
                    g_Dbs.db[i].superTbls[j].childTblCount);
            printf("      childTblPrefix:    \033[33m%s\033[0m\n",
                    g_Dbs.db[i].superTbls[j].childTblPrefix);
            printf("      dataSource:        \033[33m%s\033[0m\n",
                    g_Dbs.db[i].superTbls[j].dataSource);
            printf("      iface:             \033[33m%s\033[0m\n",
                    (g_Dbs.db[i].superTbls[j].iface==TAOSC_IFACE)?"taosc":
                    (g_Dbs.db[i].superTbls[j].iface==REST_IFACE)?"rest":"stmt");
            if (g_Dbs.db[i].superTbls[j].childTblLimit > 0) {
                printf("      childTblLimit:     \033[33m%"PRId64"\033[0m\n",
                        g_Dbs.db[i].superTbls[j].childTblLimit);
            }
            if (g_Dbs.db[i].superTbls[j].childTblOffset > 0) {
                printf("      childTblOffset:    \033[33m%"PRIu64"\033[0m\n",
                        g_Dbs.db[i].superTbls[j].childTblOffset);
            }
            printf("      insertRows:        \033[33m%"PRId64"\033[0m\n",
                    g_Dbs.db[i].superTbls[j].insertRows);
            /*
               if (0 == g_Dbs.db[i].superTbls[j].multiThreadWriteOneTbl) {
               printf("      multiThreadWriteOneTbl:  \033[33mno\033[0m\n");
               }else {
               printf("      multiThreadWriteOneTbl:  \033[33myes\033[0m\n");
               }
               */
            printf("      interlaceRows:     \033[33m%u\033[0m\n",
                    g_Dbs.db[i].superTbls[j].interlaceRows);

            if (g_Dbs.db[i].superTbls[j].interlaceRows > 0) {
                printf("      stable insert interval:   \033[33m%"PRIu64"\033[0m\n",
                        g_Dbs.db[i].superTbls[j].insertInterval);
            }

            printf("      disorderRange:     \033[33m%d\033[0m\n",
                    g_Dbs.db[i].superTbls[j].disorderRange);
            printf("      disorderRatio:     \033[33m%d\033[0m\n",
                    g_Dbs.db[i].superTbls[j].disorderRatio);
            printf("      maxSqlLen:         \033[33m%"PRIu64"\033[0m\n",
                    g_Dbs.db[i].superTbls[j].maxSqlLen);
            printf("      timeStampStep:     \033[33m%"PRId64"\033[0m\n",
                    g_Dbs.db[i].superTbls[j].timeStampStep);
            printf("      startTimestamp:    \033[33m%s\033[0m\n",
                    g_Dbs.db[i].superTbls[j].startTimestamp);
            printf("      sampleFormat:      \033[33m%s\033[0m\n",
                    g_Dbs.db[i].superTbls[j].sampleFormat);
            printf("      sampleFile:        \033[33m%s\033[0m\n",
                    g_Dbs.db[i].superTbls[j].sampleFile);
            printf("      tagsFile:          \033[33m%s\033[0m\n",
                    g_Dbs.db[i].superTbls[j].tagsFile);
            printf("      columnCount:       \033[33m%d\033[0m\n",
                    g_Dbs.db[i].superTbls[j].columnCount);
            for (int k = 0; k < g_Dbs.db[i].superTbls[j].columnCount; k++) {
                //printf("dataType:%s, dataLen:%d\t", g_Dbs.db[i].superTbls[j].columns[k].dataType, g_Dbs.db[i].superTbls[j].columns[k].dataLen);
                if ((0 == strncasecmp(g_Dbs.db[i].superTbls[j].columns[k].dataType,
                                "binary", 6))
                        || (0 == strncasecmp(g_Dbs.db[i].superTbls[j].columns[k].dataType,
                                "nchar", 5))) {
                    printf("column[\033[33m%d\033[0m]:\033[33m%s(%d)\033[0m ", k,
                            g_Dbs.db[i].superTbls[j].columns[k].dataType,
                            g_Dbs.db[i].superTbls[j].columns[k].dataLen);
                } else {
                    printf("column[%d]:\033[33m%s\033[0m ", k,
                            g_Dbs.db[i].superTbls[j].columns[k].dataType);
                }
            }
            printf("\n");

            printf("      tagCount:            \033[33m%d\033[0m\n        ",
                    g_Dbs.db[i].superTbls[j].tagCount);
            for (int k = 0; k < g_Dbs.db[i].superTbls[j].tagCount; k++) {
                //printf("dataType:%s, dataLen:%d\t", g_Dbs.db[i].superTbls[j].tags[k].dataType, g_Dbs.db[i].superTbls[j].tags[k].dataLen);
                if ((0 == strncasecmp(g_Dbs.db[i].superTbls[j].tags[k].dataType,
                                "binary", strlen("binary")))
                        || (0 == strncasecmp(g_Dbs.db[i].superTbls[j].tags[k].dataType,
                                "nchar", strlen("nchar")))) {
                    printf("tag[%d]:\033[33m%s(%d)\033[0m ", k,
                            g_Dbs.db[i].superTbls[j].tags[k].dataType,
                            g_Dbs.db[i].superTbls[j].tags[k].dataLen);
                } else {
                    printf("tag[%d]:\033[33m%s\033[0m ", k,
                            g_Dbs.db[i].superTbls[j].tags[k].dataType);
                }
            }
            printf("\n");
        }
        printf("\n");
    }

    SHOW_PARSE_RESULT_END();

    return 0;
}

static void printfInsertMetaToFile(FILE* fp) {

    SHOW_PARSE_RESULT_START_TO_FILE(fp);

    fprintf(fp, "host:                       %s:%u\n", g_Dbs.host, g_Dbs.port);
    fprintf(fp, "user:                       %s\n", g_Dbs.user);
    fprintf(fp, "configDir:                  %s\n", configDir);
    fprintf(fp, "resultFile:                 %s\n", g_Dbs.resultFile);
    fprintf(fp, "thread num of insert data:  %d\n", g_Dbs.threadCount);
    fprintf(fp, "thread num of create table: %d\n", g_Dbs.threadCountForCreateTbl);
    fprintf(fp, "number of records per req:  %u\n", g_args.num_of_RPR);
    fprintf(fp, "max sql length:             %"PRIu64"\n", g_args.max_sql_len);
    fprintf(fp, "database count:          %d\n", g_Dbs.dbCount);

    for (int i = 0; i < g_Dbs.dbCount; i++) {
        fprintf(fp, "database[%d]:\n", i);
        fprintf(fp, "  database[%d] name:       %s\n", i, g_Dbs.db[i].dbName);
        if (0 == g_Dbs.db[i].drop) {
            fprintf(fp, "  drop:                  no\n");
        }else {
            fprintf(fp, "  drop:                  yes\n");
        }

        if (g_Dbs.db[i].dbCfg.blocks > 0) {
            fprintf(fp, "  blocks:                %d\n", g_Dbs.db[i].dbCfg.blocks);
        }
        if (g_Dbs.db[i].dbCfg.cache > 0) {
            fprintf(fp, "  cache:                 %d\n", g_Dbs.db[i].dbCfg.cache);
        }
        if (g_Dbs.db[i].dbCfg.days > 0) {
            fprintf(fp, "  days:                  %d\n", g_Dbs.db[i].dbCfg.days);
        }
        if (g_Dbs.db[i].dbCfg.keep > 0) {
            fprintf(fp, "  keep:                  %d\n", g_Dbs.db[i].dbCfg.keep);
        }
        if (g_Dbs.db[i].dbCfg.replica > 0) {
            fprintf(fp, "  replica:               %d\n", g_Dbs.db[i].dbCfg.replica);
        }
        if (g_Dbs.db[i].dbCfg.update > 0) {
            fprintf(fp, "  update:                %d\n", g_Dbs.db[i].dbCfg.update);
        }
        if (g_Dbs.db[i].dbCfg.minRows > 0) {
            fprintf(fp, "  minRows:               %d\n", g_Dbs.db[i].dbCfg.minRows);
        }
        if (g_Dbs.db[i].dbCfg.maxRows > 0) {
            fprintf(fp, "  maxRows:               %d\n", g_Dbs.db[i].dbCfg.maxRows);
        }
        if (g_Dbs.db[i].dbCfg.comp > 0) {
            fprintf(fp, "  comp:                  %d\n", g_Dbs.db[i].dbCfg.comp);
        }
        if (g_Dbs.db[i].dbCfg.walLevel > 0) {
            fprintf(fp, "  walLevel:              %d\n", g_Dbs.db[i].dbCfg.walLevel);
        }
        if (g_Dbs.db[i].dbCfg.fsync > 0) {
            fprintf(fp, "  fsync:                 %d\n", g_Dbs.db[i].dbCfg.fsync);
        }
        if (g_Dbs.db[i].dbCfg.quorum > 0) {
            fprintf(fp, "  quorum:                %d\n", g_Dbs.db[i].dbCfg.quorum);
        }
        if (g_Dbs.db[i].dbCfg.precision[0] != 0) {
            if ((0 == strncasecmp(g_Dbs.db[i].dbCfg.precision, "ms", 2))
                    || (0 == strncasecmp(g_Dbs.db[i].dbCfg.precision, "ns", 2))
                    || (0 == strncasecmp(g_Dbs.db[i].dbCfg.precision, "us", 2))) {
                fprintf(fp, "  precision:             %s\n",
                        g_Dbs.db[i].dbCfg.precision);
            } else {
                fprintf(fp, "  precision error:       %s\n",
                        g_Dbs.db[i].dbCfg.precision);
            }
        }

        fprintf(fp, "  super table count:     %"PRIu64"\n",
                g_Dbs.db[i].superTblCount);
        for (int j = 0; j < g_Dbs.db[i].superTblCount; j++) {
            fprintf(fp, "  super table[%d]:\n", j);

            fprintf(fp, "      stbName:           %s\n",
                    g_Dbs.db[i].superTbls[j].sTblName);

            if (PRE_CREATE_SUBTBL == g_Dbs.db[i].superTbls[j].autoCreateTable) {
                fprintf(fp, "      autoCreateTable:   %s\n",  "no");
            } else if (AUTO_CREATE_SUBTBL
                    == g_Dbs.db[i].superTbls[j].autoCreateTable) {
                fprintf(fp, "      autoCreateTable:   %s\n",  "yes");
            } else {
                fprintf(fp, "      autoCreateTable:   %s\n",  "error");
            }

            if (TBL_NO_EXISTS == g_Dbs.db[i].superTbls[j].childTblExists) {
                fprintf(fp, "      childTblExists:    %s\n",  "no");
            } else if (TBL_ALREADY_EXISTS
                    == g_Dbs.db[i].superTbls[j].childTblExists) {
                fprintf(fp, "      childTblExists:    %s\n",  "yes");
            } else {
                fprintf(fp, "      childTblExists:    %s\n",  "error");
            }

            fprintf(fp, "      childTblCount:     %"PRId64"\n",
                    g_Dbs.db[i].superTbls[j].childTblCount);
            fprintf(fp, "      childTblPrefix:    %s\n",
                    g_Dbs.db[i].superTbls[j].childTblPrefix);
            fprintf(fp, "      dataSource:        %s\n",
                    g_Dbs.db[i].superTbls[j].dataSource);
            fprintf(fp, "      iface:             %s\n",
                    (g_Dbs.db[i].superTbls[j].iface==TAOSC_IFACE)?"taosc":
                    (g_Dbs.db[i].superTbls[j].iface==REST_IFACE)?"rest":"stmt");
            fprintf(fp, "      insertRows:        %"PRId64"\n",
                    g_Dbs.db[i].superTbls[j].insertRows);
            fprintf(fp, "      interlace rows:    %u\n",
                    g_Dbs.db[i].superTbls[j].interlaceRows);
            if (g_Dbs.db[i].superTbls[j].interlaceRows > 0) {
                fprintf(fp, "      stable insert interval:   %"PRIu64"\n",
                        g_Dbs.db[i].superTbls[j].insertInterval);
            }
            /*
               if (0 == g_Dbs.db[i].superTbls[j].multiThreadWriteOneTbl) {
               fprintf(fp, "      multiThreadWriteOneTbl:  no\n");
               }else {
               fprintf(fp, "      multiThreadWriteOneTbl:  yes\n");
               }
               */
            fprintf(fp, "      interlaceRows:     %u\n",
                    g_Dbs.db[i].superTbls[j].interlaceRows);
            fprintf(fp, "      disorderRange:     %d\n",
                    g_Dbs.db[i].superTbls[j].disorderRange);
            fprintf(fp, "      disorderRatio:     %d\n",
                    g_Dbs.db[i].superTbls[j].disorderRatio);
            fprintf(fp, "      maxSqlLen:         %"PRIu64"\n",
                    g_Dbs.db[i].superTbls[j].maxSqlLen);

            fprintf(fp, "      timeStampStep:     %"PRId64"\n",
                    g_Dbs.db[i].superTbls[j].timeStampStep);
            fprintf(fp, "      startTimestamp:    %s\n",
                    g_Dbs.db[i].superTbls[j].startTimestamp);
            fprintf(fp, "      sampleFormat:      %s\n",
                    g_Dbs.db[i].superTbls[j].sampleFormat);
            fprintf(fp, "      sampleFile:        %s\n",
                    g_Dbs.db[i].superTbls[j].sampleFile);
            fprintf(fp, "      tagsFile:          %s\n",
                    g_Dbs.db[i].superTbls[j].tagsFile);

            fprintf(fp, "      columnCount:       %d\n        ",
                    g_Dbs.db[i].superTbls[j].columnCount);
            for (int k = 0; k < g_Dbs.db[i].superTbls[j].columnCount; k++) {
                //printf("dataType:%s, dataLen:%d\t", g_Dbs.db[i].superTbls[j].columns[k].dataType, g_Dbs.db[i].superTbls[j].columns[k].dataLen);
                if ((0 == strncasecmp(
                                g_Dbs.db[i].superTbls[j].columns[k].dataType,
                                "binary", strlen("binary")))
                        || (0 == strncasecmp(
                                g_Dbs.db[i].superTbls[j].columns[k].dataType,
                                "nchar", strlen("nchar")))) {
                    fprintf(fp, "column[%d]:%s(%d) ", k,
                            g_Dbs.db[i].superTbls[j].columns[k].dataType,
                            g_Dbs.db[i].superTbls[j].columns[k].dataLen);
                } else {
                    fprintf(fp, "column[%d]:%s ",
                            k, g_Dbs.db[i].superTbls[j].columns[k].dataType);
                }
            }
            fprintf(fp, "\n");

            fprintf(fp, "      tagCount:            %d\n        ",
                    g_Dbs.db[i].superTbls[j].tagCount);
            for (int k = 0; k < g_Dbs.db[i].superTbls[j].tagCount; k++) {
                //printf("dataType:%s, dataLen:%d\t", g_Dbs.db[i].superTbls[j].tags[k].dataType, g_Dbs.db[i].superTbls[j].tags[k].dataLen);
                if ((0 == strncasecmp(g_Dbs.db[i].superTbls[j].tags[k].dataType,
                                "binary", strlen("binary")))
                        || (0 == strncasecmp(g_Dbs.db[i].superTbls[j].tags[k].dataType,
                                "nchar", strlen("nchar")))) {
                    fprintf(fp, "tag[%d]:%s(%d) ",
                            k, g_Dbs.db[i].superTbls[j].tags[k].dataType,
                            g_Dbs.db[i].superTbls[j].tags[k].dataLen);
                } else {
                    fprintf(fp, "tag[%d]:%s ", k, g_Dbs.db[i].superTbls[j].tags[k].dataType);
                }
            }
            fprintf(fp, "\n");
        }
        fprintf(fp, "\n");
    }

    SHOW_PARSE_RESULT_END_TO_FILE(fp);
}

static void printfQueryMeta() {

    SHOW_PARSE_RESULT_START();

    printf("host:                    \033[33m%s:%u\033[0m\n",
            g_queryInfo.host, g_queryInfo.port);
    printf("user:                    \033[33m%s\033[0m\n", g_queryInfo.user);
    printf("database name:           \033[33m%s\033[0m\n", g_queryInfo.dbName);

    printf("\n");

    if ((SUBSCRIBE_TEST == g_args.test_mode) || (QUERY_TEST == g_args.test_mode)) {
        printf("specified table query info:                   \n");
        printf("sqlCount:       \033[33m%d\033[0m\n",
                g_queryInfo.specifiedQueryInfo.sqlCount);
        if (g_queryInfo.specifiedQueryInfo.sqlCount > 0) {
            printf("specified tbl query times:\n");
            printf("                \033[33m%"PRIu64"\033[0m\n",
                    g_queryInfo.specifiedQueryInfo.queryTimes);
            printf("query interval: \033[33m%"PRIu64" ms\033[0m\n",
                    g_queryInfo.specifiedQueryInfo.queryInterval);
            printf("top query times:\033[33m%"PRIu64"\033[0m\n", g_args.query_times);
            printf("concurrent:     \033[33m%d\033[0m\n",
                    g_queryInfo.specifiedQueryInfo.concurrent);
            printf("mod:            \033[33m%s\033[0m\n",
                    (g_queryInfo.specifiedQueryInfo.asyncMode)?"async":"sync");
            printf("interval:       \033[33m%"PRIu64"\033[0m\n",
                    g_queryInfo.specifiedQueryInfo.subscribeInterval);
            printf("restart:        \033[33m%d\033[0m\n",
                    g_queryInfo.specifiedQueryInfo.subscribeRestart);
            printf("keepProgress:   \033[33m%d\033[0m\n",
                    g_queryInfo.specifiedQueryInfo.subscribeKeepProgress);

            for (int i = 0; i < g_queryInfo.specifiedQueryInfo.sqlCount; i++) {
                printf("  sql[%d]: \033[33m%s\033[0m\n",
                        i, g_queryInfo.specifiedQueryInfo.sql[i]);
            }
            printf("\n");
        }

        printf("super table query info:\n");
        printf("sqlCount:       \033[33m%d\033[0m\n",
                g_queryInfo.superQueryInfo.sqlCount);

        if (g_queryInfo.superQueryInfo.sqlCount > 0) {
            printf("query interval: \033[33m%"PRIu64"\033[0m\n",
                    g_queryInfo.superQueryInfo.queryInterval);
            printf("threadCnt:      \033[33m%d\033[0m\n",
                    g_queryInfo.superQueryInfo.threadCnt);
            printf("childTblCount:  \033[33m%"PRId64"\033[0m\n",
                    g_queryInfo.superQueryInfo.childTblCount);
            printf("stable name:    \033[33m%s\033[0m\n",
                    g_queryInfo.superQueryInfo.sTblName);
            printf("stb query times:\033[33m%"PRIu64"\033[0m\n",
                    g_queryInfo.superQueryInfo.queryTimes);

            printf("mod:            \033[33m%s\033[0m\n",
                    (g_queryInfo.superQueryInfo.asyncMode)?"async":"sync");
            printf("interval:       \033[33m%"PRIu64"\033[0m\n",
                    g_queryInfo.superQueryInfo.subscribeInterval);
            printf("restart:        \033[33m%d\033[0m\n",
                    g_queryInfo.superQueryInfo.subscribeRestart);
            printf("keepProgress:   \033[33m%d\033[0m\n",
                    g_queryInfo.superQueryInfo.subscribeKeepProgress);

            for (int i = 0; i < g_queryInfo.superQueryInfo.sqlCount; i++) {
                printf("  sql[%d]: \033[33m%s\033[0m\n",
                        i, g_queryInfo.superQueryInfo.sql[i]);
            }
            printf("\n");
        }
    }

    SHOW_PARSE_RESULT_END();
}

static char* formatTimestamp(char* buf, int64_t val, int precision) {
    time_t tt;
    if (precision == TSDB_TIME_PRECISION_MICRO) {
        tt = (time_t)(val / 1000000);
    } if (precision == TSDB_TIME_PRECISION_NANO) {
        tt = (time_t)(val / 1000000000);
    } else {
        tt = (time_t)(val / 1000);
    }

    /* comment out as it make testcases like select_with_tags.sim fail.
       but in windows, this may cause the call to localtime crash if tt < 0,
       need to find a better solution.
       if (tt < 0) {
       tt = 0;
       }
       */

#ifdef WINDOWS
    if (tt < 0) tt = 0;
#endif

    struct tm* ptm = localtime(&tt);
    size_t pos = strftime(buf, 32, "%Y-%m-%d %H:%M:%S", ptm);

    if (precision == TSDB_TIME_PRECISION_MICRO) {
        sprintf(buf + pos, ".%06d", (int)(val % 1000000));
    } else if (precision == TSDB_TIME_PRECISION_NANO) {
        sprintf(buf + pos, ".%09d", (int)(val % 1000000000));
    } else {
        sprintf(buf + pos, ".%03d", (int)(val % 1000));
    }

    return buf;
}

static void xDumpFieldToFile(FILE* fp, const char* val,
        TAOS_FIELD* field, int32_t length, int precision) {

    if (val == NULL) {
        fprintf(fp, "%s", TSDB_DATA_NULL_STR);
        return;
    }

    char buf[TSDB_MAX_BYTES_PER_ROW];
    switch (field->type) {
        case TSDB_DATA_TYPE_BOOL:
            fprintf(fp, "%d", ((((int32_t)(*((char *)val))) == 1) ? 1 : 0));
            break;
        case TSDB_DATA_TYPE_TINYINT:
            fprintf(fp, "%d", *((int8_t *)val));
            break;
        case TSDB_DATA_TYPE_SMALLINT:
            fprintf(fp, "%d", *((int16_t *)val));
            break;
        case TSDB_DATA_TYPE_INT:
            fprintf(fp, "%d", *((int32_t *)val));
            break;
        case TSDB_DATA_TYPE_BIGINT:
            fprintf(fp, "%"PRId64"", *((int64_t *)val));
            break;
        case TSDB_DATA_TYPE_FLOAT:
            fprintf(fp, "%.5f", GET_FLOAT_VAL(val));
            break;
        case TSDB_DATA_TYPE_DOUBLE:
            fprintf(fp, "%.9f", GET_DOUBLE_VAL(val));
            break;
        case TSDB_DATA_TYPE_BINARY:
        case TSDB_DATA_TYPE_NCHAR:
            memcpy(buf, val, length);
            buf[length] = 0;
            fprintf(fp, "\'%s\'", buf);
            break;
        case TSDB_DATA_TYPE_TIMESTAMP:
            formatTimestamp(buf, *(int64_t*)val, precision);
            fprintf(fp, "'%s'", buf);
            break;
        default:
            break;
    }
}

static int xDumpResultToFile(const char* fname, TAOS_RES* tres) {
    TAOS_ROW row = taos_fetch_row(tres);
    if (row == NULL) {
        return 0;
    }

    FILE* fp = fopen(fname, "at");
    if (fp == NULL) {
        errorPrint2("%s() LN%d, failed to open file: %s\n",
                __func__, __LINE__, fname);
        return -1;
    }

    int num_fields = taos_num_fields(tres);
    TAOS_FIELD *fields = taos_fetch_fields(tres);
    int precision = taos_result_precision(tres);

    for (int col = 0; col < num_fields; col++) {
        if (col > 0) {
            fprintf(fp, ",");
        }
        fprintf(fp, "%s", fields[col].name);
    }
    fputc('\n', fp);

    int numOfRows = 0;
    do {
        int32_t* length = taos_fetch_lengths(tres);
        for (int i = 0; i < num_fields; i++) {
            if (i > 0) {
                fputc(',', fp);
            }
            xDumpFieldToFile(fp,
                    (const char*)row[i], fields +i, length[i], precision);
        }
        fputc('\n', fp);

        numOfRows++;
        row = taos_fetch_row(tres);
    } while( row != NULL);

    fclose(fp);

    return numOfRows;
}

static int getDbFromServer(TAOS * taos, SDbInfo** dbInfos) {
    TAOS_RES * res;
    TAOS_ROW row = NULL;
    int count = 0;

    res = taos_query(taos, "show databases;");
    int32_t code = taos_errno(res);

    if (code != 0) {
        errorPrint2("failed to run <show databases>, reason: %s\n",
                taos_errstr(res));
        return -1;
    }

    TAOS_FIELD *fields = taos_fetch_fields(res);

    while((row = taos_fetch_row(res)) != NULL) {
        // sys database name : 'log'
        if (strncasecmp(row[TSDB_SHOW_DB_NAME_INDEX], "log",
                    fields[TSDB_SHOW_DB_NAME_INDEX].bytes) == 0) {
            continue;
        }

        dbInfos[count] = (SDbInfo *)calloc(1, sizeof(SDbInfo));
        if (dbInfos[count] == NULL) {
            errorPrint2("failed to allocate memory for some dbInfo[%d]\n", count);
            return -1;
        }

        tstrncpy(dbInfos[count]->name, (char *)row[TSDB_SHOW_DB_NAME_INDEX],
                fields[TSDB_SHOW_DB_NAME_INDEX].bytes);
        formatTimestamp(dbInfos[count]->create_time,
                *(int64_t*)row[TSDB_SHOW_DB_CREATED_TIME_INDEX],
                TSDB_TIME_PRECISION_MILLI);
        dbInfos[count]->ntables = *((int64_t *)row[TSDB_SHOW_DB_NTABLES_INDEX]);
        dbInfos[count]->vgroups = *((int32_t *)row[TSDB_SHOW_DB_VGROUPS_INDEX]);
        dbInfos[count]->replica = *((int16_t *)row[TSDB_SHOW_DB_REPLICA_INDEX]);
        dbInfos[count]->quorum = *((int16_t *)row[TSDB_SHOW_DB_QUORUM_INDEX]);
        dbInfos[count]->days = *((int16_t *)row[TSDB_SHOW_DB_DAYS_INDEX]);

        tstrncpy(dbInfos[count]->keeplist, (char *)row[TSDB_SHOW_DB_KEEP_INDEX],
                fields[TSDB_SHOW_DB_KEEP_INDEX].bytes);
        dbInfos[count]->cache = *((int32_t *)row[TSDB_SHOW_DB_CACHE_INDEX]);
        dbInfos[count]->blocks = *((int32_t *)row[TSDB_SHOW_DB_BLOCKS_INDEX]);
        dbInfos[count]->minrows = *((int32_t *)row[TSDB_SHOW_DB_MINROWS_INDEX]);
        dbInfos[count]->maxrows = *((int32_t *)row[TSDB_SHOW_DB_MAXROWS_INDEX]);
        dbInfos[count]->wallevel = *((int8_t *)row[TSDB_SHOW_DB_WALLEVEL_INDEX]);
        dbInfos[count]->fsync = *((int32_t *)row[TSDB_SHOW_DB_FSYNC_INDEX]);
        dbInfos[count]->comp = (int8_t)(*((int8_t *)row[TSDB_SHOW_DB_COMP_INDEX]));
        dbInfos[count]->cachelast =
            (int8_t)(*((int8_t *)row[TSDB_SHOW_DB_CACHELAST_INDEX]));

        tstrncpy(dbInfos[count]->precision,
                (char *)row[TSDB_SHOW_DB_PRECISION_INDEX],
                fields[TSDB_SHOW_DB_PRECISION_INDEX].bytes);
        dbInfos[count]->update = *((int8_t *)row[TSDB_SHOW_DB_UPDATE_INDEX]);
        tstrncpy(dbInfos[count]->status, (char *)row[TSDB_SHOW_DB_STATUS_INDEX],
                fields[TSDB_SHOW_DB_STATUS_INDEX].bytes);

        count++;
        if (count > MAX_DATABASE_COUNT) {
            errorPrint("%s() LN%d, The database count overflow than %d\n",
                    __func__, __LINE__, MAX_DATABASE_COUNT);
            break;
        }
    }

    return count;
}

static void printfDbInfoForQueryToFile(
        char* filename, SDbInfo* dbInfos, int index) {

    if (filename[0] == 0)
        return;

    FILE *fp = fopen(filename, "at");
    if (fp == NULL) {
        errorPrint( "failed to open file: %s\n", filename);
        return;
    }

    fprintf(fp, "================ database[%d] ================\n", index);
    fprintf(fp, "name: %s\n", dbInfos->name);
    fprintf(fp, "created_time: %s\n", dbInfos->create_time);
    fprintf(fp, "ntables: %"PRId64"\n", dbInfos->ntables);
    fprintf(fp, "vgroups: %d\n", dbInfos->vgroups);
    fprintf(fp, "replica: %d\n", dbInfos->replica);
    fprintf(fp, "quorum: %d\n", dbInfos->quorum);
    fprintf(fp, "days: %d\n", dbInfos->days);
    fprintf(fp, "keep0,keep1,keep(D): %s\n", dbInfos->keeplist);
    fprintf(fp, "cache(MB): %d\n", dbInfos->cache);
    fprintf(fp, "blocks: %d\n", dbInfos->blocks);
    fprintf(fp, "minrows: %d\n", dbInfos->minrows);
    fprintf(fp, "maxrows: %d\n", dbInfos->maxrows);
    fprintf(fp, "wallevel: %d\n", dbInfos->wallevel);
    fprintf(fp, "fsync: %d\n", dbInfos->fsync);
    fprintf(fp, "comp: %d\n", dbInfos->comp);
    fprintf(fp, "cachelast: %d\n", dbInfos->cachelast);
    fprintf(fp, "precision: %s\n", dbInfos->precision);
    fprintf(fp, "update: %d\n", dbInfos->update);
    fprintf(fp, "status: %s\n", dbInfos->status);
    fprintf(fp, "\n");

    fclose(fp);
}

static void printfQuerySystemInfo(TAOS * taos) {
    char filename[MAX_FILE_NAME_LEN] = {0};
    char buffer[1024] = {0};
    TAOS_RES* res;

    time_t t;
    struct tm* lt;
    time(&t);
    lt = localtime(&t);
    snprintf(filename, MAX_FILE_NAME_LEN, "querySystemInfo-%d-%d-%d %d:%d:%d",
            lt->tm_year+1900, lt->tm_mon, lt->tm_mday, lt->tm_hour, lt->tm_min,
            lt->tm_sec);

    // show variables
    res = taos_query(taos, "show variables;");
    //fetchResult(res, filename);
    xDumpResultToFile(filename, res);

    // show dnodes
    res = taos_query(taos, "show dnodes;");
    xDumpResultToFile(filename, res);
    //fetchResult(res, filename);

    // show databases
    res = taos_query(taos, "show databases;");
    SDbInfo** dbInfos = (SDbInfo **)calloc(MAX_DATABASE_COUNT, sizeof(SDbInfo *));
    if (dbInfos == NULL) {
        errorPrint("%s() LN%d, failed to allocate memory\n", __func__, __LINE__);
        return;
    }
    int dbCount = getDbFromServer(taos, dbInfos);
    if (dbCount <= 0) {
        free(dbInfos);
        return;
    }

    for (int i = 0; i < dbCount; i++) {
        // printf database info
        printfDbInfoForQueryToFile(filename, dbInfos[i], i);

        // show db.vgroups
        snprintf(buffer, 1024, "show %s.vgroups;", dbInfos[i]->name);
        res = taos_query(taos, buffer);
        xDumpResultToFile(filename, res);

        // show db.stables
        snprintf(buffer, 1024, "show %s.stables;", dbInfos[i]->name);
        res = taos_query(taos, buffer);
        xDumpResultToFile(filename, res);
        free(dbInfos[i]);
    }

    free(dbInfos);
}

static int postProceSql(char *host, struct sockaddr_in *pServAddr, uint16_t port,
        char* sqlstr, threadInfo *pThreadInfo)
{
    char *req_fmt = "POST %s HTTP/1.1\r\nHost: %s:%d\r\nAccept: */*\r\nAuthorization: Basic %s\r\nContent-Length: %d\r\nContent-Type: application/x-www-form-urlencoded\r\n\r\n%s";

    char *url = "/rest/sql";

    int bytes, sent, received, req_str_len, resp_len;
    char *request_buf;
    char response_buf[RESP_BUF_LEN];
    uint16_t rest_port = port + TSDB_PORT_HTTP;

    int req_buf_len = strlen(sqlstr) + REQ_EXTRA_BUF_LEN;

    request_buf = malloc(req_buf_len);
    if (NULL == request_buf) {
        errorPrint("%s", "cannot allocate memory.\n");
        exit(EXIT_FAILURE);
    }

    char userpass_buf[INPUT_BUF_LEN];
    int mod_table[] = {0, 2, 1};

    static char base64[] = {'A', 'B', 'C', 'D', 'E', 'F', 'G', 'H',
        'I', 'J', 'K', 'L', 'M', 'N', 'O', 'P',
        'Q', 'R', 'S', 'T', 'U', 'V', 'W', 'X',
        'Y', 'Z', 'a', 'b', 'c', 'd', 'e', 'f',
        'g', 'h', 'i', 'j', 'k', 'l', 'm', 'n',
        'o', 'p', 'q', 'r', 's', 't', 'u', 'v',
        'w', 'x', 'y', 'z', '0', '1', '2', '3',
        '4', '5', '6', '7', '8', '9', '+', '/'};

    snprintf(userpass_buf, INPUT_BUF_LEN, "%s:%s",
            g_Dbs.user, g_Dbs.password);
    size_t userpass_buf_len = strlen(userpass_buf);
    size_t encoded_len = 4 * ((userpass_buf_len +2) / 3);

    char base64_buf[INPUT_BUF_LEN];
#ifdef WINDOWS
    WSADATA wsaData;
    WSAStartup(MAKEWORD(2, 2), &wsaData);
    SOCKET sockfd;
#else
    int sockfd;
#endif
    sockfd = socket(AF_INET, SOCK_STREAM, 0);
    if (sockfd < 0) {
#ifdef WINDOWS
        errorPrint( "Could not create socket : %d" , WSAGetLastError());
#endif
        debugPrint("%s() LN%d, sockfd=%d\n", __func__, __LINE__, sockfd);
        free(request_buf);
        ERROR_EXIT("opening socket");
    }

    int retConn = connect(sockfd, (struct sockaddr *)pServAddr, sizeof(struct sockaddr));
    debugPrint("%s() LN%d connect() return %d\n", __func__, __LINE__, retConn);
    if (retConn < 0) {
        free(request_buf);
        ERROR_EXIT("connecting");
    }

    memset(base64_buf, 0, INPUT_BUF_LEN);

    for (int n = 0, m = 0; n < userpass_buf_len;) {
        uint32_t oct_a = n < userpass_buf_len ?
            (unsigned char) userpass_buf[n++]:0;
        uint32_t oct_b = n < userpass_buf_len ?
            (unsigned char) userpass_buf[n++]:0;
        uint32_t oct_c = n < userpass_buf_len ?
            (unsigned char) userpass_buf[n++]:0;
        uint32_t triple = (oct_a << 0x10) + (oct_b << 0x08) + oct_c;

        base64_buf[m++] = base64[(triple >> 3* 6) & 0x3f];
        base64_buf[m++] = base64[(triple >> 2* 6) & 0x3f];
        base64_buf[m++] = base64[(triple >> 1* 6) & 0x3f];
        base64_buf[m++] = base64[(triple >> 0* 6) & 0x3f];
    }

    for (int l = 0; l < mod_table[userpass_buf_len % 3]; l++)
        base64_buf[encoded_len - 1 - l] = '=';

    debugPrint("%s() LN%d: auth string base64 encoded: %s\n",
            __func__, __LINE__, base64_buf);
    char *auth = base64_buf;

    int r = snprintf(request_buf,
            req_buf_len,
            req_fmt, url, host, rest_port,
            auth, strlen(sqlstr), sqlstr);
    if (r >= req_buf_len) {
        free(request_buf);
        ERROR_EXIT("too long request");
    }
    verbosePrint("%s() LN%d: Request:\n%s\n", __func__, __LINE__, request_buf);

    req_str_len = strlen(request_buf);
    sent = 0;
    do {
#ifdef WINDOWS
        bytes = send(sockfd, request_buf + sent, req_str_len - sent, 0);
#else
        bytes = write(sockfd, request_buf + sent, req_str_len - sent);
#endif
        if (bytes < 0)
            ERROR_EXIT("writing message to socket");
        if (bytes == 0)
            break;
        sent+=bytes;
    } while(sent < req_str_len);

    memset(response_buf, 0, RESP_BUF_LEN);
    resp_len = sizeof(response_buf) - 1;
    received = 0;
    do {
#ifdef WINDOWS
        bytes = recv(sockfd, response_buf + received, resp_len - received, 0);
#else
        bytes = read(sockfd, response_buf + received, resp_len - received);
#endif
        if (bytes < 0) {
            free(request_buf);
            ERROR_EXIT("reading response from socket");
        }
        if (bytes == 0)
            break;
        received += bytes;
    } while(received < resp_len);

    if (received == resp_len) {
        free(request_buf);
        ERROR_EXIT("storing complete response from socket");
    }

    response_buf[RESP_BUF_LEN - 1] = '\0';
    printf("Response:\n%s\n", response_buf);

    if (strlen(pThreadInfo->filePath) > 0) {
        appendResultBufToFile(response_buf, pThreadInfo);
    }

    free(request_buf);
#ifdef WINDOWS
    closesocket(sockfd);
    WSACleanup();
#else
    close(sockfd);
#endif

    return 0;
}

static char* getTagValueFromTagSample(SSuperTable* stbInfo, int tagUsePos) {
    char*  dataBuf = (char*)calloc(TSDB_MAX_SQL_LEN+1, 1);
    if (NULL == dataBuf) {
        errorPrint2("%s() LN%d, calloc failed! size:%d\n",
                __func__, __LINE__, TSDB_MAX_SQL_LEN+1);
        return NULL;
    }

    int    dataLen = 0;
    dataLen += snprintf(dataBuf + dataLen, TSDB_MAX_SQL_LEN - dataLen,
            "(%s)", stbInfo->tagDataBuf + stbInfo->lenOfTagOfOneRow * tagUsePos);

    return dataBuf;
}

static char *generateBinaryNCharTagValues(int64_t tableSeq, uint32_t len)
{
    char* buf = (char*)calloc(len, 1);
    if (NULL == buf) {
        printf("calloc failed! size:%d\n", len);
        return NULL;
    }

    if (tableSeq % 2) {
        tstrncpy(buf, "beijing", len);
    } else {
        tstrncpy(buf, "shanghai", len);
    }
    //rand_string(buf, stbInfo->tags[i].dataLen);

    return buf;
}

static char* generateTagValuesForStb(SSuperTable* stbInfo, int64_t tableSeq) {
    char*  dataBuf = (char*)calloc(TSDB_MAX_SQL_LEN+1, 1);
    if (NULL == dataBuf) {
        printf("calloc failed! size:%d\n", TSDB_MAX_SQL_LEN+1);
        return NULL;
    }

    int    dataLen = 0;
    dataLen += snprintf(dataBuf + dataLen, TSDB_MAX_SQL_LEN - dataLen, "(");
    for (int i = 0; i < stbInfo->tagCount; i++) {
        if ((0 == strncasecmp(stbInfo->tags[i].dataType,
                        "binary", strlen("binary")))
                || (0 == strncasecmp(stbInfo->tags[i].dataType,
                        "nchar", strlen("nchar")))) {
            if (stbInfo->tags[i].dataLen > TSDB_MAX_BINARY_LEN) {
                printf("binary or nchar length overflow, max size:%u\n",
                        (uint32_t)TSDB_MAX_BINARY_LEN);
                tmfree(dataBuf);
                return NULL;
            }

            int32_t tagBufLen = stbInfo->tags[i].dataLen + 1;
            char *buf = generateBinaryNCharTagValues(tableSeq, tagBufLen);
            if (NULL == buf) {
                tmfree(dataBuf);
                return NULL;
            }
            dataLen += snprintf(dataBuf + dataLen, TSDB_MAX_SQL_LEN - dataLen,
                    "\'%s\',", buf);
            tmfree(buf);
        } else if (0 == strncasecmp(stbInfo->tags[i].dataType,
                    "int", strlen("int"))) {
            if ((g_args.demo_mode) && (i == 0)) {
                dataLen += snprintf(dataBuf + dataLen,
                        TSDB_MAX_SQL_LEN - dataLen,
                        "%"PRId64",", (tableSeq % 10) + 1);
            } else {
                dataLen += snprintf(dataBuf + dataLen,
                        TSDB_MAX_SQL_LEN - dataLen,
                        "%"PRId64",", tableSeq);
            }
        } else if (0 == strncasecmp(stbInfo->tags[i].dataType,
                    "bigint", strlen("bigint"))) {
            dataLen += snprintf(dataBuf + dataLen, TSDB_MAX_SQL_LEN - dataLen,
                    "%"PRId64",", rand_bigint());
        }  else if (0 == strncasecmp(stbInfo->tags[i].dataType,
                    "float", strlen("float"))) {
            dataLen += snprintf(dataBuf + dataLen, TSDB_MAX_SQL_LEN - dataLen,
                    "%f,", rand_float());
        }  else if (0 == strncasecmp(stbInfo->tags[i].dataType,
                    "double", strlen("double"))) {
            dataLen += snprintf(dataBuf + dataLen, TSDB_MAX_SQL_LEN - dataLen,
                    "%f,", rand_double());
        }  else if (0 == strncasecmp(stbInfo->tags[i].dataType,
                    "smallint", strlen("smallint"))) {
            dataLen += snprintf(dataBuf + dataLen, TSDB_MAX_SQL_LEN - dataLen,
                    "%d,", rand_smallint());
        }  else if (0 == strncasecmp(stbInfo->tags[i].dataType,
                    "tinyint", strlen("tinyint"))) {
            dataLen += snprintf(dataBuf + dataLen, TSDB_MAX_SQL_LEN - dataLen,
                    "%d,", rand_tinyint());
        }  else if (0 == strncasecmp(stbInfo->tags[i].dataType,
                    "bool", strlen("bool"))) {
            dataLen += snprintf(dataBuf + dataLen, TSDB_MAX_SQL_LEN - dataLen,
                    "%d,", rand_bool());
        }  else if (0 == strncasecmp(stbInfo->tags[i].dataType,
                    "timestamp", strlen("timestamp"))) {
            dataLen += snprintf(dataBuf + dataLen, TSDB_MAX_SQL_LEN - dataLen,
                    "%"PRId64",", rand_bigint());
        }  else {
            errorPrint2("No support data type: %s\n", stbInfo->tags[i].dataType);
            tmfree(dataBuf);
            return NULL;
        }
    }

    dataLen -= 1;
    dataLen += snprintf(dataBuf + dataLen, TSDB_MAX_SQL_LEN - dataLen, ")");
    return dataBuf;
}

static int calcRowLen(SSuperTable*  superTbls) {
    int colIndex;
    int  lenOfOneRow = 0;

    for (colIndex = 0; colIndex < superTbls->columnCount; colIndex++) {
        char* dataType = superTbls->columns[colIndex].dataType;

        if (strcasecmp(dataType, "BINARY") == 0) {
            lenOfOneRow += superTbls->columns[colIndex].dataLen + 3;
        } else if (strcasecmp(dataType, "NCHAR") == 0) {
            lenOfOneRow += superTbls->columns[colIndex].dataLen + 3;
        } else if (strcasecmp(dataType, "INT") == 0)  {
            lenOfOneRow += INT_BUFF_LEN;
        } else if (strcasecmp(dataType, "BIGINT") == 0)  {
            lenOfOneRow += BIGINT_BUFF_LEN;
        } else if (strcasecmp(dataType, "SMALLINT") == 0)  {
            lenOfOneRow += SMALLINT_BUFF_LEN;
        } else if (strcasecmp(dataType, "TINYINT") == 0)  {
            lenOfOneRow += TINYINT_BUFF_LEN;
        } else if (strcasecmp(dataType, "BOOL") == 0)  {
            lenOfOneRow += BOOL_BUFF_LEN;
        } else if (strcasecmp(dataType, "FLOAT") == 0) {
            lenOfOneRow += FLOAT_BUFF_LEN;
        } else if (strcasecmp(dataType, "DOUBLE") == 0) {
            lenOfOneRow += DOUBLE_BUFF_LEN;
        }  else if (strcasecmp(dataType, "TIMESTAMP") == 0) {
            lenOfOneRow += TIMESTAMP_BUFF_LEN;
        } else {
            errorPrint2("get error data type : %s\n", dataType);
            exit(EXIT_FAILURE);
        }
    }

    superTbls->lenOfOneRow = lenOfOneRow + 20; // timestamp

    int tagIndex;
    int lenOfTagOfOneRow = 0;
    for (tagIndex = 0; tagIndex < superTbls->tagCount; tagIndex++) {
        char* dataType = superTbls->tags[tagIndex].dataType;

        if (strcasecmp(dataType, "BINARY") == 0) {
            lenOfTagOfOneRow += superTbls->tags[tagIndex].dataLen + 3;
        } else if (strcasecmp(dataType, "NCHAR") == 0) {
            lenOfTagOfOneRow += superTbls->tags[tagIndex].dataLen + 3;
        } else if (strcasecmp(dataType, "INT") == 0)  {
            lenOfTagOfOneRow += superTbls->tags[tagIndex].dataLen + INT_BUFF_LEN;
        } else if (strcasecmp(dataType, "BIGINT") == 0)  {
            lenOfTagOfOneRow += superTbls->tags[tagIndex].dataLen + BIGINT_BUFF_LEN;
        } else if (strcasecmp(dataType, "SMALLINT") == 0)  {
            lenOfTagOfOneRow += superTbls->tags[tagIndex].dataLen + SMALLINT_BUFF_LEN;
        } else if (strcasecmp(dataType, "TINYINT") == 0)  {
            lenOfTagOfOneRow += superTbls->tags[tagIndex].dataLen + TINYINT_BUFF_LEN;
        } else if (strcasecmp(dataType, "BOOL") == 0)  {
            lenOfTagOfOneRow += superTbls->tags[tagIndex].dataLen + BOOL_BUFF_LEN;
        } else if (strcasecmp(dataType, "FLOAT") == 0) {
            lenOfTagOfOneRow += superTbls->tags[tagIndex].dataLen + FLOAT_BUFF_LEN;
        } else if (strcasecmp(dataType, "DOUBLE") == 0) {
            lenOfTagOfOneRow += superTbls->tags[tagIndex].dataLen + DOUBLE_BUFF_LEN;
        } else {
            errorPrint2("get error tag type : %s\n", dataType);
            exit(EXIT_FAILURE);
        }
    }

    superTbls->lenOfTagOfOneRow = lenOfTagOfOneRow;

    return 0;
}


static int getChildNameOfSuperTableWithLimitAndOffset(TAOS * taos,
        char* dbName, char* sTblName, char** childTblNameOfSuperTbl,
        int64_t* childTblCountOfSuperTbl, int64_t limit, uint64_t offset) {

    char command[1024] = "\0";
    char limitBuf[100] = "\0";

    TAOS_RES * res;
    TAOS_ROW row = NULL;

    char* childTblName = *childTblNameOfSuperTbl;

    if (offset >= 0) {
        snprintf(limitBuf, 100, " limit %"PRId64" offset %"PRIu64"",
                limit, offset);
    }

    //get all child table name use cmd: select tbname from superTblName;
    snprintf(command, 1024, "select tbname from %s.%s %s",
            dbName, sTblName, limitBuf);

    res = taos_query(taos, command);
    int32_t code = taos_errno(res);
    if (code != 0) {
        taos_free_result(res);
        taos_close(taos);
        errorPrint2("%s() LN%d, failed to run command %s\n",
                __func__, __LINE__, command);
        exit(EXIT_FAILURE);
    }

    int64_t childTblCount = (limit < 0)?10000:limit;
    int64_t count = 0;
    if (childTblName == NULL) {
        childTblName = (char*)calloc(1, childTblCount * TSDB_TABLE_NAME_LEN);
        if (NULL ==  childTblName) {
            taos_free_result(res);
            taos_close(taos);
            errorPrint2("%s() LN%d, failed to allocate memory!\n", __func__, __LINE__);
            exit(EXIT_FAILURE);
        }
    }

    char* pTblName = childTblName;
    while((row = taos_fetch_row(res)) != NULL) {
        int32_t* len = taos_fetch_lengths(res);

        if (0 == strlen((char *)row[0])) {
            errorPrint2("%s() LN%d, No.%"PRId64" table return empty name\n",
                    __func__, __LINE__, count);
            exit(EXIT_FAILURE);
        }

        tstrncpy(pTblName, (char *)row[0], len[0]+1);
        //printf("==== sub table name: %s\n", pTblName);
        count++;
        if (count >= childTblCount - 1) {
            char *tmp = realloc(childTblName,
                    (size_t)childTblCount*1.5*TSDB_TABLE_NAME_LEN+1);
            if (tmp != NULL) {
                childTblName = tmp;
                childTblCount = (int)(childTblCount*1.5);
                memset(childTblName + count*TSDB_TABLE_NAME_LEN, 0,
                        (size_t)((childTblCount-count)*TSDB_TABLE_NAME_LEN));
            } else {
                // exit, if allocate more memory failed
                tmfree(childTblName);
                taos_free_result(res);
                taos_close(taos);
                errorPrint2("%s() LN%d, realloc fail for save child table name of %s.%s\n",
                        __func__, __LINE__, dbName, sTblName);
                exit(EXIT_FAILURE);
            }
        }
        pTblName = childTblName + count * TSDB_TABLE_NAME_LEN;
    }

    *childTblCountOfSuperTbl = count;
    *childTblNameOfSuperTbl  = childTblName;

    taos_free_result(res);
    return 0;
}

static int getAllChildNameOfSuperTable(TAOS * taos, char* dbName,
        char* sTblName, char** childTblNameOfSuperTbl,
        int64_t* childTblCountOfSuperTbl) {

    return getChildNameOfSuperTableWithLimitAndOffset(taos, dbName, sTblName,
            childTblNameOfSuperTbl, childTblCountOfSuperTbl,
            -1, 0);
}

static int getSuperTableFromServer(TAOS * taos, char* dbName,
        SSuperTable*  superTbls) {

    char command[1024] = "\0";
    TAOS_RES * res;
    TAOS_ROW row = NULL;
    int count = 0;

    //get schema use cmd: describe superTblName;
    snprintf(command, 1024, "describe %s.%s", dbName, superTbls->sTblName);
    res = taos_query(taos, command);
    int32_t code = taos_errno(res);
    if (code != 0) {
        printf("failed to run command %s\n", command);
        taos_free_result(res);
        return -1;
    }

    int tagIndex = 0;
    int columnIndex = 0;
    TAOS_FIELD *fields = taos_fetch_fields(res);
    while((row = taos_fetch_row(res)) != NULL) {
        if (0 == count) {
            count++;
            continue;
        }

        if (strcmp((char *)row[TSDB_DESCRIBE_METRIC_NOTE_INDEX], "TAG") == 0) {
            tstrncpy(superTbls->tags[tagIndex].field,
                    (char *)row[TSDB_DESCRIBE_METRIC_FIELD_INDEX],
                    fields[TSDB_DESCRIBE_METRIC_FIELD_INDEX].bytes);
            tstrncpy(superTbls->tags[tagIndex].dataType,
                    (char *)row[TSDB_DESCRIBE_METRIC_TYPE_INDEX],
                    min(DATATYPE_BUFF_LEN,
                        fields[TSDB_DESCRIBE_METRIC_TYPE_INDEX].bytes) + 1);
            superTbls->tags[tagIndex].dataLen =
                *((int *)row[TSDB_DESCRIBE_METRIC_LENGTH_INDEX]);
            tstrncpy(superTbls->tags[tagIndex].note,
                    (char *)row[TSDB_DESCRIBE_METRIC_NOTE_INDEX],
                    min(NOTE_BUFF_LEN,
                        fields[TSDB_DESCRIBE_METRIC_NOTE_INDEX].bytes) + 1);
            tagIndex++;
        } else {
            tstrncpy(superTbls->columns[columnIndex].field,
                    (char *)row[TSDB_DESCRIBE_METRIC_FIELD_INDEX],
                    fields[TSDB_DESCRIBE_METRIC_FIELD_INDEX].bytes);
            tstrncpy(superTbls->columns[columnIndex].dataType,
                    (char *)row[TSDB_DESCRIBE_METRIC_TYPE_INDEX],
                    min(DATATYPE_BUFF_LEN,
                        fields[TSDB_DESCRIBE_METRIC_TYPE_INDEX].bytes) + 1);
            superTbls->columns[columnIndex].dataLen =
                *((int *)row[TSDB_DESCRIBE_METRIC_LENGTH_INDEX]);
            tstrncpy(superTbls->columns[columnIndex].note,
                    (char *)row[TSDB_DESCRIBE_METRIC_NOTE_INDEX],
                    min(NOTE_BUFF_LEN,
                        fields[TSDB_DESCRIBE_METRIC_NOTE_INDEX].bytes) + 1);
            columnIndex++;
        }
        count++;
    }

    superTbls->columnCount = columnIndex;
    superTbls->tagCount    = tagIndex;
    taos_free_result(res);

    calcRowLen(superTbls);

    /*
       if (TBL_ALREADY_EXISTS == superTbls->childTblExists) {
    //get all child table name use cmd: select tbname from superTblName;
    int childTblCount = 10000;
    superTbls->childTblName = (char*)calloc(1, childTblCount * TSDB_TABLE_NAME_LEN);
    if (superTbls->childTblName == NULL) {
    errorPrint2("%s() LN%d, alloc memory failed!\n", __func__, __LINE__);
    return -1;
    }
    getAllChildNameOfSuperTable(taos, dbName,
    superTbls->sTblName,
    &superTbls->childTblName,
    &superTbls->childTblCount);
    }
    */
    return 0;
}

static int createSuperTable(
        TAOS * taos, char* dbName,
        SSuperTable*  superTbl) {

    char *command = calloc(1, BUFFER_SIZE);
    assert(command);

    char cols[COL_BUFFER_LEN] = "\0";
    int colIndex;
    int len = 0;

    int  lenOfOneRow = 0;

    if (superTbl->columnCount == 0) {
        errorPrint2("%s() LN%d, super table column count is %d\n",
                __func__, __LINE__, superTbl->columnCount);
        free(command);
        return -1;
    }

    for (colIndex = 0; colIndex < superTbl->columnCount; colIndex++) {
        char* dataType = superTbl->columns[colIndex].dataType;

        if (strcasecmp(dataType, "BINARY") == 0) {
            len += snprintf(cols + len, COL_BUFFER_LEN - len,
                    ",C%d %s(%d)", colIndex, "BINARY",
                    superTbl->columns[colIndex].dataLen);
            lenOfOneRow += superTbl->columns[colIndex].dataLen + 3;
        } else if (strcasecmp(dataType, "NCHAR") == 0) {
            len += snprintf(cols + len, COL_BUFFER_LEN - len,
                    ",C%d %s(%d)", colIndex, "NCHAR",
                    superTbl->columns[colIndex].dataLen);
            lenOfOneRow += superTbl->columns[colIndex].dataLen + 3;
        } else if (strcasecmp(dataType, "INT") == 0)  {
            if ((g_args.demo_mode) && (colIndex == 1)) {
                len += snprintf(cols + len, COL_BUFFER_LEN - len,
                        ", VOLTAGE INT");
            } else {
                len += snprintf(cols + len, COL_BUFFER_LEN - len, ",C%d %s", colIndex, "INT");
            }
            lenOfOneRow += INT_BUFF_LEN;
        } else if (strcasecmp(dataType, "BIGINT") == 0)  {
            len += snprintf(cols + len, COL_BUFFER_LEN - len, ",C%d %s",
                    colIndex, "BIGINT");
            lenOfOneRow += BIGINT_BUFF_LEN;
        } else if (strcasecmp(dataType, "SMALLINT") == 0)  {
            len += snprintf(cols + len, COL_BUFFER_LEN - len, ",C%d %s",
                    colIndex, "SMALLINT");
            lenOfOneRow += SMALLINT_BUFF_LEN;
        } else if (strcasecmp(dataType, "TINYINT") == 0)  {
            len += snprintf(cols + len, COL_BUFFER_LEN - len, ",C%d %s", colIndex, "TINYINT");
            lenOfOneRow += TINYINT_BUFF_LEN;
        } else if (strcasecmp(dataType, "BOOL") == 0)  {
            len += snprintf(cols + len, COL_BUFFER_LEN - len, ",C%d %s", colIndex, "BOOL");
            lenOfOneRow += BOOL_BUFF_LEN;
        } else if (strcasecmp(dataType, "FLOAT") == 0) {
            if (g_args.demo_mode) {
                if (colIndex == 0) {
                    len += snprintf(cols + len, COL_BUFFER_LEN - len, ", CURRENT FLOAT");
                } else if (colIndex == 2) {
                    len += snprintf(cols + len, COL_BUFFER_LEN - len, ", PHASE FLOAT");
                }
            } else {
                len += snprintf(cols + len, COL_BUFFER_LEN - len, ",C%d %s", colIndex, "FLOAT");
            }

            lenOfOneRow += FLOAT_BUFF_LEN;
        } else if (strcasecmp(dataType, "DOUBLE") == 0) {
            len += snprintf(cols + len, COL_BUFFER_LEN - len, ",C%d %s",
                    colIndex, "DOUBLE");
            lenOfOneRow += DOUBLE_BUFF_LEN;
        }  else if (strcasecmp(dataType, "TIMESTAMP") == 0) {
            len += snprintf(cols + len, COL_BUFFER_LEN - len, ",C%d %s",
                    colIndex, "TIMESTAMP");
            lenOfOneRow += TIMESTAMP_BUFF_LEN;
        } else {
            taos_close(taos);
            free(command);
            errorPrint2("%s() LN%d, config error data type : %s\n",
                    __func__, __LINE__, dataType);
            exit(EXIT_FAILURE);
        }
    }

    superTbl->lenOfOneRow = lenOfOneRow + 20; // timestamp

    // save for creating child table
    superTbl->colsOfCreateChildTable = (char*)calloc(len+20, 1);
    if (NULL == superTbl->colsOfCreateChildTable) {
        taos_close(taos);
        free(command);
        errorPrint2("%s() LN%d, Failed when calloc, size:%d",
                __func__, __LINE__, len+1);
        exit(EXIT_FAILURE);
    }

    snprintf(superTbl->colsOfCreateChildTable, len+20, "(ts timestamp%s)", cols);
    verbosePrint("%s() LN%d: %s\n",
            __func__, __LINE__, superTbl->colsOfCreateChildTable);

    if (superTbl->tagCount == 0) {
        errorPrint2("%s() LN%d, super table tag count is %d\n",
                __func__, __LINE__, superTbl->tagCount);
        free(command);
        return -1;
    }

    char tags[TSDB_MAX_TAGS_LEN] = "\0";
    int tagIndex;
    len = 0;

    int lenOfTagOfOneRow = 0;
    len += snprintf(tags + len, TSDB_MAX_TAGS_LEN - len, "(");
    for (tagIndex = 0; tagIndex < superTbl->tagCount; tagIndex++) {
        char* dataType = superTbl->tags[tagIndex].dataType;

        if (strcasecmp(dataType, "BINARY") == 0) {
            if ((g_args.demo_mode) && (tagIndex == 1)) {
                len += snprintf(tags + len, TSDB_MAX_TAGS_LEN - len,
                        "location BINARY(%d),",
                        superTbl->tags[tagIndex].dataLen);
            } else {
                len += snprintf(tags + len, TSDB_MAX_TAGS_LEN - len,
                        "T%d %s(%d),", tagIndex, "BINARY",
                        superTbl->tags[tagIndex].dataLen);
            }
            lenOfTagOfOneRow += superTbl->tags[tagIndex].dataLen + 3;
        } else if (strcasecmp(dataType, "NCHAR") == 0) {
            len += snprintf(tags + len, TSDB_MAX_TAGS_LEN - len,
                    "T%d %s(%d),", tagIndex,
                    "NCHAR", superTbl->tags[tagIndex].dataLen);
            lenOfTagOfOneRow += superTbl->tags[tagIndex].dataLen + 3;
        } else if (strcasecmp(dataType, "INT") == 0)  {
            if ((g_args.demo_mode) && (tagIndex == 0)) {
                len += snprintf(tags + len, TSDB_MAX_TAGS_LEN - len,
                        "groupId INT, ");
            } else {
                len += snprintf(tags + len, TSDB_MAX_TAGS_LEN - len,
                        "T%d %s,", tagIndex, "INT");
            }
            lenOfTagOfOneRow += superTbl->tags[tagIndex].dataLen + INT_BUFF_LEN;
        } else if (strcasecmp(dataType, "BIGINT") == 0)  {
            len += snprintf(tags + len, TSDB_MAX_TAGS_LEN - len,
                    "T%d %s,", tagIndex, "BIGINT");
            lenOfTagOfOneRow += superTbl->tags[tagIndex].dataLen + BIGINT_BUFF_LEN;
        } else if (strcasecmp(dataType, "SMALLINT") == 0)  {
            len += snprintf(tags + len, TSDB_MAX_TAGS_LEN - len,
                    "T%d %s,", tagIndex, "SMALLINT");
            lenOfTagOfOneRow += superTbl->tags[tagIndex].dataLen + SMALLINT_BUFF_LEN;
        } else if (strcasecmp(dataType, "TINYINT") == 0)  {
            len += snprintf(tags + len, TSDB_MAX_TAGS_LEN - len,
                    "T%d %s,", tagIndex, "TINYINT");
            lenOfTagOfOneRow += superTbl->tags[tagIndex].dataLen + TINYINT_BUFF_LEN;
        } else if (strcasecmp(dataType, "BOOL") == 0)  {
            len += snprintf(tags + len, TSDB_MAX_TAGS_LEN - len,
                    "T%d %s,", tagIndex, "BOOL");
            lenOfTagOfOneRow += superTbl->tags[tagIndex].dataLen + BOOL_BUFF_LEN;
        } else if (strcasecmp(dataType, "FLOAT") == 0) {
            len += snprintf(tags + len, TSDB_MAX_TAGS_LEN - len,
                    "T%d %s,", tagIndex, "FLOAT");
            lenOfTagOfOneRow += superTbl->tags[tagIndex].dataLen + FLOAT_BUFF_LEN;
        } else if (strcasecmp(dataType, "DOUBLE") == 0) {
            len += snprintf(tags + len, TSDB_MAX_TAGS_LEN - len,
                    "T%d %s,", tagIndex, "DOUBLE");
            lenOfTagOfOneRow += superTbl->tags[tagIndex].dataLen + DOUBLE_BUFF_LEN;
        } else {
            taos_close(taos);
            free(command);
            errorPrint2("%s() LN%d, config error tag type : %s\n",
                    __func__, __LINE__, dataType);
            exit(EXIT_FAILURE);
        }
    }

    len -= 1;
    len += snprintf(tags + len, TSDB_MAX_TAGS_LEN - len, ")");

    superTbl->lenOfTagOfOneRow = lenOfTagOfOneRow;

    snprintf(command, BUFFER_SIZE,
            "create table if not exists %s.%s (ts timestamp%s) tags %s",
            dbName, superTbl->sTblName, cols, tags);
    if (0 != queryDbExec(taos, command, NO_INSERT_TYPE, false)) {
        errorPrint2("create supertable %s failed!\n\n",
                superTbl->sTblName);
        free(command);
        return -1;
    }

    debugPrint("create supertable %s success!\n\n", superTbl->sTblName);
    free(command);
    return 0;
}

int createDatabasesAndStables(char *command) {
    TAOS * taos = NULL;
    int    ret = 0;
    taos = taos_connect(g_Dbs.host, g_Dbs.user, g_Dbs.password, NULL, g_Dbs.port);
    if (taos == NULL) {
        errorPrint2("Failed to connect to TDengine, reason:%s\n", taos_errstr(NULL));
        return -1;
    }

    for (int i = 0; i < g_Dbs.dbCount; i++) {
        if (g_Dbs.db[i].drop) {
            sprintf(command, "drop database if exists %s;", g_Dbs.db[i].dbName);
            if (0 != queryDbExec(taos, command, NO_INSERT_TYPE, false)) {
                taos_close(taos);
                return -1;
            }

            int dataLen = 0;
            dataLen += snprintf(command + dataLen,
                    BUFFER_SIZE - dataLen, "create database if not exists %s",
                    g_Dbs.db[i].dbName);

            if (g_Dbs.db[i].dbCfg.blocks > 0) {
                dataLen += snprintf(command + dataLen,
                        BUFFER_SIZE - dataLen, " blocks %d",
                        g_Dbs.db[i].dbCfg.blocks);
            }
            if (g_Dbs.db[i].dbCfg.cache > 0) {
                dataLen += snprintf(command + dataLen,
                        BUFFER_SIZE - dataLen, " cache %d",
                        g_Dbs.db[i].dbCfg.cache);
            }
            if (g_Dbs.db[i].dbCfg.days > 0) {
                dataLen += snprintf(command + dataLen,
                        BUFFER_SIZE - dataLen, " days %d",
                        g_Dbs.db[i].dbCfg.days);
            }
            if (g_Dbs.db[i].dbCfg.keep > 0) {
                dataLen += snprintf(command + dataLen,
                        BUFFER_SIZE - dataLen, " keep %d",
                        g_Dbs.db[i].dbCfg.keep);
            }
            if (g_Dbs.db[i].dbCfg.quorum > 1) {
                dataLen += snprintf(command + dataLen,
                        BUFFER_SIZE - dataLen, " quorum %d",
                        g_Dbs.db[i].dbCfg.quorum);
            }
            if (g_Dbs.db[i].dbCfg.replica > 0) {
                dataLen += snprintf(command + dataLen,
                        BUFFER_SIZE - dataLen, " replica %d",
                        g_Dbs.db[i].dbCfg.replica);
            }
            if (g_Dbs.db[i].dbCfg.update > 0) {
                dataLen += snprintf(command + dataLen,
                        BUFFER_SIZE - dataLen, " update %d",
                        g_Dbs.db[i].dbCfg.update);
            }
            //if (g_Dbs.db[i].dbCfg.maxtablesPerVnode > 0) {
            //  dataLen += snprintf(command + dataLen,
            //  BUFFER_SIZE - dataLen, "tables %d ", g_Dbs.db[i].dbCfg.maxtablesPerVnode);
            //}
            if (g_Dbs.db[i].dbCfg.minRows > 0) {
                dataLen += snprintf(command + dataLen,
                        BUFFER_SIZE - dataLen, " minrows %d",
                        g_Dbs.db[i].dbCfg.minRows);
            }
            if (g_Dbs.db[i].dbCfg.maxRows > 0) {
                dataLen += snprintf(command + dataLen,
                        BUFFER_SIZE - dataLen, " maxrows %d",
                        g_Dbs.db[i].dbCfg.maxRows);
            }
            if (g_Dbs.db[i].dbCfg.comp > 0) {
                dataLen += snprintf(command + dataLen,
                        BUFFER_SIZE - dataLen, " comp %d",
                        g_Dbs.db[i].dbCfg.comp);
            }
            if (g_Dbs.db[i].dbCfg.walLevel > 0) {
                dataLen += snprintf(command + dataLen,
                        BUFFER_SIZE - dataLen, " wal %d",
                        g_Dbs.db[i].dbCfg.walLevel);
            }
            if (g_Dbs.db[i].dbCfg.cacheLast > 0) {
                dataLen += snprintf(command + dataLen,
                        BUFFER_SIZE - dataLen, " cachelast %d",
                        g_Dbs.db[i].dbCfg.cacheLast);
            }
            if (g_Dbs.db[i].dbCfg.fsync > 0) {
                dataLen += snprintf(command + dataLen, BUFFER_SIZE - dataLen,
                        " fsync %d", g_Dbs.db[i].dbCfg.fsync);
            }
            if ((0 == strncasecmp(g_Dbs.db[i].dbCfg.precision, "ms", 2))
                    || (0 == strncasecmp(g_Dbs.db[i].dbCfg.precision,
                            "ns", 2))
                    || (0 == strncasecmp(g_Dbs.db[i].dbCfg.precision,
                            "us", 2))) {
                dataLen += snprintf(command + dataLen, BUFFER_SIZE - dataLen,
                        " precision \'%s\';", g_Dbs.db[i].dbCfg.precision);
            }

            if (0 != queryDbExec(taos, command, NO_INSERT_TYPE, false)) {
                taos_close(taos);
                errorPrint("\ncreate database %s failed!\n\n",
                        g_Dbs.db[i].dbName);
                return -1;
            }
            printf("\ncreate database %s success!\n\n", g_Dbs.db[i].dbName);
        }

        debugPrint("%s() LN%d supertbl count:%"PRIu64"\n",
                __func__, __LINE__, g_Dbs.db[i].superTblCount);

        int validStbCount = 0;

        for (uint64_t j = 0; j < g_Dbs.db[i].superTblCount; j++) {
            sprintf(command, "describe %s.%s;", g_Dbs.db[i].dbName,
                    g_Dbs.db[i].superTbls[j].sTblName);
            ret = queryDbExec(taos, command, NO_INSERT_TYPE, true);

            if ((ret != 0) || (g_Dbs.db[i].drop)) {
                ret = createSuperTable(taos, g_Dbs.db[i].dbName,
                        &g_Dbs.db[i].superTbls[j]);

                if (0 != ret) {
                    errorPrint("create super table %"PRIu64" failed!\n\n", j);
                    continue;
                }
            }

            ret = getSuperTableFromServer(taos, g_Dbs.db[i].dbName,
                    &g_Dbs.db[i].superTbls[j]);
            if (0 != ret) {
                errorPrint2("\nget super table %s.%s info failed!\n\n",
                        g_Dbs.db[i].dbName, g_Dbs.db[i].superTbls[j].sTblName);
                continue;
            }

            validStbCount ++;
        }

        g_Dbs.db[i].superTblCount = validStbCount;
    }

    taos_close(taos);
    return 0;
}

static void* createTable(void *sarg)
{
    threadInfo *pThreadInfo = (threadInfo *)sarg;
    SSuperTable* stbInfo = pThreadInfo->stbInfo;

    setThreadName("createTable");

    uint64_t  lastPrintTime = taosGetTimestampMs();

    int buff_len = BUFFER_SIZE;

    pThreadInfo->buffer = calloc(buff_len, 1);
    if (pThreadInfo->buffer == NULL) {
        errorPrint2("%s() LN%d, Memory allocated failed!\n", __func__, __LINE__);
        exit(EXIT_FAILURE);
    }

    int len = 0;
    int batchNum = 0;

    verbosePrint("%s() LN%d: Creating table from %"PRIu64" to %"PRIu64"\n",
            __func__, __LINE__,
            pThreadInfo->start_table_from, pThreadInfo->end_table_to);

    for (uint64_t i = pThreadInfo->start_table_from;
            i <= pThreadInfo->end_table_to; i++) {
        if (0 == g_Dbs.use_metric) {
            snprintf(pThreadInfo->buffer, buff_len,
                    "create table if not exists %s.%s%"PRIu64" %s;",
                    pThreadInfo->db_name,
                    g_args.tb_prefix, i,
                    pThreadInfo->cols);
            batchNum ++;
        } else {
            if (stbInfo == NULL) {
                free(pThreadInfo->buffer);
                errorPrint2("%s() LN%d, use metric, but super table info is NULL\n",
                        __func__, __LINE__);
                exit(EXIT_FAILURE);
            } else {
                if (0 == len) {
                    batchNum = 0;
                    memset(pThreadInfo->buffer, 0, buff_len);
                    len += snprintf(pThreadInfo->buffer + len,
                            buff_len - len, "create table ");
                }

                char* tagsValBuf = NULL;
                if (0 == stbInfo->tagSource) {
                    tagsValBuf = generateTagValuesForStb(stbInfo, i);
                } else {
                    if (0 == stbInfo->tagSampleCount) {
                        free(pThreadInfo->buffer);
                        ERROR_EXIT("use sample file for tag, but has no content!\n");
                    }
                    tagsValBuf = getTagValueFromTagSample(
                            stbInfo,
                            i % stbInfo->tagSampleCount);
                }

                if (NULL == tagsValBuf) {
                    free(pThreadInfo->buffer);
                    ERROR_EXIT("use metric, but tag buffer is NULL\n");
                }
                len += snprintf(pThreadInfo->buffer + len,
                        buff_len - len,
                        "if not exists %s.%s%"PRIu64" using %s.%s tags %s ",
                        pThreadInfo->db_name, stbInfo->childTblPrefix,
                        i, pThreadInfo->db_name,
                        stbInfo->sTblName, tagsValBuf);
                free(tagsValBuf);
                batchNum++;
                if ((batchNum < stbInfo->batchCreateTableNum)
                        && ((buff_len - len)
                            >= (stbInfo->lenOfTagOfOneRow + 256))) {
                    continue;
                }
            }
        }

        len = 0;

        if (0 != queryDbExec(pThreadInfo->taos, pThreadInfo->buffer,
                    NO_INSERT_TYPE, false)) {
            errorPrint2("queryDbExec() failed. buffer:\n%s\n", pThreadInfo->buffer);
            free(pThreadInfo->buffer);
            return NULL;
        }
        pThreadInfo->tables_created += batchNum;

        uint64_t currentPrintTime = taosGetTimestampMs();
        if (currentPrintTime - lastPrintTime > 30*1000) {
            printf("thread[%d] already create %"PRIu64" - %"PRIu64" tables\n",
                    pThreadInfo->threadID, pThreadInfo->start_table_from, i);
            lastPrintTime = currentPrintTime;
        }
    }

    if (0 != len) {
        if (0 != queryDbExec(pThreadInfo->taos, pThreadInfo->buffer,
                    NO_INSERT_TYPE, false)) {
            errorPrint2("queryDbExec() failed. buffer:\n%s\n", pThreadInfo->buffer);
        }
    }

    free(pThreadInfo->buffer);
    return NULL;
}

static int startMultiThreadCreateChildTable(
        char* cols, int threads, uint64_t tableFrom, int64_t ntables,
        char* db_name, SSuperTable* stbInfo) {

    pthread_t *pids = calloc(1, threads * sizeof(pthread_t));
    threadInfo *infos = calloc(1, threads * sizeof(threadInfo));

    if ((NULL == pids) || (NULL == infos)) {
        ERROR_EXIT("createChildTable malloc failed\n");
    }

    if (threads < 1) {
        threads = 1;
    }

    int64_t a = ntables / threads;
    if (a < 1) {
        threads = ntables;
        a = 1;
    }

    int64_t b = 0;
    b = ntables % threads;

    for (int64_t i = 0; i < threads; i++) {
        threadInfo *pThreadInfo = infos + i;
        pThreadInfo->threadID = i;
        tstrncpy(pThreadInfo->db_name, db_name, TSDB_DB_NAME_LEN);
        pThreadInfo->stbInfo = stbInfo;
        verbosePrint("%s() %d db_name: %s\n", __func__, __LINE__, db_name);
        pThreadInfo->taos = taos_connect(
                g_Dbs.host,
                g_Dbs.user,
                g_Dbs.password,
                db_name,
                g_Dbs.port);
        if (pThreadInfo->taos == NULL) {
            errorPrint2("%s() LN%d, Failed to connect to TDengine, reason:%s\n",
                    __func__, __LINE__, taos_errstr(NULL));
            free(pids);
            free(infos);
            return -1;
        }

        pThreadInfo->start_table_from = tableFrom;
        pThreadInfo->ntables = i<b?a+1:a;
        pThreadInfo->end_table_to = i < b ? tableFrom + a : tableFrom + a - 1;
        tableFrom = pThreadInfo->end_table_to + 1;
        pThreadInfo->use_metric = true;
        pThreadInfo->cols = cols;
        pThreadInfo->minDelay = UINT64_MAX;
        pThreadInfo->tables_created = 0;
        pthread_create(pids + i, NULL, createTable, pThreadInfo);
    }

    for (int i = 0; i < threads; i++) {
        pthread_join(pids[i], NULL);
    }

    for (int i = 0; i < threads; i++) {
        threadInfo *pThreadInfo = infos + i;
        taos_close(pThreadInfo->taos);

        g_actualChildTables += pThreadInfo->tables_created;
    }

    free(pids);
    free(infos);

    return 0;
}

static void createChildTables() {
    char tblColsBuf[TSDB_MAX_BYTES_PER_ROW];
    int len;

    for (int i = 0; i < g_Dbs.dbCount; i++) {
        if (g_Dbs.use_metric) {
            if (g_Dbs.db[i].superTblCount > 0) {
                // with super table
                for (int j = 0; j < g_Dbs.db[i].superTblCount; j++) {
                    if ((AUTO_CREATE_SUBTBL
                                == g_Dbs.db[i].superTbls[j].autoCreateTable)
                            || (TBL_ALREADY_EXISTS
                                == g_Dbs.db[i].superTbls[j].childTblExists)) {
                        continue;
                    }
                    verbosePrint("%s() LN%d: %s\n", __func__, __LINE__,
                            g_Dbs.db[i].superTbls[j].colsOfCreateChildTable);
                    uint64_t startFrom = 0;

                    verbosePrint("%s() LN%d: create %"PRId64" child tables from %"PRIu64"\n",
                            __func__, __LINE__, g_totalChildTables, startFrom);

                    startMultiThreadCreateChildTable(
                            g_Dbs.db[i].superTbls[j].colsOfCreateChildTable,
                            g_Dbs.threadCountForCreateTbl,
                            startFrom,
                            g_Dbs.db[i].superTbls[j].childTblCount,
                            g_Dbs.db[i].dbName, &(g_Dbs.db[i].superTbls[j]));
                }
            }
        } else {
            // normal table
            len = snprintf(tblColsBuf, TSDB_MAX_BYTES_PER_ROW, "(TS TIMESTAMP");
            for (int j = 0; j < g_args.num_of_CPR; j++) {
                if ((strncasecmp(g_args.datatype[j], "BINARY", strlen("BINARY")) == 0)
                        || (strncasecmp(g_args.datatype[j],
                                "NCHAR", strlen("NCHAR")) == 0)) {
                    snprintf(tblColsBuf + len, TSDB_MAX_BYTES_PER_ROW - len,
                            ",C%d %s(%d)", j, g_args.datatype[j], g_args.binwidth);
                } else {
                    snprintf(tblColsBuf + len, TSDB_MAX_BYTES_PER_ROW - len,
                            ",C%d %s", j, g_args.datatype[j]);
                }
                len = strlen(tblColsBuf);
            }

            snprintf(tblColsBuf + len, TSDB_MAX_BYTES_PER_ROW - len, ")");

            verbosePrint("%s() LN%d: dbName: %s num of tb: %"PRId64" schema: %s\n",
                    __func__, __LINE__,
                    g_Dbs.db[i].dbName, g_args.num_of_tables, tblColsBuf);
            startMultiThreadCreateChildTable(
                    tblColsBuf,
                    g_Dbs.threadCountForCreateTbl,
                    0,
                    g_args.num_of_tables,
                    g_Dbs.db[i].dbName,
                    NULL);
        }
    }
}

/*
   Read 10000 lines at most. If more than 10000 lines, continue to read after using
   */
static int readTagFromCsvFileToMem(SSuperTable  * stbInfo) {
    size_t  n = 0;
    ssize_t readLen = 0;
    char *  line = NULL;

    FILE *fp = fopen(stbInfo->tagsFile, "r");
    if (fp == NULL) {
        printf("Failed to open tags file: %s, reason:%s\n",
                stbInfo->tagsFile, strerror(errno));
        return -1;
    }

    if (stbInfo->tagDataBuf) {
        free(stbInfo->tagDataBuf);
        stbInfo->tagDataBuf = NULL;
    }

    int tagCount = 10000;
    int count = 0;
    char* tagDataBuf = calloc(1, stbInfo->lenOfTagOfOneRow * tagCount);
    if (tagDataBuf == NULL) {
        printf("Failed to calloc, reason:%s\n", strerror(errno));
        fclose(fp);
        return -1;
    }

    while((readLen = tgetline(&line, &n, fp)) != -1) {
        if (('\r' == line[readLen - 1]) || ('\n' == line[readLen - 1])) {
            line[--readLen] = 0;
        }

        if (readLen == 0) {
            continue;
        }

        memcpy(tagDataBuf + count * stbInfo->lenOfTagOfOneRow, line, readLen);
        count++;

        if (count >= tagCount - 1) {
            char *tmp = realloc(tagDataBuf,
                    (size_t)tagCount*1.5*stbInfo->lenOfTagOfOneRow);
            if (tmp != NULL) {
                tagDataBuf = tmp;
                tagCount = (int)(tagCount*1.5);
                memset(tagDataBuf + count*stbInfo->lenOfTagOfOneRow,
                        0, (size_t)((tagCount-count)*stbInfo->lenOfTagOfOneRow));
            } else {
                // exit, if allocate more memory failed
                printf("realloc fail for save tag val from %s\n", stbInfo->tagsFile);
                tmfree(tagDataBuf);
                free(line);
                fclose(fp);
                return -1;
            }
        }
    }

    stbInfo->tagDataBuf = tagDataBuf;
    stbInfo->tagSampleCount = count;

    free(line);
    fclose(fp);
    return 0;
}

/*
   Read 10000 lines at most. If more than 10000 lines, continue to read after using
   */
static int readSampleFromCsvFileToMem(
        SSuperTable* stbInfo) {
    size_t  n = 0;
    ssize_t readLen = 0;
    char *  line = NULL;
    int getRows = 0;

    FILE*  fp = fopen(stbInfo->sampleFile, "r");
    if (fp == NULL) {
        errorPrint("Failed to open sample file: %s, reason:%s\n",
                stbInfo->sampleFile, strerror(errno));
        return -1;
    }

    assert(stbInfo->sampleDataBuf);
    memset(stbInfo->sampleDataBuf, 0,
            MAX_SAMPLES_ONCE_FROM_FILE * stbInfo->lenOfOneRow);
    while(1) {
        readLen = tgetline(&line, &n, fp);
        if (-1 == readLen) {
            if(0 != fseek(fp, 0, SEEK_SET)) {
                errorPrint("Failed to fseek file: %s, reason:%s\n",
                        stbInfo->sampleFile, strerror(errno));
                fclose(fp);
                return -1;
            }
            continue;
        }

        if (('\r' == line[readLen - 1]) || ('\n' == line[readLen - 1])) {
            line[--readLen] = 0;
        }

        if (readLen == 0) {
            continue;
        }

        if (readLen > stbInfo->lenOfOneRow) {
            printf("sample row len[%d] overflow define schema len[%"PRIu64"], so discard this row\n",
                    (int32_t)readLen, stbInfo->lenOfOneRow);
            continue;
        }

        memcpy(stbInfo->sampleDataBuf + getRows * stbInfo->lenOfOneRow,
                line, readLen);
        getRows++;

        if (getRows == MAX_SAMPLES_ONCE_FROM_FILE) {
            break;
        }
    }

    fclose(fp);
    tmfree(line);
    return 0;
}

static bool getColumnAndTagTypeFromInsertJsonFile(
        cJSON* stbInfo, SSuperTable* superTbls) {
    bool  ret = false;

    // columns
    cJSON *columns = cJSON_GetObjectItem(stbInfo, "columns");
    if (columns && columns->type != cJSON_Array) {
        errorPrint("%s", "failed to read json, columns not found\n");
        goto PARSE_OVER;
    } else if (NULL == columns) {
        superTbls->columnCount = 0;
        superTbls->tagCount    = 0;
        return true;
    }

    int columnSize = cJSON_GetArraySize(columns);
    if ((columnSize + 1/* ts */) > TSDB_MAX_COLUMNS) {
        errorPrint("failed to read json, column size overflow, max column size is %d\n",
                TSDB_MAX_COLUMNS);
        goto PARSE_OVER;
    }

    int count = 1;
    int index = 0;
    StrColumn    columnCase;

    //superTbls->columnCount = columnSize;
    for (int k = 0; k < columnSize; ++k) {
        cJSON* column = cJSON_GetArrayItem(columns, k);
        if (column == NULL) continue;

        count = 1;
        cJSON* countObj = cJSON_GetObjectItem(column, "count");
        if (countObj && countObj->type == cJSON_Number) {
            count = countObj->valueint;
        } else if (countObj && countObj->type != cJSON_Number) {
            errorPrint("%s", "failed to read json, column count not found\n");
            goto PARSE_OVER;
        } else {
            count = 1;
        }

        // column info
        memset(&columnCase, 0, sizeof(StrColumn));
        cJSON *dataType = cJSON_GetObjectItem(column, "type");
        if (!dataType || dataType->type != cJSON_String
                || dataType->valuestring == NULL) {
            errorPrint("%s", "failed to read json, column type not found\n");
            goto PARSE_OVER;
        }
        //tstrncpy(superTbls->columns[k].dataType, dataType->valuestring, DATATYPE_BUFF_LEN);
        tstrncpy(columnCase.dataType, dataType->valuestring,
                min(DATATYPE_BUFF_LEN, strlen(dataType->valuestring) + 1));

        cJSON* dataLen = cJSON_GetObjectItem(column, "len");
        if (dataLen && dataLen->type == cJSON_Number) {
            columnCase.dataLen = dataLen->valueint;
        } else if (dataLen && dataLen->type != cJSON_Number) {
            debugPrint("%s() LN%d: failed to read json, column len not found\n",
                    __func__, __LINE__);
            goto PARSE_OVER;
        } else {
            columnCase.dataLen = SMALL_BUFF_LEN;
        }

        for (int n = 0; n < count; ++n) {
            tstrncpy(superTbls->columns[index].dataType,
                    columnCase.dataType,
                    min(DATATYPE_BUFF_LEN, strlen(columnCase.dataType) + 1));
            superTbls->columns[index].dataLen = columnCase.dataLen;
            index++;
        }
    }

    if ((index + 1 /* ts */) > MAX_NUM_COLUMNS) {
        errorPrint("failed to read json, column size overflow, allowed max column size is %d\n",
                MAX_NUM_COLUMNS);
        goto PARSE_OVER;
    }

    superTbls->columnCount = index;

    count = 1;
    index = 0;
    // tags
    cJSON *tags = cJSON_GetObjectItem(stbInfo, "tags");
    if (!tags || tags->type != cJSON_Array) {
        errorPrint("%s", "failed to read json, tags not found\n");
        goto PARSE_OVER;
    }

    int tagSize = cJSON_GetArraySize(tags);
    if (tagSize > TSDB_MAX_TAGS) {
        errorPrint("failed to read json, tags size overflow, max tag size is %d\n",
                TSDB_MAX_TAGS);
        goto PARSE_OVER;
    }

    //superTbls->tagCount = tagSize;
    for (int k = 0; k < tagSize; ++k) {
        cJSON* tag = cJSON_GetArrayItem(tags, k);
        if (tag == NULL) continue;

        count = 1;
        cJSON* countObj = cJSON_GetObjectItem(tag, "count");
        if (countObj && countObj->type == cJSON_Number) {
            count = countObj->valueint;
        } else if (countObj && countObj->type != cJSON_Number) {
            errorPrint("%s", "failed to read json, column count not found\n");
            goto PARSE_OVER;
        } else {
            count = 1;
        }

        // column info
        memset(&columnCase, 0, sizeof(StrColumn));
        cJSON *dataType = cJSON_GetObjectItem(tag, "type");
        if (!dataType || dataType->type != cJSON_String
                || dataType->valuestring == NULL) {
            errorPrint("%s", "failed to read json, tag type not found\n");
            goto PARSE_OVER;
        }
        tstrncpy(columnCase.dataType, dataType->valuestring,
                min(DATATYPE_BUFF_LEN, strlen(dataType->valuestring) + 1));

        cJSON* dataLen = cJSON_GetObjectItem(tag, "len");
        if (dataLen && dataLen->type == cJSON_Number) {
            columnCase.dataLen = dataLen->valueint;
        } else if (dataLen && dataLen->type != cJSON_Number) {
            errorPrint("%s", "failed to read json, column len not found\n");
            goto PARSE_OVER;
        } else {
            columnCase.dataLen = 0;
        }

        for (int n = 0; n < count; ++n) {
            tstrncpy(superTbls->tags[index].dataType, columnCase.dataType,
                    min(DATATYPE_BUFF_LEN, strlen(columnCase.dataType) + 1));
            superTbls->tags[index].dataLen = columnCase.dataLen;
            index++;
        }
    }

    if (index > TSDB_MAX_TAGS) {
        errorPrint("failed to read json, tags size overflow, allowed max tag count is %d\n",
                TSDB_MAX_TAGS);
        goto PARSE_OVER;
    }

    superTbls->tagCount = index;

    if ((superTbls->columnCount + superTbls->tagCount + 1 /* ts */) > TSDB_MAX_COLUMNS) {
        errorPrint("columns + tags is more than allowed max columns count: %d\n",
                TSDB_MAX_COLUMNS);
        goto PARSE_OVER;
    }
    ret = true;

PARSE_OVER:
    return ret;
}

static bool getMetaFromInsertJsonFile(cJSON* root) {
    bool  ret = false;

    cJSON* cfgdir = cJSON_GetObjectItem(root, "cfgdir");
    if (cfgdir && cfgdir->type == cJSON_String && cfgdir->valuestring != NULL) {
        tstrncpy(g_Dbs.cfgDir, cfgdir->valuestring, MAX_FILE_NAME_LEN);
    }

    cJSON* host = cJSON_GetObjectItem(root, "host");
    if (host && host->type == cJSON_String && host->valuestring != NULL) {
        tstrncpy(g_Dbs.host, host->valuestring, MAX_HOSTNAME_SIZE);
    } else if (!host) {
        tstrncpy(g_Dbs.host, "127.0.0.1", MAX_HOSTNAME_SIZE);
    } else {
        errorPrint("%s", "failed to read json, host not found\n");
        goto PARSE_OVER;
    }

    cJSON* port = cJSON_GetObjectItem(root, "port");
    if (port && port->type == cJSON_Number) {
        g_Dbs.port = port->valueint;
    } else if (!port) {
        g_Dbs.port = 6030;
    }

    cJSON* user = cJSON_GetObjectItem(root, "user");
    if (user && user->type == cJSON_String && user->valuestring != NULL) {
        tstrncpy(g_Dbs.user, user->valuestring, MAX_USERNAME_SIZE);
    } else if (!user) {
        tstrncpy(g_Dbs.user, "root", MAX_USERNAME_SIZE);
    }

    cJSON* password = cJSON_GetObjectItem(root, "password");
    if (password && password->type == cJSON_String && password->valuestring != NULL) {
        tstrncpy(g_Dbs.password, password->valuestring, SHELL_MAX_PASSWORD_LEN);
    } else if (!password) {
        tstrncpy(g_Dbs.password, "taosdata", SHELL_MAX_PASSWORD_LEN);
    }

    cJSON* resultfile = cJSON_GetObjectItem(root, "result_file");
    if (resultfile && resultfile->type == cJSON_String && resultfile->valuestring != NULL) {
        tstrncpy(g_Dbs.resultFile, resultfile->valuestring, MAX_FILE_NAME_LEN);
    } else if (!resultfile) {
        tstrncpy(g_Dbs.resultFile, "./insert_res.txt", MAX_FILE_NAME_LEN);
    }

    cJSON* threads = cJSON_GetObjectItem(root, "thread_count");
    if (threads && threads->type == cJSON_Number) {
        g_Dbs.threadCount = threads->valueint;
    } else if (!threads) {
        g_Dbs.threadCount = 1;
    } else {
        errorPrint("%s", "failed to read json, threads not found\n");
        goto PARSE_OVER;
    }

    cJSON* threads2 = cJSON_GetObjectItem(root, "thread_count_create_tbl");
    if (threads2 && threads2->type == cJSON_Number) {
        g_Dbs.threadCountForCreateTbl = threads2->valueint;
    } else if (!threads2) {
        g_Dbs.threadCountForCreateTbl = 1;
    } else {
        errorPrint("%s", "failed to read json, threads2 not found\n");
        goto PARSE_OVER;
    }

    cJSON* gInsertInterval = cJSON_GetObjectItem(root, "insert_interval");
    if (gInsertInterval && gInsertInterval->type == cJSON_Number) {
        if (gInsertInterval->valueint <0) {
            errorPrint("%s", "failed to read json, insert interval input mistake\n");
            goto PARSE_OVER;
        }
        g_args.insert_interval = gInsertInterval->valueint;
    } else if (!gInsertInterval) {
        g_args.insert_interval = 0;
    } else {
        errorPrint("%s", "failed to read json, insert_interval input mistake\n");
        goto PARSE_OVER;
    }

    cJSON* interlaceRows = cJSON_GetObjectItem(root, "interlace_rows");
    if (interlaceRows && interlaceRows->type == cJSON_Number) {
        if (interlaceRows->valueint < 0) {
            errorPrint("%s", "failed to read json, interlace_rows input mistake\n");
            goto PARSE_OVER;

        }
        g_args.interlace_rows = interlaceRows->valueint;
    } else if (!interlaceRows) {
        g_args.interlace_rows = 0; // 0 means progressive mode, > 0 mean interlace mode. max value is less or equ num_of_records_per_req
    } else {
        errorPrint("%s", "failed to read json, interlace_rows input mistake\n");
        goto PARSE_OVER;
    }

    cJSON* maxSqlLen = cJSON_GetObjectItem(root, "max_sql_len");
    if (maxSqlLen && maxSqlLen->type == cJSON_Number) {
        if (maxSqlLen->valueint < 0) {
            errorPrint("%s() LN%d, failed to read json, max_sql_len input mistake\n",
                    __func__, __LINE__);
            goto PARSE_OVER;
        }
        g_args.max_sql_len = maxSqlLen->valueint;
    } else if (!maxSqlLen) {
        g_args.max_sql_len = (1024*1024);
    } else {
        errorPrint("%s() LN%d, failed to read json, max_sql_len input mistake\n",
                __func__, __LINE__);
        goto PARSE_OVER;
    }

    cJSON* numRecPerReq = cJSON_GetObjectItem(root, "num_of_records_per_req");
    if (numRecPerReq && numRecPerReq->type == cJSON_Number) {
        if (numRecPerReq->valueint <= 0) {
            errorPrint("%s() LN%d, failed to read json, num_of_records_per_req input mistake\n",
                    __func__, __LINE__);
            goto PARSE_OVER;
        } else if (numRecPerReq->valueint > MAX_RECORDS_PER_REQ) {
            printf("NOTICE: number of records per request value %"PRIu64" > %d\n\n",
                    numRecPerReq->valueint, MAX_RECORDS_PER_REQ);
            printf("        number of records per request value will be set to %d\n\n",
                    MAX_RECORDS_PER_REQ);
            prompt();
            numRecPerReq->valueint = MAX_RECORDS_PER_REQ;
        }
        g_args.num_of_RPR = numRecPerReq->valueint;
    } else if (!numRecPerReq) {
        g_args.num_of_RPR = MAX_RECORDS_PER_REQ;
    } else {
        errorPrint("%s() LN%d, failed to read json, num_of_records_per_req not found\n",
                __func__, __LINE__);
        goto PARSE_OVER;
    }

    cJSON *answerPrompt = cJSON_GetObjectItem(root, "confirm_parameter_prompt"); // yes, no,
    if (answerPrompt
            && answerPrompt->type == cJSON_String
            && answerPrompt->valuestring != NULL) {
        if (0 == strncasecmp(answerPrompt->valuestring, "yes", 3)) {
            g_args.answer_yes = false;
        } else if (0 == strncasecmp(answerPrompt->valuestring, "no", 2)) {
            g_args.answer_yes = true;
        } else {
            g_args.answer_yes = false;
        }
    } else if (!answerPrompt) {
        g_args.answer_yes = true;   // default is no, mean answer_yes.
    } else {
        errorPrint("%s", "failed to read json, confirm_parameter_prompt input mistake\n");
        goto PARSE_OVER;
    }

    // rows per table need be less than insert batch
    if (g_args.interlace_rows > g_args.num_of_RPR) {
        printf("NOTICE: interlace rows value %u > num_of_records_per_req %u\n\n",
                g_args.interlace_rows, g_args.num_of_RPR);
        printf("        interlace rows value will be set to num_of_records_per_req %u\n\n",
                g_args.num_of_RPR);
        prompt();
        g_args.interlace_rows = g_args.num_of_RPR;
    }

    cJSON* dbs = cJSON_GetObjectItem(root, "databases");
    if (!dbs || dbs->type != cJSON_Array) {
        errorPrint("%s", "failed to read json, databases not found\n");
        goto PARSE_OVER;
    }

    int dbSize = cJSON_GetArraySize(dbs);
    if (dbSize > MAX_DB_COUNT) {
        errorPrint(
                "failed to read json, databases size overflow, max database is %d\n",
                MAX_DB_COUNT);
        goto PARSE_OVER;
    }

    g_Dbs.dbCount = dbSize;
    for (int i = 0; i < dbSize; ++i) {
        cJSON* dbinfos = cJSON_GetArrayItem(dbs, i);
        if (dbinfos == NULL) continue;

        // dbinfo
        cJSON *dbinfo = cJSON_GetObjectItem(dbinfos, "dbinfo");
        if (!dbinfo || dbinfo->type != cJSON_Object) {
            errorPrint("%s", "failed to read json, dbinfo not found\n");
            goto PARSE_OVER;
        }

        cJSON *dbName = cJSON_GetObjectItem(dbinfo, "name");
        if (!dbName || dbName->type != cJSON_String || dbName->valuestring == NULL) {
            errorPrint("%s", "failed to read json, db name not found\n");
            goto PARSE_OVER;
        }
        tstrncpy(g_Dbs.db[i].dbName, dbName->valuestring, TSDB_DB_NAME_LEN);

        cJSON *drop = cJSON_GetObjectItem(dbinfo, "drop");
        if (drop && drop->type == cJSON_String && drop->valuestring != NULL) {
            if (0 == strncasecmp(drop->valuestring, "yes", strlen("yes"))) {
                g_Dbs.db[i].drop = true;
            } else {
                g_Dbs.db[i].drop = false;
            }
        } else if (!drop) {
            g_Dbs.db[i].drop = g_args.drop_database;
        } else {
            errorPrint("%s", "failed to read json, drop input mistake\n");
            goto PARSE_OVER;
        }

        cJSON *precision = cJSON_GetObjectItem(dbinfo, "precision");
        if (precision && precision->type == cJSON_String
                && precision->valuestring != NULL) {
            tstrncpy(g_Dbs.db[i].dbCfg.precision, precision->valuestring,
                    SMALL_BUFF_LEN);
        } else if (!precision) {
            memset(g_Dbs.db[i].dbCfg.precision, 0, SMALL_BUFF_LEN);
        } else {
            errorPrint("%s", "failed to read json, precision not found\n");
            goto PARSE_OVER;
        }

        cJSON* update = cJSON_GetObjectItem(dbinfo, "update");
        if (update && update->type == cJSON_Number) {
            g_Dbs.db[i].dbCfg.update = update->valueint;
        } else if (!update) {
            g_Dbs.db[i].dbCfg.update = -1;
        } else {
            errorPrint("%s", "failed to read json, update not found\n");
            goto PARSE_OVER;
        }

        cJSON* replica = cJSON_GetObjectItem(dbinfo, "replica");
        if (replica && replica->type == cJSON_Number) {
            g_Dbs.db[i].dbCfg.replica = replica->valueint;
        } else if (!replica) {
            g_Dbs.db[i].dbCfg.replica = -1;
        } else {
            errorPrint("%s", "failed to read json, replica not found\n");
            goto PARSE_OVER;
        }

        cJSON* keep = cJSON_GetObjectItem(dbinfo, "keep");
        if (keep && keep->type == cJSON_Number) {
            g_Dbs.db[i].dbCfg.keep = keep->valueint;
        } else if (!keep) {
            g_Dbs.db[i].dbCfg.keep = -1;
        } else {
            errorPrint("%s", "failed to read json, keep not found\n");
            goto PARSE_OVER;
        }

        cJSON* days = cJSON_GetObjectItem(dbinfo, "days");
        if (days && days->type == cJSON_Number) {
            g_Dbs.db[i].dbCfg.days = days->valueint;
        } else if (!days) {
            g_Dbs.db[i].dbCfg.days = -1;
        } else {
            errorPrint("%s", "failed to read json, days not found\n");
            goto PARSE_OVER;
        }

        cJSON* cache = cJSON_GetObjectItem(dbinfo, "cache");
        if (cache && cache->type == cJSON_Number) {
            g_Dbs.db[i].dbCfg.cache = cache->valueint;
        } else if (!cache) {
            g_Dbs.db[i].dbCfg.cache = -1;
        } else {
            errorPrint("%s", "failed to read json, cache not found\n");
            goto PARSE_OVER;
        }

        cJSON* blocks= cJSON_GetObjectItem(dbinfo, "blocks");
        if (blocks && blocks->type == cJSON_Number) {
            g_Dbs.db[i].dbCfg.blocks = blocks->valueint;
        } else if (!blocks) {
            g_Dbs.db[i].dbCfg.blocks = -1;
        } else {
            errorPrint("%s", "failed to read json, block not found\n");
            goto PARSE_OVER;
        }

        //cJSON* maxtablesPerVnode= cJSON_GetObjectItem(dbinfo, "maxtablesPerVnode");
        //if (maxtablesPerVnode && maxtablesPerVnode->type == cJSON_Number) {
        //  g_Dbs.db[i].dbCfg.maxtablesPerVnode = maxtablesPerVnode->valueint;
        //} else if (!maxtablesPerVnode) {
        //  g_Dbs.db[i].dbCfg.maxtablesPerVnode = TSDB_DEFAULT_TABLES;
        //} else {
        // printf("failed to read json, maxtablesPerVnode not found");
        // goto PARSE_OVER;
        //}

        cJSON* minRows= cJSON_GetObjectItem(dbinfo, "minRows");
        if (minRows && minRows->type == cJSON_Number) {
            g_Dbs.db[i].dbCfg.minRows = minRows->valueint;
        } else if (!minRows) {
            g_Dbs.db[i].dbCfg.minRows = 0;    // 0 means default
        } else {
            errorPrint("%s", "failed to read json, minRows not found\n");
            goto PARSE_OVER;
        }

        cJSON* maxRows= cJSON_GetObjectItem(dbinfo, "maxRows");
        if (maxRows && maxRows->type == cJSON_Number) {
            g_Dbs.db[i].dbCfg.maxRows = maxRows->valueint;
        } else if (!maxRows) {
            g_Dbs.db[i].dbCfg.maxRows = 0;    // 0 means default
        } else {
            errorPrint("%s", "failed to read json, maxRows not found\n");
            goto PARSE_OVER;
        }

        cJSON* comp= cJSON_GetObjectItem(dbinfo, "comp");
        if (comp && comp->type == cJSON_Number) {
            g_Dbs.db[i].dbCfg.comp = comp->valueint;
        } else if (!comp) {
            g_Dbs.db[i].dbCfg.comp = -1;
        } else {
            errorPrint("%s", "failed to read json, comp not found\n");
            goto PARSE_OVER;
        }

        cJSON* walLevel= cJSON_GetObjectItem(dbinfo, "walLevel");
        if (walLevel && walLevel->type == cJSON_Number) {
            g_Dbs.db[i].dbCfg.walLevel = walLevel->valueint;
        } else if (!walLevel) {
            g_Dbs.db[i].dbCfg.walLevel = -1;
        } else {
            errorPrint("%s", "failed to read json, walLevel not found\n");
            goto PARSE_OVER;
        }

        cJSON* cacheLast= cJSON_GetObjectItem(dbinfo, "cachelast");
        if (cacheLast && cacheLast->type == cJSON_Number) {
            g_Dbs.db[i].dbCfg.cacheLast = cacheLast->valueint;
        } else if (!cacheLast) {
            g_Dbs.db[i].dbCfg.cacheLast = -1;
        } else {
            errorPrint("%s", "failed to read json, cacheLast not found\n");
            goto PARSE_OVER;
        }

        cJSON* quorum= cJSON_GetObjectItem(dbinfo, "quorum");
        if (quorum && quorum->type == cJSON_Number) {
            g_Dbs.db[i].dbCfg.quorum = quorum->valueint;
        } else if (!quorum) {
            g_Dbs.db[i].dbCfg.quorum = 1;
        } else {
            printf("failed to read json, quorum input mistake");
            goto PARSE_OVER;
        }

        cJSON* fsync= cJSON_GetObjectItem(dbinfo, "fsync");
        if (fsync && fsync->type == cJSON_Number) {
            g_Dbs.db[i].dbCfg.fsync = fsync->valueint;
        } else if (!fsync) {
            g_Dbs.db[i].dbCfg.fsync = -1;
        } else {
            errorPrint("%s", "failed to read json, fsync input mistake\n");
            goto PARSE_OVER;
        }

        // super_talbes
        cJSON *stables = cJSON_GetObjectItem(dbinfos, "super_tables");
        if (!stables || stables->type != cJSON_Array) {
            errorPrint("%s", "failed to read json, super_tables not found\n");
            goto PARSE_OVER;
        }

        int stbSize = cJSON_GetArraySize(stables);
        if (stbSize > MAX_SUPER_TABLE_COUNT) {
            errorPrint(
                    "failed to read json, supertable size overflow, max supertable is %d\n",
                    MAX_SUPER_TABLE_COUNT);
            goto PARSE_OVER;
        }

        g_Dbs.db[i].superTblCount = stbSize;
        for (int j = 0; j < stbSize; ++j) {
            cJSON* stbInfo = cJSON_GetArrayItem(stables, j);
            if (stbInfo == NULL) continue;

            // dbinfo
            cJSON *stbName = cJSON_GetObjectItem(stbInfo, "name");
            if (!stbName || stbName->type != cJSON_String
                    || stbName->valuestring == NULL) {
                errorPrint("%s", "failed to read json, stb name not found\n");
                goto PARSE_OVER;
            }
            tstrncpy(g_Dbs.db[i].superTbls[j].sTblName, stbName->valuestring,
                    TSDB_TABLE_NAME_LEN);

            cJSON *prefix = cJSON_GetObjectItem(stbInfo, "childtable_prefix");
            if (!prefix || prefix->type != cJSON_String || prefix->valuestring == NULL) {
                errorPrint("%s", "failed to read json, childtable_prefix not found\n");
                goto PARSE_OVER;
            }
            tstrncpy(g_Dbs.db[i].superTbls[j].childTblPrefix, prefix->valuestring,
                    TBNAME_PREFIX_LEN);

            cJSON *autoCreateTbl = cJSON_GetObjectItem(stbInfo, "auto_create_table");
            if (autoCreateTbl
                    && autoCreateTbl->type == cJSON_String
                    && autoCreateTbl->valuestring != NULL) {
                if ((0 == strncasecmp(autoCreateTbl->valuestring, "yes", 3))
                        && (TBL_ALREADY_EXISTS != g_Dbs.db[i].superTbls[j].childTblExists)) {
                    g_Dbs.db[i].superTbls[j].autoCreateTable = AUTO_CREATE_SUBTBL;
                } else if (0 == strncasecmp(autoCreateTbl->valuestring, "no", 2)) {
                    g_Dbs.db[i].superTbls[j].autoCreateTable = PRE_CREATE_SUBTBL;
                } else {
                    g_Dbs.db[i].superTbls[j].autoCreateTable = PRE_CREATE_SUBTBL;
                }
            } else if (!autoCreateTbl) {
                g_Dbs.db[i].superTbls[j].autoCreateTable = PRE_CREATE_SUBTBL;
            } else {
                errorPrint("%s", "failed to read json, auto_create_table not found\n");
                goto PARSE_OVER;
            }

            cJSON* batchCreateTbl = cJSON_GetObjectItem(stbInfo, "batch_create_tbl_num");
            if (batchCreateTbl && batchCreateTbl->type == cJSON_Number) {
                g_Dbs.db[i].superTbls[j].batchCreateTableNum = batchCreateTbl->valueint;
            } else if (!batchCreateTbl) {
                g_Dbs.db[i].superTbls[j].batchCreateTableNum = 10;
            } else {
                errorPrint("%s", "failed to read json, batch_create_tbl_num not found\n");
                goto PARSE_OVER;
            }

            cJSON *childTblExists = cJSON_GetObjectItem(stbInfo, "child_table_exists"); // yes, no
            if (childTblExists
                    && childTblExists->type == cJSON_String
                    && childTblExists->valuestring != NULL) {
                if ((0 == strncasecmp(childTblExists->valuestring, "yes", 3))
                        && (g_Dbs.db[i].drop == false)) {
                    g_Dbs.db[i].superTbls[j].childTblExists = TBL_ALREADY_EXISTS;
                } else if ((0 == strncasecmp(childTblExists->valuestring, "no", 2)
                            || (g_Dbs.db[i].drop == true))) {
                    g_Dbs.db[i].superTbls[j].childTblExists = TBL_NO_EXISTS;
                } else {
                    g_Dbs.db[i].superTbls[j].childTblExists = TBL_NO_EXISTS;
                }
            } else if (!childTblExists) {
                g_Dbs.db[i].superTbls[j].childTblExists = TBL_NO_EXISTS;
            } else {
                errorPrint("%s",
                        "failed to read json, child_table_exists not found\n");
                goto PARSE_OVER;
            }

            if (TBL_ALREADY_EXISTS == g_Dbs.db[i].superTbls[j].childTblExists) {
                g_Dbs.db[i].superTbls[j].autoCreateTable = PRE_CREATE_SUBTBL;
            }

            cJSON* count = cJSON_GetObjectItem(stbInfo, "childtable_count");
            if (!count || count->type != cJSON_Number || 0 >= count->valueint) {
                errorPrint("%s",
                        "failed to read json, childtable_count input mistake\n");
                goto PARSE_OVER;
            }
            g_Dbs.db[i].superTbls[j].childTblCount = count->valueint;
            g_totalChildTables += g_Dbs.db[i].superTbls[j].childTblCount;

            cJSON *dataSource = cJSON_GetObjectItem(stbInfo, "data_source");
            if (dataSource && dataSource->type == cJSON_String
                    && dataSource->valuestring != NULL) {
                tstrncpy(g_Dbs.db[i].superTbls[j].dataSource,
                        dataSource->valuestring,
                        min(SMALL_BUFF_LEN, strlen(dataSource->valuestring) + 1));
            } else if (!dataSource) {
                tstrncpy(g_Dbs.db[i].superTbls[j].dataSource, "rand",
                        min(SMALL_BUFF_LEN, strlen("rand") + 1));
            } else {
                errorPrint("%s", "failed to read json, data_source not found\n");
                goto PARSE_OVER;
            }

            cJSON *stbIface = cJSON_GetObjectItem(stbInfo, "insert_mode"); // taosc , rest, stmt
            if (stbIface && stbIface->type == cJSON_String
                    && stbIface->valuestring != NULL) {
                if (0 == strcasecmp(stbIface->valuestring, "taosc")) {
                    g_Dbs.db[i].superTbls[j].iface= TAOSC_IFACE;
                } else if (0 == strcasecmp(stbIface->valuestring, "rest")) {
                    g_Dbs.db[i].superTbls[j].iface= REST_IFACE;
                } else if (0 == strcasecmp(stbIface->valuestring, "stmt")) {
                    g_Dbs.db[i].superTbls[j].iface= STMT_IFACE;
                } else {
                    errorPrint("failed to read json, insert_mode %s not recognized\n",
                            stbIface->valuestring);
                    goto PARSE_OVER;
                }
            } else if (!stbIface) {
                g_Dbs.db[i].superTbls[j].iface = TAOSC_IFACE;
            } else {
                errorPrint("%s", "failed to read json, insert_mode not found\n");
                goto PARSE_OVER;
            }

            cJSON* childTbl_limit = cJSON_GetObjectItem(stbInfo, "childtable_limit");
            if ((childTbl_limit) && (g_Dbs.db[i].drop != true)
                    && (g_Dbs.db[i].superTbls[j].childTblExists == TBL_ALREADY_EXISTS)) {
                if (childTbl_limit->type != cJSON_Number) {
                    errorPrint("%s", "failed to read json, childtable_limit\n");
                    goto PARSE_OVER;
                }
                g_Dbs.db[i].superTbls[j].childTblLimit = childTbl_limit->valueint;
            } else {
                g_Dbs.db[i].superTbls[j].childTblLimit = -1;    // select ... limit -1 means all query result, drop = yes mean all table need recreate, limit value is invalid.
            }

            cJSON* childTbl_offset = cJSON_GetObjectItem(stbInfo, "childtable_offset");
            if ((childTbl_offset) && (g_Dbs.db[i].drop != true)
                    && (g_Dbs.db[i].superTbls[j].childTblExists == TBL_ALREADY_EXISTS)) {
                if ((childTbl_offset->type != cJSON_Number)
                        || (0 > childTbl_offset->valueint)) {
                    errorPrint("%s", "failed to read json, childtable_offset\n");
                    goto PARSE_OVER;
                }
                g_Dbs.db[i].superTbls[j].childTblOffset = childTbl_offset->valueint;
            } else {
                g_Dbs.db[i].superTbls[j].childTblOffset = 0;
            }

            cJSON *ts = cJSON_GetObjectItem(stbInfo, "start_timestamp");
            if (ts && ts->type == cJSON_String && ts->valuestring != NULL) {
                tstrncpy(g_Dbs.db[i].superTbls[j].startTimestamp,
                        ts->valuestring, TSDB_DB_NAME_LEN);
            } else if (!ts) {
                tstrncpy(g_Dbs.db[i].superTbls[j].startTimestamp,
                        "now", TSDB_DB_NAME_LEN);
            } else {
                errorPrint("%s", "failed to read json, start_timestamp not found\n");
                goto PARSE_OVER;
            }

            cJSON* timestampStep = cJSON_GetObjectItem(stbInfo, "timestamp_step");
            if (timestampStep && timestampStep->type == cJSON_Number) {
                g_Dbs.db[i].superTbls[j].timeStampStep = timestampStep->valueint;
            } else if (!timestampStep) {
                g_Dbs.db[i].superTbls[j].timeStampStep = g_args.timestamp_step;
            } else {
                errorPrint("%s", "failed to read json, timestamp_step not found\n");
                goto PARSE_OVER;
            }

            cJSON *sampleFormat = cJSON_GetObjectItem(stbInfo, "sample_format");
            if (sampleFormat && sampleFormat->type
                    == cJSON_String && sampleFormat->valuestring != NULL) {
                tstrncpy(g_Dbs.db[i].superTbls[j].sampleFormat,
                        sampleFormat->valuestring,
                        min(SMALL_BUFF_LEN,
                            strlen(sampleFormat->valuestring) + 1));
            } else if (!sampleFormat) {
                tstrncpy(g_Dbs.db[i].superTbls[j].sampleFormat, "csv",
                        SMALL_BUFF_LEN);
            } else {
                errorPrint("%s", "failed to read json, sample_format not found\n");
                goto PARSE_OVER;
            }

            cJSON *sampleFile = cJSON_GetObjectItem(stbInfo, "sample_file");
            if (sampleFile && sampleFile->type == cJSON_String
                    && sampleFile->valuestring != NULL) {
                tstrncpy(g_Dbs.db[i].superTbls[j].sampleFile,
                        sampleFile->valuestring,
                        min(MAX_FILE_NAME_LEN,
                            strlen(sampleFile->valuestring) + 1));
            } else if (!sampleFile) {
                memset(g_Dbs.db[i].superTbls[j].sampleFile, 0,
                        MAX_FILE_NAME_LEN);
            } else {
                errorPrint("%s", "failed to read json, sample_file not found\n");
                goto PARSE_OVER;
            }

            cJSON *tagsFile = cJSON_GetObjectItem(stbInfo, "tags_file");
            if ((tagsFile && tagsFile->type == cJSON_String)
                    && (tagsFile->valuestring != NULL)) {
                tstrncpy(g_Dbs.db[i].superTbls[j].tagsFile,
                        tagsFile->valuestring, MAX_FILE_NAME_LEN);
                if (0 == g_Dbs.db[i].superTbls[j].tagsFile[0]) {
                    g_Dbs.db[i].superTbls[j].tagSource = 0;
                } else {
                    g_Dbs.db[i].superTbls[j].tagSource = 1;
                }
            } else if (!tagsFile) {
                memset(g_Dbs.db[i].superTbls[j].tagsFile, 0, MAX_FILE_NAME_LEN);
                g_Dbs.db[i].superTbls[j].tagSource = 0;
            } else {
                errorPrint("%s", "failed to read json, tags_file not found\n");
                goto PARSE_OVER;
            }

            cJSON* stbMaxSqlLen = cJSON_GetObjectItem(stbInfo, "max_sql_len");
            if (stbMaxSqlLen && stbMaxSqlLen->type == cJSON_Number) {
                int32_t len = stbMaxSqlLen->valueint;
                if (len > TSDB_MAX_ALLOWED_SQL_LEN) {
                    len = TSDB_MAX_ALLOWED_SQL_LEN;
                } else if (len < 5) {
                    len = 5;
                }
                g_Dbs.db[i].superTbls[j].maxSqlLen = len;
            } else if (!maxSqlLen) {
                g_Dbs.db[i].superTbls[j].maxSqlLen = g_args.max_sql_len;
            } else {
                errorPrint("%s", "failed to read json, stbMaxSqlLen input mistake\n");
                goto PARSE_OVER;
            }
            /*
               cJSON *multiThreadWriteOneTbl =
               cJSON_GetObjectItem(stbInfo, "multi_thread_write_one_tbl"); // no , yes
               if (multiThreadWriteOneTbl
               && multiThreadWriteOneTbl->type == cJSON_String
               && multiThreadWriteOneTbl->valuestring != NULL) {
               if (0 == strncasecmp(multiThreadWriteOneTbl->valuestring, "yes", 3)) {
               g_Dbs.db[i].superTbls[j].multiThreadWriteOneTbl = 1;
               } else {
               g_Dbs.db[i].superTbls[j].multiThreadWriteOneTbl = 0;
               }
               } else if (!multiThreadWriteOneTbl) {
               g_Dbs.db[i].superTbls[j].multiThreadWriteOneTbl = 0;
               } else {
               errorPrint("%s", "failed to read json, multiThreadWriteOneTbl not found\n");
               goto PARSE_OVER;
               }
               */
            cJSON* insertRows = cJSON_GetObjectItem(stbInfo, "insert_rows");
            if (insertRows && insertRows->type == cJSON_Number) {
                if (insertRows->valueint < 0) {
                    errorPrint("%s", "failed to read json, insert_rows input mistake\n");
                    goto PARSE_OVER;
                }
                g_Dbs.db[i].superTbls[j].insertRows = insertRows->valueint;
            } else if (!insertRows) {
                g_Dbs.db[i].superTbls[j].insertRows = 0x7FFFFFFFFFFFFFFF;
            } else {
                errorPrint("%s", "failed to read json, insert_rows input mistake\n");
                goto PARSE_OVER;
            }

            cJSON* stbInterlaceRows = cJSON_GetObjectItem(stbInfo, "interlace_rows");
            if (stbInterlaceRows && stbInterlaceRows->type == cJSON_Number) {
                if (stbInterlaceRows->valueint < 0) {
                    errorPrint("%s", "failed to read json, interlace rows input mistake\n");
                    goto PARSE_OVER;
                }
                g_Dbs.db[i].superTbls[j].interlaceRows = stbInterlaceRows->valueint;

                if (g_Dbs.db[i].superTbls[j].interlaceRows > g_Dbs.db[i].superTbls[j].insertRows) {
                    printf("NOTICE: db[%d].superTbl[%d]'s interlace rows value %u > insert_rows %"PRId64"\n\n",
                            i, j, g_Dbs.db[i].superTbls[j].interlaceRows,
                            g_Dbs.db[i].superTbls[j].insertRows);
                    printf("        interlace rows value will be set to insert_rows %"PRId64"\n\n",
                            g_Dbs.db[i].superTbls[j].insertRows);
                    prompt();
                    g_Dbs.db[i].superTbls[j].interlaceRows = g_Dbs.db[i].superTbls[j].insertRows;
                }
            } else if (!stbInterlaceRows) {
                g_Dbs.db[i].superTbls[j].interlaceRows = 0; // 0 means progressive mode, > 0 mean interlace mode. max value is less or equ num_of_records_per_req
            } else {
                errorPrint(
                        "%s", "failed to read json, interlace rows input mistake\n");
                goto PARSE_OVER;
            }

            cJSON* disorderRatio = cJSON_GetObjectItem(stbInfo, "disorder_ratio");
            if (disorderRatio && disorderRatio->type == cJSON_Number) {
                if (disorderRatio->valueint > 50)
                    disorderRatio->valueint = 50;

                if (disorderRatio->valueint < 0)
                    disorderRatio->valueint = 0;

                g_Dbs.db[i].superTbls[j].disorderRatio = disorderRatio->valueint;
            } else if (!disorderRatio) {
                g_Dbs.db[i].superTbls[j].disorderRatio = 0;
            } else {
                errorPrint("%s", "failed to read json, disorderRatio not found\n");
                goto PARSE_OVER;
            }

            cJSON* disorderRange = cJSON_GetObjectItem(stbInfo, "disorder_range");
            if (disorderRange && disorderRange->type == cJSON_Number) {
                g_Dbs.db[i].superTbls[j].disorderRange = disorderRange->valueint;
            } else if (!disorderRange) {
                g_Dbs.db[i].superTbls[j].disorderRange = 1000;
            } else {
                errorPrint("%s", "failed to read json, disorderRange not found\n");
                goto PARSE_OVER;
            }

            cJSON* insertInterval = cJSON_GetObjectItem(stbInfo, "insert_interval");
            if (insertInterval && insertInterval->type == cJSON_Number) {
                g_Dbs.db[i].superTbls[j].insertInterval = insertInterval->valueint;
                if (insertInterval->valueint < 0) {
                    errorPrint("%s", "failed to read json, insert_interval input mistake\n");
                    goto PARSE_OVER;
                }
            } else if (!insertInterval) {
                verbosePrint("%s() LN%d: stable insert interval be overrided by global %"PRIu64".\n",
                        __func__, __LINE__, g_args.insert_interval);
                g_Dbs.db[i].superTbls[j].insertInterval = g_args.insert_interval;
            } else {
                errorPrint("%s", "failed to read json, insert_interval input mistake\n");
                goto PARSE_OVER;
            }

            int retVal = getColumnAndTagTypeFromInsertJsonFile(
                    stbInfo, &g_Dbs.db[i].superTbls[j]);
            if (false == retVal) {
                goto PARSE_OVER;
            }
        }
    }

    ret = true;

PARSE_OVER:
    return ret;
}

static bool getMetaFromQueryJsonFile(cJSON* root) {
    bool  ret = false;

    cJSON* cfgdir = cJSON_GetObjectItem(root, "cfgdir");
    if (cfgdir && cfgdir->type == cJSON_String && cfgdir->valuestring != NULL) {
        tstrncpy(g_queryInfo.cfgDir, cfgdir->valuestring, MAX_FILE_NAME_LEN);
    }

    cJSON* host = cJSON_GetObjectItem(root, "host");
    if (host && host->type == cJSON_String && host->valuestring != NULL) {
        tstrncpy(g_queryInfo.host, host->valuestring, MAX_HOSTNAME_SIZE);
    } else if (!host) {
        tstrncpy(g_queryInfo.host, "127.0.0.1", MAX_HOSTNAME_SIZE);
    } else {
        errorPrint("%s", "failed to read json, host not found\n");
        goto PARSE_OVER;
    }

    cJSON* port = cJSON_GetObjectItem(root, "port");
    if (port && port->type == cJSON_Number) {
        g_queryInfo.port = port->valueint;
    } else if (!port) {
        g_queryInfo.port = 6030;
    }

    cJSON* user = cJSON_GetObjectItem(root, "user");
    if (user && user->type == cJSON_String && user->valuestring != NULL) {
        tstrncpy(g_queryInfo.user, user->valuestring, MAX_USERNAME_SIZE);
    } else if (!user) {
        tstrncpy(g_queryInfo.user, "root", MAX_USERNAME_SIZE); ;
    }

    cJSON* password = cJSON_GetObjectItem(root, "password");
    if (password && password->type == cJSON_String && password->valuestring != NULL) {
        tstrncpy(g_queryInfo.password, password->valuestring, SHELL_MAX_PASSWORD_LEN);
    } else if (!password) {
        tstrncpy(g_queryInfo.password, "taosdata", SHELL_MAX_PASSWORD_LEN);;
    }

    cJSON *answerPrompt = cJSON_GetObjectItem(root, "confirm_parameter_prompt"); // yes, no,
    if (answerPrompt && answerPrompt->type == cJSON_String
            && answerPrompt->valuestring != NULL) {
        if (0 == strncasecmp(answerPrompt->valuestring, "yes", 3)) {
            g_args.answer_yes = false;
        } else if (0 == strncasecmp(answerPrompt->valuestring, "no", 2)) {
            g_args.answer_yes = true;
        } else {
            g_args.answer_yes = false;
        }
    } else if (!answerPrompt) {
        g_args.answer_yes = false;
    } else {
        errorPrint("%s", "failed to read json, confirm_parameter_prompt not found\n");
        goto PARSE_OVER;
    }

    cJSON* gQueryTimes = cJSON_GetObjectItem(root, "query_times");
    if (gQueryTimes && gQueryTimes->type == cJSON_Number) {
        if (gQueryTimes->valueint <= 0) {
            errorPrint("%s()", "failed to read json, query_times input mistake\n");
            goto PARSE_OVER;
        }
        g_args.query_times = gQueryTimes->valueint;
    } else if (!gQueryTimes) {
        g_args.query_times = 1;
    } else {
        errorPrint("%s", "failed to read json, query_times input mistake\n");
        goto PARSE_OVER;
    }

    cJSON* dbs = cJSON_GetObjectItem(root, "databases");
    if (dbs && dbs->type == cJSON_String && dbs->valuestring != NULL) {
        tstrncpy(g_queryInfo.dbName, dbs->valuestring, TSDB_DB_NAME_LEN);
    } else if (!dbs) {
        errorPrint("%s", "failed to read json, databases not found\n");
        goto PARSE_OVER;
    }

    cJSON* queryMode = cJSON_GetObjectItem(root, "query_mode");
    if (queryMode
            && queryMode->type == cJSON_String
            && queryMode->valuestring != NULL) {
        tstrncpy(g_queryInfo.queryMode, queryMode->valuestring,
                min(SMALL_BUFF_LEN, strlen(queryMode->valuestring) + 1));
    } else if (!queryMode) {
        tstrncpy(g_queryInfo.queryMode, "taosc",
                min(SMALL_BUFF_LEN, strlen("taosc") + 1));
    } else {
        errorPrint("%s", "failed to read json, query_mode not found\n");
        goto PARSE_OVER;
    }

    // specified_table_query
    cJSON *specifiedQuery = cJSON_GetObjectItem(root, "specified_table_query");
    if (!specifiedQuery) {
        g_queryInfo.specifiedQueryInfo.concurrent = 1;
        g_queryInfo.specifiedQueryInfo.sqlCount = 0;
    } else if (specifiedQuery->type != cJSON_Object) {
        errorPrint("%s", "failed to read json, super_table_query not found\n");
        goto PARSE_OVER;
    } else {
        cJSON* queryInterval = cJSON_GetObjectItem(specifiedQuery, "query_interval");
        if (queryInterval && queryInterval->type == cJSON_Number) {
            g_queryInfo.specifiedQueryInfo.queryInterval = queryInterval->valueint;
        } else if (!queryInterval) {
            g_queryInfo.specifiedQueryInfo.queryInterval = 0;
        }

        cJSON* specifiedQueryTimes = cJSON_GetObjectItem(specifiedQuery,
                "query_times");
        if (specifiedQueryTimes && specifiedQueryTimes->type == cJSON_Number) {
            if (specifiedQueryTimes->valueint <= 0) {
                errorPrint(
                        "failed to read json, query_times: %"PRId64", need be a valid (>0) number\n",
                        specifiedQueryTimes->valueint);
                goto PARSE_OVER;

            }
            g_queryInfo.specifiedQueryInfo.queryTimes = specifiedQueryTimes->valueint;
        } else if (!specifiedQueryTimes) {
            g_queryInfo.specifiedQueryInfo.queryTimes = g_args.query_times;
        } else {
            errorPrint("%s() LN%d, failed to read json, query_times input mistake\n",
                    __func__, __LINE__);
            goto PARSE_OVER;
        }

        cJSON* concurrent = cJSON_GetObjectItem(specifiedQuery, "concurrent");
        if (concurrent && concurrent->type == cJSON_Number) {
            if (concurrent->valueint <= 0) {
                errorPrint(
                        "query sqlCount %d or concurrent %d is not correct.\n",
                        g_queryInfo.specifiedQueryInfo.sqlCount,
                        g_queryInfo.specifiedQueryInfo.concurrent);
                goto PARSE_OVER;
            }
            g_queryInfo.specifiedQueryInfo.concurrent = concurrent->valueint;
        } else if (!concurrent) {
            g_queryInfo.specifiedQueryInfo.concurrent = 1;
        }

        cJSON* specifiedAsyncMode = cJSON_GetObjectItem(specifiedQuery, "mode");
        if (specifiedAsyncMode && specifiedAsyncMode->type == cJSON_String
                && specifiedAsyncMode->valuestring != NULL) {
            if (0 == strcmp("sync", specifiedAsyncMode->valuestring)) {
                g_queryInfo.specifiedQueryInfo.asyncMode = SYNC_MODE;
            } else if (0 == strcmp("async", specifiedAsyncMode->valuestring)) {
                g_queryInfo.specifiedQueryInfo.asyncMode = ASYNC_MODE;
            } else {
                errorPrint("%s", "failed to read json, async mode input error\n");
                goto PARSE_OVER;
            }
        } else {
            g_queryInfo.specifiedQueryInfo.asyncMode = SYNC_MODE;
        }

        cJSON* interval = cJSON_GetObjectItem(specifiedQuery, "interval");
        if (interval && interval->type == cJSON_Number) {
            g_queryInfo.specifiedQueryInfo.subscribeInterval = interval->valueint;
        } else if (!interval) {
            //printf("failed to read json, subscribe interval no found\n");
            //goto PARSE_OVER;
            g_queryInfo.specifiedQueryInfo.subscribeInterval = 10000;
        }

        cJSON* restart = cJSON_GetObjectItem(specifiedQuery, "restart");
        if (restart && restart->type == cJSON_String && restart->valuestring != NULL) {
            if (0 == strcmp("yes", restart->valuestring)) {
                g_queryInfo.specifiedQueryInfo.subscribeRestart = true;
            } else if (0 == strcmp("no", restart->valuestring)) {
                g_queryInfo.specifiedQueryInfo.subscribeRestart = false;
            } else {
                errorPrint("%s", "failed to read json, subscribe restart error\n");
                goto PARSE_OVER;
            }
        } else {
            g_queryInfo.specifiedQueryInfo.subscribeRestart = true;
        }

        cJSON* keepProgress = cJSON_GetObjectItem(specifiedQuery, "keepProgress");
        if (keepProgress
                && keepProgress->type == cJSON_String
                && keepProgress->valuestring != NULL) {
            if (0 == strcmp("yes", keepProgress->valuestring)) {
                g_queryInfo.specifiedQueryInfo.subscribeKeepProgress = 1;
            } else if (0 == strcmp("no", keepProgress->valuestring)) {
                g_queryInfo.specifiedQueryInfo.subscribeKeepProgress = 0;
            } else {
                errorPrint("%s", "failed to read json, subscribe keepProgress error\n");
                goto PARSE_OVER;
            }
        } else {
            g_queryInfo.specifiedQueryInfo.subscribeKeepProgress = 0;
        }

        // sqls
        cJSON* specifiedSqls = cJSON_GetObjectItem(specifiedQuery, "sqls");
        if (!specifiedSqls) {
            g_queryInfo.specifiedQueryInfo.sqlCount = 0;
        } else if (specifiedSqls->type != cJSON_Array) {
            errorPrint("%s", "failed to read json, super sqls not found\n");
            goto PARSE_OVER;
        } else {
            int superSqlSize = cJSON_GetArraySize(specifiedSqls);
            if (superSqlSize * g_queryInfo.specifiedQueryInfo.concurrent
                    > MAX_QUERY_SQL_COUNT) {
                errorPrint("failed to read json, query sql(%d) * concurrent(%d) overflow, max is %d\n",
                        superSqlSize,
                        g_queryInfo.specifiedQueryInfo.concurrent,
                        MAX_QUERY_SQL_COUNT);
                goto PARSE_OVER;
            }

            g_queryInfo.specifiedQueryInfo.sqlCount = superSqlSize;
            for (int j = 0; j < superSqlSize; ++j) {
                cJSON* sql = cJSON_GetArrayItem(specifiedSqls, j);
                if (sql == NULL) continue;

                cJSON *sqlStr = cJSON_GetObjectItem(sql, "sql");
                if (!sqlStr || sqlStr->type != cJSON_String || sqlStr->valuestring == NULL) {
                    errorPrint("%s", "failed to read json, sql not found\n");
                    goto PARSE_OVER;
                }
                tstrncpy(g_queryInfo.specifiedQueryInfo.sql[j],
                        sqlStr->valuestring, BUFFER_SIZE);

                // default value is -1, which mean infinite loop
                g_queryInfo.specifiedQueryInfo.endAfterConsume[j] = -1;
                cJSON* endAfterConsume =
                    cJSON_GetObjectItem(specifiedQuery, "endAfterConsume");
                if (endAfterConsume
                        && endAfterConsume->type == cJSON_Number) {
                    g_queryInfo.specifiedQueryInfo.endAfterConsume[j]
                        = endAfterConsume->valueint;
                }
                if (g_queryInfo.specifiedQueryInfo.endAfterConsume[j] < -1)
                    g_queryInfo.specifiedQueryInfo.endAfterConsume[j] = -1;

                g_queryInfo.specifiedQueryInfo.resubAfterConsume[j] = -1;
                cJSON* resubAfterConsume =
                    cJSON_GetObjectItem(specifiedQuery, "resubAfterConsume");
                if ((resubAfterConsume)
                        && (resubAfterConsume->type == cJSON_Number)
                        && (resubAfterConsume->valueint >= 0)) {
                    g_queryInfo.specifiedQueryInfo.resubAfterConsume[j]
                        = resubAfterConsume->valueint;
                }

                if (g_queryInfo.specifiedQueryInfo.resubAfterConsume[j] < -1)
                    g_queryInfo.specifiedQueryInfo.resubAfterConsume[j] = -1;

                cJSON *result = cJSON_GetObjectItem(sql, "result");
                if ((NULL != result) && (result->type == cJSON_String)
                        && (result->valuestring != NULL)) {
                    tstrncpy(g_queryInfo.specifiedQueryInfo.result[j],
                            result->valuestring, MAX_FILE_NAME_LEN);
                } else if (NULL == result) {
                    memset(g_queryInfo.specifiedQueryInfo.result[j],
                            0, MAX_FILE_NAME_LEN);
                } else {
                    errorPrint("%s",
                            "failed to read json, super query result file not found\n");
                    goto PARSE_OVER;
                }
            }
        }
    }

    // super_table_query
    cJSON *superQuery = cJSON_GetObjectItem(root, "super_table_query");
    if (!superQuery) {
        g_queryInfo.superQueryInfo.threadCnt = 1;
        g_queryInfo.superQueryInfo.sqlCount = 0;
    } else if (superQuery->type != cJSON_Object) {
        errorPrint("%s", "failed to read json, sub_table_query not found\n");
        ret = true;
        goto PARSE_OVER;
    } else {
        cJSON* subrate = cJSON_GetObjectItem(superQuery, "query_interval");
        if (subrate && subrate->type == cJSON_Number) {
            g_queryInfo.superQueryInfo.queryInterval = subrate->valueint;
        } else if (!subrate) {
            g_queryInfo.superQueryInfo.queryInterval = 0;
        }

        cJSON* superQueryTimes = cJSON_GetObjectItem(superQuery, "query_times");
        if (superQueryTimes && superQueryTimes->type == cJSON_Number) {
            if (superQueryTimes->valueint <= 0) {
                errorPrint("failed to read json, query_times: %"PRId64", need be a valid (>0) number\n",
                        superQueryTimes->valueint);
                goto PARSE_OVER;
            }
            g_queryInfo.superQueryInfo.queryTimes = superQueryTimes->valueint;
        } else if (!superQueryTimes) {
            g_queryInfo.superQueryInfo.queryTimes = g_args.query_times;
        } else {
            errorPrint("%s", "failed to read json, query_times input mistake\n");
            goto PARSE_OVER;
        }

        cJSON* threads = cJSON_GetObjectItem(superQuery, "threads");
        if (threads && threads->type == cJSON_Number) {
            if (threads->valueint <= 0) {
                errorPrint("%s", "failed to read json, threads input mistake\n");
                goto PARSE_OVER;

            }
            g_queryInfo.superQueryInfo.threadCnt = threads->valueint;
        } else if (!threads) {
            g_queryInfo.superQueryInfo.threadCnt = 1;
        }

        //cJSON* subTblCnt = cJSON_GetObjectItem(superQuery, "childtable_count");
        //if (subTblCnt && subTblCnt->type == cJSON_Number) {
        //  g_queryInfo.superQueryInfo.childTblCount = subTblCnt->valueint;
        //} else if (!subTblCnt) {
        //  g_queryInfo.superQueryInfo.childTblCount = 0;
        //}

        cJSON* stblname = cJSON_GetObjectItem(superQuery, "stblname");
        if (stblname && stblname->type == cJSON_String
                && stblname->valuestring != NULL) {
            tstrncpy(g_queryInfo.superQueryInfo.sTblName, stblname->valuestring,
                    TSDB_TABLE_NAME_LEN);
        } else {
            errorPrint("%s", "failed to read json, super table name input error\n");
            goto PARSE_OVER;
        }

        cJSON* superAsyncMode = cJSON_GetObjectItem(superQuery, "mode");
        if (superAsyncMode && superAsyncMode->type == cJSON_String
                && superAsyncMode->valuestring != NULL) {
            if (0 == strcmp("sync", superAsyncMode->valuestring)) {
                g_queryInfo.superQueryInfo.asyncMode = SYNC_MODE;
            } else if (0 == strcmp("async", superAsyncMode->valuestring)) {
                g_queryInfo.superQueryInfo.asyncMode = ASYNC_MODE;
            } else {
                errorPrint("%s", "failed to read json, async mode input error\n");
                goto PARSE_OVER;
            }
        } else {
            g_queryInfo.superQueryInfo.asyncMode = SYNC_MODE;
        }

        cJSON* superInterval = cJSON_GetObjectItem(superQuery, "interval");
        if (superInterval && superInterval->type == cJSON_Number) {
            if (superInterval->valueint < 0) {
                errorPrint("%s", "failed to read json, interval input mistake\n");
                goto PARSE_OVER;
            }
            g_queryInfo.superQueryInfo.subscribeInterval = superInterval->valueint;
        } else if (!superInterval) {
            //printf("failed to read json, subscribe interval no found\n");
            //goto PARSE_OVER;
            g_queryInfo.superQueryInfo.subscribeInterval = 10000;
        }

        cJSON* subrestart = cJSON_GetObjectItem(superQuery, "restart");
        if (subrestart && subrestart->type == cJSON_String
                && subrestart->valuestring != NULL) {
            if (0 == strcmp("yes", subrestart->valuestring)) {
                g_queryInfo.superQueryInfo.subscribeRestart = true;
            } else if (0 == strcmp("no", subrestart->valuestring)) {
                g_queryInfo.superQueryInfo.subscribeRestart = false;
            } else {
                errorPrint("%s", "failed to read json, subscribe restart error\n");
                goto PARSE_OVER;
            }
        } else {
            g_queryInfo.superQueryInfo.subscribeRestart = true;
        }

        cJSON* superkeepProgress = cJSON_GetObjectItem(superQuery, "keepProgress");
        if (superkeepProgress &&
                superkeepProgress->type == cJSON_String
                && superkeepProgress->valuestring != NULL) {
            if (0 == strcmp("yes", superkeepProgress->valuestring)) {
                g_queryInfo.superQueryInfo.subscribeKeepProgress = 1;
            } else if (0 == strcmp("no", superkeepProgress->valuestring)) {
                g_queryInfo.superQueryInfo.subscribeKeepProgress = 0;
            } else {
                errorPrint("%s",
                        "failed to read json, subscribe super table keepProgress error\n");
                goto PARSE_OVER;
            }
        } else {
            g_queryInfo.superQueryInfo.subscribeKeepProgress = 0;
        }

        // default value is -1, which mean do not resub
        g_queryInfo.superQueryInfo.endAfterConsume = -1;
        cJSON* superEndAfterConsume =
            cJSON_GetObjectItem(superQuery, "endAfterConsume");
        if (superEndAfterConsume
                && superEndAfterConsume->type == cJSON_Number) {
            g_queryInfo.superQueryInfo.endAfterConsume =
                superEndAfterConsume->valueint;
        }
        if (g_queryInfo.superQueryInfo.endAfterConsume < -1)
            g_queryInfo.superQueryInfo.endAfterConsume = -1;

        // default value is -1, which mean do not resub
        g_queryInfo.superQueryInfo.resubAfterConsume = -1;
        cJSON* superResubAfterConsume =
            cJSON_GetObjectItem(superQuery, "resubAfterConsume");
        if ((superResubAfterConsume)
                && (superResubAfterConsume->type == cJSON_Number)
                && (superResubAfterConsume->valueint >= 0)) {
            g_queryInfo.superQueryInfo.resubAfterConsume =
                superResubAfterConsume->valueint;
        }
        if (g_queryInfo.superQueryInfo.resubAfterConsume < -1)
            g_queryInfo.superQueryInfo.resubAfterConsume = -1;

        // supert table sqls
        cJSON* superSqls = cJSON_GetObjectItem(superQuery, "sqls");
        if (!superSqls) {
            g_queryInfo.superQueryInfo.sqlCount = 0;
        } else if (superSqls->type != cJSON_Array) {
            errorPrint("%s", "failed to read json, super sqls not found\n");
            goto PARSE_OVER;
        } else {
            int superSqlSize = cJSON_GetArraySize(superSqls);
            if (superSqlSize > MAX_QUERY_SQL_COUNT) {
                errorPrint("failed to read json, query sql size overflow, max is %d\n",
                        MAX_QUERY_SQL_COUNT);
                goto PARSE_OVER;
            }

            g_queryInfo.superQueryInfo.sqlCount = superSqlSize;
            for (int j = 0; j < superSqlSize; ++j) {
                cJSON* sql = cJSON_GetArrayItem(superSqls, j);
                if (sql == NULL) continue;

                cJSON *sqlStr = cJSON_GetObjectItem(sql, "sql");
                if (!sqlStr || sqlStr->type != cJSON_String
                        || sqlStr->valuestring == NULL) {
                    errorPrint("%s", "failed to read json, sql not found\n");
                    goto PARSE_OVER;
                }
                tstrncpy(g_queryInfo.superQueryInfo.sql[j], sqlStr->valuestring,
                        BUFFER_SIZE);

                cJSON *result = cJSON_GetObjectItem(sql, "result");
                if (result != NULL && result->type == cJSON_String
                        && result->valuestring != NULL) {
                    tstrncpy(g_queryInfo.superQueryInfo.result[j],
                            result->valuestring, MAX_FILE_NAME_LEN);
                } else if (NULL == result) {
                    memset(g_queryInfo.superQueryInfo.result[j], 0, MAX_FILE_NAME_LEN);
                }  else {
                    errorPrint("%s", "failed to read json, sub query result file not found\n");
                    goto PARSE_OVER;
                }
            }
        }
    }

    ret = true;

PARSE_OVER:
    return ret;
}

static bool getInfoFromJsonFile(char* file) {
    debugPrint("%s %d %s\n", __func__, __LINE__, file);

    FILE *fp = fopen(file, "r");
    if (!fp) {
        errorPrint("failed to read %s, reason:%s\n", file, strerror(errno));
        return false;
    }

    bool  ret = false;
    int   maxLen = 6400000;
    char *content = calloc(1, maxLen + 1);
    int   len = fread(content, 1, maxLen, fp);
    if (len <= 0) {
        free(content);
        fclose(fp);
        errorPrint("failed to read %s, content is null", file);
        return false;
    }

    content[len] = 0;
    cJSON* root = cJSON_Parse(content);
    if (root == NULL) {
        errorPrint("failed to cjson parse %s, invalid json format\n", file);
        goto PARSE_OVER;
    }

    cJSON* filetype = cJSON_GetObjectItem(root, "filetype");
    if (filetype && filetype->type == cJSON_String && filetype->valuestring != NULL) {
        if (0 == strcasecmp("insert", filetype->valuestring)) {
            g_args.test_mode = INSERT_TEST;
        } else if (0 == strcasecmp("query", filetype->valuestring)) {
            g_args.test_mode = QUERY_TEST;
        } else if (0 == strcasecmp("subscribe", filetype->valuestring)) {
            g_args.test_mode = SUBSCRIBE_TEST;
        } else {
            errorPrint("%s", "failed to read json, filetype not support\n");
            goto PARSE_OVER;
        }
    } else if (!filetype) {
        g_args.test_mode = INSERT_TEST;
    } else {
        errorPrint("%s", "failed to read json, filetype not found\n");
        goto PARSE_OVER;
    }

    if (INSERT_TEST == g_args.test_mode) {
        ret = getMetaFromInsertJsonFile(root);
    } else if ((QUERY_TEST == g_args.test_mode)
            || (SUBSCRIBE_TEST == g_args.test_mode)) {
        ret = getMetaFromQueryJsonFile(root);
    } else {
        errorPrint("%s",
                "input json file type error! please input correct file type: insert or query or subscribe\n");
        goto PARSE_OVER;
    }

PARSE_OVER:
    free(content);
    cJSON_Delete(root);
    fclose(fp);
    return ret;
}

static int prepareSampleData() {
    for (int i = 0; i < g_Dbs.dbCount; i++) {
        for (int j = 0; j < g_Dbs.db[i].superTblCount; j++) {
            if (g_Dbs.db[i].superTbls[j].tagsFile[0] != 0) {
                if (readTagFromCsvFileToMem(&g_Dbs.db[i].superTbls[j]) != 0) {
                    return -1;
                }
            }
        }
    }

    return 0;
}

static void postFreeResource() {
    tmfclose(g_fpOfInsertResult);
    for (int i = 0; i < g_Dbs.dbCount; i++) {
        for (uint64_t j = 0; j < g_Dbs.db[i].superTblCount; j++) {
            if (0 != g_Dbs.db[i].superTbls[j].colsOfCreateChildTable) {
                free(g_Dbs.db[i].superTbls[j].colsOfCreateChildTable);
                g_Dbs.db[i].superTbls[j].colsOfCreateChildTable = NULL;
            }
            if (0 != g_Dbs.db[i].superTbls[j].sampleDataBuf) {
                free(g_Dbs.db[i].superTbls[j].sampleDataBuf);
                g_Dbs.db[i].superTbls[j].sampleDataBuf = NULL;
            }

            if (0 != g_Dbs.db[i].superTbls[j].tagDataBuf) {
                free(g_Dbs.db[i].superTbls[j].tagDataBuf);
                g_Dbs.db[i].superTbls[j].tagDataBuf = NULL;
            }
            if (0 != g_Dbs.db[i].superTbls[j].childTblName) {
                free(g_Dbs.db[i].superTbls[j].childTblName);
                g_Dbs.db[i].superTbls[j].childTblName = NULL;
            }
        }
    }

    tmfree(g_randbool_buff);
    tmfree(g_randint_buff);
    tmfree(g_rand_voltage_buff);
    tmfree(g_randbigint_buff);
    tmfree(g_randsmallint_buff);
    tmfree(g_randtinyint_buff);
    tmfree(g_randfloat_buff);
    tmfree(g_rand_current_buff);
    tmfree(g_rand_phase_buff);

}

static int getRowDataFromSample(
        char* dataBuf, int64_t maxLen, int64_t timestamp,
        SSuperTable* stbInfo, int64_t* sampleUsePos)
{
    if ((*sampleUsePos) == MAX_SAMPLES_ONCE_FROM_FILE) {
        *sampleUsePos = 0;
    }

    int    dataLen = 0;

    dataLen += snprintf(dataBuf + dataLen, maxLen - dataLen,
            "(%" PRId64 ", ", timestamp);
    dataLen += snprintf(dataBuf + dataLen, maxLen - dataLen,
            "%s",
            stbInfo->sampleDataBuf
            + stbInfo->lenOfOneRow * (*sampleUsePos));
    dataLen += snprintf(dataBuf + dataLen, maxLen - dataLen, ")");

    (*sampleUsePos)++;

    return dataLen;
}

static int64_t generateStbRowData(
        SSuperTable* stbInfo,
        char* recBuf,
        int64_t remainderBufLen,
        int64_t timestamp)
{
    int64_t   dataLen = 0;
    char  *pstr = recBuf;
    int64_t maxLen = MAX_DATA_SIZE;
    int tmpLen;

    dataLen += snprintf(pstr + dataLen, maxLen - dataLen,
            "(%" PRId64 ",", timestamp);

    for (int i = 0; i < stbInfo->columnCount; i++) {
        if ((0 == strncasecmp(stbInfo->columns[i].dataType,
                        "BINARY", 6))
                || (0 == strncasecmp(stbInfo->columns[i].dataType,
                        "NCHAR", 5))) {
            if (stbInfo->columns[i].dataLen > TSDB_MAX_BINARY_LEN) {
                errorPrint2("binary or nchar length overflow, max size:%u\n",
                        (uint32_t)TSDB_MAX_BINARY_LEN);
                return -1;
            }

            if ((stbInfo->columns[i].dataLen + 1) >
                    /* need count 3 extra chars \', \', and , */
                    (remainderBufLen - dataLen - 3)) {
                return 0;
            }
            char* buf = (char*)calloc(stbInfo->columns[i].dataLen+1, 1);
            if (NULL == buf) {
                errorPrint2("calloc failed! size:%d\n", stbInfo->columns[i].dataLen);
                return -1;
            }
            rand_string(buf, stbInfo->columns[i].dataLen);
            dataLen += snprintf(pstr + dataLen, maxLen - dataLen, "\'%s\',", buf);
            tmfree(buf);

        } else {
            char *tmp;

            if (0 == strncasecmp(stbInfo->columns[i].dataType,
                        "INT", 3)) {
                if ((g_args.demo_mode) && (i == 1)) {
                    tmp = demo_voltage_int_str();
                } else {
                    tmp = rand_int_str();
                }
                tmpLen = strlen(tmp);
                tstrncpy(pstr + dataLen, tmp, min(tmpLen + 1, INT_BUFF_LEN));
            } else if (0 == strncasecmp(stbInfo->columns[i].dataType,
                        "BIGINT", 6)) {
                tmp = rand_bigint_str();
                tstrncpy(pstr + dataLen, tmp, BIGINT_BUFF_LEN);
            }  else if (0 == strncasecmp(stbInfo->columns[i].dataType,
                        "FLOAT", 5)) {
                if (g_args.demo_mode) {
                    if (i == 0) {
                        tmp = demo_current_float_str();
                    } else {
                        tmp = demo_phase_float_str();
                    }
                } else {
                    tmp = rand_float_str();
                }
                tmpLen = strlen(tmp);
                tstrncpy(pstr + dataLen, tmp, min(tmpLen +1, FLOAT_BUFF_LEN));
            }  else if (0 == strncasecmp(stbInfo->columns[i].dataType,
                        "DOUBLE", 6)) {
                tmp = rand_double_str();
                tmpLen = strlen(tmp);
                tstrncpy(pstr + dataLen, tmp, min(tmpLen +1, DOUBLE_BUFF_LEN));
            }  else if (0 == strncasecmp(stbInfo->columns[i].dataType,
                        "SMALLINT", 8)) {
                tmp = rand_smallint_str();
                tmpLen = strlen(tmp);
                tstrncpy(pstr + dataLen, tmp,
                        min(tmpLen + 1, SMALLINT_BUFF_LEN));
            }  else if (0 == strncasecmp(stbInfo->columns[i].dataType,
                        "TINYINT", 7)) {
                tmp = rand_tinyint_str();
                tmpLen = strlen(tmp);
                tstrncpy(pstr + dataLen, tmp, min(tmpLen +1, TINYINT_BUFF_LEN));
            }  else if (0 == strncasecmp(stbInfo->columns[i].dataType,
                        "BOOL", 4)) {
                tmp = rand_bool_str();
                tmpLen = strlen(tmp);
                tstrncpy(pstr + dataLen, tmp, min(tmpLen +1, BOOL_BUFF_LEN));
            }  else if (0 == strncasecmp(stbInfo->columns[i].dataType,
                        "TIMESTAMP", 9)) {
                tmp = rand_bigint_str();
                tmpLen = strlen(tmp);
                tstrncpy(pstr + dataLen, tmp, min(tmpLen +1, BIGINT_BUFF_LEN));
            }  else {
                errorPrint2("Not support data type: %s\n",
                        stbInfo->columns[i].dataType);
                return -1;
            }

            dataLen += strlen(tmp);
            tstrncpy(pstr + dataLen, ",", 2);
            dataLen += 1;
        }

        if (dataLen > (remainderBufLen - (128)))
            return 0;
    }

    tstrncpy(pstr + dataLen - 1, ")", 2);

    verbosePrint("%s() LN%d, dataLen:%"PRId64"\n", __func__, __LINE__, dataLen);
    verbosePrint("%s() LN%d, recBuf:\n\t%s\n", __func__, __LINE__, recBuf);

    return strlen(recBuf);
}

static int64_t generateData(char *recBuf, char **data_type,
        int64_t timestamp, int lenOfBinary) {
    memset(recBuf, 0, MAX_DATA_SIZE);
    char *pstr = recBuf;
    pstr += sprintf(pstr, "(%"PRId64"", timestamp);

    int columnCount = g_args.num_of_CPR;

    for (int i = 0; i < columnCount; i++) {
        if (strcasecmp(data_type[i % columnCount], "TINYINT") == 0) {
            pstr += sprintf(pstr, ",%d", rand_tinyint() );
        } else if (strcasecmp(data_type[i % columnCount], "SMALLINT") == 0) {
            pstr += sprintf(pstr, ",%d", rand_smallint());
        } else if (strcasecmp(data_type[i % columnCount], "INT") == 0) {
            pstr += sprintf(pstr, ",%d", rand_int());
        } else if (strcasecmp(data_type[i % columnCount], "BIGINT") == 0) {
            pstr += sprintf(pstr, ",%"PRId64"", rand_bigint());
        } else if (strcasecmp(data_type[i % columnCount], "TIMESTAMP") == 0) {
            pstr += sprintf(pstr, ",%"PRId64"", rand_bigint());
        } else if (strcasecmp(data_type[i % columnCount], "FLOAT") == 0) {
            pstr += sprintf(pstr, ",%10.4f", rand_float());
        } else if (strcasecmp(data_type[i % columnCount], "DOUBLE") == 0) {
            double t = rand_double();
            pstr += sprintf(pstr, ",%20.8f", t);
        } else if (strcasecmp(data_type[i % columnCount], "BOOL") == 0) {
            bool b = rand_bool() & 1;
            pstr += sprintf(pstr, ",%s", b ? "true" : "false");
        } else if (strcasecmp(data_type[i % columnCount], "BINARY") == 0) {
            char *s = malloc(lenOfBinary + 1);
            if (s == NULL) {
                errorPrint2("%s() LN%d, memory allocation %d bytes failed\n",
                        __func__, __LINE__, lenOfBinary + 1);
                exit(EXIT_FAILURE);
            }
            rand_string(s, lenOfBinary);
            pstr += sprintf(pstr, ",\"%s\"", s);
            free(s);
        } else if (strcasecmp(data_type[i % columnCount], "NCHAR") == 0) {
            char *s = malloc(lenOfBinary + 1);
            if (s == NULL) {
                errorPrint2("%s() LN%d, memory allocation %d bytes failed\n",
                        __func__, __LINE__, lenOfBinary + 1);
                exit(EXIT_FAILURE);
            }
            rand_string(s, lenOfBinary);
            pstr += sprintf(pstr, ",\"%s\"", s);
            free(s);
        }

        if (strlen(recBuf) > MAX_DATA_SIZE) {
            ERROR_EXIT("column length too long, abort");
        }
    }

    pstr += sprintf(pstr, ")");

    verbosePrint("%s() LN%d, recBuf:\n\t%s\n", __func__, __LINE__, recBuf);

    return (int32_t)strlen(recBuf);
}

static int generateSampleMemoryFromRand(SSuperTable *stbInfo)
{
    char data[MAX_DATA_SIZE];
    memset(data, 0, MAX_DATA_SIZE);

    char *buff = malloc(stbInfo->lenOfOneRow);
    if (NULL == buff) {
        errorPrint2("%s() LN%d, memory allocation %"PRId64" bytes failed\n",
                __func__, __LINE__, stbInfo->lenOfOneRow);
        exit(EXIT_FAILURE);
    }

    for (int i=0; i < MAX_SAMPLES_ONCE_FROM_FILE; i++) {
        uint64_t pos = 0;
        memset(buff, 0, stbInfo->lenOfOneRow);

        for (int c = 0; c < stbInfo->columnCount; c++) {
            char *tmp;
            if (0 == strncasecmp(stbInfo->columns[c].dataType,
                        "BINARY", strlen("BINARY"))) {
                rand_string(data, stbInfo->columns[c].dataLen);
                pos += sprintf(buff + pos, "%s,", data);
            } else if (0 == strncasecmp(stbInfo->columns[c].dataType,
                        "NCHAR", strlen("NCHAR"))) {
                rand_string(data, stbInfo->columns[c].dataLen);
                pos += sprintf(buff + pos, "%s,", data);
            } else if (0 == strncasecmp(stbInfo->columns[c].dataType,
                        "INT", strlen("INT"))) {
                if ((g_args.demo_mode) && (c == 1)) {
                    tmp = demo_voltage_int_str();
                } else {
                    tmp = rand_int_str();
                }
                pos += sprintf(buff + pos, "%s,", tmp);
            } else if (0 == strncasecmp(stbInfo->columns[c].dataType,
                        "BIGINT", strlen("BIGINT"))) {
                pos += sprintf(buff + pos, "%s,", rand_bigint_str());
            } else if (0 == strncasecmp(stbInfo->columns[c].dataType,
                        "FLOAT", strlen("FLOAT"))) {
                if (g_args.demo_mode) {
                    if (c == 0) {
                        tmp = demo_current_float_str();
                    } else {
                        tmp = demo_phase_float_str();
                    }
                } else {
                    tmp = rand_float_str();
                }
                pos += sprintf(buff + pos, "%s,", tmp);
            } else if (0 == strncasecmp(stbInfo->columns[c].dataType,
                        "DOUBLE", strlen("DOUBLE"))) {
                pos += sprintf(buff + pos, "%s,", rand_double_str());
            } else if (0 == strncasecmp(stbInfo->columns[c].dataType,
                        "SMALLINT", strlen("SMALLINT"))) {
                pos += sprintf(buff + pos, "%s,", rand_smallint_str());
            } else if (0 == strncasecmp(stbInfo->columns[c].dataType,
                        "TINYINT", strlen("TINYINT"))) {
                pos += sprintf(buff + pos, "%s,", rand_tinyint_str());
            } else if (0 == strncasecmp(stbInfo->columns[c].dataType,
                        "BOOL", strlen("BOOL"))) {
                pos += sprintf(buff + pos, "%s,", rand_bool_str());
            } else if (0 == strncasecmp(stbInfo->columns[c].dataType,
                        "TIMESTAMP", strlen("TIMESTAMP"))) {
                pos += sprintf(buff + pos, "%s,", rand_bigint_str());
            }
        }
        *(buff + pos - 1) = 0;
        memcpy(stbInfo->sampleDataBuf + i * stbInfo->lenOfOneRow, buff, pos);
    }

    free(buff);
    return 0;
}

static int prepareSampleDataForSTable(SSuperTable *stbInfo) {

    stbInfo->sampleDataBuf = calloc(
            stbInfo->lenOfOneRow * MAX_SAMPLES_ONCE_FROM_FILE, 1);
    if (NULL == stbInfo->sampleDataBuf) {
        errorPrint2("%s() LN%d, Failed to calloc %"PRIu64" Bytes, reason:%s\n",
                __func__, __LINE__,
                stbInfo->lenOfOneRow * MAX_SAMPLES_ONCE_FROM_FILE,
                strerror(errno));
        return -1;
    }

    int ret;
    if (0 == strncasecmp(stbInfo->dataSource, "sample", strlen("sample"))) 
        ret = readSampleFromCsvFileToMem(stbInfo);
    else
        ret = generateSampleMemoryFromRand(stbInfo);

    if (0 != ret) {
        errorPrint2("%s() LN%d, read sample from csv file failed.\n",
                __func__, __LINE__);
        tmfree(stbInfo->sampleDataBuf);
        stbInfo->sampleDataBuf = NULL;
        return -1;
    }

    return 0;
}

static int32_t execInsert(threadInfo *pThreadInfo, uint32_t k)
{
    int32_t affectedRows;
    SSuperTable* stbInfo = pThreadInfo->stbInfo;

    uint16_t iface;
    if (stbInfo)
        iface = stbInfo->iface;
    else {
        if (g_args.iface == INTERFACE_BUT)
            iface = TAOSC_IFACE;
        else
            iface = g_args.iface;
    }

    debugPrint("[%d] %s() LN%d %s\n", pThreadInfo->threadID,
            __func__, __LINE__,
            (iface==TAOSC_IFACE)?
            "taosc":(iface==REST_IFACE)?"rest":"stmt");

    switch(iface) {
        case TAOSC_IFACE:
            verbosePrint("[%d] %s() LN%d %s\n", pThreadInfo->threadID,
                    __func__, __LINE__, pThreadInfo->buffer);

            affectedRows = queryDbExec(
                    pThreadInfo->taos,
                    pThreadInfo->buffer, INSERT_TYPE, false);
            break;

        case REST_IFACE:
            verbosePrint("[%d] %s() LN%d %s\n", pThreadInfo->threadID,
                    __func__, __LINE__, pThreadInfo->buffer);

            if (0 != postProceSql(g_Dbs.host, &g_Dbs.serv_addr, g_Dbs.port,
                        pThreadInfo->buffer, pThreadInfo)) {
                affectedRows = -1;
                printf("========restful return fail, threadID[%d]\n",
                        pThreadInfo->threadID);
            } else {
                affectedRows = k;
            }
            break;

        case STMT_IFACE:
            debugPrint("%s() LN%d, stmt=%p",
                    __func__, __LINE__, pThreadInfo->stmt);
            if (0 != taos_stmt_execute(pThreadInfo->stmt)) {
                errorPrint2("%s() LN%d, failied to execute insert statement. reason: %s\n",
                        __func__, __LINE__, taos_stmt_errstr(pThreadInfo->stmt));

                fprintf(stderr, "\n\033[31m === Please reduce batch number if WAL size exceeds limit. ===\033[0m\n\n");
                exit(EXIT_FAILURE);
            }
            affectedRows = k;
            break;

        default:
            errorPrint2("%s() LN%d: unknown insert mode: %d\n",
                    __func__, __LINE__, stbInfo->iface);
            affectedRows = 0;
    }

    return affectedRows;
}

static void getTableName(char *pTblName,
        threadInfo* pThreadInfo, uint64_t tableSeq)
{
    SSuperTable* stbInfo = pThreadInfo->stbInfo;
    if (stbInfo) {
        if (AUTO_CREATE_SUBTBL != stbInfo->autoCreateTable) {
            if (stbInfo->childTblLimit > 0) {
                snprintf(pTblName, TSDB_TABLE_NAME_LEN, "%s",
                        stbInfo->childTblName +
                        (tableSeq - stbInfo->childTblOffset) * TSDB_TABLE_NAME_LEN);
            } else {
                verbosePrint("[%d] %s() LN%d: from=%"PRIu64" count=%"PRId64" seq=%"PRIu64"\n",
                        pThreadInfo->threadID, __func__, __LINE__,
                        pThreadInfo->start_table_from,
                        pThreadInfo->ntables, tableSeq);
                snprintf(pTblName, TSDB_TABLE_NAME_LEN, "%s",
                        stbInfo->childTblName + tableSeq * TSDB_TABLE_NAME_LEN);
            }
        } else {
            snprintf(pTblName, TSDB_TABLE_NAME_LEN, "%s%"PRIu64"",
                    stbInfo->childTblPrefix, tableSeq);
        }
    } else {
        snprintf(pTblName, TSDB_TABLE_NAME_LEN, "%s%"PRIu64"",
                g_args.tb_prefix, tableSeq);
    }
}

static int32_t generateDataTailWithoutStb(
        uint32_t batch, char* buffer,
        int64_t remainderBufLen, int64_t insertRows,
        uint64_t recordFrom, int64_t startTime,
        /* int64_t *pSamplePos, */int64_t *dataLen) {

    uint64_t len = 0;
    char *pstr = buffer;

    verbosePrint("%s() LN%d batch=%d\n", __func__, __LINE__, batch);

    int32_t k = 0;
    for (k = 0; k < batch;) {
        char *data = pstr;
        memset(data, 0, MAX_DATA_SIZE);

        int64_t retLen = 0;

        char **data_type = g_args.datatype;
        int lenOfBinary = g_args.binwidth;

        if (g_args.disorderRatio) {
            retLen = generateData(data, data_type,
                    startTime + getTSRandTail(
                        g_args.timestamp_step, k,
                        g_args.disorderRatio,
                        g_args.disorderRange),
                    lenOfBinary);
        } else {
            retLen = generateData(data, data_type,
                    startTime + g_args.timestamp_step * k,
                    lenOfBinary);
        }

        if (len > remainderBufLen)
            break;

        pstr += retLen;
        k++;
        len += retLen;
        remainderBufLen -= retLen;

        verbosePrint("%s() LN%d len=%"PRIu64" k=%d \nbuffer=%s\n",
                __func__, __LINE__, len, k, buffer);

        recordFrom ++;

        if (recordFrom >= insertRows) {
            break;
        }
    }

    *dataLen = len;
    return k;
}

static int64_t getTSRandTail(int64_t timeStampStep, int32_t seq,
        int disorderRatio, int disorderRange)
{
    int64_t randTail = timeStampStep * seq;
    if (disorderRatio > 0) {
        int rand_num = taosRandom() % 100;
        if(rand_num < disorderRatio) {
            randTail = (randTail +
                    (taosRandom() % disorderRange + 1)) * (-1);
            debugPrint("rand data generated, back %"PRId64"\n", randTail);
        }
    }

    return randTail;
}

static int32_t generateStbDataTail(
        SSuperTable* stbInfo,
        uint32_t batch, char* buffer,
        int64_t remainderBufLen, int64_t insertRows,
        uint64_t recordFrom, int64_t startTime,
        int64_t *pSamplePos, int64_t *dataLen) {
    uint64_t len = 0;

    char *pstr = buffer;

    bool tsRand;
    if (0 == strncasecmp(stbInfo->dataSource, "rand", strlen("rand"))) {
        tsRand = true;
    } else {
        tsRand = false;
    }
    verbosePrint("%s() LN%d batch=%u buflen=%"PRId64"\n",
            __func__, __LINE__, batch, remainderBufLen);

    int32_t k;
    for (k = 0; k < batch;) {
        char *data = pstr;

        int64_t lenOfRow = 0;

        if (tsRand) {
            if (stbInfo->disorderRatio > 0) {
                lenOfRow = generateStbRowData(stbInfo, data,
                        remainderBufLen,
                        startTime + getTSRandTail(
                            stbInfo->timeStampStep, k,
                            stbInfo->disorderRatio,
                            stbInfo->disorderRange)
                        );
            } else {
                lenOfRow = generateStbRowData(stbInfo, data,
                        remainderBufLen,
                        startTime + stbInfo->timeStampStep * k
                        );
            }
        } else {
            lenOfRow = getRowDataFromSample(
                    data,
                    (remainderBufLen < MAX_DATA_SIZE)?remainderBufLen:MAX_DATA_SIZE,
                    startTime + stbInfo->timeStampStep * k,
                    stbInfo,
                    pSamplePos);
        }

        if (lenOfRow == 0) {
            data[0] = '\0';
            break;
        }
        if ((lenOfRow + 1) > remainderBufLen) {
            break;
        }

        pstr += lenOfRow;
        k++;
        len += lenOfRow;
        remainderBufLen -= lenOfRow;

        verbosePrint("%s() LN%d len=%"PRIu64" k=%u \nbuffer=%s\n",
                __func__, __LINE__, len, k, buffer);

        recordFrom ++;

        if (recordFrom >= insertRows) {
            break;
        }
    }

    *dataLen = len;
    return k;
}


static int generateSQLHeadWithoutStb(char *tableName,
        char *dbName,
        char *buffer, int remainderBufLen)
{
    int len;

    char headBuf[HEAD_BUFF_LEN];

    len = snprintf(
            headBuf,
            HEAD_BUFF_LEN,
            "%s.%s values",
            dbName,
            tableName);

    if (len > remainderBufLen)
        return -1;

    tstrncpy(buffer, headBuf, len + 1);

    return len;
}

static int generateStbSQLHead(
        SSuperTable* stbInfo,
        char *tableName, int64_t tableSeq,
        char *dbName,
        char *buffer, int remainderBufLen)
{
    int len;

    char headBuf[HEAD_BUFF_LEN];

    if (AUTO_CREATE_SUBTBL == stbInfo->autoCreateTable) {
        char* tagsValBuf = NULL;
        if (0 == stbInfo->tagSource) {
            tagsValBuf = generateTagValuesForStb(stbInfo, tableSeq);
        } else {
            tagsValBuf = getTagValueFromTagSample(
                    stbInfo,
                    tableSeq % stbInfo->tagSampleCount);
        }
        if (NULL == tagsValBuf) {
            errorPrint2("%s() LN%d, tag buf failed to allocate  memory\n",
                    __func__, __LINE__);
            return -1;
        }

        len = snprintf(
                headBuf,
                HEAD_BUFF_LEN,
                "%s.%s using %s.%s TAGS%s values",
                dbName,
                tableName,
                dbName,
                stbInfo->sTblName,
                tagsValBuf);
        tmfree(tagsValBuf);
    } else if (TBL_ALREADY_EXISTS == stbInfo->childTblExists) {
        len = snprintf(
                headBuf,
                HEAD_BUFF_LEN,
                "%s.%s values",
                dbName,
                tableName);
    } else {
        len = snprintf(
                headBuf,
                HEAD_BUFF_LEN,
                "%s.%s values",
                dbName,
                tableName);
    }

    if (len > remainderBufLen)
        return -1;

    tstrncpy(buffer, headBuf, len + 1);

    return len;
}

static int32_t generateStbInterlaceData(
        threadInfo *pThreadInfo,
        char *tableName, uint32_t batchPerTbl,
        uint64_t i,
        uint32_t batchPerTblTimes,
        uint64_t tableSeq,
        char *buffer,
        int64_t insertRows,
        int64_t startTime,
        uint64_t *pRemainderBufLen)
{
    assert(buffer);
    char *pstr = buffer;

    SSuperTable *stbInfo = pThreadInfo->stbInfo;
    int headLen = generateStbSQLHead(
            stbInfo,
            tableName, tableSeq, pThreadInfo->db_name,
            pstr, *pRemainderBufLen);

    if (headLen <= 0) {
        return 0;
    }
    // generate data buffer
    verbosePrint("[%d] %s() LN%d i=%"PRIu64" buffer:\n%s\n",
            pThreadInfo->threadID, __func__, __LINE__, i, buffer);

    pstr += headLen;
    *pRemainderBufLen -= headLen;

    int64_t dataLen = 0;

    verbosePrint("[%d] %s() LN%d i=%"PRIu64" batchPerTblTimes=%u batchPerTbl = %u\n",
            pThreadInfo->threadID, __func__, __LINE__,
            i, batchPerTblTimes, batchPerTbl);

    if (0 == strncasecmp(stbInfo->startTimestamp, "now", 3)) {
        startTime = taosGetTimestamp(pThreadInfo->time_precision);
    }

    int32_t k = generateStbDataTail(
            stbInfo,
            batchPerTbl, pstr, *pRemainderBufLen, insertRows, 0,
            startTime,
            &(pThreadInfo->samplePos), &dataLen);

    if (k == batchPerTbl) {
        pstr += dataLen;
        *pRemainderBufLen -= dataLen;
    } else {
        debugPrint("%s() LN%d, generated data tail: %u, not equal batch per table: %u\n",
                __func__, __LINE__, k, batchPerTbl);
        pstr -= headLen;
        pstr[0] = '\0';
        k = 0;
    }

    return k;
}

static int64_t generateInterlaceDataWithoutStb(
        char *tableName, uint32_t batch,
        uint64_t tableSeq,
        char *dbName, char *buffer,
        int64_t insertRows,
        int64_t startTime,
        uint64_t *pRemainderBufLen)
{
    assert(buffer);
    char *pstr = buffer;

    int headLen = generateSQLHeadWithoutStb(
            tableName, dbName,
            pstr, *pRemainderBufLen);

    if (headLen <= 0) {
        return 0;
    }

    pstr += headLen;
    *pRemainderBufLen -= headLen;

    int64_t dataLen = 0;

    int32_t k = generateDataTailWithoutStb(
            batch, pstr, *pRemainderBufLen, insertRows, 0,
            startTime,
            &dataLen);

    if (k == batch) {
        pstr += dataLen;
        *pRemainderBufLen -= dataLen;
    } else {
        debugPrint("%s() LN%d, generated data tail: %d, not equal batch per table: %u\n",
                __func__, __LINE__, k, batch);
        pstr -= headLen;
        pstr[0] = '\0';
        k = 0;
    }

    return k;
}

static int32_t prepareStmtBindArrayByType(
        TAOS_BIND *bind,
        char *dataType, int32_t dataLen,
        int32_t timePrec,
        char *value)
{
    if (0 == strncasecmp(dataType,
                "BINARY", strlen("BINARY"))) {
        if (dataLen > TSDB_MAX_BINARY_LEN) {
            errorPrint2("binary length overflow, max size:%u\n",
                    (uint32_t)TSDB_MAX_BINARY_LEN);
            return -1;
        }
        char *bind_binary;

        bind->buffer_type = TSDB_DATA_TYPE_BINARY;
        if (value) {
            bind_binary = calloc(1, strlen(value) + 1);
            strncpy(bind_binary, value, strlen(value));
            bind->buffer_length = strlen(bind_binary);
        } else {
            bind_binary = calloc(1, dataLen + 1);
            rand_string(bind_binary, dataLen);
            bind->buffer_length = dataLen;
        }

        bind->length = &bind->buffer_length;
        bind->buffer = bind_binary;
        bind->is_null = NULL;
    } else if (0 == strncasecmp(dataType,
                "NCHAR", strlen("NCHAR"))) {
        if (dataLen > TSDB_MAX_BINARY_LEN) {
            errorPrint2("nchar length overflow, max size:%u\n",
                    (uint32_t)TSDB_MAX_BINARY_LEN);
            return -1;
        }
        char *bind_nchar;

        bind->buffer_type = TSDB_DATA_TYPE_NCHAR;
        if (value) {
            bind_nchar = calloc(1, strlen(value) + 1);
            strncpy(bind_nchar, value, strlen(value));
        } else {
            bind_nchar = calloc(1, dataLen + 1);
            rand_string(bind_nchar, dataLen);
        }

        bind->buffer_length = strlen(bind_nchar);
        bind->buffer = bind_nchar;
        bind->length = &bind->buffer_length;
        bind->is_null = NULL;
    } else if (0 == strncasecmp(dataType,
                "INT", strlen("INT"))) {
        int32_t *bind_int = malloc(sizeof(int32_t));
        assert(bind_int);

        if (value) {
            *bind_int = atoi(value);
        } else {
            *bind_int = rand_int();
        }
        bind->buffer_type = TSDB_DATA_TYPE_INT;
        bind->buffer_length = sizeof(int32_t);
        bind->buffer = bind_int;
        bind->length = &bind->buffer_length;
        bind->is_null = NULL;
    } else if (0 == strncasecmp(dataType,
                "BIGINT", strlen("BIGINT"))) {
        int64_t *bind_bigint = malloc(sizeof(int64_t));
        assert(bind_bigint);

        if (value) {
            *bind_bigint = atoll(value);
        } else {
            *bind_bigint = rand_bigint();
        }
        bind->buffer_type = TSDB_DATA_TYPE_BIGINT;
        bind->buffer_length = sizeof(int64_t);
        bind->buffer = bind_bigint;
        bind->length = &bind->buffer_length;
        bind->is_null = NULL;
    }  else if (0 == strncasecmp(dataType,
                "FLOAT", strlen("FLOAT"))) {
        float *bind_float = malloc(sizeof(float));
        assert(bind_float);

        if (value) {
            *bind_float = (float)atof(value);
        } else {
            *bind_float = rand_float();
        }
        bind->buffer_type = TSDB_DATA_TYPE_FLOAT;
        bind->buffer_length = sizeof(float);
        bind->buffer = bind_float;
        bind->length = &bind->buffer_length;
        bind->is_null = NULL;
    }  else if (0 == strncasecmp(dataType,
                "DOUBLE", strlen("DOUBLE"))) {
        double *bind_double = malloc(sizeof(double));
        assert(bind_double);

        if (value) {
            *bind_double = atof(value);
        } else {
            *bind_double = rand_double();
        }
        bind->buffer_type = TSDB_DATA_TYPE_DOUBLE;
        bind->buffer_length = sizeof(double);
        bind->buffer = bind_double;
        bind->length = &bind->buffer_length;
        bind->is_null = NULL;
    }  else if (0 == strncasecmp(dataType,
                "SMALLINT", strlen("SMALLINT"))) {
        int16_t *bind_smallint = malloc(sizeof(int16_t));
        assert(bind_smallint);

        if (value) {
            *bind_smallint = (int16_t)atoi(value);
        } else {
            *bind_smallint = rand_smallint();
        }
        bind->buffer_type = TSDB_DATA_TYPE_SMALLINT;
        bind->buffer_length = sizeof(int16_t);
        bind->buffer = bind_smallint;
        bind->length = &bind->buffer_length;
        bind->is_null = NULL;
    }  else if (0 == strncasecmp(dataType,
                "TINYINT", strlen("TINYINT"))) {
        int8_t *bind_tinyint = malloc(sizeof(int8_t));
        assert(bind_tinyint);

        if (value) {
            *bind_tinyint = (int8_t)atoi(value);
        } else {
            *bind_tinyint = rand_tinyint();
        }
        bind->buffer_type = TSDB_DATA_TYPE_TINYINT;
        bind->buffer_length = sizeof(int8_t);
        bind->buffer = bind_tinyint;
        bind->length = &bind->buffer_length;
        bind->is_null = NULL;
    }  else if (0 == strncasecmp(dataType,
                "BOOL", strlen("BOOL"))) {
        int8_t *bind_bool = malloc(sizeof(int8_t));
        assert(bind_bool);

        if (value) {
            if (strncasecmp(value, "true", 4)) {
                *bind_bool = true;
            } else {
                *bind_bool = false;
            }
        } else {
            *bind_bool = rand_bool();
        }
        bind->buffer_type = TSDB_DATA_TYPE_BOOL;
        bind->buffer_length = sizeof(int8_t);
        bind->buffer = bind_bool;
        bind->length = &bind->buffer_length;
        bind->is_null = NULL;

    }  else if (0 == strncasecmp(dataType,
                "TIMESTAMP", strlen("TIMESTAMP"))) {
        int64_t *bind_ts2 = malloc(sizeof(int64_t));
        assert(bind_ts2);

        if (value) {
            if (strchr(value, ':') && strchr(value, '-')) {
                int i = 0;
                while(value[i] != '\0') {
                    if (value[i] == '\"' || value[i] == '\'') {
                        value[i] = ' ';
                    }
                    i++;
                }
                int64_t tmpEpoch;
                if (TSDB_CODE_SUCCESS != taosParseTime(
                            value, &tmpEpoch, strlen(value),
                            timePrec, 0)) {
                    free(bind_ts2);
                    errorPrint2("Input %s, time format error!\n", value);
                    return -1;
                }
                *bind_ts2 = tmpEpoch;
            } else {
                *bind_ts2 = atoll(value);
            }
        } else {
            *bind_ts2 = rand_bigint();
        }
        bind->buffer_type = TSDB_DATA_TYPE_TIMESTAMP;
        bind->buffer_length = sizeof(int64_t);
        bind->buffer = bind_ts2;
        bind->length = &bind->buffer_length;
        bind->is_null = NULL;
    }  else {
        errorPrint2("Not support data type: %s\n", dataType);
        return -1;
    }

    return 0;
}

static int32_t prepareStmtBindArrayByTypeForRand(
        TAOS_BIND *bind,
        char *dataType, int32_t dataLen,
        int32_t timePrec,
        char **ptr,
        char *value)
{
    if (0 == strncasecmp(dataType,
                "BINARY", strlen("BINARY"))) {
        if (dataLen > TSDB_MAX_BINARY_LEN) {
            errorPrint2("binary length overflow, max size:%u\n",
                    (uint32_t)TSDB_MAX_BINARY_LEN);
            return -1;
        }
        char *bind_binary = (char *)*ptr;

        bind->buffer_type = TSDB_DATA_TYPE_BINARY;
        if (value) {
            strncpy(bind_binary, value, strlen(value));
            bind->buffer_length = strlen(bind_binary);
        } else {
            rand_string(bind_binary, dataLen);
            bind->buffer_length = dataLen;
        }

        bind->length = &bind->buffer_length;
        bind->buffer = bind_binary;
        bind->is_null = NULL;

        *ptr += bind->buffer_length;
    } else if (0 == strncasecmp(dataType,
                "NCHAR", strlen("NCHAR"))) {
        if (dataLen > TSDB_MAX_BINARY_LEN) {
            errorPrint2("nchar length overflow, max size: %u\n",
                    (uint32_t)TSDB_MAX_BINARY_LEN);
            return -1;
        }
        char *bind_nchar = (char *)*ptr;

        bind->buffer_type = TSDB_DATA_TYPE_NCHAR;
        if (value) {
            strncpy(bind_nchar, value, strlen(value));
        } else {
            rand_string(bind_nchar, dataLen);
        }

        bind->buffer_length = strlen(bind_nchar);
        bind->buffer = bind_nchar;
        bind->length = &bind->buffer_length;
        bind->is_null = NULL;

        *ptr += bind->buffer_length;
    } else if (0 == strncasecmp(dataType,
                "INT", strlen("INT"))) {
        int32_t *bind_int = (int32_t *)*ptr;

        if (value) {
            *bind_int = atoi(value);
        } else {
            *bind_int = rand_int();
        }
        bind->buffer_type = TSDB_DATA_TYPE_INT;
        bind->buffer_length = sizeof(int32_t);
        bind->buffer = bind_int;
        bind->length = &bind->buffer_length;
        bind->is_null = NULL;

        *ptr += bind->buffer_length;
    } else if (0 == strncasecmp(dataType,
                "BIGINT", strlen("BIGINT"))) {
        int64_t *bind_bigint = (int64_t *)*ptr;

        if (value) {
            *bind_bigint = atoll(value);
        } else {
            *bind_bigint = rand_bigint();
        }
        bind->buffer_type = TSDB_DATA_TYPE_BIGINT;
        bind->buffer_length = sizeof(int64_t);
        bind->buffer = bind_bigint;
        bind->length = &bind->buffer_length;
        bind->is_null = NULL;

        *ptr += bind->buffer_length;
    }  else if (0 == strncasecmp(dataType,
                "FLOAT", strlen("FLOAT"))) {
        float *bind_float = (float *)*ptr;

        if (value) {
            *bind_float = (float)atof(value);
        } else {
            *bind_float = rand_float();
        }
        bind->buffer_type = TSDB_DATA_TYPE_FLOAT;
        bind->buffer_length = sizeof(float);
        bind->buffer = bind_float;
        bind->length = &bind->buffer_length;
        bind->is_null = NULL;

        *ptr += bind->buffer_length;
    }  else if (0 == strncasecmp(dataType,
                "DOUBLE", strlen("DOUBLE"))) {
        double *bind_double = (double *)*ptr;

        if (value) {
            *bind_double = atof(value);
        } else {
            *bind_double = rand_double();
        }
        bind->buffer_type = TSDB_DATA_TYPE_DOUBLE;
        bind->buffer_length = sizeof(double);
        bind->buffer = bind_double;
        bind->length = &bind->buffer_length;
        bind->is_null = NULL;

        *ptr += bind->buffer_length;
    }  else if (0 == strncasecmp(dataType,
                "SMALLINT", strlen("SMALLINT"))) {
        int16_t *bind_smallint = (int16_t *)*ptr;

        if (value) {
            *bind_smallint = (int16_t)atoi(value);
        } else {
            *bind_smallint = rand_smallint();
        }
        bind->buffer_type = TSDB_DATA_TYPE_SMALLINT;
        bind->buffer_length = sizeof(int16_t);
        bind->buffer = bind_smallint;
        bind->length = &bind->buffer_length;
        bind->is_null = NULL;

        *ptr += bind->buffer_length;
    }  else if (0 == strncasecmp(dataType,
                "TINYINT", strlen("TINYINT"))) {
        int8_t *bind_tinyint = (int8_t *)*ptr;

        if (value) {
            *bind_tinyint = (int8_t)atoi(value);
        } else {
            *bind_tinyint = rand_tinyint();
        }
        bind->buffer_type = TSDB_DATA_TYPE_TINYINT;
        bind->buffer_length = sizeof(int8_t);
        bind->buffer = bind_tinyint;
        bind->length = &bind->buffer_length;
        bind->is_null = NULL;

        *ptr += bind->buffer_length;
    }  else if (0 == strncasecmp(dataType,
                "BOOL", strlen("BOOL"))) {
        int8_t *bind_bool = (int8_t *)*ptr;

        if (value) {
            if (strncasecmp(value, "true", 4)) {
                *bind_bool = true;
            } else {
                *bind_bool = false;
            }
        } else {
            *bind_bool = rand_bool();
        }
        bind->buffer_type = TSDB_DATA_TYPE_BOOL;
        bind->buffer_length = sizeof(int8_t);
        bind->buffer = bind_bool;
        bind->length = &bind->buffer_length;
        bind->is_null = NULL;

        *ptr += bind->buffer_length;
    }  else if (0 == strncasecmp(dataType,
                "TIMESTAMP", strlen("TIMESTAMP"))) {
        int64_t *bind_ts2 = (int64_t *)*ptr;

        if (value) {
            if (strchr(value, ':') && strchr(value, '-')) {
                int i = 0;
                while(value[i] != '\0') {
                    if (value[i] == '\"' || value[i] == '\'') {
                        value[i] = ' ';
                    }
                    i++;
                }
                int64_t tmpEpoch;
                if (TSDB_CODE_SUCCESS != taosParseTime(
                            value, &tmpEpoch, strlen(value),
                            timePrec, 0)) {
                    errorPrint2("Input %s, time format error!\n", value);
                    return -1;
                }
                *bind_ts2 = tmpEpoch;
            } else {
                *bind_ts2 = atoll(value);
            }
        } else {
            *bind_ts2 = rand_bigint();
        }
        bind->buffer_type = TSDB_DATA_TYPE_TIMESTAMP;
        bind->buffer_length = sizeof(int64_t);
        bind->buffer = bind_ts2;
        bind->length = &bind->buffer_length;
        bind->is_null = NULL;

        *ptr += bind->buffer_length;
    }  else {
        errorPrint2("No support data type: %s\n", dataType);
        return -1;
    }

    return 0;
}

static int32_t prepareStmtWithoutStb(
        threadInfo *pThreadInfo,
        char *tableName,
        uint32_t batch,
        int64_t insertRows,
        int64_t recordFrom,
        int64_t startTime)
{
    TAOS_STMT *stmt = pThreadInfo->stmt;
    int ret = taos_stmt_set_tbname(stmt, tableName);
    if (ret != 0) {
        errorPrint2("failed to execute taos_stmt_set_tbname(%s). return 0x%x. reason: %s\n",
                tableName, ret, taos_stmt_errstr(stmt));
        return ret;
    }

    char **data_type = g_args.datatype;

    char *bindArray = malloc(sizeof(TAOS_BIND) * (g_args.num_of_CPR + 1));
    if (bindArray == NULL) {
        errorPrint2("Failed to allocate %d bind params\n",
                (g_args.num_of_CPR + 1));
        return -1;
    }

    int32_t k = 0;
    for (k = 0; k < batch;) {
        /* columnCount + 1 (ts) */

        TAOS_BIND *bind = (TAOS_BIND *)(bindArray + 0);

        int64_t *bind_ts = pThreadInfo->bind_ts;

        bind->buffer_type = TSDB_DATA_TYPE_TIMESTAMP;

        if (g_args.disorderRatio) {
            *bind_ts = startTime + getTSRandTail(
                    g_args.timestamp_step, k,
                    g_args.disorderRatio,
                    g_args.disorderRange);
        } else {
            *bind_ts = startTime + g_args.timestamp_step * k;
        }
        bind->buffer_length = sizeof(int64_t);
        bind->buffer = bind_ts;
        bind->length = &bind->buffer_length;
        bind->is_null = NULL;

        for (int i = 0; i < g_args.num_of_CPR; i ++) {
            bind = (TAOS_BIND *)((char *)bindArray
                    + (sizeof(TAOS_BIND) * (i + 1)));
            if ( -1 == prepareStmtBindArrayByType(
                        bind,
                        data_type[i],
                        g_args.binwidth,
                        pThreadInfo->time_precision,
                        NULL)) {
                return -1;
            }
        }
        if (0 != taos_stmt_bind_param(stmt, (TAOS_BIND *)bindArray)) {
            errorPrint2("%s() LN%d, stmt_bind_param() failed! reason: %s\n",
                    __func__, __LINE__, taos_stmt_errstr(stmt));
            break;
        }
        // if msg > 3MB, break
        if (0 != taos_stmt_add_batch(stmt)) {
            errorPrint2("%s() LN%d, stmt_add_batch() failed! reason: %s\n",
                    __func__, __LINE__, taos_stmt_errstr(stmt));
            break;
        }

        k++;
        recordFrom ++;
        if (recordFrom >= insertRows) {
            break;
        }
    }

    free(bindArray);
    return k;
}

static int32_t prepareStbStmtBindTag(
        char *bindArray, SSuperTable *stbInfo,
        char *tagsVal,
        int32_t timePrec)
{
    char *bindBuffer = calloc(1, DOUBLE_BUFF_LEN); // g_args.binwidth);
    if (bindBuffer == NULL) {
        errorPrint2("%s() LN%d, Failed to allocate %d bind buffer\n",
                __func__, __LINE__, DOUBLE_BUFF_LEN);
        return -1;
    }

    TAOS_BIND *tag;

    for (int t = 0; t < stbInfo->tagCount; t ++) {
        tag = (TAOS_BIND *)((char *)bindArray + (sizeof(TAOS_BIND) * t));
        if ( -1 == prepareStmtBindArrayByType(
                    tag,
                    stbInfo->tags[t].dataType,
                    stbInfo->tags[t].dataLen,
                    timePrec,
                    NULL)) {
            free(bindBuffer);
            return -1;
        }
    }

    free(bindBuffer);
    return 0;
}

static int32_t prepareStbStmtBindRand(
        int64_t *ts,
        char *bindArray, SSuperTable *stbInfo,
        int64_t startTime, int32_t recSeq,
        int32_t timePrec)
{
    char *bindBuffer = calloc(1, DOUBLE_BUFF_LEN); // g_args.binwidth);
    if (bindBuffer == NULL) {
        errorPrint2("%s() LN%d, Failed to allocate %d bind buffer\n",
                __func__, __LINE__, DOUBLE_BUFF_LEN);
        return -1;
    }

    char data[MAX_DATA_SIZE];
    memset(data, 0, MAX_DATA_SIZE);
    char *ptr = data;

    TAOS_BIND *bind;

    for (int i = 0; i < stbInfo->columnCount + 1; i ++) {
        bind = (TAOS_BIND *)((char *)bindArray + (sizeof(TAOS_BIND) * i));

        if (i == 0) {
            int64_t *bind_ts = ts;

            bind->buffer_type = TSDB_DATA_TYPE_TIMESTAMP;
            if (stbInfo->disorderRatio) {
                *bind_ts = startTime + getTSRandTail(
                        stbInfo->timeStampStep, recSeq,
                        stbInfo->disorderRatio,
                        stbInfo->disorderRange);
            } else {
                *bind_ts = startTime + stbInfo->timeStampStep * recSeq;
            }
            bind->buffer_length = sizeof(int64_t);
            bind->buffer = bind_ts;
            bind->length = &bind->buffer_length;
            bind->is_null = NULL;

            ptr += bind->buffer_length;
        } else if ( -1 == prepareStmtBindArrayByTypeForRand(
                    bind,
                    stbInfo->columns[i-1].dataType,
                    stbInfo->columns[i-1].dataLen,
                    timePrec,
                    &ptr,
                    NULL)) {
            tmfree(bindBuffer);
            return -1;
        }
    }

    tmfree(bindBuffer);
    return 0;
}

static int32_t prepareStbStmtBindStartTime(
        char *tableName,
        int64_t *ts,
        char *bindArray, SSuperTable *stbInfo,
        int64_t startTime, int32_t recSeq,
        int32_t timePrec)
{
    TAOS_BIND *bind;

    bind = (TAOS_BIND *)bindArray;

    int64_t *bind_ts = ts;

    bind->buffer_type = TSDB_DATA_TYPE_TIMESTAMP;
    if (stbInfo->disorderRatio) {
        *bind_ts = startTime + getTSRandTail(
                stbInfo->timeStampStep, recSeq,
                stbInfo->disorderRatio,
                stbInfo->disorderRange);
    } else {
        *bind_ts = startTime + stbInfo->timeStampStep * recSeq;
    }

    verbosePrint("%s() LN%d, tableName: %s, bind_ts=%"PRId64"\n",
            __func__, __LINE__, tableName, *bind_ts);

    bind->buffer_length = sizeof(int64_t);
    bind->buffer = bind_ts;
    bind->length = &bind->buffer_length;
    bind->is_null = NULL;

    return 0;
}

UNUSED_FUNC static int32_t prepareStbStmtRand(
        threadInfo *pThreadInfo,
        char *tableName,
        int64_t tableSeq,
        uint32_t batch,
        uint64_t insertRows,
        uint64_t recordFrom,
        int64_t startTime)
{
    int ret;
    SSuperTable *stbInfo = pThreadInfo->stbInfo;
    TAOS_STMT *stmt = pThreadInfo->stmt;

    if (AUTO_CREATE_SUBTBL == stbInfo->autoCreateTable) {
        char* tagsValBuf = NULL;

        if (0 == stbInfo->tagSource) {
            tagsValBuf = generateTagValuesForStb(stbInfo, tableSeq);
        } else {
            tagsValBuf = getTagValueFromTagSample(
                    stbInfo,
                    tableSeq % stbInfo->tagSampleCount);
        }

        if (NULL == tagsValBuf) {
            errorPrint2("%s() LN%d, tag buf failed to allocate  memory\n",
                    __func__, __LINE__);
            return -1;
        }

        char *tagsArray = calloc(1, sizeof(TAOS_BIND) * stbInfo->tagCount);
        if (NULL == tagsArray) {
            tmfree(tagsValBuf);
            errorPrint2("%s() LN%d, tag buf failed to allocate  memory\n",
                    __func__, __LINE__);
            return -1;
        }

        if (-1 == prepareStbStmtBindTag(
                    tagsArray, stbInfo, tagsValBuf, pThreadInfo->time_precision
                    /* is tag */)) {
            tmfree(tagsValBuf);
            tmfree(tagsArray);
            return -1;
        }

        ret = taos_stmt_set_tbname_tags(stmt, tableName, (TAOS_BIND *)tagsArray);

        tmfree(tagsValBuf);
        tmfree(tagsArray);

        if (0 != ret) {
            errorPrint2("%s() LN%d, stmt_set_tbname_tags() failed! reason: %s\n",
                    __func__, __LINE__, taos_stmt_errstr(stmt));
            return -1;
        }
    } else {
        ret = taos_stmt_set_tbname(stmt, tableName);
        if (0 != ret) {
            errorPrint2("%s() LN%d, stmt_set_tbname() failed! reason: %s\n",
                    __func__, __LINE__, taos_stmt_errstr(stmt));
            return -1;
        }
    }

    char *bindArray = calloc(1, sizeof(TAOS_BIND) * (stbInfo->columnCount + 1));
    if (bindArray == NULL) {
        errorPrint2("%s() LN%d, Failed to allocate %d bind params\n",
                __func__, __LINE__, (stbInfo->columnCount + 1));
        return -1;
    }

    uint32_t k;
    for (k = 0; k < batch;) {
        /* columnCount + 1 (ts) */
        if (-1 == prepareStbStmtBindRand(
                    pThreadInfo->bind_ts,
                    bindArray, stbInfo,
                    startTime, k,
                    pThreadInfo->time_precision
                    /* is column */)) {
            free(bindArray);
            return -1;
        }
        ret = taos_stmt_bind_param(stmt, (TAOS_BIND *)bindArray);
        if (0 != ret) {
            errorPrint2("%s() LN%d, stmt_bind_param() failed! reason: %s\n",
                    __func__, __LINE__, taos_stmt_errstr(stmt));
            free(bindArray);
            return -1;
        }
        // if msg > 3MB, break
        ret = taos_stmt_add_batch(stmt);
        if (0 != ret) {
            errorPrint2("%s() LN%d, stmt_add_batch() failed! reason: %s\n",
                    __func__, __LINE__, taos_stmt_errstr(stmt));
            free(bindArray);
            return -1;
        }

        k++;
        recordFrom ++;

        if (recordFrom >= insertRows) {
            break;
        }
    }

    free(bindArray);
    return k;
}

static int32_t prepareStbStmtWithSample(
        threadInfo *pThreadInfo,
        char *tableName,
        int64_t tableSeq,
        uint32_t batch,
        uint64_t insertRows,
        uint64_t recordFrom,
        int64_t startTime,
        int64_t *pSamplePos)
{
    int ret;
    SSuperTable *stbInfo = pThreadInfo->stbInfo;
    TAOS_STMT *stmt = pThreadInfo->stmt;

    if (AUTO_CREATE_SUBTBL == stbInfo->autoCreateTable) {
        char* tagsValBuf = NULL;

        if (0 == stbInfo->tagSource) {
            tagsValBuf = generateTagValuesForStb(stbInfo, tableSeq);
        } else {
            tagsValBuf = getTagValueFromTagSample(
                    stbInfo,
                    tableSeq % stbInfo->tagSampleCount);
        }

        if (NULL == tagsValBuf) {
            errorPrint2("%s() LN%d, tag buf failed to allocate  memory\n",
                    __func__, __LINE__);
            return -1;
        }

        char *tagsArray = calloc(1, sizeof(TAOS_BIND) * stbInfo->tagCount);
        if (NULL == tagsArray) {
            tmfree(tagsValBuf);
            errorPrint2("%s() LN%d, tag buf failed to allocate  memory\n",
                    __func__, __LINE__);
            return -1;
        }

        if (-1 == prepareStbStmtBindTag(
                    tagsArray, stbInfo, tagsValBuf, pThreadInfo->time_precision
                    /* is tag */)) {
            tmfree(tagsValBuf);
            tmfree(tagsArray);
            return -1;
        }

        ret = taos_stmt_set_tbname_tags(stmt, tableName, (TAOS_BIND *)tagsArray);

        tmfree(tagsValBuf);
        tmfree(tagsArray);

        if (0 != ret) {
            errorPrint2("%s() LN%d, stmt_set_tbname_tags() failed! reason: %s\n",
                    __func__, __LINE__, taos_stmt_errstr(stmt));
            return -1;
        }
    } else {
        ret = taos_stmt_set_tbname(stmt, tableName);
        if (0 != ret) {
            errorPrint2("%s() LN%d, stmt_set_tbname() failed! reason: %s\n",
                    __func__, __LINE__, taos_stmt_errstr(stmt));
            return -1;
        }
    }

    uint32_t k;
    for (k = 0; k < batch;) {
        char *bindArray = (char *)(*((uintptr_t *)
                    (pThreadInfo->sampleBindArray + (sizeof(char *)) * (*pSamplePos))));
        /* columnCount + 1 (ts) */
        if (-1 == prepareStbStmtBindStartTime(
                    tableName,
                    pThreadInfo->bind_ts,
                    bindArray, stbInfo,
                    startTime, k,
                    pThreadInfo->time_precision
                    /* is column */)) {
            return -1;
        }
        ret = taos_stmt_bind_param(stmt, (TAOS_BIND *)bindArray);
        if (0 != ret) {
            errorPrint2("%s() LN%d, stmt_bind_param() failed! reason: %s\n",
                    __func__, __LINE__, taos_stmt_errstr(stmt));
            return -1;
        }
        // if msg > 3MB, break
        ret = taos_stmt_add_batch(stmt);
        if (0 != ret) {
            errorPrint2("%s() LN%d, stmt_add_batch() failed! reason: %s\n",
                    __func__, __LINE__, taos_stmt_errstr(stmt));
            return -1;
        }

        k++;
        recordFrom ++;

        (*pSamplePos) ++;
        if ((*pSamplePos) == MAX_SAMPLES_ONCE_FROM_FILE) {
            *pSamplePos = 0;
        }

        if (recordFrom >= insertRows) {
            break;
        }
    }

    return k;
}

static int32_t generateStbProgressiveData(
        SSuperTable *stbInfo,
        char *tableName,
        int64_t tableSeq,
        char *dbName, char *buffer,
        int64_t insertRows,
        uint64_t recordFrom, int64_t startTime, int64_t *pSamplePos,
        int64_t *pRemainderBufLen)
{
    assert(buffer != NULL);
    char *pstr = buffer;

    memset(pstr, 0, *pRemainderBufLen);

    int64_t headLen = generateStbSQLHead(
            stbInfo,
            tableName, tableSeq, dbName,
            buffer, *pRemainderBufLen);

    if (headLen <= 0) {
        return 0;
    }
    pstr += headLen;
    *pRemainderBufLen -= headLen;

    int64_t dataLen;

    return generateStbDataTail(stbInfo,
            g_args.num_of_RPR, pstr, *pRemainderBufLen,
            insertRows, recordFrom,
            startTime,
            pSamplePos, &dataLen);
}

static int32_t generateProgressiveDataWithoutStb(
        char *tableName,
        /* int64_t tableSeq, */
        threadInfo *pThreadInfo, char *buffer,
        int64_t insertRows,
        uint64_t recordFrom, int64_t startTime, /*int64_t *pSamplePos, */
        int64_t *pRemainderBufLen)
{
    assert(buffer != NULL);
    char *pstr = buffer;

    memset(buffer, 0, *pRemainderBufLen);

    int64_t headLen = generateSQLHeadWithoutStb(
            tableName, pThreadInfo->db_name,
            buffer, *pRemainderBufLen);

    if (headLen <= 0) {
        return 0;
    }
    pstr += headLen;
    *pRemainderBufLen -= headLen;

    int64_t dataLen;

    return generateDataTailWithoutStb(
            g_args.num_of_RPR, pstr, *pRemainderBufLen, insertRows, recordFrom,
            startTime,
            /*pSamplePos, */&dataLen);
}

static void printStatPerThread(threadInfo *pThreadInfo)
{
    fprintf(stderr, "====thread[%d] completed total inserted rows: %"PRIu64 ", total affected rows: %"PRIu64". %.2f records/second====\n",
            pThreadInfo->threadID,
            pThreadInfo->totalInsertRows,
            pThreadInfo->totalAffectedRows,
            (pThreadInfo->totalDelay)?
            (double)(pThreadInfo->totalAffectedRows/((double)pThreadInfo->totalDelay/1000000.0)):
            FLT_MAX);
}

// sync write interlace data
static void* syncWriteInterlace(threadInfo *pThreadInfo) {
    debugPrint("[%d] %s() LN%d: ### interlace write\n",
            pThreadInfo->threadID, __func__, __LINE__);

    int64_t insertRows;
    uint32_t interlaceRows;
    uint64_t maxSqlLen;
    int64_t nTimeStampStep;
    uint64_t insert_interval;

    SSuperTable* stbInfo = pThreadInfo->stbInfo;

    if (stbInfo) {
        insertRows = stbInfo->insertRows;

        if ((stbInfo->interlaceRows == 0)
                && (g_args.interlace_rows > 0)) {
            interlaceRows = g_args.interlace_rows;
        } else {
            interlaceRows = stbInfo->interlaceRows;
        }
        maxSqlLen = stbInfo->maxSqlLen;
        nTimeStampStep = stbInfo->timeStampStep;
        insert_interval = stbInfo->insertInterval;
    } else {
        insertRows = g_args.num_of_DPT;
        interlaceRows = g_args.interlace_rows;
        maxSqlLen = g_args.max_sql_len;
        nTimeStampStep = g_args.timestamp_step;
        insert_interval = g_args.insert_interval;
    }

    debugPrint("[%d] %s() LN%d: start_table_from=%"PRIu64" ntables=%"PRId64" insertRows=%"PRIu64"\n",
            pThreadInfo->threadID, __func__, __LINE__,
            pThreadInfo->start_table_from,
            pThreadInfo->ntables, insertRows);

    if (interlaceRows > insertRows)
        interlaceRows = insertRows;

    if (interlaceRows > g_args.num_of_RPR)
        interlaceRows = g_args.num_of_RPR;

    uint32_t batchPerTbl = interlaceRows;
    uint32_t batchPerTblTimes;

    if ((interlaceRows > 0) && (pThreadInfo->ntables > 1)) {
        batchPerTblTimes =
            g_args.num_of_RPR / interlaceRows;
    } else {
        batchPerTblTimes = 1;
    }

    pThreadInfo->buffer = calloc(maxSqlLen, 1);
    if (NULL == pThreadInfo->buffer) {
        errorPrint2( "%s() LN%d, Failed to alloc %"PRIu64" Bytes, reason:%s\n",
                __func__, __LINE__, maxSqlLen, strerror(errno));
        return NULL;
    }

    pThreadInfo->totalInsertRows = 0;
    pThreadInfo->totalAffectedRows = 0;

    uint64_t st = 0;
    uint64_t et = UINT64_MAX;

    uint64_t lastPrintTime = taosGetTimestampMs();
    uint64_t startTs = taosGetTimestampMs();
    uint64_t endTs;

    uint64_t tableSeq = pThreadInfo->start_table_from;
    int64_t startTime = pThreadInfo->start_time;

    uint64_t generatedRecPerTbl = 0;
    bool flagSleep = true;
    uint64_t sleepTimeTotal = 0;

    int percentComplete = 0;
    int64_t totalRows = insertRows * pThreadInfo->ntables;

    while(pThreadInfo->totalInsertRows < pThreadInfo->ntables * insertRows) {
        if ((flagSleep) && (insert_interval)) {
            st = taosGetTimestampMs();
            flagSleep = false;
        }
        // generate data
        memset(pThreadInfo->buffer, 0, maxSqlLen);
        uint64_t remainderBufLen = maxSqlLen;

        char *pstr = pThreadInfo->buffer;

        int len = snprintf(pstr,
                strlen(STR_INSERT_INTO) + 1, "%s", STR_INSERT_INTO);
        pstr += len;
        remainderBufLen -= len;

        uint32_t recOfBatch = 0;

        for (uint64_t i = 0; i < batchPerTblTimes; i ++) {
            char tableName[TSDB_TABLE_NAME_LEN];

            getTableName(tableName, pThreadInfo, tableSeq);
            if (0 == strlen(tableName)) {
                errorPrint2("[%d] %s() LN%d, getTableName return null\n",
                        pThreadInfo->threadID, __func__, __LINE__);
                free(pThreadInfo->buffer);
                return NULL;
            }

            uint64_t oldRemainderLen = remainderBufLen;

            int32_t generated;
            if (stbInfo) {
                if (stbInfo->iface == STMT_IFACE) {
                    generated = prepareStbStmtWithSample(
                            pThreadInfo,
                            tableName,
                            tableSeq,
                            batchPerTbl,
                            insertRows, 0,
                            startTime,
                            &(pThreadInfo->samplePos));
                } else {
                    generated = generateStbInterlaceData(
                            pThreadInfo,
                            tableName, batchPerTbl, i,
                            batchPerTblTimes,
                            tableSeq,
                            pstr,
                            insertRows,
                            startTime,
                            &remainderBufLen);
                }
            } else {
                if (g_args.iface == STMT_IFACE) {
                    debugPrint("[%d] %s() LN%d, tableName:%s, batch:%d startTime:%"PRId64"\n",
                            pThreadInfo->threadID,
                            __func__, __LINE__,
                            tableName, batchPerTbl, startTime);
                    generated = prepareStmtWithoutStb(
                            pThreadInfo,
                            tableName,
                            batchPerTbl,
                            insertRows, i,
                            startTime);
                } else {
                    generated = generateInterlaceDataWithoutStb(
                            tableName, batchPerTbl,
                            tableSeq,
                            pThreadInfo->db_name, pstr,
                            insertRows,
                            startTime,
                            &remainderBufLen);
                }
            }

            debugPrint("[%d] %s() LN%d, generated records is %d\n",
                    pThreadInfo->threadID, __func__, __LINE__, generated);
            if (generated < 0) {
                errorPrint2("[%d] %s() LN%d, generated records is %d\n",
                        pThreadInfo->threadID, __func__, __LINE__, generated);
                goto free_of_interlace;
            } else if (generated == 0) {
                break;
            }

            tableSeq ++;
            recOfBatch += batchPerTbl;

            pstr += (oldRemainderLen - remainderBufLen);
            pThreadInfo->totalInsertRows += batchPerTbl;

            verbosePrint("[%d] %s() LN%d batchPerTbl=%d recOfBatch=%d\n",
                    pThreadInfo->threadID, __func__, __LINE__,
                    batchPerTbl, recOfBatch);

            if (tableSeq == pThreadInfo->start_table_from + pThreadInfo->ntables) {
                // turn to first table
                tableSeq = pThreadInfo->start_table_from;
                generatedRecPerTbl += batchPerTbl;

                startTime = pThreadInfo->start_time
                    + generatedRecPerTbl * nTimeStampStep;

                flagSleep = true;
                if (generatedRecPerTbl >= insertRows)
                    break;

                int64_t remainRows = insertRows - generatedRecPerTbl;
                if ((remainRows > 0) && (batchPerTbl > remainRows))
                    batchPerTbl = remainRows;

                if (pThreadInfo->ntables * batchPerTbl < g_args.num_of_RPR)
                    break;
            }

            verbosePrint("[%d] %s() LN%d generatedRecPerTbl=%"PRId64" insertRows=%"PRId64"\n",
                    pThreadInfo->threadID, __func__, __LINE__,
                    generatedRecPerTbl, insertRows);

            if ((g_args.num_of_RPR - recOfBatch) < batchPerTbl)
                break;
        }

        verbosePrint("[%d] %s() LN%d recOfBatch=%d totalInsertRows=%"PRIu64"\n",
                pThreadInfo->threadID, __func__, __LINE__, recOfBatch,
                pThreadInfo->totalInsertRows);
        verbosePrint("[%d] %s() LN%d, buffer=%s\n",
                pThreadInfo->threadID, __func__, __LINE__, pThreadInfo->buffer);

        startTs = taosGetTimestampUs();

        if (recOfBatch == 0) {
            errorPrint2("[%d] %s() LN%d Failed to insert records of batch %d\n",
                    pThreadInfo->threadID, __func__, __LINE__,
                    batchPerTbl);
            if (batchPerTbl > 0) {
                errorPrint("\tIf the batch is %d, the length of the SQL to insert a row must be less then %"PRId64"\n",
                        batchPerTbl, maxSqlLen / batchPerTbl);
            }
            errorPrint("\tPlease check if the buffer length(%"PRId64") or batch(%d) is set with proper value!\n",
                    maxSqlLen, batchPerTbl);
            goto free_of_interlace;
        }
        int64_t affectedRows = execInsert(pThreadInfo, recOfBatch);

        endTs = taosGetTimestampUs();
        uint64_t delay = endTs - startTs;
        performancePrint("%s() LN%d, insert execution time is %10.2f ms\n",
                __func__, __LINE__, delay / 1000.0);
        verbosePrint("[%d] %s() LN%d affectedRows=%"PRId64"\n",
                pThreadInfo->threadID,
                __func__, __LINE__, affectedRows);

        if (delay > pThreadInfo->maxDelay) pThreadInfo->maxDelay = delay;
        if (delay < pThreadInfo->minDelay) pThreadInfo->minDelay = delay;
        pThreadInfo->cntDelay++;
        pThreadInfo->totalDelay += delay;

        if (recOfBatch != affectedRows) {
            errorPrint2("[%d] %s() LN%d execInsert insert %d, affected rows: %"PRId64"\n%s\n",
                    pThreadInfo->threadID, __func__, __LINE__,
                    recOfBatch, affectedRows, pThreadInfo->buffer);
            goto free_of_interlace;
        }

        pThreadInfo->totalAffectedRows += affectedRows;

        int currentPercent = pThreadInfo->totalAffectedRows * 100 / totalRows;
        if (currentPercent > percentComplete ) {
            printf("[%d]:%d%%\n", pThreadInfo->threadID, currentPercent);
            percentComplete = currentPercent;
        }
        int64_t  currentPrintTime = taosGetTimestampMs();
        if (currentPrintTime - lastPrintTime > 30*1000) {
            printf("thread[%d] has currently inserted rows: %"PRIu64 ", affected rows: %"PRIu64 "\n",
                    pThreadInfo->threadID,
                    pThreadInfo->totalInsertRows,
                    pThreadInfo->totalAffectedRows);
            lastPrintTime = currentPrintTime;
        }

        if ((insert_interval) && flagSleep) {
            et = taosGetTimestampMs();

            if (insert_interval > (et - st) ) {
                uint64_t sleepTime = insert_interval - (et -st);
                performancePrint("%s() LN%d sleep: %"PRId64" ms for insert interval\n",
                        __func__, __LINE__, sleepTime);
                taosMsleep(sleepTime); // ms
                sleepTimeTotal += insert_interval;
            }
        }
    }
    if (percentComplete < 100)
        printf("[%d]:%d%%\n", pThreadInfo->threadID, percentComplete);

free_of_interlace:
    tmfree(pThreadInfo->buffer);
    printStatPerThread(pThreadInfo);
    return NULL;
}

// sync insertion progressive data
static void* syncWriteProgressive(threadInfo *pThreadInfo) {
    debugPrint("%s() LN%d: ### progressive write\n", __func__, __LINE__);

    SSuperTable* stbInfo = pThreadInfo->stbInfo;
    uint64_t maxSqlLen = stbInfo?stbInfo->maxSqlLen:g_args.max_sql_len;
    int64_t timeStampStep =
        stbInfo?stbInfo->timeStampStep:g_args.timestamp_step;
    int64_t insertRows =
        (stbInfo)?stbInfo->insertRows:g_args.num_of_DPT;
    verbosePrint("%s() LN%d insertRows=%"PRId64"\n",
            __func__, __LINE__, insertRows);

    pThreadInfo->buffer = calloc(maxSqlLen, 1);
    if (NULL == pThreadInfo->buffer) {
        errorPrint2("Failed to alloc %"PRIu64" bytes, reason:%s\n",
                maxSqlLen,
                strerror(errno));
        return NULL;
    }

    uint64_t lastPrintTime = taosGetTimestampMs();
    uint64_t startTs = taosGetTimestampMs();
    uint64_t endTs;

    pThreadInfo->totalInsertRows = 0;
    pThreadInfo->totalAffectedRows = 0;

    pThreadInfo->samplePos = 0;

    int percentComplete = 0;
    int64_t totalRows = insertRows * pThreadInfo->ntables;

    for (uint64_t tableSeq = pThreadInfo->start_table_from;
            tableSeq <= pThreadInfo->end_table_to;
            tableSeq ++) {
        int64_t start_time = pThreadInfo->start_time;

        for (uint64_t i = 0; i < insertRows;) {
            char tableName[TSDB_TABLE_NAME_LEN];
            getTableName(tableName, pThreadInfo, tableSeq);
            verbosePrint("%s() LN%d: tid=%d seq=%"PRId64" tableName=%s\n",
                    __func__, __LINE__,
                    pThreadInfo->threadID, tableSeq, tableName);
            if (0 == strlen(tableName)) {
                errorPrint2("[%d] %s() LN%d, getTableName return null\n",
                        pThreadInfo->threadID, __func__, __LINE__);
                free(pThreadInfo->buffer);
                return NULL;
            }

            int64_t remainderBufLen = maxSqlLen - 2000;
            char *pstr = pThreadInfo->buffer;

            int len = snprintf(pstr,
                    strlen(STR_INSERT_INTO) + 1, "%s", STR_INSERT_INTO);

            pstr += len;
            remainderBufLen -= len;

            // measure prepare + insert
            startTs = taosGetTimestampUs();

            int32_t generated;
            if (stbInfo) {
                if (stbInfo->iface == STMT_IFACE) {
                    generated = prepareStbStmtWithSample(
                            pThreadInfo,
                            tableName,
                            tableSeq,
                            g_args.num_of_RPR,
                            insertRows, i, start_time,
                            &(pThreadInfo->samplePos));
                } else {
                    generated = generateStbProgressiveData(
                            stbInfo,
                            tableName, tableSeq,
                            pThreadInfo->db_name, pstr,
                            insertRows, i, start_time,
                            &(pThreadInfo->samplePos),
                            &remainderBufLen);
                }
            } else {
                if (g_args.iface == STMT_IFACE) {
                    generated = prepareStmtWithoutStb(
                            pThreadInfo,
                            tableName,
                            g_args.num_of_RPR,
                            insertRows, i,
                            start_time);
                } else {
                    generated = generateProgressiveDataWithoutStb(
                            tableName,
                            /*  tableSeq, */
                            pThreadInfo, pstr, insertRows,
                            i, start_time,
                            /* &(pThreadInfo->samplePos), */
                            &remainderBufLen);
                }
            }

            verbosePrint("[%d] %s() LN%d generated=%d\n",
                    pThreadInfo->threadID,
                    __func__, __LINE__, generated);

            if (generated > 0)
                i += generated;
            else
                goto free_of_progressive;

            start_time +=  generated * timeStampStep;
            pThreadInfo->totalInsertRows += generated;

            // only measure insert
            // startTs = taosGetTimestampUs();

            int32_t affectedRows = execInsert(pThreadInfo, generated);

            endTs = taosGetTimestampUs();
            uint64_t delay = endTs - startTs;
            performancePrint("%s() LN%d, insert execution time is %10.f ms\n",
                    __func__, __LINE__, delay/1000.0);
            verbosePrint("[%d] %s() LN%d affectedRows=%d\n",
                    pThreadInfo->threadID,
                    __func__, __LINE__, affectedRows);

            if (delay > pThreadInfo->maxDelay) pThreadInfo->maxDelay = delay;
            if (delay < pThreadInfo->minDelay) pThreadInfo->minDelay = delay;
            pThreadInfo->cntDelay++;
            pThreadInfo->totalDelay += delay;

            if (affectedRows < 0) {
                errorPrint2("%s() LN%d, affected rows: %d\n",
                        __func__, __LINE__, affectedRows);
                goto free_of_progressive;
            }

            pThreadInfo->totalAffectedRows += affectedRows;

            int currentPercent = pThreadInfo->totalAffectedRows * 100 / totalRows;
            if (currentPercent > percentComplete ) {
                printf("[%d]:%d%%\n", pThreadInfo->threadID, currentPercent);
                percentComplete = currentPercent;
            }
            int64_t  currentPrintTime = taosGetTimestampMs();
            if (currentPrintTime - lastPrintTime > 30*1000) {
                printf("thread[%d] has currently inserted rows: %"PRId64 ", affected rows: %"PRId64 "\n",
                        pThreadInfo->threadID,
                        pThreadInfo->totalInsertRows,
                        pThreadInfo->totalAffectedRows);
                lastPrintTime = currentPrintTime;
            }

            if (i >= insertRows)
                break;
        }   // num_of_DPT

        if ((g_args.verbose_print) &&
                (tableSeq == pThreadInfo->ntables - 1) && (stbInfo)
                && (0 == strncasecmp(
                        stbInfo->dataSource,
                        "sample", strlen("sample")))) {
            verbosePrint("%s() LN%d samplePos=%"PRId64"\n",
                    __func__, __LINE__, pThreadInfo->samplePos);
        }
    } // tableSeq
    if (percentComplete < 100)
        printf("[%d]:%d%%\n", pThreadInfo->threadID, percentComplete);

free_of_progressive:
    tmfree(pThreadInfo->buffer);
    printStatPerThread(pThreadInfo);
    return NULL;
}

static void* syncWrite(void *sarg) {

    threadInfo *pThreadInfo = (threadInfo *)sarg;
    SSuperTable* stbInfo = pThreadInfo->stbInfo;

    setThreadName("syncWrite");

    uint32_t interlaceRows;

    if (stbInfo) {
        if ((stbInfo->interlaceRows == 0)
                && (g_args.interlace_rows > 0)) {
            interlaceRows = g_args.interlace_rows;
        } else {
            interlaceRows = stbInfo->interlaceRows;
        }
    } else {
        interlaceRows = g_args.interlace_rows;
    }

    if (interlaceRows > 0) {
        // interlace mode
        return syncWriteInterlace(pThreadInfo);
    } else {
        // progressive mode
        return syncWriteProgressive(pThreadInfo);
    }
}

static void callBack(void *param, TAOS_RES *res, int code) {
    threadInfo* pThreadInfo = (threadInfo*)param;
    SSuperTable* stbInfo = pThreadInfo->stbInfo;

    int insert_interval =
        stbInfo?stbInfo->insertInterval:g_args.insert_interval;
    if (insert_interval) {
        pThreadInfo->et = taosGetTimestampMs();
        if ((pThreadInfo->et - pThreadInfo->st) < insert_interval) {
            taosMsleep(insert_interval - (pThreadInfo->et - pThreadInfo->st)); // ms
        }
    }

    char *buffer = calloc(1, pThreadInfo->stbInfo->maxSqlLen);
    char data[MAX_DATA_SIZE];
    char *pstr = buffer;
    pstr += sprintf(pstr, "insert into %s.%s%"PRId64" values",
            pThreadInfo->db_name, pThreadInfo->tb_prefix,
            pThreadInfo->start_table_from);
    //  if (pThreadInfo->counter >= pThreadInfo->stbInfo->insertRows) {
    if (pThreadInfo->counter >= g_args.num_of_RPR) {
        pThreadInfo->start_table_from++;
        pThreadInfo->counter = 0;
    }
    if (pThreadInfo->start_table_from > pThreadInfo->end_table_to) {
        tsem_post(&pThreadInfo->lock_sem);
        free(buffer);
        taos_free_result(res);
        return;
    }

    for (int i = 0; i < g_args.num_of_RPR; i++) {
        int rand_num = taosRandom() % 100;
        if (0 != pThreadInfo->stbInfo->disorderRatio
                && rand_num < pThreadInfo->stbInfo->disorderRatio) {
            int64_t d = pThreadInfo->lastTs
                - (taosRandom() % pThreadInfo->stbInfo->disorderRange + 1);
            generateStbRowData(pThreadInfo->stbInfo, data,
                    MAX_DATA_SIZE,
                    d);
        } else {
            generateStbRowData(pThreadInfo->stbInfo,
                    data,
                    MAX_DATA_SIZE,
                    pThreadInfo->lastTs += 1000);
        }
        pstr += sprintf(pstr, "%s", data);
        pThreadInfo->counter++;

        if (pThreadInfo->counter >= pThreadInfo->stbInfo->insertRows) {
            break;
        }
    }

    if (insert_interval) {
        pThreadInfo->st = taosGetTimestampMs();
    }
    taos_query_a(pThreadInfo->taos, buffer, callBack, pThreadInfo);
    free(buffer);

    taos_free_result(res);
}

static void *asyncWrite(void *sarg) {
    threadInfo *pThreadInfo = (threadInfo *)sarg;
    SSuperTable* stbInfo = pThreadInfo->stbInfo;

    setThreadName("asyncWrite");

    pThreadInfo->st = 0;
    pThreadInfo->et = 0;
    pThreadInfo->lastTs = pThreadInfo->start_time;

    int insert_interval =
        stbInfo?stbInfo->insertInterval:g_args.insert_interval;
    if (insert_interval) {
        pThreadInfo->st = taosGetTimestampMs();
    }
    taos_query_a(pThreadInfo->taos, "show databases", callBack, pThreadInfo);

    tsem_wait(&(pThreadInfo->lock_sem));

    return NULL;
}

static int convertHostToServAddr(char *host, uint16_t port, struct sockaddr_in *serv_addr)
{
    uint16_t rest_port = port + TSDB_PORT_HTTP;
    struct hostent *server = gethostbyname(host);
    if ((server == NULL) || (server->h_addr == NULL)) {
        errorPrint2("%s", "no such host");
        return -1;
    }

    debugPrint("h_name: %s\nh_addr=%p\nh_addretype: %s\nh_length: %d\n",
            server->h_name,
            server->h_addr,
            (server->h_addrtype == AF_INET)?"ipv4":"ipv6",
            server->h_length);

    memset(serv_addr, 0, sizeof(struct sockaddr_in));
    serv_addr->sin_family = AF_INET;
    serv_addr->sin_port = htons(rest_port);
#ifdef WINDOWS
    serv_addr->sin_addr.s_addr = inet_addr(host);
#else
    memcpy(&(serv_addr->sin_addr.s_addr), server->h_addr, server->h_length);
#endif
    return 0;
}

static int parseSampleFileToStmt(
        threadInfo *pThreadInfo,
        SSuperTable *stbInfo, uint32_t timePrec)
{
    pThreadInfo->sampleBindArray =
        calloc(1, sizeof(char *) * MAX_SAMPLES_ONCE_FROM_FILE);
    if (pThreadInfo->sampleBindArray == NULL) {
        errorPrint2("%s() LN%d, Failed to allocate %"PRIu64" bind array buffer\n",
                __func__, __LINE__,
                (uint64_t)sizeof(char *) * MAX_SAMPLES_ONCE_FROM_FILE);
        return -1;
    }

    for (int i=0; i < MAX_SAMPLES_ONCE_FROM_FILE; i++) {
        char *bindArray =
            calloc(1, sizeof(TAOS_BIND) * (stbInfo->columnCount + 1));
        if (bindArray == NULL) {
            errorPrint2("%s() LN%d, Failed to allocate %d bind params\n",
                    __func__, __LINE__, (stbInfo->columnCount + 1));
            return -1;
        }

        TAOS_BIND *bind;
        int cursor = 0;

        for (int c = 0; c < stbInfo->columnCount + 1; c++) {
            bind = (TAOS_BIND *)((char *)bindArray + (sizeof(TAOS_BIND) * c));

            if (c == 0) {
                bind->buffer_type = TSDB_DATA_TYPE_TIMESTAMP;
                bind->buffer_length = sizeof(int64_t);
                bind->buffer = NULL; //bind_ts;
                bind->length = &bind->buffer_length;
                bind->is_null = NULL;
            } else {
                char *restStr = stbInfo->sampleDataBuf
                    + stbInfo->lenOfOneRow * i + cursor;
                int lengthOfRest = strlen(restStr);

                int index = 0;
                for (index = 0; index < lengthOfRest; index ++) {
                    if (restStr[index] == ',') {
                        break;
                    }
                }

                char *bindBuffer = calloc(1, index + 1);
                if (bindBuffer == NULL) {
                    errorPrint2("%s() LN%d, Failed to allocate %d bind buffer\n",
                            __func__, __LINE__, DOUBLE_BUFF_LEN);
                    return -1;
                }

                strncpy(bindBuffer, restStr, index);
                cursor += index + 1; // skip ',' too

                if (-1 == prepareStmtBindArrayByType(
                            bind,
                            stbInfo->columns[c-1].dataType,
                            stbInfo->columns[c-1].dataLen,
                            timePrec,
                            bindBuffer)) {
                    free(bindBuffer);
                    return -1;
                }
                free(bindBuffer);
            }
        }
        *((uintptr_t *)(pThreadInfo->sampleBindArray + (sizeof(char *)) * i)) =
            (uintptr_t)bindArray;
    }

    return 0;
}

static void startMultiThreadInsertData(int threads, char* db_name,
        char* precision, SSuperTable* stbInfo) {

    int32_t timePrec = TSDB_TIME_PRECISION_MILLI;
    if (0 != precision[0]) {
        if (0 == strncasecmp(precision, "ms", 2)) {
            timePrec = TSDB_TIME_PRECISION_MILLI;
        } else if (0 == strncasecmp(precision, "us", 2)) {
            timePrec = TSDB_TIME_PRECISION_MICRO;
        } else if (0 == strncasecmp(precision, "ns", 2)) {
            timePrec = TSDB_TIME_PRECISION_NANO;
        } else {
            errorPrint2("Not support precision: %s\n", precision);
            exit(EXIT_FAILURE);
        }
    }

    int64_t start_time;
    if (stbInfo) {
        if (0 == strncasecmp(stbInfo->startTimestamp, "now", 3)) {
            start_time = taosGetTimestamp(timePrec);
        } else {
            if (TSDB_CODE_SUCCESS != taosParseTime(
                        stbInfo->startTimestamp,
                        &start_time,
                        strlen(stbInfo->startTimestamp),
                        timePrec, 0)) {
                ERROR_EXIT("failed to parse time!\n");
            }
        }
    } else {
        start_time = DEFAULT_START_TIME;
    }
    debugPrint("%s() LN%d, start_time= %"PRId64"\n",
            __func__, __LINE__, start_time);

    // read sample data from file first
    if (stbInfo) {
        if (0 != prepareSampleDataForSTable(stbInfo)) {
            errorPrint2("%s() LN%d, prepare sample data for stable failed!\n",
                    __func__, __LINE__);
            exit(EXIT_FAILURE);
        }
    }

    TAOS* taos0 = taos_connect(
            g_Dbs.host, g_Dbs.user,
            g_Dbs.password, db_name, g_Dbs.port);
    if (NULL == taos0) {
        errorPrint2("%s() LN%d, connect to server fail , reason: %s\n",
                __func__, __LINE__, taos_errstr(NULL));
        exit(EXIT_FAILURE);
    }

    int64_t ntables = 0;
    uint64_t tableFrom;

    if (stbInfo) {
        int64_t limit;
        uint64_t offset;

        if ((NULL != g_args.sqlFile)
                && (stbInfo->childTblExists == TBL_NO_EXISTS)
                && ((stbInfo->childTblOffset != 0)
                    || (stbInfo->childTblLimit >= 0))) {
            printf("WARNING: offset and limit will not be used since the child tables not exists!\n");
        }

        if (stbInfo->childTblExists == TBL_ALREADY_EXISTS) {
            if ((stbInfo->childTblLimit < 0)
                    || ((stbInfo->childTblOffset
                            + stbInfo->childTblLimit)
                        > (stbInfo->childTblCount))) {
                stbInfo->childTblLimit =
                    stbInfo->childTblCount - stbInfo->childTblOffset;
            }

            offset = stbInfo->childTblOffset;
            limit = stbInfo->childTblLimit;
        } else {
            limit = stbInfo->childTblCount;
            offset = 0;
        }

        ntables = limit;
        tableFrom = offset;

        if ((stbInfo->childTblExists != TBL_NO_EXISTS)
                && ((stbInfo->childTblOffset + stbInfo->childTblLimit)
                    > stbInfo->childTblCount)) {
            printf("WARNING: specified offset + limit > child table count!\n");
            prompt();
        }

        if ((stbInfo->childTblExists != TBL_NO_EXISTS)
                && (0 == stbInfo->childTblLimit)) {
            printf("WARNING: specified limit = 0, which cannot find table name to insert or query! \n");
            prompt();
        }

        stbInfo->childTblName = (char*)calloc(1,
                limit * TSDB_TABLE_NAME_LEN);
        if (stbInfo->childTblName == NULL) {
            taos_close(taos0);
            errorPrint2("%s() LN%d, alloc memory failed!\n", __func__, __LINE__);
            exit(EXIT_FAILURE);
        }

        int64_t childTblCount;
        getChildNameOfSuperTableWithLimitAndOffset(
                taos0,
                db_name, stbInfo->sTblName,
                &stbInfo->childTblName, &childTblCount,
                limit,
                offset);
    } else {
        ntables = g_args.num_of_tables;
        tableFrom = 0;
    }

    taos_close(taos0);

    int64_t a = ntables / threads;
    if (a < 1) {
        threads = ntables;
        a = 1;
    }

    int64_t b = 0;
    if (threads != 0) {
        b = ntables % threads;
    }

    if ((stbInfo)
            && (stbInfo->iface == REST_IFACE)) {
        if (convertHostToServAddr(
                    g_Dbs.host, g_Dbs.port, &(g_Dbs.serv_addr)) != 0) {
            ERROR_EXIT("convert host to server address");
        }
    }

    pthread_t *pids = calloc(1, threads * sizeof(pthread_t));
    assert(pids != NULL);

    threadInfo *infos = calloc(1, threads * sizeof(threadInfo));
    assert(infos != NULL);

    memset(pids, 0, threads * sizeof(pthread_t));
    memset(infos, 0, threads * sizeof(threadInfo));

    char *stmtBuffer = calloc(1, BUFFER_SIZE);
    assert(stmtBuffer);
    if ((g_args.iface == STMT_IFACE)
            || ((stbInfo)
                && (stbInfo->iface == STMT_IFACE))) {
        char *pstr = stmtBuffer;

        if ((stbInfo)
                && (AUTO_CREATE_SUBTBL
                    == stbInfo->autoCreateTable)) {
            pstr += sprintf(pstr, "INSERT INTO ? USING %s TAGS(?",
                    stbInfo->sTblName);
            for (int tag = 0; tag < (stbInfo->tagCount - 1);
                    tag ++ ) {
                pstr += sprintf(pstr, ",?");
            }
            pstr += sprintf(pstr, ") VALUES(?");
        } else {
            pstr += sprintf(pstr, "INSERT INTO ? VALUES(?");
        }

        int columnCount;
        if (stbInfo) {
            columnCount = stbInfo->columnCount;
        } else {
            columnCount = g_args.num_of_CPR;
        }

        for (int col = 0; col < columnCount; col ++) {
            pstr += sprintf(pstr, ",?");
        }
        pstr += sprintf(pstr, ")");

        debugPrint("%s() LN%d, stmtBuffer: %s", __func__, __LINE__, stmtBuffer);
    }

    for (int i = 0; i < threads; i++) {
        threadInfo *pThreadInfo = infos + i;
        pThreadInfo->threadID = i;

        tstrncpy(pThreadInfo->db_name, db_name, TSDB_DB_NAME_LEN);
        pThreadInfo->time_precision = timePrec;
        pThreadInfo->stbInfo = stbInfo;

        pThreadInfo->start_time = start_time;
        pThreadInfo->minDelay = UINT64_MAX;

        if ((NULL == stbInfo) ||
                (stbInfo->iface != REST_IFACE)) {
            //t_info->taos = taos;
            pThreadInfo->taos = taos_connect(
                    g_Dbs.host, g_Dbs.user,
                    g_Dbs.password, db_name, g_Dbs.port);
            if (NULL == pThreadInfo->taos) {
                free(infos);
                errorPrint2(
                        "%s() LN%d, connect to server fail from insert sub thread, reason: %s\n",
                        __func__, __LINE__,
                        taos_errstr(NULL));
                exit(EXIT_FAILURE);
            }

            if ((g_args.iface == STMT_IFACE)
                    || ((stbInfo)
                        && (stbInfo->iface == STMT_IFACE))) {

                pThreadInfo->stmt = taos_stmt_init(pThreadInfo->taos);
                if (NULL == pThreadInfo->stmt) {
                    free(pids);
                    free(infos);
                    errorPrint2(
                            "%s() LN%d, failed init stmt, reason: %s\n",
                            __func__, __LINE__,
                            taos_errstr(NULL));
                    exit(EXIT_FAILURE);
                }

                int ret = taos_stmt_prepare(pThreadInfo->stmt, stmtBuffer, 0);
                if (ret != 0) {
                    free(pids);
                    free(infos);
                    free(stmtBuffer);
                    errorPrint2("failed to execute taos_stmt_prepare. return 0x%x. reason: %s\n",
                            ret, taos_stmt_errstr(pThreadInfo->stmt));
                    exit(EXIT_FAILURE);
                }
                pThreadInfo->bind_ts = malloc(sizeof(int64_t));

                if (stbInfo) {
                    parseSampleFileToStmt(pThreadInfo, stbInfo, timePrec);
                }
            }
        } else {
            pThreadInfo->taos = NULL;
        }

        /*    if ((NULL == stbInfo)
              || (0 == stbInfo->multiThreadWriteOneTbl)) {
              */
        pThreadInfo->start_table_from = tableFrom;
        pThreadInfo->ntables = i<b?a+1:a;
        pThreadInfo->end_table_to = i < b ? tableFrom + a : tableFrom + a - 1;
        tableFrom = pThreadInfo->end_table_to + 1;
        /*    } else {
              pThreadInfo->start_table_from = 0;
              pThreadInfo->ntables = stbInfo->childTblCount;
              pThreadInfo->start_time = pThreadInfo->start_time + rand_int() % 10000 - rand_tinyint();
              }
              */
        tsem_init(&(pThreadInfo->lock_sem), 0, 0);
        if (ASYNC_MODE == g_Dbs.asyncMode) {
            pthread_create(pids + i, NULL, asyncWrite, pThreadInfo);
        } else {
            pthread_create(pids + i, NULL, syncWrite, pThreadInfo);
        }
    }

    free(stmtBuffer);

    int64_t start = taosGetTimestampUs();

    for (int i = 0; i < threads; i++) {
        pthread_join(pids[i], NULL);
    }

    uint64_t totalDelay = 0;
    uint64_t maxDelay = 0;
    uint64_t minDelay = UINT64_MAX;
    uint64_t cntDelay = 1;
    double  avgDelay = 0;

    for (int i = 0; i < threads; i++) {
        threadInfo *pThreadInfo = infos + i;

        if (pThreadInfo->stmt) {
            taos_stmt_close(pThreadInfo->stmt);
            tmfree((char *)pThreadInfo->bind_ts);
        }
        tsem_destroy(&(pThreadInfo->lock_sem));
        taos_close(pThreadInfo->taos);

        if (pThreadInfo->sampleBindArray) {
            for (int k = 0; k < MAX_SAMPLES_ONCE_FROM_FILE; k++) {
                uintptr_t *tmp = (uintptr_t *)(*(uintptr_t *)(
                            pThreadInfo->sampleBindArray
                            + sizeof(uintptr_t *) * k));
                for (int c = 1; c < pThreadInfo->stbInfo->columnCount + 1; c++) {
                    TAOS_BIND *bind = (TAOS_BIND *)((char *)tmp + (sizeof(TAOS_BIND) * c));
                    if (bind)
                        tmfree(bind->buffer);
                }
                tmfree((char *)tmp);
            }
            tmfree(pThreadInfo->sampleBindArray);
        }

        debugPrint("%s() LN%d, [%d] totalInsert=%"PRIu64" totalAffected=%"PRIu64"\n",
                __func__, __LINE__,
                pThreadInfo->threadID, pThreadInfo->totalInsertRows,
                pThreadInfo->totalAffectedRows);
        if (stbInfo) {
            stbInfo->totalAffectedRows += pThreadInfo->totalAffectedRows;
            stbInfo->totalInsertRows += pThreadInfo->totalInsertRows;
        } else {
            g_args.totalAffectedRows += pThreadInfo->totalAffectedRows;
            g_args.totalInsertRows += pThreadInfo->totalInsertRows;
        }

        totalDelay  += pThreadInfo->totalDelay;
        cntDelay   += pThreadInfo->cntDelay;
        if (pThreadInfo->maxDelay > maxDelay) maxDelay = pThreadInfo->maxDelay;
        if (pThreadInfo->minDelay < minDelay) minDelay = pThreadInfo->minDelay;
    }
    cntDelay -= 1;

    if (cntDelay == 0)    cntDelay = 1;
    avgDelay = (double)totalDelay / cntDelay;

    int64_t end = taosGetTimestampUs();
    int64_t t = end - start;
<<<<<<< HEAD
    if (t == 0) t = 1;
=======
    if (0 == t) t = 1;
>>>>>>> 061fe86a

    double tInMs = (double) t / 1000000.0;

    if (stbInfo) {
        fprintf(stderr, "Spent %.4f seconds to insert rows: %"PRIu64", affected rows: %"PRIu64" with %d thread(s) into %s.%s. %.2f records/second\n\n",
                tInMs, stbInfo->totalInsertRows,
                stbInfo->totalAffectedRows,
                threads, db_name, stbInfo->sTblName,
                (double)(stbInfo->totalInsertRows/tInMs));

        if (g_fpOfInsertResult) {
            fprintf(g_fpOfInsertResult,
                    "Spent %.4f seconds to insert rows: %"PRIu64", affected rows: %"PRIu64" with %d thread(s) into %s.%s. %.2f records/second\n\n",
                    tInMs, stbInfo->totalInsertRows,
                    stbInfo->totalAffectedRows,
                    threads, db_name, stbInfo->sTblName,
                    (double)(stbInfo->totalInsertRows/tInMs));
        }
    } else {
        fprintf(stderr, "Spent %.4f seconds to insert rows: %"PRIu64", affected rows: %"PRIu64" with %d thread(s) into %s %.2f records/second\n\n",
                tInMs, g_args.totalInsertRows,
                g_args.totalAffectedRows,
                threads, db_name,
                (double)(g_args.totalInsertRows/tInMs));
        if (g_fpOfInsertResult) {
            fprintf(g_fpOfInsertResult,
                    "Spent %.4f seconds to insert rows: %"PRIu64", affected rows: %"PRIu64" with %d thread(s) into %s %.2f records/second\n\n",
                    tInMs, g_args.totalInsertRows,
                    g_args.totalAffectedRows,
                    threads, db_name,
                    (double)(g_args.totalInsertRows/tInMs));
        }
    }

    fprintf(stderr, "insert delay, avg: %10.2fms, max: %10.2fms, min: %10.2fms\n\n",
            (double)avgDelay/1000.0,
            (double)maxDelay/1000.0,
            (double)minDelay/1000.0);
    if (g_fpOfInsertResult) {
        fprintf(g_fpOfInsertResult, "insert delay, avg:%10.2fms, max: %10.2fms, min: %10.2fms\n\n",
            (double)avgDelay/1000.0,
            (double)maxDelay/1000.0,
            (double)minDelay/1000.0);
    }

    //taos_close(taos);

    free(pids);
    free(infos);
}

static void *readTable(void *sarg) {
#if 1
    threadInfo *pThreadInfo = (threadInfo *)sarg;
    TAOS *taos = pThreadInfo->taos;
    setThreadName("readTable");
    char *command = calloc(1, BUFFER_SIZE);
    assert(command);

    uint64_t sTime = pThreadInfo->start_time;
    char *tb_prefix = pThreadInfo->tb_prefix;
    FILE *fp = fopen(pThreadInfo->filePath, "a");
    if (NULL == fp) {
        errorPrint2("fopen %s fail, reason:%s.\n", pThreadInfo->filePath, strerror(errno));
        free(command);
        return NULL;
    }

    int64_t num_of_DPT;
    /*  if (pThreadInfo->stbInfo) {
        num_of_DPT = pThreadInfo->stbInfo->insertRows; //  nrecords_per_table;
        } else {
        */
    num_of_DPT = g_args.num_of_DPT;
    //  }

    int64_t num_of_tables = pThreadInfo->ntables; // rinfo->end_table_to - rinfo->start_table_from + 1;
    int64_t totalData = num_of_DPT * num_of_tables;
    bool do_aggreFunc = g_Dbs.do_aggreFunc;

    int n = do_aggreFunc ? (sizeof(g_aggreFunc) / sizeof(g_aggreFunc[0])) : 2;
    if (!do_aggreFunc) {
        printf("\nThe first field is either Binary or Bool. Aggregation functions are not supported.\n");
    }
    printf("%"PRId64" records:\n", totalData);
    fprintf(fp, "| QFunctions |    QRecords    |   QSpeed(R/s)   |  QLatency(ms) |\n");

    for (int j = 0; j < n; j++) {
        double totalT = 0;
        uint64_t count = 0;
        for (int64_t i = 0; i < num_of_tables; i++) {
            sprintf(command, "select %s from %s%"PRId64" where ts>= %" PRIu64,
                    g_aggreFunc[j], tb_prefix, i, sTime);

            double t = taosGetTimestampMs();
            TAOS_RES *pSql = taos_query(taos, command);
            int32_t code = taos_errno(pSql);

            if (code != 0) {
                errorPrint2("Failed to query:%s\n", taos_errstr(pSql));
                taos_free_result(pSql);
                taos_close(taos);
                fclose(fp);
                free(command);
                return NULL;
            }

            while(taos_fetch_row(pSql) != NULL) {
                count++;
            }

            t = taosGetTimestampMs() - t;
            totalT += t;

            taos_free_result(pSql);
        }

        fprintf(fp, "|%10s  |   %"PRId64"   |  %12.2f   |   %10.2f  |\n",
                g_aggreFunc[j][0] == '*' ? "   *   " : g_aggreFunc[j], totalData,
                (double)(num_of_tables * num_of_DPT) / totalT, totalT * 1000);
        printf("select %10s took %.6f second(s)\n", g_aggreFunc[j], totalT * 1000);
    }
    fprintf(fp, "\n");
    fclose(fp);
    free(command);
#endif
    return NULL;
}

static void *readMetric(void *sarg) {
#if 1
    threadInfo *pThreadInfo = (threadInfo *)sarg;
    TAOS *taos = pThreadInfo->taos;
    setThreadName("readMetric");
    char *command = calloc(1, BUFFER_SIZE);
    assert(command);

    FILE *fp = fopen(pThreadInfo->filePath, "a");
    if (NULL == fp) {
        printf("fopen %s fail, reason:%s.\n", pThreadInfo->filePath, strerror(errno));
        free(command);
        return NULL;
    }

    int64_t num_of_DPT = pThreadInfo->stbInfo->insertRows;
    int64_t num_of_tables = pThreadInfo->ntables; // rinfo->end_table_to - rinfo->start_table_from + 1;
    int64_t totalData = num_of_DPT * num_of_tables;
    bool do_aggreFunc = g_Dbs.do_aggreFunc;

    int n = do_aggreFunc ? (sizeof(g_aggreFunc) / sizeof(g_aggreFunc[0])) : 2;
    if (!do_aggreFunc) {
        printf("\nThe first field is either Binary or Bool. Aggregation functions are not supported.\n");
    }
    printf("%"PRId64" records:\n", totalData);
    fprintf(fp, "Querying On %"PRId64" records:\n", totalData);

    for (int j = 0; j < n; j++) {
        char condition[COND_BUF_LEN] = "\0";
        char tempS[64] = "\0";

        int64_t m = 10 < num_of_tables ? 10 : num_of_tables;

        for (int64_t i = 1; i <= m; i++) {
            if (i == 1) {
                sprintf(tempS, "t1 = %"PRId64"", i);
            } else {
                sprintf(tempS, " or t1 = %"PRId64" ", i);
            }
            strncat(condition, tempS, COND_BUF_LEN - 1);

            sprintf(command, "select %s from meters where %s", g_aggreFunc[j], condition);

            printf("Where condition: %s\n", condition);
            fprintf(fp, "%s\n", command);

            double t = taosGetTimestampMs();

            TAOS_RES *pSql = taos_query(taos, command);
            int32_t code = taos_errno(pSql);

            if (code != 0) {
                errorPrint2("Failed to query:%s\n", taos_errstr(pSql));
                taos_free_result(pSql);
                taos_close(taos);
                fclose(fp);
                free(command);
                return NULL;
            }
            int count = 0;
            while(taos_fetch_row(pSql) != NULL) {
                count++;
            }
            t = taosGetTimestampMs() - t;

            fprintf(fp, "| Speed: %12.2f(per s) | Latency: %.4f(ms) |\n",
                    num_of_tables * num_of_DPT / (t * 1000.0), t);
            printf("select %10s took %.6f second(s)\n\n", g_aggreFunc[j], t * 1000.0);

            taos_free_result(pSql);
        }
        fprintf(fp, "\n");
    }
    fclose(fp);
    free(command);
#endif
    return NULL;
}

static void prompt()
{
    if (!g_args.answer_yes) {
        printf("         Press enter key to continue or Ctrl-C to stop\n\n");
        (void)getchar();
    }
}

static int insertTestProcess() {

    setupForAnsiEscape();
    int ret = printfInsertMeta();
    resetAfterAnsiEscape();

    if (ret == -1)
        exit(EXIT_FAILURE);

    debugPrint("%d result file: %s\n", __LINE__, g_Dbs.resultFile);
    g_fpOfInsertResult = fopen(g_Dbs.resultFile, "a");
    if (NULL == g_fpOfInsertResult) {
        errorPrint("Failed to open %s for save result\n", g_Dbs.resultFile);
        return -1;
    }

    if (g_fpOfInsertResult)
        printfInsertMetaToFile(g_fpOfInsertResult);

    prompt();

    init_rand_data();

    // create database and super tables
    char *cmdBuffer = calloc(1, BUFFER_SIZE);
    assert(cmdBuffer);

    if(createDatabasesAndStables(cmdBuffer) != 0) {
        if (g_fpOfInsertResult)
            fclose(g_fpOfInsertResult);
        free(cmdBuffer);
        return -1;
    }
    free(cmdBuffer);

    // pretreatement
    if (prepareSampleData() != 0) {
        if (g_fpOfInsertResult)
            fclose(g_fpOfInsertResult);
        return -1;
    }

    double start;
    double end;

    if (g_totalChildTables > 0) {
        fprintf(stderr,
                "creating %"PRId64" table(s) with %d thread(s)\n\n",
                g_totalChildTables, g_Dbs.threadCountForCreateTbl);
        if (g_fpOfInsertResult) {
            fprintf(g_fpOfInsertResult,
                "creating %"PRId64" table(s) with %d thread(s)\n\n",
                g_totalChildTables, g_Dbs.threadCountForCreateTbl);
        }

        // create child tables
        start = taosGetTimestampMs();
        createChildTables();
        end = taosGetTimestampMs();

        fprintf(stderr,
                "\nSpent %.4f seconds to create %"PRId64" table(s) with %d thread(s), actual %"PRId64" table(s) created\n\n",
                (end - start)/1000.0, g_totalChildTables,
                g_Dbs.threadCountForCreateTbl, g_actualChildTables);
        if (g_fpOfInsertResult) {
            fprintf(g_fpOfInsertResult,
                "\nSpent %.4f seconds to create %"PRId64" table(s) with %d thread(s), actual %"PRId64" table(s) created\n\n",
                (end - start)/1000.0, g_totalChildTables,
                g_Dbs.threadCountForCreateTbl, g_actualChildTables);
        }
    }

    // create sub threads for inserting data
    //start = taosGetTimestampMs();
    for (int i = 0; i < g_Dbs.dbCount; i++) {
        if (g_Dbs.use_metric) {
            if (g_Dbs.db[i].superTblCount > 0) {
                for (uint64_t j = 0; j < g_Dbs.db[i].superTblCount; j++) {

                    SSuperTable* stbInfo = &g_Dbs.db[i].superTbls[j];

                    if (stbInfo && (stbInfo->insertRows > 0)) {
                        startMultiThreadInsertData(
                                g_Dbs.threadCount,
                                g_Dbs.db[i].dbName,
                                g_Dbs.db[i].dbCfg.precision,
                                stbInfo);
                    }
                }
            }
        } else {
            startMultiThreadInsertData(
                    g_Dbs.threadCount,
                    g_Dbs.db[i].dbName,
                    g_Dbs.db[i].dbCfg.precision,
                    NULL);
        }
    }
    //end = taosGetTimestampMs();

    //int64_t    totalInsertRows = 0;
    //int64_t    totalAffectedRows = 0;
    //for (int i = 0; i < g_Dbs.dbCount; i++) {
    //  for (int j = 0; j < g_Dbs.db[i].superTblCount; j++) {
    //  totalInsertRows+= g_Dbs.db[i].superTbls[j].totalInsertRows;
    //  totalAffectedRows += g_Dbs.db[i].superTbls[j].totalAffectedRows;
    //}
    //printf("Spent %.4f seconds to insert rows: %"PRId64", affected rows: %"PRId64" with %d thread(s)\n\n", end - start, totalInsertRows, totalAffectedRows, g_Dbs.threadCount);
    postFreeResource();

    return 0;
}

static void *specifiedTableQuery(void *sarg) {
    threadInfo *pThreadInfo = (threadInfo *)sarg;

    setThreadName("specTableQuery");

    if (pThreadInfo->taos == NULL) {
        TAOS * taos = NULL;
        taos = taos_connect(g_queryInfo.host,
                g_queryInfo.user,
                g_queryInfo.password,
                NULL,
                g_queryInfo.port);
        if (taos == NULL) {
            errorPrint2("[%d] Failed to connect to TDengine, reason:%s\n",
                    pThreadInfo->threadID, taos_errstr(NULL));
            return NULL;
        } else {
            pThreadInfo->taos = taos;
        }
    }

    char sqlStr[TSDB_DB_NAME_LEN + 5];
    sprintf(sqlStr, "use %s", g_queryInfo.dbName);
    if (0 != queryDbExec(pThreadInfo->taos, sqlStr, NO_INSERT_TYPE, false)) {
        taos_close(pThreadInfo->taos);
        errorPrint("use database %s failed!\n\n",
                g_queryInfo.dbName);
        return NULL;
    }

    uint64_t st = 0;
    uint64_t et = 0;

    uint64_t queryTimes = g_queryInfo.specifiedQueryInfo.queryTimes;

    uint64_t totalQueried = 0;
    uint64_t lastPrintTime = taosGetTimestampMs();
    uint64_t startTs = taosGetTimestampMs();

    if (g_queryInfo.specifiedQueryInfo.result[pThreadInfo->querySeq][0] != '\0') {
        sprintf(pThreadInfo->filePath, "%s-%d",
                g_queryInfo.specifiedQueryInfo.result[pThreadInfo->querySeq],
                pThreadInfo->threadID);
    }

    while(queryTimes --) {
        if (g_queryInfo.specifiedQueryInfo.queryInterval && (et - st) <
                (int64_t)g_queryInfo.specifiedQueryInfo.queryInterval) {
            taosMsleep(g_queryInfo.specifiedQueryInfo.queryInterval - (et - st)); // ms
        }

        st = taosGetTimestampMs();

        selectAndGetResult(pThreadInfo,
                g_queryInfo.specifiedQueryInfo.sql[pThreadInfo->querySeq]);

        et = taosGetTimestampMs();
        printf("=thread[%"PRId64"] use %s complete one sql, Spent %10.3f s\n",
                taosGetSelfPthreadId(), g_queryInfo.queryMode, (et - st)/1000.0);

        totalQueried ++;
        g_queryInfo.specifiedQueryInfo.totalQueried ++;

        uint64_t  currentPrintTime = taosGetTimestampMs();
        uint64_t  endTs = taosGetTimestampMs();
        if (currentPrintTime - lastPrintTime > 30*1000) {
            debugPrint("%s() LN%d, endTs=%"PRIu64" ms, startTs=%"PRIu64" ms\n",
                    __func__, __LINE__, endTs, startTs);
            printf("thread[%d] has currently completed queries: %"PRIu64", QPS: %10.6f\n",
                    pThreadInfo->threadID,
                    totalQueried,
                    (double)(totalQueried/((endTs-startTs)/1000.0)));
            lastPrintTime = currentPrintTime;
        }
    }
    return NULL;
}

static void replaceChildTblName(char* inSql, char* outSql, int tblIndex) {
    char sourceString[32] = "xxxx";
    char subTblName[TSDB_TABLE_NAME_LEN];
    sprintf(subTblName, "%s.%s",
            g_queryInfo.dbName,
            g_queryInfo.superQueryInfo.childTblName + tblIndex*TSDB_TABLE_NAME_LEN);

    //printf("inSql: %s\n", inSql);

    char* pos = strstr(inSql, sourceString);
    if (0 == pos) {
        return;
    }

    tstrncpy(outSql, inSql, pos - inSql + 1);
    //printf("1: %s\n", outSql);
    strncat(outSql, subTblName, BUFFER_SIZE - 1);
    //printf("2: %s\n", outSql);
    strncat(outSql, pos+strlen(sourceString), BUFFER_SIZE - 1);
    //printf("3: %s\n", outSql);
}

static void *superTableQuery(void *sarg) {
    char *sqlstr = calloc(1, BUFFER_SIZE);
    assert(sqlstr);

    threadInfo *pThreadInfo = (threadInfo *)sarg;

    setThreadName("superTableQuery");

    if (pThreadInfo->taos == NULL) {
        TAOS * taos = NULL;
        taos = taos_connect(g_queryInfo.host,
                g_queryInfo.user,
                g_queryInfo.password,
                NULL,
                g_queryInfo.port);
        if (taos == NULL) {
            errorPrint("[%d] Failed to connect to TDengine, reason:%s\n",
                    pThreadInfo->threadID, taos_errstr(NULL));
            free(sqlstr);
            return NULL;
        } else {
            pThreadInfo->taos = taos;
        }
    }

    uint64_t st = 0;
    uint64_t et = (int64_t)g_queryInfo.superQueryInfo.queryInterval;

    uint64_t queryTimes = g_queryInfo.superQueryInfo.queryTimes;
    uint64_t totalQueried = 0;
    uint64_t  startTs = taosGetTimestampMs();

    uint64_t  lastPrintTime = taosGetTimestampMs();
    while(queryTimes --) {
        if (g_queryInfo.superQueryInfo.queryInterval
                && (et - st) < (int64_t)g_queryInfo.superQueryInfo.queryInterval) {
            taosMsleep(g_queryInfo.superQueryInfo.queryInterval - (et - st)); // ms
            //printf("========sleep duration:%"PRId64 "========inserted rows:%d, table range:%d - %d\n", (1000 - (et - st)), i, pThreadInfo->start_table_from, pThreadInfo->end_table_to);
        }

        st = taosGetTimestampMs();
        for (int i = pThreadInfo->start_table_from; i <= pThreadInfo->end_table_to; i++) {
            for (int j = 0; j < g_queryInfo.superQueryInfo.sqlCount; j++) {
                memset(sqlstr, 0, BUFFER_SIZE);
                replaceChildTblName(g_queryInfo.superQueryInfo.sql[j], sqlstr, i);
                if (g_queryInfo.superQueryInfo.result[j][0] != '\0') {
                    sprintf(pThreadInfo->filePath, "%s-%d",
                            g_queryInfo.superQueryInfo.result[j],
                            pThreadInfo->threadID);
                }
                selectAndGetResult(pThreadInfo, sqlstr);

                totalQueried++;
                g_queryInfo.superQueryInfo.totalQueried ++;

                int64_t  currentPrintTime = taosGetTimestampMs();
                int64_t  endTs = taosGetTimestampMs();
                if (currentPrintTime - lastPrintTime > 30*1000) {
                    printf("thread[%d] has currently completed queries: %"PRIu64", QPS: %10.3f\n",
                            pThreadInfo->threadID,
                            totalQueried,
                            (double)(totalQueried/((endTs-startTs)/1000.0)));
                    lastPrintTime = currentPrintTime;
                }
            }
        }
        et = taosGetTimestampMs();
        printf("####thread[%"PRId64"] complete all sqls to allocate all sub-tables[%"PRIu64" - %"PRIu64"] once queries duration:%.4fs\n\n",
                taosGetSelfPthreadId(),
                pThreadInfo->start_table_from,
                pThreadInfo->end_table_to,
                (double)(et - st)/1000.0);
    }

    free(sqlstr);
    return NULL;
}

static int queryTestProcess() {

    setupForAnsiEscape();
    printfQueryMeta();
    resetAfterAnsiEscape();

    TAOS * taos = NULL;
    taos = taos_connect(g_queryInfo.host,
            g_queryInfo.user,
            g_queryInfo.password,
            NULL,
            g_queryInfo.port);
    if (taos == NULL) {
        errorPrint("Failed to connect to TDengine, reason:%s\n",
                taos_errstr(NULL));
        exit(EXIT_FAILURE);
    }

    if (0 != g_queryInfo.superQueryInfo.sqlCount) {
        getAllChildNameOfSuperTable(taos,
                g_queryInfo.dbName,
                g_queryInfo.superQueryInfo.sTblName,
                &g_queryInfo.superQueryInfo.childTblName,
                &g_queryInfo.superQueryInfo.childTblCount);
    }

    prompt();

    if (g_args.debug_print || g_args.verbose_print) {
        printfQuerySystemInfo(taos);
    }

    if (0 == strncasecmp(g_queryInfo.queryMode, "rest", strlen("rest"))) {
        if (convertHostToServAddr(
                    g_queryInfo.host, g_queryInfo.port, &g_queryInfo.serv_addr) != 0)
            ERROR_EXIT("convert host to server address");
    }

    pthread_t  *pids  = NULL;
    threadInfo *infos = NULL;
    //==== create sub threads for query from specify table
    int nConcurrent = g_queryInfo.specifiedQueryInfo.concurrent;
    uint64_t nSqlCount = g_queryInfo.specifiedQueryInfo.sqlCount;

    uint64_t startTs = taosGetTimestampMs();

    if ((nSqlCount > 0) && (nConcurrent > 0)) {

        pids  = calloc(1, nConcurrent * nSqlCount * sizeof(pthread_t));
        infos = calloc(1, nConcurrent * nSqlCount * sizeof(threadInfo));

        if ((NULL == pids) || (NULL == infos)) {
            taos_close(taos);
            ERROR_EXIT("memory allocation failed for create threads\n");
        }

        for (uint64_t i = 0; i < nSqlCount; i++) {
            for (int j = 0; j < nConcurrent; j++) {
                uint64_t seq = i * nConcurrent + j;
                threadInfo *pThreadInfo = infos + seq;
                pThreadInfo->threadID = seq;
                pThreadInfo->querySeq = i;

                if (0 == strncasecmp(g_queryInfo.queryMode, "taosc", 5)) {

                    char sqlStr[TSDB_DB_NAME_LEN + 5];
                    sprintf(sqlStr, "USE %s", g_queryInfo.dbName);
                    if (0 != queryDbExec(taos, sqlStr, NO_INSERT_TYPE, false)) {
                        taos_close(taos);
                        free(infos);
                        free(pids);
                        errorPrint2("use database %s failed!\n\n",
                                g_queryInfo.dbName);
                        return -1;
                    }
                }

                pThreadInfo->taos = NULL;// TODO: workaround to use separate taos connection;

                pthread_create(pids + seq, NULL, specifiedTableQuery,
                        pThreadInfo);
            }
        }
    } else {
        g_queryInfo.specifiedQueryInfo.concurrent = 0;
    }

    taos_close(taos);

    pthread_t  *pidsOfSub  = NULL;
    threadInfo *infosOfSub = NULL;
    //==== create sub threads for query from all sub table of the super table
    if ((g_queryInfo.superQueryInfo.sqlCount > 0)
            && (g_queryInfo.superQueryInfo.threadCnt > 0)) {
        pidsOfSub  = calloc(1, g_queryInfo.superQueryInfo.threadCnt * sizeof(pthread_t));
        infosOfSub = calloc(1, g_queryInfo.superQueryInfo.threadCnt * sizeof(threadInfo));

        if ((NULL == pidsOfSub) || (NULL == infosOfSub)) {
            free(infos);
            free(pids);

            ERROR_EXIT("memory allocation failed for create threads\n");
        }

        int64_t ntables = g_queryInfo.superQueryInfo.childTblCount;
        int threads = g_queryInfo.superQueryInfo.threadCnt;

        int64_t a = ntables / threads;
        if (a < 1) {
            threads = ntables;
            a = 1;
        }

        int64_t b = 0;
        if (threads != 0) {
            b = ntables % threads;
        }

        uint64_t tableFrom = 0;
        for (int i = 0; i < threads; i++) {
            threadInfo *pThreadInfo = infosOfSub + i;
            pThreadInfo->threadID = i;

            pThreadInfo->start_table_from = tableFrom;
            pThreadInfo->ntables = i<b?a+1:a;
            pThreadInfo->end_table_to = i < b ? tableFrom + a : tableFrom + a - 1;
            tableFrom = pThreadInfo->end_table_to + 1;
            pThreadInfo->taos = NULL; // TODO: workaround to use separate taos connection;
            pthread_create(pidsOfSub + i, NULL, superTableQuery, pThreadInfo);
        }

        g_queryInfo.superQueryInfo.threadCnt = threads;
    } else {
        g_queryInfo.superQueryInfo.threadCnt = 0;
    }

    if ((nSqlCount > 0) && (nConcurrent > 0)) {
        for (int i = 0; i < nConcurrent; i++) {
            for (int j = 0; j < nSqlCount; j++) {
                pthread_join(pids[i * nSqlCount + j], NULL);
            }
        }
    }

    tmfree((char*)pids);
    tmfree((char*)infos);

    for (int i = 0; i < g_queryInfo.superQueryInfo.threadCnt; i++) {
        pthread_join(pidsOfSub[i], NULL);
    }

    tmfree((char*)pidsOfSub);
    tmfree((char*)infosOfSub);

    //  taos_close(taos);// TODO: workaround to use separate taos connection;
    uint64_t endTs = taosGetTimestampMs();

    uint64_t totalQueried = g_queryInfo.specifiedQueryInfo.totalQueried +
        g_queryInfo.superQueryInfo.totalQueried;

    fprintf(stderr, "==== completed total queries: %"PRIu64", the QPS of all threads: %10.3f====\n",
            totalQueried,
            (double)(totalQueried/((endTs-startTs)/1000.0)));
    return 0;
}

static void stable_sub_callback(
        TAOS_SUB* tsub, TAOS_RES *res, void* param, int code) {
    if (res == NULL || taos_errno(res) != 0) {
        errorPrint2("%s() LN%d, failed to subscribe result, code:%d, reason:%s\n",
                __func__, __LINE__, code, taos_errstr(res));
        return;
    }

    if (param)
        fetchResult(res, (threadInfo *)param);
    // tao_unscribe() will free result.
}

static void specified_sub_callback(
        TAOS_SUB* tsub, TAOS_RES *res, void* param, int code) {
    if (res == NULL || taos_errno(res) != 0) {
        errorPrint2("%s() LN%d, failed to subscribe result, code:%d, reason:%s\n",
                __func__, __LINE__, code, taos_errstr(res));
        return;
    }

    if (param)
        fetchResult(res, (threadInfo *)param);
    // tao_unscribe() will free result.
}

static TAOS_SUB* subscribeImpl(
        QUERY_CLASS class,
        threadInfo *pThreadInfo,
        char *sql, char* topic, bool restart, uint64_t interval)
{
    TAOS_SUB* tsub = NULL;

    if ((SPECIFIED_CLASS == class)
            && (ASYNC_MODE == g_queryInfo.specifiedQueryInfo.asyncMode)) {
        tsub = taos_subscribe(
                pThreadInfo->taos,
                restart,
                topic, sql, specified_sub_callback, (void*)pThreadInfo,
                g_queryInfo.specifiedQueryInfo.subscribeInterval);
    } else if ((STABLE_CLASS == class)
            && (ASYNC_MODE == g_queryInfo.superQueryInfo.asyncMode)) {
        tsub = taos_subscribe(
                pThreadInfo->taos,
                restart,
                topic, sql, stable_sub_callback, (void*)pThreadInfo,
                g_queryInfo.superQueryInfo.subscribeInterval);
    } else {
        tsub = taos_subscribe(
                pThreadInfo->taos,
                restart,
                topic, sql, NULL, NULL, interval);
    }

    if (tsub == NULL) {
        errorPrint2("failed to create subscription. topic:%s, sql:%s\n", topic, sql);
        return NULL;
    }

    return tsub;
}

static void *superSubscribe(void *sarg) {
    threadInfo *pThreadInfo = (threadInfo *)sarg;
    char *subSqlStr = calloc(1, BUFFER_SIZE);
    assert(subSqlStr);

    TAOS_SUB*    tsub[MAX_QUERY_SQL_COUNT] = {0};
    uint64_t tsubSeq;

    setThreadName("superSub");

    if (pThreadInfo->ntables > MAX_QUERY_SQL_COUNT) {
        free(subSqlStr);
        errorPrint("The table number(%"PRId64") of the thread is more than max query sql count: %d\n",
                pThreadInfo->ntables, MAX_QUERY_SQL_COUNT);
        exit(EXIT_FAILURE);
    }

    if (pThreadInfo->taos == NULL) {
        pThreadInfo->taos = taos_connect(g_queryInfo.host,
                g_queryInfo.user,
                g_queryInfo.password,
                g_queryInfo.dbName,
                g_queryInfo.port);
        if (pThreadInfo->taos == NULL) {
            errorPrint2("[%d] Failed to connect to TDengine, reason:%s\n",
                    pThreadInfo->threadID, taos_errstr(NULL));
            free(subSqlStr);
            return NULL;
        }
    }

    char sqlStr[TSDB_DB_NAME_LEN + 5];
    sprintf(sqlStr, "USE %s", g_queryInfo.dbName);
    if (0 != queryDbExec(pThreadInfo->taos, sqlStr, NO_INSERT_TYPE, false)) {
        taos_close(pThreadInfo->taos);
        errorPrint2("use database %s failed!\n\n",
                g_queryInfo.dbName);
        free(subSqlStr);
        return NULL;
    }

    char topic[32] = {0};
    for (uint64_t i = pThreadInfo->start_table_from;
            i <= pThreadInfo->end_table_to; i++) {
        tsubSeq = i - pThreadInfo->start_table_from;
        verbosePrint("%s() LN%d, [%d], start=%"PRId64" end=%"PRId64" i=%"PRIu64"\n",
                __func__, __LINE__,
                pThreadInfo->threadID,
                pThreadInfo->start_table_from,
                pThreadInfo->end_table_to, i);
        sprintf(topic, "taosdemo-subscribe-%"PRIu64"-%"PRIu64"",
                i, pThreadInfo->querySeq);
        memset(subSqlStr, 0, BUFFER_SIZE);
        replaceChildTblName(
                g_queryInfo.superQueryInfo.sql[pThreadInfo->querySeq],
                subSqlStr, i);
        if (g_queryInfo.superQueryInfo.result[pThreadInfo->querySeq][0] != 0) {
            sprintf(pThreadInfo->filePath, "%s-%d",
                    g_queryInfo.superQueryInfo.result[pThreadInfo->querySeq],
                    pThreadInfo->threadID);
        }

        verbosePrint("%s() LN%d, [%d] subSqlStr: %s\n",
                __func__, __LINE__, pThreadInfo->threadID, subSqlStr);
        tsub[tsubSeq] = subscribeImpl(
                STABLE_CLASS,
                pThreadInfo, subSqlStr, topic,
                g_queryInfo.superQueryInfo.subscribeRestart,
                g_queryInfo.superQueryInfo.subscribeInterval);
        if (NULL == tsub[tsubSeq]) {
            taos_close(pThreadInfo->taos);
            free(subSqlStr);
            return NULL;
        }
    }

    // start loop to consume result
    int consumed[MAX_QUERY_SQL_COUNT];
    for (int i = 0; i < MAX_QUERY_SQL_COUNT; i++) {
        consumed[i] = 0;
    }
    TAOS_RES* res = NULL;

    uint64_t st = 0, et = 0;

    while ((g_queryInfo.superQueryInfo.endAfterConsume == -1)
            || (g_queryInfo.superQueryInfo.endAfterConsume >
                consumed[pThreadInfo->end_table_to
                - pThreadInfo->start_table_from])) {

        verbosePrint("super endAfterConsume: %d, consumed: %d\n",
                g_queryInfo.superQueryInfo.endAfterConsume,
                consumed[pThreadInfo->end_table_to
                - pThreadInfo->start_table_from]);
        for (uint64_t i = pThreadInfo->start_table_from;
                i <= pThreadInfo->end_table_to; i++) {
            tsubSeq = i - pThreadInfo->start_table_from;
            if (ASYNC_MODE == g_queryInfo.superQueryInfo.asyncMode) {
                continue;
            }

            st = taosGetTimestampMs();
            performancePrint("st: %"PRIu64" et: %"PRIu64" st-et: %"PRIu64"\n", st, et, (st - et));
            res = taos_consume(tsub[tsubSeq]);
            et = taosGetTimestampMs();
            performancePrint("st: %"PRIu64" et: %"PRIu64" delta: %"PRIu64"\n", st, et, (et - st));

            if (res) {
                if (g_queryInfo.superQueryInfo.result[pThreadInfo->querySeq][0] != 0) {
                    sprintf(pThreadInfo->filePath, "%s-%d",
                            g_queryInfo.superQueryInfo.result[pThreadInfo->querySeq],
                            pThreadInfo->threadID);
                    fetchResult(res, pThreadInfo);
                }
                consumed[tsubSeq] ++;

                if ((g_queryInfo.superQueryInfo.resubAfterConsume != -1)
                        && (consumed[tsubSeq] >=
                            g_queryInfo.superQueryInfo.resubAfterConsume)) {
                    verbosePrint("%s() LN%d, keepProgress:%d, resub super table query: %"PRIu64"\n",
                            __func__, __LINE__,
                            g_queryInfo.superQueryInfo.subscribeKeepProgress,
                            pThreadInfo->querySeq);
                    taos_unsubscribe(tsub[tsubSeq],
                            g_queryInfo.superQueryInfo.subscribeKeepProgress);
                    consumed[tsubSeq]= 0;
                    tsub[tsubSeq] = subscribeImpl(
                            STABLE_CLASS,
                            pThreadInfo, subSqlStr, topic,
                            g_queryInfo.superQueryInfo.subscribeRestart,
                            g_queryInfo.superQueryInfo.subscribeInterval
                            );
                    if (NULL == tsub[tsubSeq]) {
                        taos_close(pThreadInfo->taos);
                        free(subSqlStr);
                        return NULL;
                    }
                }
            }
        }
    }
    verbosePrint("%s() LN%d, super endAfterConsume: %d, consumed: %d\n",
            __func__, __LINE__,
            g_queryInfo.superQueryInfo.endAfterConsume,
            consumed[pThreadInfo->end_table_to - pThreadInfo->start_table_from]);
    taos_free_result(res);

    for (uint64_t i = pThreadInfo->start_table_from;
            i <= pThreadInfo->end_table_to; i++) {
        tsubSeq = i - pThreadInfo->start_table_from;
        taos_unsubscribe(tsub[tsubSeq], 0);
    }

    taos_close(pThreadInfo->taos);
    free(subSqlStr);
    return NULL;
}

static void *specifiedSubscribe(void *sarg) {
    threadInfo *pThreadInfo = (threadInfo *)sarg;
    //  TAOS_SUB*  tsub = NULL;

    setThreadName("specSub");

    if (pThreadInfo->taos == NULL) {
        pThreadInfo->taos = taos_connect(g_queryInfo.host,
                g_queryInfo.user,
                g_queryInfo.password,
                g_queryInfo.dbName,
                g_queryInfo.port);
        if (pThreadInfo->taos == NULL) {
            errorPrint2("[%d] Failed to connect to TDengine, reason:%s\n",
                    pThreadInfo->threadID, taos_errstr(NULL));
            return NULL;
        }
    }

    char sqlStr[TSDB_DB_NAME_LEN + 5];
    sprintf(sqlStr, "USE %s", g_queryInfo.dbName);
    if (0 != queryDbExec(pThreadInfo->taos, sqlStr, NO_INSERT_TYPE, false)) {
        taos_close(pThreadInfo->taos);
        return NULL;
    }

    sprintf(g_queryInfo.specifiedQueryInfo.topic[pThreadInfo->threadID],
            "taosdemo-subscribe-%"PRIu64"-%d",
            pThreadInfo->querySeq,
            pThreadInfo->threadID);
    if (g_queryInfo.specifiedQueryInfo.result[pThreadInfo->querySeq][0] != '\0') {
        sprintf(pThreadInfo->filePath, "%s-%d",
                g_queryInfo.specifiedQueryInfo.result[pThreadInfo->querySeq],
                pThreadInfo->threadID);
    }
    g_queryInfo.specifiedQueryInfo.tsub[pThreadInfo->threadID] = subscribeImpl(
            SPECIFIED_CLASS, pThreadInfo,
            g_queryInfo.specifiedQueryInfo.sql[pThreadInfo->querySeq],
            g_queryInfo.specifiedQueryInfo.topic[pThreadInfo->threadID],
            g_queryInfo.specifiedQueryInfo.subscribeRestart,
            g_queryInfo.specifiedQueryInfo.subscribeInterval);
    if (NULL == g_queryInfo.specifiedQueryInfo.tsub[pThreadInfo->threadID]) {
        taos_close(pThreadInfo->taos);
        return NULL;
    }

    // start loop to consume result

    g_queryInfo.specifiedQueryInfo.consumed[pThreadInfo->threadID] = 0;
    while((g_queryInfo.specifiedQueryInfo.endAfterConsume[pThreadInfo->querySeq] == -1)
            || (g_queryInfo.specifiedQueryInfo.consumed[pThreadInfo->threadID] <
                g_queryInfo.specifiedQueryInfo.endAfterConsume[pThreadInfo->querySeq])) {

        printf("consumed[%d]: %d, endAfterConsum[%"PRId64"]: %d\n",
                pThreadInfo->threadID,
                g_queryInfo.specifiedQueryInfo.consumed[pThreadInfo->threadID],
                pThreadInfo->querySeq,
                g_queryInfo.specifiedQueryInfo.endAfterConsume[pThreadInfo->querySeq]);
        if (ASYNC_MODE == g_queryInfo.specifiedQueryInfo.asyncMode) {
            continue;
        }

        g_queryInfo.specifiedQueryInfo.res[pThreadInfo->threadID] = taos_consume(
                g_queryInfo.specifiedQueryInfo.tsub[pThreadInfo->threadID]);
        if (g_queryInfo.specifiedQueryInfo.res[pThreadInfo->threadID]) {
            if (g_queryInfo.specifiedQueryInfo.result[pThreadInfo->querySeq][0]
                    != 0) {
                sprintf(pThreadInfo->filePath, "%s-%d",
                        g_queryInfo.specifiedQueryInfo.result[pThreadInfo->querySeq],
                        pThreadInfo->threadID);
            }
            fetchResult(
                    g_queryInfo.specifiedQueryInfo.res[pThreadInfo->threadID],
                    pThreadInfo);

            g_queryInfo.specifiedQueryInfo.consumed[pThreadInfo->threadID] ++;
            if ((g_queryInfo.specifiedQueryInfo.resubAfterConsume[pThreadInfo->querySeq] != -1)
                    && (g_queryInfo.specifiedQueryInfo.consumed[pThreadInfo->threadID] >=
                        g_queryInfo.specifiedQueryInfo.resubAfterConsume[pThreadInfo->querySeq])) {
                printf("keepProgress:%d, resub specified query: %"PRIu64"\n",
                        g_queryInfo.specifiedQueryInfo.subscribeKeepProgress,
                        pThreadInfo->querySeq);
                g_queryInfo.specifiedQueryInfo.consumed[pThreadInfo->threadID] = 0;
                taos_unsubscribe(g_queryInfo.specifiedQueryInfo.tsub[pThreadInfo->threadID],
                        g_queryInfo.specifiedQueryInfo.subscribeKeepProgress);
                g_queryInfo.specifiedQueryInfo.tsub[pThreadInfo->threadID] =
                    subscribeImpl(
                            SPECIFIED_CLASS,
                            pThreadInfo,
                            g_queryInfo.specifiedQueryInfo.sql[pThreadInfo->querySeq],
                            g_queryInfo.specifiedQueryInfo.topic[pThreadInfo->threadID],
                            g_queryInfo.specifiedQueryInfo.subscribeRestart,
                            g_queryInfo.specifiedQueryInfo.subscribeInterval);
                if (NULL == g_queryInfo.specifiedQueryInfo.tsub[pThreadInfo->threadID]) {
                    taos_close(pThreadInfo->taos);
                    return NULL;
                }
            }
        }
    }
    taos_free_result(g_queryInfo.specifiedQueryInfo.res[pThreadInfo->threadID]);
    taos_close(pThreadInfo->taos);

    return NULL;
}

static int subscribeTestProcess() {
    setupForAnsiEscape();
    printfQueryMeta();
    resetAfterAnsiEscape();

    prompt();

    TAOS * taos = NULL;
    taos = taos_connect(g_queryInfo.host,
            g_queryInfo.user,
            g_queryInfo.password,
            g_queryInfo.dbName,
            g_queryInfo.port);
    if (taos == NULL) {
        errorPrint2("Failed to connect to TDengine, reason:%s\n",
                taos_errstr(NULL));
        exit(EXIT_FAILURE);
    }

    if (0 != g_queryInfo.superQueryInfo.sqlCount) {
        getAllChildNameOfSuperTable(taos,
                g_queryInfo.dbName,
                g_queryInfo.superQueryInfo.sTblName,
                &g_queryInfo.superQueryInfo.childTblName,
                &g_queryInfo.superQueryInfo.childTblCount);
    }

    taos_close(taos); // TODO: workaround to use separate taos connection;

    pthread_t  *pids = NULL;
    threadInfo *infos = NULL;

    pthread_t  *pidsOfStable  = NULL;
    threadInfo *infosOfStable = NULL;

    //==== create threads for query for specified table
    if (g_queryInfo.specifiedQueryInfo.sqlCount <= 0) {
        debugPrint("%s() LN%d, sepcified query sqlCount %d.\n",
                __func__, __LINE__,
                g_queryInfo.specifiedQueryInfo.sqlCount);
    } else {
        if (g_queryInfo.specifiedQueryInfo.concurrent <= 0) {
            errorPrint2("%s() LN%d, sepcified query sqlCount %d.\n",
                    __func__, __LINE__,
                    g_queryInfo.specifiedQueryInfo.sqlCount);
            exit(EXIT_FAILURE);
        }

        pids  = calloc(
                1,
                g_queryInfo.specifiedQueryInfo.sqlCount *
                g_queryInfo.specifiedQueryInfo.concurrent *
                sizeof(pthread_t));
        infos = calloc(
                1,
                g_queryInfo.specifiedQueryInfo.sqlCount *
                g_queryInfo.specifiedQueryInfo.concurrent *
                sizeof(threadInfo));
        if ((NULL == pids) || (NULL == infos)) {
            errorPrint2("%s() LN%d, malloc failed for create threads\n", __func__, __LINE__);
            exit(EXIT_FAILURE);
        }

        for (int i = 0; i < g_queryInfo.specifiedQueryInfo.sqlCount; i++) {
            for (int j = 0; j < g_queryInfo.specifiedQueryInfo.concurrent; j++) {
                uint64_t seq = i * g_queryInfo.specifiedQueryInfo.concurrent + j;
                threadInfo *pThreadInfo = infos + seq;
                pThreadInfo->threadID = seq;
                pThreadInfo->querySeq = i;
                pThreadInfo->taos = NULL;  // TODO: workaround to use separate taos connection;
                pthread_create(pids + seq, NULL, specifiedSubscribe, pThreadInfo);
            }
        }
    }

    //==== create threads for super table query
    if (g_queryInfo.superQueryInfo.sqlCount <= 0) {
        debugPrint("%s() LN%d, super table query sqlCount %d.\n",
                __func__, __LINE__,
                g_queryInfo.superQueryInfo.sqlCount);
    } else {
        if ((g_queryInfo.superQueryInfo.sqlCount > 0)
                && (g_queryInfo.superQueryInfo.threadCnt > 0)) {
            pidsOfStable  = calloc(
                    1,
                    g_queryInfo.superQueryInfo.sqlCount *
                    g_queryInfo.superQueryInfo.threadCnt *
                    sizeof(pthread_t));
            infosOfStable = calloc(
                    1,
                    g_queryInfo.superQueryInfo.sqlCount *
                    g_queryInfo.superQueryInfo.threadCnt *
                    sizeof(threadInfo));
            if ((NULL == pidsOfStable) || (NULL == infosOfStable)) {
                errorPrint2("%s() LN%d, malloc failed for create threads\n",
                        __func__, __LINE__);
                // taos_close(taos);
                exit(EXIT_FAILURE);
            }

            int64_t ntables = g_queryInfo.superQueryInfo.childTblCount;
            int threads = g_queryInfo.superQueryInfo.threadCnt;

            int64_t a = ntables / threads;
            if (a < 1) {
                threads = ntables;
                a = 1;
            }

            int64_t b = 0;
            if (threads != 0) {
                b = ntables % threads;
            }

            for (uint64_t i = 0; i < g_queryInfo.superQueryInfo.sqlCount; i++) {
                uint64_t tableFrom = 0;
                for (int j = 0; j < threads; j++) {
                    uint64_t seq = i * threads + j;
                    threadInfo *pThreadInfo = infosOfStable + seq;
                    pThreadInfo->threadID = seq;
                    pThreadInfo->querySeq = i;

                    pThreadInfo->start_table_from = tableFrom;
                    pThreadInfo->ntables = j<b?a+1:a;
                    pThreadInfo->end_table_to = j<b?tableFrom+a:tableFrom+a-1;
                    tableFrom = pThreadInfo->end_table_to + 1;
                    pThreadInfo->taos = NULL; // TODO: workaround to use separate taos connection;
                    pthread_create(pidsOfStable + seq,
                            NULL, superSubscribe, pThreadInfo);
                }
            }

            g_queryInfo.superQueryInfo.threadCnt = threads;

            for (int i = 0; i < g_queryInfo.superQueryInfo.sqlCount; i++) {
                for (int j = 0; j < threads; j++) {
                    uint64_t seq = i * threads + j;
                    pthread_join(pidsOfStable[seq], NULL);
                }
            }
        }
    }

    for (int i = 0; i < g_queryInfo.specifiedQueryInfo.sqlCount; i++) {
        for (int j = 0; j < g_queryInfo.specifiedQueryInfo.concurrent; j++) {
            uint64_t seq = i * g_queryInfo.specifiedQueryInfo.concurrent + j;
            pthread_join(pids[seq], NULL);
        }
    }

    tmfree((char*)pids);
    tmfree((char*)infos);

    tmfree((char*)pidsOfStable);
    tmfree((char*)infosOfStable);
    //   taos_close(taos);
    return 0;
}

static void initOfInsertMeta() {
    memset(&g_Dbs, 0, sizeof(SDbs));

    // set default values
    tstrncpy(g_Dbs.host, "127.0.0.1", MAX_HOSTNAME_SIZE);
    g_Dbs.port = 6030;
    tstrncpy(g_Dbs.user, TSDB_DEFAULT_USER, MAX_USERNAME_SIZE);
    tstrncpy(g_Dbs.password, TSDB_DEFAULT_PASS, SHELL_MAX_PASSWORD_LEN);
    g_Dbs.threadCount = 2;

    g_Dbs.use_metric = g_args.use_metric;
}

static void initOfQueryMeta() {
    memset(&g_queryInfo, 0, sizeof(SQueryMetaInfo));

    // set default values
    tstrncpy(g_queryInfo.host, "127.0.0.1", MAX_HOSTNAME_SIZE);
    g_queryInfo.port = 6030;
    tstrncpy(g_queryInfo.user, TSDB_DEFAULT_USER, MAX_USERNAME_SIZE);
    tstrncpy(g_queryInfo.password, TSDB_DEFAULT_PASS, SHELL_MAX_PASSWORD_LEN);
}

static void setParaFromArg() {
    if (g_args.host) {
        tstrncpy(g_Dbs.host, g_args.host, MAX_HOSTNAME_SIZE);
    } else {
        tstrncpy(g_Dbs.host, "127.0.0.1", MAX_HOSTNAME_SIZE);
    }

    if (g_args.user) {
        tstrncpy(g_Dbs.user, g_args.user, MAX_USERNAME_SIZE);
    }

    tstrncpy(g_Dbs.password, g_args.password, SHELL_MAX_PASSWORD_LEN);

    if (g_args.port) {
        g_Dbs.port = g_args.port;
    }

    g_Dbs.threadCount = g_args.num_of_threads;
    g_Dbs.threadCountForCreateTbl = g_args.num_of_threads;

    g_Dbs.dbCount = 1;
    g_Dbs.db[0].drop = true;

    tstrncpy(g_Dbs.db[0].dbName, g_args.database, TSDB_DB_NAME_LEN);
    g_Dbs.db[0].dbCfg.replica = g_args.replica;
    tstrncpy(g_Dbs.db[0].dbCfg.precision, "ms", SMALL_BUFF_LEN);

    tstrncpy(g_Dbs.resultFile, g_args.output_file, MAX_FILE_NAME_LEN);

    g_Dbs.use_metric = g_args.use_metric;
    g_Dbs.insert_only = g_args.insert_only;

    g_Dbs.do_aggreFunc = true;

    char dataString[TSDB_MAX_BYTES_PER_ROW];
    char **data_type = g_args.datatype;

    memset(dataString, 0, TSDB_MAX_BYTES_PER_ROW);

    if (strcasecmp(data_type[0], "BINARY") == 0
            || strcasecmp(data_type[0], "BOOL") == 0
            || strcasecmp(data_type[0], "NCHAR") == 0 ) {
        g_Dbs.do_aggreFunc = false;
    }

    if (g_args.use_metric) {
        g_Dbs.db[0].superTblCount = 1;
        tstrncpy(g_Dbs.db[0].superTbls[0].sTblName, "meters", TSDB_TABLE_NAME_LEN);
        g_Dbs.db[0].superTbls[0].childTblCount = g_args.num_of_tables;
        g_Dbs.threadCount = g_args.num_of_threads;
        g_Dbs.threadCountForCreateTbl = g_args.num_of_threads;
        g_Dbs.asyncMode = g_args.async_mode;

        g_Dbs.db[0].superTbls[0].autoCreateTable = PRE_CREATE_SUBTBL;
        g_Dbs.db[0].superTbls[0].childTblExists = TBL_NO_EXISTS;
        g_Dbs.db[0].superTbls[0].disorderRange = g_args.disorderRange;
        g_Dbs.db[0].superTbls[0].disorderRatio = g_args.disorderRatio;
        tstrncpy(g_Dbs.db[0].superTbls[0].childTblPrefix,
                g_args.tb_prefix, TBNAME_PREFIX_LEN);
        tstrncpy(g_Dbs.db[0].superTbls[0].dataSource, "rand", SMALL_BUFF_LEN);

        if (g_args.iface == INTERFACE_BUT) {
            g_Dbs.db[0].superTbls[0].iface = TAOSC_IFACE;
        } else {
            g_Dbs.db[0].superTbls[0].iface = g_args.iface;
        }
        tstrncpy(g_Dbs.db[0].superTbls[0].startTimestamp,
                "2017-07-14 10:40:00.000", MAX_TB_NAME_SIZE);
        g_Dbs.db[0].superTbls[0].timeStampStep = g_args.timestamp_step;

        g_Dbs.db[0].superTbls[0].insertRows = g_args.num_of_DPT;
        g_Dbs.db[0].superTbls[0].maxSqlLen = g_args.max_sql_len;

        g_Dbs.db[0].superTbls[0].columnCount = 0;
        for (int i = 0; i < MAX_NUM_COLUMNS; i++) {
            if (data_type[i] == NULL) {
                break;
            }

            tstrncpy(g_Dbs.db[0].superTbls[0].columns[i].dataType,
                    data_type[i], min(DATATYPE_BUFF_LEN, strlen(data_type[i]) + 1));
            g_Dbs.db[0].superTbls[0].columns[i].dataLen = g_args.binwidth;
            g_Dbs.db[0].superTbls[0].columnCount++;
        }

        if (g_Dbs.db[0].superTbls[0].columnCount > g_args.num_of_CPR) {
            g_Dbs.db[0].superTbls[0].columnCount = g_args.num_of_CPR;
        } else {
            for (int i = g_Dbs.db[0].superTbls[0].columnCount;
                    i < g_args.num_of_CPR; i++) {
                tstrncpy(g_Dbs.db[0].superTbls[0].columns[i].dataType,
                        "INT", min(DATATYPE_BUFF_LEN, strlen("INT") + 1));
                g_Dbs.db[0].superTbls[0].columns[i].dataLen = 0;
                g_Dbs.db[0].superTbls[0].columnCount++;
            }
        }

        tstrncpy(g_Dbs.db[0].superTbls[0].tags[0].dataType,
                "INT", min(DATATYPE_BUFF_LEN, strlen("INT") + 1));
        g_Dbs.db[0].superTbls[0].tags[0].dataLen = 0;

        tstrncpy(g_Dbs.db[0].superTbls[0].tags[1].dataType,
                "BINARY", min(DATATYPE_BUFF_LEN, strlen("BINARY") + 1));
        g_Dbs.db[0].superTbls[0].tags[1].dataLen = g_args.binwidth;
        g_Dbs.db[0].superTbls[0].tagCount = 2;
    } else {
        g_Dbs.threadCountForCreateTbl = g_args.num_of_threads;
        g_Dbs.db[0].superTbls[0].tagCount = 0;
    }
}

/* Function to do regular expression check */
static int regexMatch(const char *s, const char *reg, int cflags) {
    regex_t regex;
    char    msgbuf[100] = {0};

    /* Compile regular expression */
    if (regcomp(&regex, reg, cflags) != 0) {
        ERROR_EXIT("Fail to compile regex\n");
    }

    /* Execute regular expression */
    int reti = regexec(&regex, s, 0, NULL, 0);
    if (!reti) {
        regfree(&regex);
        return 1;
    } else if (reti == REG_NOMATCH) {
        regfree(&regex);
        return 0;
    } else {
        regerror(reti, &regex, msgbuf, sizeof(msgbuf));
        regfree(&regex);
        printf("Regex match failed: %s\n", msgbuf);
        exit(EXIT_FAILURE);
    }

    return 0;
}

static int isCommentLine(char *line) {
    if (line == NULL) return 1;

    return regexMatch(line, "^\\s*#.*", REG_EXTENDED);
}

static void querySqlFile(TAOS* taos, char* sqlFile)
{
    FILE *fp = fopen(sqlFile, "r");
    if (fp == NULL) {
        printf("failed to open file %s, reason:%s\n", sqlFile, strerror(errno));
        return;
    }

    int       read_len = 0;
    char *    cmd = calloc(1, TSDB_MAX_BYTES_PER_ROW);
    size_t    cmd_len = 0;
    char *    line = NULL;
    size_t    line_len = 0;

    double t = taosGetTimestampMs();

    while((read_len = tgetline(&line, &line_len, fp)) != -1) {
        if (read_len >= TSDB_MAX_BYTES_PER_ROW) continue;
        line[--read_len] = '\0';

        if (read_len == 0 || isCommentLine(line)) {  // line starts with #
            continue;
        }

        if (line[read_len - 1] == '\\') {
            line[read_len - 1] = ' ';
            memcpy(cmd + cmd_len, line, read_len);
            cmd_len += read_len;
            continue;
        }

        memcpy(cmd + cmd_len, line, read_len);
        if (0 != queryDbExec(taos, cmd, NO_INSERT_TYPE, false)) {
            errorPrint2("%s() LN%d, queryDbExec %s failed!\n",
                    __func__, __LINE__, cmd);
            tmfree(cmd);
            tmfree(line);
            tmfclose(fp);
            return;
        }
        memset(cmd, 0, TSDB_MAX_BYTES_PER_ROW);
        cmd_len = 0;
    }

    t = taosGetTimestampMs() - t;
    printf("run %s took %.6f second(s)\n\n", sqlFile, t);

    tmfree(cmd);
    tmfree(line);
    tmfclose(fp);
    return;
}

static void testMetaFile() {
    if (INSERT_TEST == g_args.test_mode) {
        if (g_Dbs.cfgDir[0])
            taos_options(TSDB_OPTION_CONFIGDIR, g_Dbs.cfgDir);

        insertTestProcess();

    } else if (QUERY_TEST == g_args.test_mode) {
        if (g_queryInfo.cfgDir[0])
            taos_options(TSDB_OPTION_CONFIGDIR, g_queryInfo.cfgDir);

        queryTestProcess();

    } else if (SUBSCRIBE_TEST == g_args.test_mode) {
        if (g_queryInfo.cfgDir[0])
            taos_options(TSDB_OPTION_CONFIGDIR, g_queryInfo.cfgDir);

        subscribeTestProcess();

    }  else {
        ;
    }
}

static void queryResult() {
    // query data

    pthread_t read_id;
    threadInfo *pThreadInfo = calloc(1, sizeof(threadInfo));
    assert(pThreadInfo);
    pThreadInfo->start_time = DEFAULT_START_TIME;  // 2017-07-14 10:40:00.000
    pThreadInfo->start_table_from = 0;

    //pThreadInfo->do_aggreFunc = g_Dbs.do_aggreFunc;
    if (g_args.use_metric) {
        pThreadInfo->ntables = g_Dbs.db[0].superTbls[0].childTblCount;
        pThreadInfo->end_table_to = g_Dbs.db[0].superTbls[0].childTblCount - 1;
        pThreadInfo->stbInfo = &g_Dbs.db[0].superTbls[0];
        tstrncpy(pThreadInfo->tb_prefix,
                g_Dbs.db[0].superTbls[0].childTblPrefix, TBNAME_PREFIX_LEN);
    } else {
        pThreadInfo->ntables = g_args.num_of_tables;
        pThreadInfo->end_table_to = g_args.num_of_tables -1;
        tstrncpy(pThreadInfo->tb_prefix, g_args.tb_prefix, TSDB_TABLE_NAME_LEN);
    }

    pThreadInfo->taos = taos_connect(
            g_Dbs.host,
            g_Dbs.user,
            g_Dbs.password,
            g_Dbs.db[0].dbName,
            g_Dbs.port);
    if (pThreadInfo->taos == NULL) {
        free(pThreadInfo);
        errorPrint2("Failed to connect to TDengine, reason:%s\n",
                taos_errstr(NULL));
        exit(EXIT_FAILURE);
    }

    tstrncpy(pThreadInfo->filePath, g_Dbs.resultFile, MAX_FILE_NAME_LEN);

    if (!g_Dbs.use_metric) {
        pthread_create(&read_id, NULL, readTable, pThreadInfo);
    } else {
        pthread_create(&read_id, NULL, readMetric, pThreadInfo);
    }
    pthread_join(read_id, NULL);
    taos_close(pThreadInfo->taos);
    free(pThreadInfo);
}

static void testCmdLine() {

    if (strlen(configDir)) {
        wordexp_t full_path;
        if (wordexp(configDir, &full_path, 0) != 0) {
            errorPrint("Invalid path %s\n", configDir);
            return;
        }
        taos_options(TSDB_OPTION_CONFIGDIR, full_path.we_wordv[0]);
        wordfree(&full_path);
    }

    g_args.test_mode = INSERT_TEST;
    insertTestProcess();

    if (false == g_Dbs.insert_only)
        queryResult();
}

int main(int argc, char *argv[]) {
    parse_args(argc, argv, &g_args);

    debugPrint("meta file: %s\n", g_args.metaFile);

    if (g_args.metaFile) {
        g_totalChildTables = 0;
        initOfInsertMeta();
        initOfQueryMeta();

        if (false == getInfoFromJsonFile(g_args.metaFile)) {
            printf("Failed to read %s\n", g_args.metaFile);
            return 1;
        }

        testMetaFile();
    } else {
        memset(&g_Dbs, 0, sizeof(SDbs));
        setParaFromArg();

        if (NULL != g_args.sqlFile) {
            TAOS* qtaos = taos_connect(
                    g_Dbs.host,
                    g_Dbs.user,
                    g_Dbs.password,
                    g_Dbs.db[0].dbName,
                    g_Dbs.port);
            querySqlFile(qtaos, g_args.sqlFile);
            taos_close(qtaos);

        } else {
            testCmdLine();
        }

        if (g_dupstr)
            free(g_dupstr);
    }

    return 0;
}
<|MERGE_RESOLUTION|>--- conflicted
+++ resolved
@@ -8413,11 +8413,7 @@
 
     int64_t end = taosGetTimestampUs();
     int64_t t = end - start;
-<<<<<<< HEAD
-    if (t == 0) t = 1;
-=======
     if (0 == t) t = 1;
->>>>>>> 061fe86a
 
     double tInMs = (double) t / 1000000.0;
 
