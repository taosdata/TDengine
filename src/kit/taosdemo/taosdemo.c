--- conflicted
+++ resolved
@@ -5104,11 +5104,7 @@
     } else {
         lenOfRow = getRowDataFromSample(
                   data,
-<<<<<<< HEAD
-                  remainderBufLen < MAX_DATA_SIZE ? remainderBufLen : MAX_DATA_SIZE,
-=======
                   (remainderBufLen < MAX_DATA_SIZE)?remainderBufLen:MAX_DATA_SIZE,
->>>>>>> 373f1ed4
                   startTime + superTblInfo->timeStampStep * k,
                   superTblInfo,
                   pSamplePos);
