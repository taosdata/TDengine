--- conflicted
+++ resolved
@@ -499,15 +499,11 @@
 
 static int taosRandom()
 {
-<<<<<<< HEAD
-  srand(time(NULL));
-=======
   struct timeval tv;
 
   gettimeofday(&tv, NULL);
   srand(tv.tv_usec);
 
->>>>>>> 15da33e0
   return rand();
 }
 
@@ -2620,17 +2616,9 @@
           len += snprintf(buffer + len,
                   buff_len - len, "create table ");
         }
-<<<<<<< HEAD
-  
-        char* tagsValBuf = NULL;
-        if (0 == superTblInfo->tagSource) {
-          tagsValBuf = generateTagVaulesForStb(superTblInfo);
-=======
-
         char* tagsValBuf = NULL;
         if (0 == superTblInfo->tagSource) {
           tagsValBuf = generateTagVaulesForStb(superTblInfo, i);
->>>>>>> 15da33e0
         } else {
           tagsValBuf = getTagValueFromTagSample(
                   superTblInfo,
@@ -2640,11 +2628,6 @@
           free(buffer);
           return NULL;
         }
-<<<<<<< HEAD
-  
-=======
-
->>>>>>> 15da33e0
         len += snprintf(buffer + len,
                 superTblInfo->maxSqlLen - len,
                 "if not exists %s.%s%d using %s.%s tags %s ",
@@ -2653,11 +2636,6 @@
                 superTblInfo->sTblName, tagsValBuf);
         free(tagsValBuf);
         batchNum++;
-<<<<<<< HEAD
-  
-=======
-
->>>>>>> 15da33e0
         if ((batchNum < superTblInfo->batchCreateTableNum)
                 && ((superTblInfo->maxSqlLen - len)
                     >= (superTblInfo->lenOfTagOfOneRow + 256))) {
@@ -3786,11 +3764,7 @@
 
   cJSON* user = cJSON_GetObjectItem(root, "user");
   if (user && user->type == cJSON_String && user->valuestring != NULL) {
-<<<<<<< HEAD
-    tstrncpy(g_queryInfo.user, user->valuestring, MAX_USERNAME_SIZE);   
-=======
     tstrncpy(g_queryInfo.user, user->valuestring, MAX_USERNAME_SIZE);
->>>>>>> 15da33e0
   } else if (!user) {
     tstrncpy(g_queryInfo.user, "root", MAX_USERNAME_SIZE); ;
   }
@@ -6237,15 +6211,9 @@
       pthread_create(pidsOfSub + i, NULL, subSubscribeProcess, t_info);
     }
 
-<<<<<<< HEAD
-    g_queryInfo.subQueryInfo.threadCnt = threads;
-
-    for (int i = 0; i < g_queryInfo.subQueryInfo.threadCnt; i++) {
-=======
     g_queryInfo.superQueryInfo.threadCnt = threads;
 
     for (int i = 0; i < g_queryInfo.superQueryInfo.threadCnt; i++) {
->>>>>>> 15da33e0
       pthread_join(pidsOfSub[i], NULL);
     }
   }
