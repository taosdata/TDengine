--- conflicted
+++ resolved
@@ -6319,11 +6319,7 @@
             pThreadInfo->totalInsertRows,
             pThreadInfo->totalAffectedRows,
             (pThreadInfo->totalDelay)?
-<<<<<<< HEAD
-            (double)(pThreadInfo->totalAffectedRows/(pThreadInfo->totalDelay/1000000.0)):
-=======
             (double)(pThreadInfo->totalAffectedRows/((double)pThreadInfo->totalDelay/1000000.0)):
->>>>>>> c6474ce1
             FLT_MAX);
 }
 
