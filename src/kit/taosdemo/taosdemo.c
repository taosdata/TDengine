﻿/*
 * Copyright (c) 2019 TAOS Data, Inc. <jhtao@taosdata.com>
 *
 * This program is free software: you can use, redistribute, and/or modify
 * it under the terms of the GNU Affero General Public License, version 3
 * or later ("AGPL"), as published by the Free Software Foundation.
 *
 * This program is distributed in the hope that it will be useful, but WITHOUT
 * ANY WARRANTY; without even the implied warranty of MERCHANTABILITY or
 * FITNESS FOR A PARTICULAR PURPOSE.
 *
 * You should have received a copy of the GNU Affero General Public License
 * along with this program. If not, see <http://www.gnu.org/licenses/>.
 */


/*
   when in some thread query return error, thread don't exit, but return, otherwise coredump in other thread.
*/

#include <stdint.h>
#include <taos.h>
#define _GNU_SOURCE
#define CURL_STATICLIB

#ifdef LINUX
  #include <argp.h>
  #include <inttypes.h>
  #ifndef _ALPINE
    #include <error.h>
  #endif
  #include <pthread.h>
  #include <semaphore.h>
  #include <stdbool.h>
  #include <stdio.h>
  #include <string.h>
  #include <sys/time.h>
  #include <time.h>
  #include <unistd.h>
  #include <wordexp.h>
  #include <regex.h>
#else
  #include <regex.h>
  #include <stdio.h>
#endif

#include <assert.h>
#include <stdlib.h>
#include "cJSON.h"

#include "os.h"
#include "taos.h"
#include "taoserror.h"
#include "tutil.h"

#define STMT_IFACE_ENABLED  1
#define NANO_SECOND_ENABLED  1

#define REQ_EXTRA_BUF_LEN   1024
#define RESP_BUF_LEN        4096

extern char configDir[];

#define INSERT_JSON_NAME      "insert.json"
#define QUERY_JSON_NAME       "query.json"
#define SUBSCRIBE_JSON_NAME   "subscribe.json"

#define STR_INSERT_INTO     "INSERT INTO "

#define MAX_RECORDS_PER_REQ     32766

#define HEAD_BUFF_LEN       TSDB_MAX_COLUMNS*24  // 16*MAX_COLUMNS + (192+32)*2 + insert into ..

#define COL_BUFFER_LEN      (TSDB_MAX_BYTES_PER_ROW - 50)
#define BUFFER_SIZE         (50 + TSDB_DB_NAME_LEN + TSDB_TABLE_NAME_LEN + TSDB_MAX_BYTES_PER_ROW + TSDB_MAX_TAGS_LEN)
#define COND_BUF_LEN        (BUFFER_SIZE - 30)
#define MAX_USERNAME_SIZE  64
#define MAX_PASSWORD_SIZE  64
#define MAX_HOSTNAME_SIZE  64
#define MAX_TB_NAME_SIZE   64
#define MAX_DATA_SIZE      (16*TSDB_MAX_COLUMNS)+20     // max record len: 16*MAX_COLUMNS, timestamp string and ,('') need extra space
#define OPT_ABORT          1 /* –abort */
#define MAX_PREPARED_RAND  1000000
#define MAX_FILE_NAME_LEN  256              // max file name length on linux is 255.

#define MAX_SAMPLES_ONCE_FROM_FILE   10000
#define MAX_NUM_COLUMNS        (TSDB_MAX_COLUMNS - 1)      // exclude first column timestamp

#define MAX_DB_COUNT            8
#define MAX_SUPER_TABLE_COUNT   200

#define MAX_QUERY_SQL_COUNT     100
#define MAX_QUERY_SQL_LENGTH    1024

#define MAX_DATABASE_COUNT      256
#define INPUT_BUF_LEN           256

#define DEFAULT_TIMESTAMP_STEP  1


enum TEST_MODE {
    INSERT_TEST,            // 0
    QUERY_TEST,             // 1
    SUBSCRIBE_TEST,         // 2
    INVAID_TEST
};

typedef enum CREATE_SUB_TALBE_MOD_EN {
    PRE_CREATE_SUBTBL,
    AUTO_CREATE_SUBTBL,
    NO_CREATE_SUBTBL
} CREATE_SUB_TALBE_MOD_EN;

typedef enum TALBE_EXISTS_EN {
    TBL_NO_EXISTS,
    TBL_ALREADY_EXISTS,
    TBL_EXISTS_BUTT
} TALBE_EXISTS_EN;

enum enumSYNC_MODE {
    SYNC_MODE,
    ASYNC_MODE,
    MODE_BUT
};

enum enum_TAOS_INTERFACE {
    TAOSC_IFACE,
    REST_IFACE,
    STMT_IFACE,
    INTERFACE_BUT
};

typedef enum enumQUERY_CLASS {
    SPECIFIED_CLASS,
    STABLE_CLASS,
    CLASS_BUT
} QUERY_CLASS;

typedef enum enum_PROGRESSIVE_OR_INTERLACE {
    PROGRESSIVE_INSERT_MODE,
    INTERLACE_INSERT_MODE,
    INVALID_INSERT_MODE
} PROG_OR_INTERLACE_MODE;

typedef enum enumQUERY_TYPE {
    NO_INSERT_TYPE,
    INSERT_TYPE,
    QUERY_TYPE_BUT
} QUERY_TYPE;

enum _show_db_index {
    TSDB_SHOW_DB_NAME_INDEX,
    TSDB_SHOW_DB_CREATED_TIME_INDEX,
    TSDB_SHOW_DB_NTABLES_INDEX,
    TSDB_SHOW_DB_VGROUPS_INDEX,
    TSDB_SHOW_DB_REPLICA_INDEX,
    TSDB_SHOW_DB_QUORUM_INDEX,
    TSDB_SHOW_DB_DAYS_INDEX,
    TSDB_SHOW_DB_KEEP_INDEX,
    TSDB_SHOW_DB_CACHE_INDEX,
    TSDB_SHOW_DB_BLOCKS_INDEX,
    TSDB_SHOW_DB_MINROWS_INDEX,
    TSDB_SHOW_DB_MAXROWS_INDEX,
    TSDB_SHOW_DB_WALLEVEL_INDEX,
    TSDB_SHOW_DB_FSYNC_INDEX,
    TSDB_SHOW_DB_COMP_INDEX,
    TSDB_SHOW_DB_CACHELAST_INDEX,
    TSDB_SHOW_DB_PRECISION_INDEX,
    TSDB_SHOW_DB_UPDATE_INDEX,
    TSDB_SHOW_DB_STATUS_INDEX,
    TSDB_MAX_SHOW_DB
};

// -----------------------------------------SHOW TABLES CONFIGURE -------------------------------------
enum _show_stables_index {
    TSDB_SHOW_STABLES_NAME_INDEX,
    TSDB_SHOW_STABLES_CREATED_TIME_INDEX,
    TSDB_SHOW_STABLES_COLUMNS_INDEX,
    TSDB_SHOW_STABLES_METRIC_INDEX,
    TSDB_SHOW_STABLES_UID_INDEX,
    TSDB_SHOW_STABLES_TID_INDEX,
    TSDB_SHOW_STABLES_VGID_INDEX,
    TSDB_MAX_SHOW_STABLES
};

enum _describe_table_index {
    TSDB_DESCRIBE_METRIC_FIELD_INDEX,
    TSDB_DESCRIBE_METRIC_TYPE_INDEX,
    TSDB_DESCRIBE_METRIC_LENGTH_INDEX,
    TSDB_DESCRIBE_METRIC_NOTE_INDEX,
    TSDB_MAX_DESCRIBE_METRIC
};

/* Used by main to communicate with parse_opt. */
static char *g_dupstr = NULL;

typedef struct SArguments_S {
    char *   metaFile;
    uint32_t test_mode;
    char *   host;
    uint16_t port;
    uint16_t iface;
    char *   user;
    char *   password;
    char *   database;
    int      replica;
    char *   tb_prefix;
    char *   sqlFile;
    bool     use_metric;
    bool     drop_database;
    bool     insert_only;
    bool     answer_yes;
    bool     debug_print;
    bool     verbose_print;
    bool     performance_print;
    char *   output_file;
    bool     async_mode;
    char *   datatype[MAX_NUM_COLUMNS + 1];
    uint32_t len_of_binary;
    uint32_t num_of_CPR;
    uint32_t num_of_threads;
    uint64_t insert_interval;
    int64_t  query_times;
    uint32_t interlace_rows;
    uint32_t num_of_RPR;                  // num_of_records_per_req
    uint64_t max_sql_len;
    int64_t  num_of_tables;
    int64_t  num_of_DPT;
    int      abort;
    uint32_t disorderRatio;               // 0: no disorder, >0: x%
    int      disorderRange;               // ms, us or ns. accordig to database precision
    uint32_t method_of_delete;
    char **  arg_list;
    uint64_t totalInsertRows;
    uint64_t totalAffectedRows;
    bool     demo_mode;                  // use default column name and semi-random data
} SArguments;

typedef struct SColumn_S {
    char      field[TSDB_COL_NAME_LEN];
    char      dataType[16];
    uint32_t  dataLen;
    char      note[128];
} StrColumn;

typedef struct SSuperTable_S {
    char         sTblName[TSDB_TABLE_NAME_LEN];
    char         dataSource[MAX_TB_NAME_SIZE];  // rand_gen or sample
    char         childTblPrefix[TSDB_TABLE_NAME_LEN - 20]; // 20 characters reserved for seq
    char         insertMode[MAX_TB_NAME_SIZE];    // taosc, rest
    uint16_t     childTblExists;
    int64_t      childTblCount;
    uint64_t     batchCreateTableNum;     // 0: no batch,  > 0: batch table number in one sql
    uint8_t      autoCreateTable;         // 0: create sub table, 1: auto create sub table
    uint16_t     iface;                   // 0: taosc, 1: rest, 2: stmt
    int64_t      childTblLimit;
    uint64_t     childTblOffset;

    //  int          multiThreadWriteOneTbl;  // 0: no, 1: yes
    uint32_t     interlaceRows;           //
    int          disorderRatio;           // 0: no disorder, >0: x%
    int          disorderRange;           // ms, us or ns. according to database precision
    uint64_t     maxSqlLen;               //

    uint64_t     insertInterval;          // insert interval, will override global insert interval
    int64_t      insertRows;
    int64_t      timeStampStep;
    char         startTimestamp[MAX_TB_NAME_SIZE];
    char         sampleFormat[MAX_TB_NAME_SIZE];  // csv, json
    char         sampleFile[MAX_FILE_NAME_LEN];
    char         tagsFile[MAX_FILE_NAME_LEN];

    uint32_t     columnCount;
    StrColumn    columns[TSDB_MAX_COLUMNS];
    uint32_t     tagCount;
    StrColumn    tags[TSDB_MAX_TAGS];

    char*        childTblName;
    char*        colsOfCreateChildTable;
    uint64_t     lenOfOneRow;
    uint64_t     lenOfTagOfOneRow;

    char*        sampleDataBuf;
    //int          sampleRowCount;
    //int          sampleUsePos;

    uint32_t     tagSource;    // 0: rand, 1: tag sample
    char*        tagDataBuf;
    uint32_t     tagSampleCount;
    uint32_t     tagUsePos;

    // statistics
    uint64_t     totalInsertRows;
    uint64_t     totalAffectedRows;
} SSuperTable;

typedef struct {
    char     name[TSDB_DB_NAME_LEN];
    char     create_time[32];
    int64_t  ntables;
    int32_t  vgroups;
    int16_t  replica;
    int16_t  quorum;
    int16_t  days;
    char     keeplist[32];
    int32_t  cache; //MB
    int32_t  blocks;
    int32_t  minrows;
    int32_t  maxrows;
    int8_t   wallevel;
    int32_t  fsync;
    int8_t   comp;
    int8_t   cachelast;
    char     precision[8];   // time resolution
    int8_t   update;
    char     status[16];
} SDbInfo;

typedef struct SDbCfg_S {
    //  int       maxtablesPerVnode;
    uint32_t  minRows;        // 0 means default
    uint32_t  maxRows;        // 0 means default
    int       comp;
    int       walLevel;
    int       cacheLast;
    int       fsync;
    int       replica;
    int       update;
    int       keep;
    int       days;
    int       cache;
    int       blocks;
    int       quorum;
    char      precision[8];
} SDbCfg;

typedef struct SDataBase_S {
    char         dbName[TSDB_DB_NAME_LEN];
    bool         drop;  // 0: use exists, 1: if exists, drop then new create
    SDbCfg       dbCfg;
    uint64_t     superTblCount;
    SSuperTable  superTbls[MAX_SUPER_TABLE_COUNT];
} SDataBase;

typedef struct SDbs_S {
    char        cfgDir[MAX_FILE_NAME_LEN];
    char        host[MAX_HOSTNAME_SIZE];
    struct      sockaddr_in serv_addr;

    uint16_t    port;
    char        user[MAX_USERNAME_SIZE];
    char        password[MAX_PASSWORD_SIZE];
    char        resultFile[MAX_FILE_NAME_LEN];
    bool        use_metric;
    bool        insert_only;
    bool        do_aggreFunc;
    bool        asyncMode;

    uint32_t    threadCount;
    uint32_t    threadCountByCreateTbl;
    uint32_t    dbCount;
    SDataBase   db[MAX_DB_COUNT];

    // statistics
    uint64_t    totalInsertRows;
    uint64_t    totalAffectedRows;

} SDbs;

typedef struct SpecifiedQueryInfo_S {
    uint64_t     queryInterval;  // 0: unlimit  > 0   loop/s
    uint32_t     concurrent;
    int          sqlCount;
    uint32_t     asyncMode; // 0: sync, 1: async
    uint64_t     subscribeInterval; // ms
    uint64_t     queryTimes;
    bool         subscribeRestart;
    int          subscribeKeepProgress;
    char         sql[MAX_QUERY_SQL_COUNT][MAX_QUERY_SQL_LENGTH+1];
    char         result[MAX_QUERY_SQL_COUNT][MAX_FILE_NAME_LEN];
    int          resubAfterConsume[MAX_QUERY_SQL_COUNT];
    int          endAfterConsume[MAX_QUERY_SQL_COUNT];
    TAOS_SUB*    tsub[MAX_QUERY_SQL_COUNT];
    char         topic[MAX_QUERY_SQL_COUNT][32];
    int          consumed[MAX_QUERY_SQL_COUNT];
    TAOS_RES*    res[MAX_QUERY_SQL_COUNT];
    uint64_t     totalQueried;
} SpecifiedQueryInfo;

typedef struct SuperQueryInfo_S {
    char         sTblName[TSDB_TABLE_NAME_LEN];
    uint64_t     queryInterval;  // 0: unlimit  > 0   loop/s
    uint32_t     threadCnt;
    uint32_t     asyncMode; // 0: sync, 1: async
    uint64_t     subscribeInterval; // ms
    bool         subscribeRestart;
    int          subscribeKeepProgress;
    uint64_t     queryTimes;
    int64_t      childTblCount;
    char         childTblPrefix[TSDB_TABLE_NAME_LEN - 20];    // 20 characters reserved for seq
    int          sqlCount;
    char         sql[MAX_QUERY_SQL_COUNT][MAX_QUERY_SQL_LENGTH+1];
    char         result[MAX_QUERY_SQL_COUNT][MAX_FILE_NAME_LEN];
    int          resubAfterConsume;
    int          endAfterConsume;
    TAOS_SUB*    tsub[MAX_QUERY_SQL_COUNT];

    char*        childTblName;
    uint64_t     totalQueried;
} SuperQueryInfo;

typedef struct SQueryMetaInfo_S {
    char         cfgDir[MAX_FILE_NAME_LEN];
    char         host[MAX_HOSTNAME_SIZE];
    uint16_t     port;
    struct       sockaddr_in serv_addr;
    char         user[MAX_USERNAME_SIZE];
    char         password[MAX_PASSWORD_SIZE];
    char         dbName[TSDB_DB_NAME_LEN];
    char         queryMode[MAX_TB_NAME_SIZE];  // taosc, rest

    SpecifiedQueryInfo  specifiedQueryInfo;
    SuperQueryInfo      superQueryInfo;
    uint64_t     totalQueried;
} SQueryMetaInfo;

typedef struct SThreadInfo_S {
    TAOS *    taos;
    TAOS_STMT *stmt;
    int       threadID;
    char      db_name[TSDB_DB_NAME_LEN];
    uint32_t  time_precision;
    char      filePath[4096];
    FILE      *fp;
    char      tb_prefix[TSDB_TABLE_NAME_LEN];
    uint64_t  start_table_from;
    uint64_t  end_table_to;
    int64_t   ntables;
    uint64_t  data_of_rate;
    int64_t   start_time;
    char*     cols;
    bool      use_metric;
    SSuperTable* superTblInfo;
    char      *buffer;    // sql cmd buffer

    // for async insert
    tsem_t    lock_sem;
    int64_t   counter;
    uint64_t  st;
    uint64_t  et;
    uint64_t  lastTs;

    // sample data
    int64_t   samplePos;
    // statistics
    uint64_t  totalInsertRows;
    uint64_t  totalAffectedRows;

    // insert delay statistics
    uint64_t  cntDelay;
    uint64_t  totalDelay;
    uint64_t  avgDelay;
    uint64_t  maxDelay;
    uint64_t  minDelay;

    // seq of query or subscribe
    uint64_t  querySeq;   // sequence number of sql command
    TAOS_SUB*  tsub;

} threadInfo;

#ifdef WINDOWS
#define _CRT_RAND_S

#include <windows.h>
#include <winsock2.h>

typedef unsigned __int32 uint32_t;

#pragma comment ( lib, "ws2_32.lib" )
// Some old MinGW/CYGWIN distributions don't define this:
#ifndef ENABLE_VIRTUAL_TERMINAL_PROCESSING
  #define ENABLE_VIRTUAL_TERMINAL_PROCESSING  0x0004
#endif // ENABLE_VIRTUAL_TERMINAL_PROCESSING

static HANDLE g_stdoutHandle;
static DWORD g_consoleMode;

static void setupForAnsiEscape(void) {
  DWORD mode = 0;
  g_stdoutHandle = GetStdHandle(STD_OUTPUT_HANDLE);

  if(g_stdoutHandle == INVALID_HANDLE_VALUE) {
    exit(GetLastError());
  }

  if(!GetConsoleMode(g_stdoutHandle, &mode)) {
    exit(GetLastError());
  }

  g_consoleMode = mode;

  // Enable ANSI escape codes
  mode |= ENABLE_VIRTUAL_TERMINAL_PROCESSING;

  if(!SetConsoleMode(g_stdoutHandle, mode)) {
    exit(GetLastError());
  }
}

static void resetAfterAnsiEscape(void) {
  // Reset colors
  printf("\x1b[0m");

  // Reset console mode
  if(!SetConsoleMode(g_stdoutHandle, g_consoleMode)) {
    exit(GetLastError());
  }
}

static int taosRandom()
{
    int number;
    rand_s(&number);

    return number;
}
#else   // Not windows
static void setupForAnsiEscape(void) {}

static void resetAfterAnsiEscape(void) {
  // Reset colors
  printf("\x1b[0m");
}

#include <time.h>

static int taosRandom()
{
  return rand();
}

#endif // ifdef Windows

static void prompt();
static int createDatabasesAndStables();
static void createChildTables();
static int queryDbExec(TAOS *taos, char *command, QUERY_TYPE type, bool quiet);
static int postProceSql(char *host, struct sockaddr_in *pServAddr,
        uint16_t port, char* sqlstr, threadInfo *pThreadInfo);
static int64_t getTSRandTail(int64_t timeStampStep, int32_t seq,
        int disorderRatio, int disorderRange);
static bool getInfoFromJsonFile(char* file);
static void init_rand_data();

/* ************ Global variables ************  */

int32_t  randint[MAX_PREPARED_RAND];
int64_t  randbigint[MAX_PREPARED_RAND];
float    randfloat[MAX_PREPARED_RAND];
double   randdouble[MAX_PREPARED_RAND];
char *aggreFunc[] = {"*", "count(*)", "avg(col0)", "sum(col0)",
    "max(col0)", "min(col0)", "first(col0)", "last(col0)"};

#define DEFAULT_DATATYPE_NUM    3

SArguments g_args = {
    NULL,            // metaFile
    0,               // test_mode
    "127.0.0.1",     // host
    6030,            // port
    INTERFACE_BUT,   // iface
    "root",          // user
#ifdef _TD_POWER_
    "powerdb",      // password
#elif (_TD_TQ_ == true)
    "tqueue",      // password
#else
    "taosdata",      // password
#endif
    "test",          // database
    1,               // replica
    "d",             // tb_prefix
    NULL,            // sqlFile
    true,            // use_metric
    true,            // drop_database
    true,            // insert_only
    false,           // debug_print
    false,           // verbose_print
    false,           // performance statistic print
    false,           // answer_yes;
    "./output.txt",  // output_file
    0,               // mode : sync or async
    {
        "FLOAT",         // datatype
        "INT",           // datatype
        "FLOAT",         // datatype. DEFAULT_DATATYPE_NUM is 3
    },
    16,              // len_of_binary
    4,               // num_of_CPR
    10,              // num_of_connections/thread
    0,               // insert_interval
    1,               // query_times
    0,               // interlace_rows;
    30000,           // num_of_RPR
    (1024*1024),     // max_sql_len
    10000,           // num_of_tables
    10000,           // num_of_DPT
    0,               // abort
    0,               // disorderRatio
    1000,            // disorderRange
    1,               // method_of_delete
    NULL,            // arg_list
    0,               // totalInsertRows;
    0,               // totalAffectedRows;
    true,            // demo_mode;
};



static SDbs            g_Dbs;
static int64_t         g_totalChildTables = 0;
static SQueryMetaInfo  g_queryInfo;
static FILE *          g_fpOfInsertResult = NULL;

#if _MSC_VER <= 1900
#define __func__ __FUNCTION__
#endif

#define debugPrint(fmt, ...) \
    do { if (g_args.debug_print || g_args.verbose_print) \
      fprintf(stderr, "DEBG: "fmt, __VA_ARGS__); } while(0)

#define verbosePrint(fmt, ...) \
    do { if (g_args.verbose_print) \
        fprintf(stderr, "VERB: "fmt, __VA_ARGS__); } while(0)

#define performancePrint(fmt, ...) \
    do { if (g_args.performance_print) \
        fprintf(stderr, "PERF: "fmt, __VA_ARGS__); } while(0)

#define errorPrint(fmt, ...) \
    do { fprintf(stderr, "ERROR: "fmt, __VA_ARGS__); } while(0)

// for strncpy buffer overflow
#define min(a, b) (((a) < (b)) ? (a) : (b))


///////////////////////////////////////////////////

static void ERROR_EXIT(const char *msg) { perror(msg); exit(-1); }

#ifndef TAOSDEMO_COMMIT_SHA1
#define TAOSDEMO_COMMIT_SHA1 "unknown"
#endif

#ifndef TD_VERNUMBER
#define TD_VERNUMBER    "unknown"
#endif

#ifndef TAOSDEMO_STATUS
#define TAOSDEMO_STATUS "unknown"
#endif

static void printVersion() {
    char tdengine_ver[] = TD_VERNUMBER;
    char taosdemo_ver[] = TAOSDEMO_COMMIT_SHA1;
    char taosdemo_status[] = TAOSDEMO_STATUS;

    if (strlen(taosdemo_status) == 0) {
        printf("taosdemo verison %s-%s\n",
                tdengine_ver, taosdemo_ver);
    } else {
        printf("taosdemo verison %s-%s, status:%s\n",
                tdengine_ver, taosdemo_ver, taosdemo_status);
    }
}

static void printHelp() {
    char indent[10] = "        ";
    printf("%s%s%s%s\n", indent, "-f", indent,
            "The meta file to the execution procedure. Default is './meta.json'.");
    printf("%s%s%s%s\n", indent, "-u", indent,
            "The TDengine user name to use when connecting to the server. Default is 'root'.");
#ifdef _TD_POWER_
    printf("%s%s%s%s\n", indent, "-P", indent,
            "The password to use when connecting to the server. Default is 'powerdb'.");
    printf("%s%s%s%s\n", indent, "-c", indent,
            "Configuration directory. Default is '/etc/power/'.");
#elif (_TD_TQ_ == true)
    printf("%s%s%s%s\n", indent, "-P", indent,
            "The password to use when connecting to the server. Default is 'tqueue'.");
    printf("%s%s%s%s\n", indent, "-c", indent,
            "Configuration directory. Default is '/etc/tq/'.");
#else
    printf("%s%s%s%s\n", indent, "-P", indent,
            "The password to use when connecting to the server. Default is 'taosdata'.");
    printf("%s%s%s%s\n", indent, "-c", indent,
            "Configuration directory. Default is '/etc/taos/'.");
#endif
    printf("%s%s%s%s\n", indent, "-h", indent,
            "The host to connect to TDengine. Default is localhost.");
    printf("%s%s%s%s\n", indent, "-p", indent,
            "The TCP/IP port number to use for the connection. Default is 0.");
    printf("%s%s%s%s\n", indent, "-I", indent,
#if STMT_IFACE_ENABLED == 1
            "The interface (taosc, rest, and stmt) taosdemo uses. Default is 'taosc'.");
#else
    "The interface (taosc, rest) taosdemo uses. Default is 'taosc'.");
#endif
    printf("%s%s%s%s\n", indent, "-d", indent,
            "Destination database. Default is 'test'.");
    printf("%s%s%s%s\n", indent, "-a", indent,
            "Set the replica parameters of the database, Default 1, min: 1, max: 3.");
    printf("%s%s%s%s\n", indent, "-m", indent,
            "Table prefix name. Default is 'd'.");
    printf("%s%s%s%s\n", indent, "-s", indent, "The select sql file.");
    printf("%s%s%s%s\n", indent, "-N", indent, "Use normal table flag.");
    printf("%s%s%s%s\n", indent, "-o", indent,
            "Direct output to the named file. Default is './output.txt'.");
    printf("%s%s%s%s\n", indent, "-q", indent,
            "Query mode -- 0: SYNC, 1: ASYNC. Default is SYNC.");
    printf("%s%s%s%s\n", indent, "-b", indent,
            "The data_type of columns, default: FLOAT, INT, FLOAT.");
    printf("%s%s%s%s\n", indent, "-w", indent,
            "The length of data_type 'BINARY' or 'NCHAR'. Default is 16");
    printf("%s%s%s%s%d%s%d\n", indent, "-l", indent,
            "The number of columns per record. Default is ",
            DEFAULT_DATATYPE_NUM,
            ". Max values is ",
            MAX_NUM_COLUMNS);
    printf("%s%s%s%s\n", indent, indent, indent,
            "All of the new column(s) type is INT. If use -b to specify column type, -l will be ignored.");
    printf("%s%s%s%s\n", indent, "-T", indent,
            "The number of threads. Default is 10.");
    printf("%s%s%s%s\n", indent, "-i", indent,
            "The sleep time (ms) between insertion. Default is 0.");
    printf("%s%s%s%s\n", indent, "-r", indent,
            "The number of records per request. Default is 30000.");
    printf("%s%s%s%s\n", indent, "-t", indent,
            "The number of tables. Default is 10000.");
    printf("%s%s%s%s\n", indent, "-n", indent,
            "The number of records per table. Default is 10000.");
    printf("%s%s%s%s\n", indent, "-M", indent,
            "The value of records generated are totally random.");
    printf("%s%s%s%s\n", indent, indent, indent,
            " The default is to simulate power equipment senario.");
    printf("%s%s%s%s\n", indent, "-x", indent, "Not insert only flag.");
    printf("%s%s%s%s\n", indent, "-y", indent, "Default input yes for prompt.");
    printf("%s%s%s%s\n", indent, "-O", indent,
            "Insert mode--0: In order, 1 ~ 50: disorder ratio. Default is in order.");
    printf("%s%s%s%s\n", indent, "-R", indent,
            "Out of order data's range, ms, default is 1000.");
    printf("%s%s%s%s\n", indent, "-g", indent,
            "Print debug info.");
    printf("%s%s%s\n", indent, "-V, --version\t",
            "Print version info.");
    printf("%s%s%s%s\n", indent, "--help\t", indent,
            "Print command line arguments list info.");
    /*    printf("%s%s%s%s\n", indent, "-D", indent,
          "Delete database if exists. 0: no, 1: yes, default is 1");
          */
}

static bool isStringNumber(char *input)
{
    int len = strlen(input);
    if (0 == len) {
        return false;
    }

    for (int i = 0; i < len; i++) {
        if (!isdigit(input[i]))
            return false;
    }

    return true;
}

static void parse_args(int argc, char *argv[], SArguments *arguments) {

    for (int i = 1; i < argc; i++) {
        if (strcmp(argv[i], "-f") == 0) {
            arguments->demo_mode = false;
            arguments->metaFile = argv[++i];
        } else if (strcmp(argv[i], "-c") == 0) {
            if (argc == i+1) {
                printHelp();
                errorPrint("%s", "\n\t-c need a valid path following!\n");
                exit(EXIT_FAILURE);
            }
            tstrncpy(configDir, argv[++i], TSDB_FILENAME_LEN);
        } else if (strcmp(argv[i], "-h") == 0) {
            if (argc == i+1) {
                printHelp();
                errorPrint("%s", "\n\t-h need a valid string following!\n");
                exit(EXIT_FAILURE);
            }
            arguments->host = argv[++i];
        } else if (strcmp(argv[i], "-p") == 0) {
            if ((argc == i+1) ||
                    (!isStringNumber(argv[i+1]))) {
                printHelp();
                errorPrint("%s", "\n\t-p need a number following!\n");
                exit(EXIT_FAILURE);
            }
            arguments->port = atoi(argv[++i]);
        } else if (strcmp(argv[i], "-I") == 0) {
            if (argc == i+1) {
                printHelp();
                errorPrint("%s", "\n\t-I need a valid string following!\n");
                exit(EXIT_FAILURE);
            }
            ++i;
            if (0 == strcasecmp(argv[i], "taosc")) {
                arguments->iface = TAOSC_IFACE;
            } else if (0 == strcasecmp(argv[i], "rest")) {
                arguments->iface = REST_IFACE;
#if STMT_IFACE_ENABLED == 1
            } else if (0 == strcasecmp(argv[i], "stmt")) {
                arguments->iface = STMT_IFACE;
#endif
            } else {
                errorPrint("%s", "\n\t-I need a valid string following!\n");
                exit(EXIT_FAILURE);
            }
        } else if (strcmp(argv[i], "-u") == 0) {
            if (argc == i+1) {
                printHelp();
                errorPrint("%s", "\n\t-u need a valid string following!\n");
                exit(EXIT_FAILURE);
            }
            arguments->user = argv[++i];
        } else if (strcmp(argv[i], "-P") == 0) {
            if (argc == i+1) {
                printHelp();
                errorPrint("%s", "\n\t-P need a valid string following!\n");
                exit(EXIT_FAILURE);
            }
            arguments->password = argv[++i];
        } else if (strcmp(argv[i], "-o") == 0) {
            if (argc == i+1) {
                printHelp();
                errorPrint("%s", "\n\t-o need a valid string following!\n");
                exit(EXIT_FAILURE);
            }
            arguments->output_file = argv[++i];
        } else if (strcmp(argv[i], "-s") == 0) {
            if (argc == i+1) {
                printHelp();
                errorPrint("%s", "\n\t-s need a valid string following!\n");
                exit(EXIT_FAILURE);
            }
            arguments->sqlFile = argv[++i];
        } else if (strcmp(argv[i], "-q") == 0) {
            if ((argc == i+1)
                    || (!isStringNumber(argv[i+1]))) {
                printHelp();
                errorPrint("%s", "\n\t-q need a number following!\nQuery mode -- 0: SYNC, not-0: ASYNC. Default is SYNC.\n");
                exit(EXIT_FAILURE);
            }
            arguments->async_mode = atoi(argv[++i]);
        } else if (strcmp(argv[i], "-T") == 0) {
            if ((argc == i+1)
                    || (!isStringNumber(argv[i+1]))) {
                printHelp();
                errorPrint("%s", "\n\t-T need a number following!\n");
                exit(EXIT_FAILURE);
            }
            arguments->num_of_threads = atoi(argv[++i]);
        } else if (strcmp(argv[i], "-i") == 0) {
            if ((argc == i+1) ||
                    (!isStringNumber(argv[i+1]))) {
                printHelp();
                errorPrint("%s", "\n\t-i need a number following!\n");
                exit(EXIT_FAILURE);
            }
            arguments->insert_interval = atoi(argv[++i]);
        } else if (strcmp(argv[i], "-qt") == 0) {
            if ((argc == i+1)
                    || (!isStringNumber(argv[i+1]))) {
                printHelp();
                errorPrint("%s", "\n\t-qt need a number following!\n");
                exit(EXIT_FAILURE);
            }
            arguments->query_times = atoi(argv[++i]);
        } else if (strcmp(argv[i], "-B") == 0) {
            if ((argc == i+1)
                    || (!isStringNumber(argv[i+1]))) {
                printHelp();
                errorPrint("%s", "\n\t-B need a number following!\n");
                exit(EXIT_FAILURE);
            }
            arguments->interlace_rows = atoi(argv[++i]);
        } else if (strcmp(argv[i], "-r") == 0) {
            if ((argc == i+1)
                    || (!isStringNumber(argv[i+1]))) {
                printHelp();
                errorPrint("%s", "\n\t-r need a number following!\n");
                exit(EXIT_FAILURE);
            }
            arguments->num_of_RPR = atoi(argv[++i]);
        } else if (strcmp(argv[i], "-t") == 0) {
            if ((argc == i+1) ||
                    (!isStringNumber(argv[i+1]))) {
                printHelp();
                errorPrint("%s", "\n\t-t need a number following!\n");
                exit(EXIT_FAILURE);
            }
            arguments->num_of_tables = atoi(argv[++i]);
        } else if (strcmp(argv[i], "-n") == 0) {
            if ((argc == i+1) ||
                    (!isStringNumber(argv[i+1]))) {
                printHelp();
                errorPrint("%s", "\n\t-n need a number following!\n");
                exit(EXIT_FAILURE);
            }
            arguments->num_of_DPT = atoi(argv[++i]);
        } else if (strcmp(argv[i], "-d") == 0) {
            if (argc == i+1) {
                printHelp();
                errorPrint("%s", "\n\t-d need a valid string following!\n");
                exit(EXIT_FAILURE);
            }
            arguments->database = argv[++i];
        } else if (strcmp(argv[i], "-l") == 0) {
            arguments->demo_mode = false;
            if (argc == i+1) {
                if (!isStringNumber(argv[i+1])) {
                    printHelp();
                    errorPrint("%s", "\n\t-l need a number following!\n");
                    exit(EXIT_FAILURE);
                }
            }
            arguments->num_of_CPR = atoi(argv[++i]);

            if (arguments->num_of_CPR > MAX_NUM_COLUMNS) {
                printf("WARNING: max acceptible columns count is %d\n", MAX_NUM_COLUMNS);
                prompt();
                arguments->num_of_CPR = MAX_NUM_COLUMNS;
            }

            for (int col = DEFAULT_DATATYPE_NUM; col < arguments->num_of_CPR; col ++) {
                arguments->datatype[col] = "INT";
            }
            for (int col = arguments->num_of_CPR; col < MAX_NUM_COLUMNS; col++) {
                arguments->datatype[col] = NULL;
            }
        } else if (strcmp(argv[i], "-b") == 0) {
            arguments->demo_mode = false;
            if (argc == i+1) {
                printHelp();
                errorPrint("%s", "\n\t-b need valid string following!\n");
                exit(EXIT_FAILURE);
            }
            ++i;
            if (strstr(argv[i], ",") == NULL) {
                // only one col
                if (strcasecmp(argv[i], "INT")
                        && strcasecmp(argv[i], "FLOAT")
                        && strcasecmp(argv[i], "TINYINT")
                        && strcasecmp(argv[i], "BOOL")
                        && strcasecmp(argv[i], "SMALLINT")
                        && strcasecmp(argv[i], "BIGINT")
                        && strcasecmp(argv[i], "DOUBLE")
                        && strcasecmp(argv[i], "BINARY")
                        && strcasecmp(argv[i], "TIMESTAMP")
                        && strcasecmp(argv[i], "NCHAR")) {
                    printHelp();
                    errorPrint("%s", "-b: Invalid data_type!\n");
                    exit(EXIT_FAILURE);
                }
                arguments->datatype[0] = argv[i];
            } else {
                // more than one col
                int index = 0;
                g_dupstr = strdup(argv[i]);
                char *running = g_dupstr;
                char *token = strsep(&running, ",");
                while(token != NULL) {
                    if (strcasecmp(token, "INT")
                            && strcasecmp(token, "FLOAT")
                            && strcasecmp(token, "TINYINT")
                            && strcasecmp(token, "BOOL")
                            && strcasecmp(token, "SMALLINT")
                            && strcasecmp(token, "BIGINT")
                            && strcasecmp(token, "DOUBLE")
                            && strcasecmp(token, "BINARY")
                            && strcasecmp(token, "TIMESTAMP")
                            && strcasecmp(token, "NCHAR")) {
                        printHelp();
                        free(g_dupstr);
                        errorPrint("%s", "-b: Invalid data_type!\n");
                        exit(EXIT_FAILURE);
                    }
                    arguments->datatype[index++] = token;
                    token = strsep(&running, ",");
                    if (index >= MAX_NUM_COLUMNS) break;
                }
                arguments->datatype[index] = NULL;
            }
        } else if (strcmp(argv[i], "-w") == 0) {
            if ((argc == i+1) ||
                    (!isStringNumber(argv[i+1]))) {
                printHelp();
                errorPrint("%s", "\n\t-w need a number following!\n");
                exit(EXIT_FAILURE);
            }
            arguments->len_of_binary = atoi(argv[++i]);
        } else if (strcmp(argv[i], "-m") == 0) {
            if ((argc == i+1) ||
                    (isStringNumber(argv[i+1]))) {
                printHelp();
                errorPrint("%s", "\n\t-m need a letter-initial string following!\n");
                exit(EXIT_FAILURE);
            }
            arguments->tb_prefix = argv[++i];
        } else if (strcmp(argv[i], "-N") == 0) {
            arguments->use_metric = false;
        } else if (strcmp(argv[i], "-M") == 0) {
            arguments->demo_mode = false;
        } else if (strcmp(argv[i], "-x") == 0) {
            arguments->insert_only = false;
        } else if (strcmp(argv[i], "-y") == 0) {
            arguments->answer_yes = true;
        } else if (strcmp(argv[i], "-g") == 0) {
            arguments->debug_print = true;
        } else if (strcmp(argv[i], "-gg") == 0) {
            arguments->verbose_print = true;
        } else if (strcmp(argv[i], "-pp") == 0) {
            arguments->performance_print = true;
        } else if (strcmp(argv[i], "-O") == 0) {
            if ((argc == i+1) ||
                    (!isStringNumber(argv[i+1]))) {
                printHelp();
                errorPrint("%s", "\n\t-O need a number following!\n");
                exit(EXIT_FAILURE);
            }

            arguments->disorderRatio = atoi(argv[++i]);

            if (arguments->disorderRatio > 50) {
                arguments->disorderRatio = 50;
            }

            if (arguments->disorderRatio < 0) {
                arguments->disorderRatio = 0;
            }

        } else if (strcmp(argv[i], "-R") == 0) {
            if ((argc == i+1) ||
                    (!isStringNumber(argv[i+1]))) {
                printHelp();
                errorPrint("%s", "\n\t-R need a number following!\n");
                exit(EXIT_FAILURE);
            }

            arguments->disorderRange = atoi(argv[++i]);
            if (arguments->disorderRange < 0)
                arguments->disorderRange = 1000;

        } else if (strcmp(argv[i], "-a") == 0) {
            if ((argc == i+1) ||
                    (!isStringNumber(argv[i+1]))) {
                printHelp();
                errorPrint("%s", "\n\t-a need a number following!\n");
                exit(EXIT_FAILURE);
            }
            arguments->replica = atoi(argv[++i]);
            if (arguments->replica > 3 || arguments->replica < 1) {
                arguments->replica = 1;
            }
        } else if (strcmp(argv[i], "-D") == 0) {
            arguments->method_of_delete = atoi(argv[++i]);
            if (arguments->method_of_delete > 3) {
                errorPrint("%s", "\n\t-D need a valud (0~3) number following!\n");
                exit(EXIT_FAILURE);
            }
        } else if ((strcmp(argv[i], "--version") == 0) ||
                (strcmp(argv[i], "-V") == 0)){
            printVersion();
            exit(0);
        } else if (strcmp(argv[i], "--help") == 0) {
            printHelp();
            exit(0);
        } else {
            printHelp();
            errorPrint("%s", "ERROR: wrong options\n");
            exit(EXIT_FAILURE);
        }
    }

    int columnCount;
    for (columnCount = 0; columnCount < MAX_NUM_COLUMNS; columnCount ++) {
        if (g_args.datatype[columnCount] == NULL) {
            break;
        }
    }

    if (0 == columnCount) {
        perror("data type error!");
        exit(-1);
    }
    g_args.num_of_CPR = columnCount;

    if (((arguments->debug_print) && (arguments->metaFile == NULL))
            || arguments->verbose_print) {
        printf("###################################################################\n");
        printf("# meta file:                         %s\n", arguments->metaFile);
        printf("# Server IP:                         %s:%hu\n",
                arguments->host == NULL ? "localhost" : arguments->host,
                arguments->port );
        printf("# User:                              %s\n", arguments->user);
        printf("# Password:                          %s\n", arguments->password);
        printf("# Use metric:                        %s\n",
                arguments->use_metric ? "true" : "false");
        if (*(arguments->datatype)) {
            printf("# Specified data type:               ");
            for (int i = 0; i < MAX_NUM_COLUMNS; i++)
                if (arguments->datatype[i])
                    printf("%s,", arguments->datatype[i]);
                else
                    break;
            printf("\n");
        }
        printf("# Insertion interval:                %"PRIu64"\n",
                arguments->insert_interval);
        printf("# Number of records per req:         %u\n",
                arguments->num_of_RPR);
        printf("# Max SQL length:                    %"PRIu64"\n",
                arguments->max_sql_len);
        printf("# Length of Binary:                  %d\n", arguments->len_of_binary);
        printf("# Number of Threads:                 %d\n", arguments->num_of_threads);
        printf("# Number of Tables:                  %"PRId64"\n",
                arguments->num_of_tables);
        printf("# Number of Data per Table:          %"PRId64"\n",
                arguments->num_of_DPT);
        printf("# Database name:                     %s\n", arguments->database);
        printf("# Table prefix:                      %s\n", arguments->tb_prefix);
        if (arguments->disorderRatio) {
            printf("# Data order:                        %d\n", arguments->disorderRatio);
            printf("# Data out of order rate:            %d\n", arguments->disorderRange);
        }
        printf("# Delete method:                     %d\n", arguments->method_of_delete);
        printf("# Answer yes when prompt:            %d\n", arguments->answer_yes);
        printf("# Print debug info:                  %d\n", arguments->debug_print);
        printf("# Print verbose info:                %d\n", arguments->verbose_print);
        printf("###################################################################\n");

        prompt();
    }
}

static void tmfclose(FILE *fp) {
    if (NULL != fp) {
        fclose(fp);
    }
}

static void tmfree(char *buf) {
    if (NULL != buf) {
        free(buf);
    }
}

static int queryDbExec(TAOS *taos, char *command, QUERY_TYPE type, bool quiet) {
    int i;
    TAOS_RES *res = NULL;
    int32_t   code = -1;

    for (i = 0; i < 5 /* retry */; i++) {
        if (NULL != res) {
            taos_free_result(res);
            res = NULL;
        }

        res = taos_query(taos, command);
        code = taos_errno(res);
        if (0 == code) {
            break;
        }
    }

    verbosePrint("%s() LN%d - command: %s\n", __func__, __LINE__, command);
    if (code != 0) {
        if (!quiet) {
            errorPrint("Failed to execute %s, reason: %s\n",
                    command, taos_errstr(res));
        }
        taos_free_result(res);
        //taos_close(taos);
        return -1;
    }

    if (INSERT_TYPE == type) {
        int affectedRows = taos_affected_rows(res);
        taos_free_result(res);
        return affectedRows;
    }

    taos_free_result(res);
    return 0;
}

static void appendResultBufToFile(char *resultBuf, threadInfo *pThreadInfo)
{
    pThreadInfo->fp = fopen(pThreadInfo->filePath, "at");
    if (pThreadInfo->fp == NULL) {
        errorPrint(
                "%s() LN%d, failed to open result file: %s, result will not save to file\n",
                __func__, __LINE__, pThreadInfo->filePath);
        return;
    }

    fprintf(pThreadInfo->fp, "%s", resultBuf);
    tmfclose(pThreadInfo->fp);
    pThreadInfo->fp = NULL;
}

static void fetchResult(TAOS_RES *res, threadInfo* pThreadInfo) {
    TAOS_ROW    row = NULL;
    int         num_rows = 0;
    int         num_fields = taos_field_count(res);
    TAOS_FIELD *fields     = taos_fetch_fields(res);

    char* databuf = (char*) calloc(1, 100*1024*1024);
    if (databuf == NULL) {
        errorPrint("%s() LN%d, failed to malloc, warning: save result to file slowly!\n",
                __func__, __LINE__);
        return ;
    }

    int64_t   totalLen = 0;

    // fetch the records row by row
    while((row = taos_fetch_row(res))) {
        if (totalLen >= 100*1024*1024 - 32000) {
            if (strlen(pThreadInfo->filePath) > 0)
                appendResultBufToFile(databuf, pThreadInfo);
            totalLen = 0;
            memset(databuf, 0, 100*1024*1024);
        }
        num_rows++;
        char  temp[16000] = {0};
        int len = taos_print_row(temp, row, fields, num_fields);
        len += sprintf(temp + len, "\n");
        //printf("query result:%s\n", temp);
        memcpy(databuf + totalLen, temp, len);
        totalLen += len;
        verbosePrint("%s() LN%d, totalLen: %"PRId64"\n",
                __func__, __LINE__, totalLen);
    }

    verbosePrint("%s() LN%d, databuf=%s resultFile=%s\n",
            __func__, __LINE__, databuf, pThreadInfo->filePath);
    if (strlen(pThreadInfo->filePath) > 0) {
        appendResultBufToFile(databuf, pThreadInfo);
    }
    free(databuf);
}

static void selectAndGetResult(
        threadInfo *pThreadInfo, char *command)
{
    if (0 == strncasecmp(g_queryInfo.queryMode, "taosc", strlen("taosc"))) {
        TAOS_RES *res = taos_query(pThreadInfo->taos, command);
        if (res == NULL || taos_errno(res) != 0) {
            errorPrint("%s() LN%d, failed to execute sql:%s, reason:%s\n",
                    __func__, __LINE__, command, taos_errstr(res));
            taos_free_result(res);
            return;
        }

        fetchResult(res, pThreadInfo);
        taos_free_result(res);

    } else if (0 == strncasecmp(g_queryInfo.queryMode, "rest", strlen("rest"))) {
        int retCode = postProceSql(
                g_queryInfo.host, &(g_queryInfo.serv_addr), g_queryInfo.port,
                command,
                pThreadInfo);
        if (0 != retCode) {
            printf("====restful return fail, threadID[%d]\n", pThreadInfo->threadID);
        }

    } else {
        errorPrint("%s() LN%d, unknown query mode: %s\n",
                __func__, __LINE__, g_queryInfo.queryMode);
    }
}

static int32_t rand_bool(){
    static int cursor;
    cursor++;
    cursor = cursor % MAX_PREPARED_RAND;
    return randint[cursor] % 2;
}

static int32_t rand_tinyint(){
    static int cursor;
    cursor++;
    cursor = cursor % MAX_PREPARED_RAND;
    return randint[cursor] % 128;
}

static int32_t rand_smallint(){
    static int cursor;
    cursor++;
    cursor = cursor % MAX_PREPARED_RAND;
    return randint[cursor] % 32767;
}

static int32_t rand_int(){
    static int cursor;
    cursor++;
    cursor = cursor % MAX_PREPARED_RAND;
    return randint[cursor];
}

static int64_t rand_bigint(){
    static int cursor;
    cursor++;
    cursor = cursor % MAX_PREPARED_RAND;
    return randbigint[cursor];
}

static float rand_float(){
    static int cursor;
    cursor++;
    cursor = cursor % MAX_PREPARED_RAND;
    return randfloat[cursor];
}

static float demo_current_float(){
    static int cursor;
    cursor++;
    cursor = cursor % MAX_PREPARED_RAND;
    return (float)(9.8 + 0.04 * (randint[cursor] % 10) + randfloat[cursor]/1000000000);
}

static int32_t demo_voltage_int(){
    static int cursor;
    cursor++;
    cursor = cursor % MAX_PREPARED_RAND;
    return 215 + randint[cursor] % 10;
}

static float demo_phase_float(){
    static int cursor;
    cursor++;
    cursor = cursor % MAX_PREPARED_RAND;
    return (float)((115 + randint[cursor] % 10 + randfloat[cursor]/1000000000)/360);
}

#if 0
static const char charNum[] = "0123456789";

static void nonrand_string(char *, int) __attribute__ ((unused));   // reserve for debugging purpose
static void nonrand_string(char *str, int size)
{
  str[0] = 0;
  if (size > 0) {
    int n;
    for (n = 0; n < size; n++) {
      str[n] = charNum[n % 10];
    }
    str[n] = 0;
  }
}
#endif

static const char charset[] = "abcdefghijklmnopqrstuvwxyzABCDEFGHIJKLMNOPQRSTUVWXYZ1234567890";

static void rand_string(char *str, int size) {
    str[0] = 0;
    if (size > 0) {
        //--size;
        int n;
        for (n = 0; n < size; n++) {
            int key = abs(rand_tinyint()) % (int)(sizeof(charset) - 1);
            str[n] = charset[key];
        }
        str[n] = 0;
    }
}

static double rand_double() {
    static int cursor;
    cursor++;
    cursor = cursor % MAX_PREPARED_RAND;
    return randdouble[cursor];
}

static void init_rand_data() {
    for (int i = 0; i < MAX_PREPARED_RAND; i++){
        randint[i] = (int)(taosRandom() % 65535);
        randbigint[i] = (int64_t)(taosRandom() % 2147483648);
        randfloat[i] = (float)(taosRandom() / 1000.0);
        randdouble[i] = (double)(taosRandom() / 1000000.0);
    }
}

#define SHOW_PARSE_RESULT_START()   \
    do { if (g_args.metaFile)  \
        printf("\033[1m\033[40;32m================ %s parse result START ================\033[0m\n", \
                g_args.metaFile); } while(0)

#define SHOW_PARSE_RESULT_END() \
    do { if (g_args.metaFile)   \
        printf("\033[1m\033[40;32m================ %s parse result END================\033[0m\n", \
                g_args.metaFile); } while(0)

#define SHOW_PARSE_RESULT_START_TO_FILE(fp)   \
    do { if (g_args.metaFile)  \
        fprintf(fp, "\033[1m\033[40;32m================ %s parse result START ================\033[0m\n", \
                g_args.metaFile); } while(0)

#define SHOW_PARSE_RESULT_END_TO_FILE(fp) \
    do { if (g_args.metaFile)   \
        fprintf(fp, "\033[1m\033[40;32m================ %s parse result END================\033[0m\n", \
                g_args.metaFile); } while(0)

static int printfInsertMeta() {
    SHOW_PARSE_RESULT_START();

    if (g_args.demo_mode)
        printf("\ntaosdemo is simulating data generated by power equipments monitoring...\n\n");
    else
        printf("\ntaosdemo is simulating random data as you request..\n\n");

    if (g_args.iface != INTERFACE_BUT) {
        // first time if no iface specified
        printf("interface:                  \033[33m%s\033[0m\n",
            (g_args.iface==TAOSC_IFACE)?"taosc":
            (g_args.iface==REST_IFACE)?"rest":"stmt");
    }

    printf("host:                       \033[33m%s:%u\033[0m\n",
            g_Dbs.host, g_Dbs.port);
    printf("user:                       \033[33m%s\033[0m\n", g_Dbs.user);
    printf("password:                   \033[33m%s\033[0m\n", g_Dbs.password);
    printf("configDir:                  \033[33m%s\033[0m\n", configDir);
    printf("resultFile:                 \033[33m%s\033[0m\n", g_Dbs.resultFile);
    printf("thread num of insert data:  \033[33m%d\033[0m\n", g_Dbs.threadCount);
    printf("thread num of create table: \033[33m%d\033[0m\n",
            g_Dbs.threadCountByCreateTbl);
    printf("top insert interval:        \033[33m%"PRIu64"\033[0m\n",
            g_args.insert_interval);
    printf("number of records per req:  \033[33m%u\033[0m\n",
            g_args.num_of_RPR);
    printf("max sql length:             \033[33m%"PRIu64"\033[0m\n",
            g_args.max_sql_len);

    printf("database count:             \033[33m%d\033[0m\n", g_Dbs.dbCount);

    for (int i = 0; i < g_Dbs.dbCount; i++) {
        printf("database[\033[33m%d\033[0m]:\n", i);
        printf("  database[%d] name:      \033[33m%s\033[0m\n",
                i, g_Dbs.db[i].dbName);
        if (0 == g_Dbs.db[i].drop) {
            printf("  drop:                  \033[33mno\033[0m\n");
        } else {
            printf("  drop:                  \033[33myes\033[0m\n");
        }

        if (g_Dbs.db[i].dbCfg.blocks > 0) {
            printf("  blocks:                \033[33m%d\033[0m\n",
                    g_Dbs.db[i].dbCfg.blocks);
        }
        if (g_Dbs.db[i].dbCfg.cache > 0) {
            printf("  cache:                 \033[33m%d\033[0m\n",
                    g_Dbs.db[i].dbCfg.cache);
        }
        if (g_Dbs.db[i].dbCfg.days > 0) {
            printf("  days:                  \033[33m%d\033[0m\n",
                    g_Dbs.db[i].dbCfg.days);
        }
        if (g_Dbs.db[i].dbCfg.keep > 0) {
            printf("  keep:                  \033[33m%d\033[0m\n",
                    g_Dbs.db[i].dbCfg.keep);
        }
        if (g_Dbs.db[i].dbCfg.replica > 0) {
            printf("  replica:               \033[33m%d\033[0m\n",
                    g_Dbs.db[i].dbCfg.replica);
        }
        if (g_Dbs.db[i].dbCfg.update > 0) {
            printf("  update:                \033[33m%d\033[0m\n",
                    g_Dbs.db[i].dbCfg.update);
        }
        if (g_Dbs.db[i].dbCfg.minRows > 0) {
            printf("  minRows:               \033[33m%d\033[0m\n",
                    g_Dbs.db[i].dbCfg.minRows);
        }
        if (g_Dbs.db[i].dbCfg.maxRows > 0) {
            printf("  maxRows:               \033[33m%d\033[0m\n",
                    g_Dbs.db[i].dbCfg.maxRows);
        }
        if (g_Dbs.db[i].dbCfg.comp > 0) {
            printf("  comp:                  \033[33m%d\033[0m\n", g_Dbs.db[i].dbCfg.comp);
        }
        if (g_Dbs.db[i].dbCfg.walLevel > 0) {
            printf("  walLevel:              \033[33m%d\033[0m\n",
                    g_Dbs.db[i].dbCfg.walLevel);
        }
        if (g_Dbs.db[i].dbCfg.fsync > 0) {
            printf("  fsync:                 \033[33m%d\033[0m\n",
                    g_Dbs.db[i].dbCfg.fsync);
        }
        if (g_Dbs.db[i].dbCfg.quorum > 0) {
            printf("  quorum:                \033[33m%d\033[0m\n",
                    g_Dbs.db[i].dbCfg.quorum);
        }
        if (g_Dbs.db[i].dbCfg.precision[0] != 0) {
            if ((0 == strncasecmp(g_Dbs.db[i].dbCfg.precision, "ms", 2))
#if NANO_SECOND_ENABLED == 1
                    || (0 == strncasecmp(g_Dbs.db[i].dbCfg.precision, "us", 2))
#endif
                    || (0 == strncasecmp(g_Dbs.db[i].dbCfg.precision, "ns", 2))) {
                printf("  precision:             \033[33m%s\033[0m\n",
                        g_Dbs.db[i].dbCfg.precision);
            } else {
                printf("\033[1m\033[40;31m  precision error:       %s\033[0m\n",
                        g_Dbs.db[i].dbCfg.precision);
                return -1;
            }
        }

        printf("  super table count:     \033[33m%"PRIu64"\033[0m\n",
                g_Dbs.db[i].superTblCount);
        for (uint64_t j = 0; j < g_Dbs.db[i].superTblCount; j++) {
            printf("  super table[\033[33m%"PRIu64"\033[0m]:\n", j);

            printf("      stbName:           \033[33m%s\033[0m\n",
                    g_Dbs.db[i].superTbls[j].sTblName);

            if (PRE_CREATE_SUBTBL == g_Dbs.db[i].superTbls[j].autoCreateTable) {
                printf("      autoCreateTable:   \033[33m%s\033[0m\n",  "no");
            } else if (AUTO_CREATE_SUBTBL ==
                    g_Dbs.db[i].superTbls[j].autoCreateTable) {
                printf("      autoCreateTable:   \033[33m%s\033[0m\n",  "yes");
            } else {
                printf("      autoCreateTable:   \033[33m%s\033[0m\n",  "error");
            }

            if (TBL_NO_EXISTS == g_Dbs.db[i].superTbls[j].childTblExists) {
                printf("      childTblExists:    \033[33m%s\033[0m\n",  "no");
            } else if (TBL_ALREADY_EXISTS == g_Dbs.db[i].superTbls[j].childTblExists) {
                printf("      childTblExists:    \033[33m%s\033[0m\n",  "yes");
            } else {
                printf("      childTblExists:    \033[33m%s\033[0m\n",  "error");
            }

            printf("      childTblCount:     \033[33m%"PRId64"\033[0m\n",
                    g_Dbs.db[i].superTbls[j].childTblCount);
            printf("      childTblPrefix:    \033[33m%s\033[0m\n",
                    g_Dbs.db[i].superTbls[j].childTblPrefix);
            printf("      dataSource:        \033[33m%s\033[0m\n",
                    g_Dbs.db[i].superTbls[j].dataSource);
            printf("      iface:             \033[33m%s\033[0m\n",
                    (g_Dbs.db[i].superTbls[j].iface==TAOSC_IFACE)?"taosc":
                    (g_Dbs.db[i].superTbls[j].iface==REST_IFACE)?"rest":"stmt");
            if (g_Dbs.db[i].superTbls[j].childTblLimit > 0) {
                printf("      childTblLimit:     \033[33m%"PRId64"\033[0m\n",
                        g_Dbs.db[i].superTbls[j].childTblLimit);
            }
            if (g_Dbs.db[i].superTbls[j].childTblOffset > 0) {
                printf("      childTblOffset:    \033[33m%"PRIu64"\033[0m\n",
                        g_Dbs.db[i].superTbls[j].childTblOffset);
            }
            printf("      insertRows:        \033[33m%"PRId64"\033[0m\n",
                    g_Dbs.db[i].superTbls[j].insertRows);
            /*
               if (0 == g_Dbs.db[i].superTbls[j].multiThreadWriteOneTbl) {
               printf("      multiThreadWriteOneTbl:  \033[33mno\033[0m\n");
               }else {
               printf("      multiThreadWriteOneTbl:  \033[33myes\033[0m\n");
               }
               */
            printf("      interlaceRows:     \033[33m%u\033[0m\n",
                    g_Dbs.db[i].superTbls[j].interlaceRows);

            if (g_Dbs.db[i].superTbls[j].interlaceRows > 0) {
                printf("      stable insert interval:   \033[33m%"PRIu64"\033[0m\n",
                        g_Dbs.db[i].superTbls[j].insertInterval);
            }

            printf("      disorderRange:     \033[33m%d\033[0m\n",
                    g_Dbs.db[i].superTbls[j].disorderRange);
            printf("      disorderRatio:     \033[33m%d\033[0m\n",
                    g_Dbs.db[i].superTbls[j].disorderRatio);
            printf("      maxSqlLen:         \033[33m%"PRIu64"\033[0m\n",
                    g_Dbs.db[i].superTbls[j].maxSqlLen);
            printf("      timeStampStep:     \033[33m%"PRId64"\033[0m\n",
                    g_Dbs.db[i].superTbls[j].timeStampStep);
            printf("      startTimestamp:    \033[33m%s\033[0m\n",
                    g_Dbs.db[i].superTbls[j].startTimestamp);
            printf("      sampleFormat:      \033[33m%s\033[0m\n",
                    g_Dbs.db[i].superTbls[j].sampleFormat);
            printf("      sampleFile:        \033[33m%s\033[0m\n",
                    g_Dbs.db[i].superTbls[j].sampleFile);
            printf("      tagsFile:          \033[33m%s\033[0m\n",
                    g_Dbs.db[i].superTbls[j].tagsFile);
            printf("      columnCount:       \033[33m%d\033[0m\n",
                    g_Dbs.db[i].superTbls[j].columnCount);
            for (int k = 0; k < g_Dbs.db[i].superTbls[j].columnCount; k++) {
                //printf("dataType:%s, dataLen:%d\t", g_Dbs.db[i].superTbls[j].columns[k].dataType, g_Dbs.db[i].superTbls[j].columns[k].dataLen);
                if ((0 == strncasecmp(g_Dbs.db[i].superTbls[j].columns[k].dataType,
                                "binary", 6))
                        || (0 == strncasecmp(g_Dbs.db[i].superTbls[j].columns[k].dataType,
                                "nchar", 5))) {
                    printf("column[\033[33m%d\033[0m]:\033[33m%s(%d)\033[0m ", k,
                            g_Dbs.db[i].superTbls[j].columns[k].dataType,
                            g_Dbs.db[i].superTbls[j].columns[k].dataLen);
                } else {
                    printf("column[%d]:\033[33m%s\033[0m ", k,
                            g_Dbs.db[i].superTbls[j].columns[k].dataType);
                }
            }
            printf("\n");

            printf("      tagCount:            \033[33m%d\033[0m\n        ",
                    g_Dbs.db[i].superTbls[j].tagCount);
            for (int k = 0; k < g_Dbs.db[i].superTbls[j].tagCount; k++) {
                //printf("dataType:%s, dataLen:%d\t", g_Dbs.db[i].superTbls[j].tags[k].dataType, g_Dbs.db[i].superTbls[j].tags[k].dataLen);
                if ((0 == strncasecmp(g_Dbs.db[i].superTbls[j].tags[k].dataType,
                                "binary", strlen("binary")))
                        || (0 == strncasecmp(g_Dbs.db[i].superTbls[j].tags[k].dataType,
                                "nchar", strlen("nchar")))) {
                    printf("tag[%d]:\033[33m%s(%d)\033[0m ", k,
                            g_Dbs.db[i].superTbls[j].tags[k].dataType,
                            g_Dbs.db[i].superTbls[j].tags[k].dataLen);
                } else {
                    printf("tag[%d]:\033[33m%s\033[0m ", k,
                            g_Dbs.db[i].superTbls[j].tags[k].dataType);
                }
            }
            printf("\n");
        }
        printf("\n");
    }

    SHOW_PARSE_RESULT_END();

    return 0;
}

static void printfInsertMetaToFile(FILE* fp) {

    SHOW_PARSE_RESULT_START_TO_FILE(fp);

    fprintf(fp, "host:                       %s:%u\n", g_Dbs.host, g_Dbs.port);
    fprintf(fp, "user:                       %s\n", g_Dbs.user);
    fprintf(fp, "configDir:                  %s\n", configDir);
    fprintf(fp, "resultFile:                 %s\n", g_Dbs.resultFile);
    fprintf(fp, "thread num of insert data:  %d\n", g_Dbs.threadCount);
    fprintf(fp, "thread num of create table: %d\n", g_Dbs.threadCountByCreateTbl);
    fprintf(fp, "number of records per req:  %u\n", g_args.num_of_RPR);
    fprintf(fp, "max sql length:             %"PRIu64"\n", g_args.max_sql_len);
    fprintf(fp, "database count:          %d\n", g_Dbs.dbCount);

    for (int i = 0; i < g_Dbs.dbCount; i++) {
        fprintf(fp, "database[%d]:\n", i);
        fprintf(fp, "  database[%d] name:       %s\n", i, g_Dbs.db[i].dbName);
        if (0 == g_Dbs.db[i].drop) {
            fprintf(fp, "  drop:                  no\n");
        }else {
            fprintf(fp, "  drop:                  yes\n");
        }

        if (g_Dbs.db[i].dbCfg.blocks > 0) {
            fprintf(fp, "  blocks:                %d\n", g_Dbs.db[i].dbCfg.blocks);
        }
        if (g_Dbs.db[i].dbCfg.cache > 0) {
            fprintf(fp, "  cache:                 %d\n", g_Dbs.db[i].dbCfg.cache);
        }
        if (g_Dbs.db[i].dbCfg.days > 0) {
            fprintf(fp, "  days:                  %d\n", g_Dbs.db[i].dbCfg.days);
        }
        if (g_Dbs.db[i].dbCfg.keep > 0) {
            fprintf(fp, "  keep:                  %d\n", g_Dbs.db[i].dbCfg.keep);
        }
        if (g_Dbs.db[i].dbCfg.replica > 0) {
            fprintf(fp, "  replica:               %d\n", g_Dbs.db[i].dbCfg.replica);
        }
        if (g_Dbs.db[i].dbCfg.update > 0) {
            fprintf(fp, "  update:                %d\n", g_Dbs.db[i].dbCfg.update);
        }
        if (g_Dbs.db[i].dbCfg.minRows > 0) {
            fprintf(fp, "  minRows:               %d\n", g_Dbs.db[i].dbCfg.minRows);
        }
        if (g_Dbs.db[i].dbCfg.maxRows > 0) {
            fprintf(fp, "  maxRows:               %d\n", g_Dbs.db[i].dbCfg.maxRows);
        }
        if (g_Dbs.db[i].dbCfg.comp > 0) {
            fprintf(fp, "  comp:                  %d\n", g_Dbs.db[i].dbCfg.comp);
        }
        if (g_Dbs.db[i].dbCfg.walLevel > 0) {
            fprintf(fp, "  walLevel:              %d\n", g_Dbs.db[i].dbCfg.walLevel);
        }
        if (g_Dbs.db[i].dbCfg.fsync > 0) {
            fprintf(fp, "  fsync:                 %d\n", g_Dbs.db[i].dbCfg.fsync);
        }
        if (g_Dbs.db[i].dbCfg.quorum > 0) {
            fprintf(fp, "  quorum:                %d\n", g_Dbs.db[i].dbCfg.quorum);
        }
        if (g_Dbs.db[i].dbCfg.precision[0] != 0) {
            if ((0 == strncasecmp(g_Dbs.db[i].dbCfg.precision, "ms", 2))
#if NANO_SECOND_ENABLED == 1
                    || (0 == strncasecmp(g_Dbs.db[i].dbCfg.precision, "ns", 2))
#endif
                    || (0 == strncasecmp(g_Dbs.db[i].dbCfg.precision, "us", 2))) {
                fprintf(fp, "  precision:             %s\n",
                        g_Dbs.db[i].dbCfg.precision);
            } else {
                fprintf(fp, "  precision error:       %s\n",
                        g_Dbs.db[i].dbCfg.precision);
            }
        }

        fprintf(fp, "  super table count:     %"PRIu64"\n",
                g_Dbs.db[i].superTblCount);
        for (int j = 0; j < g_Dbs.db[i].superTblCount; j++) {
            fprintf(fp, "  super table[%d]:\n", j);

            fprintf(fp, "      stbName:           %s\n",
                    g_Dbs.db[i].superTbls[j].sTblName);

            if (PRE_CREATE_SUBTBL == g_Dbs.db[i].superTbls[j].autoCreateTable) {
                fprintf(fp, "      autoCreateTable:   %s\n",  "no");
            } else if (AUTO_CREATE_SUBTBL
                    == g_Dbs.db[i].superTbls[j].autoCreateTable) {
                fprintf(fp, "      autoCreateTable:   %s\n",  "yes");
            } else {
                fprintf(fp, "      autoCreateTable:   %s\n",  "error");
            }

            if (TBL_NO_EXISTS == g_Dbs.db[i].superTbls[j].childTblExists) {
                fprintf(fp, "      childTblExists:    %s\n",  "no");
            } else if (TBL_ALREADY_EXISTS
                    == g_Dbs.db[i].superTbls[j].childTblExists) {
                fprintf(fp, "      childTblExists:    %s\n",  "yes");
            } else {
                fprintf(fp, "      childTblExists:    %s\n",  "error");
            }

            fprintf(fp, "      childTblCount:     %"PRId64"\n",
                    g_Dbs.db[i].superTbls[j].childTblCount);
            fprintf(fp, "      childTblPrefix:    %s\n",
                    g_Dbs.db[i].superTbls[j].childTblPrefix);
            fprintf(fp, "      dataSource:        %s\n",
                    g_Dbs.db[i].superTbls[j].dataSource);
            fprintf(fp, "      iface:             %s\n",
                    (g_Dbs.db[i].superTbls[j].iface==TAOSC_IFACE)?"taosc":
                    (g_Dbs.db[i].superTbls[j].iface==REST_IFACE)?"rest":"stmt");
            fprintf(fp, "      insertRows:        %"PRId64"\n",
                    g_Dbs.db[i].superTbls[j].insertRows);
            fprintf(fp, "      interlace rows:    %u\n",
                    g_Dbs.db[i].superTbls[j].interlaceRows);
            if (g_Dbs.db[i].superTbls[j].interlaceRows > 0) {
                fprintf(fp, "      stable insert interval:   %"PRIu64"\n",
                        g_Dbs.db[i].superTbls[j].insertInterval);
            }
            /*
               if (0 == g_Dbs.db[i].superTbls[j].multiThreadWriteOneTbl) {
               fprintf(fp, "      multiThreadWriteOneTbl:  no\n");
               }else {
               fprintf(fp, "      multiThreadWriteOneTbl:  yes\n");
               }
               */
            fprintf(fp, "      interlaceRows:     %u\n",
                    g_Dbs.db[i].superTbls[j].interlaceRows);
            fprintf(fp, "      disorderRange:     %d\n",
                    g_Dbs.db[i].superTbls[j].disorderRange);
            fprintf(fp, "      disorderRatio:     %d\n",
                    g_Dbs.db[i].superTbls[j].disorderRatio);
            fprintf(fp, "      maxSqlLen:         %"PRIu64"\n",
                    g_Dbs.db[i].superTbls[j].maxSqlLen);

            fprintf(fp, "      timeStampStep:     %"PRId64"\n",
                    g_Dbs.db[i].superTbls[j].timeStampStep);
            fprintf(fp, "      startTimestamp:    %s\n",
                    g_Dbs.db[i].superTbls[j].startTimestamp);
            fprintf(fp, "      sampleFormat:      %s\n",
                    g_Dbs.db[i].superTbls[j].sampleFormat);
            fprintf(fp, "      sampleFile:        %s\n",
                    g_Dbs.db[i].superTbls[j].sampleFile);
            fprintf(fp, "      tagsFile:          %s\n",
                    g_Dbs.db[i].superTbls[j].tagsFile);

            fprintf(fp, "      columnCount:       %d\n        ",
                    g_Dbs.db[i].superTbls[j].columnCount);
            for (int k = 0; k < g_Dbs.db[i].superTbls[j].columnCount; k++) {
                //printf("dataType:%s, dataLen:%d\t", g_Dbs.db[i].superTbls[j].columns[k].dataType, g_Dbs.db[i].superTbls[j].columns[k].dataLen);
                if ((0 == strncasecmp(
                                g_Dbs.db[i].superTbls[j].columns[k].dataType,
                                "binary", strlen("binary")))
                        || (0 == strncasecmp(
                                g_Dbs.db[i].superTbls[j].columns[k].dataType,
                                "nchar", strlen("nchar")))) {
                    fprintf(fp, "column[%d]:%s(%d) ", k,
                            g_Dbs.db[i].superTbls[j].columns[k].dataType,
                            g_Dbs.db[i].superTbls[j].columns[k].dataLen);
                } else {
                    fprintf(fp, "column[%d]:%s ",
                            k, g_Dbs.db[i].superTbls[j].columns[k].dataType);
                }
            }
            fprintf(fp, "\n");

            fprintf(fp, "      tagCount:            %d\n        ",
                    g_Dbs.db[i].superTbls[j].tagCount);
            for (int k = 0; k < g_Dbs.db[i].superTbls[j].tagCount; k++) {
                //printf("dataType:%s, dataLen:%d\t", g_Dbs.db[i].superTbls[j].tags[k].dataType, g_Dbs.db[i].superTbls[j].tags[k].dataLen);
                if ((0 == strncasecmp(g_Dbs.db[i].superTbls[j].tags[k].dataType,
                                "binary", strlen("binary")))
                        || (0 == strncasecmp(g_Dbs.db[i].superTbls[j].tags[k].dataType,
                                "nchar", strlen("nchar")))) {
                    fprintf(fp, "tag[%d]:%s(%d) ",
                            k, g_Dbs.db[i].superTbls[j].tags[k].dataType,
                            g_Dbs.db[i].superTbls[j].tags[k].dataLen);
                } else {
                    fprintf(fp, "tag[%d]:%s ", k, g_Dbs.db[i].superTbls[j].tags[k].dataType);
                }
            }
            fprintf(fp, "\n");
        }
        fprintf(fp, "\n");
    }

    SHOW_PARSE_RESULT_END_TO_FILE(fp);
}

static void printfQueryMeta() {

    SHOW_PARSE_RESULT_START();

    printf("host:                    \033[33m%s:%u\033[0m\n",
            g_queryInfo.host, g_queryInfo.port);
    printf("user:                    \033[33m%s\033[0m\n", g_queryInfo.user);
    printf("database name:           \033[33m%s\033[0m\n", g_queryInfo.dbName);

    printf("\n");

    if ((SUBSCRIBE_TEST == g_args.test_mode) || (QUERY_TEST == g_args.test_mode)) {
        printf("specified table query info:                   \n");
        printf("sqlCount:       \033[33m%d\033[0m\n",
                g_queryInfo.specifiedQueryInfo.sqlCount);
        if (g_queryInfo.specifiedQueryInfo.sqlCount > 0) {
            printf("specified tbl query times:\n");
            printf("                \033[33m%"PRIu64"\033[0m\n",
                    g_queryInfo.specifiedQueryInfo.queryTimes);
            printf("query interval: \033[33m%"PRIu64" ms\033[0m\n",
                    g_queryInfo.specifiedQueryInfo.queryInterval);
            printf("top query times:\033[33m%"PRIu64"\033[0m\n", g_args.query_times);
            printf("concurrent:     \033[33m%d\033[0m\n",
                    g_queryInfo.specifiedQueryInfo.concurrent);
            printf("mod:            \033[33m%s\033[0m\n",
                    (g_queryInfo.specifiedQueryInfo.asyncMode)?"async":"sync");
            printf("interval:       \033[33m%"PRIu64"\033[0m\n",
                    g_queryInfo.specifiedQueryInfo.subscribeInterval);
            printf("restart:        \033[33m%d\033[0m\n",
                    g_queryInfo.specifiedQueryInfo.subscribeRestart);
            printf("keepProgress:   \033[33m%d\033[0m\n",
                    g_queryInfo.specifiedQueryInfo.subscribeKeepProgress);

            for (int i = 0; i < g_queryInfo.specifiedQueryInfo.sqlCount; i++) {
                printf("  sql[%d]: \033[33m%s\033[0m\n",
                        i, g_queryInfo.specifiedQueryInfo.sql[i]);
            }
            printf("\n");
        }

        printf("super table query info:\n");
        printf("sqlCount:       \033[33m%d\033[0m\n",
                g_queryInfo.superQueryInfo.sqlCount);

        if (g_queryInfo.superQueryInfo.sqlCount > 0) {
            printf("query interval: \033[33m%"PRIu64"\033[0m\n",
                    g_queryInfo.superQueryInfo.queryInterval);
            printf("threadCnt:      \033[33m%d\033[0m\n",
                    g_queryInfo.superQueryInfo.threadCnt);
            printf("childTblCount:  \033[33m%"PRId64"\033[0m\n",
                    g_queryInfo.superQueryInfo.childTblCount);
            printf("stable name:    \033[33m%s\033[0m\n",
                    g_queryInfo.superQueryInfo.sTblName);
            printf("stb query times:\033[33m%"PRIu64"\033[0m\n",
                    g_queryInfo.superQueryInfo.queryTimes);

            printf("mod:            \033[33m%s\033[0m\n",
                    (g_queryInfo.superQueryInfo.asyncMode)?"async":"sync");
            printf("interval:       \033[33m%"PRIu64"\033[0m\n",
                    g_queryInfo.superQueryInfo.subscribeInterval);
            printf("restart:        \033[33m%d\033[0m\n",
                    g_queryInfo.superQueryInfo.subscribeRestart);
            printf("keepProgress:   \033[33m%d\033[0m\n",
                    g_queryInfo.superQueryInfo.subscribeKeepProgress);

            for (int i = 0; i < g_queryInfo.superQueryInfo.sqlCount; i++) {
                printf("  sql[%d]: \033[33m%s\033[0m\n",
                        i, g_queryInfo.superQueryInfo.sql[i]);
            }
            printf("\n");
        }
    }

    SHOW_PARSE_RESULT_END();
}

static char* formatTimestamp(char* buf, int64_t val, int precision) {
    time_t tt;
    if (precision == TSDB_TIME_PRECISION_MICRO) {
        tt = (time_t)(val / 1000000);
#if NANO_SECOND_ENABLED == 1
    } if (precision == TSDB_TIME_PRECISION_NANO) {
        tt = (time_t)(val / 1000000000);
#endif
    } else {
        tt = (time_t)(val / 1000);
    }

    /* comment out as it make testcases like select_with_tags.sim fail.
       but in windows, this may cause the call to localtime crash if tt < 0,
       need to find a better solution.
       if (tt < 0) {
       tt = 0;
       }
       */

#ifdef WINDOWS
    if (tt < 0) tt = 0;
#endif

    struct tm* ptm = localtime(&tt);
    size_t pos = strftime(buf, 32, "%Y-%m-%d %H:%M:%S", ptm);

    if (precision == TSDB_TIME_PRECISION_MICRO) {
        sprintf(buf + pos, ".%06d", (int)(val % 1000000));
#if NANO_SECOND_ENABLED == 1
    } else if (precision == TSDB_TIME_PRECISION_NANO) {
        sprintf(buf + pos, ".%09d", (int)(val % 1000000000));
#endif
    } else {
        sprintf(buf + pos, ".%03d", (int)(val % 1000));
    }

    return buf;
}

static void xDumpFieldToFile(FILE* fp, const char* val,
        TAOS_FIELD* field, int32_t length, int precision) {

    if (val == NULL) {
        fprintf(fp, "%s", TSDB_DATA_NULL_STR);
        return;
    }

    char buf[TSDB_MAX_BYTES_PER_ROW];
    switch (field->type) {
        case TSDB_DATA_TYPE_BOOL:
            fprintf(fp, "%d", ((((int32_t)(*((char *)val))) == 1) ? 1 : 0));
            break;
        case TSDB_DATA_TYPE_TINYINT:
            fprintf(fp, "%d", *((int8_t *)val));
            break;
        case TSDB_DATA_TYPE_SMALLINT:
            fprintf(fp, "%d", *((int16_t *)val));
            break;
        case TSDB_DATA_TYPE_INT:
            fprintf(fp, "%d", *((int32_t *)val));
            break;
        case TSDB_DATA_TYPE_BIGINT:
            fprintf(fp, "%" PRId64, *((int64_t *)val));
            break;
        case TSDB_DATA_TYPE_FLOAT:
            fprintf(fp, "%.5f", GET_FLOAT_VAL(val));
            break;
        case TSDB_DATA_TYPE_DOUBLE:
            fprintf(fp, "%.9f", GET_DOUBLE_VAL(val));
            break;
        case TSDB_DATA_TYPE_BINARY:
        case TSDB_DATA_TYPE_NCHAR:
            memcpy(buf, val, length);
            buf[length] = 0;
            fprintf(fp, "\'%s\'", buf);
            break;
        case TSDB_DATA_TYPE_TIMESTAMP:
            formatTimestamp(buf, *(int64_t*)val, precision);
            fprintf(fp, "'%s'", buf);
            break;
        default:
            break;
    }
}

static int xDumpResultToFile(const char* fname, TAOS_RES* tres) {
    TAOS_ROW row = taos_fetch_row(tres);
    if (row == NULL) {
        return 0;
    }

    FILE* fp = fopen(fname, "at");
    if (fp == NULL) {
        errorPrint("%s() LN%d, failed to open file: %s\n",
                __func__, __LINE__, fname);
        return -1;
    }

    int num_fields = taos_num_fields(tres);
    TAOS_FIELD *fields = taos_fetch_fields(tres);
    int precision = taos_result_precision(tres);

    for (int col = 0; col < num_fields; col++) {
        if (col > 0) {
            fprintf(fp, ",");
        }
        fprintf(fp, "%s", fields[col].name);
    }
    fputc('\n', fp);

    int numOfRows = 0;
    do {
        int32_t* length = taos_fetch_lengths(tres);
        for (int i = 0; i < num_fields; i++) {
            if (i > 0) {
                fputc(',', fp);
            }
            xDumpFieldToFile(fp,
                    (const char*)row[i], fields +i, length[i], precision);
        }
        fputc('\n', fp);

        numOfRows++;
        row = taos_fetch_row(tres);
    } while( row != NULL);

    fclose(fp);

    return numOfRows;
}

static int getDbFromServer(TAOS * taos, SDbInfo** dbInfos) {
    TAOS_RES * res;
    TAOS_ROW row = NULL;
    int count = 0;

    res = taos_query(taos, "show databases;");
    int32_t code = taos_errno(res);

    if (code != 0) {
        errorPrint( "failed to run <show databases>, reason: %s\n",
                taos_errstr(res));
        return -1;
    }

    TAOS_FIELD *fields = taos_fetch_fields(res);

    while((row = taos_fetch_row(res)) != NULL) {
        // sys database name : 'log'
        if (strncasecmp(row[TSDB_SHOW_DB_NAME_INDEX], "log",
                    fields[TSDB_SHOW_DB_NAME_INDEX].bytes) == 0) {
            continue;
        }

        dbInfos[count] = (SDbInfo *)calloc(1, sizeof(SDbInfo));
        if (dbInfos[count] == NULL) {
            errorPrint( "failed to allocate memory for some dbInfo[%d]\n", count);
            return -1;
        }

        tstrncpy(dbInfos[count]->name, (char *)row[TSDB_SHOW_DB_NAME_INDEX],
                fields[TSDB_SHOW_DB_NAME_INDEX].bytes);
        formatTimestamp(dbInfos[count]->create_time,
                *(int64_t*)row[TSDB_SHOW_DB_CREATED_TIME_INDEX],
                TSDB_TIME_PRECISION_MILLI);
        dbInfos[count]->ntables = *((int64_t *)row[TSDB_SHOW_DB_NTABLES_INDEX]);
        dbInfos[count]->vgroups = *((int32_t *)row[TSDB_SHOW_DB_VGROUPS_INDEX]);
        dbInfos[count]->replica = *((int16_t *)row[TSDB_SHOW_DB_REPLICA_INDEX]);
        dbInfos[count]->quorum = *((int16_t *)row[TSDB_SHOW_DB_QUORUM_INDEX]);
        dbInfos[count]->days = *((int16_t *)row[TSDB_SHOW_DB_DAYS_INDEX]);

        tstrncpy(dbInfos[count]->keeplist, (char *)row[TSDB_SHOW_DB_KEEP_INDEX],
                fields[TSDB_SHOW_DB_KEEP_INDEX].bytes);
        dbInfos[count]->cache = *((int32_t *)row[TSDB_SHOW_DB_CACHE_INDEX]);
        dbInfos[count]->blocks = *((int32_t *)row[TSDB_SHOW_DB_BLOCKS_INDEX]);
        dbInfos[count]->minrows = *((int32_t *)row[TSDB_SHOW_DB_MINROWS_INDEX]);
        dbInfos[count]->maxrows = *((int32_t *)row[TSDB_SHOW_DB_MAXROWS_INDEX]);
        dbInfos[count]->wallevel = *((int8_t *)row[TSDB_SHOW_DB_WALLEVEL_INDEX]);
        dbInfos[count]->fsync = *((int32_t *)row[TSDB_SHOW_DB_FSYNC_INDEX]);
        dbInfos[count]->comp = (int8_t)(*((int8_t *)row[TSDB_SHOW_DB_COMP_INDEX]));
        dbInfos[count]->cachelast =
            (int8_t)(*((int8_t *)row[TSDB_SHOW_DB_CACHELAST_INDEX]));

        tstrncpy(dbInfos[count]->precision,
                (char *)row[TSDB_SHOW_DB_PRECISION_INDEX],
                fields[TSDB_SHOW_DB_PRECISION_INDEX].bytes);
        dbInfos[count]->update = *((int8_t *)row[TSDB_SHOW_DB_UPDATE_INDEX]);
        tstrncpy(dbInfos[count]->status, (char *)row[TSDB_SHOW_DB_STATUS_INDEX],
                fields[TSDB_SHOW_DB_STATUS_INDEX].bytes);

        count++;
        if (count > MAX_DATABASE_COUNT) {
            errorPrint("%s() LN%d, The database count overflow than %d\n",
                    __func__, __LINE__, MAX_DATABASE_COUNT);
            break;
        }
    }

    return count;
}

static void printfDbInfoForQueryToFile(
        char* filename, SDbInfo* dbInfos, int index) {

    if (filename[0] == 0)
        return;

    FILE *fp = fopen(filename, "at");
    if (fp == NULL) {
        errorPrint( "failed to open file: %s\n", filename);
        return;
    }

    fprintf(fp, "================ database[%d] ================\n", index);
    fprintf(fp, "name: %s\n", dbInfos->name);
    fprintf(fp, "created_time: %s\n", dbInfos->create_time);
    fprintf(fp, "ntables: %"PRId64"\n", dbInfos->ntables);
    fprintf(fp, "vgroups: %d\n", dbInfos->vgroups);
    fprintf(fp, "replica: %d\n", dbInfos->replica);
    fprintf(fp, "quorum: %d\n", dbInfos->quorum);
    fprintf(fp, "days: %d\n", dbInfos->days);
    fprintf(fp, "keep0,keep1,keep(D): %s\n", dbInfos->keeplist);
    fprintf(fp, "cache(MB): %d\n", dbInfos->cache);
    fprintf(fp, "blocks: %d\n", dbInfos->blocks);
    fprintf(fp, "minrows: %d\n", dbInfos->minrows);
    fprintf(fp, "maxrows: %d\n", dbInfos->maxrows);
    fprintf(fp, "wallevel: %d\n", dbInfos->wallevel);
    fprintf(fp, "fsync: %d\n", dbInfos->fsync);
    fprintf(fp, "comp: %d\n", dbInfos->comp);
    fprintf(fp, "cachelast: %d\n", dbInfos->cachelast);
    fprintf(fp, "precision: %s\n", dbInfos->precision);
    fprintf(fp, "update: %d\n", dbInfos->update);
    fprintf(fp, "status: %s\n", dbInfos->status);
    fprintf(fp, "\n");

    fclose(fp);
}

static void printfQuerySystemInfo(TAOS * taos) {
    char filename[MAX_QUERY_SQL_LENGTH+1] = {0};
    char buffer[MAX_QUERY_SQL_LENGTH+1] = {0};
    TAOS_RES* res;

    time_t t;
    struct tm* lt;
    time(&t);
    lt = localtime(&t);
    snprintf(filename, MAX_QUERY_SQL_LENGTH, "querySystemInfo-%d-%d-%d %d:%d:%d",
            lt->tm_year+1900, lt->tm_mon, lt->tm_mday, lt->tm_hour, lt->tm_min,
            lt->tm_sec);

    // show variables
    res = taos_query(taos, "show variables;");
    //fetchResult(res, filename);
    xDumpResultToFile(filename, res);

    // show dnodes
    res = taos_query(taos, "show dnodes;");
    xDumpResultToFile(filename, res);
    //fetchResult(res, filename);

    // show databases
    res = taos_query(taos, "show databases;");
    SDbInfo** dbInfos = (SDbInfo **)calloc(MAX_DATABASE_COUNT, sizeof(SDbInfo *));
    if (dbInfos == NULL) {
        errorPrint("%s() LN%d, failed to allocate memory\n", __func__, __LINE__);
        return;
    }
    int dbCount = getDbFromServer(taos, dbInfos);
    if (dbCount <= 0) {
        free(dbInfos);
        return;
    }

    for (int i = 0; i < dbCount; i++) {
        // printf database info
        printfDbInfoForQueryToFile(filename, dbInfos[i], i);

        // show db.vgroups
        snprintf(buffer, MAX_QUERY_SQL_LENGTH, "show %s.vgroups;", dbInfos[i]->name);
        res = taos_query(taos, buffer);
        xDumpResultToFile(filename, res);

        // show db.stables
        snprintf(buffer, MAX_QUERY_SQL_LENGTH, "show %s.stables;", dbInfos[i]->name);
        res = taos_query(taos, buffer);
        xDumpResultToFile(filename, res);
        free(dbInfos[i]);
    }

    free(dbInfos);
}

static int postProceSql(char *host, struct sockaddr_in *pServAddr, uint16_t port,
        char* sqlstr, threadInfo *pThreadInfo)
{
    char *req_fmt = "POST %s HTTP/1.1\r\nHost: %s:%d\r\nAccept: */*\r\nAuthorization: Basic %s\r\nContent-Length: %d\r\nContent-Type: application/x-www-form-urlencoded\r\n\r\n%s";

    char *url = "/rest/sql";

    int bytes, sent, received, req_str_len, resp_len;
    char *request_buf;
    char response_buf[RESP_BUF_LEN];
    uint16_t rest_port = port + TSDB_PORT_HTTP;

    int req_buf_len = strlen(sqlstr) + REQ_EXTRA_BUF_LEN;

    request_buf = malloc(req_buf_len);
    if (NULL == request_buf) {
      errorPrint("%s", "ERROR, cannot allocate memory.\n");
      exit(EXIT_FAILURE);
    }

    char userpass_buf[INPUT_BUF_LEN];
    int mod_table[] = {0, 2, 1};

    static char base64[] = {'A', 'B', 'C', 'D', 'E', 'F', 'G', 'H',
      'I', 'J', 'K', 'L', 'M', 'N', 'O', 'P',
      'Q', 'R', 'S', 'T', 'U', 'V', 'W', 'X',
      'Y', 'Z', 'a', 'b', 'c', 'd', 'e', 'f',
      'g', 'h', 'i', 'j', 'k', 'l', 'm', 'n',
      'o', 'p', 'q', 'r', 's', 't', 'u', 'v',
      'w', 'x', 'y', 'z', '0', '1', '2', '3',
      '4', '5', '6', '7', '8', '9', '+', '/'};

    snprintf(userpass_buf, INPUT_BUF_LEN, "%s:%s",
        g_Dbs.user, g_Dbs.password);
    size_t userpass_buf_len = strlen(userpass_buf);
    size_t encoded_len = 4 * ((userpass_buf_len +2) / 3);

    char base64_buf[INPUT_BUF_LEN];
#ifdef WINDOWS
    WSADATA wsaData;
    WSAStartup(MAKEWORD(2, 2), &wsaData);
    SOCKET sockfd;
#else
    int sockfd;
#endif
    sockfd = socket(AF_INET, SOCK_STREAM, 0);
    if (sockfd < 0) {
#ifdef WINDOWS
        errorPrint( "Could not create socket : %d" , WSAGetLastError());
#endif
        debugPrint("%s() LN%d, sockfd=%d\n", __func__, __LINE__, sockfd);
        free(request_buf);
        ERROR_EXIT("ERROR opening socket");
    }

    int retConn = connect(sockfd, (struct sockaddr *)pServAddr, sizeof(struct sockaddr));
    debugPrint("%s() LN%d connect() return %d\n", __func__, __LINE__, retConn);
    if (retConn < 0) {
        free(request_buf);
        ERROR_EXIT("ERROR connecting");
    }

    memset(base64_buf, 0, INPUT_BUF_LEN);

    for (int n = 0, m = 0; n < userpass_buf_len;) {
      uint32_t oct_a = n < userpass_buf_len ?
        (unsigned char) userpass_buf[n++]:0;
      uint32_t oct_b = n < userpass_buf_len ?
        (unsigned char) userpass_buf[n++]:0;
      uint32_t oct_c = n < userpass_buf_len ?
        (unsigned char) userpass_buf[n++]:0;
      uint32_t triple = (oct_a << 0x10) + (oct_b << 0x08) + oct_c;

      base64_buf[m++] = base64[(triple >> 3* 6) & 0x3f];
      base64_buf[m++] = base64[(triple >> 2* 6) & 0x3f];
      base64_buf[m++] = base64[(triple >> 1* 6) & 0x3f];
      base64_buf[m++] = base64[(triple >> 0* 6) & 0x3f];
    }

    for (int l = 0; l < mod_table[userpass_buf_len % 3]; l++)
      base64_buf[encoded_len - 1 - l] = '=';

    debugPrint("%s() LN%d: auth string base64 encoded: %s\n",
            __func__, __LINE__, base64_buf);
    char *auth = base64_buf;

    int r = snprintf(request_buf,
            req_buf_len,
            req_fmt, url, host, rest_port,
            auth, strlen(sqlstr), sqlstr);
    if (r >= req_buf_len) {
        free(request_buf);
        ERROR_EXIT("ERROR too long request");
    }
    verbosePrint("%s() LN%d: Request:\n%s\n", __func__, __LINE__, request_buf);

    req_str_len = strlen(request_buf);
    sent = 0;
    do {
#ifdef WINDOWS
        bytes = send(sockfd, request_buf + sent, req_str_len - sent, 0);
#else
        bytes = write(sockfd, request_buf + sent, req_str_len - sent);
#endif
        if (bytes < 0)
            ERROR_EXIT("ERROR writing message to socket");
        if (bytes == 0)
            break;
        sent+=bytes;
    } while(sent < req_str_len);

    memset(response_buf, 0, RESP_BUF_LEN);
    resp_len = sizeof(response_buf) - 1;
    received = 0;
    do {
#ifdef WINDOWS
        bytes = recv(sockfd, response_buf + received, resp_len - received, 0);
#else
        bytes = read(sockfd, response_buf + received, resp_len - received);
#endif
        if (bytes < 0) {
            free(request_buf);
            ERROR_EXIT("ERROR reading response from socket");
        }
        if (bytes == 0)
            break;
        received += bytes;
    } while(received < resp_len);

    if (received == resp_len) {
        free(request_buf);
        ERROR_EXIT("ERROR storing complete response from socket");
    }

    response_buf[RESP_BUF_LEN - 1] = '\0';
    printf("Response:\n%s\n", response_buf);

    if (strlen(pThreadInfo->filePath) > 0) {
       appendResultBufToFile(response_buf, pThreadInfo);
    }

    free(request_buf);
#ifdef WINDOWS
    closesocket(sockfd);
    WSACleanup();
#else
    close(sockfd);
#endif

    return 0;
}

static char* getTagValueFromTagSample(SSuperTable* stbInfo, int tagUsePos) {
    char*  dataBuf = (char*)calloc(TSDB_MAX_SQL_LEN+1, 1);
    if (NULL == dataBuf) {
        errorPrint("%s() LN%d, calloc failed! size:%d\n",
                __func__, __LINE__, TSDB_MAX_SQL_LEN+1);
        return NULL;
    }

    int    dataLen = 0;
    dataLen += snprintf(dataBuf + dataLen, TSDB_MAX_SQL_LEN - dataLen,
            "(%s)", stbInfo->tagDataBuf + stbInfo->lenOfTagOfOneRow * tagUsePos);

    return dataBuf;
}

static char* generateTagVaulesForStb(SSuperTable* stbInfo, int32_t tableSeq) {
    char*  dataBuf = (char*)calloc(TSDB_MAX_SQL_LEN+1, 1);
    if (NULL == dataBuf) {
        printf("calloc failed! size:%d\n", TSDB_MAX_SQL_LEN+1);
        return NULL;
    }

    int    dataLen = 0;
    dataLen += snprintf(dataBuf + dataLen, TSDB_MAX_SQL_LEN - dataLen, "(");
    for (int i = 0; i < stbInfo->tagCount; i++) {
        if ((0 == strncasecmp(stbInfo->tags[i].dataType,
                        "binary", strlen("binary")))
                || (0 == strncasecmp(stbInfo->tags[i].dataType,
                        "nchar", strlen("nchar")))) {
            if (stbInfo->tags[i].dataLen > TSDB_MAX_BINARY_LEN) {
                printf("binary or nchar length overflow, max size:%u\n",
                        (uint32_t)TSDB_MAX_BINARY_LEN);
                tmfree(dataBuf);
                return NULL;
            }

            int tagBufLen = stbInfo->tags[i].dataLen + 1;
            char* buf = (char*)calloc(tagBufLen, 1);
            if (NULL == buf) {
                printf("calloc failed! size:%d\n", stbInfo->tags[i].dataLen);
                tmfree(dataBuf);
                return NULL;
            }

            if (tableSeq % 2) {
                tstrncpy(buf, "beijing", tagBufLen);
            } else {
                tstrncpy(buf, "shanghai", tagBufLen);
            }
            //rand_string(buf, stbInfo->tags[i].dataLen);
            dataLen += snprintf(dataBuf + dataLen, TSDB_MAX_SQL_LEN - dataLen,
                    "\'%s\', ", buf);
            tmfree(buf);
        } else if (0 == strncasecmp(stbInfo->tags[i].dataType,
                    "int", strlen("int"))) {
            if ((g_args.demo_mode) && (i == 0)) {
                dataLen += snprintf(dataBuf + dataLen,
                        TSDB_MAX_SQL_LEN - dataLen,
                    "%d, ", tableSeq % 10);
            } else {
                dataLen += snprintf(dataBuf + dataLen,
                        TSDB_MAX_SQL_LEN - dataLen,
                    "%d, ", tableSeq);
            }
        } else if (0 == strncasecmp(stbInfo->tags[i].dataType,
                    "bigint", strlen("bigint"))) {
            dataLen += snprintf(dataBuf + dataLen, TSDB_MAX_SQL_LEN - dataLen,
                    "%"PRId64", ", rand_bigint());
        }  else if (0 == strncasecmp(stbInfo->tags[i].dataType,
                    "float", strlen("float"))) {
            dataLen += snprintf(dataBuf + dataLen, TSDB_MAX_SQL_LEN - dataLen,
                    "%f, ", rand_float());
        }  else if (0 == strncasecmp(stbInfo->tags[i].dataType,
                    "double", strlen("double"))) {
            dataLen += snprintf(dataBuf + dataLen, TSDB_MAX_SQL_LEN - dataLen,
                    "%f, ", rand_double());
        }  else if (0 == strncasecmp(stbInfo->tags[i].dataType,
                    "smallint", strlen("smallint"))) {
            dataLen += snprintf(dataBuf + dataLen, TSDB_MAX_SQL_LEN - dataLen,
                    "%d, ", rand_smallint());
        }  else if (0 == strncasecmp(stbInfo->tags[i].dataType,
                    "tinyint", strlen("tinyint"))) {
            dataLen += snprintf(dataBuf + dataLen, TSDB_MAX_SQL_LEN - dataLen,
                    "%d, ", rand_tinyint());
        }  else if (0 == strncasecmp(stbInfo->tags[i].dataType,
                    "bool", strlen("bool"))) {
            dataLen += snprintf(dataBuf + dataLen, TSDB_MAX_SQL_LEN - dataLen,
                    "%d, ", rand_bool());
        }  else if (0 == strncasecmp(stbInfo->tags[i].dataType,
                    "timestamp", strlen("timestamp"))) {
            dataLen += snprintf(dataBuf + dataLen, TSDB_MAX_SQL_LEN - dataLen,
                    "%"PRId64", ", rand_bigint());
        }  else {
            printf("No support data type: %s\n", stbInfo->tags[i].dataType);
            tmfree(dataBuf);
            return NULL;
        }
    }

    dataLen -= 2;
    dataLen += snprintf(dataBuf + dataLen, TSDB_MAX_SQL_LEN - dataLen, ")");
    return dataBuf;
}

static int calcRowLen(SSuperTable*  superTbls) {
  int colIndex;
  int  lenOfOneRow = 0;

  for (colIndex = 0; colIndex < superTbls->columnCount; colIndex++) {
    char* dataType = superTbls->columns[colIndex].dataType;

    if (strcasecmp(dataType, "BINARY") == 0) {
      lenOfOneRow += superTbls->columns[colIndex].dataLen + 3;
    } else if (strcasecmp(dataType, "NCHAR") == 0) {
      lenOfOneRow += superTbls->columns[colIndex].dataLen + 3;
    } else if (strcasecmp(dataType, "INT") == 0)  {
      lenOfOneRow += 11;
    } else if (strcasecmp(dataType, "BIGINT") == 0)  {
      lenOfOneRow += 21;
    } else if (strcasecmp(dataType, "SMALLINT") == 0)  {
      lenOfOneRow += 6;
    } else if (strcasecmp(dataType, "TINYINT") == 0)  {
      lenOfOneRow += 4;
    } else if (strcasecmp(dataType, "BOOL") == 0)  {
      lenOfOneRow += 6;
    } else if (strcasecmp(dataType, "FLOAT") == 0) {
      lenOfOneRow += 22;
    } else if (strcasecmp(dataType, "DOUBLE") == 0) {
      lenOfOneRow += 42;
    }  else if (strcasecmp(dataType, "TIMESTAMP") == 0) {
      lenOfOneRow += 21;
    } else {
      printf("get error data type : %s\n", dataType);
      exit(-1);
    }
  }

  superTbls->lenOfOneRow = lenOfOneRow + 20; // timestamp

  int tagIndex;
  int lenOfTagOfOneRow = 0;
  for (tagIndex = 0; tagIndex < superTbls->tagCount; tagIndex++) {
    char* dataType = superTbls->tags[tagIndex].dataType;

    if (strcasecmp(dataType, "BINARY") == 0) {
      lenOfTagOfOneRow += superTbls->tags[tagIndex].dataLen + 3;
    } else if (strcasecmp(dataType, "NCHAR") == 0) {
      lenOfTagOfOneRow += superTbls->tags[tagIndex].dataLen + 3;
    } else if (strcasecmp(dataType, "INT") == 0)  {
      lenOfTagOfOneRow += superTbls->tags[tagIndex].dataLen + 11;
    } else if (strcasecmp(dataType, "BIGINT") == 0)  {
      lenOfTagOfOneRow += superTbls->tags[tagIndex].dataLen + 21;
    } else if (strcasecmp(dataType, "SMALLINT") == 0)  {
      lenOfTagOfOneRow += superTbls->tags[tagIndex].dataLen + 6;
    } else if (strcasecmp(dataType, "TINYINT") == 0)  {
      lenOfTagOfOneRow += superTbls->tags[tagIndex].dataLen + 4;
    } else if (strcasecmp(dataType, "BOOL") == 0)  {
      lenOfTagOfOneRow += superTbls->tags[tagIndex].dataLen + 6;
    } else if (strcasecmp(dataType, "FLOAT") == 0) {
      lenOfTagOfOneRow += superTbls->tags[tagIndex].dataLen + 22;
    } else if (strcasecmp(dataType, "DOUBLE") == 0) {
      lenOfTagOfOneRow += superTbls->tags[tagIndex].dataLen + 42;
    } else {
      printf("get error tag type : %s\n", dataType);
      exit(-1);
    }
  }

  superTbls->lenOfTagOfOneRow = lenOfTagOfOneRow;

  return 0;
}


static int getChildNameOfSuperTableWithLimitAndOffset(TAOS * taos,
        char* dbName, char* sTblName, char** childTblNameOfSuperTbl,
        int64_t* childTblCountOfSuperTbl, int64_t limit, uint64_t offset) {

  char command[BUFFER_SIZE] = "\0";
  char limitBuf[100] = "\0";

  TAOS_RES * res;
  TAOS_ROW row = NULL;

  char* childTblName = *childTblNameOfSuperTbl;

  if (offset >= 0) {
    snprintf(limitBuf, 100, " limit %"PRId64" offset %"PRIu64"",
            limit, offset);
  }

  //get all child table name use cmd: select tbname from superTblName;
  snprintf(command, BUFFER_SIZE, "select tbname from %s.%s %s",
          dbName, sTblName, limitBuf);

  res = taos_query(taos, command);
  int32_t code = taos_errno(res);
  if (code != 0) {
    taos_free_result(res);
    taos_close(taos);
    errorPrint("%s() LN%d, failed to run command %s\n",
           __func__, __LINE__, command);
    exit(-1);
  }

  int64_t childTblCount = (limit < 0)?10000:limit;
  int64_t count = 0;
  if (childTblName == NULL) {
    childTblName = (char*)calloc(1, childTblCount * TSDB_TABLE_NAME_LEN);
    if (NULL ==  childTblName) {
    taos_free_result(res);
        taos_close(taos);
        errorPrint("%s() LN%d, failed to allocate memory!\n", __func__, __LINE__);
        exit(-1);
    }
  }

  char* pTblName = childTblName;
  while((row = taos_fetch_row(res)) != NULL) {
    int32_t* len = taos_fetch_lengths(res);

    if (0 == strlen((char *)row[0])) {
        errorPrint("%s() LN%d, No.%"PRId64" table return empty name\n",
            __func__, __LINE__, count);
        exit(-1);
    }

    tstrncpy(pTblName, (char *)row[0], len[0]+1);
    //printf("==== sub table name: %s\n", pTblName);
    count++;
    if (count >= childTblCount - 1) {
      char *tmp = realloc(childTblName,
              (size_t)childTblCount*1.5*TSDB_TABLE_NAME_LEN+1);
      if (tmp != NULL) {
        childTblName = tmp;
        childTblCount = (int)(childTblCount*1.5);
        memset(childTblName + count*TSDB_TABLE_NAME_LEN, 0,
                (size_t)((childTblCount-count)*TSDB_TABLE_NAME_LEN));
      } else {
        // exit, if allocate more memory failed
        errorPrint("%s() LN%d, realloc fail for save child table name of %s.%s\n",
               __func__, __LINE__, dbName, sTblName);
        tmfree(childTblName);
        taos_free_result(res);
        taos_close(taos);
        exit(-1);
      }
    }
    pTblName = childTblName + count * TSDB_TABLE_NAME_LEN;
  }

  *childTblCountOfSuperTbl = count;
  *childTblNameOfSuperTbl  = childTblName;

  taos_free_result(res);
  return 0;
}

static int getAllChildNameOfSuperTable(TAOS * taos, char* dbName,
        char* sTblName, char** childTblNameOfSuperTbl,
        int64_t* childTblCountOfSuperTbl) {

    return getChildNameOfSuperTableWithLimitAndOffset(taos, dbName, sTblName,
            childTblNameOfSuperTbl, childTblCountOfSuperTbl,
            -1, 0);
}

static int getSuperTableFromServer(TAOS * taos, char* dbName,
        SSuperTable*  superTbls) {

  char command[BUFFER_SIZE] = "\0";
  TAOS_RES * res;
  TAOS_ROW row = NULL;
  int count = 0;

  //get schema use cmd: describe superTblName;
  snprintf(command, BUFFER_SIZE, "describe %s.%s", dbName, superTbls->sTblName);
  res = taos_query(taos, command);
  int32_t code = taos_errno(res);
  if (code != 0) {
    printf("failed to run command %s\n", command);
    taos_free_result(res);
    return -1;
  }

  int tagIndex = 0;
  int columnIndex = 0;
  TAOS_FIELD *fields = taos_fetch_fields(res);
  while((row = taos_fetch_row(res)) != NULL) {
    if (0 == count) {
      count++;
      continue;
    }

    if (strcmp((char *)row[TSDB_DESCRIBE_METRIC_NOTE_INDEX], "TAG") == 0) {
      tstrncpy(superTbls->tags[tagIndex].field,
              (char *)row[TSDB_DESCRIBE_METRIC_FIELD_INDEX],
              fields[TSDB_DESCRIBE_METRIC_FIELD_INDEX].bytes);
      tstrncpy(superTbls->tags[tagIndex].dataType,
              (char *)row[TSDB_DESCRIBE_METRIC_TYPE_INDEX],
              min(15, fields[TSDB_DESCRIBE_METRIC_TYPE_INDEX].bytes));
      superTbls->tags[tagIndex].dataLen =
          *((int *)row[TSDB_DESCRIBE_METRIC_LENGTH_INDEX]);
      tstrncpy(superTbls->tags[tagIndex].note,
              (char *)row[TSDB_DESCRIBE_METRIC_NOTE_INDEX],
              fields[TSDB_DESCRIBE_METRIC_NOTE_INDEX].bytes);
      tagIndex++;
    } else {
      tstrncpy(superTbls->columns[columnIndex].field,
              (char *)row[TSDB_DESCRIBE_METRIC_FIELD_INDEX],
              fields[TSDB_DESCRIBE_METRIC_FIELD_INDEX].bytes);
      tstrncpy(superTbls->columns[columnIndex].dataType,
              (char *)row[TSDB_DESCRIBE_METRIC_TYPE_INDEX],
              min(15, fields[TSDB_DESCRIBE_METRIC_TYPE_INDEX].bytes));
      superTbls->columns[columnIndex].dataLen =
          *((int *)row[TSDB_DESCRIBE_METRIC_LENGTH_INDEX]);
      tstrncpy(superTbls->columns[columnIndex].note,
              (char *)row[TSDB_DESCRIBE_METRIC_NOTE_INDEX],
              fields[TSDB_DESCRIBE_METRIC_NOTE_INDEX].bytes);
      columnIndex++;
    }
    count++;
  }

  superTbls->columnCount = columnIndex;
  superTbls->tagCount    = tagIndex;
  taos_free_result(res);

  calcRowLen(superTbls);

/*
  if (TBL_ALREADY_EXISTS == superTbls->childTblExists) {
    //get all child table name use cmd: select tbname from superTblName;
    int childTblCount = 10000;
    superTbls->childTblName = (char*)calloc(1, childTblCount * TSDB_TABLE_NAME_LEN);
    if (superTbls->childTblName == NULL) {
      errorPrint("%s() LN%d, alloc memory failed!\n", __func__, __LINE__);
      return -1;
    }
    getAllChildNameOfSuperTable(taos, dbName,
            superTbls->sTblName,
            &superTbls->childTblName,
            &superTbls->childTblCount);
  }
  */
  return 0;
}

static int createSuperTable(
        TAOS * taos, char* dbName,
        SSuperTable*  superTbl) {

    char command[BUFFER_SIZE] = "\0";

    char cols[COL_BUFFER_LEN] = "\0";
    int colIndex;
    int len = 0;

    int  lenOfOneRow = 0;

    if (superTbl->columnCount == 0) {
        errorPrint("%s() LN%d, super table column count is %d\n",
                __func__, __LINE__, superTbl->columnCount);
        return -1;
    }

    for (colIndex = 0; colIndex < superTbl->columnCount; colIndex++) {
        char* dataType = superTbl->columns[colIndex].dataType;

        if (strcasecmp(dataType, "BINARY") == 0) {
            len += snprintf(cols + len, COL_BUFFER_LEN - len,
                    ", C%d %s(%d)", colIndex, "BINARY",
                    superTbl->columns[colIndex].dataLen);
            lenOfOneRow += superTbl->columns[colIndex].dataLen + 3;
        } else if (strcasecmp(dataType, "NCHAR") == 0) {
            len += snprintf(cols + len, COL_BUFFER_LEN - len,
                    ", C%d %s(%d)", colIndex, "NCHAR",
                    superTbl->columns[colIndex].dataLen);
            lenOfOneRow += superTbl->columns[colIndex].dataLen + 3;
        } else if (strcasecmp(dataType, "INT") == 0)  {
            if ((g_args.demo_mode) && (colIndex == 1)) {
                    len += snprintf(cols + len, COL_BUFFER_LEN - len,
                            ", VOLTAGE INT");
            } else {
                len += snprintf(cols + len, COL_BUFFER_LEN - len, ", C%d %s", colIndex, "INT");
            }
            lenOfOneRow += 11;
        } else if (strcasecmp(dataType, "BIGINT") == 0)  {
            len += snprintf(cols + len, COL_BUFFER_LEN - len, ", C%d %s",
                    colIndex, "BIGINT");
            lenOfOneRow += 21;
        } else if (strcasecmp(dataType, "SMALLINT") == 0)  {
            len += snprintf(cols + len, COL_BUFFER_LEN - len, ", C%d %s",
                    colIndex, "SMALLINT");
            lenOfOneRow += 6;
        } else if (strcasecmp(dataType, "TINYINT") == 0)  {
            len += snprintf(cols + len, COL_BUFFER_LEN - len, ", C%d %s", colIndex, "TINYINT");
            lenOfOneRow += 4;
        } else if (strcasecmp(dataType, "BOOL") == 0)  {
            len += snprintf(cols + len, COL_BUFFER_LEN - len, ", C%d %s", colIndex, "BOOL");
            lenOfOneRow += 6;
        } else if (strcasecmp(dataType, "FLOAT") == 0) {
            if (g_args.demo_mode) {
                if (colIndex == 0) {
                    len += snprintf(cols + len, COL_BUFFER_LEN - len, ", CURRENT FLOAT");
                } else if (colIndex == 2) {
                    len += snprintf(cols + len, COL_BUFFER_LEN - len, ", PHASE FLOAT");
                }
            } else {
                len += snprintf(cols + len, COL_BUFFER_LEN - len, ", C%d %s", colIndex, "FLOAT");
            }

            lenOfOneRow += 22;
        } else if (strcasecmp(dataType, "DOUBLE") == 0) {
            len += snprintf(cols + len, COL_BUFFER_LEN - len, ", C%d %s",
                    colIndex, "DOUBLE");
            lenOfOneRow += 42;
        }  else if (strcasecmp(dataType, "TIMESTAMP") == 0) {
            len += snprintf(cols + len, COL_BUFFER_LEN - len, ", C%d %s",
                    colIndex, "TIMESTAMP");
            lenOfOneRow += 21;
        } else {
            taos_close(taos);
            errorPrint("%s() LN%d, config error data type : %s\n",
                    __func__, __LINE__, dataType);
            exit(-1);
        }
    }

    superTbl->lenOfOneRow = lenOfOneRow + 20; // timestamp

    // save for creating child table
    superTbl->colsOfCreateChildTable = (char*)calloc(len+20, 1);
    if (NULL == superTbl->colsOfCreateChildTable) {
        errorPrint("%s() LN%d, Failed when calloc, size:%d",
                __func__, __LINE__, len+1);
        taos_close(taos);
        exit(-1);
    }

    snprintf(superTbl->colsOfCreateChildTable, len+20, "(ts timestamp%s)", cols);
    verbosePrint("%s() LN%d: %s\n",
            __func__, __LINE__, superTbl->colsOfCreateChildTable);

    if (superTbl->tagCount == 0) {
        errorPrint("%s() LN%d, super table tag count is %d\n",
                __func__, __LINE__, superTbl->tagCount);
        return -1;
    }

    char tags[TSDB_MAX_TAGS_LEN] = "\0";
    int tagIndex;
    len = 0;

    int lenOfTagOfOneRow = 0;
    len += snprintf(tags + len, TSDB_MAX_TAGS_LEN - len, "(");
    for (tagIndex = 0; tagIndex < superTbl->tagCount; tagIndex++) {
        char* dataType = superTbl->tags[tagIndex].dataType;

        if (strcasecmp(dataType, "BINARY") == 0) {
            if ((g_args.demo_mode) && (tagIndex == 1)) {
                len += snprintf(tags + len, TSDB_MAX_TAGS_LEN - len,
                        "location BINARY(%d), ",
                        superTbl->tags[tagIndex].dataLen);
            } else {
                len += snprintf(tags + len, TSDB_MAX_TAGS_LEN - len,
                        "t%d %s(%d), ", tagIndex, "BINARY",
                        superTbl->tags[tagIndex].dataLen);
            }
            lenOfTagOfOneRow += superTbl->tags[tagIndex].dataLen + 3;
        } else if (strcasecmp(dataType, "NCHAR") == 0) {
            len += snprintf(tags + len, TSDB_MAX_TAGS_LEN - len,
                    "t%d %s(%d), ", tagIndex,
                    "NCHAR", superTbl->tags[tagIndex].dataLen);
            lenOfTagOfOneRow += superTbl->tags[tagIndex].dataLen + 3;
        } else if (strcasecmp(dataType, "INT") == 0)  {
            if ((g_args.demo_mode) && (tagIndex == 0)) {
                len += snprintf(tags + len, TSDB_MAX_TAGS_LEN - len,
                        "groupId INT, ");
            } else {
                len += snprintf(tags + len, TSDB_MAX_TAGS_LEN - len,
                        "t%d %s, ", tagIndex, "INT");
            }
            lenOfTagOfOneRow += superTbl->tags[tagIndex].dataLen + 11;
        } else if (strcasecmp(dataType, "BIGINT") == 0)  {
            len += snprintf(tags + len, TSDB_MAX_TAGS_LEN - len,
                    "t%d %s, ", tagIndex, "BIGINT");
            lenOfTagOfOneRow += superTbl->tags[tagIndex].dataLen + 21;
        } else if (strcasecmp(dataType, "SMALLINT") == 0)  {
            len += snprintf(tags + len, TSDB_MAX_TAGS_LEN - len,
                    "t%d %s, ", tagIndex, "SMALLINT");
            lenOfTagOfOneRow += superTbl->tags[tagIndex].dataLen + 6;
        } else if (strcasecmp(dataType, "TINYINT") == 0)  {
            len += snprintf(tags + len, TSDB_MAX_TAGS_LEN - len,
                    "t%d %s, ", tagIndex, "TINYINT");
            lenOfTagOfOneRow += superTbl->tags[tagIndex].dataLen + 4;
        } else if (strcasecmp(dataType, "BOOL") == 0)  {
            len += snprintf(tags + len, TSDB_MAX_TAGS_LEN - len,
                    "t%d %s, ", tagIndex, "BOOL");
            lenOfTagOfOneRow += superTbl->tags[tagIndex].dataLen + 6;
        } else if (strcasecmp(dataType, "FLOAT") == 0) {
            len += snprintf(tags + len, TSDB_MAX_TAGS_LEN - len,
                    "t%d %s, ", tagIndex, "FLOAT");
            lenOfTagOfOneRow += superTbl->tags[tagIndex].dataLen + 22;
        } else if (strcasecmp(dataType, "DOUBLE") == 0) {
            len += snprintf(tags + len, TSDB_MAX_TAGS_LEN - len,
                    "t%d %s, ", tagIndex, "DOUBLE");
            lenOfTagOfOneRow += superTbl->tags[tagIndex].dataLen + 42;
        } else {
            taos_close(taos);
            errorPrint("%s() LN%d, config error tag type : %s\n",
                    __func__, __LINE__, dataType);
            exit(-1);
        }
    }

    len -= 2;
    len += snprintf(tags + len, TSDB_MAX_TAGS_LEN - len, ")");

    superTbl->lenOfTagOfOneRow = lenOfTagOfOneRow;

    snprintf(command, BUFFER_SIZE,
            "create table if not exists %s.%s (ts timestamp%s) tags %s",
            dbName, superTbl->sTblName, cols, tags);
    if (0 != queryDbExec(taos, command, NO_INSERT_TYPE, false)) {
        errorPrint( "create supertable %s failed!\n\n",
                superTbl->sTblName);
        return -1;
    }
    debugPrint("create supertable %s success!\n\n", superTbl->sTblName);
    return 0;
}

static int createDatabasesAndStables() {
    TAOS * taos = NULL;
    int    ret = 0;
    taos = taos_connect(g_Dbs.host, g_Dbs.user, g_Dbs.password, NULL, g_Dbs.port);
    if (taos == NULL) {
        errorPrint( "Failed to connect to TDengine, reason:%s\n", taos_errstr(NULL));
        return -1;
    }
    char command[BUFFER_SIZE] = "\0";

    for (int i = 0; i < g_Dbs.dbCount; i++) {
        if (g_Dbs.db[i].drop) {
            sprintf(command, "drop database if exists %s;", g_Dbs.db[i].dbName);
            if (0 != queryDbExec(taos, command, NO_INSERT_TYPE, false)) {
                taos_close(taos);
                return -1;
            }

            int dataLen = 0;
            dataLen += snprintf(command + dataLen,
                    BUFFER_SIZE - dataLen, "create database if not exists %s", g_Dbs.db[i].dbName);

            if (g_Dbs.db[i].dbCfg.blocks > 0) {
                dataLen += snprintf(command + dataLen,
                        BUFFER_SIZE - dataLen, " blocks %d", g_Dbs.db[i].dbCfg.blocks);
            }
            if (g_Dbs.db[i].dbCfg.cache > 0) {
                dataLen += snprintf(command + dataLen,
                        BUFFER_SIZE - dataLen, " cache %d", g_Dbs.db[i].dbCfg.cache);
            }
            if (g_Dbs.db[i].dbCfg.days > 0) {
                dataLen += snprintf(command + dataLen,
                        BUFFER_SIZE - dataLen, " days %d", g_Dbs.db[i].dbCfg.days);
            }
            if (g_Dbs.db[i].dbCfg.keep > 0) {
                dataLen += snprintf(command + dataLen,
                        BUFFER_SIZE - dataLen, " keep %d", g_Dbs.db[i].dbCfg.keep);
            }
            if (g_Dbs.db[i].dbCfg.quorum > 1) {
                dataLen += snprintf(command + dataLen,
                        BUFFER_SIZE - dataLen, " quorum %d", g_Dbs.db[i].dbCfg.quorum);
            }
            if (g_Dbs.db[i].dbCfg.replica > 0) {
                dataLen += snprintf(command + dataLen,
                        BUFFER_SIZE - dataLen, " replica %d", g_Dbs.db[i].dbCfg.replica);
            }
            if (g_Dbs.db[i].dbCfg.update > 0) {
                dataLen += snprintf(command + dataLen,
                        BUFFER_SIZE - dataLen, " update %d", g_Dbs.db[i].dbCfg.update);
            }
            //if (g_Dbs.db[i].dbCfg.maxtablesPerVnode > 0) {
            //  dataLen += snprintf(command + dataLen,
            //  BUFFER_SIZE - dataLen, "tables %d ", g_Dbs.db[i].dbCfg.maxtablesPerVnode);
            //}
            if (g_Dbs.db[i].dbCfg.minRows > 0) {
                dataLen += snprintf(command + dataLen,
                        BUFFER_SIZE - dataLen, " minrows %d", g_Dbs.db[i].dbCfg.minRows);
            }
            if (g_Dbs.db[i].dbCfg.maxRows > 0) {
                dataLen += snprintf(command + dataLen,
                        BUFFER_SIZE - dataLen, " maxrows %d", g_Dbs.db[i].dbCfg.maxRows);
            }
            if (g_Dbs.db[i].dbCfg.comp > 0) {
                dataLen += snprintf(command + dataLen,
                        BUFFER_SIZE - dataLen, " comp %d", g_Dbs.db[i].dbCfg.comp);
            }
            if (g_Dbs.db[i].dbCfg.walLevel > 0) {
                dataLen += snprintf(command + dataLen,
                        BUFFER_SIZE - dataLen, " wal %d", g_Dbs.db[i].dbCfg.walLevel);
            }
            if (g_Dbs.db[i].dbCfg.cacheLast > 0) {
                dataLen += snprintf(command + dataLen,
                        BUFFER_SIZE - dataLen, " cachelast %d", g_Dbs.db[i].dbCfg.cacheLast);
            }
            if (g_Dbs.db[i].dbCfg.fsync > 0) {
                dataLen += snprintf(command + dataLen, BUFFER_SIZE - dataLen,
                        " fsync %d", g_Dbs.db[i].dbCfg.fsync);
            }
            if ((0 == strncasecmp(g_Dbs.db[i].dbCfg.precision, "ms", strlen("ms")))
#if NANO_SECOND_ENABLED == 1
                    || (0 == strncasecmp(g_Dbs.db[i].dbCfg.precision,
                            "ns", strlen("ns")))
#endif
                    || (0 == strncasecmp(g_Dbs.db[i].dbCfg.precision,
                            "us", strlen("us"))))  {
                dataLen += snprintf(command + dataLen, BUFFER_SIZE - dataLen,
                        " precision \'%s\';", g_Dbs.db[i].dbCfg.precision);
            }

            if (0 != queryDbExec(taos, command, NO_INSERT_TYPE, false)) {
                taos_close(taos);
                errorPrint( "\ncreate database %s failed!\n\n", g_Dbs.db[i].dbName);
                return -1;
            }
            printf("\ncreate database %s success!\n\n", g_Dbs.db[i].dbName);
        }

        debugPrint("%s() LN%d supertbl count:%"PRIu64"\n",
                __func__, __LINE__, g_Dbs.db[i].superTblCount);

        int validStbCount = 0;

        for (uint64_t j = 0; j < g_Dbs.db[i].superTblCount; j++) {
            sprintf(command, "describe %s.%s;", g_Dbs.db[i].dbName,
                    g_Dbs.db[i].superTbls[j].sTblName);
            ret = queryDbExec(taos, command, NO_INSERT_TYPE, true);

            if ((ret != 0) || (g_Dbs.db[i].drop)) {
                ret = createSuperTable(taos, g_Dbs.db[i].dbName,
                        &g_Dbs.db[i].superTbls[j]);

                if (0 != ret) {
                    errorPrint("create super table %"PRIu64" failed!\n\n", j);
                    continue;
                }
            }

            ret = getSuperTableFromServer(taos, g_Dbs.db[i].dbName,
                    &g_Dbs.db[i].superTbls[j]);
            if (0 != ret) {
                errorPrint("\nget super table %s.%s info failed!\n\n",
                        g_Dbs.db[i].dbName, g_Dbs.db[i].superTbls[j].sTblName);
                continue;
            }

            validStbCount ++;
        }

        g_Dbs.db[i].superTblCount = validStbCount;
    }

    taos_close(taos);
    return 0;
}

static void* createTable(void *sarg)
{
    threadInfo *pThreadInfo = (threadInfo *)sarg;
    SSuperTable* superTblInfo = pThreadInfo->superTblInfo;

<<<<<<< HEAD
  setThreadName("createTable");

  int buff_len;
  buff_len = BUFFER_SIZE / 8;
=======
    uint64_t  lastPrintTime = taosGetTimestampMs();
>>>>>>> e8b3fde4

    int buff_len;
    buff_len = BUFFER_SIZE;

    pThreadInfo->buffer = calloc(buff_len, 1);
    if (pThreadInfo->buffer == NULL) {
        errorPrint("%s() LN%d, Memory allocated failed!\n", __func__, __LINE__);
        exit(-1);
    }

    int len = 0;
    int batchNum = 0;

    verbosePrint("%s() LN%d: Creating table from %"PRIu64" to %"PRIu64"\n",
            __func__, __LINE__,
            pThreadInfo->start_table_from, pThreadInfo->end_table_to);

    for (uint64_t i = pThreadInfo->start_table_from;
            i <= pThreadInfo->end_table_to; i++) {
        if (0 == g_Dbs.use_metric) {
            snprintf(pThreadInfo->buffer, buff_len,
                    "create table if not exists %s.%s%"PRIu64" %s;",
                    pThreadInfo->db_name,
                    g_args.tb_prefix, i,
                    pThreadInfo->cols);
        } else {
            if (superTblInfo == NULL) {
                errorPrint("%s() LN%d, use metric, but super table info is NULL\n",
                        __func__, __LINE__);
                free(pThreadInfo->buffer);
                exit(-1);
            } else {
                if (0 == len) {
                    batchNum = 0;
                    memset(pThreadInfo->buffer, 0, buff_len);
                    len += snprintf(pThreadInfo->buffer + len,
                            buff_len - len, "create table ");
                }
                char* tagsValBuf = NULL;
                if (0 == superTblInfo->tagSource) {
                    tagsValBuf = generateTagVaulesForStb(superTblInfo, i);
                } else {
                    tagsValBuf = getTagValueFromTagSample(
                            superTblInfo,
                            i % superTblInfo->tagSampleCount);
                }
                if (NULL == tagsValBuf) {
                    free(pThreadInfo->buffer);
                    return NULL;
                }
                len += snprintf(pThreadInfo->buffer + len,
                        buff_len - len,
                        "if not exists %s.%s%"PRIu64" using %s.%s tags %s ",
                        pThreadInfo->db_name, superTblInfo->childTblPrefix,
                        i, pThreadInfo->db_name,
                        superTblInfo->sTblName, tagsValBuf);
                free(tagsValBuf);
                batchNum++;
                if ((batchNum < superTblInfo->batchCreateTableNum)
                        && ((buff_len - len)
                            >= (superTblInfo->lenOfTagOfOneRow + 256))) {
                    continue;
                }
            }
        }

        len = 0;
        if (0 != queryDbExec(pThreadInfo->taos, pThreadInfo->buffer,
                    NO_INSERT_TYPE, false)){
            errorPrint( "queryDbExec() failed. buffer:\n%s\n", pThreadInfo->buffer);
            free(pThreadInfo->buffer);
            return NULL;
        }

        uint64_t  currentPrintTime = taosGetTimestampMs();
        if (currentPrintTime - lastPrintTime > 30*1000) {
            printf("thread[%d] already create %"PRIu64" - %"PRIu64" tables\n",
                    pThreadInfo->threadID, pThreadInfo->start_table_from, i);
            lastPrintTime = currentPrintTime;
        }
    }

    if (0 != len) {
        if (0 != queryDbExec(pThreadInfo->taos, pThreadInfo->buffer,
                    NO_INSERT_TYPE, false)) {
            errorPrint( "queryDbExec() failed. buffer:\n%s\n", pThreadInfo->buffer);
        }
    }

    free(pThreadInfo->buffer);
    return NULL;
}

static int startMultiThreadCreateChildTable(
        char* cols, int threads, uint64_t tableFrom, int64_t ntables,
        char* db_name, SSuperTable* superTblInfo) {

    pthread_t *pids = calloc(1, threads * sizeof(pthread_t));
    threadInfo *infos = calloc(1, threads * sizeof(threadInfo));

    if ((NULL == pids) || (NULL == infos)) {
        printf("malloc failed\n");
        exit(-1);
    }

    if (threads < 1) {
        threads = 1;
    }

    int64_t a = ntables / threads;
    if (a < 1) {
        threads = ntables;
        a = 1;
    }

    int64_t b = 0;
    b = ntables % threads;

    for (int64_t i = 0; i < threads; i++) {
        threadInfo *pThreadInfo = infos + i;
        pThreadInfo->threadID = i;
        tstrncpy(pThreadInfo->db_name, db_name, TSDB_DB_NAME_LEN);
        pThreadInfo->superTblInfo = superTblInfo;
        verbosePrint("%s() %d db_name: %s\n", __func__, __LINE__, db_name);
        pThreadInfo->taos = taos_connect(
                g_Dbs.host,
                g_Dbs.user,
                g_Dbs.password,
                db_name,
                g_Dbs.port);
        if (pThreadInfo->taos == NULL) {
            errorPrint( "%s() LN%d, Failed to connect to TDengine, reason:%s\n",
                    __func__, __LINE__, taos_errstr(NULL));
            free(pids);
            free(infos);
            return -1;
        }

        pThreadInfo->start_table_from = tableFrom;
        pThreadInfo->ntables = i<b?a+1:a;
        pThreadInfo->end_table_to = i < b ? tableFrom + a : tableFrom + a - 1;
        tableFrom = pThreadInfo->end_table_to + 1;
        pThreadInfo->use_metric = true;
        pThreadInfo->cols = cols;
        pThreadInfo->minDelay = UINT64_MAX;
        pthread_create(pids + i, NULL, createTable, pThreadInfo);
    }

    for (int i = 0; i < threads; i++) {
        pthread_join(pids[i], NULL);
    }

    for (int i = 0; i < threads; i++) {
        threadInfo *pThreadInfo = infos + i;
        taos_close(pThreadInfo->taos);
    }

    free(pids);
    free(infos);

    return 0;
}

static void createChildTables() {
    char tblColsBuf[TSDB_MAX_BYTES_PER_ROW];
    int len;

    for (int i = 0; i < g_Dbs.dbCount; i++) {
        if (g_Dbs.use_metric) {
            if (g_Dbs.db[i].superTblCount > 0) {
                // with super table
                for (int j = 0; j < g_Dbs.db[i].superTblCount; j++) {
                    if ((AUTO_CREATE_SUBTBL
                                == g_Dbs.db[i].superTbls[j].autoCreateTable)
                            || (TBL_ALREADY_EXISTS
                                == g_Dbs.db[i].superTbls[j].childTblExists)) {
                        continue;
                    }
                    verbosePrint("%s() LN%d: %s\n", __func__, __LINE__,
                          g_Dbs.db[i].superTbls[j].colsOfCreateChildTable);
                    uint64_t startFrom = 0;
                    g_totalChildTables += g_Dbs.db[i].superTbls[j].childTblCount;

                    verbosePrint("%s() LN%d: create %"PRId64" child tables from %"PRIu64"\n",
                            __func__, __LINE__, g_totalChildTables, startFrom);

                    startMultiThreadCreateChildTable(
                            g_Dbs.db[i].superTbls[j].colsOfCreateChildTable,
                            g_Dbs.threadCountByCreateTbl,
                            startFrom,
                            g_Dbs.db[i].superTbls[j].childTblCount,
                            g_Dbs.db[i].dbName, &(g_Dbs.db[i].superTbls[j]));
                }
            }
        } else {
            // normal table
            len = snprintf(tblColsBuf, TSDB_MAX_BYTES_PER_ROW, "(TS TIMESTAMP");
            for (int j = 0; j < g_args.num_of_CPR; j++) {
                if ((strncasecmp(g_args.datatype[j], "BINARY", strlen("BINARY")) == 0)
                        || (strncasecmp(g_args.datatype[j],
                                "NCHAR", strlen("NCHAR")) == 0)) {
                    snprintf(tblColsBuf + len, TSDB_MAX_BYTES_PER_ROW - len,
                            ",C%d %s(%d)", j, g_args.datatype[j], g_args.len_of_binary);
                } else {
                    snprintf(tblColsBuf + len, TSDB_MAX_BYTES_PER_ROW - len,
                            ",C%d %s", j, g_args.datatype[j]);
                }
                len = strlen(tblColsBuf);
            }

            snprintf(tblColsBuf + len, TSDB_MAX_BYTES_PER_ROW - len, ")");

            verbosePrint("%s() LN%d: dbName: %s num of tb: %"PRId64" schema: %s\n",
                    __func__, __LINE__,
                    g_Dbs.db[i].dbName, g_args.num_of_tables, tblColsBuf);
            startMultiThreadCreateChildTable(
                    tblColsBuf,
                    g_Dbs.threadCountByCreateTbl,
                    0,
                    g_args.num_of_tables,
                    g_Dbs.db[i].dbName,
                    NULL);
        }
    }
}

/*
  Read 10000 lines at most. If more than 10000 lines, continue to read after using
*/
static int readTagFromCsvFileToMem(SSuperTable  * superTblInfo) {
  size_t  n = 0;
  ssize_t readLen = 0;
  char *  line = NULL;

  FILE *fp = fopen(superTblInfo->tagsFile, "r");
  if (fp == NULL) {
    printf("Failed to open tags file: %s, reason:%s\n",
            superTblInfo->tagsFile, strerror(errno));
    return -1;
  }

  if (superTblInfo->tagDataBuf) {
    free(superTblInfo->tagDataBuf);
    superTblInfo->tagDataBuf = NULL;
  }

  int tagCount = 10000;
  int count = 0;
  char* tagDataBuf = calloc(1, superTblInfo->lenOfTagOfOneRow * tagCount);
  if (tagDataBuf == NULL) {
    printf("Failed to calloc, reason:%s\n", strerror(errno));
    fclose(fp);
    return -1;
  }

  while((readLen = tgetline(&line, &n, fp)) != -1) {
    if (('\r' == line[readLen - 1]) || ('\n' == line[readLen - 1])) {
      line[--readLen] = 0;
    }

    if (readLen == 0) {
      continue;
    }

    memcpy(tagDataBuf + count * superTblInfo->lenOfTagOfOneRow, line, readLen);
    count++;

    if (count >= tagCount - 1) {
      char *tmp = realloc(tagDataBuf,
              (size_t)tagCount*1.5*superTblInfo->lenOfTagOfOneRow);
      if (tmp != NULL) {
        tagDataBuf = tmp;
        tagCount = (int)(tagCount*1.5);
        memset(tagDataBuf + count*superTblInfo->lenOfTagOfOneRow,
                0, (size_t)((tagCount-count)*superTblInfo->lenOfTagOfOneRow));
      } else {
        // exit, if allocate more memory failed
        printf("realloc fail for save tag val from %s\n", superTblInfo->tagsFile);
        tmfree(tagDataBuf);
        free(line);
        fclose(fp);
        return -1;
      }
    }
  }

  superTblInfo->tagDataBuf = tagDataBuf;
  superTblInfo->tagSampleCount = count;

  free(line);
  fclose(fp);
  return 0;
}

/*
  Read 10000 lines at most. If more than 10000 lines, continue to read after using
*/
static int readSampleFromCsvFileToMem(
        SSuperTable* superTblInfo) {
  size_t  n = 0;
  ssize_t readLen = 0;
  char *  line = NULL;
  int getRows = 0;

  FILE*  fp = fopen(superTblInfo->sampleFile, "r");
  if (fp == NULL) {
      errorPrint( "Failed to open sample file: %s, reason:%s\n",
              superTblInfo->sampleFile, strerror(errno));
      return -1;
  }

  assert(superTblInfo->sampleDataBuf);
  memset(superTblInfo->sampleDataBuf, 0,
          MAX_SAMPLES_ONCE_FROM_FILE * superTblInfo->lenOfOneRow);
  while(1) {
    readLen = tgetline(&line, &n, fp);
    if (-1 == readLen) {
      if(0 != fseek(fp, 0, SEEK_SET)) {
        errorPrint( "Failed to fseek file: %s, reason:%s\n",
                superTblInfo->sampleFile, strerror(errno));
        fclose(fp);
        return -1;
      }
      continue;
    }

    if (('\r' == line[readLen - 1]) || ('\n' == line[readLen - 1])) {
      line[--readLen] = 0;
    }

    if (readLen == 0) {
      continue;
    }

    if (readLen > superTblInfo->lenOfOneRow) {
      printf("sample row len[%d] overflow define schema len[%"PRIu64"], so discard this row\n",
              (int32_t)readLen, superTblInfo->lenOfOneRow);
      continue;
    }

    memcpy(superTblInfo->sampleDataBuf + getRows * superTblInfo->lenOfOneRow,
          line, readLen);
    getRows++;

    if (getRows == MAX_SAMPLES_ONCE_FROM_FILE) {
      break;
    }
  }

  fclose(fp);
  tmfree(line);
  return 0;
}

static bool getColumnAndTagTypeFromInsertJsonFile(
        cJSON* stbInfo, SSuperTable* superTbls) {
  bool  ret = false;

  // columns
  cJSON *columns = cJSON_GetObjectItem(stbInfo, "columns");
  if (columns && columns->type != cJSON_Array) {
    printf("ERROR: failed to read json, columns not found\n");
    goto PARSE_OVER;
  } else if (NULL == columns) {
    superTbls->columnCount = 0;
    superTbls->tagCount    = 0;
    return true;
  }

  int columnSize = cJSON_GetArraySize(columns);
  if ((columnSize + 1/* ts */) > TSDB_MAX_COLUMNS) {
    errorPrint("%s() LN%d, failed to read json, column size overflow, max column size is %d\n",
            __func__, __LINE__, TSDB_MAX_COLUMNS);
    goto PARSE_OVER;
  }

  int count = 1;
  int index = 0;
  StrColumn    columnCase;

  //superTbls->columnCount = columnSize;
  for (int k = 0; k < columnSize; ++k) {
    cJSON* column = cJSON_GetArrayItem(columns, k);
    if (column == NULL) continue;

    count = 1;
    cJSON* countObj = cJSON_GetObjectItem(column, "count");
    if (countObj && countObj->type == cJSON_Number) {
      count = countObj->valueint;
    } else if (countObj && countObj->type != cJSON_Number) {
      errorPrint("%s() LN%d, failed to read json, column count not found\n",
          __func__, __LINE__);
      goto PARSE_OVER;
    } else {
      count = 1;
    }

    // column info
    memset(&columnCase, 0, sizeof(StrColumn));
    cJSON *dataType = cJSON_GetObjectItem(column, "type");
    if (!dataType || dataType->type != cJSON_String
        || dataType->valuestring == NULL) {
      errorPrint("%s() LN%d: failed to read json, column type not found\n",
          __func__, __LINE__);
      goto PARSE_OVER;
    }
    //tstrncpy(superTbls->columns[k].dataType, dataType->valuestring, MAX_TB_NAME_SIZE);
    tstrncpy(columnCase.dataType, dataType->valuestring, strlen(dataType->valuestring) + 1);

    cJSON* dataLen = cJSON_GetObjectItem(column, "len");
    if (dataLen && dataLen->type == cJSON_Number) {
      columnCase.dataLen = dataLen->valueint;
    } else if (dataLen && dataLen->type != cJSON_Number) {
      debugPrint("%s() LN%d: failed to read json, column len not found\n",
          __func__, __LINE__);
      goto PARSE_OVER;
    } else {
      columnCase.dataLen = 8;
    }

    for (int n = 0; n < count; ++n) {
      tstrncpy(superTbls->columns[index].dataType,
              columnCase.dataType, strlen(columnCase.dataType) + 1);
      superTbls->columns[index].dataLen = columnCase.dataLen;
      index++;
    }
  }

  if ((index + 1 /* ts */) > MAX_NUM_COLUMNS) {
    errorPrint("%s() LN%d, failed to read json, column size overflow, allowed max column size is %d\n",
            __func__, __LINE__, MAX_NUM_COLUMNS);
    goto PARSE_OVER;
  }

  superTbls->columnCount = index;

  count = 1;
  index = 0;
  // tags
  cJSON *tags = cJSON_GetObjectItem(stbInfo, "tags");
  if (!tags || tags->type != cJSON_Array) {
    errorPrint("%s() LN%d, failed to read json, tags not found\n",
        __func__, __LINE__);
    goto PARSE_OVER;
  }

  int tagSize = cJSON_GetArraySize(tags);
  if (tagSize > TSDB_MAX_TAGS) {
    errorPrint("%s() LN%d, failed to read json, tags size overflow, max tag size is %d\n",
        __func__, __LINE__, TSDB_MAX_TAGS);
    goto PARSE_OVER;
  }

  //superTbls->tagCount = tagSize;
  for (int k = 0; k < tagSize; ++k) {
    cJSON* tag = cJSON_GetArrayItem(tags, k);
    if (tag == NULL) continue;

    count = 1;
    cJSON* countObj = cJSON_GetObjectItem(tag, "count");
    if (countObj && countObj->type == cJSON_Number) {
      count = countObj->valueint;
    } else if (countObj && countObj->type != cJSON_Number) {
      printf("ERROR: failed to read json, column count not found\n");
      goto PARSE_OVER;
    } else {
      count = 1;
    }

    // column info
    memset(&columnCase, 0, sizeof(StrColumn));
    cJSON *dataType = cJSON_GetObjectItem(tag, "type");
    if (!dataType || dataType->type != cJSON_String
        || dataType->valuestring == NULL) {
      errorPrint("%s() LN%d, failed to read json, tag type not found\n",
          __func__, __LINE__);
      goto PARSE_OVER;
    }
    tstrncpy(columnCase.dataType, dataType->valuestring, strlen(dataType->valuestring) + 1);

    cJSON* dataLen = cJSON_GetObjectItem(tag, "len");
    if (dataLen && dataLen->type == cJSON_Number) {
      columnCase.dataLen = dataLen->valueint;
    } else if (dataLen && dataLen->type != cJSON_Number) {
      errorPrint("%s() LN%d, failed to read json, column len not found\n",
          __func__, __LINE__);
      goto PARSE_OVER;
    } else {
      columnCase.dataLen = 0;
    }

    for (int n = 0; n < count; ++n) {
      tstrncpy(superTbls->tags[index].dataType, columnCase.dataType,
          strlen(columnCase.dataType) + 1);
      superTbls->tags[index].dataLen = columnCase.dataLen;
      index++;
    }
  }

  if (index > TSDB_MAX_TAGS) {
    errorPrint("%s() LN%d, failed to read json, tags size overflow, allowed max tag count is %d\n",
        __func__, __LINE__, TSDB_MAX_TAGS);
    goto PARSE_OVER;
  }

  superTbls->tagCount = index;

  if ((superTbls->columnCount + superTbls->tagCount + 1 /* ts */) > TSDB_MAX_COLUMNS) {
    errorPrint("%s() LN%d, columns + tags is more than allowed max columns count: %d\n",
        __func__, __LINE__, TSDB_MAX_COLUMNS);
    goto PARSE_OVER;
  }
  ret = true;

PARSE_OVER:
  return ret;
}

static bool getMetaFromInsertJsonFile(cJSON* root) {
    bool  ret = false;

    cJSON* cfgdir = cJSON_GetObjectItem(root, "cfgdir");
    if (cfgdir && cfgdir->type == cJSON_String && cfgdir->valuestring != NULL) {
        tstrncpy(g_Dbs.cfgDir, cfgdir->valuestring, MAX_FILE_NAME_LEN);
    }

    cJSON* host = cJSON_GetObjectItem(root, "host");
    if (host && host->type == cJSON_String && host->valuestring != NULL) {
        tstrncpy(g_Dbs.host, host->valuestring, MAX_HOSTNAME_SIZE);
    } else if (!host) {
        tstrncpy(g_Dbs.host, "127.0.0.1", MAX_HOSTNAME_SIZE);
    } else {
        printf("ERROR: failed to read json, host not found\n");
        goto PARSE_OVER;
    }

    cJSON* port = cJSON_GetObjectItem(root, "port");
    if (port && port->type == cJSON_Number) {
        g_Dbs.port = port->valueint;
    } else if (!port) {
        g_Dbs.port = 6030;
    }

    cJSON* user = cJSON_GetObjectItem(root, "user");
    if (user && user->type == cJSON_String && user->valuestring != NULL) {
        tstrncpy(g_Dbs.user, user->valuestring, MAX_USERNAME_SIZE);
    } else if (!user) {
        tstrncpy(g_Dbs.user, "root", MAX_USERNAME_SIZE);
    }

    cJSON* password = cJSON_GetObjectItem(root, "password");
    if (password && password->type == cJSON_String && password->valuestring != NULL) {
        tstrncpy(g_Dbs.password, password->valuestring, MAX_PASSWORD_SIZE);
    } else if (!password) {
        tstrncpy(g_Dbs.password, "taosdata", MAX_PASSWORD_SIZE);
    }

    cJSON* resultfile = cJSON_GetObjectItem(root, "result_file");
    if (resultfile && resultfile->type == cJSON_String && resultfile->valuestring != NULL) {
        tstrncpy(g_Dbs.resultFile, resultfile->valuestring, MAX_FILE_NAME_LEN);
    } else if (!resultfile) {
        tstrncpy(g_Dbs.resultFile, "./insert_res.txt", MAX_FILE_NAME_LEN);
    }

    cJSON* threads = cJSON_GetObjectItem(root, "thread_count");
    if (threads && threads->type == cJSON_Number) {
        g_Dbs.threadCount = threads->valueint;
    } else if (!threads) {
        g_Dbs.threadCount = 1;
    } else {
        printf("ERROR: failed to read json, threads not found\n");
        goto PARSE_OVER;
    }

    cJSON* threads2 = cJSON_GetObjectItem(root, "thread_count_create_tbl");
    if (threads2 && threads2->type == cJSON_Number) {
        g_Dbs.threadCountByCreateTbl = threads2->valueint;
    } else if (!threads2) {
        g_Dbs.threadCountByCreateTbl = 1;
    } else {
        errorPrint("%s() LN%d, failed to read json, threads2 not found\n",
                __func__, __LINE__);
        goto PARSE_OVER;
    }

    cJSON* gInsertInterval = cJSON_GetObjectItem(root, "insert_interval");
    if (gInsertInterval && gInsertInterval->type == cJSON_Number) {
        if (gInsertInterval->valueint <0) {
            errorPrint("%s() LN%d, failed to read json, insert interval input mistake\n",
                    __func__, __LINE__);
            goto PARSE_OVER;
        }
        g_args.insert_interval = gInsertInterval->valueint;
    } else if (!gInsertInterval) {
        g_args.insert_interval = 0;
    } else {
        errorPrint("%s() LN%d, failed to read json, insert_interval input mistake\n",
                __func__, __LINE__);
        goto PARSE_OVER;
    }

    cJSON* interlaceRows = cJSON_GetObjectItem(root, "interlace_rows");
    if (interlaceRows && interlaceRows->type == cJSON_Number) {
        if (interlaceRows->valueint < 0) {
            errorPrint("%s() LN%d, failed to read json, interlace_rows input mistake\n",
                    __func__, __LINE__);
            goto PARSE_OVER;

        }
        g_args.interlace_rows = interlaceRows->valueint;
    } else if (!interlaceRows) {
        g_args.interlace_rows = 0; // 0 means progressive mode, > 0 mean interlace mode. max value is less or equ num_of_records_per_req
    } else {
        errorPrint("%s() LN%d, failed to read json, interlace_rows input mistake\n",
                __func__, __LINE__);
        goto PARSE_OVER;
    }

    cJSON* maxSqlLen = cJSON_GetObjectItem(root, "max_sql_len");
    if (maxSqlLen && maxSqlLen->type == cJSON_Number) {
        if (maxSqlLen->valueint < 0) {
            errorPrint("%s() LN%d, failed to read json, max_sql_len input mistake\n",
                    __func__, __LINE__);
            goto PARSE_OVER;
        }
        g_args.max_sql_len = maxSqlLen->valueint;
    } else if (!maxSqlLen) {
        g_args.max_sql_len = (1024*1024);
    } else {
        errorPrint("%s() LN%d, failed to read json, max_sql_len input mistake\n",
                __func__, __LINE__);
        goto PARSE_OVER;
    }

    cJSON* numRecPerReq = cJSON_GetObjectItem(root, "num_of_records_per_req");
    if (numRecPerReq && numRecPerReq->type == cJSON_Number) {
        if (numRecPerReq->valueint <= 0) {
            errorPrint("%s() LN%d, failed to read json, num_of_records_per_req input mistake\n",
                    __func__, __LINE__);
            goto PARSE_OVER;
        } else if (numRecPerReq->valueint > MAX_RECORDS_PER_REQ) {
            printf("NOTICE: number of records per request value %"PRIu64" > %d\n\n",
                    numRecPerReq->valueint, MAX_RECORDS_PER_REQ);
            printf("        number of records per request value will be set to %d\n\n",
                    MAX_RECORDS_PER_REQ);
            prompt();
            numRecPerReq->valueint = MAX_RECORDS_PER_REQ;
        }
        g_args.num_of_RPR = numRecPerReq->valueint;
    } else if (!numRecPerReq) {
        g_args.num_of_RPR = MAX_RECORDS_PER_REQ;
    } else {
        errorPrint("%s() LN%d, failed to read json, num_of_records_per_req not found\n",
                __func__, __LINE__);
        goto PARSE_OVER;
    }

    cJSON *answerPrompt = cJSON_GetObjectItem(root, "confirm_parameter_prompt"); // yes, no,
    if (answerPrompt
            && answerPrompt->type == cJSON_String
            && answerPrompt->valuestring != NULL) {
        if (0 == strncasecmp(answerPrompt->valuestring, "yes", 3)) {
            g_args.answer_yes = false;
        } else if (0 == strncasecmp(answerPrompt->valuestring, "no", 2)) {
            g_args.answer_yes = true;
        } else {
            g_args.answer_yes = false;
        }
    } else if (!answerPrompt) {
        g_args.answer_yes = true;   // default is no, mean answer_yes.
    } else {
        errorPrint("%s", "failed to read json, confirm_parameter_prompt input mistake\n");
        goto PARSE_OVER;
    }

    // rows per table need be less than insert batch
    if (g_args.interlace_rows > g_args.num_of_RPR) {
        printf("NOTICE: interlace rows value %u > num_of_records_per_req %u\n\n",
                g_args.interlace_rows, g_args.num_of_RPR);
        printf("        interlace rows value will be set to num_of_records_per_req %u\n\n",
                g_args.num_of_RPR);
        prompt();
        g_args.interlace_rows = g_args.num_of_RPR;
    }

    cJSON* dbs = cJSON_GetObjectItem(root, "databases");
    if (!dbs || dbs->type != cJSON_Array) {
        printf("ERROR: failed to read json, databases not found\n");
        goto PARSE_OVER;
    }

    int dbSize = cJSON_GetArraySize(dbs);
    if (dbSize > MAX_DB_COUNT) {
        errorPrint(
                "ERROR: failed to read json, databases size overflow, max database is %d\n",
                MAX_DB_COUNT);
        goto PARSE_OVER;
    }

    g_Dbs.dbCount = dbSize;
    for (int i = 0; i < dbSize; ++i) {
        cJSON* dbinfos = cJSON_GetArrayItem(dbs, i);
        if (dbinfos == NULL) continue;

        // dbinfo
        cJSON *dbinfo = cJSON_GetObjectItem(dbinfos, "dbinfo");
        if (!dbinfo || dbinfo->type != cJSON_Object) {
            printf("ERROR: failed to read json, dbinfo not found\n");
            goto PARSE_OVER;
        }

        cJSON *dbName = cJSON_GetObjectItem(dbinfo, "name");
        if (!dbName || dbName->type != cJSON_String || dbName->valuestring == NULL) {
            printf("ERROR: failed to read json, db name not found\n");
            goto PARSE_OVER;
        }
        tstrncpy(g_Dbs.db[i].dbName, dbName->valuestring, TSDB_DB_NAME_LEN);

        cJSON *drop = cJSON_GetObjectItem(dbinfo, "drop");
        if (drop && drop->type == cJSON_String && drop->valuestring != NULL) {
            if (0 == strncasecmp(drop->valuestring, "yes", strlen("yes"))) {
                g_Dbs.db[i].drop = true;
            } else {
                g_Dbs.db[i].drop = false;
            }
        } else if (!drop) {
            g_Dbs.db[i].drop = g_args.drop_database;
        } else {
            errorPrint("%s() LN%d, failed to read json, drop input mistake\n",
                    __func__, __LINE__);
            goto PARSE_OVER;
        }

        cJSON *precision = cJSON_GetObjectItem(dbinfo, "precision");
        if (precision && precision->type == cJSON_String
                && precision->valuestring != NULL) {
            tstrncpy(g_Dbs.db[i].dbCfg.precision, precision->valuestring,
                    8);
        } else if (!precision) {
            memset(g_Dbs.db[i].dbCfg.precision, 0, 8);
        } else {
            printf("ERROR: failed to read json, precision not found\n");
            goto PARSE_OVER;
        }

        cJSON* update = cJSON_GetObjectItem(dbinfo, "update");
        if (update && update->type == cJSON_Number) {
            g_Dbs.db[i].dbCfg.update = update->valueint;
        } else if (!update) {
            g_Dbs.db[i].dbCfg.update = -1;
        } else {
            printf("ERROR: failed to read json, update not found\n");
            goto PARSE_OVER;
        }

        cJSON* replica = cJSON_GetObjectItem(dbinfo, "replica");
        if (replica && replica->type == cJSON_Number) {
            g_Dbs.db[i].dbCfg.replica = replica->valueint;
        } else if (!replica) {
            g_Dbs.db[i].dbCfg.replica = -1;
        } else {
            printf("ERROR: failed to read json, replica not found\n");
            goto PARSE_OVER;
        }

        cJSON* keep = cJSON_GetObjectItem(dbinfo, "keep");
        if (keep && keep->type == cJSON_Number) {
            g_Dbs.db[i].dbCfg.keep = keep->valueint;
        } else if (!keep) {
            g_Dbs.db[i].dbCfg.keep = -1;
        } else {
            printf("ERROR: failed to read json, keep not found\n");
            goto PARSE_OVER;
        }

        cJSON* days = cJSON_GetObjectItem(dbinfo, "days");
        if (days && days->type == cJSON_Number) {
            g_Dbs.db[i].dbCfg.days = days->valueint;
        } else if (!days) {
            g_Dbs.db[i].dbCfg.days = -1;
        } else {
            printf("ERROR: failed to read json, days not found\n");
            goto PARSE_OVER;
        }

        cJSON* cache = cJSON_GetObjectItem(dbinfo, "cache");
        if (cache && cache->type == cJSON_Number) {
            g_Dbs.db[i].dbCfg.cache = cache->valueint;
        } else if (!cache) {
            g_Dbs.db[i].dbCfg.cache = -1;
        } else {
            printf("ERROR: failed to read json, cache not found\n");
            goto PARSE_OVER;
        }

        cJSON* blocks= cJSON_GetObjectItem(dbinfo, "blocks");
        if (blocks && blocks->type == cJSON_Number) {
            g_Dbs.db[i].dbCfg.blocks = blocks->valueint;
        } else if (!blocks) {
            g_Dbs.db[i].dbCfg.blocks = -1;
        } else {
            printf("ERROR: failed to read json, block not found\n");
            goto PARSE_OVER;
        }

        //cJSON* maxtablesPerVnode= cJSON_GetObjectItem(dbinfo, "maxtablesPerVnode");
        //if (maxtablesPerVnode && maxtablesPerVnode->type == cJSON_Number) {
        //  g_Dbs.db[i].dbCfg.maxtablesPerVnode = maxtablesPerVnode->valueint;
        //} else if (!maxtablesPerVnode) {
        //  g_Dbs.db[i].dbCfg.maxtablesPerVnode = TSDB_DEFAULT_TABLES;
        //} else {
        // printf("failed to read json, maxtablesPerVnode not found");
        // goto PARSE_OVER;
        //}

        cJSON* minRows= cJSON_GetObjectItem(dbinfo, "minRows");
        if (minRows && minRows->type == cJSON_Number) {
            g_Dbs.db[i].dbCfg.minRows = minRows->valueint;
        } else if (!minRows) {
            g_Dbs.db[i].dbCfg.minRows = 0;    // 0 means default
        } else {
            printf("ERROR: failed to read json, minRows not found\n");
            goto PARSE_OVER;
        }

        cJSON* maxRows= cJSON_GetObjectItem(dbinfo, "maxRows");
        if (maxRows && maxRows->type == cJSON_Number) {
            g_Dbs.db[i].dbCfg.maxRows = maxRows->valueint;
        } else if (!maxRows) {
            g_Dbs.db[i].dbCfg.maxRows = 0;    // 0 means default
        } else {
            printf("ERROR: failed to read json, maxRows not found\n");
            goto PARSE_OVER;
        }

        cJSON* comp= cJSON_GetObjectItem(dbinfo, "comp");
        if (comp && comp->type == cJSON_Number) {
            g_Dbs.db[i].dbCfg.comp = comp->valueint;
        } else if (!comp) {
            g_Dbs.db[i].dbCfg.comp = -1;
        } else {
            printf("ERROR: failed to read json, comp not found\n");
            goto PARSE_OVER;
        }

        cJSON* walLevel= cJSON_GetObjectItem(dbinfo, "walLevel");
        if (walLevel && walLevel->type == cJSON_Number) {
            g_Dbs.db[i].dbCfg.walLevel = walLevel->valueint;
        } else if (!walLevel) {
            g_Dbs.db[i].dbCfg.walLevel = -1;
        } else {
            printf("ERROR: failed to read json, walLevel not found\n");
            goto PARSE_OVER;
        }

        cJSON* cacheLast= cJSON_GetObjectItem(dbinfo, "cachelast");
        if (cacheLast && cacheLast->type == cJSON_Number) {
            g_Dbs.db[i].dbCfg.cacheLast = cacheLast->valueint;
        } else if (!cacheLast) {
            g_Dbs.db[i].dbCfg.cacheLast = -1;
        } else {
            printf("ERROR: failed to read json, cacheLast not found\n");
            goto PARSE_OVER;
        }

        cJSON* quorum= cJSON_GetObjectItem(dbinfo, "quorum");
        if (quorum && quorum->type == cJSON_Number) {
            g_Dbs.db[i].dbCfg.quorum = quorum->valueint;
        } else if (!quorum) {
            g_Dbs.db[i].dbCfg.quorum = 1;
        } else {
            printf("failed to read json, quorum input mistake");
            goto PARSE_OVER;
        }

        cJSON* fsync= cJSON_GetObjectItem(dbinfo, "fsync");
        if (fsync && fsync->type == cJSON_Number) {
            g_Dbs.db[i].dbCfg.fsync = fsync->valueint;
        } else if (!fsync) {
            g_Dbs.db[i].dbCfg.fsync = -1;
        } else {
            errorPrint("%s() LN%d, failed to read json, fsync input mistake\n",
                    __func__, __LINE__);
            goto PARSE_OVER;
        }

        // super_talbes
        cJSON *stables = cJSON_GetObjectItem(dbinfos, "super_tables");
        if (!stables || stables->type != cJSON_Array) {
            errorPrint("%s() LN%d, failed to read json, super_tables not found\n",
                    __func__, __LINE__);
            goto PARSE_OVER;
        }

        int stbSize = cJSON_GetArraySize(stables);
        if (stbSize > MAX_SUPER_TABLE_COUNT) {
            errorPrint(
                    "%s() LN%d, failed to read json, supertable size overflow, max supertable is %d\n",
                    __func__, __LINE__, MAX_SUPER_TABLE_COUNT);
            goto PARSE_OVER;
        }

        g_Dbs.db[i].superTblCount = stbSize;
        for (int j = 0; j < stbSize; ++j) {
            cJSON* stbInfo = cJSON_GetArrayItem(stables, j);
            if (stbInfo == NULL) continue;

            // dbinfo
            cJSON *stbName = cJSON_GetObjectItem(stbInfo, "name");
            if (!stbName || stbName->type != cJSON_String
                    || stbName->valuestring == NULL) {
                errorPrint("%s() LN%d, failed to read json, stb name not found\n",
                        __func__, __LINE__);
                goto PARSE_OVER;
            }
            tstrncpy(g_Dbs.db[i].superTbls[j].sTblName, stbName->valuestring,
                    TSDB_TABLE_NAME_LEN);

            cJSON *prefix = cJSON_GetObjectItem(stbInfo, "childtable_prefix");
            if (!prefix || prefix->type != cJSON_String || prefix->valuestring == NULL) {
                printf("ERROR: failed to read json, childtable_prefix not found\n");
                goto PARSE_OVER;
            }
            tstrncpy(g_Dbs.db[i].superTbls[j].childTblPrefix, prefix->valuestring,
                    TSDB_TABLE_NAME_LEN - 20);

            cJSON *autoCreateTbl = cJSON_GetObjectItem(stbInfo, "auto_create_table");
            if (autoCreateTbl
                    && autoCreateTbl->type == cJSON_String
                    && autoCreateTbl->valuestring != NULL) {
                if ((0 == strncasecmp(autoCreateTbl->valuestring, "yes", 3))
                        && (TBL_ALREADY_EXISTS != g_Dbs.db[i].superTbls[j].childTblExists)) {
                    g_Dbs.db[i].superTbls[j].autoCreateTable = AUTO_CREATE_SUBTBL;
                } else if (0 == strncasecmp(autoCreateTbl->valuestring, "no", 2)) {
                    g_Dbs.db[i].superTbls[j].autoCreateTable = PRE_CREATE_SUBTBL;
                } else {
                    g_Dbs.db[i].superTbls[j].autoCreateTable = PRE_CREATE_SUBTBL;
                }
            } else if (!autoCreateTbl) {
                g_Dbs.db[i].superTbls[j].autoCreateTable = PRE_CREATE_SUBTBL;
            } else {
                printf("ERROR: failed to read json, auto_create_table not found\n");
                goto PARSE_OVER;
            }

            cJSON* batchCreateTbl = cJSON_GetObjectItem(stbInfo, "batch_create_tbl_num");
            if (batchCreateTbl && batchCreateTbl->type == cJSON_Number) {
                g_Dbs.db[i].superTbls[j].batchCreateTableNum = batchCreateTbl->valueint;
            } else if (!batchCreateTbl) {
                g_Dbs.db[i].superTbls[j].batchCreateTableNum = 1000;
            } else {
                printf("ERROR: failed to read json, batch_create_tbl_num not found\n");
                goto PARSE_OVER;
            }

            cJSON *childTblExists = cJSON_GetObjectItem(stbInfo, "child_table_exists"); // yes, no
            if (childTblExists
                    && childTblExists->type == cJSON_String
                    && childTblExists->valuestring != NULL) {
                if ((0 == strncasecmp(childTblExists->valuestring, "yes", 3))
                        && (g_Dbs.db[i].drop == false)) {
                    g_Dbs.db[i].superTbls[j].childTblExists = TBL_ALREADY_EXISTS;
                } else if ((0 == strncasecmp(childTblExists->valuestring, "no", 2)
                            || (g_Dbs.db[i].drop == true))) {
                    g_Dbs.db[i].superTbls[j].childTblExists = TBL_NO_EXISTS;
                } else {
                    g_Dbs.db[i].superTbls[j].childTblExists = TBL_NO_EXISTS;
                }
            } else if (!childTblExists) {
                g_Dbs.db[i].superTbls[j].childTblExists = TBL_NO_EXISTS;
            } else {
                errorPrint("%s() LN%d, failed to read json, child_table_exists not found\n",
                        __func__, __LINE__);
                goto PARSE_OVER;
            }

            if (TBL_ALREADY_EXISTS == g_Dbs.db[i].superTbls[j].childTblExists) {
                g_Dbs.db[i].superTbls[j].autoCreateTable = PRE_CREATE_SUBTBL;
            }

            cJSON* count = cJSON_GetObjectItem(stbInfo, "childtable_count");
            if (!count || count->type != cJSON_Number || 0 >= count->valueint) {
                errorPrint("%s() LN%d, failed to read json, childtable_count input mistake\n",
                        __func__, __LINE__);
                goto PARSE_OVER;
            }
            g_Dbs.db[i].superTbls[j].childTblCount = count->valueint;

            cJSON *dataSource = cJSON_GetObjectItem(stbInfo, "data_source");
            if (dataSource && dataSource->type == cJSON_String
                    && dataSource->valuestring != NULL) {
                tstrncpy(g_Dbs.db[i].superTbls[j].dataSource,
                        dataSource->valuestring, TSDB_DB_NAME_LEN);
            } else if (!dataSource) {
                tstrncpy(g_Dbs.db[i].superTbls[j].dataSource, "rand", TSDB_DB_NAME_LEN);
            } else {
                errorPrint("%s() LN%d, failed to read json, data_source not found\n",
                        __func__, __LINE__);
                goto PARSE_OVER;
            }

            cJSON *stbIface = cJSON_GetObjectItem(stbInfo, "insert_mode"); // taosc , rest, stmt
            if (stbIface && stbIface->type == cJSON_String
                    && stbIface->valuestring != NULL) {
                if (0 == strcasecmp(stbIface->valuestring, "taosc")) {
                    g_Dbs.db[i].superTbls[j].iface= TAOSC_IFACE;
                } else if (0 == strcasecmp(stbIface->valuestring, "rest")) {
                    g_Dbs.db[i].superTbls[j].iface= REST_IFACE;
#if STMT_IFACE_ENABLED == 1
                } else if (0 == strcasecmp(stbIface->valuestring, "stmt")) {
                    g_Dbs.db[i].superTbls[j].iface= STMT_IFACE;
#endif
                } else {
                    errorPrint("%s() LN%d, failed to read json, insert_mode %s not recognized\n",
                            __func__, __LINE__, stbIface->valuestring);
                    goto PARSE_OVER;
                }
            } else if (!stbIface) {
                g_Dbs.db[i].superTbls[j].iface = TAOSC_IFACE;
            } else {
                errorPrint("%s", "failed to read json, insert_mode not found\n");
                goto PARSE_OVER;
            }

            cJSON* childTbl_limit = cJSON_GetObjectItem(stbInfo, "childtable_limit");
            if ((childTbl_limit) && (g_Dbs.db[i].drop != true)
                    && (g_Dbs.db[i].superTbls[j].childTblExists == TBL_ALREADY_EXISTS)) {
                if (childTbl_limit->type != cJSON_Number) {
                    printf("ERROR: failed to read json, childtable_limit\n");
                    goto PARSE_OVER;
                }
                g_Dbs.db[i].superTbls[j].childTblLimit = childTbl_limit->valueint;
            } else {
                g_Dbs.db[i].superTbls[j].childTblLimit = -1;    // select ... limit -1 means all query result, drop = yes mean all table need recreate, limit value is invalid.
            }

            cJSON* childTbl_offset = cJSON_GetObjectItem(stbInfo, "childtable_offset");
            if ((childTbl_offset) && (g_Dbs.db[i].drop != true)
                    && (g_Dbs.db[i].superTbls[j].childTblExists == TBL_ALREADY_EXISTS)) {
                if ((childTbl_offset->type != cJSON_Number)
                        || (0 > childTbl_offset->valueint)) {
                    printf("ERROR: failed to read json, childtable_offset\n");
                    goto PARSE_OVER;
                }
                g_Dbs.db[i].superTbls[j].childTblOffset = childTbl_offset->valueint;
            } else {
                g_Dbs.db[i].superTbls[j].childTblOffset = 0;
            }

            cJSON *ts = cJSON_GetObjectItem(stbInfo, "start_timestamp");
            if (ts && ts->type == cJSON_String && ts->valuestring != NULL) {
                tstrncpy(g_Dbs.db[i].superTbls[j].startTimestamp,
                        ts->valuestring, TSDB_DB_NAME_LEN);
            } else if (!ts) {
                tstrncpy(g_Dbs.db[i].superTbls[j].startTimestamp,
                        "now", TSDB_DB_NAME_LEN);
            } else {
                printf("ERROR: failed to read json, start_timestamp not found\n");
                goto PARSE_OVER;
            }

            cJSON* timestampStep = cJSON_GetObjectItem(stbInfo, "timestamp_step");
            if (timestampStep && timestampStep->type == cJSON_Number) {
                g_Dbs.db[i].superTbls[j].timeStampStep = timestampStep->valueint;
            } else if (!timestampStep) {
                g_Dbs.db[i].superTbls[j].timeStampStep = DEFAULT_TIMESTAMP_STEP;
            } else {
                printf("ERROR: failed to read json, timestamp_step not found\n");
                goto PARSE_OVER;
            }

            cJSON *sampleFormat = cJSON_GetObjectItem(stbInfo, "sample_format");
            if (sampleFormat && sampleFormat->type
                    == cJSON_String && sampleFormat->valuestring != NULL) {
                tstrncpy(g_Dbs.db[i].superTbls[j].sampleFormat,
                        sampleFormat->valuestring, TSDB_DB_NAME_LEN);
            } else if (!sampleFormat) {
                tstrncpy(g_Dbs.db[i].superTbls[j].sampleFormat, "csv", TSDB_DB_NAME_LEN);
            } else {
                printf("ERROR: failed to read json, sample_format not found\n");
                goto PARSE_OVER;
            }

            cJSON *sampleFile = cJSON_GetObjectItem(stbInfo, "sample_file");
            if (sampleFile && sampleFile->type == cJSON_String
                    && sampleFile->valuestring != NULL) {
                tstrncpy(g_Dbs.db[i].superTbls[j].sampleFile,
                        sampleFile->valuestring, MAX_FILE_NAME_LEN);
            } else if (!sampleFile) {
                memset(g_Dbs.db[i].superTbls[j].sampleFile, 0, MAX_FILE_NAME_LEN);
            } else {
                printf("ERROR: failed to read json, sample_file not found\n");
                goto PARSE_OVER;
            }

            cJSON *tagsFile = cJSON_GetObjectItem(stbInfo, "tags_file");
            if ((tagsFile && tagsFile->type == cJSON_String)
                    && (tagsFile->valuestring != NULL)) {
                tstrncpy(g_Dbs.db[i].superTbls[j].tagsFile,
                        tagsFile->valuestring, MAX_FILE_NAME_LEN);
                if (0 == g_Dbs.db[i].superTbls[j].tagsFile[0]) {
                    g_Dbs.db[i].superTbls[j].tagSource = 0;
                } else {
                    g_Dbs.db[i].superTbls[j].tagSource = 1;
                }
            } else if (!tagsFile) {
                memset(g_Dbs.db[i].superTbls[j].tagsFile, 0, MAX_FILE_NAME_LEN);
                g_Dbs.db[i].superTbls[j].tagSource = 0;
            } else {
                printf("ERROR: failed to read json, tags_file not found\n");
                goto PARSE_OVER;
            }

            cJSON* stbMaxSqlLen = cJSON_GetObjectItem(stbInfo, "max_sql_len");
            if (stbMaxSqlLen && stbMaxSqlLen->type == cJSON_Number) {
                int32_t len = stbMaxSqlLen->valueint;
                if (len > TSDB_MAX_ALLOWED_SQL_LEN) {
                    len = TSDB_MAX_ALLOWED_SQL_LEN;
                } else if (len < 5) {
                    len = 5;
                }
                g_Dbs.db[i].superTbls[j].maxSqlLen = len;
            } else if (!maxSqlLen) {
                g_Dbs.db[i].superTbls[j].maxSqlLen = g_args.max_sql_len;
            } else {
                errorPrint("%s() LN%d, failed to read json, stbMaxSqlLen input mistake\n",
                        __func__, __LINE__);
                goto PARSE_OVER;
            }
            /*
               cJSON *multiThreadWriteOneTbl =
               cJSON_GetObjectItem(stbInfo, "multi_thread_write_one_tbl"); // no , yes
               if (multiThreadWriteOneTbl
               && multiThreadWriteOneTbl->type == cJSON_String
               && multiThreadWriteOneTbl->valuestring != NULL) {
               if (0 == strncasecmp(multiThreadWriteOneTbl->valuestring, "yes", 3)) {
               g_Dbs.db[i].superTbls[j].multiThreadWriteOneTbl = 1;
               } else {
               g_Dbs.db[i].superTbls[j].multiThreadWriteOneTbl = 0;
               }
               } else if (!multiThreadWriteOneTbl) {
               g_Dbs.db[i].superTbls[j].multiThreadWriteOneTbl = 0;
               } else {
               printf("ERROR: failed to read json, multiThreadWriteOneTbl not found\n");
               goto PARSE_OVER;
               }
               */
            cJSON* insertRows = cJSON_GetObjectItem(stbInfo, "insert_rows");
            if (insertRows && insertRows->type == cJSON_Number) {
                if (insertRows->valueint < 0) {
                    errorPrint("%s() LN%d, failed to read json, insert_rows input mistake\n",
                            __func__, __LINE__);
                    goto PARSE_OVER;
                }
                g_Dbs.db[i].superTbls[j].insertRows = insertRows->valueint;
            } else if (!insertRows) {
                g_Dbs.db[i].superTbls[j].insertRows = 0x7FFFFFFFFFFFFFFF;
            } else {
                errorPrint("%s() LN%d, failed to read json, insert_rows input mistake\n",
                        __func__, __LINE__);
                goto PARSE_OVER;
            }

            cJSON* stbInterlaceRows = cJSON_GetObjectItem(stbInfo, "interlace_rows");
            if (stbInterlaceRows && stbInterlaceRows->type == cJSON_Number) {
                if (stbInterlaceRows->valueint < 0) {
                    errorPrint("%s() LN%d, failed to read json, interlace rows input mistake\n",
                            __func__, __LINE__);
                    goto PARSE_OVER;
                }
                g_Dbs.db[i].superTbls[j].interlaceRows = stbInterlaceRows->valueint;

                if (g_Dbs.db[i].superTbls[j].interlaceRows > g_Dbs.db[i].superTbls[j].insertRows) {
                    printf("NOTICE: db[%d].superTbl[%d]'s interlace rows value %u > insert_rows %"PRId64"\n\n",
                            i, j, g_Dbs.db[i].superTbls[j].interlaceRows,
                            g_Dbs.db[i].superTbls[j].insertRows);
                    printf("        interlace rows value will be set to insert_rows %"PRId64"\n\n",
                            g_Dbs.db[i].superTbls[j].insertRows);
                    prompt();
                    g_Dbs.db[i].superTbls[j].interlaceRows = g_Dbs.db[i].superTbls[j].insertRows;
                }
            } else if (!stbInterlaceRows) {
                g_Dbs.db[i].superTbls[j].interlaceRows = 0; // 0 means progressive mode, > 0 mean interlace mode. max value is less or equ num_of_records_per_req
            } else {
                errorPrint(
                        "%s() LN%d, failed to read json, interlace rows input mistake\n",
                        __func__, __LINE__);
                goto PARSE_OVER;
            }

            cJSON* disorderRatio = cJSON_GetObjectItem(stbInfo, "disorder_ratio");
            if (disorderRatio && disorderRatio->type == cJSON_Number) {
                if (disorderRatio->valueint > 50)
                    disorderRatio->valueint = 50;

                if (disorderRatio->valueint < 0)
                    disorderRatio->valueint = 0;

                g_Dbs.db[i].superTbls[j].disorderRatio = disorderRatio->valueint;
            } else if (!disorderRatio) {
                g_Dbs.db[i].superTbls[j].disorderRatio = 0;
            } else {
                printf("ERROR: failed to read json, disorderRatio not found\n");
                goto PARSE_OVER;
            }

            cJSON* disorderRange = cJSON_GetObjectItem(stbInfo, "disorder_range");
            if (disorderRange && disorderRange->type == cJSON_Number) {
                g_Dbs.db[i].superTbls[j].disorderRange = disorderRange->valueint;
            } else if (!disorderRange) {
                g_Dbs.db[i].superTbls[j].disorderRange = 1000;
            } else {
                printf("ERROR: failed to read json, disorderRange not found\n");
                goto PARSE_OVER;
            }

            cJSON* insertInterval = cJSON_GetObjectItem(stbInfo, "insert_interval");
            if (insertInterval && insertInterval->type == cJSON_Number) {
                g_Dbs.db[i].superTbls[j].insertInterval = insertInterval->valueint;
                if (insertInterval->valueint < 0) {
                    errorPrint("%s() LN%d, failed to read json, insert_interval input mistake\n",
                            __func__, __LINE__);
                    goto PARSE_OVER;
                }
            } else if (!insertInterval) {
                verbosePrint("%s() LN%d: stable insert interval be overrided by global %"PRIu64".\n",
                        __func__, __LINE__, g_args.insert_interval);
                g_Dbs.db[i].superTbls[j].insertInterval = g_args.insert_interval;
            } else {
                errorPrint("%s() LN%d, failed to read json, insert_interval input mistake\n",
                        __func__, __LINE__);
                goto PARSE_OVER;
            }

            int retVal = getColumnAndTagTypeFromInsertJsonFile(
                    stbInfo, &g_Dbs.db[i].superTbls[j]);
            if (false == retVal) {
                goto PARSE_OVER;
            }
        }
    }

    ret = true;

PARSE_OVER:
    return ret;
}

static bool getMetaFromQueryJsonFile(cJSON* root) {
  bool  ret = false;

  cJSON* cfgdir = cJSON_GetObjectItem(root, "cfgdir");
  if (cfgdir && cfgdir->type == cJSON_String && cfgdir->valuestring != NULL) {
    tstrncpy(g_queryInfo.cfgDir, cfgdir->valuestring, MAX_FILE_NAME_LEN);
  }

  cJSON* host = cJSON_GetObjectItem(root, "host");
  if (host && host->type == cJSON_String && host->valuestring != NULL) {
    tstrncpy(g_queryInfo.host, host->valuestring, MAX_HOSTNAME_SIZE);
  } else if (!host) {
    tstrncpy(g_queryInfo.host, "127.0.0.1", MAX_HOSTNAME_SIZE);
  } else {
    printf("ERROR: failed to read json, host not found\n");
    goto PARSE_OVER;
  }

  cJSON* port = cJSON_GetObjectItem(root, "port");
  if (port && port->type == cJSON_Number) {
    g_queryInfo.port = port->valueint;
  } else if (!port) {
    g_queryInfo.port = 6030;
  }

  cJSON* user = cJSON_GetObjectItem(root, "user");
  if (user && user->type == cJSON_String && user->valuestring != NULL) {
    tstrncpy(g_queryInfo.user, user->valuestring, MAX_USERNAME_SIZE);
  } else if (!user) {
    tstrncpy(g_queryInfo.user, "root", MAX_USERNAME_SIZE); ;
  }

  cJSON* password = cJSON_GetObjectItem(root, "password");
  if (password && password->type == cJSON_String && password->valuestring != NULL) {
    tstrncpy(g_queryInfo.password, password->valuestring, MAX_PASSWORD_SIZE);
  } else if (!password) {
    tstrncpy(g_queryInfo.password, "taosdata", MAX_PASSWORD_SIZE);;
  }

  cJSON *answerPrompt = cJSON_GetObjectItem(root, "confirm_parameter_prompt"); // yes, no,
  if (answerPrompt && answerPrompt->type == cJSON_String
          && answerPrompt->valuestring != NULL) {
    if (0 == strncasecmp(answerPrompt->valuestring, "yes", 3)) {
      g_args.answer_yes = false;
    } else if (0 == strncasecmp(answerPrompt->valuestring, "no", 2)) {
      g_args.answer_yes = true;
    } else {
      g_args.answer_yes = false;
    }
  } else if (!answerPrompt) {
    g_args.answer_yes = false;
  } else {
    printf("ERROR: failed to read json, confirm_parameter_prompt not found\n");
    goto PARSE_OVER;
  }

  cJSON* gQueryTimes = cJSON_GetObjectItem(root, "query_times");
  if (gQueryTimes && gQueryTimes->type == cJSON_Number) {
    if (gQueryTimes->valueint <= 0) {
      errorPrint("%s() LN%d, failed to read json, query_times input mistake\n",
        __func__, __LINE__);
      goto PARSE_OVER;
    }
    g_args.query_times = gQueryTimes->valueint;
  } else if (!gQueryTimes) {
    g_args.query_times = 1;
  } else {
    errorPrint("%s() LN%d, failed to read json, query_times input mistake\n",
        __func__, __LINE__);
    goto PARSE_OVER;
  }

  cJSON* dbs = cJSON_GetObjectItem(root, "databases");
  if (dbs && dbs->type == cJSON_String && dbs->valuestring != NULL) {
    tstrncpy(g_queryInfo.dbName, dbs->valuestring, TSDB_DB_NAME_LEN);
  } else if (!dbs) {
    printf("ERROR: failed to read json, databases not found\n");
    goto PARSE_OVER;
  }

  cJSON* queryMode = cJSON_GetObjectItem(root, "query_mode");
  if (queryMode && queryMode->type == cJSON_String && queryMode->valuestring != NULL) {
    tstrncpy(g_queryInfo.queryMode, queryMode->valuestring, MAX_TB_NAME_SIZE);
  } else if (!queryMode) {
    tstrncpy(g_queryInfo.queryMode, "taosc", MAX_TB_NAME_SIZE);
  } else {
    printf("ERROR: failed to read json, query_mode not found\n");
    goto PARSE_OVER;
  }

  // specified_table_query
  cJSON *specifiedQuery = cJSON_GetObjectItem(root, "specified_table_query");
  if (!specifiedQuery) {
    g_queryInfo.specifiedQueryInfo.concurrent = 1;
    g_queryInfo.specifiedQueryInfo.sqlCount = 0;
  } else if (specifiedQuery->type != cJSON_Object) {
    printf("ERROR: failed to read json, super_table_query not found\n");
    goto PARSE_OVER;
  } else {
    cJSON* queryInterval = cJSON_GetObjectItem(specifiedQuery, "query_interval");
    if (queryInterval && queryInterval->type == cJSON_Number) {
      g_queryInfo.specifiedQueryInfo.queryInterval = queryInterval->valueint;
    } else if (!queryInterval) {
      g_queryInfo.specifiedQueryInfo.queryInterval = 0;
    }

    cJSON* specifiedQueryTimes = cJSON_GetObjectItem(specifiedQuery,
        "query_times");
    if (specifiedQueryTimes && specifiedQueryTimes->type == cJSON_Number) {
      if (specifiedQueryTimes->valueint <= 0) {
        errorPrint(
                "%s() LN%d, failed to read json, query_times: %"PRId64", need be a valid (>0) number\n",
          __func__, __LINE__, specifiedQueryTimes->valueint);
        goto PARSE_OVER;

      }
      g_queryInfo.specifiedQueryInfo.queryTimes = specifiedQueryTimes->valueint;
    } else if (!specifiedQueryTimes) {
      g_queryInfo.specifiedQueryInfo.queryTimes = g_args.query_times;
    } else {
      errorPrint("%s() LN%d, failed to read json, query_times input mistake\n",
          __func__, __LINE__);
      goto PARSE_OVER;
    }

    cJSON* concurrent = cJSON_GetObjectItem(specifiedQuery, "concurrent");
    if (concurrent && concurrent->type == cJSON_Number) {
      if (concurrent->valueint <= 0) {
        errorPrint(
                "%s() LN%d, query sqlCount %d or concurrent %d is not correct.\n",
              __func__, __LINE__,
              g_queryInfo.specifiedQueryInfo.sqlCount,
              g_queryInfo.specifiedQueryInfo.concurrent);
        goto PARSE_OVER;
      }
      g_queryInfo.specifiedQueryInfo.concurrent = concurrent->valueint;
    } else if (!concurrent) {
      g_queryInfo.specifiedQueryInfo.concurrent = 1;
    }

    cJSON* specifiedAsyncMode = cJSON_GetObjectItem(specifiedQuery, "mode");
    if (specifiedAsyncMode && specifiedAsyncMode->type == cJSON_String
        && specifiedAsyncMode->valuestring != NULL) {
      if (0 == strcmp("sync", specifiedAsyncMode->valuestring)) {
        g_queryInfo.specifiedQueryInfo.asyncMode = SYNC_MODE;
      } else if (0 == strcmp("async", specifiedAsyncMode->valuestring)) {
        g_queryInfo.specifiedQueryInfo.asyncMode = ASYNC_MODE;
      } else {
        errorPrint("%s() LN%d, failed to read json, async mode input error\n",
            __func__, __LINE__);
        goto PARSE_OVER;
      }
    } else {
      g_queryInfo.specifiedQueryInfo.asyncMode = SYNC_MODE;
    }

    cJSON* interval = cJSON_GetObjectItem(specifiedQuery, "interval");
    if (interval && interval->type == cJSON_Number) {
      g_queryInfo.specifiedQueryInfo.subscribeInterval = interval->valueint;
    } else if (!interval) {
      //printf("failed to read json, subscribe interval no found\n");
      //goto PARSE_OVER;
      g_queryInfo.specifiedQueryInfo.subscribeInterval = 10000;
    }

    cJSON* restart = cJSON_GetObjectItem(specifiedQuery, "restart");
    if (restart && restart->type == cJSON_String && restart->valuestring != NULL) {
      if (0 == strcmp("yes", restart->valuestring)) {
        g_queryInfo.specifiedQueryInfo.subscribeRestart = true;
      } else if (0 == strcmp("no", restart->valuestring)) {
        g_queryInfo.specifiedQueryInfo.subscribeRestart = false;
      } else {
        printf("ERROR: failed to read json, subscribe restart error\n");
        goto PARSE_OVER;
      }
    } else {
      g_queryInfo.specifiedQueryInfo.subscribeRestart = true;
    }

    cJSON* keepProgress = cJSON_GetObjectItem(specifiedQuery, "keepProgress");
    if (keepProgress
            && keepProgress->type == cJSON_String
            && keepProgress->valuestring != NULL) {
      if (0 == strcmp("yes", keepProgress->valuestring)) {
        g_queryInfo.specifiedQueryInfo.subscribeKeepProgress = 1;
      } else if (0 == strcmp("no", keepProgress->valuestring)) {
        g_queryInfo.specifiedQueryInfo.subscribeKeepProgress = 0;
      } else {
        printf("ERROR: failed to read json, subscribe keepProgress error\n");
        goto PARSE_OVER;
      }
    } else {
      g_queryInfo.specifiedQueryInfo.subscribeKeepProgress = 0;
    }

    // sqls
    cJSON* specifiedSqls = cJSON_GetObjectItem(specifiedQuery, "sqls");
    if (!specifiedSqls) {
      g_queryInfo.specifiedQueryInfo.sqlCount = 0;
    } else if (specifiedSqls->type != cJSON_Array) {
      errorPrint("%s() LN%d, failed to read json, super sqls not found\n",
          __func__, __LINE__);
      goto PARSE_OVER;
    } else {
      int superSqlSize = cJSON_GetArraySize(specifiedSqls);
      if (superSqlSize * g_queryInfo.specifiedQueryInfo.concurrent
              > MAX_QUERY_SQL_COUNT) {
        errorPrint("%s() LN%d, failed to read json, query sql(%d) * concurrent(%d) overflow, max is %d\n",
           __func__, __LINE__,
           superSqlSize,
           g_queryInfo.specifiedQueryInfo.concurrent,
           MAX_QUERY_SQL_COUNT);
        goto PARSE_OVER;
      }

      g_queryInfo.specifiedQueryInfo.sqlCount = superSqlSize;
      for (int j = 0; j < superSqlSize; ++j) {
        cJSON* sql = cJSON_GetArrayItem(specifiedSqls, j);
        if (sql == NULL) continue;

        cJSON *sqlStr = cJSON_GetObjectItem(sql, "sql");
        if (!sqlStr || sqlStr->type != cJSON_String || sqlStr->valuestring == NULL) {
          printf("ERROR: failed to read json, sql not found\n");
          goto PARSE_OVER;
        }
        tstrncpy(g_queryInfo.specifiedQueryInfo.sql[j],
                sqlStr->valuestring, MAX_QUERY_SQL_LENGTH);

        // default value is -1, which mean infinite loop
        g_queryInfo.specifiedQueryInfo.endAfterConsume[j] = -1;
        cJSON* endAfterConsume =
            cJSON_GetObjectItem(specifiedQuery, "endAfterConsume");
        if (endAfterConsume
                && endAfterConsume->type == cJSON_Number) {
            g_queryInfo.specifiedQueryInfo.endAfterConsume[j]
                = endAfterConsume->valueint;
        }
        if (g_queryInfo.specifiedQueryInfo.endAfterConsume[j] < -1)
            g_queryInfo.specifiedQueryInfo.endAfterConsume[j] = -1;

        g_queryInfo.specifiedQueryInfo.resubAfterConsume[j] = -1;
        cJSON* resubAfterConsume =
            cJSON_GetObjectItem(specifiedQuery, "resubAfterConsume");
        if ((resubAfterConsume)
                && (resubAfterConsume->type == cJSON_Number)
                && (resubAfterConsume->valueint >= 0)) {
            g_queryInfo.specifiedQueryInfo.resubAfterConsume[j]
                = resubAfterConsume->valueint;
        }

        if (g_queryInfo.specifiedQueryInfo.resubAfterConsume[j] < -1)
            g_queryInfo.specifiedQueryInfo.resubAfterConsume[j] = -1;

        cJSON *result = cJSON_GetObjectItem(sql, "result");
        if ((NULL != result) && (result->type == cJSON_String)
                && (result->valuestring != NULL)) {
          tstrncpy(g_queryInfo.specifiedQueryInfo.result[j],
                  result->valuestring, MAX_FILE_NAME_LEN);
        } else if (NULL == result) {
          memset(g_queryInfo.specifiedQueryInfo.result[j],
                  0, MAX_FILE_NAME_LEN);
        } else {
          printf("ERROR: failed to read json, super query result file not found\n");
          goto PARSE_OVER;
        }
      }
    }
  }

  // super_table_query
  cJSON *superQuery = cJSON_GetObjectItem(root, "super_table_query");
  if (!superQuery) {
    g_queryInfo.superQueryInfo.threadCnt = 1;
    g_queryInfo.superQueryInfo.sqlCount = 0;
  } else if (superQuery->type != cJSON_Object) {
    printf("ERROR: failed to read json, sub_table_query not found\n");
    ret = true;
    goto PARSE_OVER;
  } else {
    cJSON* subrate = cJSON_GetObjectItem(superQuery, "query_interval");
    if (subrate && subrate->type == cJSON_Number) {
      g_queryInfo.superQueryInfo.queryInterval = subrate->valueint;
    } else if (!subrate) {
      g_queryInfo.superQueryInfo.queryInterval = 0;
    }

    cJSON* superQueryTimes = cJSON_GetObjectItem(superQuery, "query_times");
    if (superQueryTimes && superQueryTimes->type == cJSON_Number) {
      if (superQueryTimes->valueint <= 0) {
        errorPrint("%s() LN%d, failed to read json, query_times: %"PRId64", need be a valid (>0) number\n",
          __func__, __LINE__, superQueryTimes->valueint);
        goto PARSE_OVER;
      }
      g_queryInfo.superQueryInfo.queryTimes = superQueryTimes->valueint;
    } else if (!superQueryTimes) {
      g_queryInfo.superQueryInfo.queryTimes = g_args.query_times;
    } else {
      errorPrint("%s() LN%d, failed to read json, query_times input mistake\n",
          __func__, __LINE__);
      goto PARSE_OVER;
    }

    cJSON* threads = cJSON_GetObjectItem(superQuery, "threads");
    if (threads && threads->type == cJSON_Number) {
      if (threads->valueint <= 0) {
        errorPrint("%s() LN%d, failed to read json, threads input mistake\n",
          __func__, __LINE__);
        goto PARSE_OVER;

      }
      g_queryInfo.superQueryInfo.threadCnt = threads->valueint;
    } else if (!threads) {
      g_queryInfo.superQueryInfo.threadCnt = 1;
    }

    //cJSON* subTblCnt = cJSON_GetObjectItem(superQuery, "childtable_count");
    //if (subTblCnt && subTblCnt->type == cJSON_Number) {
    //  g_queryInfo.superQueryInfo.childTblCount = subTblCnt->valueint;
    //} else if (!subTblCnt) {
    //  g_queryInfo.superQueryInfo.childTblCount = 0;
    //}

    cJSON* stblname = cJSON_GetObjectItem(superQuery, "stblname");
    if (stblname && stblname->type == cJSON_String
        && stblname->valuestring != NULL) {
      tstrncpy(g_queryInfo.superQueryInfo.sTblName, stblname->valuestring,
          TSDB_TABLE_NAME_LEN);
    } else {
      errorPrint("%s() LN%d, failed to read json, super table name input error\n",
          __func__, __LINE__);
      goto PARSE_OVER;
    }

    cJSON* superAsyncMode = cJSON_GetObjectItem(superQuery, "mode");
    if (superAsyncMode && superAsyncMode->type == cJSON_String
        && superAsyncMode->valuestring != NULL) {
      if (0 == strcmp("sync", superAsyncMode->valuestring)) {
        g_queryInfo.superQueryInfo.asyncMode = SYNC_MODE;
      } else if (0 == strcmp("async", superAsyncMode->valuestring)) {
        g_queryInfo.superQueryInfo.asyncMode = ASYNC_MODE;
      } else {
        errorPrint("%s() LN%d, failed to read json, async mode input error\n",
            __func__, __LINE__);
        goto PARSE_OVER;
      }
    } else {
      g_queryInfo.superQueryInfo.asyncMode = SYNC_MODE;
    }

    cJSON* superInterval = cJSON_GetObjectItem(superQuery, "interval");
    if (superInterval && superInterval->type == cJSON_Number) {
      if (superInterval->valueint < 0) {
        errorPrint("%s() LN%d, failed to read json, interval input mistake\n",
            __func__, __LINE__);
        goto PARSE_OVER;
      }
      g_queryInfo.superQueryInfo.subscribeInterval = superInterval->valueint;
    } else if (!superInterval) {
      //printf("failed to read json, subscribe interval no found\n");
      //goto PARSE_OVER;
      g_queryInfo.superQueryInfo.subscribeInterval = 10000;
    }

    cJSON* subrestart = cJSON_GetObjectItem(superQuery, "restart");
    if (subrestart && subrestart->type == cJSON_String
        && subrestart->valuestring != NULL) {
      if (0 == strcmp("yes", subrestart->valuestring)) {
        g_queryInfo.superQueryInfo.subscribeRestart = true;
      } else if (0 == strcmp("no", subrestart->valuestring)) {
        g_queryInfo.superQueryInfo.subscribeRestart = false;
      } else {
        printf("ERROR: failed to read json, subscribe restart error\n");
        goto PARSE_OVER;
      }
    } else {
      g_queryInfo.superQueryInfo.subscribeRestart = true;
    }

    cJSON* superkeepProgress = cJSON_GetObjectItem(superQuery, "keepProgress");
    if (superkeepProgress &&
            superkeepProgress->type == cJSON_String
            && superkeepProgress->valuestring != NULL) {
      if (0 == strcmp("yes", superkeepProgress->valuestring)) {
        g_queryInfo.superQueryInfo.subscribeKeepProgress = 1;
      } else if (0 == strcmp("no", superkeepProgress->valuestring)) {
        g_queryInfo.superQueryInfo.subscribeKeepProgress = 0;
      } else {
        printf("ERROR: failed to read json, subscribe super table keepProgress error\n");
        goto PARSE_OVER;
      }
    } else {
      g_queryInfo.superQueryInfo.subscribeKeepProgress = 0;
    }

    // default value is -1, which mean do not resub
    g_queryInfo.superQueryInfo.endAfterConsume = -1;
    cJSON* superEndAfterConsume =
            cJSON_GetObjectItem(superQuery, "endAfterConsume");
    if (superEndAfterConsume
            && superEndAfterConsume->type == cJSON_Number) {
        g_queryInfo.superQueryInfo.endAfterConsume =
            superEndAfterConsume->valueint;
    }
    if (g_queryInfo.superQueryInfo.endAfterConsume < -1)
        g_queryInfo.superQueryInfo.endAfterConsume = -1;

    // default value is -1, which mean do not resub
    g_queryInfo.superQueryInfo.resubAfterConsume = -1;
    cJSON* superResubAfterConsume =
            cJSON_GetObjectItem(superQuery, "resubAfterConsume");
    if ((superResubAfterConsume)
            && (superResubAfterConsume->type == cJSON_Number)
            && (superResubAfterConsume->valueint >= 0)) {
        g_queryInfo.superQueryInfo.resubAfterConsume =
            superResubAfterConsume->valueint;
    }
    if (g_queryInfo.superQueryInfo.resubAfterConsume < -1)
        g_queryInfo.superQueryInfo.resubAfterConsume = -1;

    // supert table sqls
    cJSON* superSqls = cJSON_GetObjectItem(superQuery, "sqls");
    if (!superSqls) {
      g_queryInfo.superQueryInfo.sqlCount = 0;
    } else if (superSqls->type != cJSON_Array) {
      errorPrint("%s() LN%d: failed to read json, super sqls not found\n",
          __func__, __LINE__);
      goto PARSE_OVER;
    } else {
      int superSqlSize = cJSON_GetArraySize(superSqls);
      if (superSqlSize > MAX_QUERY_SQL_COUNT) {
        errorPrint("%s() LN%d, failed to read json, query sql size overflow, max is %d\n",
           __func__, __LINE__, MAX_QUERY_SQL_COUNT);
        goto PARSE_OVER;
      }

      g_queryInfo.superQueryInfo.sqlCount = superSqlSize;
      for (int j = 0; j < superSqlSize; ++j) {
        cJSON* sql = cJSON_GetArrayItem(superSqls, j);
        if (sql == NULL) continue;

        cJSON *sqlStr = cJSON_GetObjectItem(sql, "sql");
        if (!sqlStr || sqlStr->type != cJSON_String
            || sqlStr->valuestring == NULL) {
          errorPrint("%s() LN%d, failed to read json, sql not found\n",
              __func__, __LINE__);
          goto PARSE_OVER;
        }
        tstrncpy(g_queryInfo.superQueryInfo.sql[j], sqlStr->valuestring,
            MAX_QUERY_SQL_LENGTH);

        cJSON *result = cJSON_GetObjectItem(sql, "result");
        if (result != NULL && result->type == cJSON_String
            && result->valuestring != NULL){
          tstrncpy(g_queryInfo.superQueryInfo.result[j],
              result->valuestring, MAX_FILE_NAME_LEN);
        } else if (NULL == result) {
          memset(g_queryInfo.superQueryInfo.result[j], 0, MAX_FILE_NAME_LEN);
        }  else {
          errorPrint("%s() LN%d, failed to read json, sub query result file not found\n",
              __func__, __LINE__);
          goto PARSE_OVER;
        }
      }
    }
  }

  ret = true;

PARSE_OVER:
  return ret;
}

static bool getInfoFromJsonFile(char* file) {
    debugPrint("%s %d %s\n", __func__, __LINE__, file);

  FILE *fp = fopen(file, "r");
  if (!fp) {
    printf("failed to read %s, reason:%s\n", file, strerror(errno));
    return false;
  }

  bool  ret = false;
  int   maxLen = 6400000;
  char *content = calloc(1, maxLen + 1);
  int   len = fread(content, 1, maxLen, fp);
  if (len <= 0) {
    free(content);
    fclose(fp);
    printf("failed to read %s, content is null", file);
    return false;
  }

  content[len] = 0;
  cJSON* root = cJSON_Parse(content);
  if (root == NULL) {
    printf("ERROR: failed to cjson parse %s, invalid json format\n", file);
    goto PARSE_OVER;
  }

  cJSON* filetype = cJSON_GetObjectItem(root, "filetype");
  if (filetype && filetype->type == cJSON_String && filetype->valuestring != NULL) {
    if (0 == strcasecmp("insert", filetype->valuestring)) {
      g_args.test_mode = INSERT_TEST;
    } else if (0 == strcasecmp("query", filetype->valuestring)) {
      g_args.test_mode = QUERY_TEST;
    } else if (0 == strcasecmp("subscribe", filetype->valuestring)) {
      g_args.test_mode = SUBSCRIBE_TEST;
    } else {
      printf("ERROR: failed to read json, filetype not support\n");
      goto PARSE_OVER;
    }
  } else if (!filetype) {
    g_args.test_mode = INSERT_TEST;
  } else {
    printf("ERROR: failed to read json, filetype not found\n");
    goto PARSE_OVER;
  }

  if (INSERT_TEST == g_args.test_mode) {
    ret = getMetaFromInsertJsonFile(root);
  } else if ((QUERY_TEST == g_args.test_mode)
          || (SUBSCRIBE_TEST == g_args.test_mode)) {
    ret = getMetaFromQueryJsonFile(root);
  } else {
    errorPrint("%s() LN%d, input json file type error! please input correct file type: insert or query or subscribe\n",
            __func__, __LINE__);
    goto PARSE_OVER;
  }

PARSE_OVER:
  free(content);
  cJSON_Delete(root);
  fclose(fp);
  return ret;
}

static int prepareSampleData() {
  for (int i = 0; i < g_Dbs.dbCount; i++) {
    for (int j = 0; j < g_Dbs.db[i].superTblCount; j++) {
      if (g_Dbs.db[i].superTbls[j].tagsFile[0] != 0) {
        if (readTagFromCsvFileToMem(&g_Dbs.db[i].superTbls[j]) != 0) {
          return -1;
        }
      }
    }
  }

  return 0;
}

static void postFreeResource() {
  tmfclose(g_fpOfInsertResult);
  for (int i = 0; i < g_Dbs.dbCount; i++) {
    for (uint64_t j = 0; j < g_Dbs.db[i].superTblCount; j++) {
      if (0 != g_Dbs.db[i].superTbls[j].colsOfCreateChildTable) {
        free(g_Dbs.db[i].superTbls[j].colsOfCreateChildTable);
        g_Dbs.db[i].superTbls[j].colsOfCreateChildTable = NULL;
      }
      if (0 != g_Dbs.db[i].superTbls[j].sampleDataBuf) {
        free(g_Dbs.db[i].superTbls[j].sampleDataBuf);
        g_Dbs.db[i].superTbls[j].sampleDataBuf = NULL;
      }
      if (0 != g_Dbs.db[i].superTbls[j].tagDataBuf) {
        free(g_Dbs.db[i].superTbls[j].tagDataBuf);
        g_Dbs.db[i].superTbls[j].tagDataBuf = NULL;
      }
      if (0 != g_Dbs.db[i].superTbls[j].childTblName) {
        free(g_Dbs.db[i].superTbls[j].childTblName);
        g_Dbs.db[i].superTbls[j].childTblName = NULL;
      }
    }
  }
}

static int getRowDataFromSample(
        char* dataBuf, int64_t maxLen, int64_t timestamp,
      SSuperTable* superTblInfo, int64_t* sampleUsePos)
{
    if ((*sampleUsePos) == MAX_SAMPLES_ONCE_FROM_FILE) {
        /*    int ret = readSampleFromCsvFileToMem(superTblInfo);
              if (0 != ret) {
              tmfree(superTblInfo->sampleDataBuf);
              superTblInfo->sampleDataBuf = NULL;
              return -1;
              }
              */
        *sampleUsePos = 0;
    }

    int    dataLen = 0;

    dataLen += snprintf(dataBuf + dataLen, maxLen - dataLen,
            "(%" PRId64 ", ", timestamp);
    dataLen += snprintf(dataBuf + dataLen, maxLen - dataLen,
            "%s",
            superTblInfo->sampleDataBuf
            + superTblInfo->lenOfOneRow * (*sampleUsePos));
    dataLen += snprintf(dataBuf + dataLen, maxLen - dataLen, ")");

    (*sampleUsePos)++;

    return dataLen;
}

static int64_t generateStbRowData(
        SSuperTable* stbInfo,
        char* recBuf, int64_t timestamp)
{
    int64_t   dataLen = 0;
    char  *pstr = recBuf;
    int64_t maxLen = MAX_DATA_SIZE;

    dataLen += snprintf(pstr + dataLen, maxLen - dataLen,
            "(%" PRId64 ",", timestamp);

    for (int i = 0; i < stbInfo->columnCount; i++) {
        if ((0 == strncasecmp(stbInfo->columns[i].dataType,
                        "BINARY", strlen("BINARY")))
                || (0 == strncasecmp(stbInfo->columns[i].dataType,
                        "NCHAR", strlen("NCHAR")))) {
            if (stbInfo->columns[i].dataLen > TSDB_MAX_BINARY_LEN) {
                errorPrint( "binary or nchar length overflow, max size:%u\n",
                        (uint32_t)TSDB_MAX_BINARY_LEN);
                return -1;
            }

            char* buf = (char*)calloc(stbInfo->columns[i].dataLen+1, 1);
            if (NULL == buf) {
                errorPrint( "calloc failed! size:%d\n", stbInfo->columns[i].dataLen);
                return -1;
            }
            rand_string(buf, stbInfo->columns[i].dataLen);
            dataLen += snprintf(pstr + dataLen, maxLen - dataLen, "\'%s\',", buf);
            tmfree(buf);
        } else if (0 == strncasecmp(stbInfo->columns[i].dataType,
                    "INT", strlen("INT"))) {
            if ((g_args.demo_mode) && (i == 1)) {
                dataLen += snprintf(pstr + dataLen, maxLen - dataLen,
                        "%d,", demo_voltage_int());
            } else {
                dataLen += snprintf(pstr + dataLen, maxLen - dataLen,
                        "%d,", rand_int());
            }
        } else if (0 == strncasecmp(stbInfo->columns[i].dataType,
                    "BIGINT", strlen("BIGINT"))) {
            dataLen += snprintf(pstr + dataLen, maxLen - dataLen,
                    "%"PRId64",", rand_bigint());
        }  else if (0 == strncasecmp(stbInfo->columns[i].dataType,
                    "FLOAT", strlen("FLOAT"))) {
            if (g_args.demo_mode) {
                if (i == 0) {
                    dataLen += snprintf(pstr + dataLen, maxLen - dataLen,
                            "%f,", demo_current_float());
                } else {
                    dataLen += snprintf(pstr + dataLen, maxLen - dataLen,
                            "%f,", demo_phase_float());
                }
            } else {
                dataLen += snprintf(pstr + dataLen, maxLen - dataLen,
                        "%f,", rand_float());
            }
        }  else if (0 == strncasecmp(stbInfo->columns[i].dataType,
                    "DOUBLE", strlen("DOUBLE"))) {
            dataLen += snprintf(pstr + dataLen, maxLen - dataLen,
                    "%f,", rand_double());
        }  else if (0 == strncasecmp(stbInfo->columns[i].dataType,
                    "SMALLINT", strlen("SMALLINT"))) {
            dataLen += snprintf(pstr + dataLen, maxLen - dataLen,
                    "%d,", rand_smallint());
        }  else if (0 == strncasecmp(stbInfo->columns[i].dataType,
                    "TINYINT", strlen("TINYINT"))) {
            dataLen += snprintf(pstr + dataLen, maxLen - dataLen,
                    "%d,", rand_tinyint());
        }  else if (0 == strncasecmp(stbInfo->columns[i].dataType,
                    "BOOL", strlen("BOOL"))) {
            dataLen += snprintf(pstr + dataLen, maxLen - dataLen,
                    "%d,", rand_bool());
        }  else if (0 == strncasecmp(stbInfo->columns[i].dataType,
                    "TIMESTAMP", strlen("TIMESTAMP"))) {
            dataLen += snprintf(pstr + dataLen, maxLen - dataLen,
                    "%"PRId64",", rand_bigint());
        }  else {
            errorPrint( "Not support data type: %s\n", stbInfo->columns[i].dataType);
            return -1;
        }
    }

    dataLen -= 1;
    dataLen += snprintf(pstr + dataLen, maxLen - dataLen, ")");

    verbosePrint("%s() LN%d, dataLen:%"PRId64"\n", __func__, __LINE__, dataLen);
    verbosePrint("%s() LN%d, recBuf:\n\t%s\n", __func__, __LINE__, recBuf);

    return strlen(recBuf);
}

static int64_t generateData(char *recBuf, char **data_type,
        int64_t timestamp, int lenOfBinary) {
    memset(recBuf, 0, MAX_DATA_SIZE);
    char *pstr = recBuf;
    pstr += sprintf(pstr, "(%" PRId64, timestamp);

    int columnCount = g_args.num_of_CPR;

    for (int i = 0; i < columnCount; i++) {
        if (strcasecmp(data_type[i % columnCount], "TINYINT") == 0) {
            pstr += sprintf(pstr, ",%d", rand_tinyint() );
        } else if (strcasecmp(data_type[i % columnCount], "SMALLINT") == 0) {
            pstr += sprintf(pstr, ",%d", rand_smallint());
        } else if (strcasecmp(data_type[i % columnCount], "INT") == 0) {
            pstr += sprintf(pstr, ",%d", rand_int());
        } else if (strcasecmp(data_type[i % columnCount], "BIGINT") == 0) {
            pstr += sprintf(pstr, ",%" PRId64, rand_bigint());
        } else if (strcasecmp(data_type[i % columnCount], "TIMESTAMP") == 0) {
            pstr += sprintf(pstr, ",%" PRId64, rand_bigint());
        } else if (strcasecmp(data_type[i % columnCount], "FLOAT") == 0) {
            pstr += sprintf(pstr, ",%10.4f", rand_float());
        } else if (strcasecmp(data_type[i % columnCount], "DOUBLE") == 0) {
            double t = rand_double();
            pstr += sprintf(pstr, ",%20.8f", t);
        } else if (strcasecmp(data_type[i % columnCount], "BOOL") == 0) {
            bool b = rand_bool() & 1;
            pstr += sprintf(pstr, ",%s", b ? "true" : "false");
        } else if (strcasecmp(data_type[i % columnCount], "BINARY") == 0) {
            char *s = malloc(lenOfBinary + 1);
            if (s == NULL) {
                errorPrint("%s() LN%d, memory allocation %d bytes failed\n",
                        __func__, __LINE__, lenOfBinary + 1);
                exit(-1);
            }
            rand_string(s, lenOfBinary);
            pstr += sprintf(pstr, ",\"%s\"", s);
            free(s);
        } else if (strcasecmp(data_type[i % columnCount], "NCHAR") == 0) {
            char *s = malloc(lenOfBinary + 1);
            if (s == NULL) {
                errorPrint("%s() LN%d, memory allocation %d bytes failed\n",
                        __func__, __LINE__, lenOfBinary + 1);
                exit(-1);
            }
            rand_string(s, lenOfBinary);
            pstr += sprintf(pstr, ",\"%s\"", s);
            free(s);
        }

        if (strlen(recBuf) > MAX_DATA_SIZE) {
            perror("column length too long, abort");
            exit(-1);
        }
    }

    pstr += sprintf(pstr, ")");

    verbosePrint("%s() LN%d, recBuf:\n\t%s\n", __func__, __LINE__, recBuf);

    return (int32_t)strlen(recBuf);
}

static int prepareSampleDataForSTable(SSuperTable *superTblInfo) {
  char* sampleDataBuf = NULL;

  sampleDataBuf = calloc(
            superTblInfo->lenOfOneRow * MAX_SAMPLES_ONCE_FROM_FILE, 1);
  if (sampleDataBuf == NULL) {
      errorPrint("%s() LN%d, Failed to calloc %"PRIu64" Bytes, reason:%s\n",
              __func__, __LINE__,
              superTblInfo->lenOfOneRow * MAX_SAMPLES_ONCE_FROM_FILE,
              strerror(errno));
      return -1;
  }

  superTblInfo->sampleDataBuf = sampleDataBuf;
  int ret = readSampleFromCsvFileToMem(superTblInfo);

  if (0 != ret) {
      errorPrint("%s() LN%d, read sample from csv file failed.\n",
          __func__, __LINE__);
      tmfree(sampleDataBuf);
      superTblInfo->sampleDataBuf = NULL;
      return -1;
  }

  return 0;
}

static int32_t execInsert(threadInfo *pThreadInfo, uint32_t k)
{
    int32_t affectedRows;
    SSuperTable* superTblInfo = pThreadInfo->superTblInfo;

    verbosePrint("[%d] %s() LN%d %s\n", pThreadInfo->threadID,
            __func__, __LINE__, pThreadInfo->buffer);

    uint16_t iface;
    if (superTblInfo)
        iface = superTblInfo->iface;
    else {
        if (g_args.iface == INTERFACE_BUT)
            iface = TAOSC_IFACE;
        else
            iface = g_args.iface;
    }

    debugPrint("[%d] %s() LN%d %s\n", pThreadInfo->threadID,
            __func__, __LINE__,
            (iface==TAOSC_IFACE)?
            "taosc":(iface==REST_IFACE)?"rest":"stmt");

    switch(iface) {
        case TAOSC_IFACE:
            affectedRows = queryDbExec(
                    pThreadInfo->taos,
                    pThreadInfo->buffer, INSERT_TYPE, false);
            break;

        case REST_IFACE:
            if (0 != postProceSql(g_Dbs.host, &g_Dbs.serv_addr, g_Dbs.port,
                        pThreadInfo->buffer, pThreadInfo)) {
                affectedRows = -1;
                printf("========restful return fail, threadID[%d]\n",
                        pThreadInfo->threadID);
            } else {
                affectedRows = k;
            }
            break;

#if STMT_IFACE_ENABLED == 1
        case STMT_IFACE:
            debugPrint("%s() LN%d, stmt=%p", __func__, __LINE__, pThreadInfo->stmt);
            if (0 != taos_stmt_execute(pThreadInfo->stmt)) {
                errorPrint("%s() LN%d, failied to execute insert statement\n",
                        __func__, __LINE__);
                exit(-1);
            }
            affectedRows = k;
            break;
#endif

        default:
            errorPrint("%s() LN%d: unknown insert mode: %d\n",
                    __func__, __LINE__, superTblInfo->iface);
            affectedRows = 0;
    }

    return affectedRows;
}

static void getTableName(char *pTblName,
        threadInfo* pThreadInfo, uint64_t tableSeq)
{
    SSuperTable* superTblInfo = pThreadInfo->superTblInfo;
    if (superTblInfo) {
        if (AUTO_CREATE_SUBTBL != superTblInfo->autoCreateTable) {
            if (superTblInfo->childTblLimit > 0) {
                snprintf(pTblName, TSDB_TABLE_NAME_LEN, "%s",
                        superTblInfo->childTblName +
                        (tableSeq - superTblInfo->childTblOffset) * TSDB_TABLE_NAME_LEN);
            } else {
                verbosePrint("[%d] %s() LN%d: from=%"PRIu64" count=%"PRId64" seq=%"PRIu64"\n",
                        pThreadInfo->threadID, __func__, __LINE__,
                        pThreadInfo->start_table_from,
                        pThreadInfo->ntables, tableSeq);
                snprintf(pTblName, TSDB_TABLE_NAME_LEN, "%s",
                        superTblInfo->childTblName + tableSeq * TSDB_TABLE_NAME_LEN);
            }
        } else {
            snprintf(pTblName, TSDB_TABLE_NAME_LEN, "%s%"PRIu64"",
                    superTblInfo->childTblPrefix, tableSeq);
        }
    } else {
        snprintf(pTblName, TSDB_TABLE_NAME_LEN, "%s%"PRIu64"",
                g_args.tb_prefix, tableSeq);
    }
}

static int32_t generateDataTailWithoutStb(
        uint32_t batch, char* buffer,
        int64_t remainderBufLen, int64_t insertRows,
        uint64_t recordFrom, int64_t startTime,
        /* int64_t *pSamplePos, */int64_t *dataLen) {

  uint64_t len = 0;
  char *pstr = buffer;

  verbosePrint("%s() LN%d batch=%d\n", __func__, __LINE__, batch);

  int32_t k = 0;
  for (k = 0; k < batch;) {
    char data[MAX_DATA_SIZE];
    memset(data, 0, MAX_DATA_SIZE);

    int64_t retLen = 0;

    char **data_type = g_args.datatype;
    int lenOfBinary = g_args.len_of_binary;

    if (g_args.disorderRatio) {
        retLen = generateData(data, data_type,
                startTime + getTSRandTail(
                    (int64_t) DEFAULT_TIMESTAMP_STEP, k,
                    g_args.disorderRatio,
                    g_args.disorderRange),
                lenOfBinary);
    } else {
        retLen = generateData(data, data_type,
                startTime + (int64_t) (DEFAULT_TIMESTAMP_STEP* k),
                lenOfBinary);
    }

    if (len > remainderBufLen)
        break;

    pstr += sprintf(pstr, "%s", data);
    k++;
    len += retLen;
    remainderBufLen -= retLen;

    verbosePrint("%s() LN%d len=%"PRIu64" k=%d \nbuffer=%s\n",
            __func__, __LINE__, len, k, buffer);

    recordFrom ++;

    if (recordFrom >= insertRows) {
      break;
    }
  }

  *dataLen = len;
  return k;
}

static int64_t getTSRandTail(int64_t timeStampStep, int32_t seq,
        int disorderRatio, int disorderRange)
{
    int64_t randTail = timeStampStep * seq;
    if (disorderRatio > 0) {
        int rand_num = taosRandom() % 100;
        if(rand_num < disorderRatio) {
            randTail = (randTail +
                    (taosRandom() % disorderRange + 1)) * (-1);
            debugPrint("rand data generated, back %"PRId64"\n", randTail);
        }
    }

    return randTail;
}

static int32_t generateStbDataTail(
        SSuperTable* superTblInfo,
        uint32_t batch, char* buffer,
        int64_t remainderBufLen, int64_t insertRows,
        uint64_t recordFrom, int64_t startTime,
        int64_t *pSamplePos, int64_t *dataLen) {
    uint64_t len = 0;

    char *pstr = buffer;

    bool tsRand;
    if (0 == strncasecmp(superTblInfo->dataSource, "rand", strlen("rand"))) {
        tsRand = true;
    } else {
        tsRand = false;
    }
    verbosePrint("%s() LN%d batch=%u buflen=%"PRId64"\n",
            __func__, __LINE__, batch, remainderBufLen);

    int32_t k;
    for (k = 0; k < batch;) {
        char data[MAX_DATA_SIZE];
        memset(data, 0, MAX_DATA_SIZE);

        int64_t lenOfRow = 0;

        if (tsRand) {
            if (superTblInfo->disorderRatio > 0) {
                lenOfRow = generateStbRowData(superTblInfo, data,
                        startTime + getTSRandTail(
                            superTblInfo->timeStampStep, k,
                            superTblInfo->disorderRatio,
                            superTblInfo->disorderRange)
                        );
            } else {
                lenOfRow = generateStbRowData(superTblInfo, data,
                        startTime + superTblInfo->timeStampStep * k
                        );
            }
        } else {
            lenOfRow = getRowDataFromSample(
                    data,
                    (remainderBufLen < MAX_DATA_SIZE)?remainderBufLen:MAX_DATA_SIZE,
                    startTime + superTblInfo->timeStampStep * k,
                    superTblInfo,
                    pSamplePos);
        }

        if ((lenOfRow + 1) > remainderBufLen) {
            break;
        }

        pstr += snprintf(pstr , lenOfRow + 1, "%s", data);
        k++;
        len += lenOfRow;
        remainderBufLen -= lenOfRow;

        verbosePrint("%s() LN%d len=%"PRIu64" k=%u \nbuffer=%s\n",
                __func__, __LINE__, len, k, buffer);

        recordFrom ++;

        if (recordFrom >= insertRows) {
            break;
        }
    }

    *dataLen = len;
    return k;
}


static int generateSQLHeadWithoutStb(char *tableName,
        char *dbName,
        char *buffer, int remainderBufLen)
{
  int len;

  char headBuf[HEAD_BUFF_LEN];

  len = snprintf(
          headBuf,
          HEAD_BUFF_LEN,
          "%s.%s values",
          dbName,
          tableName);

  if (len > remainderBufLen)
    return -1;

  tstrncpy(buffer, headBuf, len + 1);

  return len;
}

static int generateStbSQLHead(
        SSuperTable* superTblInfo,
        char *tableName, int32_t tableSeq,
        char *dbName,
        char *buffer, int remainderBufLen)
{
  int len;

  char headBuf[HEAD_BUFF_LEN];

  if (AUTO_CREATE_SUBTBL == superTblInfo->autoCreateTable) {
      char* tagsValBuf = NULL;
      if (0 == superTblInfo->tagSource) {
            tagsValBuf = generateTagVaulesForStb(superTblInfo, tableSeq);
      } else {
            tagsValBuf = getTagValueFromTagSample(
                    superTblInfo,
                    tableSeq % superTblInfo->tagSampleCount);
      }
      if (NULL == tagsValBuf) {
        errorPrint("%s() LN%d, tag buf failed to allocate  memory\n",
            __func__, __LINE__);
        return -1;
      }

      len = snprintf(
          headBuf,
                  HEAD_BUFF_LEN,
                  "%s.%s using %s.%s tags %s values",
                  dbName,
                  tableName,
                  dbName,
                  superTblInfo->sTblName,
                  tagsValBuf);
      tmfree(tagsValBuf);
    } else if (TBL_ALREADY_EXISTS == superTblInfo->childTblExists) {
      len = snprintf(
          headBuf,
                  HEAD_BUFF_LEN,
                  "%s.%s values",
                  dbName,
                  tableName);
    } else {
      len = snprintf(
          headBuf,
                  HEAD_BUFF_LEN,
                  "%s.%s values",
                  dbName,
                  tableName);
  }

  if (len > remainderBufLen)
    return -1;

  tstrncpy(buffer, headBuf, len + 1);

  return len;
}

static int32_t generateStbInterlaceData(
        SSuperTable *superTblInfo,
        char *tableName, uint32_t batchPerTbl,
        uint64_t i,
        uint32_t batchPerTblTimes,
        uint64_t tableSeq,
        threadInfo *pThreadInfo, char *buffer,
        int64_t insertRows,
        int64_t startTime,
        uint64_t *pRemainderBufLen)
{
    assert(buffer);
    char *pstr = buffer;

    int headLen = generateStbSQLHead(
            superTblInfo,
            tableName, tableSeq, pThreadInfo->db_name,
            pstr, *pRemainderBufLen);

    if (headLen <= 0) {
        return 0;
    }
    // generate data buffer
    verbosePrint("[%d] %s() LN%d i=%"PRIu64" buffer:\n%s\n",
            pThreadInfo->threadID, __func__, __LINE__, i, buffer);

    pstr += headLen;
    *pRemainderBufLen -= headLen;

    int64_t dataLen = 0;

    verbosePrint("[%d] %s() LN%d i=%"PRIu64" batchPerTblTimes=%u batchPerTbl = %u\n",
            pThreadInfo->threadID, __func__, __LINE__,
            i, batchPerTblTimes, batchPerTbl);

    if (0 == strncasecmp(superTblInfo->startTimestamp, "now", 3)) {
        startTime = taosGetTimestamp(pThreadInfo->time_precision);
    }

    int32_t k = generateStbDataTail(
            superTblInfo,
            batchPerTbl, pstr, *pRemainderBufLen, insertRows, 0,
            startTime,
            &(pThreadInfo->samplePos), &dataLen);

    if (k == batchPerTbl) {
        pstr += dataLen;
        *pRemainderBufLen -= dataLen;
    } else {
        debugPrint("%s() LN%d, generated data tail: %u, not equal batch per table: %u\n",
                __func__, __LINE__, k, batchPerTbl);
        pstr -= headLen;
        pstr[0] = '\0';
        k = 0;
    }

    return k;
}

static int64_t generateInterlaceDataWithoutStb(
        char *tableName, uint32_t batch,
        uint64_t tableSeq,
        char *dbName, char *buffer,
        int64_t insertRows,
        int64_t startTime,
        uint64_t *pRemainderBufLen)
{
  assert(buffer);
  char *pstr = buffer;

  int headLen = generateSQLHeadWithoutStb(
          tableName, dbName,
            pstr, *pRemainderBufLen);

  if (headLen <= 0) {
    return 0;
  }

  pstr += headLen;
  *pRemainderBufLen -= headLen;

  int64_t dataLen = 0;

  int32_t k = generateDataTailWithoutStb(
            batch, pstr, *pRemainderBufLen, insertRows, 0,
            startTime,
            &dataLen);

  if (k == batch) {
    pstr += dataLen;
    *pRemainderBufLen -= dataLen;
  } else {
    debugPrint("%s() LN%d, generated data tail: %d, not equal batch per table: %u\n",
            __func__, __LINE__, k, batch);
    pstr -= headLen;
    pstr[0] = '\0';
    k = 0;
  }

  return k;
}

#if STMT_IFACE_ENABLED == 1
static int32_t prepareStmtBindArrayByType(TAOS_BIND *bind,
        char *dataType, int32_t dataLen, char **ptr, char *value)
{
    if (0 == strncasecmp(dataType,
                "BINARY", strlen("BINARY"))) {
        if (dataLen > TSDB_MAX_BINARY_LEN) {
            errorPrint( "binary length overflow, max size:%u\n",
                    (uint32_t)TSDB_MAX_BINARY_LEN);
            return -1;
        }
        char *bind_binary = (char *)*ptr;

        bind->buffer_type = TSDB_DATA_TYPE_BINARY;
        if (value) {
            strncpy(bind_binary, value, strlen(value));
            bind->buffer_length = strlen(bind_binary);
        } else {
            rand_string(bind_binary, dataLen);
            bind->buffer_length = dataLen;
        }

        bind->length = &bind->buffer_length;
        bind->buffer = bind_binary;
        bind->is_null = NULL;

        *ptr += bind->buffer_length;
    } else if (0 == strncasecmp(dataType,
                "NCHAR", strlen("NCHAR"))) {
        if (dataLen > TSDB_MAX_BINARY_LEN) {
            errorPrint( "nchar length overflow, max size:%u\n",
                    (uint32_t)TSDB_MAX_BINARY_LEN);
            return -1;
        }
        char *bind_nchar = (char *)*ptr;

        bind->buffer_type = TSDB_DATA_TYPE_NCHAR;
        if (value) {
            strncpy(bind_nchar, value, strlen(value));
        } else {
            rand_string(bind_nchar, dataLen);
        }

        bind->buffer_length = strlen(bind_nchar);
        bind->buffer = bind_nchar;
        bind->length = &bind->buffer_length;
        bind->is_null = NULL;

        *ptr += bind->buffer_length;
    } else if (0 == strncasecmp(dataType,
                "INT", strlen("INT"))) {
        int32_t *bind_int = (int32_t *)*ptr;

        if (value) {
            *bind_int = atoi(value);
        } else {
            *bind_int = rand_int();
        }
        bind->buffer_type = TSDB_DATA_TYPE_INT;
        bind->buffer_length = sizeof(int32_t);
        bind->buffer = bind_int;
        bind->length = &bind->buffer_length;
        bind->is_null = NULL;

        *ptr += bind->buffer_length;
    } else if (0 == strncasecmp(dataType,
                "BIGINT", strlen("BIGINT"))) {
        int64_t *bind_bigint = (int64_t *)*ptr;

        if (value) {
            *bind_bigint = atoll(value);
        } else {
            *bind_bigint = rand_bigint();
        }
        bind->buffer_type = TSDB_DATA_TYPE_BIGINT;
        bind->buffer_length = sizeof(int64_t);
        bind->buffer = bind_bigint;
        bind->length = &bind->buffer_length;
        bind->is_null = NULL;

        *ptr += bind->buffer_length;
    }  else if (0 == strncasecmp(dataType,
                "FLOAT", strlen("FLOAT"))) {
        float   *bind_float = (float *) *ptr;

        if (value) {
            *bind_float = (float)atof(value);
        } else {
            *bind_float = rand_float();
        }
        bind->buffer_type = TSDB_DATA_TYPE_FLOAT;
        bind->buffer_length = sizeof(float);
        bind->buffer = bind_float;
        bind->length = &bind->buffer_length;
        bind->is_null = NULL;

        *ptr += bind->buffer_length;
    }  else if (0 == strncasecmp(dataType,
                "DOUBLE", strlen("DOUBLE"))) {
        double  *bind_double = (double *)*ptr;

        if (value) {
            *bind_double = atof(value);
        } else {
            *bind_double = rand_double();
        }
        bind->buffer_type = TSDB_DATA_TYPE_DOUBLE;
        bind->buffer_length = sizeof(double);
        bind->buffer = bind_double;
        bind->length = &bind->buffer_length;
        bind->is_null = NULL;

        *ptr += bind->buffer_length;
    }  else if (0 == strncasecmp(dataType,
                "SMALLINT", strlen("SMALLINT"))) {
        int16_t *bind_smallint = (int16_t *)*ptr;

        if (value) {
            *bind_smallint = (int16_t)atoi(value);
        } else {
            *bind_smallint = rand_smallint();
        }
        bind->buffer_type = TSDB_DATA_TYPE_SMALLINT;
        bind->buffer_length = sizeof(int16_t);
        bind->buffer = bind_smallint;
        bind->length = &bind->buffer_length;
        bind->is_null = NULL;

        *ptr += bind->buffer_length;
    }  else if (0 == strncasecmp(dataType,
                "TINYINT", strlen("TINYINT"))) {
        int8_t  *bind_tinyint = (int8_t *)*ptr;

        if (value) {
            *bind_tinyint = (int8_t)atoi(value);
        } else {
            *bind_tinyint = rand_tinyint();
        }
        bind->buffer_type = TSDB_DATA_TYPE_TINYINT;
        bind->buffer_length = sizeof(int8_t);
        bind->buffer = bind_tinyint;
        bind->length = &bind->buffer_length;
        bind->is_null = NULL;
        *ptr += bind->buffer_length;
    }  else if (0 == strncasecmp(dataType,
                "BOOL", strlen("BOOL"))) {
        int8_t  *bind_bool = (int8_t *)*ptr;

        *bind_bool = rand_bool();
        bind->buffer_type = TSDB_DATA_TYPE_BOOL;
        bind->buffer_length = sizeof(int8_t);
        bind->buffer = bind_bool;
        bind->length = &bind->buffer_length;
        bind->is_null = NULL;

        *ptr += bind->buffer_length;
    }  else if (0 == strncasecmp(dataType,
                "TIMESTAMP", strlen("TIMESTAMP"))) {
        int64_t *bind_ts2 = (int64_t *) *ptr;

        if (value) {
            *bind_ts2 = atoll(value);
        } else {
            *bind_ts2 = rand_bigint();
        }
        bind->buffer_type = TSDB_DATA_TYPE_TIMESTAMP;
        bind->buffer_length = sizeof(int64_t);
        bind->buffer = bind_ts2;
        bind->length = &bind->buffer_length;
        bind->is_null = NULL;

        *ptr += bind->buffer_length;
    }  else {
        errorPrint( "No support data type: %s\n",
                dataType);
        return -1;
    }

    return 0;
}

static int32_t prepareStmtWithoutStb(
        TAOS_STMT *stmt,
        char *tableName,
        uint32_t batch,
        int64_t insertRows,
        int64_t recordFrom,
        int64_t startTime)
{
    int ret = taos_stmt_set_tbname(stmt, tableName);
    if (ret != 0) {
        errorPrint("failed to execute taos_stmt_set_tbname(%s). return 0x%x. reason: %s\n",
                tableName, ret, taos_errstr(NULL));
        return ret;
    }

    char **data_type = g_args.datatype;

    char *bindArray = malloc(sizeof(TAOS_BIND) * (g_args.num_of_CPR + 1));
    if (bindArray == NULL) {
        errorPrint("Failed to allocate %d bind params\n",
                (g_args.num_of_CPR + 1));
        return -1;
    }

    int32_t k = 0;
    for (k = 0; k < batch;) {
        /* columnCount + 1 (ts) */
        char data[MAX_DATA_SIZE];
        memset(data, 0, MAX_DATA_SIZE);

        char *ptr = data;
        TAOS_BIND *bind = (TAOS_BIND *)(bindArray + 0);

        int64_t *bind_ts;

        bind_ts = (int64_t *)ptr;
        bind->buffer_type = TSDB_DATA_TYPE_TIMESTAMP;

        if (g_args.disorderRatio) {
            *bind_ts = startTime + getTSRandTail(
                    (int64_t)DEFAULT_TIMESTAMP_STEP, k,
                    g_args.disorderRatio,
                    g_args.disorderRange);
        } else {
            *bind_ts = startTime + (int64_t)(DEFAULT_TIMESTAMP_STEP * k);
        }
        bind->buffer_length = sizeof(int64_t);
        bind->buffer = bind_ts;
        bind->length = &bind->buffer_length;
        bind->is_null = NULL;

        ptr += bind->buffer_length;

        for (int i = 0; i < g_args.num_of_CPR; i ++) {
            bind = (TAOS_BIND *)((char *)bindArray
                    + (sizeof(TAOS_BIND) * (i + 1)));
            if ( -1 == prepareStmtBindArrayByType(
                        bind,
                        data_type[i],
                        g_args.len_of_binary,
                        &ptr, NULL)) {
                return -1;
            }
        }
        taos_stmt_bind_param(stmt, (TAOS_BIND *)bindArray);
        // if msg > 3MB, break
        taos_stmt_add_batch(stmt);

        k++;
        recordFrom ++;
        if (recordFrom >= insertRows) {
            break;
        }
    }

    free(bindArray);
    return k;
}

static int32_t prepareStbStmt(
        SSuperTable *stbInfo,
        TAOS_STMT *stmt,
        char *tableName, uint32_t batch,
        uint64_t insertRows,
        uint64_t recordFrom,
        int64_t startTime,
        int64_t *pSamplePos)
{
    int ret = taos_stmt_set_tbname(stmt, tableName);
    if (ret != 0) {
        errorPrint("failed to execute taos_stmt_set_tbname(%s). return 0x%x. reason: %s\n",
                tableName, ret, taos_errstr(NULL));
        return ret;
    }

    char *bindArray = malloc(sizeof(TAOS_BIND) * (stbInfo->columnCount + 1));
    if (bindArray == NULL) {
        errorPrint("%s() LN%d, Failed to allocate %d bind params\n",
                __func__, __LINE__, (stbInfo->columnCount + 1));
        return -1;
    }

    bool sourceRand;
    if (0 == strncasecmp(stbInfo->dataSource, "rand", strlen("rand"))) {
        sourceRand = true;
    } else {
        sourceRand = false;     // from sample data file
    }

    char *bindBuffer = malloc(g_args.len_of_binary);
    if (bindBuffer == NULL) {
        errorPrint("%s() LN%d, Failed to allocate %d bind buffer\n",
                __func__, __LINE__, g_args.len_of_binary);
        free(bindArray);
        return -1;
    }

    uint32_t k;
    for (k = 0; k < batch;) {
        /* columnCount + 1 (ts) */
        char data[MAX_DATA_SIZE];
        memset(data, 0, MAX_DATA_SIZE);

        char *ptr = data;
        TAOS_BIND *bind = (TAOS_BIND *)(bindArray + 0);

        int64_t *bind_ts;

        bind_ts = (int64_t *)ptr;
        bind->buffer_type = TSDB_DATA_TYPE_TIMESTAMP;
        if (stbInfo->disorderRatio) {
            *bind_ts = startTime + getTSRandTail(
                    stbInfo->timeStampStep, k,
                    stbInfo->disorderRatio,
                    stbInfo->disorderRange);
        } else {
            *bind_ts = startTime + stbInfo->timeStampStep * k;
        }
        bind->buffer_length = sizeof(int64_t);
        bind->buffer = bind_ts;
        bind->length = &bind->buffer_length;
        bind->is_null = NULL;

        ptr += bind->buffer_length;

        int cursor = 0;
        for (int i = 0; i < stbInfo->columnCount; i ++) {
            bind = (TAOS_BIND *)((char *)bindArray + (sizeof(TAOS_BIND) * (i + 1)));

            if (sourceRand) {
                if ( -1 == prepareStmtBindArrayByType(
                            bind,
                            stbInfo->columns[i].dataType,
                            stbInfo->columns[i].dataLen,
                            &ptr,
                            NULL)) {
                    free(bindArray);
                    free(bindBuffer);
                    return -1;
                }
            } else {
                char *restStr = stbInfo->sampleDataBuf + cursor;
                int lengthOfRest = strlen(restStr);

                int index = 0;
                for (index = 0; index < lengthOfRest; index ++) {
                    if (restStr[index] == ',') {
                        break;
                    }
                }

                memset(bindBuffer, 0, g_args.len_of_binary);
                strncpy(bindBuffer, restStr, index);
                cursor += index + 1; // skip ',' too

                if ( -1 == prepareStmtBindArrayByType(
                            bind,
                            stbInfo->columns[i].dataType,
                            stbInfo->columns[i].dataLen,
                            &ptr,
                            bindBuffer)) {
                    free(bindArray);
                    free(bindBuffer);
                    return -1;
                }
            }
        }
        taos_stmt_bind_param(stmt, (TAOS_BIND *)bindArray);
        // if msg > 3MB, break
        taos_stmt_add_batch(stmt);

        k++;
        recordFrom ++;

        if (!sourceRand) {
            (*pSamplePos) ++;
        }

        if (recordFrom >= insertRows) {
            break;
        }
    }

    free(bindBuffer);
    free(bindArray);
    return k;
}

static int32_t prepareStbStmtInterlace(
        SSuperTable *stbInfo,
        TAOS_STMT *stmt,
        char *tableName, uint32_t batch,
        uint64_t insertRows,
        uint64_t recordFrom,
        int64_t startTime,
        int64_t *pSamplePos)
{
    return prepareStbStmt(
            stbInfo,
            stmt,
            tableName,
            batch,
            insertRows, 0, startTime,
            pSamplePos);
}

static int32_t prepareStbStmtProgressive(
        SSuperTable *stbInfo,
        TAOS_STMT *stmt,
        char *tableName, uint32_t batch,
        uint64_t insertRows,
        uint64_t recordFrom,
        int64_t startTime,
        int64_t *pSamplePos)
{
    return prepareStbStmt(
            stbInfo,
            stmt,
            tableName,
            g_args.num_of_RPR,
            insertRows, recordFrom, startTime,
            pSamplePos);
}

#endif

static int32_t generateStbProgressiveData(
        SSuperTable *superTblInfo,
        char *tableName,
        int64_t tableSeq,
        char *dbName, char *buffer,
        int64_t insertRows,
        uint64_t recordFrom, int64_t startTime, int64_t *pSamplePos,
        int64_t *pRemainderBufLen)
{
    assert(buffer != NULL);
    char *pstr = buffer;

    memset(buffer, 0, *pRemainderBufLen);

    int64_t headLen = generateStbSQLHead(
            superTblInfo,
            tableName, tableSeq, dbName,
            buffer, *pRemainderBufLen);

    if (headLen <= 0) {
        return 0;
    }
    pstr += headLen;
    *pRemainderBufLen -= headLen;

    int64_t dataLen;

    return generateStbDataTail(superTblInfo,
            g_args.num_of_RPR, pstr, *pRemainderBufLen,
            insertRows, recordFrom,
            startTime,
            pSamplePos, &dataLen);
}

static int32_t generateProgressiveDataWithoutStb(
        char *tableName,
        /* int64_t tableSeq, */
        threadInfo *pThreadInfo, char *buffer,
        int64_t insertRows,
        uint64_t recordFrom, int64_t startTime, /*int64_t *pSamplePos, */
        int64_t *pRemainderBufLen)
{
  assert(buffer != NULL);
  char *pstr = buffer;

  memset(buffer, 0, *pRemainderBufLen);

  int64_t headLen = generateSQLHeadWithoutStb(
          tableName, pThreadInfo->db_name,
          buffer, *pRemainderBufLen);

  if (headLen <= 0) {
    return 0;
  }
  pstr += headLen;
  *pRemainderBufLen -= headLen;

  int64_t dataLen;

  return generateDataTailWithoutStb(
          g_args.num_of_RPR, pstr, *pRemainderBufLen, insertRows, recordFrom,
          startTime,
          /*pSamplePos, */&dataLen);
}

static void printStatPerThread(threadInfo *pThreadInfo)
{
    fprintf(stderr, "====thread[%d] completed total inserted rows: %"PRIu64 ", total affected rows: %"PRIu64". %.2f records/second====\n",
            pThreadInfo->threadID,
            pThreadInfo->totalInsertRows,
            pThreadInfo->totalAffectedRows,
            (pThreadInfo->totalDelay/1000.0)?
            (double)(pThreadInfo->totalAffectedRows/(pThreadInfo->totalDelay/1000.0)):
            FLT_MAX);
}

// sync write interlace data
static void* syncWriteInterlace(threadInfo *pThreadInfo) {
    debugPrint("[%d] %s() LN%d: ### interlace write\n",
            pThreadInfo->threadID, __func__, __LINE__);

    int64_t insertRows;
    uint32_t interlaceRows;
    uint64_t maxSqlLen;
    int64_t nTimeStampStep;
    uint64_t insert_interval;

    SSuperTable* superTblInfo = pThreadInfo->superTblInfo;

    if (superTblInfo) {
        insertRows = superTblInfo->insertRows;

        if ((superTblInfo->interlaceRows == 0)
                && (g_args.interlace_rows > 0)) {
            interlaceRows = g_args.interlace_rows;
        } else {
            interlaceRows = superTblInfo->interlaceRows;
        }
        maxSqlLen = superTblInfo->maxSqlLen;
        nTimeStampStep = superTblInfo->timeStampStep;
        insert_interval = superTblInfo->insertInterval;
    } else {
        insertRows = g_args.num_of_DPT;
        interlaceRows = g_args.interlace_rows;
        maxSqlLen = g_args.max_sql_len;
        nTimeStampStep = DEFAULT_TIMESTAMP_STEP;
        insert_interval = g_args.insert_interval;
    }

    debugPrint("[%d] %s() LN%d: start_table_from=%"PRIu64" ntables=%"PRId64" insertRows=%"PRIu64"\n",
            pThreadInfo->threadID, __func__, __LINE__,
            pThreadInfo->start_table_from,
            pThreadInfo->ntables, insertRows);

    if (interlaceRows > insertRows)
        interlaceRows = insertRows;

    if (interlaceRows > g_args.num_of_RPR)
        interlaceRows = g_args.num_of_RPR;

    uint32_t batchPerTbl = interlaceRows;
    uint32_t batchPerTblTimes;

    if ((interlaceRows > 0) && (pThreadInfo->ntables > 1)) {
        batchPerTblTimes =
            g_args.num_of_RPR / interlaceRows;
    } else {
        batchPerTblTimes = 1;
    }

    pThreadInfo->buffer = calloc(maxSqlLen, 1);
    if (NULL == pThreadInfo->buffer) {
        errorPrint( "%s() LN%d, Failed to alloc %"PRIu64" Bytes, reason:%s\n",
                __func__, __LINE__, maxSqlLen, strerror(errno));
        return NULL;
    }

    pThreadInfo->totalInsertRows = 0;
    pThreadInfo->totalAffectedRows = 0;

    uint64_t st = 0;
    uint64_t et = UINT64_MAX;

    uint64_t lastPrintTime = taosGetTimestampMs();
    uint64_t startTs = taosGetTimestampMs();
    uint64_t endTs;

    uint64_t tableSeq = pThreadInfo->start_table_from;
    int64_t startTime = pThreadInfo->start_time;

    uint64_t generatedRecPerTbl = 0;
    bool flagSleep = true;
    uint64_t sleepTimeTotal = 0;

    while(pThreadInfo->totalInsertRows < pThreadInfo->ntables * insertRows) {
        if ((flagSleep) && (insert_interval)) {
            st = taosGetTimestampMs();
            flagSleep = false;
        }
        // generate data
        memset(pThreadInfo->buffer, 0, maxSqlLen);
        uint64_t remainderBufLen = maxSqlLen;

        char *pstr = pThreadInfo->buffer;

        int len = snprintf(pstr,
                strlen(STR_INSERT_INTO) + 1, "%s", STR_INSERT_INTO);
        pstr += len;
        remainderBufLen -= len;

        uint32_t recOfBatch = 0;

        for (uint64_t i = 0; i < batchPerTblTimes; i ++) {
            char tableName[TSDB_TABLE_NAME_LEN];

            getTableName(tableName, pThreadInfo, tableSeq);
            if (0 == strlen(tableName)) {
                errorPrint("[%d] %s() LN%d, getTableName return null\n",
                        pThreadInfo->threadID, __func__, __LINE__);
                free(pThreadInfo->buffer);
                return NULL;
            }

            uint64_t oldRemainderLen = remainderBufLen;

            int32_t generated;
            if (superTblInfo) {
                if (superTblInfo->iface == STMT_IFACE) {
#if STMT_IFACE_ENABLED == 1
                    generated = prepareStbStmtInterlace(
                            superTblInfo,
                            pThreadInfo->stmt,
                            tableName,
                            batchPerTbl,
                            insertRows, i,
                            startTime,
                            &(pThreadInfo->samplePos));
#else
                    generated = -1;
#endif
                } else {
                    generated = generateStbInterlaceData(
                            superTblInfo,
                            tableName, batchPerTbl, i,
                            batchPerTblTimes,
                            tableSeq,
                            pThreadInfo, pstr,
                            insertRows,
                            startTime,
                            &remainderBufLen);
                }
            } else {
                if (g_args.iface == STMT_IFACE) {
                    debugPrint("[%d] %s() LN%d, tableName:%s, batch:%d startTime:%"PRId64"\n",
                            pThreadInfo->threadID,
                            __func__, __LINE__,
                            tableName, batchPerTbl, startTime);
#if STMT_IFACE_ENABLED == 1
                    generated = prepareStmtWithoutStb(
                            pThreadInfo->stmt, tableName,
                            batchPerTbl,
                            insertRows, i,
                            startTime);
#else
                    generated = -1;
#endif
                } else {
                    generated = generateInterlaceDataWithoutStb(
                            tableName, batchPerTbl,
                            tableSeq,
                            pThreadInfo->db_name, pstr,
                            insertRows,
                            startTime,
                            &remainderBufLen);
                }
            }

            debugPrint("[%d] %s() LN%d, generated records is %d\n",
                    pThreadInfo->threadID, __func__, __LINE__, generated);
            if (generated < 0) {
                errorPrint("[%d] %s() LN%d, generated records is %d\n",
                        pThreadInfo->threadID, __func__, __LINE__, generated);
                goto free_of_interlace;
            } else if (generated == 0) {
                break;
            }

            tableSeq ++;
            recOfBatch += batchPerTbl;

            pstr += (oldRemainderLen - remainderBufLen);
            pThreadInfo->totalInsertRows += batchPerTbl;

            verbosePrint("[%d] %s() LN%d batchPerTbl=%d recOfBatch=%d\n",
                    pThreadInfo->threadID, __func__, __LINE__,
                    batchPerTbl, recOfBatch);

            if (tableSeq == pThreadInfo->start_table_from + pThreadInfo->ntables) {
                // turn to first table
                tableSeq = pThreadInfo->start_table_from;
                generatedRecPerTbl += batchPerTbl;

                startTime = pThreadInfo->start_time
                    + generatedRecPerTbl * nTimeStampStep;

                flagSleep = true;
                if (generatedRecPerTbl >= insertRows)
                    break;

                int64_t remainRows = insertRows - generatedRecPerTbl;
                if ((remainRows > 0) && (batchPerTbl > remainRows))
                    batchPerTbl = remainRows;

                if (pThreadInfo->ntables * batchPerTbl < g_args.num_of_RPR)
                    break;
            }

            verbosePrint("[%d] %s() LN%d generatedRecPerTbl=%"PRId64" insertRows=%"PRId64"\n",
                    pThreadInfo->threadID, __func__, __LINE__,
                    generatedRecPerTbl, insertRows);

            if ((g_args.num_of_RPR - recOfBatch) < batchPerTbl)
                break;
        }

        verbosePrint("[%d] %s() LN%d recOfBatch=%d totalInsertRows=%"PRIu64"\n",
                pThreadInfo->threadID, __func__, __LINE__, recOfBatch,
                pThreadInfo->totalInsertRows);
        verbosePrint("[%d] %s() LN%d, buffer=%s\n",
                pThreadInfo->threadID, __func__, __LINE__, pThreadInfo->buffer);

        startTs = taosGetTimestampMs();

        if (recOfBatch == 0) {
            errorPrint("[%d] %s() LN%d Failed to insert records of batch %d\n",
                    pThreadInfo->threadID, __func__, __LINE__,
                    batchPerTbl);
            if (batchPerTbl > 0) {
                errorPrint("\tIf the batch is %d, the length of the SQL to insert a row must be less then %"PRId64"\n",
                        batchPerTbl, maxSqlLen / batchPerTbl);
            }
            errorPrint("\tPlease check if the buffer length(%"PRId64") or batch(%d) is set with proper value!\n",
                    maxSqlLen, batchPerTbl);
            goto free_of_interlace;
        }
        int64_t affectedRows = execInsert(pThreadInfo, recOfBatch);

        endTs = taosGetTimestampMs();
        uint64_t delay = endTs - startTs;
        performancePrint("%s() LN%d, insert execution time is %"PRIu64"ms\n",
                __func__, __LINE__, delay);
        verbosePrint("[%d] %s() LN%d affectedRows=%"PRId64"\n",
                pThreadInfo->threadID,
                __func__, __LINE__, affectedRows);

        if (delay > pThreadInfo->maxDelay) pThreadInfo->maxDelay = delay;
        if (delay < pThreadInfo->minDelay) pThreadInfo->minDelay = delay;
        pThreadInfo->cntDelay++;
        pThreadInfo->totalDelay += delay;

        if (recOfBatch != affectedRows) {
            errorPrint("[%d] %s() LN%d execInsert insert %d, affected rows: %"PRId64"\n%s\n",
                    pThreadInfo->threadID, __func__, __LINE__,
                    recOfBatch, affectedRows, pThreadInfo->buffer);
            goto free_of_interlace;
        }

        pThreadInfo->totalAffectedRows += affectedRows;

        int64_t  currentPrintTime = taosGetTimestampMs();
        if (currentPrintTime - lastPrintTime > 30*1000) {
            printf("thread[%d] has currently inserted rows: %"PRIu64 ", affected rows: %"PRIu64 "\n",
                    pThreadInfo->threadID,
                    pThreadInfo->totalInsertRows,
                    pThreadInfo->totalAffectedRows);
            lastPrintTime = currentPrintTime;
        }

        if ((insert_interval) && flagSleep) {
            et = taosGetTimestampMs();

            if (insert_interval > (et - st) ) {
                uint64_t sleepTime = insert_interval - (et -st);
                performancePrint("%s() LN%d sleep: %"PRId64" ms for insert interval\n",
                        __func__, __LINE__, sleepTime);
                taosMsleep(sleepTime); // ms
                sleepTimeTotal += insert_interval;
            }
        }
    }

free_of_interlace:
    tmfree(pThreadInfo->buffer);
    printStatPerThread(pThreadInfo);
    return NULL;
}

// sync insertion progressive data
static void* syncWriteProgressive(threadInfo *pThreadInfo) {
  debugPrint("%s() LN%d: ### progressive write\n", __func__, __LINE__);

  SSuperTable* superTblInfo = pThreadInfo->superTblInfo;
  uint64_t maxSqlLen = superTblInfo?superTblInfo->maxSqlLen:g_args.max_sql_len;
  int64_t timeStampStep =
      superTblInfo?superTblInfo->timeStampStep:DEFAULT_TIMESTAMP_STEP;
  int64_t insertRows =
        (superTblInfo)?superTblInfo->insertRows:g_args.num_of_DPT;
  verbosePrint("%s() LN%d insertRows=%"PRId64"\n",
            __func__, __LINE__, insertRows);

  pThreadInfo->buffer = calloc(maxSqlLen, 1);
  if (NULL == pThreadInfo->buffer) {
    errorPrint( "Failed to alloc %"PRIu64" Bytes, reason:%s\n",
              maxSqlLen,
              strerror(errno));
    return NULL;
  }

  uint64_t lastPrintTime = taosGetTimestampMs();
  uint64_t startTs = taosGetTimestampMs();
  uint64_t endTs;

  pThreadInfo->totalInsertRows = 0;
  pThreadInfo->totalAffectedRows = 0;

  pThreadInfo->samplePos = 0;

  for (uint64_t tableSeq = pThreadInfo->start_table_from;
          tableSeq <= pThreadInfo->end_table_to;
          tableSeq ++) {
    int64_t start_time = pThreadInfo->start_time;

    for (uint64_t i = 0; i < insertRows;) {
      char tableName[TSDB_TABLE_NAME_LEN];
      getTableName(tableName, pThreadInfo, tableSeq);
      verbosePrint("%s() LN%d: tid=%d seq=%"PRId64" tableName=%s\n",
             __func__, __LINE__,
             pThreadInfo->threadID, tableSeq, tableName);
      if (0 == strlen(tableName)) {
        errorPrint("[%d] %s() LN%d, getTableName return null\n",
            pThreadInfo->threadID, __func__, __LINE__);
        free(pThreadInfo->buffer);
        return NULL;
      }

      int64_t remainderBufLen = maxSqlLen;
      char *pstr = pThreadInfo->buffer;

      int len = snprintf(pstr,
              strlen(STR_INSERT_INTO) + 1, "%s", STR_INSERT_INTO);

      pstr += len;
      remainderBufLen -= len;

      int32_t generated;
      if (superTblInfo) {
          if (superTblInfo->iface == STMT_IFACE) {
#if STMT_IFACE_ENABLED == 1
              generated = prepareStbStmtProgressive(
                      superTblInfo,
                      pThreadInfo->stmt,
                      tableName,
                      g_args.num_of_RPR,
                      insertRows, i, start_time,
                      &(pThreadInfo->samplePos));
#else
              generated = -1;
#endif
          } else {
              generated = generateStbProgressiveData(
                      superTblInfo,
                      tableName, tableSeq, pThreadInfo->db_name, pstr,
                      insertRows, i, start_time,
                      &(pThreadInfo->samplePos),
                      &remainderBufLen);
          }
      } else {
          if (g_args.iface == STMT_IFACE) {
#if STMT_IFACE_ENABLED == 1
              generated = prepareStmtWithoutStb(
                      pThreadInfo->stmt,
                      tableName,
                      g_args.num_of_RPR,
                      insertRows, i,
                      start_time);
#else
              generated = -1;
#endif
          } else {
              generated = generateProgressiveDataWithoutStb(
                      tableName,
                      /*  tableSeq, */
                      pThreadInfo, pstr, insertRows,
                      i, start_time,
                      /* &(pThreadInfo->samplePos), */
                      &remainderBufLen);
          }
      }
      if (generated > 0)
        i += generated;
      else
        goto free_of_progressive;

      start_time +=  generated * timeStampStep;
      pThreadInfo->totalInsertRows += generated;

      startTs = taosGetTimestampMs();

      int32_t affectedRows = execInsert(pThreadInfo, generated);

      endTs = taosGetTimestampMs();
      uint64_t delay = endTs - startTs;
      performancePrint("%s() LN%d, insert execution time is %"PRId64"ms\n",
              __func__, __LINE__, delay);
      verbosePrint("[%d] %s() LN%d affectedRows=%d\n",
            pThreadInfo->threadID,
            __func__, __LINE__, affectedRows);

      if (delay > pThreadInfo->maxDelay) pThreadInfo->maxDelay = delay;
      if (delay < pThreadInfo->minDelay) pThreadInfo->minDelay = delay;
      pThreadInfo->cntDelay++;
      pThreadInfo->totalDelay += delay;

      if (affectedRows < 0) {
        errorPrint("%s() LN%d, affected rows: %d\n",
                __func__, __LINE__, affectedRows);
        goto free_of_progressive;
      }

      pThreadInfo->totalAffectedRows += affectedRows;

      int64_t  currentPrintTime = taosGetTimestampMs();
      if (currentPrintTime - lastPrintTime > 30*1000) {
        printf("thread[%d] has currently inserted rows: %"PRId64 ", affected rows: %"PRId64 "\n",
                    pThreadInfo->threadID,
                    pThreadInfo->totalInsertRows,
                    pThreadInfo->totalAffectedRows);
        lastPrintTime = currentPrintTime;
      }

      if (i >= insertRows)
        break;
    }   // num_of_DPT

    if ((g_args.verbose_print) &&
      (tableSeq == pThreadInfo->ntables - 1) && (superTblInfo) &&
        (0 == strncasecmp(
                    superTblInfo->dataSource, "sample", strlen("sample")))) {
          verbosePrint("%s() LN%d samplePos=%"PRId64"\n",
                  __func__, __LINE__, pThreadInfo->samplePos);
    }
  } // tableSeq

free_of_progressive:
  tmfree(pThreadInfo->buffer);
  printStatPerThread(pThreadInfo);
  return NULL;
}

static void* syncWrite(void *sarg) {

    threadInfo *pThreadInfo = (threadInfo *)sarg;
    SSuperTable* superTblInfo = pThreadInfo->superTblInfo;

<<<<<<< HEAD
  setThreadName("syncWrite");

  uint32_t interlaceRows;
=======
    uint32_t interlaceRows;
>>>>>>> e8b3fde4

    if (superTblInfo) {
        if ((superTblInfo->interlaceRows == 0)
                && (g_args.interlace_rows > 0)) {
            interlaceRows = g_args.interlace_rows;
        } else {
            interlaceRows = superTblInfo->interlaceRows;
        }
    } else {
        interlaceRows = g_args.interlace_rows;
    }

    if (interlaceRows > 0) {
        // interlace mode
        return syncWriteInterlace(pThreadInfo);
    } else {
        // progressive mode
        return syncWriteProgressive(pThreadInfo);
    }
}

static void callBack(void *param, TAOS_RES *res, int code) {
  threadInfo* pThreadInfo = (threadInfo*)param;
  SSuperTable* superTblInfo = pThreadInfo->superTblInfo;

  int insert_interval =
      superTblInfo?superTblInfo->insertInterval:g_args.insert_interval;
  if (insert_interval) {
    pThreadInfo->et = taosGetTimestampMs();
    if ((pThreadInfo->et - pThreadInfo->st) < insert_interval) {
      taosMsleep(insert_interval - (pThreadInfo->et - pThreadInfo->st)); // ms
    }
  }

  char *buffer = calloc(1, pThreadInfo->superTblInfo->maxSqlLen);
  char data[MAX_DATA_SIZE];
  char *pstr = buffer;
  pstr += sprintf(pstr, "insert into %s.%s%"PRId64" values",
          pThreadInfo->db_name, pThreadInfo->tb_prefix,
          pThreadInfo->start_table_from);
//  if (pThreadInfo->counter >= pThreadInfo->superTblInfo->insertRows) {
  if (pThreadInfo->counter >= g_args.num_of_RPR) {
    pThreadInfo->start_table_from++;
    pThreadInfo->counter = 0;
  }
  if (pThreadInfo->start_table_from > pThreadInfo->end_table_to) {
    tsem_post(&pThreadInfo->lock_sem);
    free(buffer);
    taos_free_result(res);
    return;
  }

  for (int i = 0; i < g_args.num_of_RPR; i++) {
    int rand_num = taosRandom() % 100;
    if (0 != pThreadInfo->superTblInfo->disorderRatio
            && rand_num < pThreadInfo->superTblInfo->disorderRatio) {
      int64_t d = pThreadInfo->lastTs
          - (taosRandom() % pThreadInfo->superTblInfo->disorderRange + 1);
      generateStbRowData(pThreadInfo->superTblInfo, data, d);
    } else {
      generateStbRowData(pThreadInfo->superTblInfo,
              data, pThreadInfo->lastTs += 1000);
    }
    pstr += sprintf(pstr, "%s", data);
    pThreadInfo->counter++;

    if (pThreadInfo->counter >= pThreadInfo->superTblInfo->insertRows) {
      break;
    }
  }

  if (insert_interval) {
    pThreadInfo->st = taosGetTimestampMs();
  }
  taos_query_a(pThreadInfo->taos, buffer, callBack, pThreadInfo);
  free(buffer);

  taos_free_result(res);
}

static void *asyncWrite(void *sarg) {
  threadInfo *pThreadInfo = (threadInfo *)sarg;
  SSuperTable* superTblInfo = pThreadInfo->superTblInfo;

  setThreadName("asyncWrite");

  pThreadInfo->st = 0;
  pThreadInfo->et = 0;
  pThreadInfo->lastTs = pThreadInfo->start_time;

  int insert_interval =
      superTblInfo?superTblInfo->insertInterval:g_args.insert_interval;
  if (insert_interval) {
    pThreadInfo->st = taosGetTimestampMs();
  }
  taos_query_a(pThreadInfo->taos, "show databases", callBack, pThreadInfo);

  tsem_wait(&(pThreadInfo->lock_sem));

  return NULL;
}

static int convertHostToServAddr(char *host, uint16_t port, struct sockaddr_in *serv_addr)
{
  uint16_t rest_port = port + TSDB_PORT_HTTP;
  struct hostent *server = gethostbyname(host);
  if ((server == NULL) || (server->h_addr == NULL)) {
    errorPrint("%s", "ERROR, no such host");
    return -1;
  }

  debugPrint("h_name: %s\nh_addr=%p\nh_addretype: %s\nh_length: %d\n",
            server->h_name,
            server->h_addr,
            (server->h_addrtype == AF_INET)?"ipv4":"ipv6",
            server->h_length);

  memset(serv_addr, 0, sizeof(struct sockaddr_in));
  serv_addr->sin_family = AF_INET;
  serv_addr->sin_port = htons(rest_port);
#ifdef WINDOWS
  serv_addr->sin_addr.s_addr = inet_addr(host);
#else
  memcpy(&(serv_addr->sin_addr.s_addr), server->h_addr, server->h_length);
#endif
  return 0;
}

static void startMultiThreadInsertData(int threads, char* db_name,
        char* precision, SSuperTable* superTblInfo) {

    int32_t timePrec = TSDB_TIME_PRECISION_MILLI;
    if (0 != precision[0]) {
        if (0 == strncasecmp(precision, "ms", 2)) {
            timePrec = TSDB_TIME_PRECISION_MILLI;
        } else if (0 == strncasecmp(precision, "us", 2)) {
            timePrec = TSDB_TIME_PRECISION_MICRO;
#if NANO_SECOND_ENABLED == 1
        } else if (0 == strncasecmp(precision, "ns", 2)) {
            timePrec = TSDB_TIME_PRECISION_NANO;
#endif
        } else {
            errorPrint("Not support precision: %s\n", precision);
            exit(-1);
        }
    }

    int64_t start_time;
    if (superTblInfo) {
        if (0 == strncasecmp(superTblInfo->startTimestamp, "now", 3)) {
            start_time = taosGetTimestamp(timePrec);
        } else {
            if (TSDB_CODE_SUCCESS != taosParseTime(
                        superTblInfo->startTimestamp,
                        &start_time,
                        strlen(superTblInfo->startTimestamp),
                        timePrec, 0)) {
                ERROR_EXIT("failed to parse time!\n");
            }
        }
    } else {
        start_time = 1500000000000;
    }

    int64_t start = taosGetTimestampMs();

    // read sample data from file first
    if ((superTblInfo) && (0 == strncasecmp(superTblInfo->dataSource,
                    "sample", strlen("sample")))) {
        if (0 != prepareSampleDataForSTable(superTblInfo)) {
            errorPrint("%s() LN%d, prepare sample data for stable failed!\n",
                    __func__, __LINE__);
            exit(-1);
        }
    }

    TAOS* taos0 = taos_connect(
            g_Dbs.host, g_Dbs.user,
            g_Dbs.password, db_name, g_Dbs.port);
    if (NULL == taos0) {
        errorPrint("%s() LN%d, connect to server fail , reason: %s\n",
                __func__, __LINE__, taos_errstr(NULL));
        exit(-1);
    }

    int64_t ntables = 0;
    uint64_t tableFrom;

    if (superTblInfo) {
        int64_t limit;
        uint64_t offset;

        if ((NULL != g_args.sqlFile) && (superTblInfo->childTblExists == TBL_NO_EXISTS) &&
                ((superTblInfo->childTblOffset != 0) || (superTblInfo->childTblLimit >= 0))) {
            printf("WARNING: offset and limit will not be used since the child tables not exists!\n");
        }

        if (superTblInfo->childTblExists == TBL_ALREADY_EXISTS) {
            if ((superTblInfo->childTblLimit < 0)
                    || ((superTblInfo->childTblOffset + superTblInfo->childTblLimit)
                        > (superTblInfo->childTblCount))) {
                superTblInfo->childTblLimit =
                    superTblInfo->childTblCount - superTblInfo->childTblOffset;
            }

            offset = superTblInfo->childTblOffset;
            limit = superTblInfo->childTblLimit;
        } else {
            limit = superTblInfo->childTblCount;
            offset = 0;
        }

        ntables = limit;
        tableFrom = offset;

        if ((superTblInfo->childTblExists != TBL_NO_EXISTS)
                && ((superTblInfo->childTblOffset + superTblInfo->childTblLimit )
                    > superTblInfo->childTblCount)) {
            printf("WARNING: specified offset + limit > child table count!\n");
            prompt();
        }

        if ((superTblInfo->childTblExists != TBL_NO_EXISTS)
                && (0 == superTblInfo->childTblLimit)) {
            printf("WARNING: specified limit = 0, which cannot find table name to insert or query! \n");
            prompt();
        }

        superTblInfo->childTblName = (char*)calloc(1,
                limit * TSDB_TABLE_NAME_LEN);
        if (superTblInfo->childTblName == NULL) {
            errorPrint("%s() LN%d, alloc memory failed!\n", __func__, __LINE__);
            taos_close(taos0);
            exit(-1);
        }

        int64_t childTblCount;
        getChildNameOfSuperTableWithLimitAndOffset(
                taos0,
                db_name, superTblInfo->sTblName,
                &superTblInfo->childTblName, &childTblCount,
                limit,
                offset);
    } else {
        ntables = g_args.num_of_tables;
        tableFrom = 0;
    }

    taos_close(taos0);

    int64_t a = ntables / threads;
    if (a < 1) {
        threads = ntables;
        a = 1;
    }

    int64_t b = 0;
    if (threads != 0) {
        b = ntables % threads;
    }

    if ((superTblInfo)
            && (superTblInfo->iface == REST_IFACE)) {
        if (convertHostToServAddr(
                    g_Dbs.host, g_Dbs.port, &(g_Dbs.serv_addr)) != 0) {
            exit(-1);
        }
    }

    pthread_t *pids = calloc(1, threads * sizeof(pthread_t));
    assert(pids != NULL);

    threadInfo *infos = calloc(1, threads * sizeof(threadInfo));
    assert(infos != NULL);

    memset(pids, 0, threads * sizeof(pthread_t));
    memset(infos, 0, threads * sizeof(threadInfo));

    for (int i = 0; i < threads; i++) {
        threadInfo *pThreadInfo = infos + i;
        pThreadInfo->threadID = i;
        tstrncpy(pThreadInfo->db_name, db_name, TSDB_DB_NAME_LEN);
        pThreadInfo->time_precision = timePrec;
        pThreadInfo->superTblInfo = superTblInfo;

        pThreadInfo->start_time = start_time;
        pThreadInfo->minDelay = UINT64_MAX;

        if ((NULL == superTblInfo) ||
                (superTblInfo->iface != REST_IFACE)) {
            //t_info->taos = taos;
            pThreadInfo->taos = taos_connect(
                    g_Dbs.host, g_Dbs.user,
                    g_Dbs.password, db_name, g_Dbs.port);
            if (NULL == pThreadInfo->taos) {
                errorPrint(
                        "%s() LN%d, connect to server fail from insert sub thread, reason: %s\n",
                        __func__, __LINE__,
                        taos_errstr(NULL));
                free(infos);
                exit(-1);
            }

#if STMT_IFACE_ENABLED == 1
            if ((g_args.iface == STMT_IFACE)
                    || ((superTblInfo) && (superTblInfo->iface == STMT_IFACE))) {

                int columnCount;
                if (superTblInfo) {
                    columnCount = superTblInfo->columnCount;
                } else {
                    columnCount = g_args.num_of_CPR;
                }

                pThreadInfo->stmt = taos_stmt_init(pThreadInfo->taos);
                if (NULL == pThreadInfo->stmt) {
                    errorPrint(
                            "%s() LN%d, failed init stmt, reason: %s\n",
                            __func__, __LINE__,
                            taos_errstr(NULL));
                    free(pids);
                    free(infos);
                    exit(-1);
                }

                char buffer[3000];
                char *pstr = buffer;

                if ((superTblInfo)
                        && (AUTO_CREATE_SUBTBL
                            == superTblInfo->autoCreateTable)) {
                    pstr += sprintf(pstr, "INSERT INTO ? USING %s TAGS(?",
                            superTblInfo->sTblName);
                    for (int tag = 0; tag < (superTblInfo->tagCount - 1); tag ++ ) {
                        pstr += sprintf(pstr, ",?");
                    }
                    pstr += sprintf(pstr, ") VALUES(?");
                } else {
                    pstr += sprintf(pstr, "INSERT INTO ? VALUES(?");
                }

                for (int col = 0; col < columnCount; col ++) {
                    pstr += sprintf(pstr, ",?");
                }
                pstr += sprintf(pstr, ")");

                debugPrint("%s() LN%d, buffer: %s", __func__, __LINE__, buffer);
                int ret = taos_stmt_prepare(pThreadInfo->stmt, buffer, 0);
                if (ret != 0){
                    errorPrint("failed to execute taos_stmt_prepare. return 0x%x. reason: %s\n",
                            ret, taos_errstr(NULL));
                    free(pids);
                    free(infos);
                    exit(-1);
                }
            }
#endif
        } else {
            pThreadInfo->taos = NULL;
        }

        /*    if ((NULL == superTblInfo)
              || (0 == superTblInfo->multiThreadWriteOneTbl)) {
              */
        pThreadInfo->start_table_from = tableFrom;
        pThreadInfo->ntables = i<b?a+1:a;
        pThreadInfo->end_table_to = i < b ? tableFrom + a : tableFrom + a - 1;
        tableFrom = pThreadInfo->end_table_to + 1;
        /*    } else {
              pThreadInfo->start_table_from = 0;
              pThreadInfo->ntables = superTblInfo->childTblCount;
              pThreadInfo->start_time = pThreadInfo->start_time + rand_int() % 10000 - rand_tinyint();
              }
              */
        tsem_init(&(pThreadInfo->lock_sem), 0, 0);
        if (ASYNC_MODE == g_Dbs.asyncMode) {
            pthread_create(pids + i, NULL, asyncWrite, pThreadInfo);
        } else {
            pthread_create(pids + i, NULL, syncWrite, pThreadInfo);
        }
    }

    for (int i = 0; i < threads; i++) {
        pthread_join(pids[i], NULL);
    }

    uint64_t totalDelay = 0;
    uint64_t maxDelay = 0;
    uint64_t minDelay = UINT64_MAX;
    uint64_t cntDelay = 1;
    double  avgDelay = 0;

    for (int i = 0; i < threads; i++) {
        threadInfo *pThreadInfo = infos + i;

        tsem_destroy(&(pThreadInfo->lock_sem));

#if STMT_IFACE_ENABLED == 1
        if (pThreadInfo->stmt) {
            taos_stmt_close(pThreadInfo->stmt);
        }
#endif
        tsem_destroy(&(pThreadInfo->lock_sem));
        taos_close(pThreadInfo->taos);

        debugPrint("%s() LN%d, [%d] totalInsert=%"PRIu64" totalAffected=%"PRIu64"\n",
                __func__, __LINE__,
                pThreadInfo->threadID, pThreadInfo->totalInsertRows,
                pThreadInfo->totalAffectedRows);
        if (superTblInfo) {
            superTblInfo->totalAffectedRows += pThreadInfo->totalAffectedRows;
            superTblInfo->totalInsertRows += pThreadInfo->totalInsertRows;
        } else {
            g_args.totalAffectedRows += pThreadInfo->totalAffectedRows;
            g_args.totalInsertRows += pThreadInfo->totalInsertRows;
        }

        totalDelay  += pThreadInfo->totalDelay;
        cntDelay   += pThreadInfo->cntDelay;
        if (pThreadInfo->maxDelay > maxDelay) maxDelay = pThreadInfo->maxDelay;
        if (pThreadInfo->minDelay < minDelay) minDelay = pThreadInfo->minDelay;
    }
    cntDelay -= 1;

    if (cntDelay == 0)    cntDelay = 1;
    avgDelay = (double)totalDelay / cntDelay;

    int64_t end = taosGetTimestampMs();
    int64_t t = end - start;

    double tInMs = t/1000.0;

    if (superTblInfo) {
        fprintf(stderr, "Spent %.2f seconds to insert rows: %"PRIu64", affected rows: %"PRIu64" with %d thread(s) into %s.%s. %.2f records/second\n\n",
                tInMs, superTblInfo->totalInsertRows,
                superTblInfo->totalAffectedRows,
                threads, db_name, superTblInfo->sTblName,
                (tInMs)?
                (double)(superTblInfo->totalInsertRows/tInMs):FLT_MAX);

        if (g_fpOfInsertResult) {
            fprintf(g_fpOfInsertResult,
                    "Spent %.2f seconds to insert rows: %"PRIu64", affected rows: %"PRIu64" with %d thread(s) into %s.%s. %.2f records/second\n\n",
                    tInMs, superTblInfo->totalInsertRows,
                    superTblInfo->totalAffectedRows,
                    threads, db_name, superTblInfo->sTblName,
                    (tInMs)?
                    (double)(superTblInfo->totalInsertRows/tInMs):FLT_MAX);
        }
    } else {
        fprintf(stderr, "Spent %.2f seconds to insert rows: %"PRIu64", affected rows: %"PRIu64" with %d thread(s) into %s %.2f records/second\n\n",
                tInMs, g_args.totalInsertRows,
                g_args.totalAffectedRows,
                threads, db_name,
                (tInMs)?
                (double)(g_args.totalInsertRows/tInMs):FLT_MAX);
        if (g_fpOfInsertResult) {
            fprintf(g_fpOfInsertResult,
                    "Spent %.2f seconds to insert rows: %"PRIu64", affected rows: %"PRIu64" with %d thread(s) into %s %.2f records/second\n\n",
                    tInMs, g_args.totalInsertRows,
                    g_args.totalAffectedRows,
                    threads, db_name,
                    (tInMs)?
                    (double)(g_args.totalInsertRows/tInMs):FLT_MAX);
        }
    }

    fprintf(stderr, "insert delay, avg: %10.2fms, max: %"PRIu64"ms, min: %"PRIu64"ms\n\n",
            avgDelay, maxDelay, minDelay);
    if (g_fpOfInsertResult) {
        fprintf(g_fpOfInsertResult, "insert delay, avg:%10.2fms, max: %"PRIu64"ms, min: %"PRIu64"ms\n\n",
                avgDelay, maxDelay, minDelay);
    }

    //taos_close(taos);

    free(pids);
    free(infos);
}

static void *readTable(void *sarg) {
#if 1
  threadInfo *pThreadInfo = (threadInfo *)sarg;
  TAOS *taos = pThreadInfo->taos;
  setThreadName("readTable");
  char command[BUFFER_SIZE] = "\0";
  uint64_t sTime = pThreadInfo->start_time;
  char *tb_prefix = pThreadInfo->tb_prefix;
  FILE *fp = fopen(pThreadInfo->filePath, "a");
  if (NULL == fp) {
    errorPrint( "fopen %s fail, reason:%s.\n", pThreadInfo->filePath, strerror(errno));
    return NULL;
  }

  int64_t num_of_DPT;
/*  if (pThreadInfo->superTblInfo) {
    num_of_DPT = pThreadInfo->superTblInfo->insertRows; //  nrecords_per_table;
  } else {
  */
      num_of_DPT = g_args.num_of_DPT;
//  }

  int64_t num_of_tables = pThreadInfo->ntables; // rinfo->end_table_to - rinfo->start_table_from + 1;
  int64_t totalData = num_of_DPT * num_of_tables;
  bool do_aggreFunc = g_Dbs.do_aggreFunc;

  int n = do_aggreFunc ? (sizeof(aggreFunc) / sizeof(aggreFunc[0])) : 2;
  if (!do_aggreFunc) {
    printf("\nThe first field is either Binary or Bool. Aggregation functions are not supported.\n");
  }
  printf("%"PRId64" records:\n", totalData);
  fprintf(fp, "| QFunctions |    QRecords    |   QSpeed(R/s)   |  QLatency(ms) |\n");

  for (int j = 0; j < n; j++) {
    double totalT = 0;
    uint64_t count = 0;
    for (int64_t i = 0; i < num_of_tables; i++) {
      sprintf(command, "select %s from %s%"PRId64" where ts>= %" PRIu64,
              aggreFunc[j], tb_prefix, i, sTime);

      double t = taosGetTimestampMs();
      TAOS_RES *pSql = taos_query(taos, command);
      int32_t code = taos_errno(pSql);

      if (code != 0) {
        errorPrint( "Failed to query:%s\n", taos_errstr(pSql));
        taos_free_result(pSql);
        taos_close(taos);
        fclose(fp);
        return NULL;
      }

      while(taos_fetch_row(pSql) != NULL) {
        count++;
      }

      t = taosGetTimestampMs() - t;
      totalT += t;

      taos_free_result(pSql);
    }

    fprintf(fp, "|%10s  |   %"PRId64"   |  %12.2f   |   %10.2f  |\n",
            aggreFunc[j][0] == '*' ? "   *   " : aggreFunc[j], totalData,
            (double)(num_of_tables * num_of_DPT) / totalT, totalT * 1000);
    printf("select %10s took %.6f second(s)\n", aggreFunc[j], totalT * 1000);
  }
  fprintf(fp, "\n");
  fclose(fp);
#endif
  return NULL;
}

static void *readMetric(void *sarg) {
#if 1
  threadInfo *pThreadInfo = (threadInfo *)sarg;
  TAOS *taos = pThreadInfo->taos;
  setThreadName("readMetric");
  char command[BUFFER_SIZE] = "\0";
  FILE *fp = fopen(pThreadInfo->filePath, "a");
  if (NULL == fp) {
    printf("fopen %s fail, reason:%s.\n", pThreadInfo->filePath, strerror(errno));
    return NULL;
  }

  int64_t num_of_DPT = pThreadInfo->superTblInfo->insertRows;
  int64_t num_of_tables = pThreadInfo->ntables; // rinfo->end_table_to - rinfo->start_table_from + 1;
  int64_t totalData = num_of_DPT * num_of_tables;
  bool do_aggreFunc = g_Dbs.do_aggreFunc;

  int n = do_aggreFunc ? (sizeof(aggreFunc) / sizeof(aggreFunc[0])) : 2;
  if (!do_aggreFunc) {
    printf("\nThe first field is either Binary or Bool. Aggregation functions are not supported.\n");
  }
  printf("%"PRId64" records:\n", totalData);
  fprintf(fp, "Querying On %"PRId64" records:\n", totalData);

  for (int j = 0; j < n; j++) {
    char condition[COND_BUF_LEN] = "\0";
    char tempS[64] = "\0";

    int64_t m = 10 < num_of_tables ? 10 : num_of_tables;

    for (int64_t i = 1; i <= m; i++) {
      if (i == 1) {
        sprintf(tempS, "t1 = %"PRId64"", i);
      } else {
        sprintf(tempS, " or t1 = %"PRId64" ", i);
      }
      strncat(condition, tempS, COND_BUF_LEN - 1);

      sprintf(command, "select %s from meters where %s", aggreFunc[j], condition);

      printf("Where condition: %s\n", condition);
      fprintf(fp, "%s\n", command);

      double t = taosGetTimestampMs();

      TAOS_RES *pSql = taos_query(taos, command);
      int32_t code = taos_errno(pSql);

      if (code != 0) {
        errorPrint( "Failed to query:%s\n", taos_errstr(pSql));
        taos_free_result(pSql);
        taos_close(taos);
        fclose(fp);
        return NULL;
      }
      int count = 0;
      while(taos_fetch_row(pSql) != NULL) {
        count++;
      }
      t = taosGetTimestampMs() - t;

      fprintf(fp, "| Speed: %12.2f(per s) | Latency: %.4f(ms) |\n",
              num_of_tables * num_of_DPT / (t * 1000.0), t);
      printf("select %10s took %.6f second(s)\n\n", aggreFunc[j], t * 1000.0);

      taos_free_result(pSql);
    }
    fprintf(fp, "\n");
  }
  fclose(fp);
#endif
  return NULL;
}

static void prompt()
{
  if (!g_args.answer_yes) {
    printf("         Press enter key to continue or Ctrl-C to stop\n\n");
    (void)getchar();
  }
}

static int insertTestProcess() {

    setupForAnsiEscape();
    int ret = printfInsertMeta();
    resetAfterAnsiEscape();

    if (ret == -1)
        exit(EXIT_FAILURE);

    debugPrint("%d result file: %s\n", __LINE__, g_Dbs.resultFile);
    g_fpOfInsertResult = fopen(g_Dbs.resultFile, "a");
    if (NULL == g_fpOfInsertResult) {
        errorPrint( "Failed to open %s for save result\n", g_Dbs.resultFile);
        return -1;
    }

    if (g_fpOfInsertResult)
        printfInsertMetaToFile(g_fpOfInsertResult);

    prompt();

    init_rand_data();

    // create database and super tables
    if(createDatabasesAndStables() != 0) {
        if (g_fpOfInsertResult)
            fclose(g_fpOfInsertResult);
        return -1;
    }

    // pretreatement
    if (prepareSampleData() != 0) {
        if (g_fpOfInsertResult)
            fclose(g_fpOfInsertResult);
        return -1;
    }

    double start;
    double end;

    // create child tables
    start = taosGetTimestampMs();
    createChildTables();
    end = taosGetTimestampMs();

    if (g_totalChildTables > 0) {
        fprintf(stderr, "Spent %.4f seconds to create %"PRId64" tables with %d thread(s)\n\n",
                (end - start)/1000.0, g_totalChildTables, g_Dbs.threadCountByCreateTbl);
        if (g_fpOfInsertResult) {
            fprintf(g_fpOfInsertResult,
                    "Spent %.4f seconds to create %"PRId64" tables with %d thread(s)\n\n",
                    (end - start)/1000.0, g_totalChildTables, g_Dbs.threadCountByCreateTbl);
        }
    }

    // create sub threads for inserting data
    //start = taosGetTimestampMs();
    for (int i = 0; i < g_Dbs.dbCount; i++) {
        if (g_Dbs.use_metric) {
            if (g_Dbs.db[i].superTblCount > 0) {
                for (uint64_t j = 0; j < g_Dbs.db[i].superTblCount; j++) {

                    SSuperTable* superTblInfo = &g_Dbs.db[i].superTbls[j];

                    if (superTblInfo && (superTblInfo->insertRows > 0)) {
                        startMultiThreadInsertData(
                                g_Dbs.threadCount,
                                g_Dbs.db[i].dbName,
                                g_Dbs.db[i].dbCfg.precision,
                                superTblInfo);
                    }
                }
            }
        } else {
            startMultiThreadInsertData(
                    g_Dbs.threadCount,
                    g_Dbs.db[i].dbName,
                    g_Dbs.db[i].dbCfg.precision,
                    NULL);
        }
    }
    //end = taosGetTimestampMs();

    //int64_t    totalInsertRows = 0;
    //int64_t    totalAffectedRows = 0;
    //for (int i = 0; i < g_Dbs.dbCount; i++) {
    //  for (int j = 0; j < g_Dbs.db[i].superTblCount; j++) {
    //  totalInsertRows+= g_Dbs.db[i].superTbls[j].totalInsertRows;
    //  totalAffectedRows += g_Dbs.db[i].superTbls[j].totalAffectedRows;
    //}
    //printf("Spent %.4f seconds to insert rows: %"PRId64", affected rows: %"PRId64" with %d thread(s)\n\n", end - start, totalInsertRows, totalAffectedRows, g_Dbs.threadCount);
    postFreeResource();

    return 0;
}

static void *specifiedTableQuery(void *sarg) {
  threadInfo *pThreadInfo = (threadInfo *)sarg;

  setThreadName("specTableQuery");

  if (pThreadInfo->taos == NULL) {
    TAOS * taos = NULL;
    taos = taos_connect(g_queryInfo.host,
          g_queryInfo.user,
          g_queryInfo.password,
          NULL,
          g_queryInfo.port);
    if (taos == NULL) {
      errorPrint("[%d] Failed to connect to TDengine, reason:%s\n",
            pThreadInfo->threadID, taos_errstr(NULL));
      return NULL;
    } else {
      pThreadInfo->taos = taos;
    }
  }

  char sqlStr[TSDB_DB_NAME_LEN + 5];
  sprintf(sqlStr, "use %s", g_queryInfo.dbName);
  if (0 != queryDbExec(pThreadInfo->taos, sqlStr, NO_INSERT_TYPE, false)) {
    taos_close(pThreadInfo->taos);
    errorPrint( "use database %s failed!\n\n",
                g_queryInfo.dbName);
    return NULL;
  }

  uint64_t st = 0;
  uint64_t et = 0;

  uint64_t queryTimes = g_queryInfo.specifiedQueryInfo.queryTimes;

  uint64_t totalQueried = 0;
  uint64_t lastPrintTime = taosGetTimestampMs();
  uint64_t startTs = taosGetTimestampMs();

  if (g_queryInfo.specifiedQueryInfo.result[pThreadInfo->querySeq][0] != '\0') {
    sprintf(pThreadInfo->filePath, "%s-%d",
                g_queryInfo.specifiedQueryInfo.result[pThreadInfo->querySeq],
                pThreadInfo->threadID);
  }

  while(queryTimes --) {
    if (g_queryInfo.specifiedQueryInfo.queryInterval && (et - st) <
            (int64_t)g_queryInfo.specifiedQueryInfo.queryInterval) {
      taosMsleep(g_queryInfo.specifiedQueryInfo.queryInterval - (et - st)); // ms
    }

    st = taosGetTimestampMs();

    selectAndGetResult(pThreadInfo,
          g_queryInfo.specifiedQueryInfo.sql[pThreadInfo->querySeq]);

    et = taosGetTimestampMs();
    printf("=thread[%"PRId64"] use %s complete one sql, Spent %10.3f s\n",
              taosGetSelfPthreadId(), g_queryInfo.queryMode, (et - st)/1000.0);

    totalQueried ++;
    g_queryInfo.specifiedQueryInfo.totalQueried ++;

    uint64_t  currentPrintTime = taosGetTimestampMs();
    uint64_t  endTs = taosGetTimestampMs();
    if (currentPrintTime - lastPrintTime > 30*1000) {
      debugPrint("%s() LN%d, endTs=%"PRIu64"ms, startTs=%"PRIu64"ms\n",
          __func__, __LINE__, endTs, startTs);
      printf("thread[%d] has currently completed queries: %"PRIu64", QPS: %10.6f\n",
                    pThreadInfo->threadID,
                    totalQueried,
                    (double)(totalQueried/((endTs-startTs)/1000.0)));
      lastPrintTime = currentPrintTime;
    }
  }
  return NULL;
}

static void replaceChildTblName(char* inSql, char* outSql, int tblIndex) {
  char sourceString[32] = "xxxx";
  char subTblName[MAX_TB_NAME_SIZE*3];
  sprintf(subTblName, "%s.%s",
          g_queryInfo.dbName,
          g_queryInfo.superQueryInfo.childTblName + tblIndex*TSDB_TABLE_NAME_LEN);

  //printf("inSql: %s\n", inSql);

  char* pos = strstr(inSql, sourceString);
  if (0 == pos) {
    return;
  }

  tstrncpy(outSql, inSql, pos - inSql + 1);
  //printf("1: %s\n", outSql);
  strncat(outSql, subTblName, MAX_QUERY_SQL_LENGTH - 1);
  //printf("2: %s\n", outSql);
  strncat(outSql, pos+strlen(sourceString), MAX_QUERY_SQL_LENGTH - 1);
  //printf("3: %s\n", outSql);
}

static void *superTableQuery(void *sarg) {
  char sqlstr[MAX_QUERY_SQL_LENGTH];
  threadInfo *pThreadInfo = (threadInfo *)sarg;

  setThreadName("superTableQuery");

  if (pThreadInfo->taos == NULL) {
    TAOS * taos = NULL;
    taos = taos_connect(g_queryInfo.host,
          g_queryInfo.user,
          g_queryInfo.password,
          NULL,
          g_queryInfo.port);
    if (taos == NULL) {
      errorPrint("[%d] Failed to connect to TDengine, reason:%s\n",
            pThreadInfo->threadID, taos_errstr(NULL));
      return NULL;
    } else {
      pThreadInfo->taos = taos;
    }
  }

  uint64_t st = 0;
  uint64_t et = (int64_t)g_queryInfo.superQueryInfo.queryInterval;

  uint64_t queryTimes = g_queryInfo.superQueryInfo.queryTimes;
  uint64_t totalQueried = 0;
  uint64_t  startTs = taosGetTimestampMs();

  uint64_t  lastPrintTime = taosGetTimestampMs();
  while(queryTimes --) {
    if (g_queryInfo.superQueryInfo.queryInterval
            && (et - st) < (int64_t)g_queryInfo.superQueryInfo.queryInterval) {
      taosMsleep(g_queryInfo.superQueryInfo.queryInterval - (et - st)); // ms
      //printf("========sleep duration:%"PRId64 "========inserted rows:%d, table range:%d - %d\n", (1000 - (et - st)), i, pThreadInfo->start_table_from, pThreadInfo->end_table_to);
    }

    st = taosGetTimestampMs();
    for (int i = pThreadInfo->start_table_from; i <= pThreadInfo->end_table_to; i++) {
      for (int j = 0; j < g_queryInfo.superQueryInfo.sqlCount; j++) {
        memset(sqlstr,0,sizeof(sqlstr));
        replaceChildTblName(g_queryInfo.superQueryInfo.sql[j], sqlstr, i);
        if (g_queryInfo.superQueryInfo.result[j][0] != '\0') {
          sprintf(pThreadInfo->filePath, "%s-%d",
                  g_queryInfo.superQueryInfo.result[j],
                  pThreadInfo->threadID);
        }
        selectAndGetResult(pThreadInfo, sqlstr);

        totalQueried++;
        g_queryInfo.superQueryInfo.totalQueried ++;

        int64_t  currentPrintTime = taosGetTimestampMs();
        int64_t  endTs = taosGetTimestampMs();
        if (currentPrintTime - lastPrintTime > 30*1000) {
          printf("thread[%d] has currently completed queries: %"PRIu64", QPS: %10.3f\n",
                    pThreadInfo->threadID,
                    totalQueried,
                    (double)(totalQueried/((endTs-startTs)/1000.0)));
          lastPrintTime = currentPrintTime;
        }
      }
    }
    et = taosGetTimestampMs();
    printf("####thread[%"PRId64"] complete all sqls to allocate all sub-tables[%"PRIu64" - %"PRIu64"] once queries duration:%.4fs\n\n",
            taosGetSelfPthreadId(),
            pThreadInfo->start_table_from,
            pThreadInfo->end_table_to,
            (double)(et - st)/1000.0);
  }

  return NULL;
}

static int queryTestProcess() {

  setupForAnsiEscape();
  printfQueryMeta();
  resetAfterAnsiEscape();

  TAOS * taos = NULL;
  taos = taos_connect(g_queryInfo.host,
          g_queryInfo.user,
          g_queryInfo.password,
          NULL,
          g_queryInfo.port);
  if (taos == NULL) {
    errorPrint( "Failed to connect to TDengine, reason:%s\n",
            taos_errstr(NULL));
    exit(-1);
  }

  if (0 != g_queryInfo.superQueryInfo.sqlCount) {
    getAllChildNameOfSuperTable(taos,
            g_queryInfo.dbName,
            g_queryInfo.superQueryInfo.sTblName,
            &g_queryInfo.superQueryInfo.childTblName,
            &g_queryInfo.superQueryInfo.childTblCount);
  }

  prompt();

  if (g_args.debug_print || g_args.verbose_print) {
    printfQuerySystemInfo(taos);
  }

  if (0 == strncasecmp(g_queryInfo.queryMode, "rest", strlen("rest"))) {
    if (convertHostToServAddr(
        g_queryInfo.host, g_queryInfo.port, &g_queryInfo.serv_addr) != 0)
      exit(-1);
  }

  pthread_t  *pids  = NULL;
  threadInfo *infos = NULL;
  //==== create sub threads for query from specify table
  int nConcurrent = g_queryInfo.specifiedQueryInfo.concurrent;
  uint64_t nSqlCount = g_queryInfo.specifiedQueryInfo.sqlCount;

  uint64_t startTs = taosGetTimestampMs();

  if ((nSqlCount > 0) && (nConcurrent > 0)) {

    pids  = calloc(1, nConcurrent * nSqlCount * sizeof(pthread_t));
    infos = calloc(1, nConcurrent * nSqlCount * sizeof(threadInfo));

    if ((NULL == pids) || (NULL == infos)) {
      taos_close(taos);
      ERROR_EXIT("memory allocation failed for create threads\n");
    }

    for (uint64_t i = 0; i < nSqlCount; i++) {
        for (int j = 0; j < nConcurrent; j++) {
            uint64_t seq = i * nConcurrent + j;
            threadInfo *pThreadInfo = infos + seq;
            pThreadInfo->threadID = seq;
            pThreadInfo->querySeq = i;

            if (0 == strncasecmp(g_queryInfo.queryMode, "taosc", 5)) {

                char sqlStr[MAX_TB_NAME_SIZE*2];
                sprintf(sqlStr, "use %s", g_queryInfo.dbName);
                if (0 != queryDbExec(taos, sqlStr, NO_INSERT_TYPE, false)) {
                    taos_close(taos);
                    free(infos);
                    free(pids);
                    errorPrint( "use database %s failed!\n\n",
                        g_queryInfo.dbName);
                    return -1;
                }
            }

            pThreadInfo->taos = NULL;// TODO: workaround to use separate taos connection;

            pthread_create(pids + seq, NULL, specifiedTableQuery,
                pThreadInfo);
        }
    }
  } else {
    g_queryInfo.specifiedQueryInfo.concurrent = 0;
  }

  taos_close(taos);

  pthread_t  *pidsOfSub  = NULL;
  threadInfo *infosOfSub = NULL;
  //==== create sub threads for query from all sub table of the super table
  if ((g_queryInfo.superQueryInfo.sqlCount > 0)
          && (g_queryInfo.superQueryInfo.threadCnt > 0)) {
    pidsOfSub  = calloc(1, g_queryInfo.superQueryInfo.threadCnt * sizeof(pthread_t));
    infosOfSub = calloc(1, g_queryInfo.superQueryInfo.threadCnt * sizeof(threadInfo));

    if ((NULL == pidsOfSub) || (NULL == infosOfSub)) {
      free(infos);
      free(pids);

      ERROR_EXIT("memory allocation failed for create threads\n");
    }

    int64_t ntables = g_queryInfo.superQueryInfo.childTblCount;
    int threads = g_queryInfo.superQueryInfo.threadCnt;

    int64_t a = ntables / threads;
    if (a < 1) {
      threads = ntables;
      a = 1;
    }

    int64_t b = 0;
    if (threads != 0) {
      b = ntables % threads;
    }

    uint64_t tableFrom = 0;
    for (int i = 0; i < threads; i++) {
      threadInfo *pThreadInfo = infosOfSub + i;
      pThreadInfo->threadID = i;

      pThreadInfo->start_table_from = tableFrom;
      pThreadInfo->ntables = i<b?a+1:a;
      pThreadInfo->end_table_to = i < b ? tableFrom + a : tableFrom + a - 1;
      tableFrom = pThreadInfo->end_table_to + 1;
      pThreadInfo->taos = NULL; // TODO: workaround to use separate taos connection;
      pthread_create(pidsOfSub + i, NULL, superTableQuery, pThreadInfo);
    }

    g_queryInfo.superQueryInfo.threadCnt = threads;
  } else {
    g_queryInfo.superQueryInfo.threadCnt = 0;
  }

  if ((nSqlCount > 0) && (nConcurrent > 0)) {
    for (int i = 0; i < nConcurrent; i++) {
      for (int j = 0; j < nSqlCount; j++) {
        pthread_join(pids[i * nSqlCount + j], NULL);
      }
    }
  }

  tmfree((char*)pids);
  tmfree((char*)infos);

  for (int i = 0; i < g_queryInfo.superQueryInfo.threadCnt; i++) {
    pthread_join(pidsOfSub[i], NULL);
  }

  tmfree((char*)pidsOfSub);
  tmfree((char*)infosOfSub);

//  taos_close(taos);// TODO: workaround to use separate taos connection;
  uint64_t endTs = taosGetTimestampMs();

  uint64_t totalQueried = g_queryInfo.specifiedQueryInfo.totalQueried +
    g_queryInfo.superQueryInfo.totalQueried;

  fprintf(stderr, "==== completed total queries: %"PRIu64", the QPS of all threads: %10.3f====\n",
          totalQueried,
          (double)(totalQueried/((endTs-startTs)/1000.0)));
  return 0;
}

static void stable_sub_callback(
        TAOS_SUB* tsub, TAOS_RES *res, void* param, int code) {
  if (res == NULL || taos_errno(res) != 0) {
    errorPrint("%s() LN%d, failed to subscribe result, code:%d, reason:%s\n",
           __func__, __LINE__, code, taos_errstr(res));
    return;
  }

  if (param)
    fetchResult(res, (threadInfo *)param);
  // tao_unscribe() will free result.
}

static void specified_sub_callback(
        TAOS_SUB* tsub, TAOS_RES *res, void* param, int code) {
  if (res == NULL || taos_errno(res) != 0) {
    errorPrint("%s() LN%d, failed to subscribe result, code:%d, reason:%s\n",
           __func__, __LINE__, code, taos_errstr(res));
    return;
  }

  if (param)
    fetchResult(res, (threadInfo *)param);
  // tao_unscribe() will free result.
}

static TAOS_SUB* subscribeImpl(
        QUERY_CLASS class,
        threadInfo *pThreadInfo,
        char *sql, char* topic, bool restart, uint64_t interval)
{
  TAOS_SUB* tsub = NULL;

  if ((SPECIFIED_CLASS == class)
          && (ASYNC_MODE == g_queryInfo.specifiedQueryInfo.asyncMode)) {
    tsub = taos_subscribe(
            pThreadInfo->taos,
            restart,
            topic, sql, specified_sub_callback, (void*)pThreadInfo,
            g_queryInfo.specifiedQueryInfo.subscribeInterval);
  } else if ((STABLE_CLASS == class)
          && (ASYNC_MODE == g_queryInfo.superQueryInfo.asyncMode)) {
    tsub = taos_subscribe(
            pThreadInfo->taos,
            restart,
            topic, sql, stable_sub_callback, (void*)pThreadInfo,
            g_queryInfo.superQueryInfo.subscribeInterval);
  } else {
    tsub = taos_subscribe(
            pThreadInfo->taos,
            restart,
            topic, sql, NULL, NULL, interval);
  }

  if (tsub == NULL) {
      errorPrint("failed to create subscription. topic:%s, sql:%s\n", topic, sql);
      return NULL;
  }

  return tsub;
}

static void *superSubscribe(void *sarg) {
    threadInfo *pThreadInfo = (threadInfo *)sarg;
    char subSqlstr[MAX_QUERY_SQL_LENGTH];
    TAOS_SUB*    tsub[MAX_QUERY_SQL_COUNT] = {0};
    uint64_t tsubSeq;

    setThreadName("superSub");

    if (pThreadInfo->ntables > MAX_QUERY_SQL_COUNT) {
        errorPrint("The table number(%"PRId64") of the thread is more than max query sql count: %d\n",
                pThreadInfo->ntables, MAX_QUERY_SQL_COUNT);
        exit(-1);
    }

    if (pThreadInfo->taos == NULL) {
        pThreadInfo->taos = taos_connect(g_queryInfo.host,
                g_queryInfo.user,
                g_queryInfo.password,
                g_queryInfo.dbName,
                g_queryInfo.port);
        if (pThreadInfo->taos == NULL) {
            errorPrint("[%d] Failed to connect to TDengine, reason:%s\n",
                    pThreadInfo->threadID, taos_errstr(NULL));
            return NULL;
        }
    }

    char sqlStr[MAX_TB_NAME_SIZE*2];
    sprintf(sqlStr, "use %s", g_queryInfo.dbName);
    if (0 != queryDbExec(pThreadInfo->taos, sqlStr, NO_INSERT_TYPE, false)) {
        taos_close(pThreadInfo->taos);
        errorPrint( "use database %s failed!\n\n",
                g_queryInfo.dbName);
        return NULL;
    }

    char topic[32] = {0};
    for (uint64_t i = pThreadInfo->start_table_from;
            i <= pThreadInfo->end_table_to; i++) {
        tsubSeq = i - pThreadInfo->start_table_from;
        verbosePrint("%s() LN%d, [%d], start=%"PRId64" end=%"PRId64" i=%"PRIu64"\n",
                __func__, __LINE__,
                pThreadInfo->threadID,
                pThreadInfo->start_table_from,
                pThreadInfo->end_table_to, i);
        sprintf(topic, "taosdemo-subscribe-%"PRIu64"-%"PRIu64"",
                i, pThreadInfo->querySeq);
        memset(subSqlstr, 0, sizeof(subSqlstr));
        replaceChildTblName(
                g_queryInfo.superQueryInfo.sql[pThreadInfo->querySeq],
                subSqlstr, i);
        if (g_queryInfo.superQueryInfo.result[pThreadInfo->querySeq][0] != 0) {
            sprintf(pThreadInfo->filePath, "%s-%d",
                    g_queryInfo.superQueryInfo.result[pThreadInfo->querySeq],
                    pThreadInfo->threadID);
        }

        verbosePrint("%s() LN%d, [%d] subSqlstr: %s\n",
                __func__, __LINE__, pThreadInfo->threadID, subSqlstr);
        tsub[tsubSeq] = subscribeImpl(
                STABLE_CLASS,
                pThreadInfo, subSqlstr, topic,
                g_queryInfo.superQueryInfo.subscribeRestart,
                g_queryInfo.superQueryInfo.subscribeInterval);
        if (NULL == tsub[tsubSeq]) {
            taos_close(pThreadInfo->taos);
            return NULL;
        }
    }

    // start loop to consume result
    int consumed[MAX_QUERY_SQL_COUNT];
    for (int i = 0; i < MAX_QUERY_SQL_COUNT; i++) {
        consumed[i] = 0;
    }
    TAOS_RES* res = NULL;

    uint64_t st = 0, et = 0;

    while ((g_queryInfo.superQueryInfo.endAfterConsume == -1)
            || (g_queryInfo.superQueryInfo.endAfterConsume >
                consumed[pThreadInfo->end_table_to
                - pThreadInfo->start_table_from])) {

        verbosePrint("super endAfterConsume: %d, consumed: %d\n",
                g_queryInfo.superQueryInfo.endAfterConsume,
                consumed[pThreadInfo->end_table_to
                - pThreadInfo->start_table_from]);
        for (uint64_t i = pThreadInfo->start_table_from;
                i <= pThreadInfo->end_table_to; i++) {
            tsubSeq = i - pThreadInfo->start_table_from;
            if (ASYNC_MODE == g_queryInfo.superQueryInfo.asyncMode) {
                continue;
            }

            st = taosGetTimestampMs();
            performancePrint("st: %"PRIu64" et: %"PRIu64" st-et: %"PRIu64"\n", st, et, (st - et));
            res = taos_consume(tsub[tsubSeq]);
            et = taosGetTimestampMs();
            performancePrint("st: %"PRIu64" et: %"PRIu64" delta: %"PRIu64"\n", st, et, (et - st));

            if (res) {
                if (g_queryInfo.superQueryInfo.result[pThreadInfo->querySeq][0] != 0) {
                    sprintf(pThreadInfo->filePath, "%s-%d",
                            g_queryInfo.superQueryInfo.result[pThreadInfo->querySeq],
                            pThreadInfo->threadID);
                    fetchResult(res, pThreadInfo);
                }
                consumed[tsubSeq] ++;

                if ((g_queryInfo.superQueryInfo.resubAfterConsume != -1)
                        && (consumed[tsubSeq] >=
                            g_queryInfo.superQueryInfo.resubAfterConsume)) {
                    verbosePrint("%s() LN%d, keepProgress:%d, resub super table query: %"PRIu64"\n",
                            __func__, __LINE__,
                            g_queryInfo.superQueryInfo.subscribeKeepProgress,
                            pThreadInfo->querySeq);
                    taos_unsubscribe(tsub[tsubSeq],
                            g_queryInfo.superQueryInfo.subscribeKeepProgress);
                    consumed[tsubSeq]= 0;
                    tsub[tsubSeq] = subscribeImpl(
                            STABLE_CLASS,
                            pThreadInfo, subSqlstr, topic,
                            g_queryInfo.superQueryInfo.subscribeRestart,
                            g_queryInfo.superQueryInfo.subscribeInterval
                            );
                    if (NULL == tsub[tsubSeq]) {
                        taos_close(pThreadInfo->taos);
                        return NULL;
                    }
                }
            }
        }
    }
    verbosePrint("%s() LN%d, super endAfterConsume: %d, consumed: %d\n",
            __func__, __LINE__,
            g_queryInfo.superQueryInfo.endAfterConsume,
            consumed[pThreadInfo->end_table_to - pThreadInfo->start_table_from]);
    taos_free_result(res);

    for (uint64_t i = pThreadInfo->start_table_from;
            i <= pThreadInfo->end_table_to; i++) {
        tsubSeq = i - pThreadInfo->start_table_from;
        taos_unsubscribe(tsub[tsubSeq], 0);
    }

    taos_close(pThreadInfo->taos);
    return NULL;
}

static void *specifiedSubscribe(void *sarg) {
  threadInfo *pThreadInfo = (threadInfo *)sarg;
//  TAOS_SUB*  tsub = NULL;

  setThreadName("specSub");

  if (pThreadInfo->taos == NULL) {
    pThreadInfo->taos = taos_connect(g_queryInfo.host,
          g_queryInfo.user,
          g_queryInfo.password,
          g_queryInfo.dbName,
          g_queryInfo.port);
    if (pThreadInfo->taos == NULL) {
      errorPrint("[%d] Failed to connect to TDengine, reason:%s\n",
            pThreadInfo->threadID, taos_errstr(NULL));
      return NULL;
    }
  }

  char sqlStr[MAX_TB_NAME_SIZE*2];
  sprintf(sqlStr, "use %s", g_queryInfo.dbName);
  if (0 != queryDbExec(pThreadInfo->taos, sqlStr, NO_INSERT_TYPE, false)) {
    taos_close(pThreadInfo->taos);
    return NULL;
  }

  sprintf(g_queryInfo.specifiedQueryInfo.topic[pThreadInfo->threadID],
          "taosdemo-subscribe-%"PRIu64"-%d",
          pThreadInfo->querySeq,
          pThreadInfo->threadID);
  if (g_queryInfo.specifiedQueryInfo.result[pThreadInfo->querySeq][0] != '\0') {
      sprintf(pThreadInfo->filePath, "%s-%d",
                g_queryInfo.specifiedQueryInfo.result[pThreadInfo->querySeq],
                pThreadInfo->threadID);
  }
  g_queryInfo.specifiedQueryInfo.tsub[pThreadInfo->threadID] = subscribeImpl(
          SPECIFIED_CLASS, pThreadInfo,
          g_queryInfo.specifiedQueryInfo.sql[pThreadInfo->querySeq],
          g_queryInfo.specifiedQueryInfo.topic[pThreadInfo->threadID],
          g_queryInfo.specifiedQueryInfo.subscribeRestart,
          g_queryInfo.specifiedQueryInfo.subscribeInterval);
  if (NULL == g_queryInfo.specifiedQueryInfo.tsub[pThreadInfo->threadID]) {
      taos_close(pThreadInfo->taos);
      return NULL;
  }

  // start loop to consume result

  g_queryInfo.specifiedQueryInfo.consumed[pThreadInfo->threadID] = 0;
  while((g_queryInfo.specifiedQueryInfo.endAfterConsume[pThreadInfo->querySeq] == -1)
          || (g_queryInfo.specifiedQueryInfo.consumed[pThreadInfo->threadID] <
              g_queryInfo.specifiedQueryInfo.endAfterConsume[pThreadInfo->querySeq])) {

      printf("consumed[%d]: %d, endAfterConsum[%"PRId64"]: %d\n",
              pThreadInfo->threadID,
              g_queryInfo.specifiedQueryInfo.consumed[pThreadInfo->threadID],
              pThreadInfo->querySeq,
              g_queryInfo.specifiedQueryInfo.endAfterConsume[pThreadInfo->querySeq]);
      if (ASYNC_MODE == g_queryInfo.specifiedQueryInfo.asyncMode) {
          continue;
      }

      g_queryInfo.specifiedQueryInfo.res[pThreadInfo->threadID] = taos_consume(
              g_queryInfo.specifiedQueryInfo.tsub[pThreadInfo->threadID]);
      if (g_queryInfo.specifiedQueryInfo.res[pThreadInfo->threadID]) {
          if (g_queryInfo.specifiedQueryInfo.result[pThreadInfo->querySeq][0]
                  != 0) {
              sprintf(pThreadInfo->filePath, "%s-%d",
                      g_queryInfo.specifiedQueryInfo.result[pThreadInfo->querySeq],
                      pThreadInfo->threadID);
          }
          fetchResult(
                  g_queryInfo.specifiedQueryInfo.res[pThreadInfo->threadID],
                  pThreadInfo);

          g_queryInfo.specifiedQueryInfo.consumed[pThreadInfo->threadID] ++;
          if ((g_queryInfo.specifiedQueryInfo.resubAfterConsume[pThreadInfo->querySeq] != -1)
                && (g_queryInfo.specifiedQueryInfo.consumed[pThreadInfo->threadID] >=
                    g_queryInfo.specifiedQueryInfo.resubAfterConsume[pThreadInfo->querySeq])) {
              printf("keepProgress:%d, resub specified query: %"PRIu64"\n",
                    g_queryInfo.specifiedQueryInfo.subscribeKeepProgress,
                    pThreadInfo->querySeq);
              g_queryInfo.specifiedQueryInfo.consumed[pThreadInfo->threadID] = 0;
              taos_unsubscribe(g_queryInfo.specifiedQueryInfo.tsub[pThreadInfo->threadID],
                      g_queryInfo.specifiedQueryInfo.subscribeKeepProgress);
              g_queryInfo.specifiedQueryInfo.tsub[pThreadInfo->threadID] =
                  subscribeImpl(
                          SPECIFIED_CLASS,
                          pThreadInfo,
                          g_queryInfo.specifiedQueryInfo.sql[pThreadInfo->querySeq],
                          g_queryInfo.specifiedQueryInfo.topic[pThreadInfo->threadID],
                          g_queryInfo.specifiedQueryInfo.subscribeRestart,
                          g_queryInfo.specifiedQueryInfo.subscribeInterval);
              if (NULL == g_queryInfo.specifiedQueryInfo.tsub[pThreadInfo->threadID]) {
                  taos_close(pThreadInfo->taos);
                  return NULL;
              }
          }
      }
  }
  taos_free_result(g_queryInfo.specifiedQueryInfo.res[pThreadInfo->threadID]);
  taos_close(pThreadInfo->taos);

  return NULL;
}

static int subscribeTestProcess() {
  setupForAnsiEscape();
  printfQueryMeta();
  resetAfterAnsiEscape();

  prompt();

  TAOS * taos = NULL;
  taos = taos_connect(g_queryInfo.host,
          g_queryInfo.user,
          g_queryInfo.password,
          g_queryInfo.dbName,
          g_queryInfo.port);
  if (taos == NULL) {
    errorPrint( "Failed to connect to TDengine, reason:%s\n",
            taos_errstr(NULL));
    exit(-1);
  }

  if (0 != g_queryInfo.superQueryInfo.sqlCount) {
    getAllChildNameOfSuperTable(taos,
            g_queryInfo.dbName,
            g_queryInfo.superQueryInfo.sTblName,
            &g_queryInfo.superQueryInfo.childTblName,
            &g_queryInfo.superQueryInfo.childTblCount);
  }

  taos_close(taos); // TODO: workaround to use separate taos connection;

  pthread_t  *pids = NULL;
  threadInfo *infos = NULL;

  pthread_t  *pidsOfStable  = NULL;
  threadInfo *infosOfStable = NULL;

  //==== create threads for query for specified table
  if (g_queryInfo.specifiedQueryInfo.sqlCount <= 0) {
    debugPrint("%s() LN%d, sepcified query sqlCount %d.\n",
              __func__, __LINE__,
              g_queryInfo.specifiedQueryInfo.sqlCount);
  } else {
    if (g_queryInfo.specifiedQueryInfo.concurrent <= 0) {
        errorPrint("%s() LN%d, sepcified query sqlCount %d.\n",
              __func__, __LINE__,
              g_queryInfo.specifiedQueryInfo.sqlCount);
        exit(-1);
    }

    pids  = calloc(
            1,
            g_queryInfo.specifiedQueryInfo.sqlCount *
            g_queryInfo.specifiedQueryInfo.concurrent *
            sizeof(pthread_t));
    infos = calloc(
            1,
            g_queryInfo.specifiedQueryInfo.sqlCount *
            g_queryInfo.specifiedQueryInfo.concurrent *
            sizeof(threadInfo));
    if ((NULL == pids) || (NULL == infos)) {
        errorPrint("%s() LN%d, malloc failed for create threads\n", __func__, __LINE__);
        exit(-1);
    }

    for (int i = 0; i < g_queryInfo.specifiedQueryInfo.sqlCount; i++) {
        for (int j = 0; j < g_queryInfo.specifiedQueryInfo.concurrent; j++) {
            uint64_t seq = i * g_queryInfo.specifiedQueryInfo.concurrent + j;
            threadInfo *pThreadInfo = infos + seq;
            pThreadInfo->threadID = seq;
            pThreadInfo->querySeq = i;
            pThreadInfo->taos = NULL;  // TODO: workaround to use separate taos connection;
            pthread_create(pids + seq, NULL, specifiedSubscribe, pThreadInfo);
        }
    }
  }

  //==== create threads for super table query
  if (g_queryInfo.superQueryInfo.sqlCount <= 0) {
    debugPrint("%s() LN%d, super table query sqlCount %d.\n",
              __func__, __LINE__,
              g_queryInfo.superQueryInfo.sqlCount);
  } else {
    if ((g_queryInfo.superQueryInfo.sqlCount > 0)
          && (g_queryInfo.superQueryInfo.threadCnt > 0)) {
        pidsOfStable  = calloc(
                1,
                g_queryInfo.superQueryInfo.sqlCount *
                g_queryInfo.superQueryInfo.threadCnt *
            sizeof(pthread_t));
        infosOfStable = calloc(
                1,
                g_queryInfo.superQueryInfo.sqlCount *
                g_queryInfo.superQueryInfo.threadCnt *
            sizeof(threadInfo));
        if ((NULL == pidsOfStable) || (NULL == infosOfStable)) {
            errorPrint("%s() LN%d, malloc failed for create threads\n",
              __func__, __LINE__);
            // taos_close(taos);
            exit(-1);
        }

        int64_t ntables = g_queryInfo.superQueryInfo.childTblCount;
        int threads = g_queryInfo.superQueryInfo.threadCnt;

        int64_t a = ntables / threads;
        if (a < 1) {
            threads = ntables;
            a = 1;
        }

        int64_t b = 0;
        if (threads != 0) {
            b = ntables % threads;
        }

        for (uint64_t i = 0; i < g_queryInfo.superQueryInfo.sqlCount; i++) {
            uint64_t tableFrom = 0;
            for (int j = 0; j < threads; j++) {
                uint64_t seq = i * threads + j;
                threadInfo *pThreadInfo = infosOfStable + seq;
                pThreadInfo->threadID = seq;
                pThreadInfo->querySeq = i;

                pThreadInfo->start_table_from = tableFrom;
                pThreadInfo->ntables = j<b?a+1:a;
                pThreadInfo->end_table_to = j<b?tableFrom+a:tableFrom+a-1;
                tableFrom = pThreadInfo->end_table_to + 1;
                pThreadInfo->taos = NULL; // TODO: workaround to use separate taos connection;
                pthread_create(pidsOfStable + seq,
                        NULL, superSubscribe, pThreadInfo);
            }
        }

        g_queryInfo.superQueryInfo.threadCnt = threads;

        for (int i = 0; i < g_queryInfo.superQueryInfo.sqlCount; i++) {
            for (int j = 0; j < threads; j++) {
                uint64_t seq = i * threads + j;
                pthread_join(pidsOfStable[seq], NULL);
            }
        }
    }
  }

  for (int i = 0; i < g_queryInfo.specifiedQueryInfo.sqlCount; i++) {
    for (int j = 0; j < g_queryInfo.specifiedQueryInfo.concurrent; j++) {
        uint64_t seq = i * g_queryInfo.specifiedQueryInfo.concurrent + j;
        pthread_join(pids[seq], NULL);
    }
  }

  tmfree((char*)pids);
  tmfree((char*)infos);

  tmfree((char*)pidsOfStable);
  tmfree((char*)infosOfStable);
//   taos_close(taos);
  return 0;
}

static void initOfInsertMeta() {
  memset(&g_Dbs, 0, sizeof(SDbs));

  // set default values
  tstrncpy(g_Dbs.host, "127.0.0.1", MAX_HOSTNAME_SIZE);
  g_Dbs.port = 6030;
  tstrncpy(g_Dbs.user, TSDB_DEFAULT_USER, MAX_USERNAME_SIZE);
  tstrncpy(g_Dbs.password, TSDB_DEFAULT_PASS, MAX_PASSWORD_SIZE);
  g_Dbs.threadCount = 2;

  g_Dbs.use_metric = g_args.use_metric;
}

static void initOfQueryMeta() {
  memset(&g_queryInfo, 0, sizeof(SQueryMetaInfo));

  // set default values
  tstrncpy(g_queryInfo.host, "127.0.0.1", MAX_HOSTNAME_SIZE);
  g_queryInfo.port = 6030;
  tstrncpy(g_queryInfo.user, TSDB_DEFAULT_USER, MAX_USERNAME_SIZE);
  tstrncpy(g_queryInfo.password, TSDB_DEFAULT_PASS, MAX_PASSWORD_SIZE);
}

static void setParaFromArg() {
    if (g_args.host) {
        tstrncpy(g_Dbs.host, g_args.host, MAX_HOSTNAME_SIZE);
    } else {
        tstrncpy(g_Dbs.host, "127.0.0.1", MAX_HOSTNAME_SIZE);
    }

    if (g_args.user) {
        tstrncpy(g_Dbs.user, g_args.user, MAX_USERNAME_SIZE);
    }

    if (g_args.password) {
        tstrncpy(g_Dbs.password, g_args.password, MAX_PASSWORD_SIZE);
    }

    if (g_args.port) {
        g_Dbs.port = g_args.port;
    }

    g_Dbs.threadCount = g_args.num_of_threads;
    g_Dbs.threadCountByCreateTbl = g_args.num_of_threads;

    g_Dbs.dbCount = 1;
    g_Dbs.db[0].drop = true;

    tstrncpy(g_Dbs.db[0].dbName, g_args.database, TSDB_DB_NAME_LEN);
    g_Dbs.db[0].dbCfg.replica = g_args.replica;
    tstrncpy(g_Dbs.db[0].dbCfg.precision, "ms", 8);

    tstrncpy(g_Dbs.resultFile, g_args.output_file, MAX_FILE_NAME_LEN);

    g_Dbs.use_metric = g_args.use_metric;
    g_Dbs.insert_only = g_args.insert_only;

    g_Dbs.do_aggreFunc = true;

    char dataString[TSDB_MAX_BYTES_PER_ROW];
    char **data_type = g_args.datatype;

    memset(dataString, 0, TSDB_MAX_BYTES_PER_ROW);

    if (strcasecmp(data_type[0], "BINARY") == 0
            || strcasecmp(data_type[0], "BOOL") == 0
            || strcasecmp(data_type[0], "NCHAR") == 0 ) {
        g_Dbs.do_aggreFunc = false;
    }

    if (g_args.use_metric) {
        g_Dbs.db[0].superTblCount = 1;
        tstrncpy(g_Dbs.db[0].superTbls[0].sTblName, "meters", TSDB_TABLE_NAME_LEN);
        g_Dbs.db[0].superTbls[0].childTblCount = g_args.num_of_tables;
        g_Dbs.threadCount = g_args.num_of_threads;
        g_Dbs.threadCountByCreateTbl = g_args.num_of_threads;
        g_Dbs.asyncMode = g_args.async_mode;

        g_Dbs.db[0].superTbls[0].autoCreateTable = PRE_CREATE_SUBTBL;
        g_Dbs.db[0].superTbls[0].childTblExists = TBL_NO_EXISTS;
        g_Dbs.db[0].superTbls[0].disorderRange = g_args.disorderRange;
        g_Dbs.db[0].superTbls[0].disorderRatio = g_args.disorderRatio;
        tstrncpy(g_Dbs.db[0].superTbls[0].childTblPrefix,
                g_args.tb_prefix, TSDB_TABLE_NAME_LEN - 20);
        tstrncpy(g_Dbs.db[0].superTbls[0].dataSource, "rand", MAX_TB_NAME_SIZE);

        if (g_args.iface == INTERFACE_BUT) {
            g_Dbs.db[0].superTbls[0].iface = TAOSC_IFACE;
        } else {
            g_Dbs.db[0].superTbls[0].iface = g_args.iface;
        }
        tstrncpy(g_Dbs.db[0].superTbls[0].startTimestamp,
                "2017-07-14 10:40:00.000", MAX_TB_NAME_SIZE);
        g_Dbs.db[0].superTbls[0].timeStampStep = DEFAULT_TIMESTAMP_STEP;

        g_Dbs.db[0].superTbls[0].insertRows = g_args.num_of_DPT;
        g_Dbs.db[0].superTbls[0].maxSqlLen = g_args.max_sql_len;

        g_Dbs.db[0].superTbls[0].columnCount = 0;
        for (int i = 0; i < MAX_NUM_COLUMNS; i++) {
            if (data_type[i] == NULL) {
                break;
            }

            tstrncpy(g_Dbs.db[0].superTbls[0].columns[i].dataType,
                    data_type[i], strlen(data_type[i]) + 1);
            g_Dbs.db[0].superTbls[0].columns[i].dataLen = g_args.len_of_binary;
            g_Dbs.db[0].superTbls[0].columnCount++;
        }

        if (g_Dbs.db[0].superTbls[0].columnCount > g_args.num_of_CPR) {
            g_Dbs.db[0].superTbls[0].columnCount = g_args.num_of_CPR;
        } else {
            for (int i = g_Dbs.db[0].superTbls[0].columnCount;
                    i < g_args.num_of_CPR; i++) {
                tstrncpy(g_Dbs.db[0].superTbls[0].columns[i].dataType,
                        "INT", strlen("INT") + 1);
                g_Dbs.db[0].superTbls[0].columns[i].dataLen = 0;
                g_Dbs.db[0].superTbls[0].columnCount++;
            }
        }

        tstrncpy(g_Dbs.db[0].superTbls[0].tags[0].dataType,
                "INT", strlen("INT") + 1);
        g_Dbs.db[0].superTbls[0].tags[0].dataLen = 0;

        tstrncpy(g_Dbs.db[0].superTbls[0].tags[1].dataType,
                "BINARY", strlen("BINARY") + 1);
        g_Dbs.db[0].superTbls[0].tags[1].dataLen = g_args.len_of_binary;
        g_Dbs.db[0].superTbls[0].tagCount = 2;
    } else {
        g_Dbs.threadCountByCreateTbl = g_args.num_of_threads;
        g_Dbs.db[0].superTbls[0].tagCount = 0;
    }
}

/* Function to do regular expression check */
static int regexMatch(const char *s, const char *reg, int cflags) {
  regex_t regex;
  char    msgbuf[100] = {0};

  /* Compile regular expression */
  if (regcomp(&regex, reg, cflags) != 0) {
    printf("Fail to compile regex\n");
    exit(-1);
  }

  /* Execute regular expression */
  int reti = regexec(&regex, s, 0, NULL, 0);
  if (!reti) {
    regfree(&regex);
    return 1;
  } else if (reti == REG_NOMATCH) {
    regfree(&regex);
    return 0;
  } else {
    regerror(reti, &regex, msgbuf, sizeof(msgbuf));
    printf("Regex match failed: %s\n", msgbuf);
    regfree(&regex);
    exit(-1);
  }

  return 0;
}

static int isCommentLine(char *line) {
  if (line == NULL) return 1;

  return regexMatch(line, "^\\s*#.*", REG_EXTENDED);
}

static void querySqlFile(TAOS* taos, char* sqlFile)
{
  FILE *fp = fopen(sqlFile, "r");
  if (fp == NULL) {
    printf("failed to open file %s, reason:%s\n", sqlFile, strerror(errno));
    return;
  }

  int       read_len = 0;
  char *    cmd = calloc(1, TSDB_MAX_BYTES_PER_ROW);
  size_t    cmd_len = 0;
  char *    line = NULL;
  size_t    line_len = 0;

  double t = taosGetTimestampMs();

  while((read_len = tgetline(&line, &line_len, fp)) != -1) {
    if (read_len >= TSDB_MAX_BYTES_PER_ROW) continue;
    line[--read_len] = '\0';

    if (read_len == 0 || isCommentLine(line)) {  // line starts with #
      continue;
    }

    if (line[read_len - 1] == '\\') {
      line[read_len - 1] = ' ';
      memcpy(cmd + cmd_len, line, read_len);
      cmd_len += read_len;
      continue;
    }

    memcpy(cmd + cmd_len, line, read_len);
    if (0 != queryDbExec(taos, cmd, NO_INSERT_TYPE, false)) {
        errorPrint("%s() LN%d, queryDbExec %s failed!\n",
               __func__, __LINE__, cmd);
        tmfree(cmd);
        tmfree(line);
        tmfclose(fp);
        return;
    }
    memset(cmd, 0, TSDB_MAX_BYTES_PER_ROW);
    cmd_len = 0;
  }

  t = taosGetTimestampMs() - t;
  printf("run %s took %.6f second(s)\n\n", sqlFile, t);

  tmfree(cmd);
  tmfree(line);
  tmfclose(fp);
  return;
}

static void testMetaFile() {
    if (INSERT_TEST == g_args.test_mode) {
      if (g_Dbs.cfgDir[0])
          taos_options(TSDB_OPTION_CONFIGDIR, g_Dbs.cfgDir);

      insertTestProcess();

    } else if (QUERY_TEST == g_args.test_mode) {
      if (g_queryInfo.cfgDir[0])
          taos_options(TSDB_OPTION_CONFIGDIR, g_queryInfo.cfgDir);

      queryTestProcess();

    } else if (SUBSCRIBE_TEST == g_args.test_mode) {
      if (g_queryInfo.cfgDir[0])
          taos_options(TSDB_OPTION_CONFIGDIR, g_queryInfo.cfgDir);

      subscribeTestProcess();

    }  else {
      ;
    }
}

static void queryResult() {
  // query data

  pthread_t read_id;
  threadInfo *pThreadInfo = calloc(1, sizeof(threadInfo));
  assert(pThreadInfo);
  pThreadInfo->start_time = 1500000000000;  // 2017-07-14 10:40:00.000
  pThreadInfo->start_table_from = 0;

  //pThreadInfo->do_aggreFunc = g_Dbs.do_aggreFunc;
  if (g_args.use_metric) {
    pThreadInfo->ntables = g_Dbs.db[0].superTbls[0].childTblCount;
    pThreadInfo->end_table_to = g_Dbs.db[0].superTbls[0].childTblCount - 1;
    pThreadInfo->superTblInfo = &g_Dbs.db[0].superTbls[0];
    tstrncpy(pThreadInfo->tb_prefix,
          g_Dbs.db[0].superTbls[0].childTblPrefix, TSDB_TABLE_NAME_LEN - 20);
  } else {
    pThreadInfo->ntables = g_args.num_of_tables;
    pThreadInfo->end_table_to = g_args.num_of_tables -1;
    tstrncpy(pThreadInfo->tb_prefix, g_args.tb_prefix, TSDB_TABLE_NAME_LEN);
  }

  pThreadInfo->taos = taos_connect(
          g_Dbs.host,
          g_Dbs.user,
          g_Dbs.password,
          g_Dbs.db[0].dbName,
          g_Dbs.port);
  if (pThreadInfo->taos == NULL) {
    errorPrint( "Failed to connect to TDengine, reason:%s\n",
            taos_errstr(NULL));
    free(pThreadInfo);
    exit(-1);
  }

  tstrncpy(pThreadInfo->filePath, g_Dbs.resultFile, MAX_FILE_NAME_LEN);

  if (!g_Dbs.use_metric) {
    pthread_create(&read_id, NULL, readTable, pThreadInfo);
  } else {
    pthread_create(&read_id, NULL, readMetric, pThreadInfo);
  }
  pthread_join(read_id, NULL);
  taos_close(pThreadInfo->taos);
  free(pThreadInfo);
}

static void testCmdLine() {

  if (strlen(configDir)) {
    wordexp_t full_path;
    if (wordexp(configDir, &full_path, 0) != 0) {
      errorPrint( "Invalid path %s\n", configDir);
      return;
    }
    taos_options(TSDB_OPTION_CONFIGDIR, full_path.we_wordv[0]);
    wordfree(&full_path);
  }

  g_args.test_mode = INSERT_TEST;
  insertTestProcess();

  if (false == g_Dbs.insert_only)
    queryResult();
}

int main(int argc, char *argv[]) {
  parse_args(argc, argv, &g_args);

  debugPrint("meta file: %s\n", g_args.metaFile);

  if (g_args.metaFile) {
    initOfInsertMeta();
    initOfQueryMeta();

    if (false == getInfoFromJsonFile(g_args.metaFile)) {
      printf("Failed to read %s\n", g_args.metaFile);
      return 1;
    }

    testMetaFile();
  } else {
    memset(&g_Dbs, 0, sizeof(SDbs));
    setParaFromArg();

    if (NULL != g_args.sqlFile) {
      TAOS* qtaos = taos_connect(
          g_Dbs.host,
          g_Dbs.user,
          g_Dbs.password,
          g_Dbs.db[0].dbName,
          g_Dbs.port);
      querySqlFile(qtaos, g_args.sqlFile);
      taos_close(qtaos);

    } else {
      testCmdLine();
    }

    if (g_dupstr)
        free(g_dupstr);
  }

  return 0;
}
<|MERGE_RESOLUTION|>--- conflicted
+++ resolved
@@ -3025,17 +3025,11 @@
     threadInfo *pThreadInfo = (threadInfo *)sarg;
     SSuperTable* superTblInfo = pThreadInfo->superTblInfo;
 
-<<<<<<< HEAD
-  setThreadName("createTable");
-
-  int buff_len;
-  buff_len = BUFFER_SIZE / 8;
-=======
+    setThreadName("createTable");
+
     uint64_t  lastPrintTime = taosGetTimestampMs();
->>>>>>> e8b3fde4
-
-    int buff_len;
-    buff_len = BUFFER_SIZE;
+
+    int buff_len = BUFFER_SIZE;
 
     pThreadInfo->buffer = calloc(buff_len, 1);
     if (pThreadInfo->buffer == NULL) {
@@ -6435,13 +6429,9 @@
     threadInfo *pThreadInfo = (threadInfo *)sarg;
     SSuperTable* superTblInfo = pThreadInfo->superTblInfo;
 
-<<<<<<< HEAD
-  setThreadName("syncWrite");
-
-  uint32_t interlaceRows;
-=======
+    setThreadName("syncWrite");
+
     uint32_t interlaceRows;
->>>>>>> e8b3fde4
 
     if (superTblInfo) {
         if ((superTblInfo->interlaceRows == 0)
