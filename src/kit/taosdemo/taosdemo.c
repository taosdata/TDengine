--- conflicted
+++ resolved
@@ -68,11 +68,8 @@
     INVAID_TEST
 };
 
-<<<<<<< HEAD
-=======
 #define MAX_RECORDS_PER_REQ     32766
 
->>>>>>> 545749c0
 #define MAX_SQL_SIZE       65536
 #define BUFFER_SIZE        (65536*2)
 #define COND_BUF_LEN        BUFFER_SIZE - 30
@@ -6543,18 +6540,11 @@
   // start loop to consume result
   TAOS_RES* res = NULL;
   while(1) {
-<<<<<<< HEAD
-    for (int i = 0; i < g_queryInfo.superQueryInfo.sqlCount; i++) {
-      if (ASYNC_MODE == g_queryInfo.superQueryInfo.asyncMode) {
-        continue;
-      }
-=======
     for (uint64_t i = pThreadInfo->start_table_from; i <= pThreadInfo->end_table_to; i++) {
       for (int j = 0; j < g_queryInfo.superQueryInfo.sqlCount; j++) {
         if (ASYNC_MODE == g_queryInfo.superQueryInfo.asyncMode) {
             continue;
         }
->>>>>>> 545749c0
 
         uint64_t subSeq = i * g_queryInfo.superQueryInfo.sqlCount + j;
         taosMsleep(100); // ms
