﻿/*
 * Copyright (c) 2019 TAOS Data, Inc. <jhtao@taosdata.com>
 *
 * This program is free software: you can use, redistribute, and/or modify
 * it under the terms of the GNU Affero General Public License, version 3
 * or later ("AGPL"), as published by the Free Software Foundation.
 *
 * This program is distributed in the hope that it will be useful, but WITHOUT
 * ANY WARRANTY; without even the implied warranty of MERCHANTABILITY or
 * FITNESS FOR A PARTICULAR PURPOSE.
 *
 * You should have received a copy of the GNU Affero General Public License
 * along with this program. If not, see <http://www.gnu.org/licenses/>.
 */


/*
   when in some thread query return error, thread don't exit, but return, otherwise coredump in other thread.
   */

#include <stdint.h>
#include <taos.h>
#include <taoserror.h>
#define _GNU_SOURCE
#define CURL_STATICLIB

#ifdef LINUX
#include <argp.h>
#include <inttypes.h>
#ifndef _ALPINE
#include <error.h>
#endif
#include <pthread.h>
#include <semaphore.h>
#include <stdbool.h>
#include <stdio.h>
#include <string.h>
#include <sys/time.h>
#include <time.h>
#include <unistd.h>
#include <wordexp.h>
#include <regex.h>
#else
#include <regex.h>
#include <stdio.h>
#endif

#include <assert.h>
#include <stdlib.h>
#include "cJSON.h"

#include "os.h"
#include "taos.h"
#include "taoserror.h"
#include "tutil.h"

#define REQ_EXTRA_BUF_LEN   1024
#define RESP_BUF_LEN        4096

extern char configDir[];

#define STR_INSERT_INTO     "INSERT INTO "

#define MAX_RECORDS_PER_REQ     32766

#define HEAD_BUFF_LEN       TSDB_MAX_COLUMNS*24  // 16*MAX_COLUMNS + (192+32)*2 + insert into ..

#define BUFFER_SIZE         TSDB_MAX_ALLOWED_SQL_LEN
#define COND_BUF_LEN        (BUFFER_SIZE - 30)
#define COL_BUFFER_LEN      ((TSDB_COL_NAME_LEN + 15) * TSDB_MAX_COLUMNS)

#define MAX_USERNAME_SIZE  64
#define MAX_HOSTNAME_SIZE  253      // https://man7.org/linux/man-pages/man7/hostname.7.html
#define MAX_TB_NAME_SIZE   64
#define MAX_DATA_SIZE      (16*TSDB_MAX_COLUMNS)+20     // max record len: 16*MAX_COLUMNS, timestamp string and ,('') need extra space
#define OPT_ABORT          1 /* –abort */
#define MAX_FILE_NAME_LEN  256              // max file name length on linux is 255.

#define DEFAULT_START_TIME 1500000000000

#define MAX_PREPARED_RAND  1000000
#define INT_BUFF_LEN            11
#define BIGINT_BUFF_LEN         21
#define SMALLINT_BUFF_LEN       6
#define TINYINT_BUFF_LEN        4
#define BOOL_BUFF_LEN           6
#define FLOAT_BUFF_LEN          22
#define DOUBLE_BUFF_LEN         42
#define TIMESTAMP_BUFF_LEN      21

#define MAX_SAMPLES             10000
#define MAX_NUM_COLUMNS        (TSDB_MAX_COLUMNS - 1)      // exclude first column timestamp

#define MAX_DB_COUNT            8
#define MAX_SUPER_TABLE_COUNT   200

#define MAX_QUERY_SQL_COUNT     100

#define MAX_DATABASE_COUNT      256
#define INPUT_BUF_LEN           256

#define TBNAME_PREFIX_LEN       (TSDB_TABLE_NAME_LEN - 20) // 20 characters reserved for seq
#define SMALL_BUFF_LEN          8
#define DATATYPE_BUFF_LEN       (SMALL_BUFF_LEN*3)
#define NOTE_BUFF_LEN           (SMALL_BUFF_LEN*16)

#define DEFAULT_TIMESTAMP_STEP  1
#define DEFAULT_INTERLACE_ROWS  0
#define DEFAULT_DATATYPE_NUM    1
#define DEFAULT_CHILDTABLES     10000


#define STMT_BIND_PARAM_BATCH   0

char* g_sampleDataBuf = NULL;
#if STMT_BIND_PARAM_BATCH == 1
    // bind param batch
char* g_sampleBindBatchArray = NULL;
#endif

enum TEST_MODE {
    INSERT_TEST,            // 0
    QUERY_TEST,             // 1
    SUBSCRIBE_TEST,         // 2
    INVAID_TEST
};

typedef enum CREATE_SUB_TABLE_MOD_EN {
    PRE_CREATE_SUBTBL,
    AUTO_CREATE_SUBTBL,
    NO_CREATE_SUBTBL
} CREATE_SUB_TABLE_MOD_EN;

typedef enum TABLE_EXISTS_EN {
    TBL_NO_EXISTS,
    TBL_ALREADY_EXISTS,
    TBL_EXISTS_BUTT
} TABLE_EXISTS_EN;

enum enumSYNC_MODE {
    SYNC_MODE,
    ASYNC_MODE,
    MODE_BUT
};

enum enum_TAOS_INTERFACE {
    TAOSC_IFACE,
    REST_IFACE,
    STMT_IFACE,
    INTERFACE_BUT
};

typedef enum enumQUERY_CLASS {
    SPECIFIED_CLASS,
    STABLE_CLASS,
    CLASS_BUT
} QUERY_CLASS;

typedef enum enum_PROGRESSIVE_OR_INTERLACE {
    PROGRESSIVE_INSERT_MODE,
    INTERLACE_INSERT_MODE,
    INVALID_INSERT_MODE
} PROG_OR_INTERLACE_MODE;

typedef enum enumQUERY_TYPE {
    NO_INSERT_TYPE,
    INSERT_TYPE,
    QUERY_TYPE_BUT
} QUERY_TYPE;

enum _show_db_index {
    TSDB_SHOW_DB_NAME_INDEX,
    TSDB_SHOW_DB_CREATED_TIME_INDEX,
    TSDB_SHOW_DB_NTABLES_INDEX,
    TSDB_SHOW_DB_VGROUPS_INDEX,
    TSDB_SHOW_DB_REPLICA_INDEX,
    TSDB_SHOW_DB_QUORUM_INDEX,
    TSDB_SHOW_DB_DAYS_INDEX,
    TSDB_SHOW_DB_KEEP_INDEX,
    TSDB_SHOW_DB_CACHE_INDEX,
    TSDB_SHOW_DB_BLOCKS_INDEX,
    TSDB_SHOW_DB_MINROWS_INDEX,
    TSDB_SHOW_DB_MAXROWS_INDEX,
    TSDB_SHOW_DB_WALLEVEL_INDEX,
    TSDB_SHOW_DB_FSYNC_INDEX,
    TSDB_SHOW_DB_COMP_INDEX,
    TSDB_SHOW_DB_CACHELAST_INDEX,
    TSDB_SHOW_DB_PRECISION_INDEX,
    TSDB_SHOW_DB_UPDATE_INDEX,
    TSDB_SHOW_DB_STATUS_INDEX,
    TSDB_MAX_SHOW_DB
};

// -----------------------------------------SHOW TABLES CONFIGURE -------------------------------------
enum _show_stables_index {
    TSDB_SHOW_STABLES_NAME_INDEX,
    TSDB_SHOW_STABLES_CREATED_TIME_INDEX,
    TSDB_SHOW_STABLES_COLUMNS_INDEX,
    TSDB_SHOW_STABLES_METRIC_INDEX,
    TSDB_SHOW_STABLES_UID_INDEX,
    TSDB_SHOW_STABLES_TID_INDEX,
    TSDB_SHOW_STABLES_VGID_INDEX,
    TSDB_MAX_SHOW_STABLES
};

enum _describe_table_index {
    TSDB_DESCRIBE_METRIC_FIELD_INDEX,
    TSDB_DESCRIBE_METRIC_TYPE_INDEX,
    TSDB_DESCRIBE_METRIC_LENGTH_INDEX,
    TSDB_DESCRIBE_METRIC_NOTE_INDEX,
    TSDB_MAX_DESCRIBE_METRIC
};

/* Used by main to communicate with parse_opt. */
static char *g_dupstr = NULL;

typedef struct SArguments_S {
    char     *metaFile;
    uint32_t test_mode;
    char     *host;
    uint16_t port;
    uint16_t iface;
    char *   user;
    char     password[SHELL_MAX_PASSWORD_LEN];
    char *   database;
    int      replica;
    char *   tb_prefix;
    char *   sqlFile;
    bool     use_metric;
    bool     drop_database;
    bool     insert_only;
    bool     answer_yes;
    bool     debug_print;
    bool     verbose_print;
    bool     performance_print;
    char *   output_file;
    bool     async_mode;
    char     data_type[MAX_NUM_COLUMNS+1];
    char     *dataType[MAX_NUM_COLUMNS+1];
    uint32_t binwidth;
    uint32_t columnCount;
    uint64_t lenOfOneRow;
    uint32_t nthreads;
    uint64_t insert_interval;
    uint64_t timestamp_step;
    int64_t  query_times;
    uint32_t interlace_rows;
    uint32_t reqPerReq;                  // num_of_records_per_req
    uint64_t max_sql_len;
    int64_t  ntables;
    int64_t  insertRows;
    int      abort;
    uint32_t disorderRatio;               // 0: no disorder, >0: x%
    int      disorderRange;               // ms, us or ns. according to database precision
    uint32_t method_of_delete;
    uint64_t totalInsertRows;
    uint64_t totalAffectedRows;
    bool     demo_mode;                  // use default column name and semi-random data
} SArguments;

typedef struct SColumn_S {
    char        field[TSDB_COL_NAME_LEN];
    char        data_type;
    char        dataType[DATATYPE_BUFF_LEN];
    uint32_t    dataLen;
    char        note[NOTE_BUFF_LEN];
} StrColumn;

typedef struct SSuperTable_S {
    char         stbName[TSDB_TABLE_NAME_LEN];
    char         dataSource[SMALL_BUFF_LEN];  // rand_gen or sample
    char         childTblPrefix[TBNAME_PREFIX_LEN];
    uint16_t     childTblExists;
    int64_t      childTblCount;
    uint64_t     batchCreateTableNum;     // 0: no batch,  > 0: batch table number in one sql
    uint8_t      autoCreateTable;         // 0: create sub table, 1: auto create sub table
    uint16_t     iface;                   // 0: taosc, 1: rest, 2: stmt
    int64_t      childTblLimit;
    uint64_t     childTblOffset;

    //  int          multiThreadWriteOneTbl;  // 0: no, 1: yes
    uint32_t     interlaceRows;           //
    int          disorderRatio;           // 0: no disorder, >0: x%
    int          disorderRange;           // ms, us or ns. according to database precision
    uint64_t     maxSqlLen;               //

    uint64_t     insertInterval;          // insert interval, will override global insert interval
    int64_t      insertRows;
    int64_t      timeStampStep;
    char         startTimestamp[MAX_TB_NAME_SIZE];
    char         sampleFormat[SMALL_BUFF_LEN];  // csv, json
    char         sampleFile[MAX_FILE_NAME_LEN];
    char         tagsFile[MAX_FILE_NAME_LEN];

    uint32_t     columnCount;
    StrColumn    columns[TSDB_MAX_COLUMNS];
    uint32_t     tagCount;
    StrColumn    tags[TSDB_MAX_TAGS];

    char*        childTblName;
    char*        colsOfCreateChildTable;
    uint64_t     lenOfOneRow;
    uint64_t     lenOfTagOfOneRow;

    char*        sampleDataBuf;

    uint32_t     tagSource;    // 0: rand, 1: tag sample
    char*        tagDataBuf;
    uint32_t     tagSampleCount;
    uint32_t     tagUsePos;

#if STMT_BIND_PARAM_BATCH == 1
    // bind param batch
    char        *sampleBindBatchArray;
#endif
    // statistics
    uint64_t     totalInsertRows;
    uint64_t     totalAffectedRows;
} SSuperTable;

typedef struct {
    char     name[TSDB_DB_NAME_LEN];
    char     create_time[32];
    int64_t  ntables;
    int32_t  vgroups;
    int16_t  replica;
    int16_t  quorum;
    int16_t  days;
    char     keeplist[64];
    int32_t  cache; //MB
    int32_t  blocks;
    int32_t  minrows;
    int32_t  maxrows;
    int8_t   wallevel;
    int32_t  fsync;
    int8_t   comp;
    int8_t   cachelast;
    char     precision[SMALL_BUFF_LEN];   // time resolution
    int8_t   update;
    char     status[16];
} SDbInfo;

typedef struct SDbCfg_S {
    //  int       maxtablesPerVnode;
    uint32_t  minRows;        // 0 means default
    uint32_t  maxRows;        // 0 means default
    int       comp;
    int       walLevel;
    int       cacheLast;
    int       fsync;
    int       replica;
    int       update;
    int       keep;
    int       days;
    int       cache;
    int       blocks;
    int       quorum;
    char      precision[SMALL_BUFF_LEN];
} SDbCfg;

typedef struct SDataBase_S {
    char         dbName[TSDB_DB_NAME_LEN];
    bool         drop;  // 0: use exists, 1: if exists, drop then new create
    SDbCfg       dbCfg;
    uint64_t     superTblCount;
    SSuperTable  superTbls[MAX_SUPER_TABLE_COUNT];
} SDataBase;

typedef struct SDbs_S {
    char        cfgDir[MAX_FILE_NAME_LEN];
    char        host[MAX_HOSTNAME_SIZE];
    struct      sockaddr_in serv_addr;

    uint16_t    port;
    char        user[MAX_USERNAME_SIZE];
    char        password[SHELL_MAX_PASSWORD_LEN];
    char        resultFile[MAX_FILE_NAME_LEN];
    bool        use_metric;
    bool        insert_only;
    bool        do_aggreFunc;
    bool        asyncMode;

    uint32_t    threadCount;
    uint32_t    threadCountForCreateTbl;
    uint32_t    dbCount;
    SDataBase   db[MAX_DB_COUNT];

    // statistics
    uint64_t    totalInsertRows;
    uint64_t    totalAffectedRows;

} SDbs;

typedef struct SpecifiedQueryInfo_S {
    uint64_t     queryInterval;  // 0: unlimited  > 0   loop/s
    uint32_t     concurrent;
    int          sqlCount;
    uint32_t     asyncMode; // 0: sync, 1: async
    uint64_t     subscribeInterval; // ms
    uint64_t     queryTimes;
    bool         subscribeRestart;
    int          subscribeKeepProgress;
    char         sql[MAX_QUERY_SQL_COUNT][BUFFER_SIZE+1];
    char         result[MAX_QUERY_SQL_COUNT][MAX_FILE_NAME_LEN];
    int          resubAfterConsume[MAX_QUERY_SQL_COUNT];
    int          endAfterConsume[MAX_QUERY_SQL_COUNT];
    TAOS_SUB*    tsub[MAX_QUERY_SQL_COUNT];
    char         topic[MAX_QUERY_SQL_COUNT][32];
    int          consumed[MAX_QUERY_SQL_COUNT];
    TAOS_RES*    res[MAX_QUERY_SQL_COUNT];
    uint64_t     totalQueried;
} SpecifiedQueryInfo;

typedef struct SuperQueryInfo_S {
    char         stbName[TSDB_TABLE_NAME_LEN];
<<<<<<< HEAD
    uint64_t     queryInterval;  // 0: unlimit  > 0   loop/s
=======
    uint64_t     queryInterval;  // 0: unlimited  > 0   loop/s
>>>>>>> 3f023fdd
    uint32_t     threadCnt;
    uint32_t     asyncMode; // 0: sync, 1: async
    uint64_t     subscribeInterval; // ms
    bool         subscribeRestart;
    int          subscribeKeepProgress;
    uint64_t     queryTimes;
    int64_t      childTblCount;
    char         childTblPrefix[TBNAME_PREFIX_LEN];    // 20 characters reserved for seq
    int          sqlCount;
    char         sql[MAX_QUERY_SQL_COUNT][BUFFER_SIZE+1];
    char         result[MAX_QUERY_SQL_COUNT][MAX_FILE_NAME_LEN];
    int          resubAfterConsume;
    int          endAfterConsume;
    TAOS_SUB*    tsub[MAX_QUERY_SQL_COUNT];

    char*        childTblName;
    uint64_t     totalQueried;
} SuperQueryInfo;

typedef struct SQueryMetaInfo_S {
    char         cfgDir[MAX_FILE_NAME_LEN];
    char         host[MAX_HOSTNAME_SIZE];
    uint16_t     port;
    struct       sockaddr_in serv_addr;
    char         user[MAX_USERNAME_SIZE];
    char         password[SHELL_MAX_PASSWORD_LEN];
    char         dbName[TSDB_DB_NAME_LEN];
    char         queryMode[SMALL_BUFF_LEN];  // taosc, rest

    SpecifiedQueryInfo  specifiedQueryInfo;
    SuperQueryInfo      superQueryInfo;
    uint64_t     totalQueried;
} SQueryMetaInfo;

typedef struct SThreadInfo_S {
    TAOS *    taos;
    TAOS_STMT *stmt;

#if STMT_BIND_PARAM_BATCH == 1
    int64_t     *bind_ts;
    int64_t     *bind_ts_array;
    char        *bindParams;
    char        *is_null;
#else
    int64_t     *bind_ts;
    char*       sampleBindArray;
#endif

    int       threadID;
    char      db_name[TSDB_DB_NAME_LEN];
    uint32_t  time_precision;
    char      filePath[4096];
    FILE      *fp;
    char      tb_prefix[TSDB_TABLE_NAME_LEN];
    uint64_t  start_table_from;
    uint64_t  end_table_to;
    int64_t   ntables;
    int64_t   tables_created;
    uint64_t  data_of_rate;
    int64_t   start_time;
    char*     cols;
    bool      use_metric;
    SSuperTable* stbInfo;
    char      *buffer;    // sql cmd buffer

    // for async insert
    tsem_t    lock_sem;
    int64_t   counter;
    uint64_t  st;
    uint64_t  et;
    uint64_t  lastTs;

    // sample data
    int64_t   samplePos;
    // statistics
    uint64_t  totalInsertRows;
    uint64_t  totalAffectedRows;

    // insert delay statistics
    uint64_t  cntDelay;
    uint64_t  totalDelay;
    uint64_t  avgDelay;
    uint64_t  maxDelay;
    uint64_t  minDelay;

    // seq of query or subscribe
    uint64_t  querySeq;   // sequence number of sql command
    TAOS_SUB*  tsub;

} threadInfo;

#ifdef WINDOWS
#define _CRT_RAND_S

#include <windows.h>
#include <winsock2.h>

typedef unsigned __int32 uint32_t;

#pragma comment ( lib, "ws2_32.lib" )
// Some old MinGW/CYGWIN distributions don't define this:
#ifndef ENABLE_VIRTUAL_TERMINAL_PROCESSING
#define ENABLE_VIRTUAL_TERMINAL_PROCESSING  0x0004
#endif // ENABLE_VIRTUAL_TERMINAL_PROCESSING

static HANDLE g_stdoutHandle;
static DWORD g_consoleMode;

static void setupForAnsiEscape(void) {
    DWORD mode = 0;
    g_stdoutHandle = GetStdHandle(STD_OUTPUT_HANDLE);

    if(g_stdoutHandle == INVALID_HANDLE_VALUE) {
        exit(GetLastError());
    }

    if(!GetConsoleMode(g_stdoutHandle, &mode)) {
        exit(GetLastError());
    }

    g_consoleMode = mode;

    // Enable ANSI escape codes
    mode |= ENABLE_VIRTUAL_TERMINAL_PROCESSING;

    if(!SetConsoleMode(g_stdoutHandle, mode)) {
        exit(GetLastError());
    }
}

static void resetAfterAnsiEscape(void) {
    // Reset colors
    printf("\x1b[0m");

    // Reset console mode
    if(!SetConsoleMode(g_stdoutHandle, g_consoleMode)) {
        exit(GetLastError());
    }
}

static int taosRandom()
{
    int number;
    rand_s(&number);

    return number;
}
#else   // Not windows
static void setupForAnsiEscape(void) {}

static void resetAfterAnsiEscape(void) {
    // Reset colors
    printf("\x1b[0m");
}

#include <time.h>

static int taosRandom()
{
    return rand();
}

#endif // ifdef Windows

static void prompt();
static int createDatabasesAndStables();
static void createChildTables();
static int queryDbExec(TAOS *taos, char *command, QUERY_TYPE type, bool quiet);
static int postProceSql(char *host, struct sockaddr_in *pServAddr,
        uint16_t port, char* sqlstr, threadInfo *pThreadInfo);
static int64_t getTSRandTail(int64_t timeStampStep, int32_t seq,
        int disorderRatio, int disorderRange);
static bool getInfoFromJsonFile(char* file);
static void init_rand_data();

/* ************ Global variables ************  */

int32_t  g_randint[MAX_PREPARED_RAND];
int64_t  g_randbigint[MAX_PREPARED_RAND];
float    g_randfloat[MAX_PREPARED_RAND];
double   g_randdouble[MAX_PREPARED_RAND];

char    *g_randbool_buff = NULL;
char    *g_randint_buff = NULL;
char    *g_rand_voltage_buff = NULL;
char    *g_randbigint_buff = NULL;
char    *g_randsmallint_buff = NULL;
char    *g_randtinyint_buff = NULL;
char    *g_randfloat_buff = NULL;
char    *g_rand_current_buff = NULL;
char    *g_rand_phase_buff = NULL;
char    *g_randdouble_buff = NULL;

char    *g_aggreFunc[] = {"*", "count(*)", "avg(col0)", "sum(col0)",
    "max(col0)", "min(col0)", "first(col0)", "last(col0)"};

SArguments g_args = {
    NULL,           // metaFile
    0,              // test_mode
    "localhost",    // host
    6030,           // port
    INTERFACE_BUT,  // iface
    "root",         // user
#ifdef _TD_POWER_
    "powerdb",      // password
#elif (_TD_TQ_ == true)
    "tqueue",       // password
#else
    "taosdata",     // password
#endif
    "test",         // database
    1,              // replica
    "d",             // tb_prefix
    NULL,            // sqlFile
    true,            // use_metric
    true,            // drop_database
    true,            // insert_only
    false,           // debug_print
    false,           // verbose_print
    false,           // performance statistic print
    false,           // answer_yes;
    "./output.txt",  // output_file
    0,               // mode : sync or async
    {TSDB_DATA_TYPE_FLOAT,
    TSDB_DATA_TYPE_INT,
    TSDB_DATA_TYPE_FLOAT},
    {
        "FLOAT",         // dataType
        "INT",           // dataType
        "FLOAT",         // dataType. demo mode has 3 columns
    },
    64,              // binwidth
    4,               // columnCount, timestamp + float + int + float
    20 + FLOAT_BUFF_LEN + INT_BUFF_LEN + FLOAT_BUFF_LEN, // lenOfOneRow
    8,               // num_of_connections/thread
    0,               // insert_interval
    DEFAULT_TIMESTAMP_STEP, // timestamp_step
    1,               // query_times
    DEFAULT_INTERLACE_ROWS, // interlace_rows;
    30000,           // reqPerReq
    (1024*1024),     // max_sql_len
    DEFAULT_CHILDTABLES,    // ntables
    10000,           // insertRows
    0,               // abort
    0,               // disorderRatio
    1000,            // disorderRange
    1,               // method_of_delete
    0,               // totalInsertRows;
    0,               // totalAffectedRows;
    true,            // demo_mode;
};

static SDbs            g_Dbs;
static int64_t         g_totalChildTables = DEFAULT_CHILDTABLES;
static int64_t         g_actualChildTables = 0;
static SQueryMetaInfo  g_queryInfo;
static FILE *          g_fpOfInsertResult = NULL;

#if _MSC_VER <= 1900
#define __func__ __FUNCTION__
#endif

#define debugPrint(fmt, ...) \
    do { if (g_args.debug_print || g_args.verbose_print) \
        fprintf(stderr, "DEBG: "fmt, __VA_ARGS__); } while(0)

#define verbosePrint(fmt, ...) \
    do { if (g_args.verbose_print) \
        fprintf(stderr, "VERB: "fmt, __VA_ARGS__); } while(0)

#define performancePrint(fmt, ...) \
    do { if (g_args.performance_print) \
        fprintf(stderr, "PERF: "fmt, __VA_ARGS__); } while(0)

#define errorPrint(fmt, ...) \
    do {\
        fprintf(stderr, " \033[31m");\
        fprintf(stderr, "ERROR: "fmt, __VA_ARGS__);\
        fprintf(stderr, " \033[0m");\
    } while(0)

#define errorPrint2(fmt, ...) \
    do {\
        struct tm      Tm, *ptm;\
        struct timeval timeSecs; \
        time_t         curTime;\
        gettimeofday(&timeSecs, NULL); \
        curTime = timeSecs.tv_sec;\
        ptm = localtime_r(&curTime, &Tm);\
        fprintf(stderr, " \033[31m");\
        fprintf(stderr, "%02d/%02d %02d:%02d:%02d.%06d %08" PRId64 " ",\
                ptm->tm_mon + 1, ptm->tm_mday, ptm->tm_hour,\
                ptm->tm_min, ptm->tm_sec, (int32_t)timeSecs.tv_usec,\
                taosGetSelfPthreadId());\
        fprintf(stderr, " \033[0m");\
        errorPrint(fmt, __VA_ARGS__);\
    } while(0)

// for strncpy buffer overflow
#define min(a, b) (((a) < (b)) ? (a) : (b))


///////////////////////////////////////////////////

static void ERROR_EXIT(const char *msg) { errorPrint("%s", msg); exit(-1); }

#ifndef TAOSDEMO_COMMIT_SHA1
#define TAOSDEMO_COMMIT_SHA1 "unknown"
#endif

#ifndef TD_VERNUMBER
#define TD_VERNUMBER    "unknown"
#endif

#ifndef TAOSDEMO_STATUS
#define TAOSDEMO_STATUS "unknown"
#endif

static void printVersion() {
    char tdengine_ver[] = TD_VERNUMBER;
    char taosdemo_ver[] = TAOSDEMO_COMMIT_SHA1;
    char taosdemo_status[] = TAOSDEMO_STATUS;

    if (strlen(taosdemo_status) == 0) {
        printf("taosdemo version %s-%s\n",
                tdengine_ver, taosdemo_ver);
    } else {
        printf("taosdemo version %s-%s, status:%s\n",
                tdengine_ver, taosdemo_ver, taosdemo_status);
    }
}

static void printHelp() {
    char indent[10] = "  ";
    printf("%s\n\n", "Usage: taosdemo [OPTION...]");
    printf("%s%s%s%s\n", indent, "-f, --file=FILE", "\t\t",
            "The meta file to the execution procedure. Default is './meta.json'.");
    printf("%s%s%s%s\n", indent, "-u, --user=USER", "\t\t",
            "The user name to use when connecting to the server.");
#ifdef _TD_POWER_
    printf("%s%s%s%s\n", indent, "-p, --password", "\t\t",
            "The password to use when connecting to the server. Default is 'powerdb'");
    printf("%s%s%s%s\n", indent, "-c, --config-dir=CONFIG_DIR", "\t",
            "Configuration directory. Default is '/etc/power/'.");
#elif (_TD_TQ_ == true)
    printf("%s%s%s%s\n", indent, "-p, --password", "\t\t",
            "The password to use when connecting to the server. Default is 'tqueue'");
    printf("%s%s%s%s\n", indent, "-c, --config-dir=CONFIG_DIR", "\t",
            "Configuration directory. Default is '/etc/tq/'.");
#else
    printf("%s%s%s%s\n", indent, "-p, --password", "\t\t",
            "The password to use when connecting to the server.");
    printf("%s%s%s%s\n", indent, "-c, --config-dir=CONFIG_DIR", "\t",
            "Configuration directory.");
#endif
    printf("%s%s%s%s\n", indent, "-h, --host=HOST", "\t\t",
            "TDengine server FQDN to connect. The default host is localhost.");
    printf("%s%s%s%s\n", indent, "-P, --port=PORT", "\t\t",
            "The TCP/IP port number to use for the connection.");
    printf("%s%s%s%s\n", indent, "-I, --interface=INTERFACE", "\t",
            "The interface (taosc, rest, and stmt) taosdemo uses. Default is 'taosc'.");
    printf("%s%s%s%s\n", indent, "-d, --database=DATABASE", "\t",
            "Destination database. Default is 'test'.");
    printf("%s%s%s%s\n", indent, "-a, --replica=REPLICA", "\t\t",
            "Set the replica parameters of the database, Default 1, min: 1, max: 3.");
    printf("%s%s%s%s\n", indent, "-m, --table-prefix=TABLEPREFIX", "\t",
            "Table prefix name. Default is 'd'.");
    printf("%s%s%s%s\n", indent, "-s, --sql-file=FILE", "\t\t",
            "The select sql file.");
    printf("%s%s%s%s\n", indent, "-N, --normal-table", "\t\t", "Use normal table flag.");
    printf("%s%s%s%s\n", indent, "-o, --output=FILE", "\t\t",
            "Direct output to the named file. Default is './output.txt'.");
    printf("%s%s%s%s\n", indent, "-q, --query-mode=MODE", "\t\t",
            "Query mode -- 0: SYNC, 1: ASYNC. Default is SYNC.");
    printf("%s%s%s%s\n", indent, "-b, --data-type=DATATYPE", "\t",
            "The data_type of columns, default: FLOAT, INT, FLOAT.");
    printf("%s%s%s%s%d\n", indent, "-w, --binwidth=WIDTH", "\t\t",
            "The width of data_type 'BINARY' or 'NCHAR'. Default is ",
            g_args.binwidth);
    printf("%s%s%s%s%d%s%d\n", indent, "-l, --columns=COLUMNS", "\t\t",
            "The number of columns per record. Demo mode by default is ",
            DEFAULT_DATATYPE_NUM,
            " (float, int, float). Max values is ",
            MAX_NUM_COLUMNS);
    printf("%s%s%s%s\n", indent, indent, indent,
            "\t\t\t\tAll of the new column(s) type is INT. If use -b to specify column type, -l will be ignored.");
    printf("%s%s%s%s\n", indent, "-T, --threads=NUMBER", "\t\t",
            "The number of threads. Default is 10.");
    printf("%s%s%s%s\n", indent, "-i, --insert-interval=NUMBER", "\t",
            "The sleep time (ms) between insertion. Default is 0.");
    printf("%s%s%s%s%d.\n", indent, "-S, --time-step=TIME_STEP", "\t",
            "The timestamp step between insertion. Default is ",
            DEFAULT_TIMESTAMP_STEP);
    printf("%s%s%s%s%d.\n", indent, "-B, --interlace-rows=NUMBER", "\t",
            "The interlace rows of insertion. Default is ",
            DEFAULT_INTERLACE_ROWS);
    printf("%s%s%s%s\n", indent, "-r, --rec-per-req=NUMBER", "\t",
            "The number of records per request. Default is 30000.");
    printf("%s%s%s%s\n", indent, "-t, --tables=NUMBER", "\t\t",
            "The number of tables. Default is 10000.");
    printf("%s%s%s%s\n", indent, "-n, --records=NUMBER", "\t\t",
            "The number of records per table. Default is 10000.");
    printf("%s%s%s%s\n", indent, "-M, --random", "\t\t\t",
            "The value of records generated are totally random.");
    printf("%s\n", "\t\t\t\tThe default is to simulate power equipment scenario.");
    printf("%s%s%s%s\n", indent, "-x, --no-insert", "\t\t",
            "No-insert flag.");
    printf("%s%s%s%s\n", indent, "-y, --answer-yes", "\t\t", "Default input yes for prompt.");
    printf("%s%s%s%s\n", indent, "-O, --disorder=NUMBER", "\t\t",
            "Insert order mode--0: In order, 1 ~ 50: disorder ratio. Default is in order.");
    printf("%s%s%s%s\n", indent, "-R, --disorder-range=NUMBER", "\t",
            "Out of order data's range, ms, default is 1000.");
    printf("%s%s%s%s\n", indent, "-g, --debug", "\t\t\t",
            "Print debug info.");
    printf("%s%s%s%s\n", indent, "-?, --help\t", "\t\t",
            "Give this help list");
    printf("%s%s%s%s\n", indent, "    --usage\t", "\t\t",
            "Give a short usage message");
    printf("%s%s\n", indent, "-V, --version\t\t\tPrint program version.");
    /*    printf("%s%s%s%s\n", indent, "-D", indent,
          "Delete database if exists. 0: no, 1: yes, default is 1");
          */
    printf("\nMandatory or optional arguments to long options are also mandatory or optional\n\
for any corresponding short options.\n\
\n\
Report bugs to <support@taosdata.com>.\n");
}

static bool isStringNumber(char *input)
{
    int len = strlen(input);
    if (0 == len) {
        return false;
    }

    for (int i = 0; i < len; i++) {
        if (!isdigit(input[i]))
            return false;
    }

    return true;
}

static void errorWrongValue(char *program, char *wrong_arg, char *wrong_value)
{
    fprintf(stderr, "%s %s: %s is an invalid value\n", program, wrong_arg, wrong_value);
    fprintf(stderr, "Try `taosdemo --help' or `taosdemo --usage' for more information.\n");
}

<<<<<<< HEAD
static void errorUnreconized(char *program, char *wrong_arg)
=======
static void errorUnrecognized(char *program, char *wrong_arg)
>>>>>>> 3f023fdd
{
    fprintf(stderr, "%s: unrecognized options '%s'\n", program, wrong_arg);
    fprintf(stderr, "Try `taosdemo --help' or `taosdemo --usage' for more information.\n");
}

static void errorPrintReqArg(char *program, char *wrong_arg)
{
    fprintf(stderr,
            "%s: option requires an argument -- '%s'\n",
            program, wrong_arg);
    fprintf(stderr,
            "Try `taosdemo --help' or `taosdemo --usage' for more information.\n");
}

static void errorPrintReqArg2(char *program, char *wrong_arg)
{
    fprintf(stderr,
            "%s: option requires a number argument '-%s'\n",
            program, wrong_arg);
    fprintf(stderr,
            "Try `taosdemo --help' or `taosdemo --usage' for more information.\n");
}

static void errorPrintReqArg3(char *program, char *wrong_arg)
{
    fprintf(stderr,
            "%s: option '%s' requires an argument\n",
            program, wrong_arg);
    fprintf(stderr,
            "Try `taosdemo --help' or `taosdemo --usage' for more information.\n");
}

static void parse_args(int argc, char *argv[], SArguments *arguments) {

    for (int i = 1; i < argc; i++) {
        if ((0 == strncmp(argv[i], "-f", strlen("-f")))
                || (0 == strncmp(argv[i], "--file", strlen("--file")))) {
            arguments->demo_mode = false;

            if (2 == strlen(argv[i])) {
                if (i+1 == argc) {
                    errorPrintReqArg(argv[0], "f");
                    exit(EXIT_FAILURE);
                }
                arguments->metaFile = argv[++i];
            } else if (0 == strncmp(argv[i], "-f", strlen("-f"))) {
                arguments->metaFile = (char *)(argv[i] + strlen("-f"));
            } else if (strlen("--file") == strlen(argv[i])) {
                if (i+1 == argc) {
                    errorPrintReqArg3(argv[0], "--file");
                    exit(EXIT_FAILURE);
                }
                arguments->metaFile = argv[++i];
            } else if (0 == strncmp(argv[i], "--file=", strlen("--file="))) {
                arguments->metaFile = (char *)(argv[i] + strlen("--file="));
            } else {
                errorUnrecognized(argv[0], argv[i]);
                exit(EXIT_FAILURE);
            }
        } else if ((0 == strncmp(argv[i], "-c", strlen("-c")))
                || (0 == strncmp(argv[i], "--config-dir", strlen("--config-dir")))) {
            if (2 == strlen(argv[i])) {
                if (argc == i+1) {
                    errorPrintReqArg(argv[0], "c");
                    exit(EXIT_FAILURE);
                }
                tstrncpy(configDir, argv[++i], TSDB_FILENAME_LEN);
            } else if (0 == strncmp(argv[i], "-c", strlen("-c"))) {
                tstrncpy(configDir, (char *)(argv[i] + strlen("-c")), TSDB_FILENAME_LEN);
            } else if (strlen("--config-dir") == strlen(argv[i])) {
                if (argc == i+1) {
                    errorPrintReqArg3(argv[0], "--config-dir");
                    exit(EXIT_FAILURE);
                }
                tstrncpy(configDir, argv[++i], TSDB_FILENAME_LEN);
            } else if (0 == strncmp(argv[i], "--config-dir=", strlen("--config-dir="))) {
                tstrncpy(configDir, (char *)(argv[i] + strlen("--config-dir=")), TSDB_FILENAME_LEN);
            } else {
                errorUnrecognized(argv[0], argv[i]);
                exit(EXIT_FAILURE);
            }
        } else if ((0 == strncmp(argv[i], "-h", strlen("-h")))
                || (0 == strncmp(argv[i], "--host", strlen("--host")))) {
            if (2 == strlen(argv[i])) {
                if (argc == i+1) {
                    errorPrintReqArg(argv[0], "h");
                    exit(EXIT_FAILURE);
                }
                arguments->host = argv[++i];
            } else if (0 == strncmp(argv[i], "-h", strlen("-h"))) {
                arguments->host = (char *)(argv[i] + strlen("-h"));
            } else if (strlen("--host") == strlen(argv[i])) {
                if (argc == i+1) {
                    errorPrintReqArg3(argv[0], "--host");
                    exit(EXIT_FAILURE);
                }
                arguments->host = argv[++i];
            } else if (0 == strncmp(argv[i], "--host=", strlen("--host="))) {
                arguments->host = (char *)(argv[i] + strlen("--host="));
            } else {
                errorUnrecognized(argv[0], argv[i]);
                exit(EXIT_FAILURE);
            }
        } else if (strcmp(argv[i], "-PP") == 0) {
            arguments->performance_print = true;
        } else if ((0 == strncmp(argv[i], "-P", strlen("-P")))
                || (0 == strncmp(argv[i], "--port", strlen("--port")))) {
            if (2 == strlen(argv[i])) {
                if (argc == i+1) {
                    errorPrintReqArg(argv[0], "P");
                    exit(EXIT_FAILURE);
                } else if (!isStringNumber(argv[i+1])) {
                    errorPrintReqArg2(argv[0], "P");
                    exit(EXIT_FAILURE);
                }
                arguments->port = atoi(argv[++i]);
            } else if (0 == strncmp(argv[i], "--port=", strlen("--port="))) {
                if (isStringNumber((char *)(argv[i] + strlen("--port=")))) {
                    arguments->port = atoi((char *)(argv[i]+strlen("--port=")));
                }
            } else if (0 == strncmp(argv[i], "-P", strlen("-P"))) {
                if (isStringNumber((char *)(argv[i] + strlen("-P")))) {
                    arguments->port = atoi((char *)(argv[i]+strlen("-P")));
                }
            } else if (strlen("--port") == strlen(argv[i])) {
                if (argc == i+1) {
                    errorPrintReqArg3(argv[0], "--port");
                    exit(EXIT_FAILURE);
                } else if (!isStringNumber(argv[i+1])) {
                    errorPrintReqArg2(argv[0], "--port");
                    exit(EXIT_FAILURE);
                }
                arguments->port = atoi(argv[++i]);
            } else {
                errorUnrecognized(argv[0], argv[i]);
                exit(EXIT_FAILURE);
            }
        } else if ((0 == strncmp(argv[i], "-I", strlen("-I")))
                || (0 == strncmp(argv[i], "--interface", strlen("--interface")))) {
            if (2 == strlen(argv[i])) {
                if (argc == i+1) {
                    errorPrintReqArg(argv[0], "I");
                    exit(EXIT_FAILURE);
                }
                if (0 == strcasecmp(argv[i+1], "taosc")) {
                    arguments->iface = TAOSC_IFACE;
                } else if (0 == strcasecmp(argv[i+1], "rest")) {
                    arguments->iface = REST_IFACE;
                } else if (0 == strcasecmp(argv[i+1], "stmt")) {
                    arguments->iface = STMT_IFACE;
                } else {
                    errorWrongValue(argv[0], "-I", argv[i+1]);
                    exit(EXIT_FAILURE);
                }
                i++;
            } else if (0 == strncmp(argv[i], "--interface=", strlen("--interface="))) {
                if (0 == strcasecmp((char *)(argv[i] + strlen("--interface=")), "taosc")) {
                    arguments->iface = TAOSC_IFACE;
                } else if (0 == strcasecmp((char *)(argv[i] + strlen("--interface=")), "rest")) {
                    arguments->iface = REST_IFACE;
                } else if (0 == strcasecmp((char *)(argv[i] + strlen("--interface=")), "stmt")) {
                    arguments->iface = STMT_IFACE;
                } else {
                    errorPrintReqArg3(argv[0], "--interface");
                    exit(EXIT_FAILURE);
                }
            } else if (0 == strncmp(argv[i], "-I", strlen("-I"))) {
                if (0 == strcasecmp((char *)(argv[i] + strlen("-I")), "taosc")) {
                    arguments->iface = TAOSC_IFACE;
                } else if (0 == strcasecmp((char *)(argv[i] + strlen("-I")), "rest")) {
                    arguments->iface = REST_IFACE;
                } else if (0 == strcasecmp((char *)(argv[i] + strlen("-I")), "stmt")) {
                    arguments->iface = STMT_IFACE;
                } else {
                    errorWrongValue(argv[0], "-I",
                            (char *)(argv[i] + strlen("-I")));
                    exit(EXIT_FAILURE);
                }
            } else if (strlen("--interface") == strlen(argv[i])) {
                if (argc == i+1) {
                    errorPrintReqArg3(argv[0], "--interface");
                    exit(EXIT_FAILURE);
                }
                if (0 == strcasecmp(argv[i+1], "taosc")) {
                    arguments->iface = TAOSC_IFACE;
                } else if (0 == strcasecmp(argv[i+1], "rest")) {
                    arguments->iface = REST_IFACE;
                } else if (0 == strcasecmp(argv[i+1], "stmt")) {
                    arguments->iface = STMT_IFACE;
                } else {
                    errorWrongValue(argv[0], "--interface", argv[i+1]);
                    exit(EXIT_FAILURE);
                }
                i++;
            } else {
                errorUnrecognized(argv[0], argv[i]);
                exit(EXIT_FAILURE);
            }
        } else if ((0 == strncmp(argv[i], "-u", strlen("-u")))
                || (0 == strncmp(argv[i], "--user", strlen("--user")))) {
            if (2 == strlen(argv[i])) {
                if (argc == i+1) {
                    errorPrintReqArg(argv[0], "u");
                    exit(EXIT_FAILURE);
                }
                arguments->user = argv[++i];
            } else if (0 == strncmp(argv[i], "-u", strlen("-u"))) {
                arguments->user = (char *)(argv[i++] + strlen("-u"));
            } else if (0 == strncmp(argv[i], "--user=", strlen("--user="))) {
                arguments->user = (char *)(argv[i++] + strlen("--user="));
            } else if (strlen("--user") == strlen(argv[i])) {
                if (argc == i+1) {
                    errorPrintReqArg3(argv[0], "--user");
                    exit(EXIT_FAILURE);
                }
                arguments->user = argv[++i];
            } else {
                errorUnrecognized(argv[0], argv[i]);
                exit(EXIT_FAILURE);
            }
        } else if ((0 == strncmp(argv[i], "-p", strlen("-p")))
                || (0 == strcmp(argv[i], "--password"))) {
            if ((strlen(argv[i]) == 2) || (0 == strcmp(argv[i], "--password"))) {
                printf("Enter password: ");
                taosSetConsoleEcho(false);
                if (scanf("%s", arguments->password) > 1) {
                    fprintf(stderr, "password read error!\n");
                }
                taosSetConsoleEcho(true);
            } else {
                tstrncpy(arguments->password, (char *)(argv[i] + 2), SHELL_MAX_PASSWORD_LEN);
            }
        } else if ((0 == strncmp(argv[i], "-o", strlen("-o")))
                || (0 == strncmp(argv[i], "--output", strlen("--output")))) {
            if (2 == strlen(argv[i])) {
                if (argc == i+1) {
                    errorPrintReqArg3(argv[0], "--output");
                    exit(EXIT_FAILURE);
                }
                arguments->output_file = argv[++i];
            } else if (0 == strncmp(argv[i], "--output=", strlen("--output="))) {
                arguments->output_file = (char *)(argv[i++] + strlen("--output="));
            } else if (0 == strncmp(argv[i], "-o", strlen("-o"))) {
                arguments->output_file = (char *)(argv[i++] + strlen("-o"));
            } else if (strlen("--output") == strlen(argv[i])) {
                if (argc == i+1) {
                    errorPrintReqArg3(argv[0], "--output");
                    exit(EXIT_FAILURE);
                }
                arguments->output_file = argv[++i];
            } else {
                errorUnrecognized(argv[0], argv[i]);
                exit(EXIT_FAILURE);
            }
        } else if ((0 == strncmp(argv[i], "-s", strlen("-s")))
                || (0 == strncmp(argv[i], "--sql-file", strlen("--sql-file")))) {
            if (2 == strlen(argv[i])) {
                if (argc == i+1) {
                    errorPrintReqArg(argv[0], "s");
                    exit(EXIT_FAILURE);
                }
                arguments->sqlFile = argv[++i];
            } else if (0 == strncmp(argv[i], "--sql-file=", strlen("--sql-file="))) {
                arguments->sqlFile = (char *)(argv[i++] + strlen("--sql-file="));
            } else if (0 == strncmp(argv[i], "-s", strlen("-s"))) {
                arguments->sqlFile = (char *)(argv[i++] + strlen("-s"));
            } else if (strlen("--sql-file") == strlen(argv[i])) {
                if (argc == i+1) {
                    errorPrintReqArg3(argv[0], "--sql-file");
                    exit(EXIT_FAILURE);
                }
                arguments->sqlFile = argv[++i];
            } else {
                errorUnrecognized(argv[0], argv[i]);
                exit(EXIT_FAILURE);
            }
        } else if ((0 == strncmp(argv[i], "-q", strlen("-q")))
                || (0 == strncmp(argv[i], "--query-mode", strlen("--query-mode")))) {
            if (2 == strlen(argv[i])) {
                if (argc == i+1) {
                    errorPrintReqArg(argv[0], "q");
                    exit(EXIT_FAILURE);
                } else if (!isStringNumber(argv[i+1])) {
                    errorPrintReqArg2(argv[0], "q");
                    exit(EXIT_FAILURE);
                }
                arguments->async_mode = atoi(argv[++i]);
            } else if (0 == strncmp(argv[i], "--query-mode=", strlen("--query-mode="))) {
                if (isStringNumber((char *)(argv[i] + strlen("--query-mode=")))) {
                    arguments->async_mode = atoi((char *)(argv[i]+strlen("--query-mode=")));
                } else {
                    errorPrintReqArg2(argv[0], "--query-mode");
                    exit(EXIT_FAILURE);
                }
            } else if (0 == strncmp(argv[i], "-q", strlen("-q"))) {
                if (isStringNumber((char *)(argv[i] + strlen("-q")))) {
                    arguments->async_mode = atoi((char *)(argv[i]+strlen("-q")));
                } else {
                    errorPrintReqArg2(argv[0], "-q");
                    exit(EXIT_FAILURE);
                }
            } else if (strlen("--query-mode") == strlen(argv[i])) {
                if (argc == i+1) {
                    errorPrintReqArg3(argv[0], "--query-mode");
                    exit(EXIT_FAILURE);
                } else if (!isStringNumber(argv[i+1])) {
                    errorPrintReqArg2(argv[0], "--query-mode");
                    exit(EXIT_FAILURE);
                }
                arguments->async_mode = atoi(argv[++i]);
            } else {
                errorUnrecognized(argv[0], argv[i]);
                exit(EXIT_FAILURE);
            }
        } else if ((0 == strncmp(argv[i], "-T", strlen("-T")))
                || (0 == strncmp(argv[i], "--threads", strlen("--threads")))) {
            if (2 == strlen(argv[i])) {
                if (argc == i+1) {
                    errorPrintReqArg(argv[0], "T");
                    exit(EXIT_FAILURE);
                } else if (!isStringNumber(argv[i+1])) {
                    errorPrintReqArg2(argv[0], "T");
                    exit(EXIT_FAILURE);
                }
                arguments->nthreads = atoi(argv[++i]);
            } else if (0 == strncmp(argv[i], "--threads=", strlen("--threads="))) {
                if (isStringNumber((char *)(argv[i] + strlen("--threads=")))) {
                    arguments->nthreads = atoi((char *)(argv[i]+strlen("--threads=")));
                } else {
                    errorPrintReqArg2(argv[0], "--threads");
                    exit(EXIT_FAILURE);
                }
            } else if (0 == strncmp(argv[i], "-T", strlen("-T"))) {
                if (isStringNumber((char *)(argv[i] + strlen("-T")))) {
                    arguments->nthreads = atoi((char *)(argv[i]+strlen("-T")));
                } else {
                    errorPrintReqArg2(argv[0], "-T");
                    exit(EXIT_FAILURE);
                }
            } else if (strlen("--threads") == strlen(argv[i])) {
                if (argc == i+1) {
                    errorPrintReqArg3(argv[0], "--threads");
                    exit(EXIT_FAILURE);
                } else if (!isStringNumber(argv[i+1])) {
                    errorPrintReqArg2(argv[0], "--threads");
                    exit(EXIT_FAILURE);
                }
                arguments->nthreads = atoi(argv[++i]);
            } else {
                errorUnrecognized(argv[0], argv[i]);
                exit(EXIT_FAILURE);
            }
        } else if ((0 == strncmp(argv[i], "-i", strlen("-i")))
                || (0 == strncmp(argv[i], "--insert-interval", strlen("--insert-interval")))) {
            if (2 == strlen(argv[i])) {
                if (argc == i+1) {
                    errorPrintReqArg(argv[0], "i");
                    exit(EXIT_FAILURE);
                } else if (!isStringNumber(argv[i+1])) {
                    errorPrintReqArg2(argv[0], "i");
                    exit(EXIT_FAILURE);
                }
                arguments->insert_interval = atoi(argv[++i]);
            } else if (0 == strncmp(argv[i], "--insert-interval=", strlen("--insert-interval="))) {
                if (isStringNumber((char *)(argv[i] + strlen("--insert-interval=")))) {
                    arguments->insert_interval = atoi((char *)(argv[i]+strlen("--insert-interval=")));
                } else {
                    errorPrintReqArg3(argv[0], "--insert-innterval");
                    exit(EXIT_FAILURE);
                }
            } else if (0 == strncmp(argv[i], "-i", strlen("-i"))) {
                if (isStringNumber((char *)(argv[i] + strlen("-i")))) {
                    arguments->insert_interval = atoi((char *)(argv[i]+strlen("-i")));
                } else {
                    errorPrintReqArg3(argv[0], "-i");
                    exit(EXIT_FAILURE);
                }
            } else if (strlen("--insert-interval")== strlen(argv[i])) {
                if (argc == i+1) {
                    errorPrintReqArg3(argv[0], "--insert-interval");
                    exit(EXIT_FAILURE);
                } else if (!isStringNumber(argv[i+1])) {
                    errorPrintReqArg2(argv[0], "--insert-interval");
                    exit(EXIT_FAILURE);
                }
                arguments->insert_interval = atoi(argv[++i]);
            } else {
                errorUnrecognized(argv[0], argv[i]);
                exit(EXIT_FAILURE);
            }
        } else if ((0 == strncmp(argv[i], "-S", strlen("-S")))
                || (0 == strncmp(argv[i], "--time-step", strlen("--time-step")))) {
            if (2 == strlen(argv[i])) {
                if (argc == i+1) {
                    errorPrintReqArg(argv[0], "S");
                    exit(EXIT_FAILURE);
                } else if (!isStringNumber(argv[i+1])) {
                    errorPrintReqArg2(argv[0], "S");
                    exit(EXIT_FAILURE);
                }
                arguments->async_mode = atoi(argv[++i]);
            } else if (0 == strncmp(argv[i], "--time-step=", strlen("--time-step="))) {
                if (isStringNumber((char *)(argv[i] + strlen("--time-step=")))) {
                    arguments->async_mode = atoi((char *)(argv[i]+strlen("--time-step=")));
                } else {
                    errorPrintReqArg2(argv[0], "--time-step");
                    exit(EXIT_FAILURE);
                }
            } else if (0 == strncmp(argv[i], "-S", strlen("-S"))) {
                if (isStringNumber((char *)(argv[i] + strlen("-S")))) {
                    arguments->async_mode = atoi((char *)(argv[i]+strlen("-S")));
                } else {
                    errorPrintReqArg2(argv[0], "-S");
                    exit(EXIT_FAILURE);
                }
            } else if (strlen("--time-step") == strlen(argv[i])) {
                if (argc == i+1) {
                    errorPrintReqArg3(argv[0], "--time-step");
                    exit(EXIT_FAILURE);
                } else if (!isStringNumber(argv[i+1])) {
                    errorPrintReqArg2(argv[0], "--time-step");
                    exit(EXIT_FAILURE);
                }
                arguments->async_mode = atoi(argv[++i]);
            } else {
                errorUnrecognized(argv[0], argv[i]);
                exit(EXIT_FAILURE);
            }
        } else if (strcmp(argv[i], "-qt") == 0) {
            if ((argc == i+1)
                    || (!isStringNumber(argv[i+1]))) {
                printHelp();
                errorPrint("%s", "\n\t-qt need a number following!\n");
                exit(EXIT_FAILURE);
            }
            arguments->query_times = atoi(argv[++i]);
        } else if ((0 == strncmp(argv[i], "-B", strlen("-B")))
                || (0 == strncmp(argv[i], "--interlace-rows", strlen("--interlace-rows")))) {
            if (strlen("-B") == strlen(argv[i])) {
                if (argc == i+1) {
                    errorPrintReqArg(argv[0], "B");
                    exit(EXIT_FAILURE);
                } else if (!isStringNumber(argv[i+1])) {
                    errorPrintReqArg2(argv[0], "B");
                    exit(EXIT_FAILURE);
                }
                arguments->interlace_rows = atoi(argv[++i]);
            } else if (0 == strncmp(argv[i], "--interlace-rows=", strlen("--interlace-rows="))) {
                if (isStringNumber((char *)(argv[i] + strlen("--interlace-rows=")))) {
                    arguments->interlace_rows = atoi((char *)(argv[i]+strlen("--interlace-rows=")));
                } else {
                    errorPrintReqArg2(argv[0], "--interlace-rows");
                    exit(EXIT_FAILURE);
                }
            } else if (0 == strncmp(argv[i], "-B", strlen("-B"))) {
                if (isStringNumber((char *)(argv[i] + strlen("-B")))) {
                    arguments->interlace_rows = atoi((char *)(argv[i]+strlen("-B")));
                } else {
                    errorPrintReqArg2(argv[0], "-B");
                    exit(EXIT_FAILURE);
                }
            } else if (strlen("--interlace-rows")== strlen(argv[i])) {
                if (argc == i+1) {
                    errorPrintReqArg3(argv[0], "--interlace-rows");
                    exit(EXIT_FAILURE);
                } else if (!isStringNumber(argv[i+1])) {
                    errorPrintReqArg2(argv[0], "--interlace-rows");
                    exit(EXIT_FAILURE);
                }
                arguments->interlace_rows = atoi(argv[++i]);
            } else {
                errorUnrecognized(argv[0], argv[i]);
                exit(EXIT_FAILURE);
            }
        } else if ((0 == strncmp(argv[i], "-r", strlen("-r")))
                || (0 == strncmp(argv[i], "--rec-per-req", 13))) {
            if (strlen("-r") == strlen(argv[i])) {
                if (argc == i+1) {
                    errorPrintReqArg(argv[0], "r");
                    exit(EXIT_FAILURE);
                } else if (!isStringNumber(argv[i+1])) {
                    errorPrintReqArg2(argv[0], "r");
                    exit(EXIT_FAILURE);
                }
                arguments->reqPerReq = atoi(argv[++i]);
            } else if (0 == strncmp(argv[i], "--rec-per-req=", strlen("--rec-per-req="))) {
                if (isStringNumber((char *)(argv[i] + strlen("--rec-per-req=")))) {
                    arguments->reqPerReq = atoi((char *)(argv[i]+strlen("--rec-per-req=")));
                } else {
                    errorPrintReqArg2(argv[0], "--rec-per-req");
                    exit(EXIT_FAILURE);
                }
            } else if (0 == strncmp(argv[i], "-r", strlen("-r"))) {
                if (isStringNumber((char *)(argv[i] + strlen("-r")))) {
                    arguments->reqPerReq = atoi((char *)(argv[i]+strlen("-r")));
                } else {
                    errorPrintReqArg2(argv[0], "-r");
                    exit(EXIT_FAILURE);
                }
            } else if (strlen("--rec-per-req")== strlen(argv[i])) {
                if (argc == i+1) {
                    errorPrintReqArg3(argv[0], "--rec-per-req");
                    exit(EXIT_FAILURE);
                } else if (!isStringNumber(argv[i+1])) {
                    errorPrintReqArg2(argv[0], "--rec-per-req");
                    exit(EXIT_FAILURE);
                }
                arguments->reqPerReq = atoi(argv[++i]);
            } else {
                errorUnrecognized(argv[0], argv[i]);
                exit(EXIT_FAILURE);
            }
        } else if ((0 == strncmp(argv[i], "-t", strlen("-t")))
                || (0 == strncmp(argv[i], "--tables", strlen("--tables")))) {
            if (2 == strlen(argv[i])) {
                if (argc == i+1) {
                    errorPrintReqArg(argv[0], "t");
                    exit(EXIT_FAILURE);
                } else if (!isStringNumber(argv[i+1])) {
                    errorPrintReqArg2(argv[0], "t");
                    exit(EXIT_FAILURE);
                }
                arguments->ntables = atoi(argv[++i]);
            } else if (0 == strncmp(argv[i], "--tables=", strlen("--tables="))) {
                if (isStringNumber((char *)(argv[i] + strlen("--tables=")))) {
                    arguments->ntables = atoi((char *)(argv[i]+strlen("--tables=")));
                } else {
                    errorPrintReqArg2(argv[0], "--tables");
                    exit(EXIT_FAILURE);
                }
            } else if (0 == strncmp(argv[i], "-t", strlen("-t"))) {
                if (isStringNumber((char *)(argv[i] + strlen("-t")))) {
                    arguments->ntables = atoi((char *)(argv[i]+strlen("-t")));
                } else {
                    errorPrintReqArg2(argv[0], "-t");
                    exit(EXIT_FAILURE);
                }
            } else if (strlen("--tables") == strlen(argv[i])) {
                if (argc == i+1) {
                    errorPrintReqArg3(argv[0], "--tables");
                    exit(EXIT_FAILURE);
                } else if (!isStringNumber(argv[i+1])) {
                    errorPrintReqArg2(argv[0], "--tables");
                    exit(EXIT_FAILURE);
                }
                arguments->ntables = atoi(argv[++i]);
            } else {
                errorUnrecognized(argv[0], argv[i]);
                exit(EXIT_FAILURE);
            }

            g_totalChildTables = arguments->ntables;
        } else if ((0 == strncmp(argv[i], "-n", strlen("-n")))
                || (0 == strncmp(argv[i], "--records", strlen("--records")))) {
            if (2 == strlen(argv[i])) {
                if (argc == i+1) {
                    errorPrintReqArg(argv[0], "n");
                    exit(EXIT_FAILURE);
                } else if (!isStringNumber(argv[i+1])) {
                    errorPrintReqArg2(argv[0], "n");
                    exit(EXIT_FAILURE);
                }
                arguments->insertRows = atoi(argv[++i]);
            } else if (0 == strncmp(argv[i], "--records=", strlen("--records="))) {
                if (isStringNumber((char *)(argv[i] + strlen("--records=")))) {
                    arguments->insertRows = atoi((char *)(argv[i]+strlen("--records=")));
                } else {
                    errorPrintReqArg2(argv[0], "--records");
                    exit(EXIT_FAILURE);
                }
            } else if (0 == strncmp(argv[i], "-n", strlen("-n"))) {
                if (isStringNumber((char *)(argv[i] + strlen("-n")))) {
                    arguments->insertRows = atoi((char *)(argv[i]+strlen("-n")));
                } else {
                    errorPrintReqArg2(argv[0], "-n");
                    exit(EXIT_FAILURE);
                }
            } else if (strlen("--records") == strlen(argv[i])) {
                if (argc == i+1) {
                    errorPrintReqArg3(argv[0], "--records");
                    exit(EXIT_FAILURE);
                } else if (!isStringNumber(argv[i+1])) {
                    errorPrintReqArg2(argv[0], "--records");
                    exit(EXIT_FAILURE);
                }
                arguments->insertRows = atoi(argv[++i]);
            } else {
                errorUnrecognized(argv[0], argv[i]);
                exit(EXIT_FAILURE);
            }
        } else if ((0 == strncmp(argv[i], "-d", strlen("-d")))
                || (0 == strncmp(argv[i], "--database", strlen("--database")))) {
            if (2 == strlen(argv[i])) {
                if (argc == i+1) {
                    errorPrintReqArg(argv[0], "d");
                    exit(EXIT_FAILURE);
                }
                arguments->database = argv[++i];
            } else if (0 == strncmp(argv[i], "--database=", strlen("--database="))) {
                arguments->output_file = (char *)(argv[i] + strlen("--database="));
            } else if (0 == strncmp(argv[i], "-d", strlen("-d"))) {
                arguments->output_file = (char *)(argv[i] + strlen("-d"));
            } else if (strlen("--database") == strlen(argv[i])) {
                if (argc == i+1) {
                    errorPrintReqArg3(argv[0], "--database");
                    exit(EXIT_FAILURE);
                }
                arguments->database = argv[++i];
            } else {
                errorUnrecognized(argv[0], argv[i]);
                exit(EXIT_FAILURE);
            }
        } else if ((0 == strncmp(argv[i], "-l", strlen("-l")))
                || (0 == strncmp(argv[i], "--columns", strlen("--columns")))) {
            arguments->demo_mode = false;
            if (2 == strlen(argv[i])) {
                if (argc == i+1) {
                    errorPrintReqArg(argv[0], "l");
                    exit(EXIT_FAILURE);
                } else if (!isStringNumber(argv[i+1])) {
                    errorPrintReqArg2(argv[0], "l");
                    exit(EXIT_FAILURE);
                }
                arguments->columnCount = atoi(argv[++i]);
            } else if (0 == strncmp(argv[i], "--columns=", strlen("--columns="))) {
                if (isStringNumber((char *)(argv[i] + strlen("--columns=")))) {
                    arguments->columnCount = atoi((char *)(argv[i]+strlen("--columns=")));
                } else {
                    errorPrintReqArg2(argv[0], "--columns");
                    exit(EXIT_FAILURE);
                }
            } else if (0 == strncmp(argv[i], "-l", strlen("-l"))) {
                if (isStringNumber((char *)(argv[i] + strlen("-l")))) {
                    arguments->columnCount = atoi((char *)(argv[i]+strlen("-l")));
                } else {
                    errorPrintReqArg2(argv[0], "-l");
                    exit(EXIT_FAILURE);
                }
            } else if (strlen("--columns")== strlen(argv[i])) {
                if (argc == i+1) {
                    errorPrintReqArg3(argv[0], "--columns");
                    exit(EXIT_FAILURE);
                } else if (!isStringNumber(argv[i+1])) {
                    errorPrintReqArg2(argv[0], "--columns");
                    exit(EXIT_FAILURE);
                }
                arguments->columnCount = atoi(argv[++i]);
            } else {
                errorUnrecognized(argv[0], argv[i]);
                exit(EXIT_FAILURE);
            }

            if (arguments->columnCount > MAX_NUM_COLUMNS) {
<<<<<<< HEAD
                printf("WARNING: max acceptible columns count is %d\n", MAX_NUM_COLUMNS);
=======
                printf("WARNING: max acceptable columns count is %d\n", MAX_NUM_COLUMNS);
>>>>>>> 3f023fdd
                prompt();
                arguments->columnCount = MAX_NUM_COLUMNS;
            }

            for (int col = DEFAULT_DATATYPE_NUM; col < arguments->columnCount; col ++) {
                arguments->dataType[col] = "INT";
                arguments->data_type[col] = TSDB_DATA_TYPE_INT;
            }
            for (int col = arguments->columnCount; col < MAX_NUM_COLUMNS; col++) {
                arguments->dataType[col] = NULL;
                arguments->data_type[col] = TSDB_DATA_TYPE_NULL;
            }
        } else if ((0 == strncmp(argv[i], "-b", strlen("-b")))
                || (0 == strncmp(argv[i], "--data-type", strlen("--data-type")))) {
            arguments->demo_mode = false;

            char *dataType;
            if (2 == strlen(argv[i])) {
                if (argc == i+1) {
                    errorPrintReqArg(argv[0], "b");
                    exit(EXIT_FAILURE);
                }
                dataType = argv[++i];
            } else if (0 == strncmp(argv[i], "--data-type=", strlen("--data-type="))) {
                dataType = (char *)(argv[i] + strlen("--data-type="));
            } else if (0 == strncmp(argv[i], "-b", strlen("-b"))) {
                dataType = (char *)(argv[i] + strlen("-b"));
            } else if (strlen("--data-type") == strlen(argv[i])) {
                if (argc == i+1) {
                    errorPrintReqArg3(argv[0], "--data-type");
                    exit(EXIT_FAILURE);
                }
                dataType = argv[++i];
            } else {
                errorUnrecognized(argv[0], argv[i]);
                exit(EXIT_FAILURE);
            }

            if (strstr(dataType, ",") == NULL) {
                // only one col
                if (strcasecmp(dataType, "INT")
                        && strcasecmp(dataType, "FLOAT")
                        && strcasecmp(dataType, "TINYINT")
                        && strcasecmp(dataType, "BOOL")
                        && strcasecmp(dataType, "SMALLINT")
                        && strcasecmp(dataType, "BIGINT")
                        && strcasecmp(dataType, "DOUBLE")
                        && strcasecmp(dataType, "BINARY")
                        && strcasecmp(dataType, "TIMESTAMP")
                        && strcasecmp(dataType, "NCHAR")) {
                    printHelp();
                    errorPrint("%s", "-b: Invalid data_type!\n");
                    exit(EXIT_FAILURE);
                }
                arguments->dataType[0] = dataType;
                if (0 == strcasecmp(dataType, "INT")) {
                    arguments->data_type[0] = TSDB_DATA_TYPE_INT;
                } else if (0 == strcasecmp(dataType, "TINYINT")) {
                    arguments->data_type[0] = TSDB_DATA_TYPE_TINYINT;
                } else if (0 == strcasecmp(dataType, "SMALLINT")) {
                    arguments->data_type[0] = TSDB_DATA_TYPE_SMALLINT;
                } else if (0 == strcasecmp(dataType, "BIGINT")) {
                    arguments->data_type[0] = TSDB_DATA_TYPE_BIGINT;
                } else if (0 == strcasecmp(dataType, "FLOAT")) {
                    arguments->data_type[0] = TSDB_DATA_TYPE_FLOAT;
                } else if (0 == strcasecmp(dataType, "DOUBLE")) {
                    arguments->data_type[0] = TSDB_DATA_TYPE_DOUBLE;
                } else if (0 == strcasecmp(dataType, "BINARY")) {
                    arguments->data_type[0] = TSDB_DATA_TYPE_BINARY;
                } else if (0 == strcasecmp(dataType, "NCHAR")) {
                    arguments->data_type[0] = TSDB_DATA_TYPE_NCHAR;
                } else if (0 == strcasecmp(dataType, "BOOL")) {
                    arguments->data_type[0] = TSDB_DATA_TYPE_BOOL;
                } else if (0 == strcasecmp(dataType, "TIMESTAMP")) {
                    arguments->data_type[0] = TSDB_DATA_TYPE_TIMESTAMP;
                } else {
                    arguments->data_type[0] = TSDB_DATA_TYPE_NULL;
                }
                arguments->dataType[1] = NULL;
                arguments->data_type[1] = TSDB_DATA_TYPE_NULL;
            } else {
                // more than one col
                int index = 0;
                g_dupstr = strdup(dataType);
                char *running = g_dupstr;
                char *token = strsep(&running, ",");
                while(token != NULL) {
                    if (strcasecmp(token, "INT")
                            && strcasecmp(token, "FLOAT")
                            && strcasecmp(token, "TINYINT")
                            && strcasecmp(token, "BOOL")
                            && strcasecmp(token, "SMALLINT")
                            && strcasecmp(token, "BIGINT")
                            && strcasecmp(token, "DOUBLE")
                            && strcasecmp(token, "BINARY")
                            && strcasecmp(token, "TIMESTAMP")
                            && strcasecmp(token, "NCHAR")) {
                        printHelp();
                        free(g_dupstr);
                        errorPrint("%s", "-b: Invalid data_type!\n");
                        exit(EXIT_FAILURE);
                    }

                    if (0 == strcasecmp(token, "INT")) {
                        arguments->data_type[index] = TSDB_DATA_TYPE_INT;
                    } else if (0 == strcasecmp(token, "FLOAT")) {
                        arguments->data_type[index] = TSDB_DATA_TYPE_FLOAT;
                    } else if (0 == strcasecmp(token, "SMALLINT")) {
                        arguments->data_type[index] = TSDB_DATA_TYPE_SMALLINT;
                    } else if (0 == strcasecmp(token, "BIGINT")) {
                        arguments->data_type[index] = TSDB_DATA_TYPE_BIGINT;
                    } else if (0 == strcasecmp(token, "DOUBLE")) {
                        arguments->data_type[index] = TSDB_DATA_TYPE_FLOAT;
                    } else if (0 == strcasecmp(token, "TINYINT")) {
                        arguments->data_type[index] = TSDB_DATA_TYPE_TINYINT;
                    } else if (0 == strcasecmp(token, "BINARY")) {
                        arguments->data_type[index] = TSDB_DATA_TYPE_BINARY;
                    } else if (0 == strcasecmp(token, "NCHAR")) {
                        arguments->data_type[index] = TSDB_DATA_TYPE_NCHAR;
                    } else if (0 == strcasecmp(token, "BOOL")) {
                        arguments->data_type[index] = TSDB_DATA_TYPE_BOOL;
                    } else if (0 == strcasecmp(token, "TIMESTAMP")) {
                        arguments->data_type[index] = TSDB_DATA_TYPE_TIMESTAMP;
                    } else {
                        arguments->data_type[index] = TSDB_DATA_TYPE_NULL;
                    }
                    arguments->dataType[index] = token;
                    index ++;
                    token = strsep(&running, ",");
                    if (index >= MAX_NUM_COLUMNS) break;
                }
                arguments->dataType[index] = NULL;
                arguments->data_type[index] = TSDB_DATA_TYPE_NULL;
            }
        } else if ((0 == strncmp(argv[i], "-w", strlen("-w")))
                || (0 == strncmp(argv[i], "--binwidth", strlen("--binwidth")))) {
            if (2 == strlen(argv[i])) {
                if (argc == i+1) {
                    errorPrintReqArg(argv[0], "w");
                    exit(EXIT_FAILURE);
                } else if (!isStringNumber(argv[i+1])) {
                    errorPrintReqArg2(argv[0], "w");
                    exit(EXIT_FAILURE);
                }
                arguments->binwidth = atoi(argv[++i]);
            } else if (0 == strncmp(argv[i], "--binwidth=", strlen("--binwidth="))) {
                if (isStringNumber((char *)(argv[i] + strlen("--binwidth=")))) {
                    arguments->binwidth = atoi((char *)(argv[i]+strlen("--binwidth=")));
                } else {
                    errorPrintReqArg2(argv[0], "--binwidth");
                    exit(EXIT_FAILURE);
                }
            } else if (0 == strncmp(argv[i], "-w", strlen("-w"))) {
                if (isStringNumber((char *)(argv[i] + strlen("-w")))) {
                    arguments->binwidth = atoi((char *)(argv[i]+strlen("-w")));
                } else {
                    errorPrintReqArg2(argv[0], "-w");
                    exit(EXIT_FAILURE);
                }
            } else if (strlen("--binwidth") == strlen(argv[i])) {
                if (argc == i+1) {
                    errorPrintReqArg3(argv[0], "--binwidth");
                    exit(EXIT_FAILURE);
                } else if (!isStringNumber(argv[i+1])) {
                    errorPrintReqArg2(argv[0], "--binwidth");
                    exit(EXIT_FAILURE);
                }
                arguments->binwidth = atoi(argv[++i]);
            } else {
                errorUnrecognized(argv[0], argv[i]);
                exit(EXIT_FAILURE);
            }
        } else if ((0 == strncmp(argv[i], "-m", strlen("-m")))
                || (0 == strncmp(argv[i], "--table-prefix", strlen("--table-prefix")))) {
            if (2 == strlen(argv[i])) {
                if (argc == i+1) {
                    errorPrintReqArg(argv[0], "m");
                    exit(EXIT_FAILURE);
                }
                arguments->tb_prefix = argv[++i];
            } else if (0 == strncmp(argv[i], "--table-prefix=", strlen("--table-prefix="))) {
                arguments->tb_prefix = (char *)(argv[i] + strlen("--table-prefix="));
            } else if (0 == strncmp(argv[i], "-m", strlen("-m"))) {
                arguments->tb_prefix = (char *)(argv[i] + strlen("-m"));
            } else if (strlen("--table-prefix") == strlen(argv[i])) {
                if (argc == i+1) {
                    errorPrintReqArg3(argv[0], "--table-prefix");
                    exit(EXIT_FAILURE);
                }
                arguments->tb_prefix = argv[++i];
            } else {
                errorUnrecognized(argv[0], argv[i]);
                exit(EXIT_FAILURE);
            }
        } else if ((strcmp(argv[i], "-N") == 0)
                || (0 == strcmp(argv[i], "--normal-table"))) {
            arguments->use_metric = false;
        } else if ((strcmp(argv[i], "-M") == 0)
                || (0 == strcmp(argv[i], "--random"))) {
            arguments->demo_mode = false;
        } else if ((strcmp(argv[i], "-x") == 0)
                || (0 == strcmp(argv[i], "--no-insert"))) {
            arguments->insert_only = false;
        } else if ((strcmp(argv[i], "-y") == 0)
                || (0 == strcmp(argv[i], "--answer-yes"))) {
            arguments->answer_yes = true;
        } else if ((strcmp(argv[i], "-g") == 0)
                || (0 == strcmp(argv[i], "--debug"))) {
            arguments->debug_print = true;
        } else if (strcmp(argv[i], "-gg") == 0) {
            arguments->verbose_print = true;
        } else if ((0 == strncmp(argv[i], "-R", strlen("-R")))
                || (0 == strncmp(argv[i], "--disorder-range",
                        strlen("--disorder-range")))) {
            if (strlen("-R") == strlen(argv[i])) {
                if (argc == i+1) {
                    errorPrintReqArg(argv[0], "R");
                    exit(EXIT_FAILURE);
                } else if (!isStringNumber(argv[i+1])) {
                    errorPrintReqArg2(argv[0], "R");
                    exit(EXIT_FAILURE);
                }
                arguments->disorderRange = atoi(argv[++i]);
            } else if (0 == strncmp(argv[i], "--disorder-range=",
                        strlen("--disorder-range="))) {
                if (isStringNumber((char *)(argv[i] + strlen("--disorder-range=")))) {
                    arguments->disorderRange =
                        atoi((char *)(argv[i]+strlen("--disorder-range=")));
                } else {
                    errorPrintReqArg2(argv[0], "--disorder-range");
                    exit(EXIT_FAILURE);
                }
            } else if (0 == strncmp(argv[i], "-R", strlen("-R"))) {
                if (isStringNumber((char *)(argv[i] + strlen("-R")))) {
                    arguments->disorderRange =
                        atoi((char *)(argv[i]+strlen("-R")));
                } else {
                    errorPrintReqArg2(argv[0], "-R");
                    exit(EXIT_FAILURE);
                }

                if (arguments->disorderRange < 0) {
                    errorPrint("Invalid disorder range %d, will be set to %d\n",
                            arguments->disorderRange, 1000);
                    arguments->disorderRange = 1000;
                }
            } else if (strlen("--disorder-range") == strlen(argv[i])) {
                if (argc == i+1) {
                    errorPrintReqArg3(argv[0], "--disorder-range");
                    exit(EXIT_FAILURE);
                } else if (!isStringNumber(argv[i+1])) {
                    errorPrintReqArg2(argv[0], "--disorder-range");
                    exit(EXIT_FAILURE);
                }
                arguments->disorderRange = atoi(argv[++i]);
            } else {
<<<<<<< HEAD
                errorUnreconized(argv[0], argv[i]);
=======
                errorUnrecognized(argv[0], argv[i]);
>>>>>>> 3f023fdd
                exit(EXIT_FAILURE);
            }
        } else if ((0 == strncmp(argv[i], "-O", strlen("-O")))
                || (0 == strncmp(argv[i], "--disorder", strlen("--disorder")))) {
            if (2 == strlen(argv[i])) {
                if (argc == i+1) {
                    errorPrintReqArg(argv[0], "O");
                    exit(EXIT_FAILURE);
                } else if (!isStringNumber(argv[i+1])) {
                    errorPrintReqArg2(argv[0], "O");
                    exit(EXIT_FAILURE);
                }
                arguments->disorderRatio = atoi(argv[++i]);
            } else if (0 == strncmp(argv[i], "--disorder=", strlen("--disorder="))) {
                if (isStringNumber((char *)(argv[i] + strlen("--disorder=")))) {
                    arguments->disorderRatio = atoi((char *)(argv[i]+strlen("--disorder=")));
                } else {
                    errorPrintReqArg2(argv[0], "--disorder");
                    exit(EXIT_FAILURE);
                }
            } else if (0 == strncmp(argv[i], "-O", strlen("-O"))) {
                if (isStringNumber((char *)(argv[i] + strlen("-O")))) {
                    arguments->disorderRatio = atoi((char *)(argv[i]+strlen("-O")));
                } else {
                    errorPrintReqArg2(argv[0], "-O");
                    exit(EXIT_FAILURE);
                }
            } else if (strlen("--disorder") == strlen(argv[i])) {
                if (argc == i+1) {
                    errorPrintReqArg3(argv[0], "--disorder");
                    exit(EXIT_FAILURE);
                } else if (!isStringNumber(argv[i+1])) {
                    errorPrintReqArg2(argv[0], "--disorder");
                    exit(EXIT_FAILURE);
                }
                arguments->disorderRatio = atoi(argv[++i]);
            } else {
                errorUnrecognized(argv[0], argv[i]);
                exit(EXIT_FAILURE);
            }

            if (arguments->disorderRatio > 50) {
                errorPrint("Invalid disorder ratio %d, will be set to %d\n",
                        arguments->disorderRatio, 50);
                arguments->disorderRatio = 50;
            }

            if (arguments->disorderRatio < 0) {
                errorPrint("Invalid disorder ratio %d, will be set to %d\n",
                        arguments->disorderRatio, 0);
                arguments->disorderRatio = 0;
            }
        } else if ((0 == strncmp(argv[i], "-a", strlen("-a")))
                || (0 == strncmp(argv[i], "--replica",
                        strlen("--replica")))) {
            if (2 == strlen(argv[i])) {
                if (argc == i+1) {
                    errorPrintReqArg(argv[0], "a");
                    exit(EXIT_FAILURE);
                } else if (!isStringNumber(argv[i+1])) {
                    errorPrintReqArg2(argv[0], "a");
                    exit(EXIT_FAILURE);
                }
                arguments->replica = atoi(argv[++i]);
            } else if (0 == strncmp(argv[i], "--replica=",
                        strlen("--replica="))) {
                if (isStringNumber((char *)(argv[i] + strlen("--replica=")))) {
                    arguments->replica =
                        atoi((char *)(argv[i]+strlen("--replica=")));
                } else {
                    errorPrintReqArg2(argv[0], "--replica");
                    exit(EXIT_FAILURE);
                }
            } else if (0 == strncmp(argv[i], "-a", strlen("-a"))) {
                if (isStringNumber((char *)(argv[i] + strlen("-a")))) {
                    arguments->replica =
                        atoi((char *)(argv[i]+strlen("-a")));
                } else {
                    errorPrintReqArg2(argv[0], "-a");
                    exit(EXIT_FAILURE);
                }
            } else if (strlen("--replica") == strlen(argv[i])) {
                if (argc == i+1) {
                    errorPrintReqArg3(argv[0], "--replica");
                    exit(EXIT_FAILURE);
                } else if (!isStringNumber(argv[i+1])) {
                    errorPrintReqArg2(argv[0], "--replica");
                    exit(EXIT_FAILURE);
                }
                arguments->replica = atoi(argv[++i]);
            } else {
                errorUnrecognized(argv[0], argv[i]);
                exit(EXIT_FAILURE);
            }

            if (arguments->replica > 3 || arguments->replica < 1) {
                errorPrint("Invalid replica value %d, will be set to %d\n",
                        arguments->replica, 1);
                arguments->replica = 1;
            }
        } else if (strcmp(argv[i], "-D") == 0) {
            arguments->method_of_delete = atoi(argv[++i]);
            if (arguments->method_of_delete > 3) {
                errorPrint("%s", "\n\t-D need a value (0~3) number following!\n");
                exit(EXIT_FAILURE);
            }
        } else if ((strcmp(argv[i], "--version") == 0)
                || (strcmp(argv[i], "-V") == 0)) {
            printVersion();
            exit(0);
        } else if ((strcmp(argv[i], "--help") == 0)
                || (strcmp(argv[i], "-?") == 0)) {
            printHelp();
            exit(0);
        } else if (strcmp(argv[i], "--usage") == 0) {
            printf("    Usage: taosdemo [-f JSONFILE] [-u USER] [-p PASSWORD] [-c CONFIG_DIR]\n\
                    [-h HOST] [-P PORT] [-I INTERFACE] [-d DATABASE] [-a REPLICA]\n\
                    [-m TABLEPREFIX] [-s SQLFILE] [-N] [-o OUTPUTFILE] [-q QUERYMODE]\n\
                    [-b DATATYPES] [-w WIDTH_OF_BINARY] [-l COLUMNS] [-T THREADNUMBER]\n\
                    [-i SLEEPTIME] [-S TIME_STEP] [-B INTERLACE_ROWS] [-t TABLES]\n\
                    [-n RECORDS] [-M] [-x] [-y] [-O ORDERMODE] [-R RANGE] [-a REPLIcA][-g]\n\
                    [--help] [--usage] [--version]\n");
            exit(0);
        } else {
            // to simulate argp_option output
            if (strlen(argv[i]) > 2) {
                if (0 == strncmp(argv[i], "--", 2)) {
                    fprintf(stderr, "%s: unrecognized options '%s'\n", argv[0], argv[i]);
                } else if (0 == strncmp(argv[i], "-", 1)) {
                    char tmp[2] = {0};
                    tstrncpy(tmp, argv[i]+1, 2);
                    fprintf(stderr, "%s: invalid options -- '%s'\n", argv[0], tmp);
                } else {
                    fprintf(stderr, "%s: Too many arguments\n", argv[0]);
                }
            } else {
                fprintf(stderr, "%s invalid options -- '%s'\n", argv[0],
                        (char *)((char *)argv[i])+1);
            }
            fprintf(stderr, "Try `taosdemo --help' or `taosdemo --usage' for more information.\n");
            exit(EXIT_FAILURE);
        }
    }

    int columnCount;
    for (columnCount = 0; columnCount < MAX_NUM_COLUMNS; columnCount ++) {
        if (g_args.dataType[columnCount] == NULL) {
            break;
        }
    }

    if (0 == columnCount) {
        ERROR_EXIT("data type error!");
    }
    g_args.columnCount = columnCount;

    g_args.lenOfOneRow = 20; // timestamp
    for (int c = 0; c < g_args.columnCount; c++) {
        switch(g_args.data_type[c]) {
            case TSDB_DATA_TYPE_BINARY:
                g_args.lenOfOneRow += g_args.binwidth + 3;
                break;

            case TSDB_DATA_TYPE_NCHAR:
                g_args.lenOfOneRow += g_args.binwidth + 3;
                break;

            case TSDB_DATA_TYPE_INT:
                g_args.lenOfOneRow += INT_BUFF_LEN;
                break;

            case TSDB_DATA_TYPE_BIGINT:
                g_args.lenOfOneRow += BIGINT_BUFF_LEN;
                break;

            case TSDB_DATA_TYPE_SMALLINT:
                g_args.lenOfOneRow += SMALLINT_BUFF_LEN;
                break;

            case TSDB_DATA_TYPE_TINYINT:
                g_args.lenOfOneRow += TINYINT_BUFF_LEN;
                break;

            case TSDB_DATA_TYPE_BOOL:
                g_args.lenOfOneRow += BOOL_BUFF_LEN;
                break;

            case TSDB_DATA_TYPE_FLOAT:
                g_args.lenOfOneRow += FLOAT_BUFF_LEN;
                break;

            case TSDB_DATA_TYPE_DOUBLE:
                g_args.lenOfOneRow += DOUBLE_BUFF_LEN;
                break;

            case TSDB_DATA_TYPE_TIMESTAMP:
                g_args.lenOfOneRow += TIMESTAMP_BUFF_LEN;
                break;

            default:
                errorPrint2("get error data type : %s\n", g_args.dataType[c]);
                exit(EXIT_FAILURE);
        }
    }

    if (((arguments->debug_print) && (NULL != arguments->metaFile))
            || arguments->verbose_print) {
        printf("###################################################################\n");
        printf("# meta file:                         %s\n", arguments->metaFile);
        printf("# Server IP:                         %s:%hu\n",
                arguments->host == NULL ? "localhost" : arguments->host,
                arguments->port );
        printf("# User:                              %s\n", arguments->user);
        printf("# Password:                          %s\n", arguments->password);
        printf("# Use metric:                        %s\n",
                arguments->use_metric ? "true" : "false");
        if (*(arguments->dataType)) {
            printf("# Specified data type:               ");
            for (int c = 0; c < MAX_NUM_COLUMNS; c++)
                if (arguments->dataType[c])
                    printf("%s,", arguments->dataType[c]);
                else
                    break;
            printf("\n");
        }
        printf("# Insertion interval:                %"PRIu64"\n",
                arguments->insert_interval);
        printf("# Number of records per req:         %u\n",
                arguments->reqPerReq);
        printf("# Max SQL length:                    %"PRIu64"\n",
                arguments->max_sql_len);
        printf("# Length of Binary:                  %d\n", arguments->binwidth);
        printf("# Number of Threads:                 %d\n", arguments->nthreads);
        printf("# Number of Tables:                  %"PRId64"\n",
                arguments->ntables);
        printf("# Number of Data per Table:          %"PRId64"\n",
                arguments->insertRows);
        printf("# Database name:                     %s\n", arguments->database);
        printf("# Table prefix:                      %s\n", arguments->tb_prefix);
        if (arguments->disorderRatio) {
            printf("# Data order:                        %d\n", arguments->disorderRatio);
            printf("# Data out of order rate:            %d\n", arguments->disorderRange);
        }
        printf("# Delete method:                     %d\n", arguments->method_of_delete);
        printf("# Answer yes when prompt:            %d\n", arguments->answer_yes);
        printf("# Print debug info:                  %d\n", arguments->debug_print);
        printf("# Print verbose info:                %d\n", arguments->verbose_print);
        printf("###################################################################\n");

        prompt();
    }
}

static void tmfclose(FILE *fp) {
    if (NULL != fp) {
        fclose(fp);
    }
}

static void tmfree(char *buf) {
    if (NULL != buf) {
        free(buf);
        buf = NULL;
    }
}

static int queryDbExec(TAOS *taos, char *command, QUERY_TYPE type, bool quiet) {

    verbosePrint("%s() LN%d - command: %s\n", __func__, __LINE__, command);

    TAOS_RES *res = taos_query(taos, command);
    int32_t code = taos_errno(res);

    if (code != 0) {
        if (!quiet) {
            errorPrint2("Failed to execute <%s>, reason: %s\n",
                    command, taos_errstr(res));
        }
        taos_free_result(res);
        //taos_close(taos);
        return -1;
    }

    if (INSERT_TYPE == type) {
        int affectedRows = taos_affected_rows(res);
        taos_free_result(res);
        return affectedRows;
    }

    taos_free_result(res);
    return 0;
}

static void appendResultBufToFile(char *resultBuf, threadInfo *pThreadInfo)
{
    pThreadInfo->fp = fopen(pThreadInfo->filePath, "at");
    if (pThreadInfo->fp == NULL) {
        errorPrint2(
                "%s() LN%d, failed to open result file: %s, result will not save to file\n",
                __func__, __LINE__, pThreadInfo->filePath);
        return;
    }

    fprintf(pThreadInfo->fp, "%s", resultBuf);
    tmfclose(pThreadInfo->fp);
    pThreadInfo->fp = NULL;
}

static void fetchResult(TAOS_RES *res, threadInfo* pThreadInfo) {
    TAOS_ROW    row = NULL;
    int         num_rows = 0;
    int         num_fields = taos_field_count(res);
    TAOS_FIELD *fields     = taos_fetch_fields(res);

    char* databuf = (char*) calloc(1, 100*1024*1024);
    if (databuf == NULL) {
        errorPrint2("%s() LN%d, failed to malloc, warning: save result to file slowly!\n",
                __func__, __LINE__);
        return ;
    }

    int64_t   totalLen = 0;

    // fetch the records row by row
    while((row = taos_fetch_row(res))) {
        if (totalLen >= (100*1024*1024 - HEAD_BUFF_LEN*2)) {
            if (strlen(pThreadInfo->filePath) > 0)
                appendResultBufToFile(databuf, pThreadInfo);
            totalLen = 0;
            memset(databuf, 0, 100*1024*1024);
        }
        num_rows++;
        char  temp[HEAD_BUFF_LEN] = {0};
        int len = taos_print_row(temp, row, fields, num_fields);
        len += sprintf(temp + len, "\n");
        //printf("query result:%s\n", temp);
        memcpy(databuf + totalLen, temp, len);
        totalLen += len;
        verbosePrint("%s() LN%d, totalLen: %"PRId64"\n",
                __func__, __LINE__, totalLen);
    }

    verbosePrint("%s() LN%d, databuf=%s resultFile=%s\n",
            __func__, __LINE__, databuf, pThreadInfo->filePath);
    if (strlen(pThreadInfo->filePath) > 0) {
        appendResultBufToFile(databuf, pThreadInfo);
    }
    free(databuf);
}

static void selectAndGetResult(
        threadInfo *pThreadInfo, char *command)
{
    if (0 == strncasecmp(g_queryInfo.queryMode, "taosc", strlen("taosc"))) {
        TAOS_RES *res = taos_query(pThreadInfo->taos, command);
        if (res == NULL || taos_errno(res) != 0) {
            errorPrint2("%s() LN%d, failed to execute sql:%s, reason:%s\n",
                    __func__, __LINE__, command, taos_errstr(res));
            taos_free_result(res);
            return;
        }

        fetchResult(res, pThreadInfo);
        taos_free_result(res);

    } else if (0 == strncasecmp(g_queryInfo.queryMode, "rest", strlen("rest"))) {
        int retCode = postProceSql(
                g_queryInfo.host, &(g_queryInfo.serv_addr), g_queryInfo.port,
                command,
                pThreadInfo);
        if (0 != retCode) {
            printf("====restful return fail, threadID[%d]\n", pThreadInfo->threadID);
        }

    } else {
        errorPrint2("%s() LN%d, unknown query mode: %s\n",
                __func__, __LINE__, g_queryInfo.queryMode);
    }
}

static char *rand_bool_str() {
    static int cursor;
    cursor++;
    if (cursor > (MAX_PREPARED_RAND - 1)) cursor = 0;
    return g_randbool_buff + ((cursor % MAX_PREPARED_RAND) * BOOL_BUFF_LEN);
}

static int32_t rand_bool() {
    static int cursor;
    cursor++;
    if (cursor > (MAX_PREPARED_RAND - 1)) cursor = 0;
    return g_randint[cursor % MAX_PREPARED_RAND] % 2;
}

static char *rand_tinyint_str()
{
    static int cursor;
    cursor++;
    if (cursor > (MAX_PREPARED_RAND - 1)) cursor = 0;
    return g_randtinyint_buff +
        ((cursor % MAX_PREPARED_RAND) * TINYINT_BUFF_LEN);
}

static int32_t rand_tinyint()
{
    static int cursor;
    cursor++;
    if (cursor > (MAX_PREPARED_RAND - 1)) cursor = 0;
    return g_randint[cursor % MAX_PREPARED_RAND] % 128;
}

static char *rand_smallint_str()
{
    static int cursor;
    cursor++;
    if (cursor > (MAX_PREPARED_RAND - 1)) cursor = 0;
    return g_randsmallint_buff +
        ((cursor % MAX_PREPARED_RAND) * SMALLINT_BUFF_LEN);
}

static int32_t rand_smallint()
{
    static int cursor;
    cursor++;
    if (cursor > (MAX_PREPARED_RAND - 1)) cursor = 0;
    return g_randint[cursor % MAX_PREPARED_RAND] % 32767;
}

static char *rand_int_str()
{
    static int cursor;
    cursor++;
    if (cursor > (MAX_PREPARED_RAND - 1)) cursor = 0;
    return g_randint_buff + ((cursor % MAX_PREPARED_RAND) * INT_BUFF_LEN);
}

static int32_t rand_int()
{
    static int cursor;
    cursor++;
    if (cursor > (MAX_PREPARED_RAND - 1)) cursor = 0;
    return g_randint[cursor % MAX_PREPARED_RAND];
}

static char *rand_bigint_str()
{
    static int cursor;
    cursor++;
    if (cursor > (MAX_PREPARED_RAND - 1)) cursor = 0;
    return g_randbigint_buff +
        ((cursor % MAX_PREPARED_RAND) * BIGINT_BUFF_LEN);
}

static int64_t rand_bigint()
{
    static int cursor;
    cursor++;
    if (cursor > (MAX_PREPARED_RAND - 1)) cursor = 0;
    return g_randbigint[cursor % MAX_PREPARED_RAND];
}

static char *rand_float_str()
{
    static int cursor;
    cursor++;
    if (cursor > (MAX_PREPARED_RAND - 1)) cursor = 0;
    return g_randfloat_buff + ((cursor % MAX_PREPARED_RAND) * FLOAT_BUFF_LEN);
}


static float rand_float()
{
    static int cursor;
    cursor++;
    if (cursor > (MAX_PREPARED_RAND - 1)) cursor = 0;
    return g_randfloat[cursor % MAX_PREPARED_RAND];
}

static char *demo_current_float_str()
{
    static int cursor;
    cursor++;
    if (cursor > (MAX_PREPARED_RAND - 1)) cursor = 0;
    return g_rand_current_buff +
        ((cursor % MAX_PREPARED_RAND) * FLOAT_BUFF_LEN);
}

static float UNUSED_FUNC demo_current_float()
{
    static int cursor;
    cursor++;
    if (cursor > (MAX_PREPARED_RAND - 1)) cursor = 0;
    return (float)(9.8 + 0.04 * (g_randint[cursor % MAX_PREPARED_RAND] % 10)
            + g_randfloat[cursor % MAX_PREPARED_RAND]/1000000000);
}

static char *demo_voltage_int_str()
{
    static int cursor;
    cursor++;
    if (cursor > (MAX_PREPARED_RAND - 1)) cursor = 0;
    return g_rand_voltage_buff +
        ((cursor % MAX_PREPARED_RAND) * INT_BUFF_LEN);
}

static int32_t UNUSED_FUNC demo_voltage_int()
{
    static int cursor;
    cursor++;
    if (cursor > (MAX_PREPARED_RAND - 1)) cursor = 0;
    return 215 + g_randint[cursor % MAX_PREPARED_RAND] % 10;
}

static char *demo_phase_float_str() {
    static int cursor;
    cursor++;
    if (cursor > (MAX_PREPARED_RAND - 1)) cursor = 0;
    return g_rand_phase_buff + ((cursor % MAX_PREPARED_RAND) * FLOAT_BUFF_LEN);
}

static float UNUSED_FUNC demo_phase_float() {
    static int cursor;
    cursor++;
    if (cursor > (MAX_PREPARED_RAND - 1)) cursor = 0;
    return (float)((115 + g_randint[cursor % MAX_PREPARED_RAND] % 10
                + g_randfloat[cursor % MAX_PREPARED_RAND]/1000000000)/360);
}

#if 0
static const char charNum[] = "0123456789";

static void nonrand_string(char *, int) __attribute__ ((unused));   // reserve for debugging purpose
static void nonrand_string(char *str, int size)
{
    str[0] = 0;
    if (size > 0) {
        int n;
        for (n = 0; n < size; n++) {
            str[n] = charNum[n % 10];
        }
        str[n] = 0;
    }
}
#endif

static const char charset[] = "abcdefghijklmnopqrstuvwxyzABCDEFGHIJKLMNOPQRSTUVWXYZ1234567890";

static void rand_string(char *str, int size) {
    str[0] = 0;
    if (size > 0) {
        //--size;
        int n;
        for (n = 0; n < size; n++) {
            int key = abs(rand_tinyint()) % (int)(sizeof(charset) - 1);
            str[n] = charset[key];
        }
        str[n] = 0;
    }
}

static char *rand_double_str()
{
    static int cursor;
    cursor++;
    if (cursor > (MAX_PREPARED_RAND - 1)) cursor = 0;
    return g_randdouble_buff + (cursor * DOUBLE_BUFF_LEN);
}

static double rand_double()
{
    static int cursor;
    cursor++;
    cursor = cursor % MAX_PREPARED_RAND;
    return g_randdouble[cursor];
}

static void init_rand_data() {

    g_randint_buff = calloc(1, INT_BUFF_LEN * MAX_PREPARED_RAND);
    assert(g_randint_buff);
    g_rand_voltage_buff = calloc(1, INT_BUFF_LEN * MAX_PREPARED_RAND);
    assert(g_rand_voltage_buff);
    g_randbigint_buff = calloc(1, BIGINT_BUFF_LEN * MAX_PREPARED_RAND);
    assert(g_randbigint_buff);
    g_randsmallint_buff = calloc(1, SMALLINT_BUFF_LEN * MAX_PREPARED_RAND);
    assert(g_randsmallint_buff);
    g_randtinyint_buff = calloc(1, TINYINT_BUFF_LEN * MAX_PREPARED_RAND);
    assert(g_randtinyint_buff);
    g_randbool_buff = calloc(1, BOOL_BUFF_LEN * MAX_PREPARED_RAND);
    assert(g_randbool_buff);
    g_randfloat_buff = calloc(1, FLOAT_BUFF_LEN * MAX_PREPARED_RAND);
    assert(g_randfloat_buff);
    g_rand_current_buff = calloc(1, FLOAT_BUFF_LEN * MAX_PREPARED_RAND);
    assert(g_rand_current_buff);
    g_rand_phase_buff = calloc(1, FLOAT_BUFF_LEN * MAX_PREPARED_RAND);
    assert(g_rand_phase_buff);
    g_randdouble_buff = calloc(1, DOUBLE_BUFF_LEN * MAX_PREPARED_RAND);
    assert(g_randdouble_buff);

    for (int i = 0; i < MAX_PREPARED_RAND; i++) {
        g_randint[i] = (int)(taosRandom() % 65535);
        sprintf(g_randint_buff + i * INT_BUFF_LEN, "%d",
                g_randint[i]);
        sprintf(g_rand_voltage_buff + i * INT_BUFF_LEN, "%d",
                215 + g_randint[i] % 10);

        sprintf(g_randbool_buff + i * BOOL_BUFF_LEN, "%s",
                ((g_randint[i] % 2) & 1)?"true":"false");
        sprintf(g_randsmallint_buff + i * SMALLINT_BUFF_LEN, "%d",
                g_randint[i] % 32767);
        sprintf(g_randtinyint_buff + i * TINYINT_BUFF_LEN, "%d",
                g_randint[i] % 128);

        g_randbigint[i] = (int64_t)(taosRandom() % 2147483648);
        sprintf(g_randbigint_buff + i * BIGINT_BUFF_LEN, "%"PRId64"",
                g_randbigint[i]);

        g_randfloat[i] = (float)(taosRandom() / 1000.0);
        sprintf(g_randfloat_buff + i * FLOAT_BUFF_LEN, "%f",
                g_randfloat[i]);
        sprintf(g_rand_current_buff + i * FLOAT_BUFF_LEN, "%f",
                (float)(9.8 + 0.04 * (g_randint[i] % 10)
                    + g_randfloat[i]/1000000000));
        sprintf(g_rand_phase_buff + i * FLOAT_BUFF_LEN, "%f",
                (float)((115 + g_randint[i] % 10
                        + g_randfloat[i]/1000000000)/360));

        g_randdouble[i] = (double)(taosRandom() / 1000000.0);
        sprintf(g_randdouble_buff + i * DOUBLE_BUFF_LEN, "%f",
                g_randdouble[i]);
    }
}

#define SHOW_PARSE_RESULT_START()   \
    do { if (g_args.metaFile)  \
        printf("\033[1m\033[40;32m================ %s parse result START ================\033[0m\n", \
                g_args.metaFile); } while(0)

#define SHOW_PARSE_RESULT_END() \
    do { if (g_args.metaFile)   \
        printf("\033[1m\033[40;32m================ %s parse result END================\033[0m\n", \
                g_args.metaFile); } while(0)

#define SHOW_PARSE_RESULT_START_TO_FILE(fp)   \
    do { if (g_args.metaFile)  \
        fprintf(fp, "\033[1m\033[40;32m================ %s parse result START ================\033[0m\n", \
                g_args.metaFile); } while(0)

#define SHOW_PARSE_RESULT_END_TO_FILE(fp) \
    do { if (g_args.metaFile)   \
        fprintf(fp, "\033[1m\033[40;32m================ %s parse result END================\033[0m\n", \
                g_args.metaFile); } while(0)

static int printfInsertMeta() {
    SHOW_PARSE_RESULT_START();

    if (g_args.demo_mode)
        printf("\ntaosdemo is simulating data generated by power equipments monitoring...\n\n");
    else
        printf("\ntaosdemo is simulating random data as you request..\n\n");

    if (g_args.iface != INTERFACE_BUT) {
        // first time if no iface specified
        printf("interface:                  \033[33m%s\033[0m\n",
                (g_args.iface==TAOSC_IFACE)?"taosc":
                (g_args.iface==REST_IFACE)?"rest":"stmt");
    }

    printf("host:                       \033[33m%s:%u\033[0m\n",
            g_Dbs.host, g_Dbs.port);
    printf("user:                       \033[33m%s\033[0m\n", g_Dbs.user);
    printf("password:                   \033[33m%s\033[0m\n", g_Dbs.password);
    printf("configDir:                  \033[33m%s\033[0m\n", configDir);
    printf("resultFile:                 \033[33m%s\033[0m\n", g_Dbs.resultFile);
    printf("thread num of insert data:  \033[33m%d\033[0m\n", g_Dbs.threadCount);
    printf("thread num of create table: \033[33m%d\033[0m\n",
            g_Dbs.threadCountForCreateTbl);
    printf("top insert interval:        \033[33m%"PRIu64"\033[0m\n",
            g_args.insert_interval);
    printf("number of records per req:  \033[33m%u\033[0m\n",
            g_args.reqPerReq);
    printf("max sql length:             \033[33m%"PRIu64"\033[0m\n",
            g_args.max_sql_len);

    printf("database count:             \033[33m%d\033[0m\n", g_Dbs.dbCount);

    for (int i = 0; i < g_Dbs.dbCount; i++) {
        printf("database[\033[33m%d\033[0m]:\n", i);
        printf("  database[%d] name:      \033[33m%s\033[0m\n",
                i, g_Dbs.db[i].dbName);
        if (0 == g_Dbs.db[i].drop) {
            printf("  drop:                  \033[33m no\033[0m\n");
        } else {
            printf("  drop:                  \033[33m yes\033[0m\n");
        }

        if (g_Dbs.db[i].dbCfg.blocks > 0) {
            printf("  blocks:                \033[33m%d\033[0m\n",
                    g_Dbs.db[i].dbCfg.blocks);
        }
        if (g_Dbs.db[i].dbCfg.cache > 0) {
            printf("  cache:                 \033[33m%d\033[0m\n",
                    g_Dbs.db[i].dbCfg.cache);
        }
        if (g_Dbs.db[i].dbCfg.days > 0) {
            printf("  days:                  \033[33m%d\033[0m\n",
                    g_Dbs.db[i].dbCfg.days);
        }
        if (g_Dbs.db[i].dbCfg.keep > 0) {
            printf("  keep:                  \033[33m%d\033[0m\n",
                    g_Dbs.db[i].dbCfg.keep);
        }
        if (g_Dbs.db[i].dbCfg.replica > 0) {
            printf("  replica:               \033[33m%d\033[0m\n",
                    g_Dbs.db[i].dbCfg.replica);
        }
        if (g_Dbs.db[i].dbCfg.update > 0) {
            printf("  update:                \033[33m%d\033[0m\n",
                    g_Dbs.db[i].dbCfg.update);
        }
        if (g_Dbs.db[i].dbCfg.minRows > 0) {
            printf("  minRows:               \033[33m%d\033[0m\n",
                    g_Dbs.db[i].dbCfg.minRows);
        }
        if (g_Dbs.db[i].dbCfg.maxRows > 0) {
            printf("  maxRows:               \033[33m%d\033[0m\n",
                    g_Dbs.db[i].dbCfg.maxRows);
        }
        if (g_Dbs.db[i].dbCfg.comp > 0) {
            printf("  comp:                  \033[33m%d\033[0m\n", g_Dbs.db[i].dbCfg.comp);
        }
        if (g_Dbs.db[i].dbCfg.walLevel > 0) {
            printf("  walLevel:              \033[33m%d\033[0m\n",
                    g_Dbs.db[i].dbCfg.walLevel);
        }
        if (g_Dbs.db[i].dbCfg.fsync > 0) {
            printf("  fsync:                 \033[33m%d\033[0m\n",
                    g_Dbs.db[i].dbCfg.fsync);
        }
        if (g_Dbs.db[i].dbCfg.quorum > 0) {
            printf("  quorum:                \033[33m%d\033[0m\n",
                    g_Dbs.db[i].dbCfg.quorum);
        }
        if (g_Dbs.db[i].dbCfg.precision[0] != 0) {
            if ((0 == strncasecmp(g_Dbs.db[i].dbCfg.precision, "ms", 2))
                    || (0 == strncasecmp(g_Dbs.db[i].dbCfg.precision, "us", 2))
                    || (0 == strncasecmp(g_Dbs.db[i].dbCfg.precision, "ns", 2))) {
                printf("  precision:             \033[33m%s\033[0m\n",
                        g_Dbs.db[i].dbCfg.precision);
            } else {
                printf("\033[1m\033[40;31m  precision error:       %s\033[0m\n",
                        g_Dbs.db[i].dbCfg.precision);
                return -1;
            }
        }

        printf("  super table count:     \033[33m%"PRIu64"\033[0m\n",
                g_Dbs.db[i].superTblCount);
        for (uint64_t j = 0; j < g_Dbs.db[i].superTblCount; j++) {
            printf("  super table[\033[33m%"PRIu64"\033[0m]:\n", j);

            printf("      stbName:           \033[33m%s\033[0m\n",
                    g_Dbs.db[i].superTbls[j].stbName);

            if (PRE_CREATE_SUBTBL == g_Dbs.db[i].superTbls[j].autoCreateTable) {
                printf("      autoCreateTable:   \033[33m%s\033[0m\n",  "no");
            } else if (AUTO_CREATE_SUBTBL ==
                    g_Dbs.db[i].superTbls[j].autoCreateTable) {
                printf("      autoCreateTable:   \033[33m%s\033[0m\n",  "yes");
            } else {
                printf("      autoCreateTable:   \033[33m%s\033[0m\n",  "error");
            }

            if (TBL_NO_EXISTS == g_Dbs.db[i].superTbls[j].childTblExists) {
                printf("      childTblExists:    \033[33m%s\033[0m\n",  "no");
            } else if (TBL_ALREADY_EXISTS == g_Dbs.db[i].superTbls[j].childTblExists) {
                printf("      childTblExists:    \033[33m%s\033[0m\n",  "yes");
            } else {
                printf("      childTblExists:    \033[33m%s\033[0m\n",  "error");
            }

            printf("      childTblCount:     \033[33m%"PRId64"\033[0m\n",
                    g_Dbs.db[i].superTbls[j].childTblCount);
            printf("      childTblPrefix:    \033[33m%s\033[0m\n",
                    g_Dbs.db[i].superTbls[j].childTblPrefix);
            printf("      dataSource:        \033[33m%s\033[0m\n",
                    g_Dbs.db[i].superTbls[j].dataSource);
            printf("      iface:             \033[33m%s\033[0m\n",
                    (g_Dbs.db[i].superTbls[j].iface==TAOSC_IFACE)?"taosc":
                    (g_Dbs.db[i].superTbls[j].iface==REST_IFACE)?"rest":"stmt");
            if (g_Dbs.db[i].superTbls[j].childTblLimit > 0) {
                printf("      childTblLimit:     \033[33m%"PRId64"\033[0m\n",
                        g_Dbs.db[i].superTbls[j].childTblLimit);
            }
            if (g_Dbs.db[i].superTbls[j].childTblOffset > 0) {
                printf("      childTblOffset:    \033[33m%"PRIu64"\033[0m\n",
                        g_Dbs.db[i].superTbls[j].childTblOffset);
            }
            printf("      insertRows:        \033[33m%"PRId64"\033[0m\n",
                    g_Dbs.db[i].superTbls[j].insertRows);
            /*
               if (0 == g_Dbs.db[i].superTbls[j].multiThreadWriteOneTbl) {
               printf("      multiThreadWriteOneTbl:  \033[33m no\033[0m\n");
               }else {
               printf("      multiThreadWriteOneTbl:  \033[33m yes\033[0m\n");
               }
               */
            printf("      interlaceRows:     \033[33m%u\033[0m\n",
                    g_Dbs.db[i].superTbls[j].interlaceRows);

            if (g_Dbs.db[i].superTbls[j].interlaceRows > 0) {
                printf("      stable insert interval:   \033[33m%"PRIu64"\033[0m\n",
                        g_Dbs.db[i].superTbls[j].insertInterval);
            }

            printf("      disorderRange:     \033[33m%d\033[0m\n",
                    g_Dbs.db[i].superTbls[j].disorderRange);
            printf("      disorderRatio:     \033[33m%d\033[0m\n",
                    g_Dbs.db[i].superTbls[j].disorderRatio);
            printf("      maxSqlLen:         \033[33m%"PRIu64"\033[0m\n",
                    g_Dbs.db[i].superTbls[j].maxSqlLen);
            printf("      timeStampStep:     \033[33m%"PRId64"\033[0m\n",
                    g_Dbs.db[i].superTbls[j].timeStampStep);
            printf("      startTimestamp:    \033[33m%s\033[0m\n",
                    g_Dbs.db[i].superTbls[j].startTimestamp);
            printf("      sampleFormat:      \033[33m%s\033[0m\n",
                    g_Dbs.db[i].superTbls[j].sampleFormat);
            printf("      sampleFile:        \033[33m%s\033[0m\n",
                    g_Dbs.db[i].superTbls[j].sampleFile);
            printf("      tagsFile:          \033[33m%s\033[0m\n",
                    g_Dbs.db[i].superTbls[j].tagsFile);
            printf("      columnCount:       \033[33m%d\033[0m\n",
                    g_Dbs.db[i].superTbls[j].columnCount);
            for (int k = 0; k < g_Dbs.db[i].superTbls[j].columnCount; k++) {
                //printf("dataType:%s, dataLen:%d\t", g_Dbs.db[i].superTbls[j].columns[k].dataType, g_Dbs.db[i].superTbls[j].columns[k].dataLen);
                if ((0 == strncasecmp(g_Dbs.db[i].superTbls[j].columns[k].dataType,
                                "binary", 6))
                        || (0 == strncasecmp(g_Dbs.db[i].superTbls[j].columns[k].dataType,
                                "nchar", 5))) {
                    printf("column[\033[33m%d\033[0m]:\033[33m%s(%d)\033[0m ", k,
                            g_Dbs.db[i].superTbls[j].columns[k].dataType,
                            g_Dbs.db[i].superTbls[j].columns[k].dataLen);
                } else {
                    printf("column[%d]:\033[33m%s\033[0m ", k,
                            g_Dbs.db[i].superTbls[j].columns[k].dataType);
                }
            }
            printf("\n");

            printf("      tagCount:            \033[33m%d\033[0m\n        ",
                    g_Dbs.db[i].superTbls[j].tagCount);
            for (int k = 0; k < g_Dbs.db[i].superTbls[j].tagCount; k++) {
                //printf("dataType:%s, dataLen:%d\t", g_Dbs.db[i].superTbls[j].tags[k].dataType, g_Dbs.db[i].superTbls[j].tags[k].dataLen);
                if ((0 == strncasecmp(g_Dbs.db[i].superTbls[j].tags[k].dataType,
                                "binary", strlen("binary")))
                        || (0 == strncasecmp(g_Dbs.db[i].superTbls[j].tags[k].dataType,
                                "nchar", strlen("nchar")))) {
                    printf("tag[%d]:\033[33m%s(%d)\033[0m ", k,
                            g_Dbs.db[i].superTbls[j].tags[k].dataType,
                            g_Dbs.db[i].superTbls[j].tags[k].dataLen);
                } else {
                    printf("tag[%d]:\033[33m%s\033[0m ", k,
                            g_Dbs.db[i].superTbls[j].tags[k].dataType);
                }
            }
            printf("\n");
        }
        printf("\n");
    }

    SHOW_PARSE_RESULT_END();

    return 0;
}

static void printfInsertMetaToFile(FILE* fp) {

    SHOW_PARSE_RESULT_START_TO_FILE(fp);

    fprintf(fp, "host:                       %s:%u\n", g_Dbs.host, g_Dbs.port);
    fprintf(fp, "user:                       %s\n", g_Dbs.user);
    fprintf(fp, "configDir:                  %s\n", configDir);
    fprintf(fp, "resultFile:                 %s\n", g_Dbs.resultFile);
    fprintf(fp, "thread num of insert data:  %d\n", g_Dbs.threadCount);
    fprintf(fp, "thread num of create table: %d\n", g_Dbs.threadCountForCreateTbl);
    fprintf(fp, "number of records per req:  %u\n", g_args.reqPerReq);
    fprintf(fp, "max sql length:             %"PRIu64"\n", g_args.max_sql_len);
    fprintf(fp, "database count:          %d\n", g_Dbs.dbCount);

    for (int i = 0; i < g_Dbs.dbCount; i++) {
        fprintf(fp, "database[%d]:\n", i);
        fprintf(fp, "  database[%d] name:       %s\n", i, g_Dbs.db[i].dbName);
        if (0 == g_Dbs.db[i].drop) {
            fprintf(fp, "  drop:                  no\n");
        }else {
            fprintf(fp, "  drop:                  yes\n");
        }

        if (g_Dbs.db[i].dbCfg.blocks > 0) {
            fprintf(fp, "  blocks:                %d\n", g_Dbs.db[i].dbCfg.blocks);
        }
        if (g_Dbs.db[i].dbCfg.cache > 0) {
            fprintf(fp, "  cache:                 %d\n", g_Dbs.db[i].dbCfg.cache);
        }
        if (g_Dbs.db[i].dbCfg.days > 0) {
            fprintf(fp, "  days:                  %d\n", g_Dbs.db[i].dbCfg.days);
        }
        if (g_Dbs.db[i].dbCfg.keep > 0) {
            fprintf(fp, "  keep:                  %d\n", g_Dbs.db[i].dbCfg.keep);
        }
        if (g_Dbs.db[i].dbCfg.replica > 0) {
            fprintf(fp, "  replica:               %d\n", g_Dbs.db[i].dbCfg.replica);
        }
        if (g_Dbs.db[i].dbCfg.update > 0) {
            fprintf(fp, "  update:                %d\n", g_Dbs.db[i].dbCfg.update);
        }
        if (g_Dbs.db[i].dbCfg.minRows > 0) {
            fprintf(fp, "  minRows:               %d\n", g_Dbs.db[i].dbCfg.minRows);
        }
        if (g_Dbs.db[i].dbCfg.maxRows > 0) {
            fprintf(fp, "  maxRows:               %d\n", g_Dbs.db[i].dbCfg.maxRows);
        }
        if (g_Dbs.db[i].dbCfg.comp > 0) {
            fprintf(fp, "  comp:                  %d\n", g_Dbs.db[i].dbCfg.comp);
        }
        if (g_Dbs.db[i].dbCfg.walLevel > 0) {
            fprintf(fp, "  walLevel:              %d\n", g_Dbs.db[i].dbCfg.walLevel);
        }
        if (g_Dbs.db[i].dbCfg.fsync > 0) {
            fprintf(fp, "  fsync:                 %d\n", g_Dbs.db[i].dbCfg.fsync);
        }
        if (g_Dbs.db[i].dbCfg.quorum > 0) {
            fprintf(fp, "  quorum:                %d\n", g_Dbs.db[i].dbCfg.quorum);
        }
        if (g_Dbs.db[i].dbCfg.precision[0] != 0) {
            if ((0 == strncasecmp(g_Dbs.db[i].dbCfg.precision, "ms", 2))
                    || (0 == strncasecmp(g_Dbs.db[i].dbCfg.precision, "ns", 2))
                    || (0 == strncasecmp(g_Dbs.db[i].dbCfg.precision, "us", 2))) {
                fprintf(fp, "  precision:             %s\n",
                        g_Dbs.db[i].dbCfg.precision);
            } else {
                fprintf(fp, "  precision error:       %s\n",
                        g_Dbs.db[i].dbCfg.precision);
            }
        }

        fprintf(fp, "  super table count:     %"PRIu64"\n",
                g_Dbs.db[i].superTblCount);
        for (int j = 0; j < g_Dbs.db[i].superTblCount; j++) {
            fprintf(fp, "  super table[%d]:\n", j);

            fprintf(fp, "      stbName:           %s\n",
                    g_Dbs.db[i].superTbls[j].stbName);

            if (PRE_CREATE_SUBTBL == g_Dbs.db[i].superTbls[j].autoCreateTable) {
                fprintf(fp, "      autoCreateTable:   %s\n",  "no");
            } else if (AUTO_CREATE_SUBTBL
                    == g_Dbs.db[i].superTbls[j].autoCreateTable) {
                fprintf(fp, "      autoCreateTable:   %s\n",  "yes");
            } else {
                fprintf(fp, "      autoCreateTable:   %s\n",  "error");
            }

            if (TBL_NO_EXISTS == g_Dbs.db[i].superTbls[j].childTblExists) {
                fprintf(fp, "      childTblExists:    %s\n",  "no");
            } else if (TBL_ALREADY_EXISTS
                    == g_Dbs.db[i].superTbls[j].childTblExists) {
                fprintf(fp, "      childTblExists:    %s\n",  "yes");
            } else {
                fprintf(fp, "      childTblExists:    %s\n",  "error");
            }

            fprintf(fp, "      childTblCount:     %"PRId64"\n",
                    g_Dbs.db[i].superTbls[j].childTblCount);
            fprintf(fp, "      childTblPrefix:    %s\n",
                    g_Dbs.db[i].superTbls[j].childTblPrefix);
            fprintf(fp, "      dataSource:        %s\n",
                    g_Dbs.db[i].superTbls[j].dataSource);
            fprintf(fp, "      iface:             %s\n",
                    (g_Dbs.db[i].superTbls[j].iface==TAOSC_IFACE)?"taosc":
                    (g_Dbs.db[i].superTbls[j].iface==REST_IFACE)?"rest":"stmt");
            fprintf(fp, "      insertRows:        %"PRId64"\n",
                    g_Dbs.db[i].superTbls[j].insertRows);
            fprintf(fp, "      interlace rows:    %u\n",
                    g_Dbs.db[i].superTbls[j].interlaceRows);
            if (g_Dbs.db[i].superTbls[j].interlaceRows > 0) {
                fprintf(fp, "      stable insert interval:   %"PRIu64"\n",
                        g_Dbs.db[i].superTbls[j].insertInterval);
            }
            /*
               if (0 == g_Dbs.db[i].superTbls[j].multiThreadWriteOneTbl) {
               fprintf(fp, "      multiThreadWriteOneTbl:  no\n");
               }else {
               fprintf(fp, "      multiThreadWriteOneTbl:  yes\n");
               }
               */
            fprintf(fp, "      interlaceRows:     %u\n",
                    g_Dbs.db[i].superTbls[j].interlaceRows);
            fprintf(fp, "      disorderRange:     %d\n",
                    g_Dbs.db[i].superTbls[j].disorderRange);
            fprintf(fp, "      disorderRatio:     %d\n",
                    g_Dbs.db[i].superTbls[j].disorderRatio);
            fprintf(fp, "      maxSqlLen:         %"PRIu64"\n",
                    g_Dbs.db[i].superTbls[j].maxSqlLen);

            fprintf(fp, "      timeStampStep:     %"PRId64"\n",
                    g_Dbs.db[i].superTbls[j].timeStampStep);
            fprintf(fp, "      startTimestamp:    %s\n",
                    g_Dbs.db[i].superTbls[j].startTimestamp);
            fprintf(fp, "      sampleFormat:      %s\n",
                    g_Dbs.db[i].superTbls[j].sampleFormat);
            fprintf(fp, "      sampleFile:        %s\n",
                    g_Dbs.db[i].superTbls[j].sampleFile);
            fprintf(fp, "      tagsFile:          %s\n",
                    g_Dbs.db[i].superTbls[j].tagsFile);

            fprintf(fp, "      columnCount:       %d\n        ",
                    g_Dbs.db[i].superTbls[j].columnCount);
            for (int k = 0; k < g_Dbs.db[i].superTbls[j].columnCount; k++) {
                //printf("dataType:%s, dataLen:%d\t", g_Dbs.db[i].superTbls[j].columns[k].dataType, g_Dbs.db[i].superTbls[j].columns[k].dataLen);
                if ((0 == strncasecmp(
                                g_Dbs.db[i].superTbls[j].columns[k].dataType,
                                "binary", strlen("binary")))
                        || (0 == strncasecmp(
                                g_Dbs.db[i].superTbls[j].columns[k].dataType,
                                "nchar", strlen("nchar")))) {
                    fprintf(fp, "column[%d]:%s(%d) ", k,
                            g_Dbs.db[i].superTbls[j].columns[k].dataType,
                            g_Dbs.db[i].superTbls[j].columns[k].dataLen);
                } else {
                    fprintf(fp, "column[%d]:%s ",
                            k, g_Dbs.db[i].superTbls[j].columns[k].dataType);
                }
            }
            fprintf(fp, "\n");

            fprintf(fp, "      tagCount:            %d\n        ",
                    g_Dbs.db[i].superTbls[j].tagCount);
            for (int k = 0; k < g_Dbs.db[i].superTbls[j].tagCount; k++) {
                //printf("dataType:%s, dataLen:%d\t", g_Dbs.db[i].superTbls[j].tags[k].dataType, g_Dbs.db[i].superTbls[j].tags[k].dataLen);
                if ((0 == strncasecmp(g_Dbs.db[i].superTbls[j].tags[k].dataType,
                                "binary", strlen("binary")))
                        || (0 == strncasecmp(g_Dbs.db[i].superTbls[j].tags[k].dataType,
                                "nchar", strlen("nchar")))) {
                    fprintf(fp, "tag[%d]:%s(%d) ",
                            k, g_Dbs.db[i].superTbls[j].tags[k].dataType,
                            g_Dbs.db[i].superTbls[j].tags[k].dataLen);
                } else {
                    fprintf(fp, "tag[%d]:%s ", k, g_Dbs.db[i].superTbls[j].tags[k].dataType);
                }
            }
            fprintf(fp, "\n");
        }
        fprintf(fp, "\n");
    }

    SHOW_PARSE_RESULT_END_TO_FILE(fp);
}

static void printfQueryMeta() {

    SHOW_PARSE_RESULT_START();

    printf("host:                    \033[33m%s:%u\033[0m\n",
            g_queryInfo.host, g_queryInfo.port);
    printf("user:                    \033[33m%s\033[0m\n", g_queryInfo.user);
    printf("database name:           \033[33m%s\033[0m\n", g_queryInfo.dbName);

    printf("\n");

    if ((SUBSCRIBE_TEST == g_args.test_mode) || (QUERY_TEST == g_args.test_mode)) {
        printf("specified table query info:                   \n");
        printf("sqlCount:       \033[33m%d\033[0m\n",
                g_queryInfo.specifiedQueryInfo.sqlCount);
        if (g_queryInfo.specifiedQueryInfo.sqlCount > 0) {
            printf("specified tbl query times:\n");
            printf("                \033[33m%"PRIu64"\033[0m\n",
                    g_queryInfo.specifiedQueryInfo.queryTimes);
            printf("query interval: \033[33m%"PRIu64" ms\033[0m\n",
                    g_queryInfo.specifiedQueryInfo.queryInterval);
            printf("top query times:\033[33m%"PRIu64"\033[0m\n", g_args.query_times);
            printf("concurrent:     \033[33m%d\033[0m\n",
                    g_queryInfo.specifiedQueryInfo.concurrent);
            printf("mod:            \033[33m%s\033[0m\n",
                    (g_queryInfo.specifiedQueryInfo.asyncMode)?"async":"sync");
            printf("interval:       \033[33m%"PRIu64"\033[0m\n",
                    g_queryInfo.specifiedQueryInfo.subscribeInterval);
            printf("restart:        \033[33m%d\033[0m\n",
                    g_queryInfo.specifiedQueryInfo.subscribeRestart);
            printf("keepProgress:   \033[33m%d\033[0m\n",
                    g_queryInfo.specifiedQueryInfo.subscribeKeepProgress);

            for (int i = 0; i < g_queryInfo.specifiedQueryInfo.sqlCount; i++) {
                printf("  sql[%d]: \033[33m%s\033[0m\n",
                        i, g_queryInfo.specifiedQueryInfo.sql[i]);
            }
            printf("\n");
        }

        printf("super table query info:\n");
        printf("sqlCount:       \033[33m%d\033[0m\n",
                g_queryInfo.superQueryInfo.sqlCount);

        if (g_queryInfo.superQueryInfo.sqlCount > 0) {
            printf("query interval: \033[33m%"PRIu64"\033[0m\n",
                    g_queryInfo.superQueryInfo.queryInterval);
            printf("threadCnt:      \033[33m%d\033[0m\n",
                    g_queryInfo.superQueryInfo.threadCnt);
            printf("childTblCount:  \033[33m%"PRId64"\033[0m\n",
                    g_queryInfo.superQueryInfo.childTblCount);
            printf("stable name:    \033[33m%s\033[0m\n",
                    g_queryInfo.superQueryInfo.stbName);
            printf("stb query times:\033[33m%"PRIu64"\033[0m\n",
                    g_queryInfo.superQueryInfo.queryTimes);

            printf("mod:            \033[33m%s\033[0m\n",
                    (g_queryInfo.superQueryInfo.asyncMode)?"async":"sync");
            printf("interval:       \033[33m%"PRIu64"\033[0m\n",
                    g_queryInfo.superQueryInfo.subscribeInterval);
            printf("restart:        \033[33m%d\033[0m\n",
                    g_queryInfo.superQueryInfo.subscribeRestart);
            printf("keepProgress:   \033[33m%d\033[0m\n",
                    g_queryInfo.superQueryInfo.subscribeKeepProgress);

            for (int i = 0; i < g_queryInfo.superQueryInfo.sqlCount; i++) {
                printf("  sql[%d]: \033[33m%s\033[0m\n",
                        i, g_queryInfo.superQueryInfo.sql[i]);
            }
            printf("\n");
        }
    }

    SHOW_PARSE_RESULT_END();
}

static char* formatTimestamp(char* buf, int64_t val, int precision) {
    time_t tt;
    if (precision == TSDB_TIME_PRECISION_MICRO) {
        tt = (time_t)(val / 1000000);
    } if (precision == TSDB_TIME_PRECISION_NANO) {
        tt = (time_t)(val / 1000000000);
    } else {
        tt = (time_t)(val / 1000);
    }

    /* comment out as it make testcases like select_with_tags.sim fail.
       but in windows, this may cause the call to localtime crash if tt < 0,
       need to find a better solution.
       if (tt < 0) {
       tt = 0;
       }
       */

#ifdef WINDOWS
    if (tt < 0) tt = 0;
#endif

    struct tm* ptm = localtime(&tt);
    size_t pos = strftime(buf, 32, "%Y-%m-%d %H:%M:%S", ptm);

    if (precision == TSDB_TIME_PRECISION_MICRO) {
        sprintf(buf + pos, ".%06d", (int)(val % 1000000));
    } else if (precision == TSDB_TIME_PRECISION_NANO) {
        sprintf(buf + pos, ".%09d", (int)(val % 1000000000));
    } else {
        sprintf(buf + pos, ".%03d", (int)(val % 1000));
    }

    return buf;
}

static void xDumpFieldToFile(FILE* fp, const char* val,
        TAOS_FIELD* field, int32_t length, int precision) {

    if (val == NULL) {
        fprintf(fp, "%s", TSDB_DATA_NULL_STR);
        return;
    }

    char buf[TSDB_MAX_BYTES_PER_ROW];
    switch (field->type) {
        case TSDB_DATA_TYPE_BOOL:
            fprintf(fp, "%d", ((((int32_t)(*((int8_t*)val))) == 1) ? 1 : 0));
            break;

        case TSDB_DATA_TYPE_TINYINT:
            fprintf(fp, "%d", *((int8_t *)val));
            break;

        case TSDB_DATA_TYPE_SMALLINT:
            fprintf(fp, "%d", *((int16_t *)val));
            break;

        case TSDB_DATA_TYPE_INT:
            fprintf(fp, "%d", *((int32_t *)val));
            break;

        case TSDB_DATA_TYPE_BIGINT:
            fprintf(fp, "%"PRId64"", *((int64_t *)val));
            break;

        case TSDB_DATA_TYPE_FLOAT:
            fprintf(fp, "%.5f", GET_FLOAT_VAL(val));
            break;

        case TSDB_DATA_TYPE_DOUBLE:
            fprintf(fp, "%.9f", GET_DOUBLE_VAL(val));
            break;

        case TSDB_DATA_TYPE_BINARY:
        case TSDB_DATA_TYPE_NCHAR:
            memcpy(buf, val, length);
            buf[length] = 0;
            fprintf(fp, "\'%s\'", buf);
            break;

        case TSDB_DATA_TYPE_TIMESTAMP:
            formatTimestamp(buf, *(int64_t*)val, precision);
            fprintf(fp, "'%s'", buf);
            break;

        default:
            break;
    }
}

static int xDumpResultToFile(const char* fname, TAOS_RES* tres) {
    TAOS_ROW row = taos_fetch_row(tres);
    if (row == NULL) {
        return 0;
    }

    FILE* fp = fopen(fname, "at");
    if (fp == NULL) {
        errorPrint2("%s() LN%d, failed to open file: %s\n",
                __func__, __LINE__, fname);
        return -1;
    }

    int num_fields = taos_num_fields(tres);
    TAOS_FIELD *fields = taos_fetch_fields(tres);
    int precision = taos_result_precision(tres);

    for (int col = 0; col < num_fields; col++) {
        if (col > 0) {
            fprintf(fp, ",");
        }
        fprintf(fp, "%s", fields[col].name);
    }
    fputc('\n', fp);

    int numOfRows = 0;
    do {
        int32_t* length = taos_fetch_lengths(tres);
        for (int i = 0; i < num_fields; i++) {
            if (i > 0) {
                fputc(',', fp);
            }
            xDumpFieldToFile(fp,
                    (const char*)row[i], fields +i, length[i], precision);
        }
        fputc('\n', fp);

        numOfRows++;
        row = taos_fetch_row(tres);
    } while( row != NULL);

    fclose(fp);

    return numOfRows;
}

static int getDbFromServer(TAOS * taos, SDbInfo** dbInfos) {
    TAOS_RES * res;
    TAOS_ROW row = NULL;
    int count = 0;

    res = taos_query(taos, "show databases;");
    int32_t code = taos_errno(res);

    if (code != 0) {
        errorPrint2("failed to run <show databases>, reason: %s\n",
                taos_errstr(res));
        return -1;
    }

    TAOS_FIELD *fields = taos_fetch_fields(res);

    while((row = taos_fetch_row(res)) != NULL) {
        // sys database name : 'log'
        if (strncasecmp(row[TSDB_SHOW_DB_NAME_INDEX], "log",
                    fields[TSDB_SHOW_DB_NAME_INDEX].bytes) == 0) {
            continue;
        }

        dbInfos[count] = (SDbInfo *)calloc(1, sizeof(SDbInfo));
        if (dbInfos[count] == NULL) {
            errorPrint2("failed to allocate memory for some dbInfo[%d]\n", count);
            return -1;
        }

        tstrncpy(dbInfos[count]->name, (char *)row[TSDB_SHOW_DB_NAME_INDEX],
                fields[TSDB_SHOW_DB_NAME_INDEX].bytes);
        formatTimestamp(dbInfos[count]->create_time,
                *(int64_t*)row[TSDB_SHOW_DB_CREATED_TIME_INDEX],
                TSDB_TIME_PRECISION_MILLI);
        dbInfos[count]->ntables = *((int64_t *)row[TSDB_SHOW_DB_NTABLES_INDEX]);
        dbInfos[count]->vgroups = *((int32_t *)row[TSDB_SHOW_DB_VGROUPS_INDEX]);
        dbInfos[count]->replica = *((int16_t *)row[TSDB_SHOW_DB_REPLICA_INDEX]);
        dbInfos[count]->quorum = *((int16_t *)row[TSDB_SHOW_DB_QUORUM_INDEX]);
        dbInfos[count]->days = *((int16_t *)row[TSDB_SHOW_DB_DAYS_INDEX]);

        tstrncpy(dbInfos[count]->keeplist, (char *)row[TSDB_SHOW_DB_KEEP_INDEX],
                fields[TSDB_SHOW_DB_KEEP_INDEX].bytes);
        dbInfos[count]->cache = *((int32_t *)row[TSDB_SHOW_DB_CACHE_INDEX]);
        dbInfos[count]->blocks = *((int32_t *)row[TSDB_SHOW_DB_BLOCKS_INDEX]);
        dbInfos[count]->minrows = *((int32_t *)row[TSDB_SHOW_DB_MINROWS_INDEX]);
        dbInfos[count]->maxrows = *((int32_t *)row[TSDB_SHOW_DB_MAXROWS_INDEX]);
        dbInfos[count]->wallevel = *((int8_t *)row[TSDB_SHOW_DB_WALLEVEL_INDEX]);
        dbInfos[count]->fsync = *((int32_t *)row[TSDB_SHOW_DB_FSYNC_INDEX]);
        dbInfos[count]->comp = (int8_t)(*((int8_t *)row[TSDB_SHOW_DB_COMP_INDEX]));
        dbInfos[count]->cachelast =
            (int8_t)(*((int8_t *)row[TSDB_SHOW_DB_CACHELAST_INDEX]));

        tstrncpy(dbInfos[count]->precision,
                (char *)row[TSDB_SHOW_DB_PRECISION_INDEX],
                fields[TSDB_SHOW_DB_PRECISION_INDEX].bytes);
        dbInfos[count]->update = *((int8_t *)row[TSDB_SHOW_DB_UPDATE_INDEX]);
        tstrncpy(dbInfos[count]->status, (char *)row[TSDB_SHOW_DB_STATUS_INDEX],
                fields[TSDB_SHOW_DB_STATUS_INDEX].bytes);

        count++;
        if (count > MAX_DATABASE_COUNT) {
            errorPrint("%s() LN%d, The database count overflow than %d\n",
                    __func__, __LINE__, MAX_DATABASE_COUNT);
            break;
        }
    }

    return count;
}

static void printfDbInfoForQueryToFile(
        char* filename, SDbInfo* dbInfos, int index) {

    if (filename[0] == 0)
        return;

    FILE *fp = fopen(filename, "at");
    if (fp == NULL) {
        errorPrint( "failed to open file: %s\n", filename);
        return;
    }

    fprintf(fp, "================ database[%d] ================\n", index);
    fprintf(fp, "name: %s\n", dbInfos->name);
    fprintf(fp, "created_time: %s\n", dbInfos->create_time);
    fprintf(fp, "ntables: %"PRId64"\n", dbInfos->ntables);
    fprintf(fp, "vgroups: %d\n", dbInfos->vgroups);
    fprintf(fp, "replica: %d\n", dbInfos->replica);
    fprintf(fp, "quorum: %d\n", dbInfos->quorum);
    fprintf(fp, "days: %d\n", dbInfos->days);
    fprintf(fp, "keep0,keep1,keep(D): %s\n", dbInfos->keeplist);
    fprintf(fp, "cache(MB): %d\n", dbInfos->cache);
    fprintf(fp, "blocks: %d\n", dbInfos->blocks);
    fprintf(fp, "minrows: %d\n", dbInfos->minrows);
    fprintf(fp, "maxrows: %d\n", dbInfos->maxrows);
    fprintf(fp, "wallevel: %d\n", dbInfos->wallevel);
    fprintf(fp, "fsync: %d\n", dbInfos->fsync);
    fprintf(fp, "comp: %d\n", dbInfos->comp);
    fprintf(fp, "cachelast: %d\n", dbInfos->cachelast);
    fprintf(fp, "precision: %s\n", dbInfos->precision);
    fprintf(fp, "update: %d\n", dbInfos->update);
    fprintf(fp, "status: %s\n", dbInfos->status);
    fprintf(fp, "\n");

    fclose(fp);
}

static void printfQuerySystemInfo(TAOS * taos) {
    char filename[MAX_FILE_NAME_LEN] = {0};
    char buffer[1024] = {0};
    TAOS_RES* res;

    time_t t;
    struct tm* lt;
    time(&t);
    lt = localtime(&t);
    snprintf(filename, MAX_FILE_NAME_LEN, "querySystemInfo-%d-%d-%d %d:%d:%d",
            lt->tm_year+1900, lt->tm_mon, lt->tm_mday, lt->tm_hour, lt->tm_min,
            lt->tm_sec);

    // show variables
    res = taos_query(taos, "show variables;");
    //fetchResult(res, filename);
    xDumpResultToFile(filename, res);

    // show dnodes
    res = taos_query(taos, "show dnodes;");
    xDumpResultToFile(filename, res);
    //fetchResult(res, filename);

    // show databases
    res = taos_query(taos, "show databases;");
    SDbInfo** dbInfos = (SDbInfo **)calloc(MAX_DATABASE_COUNT, sizeof(SDbInfo *));
    if (dbInfos == NULL) {
        errorPrint("%s() LN%d, failed to allocate memory\n", __func__, __LINE__);
        return;
    }
    int dbCount = getDbFromServer(taos, dbInfos);
    if (dbCount <= 0) {
        free(dbInfos);
        return;
    }

    for (int i = 0; i < dbCount; i++) {
        // printf database info
        printfDbInfoForQueryToFile(filename, dbInfos[i], i);

        // show db.vgroups
        snprintf(buffer, 1024, "show %s.vgroups;", dbInfos[i]->name);
        res = taos_query(taos, buffer);
        xDumpResultToFile(filename, res);

        // show db.stables
        snprintf(buffer, 1024, "show %s.stables;", dbInfos[i]->name);
        res = taos_query(taos, buffer);
        xDumpResultToFile(filename, res);
        free(dbInfos[i]);
    }

    free(dbInfos);
}

static int postProceSql(char *host, struct sockaddr_in *pServAddr, uint16_t port,
        char* sqlstr, threadInfo *pThreadInfo)
{
    char *req_fmt = "POST %s HTTP/1.1\r\nHost: %s:%d\r\nAccept: */*\r\nAuthorization: Basic %s\r\nContent-Length: %d\r\nContent-Type: application/x-www-form-urlencoded\r\n\r\n%s";

    char *url = "/rest/sql";

    int bytes, sent, received, req_str_len, resp_len;
    char *request_buf;
    char response_buf[RESP_BUF_LEN];
    uint16_t rest_port = port + TSDB_PORT_HTTP;

    int req_buf_len = strlen(sqlstr) + REQ_EXTRA_BUF_LEN;

    request_buf = malloc(req_buf_len);
    if (NULL == request_buf) {
        errorPrint("%s", "cannot allocate memory.\n");
        exit(EXIT_FAILURE);
    }

    char userpass_buf[INPUT_BUF_LEN];
    int mod_table[] = {0, 2, 1};

    static char base64[] = {'A', 'B', 'C', 'D', 'E', 'F', 'G', 'H',
        'I', 'J', 'K', 'L', 'M', 'N', 'O', 'P',
        'Q', 'R', 'S', 'T', 'U', 'V', 'W', 'X',
        'Y', 'Z', 'a', 'b', 'c', 'd', 'e', 'f',
        'g', 'h', 'i', 'j', 'k', 'l', 'm', 'n',
        'o', 'p', 'q', 'r', 's', 't', 'u', 'v',
        'w', 'x', 'y', 'z', '0', '1', '2', '3',
        '4', '5', '6', '7', '8', '9', '+', '/'};

    snprintf(userpass_buf, INPUT_BUF_LEN, "%s:%s",
            g_Dbs.user, g_Dbs.password);
    size_t userpass_buf_len = strlen(userpass_buf);
    size_t encoded_len = 4 * ((userpass_buf_len +2) / 3);

    char base64_buf[INPUT_BUF_LEN];
#ifdef WINDOWS
    WSADATA wsaData;
    WSAStartup(MAKEWORD(2, 2), &wsaData);
    SOCKET sockfd;
#else
    int sockfd;
#endif
    sockfd = socket(AF_INET, SOCK_STREAM, 0);
    if (sockfd < 0) {
#ifdef WINDOWS
        errorPrint( "Could not create socket : %d" , WSAGetLastError());
#endif
        debugPrint("%s() LN%d, sockfd=%d\n", __func__, __LINE__, sockfd);
        free(request_buf);
        ERROR_EXIT("opening socket");
    }

    int retConn = connect(sockfd, (struct sockaddr *)pServAddr, sizeof(struct sockaddr));
    debugPrint("%s() LN%d connect() return %d\n", __func__, __LINE__, retConn);
    if (retConn < 0) {
        free(request_buf);
        ERROR_EXIT("connecting");
    }

    memset(base64_buf, 0, INPUT_BUF_LEN);

    for (int n = 0, m = 0; n < userpass_buf_len;) {
        uint32_t oct_a = n < userpass_buf_len ?
            (unsigned char) userpass_buf[n++]:0;
        uint32_t oct_b = n < userpass_buf_len ?
            (unsigned char) userpass_buf[n++]:0;
        uint32_t oct_c = n < userpass_buf_len ?
            (unsigned char) userpass_buf[n++]:0;
        uint32_t triple = (oct_a << 0x10) + (oct_b << 0x08) + oct_c;

        base64_buf[m++] = base64[(triple >> 3* 6) & 0x3f];
        base64_buf[m++] = base64[(triple >> 2* 6) & 0x3f];
        base64_buf[m++] = base64[(triple >> 1* 6) & 0x3f];
        base64_buf[m++] = base64[(triple >> 0* 6) & 0x3f];
    }

    for (int l = 0; l < mod_table[userpass_buf_len % 3]; l++)
        base64_buf[encoded_len - 1 - l] = '=';

    debugPrint("%s() LN%d: auth string base64 encoded: %s\n",
            __func__, __LINE__, base64_buf);
    char *auth = base64_buf;

    int r = snprintf(request_buf,
            req_buf_len,
            req_fmt, url, host, rest_port,
            auth, strlen(sqlstr), sqlstr);
    if (r >= req_buf_len) {
        free(request_buf);
        ERROR_EXIT("too long request");
    }
    verbosePrint("%s() LN%d: Request:\n%s\n", __func__, __LINE__, request_buf);

    req_str_len = strlen(request_buf);
    sent = 0;
    do {
#ifdef WINDOWS
        bytes = send(sockfd, request_buf + sent, req_str_len - sent, 0);
#else
        bytes = write(sockfd, request_buf + sent, req_str_len - sent);
#endif
        if (bytes < 0)
            ERROR_EXIT("writing message to socket");
        if (bytes == 0)
            break;
        sent+=bytes;
    } while(sent < req_str_len);

    memset(response_buf, 0, RESP_BUF_LEN);
    resp_len = sizeof(response_buf) - 1;
    received = 0;
    do {
#ifdef WINDOWS
        bytes = recv(sockfd, response_buf + received, resp_len - received, 0);
#else
        bytes = read(sockfd, response_buf + received, resp_len - received);
#endif
        if (bytes < 0) {
            free(request_buf);
            ERROR_EXIT("reading response from socket");
        }
        if (bytes == 0)
            break;
        received += bytes;
    } while(received < resp_len);

    if (received == resp_len) {
        free(request_buf);
        ERROR_EXIT("storing complete response from socket");
    }

    response_buf[RESP_BUF_LEN - 1] = '\0';
    printf("Response:\n%s\n", response_buf);

    if (strlen(pThreadInfo->filePath) > 0) {
        appendResultBufToFile(response_buf, pThreadInfo);
    }

    free(request_buf);
#ifdef WINDOWS
    closesocket(sockfd);
    WSACleanup();
#else
    close(sockfd);
#endif

    return 0;
}

static char* getTagValueFromTagSample(SSuperTable* stbInfo, int tagUsePos) {
    char*  dataBuf = (char*)calloc(TSDB_MAX_SQL_LEN+1, 1);
    if (NULL == dataBuf) {
        errorPrint2("%s() LN%d, calloc failed! size:%d\n",
                __func__, __LINE__, TSDB_MAX_SQL_LEN+1);
        return NULL;
    }

    int    dataLen = 0;
    dataLen += snprintf(dataBuf + dataLen, TSDB_MAX_SQL_LEN - dataLen,
            "(%s)", stbInfo->tagDataBuf + stbInfo->lenOfTagOfOneRow * tagUsePos);

    return dataBuf;
}

static char *generateBinaryNCharTagValues(int64_t tableSeq, uint32_t len)
{
    char* buf = (char*)calloc(len, 1);
    if (NULL == buf) {
        printf("calloc failed! size:%d\n", len);
        return NULL;
    }

    if (tableSeq % 2) {
        tstrncpy(buf, "beijing", len);
    } else {
        tstrncpy(buf, "shanghai", len);
    }
    //rand_string(buf, stbInfo->tags[i].dataLen);

    return buf;
}

static char* generateTagValuesForStb(SSuperTable* stbInfo, int64_t tableSeq) {
    char*  dataBuf = (char*)calloc(TSDB_MAX_SQL_LEN+1, 1);
    if (NULL == dataBuf) {
        printf("calloc failed! size:%d\n", TSDB_MAX_SQL_LEN+1);
        return NULL;
    }

    int    dataLen = 0;
    dataLen += snprintf(dataBuf + dataLen, TSDB_MAX_SQL_LEN - dataLen, "(");
    for (int i = 0; i < stbInfo->tagCount; i++) {
        if ((0 == strncasecmp(stbInfo->tags[i].dataType,
                        "binary", strlen("binary")))
                || (0 == strncasecmp(stbInfo->tags[i].dataType,
                        "nchar", strlen("nchar")))) {
            if (stbInfo->tags[i].dataLen > TSDB_MAX_BINARY_LEN) {
                printf("binary or nchar length overflow, max size:%u\n",
                        (uint32_t)TSDB_MAX_BINARY_LEN);
                tmfree(dataBuf);
                return NULL;
            }

            int32_t tagBufLen = stbInfo->tags[i].dataLen + 1;
            char *buf = generateBinaryNCharTagValues(tableSeq, tagBufLen);
            if (NULL == buf) {
                tmfree(dataBuf);
                return NULL;
            }
            dataLen += snprintf(dataBuf + dataLen, TSDB_MAX_SQL_LEN - dataLen,
                    "\'%s\',", buf);
            tmfree(buf);
        } else if (0 == strncasecmp(stbInfo->tags[i].dataType,
                    "int", strlen("int"))) {
            if ((g_args.demo_mode) && (i == 0)) {
                dataLen += snprintf(dataBuf + dataLen,
                        TSDB_MAX_SQL_LEN - dataLen,
                        "%"PRId64",", (tableSeq % 10) + 1);
            } else {
                dataLen += snprintf(dataBuf + dataLen,
                        TSDB_MAX_SQL_LEN - dataLen,
                        "%"PRId64",", tableSeq);
            }
        } else if (0 == strncasecmp(stbInfo->tags[i].dataType,
                    "bigint", strlen("bigint"))) {
            dataLen += snprintf(dataBuf + dataLen, TSDB_MAX_SQL_LEN - dataLen,
                    "%"PRId64",", rand_bigint());
        }  else if (0 == strncasecmp(stbInfo->tags[i].dataType,
                    "float", strlen("float"))) {
            dataLen += snprintf(dataBuf + dataLen, TSDB_MAX_SQL_LEN - dataLen,
                    "%f,", rand_float());
        }  else if (0 == strncasecmp(stbInfo->tags[i].dataType,
                    "double", strlen("double"))) {
            dataLen += snprintf(dataBuf + dataLen, TSDB_MAX_SQL_LEN - dataLen,
                    "%f,", rand_double());
        }  else if (0 == strncasecmp(stbInfo->tags[i].dataType,
                    "smallint", strlen("smallint"))) {
            dataLen += snprintf(dataBuf + dataLen, TSDB_MAX_SQL_LEN - dataLen,
                    "%d,", rand_smallint());
        }  else if (0 == strncasecmp(stbInfo->tags[i].dataType,
                    "tinyint", strlen("tinyint"))) {
            dataLen += snprintf(dataBuf + dataLen, TSDB_MAX_SQL_LEN - dataLen,
                    "%d,", rand_tinyint());
        }  else if (0 == strncasecmp(stbInfo->tags[i].dataType,
                    "bool", strlen("bool"))) {
            dataLen += snprintf(dataBuf + dataLen, TSDB_MAX_SQL_LEN - dataLen,
                    "%d,", rand_bool());
        }  else if (0 == strncasecmp(stbInfo->tags[i].dataType,
                    "timestamp", strlen("timestamp"))) {
            dataLen += snprintf(dataBuf + dataLen, TSDB_MAX_SQL_LEN - dataLen,
                    "%"PRId64",", rand_bigint());
        }  else {
            errorPrint2("No support data type: %s\n", stbInfo->tags[i].dataType);
            tmfree(dataBuf);
            return NULL;
        }
    }

    dataLen -= 1;
    dataLen += snprintf(dataBuf + dataLen, TSDB_MAX_SQL_LEN - dataLen, ")");
    return dataBuf;
}

static int calcRowLen(SSuperTable*  superTbls) {
    int colIndex;
    int  lenOfOneRow = 0;

    for (colIndex = 0; colIndex < superTbls->columnCount; colIndex++) {
        char* dataType = superTbls->columns[colIndex].dataType;

        switch(superTbls->columns[colIndex].data_type) {
            case TSDB_DATA_TYPE_BINARY:
                lenOfOneRow += superTbls->columns[colIndex].dataLen + 3;
                break;

            case TSDB_DATA_TYPE_NCHAR:
                lenOfOneRow += superTbls->columns[colIndex].dataLen + 3;
                break;

            case TSDB_DATA_TYPE_INT:
                lenOfOneRow += INT_BUFF_LEN;
                break;

            case TSDB_DATA_TYPE_BIGINT:
                lenOfOneRow += BIGINT_BUFF_LEN;
                break;

            case TSDB_DATA_TYPE_SMALLINT:
                lenOfOneRow += SMALLINT_BUFF_LEN;
                break;

            case TSDB_DATA_TYPE_TINYINT:
                lenOfOneRow += TINYINT_BUFF_LEN;
                break;

            case TSDB_DATA_TYPE_BOOL:
                lenOfOneRow += BOOL_BUFF_LEN;
                break;

            case TSDB_DATA_TYPE_FLOAT:
                lenOfOneRow += FLOAT_BUFF_LEN;
                break;

            case TSDB_DATA_TYPE_DOUBLE:
                lenOfOneRow += DOUBLE_BUFF_LEN;
                break;

            case TSDB_DATA_TYPE_TIMESTAMP:
                lenOfOneRow += TIMESTAMP_BUFF_LEN;
                break;

            default:
                errorPrint2("get error data type : %s\n", dataType);
                exit(EXIT_FAILURE);
        }
    }

    superTbls->lenOfOneRow = lenOfOneRow + 20; // timestamp

    int tagIndex;
    int lenOfTagOfOneRow = 0;
    for (tagIndex = 0; tagIndex < superTbls->tagCount; tagIndex++) {
        char* dataType = superTbls->tags[tagIndex].dataType;

        if (strcasecmp(dataType, "BINARY") == 0) {
            lenOfTagOfOneRow += superTbls->tags[tagIndex].dataLen + 3;
        } else if (strcasecmp(dataType, "NCHAR") == 0) {
            lenOfTagOfOneRow += superTbls->tags[tagIndex].dataLen + 3;
        } else if (strcasecmp(dataType, "INT") == 0)  {
            lenOfTagOfOneRow += superTbls->tags[tagIndex].dataLen + INT_BUFF_LEN;
        } else if (strcasecmp(dataType, "BIGINT") == 0)  {
            lenOfTagOfOneRow += superTbls->tags[tagIndex].dataLen + BIGINT_BUFF_LEN;
        } else if (strcasecmp(dataType, "SMALLINT") == 0)  {
            lenOfTagOfOneRow += superTbls->tags[tagIndex].dataLen + SMALLINT_BUFF_LEN;
        } else if (strcasecmp(dataType, "TINYINT") == 0)  {
            lenOfTagOfOneRow += superTbls->tags[tagIndex].dataLen + TINYINT_BUFF_LEN;
        } else if (strcasecmp(dataType, "BOOL") == 0)  {
            lenOfTagOfOneRow += superTbls->tags[tagIndex].dataLen + BOOL_BUFF_LEN;
        } else if (strcasecmp(dataType, "FLOAT") == 0) {
            lenOfTagOfOneRow += superTbls->tags[tagIndex].dataLen + FLOAT_BUFF_LEN;
        } else if (strcasecmp(dataType, "DOUBLE") == 0) {
            lenOfTagOfOneRow += superTbls->tags[tagIndex].dataLen + DOUBLE_BUFF_LEN;
        } else {
            errorPrint2("get error tag type : %s\n", dataType);
            exit(EXIT_FAILURE);
        }
    }

    superTbls->lenOfTagOfOneRow = lenOfTagOfOneRow;

    return 0;
}

static int getChildNameOfSuperTableWithLimitAndOffset(TAOS * taos,
        char* dbName, char* stbName, char** childTblNameOfSuperTbl,
        int64_t* childTblCountOfSuperTbl, int64_t limit, uint64_t offset) {

    char command[1024] = "\0";
    char limitBuf[100] = "\0";

    TAOS_RES * res;
    TAOS_ROW row = NULL;

    char* childTblName = *childTblNameOfSuperTbl;

    if (offset >= 0) {
        snprintf(limitBuf, 100, " limit %"PRId64" offset %"PRIu64"",
                limit, offset);
    }

    //get all child table name use cmd: select tbname from superTblName;
    snprintf(command, 1024, "select tbname from %s.%s %s",
            dbName, stbName, limitBuf);

    res = taos_query(taos, command);
    int32_t code = taos_errno(res);
    if (code != 0) {
        taos_free_result(res);
        taos_close(taos);
        errorPrint2("%s() LN%d, failed to run command %s\n",
                __func__, __LINE__, command);
        exit(EXIT_FAILURE);
    }

    int64_t childTblCount = (limit < 0)?10000:limit;
    int64_t count = 0;
    if (childTblName == NULL) {
        childTblName = (char*)calloc(1, childTblCount * TSDB_TABLE_NAME_LEN);
        if (NULL ==  childTblName) {
            taos_free_result(res);
            taos_close(taos);
            errorPrint2("%s() LN%d, failed to allocate memory!\n", __func__, __LINE__);
            exit(EXIT_FAILURE);
        }
    }

    char* pTblName = childTblName;
    while((row = taos_fetch_row(res)) != NULL) {
        int32_t* len = taos_fetch_lengths(res);

        if (0 == strlen((char *)row[0])) {
            errorPrint2("%s() LN%d, No.%"PRId64" table return empty name\n",
                    __func__, __LINE__, count);
            exit(EXIT_FAILURE);
        }

        tstrncpy(pTblName, (char *)row[0], len[0]+1);
        //printf("==== sub table name: %s\n", pTblName);
        count++;
        if (count >= childTblCount - 1) {
            char *tmp = realloc(childTblName,
                    (size_t)childTblCount*1.5*TSDB_TABLE_NAME_LEN+1);
            if (tmp != NULL) {
                childTblName = tmp;
                childTblCount = (int)(childTblCount*1.5);
                memset(childTblName + count*TSDB_TABLE_NAME_LEN, 0,
                        (size_t)((childTblCount-count)*TSDB_TABLE_NAME_LEN));
            } else {
                // exit, if allocate more memory failed
                tmfree(childTblName);
                taos_free_result(res);
                taos_close(taos);
                errorPrint2("%s() LN%d, realloc fail for save child table name of %s.%s\n",
                        __func__, __LINE__, dbName, stbName);
                exit(EXIT_FAILURE);
            }
        }
        pTblName = childTblName + count * TSDB_TABLE_NAME_LEN;
    }

    *childTblCountOfSuperTbl = count;
    *childTblNameOfSuperTbl  = childTblName;

    taos_free_result(res);
    return 0;
}

static int getAllChildNameOfSuperTable(TAOS * taos, char* dbName,
        char* stbName, char** childTblNameOfSuperTbl,
        int64_t* childTblCountOfSuperTbl) {

    return getChildNameOfSuperTableWithLimitAndOffset(taos, dbName, stbName,
            childTblNameOfSuperTbl, childTblCountOfSuperTbl,
            -1, 0);
}

static int getSuperTableFromServer(TAOS * taos, char* dbName,
        SSuperTable*  superTbls) {

    char command[1024] = "\0";
    TAOS_RES * res;
    TAOS_ROW row = NULL;
    int count = 0;

    //get schema use cmd: describe superTblName;
    snprintf(command, 1024, "describe %s.%s", dbName, superTbls->stbName);
    res = taos_query(taos, command);
    int32_t code = taos_errno(res);
    if (code != 0) {
        printf("failed to run command %s\n", command);
        taos_free_result(res);
        return -1;
    }

    int tagIndex = 0;
    int columnIndex = 0;
    TAOS_FIELD *fields = taos_fetch_fields(res);
    while((row = taos_fetch_row(res)) != NULL) {
        if (0 == count) {
            count++;
            continue;
        }

        if (strcmp((char *)row[TSDB_DESCRIBE_METRIC_NOTE_INDEX], "TAG") == 0) {
            tstrncpy(superTbls->tags[tagIndex].field,
                    (char *)row[TSDB_DESCRIBE_METRIC_FIELD_INDEX],
                    fields[TSDB_DESCRIBE_METRIC_FIELD_INDEX].bytes);
            tstrncpy(superTbls->tags[tagIndex].dataType,
                    (char *)row[TSDB_DESCRIBE_METRIC_TYPE_INDEX],
                    min(DATATYPE_BUFF_LEN,
                        fields[TSDB_DESCRIBE_METRIC_TYPE_INDEX].bytes) + 1);
            if (0 == strncasecmp(superTbls->tags[tagIndex].dataType,
                        "INT", strlen("INT"))) {
                superTbls->tags[tagIndex].data_type = TSDB_DATA_TYPE_INT;
            } else if (0 == strncasecmp(superTbls->tags[tagIndex].dataType,
                        "TINYINT", strlen("TINYINT"))) {
                superTbls->tags[tagIndex].data_type = TSDB_DATA_TYPE_TINYINT;
            } else if (0 == strncasecmp(superTbls->tags[tagIndex].dataType,
                        "SMALLINT", strlen("SMALLINT"))) {
                superTbls->tags[tagIndex].data_type = TSDB_DATA_TYPE_SMALLINT;
            } else if (0 == strncasecmp(superTbls->tags[tagIndex].dataType,
                        "BIGINT", strlen("BIGINT"))) {
                superTbls->tags[tagIndex].data_type = TSDB_DATA_TYPE_BIGINT;
            } else if (0 == strncasecmp(superTbls->tags[tagIndex].dataType,
                        "FLOAT", strlen("FLOAT"))) {
                superTbls->tags[tagIndex].data_type = TSDB_DATA_TYPE_FLOAT;
            } else if (0 == strncasecmp(superTbls->tags[tagIndex].dataType,
                        "DOUBLE", strlen("DOUBLE"))) {
                superTbls->tags[tagIndex].data_type = TSDB_DATA_TYPE_DOUBLE;
            } else if (0 == strncasecmp(superTbls->tags[tagIndex].dataType,
                        "BINARY", strlen("BINARY"))) {
                superTbls->tags[tagIndex].data_type = TSDB_DATA_TYPE_BINARY;
            } else if (0 == strncasecmp(superTbls->tags[tagIndex].dataType,
                        "NCHAR", strlen("NCHAR"))) {
                superTbls->tags[tagIndex].data_type = TSDB_DATA_TYPE_NCHAR;
            } else if (0 == strncasecmp(superTbls->tags[tagIndex].dataType,
                        "BOOL", strlen("BOOL"))) {
                superTbls->tags[tagIndex].data_type = TSDB_DATA_TYPE_BOOL;
            } else if (0 == strncasecmp(superTbls->tags[tagIndex].dataType,
                        "TIMESTAMP", strlen("TIMESTAMP"))) {
                superTbls->tags[tagIndex].data_type = TSDB_DATA_TYPE_TIMESTAMP;
            } else {
                superTbls->tags[tagIndex].data_type = TSDB_DATA_TYPE_NULL;
            }
            superTbls->tags[tagIndex].dataLen =
                *((int *)row[TSDB_DESCRIBE_METRIC_LENGTH_INDEX]);
            tstrncpy(superTbls->tags[tagIndex].note,
                    (char *)row[TSDB_DESCRIBE_METRIC_NOTE_INDEX],
                    min(NOTE_BUFF_LEN,
                        fields[TSDB_DESCRIBE_METRIC_NOTE_INDEX].bytes) + 1);
            tagIndex++;
        } else {
            tstrncpy(superTbls->columns[columnIndex].field,
                    (char *)row[TSDB_DESCRIBE_METRIC_FIELD_INDEX],
                    fields[TSDB_DESCRIBE_METRIC_FIELD_INDEX].bytes);

            tstrncpy(superTbls->columns[columnIndex].dataType,
                    (char *)row[TSDB_DESCRIBE_METRIC_TYPE_INDEX],
                    min(DATATYPE_BUFF_LEN,
                        fields[TSDB_DESCRIBE_METRIC_TYPE_INDEX].bytes) + 1);
            if (0 == strncasecmp(superTbls->columns[columnIndex].dataType,
                        "INT", strlen("INT"))) {
                superTbls->columns[columnIndex].data_type = TSDB_DATA_TYPE_INT;
            } else if (0 == strncasecmp(superTbls->columns[columnIndex].dataType,
                        "TINYINT", strlen("TINYINT"))) {
                superTbls->columns[columnIndex].data_type = TSDB_DATA_TYPE_TINYINT;
            } else if (0 == strncasecmp(superTbls->columns[columnIndex].dataType,
                        "SMALLINT", strlen("SMALLINT"))) {
                superTbls->columns[columnIndex].data_type = TSDB_DATA_TYPE_SMALLINT;
            } else if (0 == strncasecmp(superTbls->columns[columnIndex].dataType,
                        "BIGINT", strlen("BIGINT"))) {
                superTbls->columns[columnIndex].data_type = TSDB_DATA_TYPE_BIGINT;
            } else if (0 == strncasecmp(superTbls->columns[columnIndex].dataType,
                        "FLOAT", strlen("FLOAT"))) {
                superTbls->columns[columnIndex].data_type = TSDB_DATA_TYPE_FLOAT;
            } else if (0 == strncasecmp(superTbls->columns[columnIndex].dataType,
                        "DOUBLE", strlen("DOUBLE"))) {
                superTbls->columns[columnIndex].data_type = TSDB_DATA_TYPE_DOUBLE;
            } else if (0 == strncasecmp(superTbls->columns[columnIndex].dataType,
                        "BINARY", strlen("BINARY"))) {
                superTbls->columns[columnIndex].data_type = TSDB_DATA_TYPE_BINARY;
            } else if (0 == strncasecmp(superTbls->columns[columnIndex].dataType,
                        "NCHAR", strlen("NCHAR"))) {
                superTbls->columns[columnIndex].data_type = TSDB_DATA_TYPE_NCHAR;
            } else if (0 == strncasecmp(superTbls->columns[columnIndex].dataType,
                        "BOOL", strlen("BOOL"))) {
                superTbls->columns[columnIndex].data_type = TSDB_DATA_TYPE_BOOL;
            } else if (0 == strncasecmp(superTbls->columns[columnIndex].dataType,
                        "TIMESTAMP", strlen("TIMESTAMP"))) {
                superTbls->columns[columnIndex].data_type = TSDB_DATA_TYPE_TIMESTAMP;
            } else {
                superTbls->columns[columnIndex].data_type = TSDB_DATA_TYPE_NULL;
            }
            superTbls->columns[columnIndex].dataLen =
                *((int *)row[TSDB_DESCRIBE_METRIC_LENGTH_INDEX]);
            tstrncpy(superTbls->columns[columnIndex].note,
                    (char *)row[TSDB_DESCRIBE_METRIC_NOTE_INDEX],
                    min(NOTE_BUFF_LEN,
                        fields[TSDB_DESCRIBE_METRIC_NOTE_INDEX].bytes) + 1);

            columnIndex++;
        }
        count++;
    }

    superTbls->columnCount = columnIndex;
    superTbls->tagCount    = tagIndex;
    taos_free_result(res);

    calcRowLen(superTbls);

    /*
       if (TBL_ALREADY_EXISTS == superTbls->childTblExists) {
    //get all child table name use cmd: select tbname from superTblName;
    int childTblCount = 10000;
    superTbls->childTblName = (char*)calloc(1, childTblCount * TSDB_TABLE_NAME_LEN);
    if (superTbls->childTblName == NULL) {
    errorPrint2("%s() LN%d, alloc memory failed!\n", __func__, __LINE__);
    return -1;
    }
    getAllChildNameOfSuperTable(taos, dbName,
    superTbls->stbName,
    &superTbls->childTblName,
    &superTbls->childTblCount);
    }
    */
    return 0;
}

static int createSuperTable(
        TAOS * taos, char* dbName,
        SSuperTable*  superTbl) {

    char *command = calloc(1, BUFFER_SIZE);
    assert(command);

    char cols[COL_BUFFER_LEN] = "\0";
    int len = 0;

    int  lenOfOneRow = 0;

    if (superTbl->columnCount == 0) {
        errorPrint2("%s() LN%d, super table column count is %d\n",
                __func__, __LINE__, superTbl->columnCount);
        free(command);
        return -1;
    }

    for (int colIndex = 0; colIndex < superTbl->columnCount; colIndex++) {

        switch(superTbl->columns[colIndex].data_type) {
            case TSDB_DATA_TYPE_BINARY:
                len += snprintf(cols + len, COL_BUFFER_LEN - len,
                        ",C%d %s(%d)", colIndex, "BINARY",
                        superTbl->columns[colIndex].dataLen);
                lenOfOneRow += superTbl->columns[colIndex].dataLen + 3;
                break;
<<<<<<< HEAD

            case TSDB_DATA_TYPE_NCHAR:
                len += snprintf(cols + len, COL_BUFFER_LEN - len,
                        ",C%d %s(%d)", colIndex, "NCHAR",
                        superTbl->columns[colIndex].dataLen);
                lenOfOneRow += superTbl->columns[colIndex].dataLen + 3;
                break;

            case TSDB_DATA_TYPE_INT:
                if ((g_args.demo_mode) && (colIndex == 1)) {
                    len += snprintf(cols + len, COL_BUFFER_LEN - len,
                            ", VOLTAGE INT");
                } else {
                    len += snprintf(cols + len, COL_BUFFER_LEN - len, ",C%d %s", colIndex, "INT");
                }
                lenOfOneRow += INT_BUFF_LEN;
                break;

            case TSDB_DATA_TYPE_BIGINT:
                len += snprintf(cols + len, COL_BUFFER_LEN - len, ",C%d %s",
                        colIndex, "BIGINT");
                lenOfOneRow += BIGINT_BUFF_LEN;
                break;

            case TSDB_DATA_TYPE_SMALLINT:
                len += snprintf(cols + len, COL_BUFFER_LEN - len, ",C%d %s",
                        colIndex, "SMALLINT");
                lenOfOneRow += SMALLINT_BUFF_LEN;
                break;

=======

            case TSDB_DATA_TYPE_NCHAR:
                len += snprintf(cols + len, COL_BUFFER_LEN - len,
                        ",C%d %s(%d)", colIndex, "NCHAR",
                        superTbl->columns[colIndex].dataLen);
                lenOfOneRow += superTbl->columns[colIndex].dataLen + 3;
                break;

            case TSDB_DATA_TYPE_INT:
                if ((g_args.demo_mode) && (colIndex == 1)) {
                    len += snprintf(cols + len, COL_BUFFER_LEN - len,
                            ", VOLTAGE INT");
                } else {
                    len += snprintf(cols + len, COL_BUFFER_LEN - len, ",C%d %s", colIndex, "INT");
                }
                lenOfOneRow += INT_BUFF_LEN;
                break;

            case TSDB_DATA_TYPE_BIGINT:
                len += snprintf(cols + len, COL_BUFFER_LEN - len, ",C%d %s",
                        colIndex, "BIGINT");
                lenOfOneRow += BIGINT_BUFF_LEN;
                break;

            case TSDB_DATA_TYPE_SMALLINT:
                len += snprintf(cols + len, COL_BUFFER_LEN - len, ",C%d %s",
                        colIndex, "SMALLINT");
                lenOfOneRow += SMALLINT_BUFF_LEN;
                break;

>>>>>>> 3f023fdd
            case TSDB_DATA_TYPE_TINYINT:
                len += snprintf(cols + len, COL_BUFFER_LEN - len, ",C%d %s", colIndex, "TINYINT");
                lenOfOneRow += TINYINT_BUFF_LEN;
                break;

            case TSDB_DATA_TYPE_BOOL:
                len += snprintf(cols + len, COL_BUFFER_LEN - len, ",C%d %s", colIndex, "BOOL");
                lenOfOneRow += BOOL_BUFF_LEN;
                break;

            case TSDB_DATA_TYPE_FLOAT:
                if (g_args.demo_mode) {
                    if (colIndex == 0) {
                        len += snprintf(cols + len, COL_BUFFER_LEN - len, ", CURRENT FLOAT");
                    } else if (colIndex == 2) {
                        len += snprintf(cols + len, COL_BUFFER_LEN - len, ", PHASE FLOAT");
                    }
                } else {
                    len += snprintf(cols + len, COL_BUFFER_LEN - len, ",C%d %s", colIndex, "FLOAT");
                }

                lenOfOneRow += FLOAT_BUFF_LEN;
                break;

            case TSDB_DATA_TYPE_DOUBLE:
                len += snprintf(cols + len, COL_BUFFER_LEN - len, ",C%d %s",
                        colIndex, "DOUBLE");
                lenOfOneRow += DOUBLE_BUFF_LEN;
                break;

            case TSDB_DATA_TYPE_TIMESTAMP:
                len += snprintf(cols + len, COL_BUFFER_LEN - len, ",C%d %s",
                        colIndex, "TIMESTAMP");
                lenOfOneRow += TIMESTAMP_BUFF_LEN;
                break;

            default:
                taos_close(taos);
                free(command);
                errorPrint2("%s() LN%d, config error data type : %s\n",
                        __func__, __LINE__, superTbl->columns[colIndex].dataType);
                exit(EXIT_FAILURE);
        }
    }

    superTbl->lenOfOneRow = lenOfOneRow + 20; // timestamp

    // save for creating child table
    superTbl->colsOfCreateChildTable = (char*)calloc(len+20, 1);
    if (NULL == superTbl->colsOfCreateChildTable) {
        taos_close(taos);
        free(command);
        errorPrint2("%s() LN%d, Failed when calloc, size:%d",
                __func__, __LINE__, len+1);
        exit(EXIT_FAILURE);
    }

    snprintf(superTbl->colsOfCreateChildTable, len+20, "(ts timestamp%s)", cols);
    verbosePrint("%s() LN%d: %s\n",
            __func__, __LINE__, superTbl->colsOfCreateChildTable);

    if (superTbl->tagCount == 0) {
        errorPrint2("%s() LN%d, super table tag count is %d\n",
                __func__, __LINE__, superTbl->tagCount);
        free(command);
        return -1;
    }

    char tags[TSDB_MAX_TAGS_LEN] = "\0";
    int tagIndex;
    len = 0;

    int lenOfTagOfOneRow = 0;
    len += snprintf(tags + len, TSDB_MAX_TAGS_LEN - len, "(");
    for (tagIndex = 0; tagIndex < superTbl->tagCount; tagIndex++) {
        char* dataType = superTbl->tags[tagIndex].dataType;

        if (strcasecmp(dataType, "BINARY") == 0) {
            if ((g_args.demo_mode) && (tagIndex == 1)) {
                len += snprintf(tags + len, TSDB_MAX_TAGS_LEN - len,
                        "location BINARY(%d),",
                        superTbl->tags[tagIndex].dataLen);
            } else {
                len += snprintf(tags + len, TSDB_MAX_TAGS_LEN - len,
                        "T%d %s(%d),", tagIndex, "BINARY",
                        superTbl->tags[tagIndex].dataLen);
            }
            lenOfTagOfOneRow += superTbl->tags[tagIndex].dataLen + 3;
        } else if (strcasecmp(dataType, "NCHAR") == 0) {
            len += snprintf(tags + len, TSDB_MAX_TAGS_LEN - len,
                    "T%d %s(%d),", tagIndex,
                    "NCHAR", superTbl->tags[tagIndex].dataLen);
            lenOfTagOfOneRow += superTbl->tags[tagIndex].dataLen + 3;
        } else if (strcasecmp(dataType, "INT") == 0)  {
            if ((g_args.demo_mode) && (tagIndex == 0)) {
                len += snprintf(tags + len, TSDB_MAX_TAGS_LEN - len,
                        "groupId INT, ");
            } else {
                len += snprintf(tags + len, TSDB_MAX_TAGS_LEN - len,
                        "T%d %s,", tagIndex, "INT");
            }
            lenOfTagOfOneRow += superTbl->tags[tagIndex].dataLen + INT_BUFF_LEN;
        } else if (strcasecmp(dataType, "BIGINT") == 0)  {
            len += snprintf(tags + len, TSDB_MAX_TAGS_LEN - len,
                    "T%d %s,", tagIndex, "BIGINT");
            lenOfTagOfOneRow += superTbl->tags[tagIndex].dataLen + BIGINT_BUFF_LEN;
        } else if (strcasecmp(dataType, "SMALLINT") == 0)  {
            len += snprintf(tags + len, TSDB_MAX_TAGS_LEN - len,
                    "T%d %s,", tagIndex, "SMALLINT");
            lenOfTagOfOneRow += superTbl->tags[tagIndex].dataLen + SMALLINT_BUFF_LEN;
        } else if (strcasecmp(dataType, "TINYINT") == 0)  {
            len += snprintf(tags + len, TSDB_MAX_TAGS_LEN - len,
                    "T%d %s,", tagIndex, "TINYINT");
            lenOfTagOfOneRow += superTbl->tags[tagIndex].dataLen + TINYINT_BUFF_LEN;
        } else if (strcasecmp(dataType, "BOOL") == 0)  {
            len += snprintf(tags + len, TSDB_MAX_TAGS_LEN - len,
                    "T%d %s,", tagIndex, "BOOL");
            lenOfTagOfOneRow += superTbl->tags[tagIndex].dataLen + BOOL_BUFF_LEN;
        } else if (strcasecmp(dataType, "FLOAT") == 0) {
            len += snprintf(tags + len, TSDB_MAX_TAGS_LEN - len,
                    "T%d %s,", tagIndex, "FLOAT");
            lenOfTagOfOneRow += superTbl->tags[tagIndex].dataLen + FLOAT_BUFF_LEN;
        } else if (strcasecmp(dataType, "DOUBLE") == 0) {
            len += snprintf(tags + len, TSDB_MAX_TAGS_LEN - len,
                    "T%d %s,", tagIndex, "DOUBLE");
            lenOfTagOfOneRow += superTbl->tags[tagIndex].dataLen + DOUBLE_BUFF_LEN;
        } else {
            taos_close(taos);
            free(command);
            errorPrint2("%s() LN%d, config error tag type : %s\n",
                    __func__, __LINE__, dataType);
            exit(EXIT_FAILURE);
        }
    }

    len -= 1;
    len += snprintf(tags + len, TSDB_MAX_TAGS_LEN - len, ")");

    superTbl->lenOfTagOfOneRow = lenOfTagOfOneRow;

    snprintf(command, BUFFER_SIZE,
            "CREATE TABLE IF NOT EXISTS %s.%s (ts TIMESTAMP%s) TAGS %s",
            dbName, superTbl->stbName, cols, tags);
    if (0 != queryDbExec(taos, command, NO_INSERT_TYPE, false)) {
        errorPrint2("create supertable %s failed!\n\n",
                superTbl->stbName);
        free(command);
        return -1;
    }

    debugPrint("create supertable %s success!\n\n", superTbl->stbName);
    free(command);
    return 0;
}

int createDatabasesAndStables(char *command) {
    TAOS * taos = NULL;
    int    ret = 0;
    taos = taos_connect(g_Dbs.host, g_Dbs.user, g_Dbs.password, NULL, g_Dbs.port);
    if (taos == NULL) {
        errorPrint2("Failed to connect to TDengine, reason:%s\n", taos_errstr(NULL));
        return -1;
    }

    for (int i = 0; i < g_Dbs.dbCount; i++) {
        if (g_Dbs.db[i].drop) {
            sprintf(command, "drop database if exists %s;", g_Dbs.db[i].dbName);
            if (0 != queryDbExec(taos, command, NO_INSERT_TYPE, false)) {
                taos_close(taos);
                return -1;
            }

            int dataLen = 0;
            dataLen += snprintf(command + dataLen,
                    BUFFER_SIZE - dataLen, "CREATE DATABASE IF NOT EXISTS %s",
                    g_Dbs.db[i].dbName);

            if (g_Dbs.db[i].dbCfg.blocks > 0) {
                dataLen += snprintf(command + dataLen,
                        BUFFER_SIZE - dataLen, " BLOCKS %d",
                        g_Dbs.db[i].dbCfg.blocks);
            }
            if (g_Dbs.db[i].dbCfg.cache > 0) {
                dataLen += snprintf(command + dataLen,
                        BUFFER_SIZE - dataLen, " CACHE %d",
                        g_Dbs.db[i].dbCfg.cache);
            }
            if (g_Dbs.db[i].dbCfg.days > 0) {
                dataLen += snprintf(command + dataLen,
                        BUFFER_SIZE - dataLen, " DAYS %d",
                        g_Dbs.db[i].dbCfg.days);
            }
            if (g_Dbs.db[i].dbCfg.keep > 0) {
                dataLen += snprintf(command + dataLen,
                        BUFFER_SIZE - dataLen, " KEEP %d",
                        g_Dbs.db[i].dbCfg.keep);
            }
            if (g_Dbs.db[i].dbCfg.quorum > 1) {
                dataLen += snprintf(command + dataLen,
                        BUFFER_SIZE - dataLen, " QUORUM %d",
                        g_Dbs.db[i].dbCfg.quorum);
            }
            if (g_Dbs.db[i].dbCfg.replica > 0) {
                dataLen += snprintf(command + dataLen,
                        BUFFER_SIZE - dataLen, " REPLICA %d",
                        g_Dbs.db[i].dbCfg.replica);
            }
            if (g_Dbs.db[i].dbCfg.update > 0) {
                dataLen += snprintf(command + dataLen,
                        BUFFER_SIZE - dataLen, " UPDATE %d",
                        g_Dbs.db[i].dbCfg.update);
            }
            //if (g_Dbs.db[i].dbCfg.maxtablesPerVnode > 0) {
            //  dataLen += snprintf(command + dataLen,
            //  BUFFER_SIZE - dataLen, "tables %d ", g_Dbs.db[i].dbCfg.maxtablesPerVnode);
            //}
            if (g_Dbs.db[i].dbCfg.minRows > 0) {
                dataLen += snprintf(command + dataLen,
                        BUFFER_SIZE - dataLen, " MINROWS %d",
                        g_Dbs.db[i].dbCfg.minRows);
            }
            if (g_Dbs.db[i].dbCfg.maxRows > 0) {
                dataLen += snprintf(command + dataLen,
                        BUFFER_SIZE - dataLen, " MAXROWS %d",
                        g_Dbs.db[i].dbCfg.maxRows);
            }
            if (g_Dbs.db[i].dbCfg.comp > 0) {
                dataLen += snprintf(command + dataLen,
                        BUFFER_SIZE - dataLen, " COMP %d",
                        g_Dbs.db[i].dbCfg.comp);
            }
            if (g_Dbs.db[i].dbCfg.walLevel > 0) {
                dataLen += snprintf(command + dataLen,
                        BUFFER_SIZE - dataLen, " wal %d",
                        g_Dbs.db[i].dbCfg.walLevel);
            }
            if (g_Dbs.db[i].dbCfg.cacheLast > 0) {
                dataLen += snprintf(command + dataLen,
                        BUFFER_SIZE - dataLen, " CACHELAST %d",
                        g_Dbs.db[i].dbCfg.cacheLast);
            }
            if (g_Dbs.db[i].dbCfg.fsync > 0) {
                dataLen += snprintf(command + dataLen, BUFFER_SIZE - dataLen,
                        " FSYNC %d", g_Dbs.db[i].dbCfg.fsync);
            }
            if ((0 == strncasecmp(g_Dbs.db[i].dbCfg.precision, "ms", 2))
                    || (0 == strncasecmp(g_Dbs.db[i].dbCfg.precision,
                            "ns", 2))
                    || (0 == strncasecmp(g_Dbs.db[i].dbCfg.precision,
                            "us", 2))) {
                dataLen += snprintf(command + dataLen, BUFFER_SIZE - dataLen,
                        " precision \'%s\';", g_Dbs.db[i].dbCfg.precision);
            }

            if (0 != queryDbExec(taos, command, NO_INSERT_TYPE, false)) {
                taos_close(taos);
                errorPrint("\ncreate database %s failed!\n\n",
                        g_Dbs.db[i].dbName);
                return -1;
            }
            printf("\ncreate database %s success!\n\n", g_Dbs.db[i].dbName);
        }

        debugPrint("%s() LN%d supertbl count:%"PRIu64"\n",
                __func__, __LINE__, g_Dbs.db[i].superTblCount);

        int validStbCount = 0;

        for (uint64_t j = 0; j < g_Dbs.db[i].superTblCount; j++) {
            sprintf(command, "describe %s.%s;", g_Dbs.db[i].dbName,
                    g_Dbs.db[i].superTbls[j].stbName);
            ret = queryDbExec(taos, command, NO_INSERT_TYPE, true);

            if ((ret != 0) || (g_Dbs.db[i].drop)) {
                ret = createSuperTable(taos, g_Dbs.db[i].dbName,
                        &g_Dbs.db[i].superTbls[j]);

                if (0 != ret) {
                    errorPrint("create super table %"PRIu64" failed!\n\n", j);
                    continue;
                }
            }

            ret = getSuperTableFromServer(taos, g_Dbs.db[i].dbName,
                    &g_Dbs.db[i].superTbls[j]);
            if (0 != ret) {
                errorPrint2("\nget super table %s.%s info failed!\n\n",
                        g_Dbs.db[i].dbName, g_Dbs.db[i].superTbls[j].stbName);
                continue;
            }

            validStbCount ++;
        }

        g_Dbs.db[i].superTblCount = validStbCount;
    }

    taos_close(taos);
    return 0;
}

static void* createTable(void *sarg)
{
    threadInfo *pThreadInfo = (threadInfo *)sarg;
    SSuperTable* stbInfo = pThreadInfo->stbInfo;

    setThreadName("createTable");

    uint64_t  lastPrintTime = taosGetTimestampMs();

    int buff_len = BUFFER_SIZE;

    pThreadInfo->buffer = calloc(buff_len, 1);
    if (pThreadInfo->buffer == NULL) {
        errorPrint2("%s() LN%d, Memory allocated failed!\n", __func__, __LINE__);
        exit(EXIT_FAILURE);
    }

    int len = 0;
    int batchNum = 0;

    verbosePrint("%s() LN%d: Creating table from %"PRIu64" to %"PRIu64"\n",
            __func__, __LINE__,
            pThreadInfo->start_table_from, pThreadInfo->end_table_to);

    for (uint64_t i = pThreadInfo->start_table_from;
            i <= pThreadInfo->end_table_to; i++) {
        if (0 == g_Dbs.use_metric) {
            snprintf(pThreadInfo->buffer, buff_len,
                    "CREATE TABLE IF NOT EXISTS %s.%s%"PRIu64" %s;",
                    pThreadInfo->db_name,
                    g_args.tb_prefix, i,
                    pThreadInfo->cols);
            batchNum ++;
        } else {
            if (stbInfo == NULL) {
                free(pThreadInfo->buffer);
                errorPrint2("%s() LN%d, use metric, but super table info is NULL\n",
                        __func__, __LINE__);
                exit(EXIT_FAILURE);
            } else {
                if (0 == len) {
                    batchNum = 0;
                    memset(pThreadInfo->buffer, 0, buff_len);
                    len += snprintf(pThreadInfo->buffer + len,
                            buff_len - len, "CREATE TABLE ");
                }

                char* tagsValBuf = NULL;
                if (0 == stbInfo->tagSource) {
                    tagsValBuf = generateTagValuesForStb(stbInfo, i);
                } else {
                    if (0 == stbInfo->tagSampleCount) {
                        free(pThreadInfo->buffer);
                        ERROR_EXIT("use sample file for tag, but has no content!\n");
                    }
                    tagsValBuf = getTagValueFromTagSample(
                            stbInfo,
                            i % stbInfo->tagSampleCount);
                }

                if (NULL == tagsValBuf) {
                    free(pThreadInfo->buffer);
                    ERROR_EXIT("use metric, but tag buffer is NULL\n");
                }
                len += snprintf(pThreadInfo->buffer + len,
                        buff_len - len,
                        "if not exists %s.%s%"PRIu64" using %s.%s tags %s ",
                        pThreadInfo->db_name, stbInfo->childTblPrefix,
                        i, pThreadInfo->db_name,
                        stbInfo->stbName, tagsValBuf);
                free(tagsValBuf);
                batchNum++;
                if ((batchNum < stbInfo->batchCreateTableNum)
                        && ((buff_len - len)
                            >= (stbInfo->lenOfTagOfOneRow + 256))) {
                    continue;
                }
            }
        }

        len = 0;

        if (0 != queryDbExec(pThreadInfo->taos, pThreadInfo->buffer,
                    NO_INSERT_TYPE, false)) {
            errorPrint2("queryDbExec() failed. buffer:\n%s\n", pThreadInfo->buffer);
            free(pThreadInfo->buffer);
            return NULL;
        }
        pThreadInfo->tables_created += batchNum;

        uint64_t currentPrintTime = taosGetTimestampMs();
        if (currentPrintTime - lastPrintTime > 30*1000) {
            printf("thread[%d] already create %"PRIu64" - %"PRIu64" tables\n",
                    pThreadInfo->threadID, pThreadInfo->start_table_from, i);
            lastPrintTime = currentPrintTime;
        }
    }

    if (0 != len) {
        if (0 != queryDbExec(pThreadInfo->taos, pThreadInfo->buffer,
                    NO_INSERT_TYPE, false)) {
            errorPrint2("queryDbExec() failed. buffer:\n%s\n", pThreadInfo->buffer);
        }
    }

    free(pThreadInfo->buffer);
    return NULL;
}

static int startMultiThreadCreateChildTable(
        char* cols, int threads, uint64_t tableFrom, int64_t ntables,
        char* db_name, SSuperTable* stbInfo) {

    pthread_t *pids = calloc(1, threads * sizeof(pthread_t));
    threadInfo *infos = calloc(1, threads * sizeof(threadInfo));

    if ((NULL == pids) || (NULL == infos)) {
        ERROR_EXIT("createChildTable malloc failed\n");
    }

    if (threads < 1) {
        threads = 1;
    }

    int64_t a = ntables / threads;
    if (a < 1) {
        threads = ntables;
        a = 1;
    }

    int64_t b = 0;
    b = ntables % threads;

    for (int64_t i = 0; i < threads; i++) {
        threadInfo *pThreadInfo = infos + i;
        pThreadInfo->threadID = i;
        tstrncpy(pThreadInfo->db_name, db_name, TSDB_DB_NAME_LEN);
        pThreadInfo->stbInfo = stbInfo;
        verbosePrint("%s() %d db_name: %s\n", __func__, __LINE__, db_name);
        pThreadInfo->taos = taos_connect(
                g_Dbs.host,
                g_Dbs.user,
                g_Dbs.password,
                db_name,
                g_Dbs.port);
        if (pThreadInfo->taos == NULL) {
            errorPrint2("%s() LN%d, Failed to connect to TDengine, reason:%s\n",
                    __func__, __LINE__, taos_errstr(NULL));
            free(pids);
            free(infos);
            return -1;
        }

        pThreadInfo->start_table_from = tableFrom;
        pThreadInfo->ntables = i<b?a+1:a;
        pThreadInfo->end_table_to = i < b ? tableFrom + a : tableFrom + a - 1;
        tableFrom = pThreadInfo->end_table_to + 1;
        pThreadInfo->use_metric = true;
        pThreadInfo->cols = cols;
        pThreadInfo->minDelay = UINT64_MAX;
        pThreadInfo->tables_created = 0;
        pthread_create(pids + i, NULL, createTable, pThreadInfo);
    }

    for (int i = 0; i < threads; i++) {
        pthread_join(pids[i], NULL);
    }

    for (int i = 0; i < threads; i++) {
        threadInfo *pThreadInfo = infos + i;
        taos_close(pThreadInfo->taos);

        g_actualChildTables += pThreadInfo->tables_created;
    }

    free(pids);
    free(infos);

    return 0;
}

static void createChildTables() {
    char tblColsBuf[TSDB_MAX_BYTES_PER_ROW];
    int len;

    for (int i = 0; i < g_Dbs.dbCount; i++) {
        if (g_Dbs.use_metric) {
            if (g_Dbs.db[i].superTblCount > 0) {
                // with super table
                for (int j = 0; j < g_Dbs.db[i].superTblCount; j++) {
                    if ((AUTO_CREATE_SUBTBL
                                == g_Dbs.db[i].superTbls[j].autoCreateTable)
                            || (TBL_ALREADY_EXISTS
                                == g_Dbs.db[i].superTbls[j].childTblExists)) {
                        continue;
                    }
                    verbosePrint("%s() LN%d: %s\n", __func__, __LINE__,
                            g_Dbs.db[i].superTbls[j].colsOfCreateChildTable);
                    uint64_t startFrom = 0;

                    verbosePrint("%s() LN%d: create %"PRId64" child tables from %"PRIu64"\n",
                            __func__, __LINE__, g_totalChildTables, startFrom);

                    startMultiThreadCreateChildTable(
                            g_Dbs.db[i].superTbls[j].colsOfCreateChildTable,
                            g_Dbs.threadCountForCreateTbl,
                            startFrom,
                            g_Dbs.db[i].superTbls[j].childTblCount,
                            g_Dbs.db[i].dbName, &(g_Dbs.db[i].superTbls[j]));
                }
            }
        } else {
            // normal table
            len = snprintf(tblColsBuf, TSDB_MAX_BYTES_PER_ROW, "(TS TIMESTAMP");
            for (int j = 0; j < g_args.columnCount; j++) {
                if ((strncasecmp(g_args.dataType[j], "BINARY", strlen("BINARY")) == 0)
                        || (strncasecmp(g_args.dataType[j],
                                "NCHAR", strlen("NCHAR")) == 0)) {
                    snprintf(tblColsBuf + len, TSDB_MAX_BYTES_PER_ROW - len,
                            ",C%d %s(%d)", j, g_args.dataType[j], g_args.binwidth);
                } else {
                    snprintf(tblColsBuf + len, TSDB_MAX_BYTES_PER_ROW - len,
                            ",C%d %s", j, g_args.dataType[j]);
                }
                len = strlen(tblColsBuf);
            }

            snprintf(tblColsBuf + len, TSDB_MAX_BYTES_PER_ROW - len, ")");

            verbosePrint("%s() LN%d: dbName: %s num of tb: %"PRId64" schema: %s\n",
                    __func__, __LINE__,
                    g_Dbs.db[i].dbName, g_args.ntables, tblColsBuf);
            startMultiThreadCreateChildTable(
                    tblColsBuf,
                    g_Dbs.threadCountForCreateTbl,
                    0,
                    g_args.ntables,
                    g_Dbs.db[i].dbName,
                    NULL);
        }
    }
}

/*
   Read 10000 lines at most. If more than 10000 lines, continue to read after using
   */
static int readTagFromCsvFileToMem(SSuperTable  * stbInfo) {
    size_t  n = 0;
    ssize_t readLen = 0;
    char *  line = NULL;

    FILE *fp = fopen(stbInfo->tagsFile, "r");
    if (fp == NULL) {
        printf("Failed to open tags file: %s, reason:%s\n",
                stbInfo->tagsFile, strerror(errno));
        return -1;
    }

    if (stbInfo->tagDataBuf) {
        free(stbInfo->tagDataBuf);
        stbInfo->tagDataBuf = NULL;
    }

    int tagCount = 10000;
    int count = 0;
    char* tagDataBuf = calloc(1, stbInfo->lenOfTagOfOneRow * tagCount);
    if (tagDataBuf == NULL) {
        printf("Failed to calloc, reason:%s\n", strerror(errno));
        fclose(fp);
        return -1;
    }

    while((readLen = tgetline(&line, &n, fp)) != -1) {
        if (('\r' == line[readLen - 1]) || ('\n' == line[readLen - 1])) {
            line[--readLen] = 0;
        }

        if (readLen == 0) {
            continue;
        }

        memcpy(tagDataBuf + count * stbInfo->lenOfTagOfOneRow, line, readLen);
        count++;

        if (count >= tagCount - 1) {
            char *tmp = realloc(tagDataBuf,
                    (size_t)tagCount*1.5*stbInfo->lenOfTagOfOneRow);
            if (tmp != NULL) {
                tagDataBuf = tmp;
                tagCount = (int)(tagCount*1.5);
                memset(tagDataBuf + count*stbInfo->lenOfTagOfOneRow,
                        0, (size_t)((tagCount-count)*stbInfo->lenOfTagOfOneRow));
            } else {
                // exit, if allocate more memory failed
                printf("realloc fail for save tag val from %s\n", stbInfo->tagsFile);
                tmfree(tagDataBuf);
                free(line);
                fclose(fp);
                return -1;
            }
        }
    }

    stbInfo->tagDataBuf = tagDataBuf;
    stbInfo->tagSampleCount = count;

    free(line);
    fclose(fp);
    return 0;
}

/*
   Read 10000 lines at most. If more than 10000 lines, continue to read after using
   */
static int generateSampleFromCsvForStb(
        SSuperTable* stbInfo) {
    size_t  n = 0;
    ssize_t readLen = 0;
    char *  line = NULL;
    int getRows = 0;

    FILE*  fp = fopen(stbInfo->sampleFile, "r");
    if (fp == NULL) {
        errorPrint("Failed to open sample file: %s, reason:%s\n",
                stbInfo->sampleFile, strerror(errno));
        return -1;
    }

    assert(stbInfo->sampleDataBuf);
    memset(stbInfo->sampleDataBuf, 0,
            MAX_SAMPLES * stbInfo->lenOfOneRow);
    while(1) {
        readLen = tgetline(&line, &n, fp);
        if (-1 == readLen) {
            if(0 != fseek(fp, 0, SEEK_SET)) {
                errorPrint("Failed to fseek file: %s, reason:%s\n",
                        stbInfo->sampleFile, strerror(errno));
                fclose(fp);
                return -1;
            }
            continue;
        }

        if (('\r' == line[readLen - 1]) || ('\n' == line[readLen - 1])) {
            line[--readLen] = 0;
        }

        if (readLen == 0) {
            continue;
        }

        if (readLen > stbInfo->lenOfOneRow) {
            printf("sample row len[%d] overflow define schema len[%"PRIu64"], so discard this row\n",
                    (int32_t)readLen, stbInfo->lenOfOneRow);
            continue;
        }

        memcpy(stbInfo->sampleDataBuf + getRows * stbInfo->lenOfOneRow,
                line, readLen);
        getRows++;

        if (getRows == MAX_SAMPLES) {
            break;
        }
    }

    fclose(fp);
    tmfree(line);
    return 0;
}

static bool getColumnAndTagTypeFromInsertJsonFile(
        cJSON* stbInfo, SSuperTable* superTbls) {
    bool  ret = false;

    // columns
    cJSON *columns = cJSON_GetObjectItem(stbInfo, "columns");
    if (columns && columns->type != cJSON_Array) {
        errorPrint("%s", "failed to read json, columns not found\n");
        goto PARSE_OVER;
    } else if (NULL == columns) {
        superTbls->columnCount = 0;
        superTbls->tagCount    = 0;
        return true;
    }

    int columnSize = cJSON_GetArraySize(columns);
    if ((columnSize + 1/* ts */) > TSDB_MAX_COLUMNS) {
        errorPrint("failed to read json, column size overflow, max column size is %d\n",
                TSDB_MAX_COLUMNS);
        goto PARSE_OVER;
    }

    int count = 1;
    int index = 0;
    StrColumn    columnCase;

    //superTbls->columnCount = columnSize;
    for (int k = 0; k < columnSize; ++k) {
        cJSON* column = cJSON_GetArrayItem(columns, k);
        if (column == NULL) continue;

        count = 1;
        cJSON* countObj = cJSON_GetObjectItem(column, "count");
        if (countObj && countObj->type == cJSON_Number) {
            count = countObj->valueint;
        } else if (countObj && countObj->type != cJSON_Number) {
            errorPrint("%s", "failed to read json, column count not found\n");
            goto PARSE_OVER;
        } else {
            count = 1;
        }

        // column info
        memset(&columnCase, 0, sizeof(StrColumn));
        cJSON *dataType = cJSON_GetObjectItem(column, "type");
        if (!dataType || dataType->type != cJSON_String
                || dataType->valuestring == NULL) {
            errorPrint("%s", "failed to read json, column type not found\n");
            goto PARSE_OVER;
        }
        //tstrncpy(superTbls->columns[k].dataType, dataType->valuestring, DATATYPE_BUFF_LEN);
        tstrncpy(columnCase.dataType, dataType->valuestring,
                min(DATATYPE_BUFF_LEN, strlen(dataType->valuestring) + 1));

        cJSON* dataLen = cJSON_GetObjectItem(column, "len");
        if (dataLen && dataLen->type == cJSON_Number) {
            columnCase.dataLen = dataLen->valueint;
        } else if (dataLen && dataLen->type != cJSON_Number) {
            debugPrint("%s() LN%d: failed to read json, column len not found\n",
                    __func__, __LINE__);
            goto PARSE_OVER;
        } else {
            columnCase.dataLen = SMALL_BUFF_LEN;
        }

        for (int n = 0; n < count; ++n) {
            tstrncpy(superTbls->columns[index].dataType,
                    columnCase.dataType,
                    min(DATATYPE_BUFF_LEN, strlen(columnCase.dataType) + 1));

            superTbls->columns[index].dataLen = columnCase.dataLen;
            index++;
        }
    }

    if ((index + 1 /* ts */) > MAX_NUM_COLUMNS) {
        errorPrint("failed to read json, column size overflow, allowed max column size is %d\n",
                MAX_NUM_COLUMNS);
        goto PARSE_OVER;
    }

    superTbls->columnCount = index;

    for (int c = 0; c < superTbls->columnCount; c++) {
        if (0 == strncasecmp(superTbls->columns[c].dataType,
                    "INT", strlen("INT"))) {
            superTbls->columns[c].data_type = TSDB_DATA_TYPE_INT;
        } else if (0 == strncasecmp(superTbls->columns[c].dataType,
                    "TINYINT", strlen("TINYINT"))) {
            superTbls->columns[c].data_type = TSDB_DATA_TYPE_TINYINT;
        } else if (0 == strncasecmp(superTbls->columns[c].dataType,
                    "SMALLINT", strlen("SMALLINT"))) {
            superTbls->columns[c].data_type = TSDB_DATA_TYPE_SMALLINT;
        } else if (0 == strncasecmp(superTbls->columns[c].dataType,
                    "BIGINT", strlen("BIGINT"))) {
            superTbls->columns[c].data_type = TSDB_DATA_TYPE_BIGINT;
        } else if (0 == strncasecmp(superTbls->columns[c].dataType,
                    "FLOAT", strlen("FLOAT"))) {
            superTbls->columns[c].data_type = TSDB_DATA_TYPE_FLOAT;
        } else if (0 == strncasecmp(superTbls->columns[c].dataType,
                    "DOUBLE", strlen("DOUBLE"))) {
            superTbls->columns[c].data_type = TSDB_DATA_TYPE_DOUBLE;
        } else if (0 == strncasecmp(superTbls->columns[c].dataType,
                    "BINARY", strlen("BINARY"))) {
            superTbls->columns[c].data_type = TSDB_DATA_TYPE_BINARY;
        } else if (0 == strncasecmp(superTbls->columns[c].dataType,
                    "NCHAR", strlen("NCHAR"))) {
            superTbls->columns[c].data_type = TSDB_DATA_TYPE_NCHAR;
        } else if (0 == strncasecmp(superTbls->columns[c].dataType,
                    "BOOL", strlen("BOOL"))) {
            superTbls->columns[c].data_type = TSDB_DATA_TYPE_BOOL;
        } else if (0 == strncasecmp(superTbls->columns[c].dataType,
                    "TIMESTAMP", strlen("TIMESTAMP"))) {
            superTbls->columns[c].data_type = TSDB_DATA_TYPE_TIMESTAMP;
        } else {
            superTbls->columns[c].data_type = TSDB_DATA_TYPE_NULL;
        }
    }

    count = 1;
    index = 0;
    // tags
    cJSON *tags = cJSON_GetObjectItem(stbInfo, "tags");
    if (!tags || tags->type != cJSON_Array) {
        errorPrint("%s", "failed to read json, tags not found\n");
        goto PARSE_OVER;
    }

    int tagSize = cJSON_GetArraySize(tags);
    if (tagSize > TSDB_MAX_TAGS) {
        errorPrint("failed to read json, tags size overflow, max tag size is %d\n",
                TSDB_MAX_TAGS);
        goto PARSE_OVER;
    }

    //superTbls->tagCount = tagSize;
    for (int k = 0; k < tagSize; ++k) {
        cJSON* tag = cJSON_GetArrayItem(tags, k);
        if (tag == NULL) continue;

        count = 1;
        cJSON* countObj = cJSON_GetObjectItem(tag, "count");
        if (countObj && countObj->type == cJSON_Number) {
            count = countObj->valueint;
        } else if (countObj && countObj->type != cJSON_Number) {
            errorPrint("%s", "failed to read json, column count not found\n");
            goto PARSE_OVER;
        } else {
            count = 1;
        }

        // column info
        memset(&columnCase, 0, sizeof(StrColumn));
        cJSON *dataType = cJSON_GetObjectItem(tag, "type");
        if (!dataType || dataType->type != cJSON_String
                || dataType->valuestring == NULL) {
            errorPrint("%s", "failed to read json, tag type not found\n");
            goto PARSE_OVER;
        }
        tstrncpy(columnCase.dataType, dataType->valuestring,
                min(DATATYPE_BUFF_LEN, strlen(dataType->valuestring) + 1));

        cJSON* dataLen = cJSON_GetObjectItem(tag, "len");
        if (dataLen && dataLen->type == cJSON_Number) {
            columnCase.dataLen = dataLen->valueint;
        } else if (dataLen && dataLen->type != cJSON_Number) {
            errorPrint("%s", "failed to read json, column len not found\n");
            goto PARSE_OVER;
        } else {
            columnCase.dataLen = 0;
        }

        for (int n = 0; n < count; ++n) {
            tstrncpy(superTbls->tags[index].dataType, columnCase.dataType,
                    min(DATATYPE_BUFF_LEN, strlen(columnCase.dataType) + 1));
            superTbls->tags[index].dataLen = columnCase.dataLen;
            index++;
        }
    }

    if (index > TSDB_MAX_TAGS) {
        errorPrint("failed to read json, tags size overflow, allowed max tag count is %d\n",
                TSDB_MAX_TAGS);
        goto PARSE_OVER;
    }

    superTbls->tagCount = index;

    for (int t = 0; t < superTbls->tagCount; t++) {
        if (0 == strncasecmp(superTbls->tags[t].dataType,
                    "INT", strlen("INT"))) {
            superTbls->tags[t].data_type = TSDB_DATA_TYPE_INT;
        } else if (0 == strncasecmp(superTbls->tags[t].dataType,
                    "TINYINT", strlen("TINYINT"))) {
            superTbls->tags[t].data_type = TSDB_DATA_TYPE_TINYINT;
        } else if (0 == strncasecmp(superTbls->tags[t].dataType,
                    "SMALLINT", strlen("SMALLINT"))) {
            superTbls->tags[t].data_type = TSDB_DATA_TYPE_SMALLINT;
        } else if (0 == strncasecmp(superTbls->tags[t].dataType,
                    "BIGINT", strlen("BIGINT"))) {
            superTbls->tags[t].data_type = TSDB_DATA_TYPE_BIGINT;
        } else if (0 == strncasecmp(superTbls->tags[t].dataType,
                    "FLOAT", strlen("FLOAT"))) {
            superTbls->tags[t].data_type = TSDB_DATA_TYPE_FLOAT;
        } else if (0 == strncasecmp(superTbls->tags[t].dataType,
                    "DOUBLE", strlen("DOUBLE"))) {
            superTbls->tags[t].data_type = TSDB_DATA_TYPE_DOUBLE;
        } else if (0 == strncasecmp(superTbls->tags[t].dataType,
                    "BINARY", strlen("BINARY"))) {
            superTbls->tags[t].data_type = TSDB_DATA_TYPE_BINARY;
        } else if (0 == strncasecmp(superTbls->tags[t].dataType,
                    "NCHAR", strlen("NCHAR"))) {
            superTbls->tags[t].data_type = TSDB_DATA_TYPE_NCHAR;
        } else if (0 == strncasecmp(superTbls->tags[t].dataType,
                    "BOOL", strlen("BOOL"))) {
            superTbls->tags[t].data_type = TSDB_DATA_TYPE_BOOL;
        } else if (0 == strncasecmp(superTbls->tags[t].dataType,
                    "TIMESTAMP", strlen("TIMESTAMP"))) {
            superTbls->tags[t].data_type = TSDB_DATA_TYPE_TIMESTAMP;
        } else {
            superTbls->tags[t].data_type = TSDB_DATA_TYPE_NULL;
        }
    }

    if ((superTbls->columnCount + superTbls->tagCount + 1 /* ts */) > TSDB_MAX_COLUMNS) {
        errorPrint("columns + tags is more than allowed max columns count: %d\n",
                TSDB_MAX_COLUMNS);
        goto PARSE_OVER;
    }
    ret = true;

PARSE_OVER:
    return ret;
}

static bool getMetaFromInsertJsonFile(cJSON* root) {
    bool  ret = false;

    cJSON* cfgdir = cJSON_GetObjectItem(root, "cfgdir");
    if (cfgdir && cfgdir->type == cJSON_String && cfgdir->valuestring != NULL) {
        tstrncpy(g_Dbs.cfgDir, cfgdir->valuestring, MAX_FILE_NAME_LEN);
    }

    cJSON* host = cJSON_GetObjectItem(root, "host");
    if (host && host->type == cJSON_String && host->valuestring != NULL) {
        tstrncpy(g_Dbs.host, host->valuestring, MAX_HOSTNAME_SIZE);
    } else if (!host) {
        tstrncpy(g_Dbs.host, "127.0.0.1", MAX_HOSTNAME_SIZE);
    } else {
        errorPrint("%s", "failed to read json, host not found\n");
        goto PARSE_OVER;
    }

    cJSON* port = cJSON_GetObjectItem(root, "port");
    if (port && port->type == cJSON_Number) {
        g_Dbs.port = port->valueint;
    } else if (!port) {
        g_Dbs.port = 6030;
    }

    cJSON* user = cJSON_GetObjectItem(root, "user");
    if (user && user->type == cJSON_String && user->valuestring != NULL) {
        tstrncpy(g_Dbs.user, user->valuestring, MAX_USERNAME_SIZE);
    } else if (!user) {
        tstrncpy(g_Dbs.user, "root", MAX_USERNAME_SIZE);
    }

    cJSON* password = cJSON_GetObjectItem(root, "password");
    if (password && password->type == cJSON_String && password->valuestring != NULL) {
        tstrncpy(g_Dbs.password, password->valuestring, SHELL_MAX_PASSWORD_LEN);
    } else if (!password) {
        tstrncpy(g_Dbs.password, "taosdata", SHELL_MAX_PASSWORD_LEN);
    }

    cJSON* resultfile = cJSON_GetObjectItem(root, "result_file");
    if (resultfile && resultfile->type == cJSON_String && resultfile->valuestring != NULL) {
        tstrncpy(g_Dbs.resultFile, resultfile->valuestring, MAX_FILE_NAME_LEN);
    } else if (!resultfile) {
        tstrncpy(g_Dbs.resultFile, "./insert_res.txt", MAX_FILE_NAME_LEN);
    }

    cJSON* threads = cJSON_GetObjectItem(root, "thread_count");
    if (threads && threads->type == cJSON_Number) {
        g_Dbs.threadCount = threads->valueint;
    } else if (!threads) {
        g_Dbs.threadCount = 1;
    } else {
        errorPrint("%s", "failed to read json, threads not found\n");
        goto PARSE_OVER;
    }

    cJSON* threads2 = cJSON_GetObjectItem(root, "thread_count_create_tbl");
    if (threads2 && threads2->type == cJSON_Number) {
        g_Dbs.threadCountForCreateTbl = threads2->valueint;
    } else if (!threads2) {
        g_Dbs.threadCountForCreateTbl = 1;
    } else {
        errorPrint("%s", "failed to read json, threads2 not found\n");
        goto PARSE_OVER;
    }

    cJSON* gInsertInterval = cJSON_GetObjectItem(root, "insert_interval");
    if (gInsertInterval && gInsertInterval->type == cJSON_Number) {
        if (gInsertInterval->valueint <0) {
            errorPrint("%s", "failed to read json, insert interval input mistake\n");
            goto PARSE_OVER;
        }
        g_args.insert_interval = gInsertInterval->valueint;
    } else if (!gInsertInterval) {
        g_args.insert_interval = 0;
    } else {
        errorPrint("%s", "failed to read json, insert_interval input mistake\n");
        goto PARSE_OVER;
    }

    cJSON* interlaceRows = cJSON_GetObjectItem(root, "interlace_rows");
    if (interlaceRows && interlaceRows->type == cJSON_Number) {
        if (interlaceRows->valueint < 0) {
            errorPrint("%s", "failed to read json, interlace_rows input mistake\n");
            goto PARSE_OVER;

        }
        g_args.interlace_rows = interlaceRows->valueint;
    } else if (!interlaceRows) {
        g_args.interlace_rows = 0; // 0 means progressive mode, > 0 mean interlace mode. max value is less or equ num_of_records_per_req
    } else {
        errorPrint("%s", "failed to read json, interlace_rows input mistake\n");
        goto PARSE_OVER;
    }

    cJSON* maxSqlLen = cJSON_GetObjectItem(root, "max_sql_len");
    if (maxSqlLen && maxSqlLen->type == cJSON_Number) {
        if (maxSqlLen->valueint < 0) {
            errorPrint("%s() LN%d, failed to read json, max_sql_len input mistake\n",
                    __func__, __LINE__);
            goto PARSE_OVER;
        }
        g_args.max_sql_len = maxSqlLen->valueint;
    } else if (!maxSqlLen) {
        g_args.max_sql_len = (1024*1024);
    } else {
        errorPrint("%s() LN%d, failed to read json, max_sql_len input mistake\n",
                __func__, __LINE__);
        goto PARSE_OVER;
    }

    cJSON* numRecPerReq = cJSON_GetObjectItem(root, "num_of_records_per_req");
    if (numRecPerReq && numRecPerReq->type == cJSON_Number) {
        if (numRecPerReq->valueint <= 0) {
            errorPrint("%s() LN%d, failed to read json, num_of_records_per_req input mistake\n",
                    __func__, __LINE__);
            goto PARSE_OVER;
        } else if (numRecPerReq->valueint > MAX_RECORDS_PER_REQ) {
            printf("NOTICE: number of records per request value %"PRIu64" > %d\n\n",
                    numRecPerReq->valueint, MAX_RECORDS_PER_REQ);
            printf("        number of records per request value will be set to %d\n\n",
                    MAX_RECORDS_PER_REQ);
            prompt();
            numRecPerReq->valueint = MAX_RECORDS_PER_REQ;
        }
        g_args.reqPerReq = numRecPerReq->valueint;
    } else if (!numRecPerReq) {
        g_args.reqPerReq = MAX_RECORDS_PER_REQ;
    } else {
        errorPrint("%s() LN%d, failed to read json, num_of_records_per_req not found\n",
                __func__, __LINE__);
        goto PARSE_OVER;
    }

    cJSON *answerPrompt = cJSON_GetObjectItem(root, "confirm_parameter_prompt"); // yes, no,
    if (answerPrompt
            && answerPrompt->type == cJSON_String
            && answerPrompt->valuestring != NULL) {
        if (0 == strncasecmp(answerPrompt->valuestring, "yes", 3)) {
            g_args.answer_yes = false;
        } else if (0 == strncasecmp(answerPrompt->valuestring, "no", 2)) {
            g_args.answer_yes = true;
        } else {
            g_args.answer_yes = false;
        }
    } else if (!answerPrompt) {
        g_args.answer_yes = true;   // default is no, mean answer_yes.
    } else {
        errorPrint("%s", "failed to read json, confirm_parameter_prompt input mistake\n");
        goto PARSE_OVER;
    }

    // rows per table need be less than insert batch
    if (g_args.interlace_rows > g_args.reqPerReq) {
        printf("NOTICE: interlace rows value %u > num_of_records_per_req %u\n\n",
                g_args.interlace_rows, g_args.reqPerReq);
        printf("        interlace rows value will be set to num_of_records_per_req %u\n\n",
                g_args.reqPerReq);
        prompt();
        g_args.interlace_rows = g_args.reqPerReq;
    }

    cJSON* dbs = cJSON_GetObjectItem(root, "databases");
    if (!dbs || dbs->type != cJSON_Array) {
        errorPrint("%s", "failed to read json, databases not found\n");
        goto PARSE_OVER;
    }

    int dbSize = cJSON_GetArraySize(dbs);
    if (dbSize > MAX_DB_COUNT) {
        errorPrint(
                "failed to read json, databases size overflow, max database is %d\n",
                MAX_DB_COUNT);
        goto PARSE_OVER;
    }

    g_Dbs.dbCount = dbSize;
    for (int i = 0; i < dbSize; ++i) {
        cJSON* dbinfos = cJSON_GetArrayItem(dbs, i);
        if (dbinfos == NULL) continue;

        // dbinfo
        cJSON *dbinfo = cJSON_GetObjectItem(dbinfos, "dbinfo");
        if (!dbinfo || dbinfo->type != cJSON_Object) {
            errorPrint("%s", "failed to read json, dbinfo not found\n");
            goto PARSE_OVER;
        }

        cJSON *dbName = cJSON_GetObjectItem(dbinfo, "name");
        if (!dbName || dbName->type != cJSON_String || dbName->valuestring == NULL) {
            errorPrint("%s", "failed to read json, db name not found\n");
            goto PARSE_OVER;
        }
        tstrncpy(g_Dbs.db[i].dbName, dbName->valuestring, TSDB_DB_NAME_LEN);

        cJSON *drop = cJSON_GetObjectItem(dbinfo, "drop");
        if (drop && drop->type == cJSON_String && drop->valuestring != NULL) {
            if (0 == strncasecmp(drop->valuestring, "yes", strlen("yes"))) {
                g_Dbs.db[i].drop = true;
            } else {
                g_Dbs.db[i].drop = false;
            }
        } else if (!drop) {
            g_Dbs.db[i].drop = g_args.drop_database;
        } else {
            errorPrint("%s", "failed to read json, drop input mistake\n");
            goto PARSE_OVER;
        }

        cJSON *precision = cJSON_GetObjectItem(dbinfo, "precision");
        if (precision && precision->type == cJSON_String
                && precision->valuestring != NULL) {
            tstrncpy(g_Dbs.db[i].dbCfg.precision, precision->valuestring,
                    SMALL_BUFF_LEN);
        } else if (!precision) {
            memset(g_Dbs.db[i].dbCfg.precision, 0, SMALL_BUFF_LEN);
        } else {
            errorPrint("%s", "failed to read json, precision not found\n");
            goto PARSE_OVER;
        }

        cJSON* update = cJSON_GetObjectItem(dbinfo, "update");
        if (update && update->type == cJSON_Number) {
            g_Dbs.db[i].dbCfg.update = update->valueint;
        } else if (!update) {
            g_Dbs.db[i].dbCfg.update = -1;
        } else {
            errorPrint("%s", "failed to read json, update not found\n");
            goto PARSE_OVER;
        }

        cJSON* replica = cJSON_GetObjectItem(dbinfo, "replica");
        if (replica && replica->type == cJSON_Number) {
            g_Dbs.db[i].dbCfg.replica = replica->valueint;
        } else if (!replica) {
            g_Dbs.db[i].dbCfg.replica = -1;
        } else {
            errorPrint("%s", "failed to read json, replica not found\n");
            goto PARSE_OVER;
        }

        cJSON* keep = cJSON_GetObjectItem(dbinfo, "keep");
        if (keep && keep->type == cJSON_Number) {
            g_Dbs.db[i].dbCfg.keep = keep->valueint;
        } else if (!keep) {
            g_Dbs.db[i].dbCfg.keep = -1;
        } else {
            errorPrint("%s", "failed to read json, keep not found\n");
            goto PARSE_OVER;
        }

        cJSON* days = cJSON_GetObjectItem(dbinfo, "days");
        if (days && days->type == cJSON_Number) {
            g_Dbs.db[i].dbCfg.days = days->valueint;
        } else if (!days) {
            g_Dbs.db[i].dbCfg.days = -1;
        } else {
            errorPrint("%s", "failed to read json, days not found\n");
            goto PARSE_OVER;
        }

        cJSON* cache = cJSON_GetObjectItem(dbinfo, "cache");
        if (cache && cache->type == cJSON_Number) {
            g_Dbs.db[i].dbCfg.cache = cache->valueint;
        } else if (!cache) {
            g_Dbs.db[i].dbCfg.cache = -1;
        } else {
            errorPrint("%s", "failed to read json, cache not found\n");
            goto PARSE_OVER;
        }

        cJSON* blocks= cJSON_GetObjectItem(dbinfo, "blocks");
        if (blocks && blocks->type == cJSON_Number) {
            g_Dbs.db[i].dbCfg.blocks = blocks->valueint;
        } else if (!blocks) {
            g_Dbs.db[i].dbCfg.blocks = -1;
        } else {
            errorPrint("%s", "failed to read json, block not found\n");
            goto PARSE_OVER;
        }

        //cJSON* maxtablesPerVnode= cJSON_GetObjectItem(dbinfo, "maxtablesPerVnode");
        //if (maxtablesPerVnode && maxtablesPerVnode->type == cJSON_Number) {
        //  g_Dbs.db[i].dbCfg.maxtablesPerVnode = maxtablesPerVnode->valueint;
        //} else if (!maxtablesPerVnode) {
        //  g_Dbs.db[i].dbCfg.maxtablesPerVnode = TSDB_DEFAULT_TABLES;
        //} else {
        // printf("failed to read json, maxtablesPerVnode not found");
        // goto PARSE_OVER;
        //}

        cJSON* minRows= cJSON_GetObjectItem(dbinfo, "minRows");
        if (minRows && minRows->type == cJSON_Number) {
            g_Dbs.db[i].dbCfg.minRows = minRows->valueint;
        } else if (!minRows) {
            g_Dbs.db[i].dbCfg.minRows = 0;    // 0 means default
        } else {
            errorPrint("%s", "failed to read json, minRows not found\n");
            goto PARSE_OVER;
        }

        cJSON* maxRows= cJSON_GetObjectItem(dbinfo, "maxRows");
        if (maxRows && maxRows->type == cJSON_Number) {
            g_Dbs.db[i].dbCfg.maxRows = maxRows->valueint;
        } else if (!maxRows) {
            g_Dbs.db[i].dbCfg.maxRows = 0;    // 0 means default
        } else {
            errorPrint("%s", "failed to read json, maxRows not found\n");
            goto PARSE_OVER;
        }

        cJSON* comp= cJSON_GetObjectItem(dbinfo, "comp");
        if (comp && comp->type == cJSON_Number) {
            g_Dbs.db[i].dbCfg.comp = comp->valueint;
        } else if (!comp) {
            g_Dbs.db[i].dbCfg.comp = -1;
        } else {
            errorPrint("%s", "failed to read json, comp not found\n");
            goto PARSE_OVER;
        }

        cJSON* walLevel= cJSON_GetObjectItem(dbinfo, "walLevel");
        if (walLevel && walLevel->type == cJSON_Number) {
            g_Dbs.db[i].dbCfg.walLevel = walLevel->valueint;
        } else if (!walLevel) {
            g_Dbs.db[i].dbCfg.walLevel = -1;
        } else {
            errorPrint("%s", "failed to read json, walLevel not found\n");
            goto PARSE_OVER;
        }

        cJSON* cacheLast= cJSON_GetObjectItem(dbinfo, "cachelast");
        if (cacheLast && cacheLast->type == cJSON_Number) {
            g_Dbs.db[i].dbCfg.cacheLast = cacheLast->valueint;
        } else if (!cacheLast) {
            g_Dbs.db[i].dbCfg.cacheLast = -1;
        } else {
            errorPrint("%s", "failed to read json, cacheLast not found\n");
            goto PARSE_OVER;
        }

        cJSON* quorum= cJSON_GetObjectItem(dbinfo, "quorum");
        if (quorum && quorum->type == cJSON_Number) {
            g_Dbs.db[i].dbCfg.quorum = quorum->valueint;
        } else if (!quorum) {
            g_Dbs.db[i].dbCfg.quorum = 1;
        } else {
            printf("failed to read json, quorum input mistake");
            goto PARSE_OVER;
        }

        cJSON* fsync= cJSON_GetObjectItem(dbinfo, "fsync");
        if (fsync && fsync->type == cJSON_Number) {
            g_Dbs.db[i].dbCfg.fsync = fsync->valueint;
        } else if (!fsync) {
            g_Dbs.db[i].dbCfg.fsync = -1;
        } else {
            errorPrint("%s", "failed to read json, fsync input mistake\n");
            goto PARSE_OVER;
        }

        // super_tables
        cJSON *stables = cJSON_GetObjectItem(dbinfos, "super_tables");
        if (!stables || stables->type != cJSON_Array) {
            errorPrint("%s", "failed to read json, super_tables not found\n");
            goto PARSE_OVER;
        }

        int stbSize = cJSON_GetArraySize(stables);
        if (stbSize > MAX_SUPER_TABLE_COUNT) {
            errorPrint(
                    "failed to read json, supertable size overflow, max supertable is %d\n",
                    MAX_SUPER_TABLE_COUNT);
            goto PARSE_OVER;
        }

        g_Dbs.db[i].superTblCount = stbSize;
        for (int j = 0; j < stbSize; ++j) {
            cJSON* stbInfo = cJSON_GetArrayItem(stables, j);
            if (stbInfo == NULL) continue;

            // dbinfo
            cJSON *stbName = cJSON_GetObjectItem(stbInfo, "name");
            if (!stbName || stbName->type != cJSON_String
                    || stbName->valuestring == NULL) {
                errorPrint("%s", "failed to read json, stb name not found\n");
                goto PARSE_OVER;
            }
            tstrncpy(g_Dbs.db[i].superTbls[j].stbName, stbName->valuestring,
                    TSDB_TABLE_NAME_LEN);

            cJSON *prefix = cJSON_GetObjectItem(stbInfo, "childtable_prefix");
            if (!prefix || prefix->type != cJSON_String || prefix->valuestring == NULL) {
                errorPrint("%s", "failed to read json, childtable_prefix not found\n");
                goto PARSE_OVER;
            }
            tstrncpy(g_Dbs.db[i].superTbls[j].childTblPrefix, prefix->valuestring,
                    TBNAME_PREFIX_LEN);

            cJSON *autoCreateTbl = cJSON_GetObjectItem(stbInfo, "auto_create_table");
            if (autoCreateTbl
                    && autoCreateTbl->type == cJSON_String
                    && autoCreateTbl->valuestring != NULL) {
                if ((0 == strncasecmp(autoCreateTbl->valuestring, "yes", 3))
                        && (TBL_ALREADY_EXISTS != g_Dbs.db[i].superTbls[j].childTblExists)) {
                    g_Dbs.db[i].superTbls[j].autoCreateTable = AUTO_CREATE_SUBTBL;
                } else if (0 == strncasecmp(autoCreateTbl->valuestring, "no", 2)) {
                    g_Dbs.db[i].superTbls[j].autoCreateTable = PRE_CREATE_SUBTBL;
                } else {
                    g_Dbs.db[i].superTbls[j].autoCreateTable = PRE_CREATE_SUBTBL;
                }
            } else if (!autoCreateTbl) {
                g_Dbs.db[i].superTbls[j].autoCreateTable = PRE_CREATE_SUBTBL;
            } else {
                errorPrint("%s", "failed to read json, auto_create_table not found\n");
                goto PARSE_OVER;
            }

            cJSON* batchCreateTbl = cJSON_GetObjectItem(stbInfo, "batch_create_tbl_num");
            if (batchCreateTbl && batchCreateTbl->type == cJSON_Number) {
                g_Dbs.db[i].superTbls[j].batchCreateTableNum = batchCreateTbl->valueint;
            } else if (!batchCreateTbl) {
                g_Dbs.db[i].superTbls[j].batchCreateTableNum = 10;
            } else {
                errorPrint("%s", "failed to read json, batch_create_tbl_num not found\n");
                goto PARSE_OVER;
            }

            cJSON *childTblExists = cJSON_GetObjectItem(stbInfo, "child_table_exists"); // yes, no
            if (childTblExists
                    && childTblExists->type == cJSON_String
                    && childTblExists->valuestring != NULL) {
                if ((0 == strncasecmp(childTblExists->valuestring, "yes", 3))
                        && (g_Dbs.db[i].drop == false)) {
                    g_Dbs.db[i].superTbls[j].childTblExists = TBL_ALREADY_EXISTS;
                } else if ((0 == strncasecmp(childTblExists->valuestring, "no", 2)
                            || (g_Dbs.db[i].drop == true))) {
                    g_Dbs.db[i].superTbls[j].childTblExists = TBL_NO_EXISTS;
                } else {
                    g_Dbs.db[i].superTbls[j].childTblExists = TBL_NO_EXISTS;
                }
            } else if (!childTblExists) {
                g_Dbs.db[i].superTbls[j].childTblExists = TBL_NO_EXISTS;
            } else {
                errorPrint("%s",
                        "failed to read json, child_table_exists not found\n");
                goto PARSE_OVER;
            }

            if (TBL_ALREADY_EXISTS == g_Dbs.db[i].superTbls[j].childTblExists) {
                g_Dbs.db[i].superTbls[j].autoCreateTable = PRE_CREATE_SUBTBL;
            }

            cJSON* count = cJSON_GetObjectItem(stbInfo, "childtable_count");
            if (!count || count->type != cJSON_Number || 0 >= count->valueint) {
                errorPrint("%s",
                        "failed to read json, childtable_count input mistake\n");
                goto PARSE_OVER;
            }
            g_Dbs.db[i].superTbls[j].childTblCount = count->valueint;
            g_totalChildTables += g_Dbs.db[i].superTbls[j].childTblCount;

            cJSON *dataSource = cJSON_GetObjectItem(stbInfo, "data_source");
            if (dataSource && dataSource->type == cJSON_String
                    && dataSource->valuestring != NULL) {
                tstrncpy(g_Dbs.db[i].superTbls[j].dataSource,
                        dataSource->valuestring,
                        min(SMALL_BUFF_LEN, strlen(dataSource->valuestring) + 1));
            } else if (!dataSource) {
                tstrncpy(g_Dbs.db[i].superTbls[j].dataSource, "rand",
                        min(SMALL_BUFF_LEN, strlen("rand") + 1));
            } else {
                errorPrint("%s", "failed to read json, data_source not found\n");
                goto PARSE_OVER;
            }

            cJSON *stbIface = cJSON_GetObjectItem(stbInfo, "insert_mode"); // taosc , rest, stmt
            if (stbIface && stbIface->type == cJSON_String
                    && stbIface->valuestring != NULL) {
                if (0 == strcasecmp(stbIface->valuestring, "taosc")) {
                    g_Dbs.db[i].superTbls[j].iface= TAOSC_IFACE;
                } else if (0 == strcasecmp(stbIface->valuestring, "rest")) {
                    g_Dbs.db[i].superTbls[j].iface= REST_IFACE;
                } else if (0 == strcasecmp(stbIface->valuestring, "stmt")) {
                    g_Dbs.db[i].superTbls[j].iface= STMT_IFACE;
                } else {
                    errorPrint("failed to read json, insert_mode %s not recognized\n",
                            stbIface->valuestring);
                    goto PARSE_OVER;
                }
            } else if (!stbIface) {
                g_Dbs.db[i].superTbls[j].iface = TAOSC_IFACE;
            } else {
                errorPrint("%s", "failed to read json, insert_mode not found\n");
                goto PARSE_OVER;
            }

            cJSON* childTbl_limit = cJSON_GetObjectItem(stbInfo, "childtable_limit");
            if ((childTbl_limit) && (g_Dbs.db[i].drop != true)
                    && (g_Dbs.db[i].superTbls[j].childTblExists == TBL_ALREADY_EXISTS)) {
                if (childTbl_limit->type != cJSON_Number) {
                    errorPrint("%s", "failed to read json, childtable_limit\n");
                    goto PARSE_OVER;
                }
                g_Dbs.db[i].superTbls[j].childTblLimit = childTbl_limit->valueint;
            } else {
                g_Dbs.db[i].superTbls[j].childTblLimit = -1;    // select ... limit -1 means all query result, drop = yes mean all table need recreate, limit value is invalid.
            }

            cJSON* childTbl_offset = cJSON_GetObjectItem(stbInfo, "childtable_offset");
            if ((childTbl_offset) && (g_Dbs.db[i].drop != true)
                    && (g_Dbs.db[i].superTbls[j].childTblExists == TBL_ALREADY_EXISTS)) {
                if ((childTbl_offset->type != cJSON_Number)
                        || (0 > childTbl_offset->valueint)) {
                    errorPrint("%s", "failed to read json, childtable_offset\n");
                    goto PARSE_OVER;
                }
                g_Dbs.db[i].superTbls[j].childTblOffset = childTbl_offset->valueint;
            } else {
                g_Dbs.db[i].superTbls[j].childTblOffset = 0;
            }

            cJSON *ts = cJSON_GetObjectItem(stbInfo, "start_timestamp");
            if (ts && ts->type == cJSON_String && ts->valuestring != NULL) {
                tstrncpy(g_Dbs.db[i].superTbls[j].startTimestamp,
                        ts->valuestring, TSDB_DB_NAME_LEN);
            } else if (!ts) {
                tstrncpy(g_Dbs.db[i].superTbls[j].startTimestamp,
                        "now", TSDB_DB_NAME_LEN);
            } else {
                errorPrint("%s", "failed to read json, start_timestamp not found\n");
                goto PARSE_OVER;
            }

            cJSON* timestampStep = cJSON_GetObjectItem(stbInfo, "timestamp_step");
            if (timestampStep && timestampStep->type == cJSON_Number) {
                g_Dbs.db[i].superTbls[j].timeStampStep = timestampStep->valueint;
            } else if (!timestampStep) {
                g_Dbs.db[i].superTbls[j].timeStampStep = g_args.timestamp_step;
            } else {
                errorPrint("%s", "failed to read json, timestamp_step not found\n");
                goto PARSE_OVER;
            }

            cJSON *sampleFormat = cJSON_GetObjectItem(stbInfo, "sample_format");
            if (sampleFormat && sampleFormat->type
                    == cJSON_String && sampleFormat->valuestring != NULL) {
                tstrncpy(g_Dbs.db[i].superTbls[j].sampleFormat,
                        sampleFormat->valuestring,
                        min(SMALL_BUFF_LEN,
                            strlen(sampleFormat->valuestring) + 1));
            } else if (!sampleFormat) {
                tstrncpy(g_Dbs.db[i].superTbls[j].sampleFormat, "csv",
                        SMALL_BUFF_LEN);
            } else {
                errorPrint("%s", "failed to read json, sample_format not found\n");
                goto PARSE_OVER;
            }

            cJSON *sampleFile = cJSON_GetObjectItem(stbInfo, "sample_file");
            if (sampleFile && sampleFile->type == cJSON_String
                    && sampleFile->valuestring != NULL) {
                tstrncpy(g_Dbs.db[i].superTbls[j].sampleFile,
                        sampleFile->valuestring,
                        min(MAX_FILE_NAME_LEN,
                            strlen(sampleFile->valuestring) + 1));
            } else if (!sampleFile) {
                memset(g_Dbs.db[i].superTbls[j].sampleFile, 0,
                        MAX_FILE_NAME_LEN);
            } else {
                errorPrint("%s", "failed to read json, sample_file not found\n");
                goto PARSE_OVER;
            }

            cJSON *tagsFile = cJSON_GetObjectItem(stbInfo, "tags_file");
            if ((tagsFile && tagsFile->type == cJSON_String)
                    && (tagsFile->valuestring != NULL)) {
                tstrncpy(g_Dbs.db[i].superTbls[j].tagsFile,
                        tagsFile->valuestring, MAX_FILE_NAME_LEN);
                if (0 == g_Dbs.db[i].superTbls[j].tagsFile[0]) {
                    g_Dbs.db[i].superTbls[j].tagSource = 0;
                } else {
                    g_Dbs.db[i].superTbls[j].tagSource = 1;
                }
            } else if (!tagsFile) {
                memset(g_Dbs.db[i].superTbls[j].tagsFile, 0, MAX_FILE_NAME_LEN);
                g_Dbs.db[i].superTbls[j].tagSource = 0;
            } else {
                errorPrint("%s", "failed to read json, tags_file not found\n");
                goto PARSE_OVER;
            }

            cJSON* stbMaxSqlLen = cJSON_GetObjectItem(stbInfo, "max_sql_len");
            if (stbMaxSqlLen && stbMaxSqlLen->type == cJSON_Number) {
                int32_t len = stbMaxSqlLen->valueint;
                if (len > TSDB_MAX_ALLOWED_SQL_LEN) {
                    len = TSDB_MAX_ALLOWED_SQL_LEN;
                } else if (len < 5) {
                    len = 5;
                }
                g_Dbs.db[i].superTbls[j].maxSqlLen = len;
            } else if (!maxSqlLen) {
                g_Dbs.db[i].superTbls[j].maxSqlLen = g_args.max_sql_len;
            } else {
                errorPrint("%s", "failed to read json, stbMaxSqlLen input mistake\n");
                goto PARSE_OVER;
            }
            /*
               cJSON *multiThreadWriteOneTbl =
               cJSON_GetObjectItem(stbInfo, "multi_thread_write_one_tbl"); // no , yes
               if (multiThreadWriteOneTbl
               && multiThreadWriteOneTbl->type == cJSON_String
               && multiThreadWriteOneTbl->valuestring != NULL) {
               if (0 == strncasecmp(multiThreadWriteOneTbl->valuestring, "yes", 3)) {
               g_Dbs.db[i].superTbls[j].multiThreadWriteOneTbl = 1;
               } else {
               g_Dbs.db[i].superTbls[j].multiThreadWriteOneTbl = 0;
               }
               } else if (!multiThreadWriteOneTbl) {
               g_Dbs.db[i].superTbls[j].multiThreadWriteOneTbl = 0;
               } else {
               errorPrint("%s", "failed to read json, multiThreadWriteOneTbl not found\n");
               goto PARSE_OVER;
               }
               */
            cJSON* insertRows = cJSON_GetObjectItem(stbInfo, "insert_rows");
            if (insertRows && insertRows->type == cJSON_Number) {
                if (insertRows->valueint < 0) {
                    errorPrint("%s", "failed to read json, insert_rows input mistake\n");
                    goto PARSE_OVER;
                }
                g_Dbs.db[i].superTbls[j].insertRows = insertRows->valueint;
            } else if (!insertRows) {
                g_Dbs.db[i].superTbls[j].insertRows = 0x7FFFFFFFFFFFFFFF;
            } else {
                errorPrint("%s", "failed to read json, insert_rows input mistake\n");
                goto PARSE_OVER;
            }

            cJSON* stbInterlaceRows = cJSON_GetObjectItem(stbInfo, "interlace_rows");
            if (stbInterlaceRows && stbInterlaceRows->type == cJSON_Number) {
                if (stbInterlaceRows->valueint < 0) {
                    errorPrint("%s", "failed to read json, interlace rows input mistake\n");
                    goto PARSE_OVER;
                }
                g_Dbs.db[i].superTbls[j].interlaceRows = stbInterlaceRows->valueint;

                if (g_Dbs.db[i].superTbls[j].interlaceRows > g_Dbs.db[i].superTbls[j].insertRows) {
                    printf("NOTICE: db[%d].superTbl[%d]'s interlace rows value %u > insert_rows %"PRId64"\n\n",
                            i, j, g_Dbs.db[i].superTbls[j].interlaceRows,
                            g_Dbs.db[i].superTbls[j].insertRows);
                    printf("        interlace rows value will be set to insert_rows %"PRId64"\n\n",
                            g_Dbs.db[i].superTbls[j].insertRows);
                    prompt();
                    g_Dbs.db[i].superTbls[j].interlaceRows = g_Dbs.db[i].superTbls[j].insertRows;
                }
            } else if (!stbInterlaceRows) {
                g_Dbs.db[i].superTbls[j].interlaceRows = 0; // 0 means progressive mode, > 0 mean interlace mode. max value is less or equ num_of_records_per_req
            } else {
                errorPrint(
                        "%s", "failed to read json, interlace rows input mistake\n");
                goto PARSE_OVER;
            }

            cJSON* disorderRatio = cJSON_GetObjectItem(stbInfo, "disorder_ratio");
            if (disorderRatio && disorderRatio->type == cJSON_Number) {
                if (disorderRatio->valueint > 50)
                    disorderRatio->valueint = 50;

                if (disorderRatio->valueint < 0)
                    disorderRatio->valueint = 0;

                g_Dbs.db[i].superTbls[j].disorderRatio = disorderRatio->valueint;
            } else if (!disorderRatio) {
                g_Dbs.db[i].superTbls[j].disorderRatio = 0;
            } else {
                errorPrint("%s", "failed to read json, disorderRatio not found\n");
                goto PARSE_OVER;
            }

            cJSON* disorderRange = cJSON_GetObjectItem(stbInfo, "disorder_range");
            if (disorderRange && disorderRange->type == cJSON_Number) {
                g_Dbs.db[i].superTbls[j].disorderRange = disorderRange->valueint;
            } else if (!disorderRange) {
                g_Dbs.db[i].superTbls[j].disorderRange = 1000;
            } else {
                errorPrint("%s", "failed to read json, disorderRange not found\n");
                goto PARSE_OVER;
            }

            cJSON* insertInterval = cJSON_GetObjectItem(stbInfo, "insert_interval");
            if (insertInterval && insertInterval->type == cJSON_Number) {
                g_Dbs.db[i].superTbls[j].insertInterval = insertInterval->valueint;
                if (insertInterval->valueint < 0) {
                    errorPrint("%s", "failed to read json, insert_interval input mistake\n");
                    goto PARSE_OVER;
                }
            } else if (!insertInterval) {
                verbosePrint("%s() LN%d: stable insert interval be overrode by global %"PRIu64".\n",
                        __func__, __LINE__, g_args.insert_interval);
                g_Dbs.db[i].superTbls[j].insertInterval = g_args.insert_interval;
            } else {
                errorPrint("%s", "failed to read json, insert_interval input mistake\n");
                goto PARSE_OVER;
            }

            int retVal = getColumnAndTagTypeFromInsertJsonFile(
                    stbInfo, &g_Dbs.db[i].superTbls[j]);
            if (false == retVal) {
                goto PARSE_OVER;
            }
        }
    }

    ret = true;

PARSE_OVER:
    return ret;
}

static bool getMetaFromQueryJsonFile(cJSON* root) {
    bool  ret = false;

    cJSON* cfgdir = cJSON_GetObjectItem(root, "cfgdir");
    if (cfgdir && cfgdir->type == cJSON_String && cfgdir->valuestring != NULL) {
        tstrncpy(g_queryInfo.cfgDir, cfgdir->valuestring, MAX_FILE_NAME_LEN);
    }

    cJSON* host = cJSON_GetObjectItem(root, "host");
    if (host && host->type == cJSON_String && host->valuestring != NULL) {
        tstrncpy(g_queryInfo.host, host->valuestring, MAX_HOSTNAME_SIZE);
    } else if (!host) {
        tstrncpy(g_queryInfo.host, "127.0.0.1", MAX_HOSTNAME_SIZE);
    } else {
        errorPrint("%s", "failed to read json, host not found\n");
        goto PARSE_OVER;
    }

    cJSON* port = cJSON_GetObjectItem(root, "port");
    if (port && port->type == cJSON_Number) {
        g_queryInfo.port = port->valueint;
    } else if (!port) {
        g_queryInfo.port = 6030;
    }

    cJSON* user = cJSON_GetObjectItem(root, "user");
    if (user && user->type == cJSON_String && user->valuestring != NULL) {
        tstrncpy(g_queryInfo.user, user->valuestring, MAX_USERNAME_SIZE);
    } else if (!user) {
        tstrncpy(g_queryInfo.user, "root", MAX_USERNAME_SIZE); ;
    }

    cJSON* password = cJSON_GetObjectItem(root, "password");
    if (password && password->type == cJSON_String && password->valuestring != NULL) {
        tstrncpy(g_queryInfo.password, password->valuestring, SHELL_MAX_PASSWORD_LEN);
    } else if (!password) {
        tstrncpy(g_queryInfo.password, "taosdata", SHELL_MAX_PASSWORD_LEN);;
    }

    cJSON *answerPrompt = cJSON_GetObjectItem(root, "confirm_parameter_prompt"); // yes, no,
    if (answerPrompt && answerPrompt->type == cJSON_String
            && answerPrompt->valuestring != NULL) {
        if (0 == strncasecmp(answerPrompt->valuestring, "yes", 3)) {
            g_args.answer_yes = false;
        } else if (0 == strncasecmp(answerPrompt->valuestring, "no", 2)) {
            g_args.answer_yes = true;
        } else {
            g_args.answer_yes = false;
        }
    } else if (!answerPrompt) {
        g_args.answer_yes = false;
    } else {
        errorPrint("%s", "failed to read json, confirm_parameter_prompt not found\n");
        goto PARSE_OVER;
    }

    cJSON* gQueryTimes = cJSON_GetObjectItem(root, "query_times");
    if (gQueryTimes && gQueryTimes->type == cJSON_Number) {
        if (gQueryTimes->valueint <= 0) {
            errorPrint("%s()", "failed to read json, query_times input mistake\n");
            goto PARSE_OVER;
        }
        g_args.query_times = gQueryTimes->valueint;
    } else if (!gQueryTimes) {
        g_args.query_times = 1;
    } else {
        errorPrint("%s", "failed to read json, query_times input mistake\n");
        goto PARSE_OVER;
    }

    cJSON* dbs = cJSON_GetObjectItem(root, "databases");
    if (dbs && dbs->type == cJSON_String && dbs->valuestring != NULL) {
        tstrncpy(g_queryInfo.dbName, dbs->valuestring, TSDB_DB_NAME_LEN);
    } else if (!dbs) {
        errorPrint("%s", "failed to read json, databases not found\n");
        goto PARSE_OVER;
    }

    cJSON* queryMode = cJSON_GetObjectItem(root, "query_mode");
    if (queryMode
            && queryMode->type == cJSON_String
            && queryMode->valuestring != NULL) {
        tstrncpy(g_queryInfo.queryMode, queryMode->valuestring,
                min(SMALL_BUFF_LEN, strlen(queryMode->valuestring) + 1));
    } else if (!queryMode) {
        tstrncpy(g_queryInfo.queryMode, "taosc",
                min(SMALL_BUFF_LEN, strlen("taosc") + 1));
    } else {
        errorPrint("%s", "failed to read json, query_mode not found\n");
        goto PARSE_OVER;
    }

    // specified_table_query
    cJSON *specifiedQuery = cJSON_GetObjectItem(root, "specified_table_query");
    if (!specifiedQuery) {
        g_queryInfo.specifiedQueryInfo.concurrent = 1;
        g_queryInfo.specifiedQueryInfo.sqlCount = 0;
    } else if (specifiedQuery->type != cJSON_Object) {
        errorPrint("%s", "failed to read json, super_table_query not found\n");
        goto PARSE_OVER;
    } else {
        cJSON* queryInterval = cJSON_GetObjectItem(specifiedQuery, "query_interval");
        if (queryInterval && queryInterval->type == cJSON_Number) {
            g_queryInfo.specifiedQueryInfo.queryInterval = queryInterval->valueint;
        } else if (!queryInterval) {
            g_queryInfo.specifiedQueryInfo.queryInterval = 0;
        }

        cJSON* specifiedQueryTimes = cJSON_GetObjectItem(specifiedQuery,
                "query_times");
        if (specifiedQueryTimes && specifiedQueryTimes->type == cJSON_Number) {
            if (specifiedQueryTimes->valueint <= 0) {
                errorPrint(
                        "failed to read json, query_times: %"PRId64", need be a valid (>0) number\n",
                        specifiedQueryTimes->valueint);
                goto PARSE_OVER;

            }
            g_queryInfo.specifiedQueryInfo.queryTimes = specifiedQueryTimes->valueint;
        } else if (!specifiedQueryTimes) {
            g_queryInfo.specifiedQueryInfo.queryTimes = g_args.query_times;
        } else {
            errorPrint("%s() LN%d, failed to read json, query_times input mistake\n",
                    __func__, __LINE__);
            goto PARSE_OVER;
        }

        cJSON* concurrent = cJSON_GetObjectItem(specifiedQuery, "concurrent");
        if (concurrent && concurrent->type == cJSON_Number) {
            if (concurrent->valueint <= 0) {
                errorPrint(
                        "query sqlCount %d or concurrent %d is not correct.\n",
                        g_queryInfo.specifiedQueryInfo.sqlCount,
                        g_queryInfo.specifiedQueryInfo.concurrent);
                goto PARSE_OVER;
            }
            g_queryInfo.specifiedQueryInfo.concurrent = concurrent->valueint;
        } else if (!concurrent) {
            g_queryInfo.specifiedQueryInfo.concurrent = 1;
        }

        cJSON* specifiedAsyncMode = cJSON_GetObjectItem(specifiedQuery, "mode");
        if (specifiedAsyncMode && specifiedAsyncMode->type == cJSON_String
                && specifiedAsyncMode->valuestring != NULL) {
            if (0 == strcmp("sync", specifiedAsyncMode->valuestring)) {
                g_queryInfo.specifiedQueryInfo.asyncMode = SYNC_MODE;
            } else if (0 == strcmp("async", specifiedAsyncMode->valuestring)) {
                g_queryInfo.specifiedQueryInfo.asyncMode = ASYNC_MODE;
            } else {
                errorPrint("%s", "failed to read json, async mode input error\n");
                goto PARSE_OVER;
            }
        } else {
            g_queryInfo.specifiedQueryInfo.asyncMode = SYNC_MODE;
        }

        cJSON* interval = cJSON_GetObjectItem(specifiedQuery, "interval");
        if (interval && interval->type == cJSON_Number) {
            g_queryInfo.specifiedQueryInfo.subscribeInterval = interval->valueint;
        } else if (!interval) {
            //printf("failed to read json, subscribe interval no found\n");
            //goto PARSE_OVER;
            g_queryInfo.specifiedQueryInfo.subscribeInterval = 10000;
        }

        cJSON* restart = cJSON_GetObjectItem(specifiedQuery, "restart");
        if (restart && restart->type == cJSON_String && restart->valuestring != NULL) {
            if (0 == strcmp("yes", restart->valuestring)) {
                g_queryInfo.specifiedQueryInfo.subscribeRestart = true;
            } else if (0 == strcmp("no", restart->valuestring)) {
                g_queryInfo.specifiedQueryInfo.subscribeRestart = false;
            } else {
                errorPrint("%s", "failed to read json, subscribe restart error\n");
                goto PARSE_OVER;
            }
        } else {
            g_queryInfo.specifiedQueryInfo.subscribeRestart = true;
        }

        cJSON* keepProgress = cJSON_GetObjectItem(specifiedQuery, "keepProgress");
        if (keepProgress
                && keepProgress->type == cJSON_String
                && keepProgress->valuestring != NULL) {
            if (0 == strcmp("yes", keepProgress->valuestring)) {
                g_queryInfo.specifiedQueryInfo.subscribeKeepProgress = 1;
            } else if (0 == strcmp("no", keepProgress->valuestring)) {
                g_queryInfo.specifiedQueryInfo.subscribeKeepProgress = 0;
            } else {
                errorPrint("%s", "failed to read json, subscribe keepProgress error\n");
                goto PARSE_OVER;
            }
        } else {
            g_queryInfo.specifiedQueryInfo.subscribeKeepProgress = 0;
        }

        // sqls
        cJSON* specifiedSqls = cJSON_GetObjectItem(specifiedQuery, "sqls");
        if (!specifiedSqls) {
            g_queryInfo.specifiedQueryInfo.sqlCount = 0;
        } else if (specifiedSqls->type != cJSON_Array) {
            errorPrint("%s", "failed to read json, super sqls not found\n");
            goto PARSE_OVER;
        } else {
            int superSqlSize = cJSON_GetArraySize(specifiedSqls);
            if (superSqlSize * g_queryInfo.specifiedQueryInfo.concurrent
                    > MAX_QUERY_SQL_COUNT) {
                errorPrint("failed to read json, query sql(%d) * concurrent(%d) overflow, max is %d\n",
                        superSqlSize,
                        g_queryInfo.specifiedQueryInfo.concurrent,
                        MAX_QUERY_SQL_COUNT);
                goto PARSE_OVER;
            }

            g_queryInfo.specifiedQueryInfo.sqlCount = superSqlSize;
            for (int j = 0; j < superSqlSize; ++j) {
                cJSON* sql = cJSON_GetArrayItem(specifiedSqls, j);
                if (sql == NULL) continue;

                cJSON *sqlStr = cJSON_GetObjectItem(sql, "sql");
                if (!sqlStr || sqlStr->type != cJSON_String || sqlStr->valuestring == NULL) {
                    errorPrint("%s", "failed to read json, sql not found\n");
                    goto PARSE_OVER;
                }
                tstrncpy(g_queryInfo.specifiedQueryInfo.sql[j],
                        sqlStr->valuestring, BUFFER_SIZE);

                // default value is -1, which mean infinite loop
                g_queryInfo.specifiedQueryInfo.endAfterConsume[j] = -1;
                cJSON* endAfterConsume =
                    cJSON_GetObjectItem(specifiedQuery, "endAfterConsume");
                if (endAfterConsume
                        && endAfterConsume->type == cJSON_Number) {
                    g_queryInfo.specifiedQueryInfo.endAfterConsume[j]
                        = endAfterConsume->valueint;
                }
                if (g_queryInfo.specifiedQueryInfo.endAfterConsume[j] < -1)
                    g_queryInfo.specifiedQueryInfo.endAfterConsume[j] = -1;

                g_queryInfo.specifiedQueryInfo.resubAfterConsume[j] = -1;
                cJSON* resubAfterConsume =
                    cJSON_GetObjectItem(specifiedQuery, "resubAfterConsume");
                if ((resubAfterConsume)
                        && (resubAfterConsume->type == cJSON_Number)
                        && (resubAfterConsume->valueint >= 0)) {
                    g_queryInfo.specifiedQueryInfo.resubAfterConsume[j]
                        = resubAfterConsume->valueint;
                }

                if (g_queryInfo.specifiedQueryInfo.resubAfterConsume[j] < -1)
                    g_queryInfo.specifiedQueryInfo.resubAfterConsume[j] = -1;

                cJSON *result = cJSON_GetObjectItem(sql, "result");
                if ((NULL != result) && (result->type == cJSON_String)
                        && (result->valuestring != NULL)) {
                    tstrncpy(g_queryInfo.specifiedQueryInfo.result[j],
                            result->valuestring, MAX_FILE_NAME_LEN);
                } else if (NULL == result) {
                    memset(g_queryInfo.specifiedQueryInfo.result[j],
                            0, MAX_FILE_NAME_LEN);
                } else {
                    errorPrint("%s",
                            "failed to read json, super query result file not found\n");
                    goto PARSE_OVER;
                }
            }
        }
    }

    // super_table_query
    cJSON *superQuery = cJSON_GetObjectItem(root, "super_table_query");
    if (!superQuery) {
        g_queryInfo.superQueryInfo.threadCnt = 1;
        g_queryInfo.superQueryInfo.sqlCount = 0;
    } else if (superQuery->type != cJSON_Object) {
        errorPrint("%s", "failed to read json, sub_table_query not found\n");
        ret = true;
        goto PARSE_OVER;
    } else {
        cJSON* subrate = cJSON_GetObjectItem(superQuery, "query_interval");
        if (subrate && subrate->type == cJSON_Number) {
            g_queryInfo.superQueryInfo.queryInterval = subrate->valueint;
        } else if (!subrate) {
            g_queryInfo.superQueryInfo.queryInterval = 0;
        }

        cJSON* superQueryTimes = cJSON_GetObjectItem(superQuery, "query_times");
        if (superQueryTimes && superQueryTimes->type == cJSON_Number) {
            if (superQueryTimes->valueint <= 0) {
                errorPrint("failed to read json, query_times: %"PRId64", need be a valid (>0) number\n",
                        superQueryTimes->valueint);
                goto PARSE_OVER;
            }
            g_queryInfo.superQueryInfo.queryTimes = superQueryTimes->valueint;
        } else if (!superQueryTimes) {
            g_queryInfo.superQueryInfo.queryTimes = g_args.query_times;
        } else {
            errorPrint("%s", "failed to read json, query_times input mistake\n");
            goto PARSE_OVER;
        }

        cJSON* threads = cJSON_GetObjectItem(superQuery, "threads");
        if (threads && threads->type == cJSON_Number) {
            if (threads->valueint <= 0) {
                errorPrint("%s", "failed to read json, threads input mistake\n");
                goto PARSE_OVER;

            }
            g_queryInfo.superQueryInfo.threadCnt = threads->valueint;
        } else if (!threads) {
            g_queryInfo.superQueryInfo.threadCnt = 1;
        }

        //cJSON* subTblCnt = cJSON_GetObjectItem(superQuery, "childtable_count");
        //if (subTblCnt && subTblCnt->type == cJSON_Number) {
        //  g_queryInfo.superQueryInfo.childTblCount = subTblCnt->valueint;
        //} else if (!subTblCnt) {
        //  g_queryInfo.superQueryInfo.childTblCount = 0;
        //}

        cJSON* stblname = cJSON_GetObjectItem(superQuery, "stblname");
        if (stblname && stblname->type == cJSON_String
                && stblname->valuestring != NULL) {
            tstrncpy(g_queryInfo.superQueryInfo.stbName, stblname->valuestring,
                    TSDB_TABLE_NAME_LEN);
        } else {
            errorPrint("%s", "failed to read json, super table name input error\n");
            goto PARSE_OVER;
        }

        cJSON* superAsyncMode = cJSON_GetObjectItem(superQuery, "mode");
        if (superAsyncMode && superAsyncMode->type == cJSON_String
                && superAsyncMode->valuestring != NULL) {
            if (0 == strcmp("sync", superAsyncMode->valuestring)) {
                g_queryInfo.superQueryInfo.asyncMode = SYNC_MODE;
            } else if (0 == strcmp("async", superAsyncMode->valuestring)) {
                g_queryInfo.superQueryInfo.asyncMode = ASYNC_MODE;
            } else {
                errorPrint("%s", "failed to read json, async mode input error\n");
                goto PARSE_OVER;
            }
        } else {
            g_queryInfo.superQueryInfo.asyncMode = SYNC_MODE;
        }

        cJSON* superInterval = cJSON_GetObjectItem(superQuery, "interval");
        if (superInterval && superInterval->type == cJSON_Number) {
            if (superInterval->valueint < 0) {
                errorPrint("%s", "failed to read json, interval input mistake\n");
                goto PARSE_OVER;
            }
            g_queryInfo.superQueryInfo.subscribeInterval = superInterval->valueint;
        } else if (!superInterval) {
            //printf("failed to read json, subscribe interval no found\n");
            //goto PARSE_OVER;
            g_queryInfo.superQueryInfo.subscribeInterval = 10000;
        }

        cJSON* subrestart = cJSON_GetObjectItem(superQuery, "restart");
        if (subrestart && subrestart->type == cJSON_String
                && subrestart->valuestring != NULL) {
            if (0 == strcmp("yes", subrestart->valuestring)) {
                g_queryInfo.superQueryInfo.subscribeRestart = true;
            } else if (0 == strcmp("no", subrestart->valuestring)) {
                g_queryInfo.superQueryInfo.subscribeRestart = false;
            } else {
                errorPrint("%s", "failed to read json, subscribe restart error\n");
                goto PARSE_OVER;
            }
        } else {
            g_queryInfo.superQueryInfo.subscribeRestart = true;
        }

        cJSON* superkeepProgress = cJSON_GetObjectItem(superQuery, "keepProgress");
        if (superkeepProgress &&
                superkeepProgress->type == cJSON_String
                && superkeepProgress->valuestring != NULL) {
            if (0 == strcmp("yes", superkeepProgress->valuestring)) {
                g_queryInfo.superQueryInfo.subscribeKeepProgress = 1;
            } else if (0 == strcmp("no", superkeepProgress->valuestring)) {
                g_queryInfo.superQueryInfo.subscribeKeepProgress = 0;
            } else {
                errorPrint("%s",
                        "failed to read json, subscribe super table keepProgress error\n");
                goto PARSE_OVER;
            }
        } else {
            g_queryInfo.superQueryInfo.subscribeKeepProgress = 0;
        }

        // default value is -1, which mean do not resub
        g_queryInfo.superQueryInfo.endAfterConsume = -1;
        cJSON* superEndAfterConsume =
            cJSON_GetObjectItem(superQuery, "endAfterConsume");
        if (superEndAfterConsume
                && superEndAfterConsume->type == cJSON_Number) {
            g_queryInfo.superQueryInfo.endAfterConsume =
                superEndAfterConsume->valueint;
        }
        if (g_queryInfo.superQueryInfo.endAfterConsume < -1)
            g_queryInfo.superQueryInfo.endAfterConsume = -1;

        // default value is -1, which mean do not resub
        g_queryInfo.superQueryInfo.resubAfterConsume = -1;
        cJSON* superResubAfterConsume =
            cJSON_GetObjectItem(superQuery, "resubAfterConsume");
        if ((superResubAfterConsume)
                && (superResubAfterConsume->type == cJSON_Number)
                && (superResubAfterConsume->valueint >= 0)) {
            g_queryInfo.superQueryInfo.resubAfterConsume =
                superResubAfterConsume->valueint;
        }
        if (g_queryInfo.superQueryInfo.resubAfterConsume < -1)
            g_queryInfo.superQueryInfo.resubAfterConsume = -1;

        // supert table sqls
        cJSON* superSqls = cJSON_GetObjectItem(superQuery, "sqls");
        if (!superSqls) {
            g_queryInfo.superQueryInfo.sqlCount = 0;
        } else if (superSqls->type != cJSON_Array) {
            errorPrint("%s", "failed to read json, super sqls not found\n");
            goto PARSE_OVER;
        } else {
            int superSqlSize = cJSON_GetArraySize(superSqls);
            if (superSqlSize > MAX_QUERY_SQL_COUNT) {
                errorPrint("failed to read json, query sql size overflow, max is %d\n",
                        MAX_QUERY_SQL_COUNT);
                goto PARSE_OVER;
            }

            g_queryInfo.superQueryInfo.sqlCount = superSqlSize;
            for (int j = 0; j < superSqlSize; ++j) {
                cJSON* sql = cJSON_GetArrayItem(superSqls, j);
                if (sql == NULL) continue;

                cJSON *sqlStr = cJSON_GetObjectItem(sql, "sql");
                if (!sqlStr || sqlStr->type != cJSON_String
                        || sqlStr->valuestring == NULL) {
                    errorPrint("%s", "failed to read json, sql not found\n");
                    goto PARSE_OVER;
                }
                tstrncpy(g_queryInfo.superQueryInfo.sql[j], sqlStr->valuestring,
                        BUFFER_SIZE);

                cJSON *result = cJSON_GetObjectItem(sql, "result");
                if (result != NULL && result->type == cJSON_String
                        && result->valuestring != NULL) {
                    tstrncpy(g_queryInfo.superQueryInfo.result[j],
                            result->valuestring, MAX_FILE_NAME_LEN);
                } else if (NULL == result) {
                    memset(g_queryInfo.superQueryInfo.result[j], 0, MAX_FILE_NAME_LEN);
                }  else {
                    errorPrint("%s", "failed to read json, sub query result file not found\n");
                    goto PARSE_OVER;
                }
            }
        }
    }

    ret = true;

PARSE_OVER:
    return ret;
}

static bool getInfoFromJsonFile(char* file) {
    debugPrint("%s %d %s\n", __func__, __LINE__, file);

    FILE *fp = fopen(file, "r");
    if (!fp) {
        errorPrint("failed to read %s, reason:%s\n", file, strerror(errno));
        return false;
    }

    bool  ret = false;
    int   maxLen = 6400000;
    char *content = calloc(1, maxLen + 1);
    int   len = fread(content, 1, maxLen, fp);
    if (len <= 0) {
        free(content);
        fclose(fp);
        errorPrint("failed to read %s, content is null", file);
        return false;
    }

    content[len] = 0;
    cJSON* root = cJSON_Parse(content);
    if (root == NULL) {
        errorPrint("failed to cjson parse %s, invalid json format\n", file);
        goto PARSE_OVER;
    }

    cJSON* filetype = cJSON_GetObjectItem(root, "filetype");
    if (filetype && filetype->type == cJSON_String && filetype->valuestring != NULL) {
        if (0 == strcasecmp("insert", filetype->valuestring)) {
            g_args.test_mode = INSERT_TEST;
        } else if (0 == strcasecmp("query", filetype->valuestring)) {
            g_args.test_mode = QUERY_TEST;
        } else if (0 == strcasecmp("subscribe", filetype->valuestring)) {
            g_args.test_mode = SUBSCRIBE_TEST;
        } else {
            errorPrint("%s", "failed to read json, filetype not support\n");
            goto PARSE_OVER;
        }
    } else if (!filetype) {
        g_args.test_mode = INSERT_TEST;
    } else {
        errorPrint("%s", "failed to read json, filetype not found\n");
        goto PARSE_OVER;
    }

    if (INSERT_TEST == g_args.test_mode) {
        ret = getMetaFromInsertJsonFile(root);
    } else if ((QUERY_TEST == g_args.test_mode)
            || (SUBSCRIBE_TEST == g_args.test_mode)) {
        ret = getMetaFromQueryJsonFile(root);
    } else {
        errorPrint("%s",
                "input json file type error! please input correct file type: insert or query or subscribe\n");
        goto PARSE_OVER;
    }

PARSE_OVER:
    free(content);
    cJSON_Delete(root);
    fclose(fp);
    return ret;
}

static int prepareSampleData() {
    for (int i = 0; i < g_Dbs.dbCount; i++) {
        for (int j = 0; j < g_Dbs.db[i].superTblCount; j++) {
            if (g_Dbs.db[i].superTbls[j].tagsFile[0] != 0) {
                if (readTagFromCsvFileToMem(&g_Dbs.db[i].superTbls[j]) != 0) {
                    return -1;
                }
            }
        }
    }

    return 0;
}

static void postFreeResource() {
    tmfclose(g_fpOfInsertResult);

    for (int i = 0; i < g_Dbs.dbCount; i++) {
        for (uint64_t j = 0; j < g_Dbs.db[i].superTblCount; j++) {
            if (0 != g_Dbs.db[i].superTbls[j].colsOfCreateChildTable) {
                tmfree(g_Dbs.db[i].superTbls[j].colsOfCreateChildTable);
                g_Dbs.db[i].superTbls[j].colsOfCreateChildTable = NULL;
            }
            if (0 != g_Dbs.db[i].superTbls[j].sampleDataBuf) {
                tmfree(g_Dbs.db[i].superTbls[j].sampleDataBuf);
                g_Dbs.db[i].superTbls[j].sampleDataBuf = NULL;
            }

#if STMT_BIND_PARAM_BATCH == 1
            for (int c = 0;
                    c < g_Dbs.db[i].superTbls[j].columnCount; c ++) {

                if (g_Dbs.db[i].superTbls[j].sampleBindBatchArray) {

                    tmfree((char *)((uintptr_t)*(uintptr_t*)(
                                    g_Dbs.db[i].superTbls[j].sampleBindBatchArray
                                    + sizeof(char*) * c)));
                }
            }
            tmfree(g_Dbs.db[i].superTbls[j].sampleBindBatchArray);
#endif
            if (0 != g_Dbs.db[i].superTbls[j].tagDataBuf) {
                tmfree(g_Dbs.db[i].superTbls[j].tagDataBuf);
                g_Dbs.db[i].superTbls[j].tagDataBuf = NULL;
            }
            if (0 != g_Dbs.db[i].superTbls[j].childTblName) {
                tmfree(g_Dbs.db[i].superTbls[j].childTblName);
                g_Dbs.db[i].superTbls[j].childTblName = NULL;
            }
        }
    }

    tmfree(g_randbool_buff);
    tmfree(g_randint_buff);
    tmfree(g_rand_voltage_buff);
    tmfree(g_randbigint_buff);
    tmfree(g_randsmallint_buff);
    tmfree(g_randtinyint_buff);
    tmfree(g_randfloat_buff);
    tmfree(g_rand_current_buff);
    tmfree(g_rand_phase_buff);

    tmfree(g_sampleDataBuf);

#if STMT_BIND_PARAM_BATCH == 1
    for (int l = 0;
             l < g_args.columnCount; l ++) {
        if (g_sampleBindBatchArray) {
            tmfree((char *)((uintptr_t)*(uintptr_t*)(
                            g_sampleBindBatchArray
                            + sizeof(char*) * l)));
        }
    }
    tmfree(g_sampleBindBatchArray);
#endif
}

static int getRowDataFromSample(
        char* dataBuf, int64_t maxLen, int64_t timestamp,
        SSuperTable* stbInfo, int64_t* sampleUsePos)
{
    if ((*sampleUsePos) == MAX_SAMPLES) {
        *sampleUsePos = 0;
    }

    int    dataLen = 0;

    dataLen += snprintf(dataBuf + dataLen, maxLen - dataLen,
            "(%" PRId64 ", ", timestamp);
    dataLen += snprintf(dataBuf + dataLen, maxLen - dataLen,
            "%s",
            stbInfo->sampleDataBuf
            + stbInfo->lenOfOneRow * (*sampleUsePos));
    dataLen += snprintf(dataBuf + dataLen, maxLen - dataLen, ")");

    (*sampleUsePos)++;

    return dataLen;
}

static int64_t generateStbRowData(
        SSuperTable* stbInfo,
        char* recBuf,
        int64_t remainderBufLen,
        int64_t timestamp)
{
    int64_t   dataLen = 0;
    char  *pstr = recBuf;
    int64_t maxLen = MAX_DATA_SIZE;
    int tmpLen;

    dataLen += snprintf(pstr + dataLen, maxLen - dataLen,
            "(%" PRId64 "", timestamp);

    for (int i = 0; i < stbInfo->columnCount; i++) {
        tstrncpy(pstr + dataLen, ",", 2);
        dataLen += 1;

        if ((stbInfo->columns[i].data_type == TSDB_DATA_TYPE_BINARY)
                || (stbInfo->columns[i].data_type == TSDB_DATA_TYPE_NCHAR)) {
            if (stbInfo->columns[i].dataLen > TSDB_MAX_BINARY_LEN) {
                errorPrint2("binary or nchar length overflow, max size:%u\n",
                        (uint32_t)TSDB_MAX_BINARY_LEN);
                return -1;
            }

            if ((stbInfo->columns[i].dataLen + 1) >
                    /* need count 3 extra chars \', \', and , */
                    (remainderBufLen - dataLen - 3)) {
                return 0;
            }
            char* buf = (char*)calloc(stbInfo->columns[i].dataLen+1, 1);
            if (NULL == buf) {
                errorPrint2("calloc failed! size:%d\n", stbInfo->columns[i].dataLen);
                return -1;
            }
            rand_string(buf, stbInfo->columns[i].dataLen);
            dataLen += snprintf(pstr + dataLen, maxLen - dataLen, "\'%s\'", buf);
            tmfree(buf);

        } else {
            char *tmp = NULL;
            switch(stbInfo->columns[i].data_type) {
                case TSDB_DATA_TYPE_INT:
                    if ((g_args.demo_mode) && (i == 1)) {
                        tmp = demo_voltage_int_str();
                    } else {
                        tmp = rand_int_str();
                    }
                    tmpLen = strlen(tmp);
                    tstrncpy(pstr + dataLen, tmp, min(tmpLen + 1, INT_BUFF_LEN));
                    break;

                case TSDB_DATA_TYPE_BIGINT:
                    tmp = rand_bigint_str();
                    tstrncpy(pstr + dataLen, tmp, BIGINT_BUFF_LEN);
                    break;

                case TSDB_DATA_TYPE_FLOAT:
                    if (g_args.demo_mode) {
                        if (i == 0) {
                            tmp = demo_current_float_str();
                        } else {
                            tmp = demo_phase_float_str();
                        }
                    } else {
                        tmp = rand_float_str();
                    }
                    tmpLen = strlen(tmp);
                    tstrncpy(pstr + dataLen, tmp, min(tmpLen +1, FLOAT_BUFF_LEN));
                    break;

                case TSDB_DATA_TYPE_DOUBLE:
                    tmp = rand_double_str();
                    tmpLen = strlen(tmp);
                    tstrncpy(pstr + dataLen, tmp, min(tmpLen +1, DOUBLE_BUFF_LEN));
                    break;

                case TSDB_DATA_TYPE_SMALLINT:
                    tmp = rand_smallint_str();
                    tmpLen = strlen(tmp);
                    tstrncpy(pstr + dataLen, tmp,
                            min(tmpLen + 1, SMALLINT_BUFF_LEN));
                    break;

                case TSDB_DATA_TYPE_TINYINT:
                    tmp = rand_tinyint_str();
                    tmpLen = strlen(tmp);
                    tstrncpy(pstr + dataLen, tmp, min(tmpLen +1, TINYINT_BUFF_LEN));
                    break;

                case TSDB_DATA_TYPE_BOOL:
                    tmp = rand_bool_str();
                    tmpLen = strlen(tmp);
                    tstrncpy(pstr + dataLen, tmp, min(tmpLen +1, BOOL_BUFF_LEN));
                    break;

                case TSDB_DATA_TYPE_TIMESTAMP:
                    tmp = rand_bigint_str();
                    tmpLen = strlen(tmp);
                    tstrncpy(pstr + dataLen, tmp, min(tmpLen +1, BIGINT_BUFF_LEN));
                    break;

                case TSDB_DATA_TYPE_NULL:
                    break;

                default:
                    errorPrint2("Not support data type: %s\n",
                            stbInfo->columns[i].dataType);
                    exit(EXIT_FAILURE);
            }

            if (tmp) {
                dataLen += strlen(tmp);
            }
        }

        if (dataLen > (remainderBufLen - (128)))
            return 0;
    }

    tstrncpy(pstr + dataLen, ")", 2);

    verbosePrint("%s() LN%d, dataLen:%"PRId64"\n", __func__, __LINE__, dataLen);
    verbosePrint("%s() LN%d, recBuf:\n\t%s\n", __func__, __LINE__, recBuf);

    return strlen(recBuf);
}

static int64_t generateData(char *recBuf, char *data_type,
        int64_t timestamp, int lenOfBinary) {
    memset(recBuf, 0, MAX_DATA_SIZE);
    char *pstr = recBuf;
    pstr += sprintf(pstr, "(%"PRId64"", timestamp);

    int columnCount = g_args.columnCount;

    bool b;
    char *s;
    for (int i = 0; i < columnCount; i++) {
        switch (data_type[i]) {
            case TSDB_DATA_TYPE_TINYINT:
                pstr += sprintf(pstr, ",%d", rand_tinyint() );
                break;

            case TSDB_DATA_TYPE_SMALLINT:
                pstr += sprintf(pstr, ",%d", rand_smallint());
                break;

            case TSDB_DATA_TYPE_INT:
                pstr += sprintf(pstr, ",%d", rand_int());
                break;

            case TSDB_DATA_TYPE_BIGINT:
                pstr += sprintf(pstr, ",%"PRId64"", rand_bigint());
                break;

            case TSDB_DATA_TYPE_TIMESTAMP:
                pstr += sprintf(pstr, ",%"PRId64"", rand_bigint());
                break;

            case TSDB_DATA_TYPE_FLOAT:
                pstr += sprintf(pstr, ",%10.4f", rand_float());
                break;

            case TSDB_DATA_TYPE_DOUBLE:
                pstr += sprintf(pstr, ",%20.8f", rand_double());
                break;

            case TSDB_DATA_TYPE_BOOL:
                b = rand_bool() & 1;
                pstr += sprintf(pstr, ",%s", b ? "true" : "false");
                break;

            case TSDB_DATA_TYPE_BINARY:
                s = malloc(lenOfBinary + 1);
                if (s == NULL) {
                    errorPrint2("%s() LN%d, memory allocation %d bytes failed\n",
                            __func__, __LINE__, lenOfBinary + 1);
                    exit(EXIT_FAILURE);
                }
                rand_string(s, lenOfBinary);
                pstr += sprintf(pstr, ",\"%s\"", s);
                free(s);
                break;

            case TSDB_DATA_TYPE_NCHAR:
                s = malloc(lenOfBinary + 1);
                if (s == NULL) {
                    errorPrint2("%s() LN%d, memory allocation %d bytes failed\n",
                            __func__, __LINE__, lenOfBinary + 1);
                    exit(EXIT_FAILURE);
                }
                rand_string(s, lenOfBinary);
                pstr += sprintf(pstr, ",\"%s\"", s);
                free(s);
                break;

            case TSDB_DATA_TYPE_NULL:
                break;

            default:
                errorPrint2("%s() LN%d, Unknown data type %d\n",
                        __func__, __LINE__,
                        data_type[i]);
                exit(EXIT_FAILURE);
        }

        if (strlen(recBuf) > MAX_DATA_SIZE) {
            ERROR_EXIT("column length too long, abort");
        }
    }

    pstr += sprintf(pstr, ")");

    verbosePrint("%s() LN%d, recBuf:\n\t%s\n", __func__, __LINE__, recBuf);

    return (int32_t)strlen(recBuf);
}

static int generateSampleFromRand(
        char *sampleDataBuf,
        uint64_t lenOfOneRow,
        int columnCount,
        StrColumn *columns
        )
{
    char data[MAX_DATA_SIZE];
    memset(data, 0, MAX_DATA_SIZE);

    char *buff = malloc(lenOfOneRow);
    if (NULL == buff) {
        errorPrint2("%s() LN%d, memory allocation %"PRIu64" bytes failed\n",
                __func__, __LINE__, lenOfOneRow);
        exit(EXIT_FAILURE);
    }

    for (int i=0; i < MAX_SAMPLES; i++) {
        uint64_t pos = 0;
        memset(buff, 0, lenOfOneRow);

        for (int c = 0; c < columnCount; c++) {
            char *tmp = NULL;

            uint32_t dataLen;
            char data_type = (columns)?(columns[c].data_type):g_args.data_type[c];

            switch(data_type) {
                case TSDB_DATA_TYPE_BINARY:
                    dataLen = (columns)?columns[c].dataLen:g_args.binwidth;
                    rand_string(data, dataLen);
                    pos += sprintf(buff + pos, "%s,", data);
                    break;

                case TSDB_DATA_TYPE_NCHAR:
                    dataLen = (columns)?columns[c].dataLen:g_args.binwidth;
                    rand_string(data, dataLen);
                    pos += sprintf(buff + pos, "%s,", data);
                    break;

                case TSDB_DATA_TYPE_INT:
                    if ((g_args.demo_mode) && (c == 1)) {
                        tmp = demo_voltage_int_str();
                    } else {
                        tmp = rand_int_str();
                    }
                    pos += sprintf(buff + pos, "%s,", tmp);
                    break;

                case TSDB_DATA_TYPE_BIGINT:
                    pos += sprintf(buff + pos, "%s,", rand_bigint_str());
                    break;

                case TSDB_DATA_TYPE_FLOAT:
                    if (g_args.demo_mode) {
                        if (c == 0) {
                            tmp = demo_current_float_str();
                        } else {
                            tmp = demo_phase_float_str();
                        }
                    } else {
                        tmp = rand_float_str();
                    }
                    pos += sprintf(buff + pos, "%s,", tmp);
                    break;

                case TSDB_DATA_TYPE_DOUBLE:
                    pos += sprintf(buff + pos, "%s,", rand_double_str());
                    break;

                case TSDB_DATA_TYPE_SMALLINT:
                    pos += sprintf(buff + pos, "%s,", rand_smallint_str());
                    break;

                case TSDB_DATA_TYPE_TINYINT:
                    pos += sprintf(buff + pos, "%s,", rand_tinyint_str());
                    break;

                case TSDB_DATA_TYPE_BOOL:
                    pos += sprintf(buff + pos, "%s,", rand_bool_str());
                    break;

                case TSDB_DATA_TYPE_TIMESTAMP:
                    pos += sprintf(buff + pos, "%s,", rand_bigint_str());
                    break;

                case TSDB_DATA_TYPE_NULL:
                    break;

                default:
                    errorPrint2("%s() LN%d, Unknown data type %s\n",
                            __func__, __LINE__,
                            (columns)?(columns[c].dataType):g_args.dataType[c]);
                    exit(EXIT_FAILURE);
            }
        }

        *(buff + pos - 1) = 0;
        memcpy(sampleDataBuf + i * lenOfOneRow, buff, pos);
    }

    free(buff);
    return 0;
}

static int generateSampleFromRandForNtb()
{
    return generateSampleFromRand(
            g_sampleDataBuf,
            g_args.lenOfOneRow,
            g_args.columnCount,
            NULL);
}

static int generateSampleFromRandForStb(SSuperTable *stbInfo)
{
    return generateSampleFromRand(
            stbInfo->sampleDataBuf,
            stbInfo->lenOfOneRow,
            stbInfo->columnCount,
            stbInfo->columns);
}

static int prepareSampleForNtb() {
    g_sampleDataBuf = calloc(g_args.lenOfOneRow * MAX_SAMPLES, 1);
    if (NULL == g_sampleDataBuf) {
        errorPrint2("%s() LN%d, Failed to calloc %"PRIu64" Bytes, reason:%s\n",
                __func__, __LINE__,
                g_args.lenOfOneRow * MAX_SAMPLES,
                strerror(errno));
        return -1;
    }

    return generateSampleFromRandForNtb();
}

static int prepareSampleForStb(SSuperTable *stbInfo) {

    stbInfo->sampleDataBuf = calloc(
            stbInfo->lenOfOneRow * MAX_SAMPLES, 1);
    if (NULL == stbInfo->sampleDataBuf) {
        errorPrint2("%s() LN%d, Failed to calloc %"PRIu64" Bytes, reason:%s\n",
                __func__, __LINE__,
                stbInfo->lenOfOneRow * MAX_SAMPLES,
                strerror(errno));
        return -1;
    }

    int ret;
    if (0 == strncasecmp(stbInfo->dataSource, "sample", strlen("sample"))) {
        ret = generateSampleFromCsvForStb(stbInfo);
    } else {
        ret = generateSampleFromRandForStb(stbInfo);
    }

    if (0 != ret) {
        errorPrint2("%s() LN%d, read sample from csv file failed.\n",
                __func__, __LINE__);
        tmfree(stbInfo->sampleDataBuf);
        stbInfo->sampleDataBuf = NULL;
        return -1;
    }

    return 0;
}

static int32_t execInsert(threadInfo *pThreadInfo, uint32_t k)
{
    int32_t affectedRows;
    SSuperTable* stbInfo = pThreadInfo->stbInfo;

    uint16_t iface;
    if (stbInfo)
        iface = stbInfo->iface;
    else {
        if (g_args.iface == INTERFACE_BUT)
            iface = TAOSC_IFACE;
        else
            iface = g_args.iface;
    }

    debugPrint("[%d] %s() LN%d %s\n", pThreadInfo->threadID,
            __func__, __LINE__,
            (iface==TAOSC_IFACE)?
            "taosc":(iface==REST_IFACE)?"rest":"stmt");

    switch(iface) {
        case TAOSC_IFACE:
            verbosePrint("[%d] %s() LN%d %s\n", pThreadInfo->threadID,
                    __func__, __LINE__, pThreadInfo->buffer);

            affectedRows = queryDbExec(
                    pThreadInfo->taos,
                    pThreadInfo->buffer, INSERT_TYPE, false);
            break;

        case REST_IFACE:
            verbosePrint("[%d] %s() LN%d %s\n", pThreadInfo->threadID,
                    __func__, __LINE__, pThreadInfo->buffer);

            if (0 != postProceSql(g_Dbs.host, &g_Dbs.serv_addr, g_Dbs.port,
                        pThreadInfo->buffer, pThreadInfo)) {
                affectedRows = -1;
                printf("========restful return fail, threadID[%d]\n",
                        pThreadInfo->threadID);
            } else {
                affectedRows = k;
            }
            break;

        case STMT_IFACE:
            debugPrint("%s() LN%d, stmt=%p",
                    __func__, __LINE__, pThreadInfo->stmt);
            if (0 != taos_stmt_execute(pThreadInfo->stmt)) {
                errorPrint2("%s() LN%d, failied to execute insert statement. reason: %s\n",
                        __func__, __LINE__, taos_stmt_errstr(pThreadInfo->stmt));

                fprintf(stderr, "\n\033[31m === Please reduce batch number if WAL size exceeds limit. ===\033[0m\n\n");
                exit(EXIT_FAILURE);
            }
            affectedRows = k;
            break;

        default:
            errorPrint2("%s() LN%d: unknown insert mode: %d\n",
                    __func__, __LINE__, stbInfo->iface);
            affectedRows = 0;
    }

    return affectedRows;
}

static void getTableName(char *pTblName,
        threadInfo* pThreadInfo, uint64_t tableSeq)
{
    SSuperTable* stbInfo = pThreadInfo->stbInfo;
    if (stbInfo) {
        if (AUTO_CREATE_SUBTBL != stbInfo->autoCreateTable) {
            if (stbInfo->childTblLimit > 0) {
                snprintf(pTblName, TSDB_TABLE_NAME_LEN, "%s",
                        stbInfo->childTblName +
                        (tableSeq - stbInfo->childTblOffset) * TSDB_TABLE_NAME_LEN);
            } else {
                verbosePrint("[%d] %s() LN%d: from=%"PRIu64" count=%"PRId64" seq=%"PRIu64"\n",
                        pThreadInfo->threadID, __func__, __LINE__,
                        pThreadInfo->start_table_from,
                        pThreadInfo->ntables, tableSeq);
                snprintf(pTblName, TSDB_TABLE_NAME_LEN, "%s",
                        stbInfo->childTblName + tableSeq * TSDB_TABLE_NAME_LEN);
            }
        } else {
            snprintf(pTblName, TSDB_TABLE_NAME_LEN, "%s%"PRIu64"",
                    stbInfo->childTblPrefix, tableSeq);
        }
    } else {
        snprintf(pTblName, TSDB_TABLE_NAME_LEN, "%s%"PRIu64"",
                g_args.tb_prefix, tableSeq);
    }
}

static int32_t generateDataTailWithoutStb(
        uint32_t batch, char* buffer,
        int64_t remainderBufLen, int64_t insertRows,
        uint64_t recordFrom, int64_t startTime,
        /* int64_t *pSamplePos, */int64_t *dataLen) {

    uint64_t len = 0;
    char *pstr = buffer;

    verbosePrint("%s() LN%d batch=%d\n", __func__, __LINE__, batch);

    int32_t k = 0;
    for (k = 0; k < batch;) {
        char *data = pstr;
        memset(data, 0, MAX_DATA_SIZE);

        int64_t retLen = 0;

        char *data_type = g_args.data_type;
        int lenOfBinary = g_args.binwidth;

        if (g_args.disorderRatio) {
            retLen = generateData(data, data_type,
                    startTime + getTSRandTail(
                        g_args.timestamp_step, k,
                        g_args.disorderRatio,
                        g_args.disorderRange),
                    lenOfBinary);
        } else {
            retLen = generateData(data, data_type,
                    startTime + g_args.timestamp_step * k,
                    lenOfBinary);
        }

        if (len > remainderBufLen)
            break;

        pstr += retLen;
        k++;
        len += retLen;
        remainderBufLen -= retLen;

        verbosePrint("%s() LN%d len=%"PRIu64" k=%d \nbuffer=%s\n",
                __func__, __LINE__, len, k, buffer);

        recordFrom ++;

        if (recordFrom >= insertRows) {
            break;
        }
    }

    *dataLen = len;
    return k;
}

static int64_t getTSRandTail(int64_t timeStampStep, int32_t seq,
        int disorderRatio, int disorderRange)
{
    int64_t randTail = timeStampStep * seq;
    if (disorderRatio > 0) {
        int rand_num = taosRandom() % 100;
        if(rand_num < disorderRatio) {
            randTail = (randTail +
                    (taosRandom() % disorderRange + 1)) * (-1);
            debugPrint("rand data generated, back %"PRId64"\n", randTail);
        }
    }

    return randTail;
}

static int32_t generateStbDataTail(
        SSuperTable* stbInfo,
        uint32_t batch, char* buffer,
        int64_t remainderBufLen, int64_t insertRows,
        uint64_t recordFrom, int64_t startTime,
        int64_t *pSamplePos, int64_t *dataLen) {
    uint64_t len = 0;

    char *pstr = buffer;

    bool tsRand;
    if (0 == strncasecmp(stbInfo->dataSource, "rand", strlen("rand"))) {
        tsRand = true;
    } else {
        tsRand = false;
    }
    verbosePrint("%s() LN%d batch=%u buflen=%"PRId64"\n",
            __func__, __LINE__, batch, remainderBufLen);

    int32_t k;
    for (k = 0; k < batch;) {
        char *data = pstr;

        int64_t lenOfRow = 0;

        if (tsRand) {
            if (stbInfo->disorderRatio > 0) {
                lenOfRow = generateStbRowData(stbInfo, data,
                        remainderBufLen,
                        startTime + getTSRandTail(
                            stbInfo->timeStampStep, k,
                            stbInfo->disorderRatio,
                            stbInfo->disorderRange)
                        );
            } else {
                lenOfRow = generateStbRowData(stbInfo, data,
                        remainderBufLen,
                        startTime + stbInfo->timeStampStep * k
                        );
            }
        } else {
            lenOfRow = getRowDataFromSample(
                    data,
                    (remainderBufLen < MAX_DATA_SIZE)?remainderBufLen:MAX_DATA_SIZE,
                    startTime + stbInfo->timeStampStep * k,
                    stbInfo,
                    pSamplePos);
        }

        if (lenOfRow == 0) {
            data[0] = '\0';
            break;
        }
        if ((lenOfRow + 1) > remainderBufLen) {
            break;
        }

        pstr += lenOfRow;
        k++;
        len += lenOfRow;
        remainderBufLen -= lenOfRow;

        verbosePrint("%s() LN%d len=%"PRIu64" k=%u \nbuffer=%s\n",
                __func__, __LINE__, len, k, buffer);

        recordFrom ++;

        if (recordFrom >= insertRows) {
            break;
        }
    }

    *dataLen = len;
    return k;
}


static int generateSQLHeadWithoutStb(char *tableName,
        char *dbName,
        char *buffer, int remainderBufLen)
{
    int len;

    char headBuf[HEAD_BUFF_LEN];

    len = snprintf(
            headBuf,
            HEAD_BUFF_LEN,
            "%s.%s values",
            dbName,
            tableName);

    if (len > remainderBufLen)
        return -1;

    tstrncpy(buffer, headBuf, len + 1);

    return len;
}

static int generateStbSQLHead(
        SSuperTable* stbInfo,
        char *tableName, int64_t tableSeq,
        char *dbName,
        char *buffer, int remainderBufLen)
{
    int len;

    char headBuf[HEAD_BUFF_LEN];

    if (AUTO_CREATE_SUBTBL == stbInfo->autoCreateTable) {
        char* tagsValBuf = NULL;
        if (0 == stbInfo->tagSource) {
            tagsValBuf = generateTagValuesForStb(stbInfo, tableSeq);
        } else {
            tagsValBuf = getTagValueFromTagSample(
                    stbInfo,
                    tableSeq % stbInfo->tagSampleCount);
        }
        if (NULL == tagsValBuf) {
            errorPrint2("%s() LN%d, tag buf failed to allocate  memory\n",
                    __func__, __LINE__);
            return -1;
        }

        len = snprintf(
                headBuf,
                HEAD_BUFF_LEN,
                "%s.%s using %s.%s TAGS%s values",
                dbName,
                tableName,
                dbName,
                stbInfo->stbName,
                tagsValBuf);
        tmfree(tagsValBuf);
    } else if (TBL_ALREADY_EXISTS == stbInfo->childTblExists) {
        len = snprintf(
                headBuf,
                HEAD_BUFF_LEN,
                "%s.%s values",
                dbName,
                tableName);
    } else {
        len = snprintf(
                headBuf,
                HEAD_BUFF_LEN,
                "%s.%s values",
                dbName,
                tableName);
    }

    if (len > remainderBufLen)
        return -1;

    tstrncpy(buffer, headBuf, len + 1);

    return len;
}

static int32_t generateStbInterlaceData(
        threadInfo *pThreadInfo,
        char *tableName, uint32_t batchPerTbl,
        uint64_t i,
        uint32_t batchPerTblTimes,
        uint64_t tableSeq,
        char *buffer,
        int64_t insertRows,
        int64_t startTime,
        uint64_t *pRemainderBufLen)
{
    assert(buffer);
    char *pstr = buffer;

    SSuperTable *stbInfo = pThreadInfo->stbInfo;
    int headLen = generateStbSQLHead(
            stbInfo,
            tableName, tableSeq, pThreadInfo->db_name,
            pstr, *pRemainderBufLen);

    if (headLen <= 0) {
        return 0;
    }
    // generate data buffer
    verbosePrint("[%d] %s() LN%d i=%"PRIu64" buffer:\n%s\n",
            pThreadInfo->threadID, __func__, __LINE__, i, buffer);

    pstr += headLen;
    *pRemainderBufLen -= headLen;

    int64_t dataLen = 0;

    verbosePrint("[%d] %s() LN%d i=%"PRIu64" batchPerTblTimes=%u batchPerTbl = %u\n",
            pThreadInfo->threadID, __func__, __LINE__,
            i, batchPerTblTimes, batchPerTbl);

    if (0 == strncasecmp(stbInfo->startTimestamp, "now", 3)) {
        startTime = taosGetTimestamp(pThreadInfo->time_precision);
    }

    int32_t k = generateStbDataTail(
            stbInfo,
            batchPerTbl, pstr, *pRemainderBufLen, insertRows, 0,
            startTime,
            &(pThreadInfo->samplePos), &dataLen);

    if (k == batchPerTbl) {
        pstr += dataLen;
        *pRemainderBufLen -= dataLen;
    } else {
        debugPrint("%s() LN%d, generated data tail: %u, not equal batch per table: %u\n",
                __func__, __LINE__, k, batchPerTbl);
        pstr -= headLen;
        pstr[0] = '\0';
        k = 0;
    }

    return k;
}

static int64_t generateInterlaceDataWithoutStb(
        char *tableName, uint32_t batch,
        uint64_t tableSeq,
        char *dbName, char *buffer,
        int64_t insertRows,
        int64_t startTime,
        uint64_t *pRemainderBufLen)
{
    assert(buffer);
    char *pstr = buffer;

    int headLen = generateSQLHeadWithoutStb(
            tableName, dbName,
            pstr, *pRemainderBufLen);

    if (headLen <= 0) {
        return 0;
    }

    pstr += headLen;
    *pRemainderBufLen -= headLen;

    int64_t dataLen = 0;

    int32_t k = generateDataTailWithoutStb(
            batch, pstr, *pRemainderBufLen, insertRows, 0,
            startTime,
            &dataLen);

    if (k == batch) {
        pstr += dataLen;
        *pRemainderBufLen -= dataLen;
    } else {
        debugPrint("%s() LN%d, generated data tail: %d, not equal batch per table: %u\n",
                __func__, __LINE__, k, batch);
        pstr -= headLen;
        pstr[0] = '\0';
        k = 0;
    }

    return k;
}

static int32_t prepareStmtBindArrayByType(
        TAOS_BIND *bind,
        char data_type, int32_t dataLen,
        int32_t timePrec,
        char *value)
{
    int32_t *bind_int;
    int64_t *bind_bigint;
    float   *bind_float;
    double  *bind_double;
    int8_t  *bind_bool;
    int64_t *bind_ts2;
    int16_t *bind_smallint;
    int8_t  *bind_tinyint;

    switch(data_type) {
        case TSDB_DATA_TYPE_BINARY:
            if (dataLen > TSDB_MAX_BINARY_LEN) {
                errorPrint2("binary length overflow, max size:%u\n",
                        (uint32_t)TSDB_MAX_BINARY_LEN);
                return -1;
            }
            char *bind_binary;
<<<<<<< HEAD

            bind->buffer_type = TSDB_DATA_TYPE_BINARY;
            if (value) {
                bind_binary = calloc(1, strlen(value) + 1);
                strncpy(bind_binary, value, strlen(value));
                bind->buffer_length = strlen(bind_binary);
            } else {
                bind_binary = calloc(1, dataLen + 1);
                rand_string(bind_binary, dataLen);
                bind->buffer_length = dataLen;
            }

            bind->length = &bind->buffer_length;
            bind->buffer = bind_binary;
            bind->is_null = NULL;
            break;

        case TSDB_DATA_TYPE_NCHAR:
            if (dataLen > TSDB_MAX_BINARY_LEN) {
                errorPrint2("nchar length overflow, max size:%u\n",
                        (uint32_t)TSDB_MAX_BINARY_LEN);
                return -1;
            }
            char *bind_nchar;

            bind->buffer_type = TSDB_DATA_TYPE_NCHAR;
            if (value) {
                bind_nchar = calloc(1, strlen(value) + 1);
                strncpy(bind_nchar, value, strlen(value));
            } else {
                bind_nchar = calloc(1, dataLen + 1);
                rand_string(bind_nchar, dataLen);
            }

            bind->buffer_length = strlen(bind_nchar);
            bind->buffer = bind_nchar;
            bind->length = &bind->buffer_length;
            bind->is_null = NULL;
            break;

        case TSDB_DATA_TYPE_INT:
            bind_int = malloc(sizeof(int32_t));
            assert(bind_int);

            if (value) {
                *bind_int = atoi(value);
            } else {
                *bind_int = rand_int();
            }
            bind->buffer_type = TSDB_DATA_TYPE_INT;
            bind->buffer_length = sizeof(int32_t);
            bind->buffer = bind_int;
            bind->length = &bind->buffer_length;
            bind->is_null = NULL;
            break;

        case TSDB_DATA_TYPE_BIGINT:
            bind_bigint = malloc(sizeof(int64_t));
            assert(bind_bigint);

            if (value) {
                *bind_bigint = atoll(value);
            } else {
                *bind_bigint = rand_bigint();
            }
            bind->buffer_type = TSDB_DATA_TYPE_BIGINT;
            bind->buffer_length = sizeof(int64_t);
            bind->buffer = bind_bigint;
            bind->length = &bind->buffer_length;
            bind->is_null = NULL;
            break;

        case TSDB_DATA_TYPE_FLOAT:
            bind_float = malloc(sizeof(float));
            assert(bind_float);

            if (value) {
                *bind_float = (float)atof(value);
            } else {
                *bind_float = rand_float();
            }
            bind->buffer_type = TSDB_DATA_TYPE_FLOAT;
            bind->buffer_length = sizeof(float);
            bind->buffer = bind_float;
=======

            bind->buffer_type = TSDB_DATA_TYPE_BINARY;
            if (value) {
                bind_binary = calloc(1, strlen(value) + 1);
                strncpy(bind_binary, value, strlen(value));
                bind->buffer_length = strlen(bind_binary);
            } else {
                bind_binary = calloc(1, dataLen + 1);
                rand_string(bind_binary, dataLen);
                bind->buffer_length = dataLen;
            }

            bind->length = &bind->buffer_length;
            bind->buffer = bind_binary;
            bind->is_null = NULL;
            break;

        case TSDB_DATA_TYPE_NCHAR:
            if (dataLen > TSDB_MAX_BINARY_LEN) {
                errorPrint2("nchar length overflow, max size:%u\n",
                        (uint32_t)TSDB_MAX_BINARY_LEN);
                return -1;
            }
            char *bind_nchar;

            bind->buffer_type = TSDB_DATA_TYPE_NCHAR;
            if (value) {
                bind_nchar = calloc(1, strlen(value) + 1);
                strncpy(bind_nchar, value, strlen(value));
            } else {
                bind_nchar = calloc(1, dataLen + 1);
                rand_string(bind_nchar, dataLen);
            }

            bind->buffer_length = strlen(bind_nchar);
            bind->buffer = bind_nchar;
            bind->length = &bind->buffer_length;
            bind->is_null = NULL;
            break;

        case TSDB_DATA_TYPE_INT:
            bind_int = malloc(sizeof(int32_t));
            assert(bind_int);

            if (value) {
                *bind_int = atoi(value);
            } else {
                *bind_int = rand_int();
            }
            bind->buffer_type = TSDB_DATA_TYPE_INT;
            bind->buffer_length = sizeof(int32_t);
            bind->buffer = bind_int;
            bind->length = &bind->buffer_length;
            bind->is_null = NULL;
            break;

        case TSDB_DATA_TYPE_BIGINT:
            bind_bigint = malloc(sizeof(int64_t));
            assert(bind_bigint);

            if (value) {
                *bind_bigint = atoll(value);
            } else {
                *bind_bigint = rand_bigint();
            }
            bind->buffer_type = TSDB_DATA_TYPE_BIGINT;
            bind->buffer_length = sizeof(int64_t);
            bind->buffer = bind_bigint;
>>>>>>> 3f023fdd
            bind->length = &bind->buffer_length;
            bind->is_null = NULL;
            break;

<<<<<<< HEAD
        case TSDB_DATA_TYPE_DOUBLE:
            bind_double = malloc(sizeof(double));
            assert(bind_double);

            if (value) {
                *bind_double = atof(value);
            } else {
                *bind_double = rand_double();
            }
=======
        case TSDB_DATA_TYPE_FLOAT:
            bind_float = malloc(sizeof(float));
            assert(bind_float);

            if (value) {
                *bind_float = (float)atof(value);
            } else {
                *bind_float = rand_float();
            }
            bind->buffer_type = TSDB_DATA_TYPE_FLOAT;
            bind->buffer_length = sizeof(float);
            bind->buffer = bind_float;
            bind->length = &bind->buffer_length;
            bind->is_null = NULL;
            break;

        case TSDB_DATA_TYPE_DOUBLE:
            bind_double = malloc(sizeof(double));
            assert(bind_double);

            if (value) {
                *bind_double = atof(value);
            } else {
                *bind_double = rand_double();
            }
>>>>>>> 3f023fdd
            bind->buffer_type = TSDB_DATA_TYPE_DOUBLE;
            bind->buffer_length = sizeof(double);
            bind->buffer = bind_double;
            bind->length = &bind->buffer_length;
            bind->is_null = NULL;
            break;

        case TSDB_DATA_TYPE_SMALLINT:
            bind_smallint = malloc(sizeof(int16_t));
            assert(bind_smallint);

            if (value) {
                *bind_smallint = (int16_t)atoi(value);
            } else {
                *bind_smallint = rand_smallint();
            }
            bind->buffer_type = TSDB_DATA_TYPE_SMALLINT;
            bind->buffer_length = sizeof(int16_t);
            bind->buffer = bind_smallint;
            bind->length = &bind->buffer_length;
            bind->is_null = NULL;
            break;

        case TSDB_DATA_TYPE_TINYINT:
            bind_tinyint = malloc(sizeof(int8_t));
            assert(bind_tinyint);

            if (value) {
                *bind_tinyint = (int8_t)atoi(value);
            } else {
                *bind_tinyint = rand_tinyint();
            }
            bind->buffer_type = TSDB_DATA_TYPE_TINYINT;
            bind->buffer_length = sizeof(int8_t);
            bind->buffer = bind_tinyint;
            bind->length = &bind->buffer_length;
            bind->is_null = NULL;
            break;

        case TSDB_DATA_TYPE_BOOL:
            bind_bool = malloc(sizeof(int8_t));
            assert(bind_bool);

            if (value) {
                if (strncasecmp(value, "true", 4)) {
                    *bind_bool = true;
                } else {
                    *bind_bool = false;
                }
            } else {
                *bind_bool = rand_bool();
            }
            bind->buffer_type = TSDB_DATA_TYPE_BOOL;
            bind->buffer_length = sizeof(int8_t);
            bind->buffer = bind_bool;
            bind->length = &bind->buffer_length;
            bind->is_null = NULL;
            break;

        case TSDB_DATA_TYPE_TIMESTAMP:
            bind_ts2 = malloc(sizeof(int64_t));
            assert(bind_ts2);

            if (value) {
                if (strchr(value, ':') && strchr(value, '-')) {
                    int i = 0;
                    while(value[i] != '\0') {
                        if (value[i] == '\"' || value[i] == '\'') {
                            value[i] = ' ';
                        }
                        i++;
                    }
                    int64_t tmpEpoch;
                    if (TSDB_CODE_SUCCESS != taosParseTime(
                                value, &tmpEpoch, strlen(value),
                                timePrec, 0)) {
                        free(bind_ts2);
                        errorPrint2("Input %s, time format error!\n", value);
                        return -1;
                    }
                    *bind_ts2 = tmpEpoch;
                } else {
                    *bind_ts2 = atoll(value);
                }
            } else {
                *bind_ts2 = rand_bigint();
            }
            bind->buffer_type = TSDB_DATA_TYPE_TIMESTAMP;
            bind->buffer_length = sizeof(int64_t);
            bind->buffer = bind_ts2;
            bind->length = &bind->buffer_length;
            bind->is_null = NULL;
            break;

        case TSDB_DATA_TYPE_NULL:
            break;

        default:
            errorPrint2("Not support data type: %d\n", data_type);
            exit(EXIT_FAILURE);
    }

    return 0;
}

static int32_t prepareStmtBindArrayByTypeForRand(
        TAOS_BIND *bind,
        char data_type, int32_t dataLen,
        int32_t timePrec,
        char **ptr,
        char *value)
{
    int32_t *bind_int;
    int64_t *bind_bigint;
    float   *bind_float;
    double  *bind_double;
    int16_t *bind_smallint;
    int8_t  *bind_tinyint;
    int8_t  *bind_bool;
    int64_t *bind_ts2;

    switch(data_type) {
        case TSDB_DATA_TYPE_BINARY:

            if (dataLen > TSDB_MAX_BINARY_LEN) {
                errorPrint2("binary length overflow, max size:%u\n",
                        (uint32_t)TSDB_MAX_BINARY_LEN);
                return -1;
            }
            char *bind_binary = (char *)*ptr;

            bind->buffer_type = TSDB_DATA_TYPE_BINARY;
            if (value) {
                strncpy(bind_binary, value, strlen(value));
                bind->buffer_length = strlen(bind_binary);
            } else {
                rand_string(bind_binary, dataLen);
                bind->buffer_length = dataLen;
            }

            bind->length = &bind->buffer_length;
            bind->buffer = bind_binary;
            bind->is_null = NULL;

            *ptr += bind->buffer_length;
            break;

        case TSDB_DATA_TYPE_NCHAR:
            if (dataLen > TSDB_MAX_BINARY_LEN) {
                errorPrint2("nchar length overflow, max size: %u\n",
                        (uint32_t)TSDB_MAX_BINARY_LEN);
                return -1;
            }
            char *bind_nchar = (char *)*ptr;

            bind->buffer_type = TSDB_DATA_TYPE_NCHAR;
            if (value) {
                strncpy(bind_nchar, value, strlen(value));
            } else {
                rand_string(bind_nchar, dataLen);
            }

            bind->buffer_length = strlen(bind_nchar);
            bind->buffer = bind_nchar;
            bind->length = &bind->buffer_length;
            bind->is_null = NULL;

            *ptr += bind->buffer_length;
            break;

        case TSDB_DATA_TYPE_INT:
            bind_int = (int32_t *)*ptr;

            if (value) {
                *bind_int = atoi(value);
            } else {
                *bind_int = rand_int();
            }
            bind->buffer_type = TSDB_DATA_TYPE_INT;
            bind->buffer_length = sizeof(int32_t);
            bind->buffer = bind_int;
            bind->length = &bind->buffer_length;
            bind->is_null = NULL;

            *ptr += bind->buffer_length;
            break;

        case TSDB_DATA_TYPE_BIGINT:
            bind_bigint = (int64_t *)*ptr;

            if (value) {
                *bind_bigint = atoll(value);
            } else {
                *bind_bigint = rand_bigint();
            }
            bind->buffer_type = TSDB_DATA_TYPE_BIGINT;
            bind->buffer_length = sizeof(int64_t);
            bind->buffer = bind_bigint;
            bind->length = &bind->buffer_length;
            bind->is_null = NULL;

            *ptr += bind->buffer_length;
            break;

        case TSDB_DATA_TYPE_FLOAT:
            bind_float = (float *)*ptr;

            if (value) {
                *bind_float = (float)atof(value);
            } else {
                *bind_float = rand_float();
            }
            bind->buffer_type = TSDB_DATA_TYPE_FLOAT;
            bind->buffer_length = sizeof(float);
            bind->buffer = bind_float;
            bind->length = &bind->buffer_length;
            bind->is_null = NULL;

            *ptr += bind->buffer_length;
            break;

        case TSDB_DATA_TYPE_DOUBLE:
            bind_double = (double *)*ptr;

            if (value) {
                *bind_double = atof(value);
            } else {
                *bind_double = rand_double();
            }
            bind->buffer_type = TSDB_DATA_TYPE_DOUBLE;
            bind->buffer_length = sizeof(double);
            bind->buffer = bind_double;
            bind->length = &bind->buffer_length;
            bind->is_null = NULL;

            *ptr += bind->buffer_length;
            break;

        case TSDB_DATA_TYPE_SMALLINT:
            bind_smallint = (int16_t *)*ptr;

            if (value) {
                *bind_smallint = (int16_t)atoi(value);
            } else {
                *bind_smallint = rand_smallint();
            }
            bind->buffer_type = TSDB_DATA_TYPE_SMALLINT;
            bind->buffer_length = sizeof(int16_t);
            bind->buffer = bind_smallint;
            bind->length = &bind->buffer_length;
            bind->is_null = NULL;

            *ptr += bind->buffer_length;
            break;

        case TSDB_DATA_TYPE_TINYINT:
            bind_tinyint = (int8_t *)*ptr;

            if (value) {
                *bind_tinyint = (int8_t)atoi(value);
            } else {
                *bind_tinyint = rand_tinyint();
            }
            bind->buffer_type = TSDB_DATA_TYPE_TINYINT;
            bind->buffer_length = sizeof(int8_t);
            bind->buffer = bind_tinyint;
            bind->length = &bind->buffer_length;
            bind->is_null = NULL;

            *ptr += bind->buffer_length;
            break;

        case TSDB_DATA_TYPE_BOOL:
            bind_bool = (int8_t *)*ptr;

            if (value) {
                if (strncasecmp(value, "true", 4)) {
                    *bind_bool = true;
                } else {
                    *bind_bool = false;
                }
            } else {
                *bind_bool = rand_bool();
            }
            bind->buffer_type = TSDB_DATA_TYPE_BOOL;
            bind->buffer_length = sizeof(int8_t);
            bind->buffer = bind_bool;
            bind->length = &bind->buffer_length;
            bind->is_null = NULL;

            *ptr += bind->buffer_length;
            break;

        case TSDB_DATA_TYPE_TIMESTAMP:
            bind_ts2 = (int64_t *)*ptr;

            if (value) {
                if (strchr(value, ':') && strchr(value, '-')) {
                    int i = 0;
                    while(value[i] != '\0') {
                        if (value[i] == '\"' || value[i] == '\'') {
                            value[i] = ' ';
                        }
                        i++;
                    }
                    int64_t tmpEpoch;
                    if (TSDB_CODE_SUCCESS != taosParseTime(
                                value, &tmpEpoch, strlen(value),
                                timePrec, 0)) {
                        errorPrint2("Input %s, time format error!\n", value);
                        return -1;
                    }
                    *bind_ts2 = tmpEpoch;
                } else {
                    *bind_ts2 = atoll(value);
                }
            } else {
                *bind_ts2 = rand_bigint();
            }
            bind->buffer_type = TSDB_DATA_TYPE_TIMESTAMP;
            bind->buffer_length = sizeof(int64_t);
            bind->buffer = bind_ts2;
            bind->length = &bind->buffer_length;
            bind->is_null = NULL;

            *ptr += bind->buffer_length;
            break;

        default:
            errorPrint2("No support data type: %d\n", data_type);
            return -1;
    }

    return 0;
}

static int32_t prepareStmtWithoutStb(
        threadInfo *pThreadInfo,
        char *tableName,
        uint32_t batch,
        int64_t insertRows,
        int64_t recordFrom,
        int64_t startTime)
{
    TAOS_STMT *stmt = pThreadInfo->stmt;
    int ret = taos_stmt_set_tbname(stmt, tableName);
    if (ret != 0) {
        errorPrint2("failed to execute taos_stmt_set_tbname(%s). return 0x%x. reason: %s\n",
                tableName, ret, taos_stmt_errstr(stmt));
        return ret;
    }

    char *data_type = g_args.data_type;

    char *bindArray = malloc(sizeof(TAOS_BIND) * (g_args.columnCount + 1));
    if (bindArray == NULL) {
        errorPrint2("Failed to allocate %d bind params\n",
                (g_args.columnCount + 1));
        return -1;
    }

    int32_t k = 0;
    for (k = 0; k < batch;) {
        /* columnCount + 1 (ts) */

        TAOS_BIND *bind = (TAOS_BIND *)(bindArray + 0);

        int64_t *bind_ts = pThreadInfo->bind_ts;

        bind->buffer_type = TSDB_DATA_TYPE_TIMESTAMP;

        if (g_args.disorderRatio) {
            *bind_ts = startTime + getTSRandTail(
                    g_args.timestamp_step, k,
                    g_args.disorderRatio,
                    g_args.disorderRange);
        } else {
            *bind_ts = startTime + g_args.timestamp_step * k;
        }
        bind->buffer_length = sizeof(int64_t);
        bind->buffer = bind_ts;
        bind->length = &bind->buffer_length;
        bind->is_null = NULL;

        for (int i = 0; i < g_args.columnCount; i ++) {
            bind = (TAOS_BIND *)((char *)bindArray
                    + (sizeof(TAOS_BIND) * (i + 1)));
            if ( -1 == prepareStmtBindArrayByType(
                        bind,
                        data_type[i],
                        g_args.binwidth,
                        pThreadInfo->time_precision,
                        NULL)) {
                return -1;
            }
        }
        if (0 != taos_stmt_bind_param(stmt, (TAOS_BIND *)bindArray)) {
            errorPrint2("%s() LN%d, stmt_bind_param() failed! reason: %s\n",
                    __func__, __LINE__, taos_stmt_errstr(stmt));
            break;
        }
        // if msg > 3MB, break
        if (0 != taos_stmt_add_batch(stmt)) {
            errorPrint2("%s() LN%d, stmt_add_batch() failed! reason: %s\n",
                    __func__, __LINE__, taos_stmt_errstr(stmt));
            break;
        }

        k++;
        recordFrom ++;
        if (recordFrom >= insertRows) {
            break;
        }
    }

    free(bindArray);
    return k;
}

static int32_t prepareStbStmtBindTag(
        char *bindArray, SSuperTable *stbInfo,
        char *tagsVal,
        int32_t timePrec)
{
    TAOS_BIND *tag;

    for (int t = 0; t < stbInfo->tagCount; t ++) {
        tag = (TAOS_BIND *)((char *)bindArray + (sizeof(TAOS_BIND) * t));
        if ( -1 == prepareStmtBindArrayByType(
                    tag,
                    stbInfo->tags[t].data_type,
                    stbInfo->tags[t].dataLen,
                    timePrec,
                    NULL)) {
            return -1;
        }
    }

    return 0;
}

static int32_t prepareStbStmtBindRand(
        int64_t *ts,
        char *bindArray, SSuperTable *stbInfo,
        int64_t startTime, int32_t recSeq,
        int32_t timePrec)
{
    char data[MAX_DATA_SIZE];
    memset(data, 0, MAX_DATA_SIZE);
    char *ptr = data;

    TAOS_BIND *bind;

    for (int i = 0; i < stbInfo->columnCount + 1; i ++) {
        bind = (TAOS_BIND *)((char *)bindArray + (sizeof(TAOS_BIND) * i));

        if (i == 0) {
            int64_t *bind_ts = ts;

            bind->buffer_type = TSDB_DATA_TYPE_TIMESTAMP;
            if (stbInfo->disorderRatio) {
                *bind_ts = startTime + getTSRandTail(
                        stbInfo->timeStampStep, recSeq,
                        stbInfo->disorderRatio,
                        stbInfo->disorderRange);
            } else {
                *bind_ts = startTime + stbInfo->timeStampStep * recSeq;
            }
            bind->buffer_length = sizeof(int64_t);
            bind->buffer = bind_ts;
            bind->length = &bind->buffer_length;
            bind->is_null = NULL;

            ptr += bind->buffer_length;
        } else if ( -1 == prepareStmtBindArrayByTypeForRand(
                    bind,
                    stbInfo->columns[i-1].data_type,
                    stbInfo->columns[i-1].dataLen,
                    timePrec,
                    &ptr,
                    NULL)) {
            return -1;
        }
    }

    return 0;
}

UNUSED_FUNC static int32_t prepareStbStmtRand(
        threadInfo *pThreadInfo,
        char *tableName,
        int64_t tableSeq,
        uint32_t batch,
        uint64_t insertRows,
        uint64_t recordFrom,
        int64_t startTime)
{
    int ret;
    SSuperTable *stbInfo = pThreadInfo->stbInfo;
    TAOS_STMT *stmt = pThreadInfo->stmt;

    if (AUTO_CREATE_SUBTBL == stbInfo->autoCreateTable) {
        char* tagsValBuf = NULL;

        if (0 == stbInfo->tagSource) {
            tagsValBuf = generateTagValuesForStb(stbInfo, tableSeq);
        } else {
            tagsValBuf = getTagValueFromTagSample(
                    stbInfo,
                    tableSeq % stbInfo->tagSampleCount);
        }

        if (NULL == tagsValBuf) {
            errorPrint2("%s() LN%d, tag buf failed to allocate  memory\n",
                    __func__, __LINE__);
            return -1;
        }

        char *tagsArray = calloc(1, sizeof(TAOS_BIND) * stbInfo->tagCount);
        if (NULL == tagsArray) {
            tmfree(tagsValBuf);
            errorPrint2("%s() LN%d, tag buf failed to allocate  memory\n",
                    __func__, __LINE__);
            return -1;
        }

        if (-1 == prepareStbStmtBindTag(
                    tagsArray, stbInfo, tagsValBuf, pThreadInfo->time_precision
                    /* is tag */)) {
            tmfree(tagsValBuf);
            tmfree(tagsArray);
            return -1;
        }

        ret = taos_stmt_set_tbname_tags(stmt, tableName, (TAOS_BIND *)tagsArray);

        tmfree(tagsValBuf);
        tmfree(tagsArray);

        if (0 != ret) {
            errorPrint2("%s() LN%d, stmt_set_tbname_tags() failed! reason: %s\n",
                    __func__, __LINE__, taos_stmt_errstr(stmt));
            return -1;
        }
    } else {
        ret = taos_stmt_set_tbname(stmt, tableName);
        if (0 != ret) {
            errorPrint2("%s() LN%d, stmt_set_tbname() failed! reason: %s\n",
                    __func__, __LINE__, taos_stmt_errstr(stmt));
            return -1;
        }
    }

    char *bindArray = calloc(1, sizeof(TAOS_BIND) * (stbInfo->columnCount + 1));
    if (bindArray == NULL) {
        errorPrint2("%s() LN%d, Failed to allocate %d bind params\n",
                __func__, __LINE__, (stbInfo->columnCount + 1));
        return -1;
    }

    uint32_t k;
    for (k = 0; k < batch;) {
        /* columnCount + 1 (ts) */
        if (-1 == prepareStbStmtBindRand(
                    pThreadInfo->bind_ts,
                    bindArray, stbInfo,
                    startTime, k,
                    pThreadInfo->time_precision
                    /* is column */)) {
            free(bindArray);
            return -1;
        }
        ret = taos_stmt_bind_param(stmt, (TAOS_BIND *)bindArray);
        if (0 != ret) {
            errorPrint2("%s() LN%d, stmt_bind_param() failed! reason: %s\n",
                    __func__, __LINE__, taos_stmt_errstr(stmt));
            free(bindArray);
            return -1;
        }
        // if msg > 3MB, break
        ret = taos_stmt_add_batch(stmt);
        if (0 != ret) {
            errorPrint2("%s() LN%d, stmt_add_batch() failed! reason: %s\n",
                    __func__, __LINE__, taos_stmt_errstr(stmt));
            free(bindArray);
            return -1;
        }

        k++;
        recordFrom ++;

        if (recordFrom >= insertRows) {
            break;
        }
    }

    free(bindArray);
    return k;
}

#if STMT_BIND_PARAM_BATCH == 1
static int execBindParamBatch(
        threadInfo *pThreadInfo,
        char *tableName,
        int64_t tableSeq,
        uint32_t batch,
        uint64_t insertRows,
        uint64_t recordFrom,
        int64_t startTime,
        int64_t *pSamplePos)
{
    int ret;
    TAOS_STMT *stmt = pThreadInfo->stmt;

    SSuperTable *stbInfo = pThreadInfo->stbInfo;
    uint32_t columnCount = (stbInfo)?pThreadInfo->stbInfo->columnCount:g_args.columnCount;

    uint32_t thisBatch = MAX_SAMPLES - (*pSamplePos);

    if (thisBatch > batch) {
        thisBatch = batch;
    }
    verbosePrint("%s() LN%d, batch=%d pos=%"PRId64" thisBatch=%d\n",
            __func__, __LINE__, batch, *pSamplePos, thisBatch);

    memset(pThreadInfo->bindParams, 0,
            (sizeof(TAOS_MULTI_BIND) * (columnCount + 1)));
    memset(pThreadInfo->is_null, 0, thisBatch);

    for (int c = 0; c < columnCount + 1; c ++) {
        TAOS_MULTI_BIND *param = (TAOS_MULTI_BIND *)(pThreadInfo->bindParams + sizeof(TAOS_MULTI_BIND) * c);

        char data_type;

        if (c == 0) {
            data_type = TSDB_DATA_TYPE_TIMESTAMP;
            param->buffer_length = sizeof(int64_t);
            param->buffer = pThreadInfo->bind_ts_array;

        } else {
            data_type = (stbInfo)?stbInfo->columns[c-1].data_type:g_args.data_type[c-1];

            char *tmpP;

            switch(data_type) {
                case TSDB_DATA_TYPE_BINARY:
                case TSDB_DATA_TYPE_NCHAR:
                    param->buffer_length =
                        ((stbInfo)?stbInfo->columns[c-1].dataLen:g_args.binwidth);

                    tmpP =
                        (char *)((uintptr_t)*(uintptr_t*)(stbInfo->sampleBindBatchArray
                                    +sizeof(char*)*(c-1)));

                    verbosePrint("%s() LN%d, tmpP=%p pos=%"PRId64" width=%d position=%"PRId64"\n",
                            __func__, __LINE__, tmpP, *pSamplePos,
                            (((stbInfo)?stbInfo->columns[c-1].dataLen:g_args.binwidth)),
                            (*pSamplePos) *
                            (((stbInfo)?stbInfo->columns[c-1].dataLen:g_args.binwidth)));

                    param->buffer = (void *)(tmpP + *pSamplePos *
                            (((stbInfo)?stbInfo->columns[c-1].dataLen:g_args.binwidth))
                            );
                    break;

                case TSDB_DATA_TYPE_INT:
                    param->buffer_length = sizeof(int32_t);
                    param->buffer = (stbInfo)?
                        (void *)((uintptr_t)*(uintptr_t*)(stbInfo->sampleBindBatchArray+sizeof(char*)*(c-1))
                                        + stbInfo->columns[c-1].dataLen * (*pSamplePos)):
                        (void *)((uintptr_t)*(uintptr_t*)(g_sampleBindBatchArray+sizeof(char*)*(c-1))
                                    + sizeof(int32_t)*(*pSamplePos));
                    break;

                case TSDB_DATA_TYPE_TINYINT:
                    param->buffer_length = sizeof(int8_t);
                    param->buffer = (stbInfo)?
                        (void *)((uintptr_t)*(uintptr_t*)(
                                    stbInfo->sampleBindBatchArray
                                    +sizeof(char*)*(c-1))
                                + stbInfo->columns[c-1].dataLen*(*pSamplePos)):
                        (void *)((uintptr_t)*(uintptr_t*)(
                                    g_sampleBindBatchArray+sizeof(char*)*(c-1))
                                    + sizeof(int8_t)*(*pSamplePos));
                    break;

                case TSDB_DATA_TYPE_SMALLINT:
                    param->buffer_length = sizeof(int16_t);
                    param->buffer = (stbInfo)?
                        (void *)((uintptr_t)*(uintptr_t*)(stbInfo->sampleBindBatchArray+sizeof(char*)*(c-1))
                                        + stbInfo->columns[c-1].dataLen * (*pSamplePos)):
                        (void *)((uintptr_t)*(uintptr_t*)(g_sampleBindBatchArray+sizeof(char*)*(c-1))
                                    + sizeof(int16_t)*(*pSamplePos));
                    break;

                case TSDB_DATA_TYPE_BIGINT:
                    param->buffer_length = sizeof(int64_t);
                    param->buffer = (stbInfo)?
                        (void *)((uintptr_t)*(uintptr_t*)(stbInfo->sampleBindBatchArray+sizeof(char*)*(c-1))
                                        + stbInfo->columns[c-1].dataLen * (*pSamplePos)):
                        (void *)((uintptr_t)*(uintptr_t*)(g_sampleBindBatchArray+sizeof(char*)*(c-1))
                                    + sizeof(int64_t)*(*pSamplePos));
                    break;

                case TSDB_DATA_TYPE_BOOL:
                    param->buffer_length = sizeof(int8_t);
                    param->buffer = (stbInfo)?
                        (void *)((uintptr_t)*(uintptr_t*)(stbInfo->sampleBindBatchArray+sizeof(char*)*(c-1))
                                        + stbInfo->columns[c-1].dataLen * (*pSamplePos)):
                        (void *)((uintptr_t)*(uintptr_t*)(g_sampleBindBatchArray+sizeof(char*)*(c-1))
                                    + sizeof(int8_t)*(*pSamplePos));
                    break;

                case TSDB_DATA_TYPE_FLOAT:
                    param->buffer_length = sizeof(float);
                    param->buffer = (stbInfo)?
                        (void *)((uintptr_t)*(uintptr_t*)(stbInfo->sampleBindBatchArray+sizeof(char*)*(c-1))
                                        + stbInfo->columns[c-1].dataLen * (*pSamplePos)):
                        (void *)((uintptr_t)*(uintptr_t*)(g_sampleBindBatchArray+sizeof(char*)*(c-1))
                                    + sizeof(float)*(*pSamplePos));
                    break;

                case TSDB_DATA_TYPE_DOUBLE:
                    param->buffer_length = sizeof(double);
                    param->buffer = (stbInfo)?
                        (void *)((uintptr_t)*(uintptr_t*)(stbInfo->sampleBindBatchArray+sizeof(char*)*(c-1))
                                        + stbInfo->columns[c-1].dataLen * (*pSamplePos)):
                        (void *)((uintptr_t)*(uintptr_t*)(g_sampleBindBatchArray+sizeof(char*)*(c-1))
                                    + sizeof(double)*(*pSamplePos));
                    break;

                case TSDB_DATA_TYPE_TIMESTAMP:
                    param->buffer_length = sizeof(int64_t);
                    param->buffer = (stbInfo)?
                        (void *)((uintptr_t)*(uintptr_t*)(stbInfo->sampleBindBatchArray+sizeof(char*)*(c-1))
                                        + stbInfo->columns[c-1].dataLen * (*pSamplePos)):
                        (void *)((uintptr_t)*(uintptr_t*)(g_sampleBindBatchArray+sizeof(char*)*(c-1))
                                    + sizeof(int64_t)*(*pSamplePos));
                    break;

                default:
                    errorPrint("%s() LN%d, wrong data type: %d\n",
                            __func__,
                            __LINE__,
                            data_type);
                    exit(EXIT_FAILURE);

            }
        }

        param->buffer_type = data_type;
        param->length = malloc(sizeof(int32_t) * thisBatch);
        assert(param->length);

        for (int b = 0; b < thisBatch; b++) {
            if (param->buffer_type == TSDB_DATA_TYPE_NCHAR) {
                param->length[b] = strlen(
                     (char *)param->buffer + b *
                         ((stbInfo)?stbInfo->columns[c].dataLen:g_args.binwidth)
                        );
            } else {
                param->length[b] = param->buffer_length;
            }
        }
        param->is_null = pThreadInfo->is_null;
        param->num = thisBatch;
    }

    uint32_t k;
    for (k = 0; k < thisBatch;) {
        /* columnCount + 1 (ts) */
        if (stbInfo->disorderRatio) {
            *(pThreadInfo->bind_ts_array + k) = startTime + getTSRandTail(
                    stbInfo->timeStampStep, k,
                    stbInfo->disorderRatio,
                    stbInfo->disorderRange);
        } else {
            *(pThreadInfo->bind_ts_array + k) = startTime + stbInfo->timeStampStep * k;
        }

        debugPrint("%s() LN%d, k=%d ts=%"PRId64"\n",
                __func__, __LINE__,
                k, *(pThreadInfo->bind_ts_array +k));
        k++;
        recordFrom ++;

        (*pSamplePos) ++;
        if ((*pSamplePos) == MAX_SAMPLES) {
            *pSamplePos = 0;
        }

        if (recordFrom >= insertRows) {
            break;
        }
    }

    ret = taos_stmt_bind_param_batch(stmt, (TAOS_MULTI_BIND *)pThreadInfo->bindParams);
    if (0 != ret) {
        errorPrint2("%s() LN%d, stmt_bind_param() failed! reason: %s\n",
                __func__, __LINE__, taos_stmt_errstr(stmt));
        return -1;
    }

    for (int c = 0; c < stbInfo->columnCount + 1; c ++) {
        TAOS_MULTI_BIND *param = (TAOS_MULTI_BIND *)(pThreadInfo->bindParams + sizeof(TAOS_MULTI_BIND) * c);
        free(param->length);
    }

    // if msg > 3MB, break
    ret = taos_stmt_add_batch(stmt);
    if (0 != ret) {
        errorPrint2("%s() LN%d, stmt_add_batch() failed! reason: %s\n",
                __func__, __LINE__, taos_stmt_errstr(stmt));
        return -1;
    }
    return k;
}

static int parseSamplefileToStmtBatch(
        SSuperTable* stbInfo)
{
    // char *sampleDataBuf = (stbInfo)?
    //    stbInfo->sampleDataBuf:g_sampleDataBuf;
    int32_t columnCount = (stbInfo)?stbInfo->columnCount:g_args.columnCount;
    char *sampleBindBatchArray = NULL;

    if (stbInfo) {
        stbInfo->sampleBindBatchArray = calloc(1, sizeof(uintptr_t *) * columnCount);
        sampleBindBatchArray = stbInfo->sampleBindBatchArray;
    } else {
        g_sampleBindBatchArray = calloc(1, sizeof(uintptr_t *) * columnCount);
        sampleBindBatchArray = g_sampleBindBatchArray;
    }
    assert(sampleBindBatchArray);

    for (int c = 0; c < columnCount; c++) {
        char data_type = (stbInfo)?stbInfo->columns[c].data_type:g_args.data_type[c];

        char *tmpP = NULL;

        switch(data_type) {
            case TSDB_DATA_TYPE_INT:
                tmpP = calloc(1, sizeof(int) * MAX_SAMPLES);
                assert(tmpP);
                *(uintptr_t*)(sampleBindBatchArray+ sizeof(uintptr_t*)*c) = (uintptr_t)tmpP;
                break;

            case TSDB_DATA_TYPE_TINYINT:
                tmpP = calloc(1, sizeof(int8_t) * MAX_SAMPLES);
                assert(tmpP);
                *(uintptr_t*)(sampleBindBatchArray+ sizeof(uintptr_t*)*c) = (uintptr_t)tmpP;
                break;

            case TSDB_DATA_TYPE_SMALLINT:
                tmpP = calloc(1, sizeof(int16_t) * MAX_SAMPLES);
                assert(tmpP);
                *(uintptr_t*)(sampleBindBatchArray+ sizeof(uintptr_t*)*c) = (uintptr_t)tmpP;
                break;

            case TSDB_DATA_TYPE_BIGINT:
                tmpP = calloc(1, sizeof(int64_t) * MAX_SAMPLES);
                assert(tmpP);
                *(uintptr_t*)(sampleBindBatchArray+ sizeof(uintptr_t*)*c) = (uintptr_t)tmpP;
                break;

            case TSDB_DATA_TYPE_BOOL:
                tmpP = calloc(1, sizeof(int8_t) * MAX_SAMPLES);
                assert(tmpP);
                *(uintptr_t*)(sampleBindBatchArray+ sizeof(uintptr_t*)*c) = (uintptr_t)tmpP;
                break;

            case TSDB_DATA_TYPE_FLOAT:
                tmpP = calloc(1, sizeof(float) * MAX_SAMPLES);
                assert(tmpP);
                *(uintptr_t*)(sampleBindBatchArray+ sizeof(uintptr_t*)*c) = (uintptr_t)tmpP;
                break;

            case TSDB_DATA_TYPE_DOUBLE:
                tmpP = calloc(1, sizeof(double) * MAX_SAMPLES);
                assert(tmpP);
                *(uintptr_t*)(sampleBindBatchArray+ sizeof(uintptr_t*)*c) = (uintptr_t)tmpP;
                break;

            case TSDB_DATA_TYPE_BINARY:
            case TSDB_DATA_TYPE_NCHAR:
                tmpP = calloc(1, MAX_SAMPLES *
                        (((stbInfo)?stbInfo->columns[c].dataLen:g_args.binwidth)));
                assert(tmpP);
                *(uintptr_t*)(sampleBindBatchArray+ sizeof(uintptr_t*)*c) = (uintptr_t)tmpP;
                break;

            case TSDB_DATA_TYPE_TIMESTAMP:
                tmpP = calloc(1, sizeof(int64_t) * MAX_SAMPLES);
                assert(tmpP);
                *(uintptr_t*)(sampleBindBatchArray+ sizeof(uintptr_t*)*c) = (uintptr_t)tmpP;
                break;

            default:
                errorPrint("Unknown data type: %s\n",
                        (stbInfo)?stbInfo->columns[c].dataType:g_args.dataType[c]);
                exit(EXIT_FAILURE);
        }
    }

    char *sampleDataBuf = (stbInfo)?stbInfo->sampleDataBuf:g_sampleDataBuf;
    int64_t lenOfOneRow = (stbInfo)?stbInfo->lenOfOneRow:g_args.lenOfOneRow;

    for (int i=0; i < MAX_SAMPLES; i++) {
        int cursor = 0;

        for (int c = 0; c < columnCount; c++) {
            char data_type = (stbInfo)?
                stbInfo->columns[c].data_type:
                g_args.data_type[c];
            char *restStr = sampleDataBuf
                + lenOfOneRow * i + cursor;
            int lengthOfRest = strlen(restStr);

            int index = 0;
            for (index = 0; index < lengthOfRest; index ++) {
                if (restStr[index] == ',') {
                    break;
                }
            }

            char *tmpStr = calloc(1, index + 1);
            if (NULL == tmpStr) {
                errorPrint2("%s() LN%d, Failed to allocate %d bind buffer\n",
                        __func__, __LINE__, index + 1);
                return -1;
            }

            strncpy(tmpStr, restStr, index);
            cursor += index + 1; // skip ',' too
            char *tmpP;

            switch(data_type) {
                case TSDB_DATA_TYPE_INT:
                    *((int32_t*)((uintptr_t)*(uintptr_t*)(sampleBindBatchArray
                                    +sizeof(char*)*c)+sizeof(int32_t)*i)) =
                        atoi(tmpStr);
                    break;

                case TSDB_DATA_TYPE_FLOAT:
                    *(float*)(((uintptr_t)*(uintptr_t*)(sampleBindBatchArray
                                    +sizeof(char*)*c)+sizeof(float)*i)) =
                        (float)atof(tmpStr);
                    break;

                case TSDB_DATA_TYPE_DOUBLE:
                    *(double*)(((uintptr_t)*(uintptr_t*)(sampleBindBatchArray
                                    +sizeof(char*)*c)+sizeof(double)*i)) =
                        atof(tmpStr);
                    break;

                case TSDB_DATA_TYPE_TINYINT:
                    *((int8_t*)((uintptr_t)*(uintptr_t*)(sampleBindBatchArray
                                    +sizeof(char*)*c)+sizeof(int8_t)*i)) =
                        (int8_t)atoi(tmpStr);
                    break;

                case TSDB_DATA_TYPE_SMALLINT:
                    *((int16_t*)((uintptr_t)*(uintptr_t*)(sampleBindBatchArray
                                    +sizeof(char*)*c)+sizeof(int16_t)*i)) =
                        (int16_t)atoi(tmpStr);
                    break;

                case TSDB_DATA_TYPE_BIGINT:
                    *((int64_t*)((uintptr_t)*(uintptr_t*)(sampleBindBatchArray
                                    +sizeof(char*)*c)+sizeof(int64_t)*i)) =
                        (int64_t)atol(tmpStr);
                    break;

                case TSDB_DATA_TYPE_BOOL:
                    *((int8_t*)((uintptr_t)*(uintptr_t*)(sampleBindBatchArray
                                    +sizeof(char*)*c)+sizeof(int8_t)*i)) =
                        (int8_t)atoi(tmpStr);
                    break;

                case TSDB_DATA_TYPE_TIMESTAMP:
                    *((int64_t*)((uintptr_t)*(uintptr_t*)(sampleBindBatchArray
                                    +sizeof(char*)*c)+sizeof(int64_t)*i)) =
                        (int64_t)atol(tmpStr);
                    break;

                case TSDB_DATA_TYPE_BINARY:
                case TSDB_DATA_TYPE_NCHAR:
                    tmpP = (char *)(*(uintptr_t*)(sampleBindBatchArray
                            +sizeof(char*)*c));
                    strcpy(tmpP + i*
                        (((stbInfo)?stbInfo->columns[c].dataLen:g_args.binwidth))
                    , tmpStr);
                    break;

                default:
                    break;
            }

            free(tmpStr);
        }
    }

    return 0;
}

static int parseSampleToStmtBatchForThread(
        threadInfo *pThreadInfo, SSuperTable *stbInfo,
        uint32_t timePrec,
        uint32_t batch)
{
    uint32_t columnCount = (stbInfo)?stbInfo->columnCount:g_args.columnCount;

    pThreadInfo->bind_ts_array = malloc(sizeof(int64_t) * batch);
    assert(pThreadInfo->bind_ts_array);

    pThreadInfo->bindParams = malloc(sizeof(TAOS_MULTI_BIND) * (columnCount + 1));
    assert(pThreadInfo->bindParams);

    pThreadInfo->is_null = malloc(batch);
    assert(pThreadInfo->is_null);

    return 0;
}

static int parseStbSampleToStmtBatchForThread(
        threadInfo *pThreadInfo,
        SSuperTable *stbInfo,
        uint32_t timePrec,
        uint32_t batch)
{
    return parseSampleToStmtBatchForThread(
        pThreadInfo, stbInfo, timePrec, batch);
}

static int parseNtbSampleToStmtBatchForThread(
        threadInfo *pThreadInfo, uint32_t timePrec, uint32_t batch)
{
    return parseSampleToStmtBatchForThread(
        pThreadInfo, NULL, timePrec, batch);
}

#else
static int parseSampleToStmt(
        threadInfo *pThreadInfo,
        SSuperTable *stbInfo, uint32_t timePrec)
{
    pThreadInfo->sampleBindArray =
        calloc(1, sizeof(char *) * MAX_SAMPLES);
    if (pThreadInfo->sampleBindArray == NULL) {
        errorPrint2("%s() LN%d, Failed to allocate %"PRIu64" bind array buffer\n",
                __func__, __LINE__,
                (uint64_t)sizeof(char *) * MAX_SAMPLES);
        return -1;
    }

    int32_t columnCount = (stbInfo)?stbInfo->columnCount:g_args.columnCount;
    char *sampleDataBuf = (stbInfo)?stbInfo->sampleDataBuf:g_sampleDataBuf;
    int64_t lenOfOneRow = (stbInfo)?stbInfo->lenOfOneRow:g_args.lenOfOneRow;

    for (int i=0; i < MAX_SAMPLES; i++) {
        char *bindArray =
            calloc(1, sizeof(TAOS_BIND) * (columnCount + 1));
        if (bindArray == NULL) {
            errorPrint2("%s() LN%d, Failed to allocate %d bind params\n",
                    __func__, __LINE__, (columnCount + 1));
            return -1;
        }

        TAOS_BIND *bind;
        int cursor = 0;

        for (int c = 0; c < columnCount + 1; c++) {
            bind = (TAOS_BIND *)((char *)bindArray + (sizeof(TAOS_BIND) * c));

            if (c == 0) {
                bind->buffer_type = TSDB_DATA_TYPE_TIMESTAMP;
                bind->buffer_length = sizeof(int64_t);
                bind->buffer = NULL; //bind_ts;
                bind->length = &bind->buffer_length;
                bind->is_null = NULL;
            } else {
                char data_type = (stbInfo)?
                    stbInfo->columns[c-1].data_type:
                    g_args.data_type[c-1];
                int32_t dataLen = (stbInfo)?
                    stbInfo->columns[c-1].dataLen:
                    g_args.binwidth;
                char *restStr = sampleDataBuf
                    + lenOfOneRow * i + cursor;
                int lengthOfRest = strlen(restStr);

                int index = 0;
                for (index = 0; index < lengthOfRest; index ++) {
                    if (restStr[index] == ',') {
                        break;
                    }
                }

                char *bindBuffer = calloc(1, index + 1);
                if (bindBuffer == NULL) {
                    errorPrint2("%s() LN%d, Failed to allocate %d bind buffer\n",
                            __func__, __LINE__, index + 1);
                    return -1;
                }

                strncpy(bindBuffer, restStr, index);
                cursor += index + 1; // skip ',' too

                if (-1 == prepareStmtBindArrayByType(
                            bind,
                            data_type,
                            dataLen,
                            timePrec,
                            bindBuffer)) {
                    free(bindBuffer);
                    return -1;
                }
                free(bindBuffer);
            }
        }
        *((uintptr_t *)(pThreadInfo->sampleBindArray + (sizeof(char *)) * i)) =
            (uintptr_t)bindArray;
    }

    return 0;
}

static int parseStbSampleToStmt(
        threadInfo *pThreadInfo,
        SSuperTable *stbInfo, uint32_t timePrec)
{
    return parseSampleToStmt(
        pThreadInfo,
        stbInfo, timePrec);
}

static int parseNtbSampleToStmt(
        threadInfo *pThreadInfo,
        uint32_t timePrec)
{
    return parseSampleToStmt(
        pThreadInfo,
        NULL,
        timePrec);
}

static int32_t prepareStbStmtBindStartTime(
        char *tableName,
        int64_t *ts,
        char *bindArray, SSuperTable *stbInfo,
        int64_t startTime, int32_t recSeq)
{
    TAOS_BIND *bind;

    bind = (TAOS_BIND *)bindArray;

    int64_t *bind_ts = ts;

    bind->buffer_type = TSDB_DATA_TYPE_TIMESTAMP;
    if (stbInfo->disorderRatio) {
        *bind_ts = startTime + getTSRandTail(
                stbInfo->timeStampStep, recSeq,
                stbInfo->disorderRatio,
                stbInfo->disorderRange);
    } else {
        *bind_ts = startTime + stbInfo->timeStampStep * recSeq;
    }

    verbosePrint("%s() LN%d, tableName: %s, bind_ts=%"PRId64"\n",
            __func__, __LINE__, tableName, *bind_ts);

    bind->buffer_length = sizeof(int64_t);
    bind->buffer = bind_ts;
    bind->length = &bind->buffer_length;
    bind->is_null = NULL;

    return 0;
}

static uint32_t execBindParam(
        threadInfo *pThreadInfo,
        char *tableName,
        int64_t tableSeq,
        uint32_t batch,
        uint64_t insertRows,
        uint64_t recordFrom,
        int64_t startTime,
        int64_t *pSamplePos)
{
    int ret;
    SSuperTable *stbInfo = pThreadInfo->stbInfo;
    TAOS_STMT *stmt = pThreadInfo->stmt;

    uint32_t k;
    for (k = 0; k < batch;) {
        char *bindArray = (char *)(*((uintptr_t *)
                    (pThreadInfo->sampleBindArray + (sizeof(char *)) * (*pSamplePos))));
        /* columnCount + 1 (ts) */
        if (-1 == prepareStbStmtBindStartTime(
                    tableName,
                    pThreadInfo->bind_ts,
                    bindArray, stbInfo,
                    startTime, k
                    /* is column */)) {
            return -1;
        }
        ret = taos_stmt_bind_param(stmt, (TAOS_BIND *)bindArray);
        if (0 != ret) {
            errorPrint2("%s() LN%d, stmt_bind_param() failed! reason: %s\n",
                    __func__, __LINE__, taos_stmt_errstr(stmt));
            return -1;
        }
        // if msg > 3MB, break
        ret = taos_stmt_add_batch(stmt);
        if (0 != ret) {
            errorPrint2("%s() LN%d, stmt_add_batch() failed! reason: %s\n",
                    __func__, __LINE__, taos_stmt_errstr(stmt));
            return -1;
        }

        k++;
        recordFrom ++;

        (*pSamplePos) ++;
        if ((*pSamplePos) == MAX_SAMPLES) {
            *pSamplePos = 0;
        }

        if (recordFrom >= insertRows) {
            break;
        }
    }

    return k;
}
#endif

static int32_t prepareStbStmtWithSample(
        threadInfo *pThreadInfo,
        char *tableName,
        int64_t tableSeq,
        uint32_t batch,
        uint64_t insertRows,
        uint64_t recordFrom,
        int64_t startTime,
        int64_t *pSamplePos)
{
    int ret;
    SSuperTable *stbInfo = pThreadInfo->stbInfo;
    TAOS_STMT *stmt = pThreadInfo->stmt;

    if (AUTO_CREATE_SUBTBL == stbInfo->autoCreateTable) {
        char* tagsValBuf = NULL;

        if (0 == stbInfo->tagSource) {
            tagsValBuf = generateTagValuesForStb(stbInfo, tableSeq);
        } else {
            tagsValBuf = getTagValueFromTagSample(
                    stbInfo,
                    tableSeq % stbInfo->tagSampleCount);
        }

        if (NULL == tagsValBuf) {
            errorPrint2("%s() LN%d, tag buf failed to allocate  memory\n",
                    __func__, __LINE__);
            return -1;
        }

        char *tagsArray = calloc(1, sizeof(TAOS_BIND) * stbInfo->tagCount);
        if (NULL == tagsArray) {
            tmfree(tagsValBuf);
            errorPrint2("%s() LN%d, tag buf failed to allocate  memory\n",
                    __func__, __LINE__);
            return -1;
        }

        if (-1 == prepareStbStmtBindTag(
                    tagsArray, stbInfo, tagsValBuf, pThreadInfo->time_precision
                    /* is tag */)) {
            tmfree(tagsValBuf);
            tmfree(tagsArray);
            return -1;
        }

        ret = taos_stmt_set_tbname_tags(stmt, tableName, (TAOS_BIND *)tagsArray);

        tmfree(tagsValBuf);
        tmfree(tagsArray);

        if (0 != ret) {
            errorPrint2("%s() LN%d, stmt_set_tbname_tags() failed! reason: %s\n",
                    __func__, __LINE__, taos_stmt_errstr(stmt));
            return -1;
        }
    } else {
        ret = taos_stmt_set_tbname(stmt, tableName);
        if (0 != ret) {
            errorPrint2("%s() LN%d, stmt_set_tbname() failed! reason: %s\n",
                    __func__, __LINE__, taos_stmt_errstr(stmt));
            return -1;
        }
    }

#if STMT_BIND_PARAM_BATCH == 1
    return execBindParamBatch(
        pThreadInfo,
        tableName,
        tableSeq,
        batch,
        insertRows,
        recordFrom,
        startTime,
        pSamplePos);
#else
    return execBindParam(
        pThreadInfo,
        tableName,
        tableSeq,
        batch,
        insertRows,
        recordFrom,
        startTime,
        pSamplePos);
#endif
}

static int32_t generateStbProgressiveData(
        SSuperTable *stbInfo,
        char *tableName,
        int64_t tableSeq,
        char *dbName, char *buffer,
        int64_t insertRows,
        uint64_t recordFrom, int64_t startTime, int64_t *pSamplePos,
        int64_t *pRemainderBufLen)
{
    assert(buffer != NULL);
    char *pstr = buffer;

    memset(pstr, 0, *pRemainderBufLen);

    int64_t headLen = generateStbSQLHead(
            stbInfo,
            tableName, tableSeq, dbName,
            buffer, *pRemainderBufLen);

    if (headLen <= 0) {
        return 0;
    }
    pstr += headLen;
    *pRemainderBufLen -= headLen;

    int64_t dataLen;

    return generateStbDataTail(stbInfo,
            g_args.reqPerReq, pstr, *pRemainderBufLen,
            insertRows, recordFrom,
            startTime,
            pSamplePos, &dataLen);
}

static int32_t generateProgressiveDataWithoutStb(
        char *tableName,
        /* int64_t tableSeq, */
        threadInfo *pThreadInfo, char *buffer,
        int64_t insertRows,
        uint64_t recordFrom, int64_t startTime, /*int64_t *pSamplePos, */
        int64_t *pRemainderBufLen)
{
    assert(buffer != NULL);
    char *pstr = buffer;

    memset(buffer, 0, *pRemainderBufLen);

    int64_t headLen = generateSQLHeadWithoutStb(
            tableName, pThreadInfo->db_name,
            buffer, *pRemainderBufLen);

    if (headLen <= 0) {
        return 0;
    }
    pstr += headLen;
    *pRemainderBufLen -= headLen;

    int64_t dataLen;

    return generateDataTailWithoutStb(
            g_args.reqPerReq, pstr, *pRemainderBufLen, insertRows, recordFrom,
            startTime,
            /*pSamplePos, */&dataLen);
}

static void printStatPerThread(threadInfo *pThreadInfo)
{
    if (0 == pThreadInfo->totalDelay)
        pThreadInfo->totalDelay = 1;

    fprintf(stderr, "====thread[%d] completed total inserted rows: %"PRIu64 ", total affected rows: %"PRIu64". %.2f records/second====\n",
            pThreadInfo->threadID,
            pThreadInfo->totalInsertRows,
            pThreadInfo->totalAffectedRows,
            (double)(pThreadInfo->totalAffectedRows/((double)pThreadInfo->totalDelay/1000000.0))
            );
}

// sync write interlace data
static void* syncWriteInterlace(threadInfo *pThreadInfo) {
    debugPrint("[%d] %s() LN%d: ### interlace write\n",
            pThreadInfo->threadID, __func__, __LINE__);

    int64_t insertRows;
    uint32_t interlaceRows;
    uint64_t maxSqlLen;
    int64_t nTimeStampStep;
    uint64_t insert_interval;

    SSuperTable* stbInfo = pThreadInfo->stbInfo;

    if (stbInfo) {
        insertRows = stbInfo->insertRows;

        if ((stbInfo->interlaceRows == 0)
                && (g_args.interlace_rows > 0)) {
            interlaceRows = g_args.interlace_rows;
        } else {
            interlaceRows = stbInfo->interlaceRows;
        }
        maxSqlLen = stbInfo->maxSqlLen;
        nTimeStampStep = stbInfo->timeStampStep;
        insert_interval = stbInfo->insertInterval;
    } else {
        insertRows = g_args.insertRows;
        interlaceRows = g_args.interlace_rows;
        maxSqlLen = g_args.max_sql_len;
        nTimeStampStep = g_args.timestamp_step;
        insert_interval = g_args.insert_interval;
    }

    debugPrint("[%d] %s() LN%d: start_table_from=%"PRIu64" ntables=%"PRId64" insertRows=%"PRIu64"\n",
            pThreadInfo->threadID, __func__, __LINE__,
            pThreadInfo->start_table_from,
            pThreadInfo->ntables, insertRows);

    if (interlaceRows > insertRows)
        interlaceRows = insertRows;

    if (interlaceRows > g_args.reqPerReq)
        interlaceRows = g_args.reqPerReq;

    uint32_t batchPerTbl = interlaceRows;
    uint32_t batchPerTblTimes;

    if ((interlaceRows > 0) && (pThreadInfo->ntables > 1)) {
        batchPerTblTimes =
            g_args.reqPerReq / interlaceRows;
    } else {
        batchPerTblTimes = 1;
    }

    pThreadInfo->buffer = calloc(maxSqlLen, 1);
    if (NULL == pThreadInfo->buffer) {
        errorPrint2( "%s() LN%d, Failed to alloc %"PRIu64" Bytes, reason:%s\n",
                __func__, __LINE__, maxSqlLen, strerror(errno));
        return NULL;
    }

    pThreadInfo->totalInsertRows = 0;
    pThreadInfo->totalAffectedRows = 0;

    uint64_t st = 0;
    uint64_t et = UINT64_MAX;

    uint64_t lastPrintTime = taosGetTimestampMs();
    uint64_t startTs = taosGetTimestampMs();
    uint64_t endTs;

    uint64_t tableSeq = pThreadInfo->start_table_from;
    int64_t startTime = pThreadInfo->start_time;

    uint64_t generatedRecPerTbl = 0;
    bool flagSleep = true;
    uint64_t sleepTimeTotal = 0;

    int percentComplete = 0;
    int64_t totalRows = insertRows * pThreadInfo->ntables;

    while(pThreadInfo->totalInsertRows < pThreadInfo->ntables * insertRows) {
        if ((flagSleep) && (insert_interval)) {
            st = taosGetTimestampMs();
            flagSleep = false;
        }
        // generate data
        memset(pThreadInfo->buffer, 0, maxSqlLen);
        uint64_t remainderBufLen = maxSqlLen;

        char *pstr = pThreadInfo->buffer;

        int len = snprintf(pstr,
                strlen(STR_INSERT_INTO) + 1, "%s", STR_INSERT_INTO);
        pstr += len;
        remainderBufLen -= len;

        uint32_t recOfBatch = 0;

        int32_t generated;
        for (uint64_t i = 0; i < batchPerTblTimes; i ++) {
            char tableName[TSDB_TABLE_NAME_LEN];

            getTableName(tableName, pThreadInfo, tableSeq);
            if (0 == strlen(tableName)) {
                errorPrint2("[%d] %s() LN%d, getTableName return null\n",
                        pThreadInfo->threadID, __func__, __LINE__);
                free(pThreadInfo->buffer);
                return NULL;
            }

            uint64_t oldRemainderLen = remainderBufLen;

            if (stbInfo) {
                if (stbInfo->iface == STMT_IFACE) {
                    generated = prepareStbStmtWithSample(
                            pThreadInfo,
                            tableName,
                            tableSeq,
                            batchPerTbl,
                            insertRows, 0,
                            startTime,
                            &(pThreadInfo->samplePos));
                } else {
                    generated = generateStbInterlaceData(
                            pThreadInfo,
                            tableName, batchPerTbl, i,
                            batchPerTblTimes,
                            tableSeq,
                            pstr,
                            insertRows,
                            startTime,
                            &remainderBufLen);
                }
            } else {
                if (g_args.iface == STMT_IFACE) {
                    debugPrint("[%d] %s() LN%d, tableName:%s, batch:%d startTime:%"PRId64"\n",
                            pThreadInfo->threadID,
                            __func__, __LINE__,
                            tableName, batchPerTbl, startTime);
                    generated = prepareStmtWithoutStb(
                            pThreadInfo,
                            tableName,
                            batchPerTbl,
                            insertRows, i,
                            startTime);
                } else {
                    generated = generateInterlaceDataWithoutStb(
                            tableName, batchPerTbl,
                            tableSeq,
                            pThreadInfo->db_name, pstr,
                            insertRows,
                            startTime,
                            &remainderBufLen);
                }
            }

            debugPrint("[%d] %s() LN%d, generated records is %d\n",
                    pThreadInfo->threadID, __func__, __LINE__, generated);
            if (generated < 0) {
                errorPrint2("[%d] %s() LN%d, generated records is %d\n",
                        pThreadInfo->threadID, __func__, __LINE__, generated);
                goto free_of_interlace;
            } else if (generated == 0) {
                break;
            }

            tableSeq ++;
            recOfBatch += batchPerTbl;

            pstr += (oldRemainderLen - remainderBufLen);
            pThreadInfo->totalInsertRows += batchPerTbl;

            verbosePrint("[%d] %s() LN%d batchPerTbl=%d recOfBatch=%d\n",
                    pThreadInfo->threadID, __func__, __LINE__,
                    batchPerTbl, recOfBatch);

            if (tableSeq == pThreadInfo->start_table_from + pThreadInfo->ntables) {
                // turn to first table
                tableSeq = pThreadInfo->start_table_from;
                generatedRecPerTbl += batchPerTbl;

                startTime = pThreadInfo->start_time
                    + generatedRecPerTbl * nTimeStampStep;

                flagSleep = true;
                if (generatedRecPerTbl >= insertRows)
                    break;

                int64_t remainRows = insertRows - generatedRecPerTbl;
                if ((remainRows > 0) && (batchPerTbl > remainRows))
                    batchPerTbl = remainRows;

                if (pThreadInfo->ntables * batchPerTbl < g_args.reqPerReq)
                    break;
            }

            verbosePrint("[%d] %s() LN%d generatedRecPerTbl=%"PRId64" insertRows=%"PRId64"\n",
                    pThreadInfo->threadID, __func__, __LINE__,
                    generatedRecPerTbl, insertRows);

            if ((g_args.reqPerReq - recOfBatch) < batchPerTbl)
                break;
        }

        verbosePrint("[%d] %s() LN%d recOfBatch=%d totalInsertRows=%"PRIu64"\n",
                pThreadInfo->threadID, __func__, __LINE__, recOfBatch,
                pThreadInfo->totalInsertRows);
        verbosePrint("[%d] %s() LN%d, buffer=%s\n",
                pThreadInfo->threadID, __func__, __LINE__, pThreadInfo->buffer);

        startTs = taosGetTimestampUs();

        if (recOfBatch == 0) {
            errorPrint2("[%d] %s() LN%d Failed to insert records of batch %d\n",
                    pThreadInfo->threadID, __func__, __LINE__,
                    batchPerTbl);
            if (batchPerTbl > 0) {
                errorPrint("\tIf the batch is %d, the length of the SQL to insert a row must be less then %"PRId64"\n",
                        batchPerTbl, maxSqlLen / batchPerTbl);
            }
            errorPrint("\tPlease check if the buffer length(%"PRId64") or batch(%d) is set with proper value!\n",
                    maxSqlLen, batchPerTbl);
            goto free_of_interlace;
        }
        int64_t affectedRows = execInsert(pThreadInfo, recOfBatch);

        endTs = taosGetTimestampUs();
        uint64_t delay = endTs - startTs;
        performancePrint("%s() LN%d, insert execution time is %10.2f ms\n",
                __func__, __LINE__, delay / 1000.0);
        verbosePrint("[%d] %s() LN%d affectedRows=%"PRId64"\n",
                pThreadInfo->threadID,
                __func__, __LINE__, affectedRows);

        if (delay > pThreadInfo->maxDelay) pThreadInfo->maxDelay = delay;
        if (delay < pThreadInfo->minDelay) pThreadInfo->minDelay = delay;
        pThreadInfo->cntDelay++;
        pThreadInfo->totalDelay += delay;

        if (recOfBatch != affectedRows) {
            errorPrint2("[%d] %s() LN%d execInsert insert %d, affected rows: %"PRId64"\n%s\n",
                    pThreadInfo->threadID, __func__, __LINE__,
                    recOfBatch, affectedRows, pThreadInfo->buffer);
            goto free_of_interlace;
        }

        pThreadInfo->totalAffectedRows += affectedRows;

        int currentPercent = pThreadInfo->totalAffectedRows * 100 / totalRows;
        if (currentPercent > percentComplete ) {
            printf("[%d]:%d%%\n", pThreadInfo->threadID, currentPercent);
            percentComplete = currentPercent;
        }
        int64_t  currentPrintTime = taosGetTimestampMs();
        if (currentPrintTime - lastPrintTime > 30*1000) {
            printf("thread[%d] has currently inserted rows: %"PRIu64 ", affected rows: %"PRIu64 "\n",
                    pThreadInfo->threadID,
                    pThreadInfo->totalInsertRows,
                    pThreadInfo->totalAffectedRows);
            lastPrintTime = currentPrintTime;
        }

        if ((insert_interval) && flagSleep) {
            et = taosGetTimestampMs();

            if (insert_interval > (et - st) ) {
                uint64_t sleepTime = insert_interval - (et -st);
                performancePrint("%s() LN%d sleep: %"PRId64" ms for insert interval\n",
                        __func__, __LINE__, sleepTime);
                taosMsleep(sleepTime); // ms
                sleepTimeTotal += insert_interval;
            }
        }
    }
    if (percentComplete < 100)
        printf("[%d]:%d%%\n", pThreadInfo->threadID, percentComplete);

free_of_interlace:
    tmfree(pThreadInfo->buffer);
    printStatPerThread(pThreadInfo);
    return NULL;
}

// sync insertion progressive data
static void* syncWriteProgressive(threadInfo *pThreadInfo) {
    debugPrint("%s() LN%d: ### progressive write\n", __func__, __LINE__);

    SSuperTable* stbInfo = pThreadInfo->stbInfo;
    uint64_t maxSqlLen = stbInfo?stbInfo->maxSqlLen:g_args.max_sql_len;
    int64_t timeStampStep =
        stbInfo?stbInfo->timeStampStep:g_args.timestamp_step;
    int64_t insertRows =
        (stbInfo)?stbInfo->insertRows:g_args.insertRows;
    verbosePrint("%s() LN%d insertRows=%"PRId64"\n",
            __func__, __LINE__, insertRows);

    pThreadInfo->buffer = calloc(maxSqlLen, 1);
    if (NULL == pThreadInfo->buffer) {
        errorPrint2("Failed to alloc %"PRIu64" bytes, reason:%s\n",
                maxSqlLen,
                strerror(errno));
        return NULL;
    }

    uint64_t lastPrintTime = taosGetTimestampMs();
    uint64_t startTs = taosGetTimestampMs();
    uint64_t endTs;

    pThreadInfo->totalInsertRows = 0;
    pThreadInfo->totalAffectedRows = 0;

    pThreadInfo->samplePos = 0;

    int percentComplete = 0;
    int64_t totalRows = insertRows * pThreadInfo->ntables;

    for (uint64_t tableSeq = pThreadInfo->start_table_from;
            tableSeq <= pThreadInfo->end_table_to;
            tableSeq ++) {
        int64_t start_time = pThreadInfo->start_time;

        for (uint64_t i = 0; i < insertRows;) {
            char tableName[TSDB_TABLE_NAME_LEN];
            getTableName(tableName, pThreadInfo, tableSeq);
            verbosePrint("%s() LN%d: tid=%d seq=%"PRId64" tableName=%s\n",
                    __func__, __LINE__,
                    pThreadInfo->threadID, tableSeq, tableName);
            if (0 == strlen(tableName)) {
                errorPrint2("[%d] %s() LN%d, getTableName return null\n",
                        pThreadInfo->threadID, __func__, __LINE__);
                free(pThreadInfo->buffer);
                return NULL;
            }

            int64_t remainderBufLen = maxSqlLen - 2000;
            char *pstr = pThreadInfo->buffer;

            int len = snprintf(pstr,
                    strlen(STR_INSERT_INTO) + 1, "%s", STR_INSERT_INTO);

            pstr += len;
            remainderBufLen -= len;

            // measure prepare + insert
            startTs = taosGetTimestampUs();

            int32_t generated;
            if (stbInfo) {
                if (stbInfo->iface == STMT_IFACE) {
                    generated = prepareStbStmtWithSample(
                            pThreadInfo,
                            tableName,
                            tableSeq,
                            (g_args.reqPerReq>stbInfo->insertRows)?
                                stbInfo->insertRows:
                                g_args.reqPerReq,
                            insertRows, i, start_time,
                            &(pThreadInfo->samplePos));
                } else {
                    generated = generateStbProgressiveData(
                            stbInfo,
                            tableName, tableSeq,
                            pThreadInfo->db_name, pstr,
                            insertRows, i, start_time,
                            &(pThreadInfo->samplePos),
                            &remainderBufLen);
                }
            } else {
                if (g_args.iface == STMT_IFACE) {
                    generated = prepareStmtWithoutStb(
                            pThreadInfo,
                            tableName,
                            g_args.reqPerReq,
                            insertRows, i,
                            start_time);
                } else {
                    generated = generateProgressiveDataWithoutStb(
                            tableName,
                            /*  tableSeq, */
                            pThreadInfo, pstr, insertRows,
                            i, start_time,
                            /* &(pThreadInfo->samplePos), */
                            &remainderBufLen);
                }
            }

            verbosePrint("[%d] %s() LN%d generated=%d\n",
                    pThreadInfo->threadID,
                    __func__, __LINE__, generated);

            if (generated > 0)
                i += generated;
            else
                goto free_of_progressive;

            start_time +=  generated * timeStampStep;
            pThreadInfo->totalInsertRows += generated;

            // only measure insert
            // startTs = taosGetTimestampUs();

            int32_t affectedRows = execInsert(pThreadInfo, generated);

            endTs = taosGetTimestampUs();
            uint64_t delay = endTs - startTs;
            performancePrint("%s() LN%d, insert execution time is %10.f ms\n",
                    __func__, __LINE__, delay/1000.0);
            verbosePrint("[%d] %s() LN%d affectedRows=%d\n",
                    pThreadInfo->threadID,
                    __func__, __LINE__, affectedRows);

            if (delay > pThreadInfo->maxDelay) pThreadInfo->maxDelay = delay;
            if (delay < pThreadInfo->minDelay) pThreadInfo->minDelay = delay;
            pThreadInfo->cntDelay++;
            pThreadInfo->totalDelay += delay;

            if (affectedRows < 0) {
                errorPrint2("%s() LN%d, affected rows: %d\n",
                        __func__, __LINE__, affectedRows);
                goto free_of_progressive;
            }

            pThreadInfo->totalAffectedRows += affectedRows;

            int currentPercent = pThreadInfo->totalAffectedRows * 100 / totalRows;
            if (currentPercent > percentComplete ) {
                printf("[%d]:%d%%\n", pThreadInfo->threadID, currentPercent);
                percentComplete = currentPercent;
            }
            int64_t  currentPrintTime = taosGetTimestampMs();
            if (currentPrintTime - lastPrintTime > 30*1000) {
                printf("thread[%d] has currently inserted rows: %"PRId64 ", affected rows: %"PRId64 "\n",
                        pThreadInfo->threadID,
                        pThreadInfo->totalInsertRows,
                        pThreadInfo->totalAffectedRows);
                lastPrintTime = currentPrintTime;
            }

            if (i >= insertRows)
                break;
        }   // insertRows

        if ((g_args.verbose_print) &&
                (tableSeq == pThreadInfo->ntables - 1) && (stbInfo)
                && (0 == strncasecmp(
                        stbInfo->dataSource,
                        "sample", strlen("sample")))) {
            verbosePrint("%s() LN%d samplePos=%"PRId64"\n",
                    __func__, __LINE__, pThreadInfo->samplePos);
        }
    } // tableSeq

    if (percentComplete < 100) {
        printf("[%d]:%d%%\n", pThreadInfo->threadID, percentComplete);
    }

free_of_progressive:
    tmfree(pThreadInfo->buffer);
    printStatPerThread(pThreadInfo);
    return NULL;
}

static void* syncWrite(void *sarg) {

    threadInfo *pThreadInfo = (threadInfo *)sarg;
    SSuperTable* stbInfo = pThreadInfo->stbInfo;

    setThreadName("syncWrite");

    uint32_t interlaceRows;

    if (stbInfo) {
        if ((stbInfo->interlaceRows == 0)
                && (g_args.interlace_rows > 0)) {
            interlaceRows = g_args.interlace_rows;
        } else {
            interlaceRows = stbInfo->interlaceRows;
        }
    } else {
        interlaceRows = g_args.interlace_rows;
    }

    if (interlaceRows > 0) {
        // interlace mode
        return syncWriteInterlace(pThreadInfo);
    } else {
        // progressive mode
        return syncWriteProgressive(pThreadInfo);
    }
}

static void callBack(void *param, TAOS_RES *res, int code) {
    threadInfo* pThreadInfo = (threadInfo*)param;
    SSuperTable* stbInfo = pThreadInfo->stbInfo;

    int insert_interval =
        stbInfo?stbInfo->insertInterval:g_args.insert_interval;
    if (insert_interval) {
        pThreadInfo->et = taosGetTimestampMs();
        if ((pThreadInfo->et - pThreadInfo->st) < insert_interval) {
            taosMsleep(insert_interval - (pThreadInfo->et - pThreadInfo->st)); // ms
        }
    }

    char *buffer = calloc(1, pThreadInfo->stbInfo->maxSqlLen);
    char data[MAX_DATA_SIZE];
    char *pstr = buffer;
    pstr += sprintf(pstr, "INSERT INTO %s.%s%"PRId64" VALUES",
            pThreadInfo->db_name, pThreadInfo->tb_prefix,
            pThreadInfo->start_table_from);
    //  if (pThreadInfo->counter >= pThreadInfo->stbInfo->insertRows) {
    if (pThreadInfo->counter >= g_args.reqPerReq) {
        pThreadInfo->start_table_from++;
        pThreadInfo->counter = 0;
    }
    if (pThreadInfo->start_table_from > pThreadInfo->end_table_to) {
        tsem_post(&pThreadInfo->lock_sem);
        free(buffer);
        taos_free_result(res);
        return;
    }

    for (int i = 0; i < g_args.reqPerReq; i++) {
        int rand_num = taosRandom() % 100;
        if (0 != pThreadInfo->stbInfo->disorderRatio
                && rand_num < pThreadInfo->stbInfo->disorderRatio) {
            int64_t d = pThreadInfo->lastTs
                - (taosRandom() % pThreadInfo->stbInfo->disorderRange + 1);
            generateStbRowData(pThreadInfo->stbInfo, data,
                    MAX_DATA_SIZE,
                    d);
        } else {
            generateStbRowData(pThreadInfo->stbInfo,
                    data,
                    MAX_DATA_SIZE,
                    pThreadInfo->lastTs += 1000);
        }
        pstr += sprintf(pstr, "%s", data);
        pThreadInfo->counter++;

        if (pThreadInfo->counter >= pThreadInfo->stbInfo->insertRows) {
            break;
        }
    }

    if (insert_interval) {
        pThreadInfo->st = taosGetTimestampMs();
    }
    taos_query_a(pThreadInfo->taos, buffer, callBack, pThreadInfo);
    free(buffer);

    taos_free_result(res);
}

static void *asyncWrite(void *sarg) {
    threadInfo *pThreadInfo = (threadInfo *)sarg;
    SSuperTable* stbInfo = pThreadInfo->stbInfo;

    setThreadName("asyncWrite");

    pThreadInfo->st = 0;
    pThreadInfo->et = 0;
    pThreadInfo->lastTs = pThreadInfo->start_time;

    int insert_interval =
        stbInfo?stbInfo->insertInterval:g_args.insert_interval;
    if (insert_interval) {
        pThreadInfo->st = taosGetTimestampMs();
    }
    taos_query_a(pThreadInfo->taos, "show databases", callBack, pThreadInfo);

    tsem_wait(&(pThreadInfo->lock_sem));

    return NULL;
}

static int convertHostToServAddr(char *host, uint16_t port, struct sockaddr_in *serv_addr)
{
    uint16_t rest_port = port + TSDB_PORT_HTTP;
    struct hostent *server = gethostbyname(host);
    if ((server == NULL) || (server->h_addr == NULL)) {
        errorPrint2("%s", "no such host");
        return -1;
    }

    debugPrint("h_name: %s\nh_addr=%p\nh_addretype: %s\nh_length: %d\n",
            server->h_name,
            server->h_addr,
            (server->h_addrtype == AF_INET)?"ipv4":"ipv6",
            server->h_length);

    memset(serv_addr, 0, sizeof(struct sockaddr_in));
    serv_addr->sin_family = AF_INET;
    serv_addr->sin_port = htons(rest_port);
#ifdef WINDOWS
    serv_addr->sin_addr.s_addr = inet_addr(host);
#else
    memcpy(&(serv_addr->sin_addr.s_addr), server->h_addr, server->h_length);
#endif
    return 0;
}

static void startMultiThreadInsertData(int threads, char* db_name,
        char* precision, SSuperTable* stbInfo) {

    int32_t timePrec = TSDB_TIME_PRECISION_MILLI;
    if (0 != precision[0]) {
        if (0 == strncasecmp(precision, "ms", 2)) {
            timePrec = TSDB_TIME_PRECISION_MILLI;
        } else if (0 == strncasecmp(precision, "us", 2)) {
            timePrec = TSDB_TIME_PRECISION_MICRO;
        } else if (0 == strncasecmp(precision, "ns", 2)) {
            timePrec = TSDB_TIME_PRECISION_NANO;
        } else {
            errorPrint2("Not support precision: %s\n", precision);
            exit(EXIT_FAILURE);
        }
    }

    int64_t start_time;
    if (stbInfo) {
        if (0 == strncasecmp(stbInfo->startTimestamp, "now", 3)) {
            start_time = taosGetTimestamp(timePrec);
        } else {
            if (TSDB_CODE_SUCCESS != taosParseTime(
                        stbInfo->startTimestamp,
                        &start_time,
                        strlen(stbInfo->startTimestamp),
                        timePrec, 0)) {
                ERROR_EXIT("failed to parse time!\n");
            }
        }
    } else {
        start_time = DEFAULT_START_TIME;
    }
    debugPrint("%s() LN%d, start_time= %"PRId64"\n",
            __func__, __LINE__, start_time);

    // read sample data from file first
    int ret;
    if (stbInfo) {
        ret = prepareSampleForStb(stbInfo);
    } else {
        ret = prepareSampleForNtb();
    }

    if (0 != ret) {
        errorPrint2("%s() LN%d, prepare sample data for stable failed!\n",
                __func__, __LINE__);
        exit(EXIT_FAILURE);
    }

    TAOS* taos0 = taos_connect(
            g_Dbs.host, g_Dbs.user,
            g_Dbs.password, db_name, g_Dbs.port);
    if (NULL == taos0) {
        errorPrint2("%s() LN%d, connect to server fail , reason: %s\n",
                __func__, __LINE__, taos_errstr(NULL));
        exit(EXIT_FAILURE);
    }

    int64_t ntables = 0;
    uint64_t tableFrom;

    if (stbInfo) {
        int64_t limit;
        uint64_t offset;

        if ((NULL != g_args.sqlFile)
                && (stbInfo->childTblExists == TBL_NO_EXISTS)
                && ((stbInfo->childTblOffset != 0)
                    || (stbInfo->childTblLimit >= 0))) {
            printf("WARNING: offset and limit will not be used since the child tables not exists!\n");
        }

        if (stbInfo->childTblExists == TBL_ALREADY_EXISTS) {
            if ((stbInfo->childTblLimit < 0)
                    || ((stbInfo->childTblOffset
                            + stbInfo->childTblLimit)
                        > (stbInfo->childTblCount))) {

                if (stbInfo->childTblCount < stbInfo->childTblOffset) {
                    printf("WARNING: offset will not be used since the child tables count is less then offset!\n");

                    stbInfo->childTblOffset = 0;
                }
                stbInfo->childTblLimit =
                    stbInfo->childTblCount - stbInfo->childTblOffset;
            }

            offset = stbInfo->childTblOffset;
            limit = stbInfo->childTblLimit;
        } else {
            limit = stbInfo->childTblCount;
            offset = 0;
        }

        ntables = limit;
        tableFrom = offset;

        if ((stbInfo->childTblExists != TBL_NO_EXISTS)
                && ((stbInfo->childTblOffset + stbInfo->childTblLimit)
                    > stbInfo->childTblCount)) {
            printf("WARNING: specified offset + limit > child table count!\n");
            prompt();
        }

        if ((stbInfo->childTblExists != TBL_NO_EXISTS)
                && (0 == stbInfo->childTblLimit)) {
            printf("WARNING: specified limit = 0, which cannot find table name to insert or query! \n");
            prompt();
        }

        stbInfo->childTblName = (char*)calloc(1,
                limit * TSDB_TABLE_NAME_LEN);
        if (stbInfo->childTblName == NULL) {
            taos_close(taos0);
            errorPrint2("%s() LN%d, alloc memory failed!\n", __func__, __LINE__);
            exit(EXIT_FAILURE);
        }

        int64_t childTblCount;
        getChildNameOfSuperTableWithLimitAndOffset(
                taos0,
                db_name, stbInfo->stbName,
                &stbInfo->childTblName, &childTblCount,
                limit,
                offset);
        ntables = childTblCount; // CBD
    } else {
        ntables = g_args.ntables;
        tableFrom = 0;
    }

    taos_close(taos0);

    int64_t a = ntables / threads;
    if (a < 1) {
        threads = ntables;
        a = 1;
    }

    int64_t b = 0;
    if (threads != 0) {
        b = ntables % threads;
    }

    if ((stbInfo)
            && (stbInfo->iface == REST_IFACE)) {
        if (convertHostToServAddr(
                    g_Dbs.host, g_Dbs.port, &(g_Dbs.serv_addr)) != 0) {
            ERROR_EXIT("convert host to server address");
        }
    }

    pthread_t *pids = calloc(1, threads * sizeof(pthread_t));
    assert(pids != NULL);

    threadInfo *infos = calloc(1, threads * sizeof(threadInfo));
    assert(infos != NULL);

    memset(pids, 0, threads * sizeof(pthread_t));
    memset(infos, 0, threads * sizeof(threadInfo));

    char *stmtBuffer = calloc(1, BUFFER_SIZE);
    assert(stmtBuffer);

#if STMT_BIND_PARAM_BATCH == 1
    uint32_t interlaceRows;
    uint32_t batch;

    if (stbInfo) {
        if ((stbInfo->interlaceRows == 0)
                && (g_args.interlace_rows > 0)) {
            interlaceRows = g_args.interlace_rows;

            if (interlaceRows > stbInfo->insertRows) {
                interlaceRows = stbInfo->insertRows;
            }
        } else {
            interlaceRows = stbInfo->interlaceRows;
        }
    } else {
        interlaceRows = g_args.interlace_rows;
    }

    if (interlaceRows > 0) {
        batch = interlaceRows;
    } else {
        batch = (g_args.reqPerReq>g_args.insertRows)?
            g_args.insertRows:g_args.reqPerReq;
    }

#endif

    if ((g_args.iface == STMT_IFACE)
            || ((stbInfo)
                && (stbInfo->iface == STMT_IFACE))) {
        char *pstr = stmtBuffer;

        if ((stbInfo)
                && (AUTO_CREATE_SUBTBL
                    == stbInfo->autoCreateTable)) {
            pstr += sprintf(pstr, "INSERT INTO ? USING %s TAGS(?",
                    stbInfo->stbName);
            for (int tag = 0; tag < (stbInfo->tagCount - 1);
                    tag ++ ) {
                pstr += sprintf(pstr, ",?");
            }
            pstr += sprintf(pstr, ") VALUES(?");
        } else {
            pstr += sprintf(pstr, "INSERT INTO ? VALUES(?");
        }

        int columnCount = (stbInfo)?
            stbInfo->columnCount:
            g_args.columnCount;

        for (int col = 0; col < columnCount; col ++) {
            pstr += sprintf(pstr, ",?");
        }
        pstr += sprintf(pstr, ")");

        debugPrint("%s() LN%d, stmtBuffer: %s", __func__, __LINE__, stmtBuffer);
#if STMT_BIND_PARAM_BATCH == 1
        parseSamplefileToStmtBatch(stbInfo);
#endif
    }

    for (int i = 0; i < threads; i++) {
        threadInfo *pThreadInfo = infos + i;
        pThreadInfo->threadID = i;

        tstrncpy(pThreadInfo->db_name, db_name, TSDB_DB_NAME_LEN);
        pThreadInfo->time_precision = timePrec;
        pThreadInfo->stbInfo = stbInfo;

        pThreadInfo->start_time = start_time;
        pThreadInfo->minDelay = UINT64_MAX;

        if ((NULL == stbInfo) ||
                (stbInfo->iface != REST_IFACE)) {
            //t_info->taos = taos;
            pThreadInfo->taos = taos_connect(
                    g_Dbs.host, g_Dbs.user,
                    g_Dbs.password, db_name, g_Dbs.port);
            if (NULL == pThreadInfo->taos) {
                free(infos);
                errorPrint2(
                        "%s() LN%d, connect to server fail from insert sub thread, reason: %s\n",
                        __func__, __LINE__,
                        taos_errstr(NULL));
                exit(EXIT_FAILURE);
            }

            if ((g_args.iface == STMT_IFACE)
                    || ((stbInfo)
                        && (stbInfo->iface == STMT_IFACE))) {

                pThreadInfo->stmt = taos_stmt_init(pThreadInfo->taos);
                if (NULL == pThreadInfo->stmt) {
                    free(pids);
                    free(infos);
                    errorPrint2(
                            "%s() LN%d, failed init stmt, reason: %s\n",
                            __func__, __LINE__,
                            taos_errstr(NULL));
                    exit(EXIT_FAILURE);
                }

                if (0 != taos_stmt_prepare(pThreadInfo->stmt, stmtBuffer, 0)) {
                    free(pids);
                    free(infos);
                    free(stmtBuffer);
                    errorPrint2("failed to execute taos_stmt_prepare. return 0x%x. reason: %s\n",
                            ret, taos_stmt_errstr(pThreadInfo->stmt));
                    exit(EXIT_FAILURE);
                }
                pThreadInfo->bind_ts = malloc(sizeof(int64_t));

                if (stbInfo) {
#if STMT_BIND_PARAM_BATCH == 1
                    parseStbSampleToStmtBatchForThread(
                            pThreadInfo, stbInfo, timePrec, batch);
#else
                    parseStbSampleToStmt(pThreadInfo, stbInfo, timePrec);
#endif
                } else {
#if STMT_BIND_PARAM_BATCH == 1
                    parseNtbSampleToStmtBatchForThread(
                            pThreadInfo, timePrec, batch);
#else
                    parseNtbSampleToStmt(pThreadInfo, timePrec);
#endif
                }
            }
        } else {
            pThreadInfo->taos = NULL;
        }

        /*    if ((NULL == stbInfo)
              || (0 == stbInfo->multiThreadWriteOneTbl)) {
              */
        pThreadInfo->start_table_from = tableFrom;
        pThreadInfo->ntables = i<b?a+1:a;
        pThreadInfo->end_table_to = i < b ? tableFrom + a : tableFrom + a - 1;
        tableFrom = pThreadInfo->end_table_to + 1;
        /*    } else {
              pThreadInfo->start_table_from = 0;
              pThreadInfo->ntables = stbInfo->childTblCount;
              pThreadInfo->start_time = pThreadInfo->start_time + rand_int() % 10000 - rand_tinyint();
              }
              */
        tsem_init(&(pThreadInfo->lock_sem), 0, 0);
        if (ASYNC_MODE == g_Dbs.asyncMode) {
            pthread_create(pids + i, NULL, asyncWrite, pThreadInfo);
        } else {
            pthread_create(pids + i, NULL, syncWrite, pThreadInfo);
        }
    }

    free(stmtBuffer);

    int64_t start = taosGetTimestampUs();

    for (int i = 0; i < threads; i++) {
        pthread_join(pids[i], NULL);
    }

    uint64_t totalDelay = 0;
    uint64_t maxDelay = 0;
    uint64_t minDelay = UINT64_MAX;
    uint64_t cntDelay = 1;
    double  avgDelay = 0;

    for (int i = 0; i < threads; i++) {
        threadInfo *pThreadInfo = infos + i;

        tsem_destroy(&(pThreadInfo->lock_sem));
        taos_close(pThreadInfo->taos);

        if (pThreadInfo->stmt) {
            taos_stmt_close(pThreadInfo->stmt);
        }

#if STMT_BIND_PARAM_BATCH == 1
        tmfree((char *)pThreadInfo->bind_ts);
        tmfree((char *)pThreadInfo->bind_ts_array);
        tmfree(pThreadInfo->bindParams);
        tmfree(pThreadInfo->is_null);
#else
        tmfree((char *)pThreadInfo->bind_ts);
        if (pThreadInfo->sampleBindArray) {
            for (int k = 0; k < MAX_SAMPLES; k++) {
                uintptr_t *tmp = (uintptr_t *)(*(uintptr_t *)(
                            pThreadInfo->sampleBindArray
                            + sizeof(uintptr_t *) * k));
                int columnCount = (pThreadInfo->stbInfo)?
                    pThreadInfo->stbInfo->columnCount:
                    g_args.columnCount;
                for (int c = 1; c < columnCount + 1; c++) {
                    TAOS_BIND *bind = (TAOS_BIND *)((char *)tmp + (sizeof(TAOS_BIND) * c));
                    if (bind)
                        tmfree(bind->buffer);
                }
                tmfree((char *)tmp);
            }
            tmfree(pThreadInfo->sampleBindArray);
        }
#endif

        debugPrint("%s() LN%d, [%d] totalInsert=%"PRIu64" totalAffected=%"PRIu64"\n",
                __func__, __LINE__,
                pThreadInfo->threadID, pThreadInfo->totalInsertRows,
                pThreadInfo->totalAffectedRows);
        if (stbInfo) {
            stbInfo->totalAffectedRows += pThreadInfo->totalAffectedRows;
            stbInfo->totalInsertRows += pThreadInfo->totalInsertRows;
        } else {
            g_args.totalAffectedRows += pThreadInfo->totalAffectedRows;
            g_args.totalInsertRows += pThreadInfo->totalInsertRows;
        }

        totalDelay  += pThreadInfo->totalDelay;
        cntDelay   += pThreadInfo->cntDelay;
        if (pThreadInfo->maxDelay > maxDelay) maxDelay = pThreadInfo->maxDelay;
        if (pThreadInfo->minDelay < minDelay) minDelay = pThreadInfo->minDelay;
    }

    if (cntDelay == 0)    cntDelay = 1;
    avgDelay = (double)totalDelay / cntDelay;

    int64_t end = taosGetTimestampUs();
    int64_t t = end - start;
    if (0 == t) t = 1;

    double tInMs = (double) t / 1000000.0;

    if (stbInfo) {
        fprintf(stderr, "Spent %.4f seconds to insert rows: %"PRIu64", affected rows: %"PRIu64" with %d thread(s) into %s.%s. %.2f records/second\n\n",
                tInMs, stbInfo->totalInsertRows,
                stbInfo->totalAffectedRows,
                threads, db_name, stbInfo->stbName,
                (double)(stbInfo->totalInsertRows/tInMs));

        if (g_fpOfInsertResult) {
            fprintf(g_fpOfInsertResult,
                    "Spent %.4f seconds to insert rows: %"PRIu64", affected rows: %"PRIu64" with %d thread(s) into %s.%s. %.2f records/second\n\n",
                    tInMs, stbInfo->totalInsertRows,
                    stbInfo->totalAffectedRows,
                    threads, db_name, stbInfo->stbName,
                    (double)(stbInfo->totalInsertRows/tInMs));
        }
    } else {
        fprintf(stderr, "Spent %.4f seconds to insert rows: %"PRIu64", affected rows: %"PRIu64" with %d thread(s) into %s %.2f records/second\n\n",
                tInMs, g_args.totalInsertRows,
                g_args.totalAffectedRows,
                threads, db_name,
                (double)(g_args.totalInsertRows/tInMs));
        if (g_fpOfInsertResult) {
            fprintf(g_fpOfInsertResult,
                    "Spent %.4f seconds to insert rows: %"PRIu64", affected rows: %"PRIu64" with %d thread(s) into %s %.2f records/second\n\n",
                    tInMs, g_args.totalInsertRows,
                    g_args.totalAffectedRows,
                    threads, db_name,
                    (double)(g_args.totalInsertRows/tInMs));
        }
    }

    fprintf(stderr, "insert delay, avg: %10.2fms, max: %10.2fms, min: %10.2fms\n\n",
            (double)avgDelay/1000.0,
            (double)maxDelay/1000.0,
            (double)minDelay/1000.0);
    if (g_fpOfInsertResult) {
        fprintf(g_fpOfInsertResult, "insert delay, avg:%10.2fms, max: %10.2fms, min: %10.2fms\n\n",
            (double)avgDelay/1000.0,
            (double)maxDelay/1000.0,
            (double)minDelay/1000.0);
    }

    //taos_close(taos);

    free(pids);
    free(infos);
}

static void *readTable(void *sarg) {
#if 1
    threadInfo *pThreadInfo = (threadInfo *)sarg;
    TAOS *taos = pThreadInfo->taos;
    setThreadName("readTable");
    char *command = calloc(1, BUFFER_SIZE);
    assert(command);

    uint64_t sTime = pThreadInfo->start_time;
    char *tb_prefix = pThreadInfo->tb_prefix;
    FILE *fp = fopen(pThreadInfo->filePath, "a");
    if (NULL == fp) {
        errorPrint2("fopen %s fail, reason:%s.\n", pThreadInfo->filePath, strerror(errno));
        free(command);
        return NULL;
    }

    int64_t insertRows;
    /*  if (pThreadInfo->stbInfo) {
        insertRows = pThreadInfo->stbInfo->insertRows; //  nrecords_per_table;
        } else {
        */
    insertRows = g_args.insertRows;
    //  }

<<<<<<< HEAD
    int64_t ntables = pThreadInfo->ntables; // rinfo->end_table_to - rinfo->start_table_from + 1;
=======
    int64_t ntables = pThreadInfo->ntables; // pThreadInfo->end_table_to - pThreadInfo->start_table_from + 1;
>>>>>>> 3f023fdd
    int64_t totalData = insertRows * ntables;
    bool do_aggreFunc = g_Dbs.do_aggreFunc;

    int n = do_aggreFunc ? (sizeof(g_aggreFunc) / sizeof(g_aggreFunc[0])) : 2;
    if (!do_aggreFunc) {
        printf("\nThe first field is either Binary or Bool. Aggregation functions are not supported.\n");
    }
    printf("%"PRId64" records:\n", totalData);
    fprintf(fp, "| QFunctions |    QRecords    |   QSpeed(R/s)   |  QLatency(ms) |\n");

    for (int j = 0; j < n; j++) {
        double totalT = 0;
        uint64_t count = 0;
        for (int64_t i = 0; i < ntables; i++) {
            sprintf(command, "SELECT %s FROM %s%"PRId64" WHERE ts>= %" PRIu64,
                    g_aggreFunc[j], tb_prefix, i, sTime);

            double t = taosGetTimestampMs();
            TAOS_RES *pSql = taos_query(taos, command);
            int32_t code = taos_errno(pSql);

            if (code != 0) {
                errorPrint2("Failed to query:%s\n", taos_errstr(pSql));
                taos_free_result(pSql);
                taos_close(taos);
                fclose(fp);
                free(command);
                return NULL;
            }

            while(taos_fetch_row(pSql) != NULL) {
                count++;
            }

            t = taosGetTimestampMs() - t;
            totalT += t;

            taos_free_result(pSql);
        }

        fprintf(fp, "|%10s  |   %"PRId64"   |  %12.2f   |   %10.2f  |\n",
                g_aggreFunc[j][0] == '*' ? "   *   " : g_aggreFunc[j], totalData,
                (double)(ntables * insertRows) / totalT, totalT * 1000);
        printf("select %10s took %.6f second(s)\n", g_aggreFunc[j], totalT * 1000);
    }
    fprintf(fp, "\n");
    fclose(fp);
    free(command);
#endif
    return NULL;
}

static void *readMetric(void *sarg) {
#if 1
    threadInfo *pThreadInfo = (threadInfo *)sarg;
    TAOS *taos = pThreadInfo->taos;
    setThreadName("readMetric");
    char *command = calloc(1, BUFFER_SIZE);
    assert(command);

    FILE *fp = fopen(pThreadInfo->filePath, "a");
    if (NULL == fp) {
        printf("fopen %s fail, reason:%s.\n", pThreadInfo->filePath, strerror(errno));
        free(command);
        return NULL;
    }

    int64_t insertRows = pThreadInfo->stbInfo->insertRows;
<<<<<<< HEAD
    int64_t ntables = pThreadInfo->ntables; // rinfo->end_table_to - rinfo->start_table_from + 1;
=======
    int64_t ntables = pThreadInfo->ntables; // pThreadInfo->end_table_to - pThreadInfo->start_table_from + 1;
>>>>>>> 3f023fdd
    int64_t totalData = insertRows * ntables;
    bool do_aggreFunc = g_Dbs.do_aggreFunc;

    int n = do_aggreFunc ? (sizeof(g_aggreFunc) / sizeof(g_aggreFunc[0])) : 2;
    if (!do_aggreFunc) {
        printf("\nThe first field is either Binary or Bool. Aggregation functions are not supported.\n");
    }
    printf("%"PRId64" records:\n", totalData);
    fprintf(fp, "Querying On %"PRId64" records:\n", totalData);

    for (int j = 0; j < n; j++) {
        char condition[COND_BUF_LEN] = "\0";
        char tempS[64] = "\0";

        int64_t m = 10 < ntables ? 10 : ntables;

        for (int64_t i = 1; i <= m; i++) {
            if (i == 1) {
                sprintf(tempS, "t1 = %"PRId64"", i);
            } else {
                sprintf(tempS, " or t1 = %"PRId64" ", i);
            }
            strncat(condition, tempS, COND_BUF_LEN - 1);

            sprintf(command, "SELECT %s FROM meters WHERE %s", g_aggreFunc[j], condition);

            printf("Where condition: %s\n", condition);
            fprintf(fp, "%s\n", command);

            double t = taosGetTimestampMs();

            TAOS_RES *pSql = taos_query(taos, command);
            int32_t code = taos_errno(pSql);

            if (code != 0) {
                errorPrint2("Failed to query:%s\n", taos_errstr(pSql));
                taos_free_result(pSql);
                taos_close(taos);
                fclose(fp);
                free(command);
                return NULL;
            }
            int count = 0;
            while(taos_fetch_row(pSql) != NULL) {
                count++;
            }
            t = taosGetTimestampMs() - t;

            fprintf(fp, "| Speed: %12.2f(per s) | Latency: %.4f(ms) |\n",
                    ntables * insertRows / (t * 1000.0), t);
            printf("select %10s took %.6f second(s)\n\n", g_aggreFunc[j], t * 1000.0);

            taos_free_result(pSql);
        }
        fprintf(fp, "\n");
    }
    fclose(fp);
    free(command);
#endif
    return NULL;
}

static void prompt()
{
    if (!g_args.answer_yes) {
        printf("         Press enter key to continue or Ctrl-C to stop\n\n");
        (void)getchar();
    }
}

static int insertTestProcess() {

    setupForAnsiEscape();
    int ret = printfInsertMeta();
    resetAfterAnsiEscape();

    if (ret == -1)
        exit(EXIT_FAILURE);

    debugPrint("%d result file: %s\n", __LINE__, g_Dbs.resultFile);
    g_fpOfInsertResult = fopen(g_Dbs.resultFile, "a");
    if (NULL == g_fpOfInsertResult) {
        errorPrint("Failed to open %s for save result\n", g_Dbs.resultFile);
        return -1;
    }

    if (g_fpOfInsertResult)
        printfInsertMetaToFile(g_fpOfInsertResult);

    prompt();

    init_rand_data();

    // create database and super tables
    char *cmdBuffer = calloc(1, BUFFER_SIZE);
    assert(cmdBuffer);

    if(createDatabasesAndStables(cmdBuffer) != 0) {
        if (g_fpOfInsertResult)
            fclose(g_fpOfInsertResult);
        free(cmdBuffer);
        return -1;
    }
    free(cmdBuffer);

    // pretreatment
    if (prepareSampleData() != 0) {
        if (g_fpOfInsertResult)
            fclose(g_fpOfInsertResult);
        return -1;
    }

    double start;
    double end;

    if (g_totalChildTables > 0) {
        fprintf(stderr,
                "creating %"PRId64" table(s) with %d thread(s)\n\n",
                g_totalChildTables, g_Dbs.threadCountForCreateTbl);
        if (g_fpOfInsertResult) {
            fprintf(g_fpOfInsertResult,
                "creating %"PRId64" table(s) with %d thread(s)\n\n",
                g_totalChildTables, g_Dbs.threadCountForCreateTbl);
        }

        // create child tables
        start = taosGetTimestampMs();
        createChildTables();
        end = taosGetTimestampMs();

        fprintf(stderr,
                "\nSpent %.4f seconds to create %"PRId64" table(s) with %d thread(s), actual %"PRId64" table(s) created\n\n",
                (end - start)/1000.0, g_totalChildTables,
                g_Dbs.threadCountForCreateTbl, g_actualChildTables);
        if (g_fpOfInsertResult) {
            fprintf(g_fpOfInsertResult,
                "\nSpent %.4f seconds to create %"PRId64" table(s) with %d thread(s), actual %"PRId64" table(s) created\n\n",
                (end - start)/1000.0, g_totalChildTables,
                g_Dbs.threadCountForCreateTbl, g_actualChildTables);
        }
    }

    // create sub threads for inserting data
    //start = taosGetTimestampMs();
    for (int i = 0; i < g_Dbs.dbCount; i++) {
        if (g_Dbs.use_metric) {
            if (g_Dbs.db[i].superTblCount > 0) {
                for (uint64_t j = 0; j < g_Dbs.db[i].superTblCount; j++) {

                    SSuperTable* stbInfo = &g_Dbs.db[i].superTbls[j];

                    if (stbInfo && (stbInfo->insertRows > 0)) {
                        startMultiThreadInsertData(
                                g_Dbs.threadCount,
                                g_Dbs.db[i].dbName,
                                g_Dbs.db[i].dbCfg.precision,
                                stbInfo);
                    }
                }
            }
        } else {
            startMultiThreadInsertData(
                    g_Dbs.threadCount,
                    g_Dbs.db[i].dbName,
                    g_Dbs.db[i].dbCfg.precision,
                    NULL);
        }
    }
    //end = taosGetTimestampMs();

    //int64_t    totalInsertRows = 0;
    //int64_t    totalAffectedRows = 0;
    //for (int i = 0; i < g_Dbs.dbCount; i++) {
    //  for (int j = 0; j < g_Dbs.db[i].superTblCount; j++) {
    //  totalInsertRows+= g_Dbs.db[i].superTbls[j].totalInsertRows;
    //  totalAffectedRows += g_Dbs.db[i].superTbls[j].totalAffectedRows;
    //}
    //printf("Spent %.4f seconds to insert rows: %"PRId64", affected rows: %"PRId64" with %d thread(s)\n\n", end - start, totalInsertRows, totalAffectedRows, g_Dbs.threadCount);
    postFreeResource();

    return 0;
}

static void *specifiedTableQuery(void *sarg) {
    threadInfo *pThreadInfo = (threadInfo *)sarg;

    setThreadName("specTableQuery");

    if (pThreadInfo->taos == NULL) {
        TAOS * taos = NULL;
        taos = taos_connect(g_queryInfo.host,
                g_queryInfo.user,
                g_queryInfo.password,
                NULL,
                g_queryInfo.port);
        if (taos == NULL) {
            errorPrint2("[%d] Failed to connect to TDengine, reason:%s\n",
                    pThreadInfo->threadID, taos_errstr(NULL));
            return NULL;
        } else {
            pThreadInfo->taos = taos;
        }
    }

    char sqlStr[TSDB_DB_NAME_LEN + 5];
    sprintf(sqlStr, "use %s", g_queryInfo.dbName);
    if (0 != queryDbExec(pThreadInfo->taos, sqlStr, NO_INSERT_TYPE, false)) {
        taos_close(pThreadInfo->taos);
        errorPrint("use database %s failed!\n\n",
                g_queryInfo.dbName);
        return NULL;
    }

    uint64_t st = 0;
    uint64_t et = 0;

    uint64_t queryTimes = g_queryInfo.specifiedQueryInfo.queryTimes;

    uint64_t totalQueried = 0;
    uint64_t lastPrintTime = taosGetTimestampMs();
    uint64_t startTs = taosGetTimestampMs();

    if (g_queryInfo.specifiedQueryInfo.result[pThreadInfo->querySeq][0] != '\0') {
        sprintf(pThreadInfo->filePath, "%s-%d",
                g_queryInfo.specifiedQueryInfo.result[pThreadInfo->querySeq],
                pThreadInfo->threadID);
    }

    while(queryTimes --) {
        if (g_queryInfo.specifiedQueryInfo.queryInterval && (et - st) <
                (int64_t)g_queryInfo.specifiedQueryInfo.queryInterval) {
            taosMsleep(g_queryInfo.specifiedQueryInfo.queryInterval - (et - st)); // ms
        }

        st = taosGetTimestampMs();

        selectAndGetResult(pThreadInfo,
                g_queryInfo.specifiedQueryInfo.sql[pThreadInfo->querySeq]);

        et = taosGetTimestampMs();
        printf("=thread[%"PRId64"] use %s complete one sql, Spent %10.3f s\n",
                taosGetSelfPthreadId(), g_queryInfo.queryMode, (et - st)/1000.0);

        totalQueried ++;
        g_queryInfo.specifiedQueryInfo.totalQueried ++;

        uint64_t  currentPrintTime = taosGetTimestampMs();
        uint64_t  endTs = taosGetTimestampMs();
        if (currentPrintTime - lastPrintTime > 30*1000) {
            debugPrint("%s() LN%d, endTs=%"PRIu64" ms, startTs=%"PRIu64" ms\n",
                    __func__, __LINE__, endTs, startTs);
            printf("thread[%d] has currently completed queries: %"PRIu64", QPS: %10.6f\n",
                    pThreadInfo->threadID,
                    totalQueried,
                    (double)(totalQueried/((endTs-startTs)/1000.0)));
            lastPrintTime = currentPrintTime;
        }
    }
    return NULL;
}

static void replaceChildTblName(char* inSql, char* outSql, int tblIndex) {
    char sourceString[32] = "xxxx";
    char subTblName[TSDB_TABLE_NAME_LEN];
    sprintf(subTblName, "%s.%s",
            g_queryInfo.dbName,
            g_queryInfo.superQueryInfo.childTblName + tblIndex*TSDB_TABLE_NAME_LEN);

    //printf("inSql: %s\n", inSql);

    char* pos = strstr(inSql, sourceString);
    if (0 == pos) {
        return;
    }

    tstrncpy(outSql, inSql, pos - inSql + 1);
    //printf("1: %s\n", outSql);
    strncat(outSql, subTblName, BUFFER_SIZE - 1);
    //printf("2: %s\n", outSql);
    strncat(outSql, pos+strlen(sourceString), BUFFER_SIZE - 1);
    //printf("3: %s\n", outSql);
}

static void *superTableQuery(void *sarg) {
    char *sqlstr = calloc(1, BUFFER_SIZE);
    assert(sqlstr);

    threadInfo *pThreadInfo = (threadInfo *)sarg;

    setThreadName("superTableQuery");

    if (pThreadInfo->taos == NULL) {
        TAOS * taos = NULL;
        taos = taos_connect(g_queryInfo.host,
                g_queryInfo.user,
                g_queryInfo.password,
                NULL,
                g_queryInfo.port);
        if (taos == NULL) {
            errorPrint("[%d] Failed to connect to TDengine, reason:%s\n",
                    pThreadInfo->threadID, taos_errstr(NULL));
            free(sqlstr);
            return NULL;
        } else {
            pThreadInfo->taos = taos;
        }
    }

    uint64_t st = 0;
    uint64_t et = (int64_t)g_queryInfo.superQueryInfo.queryInterval;

    uint64_t queryTimes = g_queryInfo.superQueryInfo.queryTimes;
    uint64_t totalQueried = 0;
    uint64_t  startTs = taosGetTimestampMs();

    uint64_t  lastPrintTime = taosGetTimestampMs();
    while(queryTimes --) {
        if (g_queryInfo.superQueryInfo.queryInterval
                && (et - st) < (int64_t)g_queryInfo.superQueryInfo.queryInterval) {
            taosMsleep(g_queryInfo.superQueryInfo.queryInterval - (et - st)); // ms
            //printf("========sleep duration:%"PRId64 "========inserted rows:%d, table range:%d - %d\n", (1000 - (et - st)), i, pThreadInfo->start_table_from, pThreadInfo->end_table_to);
        }

        st = taosGetTimestampMs();
        for (int i = pThreadInfo->start_table_from; i <= pThreadInfo->end_table_to; i++) {
            for (int j = 0; j < g_queryInfo.superQueryInfo.sqlCount; j++) {
                memset(sqlstr, 0, BUFFER_SIZE);
                replaceChildTblName(g_queryInfo.superQueryInfo.sql[j], sqlstr, i);
                if (g_queryInfo.superQueryInfo.result[j][0] != '\0') {
                    sprintf(pThreadInfo->filePath, "%s-%d",
                            g_queryInfo.superQueryInfo.result[j],
                            pThreadInfo->threadID);
                }
                selectAndGetResult(pThreadInfo, sqlstr);

                totalQueried++;
                g_queryInfo.superQueryInfo.totalQueried ++;

                int64_t  currentPrintTime = taosGetTimestampMs();
                int64_t  endTs = taosGetTimestampMs();
                if (currentPrintTime - lastPrintTime > 30*1000) {
                    printf("thread[%d] has currently completed queries: %"PRIu64", QPS: %10.3f\n",
                            pThreadInfo->threadID,
                            totalQueried,
                            (double)(totalQueried/((endTs-startTs)/1000.0)));
                    lastPrintTime = currentPrintTime;
                }
            }
        }
        et = taosGetTimestampMs();
        printf("####thread[%"PRId64"] complete all sqls to allocate all sub-tables[%"PRIu64" - %"PRIu64"] once queries duration:%.4fs\n\n",
                taosGetSelfPthreadId(),
                pThreadInfo->start_table_from,
                pThreadInfo->end_table_to,
                (double)(et - st)/1000.0);
    }

    free(sqlstr);
    return NULL;
}

static int queryTestProcess() {

    setupForAnsiEscape();
    printfQueryMeta();
    resetAfterAnsiEscape();

    TAOS * taos = NULL;
    taos = taos_connect(g_queryInfo.host,
            g_queryInfo.user,
            g_queryInfo.password,
            NULL,
            g_queryInfo.port);
    if (taos == NULL) {
        errorPrint("Failed to connect to TDengine, reason:%s\n",
                taos_errstr(NULL));
        exit(EXIT_FAILURE);
    }

    if (0 != g_queryInfo.superQueryInfo.sqlCount) {
        getAllChildNameOfSuperTable(taos,
                g_queryInfo.dbName,
                g_queryInfo.superQueryInfo.stbName,
                &g_queryInfo.superQueryInfo.childTblName,
                &g_queryInfo.superQueryInfo.childTblCount);
    }

    prompt();

    if (g_args.debug_print || g_args.verbose_print) {
        printfQuerySystemInfo(taos);
    }

    if (0 == strncasecmp(g_queryInfo.queryMode, "rest", strlen("rest"))) {
        if (convertHostToServAddr(
                    g_queryInfo.host, g_queryInfo.port, &g_queryInfo.serv_addr) != 0)
            ERROR_EXIT("convert host to server address");
    }

    pthread_t  *pids  = NULL;
    threadInfo *infos = NULL;
    //==== create sub threads for query from specify table
    int nConcurrent = g_queryInfo.specifiedQueryInfo.concurrent;
    uint64_t nSqlCount = g_queryInfo.specifiedQueryInfo.sqlCount;

    uint64_t startTs = taosGetTimestampMs();

    if ((nSqlCount > 0) && (nConcurrent > 0)) {

        pids  = calloc(1, nConcurrent * nSqlCount * sizeof(pthread_t));
        infos = calloc(1, nConcurrent * nSqlCount * sizeof(threadInfo));

        if ((NULL == pids) || (NULL == infos)) {
            taos_close(taos);
            ERROR_EXIT("memory allocation failed for create threads\n");
        }

        for (uint64_t i = 0; i < nSqlCount; i++) {
            for (int j = 0; j < nConcurrent; j++) {
                uint64_t seq = i * nConcurrent + j;
                threadInfo *pThreadInfo = infos + seq;
                pThreadInfo->threadID = seq;
                pThreadInfo->querySeq = i;

                if (0 == strncasecmp(g_queryInfo.queryMode, "taosc", 5)) {

                    char sqlStr[TSDB_DB_NAME_LEN + 5];
                    sprintf(sqlStr, "USE %s", g_queryInfo.dbName);
                    if (0 != queryDbExec(taos, sqlStr, NO_INSERT_TYPE, false)) {
                        taos_close(taos);
                        free(infos);
                        free(pids);
                        errorPrint2("use database %s failed!\n\n",
                                g_queryInfo.dbName);
                        return -1;
                    }
                }

                pThreadInfo->taos = NULL;// workaround to use separate taos connection;

                pthread_create(pids + seq, NULL, specifiedTableQuery,
                        pThreadInfo);
            }
        }
    } else {
        g_queryInfo.specifiedQueryInfo.concurrent = 0;
    }

    taos_close(taos);

    pthread_t  *pidsOfSub  = NULL;
    threadInfo *infosOfSub = NULL;
    //==== create sub threads for query from all sub table of the super table
    if ((g_queryInfo.superQueryInfo.sqlCount > 0)
            && (g_queryInfo.superQueryInfo.threadCnt > 0)) {
        pidsOfSub  = calloc(1, g_queryInfo.superQueryInfo.threadCnt * sizeof(pthread_t));
        infosOfSub = calloc(1, g_queryInfo.superQueryInfo.threadCnt * sizeof(threadInfo));

        if ((NULL == pidsOfSub) || (NULL == infosOfSub)) {
            free(infos);
            free(pids);

            ERROR_EXIT("memory allocation failed for create threads\n");
        }

        int64_t ntables = g_queryInfo.superQueryInfo.childTblCount;
        int threads = g_queryInfo.superQueryInfo.threadCnt;

        int64_t a = ntables / threads;
        if (a < 1) {
            threads = ntables;
            a = 1;
        }

        int64_t b = 0;
        if (threads != 0) {
            b = ntables % threads;
        }

        uint64_t tableFrom = 0;
        for (int i = 0; i < threads; i++) {
            threadInfo *pThreadInfo = infosOfSub + i;
            pThreadInfo->threadID = i;

            pThreadInfo->start_table_from = tableFrom;
            pThreadInfo->ntables = i<b?a+1:a;
            pThreadInfo->end_table_to = i < b ? tableFrom + a : tableFrom + a - 1;
            tableFrom = pThreadInfo->end_table_to + 1;
            pThreadInfo->taos = NULL; // workaround to use separate taos connection;
            pthread_create(pidsOfSub + i, NULL, superTableQuery, pThreadInfo);
        }

        g_queryInfo.superQueryInfo.threadCnt = threads;
    } else {
        g_queryInfo.superQueryInfo.threadCnt = 0;
    }

    if ((nSqlCount > 0) && (nConcurrent > 0)) {
        for (int i = 0; i < nConcurrent; i++) {
            for (int j = 0; j < nSqlCount; j++) {
                pthread_join(pids[i * nSqlCount + j], NULL);
            }
        }
    }

    tmfree((char*)pids);
    tmfree((char*)infos);

    for (int i = 0; i < g_queryInfo.superQueryInfo.threadCnt; i++) {
        pthread_join(pidsOfSub[i], NULL);
    }

    tmfree((char*)pidsOfSub);
    tmfree((char*)infosOfSub);

    //  taos_close(taos);// workaround to use separate taos connection;
    uint64_t endTs = taosGetTimestampMs();

    uint64_t totalQueried = g_queryInfo.specifiedQueryInfo.totalQueried +
        g_queryInfo.superQueryInfo.totalQueried;

    fprintf(stderr, "==== completed total queries: %"PRIu64", the QPS of all threads: %10.3f====\n",
            totalQueried,
            (double)(totalQueried/((endTs-startTs)/1000.0)));
    return 0;
}

static void stable_sub_callback(
        TAOS_SUB* tsub, TAOS_RES *res, void* param, int code) {
    if (res == NULL || taos_errno(res) != 0) {
        errorPrint2("%s() LN%d, failed to subscribe result, code:%d, reason:%s\n",
                __func__, __LINE__, code, taos_errstr(res));
        return;
    }

    if (param)
        fetchResult(res, (threadInfo *)param);
    // tao_unsubscribe() will free result.
}

static void specified_sub_callback(
        TAOS_SUB* tsub, TAOS_RES *res, void* param, int code) {
    if (res == NULL || taos_errno(res) != 0) {
        errorPrint2("%s() LN%d, failed to subscribe result, code:%d, reason:%s\n",
                __func__, __LINE__, code, taos_errstr(res));
        return;
    }

    if (param)
        fetchResult(res, (threadInfo *)param);
    // tao_unsubscribe() will free result.
}

static TAOS_SUB* subscribeImpl(
        QUERY_CLASS class,
        threadInfo *pThreadInfo,
        char *sql, char* topic, bool restart, uint64_t interval)
{
    TAOS_SUB* tsub = NULL;

    if ((SPECIFIED_CLASS == class)
            && (ASYNC_MODE == g_queryInfo.specifiedQueryInfo.asyncMode)) {
        tsub = taos_subscribe(
                pThreadInfo->taos,
                restart,
                topic, sql, specified_sub_callback, (void*)pThreadInfo,
                g_queryInfo.specifiedQueryInfo.subscribeInterval);
    } else if ((STABLE_CLASS == class)
            && (ASYNC_MODE == g_queryInfo.superQueryInfo.asyncMode)) {
        tsub = taos_subscribe(
                pThreadInfo->taos,
                restart,
                topic, sql, stable_sub_callback, (void*)pThreadInfo,
                g_queryInfo.superQueryInfo.subscribeInterval);
    } else {
        tsub = taos_subscribe(
                pThreadInfo->taos,
                restart,
                topic, sql, NULL, NULL, interval);
    }

    if (tsub == NULL) {
        errorPrint2("failed to create subscription. topic:%s, sql:%s\n", topic, sql);
        return NULL;
    }

    return tsub;
}

static void *superSubscribe(void *sarg) {
    threadInfo *pThreadInfo = (threadInfo *)sarg;
    char *subSqlStr = calloc(1, BUFFER_SIZE);
    assert(subSqlStr);

    TAOS_SUB*    tsub[MAX_QUERY_SQL_COUNT] = {0};
    uint64_t tsubSeq;

    setThreadName("superSub");

    if (pThreadInfo->ntables > MAX_QUERY_SQL_COUNT) {
        free(subSqlStr);
        errorPrint("The table number(%"PRId64") of the thread is more than max query sql count: %d\n",
                pThreadInfo->ntables, MAX_QUERY_SQL_COUNT);
        exit(EXIT_FAILURE);
    }

    if (pThreadInfo->taos == NULL) {
        pThreadInfo->taos = taos_connect(g_queryInfo.host,
                g_queryInfo.user,
                g_queryInfo.password,
                g_queryInfo.dbName,
                g_queryInfo.port);
        if (pThreadInfo->taos == NULL) {
            errorPrint2("[%d] Failed to connect to TDengine, reason:%s\n",
                    pThreadInfo->threadID, taos_errstr(NULL));
            free(subSqlStr);
            return NULL;
        }
    }

    char sqlStr[TSDB_DB_NAME_LEN + 5];
    sprintf(sqlStr, "USE %s", g_queryInfo.dbName);
    if (0 != queryDbExec(pThreadInfo->taos, sqlStr, NO_INSERT_TYPE, false)) {
        taos_close(pThreadInfo->taos);
        errorPrint2("use database %s failed!\n\n",
                g_queryInfo.dbName);
        free(subSqlStr);
        return NULL;
    }

    char topic[32] = {0};
    for (uint64_t i = pThreadInfo->start_table_from;
            i <= pThreadInfo->end_table_to; i++) {
        tsubSeq = i - pThreadInfo->start_table_from;
        verbosePrint("%s() LN%d, [%d], start=%"PRId64" end=%"PRId64" i=%"PRIu64"\n",
                __func__, __LINE__,
                pThreadInfo->threadID,
                pThreadInfo->start_table_from,
                pThreadInfo->end_table_to, i);
        sprintf(topic, "taosdemo-subscribe-%"PRIu64"-%"PRIu64"",
                i, pThreadInfo->querySeq);
        memset(subSqlStr, 0, BUFFER_SIZE);
        replaceChildTblName(
                g_queryInfo.superQueryInfo.sql[pThreadInfo->querySeq],
                subSqlStr, i);
        if (g_queryInfo.superQueryInfo.result[pThreadInfo->querySeq][0] != 0) {
            sprintf(pThreadInfo->filePath, "%s-%d",
                    g_queryInfo.superQueryInfo.result[pThreadInfo->querySeq],
                    pThreadInfo->threadID);
        }

        verbosePrint("%s() LN%d, [%d] subSqlStr: %s\n",
                __func__, __LINE__, pThreadInfo->threadID, subSqlStr);
        tsub[tsubSeq] = subscribeImpl(
                STABLE_CLASS,
                pThreadInfo, subSqlStr, topic,
                g_queryInfo.superQueryInfo.subscribeRestart,
                g_queryInfo.superQueryInfo.subscribeInterval);
        if (NULL == tsub[tsubSeq]) {
            taos_close(pThreadInfo->taos);
            free(subSqlStr);
            return NULL;
        }
    }

    // start loop to consume result
    int consumed[MAX_QUERY_SQL_COUNT];
    for (int i = 0; i < MAX_QUERY_SQL_COUNT; i++) {
        consumed[i] = 0;
    }
    TAOS_RES* res = NULL;

    uint64_t st = 0, et = 0;

    while ((g_queryInfo.superQueryInfo.endAfterConsume == -1)
            || (g_queryInfo.superQueryInfo.endAfterConsume >
                consumed[pThreadInfo->end_table_to
                - pThreadInfo->start_table_from])) {

        verbosePrint("super endAfterConsume: %d, consumed: %d\n",
                g_queryInfo.superQueryInfo.endAfterConsume,
                consumed[pThreadInfo->end_table_to
                - pThreadInfo->start_table_from]);
        for (uint64_t i = pThreadInfo->start_table_from;
                i <= pThreadInfo->end_table_to; i++) {
            tsubSeq = i - pThreadInfo->start_table_from;
            if (ASYNC_MODE == g_queryInfo.superQueryInfo.asyncMode) {
                continue;
            }

            st = taosGetTimestampMs();
            performancePrint("st: %"PRIu64" et: %"PRIu64" st-et: %"PRIu64"\n", st, et, (st - et));
            res = taos_consume(tsub[tsubSeq]);
            et = taosGetTimestampMs();
            performancePrint("st: %"PRIu64" et: %"PRIu64" delta: %"PRIu64"\n", st, et, (et - st));

            if (res) {
                if (g_queryInfo.superQueryInfo.result[pThreadInfo->querySeq][0] != 0) {
                    sprintf(pThreadInfo->filePath, "%s-%d",
                            g_queryInfo.superQueryInfo.result[pThreadInfo->querySeq],
                            pThreadInfo->threadID);
                    fetchResult(res, pThreadInfo);
                }
                consumed[tsubSeq] ++;

                if ((g_queryInfo.superQueryInfo.resubAfterConsume != -1)
                        && (consumed[tsubSeq] >=
                            g_queryInfo.superQueryInfo.resubAfterConsume)) {
                    verbosePrint("%s() LN%d, keepProgress:%d, resub super table query: %"PRIu64"\n",
                            __func__, __LINE__,
                            g_queryInfo.superQueryInfo.subscribeKeepProgress,
                            pThreadInfo->querySeq);
                    taos_unsubscribe(tsub[tsubSeq],
                            g_queryInfo.superQueryInfo.subscribeKeepProgress);
                    consumed[tsubSeq]= 0;
                    tsub[tsubSeq] = subscribeImpl(
                            STABLE_CLASS,
                            pThreadInfo, subSqlStr, topic,
                            g_queryInfo.superQueryInfo.subscribeRestart,
                            g_queryInfo.superQueryInfo.subscribeInterval
                            );
                    if (NULL == tsub[tsubSeq]) {
                        taos_close(pThreadInfo->taos);
                        free(subSqlStr);
                        return NULL;
                    }
                }
            }
        }
    }
    verbosePrint("%s() LN%d, super endAfterConsume: %d, consumed: %d\n",
            __func__, __LINE__,
            g_queryInfo.superQueryInfo.endAfterConsume,
            consumed[pThreadInfo->end_table_to - pThreadInfo->start_table_from]);
    taos_free_result(res);

    for (uint64_t i = pThreadInfo->start_table_from;
            i <= pThreadInfo->end_table_to; i++) {
        tsubSeq = i - pThreadInfo->start_table_from;
        taos_unsubscribe(tsub[tsubSeq], 0);
    }

    taos_close(pThreadInfo->taos);
    free(subSqlStr);
    return NULL;
}

static void *specifiedSubscribe(void *sarg) {
    threadInfo *pThreadInfo = (threadInfo *)sarg;
    //  TAOS_SUB*  tsub = NULL;

    setThreadName("specSub");

    if (pThreadInfo->taos == NULL) {
        pThreadInfo->taos = taos_connect(g_queryInfo.host,
                g_queryInfo.user,
                g_queryInfo.password,
                g_queryInfo.dbName,
                g_queryInfo.port);
        if (pThreadInfo->taos == NULL) {
            errorPrint2("[%d] Failed to connect to TDengine, reason:%s\n",
                    pThreadInfo->threadID, taos_errstr(NULL));
            return NULL;
        }
    }

    char sqlStr[TSDB_DB_NAME_LEN + 5];
    sprintf(sqlStr, "USE %s", g_queryInfo.dbName);
    if (0 != queryDbExec(pThreadInfo->taos, sqlStr, NO_INSERT_TYPE, false)) {
        taos_close(pThreadInfo->taos);
        return NULL;
    }

    sprintf(g_queryInfo.specifiedQueryInfo.topic[pThreadInfo->threadID],
            "taosdemo-subscribe-%"PRIu64"-%d",
            pThreadInfo->querySeq,
            pThreadInfo->threadID);
    if (g_queryInfo.specifiedQueryInfo.result[pThreadInfo->querySeq][0] != '\0') {
        sprintf(pThreadInfo->filePath, "%s-%d",
                g_queryInfo.specifiedQueryInfo.result[pThreadInfo->querySeq],
                pThreadInfo->threadID);
    }
    g_queryInfo.specifiedQueryInfo.tsub[pThreadInfo->threadID] = subscribeImpl(
            SPECIFIED_CLASS, pThreadInfo,
            g_queryInfo.specifiedQueryInfo.sql[pThreadInfo->querySeq],
            g_queryInfo.specifiedQueryInfo.topic[pThreadInfo->threadID],
            g_queryInfo.specifiedQueryInfo.subscribeRestart,
            g_queryInfo.specifiedQueryInfo.subscribeInterval);
    if (NULL == g_queryInfo.specifiedQueryInfo.tsub[pThreadInfo->threadID]) {
        taos_close(pThreadInfo->taos);
        return NULL;
    }

    // start loop to consume result

    g_queryInfo.specifiedQueryInfo.consumed[pThreadInfo->threadID] = 0;
    while((g_queryInfo.specifiedQueryInfo.endAfterConsume[pThreadInfo->querySeq] == -1)
            || (g_queryInfo.specifiedQueryInfo.consumed[pThreadInfo->threadID] <
                g_queryInfo.specifiedQueryInfo.endAfterConsume[pThreadInfo->querySeq])) {

        printf("consumed[%d]: %d, endAfterConsum[%"PRId64"]: %d\n",
                pThreadInfo->threadID,
                g_queryInfo.specifiedQueryInfo.consumed[pThreadInfo->threadID],
                pThreadInfo->querySeq,
                g_queryInfo.specifiedQueryInfo.endAfterConsume[pThreadInfo->querySeq]);
        if (ASYNC_MODE == g_queryInfo.specifiedQueryInfo.asyncMode) {
            continue;
        }

        g_queryInfo.specifiedQueryInfo.res[pThreadInfo->threadID] = taos_consume(
                g_queryInfo.specifiedQueryInfo.tsub[pThreadInfo->threadID]);
        if (g_queryInfo.specifiedQueryInfo.res[pThreadInfo->threadID]) {
            if (g_queryInfo.specifiedQueryInfo.result[pThreadInfo->querySeq][0]
                    != 0) {
                sprintf(pThreadInfo->filePath, "%s-%d",
                        g_queryInfo.specifiedQueryInfo.result[pThreadInfo->querySeq],
                        pThreadInfo->threadID);
            }
            fetchResult(
                    g_queryInfo.specifiedQueryInfo.res[pThreadInfo->threadID],
                    pThreadInfo);

            g_queryInfo.specifiedQueryInfo.consumed[pThreadInfo->threadID] ++;
            if ((g_queryInfo.specifiedQueryInfo.resubAfterConsume[pThreadInfo->querySeq] != -1)
                    && (g_queryInfo.specifiedQueryInfo.consumed[pThreadInfo->threadID] >=
                        g_queryInfo.specifiedQueryInfo.resubAfterConsume[pThreadInfo->querySeq])) {
                printf("keepProgress:%d, resub specified query: %"PRIu64"\n",
                        g_queryInfo.specifiedQueryInfo.subscribeKeepProgress,
                        pThreadInfo->querySeq);
                g_queryInfo.specifiedQueryInfo.consumed[pThreadInfo->threadID] = 0;
                taos_unsubscribe(g_queryInfo.specifiedQueryInfo.tsub[pThreadInfo->threadID],
                        g_queryInfo.specifiedQueryInfo.subscribeKeepProgress);
                g_queryInfo.specifiedQueryInfo.tsub[pThreadInfo->threadID] =
                    subscribeImpl(
                            SPECIFIED_CLASS,
                            pThreadInfo,
                            g_queryInfo.specifiedQueryInfo.sql[pThreadInfo->querySeq],
                            g_queryInfo.specifiedQueryInfo.topic[pThreadInfo->threadID],
                            g_queryInfo.specifiedQueryInfo.subscribeRestart,
                            g_queryInfo.specifiedQueryInfo.subscribeInterval);
                if (NULL == g_queryInfo.specifiedQueryInfo.tsub[pThreadInfo->threadID]) {
                    taos_close(pThreadInfo->taos);
                    return NULL;
                }
            }
        }
    }
    taos_free_result(g_queryInfo.specifiedQueryInfo.res[pThreadInfo->threadID]);
    taos_close(pThreadInfo->taos);

    return NULL;
}

static int subscribeTestProcess() {
    setupForAnsiEscape();
    printfQueryMeta();
    resetAfterAnsiEscape();

    prompt();

    TAOS * taos = NULL;
    taos = taos_connect(g_queryInfo.host,
            g_queryInfo.user,
            g_queryInfo.password,
            g_queryInfo.dbName,
            g_queryInfo.port);
    if (taos == NULL) {
        errorPrint2("Failed to connect to TDengine, reason:%s\n",
                taos_errstr(NULL));
        exit(EXIT_FAILURE);
    }

    if (0 != g_queryInfo.superQueryInfo.sqlCount) {
        getAllChildNameOfSuperTable(taos,
                g_queryInfo.dbName,
                g_queryInfo.superQueryInfo.stbName,
                &g_queryInfo.superQueryInfo.childTblName,
                &g_queryInfo.superQueryInfo.childTblCount);
    }

    taos_close(taos); // workaround to use separate taos connection;

    pthread_t  *pids = NULL;
    threadInfo *infos = NULL;

    pthread_t  *pidsOfStable  = NULL;
    threadInfo *infosOfStable = NULL;

    //==== create threads for query for specified table
    if (g_queryInfo.specifiedQueryInfo.sqlCount <= 0) {
        debugPrint("%s() LN%d, specified query sqlCount %d.\n",
                __func__, __LINE__,
                g_queryInfo.specifiedQueryInfo.sqlCount);
    } else {
        if (g_queryInfo.specifiedQueryInfo.concurrent <= 0) {
            errorPrint2("%s() LN%d, specified query sqlCount %d.\n",
                    __func__, __LINE__,
                    g_queryInfo.specifiedQueryInfo.sqlCount);
            exit(EXIT_FAILURE);
        }

        pids  = calloc(
                1,
                g_queryInfo.specifiedQueryInfo.sqlCount *
                g_queryInfo.specifiedQueryInfo.concurrent *
                sizeof(pthread_t));
        infos = calloc(
                1,
                g_queryInfo.specifiedQueryInfo.sqlCount *
                g_queryInfo.specifiedQueryInfo.concurrent *
                sizeof(threadInfo));
        if ((NULL == pids) || (NULL == infos)) {
            errorPrint2("%s() LN%d, malloc failed for create threads\n", __func__, __LINE__);
            exit(EXIT_FAILURE);
        }

        for (int i = 0; i < g_queryInfo.specifiedQueryInfo.sqlCount; i++) {
            for (int j = 0; j < g_queryInfo.specifiedQueryInfo.concurrent; j++) {
                uint64_t seq = i * g_queryInfo.specifiedQueryInfo.concurrent + j;
                threadInfo *pThreadInfo = infos + seq;
                pThreadInfo->threadID = seq;
                pThreadInfo->querySeq = i;
                pThreadInfo->taos = NULL;  // workaround to use separate taos connection;
                pthread_create(pids + seq, NULL, specifiedSubscribe, pThreadInfo);
            }
        }
    }

    //==== create threads for super table query
    if (g_queryInfo.superQueryInfo.sqlCount <= 0) {
        debugPrint("%s() LN%d, super table query sqlCount %d.\n",
                __func__, __LINE__,
                g_queryInfo.superQueryInfo.sqlCount);
    } else {
        if ((g_queryInfo.superQueryInfo.sqlCount > 0)
                && (g_queryInfo.superQueryInfo.threadCnt > 0)) {
            pidsOfStable  = calloc(
                    1,
                    g_queryInfo.superQueryInfo.sqlCount *
                    g_queryInfo.superQueryInfo.threadCnt *
                    sizeof(pthread_t));
            infosOfStable = calloc(
                    1,
                    g_queryInfo.superQueryInfo.sqlCount *
                    g_queryInfo.superQueryInfo.threadCnt *
                    sizeof(threadInfo));
            if ((NULL == pidsOfStable) || (NULL == infosOfStable)) {
                errorPrint2("%s() LN%d, malloc failed for create threads\n",
                        __func__, __LINE__);
                // taos_close(taos);
                exit(EXIT_FAILURE);
            }

            int64_t ntables = g_queryInfo.superQueryInfo.childTblCount;
            int threads = g_queryInfo.superQueryInfo.threadCnt;

            int64_t a = ntables / threads;
            if (a < 1) {
                threads = ntables;
                a = 1;
            }

            int64_t b = 0;
            if (threads != 0) {
                b = ntables % threads;
            }

            for (uint64_t i = 0; i < g_queryInfo.superQueryInfo.sqlCount; i++) {
                uint64_t tableFrom = 0;
                for (int j = 0; j < threads; j++) {
                    uint64_t seq = i * threads + j;
                    threadInfo *pThreadInfo = infosOfStable + seq;
                    pThreadInfo->threadID = seq;
                    pThreadInfo->querySeq = i;

                    pThreadInfo->start_table_from = tableFrom;
                    pThreadInfo->ntables = j<b?a+1:a;
                    pThreadInfo->end_table_to = j<b?tableFrom+a:tableFrom+a-1;
                    tableFrom = pThreadInfo->end_table_to + 1;
                    pThreadInfo->taos = NULL; // workaround to use separate taos connection;
                    pthread_create(pidsOfStable + seq,
                            NULL, superSubscribe, pThreadInfo);
                }
            }

            g_queryInfo.superQueryInfo.threadCnt = threads;

            for (int i = 0; i < g_queryInfo.superQueryInfo.sqlCount; i++) {
                for (int j = 0; j < threads; j++) {
                    uint64_t seq = i * threads + j;
                    pthread_join(pidsOfStable[seq], NULL);
                }
            }
        }
    }

    for (int i = 0; i < g_queryInfo.specifiedQueryInfo.sqlCount; i++) {
        for (int j = 0; j < g_queryInfo.specifiedQueryInfo.concurrent; j++) {
            uint64_t seq = i * g_queryInfo.specifiedQueryInfo.concurrent + j;
            pthread_join(pids[seq], NULL);
        }
    }

    tmfree((char*)pids);
    tmfree((char*)infos);

    tmfree((char*)pidsOfStable);
    tmfree((char*)infosOfStable);
    //   taos_close(taos);
    return 0;
}

static void initOfInsertMeta() {
    memset(&g_Dbs, 0, sizeof(SDbs));

    // set default values
    tstrncpy(g_Dbs.host, "127.0.0.1", MAX_HOSTNAME_SIZE);
    g_Dbs.port = 6030;
    tstrncpy(g_Dbs.user, TSDB_DEFAULT_USER, MAX_USERNAME_SIZE);
    tstrncpy(g_Dbs.password, TSDB_DEFAULT_PASS, SHELL_MAX_PASSWORD_LEN);
    g_Dbs.threadCount = 2;

    g_Dbs.use_metric = g_args.use_metric;
}

static void initOfQueryMeta() {
    memset(&g_queryInfo, 0, sizeof(SQueryMetaInfo));

    // set default values
    tstrncpy(g_queryInfo.host, "127.0.0.1", MAX_HOSTNAME_SIZE);
    g_queryInfo.port = 6030;
    tstrncpy(g_queryInfo.user, TSDB_DEFAULT_USER, MAX_USERNAME_SIZE);
    tstrncpy(g_queryInfo.password, TSDB_DEFAULT_PASS, SHELL_MAX_PASSWORD_LEN);
}

static void setParaFromArg() {
    if (g_args.host) {
        tstrncpy(g_Dbs.host, g_args.host, MAX_HOSTNAME_SIZE);
    } else {
        tstrncpy(g_Dbs.host, "127.0.0.1", MAX_HOSTNAME_SIZE);
    }

    if (g_args.user) {
        tstrncpy(g_Dbs.user, g_args.user, MAX_USERNAME_SIZE);
    }

    tstrncpy(g_Dbs.password, g_args.password, SHELL_MAX_PASSWORD_LEN);

    if (g_args.port) {
        g_Dbs.port = g_args.port;
    }

    g_Dbs.threadCount = g_args.nthreads;
    g_Dbs.threadCountForCreateTbl = g_args.nthreads;

    g_Dbs.dbCount = 1;
    g_Dbs.db[0].drop = true;

    tstrncpy(g_Dbs.db[0].dbName, g_args.database, TSDB_DB_NAME_LEN);
    g_Dbs.db[0].dbCfg.replica = g_args.replica;
    tstrncpy(g_Dbs.db[0].dbCfg.precision, "ms", SMALL_BUFF_LEN);

    tstrncpy(g_Dbs.resultFile, g_args.output_file, MAX_FILE_NAME_LEN);

    g_Dbs.use_metric = g_args.use_metric;
    g_Dbs.insert_only = g_args.insert_only;

    g_Dbs.do_aggreFunc = true;

    char dataString[TSDB_MAX_BYTES_PER_ROW];
    char *data_type = g_args.data_type;
    char **dataType = g_args.dataType;

    memset(dataString, 0, TSDB_MAX_BYTES_PER_ROW);

    if ((data_type[0] == TSDB_DATA_TYPE_BINARY)
            || (data_type[0] == TSDB_DATA_TYPE_BOOL)
            || (data_type[0] == TSDB_DATA_TYPE_NCHAR)) {
        g_Dbs.do_aggreFunc = false;
    }

    if (g_args.use_metric) {
        g_Dbs.db[0].superTblCount = 1;
        tstrncpy(g_Dbs.db[0].superTbls[0].stbName, "meters", TSDB_TABLE_NAME_LEN);
        g_Dbs.db[0].superTbls[0].childTblCount = g_args.ntables;
        g_Dbs.threadCount = g_args.nthreads;
        g_Dbs.threadCountForCreateTbl = g_args.nthreads;
        g_Dbs.asyncMode = g_args.async_mode;

        g_Dbs.db[0].superTbls[0].autoCreateTable = PRE_CREATE_SUBTBL;
        g_Dbs.db[0].superTbls[0].childTblExists = TBL_NO_EXISTS;
        g_Dbs.db[0].superTbls[0].disorderRange = g_args.disorderRange;
        g_Dbs.db[0].superTbls[0].disorderRatio = g_args.disorderRatio;
        tstrncpy(g_Dbs.db[0].superTbls[0].childTblPrefix,
                g_args.tb_prefix, TBNAME_PREFIX_LEN);
        tstrncpy(g_Dbs.db[0].superTbls[0].dataSource, "rand", SMALL_BUFF_LEN);

        if (g_args.iface == INTERFACE_BUT) {
            g_Dbs.db[0].superTbls[0].iface = TAOSC_IFACE;
        } else {
            g_Dbs.db[0].superTbls[0].iface = g_args.iface;
        }
        tstrncpy(g_Dbs.db[0].superTbls[0].startTimestamp,
                "2017-07-14 10:40:00.000", MAX_TB_NAME_SIZE);
        g_Dbs.db[0].superTbls[0].timeStampStep = g_args.timestamp_step;

        g_Dbs.db[0].superTbls[0].insertRows = g_args.insertRows;
        g_Dbs.db[0].superTbls[0].maxSqlLen = g_args.max_sql_len;

        g_Dbs.db[0].superTbls[0].columnCount = 0;
        for (int i = 0; i < MAX_NUM_COLUMNS; i++) {
            if (data_type[i] == TSDB_DATA_TYPE_NULL) {
                break;
            }

            g_Dbs.db[0].superTbls[0].columns[i].data_type = data_type[i];
            tstrncpy(g_Dbs.db[0].superTbls[0].columns[i].dataType,
                    dataType[i], min(DATATYPE_BUFF_LEN, strlen(dataType[i]) + 1));
            g_Dbs.db[0].superTbls[0].columns[i].dataLen = g_args.binwidth;
            g_Dbs.db[0].superTbls[0].columnCount++;
        }

        if (g_Dbs.db[0].superTbls[0].columnCount > g_args.columnCount) {
            g_Dbs.db[0].superTbls[0].columnCount = g_args.columnCount;
        } else {
            for (int i = g_Dbs.db[0].superTbls[0].columnCount;
                    i < g_args.columnCount; i++) {
                g_Dbs.db[0].superTbls[0].columns[i].data_type = TSDB_DATA_TYPE_INT;
                tstrncpy(g_Dbs.db[0].superTbls[0].columns[i].dataType,
                        "INT", min(DATATYPE_BUFF_LEN, strlen("INT") + 1));
                g_Dbs.db[0].superTbls[0].columns[i].dataLen = 0;
                g_Dbs.db[0].superTbls[0].columnCount++;
            }
        }

        tstrncpy(g_Dbs.db[0].superTbls[0].tags[0].dataType,
                "INT", min(DATATYPE_BUFF_LEN, strlen("INT") + 1));
        g_Dbs.db[0].superTbls[0].tags[0].dataLen = 0;

        tstrncpy(g_Dbs.db[0].superTbls[0].tags[1].dataType,
                "BINARY", min(DATATYPE_BUFF_LEN, strlen("BINARY") + 1));
        g_Dbs.db[0].superTbls[0].tags[1].dataLen = g_args.binwidth;
        g_Dbs.db[0].superTbls[0].tagCount = 2;
    } else {
        g_Dbs.threadCountForCreateTbl = g_args.nthreads;
        g_Dbs.db[0].superTbls[0].tagCount = 0;
    }
}

/* Function to do regular expression check */
static int regexMatch(const char *s, const char *reg, int cflags) {
    regex_t regex;
    char    msgbuf[100] = {0};

    /* Compile regular expression */
    if (regcomp(&regex, reg, cflags) != 0) {
        ERROR_EXIT("Fail to compile regex\n");
    }

    /* Execute regular expression */
    int reti = regexec(&regex, s, 0, NULL, 0);
    if (!reti) {
        regfree(&regex);
        return 1;
    } else if (reti == REG_NOMATCH) {
        regfree(&regex);
        return 0;
    } else {
        regerror(reti, &regex, msgbuf, sizeof(msgbuf));
        regfree(&regex);
        printf("Regex match failed: %s\n", msgbuf);
        exit(EXIT_FAILURE);
    }

    return 0;
}

static int isCommentLine(char *line) {
    if (line == NULL) return 1;

    return regexMatch(line, "^\\s*#.*", REG_EXTENDED);
}

static void querySqlFile(TAOS* taos, char* sqlFile)
{
    FILE *fp = fopen(sqlFile, "r");
    if (fp == NULL) {
        printf("failed to open file %s, reason:%s\n", sqlFile, strerror(errno));
        return;
    }

    int       read_len = 0;
    char *    cmd = calloc(1, TSDB_MAX_BYTES_PER_ROW);
    size_t    cmd_len = 0;
    char *    line = NULL;
    size_t    line_len = 0;

    double t = taosGetTimestampMs();

    while((read_len = tgetline(&line, &line_len, fp)) != -1) {
        if (read_len >= TSDB_MAX_BYTES_PER_ROW) continue;
        line[--read_len] = '\0';

        if (read_len == 0 || isCommentLine(line)) {  // line starts with #
            continue;
        }

        if (line[read_len - 1] == '\\') {
            line[read_len - 1] = ' ';
            memcpy(cmd + cmd_len, line, read_len);
            cmd_len += read_len;
            continue;
        }

        memcpy(cmd + cmd_len, line, read_len);
        if (0 != queryDbExec(taos, cmd, NO_INSERT_TYPE, false)) {
            errorPrint2("%s() LN%d, queryDbExec %s failed!\n",
                    __func__, __LINE__, cmd);
            tmfree(cmd);
            tmfree(line);
            tmfclose(fp);
            return;
        }
        memset(cmd, 0, TSDB_MAX_BYTES_PER_ROW);
        cmd_len = 0;
    }

    t = taosGetTimestampMs() - t;
    printf("run %s took %.6f second(s)\n\n", sqlFile, t);

    tmfree(cmd);
    tmfree(line);
    tmfclose(fp);
    return;
}

static void testMetaFile() {
    if (INSERT_TEST == g_args.test_mode) {
        if (g_Dbs.cfgDir[0])
            taos_options(TSDB_OPTION_CONFIGDIR, g_Dbs.cfgDir);

        insertTestProcess();

    } else if (QUERY_TEST == g_args.test_mode) {
        if (g_queryInfo.cfgDir[0])
            taos_options(TSDB_OPTION_CONFIGDIR, g_queryInfo.cfgDir);

        queryTestProcess();

    } else if (SUBSCRIBE_TEST == g_args.test_mode) {
        if (g_queryInfo.cfgDir[0])
            taos_options(TSDB_OPTION_CONFIGDIR, g_queryInfo.cfgDir);

        subscribeTestProcess();

    }  else {
        ;
    }
}

static void queryResult() {
    // query data

    pthread_t read_id;
    threadInfo *pThreadInfo = calloc(1, sizeof(threadInfo));
    assert(pThreadInfo);
    pThreadInfo->start_time = DEFAULT_START_TIME;  // 2017-07-14 10:40:00.000
    pThreadInfo->start_table_from = 0;

    //pThreadInfo->do_aggreFunc = g_Dbs.do_aggreFunc;
    if (g_args.use_metric) {
        pThreadInfo->ntables = g_Dbs.db[0].superTbls[0].childTblCount;
        pThreadInfo->end_table_to = g_Dbs.db[0].superTbls[0].childTblCount - 1;
        pThreadInfo->stbInfo = &g_Dbs.db[0].superTbls[0];
        tstrncpy(pThreadInfo->tb_prefix,
                g_Dbs.db[0].superTbls[0].childTblPrefix, TBNAME_PREFIX_LEN);
    } else {
        pThreadInfo->ntables = g_args.ntables;
        pThreadInfo->end_table_to = g_args.ntables -1;
        tstrncpy(pThreadInfo->tb_prefix, g_args.tb_prefix, TSDB_TABLE_NAME_LEN);
    }

    pThreadInfo->taos = taos_connect(
            g_Dbs.host,
            g_Dbs.user,
            g_Dbs.password,
            g_Dbs.db[0].dbName,
            g_Dbs.port);
    if (pThreadInfo->taos == NULL) {
        free(pThreadInfo);
        errorPrint2("Failed to connect to TDengine, reason:%s\n",
                taos_errstr(NULL));
        exit(EXIT_FAILURE);
    }

    tstrncpy(pThreadInfo->filePath, g_Dbs.resultFile, MAX_FILE_NAME_LEN);

    if (!g_Dbs.use_metric) {
        pthread_create(&read_id, NULL, readTable, pThreadInfo);
    } else {
        pthread_create(&read_id, NULL, readMetric, pThreadInfo);
    }
    pthread_join(read_id, NULL);
    taos_close(pThreadInfo->taos);
    free(pThreadInfo);
}

static void testCmdLine() {

    if (strlen(configDir)) {
        wordexp_t full_path;
        if (wordexp(configDir, &full_path, 0) != 0) {
            errorPrint("Invalid path %s\n", configDir);
            return;
        }
        taos_options(TSDB_OPTION_CONFIGDIR, full_path.we_wordv[0]);
        wordfree(&full_path);
    }

    g_args.test_mode = INSERT_TEST;
    insertTestProcess();

    if (false == g_Dbs.insert_only)
        queryResult();
}

int main(int argc, char *argv[]) {
    parse_args(argc, argv, &g_args);

    debugPrint("meta file: %s\n", g_args.metaFile);

    if (g_args.metaFile) {
        g_totalChildTables = 0;
        initOfInsertMeta();
        initOfQueryMeta();

        if (false == getInfoFromJsonFile(g_args.metaFile)) {
            printf("Failed to read %s\n", g_args.metaFile);
            return 1;
        }

        testMetaFile();
    } else {
        memset(&g_Dbs, 0, sizeof(SDbs));
        setParaFromArg();

        if (NULL != g_args.sqlFile) {
            TAOS* qtaos = taos_connect(
                    g_Dbs.host,
                    g_Dbs.user,
                    g_Dbs.password,
                    g_Dbs.db[0].dbName,
                    g_Dbs.port);
            querySqlFile(qtaos, g_args.sqlFile);
            taos_close(qtaos);

        } else {
            testCmdLine();
        }

        if (g_dupstr)
            free(g_dupstr);
    }

    return 0;
}
<|MERGE_RESOLUTION|>--- conflicted
+++ resolved
@@ -413,11 +413,7 @@
 
 typedef struct SuperQueryInfo_S {
     char         stbName[TSDB_TABLE_NAME_LEN];
-<<<<<<< HEAD
-    uint64_t     queryInterval;  // 0: unlimit  > 0   loop/s
-=======
     uint64_t     queryInterval;  // 0: unlimited  > 0   loop/s
->>>>>>> 3f023fdd
     uint32_t     threadCnt;
     uint32_t     asyncMode; // 0: sync, 1: async
     uint64_t     subscribeInterval; // ms
@@ -867,11 +863,7 @@
     fprintf(stderr, "Try `taosdemo --help' or `taosdemo --usage' for more information.\n");
 }
 
-<<<<<<< HEAD
-static void errorUnreconized(char *program, char *wrong_arg)
-=======
 static void errorUnrecognized(char *program, char *wrong_arg)
->>>>>>> 3f023fdd
 {
     fprintf(stderr, "%s: unrecognized options '%s'\n", program, wrong_arg);
     fprintf(stderr, "Try `taosdemo --help' or `taosdemo --usage' for more information.\n");
@@ -1525,11 +1517,7 @@
             }
 
             if (arguments->columnCount > MAX_NUM_COLUMNS) {
-<<<<<<< HEAD
-                printf("WARNING: max acceptible columns count is %d\n", MAX_NUM_COLUMNS);
-=======
                 printf("WARNING: max acceptable columns count is %d\n", MAX_NUM_COLUMNS);
->>>>>>> 3f023fdd
                 prompt();
                 arguments->columnCount = MAX_NUM_COLUMNS;
             }
@@ -1786,11 +1774,7 @@
                 }
                 arguments->disorderRange = atoi(argv[++i]);
             } else {
-<<<<<<< HEAD
-                errorUnreconized(argv[0], argv[i]);
-=======
                 errorUnrecognized(argv[0], argv[i]);
->>>>>>> 3f023fdd
                 exit(EXIT_FAILURE);
             }
         } else if ((0 == strncmp(argv[i], "-O", strlen("-O")))
@@ -3855,7 +3839,6 @@
                         superTbl->columns[colIndex].dataLen);
                 lenOfOneRow += superTbl->columns[colIndex].dataLen + 3;
                 break;
-<<<<<<< HEAD
 
             case TSDB_DATA_TYPE_NCHAR:
                 len += snprintf(cols + len, COL_BUFFER_LEN - len,
@@ -3886,38 +3869,6 @@
                 lenOfOneRow += SMALLINT_BUFF_LEN;
                 break;
 
-=======
-
-            case TSDB_DATA_TYPE_NCHAR:
-                len += snprintf(cols + len, COL_BUFFER_LEN - len,
-                        ",C%d %s(%d)", colIndex, "NCHAR",
-                        superTbl->columns[colIndex].dataLen);
-                lenOfOneRow += superTbl->columns[colIndex].dataLen + 3;
-                break;
-
-            case TSDB_DATA_TYPE_INT:
-                if ((g_args.demo_mode) && (colIndex == 1)) {
-                    len += snprintf(cols + len, COL_BUFFER_LEN - len,
-                            ", VOLTAGE INT");
-                } else {
-                    len += snprintf(cols + len, COL_BUFFER_LEN - len, ",C%d %s", colIndex, "INT");
-                }
-                lenOfOneRow += INT_BUFF_LEN;
-                break;
-
-            case TSDB_DATA_TYPE_BIGINT:
-                len += snprintf(cols + len, COL_BUFFER_LEN - len, ",C%d %s",
-                        colIndex, "BIGINT");
-                lenOfOneRow += BIGINT_BUFF_LEN;
-                break;
-
-            case TSDB_DATA_TYPE_SMALLINT:
-                len += snprintf(cols + len, COL_BUFFER_LEN - len, ",C%d %s",
-                        colIndex, "SMALLINT");
-                lenOfOneRow += SMALLINT_BUFF_LEN;
-                break;
-
->>>>>>> 3f023fdd
             case TSDB_DATA_TYPE_TINYINT:
                 len += snprintf(cols + len, COL_BUFFER_LEN - len, ",C%d %s", colIndex, "TINYINT");
                 lenOfOneRow += TINYINT_BUFF_LEN;
@@ -7010,7 +6961,6 @@
                 return -1;
             }
             char *bind_binary;
-<<<<<<< HEAD
 
             bind->buffer_type = TSDB_DATA_TYPE_BINARY;
             if (value) {
@@ -7095,81 +7045,10 @@
             bind->buffer_type = TSDB_DATA_TYPE_FLOAT;
             bind->buffer_length = sizeof(float);
             bind->buffer = bind_float;
-=======
-
-            bind->buffer_type = TSDB_DATA_TYPE_BINARY;
-            if (value) {
-                bind_binary = calloc(1, strlen(value) + 1);
-                strncpy(bind_binary, value, strlen(value));
-                bind->buffer_length = strlen(bind_binary);
-            } else {
-                bind_binary = calloc(1, dataLen + 1);
-                rand_string(bind_binary, dataLen);
-                bind->buffer_length = dataLen;
-            }
-
-            bind->length = &bind->buffer_length;
-            bind->buffer = bind_binary;
-            bind->is_null = NULL;
-            break;
-
-        case TSDB_DATA_TYPE_NCHAR:
-            if (dataLen > TSDB_MAX_BINARY_LEN) {
-                errorPrint2("nchar length overflow, max size:%u\n",
-                        (uint32_t)TSDB_MAX_BINARY_LEN);
-                return -1;
-            }
-            char *bind_nchar;
-
-            bind->buffer_type = TSDB_DATA_TYPE_NCHAR;
-            if (value) {
-                bind_nchar = calloc(1, strlen(value) + 1);
-                strncpy(bind_nchar, value, strlen(value));
-            } else {
-                bind_nchar = calloc(1, dataLen + 1);
-                rand_string(bind_nchar, dataLen);
-            }
-
-            bind->buffer_length = strlen(bind_nchar);
-            bind->buffer = bind_nchar;
             bind->length = &bind->buffer_length;
             bind->is_null = NULL;
             break;
 
-        case TSDB_DATA_TYPE_INT:
-            bind_int = malloc(sizeof(int32_t));
-            assert(bind_int);
-
-            if (value) {
-                *bind_int = atoi(value);
-            } else {
-                *bind_int = rand_int();
-            }
-            bind->buffer_type = TSDB_DATA_TYPE_INT;
-            bind->buffer_length = sizeof(int32_t);
-            bind->buffer = bind_int;
-            bind->length = &bind->buffer_length;
-            bind->is_null = NULL;
-            break;
-
-        case TSDB_DATA_TYPE_BIGINT:
-            bind_bigint = malloc(sizeof(int64_t));
-            assert(bind_bigint);
-
-            if (value) {
-                *bind_bigint = atoll(value);
-            } else {
-                *bind_bigint = rand_bigint();
-            }
-            bind->buffer_type = TSDB_DATA_TYPE_BIGINT;
-            bind->buffer_length = sizeof(int64_t);
-            bind->buffer = bind_bigint;
->>>>>>> 3f023fdd
-            bind->length = &bind->buffer_length;
-            bind->is_null = NULL;
-            break;
-
-<<<<<<< HEAD
         case TSDB_DATA_TYPE_DOUBLE:
             bind_double = malloc(sizeof(double));
             assert(bind_double);
@@ -7179,33 +7058,6 @@
             } else {
                 *bind_double = rand_double();
             }
-=======
-        case TSDB_DATA_TYPE_FLOAT:
-            bind_float = malloc(sizeof(float));
-            assert(bind_float);
-
-            if (value) {
-                *bind_float = (float)atof(value);
-            } else {
-                *bind_float = rand_float();
-            }
-            bind->buffer_type = TSDB_DATA_TYPE_FLOAT;
-            bind->buffer_length = sizeof(float);
-            bind->buffer = bind_float;
-            bind->length = &bind->buffer_length;
-            bind->is_null = NULL;
-            break;
-
-        case TSDB_DATA_TYPE_DOUBLE:
-            bind_double = malloc(sizeof(double));
-            assert(bind_double);
-
-            if (value) {
-                *bind_double = atof(value);
-            } else {
-                *bind_double = rand_double();
-            }
->>>>>>> 3f023fdd
             bind->buffer_type = TSDB_DATA_TYPE_DOUBLE;
             bind->buffer_length = sizeof(double);
             bind->buffer = bind_double;
@@ -9682,11 +9534,7 @@
     insertRows = g_args.insertRows;
     //  }
 
-<<<<<<< HEAD
-    int64_t ntables = pThreadInfo->ntables; // rinfo->end_table_to - rinfo->start_table_from + 1;
-=======
     int64_t ntables = pThreadInfo->ntables; // pThreadInfo->end_table_to - pThreadInfo->start_table_from + 1;
->>>>>>> 3f023fdd
     int64_t totalData = insertRows * ntables;
     bool do_aggreFunc = g_Dbs.do_aggreFunc;
 
@@ -9755,11 +9603,7 @@
     }
 
     int64_t insertRows = pThreadInfo->stbInfo->insertRows;
-<<<<<<< HEAD
-    int64_t ntables = pThreadInfo->ntables; // rinfo->end_table_to - rinfo->start_table_from + 1;
-=======
     int64_t ntables = pThreadInfo->ntables; // pThreadInfo->end_table_to - pThreadInfo->start_table_from + 1;
->>>>>>> 3f023fdd
     int64_t totalData = insertRows * ntables;
     bool do_aggreFunc = g_Dbs.do_aggreFunc;
 
