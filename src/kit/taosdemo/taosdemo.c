--- conflicted
+++ resolved
@@ -724,12 +724,7 @@
         errorPrint("%s", "\n\t-c need a valid path following!\n");
         exit(EXIT_FAILURE);
       }
-<<<<<<< HEAD
-      tstrncpy(configDir, argv[++i], MAX_FILE_NAME_LEN);
-=======
       tstrncpy(configDir, argv[++i], TSDB_FILENAME_LEN);
->>>>>>> 545749c0
-
     } else if (strcmp(argv[i], "-h") == 0) {
       if (argc == i+1) {
         printHelp();
@@ -853,6 +848,11 @@
       }
       arguments->num_of_CPR = atoi(argv[++i]);
     } else if (strcmp(argv[i], "-b") == 0) {
+      if (argc == i+1) {
+        printHelp();
+        errorPrint("%s", "\n\t-b need valid string following!\n");
+        exit(EXIT_FAILURE);
+      }
       sptr = arguments->datatype;
       ++i;
       if (strstr(argv[i], ",") == NULL) {
