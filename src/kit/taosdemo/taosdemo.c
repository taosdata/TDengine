﻿/*
 * Copyright (c) 2019 TAOS Data, Inc. <jhtao@taosdata.com>
 *
 * This program is free software: you can use, redistribute, and/or modify
 * it under the terms of the GNU Affero General Public License, version 3
 * or later ("AGPL"), as published by the Free Software Foundation.
 *
 * This program is distributed in the hope that it will be useful, but WITHOUT
 * ANY WARRANTY; without even the implied warranty of MERCHANTABILITY or
 * FITNESS FOR A PARTICULAR PURPOSE.
 *
 * You should have received a copy of the GNU Affero General Public License
 * along with this program. If not, see <http://www.gnu.org/licenses/>.
 */


/*
   when in some thread query return error, thread don't exit, but return, otherwise coredump in other thread.
*/

#include <stdint.h>
#include <taos.h>
#define _GNU_SOURCE
#define CURL_STATICLIB

#ifdef LINUX
  #include <argp.h>
  #include <inttypes.h>
  #ifndef _ALPINE
    #include <error.h>
  #endif
  #include <pthread.h>
  #include <semaphore.h>
  #include <stdbool.h>
  #include <stdio.h>
  #include <string.h>
  #include <sys/time.h>
  #include <time.h>
  #include <unistd.h>
  #include <wordexp.h>
  #include <regex.h>
#else
  #include <regex.h>
  #include <stdio.h>
#endif

#include <assert.h>
#include <stdlib.h>
#include "cJSON.h"

#include "os.h"
#include "taos.h"
#include "taoserror.h"
#include "tutil.h"

#define STMT_IFACE_ENABLED  0

#define REQ_EXTRA_BUF_LEN   1024
#define RESP_BUF_LEN        4096

extern char configDir[];

#define INSERT_JSON_NAME      "insert.json"
#define QUERY_JSON_NAME       "query.json"
#define SUBSCRIBE_JSON_NAME   "subscribe.json"

#define STR_INSERT_INTO     "INSERT INTO "

enum TEST_MODE {
    INSERT_TEST,            // 0
    QUERY_TEST,             // 1
    SUBSCRIBE_TEST,         // 2
    INVAID_TEST
};

#define MAX_RECORDS_PER_REQ     32766

#define HEAD_BUFF_LEN    1024*24  // 16*1024 + (192+32)*2 + insert into ..

#define MAX_SQL_SIZE       65536
#define BUFFER_SIZE        (65536*2)
#define COND_BUF_LEN        BUFFER_SIZE - 30
#define MAX_USERNAME_SIZE  64
#define MAX_PASSWORD_SIZE  64
#define MAX_DB_NAME_SIZE   64
#define MAX_HOSTNAME_SIZE  64
#define MAX_TB_NAME_SIZE   64
#define MAX_DATA_SIZE      (16*1024)+20     // max record len: 16*1024, timestamp string and ,('') need extra space
#define MAX_NUM_DATATYPE   10
#define OPT_ABORT          1 /* –abort */
#define STRING_LEN         60000
#define MAX_PREPARED_RAND  1000000
#define MAX_FILE_NAME_LEN  256

#define   MAX_SAMPLES_ONCE_FROM_FILE   10000
#define   MAX_NUM_DATATYPE 10

#define   MAX_DB_COUNT           8
#define   MAX_SUPER_TABLE_COUNT  200
#define   MAX_COLUMN_COUNT       1024
#define   MAX_TAG_COUNT          128

#define   MAX_QUERY_SQL_COUNT    100
#define   MAX_QUERY_SQL_LENGTH   1024

#define   MAX_DATABASE_COUNT     256
#define INPUT_BUF_LEN   256

#define DEFAULT_TIMESTAMP_STEP  1


typedef enum CREATE_SUB_TALBE_MOD_EN {
  PRE_CREATE_SUBTBL,
  AUTO_CREATE_SUBTBL,
  NO_CREATE_SUBTBL
} CREATE_SUB_TALBE_MOD_EN;

typedef enum TALBE_EXISTS_EN {
  TBL_NO_EXISTS,
  TBL_ALREADY_EXISTS,
  TBL_EXISTS_BUTT
} TALBE_EXISTS_EN;

enum enumSYNC_MODE {
  SYNC_MODE,
  ASYNC_MODE,
  MODE_BUT
};

enum enum_TAOS_INTERFACE {
    TAOSC_IFACE,
    REST_IFACE,
    STMT_IFACE,
    INTERFACE_BUT
};

typedef enum enumQUERY_CLASS {
    SPECIFIED_CLASS,
    STABLE_CLASS,
    CLASS_BUT
} QUERY_CLASS;

typedef enum enum_PROGRESSIVE_OR_INTERLACE {
    PROGRESSIVE_INSERT_MODE,
    INTERLACE_INSERT_MODE,
    INVALID_INSERT_MODE
} PROG_OR_INTERLACE_MODE;

typedef enum enumQUERY_TYPE {
  NO_INSERT_TYPE,
  INSERT_TYPE,
  QUERY_TYPE_BUT
} QUERY_TYPE;

enum _show_db_index {
  TSDB_SHOW_DB_NAME_INDEX,
  TSDB_SHOW_DB_CREATED_TIME_INDEX,
  TSDB_SHOW_DB_NTABLES_INDEX,
  TSDB_SHOW_DB_VGROUPS_INDEX,
  TSDB_SHOW_DB_REPLICA_INDEX,
  TSDB_SHOW_DB_QUORUM_INDEX,
  TSDB_SHOW_DB_DAYS_INDEX,
  TSDB_SHOW_DB_KEEP_INDEX,
  TSDB_SHOW_DB_CACHE_INDEX,
  TSDB_SHOW_DB_BLOCKS_INDEX,
  TSDB_SHOW_DB_MINROWS_INDEX,
  TSDB_SHOW_DB_MAXROWS_INDEX,
  TSDB_SHOW_DB_WALLEVEL_INDEX,
  TSDB_SHOW_DB_FSYNC_INDEX,
  TSDB_SHOW_DB_COMP_INDEX,
  TSDB_SHOW_DB_CACHELAST_INDEX,
  TSDB_SHOW_DB_PRECISION_INDEX,
  TSDB_SHOW_DB_UPDATE_INDEX,
  TSDB_SHOW_DB_STATUS_INDEX,
  TSDB_MAX_SHOW_DB
};

// -----------------------------------------SHOW TABLES CONFIGURE -------------------------------------
enum _show_stables_index {
  TSDB_SHOW_STABLES_NAME_INDEX,
  TSDB_SHOW_STABLES_CREATED_TIME_INDEX,
  TSDB_SHOW_STABLES_COLUMNS_INDEX,
  TSDB_SHOW_STABLES_METRIC_INDEX,
  TSDB_SHOW_STABLES_UID_INDEX,
  TSDB_SHOW_STABLES_TID_INDEX,
  TSDB_SHOW_STABLES_VGID_INDEX,
  TSDB_MAX_SHOW_STABLES
};

enum _describe_table_index {
  TSDB_DESCRIBE_METRIC_FIELD_INDEX,
  TSDB_DESCRIBE_METRIC_TYPE_INDEX,
  TSDB_DESCRIBE_METRIC_LENGTH_INDEX,
  TSDB_DESCRIBE_METRIC_NOTE_INDEX,
  TSDB_MAX_DESCRIBE_METRIC
};

typedef struct {
  char field[TSDB_COL_NAME_LEN + 1];
  char type[16];
  int length;
  char note[128];
} SColDes;

/* Used by main to communicate with parse_opt. */
static char *g_dupstr = NULL;

typedef struct SArguments_S {
  char *   metaFile;
  uint32_t test_mode;
  char *   host;
  uint16_t port;
  uint16_t iface;
  char *   user;
  char *   password;
  char *   database;
  int      replica;
  char *   tb_prefix;
  char *   sqlFile;
  bool     use_metric;
  bool     drop_database;
  bool     insert_only;
  bool     answer_yes;
  bool     debug_print;
  bool     verbose_print;
  bool     performance_print;
  char *   output_file;
  bool     async_mode;
  char *   datatype[MAX_NUM_DATATYPE + 1];
  uint32_t len_of_binary;
  uint32_t num_of_CPR;
  uint32_t num_of_threads;
  uint64_t insert_interval;
  int64_t  query_times;
  uint32_t interlace_rows;
  uint32_t num_of_RPR;                  // num_of_records_per_req
  uint64_t max_sql_len;
  int64_t  num_of_tables;
  int64_t  num_of_DPT;
  int      abort;
  uint32_t disorderRatio;               // 0: no disorder, >0: x%
  int      disorderRange;               // ms or us by database precision
  uint32_t method_of_delete;
  char **  arg_list;
  uint64_t totalInsertRows;
  uint64_t totalAffectedRows;
} SArguments;

typedef struct SColumn_S {
  char      field[TSDB_COL_NAME_LEN + 1];
  char      dataType[MAX_TB_NAME_SIZE];
  uint32_t  dataLen;
  char      note[128];
} StrColumn;

typedef struct SSuperTable_S {
  char         sTblName[MAX_TB_NAME_SIZE+1];
  char         dataSource[MAX_TB_NAME_SIZE+1];  // rand_gen or sample
  char         childTblPrefix[MAX_TB_NAME_SIZE];
  char         insertMode[MAX_TB_NAME_SIZE];    // taosc, rest
  uint16_t     childTblExists;
  int64_t      childTblCount;
  uint64_t     batchCreateTableNum;     // 0: no batch,  > 0: batch table number in one sql
  uint8_t      autoCreateTable;         // 0: create sub table, 1: auto create sub table
<<<<<<< HEAD
=======
  char         childTblPrefix[MAX_TB_NAME_SIZE];
  char         dataSource[MAX_TB_NAME_SIZE+1];  // rand_gen or sample
  uint16_t     iface;                   // 0: taosc, 1: rest, 2: stmt
>>>>>>> 72e2c66d
  int64_t      childTblLimit;
  uint64_t     childTblOffset;

//  int          multiThreadWriteOneTbl;  // 0: no, 1: yes
  uint32_t     interlaceRows;           //
  int          disorderRatio;           // 0: no disorder, >0: x%
  int          disorderRange;           // ms or us by database precision
  uint64_t     maxSqlLen;               //

  uint64_t     insertInterval;          // insert interval, will override global insert interval
  int64_t      insertRows;
  int64_t      timeStampStep;
  char         startTimestamp[MAX_TB_NAME_SIZE];
  char         sampleFormat[MAX_TB_NAME_SIZE];  // csv, json
  char         sampleFile[MAX_FILE_NAME_LEN+1];
  char         tagsFile[MAX_FILE_NAME_LEN+1];

  uint32_t     columnCount;
  StrColumn    columns[MAX_COLUMN_COUNT];
  uint32_t     tagCount;
  StrColumn    tags[MAX_TAG_COUNT];

  char*        childTblName;
  char*        colsOfCreateChildTable;
  uint64_t     lenOfOneRow;
  uint64_t     lenOfTagOfOneRow;

  char*        sampleDataBuf;
  //int          sampleRowCount;
  //int          sampleUsePos;

  uint32_t     tagSource;    // 0: rand, 1: tag sample
  char*        tagDataBuf;
  uint32_t     tagSampleCount;
  uint32_t     tagUsePos;

  // statistics
  uint64_t     totalInsertRows;
  uint64_t     totalAffectedRows;
} SSuperTable;

typedef struct {
  char     name[TSDB_DB_NAME_LEN + 1];
  char     create_time[32];
  int64_t  ntables;
  int32_t  vgroups;
  int16_t  replica;
  int16_t  quorum;
  int16_t  days;
  char     keeplist[32];
  int32_t  cache; //MB
  int32_t  blocks;
  int32_t  minrows;
  int32_t  maxrows;
  int8_t   wallevel;
  int32_t  fsync;
  int8_t   comp;
  int8_t   cachelast;
  char     precision[8];   // time resolution
  int8_t   update;
  char     status[16];
} SDbInfo;

typedef struct SDbCfg_S {
//  int       maxtablesPerVnode;
  uint32_t  minRows;        // 0 means default
  uint32_t  maxRows;        // 0 means default
  int       comp;
  int       walLevel;
  int       cacheLast;
  int       fsync;
  int       replica;
  int       update;
  int       keep;
  int       days;
  int       cache;
  int       blocks;
  int       quorum;
  char      precision[MAX_TB_NAME_SIZE];
} SDbCfg;

typedef struct SDataBase_S {
  char         dbName[MAX_DB_NAME_SIZE];
  bool         drop;  // 0: use exists, 1: if exists, drop then new create
  SDbCfg       dbCfg;
  uint64_t     superTblCount;
  SSuperTable  superTbls[MAX_SUPER_TABLE_COUNT];
} SDataBase;

typedef struct SDbs_S {
  char         cfgDir[MAX_FILE_NAME_LEN+1];
  char         host[MAX_HOSTNAME_SIZE];
  struct sockaddr_in serv_addr;

  uint16_t     port;
  char         user[MAX_USERNAME_SIZE];
  char         password[MAX_PASSWORD_SIZE];
  char         resultFile[MAX_FILE_NAME_LEN+1];
  bool         use_metric;
  bool         insert_only;
  bool         do_aggreFunc;
  bool         asyncMode;

  uint32_t     threadCount;
  uint32_t     threadCountByCreateTbl;
  uint32_t     dbCount;
  SDataBase    db[MAX_DB_COUNT];

  // statistics
  uint64_t     totalInsertRows;
  uint64_t     totalAffectedRows;

} SDbs;

typedef struct SpecifiedQueryInfo_S {
  uint64_t     queryInterval;  // 0: unlimit  > 0   loop/s
  uint32_t     concurrent;
  uint64_t     sqlCount;
  uint32_t     asyncMode; // 0: sync, 1: async
  uint64_t     subscribeInterval; // ms
  uint64_t     queryTimes;
  bool         subscribeRestart;
  int          subscribeKeepProgress;
  char         sql[MAX_QUERY_SQL_COUNT][MAX_QUERY_SQL_LENGTH+1];
  char         result[MAX_QUERY_SQL_COUNT][MAX_FILE_NAME_LEN+1];
  int          resubAfterConsume[MAX_QUERY_SQL_COUNT];
  int          endAfterConsume[MAX_QUERY_SQL_COUNT];
  TAOS_SUB*    tsub[MAX_QUERY_SQL_COUNT];
  char         topic[MAX_QUERY_SQL_COUNT][32];
  int          consumed[MAX_QUERY_SQL_COUNT];
  TAOS_RES*    res[MAX_QUERY_SQL_COUNT];
  uint64_t     totalQueried;
} SpecifiedQueryInfo;

typedef struct SuperQueryInfo_S {
  char         sTblName[MAX_TB_NAME_SIZE+1];
  uint64_t     queryInterval;  // 0: unlimit  > 0   loop/s
  uint32_t     threadCnt;
  uint32_t     asyncMode; // 0: sync, 1: async
  uint64_t     subscribeInterval; // ms
  bool         subscribeRestart;
  int          subscribeKeepProgress;
  uint64_t     queryTimes;
  int64_t      childTblCount;
  char         childTblPrefix[MAX_TB_NAME_SIZE];
  uint64_t     sqlCount;
  char         sql[MAX_QUERY_SQL_COUNT][MAX_QUERY_SQL_LENGTH+1];
  char         result[MAX_QUERY_SQL_COUNT][MAX_FILE_NAME_LEN+1];
  int          resubAfterConsume;
  int          endAfterConsume;
  TAOS_SUB*    tsub[MAX_QUERY_SQL_COUNT];

  char*        childTblName;
  uint64_t     totalQueried;
} SuperQueryInfo;

typedef struct SQueryMetaInfo_S {
  char         cfgDir[MAX_FILE_NAME_LEN+1];
  char         host[MAX_HOSTNAME_SIZE];
  uint16_t     port;
  struct       sockaddr_in serv_addr;
  char         user[MAX_USERNAME_SIZE];
  char         password[MAX_PASSWORD_SIZE];
  char         dbName[MAX_DB_NAME_SIZE+1];
  char         queryMode[MAX_TB_NAME_SIZE];  // taosc, rest

  SpecifiedQueryInfo  specifiedQueryInfo;
  SuperQueryInfo      superQueryInfo;
  uint64_t     totalQueried;
} SQueryMetaInfo;

typedef struct SThreadInfo_S {
  TAOS *    taos;
  TAOS_STMT *stmt;
  int       threadID;
  char      db_name[MAX_DB_NAME_SIZE+1];
  uint32_t  time_precision;
  char      filePath[4096];
  FILE      *fp;
  char      tb_prefix[MAX_TB_NAME_SIZE];
  uint64_t  start_table_from;
  uint64_t  end_table_to;
  int64_t   ntables;
  uint64_t  data_of_rate;
  int64_t   start_time;
  char*     cols;
  bool      use_metric;
  SSuperTable* superTblInfo;
  char      *buffer;    // sql cmd buffer

  // for async insert
  tsem_t    lock_sem;
  int64_t   counter;
  uint64_t  st;
  uint64_t  et;
  uint64_t  lastTs;

  // sample data
  int64_t   samplePos;
  // statistics
  uint64_t  totalInsertRows;
  uint64_t  totalAffectedRows;

  // insert delay statistics
  uint64_t  cntDelay;
  uint64_t  totalDelay;
  uint64_t  avgDelay;
  uint64_t  maxDelay;
  uint64_t  minDelay;

  // seq of query or subscribe
  uint64_t  querySeq;   // sequence number of sql command
  TAOS_SUB*  tsub;

} threadInfo;

#ifdef WINDOWS
#define _CRT_RAND_S

#include <windows.h>
#include <winsock2.h>

typedef unsigned __int32 uint32_t;

#pragma comment ( lib, "ws2_32.lib" )
// Some old MinGW/CYGWIN distributions don't define this:
#ifndef ENABLE_VIRTUAL_TERMINAL_PROCESSING
  #define ENABLE_VIRTUAL_TERMINAL_PROCESSING  0x0004
#endif // ENABLE_VIRTUAL_TERMINAL_PROCESSING

static HANDLE g_stdoutHandle;
static DWORD g_consoleMode;

static void setupForAnsiEscape(void) {
  DWORD mode = 0;
  g_stdoutHandle = GetStdHandle(STD_OUTPUT_HANDLE);

  if(g_stdoutHandle == INVALID_HANDLE_VALUE) {
    exit(GetLastError());
  }

  if(!GetConsoleMode(g_stdoutHandle, &mode)) {
    exit(GetLastError());
  }

  g_consoleMode = mode;

  // Enable ANSI escape codes
  mode |= ENABLE_VIRTUAL_TERMINAL_PROCESSING;

  if(!SetConsoleMode(g_stdoutHandle, mode)) {
    exit(GetLastError());
  }
}

static void resetAfterAnsiEscape(void) {
  // Reset colors
  printf("\x1b[0m");

  // Reset console mode
  if(!SetConsoleMode(g_stdoutHandle, g_consoleMode)) {
    exit(GetLastError());
  }
}

static int taosRandom()
{
    int number;
    rand_s(&number);

    return number;
}
#else   // Not windows
static void setupForAnsiEscape(void) {}

static void resetAfterAnsiEscape(void) {
  // Reset colors
  printf("\x1b[0m");
}

#include <time.h>

static int taosRandom()
{
  return rand();
}

#endif // ifdef Windows

static void prompt();
static int createDatabasesAndStables();
static void createChildTables();
static int queryDbExec(TAOS *taos, char *command, QUERY_TYPE type, bool quiet);
static int postProceSql(char *host, struct sockaddr_in *pServAddr,
        uint16_t port, char* sqlstr, threadInfo *pThreadInfo);
static int64_t getTSRandTail(int64_t timeStampStep, int32_t seq,
        int disorderRatio, int disorderRange);

/* ************ Global variables ************  */

int32_t  randint[MAX_PREPARED_RAND];
int64_t  randbigint[MAX_PREPARED_RAND];
float    randfloat[MAX_PREPARED_RAND];
double   randdouble[MAX_PREPARED_RAND];
char *aggreFunc[] = {"*", "count(*)", "avg(col0)", "sum(col0)",
    "max(col0)", "min(col0)", "first(col0)", "last(col0)"};

SArguments g_args = {
                     NULL,            // metaFile
                     0,               // test_mode
                     "127.0.0.1",     // host
                     6030,            // port
                     TAOSC_IFACE,     // iface
                     "root",          // user
                     #ifdef _TD_POWER_
                     "powerdb",      // password
                     #else
                     "taosdata",      // password
                     #endif
                     "test",          // database
                     1,               // replica
                     "t",             // tb_prefix
                     NULL,            // sqlFile
                     true,            // use_metric
                     true,            // drop_database
                     true,            // insert_only
                     false,           // debug_print
                     false,           // verbose_print
                     false,           // performance statistic print
                     false,           // answer_yes;
                     "./output.txt",  // output_file
                     0,               // mode : sync or async
                     {
                     "INT",           // datatype
                     "INT",           // datatype
                     "INT",           // datatype
                     "INT",           // datatype
                     },
                     16,              // len_of_binary
                     4,               // num_of_CPR
                     10,              // num_of_connections/thread
                     0,               // insert_interval
                     1,               // query_times
                     0,               // interlace_rows;
                     30000,           // num_of_RPR
                     (1024*1024),         // max_sql_len
                     10000,           // num_of_tables
                     10000,           // num_of_DPT
                     0,               // abort
                     0,               // disorderRatio
                     1000,            // disorderRange
                     1,               // method_of_delete
                     NULL             // arg_list
};



static SDbs            g_Dbs;
static int64_t         g_totalChildTables = 0;
static SQueryMetaInfo  g_queryInfo;
static FILE *          g_fpOfInsertResult = NULL;

#define debugPrint(fmt, ...) \
    do { if (g_args.debug_print || g_args.verbose_print) \
      fprintf(stderr, "DEBG: "fmt, __VA_ARGS__); } while(0)

#define verbosePrint(fmt, ...) \
    do { if (g_args.verbose_print) \
        fprintf(stderr, "VERB: "fmt, __VA_ARGS__); } while(0)

#define performancePrint(fmt, ...) \
    do { if (g_args.performance_print) \
        fprintf(stderr, "VERB: "fmt, __VA_ARGS__); } while(0)

#define errorPrint(fmt, ...) \
    do { fprintf(stderr, "ERROR: "fmt, __VA_ARGS__); } while(0)


///////////////////////////////////////////////////

static void ERROR_EXIT(const char *msg) { perror(msg); exit(-1); }

#ifndef TAOSDEMO_COMMIT_SHA1
#define TAOSDEMO_COMMIT_SHA1 "unknown"
#endif

#ifndef TD_VERNUMBER
#define TD_VERNUMBER    "unknown"
#endif

#ifndef TAOSDEMO_STATUS
#define TAOSDEMO_STATUS "unknown"
#endif

static void printVersion() {
    char tdengine_ver[] = TD_VERNUMBER;
    char taosdemo_ver[] = TAOSDEMO_COMMIT_SHA1;
    char taosdemo_status[] = TAOSDEMO_STATUS;

    if (strlen(taosdemo_status) == 0) {
        printf("taosdemo verison %s-%s\n",
                tdengine_ver, taosdemo_ver);
    } else {
        printf("taosdemo verison %s-%s, status:%s\n",
                tdengine_ver, taosdemo_ver, taosdemo_status);
    }
}

static void printHelp() {
  char indent[10] = "        ";
  printf("%s%s%s%s\n", indent, "-f", indent,
          "The meta file to the execution procedure. Default is './meta.json'.");
  printf("%s%s%s%s\n", indent, "-u", indent,
          "The TDengine user name to use when connecting to the server. Default is 'root'.");
#ifdef _TD_POWER_
  printf("%s%s%s%s\n", indent, "-P", indent,
          "The password to use when connecting to the server. Default is 'powerdb'.");
  printf("%s%s%s%s\n", indent, "-c", indent,
          "Configuration directory. Default is '/etc/power/'.");
#else
  printf("%s%s%s%s\n", indent, "-P", indent,
          "The password to use when connecting to the server. Default is 'taosdata'.");
  printf("%s%s%s%s\n", indent, "-c", indent,
          "Configuration directory. Default is '/etc/taos/'.");
#endif
  printf("%s%s%s%s\n", indent, "-h", indent,
          "The host to connect to TDengine. Default is localhost.");
  printf("%s%s%s%s\n", indent, "-p", indent,
          "The TCP/IP port number to use for the connection. Default is 0.");
  printf("%s%s%s%s\n", indent, "-I", indent,
          "The interface (taosc, rest, and stmt) taosdemo uses. Default is 'taosc'.");
  printf("%s%s%s%s\n", indent, "-d", indent,
          "Destination database. Default is 'test'.");
  printf("%s%s%s%s\n", indent, "-a", indent,
          "Set the replica parameters of the database, Default 1, min: 1, max: 3.");
  printf("%s%s%s%s\n", indent, "-m", indent,
          "Table prefix name. Default is 't'.");
  printf("%s%s%s%s\n", indent, "-s", indent, "The select sql file.");
  printf("%s%s%s%s\n", indent, "-N", indent, "Use normal table flag.");
  printf("%s%s%s%s\n", indent, "-o", indent,
          "Direct output to the named file. Default is './output.txt'.");
  printf("%s%s%s%s\n", indent, "-q", indent,
          "Query mode -- 0: SYNC, 1: ASYNC. Default is SYNC.");
  printf("%s%s%s%s\n", indent, "-b", indent,
          "The data_type of columns, default: INT,INT,INT,INT.");
  printf("%s%s%s%s\n", indent, "-w", indent,
          "The length of data_type 'BINARY' or 'NCHAR'. Default is 16");
  printf("%s%s%s%s%d\n", indent, "-l", indent,
          "The number of columns per record. Default is 4. Max values is ",
       MAX_NUM_DATATYPE);
  printf("%s%s%s%s\n", indent, "-T", indent,
          "The number of threads. Default is 10.");
  printf("%s%s%s%s\n", indent, "-i", indent,
          "The sleep time (ms) between insertion. Default is 0.");
  printf("%s%s%s%s\n", indent, "-r", indent,
          "The number of records per request. Default is 30000.");
  printf("%s%s%s%s\n", indent, "-t", indent,
          "The number of tables. Default is 10000.");
  printf("%s%s%s%s\n", indent, "-n", indent,
          "The number of records per table. Default is 10000.");
  printf("%s%s%s%s\n", indent, "-x", indent, "Not insert only flag.");
  printf("%s%s%s%s\n", indent, "-y", indent, "Default input yes for prompt.");
  printf("%s%s%s%s\n", indent, "-O", indent,
          "Insert mode--0: In order, 1 ~ 50: disorder ratio. Default is in order.");
  printf("%s%s%s%s\n", indent, "-R", indent,
          "Out of order data's range, ms, default is 1000.");
  printf("%s%s%s%s\n", indent, "-g", indent,
          "Print debug info.");
  printf("%s%s%s\n", indent, "-V, --version\t",
          "Print version info.");
  printf("%s%s%s%s\n", indent, "--help\t", indent,
          "Print command line arguments list info.");
/*    printf("%s%s%s%s\n", indent, "-D", indent,
          "if elete database if exists. 0: no, 1: yes, default is 1");
          */
}

static bool isStringNumber(char *input)
{
  int len = strlen(input);
  if (0 == len) {
    return false;
  }

  for (int i = 0; i < len; i++) {
    if (!isdigit(input[i]))
      return false;
  }

  return true;
}

static void parse_args(int argc, char *argv[], SArguments *arguments) {

  for (int i = 1; i < argc; i++) {
    if (strcmp(argv[i], "-f") == 0) {
      arguments->metaFile = argv[++i];
    } else if (strcmp(argv[i], "-c") == 0) {
      if (argc == i+1) {
        printHelp();
        errorPrint("%s", "\n\t-c need a valid path following!\n");
        exit(EXIT_FAILURE);
      }
      tstrncpy(configDir, argv[++i], TSDB_FILENAME_LEN);
    } else if (strcmp(argv[i], "-h") == 0) {
      if (argc == i+1) {
        printHelp();
        errorPrint("%s", "\n\t-h need a valid string following!\n");
        exit(EXIT_FAILURE);
      }
      arguments->host = argv[++i];
    } else if (strcmp(argv[i], "-p") == 0) {
      if ((argc == i+1) ||
        (!isStringNumber(argv[i+1]))) {
        printHelp();
        errorPrint("%s", "\n\t-p need a number following!\n");
        exit(EXIT_FAILURE);
      }
      arguments->port = atoi(argv[++i]);
    } else if (strcmp(argv[i], "-I") == 0) {
      if (argc == i+1) {
        printHelp();
        errorPrint("%s", "\n\t-I need a valid string following!\n");
        exit(EXIT_FAILURE);
      }
      ++i;
      if (0 == strcasecmp(argv[i], "taosc")) {
          arguments->iface = TAOSC_IFACE;
      } else if (0 == strcasecmp(argv[i], "rest")) {
          arguments->iface = REST_IFACE;
      } else if (0 == strcasecmp(argv[i], "stmt")) {
          arguments->iface = STMT_IFACE;
      } else {
        errorPrint("%s", "\n\t-I need a valid string following!\n");
        exit(EXIT_FAILURE);
      }
    } else if (strcmp(argv[i], "-u") == 0) {
      if (argc == i+1) {
        printHelp();
        errorPrint("%s", "\n\t-u need a valid string following!\n");
        exit(EXIT_FAILURE);
      }
      arguments->user = argv[++i];
    } else if (strcmp(argv[i], "-P") == 0) {
      if (argc == i+1) {
        printHelp();
        errorPrint("%s", "\n\t-P need a valid string following!\n");
        exit(EXIT_FAILURE);
      }
      arguments->password = argv[++i];
    } else if (strcmp(argv[i], "-o") == 0) {
      if (argc == i+1) {
        printHelp();
        errorPrint("%s", "\n\t-o need a valid string following!\n");
        exit(EXIT_FAILURE);
      }
      arguments->output_file = argv[++i];
    } else if (strcmp(argv[i], "-s") == 0) {
      if (argc == i+1) {
        printHelp();
        errorPrint("%s", "\n\t-s need a valid string following!\n");
        exit(EXIT_FAILURE);
      }
      arguments->sqlFile = argv[++i];
    } else if (strcmp(argv[i], "-q") == 0) {
      if ((argc == i+1)
              || (!isStringNumber(argv[i+1]))) {
        printHelp();
        errorPrint("%s", "\n\t-q need a number following!\nQuery mode -- 0: SYNC, not-0: ASYNC. Default is SYNC.\n");
        exit(EXIT_FAILURE);
      }
      arguments->async_mode = atoi(argv[++i]);
    } else if (strcmp(argv[i], "-T") == 0) {
      if ((argc == i+1)
              || (!isStringNumber(argv[i+1]))) {
        printHelp();
        errorPrint("%s", "\n\t-T need a number following!\n");
        exit(EXIT_FAILURE);
      }
      arguments->num_of_threads = atoi(argv[++i]);
    } else if (strcmp(argv[i], "-i") == 0) {
      if ((argc == i+1) ||
        (!isStringNumber(argv[i+1]))) {
        printHelp();
        errorPrint("%s", "\n\t-i need a number following!\n");
        exit(EXIT_FAILURE);
      }
      arguments->insert_interval = atoi(argv[++i]);
    } else if (strcmp(argv[i], "-qt") == 0) {
      if ((argc == i+1)
              || (!isStringNumber(argv[i+1]))) {
        printHelp();
        errorPrint("%s", "\n\t-qt need a number following!\n");
        exit(EXIT_FAILURE);
      }
      arguments->query_times = atoi(argv[++i]);
    } else if (strcmp(argv[i], "-B") == 0) {
      if ((argc == i+1)
              || (!isStringNumber(argv[i+1]))) {
        printHelp();
        errorPrint("%s", "\n\t-B need a number following!\n");
        exit(EXIT_FAILURE);
      }
      arguments->interlace_rows = atoi(argv[++i]);
    } else if (strcmp(argv[i], "-r") == 0) {
      if ((argc == i+1)
              || (!isStringNumber(argv[i+1]))) {
        printHelp();
        errorPrint("%s", "\n\t-r need a number following!\n");
        exit(EXIT_FAILURE);
      }
      arguments->num_of_RPR = atoi(argv[++i]);
    } else if (strcmp(argv[i], "-t") == 0) {
      if ((argc == i+1) ||
        (!isStringNumber(argv[i+1]))) {
        printHelp();
        errorPrint("%s", "\n\t-t need a number following!\n");
        exit(EXIT_FAILURE);
      }
      arguments->num_of_tables = atoi(argv[++i]);
    } else if (strcmp(argv[i], "-n") == 0) {
      if ((argc == i+1) ||
        (!isStringNumber(argv[i+1]))) {
        printHelp();
        errorPrint("%s", "\n\t-n need a number following!\n");
        exit(EXIT_FAILURE);
      }
      arguments->num_of_DPT = atoi(argv[++i]);
    } else if (strcmp(argv[i], "-d") == 0) {
      if (argc == i+1) {
        printHelp();
        errorPrint("%s", "\n\t-d need a valid string following!\n");
        exit(EXIT_FAILURE);
      }
      arguments->database = argv[++i];
    } else if (strcmp(argv[i], "-l") == 0) {
      if (argc == i+1) {
        if (!isStringNumber(argv[i+1])) {
            printHelp();
            errorPrint("%s", "\n\t-l need a number following!\n");
            exit(EXIT_FAILURE);
        }
      }
      arguments->num_of_CPR = atoi(argv[++i]);

      if (arguments->num_of_CPR > MAX_NUM_DATATYPE) {
          printf("WARNING: max acceptible columns count is %d\n", MAX_NUM_DATATYPE);
          prompt();
          arguments->num_of_CPR = MAX_NUM_DATATYPE;
      }

      for (int col = arguments->num_of_CPR; col < MAX_NUM_DATATYPE; col++) {
          arguments->datatype[col] = NULL;
      }

    } else if (strcmp(argv[i], "-b") == 0) {
      if (argc == i+1) {
        printHelp();
        errorPrint("%s", "\n\t-b need valid string following!\n");
        exit(EXIT_FAILURE);
      }
      ++i;
      if (strstr(argv[i], ",") == NULL) {
        // only one col
        if (strcasecmp(argv[i], "INT")
                && strcasecmp(argv[i], "FLOAT")
                && strcasecmp(argv[i], "TINYINT")
                && strcasecmp(argv[i], "BOOL")
                && strcasecmp(argv[i], "SMALLINT")
                && strcasecmp(argv[i], "BIGINT")
                && strcasecmp(argv[i], "DOUBLE")
                && strcasecmp(argv[i], "BINARY")
                && strcasecmp(argv[i], "TIMESTAMP")
                && strcasecmp(argv[i], "NCHAR")) {
          printHelp();
          errorPrint("%s", "-b: Invalid data_type!\n");
          exit(EXIT_FAILURE);
        }
        arguments->datatype[0] = argv[i];
      } else {
        // more than one col
        int index = 0;
        g_dupstr = strdup(argv[i]);
        char *running = g_dupstr;
        char *token = strsep(&running, ",");
        while(token != NULL) {
          if (strcasecmp(token, "INT")
                  && strcasecmp(token, "FLOAT")
                  && strcasecmp(token, "TINYINT")
                  && strcasecmp(token, "BOOL")
                  && strcasecmp(token, "SMALLINT")
                  && strcasecmp(token, "BIGINT")
                  && strcasecmp(token, "DOUBLE")
                  && strcasecmp(token, "BINARY")
                  && strcasecmp(token, "TIMESTAMP")
                  && strcasecmp(token, "NCHAR")) {
            printHelp();
            free(g_dupstr);
            errorPrint("%s", "-b: Invalid data_type!\n");
            exit(EXIT_FAILURE);
          }
          arguments->datatype[index++] = token;
          token = strsep(&running, ",");
          if (index >= MAX_NUM_DATATYPE) break;
        }
        arguments->datatype[index] = NULL;
      }
    } else if (strcmp(argv[i], "-w") == 0) {
      if ((argc == i+1) ||
        (!isStringNumber(argv[i+1]))) {
        printHelp();
        errorPrint("%s", "\n\t-w need a number following!\n");
        exit(EXIT_FAILURE);
      }
      arguments->len_of_binary = atoi(argv[++i]);
    } else if (strcmp(argv[i], "-m") == 0) {
      if ((argc == i+1) ||
        (!isStringNumber(argv[i+1]))) {
        printHelp();
        errorPrint("%s", "\n\t-m need a number following!\n");
        exit(EXIT_FAILURE);
      }
      arguments->tb_prefix = argv[++i];
    } else if (strcmp(argv[i], "-N") == 0) {
      arguments->use_metric = false;
    } else if (strcmp(argv[i], "-x") == 0) {
      arguments->insert_only = false;
    } else if (strcmp(argv[i], "-y") == 0) {
      arguments->answer_yes = true;
    } else if (strcmp(argv[i], "-g") == 0) {
      arguments->debug_print = true;
    } else if (strcmp(argv[i], "-gg") == 0) {
      arguments->verbose_print = true;
    } else if (strcmp(argv[i], "-pp") == 0) {
      arguments->performance_print = true;
    } else if (strcmp(argv[i], "-O") == 0) {
      if ((argc == i+1) ||
        (!isStringNumber(argv[i+1]))) {
        printHelp();
        errorPrint("%s", "\n\t-O need a number following!\n");
        exit(EXIT_FAILURE);
      }

      arguments->disorderRatio = atoi(argv[++i]);

      if (arguments->disorderRatio > 50) {
        arguments->disorderRatio = 50;
      }

      if (arguments->disorderRatio < 0) {
        arguments->disorderRatio = 0;
      }

    } else if (strcmp(argv[i], "-R") == 0) {
      if ((argc == i+1) ||
        (!isStringNumber(argv[i+1]))) {
        printHelp();
        errorPrint("%s", "\n\t-R need a number following!\n");
        exit(EXIT_FAILURE);
      }

      arguments->disorderRange = atoi(argv[++i]);
      if (arguments->disorderRange < 0)
        arguments->disorderRange = 1000;

    } else if (strcmp(argv[i], "-a") == 0) {
      if ((argc == i+1) ||
        (!isStringNumber(argv[i+1]))) {
        printHelp();
        errorPrint("%s", "\n\t-a need a number following!\n");
        exit(EXIT_FAILURE);
      }
      arguments->replica = atoi(argv[++i]);
      if (arguments->replica > 3 || arguments->replica < 1) {
          arguments->replica = 1;
      }
    } else if (strcmp(argv[i], "-D") == 0) {
      arguments->method_of_delete = atoi(argv[++i]);
      if (arguments->method_of_delete > 3) {
        errorPrint("%s", "\n\t-D need a valud (0~3) number following!\n");
        exit(EXIT_FAILURE);
      }
    } else if ((strcmp(argv[i], "--version") == 0) ||
        (strcmp(argv[i], "-V") == 0)){
      printVersion();
      exit(0);
    } else if (strcmp(argv[i], "--help") == 0) {
      printHelp();
      exit(0);
    } else {
      printHelp();
      errorPrint("%s", "ERROR: wrong options\n");
      exit(EXIT_FAILURE);
    }
  }

  int columnCount;
  for (columnCount = 0; columnCount < MAX_NUM_DATATYPE; columnCount ++) {
    if (g_args.datatype[columnCount] == NULL) {
      break;
    }
  }

  if (0 == columnCount) {
    perror("data type error!");
    exit(-1);
  }
  g_args.num_of_CPR = columnCount;

  if (((arguments->debug_print) && (arguments->metaFile == NULL))
          || arguments->verbose_print) {
    printf("###################################################################\n");
    printf("# meta file:                         %s\n", arguments->metaFile);
    printf("# Server IP:                         %s:%hu\n",
            arguments->host == NULL ? "localhost" : arguments->host,
            arguments->port );
    printf("# User:                              %s\n", arguments->user);
    printf("# Password:                          %s\n", arguments->password);
    printf("# Use metric:                        %s\n",
            arguments->use_metric ? "true" : "false");
    if (*(arguments->datatype)) {
        printf("# Specified data type:               ");
        for (int i = 0; i < MAX_NUM_DATATYPE; i++)
            if (arguments->datatype[i])
               printf("%s,", arguments->datatype[i]);
            else
                break;
        printf("\n");
    }
    printf("# Insertion interval:                %"PRIu64"\n",
            arguments->insert_interval);
    printf("# Number of records per req:         %u\n",
            arguments->num_of_RPR);
    printf("# Max SQL length:                    %"PRIu64"\n",
            arguments->max_sql_len);
    printf("# Length of Binary:                  %d\n", arguments->len_of_binary);
    printf("# Number of Threads:                 %d\n", arguments->num_of_threads);
    printf("# Number of Tables:                  %"PRId64"\n",
            arguments->num_of_tables);
    printf("# Number of Data per Table:          %"PRId64"\n",
            arguments->num_of_DPT);
    printf("# Database name:                     %s\n", arguments->database);
    printf("# Table prefix:                      %s\n", arguments->tb_prefix);
    if (arguments->disorderRatio) {
      printf("# Data order:                        %d\n", arguments->disorderRatio);
      printf("# Data out of order rate:            %d\n", arguments->disorderRange);

    }
    printf("# Delete method:                     %d\n", arguments->method_of_delete);
    printf("# Answer yes when prompt:            %d\n", arguments->answer_yes);
    printf("# Print debug info:                  %d\n", arguments->debug_print);
    printf("# Print verbose info:                %d\n", arguments->verbose_print);
    printf("###################################################################\n");

    prompt();
  }
}

static bool getInfoFromJsonFile(char* file);
static void init_rand_data();
static void tmfclose(FILE *fp) {
  if (NULL != fp) {
    fclose(fp);
  }
}

static void tmfree(char *buf) {
  if (NULL != buf) {
    free(buf);
  }
}

static int queryDbExec(TAOS *taos, char *command, QUERY_TYPE type, bool quiet) {
  int i;
  TAOS_RES *res = NULL;
  int32_t   code = -1;

  for (i = 0; i < 5 /* retry */; i++) {
    if (NULL != res) {
      taos_free_result(res);
      res = NULL;
    }

    res = taos_query(taos, command);
    code = taos_errno(res);
    if (0 == code) {
      break;
    }
  }

  verbosePrint("%s() LN%d - command: %s\n", __func__, __LINE__, command);
  if (code != 0) {
    if (!quiet) {
      errorPrint("Failed to execute %s, reason: %s\n",
              command, taos_errstr(res));
    }
    taos_free_result(res);
    //taos_close(taos);
    return -1;
  }

  if (INSERT_TYPE == type) {
    int affectedRows = taos_affected_rows(res);
    taos_free_result(res);
    return affectedRows;
  }

  taos_free_result(res);
  return 0;
}

static void appendResultBufToFile(char *resultBuf, threadInfo *pThreadInfo)
{
  pThreadInfo->fp = fopen(pThreadInfo->filePath, "at");
  if (pThreadInfo->fp == NULL) {
      errorPrint(
              "%s() LN%d, failed to open result file: %s, result will not save to file\n",
              __func__, __LINE__, pThreadInfo->filePath);
      return;
  }

  fprintf(pThreadInfo->fp, "%s", resultBuf);
  tmfclose(pThreadInfo->fp);
  pThreadInfo->fp = NULL;
}

static void fetchResult(TAOS_RES *res, threadInfo* pThreadInfo) {
  TAOS_ROW    row = NULL;
  int         num_rows = 0;
  int         num_fields = taos_field_count(res);
  TAOS_FIELD *fields     = taos_fetch_fields(res);

  char* databuf = (char*) calloc(1, 100*1024*1024);
  if (databuf == NULL) {
    errorPrint("%s() LN%d, failed to malloc, warning: save result to file slowly!\n",
            __func__, __LINE__);
    return ;
  }

  int   totalLen = 0;
  char  temp[16000];

  // fetch the records row by row
  while((row = taos_fetch_row(res))) {
    if ((strlen(pThreadInfo->filePath) > 0)
            && (totalLen >= 100*1024*1024 - 32000)) {
        appendResultBufToFile(databuf, pThreadInfo);
        totalLen = 0;
        memset(databuf, 0, 100*1024*1024);
    }
    num_rows++;
    int len = taos_print_row(temp, row, fields, num_fields);
    len += sprintf(temp + len, "\n");
    //printf("query result:%s\n", temp);
    memcpy(databuf + totalLen, temp, len);
    totalLen += len;
  }

  verbosePrint("%s() LN%d, databuf=%s resultFile=%s\n",
          __func__, __LINE__, databuf, pThreadInfo->filePath);
  if (strlen(pThreadInfo->filePath) > 0) {
    appendResultBufToFile(databuf, pThreadInfo);
  }
  free(databuf);
}

static void selectAndGetResult(
        threadInfo *pThreadInfo, char *command)
{
  if (0 == strncasecmp(g_queryInfo.queryMode, "taosc", strlen("taosc"))) {
    TAOS_RES *res = taos_query(pThreadInfo->taos, command);
    if (res == NULL || taos_errno(res) != 0) {
        errorPrint("%s() LN%d, failed to execute sql:%s, reason:%s\n",
            __func__, __LINE__, command, taos_errstr(res));
        taos_free_result(res);
        return;
    }

    fetchResult(res, pThreadInfo);
    taos_free_result(res);

  } else if (0 == strncasecmp(g_queryInfo.queryMode, "rest", strlen("rest"))) {
      int retCode = postProceSql(
              g_queryInfo.host, &(g_queryInfo.serv_addr), g_queryInfo.port,
              command,
              pThreadInfo);
      if (0 != retCode) {
        printf("====restful return fail, threadID[%d]\n", pThreadInfo->threadID);
      }

  } else {
      errorPrint("%s() LN%d, unknown query mode: %s\n",
        __func__, __LINE__, g_queryInfo.queryMode);
  }
}

static int32_t rand_bool(){
  static int cursor;
  cursor++;
  cursor = cursor % MAX_PREPARED_RAND;
  return randint[cursor] % 2;
}

static int32_t rand_tinyint(){
  static int cursor;
  cursor++;
  cursor = cursor % MAX_PREPARED_RAND;
  return randint[cursor] % 128;
}

static int32_t rand_smallint(){
  static int cursor;
  cursor++;
  cursor = cursor % MAX_PREPARED_RAND;
  return randint[cursor] % 32767;
}

static int32_t rand_int(){
  static int cursor;
  cursor++;
  cursor = cursor % MAX_PREPARED_RAND;
  return randint[cursor];
}

static int64_t rand_bigint(){
  static int cursor;
  cursor++;
  cursor = cursor % MAX_PREPARED_RAND;
  return randbigint[cursor];
}

static float rand_float(){
  static int cursor;
  cursor++;
  cursor = cursor % MAX_PREPARED_RAND;
  return randfloat[cursor];
}

#if 0
static const char charNum[] = "0123456789";

static void nonrand_string(char *, int) __attribute__ ((unused));   // reserve for debugging purpose
static void nonrand_string(char *str, int size)
{
  str[0] = 0;
  if (size > 0) {
    int n;
    for (n = 0; n < size; n++) {
      str[n] = charNum[n % 10];
    }
    str[n] = 0;
  }
}
#endif

static const char charset[] = "abcdefghijklmnopqrstuvwxyzABCDEFGHIJKLMNOPQRSTUVWXYZ1234567890";

static void rand_string(char *str, int size) {
  str[0] = 0;
  if (size > 0) {
    //--size;
    int n;
    for (n = 0; n < size; n++) {
      int key = abs(rand_tinyint()) % (int)(sizeof(charset) - 1);
      str[n] = charset[key];
    }
    str[n] = 0;
  }
}

static double rand_double() {
  static int cursor;
  cursor++;
  cursor = cursor % MAX_PREPARED_RAND;
  return randdouble[cursor];

}

static void init_rand_data() {
  for (int i = 0; i < MAX_PREPARED_RAND; i++){
    randint[i] = (int)(taosRandom() % 65535);
    randbigint[i] = (int64_t)(taosRandom() % 2147483648);
    randfloat[i] = (float)(taosRandom() / 1000.0);
    randdouble[i] = (double)(taosRandom() / 1000000.0);
  }
}

#define SHOW_PARSE_RESULT_START()   \
    do { if (g_args.metaFile)  \
        printf("\033[1m\033[40;32m================ %s parse result START ================\033[0m\n", \
                g_args.metaFile); } while(0)

#define SHOW_PARSE_RESULT_END() \
    do { if (g_args.metaFile)   \
        printf("\033[1m\033[40;32m================ %s parse result END================\033[0m\n", \
                g_args.metaFile); } while(0)

#define SHOW_PARSE_RESULT_START_TO_FILE(fp)   \
    do { if (g_args.metaFile)  \
        fprintf(fp, "\033[1m\033[40;32m================ %s parse result START ================\033[0m\n", \
                g_args.metaFile); } while(0)

#define SHOW_PARSE_RESULT_END_TO_FILE(fp) \
    do { if (g_args.metaFile)   \
        fprintf(fp, "\033[1m\033[40;32m================ %s parse result END================\033[0m\n", \
                g_args.metaFile); } while(0)

static int printfInsertMeta() {
    SHOW_PARSE_RESULT_START();

  printf("interface:                  \033[33m%s\033[0m\n",
          (g_args.iface==TAOSC_IFACE)?"taosc":(g_args.iface==REST_IFACE)?"rest":"stmt");
  printf("host:                       \033[33m%s:%u\033[0m\n",
          g_Dbs.host, g_Dbs.port);
  printf("user:                       \033[33m%s\033[0m\n", g_Dbs.user);
  printf("password:                   \033[33m%s\033[0m\n", g_Dbs.password);
  printf("configDir:                  \033[33m%s\033[0m\n", configDir);
  printf("resultFile:                 \033[33m%s\033[0m\n", g_Dbs.resultFile);
  printf("thread num of insert data:  \033[33m%d\033[0m\n", g_Dbs.threadCount);
  printf("thread num of create table: \033[33m%d\033[0m\n",
          g_Dbs.threadCountByCreateTbl);
  printf("top insert interval:        \033[33m%"PRIu64"\033[0m\n",
          g_args.insert_interval);
  printf("number of records per req:  \033[33m%u\033[0m\n",
          g_args.num_of_RPR);
  printf("max sql length:             \033[33m%"PRIu64"\033[0m\n",
          g_args.max_sql_len);

  printf("database count:             \033[33m%d\033[0m\n", g_Dbs.dbCount);

  for (int i = 0; i < g_Dbs.dbCount; i++) {
    printf("database[\033[33m%d\033[0m]:\n", i);
    printf("  database[%d] name:      \033[33m%s\033[0m\n",
            i, g_Dbs.db[i].dbName);
    if (0 == g_Dbs.db[i].drop) {
      printf("  drop:                  \033[33mno\033[0m\n");
    } else {
      printf("  drop:                  \033[33myes\033[0m\n");
    }

    if (g_Dbs.db[i].dbCfg.blocks > 0) {
      printf("  blocks:                \033[33m%d\033[0m\n",
              g_Dbs.db[i].dbCfg.blocks);
    }
    if (g_Dbs.db[i].dbCfg.cache > 0) {
      printf("  cache:                 \033[33m%d\033[0m\n",
              g_Dbs.db[i].dbCfg.cache);
    }
    if (g_Dbs.db[i].dbCfg.days > 0) {
      printf("  days:                  \033[33m%d\033[0m\n",
              g_Dbs.db[i].dbCfg.days);
    }
    if (g_Dbs.db[i].dbCfg.keep > 0) {
      printf("  keep:                  \033[33m%d\033[0m\n",
              g_Dbs.db[i].dbCfg.keep);
    }
    if (g_Dbs.db[i].dbCfg.replica > 0) {
      printf("  replica:               \033[33m%d\033[0m\n",
              g_Dbs.db[i].dbCfg.replica);
    }
    if (g_Dbs.db[i].dbCfg.update > 0) {
      printf("  update:                \033[33m%d\033[0m\n",
              g_Dbs.db[i].dbCfg.update);
    }
    if (g_Dbs.db[i].dbCfg.minRows > 0) {
      printf("  minRows:               \033[33m%d\033[0m\n",
              g_Dbs.db[i].dbCfg.minRows);
    }
    if (g_Dbs.db[i].dbCfg.maxRows > 0) {
      printf("  maxRows:               \033[33m%d\033[0m\n",
              g_Dbs.db[i].dbCfg.maxRows);
    }
    if (g_Dbs.db[i].dbCfg.comp > 0) {
      printf("  comp:                  \033[33m%d\033[0m\n", g_Dbs.db[i].dbCfg.comp);
    }
    if (g_Dbs.db[i].dbCfg.walLevel > 0) {
      printf("  walLevel:              \033[33m%d\033[0m\n",
              g_Dbs.db[i].dbCfg.walLevel);
    }
    if (g_Dbs.db[i].dbCfg.fsync > 0) {
      printf("  fsync:                 \033[33m%d\033[0m\n",
              g_Dbs.db[i].dbCfg.fsync);
    }
    if (g_Dbs.db[i].dbCfg.quorum > 0) {
      printf("  quorum:                \033[33m%d\033[0m\n",
              g_Dbs.db[i].dbCfg.quorum);
    }
    if (g_Dbs.db[i].dbCfg.precision[0] != 0) {
      if ((0 == strncasecmp(g_Dbs.db[i].dbCfg.precision, "ms", 2))
              || (0 == strncasecmp(g_Dbs.db[i].dbCfg.precision, "us", 2))) {
        printf("  precision:             \033[33m%s\033[0m\n",
            g_Dbs.db[i].dbCfg.precision);
      } else {
        printf("\033[1m\033[40;31m  precision error:       %s\033[0m\n",
                g_Dbs.db[i].dbCfg.precision);
        return -1;
      }
    }

    printf("  super table count:     \033[33m%"PRIu64"\033[0m\n",
        g_Dbs.db[i].superTblCount);
    for (uint64_t j = 0; j < g_Dbs.db[i].superTblCount; j++) {
      printf("  super table[\033[33m%"PRIu64"\033[0m]:\n", j);

      printf("      stbName:           \033[33m%s\033[0m\n",
          g_Dbs.db[i].superTbls[j].sTblName);

      if (PRE_CREATE_SUBTBL == g_Dbs.db[i].superTbls[j].autoCreateTable) {
        printf("      autoCreateTable:   \033[33m%s\033[0m\n",  "no");
      } else if (AUTO_CREATE_SUBTBL ==
              g_Dbs.db[i].superTbls[j].autoCreateTable) {
        printf("      autoCreateTable:   \033[33m%s\033[0m\n",  "yes");
      } else {
        printf("      autoCreateTable:   \033[33m%s\033[0m\n",  "error");
      }

      if (TBL_NO_EXISTS == g_Dbs.db[i].superTbls[j].childTblExists) {
        printf("      childTblExists:    \033[33m%s\033[0m\n",  "no");
      } else if (TBL_ALREADY_EXISTS == g_Dbs.db[i].superTbls[j].childTblExists) {
        printf("      childTblExists:    \033[33m%s\033[0m\n",  "yes");
      } else {
        printf("      childTblExists:    \033[33m%s\033[0m\n",  "error");
      }

      printf("      childTblCount:     \033[33m%"PRId64"\033[0m\n",
              g_Dbs.db[i].superTbls[j].childTblCount);
      printf("      childTblPrefix:    \033[33m%s\033[0m\n",
              g_Dbs.db[i].superTbls[j].childTblPrefix);
      printf("      dataSource:        \033[33m%s\033[0m\n",
              g_Dbs.db[i].superTbls[j].dataSource);
      printf("      iface:             \033[33m%s\033[0m\n",
          (g_Dbs.db[i].superTbls[j].iface==TAOSC_IFACE)?"taosc":
          (g_Dbs.db[i].superTbls[j].iface==REST_IFACE)?"rest":"stmt");
      if (g_Dbs.db[i].superTbls[j].childTblLimit > 0) {
        printf("      childTblLimit:     \033[33m%"PRId64"\033[0m\n",
                g_Dbs.db[i].superTbls[j].childTblLimit);
      }
      if (g_Dbs.db[i].superTbls[j].childTblOffset > 0) {
        printf("      childTblOffset:    \033[33m%"PRIu64"\033[0m\n",
                g_Dbs.db[i].superTbls[j].childTblOffset);
      }
      printf("      insertRows:        \033[33m%"PRId64"\033[0m\n",
              g_Dbs.db[i].superTbls[j].insertRows);
/*
      if (0 == g_Dbs.db[i].superTbls[j].multiThreadWriteOneTbl) {
        printf("      multiThreadWriteOneTbl:  \033[33mno\033[0m\n");
      }else {
        printf("      multiThreadWriteOneTbl:  \033[33myes\033[0m\n");
      }
      */
      printf("      interlaceRows:     \033[33m%u\033[0m\n",
              g_Dbs.db[i].superTbls[j].interlaceRows);

      if (g_Dbs.db[i].superTbls[j].interlaceRows > 0) {
        printf("      stable insert interval:   \033[33m%"PRIu64"\033[0m\n",
            g_Dbs.db[i].superTbls[j].insertInterval);
      }

      printf("      disorderRange:     \033[33m%d\033[0m\n",
              g_Dbs.db[i].superTbls[j].disorderRange);
      printf("      disorderRatio:     \033[33m%d\033[0m\n",
              g_Dbs.db[i].superTbls[j].disorderRatio);
      printf("      maxSqlLen:         \033[33m%"PRIu64"\033[0m\n",
              g_Dbs.db[i].superTbls[j].maxSqlLen);
      printf("      timeStampStep:     \033[33m%"PRId64"\033[0m\n",
              g_Dbs.db[i].superTbls[j].timeStampStep);
      printf("      startTimestamp:    \033[33m%s\033[0m\n",
              g_Dbs.db[i].superTbls[j].startTimestamp);
      printf("      sampleFormat:      \033[33m%s\033[0m\n",
              g_Dbs.db[i].superTbls[j].sampleFormat);
      printf("      sampleFile:        \033[33m%s\033[0m\n",
              g_Dbs.db[i].superTbls[j].sampleFile);
      printf("      tagsFile:          \033[33m%s\033[0m\n",
              g_Dbs.db[i].superTbls[j].tagsFile);
      printf("      columnCount:       \033[33m%d\033[0m\n",
              g_Dbs.db[i].superTbls[j].columnCount);
      for (int k = 0; k < g_Dbs.db[i].superTbls[j].columnCount; k++) {
        //printf("dataType:%s, dataLen:%d\t", g_Dbs.db[i].superTbls[j].columns[k].dataType, g_Dbs.db[i].superTbls[j].columns[k].dataLen);
        if ((0 == strncasecmp(g_Dbs.db[i].superTbls[j].columns[k].dataType,
                       "binary", 6))
                || (0 == strncasecmp(g_Dbs.db[i].superTbls[j].columns[k].dataType,
                       "nchar", 5))) {
          printf("column[\033[33m%d\033[0m]:\033[33m%s(%d)\033[0m ", k,
                  g_Dbs.db[i].superTbls[j].columns[k].dataType,
                  g_Dbs.db[i].superTbls[j].columns[k].dataLen);
        } else {
          printf("column[%d]:\033[33m%s\033[0m ", k,
                  g_Dbs.db[i].superTbls[j].columns[k].dataType);
        }
      }
      printf("\n");

      printf("      tagCount:            \033[33m%d\033[0m\n        ",
              g_Dbs.db[i].superTbls[j].tagCount);
      for (int k = 0; k < g_Dbs.db[i].superTbls[j].tagCount; k++) {
        //printf("dataType:%s, dataLen:%d\t", g_Dbs.db[i].superTbls[j].tags[k].dataType, g_Dbs.db[i].superTbls[j].tags[k].dataLen);
        if ((0 == strncasecmp(g_Dbs.db[i].superTbls[j].tags[k].dataType,
                        "binary", strlen("binary")))
                || (0 == strncasecmp(g_Dbs.db[i].superTbls[j].tags[k].dataType,
                        "nchar", strlen("nchar")))) {
          printf("tag[%d]:\033[33m%s(%d)\033[0m ", k,
                  g_Dbs.db[i].superTbls[j].tags[k].dataType,
                  g_Dbs.db[i].superTbls[j].tags[k].dataLen);
        } else {
          printf("tag[%d]:\033[33m%s\033[0m ", k,
                  g_Dbs.db[i].superTbls[j].tags[k].dataType);
        }
      }
      printf("\n");
    }
    printf("\n");
  }

  SHOW_PARSE_RESULT_END();

  return 0;
}

static void printfInsertMetaToFile(FILE* fp) {

  SHOW_PARSE_RESULT_START_TO_FILE(fp);

  fprintf(fp, "host:                       %s:%u\n", g_Dbs.host, g_Dbs.port);
  fprintf(fp, "user:                       %s\n", g_Dbs.user);
  fprintf(fp, "configDir:                  %s\n", configDir);
  fprintf(fp, "resultFile:                 %s\n", g_Dbs.resultFile);
  fprintf(fp, "thread num of insert data:  %d\n", g_Dbs.threadCount);
  fprintf(fp, "thread num of create table: %d\n", g_Dbs.threadCountByCreateTbl);
  fprintf(fp, "number of records per req:  %u\n", g_args.num_of_RPR);
  fprintf(fp, "max sql length:             %"PRIu64"\n", g_args.max_sql_len);
  fprintf(fp, "database count:          %d\n", g_Dbs.dbCount);

  for (int i = 0; i < g_Dbs.dbCount; i++) {
    fprintf(fp, "database[%d]:\n", i);
    fprintf(fp, "  database[%d] name:       %s\n", i, g_Dbs.db[i].dbName);
    if (0 == g_Dbs.db[i].drop) {
      fprintf(fp, "  drop:                  no\n");
    }else {
      fprintf(fp, "  drop:                  yes\n");
    }

    if (g_Dbs.db[i].dbCfg.blocks > 0) {
      fprintf(fp, "  blocks:                %d\n", g_Dbs.db[i].dbCfg.blocks);
    }
    if (g_Dbs.db[i].dbCfg.cache > 0) {
      fprintf(fp, "  cache:                 %d\n", g_Dbs.db[i].dbCfg.cache);
    }
    if (g_Dbs.db[i].dbCfg.days > 0) {
      fprintf(fp, "  days:                  %d\n", g_Dbs.db[i].dbCfg.days);
    }
    if (g_Dbs.db[i].dbCfg.keep > 0) {
      fprintf(fp, "  keep:                  %d\n", g_Dbs.db[i].dbCfg.keep);
    }
    if (g_Dbs.db[i].dbCfg.replica > 0) {
      fprintf(fp, "  replica:               %d\n", g_Dbs.db[i].dbCfg.replica);
    }
    if (g_Dbs.db[i].dbCfg.update > 0) {
      fprintf(fp, "  update:                %d\n", g_Dbs.db[i].dbCfg.update);
    }
    if (g_Dbs.db[i].dbCfg.minRows > 0) {
      fprintf(fp, "  minRows:               %d\n", g_Dbs.db[i].dbCfg.minRows);
    }
    if (g_Dbs.db[i].dbCfg.maxRows > 0) {
      fprintf(fp, "  maxRows:               %d\n", g_Dbs.db[i].dbCfg.maxRows);
    }
    if (g_Dbs.db[i].dbCfg.comp > 0) {
      fprintf(fp, "  comp:                  %d\n", g_Dbs.db[i].dbCfg.comp);
    }
    if (g_Dbs.db[i].dbCfg.walLevel > 0) {
      fprintf(fp, "  walLevel:              %d\n", g_Dbs.db[i].dbCfg.walLevel);
    }
    if (g_Dbs.db[i].dbCfg.fsync > 0) {
      fprintf(fp, "  fsync:                 %d\n", g_Dbs.db[i].dbCfg.fsync);
    }
    if (g_Dbs.db[i].dbCfg.quorum > 0) {
      fprintf(fp, "  quorum:                %d\n", g_Dbs.db[i].dbCfg.quorum);
    }
    if (g_Dbs.db[i].dbCfg.precision[0] != 0) {
      if ((0 == strncasecmp(g_Dbs.db[i].dbCfg.precision, "ms", 2))
              || (0 == strncasecmp(g_Dbs.db[i].dbCfg.precision, "us", 2))) {
        fprintf(fp, "  precision:             %s\n",
                g_Dbs.db[i].dbCfg.precision);
      } else {
        fprintf(fp, "  precision error:       %s\n",
                g_Dbs.db[i].dbCfg.precision);
      }
    }

    fprintf(fp, "  super table count:     %"PRIu64"\n",
            g_Dbs.db[i].superTblCount);
    for (int j = 0; j < g_Dbs.db[i].superTblCount; j++) {
      fprintf(fp, "  super table[%d]:\n", j);

      fprintf(fp, "      stbName:           %s\n",
              g_Dbs.db[i].superTbls[j].sTblName);

      if (PRE_CREATE_SUBTBL == g_Dbs.db[i].superTbls[j].autoCreateTable) {
        fprintf(fp, "      autoCreateTable:   %s\n",  "no");
      } else if (AUTO_CREATE_SUBTBL
              == g_Dbs.db[i].superTbls[j].autoCreateTable) {
        fprintf(fp, "      autoCreateTable:   %s\n",  "yes");
      } else {
        fprintf(fp, "      autoCreateTable:   %s\n",  "error");
      }

      if (TBL_NO_EXISTS == g_Dbs.db[i].superTbls[j].childTblExists) {
        fprintf(fp, "      childTblExists:    %s\n",  "no");
      } else if (TBL_ALREADY_EXISTS
              == g_Dbs.db[i].superTbls[j].childTblExists) {
        fprintf(fp, "      childTblExists:    %s\n",  "yes");
      } else {
        fprintf(fp, "      childTblExists:    %s\n",  "error");
      }

      fprintf(fp, "      childTblCount:     %"PRId64"\n",
              g_Dbs.db[i].superTbls[j].childTblCount);
      fprintf(fp, "      childTblPrefix:    %s\n",
              g_Dbs.db[i].superTbls[j].childTblPrefix);
      fprintf(fp, "      dataSource:        %s\n",
              g_Dbs.db[i].superTbls[j].dataSource);
      fprintf(fp, "      iface:             %s\n",
          (g_Dbs.db[i].superTbls[j].iface==TAOSC_IFACE)?"taosc":
          (g_Dbs.db[i].superTbls[j].iface==REST_IFACE)?"rest":"stmt");
      fprintf(fp, "      insertRows:        %"PRId64"\n",
              g_Dbs.db[i].superTbls[j].insertRows);
      fprintf(fp, "      interlace rows:    %u\n",
              g_Dbs.db[i].superTbls[j].interlaceRows);
      if (g_Dbs.db[i].superTbls[j].interlaceRows > 0) {
        fprintf(fp, "      stable insert interval:   %"PRIu64"\n",
                g_Dbs.db[i].superTbls[j].insertInterval);
      }
/*
      if (0 == g_Dbs.db[i].superTbls[j].multiThreadWriteOneTbl) {
        fprintf(fp, "      multiThreadWriteOneTbl:  no\n");
      }else {
        fprintf(fp, "      multiThreadWriteOneTbl:  yes\n");
      }
      */
      fprintf(fp, "      interlaceRows:     %u\n",
              g_Dbs.db[i].superTbls[j].interlaceRows);
      fprintf(fp, "      disorderRange:     %d\n",
              g_Dbs.db[i].superTbls[j].disorderRange);
      fprintf(fp, "      disorderRatio:     %d\n",
              g_Dbs.db[i].superTbls[j].disorderRatio);
      fprintf(fp, "      maxSqlLen:         %"PRIu64"\n",
              g_Dbs.db[i].superTbls[j].maxSqlLen);

      fprintf(fp, "      timeStampStep:     %"PRId64"\n",
              g_Dbs.db[i].superTbls[j].timeStampStep);
      fprintf(fp, "      startTimestamp:    %s\n",
              g_Dbs.db[i].superTbls[j].startTimestamp);
      fprintf(fp, "      sampleFormat:      %s\n",
              g_Dbs.db[i].superTbls[j].sampleFormat);
      fprintf(fp, "      sampleFile:        %s\n",
              g_Dbs.db[i].superTbls[j].sampleFile);
      fprintf(fp, "      tagsFile:          %s\n",
              g_Dbs.db[i].superTbls[j].tagsFile);

      fprintf(fp, "      columnCount:       %d\n        ",
              g_Dbs.db[i].superTbls[j].columnCount);
      for (int k = 0; k < g_Dbs.db[i].superTbls[j].columnCount; k++) {
        //printf("dataType:%s, dataLen:%d\t", g_Dbs.db[i].superTbls[j].columns[k].dataType, g_Dbs.db[i].superTbls[j].columns[k].dataLen);
        if ((0 == strncasecmp(
                        g_Dbs.db[i].superTbls[j].columns[k].dataType,
                        "binary", strlen("binary")))
                || (0 == strncasecmp(
                        g_Dbs.db[i].superTbls[j].columns[k].dataType,
                        "nchar", strlen("nchar")))) {
          fprintf(fp, "column[%d]:%s(%d) ", k,
                  g_Dbs.db[i].superTbls[j].columns[k].dataType,
                  g_Dbs.db[i].superTbls[j].columns[k].dataLen);
        } else {
          fprintf(fp, "column[%d]:%s ",
                  k, g_Dbs.db[i].superTbls[j].columns[k].dataType);
        }
      }
      fprintf(fp, "\n");

      fprintf(fp, "      tagCount:            %d\n        ",
              g_Dbs.db[i].superTbls[j].tagCount);
      for (int k = 0; k < g_Dbs.db[i].superTbls[j].tagCount; k++) {
        //printf("dataType:%s, dataLen:%d\t", g_Dbs.db[i].superTbls[j].tags[k].dataType, g_Dbs.db[i].superTbls[j].tags[k].dataLen);
        if ((0 == strncasecmp(g_Dbs.db[i].superTbls[j].tags[k].dataType,
                        "binary", strlen("binary")))
                || (0 == strncasecmp(g_Dbs.db[i].superTbls[j].tags[k].dataType,
                        "nchar", strlen("nchar")))) {
          fprintf(fp, "tag[%d]:%s(%d) ",
                  k, g_Dbs.db[i].superTbls[j].tags[k].dataType,
                  g_Dbs.db[i].superTbls[j].tags[k].dataLen);
        } else {
          fprintf(fp, "tag[%d]:%s ", k, g_Dbs.db[i].superTbls[j].tags[k].dataType);
        }
      }
      fprintf(fp, "\n");
    }
    fprintf(fp, "\n");
  }

  SHOW_PARSE_RESULT_END_TO_FILE(fp);
}

static void printfQueryMeta() {

  SHOW_PARSE_RESULT_START();

  printf("host:                    \033[33m%s:%u\033[0m\n",
          g_queryInfo.host, g_queryInfo.port);
  printf("user:                    \033[33m%s\033[0m\n", g_queryInfo.user);
  printf("database name:           \033[33m%s\033[0m\n", g_queryInfo.dbName);

  printf("\n");

  if ((SUBSCRIBE_TEST == g_args.test_mode) || (QUERY_TEST == g_args.test_mode)) {
    printf("specified table query info:                   \n");
    printf("sqlCount:       \033[33m%"PRIu64"\033[0m\n",
      g_queryInfo.specifiedQueryInfo.sqlCount);
    if (g_queryInfo.specifiedQueryInfo.sqlCount > 0) {
      printf("specified tbl query times:\n");
      printf("                \033[33m%"PRIu64"\033[0m\n",
      g_queryInfo.specifiedQueryInfo.queryTimes);
      printf("query interval: \033[33m%"PRIu64" ms\033[0m\n",
        g_queryInfo.specifiedQueryInfo.queryInterval);
      printf("top query times:\033[33m%"PRIu64"\033[0m\n", g_args.query_times);
      printf("concurrent:     \033[33m%d\033[0m\n",
      g_queryInfo.specifiedQueryInfo.concurrent);
      printf("mod:            \033[33m%s\033[0m\n",
        (g_queryInfo.specifiedQueryInfo.asyncMode)?"async":"sync");
      printf("interval:       \033[33m%"PRIu64"\033[0m\n",
        g_queryInfo.specifiedQueryInfo.subscribeInterval);
      printf("restart:        \033[33m%d\033[0m\n",
        g_queryInfo.specifiedQueryInfo.subscribeRestart);
      printf("keepProgress:   \033[33m%d\033[0m\n",
        g_queryInfo.specifiedQueryInfo.subscribeKeepProgress);

      for (uint64_t i = 0; i < g_queryInfo.specifiedQueryInfo.sqlCount; i++) {
        printf("  sql[%"PRIu64"]: \033[33m%s\033[0m\n",
            i, g_queryInfo.specifiedQueryInfo.sql[i]);
      }
      printf("\n");
    }

    printf("super table query info:\n");
    printf("sqlCount:       \033[33m%"PRIu64"\033[0m\n",
      g_queryInfo.superQueryInfo.sqlCount);

    if (g_queryInfo.superQueryInfo.sqlCount > 0) {
      printf("query interval: \033[33m%"PRIu64"\033[0m\n",
        g_queryInfo.superQueryInfo.queryInterval);
      printf("threadCnt:      \033[33m%d\033[0m\n",
        g_queryInfo.superQueryInfo.threadCnt);
      printf("childTblCount:  \033[33m%"PRId64"\033[0m\n",
        g_queryInfo.superQueryInfo.childTblCount);
      printf("stable name:    \033[33m%s\033[0m\n",
        g_queryInfo.superQueryInfo.sTblName);
      printf("stb query times:\033[33m%"PRIu64"\033[0m\n",
        g_queryInfo.superQueryInfo.queryTimes);

      printf("mod:            \033[33m%s\033[0m\n",
        (g_queryInfo.superQueryInfo.asyncMode)?"async":"sync");
      printf("interval:       \033[33m%"PRIu64"\033[0m\n",
        g_queryInfo.superQueryInfo.subscribeInterval);
      printf("restart:        \033[33m%d\033[0m\n",
        g_queryInfo.superQueryInfo.subscribeRestart);
      printf("keepProgress:   \033[33m%d\033[0m\n",
        g_queryInfo.superQueryInfo.subscribeKeepProgress);

      for (int i = 0; i < g_queryInfo.superQueryInfo.sqlCount; i++) {
        printf("  sql[%d]: \033[33m%s\033[0m\n",
            i, g_queryInfo.superQueryInfo.sql[i]);
      }
      printf("\n");
    }
  }

  SHOW_PARSE_RESULT_END();
}

static char* formatTimestamp(char* buf, int64_t val, int precision) {
  time_t tt;
  if (precision == TSDB_TIME_PRECISION_MICRO) {
    tt = (time_t)(val / 1000000);
  } else {
    tt = (time_t)(val / 1000);
  }

/* comment out as it make testcases like select_with_tags.sim fail.
  but in windows, this may cause the call to localtime crash if tt < 0,
  need to find a better solution.
  if (tt < 0) {
    tt = 0;
  }
  */

#ifdef WINDOWS
  if (tt < 0) tt = 0;
#endif

  struct tm* ptm = localtime(&tt);
  size_t pos = strftime(buf, 32, "%Y-%m-%d %H:%M:%S", ptm);

  if (precision == TSDB_TIME_PRECISION_MICRO) {
    sprintf(buf + pos, ".%06d", (int)(val % 1000000));
  } else {
    sprintf(buf + pos, ".%03d", (int)(val % 1000));
  }

  return buf;
}

static void xDumpFieldToFile(FILE* fp, const char* val,
        TAOS_FIELD* field, int32_t length, int precision) {

  if (val == NULL) {
    fprintf(fp, "%s", TSDB_DATA_NULL_STR);
    return;
  }

  char buf[TSDB_MAX_BYTES_PER_ROW];
  switch (field->type) {
    case TSDB_DATA_TYPE_BOOL:
      fprintf(fp, "%d", ((((int32_t)(*((char *)val))) == 1) ? 1 : 0));
      break;
    case TSDB_DATA_TYPE_TINYINT:
      fprintf(fp, "%d", *((int8_t *)val));
      break;
    case TSDB_DATA_TYPE_SMALLINT:
      fprintf(fp, "%d", *((int16_t *)val));
      break;
    case TSDB_DATA_TYPE_INT:
      fprintf(fp, "%d", *((int32_t *)val));
      break;
    case TSDB_DATA_TYPE_BIGINT:
      fprintf(fp, "%" PRId64, *((int64_t *)val));
      break;
    case TSDB_DATA_TYPE_FLOAT:
      fprintf(fp, "%.5f", GET_FLOAT_VAL(val));
      break;
    case TSDB_DATA_TYPE_DOUBLE:
      fprintf(fp, "%.9f", GET_DOUBLE_VAL(val));
      break;
    case TSDB_DATA_TYPE_BINARY:
    case TSDB_DATA_TYPE_NCHAR:
      memcpy(buf, val, length);
      buf[length] = 0;
      fprintf(fp, "\'%s\'", buf);
      break;
    case TSDB_DATA_TYPE_TIMESTAMP:
      formatTimestamp(buf, *(int64_t*)val, precision);
      fprintf(fp, "'%s'", buf);
      break;
    default:
      break;
  }
}

static int xDumpResultToFile(const char* fname, TAOS_RES* tres) {
  TAOS_ROW row = taos_fetch_row(tres);
  if (row == NULL) {
    return 0;
  }

  FILE* fp = fopen(fname, "at");
  if (fp == NULL) {
    errorPrint("%s() LN%d, failed to open file: %s\n", __func__, __LINE__, fname);
    return -1;
  }

  int num_fields = taos_num_fields(tres);
  TAOS_FIELD *fields = taos_fetch_fields(tres);
  int precision = taos_result_precision(tres);

  for (int col = 0; col < num_fields; col++) {
    if (col > 0) {
      fprintf(fp, ",");
    }
    fprintf(fp, "%s", fields[col].name);
  }
  fputc('\n', fp);

  int numOfRows = 0;
  do {
    int32_t* length = taos_fetch_lengths(tres);
    for (int i = 0; i < num_fields; i++) {
      if (i > 0) {
        fputc(',', fp);
      }
      xDumpFieldToFile(fp, (const char*)row[i], fields +i, length[i], precision);
    }
    fputc('\n', fp);

    numOfRows++;
    row = taos_fetch_row(tres);
  } while( row != NULL);

  fclose(fp);

  return numOfRows;
}

static int getDbFromServer(TAOS * taos, SDbInfo** dbInfos) {
  TAOS_RES * res;
  TAOS_ROW row = NULL;
  int count = 0;

  res = taos_query(taos, "show databases;");
  int32_t code = taos_errno(res);

  if (code != 0) {
    errorPrint( "failed to run <show databases>, reason: %s\n", taos_errstr(res));
    return -1;
  }

  TAOS_FIELD *fields = taos_fetch_fields(res);

  while((row = taos_fetch_row(res)) != NULL) {
    // sys database name : 'log'
    if (strncasecmp(row[TSDB_SHOW_DB_NAME_INDEX], "log",
                fields[TSDB_SHOW_DB_NAME_INDEX].bytes) == 0) {
      continue;
    }

    dbInfos[count] = (SDbInfo *)calloc(1, sizeof(SDbInfo));
    if (dbInfos[count] == NULL) {
      errorPrint( "failed to allocate memory for some dbInfo[%d]\n", count);
      return -1;
    }

    tstrncpy(dbInfos[count]->name, (char *)row[TSDB_SHOW_DB_NAME_INDEX],
            fields[TSDB_SHOW_DB_NAME_INDEX].bytes);
    formatTimestamp(dbInfos[count]->create_time,
            *(int64_t*)row[TSDB_SHOW_DB_CREATED_TIME_INDEX],
            TSDB_TIME_PRECISION_MILLI);
    dbInfos[count]->ntables = *((int64_t *)row[TSDB_SHOW_DB_NTABLES_INDEX]);
    dbInfos[count]->vgroups = *((int32_t *)row[TSDB_SHOW_DB_VGROUPS_INDEX]);
    dbInfos[count]->replica = *((int16_t *)row[TSDB_SHOW_DB_REPLICA_INDEX]);
    dbInfos[count]->quorum = *((int16_t *)row[TSDB_SHOW_DB_QUORUM_INDEX]);
    dbInfos[count]->days = *((int16_t *)row[TSDB_SHOW_DB_DAYS_INDEX]);

    tstrncpy(dbInfos[count]->keeplist, (char *)row[TSDB_SHOW_DB_KEEP_INDEX],
            fields[TSDB_SHOW_DB_KEEP_INDEX].bytes);
    dbInfos[count]->cache = *((int32_t *)row[TSDB_SHOW_DB_CACHE_INDEX]);
    dbInfos[count]->blocks = *((int32_t *)row[TSDB_SHOW_DB_BLOCKS_INDEX]);
    dbInfos[count]->minrows = *((int32_t *)row[TSDB_SHOW_DB_MINROWS_INDEX]);
    dbInfos[count]->maxrows = *((int32_t *)row[TSDB_SHOW_DB_MAXROWS_INDEX]);
    dbInfos[count]->wallevel = *((int8_t *)row[TSDB_SHOW_DB_WALLEVEL_INDEX]);
    dbInfos[count]->fsync = *((int32_t *)row[TSDB_SHOW_DB_FSYNC_INDEX]);
    dbInfos[count]->comp = (int8_t)(*((int8_t *)row[TSDB_SHOW_DB_COMP_INDEX]));
    dbInfos[count]->cachelast =
      (int8_t)(*((int8_t *)row[TSDB_SHOW_DB_CACHELAST_INDEX]));

    tstrncpy(dbInfos[count]->precision,
            (char *)row[TSDB_SHOW_DB_PRECISION_INDEX],
            fields[TSDB_SHOW_DB_PRECISION_INDEX].bytes);
    dbInfos[count]->update = *((int8_t *)row[TSDB_SHOW_DB_UPDATE_INDEX]);
    tstrncpy(dbInfos[count]->status, (char *)row[TSDB_SHOW_DB_STATUS_INDEX],
            fields[TSDB_SHOW_DB_STATUS_INDEX].bytes);

    count++;
    if (count > MAX_DATABASE_COUNT) {
      errorPrint("%s() LN%d, The database count overflow than %d\n",
         __func__, __LINE__, MAX_DATABASE_COUNT);
      break;
    }
  }

  return count;
}

static void printfDbInfoForQueryToFile(
        char* filename, SDbInfo* dbInfos, int index) {

  if (filename[0] == 0)
      return;

  FILE *fp = fopen(filename, "at");
  if (fp == NULL) {
    errorPrint( "failed to open file: %s\n", filename);
    return;
  }

  fprintf(fp, "================ database[%d] ================\n", index);
  fprintf(fp, "name: %s\n", dbInfos->name);
  fprintf(fp, "created_time: %s\n", dbInfos->create_time);
  fprintf(fp, "ntables: %"PRId64"\n", dbInfos->ntables);
  fprintf(fp, "vgroups: %d\n", dbInfos->vgroups);
  fprintf(fp, "replica: %d\n", dbInfos->replica);
  fprintf(fp, "quorum: %d\n", dbInfos->quorum);
  fprintf(fp, "days: %d\n", dbInfos->days);
  fprintf(fp, "keep0,keep1,keep(D): %s\n", dbInfos->keeplist);
  fprintf(fp, "cache(MB): %d\n", dbInfos->cache);
  fprintf(fp, "blocks: %d\n", dbInfos->blocks);
  fprintf(fp, "minrows: %d\n", dbInfos->minrows);
  fprintf(fp, "maxrows: %d\n", dbInfos->maxrows);
  fprintf(fp, "wallevel: %d\n", dbInfos->wallevel);
  fprintf(fp, "fsync: %d\n", dbInfos->fsync);
  fprintf(fp, "comp: %d\n", dbInfos->comp);
  fprintf(fp, "cachelast: %d\n", dbInfos->cachelast);
  fprintf(fp, "precision: %s\n", dbInfos->precision);
  fprintf(fp, "update: %d\n", dbInfos->update);
  fprintf(fp, "status: %s\n", dbInfos->status);
  fprintf(fp, "\n");

  fclose(fp);
}

static void printfQuerySystemInfo(TAOS * taos) {
  char filename[MAX_QUERY_SQL_LENGTH+1] = {0};
  char buffer[MAX_QUERY_SQL_LENGTH+1] = {0};
  TAOS_RES* res;

  time_t t;
  struct tm* lt;
  time(&t);
  lt = localtime(&t);
  snprintf(filename, MAX_QUERY_SQL_LENGTH, "querySystemInfo-%d-%d-%d %d:%d:%d",
          lt->tm_year+1900, lt->tm_mon, lt->tm_mday, lt->tm_hour, lt->tm_min,
          lt->tm_sec);

  // show variables
  res = taos_query(taos, "show variables;");
  //fetchResult(res, filename);
  xDumpResultToFile(filename, res);

  // show dnodes
  res = taos_query(taos, "show dnodes;");
  xDumpResultToFile(filename, res);
  //fetchResult(res, filename);

  // show databases
  res = taos_query(taos, "show databases;");
  SDbInfo** dbInfos = (SDbInfo **)calloc(MAX_DATABASE_COUNT, sizeof(SDbInfo *));
  if (dbInfos == NULL) {
    errorPrint("%s() LN%d, failed to allocate memory\n", __func__, __LINE__);
    return;
  }
  int dbCount = getDbFromServer(taos, dbInfos);
  if (dbCount <= 0) {
      free(dbInfos);
      return;
  }

  for (int i = 0; i < dbCount; i++) {
    // printf database info
    printfDbInfoForQueryToFile(filename, dbInfos[i], i);

    // show db.vgroups
    snprintf(buffer, MAX_QUERY_SQL_LENGTH, "show %s.vgroups;", dbInfos[i]->name);
    res = taos_query(taos, buffer);
    xDumpResultToFile(filename, res);

    // show db.stables
    snprintf(buffer, MAX_QUERY_SQL_LENGTH, "show %s.stables;", dbInfos[i]->name);
    res = taos_query(taos, buffer);
    xDumpResultToFile(filename, res);

    free(dbInfos[i]);
  }

  free(dbInfos);
}

static int postProceSql(char *host, struct sockaddr_in *pServAddr, uint16_t port,
        char* sqlstr, threadInfo *pThreadInfo)
{
    char *req_fmt = "POST %s HTTP/1.1\r\nHost: %s:%d\r\nAccept: */*\r\nAuthorization: Basic %s\r\nContent-Length: %d\r\nContent-Type: application/x-www-form-urlencoded\r\n\r\n%s";

    char *url = "/rest/sql";

    int bytes, sent, received, req_str_len, resp_len;
    char *request_buf;
    char response_buf[RESP_BUF_LEN];
    uint16_t rest_port = port + TSDB_PORT_HTTP;

    int req_buf_len = strlen(sqlstr) + REQ_EXTRA_BUF_LEN;

    request_buf = malloc(req_buf_len);
    if (NULL == request_buf) {
      errorPrint("%s", "ERROR, cannot allocate memory.\n");
      exit(EXIT_FAILURE);
    }

    char userpass_buf[INPUT_BUF_LEN];
    int mod_table[] = {0, 2, 1};

    static char base64[] = {'A', 'B', 'C', 'D', 'E', 'F', 'G', 'H',
      'I', 'J', 'K', 'L', 'M', 'N', 'O', 'P',
      'Q', 'R', 'S', 'T', 'U', 'V', 'W', 'X',
      'Y', 'Z', 'a', 'b', 'c', 'd', 'e', 'f',
      'g', 'h', 'i', 'j', 'k', 'l', 'm', 'n',
      'o', 'p', 'q', 'r', 's', 't', 'u', 'v',
      'w', 'x', 'y', 'z', '0', '1', '2', '3',
      '4', '5', '6', '7', '8', '9', '+', '/'};

    snprintf(userpass_buf, INPUT_BUF_LEN, "%s:%s",
        g_Dbs.user, g_Dbs.password);
    size_t userpass_buf_len = strlen(userpass_buf);
    size_t encoded_len = 4 * ((userpass_buf_len +2) / 3);

    char base64_buf[INPUT_BUF_LEN];
#ifdef WINDOWS
    WSADATA wsaData;
    WSAStartup(MAKEWORD(2, 2), &wsaData);
    SOCKET sockfd;
#else
    int sockfd;
#endif
    sockfd = socket(AF_INET, SOCK_STREAM, 0);
    if (sockfd < 0) {
#ifdef WINDOWS
        errorPrint( "Could not create socket : %d" , WSAGetLastError());
#endif
        debugPrint("%s() LN%d, sockfd=%d\n", __func__, __LINE__, sockfd);
        free(request_buf);
        ERROR_EXIT("ERROR opening socket");
    }

    int retConn = connect(sockfd, (struct sockaddr *)pServAddr, sizeof(struct sockaddr));
    debugPrint("%s() LN%d connect() return %d\n", __func__, __LINE__, retConn);
    if (retConn < 0) {
        free(request_buf);
        ERROR_EXIT("ERROR connecting");
    }

    memset(base64_buf, 0, INPUT_BUF_LEN);

    for (int n = 0, m = 0; n < userpass_buf_len;) {
      uint32_t oct_a = n < userpass_buf_len ?
        (unsigned char) userpass_buf[n++]:0;
      uint32_t oct_b = n < userpass_buf_len ?
        (unsigned char) userpass_buf[n++]:0;
      uint32_t oct_c = n < userpass_buf_len ?
        (unsigned char) userpass_buf[n++]:0;
      uint32_t triple = (oct_a << 0x10) + (oct_b << 0x08) + oct_c;

      base64_buf[m++] = base64[(triple >> 3* 6) & 0x3f];
      base64_buf[m++] = base64[(triple >> 2* 6) & 0x3f];
      base64_buf[m++] = base64[(triple >> 1* 6) & 0x3f];
      base64_buf[m++] = base64[(triple >> 0* 6) & 0x3f];
    }

    for (int l = 0; l < mod_table[userpass_buf_len % 3]; l++)
      base64_buf[encoded_len - 1 - l] = '=';

    debugPrint("%s() LN%d: auth string base64 encoded: %s\n",
            __func__, __LINE__, base64_buf);
    char *auth = base64_buf;

    int r = snprintf(request_buf,
            req_buf_len,
            req_fmt, url, host, rest_port,
            auth, strlen(sqlstr), sqlstr);
    if (r >= req_buf_len) {
        free(request_buf);
        ERROR_EXIT("ERROR too long request");
    }
    verbosePrint("%s() LN%d: Request:\n%s\n", __func__, __LINE__, request_buf);

    req_str_len = strlen(request_buf);
    sent = 0;
    do {
#ifdef WINDOWS
        bytes = send(sockfd, request_buf + sent, req_str_len - sent, 0);
#else
        bytes = write(sockfd, request_buf + sent, req_str_len - sent);
#endif
        if (bytes < 0)
            ERROR_EXIT("ERROR writing message to socket");
        if (bytes == 0)
            break;
        sent+=bytes;
    } while(sent < req_str_len);

    memset(response_buf, 0, RESP_BUF_LEN);
    resp_len = sizeof(response_buf) - 1;
    received = 0;
    do {
#ifdef WINDOWS
        bytes = recv(sockfd, response_buf + received, resp_len - received, 0);
#else
        bytes = read(sockfd, response_buf + received, resp_len - received);
#endif
        if (bytes < 0) {
            free(request_buf);
            ERROR_EXIT("ERROR reading response from socket");
        }
        if (bytes == 0)
            break;
        received += bytes;
    } while(received < resp_len);

    if (received == resp_len) {
        free(request_buf);
        ERROR_EXIT("ERROR storing complete response from socket");
    }

    response_buf[RESP_BUF_LEN - 1] = '\0';
    printf("Response:\n%s\n", response_buf);

    if (strlen(pThreadInfo->filePath) > 0) {
       appendResultBufToFile(response_buf, pThreadInfo);
    }

    free(request_buf);
#ifdef WINDOWS
    closesocket(sockfd);
    WSACleanup();
#else
    close(sockfd);
#endif

    return 0;
}

static char* getTagValueFromTagSample(SSuperTable* stbInfo, int tagUsePos) {
  char*  dataBuf = (char*)calloc(TSDB_MAX_SQL_LEN+1, 1);
  if (NULL == dataBuf) {
    errorPrint("%s() LN%d, calloc failed! size:%d\n",
        __func__, __LINE__, TSDB_MAX_SQL_LEN+1);
    return NULL;
  }

  int    dataLen = 0;
  dataLen += snprintf(dataBuf + dataLen, TSDB_MAX_SQL_LEN - dataLen,
          "(%s)", stbInfo->tagDataBuf + stbInfo->lenOfTagOfOneRow * tagUsePos);

  return dataBuf;
}

static char* generateTagVaulesForStb(SSuperTable* stbInfo, int32_t tableSeq) {
  char*  dataBuf = (char*)calloc(TSDB_MAX_SQL_LEN+1, 1);
  if (NULL == dataBuf) {
    printf("calloc failed! size:%d\n", TSDB_MAX_SQL_LEN+1);
    return NULL;
  }

  int    dataLen = 0;
  dataLen += snprintf(dataBuf + dataLen, TSDB_MAX_SQL_LEN - dataLen, "(");
  for (int i = 0; i < stbInfo->tagCount; i++) {
    if ((0 == strncasecmp(stbInfo->tags[i].dataType, "binary", strlen("binary")))
            || (0 == strncasecmp(stbInfo->tags[i].dataType, "nchar", strlen("nchar")))) {
      if (stbInfo->tags[i].dataLen > TSDB_MAX_BINARY_LEN) {
        printf("binary or nchar length overflow, max size:%u\n",
                (uint32_t)TSDB_MAX_BINARY_LEN);
        tmfree(dataBuf);
        return NULL;
      }

      int tagBufLen = stbInfo->tags[i].dataLen + 1;
      char* buf = (char*)calloc(tagBufLen, 1);
      if (NULL == buf) {
        printf("calloc failed! size:%d\n", stbInfo->tags[i].dataLen);
        tmfree(dataBuf);
        return NULL;
      }

      if (tableSeq % 2) {
        tstrncpy(buf, "beijing", tagBufLen);
      } else {
        tstrncpy(buf, "shanghai", tagBufLen);
      }
      //rand_string(buf, stbInfo->tags[i].dataLen);
      dataLen += snprintf(dataBuf + dataLen, TSDB_MAX_SQL_LEN - dataLen,
              "\'%s\', ", buf);
      tmfree(buf);
    } else if (0 == strncasecmp(stbInfo->tags[i].dataType,
                "int", strlen("int"))) {
      dataLen += snprintf(dataBuf + dataLen, TSDB_MAX_SQL_LEN - dataLen,
              "%d, ", tableSeq);
    } else if (0 == strncasecmp(stbInfo->tags[i].dataType,
                "bigint", strlen("bigint"))) {
      dataLen += snprintf(dataBuf + dataLen, TSDB_MAX_SQL_LEN - dataLen,
              "%"PRId64", ", rand_bigint());
    }  else if (0 == strncasecmp(stbInfo->tags[i].dataType,
                "float", strlen("float"))) {
      dataLen += snprintf(dataBuf + dataLen, TSDB_MAX_SQL_LEN - dataLen,
              "%f, ", rand_float());
    }  else if (0 == strncasecmp(stbInfo->tags[i].dataType,
                "double", strlen("double"))) {
      dataLen += snprintf(dataBuf + dataLen, TSDB_MAX_SQL_LEN - dataLen,
              "%f, ", rand_double());
    }  else if (0 == strncasecmp(stbInfo->tags[i].dataType,
                "smallint", strlen("smallint"))) {
      dataLen += snprintf(dataBuf + dataLen, TSDB_MAX_SQL_LEN - dataLen,
              "%d, ", rand_smallint());
    }  else if (0 == strncasecmp(stbInfo->tags[i].dataType,
                "tinyint", strlen("tinyint"))) {
      dataLen += snprintf(dataBuf + dataLen, TSDB_MAX_SQL_LEN - dataLen,
              "%d, ", rand_tinyint());
    }  else if (0 == strncasecmp(stbInfo->tags[i].dataType,
                "bool", strlen("bool"))) {
      dataLen += snprintf(dataBuf + dataLen, TSDB_MAX_SQL_LEN - dataLen,
              "%d, ", rand_bool());
    }  else if (0 == strncasecmp(stbInfo->tags[i].dataType,
                "timestamp", strlen("timestamp"))) {
      dataLen += snprintf(dataBuf + dataLen, TSDB_MAX_SQL_LEN - dataLen,
              "%"PRId64", ", rand_bigint());
    }  else {
      printf("No support data type: %s\n", stbInfo->tags[i].dataType);
      tmfree(dataBuf);
      return NULL;
    }
  }

  dataLen -= 2;
  dataLen += snprintf(dataBuf + dataLen, TSDB_MAX_SQL_LEN - dataLen, ")");
  return dataBuf;
}

static int calcRowLen(SSuperTable*  superTbls) {
  int colIndex;
  int  lenOfOneRow = 0;

  for (colIndex = 0; colIndex < superTbls->columnCount; colIndex++) {
    char* dataType = superTbls->columns[colIndex].dataType;

    if (strcasecmp(dataType, "BINARY") == 0) {
      lenOfOneRow += superTbls->columns[colIndex].dataLen + 3;
    } else if (strcasecmp(dataType, "NCHAR") == 0) {
      lenOfOneRow += superTbls->columns[colIndex].dataLen + 3;
    } else if (strcasecmp(dataType, "INT") == 0)  {
      lenOfOneRow += 11;
    } else if (strcasecmp(dataType, "BIGINT") == 0)  {
      lenOfOneRow += 21;
    } else if (strcasecmp(dataType, "SMALLINT") == 0)  {
      lenOfOneRow += 6;
    } else if (strcasecmp(dataType, "TINYINT") == 0)  {
      lenOfOneRow += 4;
    } else if (strcasecmp(dataType, "BOOL") == 0)  {
      lenOfOneRow += 6;
    } else if (strcasecmp(dataType, "FLOAT") == 0) {
      lenOfOneRow += 22;
    } else if (strcasecmp(dataType, "DOUBLE") == 0) {
      lenOfOneRow += 42;
    }  else if (strcasecmp(dataType, "TIMESTAMP") == 0) {
      lenOfOneRow += 21;
    } else {
      printf("get error data type : %s\n", dataType);
      exit(-1);
    }
  }

  superTbls->lenOfOneRow = lenOfOneRow + 20; // timestamp

  int tagIndex;
  int lenOfTagOfOneRow = 0;
  for (tagIndex = 0; tagIndex < superTbls->tagCount; tagIndex++) {
    char* dataType = superTbls->tags[tagIndex].dataType;

    if (strcasecmp(dataType, "BINARY") == 0) {
      lenOfTagOfOneRow += superTbls->tags[tagIndex].dataLen + 3;
    } else if (strcasecmp(dataType, "NCHAR") == 0) {
      lenOfTagOfOneRow += superTbls->tags[tagIndex].dataLen + 3;
    } else if (strcasecmp(dataType, "INT") == 0)  {
      lenOfTagOfOneRow += superTbls->tags[tagIndex].dataLen + 11;
    } else if (strcasecmp(dataType, "BIGINT") == 0)  {
      lenOfTagOfOneRow += superTbls->tags[tagIndex].dataLen + 21;
    } else if (strcasecmp(dataType, "SMALLINT") == 0)  {
      lenOfTagOfOneRow += superTbls->tags[tagIndex].dataLen + 6;
    } else if (strcasecmp(dataType, "TINYINT") == 0)  {
      lenOfTagOfOneRow += superTbls->tags[tagIndex].dataLen + 4;
    } else if (strcasecmp(dataType, "BOOL") == 0)  {
      lenOfTagOfOneRow += superTbls->tags[tagIndex].dataLen + 6;
    } else if (strcasecmp(dataType, "FLOAT") == 0) {
      lenOfTagOfOneRow += superTbls->tags[tagIndex].dataLen + 22;
    } else if (strcasecmp(dataType, "DOUBLE") == 0) {
      lenOfTagOfOneRow += superTbls->tags[tagIndex].dataLen + 42;
    } else {
      printf("get error tag type : %s\n", dataType);
      exit(-1);
    }
  }

  superTbls->lenOfTagOfOneRow = lenOfTagOfOneRow;

  return 0;
}


static int getChildNameOfSuperTableWithLimitAndOffset(TAOS * taos,
        char* dbName, char* sTblName, char** childTblNameOfSuperTbl,
        int64_t* childTblCountOfSuperTbl, int64_t limit, uint64_t offset) {

  char command[BUFFER_SIZE] = "\0";
  char limitBuf[100] = "\0";

  TAOS_RES * res;
  TAOS_ROW row = NULL;

  char* childTblName = *childTblNameOfSuperTbl;

  if (offset >= 0) {
    snprintf(limitBuf, 100, " limit %"PRId64" offset %"PRIu64"",
            limit, offset);
  }

  //get all child table name use cmd: select tbname from superTblName;
  snprintf(command, BUFFER_SIZE, "select tbname from %s.%s %s",
          dbName, sTblName, limitBuf);

  res = taos_query(taos, command);
  int32_t code = taos_errno(res);
  if (code != 0) {
    taos_free_result(res);
    taos_close(taos);
    errorPrint("%s() LN%d, failed to run command %s\n",
           __func__, __LINE__, command);
    exit(-1);
  }

  int64_t childTblCount = (limit < 0)?10000:limit;
  int64_t count = 0;
  if (childTblName == NULL) {
    childTblName = (char*)calloc(1, childTblCount * TSDB_TABLE_NAME_LEN);
    if (NULL ==  childTblName) {
    taos_free_result(res);
        taos_close(taos);
        errorPrint("%s() LN%d, failed to allocate memory!\n", __func__, __LINE__);
        exit(-1);
    }
  }

  char* pTblName = childTblName;
  while((row = taos_fetch_row(res)) != NULL) {
    int32_t* len = taos_fetch_lengths(res);
    tstrncpy(pTblName, (char *)row[0], len[0]+1);
    //printf("==== sub table name: %s\n", pTblName);
    count++;
    if (count >= childTblCount - 1) {
      char *tmp = realloc(childTblName,
              (size_t)childTblCount*1.5*TSDB_TABLE_NAME_LEN+1);
      if (tmp != NULL) {
        childTblName = tmp;
        childTblCount = (int)(childTblCount*1.5);
        memset(childTblName + count*TSDB_TABLE_NAME_LEN, 0,
                (size_t)((childTblCount-count)*TSDB_TABLE_NAME_LEN));
      } else {
        // exit, if allocate more memory failed
        errorPrint("%s() LN%d, realloc fail for save child table name of %s.%s\n",
               __func__, __LINE__, dbName, sTblName);
        tmfree(childTblName);
        taos_free_result(res);
        taos_close(taos);
        exit(-1);
      }
    }
    pTblName = childTblName + count * TSDB_TABLE_NAME_LEN;
  }

  *childTblCountOfSuperTbl = count;
  *childTblNameOfSuperTbl  = childTblName;

  taos_free_result(res);
  return 0;
}

static int getAllChildNameOfSuperTable(TAOS * taos, char* dbName,
        char* sTblName, char** childTblNameOfSuperTbl,
        int64_t* childTblCountOfSuperTbl) {

    return getChildNameOfSuperTableWithLimitAndOffset(taos, dbName, sTblName,
            childTblNameOfSuperTbl, childTblCountOfSuperTbl,
            -1, 0);
}

static int getSuperTableFromServer(TAOS * taos, char* dbName,
        SSuperTable*  superTbls) {

  char command[BUFFER_SIZE] = "\0";
  TAOS_RES * res;
  TAOS_ROW row = NULL;
  int count = 0;

  //get schema use cmd: describe superTblName;
  snprintf(command, BUFFER_SIZE, "describe %s.%s", dbName, superTbls->sTblName);
  res = taos_query(taos, command);
  int32_t code = taos_errno(res);
  if (code != 0) {
    printf("failed to run command %s\n", command);
    taos_free_result(res);
    return -1;
  }

  int tagIndex = 0;
  int columnIndex = 0;
  TAOS_FIELD *fields = taos_fetch_fields(res);
  while((row = taos_fetch_row(res)) != NULL) {
    if (0 == count) {
      count++;
      continue;
    }

    if (strcmp((char *)row[TSDB_DESCRIBE_METRIC_NOTE_INDEX], "TAG") == 0) {
      tstrncpy(superTbls->tags[tagIndex].field,
              (char *)row[TSDB_DESCRIBE_METRIC_FIELD_INDEX],
              fields[TSDB_DESCRIBE_METRIC_FIELD_INDEX].bytes);
      tstrncpy(superTbls->tags[tagIndex].dataType,
              (char *)row[TSDB_DESCRIBE_METRIC_TYPE_INDEX],
              fields[TSDB_DESCRIBE_METRIC_TYPE_INDEX].bytes);
      superTbls->tags[tagIndex].dataLen =
          *((int *)row[TSDB_DESCRIBE_METRIC_LENGTH_INDEX]);
      tstrncpy(superTbls->tags[tagIndex].note,
              (char *)row[TSDB_DESCRIBE_METRIC_NOTE_INDEX],
              fields[TSDB_DESCRIBE_METRIC_NOTE_INDEX].bytes);
      tagIndex++;
    } else {
      tstrncpy(superTbls->columns[columnIndex].field,
              (char *)row[TSDB_DESCRIBE_METRIC_FIELD_INDEX],
              fields[TSDB_DESCRIBE_METRIC_FIELD_INDEX].bytes);
      tstrncpy(superTbls->columns[columnIndex].dataType,
              (char *)row[TSDB_DESCRIBE_METRIC_TYPE_INDEX],
              fields[TSDB_DESCRIBE_METRIC_TYPE_INDEX].bytes);
      superTbls->columns[columnIndex].dataLen =
          *((int *)row[TSDB_DESCRIBE_METRIC_LENGTH_INDEX]);
      tstrncpy(superTbls->columns[columnIndex].note,
              (char *)row[TSDB_DESCRIBE_METRIC_NOTE_INDEX],
              fields[TSDB_DESCRIBE_METRIC_NOTE_INDEX].bytes);
      columnIndex++;
    }
    count++;
  }

  superTbls->columnCount = columnIndex;
  superTbls->tagCount    = tagIndex;
  taos_free_result(res);

  calcRowLen(superTbls);

/*
  if (TBL_ALREADY_EXISTS == superTbls->childTblExists) {
    //get all child table name use cmd: select tbname from superTblName;
    int childTblCount = 10000;
    superTbls->childTblName = (char*)calloc(1, childTblCount * TSDB_TABLE_NAME_LEN);
    if (superTbls->childTblName == NULL) {
      errorPrint("%s() LN%d, alloc memory failed!\n", __func__, __LINE__);
      return -1;
    }
    getAllChildNameOfSuperTable(taos, dbName,
            superTbls->sTblName,
            &superTbls->childTblName,
            &superTbls->childTblCount);
  }
  */
  return 0;
}

static int createSuperTable(
        TAOS * taos, char* dbName,
        SSuperTable*  superTbl) {

  char command[BUFFER_SIZE] = "\0";

  char cols[STRING_LEN] = "\0";
  int colIndex;
  int len = 0;

  int  lenOfOneRow = 0;

  if (superTbl->columnCount == 0) {
    errorPrint("%s() LN%d, super table column count is %d\n",
            __func__, __LINE__, superTbl->columnCount);
    return -1;
  }

  for (colIndex = 0; colIndex < superTbl->columnCount; colIndex++) {
    char* dataType = superTbl->columns[colIndex].dataType;

    if (strcasecmp(dataType, "BINARY") == 0) {
      len += snprintf(cols + len, STRING_LEN - len,
          ", col%d %s(%d)", colIndex, "BINARY",
          superTbl->columns[colIndex].dataLen);
      lenOfOneRow += superTbl->columns[colIndex].dataLen + 3;
    } else if (strcasecmp(dataType, "NCHAR") == 0) {
      len += snprintf(cols + len, STRING_LEN - len,
          ", col%d %s(%d)", colIndex, "NCHAR",
          superTbl->columns[colIndex].dataLen);
      lenOfOneRow += superTbl->columns[colIndex].dataLen + 3;
    } else if (strcasecmp(dataType, "INT") == 0)  {
      len += snprintf(cols + len, STRING_LEN - len, ", col%d %s", colIndex, "INT");
      lenOfOneRow += 11;
    } else if (strcasecmp(dataType, "BIGINT") == 0)  {
      len += snprintf(cols + len, STRING_LEN - len, ", col%d %s", colIndex, "BIGINT");
      lenOfOneRow += 21;
    } else if (strcasecmp(dataType, "SMALLINT") == 0)  {
      len += snprintf(cols + len, STRING_LEN - len, ", col%d %s", colIndex, "SMALLINT");
      lenOfOneRow += 6;
    } else if (strcasecmp(dataType, "TINYINT") == 0)  {
      len += snprintf(cols + len, STRING_LEN - len, ", col%d %s", colIndex, "TINYINT");
      lenOfOneRow += 4;
    } else if (strcasecmp(dataType, "BOOL") == 0)  {
      len += snprintf(cols + len, STRING_LEN - len, ", col%d %s", colIndex, "BOOL");
      lenOfOneRow += 6;
    } else if (strcasecmp(dataType, "FLOAT") == 0) {
      len += snprintf(cols + len, STRING_LEN - len, ", col%d %s", colIndex, "FLOAT");
      lenOfOneRow += 22;
    } else if (strcasecmp(dataType, "DOUBLE") == 0) {
      len += snprintf(cols + len, STRING_LEN - len, ", col%d %s", colIndex, "DOUBLE");
      lenOfOneRow += 42;
    }  else if (strcasecmp(dataType, "TIMESTAMP") == 0) {
      len += snprintf(cols + len, STRING_LEN - len, ", col%d %s", colIndex, "TIMESTAMP");
      lenOfOneRow += 21;
    } else {
      taos_close(taos);
      errorPrint("%s() LN%d, config error data type : %s\n",
         __func__, __LINE__, dataType);
      exit(-1);
    }
  }

  superTbl->lenOfOneRow = lenOfOneRow + 20; // timestamp
  //printf("%s.%s column count:%d, column length:%d\n\n", g_Dbs.db[i].dbName, g_Dbs.db[i].superTbl[j].sTblName, g_Dbs.db[i].superTbl[j].columnCount, lenOfOneRow);

  // save for creating child table
  superTbl->colsOfCreateChildTable = (char*)calloc(len+20, 1);
  if (NULL == superTbl->colsOfCreateChildTable) {
    errorPrint("%s() LN%d, Failed when calloc, size:%d",
           __func__, __LINE__, len+1);
    taos_close(taos);
    exit(-1);
  }

  snprintf(superTbl->colsOfCreateChildTable, len+20, "(ts timestamp%s)", cols);
  verbosePrint("%s() LN%d: %s\n",
      __func__, __LINE__, superTbl->colsOfCreateChildTable);

  if (superTbl->tagCount == 0) {
    errorPrint("%s() LN%d, super table tag count is %d\n",
            __func__, __LINE__, superTbl->tagCount);
    return -1;
  }

  char tags[STRING_LEN] = "\0";
  int tagIndex;
  len = 0;

  int lenOfTagOfOneRow = 0;
  len += snprintf(tags + len, STRING_LEN - len, "(");
  for (tagIndex = 0; tagIndex < superTbl->tagCount; tagIndex++) {
    char* dataType = superTbl->tags[tagIndex].dataType;

    if (strcasecmp(dataType, "BINARY") == 0) {
      len += snprintf(tags + len, STRING_LEN - len, "t%d %s(%d), ", tagIndex,
              "BINARY", superTbl->tags[tagIndex].dataLen);
      lenOfTagOfOneRow += superTbl->tags[tagIndex].dataLen + 3;
    } else if (strcasecmp(dataType, "NCHAR") == 0) {
      len += snprintf(tags + len, STRING_LEN - len, "t%d %s(%d), ", tagIndex,
              "NCHAR", superTbl->tags[tagIndex].dataLen);
      lenOfTagOfOneRow += superTbl->tags[tagIndex].dataLen + 3;
    } else if (strcasecmp(dataType, "INT") == 0)  {
      len += snprintf(tags + len, STRING_LEN - len, "t%d %s, ", tagIndex,
              "INT");
      lenOfTagOfOneRow += superTbl->tags[tagIndex].dataLen + 11;
    } else if (strcasecmp(dataType, "BIGINT") == 0)  {
      len += snprintf(tags + len, STRING_LEN - len, "t%d %s, ", tagIndex,
              "BIGINT");
      lenOfTagOfOneRow += superTbl->tags[tagIndex].dataLen + 21;
    } else if (strcasecmp(dataType, "SMALLINT") == 0)  {
      len += snprintf(tags + len, STRING_LEN - len, "t%d %s, ", tagIndex,
              "SMALLINT");
      lenOfTagOfOneRow += superTbl->tags[tagIndex].dataLen + 6;
    } else if (strcasecmp(dataType, "TINYINT") == 0)  {
      len += snprintf(tags + len, STRING_LEN - len, "t%d %s, ", tagIndex,
              "TINYINT");
      lenOfTagOfOneRow += superTbl->tags[tagIndex].dataLen + 4;
    } else if (strcasecmp(dataType, "BOOL") == 0)  {
      len += snprintf(tags + len, STRING_LEN - len, "t%d %s, ", tagIndex,
              "BOOL");
      lenOfTagOfOneRow += superTbl->tags[tagIndex].dataLen + 6;
    } else if (strcasecmp(dataType, "FLOAT") == 0) {
      len += snprintf(tags + len, STRING_LEN - len, "t%d %s, ", tagIndex,
              "FLOAT");
      lenOfTagOfOneRow += superTbl->tags[tagIndex].dataLen + 22;
    } else if (strcasecmp(dataType, "DOUBLE") == 0) {
      len += snprintf(tags + len, STRING_LEN - len, "t%d %s, ", tagIndex,
              "DOUBLE");
      lenOfTagOfOneRow += superTbl->tags[tagIndex].dataLen + 42;
    } else {
      taos_close(taos);
      errorPrint("%s() LN%d, config error tag type : %s\n",
         __func__, __LINE__, dataType);
      exit(-1);
    }
  }

  len -= 2;
  len += snprintf(tags + len, STRING_LEN - len, ")");

  superTbl->lenOfTagOfOneRow = lenOfTagOfOneRow;

  snprintf(command, BUFFER_SIZE,
          "create table if not exists %s.%s (ts timestamp%s) tags %s",
          dbName, superTbl->sTblName, cols, tags);
  if (0 != queryDbExec(taos, command, NO_INSERT_TYPE, false)) {
      errorPrint( "create supertable %s failed!\n\n",
              superTbl->sTblName);
      return -1;
  }
  debugPrint("create supertable %s success!\n\n", superTbl->sTblName);
  return 0;
}

static int createDatabasesAndStables() {
  TAOS * taos = NULL;
  int    ret = 0;
  taos = taos_connect(g_Dbs.host, g_Dbs.user, g_Dbs.password, NULL, g_Dbs.port);
  if (taos == NULL) {
    errorPrint( "Failed to connect to TDengine, reason:%s\n", taos_errstr(NULL));
    return -1;
  }
  char command[BUFFER_SIZE] = "\0";

  for (int i = 0; i < g_Dbs.dbCount; i++) {
    if (g_Dbs.db[i].drop) {
      sprintf(command, "drop database if exists %s;", g_Dbs.db[i].dbName);
      if (0 != queryDbExec(taos, command, NO_INSERT_TYPE, false)) {
        taos_close(taos);
        return -1;
      }

      int dataLen = 0;
      dataLen += snprintf(command + dataLen,
          BUFFER_SIZE - dataLen, "create database if not exists %s", g_Dbs.db[i].dbName);

      if (g_Dbs.db[i].dbCfg.blocks > 0) {
        dataLen += snprintf(command + dataLen,
            BUFFER_SIZE - dataLen, " blocks %d", g_Dbs.db[i].dbCfg.blocks);
      }
      if (g_Dbs.db[i].dbCfg.cache > 0) {
        dataLen += snprintf(command + dataLen,
            BUFFER_SIZE - dataLen, " cache %d", g_Dbs.db[i].dbCfg.cache);
      }
      if (g_Dbs.db[i].dbCfg.days > 0) {
        dataLen += snprintf(command + dataLen,
            BUFFER_SIZE - dataLen, " days %d", g_Dbs.db[i].dbCfg.days);
      }
      if (g_Dbs.db[i].dbCfg.keep > 0) {
        dataLen += snprintf(command + dataLen,
            BUFFER_SIZE - dataLen, " keep %d", g_Dbs.db[i].dbCfg.keep);
      }
      if (g_Dbs.db[i].dbCfg.quorum > 1) {
        dataLen += snprintf(command + dataLen,
            BUFFER_SIZE - dataLen, " quorum %d", g_Dbs.db[i].dbCfg.quorum);
      }
      if (g_Dbs.db[i].dbCfg.replica > 0) {
        dataLen += snprintf(command + dataLen,
            BUFFER_SIZE - dataLen, " replica %d", g_Dbs.db[i].dbCfg.replica);
      }
      if (g_Dbs.db[i].dbCfg.update > 0) {
        dataLen += snprintf(command + dataLen,
            BUFFER_SIZE - dataLen, " update %d", g_Dbs.db[i].dbCfg.update);
      }
      //if (g_Dbs.db[i].dbCfg.maxtablesPerVnode > 0) {
      //  dataLen += snprintf(command + dataLen,
      //  BUFFER_SIZE - dataLen, "tables %d ", g_Dbs.db[i].dbCfg.maxtablesPerVnode);
      //}
      if (g_Dbs.db[i].dbCfg.minRows > 0) {
        dataLen += snprintf(command + dataLen,
            BUFFER_SIZE - dataLen, " minrows %d", g_Dbs.db[i].dbCfg.minRows);
      }
      if (g_Dbs.db[i].dbCfg.maxRows > 0) {
        dataLen += snprintf(command + dataLen,
            BUFFER_SIZE - dataLen, " maxrows %d", g_Dbs.db[i].dbCfg.maxRows);
      }
      if (g_Dbs.db[i].dbCfg.comp > 0) {
        dataLen += snprintf(command + dataLen,
            BUFFER_SIZE - dataLen, " comp %d", g_Dbs.db[i].dbCfg.comp);
      }
      if (g_Dbs.db[i].dbCfg.walLevel > 0) {
        dataLen += snprintf(command + dataLen,
            BUFFER_SIZE - dataLen, " wal %d", g_Dbs.db[i].dbCfg.walLevel);
      }
      if (g_Dbs.db[i].dbCfg.cacheLast > 0) {
        dataLen += snprintf(command + dataLen,
            BUFFER_SIZE - dataLen, " cachelast %d", g_Dbs.db[i].dbCfg.cacheLast);
      }
      if (g_Dbs.db[i].dbCfg.fsync > 0) {
        dataLen += snprintf(command + dataLen, BUFFER_SIZE - dataLen,
                " fsync %d", g_Dbs.db[i].dbCfg.fsync);
      }
      if ((0 == strncasecmp(g_Dbs.db[i].dbCfg.precision, "ms", strlen("ms")))
              || (0 == strncasecmp(g_Dbs.db[i].dbCfg.precision,
                      "us", strlen("us")))) {
        dataLen += snprintf(command + dataLen, BUFFER_SIZE - dataLen,
                " precision \'%s\';", g_Dbs.db[i].dbCfg.precision);
      }

      if (0 != queryDbExec(taos, command, NO_INSERT_TYPE, false)) {
        taos_close(taos);
        errorPrint( "\ncreate database %s failed!\n\n", g_Dbs.db[i].dbName);
        return -1;
      }
      printf("\ncreate database %s success!\n\n", g_Dbs.db[i].dbName);
    }

    debugPrint("%s() LN%d supertbl count:%"PRIu64"\n",
            __func__, __LINE__, g_Dbs.db[i].superTblCount);

    int validStbCount = 0;

    for (uint64_t j = 0; j < g_Dbs.db[i].superTblCount; j++) {
      sprintf(command, "describe %s.%s;", g_Dbs.db[i].dbName,
              g_Dbs.db[i].superTbls[j].sTblName);
      ret = queryDbExec(taos, command, NO_INSERT_TYPE, true);

      if ((ret != 0) || (g_Dbs.db[i].drop)) {
        ret = createSuperTable(taos, g_Dbs.db[i].dbName,
                &g_Dbs.db[i].superTbls[j]);

        if (0 != ret) {
          errorPrint("create super table %"PRIu64" failed!\n\n", j);
          continue;
        }
      }

      ret = getSuperTableFromServer(taos, g_Dbs.db[i].dbName,
                &g_Dbs.db[i].superTbls[j]);
      if (0 != ret) {
        errorPrint("\nget super table %s.%s info failed!\n\n",
                g_Dbs.db[i].dbName, g_Dbs.db[i].superTbls[j].sTblName);
        continue;
      }

      validStbCount ++;
    }

    g_Dbs.db[i].superTblCount = validStbCount;
  }

  taos_close(taos);
  return 0;
}

static void* createTable(void *sarg)
{
  threadInfo *pThreadInfo = (threadInfo *)sarg;
  SSuperTable* superTblInfo = pThreadInfo->superTblInfo;

  uint64_t  lastPrintTime = taosGetTimestampMs();

  int buff_len;
  buff_len = BUFFER_SIZE / 8;

  char *buffer = calloc(buff_len, 1);
  if (buffer == NULL) {
    errorPrint("%s() LN%d, Memory allocated failed!\n", __func__, __LINE__);
    exit(-1);
  }

  int len = 0;
  int batchNum = 0;

  verbosePrint("%s() LN%d: Creating table from %"PRIu64" to %"PRIu64"\n",
          __func__, __LINE__,
          pThreadInfo->start_table_from, pThreadInfo->end_table_to);

  for (uint64_t i = pThreadInfo->start_table_from;
          i <= pThreadInfo->end_table_to; i++) {
    if (0 == g_Dbs.use_metric) {
      snprintf(buffer, buff_len,
              "create table if not exists %s.%s%"PRIu64" %s;",
              pThreadInfo->db_name,
              g_args.tb_prefix, i,
              pThreadInfo->cols);
    } else {
      if (superTblInfo == NULL) {
        errorPrint("%s() LN%d, use metric, but super table info is NULL\n",
                  __func__, __LINE__);
        free(buffer);
        exit(-1);
      } else {
        if (0 == len) {
          batchNum = 0;
          memset(buffer, 0, buff_len);
          len += snprintf(buffer + len,
                  buff_len - len, "create table ");
        }
        char* tagsValBuf = NULL;
        if (0 == superTblInfo->tagSource) {
          tagsValBuf = generateTagVaulesForStb(superTblInfo, i);
        } else {
          tagsValBuf = getTagValueFromTagSample(
                  superTblInfo,
                  i % superTblInfo->tagSampleCount);
        }
        if (NULL == tagsValBuf) {
          free(buffer);
          return NULL;
        }
        len += snprintf(buffer + len,
                buff_len - len,
                "if not exists %s.%s%"PRIu64" using %s.%s tags %s ",
                pThreadInfo->db_name, superTblInfo->childTblPrefix,
                i, pThreadInfo->db_name,
                superTblInfo->sTblName, tagsValBuf);
        free(tagsValBuf);
        batchNum++;
        if ((batchNum < superTblInfo->batchCreateTableNum)
                && ((buff_len - len)
                    >= (superTblInfo->lenOfTagOfOneRow + 256))) {
          continue;
        }
      }
    }

    len = 0;
    if (0 != queryDbExec(pThreadInfo->taos, buffer, NO_INSERT_TYPE, false)){
      errorPrint( "queryDbExec() failed. buffer:\n%s\n", buffer);
      free(buffer);
      return NULL;
    }

    uint64_t  currentPrintTime = taosGetTimestampMs();
    if (currentPrintTime - lastPrintTime > 30*1000) {
      printf("thread[%d] already create %"PRIu64" - %"PRIu64" tables\n",
              pThreadInfo->threadID, pThreadInfo->start_table_from, i);
      lastPrintTime = currentPrintTime;
    }
  }

  if (0 != len) {
    if (0 != queryDbExec(pThreadInfo->taos, buffer, NO_INSERT_TYPE, false)) {
      errorPrint( "queryDbExec() failed. buffer:\n%s\n", buffer);
    }
  }

  free(buffer);
  return NULL;
}

static int startMultiThreadCreateChildTable(
        char* cols, int threads, uint64_t tableFrom, int64_t ntables,
        char* db_name, SSuperTable* superTblInfo) {

  pthread_t *pids = malloc(threads * sizeof(pthread_t));
  threadInfo *infos = calloc(1, threads * sizeof(threadInfo));

  if ((NULL == pids) || (NULL == infos)) {
    printf("malloc failed\n");
    exit(-1);
  }

  if (threads < 1) {
    threads = 1;
  }

  int64_t a = ntables / threads;
  if (a < 1) {
    threads = ntables;
    a = 1;
  }

  int64_t b = 0;
  b = ntables % threads;

  for (int64_t i = 0; i < threads; i++) {
    threadInfo *pThreadInfo = infos + i;
    pThreadInfo->threadID = i;
    tstrncpy(pThreadInfo->db_name, db_name, MAX_DB_NAME_SIZE);
    pThreadInfo->superTblInfo = superTblInfo;
    verbosePrint("%s() %d db_name: %s\n", __func__, __LINE__, db_name);
    pThreadInfo->taos = taos_connect(
            g_Dbs.host,
            g_Dbs.user,
            g_Dbs.password,
            db_name,
            g_Dbs.port);
    if (pThreadInfo->taos == NULL) {
      errorPrint( "%s() LN%d, Failed to connect to TDengine, reason:%s\n",
         __func__, __LINE__, taos_errstr(NULL));
      free(pids);
      free(infos);
      return -1;
    }

    pThreadInfo->start_table_from = tableFrom;
    pThreadInfo->ntables = i<b?a+1:a;
    pThreadInfo->end_table_to = i < b ? tableFrom + a : tableFrom + a - 1;
    tableFrom = pThreadInfo->end_table_to + 1;
    pThreadInfo->use_metric = true;
    pThreadInfo->cols = cols;
    pThreadInfo->minDelay = UINT64_MAX;
    pthread_create(pids + i, NULL, createTable, pThreadInfo);
  }

  for (int i = 0; i < threads; i++) {
    pthread_join(pids[i], NULL);
  }

  for (int i = 0; i < threads; i++) {
    threadInfo *pThreadInfo = infos + i;
    taos_close(pThreadInfo->taos);
  }

  free(pids);
  free(infos);

  return 0;
}

static void createChildTables() {
    char tblColsBuf[MAX_SQL_SIZE];
    int len;

<<<<<<< HEAD
    for (int i = 0; i < g_Dbs.dbCount; i++) {
        if (g_Dbs.use_metric) {
            if (g_Dbs.db[i].superTblCount > 0) {
                // with super table
                for (int j = 0; j < g_Dbs.db[i].superTblCount; j++) {
                    if ((AUTO_CREATE_SUBTBL == g_Dbs.db[i].superTbls[j].autoCreateTable)
                            || (TBL_ALREADY_EXISTS == g_Dbs.db[i].superTbls[j].childTblExists)) {
                        continue;
                    }
                    verbosePrint("%s() LN%d: %s\n", __func__, __LINE__,
                          g_Dbs.db[i].superTbls[j].colsOfCreateChildTable);
                    uint64_t startFrom = 0;
                    g_totalChildTables += g_Dbs.db[i].superTbls[j].childTblCount;

                    verbosePrint("%s() LN%d: create %"PRId64" child tables from %"PRIu64"\n",
                            __func__, __LINE__, g_totalChildTables, startFrom);

                    startMultiThreadCreateChildTable(
                            g_Dbs.db[i].superTbls[j].colsOfCreateChildTable,
                            g_Dbs.threadCountByCreateTbl,
                            startFrom,
                            g_Dbs.db[i].superTbls[j].childTblCount,
                            g_Dbs.db[i].dbName, &(g_Dbs.db[i].superTbls[j]));
                }
            }
        } else {
            // normal table
            len = snprintf(tblColsBuf, MAX_SQL_SIZE, "(TS TIMESTAMP");
            for (int j = 0; j < g_args.num_of_CPR; j++) {
                if ((strncasecmp(g_args.datatype[j], "BINARY", strlen("BINARY")) == 0)
                        || (strncasecmp(g_args.datatype[j],
                                "NCHAR", strlen("NCHAR")) == 0)) {
                    snprintf(tblColsBuf + len, MAX_SQL_SIZE - len,
                            ", COL%d %s(%d)", j, g_args.datatype[j], g_args.len_of_binary);
                } else {
                    snprintf(tblColsBuf + len, MAX_SQL_SIZE - len,
                            ", COL%d %s", j, g_args.datatype[j]);
                }
                len = strlen(tblColsBuf);
            }

            snprintf(tblColsBuf + len, MAX_SQL_SIZE - len, ")");

            verbosePrint("%s() LN%d: dbName: %s num of tb: %"PRId64" schema: %s\n",
                    __func__, __LINE__,
                    g_Dbs.db[i].dbName, g_args.num_of_tables, tblColsBuf);
            startMultiThreadCreateChildTable(
                    tblColsBuf,
                    g_Dbs.threadCountByCreateTbl,
                    0,
                    g_args.num_of_tables,
                    g_Dbs.db[i].dbName,
                    NULL);
        }
=======
  for (int i = 0; i < g_Dbs.dbCount; i++) {
    if (g_Dbs.use_metric) {
      if (g_Dbs.db[i].superTblCount > 0) {
          // with super table
        for (uint64_t j = 0; j < g_Dbs.db[i].superTblCount; j++) {
          if ((AUTO_CREATE_SUBTBL == g_Dbs.db[i].superTbls[j].autoCreateTable)
                || (TBL_ALREADY_EXISTS == g_Dbs.db[i].superTbls[j].childTblExists)) {
            continue;
          }

          verbosePrint("%s() LN%d: %s\n", __func__, __LINE__,
                  g_Dbs.db[i].superTbls[j].colsOfCreateChildTable);
          uint64_t tableFrom = 0;
          g_totalChildTables += g_Dbs.db[i].superTbls[j].childTblCount;

          verbosePrint("%s() LN%d: create %"PRId64" child tables from %"PRIu64"\n",
                  __func__, __LINE__, g_totalChildTables, tableFrom);
          startMultiThreadCreateChildTable(
                g_Dbs.db[i].superTbls[j].colsOfCreateChildTable,
                g_Dbs.threadCountByCreateTbl,
                tableFrom,
                g_Dbs.db[i].superTbls[j].childTblCount,
                g_Dbs.db[i].dbName, &(g_Dbs.db[i].superTbls[j]));
        }
      }
    } else {
      // normal table
      len = snprintf(tblColsBuf, MAX_SQL_SIZE, "(TS TIMESTAMP");
      for (int j = 0; j < g_args.num_of_CPR; j++) {
          if (g_args.datatype[j]
                  && ((strncasecmp(g_args.datatype[j],
                              "BINARY", strlen("BINARY")) == 0)
                  || (strncasecmp(g_args.datatype[j],
                      "NCHAR", strlen("NCHAR")) == 0))) {
              snprintf(tblColsBuf + len, MAX_SQL_SIZE - len,
                      ", COL%d %s(%d)", j, g_args.datatype[j],
                      g_args.len_of_binary);
          } else {
              snprintf(tblColsBuf + len, MAX_SQL_SIZE - len,
                      ", COL%d %s", j, g_args.datatype[j]);
          }
          len = strlen(tblColsBuf);
      }

      snprintf(tblColsBuf + len, MAX_SQL_SIZE - len, ")");

      verbosePrint("%s() LN%d: dbName: %s num of tb: %"PRId64" schema: %s\n",
              __func__, __LINE__,
              g_Dbs.db[i].dbName, g_args.num_of_tables, tblColsBuf);
      startMultiThreadCreateChildTable(
            tblColsBuf,
            g_Dbs.threadCountByCreateTbl,
            0,
            g_args.num_of_tables,
            g_Dbs.db[i].dbName,
            NULL);
>>>>>>> 72e2c66d
    }
}

/*
  Read 10000 lines at most. If more than 10000 lines, continue to read after using
*/
static int readTagFromCsvFileToMem(SSuperTable  * superTblInfo) {
  size_t  n = 0;
  ssize_t readLen = 0;
  char *  line = NULL;

  FILE *fp = fopen(superTblInfo->tagsFile, "r");
  if (fp == NULL) {
    printf("Failed to open tags file: %s, reason:%s\n",
            superTblInfo->tagsFile, strerror(errno));
    return -1;
  }

  if (superTblInfo->tagDataBuf) {
    free(superTblInfo->tagDataBuf);
    superTblInfo->tagDataBuf = NULL;
  }

  int tagCount = 10000;
  int count = 0;
  char* tagDataBuf = calloc(1, superTblInfo->lenOfTagOfOneRow * tagCount);
  if (tagDataBuf == NULL) {
    printf("Failed to calloc, reason:%s\n", strerror(errno));
    fclose(fp);
    return -1;
  }

  while((readLen = tgetline(&line, &n, fp)) != -1) {
    if (('\r' == line[readLen - 1]) || ('\n' == line[readLen - 1])) {
      line[--readLen] = 0;
    }

    if (readLen == 0) {
      continue;
    }

    memcpy(tagDataBuf + count * superTblInfo->lenOfTagOfOneRow, line, readLen);
    count++;

    if (count >= tagCount - 1) {
      char *tmp = realloc(tagDataBuf,
              (size_t)tagCount*1.5*superTblInfo->lenOfTagOfOneRow);
      if (tmp != NULL) {
        tagDataBuf = tmp;
        tagCount = (int)(tagCount*1.5);
        memset(tagDataBuf + count*superTblInfo->lenOfTagOfOneRow,
                0, (size_t)((tagCount-count)*superTblInfo->lenOfTagOfOneRow));
      } else {
        // exit, if allocate more memory failed
        printf("realloc fail for save tag val from %s\n", superTblInfo->tagsFile);
        tmfree(tagDataBuf);
        free(line);
        fclose(fp);
        return -1;
      }
    }
  }

  superTblInfo->tagDataBuf = tagDataBuf;
  superTblInfo->tagSampleCount = count;

  free(line);
  fclose(fp);
  return 0;
}

#if 0
int readSampleFromJsonFileToMem(SSuperTable  * superTblInfo) {
  // TODO
  return 0;
}
#endif

/*
  Read 10000 lines at most. If more than 10000 lines, continue to read after using
*/
static int readSampleFromCsvFileToMem(
        SSuperTable* superTblInfo) {
  size_t  n = 0;
  ssize_t readLen = 0;
  char *  line = NULL;
  int getRows = 0;

  FILE*  fp = fopen(superTblInfo->sampleFile, "r");
  if (fp == NULL) {
      errorPrint( "Failed to open sample file: %s, reason:%s\n",
              superTblInfo->sampleFile, strerror(errno));
      return -1;
  }

  assert(superTblInfo->sampleDataBuf);
  memset(superTblInfo->sampleDataBuf, 0,
          MAX_SAMPLES_ONCE_FROM_FILE * superTblInfo->lenOfOneRow);
  while(1) {
    readLen = tgetline(&line, &n, fp);
    if (-1 == readLen) {
      if(0 != fseek(fp, 0, SEEK_SET)) {
        errorPrint( "Failed to fseek file: %s, reason:%s\n",
                superTblInfo->sampleFile, strerror(errno));
        fclose(fp);
        return -1;
      }
      continue;
    }

    if (('\r' == line[readLen - 1]) || ('\n' == line[readLen - 1])) {
      line[--readLen] = 0;
    }

    if (readLen == 0) {
      continue;
    }

    if (readLen > superTblInfo->lenOfOneRow) {
      printf("sample row len[%d] overflow define schema len[%"PRIu64"], so discard this row\n",
              (int32_t)readLen, superTblInfo->lenOfOneRow);
      continue;
    }

    memcpy(superTblInfo->sampleDataBuf + getRows * superTblInfo->lenOfOneRow,
          line, readLen);
    getRows++;

    if (getRows == MAX_SAMPLES_ONCE_FROM_FILE) {
      break;
    }
  }

  fclose(fp);
  tmfree(line);
  return 0;
}

static bool getColumnAndTagTypeFromInsertJsonFile(
        cJSON* stbInfo, SSuperTable* superTbls) {
  bool  ret = false;

  // columns
  cJSON *columns = cJSON_GetObjectItem(stbInfo, "columns");
  if (columns && columns->type != cJSON_Array) {
    printf("ERROR: failed to read json, columns not found\n");
    goto PARSE_OVER;
  } else if (NULL == columns) {
    superTbls->columnCount = 0;
    superTbls->tagCount    = 0;
    return true;
  }

  int columnSize = cJSON_GetArraySize(columns);
  if ((columnSize + 1/* ts */) > MAX_COLUMN_COUNT) {
    errorPrint("%s() LN%d, failed to read json, column size overflow, max column size is %d\n",
            __func__, __LINE__, MAX_COLUMN_COUNT);
    goto PARSE_OVER;
  }

  int count = 1;
  int index = 0;
  StrColumn    columnCase;

  //superTbls->columnCount = columnSize;
  for (int k = 0; k < columnSize; ++k) {
    cJSON* column = cJSON_GetArrayItem(columns, k);
    if (column == NULL) continue;

    count = 1;
    cJSON* countObj = cJSON_GetObjectItem(column, "count");
    if (countObj && countObj->type == cJSON_Number) {
      count = countObj->valueint;
    } else if (countObj && countObj->type != cJSON_Number) {
      errorPrint("%s() LN%d, failed to read json, column count not found\n",
          __func__, __LINE__);
      goto PARSE_OVER;
    } else {
      count = 1;
    }

    // column info
    memset(&columnCase, 0, sizeof(StrColumn));
    cJSON *dataType = cJSON_GetObjectItem(column, "type");
    if (!dataType || dataType->type != cJSON_String
        || dataType->valuestring == NULL) {
      errorPrint("%s() LN%d: failed to read json, column type not found\n",
          __func__, __LINE__);
      goto PARSE_OVER;
    }
    //tstrncpy(superTbls->columns[k].dataType, dataType->valuestring, MAX_TB_NAME_SIZE);
    tstrncpy(columnCase.dataType, dataType->valuestring, MAX_TB_NAME_SIZE);

    cJSON* dataLen = cJSON_GetObjectItem(column, "len");
    if (dataLen && dataLen->type == cJSON_Number) {
      columnCase.dataLen = dataLen->valueint;
    } else if (dataLen && dataLen->type != cJSON_Number) {
      debugPrint("%s() LN%d: failed to read json, column len not found\n",
          __func__, __LINE__);
      goto PARSE_OVER;
    } else {
      columnCase.dataLen = 8;
    }

    for (int n = 0; n < count; ++n) {
      tstrncpy(superTbls->columns[index].dataType,
              columnCase.dataType, MAX_TB_NAME_SIZE);
      superTbls->columns[index].dataLen = columnCase.dataLen;
      index++;
    }
  }

  if ((index + 1 /* ts */) > MAX_COLUMN_COUNT) {
    errorPrint("%s() LN%d, failed to read json, column size overflow, allowed max column size is %d\n",
            __func__, __LINE__, MAX_COLUMN_COUNT);
    goto PARSE_OVER;
  }

  superTbls->columnCount = index;

  count = 1;
  index = 0;
  // tags
  cJSON *tags = cJSON_GetObjectItem(stbInfo, "tags");
  if (!tags || tags->type != cJSON_Array) {
    errorPrint("%s() LN%d, failed to read json, tags not found\n",
        __func__, __LINE__);
    goto PARSE_OVER;
  }

  int tagSize = cJSON_GetArraySize(tags);
  if (tagSize > MAX_TAG_COUNT) {
    errorPrint("%s() LN%d, failed to read json, tags size overflow, max tag size is %d\n",
        __func__, __LINE__, MAX_TAG_COUNT);
    goto PARSE_OVER;
  }

  //superTbls->tagCount = tagSize;
  for (int k = 0; k < tagSize; ++k) {
    cJSON* tag = cJSON_GetArrayItem(tags, k);
    if (tag == NULL) continue;

    count = 1;
    cJSON* countObj = cJSON_GetObjectItem(tag, "count");
    if (countObj && countObj->type == cJSON_Number) {
      count = countObj->valueint;
    } else if (countObj && countObj->type != cJSON_Number) {
      printf("ERROR: failed to read json, column count not found\n");
      goto PARSE_OVER;
    } else {
      count = 1;
    }

    // column info
    memset(&columnCase, 0, sizeof(StrColumn));
    cJSON *dataType = cJSON_GetObjectItem(tag, "type");
    if (!dataType || dataType->type != cJSON_String
        || dataType->valuestring == NULL) {
      errorPrint("%s() LN%d, failed to read json, tag type not found\n",
          __func__, __LINE__);
      goto PARSE_OVER;
    }
    tstrncpy(columnCase.dataType, dataType->valuestring, MAX_TB_NAME_SIZE);

    cJSON* dataLen = cJSON_GetObjectItem(tag, "len");
    if (dataLen && dataLen->type == cJSON_Number) {
      columnCase.dataLen = dataLen->valueint;
    } else if (dataLen && dataLen->type != cJSON_Number) {
      errorPrint("%s() LN%d, failed to read json, column len not found\n",
          __func__, __LINE__);
      goto PARSE_OVER;
    } else {
      columnCase.dataLen = 0;
    }

    for (int n = 0; n < count; ++n) {
      tstrncpy(superTbls->tags[index].dataType, columnCase.dataType,
          MAX_TB_NAME_SIZE);
      superTbls->tags[index].dataLen = columnCase.dataLen;
      index++;
    }
  }

  if (index > MAX_TAG_COUNT) {
    errorPrint("%s() LN%d, failed to read json, tags size overflow, allowed max tag count is %d\n",
        __func__, __LINE__, MAX_TAG_COUNT);
    goto PARSE_OVER;
  }

  superTbls->tagCount = index;

  if ((superTbls->columnCount + superTbls->tagCount + 1 /* ts */) > MAX_COLUMN_COUNT) {
    errorPrint("%s() LN%d, columns + tags is more than allowed max columns count: %d\n",
        __func__, __LINE__, MAX_COLUMN_COUNT);
    goto PARSE_OVER;
  }
  ret = true;

PARSE_OVER:
  return ret;
}

static bool getMetaFromInsertJsonFile(cJSON* root) {
  bool  ret = false;

  cJSON* cfgdir = cJSON_GetObjectItem(root, "cfgdir");
  if (cfgdir && cfgdir->type == cJSON_String && cfgdir->valuestring != NULL) {
    tstrncpy(g_Dbs.cfgDir, cfgdir->valuestring, MAX_FILE_NAME_LEN);
  }

  cJSON* host = cJSON_GetObjectItem(root, "host");
  if (host && host->type == cJSON_String && host->valuestring != NULL) {
    tstrncpy(g_Dbs.host, host->valuestring, MAX_HOSTNAME_SIZE);
  } else if (!host) {
    tstrncpy(g_Dbs.host, "127.0.0.1", MAX_HOSTNAME_SIZE);
  } else {
    printf("ERROR: failed to read json, host not found\n");
    goto PARSE_OVER;
  }

  cJSON* port = cJSON_GetObjectItem(root, "port");
  if (port && port->type == cJSON_Number) {
    g_Dbs.port = port->valueint;
  } else if (!port) {
    g_Dbs.port = 6030;
  }

  cJSON* user = cJSON_GetObjectItem(root, "user");
  if (user && user->type == cJSON_String && user->valuestring != NULL) {
    tstrncpy(g_Dbs.user, user->valuestring, MAX_USERNAME_SIZE);
  } else if (!user) {
    tstrncpy(g_Dbs.user, "root", MAX_USERNAME_SIZE);
  }

  cJSON* password = cJSON_GetObjectItem(root, "password");
  if (password && password->type == cJSON_String && password->valuestring != NULL) {
    tstrncpy(g_Dbs.password, password->valuestring, MAX_PASSWORD_SIZE);
  } else if (!password) {
    tstrncpy(g_Dbs.password, "taosdata", MAX_PASSWORD_SIZE);
  }

  cJSON* resultfile = cJSON_GetObjectItem(root, "result_file");
  if (resultfile && resultfile->type == cJSON_String && resultfile->valuestring != NULL) {
    tstrncpy(g_Dbs.resultFile, resultfile->valuestring, MAX_FILE_NAME_LEN);
  } else if (!resultfile) {
    tstrncpy(g_Dbs.resultFile, "./insert_res.txt", MAX_FILE_NAME_LEN);
  }

  cJSON* threads = cJSON_GetObjectItem(root, "thread_count");
  if (threads && threads->type == cJSON_Number) {
    g_Dbs.threadCount = threads->valueint;
  } else if (!threads) {
    g_Dbs.threadCount = 1;
  } else {
    printf("ERROR: failed to read json, threads not found\n");
    goto PARSE_OVER;
  }

  cJSON* threads2 = cJSON_GetObjectItem(root, "thread_count_create_tbl");
  if (threads2 && threads2->type == cJSON_Number) {
    g_Dbs.threadCountByCreateTbl = threads2->valueint;
  } else if (!threads2) {
    g_Dbs.threadCountByCreateTbl = 1;
  } else {
    errorPrint("%s() LN%d, failed to read json, threads2 not found\n",
            __func__, __LINE__);
    goto PARSE_OVER;
  }

  cJSON* gInsertInterval = cJSON_GetObjectItem(root, "insert_interval");
  if (gInsertInterval && gInsertInterval->type == cJSON_Number) {
    if (gInsertInterval->valueint <0) {
      errorPrint("%s() LN%d, failed to read json, insert interval input mistake\n",
            __func__, __LINE__);
      goto PARSE_OVER;
    }
    g_args.insert_interval = gInsertInterval->valueint;
  } else if (!gInsertInterval) {
    g_args.insert_interval = 0;
  } else {
    errorPrint("%s() LN%d, failed to read json, insert_interval input mistake\n",
        __func__, __LINE__);
    goto PARSE_OVER;
  }

  cJSON* interlaceRows = cJSON_GetObjectItem(root, "interlace_rows");
  if (interlaceRows && interlaceRows->type == cJSON_Number) {
    if (interlaceRows->valueint < 0) {
      errorPrint("%s() LN%d, failed to read json, interlace_rows input mistake\n",
        __func__, __LINE__);
      goto PARSE_OVER;

    }
    g_args.interlace_rows = interlaceRows->valueint;
  } else if (!interlaceRows) {
    g_args.interlace_rows = 0; // 0 means progressive mode, > 0 mean interlace mode. max value is less or equ num_of_records_per_req
  } else {
    errorPrint("%s() LN%d, failed to read json, interlace_rows input mistake\n",
        __func__, __LINE__);
    goto PARSE_OVER;
  }

  cJSON* maxSqlLen = cJSON_GetObjectItem(root, "max_sql_len");
  if (maxSqlLen && maxSqlLen->type == cJSON_Number) {
    if (maxSqlLen->valueint < 0) {
      errorPrint("%s() LN%d, failed to read json, max_sql_len input mistake\n",
        __func__, __LINE__);
      goto PARSE_OVER;
    }
    g_args.max_sql_len = maxSqlLen->valueint;
  } else if (!maxSqlLen) {
    g_args.max_sql_len = (1024*1024);
  } else {
    errorPrint("%s() LN%d, failed to read json, max_sql_len input mistake\n",
        __func__, __LINE__);
    goto PARSE_OVER;
  }

  cJSON* numRecPerReq = cJSON_GetObjectItem(root, "num_of_records_per_req");
  if (numRecPerReq && numRecPerReq->type == cJSON_Number) {
    if (numRecPerReq->valueint <= 0) {
      errorPrint("%s() LN%d, failed to read json, num_of_records_per_req input mistake\n",
        __func__, __LINE__);
      goto PARSE_OVER;
    } else if (numRecPerReq->valueint > MAX_RECORDS_PER_REQ) {
      printf("NOTICE: number of records per request value %"PRIu64" > %d\n\n",
              numRecPerReq->valueint, MAX_RECORDS_PER_REQ);
      printf("        number of records per request value will be set to %d\n\n",
              MAX_RECORDS_PER_REQ);
      prompt();
      numRecPerReq->valueint = MAX_RECORDS_PER_REQ;
    }
    g_args.num_of_RPR = numRecPerReq->valueint;
  } else if (!numRecPerReq) {
    g_args.num_of_RPR = MAX_RECORDS_PER_REQ;
  } else {
    errorPrint("%s() LN%d, failed to read json, num_of_records_per_req not found\n",
        __func__, __LINE__);
    goto PARSE_OVER;
  }

  cJSON *answerPrompt = cJSON_GetObjectItem(root, "confirm_parameter_prompt"); // yes, no,
  if (answerPrompt
          && answerPrompt->type == cJSON_String
          && answerPrompt->valuestring != NULL) {
    if (0 == strncasecmp(answerPrompt->valuestring, "yes", 3)) {
      g_args.answer_yes = false;
    } else if (0 == strncasecmp(answerPrompt->valuestring, "no", 2)) {
      g_args.answer_yes = true;
    } else {
      g_args.answer_yes = false;
    }
  } else if (!answerPrompt) {
    g_args.answer_yes = true;   // default is no, mean answer_yes.
  } else {
    errorPrint("%s", "failed to read json, confirm_parameter_prompt input mistake\n");
    goto PARSE_OVER;
  }

  // rows per table need be less than insert batch
  if (g_args.interlace_rows > g_args.num_of_RPR) {
      printf("NOTICE: interlace rows value %u > num_of_records_per_req %u\n\n",
              g_args.interlace_rows, g_args.num_of_RPR);
      printf("        interlace rows value will be set to num_of_records_per_req %u\n\n",
              g_args.num_of_RPR);
      prompt();
      g_args.interlace_rows = g_args.num_of_RPR;
  }

  cJSON* dbs = cJSON_GetObjectItem(root, "databases");
  if (!dbs || dbs->type != cJSON_Array) {
    printf("ERROR: failed to read json, databases not found\n");
    goto PARSE_OVER;
  }

  int dbSize = cJSON_GetArraySize(dbs);
  if (dbSize > MAX_DB_COUNT) {
    errorPrint(
            "ERROR: failed to read json, databases size overflow, max database is %d\n",
            MAX_DB_COUNT);
    goto PARSE_OVER;
  }

  g_Dbs.dbCount = dbSize;
  for (int i = 0; i < dbSize; ++i) {
    cJSON* dbinfos = cJSON_GetArrayItem(dbs, i);
    if (dbinfos == NULL) continue;

    // dbinfo
    cJSON *dbinfo = cJSON_GetObjectItem(dbinfos, "dbinfo");
    if (!dbinfo || dbinfo->type != cJSON_Object) {
      printf("ERROR: failed to read json, dbinfo not found\n");
      goto PARSE_OVER;
    }

    cJSON *dbName = cJSON_GetObjectItem(dbinfo, "name");
    if (!dbName || dbName->type != cJSON_String || dbName->valuestring == NULL) {
      printf("ERROR: failed to read json, db name not found\n");
      goto PARSE_OVER;
    }
    tstrncpy(g_Dbs.db[i].dbName, dbName->valuestring, MAX_DB_NAME_SIZE);

    cJSON *drop = cJSON_GetObjectItem(dbinfo, "drop");
    if (drop && drop->type == cJSON_String && drop->valuestring != NULL) {
      if (0 == strncasecmp(drop->valuestring, "yes", strlen("yes"))) {
        g_Dbs.db[i].drop = true;
      } else {
        g_Dbs.db[i].drop = false;
      }
    } else if (!drop) {
      g_Dbs.db[i].drop = g_args.drop_database;
    } else {
      errorPrint("%s() LN%d, failed to read json, drop input mistake\n",
              __func__, __LINE__);
      goto PARSE_OVER;
    }

    cJSON *precision = cJSON_GetObjectItem(dbinfo, "precision");
    if (precision && precision->type == cJSON_String
            && precision->valuestring != NULL) {
      tstrncpy(g_Dbs.db[i].dbCfg.precision, precision->valuestring,
              MAX_DB_NAME_SIZE);
    } else if (!precision) {
      //tstrncpy(g_Dbs.db[i].dbCfg.precision, "ms", MAX_DB_NAME_SIZE);
      memset(g_Dbs.db[i].dbCfg.precision, 0, MAX_DB_NAME_SIZE);
    } else {
      printf("ERROR: failed to read json, precision not found\n");
      goto PARSE_OVER;
    }

    cJSON* update = cJSON_GetObjectItem(dbinfo, "update");
    if (update && update->type == cJSON_Number) {
      g_Dbs.db[i].dbCfg.update = update->valueint;
    } else if (!update) {
      g_Dbs.db[i].dbCfg.update = -1;
    } else {
      printf("ERROR: failed to read json, update not found\n");
      goto PARSE_OVER;
    }

    cJSON* replica = cJSON_GetObjectItem(dbinfo, "replica");
    if (replica && replica->type == cJSON_Number) {
      g_Dbs.db[i].dbCfg.replica = replica->valueint;
    } else if (!replica) {
      g_Dbs.db[i].dbCfg.replica = -1;
    } else {
      printf("ERROR: failed to read json, replica not found\n");
      goto PARSE_OVER;
    }

    cJSON* keep = cJSON_GetObjectItem(dbinfo, "keep");
    if (keep && keep->type == cJSON_Number) {
      g_Dbs.db[i].dbCfg.keep = keep->valueint;
    } else if (!keep) {
      g_Dbs.db[i].dbCfg.keep = -1;
    } else {
     printf("ERROR: failed to read json, keep not found\n");
     goto PARSE_OVER;
    }

    cJSON* days = cJSON_GetObjectItem(dbinfo, "days");
    if (days && days->type == cJSON_Number) {
      g_Dbs.db[i].dbCfg.days = days->valueint;
    } else if (!days) {
      g_Dbs.db[i].dbCfg.days = -1;
    } else {
     printf("ERROR: failed to read json, days not found\n");
     goto PARSE_OVER;
    }

    cJSON* cache = cJSON_GetObjectItem(dbinfo, "cache");
    if (cache && cache->type == cJSON_Number) {
      g_Dbs.db[i].dbCfg.cache = cache->valueint;
    } else if (!cache) {
      g_Dbs.db[i].dbCfg.cache = -1;
    } else {
     printf("ERROR: failed to read json, cache not found\n");
     goto PARSE_OVER;
    }

    cJSON* blocks= cJSON_GetObjectItem(dbinfo, "blocks");
    if (blocks && blocks->type == cJSON_Number) {
      g_Dbs.db[i].dbCfg.blocks = blocks->valueint;
    } else if (!blocks) {
      g_Dbs.db[i].dbCfg.blocks = -1;
    } else {
     printf("ERROR: failed to read json, block not found\n");
     goto PARSE_OVER;
    }

    //cJSON* maxtablesPerVnode= cJSON_GetObjectItem(dbinfo, "maxtablesPerVnode");
    //if (maxtablesPerVnode && maxtablesPerVnode->type == cJSON_Number) {
    //  g_Dbs.db[i].dbCfg.maxtablesPerVnode = maxtablesPerVnode->valueint;
    //} else if (!maxtablesPerVnode) {
    //  g_Dbs.db[i].dbCfg.maxtablesPerVnode = TSDB_DEFAULT_TABLES;
    //} else {
    // printf("failed to read json, maxtablesPerVnode not found");
    // goto PARSE_OVER;
    //}

    cJSON* minRows= cJSON_GetObjectItem(dbinfo, "minRows");
    if (minRows && minRows->type == cJSON_Number) {
      g_Dbs.db[i].dbCfg.minRows = minRows->valueint;
    } else if (!minRows) {
      g_Dbs.db[i].dbCfg.minRows = 0;    // 0 means default
    } else {
     printf("ERROR: failed to read json, minRows not found\n");
     goto PARSE_OVER;
    }

    cJSON* maxRows= cJSON_GetObjectItem(dbinfo, "maxRows");
    if (maxRows && maxRows->type == cJSON_Number) {
      g_Dbs.db[i].dbCfg.maxRows = maxRows->valueint;
    } else if (!maxRows) {
      g_Dbs.db[i].dbCfg.maxRows = 0;    // 0 means default
    } else {
     printf("ERROR: failed to read json, maxRows not found\n");
     goto PARSE_OVER;
    }

    cJSON* comp= cJSON_GetObjectItem(dbinfo, "comp");
    if (comp && comp->type == cJSON_Number) {
      g_Dbs.db[i].dbCfg.comp = comp->valueint;
    } else if (!comp) {
      g_Dbs.db[i].dbCfg.comp = -1;
    } else {
     printf("ERROR: failed to read json, comp not found\n");
     goto PARSE_OVER;
    }

    cJSON* walLevel= cJSON_GetObjectItem(dbinfo, "walLevel");
    if (walLevel && walLevel->type == cJSON_Number) {
      g_Dbs.db[i].dbCfg.walLevel = walLevel->valueint;
    } else if (!walLevel) {
      g_Dbs.db[i].dbCfg.walLevel = -1;
    } else {
     printf("ERROR: failed to read json, walLevel not found\n");
     goto PARSE_OVER;
    }

    cJSON* cacheLast= cJSON_GetObjectItem(dbinfo, "cachelast");
    if (cacheLast && cacheLast->type == cJSON_Number) {
      g_Dbs.db[i].dbCfg.cacheLast = cacheLast->valueint;
    } else if (!cacheLast) {
      g_Dbs.db[i].dbCfg.cacheLast = -1;
    } else {
     printf("ERROR: failed to read json, cacheLast not found\n");
     goto PARSE_OVER;
    }

    cJSON* quorum= cJSON_GetObjectItem(dbinfo, "quorum");
    if (quorum && quorum->type == cJSON_Number) {
      g_Dbs.db[i].dbCfg.quorum = quorum->valueint;
    } else if (!quorum) {
      g_Dbs.db[i].dbCfg.quorum = 1;
    } else {
     printf("failed to read json, quorum input mistake");
     goto PARSE_OVER;
    }

    cJSON* fsync= cJSON_GetObjectItem(dbinfo, "fsync");
    if (fsync && fsync->type == cJSON_Number) {
      g_Dbs.db[i].dbCfg.fsync = fsync->valueint;
    } else if (!fsync) {
      g_Dbs.db[i].dbCfg.fsync = -1;
    } else {
      errorPrint("%s() LN%d, failed to read json, fsync input mistake\n",
              __func__, __LINE__);
      goto PARSE_OVER;
    }

    // super_talbes
    cJSON *stables = cJSON_GetObjectItem(dbinfos, "super_tables");
    if (!stables || stables->type != cJSON_Array) {
      errorPrint("%s() LN%d, failed to read json, super_tables not found\n",
              __func__, __LINE__);
      goto PARSE_OVER;
    }

    int stbSize = cJSON_GetArraySize(stables);
    if (stbSize > MAX_SUPER_TABLE_COUNT) {
      errorPrint(
              "%s() LN%d, failed to read json, supertable size overflow, max supertable is %d\n",
              __func__, __LINE__, MAX_SUPER_TABLE_COUNT);
      goto PARSE_OVER;
    }

    g_Dbs.db[i].superTblCount = stbSize;
    for (int j = 0; j < stbSize; ++j) {
      cJSON* stbInfo = cJSON_GetArrayItem(stables, j);
      if (stbInfo == NULL) continue;

      // dbinfo
      cJSON *stbName = cJSON_GetObjectItem(stbInfo, "name");
      if (!stbName || stbName->type != cJSON_String
              || stbName->valuestring == NULL) {
        errorPrint("%s() LN%d, failed to read json, stb name not found\n",
                __func__, __LINE__);
        goto PARSE_OVER;
      }
      tstrncpy(g_Dbs.db[i].superTbls[j].sTblName, stbName->valuestring,
              MAX_TB_NAME_SIZE);

      cJSON *prefix = cJSON_GetObjectItem(stbInfo, "childtable_prefix");
      if (!prefix || prefix->type != cJSON_String || prefix->valuestring == NULL) {
        printf("ERROR: failed to read json, childtable_prefix not found\n");
        goto PARSE_OVER;
      }
      tstrncpy(g_Dbs.db[i].superTbls[j].childTblPrefix, prefix->valuestring,
              MAX_DB_NAME_SIZE);

      cJSON *autoCreateTbl = cJSON_GetObjectItem(stbInfo, "auto_create_table");
      if (autoCreateTbl
              && autoCreateTbl->type == cJSON_String
              && autoCreateTbl->valuestring != NULL) {
          if ((0 == strncasecmp(autoCreateTbl->valuestring, "yes", 3))
                  && (TBL_ALREADY_EXISTS != g_Dbs.db[i].superTbls[j].childTblExists)) {
              g_Dbs.db[i].superTbls[j].autoCreateTable = AUTO_CREATE_SUBTBL;
          } else if (0 == strncasecmp(autoCreateTbl->valuestring, "no", 2)) {
              g_Dbs.db[i].superTbls[j].autoCreateTable = PRE_CREATE_SUBTBL;
          } else {
              g_Dbs.db[i].superTbls[j].autoCreateTable = PRE_CREATE_SUBTBL;
          }
      } else if (!autoCreateTbl) {
          g_Dbs.db[i].superTbls[j].autoCreateTable = PRE_CREATE_SUBTBL;
      } else {
          printf("ERROR: failed to read json, auto_create_table not found\n");
          goto PARSE_OVER;
      }

      cJSON* batchCreateTbl = cJSON_GetObjectItem(stbInfo, "batch_create_tbl_num");
      if (batchCreateTbl && batchCreateTbl->type == cJSON_Number) {
        g_Dbs.db[i].superTbls[j].batchCreateTableNum = batchCreateTbl->valueint;
      } else if (!batchCreateTbl) {
        g_Dbs.db[i].superTbls[j].batchCreateTableNum = 1000;
      } else {
        printf("ERROR: failed to read json, batch_create_tbl_num not found\n");
        goto PARSE_OVER;
      }

      cJSON *childTblExists = cJSON_GetObjectItem(stbInfo, "child_table_exists"); // yes, no
      if (childTblExists
              && childTblExists->type == cJSON_String
              && childTblExists->valuestring != NULL) {
        if ((0 == strncasecmp(childTblExists->valuestring, "yes", 3))
            && (g_Dbs.db[i].drop == false)) {
          g_Dbs.db[i].superTbls[j].childTblExists = TBL_ALREADY_EXISTS;
        } else if ((0 == strncasecmp(childTblExists->valuestring, "no", 2)
              || (g_Dbs.db[i].drop == true))) {
          g_Dbs.db[i].superTbls[j].childTblExists = TBL_NO_EXISTS;
        } else {
          g_Dbs.db[i].superTbls[j].childTblExists = TBL_NO_EXISTS;
        }
      } else if (!childTblExists) {
        g_Dbs.db[i].superTbls[j].childTblExists = TBL_NO_EXISTS;
      } else {
        errorPrint("%s() LN%d, failed to read json, child_table_exists not found\n",
                __func__, __LINE__);
        goto PARSE_OVER;
      }

      if (TBL_ALREADY_EXISTS == g_Dbs.db[i].superTbls[j].childTblExists) {
          g_Dbs.db[i].superTbls[j].autoCreateTable = PRE_CREATE_SUBTBL;
      }

      cJSON* count = cJSON_GetObjectItem(stbInfo, "childtable_count");
      if (!count || count->type != cJSON_Number || 0 >= count->valueint) {
        errorPrint("%s() LN%d, failed to read json, childtable_count input mistake\n",
                __func__, __LINE__);
        goto PARSE_OVER;
      }
      g_Dbs.db[i].superTbls[j].childTblCount = count->valueint;

      cJSON *dataSource = cJSON_GetObjectItem(stbInfo, "data_source");
      if (dataSource && dataSource->type == cJSON_String
              && dataSource->valuestring != NULL) {
        tstrncpy(g_Dbs.db[i].superTbls[j].dataSource,
                dataSource->valuestring, MAX_DB_NAME_SIZE);
      } else if (!dataSource) {
        tstrncpy(g_Dbs.db[i].superTbls[j].dataSource, "rand", MAX_DB_NAME_SIZE);
      } else {
        errorPrint("%s() LN%d, failed to read json, data_source not found\n",
            __func__, __LINE__);
        goto PARSE_OVER;
      }

      cJSON *stbIface = cJSON_GetObjectItem(stbInfo, "insert_mode"); // taosc , rest, stmt
      if (stbIface && stbIface->type == cJSON_String
              && stbIface->valuestring != NULL) {
        if (0 == strcasecmp(stbIface->valuestring, "taosc")) {
            g_Dbs.db[i].superTbls[j].iface= TAOSC_IFACE;
        } else if (0 == strcasecmp(stbIface->valuestring, "rest")) {
            g_Dbs.db[i].superTbls[j].iface= REST_IFACE;
        } else if (0 == strcasecmp(stbIface->valuestring, "stmt")) {
            g_Dbs.db[i].superTbls[j].iface= STMT_IFACE;
        } else {
            errorPrint("%s() LN%d, failed to read json, insert_mode %s not recognized\n",
                    __func__, __LINE__, stbIface->valuestring);
            goto PARSE_OVER;
        }
      } else if (!stbIface) {
        g_Dbs.db[i].superTbls[j].iface = TAOSC_IFACE;
      } else {
        errorPrint("%s", "failed to read json, insert_mode not found\n");
        goto PARSE_OVER;
      }

      cJSON* childTbl_limit = cJSON_GetObjectItem(stbInfo, "childtable_limit");
      if ((childTbl_limit) && (g_Dbs.db[i].drop != true)
          && (g_Dbs.db[i].superTbls[j].childTblExists == TBL_ALREADY_EXISTS)) {
        if (childTbl_limit->type != cJSON_Number) {
            printf("ERROR: failed to read json, childtable_limit\n");
            goto PARSE_OVER;
        }
        g_Dbs.db[i].superTbls[j].childTblLimit = childTbl_limit->valueint;
      } else {
        g_Dbs.db[i].superTbls[j].childTblLimit = -1;    // select ... limit -1 means all query result, drop = yes mean all table need recreate, limit value is invalid.
      }

      cJSON* childTbl_offset = cJSON_GetObjectItem(stbInfo, "childtable_offset");
      if ((childTbl_offset) && (g_Dbs.db[i].drop != true)
          && (g_Dbs.db[i].superTbls[j].childTblExists == TBL_ALREADY_EXISTS)) {
        if ((childTbl_offset->type != cJSON_Number)
                || (0 > childTbl_offset->valueint)) {
            printf("ERROR: failed to read json, childtable_offset\n");
            goto PARSE_OVER;
        }
        g_Dbs.db[i].superTbls[j].childTblOffset = childTbl_offset->valueint;
      } else {
        g_Dbs.db[i].superTbls[j].childTblOffset = 0;
      }

      cJSON *ts = cJSON_GetObjectItem(stbInfo, "start_timestamp");
      if (ts && ts->type == cJSON_String && ts->valuestring != NULL) {
        tstrncpy(g_Dbs.db[i].superTbls[j].startTimestamp,
                ts->valuestring, MAX_DB_NAME_SIZE);
      } else if (!ts) {
        tstrncpy(g_Dbs.db[i].superTbls[j].startTimestamp,
                "now", MAX_DB_NAME_SIZE);
      } else {
        printf("ERROR: failed to read json, start_timestamp not found\n");
        goto PARSE_OVER;
      }

      cJSON* timestampStep = cJSON_GetObjectItem(stbInfo, "timestamp_step");
      if (timestampStep && timestampStep->type == cJSON_Number) {
        g_Dbs.db[i].superTbls[j].timeStampStep = timestampStep->valueint;
      } else if (!timestampStep) {
        g_Dbs.db[i].superTbls[j].timeStampStep = DEFAULT_TIMESTAMP_STEP;
      } else {
        printf("ERROR: failed to read json, timestamp_step not found\n");
        goto PARSE_OVER;
      }

      cJSON *sampleFormat = cJSON_GetObjectItem(stbInfo, "sample_format");
      if (sampleFormat && sampleFormat->type
              == cJSON_String && sampleFormat->valuestring != NULL) {
        tstrncpy(g_Dbs.db[i].superTbls[j].sampleFormat,
                sampleFormat->valuestring, MAX_DB_NAME_SIZE);
      } else if (!sampleFormat) {
        tstrncpy(g_Dbs.db[i].superTbls[j].sampleFormat, "csv", MAX_DB_NAME_SIZE);
      } else {
        printf("ERROR: failed to read json, sample_format not found\n");
        goto PARSE_OVER;
      }

      cJSON *sampleFile = cJSON_GetObjectItem(stbInfo, "sample_file");
      if (sampleFile && sampleFile->type == cJSON_String
          && sampleFile->valuestring != NULL) {
        tstrncpy(g_Dbs.db[i].superTbls[j].sampleFile,
                sampleFile->valuestring, MAX_FILE_NAME_LEN);
      } else if (!sampleFile) {
        memset(g_Dbs.db[i].superTbls[j].sampleFile, 0, MAX_FILE_NAME_LEN);
      } else {
        printf("ERROR: failed to read json, sample_file not found\n");
        goto PARSE_OVER;
      }

      cJSON *tagsFile = cJSON_GetObjectItem(stbInfo, "tags_file");
      if ((tagsFile && tagsFile->type == cJSON_String)
              && (tagsFile->valuestring != NULL)) {
        tstrncpy(g_Dbs.db[i].superTbls[j].tagsFile,
                tagsFile->valuestring, MAX_FILE_NAME_LEN);
        if (0 == g_Dbs.db[i].superTbls[j].tagsFile[0]) {
          g_Dbs.db[i].superTbls[j].tagSource = 0;
        } else {
          g_Dbs.db[i].superTbls[j].tagSource = 1;
        }
      } else if (!tagsFile) {
        memset(g_Dbs.db[i].superTbls[j].tagsFile, 0, MAX_FILE_NAME_LEN);
        g_Dbs.db[i].superTbls[j].tagSource = 0;
      } else {
        printf("ERROR: failed to read json, tags_file not found\n");
        goto PARSE_OVER;
      }

      cJSON* stbMaxSqlLen = cJSON_GetObjectItem(stbInfo, "max_sql_len");
      if (stbMaxSqlLen && stbMaxSqlLen->type == cJSON_Number) {
        int32_t len = stbMaxSqlLen->valueint;
        if (len > TSDB_MAX_ALLOWED_SQL_LEN) {
          len = TSDB_MAX_ALLOWED_SQL_LEN;
        } else if (len < 5) {
          len = 5;
        }
        g_Dbs.db[i].superTbls[j].maxSqlLen = len;
      } else if (!maxSqlLen) {
        g_Dbs.db[i].superTbls[j].maxSqlLen = g_args.max_sql_len;
      } else {
        errorPrint("%s() LN%d, failed to read json, stbMaxSqlLen input mistake\n",
            __func__, __LINE__);
        goto PARSE_OVER;
      }
/*
      cJSON *multiThreadWriteOneTbl =
          cJSON_GetObjectItem(stbInfo, "multi_thread_write_one_tbl"); // no , yes
      if (multiThreadWriteOneTbl
              && multiThreadWriteOneTbl->type == cJSON_String
              && multiThreadWriteOneTbl->valuestring != NULL) {
        if (0 == strncasecmp(multiThreadWriteOneTbl->valuestring, "yes", 3)) {
          g_Dbs.db[i].superTbls[j].multiThreadWriteOneTbl = 1;
        } else {
          g_Dbs.db[i].superTbls[j].multiThreadWriteOneTbl = 0;
        }
      } else if (!multiThreadWriteOneTbl) {
        g_Dbs.db[i].superTbls[j].multiThreadWriteOneTbl = 0;
      } else {
        printf("ERROR: failed to read json, multiThreadWriteOneTbl not found\n");
        goto PARSE_OVER;
      }
*/
      cJSON* stbInterlaceRows = cJSON_GetObjectItem(stbInfo, "interlace_rows");
      if (stbInterlaceRows && stbInterlaceRows->type == cJSON_Number) {
        if (stbInterlaceRows->valueint < 0) {
          errorPrint("%s() LN%d, failed to read json, interlace rows input mistake\n",
            __func__, __LINE__);
          goto PARSE_OVER;
        }
        g_Dbs.db[i].superTbls[j].interlaceRows = stbInterlaceRows->valueint;
        // rows per table need be less than insert batch
        if (g_Dbs.db[i].superTbls[j].interlaceRows > g_args.num_of_RPR) {
<<<<<<< HEAD
          printf("NOTICE: db[%d].superTbl[%d]'s interlace rows value %"PRIu64" > num_of_records_per_req %"PRIu64"\n\n",
                  i, j,
                  g_Dbs.db[i].superTbls[j].interlaceRows,
                  g_args.num_of_RPR);
          printf("        interlace rows value will be set to num_of_records_per_req %"PRIu64"\n\n",
=======
          printf("NOTICE: db[%d].superTbl[%d]'s interlace rows value %u > num_of_records_per_req %u\n\n",
                  i, j, g_Dbs.db[i].superTbls[j].interlaceRows,
                  g_args.num_of_RPR);
          printf("        interlace rows value will be set to num_of_records_per_req %u\n\n",
>>>>>>> 72e2c66d
                  g_args.num_of_RPR);
          prompt();
          g_Dbs.db[i].superTbls[j].interlaceRows = g_args.num_of_RPR;
        }
      } else if (!stbInterlaceRows) {
        g_Dbs.db[i].superTbls[j].interlaceRows = 0; // 0 means progressive mode, > 0 mean interlace mode. max value is less or equ num_of_records_per_req
      } else {
        errorPrint(
                "%s() LN%d, failed to read json, interlace rows input mistake\n",
                __func__, __LINE__);
        goto PARSE_OVER;
      }

      cJSON* disorderRatio = cJSON_GetObjectItem(stbInfo, "disorder_ratio");
      if (disorderRatio && disorderRatio->type == cJSON_Number) {
        if (disorderRatio->valueint > 50)
          disorderRatio->valueint = 50;

        if (disorderRatio->valueint < 0)
          disorderRatio->valueint = 0;

        g_Dbs.db[i].superTbls[j].disorderRatio = disorderRatio->valueint;
      } else if (!disorderRatio) {
        g_Dbs.db[i].superTbls[j].disorderRatio = 0;
      } else {
        printf("ERROR: failed to read json, disorderRatio not found\n");
        goto PARSE_OVER;
      }

      cJSON* disorderRange = cJSON_GetObjectItem(stbInfo, "disorder_range");
      if (disorderRange && disorderRange->type == cJSON_Number) {
        g_Dbs.db[i].superTbls[j].disorderRange = disorderRange->valueint;
      } else if (!disorderRange) {
        g_Dbs.db[i].superTbls[j].disorderRange = 1000;
      } else {
        printf("ERROR: failed to read json, disorderRange not found\n");
        goto PARSE_OVER;
      }

      cJSON* insertRows = cJSON_GetObjectItem(stbInfo, "insert_rows");
      if (insertRows && insertRows->type == cJSON_Number) {
        if (insertRows->valueint < 0) {
          errorPrint("%s() LN%d, failed to read json, insert_rows input mistake\n",
                __func__, __LINE__);
          goto PARSE_OVER;
        }
        g_Dbs.db[i].superTbls[j].insertRows = insertRows->valueint;
      } else if (!insertRows) {
        g_Dbs.db[i].superTbls[j].insertRows = 0x7FFFFFFFFFFFFFFF;
      } else {
        errorPrint("%s() LN%d, failed to read json, insert_rows input mistake\n",
                __func__, __LINE__);
        goto PARSE_OVER;
      }

      cJSON* insertInterval = cJSON_GetObjectItem(stbInfo, "insert_interval");
      if (insertInterval && insertInterval->type == cJSON_Number) {
        g_Dbs.db[i].superTbls[j].insertInterval = insertInterval->valueint;
        if (insertInterval->valueint < 0) {
          errorPrint("%s() LN%d, failed to read json, insert_interval input mistake\n",
                __func__, __LINE__);
          goto PARSE_OVER;
        }
      } else if (!insertInterval) {
        verbosePrint("%s() LN%d: stable insert interval be overrided by global %"PRIu64".\n",
                __func__, __LINE__, g_args.insert_interval);
        g_Dbs.db[i].superTbls[j].insertInterval = g_args.insert_interval;
      } else {
        errorPrint("%s() LN%d, failed to read json, insert_interval input mistake\n",
                __func__, __LINE__);
        goto PARSE_OVER;
      }

      int retVal = getColumnAndTagTypeFromInsertJsonFile(
              stbInfo, &g_Dbs.db[i].superTbls[j]);
      if (false == retVal) {
        goto PARSE_OVER;
      }
    }
  }

  ret = true;

PARSE_OVER:
  return ret;
}

static bool getMetaFromQueryJsonFile(cJSON* root) {
  bool  ret = false;

  cJSON* cfgdir = cJSON_GetObjectItem(root, "cfgdir");
  if (cfgdir && cfgdir->type == cJSON_String && cfgdir->valuestring != NULL) {
    tstrncpy(g_queryInfo.cfgDir, cfgdir->valuestring, MAX_FILE_NAME_LEN);
  }

  cJSON* host = cJSON_GetObjectItem(root, "host");
  if (host && host->type == cJSON_String && host->valuestring != NULL) {
    tstrncpy(g_queryInfo.host, host->valuestring, MAX_HOSTNAME_SIZE);
  } else if (!host) {
    tstrncpy(g_queryInfo.host, "127.0.0.1", MAX_HOSTNAME_SIZE);
  } else {
    printf("ERROR: failed to read json, host not found\n");
    goto PARSE_OVER;
  }

  cJSON* port = cJSON_GetObjectItem(root, "port");
  if (port && port->type == cJSON_Number) {
    g_queryInfo.port = port->valueint;
  } else if (!port) {
    g_queryInfo.port = 6030;
  }

  cJSON* user = cJSON_GetObjectItem(root, "user");
  if (user && user->type == cJSON_String && user->valuestring != NULL) {
    tstrncpy(g_queryInfo.user, user->valuestring, MAX_USERNAME_SIZE);
  } else if (!user) {
    tstrncpy(g_queryInfo.user, "root", MAX_USERNAME_SIZE); ;
  }

  cJSON* password = cJSON_GetObjectItem(root, "password");
  if (password && password->type == cJSON_String && password->valuestring != NULL) {
    tstrncpy(g_queryInfo.password, password->valuestring, MAX_PASSWORD_SIZE);
  } else if (!password) {
    tstrncpy(g_queryInfo.password, "taosdata", MAX_PASSWORD_SIZE);;
  }

  cJSON *answerPrompt = cJSON_GetObjectItem(root, "confirm_parameter_prompt"); // yes, no,
  if (answerPrompt && answerPrompt->type == cJSON_String
          && answerPrompt->valuestring != NULL) {
    if (0 == strncasecmp(answerPrompt->valuestring, "yes", 3)) {
      g_args.answer_yes = false;
    } else if (0 == strncasecmp(answerPrompt->valuestring, "no", 2)) {
      g_args.answer_yes = true;
    } else {
      g_args.answer_yes = false;
    }
  } else if (!answerPrompt) {
    g_args.answer_yes = false;
  } else {
    printf("ERROR: failed to read json, confirm_parameter_prompt not found\n");
    goto PARSE_OVER;
  }

  cJSON* gQueryTimes = cJSON_GetObjectItem(root, "query_times");
  if (gQueryTimes && gQueryTimes->type == cJSON_Number) {
    if (gQueryTimes->valueint <= 0) {
      errorPrint("%s() LN%d, failed to read json, query_times input mistake\n",
        __func__, __LINE__);
      goto PARSE_OVER;
    }
    g_args.query_times = gQueryTimes->valueint;
  } else if (!gQueryTimes) {
    g_args.query_times = 1;
  } else {
    errorPrint("%s() LN%d, failed to read json, query_times input mistake\n",
        __func__, __LINE__);
    goto PARSE_OVER;
  }

  cJSON* dbs = cJSON_GetObjectItem(root, "databases");
  if (dbs && dbs->type == cJSON_String && dbs->valuestring != NULL) {
    tstrncpy(g_queryInfo.dbName, dbs->valuestring, MAX_DB_NAME_SIZE);
  } else if (!dbs) {
    printf("ERROR: failed to read json, databases not found\n");
    goto PARSE_OVER;
  }

  cJSON* queryMode = cJSON_GetObjectItem(root, "query_mode");
  if (queryMode && queryMode->type == cJSON_String && queryMode->valuestring != NULL) {
    tstrncpy(g_queryInfo.queryMode, queryMode->valuestring, MAX_TB_NAME_SIZE);
  } else if (!queryMode) {
    tstrncpy(g_queryInfo.queryMode, "taosc", MAX_TB_NAME_SIZE);
  } else {
    printf("ERROR: failed to read json, query_mode not found\n");
    goto PARSE_OVER;
  }

  // specified_table_query
  cJSON *specifiedQuery = cJSON_GetObjectItem(root, "specified_table_query");
  if (!specifiedQuery) {
    g_queryInfo.specifiedQueryInfo.concurrent = 1;
    g_queryInfo.specifiedQueryInfo.sqlCount = 0;
  } else if (specifiedQuery->type != cJSON_Object) {
    printf("ERROR: failed to read json, super_table_query not found\n");
    goto PARSE_OVER;
  } else {
    cJSON* queryInterval = cJSON_GetObjectItem(specifiedQuery, "query_interval");
    if (queryInterval && queryInterval->type == cJSON_Number) {
      g_queryInfo.specifiedQueryInfo.queryInterval = queryInterval->valueint;
    } else if (!queryInterval) {
      g_queryInfo.specifiedQueryInfo.queryInterval = 0;
    }

    cJSON* specifiedQueryTimes = cJSON_GetObjectItem(specifiedQuery,
        "query_times");
    if (specifiedQueryTimes && specifiedQueryTimes->type == cJSON_Number) {
      if (specifiedQueryTimes->valueint <= 0) {
        errorPrint(
                "%s() LN%d, failed to read json, query_times: %"PRId64", need be a valid (>0) number\n",
          __func__, __LINE__, specifiedQueryTimes->valueint);
        goto PARSE_OVER;

      }
      g_queryInfo.specifiedQueryInfo.queryTimes = specifiedQueryTimes->valueint;
    } else if (!specifiedQueryTimes) {
      g_queryInfo.specifiedQueryInfo.queryTimes = g_args.query_times;
    } else {
      errorPrint("%s() LN%d, failed to read json, query_times input mistake\n",
          __func__, __LINE__);
      goto PARSE_OVER;
    }

    cJSON* concurrent = cJSON_GetObjectItem(specifiedQuery, "concurrent");
    if (concurrent && concurrent->type == cJSON_Number) {
      if (concurrent->valueint <= 0) {
        errorPrint(
                "%s() LN%d, query sqlCount %"PRIu64" or concurrent %d is not correct.\n",
              __func__, __LINE__,
              g_queryInfo.specifiedQueryInfo.sqlCount,
              g_queryInfo.specifiedQueryInfo.concurrent);
        goto PARSE_OVER;
      }
      g_queryInfo.specifiedQueryInfo.concurrent = concurrent->valueint;
    } else if (!concurrent) {
      g_queryInfo.specifiedQueryInfo.concurrent = 1;
    }

    cJSON* specifiedAsyncMode = cJSON_GetObjectItem(specifiedQuery, "mode");
    if (specifiedAsyncMode && specifiedAsyncMode->type == cJSON_String
        && specifiedAsyncMode->valuestring != NULL) {
      if (0 == strcmp("sync", specifiedAsyncMode->valuestring)) {
        g_queryInfo.specifiedQueryInfo.asyncMode = SYNC_MODE;
      } else if (0 == strcmp("async", specifiedAsyncMode->valuestring)) {
        g_queryInfo.specifiedQueryInfo.asyncMode = ASYNC_MODE;
      } else {
        errorPrint("%s() LN%d, failed to read json, async mode input error\n",
            __func__, __LINE__);
        goto PARSE_OVER;
      }
    } else {
      g_queryInfo.specifiedQueryInfo.asyncMode = SYNC_MODE;
    }

    cJSON* interval = cJSON_GetObjectItem(specifiedQuery, "interval");
    if (interval && interval->type == cJSON_Number) {
      g_queryInfo.specifiedQueryInfo.subscribeInterval = interval->valueint;
    } else if (!interval) {
      //printf("failed to read json, subscribe interval no found\n");
      //goto PARSE_OVER;
      g_queryInfo.specifiedQueryInfo.subscribeInterval = 10000;
    }

    cJSON* restart = cJSON_GetObjectItem(specifiedQuery, "restart");
    if (restart && restart->type == cJSON_String && restart->valuestring != NULL) {
      if (0 == strcmp("yes", restart->valuestring)) {
        g_queryInfo.specifiedQueryInfo.subscribeRestart = true;
      } else if (0 == strcmp("no", restart->valuestring)) {
        g_queryInfo.specifiedQueryInfo.subscribeRestart = false;
      } else {
        printf("ERROR: failed to read json, subscribe restart error\n");
        goto PARSE_OVER;
      }
    } else {
      g_queryInfo.specifiedQueryInfo.subscribeRestart = true;
    }

    cJSON* keepProgress = cJSON_GetObjectItem(specifiedQuery, "keepProgress");
    if (keepProgress
            && keepProgress->type == cJSON_String
            && keepProgress->valuestring != NULL) {
      if (0 == strcmp("yes", keepProgress->valuestring)) {
        g_queryInfo.specifiedQueryInfo.subscribeKeepProgress = 1;
      } else if (0 == strcmp("no", keepProgress->valuestring)) {
        g_queryInfo.specifiedQueryInfo.subscribeKeepProgress = 0;
      } else {
        printf("ERROR: failed to read json, subscribe keepProgress error\n");
        goto PARSE_OVER;
      }
    } else {
      g_queryInfo.specifiedQueryInfo.subscribeKeepProgress = 0;
    }

    // sqls
    cJSON* specifiedSqls = cJSON_GetObjectItem(specifiedQuery, "sqls");
    if (!specifiedSqls) {
      g_queryInfo.specifiedQueryInfo.sqlCount = 0;
    } else if (specifiedSqls->type != cJSON_Array) {
      errorPrint("%s() LN%d, failed to read json, super sqls not found\n",
          __func__, __LINE__);
      goto PARSE_OVER;
    } else {
      int superSqlSize = cJSON_GetArraySize(specifiedSqls);
      if (superSqlSize * g_queryInfo.specifiedQueryInfo.concurrent
              > MAX_QUERY_SQL_COUNT) {
        errorPrint("%s() LN%d, failed to read json, query sql(%d) * concurrent(%d) overflow, max is %d\n",
           __func__, __LINE__,
           superSqlSize,
           g_queryInfo.specifiedQueryInfo.concurrent,
           MAX_QUERY_SQL_COUNT);
        goto PARSE_OVER;
      }

      g_queryInfo.specifiedQueryInfo.sqlCount = superSqlSize;
      for (int j = 0; j < superSqlSize; ++j) {
        cJSON* sql = cJSON_GetArrayItem(specifiedSqls, j);
        if (sql == NULL) continue;

        cJSON *sqlStr = cJSON_GetObjectItem(sql, "sql");
        if (!sqlStr || sqlStr->type != cJSON_String || sqlStr->valuestring == NULL) {
          printf("ERROR: failed to read json, sql not found\n");
          goto PARSE_OVER;
        }
        tstrncpy(g_queryInfo.specifiedQueryInfo.sql[j],
                sqlStr->valuestring, MAX_QUERY_SQL_LENGTH);

        cJSON* endAfterConsume =
            cJSON_GetObjectItem(specifiedQuery, "endAfterConsume");
        if (endAfterConsume
                && endAfterConsume->type == cJSON_Number) {
            g_queryInfo.specifiedQueryInfo.endAfterConsume[j]
                = endAfterConsume->valueint;
        } else if (!endAfterConsume) {
            // default value is -1, which mean infinite loop
            g_queryInfo.specifiedQueryInfo.endAfterConsume[j] = -1;
        }

        cJSON* resubAfterConsume =
            cJSON_GetObjectItem(specifiedQuery, "resubAfterConsume");
        if (resubAfterConsume
                && resubAfterConsume->type == cJSON_Number) {
            g_queryInfo.specifiedQueryInfo.resubAfterConsume[j]
                = resubAfterConsume->valueint;
        } else if (!resubAfterConsume) {
            // default value is -1, which mean do not resub
            g_queryInfo.specifiedQueryInfo.resubAfterConsume[j] = -1;
        }

        cJSON *result = cJSON_GetObjectItem(sql, "result");
        if ((NULL != result) && (result->type == cJSON_String)
                && (result->valuestring != NULL)) {
          tstrncpy(g_queryInfo.specifiedQueryInfo.result[j],
                  result->valuestring, MAX_FILE_NAME_LEN);
        } else if (NULL == result) {
          memset(g_queryInfo.specifiedQueryInfo.result[j],
                  0, MAX_FILE_NAME_LEN);
        } else {
          printf("ERROR: failed to read json, super query result file not found\n");
          goto PARSE_OVER;
        }
      }
    }
  }

  // super_table_query
  cJSON *superQuery = cJSON_GetObjectItem(root, "super_table_query");
  if (!superQuery) {
    g_queryInfo.superQueryInfo.threadCnt = 1;
    g_queryInfo.superQueryInfo.sqlCount = 0;
  } else if (superQuery->type != cJSON_Object) {
    printf("ERROR: failed to read json, sub_table_query not found\n");
    ret = true;
    goto PARSE_OVER;
  } else {
    cJSON* subrate = cJSON_GetObjectItem(superQuery, "query_interval");
    if (subrate && subrate->type == cJSON_Number) {
      g_queryInfo.superQueryInfo.queryInterval = subrate->valueint;
    } else if (!subrate) {
      g_queryInfo.superQueryInfo.queryInterval = 0;
    }

    cJSON* superQueryTimes = cJSON_GetObjectItem(superQuery, "query_times");
    if (superQueryTimes && superQueryTimes->type == cJSON_Number) {
      if (superQueryTimes->valueint <= 0) {
        errorPrint("%s() LN%d, failed to read json, query_times: %"PRId64", need be a valid (>0) number\n",
          __func__, __LINE__, superQueryTimes->valueint);
        goto PARSE_OVER;
      }
      g_queryInfo.superQueryInfo.queryTimes = superQueryTimes->valueint;
    } else if (!superQueryTimes) {
      g_queryInfo.superQueryInfo.queryTimes = g_args.query_times;
    } else {
      errorPrint("%s() LN%d, failed to read json, query_times input mistake\n",
          __func__, __LINE__);
      goto PARSE_OVER;
    }

    cJSON* threads = cJSON_GetObjectItem(superQuery, "threads");
    if (threads && threads->type == cJSON_Number) {
      if (threads->valueint <= 0) {
        errorPrint("%s() LN%d, failed to read json, threads input mistake\n",
          __func__, __LINE__);
        goto PARSE_OVER;

      }
      g_queryInfo.superQueryInfo.threadCnt = threads->valueint;
    } else if (!threads) {
      g_queryInfo.superQueryInfo.threadCnt = 1;
    }

    //cJSON* subTblCnt = cJSON_GetObjectItem(superQuery, "childtable_count");
    //if (subTblCnt && subTblCnt->type == cJSON_Number) {
    //  g_queryInfo.superQueryInfo.childTblCount = subTblCnt->valueint;
    //} else if (!subTblCnt) {
    //  g_queryInfo.superQueryInfo.childTblCount = 0;
    //}

    cJSON* stblname = cJSON_GetObjectItem(superQuery, "stblname");
    if (stblname && stblname->type == cJSON_String
        && stblname->valuestring != NULL) {
      tstrncpy(g_queryInfo.superQueryInfo.sTblName, stblname->valuestring,
          MAX_TB_NAME_SIZE);
    } else {
      errorPrint("%s() LN%d, failed to read json, super table name input error\n",
          __func__, __LINE__);
      goto PARSE_OVER;
    }

    cJSON* superAsyncMode = cJSON_GetObjectItem(superQuery, "mode");
    if (superAsyncMode && superAsyncMode->type == cJSON_String
        && superAsyncMode->valuestring != NULL) {
      if (0 == strcmp("sync", superAsyncMode->valuestring)) {
        g_queryInfo.superQueryInfo.asyncMode = SYNC_MODE;
      } else if (0 == strcmp("async", superAsyncMode->valuestring)) {
        g_queryInfo.superQueryInfo.asyncMode = ASYNC_MODE;
      } else {
        errorPrint("%s() LN%d, failed to read json, async mode input error\n",
            __func__, __LINE__);
        goto PARSE_OVER;
      }
    } else {
      g_queryInfo.superQueryInfo.asyncMode = SYNC_MODE;
    }

    cJSON* superInterval = cJSON_GetObjectItem(superQuery, "interval");
    if (superInterval && superInterval->type == cJSON_Number) {
      if (superInterval->valueint < 0) {
        errorPrint("%s() LN%d, failed to read json, interval input mistake\n",
            __func__, __LINE__);
        goto PARSE_OVER;
      }
      g_queryInfo.superQueryInfo.subscribeInterval = superInterval->valueint;
    } else if (!superInterval) {
      //printf("failed to read json, subscribe interval no found\n");
      //goto PARSE_OVER;
      g_queryInfo.superQueryInfo.subscribeInterval = 10000;
    }

    cJSON* subrestart = cJSON_GetObjectItem(superQuery, "restart");
    if (subrestart && subrestart->type == cJSON_String
        && subrestart->valuestring != NULL) {
      if (0 == strcmp("yes", subrestart->valuestring)) {
        g_queryInfo.superQueryInfo.subscribeRestart = true;
      } else if (0 == strcmp("no", subrestart->valuestring)) {
        g_queryInfo.superQueryInfo.subscribeRestart = false;
      } else {
        printf("ERROR: failed to read json, subscribe restart error\n");
        goto PARSE_OVER;
      }
    } else {
      g_queryInfo.superQueryInfo.subscribeRestart = true;
    }

    cJSON* superkeepProgress = cJSON_GetObjectItem(superQuery, "keepProgress");
    if (superkeepProgress &&
            superkeepProgress->type == cJSON_String
            && superkeepProgress->valuestring != NULL) {
      if (0 == strcmp("yes", superkeepProgress->valuestring)) {
        g_queryInfo.superQueryInfo.subscribeKeepProgress = 1;
      } else if (0 == strcmp("no", superkeepProgress->valuestring)) {
        g_queryInfo.superQueryInfo.subscribeKeepProgress = 0;
      } else {
        printf("ERROR: failed to read json, subscribe super table keepProgress error\n");
        goto PARSE_OVER;
      }
    } else {
      g_queryInfo.superQueryInfo.subscribeKeepProgress = 0;
    }

    cJSON* superEndAfterConsume =
            cJSON_GetObjectItem(superQuery, "endAfterConsume");
    if (superEndAfterConsume
            && superEndAfterConsume->type == cJSON_Number) {
        g_queryInfo.superQueryInfo.endAfterConsume =
            superEndAfterConsume->valueint;
    } else if (!superEndAfterConsume) {
        // default value is -1, which mean do not resub
        g_queryInfo.superQueryInfo.endAfterConsume = -1;
    }

    cJSON* superResubAfterConsume =
            cJSON_GetObjectItem(superQuery, "endAfterConsume");
    if (superResubAfterConsume
            && superResubAfterConsume->type == cJSON_Number) {
        g_queryInfo.superQueryInfo.endAfterConsume =
            superResubAfterConsume->valueint;
    } else if (!superResubAfterConsume) {
        // default value is -1, which mean do not resub
        g_queryInfo.superQueryInfo.endAfterConsume = -1;
    }

    // supert table sqls
    cJSON* superSqls = cJSON_GetObjectItem(superQuery, "sqls");
    if (!superSqls) {
      g_queryInfo.superQueryInfo.sqlCount = 0;
    } else if (superSqls->type != cJSON_Array) {
      errorPrint("%s() LN%d: failed to read json, super sqls not found\n",
          __func__, __LINE__);
      goto PARSE_OVER;
    } else {
      int superSqlSize = cJSON_GetArraySize(superSqls);
      if (superSqlSize > MAX_QUERY_SQL_COUNT) {
        errorPrint("%s() LN%d, failed to read json, query sql size overflow, max is %d\n",
           __func__, __LINE__, MAX_QUERY_SQL_COUNT);
        goto PARSE_OVER;
      }

      g_queryInfo.superQueryInfo.sqlCount = superSqlSize;
      for (int j = 0; j < superSqlSize; ++j) {
        cJSON* sql = cJSON_GetArrayItem(superSqls, j);
        if (sql == NULL) continue;

        cJSON *sqlStr = cJSON_GetObjectItem(sql, "sql");
        if (!sqlStr || sqlStr->type != cJSON_String
            || sqlStr->valuestring == NULL) {
          errorPrint("%s() LN%d, failed to read json, sql not found\n",
              __func__, __LINE__);
          goto PARSE_OVER;
        }
        tstrncpy(g_queryInfo.superQueryInfo.sql[j], sqlStr->valuestring,
            MAX_QUERY_SQL_LENGTH);

        cJSON *result = cJSON_GetObjectItem(sql, "result");
        if (result != NULL && result->type == cJSON_String
            && result->valuestring != NULL){
          tstrncpy(g_queryInfo.superQueryInfo.result[j],
              result->valuestring, MAX_FILE_NAME_LEN);
        } else if (NULL == result) {
          memset(g_queryInfo.superQueryInfo.result[j], 0, MAX_FILE_NAME_LEN);
        }  else {
          errorPrint("%s() LN%d, failed to read json, sub query result file not found\n",
              __func__, __LINE__);
          goto PARSE_OVER;
        }
      }
    }
  }

  ret = true;

PARSE_OVER:
  return ret;
}

static bool getInfoFromJsonFile(char* file) {
    debugPrint("%s %d %s\n", __func__, __LINE__, file);

  FILE *fp = fopen(file, "r");
  if (!fp) {
    printf("failed to read %s, reason:%s\n", file, strerror(errno));
    return false;
  }

  bool  ret = false;
  int   maxLen = 6400000;
  char *content = calloc(1, maxLen + 1);
  int   len = fread(content, 1, maxLen, fp);
  if (len <= 0) {
    free(content);
    fclose(fp);
    printf("failed to read %s, content is null", file);
    return false;
  }

  content[len] = 0;
  cJSON* root = cJSON_Parse(content);
  if (root == NULL) {
    printf("ERROR: failed to cjson parse %s, invalid json format\n", file);
    goto PARSE_OVER;
  }

  cJSON* filetype = cJSON_GetObjectItem(root, "filetype");
  if (filetype && filetype->type == cJSON_String && filetype->valuestring != NULL) {
    if (0 == strcasecmp("insert", filetype->valuestring)) {
      g_args.test_mode = INSERT_TEST;
    } else if (0 == strcasecmp("query", filetype->valuestring)) {
      g_args.test_mode = QUERY_TEST;
    } else if (0 == strcasecmp("subscribe", filetype->valuestring)) {
      g_args.test_mode = SUBSCRIBE_TEST;
    } else {
      printf("ERROR: failed to read json, filetype not support\n");
      goto PARSE_OVER;
    }
  } else if (!filetype) {
    g_args.test_mode = INSERT_TEST;
  } else {
    printf("ERROR: failed to read json, filetype not found\n");
    goto PARSE_OVER;
  }

  if (INSERT_TEST == g_args.test_mode) {
    ret = getMetaFromInsertJsonFile(root);
  } else if ((QUERY_TEST == g_args.test_mode)
          || (SUBSCRIBE_TEST == g_args.test_mode)) {
    ret = getMetaFromQueryJsonFile(root);
  } else {
    errorPrint("%s() LN%d, input json file type error! please input correct file type: insert or query or subscribe\n",
            __func__, __LINE__);
    goto PARSE_OVER;
  }

PARSE_OVER:
  free(content);
  cJSON_Delete(root);
  fclose(fp);
  return ret;
}

static void prepareSampleData() {
  for (int i = 0; i < g_Dbs.dbCount; i++) {
    for (int j = 0; j < g_Dbs.db[i].superTblCount; j++) {
      if (g_Dbs.db[i].superTbls[j].tagsFile[0] != 0) {
        (void)readTagFromCsvFileToMem(&g_Dbs.db[i].superTbls[j]);
      }
    }
  }
}

static void postFreeResource() {
  tmfclose(g_fpOfInsertResult);
  for (int i = 0; i < g_Dbs.dbCount; i++) {
    for (uint64_t j = 0; j < g_Dbs.db[i].superTblCount; j++) {
      if (0 != g_Dbs.db[i].superTbls[j].colsOfCreateChildTable) {
        free(g_Dbs.db[i].superTbls[j].colsOfCreateChildTable);
        g_Dbs.db[i].superTbls[j].colsOfCreateChildTable = NULL;
      }
      if (0 != g_Dbs.db[i].superTbls[j].sampleDataBuf) {
        free(g_Dbs.db[i].superTbls[j].sampleDataBuf);
        g_Dbs.db[i].superTbls[j].sampleDataBuf = NULL;
      }
      if (0 != g_Dbs.db[i].superTbls[j].tagDataBuf) {
        free(g_Dbs.db[i].superTbls[j].tagDataBuf);
        g_Dbs.db[i].superTbls[j].tagDataBuf = NULL;
      }
      if (0 != g_Dbs.db[i].superTbls[j].childTblName) {
        free(g_Dbs.db[i].superTbls[j].childTblName);
        g_Dbs.db[i].superTbls[j].childTblName = NULL;
      }
    }
  }
}

static int getRowDataFromSample(
        char* dataBuf, int64_t maxLen, int64_t timestamp,
      SSuperTable* superTblInfo, int64_t* sampleUsePos) {
  if ((*sampleUsePos) == MAX_SAMPLES_ONCE_FROM_FILE) {
/*    int ret = readSampleFromCsvFileToMem(superTblInfo);
    if (0 != ret) {
      tmfree(superTblInfo->sampleDataBuf);
      superTblInfo->sampleDataBuf = NULL;
      return -1;
    }
*/
    *sampleUsePos = 0;
  }

  int    dataLen = 0;

  dataLen += snprintf(dataBuf + dataLen, maxLen - dataLen,
          "(%" PRId64 ", ", timestamp);
  dataLen += snprintf(dataBuf + dataLen, maxLen - dataLen,
          "%s", superTblInfo->sampleDataBuf + superTblInfo->lenOfOneRow * (*sampleUsePos));
  dataLen += snprintf(dataBuf + dataLen, maxLen - dataLen, ")");

  (*sampleUsePos)++;

  return dataLen;
}

static int64_t generateStbRowData(
        SSuperTable* stbInfo,
        char* recBuf, int64_t timestamp)
{
  int64_t   dataLen = 0;
  char  *pstr = recBuf;
  int64_t maxLen = MAX_DATA_SIZE;

  dataLen += snprintf(pstr + dataLen, maxLen - dataLen,
          "(%" PRId64 ",", timestamp);

  for (int i = 0; i < stbInfo->columnCount; i++) {
    if ((0 == strncasecmp(stbInfo->columns[i].dataType,
                    "BINARY", strlen("BINARY")))
            || (0 == strncasecmp(stbInfo->columns[i].dataType,
                    "NCHAR", strlen("NCHAR")))) {
      if (stbInfo->columns[i].dataLen > TSDB_MAX_BINARY_LEN) {
        errorPrint( "binary or nchar length overflow, max size:%u\n",
                (uint32_t)TSDB_MAX_BINARY_LEN);
        return -1;
      }

      char* buf = (char*)calloc(stbInfo->columns[i].dataLen+1, 1);
      if (NULL == buf) {
        errorPrint( "calloc failed! size:%d\n", stbInfo->columns[i].dataLen);
        return -1;
      }
      rand_string(buf, stbInfo->columns[i].dataLen);
      dataLen += snprintf(pstr + dataLen, maxLen - dataLen, "\'%s\',", buf);
      tmfree(buf);
    } else if (0 == strncasecmp(stbInfo->columns[i].dataType,
                "INT", strlen("INT"))) {
      dataLen += snprintf(pstr + dataLen, maxLen - dataLen,
              "%d,", rand_int());
    } else if (0 == strncasecmp(stbInfo->columns[i].dataType,
                "BIGINT", strlen("BIGINT"))) {
      dataLen += snprintf(pstr + dataLen, maxLen - dataLen,
              "%"PRId64",", rand_bigint());
    }  else if (0 == strncasecmp(stbInfo->columns[i].dataType,
                "FLOAT", strlen("FLOAT"))) {
      dataLen += snprintf(pstr + dataLen, maxLen - dataLen,
              "%f,", rand_float());
    }  else if (0 == strncasecmp(stbInfo->columns[i].dataType,
                "DOUBLE", strlen("DOUBLE"))) {
      dataLen += snprintf(pstr + dataLen, maxLen - dataLen,
              "%f,", rand_double());
    }  else if (0 == strncasecmp(stbInfo->columns[i].dataType,
                "SMALLINT", strlen("SMALLINT"))) {
      dataLen += snprintf(pstr + dataLen, maxLen - dataLen,
          "%d,", rand_smallint());
    }  else if (0 == strncasecmp(stbInfo->columns[i].dataType,
          "TINYINT", strlen("TINYINT"))) {
      dataLen += snprintf(pstr + dataLen, maxLen - dataLen,
          "%d,", rand_tinyint());
    }  else if (0 == strncasecmp(stbInfo->columns[i].dataType,
          "BOOL", strlen("BOOL"))) {
      dataLen += snprintf(pstr + dataLen, maxLen - dataLen,
          "%d,", rand_bool());
    }  else if (0 == strncasecmp(stbInfo->columns[i].dataType,
          "TIMESTAMP", strlen("TIMESTAMP"))) {
      dataLen += snprintf(pstr + dataLen, maxLen - dataLen,
          "%"PRId64",", rand_bigint());
    }  else {
      errorPrint( "No support data type: %s\n", stbInfo->columns[i].dataType);
      return -1;
    }
  }

  dataLen -= 1;
  dataLen += snprintf(pstr + dataLen, maxLen - dataLen, ")");

  verbosePrint("%s() LN%d, recBuf:\n\t%s\n", __func__, __LINE__, recBuf);

  return strlen(recBuf);
}

static int64_t generateData(char *recBuf, char **data_type,
        int64_t timestamp, int lenOfBinary) {
  memset(recBuf, 0, MAX_DATA_SIZE);
  char *pstr = recBuf;
  pstr += sprintf(pstr, "(%" PRId64, timestamp);

  int columnCount = g_args.num_of_CPR;

  for (int i = 0; i < columnCount; i++) {
    if (strcasecmp(data_type[i % columnCount], "TINYINT") == 0) {
      pstr += sprintf(pstr, ",%d", rand_tinyint() );
    } else if (strcasecmp(data_type[i % columnCount], "SMALLINT") == 0) {
      pstr += sprintf(pstr, ",%d", rand_smallint());
    } else if (strcasecmp(data_type[i % columnCount], "INT") == 0) {
      pstr += sprintf(pstr, ",%d", rand_int());
    } else if (strcasecmp(data_type[i % columnCount], "BIGINT") == 0) {
      pstr += sprintf(pstr, ",%" PRId64, rand_bigint());
    } else if (strcasecmp(data_type[i % columnCount], "TIMESTAMP") == 0) {
      pstr += sprintf(pstr, ",%" PRId64, rand_bigint());
    } else if (strcasecmp(data_type[i % columnCount], "FLOAT") == 0) {
      pstr += sprintf(pstr, ",%10.4f", rand_float());
    } else if (strcasecmp(data_type[i % columnCount], "DOUBLE") == 0) {
      double t = rand_double();
      pstr += sprintf(pstr, ",%20.8f", t);
    } else if (strcasecmp(data_type[i % columnCount], "BOOL") == 0) {
      bool b = rand_bool() & 1;
      pstr += sprintf(pstr, ",%s", b ? "true" : "false");
    } else if (strcasecmp(data_type[i % columnCount], "BINARY") == 0) {
      char *s = malloc(lenOfBinary);
      rand_string(s, lenOfBinary);
      pstr += sprintf(pstr, ",\"%s\"", s);
      free(s);
    } else if (strcasecmp(data_type[i % columnCount], "NCHAR") == 0) {
      char *s = malloc(lenOfBinary);
      rand_string(s, lenOfBinary);
      pstr += sprintf(pstr, ",\"%s\"", s);
      free(s);
    }

    if (strlen(recBuf) > MAX_DATA_SIZE) {
      perror("column length too long, abort");
      exit(-1);
    }
  }

  pstr += sprintf(pstr, ")");

  verbosePrint("%s() LN%d, recBuf:\n\t%s\n", __func__, __LINE__, recBuf);

  return (int32_t)strlen(recBuf);
}

static int prepareSampleDataForSTable(SSuperTable *superTblInfo) {
  char* sampleDataBuf = NULL;

  sampleDataBuf = calloc(
            superTblInfo->lenOfOneRow * MAX_SAMPLES_ONCE_FROM_FILE, 1);
  if (sampleDataBuf == NULL) {
      errorPrint("%s() LN%d, Failed to calloc %"PRIu64" Bytes, reason:%s\n",
              __func__, __LINE__,
              superTblInfo->lenOfOneRow * MAX_SAMPLES_ONCE_FROM_FILE,
              strerror(errno));
      return -1;
  }

  superTblInfo->sampleDataBuf = sampleDataBuf;
  int ret = readSampleFromCsvFileToMem(superTblInfo);

  if (0 != ret) {
      errorPrint("%s() LN%d, read sample from csv file failed.\n",
          __func__, __LINE__);
      tmfree(sampleDataBuf);
      superTblInfo->sampleDataBuf = NULL;
      return -1;
  }

  return 0;
}

static int32_t execInsert(threadInfo *pThreadInfo, uint32_t k)
{
    int32_t affectedRows;
    SSuperTable* superTblInfo = pThreadInfo->superTblInfo;

    verbosePrint("[%d] %s() LN%d %s\n", pThreadInfo->threadID,
            __func__, __LINE__, pThreadInfo->buffer);

    uint16_t iface;
    if (superTblInfo)
        iface = superTblInfo->iface;
    else
        iface = g_args.iface;

    debugPrint("[%d] %s() LN%d %s\n", pThreadInfo->threadID,
            __func__, __LINE__,
            (g_args.iface==TAOSC_IFACE)?
            "taosc":(g_args.iface==REST_IFACE)?"rest":"stmt");

    switch(iface) {
        case TAOSC_IFACE:
            affectedRows = queryDbExec(
                    pThreadInfo->taos,
                    pThreadInfo->buffer, INSERT_TYPE, false);
            break;

        case REST_IFACE:
            if (0 != postProceSql(g_Dbs.host, &g_Dbs.serv_addr, g_Dbs.port,
                        pThreadInfo->buffer, NULL /* not set result file */)) {
                affectedRows = -1;
                printf("========restful return fail, threadID[%d]\n",
                        pThreadInfo->threadID);
            } else {
                affectedRows = k;
            }
            break;

        case STMT_IFACE:
            debugPrint("%s() LN%d, stmt=%p", __func__, __LINE__, pThreadInfo->stmt);
            if (0 != taos_stmt_execute(pThreadInfo->stmt)) {
                errorPrint("%s() LN%d, failied to execute insert statement\n",
                        __func__, __LINE__);
                exit(-1);
            }
            affectedRows = k;
            break;

        default:
            errorPrint("%s() LN%d: unknown insert mode: %d\n",
                    __func__, __LINE__, superTblInfo->iface);
            affectedRows = 0;
    }

    return affectedRows;
}

static void getTableName(char *pTblName,
        threadInfo* pThreadInfo, uint64_t tableSeq)
{
    SSuperTable* superTblInfo = pThreadInfo->superTblInfo;
    if (superTblInfo) {
        if (AUTO_CREATE_SUBTBL != superTblInfo->autoCreateTable) {
            if (superTblInfo->childTblLimit > 0) {
                snprintf(pTblName, TSDB_TABLE_NAME_LEN, "%s",
                        superTblInfo->childTblName +
                        (tableSeq - superTblInfo->childTblOffset) * TSDB_TABLE_NAME_LEN);
            } else {
                verbosePrint("[%d] %s() LN%d: from=%"PRIu64" count=%"PRId64" seq=%"PRIu64"\n",
                        pThreadInfo->threadID, __func__, __LINE__,
                        pThreadInfo->start_table_from,
                        pThreadInfo->ntables, tableSeq);
                snprintf(pTblName, TSDB_TABLE_NAME_LEN, "%s",
                        superTblInfo->childTblName + tableSeq * TSDB_TABLE_NAME_LEN);
            }
        } else {
            snprintf(pTblName, TSDB_TABLE_NAME_LEN, "%s%"PRIu64"",
                    superTblInfo->childTblPrefix, tableSeq);
        }
    } else {
        snprintf(pTblName, TSDB_TABLE_NAME_LEN, "%s%"PRIu64"",
                g_args.tb_prefix, tableSeq);
    }
}

static int32_t generateDataTailWithoutStb(
        uint32_t batch, char* buffer,
        int64_t remainderBufLen, int64_t insertRows,
        uint64_t recordFrom, int64_t startTime,
        /* int64_t *pSamplePos, */int64_t *dataLen) {

  uint64_t len = 0;
  char *pstr = buffer;

  verbosePrint("%s() LN%d batch=%d\n", __func__, __LINE__, batch);

  int32_t k = 0;
  for (k = 0; k < batch;) {
    char data[MAX_DATA_SIZE];
    memset(data, 0, MAX_DATA_SIZE);

    int64_t retLen = 0;

    char **data_type = g_args.datatype;
    int lenOfBinary = g_args.len_of_binary;

    retLen = generateData(data, data_type,
            startTime + getTSRandTail(
                (int64_t) DEFAULT_TIMESTAMP_STEP, k,
                g_args.disorderRatio,
                g_args.disorderRange),
            lenOfBinary);

    if (len > remainderBufLen)
        break;

    pstr += sprintf(pstr, "%s", data);
    k++;
    len += retLen;
    remainderBufLen -= retLen;

    verbosePrint("%s() LN%d len=%"PRIu64" k=%d \nbuffer=%s\n",
            __func__, __LINE__, len, k, buffer);

    recordFrom ++;

    if (recordFrom >= insertRows) {
      break;
    }
  }

  *dataLen = len;
  return k;
}

static int64_t getTSRandTail(int64_t timeStampStep, int32_t seq,
        int disorderRatio, int disorderRange)
{
    int64_t randTail = timeStampStep * seq;
    if (disorderRatio > 0) {
        int rand_num = taosRandom() % 100;
        if(rand_num < disorderRatio) {
            randTail = (randTail +
                    (taosRandom() % disorderRange + 1)) * (-1);
            debugPrint("rand data generated, back %"PRId64"\n", randTail);
        }
    }

    return randTail;
}

static int32_t generateStbDataTail(
        SSuperTable* superTblInfo,
        uint32_t batch, char* buffer,
        int64_t remainderBufLen, int64_t insertRows,
        uint64_t recordFrom, int64_t startTime,
        int64_t *pSamplePos, int64_t *dataLen) {
  uint64_t len = 0;

  char *pstr = buffer;

  bool tsRand;
  if (0 == strncasecmp(superTblInfo->dataSource, "rand", strlen("rand"))) {
      tsRand = true;
  } else {
      tsRand = false;
  }
  verbosePrint("%s() LN%d batch=%u\n", __func__, __LINE__, batch);

  int32_t k = 0;
  for (k = 0; k < batch;) {
    char data[MAX_DATA_SIZE];
    memset(data, 0, MAX_DATA_SIZE);

    int64_t retLen = 0;

    if (tsRand) {
        retLen = generateStbRowData(superTblInfo, data,
                startTime + getTSRandTail(
                    superTblInfo->timeStampStep, k,
                    superTblInfo->disorderRatio,
                    superTblInfo->disorderRange)
                );
    } else {
        retLen = getRowDataFromSample(
                  data,
                  remainderBufLen,
                  startTime + superTblInfo->timeStampStep * k,
                  superTblInfo,
                  pSamplePos);
    }

    if (retLen > remainderBufLen) {
        break;
    }

    pstr += snprintf(pstr , retLen + 1, "%s", data);
    k++;
    len += retLen;
    remainderBufLen -= retLen;

    verbosePrint("%s() LN%d len=%"PRIu64" k=%u \nbuffer=%s\n",
            __func__, __LINE__, len, k, buffer);

    recordFrom ++;

    if (recordFrom >= insertRows) {
      break;
    }
  }

  *dataLen = len;
  return k;
}


static int generateSQLHeadWithoutStb(char *tableName,
        char *dbName,
        char *buffer, int remainderBufLen)
{
  int len;

  char headBuf[HEAD_BUFF_LEN];

<<<<<<< HEAD
  if (superTblInfo) {
    if ((AUTO_CREATE_SUBTBL == superTblInfo->autoCreateTable)
            && (TBL_ALREADY_EXISTS != superTblInfo->childTblExists)) {
=======
  len = snprintf(
          headBuf,
          HEAD_BUFF_LEN,
          "%s.%s values",
          dbName,
          tableName);

  if (len > remainderBufLen)
    return -1;

  tstrncpy(buffer, headBuf, len + 1);

  return len;
}

static int generateStbSQLHead(
        SSuperTable* superTblInfo,
        char *tableName, int32_t tableSeq,
        char *dbName,
        char *buffer, int remainderBufLen)
{
  int len;

  char headBuf[HEAD_BUFF_LEN];

  if (AUTO_CREATE_SUBTBL == superTblInfo->autoCreateTable) {
>>>>>>> 72e2c66d
      char* tagsValBuf = NULL;
      if (0 == superTblInfo->tagSource) {
            tagsValBuf = generateTagVaulesForStb(superTblInfo, tableSeq);
      } else {
            tagsValBuf = getTagValueFromTagSample(
                    superTblInfo,
                    tableSeq % superTblInfo->tagSampleCount);
      }
      if (NULL == tagsValBuf) {
        errorPrint("%s() LN%d, tag buf failed to allocate  memory\n",
            __func__, __LINE__);
        return -1;
      }

      len = snprintf(
          headBuf,
                  HEAD_BUFF_LEN,
                  "%s.%s using %s.%s tags %s values",
                  dbName,
                  tableName,
                  dbName,
                  superTblInfo->sTblName,
                  tagsValBuf);
      tmfree(tagsValBuf);
    } else if (TBL_ALREADY_EXISTS == superTblInfo->childTblExists) {
      len = snprintf(
          headBuf,
                  HEAD_BUFF_LEN,
                  "%s.%s values",
                  dbName,
                  tableName);
    } else {
      len = snprintf(
          headBuf,
                  HEAD_BUFF_LEN,
                  "%s.%s values",
                  dbName,
                  tableName);
  }

  if (len > remainderBufLen)
    return -1;

  tstrncpy(buffer, headBuf, len + 1);

  return len;
}

static int32_t generateStbInterlaceData(
        SSuperTable *superTblInfo,
        char *tableName, uint32_t batchPerTbl,
        uint64_t i,
        uint32_t batchPerTblTimes,
        uint64_t tableSeq,
        threadInfo *pThreadInfo, char *buffer,
        int64_t insertRows,
        int64_t startTime,
        uint64_t *pRemainderBufLen)
{
  assert(buffer);
  char *pstr = buffer;

  int headLen = generateStbSQLHead(
          superTblInfo,
          tableName, tableSeq, pThreadInfo->db_name,
          pstr, *pRemainderBufLen);

  if (headLen <= 0) {
    return 0;
  }
  // generate data buffer
  verbosePrint("[%d] %s() LN%d i=%"PRIu64" buffer:\n%s\n",
            pThreadInfo->threadID, __func__, __LINE__, i, buffer);

  pstr += headLen;
  *pRemainderBufLen -= headLen;

  int64_t dataLen = 0;

  verbosePrint("[%d] %s() LN%d i=%"PRIu64" batchPerTblTimes=%u batchPerTbl = %u\n",
            pThreadInfo->threadID, __func__, __LINE__,
            i, batchPerTblTimes, batchPerTbl);

  if (0 == strncasecmp(superTblInfo->startTimestamp, "now", 3)) {
      startTime = taosGetTimestamp(pThreadInfo->time_precision);
  }

  int32_t k = generateStbDataTail(
            superTblInfo,
            batchPerTbl, pstr, *pRemainderBufLen, insertRows, 0,
            startTime,
            &(pThreadInfo->samplePos), &dataLen);

  if (k == batchPerTbl) {
    pstr += dataLen;
    *pRemainderBufLen -= dataLen;
  } else {
    debugPrint("%s() LN%d, generated data tail: %u, not equal batch per table: %u\n",
            __func__, __LINE__, k, batchPerTbl);
    pstr -= headLen;
    pstr[0] = '\0';
    k = 0;
  }

  return k;
}

static int64_t generateInterlaceDataWithoutStb(
        char *tableName, uint32_t batch,
        uint64_t tableSeq,
        char *dbName, char *buffer,
        int64_t insertRows,
        int64_t startTime,
        uint64_t *pRemainderBufLen)
{
  assert(buffer);
  char *pstr = buffer;

  int headLen = generateSQLHeadWithoutStb(
          tableName, dbName,
            pstr, *pRemainderBufLen);

  if (headLen <= 0) {
    return 0;
  }

  pstr += headLen;
  *pRemainderBufLen -= headLen;

  int64_t dataLen = 0;

  int32_t k = generateDataTailWithoutStb(
            batch, pstr, *pRemainderBufLen, insertRows, 0,
            startTime,
            &dataLen);

  if (k == batch) {
    pstr += dataLen;
    *pRemainderBufLen -= dataLen;
  } else {
    debugPrint("%s() LN%d, generated data tail: %d, not equal batch per table: %u\n",
            __func__, __LINE__, k, batch);
    pstr -= headLen;
    pstr[0] = '\0';
    k = 0;
  }

  return k;
}

#if STMT_IFACE_ENABLED == 1
static int32_t prepareStmtBindArrayByType(TAOS_BIND *bind,
        char *dataType, int32_t dataLen, char **ptr)
{
    if (0 == strncasecmp(dataType,
                "BINARY", strlen("BINARY"))) {
        if (dataLen > TSDB_MAX_BINARY_LEN) {
            errorPrint( "binary length overflow, max size:%u\n",
                    (uint32_t)TSDB_MAX_BINARY_LEN);
            return -1;
        }
        char *bind_binary = (char *)*ptr;
        rand_string(bind_binary, dataLen);

        bind->buffer_type = TSDB_DATA_TYPE_BINARY;
        bind->buffer_length = dataLen;
        bind->buffer = bind_binary;
        bind->length = &bind->buffer_length;
        bind->is_null = NULL;

        *ptr += bind->buffer_length;
    } else if (0 == strncasecmp(dataType,
                "NCHAR", strlen("NCHAR"))) {
        if (dataLen > TSDB_MAX_BINARY_LEN) {
            errorPrint( "nchar length overflow, max size:%u\n",
                    (uint32_t)TSDB_MAX_BINARY_LEN);
            return -1;
        }
        char *bind_nchar = (char *)*ptr;
        rand_string(bind_nchar, dataLen);

        bind->buffer_type = TSDB_DATA_TYPE_NCHAR;
        bind->buffer_length = strlen(bind_nchar);
        bind->buffer = bind_nchar;
        bind->length = &bind->buffer_length;
        bind->is_null = NULL;

        *ptr += bind->buffer_length;
    } else if (0 == strncasecmp(dataType,
                "INT", strlen("INT"))) {
        int32_t *bind_int = (int32_t *)*ptr;

        *bind_int = rand_int();
        bind->buffer_type = TSDB_DATA_TYPE_INT;
        bind->buffer_length = sizeof(int32_t);
        bind->buffer = bind_int;
        bind->length = &bind->buffer_length;
        bind->is_null = NULL;

        *ptr += bind->buffer_length;
    } else if (0 == strncasecmp(dataType,
                "BIGINT", strlen("BIGINT"))) {
        int64_t *bind_bigint = (int64_t *)*ptr;

        *bind_bigint = rand_bigint();
        bind->buffer_type = TSDB_DATA_TYPE_BIGINT;
        bind->buffer_length = sizeof(int64_t);
        bind->buffer = bind_bigint;
        bind->length = &bind->buffer_length;
        bind->is_null = NULL;

        *ptr += bind->buffer_length;
    }  else if (0 == strncasecmp(dataType,
                "FLOAT", strlen("FLOAT"))) {
        float   *bind_float = (float *) *ptr;

        *bind_float = rand_float();
        bind->buffer_type = TSDB_DATA_TYPE_FLOAT;
        bind->buffer_length = sizeof(float);
        bind->buffer = bind_float;
        bind->length = &bind->buffer_length;
        bind->is_null = NULL;

        *ptr += bind->buffer_length;
    }  else if (0 == strncasecmp(dataType,
                "DOUBLE", strlen("DOUBLE"))) {
        double  *bind_double = (double *)*ptr;

        *bind_double = rand_double();
        bind->buffer_type = TSDB_DATA_TYPE_DOUBLE;
        bind->buffer_length = sizeof(double);
        bind->buffer = bind_double;
        bind->length = &bind->buffer_length;
        bind->is_null = NULL;

        *ptr += bind->buffer_length;
    }  else if (0 == strncasecmp(dataType,
                "SMALLINT", strlen("SMALLINT"))) {
        int16_t *bind_smallint = (int16_t *)*ptr;

        *bind_smallint = rand_smallint();
        bind->buffer_type = TSDB_DATA_TYPE_SMALLINT;
        bind->buffer_length = sizeof(int16_t);
        bind->buffer = bind_smallint;
        bind->length = &bind->buffer_length;
        bind->is_null = NULL;

        *ptr += bind->buffer_length;
    }  else if (0 == strncasecmp(dataType,
                "TINYINT", strlen("TINYINT"))) {
        int8_t  *bind_tinyint = (int8_t *)*ptr;

        *bind_tinyint = rand_tinyint();
        bind->buffer_type = TSDB_DATA_TYPE_TINYINT;
        bind->buffer_length = sizeof(int8_t);
        bind->buffer = bind_tinyint;
        bind->length = &bind->buffer_length;
        bind->is_null = NULL;
        *ptr += bind->buffer_length;
    }  else if (0 == strncasecmp(dataType,
                "BOOL", strlen("BOOL"))) {
        int8_t  *bind_bool = (int8_t *)*ptr;

        *bind_bool = rand_bool();
        bind->buffer_type = TSDB_DATA_TYPE_BOOL;
        bind->buffer_length = sizeof(int8_t);
        bind->buffer = bind_bool;
        bind->length = &bind->buffer_length;
        bind->is_null = NULL;

        *ptr += bind->buffer_length;
    }  else if (0 == strncasecmp(dataType,
                "TIMESTAMP", strlen("TIMESTAMP"))) {
        int64_t *bind_ts2 = (int64_t *) *ptr;

        *bind_ts2 = rand_bigint();
        bind->buffer_type = TSDB_DATA_TYPE_TIMESTAMP;
        bind->buffer_length = sizeof(int64_t);
        bind->buffer = bind_ts2;
        bind->length = &bind->buffer_length;
        bind->is_null = NULL;

        *ptr += bind->buffer_length;
    }  else {
        errorPrint( "No support data type: %s\n",
                dataType);
        return -1;
    }

    return 0;
}

static int32_t prepareStmtWithoutStb(
        TAOS_STMT *stmt,
        char *tableName,
        uint32_t batch,
        int64_t insertRows,
        int64_t recordFrom,
        int64_t startTime)
{
    int ret = taos_stmt_set_tbname(stmt, tableName);
    if (ret != 0) {
        errorPrint("failed to execute taos_stmt_set_tbname(%s). return 0x%x. reason: %s\n",
                tableName, ret, taos_errstr(NULL));
        return ret;
    }

    char **data_type = g_args.datatype;

    char *bindArray = malloc(sizeof(TAOS_BIND) * (g_args.num_of_CPR + 1));
    if (bindArray == NULL) {
        errorPrint("Failed to allocate %d bind params\n",
                (g_args.num_of_CPR + 1));
        return -1;
    }

    int32_t k = 0;
    for (k = 0; k < batch;) {
        /* columnCount + 1 (ts) */
        char data[MAX_DATA_SIZE];
        memset(data, 0, MAX_DATA_SIZE);

        char *ptr = data;
        TAOS_BIND *bind = (TAOS_BIND *)(bindArray + 0);

        int64_t *bind_ts;

        bind_ts = (int64_t *)ptr;
        bind->buffer_type = TSDB_DATA_TYPE_TIMESTAMP;
        *bind_ts = startTime + getTSRandTail(
                (int64_t)DEFAULT_TIMESTAMP_STEP, k,
                g_args.disorderRatio,
                g_args.disorderRange);
        bind->buffer_length = sizeof(int64_t);
        bind->buffer = bind_ts;
        bind->length = &bind->buffer_length;
        bind->is_null = NULL;

        ptr += bind->buffer_length;

        for (int i = 0; i < g_args.num_of_CPR; i ++) {
            bind = (TAOS_BIND *)((char *)bindArray + (sizeof(TAOS_BIND) * (i + 1)));
            if ( -1 == prepareStmtBindArrayByType(
                        bind,
                        data_type[i],
                        g_args.len_of_binary,
                        &ptr)) {
                return -1;
            }
        }
        taos_stmt_bind_param(stmt, (TAOS_BIND *)bindArray);
        // if msg > 3MB, break
        taos_stmt_add_batch(stmt);

        k++;
        recordFrom ++;
        if (recordFrom >= insertRows) {
            break;
        }
    }

    return k;
}

static int32_t prepareStbStmt(SSuperTable *stbInfo,
        TAOS_STMT *stmt,
        char *tableName, uint32_t batch,
        uint64_t insertRows,
        uint64_t recordFrom,
        int64_t startTime, char *buffer)
{
    int ret = taos_stmt_set_tbname(stmt, tableName);
    if (ret != 0) {
        errorPrint("failed to execute taos_stmt_set_tbname(%s). return 0x%x. reason: %s\n",
                tableName, ret, taos_errstr(NULL));
        return ret;
    }

    char *bindArray = malloc(sizeof(TAOS_BIND) * (stbInfo->columnCount + 1));
    if (bindArray == NULL) {
        errorPrint("Failed to allocate %d bind params\n",
                (stbInfo->columnCount + 1));
        return -1;
    }

    bool tsRand;
    if (0 == strncasecmp(stbInfo->dataSource, "rand", strlen("rand"))) {
        tsRand = true;
    } else {
        tsRand = false;
    }

    uint32_t k;
    for (k = 0; k < batch;) {
        /* columnCount + 1 (ts) */
        char data[MAX_DATA_SIZE];
        memset(data, 0, MAX_DATA_SIZE);

        char *ptr = data;
        TAOS_BIND *bind = (TAOS_BIND *)(bindArray + 0);

        int64_t *bind_ts;

        bind_ts = (int64_t *)ptr;
        bind->buffer_type = TSDB_DATA_TYPE_TIMESTAMP;
        if (tsRand) {
            *bind_ts = startTime + getTSRandTail(
                    stbInfo->timeStampStep, k,
                    stbInfo->disorderRatio,
                    stbInfo->disorderRange);
        } else {
            *bind_ts = startTime + stbInfo->timeStampStep * k;
        }
        bind->buffer_length = sizeof(int64_t);
        bind->buffer = bind_ts;
        bind->length = &bind->buffer_length;
        bind->is_null = NULL;

        ptr += bind->buffer_length;

        for (int i = 0; i < stbInfo->columnCount; i ++) {
            bind = (TAOS_BIND *)((char *)bindArray + (sizeof(TAOS_BIND) * (i + 1)));
            if ( -1 == prepareStmtBindArrayByType(
                        bind,
                        stbInfo->columns[i].dataType,
                        stbInfo->columns[i].dataLen,
                        &ptr)) {
                return -1;
            }
        }
        taos_stmt_bind_param(stmt, (TAOS_BIND *)bindArray);
        // if msg > 3MB, break
        taos_stmt_add_batch(stmt);

        k++;
        recordFrom ++;
        if (recordFrom >= insertRows) {
            break;
        }
    }

    return k;
}
#endif

static int32_t generateStbProgressiveData(
        SSuperTable *superTblInfo,
        char *tableName,
        int64_t tableSeq,
        char *dbName, char *buffer,
        int64_t insertRows,
        uint64_t recordFrom, int64_t startTime, int64_t *pSamplePos,
        int64_t *pRemainderBufLen)
{
  assert(buffer != NULL);
  char *pstr = buffer;

  memset(buffer, 0, *pRemainderBufLen);

<<<<<<< HEAD
  int64_t headLen = generateSQLHead(tableName, tableSeq, pThreadInfo,
          superTblInfo,
=======
  int64_t headLen = generateStbSQLHead(
              superTblInfo,
          tableName, tableSeq, dbName,
>>>>>>> 72e2c66d
          buffer, *pRemainderBufLen);

  if (headLen <= 0) {
    return 0;
  }
  pstr += headLen;
  *pRemainderBufLen -= headLen;

  int64_t dataLen;

  return generateStbDataTail(superTblInfo,
          g_args.num_of_RPR, pstr, *pRemainderBufLen,
          insertRows, recordFrom,
          startTime,
          pSamplePos, &dataLen);
}

static int32_t generateProgressiveDataWithoutStb(
        char *tableName,
        /* int64_t tableSeq, */
        threadInfo *pThreadInfo, char *buffer,
        int64_t insertRows,
        uint64_t recordFrom, int64_t startTime, /*int64_t *pSamplePos, */
        int64_t *pRemainderBufLen)
{
  assert(buffer != NULL);
  char *pstr = buffer;

  memset(buffer, 0, *pRemainderBufLen);

  int64_t headLen = generateSQLHeadWithoutStb(
          tableName, pThreadInfo->db_name,
          buffer, *pRemainderBufLen);

  if (headLen <= 0) {
    return 0;
  }
  pstr += headLen;
  *pRemainderBufLen -= headLen;

  int64_t dataLen;

  return generateDataTailWithoutStb(
          g_args.num_of_RPR, pstr, *pRemainderBufLen, insertRows, recordFrom,
          startTime,
          /*pSamplePos, */&dataLen);
}

static void printStatPerThread(threadInfo *pThreadInfo)
{
    fprintf(stderr, "====thread[%d] completed total inserted rows: %"PRIu64 ", total affected rows: %"PRIu64". %.2f records/second====\n",
          pThreadInfo->threadID,
          pThreadInfo->totalInsertRows,
          pThreadInfo->totalAffectedRows,
          (double)(pThreadInfo->totalAffectedRows / (pThreadInfo->totalDelay/1000.0)));
}

// sync write interlace data
static void* syncWriteInterlace(threadInfo *pThreadInfo) {
  debugPrint("[%d] %s() LN%d: ### interlace write\n",
         pThreadInfo->threadID, __func__, __LINE__);

  int64_t insertRows;
  uint32_t interlaceRows;
  uint64_t maxSqlLen;
  int64_t nTimeStampStep;
  uint64_t insert_interval;

  SSuperTable* superTblInfo = pThreadInfo->superTblInfo;

  if (superTblInfo) {
    insertRows = superTblInfo->insertRows;

    if ((superTblInfo->interlaceRows == 0)
        && (g_args.interlace_rows > 0)) {
      interlaceRows = g_args.interlace_rows;
    } else {
      interlaceRows = superTblInfo->interlaceRows;
    }
    maxSqlLen = superTblInfo->maxSqlLen;
    nTimeStampStep = superTblInfo->timeStampStep;
    insert_interval = superTblInfo->insertInterval;
  } else {
    insertRows = g_args.num_of_DPT;
    interlaceRows = g_args.interlace_rows;
    maxSqlLen = g_args.max_sql_len;
    nTimeStampStep = DEFAULT_TIMESTAMP_STEP;
    insert_interval = g_args.insert_interval;
  }

  debugPrint("[%d] %s() LN%d: start_table_from=%"PRIu64" ntables=%"PRId64" insertRows=%"PRIu64"\n",
          pThreadInfo->threadID, __func__, __LINE__,
          pThreadInfo->start_table_from,
          pThreadInfo->ntables, insertRows);

  if (interlaceRows > insertRows)
    interlaceRows = insertRows;

  if (interlaceRows > g_args.num_of_RPR)
    interlaceRows = g_args.num_of_RPR;

  uint32_t batchPerTbl = interlaceRows;
  uint32_t batchPerTblTimes;

  if ((interlaceRows > 0) && (pThreadInfo->ntables > 1)) {
    batchPerTblTimes =
        g_args.num_of_RPR / interlaceRows;
  } else {
    batchPerTblTimes = 1;
  }

  pThreadInfo->buffer = calloc(maxSqlLen, 1);
  if (NULL == pThreadInfo->buffer) {
    errorPrint( "%s() LN%d, Failed to alloc %"PRIu64" Bytes, reason:%s\n",
              __func__, __LINE__, maxSqlLen, strerror(errno));
    return NULL;
  }

  pThreadInfo->totalInsertRows = 0;
  pThreadInfo->totalAffectedRows = 0;

  uint64_t st = 0;
  uint64_t et = UINT64_MAX;

  uint64_t lastPrintTime = taosGetTimestampMs();
  uint64_t startTs = taosGetTimestampMs();
  uint64_t endTs;

  uint64_t tableSeq = pThreadInfo->start_table_from;
  int64_t startTime = pThreadInfo->start_time;

  uint64_t generatedRecPerTbl = 0;
  bool flagSleep = true;
  uint64_t sleepTimeTotal = 0;

  while(pThreadInfo->totalInsertRows < pThreadInfo->ntables * insertRows) {
    if ((flagSleep) && (insert_interval)) {
        st = taosGetTimestampMs();
        flagSleep = false;
    }
    // generate data
    memset(pThreadInfo->buffer, 0, maxSqlLen);
    uint64_t remainderBufLen = maxSqlLen;

    char *pstr = pThreadInfo->buffer;

    int len = snprintf(pstr,
            strlen(STR_INSERT_INTO) + 1, "%s", STR_INSERT_INTO);
    pstr += len;
    remainderBufLen -= len;

    uint32_t recOfBatch = 0;

    for (uint32_t i = 0; i < batchPerTblTimes; i ++) {
        char tableName[TSDB_TABLE_NAME_LEN];

      getTableName(tableName, pThreadInfo, tableSeq);
      if (0 == strlen(tableName)) {
        errorPrint("[%d] %s() LN%d, getTableName return null\n",
            pThreadInfo->threadID, __func__, __LINE__);
        free(pThreadInfo->buffer);
        return NULL;
      }

      uint64_t oldRemainderLen = remainderBufLen;

      int32_t generated;
      if (superTblInfo) {
          if (superTblInfo->iface == STMT_IFACE) {
#if STMT_IFACE_ENABLED == 1
              generated = prepareStbStmt(superTblInfo,
                      pThreadInfo->stmt,
                      tableName,
                      batchPerTbl,
                      insertRows, i,
                      startTime,
                      pThreadInfo->buffer);
#else
              generated = -1;
#endif
          } else {
              generated = generateStbInterlaceData(
                      superTblInfo,
                      tableName, batchPerTbl, i,
                      batchPerTblTimes,
                      tableSeq,
                      pThreadInfo, pstr,
                      insertRows,
                      startTime,
                      &remainderBufLen);
          }
      } else {
          if (g_args.iface == STMT_IFACE) {
              debugPrint("[%d] %s() LN%d, tableName:%s, batch:%d startTime:%"PRId64"\n",
                      pThreadInfo->threadID,
                      __func__, __LINE__,
                      tableName, batchPerTbl, startTime);
#if STMT_IFACE_ENABLED == 1
              generated = prepareStmtWithoutStb(
                      pThreadInfo->stmt, tableName,
                      batchPerTbl,
                      insertRows, i,
                      startTime);
#else
              generated = -1;
#endif
          } else {
              generated = generateInterlaceDataWithoutStb(
                      tableName, batchPerTbl,
                      tableSeq,
                      pThreadInfo->db_name, pstr,
                      insertRows,
                      startTime,
                      &remainderBufLen);
          }
      }

      debugPrint("[%d] %s() LN%d, generated records is %d\n",
                  pThreadInfo->threadID, __func__, __LINE__, generated);
      if (generated < 0) {
        errorPrint("[%d] %s() LN%d, generated records is %d\n",
                  pThreadInfo->threadID, __func__, __LINE__, generated);
        goto free_of_interlace;
      } else if (generated == 0) {
        break;
      }

      tableSeq ++;
      recOfBatch += batchPerTbl;

      pstr += (oldRemainderLen - remainderBufLen);
      pThreadInfo->totalInsertRows += batchPerTbl;

      verbosePrint("[%d] %s() LN%d batchPerTbl=%d recOfBatch=%d\n",
                pThreadInfo->threadID, __func__, __LINE__,
                batchPerTbl, recOfBatch);

      if (tableSeq == pThreadInfo->start_table_from + pThreadInfo->ntables) {
            // turn to first table
            tableSeq = pThreadInfo->start_table_from;
            generatedRecPerTbl += batchPerTbl;

            startTime = pThreadInfo->start_time
              + generatedRecPerTbl * nTimeStampStep;

            flagSleep = true;
            if (generatedRecPerTbl >= insertRows)
              break;

            int64_t remainRows = insertRows - generatedRecPerTbl;
            if ((remainRows > 0) && (batchPerTbl > remainRows))
              batchPerTbl = remainRows;

            if (pThreadInfo->ntables * batchPerTbl < g_args.num_of_RPR)
                break;
      }

      verbosePrint("[%d] %s() LN%d generatedRecPerTbl=%"PRId64" insertRows=%"PRId64"\n",
                pThreadInfo->threadID, __func__, __LINE__,
                generatedRecPerTbl, insertRows);

      if ((g_args.num_of_RPR - recOfBatch) < batchPerTbl)
        break;
    }

    verbosePrint("[%d] %s() LN%d recOfBatch=%d totalInsertRows=%"PRIu64"\n",
              pThreadInfo->threadID, __func__, __LINE__, recOfBatch,
              pThreadInfo->totalInsertRows);
    verbosePrint("[%d] %s() LN%d, buffer=%s\n",
           pThreadInfo->threadID, __func__, __LINE__, pThreadInfo->buffer);

    startTs = taosGetTimestampMs();

    if (recOfBatch == 0) {
      errorPrint("[%d] %s() LN%d try inserting records of batch is %d\n",
              pThreadInfo->threadID, __func__, __LINE__,
              recOfBatch);
      errorPrint("%s\n", "\tPlease check if the batch or the buffer length is proper value!\n");
      goto free_of_interlace;
    }
    int64_t affectedRows = execInsert(pThreadInfo, recOfBatch);

    endTs = taosGetTimestampMs();
    uint64_t delay = endTs - startTs;
    performancePrint("%s() LN%d, insert execution time is %"PRIu64"ms\n",
            __func__, __LINE__, delay);
    verbosePrint("[%d] %s() LN%d affectedRows=%"PRId64"\n",
            pThreadInfo->threadID,
            __func__, __LINE__, affectedRows);

    if (delay > pThreadInfo->maxDelay) pThreadInfo->maxDelay = delay;
    if (delay < pThreadInfo->minDelay) pThreadInfo->minDelay = delay;
    pThreadInfo->cntDelay++;
    pThreadInfo->totalDelay += delay;

    if (recOfBatch != affectedRows) {
        errorPrint("[%d] %s() LN%d execInsert insert %d, affected rows: %"PRId64"\n%s\n",
                pThreadInfo->threadID, __func__, __LINE__,
                recOfBatch, affectedRows, pThreadInfo->buffer);
        goto free_of_interlace;
    }

    pThreadInfo->totalAffectedRows += affectedRows;

    int64_t  currentPrintTime = taosGetTimestampMs();
    if (currentPrintTime - lastPrintTime > 30*1000) {
      printf("thread[%d] has currently inserted rows: %"PRIu64 ", affected rows: %"PRIu64 "\n",
                    pThreadInfo->threadID,
                    pThreadInfo->totalInsertRows,
                    pThreadInfo->totalAffectedRows);
      lastPrintTime = currentPrintTime;
    }

    if ((insert_interval) && flagSleep) {
      et = taosGetTimestampMs();

      if (insert_interval > (et - st) ) {
        uint64_t sleepTime = insert_interval - (et -st);
        performancePrint("%s() LN%d sleep: %"PRId64" ms for insert interval\n",
                    __func__, __LINE__, sleepTime);
        taosMsleep(sleepTime); // ms
        sleepTimeTotal += insert_interval;
      }
    }
  }

free_of_interlace:
  tmfree(pThreadInfo->buffer);
  printStatPerThread(pThreadInfo);
  return NULL;
}

// sync insertion progressive data
static void* syncWriteProgressive(threadInfo *pThreadInfo) {
  debugPrint("%s() LN%d: ### progressive write\n", __func__, __LINE__);

  SSuperTable* superTblInfo = pThreadInfo->superTblInfo;
  uint64_t maxSqlLen = superTblInfo?superTblInfo->maxSqlLen:g_args.max_sql_len;
  int64_t timeStampStep =
      superTblInfo?superTblInfo->timeStampStep:DEFAULT_TIMESTAMP_STEP;
  int64_t insertRows =
        (superTblInfo)?superTblInfo->insertRows:g_args.num_of_DPT;
  verbosePrint("%s() LN%d insertRows=%"PRId64"\n",
            __func__, __LINE__, insertRows);

  pThreadInfo->buffer = calloc(maxSqlLen, 1);
  if (NULL == pThreadInfo->buffer) {
    errorPrint( "Failed to alloc %"PRIu64" Bytes, reason:%s\n",
              maxSqlLen,
              strerror(errno));
    return NULL;
  }

  uint64_t lastPrintTime = taosGetTimestampMs();
  uint64_t startTs = taosGetTimestampMs();
  uint64_t endTs;

  pThreadInfo->totalInsertRows = 0;
  pThreadInfo->totalAffectedRows = 0;

  pThreadInfo->samplePos = 0;

  for (uint64_t tableSeq = pThreadInfo->start_table_from;
          tableSeq <= pThreadInfo->end_table_to;
          tableSeq ++) {
    int64_t start_time = pThreadInfo->start_time;

    for (uint64_t i = 0; i < insertRows;) {
      char tableName[TSDB_TABLE_NAME_LEN];
      getTableName(tableName, pThreadInfo, tableSeq);
      verbosePrint("%s() LN%d: tid=%d seq=%"PRId64" tableName=%s\n",
             __func__, __LINE__,
             pThreadInfo->threadID, tableSeq, tableName);

      int64_t remainderBufLen = maxSqlLen;
      char *pstr = pThreadInfo->buffer;

      int len = snprintf(pstr,
              strlen(STR_INSERT_INTO) + 1, "%s", STR_INSERT_INTO);

      pstr += len;
      remainderBufLen -= len;

      int32_t generated;
      if (superTblInfo) {
          if (superTblInfo->iface == STMT_IFACE) {
#if STMT_IFACE_ENABLED == 1
              generated = prepareStbStmt(
                      superTblInfo,
                      pThreadInfo->stmt,
                      tableName,
                      g_args.num_of_RPR,
                      insertRows, i, start_time, pstr);
#else
              generated = -1;
#endif
          } else {
              generated = generateStbProgressiveData(
                      superTblInfo,
                      tableName, tableSeq, pThreadInfo->db_name, pstr,
                      insertRows, i, start_time,
                      &(pThreadInfo->samplePos),
                      &remainderBufLen);
          }
      } else {
          if (g_args.iface == STMT_IFACE) {
#if STMT_IFACE_ENABLED == 1
              generated = prepareStmtWithoutStb(
                      pThreadInfo->stmt,
                      tableName,
                      g_args.num_of_RPR,
                      insertRows, i,
                      start_time);
#else
              generated = -1;
#endif
          } else {
              generated = generateProgressiveDataWithoutStb(
                      tableName,
                      /*  tableSeq, */
                      pThreadInfo, pstr, insertRows,
                      i, start_time,
                      /* &(pThreadInfo->samplePos), */
                      &remainderBufLen);
          }
      }
      if (generated > 0)
        i += generated;
      else
        goto free_of_progressive;

      start_time +=  generated * timeStampStep;
      pThreadInfo->totalInsertRows += generated;

      startTs = taosGetTimestampMs();

      int32_t affectedRows = execInsert(pThreadInfo, generated);

      endTs = taosGetTimestampMs();
      uint64_t delay = endTs - startTs;
      performancePrint("%s() LN%d, insert execution time is %"PRId64"ms\n",
              __func__, __LINE__, delay);
      verbosePrint("[%d] %s() LN%d affectedRows=%d\n",
            pThreadInfo->threadID,
            __func__, __LINE__, affectedRows);

      if (delay > pThreadInfo->maxDelay) pThreadInfo->maxDelay = delay;
      if (delay < pThreadInfo->minDelay) pThreadInfo->minDelay = delay;
      pThreadInfo->cntDelay++;
      pThreadInfo->totalDelay += delay;

      if (affectedRows < 0) {
        errorPrint("%s() LN%d, affected rows: %d\n",
                __func__, __LINE__, affectedRows);
        goto free_of_progressive;
      }

      pThreadInfo->totalAffectedRows += affectedRows;

      int64_t  currentPrintTime = taosGetTimestampMs();
      if (currentPrintTime - lastPrintTime > 30*1000) {
        printf("thread[%d] has currently inserted rows: %"PRId64 ", affected rows: %"PRId64 "\n",
                    pThreadInfo->threadID,
                    pThreadInfo->totalInsertRows,
                    pThreadInfo->totalAffectedRows);
        lastPrintTime = currentPrintTime;
      }

      if (i >= insertRows)
        break;
    }   // num_of_DPT

    if ((g_args.verbose_print) &&
      (tableSeq == pThreadInfo->ntables - 1) && (superTblInfo) &&
        (0 == strncasecmp(
                    superTblInfo->dataSource, "sample", strlen("sample")))) {
          verbosePrint("%s() LN%d samplePos=%"PRId64"\n",
                  __func__, __LINE__, pThreadInfo->samplePos);
    }
  } // tableSeq

free_of_progressive:
  tmfree(pThreadInfo->buffer);
  printStatPerThread(pThreadInfo);
  return NULL;
}

static void* syncWrite(void *sarg) {

  threadInfo *pThreadInfo = (threadInfo *)sarg;
  SSuperTable* superTblInfo = pThreadInfo->superTblInfo;

  uint32_t interlaceRows;

  if (superTblInfo) {
    if ((superTblInfo->interlaceRows == 0)
        && (g_args.interlace_rows > 0)) {
      interlaceRows = g_args.interlace_rows;
    } else {
      interlaceRows = superTblInfo->interlaceRows;
    }
  } else {
    interlaceRows = g_args.interlace_rows;
  }

  if (interlaceRows > 0) {
    // interlace mode
    return syncWriteInterlace(pThreadInfo);
  } else {
    // progressive mode
    return syncWriteProgressive(pThreadInfo);
  }
}

static void callBack(void *param, TAOS_RES *res, int code) {
  threadInfo* pThreadInfo = (threadInfo*)param;
  SSuperTable* superTblInfo = pThreadInfo->superTblInfo;

  int insert_interval =
      superTblInfo?superTblInfo->insertInterval:g_args.insert_interval;
  if (insert_interval) {
    pThreadInfo->et = taosGetTimestampMs();
    if ((pThreadInfo->et - pThreadInfo->st) < insert_interval) {
      taosMsleep(insert_interval - (pThreadInfo->et - pThreadInfo->st)); // ms
    }
  }

  char *buffer = calloc(1, pThreadInfo->superTblInfo->maxSqlLen);
  char data[MAX_DATA_SIZE];
  char *pstr = buffer;
  pstr += sprintf(pstr, "insert into %s.%s%"PRId64" values",
          pThreadInfo->db_name, pThreadInfo->tb_prefix,
          pThreadInfo->start_table_from);
//  if (pThreadInfo->counter >= pThreadInfo->superTblInfo->insertRows) {
  if (pThreadInfo->counter >= g_args.num_of_RPR) {
    pThreadInfo->start_table_from++;
    pThreadInfo->counter = 0;
  }
  if (pThreadInfo->start_table_from > pThreadInfo->end_table_to) {
    tsem_post(&pThreadInfo->lock_sem);
    free(buffer);
    taos_free_result(res);
    return;
  }

  for (int i = 0; i < g_args.num_of_RPR; i++) {
    int rand_num = taosRandom() % 100;
    if (0 != pThreadInfo->superTblInfo->disorderRatio
            && rand_num < pThreadInfo->superTblInfo->disorderRatio) {
      int64_t d = pThreadInfo->lastTs
          - (taosRandom() % pThreadInfo->superTblInfo->disorderRange + 1);
      generateStbRowData(pThreadInfo->superTblInfo, data, d);
    } else {
      generateStbRowData(pThreadInfo->superTblInfo,
              data, pThreadInfo->lastTs += 1000);
    }
    pstr += sprintf(pstr, "%s", data);
    pThreadInfo->counter++;

    if (pThreadInfo->counter >= pThreadInfo->superTblInfo->insertRows) {
      break;
    }
  }

  if (insert_interval) {
    pThreadInfo->st = taosGetTimestampMs();
  }
  taos_query_a(pThreadInfo->taos, buffer, callBack, pThreadInfo);
  free(buffer);

  taos_free_result(res);
}

static void *asyncWrite(void *sarg) {
  threadInfo *pThreadInfo = (threadInfo *)sarg;
  SSuperTable* superTblInfo = pThreadInfo->superTblInfo;

  pThreadInfo->st = 0;
  pThreadInfo->et = 0;
  pThreadInfo->lastTs = pThreadInfo->start_time;

  int insert_interval =
      superTblInfo?superTblInfo->insertInterval:g_args.insert_interval;
  if (insert_interval) {
    pThreadInfo->st = taosGetTimestampMs();
  }
  taos_query_a(pThreadInfo->taos, "show databases", callBack, pThreadInfo);

  tsem_wait(&(pThreadInfo->lock_sem));

  return NULL;
}

static int convertHostToServAddr(char *host, uint16_t port, struct sockaddr_in *serv_addr)
{
  uint16_t rest_port = port + TSDB_PORT_HTTP;
  struct hostent *server = gethostbyname(host);
  if ((server == NULL) || (server->h_addr == NULL)) {
    errorPrint("%s", "ERROR, no such host");
    return -1;
  }

  debugPrint("h_name: %s\nh_addr=%p\nh_addretype: %s\nh_length: %d\n",
            server->h_name,
            server->h_addr,
            (server->h_addrtype == AF_INET)?"ipv4":"ipv6",
            server->h_length);

  memset(serv_addr, 0, sizeof(struct sockaddr_in));
  serv_addr->sin_family = AF_INET;
  serv_addr->sin_port = htons(rest_port);
#ifdef WINDOWS
  serv_addr->sin_addr.s_addr = inet_addr(host);
#else
  memcpy(&(serv_addr->sin_addr.s_addr), server->h_addr, server->h_length);
#endif
  return 0;
}

static void startMultiThreadInsertData(int threads, char* db_name,
        char* precision,SSuperTable* superTblInfo) {

  int32_t timePrec = TSDB_TIME_PRECISION_MILLI;
  if (0 != precision[0]) {
    if (0 == strncasecmp(precision, "ms", 2)) {
      timePrec = TSDB_TIME_PRECISION_MILLI;
    }  else if (0 == strncasecmp(precision, "us", 2)) {
      timePrec = TSDB_TIME_PRECISION_MICRO;
    }  else {
      errorPrint("Not support precision: %s\n", precision);
      exit(-1);
    }
  }

  int64_t start_time;
  if (superTblInfo) {
    if (0 == strncasecmp(superTblInfo->startTimestamp, "now", 3)) {
        start_time = taosGetTimestamp(timePrec);
    } else {
      if (TSDB_CODE_SUCCESS != taosParseTime(
        superTblInfo->startTimestamp,
        &start_time,
        strlen(superTblInfo->startTimestamp),
        timePrec, 0)) {
          ERROR_EXIT("failed to parse time!\n");
      }
    }
  } else {
     start_time = 1500000000000;
  }

  int64_t start = taosGetTimestampMs();

  // read sample data from file first
  if ((superTblInfo) && (0 == strncasecmp(superTblInfo->dataSource,
              "sample", strlen("sample")))) {
    if (0 != prepareSampleDataForSTable(superTblInfo)) {
      errorPrint("%s() LN%d, prepare sample data for stable failed!\n",
              __func__, __LINE__);
      exit(-1);
    }
  }

  // read sample data from file first
  if ((superTblInfo) && (0 == strncasecmp(superTblInfo->dataSource,
              "sample", strlen("sample")))) {
    if (0 != prepareSampleDataForSTable(superTblInfo)) {
      errorPrint("%s() LN%d, prepare sample data for stable failed!\n",
              __func__, __LINE__);
      exit(-1);
    }
  }

  TAOS* taos0 = taos_connect(
              g_Dbs.host, g_Dbs.user,
              g_Dbs.password, db_name, g_Dbs.port);
  if (NULL == taos0) {
    errorPrint("%s() LN%d, connect to server fail , reason: %s\n",
                __func__, __LINE__, taos_errstr(NULL));
    exit(-1);
  }

  int64_t ntables = 0;
  uint64_t tableFrom;

  if (superTblInfo) {
    int64_t limit;
    uint64_t offset;

    if ((NULL != g_args.sqlFile) && (superTblInfo->childTblExists == TBL_NO_EXISTS) &&
            ((superTblInfo->childTblOffset != 0) || (superTblInfo->childTblLimit >= 0))) {
      printf("WARNING: offset and limit will not be used since the child tables not exists!\n");
    }

    if (superTblInfo->childTblExists == TBL_ALREADY_EXISTS) {
      if ((superTblInfo->childTblLimit < 0)
          || ((superTblInfo->childTblOffset + superTblInfo->childTblLimit)
            > (superTblInfo->childTblCount))) {
        superTblInfo->childTblLimit =
            superTblInfo->childTblCount - superTblInfo->childTblOffset;
      }

      offset = superTblInfo->childTblOffset;
      limit = superTblInfo->childTblLimit;
    } else {
      limit = superTblInfo->childTblCount;
      offset = 0;
    }

    ntables = limit;
    tableFrom = offset;

    if ((superTblInfo->childTblExists != TBL_NO_EXISTS)
        && ((superTblInfo->childTblOffset + superTblInfo->childTblLimit )
            > superTblInfo->childTblCount)) {
      printf("WARNING: specified offset + limit > child table count!\n");
      prompt();
    }

    if ((superTblInfo->childTblExists != TBL_NO_EXISTS)
            && (0 == superTblInfo->childTblLimit)) {
      printf("WARNING: specified limit = 0, which cannot find table name to insert or query! \n");
      prompt();
    }

    superTblInfo->childTblName = (char*)calloc(1,
        limit * TSDB_TABLE_NAME_LEN);
    if (superTblInfo->childTblName == NULL) {
      errorPrint("%s() LN%d, alloc memory failed!\n", __func__, __LINE__);
      taos_close(taos0);
      exit(-1);
    }

    int64_t childTblCount;
    getChildNameOfSuperTableWithLimitAndOffset(
        taos0,
        db_name, superTblInfo->sTblName,
        &superTblInfo->childTblName, &childTblCount,
        limit,
        offset);
  } else {
    ntables = g_args.num_of_tables;
    tableFrom = 0;
  }

  taos_close(taos0);

  int64_t a = ntables / threads;
  if (a < 1) {
    threads = ntables;
    a = 1;
  }

  int64_t b = 0;
  if (threads != 0) {
    b = ntables % threads;
  }

  if ((superTblInfo)
      && (superTblInfo->iface == REST_IFACE)) {
      if (convertHostToServAddr(
                  g_Dbs.host, g_Dbs.port, &(g_Dbs.serv_addr)) != 0) {
        exit(-1);
      }
  }

  pthread_t *pids = malloc(threads * sizeof(pthread_t));
  assert(pids != NULL);

  threadInfo *infos = calloc(1, threads * sizeof(threadInfo));
  assert(infos != NULL);

  memset(pids, 0, threads * sizeof(pthread_t));
  memset(infos, 0, threads * sizeof(threadInfo));

  for (int i = 0; i < threads; i++) {
    threadInfo *pThreadInfo = infos + i;
    pThreadInfo->threadID = i;
    tstrncpy(pThreadInfo->db_name, db_name, MAX_DB_NAME_SIZE);
    pThreadInfo->time_precision = timePrec;
    pThreadInfo->superTblInfo = superTblInfo;

    pThreadInfo->start_time = start_time;
    pThreadInfo->minDelay = UINT64_MAX;

    if ((NULL == superTblInfo) ||
            (superTblInfo->iface != REST_IFACE)) {
      //t_info->taos = taos;
      pThreadInfo->taos = taos_connect(
              g_Dbs.host, g_Dbs.user,
              g_Dbs.password, db_name, g_Dbs.port);
      if (NULL == pThreadInfo->taos) {
        errorPrint(
                "%s() LN%d, connect to server fail from insert sub thread, reason: %s\n",
                __func__, __LINE__,
                taos_errstr(NULL));
        free(infos);
        exit(-1);
      }

      if ((g_args.iface == STMT_IFACE)
          || ((superTblInfo) && (superTblInfo->iface == STMT_IFACE))) {

          int columnCount;
          if (superTblInfo) {
              columnCount = superTblInfo->columnCount;
          } else {
              columnCount = g_args.num_of_CPR;
          }

        pThreadInfo->stmt = taos_stmt_init(pThreadInfo->taos);
        if (NULL == pThreadInfo->stmt) {
            errorPrint(
                "%s() LN%d, failed init stmt, reason: %s\n",
                __func__, __LINE__,
                taos_errstr(NULL));
            free(pids);
            free(infos);
            exit(-1);
        }

        char buffer[3000];
        char *pstr = buffer;
        pstr += sprintf(pstr, "INSERT INTO ? values(?");

        for (int col = 0; col < columnCount; col ++) {
            pstr += sprintf(pstr, ",?");
        }
        pstr += sprintf(pstr, ")");

        int ret = taos_stmt_prepare(pThreadInfo->stmt, buffer, 0);
        if (ret != 0){
            errorPrint("failed to execute taos_stmt_prepare. return 0x%x. reason: %s\n",
                    ret, taos_errstr(NULL));
            free(pids);
            free(infos);
            exit(-1);
        }
      }
    } else {
      pThreadInfo->taos = NULL;
    }

/*    if ((NULL == superTblInfo)
            || (0 == superTblInfo->multiThreadWriteOneTbl)) {
            */
      pThreadInfo->start_table_from = tableFrom;
      pThreadInfo->ntables = i<b?a+1:a;
      pThreadInfo->end_table_to = i < b ? tableFrom + a : tableFrom + a - 1;
      tableFrom = pThreadInfo->end_table_to + 1;
/*    } else {
      pThreadInfo->start_table_from = 0;
      pThreadInfo->ntables = superTblInfo->childTblCount;
      pThreadInfo->start_time = pThreadInfo->start_time + rand_int() % 10000 - rand_tinyint();
    }
*/
    tsem_init(&(pThreadInfo->lock_sem), 0, 0);
    if (ASYNC_MODE == g_Dbs.asyncMode) {
      pthread_create(pids + i, NULL, asyncWrite, pThreadInfo);
    } else {
      pthread_create(pids + i, NULL, syncWrite, pThreadInfo);
    }
  }

  for (int i = 0; i < threads; i++) {
    pthread_join(pids[i], NULL);
  }

  uint64_t totalDelay = 0;
  uint64_t maxDelay = 0;
  uint64_t minDelay = UINT64_MAX;
  uint64_t cntDelay = 1;
  double  avgDelay = 0;

  for (int i = 0; i < threads; i++) {
    threadInfo *pThreadInfo = infos + i;

    tsem_destroy(&(pThreadInfo->lock_sem));

    if (pThreadInfo->stmt) {
      taos_stmt_close(pThreadInfo->stmt);
    }
    tsem_destroy(&(pThreadInfo->lock_sem));
    taos_close(pThreadInfo->taos);

    debugPrint("%s() LN%d, [%d] totalInsert=%"PRIu64" totalAffected=%"PRIu64"\n",
            __func__, __LINE__,
            pThreadInfo->threadID, pThreadInfo->totalInsertRows,
            pThreadInfo->totalAffectedRows);
    if (superTblInfo) {
        superTblInfo->totalAffectedRows += pThreadInfo->totalAffectedRows;
        superTblInfo->totalInsertRows += pThreadInfo->totalInsertRows;
    } else {
        g_args.totalAffectedRows += pThreadInfo->totalAffectedRows;
        g_args.totalInsertRows += pThreadInfo->totalInsertRows;
    }

    totalDelay  += pThreadInfo->totalDelay;
    cntDelay   += pThreadInfo->cntDelay;
    if (pThreadInfo->maxDelay > maxDelay) maxDelay = pThreadInfo->maxDelay;
    if (pThreadInfo->minDelay < minDelay) minDelay = pThreadInfo->minDelay;
  }
  cntDelay -= 1;

  if (cntDelay == 0)    cntDelay = 1;
  avgDelay = (double)totalDelay / cntDelay;

  int64_t end = taosGetTimestampMs();
  int64_t t = end - start;

  if (superTblInfo) {
    fprintf(stderr, "Spent %.2f seconds to insert rows: %"PRIu64", affected rows: %"PRIu64" with %d thread(s) into %s.%s. %.2f records/second\n\n",
          t / 1000.0, superTblInfo->totalInsertRows,
          superTblInfo->totalAffectedRows,
          threads, db_name, superTblInfo->sTblName,
          (double)superTblInfo->totalInsertRows / (t / 1000.0));

    if (g_fpOfInsertResult) {
      fprintf(g_fpOfInsertResult,
          "Spent %.2f seconds to insert rows: %"PRIu64", affected rows: %"PRIu64" with %d thread(s) into %s.%s. %.2f records/second\n\n",
          t / 1000.0, superTblInfo->totalInsertRows,
          superTblInfo->totalAffectedRows,
          threads, db_name, superTblInfo->sTblName,
          (double)superTblInfo->totalInsertRows / (t / 1000.0));
    }
  } else {
    fprintf(stderr, "Spent %.2f seconds to insert rows: %"PRIu64", affected rows: %"PRIu64" with %d thread(s) into %s %.2f records/second\n\n",
          t / 1000.0, g_args.totalInsertRows,
          g_args.totalAffectedRows,
          threads, db_name,
          (double)g_args.totalInsertRows / (t / 1000.0));
    if (g_fpOfInsertResult) {
      fprintf(g_fpOfInsertResult,
          "Spent %.2f seconds to insert rows: %"PRIu64", affected rows: %"PRIu64" with %d thread(s) into %s %.2f records/second\n\n",
          t * 1000.0, g_args.totalInsertRows,
          g_args.totalAffectedRows,
          threads, db_name,
          (double)g_args.totalInsertRows / (t / 1000.0));
    }
  }

  fprintf(stderr, "insert delay, avg: %10.2fms, max: %"PRIu64"ms, min: %"PRIu64"ms\n\n",
          avgDelay, maxDelay, minDelay);
  if (g_fpOfInsertResult) {
    fprintf(g_fpOfInsertResult, "insert delay, avg:%10.2fms, max: %"PRIu64"ms, min: %"PRIu64"ms\n\n",
          avgDelay, maxDelay, minDelay);
  }

  //taos_close(taos);

  free(pids);
  free(infos);
}

static void *readTable(void *sarg) {
#if 1
  threadInfo *pThreadInfo = (threadInfo *)sarg;
  TAOS *taos = pThreadInfo->taos;
  char command[BUFFER_SIZE] = "\0";
  uint64_t sTime = pThreadInfo->start_time;
  char *tb_prefix = pThreadInfo->tb_prefix;
  FILE *fp = fopen(pThreadInfo->filePath, "a");
  if (NULL == fp) {
    errorPrint( "fopen %s fail, reason:%s.\n", pThreadInfo->filePath, strerror(errno));
    return NULL;
  }

  int64_t num_of_DPT;
/*  if (pThreadInfo->superTblInfo) {
    num_of_DPT = pThreadInfo->superTblInfo->insertRows; //  nrecords_per_table;
  } else {
  */
      num_of_DPT = g_args.num_of_DPT;
//  }

  int64_t num_of_tables = pThreadInfo->ntables; // rinfo->end_table_to - rinfo->start_table_from + 1;
  int64_t totalData = num_of_DPT * num_of_tables;
  bool do_aggreFunc = g_Dbs.do_aggreFunc;

  int n = do_aggreFunc ? (sizeof(aggreFunc) / sizeof(aggreFunc[0])) : 2;
  if (!do_aggreFunc) {
    printf("\nThe first field is either Binary or Bool. Aggregation functions are not supported.\n");
  }
  printf("%"PRId64" records:\n", totalData);
  fprintf(fp, "| QFunctions |    QRecords    |   QSpeed(R/s)   |  QLatency(ms) |\n");

  for (int j = 0; j < n; j++) {
    double totalT = 0;
    uint64_t count = 0;
    for (int64_t i = 0; i < num_of_tables; i++) {
      sprintf(command, "select %s from %s%"PRId64" where ts>= %" PRIu64,
              aggreFunc[j], tb_prefix, i, sTime);

      double t = taosGetTimestampMs();
      TAOS_RES *pSql = taos_query(taos, command);
      int32_t code = taos_errno(pSql);

      if (code != 0) {
        errorPrint( "Failed to query:%s\n", taos_errstr(pSql));
        taos_free_result(pSql);
        taos_close(taos);
        fclose(fp);
        return NULL;
      }

      while(taos_fetch_row(pSql) != NULL) {
        count++;
      }

      t = taosGetTimestampMs() - t;
      totalT += t;

      taos_free_result(pSql);
    }

    fprintf(fp, "|%10s  |   %"PRId64"   |  %12.2f   |   %10.2f  |\n",
            aggreFunc[j][0] == '*' ? "   *   " : aggreFunc[j], totalData,
            (double)(num_of_tables * num_of_DPT) / totalT, totalT * 1000);
    printf("select %10s took %.6f second(s)\n", aggreFunc[j], totalT * 1000);
  }
  fprintf(fp, "\n");
  fclose(fp);
#endif
  return NULL;
}

static void *readMetric(void *sarg) {
#if 1
  threadInfo *pThreadInfo = (threadInfo *)sarg;
  TAOS *taos = pThreadInfo->taos;
  char command[BUFFER_SIZE] = "\0";
  FILE *fp = fopen(pThreadInfo->filePath, "a");
  if (NULL == fp) {
    printf("fopen %s fail, reason:%s.\n", pThreadInfo->filePath, strerror(errno));
    return NULL;
  }

  int64_t num_of_DPT = pThreadInfo->superTblInfo->insertRows;
  int64_t num_of_tables = pThreadInfo->ntables; // rinfo->end_table_to - rinfo->start_table_from + 1;
  int64_t totalData = num_of_DPT * num_of_tables;
  bool do_aggreFunc = g_Dbs.do_aggreFunc;

  int n = do_aggreFunc ? (sizeof(aggreFunc) / sizeof(aggreFunc[0])) : 2;
  if (!do_aggreFunc) {
    printf("\nThe first field is either Binary or Bool. Aggregation functions are not supported.\n");
  }
  printf("%"PRId64" records:\n", totalData);
  fprintf(fp, "Querying On %"PRId64" records:\n", totalData);

  for (int j = 0; j < n; j++) {
    char condition[COND_BUF_LEN] = "\0";
    char tempS[64] = "\0";

    int64_t m = 10 < num_of_tables ? 10 : num_of_tables;

    for (int64_t i = 1; i <= m; i++) {
      if (i == 1) {
        sprintf(tempS, "t1 = %"PRId64"", i);
      } else {
        sprintf(tempS, " or t1 = %"PRId64" ", i);
      }
      strncat(condition, tempS, COND_BUF_LEN - 1);

      sprintf(command, "select %s from meters where %s", aggreFunc[j], condition);

      printf("Where condition: %s\n", condition);
      fprintf(fp, "%s\n", command);

      double t = taosGetTimestampMs();

      TAOS_RES *pSql = taos_query(taos, command);
      int32_t code = taos_errno(pSql);

      if (code != 0) {
        errorPrint( "Failed to query:%s\n", taos_errstr(pSql));
        taos_free_result(pSql);
        taos_close(taos);
        fclose(fp);
        return NULL;
      }
      int count = 0;
      while(taos_fetch_row(pSql) != NULL) {
        count++;
      }
      t = taosGetTimestampMs() - t;

      fprintf(fp, "| Speed: %12.2f(per s) | Latency: %.4f(ms) |\n",
              num_of_tables * num_of_DPT / (t * 1000.0), t);
      printf("select %10s took %.6f second(s)\n\n", aggreFunc[j], t * 1000.0);

      taos_free_result(pSql);
    }
    fprintf(fp, "\n");
  }
  fclose(fp);
#endif
  return NULL;
}

static void prompt()
{
  if (!g_args.answer_yes) {
    printf("         Press enter key to continue or Ctrl-C to stop\n\n");
    (void)getchar();
  }
}

static int insertTestProcess() {

  setupForAnsiEscape();
  int ret = printfInsertMeta();
  resetAfterAnsiEscape();

  if (ret == -1)
    exit(EXIT_FAILURE);

  debugPrint("%d result file: %s\n", __LINE__, g_Dbs.resultFile);
  g_fpOfInsertResult = fopen(g_Dbs.resultFile, "a");
  if (NULL == g_fpOfInsertResult) {
    errorPrint( "Failed to open %s for save result\n", g_Dbs.resultFile);
    return -1;
  }

  if (g_fpOfInsertResult)
    printfInsertMetaToFile(g_fpOfInsertResult);

  prompt();

  init_rand_data();

  // create database and super tables
  if(createDatabasesAndStables() != 0) {
    if (g_fpOfInsertResult)
      fclose(g_fpOfInsertResult);
    return -1;
  }

  // pretreatement
  prepareSampleData();

  double start;
  double end;

  // create child tables
  start = taosGetTimestampMs();
  createChildTables();
  end = taosGetTimestampMs();

  if (g_totalChildTables > 0) {
    fprintf(stderr, "Spent %.4f seconds to create %"PRId64" tables with %d thread(s)\n\n",
            (end - start)/1000.0, g_totalChildTables, g_Dbs.threadCountByCreateTbl);
    if (g_fpOfInsertResult) {
      fprintf(g_fpOfInsertResult,
            "Spent %.4f seconds to create %"PRId64" tables with %d thread(s)\n\n",
            (end - start)/1000.0, g_totalChildTables, g_Dbs.threadCountByCreateTbl);
    }
  }

<<<<<<< HEAD
  //taosMsleep(1000);
=======
  // taosMsleep(1000);
>>>>>>> 72e2c66d
  // create sub threads for inserting data
  //start = taosGetTimestampMs();
  for (int i = 0; i < g_Dbs.dbCount; i++) {
    if (g_Dbs.use_metric) {
      if (g_Dbs.db[i].superTblCount > 0) {
        for (uint64_t j = 0; j < g_Dbs.db[i].superTblCount; j++) {

          SSuperTable* superTblInfo = &g_Dbs.db[i].superTbls[j];

          if (superTblInfo && (superTblInfo->insertRows > 0)) {
            startMultiThreadInsertData(
              g_Dbs.threadCount,
              g_Dbs.db[i].dbName,
              g_Dbs.db[i].dbCfg.precision,
              superTblInfo);
          }
        }
      }
    } else {
        startMultiThreadInsertData(
          g_Dbs.threadCount,
          g_Dbs.db[i].dbName,
          g_Dbs.db[i].dbCfg.precision,
          NULL);
    }
  }
  //end = taosGetTimestampMs();

  //int64_t    totalInsertRows = 0;
  //int64_t    totalAffectedRows = 0;
  //for (int i = 0; i < g_Dbs.dbCount; i++) {
  //  for (int j = 0; j < g_Dbs.db[i].superTblCount; j++) {
  //  totalInsertRows+= g_Dbs.db[i].superTbls[j].totalInsertRows;
  //  totalAffectedRows += g_Dbs.db[i].superTbls[j].totalAffectedRows;
  //}
  //printf("Spent %.4f seconds to insert rows: %"PRId64", affected rows: %"PRId64" with %d thread(s)\n\n", end - start, totalInsertRows, totalAffectedRows, g_Dbs.threadCount);
  postFreeResource();

  return 0;
}

static void *specifiedTableQuery(void *sarg) {
  threadInfo *pThreadInfo = (threadInfo *)sarg;

  if (pThreadInfo->taos == NULL) {
    TAOS * taos = NULL;
    taos = taos_connect(g_queryInfo.host,
          g_queryInfo.user,
          g_queryInfo.password,
          NULL,
          g_queryInfo.port);
    if (taos == NULL) {
      errorPrint("[%d] Failed to connect to TDengine, reason:%s\n",
            pThreadInfo->threadID, taos_errstr(NULL));
      return NULL;
    } else {
      pThreadInfo->taos = taos;
    }
  }

  char sqlStr[MAX_DB_NAME_SIZE + 5];
  sprintf(sqlStr, "use %s", g_queryInfo.dbName);
  if (0 != queryDbExec(pThreadInfo->taos, sqlStr, NO_INSERT_TYPE, false)) {
    taos_close(pThreadInfo->taos);
    errorPrint( "use database %s failed!\n\n",
                g_queryInfo.dbName);
    return NULL;
  }

  uint64_t st = 0;
  uint64_t et = 0;

  uint64_t queryTimes = g_queryInfo.specifiedQueryInfo.queryTimes;

  uint64_t totalQueried = 0;
  uint64_t lastPrintTime = taosGetTimestampMs();
  uint64_t startTs = taosGetTimestampMs();

  if (g_queryInfo.specifiedQueryInfo.result[pThreadInfo->querySeq][0] != '\0') {
    sprintf(pThreadInfo->filePath, "%s-%d",
                g_queryInfo.specifiedQueryInfo.result[pThreadInfo->querySeq],
                pThreadInfo->threadID);
  }

  while(queryTimes --) {
    if (g_queryInfo.specifiedQueryInfo.queryInterval && (et - st) <
            (int64_t)g_queryInfo.specifiedQueryInfo.queryInterval) {
      taosMsleep(g_queryInfo.specifiedQueryInfo.queryInterval - (et - st)); // ms
    }

    st = taosGetTimestampMs();

    selectAndGetResult(pThreadInfo,
          g_queryInfo.specifiedQueryInfo.sql[pThreadInfo->querySeq]);

    et = taosGetTimestampMs();
    printf("=thread[%"PRId64"] use %s complete one sql, Spent %10.3f s\n",
              taosGetSelfPthreadId(), g_queryInfo.queryMode, (et - st)/1000.0);

    totalQueried ++;
    g_queryInfo.specifiedQueryInfo.totalQueried ++;

    uint64_t  currentPrintTime = taosGetTimestampMs();
    uint64_t  endTs = taosGetTimestampMs();
    if (currentPrintTime - lastPrintTime > 30*1000) {
      debugPrint("%s() LN%d, endTs=%"PRIu64"ms, startTs=%"PRIu64"ms\n",
          __func__, __LINE__, endTs, startTs);
      printf("thread[%d] has currently completed queries: %"PRIu64", QPS: %10.6f\n",
                    pThreadInfo->threadID,
                    totalQueried,
                    (double)(totalQueried/((endTs-startTs)/1000.0)));
      lastPrintTime = currentPrintTime;
    }
  }
  return NULL;
}

static void replaceChildTblName(char* inSql, char* outSql, int tblIndex) {
  char sourceString[32] = "xxxx";
  char subTblName[MAX_TB_NAME_SIZE*3];
  sprintf(subTblName, "%s.%s",
          g_queryInfo.dbName,
          g_queryInfo.superQueryInfo.childTblName + tblIndex*TSDB_TABLE_NAME_LEN);

  //printf("inSql: %s\n", inSql);

  char* pos = strstr(inSql, sourceString);
  if (0 == pos) {
    return;
  }

  tstrncpy(outSql, inSql, pos - inSql + 1);
  //printf("1: %s\n", outSql);
  strncat(outSql, subTblName, MAX_QUERY_SQL_LENGTH - 1);
  //printf("2: %s\n", outSql);
  strncat(outSql, pos+strlen(sourceString), MAX_QUERY_SQL_LENGTH - 1);
  //printf("3: %s\n", outSql);
}

static void *superTableQuery(void *sarg) {
  char sqlstr[MAX_QUERY_SQL_LENGTH];
  threadInfo *pThreadInfo = (threadInfo *)sarg;

  if (pThreadInfo->taos == NULL) {
    TAOS * taos = NULL;
    taos = taos_connect(g_queryInfo.host,
          g_queryInfo.user,
          g_queryInfo.password,
          NULL,
          g_queryInfo.port);
    if (taos == NULL) {
      errorPrint("[%d] Failed to connect to TDengine, reason:%s\n",
            pThreadInfo->threadID, taos_errstr(NULL));
      return NULL;
    } else {
      pThreadInfo->taos = taos;
    }
  }

  uint64_t st = 0;
  uint64_t et = (int64_t)g_queryInfo.superQueryInfo.queryInterval;

  uint64_t queryTimes = g_queryInfo.superQueryInfo.queryTimes;
  uint64_t totalQueried = 0;
  uint64_t  startTs = taosGetTimestampMs();

  uint64_t  lastPrintTime = taosGetTimestampMs();
  while(queryTimes --) {
    if (g_queryInfo.superQueryInfo.queryInterval
            && (et - st) < (int64_t)g_queryInfo.superQueryInfo.queryInterval) {
      taosMsleep(g_queryInfo.superQueryInfo.queryInterval - (et - st)); // ms
      //printf("========sleep duration:%"PRId64 "========inserted rows:%d, table range:%d - %d\n", (1000 - (et - st)), i, pThreadInfo->start_table_from, pThreadInfo->end_table_to);
    }

    st = taosGetTimestampMs();
    for (int i = pThreadInfo->start_table_from; i <= pThreadInfo->end_table_to; i++) {
      for (int j = 0; j < g_queryInfo.superQueryInfo.sqlCount; j++) {
        memset(sqlstr,0,sizeof(sqlstr));
        replaceChildTblName(g_queryInfo.superQueryInfo.sql[j], sqlstr, i);
        if (g_queryInfo.superQueryInfo.result[j][0] != '\0') {
          sprintf(pThreadInfo->filePath, "%s-%d",
                  g_queryInfo.superQueryInfo.result[j],
                  pThreadInfo->threadID);
        }
        selectAndGetResult(pThreadInfo, sqlstr);

        totalQueried++;
        g_queryInfo.superQueryInfo.totalQueried ++;

        int64_t  currentPrintTime = taosGetTimestampMs();
        int64_t  endTs = taosGetTimestampMs();
        if (currentPrintTime - lastPrintTime > 30*1000) {
          printf("thread[%d] has currently completed queries: %"PRIu64", QPS: %10.3f\n",
                    pThreadInfo->threadID,
                    totalQueried,
                    (double)(totalQueried/((endTs-startTs)/1000.0)));
          lastPrintTime = currentPrintTime;
        }
      }
    }
    et = taosGetTimestampMs();
    printf("####thread[%"PRId64"] complete all sqls to allocate all sub-tables[%"PRIu64" - %"PRIu64"] once queries duration:%.4fs\n\n",
            taosGetSelfPthreadId(),
            pThreadInfo->start_table_from,
            pThreadInfo->end_table_to,
            (double)(et - st)/1000.0);
  }

  return NULL;
}

static int queryTestProcess() {

  setupForAnsiEscape();
  printfQueryMeta();
  resetAfterAnsiEscape();

  TAOS * taos = NULL;
  taos = taos_connect(g_queryInfo.host,
          g_queryInfo.user,
          g_queryInfo.password,
          NULL,
          g_queryInfo.port);
  if (taos == NULL) {
    errorPrint( "Failed to connect to TDengine, reason:%s\n",
            taos_errstr(NULL));
    exit(-1);
  }

  if (0 != g_queryInfo.superQueryInfo.sqlCount) {
    getAllChildNameOfSuperTable(taos,
            g_queryInfo.dbName,
            g_queryInfo.superQueryInfo.sTblName,
            &g_queryInfo.superQueryInfo.childTblName,
            &g_queryInfo.superQueryInfo.childTblCount);
  }

  prompt();

  if (g_args.debug_print || g_args.verbose_print) {
    printfQuerySystemInfo(taos);
  }

  if (0 == strncasecmp(g_queryInfo.queryMode, "rest", strlen("rest"))) {
    if (convertHostToServAddr(
        g_queryInfo.host, g_queryInfo.port, &g_queryInfo.serv_addr) != 0)
      exit(-1);
  }

  pthread_t  *pids  = NULL;
  threadInfo *infos = NULL;
  //==== create sub threads for query from specify table
  int nConcurrent = g_queryInfo.specifiedQueryInfo.concurrent;
  uint64_t nSqlCount = g_queryInfo.specifiedQueryInfo.sqlCount;

  uint64_t startTs = taosGetTimestampMs();

  if ((nSqlCount > 0) && (nConcurrent > 0)) {

    pids  = malloc(nConcurrent * nSqlCount * sizeof(pthread_t));
    infos = malloc(nConcurrent * nSqlCount * sizeof(threadInfo));

    if ((NULL == pids) || (NULL == infos)) {
      taos_close(taos);
      ERROR_EXIT("memory allocation failed for create threads\n");
    }

    for (uint64_t i = 0; i < nSqlCount; i++) {
        for (int j = 0; j < nConcurrent; j++) {
            uint64_t seq = i * nConcurrent + j;
            threadInfo *pThreadInfo = infos + seq;
            pThreadInfo->threadID = seq;
            pThreadInfo->querySeq = i;

            if (0 == strncasecmp(g_queryInfo.queryMode, "taosc", 5)) {

                char sqlStr[MAX_TB_NAME_SIZE*2];
                sprintf(sqlStr, "use %s", g_queryInfo.dbName);
                if (0 != queryDbExec(taos, sqlStr, NO_INSERT_TYPE, false)) {
                    taos_close(taos);
                    free(infos);
                    free(pids);
                    errorPrint( "use database %s failed!\n\n",
                        g_queryInfo.dbName);
                    return -1;
                }
            }

            pThreadInfo->taos = NULL;// TODO: workaround to use separate taos connection;

            pthread_create(pids + seq, NULL, specifiedTableQuery,
                pThreadInfo);
        }
    }
  } else {
    g_queryInfo.specifiedQueryInfo.concurrent = 0;
  }

  taos_close(taos);

  pthread_t  *pidsOfSub  = NULL;
  threadInfo *infosOfSub = NULL;
  //==== create sub threads for query from all sub table of the super table
  if ((g_queryInfo.superQueryInfo.sqlCount > 0)
          && (g_queryInfo.superQueryInfo.threadCnt > 0)) {
    pidsOfSub  = malloc(g_queryInfo.superQueryInfo.threadCnt * sizeof(pthread_t));
    infosOfSub = malloc(g_queryInfo.superQueryInfo.threadCnt * sizeof(threadInfo));

    if ((NULL == pidsOfSub) || (NULL == infosOfSub)) {
      free(infos);
      free(pids);

      ERROR_EXIT("memory allocation failed for create threads\n");
    }

    int64_t ntables = g_queryInfo.superQueryInfo.childTblCount;
    int threads = g_queryInfo.superQueryInfo.threadCnt;

    int64_t a = ntables / threads;
    if (a < 1) {
      threads = ntables;
      a = 1;
    }

    int64_t b = 0;
    if (threads != 0) {
      b = ntables % threads;
    }

    uint64_t tableFrom = 0;
    for (int i = 0; i < threads; i++) {
      threadInfo *pThreadInfo = infosOfSub + i;
      pThreadInfo->threadID = i;

      pThreadInfo->start_table_from = tableFrom;
      pThreadInfo->ntables = i<b?a+1:a;
      pThreadInfo->end_table_to = i < b ? tableFrom + a : tableFrom + a - 1;
      tableFrom = pThreadInfo->end_table_to + 1;
      pThreadInfo->taos = NULL; // TODO: workaround to use separate taos connection;
      pthread_create(pidsOfSub + i, NULL, superTableQuery, pThreadInfo);
    }

    g_queryInfo.superQueryInfo.threadCnt = threads;
  } else {
    g_queryInfo.superQueryInfo.threadCnt = 0;
  }

  if ((nSqlCount > 0) && (nConcurrent > 0)) {
    for (int i = 0; i < nConcurrent; i++) {
      for (int j = 0; j < nSqlCount; j++) {
        pthread_join(pids[i * nSqlCount + j], NULL);
      }
    }
  }

  tmfree((char*)pids);
  tmfree((char*)infos);

  for (int i = 0; i < g_queryInfo.superQueryInfo.threadCnt; i++) {
    pthread_join(pidsOfSub[i], NULL);
  }

  tmfree((char*)pidsOfSub);
  tmfree((char*)infosOfSub);

//  taos_close(taos);// TODO: workaround to use separate taos connection;
  uint64_t endTs = taosGetTimestampMs();

  uint64_t totalQueried = g_queryInfo.specifiedQueryInfo.totalQueried +
    g_queryInfo.superQueryInfo.totalQueried;

  fprintf(stderr, "==== completed total queries: %"PRIu64", the QPS of all threads: %10.3f====\n",
          totalQueried,
          (double)(totalQueried/((endTs-startTs)/1000.0)));
  return 0;
}

static void stable_sub_callback(
        TAOS_SUB* tsub, TAOS_RES *res, void* param, int code) {
  if (res == NULL || taos_errno(res) != 0) {
    errorPrint("%s() LN%d, failed to subscribe result, code:%d, reason:%s\n",
           __func__, __LINE__, code, taos_errstr(res));
    return;
  }

  if (param)
    fetchResult(res, (threadInfo *)param);
  // tao_unscribe() will free result.
}

static void specified_sub_callback(
        TAOS_SUB* tsub, TAOS_RES *res, void* param, int code) {
  if (res == NULL || taos_errno(res) != 0) {
    errorPrint("%s() LN%d, failed to subscribe result, code:%d, reason:%s\n",
           __func__, __LINE__, code, taos_errstr(res));
    return;
  }

  if (param)
    fetchResult(res, (threadInfo *)param);
  // tao_unscribe() will free result.
}

static TAOS_SUB* subscribeImpl(
        QUERY_CLASS class,
        threadInfo *pThreadInfo,
        char *sql, char* topic, bool restart, uint64_t interval)
{
  TAOS_SUB* tsub = NULL;

  if ((SPECIFIED_CLASS == class)
          && (ASYNC_MODE == g_queryInfo.specifiedQueryInfo.asyncMode)) {
    tsub = taos_subscribe(
            pThreadInfo->taos,
            restart,
            topic, sql, specified_sub_callback, (void*)pThreadInfo,
            g_queryInfo.specifiedQueryInfo.subscribeInterval);
  } else if ((STABLE_CLASS == class)
          && (ASYNC_MODE == g_queryInfo.superQueryInfo.asyncMode)) {
    tsub = taos_subscribe(
            pThreadInfo->taos,
            restart,
            topic, sql, stable_sub_callback, (void*)pThreadInfo,
            g_queryInfo.superQueryInfo.subscribeInterval);
  } else {
    tsub = taos_subscribe(
            pThreadInfo->taos,
            restart,
            topic, sql, NULL, NULL, interval);
  }

  if (tsub == NULL) {
    printf("failed to create subscription. topic:%s, sql:%s\n", topic, sql);
    return NULL;
  }

  return tsub;
}

static void *superSubscribe(void *sarg) {
  threadInfo *pThreadInfo = (threadInfo *)sarg;
  char subSqlstr[MAX_QUERY_SQL_LENGTH];
  TAOS_SUB*    tsub[MAX_QUERY_SQL_COUNT] = {0};
  uint64_t tsubSeq;

  if (pThreadInfo->ntables > MAX_QUERY_SQL_COUNT) {
      errorPrint("The table number(%"PRId64") of the thread is more than max query sql count: %d\n",
              pThreadInfo->ntables,
              MAX_QUERY_SQL_COUNT);
      exit(-1);
  }

  if (pThreadInfo->taos == NULL) {
    pThreadInfo->taos = taos_connect(g_queryInfo.host,
          g_queryInfo.user,
          g_queryInfo.password,
          g_queryInfo.dbName,
          g_queryInfo.port);
    if (pThreadInfo->taos == NULL) {
      errorPrint("[%d] Failed to connect to TDengine, reason:%s\n",
            pThreadInfo->threadID, taos_errstr(NULL));
      return NULL;
    }
  }

  char sqlStr[MAX_TB_NAME_SIZE*2];
  sprintf(sqlStr, "use %s", g_queryInfo.dbName);
  if (0 != queryDbExec(pThreadInfo->taos, sqlStr, NO_INSERT_TYPE, false)) {
    taos_close(pThreadInfo->taos);
    errorPrint( "use database %s failed!\n\n",
                g_queryInfo.dbName);
    return NULL;
  }

  char topic[32] = {0};
  for (uint64_t i = pThreadInfo->start_table_from;
          i <= pThreadInfo->end_table_to; i++) {

      tsubSeq = i - pThreadInfo->start_table_from;
      verbosePrint("%s() LN%d, [%d], start=%"PRId64" end=%"PRId64" i=%"PRIu64"\n",
              __func__, __LINE__,
              pThreadInfo->threadID,
              pThreadInfo->start_table_from,
              pThreadInfo->end_table_to, i);
      sprintf(topic, "taosdemo-subscribe-%"PRIu64"-%"PRIu64"",
              i, pThreadInfo->querySeq);
      memset(subSqlstr, 0, sizeof(subSqlstr));
      replaceChildTblName(
              g_queryInfo.superQueryInfo.sql[pThreadInfo->querySeq],
              subSqlstr, i);
      if (g_queryInfo.superQueryInfo.result[pThreadInfo->querySeq][0] != 0) {
        sprintf(pThreadInfo->filePath, "%s-%d",
                g_queryInfo.superQueryInfo.result[pThreadInfo->querySeq],
                pThreadInfo->threadID);
      }

      debugPrint("%s() LN%d, [%d] subSqlstr: %s\n",
              __func__, __LINE__, pThreadInfo->threadID, subSqlstr);
      tsub[tsubSeq] = subscribeImpl(
              STABLE_CLASS,
              pThreadInfo, subSqlstr, topic,
              g_queryInfo.superQueryInfo.subscribeRestart,
              g_queryInfo.superQueryInfo.subscribeInterval);
      if (NULL == tsub[tsubSeq]) {
        taos_close(pThreadInfo->taos);
        return NULL;
      }
  }

  // start loop to consume result
  int consumed[MAX_QUERY_SQL_COUNT];
  for (int i = 0; i < MAX_QUERY_SQL_COUNT; i++) {
    consumed[i] = 0;
  }
  TAOS_RES* res = NULL;

  uint64_t st = 0, et = 0;

  while ((g_queryInfo.superQueryInfo.endAfterConsume == -1)
          || (g_queryInfo.superQueryInfo.endAfterConsume <
              consumed[pThreadInfo->end_table_to - pThreadInfo->start_table_from])) {

    for (uint64_t i = pThreadInfo->start_table_from;
            i <= pThreadInfo->end_table_to; i++) {
      tsubSeq = i - pThreadInfo->start_table_from;
      if (ASYNC_MODE == g_queryInfo.superQueryInfo.asyncMode) {
          continue;
      }

      st = taosGetTimestampMs();
      performancePrint("st: %"PRIu64" et: %"PRIu64" st-et: %"PRIu64"\n", st, et, (st - et));
      res = taos_consume(tsub[tsubSeq]);
      et = taosGetTimestampMs();
      performancePrint("st: %"PRIu64" et: %"PRIu64" delta: %"PRIu64"\n", st, et, (et - st));

      if (res) {
          if (g_queryInfo.superQueryInfo.result[pThreadInfo->querySeq][0] != 0) {
              sprintf(pThreadInfo->filePath, "%s-%d",
                      g_queryInfo.superQueryInfo.result[pThreadInfo->querySeq],
                      pThreadInfo->threadID);
              fetchResult(res, pThreadInfo);
          }
          if (g_queryInfo.superQueryInfo.result[pThreadInfo->querySeq][0] != 0) {
              sprintf(pThreadInfo->filePath, "%s-%d",
                      g_queryInfo.superQueryInfo.result[pThreadInfo->querySeq],
                      pThreadInfo->threadID);
              fetchResult(res, pThreadInfo);
          }
          consumed[tsubSeq] ++;

          if ((g_queryInfo.superQueryInfo.resubAfterConsume != -1)
                  && (consumed[tsubSeq] >=
                      g_queryInfo.superQueryInfo.resubAfterConsume)) {
              printf("keepProgress:%d, resub super table query: %"PRIu64"\n",
                      g_queryInfo.superQueryInfo.subscribeKeepProgress,
                      pThreadInfo->querySeq);
              taos_unsubscribe(tsub[tsubSeq],
                    g_queryInfo.superQueryInfo.subscribeKeepProgress);
              consumed[tsubSeq]= 0;
              tsub[tsubSeq] = subscribeImpl(
                      STABLE_CLASS,
                      pThreadInfo, subSqlstr, topic,
                      g_queryInfo.superQueryInfo.subscribeRestart,
                      g_queryInfo.superQueryInfo.subscribeInterval
                      );
              if (NULL == tsub[tsubSeq]) {
                  taos_close(pThreadInfo->taos);
                  return NULL;
              }
          }
      }
    }
  }
  taos_free_result(res);

  for (uint64_t i = pThreadInfo->start_table_from;
          i <= pThreadInfo->end_table_to; i++) {
    tsubSeq = i - pThreadInfo->start_table_from;
    taos_unsubscribe(tsub[tsubSeq], 0);
  }

  taos_close(pThreadInfo->taos);
  return NULL;
}

static void *specifiedSubscribe(void *sarg) {
  threadInfo *pThreadInfo = (threadInfo *)sarg;
//  TAOS_SUB*  tsub = NULL;

  if (pThreadInfo->taos == NULL) {
    pThreadInfo->taos = taos_connect(g_queryInfo.host,
          g_queryInfo.user,
          g_queryInfo.password,
          g_queryInfo.dbName,
          g_queryInfo.port);
    if (pThreadInfo->taos == NULL) {
      errorPrint("[%d] Failed to connect to TDengine, reason:%s\n",
            pThreadInfo->threadID, taos_errstr(NULL));
      return NULL;
    }
  }

  char sqlStr[MAX_TB_NAME_SIZE*2];
  sprintf(sqlStr, "use %s", g_queryInfo.dbName);
  if (0 != queryDbExec(pThreadInfo->taos, sqlStr, NO_INSERT_TYPE, false)) {
    taos_close(pThreadInfo->taos);
    return NULL;
  }

  sprintf(g_queryInfo.specifiedQueryInfo.topic[pThreadInfo->threadID],
          "taosdemo-subscribe-%"PRIu64"-%d",
          pThreadInfo->querySeq,
          pThreadInfo->threadID);
  if (g_queryInfo.specifiedQueryInfo.result[pThreadInfo->querySeq][0] != '\0') {
      sprintf(pThreadInfo->filePath, "%s-%d",
                g_queryInfo.specifiedQueryInfo.result[pThreadInfo->querySeq],
                pThreadInfo->threadID);
  }
  g_queryInfo.specifiedQueryInfo.tsub[pThreadInfo->threadID] = subscribeImpl(
          SPECIFIED_CLASS, pThreadInfo,
          g_queryInfo.specifiedQueryInfo.sql[pThreadInfo->querySeq],
          g_queryInfo.specifiedQueryInfo.topic[pThreadInfo->threadID],
          g_queryInfo.specifiedQueryInfo.subscribeRestart,
          g_queryInfo.specifiedQueryInfo.subscribeInterval);
  if (NULL == g_queryInfo.specifiedQueryInfo.tsub[pThreadInfo->threadID]) {
      taos_close(pThreadInfo->taos);
      return NULL;
  }

  // start loop to consume result

  g_queryInfo.specifiedQueryInfo.consumed[pThreadInfo->threadID] = 0;
  while((g_queryInfo.specifiedQueryInfo.endAfterConsume[pThreadInfo->querySeq] == -1)
          || (g_queryInfo.specifiedQueryInfo.consumed[pThreadInfo->threadID] <
              g_queryInfo.specifiedQueryInfo.endAfterConsume[pThreadInfo->querySeq])) {

      if (ASYNC_MODE == g_queryInfo.specifiedQueryInfo.asyncMode) {
        continue;
      }

      g_queryInfo.specifiedQueryInfo.res[pThreadInfo->threadID] = taos_consume(
              g_queryInfo.specifiedQueryInfo.tsub[pThreadInfo->threadID]);
      if (g_queryInfo.specifiedQueryInfo.res[pThreadInfo->threadID]) {
          if (g_queryInfo.specifiedQueryInfo.result[pThreadInfo->querySeq][0]
                  != 0) {
              sprintf(pThreadInfo->filePath, "%s-%d",
                      g_queryInfo.specifiedQueryInfo.result[pThreadInfo->querySeq],
                      pThreadInfo->threadID);
              fetchResult(
                      g_queryInfo.specifiedQueryInfo.res[pThreadInfo->threadID],
                      pThreadInfo);
          }

          g_queryInfo.specifiedQueryInfo.consumed[pThreadInfo->threadID] ++;
          if ((g_queryInfo.specifiedQueryInfo.resubAfterConsume[pThreadInfo->querySeq] != -1)
                && (g_queryInfo.specifiedQueryInfo.consumed[pThreadInfo->threadID] >=
                    g_queryInfo.specifiedQueryInfo.resubAfterConsume[pThreadInfo->querySeq])) {
              printf("keepProgress:%d, resub specified query: %"PRIu64"\n",
                    g_queryInfo.specifiedQueryInfo.subscribeKeepProgress,
                    pThreadInfo->querySeq);
              g_queryInfo.specifiedQueryInfo.consumed[pThreadInfo->threadID] = 0;
              taos_unsubscribe(g_queryInfo.specifiedQueryInfo.tsub[pThreadInfo->threadID],
                      g_queryInfo.specifiedQueryInfo.subscribeKeepProgress);
              g_queryInfo.specifiedQueryInfo.tsub[pThreadInfo->threadID] =
                  subscribeImpl(
                          SPECIFIED_CLASS,
                          pThreadInfo,
                          g_queryInfo.specifiedQueryInfo.sql[pThreadInfo->querySeq],
                          g_queryInfo.specifiedQueryInfo.topic[pThreadInfo->threadID],
                          g_queryInfo.specifiedQueryInfo.subscribeRestart,
                          g_queryInfo.specifiedQueryInfo.subscribeInterval);
              if (NULL == g_queryInfo.specifiedQueryInfo.tsub[pThreadInfo->threadID]) {
                  taos_close(pThreadInfo->taos);
                  return NULL;
              }
          }
      }
  }
  taos_free_result(g_queryInfo.specifiedQueryInfo.res[pThreadInfo->threadID]);
  taos_unsubscribe(g_queryInfo.specifiedQueryInfo.tsub[pThreadInfo->querySeq], 0);
  taos_close(pThreadInfo->taos);

  return NULL;
}

static int subscribeTestProcess() {
  setupForAnsiEscape();
  printfQueryMeta();
  resetAfterAnsiEscape();

  prompt();

  TAOS * taos = NULL;
  taos = taos_connect(g_queryInfo.host,
          g_queryInfo.user,
          g_queryInfo.password,
          g_queryInfo.dbName,
          g_queryInfo.port);
  if (taos == NULL) {
    errorPrint( "Failed to connect to TDengine, reason:%s\n",
            taos_errstr(NULL));
    exit(-1);
  }

  if (0 != g_queryInfo.superQueryInfo.sqlCount) {
    getAllChildNameOfSuperTable(taos,
            g_queryInfo.dbName,
            g_queryInfo.superQueryInfo.sTblName,
            &g_queryInfo.superQueryInfo.childTblName,
            &g_queryInfo.superQueryInfo.childTblCount);
  }

  taos_close(taos); // TODO: workaround to use separate taos connection;

  pthread_t  *pids = NULL;
  threadInfo *infos = NULL;

  pthread_t  *pidsOfStable  = NULL;
  threadInfo *infosOfStable = NULL;

  //==== create threads for query for specified table
  if (g_queryInfo.specifiedQueryInfo.sqlCount <= 0) {
    debugPrint("%s() LN%d, sepcified query sqlCount %"PRIu64".\n",
              __func__, __LINE__,
              g_queryInfo.specifiedQueryInfo.sqlCount);
  } else {
    if (g_queryInfo.specifiedQueryInfo.concurrent <= 0) {
        errorPrint("%s() LN%d, sepcified query sqlCount %"PRIu64".\n",
              __func__, __LINE__,
              g_queryInfo.specifiedQueryInfo.sqlCount);
        exit(-1);
    }

    pids  = malloc(
            g_queryInfo.specifiedQueryInfo.sqlCount *
            g_queryInfo.specifiedQueryInfo.concurrent *
            sizeof(pthread_t));
    infos = malloc(
            g_queryInfo.specifiedQueryInfo.sqlCount *
            g_queryInfo.specifiedQueryInfo.concurrent *
            sizeof(threadInfo));
    if ((NULL == pids) || (NULL == infos)) {
        errorPrint("%s() LN%d, malloc failed for create threads\n", __func__, __LINE__);
        exit(-1);
    }

    for (int i = 0; i < g_queryInfo.specifiedQueryInfo.sqlCount; i++) {
        for (int j = 0; j < g_queryInfo.specifiedQueryInfo.concurrent; j++) {
            uint64_t seq = i * g_queryInfo.specifiedQueryInfo.concurrent + j;
            threadInfo *pThreadInfo = infos + seq;
            pThreadInfo->threadID = seq;
            pThreadInfo->querySeq = i;
            pThreadInfo->taos = NULL;  // TODO: workaround to use separate taos connection;
            pthread_create(pids + seq, NULL, specifiedSubscribe, pThreadInfo);
        }
    }
  }

  //==== create threads for super table query
  if (g_queryInfo.superQueryInfo.sqlCount <= 0) {
    debugPrint("%s() LN%d, super table query sqlCount %"PRIu64".\n",
              __func__, __LINE__,
              g_queryInfo.superQueryInfo.sqlCount);
  } else {
    if ((g_queryInfo.superQueryInfo.sqlCount > 0)
          && (g_queryInfo.superQueryInfo.threadCnt > 0)) {
        pidsOfStable  = malloc(
                g_queryInfo.superQueryInfo.sqlCount *
                g_queryInfo.superQueryInfo.threadCnt *
            sizeof(pthread_t));
        infosOfStable = malloc(
                g_queryInfo.superQueryInfo.sqlCount *
                g_queryInfo.superQueryInfo.threadCnt *
            sizeof(threadInfo));
        if ((NULL == pidsOfStable) || (NULL == infosOfStable)) {
            errorPrint("%s() LN%d, malloc failed for create threads\n",
              __func__, __LINE__);
            // taos_close(taos);
            exit(-1);
        }

        int64_t ntables = g_queryInfo.superQueryInfo.childTblCount;
        int threads = g_queryInfo.superQueryInfo.threadCnt;

        int64_t a = ntables / threads;
        if (a < 1) {
            threads = ntables;
            a = 1;
        }

        int64_t b = 0;
        if (threads != 0) {
            b = ntables % threads;
        }

        for (uint64_t i = 0; i < g_queryInfo.superQueryInfo.sqlCount; i++) {
            uint64_t tableFrom = 0;
            for (int j = 0; j < threads; j++) {
                uint64_t seq = i * threads + j;
                threadInfo *pThreadInfo = infosOfStable + seq;
                pThreadInfo->threadID = seq;
                pThreadInfo->querySeq = i;

                pThreadInfo->start_table_from = tableFrom;
                pThreadInfo->ntables = j<b?a+1:a;
                pThreadInfo->end_table_to = j<b?tableFrom+a:tableFrom+a-1;
                tableFrom = pThreadInfo->end_table_to + 1;
                pThreadInfo->taos = NULL; // TODO: workaround to use separate taos connection;
                pthread_create(pidsOfStable + seq,
                        NULL, superSubscribe, pThreadInfo);
            }
        }

        g_queryInfo.superQueryInfo.threadCnt = threads;

        for (int i = 0; i < g_queryInfo.superQueryInfo.sqlCount; i++) {
            for (int j = 0; j < threads; j++) {
                uint64_t seq = i * threads + j;
                pthread_join(pidsOfStable[seq], NULL);
            }
        }
    }
  }

  for (int i = 0; i < g_queryInfo.specifiedQueryInfo.sqlCount; i++) {
    for (int j = 0; j < g_queryInfo.specifiedQueryInfo.concurrent; j++) {
        uint64_t seq = i * g_queryInfo.specifiedQueryInfo.concurrent + j;
        pthread_join(pids[seq], NULL);
    }
  }

  tmfree((char*)pids);
  tmfree((char*)infos);

  tmfree((char*)pidsOfStable);
  tmfree((char*)infosOfStable);
//   taos_close(taos);
  return 0;
}

static void initOfInsertMeta() {
  memset(&g_Dbs, 0, sizeof(SDbs));

  // set default values
  tstrncpy(g_Dbs.host, "127.0.0.1", MAX_HOSTNAME_SIZE);
  g_Dbs.port = 6030;
  tstrncpy(g_Dbs.user, TSDB_DEFAULT_USER, MAX_USERNAME_SIZE);
  tstrncpy(g_Dbs.password, TSDB_DEFAULT_PASS, MAX_PASSWORD_SIZE);
  g_Dbs.threadCount = 2;

  g_Dbs.use_metric = g_args.use_metric;
}

static void initOfQueryMeta() {
  memset(&g_queryInfo, 0, sizeof(SQueryMetaInfo));

  // set default values
  tstrncpy(g_queryInfo.host, "127.0.0.1", MAX_HOSTNAME_SIZE);
  g_queryInfo.port = 6030;
  tstrncpy(g_queryInfo.user, TSDB_DEFAULT_USER, MAX_USERNAME_SIZE);
  tstrncpy(g_queryInfo.password, TSDB_DEFAULT_PASS, MAX_PASSWORD_SIZE);
}

static void setParaFromArg(){
  if (g_args.host) {
    tstrncpy(g_Dbs.host, g_args.host, MAX_HOSTNAME_SIZE);
  } else {
    tstrncpy(g_Dbs.host, "127.0.0.1", MAX_HOSTNAME_SIZE);
  }

  if (g_args.user) {
    tstrncpy(g_Dbs.user, g_args.user, MAX_USERNAME_SIZE);
  }

  if (g_args.password) {
    tstrncpy(g_Dbs.password, g_args.password, MAX_PASSWORD_SIZE);
  }

  if (g_args.port) {
    g_Dbs.port = g_args.port;
  }

  g_Dbs.threadCount = g_args.num_of_threads;
  g_Dbs.threadCountByCreateTbl = g_args.num_of_threads;

  g_Dbs.dbCount = 1;
  g_Dbs.db[0].drop = true;

  tstrncpy(g_Dbs.db[0].dbName, g_args.database, MAX_DB_NAME_SIZE);
  g_Dbs.db[0].dbCfg.replica = g_args.replica;
  tstrncpy(g_Dbs.db[0].dbCfg.precision, "ms", MAX_DB_NAME_SIZE);

  tstrncpy(g_Dbs.resultFile, g_args.output_file, MAX_FILE_NAME_LEN);

  g_Dbs.use_metric = g_args.use_metric;
  g_Dbs.insert_only = g_args.insert_only;

  g_Dbs.do_aggreFunc = true;

  char dataString[STRING_LEN];
  char **data_type = g_args.datatype;

  memset(dataString, 0, STRING_LEN);

  if (strcasecmp(data_type[0], "BINARY") == 0
          || strcasecmp(data_type[0], "BOOL") == 0
          || strcasecmp(data_type[0], "NCHAR") == 0 ) {
    g_Dbs.do_aggreFunc = false;
  }

  if (g_args.use_metric) {
    g_Dbs.db[0].superTblCount = 1;
    tstrncpy(g_Dbs.db[0].superTbls[0].sTblName, "meters", MAX_TB_NAME_SIZE);
    g_Dbs.db[0].superTbls[0].childTblCount = g_args.num_of_tables;
    g_Dbs.threadCount = g_args.num_of_threads;
    g_Dbs.threadCountByCreateTbl = g_args.num_of_threads;
    g_Dbs.asyncMode = g_args.async_mode;

    g_Dbs.db[0].superTbls[0].autoCreateTable = PRE_CREATE_SUBTBL;
    g_Dbs.db[0].superTbls[0].childTblExists = TBL_NO_EXISTS;
    g_Dbs.db[0].superTbls[0].disorderRange = g_args.disorderRange;
    g_Dbs.db[0].superTbls[0].disorderRatio = g_args.disorderRatio;
    tstrncpy(g_Dbs.db[0].superTbls[0].childTblPrefix,
            g_args.tb_prefix, MAX_TB_NAME_SIZE);
    tstrncpy(g_Dbs.db[0].superTbls[0].dataSource, "rand", MAX_TB_NAME_SIZE);
    g_Dbs.db[0].superTbls[0].iface = g_args.iface;
    tstrncpy(g_Dbs.db[0].superTbls[0].startTimestamp,
            "2017-07-14 10:40:00.000", MAX_TB_NAME_SIZE);
    g_Dbs.db[0].superTbls[0].timeStampStep = DEFAULT_TIMESTAMP_STEP;

    g_Dbs.db[0].superTbls[0].insertRows = g_args.num_of_DPT;
    g_Dbs.db[0].superTbls[0].maxSqlLen = g_args.max_sql_len;

    g_Dbs.db[0].superTbls[0].columnCount = 0;
    for (int i = 0; i < MAX_NUM_DATATYPE; i++) {
      if (data_type[i] == NULL) {
        break;
      }

      tstrncpy(g_Dbs.db[0].superTbls[0].columns[i].dataType,
              data_type[i], MAX_TB_NAME_SIZE);
      g_Dbs.db[0].superTbls[0].columns[i].dataLen = g_args.len_of_binary;
      g_Dbs.db[0].superTbls[0].columnCount++;
    }

    if (g_Dbs.db[0].superTbls[0].columnCount > g_args.num_of_CPR) {
      g_Dbs.db[0].superTbls[0].columnCount = g_args.num_of_CPR;
    } else {
      for (int i = g_Dbs.db[0].superTbls[0].columnCount;
              i < g_args.num_of_CPR; i++) {
        tstrncpy(g_Dbs.db[0].superTbls[0].columns[i].dataType,
                "INT", MAX_TB_NAME_SIZE);
        g_Dbs.db[0].superTbls[0].columns[i].dataLen = 0;
        g_Dbs.db[0].superTbls[0].columnCount++;
      }
    }

    tstrncpy(g_Dbs.db[0].superTbls[0].tags[0].dataType,
            "INT", MAX_TB_NAME_SIZE);
    g_Dbs.db[0].superTbls[0].tags[0].dataLen = 0;

    tstrncpy(g_Dbs.db[0].superTbls[0].tags[1].dataType,
            "BINARY", MAX_TB_NAME_SIZE);
    g_Dbs.db[0].superTbls[0].tags[1].dataLen = g_args.len_of_binary;
    g_Dbs.db[0].superTbls[0].tagCount = 2;
  } else {
    g_Dbs.threadCountByCreateTbl = g_args.num_of_threads;
    g_Dbs.db[0].superTbls[0].tagCount = 0;
  }
}

/* Function to do regular expression check */
static int regexMatch(const char *s, const char *reg, int cflags) {
  regex_t regex;
  char    msgbuf[100] = {0};

  /* Compile regular expression */
  if (regcomp(&regex, reg, cflags) != 0) {
    printf("Fail to compile regex\n");
    exit(-1);
  }

  /* Execute regular expression */
  int reti = regexec(&regex, s, 0, NULL, 0);
  if (!reti) {
    regfree(&regex);
    return 1;
  } else if (reti == REG_NOMATCH) {
    regfree(&regex);
    return 0;
  } else {
    regerror(reti, &regex, msgbuf, sizeof(msgbuf));
    printf("Regex match failed: %s\n", msgbuf);
    regfree(&regex);
    exit(-1);
  }

  return 0;
}

static int isCommentLine(char *line) {
  if (line == NULL) return 1;

  return regexMatch(line, "^\\s*#.*", REG_EXTENDED);
}

static void querySqlFile(TAOS* taos, char* sqlFile)
{
  FILE *fp = fopen(sqlFile, "r");
  if (fp == NULL) {
    printf("failed to open file %s, reason:%s\n", sqlFile, strerror(errno));
    return;
  }

  int       read_len = 0;
  char *    cmd = calloc(1, MAX_SQL_SIZE);
  size_t    cmd_len = 0;
  char *    line = NULL;
  size_t    line_len = 0;

  double t = taosGetTimestampMs();

  while((read_len = tgetline(&line, &line_len, fp)) != -1) {
    if (read_len >= MAX_SQL_SIZE) continue;
    line[--read_len] = '\0';

    if (read_len == 0 || isCommentLine(line)) {  // line starts with #
      continue;
    }

    if (line[read_len - 1] == '\\') {
      line[read_len - 1] = ' ';
      memcpy(cmd + cmd_len, line, read_len);
      cmd_len += read_len;
      continue;
    }

    memcpy(cmd + cmd_len, line, read_len);
    if (0 != queryDbExec(taos, cmd, NO_INSERT_TYPE, false)) {
        errorPrint("%s() LN%d, queryDbExec %s failed!\n",
               __func__, __LINE__, cmd);
        tmfree(cmd);
        tmfree(line);
        tmfclose(fp);
        return;
    }
    memset(cmd, 0, MAX_SQL_SIZE);
    cmd_len = 0;
  }

  t = taosGetTimestampMs() - t;
  printf("run %s took %.6f second(s)\n\n", sqlFile, t);

  tmfree(cmd);
  tmfree(line);
  tmfclose(fp);
  return;
}

static void testMetaFile() {
    if (INSERT_TEST == g_args.test_mode) {
      if (g_Dbs.cfgDir[0])
          taos_options(TSDB_OPTION_CONFIGDIR, g_Dbs.cfgDir);

      insertTestProcess();

    } else if (QUERY_TEST == g_args.test_mode) {
      if (g_queryInfo.cfgDir[0])
          taos_options(TSDB_OPTION_CONFIGDIR, g_queryInfo.cfgDir);

      queryTestProcess();

    } else if (SUBSCRIBE_TEST == g_args.test_mode) {
      if (g_queryInfo.cfgDir[0])
          taos_options(TSDB_OPTION_CONFIGDIR, g_queryInfo.cfgDir);

      subscribeTestProcess();

    }  else {
      ;
    }
}

static void queryResult() {
  // query data

  pthread_t read_id;
  threadInfo *pThreadInfo = malloc(sizeof(threadInfo));
  assert(pThreadInfo);
  pThreadInfo->start_time = 1500000000000;  // 2017-07-14 10:40:00.000
  pThreadInfo->start_table_from = 0;

  //pThreadInfo->do_aggreFunc = g_Dbs.do_aggreFunc;
  if (g_args.use_metric) {
    pThreadInfo->ntables = g_Dbs.db[0].superTbls[0].childTblCount;
    pThreadInfo->end_table_to = g_Dbs.db[0].superTbls[0].childTblCount - 1;
    pThreadInfo->superTblInfo = &g_Dbs.db[0].superTbls[0];
    tstrncpy(pThreadInfo->tb_prefix,
          g_Dbs.db[0].superTbls[0].childTblPrefix, MAX_TB_NAME_SIZE);
  } else {
    pThreadInfo->ntables = g_args.num_of_tables;
    pThreadInfo->end_table_to = g_args.num_of_tables -1;
    tstrncpy(pThreadInfo->tb_prefix, g_args.tb_prefix, MAX_TB_NAME_SIZE);
  }

  pThreadInfo->taos = taos_connect(
          g_Dbs.host,
          g_Dbs.user,
          g_Dbs.password,
          g_Dbs.db[0].dbName,
          g_Dbs.port);
  if (pThreadInfo->taos == NULL) {
    errorPrint( "Failed to connect to TDengine, reason:%s\n",
            taos_errstr(NULL));
    free(pThreadInfo);
    exit(-1);
  }

  tstrncpy(pThreadInfo->filePath, g_Dbs.resultFile, MAX_FILE_NAME_LEN);

  if (!g_Dbs.use_metric) {
    pthread_create(&read_id, NULL, readTable, pThreadInfo);
  } else {
    pthread_create(&read_id, NULL, readMetric, pThreadInfo);
  }
  pthread_join(read_id, NULL);
  taos_close(pThreadInfo->taos);
  free(pThreadInfo);
}

static void testCmdLine() {

  if (strlen(configDir)) {
    wordexp_t full_path;
    if (wordexp(configDir, &full_path, 0) != 0) {
      errorPrint( "Invalid path %s\n", configDir);
      return;
    }
    taos_options(TSDB_OPTION_CONFIGDIR, full_path.we_wordv[0]);
    wordfree(&full_path);
  }

  g_args.test_mode = INSERT_TEST;
  insertTestProcess();

  if (false == g_Dbs.insert_only)
    queryResult();
}

int main(int argc, char *argv[]) {
  parse_args(argc, argv, &g_args);

  debugPrint("meta file: %s\n", g_args.metaFile);

  if (g_args.metaFile) {
    initOfInsertMeta();
    initOfQueryMeta();

    if (false == getInfoFromJsonFile(g_args.metaFile)) {
      printf("Failed to read %s\n", g_args.metaFile);
      return 1;
    }

    testMetaFile();
  } else {
    memset(&g_Dbs, 0, sizeof(SDbs));
    setParaFromArg();

    if (NULL != g_args.sqlFile) {
      TAOS* qtaos = taos_connect(
          g_Dbs.host,
          g_Dbs.user,
          g_Dbs.password,
          g_Dbs.db[0].dbName,
          g_Dbs.port);
      querySqlFile(qtaos, g_args.sqlFile);
      taos_close(qtaos);

    } else {
      testCmdLine();
    }

    if (g_dupstr)
        free(g_dupstr);
  }

  return 0;
}
<|MERGE_RESOLUTION|>--- conflicted
+++ resolved
@@ -262,12 +262,7 @@
   int64_t      childTblCount;
   uint64_t     batchCreateTableNum;     // 0: no batch,  > 0: batch table number in one sql
   uint8_t      autoCreateTable;         // 0: create sub table, 1: auto create sub table
-<<<<<<< HEAD
-=======
-  char         childTblPrefix[MAX_TB_NAME_SIZE];
-  char         dataSource[MAX_TB_NAME_SIZE+1];  // rand_gen or sample
   uint16_t     iface;                   // 0: taosc, 1: rest, 2: stmt
->>>>>>> 72e2c66d
   int64_t      childTblLimit;
   uint64_t     childTblOffset;
 
@@ -3070,7 +3065,6 @@
     char tblColsBuf[MAX_SQL_SIZE];
     int len;
 
-<<<<<<< HEAD
     for (int i = 0; i < g_Dbs.dbCount; i++) {
         if (g_Dbs.use_metric) {
             if (g_Dbs.db[i].superTblCount > 0) {
@@ -3125,64 +3119,6 @@
                     g_Dbs.db[i].dbName,
                     NULL);
         }
-=======
-  for (int i = 0; i < g_Dbs.dbCount; i++) {
-    if (g_Dbs.use_metric) {
-      if (g_Dbs.db[i].superTblCount > 0) {
-          // with super table
-        for (uint64_t j = 0; j < g_Dbs.db[i].superTblCount; j++) {
-          if ((AUTO_CREATE_SUBTBL == g_Dbs.db[i].superTbls[j].autoCreateTable)
-                || (TBL_ALREADY_EXISTS == g_Dbs.db[i].superTbls[j].childTblExists)) {
-            continue;
-          }
-
-          verbosePrint("%s() LN%d: %s\n", __func__, __LINE__,
-                  g_Dbs.db[i].superTbls[j].colsOfCreateChildTable);
-          uint64_t tableFrom = 0;
-          g_totalChildTables += g_Dbs.db[i].superTbls[j].childTblCount;
-
-          verbosePrint("%s() LN%d: create %"PRId64" child tables from %"PRIu64"\n",
-                  __func__, __LINE__, g_totalChildTables, tableFrom);
-          startMultiThreadCreateChildTable(
-                g_Dbs.db[i].superTbls[j].colsOfCreateChildTable,
-                g_Dbs.threadCountByCreateTbl,
-                tableFrom,
-                g_Dbs.db[i].superTbls[j].childTblCount,
-                g_Dbs.db[i].dbName, &(g_Dbs.db[i].superTbls[j]));
-        }
-      }
-    } else {
-      // normal table
-      len = snprintf(tblColsBuf, MAX_SQL_SIZE, "(TS TIMESTAMP");
-      for (int j = 0; j < g_args.num_of_CPR; j++) {
-          if (g_args.datatype[j]
-                  && ((strncasecmp(g_args.datatype[j],
-                              "BINARY", strlen("BINARY")) == 0)
-                  || (strncasecmp(g_args.datatype[j],
-                      "NCHAR", strlen("NCHAR")) == 0))) {
-              snprintf(tblColsBuf + len, MAX_SQL_SIZE - len,
-                      ", COL%d %s(%d)", j, g_args.datatype[j],
-                      g_args.len_of_binary);
-          } else {
-              snprintf(tblColsBuf + len, MAX_SQL_SIZE - len,
-                      ", COL%d %s", j, g_args.datatype[j]);
-          }
-          len = strlen(tblColsBuf);
-      }
-
-      snprintf(tblColsBuf + len, MAX_SQL_SIZE - len, ")");
-
-      verbosePrint("%s() LN%d: dbName: %s num of tb: %"PRId64" schema: %s\n",
-              __func__, __LINE__,
-              g_Dbs.db[i].dbName, g_args.num_of_tables, tblColsBuf);
-      startMultiThreadCreateChildTable(
-            tblColsBuf,
-            g_Dbs.threadCountByCreateTbl,
-            0,
-            g_args.num_of_tables,
-            g_Dbs.db[i].dbName,
-            NULL);
->>>>>>> 72e2c66d
     }
 }
 
@@ -4123,18 +4059,10 @@
         g_Dbs.db[i].superTbls[j].interlaceRows = stbInterlaceRows->valueint;
         // rows per table need be less than insert batch
         if (g_Dbs.db[i].superTbls[j].interlaceRows > g_args.num_of_RPR) {
-<<<<<<< HEAD
-          printf("NOTICE: db[%d].superTbl[%d]'s interlace rows value %"PRIu64" > num_of_records_per_req %"PRIu64"\n\n",
-                  i, j,
-                  g_Dbs.db[i].superTbls[j].interlaceRows,
-                  g_args.num_of_RPR);
-          printf("        interlace rows value will be set to num_of_records_per_req %"PRIu64"\n\n",
-=======
           printf("NOTICE: db[%d].superTbl[%d]'s interlace rows value %u > num_of_records_per_req %u\n\n",
                   i, j, g_Dbs.db[i].superTbls[j].interlaceRows,
                   g_args.num_of_RPR);
           printf("        interlace rows value will be set to num_of_records_per_req %u\n\n",
->>>>>>> 72e2c66d
                   g_args.num_of_RPR);
           prompt();
           g_Dbs.db[i].superTbls[j].interlaceRows = g_args.num_of_RPR;
@@ -5191,11 +5119,6 @@
 
   char headBuf[HEAD_BUFF_LEN];
 
-<<<<<<< HEAD
-  if (superTblInfo) {
-    if ((AUTO_CREATE_SUBTBL == superTblInfo->autoCreateTable)
-            && (TBL_ALREADY_EXISTS != superTblInfo->childTblExists)) {
-=======
   len = snprintf(
           headBuf,
           HEAD_BUFF_LEN,
@@ -5221,8 +5144,8 @@
 
   char headBuf[HEAD_BUFF_LEN];
 
-  if (AUTO_CREATE_SUBTBL == superTblInfo->autoCreateTable) {
->>>>>>> 72e2c66d
+  if ((AUTO_CREATE_SUBTBL == superTblInfo->autoCreateTable)
+          && (TBL_ALREADY_EXISTS != superTblInfo->childTblExists)) {
       char* tagsValBuf = NULL;
       if (0 == superTblInfo->tagSource) {
             tagsValBuf = generateTagVaulesForStb(superTblInfo, tableSeq);
@@ -5682,14 +5605,9 @@
 
   memset(buffer, 0, *pRemainderBufLen);
 
-<<<<<<< HEAD
-  int64_t headLen = generateSQLHead(tableName, tableSeq, pThreadInfo,
-          superTblInfo,
-=======
   int64_t headLen = generateStbSQLHead(
               superTblInfo,
           tableName, tableSeq, dbName,
->>>>>>> 72e2c66d
           buffer, *pRemainderBufLen);
 
   if (headLen <= 0) {
@@ -6848,11 +6766,6 @@
     }
   }
 
-<<<<<<< HEAD
-  //taosMsleep(1000);
-=======
-  // taosMsleep(1000);
->>>>>>> 72e2c66d
   // create sub threads for inserting data
   //start = taosGetTimestampMs();
   for (int i = 0; i < g_Dbs.dbCount; i++) {
