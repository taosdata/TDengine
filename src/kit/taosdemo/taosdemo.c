--- conflicted
+++ resolved
@@ -124,7 +124,6 @@
   MODE_BUT
 };
 
-<<<<<<< HEAD
 enum enum_TAOS_INTERFACE {
     TAOSC_IFACE,
     REST_IFACE,
@@ -132,19 +131,13 @@
     INTERFACE_BUT
 };
 
-=======
->>>>>>> 96a00796
 typedef enum enumQUERY_CLASS {
     SPECIFIED_CLASS,
     STABLE_CLASS,
     CLASS_BUT
 } QUERY_CLASS;
 
-<<<<<<< HEAD
 typedef enum enum_PROGRESSIVE_OR_INTERLACE {
-=======
-typedef enum enum_INSERT_MODE {
->>>>>>> 96a00796
     PROGRESSIVE_INSERT_MODE,
     INTERLACE_INSERT_MODE,
     INVALID_INSERT_MODE
@@ -1352,14 +1345,10 @@
 static int printfInsertMeta() {
     SHOW_PARSE_RESULT_START();
 
-<<<<<<< HEAD
   printf("interface:                  \033[33m%s\033[0m\n",
           (g_args.iface==TAOSC_IFACE)?"taosc":(g_args.iface==REST_IFACE)?"rest":"stmt");
-  printf("host:                       \033[33m%s:%u\033[0m\n", g_Dbs.host, g_Dbs.port);
-=======
   printf("host:                       \033[33m%s:%u\033[0m\n",
           g_Dbs.host, g_Dbs.port);
->>>>>>> 96a00796
   printf("user:                       \033[33m%s\033[0m\n", g_Dbs.user);
   printf("password:                   \033[33m%s\033[0m\n", g_Dbs.password);
   printf("configDir:                  \033[33m%s\033[0m\n", configDir);
@@ -1633,16 +1622,10 @@
       }
     }
 
-<<<<<<< HEAD
-    fprintf(fp, "  super table count:     %"PRIu64"\n", g_Dbs.db[i].superTblCount);
-    for (uint64_t j = 0; j < g_Dbs.db[i].superTblCount; j++) {
-      fprintf(fp, "  super table[%"PRIu64"]:\n", j);
-=======
     fprintf(fp, "  super table count:     %"PRIu64"\n",
             g_Dbs.db[i].superTblCount);
     for (int j = 0; j < g_Dbs.db[i].superTblCount; j++) {
       fprintf(fp, "  super table[%d]:\n", j);
->>>>>>> 96a00796
 
       fprintf(fp, "      stbName:           %s\n",
               g_Dbs.db[i].superTbls[j].sTblName);
@@ -4371,18 +4354,6 @@
             g_queryInfo.specifiedQueryInfo.resubAfterConsume[j] = 1;
         }
 
-        cJSON* resubAfterConsume =
-            cJSON_GetObjectItem(specifiedQuery, "resubAfterConsume");
-        if (resubAfterConsume
-                && resubAfterConsume->type == cJSON_Number) {
-            g_queryInfo.specifiedQueryInfo.resubAfterConsume[j]
-                = resubAfterConsume->valueint;
-        } else if (!resubAfterConsume) {
-            //printf("failed to read json, subscribe interval no found\n");
-            //goto PARSE_OVER;
-            g_queryInfo.specifiedQueryInfo.resubAfterConsume[j] = 1;
-        }
-
         cJSON *result = cJSON_GetObjectItem(sql, "result");
         if ((NULL != result) && (result->type == cJSON_String)
                 && (result->valuestring != NULL)) {
@@ -5609,13 +5580,6 @@
           tableSeq ++) {
     int64_t start_time = pThreadInfo->start_time;
 
-<<<<<<< HEAD
-=======
-    int64_t insertRows = (superTblInfo)?superTblInfo->insertRows:g_args.num_of_DPT;
-
-    verbosePrint("%s() LN%d insertRows=%"PRId64"\n", __func__, __LINE__, insertRows);
-
->>>>>>> 96a00796
     for (uint64_t i = 0; i < insertRows;) {
       char tableName[TSDB_TABLE_NAME_LEN];
       getTableName(tableName, pThreadInfo, tableSeq);
@@ -5772,11 +5736,7 @@
             && rand_num < pThreadInfo->superTblInfo->disorderRatio) {
       int64_t d = pThreadInfo->lastTs
           - (taosRandom() % pThreadInfo->superTblInfo->disorderRange + 1);
-<<<<<<< HEAD
       generateStbRowData(pThreadInfo->superTblInfo, data, d);
-=======
-      generateRowData(data, d, pThreadInfo->superTblInfo);
->>>>>>> 96a00796
     } else {
       generateStbRowData(pThreadInfo->superTblInfo,
               data, pThreadInfo->lastTs += 1000);
@@ -6744,7 +6704,6 @@
 
 static void stable_sub_callback(
         TAOS_SUB* tsub, TAOS_RES *res, void* param, int code) {
-<<<<<<< HEAD
   if (res == NULL || taos_errno(res) != 0) {
     errorPrint("%s() LN%d, failed to subscribe result, code:%d, reason:%s\n",
            __func__, __LINE__, code, taos_errstr(res));
@@ -6753,23 +6712,6 @@
 
   if (param)
     appendResultToFile(res, ((threadInfo *)param)->fp);
-  // tao_unscribe() will free result.
-}
-
-static void specified_sub_callback(
-        TAOS_SUB* tsub, TAOS_RES *res, void* param, int code) {
-=======
->>>>>>> 96a00796
-  if (res == NULL || taos_errno(res) != 0) {
-    errorPrint("%s() LN%d, failed to subscribe result, code:%d, reason:%s\n",
-           __func__, __LINE__, code, taos_errstr(res));
-    return;
-  }
-
-  if (param)
-    appendResultToFile(res, ((threadInfo *)param)->fp);
-<<<<<<< HEAD
-=======
   // tao_unscribe() will free result.
 }
 
@@ -6783,7 +6725,6 @@
 
   if (param)
     appendResultToFile(res, ((threadInfo *)param)->fp);
->>>>>>> 96a00796
   // tao_unscribe() will free result.
 }
 
@@ -6991,7 +6932,6 @@
       sprintf(pThreadInfo->fp, "%s-%d",
                 g_queryInfo.specifiedQueryInfo.result[pThreadInfo->querySeq],
                 pThreadInfo->threadID);
-<<<<<<< HEAD
   }
   tsub = subscribeImpl(
                       SPECIFIED_CLASS, pThreadInfo,
@@ -7003,19 +6943,6 @@
       taos_close(pThreadInfo->taos);
       return NULL;
   }
-=======
-  }
-  tsub = subscribeImpl(
-                      SPECIFIED_CLASS, pThreadInfo,
-          g_queryInfo.specifiedQueryInfo.sql[pThreadInfo->querySeq],
-          topic,
-          g_queryInfo.specifiedQueryInfo.subscribeRestart,
-          g_queryInfo.specifiedQueryInfo.subscribeInterval);
-  if (NULL == tsub) {
-      taos_close(pThreadInfo->taos);
-      return NULL;
-  }
->>>>>>> 96a00796
 
   // start loop to consume result
   TAOS_RES* res = NULL;
