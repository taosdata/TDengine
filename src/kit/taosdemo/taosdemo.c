--- conflicted
+++ resolved
@@ -7274,11 +7274,7 @@
                     pThreadInfo->threadID);
         }
 
-<<<<<<< HEAD
-        debugPrint("%s() LN%d, [%d] subSqlstr: %s\n",
-=======
         verbosePrint("%s() LN%d, [%d] subSqlstr: %s\n",
->>>>>>> 562d82ed
                 __func__, __LINE__, pThreadInfo->threadID, subSqlstr);
         tsub[tsubSeq] = subscribeImpl(
                 STABLE_CLASS,
