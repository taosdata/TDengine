--- conflicted
+++ resolved
@@ -5484,7 +5484,6 @@
 }
 
 static int queryTestProcess() {
-<<<<<<< HEAD
 
   setupForAnsiEscape();
   printfQueryMeta();
@@ -5495,13 +5494,6 @@
           g_queryInfo.user, 
           g_queryInfo.password, 
           NULL, 
-=======
-  TAOS * taos = NULL;
-  taos = taos_connect(g_queryInfo.host,
-          g_queryInfo.user,
-          g_queryInfo.password,
-          NULL,
->>>>>>> 49b674c3
           g_queryInfo.port);
   if (taos == NULL) {
     errorPrint( "Failed to connect to TDengine, reason:%s\n", taos_errstr(NULL));
