﻿/*
 * Copyright (c) 2019 TAOS Data, Inc. <jhtao@taosdata.com>
 *
 * This program is free software: you can use, redistribute, and/or modify
 * it under the terms of the GNU Affero General Public License, version 3
 * or later ("AGPL"), as published by the Free Software Foundation.
 *
 * This program is distributed in the hope that it will be useful, but WITHOUT
 * ANY WARRANTY; without even the implied warranty of MERCHANTABILITY or
 * FITNESS FOR A PARTICULAR PURPOSE.
 *
 * You should have received a copy of the GNU Affero General Public License
 * along with this program. If not, see <http://www.gnu.org/licenses/>.
 */


/*
   when in some thread query return error, thread don't exit, but return, otherwise coredump in other thread.
*/

#include <stdint.h>
#include <taos.h>
#define _GNU_SOURCE
#define CURL_STATICLIB

#ifdef LINUX
  #include <argp.h>
  #include <inttypes.h>
  #ifndef _ALPINE
    #include <error.h>
  #endif
  #include <pthread.h>
  #include <semaphore.h>
  #include <stdbool.h>
  #include <stdio.h>
  #include <string.h>
  #include <sys/time.h>
  #include <time.h>
  #include <unistd.h>
  #include <wordexp.h>
  #include <regex.h>
#else
  #include <regex.h>
  #include <stdio.h>
#endif

#include <assert.h>
#include <stdlib.h>
#include "cJSON.h"

#include "os.h"
#include "taos.h"
#include "taoserror.h"
#include "tutil.h"

#define STMT_IFACE_ENABLED  1

#define REQ_EXTRA_BUF_LEN   1024
#define RESP_BUF_LEN        4096

extern char configDir[];

#define INSERT_JSON_NAME      "insert.json"
#define QUERY_JSON_NAME       "query.json"
#define SUBSCRIBE_JSON_NAME   "subscribe.json"

#define STR_INSERT_INTO     "INSERT INTO "

enum TEST_MODE {
    INSERT_TEST,            // 0
    QUERY_TEST,             // 1
    SUBSCRIBE_TEST,         // 2
    INVAID_TEST
};

#define MAX_RECORDS_PER_REQ     32766

#define HEAD_BUFF_LEN    1024*24  // 16*1024 + (192+32)*2 + insert into ..

#define MAX_SQL_SIZE       65536
#define BUFFER_SIZE        (65536*2)
#define COND_BUF_LEN       (BUFFER_SIZE - 30)
#define MAX_USERNAME_SIZE  64
#define MAX_PASSWORD_SIZE  64
#define MAX_HOSTNAME_SIZE  64
#define MAX_TB_NAME_SIZE   64
#define MAX_DATA_SIZE      (16*1024)+20     // max record len: 16*1024, timestamp string and ,('') need extra space
#define MAX_NUM_DATATYPE   10
#define OPT_ABORT          1 /* –abort */
#define STRING_LEN         60000
#define MAX_PREPARED_RAND  1000000
#define MAX_FILE_NAME_LEN  256              // max file name length on linux is 255.

#define   MAX_SAMPLES_ONCE_FROM_FILE   10000
#define   MAX_NUM_DATATYPE 10

#define   MAX_DB_COUNT           8
#define   MAX_SUPER_TABLE_COUNT  200
#define   MAX_COLUMN_COUNT       1024
#define   MAX_TAG_COUNT          128

#define   MAX_QUERY_SQL_COUNT    100
#define   MAX_QUERY_SQL_LENGTH   1024

#define   MAX_DATABASE_COUNT     256
#define INPUT_BUF_LEN   256

#define DEFAULT_TIMESTAMP_STEP  1


typedef enum CREATE_SUB_TALBE_MOD_EN {
  PRE_CREATE_SUBTBL,
  AUTO_CREATE_SUBTBL,
  NO_CREATE_SUBTBL
} CREATE_SUB_TALBE_MOD_EN;

typedef enum TALBE_EXISTS_EN {
  TBL_NO_EXISTS,
  TBL_ALREADY_EXISTS,
  TBL_EXISTS_BUTT
} TALBE_EXISTS_EN;

enum enumSYNC_MODE {
  SYNC_MODE,
  ASYNC_MODE,
  MODE_BUT
};

enum enum_TAOS_INTERFACE {
    TAOSC_IFACE,
    REST_IFACE,
    STMT_IFACE,
    INTERFACE_BUT
};

typedef enum enumQUERY_CLASS {
    SPECIFIED_CLASS,
    STABLE_CLASS,
    CLASS_BUT
} QUERY_CLASS;

typedef enum enum_PROGRESSIVE_OR_INTERLACE {
    PROGRESSIVE_INSERT_MODE,
    INTERLACE_INSERT_MODE,
    INVALID_INSERT_MODE
} PROG_OR_INTERLACE_MODE;

typedef enum enumQUERY_TYPE {
  NO_INSERT_TYPE,
  INSERT_TYPE,
  QUERY_TYPE_BUT
} QUERY_TYPE;

enum _show_db_index {
  TSDB_SHOW_DB_NAME_INDEX,
  TSDB_SHOW_DB_CREATED_TIME_INDEX,
  TSDB_SHOW_DB_NTABLES_INDEX,
  TSDB_SHOW_DB_VGROUPS_INDEX,
  TSDB_SHOW_DB_REPLICA_INDEX,
  TSDB_SHOW_DB_QUORUM_INDEX,
  TSDB_SHOW_DB_DAYS_INDEX,
  TSDB_SHOW_DB_KEEP_INDEX,
  TSDB_SHOW_DB_CACHE_INDEX,
  TSDB_SHOW_DB_BLOCKS_INDEX,
  TSDB_SHOW_DB_MINROWS_INDEX,
  TSDB_SHOW_DB_MAXROWS_INDEX,
  TSDB_SHOW_DB_WALLEVEL_INDEX,
  TSDB_SHOW_DB_FSYNC_INDEX,
  TSDB_SHOW_DB_COMP_INDEX,
  TSDB_SHOW_DB_CACHELAST_INDEX,
  TSDB_SHOW_DB_PRECISION_INDEX,
  TSDB_SHOW_DB_UPDATE_INDEX,
  TSDB_SHOW_DB_STATUS_INDEX,
  TSDB_MAX_SHOW_DB
};

// -----------------------------------------SHOW TABLES CONFIGURE -------------------------------------
enum _show_stables_index {
  TSDB_SHOW_STABLES_NAME_INDEX,
  TSDB_SHOW_STABLES_CREATED_TIME_INDEX,
  TSDB_SHOW_STABLES_COLUMNS_INDEX,
  TSDB_SHOW_STABLES_METRIC_INDEX,
  TSDB_SHOW_STABLES_UID_INDEX,
  TSDB_SHOW_STABLES_TID_INDEX,
  TSDB_SHOW_STABLES_VGID_INDEX,
  TSDB_MAX_SHOW_STABLES
};

enum _describe_table_index {
  TSDB_DESCRIBE_METRIC_FIELD_INDEX,
  TSDB_DESCRIBE_METRIC_TYPE_INDEX,
  TSDB_DESCRIBE_METRIC_LENGTH_INDEX,
  TSDB_DESCRIBE_METRIC_NOTE_INDEX,
  TSDB_MAX_DESCRIBE_METRIC
};

/* Used by main to communicate with parse_opt. */
static char *g_dupstr = NULL;

typedef struct SArguments_S {
  char *   metaFile;
  uint32_t test_mode;
  char *   host;
  uint16_t port;
  uint16_t iface;
  char *   user;
  char *   password;
  char *   database;
  int      replica;
  char *   tb_prefix;
  char *   sqlFile;
  bool     use_metric;
  bool     drop_database;
  bool     insert_only;
  bool     answer_yes;
  bool     debug_print;
  bool     verbose_print;
  bool     performance_print;
  char *   output_file;
  bool     async_mode;
  char *   datatype[MAX_NUM_DATATYPE + 1];
  uint32_t len_of_binary;
  uint32_t num_of_CPR;
  uint32_t num_of_threads;
  uint64_t insert_interval;
  int64_t  query_times;
  uint32_t interlace_rows;
  uint32_t num_of_RPR;                  // num_of_records_per_req
  uint64_t max_sql_len;
  int64_t  num_of_tables;
  int64_t  num_of_DPT;
  int      abort;
  uint32_t disorderRatio;               // 0: no disorder, >0: x%
  int      disorderRange;               // ms or us by database precision
  uint32_t method_of_delete;
  char **  arg_list;
  uint64_t totalInsertRows;
  uint64_t totalAffectedRows;
} SArguments;

typedef struct SColumn_S {
  char      field[TSDB_COL_NAME_LEN];
  char      dataType[16];
  uint32_t  dataLen;
  char      note[128];
} StrColumn;

typedef struct SSuperTable_S {
  char         sTblName[TSDB_TABLE_NAME_LEN];
  char         dataSource[MAX_TB_NAME_SIZE];  // rand_gen or sample
  char         childTblPrefix[TSDB_TABLE_NAME_LEN - 20]; // 20 characters reserved for seq
  char         insertMode[MAX_TB_NAME_SIZE];    // taosc, rest
  uint16_t     childTblExists;
  int64_t      childTblCount;
  uint64_t     batchCreateTableNum;     // 0: no batch,  > 0: batch table number in one sql
  uint8_t      autoCreateTable;         // 0: create sub table, 1: auto create sub table
  uint16_t     iface;                   // 0: taosc, 1: rest, 2: stmt
  int64_t      childTblLimit;
  uint64_t     childTblOffset;

//  int          multiThreadWriteOneTbl;  // 0: no, 1: yes
  uint32_t     interlaceRows;           //
  int          disorderRatio;           // 0: no disorder, >0: x%
  int          disorderRange;           // ms or us by database precision
  uint64_t     maxSqlLen;               //

  uint64_t     insertInterval;          // insert interval, will override global insert interval
  int64_t      insertRows;
  int64_t      timeStampStep;
  char         startTimestamp[MAX_TB_NAME_SIZE];
  char         sampleFormat[MAX_TB_NAME_SIZE];  // csv, json
  char         sampleFile[MAX_FILE_NAME_LEN];
  char         tagsFile[MAX_FILE_NAME_LEN];

  uint32_t     columnCount;
  StrColumn    columns[MAX_COLUMN_COUNT];
  uint32_t     tagCount;
  StrColumn    tags[MAX_TAG_COUNT];

  char*        childTblName;
  char*        colsOfCreateChildTable;
  uint64_t     lenOfOneRow;
  uint64_t     lenOfTagOfOneRow;

  char*        sampleDataBuf;
  //int          sampleRowCount;
  //int          sampleUsePos;

  uint32_t     tagSource;    // 0: rand, 1: tag sample
  char*        tagDataBuf;
  uint32_t     tagSampleCount;
  uint32_t     tagUsePos;

  // statistics
  uint64_t     totalInsertRows;
  uint64_t     totalAffectedRows;
} SSuperTable;

typedef struct {
  char     name[TSDB_DB_NAME_LEN];
  char     create_time[32];
  int64_t  ntables;
  int32_t  vgroups;
  int16_t  replica;
  int16_t  quorum;
  int16_t  days;
  char     keeplist[32];
  int32_t  cache; //MB
  int32_t  blocks;
  int32_t  minrows;
  int32_t  maxrows;
  int8_t   wallevel;
  int32_t  fsync;
  int8_t   comp;
  int8_t   cachelast;
  char     precision[8];   // time resolution
  int8_t   update;
  char     status[16];
} SDbInfo;

typedef struct SDbCfg_S {
//  int       maxtablesPerVnode;
  uint32_t  minRows;        // 0 means default
  uint32_t  maxRows;        // 0 means default
  int       comp;
  int       walLevel;
  int       cacheLast;
  int       fsync;
  int       replica;
  int       update;
  int       keep;
  int       days;
  int       cache;
  int       blocks;
  int       quorum;
  char      precision[8];
} SDbCfg;

typedef struct SDataBase_S {
  char         dbName[TSDB_DB_NAME_LEN];
  bool         drop;  // 0: use exists, 1: if exists, drop then new create
  SDbCfg       dbCfg;
  uint64_t     superTblCount;
  SSuperTable  superTbls[MAX_SUPER_TABLE_COUNT];
} SDataBase;

typedef struct SDbs_S {
  char         cfgDir[MAX_FILE_NAME_LEN];
  char         host[MAX_HOSTNAME_SIZE];
  struct sockaddr_in serv_addr;

  uint16_t     port;
  char         user[MAX_USERNAME_SIZE];
  char         password[MAX_PASSWORD_SIZE];
  char         resultFile[MAX_FILE_NAME_LEN];
  bool         use_metric;
  bool         insert_only;
  bool         do_aggreFunc;
  bool         asyncMode;

  uint32_t     threadCount;
  uint32_t     threadCountByCreateTbl;
  uint32_t     dbCount;
  SDataBase    db[MAX_DB_COUNT];

  // statistics
  uint64_t     totalInsertRows;
  uint64_t     totalAffectedRows;

} SDbs;

typedef struct SpecifiedQueryInfo_S {
  uint64_t     queryInterval;  // 0: unlimit  > 0   loop/s
  uint32_t     concurrent;
  int          sqlCount;
  uint32_t     asyncMode; // 0: sync, 1: async
  uint64_t     subscribeInterval; // ms
  uint64_t     queryTimes;
  bool         subscribeRestart;
  int          subscribeKeepProgress;
  char         sql[MAX_QUERY_SQL_COUNT][MAX_QUERY_SQL_LENGTH+1];
  char         result[MAX_QUERY_SQL_COUNT][MAX_FILE_NAME_LEN];
  int          resubAfterConsume[MAX_QUERY_SQL_COUNT];
  int          endAfterConsume[MAX_QUERY_SQL_COUNT];
  TAOS_SUB*    tsub[MAX_QUERY_SQL_COUNT];
  char         topic[MAX_QUERY_SQL_COUNT][32];
  int          consumed[MAX_QUERY_SQL_COUNT];
  TAOS_RES*    res[MAX_QUERY_SQL_COUNT];
  uint64_t     totalQueried;
} SpecifiedQueryInfo;

typedef struct SuperQueryInfo_S {
  char         sTblName[TSDB_TABLE_NAME_LEN];
  uint64_t     queryInterval;  // 0: unlimit  > 0   loop/s
  uint32_t     threadCnt;
  uint32_t     asyncMode; // 0: sync, 1: async
  uint64_t     subscribeInterval; // ms
  bool         subscribeRestart;
  int          subscribeKeepProgress;
  uint64_t     queryTimes;
  int64_t      childTblCount;
  char         childTblPrefix[TSDB_TABLE_NAME_LEN - 20];    // 20 characters reserved for seq
  int          sqlCount;
  char         sql[MAX_QUERY_SQL_COUNT][MAX_QUERY_SQL_LENGTH+1];
  char         result[MAX_QUERY_SQL_COUNT][MAX_FILE_NAME_LEN];
  int          resubAfterConsume;
  int          endAfterConsume;
  TAOS_SUB*    tsub[MAX_QUERY_SQL_COUNT];

  char*        childTblName;
  uint64_t     totalQueried;
} SuperQueryInfo;

typedef struct SQueryMetaInfo_S {
  char         cfgDir[MAX_FILE_NAME_LEN];
  char         host[MAX_HOSTNAME_SIZE];
  uint16_t     port;
  struct       sockaddr_in serv_addr;
  char         user[MAX_USERNAME_SIZE];
  char         password[MAX_PASSWORD_SIZE];
  char         dbName[TSDB_DB_NAME_LEN];
  char         queryMode[MAX_TB_NAME_SIZE];  // taosc, rest

  SpecifiedQueryInfo  specifiedQueryInfo;
  SuperQueryInfo      superQueryInfo;
  uint64_t     totalQueried;
} SQueryMetaInfo;

typedef struct SThreadInfo_S {
  TAOS *    taos;
  TAOS_STMT *stmt;
  int       threadID;
  char      db_name[TSDB_DB_NAME_LEN];
  uint32_t  time_precision;
  char      filePath[4096];
  FILE      *fp;
  char      tb_prefix[TSDB_TABLE_NAME_LEN];
  uint64_t  start_table_from;
  uint64_t  end_table_to;
  int64_t   ntables;
  uint64_t  data_of_rate;
  int64_t   start_time;
  char*     cols;
  bool      use_metric;
  SSuperTable* superTblInfo;
  char      *buffer;    // sql cmd buffer

  // for async insert
  tsem_t    lock_sem;
  int64_t   counter;
  uint64_t  st;
  uint64_t  et;
  uint64_t  lastTs;

  // sample data
  int64_t   samplePos;
  // statistics
  uint64_t  totalInsertRows;
  uint64_t  totalAffectedRows;

  // insert delay statistics
  uint64_t  cntDelay;
  uint64_t  totalDelay;
  uint64_t  avgDelay;
  uint64_t  maxDelay;
  uint64_t  minDelay;

  // seq of query or subscribe
  uint64_t  querySeq;   // sequence number of sql command
  TAOS_SUB*  tsub;

} threadInfo;

#ifdef WINDOWS
#define _CRT_RAND_S

#include <windows.h>
#include <winsock2.h>

typedef unsigned __int32 uint32_t;

#pragma comment ( lib, "ws2_32.lib" )
// Some old MinGW/CYGWIN distributions don't define this:
#ifndef ENABLE_VIRTUAL_TERMINAL_PROCESSING
  #define ENABLE_VIRTUAL_TERMINAL_PROCESSING  0x0004
#endif // ENABLE_VIRTUAL_TERMINAL_PROCESSING

static HANDLE g_stdoutHandle;
static DWORD g_consoleMode;

static void setupForAnsiEscape(void) {
  DWORD mode = 0;
  g_stdoutHandle = GetStdHandle(STD_OUTPUT_HANDLE);

  if(g_stdoutHandle == INVALID_HANDLE_VALUE) {
    exit(GetLastError());
  }

  if(!GetConsoleMode(g_stdoutHandle, &mode)) {
    exit(GetLastError());
  }

  g_consoleMode = mode;

  // Enable ANSI escape codes
  mode |= ENABLE_VIRTUAL_TERMINAL_PROCESSING;

  if(!SetConsoleMode(g_stdoutHandle, mode)) {
    exit(GetLastError());
  }
}

static void resetAfterAnsiEscape(void) {
  // Reset colors
  printf("\x1b[0m");

  // Reset console mode
  if(!SetConsoleMode(g_stdoutHandle, g_consoleMode)) {
    exit(GetLastError());
  }
}

static int taosRandom()
{
    int number;
    rand_s(&number);

    return number;
}
#else   // Not windows
static void setupForAnsiEscape(void) {}

static void resetAfterAnsiEscape(void) {
  // Reset colors
  printf("\x1b[0m");
}

#include <time.h>

static int taosRandom()
{
  return rand();
}

#endif // ifdef Windows

static void prompt();
static int createDatabasesAndStables();
static void createChildTables();
static int queryDbExec(TAOS *taos, char *command, QUERY_TYPE type, bool quiet);
static int postProceSql(char *host, struct sockaddr_in *pServAddr,
        uint16_t port, char* sqlstr, threadInfo *pThreadInfo);
static int64_t getTSRandTail(int64_t timeStampStep, int32_t seq,
        int disorderRatio, int disorderRange);

/* ************ Global variables ************  */

int32_t  randint[MAX_PREPARED_RAND];
int64_t  randbigint[MAX_PREPARED_RAND];
float    randfloat[MAX_PREPARED_RAND];
double   randdouble[MAX_PREPARED_RAND];
char *aggreFunc[] = {"*", "count(*)", "avg(col0)", "sum(col0)",
    "max(col0)", "min(col0)", "first(col0)", "last(col0)"};

SArguments g_args = {
                     NULL,            // metaFile
                     0,               // test_mode
                     "127.0.0.1",     // host
                     6030,            // port
                     TAOSC_IFACE,     // iface
                     "root",          // user
                     #ifdef _TD_POWER_
                     "powerdb",      // password
                     #else
                     "taosdata",      // password
                     #endif
                     "test",          // database
                     1,               // replica
                     "t",             // tb_prefix
                     NULL,            // sqlFile
                     true,            // use_metric
                     true,            // drop_database
                     true,            // insert_only
                     false,           // debug_print
                     false,           // verbose_print
                     false,           // performance statistic print
                     false,           // answer_yes;
                     "./output.txt",  // output_file
                     0,               // mode : sync or async
                     {
                     "INT",           // datatype
                     "INT",           // datatype
                     "INT",           // datatype
                     "INT",           // datatype
                     },
                     16,              // len_of_binary
                     4,               // num_of_CPR
                     10,              // num_of_connections/thread
                     0,               // insert_interval
                     1,               // query_times
                     0,               // interlace_rows;
                     30000,           // num_of_RPR
                     (1024*1024),     // max_sql_len
                     10000,           // num_of_tables
                     10000,           // num_of_DPT
                     0,               // abort
                     0,               // disorderRatio
                     1000,            // disorderRange
                     1,               // method_of_delete
                     NULL             // arg_list
};



static SDbs            g_Dbs;
static int64_t         g_totalChildTables = 0;
static SQueryMetaInfo  g_queryInfo;
static FILE *          g_fpOfInsertResult = NULL;

#if _MSC_VER <= 1900
#define __func__ __FUNCTION__
#endif

#define debugPrint(fmt, ...) \
    do { if (g_args.debug_print || g_args.verbose_print) \
      fprintf(stderr, "DEBG: "fmt, __VA_ARGS__); } while(0)

#define verbosePrint(fmt, ...) \
    do { if (g_args.verbose_print) \
        fprintf(stderr, "VERB: "fmt, __VA_ARGS__); } while(0)

#define performancePrint(fmt, ...) \
    do { if (g_args.performance_print) \
        fprintf(stderr, "VERB: "fmt, __VA_ARGS__); } while(0)

#define errorPrint(fmt, ...) \
    do { fprintf(stderr, "ERROR: "fmt, __VA_ARGS__); } while(0)


///////////////////////////////////////////////////

static void ERROR_EXIT(const char *msg) { perror(msg); exit(-1); }

#ifndef TAOSDEMO_COMMIT_SHA1
#define TAOSDEMO_COMMIT_SHA1 "unknown"
#endif

#ifndef TD_VERNUMBER
#define TD_VERNUMBER    "unknown"
#endif

#ifndef TAOSDEMO_STATUS
#define TAOSDEMO_STATUS "unknown"
#endif

static void printVersion() {
    char tdengine_ver[] = TD_VERNUMBER;
    char taosdemo_ver[] = TAOSDEMO_COMMIT_SHA1;
    char taosdemo_status[] = TAOSDEMO_STATUS;

    if (strlen(taosdemo_status) == 0) {
        printf("taosdemo verison %s-%s\n",
                tdengine_ver, taosdemo_ver);
    } else {
        printf("taosdemo verison %s-%s, status:%s\n",
                tdengine_ver, taosdemo_ver, taosdemo_status);
    }
}

static void printHelp() {
  char indent[10] = "        ";
  printf("%s%s%s%s\n", indent, "-f", indent,
          "The meta file to the execution procedure. Default is './meta.json'.");
  printf("%s%s%s%s\n", indent, "-u", indent,
          "The TDengine user name to use when connecting to the server. Default is 'root'.");
#ifdef _TD_POWER_
  printf("%s%s%s%s\n", indent, "-P", indent,
          "The password to use when connecting to the server. Default is 'powerdb'.");
  printf("%s%s%s%s\n", indent, "-c", indent,
          "Configuration directory. Default is '/etc/power/'.");
#else
  printf("%s%s%s%s\n", indent, "-P", indent,
          "The password to use when connecting to the server. Default is 'taosdata'.");
  printf("%s%s%s%s\n", indent, "-c", indent,
          "Configuration directory. Default is '/etc/taos/'.");
#endif
  printf("%s%s%s%s\n", indent, "-h", indent,
          "The host to connect to TDengine. Default is localhost.");
  printf("%s%s%s%s\n", indent, "-p", indent,
          "The TCP/IP port number to use for the connection. Default is 0.");
  printf("%s%s%s%s\n", indent, "-I", indent,
#if STMT_IFACE_ENABLED == 1
          "The interface (taosc, rest, and stmt) taosdemo uses. Default is 'taosc'.");
#else
          "The interface (taosc, rest) taosdemo uses. Default is 'taosc'.");
#endif
  printf("%s%s%s%s\n", indent, "-d", indent,
          "Destination database. Default is 'test'.");
  printf("%s%s%s%s\n", indent, "-a", indent,
          "Set the replica parameters of the database, Default 1, min: 1, max: 3.");
  printf("%s%s%s%s\n", indent, "-m", indent,
          "Table prefix name. Default is 't'.");
  printf("%s%s%s%s\n", indent, "-s", indent, "The select sql file.");
  printf("%s%s%s%s\n", indent, "-N", indent, "Use normal table flag.");
  printf("%s%s%s%s\n", indent, "-o", indent,
          "Direct output to the named file. Default is './output.txt'.");
  printf("%s%s%s%s\n", indent, "-q", indent,
          "Query mode -- 0: SYNC, 1: ASYNC. Default is SYNC.");
  printf("%s%s%s%s\n", indent, "-b", indent,
          "The data_type of columns, default: INT,INT,INT,INT.");
  printf("%s%s%s%s\n", indent, "-w", indent,
          "The length of data_type 'BINARY' or 'NCHAR'. Default is 16");
  printf("%s%s%s%s%d\n", indent, "-l", indent,
          "The number of columns per record. Default is 4. Max values is ",
       MAX_NUM_DATATYPE);
  printf("%s%s%s%s\n", indent, "-T", indent,
          "The number of threads. Default is 10.");
  printf("%s%s%s%s\n", indent, "-i", indent,
          "The sleep time (ms) between insertion. Default is 0.");
  printf("%s%s%s%s\n", indent, "-r", indent,
          "The number of records per request. Default is 30000.");
  printf("%s%s%s%s\n", indent, "-t", indent,
          "The number of tables. Default is 10000.");
  printf("%s%s%s%s\n", indent, "-n", indent,
          "The number of records per table. Default is 10000.");
  printf("%s%s%s%s\n", indent, "-x", indent, "Not insert only flag.");
  printf("%s%s%s%s\n", indent, "-y", indent, "Default input yes for prompt.");
  printf("%s%s%s%s\n", indent, "-O", indent,
          "Insert mode--0: In order, 1 ~ 50: disorder ratio. Default is in order.");
  printf("%s%s%s%s\n", indent, "-R", indent,
          "Out of order data's range, ms, default is 1000.");
  printf("%s%s%s%s\n", indent, "-g", indent,
          "Print debug info.");
  printf("%s%s%s\n", indent, "-V, --version\t",
          "Print version info.");
  printf("%s%s%s%s\n", indent, "--help\t", indent,
          "Print command line arguments list info.");
/*    printf("%s%s%s%s\n", indent, "-D", indent,
          "if elete database if exists. 0: no, 1: yes, default is 1");
          */
}

static bool isStringNumber(char *input)
{
  int len = strlen(input);
  if (0 == len) {
    return false;
  }

  for (int i = 0; i < len; i++) {
    if (!isdigit(input[i]))
      return false;
  }

  return true;
}

static void parse_args(int argc, char *argv[], SArguments *arguments) {

  for (int i = 1; i < argc; i++) {
    if (strcmp(argv[i], "-f") == 0) {
      arguments->metaFile = argv[++i];
    } else if (strcmp(argv[i], "-c") == 0) {
      if (argc == i+1) {
        printHelp();
        errorPrint("%s", "\n\t-c need a valid path following!\n");
        exit(EXIT_FAILURE);
      }
      tstrncpy(configDir, argv[++i], TSDB_FILENAME_LEN);
    } else if (strcmp(argv[i], "-h") == 0) {
      if (argc == i+1) {
        printHelp();
        errorPrint("%s", "\n\t-h need a valid string following!\n");
        exit(EXIT_FAILURE);
      }
      arguments->host = argv[++i];
    } else if (strcmp(argv[i], "-p") == 0) {
      if ((argc == i+1) ||
        (!isStringNumber(argv[i+1]))) {
        printHelp();
        errorPrint("%s", "\n\t-p need a number following!\n");
        exit(EXIT_FAILURE);
      }
      arguments->port = atoi(argv[++i]);
    } else if (strcmp(argv[i], "-I") == 0) {
      if (argc == i+1) {
        printHelp();
        errorPrint("%s", "\n\t-I need a valid string following!\n");
        exit(EXIT_FAILURE);
      }
      ++i;
      if (0 == strcasecmp(argv[i], "taosc")) {
          arguments->iface = TAOSC_IFACE;
      } else if (0 == strcasecmp(argv[i], "rest")) {
          arguments->iface = REST_IFACE;
#if STMT_IFACE_ENABLED == 1
      } else if (0 == strcasecmp(argv[i], "stmt")) {
          arguments->iface = STMT_IFACE;
#endif
      } else {
        errorPrint("%s", "\n\t-I need a valid string following!\n");
        exit(EXIT_FAILURE);
      }
    } else if (strcmp(argv[i], "-u") == 0) {
      if (argc == i+1) {
        printHelp();
        errorPrint("%s", "\n\t-u need a valid string following!\n");
        exit(EXIT_FAILURE);
      }
      arguments->user = argv[++i];
    } else if (strcmp(argv[i], "-P") == 0) {
      if (argc == i+1) {
        printHelp();
        errorPrint("%s", "\n\t-P need a valid string following!\n");
        exit(EXIT_FAILURE);
      }
      arguments->password = argv[++i];
    } else if (strcmp(argv[i], "-o") == 0) {
      if (argc == i+1) {
        printHelp();
        errorPrint("%s", "\n\t-o need a valid string following!\n");
        exit(EXIT_FAILURE);
      }
      arguments->output_file = argv[++i];
    } else if (strcmp(argv[i], "-s") == 0) {
      if (argc == i+1) {
        printHelp();
        errorPrint("%s", "\n\t-s need a valid string following!\n");
        exit(EXIT_FAILURE);
      }
      arguments->sqlFile = argv[++i];
    } else if (strcmp(argv[i], "-q") == 0) {
      if ((argc == i+1)
              || (!isStringNumber(argv[i+1]))) {
        printHelp();
        errorPrint("%s", "\n\t-q need a number following!\nQuery mode -- 0: SYNC, not-0: ASYNC. Default is SYNC.\n");
        exit(EXIT_FAILURE);
      }
      arguments->async_mode = atoi(argv[++i]);
    } else if (strcmp(argv[i], "-T") == 0) {
      if ((argc == i+1)
              || (!isStringNumber(argv[i+1]))) {
        printHelp();
        errorPrint("%s", "\n\t-T need a number following!\n");
        exit(EXIT_FAILURE);
      }
      arguments->num_of_threads = atoi(argv[++i]);
    } else if (strcmp(argv[i], "-i") == 0) {
      if ((argc == i+1) ||
        (!isStringNumber(argv[i+1]))) {
        printHelp();
        errorPrint("%s", "\n\t-i need a number following!\n");
        exit(EXIT_FAILURE);
      }
      arguments->insert_interval = atoi(argv[++i]);
    } else if (strcmp(argv[i], "-qt") == 0) {
      if ((argc == i+1)
              || (!isStringNumber(argv[i+1]))) {
        printHelp();
        errorPrint("%s", "\n\t-qt need a number following!\n");
        exit(EXIT_FAILURE);
      }
      arguments->query_times = atoi(argv[++i]);
    } else if (strcmp(argv[i], "-B") == 0) {
      if ((argc == i+1)
              || (!isStringNumber(argv[i+1]))) {
        printHelp();
        errorPrint("%s", "\n\t-B need a number following!\n");
        exit(EXIT_FAILURE);
      }
      arguments->interlace_rows = atoi(argv[++i]);
    } else if (strcmp(argv[i], "-r") == 0) {
      if ((argc == i+1)
              || (!isStringNumber(argv[i+1]))) {
        printHelp();
        errorPrint("%s", "\n\t-r need a number following!\n");
        exit(EXIT_FAILURE);
      }
      arguments->num_of_RPR = atoi(argv[++i]);
    } else if (strcmp(argv[i], "-t") == 0) {
      if ((argc == i+1) ||
        (!isStringNumber(argv[i+1]))) {
        printHelp();
        errorPrint("%s", "\n\t-t need a number following!\n");
        exit(EXIT_FAILURE);
      }
      arguments->num_of_tables = atoi(argv[++i]);
    } else if (strcmp(argv[i], "-n") == 0) {
      if ((argc == i+1) ||
        (!isStringNumber(argv[i+1]))) {
        printHelp();
        errorPrint("%s", "\n\t-n need a number following!\n");
        exit(EXIT_FAILURE);
      }
      arguments->num_of_DPT = atoi(argv[++i]);
    } else if (strcmp(argv[i], "-d") == 0) {
      if (argc == i+1) {
        printHelp();
        errorPrint("%s", "\n\t-d need a valid string following!\n");
        exit(EXIT_FAILURE);
      }
      arguments->database = argv[++i];
    } else if (strcmp(argv[i], "-l") == 0) {
      if (argc == i+1) {
        if (!isStringNumber(argv[i+1])) {
            printHelp();
            errorPrint("%s", "\n\t-l need a number following!\n");
            exit(EXIT_FAILURE);
        }
      }
      arguments->num_of_CPR = atoi(argv[++i]);

      if (arguments->num_of_CPR > MAX_NUM_DATATYPE) {
          printf("WARNING: max acceptible columns count is %d\n", MAX_NUM_DATATYPE);
          prompt();
          arguments->num_of_CPR = MAX_NUM_DATATYPE;
      }

      for (int col = arguments->num_of_CPR; col < MAX_NUM_DATATYPE; col++) {
          arguments->datatype[col] = NULL;
      }

    } else if (strcmp(argv[i], "-b") == 0) {
      if (argc == i+1) {
        printHelp();
        errorPrint("%s", "\n\t-b need valid string following!\n");
        exit(EXIT_FAILURE);
      }
      ++i;
      if (strstr(argv[i], ",") == NULL) {
        // only one col
        if (strcasecmp(argv[i], "INT")
                && strcasecmp(argv[i], "FLOAT")
                && strcasecmp(argv[i], "TINYINT")
                && strcasecmp(argv[i], "BOOL")
                && strcasecmp(argv[i], "SMALLINT")
                && strcasecmp(argv[i], "BIGINT")
                && strcasecmp(argv[i], "DOUBLE")
                && strcasecmp(argv[i], "BINARY")
                && strcasecmp(argv[i], "TIMESTAMP")
                && strcasecmp(argv[i], "NCHAR")) {
          printHelp();
          errorPrint("%s", "-b: Invalid data_type!\n");
          exit(EXIT_FAILURE);
        }
        arguments->datatype[0] = argv[i];
      } else {
        // more than one col
        int index = 0;
        g_dupstr = strdup(argv[i]);
        char *running = g_dupstr;
        char *token = strsep(&running, ",");
        while(token != NULL) {
          if (strcasecmp(token, "INT")
                  && strcasecmp(token, "FLOAT")
                  && strcasecmp(token, "TINYINT")
                  && strcasecmp(token, "BOOL")
                  && strcasecmp(token, "SMALLINT")
                  && strcasecmp(token, "BIGINT")
                  && strcasecmp(token, "DOUBLE")
                  && strcasecmp(token, "BINARY")
                  && strcasecmp(token, "TIMESTAMP")
                  && strcasecmp(token, "NCHAR")) {
            printHelp();
            free(g_dupstr);
            errorPrint("%s", "-b: Invalid data_type!\n");
            exit(EXIT_FAILURE);
          }
          arguments->datatype[index++] = token;
          token = strsep(&running, ",");
          if (index >= MAX_NUM_DATATYPE) break;
        }
        arguments->datatype[index] = NULL;
      }
    } else if (strcmp(argv[i], "-w") == 0) {
      if ((argc == i+1) ||
        (!isStringNumber(argv[i+1]))) {
        printHelp();
        errorPrint("%s", "\n\t-w need a number following!\n");
        exit(EXIT_FAILURE);
      }
      arguments->len_of_binary = atoi(argv[++i]);
    } else if (strcmp(argv[i], "-m") == 0) {
      if ((argc == i+1) ||
        (isStringNumber(argv[i+1]))) {
        printHelp();
        errorPrint("%s", "\n\t-m need a letter-initial string following!\n");
        exit(EXIT_FAILURE);
      }
      arguments->tb_prefix = argv[++i];
    } else if (strcmp(argv[i], "-N") == 0) {
      arguments->use_metric = false;
    } else if (strcmp(argv[i], "-x") == 0) {
      arguments->insert_only = false;
    } else if (strcmp(argv[i], "-y") == 0) {
      arguments->answer_yes = true;
    } else if (strcmp(argv[i], "-g") == 0) {
      arguments->debug_print = true;
    } else if (strcmp(argv[i], "-gg") == 0) {
      arguments->verbose_print = true;
    } else if (strcmp(argv[i], "-pp") == 0) {
      arguments->performance_print = true;
    } else if (strcmp(argv[i], "-O") == 0) {
      if ((argc == i+1) ||
        (!isStringNumber(argv[i+1]))) {
        printHelp();
        errorPrint("%s", "\n\t-O need a number following!\n");
        exit(EXIT_FAILURE);
      }

      arguments->disorderRatio = atoi(argv[++i]);

      if (arguments->disorderRatio > 50) {
        arguments->disorderRatio = 50;
      }

      if (arguments->disorderRatio < 0) {
        arguments->disorderRatio = 0;
      }

    } else if (strcmp(argv[i], "-R") == 0) {
      if ((argc == i+1) ||
        (!isStringNumber(argv[i+1]))) {
        printHelp();
        errorPrint("%s", "\n\t-R need a number following!\n");
        exit(EXIT_FAILURE);
      }

      arguments->disorderRange = atoi(argv[++i]);
      if (arguments->disorderRange < 0)
        arguments->disorderRange = 1000;

    } else if (strcmp(argv[i], "-a") == 0) {
      if ((argc == i+1) ||
        (!isStringNumber(argv[i+1]))) {
        printHelp();
        errorPrint("%s", "\n\t-a need a number following!\n");
        exit(EXIT_FAILURE);
      }
      arguments->replica = atoi(argv[++i]);
      if (arguments->replica > 3 || arguments->replica < 1) {
          arguments->replica = 1;
      }
    } else if (strcmp(argv[i], "-D") == 0) {
      arguments->method_of_delete = atoi(argv[++i]);
      if (arguments->method_of_delete > 3) {
        errorPrint("%s", "\n\t-D need a valud (0~3) number following!\n");
        exit(EXIT_FAILURE);
      }
    } else if ((strcmp(argv[i], "--version") == 0) ||
        (strcmp(argv[i], "-V") == 0)){
      printVersion();
      exit(0);
    } else if (strcmp(argv[i], "--help") == 0) {
      printHelp();
      exit(0);
    } else {
      printHelp();
      errorPrint("%s", "ERROR: wrong options\n");
      exit(EXIT_FAILURE);
    }
  }

  int columnCount;
  for (columnCount = 0; columnCount < MAX_NUM_DATATYPE; columnCount ++) {
    if (g_args.datatype[columnCount] == NULL) {
      break;
    }
  }

  if (0 == columnCount) {
    perror("data type error!");
    exit(-1);
  }
  g_args.num_of_CPR = columnCount;

  if (((arguments->debug_print) && (arguments->metaFile == NULL))
          || arguments->verbose_print) {
    printf("###################################################################\n");
    printf("# meta file:                         %s\n", arguments->metaFile);
    printf("# Server IP:                         %s:%hu\n",
            arguments->host == NULL ? "localhost" : arguments->host,
            arguments->port );
    printf("# User:                              %s\n", arguments->user);
    printf("# Password:                          %s\n", arguments->password);
    printf("# Use metric:                        %s\n",
            arguments->use_metric ? "true" : "false");
    if (*(arguments->datatype)) {
        printf("# Specified data type:               ");
        for (int i = 0; i < MAX_NUM_DATATYPE; i++)
            if (arguments->datatype[i])
               printf("%s,", arguments->datatype[i]);
            else
                break;
        printf("\n");
    }
    printf("# Insertion interval:                %"PRIu64"\n",
            arguments->insert_interval);
    printf("# Number of records per req:         %u\n",
            arguments->num_of_RPR);
    printf("# Max SQL length:                    %"PRIu64"\n",
            arguments->max_sql_len);
    printf("# Length of Binary:                  %d\n", arguments->len_of_binary);
    printf("# Number of Threads:                 %d\n", arguments->num_of_threads);
    printf("# Number of Tables:                  %"PRId64"\n",
            arguments->num_of_tables);
    printf("# Number of Data per Table:          %"PRId64"\n",
            arguments->num_of_DPT);
    printf("# Database name:                     %s\n", arguments->database);
    printf("# Table prefix:                      %s\n", arguments->tb_prefix);
    if (arguments->disorderRatio) {
      printf("# Data order:                        %d\n", arguments->disorderRatio);
      printf("# Data out of order rate:            %d\n", arguments->disorderRange);

    }
    printf("# Delete method:                     %d\n", arguments->method_of_delete);
    printf("# Answer yes when prompt:            %d\n", arguments->answer_yes);
    printf("# Print debug info:                  %d\n", arguments->debug_print);
    printf("# Print verbose info:                %d\n", arguments->verbose_print);
    printf("###################################################################\n");

    prompt();
  }
}

static bool getInfoFromJsonFile(char* file);
static void init_rand_data();
static void tmfclose(FILE *fp) {
  if (NULL != fp) {
    fclose(fp);
  }
}

static void tmfree(char *buf) {
  if (NULL != buf) {
    free(buf);
  }
}

static int queryDbExec(TAOS *taos, char *command, QUERY_TYPE type, bool quiet) {
  int i;
  TAOS_RES *res = NULL;
  int32_t   code = -1;

  for (i = 0; i < 5 /* retry */; i++) {
    if (NULL != res) {
      taos_free_result(res);
      res = NULL;
    }

    res = taos_query(taos, command);
    code = taos_errno(res);
    if (0 == code) {
      break;
    }
  }

  verbosePrint("%s() LN%d - command: %s\n", __func__, __LINE__, command);
  if (code != 0) {
    if (!quiet) {
      errorPrint("Failed to execute %s, reason: %s\n",
              command, taos_errstr(res));
    }
    taos_free_result(res);
    //taos_close(taos);
    return -1;
  }

  if (INSERT_TYPE == type) {
    int affectedRows = taos_affected_rows(res);
    taos_free_result(res);
    return affectedRows;
  }

  taos_free_result(res);
  return 0;
}

static void appendResultBufToFile(char *resultBuf, threadInfo *pThreadInfo)
{
  pThreadInfo->fp = fopen(pThreadInfo->filePath, "at");
  if (pThreadInfo->fp == NULL) {
      errorPrint(
              "%s() LN%d, failed to open result file: %s, result will not save to file\n",
              __func__, __LINE__, pThreadInfo->filePath);
      return;
  }

  fprintf(pThreadInfo->fp, "%s", resultBuf);
  tmfclose(pThreadInfo->fp);
  pThreadInfo->fp = NULL;
}

static void fetchResult(TAOS_RES *res, threadInfo* pThreadInfo) {
  TAOS_ROW    row = NULL;
  int         num_rows = 0;
  int         num_fields = taos_field_count(res);
  TAOS_FIELD *fields     = taos_fetch_fields(res);

  char* databuf = (char*) calloc(1, 100*1024*1024);
  if (databuf == NULL) {
    errorPrint("%s() LN%d, failed to malloc, warning: save result to file slowly!\n",
            __func__, __LINE__);
    return ;
  }

  int64_t   totalLen = 0;

  // fetch the records row by row
  while((row = taos_fetch_row(res))) {
    if (totalLen >= 100*1024*1024 - 32000) {
        if (strlen(pThreadInfo->filePath) > 0)
            appendResultBufToFile(databuf, pThreadInfo);
        totalLen = 0;
        memset(databuf, 0, 100*1024*1024);
    }
    num_rows++;
    char  temp[16000] = {0};
    int len = taos_print_row(temp, row, fields, num_fields);
    len += sprintf(temp + len, "\n");
    //printf("query result:%s\n", temp);
    memcpy(databuf + totalLen, temp, len);
    totalLen += len;
    verbosePrint("%s() LN%d, totalLen: %"PRId64"\n", __func__, __LINE__, totalLen);
  }

  verbosePrint("%s() LN%d, databuf=%s resultFile=%s\n",
          __func__, __LINE__, databuf, pThreadInfo->filePath);
  if (strlen(pThreadInfo->filePath) > 0) {
    appendResultBufToFile(databuf, pThreadInfo);
  }
  free(databuf);
}

static void selectAndGetResult(
        threadInfo *pThreadInfo, char *command)
{
  if (0 == strncasecmp(g_queryInfo.queryMode, "taosc", strlen("taosc"))) {
    TAOS_RES *res = taos_query(pThreadInfo->taos, command);
    if (res == NULL || taos_errno(res) != 0) {
        errorPrint("%s() LN%d, failed to execute sql:%s, reason:%s\n",
            __func__, __LINE__, command, taos_errstr(res));
        taos_free_result(res);
        return;
    }

    fetchResult(res, pThreadInfo);
    taos_free_result(res);

  } else if (0 == strncasecmp(g_queryInfo.queryMode, "rest", strlen("rest"))) {
      int retCode = postProceSql(
              g_queryInfo.host, &(g_queryInfo.serv_addr), g_queryInfo.port,
              command,
              pThreadInfo);
      if (0 != retCode) {
        printf("====restful return fail, threadID[%d]\n", pThreadInfo->threadID);
      }

  } else {
      errorPrint("%s() LN%d, unknown query mode: %s\n",
        __func__, __LINE__, g_queryInfo.queryMode);
  }
}

static int32_t rand_bool(){
  static int cursor;
  cursor++;
  cursor = cursor % MAX_PREPARED_RAND;
  return randint[cursor] % 2;
}

static int32_t rand_tinyint(){
  static int cursor;
  cursor++;
  cursor = cursor % MAX_PREPARED_RAND;
  return randint[cursor] % 128;
}

static int32_t rand_smallint(){
  static int cursor;
  cursor++;
  cursor = cursor % MAX_PREPARED_RAND;
  return randint[cursor] % 32767;
}

static int32_t rand_int(){
  static int cursor;
  cursor++;
  cursor = cursor % MAX_PREPARED_RAND;
  return randint[cursor];
}

static int64_t rand_bigint(){
  static int cursor;
  cursor++;
  cursor = cursor % MAX_PREPARED_RAND;
  return randbigint[cursor];
}

static float rand_float(){
  static int cursor;
  cursor++;
  cursor = cursor % MAX_PREPARED_RAND;
  return randfloat[cursor];
}

#if 0
static const char charNum[] = "0123456789";

static void nonrand_string(char *, int) __attribute__ ((unused));   // reserve for debugging purpose
static void nonrand_string(char *str, int size)
{
  str[0] = 0;
  if (size > 0) {
    int n;
    for (n = 0; n < size; n++) {
      str[n] = charNum[n % 10];
    }
    str[n] = 0;
  }
}
#endif

static const char charset[] = "abcdefghijklmnopqrstuvwxyzABCDEFGHIJKLMNOPQRSTUVWXYZ1234567890";

static void rand_string(char *str, int size) {
  str[0] = 0;
  if (size > 0) {
    //--size;
    int n;
    for (n = 0; n < size; n++) {
      int key = abs(rand_tinyint()) % (int)(sizeof(charset) - 1);
      str[n] = charset[key];
    }
    str[n] = 0;
  }
}

static double rand_double() {
  static int cursor;
  cursor++;
  cursor = cursor % MAX_PREPARED_RAND;
  return randdouble[cursor];

}

static void init_rand_data() {
  for (int i = 0; i < MAX_PREPARED_RAND; i++){
    randint[i] = (int)(taosRandom() % 65535);
    randbigint[i] = (int64_t)(taosRandom() % 2147483648);
    randfloat[i] = (float)(taosRandom() / 1000.0);
    randdouble[i] = (double)(taosRandom() / 1000000.0);
  }
}

#define SHOW_PARSE_RESULT_START()   \
    do { if (g_args.metaFile)  \
        printf("\033[1m\033[40;32m================ %s parse result START ================\033[0m\n", \
                g_args.metaFile); } while(0)

#define SHOW_PARSE_RESULT_END() \
    do { if (g_args.metaFile)   \
        printf("\033[1m\033[40;32m================ %s parse result END================\033[0m\n", \
                g_args.metaFile); } while(0)

#define SHOW_PARSE_RESULT_START_TO_FILE(fp)   \
    do { if (g_args.metaFile)  \
        fprintf(fp, "\033[1m\033[40;32m================ %s parse result START ================\033[0m\n", \
                g_args.metaFile); } while(0)

#define SHOW_PARSE_RESULT_END_TO_FILE(fp) \
    do { if (g_args.metaFile)   \
        fprintf(fp, "\033[1m\033[40;32m================ %s parse result END================\033[0m\n", \
                g_args.metaFile); } while(0)

static int printfInsertMeta() {
    SHOW_PARSE_RESULT_START();

  printf("interface:                  \033[33m%s\033[0m\n",
          (g_args.iface==TAOSC_IFACE)?"taosc":(g_args.iface==REST_IFACE)?"rest":"stmt");
  printf("host:                       \033[33m%s:%u\033[0m\n",
          g_Dbs.host, g_Dbs.port);
  printf("user:                       \033[33m%s\033[0m\n", g_Dbs.user);
  printf("password:                   \033[33m%s\033[0m\n", g_Dbs.password);
  printf("configDir:                  \033[33m%s\033[0m\n", configDir);
  printf("resultFile:                 \033[33m%s\033[0m\n", g_Dbs.resultFile);
  printf("thread num of insert data:  \033[33m%d\033[0m\n", g_Dbs.threadCount);
  printf("thread num of create table: \033[33m%d\033[0m\n",
          g_Dbs.threadCountByCreateTbl);
  printf("top insert interval:        \033[33m%"PRIu64"\033[0m\n",
          g_args.insert_interval);
  printf("number of records per req:  \033[33m%u\033[0m\n",
          g_args.num_of_RPR);
  printf("max sql length:             \033[33m%"PRIu64"\033[0m\n",
          g_args.max_sql_len);

  printf("database count:             \033[33m%d\033[0m\n", g_Dbs.dbCount);

  for (int i = 0; i < g_Dbs.dbCount; i++) {
    printf("database[\033[33m%d\033[0m]:\n", i);
    printf("  database[%d] name:      \033[33m%s\033[0m\n",
            i, g_Dbs.db[i].dbName);
    if (0 == g_Dbs.db[i].drop) {
      printf("  drop:                  \033[33mno\033[0m\n");
    } else {
      printf("  drop:                  \033[33myes\033[0m\n");
    }

    if (g_Dbs.db[i].dbCfg.blocks > 0) {
      printf("  blocks:                \033[33m%d\033[0m\n",
              g_Dbs.db[i].dbCfg.blocks);
    }
    if (g_Dbs.db[i].dbCfg.cache > 0) {
      printf("  cache:                 \033[33m%d\033[0m\n",
              g_Dbs.db[i].dbCfg.cache);
    }
    if (g_Dbs.db[i].dbCfg.days > 0) {
      printf("  days:                  \033[33m%d\033[0m\n",
              g_Dbs.db[i].dbCfg.days);
    }
    if (g_Dbs.db[i].dbCfg.keep > 0) {
      printf("  keep:                  \033[33m%d\033[0m\n",
              g_Dbs.db[i].dbCfg.keep);
    }
    if (g_Dbs.db[i].dbCfg.replica > 0) {
      printf("  replica:               \033[33m%d\033[0m\n",
              g_Dbs.db[i].dbCfg.replica);
    }
    if (g_Dbs.db[i].dbCfg.update > 0) {
      printf("  update:                \033[33m%d\033[0m\n",
              g_Dbs.db[i].dbCfg.update);
    }
    if (g_Dbs.db[i].dbCfg.minRows > 0) {
      printf("  minRows:               \033[33m%d\033[0m\n",
              g_Dbs.db[i].dbCfg.minRows);
    }
    if (g_Dbs.db[i].dbCfg.maxRows > 0) {
      printf("  maxRows:               \033[33m%d\033[0m\n",
              g_Dbs.db[i].dbCfg.maxRows);
    }
    if (g_Dbs.db[i].dbCfg.comp > 0) {
      printf("  comp:                  \033[33m%d\033[0m\n", g_Dbs.db[i].dbCfg.comp);
    }
    if (g_Dbs.db[i].dbCfg.walLevel > 0) {
      printf("  walLevel:              \033[33m%d\033[0m\n",
              g_Dbs.db[i].dbCfg.walLevel);
    }
    if (g_Dbs.db[i].dbCfg.fsync > 0) {
      printf("  fsync:                 \033[33m%d\033[0m\n",
              g_Dbs.db[i].dbCfg.fsync);
    }
    if (g_Dbs.db[i].dbCfg.quorum > 0) {
      printf("  quorum:                \033[33m%d\033[0m\n",
              g_Dbs.db[i].dbCfg.quorum);
    }
    if (g_Dbs.db[i].dbCfg.precision[0] != 0) {
      if ((0 == strncasecmp(g_Dbs.db[i].dbCfg.precision, "ms", 2))
              || (0 == strncasecmp(g_Dbs.db[i].dbCfg.precision, "us", 2))) {
        printf("  precision:             \033[33m%s\033[0m\n",
            g_Dbs.db[i].dbCfg.precision);
      } else {
        printf("\033[1m\033[40;31m  precision error:       %s\033[0m\n",
                g_Dbs.db[i].dbCfg.precision);
        return -1;
      }
    }

    printf("  super table count:     \033[33m%"PRIu64"\033[0m\n",
        g_Dbs.db[i].superTblCount);
    for (uint64_t j = 0; j < g_Dbs.db[i].superTblCount; j++) {
      printf("  super table[\033[33m%"PRIu64"\033[0m]:\n", j);

      printf("      stbName:           \033[33m%s\033[0m\n",
          g_Dbs.db[i].superTbls[j].sTblName);

      if (PRE_CREATE_SUBTBL == g_Dbs.db[i].superTbls[j].autoCreateTable) {
        printf("      autoCreateTable:   \033[33m%s\033[0m\n",  "no");
      } else if (AUTO_CREATE_SUBTBL ==
              g_Dbs.db[i].superTbls[j].autoCreateTable) {
        printf("      autoCreateTable:   \033[33m%s\033[0m\n",  "yes");
      } else {
        printf("      autoCreateTable:   \033[33m%s\033[0m\n",  "error");
      }

      if (TBL_NO_EXISTS == g_Dbs.db[i].superTbls[j].childTblExists) {
        printf("      childTblExists:    \033[33m%s\033[0m\n",  "no");
      } else if (TBL_ALREADY_EXISTS == g_Dbs.db[i].superTbls[j].childTblExists) {
        printf("      childTblExists:    \033[33m%s\033[0m\n",  "yes");
      } else {
        printf("      childTblExists:    \033[33m%s\033[0m\n",  "error");
      }

      printf("      childTblCount:     \033[33m%"PRId64"\033[0m\n",
              g_Dbs.db[i].superTbls[j].childTblCount);
      printf("      childTblPrefix:    \033[33m%s\033[0m\n",
              g_Dbs.db[i].superTbls[j].childTblPrefix);
      printf("      dataSource:        \033[33m%s\033[0m\n",
              g_Dbs.db[i].superTbls[j].dataSource);
      printf("      iface:             \033[33m%s\033[0m\n",
          (g_Dbs.db[i].superTbls[j].iface==TAOSC_IFACE)?"taosc":
          (g_Dbs.db[i].superTbls[j].iface==REST_IFACE)?"rest":"stmt");
      if (g_Dbs.db[i].superTbls[j].childTblLimit > 0) {
        printf("      childTblLimit:     \033[33m%"PRId64"\033[0m\n",
                g_Dbs.db[i].superTbls[j].childTblLimit);
      }
      if (g_Dbs.db[i].superTbls[j].childTblOffset > 0) {
        printf("      childTblOffset:    \033[33m%"PRIu64"\033[0m\n",
                g_Dbs.db[i].superTbls[j].childTblOffset);
      }
      printf("      insertRows:        \033[33m%"PRId64"\033[0m\n",
              g_Dbs.db[i].superTbls[j].insertRows);
/*
      if (0 == g_Dbs.db[i].superTbls[j].multiThreadWriteOneTbl) {
        printf("      multiThreadWriteOneTbl:  \033[33mno\033[0m\n");
      }else {
        printf("      multiThreadWriteOneTbl:  \033[33myes\033[0m\n");
      }
      */
      printf("      interlaceRows:     \033[33m%u\033[0m\n",
              g_Dbs.db[i].superTbls[j].interlaceRows);

      if (g_Dbs.db[i].superTbls[j].interlaceRows > 0) {
        printf("      stable insert interval:   \033[33m%"PRIu64"\033[0m\n",
            g_Dbs.db[i].superTbls[j].insertInterval);
      }

      printf("      disorderRange:     \033[33m%d\033[0m\n",
              g_Dbs.db[i].superTbls[j].disorderRange);
      printf("      disorderRatio:     \033[33m%d\033[0m\n",
              g_Dbs.db[i].superTbls[j].disorderRatio);
      printf("      maxSqlLen:         \033[33m%"PRIu64"\033[0m\n",
              g_Dbs.db[i].superTbls[j].maxSqlLen);
      printf("      timeStampStep:     \033[33m%"PRId64"\033[0m\n",
              g_Dbs.db[i].superTbls[j].timeStampStep);
      printf("      startTimestamp:    \033[33m%s\033[0m\n",
              g_Dbs.db[i].superTbls[j].startTimestamp);
      printf("      sampleFormat:      \033[33m%s\033[0m\n",
              g_Dbs.db[i].superTbls[j].sampleFormat);
      printf("      sampleFile:        \033[33m%s\033[0m\n",
              g_Dbs.db[i].superTbls[j].sampleFile);
      printf("      tagsFile:          \033[33m%s\033[0m\n",
              g_Dbs.db[i].superTbls[j].tagsFile);
      printf("      columnCount:       \033[33m%d\033[0m\n",
              g_Dbs.db[i].superTbls[j].columnCount);
      for (int k = 0; k < g_Dbs.db[i].superTbls[j].columnCount; k++) {
        //printf("dataType:%s, dataLen:%d\t", g_Dbs.db[i].superTbls[j].columns[k].dataType, g_Dbs.db[i].superTbls[j].columns[k].dataLen);
        if ((0 == strncasecmp(g_Dbs.db[i].superTbls[j].columns[k].dataType,
                       "binary", 6))
                || (0 == strncasecmp(g_Dbs.db[i].superTbls[j].columns[k].dataType,
                       "nchar", 5))) {
          printf("column[\033[33m%d\033[0m]:\033[33m%s(%d)\033[0m ", k,
                  g_Dbs.db[i].superTbls[j].columns[k].dataType,
                  g_Dbs.db[i].superTbls[j].columns[k].dataLen);
        } else {
          printf("column[%d]:\033[33m%s\033[0m ", k,
                  g_Dbs.db[i].superTbls[j].columns[k].dataType);
        }
      }
      printf("\n");

      printf("      tagCount:            \033[33m%d\033[0m\n        ",
              g_Dbs.db[i].superTbls[j].tagCount);
      for (int k = 0; k < g_Dbs.db[i].superTbls[j].tagCount; k++) {
        //printf("dataType:%s, dataLen:%d\t", g_Dbs.db[i].superTbls[j].tags[k].dataType, g_Dbs.db[i].superTbls[j].tags[k].dataLen);
        if ((0 == strncasecmp(g_Dbs.db[i].superTbls[j].tags[k].dataType,
                        "binary", strlen("binary")))
                || (0 == strncasecmp(g_Dbs.db[i].superTbls[j].tags[k].dataType,
                        "nchar", strlen("nchar")))) {
          printf("tag[%d]:\033[33m%s(%d)\033[0m ", k,
                  g_Dbs.db[i].superTbls[j].tags[k].dataType,
                  g_Dbs.db[i].superTbls[j].tags[k].dataLen);
        } else {
          printf("tag[%d]:\033[33m%s\033[0m ", k,
                  g_Dbs.db[i].superTbls[j].tags[k].dataType);
        }
      }
      printf("\n");
    }
    printf("\n");
  }

  SHOW_PARSE_RESULT_END();

  return 0;
}

static void printfInsertMetaToFile(FILE* fp) {

  SHOW_PARSE_RESULT_START_TO_FILE(fp);

  fprintf(fp, "host:                       %s:%u\n", g_Dbs.host, g_Dbs.port);
  fprintf(fp, "user:                       %s\n", g_Dbs.user);
  fprintf(fp, "configDir:                  %s\n", configDir);
  fprintf(fp, "resultFile:                 %s\n", g_Dbs.resultFile);
  fprintf(fp, "thread num of insert data:  %d\n", g_Dbs.threadCount);
  fprintf(fp, "thread num of create table: %d\n", g_Dbs.threadCountByCreateTbl);
  fprintf(fp, "number of records per req:  %u\n", g_args.num_of_RPR);
  fprintf(fp, "max sql length:             %"PRIu64"\n", g_args.max_sql_len);
  fprintf(fp, "database count:          %d\n", g_Dbs.dbCount);

  for (int i = 0; i < g_Dbs.dbCount; i++) {
    fprintf(fp, "database[%d]:\n", i);
    fprintf(fp, "  database[%d] name:       %s\n", i, g_Dbs.db[i].dbName);
    if (0 == g_Dbs.db[i].drop) {
      fprintf(fp, "  drop:                  no\n");
    }else {
      fprintf(fp, "  drop:                  yes\n");
    }

    if (g_Dbs.db[i].dbCfg.blocks > 0) {
      fprintf(fp, "  blocks:                %d\n", g_Dbs.db[i].dbCfg.blocks);
    }
    if (g_Dbs.db[i].dbCfg.cache > 0) {
      fprintf(fp, "  cache:                 %d\n", g_Dbs.db[i].dbCfg.cache);
    }
    if (g_Dbs.db[i].dbCfg.days > 0) {
      fprintf(fp, "  days:                  %d\n", g_Dbs.db[i].dbCfg.days);
    }
    if (g_Dbs.db[i].dbCfg.keep > 0) {
      fprintf(fp, "  keep:                  %d\n", g_Dbs.db[i].dbCfg.keep);
    }
    if (g_Dbs.db[i].dbCfg.replica > 0) {
      fprintf(fp, "  replica:               %d\n", g_Dbs.db[i].dbCfg.replica);
    }
    if (g_Dbs.db[i].dbCfg.update > 0) {
      fprintf(fp, "  update:                %d\n", g_Dbs.db[i].dbCfg.update);
    }
    if (g_Dbs.db[i].dbCfg.minRows > 0) {
      fprintf(fp, "  minRows:               %d\n", g_Dbs.db[i].dbCfg.minRows);
    }
    if (g_Dbs.db[i].dbCfg.maxRows > 0) {
      fprintf(fp, "  maxRows:               %d\n", g_Dbs.db[i].dbCfg.maxRows);
    }
    if (g_Dbs.db[i].dbCfg.comp > 0) {
      fprintf(fp, "  comp:                  %d\n", g_Dbs.db[i].dbCfg.comp);
    }
    if (g_Dbs.db[i].dbCfg.walLevel > 0) {
      fprintf(fp, "  walLevel:              %d\n", g_Dbs.db[i].dbCfg.walLevel);
    }
    if (g_Dbs.db[i].dbCfg.fsync > 0) {
      fprintf(fp, "  fsync:                 %d\n", g_Dbs.db[i].dbCfg.fsync);
    }
    if (g_Dbs.db[i].dbCfg.quorum > 0) {
      fprintf(fp, "  quorum:                %d\n", g_Dbs.db[i].dbCfg.quorum);
    }
    if (g_Dbs.db[i].dbCfg.precision[0] != 0) {
      if ((0 == strncasecmp(g_Dbs.db[i].dbCfg.precision, "ms", 2))
              || (0 == strncasecmp(g_Dbs.db[i].dbCfg.precision, "us", 2))) {
        fprintf(fp, "  precision:             %s\n",
                g_Dbs.db[i].dbCfg.precision);
      } else {
        fprintf(fp, "  precision error:       %s\n",
                g_Dbs.db[i].dbCfg.precision);
      }
    }

    fprintf(fp, "  super table count:     %"PRIu64"\n",
            g_Dbs.db[i].superTblCount);
    for (int j = 0; j < g_Dbs.db[i].superTblCount; j++) {
      fprintf(fp, "  super table[%d]:\n", j);

      fprintf(fp, "      stbName:           %s\n",
              g_Dbs.db[i].superTbls[j].sTblName);

      if (PRE_CREATE_SUBTBL == g_Dbs.db[i].superTbls[j].autoCreateTable) {
        fprintf(fp, "      autoCreateTable:   %s\n",  "no");
      } else if (AUTO_CREATE_SUBTBL
              == g_Dbs.db[i].superTbls[j].autoCreateTable) {
        fprintf(fp, "      autoCreateTable:   %s\n",  "yes");
      } else {
        fprintf(fp, "      autoCreateTable:   %s\n",  "error");
      }

      if (TBL_NO_EXISTS == g_Dbs.db[i].superTbls[j].childTblExists) {
        fprintf(fp, "      childTblExists:    %s\n",  "no");
      } else if (TBL_ALREADY_EXISTS
              == g_Dbs.db[i].superTbls[j].childTblExists) {
        fprintf(fp, "      childTblExists:    %s\n",  "yes");
      } else {
        fprintf(fp, "      childTblExists:    %s\n",  "error");
      }

      fprintf(fp, "      childTblCount:     %"PRId64"\n",
              g_Dbs.db[i].superTbls[j].childTblCount);
      fprintf(fp, "      childTblPrefix:    %s\n",
              g_Dbs.db[i].superTbls[j].childTblPrefix);
      fprintf(fp, "      dataSource:        %s\n",
              g_Dbs.db[i].superTbls[j].dataSource);
      fprintf(fp, "      iface:             %s\n",
          (g_Dbs.db[i].superTbls[j].iface==TAOSC_IFACE)?"taosc":
          (g_Dbs.db[i].superTbls[j].iface==REST_IFACE)?"rest":"stmt");
      fprintf(fp, "      insertRows:        %"PRId64"\n",
              g_Dbs.db[i].superTbls[j].insertRows);
      fprintf(fp, "      interlace rows:    %u\n",
              g_Dbs.db[i].superTbls[j].interlaceRows);
      if (g_Dbs.db[i].superTbls[j].interlaceRows > 0) {
        fprintf(fp, "      stable insert interval:   %"PRIu64"\n",
                g_Dbs.db[i].superTbls[j].insertInterval);
      }
/*
      if (0 == g_Dbs.db[i].superTbls[j].multiThreadWriteOneTbl) {
        fprintf(fp, "      multiThreadWriteOneTbl:  no\n");
      }else {
        fprintf(fp, "      multiThreadWriteOneTbl:  yes\n");
      }
      */
      fprintf(fp, "      interlaceRows:     %u\n",
              g_Dbs.db[i].superTbls[j].interlaceRows);
      fprintf(fp, "      disorderRange:     %d\n",
              g_Dbs.db[i].superTbls[j].disorderRange);
      fprintf(fp, "      disorderRatio:     %d\n",
              g_Dbs.db[i].superTbls[j].disorderRatio);
      fprintf(fp, "      maxSqlLen:         %"PRIu64"\n",
              g_Dbs.db[i].superTbls[j].maxSqlLen);

      fprintf(fp, "      timeStampStep:     %"PRId64"\n",
              g_Dbs.db[i].superTbls[j].timeStampStep);
      fprintf(fp, "      startTimestamp:    %s\n",
              g_Dbs.db[i].superTbls[j].startTimestamp);
      fprintf(fp, "      sampleFormat:      %s\n",
              g_Dbs.db[i].superTbls[j].sampleFormat);
      fprintf(fp, "      sampleFile:        %s\n",
              g_Dbs.db[i].superTbls[j].sampleFile);
      fprintf(fp, "      tagsFile:          %s\n",
              g_Dbs.db[i].superTbls[j].tagsFile);

      fprintf(fp, "      columnCount:       %d\n        ",
              g_Dbs.db[i].superTbls[j].columnCount);
      for (int k = 0; k < g_Dbs.db[i].superTbls[j].columnCount; k++) {
        //printf("dataType:%s, dataLen:%d\t", g_Dbs.db[i].superTbls[j].columns[k].dataType, g_Dbs.db[i].superTbls[j].columns[k].dataLen);
        if ((0 == strncasecmp(
                        g_Dbs.db[i].superTbls[j].columns[k].dataType,
                        "binary", strlen("binary")))
                || (0 == strncasecmp(
                        g_Dbs.db[i].superTbls[j].columns[k].dataType,
                        "nchar", strlen("nchar")))) {
          fprintf(fp, "column[%d]:%s(%d) ", k,
                  g_Dbs.db[i].superTbls[j].columns[k].dataType,
                  g_Dbs.db[i].superTbls[j].columns[k].dataLen);
        } else {
          fprintf(fp, "column[%d]:%s ",
                  k, g_Dbs.db[i].superTbls[j].columns[k].dataType);
        }
      }
      fprintf(fp, "\n");

      fprintf(fp, "      tagCount:            %d\n        ",
              g_Dbs.db[i].superTbls[j].tagCount);
      for (int k = 0; k < g_Dbs.db[i].superTbls[j].tagCount; k++) {
        //printf("dataType:%s, dataLen:%d\t", g_Dbs.db[i].superTbls[j].tags[k].dataType, g_Dbs.db[i].superTbls[j].tags[k].dataLen);
        if ((0 == strncasecmp(g_Dbs.db[i].superTbls[j].tags[k].dataType,
                        "binary", strlen("binary")))
                || (0 == strncasecmp(g_Dbs.db[i].superTbls[j].tags[k].dataType,
                        "nchar", strlen("nchar")))) {
          fprintf(fp, "tag[%d]:%s(%d) ",
                  k, g_Dbs.db[i].superTbls[j].tags[k].dataType,
                  g_Dbs.db[i].superTbls[j].tags[k].dataLen);
        } else {
          fprintf(fp, "tag[%d]:%s ", k, g_Dbs.db[i].superTbls[j].tags[k].dataType);
        }
      }
      fprintf(fp, "\n");
    }
    fprintf(fp, "\n");
  }

  SHOW_PARSE_RESULT_END_TO_FILE(fp);
}

static void printfQueryMeta() {

  SHOW_PARSE_RESULT_START();

  printf("host:                    \033[33m%s:%u\033[0m\n",
          g_queryInfo.host, g_queryInfo.port);
  printf("user:                    \033[33m%s\033[0m\n", g_queryInfo.user);
  printf("database name:           \033[33m%s\033[0m\n", g_queryInfo.dbName);

  printf("\n");

  if ((SUBSCRIBE_TEST == g_args.test_mode) || (QUERY_TEST == g_args.test_mode)) {
    printf("specified table query info:                   \n");
    printf("sqlCount:       \033[33m%d\033[0m\n",
      g_queryInfo.specifiedQueryInfo.sqlCount);
    if (g_queryInfo.specifiedQueryInfo.sqlCount > 0) {
      printf("specified tbl query times:\n");
      printf("                \033[33m%"PRIu64"\033[0m\n",
      g_queryInfo.specifiedQueryInfo.queryTimes);
      printf("query interval: \033[33m%"PRIu64" ms\033[0m\n",
        g_queryInfo.specifiedQueryInfo.queryInterval);
      printf("top query times:\033[33m%"PRIu64"\033[0m\n", g_args.query_times);
      printf("concurrent:     \033[33m%d\033[0m\n",
      g_queryInfo.specifiedQueryInfo.concurrent);
      printf("mod:            \033[33m%s\033[0m\n",
        (g_queryInfo.specifiedQueryInfo.asyncMode)?"async":"sync");
      printf("interval:       \033[33m%"PRIu64"\033[0m\n",
        g_queryInfo.specifiedQueryInfo.subscribeInterval);
      printf("restart:        \033[33m%d\033[0m\n",
        g_queryInfo.specifiedQueryInfo.subscribeRestart);
      printf("keepProgress:   \033[33m%d\033[0m\n",
        g_queryInfo.specifiedQueryInfo.subscribeKeepProgress);

      for (int i = 0; i < g_queryInfo.specifiedQueryInfo.sqlCount; i++) {
        printf("  sql[%d]: \033[33m%s\033[0m\n",
            i, g_queryInfo.specifiedQueryInfo.sql[i]);
      }
      printf("\n");
    }

    printf("super table query info:\n");
    printf("sqlCount:       \033[33m%d\033[0m\n",
      g_queryInfo.superQueryInfo.sqlCount);

    if (g_queryInfo.superQueryInfo.sqlCount > 0) {
      printf("query interval: \033[33m%"PRIu64"\033[0m\n",
        g_queryInfo.superQueryInfo.queryInterval);
      printf("threadCnt:      \033[33m%d\033[0m\n",
        g_queryInfo.superQueryInfo.threadCnt);
      printf("childTblCount:  \033[33m%"PRId64"\033[0m\n",
        g_queryInfo.superQueryInfo.childTblCount);
      printf("stable name:    \033[33m%s\033[0m\n",
        g_queryInfo.superQueryInfo.sTblName);
      printf("stb query times:\033[33m%"PRIu64"\033[0m\n",
        g_queryInfo.superQueryInfo.queryTimes);

      printf("mod:            \033[33m%s\033[0m\n",
        (g_queryInfo.superQueryInfo.asyncMode)?"async":"sync");
      printf("interval:       \033[33m%"PRIu64"\033[0m\n",
        g_queryInfo.superQueryInfo.subscribeInterval);
      printf("restart:        \033[33m%d\033[0m\n",
        g_queryInfo.superQueryInfo.subscribeRestart);
      printf("keepProgress:   \033[33m%d\033[0m\n",
        g_queryInfo.superQueryInfo.subscribeKeepProgress);

      for (int i = 0; i < g_queryInfo.superQueryInfo.sqlCount; i++) {
        printf("  sql[%d]: \033[33m%s\033[0m\n",
            i, g_queryInfo.superQueryInfo.sql[i]);
      }
      printf("\n");
    }
  }

  SHOW_PARSE_RESULT_END();
}

static char* formatTimestamp(char* buf, int64_t val, int precision) {
  time_t tt;
  if (precision == TSDB_TIME_PRECISION_NANO) {
    tt = (time_t)(val / 1000000000);
  } else if (precision == TSDB_TIME_PRECISION_MICRO) {
    tt = (time_t)(val / 1000000);
  } else {
    tt = (time_t)(val / 1000);
  }

/* comment out as it make testcases like select_with_tags.sim fail.
  but in windows, this may cause the call to localtime crash if tt < 0,
  need to find a better solution.
  if (tt < 0) {
    tt = 0;
  }
  */

#ifdef WINDOWS
  if (tt < 0) tt = 0;
#endif

  struct tm* ptm = localtime(&tt);
  size_t pos = strftime(buf, 32, "%Y-%m-%d %H:%M:%S", ptm);

  if (precision == TSDB_TIME_PRECISION_NANO) {
    sprintf(buf + pos, ".%09d", (int)(val % 1000000000));
  } else if (precision == TSDB_TIME_PRECISION_MICRO) {
    sprintf(buf + pos, ".%06d", (int)(val % 1000000));
  } else {
    sprintf(buf + pos, ".%03d", (int)(val % 1000));
  }

  return buf;
}

static void xDumpFieldToFile(FILE* fp, const char* val,
        TAOS_FIELD* field, int32_t length, int precision) {

  if (val == NULL) {
    fprintf(fp, "%s", TSDB_DATA_NULL_STR);
    return;
  }

  char buf[TSDB_MAX_BYTES_PER_ROW];
  switch (field->type) {
    case TSDB_DATA_TYPE_BOOL:
      fprintf(fp, "%d", ((((int32_t)(*((char *)val))) == 1) ? 1 : 0));
      break;
    case TSDB_DATA_TYPE_TINYINT:
      fprintf(fp, "%d", *((int8_t *)val));
      break;
    case TSDB_DATA_TYPE_SMALLINT:
      fprintf(fp, "%d", *((int16_t *)val));
      break;
    case TSDB_DATA_TYPE_INT:
      fprintf(fp, "%d", *((int32_t *)val));
      break;
    case TSDB_DATA_TYPE_BIGINT:
      fprintf(fp, "%" PRId64, *((int64_t *)val));
      break;
    case TSDB_DATA_TYPE_FLOAT:
      fprintf(fp, "%.5f", GET_FLOAT_VAL(val));
      break;
    case TSDB_DATA_TYPE_DOUBLE:
      fprintf(fp, "%.9f", GET_DOUBLE_VAL(val));
      break;
    case TSDB_DATA_TYPE_BINARY:
    case TSDB_DATA_TYPE_NCHAR:
      memcpy(buf, val, length);
      buf[length] = 0;
      fprintf(fp, "\'%s\'", buf);
      break;
    case TSDB_DATA_TYPE_TIMESTAMP:
      formatTimestamp(buf, *(int64_t*)val, precision);
      fprintf(fp, "'%s'", buf);
      break;
    default:
      break;
  }
}

static int xDumpResultToFile(const char* fname, TAOS_RES* tres) {
  TAOS_ROW row = taos_fetch_row(tres);
  if (row == NULL) {
    return 0;
  }

  FILE* fp = fopen(fname, "at");
  if (fp == NULL) {
    errorPrint("%s() LN%d, failed to open file: %s\n", __func__, __LINE__, fname);
    return -1;
  }

  int num_fields = taos_num_fields(tres);
  TAOS_FIELD *fields = taos_fetch_fields(tres);
  int precision = taos_result_precision(tres);

  for (int col = 0; col < num_fields; col++) {
    if (col > 0) {
      fprintf(fp, ",");
    }
    fprintf(fp, "%s", fields[col].name);
  }
  fputc('\n', fp);

  int numOfRows = 0;
  do {
    int32_t* length = taos_fetch_lengths(tres);
    for (int i = 0; i < num_fields; i++) {
      if (i > 0) {
        fputc(',', fp);
      }
      xDumpFieldToFile(fp, (const char*)row[i], fields +i, length[i], precision);
    }
    fputc('\n', fp);

    numOfRows++;
    row = taos_fetch_row(tres);
  } while( row != NULL);

  fclose(fp);

  return numOfRows;
}

static int getDbFromServer(TAOS * taos, SDbInfo** dbInfos) {
  TAOS_RES * res;
  TAOS_ROW row = NULL;
  int count = 0;

  res = taos_query(taos, "show databases;");
  int32_t code = taos_errno(res);

  if (code != 0) {
    errorPrint( "failed to run <show databases>, reason: %s\n", taos_errstr(res));
    return -1;
  }

  TAOS_FIELD *fields = taos_fetch_fields(res);

  while((row = taos_fetch_row(res)) != NULL) {
    // sys database name : 'log'
    if (strncasecmp(row[TSDB_SHOW_DB_NAME_INDEX], "log",
                fields[TSDB_SHOW_DB_NAME_INDEX].bytes) == 0) {
      continue;
    }

    dbInfos[count] = (SDbInfo *)calloc(1, sizeof(SDbInfo));
    if (dbInfos[count] == NULL) {
      errorPrint( "failed to allocate memory for some dbInfo[%d]\n", count);
      return -1;
    }

    tstrncpy(dbInfos[count]->name, (char *)row[TSDB_SHOW_DB_NAME_INDEX],
            fields[TSDB_SHOW_DB_NAME_INDEX].bytes);
    formatTimestamp(dbInfos[count]->create_time,
            *(int64_t*)row[TSDB_SHOW_DB_CREATED_TIME_INDEX],
            TSDB_TIME_PRECISION_MILLI);
    dbInfos[count]->ntables = *((int64_t *)row[TSDB_SHOW_DB_NTABLES_INDEX]);
    dbInfos[count]->vgroups = *((int32_t *)row[TSDB_SHOW_DB_VGROUPS_INDEX]);
    dbInfos[count]->replica = *((int16_t *)row[TSDB_SHOW_DB_REPLICA_INDEX]);
    dbInfos[count]->quorum = *((int16_t *)row[TSDB_SHOW_DB_QUORUM_INDEX]);
    dbInfos[count]->days = *((int16_t *)row[TSDB_SHOW_DB_DAYS_INDEX]);

    tstrncpy(dbInfos[count]->keeplist, (char *)row[TSDB_SHOW_DB_KEEP_INDEX],
            fields[TSDB_SHOW_DB_KEEP_INDEX].bytes);
    dbInfos[count]->cache = *((int32_t *)row[TSDB_SHOW_DB_CACHE_INDEX]);
    dbInfos[count]->blocks = *((int32_t *)row[TSDB_SHOW_DB_BLOCKS_INDEX]);
    dbInfos[count]->minrows = *((int32_t *)row[TSDB_SHOW_DB_MINROWS_INDEX]);
    dbInfos[count]->maxrows = *((int32_t *)row[TSDB_SHOW_DB_MAXROWS_INDEX]);
    dbInfos[count]->wallevel = *((int8_t *)row[TSDB_SHOW_DB_WALLEVEL_INDEX]);
    dbInfos[count]->fsync = *((int32_t *)row[TSDB_SHOW_DB_FSYNC_INDEX]);
    dbInfos[count]->comp = (int8_t)(*((int8_t *)row[TSDB_SHOW_DB_COMP_INDEX]));
    dbInfos[count]->cachelast =
      (int8_t)(*((int8_t *)row[TSDB_SHOW_DB_CACHELAST_INDEX]));

    tstrncpy(dbInfos[count]->precision,
            (char *)row[TSDB_SHOW_DB_PRECISION_INDEX],
            fields[TSDB_SHOW_DB_PRECISION_INDEX].bytes);
    dbInfos[count]->update = *((int8_t *)row[TSDB_SHOW_DB_UPDATE_INDEX]);
    tstrncpy(dbInfos[count]->status, (char *)row[TSDB_SHOW_DB_STATUS_INDEX],
            fields[TSDB_SHOW_DB_STATUS_INDEX].bytes);

    count++;
    if (count > MAX_DATABASE_COUNT) {
      errorPrint("%s() LN%d, The database count overflow than %d\n",
         __func__, __LINE__, MAX_DATABASE_COUNT);
      break;
    }
  }

  return count;
}

static void printfDbInfoForQueryToFile(
        char* filename, SDbInfo* dbInfos, int index) {

  if (filename[0] == 0)
      return;

  FILE *fp = fopen(filename, "at");
  if (fp == NULL) {
    errorPrint( "failed to open file: %s\n", filename);
    return;
  }

  fprintf(fp, "================ database[%d] ================\n", index);
  fprintf(fp, "name: %s\n", dbInfos->name);
  fprintf(fp, "created_time: %s\n", dbInfos->create_time);
  fprintf(fp, "ntables: %"PRId64"\n", dbInfos->ntables);
  fprintf(fp, "vgroups: %d\n", dbInfos->vgroups);
  fprintf(fp, "replica: %d\n", dbInfos->replica);
  fprintf(fp, "quorum: %d\n", dbInfos->quorum);
  fprintf(fp, "days: %d\n", dbInfos->days);
  fprintf(fp, "keep0,keep1,keep(D): %s\n", dbInfos->keeplist);
  fprintf(fp, "cache(MB): %d\n", dbInfos->cache);
  fprintf(fp, "blocks: %d\n", dbInfos->blocks);
  fprintf(fp, "minrows: %d\n", dbInfos->minrows);
  fprintf(fp, "maxrows: %d\n", dbInfos->maxrows);
  fprintf(fp, "wallevel: %d\n", dbInfos->wallevel);
  fprintf(fp, "fsync: %d\n", dbInfos->fsync);
  fprintf(fp, "comp: %d\n", dbInfos->comp);
  fprintf(fp, "cachelast: %d\n", dbInfos->cachelast);
  fprintf(fp, "precision: %s\n", dbInfos->precision);
  fprintf(fp, "update: %d\n", dbInfos->update);
  fprintf(fp, "status: %s\n", dbInfos->status);
  fprintf(fp, "\n");

  fclose(fp);
}

static void printfQuerySystemInfo(TAOS * taos) {
  char filename[MAX_QUERY_SQL_LENGTH+1] = {0};
  char buffer[MAX_QUERY_SQL_LENGTH+1] = {0};
  TAOS_RES* res;

  time_t t;
  struct tm* lt;
  time(&t);
  lt = localtime(&t);
  snprintf(filename, MAX_QUERY_SQL_LENGTH, "querySystemInfo-%d-%d-%d %d:%d:%d",
          lt->tm_year+1900, lt->tm_mon, lt->tm_mday, lt->tm_hour, lt->tm_min,
          lt->tm_sec);

  // show variables
  res = taos_query(taos, "show variables;");
  //fetchResult(res, filename);
  xDumpResultToFile(filename, res);

  // show dnodes
  res = taos_query(taos, "show dnodes;");
  xDumpResultToFile(filename, res);
  //fetchResult(res, filename);

  // show databases
  res = taos_query(taos, "show databases;");
  SDbInfo** dbInfos = (SDbInfo **)calloc(MAX_DATABASE_COUNT, sizeof(SDbInfo *));
  if (dbInfos == NULL) {
    errorPrint("%s() LN%d, failed to allocate memory\n", __func__, __LINE__);
    return;
  }
  int dbCount = getDbFromServer(taos, dbInfos);
  if (dbCount <= 0) {
      free(dbInfos);
      return;
  }

  for (int i = 0; i < dbCount; i++) {
    // printf database info
    printfDbInfoForQueryToFile(filename, dbInfos[i], i);

    // show db.vgroups
    snprintf(buffer, MAX_QUERY_SQL_LENGTH, "show %s.vgroups;", dbInfos[i]->name);
    res = taos_query(taos, buffer);
    xDumpResultToFile(filename, res);

    // show db.stables
    snprintf(buffer, MAX_QUERY_SQL_LENGTH, "show %s.stables;", dbInfos[i]->name);
    res = taos_query(taos, buffer);
    xDumpResultToFile(filename, res);

    free(dbInfos[i]);
  }

  free(dbInfos);
}

static int postProceSql(char *host, struct sockaddr_in *pServAddr, uint16_t port,
        char* sqlstr, threadInfo *pThreadInfo)
{
    char *req_fmt = "POST %s HTTP/1.1\r\nHost: %s:%d\r\nAccept: */*\r\nAuthorization: Basic %s\r\nContent-Length: %d\r\nContent-Type: application/x-www-form-urlencoded\r\n\r\n%s";

    char *url = "/rest/sql";

    int bytes, sent, received, req_str_len, resp_len;
    char *request_buf;
    char response_buf[RESP_BUF_LEN];
    uint16_t rest_port = port + TSDB_PORT_HTTP;

    int req_buf_len = strlen(sqlstr) + REQ_EXTRA_BUF_LEN;

    request_buf = malloc(req_buf_len);
    if (NULL == request_buf) {
      errorPrint("%s", "ERROR, cannot allocate memory.\n");
      exit(EXIT_FAILURE);
    }

    char userpass_buf[INPUT_BUF_LEN];
    int mod_table[] = {0, 2, 1};

    static char base64[] = {'A', 'B', 'C', 'D', 'E', 'F', 'G', 'H',
      'I', 'J', 'K', 'L', 'M', 'N', 'O', 'P',
      'Q', 'R', 'S', 'T', 'U', 'V', 'W', 'X',
      'Y', 'Z', 'a', 'b', 'c', 'd', 'e', 'f',
      'g', 'h', 'i', 'j', 'k', 'l', 'm', 'n',
      'o', 'p', 'q', 'r', 's', 't', 'u', 'v',
      'w', 'x', 'y', 'z', '0', '1', '2', '3',
      '4', '5', '6', '7', '8', '9', '+', '/'};

    snprintf(userpass_buf, INPUT_BUF_LEN, "%s:%s",
        g_Dbs.user, g_Dbs.password);
    size_t userpass_buf_len = strlen(userpass_buf);
    size_t encoded_len = 4 * ((userpass_buf_len +2) / 3);

    char base64_buf[INPUT_BUF_LEN];
#ifdef WINDOWS
    WSADATA wsaData;
    WSAStartup(MAKEWORD(2, 2), &wsaData);
    SOCKET sockfd;
#else
    int sockfd;
#endif
    sockfd = socket(AF_INET, SOCK_STREAM, 0);
    if (sockfd < 0) {
#ifdef WINDOWS
        errorPrint( "Could not create socket : %d" , WSAGetLastError());
#endif
        debugPrint("%s() LN%d, sockfd=%d\n", __func__, __LINE__, sockfd);
        free(request_buf);
        ERROR_EXIT("ERROR opening socket");
    }

    int retConn = connect(sockfd, (struct sockaddr *)pServAddr, sizeof(struct sockaddr));
    debugPrint("%s() LN%d connect() return %d\n", __func__, __LINE__, retConn);
    if (retConn < 0) {
        free(request_buf);
        ERROR_EXIT("ERROR connecting");
    }

    memset(base64_buf, 0, INPUT_BUF_LEN);

    for (int n = 0, m = 0; n < userpass_buf_len;) {
      uint32_t oct_a = n < userpass_buf_len ?
        (unsigned char) userpass_buf[n++]:0;
      uint32_t oct_b = n < userpass_buf_len ?
        (unsigned char) userpass_buf[n++]:0;
      uint32_t oct_c = n < userpass_buf_len ?
        (unsigned char) userpass_buf[n++]:0;
      uint32_t triple = (oct_a << 0x10) + (oct_b << 0x08) + oct_c;

      base64_buf[m++] = base64[(triple >> 3* 6) & 0x3f];
      base64_buf[m++] = base64[(triple >> 2* 6) & 0x3f];
      base64_buf[m++] = base64[(triple >> 1* 6) & 0x3f];
      base64_buf[m++] = base64[(triple >> 0* 6) & 0x3f];
    }

    for (int l = 0; l < mod_table[userpass_buf_len % 3]; l++)
      base64_buf[encoded_len - 1 - l] = '=';

    debugPrint("%s() LN%d: auth string base64 encoded: %s\n",
            __func__, __LINE__, base64_buf);
    char *auth = base64_buf;

    int r = snprintf(request_buf,
            req_buf_len,
            req_fmt, url, host, rest_port,
            auth, strlen(sqlstr), sqlstr);
    if (r >= req_buf_len) {
        free(request_buf);
        ERROR_EXIT("ERROR too long request");
    }
    verbosePrint("%s() LN%d: Request:\n%s\n", __func__, __LINE__, request_buf);

    req_str_len = strlen(request_buf);
    sent = 0;
    do {
#ifdef WINDOWS
        bytes = send(sockfd, request_buf + sent, req_str_len - sent, 0);
#else
        bytes = write(sockfd, request_buf + sent, req_str_len - sent);
#endif
        if (bytes < 0)
            ERROR_EXIT("ERROR writing message to socket");
        if (bytes == 0)
            break;
        sent+=bytes;
    } while(sent < req_str_len);

    memset(response_buf, 0, RESP_BUF_LEN);
    resp_len = sizeof(response_buf) - 1;
    received = 0;
    do {
#ifdef WINDOWS
        bytes = recv(sockfd, response_buf + received, resp_len - received, 0);
#else
        bytes = read(sockfd, response_buf + received, resp_len - received);
#endif
        if (bytes < 0) {
            free(request_buf);
            ERROR_EXIT("ERROR reading response from socket");
        }
        if (bytes == 0)
            break;
        received += bytes;
    } while(received < resp_len);

    if (received == resp_len) {
        free(request_buf);
        ERROR_EXIT("ERROR storing complete response from socket");
    }

    response_buf[RESP_BUF_LEN - 1] = '\0';
    printf("Response:\n%s\n", response_buf);

    if (strlen(pThreadInfo->filePath) > 0) {
       appendResultBufToFile(response_buf, pThreadInfo);
    }

    free(request_buf);
#ifdef WINDOWS
    closesocket(sockfd);
    WSACleanup();
#else
    close(sockfd);
#endif

    return 0;
}

static char* getTagValueFromTagSample(SSuperTable* stbInfo, int tagUsePos) {
  char*  dataBuf = (char*)calloc(TSDB_MAX_SQL_LEN+1, 1);
  if (NULL == dataBuf) {
    errorPrint("%s() LN%d, calloc failed! size:%d\n",
        __func__, __LINE__, TSDB_MAX_SQL_LEN+1);
    return NULL;
  }

  int    dataLen = 0;
  dataLen += snprintf(dataBuf + dataLen, TSDB_MAX_SQL_LEN - dataLen,
          "(%s)", stbInfo->tagDataBuf + stbInfo->lenOfTagOfOneRow * tagUsePos);

  return dataBuf;
}

static char* generateTagVaulesForStb(SSuperTable* stbInfo, int32_t tableSeq) {
  char*  dataBuf = (char*)calloc(TSDB_MAX_SQL_LEN+1, 1);
  if (NULL == dataBuf) {
    printf("calloc failed! size:%d\n", TSDB_MAX_SQL_LEN+1);
    return NULL;
  }

  int    dataLen = 0;
  dataLen += snprintf(dataBuf + dataLen, TSDB_MAX_SQL_LEN - dataLen, "(");
  for (int i = 0; i < stbInfo->tagCount; i++) {
    if ((0 == strncasecmp(stbInfo->tags[i].dataType, "binary", strlen("binary")))
            || (0 == strncasecmp(stbInfo->tags[i].dataType, "nchar", strlen("nchar")))) {
      if (stbInfo->tags[i].dataLen > TSDB_MAX_BINARY_LEN) {
        printf("binary or nchar length overflow, max size:%u\n",
                (uint32_t)TSDB_MAX_BINARY_LEN);
        tmfree(dataBuf);
        return NULL;
      }

      int tagBufLen = stbInfo->tags[i].dataLen + 1;
      char* buf = (char*)calloc(tagBufLen, 1);
      if (NULL == buf) {
        printf("calloc failed! size:%d\n", stbInfo->tags[i].dataLen);
        tmfree(dataBuf);
        return NULL;
      }

      if (tableSeq % 2) {
        tstrncpy(buf, "beijing", tagBufLen);
      } else {
        tstrncpy(buf, "shanghai", tagBufLen);
      }
      //rand_string(buf, stbInfo->tags[i].dataLen);
      dataLen += snprintf(dataBuf + dataLen, TSDB_MAX_SQL_LEN - dataLen,
              "\'%s\', ", buf);
      tmfree(buf);
    } else if (0 == strncasecmp(stbInfo->tags[i].dataType,
                "int", strlen("int"))) {
      dataLen += snprintf(dataBuf + dataLen, TSDB_MAX_SQL_LEN - dataLen,
              "%d, ", tableSeq);
    } else if (0 == strncasecmp(stbInfo->tags[i].dataType,
                "bigint", strlen("bigint"))) {
      dataLen += snprintf(dataBuf + dataLen, TSDB_MAX_SQL_LEN - dataLen,
              "%"PRId64", ", rand_bigint());
    }  else if (0 == strncasecmp(stbInfo->tags[i].dataType,
                "float", strlen("float"))) {
      dataLen += snprintf(dataBuf + dataLen, TSDB_MAX_SQL_LEN - dataLen,
              "%f, ", rand_float());
    }  else if (0 == strncasecmp(stbInfo->tags[i].dataType,
                "double", strlen("double"))) {
      dataLen += snprintf(dataBuf + dataLen, TSDB_MAX_SQL_LEN - dataLen,
              "%f, ", rand_double());
    }  else if (0 == strncasecmp(stbInfo->tags[i].dataType,
                "smallint", strlen("smallint"))) {
      dataLen += snprintf(dataBuf + dataLen, TSDB_MAX_SQL_LEN - dataLen,
              "%d, ", rand_smallint());
    }  else if (0 == strncasecmp(stbInfo->tags[i].dataType,
                "tinyint", strlen("tinyint"))) {
      dataLen += snprintf(dataBuf + dataLen, TSDB_MAX_SQL_LEN - dataLen,
              "%d, ", rand_tinyint());
    }  else if (0 == strncasecmp(stbInfo->tags[i].dataType,
                "bool", strlen("bool"))) {
      dataLen += snprintf(dataBuf + dataLen, TSDB_MAX_SQL_LEN - dataLen,
              "%d, ", rand_bool());
    }  else if (0 == strncasecmp(stbInfo->tags[i].dataType,
                "timestamp", strlen("timestamp"))) {
      dataLen += snprintf(dataBuf + dataLen, TSDB_MAX_SQL_LEN - dataLen,
              "%"PRId64", ", rand_bigint());
    }  else {
      printf("No support data type: %s\n", stbInfo->tags[i].dataType);
      tmfree(dataBuf);
      return NULL;
    }
  }

  dataLen -= 2;
  dataLen += snprintf(dataBuf + dataLen, TSDB_MAX_SQL_LEN - dataLen, ")");
  return dataBuf;
}

static int calcRowLen(SSuperTable*  superTbls) {
  int colIndex;
  int  lenOfOneRow = 0;

  for (colIndex = 0; colIndex < superTbls->columnCount; colIndex++) {
    char* dataType = superTbls->columns[colIndex].dataType;

    if (strcasecmp(dataType, "BINARY") == 0) {
      lenOfOneRow += superTbls->columns[colIndex].dataLen + 3;
    } else if (strcasecmp(dataType, "NCHAR") == 0) {
      lenOfOneRow += superTbls->columns[colIndex].dataLen + 3;
    } else if (strcasecmp(dataType, "INT") == 0)  {
      lenOfOneRow += 11;
    } else if (strcasecmp(dataType, "BIGINT") == 0)  {
      lenOfOneRow += 21;
    } else if (strcasecmp(dataType, "SMALLINT") == 0)  {
      lenOfOneRow += 6;
    } else if (strcasecmp(dataType, "TINYINT") == 0)  {
      lenOfOneRow += 4;
    } else if (strcasecmp(dataType, "BOOL") == 0)  {
      lenOfOneRow += 6;
    } else if (strcasecmp(dataType, "FLOAT") == 0) {
      lenOfOneRow += 22;
    } else if (strcasecmp(dataType, "DOUBLE") == 0) {
      lenOfOneRow += 42;
    }  else if (strcasecmp(dataType, "TIMESTAMP") == 0) {
      lenOfOneRow += 21;
    } else {
      printf("get error data type : %s\n", dataType);
      exit(-1);
    }
  }

  superTbls->lenOfOneRow = lenOfOneRow + 20; // timestamp

  int tagIndex;
  int lenOfTagOfOneRow = 0;
  for (tagIndex = 0; tagIndex < superTbls->tagCount; tagIndex++) {
    char* dataType = superTbls->tags[tagIndex].dataType;

    if (strcasecmp(dataType, "BINARY") == 0) {
      lenOfTagOfOneRow += superTbls->tags[tagIndex].dataLen + 3;
    } else if (strcasecmp(dataType, "NCHAR") == 0) {
      lenOfTagOfOneRow += superTbls->tags[tagIndex].dataLen + 3;
    } else if (strcasecmp(dataType, "INT") == 0)  {
      lenOfTagOfOneRow += superTbls->tags[tagIndex].dataLen + 11;
    } else if (strcasecmp(dataType, "BIGINT") == 0)  {
      lenOfTagOfOneRow += superTbls->tags[tagIndex].dataLen + 21;
    } else if (strcasecmp(dataType, "SMALLINT") == 0)  {
      lenOfTagOfOneRow += superTbls->tags[tagIndex].dataLen + 6;
    } else if (strcasecmp(dataType, "TINYINT") == 0)  {
      lenOfTagOfOneRow += superTbls->tags[tagIndex].dataLen + 4;
    } else if (strcasecmp(dataType, "BOOL") == 0)  {
      lenOfTagOfOneRow += superTbls->tags[tagIndex].dataLen + 6;
    } else if (strcasecmp(dataType, "FLOAT") == 0) {
      lenOfTagOfOneRow += superTbls->tags[tagIndex].dataLen + 22;
    } else if (strcasecmp(dataType, "DOUBLE") == 0) {
      lenOfTagOfOneRow += superTbls->tags[tagIndex].dataLen + 42;
    } else {
      printf("get error tag type : %s\n", dataType);
      exit(-1);
    }
  }

  superTbls->lenOfTagOfOneRow = lenOfTagOfOneRow;

  return 0;
}


static int getChildNameOfSuperTableWithLimitAndOffset(TAOS * taos,
        char* dbName, char* sTblName, char** childTblNameOfSuperTbl,
        int64_t* childTblCountOfSuperTbl, int64_t limit, uint64_t offset) {

  char command[BUFFER_SIZE] = "\0";
  char limitBuf[100] = "\0";

  TAOS_RES * res;
  TAOS_ROW row = NULL;

  char* childTblName = *childTblNameOfSuperTbl;

  if (offset >= 0) {
    snprintf(limitBuf, 100, " limit %"PRId64" offset %"PRIu64"",
            limit, offset);
  }

  //get all child table name use cmd: select tbname from superTblName;
  snprintf(command, BUFFER_SIZE, "select tbname from %s.%s %s",
          dbName, sTblName, limitBuf);

  res = taos_query(taos, command);
  int32_t code = taos_errno(res);
  if (code != 0) {
    taos_free_result(res);
    taos_close(taos);
    errorPrint("%s() LN%d, failed to run command %s\n",
           __func__, __LINE__, command);
    exit(-1);
  }

  int64_t childTblCount = (limit < 0)?10000:limit;
  int64_t count = 0;
  if (childTblName == NULL) {
    childTblName = (char*)calloc(1, childTblCount * TSDB_TABLE_NAME_LEN);
    if (NULL ==  childTblName) {
    taos_free_result(res);
        taos_close(taos);
        errorPrint("%s() LN%d, failed to allocate memory!\n", __func__, __LINE__);
        exit(-1);
    }
  }

  char* pTblName = childTblName;
  while((row = taos_fetch_row(res)) != NULL) {
    int32_t* len = taos_fetch_lengths(res);

    if (0 == strlen((char *)row[0])) {
        errorPrint("%s() LN%d, No.%"PRId64" table return empty name\n",
            __func__, __LINE__, count);
        exit(-1);
    }

    tstrncpy(pTblName, (char *)row[0], len[0]+1);
    //printf("==== sub table name: %s\n", pTblName);
    count++;
    if (count >= childTblCount - 1) {
      char *tmp = realloc(childTblName,
              (size_t)childTblCount*1.5*TSDB_TABLE_NAME_LEN+1);
      if (tmp != NULL) {
        childTblName = tmp;
        childTblCount = (int)(childTblCount*1.5);
        memset(childTblName + count*TSDB_TABLE_NAME_LEN, 0,
                (size_t)((childTblCount-count)*TSDB_TABLE_NAME_LEN));
      } else {
        // exit, if allocate more memory failed
        errorPrint("%s() LN%d, realloc fail for save child table name of %s.%s\n",
               __func__, __LINE__, dbName, sTblName);
        tmfree(childTblName);
        taos_free_result(res);
        taos_close(taos);
        exit(-1);
      }
    }
    pTblName = childTblName + count * TSDB_TABLE_NAME_LEN;
  }

  *childTblCountOfSuperTbl = count;
  *childTblNameOfSuperTbl  = childTblName;

  taos_free_result(res);
  return 0;
}

static int getAllChildNameOfSuperTable(TAOS * taos, char* dbName,
        char* sTblName, char** childTblNameOfSuperTbl,
        int64_t* childTblCountOfSuperTbl) {

    return getChildNameOfSuperTableWithLimitAndOffset(taos, dbName, sTblName,
            childTblNameOfSuperTbl, childTblCountOfSuperTbl,
            -1, 0);
}

static int getSuperTableFromServer(TAOS * taos, char* dbName,
        SSuperTable*  superTbls) {

  char command[BUFFER_SIZE] = "\0";
  TAOS_RES * res;
  TAOS_ROW row = NULL;
  int count = 0;

  //get schema use cmd: describe superTblName;
  snprintf(command, BUFFER_SIZE, "describe %s.%s", dbName, superTbls->sTblName);
  res = taos_query(taos, command);
  int32_t code = taos_errno(res);
  if (code != 0) {
    printf("failed to run command %s\n", command);
    taos_free_result(res);
    return -1;
  }

  int tagIndex = 0;
  int columnIndex = 0;
  TAOS_FIELD *fields = taos_fetch_fields(res);
  while((row = taos_fetch_row(res)) != NULL) {
    if (0 == count) {
      count++;
      continue;
    }

    if (strcmp((char *)row[TSDB_DESCRIBE_METRIC_NOTE_INDEX], "TAG") == 0) {
      tstrncpy(superTbls->tags[tagIndex].field,
              (char *)row[TSDB_DESCRIBE_METRIC_FIELD_INDEX],
              fields[TSDB_DESCRIBE_METRIC_FIELD_INDEX].bytes);
      tstrncpy(superTbls->tags[tagIndex].dataType,
              (char *)row[TSDB_DESCRIBE_METRIC_TYPE_INDEX],
              fields[TSDB_DESCRIBE_METRIC_TYPE_INDEX].bytes);
      superTbls->tags[tagIndex].dataLen =
          *((int *)row[TSDB_DESCRIBE_METRIC_LENGTH_INDEX]);
      tstrncpy(superTbls->tags[tagIndex].note,
              (char *)row[TSDB_DESCRIBE_METRIC_NOTE_INDEX],
              fields[TSDB_DESCRIBE_METRIC_NOTE_INDEX].bytes);
      tagIndex++;
    } else {
      tstrncpy(superTbls->columns[columnIndex].field,
              (char *)row[TSDB_DESCRIBE_METRIC_FIELD_INDEX],
              fields[TSDB_DESCRIBE_METRIC_FIELD_INDEX].bytes);
      tstrncpy(superTbls->columns[columnIndex].dataType,
              (char *)row[TSDB_DESCRIBE_METRIC_TYPE_INDEX],
              fields[TSDB_DESCRIBE_METRIC_TYPE_INDEX].bytes);
      superTbls->columns[columnIndex].dataLen =
          *((int *)row[TSDB_DESCRIBE_METRIC_LENGTH_INDEX]);
      tstrncpy(superTbls->columns[columnIndex].note,
              (char *)row[TSDB_DESCRIBE_METRIC_NOTE_INDEX],
              fields[TSDB_DESCRIBE_METRIC_NOTE_INDEX].bytes);
      columnIndex++;
    }
    count++;
  }

  superTbls->columnCount = columnIndex;
  superTbls->tagCount    = tagIndex;
  taos_free_result(res);

  calcRowLen(superTbls);

/*
  if (TBL_ALREADY_EXISTS == superTbls->childTblExists) {
    //get all child table name use cmd: select tbname from superTblName;
    int childTblCount = 10000;
    superTbls->childTblName = (char*)calloc(1, childTblCount * TSDB_TABLE_NAME_LEN);
    if (superTbls->childTblName == NULL) {
      errorPrint("%s() LN%d, alloc memory failed!\n", __func__, __LINE__);
      return -1;
    }
    getAllChildNameOfSuperTable(taos, dbName,
            superTbls->sTblName,
            &superTbls->childTblName,
            &superTbls->childTblCount);
  }
  */
  return 0;
}

static int createSuperTable(
        TAOS * taos, char* dbName,
        SSuperTable*  superTbl) {

  char command[BUFFER_SIZE] = "\0";

  char cols[STRING_LEN] = "\0";
  int colIndex;
  int len = 0;

  int  lenOfOneRow = 0;

  if (superTbl->columnCount == 0) {
    errorPrint("%s() LN%d, super table column count is %d\n",
            __func__, __LINE__, superTbl->columnCount);
    return -1;
  }

  for (colIndex = 0; colIndex < superTbl->columnCount; colIndex++) {
    char* dataType = superTbl->columns[colIndex].dataType;

    if (strcasecmp(dataType, "BINARY") == 0) {
      len += snprintf(cols + len, STRING_LEN - len,
          ", col%d %s(%d)", colIndex, "BINARY",
          superTbl->columns[colIndex].dataLen);
      lenOfOneRow += superTbl->columns[colIndex].dataLen + 3;
    } else if (strcasecmp(dataType, "NCHAR") == 0) {
      len += snprintf(cols + len, STRING_LEN - len,
          ", col%d %s(%d)", colIndex, "NCHAR",
          superTbl->columns[colIndex].dataLen);
      lenOfOneRow += superTbl->columns[colIndex].dataLen + 3;
    } else if (strcasecmp(dataType, "INT") == 0)  {
      len += snprintf(cols + len, STRING_LEN - len, ", col%d %s", colIndex, "INT");
      lenOfOneRow += 11;
    } else if (strcasecmp(dataType, "BIGINT") == 0)  {
      len += snprintf(cols + len, STRING_LEN - len, ", col%d %s", colIndex, "BIGINT");
      lenOfOneRow += 21;
    } else if (strcasecmp(dataType, "SMALLINT") == 0)  {
      len += snprintf(cols + len, STRING_LEN - len, ", col%d %s", colIndex, "SMALLINT");
      lenOfOneRow += 6;
    } else if (strcasecmp(dataType, "TINYINT") == 0)  {
      len += snprintf(cols + len, STRING_LEN - len, ", col%d %s", colIndex, "TINYINT");
      lenOfOneRow += 4;
    } else if (strcasecmp(dataType, "BOOL") == 0)  {
      len += snprintf(cols + len, STRING_LEN - len, ", col%d %s", colIndex, "BOOL");
      lenOfOneRow += 6;
    } else if (strcasecmp(dataType, "FLOAT") == 0) {
      len += snprintf(cols + len, STRING_LEN - len, ", col%d %s", colIndex, "FLOAT");
      lenOfOneRow += 22;
    } else if (strcasecmp(dataType, "DOUBLE") == 0) {
      len += snprintf(cols + len, STRING_LEN - len, ", col%d %s", colIndex, "DOUBLE");
      lenOfOneRow += 42;
    }  else if (strcasecmp(dataType, "TIMESTAMP") == 0) {
      len += snprintf(cols + len, STRING_LEN - len, ", col%d %s", colIndex, "TIMESTAMP");
      lenOfOneRow += 21;
    } else {
      taos_close(taos);
      errorPrint("%s() LN%d, config error data type : %s\n",
         __func__, __LINE__, dataType);
      exit(-1);
    }
  }

  superTbl->lenOfOneRow = lenOfOneRow + 20; // timestamp
  //printf("%s.%s column count:%d, column length:%d\n\n", g_Dbs.db[i].dbName, g_Dbs.db[i].superTbl[j].sTblName, g_Dbs.db[i].superTbl[j].columnCount, lenOfOneRow);

  // save for creating child table
  superTbl->colsOfCreateChildTable = (char*)calloc(len+20, 1);
  if (NULL == superTbl->colsOfCreateChildTable) {
    errorPrint("%s() LN%d, Failed when calloc, size:%d",
           __func__, __LINE__, len+1);
    taos_close(taos);
    exit(-1);
  }

  snprintf(superTbl->colsOfCreateChildTable, len+20, "(ts timestamp%s)", cols);
  verbosePrint("%s() LN%d: %s\n",
      __func__, __LINE__, superTbl->colsOfCreateChildTable);

  if (superTbl->tagCount == 0) {
    errorPrint("%s() LN%d, super table tag count is %d\n",
            __func__, __LINE__, superTbl->tagCount);
    return -1;
  }

  char tags[STRING_LEN] = "\0";
  int tagIndex;
  len = 0;

  int lenOfTagOfOneRow = 0;
  len += snprintf(tags + len, STRING_LEN - len, "(");
  for (tagIndex = 0; tagIndex < superTbl->tagCount; tagIndex++) {
    char* dataType = superTbl->tags[tagIndex].dataType;

    if (strcasecmp(dataType, "BINARY") == 0) {
      len += snprintf(tags + len, STRING_LEN - len, "t%d %s(%d), ", tagIndex,
              "BINARY", superTbl->tags[tagIndex].dataLen);
      lenOfTagOfOneRow += superTbl->tags[tagIndex].dataLen + 3;
    } else if (strcasecmp(dataType, "NCHAR") == 0) {
      len += snprintf(tags + len, STRING_LEN - len, "t%d %s(%d), ", tagIndex,
              "NCHAR", superTbl->tags[tagIndex].dataLen);
      lenOfTagOfOneRow += superTbl->tags[tagIndex].dataLen + 3;
    } else if (strcasecmp(dataType, "INT") == 0)  {
      len += snprintf(tags + len, STRING_LEN - len, "t%d %s, ", tagIndex,
              "INT");
      lenOfTagOfOneRow += superTbl->tags[tagIndex].dataLen + 11;
    } else if (strcasecmp(dataType, "BIGINT") == 0)  {
      len += snprintf(tags + len, STRING_LEN - len, "t%d %s, ", tagIndex,
              "BIGINT");
      lenOfTagOfOneRow += superTbl->tags[tagIndex].dataLen + 21;
    } else if (strcasecmp(dataType, "SMALLINT") == 0)  {
      len += snprintf(tags + len, STRING_LEN - len, "t%d %s, ", tagIndex,
              "SMALLINT");
      lenOfTagOfOneRow += superTbl->tags[tagIndex].dataLen + 6;
    } else if (strcasecmp(dataType, "TINYINT") == 0)  {
      len += snprintf(tags + len, STRING_LEN - len, "t%d %s, ", tagIndex,
              "TINYINT");
      lenOfTagOfOneRow += superTbl->tags[tagIndex].dataLen + 4;
    } else if (strcasecmp(dataType, "BOOL") == 0)  {
      len += snprintf(tags + len, STRING_LEN - len, "t%d %s, ", tagIndex,
              "BOOL");
      lenOfTagOfOneRow += superTbl->tags[tagIndex].dataLen + 6;
    } else if (strcasecmp(dataType, "FLOAT") == 0) {
      len += snprintf(tags + len, STRING_LEN - len, "t%d %s, ", tagIndex,
              "FLOAT");
      lenOfTagOfOneRow += superTbl->tags[tagIndex].dataLen + 22;
    } else if (strcasecmp(dataType, "DOUBLE") == 0) {
      len += snprintf(tags + len, STRING_LEN - len, "t%d %s, ", tagIndex,
              "DOUBLE");
      lenOfTagOfOneRow += superTbl->tags[tagIndex].dataLen + 42;
    } else {
      taos_close(taos);
      errorPrint("%s() LN%d, config error tag type : %s\n",
         __func__, __LINE__, dataType);
      exit(-1);
    }
  }

  len -= 2;
  len += snprintf(tags + len, STRING_LEN - len, ")");

  superTbl->lenOfTagOfOneRow = lenOfTagOfOneRow;

  snprintf(command, BUFFER_SIZE,
          "create table if not exists %s.%s (ts timestamp%s) tags %s",
          dbName, superTbl->sTblName, cols, tags);
  if (0 != queryDbExec(taos, command, NO_INSERT_TYPE, false)) {
      errorPrint( "create supertable %s failed!\n\n",
              superTbl->sTblName);
      return -1;
  }
  debugPrint("create supertable %s success!\n\n", superTbl->sTblName);
  return 0;
}

static int createDatabasesAndStables() {
  TAOS * taos = NULL;
  int    ret = 0;
  taos = taos_connect(g_Dbs.host, g_Dbs.user, g_Dbs.password, NULL, g_Dbs.port);
  if (taos == NULL) {
    errorPrint( "Failed to connect to TDengine, reason:%s\n", taos_errstr(NULL));
    return -1;
  }
  char command[BUFFER_SIZE] = "\0";

  for (int i = 0; i < g_Dbs.dbCount; i++) {
    if (g_Dbs.db[i].drop) {
      sprintf(command, "drop database if exists %s;", g_Dbs.db[i].dbName);
      if (0 != queryDbExec(taos, command, NO_INSERT_TYPE, false)) {
        taos_close(taos);
        return -1;
      }

      int dataLen = 0;
      dataLen += snprintf(command + dataLen,
          BUFFER_SIZE - dataLen, "create database if not exists %s", g_Dbs.db[i].dbName);

      if (g_Dbs.db[i].dbCfg.blocks > 0) {
        dataLen += snprintf(command + dataLen,
            BUFFER_SIZE - dataLen, " blocks %d", g_Dbs.db[i].dbCfg.blocks);
      }
      if (g_Dbs.db[i].dbCfg.cache > 0) {
        dataLen += snprintf(command + dataLen,
            BUFFER_SIZE - dataLen, " cache %d", g_Dbs.db[i].dbCfg.cache);
      }
      if (g_Dbs.db[i].dbCfg.days > 0) {
        dataLen += snprintf(command + dataLen,
            BUFFER_SIZE - dataLen, " days %d", g_Dbs.db[i].dbCfg.days);
      }
      if (g_Dbs.db[i].dbCfg.keep > 0) {
        dataLen += snprintf(command + dataLen,
            BUFFER_SIZE - dataLen, " keep %d", g_Dbs.db[i].dbCfg.keep);
      }
      if (g_Dbs.db[i].dbCfg.quorum > 1) {
        dataLen += snprintf(command + dataLen,
            BUFFER_SIZE - dataLen, " quorum %d", g_Dbs.db[i].dbCfg.quorum);
      }
      if (g_Dbs.db[i].dbCfg.replica > 0) {
        dataLen += snprintf(command + dataLen,
            BUFFER_SIZE - dataLen, " replica %d", g_Dbs.db[i].dbCfg.replica);
      }
      if (g_Dbs.db[i].dbCfg.update > 0) {
        dataLen += snprintf(command + dataLen,
            BUFFER_SIZE - dataLen, " update %d", g_Dbs.db[i].dbCfg.update);
      }
      //if (g_Dbs.db[i].dbCfg.maxtablesPerVnode > 0) {
      //  dataLen += snprintf(command + dataLen,
      //  BUFFER_SIZE - dataLen, "tables %d ", g_Dbs.db[i].dbCfg.maxtablesPerVnode);
      //}
      if (g_Dbs.db[i].dbCfg.minRows > 0) {
        dataLen += snprintf(command + dataLen,
            BUFFER_SIZE - dataLen, " minrows %d", g_Dbs.db[i].dbCfg.minRows);
      }
      if (g_Dbs.db[i].dbCfg.maxRows > 0) {
        dataLen += snprintf(command + dataLen,
            BUFFER_SIZE - dataLen, " maxrows %d", g_Dbs.db[i].dbCfg.maxRows);
      }
      if (g_Dbs.db[i].dbCfg.comp > 0) {
        dataLen += snprintf(command + dataLen,
            BUFFER_SIZE - dataLen, " comp %d", g_Dbs.db[i].dbCfg.comp);
      }
      if (g_Dbs.db[i].dbCfg.walLevel > 0) {
        dataLen += snprintf(command + dataLen,
            BUFFER_SIZE - dataLen, " wal %d", g_Dbs.db[i].dbCfg.walLevel);
      }
      if (g_Dbs.db[i].dbCfg.cacheLast > 0) {
        dataLen += snprintf(command + dataLen,
            BUFFER_SIZE - dataLen, " cachelast %d", g_Dbs.db[i].dbCfg.cacheLast);
      }
      if (g_Dbs.db[i].dbCfg.fsync > 0) {
        dataLen += snprintf(command + dataLen, BUFFER_SIZE - dataLen,
                " fsync %d", g_Dbs.db[i].dbCfg.fsync);
      }
      if ((0 == strncasecmp(g_Dbs.db[i].dbCfg.precision, "ms", strlen("ms")))
              || (0 == strncasecmp(g_Dbs.db[i].dbCfg.precision,
                      "us", strlen("us")))) {
        dataLen += snprintf(command + dataLen, BUFFER_SIZE - dataLen,
                " precision \'%s\';", g_Dbs.db[i].dbCfg.precision);
      }

      if (0 != queryDbExec(taos, command, NO_INSERT_TYPE, false)) {
        taos_close(taos);
        errorPrint( "\ncreate database %s failed!\n\n", g_Dbs.db[i].dbName);
        return -1;
      }
      printf("\ncreate database %s success!\n\n", g_Dbs.db[i].dbName);
    }

    debugPrint("%s() LN%d supertbl count:%"PRIu64"\n",
            __func__, __LINE__, g_Dbs.db[i].superTblCount);

    int validStbCount = 0;

    for (uint64_t j = 0; j < g_Dbs.db[i].superTblCount; j++) {
      sprintf(command, "describe %s.%s;", g_Dbs.db[i].dbName,
              g_Dbs.db[i].superTbls[j].sTblName);
      ret = queryDbExec(taos, command, NO_INSERT_TYPE, true);

      if ((ret != 0) || (g_Dbs.db[i].drop)) {
        ret = createSuperTable(taos, g_Dbs.db[i].dbName,
                &g_Dbs.db[i].superTbls[j]);

        if (0 != ret) {
          errorPrint("create super table %"PRIu64" failed!\n\n", j);
          continue;
        }
      }

      ret = getSuperTableFromServer(taos, g_Dbs.db[i].dbName,
                &g_Dbs.db[i].superTbls[j]);
      if (0 != ret) {
        errorPrint("\nget super table %s.%s info failed!\n\n",
                g_Dbs.db[i].dbName, g_Dbs.db[i].superTbls[j].sTblName);
        continue;
      }

      validStbCount ++;
    }

    g_Dbs.db[i].superTblCount = validStbCount;
  }

  taos_close(taos);
  return 0;
}

static void* createTable(void *sarg)
{
  threadInfo *pThreadInfo = (threadInfo *)sarg;
  SSuperTable* superTblInfo = pThreadInfo->superTblInfo;

  uint64_t  lastPrintTime = taosGetTimestampMs();

  int buff_len;
  buff_len = BUFFER_SIZE / 8;

  pThreadInfo->buffer = calloc(buff_len, 1);
  if (pThreadInfo->buffer == NULL) {
    errorPrint("%s() LN%d, Memory allocated failed!\n", __func__, __LINE__);
    exit(-1);
  }

  int len = 0;
  int batchNum = 0;

  verbosePrint("%s() LN%d: Creating table from %"PRIu64" to %"PRIu64"\n",
          __func__, __LINE__,
          pThreadInfo->start_table_from, pThreadInfo->end_table_to);

  for (uint64_t i = pThreadInfo->start_table_from;
          i <= pThreadInfo->end_table_to; i++) {
    if (0 == g_Dbs.use_metric) {
      snprintf(pThreadInfo->buffer, buff_len,
              "create table if not exists %s.%s%"PRIu64" %s;",
              pThreadInfo->db_name,
              g_args.tb_prefix, i,
              pThreadInfo->cols);
    } else {
      if (superTblInfo == NULL) {
        errorPrint("%s() LN%d, use metric, but super table info is NULL\n",
                  __func__, __LINE__);
        free(pThreadInfo->buffer);
        exit(-1);
      } else {
        if (0 == len) {
          batchNum = 0;
          memset(pThreadInfo->buffer, 0, buff_len);
          len += snprintf(pThreadInfo->buffer + len,
                  buff_len - len, "create table ");
        }
        char* tagsValBuf = NULL;
        if (0 == superTblInfo->tagSource) {
          tagsValBuf = generateTagVaulesForStb(superTblInfo, i);
        } else {
          tagsValBuf = getTagValueFromTagSample(
                  superTblInfo,
                  i % superTblInfo->tagSampleCount);
        }
        if (NULL == tagsValBuf) {
          free(pThreadInfo->buffer);
          return NULL;
        }
        len += snprintf(pThreadInfo->buffer + len,
                buff_len - len,
                "if not exists %s.%s%"PRIu64" using %s.%s tags %s ",
                pThreadInfo->db_name, superTblInfo->childTblPrefix,
                i, pThreadInfo->db_name,
                superTblInfo->sTblName, tagsValBuf);
        free(tagsValBuf);
        batchNum++;
        if ((batchNum < superTblInfo->batchCreateTableNum)
                && ((buff_len - len)
                    >= (superTblInfo->lenOfTagOfOneRow + 256))) {
          continue;
        }
      }
    }

    len = 0;
    if (0 != queryDbExec(pThreadInfo->taos, pThreadInfo->buffer,
                NO_INSERT_TYPE, false)){
      errorPrint( "queryDbExec() failed. buffer:\n%s\n", pThreadInfo->buffer);
      free(pThreadInfo->buffer);
      return NULL;
    }

    uint64_t  currentPrintTime = taosGetTimestampMs();
    if (currentPrintTime - lastPrintTime > 30*1000) {
      printf("thread[%d] already create %"PRIu64" - %"PRIu64" tables\n",
              pThreadInfo->threadID, pThreadInfo->start_table_from, i);
      lastPrintTime = currentPrintTime;
    }
  }

  if (0 != len) {
    if (0 != queryDbExec(pThreadInfo->taos, pThreadInfo->buffer,
                NO_INSERT_TYPE, false)) {
      errorPrint( "queryDbExec() failed. buffer:\n%s\n", pThreadInfo->buffer);
    }
  }

  free(pThreadInfo->buffer);
  return NULL;
}

static int startMultiThreadCreateChildTable(
        char* cols, int threads, uint64_t tableFrom, int64_t ntables,
        char* db_name, SSuperTable* superTblInfo) {

  pthread_t *pids = malloc(threads * sizeof(pthread_t));
  threadInfo *infos = calloc(1, threads * sizeof(threadInfo));

  if ((NULL == pids) || (NULL == infos)) {
    printf("malloc failed\n");
    exit(-1);
  }

  if (threads < 1) {
    threads = 1;
  }

  int64_t a = ntables / threads;
  if (a < 1) {
    threads = ntables;
    a = 1;
  }

  int64_t b = 0;
  b = ntables % threads;

  for (int64_t i = 0; i < threads; i++) {
    threadInfo *pThreadInfo = infos + i;
    pThreadInfo->threadID = i;
    tstrncpy(pThreadInfo->db_name, db_name, TSDB_DB_NAME_LEN);
    pThreadInfo->superTblInfo = superTblInfo;
    verbosePrint("%s() %d db_name: %s\n", __func__, __LINE__, db_name);
    pThreadInfo->taos = taos_connect(
            g_Dbs.host,
            g_Dbs.user,
            g_Dbs.password,
            db_name,
            g_Dbs.port);
    if (pThreadInfo->taos == NULL) {
      errorPrint( "%s() LN%d, Failed to connect to TDengine, reason:%s\n",
         __func__, __LINE__, taos_errstr(NULL));
      free(pids);
      free(infos);
      return -1;
    }

    pThreadInfo->start_table_from = tableFrom;
    pThreadInfo->ntables = i<b?a+1:a;
    pThreadInfo->end_table_to = i < b ? tableFrom + a : tableFrom + a - 1;
    tableFrom = pThreadInfo->end_table_to + 1;
    pThreadInfo->use_metric = true;
    pThreadInfo->cols = cols;
    pThreadInfo->minDelay = UINT64_MAX;
    pthread_create(pids + i, NULL, createTable, pThreadInfo);
  }

  for (int i = 0; i < threads; i++) {
    pthread_join(pids[i], NULL);
  }

  for (int i = 0; i < threads; i++) {
    threadInfo *pThreadInfo = infos + i;
    taos_close(pThreadInfo->taos);
  }

  free(pids);
  free(infos);

  return 0;
}

static void createChildTables() {
    char tblColsBuf[MAX_SQL_SIZE];
    int len;

    for (int i = 0; i < g_Dbs.dbCount; i++) {
        if (g_Dbs.use_metric) {
            if (g_Dbs.db[i].superTblCount > 0) {
                // with super table
                for (int j = 0; j < g_Dbs.db[i].superTblCount; j++) {
                    if ((AUTO_CREATE_SUBTBL == g_Dbs.db[i].superTbls[j].autoCreateTable)
                            || (TBL_ALREADY_EXISTS == g_Dbs.db[i].superTbls[j].childTblExists)) {
                        continue;
                    }
                    verbosePrint("%s() LN%d: %s\n", __func__, __LINE__,
                          g_Dbs.db[i].superTbls[j].colsOfCreateChildTable);
                    uint64_t startFrom = 0;
                    g_totalChildTables += g_Dbs.db[i].superTbls[j].childTblCount;

                    verbosePrint("%s() LN%d: create %"PRId64" child tables from %"PRIu64"\n",
                            __func__, __LINE__, g_totalChildTables, startFrom);

                    startMultiThreadCreateChildTable(
                            g_Dbs.db[i].superTbls[j].colsOfCreateChildTable,
                            g_Dbs.threadCountByCreateTbl,
                            startFrom,
                            g_Dbs.db[i].superTbls[j].childTblCount,
                            g_Dbs.db[i].dbName, &(g_Dbs.db[i].superTbls[j]));
                }
            }
        } else {
            // normal table
            len = snprintf(tblColsBuf, MAX_SQL_SIZE, "(TS TIMESTAMP");
            for (int j = 0; j < g_args.num_of_CPR; j++) {
                if ((strncasecmp(g_args.datatype[j], "BINARY", strlen("BINARY")) == 0)
                        || (strncasecmp(g_args.datatype[j],
                                "NCHAR", strlen("NCHAR")) == 0)) {
                    snprintf(tblColsBuf + len, MAX_SQL_SIZE - len,
                            ", COL%d %s(%d)", j, g_args.datatype[j], g_args.len_of_binary);
                } else {
                    snprintf(tblColsBuf + len, MAX_SQL_SIZE - len,
                            ", COL%d %s", j, g_args.datatype[j]);
                }
                len = strlen(tblColsBuf);
            }

            snprintf(tblColsBuf + len, MAX_SQL_SIZE - len, ")");

            verbosePrint("%s() LN%d: dbName: %s num of tb: %"PRId64" schema: %s\n",
                    __func__, __LINE__,
                    g_Dbs.db[i].dbName, g_args.num_of_tables, tblColsBuf);
            startMultiThreadCreateChildTable(
                    tblColsBuf,
                    g_Dbs.threadCountByCreateTbl,
                    0,
                    g_args.num_of_tables,
                    g_Dbs.db[i].dbName,
                    NULL);
        }
    }
}

/*
  Read 10000 lines at most. If more than 10000 lines, continue to read after using
*/
static int readTagFromCsvFileToMem(SSuperTable  * superTblInfo) {
  size_t  n = 0;
  ssize_t readLen = 0;
  char *  line = NULL;

  FILE *fp = fopen(superTblInfo->tagsFile, "r");
  if (fp == NULL) {
    printf("Failed to open tags file: %s, reason:%s\n",
            superTblInfo->tagsFile, strerror(errno));
    return -1;
  }

  if (superTblInfo->tagDataBuf) {
    free(superTblInfo->tagDataBuf);
    superTblInfo->tagDataBuf = NULL;
  }

  int tagCount = 10000;
  int count = 0;
  char* tagDataBuf = calloc(1, superTblInfo->lenOfTagOfOneRow * tagCount);
  if (tagDataBuf == NULL) {
    printf("Failed to calloc, reason:%s\n", strerror(errno));
    fclose(fp);
    return -1;
  }

  while((readLen = tgetline(&line, &n, fp)) != -1) {
    if (('\r' == line[readLen - 1]) || ('\n' == line[readLen - 1])) {
      line[--readLen] = 0;
    }

    if (readLen == 0) {
      continue;
    }

    memcpy(tagDataBuf + count * superTblInfo->lenOfTagOfOneRow, line, readLen);
    count++;

    if (count >= tagCount - 1) {
      char *tmp = realloc(tagDataBuf,
              (size_t)tagCount*1.5*superTblInfo->lenOfTagOfOneRow);
      if (tmp != NULL) {
        tagDataBuf = tmp;
        tagCount = (int)(tagCount*1.5);
        memset(tagDataBuf + count*superTblInfo->lenOfTagOfOneRow,
                0, (size_t)((tagCount-count)*superTblInfo->lenOfTagOfOneRow));
      } else {
        // exit, if allocate more memory failed
        printf("realloc fail for save tag val from %s\n", superTblInfo->tagsFile);
        tmfree(tagDataBuf);
        free(line);
        fclose(fp);
        return -1;
      }
    }
  }

  superTblInfo->tagDataBuf = tagDataBuf;
  superTblInfo->tagSampleCount = count;

  free(line);
  fclose(fp);
  return 0;
}

#if 0
int readSampleFromJsonFileToMem(SSuperTable  * superTblInfo) {
  // TODO
  return 0;
}
#endif

/*
  Read 10000 lines at most. If more than 10000 lines, continue to read after using
*/
static int readSampleFromCsvFileToMem(
        SSuperTable* superTblInfo) {
  size_t  n = 0;
  ssize_t readLen = 0;
  char *  line = NULL;
  int getRows = 0;

  FILE*  fp = fopen(superTblInfo->sampleFile, "r");
  if (fp == NULL) {
      errorPrint( "Failed to open sample file: %s, reason:%s\n",
              superTblInfo->sampleFile, strerror(errno));
      return -1;
  }

  assert(superTblInfo->sampleDataBuf);
  memset(superTblInfo->sampleDataBuf, 0,
          MAX_SAMPLES_ONCE_FROM_FILE * superTblInfo->lenOfOneRow);
  while(1) {
    readLen = tgetline(&line, &n, fp);
    if (-1 == readLen) {
      if(0 != fseek(fp, 0, SEEK_SET)) {
        errorPrint( "Failed to fseek file: %s, reason:%s\n",
                superTblInfo->sampleFile, strerror(errno));
        fclose(fp);
        return -1;
      }
      continue;
    }

    if (('\r' == line[readLen - 1]) || ('\n' == line[readLen - 1])) {
      line[--readLen] = 0;
    }

    if (readLen == 0) {
      continue;
    }

    if (readLen > superTblInfo->lenOfOneRow) {
      printf("sample row len[%d] overflow define schema len[%"PRIu64"], so discard this row\n",
              (int32_t)readLen, superTblInfo->lenOfOneRow);
      continue;
    }

    memcpy(superTblInfo->sampleDataBuf + getRows * superTblInfo->lenOfOneRow,
          line, readLen);
    getRows++;

    if (getRows == MAX_SAMPLES_ONCE_FROM_FILE) {
      break;
    }
  }

  fclose(fp);
  tmfree(line);
  return 0;
}

static bool getColumnAndTagTypeFromInsertJsonFile(
        cJSON* stbInfo, SSuperTable* superTbls) {
  bool  ret = false;

  // columns
  cJSON *columns = cJSON_GetObjectItem(stbInfo, "columns");
  if (columns && columns->type != cJSON_Array) {
    printf("ERROR: failed to read json, columns not found\n");
    goto PARSE_OVER;
  } else if (NULL == columns) {
    superTbls->columnCount = 0;
    superTbls->tagCount    = 0;
    return true;
  }

  int columnSize = cJSON_GetArraySize(columns);
  if ((columnSize + 1/* ts */) > MAX_COLUMN_COUNT) {
    errorPrint("%s() LN%d, failed to read json, column size overflow, max column size is %d\n",
            __func__, __LINE__, MAX_COLUMN_COUNT);
    goto PARSE_OVER;
  }

  int count = 1;
  int index = 0;
  StrColumn    columnCase;

  //superTbls->columnCount = columnSize;
  for (int k = 0; k < columnSize; ++k) {
    cJSON* column = cJSON_GetArrayItem(columns, k);
    if (column == NULL) continue;

    count = 1;
    cJSON* countObj = cJSON_GetObjectItem(column, "count");
    if (countObj && countObj->type == cJSON_Number) {
      count = countObj->valueint;
    } else if (countObj && countObj->type != cJSON_Number) {
      errorPrint("%s() LN%d, failed to read json, column count not found\n",
          __func__, __LINE__);
      goto PARSE_OVER;
    } else {
      count = 1;
    }

    // column info
    memset(&columnCase, 0, sizeof(StrColumn));
    cJSON *dataType = cJSON_GetObjectItem(column, "type");
    if (!dataType || dataType->type != cJSON_String
        || dataType->valuestring == NULL) {
      errorPrint("%s() LN%d: failed to read json, column type not found\n",
          __func__, __LINE__);
      goto PARSE_OVER;
    }
    //tstrncpy(superTbls->columns[k].dataType, dataType->valuestring, MAX_TB_NAME_SIZE);
    tstrncpy(columnCase.dataType, dataType->valuestring, strlen(dataType->valuestring) + 1);

    cJSON* dataLen = cJSON_GetObjectItem(column, "len");
    if (dataLen && dataLen->type == cJSON_Number) {
      columnCase.dataLen = dataLen->valueint;
    } else if (dataLen && dataLen->type != cJSON_Number) {
      debugPrint("%s() LN%d: failed to read json, column len not found\n",
          __func__, __LINE__);
      goto PARSE_OVER;
    } else {
      columnCase.dataLen = 8;
    }

    for (int n = 0; n < count; ++n) {
      tstrncpy(superTbls->columns[index].dataType,
              columnCase.dataType, strlen(columnCase.dataType) + 1);
      superTbls->columns[index].dataLen = columnCase.dataLen;
      index++;
    }
  }

  if ((index + 1 /* ts */) > MAX_COLUMN_COUNT) {
    errorPrint("%s() LN%d, failed to read json, column size overflow, allowed max column size is %d\n",
            __func__, __LINE__, MAX_COLUMN_COUNT);
    goto PARSE_OVER;
  }

  superTbls->columnCount = index;

  count = 1;
  index = 0;
  // tags
  cJSON *tags = cJSON_GetObjectItem(stbInfo, "tags");
  if (!tags || tags->type != cJSON_Array) {
    errorPrint("%s() LN%d, failed to read json, tags not found\n",
        __func__, __LINE__);
    goto PARSE_OVER;
  }

  int tagSize = cJSON_GetArraySize(tags);
  if (tagSize > MAX_TAG_COUNT) {
    errorPrint("%s() LN%d, failed to read json, tags size overflow, max tag size is %d\n",
        __func__, __LINE__, MAX_TAG_COUNT);
    goto PARSE_OVER;
  }

  //superTbls->tagCount = tagSize;
  for (int k = 0; k < tagSize; ++k) {
    cJSON* tag = cJSON_GetArrayItem(tags, k);
    if (tag == NULL) continue;

    count = 1;
    cJSON* countObj = cJSON_GetObjectItem(tag, "count");
    if (countObj && countObj->type == cJSON_Number) {
      count = countObj->valueint;
    } else if (countObj && countObj->type != cJSON_Number) {
      printf("ERROR: failed to read json, column count not found\n");
      goto PARSE_OVER;
    } else {
      count = 1;
    }

    // column info
    memset(&columnCase, 0, sizeof(StrColumn));
    cJSON *dataType = cJSON_GetObjectItem(tag, "type");
    if (!dataType || dataType->type != cJSON_String
        || dataType->valuestring == NULL) {
      errorPrint("%s() LN%d, failed to read json, tag type not found\n",
          __func__, __LINE__);
      goto PARSE_OVER;
    }
    tstrncpy(columnCase.dataType, dataType->valuestring, strlen(dataType->valuestring) + 1);

    cJSON* dataLen = cJSON_GetObjectItem(tag, "len");
    if (dataLen && dataLen->type == cJSON_Number) {
      columnCase.dataLen = dataLen->valueint;
    } else if (dataLen && dataLen->type != cJSON_Number) {
      errorPrint("%s() LN%d, failed to read json, column len not found\n",
          __func__, __LINE__);
      goto PARSE_OVER;
    } else {
      columnCase.dataLen = 0;
    }

    for (int n = 0; n < count; ++n) {
      tstrncpy(superTbls->tags[index].dataType, columnCase.dataType,
          strlen(columnCase.dataType) + 1);
      superTbls->tags[index].dataLen = columnCase.dataLen;
      index++;
    }
  }

  if (index > MAX_TAG_COUNT) {
    errorPrint("%s() LN%d, failed to read json, tags size overflow, allowed max tag count is %d\n",
        __func__, __LINE__, MAX_TAG_COUNT);
    goto PARSE_OVER;
  }

  superTbls->tagCount = index;

  if ((superTbls->columnCount + superTbls->tagCount + 1 /* ts */) > MAX_COLUMN_COUNT) {
    errorPrint("%s() LN%d, columns + tags is more than allowed max columns count: %d\n",
        __func__, __LINE__, MAX_COLUMN_COUNT);
    goto PARSE_OVER;
  }
  ret = true;

PARSE_OVER:
  return ret;
}

static bool getMetaFromInsertJsonFile(cJSON* root) {
  bool  ret = false;

  cJSON* cfgdir = cJSON_GetObjectItem(root, "cfgdir");
  if (cfgdir && cfgdir->type == cJSON_String && cfgdir->valuestring != NULL) {
    tstrncpy(g_Dbs.cfgDir, cfgdir->valuestring, MAX_FILE_NAME_LEN);
  }

  cJSON* host = cJSON_GetObjectItem(root, "host");
  if (host && host->type == cJSON_String && host->valuestring != NULL) {
    tstrncpy(g_Dbs.host, host->valuestring, MAX_HOSTNAME_SIZE);
  } else if (!host) {
    tstrncpy(g_Dbs.host, "127.0.0.1", MAX_HOSTNAME_SIZE);
  } else {
    printf("ERROR: failed to read json, host not found\n");
    goto PARSE_OVER;
  }

  cJSON* port = cJSON_GetObjectItem(root, "port");
  if (port && port->type == cJSON_Number) {
    g_Dbs.port = port->valueint;
  } else if (!port) {
    g_Dbs.port = 6030;
  }

  cJSON* user = cJSON_GetObjectItem(root, "user");
  if (user && user->type == cJSON_String && user->valuestring != NULL) {
    tstrncpy(g_Dbs.user, user->valuestring, MAX_USERNAME_SIZE);
  } else if (!user) {
    tstrncpy(g_Dbs.user, "root", MAX_USERNAME_SIZE);
  }

  cJSON* password = cJSON_GetObjectItem(root, "password");
  if (password && password->type == cJSON_String && password->valuestring != NULL) {
    tstrncpy(g_Dbs.password, password->valuestring, MAX_PASSWORD_SIZE);
  } else if (!password) {
    tstrncpy(g_Dbs.password, "taosdata", MAX_PASSWORD_SIZE);
  }

  cJSON* resultfile = cJSON_GetObjectItem(root, "result_file");
  if (resultfile && resultfile->type == cJSON_String && resultfile->valuestring != NULL) {
    tstrncpy(g_Dbs.resultFile, resultfile->valuestring, MAX_FILE_NAME_LEN);
  } else if (!resultfile) {
    tstrncpy(g_Dbs.resultFile, "./insert_res.txt", MAX_FILE_NAME_LEN);
  }

  cJSON* threads = cJSON_GetObjectItem(root, "thread_count");
  if (threads && threads->type == cJSON_Number) {
    g_Dbs.threadCount = threads->valueint;
  } else if (!threads) {
    g_Dbs.threadCount = 1;
  } else {
    printf("ERROR: failed to read json, threads not found\n");
    goto PARSE_OVER;
  }

  cJSON* threads2 = cJSON_GetObjectItem(root, "thread_count_create_tbl");
  if (threads2 && threads2->type == cJSON_Number) {
    g_Dbs.threadCountByCreateTbl = threads2->valueint;
  } else if (!threads2) {
    g_Dbs.threadCountByCreateTbl = 1;
  } else {
    errorPrint("%s() LN%d, failed to read json, threads2 not found\n",
            __func__, __LINE__);
    goto PARSE_OVER;
  }

  cJSON* gInsertInterval = cJSON_GetObjectItem(root, "insert_interval");
  if (gInsertInterval && gInsertInterval->type == cJSON_Number) {
    if (gInsertInterval->valueint <0) {
      errorPrint("%s() LN%d, failed to read json, insert interval input mistake\n",
            __func__, __LINE__);
      goto PARSE_OVER;
    }
    g_args.insert_interval = gInsertInterval->valueint;
  } else if (!gInsertInterval) {
    g_args.insert_interval = 0;
  } else {
    errorPrint("%s() LN%d, failed to read json, insert_interval input mistake\n",
        __func__, __LINE__);
    goto PARSE_OVER;
  }

  cJSON* interlaceRows = cJSON_GetObjectItem(root, "interlace_rows");
  if (interlaceRows && interlaceRows->type == cJSON_Number) {
    if (interlaceRows->valueint < 0) {
      errorPrint("%s() LN%d, failed to read json, interlace_rows input mistake\n",
        __func__, __LINE__);
      goto PARSE_OVER;

    }
    g_args.interlace_rows = interlaceRows->valueint;
  } else if (!interlaceRows) {
    g_args.interlace_rows = 0; // 0 means progressive mode, > 0 mean interlace mode. max value is less or equ num_of_records_per_req
  } else {
    errorPrint("%s() LN%d, failed to read json, interlace_rows input mistake\n",
        __func__, __LINE__);
    goto PARSE_OVER;
  }

  cJSON* maxSqlLen = cJSON_GetObjectItem(root, "max_sql_len");
  if (maxSqlLen && maxSqlLen->type == cJSON_Number) {
    if (maxSqlLen->valueint < 0) {
      errorPrint("%s() LN%d, failed to read json, max_sql_len input mistake\n",
        __func__, __LINE__);
      goto PARSE_OVER;
    }
    g_args.max_sql_len = maxSqlLen->valueint;
  } else if (!maxSqlLen) {
    g_args.max_sql_len = (1024*1024);
  } else {
    errorPrint("%s() LN%d, failed to read json, max_sql_len input mistake\n",
        __func__, __LINE__);
    goto PARSE_OVER;
  }

  cJSON* numRecPerReq = cJSON_GetObjectItem(root, "num_of_records_per_req");
  if (numRecPerReq && numRecPerReq->type == cJSON_Number) {
    if (numRecPerReq->valueint <= 0) {
      errorPrint("%s() LN%d, failed to read json, num_of_records_per_req input mistake\n",
        __func__, __LINE__);
      goto PARSE_OVER;
    } else if (numRecPerReq->valueint > MAX_RECORDS_PER_REQ) {
      printf("NOTICE: number of records per request value %"PRIu64" > %d\n\n",
              numRecPerReq->valueint, MAX_RECORDS_PER_REQ);
      printf("        number of records per request value will be set to %d\n\n",
              MAX_RECORDS_PER_REQ);
      prompt();
      numRecPerReq->valueint = MAX_RECORDS_PER_REQ;
    }
    g_args.num_of_RPR = numRecPerReq->valueint;
  } else if (!numRecPerReq) {
    g_args.num_of_RPR = MAX_RECORDS_PER_REQ;
  } else {
    errorPrint("%s() LN%d, failed to read json, num_of_records_per_req not found\n",
        __func__, __LINE__);
    goto PARSE_OVER;
  }

  cJSON *answerPrompt = cJSON_GetObjectItem(root, "confirm_parameter_prompt"); // yes, no,
  if (answerPrompt
          && answerPrompt->type == cJSON_String
          && answerPrompt->valuestring != NULL) {
    if (0 == strncasecmp(answerPrompt->valuestring, "yes", 3)) {
      g_args.answer_yes = false;
    } else if (0 == strncasecmp(answerPrompt->valuestring, "no", 2)) {
      g_args.answer_yes = true;
    } else {
      g_args.answer_yes = false;
    }
  } else if (!answerPrompt) {
    g_args.answer_yes = true;   // default is no, mean answer_yes.
  } else {
    errorPrint("%s", "failed to read json, confirm_parameter_prompt input mistake\n");
    goto PARSE_OVER;
  }

  // rows per table need be less than insert batch
  if (g_args.interlace_rows > g_args.num_of_RPR) {
      printf("NOTICE: interlace rows value %u > num_of_records_per_req %u\n\n",
              g_args.interlace_rows, g_args.num_of_RPR);
      printf("        interlace rows value will be set to num_of_records_per_req %u\n\n",
              g_args.num_of_RPR);
      prompt();
      g_args.interlace_rows = g_args.num_of_RPR;
  }

  cJSON* dbs = cJSON_GetObjectItem(root, "databases");
  if (!dbs || dbs->type != cJSON_Array) {
    printf("ERROR: failed to read json, databases not found\n");
    goto PARSE_OVER;
  }

  int dbSize = cJSON_GetArraySize(dbs);
  if (dbSize > MAX_DB_COUNT) {
    errorPrint(
            "ERROR: failed to read json, databases size overflow, max database is %d\n",
            MAX_DB_COUNT);
    goto PARSE_OVER;
  }

  g_Dbs.dbCount = dbSize;
  for (int i = 0; i < dbSize; ++i) {
    cJSON* dbinfos = cJSON_GetArrayItem(dbs, i);
    if (dbinfos == NULL) continue;

    // dbinfo
    cJSON *dbinfo = cJSON_GetObjectItem(dbinfos, "dbinfo");
    if (!dbinfo || dbinfo->type != cJSON_Object) {
      printf("ERROR: failed to read json, dbinfo not found\n");
      goto PARSE_OVER;
    }

    cJSON *dbName = cJSON_GetObjectItem(dbinfo, "name");
    if (!dbName || dbName->type != cJSON_String || dbName->valuestring == NULL) {
      printf("ERROR: failed to read json, db name not found\n");
      goto PARSE_OVER;
    }
    tstrncpy(g_Dbs.db[i].dbName, dbName->valuestring, TSDB_DB_NAME_LEN);

    cJSON *drop = cJSON_GetObjectItem(dbinfo, "drop");
    if (drop && drop->type == cJSON_String && drop->valuestring != NULL) {
      if (0 == strncasecmp(drop->valuestring, "yes", strlen("yes"))) {
        g_Dbs.db[i].drop = true;
      } else {
        g_Dbs.db[i].drop = false;
      }
    } else if (!drop) {
      g_Dbs.db[i].drop = g_args.drop_database;
    } else {
      errorPrint("%s() LN%d, failed to read json, drop input mistake\n",
              __func__, __LINE__);
      goto PARSE_OVER;
    }

    cJSON *precision = cJSON_GetObjectItem(dbinfo, "precision");
    if (precision && precision->type == cJSON_String
            && precision->valuestring != NULL) {
      tstrncpy(g_Dbs.db[i].dbCfg.precision, precision->valuestring,
              8);
    } else if (!precision) {
      memset(g_Dbs.db[i].dbCfg.precision, 0, 8);
    } else {
      printf("ERROR: failed to read json, precision not found\n");
      goto PARSE_OVER;
    }

    cJSON* update = cJSON_GetObjectItem(dbinfo, "update");
    if (update && update->type == cJSON_Number) {
      g_Dbs.db[i].dbCfg.update = update->valueint;
    } else if (!update) {
      g_Dbs.db[i].dbCfg.update = -1;
    } else {
      printf("ERROR: failed to read json, update not found\n");
      goto PARSE_OVER;
    }

    cJSON* replica = cJSON_GetObjectItem(dbinfo, "replica");
    if (replica && replica->type == cJSON_Number) {
      g_Dbs.db[i].dbCfg.replica = replica->valueint;
    } else if (!replica) {
      g_Dbs.db[i].dbCfg.replica = -1;
    } else {
      printf("ERROR: failed to read json, replica not found\n");
      goto PARSE_OVER;
    }

    cJSON* keep = cJSON_GetObjectItem(dbinfo, "keep");
    if (keep && keep->type == cJSON_Number) {
      g_Dbs.db[i].dbCfg.keep = keep->valueint;
    } else if (!keep) {
      g_Dbs.db[i].dbCfg.keep = -1;
    } else {
     printf("ERROR: failed to read json, keep not found\n");
     goto PARSE_OVER;
    }

    cJSON* days = cJSON_GetObjectItem(dbinfo, "days");
    if (days && days->type == cJSON_Number) {
      g_Dbs.db[i].dbCfg.days = days->valueint;
    } else if (!days) {
      g_Dbs.db[i].dbCfg.days = -1;
    } else {
     printf("ERROR: failed to read json, days not found\n");
     goto PARSE_OVER;
    }

    cJSON* cache = cJSON_GetObjectItem(dbinfo, "cache");
    if (cache && cache->type == cJSON_Number) {
      g_Dbs.db[i].dbCfg.cache = cache->valueint;
    } else if (!cache) {
      g_Dbs.db[i].dbCfg.cache = -1;
    } else {
     printf("ERROR: failed to read json, cache not found\n");
     goto PARSE_OVER;
    }

    cJSON* blocks= cJSON_GetObjectItem(dbinfo, "blocks");
    if (blocks && blocks->type == cJSON_Number) {
      g_Dbs.db[i].dbCfg.blocks = blocks->valueint;
    } else if (!blocks) {
      g_Dbs.db[i].dbCfg.blocks = -1;
    } else {
     printf("ERROR: failed to read json, block not found\n");
     goto PARSE_OVER;
    }

    //cJSON* maxtablesPerVnode= cJSON_GetObjectItem(dbinfo, "maxtablesPerVnode");
    //if (maxtablesPerVnode && maxtablesPerVnode->type == cJSON_Number) {
    //  g_Dbs.db[i].dbCfg.maxtablesPerVnode = maxtablesPerVnode->valueint;
    //} else if (!maxtablesPerVnode) {
    //  g_Dbs.db[i].dbCfg.maxtablesPerVnode = TSDB_DEFAULT_TABLES;
    //} else {
    // printf("failed to read json, maxtablesPerVnode not found");
    // goto PARSE_OVER;
    //}

    cJSON* minRows= cJSON_GetObjectItem(dbinfo, "minRows");
    if (minRows && minRows->type == cJSON_Number) {
      g_Dbs.db[i].dbCfg.minRows = minRows->valueint;
    } else if (!minRows) {
      g_Dbs.db[i].dbCfg.minRows = 0;    // 0 means default
    } else {
     printf("ERROR: failed to read json, minRows not found\n");
     goto PARSE_OVER;
    }

    cJSON* maxRows= cJSON_GetObjectItem(dbinfo, "maxRows");
    if (maxRows && maxRows->type == cJSON_Number) {
      g_Dbs.db[i].dbCfg.maxRows = maxRows->valueint;
    } else if (!maxRows) {
      g_Dbs.db[i].dbCfg.maxRows = 0;    // 0 means default
    } else {
     printf("ERROR: failed to read json, maxRows not found\n");
     goto PARSE_OVER;
    }

    cJSON* comp= cJSON_GetObjectItem(dbinfo, "comp");
    if (comp && comp->type == cJSON_Number) {
      g_Dbs.db[i].dbCfg.comp = comp->valueint;
    } else if (!comp) {
      g_Dbs.db[i].dbCfg.comp = -1;
    } else {
     printf("ERROR: failed to read json, comp not found\n");
     goto PARSE_OVER;
    }

    cJSON* walLevel= cJSON_GetObjectItem(dbinfo, "walLevel");
    if (walLevel && walLevel->type == cJSON_Number) {
      g_Dbs.db[i].dbCfg.walLevel = walLevel->valueint;
    } else if (!walLevel) {
      g_Dbs.db[i].dbCfg.walLevel = -1;
    } else {
     printf("ERROR: failed to read json, walLevel not found\n");
     goto PARSE_OVER;
    }

    cJSON* cacheLast= cJSON_GetObjectItem(dbinfo, "cachelast");
    if (cacheLast && cacheLast->type == cJSON_Number) {
      g_Dbs.db[i].dbCfg.cacheLast = cacheLast->valueint;
    } else if (!cacheLast) {
      g_Dbs.db[i].dbCfg.cacheLast = -1;
    } else {
     printf("ERROR: failed to read json, cacheLast not found\n");
     goto PARSE_OVER;
    }

    cJSON* quorum= cJSON_GetObjectItem(dbinfo, "quorum");
    if (quorum && quorum->type == cJSON_Number) {
      g_Dbs.db[i].dbCfg.quorum = quorum->valueint;
    } else if (!quorum) {
      g_Dbs.db[i].dbCfg.quorum = 1;
    } else {
     printf("failed to read json, quorum input mistake");
     goto PARSE_OVER;
    }

    cJSON* fsync= cJSON_GetObjectItem(dbinfo, "fsync");
    if (fsync && fsync->type == cJSON_Number) {
      g_Dbs.db[i].dbCfg.fsync = fsync->valueint;
    } else if (!fsync) {
      g_Dbs.db[i].dbCfg.fsync = -1;
    } else {
      errorPrint("%s() LN%d, failed to read json, fsync input mistake\n",
              __func__, __LINE__);
      goto PARSE_OVER;
    }

    // super_talbes
    cJSON *stables = cJSON_GetObjectItem(dbinfos, "super_tables");
    if (!stables || stables->type != cJSON_Array) {
      errorPrint("%s() LN%d, failed to read json, super_tables not found\n",
              __func__, __LINE__);
      goto PARSE_OVER;
    }

    int stbSize = cJSON_GetArraySize(stables);
    if (stbSize > MAX_SUPER_TABLE_COUNT) {
      errorPrint(
              "%s() LN%d, failed to read json, supertable size overflow, max supertable is %d\n",
              __func__, __LINE__, MAX_SUPER_TABLE_COUNT);
      goto PARSE_OVER;
    }

    g_Dbs.db[i].superTblCount = stbSize;
    for (int j = 0; j < stbSize; ++j) {
      cJSON* stbInfo = cJSON_GetArrayItem(stables, j);
      if (stbInfo == NULL) continue;

      // dbinfo
      cJSON *stbName = cJSON_GetObjectItem(stbInfo, "name");
      if (!stbName || stbName->type != cJSON_String
              || stbName->valuestring == NULL) {
        errorPrint("%s() LN%d, failed to read json, stb name not found\n",
                __func__, __LINE__);
        goto PARSE_OVER;
      }
      tstrncpy(g_Dbs.db[i].superTbls[j].sTblName, stbName->valuestring,
              TSDB_TABLE_NAME_LEN);

      cJSON *prefix = cJSON_GetObjectItem(stbInfo, "childtable_prefix");
      if (!prefix || prefix->type != cJSON_String || prefix->valuestring == NULL) {
        printf("ERROR: failed to read json, childtable_prefix not found\n");
        goto PARSE_OVER;
      }
      tstrncpy(g_Dbs.db[i].superTbls[j].childTblPrefix, prefix->valuestring,
              TSDB_TABLE_NAME_LEN - 20);

      cJSON *autoCreateTbl = cJSON_GetObjectItem(stbInfo, "auto_create_table");
      if (autoCreateTbl
              && autoCreateTbl->type == cJSON_String
              && autoCreateTbl->valuestring != NULL) {
          if ((0 == strncasecmp(autoCreateTbl->valuestring, "yes", 3))
                  && (TBL_ALREADY_EXISTS != g_Dbs.db[i].superTbls[j].childTblExists)) {
              g_Dbs.db[i].superTbls[j].autoCreateTable = AUTO_CREATE_SUBTBL;
          } else if (0 == strncasecmp(autoCreateTbl->valuestring, "no", 2)) {
              g_Dbs.db[i].superTbls[j].autoCreateTable = PRE_CREATE_SUBTBL;
          } else {
              g_Dbs.db[i].superTbls[j].autoCreateTable = PRE_CREATE_SUBTBL;
          }
      } else if (!autoCreateTbl) {
          g_Dbs.db[i].superTbls[j].autoCreateTable = PRE_CREATE_SUBTBL;
      } else {
          printf("ERROR: failed to read json, auto_create_table not found\n");
          goto PARSE_OVER;
      }

      cJSON* batchCreateTbl = cJSON_GetObjectItem(stbInfo, "batch_create_tbl_num");
      if (batchCreateTbl && batchCreateTbl->type == cJSON_Number) {
        g_Dbs.db[i].superTbls[j].batchCreateTableNum = batchCreateTbl->valueint;
      } else if (!batchCreateTbl) {
        g_Dbs.db[i].superTbls[j].batchCreateTableNum = 1000;
      } else {
        printf("ERROR: failed to read json, batch_create_tbl_num not found\n");
        goto PARSE_OVER;
      }

      cJSON *childTblExists = cJSON_GetObjectItem(stbInfo, "child_table_exists"); // yes, no
      if (childTblExists
              && childTblExists->type == cJSON_String
              && childTblExists->valuestring != NULL) {
        if ((0 == strncasecmp(childTblExists->valuestring, "yes", 3))
            && (g_Dbs.db[i].drop == false)) {
          g_Dbs.db[i].superTbls[j].childTblExists = TBL_ALREADY_EXISTS;
        } else if ((0 == strncasecmp(childTblExists->valuestring, "no", 2)
              || (g_Dbs.db[i].drop == true))) {
          g_Dbs.db[i].superTbls[j].childTblExists = TBL_NO_EXISTS;
        } else {
          g_Dbs.db[i].superTbls[j].childTblExists = TBL_NO_EXISTS;
        }
      } else if (!childTblExists) {
        g_Dbs.db[i].superTbls[j].childTblExists = TBL_NO_EXISTS;
      } else {
        errorPrint("%s() LN%d, failed to read json, child_table_exists not found\n",
                __func__, __LINE__);
        goto PARSE_OVER;
      }

      if (TBL_ALREADY_EXISTS == g_Dbs.db[i].superTbls[j].childTblExists) {
          g_Dbs.db[i].superTbls[j].autoCreateTable = PRE_CREATE_SUBTBL;
      }

      cJSON* count = cJSON_GetObjectItem(stbInfo, "childtable_count");
      if (!count || count->type != cJSON_Number || 0 >= count->valueint) {
        errorPrint("%s() LN%d, failed to read json, childtable_count input mistake\n",
                __func__, __LINE__);
        goto PARSE_OVER;
      }
      g_Dbs.db[i].superTbls[j].childTblCount = count->valueint;

      cJSON *dataSource = cJSON_GetObjectItem(stbInfo, "data_source");
      if (dataSource && dataSource->type == cJSON_String
              && dataSource->valuestring != NULL) {
        tstrncpy(g_Dbs.db[i].superTbls[j].dataSource,
                dataSource->valuestring, TSDB_DB_NAME_LEN);
      } else if (!dataSource) {
        tstrncpy(g_Dbs.db[i].superTbls[j].dataSource, "rand", TSDB_DB_NAME_LEN);
      } else {
        errorPrint("%s() LN%d, failed to read json, data_source not found\n",
            __func__, __LINE__);
        goto PARSE_OVER;
      }

      cJSON *stbIface = cJSON_GetObjectItem(stbInfo, "insert_mode"); // taosc , rest, stmt
      if (stbIface && stbIface->type == cJSON_String
              && stbIface->valuestring != NULL) {
        if (0 == strcasecmp(stbIface->valuestring, "taosc")) {
            g_Dbs.db[i].superTbls[j].iface= TAOSC_IFACE;
        } else if (0 == strcasecmp(stbIface->valuestring, "rest")) {
            g_Dbs.db[i].superTbls[j].iface= REST_IFACE;
#if STMT_IFACE_ENABLED == 1
        } else if (0 == strcasecmp(stbIface->valuestring, "stmt")) {
            g_Dbs.db[i].superTbls[j].iface= STMT_IFACE;
#endif
        } else {
            errorPrint("%s() LN%d, failed to read json, insert_mode %s not recognized\n",
                    __func__, __LINE__, stbIface->valuestring);
            goto PARSE_OVER;
        }
      } else if (!stbIface) {
        g_Dbs.db[i].superTbls[j].iface = TAOSC_IFACE;
      } else {
        errorPrint("%s", "failed to read json, insert_mode not found\n");
        goto PARSE_OVER;
      }

      cJSON* childTbl_limit = cJSON_GetObjectItem(stbInfo, "childtable_limit");
      if ((childTbl_limit) && (g_Dbs.db[i].drop != true)
          && (g_Dbs.db[i].superTbls[j].childTblExists == TBL_ALREADY_EXISTS)) {
        if (childTbl_limit->type != cJSON_Number) {
            printf("ERROR: failed to read json, childtable_limit\n");
            goto PARSE_OVER;
        }
        g_Dbs.db[i].superTbls[j].childTblLimit = childTbl_limit->valueint;
      } else {
        g_Dbs.db[i].superTbls[j].childTblLimit = -1;    // select ... limit -1 means all query result, drop = yes mean all table need recreate, limit value is invalid.
      }

      cJSON* childTbl_offset = cJSON_GetObjectItem(stbInfo, "childtable_offset");
      if ((childTbl_offset) && (g_Dbs.db[i].drop != true)
          && (g_Dbs.db[i].superTbls[j].childTblExists == TBL_ALREADY_EXISTS)) {
        if ((childTbl_offset->type != cJSON_Number)
                || (0 > childTbl_offset->valueint)) {
            printf("ERROR: failed to read json, childtable_offset\n");
            goto PARSE_OVER;
        }
        g_Dbs.db[i].superTbls[j].childTblOffset = childTbl_offset->valueint;
      } else {
        g_Dbs.db[i].superTbls[j].childTblOffset = 0;
      }

      cJSON *ts = cJSON_GetObjectItem(stbInfo, "start_timestamp");
      if (ts && ts->type == cJSON_String && ts->valuestring != NULL) {
        tstrncpy(g_Dbs.db[i].superTbls[j].startTimestamp,
                ts->valuestring, TSDB_DB_NAME_LEN);
      } else if (!ts) {
        tstrncpy(g_Dbs.db[i].superTbls[j].startTimestamp,
                "now", TSDB_DB_NAME_LEN);
      } else {
        printf("ERROR: failed to read json, start_timestamp not found\n");
        goto PARSE_OVER;
      }

      cJSON* timestampStep = cJSON_GetObjectItem(stbInfo, "timestamp_step");
      if (timestampStep && timestampStep->type == cJSON_Number) {
        g_Dbs.db[i].superTbls[j].timeStampStep = timestampStep->valueint;
      } else if (!timestampStep) {
        g_Dbs.db[i].superTbls[j].timeStampStep = DEFAULT_TIMESTAMP_STEP;
      } else {
        printf("ERROR: failed to read json, timestamp_step not found\n");
        goto PARSE_OVER;
      }

      cJSON *sampleFormat = cJSON_GetObjectItem(stbInfo, "sample_format");
      if (sampleFormat && sampleFormat->type
              == cJSON_String && sampleFormat->valuestring != NULL) {
        tstrncpy(g_Dbs.db[i].superTbls[j].sampleFormat,
                sampleFormat->valuestring, TSDB_DB_NAME_LEN);
      } else if (!sampleFormat) {
        tstrncpy(g_Dbs.db[i].superTbls[j].sampleFormat, "csv", TSDB_DB_NAME_LEN);
      } else {
        printf("ERROR: failed to read json, sample_format not found\n");
        goto PARSE_OVER;
      }

      cJSON *sampleFile = cJSON_GetObjectItem(stbInfo, "sample_file");
      if (sampleFile && sampleFile->type == cJSON_String
          && sampleFile->valuestring != NULL) {
        tstrncpy(g_Dbs.db[i].superTbls[j].sampleFile,
                sampleFile->valuestring, MAX_FILE_NAME_LEN);
      } else if (!sampleFile) {
        memset(g_Dbs.db[i].superTbls[j].sampleFile, 0, MAX_FILE_NAME_LEN);
      } else {
        printf("ERROR: failed to read json, sample_file not found\n");
        goto PARSE_OVER;
      }

      cJSON *tagsFile = cJSON_GetObjectItem(stbInfo, "tags_file");
      if ((tagsFile && tagsFile->type == cJSON_String)
              && (tagsFile->valuestring != NULL)) {
        tstrncpy(g_Dbs.db[i].superTbls[j].tagsFile,
                tagsFile->valuestring, MAX_FILE_NAME_LEN);
        if (0 == g_Dbs.db[i].superTbls[j].tagsFile[0]) {
          g_Dbs.db[i].superTbls[j].tagSource = 0;
        } else {
          g_Dbs.db[i].superTbls[j].tagSource = 1;
        }
      } else if (!tagsFile) {
        memset(g_Dbs.db[i].superTbls[j].tagsFile, 0, MAX_FILE_NAME_LEN);
        g_Dbs.db[i].superTbls[j].tagSource = 0;
      } else {
        printf("ERROR: failed to read json, tags_file not found\n");
        goto PARSE_OVER;
      }

      cJSON* stbMaxSqlLen = cJSON_GetObjectItem(stbInfo, "max_sql_len");
      if (stbMaxSqlLen && stbMaxSqlLen->type == cJSON_Number) {
        int32_t len = stbMaxSqlLen->valueint;
        if (len > TSDB_MAX_ALLOWED_SQL_LEN) {
          len = TSDB_MAX_ALLOWED_SQL_LEN;
        } else if (len < 5) {
          len = 5;
        }
        g_Dbs.db[i].superTbls[j].maxSqlLen = len;
      } else if (!maxSqlLen) {
        g_Dbs.db[i].superTbls[j].maxSqlLen = g_args.max_sql_len;
      } else {
        errorPrint("%s() LN%d, failed to read json, stbMaxSqlLen input mistake\n",
            __func__, __LINE__);
        goto PARSE_OVER;
      }
/*
      cJSON *multiThreadWriteOneTbl =
          cJSON_GetObjectItem(stbInfo, "multi_thread_write_one_tbl"); // no , yes
      if (multiThreadWriteOneTbl
              && multiThreadWriteOneTbl->type == cJSON_String
              && multiThreadWriteOneTbl->valuestring != NULL) {
        if (0 == strncasecmp(multiThreadWriteOneTbl->valuestring, "yes", 3)) {
          g_Dbs.db[i].superTbls[j].multiThreadWriteOneTbl = 1;
        } else {
          g_Dbs.db[i].superTbls[j].multiThreadWriteOneTbl = 0;
        }
      } else if (!multiThreadWriteOneTbl) {
        g_Dbs.db[i].superTbls[j].multiThreadWriteOneTbl = 0;
      } else {
        printf("ERROR: failed to read json, multiThreadWriteOneTbl not found\n");
        goto PARSE_OVER;
      }
*/
      cJSON* stbInterlaceRows = cJSON_GetObjectItem(stbInfo, "interlace_rows");
      if (stbInterlaceRows && stbInterlaceRows->type == cJSON_Number) {
        if (stbInterlaceRows->valueint < 0) {
          errorPrint("%s() LN%d, failed to read json, interlace rows input mistake\n",
            __func__, __LINE__);
          goto PARSE_OVER;
        }
        g_Dbs.db[i].superTbls[j].interlaceRows = stbInterlaceRows->valueint;
        // rows per table need be less than insert batch
        if (g_Dbs.db[i].superTbls[j].interlaceRows > g_args.num_of_RPR) {
          printf("NOTICE: db[%d].superTbl[%d]'s interlace rows value %u > num_of_records_per_req %u\n\n",
                  i, j, g_Dbs.db[i].superTbls[j].interlaceRows,
                  g_args.num_of_RPR);
          printf("        interlace rows value will be set to num_of_records_per_req %u\n\n",
                  g_args.num_of_RPR);
          prompt();
          g_Dbs.db[i].superTbls[j].interlaceRows = g_args.num_of_RPR;
        }
      } else if (!stbInterlaceRows) {
        g_Dbs.db[i].superTbls[j].interlaceRows = 0; // 0 means progressive mode, > 0 mean interlace mode. max value is less or equ num_of_records_per_req
      } else {
        errorPrint(
                "%s() LN%d, failed to read json, interlace rows input mistake\n",
                __func__, __LINE__);
        goto PARSE_OVER;
      }

      cJSON* disorderRatio = cJSON_GetObjectItem(stbInfo, "disorder_ratio");
      if (disorderRatio && disorderRatio->type == cJSON_Number) {
        if (disorderRatio->valueint > 50)
          disorderRatio->valueint = 50;

        if (disorderRatio->valueint < 0)
          disorderRatio->valueint = 0;

        g_Dbs.db[i].superTbls[j].disorderRatio = disorderRatio->valueint;
      } else if (!disorderRatio) {
        g_Dbs.db[i].superTbls[j].disorderRatio = 0;
      } else {
        printf("ERROR: failed to read json, disorderRatio not found\n");
        goto PARSE_OVER;
      }

      cJSON* disorderRange = cJSON_GetObjectItem(stbInfo, "disorder_range");
      if (disorderRange && disorderRange->type == cJSON_Number) {
        g_Dbs.db[i].superTbls[j].disorderRange = disorderRange->valueint;
      } else if (!disorderRange) {
        g_Dbs.db[i].superTbls[j].disorderRange = 1000;
      } else {
        printf("ERROR: failed to read json, disorderRange not found\n");
        goto PARSE_OVER;
      }

      cJSON* insertRows = cJSON_GetObjectItem(stbInfo, "insert_rows");
      if (insertRows && insertRows->type == cJSON_Number) {
        if (insertRows->valueint < 0) {
          errorPrint("%s() LN%d, failed to read json, insert_rows input mistake\n",
                __func__, __LINE__);
          goto PARSE_OVER;
        }
        g_Dbs.db[i].superTbls[j].insertRows = insertRows->valueint;
      } else if (!insertRows) {
        g_Dbs.db[i].superTbls[j].insertRows = 0x7FFFFFFFFFFFFFFF;
      } else {
        errorPrint("%s() LN%d, failed to read json, insert_rows input mistake\n",
                __func__, __LINE__);
        goto PARSE_OVER;
      }

      cJSON* insertInterval = cJSON_GetObjectItem(stbInfo, "insert_interval");
      if (insertInterval && insertInterval->type == cJSON_Number) {
        g_Dbs.db[i].superTbls[j].insertInterval = insertInterval->valueint;
        if (insertInterval->valueint < 0) {
          errorPrint("%s() LN%d, failed to read json, insert_interval input mistake\n",
                __func__, __LINE__);
          goto PARSE_OVER;
        }
      } else if (!insertInterval) {
        verbosePrint("%s() LN%d: stable insert interval be overrided by global %"PRIu64".\n",
                __func__, __LINE__, g_args.insert_interval);
        g_Dbs.db[i].superTbls[j].insertInterval = g_args.insert_interval;
      } else {
        errorPrint("%s() LN%d, failed to read json, insert_interval input mistake\n",
                __func__, __LINE__);
        goto PARSE_OVER;
      }

      int retVal = getColumnAndTagTypeFromInsertJsonFile(
              stbInfo, &g_Dbs.db[i].superTbls[j]);
      if (false == retVal) {
        goto PARSE_OVER;
      }
    }
  }

  ret = true;

PARSE_OVER:
  return ret;
}

static bool getMetaFromQueryJsonFile(cJSON* root) {
  bool  ret = false;

  cJSON* cfgdir = cJSON_GetObjectItem(root, "cfgdir");
  if (cfgdir && cfgdir->type == cJSON_String && cfgdir->valuestring != NULL) {
    tstrncpy(g_queryInfo.cfgDir, cfgdir->valuestring, MAX_FILE_NAME_LEN);
  }

  cJSON* host = cJSON_GetObjectItem(root, "host");
  if (host && host->type == cJSON_String && host->valuestring != NULL) {
    tstrncpy(g_queryInfo.host, host->valuestring, MAX_HOSTNAME_SIZE);
  } else if (!host) {
    tstrncpy(g_queryInfo.host, "127.0.0.1", MAX_HOSTNAME_SIZE);
  } else {
    printf("ERROR: failed to read json, host not found\n");
    goto PARSE_OVER;
  }

  cJSON* port = cJSON_GetObjectItem(root, "port");
  if (port && port->type == cJSON_Number) {
    g_queryInfo.port = port->valueint;
  } else if (!port) {
    g_queryInfo.port = 6030;
  }

  cJSON* user = cJSON_GetObjectItem(root, "user");
  if (user && user->type == cJSON_String && user->valuestring != NULL) {
    tstrncpy(g_queryInfo.user, user->valuestring, MAX_USERNAME_SIZE);
  } else if (!user) {
    tstrncpy(g_queryInfo.user, "root", MAX_USERNAME_SIZE); ;
  }

  cJSON* password = cJSON_GetObjectItem(root, "password");
  if (password && password->type == cJSON_String && password->valuestring != NULL) {
    tstrncpy(g_queryInfo.password, password->valuestring, MAX_PASSWORD_SIZE);
  } else if (!password) {
    tstrncpy(g_queryInfo.password, "taosdata", MAX_PASSWORD_SIZE);;
  }

  cJSON *answerPrompt = cJSON_GetObjectItem(root, "confirm_parameter_prompt"); // yes, no,
  if (answerPrompt && answerPrompt->type == cJSON_String
          && answerPrompt->valuestring != NULL) {
    if (0 == strncasecmp(answerPrompt->valuestring, "yes", 3)) {
      g_args.answer_yes = false;
    } else if (0 == strncasecmp(answerPrompt->valuestring, "no", 2)) {
      g_args.answer_yes = true;
    } else {
      g_args.answer_yes = false;
    }
  } else if (!answerPrompt) {
    g_args.answer_yes = false;
  } else {
    printf("ERROR: failed to read json, confirm_parameter_prompt not found\n");
    goto PARSE_OVER;
  }

  cJSON* gQueryTimes = cJSON_GetObjectItem(root, "query_times");
  if (gQueryTimes && gQueryTimes->type == cJSON_Number) {
    if (gQueryTimes->valueint <= 0) {
      errorPrint("%s() LN%d, failed to read json, query_times input mistake\n",
        __func__, __LINE__);
      goto PARSE_OVER;
    }
    g_args.query_times = gQueryTimes->valueint;
  } else if (!gQueryTimes) {
    g_args.query_times = 1;
  } else {
    errorPrint("%s() LN%d, failed to read json, query_times input mistake\n",
        __func__, __LINE__);
    goto PARSE_OVER;
  }

  cJSON* dbs = cJSON_GetObjectItem(root, "databases");
  if (dbs && dbs->type == cJSON_String && dbs->valuestring != NULL) {
    tstrncpy(g_queryInfo.dbName, dbs->valuestring, TSDB_DB_NAME_LEN);
  } else if (!dbs) {
    printf("ERROR: failed to read json, databases not found\n");
    goto PARSE_OVER;
  }

  cJSON* queryMode = cJSON_GetObjectItem(root, "query_mode");
  if (queryMode && queryMode->type == cJSON_String && queryMode->valuestring != NULL) {
    tstrncpy(g_queryInfo.queryMode, queryMode->valuestring, MAX_TB_NAME_SIZE);
  } else if (!queryMode) {
    tstrncpy(g_queryInfo.queryMode, "taosc", MAX_TB_NAME_SIZE);
  } else {
    printf("ERROR: failed to read json, query_mode not found\n");
    goto PARSE_OVER;
  }

  // specified_table_query
  cJSON *specifiedQuery = cJSON_GetObjectItem(root, "specified_table_query");
  if (!specifiedQuery) {
    g_queryInfo.specifiedQueryInfo.concurrent = 1;
    g_queryInfo.specifiedQueryInfo.sqlCount = 0;
  } else if (specifiedQuery->type != cJSON_Object) {
    printf("ERROR: failed to read json, super_table_query not found\n");
    goto PARSE_OVER;
  } else {
    cJSON* queryInterval = cJSON_GetObjectItem(specifiedQuery, "query_interval");
    if (queryInterval && queryInterval->type == cJSON_Number) {
      g_queryInfo.specifiedQueryInfo.queryInterval = queryInterval->valueint;
    } else if (!queryInterval) {
      g_queryInfo.specifiedQueryInfo.queryInterval = 0;
    }

    cJSON* specifiedQueryTimes = cJSON_GetObjectItem(specifiedQuery,
        "query_times");
    if (specifiedQueryTimes && specifiedQueryTimes->type == cJSON_Number) {
      if (specifiedQueryTimes->valueint <= 0) {
        errorPrint(
                "%s() LN%d, failed to read json, query_times: %"PRId64", need be a valid (>0) number\n",
          __func__, __LINE__, specifiedQueryTimes->valueint);
        goto PARSE_OVER;

      }
      g_queryInfo.specifiedQueryInfo.queryTimes = specifiedQueryTimes->valueint;
    } else if (!specifiedQueryTimes) {
      g_queryInfo.specifiedQueryInfo.queryTimes = g_args.query_times;
    } else {
      errorPrint("%s() LN%d, failed to read json, query_times input mistake\n",
          __func__, __LINE__);
      goto PARSE_OVER;
    }

    cJSON* concurrent = cJSON_GetObjectItem(specifiedQuery, "concurrent");
    if (concurrent && concurrent->type == cJSON_Number) {
      if (concurrent->valueint <= 0) {
        errorPrint(
                "%s() LN%d, query sqlCount %d or concurrent %d is not correct.\n",
              __func__, __LINE__,
              g_queryInfo.specifiedQueryInfo.sqlCount,
              g_queryInfo.specifiedQueryInfo.concurrent);
        goto PARSE_OVER;
      }
      g_queryInfo.specifiedQueryInfo.concurrent = concurrent->valueint;
    } else if (!concurrent) {
      g_queryInfo.specifiedQueryInfo.concurrent = 1;
    }

    cJSON* specifiedAsyncMode = cJSON_GetObjectItem(specifiedQuery, "mode");
    if (specifiedAsyncMode && specifiedAsyncMode->type == cJSON_String
        && specifiedAsyncMode->valuestring != NULL) {
      if (0 == strcmp("sync", specifiedAsyncMode->valuestring)) {
        g_queryInfo.specifiedQueryInfo.asyncMode = SYNC_MODE;
      } else if (0 == strcmp("async", specifiedAsyncMode->valuestring)) {
        g_queryInfo.specifiedQueryInfo.asyncMode = ASYNC_MODE;
      } else {
        errorPrint("%s() LN%d, failed to read json, async mode input error\n",
            __func__, __LINE__);
        goto PARSE_OVER;
      }
    } else {
      g_queryInfo.specifiedQueryInfo.asyncMode = SYNC_MODE;
    }

    cJSON* interval = cJSON_GetObjectItem(specifiedQuery, "interval");
    if (interval && interval->type == cJSON_Number) {
      g_queryInfo.specifiedQueryInfo.subscribeInterval = interval->valueint;
    } else if (!interval) {
      //printf("failed to read json, subscribe interval no found\n");
      //goto PARSE_OVER;
      g_queryInfo.specifiedQueryInfo.subscribeInterval = 10000;
    }

    cJSON* restart = cJSON_GetObjectItem(specifiedQuery, "restart");
    if (restart && restart->type == cJSON_String && restart->valuestring != NULL) {
      if (0 == strcmp("yes", restart->valuestring)) {
        g_queryInfo.specifiedQueryInfo.subscribeRestart = true;
      } else if (0 == strcmp("no", restart->valuestring)) {
        g_queryInfo.specifiedQueryInfo.subscribeRestart = false;
      } else {
        printf("ERROR: failed to read json, subscribe restart error\n");
        goto PARSE_OVER;
      }
    } else {
      g_queryInfo.specifiedQueryInfo.subscribeRestart = true;
    }

    cJSON* keepProgress = cJSON_GetObjectItem(specifiedQuery, "keepProgress");
    if (keepProgress
            && keepProgress->type == cJSON_String
            && keepProgress->valuestring != NULL) {
      if (0 == strcmp("yes", keepProgress->valuestring)) {
        g_queryInfo.specifiedQueryInfo.subscribeKeepProgress = 1;
      } else if (0 == strcmp("no", keepProgress->valuestring)) {
        g_queryInfo.specifiedQueryInfo.subscribeKeepProgress = 0;
      } else {
        printf("ERROR: failed to read json, subscribe keepProgress error\n");
        goto PARSE_OVER;
      }
    } else {
      g_queryInfo.specifiedQueryInfo.subscribeKeepProgress = 0;
    }

    // sqls
    cJSON* specifiedSqls = cJSON_GetObjectItem(specifiedQuery, "sqls");
    if (!specifiedSqls) {
      g_queryInfo.specifiedQueryInfo.sqlCount = 0;
    } else if (specifiedSqls->type != cJSON_Array) {
      errorPrint("%s() LN%d, failed to read json, super sqls not found\n",
          __func__, __LINE__);
      goto PARSE_OVER;
    } else {
      int superSqlSize = cJSON_GetArraySize(specifiedSqls);
      if (superSqlSize * g_queryInfo.specifiedQueryInfo.concurrent
              > MAX_QUERY_SQL_COUNT) {
        errorPrint("%s() LN%d, failed to read json, query sql(%d) * concurrent(%d) overflow, max is %d\n",
           __func__, __LINE__,
           superSqlSize,
           g_queryInfo.specifiedQueryInfo.concurrent,
           MAX_QUERY_SQL_COUNT);
        goto PARSE_OVER;
      }

      g_queryInfo.specifiedQueryInfo.sqlCount = superSqlSize;
      for (int j = 0; j < superSqlSize; ++j) {
        cJSON* sql = cJSON_GetArrayItem(specifiedSqls, j);
        if (sql == NULL) continue;

        cJSON *sqlStr = cJSON_GetObjectItem(sql, "sql");
        if (!sqlStr || sqlStr->type != cJSON_String || sqlStr->valuestring == NULL) {
          printf("ERROR: failed to read json, sql not found\n");
          goto PARSE_OVER;
        }
        tstrncpy(g_queryInfo.specifiedQueryInfo.sql[j],
                sqlStr->valuestring, MAX_QUERY_SQL_LENGTH);

        cJSON* endAfterConsume =
            cJSON_GetObjectItem(specifiedQuery, "endAfterConsume");
        if (endAfterConsume
                && endAfterConsume->type == cJSON_Number) {
            g_queryInfo.specifiedQueryInfo.endAfterConsume[j]
                = endAfterConsume->valueint;
        } else if (!endAfterConsume) {
            // default value is -1, which mean infinite loop
            g_queryInfo.specifiedQueryInfo.endAfterConsume[j] = -1;
        }

        cJSON* resubAfterConsume =
            cJSON_GetObjectItem(specifiedQuery, "resubAfterConsume");
        g_queryInfo.specifiedQueryInfo.resubAfterConsume[j] = -1;
        if ((resubAfterConsume)
                && (resubAfterConsume->type == cJSON_Number)
                && (resubAfterConsume->valueint >= 0)) {
            g_queryInfo.specifiedQueryInfo.resubAfterConsume[j]
                = resubAfterConsume->valueint;
        }

        cJSON *result = cJSON_GetObjectItem(sql, "result");
        if ((NULL != result) && (result->type == cJSON_String)
                && (result->valuestring != NULL)) {
          tstrncpy(g_queryInfo.specifiedQueryInfo.result[j],
                  result->valuestring, MAX_FILE_NAME_LEN);
        } else if (NULL == result) {
          memset(g_queryInfo.specifiedQueryInfo.result[j],
                  0, MAX_FILE_NAME_LEN);
        } else {
          printf("ERROR: failed to read json, super query result file not found\n");
          goto PARSE_OVER;
        }
      }
    }
  }

  // super_table_query
  cJSON *superQuery = cJSON_GetObjectItem(root, "super_table_query");
  if (!superQuery) {
    g_queryInfo.superQueryInfo.threadCnt = 1;
    g_queryInfo.superQueryInfo.sqlCount = 0;
  } else if (superQuery->type != cJSON_Object) {
    printf("ERROR: failed to read json, sub_table_query not found\n");
    ret = true;
    goto PARSE_OVER;
  } else {
    cJSON* subrate = cJSON_GetObjectItem(superQuery, "query_interval");
    if (subrate && subrate->type == cJSON_Number) {
      g_queryInfo.superQueryInfo.queryInterval = subrate->valueint;
    } else if (!subrate) {
      g_queryInfo.superQueryInfo.queryInterval = 0;
    }

    cJSON* superQueryTimes = cJSON_GetObjectItem(superQuery, "query_times");
    if (superQueryTimes && superQueryTimes->type == cJSON_Number) {
      if (superQueryTimes->valueint <= 0) {
        errorPrint("%s() LN%d, failed to read json, query_times: %"PRId64", need be a valid (>0) number\n",
          __func__, __LINE__, superQueryTimes->valueint);
        goto PARSE_OVER;
      }
      g_queryInfo.superQueryInfo.queryTimes = superQueryTimes->valueint;
    } else if (!superQueryTimes) {
      g_queryInfo.superQueryInfo.queryTimes = g_args.query_times;
    } else {
      errorPrint("%s() LN%d, failed to read json, query_times input mistake\n",
          __func__, __LINE__);
      goto PARSE_OVER;
    }

    cJSON* threads = cJSON_GetObjectItem(superQuery, "threads");
    if (threads && threads->type == cJSON_Number) {
      if (threads->valueint <= 0) {
        errorPrint("%s() LN%d, failed to read json, threads input mistake\n",
          __func__, __LINE__);
        goto PARSE_OVER;

      }
      g_queryInfo.superQueryInfo.threadCnt = threads->valueint;
    } else if (!threads) {
      g_queryInfo.superQueryInfo.threadCnt = 1;
    }

    //cJSON* subTblCnt = cJSON_GetObjectItem(superQuery, "childtable_count");
    //if (subTblCnt && subTblCnt->type == cJSON_Number) {
    //  g_queryInfo.superQueryInfo.childTblCount = subTblCnt->valueint;
    //} else if (!subTblCnt) {
    //  g_queryInfo.superQueryInfo.childTblCount = 0;
    //}

    cJSON* stblname = cJSON_GetObjectItem(superQuery, "stblname");
    if (stblname && stblname->type == cJSON_String
        && stblname->valuestring != NULL) {
      tstrncpy(g_queryInfo.superQueryInfo.sTblName, stblname->valuestring,
          TSDB_TABLE_NAME_LEN);
    } else {
      errorPrint("%s() LN%d, failed to read json, super table name input error\n",
          __func__, __LINE__);
      goto PARSE_OVER;
    }

    cJSON* superAsyncMode = cJSON_GetObjectItem(superQuery, "mode");
    if (superAsyncMode && superAsyncMode->type == cJSON_String
        && superAsyncMode->valuestring != NULL) {
      if (0 == strcmp("sync", superAsyncMode->valuestring)) {
        g_queryInfo.superQueryInfo.asyncMode = SYNC_MODE;
      } else if (0 == strcmp("async", superAsyncMode->valuestring)) {
        g_queryInfo.superQueryInfo.asyncMode = ASYNC_MODE;
      } else {
        errorPrint("%s() LN%d, failed to read json, async mode input error\n",
            __func__, __LINE__);
        goto PARSE_OVER;
      }
    } else {
      g_queryInfo.superQueryInfo.asyncMode = SYNC_MODE;
    }

    cJSON* superInterval = cJSON_GetObjectItem(superQuery, "interval");
    if (superInterval && superInterval->type == cJSON_Number) {
      if (superInterval->valueint < 0) {
        errorPrint("%s() LN%d, failed to read json, interval input mistake\n",
            __func__, __LINE__);
        goto PARSE_OVER;
      }
      g_queryInfo.superQueryInfo.subscribeInterval = superInterval->valueint;
    } else if (!superInterval) {
      //printf("failed to read json, subscribe interval no found\n");
      //goto PARSE_OVER;
      g_queryInfo.superQueryInfo.subscribeInterval = 10000;
    }

    cJSON* subrestart = cJSON_GetObjectItem(superQuery, "restart");
    if (subrestart && subrestart->type == cJSON_String
        && subrestart->valuestring != NULL) {
      if (0 == strcmp("yes", subrestart->valuestring)) {
        g_queryInfo.superQueryInfo.subscribeRestart = true;
      } else if (0 == strcmp("no", subrestart->valuestring)) {
        g_queryInfo.superQueryInfo.subscribeRestart = false;
      } else {
        printf("ERROR: failed to read json, subscribe restart error\n");
        goto PARSE_OVER;
      }
    } else {
      g_queryInfo.superQueryInfo.subscribeRestart = true;
    }

    cJSON* superkeepProgress = cJSON_GetObjectItem(superQuery, "keepProgress");
    if (superkeepProgress &&
            superkeepProgress->type == cJSON_String
            && superkeepProgress->valuestring != NULL) {
      if (0 == strcmp("yes", superkeepProgress->valuestring)) {
        g_queryInfo.superQueryInfo.subscribeKeepProgress = 1;
      } else if (0 == strcmp("no", superkeepProgress->valuestring)) {
        g_queryInfo.superQueryInfo.subscribeKeepProgress = 0;
      } else {
        printf("ERROR: failed to read json, subscribe super table keepProgress error\n");
        goto PARSE_OVER;
      }
    } else {
      g_queryInfo.superQueryInfo.subscribeKeepProgress = 0;
    }

    cJSON* superEndAfterConsume =
            cJSON_GetObjectItem(superQuery, "endAfterConsume");
    if (superEndAfterConsume
            && superEndAfterConsume->type == cJSON_Number) {
        g_queryInfo.superQueryInfo.endAfterConsume =
            superEndAfterConsume->valueint;
    } else if (!superEndAfterConsume) {
        // default value is -1, which mean do not resub
        g_queryInfo.superQueryInfo.endAfterConsume = -1;
    }

    cJSON* superResubAfterConsume =
            cJSON_GetObjectItem(superQuery, "resubAfterConsume");
    g_queryInfo.superQueryInfo.resubAfterConsume = -1;
    if ((superResubAfterConsume)
            && (superResubAfterConsume->type == cJSON_Number)
            && (superResubAfterConsume->valueint >= 0)) {
        g_queryInfo.superQueryInfo.resubAfterConsume =
            superResubAfterConsume->valueint;
    }

    // supert table sqls
    cJSON* superSqls = cJSON_GetObjectItem(superQuery, "sqls");
    if (!superSqls) {
      g_queryInfo.superQueryInfo.sqlCount = 0;
    } else if (superSqls->type != cJSON_Array) {
      errorPrint("%s() LN%d: failed to read json, super sqls not found\n",
          __func__, __LINE__);
      goto PARSE_OVER;
    } else {
      int superSqlSize = cJSON_GetArraySize(superSqls);
      if (superSqlSize > MAX_QUERY_SQL_COUNT) {
        errorPrint("%s() LN%d, failed to read json, query sql size overflow, max is %d\n",
           __func__, __LINE__, MAX_QUERY_SQL_COUNT);
        goto PARSE_OVER;
      }

      g_queryInfo.superQueryInfo.sqlCount = superSqlSize;
      for (int j = 0; j < superSqlSize; ++j) {
        cJSON* sql = cJSON_GetArrayItem(superSqls, j);
        if (sql == NULL) continue;

        cJSON *sqlStr = cJSON_GetObjectItem(sql, "sql");
        if (!sqlStr || sqlStr->type != cJSON_String
            || sqlStr->valuestring == NULL) {
          errorPrint("%s() LN%d, failed to read json, sql not found\n",
              __func__, __LINE__);
          goto PARSE_OVER;
        }
        tstrncpy(g_queryInfo.superQueryInfo.sql[j], sqlStr->valuestring,
            MAX_QUERY_SQL_LENGTH);

        cJSON *result = cJSON_GetObjectItem(sql, "result");
        if (result != NULL && result->type == cJSON_String
            && result->valuestring != NULL){
          tstrncpy(g_queryInfo.superQueryInfo.result[j],
              result->valuestring, MAX_FILE_NAME_LEN);
        } else if (NULL == result) {
          memset(g_queryInfo.superQueryInfo.result[j], 0, MAX_FILE_NAME_LEN);
        }  else {
          errorPrint("%s() LN%d, failed to read json, sub query result file not found\n",
              __func__, __LINE__);
          goto PARSE_OVER;
        }
      }
    }
  }

  ret = true;

PARSE_OVER:
  return ret;
}

static bool getInfoFromJsonFile(char* file) {
    debugPrint("%s %d %s\n", __func__, __LINE__, file);

  FILE *fp = fopen(file, "r");
  if (!fp) {
    printf("failed to read %s, reason:%s\n", file, strerror(errno));
    return false;
  }

  bool  ret = false;
  int   maxLen = 6400000;
  char *content = calloc(1, maxLen + 1);
  int   len = fread(content, 1, maxLen, fp);
  if (len <= 0) {
    free(content);
    fclose(fp);
    printf("failed to read %s, content is null", file);
    return false;
  }

  content[len] = 0;
  cJSON* root = cJSON_Parse(content);
  if (root == NULL) {
    printf("ERROR: failed to cjson parse %s, invalid json format\n", file);
    goto PARSE_OVER;
  }

  cJSON* filetype = cJSON_GetObjectItem(root, "filetype");
  if (filetype && filetype->type == cJSON_String && filetype->valuestring != NULL) {
    if (0 == strcasecmp("insert", filetype->valuestring)) {
      g_args.test_mode = INSERT_TEST;
    } else if (0 == strcasecmp("query", filetype->valuestring)) {
      g_args.test_mode = QUERY_TEST;
    } else if (0 == strcasecmp("subscribe", filetype->valuestring)) {
      g_args.test_mode = SUBSCRIBE_TEST;
    } else {
      printf("ERROR: failed to read json, filetype not support\n");
      goto PARSE_OVER;
    }
  } else if (!filetype) {
    g_args.test_mode = INSERT_TEST;
  } else {
    printf("ERROR: failed to read json, filetype not found\n");
    goto PARSE_OVER;
  }

  if (INSERT_TEST == g_args.test_mode) {
    ret = getMetaFromInsertJsonFile(root);
  } else if ((QUERY_TEST == g_args.test_mode)
          || (SUBSCRIBE_TEST == g_args.test_mode)) {
    ret = getMetaFromQueryJsonFile(root);
  } else {
    errorPrint("%s() LN%d, input json file type error! please input correct file type: insert or query or subscribe\n",
            __func__, __LINE__);
    goto PARSE_OVER;
  }

PARSE_OVER:
  free(content);
  cJSON_Delete(root);
  fclose(fp);
  return ret;
}

static void prepareSampleData() {
  for (int i = 0; i < g_Dbs.dbCount; i++) {
    for (int j = 0; j < g_Dbs.db[i].superTblCount; j++) {
      if (g_Dbs.db[i].superTbls[j].tagsFile[0] != 0) {
        (void)readTagFromCsvFileToMem(&g_Dbs.db[i].superTbls[j]);
      }
    }
  }
}

static void postFreeResource() {
  tmfclose(g_fpOfInsertResult);
  for (int i = 0; i < g_Dbs.dbCount; i++) {
    for (uint64_t j = 0; j < g_Dbs.db[i].superTblCount; j++) {
      if (0 != g_Dbs.db[i].superTbls[j].colsOfCreateChildTable) {
        free(g_Dbs.db[i].superTbls[j].colsOfCreateChildTable);
        g_Dbs.db[i].superTbls[j].colsOfCreateChildTable = NULL;
      }
      if (0 != g_Dbs.db[i].superTbls[j].sampleDataBuf) {
        free(g_Dbs.db[i].superTbls[j].sampleDataBuf);
        g_Dbs.db[i].superTbls[j].sampleDataBuf = NULL;
      }
      if (0 != g_Dbs.db[i].superTbls[j].tagDataBuf) {
        free(g_Dbs.db[i].superTbls[j].tagDataBuf);
        g_Dbs.db[i].superTbls[j].tagDataBuf = NULL;
      }
      if (0 != g_Dbs.db[i].superTbls[j].childTblName) {
        free(g_Dbs.db[i].superTbls[j].childTblName);
        g_Dbs.db[i].superTbls[j].childTblName = NULL;
      }
    }
  }
}

static int getRowDataFromSample(
        char* dataBuf, int64_t maxLen, int64_t timestamp,
      SSuperTable* superTblInfo, int64_t* sampleUsePos) {
  if ((*sampleUsePos) == MAX_SAMPLES_ONCE_FROM_FILE) {
/*    int ret = readSampleFromCsvFileToMem(superTblInfo);
    if (0 != ret) {
      tmfree(superTblInfo->sampleDataBuf);
      superTblInfo->sampleDataBuf = NULL;
      return -1;
    }
*/
    *sampleUsePos = 0;
  }

  int    dataLen = 0;

  dataLen += snprintf(dataBuf + dataLen, maxLen - dataLen,
          "(%" PRId64 ", ", timestamp);
  dataLen += snprintf(dataBuf + dataLen, maxLen - dataLen,
          "%s", superTblInfo->sampleDataBuf + superTblInfo->lenOfOneRow * (*sampleUsePos));
  dataLen += snprintf(dataBuf + dataLen, maxLen - dataLen, ")");

  (*sampleUsePos)++;

  return dataLen;
}

static int64_t generateStbRowData(
        SSuperTable* stbInfo,
        char* recBuf, int64_t timestamp)
{
  int64_t   dataLen = 0;
  char  *pstr = recBuf;
  int64_t maxLen = MAX_DATA_SIZE;

  dataLen += snprintf(pstr + dataLen, maxLen - dataLen,
          "(%" PRId64 ",", timestamp);

  for (int i = 0; i < stbInfo->columnCount; i++) {
    if ((0 == strncasecmp(stbInfo->columns[i].dataType,
                    "BINARY", strlen("BINARY")))
            || (0 == strncasecmp(stbInfo->columns[i].dataType,
                    "NCHAR", strlen("NCHAR")))) {
      if (stbInfo->columns[i].dataLen > TSDB_MAX_BINARY_LEN) {
        errorPrint( "binary or nchar length overflow, max size:%u\n",
                (uint32_t)TSDB_MAX_BINARY_LEN);
        return -1;
      }

      char* buf = (char*)calloc(stbInfo->columns[i].dataLen+1, 1);
      if (NULL == buf) {
        errorPrint( "calloc failed! size:%d\n", stbInfo->columns[i].dataLen);
        return -1;
      }
      rand_string(buf, stbInfo->columns[i].dataLen);
      dataLen += snprintf(pstr + dataLen, maxLen - dataLen, "\'%s\',", buf);
      tmfree(buf);
    } else if (0 == strncasecmp(stbInfo->columns[i].dataType,
                "INT", strlen("INT"))) {
      dataLen += snprintf(pstr + dataLen, maxLen - dataLen,
              "%d,", rand_int());
    } else if (0 == strncasecmp(stbInfo->columns[i].dataType,
                "BIGINT", strlen("BIGINT"))) {
      dataLen += snprintf(pstr + dataLen, maxLen - dataLen,
              "%"PRId64",", rand_bigint());
    }  else if (0 == strncasecmp(stbInfo->columns[i].dataType,
                "FLOAT", strlen("FLOAT"))) {
      dataLen += snprintf(pstr + dataLen, maxLen - dataLen,
              "%f,", rand_float());
    }  else if (0 == strncasecmp(stbInfo->columns[i].dataType,
                "DOUBLE", strlen("DOUBLE"))) {
      dataLen += snprintf(pstr + dataLen, maxLen - dataLen,
              "%f,", rand_double());
    }  else if (0 == strncasecmp(stbInfo->columns[i].dataType,
                "SMALLINT", strlen("SMALLINT"))) {
      dataLen += snprintf(pstr + dataLen, maxLen - dataLen,
          "%d,", rand_smallint());
    }  else if (0 == strncasecmp(stbInfo->columns[i].dataType,
          "TINYINT", strlen("TINYINT"))) {
      dataLen += snprintf(pstr + dataLen, maxLen - dataLen,
          "%d,", rand_tinyint());
    }  else if (0 == strncasecmp(stbInfo->columns[i].dataType,
          "BOOL", strlen("BOOL"))) {
      dataLen += snprintf(pstr + dataLen, maxLen - dataLen,
          "%d,", rand_bool());
    }  else if (0 == strncasecmp(stbInfo->columns[i].dataType,
          "TIMESTAMP", strlen("TIMESTAMP"))) {
      dataLen += snprintf(pstr + dataLen, maxLen - dataLen,
          "%"PRId64",", rand_bigint());
    }  else {
      errorPrint( "No support data type: %s\n", stbInfo->columns[i].dataType);
      return -1;
    }
  }

  dataLen -= 1;
  dataLen += snprintf(pstr + dataLen, maxLen - dataLen, ")");

  verbosePrint("%s() LN%d, recBuf:\n\t%s\n", __func__, __LINE__, recBuf);

  return strlen(recBuf);
}

static int64_t generateData(char *recBuf, char **data_type,
        int64_t timestamp, int lenOfBinary) {
  memset(recBuf, 0, MAX_DATA_SIZE);
  char *pstr = recBuf;
  pstr += sprintf(pstr, "(%" PRId64, timestamp);

  int columnCount = g_args.num_of_CPR;

  for (int i = 0; i < columnCount; i++) {
    if (strcasecmp(data_type[i % columnCount], "TINYINT") == 0) {
      pstr += sprintf(pstr, ",%d", rand_tinyint() );
    } else if (strcasecmp(data_type[i % columnCount], "SMALLINT") == 0) {
      pstr += sprintf(pstr, ",%d", rand_smallint());
    } else if (strcasecmp(data_type[i % columnCount], "INT") == 0) {
      pstr += sprintf(pstr, ",%d", rand_int());
    } else if (strcasecmp(data_type[i % columnCount], "BIGINT") == 0) {
      pstr += sprintf(pstr, ",%" PRId64, rand_bigint());
    } else if (strcasecmp(data_type[i % columnCount], "TIMESTAMP") == 0) {
      pstr += sprintf(pstr, ",%" PRId64, rand_bigint());
    } else if (strcasecmp(data_type[i % columnCount], "FLOAT") == 0) {
      pstr += sprintf(pstr, ",%10.4f", rand_float());
    } else if (strcasecmp(data_type[i % columnCount], "DOUBLE") == 0) {
      double t = rand_double();
      pstr += sprintf(pstr, ",%20.8f", t);
    } else if (strcasecmp(data_type[i % columnCount], "BOOL") == 0) {
      bool b = rand_bool() & 1;
      pstr += sprintf(pstr, ",%s", b ? "true" : "false");
    } else if (strcasecmp(data_type[i % columnCount], "BINARY") == 0) {
      char *s = malloc(lenOfBinary);
      rand_string(s, lenOfBinary);
      pstr += sprintf(pstr, ",\"%s\"", s);
      free(s);
    } else if (strcasecmp(data_type[i % columnCount], "NCHAR") == 0) {
      char *s = malloc(lenOfBinary);
      rand_string(s, lenOfBinary);
      pstr += sprintf(pstr, ",\"%s\"", s);
      free(s);
    }

    if (strlen(recBuf) > MAX_DATA_SIZE) {
      perror("column length too long, abort");
      exit(-1);
    }
  }

  pstr += sprintf(pstr, ")");

  verbosePrint("%s() LN%d, recBuf:\n\t%s\n", __func__, __LINE__, recBuf);

  return (int32_t)strlen(recBuf);
}

static int prepareSampleDataForSTable(SSuperTable *superTblInfo) {
  char* sampleDataBuf = NULL;

  sampleDataBuf = calloc(
            superTblInfo->lenOfOneRow * MAX_SAMPLES_ONCE_FROM_FILE, 1);
  if (sampleDataBuf == NULL) {
      errorPrint("%s() LN%d, Failed to calloc %"PRIu64" Bytes, reason:%s\n",
              __func__, __LINE__,
              superTblInfo->lenOfOneRow * MAX_SAMPLES_ONCE_FROM_FILE,
              strerror(errno));
      return -1;
  }

  superTblInfo->sampleDataBuf = sampleDataBuf;
  int ret = readSampleFromCsvFileToMem(superTblInfo);

  if (0 != ret) {
      errorPrint("%s() LN%d, read sample from csv file failed.\n",
          __func__, __LINE__);
      tmfree(sampleDataBuf);
      superTblInfo->sampleDataBuf = NULL;
      return -1;
  }

  return 0;
}

static int32_t execInsert(threadInfo *pThreadInfo, uint32_t k)
{
    int32_t affectedRows;
    SSuperTable* superTblInfo = pThreadInfo->superTblInfo;

    verbosePrint("[%d] %s() LN%d %s\n", pThreadInfo->threadID,
            __func__, __LINE__, pThreadInfo->buffer);

    uint16_t iface;
    if (superTblInfo)
        iface = superTblInfo->iface;
    else
        iface = g_args.iface;

    debugPrint("[%d] %s() LN%d %s\n", pThreadInfo->threadID,
            __func__, __LINE__,
            (g_args.iface==TAOSC_IFACE)?
            "taosc":(g_args.iface==REST_IFACE)?"rest":"stmt");

    switch(iface) {
        case TAOSC_IFACE:
            affectedRows = queryDbExec(
                    pThreadInfo->taos,
                    pThreadInfo->buffer, INSERT_TYPE, false);
            break;

        case REST_IFACE:
            if (0 != postProceSql(g_Dbs.host, &g_Dbs.serv_addr, g_Dbs.port,
                        pThreadInfo->buffer, pThreadInfo)) {
                affectedRows = -1;
                printf("========restful return fail, threadID[%d]\n",
                        pThreadInfo->threadID);
            } else {
                affectedRows = k;
            }
            break;

#if STMT_IFACE_ENABLED == 1
        case STMT_IFACE:
            debugPrint("%s() LN%d, stmt=%p", __func__, __LINE__, pThreadInfo->stmt);
            if (0 != taos_stmt_execute(pThreadInfo->stmt)) {
                errorPrint("%s() LN%d, failied to execute insert statement\n",
                        __func__, __LINE__);
                exit(-1);
            }
            affectedRows = k;
            break;
#endif

        default:
            errorPrint("%s() LN%d: unknown insert mode: %d\n",
                    __func__, __LINE__, superTblInfo->iface);
            affectedRows = 0;
    }

    return affectedRows;
}

static void getTableName(char *pTblName,
        threadInfo* pThreadInfo, uint64_t tableSeq)
{
    SSuperTable* superTblInfo = pThreadInfo->superTblInfo;
    if (superTblInfo) {
        if (AUTO_CREATE_SUBTBL != superTblInfo->autoCreateTable) {
            if (superTblInfo->childTblLimit > 0) {
                snprintf(pTblName, TSDB_TABLE_NAME_LEN, "%s",
                        superTblInfo->childTblName +
                        (tableSeq - superTblInfo->childTblOffset) * TSDB_TABLE_NAME_LEN);
            } else {
                verbosePrint("[%d] %s() LN%d: from=%"PRIu64" count=%"PRId64" seq=%"PRIu64"\n",
                        pThreadInfo->threadID, __func__, __LINE__,
                        pThreadInfo->start_table_from,
                        pThreadInfo->ntables, tableSeq);
                snprintf(pTblName, TSDB_TABLE_NAME_LEN, "%s",
                        superTblInfo->childTblName + tableSeq * TSDB_TABLE_NAME_LEN);
            }
        } else {
            snprintf(pTblName, TSDB_TABLE_NAME_LEN, "%s%"PRIu64"",
                    superTblInfo->childTblPrefix, tableSeq);
        }
    } else {
        snprintf(pTblName, TSDB_TABLE_NAME_LEN, "%s%"PRIu64"",
                g_args.tb_prefix, tableSeq);
    }
}

static int32_t generateDataTailWithoutStb(
        uint32_t batch, char* buffer,
        int64_t remainderBufLen, int64_t insertRows,
        uint64_t recordFrom, int64_t startTime,
        /* int64_t *pSamplePos, */int64_t *dataLen) {

  uint64_t len = 0;
  char *pstr = buffer;

  verbosePrint("%s() LN%d batch=%d\n", __func__, __LINE__, batch);

  int32_t k = 0;
  for (k = 0; k < batch;) {
    char data[MAX_DATA_SIZE];
    memset(data, 0, MAX_DATA_SIZE);

    int64_t retLen = 0;

    char **data_type = g_args.datatype;
    int lenOfBinary = g_args.len_of_binary;

    retLen = generateData(data, data_type,
            startTime + getTSRandTail(
                (int64_t) DEFAULT_TIMESTAMP_STEP, k,
                g_args.disorderRatio,
                g_args.disorderRange),
            lenOfBinary);

    if (len > remainderBufLen)
        break;

    pstr += sprintf(pstr, "%s", data);
    k++;
    len += retLen;
    remainderBufLen -= retLen;

    verbosePrint("%s() LN%d len=%"PRIu64" k=%d \nbuffer=%s\n",
            __func__, __LINE__, len, k, buffer);

    recordFrom ++;

    if (recordFrom >= insertRows) {
      break;
    }
  }

  *dataLen = len;
  return k;
}

static int64_t getTSRandTail(int64_t timeStampStep, int32_t seq,
        int disorderRatio, int disorderRange)
{
    int64_t randTail = timeStampStep * seq;
    if (disorderRatio > 0) {
        int rand_num = taosRandom() % 100;
        if(rand_num < disorderRatio) {
            randTail = (randTail +
                    (taosRandom() % disorderRange + 1)) * (-1);
            debugPrint("rand data generated, back %"PRId64"\n", randTail);
        }
    }

    return randTail;
}

static int32_t generateStbDataTail(
        SSuperTable* superTblInfo,
        uint32_t batch, char* buffer,
        int64_t remainderBufLen, int64_t insertRows,
        uint64_t recordFrom, int64_t startTime,
        int64_t *pSamplePos, int64_t *dataLen) {
  uint64_t len = 0;

  char *pstr = buffer;

  bool tsRand;
  if (0 == strncasecmp(superTblInfo->dataSource, "rand", strlen("rand"))) {
      tsRand = true;
  } else {
      tsRand = false;
  }
  verbosePrint("%s() LN%d batch=%u\n", __func__, __LINE__, batch);

  int32_t k = 0;
  for (k = 0; k < batch;) {
    char data[MAX_DATA_SIZE];
    memset(data, 0, MAX_DATA_SIZE);

    int64_t retLen = 0;

    if (tsRand) {
        retLen = generateStbRowData(superTblInfo, data,
                startTime + getTSRandTail(
                    superTblInfo->timeStampStep, k,
                    superTblInfo->disorderRatio,
                    superTblInfo->disorderRange)
                );
    } else {
        retLen = getRowDataFromSample(
                  data,
                  remainderBufLen < MAX_DATA_SIZE ? remainderBufLen : MAX_DATA_SIZE,
                  startTime + superTblInfo->timeStampStep * k,
                  superTblInfo,
                  pSamplePos);
    }

    if (retLen > remainderBufLen) {
        break;
    }

    pstr += snprintf(pstr , retLen + 1, "%s", data);
    k++;
    len += retLen;
    remainderBufLen -= retLen;

    verbosePrint("%s() LN%d len=%"PRIu64" k=%u \nbuffer=%s\n",
            __func__, __LINE__, len, k, buffer);

    recordFrom ++;

    if (recordFrom >= insertRows) {
      break;
    }
  }

  *dataLen = len;
  return k;
}


static int generateSQLHeadWithoutStb(char *tableName,
        char *dbName,
        char *buffer, int remainderBufLen)
{
  int len;

  char headBuf[HEAD_BUFF_LEN];

  len = snprintf(
          headBuf,
          HEAD_BUFF_LEN,
          "%s.%s values",
          dbName,
          tableName);

  if (len > remainderBufLen)
    return -1;

  tstrncpy(buffer, headBuf, len + 1);

  return len;
}

static int generateStbSQLHead(
        SSuperTable* superTblInfo,
        char *tableName, int32_t tableSeq,
        char *dbName,
        char *buffer, int remainderBufLen)
{
  int len;

  char headBuf[HEAD_BUFF_LEN];

  if (AUTO_CREATE_SUBTBL == superTblInfo->autoCreateTable) {
      char* tagsValBuf = NULL;
      if (0 == superTblInfo->tagSource) {
            tagsValBuf = generateTagVaulesForStb(superTblInfo, tableSeq);
      } else {
            tagsValBuf = getTagValueFromTagSample(
                    superTblInfo,
                    tableSeq % superTblInfo->tagSampleCount);
      }
      if (NULL == tagsValBuf) {
        errorPrint("%s() LN%d, tag buf failed to allocate  memory\n",
            __func__, __LINE__);
        return -1;
      }

      len = snprintf(
          headBuf,
                  HEAD_BUFF_LEN,
                  "%s.%s using %s.%s tags %s values",
                  dbName,
                  tableName,
                  dbName,
                  superTblInfo->sTblName,
                  tagsValBuf);
      tmfree(tagsValBuf);
    } else if (TBL_ALREADY_EXISTS == superTblInfo->childTblExists) {
      len = snprintf(
          headBuf,
                  HEAD_BUFF_LEN,
                  "%s.%s values",
                  dbName,
                  tableName);
    } else {
      len = snprintf(
          headBuf,
                  HEAD_BUFF_LEN,
                  "%s.%s values",
                  dbName,
                  tableName);
  }

  if (len > remainderBufLen)
    return -1;

  tstrncpy(buffer, headBuf, len + 1);

  return len;
}

static int32_t generateStbInterlaceData(
        SSuperTable *superTblInfo,
        char *tableName, uint32_t batchPerTbl,
        uint64_t i,
        uint32_t batchPerTblTimes,
        uint64_t tableSeq,
        threadInfo *pThreadInfo, char *buffer,
        int64_t insertRows,
        int64_t startTime,
        uint64_t *pRemainderBufLen)
{
  assert(buffer);
  char *pstr = buffer;

  int headLen = generateStbSQLHead(
          superTblInfo,
          tableName, tableSeq, pThreadInfo->db_name,
          pstr, *pRemainderBufLen);

  if (headLen <= 0) {
    return 0;
  }
  // generate data buffer
  verbosePrint("[%d] %s() LN%d i=%"PRIu64" buffer:\n%s\n",
            pThreadInfo->threadID, __func__, __LINE__, i, buffer);

  pstr += headLen;
  *pRemainderBufLen -= headLen;

  int64_t dataLen = 0;

  verbosePrint("[%d] %s() LN%d i=%"PRIu64" batchPerTblTimes=%u batchPerTbl = %u\n",
            pThreadInfo->threadID, __func__, __LINE__,
            i, batchPerTblTimes, batchPerTbl);

  if (0 == strncasecmp(superTblInfo->startTimestamp, "now", 3)) {
      startTime = taosGetTimestamp(pThreadInfo->time_precision);
  }

  int32_t k = generateStbDataTail(
            superTblInfo,
            batchPerTbl, pstr, *pRemainderBufLen, insertRows, 0,
            startTime,
            &(pThreadInfo->samplePos), &dataLen);

  if (k == batchPerTbl) {
    pstr += dataLen;
    *pRemainderBufLen -= dataLen;
  } else {
    debugPrint("%s() LN%d, generated data tail: %u, not equal batch per table: %u\n",
            __func__, __LINE__, k, batchPerTbl);
    pstr -= headLen;
    pstr[0] = '\0';
    k = 0;
  }

  return k;
}

static int64_t generateInterlaceDataWithoutStb(
        char *tableName, uint32_t batch,
        uint64_t tableSeq,
        char *dbName, char *buffer,
        int64_t insertRows,
        int64_t startTime,
        uint64_t *pRemainderBufLen)
{
  assert(buffer);
  char *pstr = buffer;

  int headLen = generateSQLHeadWithoutStb(
          tableName, dbName,
            pstr, *pRemainderBufLen);

  if (headLen <= 0) {
    return 0;
  }

  pstr += headLen;
  *pRemainderBufLen -= headLen;

  int64_t dataLen = 0;

  int32_t k = generateDataTailWithoutStb(
            batch, pstr, *pRemainderBufLen, insertRows, 0,
            startTime,
            &dataLen);

  if (k == batch) {
    pstr += dataLen;
    *pRemainderBufLen -= dataLen;
  } else {
    debugPrint("%s() LN%d, generated data tail: %d, not equal batch per table: %u\n",
            __func__, __LINE__, k, batch);
    pstr -= headLen;
    pstr[0] = '\0';
    k = 0;
  }

  return k;
}

#if STMT_IFACE_ENABLED == 1
static int32_t prepareStmtBindArrayByType(TAOS_BIND *bind,
        char *dataType, int32_t dataLen, char **ptr)
{
    if (0 == strncasecmp(dataType,
                "BINARY", strlen("BINARY"))) {
        if (dataLen > TSDB_MAX_BINARY_LEN) {
            errorPrint( "binary length overflow, max size:%u\n",
                    (uint32_t)TSDB_MAX_BINARY_LEN);
            return -1;
        }
        char *bind_binary = (char *)*ptr;
        rand_string(bind_binary, dataLen);

        bind->buffer_type = TSDB_DATA_TYPE_BINARY;
        bind->buffer_length = dataLen;
        bind->buffer = bind_binary;
        bind->length = &bind->buffer_length;
        bind->is_null = NULL;

        *ptr += bind->buffer_length;
    } else if (0 == strncasecmp(dataType,
                "NCHAR", strlen("NCHAR"))) {
        if (dataLen > TSDB_MAX_BINARY_LEN) {
            errorPrint( "nchar length overflow, max size:%u\n",
                    (uint32_t)TSDB_MAX_BINARY_LEN);
            return -1;
        }
        char *bind_nchar = (char *)*ptr;
        rand_string(bind_nchar, dataLen);

        bind->buffer_type = TSDB_DATA_TYPE_NCHAR;
        bind->buffer_length = strlen(bind_nchar);
        bind->buffer = bind_nchar;
        bind->length = &bind->buffer_length;
        bind->is_null = NULL;

        *ptr += bind->buffer_length;
    } else if (0 == strncasecmp(dataType,
                "INT", strlen("INT"))) {
        int32_t *bind_int = (int32_t *)*ptr;

        *bind_int = rand_int();
        bind->buffer_type = TSDB_DATA_TYPE_INT;
        bind->buffer_length = sizeof(int32_t);
        bind->buffer = bind_int;
        bind->length = &bind->buffer_length;
        bind->is_null = NULL;

        *ptr += bind->buffer_length;
    } else if (0 == strncasecmp(dataType,
                "BIGINT", strlen("BIGINT"))) {
        int64_t *bind_bigint = (int64_t *)*ptr;

        *bind_bigint = rand_bigint();
        bind->buffer_type = TSDB_DATA_TYPE_BIGINT;
        bind->buffer_length = sizeof(int64_t);
        bind->buffer = bind_bigint;
        bind->length = &bind->buffer_length;
        bind->is_null = NULL;

        *ptr += bind->buffer_length;
    }  else if (0 == strncasecmp(dataType,
                "FLOAT", strlen("FLOAT"))) {
        float   *bind_float = (float *) *ptr;

        *bind_float = rand_float();
        bind->buffer_type = TSDB_DATA_TYPE_FLOAT;
        bind->buffer_length = sizeof(float);
        bind->buffer = bind_float;
        bind->length = &bind->buffer_length;
        bind->is_null = NULL;

        *ptr += bind->buffer_length;
    }  else if (0 == strncasecmp(dataType,
                "DOUBLE", strlen("DOUBLE"))) {
        double  *bind_double = (double *)*ptr;

        *bind_double = rand_double();
        bind->buffer_type = TSDB_DATA_TYPE_DOUBLE;
        bind->buffer_length = sizeof(double);
        bind->buffer = bind_double;
        bind->length = &bind->buffer_length;
        bind->is_null = NULL;

        *ptr += bind->buffer_length;
    }  else if (0 == strncasecmp(dataType,
                "SMALLINT", strlen("SMALLINT"))) {
        int16_t *bind_smallint = (int16_t *)*ptr;

        *bind_smallint = rand_smallint();
        bind->buffer_type = TSDB_DATA_TYPE_SMALLINT;
        bind->buffer_length = sizeof(int16_t);
        bind->buffer = bind_smallint;
        bind->length = &bind->buffer_length;
        bind->is_null = NULL;

        *ptr += bind->buffer_length;
    }  else if (0 == strncasecmp(dataType,
                "TINYINT", strlen("TINYINT"))) {
        int8_t  *bind_tinyint = (int8_t *)*ptr;

        *bind_tinyint = rand_tinyint();
        bind->buffer_type = TSDB_DATA_TYPE_TINYINT;
        bind->buffer_length = sizeof(int8_t);
        bind->buffer = bind_tinyint;
        bind->length = &bind->buffer_length;
        bind->is_null = NULL;
        *ptr += bind->buffer_length;
    }  else if (0 == strncasecmp(dataType,
                "BOOL", strlen("BOOL"))) {
        int8_t  *bind_bool = (int8_t *)*ptr;

        *bind_bool = rand_bool();
        bind->buffer_type = TSDB_DATA_TYPE_BOOL;
        bind->buffer_length = sizeof(int8_t);
        bind->buffer = bind_bool;
        bind->length = &bind->buffer_length;
        bind->is_null = NULL;

        *ptr += bind->buffer_length;
    }  else if (0 == strncasecmp(dataType,
                "TIMESTAMP", strlen("TIMESTAMP"))) {
        int64_t *bind_ts2 = (int64_t *) *ptr;

        *bind_ts2 = rand_bigint();
        bind->buffer_type = TSDB_DATA_TYPE_TIMESTAMP;
        bind->buffer_length = sizeof(int64_t);
        bind->buffer = bind_ts2;
        bind->length = &bind->buffer_length;
        bind->is_null = NULL;

        *ptr += bind->buffer_length;
    }  else {
        errorPrint( "No support data type: %s\n",
                dataType);
        return -1;
    }

    return 0;
}

static int32_t prepareStmtWithoutStb(
        TAOS_STMT *stmt,
        char *tableName,
        uint32_t batch,
        int64_t insertRows,
        int64_t recordFrom,
        int64_t startTime)
{
    int ret = taos_stmt_set_tbname(stmt, tableName);
    if (ret != 0) {
        errorPrint("failed to execute taos_stmt_set_tbname(%s). return 0x%x. reason: %s\n",
                tableName, ret, taos_errstr(NULL));
        return ret;
    }

    char **data_type = g_args.datatype;

    char *bindArray = malloc(sizeof(TAOS_BIND) * (g_args.num_of_CPR + 1));
    if (bindArray == NULL) {
        errorPrint("Failed to allocate %d bind params\n",
                (g_args.num_of_CPR + 1));
        return -1;
    }

    int32_t k = 0;
    for (k = 0; k < batch;) {
        /* columnCount + 1 (ts) */
        char data[MAX_DATA_SIZE];
        memset(data, 0, MAX_DATA_SIZE);

        char *ptr = data;
        TAOS_BIND *bind = (TAOS_BIND *)(bindArray + 0);

        int64_t *bind_ts;

        bind_ts = (int64_t *)ptr;
        bind->buffer_type = TSDB_DATA_TYPE_TIMESTAMP;
        *bind_ts = startTime + getTSRandTail(
                (int64_t)DEFAULT_TIMESTAMP_STEP, k,
                g_args.disorderRatio,
                g_args.disorderRange);
        bind->buffer_length = sizeof(int64_t);
        bind->buffer = bind_ts;
        bind->length = &bind->buffer_length;
        bind->is_null = NULL;

        ptr += bind->buffer_length;

        for (int i = 0; i < g_args.num_of_CPR; i ++) {
            bind = (TAOS_BIND *)((char *)bindArray + (sizeof(TAOS_BIND) * (i + 1)));
            if ( -1 == prepareStmtBindArrayByType(
                        bind,
                        data_type[i],
                        g_args.len_of_binary,
                        &ptr)) {
                return -1;
            }
        }
        taos_stmt_bind_param(stmt, (TAOS_BIND *)bindArray);
        // if msg > 3MB, break
        taos_stmt_add_batch(stmt);

        k++;
        recordFrom ++;
        if (recordFrom >= insertRows) {
            break;
        }
    }

    free(bindArray);
    return k;
}

static int32_t prepareStbStmt(SSuperTable *stbInfo,
        TAOS_STMT *stmt,
        char *tableName, uint32_t batch,
        uint64_t insertRows,
        uint64_t recordFrom,
        int64_t startTime, char *buffer)
{
    int ret = taos_stmt_set_tbname(stmt, tableName);
    if (ret != 0) {
        errorPrint("failed to execute taos_stmt_set_tbname(%s). return 0x%x. reason: %s\n",
                tableName, ret, taos_errstr(NULL));
        return ret;
    }

    char *bindArray = malloc(sizeof(TAOS_BIND) * (stbInfo->columnCount + 1));
    if (bindArray == NULL) {
        errorPrint("Failed to allocate %d bind params\n",
                (stbInfo->columnCount + 1));
        return -1;
    }

    bool tsRand;
    if (0 == strncasecmp(stbInfo->dataSource, "rand", strlen("rand"))) {
        tsRand = true;
    } else {
        tsRand = false;
    }

    uint32_t k;
    for (k = 0; k < batch;) {
        /* columnCount + 1 (ts) */
        char data[MAX_DATA_SIZE];
        memset(data, 0, MAX_DATA_SIZE);

        char *ptr = data;
        TAOS_BIND *bind = (TAOS_BIND *)(bindArray + 0);

        int64_t *bind_ts;

        bind_ts = (int64_t *)ptr;
        bind->buffer_type = TSDB_DATA_TYPE_TIMESTAMP;
        if (tsRand) {
            *bind_ts = startTime + getTSRandTail(
                    stbInfo->timeStampStep, k,
                    stbInfo->disorderRatio,
                    stbInfo->disorderRange);
        } else {
            *bind_ts = startTime + stbInfo->timeStampStep * k;
        }
        bind->buffer_length = sizeof(int64_t);
        bind->buffer = bind_ts;
        bind->length = &bind->buffer_length;
        bind->is_null = NULL;

        ptr += bind->buffer_length;

        for (int i = 0; i < stbInfo->columnCount; i ++) {
            bind = (TAOS_BIND *)((char *)bindArray + (sizeof(TAOS_BIND) * (i + 1)));
            if ( -1 == prepareStmtBindArrayByType(
                        bind,
                        stbInfo->columns[i].dataType,
                        stbInfo->columns[i].dataLen,
                        &ptr)) {
                return -1;
            }
        }
        taos_stmt_bind_param(stmt, (TAOS_BIND *)bindArray);
        // if msg > 3MB, break
        taos_stmt_add_batch(stmt);

        k++;
        recordFrom ++;
        if (recordFrom >= insertRows) {
            break;
        }
    }

    free(bindArray);
    return k;
}
#endif

static int32_t generateStbProgressiveData(
        SSuperTable *superTblInfo,
        char *tableName,
        int64_t tableSeq,
        char *dbName, char *buffer,
        int64_t insertRows,
        uint64_t recordFrom, int64_t startTime, int64_t *pSamplePos,
        int64_t *pRemainderBufLen)
{
  assert(buffer != NULL);
  char *pstr = buffer;

  memset(buffer, 0, *pRemainderBufLen);

  int64_t headLen = generateStbSQLHead(
              superTblInfo,
          tableName, tableSeq, dbName,
          buffer, *pRemainderBufLen);

  if (headLen <= 0) {
    return 0;
  }
  pstr += headLen;
  *pRemainderBufLen -= headLen;

  int64_t dataLen;

  return generateStbDataTail(superTblInfo,
          g_args.num_of_RPR, pstr, *pRemainderBufLen,
          insertRows, recordFrom,
          startTime,
          pSamplePos, &dataLen);
}

static int32_t generateProgressiveDataWithoutStb(
        char *tableName,
        /* int64_t tableSeq, */
        threadInfo *pThreadInfo, char *buffer,
        int64_t insertRows,
        uint64_t recordFrom, int64_t startTime, /*int64_t *pSamplePos, */
        int64_t *pRemainderBufLen)
{
  assert(buffer != NULL);
  char *pstr = buffer;

  memset(buffer, 0, *pRemainderBufLen);

  int64_t headLen = generateSQLHeadWithoutStb(
          tableName, pThreadInfo->db_name,
          buffer, *pRemainderBufLen);

  if (headLen <= 0) {
    return 0;
  }
  pstr += headLen;
  *pRemainderBufLen -= headLen;

  int64_t dataLen;

  return generateDataTailWithoutStb(
          g_args.num_of_RPR, pstr, *pRemainderBufLen, insertRows, recordFrom,
          startTime,
          /*pSamplePos, */&dataLen);
}

static void printStatPerThread(threadInfo *pThreadInfo)
{
    fprintf(stderr, "====thread[%d] completed total inserted rows: %"PRIu64 ", total affected rows: %"PRIu64". %.2f records/second====\n",
          pThreadInfo->threadID,
          pThreadInfo->totalInsertRows,
          pThreadInfo->totalAffectedRows,
          (double)(pThreadInfo->totalAffectedRows / (pThreadInfo->totalDelay/1000.0)));
}

// sync write interlace data
static void* syncWriteInterlace(threadInfo *pThreadInfo) {
  debugPrint("[%d] %s() LN%d: ### interlace write\n",
         pThreadInfo->threadID, __func__, __LINE__);

  int64_t insertRows;
  uint32_t interlaceRows;
  uint64_t maxSqlLen;
  int64_t nTimeStampStep;
  uint64_t insert_interval;

  SSuperTable* superTblInfo = pThreadInfo->superTblInfo;

  if (superTblInfo) {
    insertRows = superTblInfo->insertRows;

    if ((superTblInfo->interlaceRows == 0)
        && (g_args.interlace_rows > 0)) {
      interlaceRows = g_args.interlace_rows;
    } else {
      interlaceRows = superTblInfo->interlaceRows;
    }
    maxSqlLen = superTblInfo->maxSqlLen;
    nTimeStampStep = superTblInfo->timeStampStep;
    insert_interval = superTblInfo->insertInterval;
  } else {
    insertRows = g_args.num_of_DPT;
    interlaceRows = g_args.interlace_rows;
    maxSqlLen = g_args.max_sql_len;
    nTimeStampStep = DEFAULT_TIMESTAMP_STEP;
    insert_interval = g_args.insert_interval;
  }

  debugPrint("[%d] %s() LN%d: start_table_from=%"PRIu64" ntables=%"PRId64" insertRows=%"PRIu64"\n",
          pThreadInfo->threadID, __func__, __LINE__,
          pThreadInfo->start_table_from,
          pThreadInfo->ntables, insertRows);

  if (interlaceRows > insertRows)
    interlaceRows = insertRows;

  if (interlaceRows > g_args.num_of_RPR)
    interlaceRows = g_args.num_of_RPR;

  uint32_t batchPerTbl = interlaceRows;
  uint32_t batchPerTblTimes;

  if ((interlaceRows > 0) && (pThreadInfo->ntables > 1)) {
    batchPerTblTimes =
        g_args.num_of_RPR / interlaceRows;
  } else {
    batchPerTblTimes = 1;
  }

  pThreadInfo->buffer = calloc(maxSqlLen, 1);
  if (NULL == pThreadInfo->buffer) {
    errorPrint( "%s() LN%d, Failed to alloc %"PRIu64" Bytes, reason:%s\n",
              __func__, __LINE__, maxSqlLen, strerror(errno));
    return NULL;
  }

  pThreadInfo->totalInsertRows = 0;
  pThreadInfo->totalAffectedRows = 0;

  uint64_t st = 0;
  uint64_t et = UINT64_MAX;

  uint64_t lastPrintTime = taosGetTimestampMs();
  uint64_t startTs = taosGetTimestampMs();
  uint64_t endTs;

  uint64_t tableSeq = pThreadInfo->start_table_from;
  int64_t startTime = pThreadInfo->start_time;

  uint64_t generatedRecPerTbl = 0;
  bool flagSleep = true;
  uint64_t sleepTimeTotal = 0;

  while(pThreadInfo->totalInsertRows < pThreadInfo->ntables * insertRows) {
    if ((flagSleep) && (insert_interval)) {
        st = taosGetTimestampMs();
        flagSleep = false;
    }
    // generate data
    memset(pThreadInfo->buffer, 0, maxSqlLen);
    uint64_t remainderBufLen = maxSqlLen;

    char *pstr = pThreadInfo->buffer;

    int len = snprintf(pstr,
            strlen(STR_INSERT_INTO) + 1, "%s", STR_INSERT_INTO);
    pstr += len;
    remainderBufLen -= len;

    uint32_t recOfBatch = 0;

    for (uint32_t i = 0; i < batchPerTblTimes; i ++) {
        char tableName[TSDB_TABLE_NAME_LEN];

      getTableName(tableName, pThreadInfo, tableSeq);
      if (0 == strlen(tableName)) {
        errorPrint("[%d] %s() LN%d, getTableName return null\n",
            pThreadInfo->threadID, __func__, __LINE__);
        free(pThreadInfo->buffer);
        return NULL;
      }

      uint64_t oldRemainderLen = remainderBufLen;

      int32_t generated;
      if (superTblInfo) {
          if (superTblInfo->iface == STMT_IFACE) {
#if STMT_IFACE_ENABLED == 1
              generated = prepareStbStmt(superTblInfo,
                      pThreadInfo->stmt,
                      tableName,
                      batchPerTbl,
                      insertRows, i,
                      startTime,
                      pThreadInfo->buffer);
#else
              generated = -1;
#endif
          } else {
              generated = generateStbInterlaceData(
                      superTblInfo,
                      tableName, batchPerTbl, i,
                      batchPerTblTimes,
                      tableSeq,
                      pThreadInfo, pstr,
                      insertRows,
                      startTime,
                      &remainderBufLen);
          }
      } else {
          if (g_args.iface == STMT_IFACE) {
              debugPrint("[%d] %s() LN%d, tableName:%s, batch:%d startTime:%"PRId64"\n",
                      pThreadInfo->threadID,
                      __func__, __LINE__,
                      tableName, batchPerTbl, startTime);
#if STMT_IFACE_ENABLED == 1
              generated = prepareStmtWithoutStb(
                      pThreadInfo->stmt, tableName,
                      batchPerTbl,
                      insertRows, i,
                      startTime);
#else
              generated = -1;
#endif
          } else {
              generated = generateInterlaceDataWithoutStb(
                      tableName, batchPerTbl,
                      tableSeq,
                      pThreadInfo->db_name, pstr,
                      insertRows,
                      startTime,
                      &remainderBufLen);
          }
      }

      debugPrint("[%d] %s() LN%d, generated records is %d\n",
                  pThreadInfo->threadID, __func__, __LINE__, generated);
      if (generated < 0) {
        errorPrint("[%d] %s() LN%d, generated records is %d\n",
                  pThreadInfo->threadID, __func__, __LINE__, generated);
        goto free_of_interlace;
      } else if (generated == 0) {
        break;
      }

      tableSeq ++;
      recOfBatch += batchPerTbl;

      pstr += (oldRemainderLen - remainderBufLen);
      pThreadInfo->totalInsertRows += batchPerTbl;

      verbosePrint("[%d] %s() LN%d batchPerTbl=%d recOfBatch=%d\n",
                pThreadInfo->threadID, __func__, __LINE__,
                batchPerTbl, recOfBatch);

      if (tableSeq == pThreadInfo->start_table_from + pThreadInfo->ntables) {
            // turn to first table
            tableSeq = pThreadInfo->start_table_from;
            generatedRecPerTbl += batchPerTbl;

            startTime = pThreadInfo->start_time
              + generatedRecPerTbl * nTimeStampStep;

            flagSleep = true;
            if (generatedRecPerTbl >= insertRows)
              break;

            int64_t remainRows = insertRows - generatedRecPerTbl;
            if ((remainRows > 0) && (batchPerTbl > remainRows))
              batchPerTbl = remainRows;

            if (pThreadInfo->ntables * batchPerTbl < g_args.num_of_RPR)
                break;
      }

      verbosePrint("[%d] %s() LN%d generatedRecPerTbl=%"PRId64" insertRows=%"PRId64"\n",
                pThreadInfo->threadID, __func__, __LINE__,
                generatedRecPerTbl, insertRows);

      if ((g_args.num_of_RPR - recOfBatch) < batchPerTbl)
        break;
    }

    verbosePrint("[%d] %s() LN%d recOfBatch=%d totalInsertRows=%"PRIu64"\n",
              pThreadInfo->threadID, __func__, __LINE__, recOfBatch,
              pThreadInfo->totalInsertRows);
    verbosePrint("[%d] %s() LN%d, buffer=%s\n",
           pThreadInfo->threadID, __func__, __LINE__, pThreadInfo->buffer);

    startTs = taosGetTimestampMs();

    if (recOfBatch == 0) {
      errorPrint("[%d] %s() LN%d try inserting records of batch is %d\n",
              pThreadInfo->threadID, __func__, __LINE__,
              recOfBatch);
      errorPrint("%s\n", "\tPlease check if the batch or the buffer length is proper value!\n");
      goto free_of_interlace;
    }
    int64_t affectedRows = execInsert(pThreadInfo, recOfBatch);

    endTs = taosGetTimestampMs();
    uint64_t delay = endTs - startTs;
    performancePrint("%s() LN%d, insert execution time is %"PRIu64"ms\n",
            __func__, __LINE__, delay);
    verbosePrint("[%d] %s() LN%d affectedRows=%"PRId64"\n",
            pThreadInfo->threadID,
            __func__, __LINE__, affectedRows);

    if (delay > pThreadInfo->maxDelay) pThreadInfo->maxDelay = delay;
    if (delay < pThreadInfo->minDelay) pThreadInfo->minDelay = delay;
    pThreadInfo->cntDelay++;
    pThreadInfo->totalDelay += delay;

    if (recOfBatch != affectedRows) {
        errorPrint("[%d] %s() LN%d execInsert insert %d, affected rows: %"PRId64"\n%s\n",
                pThreadInfo->threadID, __func__, __LINE__,
                recOfBatch, affectedRows, pThreadInfo->buffer);
        goto free_of_interlace;
    }

    pThreadInfo->totalAffectedRows += affectedRows;

    int64_t  currentPrintTime = taosGetTimestampMs();
    if (currentPrintTime - lastPrintTime > 30*1000) {
      printf("thread[%d] has currently inserted rows: %"PRIu64 ", affected rows: %"PRIu64 "\n",
                    pThreadInfo->threadID,
                    pThreadInfo->totalInsertRows,
                    pThreadInfo->totalAffectedRows);
      lastPrintTime = currentPrintTime;
    }

    if ((insert_interval) && flagSleep) {
      et = taosGetTimestampMs();

      if (insert_interval > (et - st) ) {
        uint64_t sleepTime = insert_interval - (et -st);
        performancePrint("%s() LN%d sleep: %"PRId64" ms for insert interval\n",
                    __func__, __LINE__, sleepTime);
        taosMsleep(sleepTime); // ms
        sleepTimeTotal += insert_interval;
      }
    }
  }

free_of_interlace:
  tmfree(pThreadInfo->buffer);
  printStatPerThread(pThreadInfo);
  return NULL;
}

// sync insertion progressive data
static void* syncWriteProgressive(threadInfo *pThreadInfo) {
  debugPrint("%s() LN%d: ### progressive write\n", __func__, __LINE__);

  SSuperTable* superTblInfo = pThreadInfo->superTblInfo;
  uint64_t maxSqlLen = superTblInfo?superTblInfo->maxSqlLen:g_args.max_sql_len;
  int64_t timeStampStep =
      superTblInfo?superTblInfo->timeStampStep:DEFAULT_TIMESTAMP_STEP;
  int64_t insertRows =
        (superTblInfo)?superTblInfo->insertRows:g_args.num_of_DPT;
  verbosePrint("%s() LN%d insertRows=%"PRId64"\n",
            __func__, __LINE__, insertRows);

  pThreadInfo->buffer = calloc(maxSqlLen, 1);
  if (NULL == pThreadInfo->buffer) {
    errorPrint( "Failed to alloc %"PRIu64" Bytes, reason:%s\n",
              maxSqlLen,
              strerror(errno));
    return NULL;
  }

  uint64_t lastPrintTime = taosGetTimestampMs();
  uint64_t startTs = taosGetTimestampMs();
  uint64_t endTs;

  pThreadInfo->totalInsertRows = 0;
  pThreadInfo->totalAffectedRows = 0;

  pThreadInfo->samplePos = 0;

  for (uint64_t tableSeq = pThreadInfo->start_table_from;
          tableSeq <= pThreadInfo->end_table_to;
          tableSeq ++) {
    int64_t start_time = pThreadInfo->start_time;

    for (uint64_t i = 0; i < insertRows;) {
      char tableName[TSDB_TABLE_NAME_LEN];
      getTableName(tableName, pThreadInfo, tableSeq);
      verbosePrint("%s() LN%d: tid=%d seq=%"PRId64" tableName=%s\n",
             __func__, __LINE__,
             pThreadInfo->threadID, tableSeq, tableName);
      if (0 == strlen(tableName)) {
        errorPrint("[%d] %s() LN%d, getTableName return null\n",
            pThreadInfo->threadID, __func__, __LINE__);
        free(pThreadInfo->buffer);
        return NULL;
      }

      int64_t remainderBufLen = maxSqlLen;
      char *pstr = pThreadInfo->buffer;

      int len = snprintf(pstr,
              strlen(STR_INSERT_INTO) + 1, "%s", STR_INSERT_INTO);

      pstr += len;
      remainderBufLen -= len;

      int32_t generated;
      if (superTblInfo) {
          if (superTblInfo->iface == STMT_IFACE) {
#if STMT_IFACE_ENABLED == 1
              generated = prepareStbStmt(
                      superTblInfo,
                      pThreadInfo->stmt,
                      tableName,
                      g_args.num_of_RPR,
                      insertRows, i, start_time, pstr);
#else
              generated = -1;
#endif
          } else {
              generated = generateStbProgressiveData(
                      superTblInfo,
                      tableName, tableSeq, pThreadInfo->db_name, pstr,
                      insertRows, i, start_time,
                      &(pThreadInfo->samplePos),
                      &remainderBufLen);
          }
      } else {
          if (g_args.iface == STMT_IFACE) {
#if STMT_IFACE_ENABLED == 1
              generated = prepareStmtWithoutStb(
                      pThreadInfo->stmt,
                      tableName,
                      g_args.num_of_RPR,
                      insertRows, i,
                      start_time);
#else
              generated = -1;
#endif
          } else {
              generated = generateProgressiveDataWithoutStb(
                      tableName,
                      /*  tableSeq, */
                      pThreadInfo, pstr, insertRows,
                      i, start_time,
                      /* &(pThreadInfo->samplePos), */
                      &remainderBufLen);
          }
      }
      if (generated > 0)
        i += generated;
      else
        goto free_of_progressive;

      start_time +=  generated * timeStampStep;
      pThreadInfo->totalInsertRows += generated;

      startTs = taosGetTimestampMs();

      int32_t affectedRows = execInsert(pThreadInfo, generated);

      endTs = taosGetTimestampMs();
      uint64_t delay = endTs - startTs;
      performancePrint("%s() LN%d, insert execution time is %"PRId64"ms\n",
              __func__, __LINE__, delay);
      verbosePrint("[%d] %s() LN%d affectedRows=%d\n",
            pThreadInfo->threadID,
            __func__, __LINE__, affectedRows);

      if (delay > pThreadInfo->maxDelay) pThreadInfo->maxDelay = delay;
      if (delay < pThreadInfo->minDelay) pThreadInfo->minDelay = delay;
      pThreadInfo->cntDelay++;
      pThreadInfo->totalDelay += delay;

      if (affectedRows < 0) {
        errorPrint("%s() LN%d, affected rows: %d\n",
                __func__, __LINE__, affectedRows);
        goto free_of_progressive;
      }

      pThreadInfo->totalAffectedRows += affectedRows;

      int64_t  currentPrintTime = taosGetTimestampMs();
      if (currentPrintTime - lastPrintTime > 30*1000) {
        printf("thread[%d] has currently inserted rows: %"PRId64 ", affected rows: %"PRId64 "\n",
                    pThreadInfo->threadID,
                    pThreadInfo->totalInsertRows,
                    pThreadInfo->totalAffectedRows);
        lastPrintTime = currentPrintTime;
      }

      if (i >= insertRows)
        break;
    }   // num_of_DPT

    if ((g_args.verbose_print) &&
      (tableSeq == pThreadInfo->ntables - 1) && (superTblInfo) &&
        (0 == strncasecmp(
                    superTblInfo->dataSource, "sample", strlen("sample")))) {
          verbosePrint("%s() LN%d samplePos=%"PRId64"\n",
                  __func__, __LINE__, pThreadInfo->samplePos);
    }
  } // tableSeq

free_of_progressive:
  tmfree(pThreadInfo->buffer);
  printStatPerThread(pThreadInfo);
  return NULL;
}

static void* syncWrite(void *sarg) {

  threadInfo *pThreadInfo = (threadInfo *)sarg;
  SSuperTable* superTblInfo = pThreadInfo->superTblInfo;

  uint32_t interlaceRows;

  if (superTblInfo) {
    if ((superTblInfo->interlaceRows == 0)
        && (g_args.interlace_rows > 0)) {
      interlaceRows = g_args.interlace_rows;
    } else {
      interlaceRows = superTblInfo->interlaceRows;
    }
  } else {
    interlaceRows = g_args.interlace_rows;
  }

  if (interlaceRows > 0) {
    // interlace mode
    return syncWriteInterlace(pThreadInfo);
  } else {
    // progressive mode
    return syncWriteProgressive(pThreadInfo);
  }
}

static void callBack(void *param, TAOS_RES *res, int code) {
  threadInfo* pThreadInfo = (threadInfo*)param;
  SSuperTable* superTblInfo = pThreadInfo->superTblInfo;

  int insert_interval =
      superTblInfo?superTblInfo->insertInterval:g_args.insert_interval;
  if (insert_interval) {
    pThreadInfo->et = taosGetTimestampMs();
    if ((pThreadInfo->et - pThreadInfo->st) < insert_interval) {
      taosMsleep(insert_interval - (pThreadInfo->et - pThreadInfo->st)); // ms
    }
  }

  char *buffer = calloc(1, pThreadInfo->superTblInfo->maxSqlLen);
  char data[MAX_DATA_SIZE];
  char *pstr = buffer;
  pstr += sprintf(pstr, "insert into %s.%s%"PRId64" values",
          pThreadInfo->db_name, pThreadInfo->tb_prefix,
          pThreadInfo->start_table_from);
//  if (pThreadInfo->counter >= pThreadInfo->superTblInfo->insertRows) {
  if (pThreadInfo->counter >= g_args.num_of_RPR) {
    pThreadInfo->start_table_from++;
    pThreadInfo->counter = 0;
  }
  if (pThreadInfo->start_table_from > pThreadInfo->end_table_to) {
    tsem_post(&pThreadInfo->lock_sem);
    free(buffer);
    taos_free_result(res);
    return;
  }

  for (int i = 0; i < g_args.num_of_RPR; i++) {
    int rand_num = taosRandom() % 100;
    if (0 != pThreadInfo->superTblInfo->disorderRatio
            && rand_num < pThreadInfo->superTblInfo->disorderRatio) {
      int64_t d = pThreadInfo->lastTs
          - (taosRandom() % pThreadInfo->superTblInfo->disorderRange + 1);
      generateStbRowData(pThreadInfo->superTblInfo, data, d);
    } else {
      generateStbRowData(pThreadInfo->superTblInfo,
              data, pThreadInfo->lastTs += 1000);
    }
    pstr += sprintf(pstr, "%s", data);
    pThreadInfo->counter++;

    if (pThreadInfo->counter >= pThreadInfo->superTblInfo->insertRows) {
      break;
    }
  }

  if (insert_interval) {
    pThreadInfo->st = taosGetTimestampMs();
  }
  taos_query_a(pThreadInfo->taos, buffer, callBack, pThreadInfo);
  free(buffer);

  taos_free_result(res);
}

static void *asyncWrite(void *sarg) {
  threadInfo *pThreadInfo = (threadInfo *)sarg;
  SSuperTable* superTblInfo = pThreadInfo->superTblInfo;

  pThreadInfo->st = 0;
  pThreadInfo->et = 0;
  pThreadInfo->lastTs = pThreadInfo->start_time;

  int insert_interval =
      superTblInfo?superTblInfo->insertInterval:g_args.insert_interval;
  if (insert_interval) {
    pThreadInfo->st = taosGetTimestampMs();
  }
  taos_query_a(pThreadInfo->taos, "show databases", callBack, pThreadInfo);

  tsem_wait(&(pThreadInfo->lock_sem));

  return NULL;
}

static int convertHostToServAddr(char *host, uint16_t port, struct sockaddr_in *serv_addr)
{
  uint16_t rest_port = port + TSDB_PORT_HTTP;
  struct hostent *server = gethostbyname(host);
  if ((server == NULL) || (server->h_addr == NULL)) {
    errorPrint("%s", "ERROR, no such host");
    return -1;
  }

  debugPrint("h_name: %s\nh_addr=%p\nh_addretype: %s\nh_length: %d\n",
            server->h_name,
            server->h_addr,
            (server->h_addrtype == AF_INET)?"ipv4":"ipv6",
            server->h_length);

  memset(serv_addr, 0, sizeof(struct sockaddr_in));
  serv_addr->sin_family = AF_INET;
  serv_addr->sin_port = htons(rest_port);
#ifdef WINDOWS
  serv_addr->sin_addr.s_addr = inet_addr(host);
#else
  memcpy(&(serv_addr->sin_addr.s_addr), server->h_addr, server->h_length);
#endif
  return 0;
}

static void startMultiThreadInsertData(int threads, char* db_name,
        char* precision,SSuperTable* superTblInfo) {

  int32_t timePrec = TSDB_TIME_PRECISION_MILLI;
  if (0 != precision[0]) {
    if (0 == strncasecmp(precision, "ms", 2)) {
      timePrec = TSDB_TIME_PRECISION_MILLI;
    } else if (0 == strncasecmp(precision, "us", 2)) {
      timePrec = TSDB_TIME_PRECISION_MICRO;
    } else if (0 == strncasecmp(precision, "ns", 2)) {
      timePrec = TSDB_TIME_PRECISION_NANO;
    } else {
      errorPrint("Not support precision: %s\n", precision);
      exit(-1);
    }
  }

  int64_t start_time;
  if (superTblInfo) {
    if (0 == strncasecmp(superTblInfo->startTimestamp, "now", 3)) {
        start_time = taosGetTimestamp(timePrec);
    } else {
      if (TSDB_CODE_SUCCESS != taosParseTime(
        superTblInfo->startTimestamp,
        &start_time,
        strlen(superTblInfo->startTimestamp),
        timePrec, 0)) {
          ERROR_EXIT("failed to parse time!\n");
      }
    }
  } else {
     start_time = 1500000000000;
  }

  int64_t start = taosGetTimestampMs();

  // read sample data from file first
  if ((superTblInfo) && (0 == strncasecmp(superTblInfo->dataSource,
              "sample", strlen("sample")))) {
    if (0 != prepareSampleDataForSTable(superTblInfo)) {
      errorPrint("%s() LN%d, prepare sample data for stable failed!\n",
              __func__, __LINE__);
      exit(-1);
    }
  }

  TAOS* taos0 = taos_connect(
              g_Dbs.host, g_Dbs.user,
              g_Dbs.password, db_name, g_Dbs.port);
  if (NULL == taos0) {
    errorPrint("%s() LN%d, connect to server fail , reason: %s\n",
                __func__, __LINE__, taos_errstr(NULL));
    exit(-1);
  }

  int64_t ntables = 0;
  uint64_t tableFrom;

  if (superTblInfo) {
    int64_t limit;
    uint64_t offset;

    if ((NULL != g_args.sqlFile) && (superTblInfo->childTblExists == TBL_NO_EXISTS) &&
            ((superTblInfo->childTblOffset != 0) || (superTblInfo->childTblLimit >= 0))) {
      printf("WARNING: offset and limit will not be used since the child tables not exists!\n");
    }

    if (superTblInfo->childTblExists == TBL_ALREADY_EXISTS) {
      if ((superTblInfo->childTblLimit < 0)
          || ((superTblInfo->childTblOffset + superTblInfo->childTblLimit)
            > (superTblInfo->childTblCount))) {
        superTblInfo->childTblLimit =
            superTblInfo->childTblCount - superTblInfo->childTblOffset;
      }

      offset = superTblInfo->childTblOffset;
      limit = superTblInfo->childTblLimit;
    } else {
      limit = superTblInfo->childTblCount;
      offset = 0;
    }

    ntables = limit;
    tableFrom = offset;

    if ((superTblInfo->childTblExists != TBL_NO_EXISTS)
        && ((superTblInfo->childTblOffset + superTblInfo->childTblLimit )
            > superTblInfo->childTblCount)) {
      printf("WARNING: specified offset + limit > child table count!\n");
      prompt();
    }

    if ((superTblInfo->childTblExists != TBL_NO_EXISTS)
            && (0 == superTblInfo->childTblLimit)) {
      printf("WARNING: specified limit = 0, which cannot find table name to insert or query! \n");
      prompt();
    }

    superTblInfo->childTblName = (char*)calloc(1,
        limit * TSDB_TABLE_NAME_LEN);
    if (superTblInfo->childTblName == NULL) {
      errorPrint("%s() LN%d, alloc memory failed!\n", __func__, __LINE__);
      taos_close(taos0);
      exit(-1);
    }

    int64_t childTblCount;
    getChildNameOfSuperTableWithLimitAndOffset(
        taos0,
        db_name, superTblInfo->sTblName,
        &superTblInfo->childTblName, &childTblCount,
        limit,
        offset);
  } else {
    ntables = g_args.num_of_tables;
    tableFrom = 0;
  }

  taos_close(taos0);

  int64_t a = ntables / threads;
  if (a < 1) {
    threads = ntables;
    a = 1;
  }

  int64_t b = 0;
  if (threads != 0) {
    b = ntables % threads;
  }

  if ((superTblInfo)
      && (superTblInfo->iface == REST_IFACE)) {
      if (convertHostToServAddr(
                  g_Dbs.host, g_Dbs.port, &(g_Dbs.serv_addr)) != 0) {
        exit(-1);
      }
  }

  pthread_t *pids = malloc(threads * sizeof(pthread_t));
  assert(pids != NULL);

  threadInfo *infos = calloc(1, threads * sizeof(threadInfo));
  assert(infos != NULL);

  memset(pids, 0, threads * sizeof(pthread_t));
  memset(infos, 0, threads * sizeof(threadInfo));

  for (int i = 0; i < threads; i++) {
    threadInfo *pThreadInfo = infos + i;
    pThreadInfo->threadID = i;
    tstrncpy(pThreadInfo->db_name, db_name, TSDB_DB_NAME_LEN);
    pThreadInfo->time_precision = timePrec;
    pThreadInfo->superTblInfo = superTblInfo;

    pThreadInfo->start_time = start_time;
    pThreadInfo->minDelay = UINT64_MAX;

    if ((NULL == superTblInfo) ||
            (superTblInfo->iface != REST_IFACE)) {
      //t_info->taos = taos;
      pThreadInfo->taos = taos_connect(
              g_Dbs.host, g_Dbs.user,
              g_Dbs.password, db_name, g_Dbs.port);
      if (NULL == pThreadInfo->taos) {
        errorPrint(
                "%s() LN%d, connect to server fail from insert sub thread, reason: %s\n",
                __func__, __LINE__,
                taos_errstr(NULL));
        free(infos);
        exit(-1);
      }

#if STMT_IFACE_ENABLED == 1
      if ((g_args.iface == STMT_IFACE)
          || ((superTblInfo) && (superTblInfo->iface == STMT_IFACE))) {

          int columnCount;
          if (superTblInfo) {
              columnCount = superTblInfo->columnCount;
          } else {
              columnCount = g_args.num_of_CPR;
          }

        pThreadInfo->stmt = taos_stmt_init(pThreadInfo->taos);
        if (NULL == pThreadInfo->stmt) {
            errorPrint(
                "%s() LN%d, failed init stmt, reason: %s\n",
                __func__, __LINE__,
                taos_errstr(NULL));
            free(pids);
            free(infos);
            exit(-1);
        }

        char buffer[3000];
        char *pstr = buffer;
        pstr += sprintf(pstr, "INSERT INTO ? values(?");

        for (int col = 0; col < columnCount; col ++) {
            pstr += sprintf(pstr, ",?");
        }
        pstr += sprintf(pstr, ")");

        int ret = taos_stmt_prepare(pThreadInfo->stmt, buffer, 0);
        if (ret != 0){
            errorPrint("failed to execute taos_stmt_prepare. return 0x%x. reason: %s\n",
                    ret, taos_errstr(NULL));
            free(pids);
            free(infos);
            exit(-1);
        }
      }
#endif
    } else {
      pThreadInfo->taos = NULL;
    }

/*    if ((NULL == superTblInfo)
            || (0 == superTblInfo->multiThreadWriteOneTbl)) {
            */
      pThreadInfo->start_table_from = tableFrom;
      pThreadInfo->ntables = i<b?a+1:a;
      pThreadInfo->end_table_to = i < b ? tableFrom + a : tableFrom + a - 1;
      tableFrom = pThreadInfo->end_table_to + 1;
/*    } else {
      pThreadInfo->start_table_from = 0;
      pThreadInfo->ntables = superTblInfo->childTblCount;
      pThreadInfo->start_time = pThreadInfo->start_time + rand_int() % 10000 - rand_tinyint();
    }
*/
    tsem_init(&(pThreadInfo->lock_sem), 0, 0);
    if (ASYNC_MODE == g_Dbs.asyncMode) {
      pthread_create(pids + i, NULL, asyncWrite, pThreadInfo);
    } else {
      pthread_create(pids + i, NULL, syncWrite, pThreadInfo);
    }
  }

  for (int i = 0; i < threads; i++) {
    pthread_join(pids[i], NULL);
  }

  uint64_t totalDelay = 0;
  uint64_t maxDelay = 0;
  uint64_t minDelay = UINT64_MAX;
  uint64_t cntDelay = 1;
  double  avgDelay = 0;

  for (int i = 0; i < threads; i++) {
    threadInfo *pThreadInfo = infos + i;

    tsem_destroy(&(pThreadInfo->lock_sem));

#if STMT_IFACE_ENABLED == 1
    if (pThreadInfo->stmt) {
      taos_stmt_close(pThreadInfo->stmt);
    }
#endif
    tsem_destroy(&(pThreadInfo->lock_sem));
    taos_close(pThreadInfo->taos);

    debugPrint("%s() LN%d, [%d] totalInsert=%"PRIu64" totalAffected=%"PRIu64"\n",
            __func__, __LINE__,
            pThreadInfo->threadID, pThreadInfo->totalInsertRows,
            pThreadInfo->totalAffectedRows);
    if (superTblInfo) {
        superTblInfo->totalAffectedRows += pThreadInfo->totalAffectedRows;
        superTblInfo->totalInsertRows += pThreadInfo->totalInsertRows;
    } else {
        g_args.totalAffectedRows += pThreadInfo->totalAffectedRows;
        g_args.totalInsertRows += pThreadInfo->totalInsertRows;
    }

    totalDelay  += pThreadInfo->totalDelay;
    cntDelay   += pThreadInfo->cntDelay;
    if (pThreadInfo->maxDelay > maxDelay) maxDelay = pThreadInfo->maxDelay;
    if (pThreadInfo->minDelay < minDelay) minDelay = pThreadInfo->minDelay;
  }
  cntDelay -= 1;

  if (cntDelay == 0)    cntDelay = 1;
  avgDelay = (double)totalDelay / cntDelay;

  int64_t end = taosGetTimestampMs();
  int64_t t = end - start;

  if (superTblInfo) {
    fprintf(stderr, "Spent %.2f seconds to insert rows: %"PRIu64", affected rows: %"PRIu64" with %d thread(s) into %s.%s. %.2f records/second\n\n",
          t / 1000.0, superTblInfo->totalInsertRows,
          superTblInfo->totalAffectedRows,
          threads, db_name, superTblInfo->sTblName,
          (double)superTblInfo->totalInsertRows / (t / 1000.0));

    if (g_fpOfInsertResult) {
      fprintf(g_fpOfInsertResult,
          "Spent %.2f seconds to insert rows: %"PRIu64", affected rows: %"PRIu64" with %d thread(s) into %s.%s. %.2f records/second\n\n",
          t / 1000.0, superTblInfo->totalInsertRows,
          superTblInfo->totalAffectedRows,
          threads, db_name, superTblInfo->sTblName,
          (double)superTblInfo->totalInsertRows / (t / 1000.0));
    }
  } else {
    fprintf(stderr, "Spent %.2f seconds to insert rows: %"PRIu64", affected rows: %"PRIu64" with %d thread(s) into %s %.2f records/second\n\n",
          t / 1000.0, g_args.totalInsertRows,
          g_args.totalAffectedRows,
          threads, db_name,
          (double)g_args.totalInsertRows / (t / 1000.0));
    if (g_fpOfInsertResult) {
      fprintf(g_fpOfInsertResult,
          "Spent %.2f seconds to insert rows: %"PRIu64", affected rows: %"PRIu64" with %d thread(s) into %s %.2f records/second\n\n",
          t * 1000.0, g_args.totalInsertRows,
          g_args.totalAffectedRows,
          threads, db_name,
          (double)g_args.totalInsertRows / (t / 1000.0));
    }
  }

  fprintf(stderr, "insert delay, avg: %10.2fms, max: %"PRIu64"ms, min: %"PRIu64"ms\n\n",
          avgDelay, maxDelay, minDelay);
  if (g_fpOfInsertResult) {
    fprintf(g_fpOfInsertResult, "insert delay, avg:%10.2fms, max: %"PRIu64"ms, min: %"PRIu64"ms\n\n",
          avgDelay, maxDelay, minDelay);
  }

  //taos_close(taos);

  free(pids);
  free(infos);
}

static void *readTable(void *sarg) {
#if 1
  threadInfo *pThreadInfo = (threadInfo *)sarg;
  TAOS *taos = pThreadInfo->taos;
  char command[BUFFER_SIZE] = "\0";
  uint64_t sTime = pThreadInfo->start_time;
  char *tb_prefix = pThreadInfo->tb_prefix;
  FILE *fp = fopen(pThreadInfo->filePath, "a");
  if (NULL == fp) {
    errorPrint( "fopen %s fail, reason:%s.\n", pThreadInfo->filePath, strerror(errno));
    return NULL;
  }

  int64_t num_of_DPT;
/*  if (pThreadInfo->superTblInfo) {
    num_of_DPT = pThreadInfo->superTblInfo->insertRows; //  nrecords_per_table;
  } else {
  */
      num_of_DPT = g_args.num_of_DPT;
//  }

  int64_t num_of_tables = pThreadInfo->ntables; // rinfo->end_table_to - rinfo->start_table_from + 1;
  int64_t totalData = num_of_DPT * num_of_tables;
  bool do_aggreFunc = g_Dbs.do_aggreFunc;

  int n = do_aggreFunc ? (sizeof(aggreFunc) / sizeof(aggreFunc[0])) : 2;
  if (!do_aggreFunc) {
    printf("\nThe first field is either Binary or Bool. Aggregation functions are not supported.\n");
  }
  printf("%"PRId64" records:\n", totalData);
  fprintf(fp, "| QFunctions |    QRecords    |   QSpeed(R/s)   |  QLatency(ms) |\n");

  for (int j = 0; j < n; j++) {
    double totalT = 0;
    uint64_t count = 0;
    for (int64_t i = 0; i < num_of_tables; i++) {
      sprintf(command, "select %s from %s%"PRId64" where ts>= %" PRIu64,
              aggreFunc[j], tb_prefix, i, sTime);

      double t = taosGetTimestampMs();
      TAOS_RES *pSql = taos_query(taos, command);
      int32_t code = taos_errno(pSql);

      if (code != 0) {
        errorPrint( "Failed to query:%s\n", taos_errstr(pSql));
        taos_free_result(pSql);
        taos_close(taos);
        fclose(fp);
        return NULL;
      }

      while(taos_fetch_row(pSql) != NULL) {
        count++;
      }

      t = taosGetTimestampMs() - t;
      totalT += t;

      taos_free_result(pSql);
    }

    fprintf(fp, "|%10s  |   %"PRId64"   |  %12.2f   |   %10.2f  |\n",
            aggreFunc[j][0] == '*' ? "   *   " : aggreFunc[j], totalData,
            (double)(num_of_tables * num_of_DPT) / totalT, totalT * 1000);
    printf("select %10s took %.6f second(s)\n", aggreFunc[j], totalT * 1000);
  }
  fprintf(fp, "\n");
  fclose(fp);
#endif
  return NULL;
}

static void *readMetric(void *sarg) {
#if 1
  threadInfo *pThreadInfo = (threadInfo *)sarg;
  TAOS *taos = pThreadInfo->taos;
  char command[BUFFER_SIZE] = "\0";
  FILE *fp = fopen(pThreadInfo->filePath, "a");
  if (NULL == fp) {
    printf("fopen %s fail, reason:%s.\n", pThreadInfo->filePath, strerror(errno));
    return NULL;
  }

  int64_t num_of_DPT = pThreadInfo->superTblInfo->insertRows;
  int64_t num_of_tables = pThreadInfo->ntables; // rinfo->end_table_to - rinfo->start_table_from + 1;
  int64_t totalData = num_of_DPT * num_of_tables;
  bool do_aggreFunc = g_Dbs.do_aggreFunc;

  int n = do_aggreFunc ? (sizeof(aggreFunc) / sizeof(aggreFunc[0])) : 2;
  if (!do_aggreFunc) {
    printf("\nThe first field is either Binary or Bool. Aggregation functions are not supported.\n");
  }
  printf("%"PRId64" records:\n", totalData);
  fprintf(fp, "Querying On %"PRId64" records:\n", totalData);

  for (int j = 0; j < n; j++) {
    char condition[COND_BUF_LEN] = "\0";
    char tempS[64] = "\0";

    int64_t m = 10 < num_of_tables ? 10 : num_of_tables;

    for (int64_t i = 1; i <= m; i++) {
      if (i == 1) {
        sprintf(tempS, "t1 = %"PRId64"", i);
      } else {
        sprintf(tempS, " or t1 = %"PRId64" ", i);
      }
      strncat(condition, tempS, COND_BUF_LEN - 1);

      sprintf(command, "select %s from meters where %s", aggreFunc[j], condition);

      printf("Where condition: %s\n", condition);
      fprintf(fp, "%s\n", command);

      double t = taosGetTimestampMs();

      TAOS_RES *pSql = taos_query(taos, command);
      int32_t code = taos_errno(pSql);

      if (code != 0) {
        errorPrint( "Failed to query:%s\n", taos_errstr(pSql));
        taos_free_result(pSql);
        taos_close(taos);
        fclose(fp);
        return NULL;
      }
      int count = 0;
      while(taos_fetch_row(pSql) != NULL) {
        count++;
      }
      t = taosGetTimestampMs() - t;

      fprintf(fp, "| Speed: %12.2f(per s) | Latency: %.4f(ms) |\n",
              num_of_tables * num_of_DPT / (t * 1000.0), t);
      printf("select %10s took %.6f second(s)\n\n", aggreFunc[j], t * 1000.0);

      taos_free_result(pSql);
    }
    fprintf(fp, "\n");
  }
  fclose(fp);
#endif
  return NULL;
}

static void prompt()
{
  if (!g_args.answer_yes) {
    printf("         Press enter key to continue or Ctrl-C to stop\n\n");
    (void)getchar();
  }
}

static int insertTestProcess() {

  setupForAnsiEscape();
  int ret = printfInsertMeta();
  resetAfterAnsiEscape();

  if (ret == -1)
    exit(EXIT_FAILURE);

  debugPrint("%d result file: %s\n", __LINE__, g_Dbs.resultFile);
  g_fpOfInsertResult = fopen(g_Dbs.resultFile, "a");
  if (NULL == g_fpOfInsertResult) {
    errorPrint( "Failed to open %s for save result\n", g_Dbs.resultFile);
    return -1;
  }

  if (g_fpOfInsertResult)
    printfInsertMetaToFile(g_fpOfInsertResult);

  prompt();

  init_rand_data();

  // create database and super tables
  if(createDatabasesAndStables() != 0) {
    if (g_fpOfInsertResult)
      fclose(g_fpOfInsertResult);
    return -1;
  }

  // pretreatement
  prepareSampleData();

  double start;
  double end;

  // create child tables
  start = taosGetTimestampMs();
  createChildTables();
  end = taosGetTimestampMs();

  if (g_totalChildTables > 0) {
    fprintf(stderr, "Spent %.4f seconds to create %"PRId64" tables with %d thread(s)\n\n",
            (end - start)/1000.0, g_totalChildTables, g_Dbs.threadCountByCreateTbl);
    if (g_fpOfInsertResult) {
      fprintf(g_fpOfInsertResult,
            "Spent %.4f seconds to create %"PRId64" tables with %d thread(s)\n\n",
            (end - start)/1000.0, g_totalChildTables, g_Dbs.threadCountByCreateTbl);
    }
  }

  // create sub threads for inserting data
  //start = taosGetTimestampMs();
  for (int i = 0; i < g_Dbs.dbCount; i++) {
    if (g_Dbs.use_metric) {
      if (g_Dbs.db[i].superTblCount > 0) {
        for (uint64_t j = 0; j < g_Dbs.db[i].superTblCount; j++) {

          SSuperTable* superTblInfo = &g_Dbs.db[i].superTbls[j];

          if (superTblInfo && (superTblInfo->insertRows > 0)) {
            startMultiThreadInsertData(
              g_Dbs.threadCount,
              g_Dbs.db[i].dbName,
              g_Dbs.db[i].dbCfg.precision,
              superTblInfo);
          }
        }
      }
    } else {
        startMultiThreadInsertData(
          g_Dbs.threadCount,
          g_Dbs.db[i].dbName,
          g_Dbs.db[i].dbCfg.precision,
          NULL);
    }
  }
  //end = taosGetTimestampMs();

  //int64_t    totalInsertRows = 0;
  //int64_t    totalAffectedRows = 0;
  //for (int i = 0; i < g_Dbs.dbCount; i++) {
  //  for (int j = 0; j < g_Dbs.db[i].superTblCount; j++) {
  //  totalInsertRows+= g_Dbs.db[i].superTbls[j].totalInsertRows;
  //  totalAffectedRows += g_Dbs.db[i].superTbls[j].totalAffectedRows;
  //}
  //printf("Spent %.4f seconds to insert rows: %"PRId64", affected rows: %"PRId64" with %d thread(s)\n\n", end - start, totalInsertRows, totalAffectedRows, g_Dbs.threadCount);
  postFreeResource();

  return 0;
}

static void *specifiedTableQuery(void *sarg) {
  threadInfo *pThreadInfo = (threadInfo *)sarg;

  if (pThreadInfo->taos == NULL) {
    TAOS * taos = NULL;
    taos = taos_connect(g_queryInfo.host,
          g_queryInfo.user,
          g_queryInfo.password,
          NULL,
          g_queryInfo.port);
    if (taos == NULL) {
      errorPrint("[%d] Failed to connect to TDengine, reason:%s\n",
            pThreadInfo->threadID, taos_errstr(NULL));
      return NULL;
    } else {
      pThreadInfo->taos = taos;
    }
  }

  char sqlStr[TSDB_DB_NAME_LEN + 5];
  sprintf(sqlStr, "use %s", g_queryInfo.dbName);
  if (0 != queryDbExec(pThreadInfo->taos, sqlStr, NO_INSERT_TYPE, false)) {
    taos_close(pThreadInfo->taos);
    errorPrint( "use database %s failed!\n\n",
                g_queryInfo.dbName);
    return NULL;
  }

  uint64_t st = 0;
  uint64_t et = 0;

  uint64_t queryTimes = g_queryInfo.specifiedQueryInfo.queryTimes;

  uint64_t totalQueried = 0;
  uint64_t lastPrintTime = taosGetTimestampMs();
  uint64_t startTs = taosGetTimestampMs();

  if (g_queryInfo.specifiedQueryInfo.result[pThreadInfo->querySeq][0] != '\0') {
    sprintf(pThreadInfo->filePath, "%s-%d",
                g_queryInfo.specifiedQueryInfo.result[pThreadInfo->querySeq],
                pThreadInfo->threadID);
  }

  while(queryTimes --) {
    if (g_queryInfo.specifiedQueryInfo.queryInterval && (et - st) <
            (int64_t)g_queryInfo.specifiedQueryInfo.queryInterval) {
      taosMsleep(g_queryInfo.specifiedQueryInfo.queryInterval - (et - st)); // ms
    }

    st = taosGetTimestampMs();

    selectAndGetResult(pThreadInfo,
          g_queryInfo.specifiedQueryInfo.sql[pThreadInfo->querySeq]);

    et = taosGetTimestampMs();
    printf("=thread[%"PRId64"] use %s complete one sql, Spent %10.3f s\n",
              taosGetSelfPthreadId(), g_queryInfo.queryMode, (et - st)/1000.0);

    totalQueried ++;
    g_queryInfo.specifiedQueryInfo.totalQueried ++;

    uint64_t  currentPrintTime = taosGetTimestampMs();
    uint64_t  endTs = taosGetTimestampMs();
    if (currentPrintTime - lastPrintTime > 30*1000) {
      debugPrint("%s() LN%d, endTs=%"PRIu64"ms, startTs=%"PRIu64"ms\n",
          __func__, __LINE__, endTs, startTs);
      printf("thread[%d] has currently completed queries: %"PRIu64", QPS: %10.6f\n",
                    pThreadInfo->threadID,
                    totalQueried,
                    (double)(totalQueried/((endTs-startTs)/1000.0)));
      lastPrintTime = currentPrintTime;
    }
  }
  return NULL;
}

static void replaceChildTblName(char* inSql, char* outSql, int tblIndex) {
  char sourceString[32] = "xxxx";
  char subTblName[MAX_TB_NAME_SIZE*3];
  sprintf(subTblName, "%s.%s",
          g_queryInfo.dbName,
          g_queryInfo.superQueryInfo.childTblName + tblIndex*TSDB_TABLE_NAME_LEN);

  //printf("inSql: %s\n", inSql);

  char* pos = strstr(inSql, sourceString);
  if (0 == pos) {
    return;
  }

  tstrncpy(outSql, inSql, pos - inSql + 1);
  //printf("1: %s\n", outSql);
  strncat(outSql, subTblName, MAX_QUERY_SQL_LENGTH - 1);
  //printf("2: %s\n", outSql);
  strncat(outSql, pos+strlen(sourceString), MAX_QUERY_SQL_LENGTH - 1);
  //printf("3: %s\n", outSql);
}

static void *superTableQuery(void *sarg) {
  char sqlstr[MAX_QUERY_SQL_LENGTH];
  threadInfo *pThreadInfo = (threadInfo *)sarg;

  if (pThreadInfo->taos == NULL) {
    TAOS * taos = NULL;
    taos = taos_connect(g_queryInfo.host,
          g_queryInfo.user,
          g_queryInfo.password,
          NULL,
          g_queryInfo.port);
    if (taos == NULL) {
      errorPrint("[%d] Failed to connect to TDengine, reason:%s\n",
            pThreadInfo->threadID, taos_errstr(NULL));
      return NULL;
    } else {
      pThreadInfo->taos = taos;
    }
  }

  uint64_t st = 0;
  uint64_t et = (int64_t)g_queryInfo.superQueryInfo.queryInterval;

  uint64_t queryTimes = g_queryInfo.superQueryInfo.queryTimes;
  uint64_t totalQueried = 0;
  uint64_t  startTs = taosGetTimestampMs();

  uint64_t  lastPrintTime = taosGetTimestampMs();
  while(queryTimes --) {
    if (g_queryInfo.superQueryInfo.queryInterval
            && (et - st) < (int64_t)g_queryInfo.superQueryInfo.queryInterval) {
      taosMsleep(g_queryInfo.superQueryInfo.queryInterval - (et - st)); // ms
      //printf("========sleep duration:%"PRId64 "========inserted rows:%d, table range:%d - %d\n", (1000 - (et - st)), i, pThreadInfo->start_table_from, pThreadInfo->end_table_to);
    }

    st = taosGetTimestampMs();
    for (int i = pThreadInfo->start_table_from; i <= pThreadInfo->end_table_to; i++) {
      for (int j = 0; j < g_queryInfo.superQueryInfo.sqlCount; j++) {
        memset(sqlstr,0,sizeof(sqlstr));
        replaceChildTblName(g_queryInfo.superQueryInfo.sql[j], sqlstr, i);
        if (g_queryInfo.superQueryInfo.result[j][0] != '\0') {
          sprintf(pThreadInfo->filePath, "%s-%d",
                  g_queryInfo.superQueryInfo.result[j],
                  pThreadInfo->threadID);
        }
        selectAndGetResult(pThreadInfo, sqlstr);

        totalQueried++;
        g_queryInfo.superQueryInfo.totalQueried ++;

        int64_t  currentPrintTime = taosGetTimestampMs();
        int64_t  endTs = taosGetTimestampMs();
        if (currentPrintTime - lastPrintTime > 30*1000) {
          printf("thread[%d] has currently completed queries: %"PRIu64", QPS: %10.3f\n",
                    pThreadInfo->threadID,
                    totalQueried,
                    (double)(totalQueried/((endTs-startTs)/1000.0)));
          lastPrintTime = currentPrintTime;
        }
      }
    }
    et = taosGetTimestampMs();
    printf("####thread[%"PRId64"] complete all sqls to allocate all sub-tables[%"PRIu64" - %"PRIu64"] once queries duration:%.4fs\n\n",
            taosGetSelfPthreadId(),
            pThreadInfo->start_table_from,
            pThreadInfo->end_table_to,
            (double)(et - st)/1000.0);
  }

  return NULL;
}

static int queryTestProcess() {

  setupForAnsiEscape();
  printfQueryMeta();
  resetAfterAnsiEscape();

  TAOS * taos = NULL;
  taos = taos_connect(g_queryInfo.host,
          g_queryInfo.user,
          g_queryInfo.password,
          NULL,
          g_queryInfo.port);
  if (taos == NULL) {
    errorPrint( "Failed to connect to TDengine, reason:%s\n",
            taos_errstr(NULL));
    exit(-1);
  }

  if (0 != g_queryInfo.superQueryInfo.sqlCount) {
    getAllChildNameOfSuperTable(taos,
            g_queryInfo.dbName,
            g_queryInfo.superQueryInfo.sTblName,
            &g_queryInfo.superQueryInfo.childTblName,
            &g_queryInfo.superQueryInfo.childTblCount);
  }

  prompt();

  if (g_args.debug_print || g_args.verbose_print) {
    printfQuerySystemInfo(taos);
  }

  if (0 == strncasecmp(g_queryInfo.queryMode, "rest", strlen("rest"))) {
    if (convertHostToServAddr(
        g_queryInfo.host, g_queryInfo.port, &g_queryInfo.serv_addr) != 0)
      exit(-1);
  }

  pthread_t  *pids  = NULL;
  threadInfo *infos = NULL;
  //==== create sub threads for query from specify table
  int nConcurrent = g_queryInfo.specifiedQueryInfo.concurrent;
  uint64_t nSqlCount = g_queryInfo.specifiedQueryInfo.sqlCount;

  uint64_t startTs = taosGetTimestampMs();

  if ((nSqlCount > 0) && (nConcurrent > 0)) {

    pids  = malloc(nConcurrent * nSqlCount * sizeof(pthread_t));
    infos = malloc(nConcurrent * nSqlCount * sizeof(threadInfo));

    if ((NULL == pids) || (NULL == infos)) {
      taos_close(taos);
      ERROR_EXIT("memory allocation failed for create threads\n");
    }

    for (uint64_t i = 0; i < nSqlCount; i++) {
        for (int j = 0; j < nConcurrent; j++) {
            uint64_t seq = i * nConcurrent + j;
            threadInfo *pThreadInfo = infos + seq;
            pThreadInfo->threadID = seq;
            pThreadInfo->querySeq = i;

            if (0 == strncasecmp(g_queryInfo.queryMode, "taosc", 5)) {

                char sqlStr[MAX_TB_NAME_SIZE*2];
                sprintf(sqlStr, "use %s", g_queryInfo.dbName);
                if (0 != queryDbExec(taos, sqlStr, NO_INSERT_TYPE, false)) {
                    taos_close(taos);
                    free(infos);
                    free(pids);
                    errorPrint( "use database %s failed!\n\n",
                        g_queryInfo.dbName);
                    return -1;
                }
            }

            pThreadInfo->taos = NULL;// TODO: workaround to use separate taos connection;

            pthread_create(pids + seq, NULL, specifiedTableQuery,
                pThreadInfo);
        }
    }
  } else {
    g_queryInfo.specifiedQueryInfo.concurrent = 0;
  }

  taos_close(taos);

  pthread_t  *pidsOfSub  = NULL;
  threadInfo *infosOfSub = NULL;
  //==== create sub threads for query from all sub table of the super table
  if ((g_queryInfo.superQueryInfo.sqlCount > 0)
          && (g_queryInfo.superQueryInfo.threadCnt > 0)) {
    pidsOfSub  = malloc(g_queryInfo.superQueryInfo.threadCnt * sizeof(pthread_t));
    infosOfSub = malloc(g_queryInfo.superQueryInfo.threadCnt * sizeof(threadInfo));

    if ((NULL == pidsOfSub) || (NULL == infosOfSub)) {
      free(infos);
      free(pids);

      ERROR_EXIT("memory allocation failed for create threads\n");
    }

    int64_t ntables = g_queryInfo.superQueryInfo.childTblCount;
    int threads = g_queryInfo.superQueryInfo.threadCnt;

    int64_t a = ntables / threads;
    if (a < 1) {
      threads = ntables;
      a = 1;
    }

    int64_t b = 0;
    if (threads != 0) {
      b = ntables % threads;
    }

    uint64_t tableFrom = 0;
    for (int i = 0; i < threads; i++) {
      threadInfo *pThreadInfo = infosOfSub + i;
      pThreadInfo->threadID = i;

      pThreadInfo->start_table_from = tableFrom;
      pThreadInfo->ntables = i<b?a+1:a;
      pThreadInfo->end_table_to = i < b ? tableFrom + a : tableFrom + a - 1;
      tableFrom = pThreadInfo->end_table_to + 1;
      pThreadInfo->taos = NULL; // TODO: workaround to use separate taos connection;
      pthread_create(pidsOfSub + i, NULL, superTableQuery, pThreadInfo);
    }

    g_queryInfo.superQueryInfo.threadCnt = threads;
  } else {
    g_queryInfo.superQueryInfo.threadCnt = 0;
  }

  if ((nSqlCount > 0) && (nConcurrent > 0)) {
    for (int i = 0; i < nConcurrent; i++) {
      for (int j = 0; j < nSqlCount; j++) {
        pthread_join(pids[i * nSqlCount + j], NULL);
      }
    }
  }

  tmfree((char*)pids);
  tmfree((char*)infos);

  for (int i = 0; i < g_queryInfo.superQueryInfo.threadCnt; i++) {
    pthread_join(pidsOfSub[i], NULL);
  }

  tmfree((char*)pidsOfSub);
  tmfree((char*)infosOfSub);

//  taos_close(taos);// TODO: workaround to use separate taos connection;
  uint64_t endTs = taosGetTimestampMs();

  uint64_t totalQueried = g_queryInfo.specifiedQueryInfo.totalQueried +
    g_queryInfo.superQueryInfo.totalQueried;

  fprintf(stderr, "==== completed total queries: %"PRIu64", the QPS of all threads: %10.3f====\n",
          totalQueried,
          (double)(totalQueried/((endTs-startTs)/1000.0)));
  return 0;
}

static void stable_sub_callback(
        TAOS_SUB* tsub, TAOS_RES *res, void* param, int code) {
  if (res == NULL || taos_errno(res) != 0) {
    errorPrint("%s() LN%d, failed to subscribe result, code:%d, reason:%s\n",
           __func__, __LINE__, code, taos_errstr(res));
    return;
  }

  if (param)
    fetchResult(res, (threadInfo *)param);
  // tao_unscribe() will free result.
}

static void specified_sub_callback(
        TAOS_SUB* tsub, TAOS_RES *res, void* param, int code) {
  if (res == NULL || taos_errno(res) != 0) {
    errorPrint("%s() LN%d, failed to subscribe result, code:%d, reason:%s\n",
           __func__, __LINE__, code, taos_errstr(res));
    return;
  }

  if (param)
    fetchResult(res, (threadInfo *)param);
  // tao_unscribe() will free result.
}

static TAOS_SUB* subscribeImpl(
        QUERY_CLASS class,
        threadInfo *pThreadInfo,
        char *sql, char* topic, bool restart, uint64_t interval)
{
  TAOS_SUB* tsub = NULL;

  if ((SPECIFIED_CLASS == class)
          && (ASYNC_MODE == g_queryInfo.specifiedQueryInfo.asyncMode)) {
    tsub = taos_subscribe(
            pThreadInfo->taos,
            restart,
            topic, sql, specified_sub_callback, (void*)pThreadInfo,
            g_queryInfo.specifiedQueryInfo.subscribeInterval);
  } else if ((STABLE_CLASS == class)
          && (ASYNC_MODE == g_queryInfo.superQueryInfo.asyncMode)) {
    tsub = taos_subscribe(
            pThreadInfo->taos,
            restart,
            topic, sql, stable_sub_callback, (void*)pThreadInfo,
            g_queryInfo.superQueryInfo.subscribeInterval);
  } else {
    tsub = taos_subscribe(
            pThreadInfo->taos,
            restart,
            topic, sql, NULL, NULL, interval);
  }

  if (tsub == NULL) {
      errorPrint("failed to create subscription. topic:%s, sql:%s\n", topic, sql);
      return NULL;
  }

  return tsub;
}

static void *superSubscribe(void *sarg) {
    threadInfo *pThreadInfo = (threadInfo *)sarg;
    char subSqlstr[MAX_QUERY_SQL_LENGTH];
    TAOS_SUB*    tsub[MAX_QUERY_SQL_COUNT] = {0};
    uint64_t tsubSeq;

    if (pThreadInfo->ntables > MAX_QUERY_SQL_COUNT) {
        errorPrint("The table number(%"PRId64") of the thread is more than max query sql count: %d\n",
                pThreadInfo->ntables, MAX_QUERY_SQL_COUNT);
        exit(-1);
    }

    if (pThreadInfo->taos == NULL) {
        pThreadInfo->taos = taos_connect(g_queryInfo.host,
                g_queryInfo.user,
                g_queryInfo.password,
                g_queryInfo.dbName,
                g_queryInfo.port);
        if (pThreadInfo->taos == NULL) {
            errorPrint("[%d] Failed to connect to TDengine, reason:%s\n",
                    pThreadInfo->threadID, taos_errstr(NULL));
            return NULL;
        }
    }

    char sqlStr[MAX_TB_NAME_SIZE*2];
    sprintf(sqlStr, "use %s", g_queryInfo.dbName);
    if (0 != queryDbExec(pThreadInfo->taos, sqlStr, NO_INSERT_TYPE, false)) {
        taos_close(pThreadInfo->taos);
        errorPrint( "use database %s failed!\n\n",
                g_queryInfo.dbName);
        return NULL;
    }

    char topic[32] = {0};
    for (uint64_t i = pThreadInfo->start_table_from;
            i <= pThreadInfo->end_table_to; i++) {
        tsubSeq = i - pThreadInfo->start_table_from;
        verbosePrint("%s() LN%d, [%d], start=%"PRId64" end=%"PRId64" i=%"PRIu64"\n",
                __func__, __LINE__,
                pThreadInfo->threadID,
                pThreadInfo->start_table_from,
                pThreadInfo->end_table_to, i);
        sprintf(topic, "taosdemo-subscribe-%"PRIu64"-%"PRIu64"",
                i, pThreadInfo->querySeq);
        memset(subSqlstr, 0, sizeof(subSqlstr));
        replaceChildTblName(
                g_queryInfo.superQueryInfo.sql[pThreadInfo->querySeq],
                subSqlstr, i);
        if (g_queryInfo.superQueryInfo.result[pThreadInfo->querySeq][0] != 0) {
            sprintf(pThreadInfo->filePath, "%s-%d",
                    g_queryInfo.superQueryInfo.result[pThreadInfo->querySeq],
                    pThreadInfo->threadID);
        }

<<<<<<< HEAD
        debugPrint("%s() LN%d, [%d] subSqlstr: %s\n",
=======
        verbosePrint("%s() LN%d, [%d] subSqlstr: %s\n",
>>>>>>> 201f6c46
                __func__, __LINE__, pThreadInfo->threadID, subSqlstr);
        tsub[tsubSeq] = subscribeImpl(
                STABLE_CLASS,
                pThreadInfo, subSqlstr, topic,
                g_queryInfo.superQueryInfo.subscribeRestart,
                g_queryInfo.superQueryInfo.subscribeInterval);
        if (NULL == tsub[tsubSeq]) {
            taos_close(pThreadInfo->taos);
            return NULL;
        }
    }

    // start loop to consume result
    int consumed[MAX_QUERY_SQL_COUNT];
    for (int i = 0; i < MAX_QUERY_SQL_COUNT; i++) {
        consumed[i] = 0;
    }
    TAOS_RES* res = NULL;

    uint64_t st = 0, et = 0;

    while ((g_queryInfo.superQueryInfo.endAfterConsume == -1)
            || (g_queryInfo.superQueryInfo.endAfterConsume >
                consumed[pThreadInfo->end_table_to
                - pThreadInfo->start_table_from])) {

        verbosePrint("super endAfterConsume: %d, consumed: %d\n",
                g_queryInfo.superQueryInfo.endAfterConsume,
                consumed[pThreadInfo->end_table_to
                - pThreadInfo->start_table_from]);
        for (uint64_t i = pThreadInfo->start_table_from;
                i <= pThreadInfo->end_table_to; i++) {
            tsubSeq = i - pThreadInfo->start_table_from;
            if (ASYNC_MODE == g_queryInfo.superQueryInfo.asyncMode) {
                continue;
            }

            st = taosGetTimestampMs();
            performancePrint("st: %"PRIu64" et: %"PRIu64" st-et: %"PRIu64"\n", st, et, (st - et));
            res = taos_consume(tsub[tsubSeq]);
            et = taosGetTimestampMs();
            performancePrint("st: %"PRIu64" et: %"PRIu64" delta: %"PRIu64"\n", st, et, (et - st));

            if (res) {
                if (g_queryInfo.superQueryInfo.result[pThreadInfo->querySeq][0] != 0) {
                    sprintf(pThreadInfo->filePath, "%s-%d",
                            g_queryInfo.superQueryInfo.result[pThreadInfo->querySeq],
                            pThreadInfo->threadID);
                    fetchResult(res, pThreadInfo);
                }
                consumed[tsubSeq] ++;

                if ((g_queryInfo.superQueryInfo.resubAfterConsume != -1)
                        && (consumed[tsubSeq] >=
                            g_queryInfo.superQueryInfo.resubAfterConsume)) {
                    verbosePrint("%s() LN%d, keepProgress:%d, resub super table query: %"PRIu64"\n",
                            __func__, __LINE__,
                            g_queryInfo.superQueryInfo.subscribeKeepProgress,
                            pThreadInfo->querySeq);
                    taos_unsubscribe(tsub[tsubSeq],
                            g_queryInfo.superQueryInfo.subscribeKeepProgress);
                    consumed[tsubSeq]= 0;
                    tsub[tsubSeq] = subscribeImpl(
                            STABLE_CLASS,
                            pThreadInfo, subSqlstr, topic,
                            g_queryInfo.superQueryInfo.subscribeRestart,
                            g_queryInfo.superQueryInfo.subscribeInterval
                            );
                    if (NULL == tsub[tsubSeq]) {
                        taos_close(pThreadInfo->taos);
                        return NULL;
                    }
                }
            }
        }
    }
    verbosePrint("%s() LN%d, super endAfterConsume: %d, consumed: %d\n",
            __func__, __LINE__,
            g_queryInfo.superQueryInfo.endAfterConsume,
            consumed[pThreadInfo->end_table_to - pThreadInfo->start_table_from]);
    taos_free_result(res);

    for (uint64_t i = pThreadInfo->start_table_from;
            i <= pThreadInfo->end_table_to; i++) {
        tsubSeq = i - pThreadInfo->start_table_from;
        taos_unsubscribe(tsub[tsubSeq], 0);
    }

    taos_close(pThreadInfo->taos);
    return NULL;
}

static void *specifiedSubscribe(void *sarg) {
  threadInfo *pThreadInfo = (threadInfo *)sarg;
//  TAOS_SUB*  tsub = NULL;

  if (pThreadInfo->taos == NULL) {
    pThreadInfo->taos = taos_connect(g_queryInfo.host,
          g_queryInfo.user,
          g_queryInfo.password,
          g_queryInfo.dbName,
          g_queryInfo.port);
    if (pThreadInfo->taos == NULL) {
      errorPrint("[%d] Failed to connect to TDengine, reason:%s\n",
            pThreadInfo->threadID, taos_errstr(NULL));
      return NULL;
    }
  }

  char sqlStr[MAX_TB_NAME_SIZE*2];
  sprintf(sqlStr, "use %s", g_queryInfo.dbName);
  if (0 != queryDbExec(pThreadInfo->taos, sqlStr, NO_INSERT_TYPE, false)) {
    taos_close(pThreadInfo->taos);
    return NULL;
  }

  sprintf(g_queryInfo.specifiedQueryInfo.topic[pThreadInfo->threadID],
          "taosdemo-subscribe-%"PRIu64"-%d",
          pThreadInfo->querySeq,
          pThreadInfo->threadID);
  if (g_queryInfo.specifiedQueryInfo.result[pThreadInfo->querySeq][0] != '\0') {
      sprintf(pThreadInfo->filePath, "%s-%d",
                g_queryInfo.specifiedQueryInfo.result[pThreadInfo->querySeq],
                pThreadInfo->threadID);
  }
  g_queryInfo.specifiedQueryInfo.tsub[pThreadInfo->threadID] = subscribeImpl(
          SPECIFIED_CLASS, pThreadInfo,
          g_queryInfo.specifiedQueryInfo.sql[pThreadInfo->querySeq],
          g_queryInfo.specifiedQueryInfo.topic[pThreadInfo->threadID],
          g_queryInfo.specifiedQueryInfo.subscribeRestart,
          g_queryInfo.specifiedQueryInfo.subscribeInterval);
  if (NULL == g_queryInfo.specifiedQueryInfo.tsub[pThreadInfo->threadID]) {
      taos_close(pThreadInfo->taos);
      return NULL;
  }

  // start loop to consume result

  g_queryInfo.specifiedQueryInfo.consumed[pThreadInfo->threadID] = 0;
  while((g_queryInfo.specifiedQueryInfo.endAfterConsume[pThreadInfo->querySeq] == -1)
          || (g_queryInfo.specifiedQueryInfo.consumed[pThreadInfo->threadID] <
              g_queryInfo.specifiedQueryInfo.endAfterConsume[pThreadInfo->querySeq])) {

      printf("consumed[%d]: %d, endAfterConsum[%"PRId64"]: %d\n",
              pThreadInfo->threadID,
              g_queryInfo.specifiedQueryInfo.consumed[pThreadInfo->threadID],
              pThreadInfo->querySeq,
              g_queryInfo.specifiedQueryInfo.endAfterConsume[pThreadInfo->querySeq]);
      if (ASYNC_MODE == g_queryInfo.specifiedQueryInfo.asyncMode) {
          continue;
      }

      g_queryInfo.specifiedQueryInfo.res[pThreadInfo->threadID] = taos_consume(
              g_queryInfo.specifiedQueryInfo.tsub[pThreadInfo->threadID]);
      if (g_queryInfo.specifiedQueryInfo.res[pThreadInfo->threadID]) {
          if (g_queryInfo.specifiedQueryInfo.result[pThreadInfo->querySeq][0]
                  != 0) {
              sprintf(pThreadInfo->filePath, "%s-%d",
                      g_queryInfo.specifiedQueryInfo.result[pThreadInfo->querySeq],
                      pThreadInfo->threadID);
          }
          fetchResult(
                  g_queryInfo.specifiedQueryInfo.res[pThreadInfo->threadID],
                  pThreadInfo);

          g_queryInfo.specifiedQueryInfo.consumed[pThreadInfo->threadID] ++;
          if ((g_queryInfo.specifiedQueryInfo.resubAfterConsume[pThreadInfo->querySeq] != -1)
                && (g_queryInfo.specifiedQueryInfo.consumed[pThreadInfo->threadID] >=
                    g_queryInfo.specifiedQueryInfo.resubAfterConsume[pThreadInfo->querySeq])) {
              printf("keepProgress:%d, resub specified query: %"PRIu64"\n",
                    g_queryInfo.specifiedQueryInfo.subscribeKeepProgress,
                    pThreadInfo->querySeq);
              g_queryInfo.specifiedQueryInfo.consumed[pThreadInfo->threadID] = 0;
              taos_unsubscribe(g_queryInfo.specifiedQueryInfo.tsub[pThreadInfo->threadID],
                      g_queryInfo.specifiedQueryInfo.subscribeKeepProgress);
              g_queryInfo.specifiedQueryInfo.tsub[pThreadInfo->threadID] =
                  subscribeImpl(
                          SPECIFIED_CLASS,
                          pThreadInfo,
                          g_queryInfo.specifiedQueryInfo.sql[pThreadInfo->querySeq],
                          g_queryInfo.specifiedQueryInfo.topic[pThreadInfo->threadID],
                          g_queryInfo.specifiedQueryInfo.subscribeRestart,
                          g_queryInfo.specifiedQueryInfo.subscribeInterval);
              if (NULL == g_queryInfo.specifiedQueryInfo.tsub[pThreadInfo->threadID]) {
                  taos_close(pThreadInfo->taos);
                  return NULL;
              }
          }
      }
  }
  taos_free_result(g_queryInfo.specifiedQueryInfo.res[pThreadInfo->threadID]);
  taos_unsubscribe(g_queryInfo.specifiedQueryInfo.tsub[pThreadInfo->querySeq], 0);
  taos_close(pThreadInfo->taos);

  return NULL;
}

static int subscribeTestProcess() {
  setupForAnsiEscape();
  printfQueryMeta();
  resetAfterAnsiEscape();

  prompt();

  TAOS * taos = NULL;
  taos = taos_connect(g_queryInfo.host,
          g_queryInfo.user,
          g_queryInfo.password,
          g_queryInfo.dbName,
          g_queryInfo.port);
  if (taos == NULL) {
    errorPrint( "Failed to connect to TDengine, reason:%s\n",
            taos_errstr(NULL));
    exit(-1);
  }

  if (0 != g_queryInfo.superQueryInfo.sqlCount) {
    getAllChildNameOfSuperTable(taos,
            g_queryInfo.dbName,
            g_queryInfo.superQueryInfo.sTblName,
            &g_queryInfo.superQueryInfo.childTblName,
            &g_queryInfo.superQueryInfo.childTblCount);
  }

  taos_close(taos); // TODO: workaround to use separate taos connection;

  pthread_t  *pids = NULL;
  threadInfo *infos = NULL;

  pthread_t  *pidsOfStable  = NULL;
  threadInfo *infosOfStable = NULL;

  //==== create threads for query for specified table
  if (g_queryInfo.specifiedQueryInfo.sqlCount <= 0) {
    debugPrint("%s() LN%d, sepcified query sqlCount %d.\n",
              __func__, __LINE__,
              g_queryInfo.specifiedQueryInfo.sqlCount);
  } else {
    if (g_queryInfo.specifiedQueryInfo.concurrent <= 0) {
        errorPrint("%s() LN%d, sepcified query sqlCount %d.\n",
              __func__, __LINE__,
              g_queryInfo.specifiedQueryInfo.sqlCount);
        exit(-1);
    }

    pids  = malloc(
            g_queryInfo.specifiedQueryInfo.sqlCount *
            g_queryInfo.specifiedQueryInfo.concurrent *
            sizeof(pthread_t));
    infos = malloc(
            g_queryInfo.specifiedQueryInfo.sqlCount *
            g_queryInfo.specifiedQueryInfo.concurrent *
            sizeof(threadInfo));
    if ((NULL == pids) || (NULL == infos)) {
        errorPrint("%s() LN%d, malloc failed for create threads\n", __func__, __LINE__);
        exit(-1);
    }

    for (int i = 0; i < g_queryInfo.specifiedQueryInfo.sqlCount; i++) {
        for (int j = 0; j < g_queryInfo.specifiedQueryInfo.concurrent; j++) {
            uint64_t seq = i * g_queryInfo.specifiedQueryInfo.concurrent + j;
            threadInfo *pThreadInfo = infos + seq;
            pThreadInfo->threadID = seq;
            pThreadInfo->querySeq = i;
            pThreadInfo->taos = NULL;  // TODO: workaround to use separate taos connection;
            pthread_create(pids + seq, NULL, specifiedSubscribe, pThreadInfo);
        }
    }
  }

  //==== create threads for super table query
  if (g_queryInfo.superQueryInfo.sqlCount <= 0) {
    debugPrint("%s() LN%d, super table query sqlCount %d.\n",
              __func__, __LINE__,
              g_queryInfo.superQueryInfo.sqlCount);
  } else {
    if ((g_queryInfo.superQueryInfo.sqlCount > 0)
          && (g_queryInfo.superQueryInfo.threadCnt > 0)) {
        pidsOfStable  = malloc(
                g_queryInfo.superQueryInfo.sqlCount *
                g_queryInfo.superQueryInfo.threadCnt *
            sizeof(pthread_t));
        infosOfStable = malloc(
                g_queryInfo.superQueryInfo.sqlCount *
                g_queryInfo.superQueryInfo.threadCnt *
            sizeof(threadInfo));
        if ((NULL == pidsOfStable) || (NULL == infosOfStable)) {
            errorPrint("%s() LN%d, malloc failed for create threads\n",
              __func__, __LINE__);
            // taos_close(taos);
            exit(-1);
        }

        int64_t ntables = g_queryInfo.superQueryInfo.childTblCount;
        int threads = g_queryInfo.superQueryInfo.threadCnt;

        int64_t a = ntables / threads;
        if (a < 1) {
            threads = ntables;
            a = 1;
        }

        int64_t b = 0;
        if (threads != 0) {
            b = ntables % threads;
        }

        for (uint64_t i = 0; i < g_queryInfo.superQueryInfo.sqlCount; i++) {
            uint64_t tableFrom = 0;
            for (int j = 0; j < threads; j++) {
                uint64_t seq = i * threads + j;
                threadInfo *pThreadInfo = infosOfStable + seq;
                pThreadInfo->threadID = seq;
                pThreadInfo->querySeq = i;

                pThreadInfo->start_table_from = tableFrom;
                pThreadInfo->ntables = j<b?a+1:a;
                pThreadInfo->end_table_to = j<b?tableFrom+a:tableFrom+a-1;
                tableFrom = pThreadInfo->end_table_to + 1;
                pThreadInfo->taos = NULL; // TODO: workaround to use separate taos connection;
                pthread_create(pidsOfStable + seq,
                        NULL, superSubscribe, pThreadInfo);
            }
        }

        g_queryInfo.superQueryInfo.threadCnt = threads;

        for (int i = 0; i < g_queryInfo.superQueryInfo.sqlCount; i++) {
            for (int j = 0; j < threads; j++) {
                uint64_t seq = i * threads + j;
                pthread_join(pidsOfStable[seq], NULL);
            }
        }
    }
  }

  for (int i = 0; i < g_queryInfo.specifiedQueryInfo.sqlCount; i++) {
    for (int j = 0; j < g_queryInfo.specifiedQueryInfo.concurrent; j++) {
        uint64_t seq = i * g_queryInfo.specifiedQueryInfo.concurrent + j;
        pthread_join(pids[seq], NULL);
    }
  }

  tmfree((char*)pids);
  tmfree((char*)infos);

  tmfree((char*)pidsOfStable);
  tmfree((char*)infosOfStable);
//   taos_close(taos);
  return 0;
}

static void initOfInsertMeta() {
  memset(&g_Dbs, 0, sizeof(SDbs));

  // set default values
  tstrncpy(g_Dbs.host, "127.0.0.1", MAX_HOSTNAME_SIZE);
  g_Dbs.port = 6030;
  tstrncpy(g_Dbs.user, TSDB_DEFAULT_USER, MAX_USERNAME_SIZE);
  tstrncpy(g_Dbs.password, TSDB_DEFAULT_PASS, MAX_PASSWORD_SIZE);
  g_Dbs.threadCount = 2;

  g_Dbs.use_metric = g_args.use_metric;
}

static void initOfQueryMeta() {
  memset(&g_queryInfo, 0, sizeof(SQueryMetaInfo));

  // set default values
  tstrncpy(g_queryInfo.host, "127.0.0.1", MAX_HOSTNAME_SIZE);
  g_queryInfo.port = 6030;
  tstrncpy(g_queryInfo.user, TSDB_DEFAULT_USER, MAX_USERNAME_SIZE);
  tstrncpy(g_queryInfo.password, TSDB_DEFAULT_PASS, MAX_PASSWORD_SIZE);
}

static void setParaFromArg(){
  if (g_args.host) {
    tstrncpy(g_Dbs.host, g_args.host, MAX_HOSTNAME_SIZE);
  } else {
    tstrncpy(g_Dbs.host, "127.0.0.1", MAX_HOSTNAME_SIZE);
  }

  if (g_args.user) {
    tstrncpy(g_Dbs.user, g_args.user, MAX_USERNAME_SIZE);
  }

  if (g_args.password) {
    tstrncpy(g_Dbs.password, g_args.password, MAX_PASSWORD_SIZE);
  }

  if (g_args.port) {
    g_Dbs.port = g_args.port;
  }

  g_Dbs.threadCount = g_args.num_of_threads;
  g_Dbs.threadCountByCreateTbl = g_args.num_of_threads;

  g_Dbs.dbCount = 1;
  g_Dbs.db[0].drop = true;

  tstrncpy(g_Dbs.db[0].dbName, g_args.database, TSDB_DB_NAME_LEN);
  g_Dbs.db[0].dbCfg.replica = g_args.replica;
  tstrncpy(g_Dbs.db[0].dbCfg.precision, "ms", 8);

  tstrncpy(g_Dbs.resultFile, g_args.output_file, MAX_FILE_NAME_LEN);

  g_Dbs.use_metric = g_args.use_metric;
  g_Dbs.insert_only = g_args.insert_only;

  g_Dbs.do_aggreFunc = true;

  char dataString[STRING_LEN];
  char **data_type = g_args.datatype;

  memset(dataString, 0, STRING_LEN);

  if (strcasecmp(data_type[0], "BINARY") == 0
          || strcasecmp(data_type[0], "BOOL") == 0
          || strcasecmp(data_type[0], "NCHAR") == 0 ) {
    g_Dbs.do_aggreFunc = false;
  }

  if (g_args.use_metric) {
    g_Dbs.db[0].superTblCount = 1;
    tstrncpy(g_Dbs.db[0].superTbls[0].sTblName, "meters", TSDB_TABLE_NAME_LEN);
    g_Dbs.db[0].superTbls[0].childTblCount = g_args.num_of_tables;
    g_Dbs.threadCount = g_args.num_of_threads;
    g_Dbs.threadCountByCreateTbl = g_args.num_of_threads;
    g_Dbs.asyncMode = g_args.async_mode;

    g_Dbs.db[0].superTbls[0].autoCreateTable = PRE_CREATE_SUBTBL;
    g_Dbs.db[0].superTbls[0].childTblExists = TBL_NO_EXISTS;
    g_Dbs.db[0].superTbls[0].disorderRange = g_args.disorderRange;
    g_Dbs.db[0].superTbls[0].disorderRatio = g_args.disorderRatio;
    tstrncpy(g_Dbs.db[0].superTbls[0].childTblPrefix,
            g_args.tb_prefix, TSDB_TABLE_NAME_LEN - 20);
    tstrncpy(g_Dbs.db[0].superTbls[0].dataSource, "rand", MAX_TB_NAME_SIZE);
    g_Dbs.db[0].superTbls[0].iface = g_args.iface;
    tstrncpy(g_Dbs.db[0].superTbls[0].startTimestamp,
            "2017-07-14 10:40:00.000", MAX_TB_NAME_SIZE);
    g_Dbs.db[0].superTbls[0].timeStampStep = DEFAULT_TIMESTAMP_STEP;

    g_Dbs.db[0].superTbls[0].insertRows = g_args.num_of_DPT;
    g_Dbs.db[0].superTbls[0].maxSqlLen = g_args.max_sql_len;

    g_Dbs.db[0].superTbls[0].columnCount = 0;
    for (int i = 0; i < MAX_NUM_DATATYPE; i++) {
      if (data_type[i] == NULL) {
        break;
      }

      tstrncpy(g_Dbs.db[0].superTbls[0].columns[i].dataType,
              data_type[i], strlen(data_type[i]) + 1);
      g_Dbs.db[0].superTbls[0].columns[i].dataLen = g_args.len_of_binary;
      g_Dbs.db[0].superTbls[0].columnCount++;
    }

    if (g_Dbs.db[0].superTbls[0].columnCount > g_args.num_of_CPR) {
      g_Dbs.db[0].superTbls[0].columnCount = g_args.num_of_CPR;
    } else {
      for (int i = g_Dbs.db[0].superTbls[0].columnCount;
              i < g_args.num_of_CPR; i++) {
        tstrncpy(g_Dbs.db[0].superTbls[0].columns[i].dataType,
                "INT", strlen("INT") + 1);
        g_Dbs.db[0].superTbls[0].columns[i].dataLen = 0;
        g_Dbs.db[0].superTbls[0].columnCount++;
      }
    }

    tstrncpy(g_Dbs.db[0].superTbls[0].tags[0].dataType,
            "INT", strlen("INT") + 1);
    g_Dbs.db[0].superTbls[0].tags[0].dataLen = 0;

    tstrncpy(g_Dbs.db[0].superTbls[0].tags[1].dataType,
            "BINARY", strlen("BINARY") + 1);
    g_Dbs.db[0].superTbls[0].tags[1].dataLen = g_args.len_of_binary;
    g_Dbs.db[0].superTbls[0].tagCount = 2;
  } else {
    g_Dbs.threadCountByCreateTbl = g_args.num_of_threads;
    g_Dbs.db[0].superTbls[0].tagCount = 0;
  }
}

/* Function to do regular expression check */
static int regexMatch(const char *s, const char *reg, int cflags) {
  regex_t regex;
  char    msgbuf[100] = {0};

  /* Compile regular expression */
  if (regcomp(&regex, reg, cflags) != 0) {
    printf("Fail to compile regex\n");
    exit(-1);
  }

  /* Execute regular expression */
  int reti = regexec(&regex, s, 0, NULL, 0);
  if (!reti) {
    regfree(&regex);
    return 1;
  } else if (reti == REG_NOMATCH) {
    regfree(&regex);
    return 0;
  } else {
    regerror(reti, &regex, msgbuf, sizeof(msgbuf));
    printf("Regex match failed: %s\n", msgbuf);
    regfree(&regex);
    exit(-1);
  }

  return 0;
}

static int isCommentLine(char *line) {
  if (line == NULL) return 1;

  return regexMatch(line, "^\\s*#.*", REG_EXTENDED);
}

static void querySqlFile(TAOS* taos, char* sqlFile)
{
  FILE *fp = fopen(sqlFile, "r");
  if (fp == NULL) {
    printf("failed to open file %s, reason:%s\n", sqlFile, strerror(errno));
    return;
  }

  int       read_len = 0;
  char *    cmd = calloc(1, MAX_SQL_SIZE);
  size_t    cmd_len = 0;
  char *    line = NULL;
  size_t    line_len = 0;

  double t = taosGetTimestampMs();

  while((read_len = tgetline(&line, &line_len, fp)) != -1) {
    if (read_len >= MAX_SQL_SIZE) continue;
    line[--read_len] = '\0';

    if (read_len == 0 || isCommentLine(line)) {  // line starts with #
      continue;
    }

    if (line[read_len - 1] == '\\') {
      line[read_len - 1] = ' ';
      memcpy(cmd + cmd_len, line, read_len);
      cmd_len += read_len;
      continue;
    }

    memcpy(cmd + cmd_len, line, read_len);
    if (0 != queryDbExec(taos, cmd, NO_INSERT_TYPE, false)) {
        errorPrint("%s() LN%d, queryDbExec %s failed!\n",
               __func__, __LINE__, cmd);
        tmfree(cmd);
        tmfree(line);
        tmfclose(fp);
        return;
    }
    memset(cmd, 0, MAX_SQL_SIZE);
    cmd_len = 0;
  }

  t = taosGetTimestampMs() - t;
  printf("run %s took %.6f second(s)\n\n", sqlFile, t);

  tmfree(cmd);
  tmfree(line);
  tmfclose(fp);
  return;
}

static void testMetaFile() {
    if (INSERT_TEST == g_args.test_mode) {
      if (g_Dbs.cfgDir[0])
          taos_options(TSDB_OPTION_CONFIGDIR, g_Dbs.cfgDir);

      insertTestProcess();

    } else if (QUERY_TEST == g_args.test_mode) {
      if (g_queryInfo.cfgDir[0])
          taos_options(TSDB_OPTION_CONFIGDIR, g_queryInfo.cfgDir);

      queryTestProcess();

    } else if (SUBSCRIBE_TEST == g_args.test_mode) {
      if (g_queryInfo.cfgDir[0])
          taos_options(TSDB_OPTION_CONFIGDIR, g_queryInfo.cfgDir);

      subscribeTestProcess();

    }  else {
      ;
    }
}

static void queryResult() {
  // query data

  pthread_t read_id;
  threadInfo *pThreadInfo = malloc(sizeof(threadInfo));
  assert(pThreadInfo);
  pThreadInfo->start_time = 1500000000000;  // 2017-07-14 10:40:00.000
  pThreadInfo->start_table_from = 0;

  //pThreadInfo->do_aggreFunc = g_Dbs.do_aggreFunc;
  if (g_args.use_metric) {
    pThreadInfo->ntables = g_Dbs.db[0].superTbls[0].childTblCount;
    pThreadInfo->end_table_to = g_Dbs.db[0].superTbls[0].childTblCount - 1;
    pThreadInfo->superTblInfo = &g_Dbs.db[0].superTbls[0];
    tstrncpy(pThreadInfo->tb_prefix,
          g_Dbs.db[0].superTbls[0].childTblPrefix, TSDB_TABLE_NAME_LEN - 20);
  } else {
    pThreadInfo->ntables = g_args.num_of_tables;
    pThreadInfo->end_table_to = g_args.num_of_tables -1;
    tstrncpy(pThreadInfo->tb_prefix, g_args.tb_prefix, TSDB_TABLE_NAME_LEN);
  }

  pThreadInfo->taos = taos_connect(
          g_Dbs.host,
          g_Dbs.user,
          g_Dbs.password,
          g_Dbs.db[0].dbName,
          g_Dbs.port);
  if (pThreadInfo->taos == NULL) {
    errorPrint( "Failed to connect to TDengine, reason:%s\n",
            taos_errstr(NULL));
    free(pThreadInfo);
    exit(-1);
  }

  tstrncpy(pThreadInfo->filePath, g_Dbs.resultFile, MAX_FILE_NAME_LEN);

  if (!g_Dbs.use_metric) {
    pthread_create(&read_id, NULL, readTable, pThreadInfo);
  } else {
    pthread_create(&read_id, NULL, readMetric, pThreadInfo);
  }
  pthread_join(read_id, NULL);
  taos_close(pThreadInfo->taos);
  free(pThreadInfo);
}

static void testCmdLine() {

  if (strlen(configDir)) {
    wordexp_t full_path;
    if (wordexp(configDir, &full_path, 0) != 0) {
      errorPrint( "Invalid path %s\n", configDir);
      return;
    }
    taos_options(TSDB_OPTION_CONFIGDIR, full_path.we_wordv[0]);
    wordfree(&full_path);
  }

  g_args.test_mode = INSERT_TEST;
  insertTestProcess();

  if (false == g_Dbs.insert_only)
    queryResult();
}

int main(int argc, char *argv[]) {
  parse_args(argc, argv, &g_args);

  debugPrint("meta file: %s\n", g_args.metaFile);

  if (g_args.metaFile) {
    initOfInsertMeta();
    initOfQueryMeta();

    if (false == getInfoFromJsonFile(g_args.metaFile)) {
      printf("Failed to read %s\n", g_args.metaFile);
      return 1;
    }

    testMetaFile();
  } else {
    memset(&g_Dbs, 0, sizeof(SDbs));
    setParaFromArg();

    if (NULL != g_args.sqlFile) {
      TAOS* qtaos = taos_connect(
          g_Dbs.host,
          g_Dbs.user,
          g_Dbs.password,
          g_Dbs.db[0].dbName,
          g_Dbs.port);
      querySqlFile(qtaos, g_args.sqlFile);
      taos_close(qtaos);

    } else {
      testCmdLine();
    }

    if (g_dupstr)
        free(g_dupstr);
  }

  return 0;
}
<|MERGE_RESOLUTION|>--- conflicted
+++ resolved
@@ -7280,11 +7280,7 @@
                     pThreadInfo->threadID);
         }
 
-<<<<<<< HEAD
-        debugPrint("%s() LN%d, [%d] subSqlstr: %s\n",
-=======
         verbosePrint("%s() LN%d, [%d] subSqlstr: %s\n",
->>>>>>> 201f6c46
                 __func__, __LINE__, pThreadInfo->threadID, subSqlstr);
         tsub[tsubSeq] = subscribeImpl(
                 STABLE_CLASS,
