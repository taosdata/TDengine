--- conflicted
+++ resolved
@@ -4455,11 +4455,7 @@
         break;
       }
 
-<<<<<<< HEAD
-      buffer += sprintf(buffer, " %s", data);
-=======
       buffer += snprintf(buffer, retLen + 1, "%s", data);
->>>>>>> 16d7fcc2
       k++;
       len += retLen;
       remainderBufLen -= retLen;
@@ -5150,29 +5146,38 @@
   if (superTblInfo) {
     int limit, offset;
 
-    if (superTblInfo->childTblOffset >= superTblInfo->childTblCount) {
-      printf("WARNING: specified offset >= child table count! \n");
+    if (superTblInfo->childTblOffset >= 0) {
+      if (superTblInfo->childTblLimit < 0) {
+        superTblInfo->childTblLimit =
+            superTblInfo->childTblCount - superTblInfo->childTblOffset;
+      }
+
+      offset = superTblInfo->childTblOffset;
+      limit = superTblInfo->childTblLimit;
+    } else {
+      limit = superTblInfo->childTblCount;
+      offset = 0;
+    }
+
+    ntables = limit;
+    startFrom = offset;
+
+    if ((superTblInfo->childTblOffset + superTblInfo->childTblLimit )
+            >= superTblInfo->childTblCount) {
+      printf("WARNING: specified offset + limit >= child table count! \n");
       if (!g_args.answer_yes) {
         printf("         Press enter key to continue or Ctrl-C to stop\n\n");
         (void)getchar();
       }
     }
 
-    if (superTblInfo->childTblOffset >= 0) {
-      if (superTblInfo->childTblLimit <= 0) {
-        superTblInfo->childTblLimit =
-            superTblInfo->childTblCount - superTblInfo->childTblOffset;
-      }
-
-      offset = superTblInfo->childTblOffset;
-      limit = superTblInfo->childTblLimit;
-    } else {
-        limit = superTblInfo->childTblCount;
-        offset = 0;
-    }
-
-    ntables = limit;
-    startFrom = offset;
+    if (0 == superTblInfo->childTblLimit) {
+      printf("WARNING: specified limit = 0, which cannot find table name to insert or query! \n");
+      if (!g_args.answer_yes) {
+        printf("         Press enter key to continue or Ctrl-C to stop\n\n");
+        (void)getchar();
+      }
+    }
 
     superTblInfo->childTblName = (char*)calloc(1,
         limit * TSDB_TABLE_NAME_LEN);
