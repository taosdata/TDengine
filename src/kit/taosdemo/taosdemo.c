﻿/*
 * Copyright (c) 2019 TAOS Data, Inc. <jhtao@taosdata.com>
 *
 * This program is free software: you can use, redistribute, and/or modify
 * it under the terms of the GNU Affero General Public License, version 3
 * or later ("AGPL"), as published by the Free Software Foundation.
 *
 * This program is distributed in the hope that it will be useful, but WITHOUT
 * ANY WARRANTY; without even the implied warranty of MERCHANTABILITY or
 * FITNESS FOR A PARTICULAR PURPOSE.
 *
 * You should have received a copy of the GNU Affero General Public License
 * along with this program. If not, see <http://www.gnu.org/licenses/>.
 */


/*
   when in some thread query return error, thread don't exit, but return, otherwise coredump in other thread.
   */

#include <stdint.h>
#include <taos.h>
#define _GNU_SOURCE
#define CURL_STATICLIB

#ifdef LINUX
#include <argp.h>
#include <inttypes.h>
#ifndef _ALPINE
#include <error.h>
#endif
#include <pthread.h>
#include <semaphore.h>
#include <stdbool.h>
#include <stdio.h>
#include <string.h>
#include <sys/time.h>
#include <time.h>
#include <unistd.h>
#include <wordexp.h>
#include <regex.h>
#else
#include <regex.h>
#include <stdio.h>
#endif

#include <assert.h>
#include <stdlib.h>
#include "cJSON.h"

#include "os.h"
#include "taos.h"
#include "taoserror.h"
#include "tutil.h"

#define STMT_IFACE_ENABLED  1
#define NANO_SECOND_ENABLED  1
#define SET_THREADNAME_ENABLED  1

#if SET_THREADNAME_ENABLED == 0
#define setThreadName(name)
#endif

#define REQ_EXTRA_BUF_LEN   1024
#define RESP_BUF_LEN        4096

extern char configDir[];

#define STR_INSERT_INTO     "INSERT INTO "

#define MAX_RECORDS_PER_REQ     32766

#define HEAD_BUFF_LEN       TSDB_MAX_COLUMNS*24  // 16*MAX_COLUMNS + (192+32)*2 + insert into ..

#define BUFFER_SIZE         TSDB_MAX_ALLOWED_SQL_LEN
#define COND_BUF_LEN        (BUFFER_SIZE - 30)
#define COL_BUFFER_LEN      ((TSDB_COL_NAME_LEN + 15) * TSDB_MAX_COLUMNS)

#define MAX_USERNAME_SIZE  64
#define MAX_PASSWORD_SIZE  64
#define MAX_HOSTNAME_SIZE  253      // https://man7.org/linux/man-pages/man7/hostname.7.html
#define MAX_TB_NAME_SIZE   64
#define MAX_DATA_SIZE      (16*TSDB_MAX_COLUMNS)+20     // max record len: 16*MAX_COLUMNS, timestamp string and ,('') need extra space
#define OPT_ABORT          1 /* –abort */
#define MAX_PREPARED_RAND  1000000
#define MAX_FILE_NAME_LEN  256              // max file name length on linux is 255.

#define MAX_SAMPLES_ONCE_FROM_FILE   10000
#define MAX_NUM_COLUMNS        (TSDB_MAX_COLUMNS - 1)      // exclude first column timestamp

#define MAX_DB_COUNT            8
#define MAX_SUPER_TABLE_COUNT   200

#define MAX_QUERY_SQL_COUNT     100
#define MAX_QUERY_SQL_LENGTH    BUFFER_SIZE

#define MAX_DATABASE_COUNT      256
#define INPUT_BUF_LEN           256

#define TBNAME_PREFIX_LEN       (TSDB_TABLE_NAME_LEN - 20) // 20 characters reserved for seq
#define SMALL_BUFF_LEN          8
#define DATATYPE_BUFF_LEN       (SMALL_BUFF_LEN*3)
#define NOTE_BUFF_LEN           (SMALL_BUFF_LEN*16)

#define DEFAULT_TIMESTAMP_STEP  1


enum TEST_MODE {
    INSERT_TEST,            // 0
    QUERY_TEST,             // 1
    SUBSCRIBE_TEST,         // 2
    INVAID_TEST
};

typedef enum CREATE_SUB_TALBE_MOD_EN {
    PRE_CREATE_SUBTBL,
    AUTO_CREATE_SUBTBL,
    NO_CREATE_SUBTBL
} CREATE_SUB_TALBE_MOD_EN;

typedef enum TALBE_EXISTS_EN {
    TBL_NO_EXISTS,
    TBL_ALREADY_EXISTS,
    TBL_EXISTS_BUTT
} TALBE_EXISTS_EN;

enum enumSYNC_MODE {
    SYNC_MODE,
    ASYNC_MODE,
    MODE_BUT
};

enum enum_TAOS_INTERFACE {
    TAOSC_IFACE,
    REST_IFACE,
    STMT_IFACE,
    INTERFACE_BUT
};

typedef enum enumQUERY_CLASS {
    SPECIFIED_CLASS,
    STABLE_CLASS,
    CLASS_BUT
} QUERY_CLASS;

typedef enum enum_PROGRESSIVE_OR_INTERLACE {
    PROGRESSIVE_INSERT_MODE,
    INTERLACE_INSERT_MODE,
    INVALID_INSERT_MODE
} PROG_OR_INTERLACE_MODE;

typedef enum enumQUERY_TYPE {
    NO_INSERT_TYPE,
    INSERT_TYPE,
    QUERY_TYPE_BUT
} QUERY_TYPE;

enum _show_db_index {
    TSDB_SHOW_DB_NAME_INDEX,
    TSDB_SHOW_DB_CREATED_TIME_INDEX,
    TSDB_SHOW_DB_NTABLES_INDEX,
    TSDB_SHOW_DB_VGROUPS_INDEX,
    TSDB_SHOW_DB_REPLICA_INDEX,
    TSDB_SHOW_DB_QUORUM_INDEX,
    TSDB_SHOW_DB_DAYS_INDEX,
    TSDB_SHOW_DB_KEEP_INDEX,
    TSDB_SHOW_DB_CACHE_INDEX,
    TSDB_SHOW_DB_BLOCKS_INDEX,
    TSDB_SHOW_DB_MINROWS_INDEX,
    TSDB_SHOW_DB_MAXROWS_INDEX,
    TSDB_SHOW_DB_WALLEVEL_INDEX,
    TSDB_SHOW_DB_FSYNC_INDEX,
    TSDB_SHOW_DB_COMP_INDEX,
    TSDB_SHOW_DB_CACHELAST_INDEX,
    TSDB_SHOW_DB_PRECISION_INDEX,
    TSDB_SHOW_DB_UPDATE_INDEX,
    TSDB_SHOW_DB_STATUS_INDEX,
    TSDB_MAX_SHOW_DB
};

// -----------------------------------------SHOW TABLES CONFIGURE -------------------------------------
enum _show_stables_index {
    TSDB_SHOW_STABLES_NAME_INDEX,
    TSDB_SHOW_STABLES_CREATED_TIME_INDEX,
    TSDB_SHOW_STABLES_COLUMNS_INDEX,
    TSDB_SHOW_STABLES_METRIC_INDEX,
    TSDB_SHOW_STABLES_UID_INDEX,
    TSDB_SHOW_STABLES_TID_INDEX,
    TSDB_SHOW_STABLES_VGID_INDEX,
    TSDB_MAX_SHOW_STABLES
};

enum _describe_table_index {
    TSDB_DESCRIBE_METRIC_FIELD_INDEX,
    TSDB_DESCRIBE_METRIC_TYPE_INDEX,
    TSDB_DESCRIBE_METRIC_LENGTH_INDEX,
    TSDB_DESCRIBE_METRIC_NOTE_INDEX,
    TSDB_MAX_DESCRIBE_METRIC
};

/* Used by main to communicate with parse_opt. */
static char *g_dupstr = NULL;

typedef struct SArguments_S {
    char *   metaFile;
    uint32_t test_mode;
    char *   host;
    uint16_t port;
    uint16_t iface;
    char *   user;
    char *   password;
    char *   database;
    int      replica;
    char *   tb_prefix;
    char *   sqlFile;
    bool     use_metric;
    bool     drop_database;
    bool     insert_only;
    bool     answer_yes;
    bool     debug_print;
    bool     verbose_print;
    bool     performance_print;
    char *   output_file;
    bool     async_mode;
    char *   datatype[MAX_NUM_COLUMNS + 1];
    uint32_t len_of_binary;
    uint32_t num_of_CPR;
    uint32_t num_of_threads;
    uint64_t insert_interval;
    uint64_t timestamp_step;
    int64_t  query_times;
    uint32_t interlace_rows;
    uint32_t num_of_RPR;                  // num_of_records_per_req
    uint64_t max_sql_len;
    int64_t  num_of_tables;
    int64_t  num_of_DPT;
    int      abort;
    uint32_t disorderRatio;               // 0: no disorder, >0: x%
    int      disorderRange;               // ms, us or ns. accordig to database precision
    uint32_t method_of_delete;
    char **  arg_list;
    uint64_t totalInsertRows;
    uint64_t totalAffectedRows;
    bool     demo_mode;                  // use default column name and semi-random data
} SArguments;

typedef struct SColumn_S {
    char      field[TSDB_COL_NAME_LEN];
    char      dataType[DATATYPE_BUFF_LEN];
    uint32_t  dataLen;
    char      note[NOTE_BUFF_LEN];
} StrColumn;

typedef struct SSuperTable_S {
    char         sTblName[TSDB_TABLE_NAME_LEN];
    char         dataSource[SMALL_BUFF_LEN];  // rand_gen or sample
    char         childTblPrefix[TBNAME_PREFIX_LEN];
    uint16_t     childTblExists;
    int64_t      childTblCount;
    uint64_t     batchCreateTableNum;     // 0: no batch,  > 0: batch table number in one sql
    uint8_t      autoCreateTable;         // 0: create sub table, 1: auto create sub table
    uint16_t     iface;                   // 0: taosc, 1: rest, 2: stmt
    int64_t      childTblLimit;
    uint64_t     childTblOffset;

    //  int          multiThreadWriteOneTbl;  // 0: no, 1: yes
    uint32_t     interlaceRows;           //
    int          disorderRatio;           // 0: no disorder, >0: x%
    int          disorderRange;           // ms, us or ns. according to database precision
    uint64_t     maxSqlLen;               //

    uint64_t     insertInterval;          // insert interval, will override global insert interval
    int64_t      insertRows;
    int64_t      timeStampStep;
    char         startTimestamp[MAX_TB_NAME_SIZE];
    char         sampleFormat[SMALL_BUFF_LEN];  // csv, json
    char         sampleFile[MAX_FILE_NAME_LEN];
    char         tagsFile[MAX_FILE_NAME_LEN];

    uint32_t     columnCount;
    StrColumn    columns[TSDB_MAX_COLUMNS];
    uint32_t     tagCount;
    StrColumn    tags[TSDB_MAX_TAGS];

    char*        childTblName;
    char*        colsOfCreateChildTable;
    uint64_t     lenOfOneRow;
    uint64_t     lenOfTagOfOneRow;

    char*        sampleDataBuf;
    //int          sampleRowCount;
    //int          sampleUsePos;

    uint32_t     tagSource;    // 0: rand, 1: tag sample
    char*        tagDataBuf;
    uint32_t     tagSampleCount;
    uint32_t     tagUsePos;

    // statistics
    uint64_t     totalInsertRows;
    uint64_t     totalAffectedRows;
} SSuperTable;

typedef struct {
    char     name[TSDB_DB_NAME_LEN];
    char     create_time[32];
    int64_t  ntables;
    int32_t  vgroups;
    int16_t  replica;
    int16_t  quorum;
    int16_t  days;
    char     keeplist[64];
    int32_t  cache; //MB
    int32_t  blocks;
    int32_t  minrows;
    int32_t  maxrows;
    int8_t   wallevel;
    int32_t  fsync;
    int8_t   comp;
    int8_t   cachelast;
    char     precision[SMALL_BUFF_LEN];   // time resolution
    int8_t   update;
    char     status[16];
} SDbInfo;

typedef struct SDbCfg_S {
    //  int       maxtablesPerVnode;
    uint32_t  minRows;        // 0 means default
    uint32_t  maxRows;        // 0 means default
    int       comp;
    int       walLevel;
    int       cacheLast;
    int       fsync;
    int       replica;
    int       update;
    int       keep;
    int       days;
    int       cache;
    int       blocks;
    int       quorum;
    char      precision[SMALL_BUFF_LEN];
} SDbCfg;

typedef struct SDataBase_S {
    char         dbName[TSDB_DB_NAME_LEN];
    bool         drop;  // 0: use exists, 1: if exists, drop then new create
    SDbCfg       dbCfg;
    uint64_t     superTblCount;
    SSuperTable  superTbls[MAX_SUPER_TABLE_COUNT];
} SDataBase;

typedef struct SDbs_S {
    char        cfgDir[MAX_FILE_NAME_LEN];
    char        host[MAX_HOSTNAME_SIZE];
    struct      sockaddr_in serv_addr;

    uint16_t    port;
    char        user[MAX_USERNAME_SIZE];
    char        password[MAX_PASSWORD_SIZE];
    char        resultFile[MAX_FILE_NAME_LEN];
    bool        use_metric;
    bool        insert_only;
    bool        do_aggreFunc;
    bool        asyncMode;

    uint32_t    threadCount;
    uint32_t    threadCountByCreateTbl;
    uint32_t    dbCount;
    SDataBase   db[MAX_DB_COUNT];

    // statistics
    uint64_t    totalInsertRows;
    uint64_t    totalAffectedRows;

} SDbs;

typedef struct SpecifiedQueryInfo_S {
    uint64_t     queryInterval;  // 0: unlimit  > 0   loop/s
    uint32_t     concurrent;
    int          sqlCount;
    uint32_t     asyncMode; // 0: sync, 1: async
    uint64_t     subscribeInterval; // ms
    uint64_t     queryTimes;
    bool         subscribeRestart;
    int          subscribeKeepProgress;
    char         sql[MAX_QUERY_SQL_COUNT][MAX_QUERY_SQL_LENGTH+1];
    char         result[MAX_QUERY_SQL_COUNT][MAX_FILE_NAME_LEN];
    int          resubAfterConsume[MAX_QUERY_SQL_COUNT];
    int          endAfterConsume[MAX_QUERY_SQL_COUNT];
    TAOS_SUB*    tsub[MAX_QUERY_SQL_COUNT];
    char         topic[MAX_QUERY_SQL_COUNT][32];
    int          consumed[MAX_QUERY_SQL_COUNT];
    TAOS_RES*    res[MAX_QUERY_SQL_COUNT];
    uint64_t     totalQueried;
} SpecifiedQueryInfo;

typedef struct SuperQueryInfo_S {
    char         sTblName[TSDB_TABLE_NAME_LEN];
    uint64_t     queryInterval;  // 0: unlimit  > 0   loop/s
    uint32_t     threadCnt;
    uint32_t     asyncMode; // 0: sync, 1: async
    uint64_t     subscribeInterval; // ms
    bool         subscribeRestart;
    int          subscribeKeepProgress;
    uint64_t     queryTimes;
    int64_t      childTblCount;
    char         childTblPrefix[TBNAME_PREFIX_LEN];    // 20 characters reserved for seq
    int          sqlCount;
    char         sql[MAX_QUERY_SQL_COUNT][MAX_QUERY_SQL_LENGTH+1];
    char         result[MAX_QUERY_SQL_COUNT][MAX_FILE_NAME_LEN];
    int          resubAfterConsume;
    int          endAfterConsume;
    TAOS_SUB*    tsub[MAX_QUERY_SQL_COUNT];

    char*        childTblName;
    uint64_t     totalQueried;
} SuperQueryInfo;

typedef struct SQueryMetaInfo_S {
    char         cfgDir[MAX_FILE_NAME_LEN];
    char         host[MAX_HOSTNAME_SIZE];
    uint16_t     port;
    struct       sockaddr_in serv_addr;
    char         user[MAX_USERNAME_SIZE];
    char         password[MAX_PASSWORD_SIZE];
    char         dbName[TSDB_DB_NAME_LEN];
    char         queryMode[SMALL_BUFF_LEN];  // taosc, rest

    SpecifiedQueryInfo  specifiedQueryInfo;
    SuperQueryInfo      superQueryInfo;
    uint64_t     totalQueried;
} SQueryMetaInfo;

typedef struct SThreadInfo_S {
    TAOS *    taos;
    TAOS_STMT *stmt;
    int       threadID;
    char      db_name[TSDB_DB_NAME_LEN];
    uint32_t  time_precision;
    char      filePath[4096];
    FILE      *fp;
    char      tb_prefix[TSDB_TABLE_NAME_LEN];
    uint64_t  start_table_from;
    uint64_t  end_table_to;
    int64_t   ntables;
    uint64_t  data_of_rate;
    int64_t   start_time;
    char*     cols;
    bool      use_metric;
    SSuperTable* superTblInfo;
    char      *buffer;    // sql cmd buffer

    // for async insert
    tsem_t    lock_sem;
    int64_t   counter;
    uint64_t  st;
    uint64_t  et;
    uint64_t  lastTs;

    // sample data
    int64_t   samplePos;
    // statistics
    uint64_t  totalInsertRows;
    uint64_t  totalAffectedRows;

    // insert delay statistics
    uint64_t  cntDelay;
    uint64_t  totalDelay;
    uint64_t  avgDelay;
    uint64_t  maxDelay;
    uint64_t  minDelay;

    // seq of query or subscribe
    uint64_t  querySeq;   // sequence number of sql command
    TAOS_SUB*  tsub;

} threadInfo;

#ifdef WINDOWS
#define _CRT_RAND_S

#include <windows.h>
#include <winsock2.h>

typedef unsigned __int32 uint32_t;

#pragma comment ( lib, "ws2_32.lib" )
// Some old MinGW/CYGWIN distributions don't define this:
#ifndef ENABLE_VIRTUAL_TERMINAL_PROCESSING
#define ENABLE_VIRTUAL_TERMINAL_PROCESSING  0x0004
#endif // ENABLE_VIRTUAL_TERMINAL_PROCESSING

static HANDLE g_stdoutHandle;
static DWORD g_consoleMode;

static void setupForAnsiEscape(void) {
    DWORD mode = 0;
    g_stdoutHandle = GetStdHandle(STD_OUTPUT_HANDLE);

    if(g_stdoutHandle == INVALID_HANDLE_VALUE) {
        exit(GetLastError());
    }

    if(!GetConsoleMode(g_stdoutHandle, &mode)) {
        exit(GetLastError());
    }

    g_consoleMode = mode;

    // Enable ANSI escape codes
    mode |= ENABLE_VIRTUAL_TERMINAL_PROCESSING;

    if(!SetConsoleMode(g_stdoutHandle, mode)) {
        exit(GetLastError());
    }
}

static void resetAfterAnsiEscape(void) {
    // Reset colors
    printf("\x1b[0m");

    // Reset console mode
    if(!SetConsoleMode(g_stdoutHandle, g_consoleMode)) {
        exit(GetLastError());
    }
}

static int taosRandom()
{
    int number;
    rand_s(&number);

    return number;
}
#else   // Not windows
static void setupForAnsiEscape(void) {}

static void resetAfterAnsiEscape(void) {
    // Reset colors
    printf("\x1b[0m");
}

#include <time.h>

static int taosRandom()
{
    return rand();
}

#endif // ifdef Windows

static void prompt();
static int createDatabasesAndStables();
static void createChildTables();
static int queryDbExec(TAOS *taos, char *command, QUERY_TYPE type, bool quiet);
static int postProceSql(char *host, struct sockaddr_in *pServAddr,
        uint16_t port, char* sqlstr, threadInfo *pThreadInfo);
static int64_t getTSRandTail(int64_t timeStampStep, int32_t seq,
        int disorderRatio, int disorderRange);
static bool getInfoFromJsonFile(char* file);
static void init_rand_data();

/* ************ Global variables ************  */

int32_t  randint[MAX_PREPARED_RAND];
int64_t  randbigint[MAX_PREPARED_RAND];
float    randfloat[MAX_PREPARED_RAND];
double   randdouble[MAX_PREPARED_RAND];
char *aggreFunc[] = {"*", "count(*)", "avg(col0)", "sum(col0)",
    "max(col0)", "min(col0)", "first(col0)", "last(col0)"};

#define DEFAULT_DATATYPE_NUM    3

SArguments g_args = {
    NULL,            // metaFile
    0,               // test_mode
    "127.0.0.1",     // host
    6030,            // port
    INTERFACE_BUT,   // iface
    "root",          // user
#ifdef _TD_POWER_
    "powerdb",      // password
#elif (_TD_TQ_ == true)
    "tqueue",      // password
#else
    "taosdata",      // password
#endif
    "test",          // database
    1,               // replica
    "d",             // tb_prefix
    NULL,            // sqlFile
    true,            // use_metric
    true,            // drop_database
    true,            // insert_only
    false,           // debug_print
    false,           // verbose_print
    false,           // performance statistic print
    false,           // answer_yes;
    "./output.txt",  // output_file
    0,               // mode : sync or async
    {
        "FLOAT",         // datatype
        "INT",           // datatype
        "FLOAT",         // datatype. DEFAULT_DATATYPE_NUM is 3
    },
    16,              // len_of_binary
    4,               // num_of_CPR
    10,              // num_of_connections/thread
    0,               // insert_interval
    DEFAULT_TIMESTAMP_STEP, // timestamp_step
    1,               // query_times
    0,               // interlace_rows;
    30000,           // num_of_RPR
    (1024*1024),     // max_sql_len
    10000,           // num_of_tables
    10000,           // num_of_DPT
    0,               // abort
    0,               // disorderRatio
    1000,            // disorderRange
    1,               // method_of_delete
    NULL,            // arg_list
    0,               // totalInsertRows;
    0,               // totalAffectedRows;
    true,            // demo_mode;
};



static SDbs            g_Dbs;
static int64_t         g_totalChildTables = 0;
static SQueryMetaInfo  g_queryInfo;
static FILE *          g_fpOfInsertResult = NULL;

#if _MSC_VER <= 1900
#define __func__ __FUNCTION__
#endif

#define debugPrint(fmt, ...) \
    do { if (g_args.debug_print || g_args.verbose_print) \
        fprintf(stderr, "DEBG: "fmt, __VA_ARGS__); } while(0)

#define verbosePrint(fmt, ...) \
    do { if (g_args.verbose_print) \
        fprintf(stderr, "VERB: "fmt, __VA_ARGS__); } while(0)

#define performancePrint(fmt, ...) \
    do { if (g_args.performance_print) \
        fprintf(stderr, "PERF: "fmt, __VA_ARGS__); } while(0)

#define errorPrint(fmt, ...) \
    do { fprintf(stderr, " \033[31m"); fprintf(stderr, "ERROR: "fmt, __VA_ARGS__); fprintf(stderr, " \033[0m"); } while(0)

// for strncpy buffer overflow
#define min(a, b) (((a) < (b)) ? (a) : (b))


///////////////////////////////////////////////////

static void ERROR_EXIT(const char *msg) { perror(msg); exit(-1); }

#ifndef TAOSDEMO_COMMIT_SHA1
#define TAOSDEMO_COMMIT_SHA1 "unknown"
#endif

#ifndef TD_VERNUMBER
#define TD_VERNUMBER    "unknown"
#endif

#ifndef TAOSDEMO_STATUS
#define TAOSDEMO_STATUS "unknown"
#endif

static void printVersion() {
    char tdengine_ver[] = TD_VERNUMBER;
    char taosdemo_ver[] = TAOSDEMO_COMMIT_SHA1;
    char taosdemo_status[] = TAOSDEMO_STATUS;

    if (strlen(taosdemo_status) == 0) {
        printf("taosdemo verison %s-%s\n",
                tdengine_ver, taosdemo_ver);
    } else {
        printf("taosdemo verison %s-%s, status:%s\n",
                tdengine_ver, taosdemo_ver, taosdemo_status);
    }
}

static void printHelp() {
    char indent[10] = "        ";
    printf("%s%s%s%s\n", indent, "-f", indent,
            "The meta file to the execution procedure. Default is './meta.json'.");
    printf("%s%s%s%s\n", indent, "-u", indent,
            "The TDengine user name to use when connecting to the server. Default is 'root'.");
#ifdef _TD_POWER_
    printf("%s%s%s%s\n", indent, "-P", indent,
            "The password to use when connecting to the server. Default is 'powerdb'.");
    printf("%s%s%s%s\n", indent, "-c", indent,
            "Configuration directory. Default is '/etc/power/'.");
#elif (_TD_TQ_ == true)
    printf("%s%s%s%s\n", indent, "-P", indent,
            "The password to use when connecting to the server. Default is 'tqueue'.");
    printf("%s%s%s%s\n", indent, "-c", indent,
            "Configuration directory. Default is '/etc/tq/'.");
#else
    printf("%s%s%s%s\n", indent, "-P", indent,
            "The password to use when connecting to the server. Default is 'taosdata'.");
    printf("%s%s%s%s\n", indent, "-c", indent,
            "Configuration directory. Default is '/etc/taos/'.");
#endif
    printf("%s%s%s%s\n", indent, "-h", indent,
            "The host to connect to TDengine. Default is localhost.");
    printf("%s%s%s%s\n", indent, "-p", indent,
            "The TCP/IP port number to use for the connection. Default is 0.");
    printf("%s%s%s%s\n", indent, "-I", indent,
#if STMT_IFACE_ENABLED == 1
            "The interface (taosc, rest, and stmt) taosdemo uses. Default is 'taosc'.");
#else
    "The interface (taosc, rest) taosdemo uses. Default is 'taosc'.");
#endif
    printf("%s%s%s%s\n", indent, "-d", indent,
            "Destination database. Default is 'test'.");
    printf("%s%s%s%s\n", indent, "-a", indent,
            "Set the replica parameters of the database, Default 1, min: 1, max: 3.");
    printf("%s%s%s%s\n", indent, "-m", indent,
            "Table prefix name. Default is 'd'.");
    printf("%s%s%s%s\n", indent, "-s", indent, "The select sql file.");
    printf("%s%s%s%s\n", indent, "-N", indent, "Use normal table flag.");
    printf("%s%s%s%s\n", indent, "-o", indent,
            "Direct output to the named file. Default is './output.txt'.");
    printf("%s%s%s%s\n", indent, "-q", indent,
            "Query mode -- 0: SYNC, 1: ASYNC. Default is SYNC.");
    printf("%s%s%s%s\n", indent, "-b", indent,
            "The data_type of columns, default: FLOAT, INT, FLOAT.");
    printf("%s%s%s%s\n", indent, "-w", indent,
            "The length of data_type 'BINARY' or 'NCHAR'. Default is 16");
    printf("%s%s%s%s%d%s%d\n", indent, "-l", indent,
            "The number of columns per record. Default is ",
            DEFAULT_DATATYPE_NUM,
            ". Max values is ",
            MAX_NUM_COLUMNS);
    printf("%s%s%s%s\n", indent, indent, indent,
            "All of the new column(s) type is INT. If use -b to specify column type, -l will be ignored.");
    printf("%s%s%s%s\n", indent, "-T", indent,
            "The number of threads. Default is 10.");
    printf("%s%s%s%s\n", indent, "-i", indent,
            "The sleep time (ms) between insertion. Default is 0.");
    printf("%s%s%s%s%d.\n", indent, "-S", indent,
            "The timestamp step between insertion. Default is ",
            DEFAULT_TIMESTAMP_STEP);
    printf("%s%s%s%s\n", indent, "-r", indent,
            "The number of records per request. Default is 30000.");
    printf("%s%s%s%s\n", indent, "-t", indent,
            "The number of tables. Default is 10000.");
    printf("%s%s%s%s\n", indent, "-n", indent,
            "The number of records per table. Default is 10000.");
    printf("%s%s%s%s\n", indent, "-M", indent,
            "The value of records generated are totally random.");
    printf("%s%s%s%s\n", indent, indent, indent,
            " The default is to simulate power equipment senario.");
    printf("%s%s%s%s\n", indent, "-x", indent, "Not insert only flag.");
    printf("%s%s%s%s\n", indent, "-y", indent, "Default input yes for prompt.");
    printf("%s%s%s%s\n", indent, "-O", indent,
            "Insert mode--0: In order, 1 ~ 50: disorder ratio. Default is in order.");
    printf("%s%s%s%s\n", indent, "-R", indent,
            "Out of order data's range, ms, default is 1000.");
    printf("%s%s%s%s\n", indent, "-g", indent,
            "Print debug info.");
    printf("%s%s%s\n", indent, "-V, --version\t",
            "Print version info.");
    printf("%s%s%s%s\n", indent, "--help\t", indent,
            "Print command line arguments list info.");
    /*    printf("%s%s%s%s\n", indent, "-D", indent,
          "Delete database if exists. 0: no, 1: yes, default is 1");
          */
}

static bool isStringNumber(char *input)
{
    int len = strlen(input);
    if (0 == len) {
        return false;
    }

    for (int i = 0; i < len; i++) {
        if (!isdigit(input[i]))
            return false;
    }

    return true;
}

static void parse_args(int argc, char *argv[], SArguments *arguments) {

    for (int i = 1; i < argc; i++) {
        if (strcmp(argv[i], "-f") == 0) {
            arguments->demo_mode = false;
            arguments->metaFile = argv[++i];
        } else if (strcmp(argv[i], "-c") == 0) {
            if (argc == i+1) {
                printHelp();
                errorPrint("%s", "\n\t-c need a valid path following!\n");
                exit(EXIT_FAILURE);
            }
            tstrncpy(configDir, argv[++i], TSDB_FILENAME_LEN);
        } else if (strcmp(argv[i], "-h") == 0) {
            if (argc == i+1) {
                printHelp();
                errorPrint("%s", "\n\t-h need a valid string following!\n");
                exit(EXIT_FAILURE);
            }
            arguments->host = argv[++i];
        } else if (strcmp(argv[i], "-p") == 0) {
            if ((argc == i+1) ||
                    (!isStringNumber(argv[i+1]))) {
                printHelp();
                errorPrint("%s", "\n\t-p need a number following!\n");
                exit(EXIT_FAILURE);
            }
            arguments->port = atoi(argv[++i]);
        } else if (strcmp(argv[i], "-I") == 0) {
            if (argc == i+1) {
                printHelp();
                errorPrint("%s", "\n\t-I need a valid string following!\n");
                exit(EXIT_FAILURE);
            }
            ++i;
            if (0 == strcasecmp(argv[i], "taosc")) {
                arguments->iface = TAOSC_IFACE;
            } else if (0 == strcasecmp(argv[i], "rest")) {
                arguments->iface = REST_IFACE;
#if STMT_IFACE_ENABLED == 1
            } else if (0 == strcasecmp(argv[i], "stmt")) {
                arguments->iface = STMT_IFACE;
#endif
            } else {
                errorPrint("%s", "\n\t-I need a valid string following!\n");
                exit(EXIT_FAILURE);
            }
        } else if (strcmp(argv[i], "-u") == 0) {
            if (argc == i+1) {
                printHelp();
                errorPrint("%s", "\n\t-u need a valid string following!\n");
                exit(EXIT_FAILURE);
            }
            arguments->user = argv[++i];
        } else if (strcmp(argv[i], "-P") == 0) {
            if (argc == i+1) {
                printHelp();
                errorPrint("%s", "\n\t-P need a valid string following!\n");
                exit(EXIT_FAILURE);
            }
            arguments->password = argv[++i];
        } else if (strcmp(argv[i], "-o") == 0) {
            if (argc == i+1) {
                printHelp();
                errorPrint("%s", "\n\t-o need a valid string following!\n");
                exit(EXIT_FAILURE);
            }
            arguments->output_file = argv[++i];
        } else if (strcmp(argv[i], "-s") == 0) {
            if (argc == i+1) {
                printHelp();
                errorPrint("%s", "\n\t-s need a valid string following!\n");
                exit(EXIT_FAILURE);
            }
            arguments->sqlFile = argv[++i];
        } else if (strcmp(argv[i], "-q") == 0) {
            if ((argc == i+1)
                    || (!isStringNumber(argv[i+1]))) {
                printHelp();
                errorPrint("%s", "\n\t-q need a number following!\nQuery mode -- 0: SYNC, not-0: ASYNC. Default is SYNC.\n");
                exit(EXIT_FAILURE);
            }
            arguments->async_mode = atoi(argv[++i]);
        } else if (strcmp(argv[i], "-T") == 0) {
            if ((argc == i+1)
                    || (!isStringNumber(argv[i+1]))) {
                printHelp();
                errorPrint("%s", "\n\t-T need a number following!\n");
                exit(EXIT_FAILURE);
            }
            arguments->num_of_threads = atoi(argv[++i]);
        } else if (strcmp(argv[i], "-i") == 0) {
            if ((argc == i+1) ||
                    (!isStringNumber(argv[i+1]))) {
                printHelp();
                errorPrint("%s", "\n\t-i need a number following!\n");
                exit(EXIT_FAILURE);
            }
            arguments->insert_interval = atoi(argv[++i]);
        } else if (strcmp(argv[i], "-S") == 0) {
            if ((argc == i+1) ||
                    (!isStringNumber(argv[i+1]))) {
                printHelp();
                errorPrint("\n\t%s%s", argv[i], " need a number following!\n");
                exit(EXIT_FAILURE);
            }
            arguments->timestamp_step = atoi(argv[++i]);
        } else if (strcmp(argv[i], "-qt") == 0) {
            if ((argc == i+1)
                    || (!isStringNumber(argv[i+1]))) {
                printHelp();
                errorPrint("%s", "\n\t-qt need a number following!\n");
                exit(EXIT_FAILURE);
            }
            arguments->query_times = atoi(argv[++i]);
        } else if (strcmp(argv[i], "-B") == 0) {
            if ((argc == i+1)
                    || (!isStringNumber(argv[i+1]))) {
                printHelp();
                errorPrint("%s", "\n\t-B need a number following!\n");
                exit(EXIT_FAILURE);
            }
            arguments->interlace_rows = atoi(argv[++i]);
        } else if (strcmp(argv[i], "-r") == 0) {
            if ((argc == i+1)
                    || (!isStringNumber(argv[i+1]))) {
                printHelp();
                errorPrint("%s", "\n\t-r need a number following!\n");
                exit(EXIT_FAILURE);
            }
            arguments->num_of_RPR = atoi(argv[++i]);
        } else if (strcmp(argv[i], "-t") == 0) {
            if ((argc == i+1) ||
                    (!isStringNumber(argv[i+1]))) {
                printHelp();
                errorPrint("%s", "\n\t-t need a number following!\n");
                exit(EXIT_FAILURE);
            }
            arguments->num_of_tables = atoi(argv[++i]);
        } else if (strcmp(argv[i], "-n") == 0) {
            if ((argc == i+1) ||
                    (!isStringNumber(argv[i+1]))) {
                printHelp();
                errorPrint("%s", "\n\t-n need a number following!\n");
                exit(EXIT_FAILURE);
            }
            arguments->num_of_DPT = atoi(argv[++i]);
        } else if (strcmp(argv[i], "-d") == 0) {
            if (argc == i+1) {
                printHelp();
                errorPrint("%s", "\n\t-d need a valid string following!\n");
                exit(EXIT_FAILURE);
            }
            arguments->database = argv[++i];
        } else if (strcmp(argv[i], "-l") == 0) {
            arguments->demo_mode = false;
            if (argc == i+1) {
                if (!isStringNumber(argv[i+1])) {
                    printHelp();
                    errorPrint("%s", "\n\t-l need a number following!\n");
                    exit(EXIT_FAILURE);
                }
            }
            arguments->num_of_CPR = atoi(argv[++i]);

            if (arguments->num_of_CPR > MAX_NUM_COLUMNS) {
                printf("WARNING: max acceptible columns count is %d\n", MAX_NUM_COLUMNS);
                prompt();
                arguments->num_of_CPR = MAX_NUM_COLUMNS;
            }

            for (int col = DEFAULT_DATATYPE_NUM; col < arguments->num_of_CPR; col ++) {
                arguments->datatype[col] = "INT";
            }
            for (int col = arguments->num_of_CPR; col < MAX_NUM_COLUMNS; col++) {
                arguments->datatype[col] = NULL;
            }
        } else if (strcmp(argv[i], "-b") == 0) {
            arguments->demo_mode = false;
            if (argc == i+1) {
                printHelp();
                errorPrint("%s", "\n\t-b need valid string following!\n");
                exit(EXIT_FAILURE);
            }
            ++i;
            if (strstr(argv[i], ",") == NULL) {
                // only one col
                if (strcasecmp(argv[i], "INT")
                        && strcasecmp(argv[i], "FLOAT")
                        && strcasecmp(argv[i], "TINYINT")
                        && strcasecmp(argv[i], "BOOL")
                        && strcasecmp(argv[i], "SMALLINT")
                        && strcasecmp(argv[i], "BIGINT")
                        && strcasecmp(argv[i], "DOUBLE")
                        && strcasecmp(argv[i], "BINARY")
                        && strcasecmp(argv[i], "TIMESTAMP")
                        && strcasecmp(argv[i], "NCHAR")) {
                    printHelp();
                    errorPrint("%s", "-b: Invalid data_type!\n");
                    exit(EXIT_FAILURE);
                }
                arguments->datatype[0] = argv[i];
            } else {
                // more than one col
                int index = 0;
                g_dupstr = strdup(argv[i]);
                char *running = g_dupstr;
                char *token = strsep(&running, ",");
                while(token != NULL) {
                    if (strcasecmp(token, "INT")
                            && strcasecmp(token, "FLOAT")
                            && strcasecmp(token, "TINYINT")
                            && strcasecmp(token, "BOOL")
                            && strcasecmp(token, "SMALLINT")
                            && strcasecmp(token, "BIGINT")
                            && strcasecmp(token, "DOUBLE")
                            && strcasecmp(token, "BINARY")
                            && strcasecmp(token, "TIMESTAMP")
                            && strcasecmp(token, "NCHAR")) {
                        printHelp();
                        free(g_dupstr);
                        errorPrint("%s", "-b: Invalid data_type!\n");
                        exit(EXIT_FAILURE);
                    }
                    arguments->datatype[index++] = token;
                    token = strsep(&running, ",");
                    if (index >= MAX_NUM_COLUMNS) break;
                }
                arguments->datatype[index] = NULL;
            }
        } else if (strcmp(argv[i], "-w") == 0) {
            if ((argc == i+1) ||
                    (!isStringNumber(argv[i+1]))) {
                printHelp();
                errorPrint("%s", "\n\t-w need a number following!\n");
                exit(EXIT_FAILURE);
            }
            arguments->len_of_binary = atoi(argv[++i]);
        } else if (strcmp(argv[i], "-m") == 0) {
            if ((argc == i+1) ||
                    (isStringNumber(argv[i+1]))) {
                printHelp();
                errorPrint("%s", "\n\t-m need a letter-initial string following!\n");
                exit(EXIT_FAILURE);
            }
            arguments->tb_prefix = argv[++i];
        } else if (strcmp(argv[i], "-N") == 0) {
            arguments->use_metric = false;
        } else if (strcmp(argv[i], "-M") == 0) {
            arguments->demo_mode = false;
        } else if (strcmp(argv[i], "-x") == 0) {
            arguments->insert_only = false;
        } else if (strcmp(argv[i], "-y") == 0) {
            arguments->answer_yes = true;
        } else if (strcmp(argv[i], "-g") == 0) {
            arguments->debug_print = true;
        } else if (strcmp(argv[i], "-gg") == 0) {
            arguments->verbose_print = true;
        } else if (strcmp(argv[i], "-pp") == 0) {
            arguments->performance_print = true;
        } else if (strcmp(argv[i], "-O") == 0) {
            if ((argc == i+1) ||
                    (!isStringNumber(argv[i+1]))) {
                printHelp();
                errorPrint("%s", "\n\t-O need a number following!\n");
                exit(EXIT_FAILURE);
            }

            arguments->disorderRatio = atoi(argv[++i]);

            if (arguments->disorderRatio > 50) {
                arguments->disorderRatio = 50;
            }

            if (arguments->disorderRatio < 0) {
                arguments->disorderRatio = 0;
            }

        } else if (strcmp(argv[i], "-R") == 0) {
            if ((argc == i+1) ||
                    (!isStringNumber(argv[i+1]))) {
                printHelp();
                errorPrint("%s", "\n\t-R need a number following!\n");
                exit(EXIT_FAILURE);
            }

            arguments->disorderRange = atoi(argv[++i]);
            if (arguments->disorderRange < 0)
                arguments->disorderRange = 1000;

        } else if (strcmp(argv[i], "-a") == 0) {
            if ((argc == i+1) ||
                    (!isStringNumber(argv[i+1]))) {
                printHelp();
                errorPrint("%s", "\n\t-a need a number following!\n");
                exit(EXIT_FAILURE);
            }
            arguments->replica = atoi(argv[++i]);
            if (arguments->replica > 3 || arguments->replica < 1) {
                arguments->replica = 1;
            }
        } else if (strcmp(argv[i], "-D") == 0) {
            arguments->method_of_delete = atoi(argv[++i]);
            if (arguments->method_of_delete > 3) {
                errorPrint("%s", "\n\t-D need a valud (0~3) number following!\n");
                exit(EXIT_FAILURE);
            }
        } else if ((strcmp(argv[i], "--version") == 0) ||
                (strcmp(argv[i], "-V") == 0)){
            printVersion();
            exit(0);
        } else if (strcmp(argv[i], "--help") == 0) {
            printHelp();
            exit(0);
        } else {
            printHelp();
            errorPrint("%s", "ERROR: wrong options\n");
            exit(EXIT_FAILURE);
        }
    }

    int columnCount;
    for (columnCount = 0; columnCount < MAX_NUM_COLUMNS; columnCount ++) {
        if (g_args.datatype[columnCount] == NULL) {
            break;
        }
    }

    if (0 == columnCount) {
        perror("data type error!");
        exit(-1);
    }
    g_args.num_of_CPR = columnCount;

    if (((arguments->debug_print) && (arguments->metaFile == NULL))
            || arguments->verbose_print) {
        printf("###################################################################\n");
        printf("# meta file:                         %s\n", arguments->metaFile);
        printf("# Server IP:                         %s:%hu\n",
                arguments->host == NULL ? "localhost" : arguments->host,
                arguments->port );
        printf("# User:                              %s\n", arguments->user);
        printf("# Password:                          %s\n", arguments->password);
        printf("# Use metric:                        %s\n",
                arguments->use_metric ? "true" : "false");
        if (*(arguments->datatype)) {
            printf("# Specified data type:               ");
            for (int i = 0; i < MAX_NUM_COLUMNS; i++)
                if (arguments->datatype[i])
                    printf("%s,", arguments->datatype[i]);
                else
                    break;
            printf("\n");
        }
        printf("# Insertion interval:                %"PRIu64"\n",
                arguments->insert_interval);
        printf("# Number of records per req:         %u\n",
                arguments->num_of_RPR);
        printf("# Max SQL length:                    %"PRIu64"\n",
                arguments->max_sql_len);
        printf("# Length of Binary:                  %d\n", arguments->len_of_binary);
        printf("# Number of Threads:                 %d\n", arguments->num_of_threads);
        printf("# Number of Tables:                  %"PRId64"\n",
                arguments->num_of_tables);
        printf("# Number of Data per Table:          %"PRId64"\n",
                arguments->num_of_DPT);
        printf("# Database name:                     %s\n", arguments->database);
        printf("# Table prefix:                      %s\n", arguments->tb_prefix);
        if (arguments->disorderRatio) {
            printf("# Data order:                        %d\n", arguments->disorderRatio);
            printf("# Data out of order rate:            %d\n", arguments->disorderRange);
        }
        printf("# Delete method:                     %d\n", arguments->method_of_delete);
        printf("# Answer yes when prompt:            %d\n", arguments->answer_yes);
        printf("# Print debug info:                  %d\n", arguments->debug_print);
        printf("# Print verbose info:                %d\n", arguments->verbose_print);
        printf("###################################################################\n");

        prompt();
    }
}

static void tmfclose(FILE *fp) {
    if (NULL != fp) {
        fclose(fp);
    }
}

static void tmfree(char *buf) {
    if (NULL != buf) {
        free(buf);
    }
}

static int queryDbExec(TAOS *taos, char *command, QUERY_TYPE type, bool quiet) {
    int i;
    TAOS_RES *res = NULL;
    int32_t   code = -1;

    for (i = 0; i < 5 /* retry */; i++) {
        if (NULL != res) {
            taos_free_result(res);
            res = NULL;
        }

        res = taos_query(taos, command);
        code = taos_errno(res);
        if (0 == code) {
            break;
        }
    }

    verbosePrint("%s() LN%d - command: %s\n", __func__, __LINE__, command);
    if (code != 0) {
        if (!quiet) {
            errorPrint("Failed to execute %s, reason: %s\n",
                    command, taos_errstr(res));
        }
        taos_free_result(res);
        //taos_close(taos);
        return -1;
    }

    if (INSERT_TYPE == type) {
        int affectedRows = taos_affected_rows(res);
        taos_free_result(res);
        return affectedRows;
    }

    taos_free_result(res);
    return 0;
}

static void appendResultBufToFile(char *resultBuf, threadInfo *pThreadInfo)
{
    pThreadInfo->fp = fopen(pThreadInfo->filePath, "at");
    if (pThreadInfo->fp == NULL) {
        errorPrint(
                "%s() LN%d, failed to open result file: %s, result will not save to file\n",
                __func__, __LINE__, pThreadInfo->filePath);
        return;
    }

    fprintf(pThreadInfo->fp, "%s", resultBuf);
    tmfclose(pThreadInfo->fp);
    pThreadInfo->fp = NULL;
}

static void fetchResult(TAOS_RES *res, threadInfo* pThreadInfo) {
    TAOS_ROW    row = NULL;
    int         num_rows = 0;
    int         num_fields = taos_field_count(res);
    TAOS_FIELD *fields     = taos_fetch_fields(res);

    char* databuf = (char*) calloc(1, 100*1024*1024);
    if (databuf == NULL) {
        errorPrint("%s() LN%d, failed to malloc, warning: save result to file slowly!\n",
                __func__, __LINE__);
        return ;
    }

    int64_t   totalLen = 0;

    // fetch the records row by row
    while((row = taos_fetch_row(res))) {
        if (totalLen >= 100*1024*1024 - 32000) {
            if (strlen(pThreadInfo->filePath) > 0)
                appendResultBufToFile(databuf, pThreadInfo);
            totalLen = 0;
            memset(databuf, 0, 100*1024*1024);
        }
        num_rows++;
        char  temp[16000] = {0};
        int len = taos_print_row(temp, row, fields, num_fields);
        len += sprintf(temp + len, "\n");
        //printf("query result:%s\n", temp);
        memcpy(databuf + totalLen, temp, len);
        totalLen += len;
        verbosePrint("%s() LN%d, totalLen: %"PRId64"\n",
                __func__, __LINE__, totalLen);
    }

    verbosePrint("%s() LN%d, databuf=%s resultFile=%s\n",
            __func__, __LINE__, databuf, pThreadInfo->filePath);
    if (strlen(pThreadInfo->filePath) > 0) {
        appendResultBufToFile(databuf, pThreadInfo);
    }
    free(databuf);
}

static void selectAndGetResult(
        threadInfo *pThreadInfo, char *command)
{
    if (0 == strncasecmp(g_queryInfo.queryMode, "taosc", strlen("taosc"))) {
        TAOS_RES *res = taos_query(pThreadInfo->taos, command);
        if (res == NULL || taos_errno(res) != 0) {
            errorPrint("%s() LN%d, failed to execute sql:%s, reason:%s\n",
                    __func__, __LINE__, command, taos_errstr(res));
            taos_free_result(res);
            return;
        }

        fetchResult(res, pThreadInfo);
        taos_free_result(res);

    } else if (0 == strncasecmp(g_queryInfo.queryMode, "rest", strlen("rest"))) {
        int retCode = postProceSql(
                g_queryInfo.host, &(g_queryInfo.serv_addr), g_queryInfo.port,
                command,
                pThreadInfo);
        if (0 != retCode) {
            printf("====restful return fail, threadID[%d]\n", pThreadInfo->threadID);
        }

    } else {
        errorPrint("%s() LN%d, unknown query mode: %s\n",
                __func__, __LINE__, g_queryInfo.queryMode);
    }
}

static int32_t rand_bool(){
    static int cursor;
    cursor++;
    cursor = cursor % MAX_PREPARED_RAND;
    return randint[cursor] % 2;
}

static int32_t rand_tinyint(){
    static int cursor;
    cursor++;
    cursor = cursor % MAX_PREPARED_RAND;
    return randint[cursor] % 128;
}

static int32_t rand_smallint(){
    static int cursor;
    cursor++;
    cursor = cursor % MAX_PREPARED_RAND;
    return randint[cursor] % 32767;
}

static int32_t rand_int(){
    static int cursor;
    cursor++;
    cursor = cursor % MAX_PREPARED_RAND;
    return randint[cursor];
}

static int64_t rand_bigint(){
    static int cursor;
    cursor++;
    cursor = cursor % MAX_PREPARED_RAND;
    return randbigint[cursor];
}

static float rand_float(){
    static int cursor;
    cursor++;
    cursor = cursor % MAX_PREPARED_RAND;
    return randfloat[cursor];
}

static float demo_current_float(){
    static int cursor;
    cursor++;
    cursor = cursor % MAX_PREPARED_RAND;
    return (float)(9.8 + 0.04 * (randint[cursor] % 10) + randfloat[cursor]/1000000000);
}

static int32_t demo_voltage_int(){
    static int cursor;
    cursor++;
    cursor = cursor % MAX_PREPARED_RAND;
    return 215 + randint[cursor] % 10;
}

static float demo_phase_float(){
    static int cursor;
    cursor++;
    cursor = cursor % MAX_PREPARED_RAND;
    return (float)((115 + randint[cursor] % 10 + randfloat[cursor]/1000000000)/360);
}

#if 0
static const char charNum[] = "0123456789";

static void nonrand_string(char *, int) __attribute__ ((unused));   // reserve for debugging purpose
static void nonrand_string(char *str, int size)
{
    str[0] = 0;
    if (size > 0) {
        int n;
        for (n = 0; n < size; n++) {
            str[n] = charNum[n % 10];
        }
        str[n] = 0;
    }
}
#endif

static const char charset[] = "abcdefghijklmnopqrstuvwxyzABCDEFGHIJKLMNOPQRSTUVWXYZ1234567890";

static void rand_string(char *str, int size) {
    str[0] = 0;
    if (size > 0) {
        //--size;
        int n;
        for (n = 0; n < size; n++) {
            int key = abs(rand_tinyint()) % (int)(sizeof(charset) - 1);
            str[n] = charset[key];
        }
        str[n] = 0;
    }
}

static double rand_double() {
    static int cursor;
    cursor++;
    cursor = cursor % MAX_PREPARED_RAND;
    return randdouble[cursor];
}

static void init_rand_data() {
    for (int i = 0; i < MAX_PREPARED_RAND; i++){
        randint[i] = (int)(taosRandom() % 65535);
        randbigint[i] = (int64_t)(taosRandom() % 2147483648);
        randfloat[i] = (float)(taosRandom() / 1000.0);
        randdouble[i] = (double)(taosRandom() / 1000000.0);
    }
}

#define SHOW_PARSE_RESULT_START()   \
    do { if (g_args.metaFile)  \
        printf("\033[1m\033[40;32m================ %s parse result START ================\033[0m\n", \
                g_args.metaFile); } while(0)

#define SHOW_PARSE_RESULT_END() \
    do { if (g_args.metaFile)   \
        printf("\033[1m\033[40;32m================ %s parse result END================\033[0m\n", \
                g_args.metaFile); } while(0)

#define SHOW_PARSE_RESULT_START_TO_FILE(fp)   \
    do { if (g_args.metaFile)  \
        fprintf(fp, "\033[1m\033[40;32m================ %s parse result START ================\033[0m\n", \
                g_args.metaFile); } while(0)

#define SHOW_PARSE_RESULT_END_TO_FILE(fp) \
    do { if (g_args.metaFile)   \
        fprintf(fp, "\033[1m\033[40;32m================ %s parse result END================\033[0m\n", \
                g_args.metaFile); } while(0)

static int printfInsertMeta() {
    SHOW_PARSE_RESULT_START();

    if (g_args.demo_mode)
        printf("\ntaosdemo is simulating data generated by power equipments monitoring...\n\n");
    else
        printf("\ntaosdemo is simulating random data as you request..\n\n");

    if (g_args.iface != INTERFACE_BUT) {
        // first time if no iface specified
        printf("interface:                  \033[33m%s\033[0m\n",
                (g_args.iface==TAOSC_IFACE)?"taosc":
                (g_args.iface==REST_IFACE)?"rest":"stmt");
    }

    printf("host:                       \033[33m%s:%u\033[0m\n",
            g_Dbs.host, g_Dbs.port);
    printf("user:                       \033[33m%s\033[0m\n", g_Dbs.user);
    printf("password:                   \033[33m%s\033[0m\n", g_Dbs.password);
    printf("configDir:                  \033[33m%s\033[0m\n", configDir);
    printf("resultFile:                 \033[33m%s\033[0m\n", g_Dbs.resultFile);
    printf("thread num of insert data:  \033[33m%d\033[0m\n", g_Dbs.threadCount);
    printf("thread num of create table: \033[33m%d\033[0m\n",
            g_Dbs.threadCountByCreateTbl);
    printf("top insert interval:        \033[33m%"PRIu64"\033[0m\n",
            g_args.insert_interval);
    printf("number of records per req:  \033[33m%u\033[0m\n",
            g_args.num_of_RPR);
    printf("max sql length:             \033[33m%"PRIu64"\033[0m\n",
            g_args.max_sql_len);

    printf("database count:             \033[33m%d\033[0m\n", g_Dbs.dbCount);

    for (int i = 0; i < g_Dbs.dbCount; i++) {
        printf("database[\033[33m%d\033[0m]:\n", i);
        printf("  database[%d] name:      \033[33m%s\033[0m\n",
                i, g_Dbs.db[i].dbName);
        if (0 == g_Dbs.db[i].drop) {
            printf("  drop:                  \033[33mno\033[0m\n");
        } else {
            printf("  drop:                  \033[33myes\033[0m\n");
        }

        if (g_Dbs.db[i].dbCfg.blocks > 0) {
            printf("  blocks:                \033[33m%d\033[0m\n",
                    g_Dbs.db[i].dbCfg.blocks);
        }
        if (g_Dbs.db[i].dbCfg.cache > 0) {
            printf("  cache:                 \033[33m%d\033[0m\n",
                    g_Dbs.db[i].dbCfg.cache);
        }
        if (g_Dbs.db[i].dbCfg.days > 0) {
            printf("  days:                  \033[33m%d\033[0m\n",
                    g_Dbs.db[i].dbCfg.days);
        }
        if (g_Dbs.db[i].dbCfg.keep > 0) {
            printf("  keep:                  \033[33m%d\033[0m\n",
                    g_Dbs.db[i].dbCfg.keep);
        }
        if (g_Dbs.db[i].dbCfg.replica > 0) {
            printf("  replica:               \033[33m%d\033[0m\n",
                    g_Dbs.db[i].dbCfg.replica);
        }
        if (g_Dbs.db[i].dbCfg.update > 0) {
            printf("  update:                \033[33m%d\033[0m\n",
                    g_Dbs.db[i].dbCfg.update);
        }
        if (g_Dbs.db[i].dbCfg.minRows > 0) {
            printf("  minRows:               \033[33m%d\033[0m\n",
                    g_Dbs.db[i].dbCfg.minRows);
        }
        if (g_Dbs.db[i].dbCfg.maxRows > 0) {
            printf("  maxRows:               \033[33m%d\033[0m\n",
                    g_Dbs.db[i].dbCfg.maxRows);
        }
        if (g_Dbs.db[i].dbCfg.comp > 0) {
            printf("  comp:                  \033[33m%d\033[0m\n", g_Dbs.db[i].dbCfg.comp);
        }
        if (g_Dbs.db[i].dbCfg.walLevel > 0) {
            printf("  walLevel:              \033[33m%d\033[0m\n",
                    g_Dbs.db[i].dbCfg.walLevel);
        }
        if (g_Dbs.db[i].dbCfg.fsync > 0) {
            printf("  fsync:                 \033[33m%d\033[0m\n",
                    g_Dbs.db[i].dbCfg.fsync);
        }
        if (g_Dbs.db[i].dbCfg.quorum > 0) {
            printf("  quorum:                \033[33m%d\033[0m\n",
                    g_Dbs.db[i].dbCfg.quorum);
        }
        if (g_Dbs.db[i].dbCfg.precision[0] != 0) {
            if ((0 == strncasecmp(g_Dbs.db[i].dbCfg.precision, "ms", 2))
#if NANO_SECOND_ENABLED == 1
                    || (0 == strncasecmp(g_Dbs.db[i].dbCfg.precision, "us", 2))
#endif
                    || (0 == strncasecmp(g_Dbs.db[i].dbCfg.precision, "ns", 2))) {
                printf("  precision:             \033[33m%s\033[0m\n",
                        g_Dbs.db[i].dbCfg.precision);
            } else {
                printf("\033[1m\033[40;31m  precision error:       %s\033[0m\n",
                        g_Dbs.db[i].dbCfg.precision);
                return -1;
            }
        }

        printf("  super table count:     \033[33m%"PRIu64"\033[0m\n",
                g_Dbs.db[i].superTblCount);
        for (uint64_t j = 0; j < g_Dbs.db[i].superTblCount; j++) {
            printf("  super table[\033[33m%"PRIu64"\033[0m]:\n", j);

            printf("      stbName:           \033[33m%s\033[0m\n",
                    g_Dbs.db[i].superTbls[j].sTblName);

            if (PRE_CREATE_SUBTBL == g_Dbs.db[i].superTbls[j].autoCreateTable) {
                printf("      autoCreateTable:   \033[33m%s\033[0m\n",  "no");
            } else if (AUTO_CREATE_SUBTBL ==
                    g_Dbs.db[i].superTbls[j].autoCreateTable) {
                printf("      autoCreateTable:   \033[33m%s\033[0m\n",  "yes");
            } else {
                printf("      autoCreateTable:   \033[33m%s\033[0m\n",  "error");
            }

            if (TBL_NO_EXISTS == g_Dbs.db[i].superTbls[j].childTblExists) {
                printf("      childTblExists:    \033[33m%s\033[0m\n",  "no");
            } else if (TBL_ALREADY_EXISTS == g_Dbs.db[i].superTbls[j].childTblExists) {
                printf("      childTblExists:    \033[33m%s\033[0m\n",  "yes");
            } else {
                printf("      childTblExists:    \033[33m%s\033[0m\n",  "error");
            }

            printf("      childTblCount:     \033[33m%"PRId64"\033[0m\n",
                    g_Dbs.db[i].superTbls[j].childTblCount);
            printf("      childTblPrefix:    \033[33m%s\033[0m\n",
                    g_Dbs.db[i].superTbls[j].childTblPrefix);
            printf("      dataSource:        \033[33m%s\033[0m\n",
                    g_Dbs.db[i].superTbls[j].dataSource);
            printf("      iface:             \033[33m%s\033[0m\n",
                    (g_Dbs.db[i].superTbls[j].iface==TAOSC_IFACE)?"taosc":
                    (g_Dbs.db[i].superTbls[j].iface==REST_IFACE)?"rest":"stmt");
            if (g_Dbs.db[i].superTbls[j].childTblLimit > 0) {
                printf("      childTblLimit:     \033[33m%"PRId64"\033[0m\n",
                        g_Dbs.db[i].superTbls[j].childTblLimit);
            }
            if (g_Dbs.db[i].superTbls[j].childTblOffset > 0) {
                printf("      childTblOffset:    \033[33m%"PRIu64"\033[0m\n",
                        g_Dbs.db[i].superTbls[j].childTblOffset);
            }
            printf("      insertRows:        \033[33m%"PRId64"\033[0m\n",
                    g_Dbs.db[i].superTbls[j].insertRows);
            /*
               if (0 == g_Dbs.db[i].superTbls[j].multiThreadWriteOneTbl) {
               printf("      multiThreadWriteOneTbl:  \033[33mno\033[0m\n");
               }else {
               printf("      multiThreadWriteOneTbl:  \033[33myes\033[0m\n");
               }
               */
            printf("      interlaceRows:     \033[33m%u\033[0m\n",
                    g_Dbs.db[i].superTbls[j].interlaceRows);

            if (g_Dbs.db[i].superTbls[j].interlaceRows > 0) {
                printf("      stable insert interval:   \033[33m%"PRIu64"\033[0m\n",
                        g_Dbs.db[i].superTbls[j].insertInterval);
            }

            printf("      disorderRange:     \033[33m%d\033[0m\n",
                    g_Dbs.db[i].superTbls[j].disorderRange);
            printf("      disorderRatio:     \033[33m%d\033[0m\n",
                    g_Dbs.db[i].superTbls[j].disorderRatio);
            printf("      maxSqlLen:         \033[33m%"PRIu64"\033[0m\n",
                    g_Dbs.db[i].superTbls[j].maxSqlLen);
            printf("      timeStampStep:     \033[33m%"PRId64"\033[0m\n",
                    g_Dbs.db[i].superTbls[j].timeStampStep);
            printf("      startTimestamp:    \033[33m%s\033[0m\n",
                    g_Dbs.db[i].superTbls[j].startTimestamp);
            printf("      sampleFormat:      \033[33m%s\033[0m\n",
                    g_Dbs.db[i].superTbls[j].sampleFormat);
            printf("      sampleFile:        \033[33m%s\033[0m\n",
                    g_Dbs.db[i].superTbls[j].sampleFile);
            printf("      tagsFile:          \033[33m%s\033[0m\n",
                    g_Dbs.db[i].superTbls[j].tagsFile);
            printf("      columnCount:       \033[33m%d\033[0m\n",
                    g_Dbs.db[i].superTbls[j].columnCount);
            for (int k = 0; k < g_Dbs.db[i].superTbls[j].columnCount; k++) {
                //printf("dataType:%s, dataLen:%d\t", g_Dbs.db[i].superTbls[j].columns[k].dataType, g_Dbs.db[i].superTbls[j].columns[k].dataLen);
                if ((0 == strncasecmp(g_Dbs.db[i].superTbls[j].columns[k].dataType,
                                "binary", 6))
                        || (0 == strncasecmp(g_Dbs.db[i].superTbls[j].columns[k].dataType,
                                "nchar", 5))) {
                    printf("column[\033[33m%d\033[0m]:\033[33m%s(%d)\033[0m ", k,
                            g_Dbs.db[i].superTbls[j].columns[k].dataType,
                            g_Dbs.db[i].superTbls[j].columns[k].dataLen);
                } else {
                    printf("column[%d]:\033[33m%s\033[0m ", k,
                            g_Dbs.db[i].superTbls[j].columns[k].dataType);
                }
            }
            printf("\n");

            printf("      tagCount:            \033[33m%d\033[0m\n        ",
                    g_Dbs.db[i].superTbls[j].tagCount);
            for (int k = 0; k < g_Dbs.db[i].superTbls[j].tagCount; k++) {
                //printf("dataType:%s, dataLen:%d\t", g_Dbs.db[i].superTbls[j].tags[k].dataType, g_Dbs.db[i].superTbls[j].tags[k].dataLen);
                if ((0 == strncasecmp(g_Dbs.db[i].superTbls[j].tags[k].dataType,
                                "binary", strlen("binary")))
                        || (0 == strncasecmp(g_Dbs.db[i].superTbls[j].tags[k].dataType,
                                "nchar", strlen("nchar")))) {
                    printf("tag[%d]:\033[33m%s(%d)\033[0m ", k,
                            g_Dbs.db[i].superTbls[j].tags[k].dataType,
                            g_Dbs.db[i].superTbls[j].tags[k].dataLen);
                } else {
                    printf("tag[%d]:\033[33m%s\033[0m ", k,
                            g_Dbs.db[i].superTbls[j].tags[k].dataType);
                }
            }
            printf("\n");
        }
        printf("\n");
    }

    SHOW_PARSE_RESULT_END();

    return 0;
}

static void printfInsertMetaToFile(FILE* fp) {

    SHOW_PARSE_RESULT_START_TO_FILE(fp);

    fprintf(fp, "host:                       %s:%u\n", g_Dbs.host, g_Dbs.port);
    fprintf(fp, "user:                       %s\n", g_Dbs.user);
    fprintf(fp, "configDir:                  %s\n", configDir);
    fprintf(fp, "resultFile:                 %s\n", g_Dbs.resultFile);
    fprintf(fp, "thread num of insert data:  %d\n", g_Dbs.threadCount);
    fprintf(fp, "thread num of create table: %d\n", g_Dbs.threadCountByCreateTbl);
    fprintf(fp, "number of records per req:  %u\n", g_args.num_of_RPR);
    fprintf(fp, "max sql length:             %"PRIu64"\n", g_args.max_sql_len);
    fprintf(fp, "database count:          %d\n", g_Dbs.dbCount);

    for (int i = 0; i < g_Dbs.dbCount; i++) {
        fprintf(fp, "database[%d]:\n", i);
        fprintf(fp, "  database[%d] name:       %s\n", i, g_Dbs.db[i].dbName);
        if (0 == g_Dbs.db[i].drop) {
            fprintf(fp, "  drop:                  no\n");
        }else {
            fprintf(fp, "  drop:                  yes\n");
        }

        if (g_Dbs.db[i].dbCfg.blocks > 0) {
            fprintf(fp, "  blocks:                %d\n", g_Dbs.db[i].dbCfg.blocks);
        }
        if (g_Dbs.db[i].dbCfg.cache > 0) {
            fprintf(fp, "  cache:                 %d\n", g_Dbs.db[i].dbCfg.cache);
        }
        if (g_Dbs.db[i].dbCfg.days > 0) {
            fprintf(fp, "  days:                  %d\n", g_Dbs.db[i].dbCfg.days);
        }
        if (g_Dbs.db[i].dbCfg.keep > 0) {
            fprintf(fp, "  keep:                  %d\n", g_Dbs.db[i].dbCfg.keep);
        }
        if (g_Dbs.db[i].dbCfg.replica > 0) {
            fprintf(fp, "  replica:               %d\n", g_Dbs.db[i].dbCfg.replica);
        }
        if (g_Dbs.db[i].dbCfg.update > 0) {
            fprintf(fp, "  update:                %d\n", g_Dbs.db[i].dbCfg.update);
        }
        if (g_Dbs.db[i].dbCfg.minRows > 0) {
            fprintf(fp, "  minRows:               %d\n", g_Dbs.db[i].dbCfg.minRows);
        }
        if (g_Dbs.db[i].dbCfg.maxRows > 0) {
            fprintf(fp, "  maxRows:               %d\n", g_Dbs.db[i].dbCfg.maxRows);
        }
        if (g_Dbs.db[i].dbCfg.comp > 0) {
            fprintf(fp, "  comp:                  %d\n", g_Dbs.db[i].dbCfg.comp);
        }
        if (g_Dbs.db[i].dbCfg.walLevel > 0) {
            fprintf(fp, "  walLevel:              %d\n", g_Dbs.db[i].dbCfg.walLevel);
        }
        if (g_Dbs.db[i].dbCfg.fsync > 0) {
            fprintf(fp, "  fsync:                 %d\n", g_Dbs.db[i].dbCfg.fsync);
        }
        if (g_Dbs.db[i].dbCfg.quorum > 0) {
            fprintf(fp, "  quorum:                %d\n", g_Dbs.db[i].dbCfg.quorum);
        }
        if (g_Dbs.db[i].dbCfg.precision[0] != 0) {
            if ((0 == strncasecmp(g_Dbs.db[i].dbCfg.precision, "ms", 2))
#if NANO_SECOND_ENABLED == 1
                    || (0 == strncasecmp(g_Dbs.db[i].dbCfg.precision, "ns", 2))
#endif
                    || (0 == strncasecmp(g_Dbs.db[i].dbCfg.precision, "us", 2))) {
                fprintf(fp, "  precision:             %s\n",
                        g_Dbs.db[i].dbCfg.precision);
            } else {
                fprintf(fp, "  precision error:       %s\n",
                        g_Dbs.db[i].dbCfg.precision);
            }
        }

        fprintf(fp, "  super table count:     %"PRIu64"\n",
                g_Dbs.db[i].superTblCount);
        for (int j = 0; j < g_Dbs.db[i].superTblCount; j++) {
            fprintf(fp, "  super table[%d]:\n", j);

            fprintf(fp, "      stbName:           %s\n",
                    g_Dbs.db[i].superTbls[j].sTblName);

            if (PRE_CREATE_SUBTBL == g_Dbs.db[i].superTbls[j].autoCreateTable) {
                fprintf(fp, "      autoCreateTable:   %s\n",  "no");
            } else if (AUTO_CREATE_SUBTBL
                    == g_Dbs.db[i].superTbls[j].autoCreateTable) {
                fprintf(fp, "      autoCreateTable:   %s\n",  "yes");
            } else {
                fprintf(fp, "      autoCreateTable:   %s\n",  "error");
            }

            if (TBL_NO_EXISTS == g_Dbs.db[i].superTbls[j].childTblExists) {
                fprintf(fp, "      childTblExists:    %s\n",  "no");
            } else if (TBL_ALREADY_EXISTS
                    == g_Dbs.db[i].superTbls[j].childTblExists) {
                fprintf(fp, "      childTblExists:    %s\n",  "yes");
            } else {
                fprintf(fp, "      childTblExists:    %s\n",  "error");
            }

            fprintf(fp, "      childTblCount:     %"PRId64"\n",
                    g_Dbs.db[i].superTbls[j].childTblCount);
            fprintf(fp, "      childTblPrefix:    %s\n",
                    g_Dbs.db[i].superTbls[j].childTblPrefix);
            fprintf(fp, "      dataSource:        %s\n",
                    g_Dbs.db[i].superTbls[j].dataSource);
            fprintf(fp, "      iface:             %s\n",
                    (g_Dbs.db[i].superTbls[j].iface==TAOSC_IFACE)?"taosc":
                    (g_Dbs.db[i].superTbls[j].iface==REST_IFACE)?"rest":"stmt");
            fprintf(fp, "      insertRows:        %"PRId64"\n",
                    g_Dbs.db[i].superTbls[j].insertRows);
            fprintf(fp, "      interlace rows:    %u\n",
                    g_Dbs.db[i].superTbls[j].interlaceRows);
            if (g_Dbs.db[i].superTbls[j].interlaceRows > 0) {
                fprintf(fp, "      stable insert interval:   %"PRIu64"\n",
                        g_Dbs.db[i].superTbls[j].insertInterval);
            }
            /*
               if (0 == g_Dbs.db[i].superTbls[j].multiThreadWriteOneTbl) {
               fprintf(fp, "      multiThreadWriteOneTbl:  no\n");
               }else {
               fprintf(fp, "      multiThreadWriteOneTbl:  yes\n");
               }
               */
            fprintf(fp, "      interlaceRows:     %u\n",
                    g_Dbs.db[i].superTbls[j].interlaceRows);
            fprintf(fp, "      disorderRange:     %d\n",
                    g_Dbs.db[i].superTbls[j].disorderRange);
            fprintf(fp, "      disorderRatio:     %d\n",
                    g_Dbs.db[i].superTbls[j].disorderRatio);
            fprintf(fp, "      maxSqlLen:         %"PRIu64"\n",
                    g_Dbs.db[i].superTbls[j].maxSqlLen);

            fprintf(fp, "      timeStampStep:     %"PRId64"\n",
                    g_Dbs.db[i].superTbls[j].timeStampStep);
            fprintf(fp, "      startTimestamp:    %s\n",
                    g_Dbs.db[i].superTbls[j].startTimestamp);
            fprintf(fp, "      sampleFormat:      %s\n",
                    g_Dbs.db[i].superTbls[j].sampleFormat);
            fprintf(fp, "      sampleFile:        %s\n",
                    g_Dbs.db[i].superTbls[j].sampleFile);
            fprintf(fp, "      tagsFile:          %s\n",
                    g_Dbs.db[i].superTbls[j].tagsFile);

            fprintf(fp, "      columnCount:       %d\n        ",
                    g_Dbs.db[i].superTbls[j].columnCount);
            for (int k = 0; k < g_Dbs.db[i].superTbls[j].columnCount; k++) {
                //printf("dataType:%s, dataLen:%d\t", g_Dbs.db[i].superTbls[j].columns[k].dataType, g_Dbs.db[i].superTbls[j].columns[k].dataLen);
                if ((0 == strncasecmp(
                                g_Dbs.db[i].superTbls[j].columns[k].dataType,
                                "binary", strlen("binary")))
                        || (0 == strncasecmp(
                                g_Dbs.db[i].superTbls[j].columns[k].dataType,
                                "nchar", strlen("nchar")))) {
                    fprintf(fp, "column[%d]:%s(%d) ", k,
                            g_Dbs.db[i].superTbls[j].columns[k].dataType,
                            g_Dbs.db[i].superTbls[j].columns[k].dataLen);
                } else {
                    fprintf(fp, "column[%d]:%s ",
                            k, g_Dbs.db[i].superTbls[j].columns[k].dataType);
                }
            }
            fprintf(fp, "\n");

            fprintf(fp, "      tagCount:            %d\n        ",
                    g_Dbs.db[i].superTbls[j].tagCount);
            for (int k = 0; k < g_Dbs.db[i].superTbls[j].tagCount; k++) {
                //printf("dataType:%s, dataLen:%d\t", g_Dbs.db[i].superTbls[j].tags[k].dataType, g_Dbs.db[i].superTbls[j].tags[k].dataLen);
                if ((0 == strncasecmp(g_Dbs.db[i].superTbls[j].tags[k].dataType,
                                "binary", strlen("binary")))
                        || (0 == strncasecmp(g_Dbs.db[i].superTbls[j].tags[k].dataType,
                                "nchar", strlen("nchar")))) {
                    fprintf(fp, "tag[%d]:%s(%d) ",
                            k, g_Dbs.db[i].superTbls[j].tags[k].dataType,
                            g_Dbs.db[i].superTbls[j].tags[k].dataLen);
                } else {
                    fprintf(fp, "tag[%d]:%s ", k, g_Dbs.db[i].superTbls[j].tags[k].dataType);
                }
            }
            fprintf(fp, "\n");
        }
        fprintf(fp, "\n");
    }

    SHOW_PARSE_RESULT_END_TO_FILE(fp);
}

static void printfQueryMeta() {

    SHOW_PARSE_RESULT_START();

    printf("host:                    \033[33m%s:%u\033[0m\n",
            g_queryInfo.host, g_queryInfo.port);
    printf("user:                    \033[33m%s\033[0m\n", g_queryInfo.user);
    printf("database name:           \033[33m%s\033[0m\n", g_queryInfo.dbName);

    printf("\n");

    if ((SUBSCRIBE_TEST == g_args.test_mode) || (QUERY_TEST == g_args.test_mode)) {
        printf("specified table query info:                   \n");
        printf("sqlCount:       \033[33m%d\033[0m\n",
                g_queryInfo.specifiedQueryInfo.sqlCount);
        if (g_queryInfo.specifiedQueryInfo.sqlCount > 0) {
            printf("specified tbl query times:\n");
            printf("                \033[33m%"PRIu64"\033[0m\n",
                    g_queryInfo.specifiedQueryInfo.queryTimes);
            printf("query interval: \033[33m%"PRIu64" ms\033[0m\n",
                    g_queryInfo.specifiedQueryInfo.queryInterval);
            printf("top query times:\033[33m%"PRIu64"\033[0m\n", g_args.query_times);
            printf("concurrent:     \033[33m%d\033[0m\n",
                    g_queryInfo.specifiedQueryInfo.concurrent);
            printf("mod:            \033[33m%s\033[0m\n",
                    (g_queryInfo.specifiedQueryInfo.asyncMode)?"async":"sync");
            printf("interval:       \033[33m%"PRIu64"\033[0m\n",
                    g_queryInfo.specifiedQueryInfo.subscribeInterval);
            printf("restart:        \033[33m%d\033[0m\n",
                    g_queryInfo.specifiedQueryInfo.subscribeRestart);
            printf("keepProgress:   \033[33m%d\033[0m\n",
                    g_queryInfo.specifiedQueryInfo.subscribeKeepProgress);

            for (int i = 0; i < g_queryInfo.specifiedQueryInfo.sqlCount; i++) {
                printf("  sql[%d]: \033[33m%s\033[0m\n",
                        i, g_queryInfo.specifiedQueryInfo.sql[i]);
            }
            printf("\n");
        }

        printf("super table query info:\n");
        printf("sqlCount:       \033[33m%d\033[0m\n",
                g_queryInfo.superQueryInfo.sqlCount);

        if (g_queryInfo.superQueryInfo.sqlCount > 0) {
            printf("query interval: \033[33m%"PRIu64"\033[0m\n",
                    g_queryInfo.superQueryInfo.queryInterval);
            printf("threadCnt:      \033[33m%d\033[0m\n",
                    g_queryInfo.superQueryInfo.threadCnt);
            printf("childTblCount:  \033[33m%"PRId64"\033[0m\n",
                    g_queryInfo.superQueryInfo.childTblCount);
            printf("stable name:    \033[33m%s\033[0m\n",
                    g_queryInfo.superQueryInfo.sTblName);
            printf("stb query times:\033[33m%"PRIu64"\033[0m\n",
                    g_queryInfo.superQueryInfo.queryTimes);

            printf("mod:            \033[33m%s\033[0m\n",
                    (g_queryInfo.superQueryInfo.asyncMode)?"async":"sync");
            printf("interval:       \033[33m%"PRIu64"\033[0m\n",
                    g_queryInfo.superQueryInfo.subscribeInterval);
            printf("restart:        \033[33m%d\033[0m\n",
                    g_queryInfo.superQueryInfo.subscribeRestart);
            printf("keepProgress:   \033[33m%d\033[0m\n",
                    g_queryInfo.superQueryInfo.subscribeKeepProgress);

            for (int i = 0; i < g_queryInfo.superQueryInfo.sqlCount; i++) {
                printf("  sql[%d]: \033[33m%s\033[0m\n",
                        i, g_queryInfo.superQueryInfo.sql[i]);
            }
            printf("\n");
        }
    }

    SHOW_PARSE_RESULT_END();
}

static char* formatTimestamp(char* buf, int64_t val, int precision) {
    time_t tt;
    if (precision == TSDB_TIME_PRECISION_MICRO) {
        tt = (time_t)(val / 1000000);
#if NANO_SECOND_ENABLED == 1
    } if (precision == TSDB_TIME_PRECISION_NANO) {
        tt = (time_t)(val / 1000000000);
#endif
    } else {
        tt = (time_t)(val / 1000);
    }

    /* comment out as it make testcases like select_with_tags.sim fail.
       but in windows, this may cause the call to localtime crash if tt < 0,
       need to find a better solution.
       if (tt < 0) {
       tt = 0;
       }
       */

#ifdef WINDOWS
    if (tt < 0) tt = 0;
#endif

    struct tm* ptm = localtime(&tt);
    size_t pos = strftime(buf, 32, "%Y-%m-%d %H:%M:%S", ptm);

    if (precision == TSDB_TIME_PRECISION_MICRO) {
        sprintf(buf + pos, ".%06d", (int)(val % 1000000));
#if NANO_SECOND_ENABLED == 1
    } else if (precision == TSDB_TIME_PRECISION_NANO) {
        sprintf(buf + pos, ".%09d", (int)(val % 1000000000));
#endif
    } else {
        sprintf(buf + pos, ".%03d", (int)(val % 1000));
    }

    return buf;
}

static void xDumpFieldToFile(FILE* fp, const char* val,
        TAOS_FIELD* field, int32_t length, int precision) {

    if (val == NULL) {
        fprintf(fp, "%s", TSDB_DATA_NULL_STR);
        return;
    }

    char buf[TSDB_MAX_BYTES_PER_ROW];
    switch (field->type) {
        case TSDB_DATA_TYPE_BOOL:
            fprintf(fp, "%d", ((((int32_t)(*((char *)val))) == 1) ? 1 : 0));
            break;
        case TSDB_DATA_TYPE_TINYINT:
            fprintf(fp, "%d", *((int8_t *)val));
            break;
        case TSDB_DATA_TYPE_SMALLINT:
            fprintf(fp, "%d", *((int16_t *)val));
            break;
        case TSDB_DATA_TYPE_INT:
            fprintf(fp, "%d", *((int32_t *)val));
            break;
        case TSDB_DATA_TYPE_BIGINT:
            fprintf(fp, "%" PRId64, *((int64_t *)val));
            break;
        case TSDB_DATA_TYPE_FLOAT:
            fprintf(fp, "%.5f", GET_FLOAT_VAL(val));
            break;
        case TSDB_DATA_TYPE_DOUBLE:
            fprintf(fp, "%.9f", GET_DOUBLE_VAL(val));
            break;
        case TSDB_DATA_TYPE_BINARY:
        case TSDB_DATA_TYPE_NCHAR:
            memcpy(buf, val, length);
            buf[length] = 0;
            fprintf(fp, "\'%s\'", buf);
            break;
        case TSDB_DATA_TYPE_TIMESTAMP:
            formatTimestamp(buf, *(int64_t*)val, precision);
            fprintf(fp, "'%s'", buf);
            break;
        default:
            break;
    }
}

static int xDumpResultToFile(const char* fname, TAOS_RES* tres) {
    TAOS_ROW row = taos_fetch_row(tres);
    if (row == NULL) {
        return 0;
    }

    FILE* fp = fopen(fname, "at");
    if (fp == NULL) {
        errorPrint("%s() LN%d, failed to open file: %s\n",
                __func__, __LINE__, fname);
        return -1;
    }

    int num_fields = taos_num_fields(tres);
    TAOS_FIELD *fields = taos_fetch_fields(tres);
    int precision = taos_result_precision(tres);

    for (int col = 0; col < num_fields; col++) {
        if (col > 0) {
            fprintf(fp, ",");
        }
        fprintf(fp, "%s", fields[col].name);
    }
    fputc('\n', fp);

    int numOfRows = 0;
    do {
        int32_t* length = taos_fetch_lengths(tres);
        for (int i = 0; i < num_fields; i++) {
            if (i > 0) {
                fputc(',', fp);
            }
            xDumpFieldToFile(fp,
                    (const char*)row[i], fields +i, length[i], precision);
        }
        fputc('\n', fp);

        numOfRows++;
        row = taos_fetch_row(tres);
    } while( row != NULL);

    fclose(fp);

    return numOfRows;
}

static int getDbFromServer(TAOS * taos, SDbInfo** dbInfos) {
    TAOS_RES * res;
    TAOS_ROW row = NULL;
    int count = 0;

    res = taos_query(taos, "show databases;");
    int32_t code = taos_errno(res);

    if (code != 0) {
        errorPrint( "failed to run <show databases>, reason: %s\n",
                taos_errstr(res));
        return -1;
    }

    TAOS_FIELD *fields = taos_fetch_fields(res);

    while((row = taos_fetch_row(res)) != NULL) {
        // sys database name : 'log'
        if (strncasecmp(row[TSDB_SHOW_DB_NAME_INDEX], "log",
                    fields[TSDB_SHOW_DB_NAME_INDEX].bytes) == 0) {
            continue;
        }

        dbInfos[count] = (SDbInfo *)calloc(1, sizeof(SDbInfo));
        if (dbInfos[count] == NULL) {
            errorPrint( "failed to allocate memory for some dbInfo[%d]\n", count);
            return -1;
        }

        tstrncpy(dbInfos[count]->name, (char *)row[TSDB_SHOW_DB_NAME_INDEX],
                fields[TSDB_SHOW_DB_NAME_INDEX].bytes);
        formatTimestamp(dbInfos[count]->create_time,
                *(int64_t*)row[TSDB_SHOW_DB_CREATED_TIME_INDEX],
                TSDB_TIME_PRECISION_MILLI);
        dbInfos[count]->ntables = *((int64_t *)row[TSDB_SHOW_DB_NTABLES_INDEX]);
        dbInfos[count]->vgroups = *((int32_t *)row[TSDB_SHOW_DB_VGROUPS_INDEX]);
        dbInfos[count]->replica = *((int16_t *)row[TSDB_SHOW_DB_REPLICA_INDEX]);
        dbInfos[count]->quorum = *((int16_t *)row[TSDB_SHOW_DB_QUORUM_INDEX]);
        dbInfos[count]->days = *((int16_t *)row[TSDB_SHOW_DB_DAYS_INDEX]);

        tstrncpy(dbInfos[count]->keeplist, (char *)row[TSDB_SHOW_DB_KEEP_INDEX],
                fields[TSDB_SHOW_DB_KEEP_INDEX].bytes);
        dbInfos[count]->cache = *((int32_t *)row[TSDB_SHOW_DB_CACHE_INDEX]);
        dbInfos[count]->blocks = *((int32_t *)row[TSDB_SHOW_DB_BLOCKS_INDEX]);
        dbInfos[count]->minrows = *((int32_t *)row[TSDB_SHOW_DB_MINROWS_INDEX]);
        dbInfos[count]->maxrows = *((int32_t *)row[TSDB_SHOW_DB_MAXROWS_INDEX]);
        dbInfos[count]->wallevel = *((int8_t *)row[TSDB_SHOW_DB_WALLEVEL_INDEX]);
        dbInfos[count]->fsync = *((int32_t *)row[TSDB_SHOW_DB_FSYNC_INDEX]);
        dbInfos[count]->comp = (int8_t)(*((int8_t *)row[TSDB_SHOW_DB_COMP_INDEX]));
        dbInfos[count]->cachelast =
            (int8_t)(*((int8_t *)row[TSDB_SHOW_DB_CACHELAST_INDEX]));

        tstrncpy(dbInfos[count]->precision,
                (char *)row[TSDB_SHOW_DB_PRECISION_INDEX],
                fields[TSDB_SHOW_DB_PRECISION_INDEX].bytes);
        dbInfos[count]->update = *((int8_t *)row[TSDB_SHOW_DB_UPDATE_INDEX]);
        tstrncpy(dbInfos[count]->status, (char *)row[TSDB_SHOW_DB_STATUS_INDEX],
                fields[TSDB_SHOW_DB_STATUS_INDEX].bytes);

        count++;
        if (count > MAX_DATABASE_COUNT) {
            errorPrint("%s() LN%d, The database count overflow than %d\n",
                    __func__, __LINE__, MAX_DATABASE_COUNT);
            break;
        }
    }

    return count;
}

static void printfDbInfoForQueryToFile(
        char* filename, SDbInfo* dbInfos, int index) {

    if (filename[0] == 0)
        return;

    FILE *fp = fopen(filename, "at");
    if (fp == NULL) {
        errorPrint( "failed to open file: %s\n", filename);
        return;
    }

    fprintf(fp, "================ database[%d] ================\n", index);
    fprintf(fp, "name: %s\n", dbInfos->name);
    fprintf(fp, "created_time: %s\n", dbInfos->create_time);
    fprintf(fp, "ntables: %"PRId64"\n", dbInfos->ntables);
    fprintf(fp, "vgroups: %d\n", dbInfos->vgroups);
    fprintf(fp, "replica: %d\n", dbInfos->replica);
    fprintf(fp, "quorum: %d\n", dbInfos->quorum);
    fprintf(fp, "days: %d\n", dbInfos->days);
    fprintf(fp, "keep0,keep1,keep(D): %s\n", dbInfos->keeplist);
    fprintf(fp, "cache(MB): %d\n", dbInfos->cache);
    fprintf(fp, "blocks: %d\n", dbInfos->blocks);
    fprintf(fp, "minrows: %d\n", dbInfos->minrows);
    fprintf(fp, "maxrows: %d\n", dbInfos->maxrows);
    fprintf(fp, "wallevel: %d\n", dbInfos->wallevel);
    fprintf(fp, "fsync: %d\n", dbInfos->fsync);
    fprintf(fp, "comp: %d\n", dbInfos->comp);
    fprintf(fp, "cachelast: %d\n", dbInfos->cachelast);
    fprintf(fp, "precision: %s\n", dbInfos->precision);
    fprintf(fp, "update: %d\n", dbInfos->update);
    fprintf(fp, "status: %s\n", dbInfos->status);
    fprintf(fp, "\n");

    fclose(fp);
}

static void printfQuerySystemInfo(TAOS * taos) {
    char filename[MAX_QUERY_SQL_LENGTH+1] = {0};
    char buffer[MAX_QUERY_SQL_LENGTH+1] = {0};
    TAOS_RES* res;

    time_t t;
    struct tm* lt;
    time(&t);
    lt = localtime(&t);
    snprintf(filename, MAX_QUERY_SQL_LENGTH, "querySystemInfo-%d-%d-%d %d:%d:%d",
            lt->tm_year+1900, lt->tm_mon, lt->tm_mday, lt->tm_hour, lt->tm_min,
            lt->tm_sec);

    // show variables
    res = taos_query(taos, "show variables;");
    //fetchResult(res, filename);
    xDumpResultToFile(filename, res);

    // show dnodes
    res = taos_query(taos, "show dnodes;");
    xDumpResultToFile(filename, res);
    //fetchResult(res, filename);

    // show databases
    res = taos_query(taos, "show databases;");
    SDbInfo** dbInfos = (SDbInfo **)calloc(MAX_DATABASE_COUNT, sizeof(SDbInfo *));
    if (dbInfos == NULL) {
        errorPrint("%s() LN%d, failed to allocate memory\n", __func__, __LINE__);
        return;
    }
    int dbCount = getDbFromServer(taos, dbInfos);
    if (dbCount <= 0) {
        free(dbInfos);
        return;
    }

    for (int i = 0; i < dbCount; i++) {
        // printf database info
        printfDbInfoForQueryToFile(filename, dbInfos[i], i);

        // show db.vgroups
        snprintf(buffer, MAX_QUERY_SQL_LENGTH, "show %s.vgroups;", dbInfos[i]->name);
        res = taos_query(taos, buffer);
        xDumpResultToFile(filename, res);

        // show db.stables
        snprintf(buffer, MAX_QUERY_SQL_LENGTH, "show %s.stables;", dbInfos[i]->name);
        res = taos_query(taos, buffer);
        xDumpResultToFile(filename, res);
        free(dbInfos[i]);
    }

    free(dbInfos);
}

static int postProceSql(char *host, struct sockaddr_in *pServAddr, uint16_t port,
        char* sqlstr, threadInfo *pThreadInfo)
{
    char *req_fmt = "POST %s HTTP/1.1\r\nHost: %s:%d\r\nAccept: */*\r\nAuthorization: Basic %s\r\nContent-Length: %d\r\nContent-Type: application/x-www-form-urlencoded\r\n\r\n%s";

    char *url = "/rest/sql";

    int bytes, sent, received, req_str_len, resp_len;
    char *request_buf;
    char response_buf[RESP_BUF_LEN];
    uint16_t rest_port = port + TSDB_PORT_HTTP;

    int req_buf_len = strlen(sqlstr) + REQ_EXTRA_BUF_LEN;

    request_buf = malloc(req_buf_len);
    if (NULL == request_buf) {
        errorPrint("%s", "ERROR, cannot allocate memory.\n");
        exit(EXIT_FAILURE);
    }

    char userpass_buf[INPUT_BUF_LEN];
    int mod_table[] = {0, 2, 1};

    static char base64[] = {'A', 'B', 'C', 'D', 'E', 'F', 'G', 'H',
        'I', 'J', 'K', 'L', 'M', 'N', 'O', 'P',
        'Q', 'R', 'S', 'T', 'U', 'V', 'W', 'X',
        'Y', 'Z', 'a', 'b', 'c', 'd', 'e', 'f',
        'g', 'h', 'i', 'j', 'k', 'l', 'm', 'n',
        'o', 'p', 'q', 'r', 's', 't', 'u', 'v',
        'w', 'x', 'y', 'z', '0', '1', '2', '3',
        '4', '5', '6', '7', '8', '9', '+', '/'};

    snprintf(userpass_buf, INPUT_BUF_LEN, "%s:%s",
            g_Dbs.user, g_Dbs.password);
    size_t userpass_buf_len = strlen(userpass_buf);
    size_t encoded_len = 4 * ((userpass_buf_len +2) / 3);

    char base64_buf[INPUT_BUF_LEN];
#ifdef WINDOWS
    WSADATA wsaData;
    WSAStartup(MAKEWORD(2, 2), &wsaData);
    SOCKET sockfd;
#else
    int sockfd;
#endif
    sockfd = socket(AF_INET, SOCK_STREAM, 0);
    if (sockfd < 0) {
#ifdef WINDOWS
        errorPrint( "Could not create socket : %d" , WSAGetLastError());
#endif
        debugPrint("%s() LN%d, sockfd=%d\n", __func__, __LINE__, sockfd);
        free(request_buf);
        ERROR_EXIT("ERROR opening socket");
    }

    int retConn = connect(sockfd, (struct sockaddr *)pServAddr, sizeof(struct sockaddr));
    debugPrint("%s() LN%d connect() return %d\n", __func__, __LINE__, retConn);
    if (retConn < 0) {
        free(request_buf);
        ERROR_EXIT("ERROR connecting");
    }

    memset(base64_buf, 0, INPUT_BUF_LEN);

    for (int n = 0, m = 0; n < userpass_buf_len;) {
        uint32_t oct_a = n < userpass_buf_len ?
            (unsigned char) userpass_buf[n++]:0;
        uint32_t oct_b = n < userpass_buf_len ?
            (unsigned char) userpass_buf[n++]:0;
        uint32_t oct_c = n < userpass_buf_len ?
            (unsigned char) userpass_buf[n++]:0;
        uint32_t triple = (oct_a << 0x10) + (oct_b << 0x08) + oct_c;

        base64_buf[m++] = base64[(triple >> 3* 6) & 0x3f];
        base64_buf[m++] = base64[(triple >> 2* 6) & 0x3f];
        base64_buf[m++] = base64[(triple >> 1* 6) & 0x3f];
        base64_buf[m++] = base64[(triple >> 0* 6) & 0x3f];
    }

    for (int l = 0; l < mod_table[userpass_buf_len % 3]; l++)
        base64_buf[encoded_len - 1 - l] = '=';

    debugPrint("%s() LN%d: auth string base64 encoded: %s\n",
            __func__, __LINE__, base64_buf);
    char *auth = base64_buf;

    int r = snprintf(request_buf,
            req_buf_len,
            req_fmt, url, host, rest_port,
            auth, strlen(sqlstr), sqlstr);
    if (r >= req_buf_len) {
        free(request_buf);
        ERROR_EXIT("ERROR too long request");
    }
    verbosePrint("%s() LN%d: Request:\n%s\n", __func__, __LINE__, request_buf);

    req_str_len = strlen(request_buf);
    sent = 0;
    do {
#ifdef WINDOWS
        bytes = send(sockfd, request_buf + sent, req_str_len - sent, 0);
#else
        bytes = write(sockfd, request_buf + sent, req_str_len - sent);
#endif
        if (bytes < 0)
            ERROR_EXIT("ERROR writing message to socket");
        if (bytes == 0)
            break;
        sent+=bytes;
    } while(sent < req_str_len);

    memset(response_buf, 0, RESP_BUF_LEN);
    resp_len = sizeof(response_buf) - 1;
    received = 0;
    do {
#ifdef WINDOWS
        bytes = recv(sockfd, response_buf + received, resp_len - received, 0);
#else
        bytes = read(sockfd, response_buf + received, resp_len - received);
#endif
        if (bytes < 0) {
            free(request_buf);
            ERROR_EXIT("ERROR reading response from socket");
        }
        if (bytes == 0)
            break;
        received += bytes;
    } while(received < resp_len);

    if (received == resp_len) {
        free(request_buf);
        ERROR_EXIT("ERROR storing complete response from socket");
    }

    response_buf[RESP_BUF_LEN - 1] = '\0';
    printf("Response:\n%s\n", response_buf);

    if (strlen(pThreadInfo->filePath) > 0) {
        appendResultBufToFile(response_buf, pThreadInfo);
    }

    free(request_buf);
#ifdef WINDOWS
    closesocket(sockfd);
    WSACleanup();
#else
    close(sockfd);
#endif

    return 0;
}

static char* getTagValueFromTagSample(SSuperTable* stbInfo, int tagUsePos) {
    char*  dataBuf = (char*)calloc(TSDB_MAX_SQL_LEN+1, 1);
    if (NULL == dataBuf) {
        errorPrint("%s() LN%d, calloc failed! size:%d\n",
                __func__, __LINE__, TSDB_MAX_SQL_LEN+1);
        return NULL;
    }

    int    dataLen = 0;
    dataLen += snprintf(dataBuf + dataLen, TSDB_MAX_SQL_LEN - dataLen,
            "(%s)", stbInfo->tagDataBuf + stbInfo->lenOfTagOfOneRow * tagUsePos);

    return dataBuf;
}

static char *generateBinaryNCharTagValues(int64_t tableSeq, uint32_t len)
{
    char* buf = (char*)calloc(len, 1);
    if (NULL == buf) {
        printf("calloc failed! size:%d\n", len);
        return NULL;
    }

    if (tableSeq % 2) {
        tstrncpy(buf, "beijing", len);
    } else {
        tstrncpy(buf, "shanghai", len);
    }
    //rand_string(buf, stbInfo->tags[i].dataLen);

    return buf;
}

static char* generateTagValuesForStb(SSuperTable* stbInfo, int64_t tableSeq) {
    char*  dataBuf = (char*)calloc(TSDB_MAX_SQL_LEN+1, 1);
    if (NULL == dataBuf) {
        printf("calloc failed! size:%d\n", TSDB_MAX_SQL_LEN+1);
        return NULL;
    }

    int    dataLen = 0;
    dataLen += snprintf(dataBuf + dataLen, TSDB_MAX_SQL_LEN - dataLen, "(");
    for (int i = 0; i < stbInfo->tagCount; i++) {
        if ((0 == strncasecmp(stbInfo->tags[i].dataType,
                        "binary", strlen("binary")))
                || (0 == strncasecmp(stbInfo->tags[i].dataType,
                        "nchar", strlen("nchar")))) {
            if (stbInfo->tags[i].dataLen > TSDB_MAX_BINARY_LEN) {
                printf("binary or nchar length overflow, max size:%u\n",
                        (uint32_t)TSDB_MAX_BINARY_LEN);
                tmfree(dataBuf);
                return NULL;
            }

            int32_t tagBufLen = stbInfo->tags[i].dataLen + 1;
            char *buf = generateBinaryNCharTagValues(tableSeq, tagBufLen);
            if (NULL == buf) {
                tmfree(dataBuf);
                return NULL;
            }
            dataLen += snprintf(dataBuf + dataLen, TSDB_MAX_SQL_LEN - dataLen,
                    "\'%s\',", buf);
            tmfree(buf);
        } else if (0 == strncasecmp(stbInfo->tags[i].dataType,
                    "int", strlen("int"))) {
            if ((g_args.demo_mode) && (i == 0)) {
                dataLen += snprintf(dataBuf + dataLen,
                        TSDB_MAX_SQL_LEN - dataLen,
                        "%"PRId64",", tableSeq % 10);
            } else {
                dataLen += snprintf(dataBuf + dataLen,
                        TSDB_MAX_SQL_LEN - dataLen,
                        "%"PRId64",", tableSeq);
            }
        } else if (0 == strncasecmp(stbInfo->tags[i].dataType,
                    "bigint", strlen("bigint"))) {
            dataLen += snprintf(dataBuf + dataLen, TSDB_MAX_SQL_LEN - dataLen,
                    "%"PRId64",", rand_bigint());
        }  else if (0 == strncasecmp(stbInfo->tags[i].dataType,
                    "float", strlen("float"))) {
            dataLen += snprintf(dataBuf + dataLen, TSDB_MAX_SQL_LEN - dataLen,
                    "%f,", rand_float());
        }  else if (0 == strncasecmp(stbInfo->tags[i].dataType,
                    "double", strlen("double"))) {
            dataLen += snprintf(dataBuf + dataLen, TSDB_MAX_SQL_LEN - dataLen,
                    "%f,", rand_double());
        }  else if (0 == strncasecmp(stbInfo->tags[i].dataType,
                    "smallint", strlen("smallint"))) {
            dataLen += snprintf(dataBuf + dataLen, TSDB_MAX_SQL_LEN - dataLen,
                    "%d,", rand_smallint());
        }  else if (0 == strncasecmp(stbInfo->tags[i].dataType,
                    "tinyint", strlen("tinyint"))) {
            dataLen += snprintf(dataBuf + dataLen, TSDB_MAX_SQL_LEN - dataLen,
                    "%d,", rand_tinyint());
        }  else if (0 == strncasecmp(stbInfo->tags[i].dataType,
                    "bool", strlen("bool"))) {
            dataLen += snprintf(dataBuf + dataLen, TSDB_MAX_SQL_LEN - dataLen,
                    "%d,", rand_bool());
        }  else if (0 == strncasecmp(stbInfo->tags[i].dataType,
                    "timestamp", strlen("timestamp"))) {
            dataLen += snprintf(dataBuf + dataLen, TSDB_MAX_SQL_LEN - dataLen,
                    "%"PRId64",", rand_bigint());
        }  else {
            errorPrint("No support data type: %s\n", stbInfo->tags[i].dataType);
            tmfree(dataBuf);
            return NULL;
        }
    }

    dataLen -= 1;
    dataLen += snprintf(dataBuf + dataLen, TSDB_MAX_SQL_LEN - dataLen, ")");
    return dataBuf;
}

static int calcRowLen(SSuperTable*  superTbls) {
    int colIndex;
    int  lenOfOneRow = 0;

    for (colIndex = 0; colIndex < superTbls->columnCount; colIndex++) {
        char* dataType = superTbls->columns[colIndex].dataType;

        if (strcasecmp(dataType, "BINARY") == 0) {
            lenOfOneRow += superTbls->columns[colIndex].dataLen + 3;
        } else if (strcasecmp(dataType, "NCHAR") == 0) {
            lenOfOneRow += superTbls->columns[colIndex].dataLen + 3;
        } else if (strcasecmp(dataType, "INT") == 0)  {
            lenOfOneRow += 11;
        } else if (strcasecmp(dataType, "BIGINT") == 0)  {
            lenOfOneRow += 21;
        } else if (strcasecmp(dataType, "SMALLINT") == 0)  {
            lenOfOneRow += 6;
        } else if (strcasecmp(dataType, "TINYINT") == 0)  {
            lenOfOneRow += 4;
        } else if (strcasecmp(dataType, "BOOL") == 0)  {
            lenOfOneRow += 6;
        } else if (strcasecmp(dataType, "FLOAT") == 0) {
            lenOfOneRow += 22;
        } else if (strcasecmp(dataType, "DOUBLE") == 0) {
            lenOfOneRow += 42;
        }  else if (strcasecmp(dataType, "TIMESTAMP") == 0) {
            lenOfOneRow += 21;
        } else {
            printf("get error data type : %s\n", dataType);
            exit(-1);
        }
    }

    superTbls->lenOfOneRow = lenOfOneRow + 20; // timestamp

    int tagIndex;
    int lenOfTagOfOneRow = 0;
    for (tagIndex = 0; tagIndex < superTbls->tagCount; tagIndex++) {
        char* dataType = superTbls->tags[tagIndex].dataType;

        if (strcasecmp(dataType, "BINARY") == 0) {
            lenOfTagOfOneRow += superTbls->tags[tagIndex].dataLen + 3;
        } else if (strcasecmp(dataType, "NCHAR") == 0) {
            lenOfTagOfOneRow += superTbls->tags[tagIndex].dataLen + 3;
        } else if (strcasecmp(dataType, "INT") == 0)  {
            lenOfTagOfOneRow += superTbls->tags[tagIndex].dataLen + 11;
        } else if (strcasecmp(dataType, "BIGINT") == 0)  {
            lenOfTagOfOneRow += superTbls->tags[tagIndex].dataLen + 21;
        } else if (strcasecmp(dataType, "SMALLINT") == 0)  {
            lenOfTagOfOneRow += superTbls->tags[tagIndex].dataLen + 6;
        } else if (strcasecmp(dataType, "TINYINT") == 0)  {
            lenOfTagOfOneRow += superTbls->tags[tagIndex].dataLen + 4;
        } else if (strcasecmp(dataType, "BOOL") == 0)  {
            lenOfTagOfOneRow += superTbls->tags[tagIndex].dataLen + 6;
        } else if (strcasecmp(dataType, "FLOAT") == 0) {
            lenOfTagOfOneRow += superTbls->tags[tagIndex].dataLen + 22;
        } else if (strcasecmp(dataType, "DOUBLE") == 0) {
            lenOfTagOfOneRow += superTbls->tags[tagIndex].dataLen + 42;
        } else {
            printf("get error tag type : %s\n", dataType);
            exit(-1);
        }
    }

    superTbls->lenOfTagOfOneRow = lenOfTagOfOneRow;

    return 0;
}


static int getChildNameOfSuperTableWithLimitAndOffset(TAOS * taos,
        char* dbName, char* sTblName, char** childTblNameOfSuperTbl,
        int64_t* childTblCountOfSuperTbl, int64_t limit, uint64_t offset) {

    char command[BUFFER_SIZE] = "\0";
    char limitBuf[100] = "\0";

    TAOS_RES * res;
    TAOS_ROW row = NULL;

    char* childTblName = *childTblNameOfSuperTbl;

    if (offset >= 0) {
        snprintf(limitBuf, 100, " limit %"PRId64" offset %"PRIu64"",
                limit, offset);
    }

    //get all child table name use cmd: select tbname from superTblName;
    snprintf(command, BUFFER_SIZE, "select tbname from %s.%s %s",
            dbName, sTblName, limitBuf);

    res = taos_query(taos, command);
    int32_t code = taos_errno(res);
    if (code != 0) {
        taos_free_result(res);
        taos_close(taos);
        errorPrint("%s() LN%d, failed to run command %s\n",
                __func__, __LINE__, command);
        exit(-1);
    }

    int64_t childTblCount = (limit < 0)?10000:limit;
    int64_t count = 0;
    if (childTblName == NULL) {
        childTblName = (char*)calloc(1, childTblCount * TSDB_TABLE_NAME_LEN);
        if (NULL ==  childTblName) {
            taos_free_result(res);
            taos_close(taos);
            errorPrint("%s() LN%d, failed to allocate memory!\n", __func__, __LINE__);
            exit(-1);
        }
    }

    char* pTblName = childTblName;
    while((row = taos_fetch_row(res)) != NULL) {
        int32_t* len = taos_fetch_lengths(res);

        if (0 == strlen((char *)row[0])) {
            errorPrint("%s() LN%d, No.%"PRId64" table return empty name\n",
                    __func__, __LINE__, count);
            exit(-1);
        }

        tstrncpy(pTblName, (char *)row[0], len[0]+1);
        //printf("==== sub table name: %s\n", pTblName);
        count++;
        if (count >= childTblCount - 1) {
            char *tmp = realloc(childTblName,
                    (size_t)childTblCount*1.5*TSDB_TABLE_NAME_LEN+1);
            if (tmp != NULL) {
                childTblName = tmp;
                childTblCount = (int)(childTblCount*1.5);
                memset(childTblName + count*TSDB_TABLE_NAME_LEN, 0,
                        (size_t)((childTblCount-count)*TSDB_TABLE_NAME_LEN));
            } else {
                // exit, if allocate more memory failed
                errorPrint("%s() LN%d, realloc fail for save child table name of %s.%s\n",
                        __func__, __LINE__, dbName, sTblName);
                tmfree(childTblName);
                taos_free_result(res);
                taos_close(taos);
                exit(-1);
            }
        }
        pTblName = childTblName + count * TSDB_TABLE_NAME_LEN;
    }

    *childTblCountOfSuperTbl = count;
    *childTblNameOfSuperTbl  = childTblName;

    taos_free_result(res);
    return 0;
}

static int getAllChildNameOfSuperTable(TAOS * taos, char* dbName,
        char* sTblName, char** childTblNameOfSuperTbl,
        int64_t* childTblCountOfSuperTbl) {

    return getChildNameOfSuperTableWithLimitAndOffset(taos, dbName, sTblName,
            childTblNameOfSuperTbl, childTblCountOfSuperTbl,
            -1, 0);
}

static int getSuperTableFromServer(TAOS * taos, char* dbName,
        SSuperTable*  superTbls) {

    char command[BUFFER_SIZE] = "\0";
    TAOS_RES * res;
    TAOS_ROW row = NULL;
    int count = 0;

    //get schema use cmd: describe superTblName;
    snprintf(command, BUFFER_SIZE, "describe %s.%s", dbName, superTbls->sTblName);
    res = taos_query(taos, command);
    int32_t code = taos_errno(res);
    if (code != 0) {
        printf("failed to run command %s\n", command);
        taos_free_result(res);
        return -1;
    }

    int tagIndex = 0;
    int columnIndex = 0;
    TAOS_FIELD *fields = taos_fetch_fields(res);
    while((row = taos_fetch_row(res)) != NULL) {
        if (0 == count) {
            count++;
            continue;
        }

        if (strcmp((char *)row[TSDB_DESCRIBE_METRIC_NOTE_INDEX], "TAG") == 0) {
            tstrncpy(superTbls->tags[tagIndex].field,
                    (char *)row[TSDB_DESCRIBE_METRIC_FIELD_INDEX],
                    fields[TSDB_DESCRIBE_METRIC_FIELD_INDEX].bytes);
            tstrncpy(superTbls->tags[tagIndex].dataType,
                    (char *)row[TSDB_DESCRIBE_METRIC_TYPE_INDEX],
                    min(DATATYPE_BUFF_LEN,
                        fields[TSDB_DESCRIBE_METRIC_TYPE_INDEX].bytes) + 1);
            superTbls->tags[tagIndex].dataLen =
                *((int *)row[TSDB_DESCRIBE_METRIC_LENGTH_INDEX]);
            tstrncpy(superTbls->tags[tagIndex].note,
                    (char *)row[TSDB_DESCRIBE_METRIC_NOTE_INDEX],
                    min(NOTE_BUFF_LEN,
                        fields[TSDB_DESCRIBE_METRIC_NOTE_INDEX].bytes) + 1);
            tagIndex++;
        } else {
            tstrncpy(superTbls->columns[columnIndex].field,
                    (char *)row[TSDB_DESCRIBE_METRIC_FIELD_INDEX],
                    fields[TSDB_DESCRIBE_METRIC_FIELD_INDEX].bytes);
            tstrncpy(superTbls->columns[columnIndex].dataType,
                    (char *)row[TSDB_DESCRIBE_METRIC_TYPE_INDEX],
                    min(DATATYPE_BUFF_LEN,
                        fields[TSDB_DESCRIBE_METRIC_TYPE_INDEX].bytes) + 1);
            superTbls->columns[columnIndex].dataLen =
                *((int *)row[TSDB_DESCRIBE_METRIC_LENGTH_INDEX]);
            tstrncpy(superTbls->columns[columnIndex].note,
                    (char *)row[TSDB_DESCRIBE_METRIC_NOTE_INDEX],
                    min(NOTE_BUFF_LEN,
                        fields[TSDB_DESCRIBE_METRIC_NOTE_INDEX].bytes) + 1);
            columnIndex++;
        }
        count++;
    }

    superTbls->columnCount = columnIndex;
    superTbls->tagCount    = tagIndex;
    taos_free_result(res);

    calcRowLen(superTbls);

    /*
       if (TBL_ALREADY_EXISTS == superTbls->childTblExists) {
    //get all child table name use cmd: select tbname from superTblName;
    int childTblCount = 10000;
    superTbls->childTblName = (char*)calloc(1, childTblCount * TSDB_TABLE_NAME_LEN);
    if (superTbls->childTblName == NULL) {
    errorPrint("%s() LN%d, alloc memory failed!\n", __func__, __LINE__);
    return -1;
    }
    getAllChildNameOfSuperTable(taos, dbName,
    superTbls->sTblName,
    &superTbls->childTblName,
    &superTbls->childTblCount);
    }
    */
    return 0;
}

static int createSuperTable(
        TAOS * taos, char* dbName,
        SSuperTable*  superTbl) {

    char command[BUFFER_SIZE] = "\0";

    char cols[COL_BUFFER_LEN] = "\0";
    int colIndex;
    int len = 0;

    int  lenOfOneRow = 0;

    if (superTbl->columnCount == 0) {
        errorPrint("%s() LN%d, super table column count is %d\n",
                __func__, __LINE__, superTbl->columnCount);
        return -1;
    }

    for (colIndex = 0; colIndex < superTbl->columnCount; colIndex++) {
        char* dataType = superTbl->columns[colIndex].dataType;

        if (strcasecmp(dataType, "BINARY") == 0) {
            len += snprintf(cols + len, COL_BUFFER_LEN - len,
                    ",C%d %s(%d)", colIndex, "BINARY",
                    superTbl->columns[colIndex].dataLen);
            lenOfOneRow += superTbl->columns[colIndex].dataLen + 3;
        } else if (strcasecmp(dataType, "NCHAR") == 0) {
            len += snprintf(cols + len, COL_BUFFER_LEN - len,
                    ",C%d %s(%d)", colIndex, "NCHAR",
                    superTbl->columns[colIndex].dataLen);
            lenOfOneRow += superTbl->columns[colIndex].dataLen + 3;
        } else if (strcasecmp(dataType, "INT") == 0)  {
            if ((g_args.demo_mode) && (colIndex == 1)) {
                len += snprintf(cols + len, COL_BUFFER_LEN - len,
                        ", VOLTAGE INT");
            } else {
                len += snprintf(cols + len, COL_BUFFER_LEN - len, ",C%d %s", colIndex, "INT");
            }
            lenOfOneRow += 11;
        } else if (strcasecmp(dataType, "BIGINT") == 0)  {
            len += snprintf(cols + len, COL_BUFFER_LEN - len, ",C%d %s",
                    colIndex, "BIGINT");
            lenOfOneRow += 21;
        } else if (strcasecmp(dataType, "SMALLINT") == 0)  {
            len += snprintf(cols + len, COL_BUFFER_LEN - len, ",C%d %s",
                    colIndex, "SMALLINT");
            lenOfOneRow += 6;
        } else if (strcasecmp(dataType, "TINYINT") == 0)  {
            len += snprintf(cols + len, COL_BUFFER_LEN - len, ",C%d %s", colIndex, "TINYINT");
            lenOfOneRow += 4;
        } else if (strcasecmp(dataType, "BOOL") == 0)  {
            len += snprintf(cols + len, COL_BUFFER_LEN - len, ",C%d %s", colIndex, "BOOL");
            lenOfOneRow += 6;
        } else if (strcasecmp(dataType, "FLOAT") == 0) {
            if (g_args.demo_mode) {
                if (colIndex == 0) {
                    len += snprintf(cols + len, COL_BUFFER_LEN - len, ", CURRENT FLOAT");
                } else if (colIndex == 2) {
                    len += snprintf(cols + len, COL_BUFFER_LEN - len, ", PHASE FLOAT");
                }
            } else {
                len += snprintf(cols + len, COL_BUFFER_LEN - len, ",C%d %s", colIndex, "FLOAT");
            }

            lenOfOneRow += 22;
        } else if (strcasecmp(dataType, "DOUBLE") == 0) {
            len += snprintf(cols + len, COL_BUFFER_LEN - len, ",C%d %s",
                    colIndex, "DOUBLE");
            lenOfOneRow += 42;
        }  else if (strcasecmp(dataType, "TIMESTAMP") == 0) {
            len += snprintf(cols + len, COL_BUFFER_LEN - len, ",C%d %s",
                    colIndex, "TIMESTAMP");
            lenOfOneRow += 21;
        } else {
            taos_close(taos);
            errorPrint("%s() LN%d, config error data type : %s\n",
                    __func__, __LINE__, dataType);
            exit(-1);
        }
    }

    superTbl->lenOfOneRow = lenOfOneRow + 20; // timestamp

    // save for creating child table
    superTbl->colsOfCreateChildTable = (char*)calloc(len+20, 1);
    if (NULL == superTbl->colsOfCreateChildTable) {
        errorPrint("%s() LN%d, Failed when calloc, size:%d",
                __func__, __LINE__, len+1);
        taos_close(taos);
        exit(-1);
    }

    snprintf(superTbl->colsOfCreateChildTable, len+20, "(ts timestamp%s)", cols);
    verbosePrint("%s() LN%d: %s\n",
            __func__, __LINE__, superTbl->colsOfCreateChildTable);

    if (superTbl->tagCount == 0) {
        errorPrint("%s() LN%d, super table tag count is %d\n",
                __func__, __LINE__, superTbl->tagCount);
        return -1;
    }

    char tags[TSDB_MAX_TAGS_LEN] = "\0";
    int tagIndex;
    len = 0;

    int lenOfTagOfOneRow = 0;
    len += snprintf(tags + len, TSDB_MAX_TAGS_LEN - len, "(");
    for (tagIndex = 0; tagIndex < superTbl->tagCount; tagIndex++) {
        char* dataType = superTbl->tags[tagIndex].dataType;

        if (strcasecmp(dataType, "BINARY") == 0) {
            if ((g_args.demo_mode) && (tagIndex == 1)) {
                len += snprintf(tags + len, TSDB_MAX_TAGS_LEN - len,
                        "location BINARY(%d),",
                        superTbl->tags[tagIndex].dataLen);
            } else {
                len += snprintf(tags + len, TSDB_MAX_TAGS_LEN - len,
                        "T%d %s(%d),", tagIndex, "BINARY",
                        superTbl->tags[tagIndex].dataLen);
            }
            lenOfTagOfOneRow += superTbl->tags[tagIndex].dataLen + 3;
        } else if (strcasecmp(dataType, "NCHAR") == 0) {
            len += snprintf(tags + len, TSDB_MAX_TAGS_LEN - len,
                    "T%d %s(%d),", tagIndex,
                    "NCHAR", superTbl->tags[tagIndex].dataLen);
            lenOfTagOfOneRow += superTbl->tags[tagIndex].dataLen + 3;
        } else if (strcasecmp(dataType, "INT") == 0)  {
            if ((g_args.demo_mode) && (tagIndex == 0)) {
                len += snprintf(tags + len, TSDB_MAX_TAGS_LEN - len,
                        "groupId INT, ");
            } else {
                len += snprintf(tags + len, TSDB_MAX_TAGS_LEN - len,
                        "T%d %s,", tagIndex, "INT");
            }
            lenOfTagOfOneRow += superTbl->tags[tagIndex].dataLen + 11;
        } else if (strcasecmp(dataType, "BIGINT") == 0)  {
            len += snprintf(tags + len, TSDB_MAX_TAGS_LEN - len,
                    "T%d %s,", tagIndex, "BIGINT");
            lenOfTagOfOneRow += superTbl->tags[tagIndex].dataLen + 21;
        } else if (strcasecmp(dataType, "SMALLINT") == 0)  {
            len += snprintf(tags + len, TSDB_MAX_TAGS_LEN - len,
                    "T%d %s,", tagIndex, "SMALLINT");
            lenOfTagOfOneRow += superTbl->tags[tagIndex].dataLen + 6;
        } else if (strcasecmp(dataType, "TINYINT") == 0)  {
            len += snprintf(tags + len, TSDB_MAX_TAGS_LEN - len,
                    "T%d %s,", tagIndex, "TINYINT");
            lenOfTagOfOneRow += superTbl->tags[tagIndex].dataLen + 4;
        } else if (strcasecmp(dataType, "BOOL") == 0)  {
            len += snprintf(tags + len, TSDB_MAX_TAGS_LEN - len,
                    "T%d %s,", tagIndex, "BOOL");
            lenOfTagOfOneRow += superTbl->tags[tagIndex].dataLen + 6;
        } else if (strcasecmp(dataType, "FLOAT") == 0) {
            len += snprintf(tags + len, TSDB_MAX_TAGS_LEN - len,
                    "T%d %s,", tagIndex, "FLOAT");
            lenOfTagOfOneRow += superTbl->tags[tagIndex].dataLen + 22;
        } else if (strcasecmp(dataType, "DOUBLE") == 0) {
            len += snprintf(tags + len, TSDB_MAX_TAGS_LEN - len,
                    "T%d %s,", tagIndex, "DOUBLE");
            lenOfTagOfOneRow += superTbl->tags[tagIndex].dataLen + 42;
        } else {
            taos_close(taos);
            errorPrint("%s() LN%d, config error tag type : %s\n",
                    __func__, __LINE__, dataType);
            exit(-1);
        }
    }

    len -= 1;
    len += snprintf(tags + len, TSDB_MAX_TAGS_LEN - len, ")");

    superTbl->lenOfTagOfOneRow = lenOfTagOfOneRow;

    snprintf(command, BUFFER_SIZE,
            "create table if not exists %s.%s (ts timestamp%s) tags %s",
            dbName, superTbl->sTblName, cols, tags);
    if (0 != queryDbExec(taos, command, NO_INSERT_TYPE, false)) {
        errorPrint( "create supertable %s failed!\n\n",
                superTbl->sTblName);
        return -1;
    }
    debugPrint("create supertable %s success!\n\n", superTbl->sTblName);
    return 0;
}

static int createDatabasesAndStables() {
    TAOS * taos = NULL;
    int    ret = 0;
    taos = taos_connect(g_Dbs.host, g_Dbs.user, g_Dbs.password, NULL, g_Dbs.port);
    if (taos == NULL) {
        errorPrint( "Failed to connect to TDengine, reason:%s\n", taos_errstr(NULL));
        return -1;
    }
    char command[BUFFER_SIZE] = "\0";

    for (int i = 0; i < g_Dbs.dbCount; i++) {
        if (g_Dbs.db[i].drop) {
            sprintf(command, "drop database if exists %s;", g_Dbs.db[i].dbName);
            if (0 != queryDbExec(taos, command, NO_INSERT_TYPE, false)) {
                taos_close(taos);
                return -1;
            }

            int dataLen = 0;
            dataLen += snprintf(command + dataLen,
                    BUFFER_SIZE - dataLen, "create database if not exists %s", g_Dbs.db[i].dbName);

            if (g_Dbs.db[i].dbCfg.blocks > 0) {
                dataLen += snprintf(command + dataLen,
                        BUFFER_SIZE - dataLen, " blocks %d", g_Dbs.db[i].dbCfg.blocks);
            }
            if (g_Dbs.db[i].dbCfg.cache > 0) {
                dataLen += snprintf(command + dataLen,
                        BUFFER_SIZE - dataLen, " cache %d", g_Dbs.db[i].dbCfg.cache);
            }
            if (g_Dbs.db[i].dbCfg.days > 0) {
                dataLen += snprintf(command + dataLen,
                        BUFFER_SIZE - dataLen, " days %d", g_Dbs.db[i].dbCfg.days);
            }
            if (g_Dbs.db[i].dbCfg.keep > 0) {
                dataLen += snprintf(command + dataLen,
                        BUFFER_SIZE - dataLen, " keep %d", g_Dbs.db[i].dbCfg.keep);
            }
            if (g_Dbs.db[i].dbCfg.quorum > 1) {
                dataLen += snprintf(command + dataLen,
                        BUFFER_SIZE - dataLen, " quorum %d", g_Dbs.db[i].dbCfg.quorum);
            }
            if (g_Dbs.db[i].dbCfg.replica > 0) {
                dataLen += snprintf(command + dataLen,
                        BUFFER_SIZE - dataLen, " replica %d", g_Dbs.db[i].dbCfg.replica);
            }
            if (g_Dbs.db[i].dbCfg.update > 0) {
                dataLen += snprintf(command + dataLen,
                        BUFFER_SIZE - dataLen, " update %d", g_Dbs.db[i].dbCfg.update);
            }
            //if (g_Dbs.db[i].dbCfg.maxtablesPerVnode > 0) {
            //  dataLen += snprintf(command + dataLen,
            //  BUFFER_SIZE - dataLen, "tables %d ", g_Dbs.db[i].dbCfg.maxtablesPerVnode);
            //}
            if (g_Dbs.db[i].dbCfg.minRows > 0) {
                dataLen += snprintf(command + dataLen,
                        BUFFER_SIZE - dataLen, " minrows %d", g_Dbs.db[i].dbCfg.minRows);
            }
            if (g_Dbs.db[i].dbCfg.maxRows > 0) {
                dataLen += snprintf(command + dataLen,
                        BUFFER_SIZE - dataLen, " maxrows %d", g_Dbs.db[i].dbCfg.maxRows);
            }
            if (g_Dbs.db[i].dbCfg.comp > 0) {
                dataLen += snprintf(command + dataLen,
                        BUFFER_SIZE - dataLen, " comp %d", g_Dbs.db[i].dbCfg.comp);
            }
            if (g_Dbs.db[i].dbCfg.walLevel > 0) {
                dataLen += snprintf(command + dataLen,
                        BUFFER_SIZE - dataLen, " wal %d", g_Dbs.db[i].dbCfg.walLevel);
            }
            if (g_Dbs.db[i].dbCfg.cacheLast > 0) {
                dataLen += snprintf(command + dataLen,
                        BUFFER_SIZE - dataLen, " cachelast %d", g_Dbs.db[i].dbCfg.cacheLast);
            }
            if (g_Dbs.db[i].dbCfg.fsync > 0) {
                dataLen += snprintf(command + dataLen, BUFFER_SIZE - dataLen,
                        " fsync %d", g_Dbs.db[i].dbCfg.fsync);
            }
            if ((0 == strncasecmp(g_Dbs.db[i].dbCfg.precision, "ms", strlen("ms")))
#if NANO_SECOND_ENABLED == 1
                    || (0 == strncasecmp(g_Dbs.db[i].dbCfg.precision,
                            "ns", strlen("ns")))
#endif
                    || (0 == strncasecmp(g_Dbs.db[i].dbCfg.precision,
                            "us", strlen("us"))))  {
                dataLen += snprintf(command + dataLen, BUFFER_SIZE - dataLen,
                        " precision \'%s\';", g_Dbs.db[i].dbCfg.precision);
            }

            if (0 != queryDbExec(taos, command, NO_INSERT_TYPE, false)) {
                taos_close(taos);
                errorPrint( "\ncreate database %s failed!\n\n", g_Dbs.db[i].dbName);
                return -1;
            }
            printf("\ncreate database %s success!\n\n", g_Dbs.db[i].dbName);
        }

        debugPrint("%s() LN%d supertbl count:%"PRIu64"\n",
                __func__, __LINE__, g_Dbs.db[i].superTblCount);

        int validStbCount = 0;

        for (uint64_t j = 0; j < g_Dbs.db[i].superTblCount; j++) {
            sprintf(command, "describe %s.%s;", g_Dbs.db[i].dbName,
                    g_Dbs.db[i].superTbls[j].sTblName);
            ret = queryDbExec(taos, command, NO_INSERT_TYPE, true);

            if ((ret != 0) || (g_Dbs.db[i].drop)) {
                ret = createSuperTable(taos, g_Dbs.db[i].dbName,
                        &g_Dbs.db[i].superTbls[j]);

                if (0 != ret) {
                    errorPrint("create super table %"PRIu64" failed!\n\n", j);
                    continue;
                }
            }

            ret = getSuperTableFromServer(taos, g_Dbs.db[i].dbName,
                    &g_Dbs.db[i].superTbls[j]);
            if (0 != ret) {
                errorPrint("\nget super table %s.%s info failed!\n\n",
                        g_Dbs.db[i].dbName, g_Dbs.db[i].superTbls[j].sTblName);
                continue;
            }

            validStbCount ++;
        }

        g_Dbs.db[i].superTblCount = validStbCount;
    }

    taos_close(taos);
    return 0;
}

static void* createTable(void *sarg)
{
    threadInfo *pThreadInfo = (threadInfo *)sarg;
    SSuperTable* superTblInfo = pThreadInfo->superTblInfo;

    setThreadName("createTable");

    uint64_t  lastPrintTime = taosGetTimestampMs();

    int buff_len = BUFFER_SIZE;

    pThreadInfo->buffer = calloc(buff_len, 1);
    if (pThreadInfo->buffer == NULL) {
        errorPrint("%s() LN%d, Memory allocated failed!\n", __func__, __LINE__);
        exit(-1);
    }

    int len = 0;
    int batchNum = 0;

    verbosePrint("%s() LN%d: Creating table from %"PRIu64" to %"PRIu64"\n",
            __func__, __LINE__,
            pThreadInfo->start_table_from, pThreadInfo->end_table_to);

    for (uint64_t i = pThreadInfo->start_table_from;
            i <= pThreadInfo->end_table_to; i++) {
        if (0 == g_Dbs.use_metric) {
            snprintf(pThreadInfo->buffer, buff_len,
                    "create table if not exists %s.%s%"PRIu64" %s;",
                    pThreadInfo->db_name,
                    g_args.tb_prefix, i,
                    pThreadInfo->cols);
        } else {
            if (superTblInfo == NULL) {
                errorPrint("%s() LN%d, use metric, but super table info is NULL\n",
                        __func__, __LINE__);
                free(pThreadInfo->buffer);
                exit(-1);
            } else {
                if (0 == len) {
                    batchNum = 0;
                    memset(pThreadInfo->buffer, 0, buff_len);
                    len += snprintf(pThreadInfo->buffer + len,
                            buff_len - len, "create table ");
                }
                char* tagsValBuf = NULL;
                if (0 == superTblInfo->tagSource) {
                    tagsValBuf = generateTagValuesForStb(superTblInfo, i);
                } else {
                    tagsValBuf = getTagValueFromTagSample(
                            superTblInfo,
                            i % superTblInfo->tagSampleCount);
                }
                if (NULL == tagsValBuf) {
                    free(pThreadInfo->buffer);
                    return NULL;
                }
                len += snprintf(pThreadInfo->buffer + len,
                        buff_len - len,
                        "if not exists %s.%s%"PRIu64" using %s.%s tags %s ",
                        pThreadInfo->db_name, superTblInfo->childTblPrefix,
                        i, pThreadInfo->db_name,
                        superTblInfo->sTblName, tagsValBuf);
                free(tagsValBuf);
                batchNum++;
                if ((batchNum < superTblInfo->batchCreateTableNum)
                        && ((buff_len - len)
                            >= (superTblInfo->lenOfTagOfOneRow + 256))) {
                    continue;
                }
            }
        }

        len = 0;
        if (0 != queryDbExec(pThreadInfo->taos, pThreadInfo->buffer,
                    NO_INSERT_TYPE, false)){
            errorPrint( "queryDbExec() failed. buffer:\n%s\n", pThreadInfo->buffer);
            free(pThreadInfo->buffer);
            return NULL;
        }

        uint64_t  currentPrintTime = taosGetTimestampMs();
        if (currentPrintTime - lastPrintTime > 30*1000) {
            printf("thread[%d] already create %"PRIu64" - %"PRIu64" tables\n",
                    pThreadInfo->threadID, pThreadInfo->start_table_from, i);
            lastPrintTime = currentPrintTime;
        }
    }

    if (0 != len) {
        if (0 != queryDbExec(pThreadInfo->taos, pThreadInfo->buffer,
                    NO_INSERT_TYPE, false)) {
            errorPrint( "queryDbExec() failed. buffer:\n%s\n", pThreadInfo->buffer);
        }
    }

    free(pThreadInfo->buffer);
    return NULL;
}

static int startMultiThreadCreateChildTable(
        char* cols, int threads, uint64_t tableFrom, int64_t ntables,
        char* db_name, SSuperTable* superTblInfo) {

    pthread_t *pids = calloc(1, threads * sizeof(pthread_t));
    threadInfo *infos = calloc(1, threads * sizeof(threadInfo));

    if ((NULL == pids) || (NULL == infos)) {
        printf("malloc failed\n");
        exit(-1);
    }

    if (threads < 1) {
        threads = 1;
    }

    int64_t a = ntables / threads;
    if (a < 1) {
        threads = ntables;
        a = 1;
    }

    int64_t b = 0;
    b = ntables % threads;

    for (int64_t i = 0; i < threads; i++) {
        threadInfo *pThreadInfo = infos + i;
        pThreadInfo->threadID = i;
        tstrncpy(pThreadInfo->db_name, db_name, TSDB_DB_NAME_LEN);
        pThreadInfo->superTblInfo = superTblInfo;
        verbosePrint("%s() %d db_name: %s\n", __func__, __LINE__, db_name);
        pThreadInfo->taos = taos_connect(
                g_Dbs.host,
                g_Dbs.user,
                g_Dbs.password,
                db_name,
                g_Dbs.port);
        if (pThreadInfo->taos == NULL) {
            errorPrint( "%s() LN%d, Failed to connect to TDengine, reason:%s\n",
                    __func__, __LINE__, taos_errstr(NULL));
            free(pids);
            free(infos);
            return -1;
        }

        pThreadInfo->start_table_from = tableFrom;
        pThreadInfo->ntables = i<b?a+1:a;
        pThreadInfo->end_table_to = i < b ? tableFrom + a : tableFrom + a - 1;
        tableFrom = pThreadInfo->end_table_to + 1;
        pThreadInfo->use_metric = true;
        pThreadInfo->cols = cols;
        pThreadInfo->minDelay = UINT64_MAX;
        pthread_create(pids + i, NULL, createTable, pThreadInfo);
    }

    for (int i = 0; i < threads; i++) {
        pthread_join(pids[i], NULL);
    }

    for (int i = 0; i < threads; i++) {
        threadInfo *pThreadInfo = infos + i;
        taos_close(pThreadInfo->taos);
    }

    free(pids);
    free(infos);

    return 0;
}

static void createChildTables() {
    char tblColsBuf[TSDB_MAX_BYTES_PER_ROW];
    int len;

    for (int i = 0; i < g_Dbs.dbCount; i++) {
        if (g_Dbs.use_metric) {
            if (g_Dbs.db[i].superTblCount > 0) {
                // with super table
                for (int j = 0; j < g_Dbs.db[i].superTblCount; j++) {
                    if ((AUTO_CREATE_SUBTBL
                                == g_Dbs.db[i].superTbls[j].autoCreateTable)
                            || (TBL_ALREADY_EXISTS
                                == g_Dbs.db[i].superTbls[j].childTblExists)) {
                        continue;
                    }
                    verbosePrint("%s() LN%d: %s\n", __func__, __LINE__,
                            g_Dbs.db[i].superTbls[j].colsOfCreateChildTable);
                    uint64_t startFrom = 0;
                    g_totalChildTables += g_Dbs.db[i].superTbls[j].childTblCount;

                    verbosePrint("%s() LN%d: create %"PRId64" child tables from %"PRIu64"\n",
                            __func__, __LINE__, g_totalChildTables, startFrom);

                    startMultiThreadCreateChildTable(
                            g_Dbs.db[i].superTbls[j].colsOfCreateChildTable,
                            g_Dbs.threadCountByCreateTbl,
                            startFrom,
                            g_Dbs.db[i].superTbls[j].childTblCount,
                            g_Dbs.db[i].dbName, &(g_Dbs.db[i].superTbls[j]));
                }
            }
        } else {
            // normal table
            len = snprintf(tblColsBuf, TSDB_MAX_BYTES_PER_ROW, "(TS TIMESTAMP");
            for (int j = 0; j < g_args.num_of_CPR; j++) {
                if ((strncasecmp(g_args.datatype[j], "BINARY", strlen("BINARY")) == 0)
                        || (strncasecmp(g_args.datatype[j],
                                "NCHAR", strlen("NCHAR")) == 0)) {
                    snprintf(tblColsBuf + len, TSDB_MAX_BYTES_PER_ROW - len,
                            ",C%d %s(%d)", j, g_args.datatype[j], g_args.len_of_binary);
                } else {
                    snprintf(tblColsBuf + len, TSDB_MAX_BYTES_PER_ROW - len,
                            ",C%d %s", j, g_args.datatype[j]);
                }
                len = strlen(tblColsBuf);
            }

            snprintf(tblColsBuf + len, TSDB_MAX_BYTES_PER_ROW - len, ")");

            verbosePrint("%s() LN%d: dbName: %s num of tb: %"PRId64" schema: %s\n",
                    __func__, __LINE__,
                    g_Dbs.db[i].dbName, g_args.num_of_tables, tblColsBuf);
            startMultiThreadCreateChildTable(
                    tblColsBuf,
                    g_Dbs.threadCountByCreateTbl,
                    0,
                    g_args.num_of_tables,
                    g_Dbs.db[i].dbName,
                    NULL);
        }
    }
}

/*
   Read 10000 lines at most. If more than 10000 lines, continue to read after using
   */
static int readTagFromCsvFileToMem(SSuperTable  * superTblInfo) {
    size_t  n = 0;
    ssize_t readLen = 0;
    char *  line = NULL;

    FILE *fp = fopen(superTblInfo->tagsFile, "r");
    if (fp == NULL) {
        printf("Failed to open tags file: %s, reason:%s\n",
                superTblInfo->tagsFile, strerror(errno));
        return -1;
    }

    if (superTblInfo->tagDataBuf) {
        free(superTblInfo->tagDataBuf);
        superTblInfo->tagDataBuf = NULL;
    }

    int tagCount = 10000;
    int count = 0;
    char* tagDataBuf = calloc(1, superTblInfo->lenOfTagOfOneRow * tagCount);
    if (tagDataBuf == NULL) {
        printf("Failed to calloc, reason:%s\n", strerror(errno));
        fclose(fp);
        return -1;
    }

    while((readLen = tgetline(&line, &n, fp)) != -1) {
        if (('\r' == line[readLen - 1]) || ('\n' == line[readLen - 1])) {
            line[--readLen] = 0;
        }

        if (readLen == 0) {
            continue;
        }

        memcpy(tagDataBuf + count * superTblInfo->lenOfTagOfOneRow, line, readLen);
        count++;

        if (count >= tagCount - 1) {
            char *tmp = realloc(tagDataBuf,
                    (size_t)tagCount*1.5*superTblInfo->lenOfTagOfOneRow);
            if (tmp != NULL) {
                tagDataBuf = tmp;
                tagCount = (int)(tagCount*1.5);
                memset(tagDataBuf + count*superTblInfo->lenOfTagOfOneRow,
                        0, (size_t)((tagCount-count)*superTblInfo->lenOfTagOfOneRow));
            } else {
                // exit, if allocate more memory failed
                printf("realloc fail for save tag val from %s\n", superTblInfo->tagsFile);
                tmfree(tagDataBuf);
                free(line);
                fclose(fp);
                return -1;
            }
        }
    }

    superTblInfo->tagDataBuf = tagDataBuf;
    superTblInfo->tagSampleCount = count;

    free(line);
    fclose(fp);
    return 0;
}

/*
   Read 10000 lines at most. If more than 10000 lines, continue to read after using
   */
static int readSampleFromCsvFileToMem(
        SSuperTable* superTblInfo) {
    size_t  n = 0;
    ssize_t readLen = 0;
    char *  line = NULL;
    int getRows = 0;

    FILE*  fp = fopen(superTblInfo->sampleFile, "r");
    if (fp == NULL) {
        errorPrint( "Failed to open sample file: %s, reason:%s\n",
                superTblInfo->sampleFile, strerror(errno));
        return -1;
    }

    assert(superTblInfo->sampleDataBuf);
    memset(superTblInfo->sampleDataBuf, 0,
            MAX_SAMPLES_ONCE_FROM_FILE * superTblInfo->lenOfOneRow);
    while(1) {
        readLen = tgetline(&line, &n, fp);
        if (-1 == readLen) {
            if(0 != fseek(fp, 0, SEEK_SET)) {
                errorPrint( "Failed to fseek file: %s, reason:%s\n",
                        superTblInfo->sampleFile, strerror(errno));
                fclose(fp);
                return -1;
            }
            continue;
        }

        if (('\r' == line[readLen - 1]) || ('\n' == line[readLen - 1])) {
            line[--readLen] = 0;
        }

        if (readLen == 0) {
            continue;
        }

        if (readLen > superTblInfo->lenOfOneRow) {
            printf("sample row len[%d] overflow define schema len[%"PRIu64"], so discard this row\n",
                    (int32_t)readLen, superTblInfo->lenOfOneRow);
            continue;
        }

        memcpy(superTblInfo->sampleDataBuf + getRows * superTblInfo->lenOfOneRow,
                line, readLen);
        getRows++;

        if (getRows == MAX_SAMPLES_ONCE_FROM_FILE) {
            break;
        }
    }

    fclose(fp);
    tmfree(line);
    return 0;
}

static bool getColumnAndTagTypeFromInsertJsonFile(
        cJSON* stbInfo, SSuperTable* superTbls) {
    bool  ret = false;

    // columns
    cJSON *columns = cJSON_GetObjectItem(stbInfo, "columns");
    if (columns && columns->type != cJSON_Array) {
        printf("ERROR: failed to read json, columns not found\n");
        goto PARSE_OVER;
    } else if (NULL == columns) {
        superTbls->columnCount = 0;
        superTbls->tagCount    = 0;
        return true;
    }

    int columnSize = cJSON_GetArraySize(columns);
    if ((columnSize + 1/* ts */) > TSDB_MAX_COLUMNS) {
        errorPrint("%s() LN%d, failed to read json, column size overflow, max column size is %d\n",
                __func__, __LINE__, TSDB_MAX_COLUMNS);
        goto PARSE_OVER;
    }

    int count = 1;
    int index = 0;
    StrColumn    columnCase;

    //superTbls->columnCount = columnSize;
    for (int k = 0; k < columnSize; ++k) {
        cJSON* column = cJSON_GetArrayItem(columns, k);
        if (column == NULL) continue;

        count = 1;
        cJSON* countObj = cJSON_GetObjectItem(column, "count");
        if (countObj && countObj->type == cJSON_Number) {
            count = countObj->valueint;
        } else if (countObj && countObj->type != cJSON_Number) {
            errorPrint("%s() LN%d, failed to read json, column count not found\n",
                    __func__, __LINE__);
            goto PARSE_OVER;
        } else {
            count = 1;
        }

        // column info
        memset(&columnCase, 0, sizeof(StrColumn));
        cJSON *dataType = cJSON_GetObjectItem(column, "type");
        if (!dataType || dataType->type != cJSON_String
                || dataType->valuestring == NULL) {
            errorPrint("%s() LN%d: failed to read json, column type not found\n",
                    __func__, __LINE__);
            goto PARSE_OVER;
        }
        //tstrncpy(superTbls->columns[k].dataType, dataType->valuestring, DATATYPE_BUFF_LEN);
        tstrncpy(columnCase.dataType, dataType->valuestring,
                min(DATATYPE_BUFF_LEN, strlen(dataType->valuestring) + 1));

        cJSON* dataLen = cJSON_GetObjectItem(column, "len");
        if (dataLen && dataLen->type == cJSON_Number) {
            columnCase.dataLen = dataLen->valueint;
        } else if (dataLen && dataLen->type != cJSON_Number) {
            debugPrint("%s() LN%d: failed to read json, column len not found\n",
                    __func__, __LINE__);
            goto PARSE_OVER;
        } else {
            columnCase.dataLen = SMALL_BUFF_LEN;
        }

        for (int n = 0; n < count; ++n) {
            tstrncpy(superTbls->columns[index].dataType,
                    columnCase.dataType,
                    min(DATATYPE_BUFF_LEN, strlen(columnCase.dataType) + 1));
            superTbls->columns[index].dataLen = columnCase.dataLen;
            index++;
        }
    }

    if ((index + 1 /* ts */) > MAX_NUM_COLUMNS) {
        errorPrint("%s() LN%d, failed to read json, column size overflow, allowed max column size is %d\n",
                __func__, __LINE__, MAX_NUM_COLUMNS);
        goto PARSE_OVER;
    }

    superTbls->columnCount = index;

    count = 1;
    index = 0;
    // tags
    cJSON *tags = cJSON_GetObjectItem(stbInfo, "tags");
    if (!tags || tags->type != cJSON_Array) {
        errorPrint("%s() LN%d, failed to read json, tags not found\n",
                __func__, __LINE__);
        goto PARSE_OVER;
    }

    int tagSize = cJSON_GetArraySize(tags);
    if (tagSize > TSDB_MAX_TAGS) {
        errorPrint("%s() LN%d, failed to read json, tags size overflow, max tag size is %d\n",
                __func__, __LINE__, TSDB_MAX_TAGS);
        goto PARSE_OVER;
    }

    //superTbls->tagCount = tagSize;
    for (int k = 0; k < tagSize; ++k) {
        cJSON* tag = cJSON_GetArrayItem(tags, k);
        if (tag == NULL) continue;

        count = 1;
        cJSON* countObj = cJSON_GetObjectItem(tag, "count");
        if (countObj && countObj->type == cJSON_Number) {
            count = countObj->valueint;
        } else if (countObj && countObj->type != cJSON_Number) {
            printf("ERROR: failed to read json, column count not found\n");
            goto PARSE_OVER;
        } else {
            count = 1;
        }

        // column info
        memset(&columnCase, 0, sizeof(StrColumn));
        cJSON *dataType = cJSON_GetObjectItem(tag, "type");
        if (!dataType || dataType->type != cJSON_String
                || dataType->valuestring == NULL) {
            errorPrint("%s() LN%d, failed to read json, tag type not found\n",
                    __func__, __LINE__);
            goto PARSE_OVER;
        }
        tstrncpy(columnCase.dataType, dataType->valuestring,
                min(DATATYPE_BUFF_LEN, strlen(dataType->valuestring) + 1));

        cJSON* dataLen = cJSON_GetObjectItem(tag, "len");
        if (dataLen && dataLen->type == cJSON_Number) {
            columnCase.dataLen = dataLen->valueint;
        } else if (dataLen && dataLen->type != cJSON_Number) {
            errorPrint("%s() LN%d, failed to read json, column len not found\n",
                    __func__, __LINE__);
            goto PARSE_OVER;
        } else {
            columnCase.dataLen = 0;
        }

        for (int n = 0; n < count; ++n) {
            tstrncpy(superTbls->tags[index].dataType, columnCase.dataType,
                    min(DATATYPE_BUFF_LEN, strlen(columnCase.dataType) + 1));
            superTbls->tags[index].dataLen = columnCase.dataLen;
            index++;
        }
    }

    if (index > TSDB_MAX_TAGS) {
        errorPrint("%s() LN%d, failed to read json, tags size overflow, allowed max tag count is %d\n",
                __func__, __LINE__, TSDB_MAX_TAGS);
        goto PARSE_OVER;
    }

    superTbls->tagCount = index;

    if ((superTbls->columnCount + superTbls->tagCount + 1 /* ts */) > TSDB_MAX_COLUMNS) {
        errorPrint("%s() LN%d, columns + tags is more than allowed max columns count: %d\n",
                __func__, __LINE__, TSDB_MAX_COLUMNS);
        goto PARSE_OVER;
    }
    ret = true;

PARSE_OVER:
    return ret;
}

static bool getMetaFromInsertJsonFile(cJSON* root) {
    bool  ret = false;

    cJSON* cfgdir = cJSON_GetObjectItem(root, "cfgdir");
    if (cfgdir && cfgdir->type == cJSON_String && cfgdir->valuestring != NULL) {
        tstrncpy(g_Dbs.cfgDir, cfgdir->valuestring, MAX_FILE_NAME_LEN);
    }

    cJSON* host = cJSON_GetObjectItem(root, "host");
    if (host && host->type == cJSON_String && host->valuestring != NULL) {
        tstrncpy(g_Dbs.host, host->valuestring, MAX_HOSTNAME_SIZE);
    } else if (!host) {
        tstrncpy(g_Dbs.host, "127.0.0.1", MAX_HOSTNAME_SIZE);
    } else {
        printf("ERROR: failed to read json, host not found\n");
        goto PARSE_OVER;
    }

    cJSON* port = cJSON_GetObjectItem(root, "port");
    if (port && port->type == cJSON_Number) {
        g_Dbs.port = port->valueint;
    } else if (!port) {
        g_Dbs.port = 6030;
    }

    cJSON* user = cJSON_GetObjectItem(root, "user");
    if (user && user->type == cJSON_String && user->valuestring != NULL) {
        tstrncpy(g_Dbs.user, user->valuestring, MAX_USERNAME_SIZE);
    } else if (!user) {
        tstrncpy(g_Dbs.user, "root", MAX_USERNAME_SIZE);
    }

    cJSON* password = cJSON_GetObjectItem(root, "password");
    if (password && password->type == cJSON_String && password->valuestring != NULL) {
        tstrncpy(g_Dbs.password, password->valuestring, MAX_PASSWORD_SIZE);
    } else if (!password) {
        tstrncpy(g_Dbs.password, "taosdata", MAX_PASSWORD_SIZE);
    }

    cJSON* resultfile = cJSON_GetObjectItem(root, "result_file");
    if (resultfile && resultfile->type == cJSON_String && resultfile->valuestring != NULL) {
        tstrncpy(g_Dbs.resultFile, resultfile->valuestring, MAX_FILE_NAME_LEN);
    } else if (!resultfile) {
        tstrncpy(g_Dbs.resultFile, "./insert_res.txt", MAX_FILE_NAME_LEN);
    }

    cJSON* threads = cJSON_GetObjectItem(root, "thread_count");
    if (threads && threads->type == cJSON_Number) {
        g_Dbs.threadCount = threads->valueint;
    } else if (!threads) {
        g_Dbs.threadCount = 1;
    } else {
        printf("ERROR: failed to read json, threads not found\n");
        goto PARSE_OVER;
    }

    cJSON* threads2 = cJSON_GetObjectItem(root, "thread_count_create_tbl");
    if (threads2 && threads2->type == cJSON_Number) {
        g_Dbs.threadCountByCreateTbl = threads2->valueint;
    } else if (!threads2) {
        g_Dbs.threadCountByCreateTbl = 1;
    } else {
        errorPrint("%s() LN%d, failed to read json, threads2 not found\n",
                __func__, __LINE__);
        goto PARSE_OVER;
    }

    cJSON* gInsertInterval = cJSON_GetObjectItem(root, "insert_interval");
    if (gInsertInterval && gInsertInterval->type == cJSON_Number) {
        if (gInsertInterval->valueint <0) {
            errorPrint("%s() LN%d, failed to read json, insert interval input mistake\n",
                    __func__, __LINE__);
            goto PARSE_OVER;
        }
        g_args.insert_interval = gInsertInterval->valueint;
    } else if (!gInsertInterval) {
        g_args.insert_interval = 0;
    } else {
        errorPrint("%s() LN%d, failed to read json, insert_interval input mistake\n",
                __func__, __LINE__);
        goto PARSE_OVER;
    }

    cJSON* interlaceRows = cJSON_GetObjectItem(root, "interlace_rows");
    if (interlaceRows && interlaceRows->type == cJSON_Number) {
        if (interlaceRows->valueint < 0) {
            errorPrint("%s() LN%d, failed to read json, interlace_rows input mistake\n",
                    __func__, __LINE__);
            goto PARSE_OVER;

        }
        g_args.interlace_rows = interlaceRows->valueint;
    } else if (!interlaceRows) {
        g_args.interlace_rows = 0; // 0 means progressive mode, > 0 mean interlace mode. max value is less or equ num_of_records_per_req
    } else {
        errorPrint("%s() LN%d, failed to read json, interlace_rows input mistake\n",
                __func__, __LINE__);
        goto PARSE_OVER;
    }

    cJSON* maxSqlLen = cJSON_GetObjectItem(root, "max_sql_len");
    if (maxSqlLen && maxSqlLen->type == cJSON_Number) {
        if (maxSqlLen->valueint < 0) {
            errorPrint("%s() LN%d, failed to read json, max_sql_len input mistake\n",
                    __func__, __LINE__);
            goto PARSE_OVER;
        }
        g_args.max_sql_len = maxSqlLen->valueint;
    } else if (!maxSqlLen) {
        g_args.max_sql_len = (1024*1024);
    } else {
        errorPrint("%s() LN%d, failed to read json, max_sql_len input mistake\n",
                __func__, __LINE__);
        goto PARSE_OVER;
    }

    cJSON* numRecPerReq = cJSON_GetObjectItem(root, "num_of_records_per_req");
    if (numRecPerReq && numRecPerReq->type == cJSON_Number) {
        if (numRecPerReq->valueint <= 0) {
            errorPrint("%s() LN%d, failed to read json, num_of_records_per_req input mistake\n",
                    __func__, __LINE__);
            goto PARSE_OVER;
        } else if (numRecPerReq->valueint > MAX_RECORDS_PER_REQ) {
            printf("NOTICE: number of records per request value %"PRIu64" > %d\n\n",
                    numRecPerReq->valueint, MAX_RECORDS_PER_REQ);
            printf("        number of records per request value will be set to %d\n\n",
                    MAX_RECORDS_PER_REQ);
            prompt();
            numRecPerReq->valueint = MAX_RECORDS_PER_REQ;
        }
        g_args.num_of_RPR = numRecPerReq->valueint;
    } else if (!numRecPerReq) {
        g_args.num_of_RPR = MAX_RECORDS_PER_REQ;
    } else {
        errorPrint("%s() LN%d, failed to read json, num_of_records_per_req not found\n",
                __func__, __LINE__);
        goto PARSE_OVER;
    }

    cJSON *answerPrompt = cJSON_GetObjectItem(root, "confirm_parameter_prompt"); // yes, no,
    if (answerPrompt
            && answerPrompt->type == cJSON_String
            && answerPrompt->valuestring != NULL) {
        if (0 == strncasecmp(answerPrompt->valuestring, "yes", 3)) {
            g_args.answer_yes = false;
        } else if (0 == strncasecmp(answerPrompt->valuestring, "no", 2)) {
            g_args.answer_yes = true;
        } else {
            g_args.answer_yes = false;
        }
    } else if (!answerPrompt) {
        g_args.answer_yes = true;   // default is no, mean answer_yes.
    } else {
        errorPrint("%s", "failed to read json, confirm_parameter_prompt input mistake\n");
        goto PARSE_OVER;
    }

    // rows per table need be less than insert batch
    if (g_args.interlace_rows > g_args.num_of_RPR) {
        printf("NOTICE: interlace rows value %u > num_of_records_per_req %u\n\n",
                g_args.interlace_rows, g_args.num_of_RPR);
        printf("        interlace rows value will be set to num_of_records_per_req %u\n\n",
                g_args.num_of_RPR);
        prompt();
        g_args.interlace_rows = g_args.num_of_RPR;
    }

    cJSON* dbs = cJSON_GetObjectItem(root, "databases");
    if (!dbs || dbs->type != cJSON_Array) {
        printf("ERROR: failed to read json, databases not found\n");
        goto PARSE_OVER;
    }

    int dbSize = cJSON_GetArraySize(dbs);
    if (dbSize > MAX_DB_COUNT) {
        errorPrint(
                "ERROR: failed to read json, databases size overflow, max database is %d\n",
                MAX_DB_COUNT);
        goto PARSE_OVER;
    }

    g_Dbs.dbCount = dbSize;
    for (int i = 0; i < dbSize; ++i) {
        cJSON* dbinfos = cJSON_GetArrayItem(dbs, i);
        if (dbinfos == NULL) continue;

        // dbinfo
        cJSON *dbinfo = cJSON_GetObjectItem(dbinfos, "dbinfo");
        if (!dbinfo || dbinfo->type != cJSON_Object) {
            printf("ERROR: failed to read json, dbinfo not found\n");
            goto PARSE_OVER;
        }

        cJSON *dbName = cJSON_GetObjectItem(dbinfo, "name");
        if (!dbName || dbName->type != cJSON_String || dbName->valuestring == NULL) {
            printf("ERROR: failed to read json, db name not found\n");
            goto PARSE_OVER;
        }
        tstrncpy(g_Dbs.db[i].dbName, dbName->valuestring, TSDB_DB_NAME_LEN);

        cJSON *drop = cJSON_GetObjectItem(dbinfo, "drop");
        if (drop && drop->type == cJSON_String && drop->valuestring != NULL) {
            if (0 == strncasecmp(drop->valuestring, "yes", strlen("yes"))) {
                g_Dbs.db[i].drop = true;
            } else {
                g_Dbs.db[i].drop = false;
            }
        } else if (!drop) {
            g_Dbs.db[i].drop = g_args.drop_database;
        } else {
            errorPrint("%s() LN%d, failed to read json, drop input mistake\n",
                    __func__, __LINE__);
            goto PARSE_OVER;
        }

        cJSON *precision = cJSON_GetObjectItem(dbinfo, "precision");
        if (precision && precision->type == cJSON_String
                && precision->valuestring != NULL) {
            tstrncpy(g_Dbs.db[i].dbCfg.precision, precision->valuestring,
                    SMALL_BUFF_LEN);
        } else if (!precision) {
            memset(g_Dbs.db[i].dbCfg.precision, 0, SMALL_BUFF_LEN);
        } else {
            printf("ERROR: failed to read json, precision not found\n");
            goto PARSE_OVER;
        }

        cJSON* update = cJSON_GetObjectItem(dbinfo, "update");
        if (update && update->type == cJSON_Number) {
            g_Dbs.db[i].dbCfg.update = update->valueint;
        } else if (!update) {
            g_Dbs.db[i].dbCfg.update = -1;
        } else {
            printf("ERROR: failed to read json, update not found\n");
            goto PARSE_OVER;
        }

        cJSON* replica = cJSON_GetObjectItem(dbinfo, "replica");
        if (replica && replica->type == cJSON_Number) {
            g_Dbs.db[i].dbCfg.replica = replica->valueint;
        } else if (!replica) {
            g_Dbs.db[i].dbCfg.replica = -1;
        } else {
            printf("ERROR: failed to read json, replica not found\n");
            goto PARSE_OVER;
        }

        cJSON* keep = cJSON_GetObjectItem(dbinfo, "keep");
        if (keep && keep->type == cJSON_Number) {
            g_Dbs.db[i].dbCfg.keep = keep->valueint;
        } else if (!keep) {
            g_Dbs.db[i].dbCfg.keep = -1;
        } else {
            printf("ERROR: failed to read json, keep not found\n");
            goto PARSE_OVER;
        }

        cJSON* days = cJSON_GetObjectItem(dbinfo, "days");
        if (days && days->type == cJSON_Number) {
            g_Dbs.db[i].dbCfg.days = days->valueint;
        } else if (!days) {
            g_Dbs.db[i].dbCfg.days = -1;
        } else {
            printf("ERROR: failed to read json, days not found\n");
            goto PARSE_OVER;
        }

        cJSON* cache = cJSON_GetObjectItem(dbinfo, "cache");
        if (cache && cache->type == cJSON_Number) {
            g_Dbs.db[i].dbCfg.cache = cache->valueint;
        } else if (!cache) {
            g_Dbs.db[i].dbCfg.cache = -1;
        } else {
            printf("ERROR: failed to read json, cache not found\n");
            goto PARSE_OVER;
        }

        cJSON* blocks= cJSON_GetObjectItem(dbinfo, "blocks");
        if (blocks && blocks->type == cJSON_Number) {
            g_Dbs.db[i].dbCfg.blocks = blocks->valueint;
        } else if (!blocks) {
            g_Dbs.db[i].dbCfg.blocks = -1;
        } else {
            printf("ERROR: failed to read json, block not found\n");
            goto PARSE_OVER;
        }

        //cJSON* maxtablesPerVnode= cJSON_GetObjectItem(dbinfo, "maxtablesPerVnode");
        //if (maxtablesPerVnode && maxtablesPerVnode->type == cJSON_Number) {
        //  g_Dbs.db[i].dbCfg.maxtablesPerVnode = maxtablesPerVnode->valueint;
        //} else if (!maxtablesPerVnode) {
        //  g_Dbs.db[i].dbCfg.maxtablesPerVnode = TSDB_DEFAULT_TABLES;
        //} else {
        // printf("failed to read json, maxtablesPerVnode not found");
        // goto PARSE_OVER;
        //}

        cJSON* minRows= cJSON_GetObjectItem(dbinfo, "minRows");
        if (minRows && minRows->type == cJSON_Number) {
            g_Dbs.db[i].dbCfg.minRows = minRows->valueint;
        } else if (!minRows) {
            g_Dbs.db[i].dbCfg.minRows = 0;    // 0 means default
        } else {
            printf("ERROR: failed to read json, minRows not found\n");
            goto PARSE_OVER;
        }

        cJSON* maxRows= cJSON_GetObjectItem(dbinfo, "maxRows");
        if (maxRows && maxRows->type == cJSON_Number) {
            g_Dbs.db[i].dbCfg.maxRows = maxRows->valueint;
        } else if (!maxRows) {
            g_Dbs.db[i].dbCfg.maxRows = 0;    // 0 means default
        } else {
            printf("ERROR: failed to read json, maxRows not found\n");
            goto PARSE_OVER;
        }

        cJSON* comp= cJSON_GetObjectItem(dbinfo, "comp");
        if (comp && comp->type == cJSON_Number) {
            g_Dbs.db[i].dbCfg.comp = comp->valueint;
        } else if (!comp) {
            g_Dbs.db[i].dbCfg.comp = -1;
        } else {
            printf("ERROR: failed to read json, comp not found\n");
            goto PARSE_OVER;
        }

        cJSON* walLevel= cJSON_GetObjectItem(dbinfo, "walLevel");
        if (walLevel && walLevel->type == cJSON_Number) {
            g_Dbs.db[i].dbCfg.walLevel = walLevel->valueint;
        } else if (!walLevel) {
            g_Dbs.db[i].dbCfg.walLevel = -1;
        } else {
            printf("ERROR: failed to read json, walLevel not found\n");
            goto PARSE_OVER;
        }

        cJSON* cacheLast= cJSON_GetObjectItem(dbinfo, "cachelast");
        if (cacheLast && cacheLast->type == cJSON_Number) {
            g_Dbs.db[i].dbCfg.cacheLast = cacheLast->valueint;
        } else if (!cacheLast) {
            g_Dbs.db[i].dbCfg.cacheLast = -1;
        } else {
            printf("ERROR: failed to read json, cacheLast not found\n");
            goto PARSE_OVER;
        }

        cJSON* quorum= cJSON_GetObjectItem(dbinfo, "quorum");
        if (quorum && quorum->type == cJSON_Number) {
            g_Dbs.db[i].dbCfg.quorum = quorum->valueint;
        } else if (!quorum) {
            g_Dbs.db[i].dbCfg.quorum = 1;
        } else {
            printf("failed to read json, quorum input mistake");
            goto PARSE_OVER;
        }

        cJSON* fsync= cJSON_GetObjectItem(dbinfo, "fsync");
        if (fsync && fsync->type == cJSON_Number) {
            g_Dbs.db[i].dbCfg.fsync = fsync->valueint;
        } else if (!fsync) {
            g_Dbs.db[i].dbCfg.fsync = -1;
        } else {
            errorPrint("%s() LN%d, failed to read json, fsync input mistake\n",
                    __func__, __LINE__);
            goto PARSE_OVER;
        }

        // super_talbes
        cJSON *stables = cJSON_GetObjectItem(dbinfos, "super_tables");
        if (!stables || stables->type != cJSON_Array) {
            errorPrint("%s() LN%d, failed to read json, super_tables not found\n",
                    __func__, __LINE__);
            goto PARSE_OVER;
        }

        int stbSize = cJSON_GetArraySize(stables);
        if (stbSize > MAX_SUPER_TABLE_COUNT) {
            errorPrint(
                    "%s() LN%d, failed to read json, supertable size overflow, max supertable is %d\n",
                    __func__, __LINE__, MAX_SUPER_TABLE_COUNT);
            goto PARSE_OVER;
        }

        g_Dbs.db[i].superTblCount = stbSize;
        for (int j = 0; j < stbSize; ++j) {
            cJSON* stbInfo = cJSON_GetArrayItem(stables, j);
            if (stbInfo == NULL) continue;

            // dbinfo
            cJSON *stbName = cJSON_GetObjectItem(stbInfo, "name");
            if (!stbName || stbName->type != cJSON_String
                    || stbName->valuestring == NULL) {
                errorPrint("%s() LN%d, failed to read json, stb name not found\n",
                        __func__, __LINE__);
                goto PARSE_OVER;
            }
            tstrncpy(g_Dbs.db[i].superTbls[j].sTblName, stbName->valuestring,
                    TSDB_TABLE_NAME_LEN);

            cJSON *prefix = cJSON_GetObjectItem(stbInfo, "childtable_prefix");
            if (!prefix || prefix->type != cJSON_String || prefix->valuestring == NULL) {
                printf("ERROR: failed to read json, childtable_prefix not found\n");
                goto PARSE_OVER;
            }
            tstrncpy(g_Dbs.db[i].superTbls[j].childTblPrefix, prefix->valuestring,
                    TBNAME_PREFIX_LEN);

            cJSON *autoCreateTbl = cJSON_GetObjectItem(stbInfo, "auto_create_table");
            if (autoCreateTbl
                    && autoCreateTbl->type == cJSON_String
                    && autoCreateTbl->valuestring != NULL) {
                if ((0 == strncasecmp(autoCreateTbl->valuestring, "yes", 3))
                        && (TBL_ALREADY_EXISTS != g_Dbs.db[i].superTbls[j].childTblExists)) {
                    g_Dbs.db[i].superTbls[j].autoCreateTable = AUTO_CREATE_SUBTBL;
                } else if (0 == strncasecmp(autoCreateTbl->valuestring, "no", 2)) {
                    g_Dbs.db[i].superTbls[j].autoCreateTable = PRE_CREATE_SUBTBL;
                } else {
                    g_Dbs.db[i].superTbls[j].autoCreateTable = PRE_CREATE_SUBTBL;
                }
            } else if (!autoCreateTbl) {
                g_Dbs.db[i].superTbls[j].autoCreateTable = PRE_CREATE_SUBTBL;
            } else {
                printf("ERROR: failed to read json, auto_create_table not found\n");
                goto PARSE_OVER;
            }

            cJSON* batchCreateTbl = cJSON_GetObjectItem(stbInfo, "batch_create_tbl_num");
            if (batchCreateTbl && batchCreateTbl->type == cJSON_Number) {
                g_Dbs.db[i].superTbls[j].batchCreateTableNum = batchCreateTbl->valueint;
            } else if (!batchCreateTbl) {
                g_Dbs.db[i].superTbls[j].batchCreateTableNum = 1000;
            } else {
                printf("ERROR: failed to read json, batch_create_tbl_num not found\n");
                goto PARSE_OVER;
            }

            cJSON *childTblExists = cJSON_GetObjectItem(stbInfo, "child_table_exists"); // yes, no
            if (childTblExists
                    && childTblExists->type == cJSON_String
                    && childTblExists->valuestring != NULL) {
                if ((0 == strncasecmp(childTblExists->valuestring, "yes", 3))
                        && (g_Dbs.db[i].drop == false)) {
                    g_Dbs.db[i].superTbls[j].childTblExists = TBL_ALREADY_EXISTS;
                } else if ((0 == strncasecmp(childTblExists->valuestring, "no", 2)
                            || (g_Dbs.db[i].drop == true))) {
                    g_Dbs.db[i].superTbls[j].childTblExists = TBL_NO_EXISTS;
                } else {
                    g_Dbs.db[i].superTbls[j].childTblExists = TBL_NO_EXISTS;
                }
            } else if (!childTblExists) {
                g_Dbs.db[i].superTbls[j].childTblExists = TBL_NO_EXISTS;
            } else {
                errorPrint("%s() LN%d, failed to read json, child_table_exists not found\n",
                        __func__, __LINE__);
                goto PARSE_OVER;
            }

            if (TBL_ALREADY_EXISTS == g_Dbs.db[i].superTbls[j].childTblExists) {
                g_Dbs.db[i].superTbls[j].autoCreateTable = PRE_CREATE_SUBTBL;
            }

            cJSON* count = cJSON_GetObjectItem(stbInfo, "childtable_count");
            if (!count || count->type != cJSON_Number || 0 >= count->valueint) {
                errorPrint("%s() LN%d, failed to read json, childtable_count input mistake\n",
                        __func__, __LINE__);
                goto PARSE_OVER;
            }
            g_Dbs.db[i].superTbls[j].childTblCount = count->valueint;

            cJSON *dataSource = cJSON_GetObjectItem(stbInfo, "data_source");
            if (dataSource && dataSource->type == cJSON_String
                    && dataSource->valuestring != NULL) {
                tstrncpy(g_Dbs.db[i].superTbls[j].dataSource,
                        dataSource->valuestring,
                        min(SMALL_BUFF_LEN, strlen(dataSource->valuestring) + 1));
            } else if (!dataSource) {
                tstrncpy(g_Dbs.db[i].superTbls[j].dataSource, "rand",
                        min(SMALL_BUFF_LEN, strlen("rand") + 1));
            } else {
                errorPrint("%s() LN%d, failed to read json, data_source not found\n",
                        __func__, __LINE__);
                goto PARSE_OVER;
            }

            cJSON *stbIface = cJSON_GetObjectItem(stbInfo, "insert_mode"); // taosc , rest, stmt
            if (stbIface && stbIface->type == cJSON_String
                    && stbIface->valuestring != NULL) {
                if (0 == strcasecmp(stbIface->valuestring, "taosc")) {
                    g_Dbs.db[i].superTbls[j].iface= TAOSC_IFACE;
                } else if (0 == strcasecmp(stbIface->valuestring, "rest")) {
                    g_Dbs.db[i].superTbls[j].iface= REST_IFACE;
#if STMT_IFACE_ENABLED == 1
                } else if (0 == strcasecmp(stbIface->valuestring, "stmt")) {
                    g_Dbs.db[i].superTbls[j].iface= STMT_IFACE;
#endif
                } else {
                    errorPrint("%s() LN%d, failed to read json, insert_mode %s not recognized\n",
                            __func__, __LINE__, stbIface->valuestring);
                    goto PARSE_OVER;
                }
            } else if (!stbIface) {
                g_Dbs.db[i].superTbls[j].iface = TAOSC_IFACE;
            } else {
                errorPrint("%s", "failed to read json, insert_mode not found\n");
                goto PARSE_OVER;
            }

            cJSON* childTbl_limit = cJSON_GetObjectItem(stbInfo, "childtable_limit");
            if ((childTbl_limit) && (g_Dbs.db[i].drop != true)
                    && (g_Dbs.db[i].superTbls[j].childTblExists == TBL_ALREADY_EXISTS)) {
                if (childTbl_limit->type != cJSON_Number) {
                    printf("ERROR: failed to read json, childtable_limit\n");
                    goto PARSE_OVER;
                }
                g_Dbs.db[i].superTbls[j].childTblLimit = childTbl_limit->valueint;
            } else {
                g_Dbs.db[i].superTbls[j].childTblLimit = -1;    // select ... limit -1 means all query result, drop = yes mean all table need recreate, limit value is invalid.
            }

            cJSON* childTbl_offset = cJSON_GetObjectItem(stbInfo, "childtable_offset");
            if ((childTbl_offset) && (g_Dbs.db[i].drop != true)
                    && (g_Dbs.db[i].superTbls[j].childTblExists == TBL_ALREADY_EXISTS)) {
                if ((childTbl_offset->type != cJSON_Number)
                        || (0 > childTbl_offset->valueint)) {
                    printf("ERROR: failed to read json, childtable_offset\n");
                    goto PARSE_OVER;
                }
                g_Dbs.db[i].superTbls[j].childTblOffset = childTbl_offset->valueint;
            } else {
                g_Dbs.db[i].superTbls[j].childTblOffset = 0;
            }

            cJSON *ts = cJSON_GetObjectItem(stbInfo, "start_timestamp");
            if (ts && ts->type == cJSON_String && ts->valuestring != NULL) {
                tstrncpy(g_Dbs.db[i].superTbls[j].startTimestamp,
                        ts->valuestring, TSDB_DB_NAME_LEN);
            } else if (!ts) {
                tstrncpy(g_Dbs.db[i].superTbls[j].startTimestamp,
                        "now", TSDB_DB_NAME_LEN);
            } else {
                printf("ERROR: failed to read json, start_timestamp not found\n");
                goto PARSE_OVER;
            }

            cJSON* timestampStep = cJSON_GetObjectItem(stbInfo, "timestamp_step");
            if (timestampStep && timestampStep->type == cJSON_Number) {
                g_Dbs.db[i].superTbls[j].timeStampStep = timestampStep->valueint;
            } else if (!timestampStep) {
                g_Dbs.db[i].superTbls[j].timeStampStep = g_args.timestamp_step;
            } else {
                printf("ERROR: failed to read json, timestamp_step not found\n");
                goto PARSE_OVER;
            }

            cJSON *sampleFormat = cJSON_GetObjectItem(stbInfo, "sample_format");
            if (sampleFormat && sampleFormat->type
                    == cJSON_String && sampleFormat->valuestring != NULL) {
                tstrncpy(g_Dbs.db[i].superTbls[j].sampleFormat,
                        sampleFormat->valuestring,
                        min(SMALL_BUFF_LEN,
                            strlen(sampleFormat->valuestring) + 1));
            } else if (!sampleFormat) {
                tstrncpy(g_Dbs.db[i].superTbls[j].sampleFormat, "csv",
                        SMALL_BUFF_LEN);
            } else {
                printf("ERROR: failed to read json, sample_format not found\n");
                goto PARSE_OVER;
            }

            cJSON *sampleFile = cJSON_GetObjectItem(stbInfo, "sample_file");
            if (sampleFile && sampleFile->type == cJSON_String
                    && sampleFile->valuestring != NULL) {
                tstrncpy(g_Dbs.db[i].superTbls[j].sampleFile,
                        sampleFile->valuestring,
                        min(MAX_FILE_NAME_LEN,
                            strlen(sampleFile->valuestring) + 1));
            } else if (!sampleFile) {
                memset(g_Dbs.db[i].superTbls[j].sampleFile, 0,
                        MAX_FILE_NAME_LEN);
            } else {
                printf("ERROR: failed to read json, sample_file not found\n");
                goto PARSE_OVER;
            }

            cJSON *tagsFile = cJSON_GetObjectItem(stbInfo, "tags_file");
            if ((tagsFile && tagsFile->type == cJSON_String)
                    && (tagsFile->valuestring != NULL)) {
                tstrncpy(g_Dbs.db[i].superTbls[j].tagsFile,
                        tagsFile->valuestring, MAX_FILE_NAME_LEN);
                if (0 == g_Dbs.db[i].superTbls[j].tagsFile[0]) {
                    g_Dbs.db[i].superTbls[j].tagSource = 0;
                } else {
                    g_Dbs.db[i].superTbls[j].tagSource = 1;
                }
            } else if (!tagsFile) {
                memset(g_Dbs.db[i].superTbls[j].tagsFile, 0, MAX_FILE_NAME_LEN);
                g_Dbs.db[i].superTbls[j].tagSource = 0;
            } else {
                printf("ERROR: failed to read json, tags_file not found\n");
                goto PARSE_OVER;
            }

            cJSON* stbMaxSqlLen = cJSON_GetObjectItem(stbInfo, "max_sql_len");
            if (stbMaxSqlLen && stbMaxSqlLen->type == cJSON_Number) {
                int32_t len = stbMaxSqlLen->valueint;
                if (len > TSDB_MAX_ALLOWED_SQL_LEN) {
                    len = TSDB_MAX_ALLOWED_SQL_LEN;
                } else if (len < 5) {
                    len = 5;
                }
                g_Dbs.db[i].superTbls[j].maxSqlLen = len;
            } else if (!maxSqlLen) {
                g_Dbs.db[i].superTbls[j].maxSqlLen = g_args.max_sql_len;
            } else {
                errorPrint("%s() LN%d, failed to read json, stbMaxSqlLen input mistake\n",
                        __func__, __LINE__);
                goto PARSE_OVER;
            }
            /*
               cJSON *multiThreadWriteOneTbl =
               cJSON_GetObjectItem(stbInfo, "multi_thread_write_one_tbl"); // no , yes
               if (multiThreadWriteOneTbl
               && multiThreadWriteOneTbl->type == cJSON_String
               && multiThreadWriteOneTbl->valuestring != NULL) {
               if (0 == strncasecmp(multiThreadWriteOneTbl->valuestring, "yes", 3)) {
               g_Dbs.db[i].superTbls[j].multiThreadWriteOneTbl = 1;
               } else {
               g_Dbs.db[i].superTbls[j].multiThreadWriteOneTbl = 0;
               }
               } else if (!multiThreadWriteOneTbl) {
               g_Dbs.db[i].superTbls[j].multiThreadWriteOneTbl = 0;
               } else {
               printf("ERROR: failed to read json, multiThreadWriteOneTbl not found\n");
               goto PARSE_OVER;
               }
               */
            cJSON* insertRows = cJSON_GetObjectItem(stbInfo, "insert_rows");
            if (insertRows && insertRows->type == cJSON_Number) {
                if (insertRows->valueint < 0) {
                    errorPrint("%s() LN%d, failed to read json, insert_rows input mistake\n",
                            __func__, __LINE__);
                    goto PARSE_OVER;
                }
                g_Dbs.db[i].superTbls[j].insertRows = insertRows->valueint;
            } else if (!insertRows) {
                g_Dbs.db[i].superTbls[j].insertRows = 0x7FFFFFFFFFFFFFFF;
            } else {
                errorPrint("%s() LN%d, failed to read json, insert_rows input mistake\n",
                        __func__, __LINE__);
                goto PARSE_OVER;
            }

            cJSON* stbInterlaceRows = cJSON_GetObjectItem(stbInfo, "interlace_rows");
            if (stbInterlaceRows && stbInterlaceRows->type == cJSON_Number) {
                if (stbInterlaceRows->valueint < 0) {
                    errorPrint("%s() LN%d, failed to read json, interlace rows input mistake\n",
                            __func__, __LINE__);
                    goto PARSE_OVER;
                }
                g_Dbs.db[i].superTbls[j].interlaceRows = stbInterlaceRows->valueint;

                if (g_Dbs.db[i].superTbls[j].interlaceRows > g_Dbs.db[i].superTbls[j].insertRows) {
                    printf("NOTICE: db[%d].superTbl[%d]'s interlace rows value %u > insert_rows %"PRId64"\n\n",
                            i, j, g_Dbs.db[i].superTbls[j].interlaceRows,
                            g_Dbs.db[i].superTbls[j].insertRows);
                    printf("        interlace rows value will be set to insert_rows %"PRId64"\n\n",
                            g_Dbs.db[i].superTbls[j].insertRows);
                    prompt();
                    g_Dbs.db[i].superTbls[j].interlaceRows = g_Dbs.db[i].superTbls[j].insertRows;
                }
            } else if (!stbInterlaceRows) {
                g_Dbs.db[i].superTbls[j].interlaceRows = 0; // 0 means progressive mode, > 0 mean interlace mode. max value is less or equ num_of_records_per_req
            } else {
                errorPrint(
                        "%s() LN%d, failed to read json, interlace rows input mistake\n",
                        __func__, __LINE__);
                goto PARSE_OVER;
            }

            cJSON* disorderRatio = cJSON_GetObjectItem(stbInfo, "disorder_ratio");
            if (disorderRatio && disorderRatio->type == cJSON_Number) {
                if (disorderRatio->valueint > 50)
                    disorderRatio->valueint = 50;

                if (disorderRatio->valueint < 0)
                    disorderRatio->valueint = 0;

                g_Dbs.db[i].superTbls[j].disorderRatio = disorderRatio->valueint;
            } else if (!disorderRatio) {
                g_Dbs.db[i].superTbls[j].disorderRatio = 0;
            } else {
                printf("ERROR: failed to read json, disorderRatio not found\n");
                goto PARSE_OVER;
            }

            cJSON* disorderRange = cJSON_GetObjectItem(stbInfo, "disorder_range");
            if (disorderRange && disorderRange->type == cJSON_Number) {
                g_Dbs.db[i].superTbls[j].disorderRange = disorderRange->valueint;
            } else if (!disorderRange) {
                g_Dbs.db[i].superTbls[j].disorderRange = 1000;
            } else {
                printf("ERROR: failed to read json, disorderRange not found\n");
                goto PARSE_OVER;
            }

            cJSON* insertInterval = cJSON_GetObjectItem(stbInfo, "insert_interval");
            if (insertInterval && insertInterval->type == cJSON_Number) {
                g_Dbs.db[i].superTbls[j].insertInterval = insertInterval->valueint;
                if (insertInterval->valueint < 0) {
                    errorPrint("%s() LN%d, failed to read json, insert_interval input mistake\n",
                            __func__, __LINE__);
                    goto PARSE_OVER;
                }
            } else if (!insertInterval) {
                verbosePrint("%s() LN%d: stable insert interval be overrided by global %"PRIu64".\n",
                        __func__, __LINE__, g_args.insert_interval);
                g_Dbs.db[i].superTbls[j].insertInterval = g_args.insert_interval;
            } else {
                errorPrint("%s() LN%d, failed to read json, insert_interval input mistake\n",
                        __func__, __LINE__);
                goto PARSE_OVER;
            }

            int retVal = getColumnAndTagTypeFromInsertJsonFile(
                    stbInfo, &g_Dbs.db[i].superTbls[j]);
            if (false == retVal) {
                goto PARSE_OVER;
            }
        }
    }

    ret = true;

PARSE_OVER:
    return ret;
}

static bool getMetaFromQueryJsonFile(cJSON* root) {
    bool  ret = false;

    cJSON* cfgdir = cJSON_GetObjectItem(root, "cfgdir");
    if (cfgdir && cfgdir->type == cJSON_String && cfgdir->valuestring != NULL) {
        tstrncpy(g_queryInfo.cfgDir, cfgdir->valuestring, MAX_FILE_NAME_LEN);
    }

    cJSON* host = cJSON_GetObjectItem(root, "host");
    if (host && host->type == cJSON_String && host->valuestring != NULL) {
        tstrncpy(g_queryInfo.host, host->valuestring, MAX_HOSTNAME_SIZE);
    } else if (!host) {
        tstrncpy(g_queryInfo.host, "127.0.0.1", MAX_HOSTNAME_SIZE);
    } else {
        printf("ERROR: failed to read json, host not found\n");
        goto PARSE_OVER;
    }

    cJSON* port = cJSON_GetObjectItem(root, "port");
    if (port && port->type == cJSON_Number) {
        g_queryInfo.port = port->valueint;
    } else if (!port) {
        g_queryInfo.port = 6030;
    }

    cJSON* user = cJSON_GetObjectItem(root, "user");
    if (user && user->type == cJSON_String && user->valuestring != NULL) {
        tstrncpy(g_queryInfo.user, user->valuestring, MAX_USERNAME_SIZE);
    } else if (!user) {
        tstrncpy(g_queryInfo.user, "root", MAX_USERNAME_SIZE); ;
    }

    cJSON* password = cJSON_GetObjectItem(root, "password");
    if (password && password->type == cJSON_String && password->valuestring != NULL) {
        tstrncpy(g_queryInfo.password, password->valuestring, MAX_PASSWORD_SIZE);
    } else if (!password) {
        tstrncpy(g_queryInfo.password, "taosdata", MAX_PASSWORD_SIZE);;
    }

    cJSON *answerPrompt = cJSON_GetObjectItem(root, "confirm_parameter_prompt"); // yes, no,
    if (answerPrompt && answerPrompt->type == cJSON_String
            && answerPrompt->valuestring != NULL) {
        if (0 == strncasecmp(answerPrompt->valuestring, "yes", 3)) {
            g_args.answer_yes = false;
        } else if (0 == strncasecmp(answerPrompt->valuestring, "no", 2)) {
            g_args.answer_yes = true;
        } else {
            g_args.answer_yes = false;
        }
    } else if (!answerPrompt) {
        g_args.answer_yes = false;
    } else {
        printf("ERROR: failed to read json, confirm_parameter_prompt not found\n");
        goto PARSE_OVER;
    }

    cJSON* gQueryTimes = cJSON_GetObjectItem(root, "query_times");
    if (gQueryTimes && gQueryTimes->type == cJSON_Number) {
        if (gQueryTimes->valueint <= 0) {
            errorPrint("%s() LN%d, failed to read json, query_times input mistake\n",
                    __func__, __LINE__);
            goto PARSE_OVER;
        }
        g_args.query_times = gQueryTimes->valueint;
    } else if (!gQueryTimes) {
        g_args.query_times = 1;
    } else {
        errorPrint("%s() LN%d, failed to read json, query_times input mistake\n",
                __func__, __LINE__);
        goto PARSE_OVER;
    }

    cJSON* dbs = cJSON_GetObjectItem(root, "databases");
    if (dbs && dbs->type == cJSON_String && dbs->valuestring != NULL) {
        tstrncpy(g_queryInfo.dbName, dbs->valuestring, TSDB_DB_NAME_LEN);
    } else if (!dbs) {
        printf("ERROR: failed to read json, databases not found\n");
        goto PARSE_OVER;
    }

    cJSON* queryMode = cJSON_GetObjectItem(root, "query_mode");
    if (queryMode
            && queryMode->type == cJSON_String
            && queryMode->valuestring != NULL) {
        tstrncpy(g_queryInfo.queryMode, queryMode->valuestring,
                min(SMALL_BUFF_LEN, strlen(queryMode->valuestring) + 1));
    } else if (!queryMode) {
        tstrncpy(g_queryInfo.queryMode, "taosc",
                min(SMALL_BUFF_LEN, strlen("taosc") + 1));
    } else {
        printf("ERROR: failed to read json, query_mode not found\n");
        goto PARSE_OVER;
    }

    // specified_table_query
    cJSON *specifiedQuery = cJSON_GetObjectItem(root, "specified_table_query");
    if (!specifiedQuery) {
        g_queryInfo.specifiedQueryInfo.concurrent = 1;
        g_queryInfo.specifiedQueryInfo.sqlCount = 0;
    } else if (specifiedQuery->type != cJSON_Object) {
        printf("ERROR: failed to read json, super_table_query not found\n");
        goto PARSE_OVER;
    } else {
        cJSON* queryInterval = cJSON_GetObjectItem(specifiedQuery, "query_interval");
        if (queryInterval && queryInterval->type == cJSON_Number) {
            g_queryInfo.specifiedQueryInfo.queryInterval = queryInterval->valueint;
        } else if (!queryInterval) {
            g_queryInfo.specifiedQueryInfo.queryInterval = 0;
        }

        cJSON* specifiedQueryTimes = cJSON_GetObjectItem(specifiedQuery,
                "query_times");
        if (specifiedQueryTimes && specifiedQueryTimes->type == cJSON_Number) {
            if (specifiedQueryTimes->valueint <= 0) {
                errorPrint(
                        "%s() LN%d, failed to read json, query_times: %"PRId64", need be a valid (>0) number\n",
                        __func__, __LINE__, specifiedQueryTimes->valueint);
                goto PARSE_OVER;

            }
            g_queryInfo.specifiedQueryInfo.queryTimes = specifiedQueryTimes->valueint;
        } else if (!specifiedQueryTimes) {
            g_queryInfo.specifiedQueryInfo.queryTimes = g_args.query_times;
        } else {
            errorPrint("%s() LN%d, failed to read json, query_times input mistake\n",
                    __func__, __LINE__);
            goto PARSE_OVER;
        }

        cJSON* concurrent = cJSON_GetObjectItem(specifiedQuery, "concurrent");
        if (concurrent && concurrent->type == cJSON_Number) {
            if (concurrent->valueint <= 0) {
                errorPrint(
                        "%s() LN%d, query sqlCount %d or concurrent %d is not correct.\n",
                        __func__, __LINE__,
                        g_queryInfo.specifiedQueryInfo.sqlCount,
                        g_queryInfo.specifiedQueryInfo.concurrent);
                goto PARSE_OVER;
            }
            g_queryInfo.specifiedQueryInfo.concurrent = concurrent->valueint;
        } else if (!concurrent) {
            g_queryInfo.specifiedQueryInfo.concurrent = 1;
        }

        cJSON* specifiedAsyncMode = cJSON_GetObjectItem(specifiedQuery, "mode");
        if (specifiedAsyncMode && specifiedAsyncMode->type == cJSON_String
                && specifiedAsyncMode->valuestring != NULL) {
            if (0 == strcmp("sync", specifiedAsyncMode->valuestring)) {
                g_queryInfo.specifiedQueryInfo.asyncMode = SYNC_MODE;
            } else if (0 == strcmp("async", specifiedAsyncMode->valuestring)) {
                g_queryInfo.specifiedQueryInfo.asyncMode = ASYNC_MODE;
            } else {
                errorPrint("%s() LN%d, failed to read json, async mode input error\n",
                        __func__, __LINE__);
                goto PARSE_OVER;
            }
        } else {
            g_queryInfo.specifiedQueryInfo.asyncMode = SYNC_MODE;
        }

        cJSON* interval = cJSON_GetObjectItem(specifiedQuery, "interval");
        if (interval && interval->type == cJSON_Number) {
            g_queryInfo.specifiedQueryInfo.subscribeInterval = interval->valueint;
        } else if (!interval) {
            //printf("failed to read json, subscribe interval no found\n");
            //goto PARSE_OVER;
            g_queryInfo.specifiedQueryInfo.subscribeInterval = 10000;
        }

        cJSON* restart = cJSON_GetObjectItem(specifiedQuery, "restart");
        if (restart && restart->type == cJSON_String && restart->valuestring != NULL) {
            if (0 == strcmp("yes", restart->valuestring)) {
                g_queryInfo.specifiedQueryInfo.subscribeRestart = true;
            } else if (0 == strcmp("no", restart->valuestring)) {
                g_queryInfo.specifiedQueryInfo.subscribeRestart = false;
            } else {
                printf("ERROR: failed to read json, subscribe restart error\n");
                goto PARSE_OVER;
            }
        } else {
            g_queryInfo.specifiedQueryInfo.subscribeRestart = true;
        }

        cJSON* keepProgress = cJSON_GetObjectItem(specifiedQuery, "keepProgress");
        if (keepProgress
                && keepProgress->type == cJSON_String
                && keepProgress->valuestring != NULL) {
            if (0 == strcmp("yes", keepProgress->valuestring)) {
                g_queryInfo.specifiedQueryInfo.subscribeKeepProgress = 1;
            } else if (0 == strcmp("no", keepProgress->valuestring)) {
                g_queryInfo.specifiedQueryInfo.subscribeKeepProgress = 0;
            } else {
                printf("ERROR: failed to read json, subscribe keepProgress error\n");
                goto PARSE_OVER;
            }
        } else {
            g_queryInfo.specifiedQueryInfo.subscribeKeepProgress = 0;
        }

        // sqls
        cJSON* specifiedSqls = cJSON_GetObjectItem(specifiedQuery, "sqls");
        if (!specifiedSqls) {
            g_queryInfo.specifiedQueryInfo.sqlCount = 0;
        } else if (specifiedSqls->type != cJSON_Array) {
            errorPrint("%s() LN%d, failed to read json, super sqls not found\n",
                    __func__, __LINE__);
            goto PARSE_OVER;
        } else {
            int superSqlSize = cJSON_GetArraySize(specifiedSqls);
            if (superSqlSize * g_queryInfo.specifiedQueryInfo.concurrent
                    > MAX_QUERY_SQL_COUNT) {
                errorPrint("%s() LN%d, failed to read json, query sql(%d) * concurrent(%d) overflow, max is %d\n",
                        __func__, __LINE__,
                        superSqlSize,
                        g_queryInfo.specifiedQueryInfo.concurrent,
                        MAX_QUERY_SQL_COUNT);
                goto PARSE_OVER;
            }

            g_queryInfo.specifiedQueryInfo.sqlCount = superSqlSize;
            for (int j = 0; j < superSqlSize; ++j) {
                cJSON* sql = cJSON_GetArrayItem(specifiedSqls, j);
                if (sql == NULL) continue;

                cJSON *sqlStr = cJSON_GetObjectItem(sql, "sql");
                if (!sqlStr || sqlStr->type != cJSON_String || sqlStr->valuestring == NULL) {
                    printf("ERROR: failed to read json, sql not found\n");
                    goto PARSE_OVER;
                }
                tstrncpy(g_queryInfo.specifiedQueryInfo.sql[j],
                        sqlStr->valuestring, MAX_QUERY_SQL_LENGTH);

                // default value is -1, which mean infinite loop
                g_queryInfo.specifiedQueryInfo.endAfterConsume[j] = -1;
                cJSON* endAfterConsume =
                    cJSON_GetObjectItem(specifiedQuery, "endAfterConsume");
                if (endAfterConsume
                        && endAfterConsume->type == cJSON_Number) {
                    g_queryInfo.specifiedQueryInfo.endAfterConsume[j]
                        = endAfterConsume->valueint;
                }
                if (g_queryInfo.specifiedQueryInfo.endAfterConsume[j] < -1)
                    g_queryInfo.specifiedQueryInfo.endAfterConsume[j] = -1;

                g_queryInfo.specifiedQueryInfo.resubAfterConsume[j] = -1;
                cJSON* resubAfterConsume =
                    cJSON_GetObjectItem(specifiedQuery, "resubAfterConsume");
                if ((resubAfterConsume)
                        && (resubAfterConsume->type == cJSON_Number)
                        && (resubAfterConsume->valueint >= 0)) {
                    g_queryInfo.specifiedQueryInfo.resubAfterConsume[j]
                        = resubAfterConsume->valueint;
                }

                if (g_queryInfo.specifiedQueryInfo.resubAfterConsume[j] < -1)
                    g_queryInfo.specifiedQueryInfo.resubAfterConsume[j] = -1;

                cJSON *result = cJSON_GetObjectItem(sql, "result");
                if ((NULL != result) && (result->type == cJSON_String)
                        && (result->valuestring != NULL)) {
                    tstrncpy(g_queryInfo.specifiedQueryInfo.result[j],
                            result->valuestring, MAX_FILE_NAME_LEN);
                } else if (NULL == result) {
                    memset(g_queryInfo.specifiedQueryInfo.result[j],
                            0, MAX_FILE_NAME_LEN);
                } else {
                    printf("ERROR: failed to read json, super query result file not found\n");
                    goto PARSE_OVER;
                }
            }
        }
    }

    // super_table_query
    cJSON *superQuery = cJSON_GetObjectItem(root, "super_table_query");
    if (!superQuery) {
        g_queryInfo.superQueryInfo.threadCnt = 1;
        g_queryInfo.superQueryInfo.sqlCount = 0;
    } else if (superQuery->type != cJSON_Object) {
        printf("ERROR: failed to read json, sub_table_query not found\n");
        ret = true;
        goto PARSE_OVER;
    } else {
        cJSON* subrate = cJSON_GetObjectItem(superQuery, "query_interval");
        if (subrate && subrate->type == cJSON_Number) {
            g_queryInfo.superQueryInfo.queryInterval = subrate->valueint;
        } else if (!subrate) {
            g_queryInfo.superQueryInfo.queryInterval = 0;
        }

        cJSON* superQueryTimes = cJSON_GetObjectItem(superQuery, "query_times");
        if (superQueryTimes && superQueryTimes->type == cJSON_Number) {
            if (superQueryTimes->valueint <= 0) {
                errorPrint("%s() LN%d, failed to read json, query_times: %"PRId64", need be a valid (>0) number\n",
                        __func__, __LINE__, superQueryTimes->valueint);
                goto PARSE_OVER;
            }
            g_queryInfo.superQueryInfo.queryTimes = superQueryTimes->valueint;
        } else if (!superQueryTimes) {
            g_queryInfo.superQueryInfo.queryTimes = g_args.query_times;
        } else {
            errorPrint("%s() LN%d, failed to read json, query_times input mistake\n",
                    __func__, __LINE__);
            goto PARSE_OVER;
        }

        cJSON* threads = cJSON_GetObjectItem(superQuery, "threads");
        if (threads && threads->type == cJSON_Number) {
            if (threads->valueint <= 0) {
                errorPrint("%s() LN%d, failed to read json, threads input mistake\n",
                        __func__, __LINE__);
                goto PARSE_OVER;

            }
            g_queryInfo.superQueryInfo.threadCnt = threads->valueint;
        } else if (!threads) {
            g_queryInfo.superQueryInfo.threadCnt = 1;
        }

        //cJSON* subTblCnt = cJSON_GetObjectItem(superQuery, "childtable_count");
        //if (subTblCnt && subTblCnt->type == cJSON_Number) {
        //  g_queryInfo.superQueryInfo.childTblCount = subTblCnt->valueint;
        //} else if (!subTblCnt) {
        //  g_queryInfo.superQueryInfo.childTblCount = 0;
        //}

        cJSON* stblname = cJSON_GetObjectItem(superQuery, "stblname");
        if (stblname && stblname->type == cJSON_String
                && stblname->valuestring != NULL) {
            tstrncpy(g_queryInfo.superQueryInfo.sTblName, stblname->valuestring,
                    TSDB_TABLE_NAME_LEN);
        } else {
            errorPrint("%s() LN%d, failed to read json, super table name input error\n",
                    __func__, __LINE__);
            goto PARSE_OVER;
        }

        cJSON* superAsyncMode = cJSON_GetObjectItem(superQuery, "mode");
        if (superAsyncMode && superAsyncMode->type == cJSON_String
                && superAsyncMode->valuestring != NULL) {
            if (0 == strcmp("sync", superAsyncMode->valuestring)) {
                g_queryInfo.superQueryInfo.asyncMode = SYNC_MODE;
            } else if (0 == strcmp("async", superAsyncMode->valuestring)) {
                g_queryInfo.superQueryInfo.asyncMode = ASYNC_MODE;
            } else {
                errorPrint("%s() LN%d, failed to read json, async mode input error\n",
                        __func__, __LINE__);
                goto PARSE_OVER;
            }
        } else {
            g_queryInfo.superQueryInfo.asyncMode = SYNC_MODE;
        }

        cJSON* superInterval = cJSON_GetObjectItem(superQuery, "interval");
        if (superInterval && superInterval->type == cJSON_Number) {
            if (superInterval->valueint < 0) {
                errorPrint("%s() LN%d, failed to read json, interval input mistake\n",
                        __func__, __LINE__);
                goto PARSE_OVER;
            }
            g_queryInfo.superQueryInfo.subscribeInterval = superInterval->valueint;
        } else if (!superInterval) {
            //printf("failed to read json, subscribe interval no found\n");
            //goto PARSE_OVER;
            g_queryInfo.superQueryInfo.subscribeInterval = 10000;
        }

        cJSON* subrestart = cJSON_GetObjectItem(superQuery, "restart");
        if (subrestart && subrestart->type == cJSON_String
                && subrestart->valuestring != NULL) {
            if (0 == strcmp("yes", subrestart->valuestring)) {
                g_queryInfo.superQueryInfo.subscribeRestart = true;
            } else if (0 == strcmp("no", subrestart->valuestring)) {
                g_queryInfo.superQueryInfo.subscribeRestart = false;
            } else {
                printf("ERROR: failed to read json, subscribe restart error\n");
                goto PARSE_OVER;
            }
        } else {
            g_queryInfo.superQueryInfo.subscribeRestart = true;
        }

        cJSON* superkeepProgress = cJSON_GetObjectItem(superQuery, "keepProgress");
        if (superkeepProgress &&
                superkeepProgress->type == cJSON_String
                && superkeepProgress->valuestring != NULL) {
            if (0 == strcmp("yes", superkeepProgress->valuestring)) {
                g_queryInfo.superQueryInfo.subscribeKeepProgress = 1;
            } else if (0 == strcmp("no", superkeepProgress->valuestring)) {
                g_queryInfo.superQueryInfo.subscribeKeepProgress = 0;
            } else {
                printf("ERROR: failed to read json, subscribe super table keepProgress error\n");
                goto PARSE_OVER;
            }
        } else {
            g_queryInfo.superQueryInfo.subscribeKeepProgress = 0;
        }

        // default value is -1, which mean do not resub
        g_queryInfo.superQueryInfo.endAfterConsume = -1;
        cJSON* superEndAfterConsume =
            cJSON_GetObjectItem(superQuery, "endAfterConsume");
        if (superEndAfterConsume
                && superEndAfterConsume->type == cJSON_Number) {
            g_queryInfo.superQueryInfo.endAfterConsume =
                superEndAfterConsume->valueint;
        }
        if (g_queryInfo.superQueryInfo.endAfterConsume < -1)
            g_queryInfo.superQueryInfo.endAfterConsume = -1;

        // default value is -1, which mean do not resub
        g_queryInfo.superQueryInfo.resubAfterConsume = -1;
        cJSON* superResubAfterConsume =
            cJSON_GetObjectItem(superQuery, "resubAfterConsume");
        if ((superResubAfterConsume)
                && (superResubAfterConsume->type == cJSON_Number)
                && (superResubAfterConsume->valueint >= 0)) {
            g_queryInfo.superQueryInfo.resubAfterConsume =
                superResubAfterConsume->valueint;
        }
        if (g_queryInfo.superQueryInfo.resubAfterConsume < -1)
            g_queryInfo.superQueryInfo.resubAfterConsume = -1;

        // supert table sqls
        cJSON* superSqls = cJSON_GetObjectItem(superQuery, "sqls");
        if (!superSqls) {
            g_queryInfo.superQueryInfo.sqlCount = 0;
        } else if (superSqls->type != cJSON_Array) {
            errorPrint("%s() LN%d: failed to read json, super sqls not found\n",
                    __func__, __LINE__);
            goto PARSE_OVER;
        } else {
            int superSqlSize = cJSON_GetArraySize(superSqls);
            if (superSqlSize > MAX_QUERY_SQL_COUNT) {
                errorPrint("%s() LN%d, failed to read json, query sql size overflow, max is %d\n",
                        __func__, __LINE__, MAX_QUERY_SQL_COUNT);
                goto PARSE_OVER;
            }

            g_queryInfo.superQueryInfo.sqlCount = superSqlSize;
            for (int j = 0; j < superSqlSize; ++j) {
                cJSON* sql = cJSON_GetArrayItem(superSqls, j);
                if (sql == NULL) continue;

                cJSON *sqlStr = cJSON_GetObjectItem(sql, "sql");
                if (!sqlStr || sqlStr->type != cJSON_String
                        || sqlStr->valuestring == NULL) {
                    errorPrint("%s() LN%d, failed to read json, sql not found\n",
                            __func__, __LINE__);
                    goto PARSE_OVER;
                }
                tstrncpy(g_queryInfo.superQueryInfo.sql[j], sqlStr->valuestring,
                        MAX_QUERY_SQL_LENGTH);

                cJSON *result = cJSON_GetObjectItem(sql, "result");
                if (result != NULL && result->type == cJSON_String
                        && result->valuestring != NULL){
                    tstrncpy(g_queryInfo.superQueryInfo.result[j],
                            result->valuestring, MAX_FILE_NAME_LEN);
                } else if (NULL == result) {
                    memset(g_queryInfo.superQueryInfo.result[j], 0, MAX_FILE_NAME_LEN);
                }  else {
                    errorPrint("%s() LN%d, failed to read json, sub query result file not found\n",
                            __func__, __LINE__);
                    goto PARSE_OVER;
                }
            }
        }
    }

    ret = true;

PARSE_OVER:
    return ret;
}

static bool getInfoFromJsonFile(char* file) {
    debugPrint("%s %d %s\n", __func__, __LINE__, file);

    FILE *fp = fopen(file, "r");
    if (!fp) {
        printf("failed to read %s, reason:%s\n", file, strerror(errno));
        return false;
    }

    bool  ret = false;
    int   maxLen = 6400000;
    char *content = calloc(1, maxLen + 1);
    int   len = fread(content, 1, maxLen, fp);
    if (len <= 0) {
        free(content);
        fclose(fp);
        printf("failed to read %s, content is null", file);
        return false;
    }

    content[len] = 0;
    cJSON* root = cJSON_Parse(content);
    if (root == NULL) {
        printf("ERROR: failed to cjson parse %s, invalid json format\n", file);
        goto PARSE_OVER;
    }

    cJSON* filetype = cJSON_GetObjectItem(root, "filetype");
    if (filetype && filetype->type == cJSON_String && filetype->valuestring != NULL) {
        if (0 == strcasecmp("insert", filetype->valuestring)) {
            g_args.test_mode = INSERT_TEST;
        } else if (0 == strcasecmp("query", filetype->valuestring)) {
            g_args.test_mode = QUERY_TEST;
        } else if (0 == strcasecmp("subscribe", filetype->valuestring)) {
            g_args.test_mode = SUBSCRIBE_TEST;
        } else {
            printf("ERROR: failed to read json, filetype not support\n");
            goto PARSE_OVER;
        }
    } else if (!filetype) {
        g_args.test_mode = INSERT_TEST;
    } else {
        printf("ERROR: failed to read json, filetype not found\n");
        goto PARSE_OVER;
    }

    if (INSERT_TEST == g_args.test_mode) {
        ret = getMetaFromInsertJsonFile(root);
    } else if ((QUERY_TEST == g_args.test_mode)
            || (SUBSCRIBE_TEST == g_args.test_mode)) {
        ret = getMetaFromQueryJsonFile(root);
    } else {
        errorPrint("%s() LN%d, input json file type error! please input correct file type: insert or query or subscribe\n",
                __func__, __LINE__);
        goto PARSE_OVER;
    }

PARSE_OVER:
    free(content);
    cJSON_Delete(root);
    fclose(fp);
    return ret;
}

static int prepareSampleData() {
    for (int i = 0; i < g_Dbs.dbCount; i++) {
        for (int j = 0; j < g_Dbs.db[i].superTblCount; j++) {
            if (g_Dbs.db[i].superTbls[j].tagsFile[0] != 0) {
                if (readTagFromCsvFileToMem(&g_Dbs.db[i].superTbls[j]) != 0) {
                    return -1;
                }
            }
        }
    }

    return 0;
}

static void postFreeResource() {
    tmfclose(g_fpOfInsertResult);
    for (int i = 0; i < g_Dbs.dbCount; i++) {
        for (uint64_t j = 0; j < g_Dbs.db[i].superTblCount; j++) {
            if (0 != g_Dbs.db[i].superTbls[j].colsOfCreateChildTable) {
                free(g_Dbs.db[i].superTbls[j].colsOfCreateChildTable);
                g_Dbs.db[i].superTbls[j].colsOfCreateChildTable = NULL;
            }
            if (0 != g_Dbs.db[i].superTbls[j].sampleDataBuf) {
                free(g_Dbs.db[i].superTbls[j].sampleDataBuf);
                g_Dbs.db[i].superTbls[j].sampleDataBuf = NULL;
            }
            if (0 != g_Dbs.db[i].superTbls[j].tagDataBuf) {
                free(g_Dbs.db[i].superTbls[j].tagDataBuf);
                g_Dbs.db[i].superTbls[j].tagDataBuf = NULL;
            }
            if (0 != g_Dbs.db[i].superTbls[j].childTblName) {
                free(g_Dbs.db[i].superTbls[j].childTblName);
                g_Dbs.db[i].superTbls[j].childTblName = NULL;
            }
        }
    }
}

static int getRowDataFromSample(
        char* dataBuf, int64_t maxLen, int64_t timestamp,
        SSuperTable* superTblInfo, int64_t* sampleUsePos)
{
    if ((*sampleUsePos) == MAX_SAMPLES_ONCE_FROM_FILE) {
        /*    int ret = readSampleFromCsvFileToMem(superTblInfo);
              if (0 != ret) {
              tmfree(superTblInfo->sampleDataBuf);
              superTblInfo->sampleDataBuf = NULL;
              return -1;
              }
              */
        *sampleUsePos = 0;
    }

    int    dataLen = 0;

    dataLen += snprintf(dataBuf + dataLen, maxLen - dataLen,
            "(%" PRId64 ", ", timestamp);
    dataLen += snprintf(dataBuf + dataLen, maxLen - dataLen,
            "%s",
            superTblInfo->sampleDataBuf
            + superTblInfo->lenOfOneRow * (*sampleUsePos));
    dataLen += snprintf(dataBuf + dataLen, maxLen - dataLen, ")");

    (*sampleUsePos)++;

    return dataLen;
}

static int64_t generateStbRowData(
        SSuperTable* stbInfo,
        char* recBuf, int64_t timestamp)
{
    int64_t   dataLen = 0;
    char  *pstr = recBuf;
    int64_t maxLen = MAX_DATA_SIZE;

    dataLen += snprintf(pstr + dataLen, maxLen - dataLen,
            "(%" PRId64 ",", timestamp);

    for (int i = 0; i < stbInfo->columnCount; i++) {
        if ((0 == strncasecmp(stbInfo->columns[i].dataType,
                        "BINARY", strlen("BINARY")))
                || (0 == strncasecmp(stbInfo->columns[i].dataType,
                        "NCHAR", strlen("NCHAR")))) {
            if (stbInfo->columns[i].dataLen > TSDB_MAX_BINARY_LEN) {
                errorPrint( "binary or nchar length overflow, max size:%u\n",
                        (uint32_t)TSDB_MAX_BINARY_LEN);
                return -1;
            }

            char* buf = (char*)calloc(stbInfo->columns[i].dataLen+1, 1);
            if (NULL == buf) {
                errorPrint( "calloc failed! size:%d\n", stbInfo->columns[i].dataLen);
                return -1;
            }
            rand_string(buf, stbInfo->columns[i].dataLen);
            dataLen += snprintf(pstr + dataLen, maxLen - dataLen, "\'%s\',", buf);
            tmfree(buf);
        } else if (0 == strncasecmp(stbInfo->columns[i].dataType,
                    "INT", strlen("INT"))) {
            if ((g_args.demo_mode) && (i == 1)) {
                dataLen += snprintf(pstr + dataLen, maxLen - dataLen,
                        "%d,", demo_voltage_int());
            } else {
                dataLen += snprintf(pstr + dataLen, maxLen - dataLen,
                        "%d,", rand_int());
            }
        } else if (0 == strncasecmp(stbInfo->columns[i].dataType,
                    "BIGINT", strlen("BIGINT"))) {
            dataLen += snprintf(pstr + dataLen, maxLen - dataLen,
                    "%"PRId64",", rand_bigint());
        }  else if (0 == strncasecmp(stbInfo->columns[i].dataType,
                    "FLOAT", strlen("FLOAT"))) {
            if (g_args.demo_mode) {
                if (i == 0) {
                    dataLen += snprintf(pstr + dataLen, maxLen - dataLen,
                            "%f,", demo_current_float());
                } else {
                    dataLen += snprintf(pstr + dataLen, maxLen - dataLen,
                            "%f,", demo_phase_float());
                }
            } else {
                dataLen += snprintf(pstr + dataLen, maxLen - dataLen,
                        "%f,", rand_float());
            }
        }  else if (0 == strncasecmp(stbInfo->columns[i].dataType,
                    "DOUBLE", strlen("DOUBLE"))) {
            dataLen += snprintf(pstr + dataLen, maxLen - dataLen,
                    "%f,", rand_double());
        }  else if (0 == strncasecmp(stbInfo->columns[i].dataType,
                    "SMALLINT", strlen("SMALLINT"))) {
            dataLen += snprintf(pstr + dataLen, maxLen - dataLen,
                    "%d,", rand_smallint());
        }  else if (0 == strncasecmp(stbInfo->columns[i].dataType,
                    "TINYINT", strlen("TINYINT"))) {
            dataLen += snprintf(pstr + dataLen, maxLen - dataLen,
                    "%d,", rand_tinyint());
        }  else if (0 == strncasecmp(stbInfo->columns[i].dataType,
                    "BOOL", strlen("BOOL"))) {
            dataLen += snprintf(pstr + dataLen, maxLen - dataLen,
                    "%d,", rand_bool());
        }  else if (0 == strncasecmp(stbInfo->columns[i].dataType,
                    "TIMESTAMP", strlen("TIMESTAMP"))) {
            dataLen += snprintf(pstr + dataLen, maxLen - dataLen,
                    "%"PRId64",", rand_bigint());
        }  else {
            errorPrint( "Not support data type: %s\n", stbInfo->columns[i].dataType);
            return -1;
        }
    }

    dataLen -= 1;
    dataLen += snprintf(pstr + dataLen, maxLen - dataLen, ")");

    verbosePrint("%s() LN%d, dataLen:%"PRId64"\n", __func__, __LINE__, dataLen);
    verbosePrint("%s() LN%d, recBuf:\n\t%s\n", __func__, __LINE__, recBuf);

    return strlen(recBuf);
}

static int64_t generateData(char *recBuf, char **data_type,
        int64_t timestamp, int lenOfBinary) {
    memset(recBuf, 0, MAX_DATA_SIZE);
    char *pstr = recBuf;
    pstr += sprintf(pstr, "(%" PRId64, timestamp);

    int columnCount = g_args.num_of_CPR;

    for (int i = 0; i < columnCount; i++) {
        if (strcasecmp(data_type[i % columnCount], "TINYINT") == 0) {
            pstr += sprintf(pstr, ",%d", rand_tinyint() );
        } else if (strcasecmp(data_type[i % columnCount], "SMALLINT") == 0) {
            pstr += sprintf(pstr, ",%d", rand_smallint());
        } else if (strcasecmp(data_type[i % columnCount], "INT") == 0) {
            pstr += sprintf(pstr, ",%d", rand_int());
        } else if (strcasecmp(data_type[i % columnCount], "BIGINT") == 0) {
            pstr += sprintf(pstr, ",%" PRId64, rand_bigint());
        } else if (strcasecmp(data_type[i % columnCount], "TIMESTAMP") == 0) {
            pstr += sprintf(pstr, ",%" PRId64, rand_bigint());
        } else if (strcasecmp(data_type[i % columnCount], "FLOAT") == 0) {
            pstr += sprintf(pstr, ",%10.4f", rand_float());
        } else if (strcasecmp(data_type[i % columnCount], "DOUBLE") == 0) {
            double t = rand_double();
            pstr += sprintf(pstr, ",%20.8f", t);
        } else if (strcasecmp(data_type[i % columnCount], "BOOL") == 0) {
            bool b = rand_bool() & 1;
            pstr += sprintf(pstr, ",%s", b ? "true" : "false");
        } else if (strcasecmp(data_type[i % columnCount], "BINARY") == 0) {
            char *s = malloc(lenOfBinary + 1);
            if (s == NULL) {
                errorPrint("%s() LN%d, memory allocation %d bytes failed\n",
                        __func__, __LINE__, lenOfBinary + 1);
                exit(-1);
            }
            rand_string(s, lenOfBinary);
            pstr += sprintf(pstr, ",\"%s\"", s);
            free(s);
        } else if (strcasecmp(data_type[i % columnCount], "NCHAR") == 0) {
            char *s = malloc(lenOfBinary + 1);
            if (s == NULL) {
                errorPrint("%s() LN%d, memory allocation %d bytes failed\n",
                        __func__, __LINE__, lenOfBinary + 1);
                exit(-1);
            }
            rand_string(s, lenOfBinary);
            pstr += sprintf(pstr, ",\"%s\"", s);
            free(s);
        }

        if (strlen(recBuf) > MAX_DATA_SIZE) {
            perror("column length too long, abort");
            exit(-1);
        }
    }

    pstr += sprintf(pstr, ")");

    verbosePrint("%s() LN%d, recBuf:\n\t%s\n", __func__, __LINE__, recBuf);

    return (int32_t)strlen(recBuf);
}

static int prepareSampleDataForSTable(SSuperTable *superTblInfo) {
    char* sampleDataBuf = NULL;

    sampleDataBuf = calloc(
            superTblInfo->lenOfOneRow * MAX_SAMPLES_ONCE_FROM_FILE, 1);
    if (sampleDataBuf == NULL) {
        errorPrint("%s() LN%d, Failed to calloc %"PRIu64" Bytes, reason:%s\n",
                __func__, __LINE__,
                superTblInfo->lenOfOneRow * MAX_SAMPLES_ONCE_FROM_FILE,
                strerror(errno));
        return -1;
    }

    superTblInfo->sampleDataBuf = sampleDataBuf;
    int ret = readSampleFromCsvFileToMem(superTblInfo);

    if (0 != ret) {
        errorPrint("%s() LN%d, read sample from csv file failed.\n",
                __func__, __LINE__);
        tmfree(sampleDataBuf);
        superTblInfo->sampleDataBuf = NULL;
        return -1;
    }

    return 0;
}

static int32_t execInsert(threadInfo *pThreadInfo, uint32_t k)
{
    int32_t affectedRows;
    SSuperTable* superTblInfo = pThreadInfo->superTblInfo;

    verbosePrint("[%d] %s() LN%d %s\n", pThreadInfo->threadID,
            __func__, __LINE__, pThreadInfo->buffer);

    uint16_t iface;
    if (superTblInfo)
        iface = superTblInfo->iface;
    else {
        if (g_args.iface == INTERFACE_BUT)
            iface = TAOSC_IFACE;
        else
            iface = g_args.iface;
    }

    debugPrint("[%d] %s() LN%d %s\n", pThreadInfo->threadID,
            __func__, __LINE__,
            (iface==TAOSC_IFACE)?
            "taosc":(iface==REST_IFACE)?"rest":"stmt");

    switch(iface) {
        case TAOSC_IFACE:
            affectedRows = queryDbExec(
                    pThreadInfo->taos,
                    pThreadInfo->buffer, INSERT_TYPE, false);
            break;

        case REST_IFACE:
            if (0 != postProceSql(g_Dbs.host, &g_Dbs.serv_addr, g_Dbs.port,
                        pThreadInfo->buffer, pThreadInfo)) {
                affectedRows = -1;
                printf("========restful return fail, threadID[%d]\n",
                        pThreadInfo->threadID);
            } else {
                affectedRows = k;
            }
            break;

#if STMT_IFACE_ENABLED == 1
        case STMT_IFACE:
            debugPrint("%s() LN%d, stmt=%p",
                    __func__, __LINE__, pThreadInfo->stmt);
            if (0 != taos_stmt_execute(pThreadInfo->stmt)) {
                errorPrint("%s() LN%d, failied to execute insert statement. reason: %s\n",
                        __func__, __LINE__, taos_stmt_errstr(pThreadInfo->stmt));

                fprintf(stderr, "\n\033[31m === Please reduce batch number if WAL size exceeds limit. ===\033[0m\n\n");
                exit(-1);
            }
            affectedRows = k;
            break;
#endif

        default:
            errorPrint("%s() LN%d: unknown insert mode: %d\n",
                    __func__, __LINE__, superTblInfo->iface);
            affectedRows = 0;
    }

    return affectedRows;
}

static void getTableName(char *pTblName,
        threadInfo* pThreadInfo, uint64_t tableSeq)
{
    SSuperTable* superTblInfo = pThreadInfo->superTblInfo;
    if (superTblInfo) {
        if (AUTO_CREATE_SUBTBL != superTblInfo->autoCreateTable) {
            if (superTblInfo->childTblLimit > 0) {
                snprintf(pTblName, TSDB_TABLE_NAME_LEN, "%s",
                        superTblInfo->childTblName +
                        (tableSeq - superTblInfo->childTblOffset) * TSDB_TABLE_NAME_LEN);
            } else {
                verbosePrint("[%d] %s() LN%d: from=%"PRIu64" count=%"PRId64" seq=%"PRIu64"\n",
                        pThreadInfo->threadID, __func__, __LINE__,
                        pThreadInfo->start_table_from,
                        pThreadInfo->ntables, tableSeq);
                snprintf(pTblName, TSDB_TABLE_NAME_LEN, "%s",
                        superTblInfo->childTblName + tableSeq * TSDB_TABLE_NAME_LEN);
            }
        } else {
            snprintf(pTblName, TSDB_TABLE_NAME_LEN, "%s%"PRIu64"",
                    superTblInfo->childTblPrefix, tableSeq);
        }
    } else {
        snprintf(pTblName, TSDB_TABLE_NAME_LEN, "%s%"PRIu64"",
                g_args.tb_prefix, tableSeq);
    }
}

static int32_t generateDataTailWithoutStb(
        uint32_t batch, char* buffer,
        int64_t remainderBufLen, int64_t insertRows,
        uint64_t recordFrom, int64_t startTime,
        /* int64_t *pSamplePos, */int64_t *dataLen) {

    uint64_t len = 0;
    char *pstr = buffer;

    verbosePrint("%s() LN%d batch=%d\n", __func__, __LINE__, batch);

    int32_t k = 0;
    for (k = 0; k < batch;) {
        char data[MAX_DATA_SIZE];
        memset(data, 0, MAX_DATA_SIZE);

        int64_t retLen = 0;

        char **data_type = g_args.datatype;
        int lenOfBinary = g_args.len_of_binary;

        if (g_args.disorderRatio) {
            retLen = generateData(data, data_type,
                    startTime + getTSRandTail(
                        g_args.timestamp_step, k,
                        g_args.disorderRatio,
                        g_args.disorderRange),
                    lenOfBinary);
        } else {
            retLen = generateData(data, data_type,
                    startTime + g_args.timestamp_step * k,
                    lenOfBinary);
        }

        if (len > remainderBufLen)
            break;

        pstr += sprintf(pstr, "%s", data);
        k++;
        len += retLen;
        remainderBufLen -= retLen;

        verbosePrint("%s() LN%d len=%"PRIu64" k=%d \nbuffer=%s\n",
                __func__, __LINE__, len, k, buffer);

        recordFrom ++;

        if (recordFrom >= insertRows) {
            break;
        }
    }

    *dataLen = len;
    return k;
}

static int64_t getTSRandTail(int64_t timeStampStep, int32_t seq,
        int disorderRatio, int disorderRange)
{
    int64_t randTail = timeStampStep * seq;
    if (disorderRatio > 0) {
        int rand_num = taosRandom() % 100;
        if(rand_num < disorderRatio) {
            randTail = (randTail +
                    (taosRandom() % disorderRange + 1)) * (-1);
            debugPrint("rand data generated, back %"PRId64"\n", randTail);
        }
    }

    return randTail;
}

static int32_t generateStbDataTail(
        SSuperTable* superTblInfo,
        uint32_t batch, char* buffer,
        int64_t remainderBufLen, int64_t insertRows,
        uint64_t recordFrom, int64_t startTime,
        int64_t *pSamplePos, int64_t *dataLen) {
    uint64_t len = 0;

    char *pstr = buffer;

    bool tsRand;
    if (0 == strncasecmp(superTblInfo->dataSource, "rand", strlen("rand"))) {
        tsRand = true;
    } else {
        tsRand = false;
    }
    verbosePrint("%s() LN%d batch=%u buflen=%"PRId64"\n",
            __func__, __LINE__, batch, remainderBufLen);

    int32_t k;
    for (k = 0; k < batch;) {
        char data[MAX_DATA_SIZE];
        memset(data, 0, MAX_DATA_SIZE);

        int64_t lenOfRow = 0;

        if (tsRand) {
            if (superTblInfo->disorderRatio > 0) {
                lenOfRow = generateStbRowData(superTblInfo, data,
                        startTime + getTSRandTail(
                            superTblInfo->timeStampStep, k,
                            superTblInfo->disorderRatio,
                            superTblInfo->disorderRange)
                        );
            } else {
                lenOfRow = generateStbRowData(superTblInfo, data,
                        startTime + superTblInfo->timeStampStep * k
                        );
            }
        } else {
            lenOfRow = getRowDataFromSample(
                    data,
                    (remainderBufLen < MAX_DATA_SIZE)?remainderBufLen:MAX_DATA_SIZE,
                    startTime + superTblInfo->timeStampStep * k,
                    superTblInfo,
                    pSamplePos);
        }

        if ((lenOfRow + 1) > remainderBufLen) {
            break;
        }

        pstr += snprintf(pstr , lenOfRow + 1, "%s", data);
        k++;
        len += lenOfRow;
        remainderBufLen -= lenOfRow;

        verbosePrint("%s() LN%d len=%"PRIu64" k=%u \nbuffer=%s\n",
                __func__, __LINE__, len, k, buffer);

        recordFrom ++;

        if (recordFrom >= insertRows) {
            break;
        }
    }

    *dataLen = len;
    return k;
}


static int generateSQLHeadWithoutStb(char *tableName,
        char *dbName,
        char *buffer, int remainderBufLen)
{
    int len;

    char headBuf[HEAD_BUFF_LEN];

    len = snprintf(
            headBuf,
            HEAD_BUFF_LEN,
            "%s.%s values",
            dbName,
            tableName);

    if (len > remainderBufLen)
        return -1;

    tstrncpy(buffer, headBuf, len + 1);

    return len;
}

static int generateStbSQLHead(
        SSuperTable* superTblInfo,
        char *tableName, int64_t tableSeq,
        char *dbName,
        char *buffer, int remainderBufLen)
{
    int len;

    char headBuf[HEAD_BUFF_LEN];

    if (AUTO_CREATE_SUBTBL == superTblInfo->autoCreateTable) {
        char* tagsValBuf = NULL;
        if (0 == superTblInfo->tagSource) {
            tagsValBuf = generateTagValuesForStb(superTblInfo, tableSeq);
        } else {
            tagsValBuf = getTagValueFromTagSample(
                    superTblInfo,
                    tableSeq % superTblInfo->tagSampleCount);
        }
        if (NULL == tagsValBuf) {
            errorPrint("%s() LN%d, tag buf failed to allocate  memory\n",
                    __func__, __LINE__);
            return -1;
        }

        len = snprintf(
                headBuf,
                HEAD_BUFF_LEN,
                "%s.%s using %s.%s TAGS%s values",
                dbName,
                tableName,
                dbName,
                superTblInfo->sTblName,
                tagsValBuf);
        tmfree(tagsValBuf);
    } else if (TBL_ALREADY_EXISTS == superTblInfo->childTblExists) {
        len = snprintf(
                headBuf,
                HEAD_BUFF_LEN,
                "%s.%s values",
                dbName,
                tableName);
    } else {
        len = snprintf(
                headBuf,
                HEAD_BUFF_LEN,
                "%s.%s values",
                dbName,
                tableName);
    }

    if (len > remainderBufLen)
        return -1;

    tstrncpy(buffer, headBuf, len + 1);

    return len;
}

static int32_t generateStbInterlaceData(
        SSuperTable *superTblInfo,
        char *tableName, uint32_t batchPerTbl,
        uint64_t i,
        uint32_t batchPerTblTimes,
        uint64_t tableSeq,
        threadInfo *pThreadInfo, char *buffer,
        int64_t insertRows,
        int64_t startTime,
        uint64_t *pRemainderBufLen)
{
    assert(buffer);
    char *pstr = buffer;

    int headLen = generateStbSQLHead(
            superTblInfo,
            tableName, tableSeq, pThreadInfo->db_name,
            pstr, *pRemainderBufLen);

    if (headLen <= 0) {
        return 0;
    }
    // generate data buffer
    verbosePrint("[%d] %s() LN%d i=%"PRIu64" buffer:\n%s\n",
            pThreadInfo->threadID, __func__, __LINE__, i, buffer);

    pstr += headLen;
    *pRemainderBufLen -= headLen;

    int64_t dataLen = 0;

    verbosePrint("[%d] %s() LN%d i=%"PRIu64" batchPerTblTimes=%u batchPerTbl = %u\n",
            pThreadInfo->threadID, __func__, __LINE__,
            i, batchPerTblTimes, batchPerTbl);

    if (0 == strncasecmp(superTblInfo->startTimestamp, "now", 3)) {
        startTime = taosGetTimestamp(pThreadInfo->time_precision);
    }

    int32_t k = generateStbDataTail(
            superTblInfo,
            batchPerTbl, pstr, *pRemainderBufLen, insertRows, 0,
            startTime,
            &(pThreadInfo->samplePos), &dataLen);

    if (k == batchPerTbl) {
        pstr += dataLen;
        *pRemainderBufLen -= dataLen;
    } else {
        debugPrint("%s() LN%d, generated data tail: %u, not equal batch per table: %u\n",
                __func__, __LINE__, k, batchPerTbl);
        pstr -= headLen;
        pstr[0] = '\0';
        k = 0;
    }

    return k;
}

static int64_t generateInterlaceDataWithoutStb(
        char *tableName, uint32_t batch,
        uint64_t tableSeq,
        char *dbName, char *buffer,
        int64_t insertRows,
        int64_t startTime,
        uint64_t *pRemainderBufLen)
{
    assert(buffer);
    char *pstr = buffer;

    int headLen = generateSQLHeadWithoutStb(
            tableName, dbName,
            pstr, *pRemainderBufLen);

    if (headLen <= 0) {
        return 0;
    }

    pstr += headLen;
    *pRemainderBufLen -= headLen;

    int64_t dataLen = 0;

    int32_t k = generateDataTailWithoutStb(
            batch, pstr, *pRemainderBufLen, insertRows, 0,
            startTime,
            &dataLen);

    if (k == batch) {
        pstr += dataLen;
        *pRemainderBufLen -= dataLen;
    } else {
        debugPrint("%s() LN%d, generated data tail: %d, not equal batch per table: %u\n",
                __func__, __LINE__, k, batch);
        pstr -= headLen;
        pstr[0] = '\0';
        k = 0;
    }

    return k;
}

#if STMT_IFACE_ENABLED == 1
static int32_t prepareStmtBindArrayByType(TAOS_BIND *bind,
        char *dataType, int32_t dataLen, char **ptr, char *value)
{
    if (0 == strncasecmp(dataType,
                "BINARY", strlen("BINARY"))) {
        if (dataLen > TSDB_MAX_BINARY_LEN) {
            errorPrint( "binary length overflow, max size:%u\n",
                    (uint32_t)TSDB_MAX_BINARY_LEN);
            return -1;
        }
        char *bind_binary = (char *)*ptr;

        bind->buffer_type = TSDB_DATA_TYPE_BINARY;
        if (value) {
            strncpy(bind_binary, value, strlen(value));
            bind->buffer_length = strlen(bind_binary);
        } else {
            rand_string(bind_binary, dataLen);
            bind->buffer_length = dataLen;
        }

        bind->length = &bind->buffer_length;
        bind->buffer = bind_binary;
        bind->is_null = NULL;

        *ptr += bind->buffer_length;
    } else if (0 == strncasecmp(dataType,
                "NCHAR", strlen("NCHAR"))) {
        if (dataLen > TSDB_MAX_BINARY_LEN) {
            errorPrint( "nchar length overflow, max size:%u\n",
                    (uint32_t)TSDB_MAX_BINARY_LEN);
            return -1;
        }
        char *bind_nchar = (char *)*ptr;

        bind->buffer_type = TSDB_DATA_TYPE_NCHAR;
        if (value) {
            strncpy(bind_nchar, value, strlen(value));
        } else {
            rand_string(bind_nchar, dataLen);
        }

        bind->buffer_length = strlen(bind_nchar);
        bind->buffer = bind_nchar;
        bind->length = &bind->buffer_length;
        bind->is_null = NULL;

        *ptr += bind->buffer_length;
    } else if (0 == strncasecmp(dataType,
                "INT", strlen("INT"))) {
        int32_t *bind_int = (int32_t *)*ptr;

        if (value) {
            *bind_int = atoi(value);
        } else {
            *bind_int = rand_int();
        }
        bind->buffer_type = TSDB_DATA_TYPE_INT;
        bind->buffer_length = sizeof(int32_t);
        bind->buffer = bind_int;
        bind->length = &bind->buffer_length;
        bind->is_null = NULL;

        *ptr += bind->buffer_length;
    } else if (0 == strncasecmp(dataType,
                "BIGINT", strlen("BIGINT"))) {
        int64_t *bind_bigint = (int64_t *)*ptr;

        if (value) {
            *bind_bigint = atoll(value);
        } else {
            *bind_bigint = rand_bigint();
        }
        bind->buffer_type = TSDB_DATA_TYPE_BIGINT;
        bind->buffer_length = sizeof(int64_t);
        bind->buffer = bind_bigint;
        bind->length = &bind->buffer_length;
        bind->is_null = NULL;

        *ptr += bind->buffer_length;
    }  else if (0 == strncasecmp(dataType,
                "FLOAT", strlen("FLOAT"))) {
        float   *bind_float = (float *) *ptr;

        if (value) {
            *bind_float = (float)atof(value);
        } else {
            *bind_float = rand_float();
        }
        bind->buffer_type = TSDB_DATA_TYPE_FLOAT;
        bind->buffer_length = sizeof(float);
        bind->buffer = bind_float;
        bind->length = &bind->buffer_length;
        bind->is_null = NULL;

        *ptr += bind->buffer_length;
    }  else if (0 == strncasecmp(dataType,
                "DOUBLE", strlen("DOUBLE"))) {
        double  *bind_double = (double *)*ptr;

        if (value) {
            *bind_double = atof(value);
        } else {
            *bind_double = rand_double();
        }
        bind->buffer_type = TSDB_DATA_TYPE_DOUBLE;
        bind->buffer_length = sizeof(double);
        bind->buffer = bind_double;
        bind->length = &bind->buffer_length;
        bind->is_null = NULL;

        *ptr += bind->buffer_length;
    }  else if (0 == strncasecmp(dataType,
                "SMALLINT", strlen("SMALLINT"))) {
        int16_t *bind_smallint = (int16_t *)*ptr;

        if (value) {
            *bind_smallint = (int16_t)atoi(value);
        } else {
            *bind_smallint = rand_smallint();
        }
        bind->buffer_type = TSDB_DATA_TYPE_SMALLINT;
        bind->buffer_length = sizeof(int16_t);
        bind->buffer = bind_smallint;
        bind->length = &bind->buffer_length;
        bind->is_null = NULL;

        *ptr += bind->buffer_length;
    }  else if (0 == strncasecmp(dataType,
                "TINYINT", strlen("TINYINT"))) {
        int8_t  *bind_tinyint = (int8_t *)*ptr;

        if (value) {
            *bind_tinyint = (int8_t)atoi(value);
        } else {
            *bind_tinyint = rand_tinyint();
        }
        bind->buffer_type = TSDB_DATA_TYPE_TINYINT;
        bind->buffer_length = sizeof(int8_t);
        bind->buffer = bind_tinyint;
        bind->length = &bind->buffer_length;
        bind->is_null = NULL;
        *ptr += bind->buffer_length;
    }  else if (0 == strncasecmp(dataType,
                "BOOL", strlen("BOOL"))) {
        int8_t  *bind_bool = (int8_t *)*ptr;

        *bind_bool = rand_bool();
        bind->buffer_type = TSDB_DATA_TYPE_BOOL;
        bind->buffer_length = sizeof(int8_t);
        bind->buffer = bind_bool;
        bind->length = &bind->buffer_length;
        bind->is_null = NULL;

        *ptr += bind->buffer_length;
    }  else if (0 == strncasecmp(dataType,
                "TIMESTAMP", strlen("TIMESTAMP"))) {
        int64_t *bind_ts2 = (int64_t *) *ptr;

        if (value) {
            *bind_ts2 = atoll(value);
        } else {
            *bind_ts2 = rand_bigint();
        }
        bind->buffer_type = TSDB_DATA_TYPE_TIMESTAMP;
        bind->buffer_length = sizeof(int64_t);
        bind->buffer = bind_ts2;
        bind->length = &bind->buffer_length;
        bind->is_null = NULL;

        *ptr += bind->buffer_length;
    }  else {
        errorPrint( "No support data type: %s\n", dataType);
        return -1;
    }

    return 0;
}

static int32_t prepareStmtWithoutStb(
        TAOS_STMT *stmt,
        char *tableName,
        uint32_t batch,
        int64_t insertRows,
        int64_t recordFrom,
        int64_t startTime)
{
    int ret = taos_stmt_set_tbname(stmt, tableName);
    if (ret != 0) {
        errorPrint("failed to execute taos_stmt_set_tbname(%s). return 0x%x. reason: %s\n",
                tableName, ret, taos_stmt_errstr(stmt));
        return ret;
    }

    char **data_type = g_args.datatype;

    char *bindArray = malloc(sizeof(TAOS_BIND) * (g_args.num_of_CPR + 1));
    if (bindArray == NULL) {
        errorPrint("Failed to allocate %d bind params\n",
                (g_args.num_of_CPR + 1));
        return -1;
    }

    int32_t k = 0;
    for (k = 0; k < batch;) {
        /* columnCount + 1 (ts) */
        char data[MAX_DATA_SIZE];
        memset(data, 0, MAX_DATA_SIZE);

        char *ptr = data;
        TAOS_BIND *bind = (TAOS_BIND *)(bindArray + 0);

        int64_t *bind_ts;

        bind_ts = (int64_t *)ptr;
        bind->buffer_type = TSDB_DATA_TYPE_TIMESTAMP;

        if (g_args.disorderRatio) {
            *bind_ts = startTime + getTSRandTail(
                    g_args.timestamp_step, k,
                    g_args.disorderRatio,
                    g_args.disorderRange);
        } else {
            *bind_ts = startTime + g_args.timestamp_step * k;
        }
        bind->buffer_length = sizeof(int64_t);
        bind->buffer = bind_ts;
        bind->length = &bind->buffer_length;
        bind->is_null = NULL;

        ptr += bind->buffer_length;

        for (int i = 0; i < g_args.num_of_CPR; i ++) {
            bind = (TAOS_BIND *)((char *)bindArray
                    + (sizeof(TAOS_BIND) * (i + 1)));
            if ( -1 == prepareStmtBindArrayByType(
                        bind,
                        data_type[i],
                        g_args.len_of_binary,
                        &ptr, NULL)) {
                return -1;
            }
        }
        if (0 != taos_stmt_bind_param(stmt, (TAOS_BIND *)bindArray)) {
            errorPrint("%s() LN%d, stmt_bind_param() failed! reason: %s\n",
                    __func__, __LINE__, taos_stmt_errstr(stmt));
            break;
        }
        // if msg > 3MB, break
        if (0 != taos_stmt_add_batch(stmt)) {
            errorPrint("%s() LN%d, stmt_add_batch() failed! reason: %s\n",
                    __func__, __LINE__, taos_stmt_errstr(stmt));
            break;
        }

        k++;
        recordFrom ++;
        if (recordFrom >= insertRows) {
            break;
        }
    }

    free(bindArray);
    return k;
}

static int32_t prepareStbStmtBind(
        char *bindArray, SSuperTable *stbInfo, bool sourceRand,
        int64_t startTime, int32_t recSeq,
        bool isColumn)
{
    char *bindBuffer = calloc(1, g_args.len_of_binary);
    if (bindBuffer == NULL) {
        errorPrint("%s() LN%d, Failed to allocate %d bind buffer\n",
                __func__, __LINE__, g_args.len_of_binary);
        return -1;
    }

    char data[MAX_DATA_SIZE];
    memset(data, 0, MAX_DATA_SIZE);
    char *ptr = data;

    TAOS_BIND *bind;

    if (isColumn) {
        int cursor = 0;

        for (int i = 0; i < stbInfo->columnCount + 1; i ++) {
            bind = (TAOS_BIND *)((char *)bindArray + (sizeof(TAOS_BIND) * i));

            if (i == 0) {
                int64_t *bind_ts;

                bind_ts = (int64_t *)ptr;
                bind->buffer_type = TSDB_DATA_TYPE_TIMESTAMP;
                if (stbInfo->disorderRatio) {
                    *bind_ts = startTime + getTSRandTail(
                            stbInfo->timeStampStep, recSeq,
                            stbInfo->disorderRatio,
                            stbInfo->disorderRange);
                } else {
                    *bind_ts = startTime + stbInfo->timeStampStep * recSeq;
                }
                bind->buffer_length = sizeof(int64_t);
                bind->buffer = bind_ts;
                bind->length = &bind->buffer_length;
                bind->is_null = NULL;

                ptr += bind->buffer_length;
            } else {

                if (sourceRand) {
                    if ( -1 == prepareStmtBindArrayByType(
                                bind,
                                stbInfo->columns[i-1].dataType,
                                stbInfo->columns[i-1].dataLen,
                                &ptr,
                                NULL)) {
                        free(bindBuffer);
                        return -1;
                    }
                } else {
                    char *restStr = stbInfo->sampleDataBuf + cursor;
                    int lengthOfRest = strlen(restStr);

                    int index = 0;
                    for (index = 0; index < lengthOfRest; index ++) {
                        if (restStr[index] == ',') {
                            break;
                        }
                    }

                    memset(bindBuffer, 0, g_args.len_of_binary);
                    strncpy(bindBuffer, restStr, index);
                    cursor += index + 1; // skip ',' too

                    if ( -1 == prepareStmtBindArrayByType(
                                bind,
                                stbInfo->columns[i-1].dataType,
                                stbInfo->columns[i-1].dataLen,
                                &ptr,
                                bindBuffer)) {
                        free(bindBuffer);
                        return -1;
                    }
                }
            }
        }
    } else {
        TAOS_BIND *tag;

        for (int t = 0; t < stbInfo->tagCount; t ++) {
            tag = (TAOS_BIND *)((char *)bindArray + (sizeof(TAOS_BIND) * t));
            if ( -1 == prepareStmtBindArrayByType(
                        tag,
                        stbInfo->tags[t].dataType,
                        stbInfo->tags[t].dataLen,
                        &ptr,
                        NULL)) {
                free(bindBuffer);
                return -1;
            }
        }

    }

    free(bindBuffer);
    return 0;
}

static int32_t prepareStbStmt(
        SSuperTable *stbInfo,
        TAOS_STMT *stmt,
        char *tableName,
        int64_t tableSeq,
        uint32_t batch,
        uint64_t insertRows,
        uint64_t recordFrom,
        int64_t startTime,
        int64_t *pSamplePos)
{
    int ret;

    bool sourceRand;
    if (0 == strncasecmp(stbInfo->dataSource, "rand", strlen("rand"))) {
        sourceRand = true;
    } else {
        sourceRand = false;     // from sample data file
    }

    if (AUTO_CREATE_SUBTBL == stbInfo->autoCreateTable) {
        char* tagsValBuf = NULL;

        bool tagRand;
        if (0 == stbInfo->tagSource) {
            tagRand = true;
            tagsValBuf = generateTagValuesForStb(stbInfo, tableSeq);
        } else {
            tagRand = false;
            tagsValBuf = getTagValueFromTagSample(
                    stbInfo,
                    tableSeq % stbInfo->tagSampleCount);
        }

        if (NULL == tagsValBuf) {
            errorPrint("%s() LN%d, tag buf failed to allocate  memory\n",
                    __func__, __LINE__);
            return -1;
        }

        char *tagsArray = calloc(1, sizeof(TAOS_BIND) * stbInfo->tagCount);
        if (NULL == tagsArray) {
            tmfree(tagsValBuf);
            errorPrint("%s() LN%d, tag buf failed to allocate  memory\n",
                    __func__, __LINE__);
            return -1;
        }

        if (-1 == prepareStbStmtBind(
                    tagsArray, stbInfo, tagRand, -1, -1, false /* is tag */)) {
            tmfree(tagsValBuf);
            tmfree(tagsArray);
            return -1;
        }

        ret = taos_stmt_set_tbname_tags(stmt, tableName, (TAOS_BIND *)tagsArray);

        tmfree(tagsValBuf);
        tmfree(tagsArray);

        if (0 != ret) {
            errorPrint("%s() LN%d, stmt_set_tbname_tags() failed! reason: %s\n",
                    __func__, __LINE__, taos_stmt_errstr(stmt));
            return -1;
        }
    } else {
        ret = taos_stmt_set_tbname(stmt, tableName);
        if (0 != ret) {
            errorPrint("%s() LN%d, stmt_set_tbname() failed! reason: %s\n",
                    __func__, __LINE__, taos_stmt_errstr(stmt));
            return -1;
        }
    }

    char *bindArray = calloc(1, sizeof(TAOS_BIND) * (stbInfo->columnCount + 1));
    if (bindArray == NULL) {
        errorPrint("%s() LN%d, Failed to allocate %d bind params\n",
                __func__, __LINE__, (stbInfo->columnCount + 1));
        return -1;
    }

    uint32_t k;
    for (k = 0; k < batch;) {
        /* columnCount + 1 (ts) */
        if (-1 == prepareStbStmtBind(bindArray, stbInfo, sourceRand,
                    startTime, k, true /* is column */)) {
            free(bindArray);
            return -1;
        }
        ret = taos_stmt_bind_param(stmt, (TAOS_BIND *)bindArray);
        if (0 != ret) {
            errorPrint("%s() LN%d, stmt_bind_param() failed! reason: %s\n",
                    __func__, __LINE__, taos_stmt_errstr(stmt));
            return -1;
        }
        // if msg > 3MB, break
        ret = taos_stmt_add_batch(stmt);
        if (0 != ret) {
            errorPrint("%s() LN%d, stmt_add_batch() failed! reason: %s\n",
                    __func__, __LINE__, taos_stmt_errstr(stmt));
            return -1;
        }

        k++;
        recordFrom ++;

        if (!sourceRand) {
            (*pSamplePos) ++;
        }

        if (recordFrom >= insertRows) {
            break;
        }
    }

    free(bindArray);
    return k;
}

static int32_t prepareStbStmtInterlace(
        SSuperTable *stbInfo,
        TAOS_STMT *stmt,
        char *tableName,
        int64_t tableSeq,
        uint32_t batch,
        uint64_t insertRows,
        uint64_t recordFrom,
        int64_t startTime,
        int64_t *pSamplePos)
{
    return prepareStbStmt(
            stbInfo,
            stmt,
            tableName,
            tableSeq,
            batch,
            insertRows, 0, startTime,
            pSamplePos);
}

static int32_t prepareStbStmtProgressive(
        SSuperTable *stbInfo,
        TAOS_STMT *stmt,
        char *tableName,
        int64_t tableSeq,
        uint32_t batch,
        uint64_t insertRows,
        uint64_t recordFrom,
        int64_t startTime,
        int64_t *pSamplePos)
{
    return prepareStbStmt(
            stbInfo,
            stmt,
            tableName,
            tableSeq,
            g_args.num_of_RPR,
            insertRows, recordFrom, startTime,
            pSamplePos);
}

#endif

static int32_t generateStbProgressiveData(
        SSuperTable *superTblInfo,
        char *tableName,
        int64_t tableSeq,
        char *dbName, char *buffer,
        int64_t insertRows,
        uint64_t recordFrom, int64_t startTime, int64_t *pSamplePos,
        int64_t *pRemainderBufLen)
{
    assert(buffer != NULL);
    char *pstr = buffer;

    memset(buffer, 0, *pRemainderBufLen);

    int64_t headLen = generateStbSQLHead(
            superTblInfo,
            tableName, tableSeq, dbName,
            buffer, *pRemainderBufLen);

    if (headLen <= 0) {
        return 0;
    }
    pstr += headLen;
    *pRemainderBufLen -= headLen;

    int64_t dataLen;

    return generateStbDataTail(superTblInfo,
            g_args.num_of_RPR, pstr, *pRemainderBufLen,
            insertRows, recordFrom,
            startTime,
            pSamplePos, &dataLen);
}

static int32_t generateProgressiveDataWithoutStb(
        char *tableName,
        /* int64_t tableSeq, */
        threadInfo *pThreadInfo, char *buffer,
        int64_t insertRows,
        uint64_t recordFrom, int64_t startTime, /*int64_t *pSamplePos, */
        int64_t *pRemainderBufLen)
{
    assert(buffer != NULL);
    char *pstr = buffer;

    memset(buffer, 0, *pRemainderBufLen);

    int64_t headLen = generateSQLHeadWithoutStb(
            tableName, pThreadInfo->db_name,
            buffer, *pRemainderBufLen);

    if (headLen <= 0) {
        return 0;
    }
    pstr += headLen;
    *pRemainderBufLen -= headLen;

    int64_t dataLen;

    return generateDataTailWithoutStb(
            g_args.num_of_RPR, pstr, *pRemainderBufLen, insertRows, recordFrom,
            startTime,
            /*pSamplePos, */&dataLen);
}

static void printStatPerThread(threadInfo *pThreadInfo)
{
    fprintf(stderr, "====thread[%d] completed total inserted rows: %"PRIu64 ", total affected rows: %"PRIu64". %.2f records/second====\n",
            pThreadInfo->threadID,
            pThreadInfo->totalInsertRows,
            pThreadInfo->totalAffectedRows,
            (pThreadInfo->totalDelay/1000.0)?
            (double)(pThreadInfo->totalAffectedRows/(pThreadInfo->totalDelay/1000.0)):
            FLT_MAX);
}

// sync write interlace data
static void* syncWriteInterlace(threadInfo *pThreadInfo) {
    debugPrint("[%d] %s() LN%d: ### interlace write\n",
            pThreadInfo->threadID, __func__, __LINE__);

    int64_t insertRows;
    uint32_t interlaceRows;
    uint64_t maxSqlLen;
    int64_t nTimeStampStep;
    uint64_t insert_interval;

    SSuperTable* superTblInfo = pThreadInfo->superTblInfo;

    if (superTblInfo) {
        insertRows = superTblInfo->insertRows;

        if ((superTblInfo->interlaceRows == 0)
                && (g_args.interlace_rows > 0)) {
            interlaceRows = g_args.interlace_rows;
        } else {
            interlaceRows = superTblInfo->interlaceRows;
        }
        maxSqlLen = superTblInfo->maxSqlLen;
        nTimeStampStep = superTblInfo->timeStampStep;
        insert_interval = superTblInfo->insertInterval;
    } else {
        insertRows = g_args.num_of_DPT;
        interlaceRows = g_args.interlace_rows;
        maxSqlLen = g_args.max_sql_len;
        nTimeStampStep = g_args.timestamp_step;
        insert_interval = g_args.insert_interval;
    }

    debugPrint("[%d] %s() LN%d: start_table_from=%"PRIu64" ntables=%"PRId64" insertRows=%"PRIu64"\n",
            pThreadInfo->threadID, __func__, __LINE__,
            pThreadInfo->start_table_from,
            pThreadInfo->ntables, insertRows);

    if (interlaceRows > insertRows)
        interlaceRows = insertRows;

    if (interlaceRows > g_args.num_of_RPR)
        interlaceRows = g_args.num_of_RPR;

    uint32_t batchPerTbl = interlaceRows;
    uint32_t batchPerTblTimes;

    if ((interlaceRows > 0) && (pThreadInfo->ntables > 1)) {
        batchPerTblTimes =
            g_args.num_of_RPR / interlaceRows;
    } else {
        batchPerTblTimes = 1;
    }

    pThreadInfo->buffer = calloc(maxSqlLen, 1);
    if (NULL == pThreadInfo->buffer) {
        errorPrint( "%s() LN%d, Failed to alloc %"PRIu64" Bytes, reason:%s\n",
                __func__, __LINE__, maxSqlLen, strerror(errno));
        return NULL;
    }

    pThreadInfo->totalInsertRows = 0;
    pThreadInfo->totalAffectedRows = 0;

    uint64_t st = 0;
    uint64_t et = UINT64_MAX;

    uint64_t lastPrintTime = taosGetTimestampMs();
    uint64_t startTs = taosGetTimestampMs();
    uint64_t endTs;

    uint64_t tableSeq = pThreadInfo->start_table_from;
    int64_t startTime = pThreadInfo->start_time;

    uint64_t generatedRecPerTbl = 0;
    bool flagSleep = true;
    uint64_t sleepTimeTotal = 0;

    while(pThreadInfo->totalInsertRows < pThreadInfo->ntables * insertRows) {
        if ((flagSleep) && (insert_interval)) {
            st = taosGetTimestampMs();
            flagSleep = false;
        }
        // generate data
        memset(pThreadInfo->buffer, 0, maxSqlLen);
        uint64_t remainderBufLen = maxSqlLen;

        char *pstr = pThreadInfo->buffer;

        int len = snprintf(pstr,
                strlen(STR_INSERT_INTO) + 1, "%s", STR_INSERT_INTO);
        pstr += len;
        remainderBufLen -= len;

        uint32_t recOfBatch = 0;

        for (uint64_t i = 0; i < batchPerTblTimes; i ++) {
            char tableName[TSDB_TABLE_NAME_LEN];

            getTableName(tableName, pThreadInfo, tableSeq);
            if (0 == strlen(tableName)) {
                errorPrint("[%d] %s() LN%d, getTableName return null\n",
                        pThreadInfo->threadID, __func__, __LINE__);
                free(pThreadInfo->buffer);
                return NULL;
            }

            uint64_t oldRemainderLen = remainderBufLen;

            int32_t generated;
            if (superTblInfo) {
                if (superTblInfo->iface == STMT_IFACE) {
#if STMT_IFACE_ENABLED == 1
                    generated = prepareStbStmtInterlace(
                            superTblInfo,
                            pThreadInfo->stmt,
                            tableName,
                            tableSeq,
                            batchPerTbl,
                            insertRows, i,
                            startTime,
                            &(pThreadInfo->samplePos));
#else
                    generated = -1;
#endif
                } else {
                    generated = generateStbInterlaceData(
                            superTblInfo,
                            tableName, batchPerTbl, i,
                            batchPerTblTimes,
                            tableSeq,
                            pThreadInfo, pstr,
                            insertRows,
                            startTime,
                            &remainderBufLen);
                }
            } else {
                if (g_args.iface == STMT_IFACE) {
                    debugPrint("[%d] %s() LN%d, tableName:%s, batch:%d startTime:%"PRId64"\n",
                            pThreadInfo->threadID,
                            __func__, __LINE__,
                            tableName, batchPerTbl, startTime);
#if STMT_IFACE_ENABLED == 1
                    generated = prepareStmtWithoutStb(
                            pThreadInfo->stmt, tableName,
                            batchPerTbl,
                            insertRows, i,
                            startTime);
#else
                    generated = -1;
#endif
                } else {
                    generated = generateInterlaceDataWithoutStb(
                            tableName, batchPerTbl,
                            tableSeq,
                            pThreadInfo->db_name, pstr,
                            insertRows,
                            startTime,
                            &remainderBufLen);
                }
            }

            debugPrint("[%d] %s() LN%d, generated records is %d\n",
                    pThreadInfo->threadID, __func__, __LINE__, generated);
            if (generated < 0) {
                errorPrint("[%d] %s() LN%d, generated records is %d\n",
                        pThreadInfo->threadID, __func__, __LINE__, generated);
                goto free_of_interlace;
            } else if (generated == 0) {
                break;
            }

            tableSeq ++;
            recOfBatch += batchPerTbl;

            pstr += (oldRemainderLen - remainderBufLen);
            pThreadInfo->totalInsertRows += batchPerTbl;

            verbosePrint("[%d] %s() LN%d batchPerTbl=%d recOfBatch=%d\n",
                    pThreadInfo->threadID, __func__, __LINE__,
                    batchPerTbl, recOfBatch);

            if (tableSeq == pThreadInfo->start_table_from + pThreadInfo->ntables) {
                // turn to first table
                tableSeq = pThreadInfo->start_table_from;
                generatedRecPerTbl += batchPerTbl;

                startTime = pThreadInfo->start_time
                    + generatedRecPerTbl * nTimeStampStep;

                flagSleep = true;
                if (generatedRecPerTbl >= insertRows)
                    break;

                int64_t remainRows = insertRows - generatedRecPerTbl;
                if ((remainRows > 0) && (batchPerTbl > remainRows))
                    batchPerTbl = remainRows;

                if (pThreadInfo->ntables * batchPerTbl < g_args.num_of_RPR)
                    break;
            }

            verbosePrint("[%d] %s() LN%d generatedRecPerTbl=%"PRId64" insertRows=%"PRId64"\n",
                    pThreadInfo->threadID, __func__, __LINE__,
                    generatedRecPerTbl, insertRows);

            if ((g_args.num_of_RPR - recOfBatch) < batchPerTbl)
                break;
        }

        verbosePrint("[%d] %s() LN%d recOfBatch=%d totalInsertRows=%"PRIu64"\n",
                pThreadInfo->threadID, __func__, __LINE__, recOfBatch,
                pThreadInfo->totalInsertRows);
        verbosePrint("[%d] %s() LN%d, buffer=%s\n",
                pThreadInfo->threadID, __func__, __LINE__, pThreadInfo->buffer);

        startTs = taosGetTimestampMs();

        if (recOfBatch == 0) {
            errorPrint("[%d] %s() LN%d Failed to insert records of batch %d\n",
                    pThreadInfo->threadID, __func__, __LINE__,
                    batchPerTbl);
            if (batchPerTbl > 0) {
                errorPrint("\tIf the batch is %d, the length of the SQL to insert a row must be less then %"PRId64"\n",
                        batchPerTbl, maxSqlLen / batchPerTbl);
            }
            errorPrint("\tPlease check if the buffer length(%"PRId64") or batch(%d) is set with proper value!\n",
                    maxSqlLen, batchPerTbl);
            goto free_of_interlace;
        }
        int64_t affectedRows = execInsert(pThreadInfo, recOfBatch);

        endTs = taosGetTimestampMs();
        uint64_t delay = endTs - startTs;
        performancePrint("%s() LN%d, insert execution time is %"PRIu64"ms\n",
                __func__, __LINE__, delay);
        verbosePrint("[%d] %s() LN%d affectedRows=%"PRId64"\n",
                pThreadInfo->threadID,
                __func__, __LINE__, affectedRows);

        if (delay > pThreadInfo->maxDelay) pThreadInfo->maxDelay = delay;
        if (delay < pThreadInfo->minDelay) pThreadInfo->minDelay = delay;
        pThreadInfo->cntDelay++;
        pThreadInfo->totalDelay += delay;

        if (recOfBatch != affectedRows) {
            errorPrint("[%d] %s() LN%d execInsert insert %d, affected rows: %"PRId64"\n%s\n",
                    pThreadInfo->threadID, __func__, __LINE__,
                    recOfBatch, affectedRows, pThreadInfo->buffer);
            goto free_of_interlace;
        }

        pThreadInfo->totalAffectedRows += affectedRows;

        int64_t  currentPrintTime = taosGetTimestampMs();
        if (currentPrintTime - lastPrintTime > 30*1000) {
            printf("thread[%d] has currently inserted rows: %"PRIu64 ", affected rows: %"PRIu64 "\n",
                    pThreadInfo->threadID,
                    pThreadInfo->totalInsertRows,
                    pThreadInfo->totalAffectedRows);
            lastPrintTime = currentPrintTime;
        }

        if ((insert_interval) && flagSleep) {
            et = taosGetTimestampMs();

            if (insert_interval > (et - st) ) {
                uint64_t sleepTime = insert_interval - (et -st);
                performancePrint("%s() LN%d sleep: %"PRId64" ms for insert interval\n",
                        __func__, __LINE__, sleepTime);
                taosMsleep(sleepTime); // ms
                sleepTimeTotal += insert_interval;
            }
        }
    }

free_of_interlace:
    tmfree(pThreadInfo->buffer);
    printStatPerThread(pThreadInfo);
    return NULL;
}

// sync insertion progressive data
static void* syncWriteProgressive(threadInfo *pThreadInfo) {
    debugPrint("%s() LN%d: ### progressive write\n", __func__, __LINE__);

    SSuperTable* superTblInfo = pThreadInfo->superTblInfo;
    uint64_t maxSqlLen = superTblInfo?superTblInfo->maxSqlLen:g_args.max_sql_len;
    int64_t timeStampStep =
        superTblInfo?superTblInfo->timeStampStep:g_args.timestamp_step;
    int64_t insertRows =
        (superTblInfo)?superTblInfo->insertRows:g_args.num_of_DPT;
    verbosePrint("%s() LN%d insertRows=%"PRId64"\n",
            __func__, __LINE__, insertRows);

    pThreadInfo->buffer = calloc(maxSqlLen, 1);
    if (NULL == pThreadInfo->buffer) {
        errorPrint( "Failed to alloc %"PRIu64" Bytes, reason:%s\n",
                maxSqlLen,
                strerror(errno));
        return NULL;
    }

    uint64_t lastPrintTime = taosGetTimestampMs();
    uint64_t startTs = taosGetTimestampMs();
    uint64_t endTs;

    pThreadInfo->totalInsertRows = 0;
    pThreadInfo->totalAffectedRows = 0;

    pThreadInfo->samplePos = 0;

    for (uint64_t tableSeq = pThreadInfo->start_table_from;
            tableSeq <= pThreadInfo->end_table_to;
            tableSeq ++) {
        int64_t start_time = pThreadInfo->start_time;

        for (uint64_t i = 0; i < insertRows;) {
            char tableName[TSDB_TABLE_NAME_LEN];
            getTableName(tableName, pThreadInfo, tableSeq);
            verbosePrint("%s() LN%d: tid=%d seq=%"PRId64" tableName=%s\n",
                    __func__, __LINE__,
                    pThreadInfo->threadID, tableSeq, tableName);
            if (0 == strlen(tableName)) {
                errorPrint("[%d] %s() LN%d, getTableName return null\n",
                        pThreadInfo->threadID, __func__, __LINE__);
                free(pThreadInfo->buffer);
                return NULL;
            }

            int64_t remainderBufLen = maxSqlLen;
            char *pstr = pThreadInfo->buffer;

            int len = snprintf(pstr,
                    strlen(STR_INSERT_INTO) + 1, "%s", STR_INSERT_INTO);

            pstr += len;
            remainderBufLen -= len;

            int32_t generated;
            if (superTblInfo) {
                if (superTblInfo->iface == STMT_IFACE) {
#if STMT_IFACE_ENABLED == 1
                    generated = prepareStbStmtProgressive(
                            superTblInfo,
                            pThreadInfo->stmt,
                            tableName,
                            tableSeq,
                            g_args.num_of_RPR,
                            insertRows, i, start_time,
                            &(pThreadInfo->samplePos));
#else
                    generated = -1;
#endif
                } else {
                    generated = generateStbProgressiveData(
                            superTblInfo,
                            tableName, tableSeq, pThreadInfo->db_name, pstr,
                            insertRows, i, start_time,
                            &(pThreadInfo->samplePos),
                            &remainderBufLen);
                }
            } else {
                if (g_args.iface == STMT_IFACE) {
#if STMT_IFACE_ENABLED == 1
                    generated = prepareStmtWithoutStb(
                            pThreadInfo->stmt,
                            tableName,
                            g_args.num_of_RPR,
                            insertRows, i,
                            start_time);
#else
                    generated = -1;
#endif
                } else {
                    generated = generateProgressiveDataWithoutStb(
                            tableName,
                            /*  tableSeq, */
                            pThreadInfo, pstr, insertRows,
                            i, start_time,
                            /* &(pThreadInfo->samplePos), */
                            &remainderBufLen);
                }
            }
            if (generated > 0)
                i += generated;
            else
                goto free_of_progressive;

            start_time +=  generated * timeStampStep;
            pThreadInfo->totalInsertRows += generated;

            startTs = taosGetTimestampMs();

            int32_t affectedRows = execInsert(pThreadInfo, generated);

            endTs = taosGetTimestampMs();
            uint64_t delay = endTs - startTs;
            performancePrint("%s() LN%d, insert execution time is %"PRId64"ms\n",
                    __func__, __LINE__, delay);
            verbosePrint("[%d] %s() LN%d affectedRows=%d\n",
                    pThreadInfo->threadID,
                    __func__, __LINE__, affectedRows);

            if (delay > pThreadInfo->maxDelay) pThreadInfo->maxDelay = delay;
            if (delay < pThreadInfo->minDelay) pThreadInfo->minDelay = delay;
            pThreadInfo->cntDelay++;
            pThreadInfo->totalDelay += delay;

            if (affectedRows < 0) {
                errorPrint("%s() LN%d, affected rows: %d\n",
                        __func__, __LINE__, affectedRows);
                goto free_of_progressive;
            }

            pThreadInfo->totalAffectedRows += affectedRows;

            int64_t  currentPrintTime = taosGetTimestampMs();
            if (currentPrintTime - lastPrintTime > 30*1000) {
                printf("thread[%d] has currently inserted rows: %"PRId64 ", affected rows: %"PRId64 "\n",
                        pThreadInfo->threadID,
                        pThreadInfo->totalInsertRows,
                        pThreadInfo->totalAffectedRows);
                lastPrintTime = currentPrintTime;
            }

            if (i >= insertRows)
                break;
        }   // num_of_DPT

        if ((g_args.verbose_print) &&
                (tableSeq == pThreadInfo->ntables - 1) && (superTblInfo)
                && (0 == strncasecmp(
                        superTblInfo->dataSource,
                        "sample", strlen("sample")))) {
            verbosePrint("%s() LN%d samplePos=%"PRId64"\n",
                    __func__, __LINE__, pThreadInfo->samplePos);
        }
    } // tableSeq

free_of_progressive:
    tmfree(pThreadInfo->buffer);
    printStatPerThread(pThreadInfo);
    return NULL;
}

static void* syncWrite(void *sarg) {

    threadInfo *pThreadInfo = (threadInfo *)sarg;
    SSuperTable* superTblInfo = pThreadInfo->superTblInfo;

    setThreadName("syncWrite");

    uint32_t interlaceRows;

    if (superTblInfo) {
        if ((superTblInfo->interlaceRows == 0)
                && (g_args.interlace_rows > 0)) {
            interlaceRows = g_args.interlace_rows;
        } else {
            interlaceRows = superTblInfo->interlaceRows;
        }
    } else {
        interlaceRows = g_args.interlace_rows;
    }

    if (interlaceRows > 0) {
        // interlace mode
        return syncWriteInterlace(pThreadInfo);
    } else {
        // progressive mode
        return syncWriteProgressive(pThreadInfo);
    }
}

static void callBack(void *param, TAOS_RES *res, int code) {
    threadInfo* pThreadInfo = (threadInfo*)param;
    SSuperTable* superTblInfo = pThreadInfo->superTblInfo;

    int insert_interval =
        superTblInfo?superTblInfo->insertInterval:g_args.insert_interval;
    if (insert_interval) {
        pThreadInfo->et = taosGetTimestampMs();
        if ((pThreadInfo->et - pThreadInfo->st) < insert_interval) {
            taosMsleep(insert_interval - (pThreadInfo->et - pThreadInfo->st)); // ms
        }
    }

    char *buffer = calloc(1, pThreadInfo->superTblInfo->maxSqlLen);
    char data[MAX_DATA_SIZE];
    char *pstr = buffer;
    pstr += sprintf(pstr, "insert into %s.%s%"PRId64" values",
            pThreadInfo->db_name, pThreadInfo->tb_prefix,
            pThreadInfo->start_table_from);
    //  if (pThreadInfo->counter >= pThreadInfo->superTblInfo->insertRows) {
    if (pThreadInfo->counter >= g_args.num_of_RPR) {
        pThreadInfo->start_table_from++;
        pThreadInfo->counter = 0;
    }
    if (pThreadInfo->start_table_from > pThreadInfo->end_table_to) {
        tsem_post(&pThreadInfo->lock_sem);
        free(buffer);
        taos_free_result(res);
        return;
    }

    for (int i = 0; i < g_args.num_of_RPR; i++) {
        int rand_num = taosRandom() % 100;
        if (0 != pThreadInfo->superTblInfo->disorderRatio
                && rand_num < pThreadInfo->superTblInfo->disorderRatio) {
            int64_t d = pThreadInfo->lastTs
                - (taosRandom() % pThreadInfo->superTblInfo->disorderRange + 1);
            generateStbRowData(pThreadInfo->superTblInfo, data, d);
        } else {
            generateStbRowData(pThreadInfo->superTblInfo,
                    data, pThreadInfo->lastTs += 1000);
        }
        pstr += sprintf(pstr, "%s", data);
        pThreadInfo->counter++;

        if (pThreadInfo->counter >= pThreadInfo->superTblInfo->insertRows) {
            break;
        }
    }

    if (insert_interval) {
        pThreadInfo->st = taosGetTimestampMs();
    }
    taos_query_a(pThreadInfo->taos, buffer, callBack, pThreadInfo);
    free(buffer);

    taos_free_result(res);
}

static void *asyncWrite(void *sarg) {
    threadInfo *pThreadInfo = (threadInfo *)sarg;
    SSuperTable* superTblInfo = pThreadInfo->superTblInfo;

    setThreadName("asyncWrite");

    pThreadInfo->st = 0;
    pThreadInfo->et = 0;
    pThreadInfo->lastTs = pThreadInfo->start_time;

    int insert_interval =
        superTblInfo?superTblInfo->insertInterval:g_args.insert_interval;
    if (insert_interval) {
        pThreadInfo->st = taosGetTimestampMs();
    }
    taos_query_a(pThreadInfo->taos, "show databases", callBack, pThreadInfo);

    tsem_wait(&(pThreadInfo->lock_sem));

    return NULL;
}

static int convertHostToServAddr(char *host, uint16_t port, struct sockaddr_in *serv_addr)
{
    uint16_t rest_port = port + TSDB_PORT_HTTP;
    struct hostent *server = gethostbyname(host);
    if ((server == NULL) || (server->h_addr == NULL)) {
        errorPrint("%s", "ERROR, no such host");
        return -1;
    }

    debugPrint("h_name: %s\nh_addr=%p\nh_addretype: %s\nh_length: %d\n",
            server->h_name,
            server->h_addr,
            (server->h_addrtype == AF_INET)?"ipv4":"ipv6",
            server->h_length);

    memset(serv_addr, 0, sizeof(struct sockaddr_in));
    serv_addr->sin_family = AF_INET;
    serv_addr->sin_port = htons(rest_port);
#ifdef WINDOWS
    serv_addr->sin_addr.s_addr = inet_addr(host);
#else
    memcpy(&(serv_addr->sin_addr.s_addr), server->h_addr, server->h_length);
#endif
    return 0;
}

static void startMultiThreadInsertData(int threads, char* db_name,
        char* precision, SSuperTable* superTblInfo) {

    int32_t timePrec = TSDB_TIME_PRECISION_MILLI;
    if (0 != precision[0]) {
        if (0 == strncasecmp(precision, "ms", 2)) {
            timePrec = TSDB_TIME_PRECISION_MILLI;
        } else if (0 == strncasecmp(precision, "us", 2)) {
            timePrec = TSDB_TIME_PRECISION_MICRO;
#if NANO_SECOND_ENABLED == 1
        } else if (0 == strncasecmp(precision, "ns", 2)) {
            timePrec = TSDB_TIME_PRECISION_NANO;
#endif
        } else {
            errorPrint("Not support precision: %s\n", precision);
            exit(-1);
        }
    }

    int64_t start_time;
    if (superTblInfo) {
        if (0 == strncasecmp(superTblInfo->startTimestamp, "now", 3)) {
            start_time = taosGetTimestamp(timePrec);
        } else {
            if (TSDB_CODE_SUCCESS != taosParseTime(
                        superTblInfo->startTimestamp,
                        &start_time,
                        strlen(superTblInfo->startTimestamp),
                        timePrec, 0)) {
                ERROR_EXIT("failed to parse time!\n");
            }
        }
    } else {
        start_time = 1500000000000;
    }
    debugPrint("%s() LN%d, start_time= %"PRId64"\n",
            __func__, __LINE__, start_time);

    int64_t start = taosGetTimestampMs();

    // read sample data from file first
    if ((superTblInfo) && (0 == strncasecmp(superTblInfo->dataSource,
                    "sample", strlen("sample")))) {
        if (0 != prepareSampleDataForSTable(superTblInfo)) {
            errorPrint("%s() LN%d, prepare sample data for stable failed!\n",
                    __func__, __LINE__);
            exit(-1);
        }
    }

    TAOS* taos0 = taos_connect(
            g_Dbs.host, g_Dbs.user,
            g_Dbs.password, db_name, g_Dbs.port);
    if (NULL == taos0) {
        errorPrint("%s() LN%d, connect to server fail , reason: %s\n",
                __func__, __LINE__, taos_errstr(NULL));
        exit(-1);
    }

    int64_t ntables = 0;
    uint64_t tableFrom;

    if (superTblInfo) {
        int64_t limit;
        uint64_t offset;

        if ((NULL != g_args.sqlFile)
                && (superTblInfo->childTblExists == TBL_NO_EXISTS)
                && ((superTblInfo->childTblOffset != 0)
                    || (superTblInfo->childTblLimit >= 0))) {
            printf("WARNING: offset and limit will not be used since the child tables not exists!\n");
        }

        if (superTblInfo->childTblExists == TBL_ALREADY_EXISTS) {
            if ((superTblInfo->childTblLimit < 0)
                    || ((superTblInfo->childTblOffset
                            + superTblInfo->childTblLimit)
                        > (superTblInfo->childTblCount))) {
                superTblInfo->childTblLimit =
                    superTblInfo->childTblCount - superTblInfo->childTblOffset;
            }

            offset = superTblInfo->childTblOffset;
            limit = superTblInfo->childTblLimit;
        } else {
            limit = superTblInfo->childTblCount;
            offset = 0;
        }

        ntables = limit;
        tableFrom = offset;

        if ((superTblInfo->childTblExists != TBL_NO_EXISTS)
                && ((superTblInfo->childTblOffset + superTblInfo->childTblLimit )
                    > superTblInfo->childTblCount)) {
            printf("WARNING: specified offset + limit > child table count!\n");
            prompt();
        }

        if ((superTblInfo->childTblExists != TBL_NO_EXISTS)
                && (0 == superTblInfo->childTblLimit)) {
            printf("WARNING: specified limit = 0, which cannot find table name to insert or query! \n");
            prompt();
        }

        superTblInfo->childTblName = (char*)calloc(1,
                limit * TSDB_TABLE_NAME_LEN);
        if (superTblInfo->childTblName == NULL) {
            errorPrint("%s() LN%d, alloc memory failed!\n", __func__, __LINE__);
            taos_close(taos0);
            exit(-1);
        }

        int64_t childTblCount;
        getChildNameOfSuperTableWithLimitAndOffset(
                taos0,
                db_name, superTblInfo->sTblName,
                &superTblInfo->childTblName, &childTblCount,
                limit,
                offset);
    } else {
        ntables = g_args.num_of_tables;
        tableFrom = 0;
    }

    taos_close(taos0);

    int64_t a = ntables / threads;
    if (a < 1) {
        threads = ntables;
        a = 1;
    }

    int64_t b = 0;
    if (threads != 0) {
        b = ntables % threads;
    }

    if ((superTblInfo)
            && (superTblInfo->iface == REST_IFACE)) {
        if (convertHostToServAddr(
                    g_Dbs.host, g_Dbs.port, &(g_Dbs.serv_addr)) != 0) {
            exit(-1);
        }
    }

    pthread_t *pids = calloc(1, threads * sizeof(pthread_t));
    assert(pids != NULL);

    threadInfo *infos = calloc(1, threads * sizeof(threadInfo));
    assert(infos != NULL);

    memset(pids, 0, threads * sizeof(pthread_t));
    memset(infos, 0, threads * sizeof(threadInfo));

    for (int i = 0; i < threads; i++) {
        threadInfo *pThreadInfo = infos + i;
        pThreadInfo->threadID = i;
        tstrncpy(pThreadInfo->db_name, db_name, TSDB_DB_NAME_LEN);
        pThreadInfo->time_precision = timePrec;
        pThreadInfo->superTblInfo = superTblInfo;

        pThreadInfo->start_time = start_time;
        pThreadInfo->minDelay = UINT64_MAX;

        if ((NULL == superTblInfo) ||
                (superTblInfo->iface != REST_IFACE)) {
            //t_info->taos = taos;
            pThreadInfo->taos = taos_connect(
                    g_Dbs.host, g_Dbs.user,
                    g_Dbs.password, db_name, g_Dbs.port);
            if (NULL == pThreadInfo->taos) {
                errorPrint(
                        "%s() LN%d, connect to server fail from insert sub thread, reason: %s\n",
                        __func__, __LINE__,
                        taos_errstr(NULL));
                free(infos);
                exit(-1);
            }

#if STMT_IFACE_ENABLED == 1
            if ((g_args.iface == STMT_IFACE)
                    || ((superTblInfo)
                        && (superTblInfo->iface == STMT_IFACE))) {

                int columnCount;
                if (superTblInfo) {
                    columnCount = superTblInfo->columnCount;
                } else {
                    columnCount = g_args.num_of_CPR;
                }

                pThreadInfo->stmt = taos_stmt_init(pThreadInfo->taos);
                if (NULL == pThreadInfo->stmt) {
                    errorPrint(
                            "%s() LN%d, failed init stmt, reason: %s\n",
                            __func__, __LINE__,
                            taos_errstr(NULL));
                    free(pids);
                    free(infos);
                    exit(-1);
                }

                char buffer[BUFFER_SIZE];
                char *pstr = buffer;

                if ((superTblInfo)
                        && (AUTO_CREATE_SUBTBL
                            == superTblInfo->autoCreateTable)) {
                    pstr += sprintf(pstr, "INSERT INTO ? USING %s TAGS(?",
                            superTblInfo->sTblName);
                    for (int tag = 0; tag < (superTblInfo->tagCount - 1);
                            tag ++ ) {
                        pstr += sprintf(pstr, ",?");
                    }
                    pstr += sprintf(pstr, ") VALUES(?");
                } else {
                    pstr += sprintf(pstr, "INSERT INTO ? VALUES(?");
                }

                for (int col = 0; col < columnCount; col ++) {
                    pstr += sprintf(pstr, ",?");
                }
                pstr += sprintf(pstr, ")");

                debugPrint("%s() LN%d, buffer: %s", __func__, __LINE__, buffer);
                int ret = taos_stmt_prepare(pThreadInfo->stmt, buffer, 0);
                if (ret != 0){
                    errorPrint("failed to execute taos_stmt_prepare. return 0x%x. reason: %s\n",
                            ret, taos_stmt_errstr(pThreadInfo->stmt));
                    free(pids);
                    free(infos);
                    exit(-1);
                }
            }
#endif
        } else {
            pThreadInfo->taos = NULL;
        }

        /*    if ((NULL == superTblInfo)
              || (0 == superTblInfo->multiThreadWriteOneTbl)) {
              */
        pThreadInfo->start_table_from = tableFrom;
        pThreadInfo->ntables = i<b?a+1:a;
        pThreadInfo->end_table_to = i < b ? tableFrom + a : tableFrom + a - 1;
        tableFrom = pThreadInfo->end_table_to + 1;
        /*    } else {
              pThreadInfo->start_table_from = 0;
              pThreadInfo->ntables = superTblInfo->childTblCount;
              pThreadInfo->start_time = pThreadInfo->start_time + rand_int() % 10000 - rand_tinyint();
              }
              */
        tsem_init(&(pThreadInfo->lock_sem), 0, 0);
        if (ASYNC_MODE == g_Dbs.asyncMode) {
            pthread_create(pids + i, NULL, asyncWrite, pThreadInfo);
        } else {
            pthread_create(pids + i, NULL, syncWrite, pThreadInfo);
        }
    }

    for (int i = 0; i < threads; i++) {
        pthread_join(pids[i], NULL);
    }

    uint64_t totalDelay = 0;
    uint64_t maxDelay = 0;
    uint64_t minDelay = UINT64_MAX;
    uint64_t cntDelay = 1;
    double  avgDelay = 0;

    for (int i = 0; i < threads; i++) {
        threadInfo *pThreadInfo = infos + i;

        tsem_destroy(&(pThreadInfo->lock_sem));

#if STMT_IFACE_ENABLED == 1
        if (pThreadInfo->stmt) {
            taos_stmt_close(pThreadInfo->stmt);
        }
#endif
        tsem_destroy(&(pThreadInfo->lock_sem));
        taos_close(pThreadInfo->taos);

        debugPrint("%s() LN%d, [%d] totalInsert=%"PRIu64" totalAffected=%"PRIu64"\n",
                __func__, __LINE__,
                pThreadInfo->threadID, pThreadInfo->totalInsertRows,
                pThreadInfo->totalAffectedRows);
        if (superTblInfo) {
            superTblInfo->totalAffectedRows += pThreadInfo->totalAffectedRows;
            superTblInfo->totalInsertRows += pThreadInfo->totalInsertRows;
        } else {
            g_args.totalAffectedRows += pThreadInfo->totalAffectedRows;
            g_args.totalInsertRows += pThreadInfo->totalInsertRows;
        }

        totalDelay  += pThreadInfo->totalDelay;
        cntDelay   += pThreadInfo->cntDelay;
        if (pThreadInfo->maxDelay > maxDelay) maxDelay = pThreadInfo->maxDelay;
        if (pThreadInfo->minDelay < minDelay) minDelay = pThreadInfo->minDelay;
    }
    cntDelay -= 1;

    if (cntDelay == 0)    cntDelay = 1;
    avgDelay = (double)totalDelay / cntDelay;

    int64_t end = taosGetTimestampMs();
    int64_t t = end - start;

    double tInMs = t/1000.0;

    if (superTblInfo) {
        fprintf(stderr, "Spent %.2f seconds to insert rows: %"PRIu64", affected rows: %"PRIu64" with %d thread(s) into %s.%s. %.2f records/second\n\n",
                tInMs, superTblInfo->totalInsertRows,
                superTblInfo->totalAffectedRows,
                threads, db_name, superTblInfo->sTblName,
                (tInMs)?
                (double)(superTblInfo->totalInsertRows/tInMs):FLT_MAX);

        if (g_fpOfInsertResult) {
            fprintf(g_fpOfInsertResult,
                    "Spent %.2f seconds to insert rows: %"PRIu64", affected rows: %"PRIu64" with %d thread(s) into %s.%s. %.2f records/second\n\n",
                    tInMs, superTblInfo->totalInsertRows,
                    superTblInfo->totalAffectedRows,
                    threads, db_name, superTblInfo->sTblName,
                    (tInMs)?
                    (double)(superTblInfo->totalInsertRows/tInMs):FLT_MAX);
        }
    } else {
        fprintf(stderr, "Spent %.2f seconds to insert rows: %"PRIu64", affected rows: %"PRIu64" with %d thread(s) into %s %.2f records/second\n\n",
                tInMs, g_args.totalInsertRows,
                g_args.totalAffectedRows,
                threads, db_name,
                (tInMs)?
                (double)(g_args.totalInsertRows/tInMs):FLT_MAX);
        if (g_fpOfInsertResult) {
            fprintf(g_fpOfInsertResult,
                    "Spent %.2f seconds to insert rows: %"PRIu64", affected rows: %"PRIu64" with %d thread(s) into %s %.2f records/second\n\n",
                    tInMs, g_args.totalInsertRows,
                    g_args.totalAffectedRows,
                    threads, db_name,
                    (tInMs)?
                    (double)(g_args.totalInsertRows/tInMs):FLT_MAX);
        }
    }

    fprintf(stderr, "insert delay, avg: %10.2fms, max: %"PRIu64"ms, min: %"PRIu64"ms\n\n",
            avgDelay, maxDelay, minDelay);
    if (g_fpOfInsertResult) {
        fprintf(g_fpOfInsertResult, "insert delay, avg:%10.2fms, max: %"PRIu64"ms, min: %"PRIu64"ms\n\n",
                avgDelay, maxDelay, minDelay);
    }

    //taos_close(taos);

    free(pids);
    free(infos);
}

static void *readTable(void *sarg) {
#if 1
    threadInfo *pThreadInfo = (threadInfo *)sarg;
    TAOS *taos = pThreadInfo->taos;
    setThreadName("readTable");
    char command[BUFFER_SIZE] = "\0";
    uint64_t sTime = pThreadInfo->start_time;
    char *tb_prefix = pThreadInfo->tb_prefix;
    FILE *fp = fopen(pThreadInfo->filePath, "a");
    if (NULL == fp) {
        errorPrint( "fopen %s fail, reason:%s.\n", pThreadInfo->filePath, strerror(errno));
        return NULL;
    }

    int64_t num_of_DPT;
    /*  if (pThreadInfo->superTblInfo) {
        num_of_DPT = pThreadInfo->superTblInfo->insertRows; //  nrecords_per_table;
        } else {
        */
    num_of_DPT = g_args.num_of_DPT;
    //  }

    int64_t num_of_tables = pThreadInfo->ntables; // rinfo->end_table_to - rinfo->start_table_from + 1;
    int64_t totalData = num_of_DPT * num_of_tables;
    bool do_aggreFunc = g_Dbs.do_aggreFunc;

    int n = do_aggreFunc ? (sizeof(aggreFunc) / sizeof(aggreFunc[0])) : 2;
    if (!do_aggreFunc) {
        printf("\nThe first field is either Binary or Bool. Aggregation functions are not supported.\n");
    }
    printf("%"PRId64" records:\n", totalData);
    fprintf(fp, "| QFunctions |    QRecords    |   QSpeed(R/s)   |  QLatency(ms) |\n");

    for (int j = 0; j < n; j++) {
        double totalT = 0;
        uint64_t count = 0;
        for (int64_t i = 0; i < num_of_tables; i++) {
            sprintf(command, "select %s from %s%"PRId64" where ts>= %" PRIu64,
                    aggreFunc[j], tb_prefix, i, sTime);

            double t = taosGetTimestampMs();
            TAOS_RES *pSql = taos_query(taos, command);
            int32_t code = taos_errno(pSql);

            if (code != 0) {
                errorPrint( "Failed to query:%s\n", taos_errstr(pSql));
                taos_free_result(pSql);
                taos_close(taos);
                fclose(fp);
                return NULL;
            }

            while(taos_fetch_row(pSql) != NULL) {
                count++;
            }

            t = taosGetTimestampMs() - t;
            totalT += t;

            taos_free_result(pSql);
        }

        fprintf(fp, "|%10s  |   %"PRId64"   |  %12.2f   |   %10.2f  |\n",
                aggreFunc[j][0] == '*' ? "   *   " : aggreFunc[j], totalData,
                (double)(num_of_tables * num_of_DPT) / totalT, totalT * 1000);
        printf("select %10s took %.6f second(s)\n", aggreFunc[j], totalT * 1000);
    }
    fprintf(fp, "\n");
    fclose(fp);
#endif
    return NULL;
}

static void *readMetric(void *sarg) {
#if 1
    threadInfo *pThreadInfo = (threadInfo *)sarg;
    TAOS *taos = pThreadInfo->taos;
    setThreadName("readMetric");
    char command[BUFFER_SIZE] = "\0";
    FILE *fp = fopen(pThreadInfo->filePath, "a");
    if (NULL == fp) {
        printf("fopen %s fail, reason:%s.\n", pThreadInfo->filePath, strerror(errno));
        return NULL;
    }

    int64_t num_of_DPT = pThreadInfo->superTblInfo->insertRows;
    int64_t num_of_tables = pThreadInfo->ntables; // rinfo->end_table_to - rinfo->start_table_from + 1;
    int64_t totalData = num_of_DPT * num_of_tables;
    bool do_aggreFunc = g_Dbs.do_aggreFunc;

    int n = do_aggreFunc ? (sizeof(aggreFunc) / sizeof(aggreFunc[0])) : 2;
    if (!do_aggreFunc) {
        printf("\nThe first field is either Binary or Bool. Aggregation functions are not supported.\n");
    }
    printf("%"PRId64" records:\n", totalData);
    fprintf(fp, "Querying On %"PRId64" records:\n", totalData);

    for (int j = 0; j < n; j++) {
        char condition[COND_BUF_LEN] = "\0";
        char tempS[64] = "\0";

        int64_t m = 10 < num_of_tables ? 10 : num_of_tables;

        for (int64_t i = 1; i <= m; i++) {
            if (i == 1) {
                sprintf(tempS, "t1 = %"PRId64"", i);
            } else {
                sprintf(tempS, " or t1 = %"PRId64" ", i);
            }
            strncat(condition, tempS, COND_BUF_LEN - 1);

            sprintf(command, "select %s from meters where %s", aggreFunc[j], condition);

            printf("Where condition: %s\n", condition);
            fprintf(fp, "%s\n", command);

            double t = taosGetTimestampMs();

            TAOS_RES *pSql = taos_query(taos, command);
            int32_t code = taos_errno(pSql);

            if (code != 0) {
                errorPrint( "Failed to query:%s\n", taos_errstr(pSql));
                taos_free_result(pSql);
                taos_close(taos);
                fclose(fp);
                return NULL;
            }
            int count = 0;
            while(taos_fetch_row(pSql) != NULL) {
                count++;
            }
            t = taosGetTimestampMs() - t;

            fprintf(fp, "| Speed: %12.2f(per s) | Latency: %.4f(ms) |\n",
                    num_of_tables * num_of_DPT / (t * 1000.0), t);
            printf("select %10s took %.6f second(s)\n\n", aggreFunc[j], t * 1000.0);

            taos_free_result(pSql);
        }
        fprintf(fp, "\n");
    }
    fclose(fp);
#endif
    return NULL;
}

static void prompt()
{
    if (!g_args.answer_yes) {
        printf("         Press enter key to continue or Ctrl-C to stop\n\n");
        (void)getchar();
    }
}

static int insertTestProcess() {

    setupForAnsiEscape();
    int ret = printfInsertMeta();
    resetAfterAnsiEscape();

    if (ret == -1)
        exit(EXIT_FAILURE);

    debugPrint("%d result file: %s\n", __LINE__, g_Dbs.resultFile);
    g_fpOfInsertResult = fopen(g_Dbs.resultFile, "a");
    if (NULL == g_fpOfInsertResult) {
        errorPrint( "Failed to open %s for save result\n", g_Dbs.resultFile);
        return -1;
    }

    if (g_fpOfInsertResult)
        printfInsertMetaToFile(g_fpOfInsertResult);

    prompt();

    init_rand_data();

    // create database and super tables
    if(createDatabasesAndStables() != 0) {
        if (g_fpOfInsertResult)
            fclose(g_fpOfInsertResult);
        return -1;
    }

    // pretreatement
    if (prepareSampleData() != 0) {
        if (g_fpOfInsertResult)
            fclose(g_fpOfInsertResult);
        return -1;
    }

    double start;
    double end;

    // create child tables
    start = taosGetTimestampMs();
    createChildTables();
    end = taosGetTimestampMs();

    if (g_totalChildTables > 0) {
        fprintf(stderr, "Spent %.4f seconds to create %"PRId64" tables with %d thread(s)\n\n",
                (end - start)/1000.0, g_totalChildTables, g_Dbs.threadCountByCreateTbl);
        if (g_fpOfInsertResult) {
            fprintf(g_fpOfInsertResult,
                    "Spent %.4f seconds to create %"PRId64" tables with %d thread(s)\n\n",
                    (end - start)/1000.0, g_totalChildTables, g_Dbs.threadCountByCreateTbl);
        }
    }

  // create sub threads for inserting data
  //start = taosGetTimestampMs();
  for (int i = 0; i < g_Dbs.dbCount; i++) {
    break;
    if (g_Dbs.use_metric) {
      if (g_Dbs.db[i].superTblCount > 0) {
        for (uint64_t j = 0; j < g_Dbs.db[i].superTblCount; j++) {

                    SSuperTable* superTblInfo = &g_Dbs.db[i].superTbls[j];

                    if (superTblInfo && (superTblInfo->insertRows > 0)) {
                        startMultiThreadInsertData(
                                g_Dbs.threadCount,
                                g_Dbs.db[i].dbName,
                                g_Dbs.db[i].dbCfg.precision,
                                superTblInfo);
                    }
                }
            }
        } else {
            startMultiThreadInsertData(
                    g_Dbs.threadCount,
                    g_Dbs.db[i].dbName,
                    g_Dbs.db[i].dbCfg.precision,
                    NULL);
        }
    }
    //end = taosGetTimestampMs();

    //int64_t    totalInsertRows = 0;
    //int64_t    totalAffectedRows = 0;
    //for (int i = 0; i < g_Dbs.dbCount; i++) {
    //  for (int j = 0; j < g_Dbs.db[i].superTblCount; j++) {
    //  totalInsertRows+= g_Dbs.db[i].superTbls[j].totalInsertRows;
    //  totalAffectedRows += g_Dbs.db[i].superTbls[j].totalAffectedRows;
    //}
    //printf("Spent %.4f seconds to insert rows: %"PRId64", affected rows: %"PRId64" with %d thread(s)\n\n", end - start, totalInsertRows, totalAffectedRows, g_Dbs.threadCount);
    postFreeResource();

    return 0;
}

static void *specifiedTableQuery(void *sarg) {
    threadInfo *pThreadInfo = (threadInfo *)sarg;

    setThreadName("specTableQuery");

    if (pThreadInfo->taos == NULL) {
        TAOS * taos = NULL;
        taos = taos_connect(g_queryInfo.host,
                g_queryInfo.user,
                g_queryInfo.password,
                NULL,
                g_queryInfo.port);
        if (taos == NULL) {
            errorPrint("[%d] Failed to connect to TDengine, reason:%s\n",
                    pThreadInfo->threadID, taos_errstr(NULL));
            return NULL;
        } else {
            pThreadInfo->taos = taos;
        }
    }

    char sqlStr[TSDB_DB_NAME_LEN + 5];
    sprintf(sqlStr, "use %s", g_queryInfo.dbName);
    if (0 != queryDbExec(pThreadInfo->taos, sqlStr, NO_INSERT_TYPE, false)) {
        taos_close(pThreadInfo->taos);
        errorPrint( "use database %s failed!\n\n",
                g_queryInfo.dbName);
        return NULL;
    }

    uint64_t st = 0;
    uint64_t et = 0;

    uint64_t queryTimes = g_queryInfo.specifiedQueryInfo.queryTimes;

    uint64_t totalQueried = 0;
    uint64_t lastPrintTime = taosGetTimestampMs();
    uint64_t startTs = taosGetTimestampMs();

    if (g_queryInfo.specifiedQueryInfo.result[pThreadInfo->querySeq][0] != '\0') {
        sprintf(pThreadInfo->filePath, "%s-%d",
                g_queryInfo.specifiedQueryInfo.result[pThreadInfo->querySeq],
                pThreadInfo->threadID);
    }

    while(queryTimes --) {
        if (g_queryInfo.specifiedQueryInfo.queryInterval && (et - st) <
                (int64_t)g_queryInfo.specifiedQueryInfo.queryInterval) {
            taosMsleep(g_queryInfo.specifiedQueryInfo.queryInterval - (et - st)); // ms
        }

        st = taosGetTimestampMs();

        selectAndGetResult(pThreadInfo,
                g_queryInfo.specifiedQueryInfo.sql[pThreadInfo->querySeq]);

        et = taosGetTimestampMs();
        printf("=thread[%"PRId64"] use %s complete one sql, Spent %10.3f s\n",
                taosGetSelfPthreadId(), g_queryInfo.queryMode, (et - st)/1000.0);

        totalQueried ++;
        g_queryInfo.specifiedQueryInfo.totalQueried ++;

        uint64_t  currentPrintTime = taosGetTimestampMs();
        uint64_t  endTs = taosGetTimestampMs();
        if (currentPrintTime - lastPrintTime > 30*1000) {
            debugPrint("%s() LN%d, endTs=%"PRIu64"ms, startTs=%"PRIu64"ms\n",
                    __func__, __LINE__, endTs, startTs);
            printf("thread[%d] has currently completed queries: %"PRIu64", QPS: %10.6f\n",
                    pThreadInfo->threadID,
                    totalQueried,
                    (double)(totalQueried/((endTs-startTs)/1000.0)));
            lastPrintTime = currentPrintTime;
        }
    }
    return NULL;
}

static void replaceChildTblName(char* inSql, char* outSql, int tblIndex) {
    char sourceString[32] = "xxxx";
    char subTblName[TSDB_TABLE_NAME_LEN];
    sprintf(subTblName, "%s.%s",
            g_queryInfo.dbName,
            g_queryInfo.superQueryInfo.childTblName + tblIndex*TSDB_TABLE_NAME_LEN);

    //printf("inSql: %s\n", inSql);

    char* pos = strstr(inSql, sourceString);
    if (0 == pos) {
        return;
    }

    tstrncpy(outSql, inSql, pos - inSql + 1);
    //printf("1: %s\n", outSql);
    strncat(outSql, subTblName, MAX_QUERY_SQL_LENGTH - 1);
    //printf("2: %s\n", outSql);
    strncat(outSql, pos+strlen(sourceString), MAX_QUERY_SQL_LENGTH - 1);
    //printf("3: %s\n", outSql);
}

static void *superTableQuery(void *sarg) {
    char sqlstr[MAX_QUERY_SQL_LENGTH];
    threadInfo *pThreadInfo = (threadInfo *)sarg;

    setThreadName("superTableQuery");

    if (pThreadInfo->taos == NULL) {
        TAOS * taos = NULL;
        taos = taos_connect(g_queryInfo.host,
                g_queryInfo.user,
                g_queryInfo.password,
                NULL,
                g_queryInfo.port);
        if (taos == NULL) {
            errorPrint("[%d] Failed to connect to TDengine, reason:%s\n",
                    pThreadInfo->threadID, taos_errstr(NULL));
            return NULL;
        } else {
            pThreadInfo->taos = taos;
        }
    }

    uint64_t st = 0;
    uint64_t et = (int64_t)g_queryInfo.superQueryInfo.queryInterval;

    uint64_t queryTimes = g_queryInfo.superQueryInfo.queryTimes;
    uint64_t totalQueried = 0;
    uint64_t  startTs = taosGetTimestampMs();

    uint64_t  lastPrintTime = taosGetTimestampMs();
    while(queryTimes --) {
        if (g_queryInfo.superQueryInfo.queryInterval
                && (et - st) < (int64_t)g_queryInfo.superQueryInfo.queryInterval) {
            taosMsleep(g_queryInfo.superQueryInfo.queryInterval - (et - st)); // ms
            //printf("========sleep duration:%"PRId64 "========inserted rows:%d, table range:%d - %d\n", (1000 - (et - st)), i, pThreadInfo->start_table_from, pThreadInfo->end_table_to);
        }

        st = taosGetTimestampMs();
        for (int i = pThreadInfo->start_table_from; i <= pThreadInfo->end_table_to; i++) {
            for (int j = 0; j < g_queryInfo.superQueryInfo.sqlCount; j++) {
                memset(sqlstr,0,sizeof(sqlstr));
                replaceChildTblName(g_queryInfo.superQueryInfo.sql[j], sqlstr, i);
                if (g_queryInfo.superQueryInfo.result[j][0] != '\0') {
                    sprintf(pThreadInfo->filePath, "%s-%d",
                            g_queryInfo.superQueryInfo.result[j],
                            pThreadInfo->threadID);
                }
                selectAndGetResult(pThreadInfo, sqlstr);

                totalQueried++;
                g_queryInfo.superQueryInfo.totalQueried ++;

                int64_t  currentPrintTime = taosGetTimestampMs();
                int64_t  endTs = taosGetTimestampMs();
                if (currentPrintTime - lastPrintTime > 30*1000) {
                    printf("thread[%d] has currently completed queries: %"PRIu64", QPS: %10.3f\n",
                            pThreadInfo->threadID,
                            totalQueried,
                            (double)(totalQueried/((endTs-startTs)/1000.0)));
                    lastPrintTime = currentPrintTime;
                }
            }
        }
        et = taosGetTimestampMs();
        printf("####thread[%"PRId64"] complete all sqls to allocate all sub-tables[%"PRIu64" - %"PRIu64"] once queries duration:%.4fs\n\n",
                taosGetSelfPthreadId(),
                pThreadInfo->start_table_from,
                pThreadInfo->end_table_to,
                (double)(et - st)/1000.0);
    }

    return NULL;
}

static int queryTestProcess() {

    setupForAnsiEscape();
    printfQueryMeta();
    resetAfterAnsiEscape();

    TAOS * taos = NULL;
    taos = taos_connect(g_queryInfo.host,
            g_queryInfo.user,
            g_queryInfo.password,
            NULL,
            g_queryInfo.port);
    if (taos == NULL) {
        errorPrint( "Failed to connect to TDengine, reason:%s\n",
                taos_errstr(NULL));
        exit(-1);
    }

    if (0 != g_queryInfo.superQueryInfo.sqlCount) {
        getAllChildNameOfSuperTable(taos,
                g_queryInfo.dbName,
                g_queryInfo.superQueryInfo.sTblName,
                &g_queryInfo.superQueryInfo.childTblName,
                &g_queryInfo.superQueryInfo.childTblCount);
    }

    prompt();

    if (g_args.debug_print || g_args.verbose_print) {
        printfQuerySystemInfo(taos);
    }

    if (0 == strncasecmp(g_queryInfo.queryMode, "rest", strlen("rest"))) {
        if (convertHostToServAddr(
                    g_queryInfo.host, g_queryInfo.port, &g_queryInfo.serv_addr) != 0)
            exit(-1);
    }

    pthread_t  *pids  = NULL;
    threadInfo *infos = NULL;
    //==== create sub threads for query from specify table
    int nConcurrent = g_queryInfo.specifiedQueryInfo.concurrent;
    uint64_t nSqlCount = g_queryInfo.specifiedQueryInfo.sqlCount;

    uint64_t startTs = taosGetTimestampMs();

    if ((nSqlCount > 0) && (nConcurrent > 0)) {

        pids  = calloc(1, nConcurrent * nSqlCount * sizeof(pthread_t));
        infos = calloc(1, nConcurrent * nSqlCount * sizeof(threadInfo));

        if ((NULL == pids) || (NULL == infos)) {
            taos_close(taos);
            ERROR_EXIT("memory allocation failed for create threads\n");
        }

        for (uint64_t i = 0; i < nSqlCount; i++) {
            for (int j = 0; j < nConcurrent; j++) {
                uint64_t seq = i * nConcurrent + j;
                threadInfo *pThreadInfo = infos + seq;
                pThreadInfo->threadID = seq;
                pThreadInfo->querySeq = i;

                if (0 == strncasecmp(g_queryInfo.queryMode, "taosc", 5)) {

                    char sqlStr[TSDB_DB_NAME_LEN + 5];
                    sprintf(sqlStr, "USE %s", g_queryInfo.dbName);
                    if (0 != queryDbExec(taos, sqlStr, NO_INSERT_TYPE, false)) {
                        taos_close(taos);
                        free(infos);
                        free(pids);
                        errorPrint( "use database %s failed!\n\n",
                                g_queryInfo.dbName);
                        return -1;
                    }
                }

                pThreadInfo->taos = NULL;// TODO: workaround to use separate taos connection;

                pthread_create(pids + seq, NULL, specifiedTableQuery,
                        pThreadInfo);
            }
        }
    } else {
        g_queryInfo.specifiedQueryInfo.concurrent = 0;
    }

    taos_close(taos);

    pthread_t  *pidsOfSub  = NULL;
    threadInfo *infosOfSub = NULL;
    //==== create sub threads for query from all sub table of the super table
    if ((g_queryInfo.superQueryInfo.sqlCount > 0)
            && (g_queryInfo.superQueryInfo.threadCnt > 0)) {
        pidsOfSub  = calloc(1, g_queryInfo.superQueryInfo.threadCnt * sizeof(pthread_t));
        infosOfSub = calloc(1, g_queryInfo.superQueryInfo.threadCnt * sizeof(threadInfo));

        if ((NULL == pidsOfSub) || (NULL == infosOfSub)) {
            free(infos);
            free(pids);

            ERROR_EXIT("memory allocation failed for create threads\n");
        }

        int64_t ntables = g_queryInfo.superQueryInfo.childTblCount;
        int threads = g_queryInfo.superQueryInfo.threadCnt;

        int64_t a = ntables / threads;
        if (a < 1) {
            threads = ntables;
            a = 1;
        }

        int64_t b = 0;
        if (threads != 0) {
            b = ntables % threads;
        }

        uint64_t tableFrom = 0;
        for (int i = 0; i < threads; i++) {
            threadInfo *pThreadInfo = infosOfSub + i;
            pThreadInfo->threadID = i;

            pThreadInfo->start_table_from = tableFrom;
            pThreadInfo->ntables = i<b?a+1:a;
            pThreadInfo->end_table_to = i < b ? tableFrom + a : tableFrom + a - 1;
            tableFrom = pThreadInfo->end_table_to + 1;
            pThreadInfo->taos = NULL; // TODO: workaround to use separate taos connection;
            pthread_create(pidsOfSub + i, NULL, superTableQuery, pThreadInfo);
        }

        g_queryInfo.superQueryInfo.threadCnt = threads;
    } else {
        g_queryInfo.superQueryInfo.threadCnt = 0;
    }

    if ((nSqlCount > 0) && (nConcurrent > 0)) {
        for (int i = 0; i < nConcurrent; i++) {
            for (int j = 0; j < nSqlCount; j++) {
                pthread_join(pids[i * nSqlCount + j], NULL);
            }
        }
    }

    tmfree((char*)pids);
    tmfree((char*)infos);

    for (int i = 0; i < g_queryInfo.superQueryInfo.threadCnt; i++) {
        pthread_join(pidsOfSub[i], NULL);
    }

    tmfree((char*)pidsOfSub);
    tmfree((char*)infosOfSub);

    //  taos_close(taos);// TODO: workaround to use separate taos connection;
    uint64_t endTs = taosGetTimestampMs();

    uint64_t totalQueried = g_queryInfo.specifiedQueryInfo.totalQueried +
        g_queryInfo.superQueryInfo.totalQueried;

    fprintf(stderr, "==== completed total queries: %"PRIu64", the QPS of all threads: %10.3f====\n",
            totalQueried,
            (double)(totalQueried/((endTs-startTs)/1000.0)));
    return 0;
}

static void stable_sub_callback(
        TAOS_SUB* tsub, TAOS_RES *res, void* param, int code) {
    if (res == NULL || taos_errno(res) != 0) {
        errorPrint("%s() LN%d, failed to subscribe result, code:%d, reason:%s\n",
                __func__, __LINE__, code, taos_errstr(res));
        return;
    }

    if (param)
        fetchResult(res, (threadInfo *)param);
    // tao_unscribe() will free result.
}

static void specified_sub_callback(
        TAOS_SUB* tsub, TAOS_RES *res, void* param, int code) {
    if (res == NULL || taos_errno(res) != 0) {
        errorPrint("%s() LN%d, failed to subscribe result, code:%d, reason:%s\n",
                __func__, __LINE__, code, taos_errstr(res));
        return;
    }

    if (param)
        fetchResult(res, (threadInfo *)param);
    // tao_unscribe() will free result.
}

static TAOS_SUB* subscribeImpl(
        QUERY_CLASS class,
        threadInfo *pThreadInfo,
        char *sql, char* topic, bool restart, uint64_t interval)
{
    TAOS_SUB* tsub = NULL;

    if ((SPECIFIED_CLASS == class)
            && (ASYNC_MODE == g_queryInfo.specifiedQueryInfo.asyncMode)) {
        tsub = taos_subscribe(
                pThreadInfo->taos,
                restart,
                topic, sql, specified_sub_callback, (void*)pThreadInfo,
                g_queryInfo.specifiedQueryInfo.subscribeInterval);
    } else if ((STABLE_CLASS == class)
            && (ASYNC_MODE == g_queryInfo.superQueryInfo.asyncMode)) {
        tsub = taos_subscribe(
                pThreadInfo->taos,
                restart,
                topic, sql, stable_sub_callback, (void*)pThreadInfo,
                g_queryInfo.superQueryInfo.subscribeInterval);
    } else {
        tsub = taos_subscribe(
                pThreadInfo->taos,
                restart,
                topic, sql, NULL, NULL, interval);
    }

    if (tsub == NULL) {
        errorPrint("failed to create subscription. topic:%s, sql:%s\n", topic, sql);
        return NULL;
    }

    return tsub;
}

static void *superSubscribe(void *sarg) {
    threadInfo *pThreadInfo = (threadInfo *)sarg;
    char subSqlstr[MAX_QUERY_SQL_LENGTH];
    TAOS_SUB*    tsub[MAX_QUERY_SQL_COUNT] = {0};
    uint64_t tsubSeq;

    setThreadName("superSub");

    if (pThreadInfo->ntables > MAX_QUERY_SQL_COUNT) {
        errorPrint("The table number(%"PRId64") of the thread is more than max query sql count: %d\n",
                pThreadInfo->ntables, MAX_QUERY_SQL_COUNT);
        exit(-1);
    }

    if (pThreadInfo->taos == NULL) {
        pThreadInfo->taos = taos_connect(g_queryInfo.host,
                g_queryInfo.user,
                g_queryInfo.password,
                g_queryInfo.dbName,
                g_queryInfo.port);
        if (pThreadInfo->taos == NULL) {
            errorPrint("[%d] Failed to connect to TDengine, reason:%s\n",
                    pThreadInfo->threadID, taos_errstr(NULL));
            return NULL;
        }
    }

    char sqlStr[TSDB_DB_NAME_LEN + 5];
    sprintf(sqlStr, "USE %s", g_queryInfo.dbName);
    if (0 != queryDbExec(pThreadInfo->taos, sqlStr, NO_INSERT_TYPE, false)) {
        taos_close(pThreadInfo->taos);
        errorPrint( "use database %s failed!\n\n",
                g_queryInfo.dbName);
        return NULL;
    }

    char topic[32] = {0};
    for (uint64_t i = pThreadInfo->start_table_from;
            i <= pThreadInfo->end_table_to; i++) {
        tsubSeq = i - pThreadInfo->start_table_from;
        verbosePrint("%s() LN%d, [%d], start=%"PRId64" end=%"PRId64" i=%"PRIu64"\n",
                __func__, __LINE__,
                pThreadInfo->threadID,
                pThreadInfo->start_table_from,
                pThreadInfo->end_table_to, i);
        sprintf(topic, "taosdemo-subscribe-%"PRIu64"-%"PRIu64"",
                i, pThreadInfo->querySeq);
        memset(subSqlstr, 0, sizeof(subSqlstr));
        replaceChildTblName(
                g_queryInfo.superQueryInfo.sql[pThreadInfo->querySeq],
                subSqlstr, i);
        if (g_queryInfo.superQueryInfo.result[pThreadInfo->querySeq][0] != 0) {
            sprintf(pThreadInfo->filePath, "%s-%d",
                    g_queryInfo.superQueryInfo.result[pThreadInfo->querySeq],
                    pThreadInfo->threadID);
        }

        verbosePrint("%s() LN%d, [%d] subSqlstr: %s\n",
                __func__, __LINE__, pThreadInfo->threadID, subSqlstr);
        tsub[tsubSeq] = subscribeImpl(
                STABLE_CLASS,
                pThreadInfo, subSqlstr, topic,
                g_queryInfo.superQueryInfo.subscribeRestart,
                g_queryInfo.superQueryInfo.subscribeInterval);
        if (NULL == tsub[tsubSeq]) {
            taos_close(pThreadInfo->taos);
            return NULL;
        }
    }

    // start loop to consume result
    int consumed[MAX_QUERY_SQL_COUNT];
    for (int i = 0; i < MAX_QUERY_SQL_COUNT; i++) {
        consumed[i] = 0;
    }
    TAOS_RES* res = NULL;

    uint64_t st = 0, et = 0;

    while ((g_queryInfo.superQueryInfo.endAfterConsume == -1)
            || (g_queryInfo.superQueryInfo.endAfterConsume >
                consumed[pThreadInfo->end_table_to
                - pThreadInfo->start_table_from])) {

        verbosePrint("super endAfterConsume: %d, consumed: %d\n",
                g_queryInfo.superQueryInfo.endAfterConsume,
                consumed[pThreadInfo->end_table_to
                - pThreadInfo->start_table_from]);
        for (uint64_t i = pThreadInfo->start_table_from;
                i <= pThreadInfo->end_table_to; i++) {
            tsubSeq = i - pThreadInfo->start_table_from;
            if (ASYNC_MODE == g_queryInfo.superQueryInfo.asyncMode) {
                continue;
            }

            st = taosGetTimestampMs();
            performancePrint("st: %"PRIu64" et: %"PRIu64" st-et: %"PRIu64"\n", st, et, (st - et));
            res = taos_consume(tsub[tsubSeq]);
            et = taosGetTimestampMs();
            performancePrint("st: %"PRIu64" et: %"PRIu64" delta: %"PRIu64"\n", st, et, (et - st));

            if (res) {
                if (g_queryInfo.superQueryInfo.result[pThreadInfo->querySeq][0] != 0) {
                    sprintf(pThreadInfo->filePath, "%s-%d",
                            g_queryInfo.superQueryInfo.result[pThreadInfo->querySeq],
                            pThreadInfo->threadID);
                    fetchResult(res, pThreadInfo);
                }
                consumed[tsubSeq] ++;

                if ((g_queryInfo.superQueryInfo.resubAfterConsume != -1)
                        && (consumed[tsubSeq] >=
                            g_queryInfo.superQueryInfo.resubAfterConsume)) {
                    verbosePrint("%s() LN%d, keepProgress:%d, resub super table query: %"PRIu64"\n",
                            __func__, __LINE__,
                            g_queryInfo.superQueryInfo.subscribeKeepProgress,
                            pThreadInfo->querySeq);
                    taos_unsubscribe(tsub[tsubSeq],
                            g_queryInfo.superQueryInfo.subscribeKeepProgress);
                    consumed[tsubSeq]= 0;
                    tsub[tsubSeq] = subscribeImpl(
                            STABLE_CLASS,
                            pThreadInfo, subSqlstr, topic,
                            g_queryInfo.superQueryInfo.subscribeRestart,
                            g_queryInfo.superQueryInfo.subscribeInterval
                            );
                    if (NULL == tsub[tsubSeq]) {
                        taos_close(pThreadInfo->taos);
                        return NULL;
                    }
                }
            }
        }
    }
    verbosePrint("%s() LN%d, super endAfterConsume: %d, consumed: %d\n",
            __func__, __LINE__,
            g_queryInfo.superQueryInfo.endAfterConsume,
            consumed[pThreadInfo->end_table_to - pThreadInfo->start_table_from]);
    taos_free_result(res);

    for (uint64_t i = pThreadInfo->start_table_from;
            i <= pThreadInfo->end_table_to; i++) {
        tsubSeq = i - pThreadInfo->start_table_from;
        taos_unsubscribe(tsub[tsubSeq], 0);
    }

    taos_close(pThreadInfo->taos);
    return NULL;
}

static void *specifiedSubscribe(void *sarg) {
    threadInfo *pThreadInfo = (threadInfo *)sarg;
    //  TAOS_SUB*  tsub = NULL;

    setThreadName("specSub");

    if (pThreadInfo->taos == NULL) {
        pThreadInfo->taos = taos_connect(g_queryInfo.host,
                g_queryInfo.user,
                g_queryInfo.password,
                g_queryInfo.dbName,
                g_queryInfo.port);
        if (pThreadInfo->taos == NULL) {
            errorPrint("[%d] Failed to connect to TDengine, reason:%s\n",
                    pThreadInfo->threadID, taos_errstr(NULL));
            return NULL;
        }
    }

    char sqlStr[TSDB_DB_NAME_LEN + 5];
    sprintf(sqlStr, "USE %s", g_queryInfo.dbName);
    if (0 != queryDbExec(pThreadInfo->taos, sqlStr, NO_INSERT_TYPE, false)) {
        taos_close(pThreadInfo->taos);
        return NULL;
    }

    sprintf(g_queryInfo.specifiedQueryInfo.topic[pThreadInfo->threadID],
            "taosdemo-subscribe-%"PRIu64"-%d",
            pThreadInfo->querySeq,
            pThreadInfo->threadID);
    if (g_queryInfo.specifiedQueryInfo.result[pThreadInfo->querySeq][0] != '\0') {
        sprintf(pThreadInfo->filePath, "%s-%d",
                g_queryInfo.specifiedQueryInfo.result[pThreadInfo->querySeq],
                pThreadInfo->threadID);
    }
    g_queryInfo.specifiedQueryInfo.tsub[pThreadInfo->threadID] = subscribeImpl(
            SPECIFIED_CLASS, pThreadInfo,
            g_queryInfo.specifiedQueryInfo.sql[pThreadInfo->querySeq],
            g_queryInfo.specifiedQueryInfo.topic[pThreadInfo->threadID],
            g_queryInfo.specifiedQueryInfo.subscribeRestart,
            g_queryInfo.specifiedQueryInfo.subscribeInterval);
    if (NULL == g_queryInfo.specifiedQueryInfo.tsub[pThreadInfo->threadID]) {
        taos_close(pThreadInfo->taos);
        return NULL;
    }

    // start loop to consume result

    g_queryInfo.specifiedQueryInfo.consumed[pThreadInfo->threadID] = 0;
    while((g_queryInfo.specifiedQueryInfo.endAfterConsume[pThreadInfo->querySeq] == -1)
            || (g_queryInfo.specifiedQueryInfo.consumed[pThreadInfo->threadID] <
                g_queryInfo.specifiedQueryInfo.endAfterConsume[pThreadInfo->querySeq])) {

        printf("consumed[%d]: %d, endAfterConsum[%"PRId64"]: %d\n",
                pThreadInfo->threadID,
                g_queryInfo.specifiedQueryInfo.consumed[pThreadInfo->threadID],
                pThreadInfo->querySeq,
                g_queryInfo.specifiedQueryInfo.endAfterConsume[pThreadInfo->querySeq]);
        if (ASYNC_MODE == g_queryInfo.specifiedQueryInfo.asyncMode) {
            continue;
        }

        g_queryInfo.specifiedQueryInfo.res[pThreadInfo->threadID] = taos_consume(
                g_queryInfo.specifiedQueryInfo.tsub[pThreadInfo->threadID]);
        if (g_queryInfo.specifiedQueryInfo.res[pThreadInfo->threadID]) {
            if (g_queryInfo.specifiedQueryInfo.result[pThreadInfo->querySeq][0]
                    != 0) {
                sprintf(pThreadInfo->filePath, "%s-%d",
                        g_queryInfo.specifiedQueryInfo.result[pThreadInfo->querySeq],
                        pThreadInfo->threadID);
            }
            fetchResult(
                    g_queryInfo.specifiedQueryInfo.res[pThreadInfo->threadID],
                    pThreadInfo);

            g_queryInfo.specifiedQueryInfo.consumed[pThreadInfo->threadID] ++;
            if ((g_queryInfo.specifiedQueryInfo.resubAfterConsume[pThreadInfo->querySeq] != -1)
                    && (g_queryInfo.specifiedQueryInfo.consumed[pThreadInfo->threadID] >=
                        g_queryInfo.specifiedQueryInfo.resubAfterConsume[pThreadInfo->querySeq])) {
                printf("keepProgress:%d, resub specified query: %"PRIu64"\n",
                        g_queryInfo.specifiedQueryInfo.subscribeKeepProgress,
                        pThreadInfo->querySeq);
                g_queryInfo.specifiedQueryInfo.consumed[pThreadInfo->threadID] = 0;
                taos_unsubscribe(g_queryInfo.specifiedQueryInfo.tsub[pThreadInfo->threadID],
                        g_queryInfo.specifiedQueryInfo.subscribeKeepProgress);
                g_queryInfo.specifiedQueryInfo.tsub[pThreadInfo->threadID] =
                    subscribeImpl(
                            SPECIFIED_CLASS,
                            pThreadInfo,
                            g_queryInfo.specifiedQueryInfo.sql[pThreadInfo->querySeq],
                            g_queryInfo.specifiedQueryInfo.topic[pThreadInfo->threadID],
                            g_queryInfo.specifiedQueryInfo.subscribeRestart,
                            g_queryInfo.specifiedQueryInfo.subscribeInterval);
                if (NULL == g_queryInfo.specifiedQueryInfo.tsub[pThreadInfo->threadID]) {
                    taos_close(pThreadInfo->taos);
                    return NULL;
                }
            }
        }
    }
    taos_free_result(g_queryInfo.specifiedQueryInfo.res[pThreadInfo->threadID]);
    taos_close(pThreadInfo->taos);

    return NULL;
}

static int subscribeTestProcess() {
    setupForAnsiEscape();
    printfQueryMeta();
    resetAfterAnsiEscape();

    prompt();

    TAOS * taos = NULL;
    taos = taos_connect(g_queryInfo.host,
            g_queryInfo.user,
            g_queryInfo.password,
            g_queryInfo.dbName,
            g_queryInfo.port);
    if (taos == NULL) {
        errorPrint( "Failed to connect to TDengine, reason:%s\n",
                taos_errstr(NULL));
        exit(-1);
    }

    if (0 != g_queryInfo.superQueryInfo.sqlCount) {
        getAllChildNameOfSuperTable(taos,
                g_queryInfo.dbName,
                g_queryInfo.superQueryInfo.sTblName,
                &g_queryInfo.superQueryInfo.childTblName,
                &g_queryInfo.superQueryInfo.childTblCount);
    }

    taos_close(taos); // TODO: workaround to use separate taos connection;

    pthread_t  *pids = NULL;
    threadInfo *infos = NULL;

    pthread_t  *pidsOfStable  = NULL;
    threadInfo *infosOfStable = NULL;

    //==== create threads for query for specified table
    if (g_queryInfo.specifiedQueryInfo.sqlCount <= 0) {
        debugPrint("%s() LN%d, sepcified query sqlCount %d.\n",
                __func__, __LINE__,
                g_queryInfo.specifiedQueryInfo.sqlCount);
    } else {
        if (g_queryInfo.specifiedQueryInfo.concurrent <= 0) {
            errorPrint("%s() LN%d, sepcified query sqlCount %d.\n",
                    __func__, __LINE__,
                    g_queryInfo.specifiedQueryInfo.sqlCount);
            exit(-1);
        }

        pids  = calloc(
                1,
                g_queryInfo.specifiedQueryInfo.sqlCount *
                g_queryInfo.specifiedQueryInfo.concurrent *
                sizeof(pthread_t));
        infos = calloc(
                1,
                g_queryInfo.specifiedQueryInfo.sqlCount *
                g_queryInfo.specifiedQueryInfo.concurrent *
                sizeof(threadInfo));
        if ((NULL == pids) || (NULL == infos)) {
            errorPrint("%s() LN%d, malloc failed for create threads\n", __func__, __LINE__);
            exit(-1);
        }

        for (int i = 0; i < g_queryInfo.specifiedQueryInfo.sqlCount; i++) {
            for (int j = 0; j < g_queryInfo.specifiedQueryInfo.concurrent; j++) {
                uint64_t seq = i * g_queryInfo.specifiedQueryInfo.concurrent + j;
                threadInfo *pThreadInfo = infos + seq;
                pThreadInfo->threadID = seq;
                pThreadInfo->querySeq = i;
                pThreadInfo->taos = NULL;  // TODO: workaround to use separate taos connection;
                pthread_create(pids + seq, NULL, specifiedSubscribe, pThreadInfo);
            }
        }
    }

    //==== create threads for super table query
    if (g_queryInfo.superQueryInfo.sqlCount <= 0) {
        debugPrint("%s() LN%d, super table query sqlCount %d.\n",
                __func__, __LINE__,
                g_queryInfo.superQueryInfo.sqlCount);
    } else {
        if ((g_queryInfo.superQueryInfo.sqlCount > 0)
                && (g_queryInfo.superQueryInfo.threadCnt > 0)) {
            pidsOfStable  = calloc(
                    1,
                    g_queryInfo.superQueryInfo.sqlCount *
                    g_queryInfo.superQueryInfo.threadCnt *
                    sizeof(pthread_t));
            infosOfStable = calloc(
                    1,
                    g_queryInfo.superQueryInfo.sqlCount *
                    g_queryInfo.superQueryInfo.threadCnt *
                    sizeof(threadInfo));
            if ((NULL == pidsOfStable) || (NULL == infosOfStable)) {
                errorPrint("%s() LN%d, malloc failed for create threads\n",
                        __func__, __LINE__);
                // taos_close(taos);
                exit(-1);
            }

            int64_t ntables = g_queryInfo.superQueryInfo.childTblCount;
            int threads = g_queryInfo.superQueryInfo.threadCnt;

            int64_t a = ntables / threads;
            if (a < 1) {
                threads = ntables;
                a = 1;
            }

            int64_t b = 0;
            if (threads != 0) {
                b = ntables % threads;
            }

            for (uint64_t i = 0; i < g_queryInfo.superQueryInfo.sqlCount; i++) {
                uint64_t tableFrom = 0;
                for (int j = 0; j < threads; j++) {
                    uint64_t seq = i * threads + j;
                    threadInfo *pThreadInfo = infosOfStable + seq;
                    pThreadInfo->threadID = seq;
                    pThreadInfo->querySeq = i;

                    pThreadInfo->start_table_from = tableFrom;
                    pThreadInfo->ntables = j<b?a+1:a;
                    pThreadInfo->end_table_to = j<b?tableFrom+a:tableFrom+a-1;
                    tableFrom = pThreadInfo->end_table_to + 1;
                    pThreadInfo->taos = NULL; // TODO: workaround to use separate taos connection;
                    pthread_create(pidsOfStable + seq,
                            NULL, superSubscribe, pThreadInfo);
                }
            }

            g_queryInfo.superQueryInfo.threadCnt = threads;

            for (int i = 0; i < g_queryInfo.superQueryInfo.sqlCount; i++) {
                for (int j = 0; j < threads; j++) {
                    uint64_t seq = i * threads + j;
                    pthread_join(pidsOfStable[seq], NULL);
                }
            }
        }
    }

    for (int i = 0; i < g_queryInfo.specifiedQueryInfo.sqlCount; i++) {
        for (int j = 0; j < g_queryInfo.specifiedQueryInfo.concurrent; j++) {
            uint64_t seq = i * g_queryInfo.specifiedQueryInfo.concurrent + j;
            pthread_join(pids[seq], NULL);
        }
    }

    tmfree((char*)pids);
    tmfree((char*)infos);

    tmfree((char*)pidsOfStable);
    tmfree((char*)infosOfStable);
    //   taos_close(taos);
    return 0;
}

static void initOfInsertMeta() {
    memset(&g_Dbs, 0, sizeof(SDbs));

    // set default values
    tstrncpy(g_Dbs.host, "127.0.0.1", MAX_HOSTNAME_SIZE);
    g_Dbs.port = 6030;
    tstrncpy(g_Dbs.user, TSDB_DEFAULT_USER, MAX_USERNAME_SIZE);
    tstrncpy(g_Dbs.password, TSDB_DEFAULT_PASS, MAX_PASSWORD_SIZE);
    g_Dbs.threadCount = 2;

    g_Dbs.use_metric = g_args.use_metric;
}

static void initOfQueryMeta() {
    memset(&g_queryInfo, 0, sizeof(SQueryMetaInfo));

    // set default values
    tstrncpy(g_queryInfo.host, "127.0.0.1", MAX_HOSTNAME_SIZE);
    g_queryInfo.port = 6030;
    tstrncpy(g_queryInfo.user, TSDB_DEFAULT_USER, MAX_USERNAME_SIZE);
    tstrncpy(g_queryInfo.password, TSDB_DEFAULT_PASS, MAX_PASSWORD_SIZE);
}

static void setParaFromArg() {
    if (g_args.host) {
        tstrncpy(g_Dbs.host, g_args.host, MAX_HOSTNAME_SIZE);
    } else {
        tstrncpy(g_Dbs.host, "127.0.0.1", MAX_HOSTNAME_SIZE);
    }

    if (g_args.user) {
        tstrncpy(g_Dbs.user, g_args.user, MAX_USERNAME_SIZE);
    }

    if (g_args.password) {
        tstrncpy(g_Dbs.password, g_args.password, MAX_PASSWORD_SIZE);
    }

    if (g_args.port) {
        g_Dbs.port = g_args.port;
    }

    g_Dbs.threadCount = g_args.num_of_threads;
    g_Dbs.threadCountByCreateTbl = g_args.num_of_threads;

    g_Dbs.dbCount = 1;
    g_Dbs.db[0].drop = true;

    tstrncpy(g_Dbs.db[0].dbName, g_args.database, TSDB_DB_NAME_LEN);
    g_Dbs.db[0].dbCfg.replica = g_args.replica;
    tstrncpy(g_Dbs.db[0].dbCfg.precision, "ms", SMALL_BUFF_LEN);

    tstrncpy(g_Dbs.resultFile, g_args.output_file, MAX_FILE_NAME_LEN);

    g_Dbs.use_metric = g_args.use_metric;
    g_Dbs.insert_only = g_args.insert_only;

    g_Dbs.do_aggreFunc = true;

    char dataString[TSDB_MAX_BYTES_PER_ROW];
    char **data_type = g_args.datatype;

    memset(dataString, 0, TSDB_MAX_BYTES_PER_ROW);

<<<<<<< HEAD
  if (g_args.use_metric) {
    g_Dbs.db[0].superTblCount = 1000;
    for (int index = 0; index < g_Dbs.db[0].superTblCount; ++index) {
      //tstrncpy(g_Dbs.db[0].superTbls[i].sTblName, "meters", TSDB_TABLE_NAME_LEN);
      sprintf(g_Dbs.db[0].superTbls[index].sTblName, "meters_%d", index);
      g_Dbs.db[0].superTbls[index].childTblCount = g_args.num_of_tables;
      g_Dbs.threadCount = g_args.num_of_threads;
      g_Dbs.threadCountByCreateTbl = g_args.num_of_threads;
      g_Dbs.asyncMode = g_args.async_mode;

      g_Dbs.db[0].superTbls[index].autoCreateTable = PRE_CREATE_SUBTBL;
      g_Dbs.db[0].superTbls[index].childTblExists = TBL_NO_EXISTS;
      g_Dbs.db[0].superTbls[index].disorderRange = g_args.disorderRange;
      g_Dbs.db[0].superTbls[index].disorderRatio = g_args.disorderRatio;
      //tstrncpy(g_Dbs.db[0].superTbls[index].childTblPrefix, g_args.tb_prefix, TSDB_TABLE_NAME_LEN - 20);
      sprintf(g_Dbs.db[0].superTbls[index].childTblPrefix, "meters_%d_%s", index, g_args.tb_prefix);
      tstrncpy(g_Dbs.db[0].superTbls[index].dataSource, "rand", MAX_TB_NAME_SIZE);

      if (g_args.iface == INTERFACE_BUT) {
        g_Dbs.db[0].superTbls[index].iface = TAOSC_IFACE;
      } else {
        g_Dbs.db[0].superTbls[index].iface = g_args.iface;
      }
      tstrncpy(g_Dbs.db[0].superTbls[index].startTimestamp, "2017-07-14 10:40:00.000", MAX_TB_NAME_SIZE);
      g_Dbs.db[0].superTbls[index].timeStampStep = DEFAULT_TIMESTAMP_STEP;
=======
    if (strcasecmp(data_type[0], "BINARY") == 0
            || strcasecmp(data_type[0], "BOOL") == 0
            || strcasecmp(data_type[0], "NCHAR") == 0 ) {
        g_Dbs.do_aggreFunc = false;
    }

    if (g_args.use_metric) {
        g_Dbs.db[0].superTblCount = 1;
        tstrncpy(g_Dbs.db[0].superTbls[0].sTblName, "meters", TSDB_TABLE_NAME_LEN);
        g_Dbs.db[0].superTbls[0].childTblCount = g_args.num_of_tables;
        g_Dbs.threadCount = g_args.num_of_threads;
        g_Dbs.threadCountByCreateTbl = g_args.num_of_threads;
        g_Dbs.asyncMode = g_args.async_mode;

        g_Dbs.db[0].superTbls[0].autoCreateTable = PRE_CREATE_SUBTBL;
        g_Dbs.db[0].superTbls[0].childTblExists = TBL_NO_EXISTS;
        g_Dbs.db[0].superTbls[0].disorderRange = g_args.disorderRange;
        g_Dbs.db[0].superTbls[0].disorderRatio = g_args.disorderRatio;
        tstrncpy(g_Dbs.db[0].superTbls[0].childTblPrefix,
                g_args.tb_prefix, TBNAME_PREFIX_LEN);
        tstrncpy(g_Dbs.db[0].superTbls[0].dataSource, "rand", SMALL_BUFF_LEN);

        if (g_args.iface == INTERFACE_BUT) {
            g_Dbs.db[0].superTbls[0].iface = TAOSC_IFACE;
        } else {
            g_Dbs.db[0].superTbls[0].iface = g_args.iface;
        }
        tstrncpy(g_Dbs.db[0].superTbls[0].startTimestamp,
                "2017-07-14 10:40:00.000", MAX_TB_NAME_SIZE);
        g_Dbs.db[0].superTbls[0].timeStampStep = g_args.timestamp_step;

        g_Dbs.db[0].superTbls[0].insertRows = g_args.num_of_DPT;
        g_Dbs.db[0].superTbls[0].maxSqlLen = g_args.max_sql_len;
>>>>>>> 0d7c2fb4

      g_Dbs.db[0].superTbls[index].insertRows = g_args.num_of_DPT;
      g_Dbs.db[0].superTbls[index].maxSqlLen = g_args.max_sql_len;

<<<<<<< HEAD
      g_Dbs.db[0].superTbls[index].columnCount = 0;
      for (int i = 0; i < MAX_NUM_COLUMNS; i++) {
        if (data_type[i] == NULL) {
          break;
        }

        tstrncpy(g_Dbs.db[0].superTbls[index].columns[i].dataType, data_type[i], strlen(data_type[i]) + 1);
        g_Dbs.db[0].superTbls[index].columns[i].dataLen = g_args.len_of_binary;
        g_Dbs.db[0].superTbls[index].columnCount++;
      }

      if (g_Dbs.db[0].superTbls[index].columnCount > g_args.num_of_CPR) {
        g_Dbs.db[0].superTbls[index].columnCount = g_args.num_of_CPR;
      } else {
        for (int i = g_Dbs.db[0].superTbls[index].columnCount; i < g_args.num_of_CPR; i++) {
          tstrncpy(g_Dbs.db[0].superTbls[index].columns[i].dataType, "INT", strlen("INT") + 1);
          g_Dbs.db[0].superTbls[index].columns[i].dataLen = 0;
          g_Dbs.db[0].superTbls[index].columnCount++;
=======
            tstrncpy(g_Dbs.db[0].superTbls[0].columns[i].dataType,
                    data_type[i], min(DATATYPE_BUFF_LEN, strlen(data_type[i]) + 1));
            g_Dbs.db[0].superTbls[0].columns[i].dataLen = g_args.len_of_binary;
            g_Dbs.db[0].superTbls[0].columnCount++;
        }

        if (g_Dbs.db[0].superTbls[0].columnCount > g_args.num_of_CPR) {
            g_Dbs.db[0].superTbls[0].columnCount = g_args.num_of_CPR;
        } else {
            for (int i = g_Dbs.db[0].superTbls[0].columnCount;
                    i < g_args.num_of_CPR; i++) {
                tstrncpy(g_Dbs.db[0].superTbls[0].columns[i].dataType,
                        "INT", min(DATATYPE_BUFF_LEN, strlen("INT") + 1));
                g_Dbs.db[0].superTbls[0].columns[i].dataLen = 0;
                g_Dbs.db[0].superTbls[0].columnCount++;
            }
>>>>>>> 0d7c2fb4
        }
      }

<<<<<<< HEAD
      tstrncpy(g_Dbs.db[0].superTbls[index].tags[0].dataType, "INT", strlen("INT") + 1);
      g_Dbs.db[0].superTbls[index].tags[0].dataLen = 0;

      tstrncpy(g_Dbs.db[0].superTbls[index].tags[1].dataType, "BINARY", strlen("BINARY") + 1);
      g_Dbs.db[0].superTbls[index].tags[1].dataLen = g_args.len_of_binary;
      g_Dbs.db[0].superTbls[index].tagCount = 2;
=======
        tstrncpy(g_Dbs.db[0].superTbls[0].tags[0].dataType,
                "INT", min(DATATYPE_BUFF_LEN, strlen("INT") + 1));
        g_Dbs.db[0].superTbls[0].tags[0].dataLen = 0;

        tstrncpy(g_Dbs.db[0].superTbls[0].tags[1].dataType,
                "BINARY", min(DATATYPE_BUFF_LEN, strlen("BINARY") + 1));
        g_Dbs.db[0].superTbls[0].tags[1].dataLen = g_args.len_of_binary;
        g_Dbs.db[0].superTbls[0].tagCount = 2;
    } else {
        g_Dbs.threadCountByCreateTbl = g_args.num_of_threads;
        g_Dbs.db[0].superTbls[0].tagCount = 0;
>>>>>>> 0d7c2fb4
    }
  } else {
    g_Dbs.threadCountByCreateTbl = g_args.num_of_threads;
    g_Dbs.db[0].superTbls[0].tagCount = 0;
  }
}

/* Function to do regular expression check */
static int regexMatch(const char *s, const char *reg, int cflags) {
    regex_t regex;
    char    msgbuf[100] = {0};

    /* Compile regular expression */
    if (regcomp(&regex, reg, cflags) != 0) {
        printf("Fail to compile regex\n");
        exit(-1);
    }

    /* Execute regular expression */
    int reti = regexec(&regex, s, 0, NULL, 0);
    if (!reti) {
        regfree(&regex);
        return 1;
    } else if (reti == REG_NOMATCH) {
        regfree(&regex);
        return 0;
    } else {
        regerror(reti, &regex, msgbuf, sizeof(msgbuf));
        printf("Regex match failed: %s\n", msgbuf);
        regfree(&regex);
        exit(-1);
    }

    return 0;
}

static int isCommentLine(char *line) {
    if (line == NULL) return 1;

    return regexMatch(line, "^\\s*#.*", REG_EXTENDED);
}

static void querySqlFile(TAOS* taos, char* sqlFile)
{
    FILE *fp = fopen(sqlFile, "r");
    if (fp == NULL) {
        printf("failed to open file %s, reason:%s\n", sqlFile, strerror(errno));
        return;
    }

    int       read_len = 0;
    char *    cmd = calloc(1, TSDB_MAX_BYTES_PER_ROW);
    size_t    cmd_len = 0;
    char *    line = NULL;
    size_t    line_len = 0;

    double t = taosGetTimestampMs();

    while((read_len = tgetline(&line, &line_len, fp)) != -1) {
        if (read_len >= TSDB_MAX_BYTES_PER_ROW) continue;
        line[--read_len] = '\0';

        if (read_len == 0 || isCommentLine(line)) {  // line starts with #
            continue;
        }

        if (line[read_len - 1] == '\\') {
            line[read_len - 1] = ' ';
            memcpy(cmd + cmd_len, line, read_len);
            cmd_len += read_len;
            continue;
        }

        memcpy(cmd + cmd_len, line, read_len);
        if (0 != queryDbExec(taos, cmd, NO_INSERT_TYPE, false)) {
            errorPrint("%s() LN%d, queryDbExec %s failed!\n",
                    __func__, __LINE__, cmd);
            tmfree(cmd);
            tmfree(line);
            tmfclose(fp);
            return;
        }
        memset(cmd, 0, TSDB_MAX_BYTES_PER_ROW);
        cmd_len = 0;
    }

    t = taosGetTimestampMs() - t;
    printf("run %s took %.6f second(s)\n\n", sqlFile, t);

    tmfree(cmd);
    tmfree(line);
    tmfclose(fp);
    return;
}

static void testMetaFile() {
    if (INSERT_TEST == g_args.test_mode) {
        if (g_Dbs.cfgDir[0])
            taos_options(TSDB_OPTION_CONFIGDIR, g_Dbs.cfgDir);

        insertTestProcess();

    } else if (QUERY_TEST == g_args.test_mode) {
        if (g_queryInfo.cfgDir[0])
            taos_options(TSDB_OPTION_CONFIGDIR, g_queryInfo.cfgDir);

        queryTestProcess();

    } else if (SUBSCRIBE_TEST == g_args.test_mode) {
        if (g_queryInfo.cfgDir[0])
            taos_options(TSDB_OPTION_CONFIGDIR, g_queryInfo.cfgDir);

        subscribeTestProcess();

    }  else {
        ;
    }
}

static void queryResult() {
    // query data

    pthread_t read_id;
    threadInfo *pThreadInfo = calloc(1, sizeof(threadInfo));
    assert(pThreadInfo);
    pThreadInfo->start_time = 1500000000000;  // 2017-07-14 10:40:00.000
    pThreadInfo->start_table_from = 0;

    //pThreadInfo->do_aggreFunc = g_Dbs.do_aggreFunc;
    if (g_args.use_metric) {
        pThreadInfo->ntables = g_Dbs.db[0].superTbls[0].childTblCount;
        pThreadInfo->end_table_to = g_Dbs.db[0].superTbls[0].childTblCount - 1;
        pThreadInfo->superTblInfo = &g_Dbs.db[0].superTbls[0];
        tstrncpy(pThreadInfo->tb_prefix,
                g_Dbs.db[0].superTbls[0].childTblPrefix, TBNAME_PREFIX_LEN);
    } else {
        pThreadInfo->ntables = g_args.num_of_tables;
        pThreadInfo->end_table_to = g_args.num_of_tables -1;
        tstrncpy(pThreadInfo->tb_prefix, g_args.tb_prefix, TSDB_TABLE_NAME_LEN);
    }

    pThreadInfo->taos = taos_connect(
            g_Dbs.host,
            g_Dbs.user,
            g_Dbs.password,
            g_Dbs.db[0].dbName,
            g_Dbs.port);
    if (pThreadInfo->taos == NULL) {
        errorPrint( "Failed to connect to TDengine, reason:%s\n",
                taos_errstr(NULL));
        free(pThreadInfo);
        exit(-1);
    }

    tstrncpy(pThreadInfo->filePath, g_Dbs.resultFile, MAX_FILE_NAME_LEN);

    if (!g_Dbs.use_metric) {
        pthread_create(&read_id, NULL, readTable, pThreadInfo);
    } else {
        pthread_create(&read_id, NULL, readMetric, pThreadInfo);
    }
    pthread_join(read_id, NULL);
    taos_close(pThreadInfo->taos);
    free(pThreadInfo);
}

static void testCmdLine() {

    if (strlen(configDir)) {
        wordexp_t full_path;
        if (wordexp(configDir, &full_path, 0) != 0) {
            errorPrint( "Invalid path %s\n", configDir);
            return;
        }
        taos_options(TSDB_OPTION_CONFIGDIR, full_path.we_wordv[0]);
        wordfree(&full_path);
    }

    g_args.test_mode = INSERT_TEST;
    insertTestProcess();

    if (false == g_Dbs.insert_only)
        queryResult();
}

int main(int argc, char *argv[]) {
    parse_args(argc, argv, &g_args);

    debugPrint("meta file: %s\n", g_args.metaFile);

    if (g_args.metaFile) {
        initOfInsertMeta();
        initOfQueryMeta();

        if (false == getInfoFromJsonFile(g_args.metaFile)) {
            printf("Failed to read %s\n", g_args.metaFile);
            return 1;
        }

        testMetaFile();
    } else {
        memset(&g_Dbs, 0, sizeof(SDbs));
        setParaFromArg();

        if (NULL != g_args.sqlFile) {
            TAOS* qtaos = taos_connect(
                    g_Dbs.host,
                    g_Dbs.user,
                    g_Dbs.password,
                    g_Dbs.db[0].dbName,
                    g_Dbs.port);
            querySqlFile(qtaos, g_args.sqlFile);
            taos_close(qtaos);

        } else {
            testCmdLine();
        }

        if (g_dupstr)
            free(g_dupstr);
    }

    return 0;
}
<|MERGE_RESOLUTION|>--- conflicted
+++ resolved
@@ -494,43 +494,43 @@
 static DWORD g_consoleMode;
 
 static void setupForAnsiEscape(void) {
-    DWORD mode = 0;
-    g_stdoutHandle = GetStdHandle(STD_OUTPUT_HANDLE);
-
-    if(g_stdoutHandle == INVALID_HANDLE_VALUE) {
-        exit(GetLastError());
-    }
-
-    if(!GetConsoleMode(g_stdoutHandle, &mode)) {
-        exit(GetLastError());
-    }
-
-    g_consoleMode = mode;
-
-    // Enable ANSI escape codes
-    mode |= ENABLE_VIRTUAL_TERMINAL_PROCESSING;
-
-    if(!SetConsoleMode(g_stdoutHandle, mode)) {
-        exit(GetLastError());
-    }
+  DWORD mode = 0;
+  g_stdoutHandle = GetStdHandle(STD_OUTPUT_HANDLE);
+
+  if(g_stdoutHandle == INVALID_HANDLE_VALUE) {
+    exit(GetLastError());
+  }
+
+  if(!GetConsoleMode(g_stdoutHandle, &mode)) {
+    exit(GetLastError());
+  }
+
+  g_consoleMode = mode;
+
+  // Enable ANSI escape codes
+  mode |= ENABLE_VIRTUAL_TERMINAL_PROCESSING;
+
+  if(!SetConsoleMode(g_stdoutHandle, mode)) {
+    exit(GetLastError());
+  }
 }
 
 static void resetAfterAnsiEscape(void) {
-    // Reset colors
-    printf("\x1b[0m");
-
-    // Reset console mode
-    if(!SetConsoleMode(g_stdoutHandle, g_consoleMode)) {
-        exit(GetLastError());
-    }
+  // Reset colors
+  printf("\x1b[0m");
+
+  // Reset console mode
+  if(!SetConsoleMode(g_stdoutHandle, g_consoleMode)) {
+    exit(GetLastError());
+  }
 }
 
 static int taosRandom()
 {
-    int number;
-    rand_s(&number);
-
-    return number;
+  int number;
+  rand_s(&number);
+
+  return number;
 }
 #else   // Not windows
 static void setupForAnsiEscape(void) {}
@@ -554,9 +554,9 @@
 static void createChildTables();
 static int queryDbExec(TAOS *taos, char *command, QUERY_TYPE type, bool quiet);
 static int postProceSql(char *host, struct sockaddr_in *pServAddr,
-        uint16_t port, char* sqlstr, threadInfo *pThreadInfo);
+                        uint16_t port, char* sqlstr, threadInfo *pThreadInfo);
 static int64_t getTSRandTail(int64_t timeStampStep, int32_t seq,
-        int disorderRatio, int disorderRange);
+                             int disorderRatio, int disorderRange);
 static bool getInfoFromJsonFile(char* file);
 static void init_rand_data();
 
@@ -567,61 +567,61 @@
 float    randfloat[MAX_PREPARED_RAND];
 double   randdouble[MAX_PREPARED_RAND];
 char *aggreFunc[] = {"*", "count(*)", "avg(col0)", "sum(col0)",
-    "max(col0)", "min(col0)", "first(col0)", "last(col0)"};
+                     "max(col0)", "min(col0)", "first(col0)", "last(col0)"};
 
 #define DEFAULT_DATATYPE_NUM    3
 
 SArguments g_args = {
-    NULL,            // metaFile
-    0,               // test_mode
-    "127.0.0.1",     // host
-    6030,            // port
-    INTERFACE_BUT,   // iface
-    "root",          // user
+        NULL,            // metaFile
+        0,               // test_mode
+        "127.0.0.1",     // host
+        6030,            // port
+        INTERFACE_BUT,   // iface
+        "root",          // user
 #ifdef _TD_POWER_
-    "powerdb",      // password
+        "powerdb",      // password
 #elif (_TD_TQ_ == true)
-    "tqueue",      // password
+        "tqueue",      // password
 #else
-    "taosdata",      // password
+        "taosdata",      // password
 #endif
-    "test",          // database
-    1,               // replica
-    "d",             // tb_prefix
-    NULL,            // sqlFile
-    true,            // use_metric
-    true,            // drop_database
-    true,            // insert_only
-    false,           // debug_print
-    false,           // verbose_print
-    false,           // performance statistic print
-    false,           // answer_yes;
-    "./output.txt",  // output_file
-    0,               // mode : sync or async
-    {
-        "FLOAT",         // datatype
-        "INT",           // datatype
-        "FLOAT",         // datatype. DEFAULT_DATATYPE_NUM is 3
-    },
-    16,              // len_of_binary
-    4,               // num_of_CPR
-    10,              // num_of_connections/thread
-    0,               // insert_interval
-    DEFAULT_TIMESTAMP_STEP, // timestamp_step
-    1,               // query_times
-    0,               // interlace_rows;
-    30000,           // num_of_RPR
-    (1024*1024),     // max_sql_len
-    10000,           // num_of_tables
-    10000,           // num_of_DPT
-    0,               // abort
-    0,               // disorderRatio
-    1000,            // disorderRange
-    1,               // method_of_delete
-    NULL,            // arg_list
-    0,               // totalInsertRows;
-    0,               // totalAffectedRows;
-    true,            // demo_mode;
+        "test",          // database
+        1,               // replica
+        "d",             // tb_prefix
+        NULL,            // sqlFile
+        true,            // use_metric
+        true,            // drop_database
+        true,            // insert_only
+        false,           // debug_print
+        false,           // verbose_print
+        false,           // performance statistic print
+        false,           // answer_yes;
+        "./output.txt",  // output_file
+        0,               // mode : sync or async
+        {
+                "FLOAT",         // datatype
+                "INT",           // datatype
+                "FLOAT",         // datatype. DEFAULT_DATATYPE_NUM is 3
+        },
+        16,              // len_of_binary
+        4,               // num_of_CPR
+        10,              // num_of_connections/thread
+        0,               // insert_interval
+        DEFAULT_TIMESTAMP_STEP, // timestamp_step
+        1,               // query_times
+        0,               // interlace_rows;
+        30000,           // num_of_RPR
+        (1024*1024),     // max_sql_len
+        10000,           // num_of_tables
+        10000,           // num_of_DPT
+        0,               // abort
+        0,               // disorderRatio
+        1000,            // disorderRange
+        1,               // method_of_delete
+        NULL,            // arg_list
+        0,               // totalInsertRows;
+        0,               // totalAffectedRows;
+        true,            // demo_mode;
 };
 
 
@@ -671,704 +671,704 @@
 #endif
 
 static void printVersion() {
-    char tdengine_ver[] = TD_VERNUMBER;
-    char taosdemo_ver[] = TAOSDEMO_COMMIT_SHA1;
-    char taosdemo_status[] = TAOSDEMO_STATUS;
-
-    if (strlen(taosdemo_status) == 0) {
-        printf("taosdemo verison %s-%s\n",
-                tdengine_ver, taosdemo_ver);
-    } else {
-        printf("taosdemo verison %s-%s, status:%s\n",
-                tdengine_ver, taosdemo_ver, taosdemo_status);
-    }
+  char tdengine_ver[] = TD_VERNUMBER;
+  char taosdemo_ver[] = TAOSDEMO_COMMIT_SHA1;
+  char taosdemo_status[] = TAOSDEMO_STATUS;
+
+  if (strlen(taosdemo_status) == 0) {
+    printf("taosdemo verison %s-%s\n",
+           tdengine_ver, taosdemo_ver);
+  } else {
+    printf("taosdemo verison %s-%s, status:%s\n",
+           tdengine_ver, taosdemo_ver, taosdemo_status);
+  }
 }
 
 static void printHelp() {
-    char indent[10] = "        ";
-    printf("%s%s%s%s\n", indent, "-f", indent,
-            "The meta file to the execution procedure. Default is './meta.json'.");
-    printf("%s%s%s%s\n", indent, "-u", indent,
-            "The TDengine user name to use when connecting to the server. Default is 'root'.");
+  char indent[10] = "        ";
+  printf("%s%s%s%s\n", indent, "-f", indent,
+         "The meta file to the execution procedure. Default is './meta.json'.");
+  printf("%s%s%s%s\n", indent, "-u", indent,
+         "The TDengine user name to use when connecting to the server. Default is 'root'.");
 #ifdef _TD_POWER_
-    printf("%s%s%s%s\n", indent, "-P", indent,
+  printf("%s%s%s%s\n", indent, "-P", indent,
             "The password to use when connecting to the server. Default is 'powerdb'.");
     printf("%s%s%s%s\n", indent, "-c", indent,
             "Configuration directory. Default is '/etc/power/'.");
 #elif (_TD_TQ_ == true)
-    printf("%s%s%s%s\n", indent, "-P", indent,
+  printf("%s%s%s%s\n", indent, "-P", indent,
             "The password to use when connecting to the server. Default is 'tqueue'.");
     printf("%s%s%s%s\n", indent, "-c", indent,
             "Configuration directory. Default is '/etc/tq/'.");
 #else
-    printf("%s%s%s%s\n", indent, "-P", indent,
-            "The password to use when connecting to the server. Default is 'taosdata'.");
-    printf("%s%s%s%s\n", indent, "-c", indent,
-            "Configuration directory. Default is '/etc/taos/'.");
+  printf("%s%s%s%s\n", indent, "-P", indent,
+         "The password to use when connecting to the server. Default is 'taosdata'.");
+  printf("%s%s%s%s\n", indent, "-c", indent,
+         "Configuration directory. Default is '/etc/taos/'.");
 #endif
-    printf("%s%s%s%s\n", indent, "-h", indent,
-            "The host to connect to TDengine. Default is localhost.");
-    printf("%s%s%s%s\n", indent, "-p", indent,
-            "The TCP/IP port number to use for the connection. Default is 0.");
-    printf("%s%s%s%s\n", indent, "-I", indent,
+  printf("%s%s%s%s\n", indent, "-h", indent,
+         "The host to connect to TDengine. Default is localhost.");
+  printf("%s%s%s%s\n", indent, "-p", indent,
+         "The TCP/IP port number to use for the connection. Default is 0.");
+  printf("%s%s%s%s\n", indent, "-I", indent,
 #if STMT_IFACE_ENABLED == 1
-            "The interface (taosc, rest, and stmt) taosdemo uses. Default is 'taosc'.");
+         "The interface (taosc, rest, and stmt) taosdemo uses. Default is 'taosc'.");
 #else
-    "The interface (taosc, rest) taosdemo uses. Default is 'taosc'.");
+  "The interface (taosc, rest) taosdemo uses. Default is 'taosc'.");
 #endif
-    printf("%s%s%s%s\n", indent, "-d", indent,
-            "Destination database. Default is 'test'.");
-    printf("%s%s%s%s\n", indent, "-a", indent,
-            "Set the replica parameters of the database, Default 1, min: 1, max: 3.");
-    printf("%s%s%s%s\n", indent, "-m", indent,
-            "Table prefix name. Default is 'd'.");
-    printf("%s%s%s%s\n", indent, "-s", indent, "The select sql file.");
-    printf("%s%s%s%s\n", indent, "-N", indent, "Use normal table flag.");
-    printf("%s%s%s%s\n", indent, "-o", indent,
-            "Direct output to the named file. Default is './output.txt'.");
-    printf("%s%s%s%s\n", indent, "-q", indent,
-            "Query mode -- 0: SYNC, 1: ASYNC. Default is SYNC.");
-    printf("%s%s%s%s\n", indent, "-b", indent,
-            "The data_type of columns, default: FLOAT, INT, FLOAT.");
-    printf("%s%s%s%s\n", indent, "-w", indent,
-            "The length of data_type 'BINARY' or 'NCHAR'. Default is 16");
-    printf("%s%s%s%s%d%s%d\n", indent, "-l", indent,
-            "The number of columns per record. Default is ",
-            DEFAULT_DATATYPE_NUM,
-            ". Max values is ",
-            MAX_NUM_COLUMNS);
-    printf("%s%s%s%s\n", indent, indent, indent,
-            "All of the new column(s) type is INT. If use -b to specify column type, -l will be ignored.");
-    printf("%s%s%s%s\n", indent, "-T", indent,
-            "The number of threads. Default is 10.");
-    printf("%s%s%s%s\n", indent, "-i", indent,
-            "The sleep time (ms) between insertion. Default is 0.");
-    printf("%s%s%s%s%d.\n", indent, "-S", indent,
-            "The timestamp step between insertion. Default is ",
-            DEFAULT_TIMESTAMP_STEP);
-    printf("%s%s%s%s\n", indent, "-r", indent,
-            "The number of records per request. Default is 30000.");
-    printf("%s%s%s%s\n", indent, "-t", indent,
-            "The number of tables. Default is 10000.");
-    printf("%s%s%s%s\n", indent, "-n", indent,
-            "The number of records per table. Default is 10000.");
-    printf("%s%s%s%s\n", indent, "-M", indent,
-            "The value of records generated are totally random.");
-    printf("%s%s%s%s\n", indent, indent, indent,
-            " The default is to simulate power equipment senario.");
-    printf("%s%s%s%s\n", indent, "-x", indent, "Not insert only flag.");
-    printf("%s%s%s%s\n", indent, "-y", indent, "Default input yes for prompt.");
-    printf("%s%s%s%s\n", indent, "-O", indent,
-            "Insert mode--0: In order, 1 ~ 50: disorder ratio. Default is in order.");
-    printf("%s%s%s%s\n", indent, "-R", indent,
-            "Out of order data's range, ms, default is 1000.");
-    printf("%s%s%s%s\n", indent, "-g", indent,
-            "Print debug info.");
-    printf("%s%s%s\n", indent, "-V, --version\t",
-            "Print version info.");
-    printf("%s%s%s%s\n", indent, "--help\t", indent,
-            "Print command line arguments list info.");
-    /*    printf("%s%s%s%s\n", indent, "-D", indent,
+  printf("%s%s%s%s\n", indent, "-d", indent,
+         "Destination database. Default is 'test'.");
+  printf("%s%s%s%s\n", indent, "-a", indent,
+         "Set the replica parameters of the database, Default 1, min: 1, max: 3.");
+  printf("%s%s%s%s\n", indent, "-m", indent,
+         "Table prefix name. Default is 'd'.");
+  printf("%s%s%s%s\n", indent, "-s", indent, "The select sql file.");
+  printf("%s%s%s%s\n", indent, "-N", indent, "Use normal table flag.");
+  printf("%s%s%s%s\n", indent, "-o", indent,
+         "Direct output to the named file. Default is './output.txt'.");
+  printf("%s%s%s%s\n", indent, "-q", indent,
+         "Query mode -- 0: SYNC, 1: ASYNC. Default is SYNC.");
+  printf("%s%s%s%s\n", indent, "-b", indent,
+         "The data_type of columns, default: FLOAT, INT, FLOAT.");
+  printf("%s%s%s%s\n", indent, "-w", indent,
+         "The length of data_type 'BINARY' or 'NCHAR'. Default is 16");
+  printf("%s%s%s%s%d%s%d\n", indent, "-l", indent,
+         "The number of columns per record. Default is ",
+         DEFAULT_DATATYPE_NUM,
+         ". Max values is ",
+         MAX_NUM_COLUMNS);
+  printf("%s%s%s%s\n", indent, indent, indent,
+         "All of the new column(s) type is INT. If use -b to specify column type, -l will be ignored.");
+  printf("%s%s%s%s\n", indent, "-T", indent,
+         "The number of threads. Default is 10.");
+  printf("%s%s%s%s\n", indent, "-i", indent,
+         "The sleep time (ms) between insertion. Default is 0.");
+  printf("%s%s%s%s%d.\n", indent, "-S", indent,
+         "The timestamp step between insertion. Default is ",
+         DEFAULT_TIMESTAMP_STEP);
+  printf("%s%s%s%s\n", indent, "-r", indent,
+         "The number of records per request. Default is 30000.");
+  printf("%s%s%s%s\n", indent, "-t", indent,
+         "The number of tables. Default is 10000.");
+  printf("%s%s%s%s\n", indent, "-n", indent,
+         "The number of records per table. Default is 10000.");
+  printf("%s%s%s%s\n", indent, "-M", indent,
+         "The value of records generated are totally random.");
+  printf("%s%s%s%s\n", indent, indent, indent,
+         " The default is to simulate power equipment senario.");
+  printf("%s%s%s%s\n", indent, "-x", indent, "Not insert only flag.");
+  printf("%s%s%s%s\n", indent, "-y", indent, "Default input yes for prompt.");
+  printf("%s%s%s%s\n", indent, "-O", indent,
+         "Insert mode--0: In order, 1 ~ 50: disorder ratio. Default is in order.");
+  printf("%s%s%s%s\n", indent, "-R", indent,
+         "Out of order data's range, ms, default is 1000.");
+  printf("%s%s%s%s\n", indent, "-g", indent,
+         "Print debug info.");
+  printf("%s%s%s\n", indent, "-V, --version\t",
+         "Print version info.");
+  printf("%s%s%s%s\n", indent, "--help\t", indent,
+         "Print command line arguments list info.");
+  /*    printf("%s%s%s%s\n", indent, "-D", indent,
           "Delete database if exists. 0: no, 1: yes, default is 1");
           */
 }
 
 static bool isStringNumber(char *input)
 {
-    int len = strlen(input);
-    if (0 == len) {
-        return false;
-    }
-
-    for (int i = 0; i < len; i++) {
-        if (!isdigit(input[i]))
-            return false;
-    }
-
-    return true;
+  int len = strlen(input);
+  if (0 == len) {
+    return false;
+  }
+
+  for (int i = 0; i < len; i++) {
+    if (!isdigit(input[i]))
+      return false;
+  }
+
+  return true;
 }
 
 static void parse_args(int argc, char *argv[], SArguments *arguments) {
 
-    for (int i = 1; i < argc; i++) {
-        if (strcmp(argv[i], "-f") == 0) {
-            arguments->demo_mode = false;
-            arguments->metaFile = argv[++i];
-        } else if (strcmp(argv[i], "-c") == 0) {
-            if (argc == i+1) {
-                printHelp();
-                errorPrint("%s", "\n\t-c need a valid path following!\n");
-                exit(EXIT_FAILURE);
-            }
-            tstrncpy(configDir, argv[++i], TSDB_FILENAME_LEN);
-        } else if (strcmp(argv[i], "-h") == 0) {
-            if (argc == i+1) {
-                printHelp();
-                errorPrint("%s", "\n\t-h need a valid string following!\n");
-                exit(EXIT_FAILURE);
-            }
-            arguments->host = argv[++i];
-        } else if (strcmp(argv[i], "-p") == 0) {
-            if ((argc == i+1) ||
-                    (!isStringNumber(argv[i+1]))) {
-                printHelp();
-                errorPrint("%s", "\n\t-p need a number following!\n");
-                exit(EXIT_FAILURE);
-            }
-            arguments->port = atoi(argv[++i]);
-        } else if (strcmp(argv[i], "-I") == 0) {
-            if (argc == i+1) {
-                printHelp();
-                errorPrint("%s", "\n\t-I need a valid string following!\n");
-                exit(EXIT_FAILURE);
-            }
-            ++i;
-            if (0 == strcasecmp(argv[i], "taosc")) {
-                arguments->iface = TAOSC_IFACE;
-            } else if (0 == strcasecmp(argv[i], "rest")) {
-                arguments->iface = REST_IFACE;
+  for (int i = 1; i < argc; i++) {
+    if (strcmp(argv[i], "-f") == 0) {
+      arguments->demo_mode = false;
+      arguments->metaFile = argv[++i];
+    } else if (strcmp(argv[i], "-c") == 0) {
+      if (argc == i+1) {
+        printHelp();
+        errorPrint("%s", "\n\t-c need a valid path following!\n");
+        exit(EXIT_FAILURE);
+      }
+      tstrncpy(configDir, argv[++i], TSDB_FILENAME_LEN);
+    } else if (strcmp(argv[i], "-h") == 0) {
+      if (argc == i+1) {
+        printHelp();
+        errorPrint("%s", "\n\t-h need a valid string following!\n");
+        exit(EXIT_FAILURE);
+      }
+      arguments->host = argv[++i];
+    } else if (strcmp(argv[i], "-p") == 0) {
+      if ((argc == i+1) ||
+          (!isStringNumber(argv[i+1]))) {
+        printHelp();
+        errorPrint("%s", "\n\t-p need a number following!\n");
+        exit(EXIT_FAILURE);
+      }
+      arguments->port = atoi(argv[++i]);
+    } else if (strcmp(argv[i], "-I") == 0) {
+      if (argc == i+1) {
+        printHelp();
+        errorPrint("%s", "\n\t-I need a valid string following!\n");
+        exit(EXIT_FAILURE);
+      }
+      ++i;
+      if (0 == strcasecmp(argv[i], "taosc")) {
+        arguments->iface = TAOSC_IFACE;
+      } else if (0 == strcasecmp(argv[i], "rest")) {
+        arguments->iface = REST_IFACE;
 #if STMT_IFACE_ENABLED == 1
-            } else if (0 == strcasecmp(argv[i], "stmt")) {
-                arguments->iface = STMT_IFACE;
+      } else if (0 == strcasecmp(argv[i], "stmt")) {
+        arguments->iface = STMT_IFACE;
 #endif
-            } else {
-                errorPrint("%s", "\n\t-I need a valid string following!\n");
-                exit(EXIT_FAILURE);
-            }
-        } else if (strcmp(argv[i], "-u") == 0) {
-            if (argc == i+1) {
-                printHelp();
-                errorPrint("%s", "\n\t-u need a valid string following!\n");
-                exit(EXIT_FAILURE);
-            }
-            arguments->user = argv[++i];
-        } else if (strcmp(argv[i], "-P") == 0) {
-            if (argc == i+1) {
-                printHelp();
-                errorPrint("%s", "\n\t-P need a valid string following!\n");
-                exit(EXIT_FAILURE);
-            }
-            arguments->password = argv[++i];
-        } else if (strcmp(argv[i], "-o") == 0) {
-            if (argc == i+1) {
-                printHelp();
-                errorPrint("%s", "\n\t-o need a valid string following!\n");
-                exit(EXIT_FAILURE);
-            }
-            arguments->output_file = argv[++i];
-        } else if (strcmp(argv[i], "-s") == 0) {
-            if (argc == i+1) {
-                printHelp();
-                errorPrint("%s", "\n\t-s need a valid string following!\n");
-                exit(EXIT_FAILURE);
-            }
-            arguments->sqlFile = argv[++i];
-        } else if (strcmp(argv[i], "-q") == 0) {
-            if ((argc == i+1)
-                    || (!isStringNumber(argv[i+1]))) {
-                printHelp();
-                errorPrint("%s", "\n\t-q need a number following!\nQuery mode -- 0: SYNC, not-0: ASYNC. Default is SYNC.\n");
-                exit(EXIT_FAILURE);
-            }
-            arguments->async_mode = atoi(argv[++i]);
-        } else if (strcmp(argv[i], "-T") == 0) {
-            if ((argc == i+1)
-                    || (!isStringNumber(argv[i+1]))) {
-                printHelp();
-                errorPrint("%s", "\n\t-T need a number following!\n");
-                exit(EXIT_FAILURE);
-            }
-            arguments->num_of_threads = atoi(argv[++i]);
-        } else if (strcmp(argv[i], "-i") == 0) {
-            if ((argc == i+1) ||
-                    (!isStringNumber(argv[i+1]))) {
-                printHelp();
-                errorPrint("%s", "\n\t-i need a number following!\n");
-                exit(EXIT_FAILURE);
-            }
-            arguments->insert_interval = atoi(argv[++i]);
-        } else if (strcmp(argv[i], "-S") == 0) {
-            if ((argc == i+1) ||
-                    (!isStringNumber(argv[i+1]))) {
-                printHelp();
-                errorPrint("\n\t%s%s", argv[i], " need a number following!\n");
-                exit(EXIT_FAILURE);
-            }
-            arguments->timestamp_step = atoi(argv[++i]);
-        } else if (strcmp(argv[i], "-qt") == 0) {
-            if ((argc == i+1)
-                    || (!isStringNumber(argv[i+1]))) {
-                printHelp();
-                errorPrint("%s", "\n\t-qt need a number following!\n");
-                exit(EXIT_FAILURE);
-            }
-            arguments->query_times = atoi(argv[++i]);
-        } else if (strcmp(argv[i], "-B") == 0) {
-            if ((argc == i+1)
-                    || (!isStringNumber(argv[i+1]))) {
-                printHelp();
-                errorPrint("%s", "\n\t-B need a number following!\n");
-                exit(EXIT_FAILURE);
-            }
-            arguments->interlace_rows = atoi(argv[++i]);
-        } else if (strcmp(argv[i], "-r") == 0) {
-            if ((argc == i+1)
-                    || (!isStringNumber(argv[i+1]))) {
-                printHelp();
-                errorPrint("%s", "\n\t-r need a number following!\n");
-                exit(EXIT_FAILURE);
-            }
-            arguments->num_of_RPR = atoi(argv[++i]);
-        } else if (strcmp(argv[i], "-t") == 0) {
-            if ((argc == i+1) ||
-                    (!isStringNumber(argv[i+1]))) {
-                printHelp();
-                errorPrint("%s", "\n\t-t need a number following!\n");
-                exit(EXIT_FAILURE);
-            }
-            arguments->num_of_tables = atoi(argv[++i]);
-        } else if (strcmp(argv[i], "-n") == 0) {
-            if ((argc == i+1) ||
-                    (!isStringNumber(argv[i+1]))) {
-                printHelp();
-                errorPrint("%s", "\n\t-n need a number following!\n");
-                exit(EXIT_FAILURE);
-            }
-            arguments->num_of_DPT = atoi(argv[++i]);
-        } else if (strcmp(argv[i], "-d") == 0) {
-            if (argc == i+1) {
-                printHelp();
-                errorPrint("%s", "\n\t-d need a valid string following!\n");
-                exit(EXIT_FAILURE);
-            }
-            arguments->database = argv[++i];
-        } else if (strcmp(argv[i], "-l") == 0) {
-            arguments->demo_mode = false;
-            if (argc == i+1) {
-                if (!isStringNumber(argv[i+1])) {
-                    printHelp();
-                    errorPrint("%s", "\n\t-l need a number following!\n");
-                    exit(EXIT_FAILURE);
-                }
-            }
-            arguments->num_of_CPR = atoi(argv[++i]);
-
-            if (arguments->num_of_CPR > MAX_NUM_COLUMNS) {
-                printf("WARNING: max acceptible columns count is %d\n", MAX_NUM_COLUMNS);
-                prompt();
-                arguments->num_of_CPR = MAX_NUM_COLUMNS;
-            }
-
-            for (int col = DEFAULT_DATATYPE_NUM; col < arguments->num_of_CPR; col ++) {
-                arguments->datatype[col] = "INT";
-            }
-            for (int col = arguments->num_of_CPR; col < MAX_NUM_COLUMNS; col++) {
-                arguments->datatype[col] = NULL;
-            }
-        } else if (strcmp(argv[i], "-b") == 0) {
-            arguments->demo_mode = false;
-            if (argc == i+1) {
-                printHelp();
-                errorPrint("%s", "\n\t-b need valid string following!\n");
-                exit(EXIT_FAILURE);
-            }
-            ++i;
-            if (strstr(argv[i], ",") == NULL) {
-                // only one col
-                if (strcasecmp(argv[i], "INT")
-                        && strcasecmp(argv[i], "FLOAT")
-                        && strcasecmp(argv[i], "TINYINT")
-                        && strcasecmp(argv[i], "BOOL")
-                        && strcasecmp(argv[i], "SMALLINT")
-                        && strcasecmp(argv[i], "BIGINT")
-                        && strcasecmp(argv[i], "DOUBLE")
-                        && strcasecmp(argv[i], "BINARY")
-                        && strcasecmp(argv[i], "TIMESTAMP")
-                        && strcasecmp(argv[i], "NCHAR")) {
-                    printHelp();
-                    errorPrint("%s", "-b: Invalid data_type!\n");
-                    exit(EXIT_FAILURE);
-                }
-                arguments->datatype[0] = argv[i];
-            } else {
-                // more than one col
-                int index = 0;
-                g_dupstr = strdup(argv[i]);
-                char *running = g_dupstr;
-                char *token = strsep(&running, ",");
-                while(token != NULL) {
-                    if (strcasecmp(token, "INT")
-                            && strcasecmp(token, "FLOAT")
-                            && strcasecmp(token, "TINYINT")
-                            && strcasecmp(token, "BOOL")
-                            && strcasecmp(token, "SMALLINT")
-                            && strcasecmp(token, "BIGINT")
-                            && strcasecmp(token, "DOUBLE")
-                            && strcasecmp(token, "BINARY")
-                            && strcasecmp(token, "TIMESTAMP")
-                            && strcasecmp(token, "NCHAR")) {
-                        printHelp();
-                        free(g_dupstr);
-                        errorPrint("%s", "-b: Invalid data_type!\n");
-                        exit(EXIT_FAILURE);
-                    }
-                    arguments->datatype[index++] = token;
-                    token = strsep(&running, ",");
-                    if (index >= MAX_NUM_COLUMNS) break;
-                }
-                arguments->datatype[index] = NULL;
-            }
-        } else if (strcmp(argv[i], "-w") == 0) {
-            if ((argc == i+1) ||
-                    (!isStringNumber(argv[i+1]))) {
-                printHelp();
-                errorPrint("%s", "\n\t-w need a number following!\n");
-                exit(EXIT_FAILURE);
-            }
-            arguments->len_of_binary = atoi(argv[++i]);
-        } else if (strcmp(argv[i], "-m") == 0) {
-            if ((argc == i+1) ||
-                    (isStringNumber(argv[i+1]))) {
-                printHelp();
-                errorPrint("%s", "\n\t-m need a letter-initial string following!\n");
-                exit(EXIT_FAILURE);
-            }
-            arguments->tb_prefix = argv[++i];
-        } else if (strcmp(argv[i], "-N") == 0) {
-            arguments->use_metric = false;
-        } else if (strcmp(argv[i], "-M") == 0) {
-            arguments->demo_mode = false;
-        } else if (strcmp(argv[i], "-x") == 0) {
-            arguments->insert_only = false;
-        } else if (strcmp(argv[i], "-y") == 0) {
-            arguments->answer_yes = true;
-        } else if (strcmp(argv[i], "-g") == 0) {
-            arguments->debug_print = true;
-        } else if (strcmp(argv[i], "-gg") == 0) {
-            arguments->verbose_print = true;
-        } else if (strcmp(argv[i], "-pp") == 0) {
-            arguments->performance_print = true;
-        } else if (strcmp(argv[i], "-O") == 0) {
-            if ((argc == i+1) ||
-                    (!isStringNumber(argv[i+1]))) {
-                printHelp();
-                errorPrint("%s", "\n\t-O need a number following!\n");
-                exit(EXIT_FAILURE);
-            }
-
-            arguments->disorderRatio = atoi(argv[++i]);
-
-            if (arguments->disorderRatio > 50) {
-                arguments->disorderRatio = 50;
-            }
-
-            if (arguments->disorderRatio < 0) {
-                arguments->disorderRatio = 0;
-            }
-
-        } else if (strcmp(argv[i], "-R") == 0) {
-            if ((argc == i+1) ||
-                    (!isStringNumber(argv[i+1]))) {
-                printHelp();
-                errorPrint("%s", "\n\t-R need a number following!\n");
-                exit(EXIT_FAILURE);
-            }
-
-            arguments->disorderRange = atoi(argv[++i]);
-            if (arguments->disorderRange < 0)
-                arguments->disorderRange = 1000;
-
-        } else if (strcmp(argv[i], "-a") == 0) {
-            if ((argc == i+1) ||
-                    (!isStringNumber(argv[i+1]))) {
-                printHelp();
-                errorPrint("%s", "\n\t-a need a number following!\n");
-                exit(EXIT_FAILURE);
-            }
-            arguments->replica = atoi(argv[++i]);
-            if (arguments->replica > 3 || arguments->replica < 1) {
-                arguments->replica = 1;
-            }
-        } else if (strcmp(argv[i], "-D") == 0) {
-            arguments->method_of_delete = atoi(argv[++i]);
-            if (arguments->method_of_delete > 3) {
-                errorPrint("%s", "\n\t-D need a valud (0~3) number following!\n");
-                exit(EXIT_FAILURE);
-            }
-        } else if ((strcmp(argv[i], "--version") == 0) ||
-                (strcmp(argv[i], "-V") == 0)){
-            printVersion();
-            exit(0);
-        } else if (strcmp(argv[i], "--help") == 0) {
+      } else {
+        errorPrint("%s", "\n\t-I need a valid string following!\n");
+        exit(EXIT_FAILURE);
+      }
+    } else if (strcmp(argv[i], "-u") == 0) {
+      if (argc == i+1) {
+        printHelp();
+        errorPrint("%s", "\n\t-u need a valid string following!\n");
+        exit(EXIT_FAILURE);
+      }
+      arguments->user = argv[++i];
+    } else if (strcmp(argv[i], "-P") == 0) {
+      if (argc == i+1) {
+        printHelp();
+        errorPrint("%s", "\n\t-P need a valid string following!\n");
+        exit(EXIT_FAILURE);
+      }
+      arguments->password = argv[++i];
+    } else if (strcmp(argv[i], "-o") == 0) {
+      if (argc == i+1) {
+        printHelp();
+        errorPrint("%s", "\n\t-o need a valid string following!\n");
+        exit(EXIT_FAILURE);
+      }
+      arguments->output_file = argv[++i];
+    } else if (strcmp(argv[i], "-s") == 0) {
+      if (argc == i+1) {
+        printHelp();
+        errorPrint("%s", "\n\t-s need a valid string following!\n");
+        exit(EXIT_FAILURE);
+      }
+      arguments->sqlFile = argv[++i];
+    } else if (strcmp(argv[i], "-q") == 0) {
+      if ((argc == i+1)
+          || (!isStringNumber(argv[i+1]))) {
+        printHelp();
+        errorPrint("%s", "\n\t-q need a number following!\nQuery mode -- 0: SYNC, not-0: ASYNC. Default is SYNC.\n");
+        exit(EXIT_FAILURE);
+      }
+      arguments->async_mode = atoi(argv[++i]);
+    } else if (strcmp(argv[i], "-T") == 0) {
+      if ((argc == i+1)
+          || (!isStringNumber(argv[i+1]))) {
+        printHelp();
+        errorPrint("%s", "\n\t-T need a number following!\n");
+        exit(EXIT_FAILURE);
+      }
+      arguments->num_of_threads = atoi(argv[++i]);
+    } else if (strcmp(argv[i], "-i") == 0) {
+      if ((argc == i+1) ||
+          (!isStringNumber(argv[i+1]))) {
+        printHelp();
+        errorPrint("%s", "\n\t-i need a number following!\n");
+        exit(EXIT_FAILURE);
+      }
+      arguments->insert_interval = atoi(argv[++i]);
+    } else if (strcmp(argv[i], "-S") == 0) {
+      if ((argc == i+1) ||
+          (!isStringNumber(argv[i+1]))) {
+        printHelp();
+        errorPrint("\n\t%s%s", argv[i], " need a number following!\n");
+        exit(EXIT_FAILURE);
+      }
+      arguments->timestamp_step = atoi(argv[++i]);
+    } else if (strcmp(argv[i], "-qt") == 0) {
+      if ((argc == i+1)
+          || (!isStringNumber(argv[i+1]))) {
+        printHelp();
+        errorPrint("%s", "\n\t-qt need a number following!\n");
+        exit(EXIT_FAILURE);
+      }
+      arguments->query_times = atoi(argv[++i]);
+    } else if (strcmp(argv[i], "-B") == 0) {
+      if ((argc == i+1)
+          || (!isStringNumber(argv[i+1]))) {
+        printHelp();
+        errorPrint("%s", "\n\t-B need a number following!\n");
+        exit(EXIT_FAILURE);
+      }
+      arguments->interlace_rows = atoi(argv[++i]);
+    } else if (strcmp(argv[i], "-r") == 0) {
+      if ((argc == i+1)
+          || (!isStringNumber(argv[i+1]))) {
+        printHelp();
+        errorPrint("%s", "\n\t-r need a number following!\n");
+        exit(EXIT_FAILURE);
+      }
+      arguments->num_of_RPR = atoi(argv[++i]);
+    } else if (strcmp(argv[i], "-t") == 0) {
+      if ((argc == i+1) ||
+          (!isStringNumber(argv[i+1]))) {
+        printHelp();
+        errorPrint("%s", "\n\t-t need a number following!\n");
+        exit(EXIT_FAILURE);
+      }
+      arguments->num_of_tables = atoi(argv[++i]);
+    } else if (strcmp(argv[i], "-n") == 0) {
+      if ((argc == i+1) ||
+          (!isStringNumber(argv[i+1]))) {
+        printHelp();
+        errorPrint("%s", "\n\t-n need a number following!\n");
+        exit(EXIT_FAILURE);
+      }
+      arguments->num_of_DPT = atoi(argv[++i]);
+    } else if (strcmp(argv[i], "-d") == 0) {
+      if (argc == i+1) {
+        printHelp();
+        errorPrint("%s", "\n\t-d need a valid string following!\n");
+        exit(EXIT_FAILURE);
+      }
+      arguments->database = argv[++i];
+    } else if (strcmp(argv[i], "-l") == 0) {
+      arguments->demo_mode = false;
+      if (argc == i+1) {
+        if (!isStringNumber(argv[i+1])) {
+          printHelp();
+          errorPrint("%s", "\n\t-l need a number following!\n");
+          exit(EXIT_FAILURE);
+        }
+      }
+      arguments->num_of_CPR = atoi(argv[++i]);
+
+      if (arguments->num_of_CPR > MAX_NUM_COLUMNS) {
+        printf("WARNING: max acceptible columns count is %d\n", MAX_NUM_COLUMNS);
+        prompt();
+        arguments->num_of_CPR = MAX_NUM_COLUMNS;
+      }
+
+      for (int col = DEFAULT_DATATYPE_NUM; col < arguments->num_of_CPR; col ++) {
+        arguments->datatype[col] = "INT";
+      }
+      for (int col = arguments->num_of_CPR; col < MAX_NUM_COLUMNS; col++) {
+        arguments->datatype[col] = NULL;
+      }
+    } else if (strcmp(argv[i], "-b") == 0) {
+      arguments->demo_mode = false;
+      if (argc == i+1) {
+        printHelp();
+        errorPrint("%s", "\n\t-b need valid string following!\n");
+        exit(EXIT_FAILURE);
+      }
+      ++i;
+      if (strstr(argv[i], ",") == NULL) {
+        // only one col
+        if (strcasecmp(argv[i], "INT")
+            && strcasecmp(argv[i], "FLOAT")
+            && strcasecmp(argv[i], "TINYINT")
+            && strcasecmp(argv[i], "BOOL")
+            && strcasecmp(argv[i], "SMALLINT")
+            && strcasecmp(argv[i], "BIGINT")
+            && strcasecmp(argv[i], "DOUBLE")
+            && strcasecmp(argv[i], "BINARY")
+            && strcasecmp(argv[i], "TIMESTAMP")
+            && strcasecmp(argv[i], "NCHAR")) {
+          printHelp();
+          errorPrint("%s", "-b: Invalid data_type!\n");
+          exit(EXIT_FAILURE);
+        }
+        arguments->datatype[0] = argv[i];
+      } else {
+        // more than one col
+        int index = 0;
+        g_dupstr = strdup(argv[i]);
+        char *running = g_dupstr;
+        char *token = strsep(&running, ",");
+        while(token != NULL) {
+          if (strcasecmp(token, "INT")
+              && strcasecmp(token, "FLOAT")
+              && strcasecmp(token, "TINYINT")
+              && strcasecmp(token, "BOOL")
+              && strcasecmp(token, "SMALLINT")
+              && strcasecmp(token, "BIGINT")
+              && strcasecmp(token, "DOUBLE")
+              && strcasecmp(token, "BINARY")
+              && strcasecmp(token, "TIMESTAMP")
+              && strcasecmp(token, "NCHAR")) {
             printHelp();
-            exit(0);
-        } else {
-            printHelp();
-            errorPrint("%s", "ERROR: wrong options\n");
+            free(g_dupstr);
+            errorPrint("%s", "-b: Invalid data_type!\n");
             exit(EXIT_FAILURE);
+          }
+          arguments->datatype[index++] = token;
+          token = strsep(&running, ",");
+          if (index >= MAX_NUM_COLUMNS) break;
         }
-    }
-
-    int columnCount;
-    for (columnCount = 0; columnCount < MAX_NUM_COLUMNS; columnCount ++) {
-        if (g_args.datatype[columnCount] == NULL) {
-            break;
-        }
-    }
-
-    if (0 == columnCount) {
-        perror("data type error!");
-        exit(-1);
-    }
-    g_args.num_of_CPR = columnCount;
-
-    if (((arguments->debug_print) && (arguments->metaFile == NULL))
-            || arguments->verbose_print) {
-        printf("###################################################################\n");
-        printf("# meta file:                         %s\n", arguments->metaFile);
-        printf("# Server IP:                         %s:%hu\n",
-                arguments->host == NULL ? "localhost" : arguments->host,
-                arguments->port );
-        printf("# User:                              %s\n", arguments->user);
-        printf("# Password:                          %s\n", arguments->password);
-        printf("# Use metric:                        %s\n",
-                arguments->use_metric ? "true" : "false");
-        if (*(arguments->datatype)) {
-            printf("# Specified data type:               ");
-            for (int i = 0; i < MAX_NUM_COLUMNS; i++)
-                if (arguments->datatype[i])
-                    printf("%s,", arguments->datatype[i]);
-                else
-                    break;
-            printf("\n");
-        }
-        printf("# Insertion interval:                %"PRIu64"\n",
-                arguments->insert_interval);
-        printf("# Number of records per req:         %u\n",
-                arguments->num_of_RPR);
-        printf("# Max SQL length:                    %"PRIu64"\n",
-                arguments->max_sql_len);
-        printf("# Length of Binary:                  %d\n", arguments->len_of_binary);
-        printf("# Number of Threads:                 %d\n", arguments->num_of_threads);
-        printf("# Number of Tables:                  %"PRId64"\n",
-                arguments->num_of_tables);
-        printf("# Number of Data per Table:          %"PRId64"\n",
-                arguments->num_of_DPT);
-        printf("# Database name:                     %s\n", arguments->database);
-        printf("# Table prefix:                      %s\n", arguments->tb_prefix);
-        if (arguments->disorderRatio) {
-            printf("# Data order:                        %d\n", arguments->disorderRatio);
-            printf("# Data out of order rate:            %d\n", arguments->disorderRange);
-        }
-        printf("# Delete method:                     %d\n", arguments->method_of_delete);
-        printf("# Answer yes when prompt:            %d\n", arguments->answer_yes);
-        printf("# Print debug info:                  %d\n", arguments->debug_print);
-        printf("# Print verbose info:                %d\n", arguments->verbose_print);
-        printf("###################################################################\n");
-
-        prompt();
-    }
+        arguments->datatype[index] = NULL;
+      }
+    } else if (strcmp(argv[i], "-w") == 0) {
+      if ((argc == i+1) ||
+          (!isStringNumber(argv[i+1]))) {
+        printHelp();
+        errorPrint("%s", "\n\t-w need a number following!\n");
+        exit(EXIT_FAILURE);
+      }
+      arguments->len_of_binary = atoi(argv[++i]);
+    } else if (strcmp(argv[i], "-m") == 0) {
+      if ((argc == i+1) ||
+          (isStringNumber(argv[i+1]))) {
+        printHelp();
+        errorPrint("%s", "\n\t-m need a letter-initial string following!\n");
+        exit(EXIT_FAILURE);
+      }
+      arguments->tb_prefix = argv[++i];
+    } else if (strcmp(argv[i], "-N") == 0) {
+      arguments->use_metric = false;
+    } else if (strcmp(argv[i], "-M") == 0) {
+      arguments->demo_mode = false;
+    } else if (strcmp(argv[i], "-x") == 0) {
+      arguments->insert_only = false;
+    } else if (strcmp(argv[i], "-y") == 0) {
+      arguments->answer_yes = true;
+    } else if (strcmp(argv[i], "-g") == 0) {
+      arguments->debug_print = true;
+    } else if (strcmp(argv[i], "-gg") == 0) {
+      arguments->verbose_print = true;
+    } else if (strcmp(argv[i], "-pp") == 0) {
+      arguments->performance_print = true;
+    } else if (strcmp(argv[i], "-O") == 0) {
+      if ((argc == i+1) ||
+          (!isStringNumber(argv[i+1]))) {
+        printHelp();
+        errorPrint("%s", "\n\t-O need a number following!\n");
+        exit(EXIT_FAILURE);
+      }
+
+      arguments->disorderRatio = atoi(argv[++i]);
+
+      if (arguments->disorderRatio > 50) {
+        arguments->disorderRatio = 50;
+      }
+
+      if (arguments->disorderRatio < 0) {
+        arguments->disorderRatio = 0;
+      }
+
+    } else if (strcmp(argv[i], "-R") == 0) {
+      if ((argc == i+1) ||
+          (!isStringNumber(argv[i+1]))) {
+        printHelp();
+        errorPrint("%s", "\n\t-R need a number following!\n");
+        exit(EXIT_FAILURE);
+      }
+
+      arguments->disorderRange = atoi(argv[++i]);
+      if (arguments->disorderRange < 0)
+        arguments->disorderRange = 1000;
+
+    } else if (strcmp(argv[i], "-a") == 0) {
+      if ((argc == i+1) ||
+          (!isStringNumber(argv[i+1]))) {
+        printHelp();
+        errorPrint("%s", "\n\t-a need a number following!\n");
+        exit(EXIT_FAILURE);
+      }
+      arguments->replica = atoi(argv[++i]);
+      if (arguments->replica > 3 || arguments->replica < 1) {
+        arguments->replica = 1;
+      }
+    } else if (strcmp(argv[i], "-D") == 0) {
+      arguments->method_of_delete = atoi(argv[++i]);
+      if (arguments->method_of_delete > 3) {
+        errorPrint("%s", "\n\t-D need a valud (0~3) number following!\n");
+        exit(EXIT_FAILURE);
+      }
+    } else if ((strcmp(argv[i], "--version") == 0) ||
+               (strcmp(argv[i], "-V") == 0)){
+      printVersion();
+      exit(0);
+    } else if (strcmp(argv[i], "--help") == 0) {
+      printHelp();
+      exit(0);
+    } else {
+      printHelp();
+      errorPrint("%s", "ERROR: wrong options\n");
+      exit(EXIT_FAILURE);
+    }
+  }
+
+  int columnCount;
+  for (columnCount = 0; columnCount < MAX_NUM_COLUMNS; columnCount ++) {
+    if (g_args.datatype[columnCount] == NULL) {
+      break;
+    }
+  }
+
+  if (0 == columnCount) {
+    perror("data type error!");
+    exit(-1);
+  }
+  g_args.num_of_CPR = columnCount;
+
+  if (((arguments->debug_print) && (arguments->metaFile == NULL))
+      || arguments->verbose_print) {
+    printf("###################################################################\n");
+    printf("# meta file:                         %s\n", arguments->metaFile);
+    printf("# Server IP:                         %s:%hu\n",
+           arguments->host == NULL ? "localhost" : arguments->host,
+           arguments->port );
+    printf("# User:                              %s\n", arguments->user);
+    printf("# Password:                          %s\n", arguments->password);
+    printf("# Use metric:                        %s\n",
+           arguments->use_metric ? "true" : "false");
+    if (*(arguments->datatype)) {
+      printf("# Specified data type:               ");
+      for (int i = 0; i < MAX_NUM_COLUMNS; i++)
+        if (arguments->datatype[i])
+          printf("%s,", arguments->datatype[i]);
+        else
+          break;
+      printf("\n");
+    }
+    printf("# Insertion interval:                %"PRIu64"\n",
+           arguments->insert_interval);
+    printf("# Number of records per req:         %u\n",
+           arguments->num_of_RPR);
+    printf("# Max SQL length:                    %"PRIu64"\n",
+           arguments->max_sql_len);
+    printf("# Length of Binary:                  %d\n", arguments->len_of_binary);
+    printf("# Number of Threads:                 %d\n", arguments->num_of_threads);
+    printf("# Number of Tables:                  %"PRId64"\n",
+           arguments->num_of_tables);
+    printf("# Number of Data per Table:          %"PRId64"\n",
+           arguments->num_of_DPT);
+    printf("# Database name:                     %s\n", arguments->database);
+    printf("# Table prefix:                      %s\n", arguments->tb_prefix);
+    if (arguments->disorderRatio) {
+      printf("# Data order:                        %d\n", arguments->disorderRatio);
+      printf("# Data out of order rate:            %d\n", arguments->disorderRange);
+    }
+    printf("# Delete method:                     %d\n", arguments->method_of_delete);
+    printf("# Answer yes when prompt:            %d\n", arguments->answer_yes);
+    printf("# Print debug info:                  %d\n", arguments->debug_print);
+    printf("# Print verbose info:                %d\n", arguments->verbose_print);
+    printf("###################################################################\n");
+
+    prompt();
+  }
 }
 
 static void tmfclose(FILE *fp) {
-    if (NULL != fp) {
-        fclose(fp);
-    }
+  if (NULL != fp) {
+    fclose(fp);
+  }
 }
 
 static void tmfree(char *buf) {
-    if (NULL != buf) {
-        free(buf);
-    }
+  if (NULL != buf) {
+    free(buf);
+  }
 }
 
 static int queryDbExec(TAOS *taos, char *command, QUERY_TYPE type, bool quiet) {
-    int i;
-    TAOS_RES *res = NULL;
-    int32_t   code = -1;
-
-    for (i = 0; i < 5 /* retry */; i++) {
-        if (NULL != res) {
-            taos_free_result(res);
-            res = NULL;
-        }
-
-        res = taos_query(taos, command);
-        code = taos_errno(res);
-        if (0 == code) {
-            break;
-        }
-    }
-
-    verbosePrint("%s() LN%d - command: %s\n", __func__, __LINE__, command);
-    if (code != 0) {
-        if (!quiet) {
-            errorPrint("Failed to execute %s, reason: %s\n",
-                    command, taos_errstr(res));
-        }
-        taos_free_result(res);
-        //taos_close(taos);
-        return -1;
-    }
-
-    if (INSERT_TYPE == type) {
-        int affectedRows = taos_affected_rows(res);
-        taos_free_result(res);
-        return affectedRows;
-    }
-
+  int i;
+  TAOS_RES *res = NULL;
+  int32_t   code = -1;
+
+  for (i = 0; i < 5 /* retry */; i++) {
+    if (NULL != res) {
+      taos_free_result(res);
+      res = NULL;
+    }
+
+    res = taos_query(taos, command);
+    code = taos_errno(res);
+    if (0 == code) {
+      break;
+    }
+  }
+
+  verbosePrint("%s() LN%d - command: %s\n", __func__, __LINE__, command);
+  if (code != 0) {
+    if (!quiet) {
+      errorPrint("Failed to execute %s, reason: %s\n",
+                 command, taos_errstr(res));
+    }
     taos_free_result(res);
-    return 0;
+    //taos_close(taos);
+    return -1;
+  }
+
+  if (INSERT_TYPE == type) {
+    int affectedRows = taos_affected_rows(res);
+    taos_free_result(res);
+    return affectedRows;
+  }
+
+  taos_free_result(res);
+  return 0;
 }
 
 static void appendResultBufToFile(char *resultBuf, threadInfo *pThreadInfo)
 {
-    pThreadInfo->fp = fopen(pThreadInfo->filePath, "at");
-    if (pThreadInfo->fp == NULL) {
-        errorPrint(
-                "%s() LN%d, failed to open result file: %s, result will not save to file\n",
-                __func__, __LINE__, pThreadInfo->filePath);
-        return;
-    }
-
-    fprintf(pThreadInfo->fp, "%s", resultBuf);
-    tmfclose(pThreadInfo->fp);
-    pThreadInfo->fp = NULL;
+  pThreadInfo->fp = fopen(pThreadInfo->filePath, "at");
+  if (pThreadInfo->fp == NULL) {
+    errorPrint(
+            "%s() LN%d, failed to open result file: %s, result will not save to file\n",
+            __func__, __LINE__, pThreadInfo->filePath);
+    return;
+  }
+
+  fprintf(pThreadInfo->fp, "%s", resultBuf);
+  tmfclose(pThreadInfo->fp);
+  pThreadInfo->fp = NULL;
 }
 
 static void fetchResult(TAOS_RES *res, threadInfo* pThreadInfo) {
-    TAOS_ROW    row = NULL;
-    int         num_rows = 0;
-    int         num_fields = taos_field_count(res);
-    TAOS_FIELD *fields     = taos_fetch_fields(res);
-
-    char* databuf = (char*) calloc(1, 100*1024*1024);
-    if (databuf == NULL) {
-        errorPrint("%s() LN%d, failed to malloc, warning: save result to file slowly!\n",
-                __func__, __LINE__);
-        return ;
-    }
-
-    int64_t   totalLen = 0;
-
-    // fetch the records row by row
-    while((row = taos_fetch_row(res))) {
-        if (totalLen >= 100*1024*1024 - 32000) {
-            if (strlen(pThreadInfo->filePath) > 0)
-                appendResultBufToFile(databuf, pThreadInfo);
-            totalLen = 0;
-            memset(databuf, 0, 100*1024*1024);
-        }
-        num_rows++;
-        char  temp[16000] = {0};
-        int len = taos_print_row(temp, row, fields, num_fields);
-        len += sprintf(temp + len, "\n");
-        //printf("query result:%s\n", temp);
-        memcpy(databuf + totalLen, temp, len);
-        totalLen += len;
-        verbosePrint("%s() LN%d, totalLen: %"PRId64"\n",
-                __func__, __LINE__, totalLen);
-    }
-
-    verbosePrint("%s() LN%d, databuf=%s resultFile=%s\n",
-            __func__, __LINE__, databuf, pThreadInfo->filePath);
-    if (strlen(pThreadInfo->filePath) > 0) {
+  TAOS_ROW    row = NULL;
+  int         num_rows = 0;
+  int         num_fields = taos_field_count(res);
+  TAOS_FIELD *fields     = taos_fetch_fields(res);
+
+  char* databuf = (char*) calloc(1, 100*1024*1024);
+  if (databuf == NULL) {
+    errorPrint("%s() LN%d, failed to malloc, warning: save result to file slowly!\n",
+               __func__, __LINE__);
+    return ;
+  }
+
+  int64_t   totalLen = 0;
+
+  // fetch the records row by row
+  while((row = taos_fetch_row(res))) {
+    if (totalLen >= 100*1024*1024 - 32000) {
+      if (strlen(pThreadInfo->filePath) > 0)
         appendResultBufToFile(databuf, pThreadInfo);
-    }
-    free(databuf);
+      totalLen = 0;
+      memset(databuf, 0, 100*1024*1024);
+    }
+    num_rows++;
+    char  temp[16000] = {0};
+    int len = taos_print_row(temp, row, fields, num_fields);
+    len += sprintf(temp + len, "\n");
+    //printf("query result:%s\n", temp);
+    memcpy(databuf + totalLen, temp, len);
+    totalLen += len;
+    verbosePrint("%s() LN%d, totalLen: %"PRId64"\n",
+                 __func__, __LINE__, totalLen);
+  }
+
+  verbosePrint("%s() LN%d, databuf=%s resultFile=%s\n",
+               __func__, __LINE__, databuf, pThreadInfo->filePath);
+  if (strlen(pThreadInfo->filePath) > 0) {
+    appendResultBufToFile(databuf, pThreadInfo);
+  }
+  free(databuf);
 }
 
 static void selectAndGetResult(
         threadInfo *pThreadInfo, char *command)
 {
-    if (0 == strncasecmp(g_queryInfo.queryMode, "taosc", strlen("taosc"))) {
-        TAOS_RES *res = taos_query(pThreadInfo->taos, command);
-        if (res == NULL || taos_errno(res) != 0) {
-            errorPrint("%s() LN%d, failed to execute sql:%s, reason:%s\n",
-                    __func__, __LINE__, command, taos_errstr(res));
-            taos_free_result(res);
-            return;
-        }
-
-        fetchResult(res, pThreadInfo);
-        taos_free_result(res);
-
-    } else if (0 == strncasecmp(g_queryInfo.queryMode, "rest", strlen("rest"))) {
-        int retCode = postProceSql(
-                g_queryInfo.host, &(g_queryInfo.serv_addr), g_queryInfo.port,
-                command,
-                pThreadInfo);
-        if (0 != retCode) {
-            printf("====restful return fail, threadID[%d]\n", pThreadInfo->threadID);
-        }
-
-    } else {
-        errorPrint("%s() LN%d, unknown query mode: %s\n",
-                __func__, __LINE__, g_queryInfo.queryMode);
-    }
+  if (0 == strncasecmp(g_queryInfo.queryMode, "taosc", strlen("taosc"))) {
+    TAOS_RES *res = taos_query(pThreadInfo->taos, command);
+    if (res == NULL || taos_errno(res) != 0) {
+      errorPrint("%s() LN%d, failed to execute sql:%s, reason:%s\n",
+                 __func__, __LINE__, command, taos_errstr(res));
+      taos_free_result(res);
+      return;
+    }
+
+    fetchResult(res, pThreadInfo);
+    taos_free_result(res);
+
+  } else if (0 == strncasecmp(g_queryInfo.queryMode, "rest", strlen("rest"))) {
+    int retCode = postProceSql(
+            g_queryInfo.host, &(g_queryInfo.serv_addr), g_queryInfo.port,
+            command,
+            pThreadInfo);
+    if (0 != retCode) {
+      printf("====restful return fail, threadID[%d]\n", pThreadInfo->threadID);
+    }
+
+  } else {
+    errorPrint("%s() LN%d, unknown query mode: %s\n",
+               __func__, __LINE__, g_queryInfo.queryMode);
+  }
 }
 
 static int32_t rand_bool(){
-    static int cursor;
-    cursor++;
-    cursor = cursor % MAX_PREPARED_RAND;
-    return randint[cursor] % 2;
+  static int cursor;
+  cursor++;
+  cursor = cursor % MAX_PREPARED_RAND;
+  return randint[cursor] % 2;
 }
 
 static int32_t rand_tinyint(){
-    static int cursor;
-    cursor++;
-    cursor = cursor % MAX_PREPARED_RAND;
-    return randint[cursor] % 128;
+  static int cursor;
+  cursor++;
+  cursor = cursor % MAX_PREPARED_RAND;
+  return randint[cursor] % 128;
 }
 
 static int32_t rand_smallint(){
-    static int cursor;
-    cursor++;
-    cursor = cursor % MAX_PREPARED_RAND;
-    return randint[cursor] % 32767;
+  static int cursor;
+  cursor++;
+  cursor = cursor % MAX_PREPARED_RAND;
+  return randint[cursor] % 32767;
 }
 
 static int32_t rand_int(){
-    static int cursor;
-    cursor++;
-    cursor = cursor % MAX_PREPARED_RAND;
-    return randint[cursor];
+  static int cursor;
+  cursor++;
+  cursor = cursor % MAX_PREPARED_RAND;
+  return randint[cursor];
 }
 
 static int64_t rand_bigint(){
-    static int cursor;
-    cursor++;
-    cursor = cursor % MAX_PREPARED_RAND;
-    return randbigint[cursor];
+  static int cursor;
+  cursor++;
+  cursor = cursor % MAX_PREPARED_RAND;
+  return randbigint[cursor];
 }
 
 static float rand_float(){
-    static int cursor;
-    cursor++;
-    cursor = cursor % MAX_PREPARED_RAND;
-    return randfloat[cursor];
+  static int cursor;
+  cursor++;
+  cursor = cursor % MAX_PREPARED_RAND;
+  return randfloat[cursor];
 }
 
 static float demo_current_float(){
-    static int cursor;
-    cursor++;
-    cursor = cursor % MAX_PREPARED_RAND;
-    return (float)(9.8 + 0.04 * (randint[cursor] % 10) + randfloat[cursor]/1000000000);
+  static int cursor;
+  cursor++;
+  cursor = cursor % MAX_PREPARED_RAND;
+  return (float)(9.8 + 0.04 * (randint[cursor] % 10) + randfloat[cursor]/1000000000);
 }
 
 static int32_t demo_voltage_int(){
-    static int cursor;
-    cursor++;
-    cursor = cursor % MAX_PREPARED_RAND;
-    return 215 + randint[cursor] % 10;
+  static int cursor;
+  cursor++;
+  cursor = cursor % MAX_PREPARED_RAND;
+  return 215 + randint[cursor] % 10;
 }
 
 static float demo_phase_float(){
-    static int cursor;
-    cursor++;
-    cursor = cursor % MAX_PREPARED_RAND;
-    return (float)((115 + randint[cursor] % 10 + randfloat[cursor]/1000000000)/360);
+  static int cursor;
+  cursor++;
+  cursor = cursor % MAX_PREPARED_RAND;
+  return (float)((115 + randint[cursor] % 10 + randfloat[cursor]/1000000000)/360);
 }
 
 #if 0
@@ -1391,32 +1391,32 @@
 static const char charset[] = "abcdefghijklmnopqrstuvwxyzABCDEFGHIJKLMNOPQRSTUVWXYZ1234567890";
 
 static void rand_string(char *str, int size) {
-    str[0] = 0;
-    if (size > 0) {
-        //--size;
-        int n;
-        for (n = 0; n < size; n++) {
-            int key = abs(rand_tinyint()) % (int)(sizeof(charset) - 1);
-            str[n] = charset[key];
-        }
-        str[n] = 0;
-    }
+  str[0] = 0;
+  if (size > 0) {
+    //--size;
+    int n;
+    for (n = 0; n < size; n++) {
+      int key = abs(rand_tinyint()) % (int)(sizeof(charset) - 1);
+      str[n] = charset[key];
+    }
+    str[n] = 0;
+  }
 }
 
 static double rand_double() {
-    static int cursor;
-    cursor++;
-    cursor = cursor % MAX_PREPARED_RAND;
-    return randdouble[cursor];
+  static int cursor;
+  cursor++;
+  cursor = cursor % MAX_PREPARED_RAND;
+  return randdouble[cursor];
 }
 
 static void init_rand_data() {
-    for (int i = 0; i < MAX_PREPARED_RAND; i++){
-        randint[i] = (int)(taosRandom() % 65535);
-        randbigint[i] = (int64_t)(taosRandom() % 2147483648);
-        randfloat[i] = (float)(taosRandom() / 1000.0);
-        randdouble[i] = (double)(taosRandom() / 1000000.0);
-    }
+  for (int i = 0; i < MAX_PREPARED_RAND; i++){
+    randint[i] = (int)(taosRandom() % 65535);
+    randbigint[i] = (int64_t)(taosRandom() % 2147483648);
+    randfloat[i] = (float)(taosRandom() / 1000.0);
+    randdouble[i] = (double)(taosRandom() / 1000000.0);
+  }
 }
 
 #define SHOW_PARSE_RESULT_START()   \
@@ -1440,504 +1440,504 @@
                 g_args.metaFile); } while(0)
 
 static int printfInsertMeta() {
-    SHOW_PARSE_RESULT_START();
-
-    if (g_args.demo_mode)
-        printf("\ntaosdemo is simulating data generated by power equipments monitoring...\n\n");
-    else
-        printf("\ntaosdemo is simulating random data as you request..\n\n");
-
-    if (g_args.iface != INTERFACE_BUT) {
-        // first time if no iface specified
-        printf("interface:                  \033[33m%s\033[0m\n",
-                (g_args.iface==TAOSC_IFACE)?"taosc":
-                (g_args.iface==REST_IFACE)?"rest":"stmt");
-    }
-
-    printf("host:                       \033[33m%s:%u\033[0m\n",
-            g_Dbs.host, g_Dbs.port);
-    printf("user:                       \033[33m%s\033[0m\n", g_Dbs.user);
-    printf("password:                   \033[33m%s\033[0m\n", g_Dbs.password);
-    printf("configDir:                  \033[33m%s\033[0m\n", configDir);
-    printf("resultFile:                 \033[33m%s\033[0m\n", g_Dbs.resultFile);
-    printf("thread num of insert data:  \033[33m%d\033[0m\n", g_Dbs.threadCount);
-    printf("thread num of create table: \033[33m%d\033[0m\n",
-            g_Dbs.threadCountByCreateTbl);
-    printf("top insert interval:        \033[33m%"PRIu64"\033[0m\n",
-            g_args.insert_interval);
-    printf("number of records per req:  \033[33m%u\033[0m\n",
-            g_args.num_of_RPR);
-    printf("max sql length:             \033[33m%"PRIu64"\033[0m\n",
-            g_args.max_sql_len);
-
-    printf("database count:             \033[33m%d\033[0m\n", g_Dbs.dbCount);
-
-    for (int i = 0; i < g_Dbs.dbCount; i++) {
-        printf("database[\033[33m%d\033[0m]:\n", i);
-        printf("  database[%d] name:      \033[33m%s\033[0m\n",
-                i, g_Dbs.db[i].dbName);
-        if (0 == g_Dbs.db[i].drop) {
-            printf("  drop:                  \033[33mno\033[0m\n");
-        } else {
-            printf("  drop:                  \033[33myes\033[0m\n");
-        }
-
-        if (g_Dbs.db[i].dbCfg.blocks > 0) {
-            printf("  blocks:                \033[33m%d\033[0m\n",
-                    g_Dbs.db[i].dbCfg.blocks);
-        }
-        if (g_Dbs.db[i].dbCfg.cache > 0) {
-            printf("  cache:                 \033[33m%d\033[0m\n",
-                    g_Dbs.db[i].dbCfg.cache);
-        }
-        if (g_Dbs.db[i].dbCfg.days > 0) {
-            printf("  days:                  \033[33m%d\033[0m\n",
-                    g_Dbs.db[i].dbCfg.days);
-        }
-        if (g_Dbs.db[i].dbCfg.keep > 0) {
-            printf("  keep:                  \033[33m%d\033[0m\n",
-                    g_Dbs.db[i].dbCfg.keep);
-        }
-        if (g_Dbs.db[i].dbCfg.replica > 0) {
-            printf("  replica:               \033[33m%d\033[0m\n",
-                    g_Dbs.db[i].dbCfg.replica);
-        }
-        if (g_Dbs.db[i].dbCfg.update > 0) {
-            printf("  update:                \033[33m%d\033[0m\n",
-                    g_Dbs.db[i].dbCfg.update);
-        }
-        if (g_Dbs.db[i].dbCfg.minRows > 0) {
-            printf("  minRows:               \033[33m%d\033[0m\n",
-                    g_Dbs.db[i].dbCfg.minRows);
-        }
-        if (g_Dbs.db[i].dbCfg.maxRows > 0) {
-            printf("  maxRows:               \033[33m%d\033[0m\n",
-                    g_Dbs.db[i].dbCfg.maxRows);
-        }
-        if (g_Dbs.db[i].dbCfg.comp > 0) {
-            printf("  comp:                  \033[33m%d\033[0m\n", g_Dbs.db[i].dbCfg.comp);
-        }
-        if (g_Dbs.db[i].dbCfg.walLevel > 0) {
-            printf("  walLevel:              \033[33m%d\033[0m\n",
-                    g_Dbs.db[i].dbCfg.walLevel);
-        }
-        if (g_Dbs.db[i].dbCfg.fsync > 0) {
-            printf("  fsync:                 \033[33m%d\033[0m\n",
-                    g_Dbs.db[i].dbCfg.fsync);
-        }
-        if (g_Dbs.db[i].dbCfg.quorum > 0) {
-            printf("  quorum:                \033[33m%d\033[0m\n",
-                    g_Dbs.db[i].dbCfg.quorum);
-        }
-        if (g_Dbs.db[i].dbCfg.precision[0] != 0) {
-            if ((0 == strncasecmp(g_Dbs.db[i].dbCfg.precision, "ms", 2))
-#if NANO_SECOND_ENABLED == 1
-                    || (0 == strncasecmp(g_Dbs.db[i].dbCfg.precision, "us", 2))
-#endif
-                    || (0 == strncasecmp(g_Dbs.db[i].dbCfg.precision, "ns", 2))) {
-                printf("  precision:             \033[33m%s\033[0m\n",
-                        g_Dbs.db[i].dbCfg.precision);
-            } else {
-                printf("\033[1m\033[40;31m  precision error:       %s\033[0m\n",
-                        g_Dbs.db[i].dbCfg.precision);
-                return -1;
-            }
-        }
-
-        printf("  super table count:     \033[33m%"PRIu64"\033[0m\n",
-                g_Dbs.db[i].superTblCount);
-        for (uint64_t j = 0; j < g_Dbs.db[i].superTblCount; j++) {
-            printf("  super table[\033[33m%"PRIu64"\033[0m]:\n", j);
-
-            printf("      stbName:           \033[33m%s\033[0m\n",
-                    g_Dbs.db[i].superTbls[j].sTblName);
-
-            if (PRE_CREATE_SUBTBL == g_Dbs.db[i].superTbls[j].autoCreateTable) {
-                printf("      autoCreateTable:   \033[33m%s\033[0m\n",  "no");
-            } else if (AUTO_CREATE_SUBTBL ==
-                    g_Dbs.db[i].superTbls[j].autoCreateTable) {
-                printf("      autoCreateTable:   \033[33m%s\033[0m\n",  "yes");
-            } else {
-                printf("      autoCreateTable:   \033[33m%s\033[0m\n",  "error");
-            }
-
-            if (TBL_NO_EXISTS == g_Dbs.db[i].superTbls[j].childTblExists) {
-                printf("      childTblExists:    \033[33m%s\033[0m\n",  "no");
-            } else if (TBL_ALREADY_EXISTS == g_Dbs.db[i].superTbls[j].childTblExists) {
-                printf("      childTblExists:    \033[33m%s\033[0m\n",  "yes");
-            } else {
-                printf("      childTblExists:    \033[33m%s\033[0m\n",  "error");
-            }
-
-            printf("      childTblCount:     \033[33m%"PRId64"\033[0m\n",
-                    g_Dbs.db[i].superTbls[j].childTblCount);
-            printf("      childTblPrefix:    \033[33m%s\033[0m\n",
-                    g_Dbs.db[i].superTbls[j].childTblPrefix);
-            printf("      dataSource:        \033[33m%s\033[0m\n",
-                    g_Dbs.db[i].superTbls[j].dataSource);
-            printf("      iface:             \033[33m%s\033[0m\n",
-                    (g_Dbs.db[i].superTbls[j].iface==TAOSC_IFACE)?"taosc":
-                    (g_Dbs.db[i].superTbls[j].iface==REST_IFACE)?"rest":"stmt");
-            if (g_Dbs.db[i].superTbls[j].childTblLimit > 0) {
-                printf("      childTblLimit:     \033[33m%"PRId64"\033[0m\n",
-                        g_Dbs.db[i].superTbls[j].childTblLimit);
-            }
-            if (g_Dbs.db[i].superTbls[j].childTblOffset > 0) {
-                printf("      childTblOffset:    \033[33m%"PRIu64"\033[0m\n",
-                        g_Dbs.db[i].superTbls[j].childTblOffset);
-            }
-            printf("      insertRows:        \033[33m%"PRId64"\033[0m\n",
-                    g_Dbs.db[i].superTbls[j].insertRows);
-            /*
+  SHOW_PARSE_RESULT_START();
+
+  if (g_args.demo_mode)
+    printf("\ntaosdemo is simulating data generated by power equipments monitoring...\n\n");
+  else
+    printf("\ntaosdemo is simulating random data as you request..\n\n");
+
+  if (g_args.iface != INTERFACE_BUT) {
+    // first time if no iface specified
+    printf("interface:                  \033[33m%s\033[0m\n",
+           (g_args.iface==TAOSC_IFACE)?"taosc":
+           (g_args.iface==REST_IFACE)?"rest":"stmt");
+  }
+
+  printf("host:                       \033[33m%s:%u\033[0m\n",
+         g_Dbs.host, g_Dbs.port);
+  printf("user:                       \033[33m%s\033[0m\n", g_Dbs.user);
+  printf("password:                   \033[33m%s\033[0m\n", g_Dbs.password);
+  printf("configDir:                  \033[33m%s\033[0m\n", configDir);
+  printf("resultFile:                 \033[33m%s\033[0m\n", g_Dbs.resultFile);
+  printf("thread num of insert data:  \033[33m%d\033[0m\n", g_Dbs.threadCount);
+  printf("thread num of create table: \033[33m%d\033[0m\n",
+         g_Dbs.threadCountByCreateTbl);
+  printf("top insert interval:        \033[33m%"PRIu64"\033[0m\n",
+         g_args.insert_interval);
+  printf("number of records per req:  \033[33m%u\033[0m\n",
+         g_args.num_of_RPR);
+  printf("max sql length:             \033[33m%"PRIu64"\033[0m\n",
+         g_args.max_sql_len);
+
+  printf("database count:             \033[33m%d\033[0m\n", g_Dbs.dbCount);
+
+  for (int i = 0; i < g_Dbs.dbCount; i++) {
+    printf("database[\033[33m%d\033[0m]:\n", i);
+    printf("  database[%d] name:      \033[33m%s\033[0m\n",
+           i, g_Dbs.db[i].dbName);
+    if (0 == g_Dbs.db[i].drop) {
+      printf("  drop:                  \033[33mno\033[0m\n");
+    } else {
+      printf("  drop:                  \033[33myes\033[0m\n");
+    }
+
+    if (g_Dbs.db[i].dbCfg.blocks > 0) {
+      printf("  blocks:                \033[33m%d\033[0m\n",
+             g_Dbs.db[i].dbCfg.blocks);
+    }
+    if (g_Dbs.db[i].dbCfg.cache > 0) {
+      printf("  cache:                 \033[33m%d\033[0m\n",
+             g_Dbs.db[i].dbCfg.cache);
+    }
+    if (g_Dbs.db[i].dbCfg.days > 0) {
+      printf("  days:                  \033[33m%d\033[0m\n",
+             g_Dbs.db[i].dbCfg.days);
+    }
+    if (g_Dbs.db[i].dbCfg.keep > 0) {
+      printf("  keep:                  \033[33m%d\033[0m\n",
+             g_Dbs.db[i].dbCfg.keep);
+    }
+    if (g_Dbs.db[i].dbCfg.replica > 0) {
+      printf("  replica:               \033[33m%d\033[0m\n",
+             g_Dbs.db[i].dbCfg.replica);
+    }
+    if (g_Dbs.db[i].dbCfg.update > 0) {
+      printf("  update:                \033[33m%d\033[0m\n",
+             g_Dbs.db[i].dbCfg.update);
+    }
+    if (g_Dbs.db[i].dbCfg.minRows > 0) {
+      printf("  minRows:               \033[33m%d\033[0m\n",
+             g_Dbs.db[i].dbCfg.minRows);
+    }
+    if (g_Dbs.db[i].dbCfg.maxRows > 0) {
+      printf("  maxRows:               \033[33m%d\033[0m\n",
+             g_Dbs.db[i].dbCfg.maxRows);
+    }
+    if (g_Dbs.db[i].dbCfg.comp > 0) {
+      printf("  comp:                  \033[33m%d\033[0m\n", g_Dbs.db[i].dbCfg.comp);
+    }
+    if (g_Dbs.db[i].dbCfg.walLevel > 0) {
+      printf("  walLevel:              \033[33m%d\033[0m\n",
+             g_Dbs.db[i].dbCfg.walLevel);
+    }
+    if (g_Dbs.db[i].dbCfg.fsync > 0) {
+      printf("  fsync:                 \033[33m%d\033[0m\n",
+             g_Dbs.db[i].dbCfg.fsync);
+    }
+    if (g_Dbs.db[i].dbCfg.quorum > 0) {
+      printf("  quorum:                \033[33m%d\033[0m\n",
+             g_Dbs.db[i].dbCfg.quorum);
+    }
+    if (g_Dbs.db[i].dbCfg.precision[0] != 0) {
+      if ((0 == strncasecmp(g_Dbs.db[i].dbCfg.precision, "ms", 2))
+          #if NANO_SECOND_ENABLED == 1
+          || (0 == strncasecmp(g_Dbs.db[i].dbCfg.precision, "us", 2))
+          #endif
+          || (0 == strncasecmp(g_Dbs.db[i].dbCfg.precision, "ns", 2))) {
+        printf("  precision:             \033[33m%s\033[0m\n",
+               g_Dbs.db[i].dbCfg.precision);
+      } else {
+        printf("\033[1m\033[40;31m  precision error:       %s\033[0m\n",
+               g_Dbs.db[i].dbCfg.precision);
+        return -1;
+      }
+    }
+
+    printf("  super table count:     \033[33m%"PRIu64"\033[0m\n",
+           g_Dbs.db[i].superTblCount);
+    for (uint64_t j = 0; j < g_Dbs.db[i].superTblCount; j++) {
+      printf("  super table[\033[33m%"PRIu64"\033[0m]:\n", j);
+
+      printf("      stbName:           \033[33m%s\033[0m\n",
+             g_Dbs.db[i].superTbls[j].sTblName);
+
+      if (PRE_CREATE_SUBTBL == g_Dbs.db[i].superTbls[j].autoCreateTable) {
+        printf("      autoCreateTable:   \033[33m%s\033[0m\n",  "no");
+      } else if (AUTO_CREATE_SUBTBL ==
+                 g_Dbs.db[i].superTbls[j].autoCreateTable) {
+        printf("      autoCreateTable:   \033[33m%s\033[0m\n",  "yes");
+      } else {
+        printf("      autoCreateTable:   \033[33m%s\033[0m\n",  "error");
+      }
+
+      if (TBL_NO_EXISTS == g_Dbs.db[i].superTbls[j].childTblExists) {
+        printf("      childTblExists:    \033[33m%s\033[0m\n",  "no");
+      } else if (TBL_ALREADY_EXISTS == g_Dbs.db[i].superTbls[j].childTblExists) {
+        printf("      childTblExists:    \033[33m%s\033[0m\n",  "yes");
+      } else {
+        printf("      childTblExists:    \033[33m%s\033[0m\n",  "error");
+      }
+
+      printf("      childTblCount:     \033[33m%"PRId64"\033[0m\n",
+             g_Dbs.db[i].superTbls[j].childTblCount);
+      printf("      childTblPrefix:    \033[33m%s\033[0m\n",
+             g_Dbs.db[i].superTbls[j].childTblPrefix);
+      printf("      dataSource:        \033[33m%s\033[0m\n",
+             g_Dbs.db[i].superTbls[j].dataSource);
+      printf("      iface:             \033[33m%s\033[0m\n",
+             (g_Dbs.db[i].superTbls[j].iface==TAOSC_IFACE)?"taosc":
+             (g_Dbs.db[i].superTbls[j].iface==REST_IFACE)?"rest":"stmt");
+      if (g_Dbs.db[i].superTbls[j].childTblLimit > 0) {
+        printf("      childTblLimit:     \033[33m%"PRId64"\033[0m\n",
+               g_Dbs.db[i].superTbls[j].childTblLimit);
+      }
+      if (g_Dbs.db[i].superTbls[j].childTblOffset > 0) {
+        printf("      childTblOffset:    \033[33m%"PRIu64"\033[0m\n",
+               g_Dbs.db[i].superTbls[j].childTblOffset);
+      }
+      printf("      insertRows:        \033[33m%"PRId64"\033[0m\n",
+             g_Dbs.db[i].superTbls[j].insertRows);
+      /*
                if (0 == g_Dbs.db[i].superTbls[j].multiThreadWriteOneTbl) {
                printf("      multiThreadWriteOneTbl:  \033[33mno\033[0m\n");
                }else {
                printf("      multiThreadWriteOneTbl:  \033[33myes\033[0m\n");
                }
                */
-            printf("      interlaceRows:     \033[33m%u\033[0m\n",
-                    g_Dbs.db[i].superTbls[j].interlaceRows);
-
-            if (g_Dbs.db[i].superTbls[j].interlaceRows > 0) {
-                printf("      stable insert interval:   \033[33m%"PRIu64"\033[0m\n",
-                        g_Dbs.db[i].superTbls[j].insertInterval);
-            }
-
-            printf("      disorderRange:     \033[33m%d\033[0m\n",
-                    g_Dbs.db[i].superTbls[j].disorderRange);
-            printf("      disorderRatio:     \033[33m%d\033[0m\n",
-                    g_Dbs.db[i].superTbls[j].disorderRatio);
-            printf("      maxSqlLen:         \033[33m%"PRIu64"\033[0m\n",
-                    g_Dbs.db[i].superTbls[j].maxSqlLen);
-            printf("      timeStampStep:     \033[33m%"PRId64"\033[0m\n",
-                    g_Dbs.db[i].superTbls[j].timeStampStep);
-            printf("      startTimestamp:    \033[33m%s\033[0m\n",
-                    g_Dbs.db[i].superTbls[j].startTimestamp);
-            printf("      sampleFormat:      \033[33m%s\033[0m\n",
-                    g_Dbs.db[i].superTbls[j].sampleFormat);
-            printf("      sampleFile:        \033[33m%s\033[0m\n",
-                    g_Dbs.db[i].superTbls[j].sampleFile);
-            printf("      tagsFile:          \033[33m%s\033[0m\n",
-                    g_Dbs.db[i].superTbls[j].tagsFile);
-            printf("      columnCount:       \033[33m%d\033[0m\n",
-                    g_Dbs.db[i].superTbls[j].columnCount);
-            for (int k = 0; k < g_Dbs.db[i].superTbls[j].columnCount; k++) {
-                //printf("dataType:%s, dataLen:%d\t", g_Dbs.db[i].superTbls[j].columns[k].dataType, g_Dbs.db[i].superTbls[j].columns[k].dataLen);
-                if ((0 == strncasecmp(g_Dbs.db[i].superTbls[j].columns[k].dataType,
-                                "binary", 6))
-                        || (0 == strncasecmp(g_Dbs.db[i].superTbls[j].columns[k].dataType,
-                                "nchar", 5))) {
-                    printf("column[\033[33m%d\033[0m]:\033[33m%s(%d)\033[0m ", k,
-                            g_Dbs.db[i].superTbls[j].columns[k].dataType,
-                            g_Dbs.db[i].superTbls[j].columns[k].dataLen);
-                } else {
-                    printf("column[%d]:\033[33m%s\033[0m ", k,
-                            g_Dbs.db[i].superTbls[j].columns[k].dataType);
-                }
-            }
-            printf("\n");
-
-            printf("      tagCount:            \033[33m%d\033[0m\n        ",
-                    g_Dbs.db[i].superTbls[j].tagCount);
-            for (int k = 0; k < g_Dbs.db[i].superTbls[j].tagCount; k++) {
-                //printf("dataType:%s, dataLen:%d\t", g_Dbs.db[i].superTbls[j].tags[k].dataType, g_Dbs.db[i].superTbls[j].tags[k].dataLen);
-                if ((0 == strncasecmp(g_Dbs.db[i].superTbls[j].tags[k].dataType,
-                                "binary", strlen("binary")))
-                        || (0 == strncasecmp(g_Dbs.db[i].superTbls[j].tags[k].dataType,
-                                "nchar", strlen("nchar")))) {
-                    printf("tag[%d]:\033[33m%s(%d)\033[0m ", k,
-                            g_Dbs.db[i].superTbls[j].tags[k].dataType,
-                            g_Dbs.db[i].superTbls[j].tags[k].dataLen);
-                } else {
-                    printf("tag[%d]:\033[33m%s\033[0m ", k,
-                            g_Dbs.db[i].superTbls[j].tags[k].dataType);
-                }
-            }
-            printf("\n");
+      printf("      interlaceRows:     \033[33m%u\033[0m\n",
+             g_Dbs.db[i].superTbls[j].interlaceRows);
+
+      if (g_Dbs.db[i].superTbls[j].interlaceRows > 0) {
+        printf("      stable insert interval:   \033[33m%"PRIu64"\033[0m\n",
+               g_Dbs.db[i].superTbls[j].insertInterval);
+      }
+
+      printf("      disorderRange:     \033[33m%d\033[0m\n",
+             g_Dbs.db[i].superTbls[j].disorderRange);
+      printf("      disorderRatio:     \033[33m%d\033[0m\n",
+             g_Dbs.db[i].superTbls[j].disorderRatio);
+      printf("      maxSqlLen:         \033[33m%"PRIu64"\033[0m\n",
+             g_Dbs.db[i].superTbls[j].maxSqlLen);
+      printf("      timeStampStep:     \033[33m%"PRId64"\033[0m\n",
+             g_Dbs.db[i].superTbls[j].timeStampStep);
+      printf("      startTimestamp:    \033[33m%s\033[0m\n",
+             g_Dbs.db[i].superTbls[j].startTimestamp);
+      printf("      sampleFormat:      \033[33m%s\033[0m\n",
+             g_Dbs.db[i].superTbls[j].sampleFormat);
+      printf("      sampleFile:        \033[33m%s\033[0m\n",
+             g_Dbs.db[i].superTbls[j].sampleFile);
+      printf("      tagsFile:          \033[33m%s\033[0m\n",
+             g_Dbs.db[i].superTbls[j].tagsFile);
+      printf("      columnCount:       \033[33m%d\033[0m\n",
+             g_Dbs.db[i].superTbls[j].columnCount);
+      for (int k = 0; k < g_Dbs.db[i].superTbls[j].columnCount; k++) {
+        //printf("dataType:%s, dataLen:%d\t", g_Dbs.db[i].superTbls[j].columns[k].dataType, g_Dbs.db[i].superTbls[j].columns[k].dataLen);
+        if ((0 == strncasecmp(g_Dbs.db[i].superTbls[j].columns[k].dataType,
+                              "binary", 6))
+            || (0 == strncasecmp(g_Dbs.db[i].superTbls[j].columns[k].dataType,
+                                 "nchar", 5))) {
+          printf("column[\033[33m%d\033[0m]:\033[33m%s(%d)\033[0m ", k,
+                 g_Dbs.db[i].superTbls[j].columns[k].dataType,
+                 g_Dbs.db[i].superTbls[j].columns[k].dataLen);
+        } else {
+          printf("column[%d]:\033[33m%s\033[0m ", k,
+                 g_Dbs.db[i].superTbls[j].columns[k].dataType);
         }
-        printf("\n");
-    }
-
-    SHOW_PARSE_RESULT_END();
-
-    return 0;
+      }
+      printf("\n");
+
+      printf("      tagCount:            \033[33m%d\033[0m\n        ",
+             g_Dbs.db[i].superTbls[j].tagCount);
+      for (int k = 0; k < g_Dbs.db[i].superTbls[j].tagCount; k++) {
+        //printf("dataType:%s, dataLen:%d\t", g_Dbs.db[i].superTbls[j].tags[k].dataType, g_Dbs.db[i].superTbls[j].tags[k].dataLen);
+        if ((0 == strncasecmp(g_Dbs.db[i].superTbls[j].tags[k].dataType,
+                              "binary", strlen("binary")))
+            || (0 == strncasecmp(g_Dbs.db[i].superTbls[j].tags[k].dataType,
+                                 "nchar", strlen("nchar")))) {
+          printf("tag[%d]:\033[33m%s(%d)\033[0m ", k,
+                 g_Dbs.db[i].superTbls[j].tags[k].dataType,
+                 g_Dbs.db[i].superTbls[j].tags[k].dataLen);
+        } else {
+          printf("tag[%d]:\033[33m%s\033[0m ", k,
+                 g_Dbs.db[i].superTbls[j].tags[k].dataType);
+        }
+      }
+      printf("\n");
+    }
+    printf("\n");
+  }
+
+  SHOW_PARSE_RESULT_END();
+
+  return 0;
 }
 
 static void printfInsertMetaToFile(FILE* fp) {
 
-    SHOW_PARSE_RESULT_START_TO_FILE(fp);
-
-    fprintf(fp, "host:                       %s:%u\n", g_Dbs.host, g_Dbs.port);
-    fprintf(fp, "user:                       %s\n", g_Dbs.user);
-    fprintf(fp, "configDir:                  %s\n", configDir);
-    fprintf(fp, "resultFile:                 %s\n", g_Dbs.resultFile);
-    fprintf(fp, "thread num of insert data:  %d\n", g_Dbs.threadCount);
-    fprintf(fp, "thread num of create table: %d\n", g_Dbs.threadCountByCreateTbl);
-    fprintf(fp, "number of records per req:  %u\n", g_args.num_of_RPR);
-    fprintf(fp, "max sql length:             %"PRIu64"\n", g_args.max_sql_len);
-    fprintf(fp, "database count:          %d\n", g_Dbs.dbCount);
-
-    for (int i = 0; i < g_Dbs.dbCount; i++) {
-        fprintf(fp, "database[%d]:\n", i);
-        fprintf(fp, "  database[%d] name:       %s\n", i, g_Dbs.db[i].dbName);
-        if (0 == g_Dbs.db[i].drop) {
-            fprintf(fp, "  drop:                  no\n");
-        }else {
-            fprintf(fp, "  drop:                  yes\n");
-        }
-
-        if (g_Dbs.db[i].dbCfg.blocks > 0) {
-            fprintf(fp, "  blocks:                %d\n", g_Dbs.db[i].dbCfg.blocks);
-        }
-        if (g_Dbs.db[i].dbCfg.cache > 0) {
-            fprintf(fp, "  cache:                 %d\n", g_Dbs.db[i].dbCfg.cache);
-        }
-        if (g_Dbs.db[i].dbCfg.days > 0) {
-            fprintf(fp, "  days:                  %d\n", g_Dbs.db[i].dbCfg.days);
-        }
-        if (g_Dbs.db[i].dbCfg.keep > 0) {
-            fprintf(fp, "  keep:                  %d\n", g_Dbs.db[i].dbCfg.keep);
-        }
-        if (g_Dbs.db[i].dbCfg.replica > 0) {
-            fprintf(fp, "  replica:               %d\n", g_Dbs.db[i].dbCfg.replica);
-        }
-        if (g_Dbs.db[i].dbCfg.update > 0) {
-            fprintf(fp, "  update:                %d\n", g_Dbs.db[i].dbCfg.update);
-        }
-        if (g_Dbs.db[i].dbCfg.minRows > 0) {
-            fprintf(fp, "  minRows:               %d\n", g_Dbs.db[i].dbCfg.minRows);
-        }
-        if (g_Dbs.db[i].dbCfg.maxRows > 0) {
-            fprintf(fp, "  maxRows:               %d\n", g_Dbs.db[i].dbCfg.maxRows);
-        }
-        if (g_Dbs.db[i].dbCfg.comp > 0) {
-            fprintf(fp, "  comp:                  %d\n", g_Dbs.db[i].dbCfg.comp);
-        }
-        if (g_Dbs.db[i].dbCfg.walLevel > 0) {
-            fprintf(fp, "  walLevel:              %d\n", g_Dbs.db[i].dbCfg.walLevel);
-        }
-        if (g_Dbs.db[i].dbCfg.fsync > 0) {
-            fprintf(fp, "  fsync:                 %d\n", g_Dbs.db[i].dbCfg.fsync);
-        }
-        if (g_Dbs.db[i].dbCfg.quorum > 0) {
-            fprintf(fp, "  quorum:                %d\n", g_Dbs.db[i].dbCfg.quorum);
-        }
-        if (g_Dbs.db[i].dbCfg.precision[0] != 0) {
-            if ((0 == strncasecmp(g_Dbs.db[i].dbCfg.precision, "ms", 2))
-#if NANO_SECOND_ENABLED == 1
-                    || (0 == strncasecmp(g_Dbs.db[i].dbCfg.precision, "ns", 2))
-#endif
-                    || (0 == strncasecmp(g_Dbs.db[i].dbCfg.precision, "us", 2))) {
-                fprintf(fp, "  precision:             %s\n",
-                        g_Dbs.db[i].dbCfg.precision);
-            } else {
-                fprintf(fp, "  precision error:       %s\n",
-                        g_Dbs.db[i].dbCfg.precision);
-            }
-        }
-
-        fprintf(fp, "  super table count:     %"PRIu64"\n",
-                g_Dbs.db[i].superTblCount);
-        for (int j = 0; j < g_Dbs.db[i].superTblCount; j++) {
-            fprintf(fp, "  super table[%d]:\n", j);
-
-            fprintf(fp, "      stbName:           %s\n",
-                    g_Dbs.db[i].superTbls[j].sTblName);
-
-            if (PRE_CREATE_SUBTBL == g_Dbs.db[i].superTbls[j].autoCreateTable) {
-                fprintf(fp, "      autoCreateTable:   %s\n",  "no");
-            } else if (AUTO_CREATE_SUBTBL
-                    == g_Dbs.db[i].superTbls[j].autoCreateTable) {
-                fprintf(fp, "      autoCreateTable:   %s\n",  "yes");
-            } else {
-                fprintf(fp, "      autoCreateTable:   %s\n",  "error");
-            }
-
-            if (TBL_NO_EXISTS == g_Dbs.db[i].superTbls[j].childTblExists) {
-                fprintf(fp, "      childTblExists:    %s\n",  "no");
-            } else if (TBL_ALREADY_EXISTS
-                    == g_Dbs.db[i].superTbls[j].childTblExists) {
-                fprintf(fp, "      childTblExists:    %s\n",  "yes");
-            } else {
-                fprintf(fp, "      childTblExists:    %s\n",  "error");
-            }
-
-            fprintf(fp, "      childTblCount:     %"PRId64"\n",
-                    g_Dbs.db[i].superTbls[j].childTblCount);
-            fprintf(fp, "      childTblPrefix:    %s\n",
-                    g_Dbs.db[i].superTbls[j].childTblPrefix);
-            fprintf(fp, "      dataSource:        %s\n",
-                    g_Dbs.db[i].superTbls[j].dataSource);
-            fprintf(fp, "      iface:             %s\n",
-                    (g_Dbs.db[i].superTbls[j].iface==TAOSC_IFACE)?"taosc":
-                    (g_Dbs.db[i].superTbls[j].iface==REST_IFACE)?"rest":"stmt");
-            fprintf(fp, "      insertRows:        %"PRId64"\n",
-                    g_Dbs.db[i].superTbls[j].insertRows);
-            fprintf(fp, "      interlace rows:    %u\n",
-                    g_Dbs.db[i].superTbls[j].interlaceRows);
-            if (g_Dbs.db[i].superTbls[j].interlaceRows > 0) {
-                fprintf(fp, "      stable insert interval:   %"PRIu64"\n",
-                        g_Dbs.db[i].superTbls[j].insertInterval);
-            }
-            /*
+  SHOW_PARSE_RESULT_START_TO_FILE(fp);
+
+  fprintf(fp, "host:                       %s:%u\n", g_Dbs.host, g_Dbs.port);
+  fprintf(fp, "user:                       %s\n", g_Dbs.user);
+  fprintf(fp, "configDir:                  %s\n", configDir);
+  fprintf(fp, "resultFile:                 %s\n", g_Dbs.resultFile);
+  fprintf(fp, "thread num of insert data:  %d\n", g_Dbs.threadCount);
+  fprintf(fp, "thread num of create table: %d\n", g_Dbs.threadCountByCreateTbl);
+  fprintf(fp, "number of records per req:  %u\n", g_args.num_of_RPR);
+  fprintf(fp, "max sql length:             %"PRIu64"\n", g_args.max_sql_len);
+  fprintf(fp, "database count:          %d\n", g_Dbs.dbCount);
+
+  for (int i = 0; i < g_Dbs.dbCount; i++) {
+    fprintf(fp, "database[%d]:\n", i);
+    fprintf(fp, "  database[%d] name:       %s\n", i, g_Dbs.db[i].dbName);
+    if (0 == g_Dbs.db[i].drop) {
+      fprintf(fp, "  drop:                  no\n");
+    }else {
+      fprintf(fp, "  drop:                  yes\n");
+    }
+
+    if (g_Dbs.db[i].dbCfg.blocks > 0) {
+      fprintf(fp, "  blocks:                %d\n", g_Dbs.db[i].dbCfg.blocks);
+    }
+    if (g_Dbs.db[i].dbCfg.cache > 0) {
+      fprintf(fp, "  cache:                 %d\n", g_Dbs.db[i].dbCfg.cache);
+    }
+    if (g_Dbs.db[i].dbCfg.days > 0) {
+      fprintf(fp, "  days:                  %d\n", g_Dbs.db[i].dbCfg.days);
+    }
+    if (g_Dbs.db[i].dbCfg.keep > 0) {
+      fprintf(fp, "  keep:                  %d\n", g_Dbs.db[i].dbCfg.keep);
+    }
+    if (g_Dbs.db[i].dbCfg.replica > 0) {
+      fprintf(fp, "  replica:               %d\n", g_Dbs.db[i].dbCfg.replica);
+    }
+    if (g_Dbs.db[i].dbCfg.update > 0) {
+      fprintf(fp, "  update:                %d\n", g_Dbs.db[i].dbCfg.update);
+    }
+    if (g_Dbs.db[i].dbCfg.minRows > 0) {
+      fprintf(fp, "  minRows:               %d\n", g_Dbs.db[i].dbCfg.minRows);
+    }
+    if (g_Dbs.db[i].dbCfg.maxRows > 0) {
+      fprintf(fp, "  maxRows:               %d\n", g_Dbs.db[i].dbCfg.maxRows);
+    }
+    if (g_Dbs.db[i].dbCfg.comp > 0) {
+      fprintf(fp, "  comp:                  %d\n", g_Dbs.db[i].dbCfg.comp);
+    }
+    if (g_Dbs.db[i].dbCfg.walLevel > 0) {
+      fprintf(fp, "  walLevel:              %d\n", g_Dbs.db[i].dbCfg.walLevel);
+    }
+    if (g_Dbs.db[i].dbCfg.fsync > 0) {
+      fprintf(fp, "  fsync:                 %d\n", g_Dbs.db[i].dbCfg.fsync);
+    }
+    if (g_Dbs.db[i].dbCfg.quorum > 0) {
+      fprintf(fp, "  quorum:                %d\n", g_Dbs.db[i].dbCfg.quorum);
+    }
+    if (g_Dbs.db[i].dbCfg.precision[0] != 0) {
+      if ((0 == strncasecmp(g_Dbs.db[i].dbCfg.precision, "ms", 2))
+          #if NANO_SECOND_ENABLED == 1
+          || (0 == strncasecmp(g_Dbs.db[i].dbCfg.precision, "ns", 2))
+          #endif
+          || (0 == strncasecmp(g_Dbs.db[i].dbCfg.precision, "us", 2))) {
+        fprintf(fp, "  precision:             %s\n",
+                g_Dbs.db[i].dbCfg.precision);
+      } else {
+        fprintf(fp, "  precision error:       %s\n",
+                g_Dbs.db[i].dbCfg.precision);
+      }
+    }
+
+    fprintf(fp, "  super table count:     %"PRIu64"\n",
+            g_Dbs.db[i].superTblCount);
+    for (int j = 0; j < g_Dbs.db[i].superTblCount; j++) {
+      fprintf(fp, "  super table[%d]:\n", j);
+
+      fprintf(fp, "      stbName:           %s\n",
+              g_Dbs.db[i].superTbls[j].sTblName);
+
+      if (PRE_CREATE_SUBTBL == g_Dbs.db[i].superTbls[j].autoCreateTable) {
+        fprintf(fp, "      autoCreateTable:   %s\n",  "no");
+      } else if (AUTO_CREATE_SUBTBL
+                 == g_Dbs.db[i].superTbls[j].autoCreateTable) {
+        fprintf(fp, "      autoCreateTable:   %s\n",  "yes");
+      } else {
+        fprintf(fp, "      autoCreateTable:   %s\n",  "error");
+      }
+
+      if (TBL_NO_EXISTS == g_Dbs.db[i].superTbls[j].childTblExists) {
+        fprintf(fp, "      childTblExists:    %s\n",  "no");
+      } else if (TBL_ALREADY_EXISTS
+                 == g_Dbs.db[i].superTbls[j].childTblExists) {
+        fprintf(fp, "      childTblExists:    %s\n",  "yes");
+      } else {
+        fprintf(fp, "      childTblExists:    %s\n",  "error");
+      }
+
+      fprintf(fp, "      childTblCount:     %"PRId64"\n",
+              g_Dbs.db[i].superTbls[j].childTblCount);
+      fprintf(fp, "      childTblPrefix:    %s\n",
+              g_Dbs.db[i].superTbls[j].childTblPrefix);
+      fprintf(fp, "      dataSource:        %s\n",
+              g_Dbs.db[i].superTbls[j].dataSource);
+      fprintf(fp, "      iface:             %s\n",
+              (g_Dbs.db[i].superTbls[j].iface==TAOSC_IFACE)?"taosc":
+              (g_Dbs.db[i].superTbls[j].iface==REST_IFACE)?"rest":"stmt");
+      fprintf(fp, "      insertRows:        %"PRId64"\n",
+              g_Dbs.db[i].superTbls[j].insertRows);
+      fprintf(fp, "      interlace rows:    %u\n",
+              g_Dbs.db[i].superTbls[j].interlaceRows);
+      if (g_Dbs.db[i].superTbls[j].interlaceRows > 0) {
+        fprintf(fp, "      stable insert interval:   %"PRIu64"\n",
+                g_Dbs.db[i].superTbls[j].insertInterval);
+      }
+      /*
                if (0 == g_Dbs.db[i].superTbls[j].multiThreadWriteOneTbl) {
                fprintf(fp, "      multiThreadWriteOneTbl:  no\n");
                }else {
                fprintf(fp, "      multiThreadWriteOneTbl:  yes\n");
                }
                */
-            fprintf(fp, "      interlaceRows:     %u\n",
-                    g_Dbs.db[i].superTbls[j].interlaceRows);
-            fprintf(fp, "      disorderRange:     %d\n",
-                    g_Dbs.db[i].superTbls[j].disorderRange);
-            fprintf(fp, "      disorderRatio:     %d\n",
-                    g_Dbs.db[i].superTbls[j].disorderRatio);
-            fprintf(fp, "      maxSqlLen:         %"PRIu64"\n",
-                    g_Dbs.db[i].superTbls[j].maxSqlLen);
-
-            fprintf(fp, "      timeStampStep:     %"PRId64"\n",
-                    g_Dbs.db[i].superTbls[j].timeStampStep);
-            fprintf(fp, "      startTimestamp:    %s\n",
-                    g_Dbs.db[i].superTbls[j].startTimestamp);
-            fprintf(fp, "      sampleFormat:      %s\n",
-                    g_Dbs.db[i].superTbls[j].sampleFormat);
-            fprintf(fp, "      sampleFile:        %s\n",
-                    g_Dbs.db[i].superTbls[j].sampleFile);
-            fprintf(fp, "      tagsFile:          %s\n",
-                    g_Dbs.db[i].superTbls[j].tagsFile);
-
-            fprintf(fp, "      columnCount:       %d\n        ",
-                    g_Dbs.db[i].superTbls[j].columnCount);
-            for (int k = 0; k < g_Dbs.db[i].superTbls[j].columnCount; k++) {
-                //printf("dataType:%s, dataLen:%d\t", g_Dbs.db[i].superTbls[j].columns[k].dataType, g_Dbs.db[i].superTbls[j].columns[k].dataLen);
-                if ((0 == strncasecmp(
-                                g_Dbs.db[i].superTbls[j].columns[k].dataType,
-                                "binary", strlen("binary")))
-                        || (0 == strncasecmp(
-                                g_Dbs.db[i].superTbls[j].columns[k].dataType,
-                                "nchar", strlen("nchar")))) {
-                    fprintf(fp, "column[%d]:%s(%d) ", k,
-                            g_Dbs.db[i].superTbls[j].columns[k].dataType,
-                            g_Dbs.db[i].superTbls[j].columns[k].dataLen);
-                } else {
-                    fprintf(fp, "column[%d]:%s ",
-                            k, g_Dbs.db[i].superTbls[j].columns[k].dataType);
-                }
-            }
-            fprintf(fp, "\n");
-
-            fprintf(fp, "      tagCount:            %d\n        ",
-                    g_Dbs.db[i].superTbls[j].tagCount);
-            for (int k = 0; k < g_Dbs.db[i].superTbls[j].tagCount; k++) {
-                //printf("dataType:%s, dataLen:%d\t", g_Dbs.db[i].superTbls[j].tags[k].dataType, g_Dbs.db[i].superTbls[j].tags[k].dataLen);
-                if ((0 == strncasecmp(g_Dbs.db[i].superTbls[j].tags[k].dataType,
-                                "binary", strlen("binary")))
-                        || (0 == strncasecmp(g_Dbs.db[i].superTbls[j].tags[k].dataType,
-                                "nchar", strlen("nchar")))) {
-                    fprintf(fp, "tag[%d]:%s(%d) ",
-                            k, g_Dbs.db[i].superTbls[j].tags[k].dataType,
-                            g_Dbs.db[i].superTbls[j].tags[k].dataLen);
-                } else {
-                    fprintf(fp, "tag[%d]:%s ", k, g_Dbs.db[i].superTbls[j].tags[k].dataType);
-                }
-            }
-            fprintf(fp, "\n");
+      fprintf(fp, "      interlaceRows:     %u\n",
+              g_Dbs.db[i].superTbls[j].interlaceRows);
+      fprintf(fp, "      disorderRange:     %d\n",
+              g_Dbs.db[i].superTbls[j].disorderRange);
+      fprintf(fp, "      disorderRatio:     %d\n",
+              g_Dbs.db[i].superTbls[j].disorderRatio);
+      fprintf(fp, "      maxSqlLen:         %"PRIu64"\n",
+              g_Dbs.db[i].superTbls[j].maxSqlLen);
+
+      fprintf(fp, "      timeStampStep:     %"PRId64"\n",
+              g_Dbs.db[i].superTbls[j].timeStampStep);
+      fprintf(fp, "      startTimestamp:    %s\n",
+              g_Dbs.db[i].superTbls[j].startTimestamp);
+      fprintf(fp, "      sampleFormat:      %s\n",
+              g_Dbs.db[i].superTbls[j].sampleFormat);
+      fprintf(fp, "      sampleFile:        %s\n",
+              g_Dbs.db[i].superTbls[j].sampleFile);
+      fprintf(fp, "      tagsFile:          %s\n",
+              g_Dbs.db[i].superTbls[j].tagsFile);
+
+      fprintf(fp, "      columnCount:       %d\n        ",
+              g_Dbs.db[i].superTbls[j].columnCount);
+      for (int k = 0; k < g_Dbs.db[i].superTbls[j].columnCount; k++) {
+        //printf("dataType:%s, dataLen:%d\t", g_Dbs.db[i].superTbls[j].columns[k].dataType, g_Dbs.db[i].superTbls[j].columns[k].dataLen);
+        if ((0 == strncasecmp(
+                g_Dbs.db[i].superTbls[j].columns[k].dataType,
+                "binary", strlen("binary")))
+            || (0 == strncasecmp(
+                g_Dbs.db[i].superTbls[j].columns[k].dataType,
+                "nchar", strlen("nchar")))) {
+          fprintf(fp, "column[%d]:%s(%d) ", k,
+                  g_Dbs.db[i].superTbls[j].columns[k].dataType,
+                  g_Dbs.db[i].superTbls[j].columns[k].dataLen);
+        } else {
+          fprintf(fp, "column[%d]:%s ",
+                  k, g_Dbs.db[i].superTbls[j].columns[k].dataType);
         }
-        fprintf(fp, "\n");
-    }
-
-    SHOW_PARSE_RESULT_END_TO_FILE(fp);
+      }
+      fprintf(fp, "\n");
+
+      fprintf(fp, "      tagCount:            %d\n        ",
+              g_Dbs.db[i].superTbls[j].tagCount);
+      for (int k = 0; k < g_Dbs.db[i].superTbls[j].tagCount; k++) {
+        //printf("dataType:%s, dataLen:%d\t", g_Dbs.db[i].superTbls[j].tags[k].dataType, g_Dbs.db[i].superTbls[j].tags[k].dataLen);
+        if ((0 == strncasecmp(g_Dbs.db[i].superTbls[j].tags[k].dataType,
+                              "binary", strlen("binary")))
+            || (0 == strncasecmp(g_Dbs.db[i].superTbls[j].tags[k].dataType,
+                                 "nchar", strlen("nchar")))) {
+          fprintf(fp, "tag[%d]:%s(%d) ",
+                  k, g_Dbs.db[i].superTbls[j].tags[k].dataType,
+                  g_Dbs.db[i].superTbls[j].tags[k].dataLen);
+        } else {
+          fprintf(fp, "tag[%d]:%s ", k, g_Dbs.db[i].superTbls[j].tags[k].dataType);
+        }
+      }
+      fprintf(fp, "\n");
+    }
+    fprintf(fp, "\n");
+  }
+
+  SHOW_PARSE_RESULT_END_TO_FILE(fp);
 }
 
 static void printfQueryMeta() {
 
-    SHOW_PARSE_RESULT_START();
-
-    printf("host:                    \033[33m%s:%u\033[0m\n",
-            g_queryInfo.host, g_queryInfo.port);
-    printf("user:                    \033[33m%s\033[0m\n", g_queryInfo.user);
-    printf("database name:           \033[33m%s\033[0m\n", g_queryInfo.dbName);
-
-    printf("\n");
-
-    if ((SUBSCRIBE_TEST == g_args.test_mode) || (QUERY_TEST == g_args.test_mode)) {
-        printf("specified table query info:                   \n");
-        printf("sqlCount:       \033[33m%d\033[0m\n",
-                g_queryInfo.specifiedQueryInfo.sqlCount);
-        if (g_queryInfo.specifiedQueryInfo.sqlCount > 0) {
-            printf("specified tbl query times:\n");
-            printf("                \033[33m%"PRIu64"\033[0m\n",
-                    g_queryInfo.specifiedQueryInfo.queryTimes);
-            printf("query interval: \033[33m%"PRIu64" ms\033[0m\n",
-                    g_queryInfo.specifiedQueryInfo.queryInterval);
-            printf("top query times:\033[33m%"PRIu64"\033[0m\n", g_args.query_times);
-            printf("concurrent:     \033[33m%d\033[0m\n",
-                    g_queryInfo.specifiedQueryInfo.concurrent);
-            printf("mod:            \033[33m%s\033[0m\n",
-                    (g_queryInfo.specifiedQueryInfo.asyncMode)?"async":"sync");
-            printf("interval:       \033[33m%"PRIu64"\033[0m\n",
-                    g_queryInfo.specifiedQueryInfo.subscribeInterval);
-            printf("restart:        \033[33m%d\033[0m\n",
-                    g_queryInfo.specifiedQueryInfo.subscribeRestart);
-            printf("keepProgress:   \033[33m%d\033[0m\n",
-                    g_queryInfo.specifiedQueryInfo.subscribeKeepProgress);
-
-            for (int i = 0; i < g_queryInfo.specifiedQueryInfo.sqlCount; i++) {
-                printf("  sql[%d]: \033[33m%s\033[0m\n",
-                        i, g_queryInfo.specifiedQueryInfo.sql[i]);
-            }
-            printf("\n");
-        }
-
-        printf("super table query info:\n");
-        printf("sqlCount:       \033[33m%d\033[0m\n",
-                g_queryInfo.superQueryInfo.sqlCount);
-
-        if (g_queryInfo.superQueryInfo.sqlCount > 0) {
-            printf("query interval: \033[33m%"PRIu64"\033[0m\n",
-                    g_queryInfo.superQueryInfo.queryInterval);
-            printf("threadCnt:      \033[33m%d\033[0m\n",
-                    g_queryInfo.superQueryInfo.threadCnt);
-            printf("childTblCount:  \033[33m%"PRId64"\033[0m\n",
-                    g_queryInfo.superQueryInfo.childTblCount);
-            printf("stable name:    \033[33m%s\033[0m\n",
-                    g_queryInfo.superQueryInfo.sTblName);
-            printf("stb query times:\033[33m%"PRIu64"\033[0m\n",
-                    g_queryInfo.superQueryInfo.queryTimes);
-
-            printf("mod:            \033[33m%s\033[0m\n",
-                    (g_queryInfo.superQueryInfo.asyncMode)?"async":"sync");
-            printf("interval:       \033[33m%"PRIu64"\033[0m\n",
-                    g_queryInfo.superQueryInfo.subscribeInterval);
-            printf("restart:        \033[33m%d\033[0m\n",
-                    g_queryInfo.superQueryInfo.subscribeRestart);
-            printf("keepProgress:   \033[33m%d\033[0m\n",
-                    g_queryInfo.superQueryInfo.subscribeKeepProgress);
-
-            for (int i = 0; i < g_queryInfo.superQueryInfo.sqlCount; i++) {
-                printf("  sql[%d]: \033[33m%s\033[0m\n",
-                        i, g_queryInfo.superQueryInfo.sql[i]);
-            }
-            printf("\n");
-        }
-    }
-
-    SHOW_PARSE_RESULT_END();
+  SHOW_PARSE_RESULT_START();
+
+  printf("host:                    \033[33m%s:%u\033[0m\n",
+         g_queryInfo.host, g_queryInfo.port);
+  printf("user:                    \033[33m%s\033[0m\n", g_queryInfo.user);
+  printf("database name:           \033[33m%s\033[0m\n", g_queryInfo.dbName);
+
+  printf("\n");
+
+  if ((SUBSCRIBE_TEST == g_args.test_mode) || (QUERY_TEST == g_args.test_mode)) {
+    printf("specified table query info:                   \n");
+    printf("sqlCount:       \033[33m%d\033[0m\n",
+           g_queryInfo.specifiedQueryInfo.sqlCount);
+    if (g_queryInfo.specifiedQueryInfo.sqlCount > 0) {
+      printf("specified tbl query times:\n");
+      printf("                \033[33m%"PRIu64"\033[0m\n",
+             g_queryInfo.specifiedQueryInfo.queryTimes);
+      printf("query interval: \033[33m%"PRIu64" ms\033[0m\n",
+             g_queryInfo.specifiedQueryInfo.queryInterval);
+      printf("top query times:\033[33m%"PRIu64"\033[0m\n", g_args.query_times);
+      printf("concurrent:     \033[33m%d\033[0m\n",
+             g_queryInfo.specifiedQueryInfo.concurrent);
+      printf("mod:            \033[33m%s\033[0m\n",
+             (g_queryInfo.specifiedQueryInfo.asyncMode)?"async":"sync");
+      printf("interval:       \033[33m%"PRIu64"\033[0m\n",
+             g_queryInfo.specifiedQueryInfo.subscribeInterval);
+      printf("restart:        \033[33m%d\033[0m\n",
+             g_queryInfo.specifiedQueryInfo.subscribeRestart);
+      printf("keepProgress:   \033[33m%d\033[0m\n",
+             g_queryInfo.specifiedQueryInfo.subscribeKeepProgress);
+
+      for (int i = 0; i < g_queryInfo.specifiedQueryInfo.sqlCount; i++) {
+        printf("  sql[%d]: \033[33m%s\033[0m\n",
+               i, g_queryInfo.specifiedQueryInfo.sql[i]);
+      }
+      printf("\n");
+    }
+
+    printf("super table query info:\n");
+    printf("sqlCount:       \033[33m%d\033[0m\n",
+           g_queryInfo.superQueryInfo.sqlCount);
+
+    if (g_queryInfo.superQueryInfo.sqlCount > 0) {
+      printf("query interval: \033[33m%"PRIu64"\033[0m\n",
+             g_queryInfo.superQueryInfo.queryInterval);
+      printf("threadCnt:      \033[33m%d\033[0m\n",
+             g_queryInfo.superQueryInfo.threadCnt);
+      printf("childTblCount:  \033[33m%"PRId64"\033[0m\n",
+             g_queryInfo.superQueryInfo.childTblCount);
+      printf("stable name:    \033[33m%s\033[0m\n",
+             g_queryInfo.superQueryInfo.sTblName);
+      printf("stb query times:\033[33m%"PRIu64"\033[0m\n",
+             g_queryInfo.superQueryInfo.queryTimes);
+
+      printf("mod:            \033[33m%s\033[0m\n",
+             (g_queryInfo.superQueryInfo.asyncMode)?"async":"sync");
+      printf("interval:       \033[33m%"PRIu64"\033[0m\n",
+             g_queryInfo.superQueryInfo.subscribeInterval);
+      printf("restart:        \033[33m%d\033[0m\n",
+             g_queryInfo.superQueryInfo.subscribeRestart);
+      printf("keepProgress:   \033[33m%d\033[0m\n",
+             g_queryInfo.superQueryInfo.subscribeKeepProgress);
+
+      for (int i = 0; i < g_queryInfo.superQueryInfo.sqlCount; i++) {
+        printf("  sql[%d]: \033[33m%s\033[0m\n",
+               i, g_queryInfo.superQueryInfo.sql[i]);
+      }
+      printf("\n");
+    }
+  }
+
+  SHOW_PARSE_RESULT_END();
 }
 
 static char* formatTimestamp(char* buf, int64_t val, int precision) {
-    time_t tt;
-    if (precision == TSDB_TIME_PRECISION_MICRO) {
-        tt = (time_t)(val / 1000000);
+  time_t tt;
+  if (precision == TSDB_TIME_PRECISION_MICRO) {
+    tt = (time_t)(val / 1000000);
 #if NANO_SECOND_ENABLED == 1
-    } if (precision == TSDB_TIME_PRECISION_NANO) {
-        tt = (time_t)(val / 1000000000);
+  } if (precision == TSDB_TIME_PRECISION_NANO) {
+    tt = (time_t)(val / 1000000000);
 #endif
-    } else {
-        tt = (time_t)(val / 1000);
-    }
-
-    /* comment out as it make testcases like select_with_tags.sim fail.
+  } else {
+    tt = (time_t)(val / 1000);
+  }
+
+  /* comment out as it make testcases like select_with_tags.sim fail.
        but in windows, this may cause the call to localtime crash if tt < 0,
        need to find a better solution.
        if (tt < 0) {
@@ -1946,776 +1946,776 @@
        */
 
 #ifdef WINDOWS
-    if (tt < 0) tt = 0;
+  if (tt < 0) tt = 0;
 #endif
 
-    struct tm* ptm = localtime(&tt);
-    size_t pos = strftime(buf, 32, "%Y-%m-%d %H:%M:%S", ptm);
-
-    if (precision == TSDB_TIME_PRECISION_MICRO) {
-        sprintf(buf + pos, ".%06d", (int)(val % 1000000));
+  struct tm* ptm = localtime(&tt);
+  size_t pos = strftime(buf, 32, "%Y-%m-%d %H:%M:%S", ptm);
+
+  if (precision == TSDB_TIME_PRECISION_MICRO) {
+    sprintf(buf + pos, ".%06d", (int)(val % 1000000));
 #if NANO_SECOND_ENABLED == 1
-    } else if (precision == TSDB_TIME_PRECISION_NANO) {
-        sprintf(buf + pos, ".%09d", (int)(val % 1000000000));
+  } else if (precision == TSDB_TIME_PRECISION_NANO) {
+    sprintf(buf + pos, ".%09d", (int)(val % 1000000000));
 #endif
-    } else {
-        sprintf(buf + pos, ".%03d", (int)(val % 1000));
-    }
-
-    return buf;
+  } else {
+    sprintf(buf + pos, ".%03d", (int)(val % 1000));
+  }
+
+  return buf;
 }
 
 static void xDumpFieldToFile(FILE* fp, const char* val,
-        TAOS_FIELD* field, int32_t length, int precision) {
-
-    if (val == NULL) {
-        fprintf(fp, "%s", TSDB_DATA_NULL_STR);
-        return;
-    }
-
-    char buf[TSDB_MAX_BYTES_PER_ROW];
-    switch (field->type) {
-        case TSDB_DATA_TYPE_BOOL:
-            fprintf(fp, "%d", ((((int32_t)(*((char *)val))) == 1) ? 1 : 0));
-            break;
-        case TSDB_DATA_TYPE_TINYINT:
-            fprintf(fp, "%d", *((int8_t *)val));
-            break;
-        case TSDB_DATA_TYPE_SMALLINT:
-            fprintf(fp, "%d", *((int16_t *)val));
-            break;
-        case TSDB_DATA_TYPE_INT:
-            fprintf(fp, "%d", *((int32_t *)val));
-            break;
-        case TSDB_DATA_TYPE_BIGINT:
-            fprintf(fp, "%" PRId64, *((int64_t *)val));
-            break;
-        case TSDB_DATA_TYPE_FLOAT:
-            fprintf(fp, "%.5f", GET_FLOAT_VAL(val));
-            break;
-        case TSDB_DATA_TYPE_DOUBLE:
-            fprintf(fp, "%.9f", GET_DOUBLE_VAL(val));
-            break;
-        case TSDB_DATA_TYPE_BINARY:
-        case TSDB_DATA_TYPE_NCHAR:
-            memcpy(buf, val, length);
-            buf[length] = 0;
-            fprintf(fp, "\'%s\'", buf);
-            break;
-        case TSDB_DATA_TYPE_TIMESTAMP:
-            formatTimestamp(buf, *(int64_t*)val, precision);
-            fprintf(fp, "'%s'", buf);
-            break;
-        default:
-            break;
-    }
+                             TAOS_FIELD* field, int32_t length, int precision) {
+
+  if (val == NULL) {
+    fprintf(fp, "%s", TSDB_DATA_NULL_STR);
+    return;
+  }
+
+  char buf[TSDB_MAX_BYTES_PER_ROW];
+  switch (field->type) {
+    case TSDB_DATA_TYPE_BOOL:
+      fprintf(fp, "%d", ((((int32_t)(*((char *)val))) == 1) ? 1 : 0));
+      break;
+    case TSDB_DATA_TYPE_TINYINT:
+      fprintf(fp, "%d", *((int8_t *)val));
+      break;
+    case TSDB_DATA_TYPE_SMALLINT:
+      fprintf(fp, "%d", *((int16_t *)val));
+      break;
+    case TSDB_DATA_TYPE_INT:
+      fprintf(fp, "%d", *((int32_t *)val));
+      break;
+    case TSDB_DATA_TYPE_BIGINT:
+      fprintf(fp, "%" PRId64, *((int64_t *)val));
+      break;
+    case TSDB_DATA_TYPE_FLOAT:
+      fprintf(fp, "%.5f", GET_FLOAT_VAL(val));
+      break;
+    case TSDB_DATA_TYPE_DOUBLE:
+      fprintf(fp, "%.9f", GET_DOUBLE_VAL(val));
+      break;
+    case TSDB_DATA_TYPE_BINARY:
+    case TSDB_DATA_TYPE_NCHAR:
+      memcpy(buf, val, length);
+      buf[length] = 0;
+      fprintf(fp, "\'%s\'", buf);
+      break;
+    case TSDB_DATA_TYPE_TIMESTAMP:
+      formatTimestamp(buf, *(int64_t*)val, precision);
+      fprintf(fp, "'%s'", buf);
+      break;
+    default:
+      break;
+  }
 }
 
 static int xDumpResultToFile(const char* fname, TAOS_RES* tres) {
-    TAOS_ROW row = taos_fetch_row(tres);
-    if (row == NULL) {
-        return 0;
-    }
-
-    FILE* fp = fopen(fname, "at");
-    if (fp == NULL) {
-        errorPrint("%s() LN%d, failed to open file: %s\n",
-                __func__, __LINE__, fname);
-        return -1;
-    }
-
-    int num_fields = taos_num_fields(tres);
-    TAOS_FIELD *fields = taos_fetch_fields(tres);
-    int precision = taos_result_precision(tres);
-
-    for (int col = 0; col < num_fields; col++) {
-        if (col > 0) {
-            fprintf(fp, ",");
-        }
-        fprintf(fp, "%s", fields[col].name);
+  TAOS_ROW row = taos_fetch_row(tres);
+  if (row == NULL) {
+    return 0;
+  }
+
+  FILE* fp = fopen(fname, "at");
+  if (fp == NULL) {
+    errorPrint("%s() LN%d, failed to open file: %s\n",
+               __func__, __LINE__, fname);
+    return -1;
+  }
+
+  int num_fields = taos_num_fields(tres);
+  TAOS_FIELD *fields = taos_fetch_fields(tres);
+  int precision = taos_result_precision(tres);
+
+  for (int col = 0; col < num_fields; col++) {
+    if (col > 0) {
+      fprintf(fp, ",");
+    }
+    fprintf(fp, "%s", fields[col].name);
+  }
+  fputc('\n', fp);
+
+  int numOfRows = 0;
+  do {
+    int32_t* length = taos_fetch_lengths(tres);
+    for (int i = 0; i < num_fields; i++) {
+      if (i > 0) {
+        fputc(',', fp);
+      }
+      xDumpFieldToFile(fp,
+                       (const char*)row[i], fields +i, length[i], precision);
     }
     fputc('\n', fp);
 
-    int numOfRows = 0;
-    do {
-        int32_t* length = taos_fetch_lengths(tres);
-        for (int i = 0; i < num_fields; i++) {
-            if (i > 0) {
-                fputc(',', fp);
-            }
-            xDumpFieldToFile(fp,
-                    (const char*)row[i], fields +i, length[i], precision);
-        }
-        fputc('\n', fp);
-
-        numOfRows++;
-        row = taos_fetch_row(tres);
-    } while( row != NULL);
-
-    fclose(fp);
-
-    return numOfRows;
+    numOfRows++;
+    row = taos_fetch_row(tres);
+  } while( row != NULL);
+
+  fclose(fp);
+
+  return numOfRows;
 }
 
 static int getDbFromServer(TAOS * taos, SDbInfo** dbInfos) {
-    TAOS_RES * res;
-    TAOS_ROW row = NULL;
-    int count = 0;
-
-    res = taos_query(taos, "show databases;");
-    int32_t code = taos_errno(res);
-
-    if (code != 0) {
-        errorPrint( "failed to run <show databases>, reason: %s\n",
+  TAOS_RES * res;
+  TAOS_ROW row = NULL;
+  int count = 0;
+
+  res = taos_query(taos, "show databases;");
+  int32_t code = taos_errno(res);
+
+  if (code != 0) {
+    errorPrint( "failed to run <show databases>, reason: %s\n",
                 taos_errstr(res));
-        return -1;
-    }
-
-    TAOS_FIELD *fields = taos_fetch_fields(res);
-
-    while((row = taos_fetch_row(res)) != NULL) {
-        // sys database name : 'log'
-        if (strncasecmp(row[TSDB_SHOW_DB_NAME_INDEX], "log",
+    return -1;
+  }
+
+  TAOS_FIELD *fields = taos_fetch_fields(res);
+
+  while((row = taos_fetch_row(res)) != NULL) {
+    // sys database name : 'log'
+    if (strncasecmp(row[TSDB_SHOW_DB_NAME_INDEX], "log",
                     fields[TSDB_SHOW_DB_NAME_INDEX].bytes) == 0) {
-            continue;
-        }
-
-        dbInfos[count] = (SDbInfo *)calloc(1, sizeof(SDbInfo));
-        if (dbInfos[count] == NULL) {
-            errorPrint( "failed to allocate memory for some dbInfo[%d]\n", count);
-            return -1;
-        }
-
-        tstrncpy(dbInfos[count]->name, (char *)row[TSDB_SHOW_DB_NAME_INDEX],
-                fields[TSDB_SHOW_DB_NAME_INDEX].bytes);
-        formatTimestamp(dbInfos[count]->create_time,
-                *(int64_t*)row[TSDB_SHOW_DB_CREATED_TIME_INDEX],
-                TSDB_TIME_PRECISION_MILLI);
-        dbInfos[count]->ntables = *((int64_t *)row[TSDB_SHOW_DB_NTABLES_INDEX]);
-        dbInfos[count]->vgroups = *((int32_t *)row[TSDB_SHOW_DB_VGROUPS_INDEX]);
-        dbInfos[count]->replica = *((int16_t *)row[TSDB_SHOW_DB_REPLICA_INDEX]);
-        dbInfos[count]->quorum = *((int16_t *)row[TSDB_SHOW_DB_QUORUM_INDEX]);
-        dbInfos[count]->days = *((int16_t *)row[TSDB_SHOW_DB_DAYS_INDEX]);
-
-        tstrncpy(dbInfos[count]->keeplist, (char *)row[TSDB_SHOW_DB_KEEP_INDEX],
-                fields[TSDB_SHOW_DB_KEEP_INDEX].bytes);
-        dbInfos[count]->cache = *((int32_t *)row[TSDB_SHOW_DB_CACHE_INDEX]);
-        dbInfos[count]->blocks = *((int32_t *)row[TSDB_SHOW_DB_BLOCKS_INDEX]);
-        dbInfos[count]->minrows = *((int32_t *)row[TSDB_SHOW_DB_MINROWS_INDEX]);
-        dbInfos[count]->maxrows = *((int32_t *)row[TSDB_SHOW_DB_MAXROWS_INDEX]);
-        dbInfos[count]->wallevel = *((int8_t *)row[TSDB_SHOW_DB_WALLEVEL_INDEX]);
-        dbInfos[count]->fsync = *((int32_t *)row[TSDB_SHOW_DB_FSYNC_INDEX]);
-        dbInfos[count]->comp = (int8_t)(*((int8_t *)row[TSDB_SHOW_DB_COMP_INDEX]));
-        dbInfos[count]->cachelast =
+      continue;
+    }
+
+    dbInfos[count] = (SDbInfo *)calloc(1, sizeof(SDbInfo));
+    if (dbInfos[count] == NULL) {
+      errorPrint( "failed to allocate memory for some dbInfo[%d]\n", count);
+      return -1;
+    }
+
+    tstrncpy(dbInfos[count]->name, (char *)row[TSDB_SHOW_DB_NAME_INDEX],
+             fields[TSDB_SHOW_DB_NAME_INDEX].bytes);
+    formatTimestamp(dbInfos[count]->create_time,
+                    *(int64_t*)row[TSDB_SHOW_DB_CREATED_TIME_INDEX],
+                    TSDB_TIME_PRECISION_MILLI);
+    dbInfos[count]->ntables = *((int64_t *)row[TSDB_SHOW_DB_NTABLES_INDEX]);
+    dbInfos[count]->vgroups = *((int32_t *)row[TSDB_SHOW_DB_VGROUPS_INDEX]);
+    dbInfos[count]->replica = *((int16_t *)row[TSDB_SHOW_DB_REPLICA_INDEX]);
+    dbInfos[count]->quorum = *((int16_t *)row[TSDB_SHOW_DB_QUORUM_INDEX]);
+    dbInfos[count]->days = *((int16_t *)row[TSDB_SHOW_DB_DAYS_INDEX]);
+
+    tstrncpy(dbInfos[count]->keeplist, (char *)row[TSDB_SHOW_DB_KEEP_INDEX],
+             fields[TSDB_SHOW_DB_KEEP_INDEX].bytes);
+    dbInfos[count]->cache = *((int32_t *)row[TSDB_SHOW_DB_CACHE_INDEX]);
+    dbInfos[count]->blocks = *((int32_t *)row[TSDB_SHOW_DB_BLOCKS_INDEX]);
+    dbInfos[count]->minrows = *((int32_t *)row[TSDB_SHOW_DB_MINROWS_INDEX]);
+    dbInfos[count]->maxrows = *((int32_t *)row[TSDB_SHOW_DB_MAXROWS_INDEX]);
+    dbInfos[count]->wallevel = *((int8_t *)row[TSDB_SHOW_DB_WALLEVEL_INDEX]);
+    dbInfos[count]->fsync = *((int32_t *)row[TSDB_SHOW_DB_FSYNC_INDEX]);
+    dbInfos[count]->comp = (int8_t)(*((int8_t *)row[TSDB_SHOW_DB_COMP_INDEX]));
+    dbInfos[count]->cachelast =
             (int8_t)(*((int8_t *)row[TSDB_SHOW_DB_CACHELAST_INDEX]));
 
-        tstrncpy(dbInfos[count]->precision,
-                (char *)row[TSDB_SHOW_DB_PRECISION_INDEX],
-                fields[TSDB_SHOW_DB_PRECISION_INDEX].bytes);
-        dbInfos[count]->update = *((int8_t *)row[TSDB_SHOW_DB_UPDATE_INDEX]);
-        tstrncpy(dbInfos[count]->status, (char *)row[TSDB_SHOW_DB_STATUS_INDEX],
-                fields[TSDB_SHOW_DB_STATUS_INDEX].bytes);
-
-        count++;
-        if (count > MAX_DATABASE_COUNT) {
-            errorPrint("%s() LN%d, The database count overflow than %d\n",
-                    __func__, __LINE__, MAX_DATABASE_COUNT);
-            break;
-        }
-    }
-
-    return count;
+    tstrncpy(dbInfos[count]->precision,
+             (char *)row[TSDB_SHOW_DB_PRECISION_INDEX],
+             fields[TSDB_SHOW_DB_PRECISION_INDEX].bytes);
+    dbInfos[count]->update = *((int8_t *)row[TSDB_SHOW_DB_UPDATE_INDEX]);
+    tstrncpy(dbInfos[count]->status, (char *)row[TSDB_SHOW_DB_STATUS_INDEX],
+             fields[TSDB_SHOW_DB_STATUS_INDEX].bytes);
+
+    count++;
+    if (count > MAX_DATABASE_COUNT) {
+      errorPrint("%s() LN%d, The database count overflow than %d\n",
+                 __func__, __LINE__, MAX_DATABASE_COUNT);
+      break;
+    }
+  }
+
+  return count;
 }
 
 static void printfDbInfoForQueryToFile(
         char* filename, SDbInfo* dbInfos, int index) {
 
-    if (filename[0] == 0)
-        return;
-
-    FILE *fp = fopen(filename, "at");
-    if (fp == NULL) {
-        errorPrint( "failed to open file: %s\n", filename);
-        return;
-    }
-
-    fprintf(fp, "================ database[%d] ================\n", index);
-    fprintf(fp, "name: %s\n", dbInfos->name);
-    fprintf(fp, "created_time: %s\n", dbInfos->create_time);
-    fprintf(fp, "ntables: %"PRId64"\n", dbInfos->ntables);
-    fprintf(fp, "vgroups: %d\n", dbInfos->vgroups);
-    fprintf(fp, "replica: %d\n", dbInfos->replica);
-    fprintf(fp, "quorum: %d\n", dbInfos->quorum);
-    fprintf(fp, "days: %d\n", dbInfos->days);
-    fprintf(fp, "keep0,keep1,keep(D): %s\n", dbInfos->keeplist);
-    fprintf(fp, "cache(MB): %d\n", dbInfos->cache);
-    fprintf(fp, "blocks: %d\n", dbInfos->blocks);
-    fprintf(fp, "minrows: %d\n", dbInfos->minrows);
-    fprintf(fp, "maxrows: %d\n", dbInfos->maxrows);
-    fprintf(fp, "wallevel: %d\n", dbInfos->wallevel);
-    fprintf(fp, "fsync: %d\n", dbInfos->fsync);
-    fprintf(fp, "comp: %d\n", dbInfos->comp);
-    fprintf(fp, "cachelast: %d\n", dbInfos->cachelast);
-    fprintf(fp, "precision: %s\n", dbInfos->precision);
-    fprintf(fp, "update: %d\n", dbInfos->update);
-    fprintf(fp, "status: %s\n", dbInfos->status);
-    fprintf(fp, "\n");
-
-    fclose(fp);
+  if (filename[0] == 0)
+    return;
+
+  FILE *fp = fopen(filename, "at");
+  if (fp == NULL) {
+    errorPrint( "failed to open file: %s\n", filename);
+    return;
+  }
+
+  fprintf(fp, "================ database[%d] ================\n", index);
+  fprintf(fp, "name: %s\n", dbInfos->name);
+  fprintf(fp, "created_time: %s\n", dbInfos->create_time);
+  fprintf(fp, "ntables: %"PRId64"\n", dbInfos->ntables);
+  fprintf(fp, "vgroups: %d\n", dbInfos->vgroups);
+  fprintf(fp, "replica: %d\n", dbInfos->replica);
+  fprintf(fp, "quorum: %d\n", dbInfos->quorum);
+  fprintf(fp, "days: %d\n", dbInfos->days);
+  fprintf(fp, "keep0,keep1,keep(D): %s\n", dbInfos->keeplist);
+  fprintf(fp, "cache(MB): %d\n", dbInfos->cache);
+  fprintf(fp, "blocks: %d\n", dbInfos->blocks);
+  fprintf(fp, "minrows: %d\n", dbInfos->minrows);
+  fprintf(fp, "maxrows: %d\n", dbInfos->maxrows);
+  fprintf(fp, "wallevel: %d\n", dbInfos->wallevel);
+  fprintf(fp, "fsync: %d\n", dbInfos->fsync);
+  fprintf(fp, "comp: %d\n", dbInfos->comp);
+  fprintf(fp, "cachelast: %d\n", dbInfos->cachelast);
+  fprintf(fp, "precision: %s\n", dbInfos->precision);
+  fprintf(fp, "update: %d\n", dbInfos->update);
+  fprintf(fp, "status: %s\n", dbInfos->status);
+  fprintf(fp, "\n");
+
+  fclose(fp);
 }
 
 static void printfQuerySystemInfo(TAOS * taos) {
-    char filename[MAX_QUERY_SQL_LENGTH+1] = {0};
-    char buffer[MAX_QUERY_SQL_LENGTH+1] = {0};
-    TAOS_RES* res;
-
-    time_t t;
-    struct tm* lt;
-    time(&t);
-    lt = localtime(&t);
-    snprintf(filename, MAX_QUERY_SQL_LENGTH, "querySystemInfo-%d-%d-%d %d:%d:%d",
-            lt->tm_year+1900, lt->tm_mon, lt->tm_mday, lt->tm_hour, lt->tm_min,
-            lt->tm_sec);
-
-    // show variables
-    res = taos_query(taos, "show variables;");
-    //fetchResult(res, filename);
+  char filename[MAX_QUERY_SQL_LENGTH+1] = {0};
+  char buffer[MAX_QUERY_SQL_LENGTH+1] = {0};
+  TAOS_RES* res;
+
+  time_t t;
+  struct tm* lt;
+  time(&t);
+  lt = localtime(&t);
+  snprintf(filename, MAX_QUERY_SQL_LENGTH, "querySystemInfo-%d-%d-%d %d:%d:%d",
+           lt->tm_year+1900, lt->tm_mon, lt->tm_mday, lt->tm_hour, lt->tm_min,
+           lt->tm_sec);
+
+  // show variables
+  res = taos_query(taos, "show variables;");
+  //fetchResult(res, filename);
+  xDumpResultToFile(filename, res);
+
+  // show dnodes
+  res = taos_query(taos, "show dnodes;");
+  xDumpResultToFile(filename, res);
+  //fetchResult(res, filename);
+
+  // show databases
+  res = taos_query(taos, "show databases;");
+  SDbInfo** dbInfos = (SDbInfo **)calloc(MAX_DATABASE_COUNT, sizeof(SDbInfo *));
+  if (dbInfos == NULL) {
+    errorPrint("%s() LN%d, failed to allocate memory\n", __func__, __LINE__);
+    return;
+  }
+  int dbCount = getDbFromServer(taos, dbInfos);
+  if (dbCount <= 0) {
+    free(dbInfos);
+    return;
+  }
+
+  for (int i = 0; i < dbCount; i++) {
+    // printf database info
+    printfDbInfoForQueryToFile(filename, dbInfos[i], i);
+
+    // show db.vgroups
+    snprintf(buffer, MAX_QUERY_SQL_LENGTH, "show %s.vgroups;", dbInfos[i]->name);
+    res = taos_query(taos, buffer);
     xDumpResultToFile(filename, res);
 
-    // show dnodes
-    res = taos_query(taos, "show dnodes;");
+    // show db.stables
+    snprintf(buffer, MAX_QUERY_SQL_LENGTH, "show %s.stables;", dbInfos[i]->name);
+    res = taos_query(taos, buffer);
     xDumpResultToFile(filename, res);
-    //fetchResult(res, filename);
-
-    // show databases
-    res = taos_query(taos, "show databases;");
-    SDbInfo** dbInfos = (SDbInfo **)calloc(MAX_DATABASE_COUNT, sizeof(SDbInfo *));
-    if (dbInfos == NULL) {
-        errorPrint("%s() LN%d, failed to allocate memory\n", __func__, __LINE__);
-        return;
-    }
-    int dbCount = getDbFromServer(taos, dbInfos);
-    if (dbCount <= 0) {
-        free(dbInfos);
-        return;
-    }
-
-    for (int i = 0; i < dbCount; i++) {
-        // printf database info
-        printfDbInfoForQueryToFile(filename, dbInfos[i], i);
-
-        // show db.vgroups
-        snprintf(buffer, MAX_QUERY_SQL_LENGTH, "show %s.vgroups;", dbInfos[i]->name);
-        res = taos_query(taos, buffer);
-        xDumpResultToFile(filename, res);
-
-        // show db.stables
-        snprintf(buffer, MAX_QUERY_SQL_LENGTH, "show %s.stables;", dbInfos[i]->name);
-        res = taos_query(taos, buffer);
-        xDumpResultToFile(filename, res);
-        free(dbInfos[i]);
-    }
-
-    free(dbInfos);
+    free(dbInfos[i]);
+  }
+
+  free(dbInfos);
 }
 
 static int postProceSql(char *host, struct sockaddr_in *pServAddr, uint16_t port,
-        char* sqlstr, threadInfo *pThreadInfo)
+                        char* sqlstr, threadInfo *pThreadInfo)
 {
-    char *req_fmt = "POST %s HTTP/1.1\r\nHost: %s:%d\r\nAccept: */*\r\nAuthorization: Basic %s\r\nContent-Length: %d\r\nContent-Type: application/x-www-form-urlencoded\r\n\r\n%s";
-
-    char *url = "/rest/sql";
-
-    int bytes, sent, received, req_str_len, resp_len;
-    char *request_buf;
-    char response_buf[RESP_BUF_LEN];
-    uint16_t rest_port = port + TSDB_PORT_HTTP;
-
-    int req_buf_len = strlen(sqlstr) + REQ_EXTRA_BUF_LEN;
-
-    request_buf = malloc(req_buf_len);
-    if (NULL == request_buf) {
-        errorPrint("%s", "ERROR, cannot allocate memory.\n");
-        exit(EXIT_FAILURE);
-    }
-
-    char userpass_buf[INPUT_BUF_LEN];
-    int mod_table[] = {0, 2, 1};
-
-    static char base64[] = {'A', 'B', 'C', 'D', 'E', 'F', 'G', 'H',
-        'I', 'J', 'K', 'L', 'M', 'N', 'O', 'P',
-        'Q', 'R', 'S', 'T', 'U', 'V', 'W', 'X',
-        'Y', 'Z', 'a', 'b', 'c', 'd', 'e', 'f',
-        'g', 'h', 'i', 'j', 'k', 'l', 'm', 'n',
-        'o', 'p', 'q', 'r', 's', 't', 'u', 'v',
-        'w', 'x', 'y', 'z', '0', '1', '2', '3',
-        '4', '5', '6', '7', '8', '9', '+', '/'};
-
-    snprintf(userpass_buf, INPUT_BUF_LEN, "%s:%s",
-            g_Dbs.user, g_Dbs.password);
-    size_t userpass_buf_len = strlen(userpass_buf);
-    size_t encoded_len = 4 * ((userpass_buf_len +2) / 3);
-
-    char base64_buf[INPUT_BUF_LEN];
+  char *req_fmt = "POST %s HTTP/1.1\r\nHost: %s:%d\r\nAccept: */*\r\nAuthorization: Basic %s\r\nContent-Length: %d\r\nContent-Type: application/x-www-form-urlencoded\r\n\r\n%s";
+
+  char *url = "/rest/sql";
+
+  int bytes, sent, received, req_str_len, resp_len;
+  char *request_buf;
+  char response_buf[RESP_BUF_LEN];
+  uint16_t rest_port = port + TSDB_PORT_HTTP;
+
+  int req_buf_len = strlen(sqlstr) + REQ_EXTRA_BUF_LEN;
+
+  request_buf = malloc(req_buf_len);
+  if (NULL == request_buf) {
+    errorPrint("%s", "ERROR, cannot allocate memory.\n");
+    exit(EXIT_FAILURE);
+  }
+
+  char userpass_buf[INPUT_BUF_LEN];
+  int mod_table[] = {0, 2, 1};
+
+  static char base64[] = {'A', 'B', 'C', 'D', 'E', 'F', 'G', 'H',
+                          'I', 'J', 'K', 'L', 'M', 'N', 'O', 'P',
+                          'Q', 'R', 'S', 'T', 'U', 'V', 'W', 'X',
+                          'Y', 'Z', 'a', 'b', 'c', 'd', 'e', 'f',
+                          'g', 'h', 'i', 'j', 'k', 'l', 'm', 'n',
+                          'o', 'p', 'q', 'r', 's', 't', 'u', 'v',
+                          'w', 'x', 'y', 'z', '0', '1', '2', '3',
+                          '4', '5', '6', '7', '8', '9', '+', '/'};
+
+  snprintf(userpass_buf, INPUT_BUF_LEN, "%s:%s",
+           g_Dbs.user, g_Dbs.password);
+  size_t userpass_buf_len = strlen(userpass_buf);
+  size_t encoded_len = 4 * ((userpass_buf_len +2) / 3);
+
+  char base64_buf[INPUT_BUF_LEN];
 #ifdef WINDOWS
-    WSADATA wsaData;
-    WSAStartup(MAKEWORD(2, 2), &wsaData);
-    SOCKET sockfd;
+  WSADATA wsaData;
+  WSAStartup(MAKEWORD(2, 2), &wsaData);
+  SOCKET sockfd;
 #else
-    int sockfd;
+  int sockfd;
 #endif
-    sockfd = socket(AF_INET, SOCK_STREAM, 0);
-    if (sockfd < 0) {
+  sockfd = socket(AF_INET, SOCK_STREAM, 0);
+  if (sockfd < 0) {
 #ifdef WINDOWS
-        errorPrint( "Could not create socket : %d" , WSAGetLastError());
+    errorPrint( "Could not create socket : %d" , WSAGetLastError());
 #endif
-        debugPrint("%s() LN%d, sockfd=%d\n", __func__, __LINE__, sockfd);
-        free(request_buf);
-        ERROR_EXIT("ERROR opening socket");
-    }
-
-    int retConn = connect(sockfd, (struct sockaddr *)pServAddr, sizeof(struct sockaddr));
-    debugPrint("%s() LN%d connect() return %d\n", __func__, __LINE__, retConn);
-    if (retConn < 0) {
-        free(request_buf);
-        ERROR_EXIT("ERROR connecting");
-    }
-
-    memset(base64_buf, 0, INPUT_BUF_LEN);
-
-    for (int n = 0, m = 0; n < userpass_buf_len;) {
-        uint32_t oct_a = n < userpass_buf_len ?
-            (unsigned char) userpass_buf[n++]:0;
-        uint32_t oct_b = n < userpass_buf_len ?
-            (unsigned char) userpass_buf[n++]:0;
-        uint32_t oct_c = n < userpass_buf_len ?
-            (unsigned char) userpass_buf[n++]:0;
-        uint32_t triple = (oct_a << 0x10) + (oct_b << 0x08) + oct_c;
-
-        base64_buf[m++] = base64[(triple >> 3* 6) & 0x3f];
-        base64_buf[m++] = base64[(triple >> 2* 6) & 0x3f];
-        base64_buf[m++] = base64[(triple >> 1* 6) & 0x3f];
-        base64_buf[m++] = base64[(triple >> 0* 6) & 0x3f];
-    }
-
-    for (int l = 0; l < mod_table[userpass_buf_len % 3]; l++)
-        base64_buf[encoded_len - 1 - l] = '=';
-
-    debugPrint("%s() LN%d: auth string base64 encoded: %s\n",
-            __func__, __LINE__, base64_buf);
-    char *auth = base64_buf;
-
-    int r = snprintf(request_buf,
-            req_buf_len,
-            req_fmt, url, host, rest_port,
-            auth, strlen(sqlstr), sqlstr);
-    if (r >= req_buf_len) {
-        free(request_buf);
-        ERROR_EXIT("ERROR too long request");
-    }
-    verbosePrint("%s() LN%d: Request:\n%s\n", __func__, __LINE__, request_buf);
-
-    req_str_len = strlen(request_buf);
-    sent = 0;
-    do {
+    debugPrint("%s() LN%d, sockfd=%d\n", __func__, __LINE__, sockfd);
+    free(request_buf);
+    ERROR_EXIT("ERROR opening socket");
+  }
+
+  int retConn = connect(sockfd, (struct sockaddr *)pServAddr, sizeof(struct sockaddr));
+  debugPrint("%s() LN%d connect() return %d\n", __func__, __LINE__, retConn);
+  if (retConn < 0) {
+    free(request_buf);
+    ERROR_EXIT("ERROR connecting");
+  }
+
+  memset(base64_buf, 0, INPUT_BUF_LEN);
+
+  for (int n = 0, m = 0; n < userpass_buf_len;) {
+    uint32_t oct_a = n < userpass_buf_len ?
+                     (unsigned char) userpass_buf[n++]:0;
+    uint32_t oct_b = n < userpass_buf_len ?
+                     (unsigned char) userpass_buf[n++]:0;
+    uint32_t oct_c = n < userpass_buf_len ?
+                     (unsigned char) userpass_buf[n++]:0;
+    uint32_t triple = (oct_a << 0x10) + (oct_b << 0x08) + oct_c;
+
+    base64_buf[m++] = base64[(triple >> 3* 6) & 0x3f];
+    base64_buf[m++] = base64[(triple >> 2* 6) & 0x3f];
+    base64_buf[m++] = base64[(triple >> 1* 6) & 0x3f];
+    base64_buf[m++] = base64[(triple >> 0* 6) & 0x3f];
+  }
+
+  for (int l = 0; l < mod_table[userpass_buf_len % 3]; l++)
+    base64_buf[encoded_len - 1 - l] = '=';
+
+  debugPrint("%s() LN%d: auth string base64 encoded: %s\n",
+             __func__, __LINE__, base64_buf);
+  char *auth = base64_buf;
+
+  int r = snprintf(request_buf,
+                   req_buf_len,
+                   req_fmt, url, host, rest_port,
+                   auth, strlen(sqlstr), sqlstr);
+  if (r >= req_buf_len) {
+    free(request_buf);
+    ERROR_EXIT("ERROR too long request");
+  }
+  verbosePrint("%s() LN%d: Request:\n%s\n", __func__, __LINE__, request_buf);
+
+  req_str_len = strlen(request_buf);
+  sent = 0;
+  do {
 #ifdef WINDOWS
-        bytes = send(sockfd, request_buf + sent, req_str_len - sent, 0);
+    bytes = send(sockfd, request_buf + sent, req_str_len - sent, 0);
 #else
-        bytes = write(sockfd, request_buf + sent, req_str_len - sent);
+    bytes = write(sockfd, request_buf + sent, req_str_len - sent);
 #endif
-        if (bytes < 0)
-            ERROR_EXIT("ERROR writing message to socket");
-        if (bytes == 0)
-            break;
-        sent+=bytes;
-    } while(sent < req_str_len);
-
-    memset(response_buf, 0, RESP_BUF_LEN);
-    resp_len = sizeof(response_buf) - 1;
-    received = 0;
-    do {
+    if (bytes < 0)
+      ERROR_EXIT("ERROR writing message to socket");
+    if (bytes == 0)
+      break;
+    sent+=bytes;
+  } while(sent < req_str_len);
+
+  memset(response_buf, 0, RESP_BUF_LEN);
+  resp_len = sizeof(response_buf) - 1;
+  received = 0;
+  do {
 #ifdef WINDOWS
-        bytes = recv(sockfd, response_buf + received, resp_len - received, 0);
+    bytes = recv(sockfd, response_buf + received, resp_len - received, 0);
 #else
-        bytes = read(sockfd, response_buf + received, resp_len - received);
+    bytes = read(sockfd, response_buf + received, resp_len - received);
 #endif
-        if (bytes < 0) {
-            free(request_buf);
-            ERROR_EXIT("ERROR reading response from socket");
-        }
-        if (bytes == 0)
-            break;
-        received += bytes;
-    } while(received < resp_len);
-
-    if (received == resp_len) {
-        free(request_buf);
-        ERROR_EXIT("ERROR storing complete response from socket");
-    }
-
-    response_buf[RESP_BUF_LEN - 1] = '\0';
-    printf("Response:\n%s\n", response_buf);
-
-    if (strlen(pThreadInfo->filePath) > 0) {
-        appendResultBufToFile(response_buf, pThreadInfo);
-    }
-
+    if (bytes < 0) {
+      free(request_buf);
+      ERROR_EXIT("ERROR reading response from socket");
+    }
+    if (bytes == 0)
+      break;
+    received += bytes;
+  } while(received < resp_len);
+
+  if (received == resp_len) {
     free(request_buf);
+    ERROR_EXIT("ERROR storing complete response from socket");
+  }
+
+  response_buf[RESP_BUF_LEN - 1] = '\0';
+  printf("Response:\n%s\n", response_buf);
+
+  if (strlen(pThreadInfo->filePath) > 0) {
+    appendResultBufToFile(response_buf, pThreadInfo);
+  }
+
+  free(request_buf);
 #ifdef WINDOWS
-    closesocket(sockfd);
-    WSACleanup();
+  closesocket(sockfd);
+  WSACleanup();
 #else
-    close(sockfd);
+  close(sockfd);
 #endif
 
-    return 0;
+  return 0;
 }
 
 static char* getTagValueFromTagSample(SSuperTable* stbInfo, int tagUsePos) {
-    char*  dataBuf = (char*)calloc(TSDB_MAX_SQL_LEN+1, 1);
-    if (NULL == dataBuf) {
-        errorPrint("%s() LN%d, calloc failed! size:%d\n",
-                __func__, __LINE__, TSDB_MAX_SQL_LEN+1);
-        return NULL;
-    }
-
-    int    dataLen = 0;
-    dataLen += snprintf(dataBuf + dataLen, TSDB_MAX_SQL_LEN - dataLen,
-            "(%s)", stbInfo->tagDataBuf + stbInfo->lenOfTagOfOneRow * tagUsePos);
-
-    return dataBuf;
+  char*  dataBuf = (char*)calloc(TSDB_MAX_SQL_LEN+1, 1);
+  if (NULL == dataBuf) {
+    errorPrint("%s() LN%d, calloc failed! size:%d\n",
+               __func__, __LINE__, TSDB_MAX_SQL_LEN+1);
+    return NULL;
+  }
+
+  int    dataLen = 0;
+  dataLen += snprintf(dataBuf + dataLen, TSDB_MAX_SQL_LEN - dataLen,
+                      "(%s)", stbInfo->tagDataBuf + stbInfo->lenOfTagOfOneRow * tagUsePos);
+
+  return dataBuf;
 }
 
 static char *generateBinaryNCharTagValues(int64_t tableSeq, uint32_t len)
 {
-    char* buf = (char*)calloc(len, 1);
-    if (NULL == buf) {
-        printf("calloc failed! size:%d\n", len);
+  char* buf = (char*)calloc(len, 1);
+  if (NULL == buf) {
+    printf("calloc failed! size:%d\n", len);
+    return NULL;
+  }
+
+  if (tableSeq % 2) {
+    tstrncpy(buf, "beijing", len);
+  } else {
+    tstrncpy(buf, "shanghai", len);
+  }
+  //rand_string(buf, stbInfo->tags[i].dataLen);
+
+  return buf;
+}
+
+static char* generateTagValuesForStb(SSuperTable* stbInfo, int64_t tableSeq) {
+  char*  dataBuf = (char*)calloc(TSDB_MAX_SQL_LEN+1, 1);
+  if (NULL == dataBuf) {
+    printf("calloc failed! size:%d\n", TSDB_MAX_SQL_LEN+1);
+    return NULL;
+  }
+
+  int    dataLen = 0;
+  dataLen += snprintf(dataBuf + dataLen, TSDB_MAX_SQL_LEN - dataLen, "(");
+  for (int i = 0; i < stbInfo->tagCount; i++) {
+    if ((0 == strncasecmp(stbInfo->tags[i].dataType,
+                          "binary", strlen("binary")))
+        || (0 == strncasecmp(stbInfo->tags[i].dataType,
+                             "nchar", strlen("nchar")))) {
+      if (stbInfo->tags[i].dataLen > TSDB_MAX_BINARY_LEN) {
+        printf("binary or nchar length overflow, max size:%u\n",
+               (uint32_t)TSDB_MAX_BINARY_LEN);
+        tmfree(dataBuf);
         return NULL;
-    }
-
-    if (tableSeq % 2) {
-        tstrncpy(buf, "beijing", len);
+      }
+
+      int32_t tagBufLen = stbInfo->tags[i].dataLen + 1;
+      char *buf = generateBinaryNCharTagValues(tableSeq, tagBufLen);
+      if (NULL == buf) {
+        tmfree(dataBuf);
+        return NULL;
+      }
+      dataLen += snprintf(dataBuf + dataLen, TSDB_MAX_SQL_LEN - dataLen,
+                          "\'%s\',", buf);
+      tmfree(buf);
+    } else if (0 == strncasecmp(stbInfo->tags[i].dataType,
+                                "int", strlen("int"))) {
+      if ((g_args.demo_mode) && (i == 0)) {
+        dataLen += snprintf(dataBuf + dataLen,
+                            TSDB_MAX_SQL_LEN - dataLen,
+                            "%"PRId64",", tableSeq % 10);
+      } else {
+        dataLen += snprintf(dataBuf + dataLen,
+                            TSDB_MAX_SQL_LEN - dataLen,
+                            "%"PRId64",", tableSeq);
+      }
+    } else if (0 == strncasecmp(stbInfo->tags[i].dataType,
+                                "bigint", strlen("bigint"))) {
+      dataLen += snprintf(dataBuf + dataLen, TSDB_MAX_SQL_LEN - dataLen,
+                          "%"PRId64",", rand_bigint());
+    }  else if (0 == strncasecmp(stbInfo->tags[i].dataType,
+                                 "float", strlen("float"))) {
+      dataLen += snprintf(dataBuf + dataLen, TSDB_MAX_SQL_LEN - dataLen,
+                          "%f,", rand_float());
+    }  else if (0 == strncasecmp(stbInfo->tags[i].dataType,
+                                 "double", strlen("double"))) {
+      dataLen += snprintf(dataBuf + dataLen, TSDB_MAX_SQL_LEN - dataLen,
+                          "%f,", rand_double());
+    }  else if (0 == strncasecmp(stbInfo->tags[i].dataType,
+                                 "smallint", strlen("smallint"))) {
+      dataLen += snprintf(dataBuf + dataLen, TSDB_MAX_SQL_LEN - dataLen,
+                          "%d,", rand_smallint());
+    }  else if (0 == strncasecmp(stbInfo->tags[i].dataType,
+                                 "tinyint", strlen("tinyint"))) {
+      dataLen += snprintf(dataBuf + dataLen, TSDB_MAX_SQL_LEN - dataLen,
+                          "%d,", rand_tinyint());
+    }  else if (0 == strncasecmp(stbInfo->tags[i].dataType,
+                                 "bool", strlen("bool"))) {
+      dataLen += snprintf(dataBuf + dataLen, TSDB_MAX_SQL_LEN - dataLen,
+                          "%d,", rand_bool());
+    }  else if (0 == strncasecmp(stbInfo->tags[i].dataType,
+                                 "timestamp", strlen("timestamp"))) {
+      dataLen += snprintf(dataBuf + dataLen, TSDB_MAX_SQL_LEN - dataLen,
+                          "%"PRId64",", rand_bigint());
+    }  else {
+      errorPrint("No support data type: %s\n", stbInfo->tags[i].dataType);
+      tmfree(dataBuf);
+      return NULL;
+    }
+  }
+
+  dataLen -= 1;
+  dataLen += snprintf(dataBuf + dataLen, TSDB_MAX_SQL_LEN - dataLen, ")");
+  return dataBuf;
+}
+
+static int calcRowLen(SSuperTable*  superTbls) {
+  int colIndex;
+  int  lenOfOneRow = 0;
+
+  for (colIndex = 0; colIndex < superTbls->columnCount; colIndex++) {
+    char* dataType = superTbls->columns[colIndex].dataType;
+
+    if (strcasecmp(dataType, "BINARY") == 0) {
+      lenOfOneRow += superTbls->columns[colIndex].dataLen + 3;
+    } else if (strcasecmp(dataType, "NCHAR") == 0) {
+      lenOfOneRow += superTbls->columns[colIndex].dataLen + 3;
+    } else if (strcasecmp(dataType, "INT") == 0)  {
+      lenOfOneRow += 11;
+    } else if (strcasecmp(dataType, "BIGINT") == 0)  {
+      lenOfOneRow += 21;
+    } else if (strcasecmp(dataType, "SMALLINT") == 0)  {
+      lenOfOneRow += 6;
+    } else if (strcasecmp(dataType, "TINYINT") == 0)  {
+      lenOfOneRow += 4;
+    } else if (strcasecmp(dataType, "BOOL") == 0)  {
+      lenOfOneRow += 6;
+    } else if (strcasecmp(dataType, "FLOAT") == 0) {
+      lenOfOneRow += 22;
+    } else if (strcasecmp(dataType, "DOUBLE") == 0) {
+      lenOfOneRow += 42;
+    }  else if (strcasecmp(dataType, "TIMESTAMP") == 0) {
+      lenOfOneRow += 21;
     } else {
-        tstrncpy(buf, "shanghai", len);
-    }
-    //rand_string(buf, stbInfo->tags[i].dataLen);
-
-    return buf;
-}
-
-static char* generateTagValuesForStb(SSuperTable* stbInfo, int64_t tableSeq) {
-    char*  dataBuf = (char*)calloc(TSDB_MAX_SQL_LEN+1, 1);
-    if (NULL == dataBuf) {
-        printf("calloc failed! size:%d\n", TSDB_MAX_SQL_LEN+1);
-        return NULL;
-    }
-
-    int    dataLen = 0;
-    dataLen += snprintf(dataBuf + dataLen, TSDB_MAX_SQL_LEN - dataLen, "(");
-    for (int i = 0; i < stbInfo->tagCount; i++) {
-        if ((0 == strncasecmp(stbInfo->tags[i].dataType,
-                        "binary", strlen("binary")))
-                || (0 == strncasecmp(stbInfo->tags[i].dataType,
-                        "nchar", strlen("nchar")))) {
-            if (stbInfo->tags[i].dataLen > TSDB_MAX_BINARY_LEN) {
-                printf("binary or nchar length overflow, max size:%u\n",
-                        (uint32_t)TSDB_MAX_BINARY_LEN);
-                tmfree(dataBuf);
-                return NULL;
-            }
-
-            int32_t tagBufLen = stbInfo->tags[i].dataLen + 1;
-            char *buf = generateBinaryNCharTagValues(tableSeq, tagBufLen);
-            if (NULL == buf) {
-                tmfree(dataBuf);
-                return NULL;
-            }
-            dataLen += snprintf(dataBuf + dataLen, TSDB_MAX_SQL_LEN - dataLen,
-                    "\'%s\',", buf);
-            tmfree(buf);
-        } else if (0 == strncasecmp(stbInfo->tags[i].dataType,
-                    "int", strlen("int"))) {
-            if ((g_args.demo_mode) && (i == 0)) {
-                dataLen += snprintf(dataBuf + dataLen,
-                        TSDB_MAX_SQL_LEN - dataLen,
-                        "%"PRId64",", tableSeq % 10);
-            } else {
-                dataLen += snprintf(dataBuf + dataLen,
-                        TSDB_MAX_SQL_LEN - dataLen,
-                        "%"PRId64",", tableSeq);
-            }
-        } else if (0 == strncasecmp(stbInfo->tags[i].dataType,
-                    "bigint", strlen("bigint"))) {
-            dataLen += snprintf(dataBuf + dataLen, TSDB_MAX_SQL_LEN - dataLen,
-                    "%"PRId64",", rand_bigint());
-        }  else if (0 == strncasecmp(stbInfo->tags[i].dataType,
-                    "float", strlen("float"))) {
-            dataLen += snprintf(dataBuf + dataLen, TSDB_MAX_SQL_LEN - dataLen,
-                    "%f,", rand_float());
-        }  else if (0 == strncasecmp(stbInfo->tags[i].dataType,
-                    "double", strlen("double"))) {
-            dataLen += snprintf(dataBuf + dataLen, TSDB_MAX_SQL_LEN - dataLen,
-                    "%f,", rand_double());
-        }  else if (0 == strncasecmp(stbInfo->tags[i].dataType,
-                    "smallint", strlen("smallint"))) {
-            dataLen += snprintf(dataBuf + dataLen, TSDB_MAX_SQL_LEN - dataLen,
-                    "%d,", rand_smallint());
-        }  else if (0 == strncasecmp(stbInfo->tags[i].dataType,
-                    "tinyint", strlen("tinyint"))) {
-            dataLen += snprintf(dataBuf + dataLen, TSDB_MAX_SQL_LEN - dataLen,
-                    "%d,", rand_tinyint());
-        }  else if (0 == strncasecmp(stbInfo->tags[i].dataType,
-                    "bool", strlen("bool"))) {
-            dataLen += snprintf(dataBuf + dataLen, TSDB_MAX_SQL_LEN - dataLen,
-                    "%d,", rand_bool());
-        }  else if (0 == strncasecmp(stbInfo->tags[i].dataType,
-                    "timestamp", strlen("timestamp"))) {
-            dataLen += snprintf(dataBuf + dataLen, TSDB_MAX_SQL_LEN - dataLen,
-                    "%"PRId64",", rand_bigint());
-        }  else {
-            errorPrint("No support data type: %s\n", stbInfo->tags[i].dataType);
-            tmfree(dataBuf);
-            return NULL;
-        }
-    }
-
-    dataLen -= 1;
-    dataLen += snprintf(dataBuf + dataLen, TSDB_MAX_SQL_LEN - dataLen, ")");
-    return dataBuf;
-}
-
-static int calcRowLen(SSuperTable*  superTbls) {
-    int colIndex;
-    int  lenOfOneRow = 0;
-
-    for (colIndex = 0; colIndex < superTbls->columnCount; colIndex++) {
-        char* dataType = superTbls->columns[colIndex].dataType;
-
-        if (strcasecmp(dataType, "BINARY") == 0) {
-            lenOfOneRow += superTbls->columns[colIndex].dataLen + 3;
-        } else if (strcasecmp(dataType, "NCHAR") == 0) {
-            lenOfOneRow += superTbls->columns[colIndex].dataLen + 3;
-        } else if (strcasecmp(dataType, "INT") == 0)  {
-            lenOfOneRow += 11;
-        } else if (strcasecmp(dataType, "BIGINT") == 0)  {
-            lenOfOneRow += 21;
-        } else if (strcasecmp(dataType, "SMALLINT") == 0)  {
-            lenOfOneRow += 6;
-        } else if (strcasecmp(dataType, "TINYINT") == 0)  {
-            lenOfOneRow += 4;
-        } else if (strcasecmp(dataType, "BOOL") == 0)  {
-            lenOfOneRow += 6;
-        } else if (strcasecmp(dataType, "FLOAT") == 0) {
-            lenOfOneRow += 22;
-        } else if (strcasecmp(dataType, "DOUBLE") == 0) {
-            lenOfOneRow += 42;
-        }  else if (strcasecmp(dataType, "TIMESTAMP") == 0) {
-            lenOfOneRow += 21;
-        } else {
-            printf("get error data type : %s\n", dataType);
-            exit(-1);
-        }
-    }
-
-    superTbls->lenOfOneRow = lenOfOneRow + 20; // timestamp
-
-    int tagIndex;
-    int lenOfTagOfOneRow = 0;
-    for (tagIndex = 0; tagIndex < superTbls->tagCount; tagIndex++) {
-        char* dataType = superTbls->tags[tagIndex].dataType;
-
-        if (strcasecmp(dataType, "BINARY") == 0) {
-            lenOfTagOfOneRow += superTbls->tags[tagIndex].dataLen + 3;
-        } else if (strcasecmp(dataType, "NCHAR") == 0) {
-            lenOfTagOfOneRow += superTbls->tags[tagIndex].dataLen + 3;
-        } else if (strcasecmp(dataType, "INT") == 0)  {
-            lenOfTagOfOneRow += superTbls->tags[tagIndex].dataLen + 11;
-        } else if (strcasecmp(dataType, "BIGINT") == 0)  {
-            lenOfTagOfOneRow += superTbls->tags[tagIndex].dataLen + 21;
-        } else if (strcasecmp(dataType, "SMALLINT") == 0)  {
-            lenOfTagOfOneRow += superTbls->tags[tagIndex].dataLen + 6;
-        } else if (strcasecmp(dataType, "TINYINT") == 0)  {
-            lenOfTagOfOneRow += superTbls->tags[tagIndex].dataLen + 4;
-        } else if (strcasecmp(dataType, "BOOL") == 0)  {
-            lenOfTagOfOneRow += superTbls->tags[tagIndex].dataLen + 6;
-        } else if (strcasecmp(dataType, "FLOAT") == 0) {
-            lenOfTagOfOneRow += superTbls->tags[tagIndex].dataLen + 22;
-        } else if (strcasecmp(dataType, "DOUBLE") == 0) {
-            lenOfTagOfOneRow += superTbls->tags[tagIndex].dataLen + 42;
-        } else {
-            printf("get error tag type : %s\n", dataType);
-            exit(-1);
-        }
-    }
-
-    superTbls->lenOfTagOfOneRow = lenOfTagOfOneRow;
-
-    return 0;
+      printf("get error data type : %s\n", dataType);
+      exit(-1);
+    }
+  }
+
+  superTbls->lenOfOneRow = lenOfOneRow + 20; // timestamp
+
+  int tagIndex;
+  int lenOfTagOfOneRow = 0;
+  for (tagIndex = 0; tagIndex < superTbls->tagCount; tagIndex++) {
+    char* dataType = superTbls->tags[tagIndex].dataType;
+
+    if (strcasecmp(dataType, "BINARY") == 0) {
+      lenOfTagOfOneRow += superTbls->tags[tagIndex].dataLen + 3;
+    } else if (strcasecmp(dataType, "NCHAR") == 0) {
+      lenOfTagOfOneRow += superTbls->tags[tagIndex].dataLen + 3;
+    } else if (strcasecmp(dataType, "INT") == 0)  {
+      lenOfTagOfOneRow += superTbls->tags[tagIndex].dataLen + 11;
+    } else if (strcasecmp(dataType, "BIGINT") == 0)  {
+      lenOfTagOfOneRow += superTbls->tags[tagIndex].dataLen + 21;
+    } else if (strcasecmp(dataType, "SMALLINT") == 0)  {
+      lenOfTagOfOneRow += superTbls->tags[tagIndex].dataLen + 6;
+    } else if (strcasecmp(dataType, "TINYINT") == 0)  {
+      lenOfTagOfOneRow += superTbls->tags[tagIndex].dataLen + 4;
+    } else if (strcasecmp(dataType, "BOOL") == 0)  {
+      lenOfTagOfOneRow += superTbls->tags[tagIndex].dataLen + 6;
+    } else if (strcasecmp(dataType, "FLOAT") == 0) {
+      lenOfTagOfOneRow += superTbls->tags[tagIndex].dataLen + 22;
+    } else if (strcasecmp(dataType, "DOUBLE") == 0) {
+      lenOfTagOfOneRow += superTbls->tags[tagIndex].dataLen + 42;
+    } else {
+      printf("get error tag type : %s\n", dataType);
+      exit(-1);
+    }
+  }
+
+  superTbls->lenOfTagOfOneRow = lenOfTagOfOneRow;
+
+  return 0;
 }
 
 
 static int getChildNameOfSuperTableWithLimitAndOffset(TAOS * taos,
-        char* dbName, char* sTblName, char** childTblNameOfSuperTbl,
-        int64_t* childTblCountOfSuperTbl, int64_t limit, uint64_t offset) {
-
-    char command[BUFFER_SIZE] = "\0";
-    char limitBuf[100] = "\0";
-
-    TAOS_RES * res;
-    TAOS_ROW row = NULL;
-
-    char* childTblName = *childTblNameOfSuperTbl;
-
-    if (offset >= 0) {
-        snprintf(limitBuf, 100, " limit %"PRId64" offset %"PRIu64"",
-                limit, offset);
-    }
-
-    //get all child table name use cmd: select tbname from superTblName;
-    snprintf(command, BUFFER_SIZE, "select tbname from %s.%s %s",
-            dbName, sTblName, limitBuf);
-
-    res = taos_query(taos, command);
-    int32_t code = taos_errno(res);
-    if (code != 0) {
+                                                      char* dbName, char* sTblName, char** childTblNameOfSuperTbl,
+                                                      int64_t* childTblCountOfSuperTbl, int64_t limit, uint64_t offset) {
+
+  char command[BUFFER_SIZE] = "\0";
+  char limitBuf[100] = "\0";
+
+  TAOS_RES * res;
+  TAOS_ROW row = NULL;
+
+  char* childTblName = *childTblNameOfSuperTbl;
+
+  if (offset >= 0) {
+    snprintf(limitBuf, 100, " limit %"PRId64" offset %"PRIu64"",
+             limit, offset);
+  }
+
+  //get all child table name use cmd: select tbname from superTblName;
+  snprintf(command, BUFFER_SIZE, "select tbname from %s.%s %s",
+           dbName, sTblName, limitBuf);
+
+  res = taos_query(taos, command);
+  int32_t code = taos_errno(res);
+  if (code != 0) {
+    taos_free_result(res);
+    taos_close(taos);
+    errorPrint("%s() LN%d, failed to run command %s\n",
+               __func__, __LINE__, command);
+    exit(-1);
+  }
+
+  int64_t childTblCount = (limit < 0)?10000:limit;
+  int64_t count = 0;
+  if (childTblName == NULL) {
+    childTblName = (char*)calloc(1, childTblCount * TSDB_TABLE_NAME_LEN);
+    if (NULL ==  childTblName) {
+      taos_free_result(res);
+      taos_close(taos);
+      errorPrint("%s() LN%d, failed to allocate memory!\n", __func__, __LINE__);
+      exit(-1);
+    }
+  }
+
+  char* pTblName = childTblName;
+  while((row = taos_fetch_row(res)) != NULL) {
+    int32_t* len = taos_fetch_lengths(res);
+
+    if (0 == strlen((char *)row[0])) {
+      errorPrint("%s() LN%d, No.%"PRId64" table return empty name\n",
+                 __func__, __LINE__, count);
+      exit(-1);
+    }
+
+    tstrncpy(pTblName, (char *)row[0], len[0]+1);
+    //printf("==== sub table name: %s\n", pTblName);
+    count++;
+    if (count >= childTblCount - 1) {
+      char *tmp = realloc(childTblName,
+                          (size_t)childTblCount*1.5*TSDB_TABLE_NAME_LEN+1);
+      if (tmp != NULL) {
+        childTblName = tmp;
+        childTblCount = (int)(childTblCount*1.5);
+        memset(childTblName + count*TSDB_TABLE_NAME_LEN, 0,
+               (size_t)((childTblCount-count)*TSDB_TABLE_NAME_LEN));
+      } else {
+        // exit, if allocate more memory failed
+        errorPrint("%s() LN%d, realloc fail for save child table name of %s.%s\n",
+                   __func__, __LINE__, dbName, sTblName);
+        tmfree(childTblName);
         taos_free_result(res);
         taos_close(taos);
-        errorPrint("%s() LN%d, failed to run command %s\n",
-                __func__, __LINE__, command);
         exit(-1);
-    }
-
-    int64_t childTblCount = (limit < 0)?10000:limit;
-    int64_t count = 0;
-    if (childTblName == NULL) {
-        childTblName = (char*)calloc(1, childTblCount * TSDB_TABLE_NAME_LEN);
-        if (NULL ==  childTblName) {
-            taos_free_result(res);
-            taos_close(taos);
-            errorPrint("%s() LN%d, failed to allocate memory!\n", __func__, __LINE__);
-            exit(-1);
-        }
-    }
-
-    char* pTblName = childTblName;
-    while((row = taos_fetch_row(res)) != NULL) {
-        int32_t* len = taos_fetch_lengths(res);
-
-        if (0 == strlen((char *)row[0])) {
-            errorPrint("%s() LN%d, No.%"PRId64" table return empty name\n",
-                    __func__, __LINE__, count);
-            exit(-1);
-        }
-
-        tstrncpy(pTblName, (char *)row[0], len[0]+1);
-        //printf("==== sub table name: %s\n", pTblName);
-        count++;
-        if (count >= childTblCount - 1) {
-            char *tmp = realloc(childTblName,
-                    (size_t)childTblCount*1.5*TSDB_TABLE_NAME_LEN+1);
-            if (tmp != NULL) {
-                childTblName = tmp;
-                childTblCount = (int)(childTblCount*1.5);
-                memset(childTblName + count*TSDB_TABLE_NAME_LEN, 0,
-                        (size_t)((childTblCount-count)*TSDB_TABLE_NAME_LEN));
-            } else {
-                // exit, if allocate more memory failed
-                errorPrint("%s() LN%d, realloc fail for save child table name of %s.%s\n",
-                        __func__, __LINE__, dbName, sTblName);
-                tmfree(childTblName);
-                taos_free_result(res);
-                taos_close(taos);
-                exit(-1);
-            }
-        }
-        pTblName = childTblName + count * TSDB_TABLE_NAME_LEN;
-    }
-
-    *childTblCountOfSuperTbl = count;
-    *childTblNameOfSuperTbl  = childTblName;
-
+      }
+    }
+    pTblName = childTblName + count * TSDB_TABLE_NAME_LEN;
+  }
+
+  *childTblCountOfSuperTbl = count;
+  *childTblNameOfSuperTbl  = childTblName;
+
+  taos_free_result(res);
+  return 0;
+}
+
+static int getAllChildNameOfSuperTable(TAOS * taos, char* dbName,
+                                       char* sTblName, char** childTblNameOfSuperTbl,
+                                       int64_t* childTblCountOfSuperTbl) {
+
+  return getChildNameOfSuperTableWithLimitAndOffset(taos, dbName, sTblName,
+                                                    childTblNameOfSuperTbl, childTblCountOfSuperTbl,
+                                                    -1, 0);
+}
+
+static int getSuperTableFromServer(TAOS * taos, char* dbName,
+                                   SSuperTable*  superTbls) {
+
+  char command[BUFFER_SIZE] = "\0";
+  TAOS_RES * res;
+  TAOS_ROW row = NULL;
+  int count = 0;
+
+  //get schema use cmd: describe superTblName;
+  snprintf(command, BUFFER_SIZE, "describe %s.%s", dbName, superTbls->sTblName);
+  res = taos_query(taos, command);
+  int32_t code = taos_errno(res);
+  if (code != 0) {
+    printf("failed to run command %s\n", command);
     taos_free_result(res);
-    return 0;
-}
-
-static int getAllChildNameOfSuperTable(TAOS * taos, char* dbName,
-        char* sTblName, char** childTblNameOfSuperTbl,
-        int64_t* childTblCountOfSuperTbl) {
-
-    return getChildNameOfSuperTableWithLimitAndOffset(taos, dbName, sTblName,
-            childTblNameOfSuperTbl, childTblCountOfSuperTbl,
-            -1, 0);
-}
-
-static int getSuperTableFromServer(TAOS * taos, char* dbName,
-        SSuperTable*  superTbls) {
-
-    char command[BUFFER_SIZE] = "\0";
-    TAOS_RES * res;
-    TAOS_ROW row = NULL;
-    int count = 0;
-
-    //get schema use cmd: describe superTblName;
-    snprintf(command, BUFFER_SIZE, "describe %s.%s", dbName, superTbls->sTblName);
-    res = taos_query(taos, command);
-    int32_t code = taos_errno(res);
-    if (code != 0) {
-        printf("failed to run command %s\n", command);
-        taos_free_result(res);
-        return -1;
-    }
-
-    int tagIndex = 0;
-    int columnIndex = 0;
-    TAOS_FIELD *fields = taos_fetch_fields(res);
-    while((row = taos_fetch_row(res)) != NULL) {
-        if (0 == count) {
-            count++;
-            continue;
-        }
-
-        if (strcmp((char *)row[TSDB_DESCRIBE_METRIC_NOTE_INDEX], "TAG") == 0) {
-            tstrncpy(superTbls->tags[tagIndex].field,
-                    (char *)row[TSDB_DESCRIBE_METRIC_FIELD_INDEX],
-                    fields[TSDB_DESCRIBE_METRIC_FIELD_INDEX].bytes);
-            tstrncpy(superTbls->tags[tagIndex].dataType,
-                    (char *)row[TSDB_DESCRIBE_METRIC_TYPE_INDEX],
-                    min(DATATYPE_BUFF_LEN,
-                        fields[TSDB_DESCRIBE_METRIC_TYPE_INDEX].bytes) + 1);
-            superTbls->tags[tagIndex].dataLen =
-                *((int *)row[TSDB_DESCRIBE_METRIC_LENGTH_INDEX]);
-            tstrncpy(superTbls->tags[tagIndex].note,
-                    (char *)row[TSDB_DESCRIBE_METRIC_NOTE_INDEX],
-                    min(NOTE_BUFF_LEN,
-                        fields[TSDB_DESCRIBE_METRIC_NOTE_INDEX].bytes) + 1);
-            tagIndex++;
-        } else {
-            tstrncpy(superTbls->columns[columnIndex].field,
-                    (char *)row[TSDB_DESCRIBE_METRIC_FIELD_INDEX],
-                    fields[TSDB_DESCRIBE_METRIC_FIELD_INDEX].bytes);
-            tstrncpy(superTbls->columns[columnIndex].dataType,
-                    (char *)row[TSDB_DESCRIBE_METRIC_TYPE_INDEX],
-                    min(DATATYPE_BUFF_LEN,
-                        fields[TSDB_DESCRIBE_METRIC_TYPE_INDEX].bytes) + 1);
-            superTbls->columns[columnIndex].dataLen =
-                *((int *)row[TSDB_DESCRIBE_METRIC_LENGTH_INDEX]);
-            tstrncpy(superTbls->columns[columnIndex].note,
-                    (char *)row[TSDB_DESCRIBE_METRIC_NOTE_INDEX],
-                    min(NOTE_BUFF_LEN,
-                        fields[TSDB_DESCRIBE_METRIC_NOTE_INDEX].bytes) + 1);
-            columnIndex++;
-        }
-        count++;
-    }
-
-    superTbls->columnCount = columnIndex;
-    superTbls->tagCount    = tagIndex;
-    taos_free_result(res);
-
-    calcRowLen(superTbls);
-
-    /*
+    return -1;
+  }
+
+  int tagIndex = 0;
+  int columnIndex = 0;
+  TAOS_FIELD *fields = taos_fetch_fields(res);
+  while((row = taos_fetch_row(res)) != NULL) {
+    if (0 == count) {
+      count++;
+      continue;
+    }
+
+    if (strcmp((char *)row[TSDB_DESCRIBE_METRIC_NOTE_INDEX], "TAG") == 0) {
+      tstrncpy(superTbls->tags[tagIndex].field,
+               (char *)row[TSDB_DESCRIBE_METRIC_FIELD_INDEX],
+               fields[TSDB_DESCRIBE_METRIC_FIELD_INDEX].bytes);
+      tstrncpy(superTbls->tags[tagIndex].dataType,
+               (char *)row[TSDB_DESCRIBE_METRIC_TYPE_INDEX],
+               min(DATATYPE_BUFF_LEN,
+                   fields[TSDB_DESCRIBE_METRIC_TYPE_INDEX].bytes) + 1);
+      superTbls->tags[tagIndex].dataLen =
+              *((int *)row[TSDB_DESCRIBE_METRIC_LENGTH_INDEX]);
+      tstrncpy(superTbls->tags[tagIndex].note,
+               (char *)row[TSDB_DESCRIBE_METRIC_NOTE_INDEX],
+               min(NOTE_BUFF_LEN,
+                   fields[TSDB_DESCRIBE_METRIC_NOTE_INDEX].bytes) + 1);
+      tagIndex++;
+    } else {
+      tstrncpy(superTbls->columns[columnIndex].field,
+               (char *)row[TSDB_DESCRIBE_METRIC_FIELD_INDEX],
+               fields[TSDB_DESCRIBE_METRIC_FIELD_INDEX].bytes);
+      tstrncpy(superTbls->columns[columnIndex].dataType,
+               (char *)row[TSDB_DESCRIBE_METRIC_TYPE_INDEX],
+               min(DATATYPE_BUFF_LEN,
+                   fields[TSDB_DESCRIBE_METRIC_TYPE_INDEX].bytes) + 1);
+      superTbls->columns[columnIndex].dataLen =
+              *((int *)row[TSDB_DESCRIBE_METRIC_LENGTH_INDEX]);
+      tstrncpy(superTbls->columns[columnIndex].note,
+               (char *)row[TSDB_DESCRIBE_METRIC_NOTE_INDEX],
+               min(NOTE_BUFF_LEN,
+                   fields[TSDB_DESCRIBE_METRIC_NOTE_INDEX].bytes) + 1);
+      columnIndex++;
+    }
+    count++;
+  }
+
+  superTbls->columnCount = columnIndex;
+  superTbls->tagCount    = tagIndex;
+  taos_free_result(res);
+
+  calcRowLen(superTbls);
+
+  /*
        if (TBL_ALREADY_EXISTS == superTbls->childTblExists) {
     //get all child table name use cmd: select tbname from superTblName;
     int childTblCount = 10000;
@@ -2730,628 +2730,628 @@
     &superTbls->childTblCount);
     }
     */
-    return 0;
+  return 0;
 }
 
 static int createSuperTable(
         TAOS * taos, char* dbName,
         SSuperTable*  superTbl) {
 
-    char command[BUFFER_SIZE] = "\0";
-
-    char cols[COL_BUFFER_LEN] = "\0";
-    int colIndex;
-    int len = 0;
-
-    int  lenOfOneRow = 0;
-
-    if (superTbl->columnCount == 0) {
-        errorPrint("%s() LN%d, super table column count is %d\n",
-                __func__, __LINE__, superTbl->columnCount);
-        return -1;
-    }
-
-    for (colIndex = 0; colIndex < superTbl->columnCount; colIndex++) {
-        char* dataType = superTbl->columns[colIndex].dataType;
-
-        if (strcasecmp(dataType, "BINARY") == 0) {
-            len += snprintf(cols + len, COL_BUFFER_LEN - len,
-                    ",C%d %s(%d)", colIndex, "BINARY",
-                    superTbl->columns[colIndex].dataLen);
-            lenOfOneRow += superTbl->columns[colIndex].dataLen + 3;
-        } else if (strcasecmp(dataType, "NCHAR") == 0) {
-            len += snprintf(cols + len, COL_BUFFER_LEN - len,
-                    ",C%d %s(%d)", colIndex, "NCHAR",
-                    superTbl->columns[colIndex].dataLen);
-            lenOfOneRow += superTbl->columns[colIndex].dataLen + 3;
-        } else if (strcasecmp(dataType, "INT") == 0)  {
-            if ((g_args.demo_mode) && (colIndex == 1)) {
-                len += snprintf(cols + len, COL_BUFFER_LEN - len,
+  char command[BUFFER_SIZE] = "\0";
+
+  char cols[COL_BUFFER_LEN] = "\0";
+  int colIndex;
+  int len = 0;
+
+  int  lenOfOneRow = 0;
+
+  if (superTbl->columnCount == 0) {
+    errorPrint("%s() LN%d, super table column count is %d\n",
+               __func__, __LINE__, superTbl->columnCount);
+    return -1;
+  }
+
+  for (colIndex = 0; colIndex < superTbl->columnCount; colIndex++) {
+    char* dataType = superTbl->columns[colIndex].dataType;
+
+    if (strcasecmp(dataType, "BINARY") == 0) {
+      len += snprintf(cols + len, COL_BUFFER_LEN - len,
+                      ",C%d %s(%d)", colIndex, "BINARY",
+                      superTbl->columns[colIndex].dataLen);
+      lenOfOneRow += superTbl->columns[colIndex].dataLen + 3;
+    } else if (strcasecmp(dataType, "NCHAR") == 0) {
+      len += snprintf(cols + len, COL_BUFFER_LEN - len,
+                      ",C%d %s(%d)", colIndex, "NCHAR",
+                      superTbl->columns[colIndex].dataLen);
+      lenOfOneRow += superTbl->columns[colIndex].dataLen + 3;
+    } else if (strcasecmp(dataType, "INT") == 0)  {
+      if ((g_args.demo_mode) && (colIndex == 1)) {
+        len += snprintf(cols + len, COL_BUFFER_LEN - len,
                         ", VOLTAGE INT");
-            } else {
-                len += snprintf(cols + len, COL_BUFFER_LEN - len, ",C%d %s", colIndex, "INT");
-            }
-            lenOfOneRow += 11;
-        } else if (strcasecmp(dataType, "BIGINT") == 0)  {
-            len += snprintf(cols + len, COL_BUFFER_LEN - len, ",C%d %s",
-                    colIndex, "BIGINT");
-            lenOfOneRow += 21;
-        } else if (strcasecmp(dataType, "SMALLINT") == 0)  {
-            len += snprintf(cols + len, COL_BUFFER_LEN - len, ",C%d %s",
-                    colIndex, "SMALLINT");
-            lenOfOneRow += 6;
-        } else if (strcasecmp(dataType, "TINYINT") == 0)  {
-            len += snprintf(cols + len, COL_BUFFER_LEN - len, ",C%d %s", colIndex, "TINYINT");
-            lenOfOneRow += 4;
-        } else if (strcasecmp(dataType, "BOOL") == 0)  {
-            len += snprintf(cols + len, COL_BUFFER_LEN - len, ",C%d %s", colIndex, "BOOL");
-            lenOfOneRow += 6;
-        } else if (strcasecmp(dataType, "FLOAT") == 0) {
-            if (g_args.demo_mode) {
-                if (colIndex == 0) {
-                    len += snprintf(cols + len, COL_BUFFER_LEN - len, ", CURRENT FLOAT");
-                } else if (colIndex == 2) {
-                    len += snprintf(cols + len, COL_BUFFER_LEN - len, ", PHASE FLOAT");
-                }
-            } else {
-                len += snprintf(cols + len, COL_BUFFER_LEN - len, ",C%d %s", colIndex, "FLOAT");
-            }
-
-            lenOfOneRow += 22;
-        } else if (strcasecmp(dataType, "DOUBLE") == 0) {
-            len += snprintf(cols + len, COL_BUFFER_LEN - len, ",C%d %s",
-                    colIndex, "DOUBLE");
-            lenOfOneRow += 42;
-        }  else if (strcasecmp(dataType, "TIMESTAMP") == 0) {
-            len += snprintf(cols + len, COL_BUFFER_LEN - len, ",C%d %s",
-                    colIndex, "TIMESTAMP");
-            lenOfOneRow += 21;
-        } else {
-            taos_close(taos);
-            errorPrint("%s() LN%d, config error data type : %s\n",
-                    __func__, __LINE__, dataType);
-            exit(-1);
+      } else {
+        len += snprintf(cols + len, COL_BUFFER_LEN - len, ",C%d %s", colIndex, "INT");
+      }
+      lenOfOneRow += 11;
+    } else if (strcasecmp(dataType, "BIGINT") == 0)  {
+      len += snprintf(cols + len, COL_BUFFER_LEN - len, ",C%d %s",
+                      colIndex, "BIGINT");
+      lenOfOneRow += 21;
+    } else if (strcasecmp(dataType, "SMALLINT") == 0)  {
+      len += snprintf(cols + len, COL_BUFFER_LEN - len, ",C%d %s",
+                      colIndex, "SMALLINT");
+      lenOfOneRow += 6;
+    } else if (strcasecmp(dataType, "TINYINT") == 0)  {
+      len += snprintf(cols + len, COL_BUFFER_LEN - len, ",C%d %s", colIndex, "TINYINT");
+      lenOfOneRow += 4;
+    } else if (strcasecmp(dataType, "BOOL") == 0)  {
+      len += snprintf(cols + len, COL_BUFFER_LEN - len, ",C%d %s", colIndex, "BOOL");
+      lenOfOneRow += 6;
+    } else if (strcasecmp(dataType, "FLOAT") == 0) {
+      if (g_args.demo_mode) {
+        if (colIndex == 0) {
+          len += snprintf(cols + len, COL_BUFFER_LEN - len, ", CURRENT FLOAT");
+        } else if (colIndex == 2) {
+          len += snprintf(cols + len, COL_BUFFER_LEN - len, ", PHASE FLOAT");
         }
-    }
-
-    superTbl->lenOfOneRow = lenOfOneRow + 20; // timestamp
-
-    // save for creating child table
-    superTbl->colsOfCreateChildTable = (char*)calloc(len+20, 1);
-    if (NULL == superTbl->colsOfCreateChildTable) {
-        errorPrint("%s() LN%d, Failed when calloc, size:%d",
-                __func__, __LINE__, len+1);
-        taos_close(taos);
-        exit(-1);
-    }
-
-    snprintf(superTbl->colsOfCreateChildTable, len+20, "(ts timestamp%s)", cols);
-    verbosePrint("%s() LN%d: %s\n",
-            __func__, __LINE__, superTbl->colsOfCreateChildTable);
-
-    if (superTbl->tagCount == 0) {
-        errorPrint("%s() LN%d, super table tag count is %d\n",
-                __func__, __LINE__, superTbl->tagCount);
-        return -1;
-    }
-
-    char tags[TSDB_MAX_TAGS_LEN] = "\0";
-    int tagIndex;
-    len = 0;
-
-    int lenOfTagOfOneRow = 0;
-    len += snprintf(tags + len, TSDB_MAX_TAGS_LEN - len, "(");
-    for (tagIndex = 0; tagIndex < superTbl->tagCount; tagIndex++) {
-        char* dataType = superTbl->tags[tagIndex].dataType;
-
-        if (strcasecmp(dataType, "BINARY") == 0) {
-            if ((g_args.demo_mode) && (tagIndex == 1)) {
-                len += snprintf(tags + len, TSDB_MAX_TAGS_LEN - len,
+      } else {
+        len += snprintf(cols + len, COL_BUFFER_LEN - len, ",C%d %s", colIndex, "FLOAT");
+      }
+
+      lenOfOneRow += 22;
+    } else if (strcasecmp(dataType, "DOUBLE") == 0) {
+      len += snprintf(cols + len, COL_BUFFER_LEN - len, ",C%d %s",
+                      colIndex, "DOUBLE");
+      lenOfOneRow += 42;
+    }  else if (strcasecmp(dataType, "TIMESTAMP") == 0) {
+      len += snprintf(cols + len, COL_BUFFER_LEN - len, ",C%d %s",
+                      colIndex, "TIMESTAMP");
+      lenOfOneRow += 21;
+    } else {
+      taos_close(taos);
+      errorPrint("%s() LN%d, config error data type : %s\n",
+                 __func__, __LINE__, dataType);
+      exit(-1);
+    }
+  }
+
+  superTbl->lenOfOneRow = lenOfOneRow + 20; // timestamp
+
+  // save for creating child table
+  superTbl->colsOfCreateChildTable = (char*)calloc(len+20, 1);
+  if (NULL == superTbl->colsOfCreateChildTable) {
+    errorPrint("%s() LN%d, Failed when calloc, size:%d",
+               __func__, __LINE__, len+1);
+    taos_close(taos);
+    exit(-1);
+  }
+
+  snprintf(superTbl->colsOfCreateChildTable, len+20, "(ts timestamp%s)", cols);
+  verbosePrint("%s() LN%d: %s\n",
+               __func__, __LINE__, superTbl->colsOfCreateChildTable);
+
+  if (superTbl->tagCount == 0) {
+    errorPrint("%s() LN%d, super table tag count is %d\n",
+               __func__, __LINE__, superTbl->tagCount);
+    return -1;
+  }
+
+  char tags[TSDB_MAX_TAGS_LEN] = "\0";
+  int tagIndex;
+  len = 0;
+
+  int lenOfTagOfOneRow = 0;
+  len += snprintf(tags + len, TSDB_MAX_TAGS_LEN - len, "(");
+  for (tagIndex = 0; tagIndex < superTbl->tagCount; tagIndex++) {
+    char* dataType = superTbl->tags[tagIndex].dataType;
+
+    if (strcasecmp(dataType, "BINARY") == 0) {
+      if ((g_args.demo_mode) && (tagIndex == 1)) {
+        len += snprintf(tags + len, TSDB_MAX_TAGS_LEN - len,
                         "location BINARY(%d),",
                         superTbl->tags[tagIndex].dataLen);
-            } else {
-                len += snprintf(tags + len, TSDB_MAX_TAGS_LEN - len,
+      } else {
+        len += snprintf(tags + len, TSDB_MAX_TAGS_LEN - len,
                         "T%d %s(%d),", tagIndex, "BINARY",
                         superTbl->tags[tagIndex].dataLen);
-            }
-            lenOfTagOfOneRow += superTbl->tags[tagIndex].dataLen + 3;
-        } else if (strcasecmp(dataType, "NCHAR") == 0) {
-            len += snprintf(tags + len, TSDB_MAX_TAGS_LEN - len,
-                    "T%d %s(%d),", tagIndex,
-                    "NCHAR", superTbl->tags[tagIndex].dataLen);
-            lenOfTagOfOneRow += superTbl->tags[tagIndex].dataLen + 3;
-        } else if (strcasecmp(dataType, "INT") == 0)  {
-            if ((g_args.demo_mode) && (tagIndex == 0)) {
-                len += snprintf(tags + len, TSDB_MAX_TAGS_LEN - len,
+      }
+      lenOfTagOfOneRow += superTbl->tags[tagIndex].dataLen + 3;
+    } else if (strcasecmp(dataType, "NCHAR") == 0) {
+      len += snprintf(tags + len, TSDB_MAX_TAGS_LEN - len,
+                      "T%d %s(%d),", tagIndex,
+                      "NCHAR", superTbl->tags[tagIndex].dataLen);
+      lenOfTagOfOneRow += superTbl->tags[tagIndex].dataLen + 3;
+    } else if (strcasecmp(dataType, "INT") == 0)  {
+      if ((g_args.demo_mode) && (tagIndex == 0)) {
+        len += snprintf(tags + len, TSDB_MAX_TAGS_LEN - len,
                         "groupId INT, ");
-            } else {
-                len += snprintf(tags + len, TSDB_MAX_TAGS_LEN - len,
+      } else {
+        len += snprintf(tags + len, TSDB_MAX_TAGS_LEN - len,
                         "T%d %s,", tagIndex, "INT");
-            }
-            lenOfTagOfOneRow += superTbl->tags[tagIndex].dataLen + 11;
-        } else if (strcasecmp(dataType, "BIGINT") == 0)  {
-            len += snprintf(tags + len, TSDB_MAX_TAGS_LEN - len,
-                    "T%d %s,", tagIndex, "BIGINT");
-            lenOfTagOfOneRow += superTbl->tags[tagIndex].dataLen + 21;
-        } else if (strcasecmp(dataType, "SMALLINT") == 0)  {
-            len += snprintf(tags + len, TSDB_MAX_TAGS_LEN - len,
-                    "T%d %s,", tagIndex, "SMALLINT");
-            lenOfTagOfOneRow += superTbl->tags[tagIndex].dataLen + 6;
-        } else if (strcasecmp(dataType, "TINYINT") == 0)  {
-            len += snprintf(tags + len, TSDB_MAX_TAGS_LEN - len,
-                    "T%d %s,", tagIndex, "TINYINT");
-            lenOfTagOfOneRow += superTbl->tags[tagIndex].dataLen + 4;
-        } else if (strcasecmp(dataType, "BOOL") == 0)  {
-            len += snprintf(tags + len, TSDB_MAX_TAGS_LEN - len,
-                    "T%d %s,", tagIndex, "BOOL");
-            lenOfTagOfOneRow += superTbl->tags[tagIndex].dataLen + 6;
-        } else if (strcasecmp(dataType, "FLOAT") == 0) {
-            len += snprintf(tags + len, TSDB_MAX_TAGS_LEN - len,
-                    "T%d %s,", tagIndex, "FLOAT");
-            lenOfTagOfOneRow += superTbl->tags[tagIndex].dataLen + 22;
-        } else if (strcasecmp(dataType, "DOUBLE") == 0) {
-            len += snprintf(tags + len, TSDB_MAX_TAGS_LEN - len,
-                    "T%d %s,", tagIndex, "DOUBLE");
-            lenOfTagOfOneRow += superTbl->tags[tagIndex].dataLen + 42;
-        } else {
-            taos_close(taos);
-            errorPrint("%s() LN%d, config error tag type : %s\n",
-                    __func__, __LINE__, dataType);
-            exit(-1);
+      }
+      lenOfTagOfOneRow += superTbl->tags[tagIndex].dataLen + 11;
+    } else if (strcasecmp(dataType, "BIGINT") == 0)  {
+      len += snprintf(tags + len, TSDB_MAX_TAGS_LEN - len,
+                      "T%d %s,", tagIndex, "BIGINT");
+      lenOfTagOfOneRow += superTbl->tags[tagIndex].dataLen + 21;
+    } else if (strcasecmp(dataType, "SMALLINT") == 0)  {
+      len += snprintf(tags + len, TSDB_MAX_TAGS_LEN - len,
+                      "T%d %s,", tagIndex, "SMALLINT");
+      lenOfTagOfOneRow += superTbl->tags[tagIndex].dataLen + 6;
+    } else if (strcasecmp(dataType, "TINYINT") == 0)  {
+      len += snprintf(tags + len, TSDB_MAX_TAGS_LEN - len,
+                      "T%d %s,", tagIndex, "TINYINT");
+      lenOfTagOfOneRow += superTbl->tags[tagIndex].dataLen + 4;
+    } else if (strcasecmp(dataType, "BOOL") == 0)  {
+      len += snprintf(tags + len, TSDB_MAX_TAGS_LEN - len,
+                      "T%d %s,", tagIndex, "BOOL");
+      lenOfTagOfOneRow += superTbl->tags[tagIndex].dataLen + 6;
+    } else if (strcasecmp(dataType, "FLOAT") == 0) {
+      len += snprintf(tags + len, TSDB_MAX_TAGS_LEN - len,
+                      "T%d %s,", tagIndex, "FLOAT");
+      lenOfTagOfOneRow += superTbl->tags[tagIndex].dataLen + 22;
+    } else if (strcasecmp(dataType, "DOUBLE") == 0) {
+      len += snprintf(tags + len, TSDB_MAX_TAGS_LEN - len,
+                      "T%d %s,", tagIndex, "DOUBLE");
+      lenOfTagOfOneRow += superTbl->tags[tagIndex].dataLen + 42;
+    } else {
+      taos_close(taos);
+      errorPrint("%s() LN%d, config error tag type : %s\n",
+                 __func__, __LINE__, dataType);
+      exit(-1);
+    }
+  }
+
+  len -= 1;
+  len += snprintf(tags + len, TSDB_MAX_TAGS_LEN - len, ")");
+
+  superTbl->lenOfTagOfOneRow = lenOfTagOfOneRow;
+
+  snprintf(command, BUFFER_SIZE,
+           "create table if not exists %s.%s (ts timestamp%s) tags %s",
+           dbName, superTbl->sTblName, cols, tags);
+  if (0 != queryDbExec(taos, command, NO_INSERT_TYPE, false)) {
+    errorPrint( "create supertable %s failed!\n\n",
+                superTbl->sTblName);
+    return -1;
+  }
+  debugPrint("create supertable %s success!\n\n", superTbl->sTblName);
+  return 0;
+}
+
+static int createDatabasesAndStables() {
+  TAOS * taos = NULL;
+  int    ret = 0;
+  taos = taos_connect(g_Dbs.host, g_Dbs.user, g_Dbs.password, NULL, g_Dbs.port);
+  if (taos == NULL) {
+    errorPrint( "Failed to connect to TDengine, reason:%s\n", taos_errstr(NULL));
+    return -1;
+  }
+  char command[BUFFER_SIZE] = "\0";
+
+  for (int i = 0; i < g_Dbs.dbCount; i++) {
+    if (g_Dbs.db[i].drop) {
+      sprintf(command, "drop database if exists %s;", g_Dbs.db[i].dbName);
+      if (0 != queryDbExec(taos, command, NO_INSERT_TYPE, false)) {
+        taos_close(taos);
+        return -1;
+      }
+
+      int dataLen = 0;
+      dataLen += snprintf(command + dataLen,
+                          BUFFER_SIZE - dataLen, "create database if not exists %s", g_Dbs.db[i].dbName);
+
+      if (g_Dbs.db[i].dbCfg.blocks > 0) {
+        dataLen += snprintf(command + dataLen,
+                            BUFFER_SIZE - dataLen, " blocks %d", g_Dbs.db[i].dbCfg.blocks);
+      }
+      if (g_Dbs.db[i].dbCfg.cache > 0) {
+        dataLen += snprintf(command + dataLen,
+                            BUFFER_SIZE - dataLen, " cache %d", g_Dbs.db[i].dbCfg.cache);
+      }
+      if (g_Dbs.db[i].dbCfg.days > 0) {
+        dataLen += snprintf(command + dataLen,
+                            BUFFER_SIZE - dataLen, " days %d", g_Dbs.db[i].dbCfg.days);
+      }
+      if (g_Dbs.db[i].dbCfg.keep > 0) {
+        dataLen += snprintf(command + dataLen,
+                            BUFFER_SIZE - dataLen, " keep %d", g_Dbs.db[i].dbCfg.keep);
+      }
+      if (g_Dbs.db[i].dbCfg.quorum > 1) {
+        dataLen += snprintf(command + dataLen,
+                            BUFFER_SIZE - dataLen, " quorum %d", g_Dbs.db[i].dbCfg.quorum);
+      }
+      if (g_Dbs.db[i].dbCfg.replica > 0) {
+        dataLen += snprintf(command + dataLen,
+                            BUFFER_SIZE - dataLen, " replica %d", g_Dbs.db[i].dbCfg.replica);
+      }
+      if (g_Dbs.db[i].dbCfg.update > 0) {
+        dataLen += snprintf(command + dataLen,
+                            BUFFER_SIZE - dataLen, " update %d", g_Dbs.db[i].dbCfg.update);
+      }
+      //if (g_Dbs.db[i].dbCfg.maxtablesPerVnode > 0) {
+      //  dataLen += snprintf(command + dataLen,
+      //  BUFFER_SIZE - dataLen, "tables %d ", g_Dbs.db[i].dbCfg.maxtablesPerVnode);
+      //}
+      if (g_Dbs.db[i].dbCfg.minRows > 0) {
+        dataLen += snprintf(command + dataLen,
+                            BUFFER_SIZE - dataLen, " minrows %d", g_Dbs.db[i].dbCfg.minRows);
+      }
+      if (g_Dbs.db[i].dbCfg.maxRows > 0) {
+        dataLen += snprintf(command + dataLen,
+                            BUFFER_SIZE - dataLen, " maxrows %d", g_Dbs.db[i].dbCfg.maxRows);
+      }
+      if (g_Dbs.db[i].dbCfg.comp > 0) {
+        dataLen += snprintf(command + dataLen,
+                            BUFFER_SIZE - dataLen, " comp %d", g_Dbs.db[i].dbCfg.comp);
+      }
+      if (g_Dbs.db[i].dbCfg.walLevel > 0) {
+        dataLen += snprintf(command + dataLen,
+                            BUFFER_SIZE - dataLen, " wal %d", g_Dbs.db[i].dbCfg.walLevel);
+      }
+      if (g_Dbs.db[i].dbCfg.cacheLast > 0) {
+        dataLen += snprintf(command + dataLen,
+                            BUFFER_SIZE - dataLen, " cachelast %d", g_Dbs.db[i].dbCfg.cacheLast);
+      }
+      if (g_Dbs.db[i].dbCfg.fsync > 0) {
+        dataLen += snprintf(command + dataLen, BUFFER_SIZE - dataLen,
+                            " fsync %d", g_Dbs.db[i].dbCfg.fsync);
+      }
+      if ((0 == strncasecmp(g_Dbs.db[i].dbCfg.precision, "ms", strlen("ms")))
+          #if NANO_SECOND_ENABLED == 1
+          || (0 == strncasecmp(g_Dbs.db[i].dbCfg.precision,
+                               "ns", strlen("ns")))
+          #endif
+          || (0 == strncasecmp(g_Dbs.db[i].dbCfg.precision,
+                               "us", strlen("us"))))  {
+        dataLen += snprintf(command + dataLen, BUFFER_SIZE - dataLen,
+                            " precision \'%s\';", g_Dbs.db[i].dbCfg.precision);
+      }
+
+      if (0 != queryDbExec(taos, command, NO_INSERT_TYPE, false)) {
+        taos_close(taos);
+        errorPrint( "\ncreate database %s failed!\n\n", g_Dbs.db[i].dbName);
+        return -1;
+      }
+      printf("\ncreate database %s success!\n\n", g_Dbs.db[i].dbName);
+    }
+
+    debugPrint("%s() LN%d supertbl count:%"PRIu64"\n",
+               __func__, __LINE__, g_Dbs.db[i].superTblCount);
+
+    int validStbCount = 0;
+
+    for (uint64_t j = 0; j < g_Dbs.db[i].superTblCount; j++) {
+      sprintf(command, "describe %s.%s;", g_Dbs.db[i].dbName,
+              g_Dbs.db[i].superTbls[j].sTblName);
+      ret = queryDbExec(taos, command, NO_INSERT_TYPE, true);
+
+      if ((ret != 0) || (g_Dbs.db[i].drop)) {
+        ret = createSuperTable(taos, g_Dbs.db[i].dbName,
+                               &g_Dbs.db[i].superTbls[j]);
+
+        if (0 != ret) {
+          errorPrint("create super table %"PRIu64" failed!\n\n", j);
+          continue;
         }
-    }
-
-    len -= 1;
-    len += snprintf(tags + len, TSDB_MAX_TAGS_LEN - len, ")");
-
-    superTbl->lenOfTagOfOneRow = lenOfTagOfOneRow;
-
-    snprintf(command, BUFFER_SIZE,
-            "create table if not exists %s.%s (ts timestamp%s) tags %s",
-            dbName, superTbl->sTblName, cols, tags);
-    if (0 != queryDbExec(taos, command, NO_INSERT_TYPE, false)) {
-        errorPrint( "create supertable %s failed!\n\n",
-                superTbl->sTblName);
-        return -1;
-    }
-    debugPrint("create supertable %s success!\n\n", superTbl->sTblName);
-    return 0;
-}
-
-static int createDatabasesAndStables() {
-    TAOS * taos = NULL;
-    int    ret = 0;
-    taos = taos_connect(g_Dbs.host, g_Dbs.user, g_Dbs.password, NULL, g_Dbs.port);
-    if (taos == NULL) {
-        errorPrint( "Failed to connect to TDengine, reason:%s\n", taos_errstr(NULL));
-        return -1;
-    }
-    char command[BUFFER_SIZE] = "\0";
-
-    for (int i = 0; i < g_Dbs.dbCount; i++) {
-        if (g_Dbs.db[i].drop) {
-            sprintf(command, "drop database if exists %s;", g_Dbs.db[i].dbName);
-            if (0 != queryDbExec(taos, command, NO_INSERT_TYPE, false)) {
-                taos_close(taos);
-                return -1;
-            }
-
-            int dataLen = 0;
-            dataLen += snprintf(command + dataLen,
-                    BUFFER_SIZE - dataLen, "create database if not exists %s", g_Dbs.db[i].dbName);
-
-            if (g_Dbs.db[i].dbCfg.blocks > 0) {
-                dataLen += snprintf(command + dataLen,
-                        BUFFER_SIZE - dataLen, " blocks %d", g_Dbs.db[i].dbCfg.blocks);
-            }
-            if (g_Dbs.db[i].dbCfg.cache > 0) {
-                dataLen += snprintf(command + dataLen,
-                        BUFFER_SIZE - dataLen, " cache %d", g_Dbs.db[i].dbCfg.cache);
-            }
-            if (g_Dbs.db[i].dbCfg.days > 0) {
-                dataLen += snprintf(command + dataLen,
-                        BUFFER_SIZE - dataLen, " days %d", g_Dbs.db[i].dbCfg.days);
-            }
-            if (g_Dbs.db[i].dbCfg.keep > 0) {
-                dataLen += snprintf(command + dataLen,
-                        BUFFER_SIZE - dataLen, " keep %d", g_Dbs.db[i].dbCfg.keep);
-            }
-            if (g_Dbs.db[i].dbCfg.quorum > 1) {
-                dataLen += snprintf(command + dataLen,
-                        BUFFER_SIZE - dataLen, " quorum %d", g_Dbs.db[i].dbCfg.quorum);
-            }
-            if (g_Dbs.db[i].dbCfg.replica > 0) {
-                dataLen += snprintf(command + dataLen,
-                        BUFFER_SIZE - dataLen, " replica %d", g_Dbs.db[i].dbCfg.replica);
-            }
-            if (g_Dbs.db[i].dbCfg.update > 0) {
-                dataLen += snprintf(command + dataLen,
-                        BUFFER_SIZE - dataLen, " update %d", g_Dbs.db[i].dbCfg.update);
-            }
-            //if (g_Dbs.db[i].dbCfg.maxtablesPerVnode > 0) {
-            //  dataLen += snprintf(command + dataLen,
-            //  BUFFER_SIZE - dataLen, "tables %d ", g_Dbs.db[i].dbCfg.maxtablesPerVnode);
-            //}
-            if (g_Dbs.db[i].dbCfg.minRows > 0) {
-                dataLen += snprintf(command + dataLen,
-                        BUFFER_SIZE - dataLen, " minrows %d", g_Dbs.db[i].dbCfg.minRows);
-            }
-            if (g_Dbs.db[i].dbCfg.maxRows > 0) {
-                dataLen += snprintf(command + dataLen,
-                        BUFFER_SIZE - dataLen, " maxrows %d", g_Dbs.db[i].dbCfg.maxRows);
-            }
-            if (g_Dbs.db[i].dbCfg.comp > 0) {
-                dataLen += snprintf(command + dataLen,
-                        BUFFER_SIZE - dataLen, " comp %d", g_Dbs.db[i].dbCfg.comp);
-            }
-            if (g_Dbs.db[i].dbCfg.walLevel > 0) {
-                dataLen += snprintf(command + dataLen,
-                        BUFFER_SIZE - dataLen, " wal %d", g_Dbs.db[i].dbCfg.walLevel);
-            }
-            if (g_Dbs.db[i].dbCfg.cacheLast > 0) {
-                dataLen += snprintf(command + dataLen,
-                        BUFFER_SIZE - dataLen, " cachelast %d", g_Dbs.db[i].dbCfg.cacheLast);
-            }
-            if (g_Dbs.db[i].dbCfg.fsync > 0) {
-                dataLen += snprintf(command + dataLen, BUFFER_SIZE - dataLen,
-                        " fsync %d", g_Dbs.db[i].dbCfg.fsync);
-            }
-            if ((0 == strncasecmp(g_Dbs.db[i].dbCfg.precision, "ms", strlen("ms")))
-#if NANO_SECOND_ENABLED == 1
-                    || (0 == strncasecmp(g_Dbs.db[i].dbCfg.precision,
-                            "ns", strlen("ns")))
-#endif
-                    || (0 == strncasecmp(g_Dbs.db[i].dbCfg.precision,
-                            "us", strlen("us"))))  {
-                dataLen += snprintf(command + dataLen, BUFFER_SIZE - dataLen,
-                        " precision \'%s\';", g_Dbs.db[i].dbCfg.precision);
-            }
-
-            if (0 != queryDbExec(taos, command, NO_INSERT_TYPE, false)) {
-                taos_close(taos);
-                errorPrint( "\ncreate database %s failed!\n\n", g_Dbs.db[i].dbName);
-                return -1;
-            }
-            printf("\ncreate database %s success!\n\n", g_Dbs.db[i].dbName);
-        }
-
-        debugPrint("%s() LN%d supertbl count:%"PRIu64"\n",
-                __func__, __LINE__, g_Dbs.db[i].superTblCount);
-
-        int validStbCount = 0;
-
-        for (uint64_t j = 0; j < g_Dbs.db[i].superTblCount; j++) {
-            sprintf(command, "describe %s.%s;", g_Dbs.db[i].dbName,
-                    g_Dbs.db[i].superTbls[j].sTblName);
-            ret = queryDbExec(taos, command, NO_INSERT_TYPE, true);
-
-            if ((ret != 0) || (g_Dbs.db[i].drop)) {
-                ret = createSuperTable(taos, g_Dbs.db[i].dbName,
-                        &g_Dbs.db[i].superTbls[j]);
-
-                if (0 != ret) {
-                    errorPrint("create super table %"PRIu64" failed!\n\n", j);
-                    continue;
-                }
-            }
-
-            ret = getSuperTableFromServer(taos, g_Dbs.db[i].dbName,
-                    &g_Dbs.db[i].superTbls[j]);
-            if (0 != ret) {
-                errorPrint("\nget super table %s.%s info failed!\n\n",
-                        g_Dbs.db[i].dbName, g_Dbs.db[i].superTbls[j].sTblName);
-                continue;
-            }
-
-            validStbCount ++;
-        }
-
-        g_Dbs.db[i].superTblCount = validStbCount;
-    }
-
-    taos_close(taos);
-    return 0;
+      }
+
+      ret = getSuperTableFromServer(taos, g_Dbs.db[i].dbName,
+                                    &g_Dbs.db[i].superTbls[j]);
+      if (0 != ret) {
+        errorPrint("\nget super table %s.%s info failed!\n\n",
+                   g_Dbs.db[i].dbName, g_Dbs.db[i].superTbls[j].sTblName);
+        continue;
+      }
+
+      validStbCount ++;
+    }
+
+    g_Dbs.db[i].superTblCount = validStbCount;
+  }
+
+  taos_close(taos);
+  return 0;
 }
 
 static void* createTable(void *sarg)
 {
-    threadInfo *pThreadInfo = (threadInfo *)sarg;
-    SSuperTable* superTblInfo = pThreadInfo->superTblInfo;
-
-    setThreadName("createTable");
-
-    uint64_t  lastPrintTime = taosGetTimestampMs();
-
-    int buff_len = BUFFER_SIZE;
-
-    pThreadInfo->buffer = calloc(buff_len, 1);
-    if (pThreadInfo->buffer == NULL) {
-        errorPrint("%s() LN%d, Memory allocated failed!\n", __func__, __LINE__);
+  threadInfo *pThreadInfo = (threadInfo *)sarg;
+  SSuperTable* superTblInfo = pThreadInfo->superTblInfo;
+
+  setThreadName("createTable");
+
+  uint64_t  lastPrintTime = taosGetTimestampMs();
+
+  int buff_len = BUFFER_SIZE;
+
+  pThreadInfo->buffer = calloc(buff_len, 1);
+  if (pThreadInfo->buffer == NULL) {
+    errorPrint("%s() LN%d, Memory allocated failed!\n", __func__, __LINE__);
+    exit(-1);
+  }
+
+  int len = 0;
+  int batchNum = 0;
+
+  verbosePrint("%s() LN%d: Creating table from %"PRIu64" to %"PRIu64"\n",
+               __func__, __LINE__,
+               pThreadInfo->start_table_from, pThreadInfo->end_table_to);
+
+  for (uint64_t i = pThreadInfo->start_table_from;
+       i <= pThreadInfo->end_table_to; i++) {
+    if (0 == g_Dbs.use_metric) {
+      snprintf(pThreadInfo->buffer, buff_len,
+               "create table if not exists %s.%s%"PRIu64" %s;",
+               pThreadInfo->db_name,
+               g_args.tb_prefix, i,
+               pThreadInfo->cols);
+    } else {
+      if (superTblInfo == NULL) {
+        errorPrint("%s() LN%d, use metric, but super table info is NULL\n",
+                   __func__, __LINE__);
+        free(pThreadInfo->buffer);
         exit(-1);
-    }
-
-    int len = 0;
-    int batchNum = 0;
-
-    verbosePrint("%s() LN%d: Creating table from %"PRIu64" to %"PRIu64"\n",
-            __func__, __LINE__,
-            pThreadInfo->start_table_from, pThreadInfo->end_table_to);
-
-    for (uint64_t i = pThreadInfo->start_table_from;
-            i <= pThreadInfo->end_table_to; i++) {
-        if (0 == g_Dbs.use_metric) {
-            snprintf(pThreadInfo->buffer, buff_len,
-                    "create table if not exists %s.%s%"PRIu64" %s;",
-                    pThreadInfo->db_name,
-                    g_args.tb_prefix, i,
-                    pThreadInfo->cols);
+      } else {
+        if (0 == len) {
+          batchNum = 0;
+          memset(pThreadInfo->buffer, 0, buff_len);
+          len += snprintf(pThreadInfo->buffer + len,
+                          buff_len - len, "create table ");
+        }
+        char* tagsValBuf = NULL;
+        if (0 == superTblInfo->tagSource) {
+          tagsValBuf = generateTagValuesForStb(superTblInfo, i);
         } else {
-            if (superTblInfo == NULL) {
-                errorPrint("%s() LN%d, use metric, but super table info is NULL\n",
-                        __func__, __LINE__);
-                free(pThreadInfo->buffer);
-                exit(-1);
-            } else {
-                if (0 == len) {
-                    batchNum = 0;
-                    memset(pThreadInfo->buffer, 0, buff_len);
-                    len += snprintf(pThreadInfo->buffer + len,
-                            buff_len - len, "create table ");
-                }
-                char* tagsValBuf = NULL;
-                if (0 == superTblInfo->tagSource) {
-                    tagsValBuf = generateTagValuesForStb(superTblInfo, i);
-                } else {
-                    tagsValBuf = getTagValueFromTagSample(
-                            superTblInfo,
-                            i % superTblInfo->tagSampleCount);
-                }
-                if (NULL == tagsValBuf) {
-                    free(pThreadInfo->buffer);
-                    return NULL;
-                }
-                len += snprintf(pThreadInfo->buffer + len,
+          tagsValBuf = getTagValueFromTagSample(
+                  superTblInfo,
+                  i % superTblInfo->tagSampleCount);
+        }
+        if (NULL == tagsValBuf) {
+          free(pThreadInfo->buffer);
+          return NULL;
+        }
+        len += snprintf(pThreadInfo->buffer + len,
                         buff_len - len,
                         "if not exists %s.%s%"PRIu64" using %s.%s tags %s ",
                         pThreadInfo->db_name, superTblInfo->childTblPrefix,
                         i, pThreadInfo->db_name,
                         superTblInfo->sTblName, tagsValBuf);
-                free(tagsValBuf);
-                batchNum++;
-                if ((batchNum < superTblInfo->batchCreateTableNum)
-                        && ((buff_len - len)
-                            >= (superTblInfo->lenOfTagOfOneRow + 256))) {
-                    continue;
-                }
-            }
+        free(tagsValBuf);
+        batchNum++;
+        if ((batchNum < superTblInfo->batchCreateTableNum)
+            && ((buff_len - len)
+                >= (superTblInfo->lenOfTagOfOneRow + 256))) {
+          continue;
         }
-
-        len = 0;
-        if (0 != queryDbExec(pThreadInfo->taos, pThreadInfo->buffer,
-                    NO_INSERT_TYPE, false)){
-            errorPrint( "queryDbExec() failed. buffer:\n%s\n", pThreadInfo->buffer);
-            free(pThreadInfo->buffer);
-            return NULL;
-        }
-
-        uint64_t  currentPrintTime = taosGetTimestampMs();
-        if (currentPrintTime - lastPrintTime > 30*1000) {
-            printf("thread[%d] already create %"PRIu64" - %"PRIu64" tables\n",
-                    pThreadInfo->threadID, pThreadInfo->start_table_from, i);
-            lastPrintTime = currentPrintTime;
-        }
-    }
-
-    if (0 != len) {
-        if (0 != queryDbExec(pThreadInfo->taos, pThreadInfo->buffer,
-                    NO_INSERT_TYPE, false)) {
-            errorPrint( "queryDbExec() failed. buffer:\n%s\n", pThreadInfo->buffer);
-        }
-    }
-
-    free(pThreadInfo->buffer);
-    return NULL;
+      }
+    }
+
+    len = 0;
+    if (0 != queryDbExec(pThreadInfo->taos, pThreadInfo->buffer,
+                         NO_INSERT_TYPE, false)){
+      errorPrint( "queryDbExec() failed. buffer:\n%s\n", pThreadInfo->buffer);
+      free(pThreadInfo->buffer);
+      return NULL;
+    }
+
+    uint64_t  currentPrintTime = taosGetTimestampMs();
+    if (currentPrintTime - lastPrintTime > 30*1000) {
+      printf("thread[%d] already create %"PRIu64" - %"PRIu64" tables\n",
+             pThreadInfo->threadID, pThreadInfo->start_table_from, i);
+      lastPrintTime = currentPrintTime;
+    }
+  }
+
+  if (0 != len) {
+    if (0 != queryDbExec(pThreadInfo->taos, pThreadInfo->buffer,
+                         NO_INSERT_TYPE, false)) {
+      errorPrint( "queryDbExec() failed. buffer:\n%s\n", pThreadInfo->buffer);
+    }
+  }
+
+  free(pThreadInfo->buffer);
+  return NULL;
 }
 
 static int startMultiThreadCreateChildTable(
         char* cols, int threads, uint64_t tableFrom, int64_t ntables,
         char* db_name, SSuperTable* superTblInfo) {
 
-    pthread_t *pids = calloc(1, threads * sizeof(pthread_t));
-    threadInfo *infos = calloc(1, threads * sizeof(threadInfo));
-
-    if ((NULL == pids) || (NULL == infos)) {
-        printf("malloc failed\n");
-        exit(-1);
-    }
-
-    if (threads < 1) {
-        threads = 1;
-    }
-
-    int64_t a = ntables / threads;
-    if (a < 1) {
-        threads = ntables;
-        a = 1;
-    }
-
-    int64_t b = 0;
-    b = ntables % threads;
-
-    for (int64_t i = 0; i < threads; i++) {
-        threadInfo *pThreadInfo = infos + i;
-        pThreadInfo->threadID = i;
-        tstrncpy(pThreadInfo->db_name, db_name, TSDB_DB_NAME_LEN);
-        pThreadInfo->superTblInfo = superTblInfo;
-        verbosePrint("%s() %d db_name: %s\n", __func__, __LINE__, db_name);
-        pThreadInfo->taos = taos_connect(
-                g_Dbs.host,
-                g_Dbs.user,
-                g_Dbs.password,
-                db_name,
-                g_Dbs.port);
-        if (pThreadInfo->taos == NULL) {
-            errorPrint( "%s() LN%d, Failed to connect to TDengine, reason:%s\n",
-                    __func__, __LINE__, taos_errstr(NULL));
-            free(pids);
-            free(infos);
-            return -1;
+  pthread_t *pids = calloc(1, threads * sizeof(pthread_t));
+  threadInfo *infos = calloc(1, threads * sizeof(threadInfo));
+
+  if ((NULL == pids) || (NULL == infos)) {
+    printf("malloc failed\n");
+    exit(-1);
+  }
+
+  if (threads < 1) {
+    threads = 1;
+  }
+
+  int64_t a = ntables / threads;
+  if (a < 1) {
+    threads = ntables;
+    a = 1;
+  }
+
+  int64_t b = 0;
+  b = ntables % threads;
+
+  for (int64_t i = 0; i < threads; i++) {
+    threadInfo *pThreadInfo = infos + i;
+    pThreadInfo->threadID = i;
+    tstrncpy(pThreadInfo->db_name, db_name, TSDB_DB_NAME_LEN);
+    pThreadInfo->superTblInfo = superTblInfo;
+    verbosePrint("%s() %d db_name: %s\n", __func__, __LINE__, db_name);
+    pThreadInfo->taos = taos_connect(
+            g_Dbs.host,
+            g_Dbs.user,
+            g_Dbs.password,
+            db_name,
+            g_Dbs.port);
+    if (pThreadInfo->taos == NULL) {
+      errorPrint( "%s() LN%d, Failed to connect to TDengine, reason:%s\n",
+                  __func__, __LINE__, taos_errstr(NULL));
+      free(pids);
+      free(infos);
+      return -1;
+    }
+
+    pThreadInfo->start_table_from = tableFrom;
+    pThreadInfo->ntables = i<b?a+1:a;
+    pThreadInfo->end_table_to = i < b ? tableFrom + a : tableFrom + a - 1;
+    tableFrom = pThreadInfo->end_table_to + 1;
+    pThreadInfo->use_metric = true;
+    pThreadInfo->cols = cols;
+    pThreadInfo->minDelay = UINT64_MAX;
+    pthread_create(pids + i, NULL, createTable, pThreadInfo);
+  }
+
+  for (int i = 0; i < threads; i++) {
+    pthread_join(pids[i], NULL);
+  }
+
+  for (int i = 0; i < threads; i++) {
+    threadInfo *pThreadInfo = infos + i;
+    taos_close(pThreadInfo->taos);
+  }
+
+  free(pids);
+  free(infos);
+
+  return 0;
+}
+
+static void createChildTables() {
+  char tblColsBuf[TSDB_MAX_BYTES_PER_ROW];
+  int len;
+
+  for (int i = 0; i < g_Dbs.dbCount; i++) {
+    if (g_Dbs.use_metric) {
+      if (g_Dbs.db[i].superTblCount > 0) {
+        // with super table
+        for (int j = 0; j < g_Dbs.db[i].superTblCount; j++) {
+          if ((AUTO_CREATE_SUBTBL
+               == g_Dbs.db[i].superTbls[j].autoCreateTable)
+              || (TBL_ALREADY_EXISTS
+                  == g_Dbs.db[i].superTbls[j].childTblExists)) {
+            continue;
+          }
+          verbosePrint("%s() LN%d: %s\n", __func__, __LINE__,
+                       g_Dbs.db[i].superTbls[j].colsOfCreateChildTable);
+          uint64_t startFrom = 0;
+          g_totalChildTables += g_Dbs.db[i].superTbls[j].childTblCount;
+
+          verbosePrint("%s() LN%d: create %"PRId64" child tables from %"PRIu64"\n",
+                       __func__, __LINE__, g_totalChildTables, startFrom);
+
+          startMultiThreadCreateChildTable(
+                  g_Dbs.db[i].superTbls[j].colsOfCreateChildTable,
+                  g_Dbs.threadCountByCreateTbl,
+                  startFrom,
+                  g_Dbs.db[i].superTbls[j].childTblCount,
+                  g_Dbs.db[i].dbName, &(g_Dbs.db[i].superTbls[j]));
         }
-
-        pThreadInfo->start_table_from = tableFrom;
-        pThreadInfo->ntables = i<b?a+1:a;
-        pThreadInfo->end_table_to = i < b ? tableFrom + a : tableFrom + a - 1;
-        tableFrom = pThreadInfo->end_table_to + 1;
-        pThreadInfo->use_metric = true;
-        pThreadInfo->cols = cols;
-        pThreadInfo->minDelay = UINT64_MAX;
-        pthread_create(pids + i, NULL, createTable, pThreadInfo);
-    }
-
-    for (int i = 0; i < threads; i++) {
-        pthread_join(pids[i], NULL);
-    }
-
-    for (int i = 0; i < threads; i++) {
-        threadInfo *pThreadInfo = infos + i;
-        taos_close(pThreadInfo->taos);
-    }
-
-    free(pids);
-    free(infos);
-
-    return 0;
-}
-
-static void createChildTables() {
-    char tblColsBuf[TSDB_MAX_BYTES_PER_ROW];
-    int len;
-
-    for (int i = 0; i < g_Dbs.dbCount; i++) {
-        if (g_Dbs.use_metric) {
-            if (g_Dbs.db[i].superTblCount > 0) {
-                // with super table
-                for (int j = 0; j < g_Dbs.db[i].superTblCount; j++) {
-                    if ((AUTO_CREATE_SUBTBL
-                                == g_Dbs.db[i].superTbls[j].autoCreateTable)
-                            || (TBL_ALREADY_EXISTS
-                                == g_Dbs.db[i].superTbls[j].childTblExists)) {
-                        continue;
-                    }
-                    verbosePrint("%s() LN%d: %s\n", __func__, __LINE__,
-                            g_Dbs.db[i].superTbls[j].colsOfCreateChildTable);
-                    uint64_t startFrom = 0;
-                    g_totalChildTables += g_Dbs.db[i].superTbls[j].childTblCount;
-
-                    verbosePrint("%s() LN%d: create %"PRId64" child tables from %"PRIu64"\n",
-                            __func__, __LINE__, g_totalChildTables, startFrom);
-
-                    startMultiThreadCreateChildTable(
-                            g_Dbs.db[i].superTbls[j].colsOfCreateChildTable,
-                            g_Dbs.threadCountByCreateTbl,
-                            startFrom,
-                            g_Dbs.db[i].superTbls[j].childTblCount,
-                            g_Dbs.db[i].dbName, &(g_Dbs.db[i].superTbls[j]));
-                }
-            }
+      }
+    } else {
+      // normal table
+      len = snprintf(tblColsBuf, TSDB_MAX_BYTES_PER_ROW, "(TS TIMESTAMP");
+      for (int j = 0; j < g_args.num_of_CPR; j++) {
+        if ((strncasecmp(g_args.datatype[j], "BINARY", strlen("BINARY")) == 0)
+            || (strncasecmp(g_args.datatype[j],
+                            "NCHAR", strlen("NCHAR")) == 0)) {
+          snprintf(tblColsBuf + len, TSDB_MAX_BYTES_PER_ROW - len,
+                   ",C%d %s(%d)", j, g_args.datatype[j], g_args.len_of_binary);
         } else {
-            // normal table
-            len = snprintf(tblColsBuf, TSDB_MAX_BYTES_PER_ROW, "(TS TIMESTAMP");
-            for (int j = 0; j < g_args.num_of_CPR; j++) {
-                if ((strncasecmp(g_args.datatype[j], "BINARY", strlen("BINARY")) == 0)
-                        || (strncasecmp(g_args.datatype[j],
-                                "NCHAR", strlen("NCHAR")) == 0)) {
-                    snprintf(tblColsBuf + len, TSDB_MAX_BYTES_PER_ROW - len,
-                            ",C%d %s(%d)", j, g_args.datatype[j], g_args.len_of_binary);
-                } else {
-                    snprintf(tblColsBuf + len, TSDB_MAX_BYTES_PER_ROW - len,
-                            ",C%d %s", j, g_args.datatype[j]);
-                }
-                len = strlen(tblColsBuf);
-            }
-
-            snprintf(tblColsBuf + len, TSDB_MAX_BYTES_PER_ROW - len, ")");
-
-            verbosePrint("%s() LN%d: dbName: %s num of tb: %"PRId64" schema: %s\n",
-                    __func__, __LINE__,
-                    g_Dbs.db[i].dbName, g_args.num_of_tables, tblColsBuf);
-            startMultiThreadCreateChildTable(
-                    tblColsBuf,
-                    g_Dbs.threadCountByCreateTbl,
-                    0,
-                    g_args.num_of_tables,
-                    g_Dbs.db[i].dbName,
-                    NULL);
+          snprintf(tblColsBuf + len, TSDB_MAX_BYTES_PER_ROW - len,
+                   ",C%d %s", j, g_args.datatype[j]);
         }
-    }
+        len = strlen(tblColsBuf);
+      }
+
+      snprintf(tblColsBuf + len, TSDB_MAX_BYTES_PER_ROW - len, ")");
+
+      verbosePrint("%s() LN%d: dbName: %s num of tb: %"PRId64" schema: %s\n",
+                   __func__, __LINE__,
+                   g_Dbs.db[i].dbName, g_args.num_of_tables, tblColsBuf);
+      startMultiThreadCreateChildTable(
+              tblColsBuf,
+              g_Dbs.threadCountByCreateTbl,
+              0,
+              g_args.num_of_tables,
+              g_Dbs.db[i].dbName,
+              NULL);
+    }
+  }
 }
 
 /*
    Read 10000 lines at most. If more than 10000 lines, continue to read after using
    */
 static int readTagFromCsvFileToMem(SSuperTable  * superTblInfo) {
-    size_t  n = 0;
-    ssize_t readLen = 0;
-    char *  line = NULL;
-
-    FILE *fp = fopen(superTblInfo->tagsFile, "r");
-    if (fp == NULL) {
-        printf("Failed to open tags file: %s, reason:%s\n",
-                superTblInfo->tagsFile, strerror(errno));
-        return -1;
-    }
-
-    if (superTblInfo->tagDataBuf) {
-        free(superTblInfo->tagDataBuf);
-        superTblInfo->tagDataBuf = NULL;
-    }
-
-    int tagCount = 10000;
-    int count = 0;
-    char* tagDataBuf = calloc(1, superTblInfo->lenOfTagOfOneRow * tagCount);
-    if (tagDataBuf == NULL) {
-        printf("Failed to calloc, reason:%s\n", strerror(errno));
+  size_t  n = 0;
+  ssize_t readLen = 0;
+  char *  line = NULL;
+
+  FILE *fp = fopen(superTblInfo->tagsFile, "r");
+  if (fp == NULL) {
+    printf("Failed to open tags file: %s, reason:%s\n",
+           superTblInfo->tagsFile, strerror(errno));
+    return -1;
+  }
+
+  if (superTblInfo->tagDataBuf) {
+    free(superTblInfo->tagDataBuf);
+    superTblInfo->tagDataBuf = NULL;
+  }
+
+  int tagCount = 10000;
+  int count = 0;
+  char* tagDataBuf = calloc(1, superTblInfo->lenOfTagOfOneRow * tagCount);
+  if (tagDataBuf == NULL) {
+    printf("Failed to calloc, reason:%s\n", strerror(errno));
+    fclose(fp);
+    return -1;
+  }
+
+  while((readLen = tgetline(&line, &n, fp)) != -1) {
+    if (('\r' == line[readLen - 1]) || ('\n' == line[readLen - 1])) {
+      line[--readLen] = 0;
+    }
+
+    if (readLen == 0) {
+      continue;
+    }
+
+    memcpy(tagDataBuf + count * superTblInfo->lenOfTagOfOneRow, line, readLen);
+    count++;
+
+    if (count >= tagCount - 1) {
+      char *tmp = realloc(tagDataBuf,
+                          (size_t)tagCount*1.5*superTblInfo->lenOfTagOfOneRow);
+      if (tmp != NULL) {
+        tagDataBuf = tmp;
+        tagCount = (int)(tagCount*1.5);
+        memset(tagDataBuf + count*superTblInfo->lenOfTagOfOneRow,
+               0, (size_t)((tagCount-count)*superTblInfo->lenOfTagOfOneRow));
+      } else {
+        // exit, if allocate more memory failed
+        printf("realloc fail for save tag val from %s\n", superTblInfo->tagsFile);
+        tmfree(tagDataBuf);
+        free(line);
         fclose(fp);
         return -1;
-    }
-
-    while((readLen = tgetline(&line, &n, fp)) != -1) {
-        if (('\r' == line[readLen - 1]) || ('\n' == line[readLen - 1])) {
-            line[--readLen] = 0;
-        }
-
-        if (readLen == 0) {
-            continue;
-        }
-
-        memcpy(tagDataBuf + count * superTblInfo->lenOfTagOfOneRow, line, readLen);
-        count++;
-
-        if (count >= tagCount - 1) {
-            char *tmp = realloc(tagDataBuf,
-                    (size_t)tagCount*1.5*superTblInfo->lenOfTagOfOneRow);
-            if (tmp != NULL) {
-                tagDataBuf = tmp;
-                tagCount = (int)(tagCount*1.5);
-                memset(tagDataBuf + count*superTblInfo->lenOfTagOfOneRow,
-                        0, (size_t)((tagCount-count)*superTblInfo->lenOfTagOfOneRow));
-            } else {
-                // exit, if allocate more memory failed
-                printf("realloc fail for save tag val from %s\n", superTblInfo->tagsFile);
-                tmfree(tagDataBuf);
-                free(line);
-                fclose(fp);
-                return -1;
-            }
-        }
-    }
-
-    superTblInfo->tagDataBuf = tagDataBuf;
-    superTblInfo->tagSampleCount = count;
-
-    free(line);
-    fclose(fp);
-    return 0;
+      }
+    }
+  }
+
+  superTblInfo->tagDataBuf = tagDataBuf;
+  superTblInfo->tagSampleCount = count;
+
+  free(line);
+  fclose(fp);
+  return 0;
 }
 
 /*
@@ -3359,848 +3359,848 @@
    */
 static int readSampleFromCsvFileToMem(
         SSuperTable* superTblInfo) {
-    size_t  n = 0;
-    ssize_t readLen = 0;
-    char *  line = NULL;
-    int getRows = 0;
-
-    FILE*  fp = fopen(superTblInfo->sampleFile, "r");
-    if (fp == NULL) {
-        errorPrint( "Failed to open sample file: %s, reason:%s\n",
+  size_t  n = 0;
+  ssize_t readLen = 0;
+  char *  line = NULL;
+  int getRows = 0;
+
+  FILE*  fp = fopen(superTblInfo->sampleFile, "r");
+  if (fp == NULL) {
+    errorPrint( "Failed to open sample file: %s, reason:%s\n",
                 superTblInfo->sampleFile, strerror(errno));
+    return -1;
+  }
+
+  assert(superTblInfo->sampleDataBuf);
+  memset(superTblInfo->sampleDataBuf, 0,
+         MAX_SAMPLES_ONCE_FROM_FILE * superTblInfo->lenOfOneRow);
+  while(1) {
+    readLen = tgetline(&line, &n, fp);
+    if (-1 == readLen) {
+      if(0 != fseek(fp, 0, SEEK_SET)) {
+        errorPrint( "Failed to fseek file: %s, reason:%s\n",
+                    superTblInfo->sampleFile, strerror(errno));
+        fclose(fp);
         return -1;
-    }
-
-    assert(superTblInfo->sampleDataBuf);
-    memset(superTblInfo->sampleDataBuf, 0,
-            MAX_SAMPLES_ONCE_FROM_FILE * superTblInfo->lenOfOneRow);
-    while(1) {
-        readLen = tgetline(&line, &n, fp);
-        if (-1 == readLen) {
-            if(0 != fseek(fp, 0, SEEK_SET)) {
-                errorPrint( "Failed to fseek file: %s, reason:%s\n",
-                        superTblInfo->sampleFile, strerror(errno));
-                fclose(fp);
-                return -1;
-            }
-            continue;
-        }
-
-        if (('\r' == line[readLen - 1]) || ('\n' == line[readLen - 1])) {
-            line[--readLen] = 0;
-        }
-
-        if (readLen == 0) {
-            continue;
-        }
-
-        if (readLen > superTblInfo->lenOfOneRow) {
-            printf("sample row len[%d] overflow define schema len[%"PRIu64"], so discard this row\n",
-                    (int32_t)readLen, superTblInfo->lenOfOneRow);
-            continue;
-        }
-
-        memcpy(superTblInfo->sampleDataBuf + getRows * superTblInfo->lenOfOneRow,
-                line, readLen);
-        getRows++;
-
-        if (getRows == MAX_SAMPLES_ONCE_FROM_FILE) {
-            break;
-        }
-    }
-
-    fclose(fp);
-    tmfree(line);
-    return 0;
+      }
+      continue;
+    }
+
+    if (('\r' == line[readLen - 1]) || ('\n' == line[readLen - 1])) {
+      line[--readLen] = 0;
+    }
+
+    if (readLen == 0) {
+      continue;
+    }
+
+    if (readLen > superTblInfo->lenOfOneRow) {
+      printf("sample row len[%d] overflow define schema len[%"PRIu64"], so discard this row\n",
+             (int32_t)readLen, superTblInfo->lenOfOneRow);
+      continue;
+    }
+
+    memcpy(superTblInfo->sampleDataBuf + getRows * superTblInfo->lenOfOneRow,
+           line, readLen);
+    getRows++;
+
+    if (getRows == MAX_SAMPLES_ONCE_FROM_FILE) {
+      break;
+    }
+  }
+
+  fclose(fp);
+  tmfree(line);
+  return 0;
 }
 
 static bool getColumnAndTagTypeFromInsertJsonFile(
         cJSON* stbInfo, SSuperTable* superTbls) {
-    bool  ret = false;
-
-    // columns
-    cJSON *columns = cJSON_GetObjectItem(stbInfo, "columns");
-    if (columns && columns->type != cJSON_Array) {
-        printf("ERROR: failed to read json, columns not found\n");
+  bool  ret = false;
+
+  // columns
+  cJSON *columns = cJSON_GetObjectItem(stbInfo, "columns");
+  if (columns && columns->type != cJSON_Array) {
+    printf("ERROR: failed to read json, columns not found\n");
+    goto PARSE_OVER;
+  } else if (NULL == columns) {
+    superTbls->columnCount = 0;
+    superTbls->tagCount    = 0;
+    return true;
+  }
+
+  int columnSize = cJSON_GetArraySize(columns);
+  if ((columnSize + 1/* ts */) > TSDB_MAX_COLUMNS) {
+    errorPrint("%s() LN%d, failed to read json, column size overflow, max column size is %d\n",
+               __func__, __LINE__, TSDB_MAX_COLUMNS);
+    goto PARSE_OVER;
+  }
+
+  int count = 1;
+  int index = 0;
+  StrColumn    columnCase;
+
+  //superTbls->columnCount = columnSize;
+  for (int k = 0; k < columnSize; ++k) {
+    cJSON* column = cJSON_GetArrayItem(columns, k);
+    if (column == NULL) continue;
+
+    count = 1;
+    cJSON* countObj = cJSON_GetObjectItem(column, "count");
+    if (countObj && countObj->type == cJSON_Number) {
+      count = countObj->valueint;
+    } else if (countObj && countObj->type != cJSON_Number) {
+      errorPrint("%s() LN%d, failed to read json, column count not found\n",
+                 __func__, __LINE__);
+      goto PARSE_OVER;
+    } else {
+      count = 1;
+    }
+
+    // column info
+    memset(&columnCase, 0, sizeof(StrColumn));
+    cJSON *dataType = cJSON_GetObjectItem(column, "type");
+    if (!dataType || dataType->type != cJSON_String
+        || dataType->valuestring == NULL) {
+      errorPrint("%s() LN%d: failed to read json, column type not found\n",
+                 __func__, __LINE__);
+      goto PARSE_OVER;
+    }
+    //tstrncpy(superTbls->columns[k].dataType, dataType->valuestring, DATATYPE_BUFF_LEN);
+    tstrncpy(columnCase.dataType, dataType->valuestring,
+             min(DATATYPE_BUFF_LEN, strlen(dataType->valuestring) + 1));
+
+    cJSON* dataLen = cJSON_GetObjectItem(column, "len");
+    if (dataLen && dataLen->type == cJSON_Number) {
+      columnCase.dataLen = dataLen->valueint;
+    } else if (dataLen && dataLen->type != cJSON_Number) {
+      debugPrint("%s() LN%d: failed to read json, column len not found\n",
+                 __func__, __LINE__);
+      goto PARSE_OVER;
+    } else {
+      columnCase.dataLen = SMALL_BUFF_LEN;
+    }
+
+    for (int n = 0; n < count; ++n) {
+      tstrncpy(superTbls->columns[index].dataType,
+               columnCase.dataType,
+               min(DATATYPE_BUFF_LEN, strlen(columnCase.dataType) + 1));
+      superTbls->columns[index].dataLen = columnCase.dataLen;
+      index++;
+    }
+  }
+
+  if ((index + 1 /* ts */) > MAX_NUM_COLUMNS) {
+    errorPrint("%s() LN%d, failed to read json, column size overflow, allowed max column size is %d\n",
+               __func__, __LINE__, MAX_NUM_COLUMNS);
+    goto PARSE_OVER;
+  }
+
+  superTbls->columnCount = index;
+
+  count = 1;
+  index = 0;
+  // tags
+  cJSON *tags = cJSON_GetObjectItem(stbInfo, "tags");
+  if (!tags || tags->type != cJSON_Array) {
+    errorPrint("%s() LN%d, failed to read json, tags not found\n",
+               __func__, __LINE__);
+    goto PARSE_OVER;
+  }
+
+  int tagSize = cJSON_GetArraySize(tags);
+  if (tagSize > TSDB_MAX_TAGS) {
+    errorPrint("%s() LN%d, failed to read json, tags size overflow, max tag size is %d\n",
+               __func__, __LINE__, TSDB_MAX_TAGS);
+    goto PARSE_OVER;
+  }
+
+  //superTbls->tagCount = tagSize;
+  for (int k = 0; k < tagSize; ++k) {
+    cJSON* tag = cJSON_GetArrayItem(tags, k);
+    if (tag == NULL) continue;
+
+    count = 1;
+    cJSON* countObj = cJSON_GetObjectItem(tag, "count");
+    if (countObj && countObj->type == cJSON_Number) {
+      count = countObj->valueint;
+    } else if (countObj && countObj->type != cJSON_Number) {
+      printf("ERROR: failed to read json, column count not found\n");
+      goto PARSE_OVER;
+    } else {
+      count = 1;
+    }
+
+    // column info
+    memset(&columnCase, 0, sizeof(StrColumn));
+    cJSON *dataType = cJSON_GetObjectItem(tag, "type");
+    if (!dataType || dataType->type != cJSON_String
+        || dataType->valuestring == NULL) {
+      errorPrint("%s() LN%d, failed to read json, tag type not found\n",
+                 __func__, __LINE__);
+      goto PARSE_OVER;
+    }
+    tstrncpy(columnCase.dataType, dataType->valuestring,
+             min(DATATYPE_BUFF_LEN, strlen(dataType->valuestring) + 1));
+
+    cJSON* dataLen = cJSON_GetObjectItem(tag, "len");
+    if (dataLen && dataLen->type == cJSON_Number) {
+      columnCase.dataLen = dataLen->valueint;
+    } else if (dataLen && dataLen->type != cJSON_Number) {
+      errorPrint("%s() LN%d, failed to read json, column len not found\n",
+                 __func__, __LINE__);
+      goto PARSE_OVER;
+    } else {
+      columnCase.dataLen = 0;
+    }
+
+    for (int n = 0; n < count; ++n) {
+      tstrncpy(superTbls->tags[index].dataType, columnCase.dataType,
+               min(DATATYPE_BUFF_LEN, strlen(columnCase.dataType) + 1));
+      superTbls->tags[index].dataLen = columnCase.dataLen;
+      index++;
+    }
+  }
+
+  if (index > TSDB_MAX_TAGS) {
+    errorPrint("%s() LN%d, failed to read json, tags size overflow, allowed max tag count is %d\n",
+               __func__, __LINE__, TSDB_MAX_TAGS);
+    goto PARSE_OVER;
+  }
+
+  superTbls->tagCount = index;
+
+  if ((superTbls->columnCount + superTbls->tagCount + 1 /* ts */) > TSDB_MAX_COLUMNS) {
+    errorPrint("%s() LN%d, columns + tags is more than allowed max columns count: %d\n",
+               __func__, __LINE__, TSDB_MAX_COLUMNS);
+    goto PARSE_OVER;
+  }
+  ret = true;
+
+  PARSE_OVER:
+  return ret;
+}
+
+static bool getMetaFromInsertJsonFile(cJSON* root) {
+  bool  ret = false;
+
+  cJSON* cfgdir = cJSON_GetObjectItem(root, "cfgdir");
+  if (cfgdir && cfgdir->type == cJSON_String && cfgdir->valuestring != NULL) {
+    tstrncpy(g_Dbs.cfgDir, cfgdir->valuestring, MAX_FILE_NAME_LEN);
+  }
+
+  cJSON* host = cJSON_GetObjectItem(root, "host");
+  if (host && host->type == cJSON_String && host->valuestring != NULL) {
+    tstrncpy(g_Dbs.host, host->valuestring, MAX_HOSTNAME_SIZE);
+  } else if (!host) {
+    tstrncpy(g_Dbs.host, "127.0.0.1", MAX_HOSTNAME_SIZE);
+  } else {
+    printf("ERROR: failed to read json, host not found\n");
+    goto PARSE_OVER;
+  }
+
+  cJSON* port = cJSON_GetObjectItem(root, "port");
+  if (port && port->type == cJSON_Number) {
+    g_Dbs.port = port->valueint;
+  } else if (!port) {
+    g_Dbs.port = 6030;
+  }
+
+  cJSON* user = cJSON_GetObjectItem(root, "user");
+  if (user && user->type == cJSON_String && user->valuestring != NULL) {
+    tstrncpy(g_Dbs.user, user->valuestring, MAX_USERNAME_SIZE);
+  } else if (!user) {
+    tstrncpy(g_Dbs.user, "root", MAX_USERNAME_SIZE);
+  }
+
+  cJSON* password = cJSON_GetObjectItem(root, "password");
+  if (password && password->type == cJSON_String && password->valuestring != NULL) {
+    tstrncpy(g_Dbs.password, password->valuestring, MAX_PASSWORD_SIZE);
+  } else if (!password) {
+    tstrncpy(g_Dbs.password, "taosdata", MAX_PASSWORD_SIZE);
+  }
+
+  cJSON* resultfile = cJSON_GetObjectItem(root, "result_file");
+  if (resultfile && resultfile->type == cJSON_String && resultfile->valuestring != NULL) {
+    tstrncpy(g_Dbs.resultFile, resultfile->valuestring, MAX_FILE_NAME_LEN);
+  } else if (!resultfile) {
+    tstrncpy(g_Dbs.resultFile, "./insert_res.txt", MAX_FILE_NAME_LEN);
+  }
+
+  cJSON* threads = cJSON_GetObjectItem(root, "thread_count");
+  if (threads && threads->type == cJSON_Number) {
+    g_Dbs.threadCount = threads->valueint;
+  } else if (!threads) {
+    g_Dbs.threadCount = 1;
+  } else {
+    printf("ERROR: failed to read json, threads not found\n");
+    goto PARSE_OVER;
+  }
+
+  cJSON* threads2 = cJSON_GetObjectItem(root, "thread_count_create_tbl");
+  if (threads2 && threads2->type == cJSON_Number) {
+    g_Dbs.threadCountByCreateTbl = threads2->valueint;
+  } else if (!threads2) {
+    g_Dbs.threadCountByCreateTbl = 1;
+  } else {
+    errorPrint("%s() LN%d, failed to read json, threads2 not found\n",
+               __func__, __LINE__);
+    goto PARSE_OVER;
+  }
+
+  cJSON* gInsertInterval = cJSON_GetObjectItem(root, "insert_interval");
+  if (gInsertInterval && gInsertInterval->type == cJSON_Number) {
+    if (gInsertInterval->valueint <0) {
+      errorPrint("%s() LN%d, failed to read json, insert interval input mistake\n",
+                 __func__, __LINE__);
+      goto PARSE_OVER;
+    }
+    g_args.insert_interval = gInsertInterval->valueint;
+  } else if (!gInsertInterval) {
+    g_args.insert_interval = 0;
+  } else {
+    errorPrint("%s() LN%d, failed to read json, insert_interval input mistake\n",
+               __func__, __LINE__);
+    goto PARSE_OVER;
+  }
+
+  cJSON* interlaceRows = cJSON_GetObjectItem(root, "interlace_rows");
+  if (interlaceRows && interlaceRows->type == cJSON_Number) {
+    if (interlaceRows->valueint < 0) {
+      errorPrint("%s() LN%d, failed to read json, interlace_rows input mistake\n",
+                 __func__, __LINE__);
+      goto PARSE_OVER;
+
+    }
+    g_args.interlace_rows = interlaceRows->valueint;
+  } else if (!interlaceRows) {
+    g_args.interlace_rows = 0; // 0 means progressive mode, > 0 mean interlace mode. max value is less or equ num_of_records_per_req
+  } else {
+    errorPrint("%s() LN%d, failed to read json, interlace_rows input mistake\n",
+               __func__, __LINE__);
+    goto PARSE_OVER;
+  }
+
+  cJSON* maxSqlLen = cJSON_GetObjectItem(root, "max_sql_len");
+  if (maxSqlLen && maxSqlLen->type == cJSON_Number) {
+    if (maxSqlLen->valueint < 0) {
+      errorPrint("%s() LN%d, failed to read json, max_sql_len input mistake\n",
+                 __func__, __LINE__);
+      goto PARSE_OVER;
+    }
+    g_args.max_sql_len = maxSqlLen->valueint;
+  } else if (!maxSqlLen) {
+    g_args.max_sql_len = (1024*1024);
+  } else {
+    errorPrint("%s() LN%d, failed to read json, max_sql_len input mistake\n",
+               __func__, __LINE__);
+    goto PARSE_OVER;
+  }
+
+  cJSON* numRecPerReq = cJSON_GetObjectItem(root, "num_of_records_per_req");
+  if (numRecPerReq && numRecPerReq->type == cJSON_Number) {
+    if (numRecPerReq->valueint <= 0) {
+      errorPrint("%s() LN%d, failed to read json, num_of_records_per_req input mistake\n",
+                 __func__, __LINE__);
+      goto PARSE_OVER;
+    } else if (numRecPerReq->valueint > MAX_RECORDS_PER_REQ) {
+      printf("NOTICE: number of records per request value %"PRIu64" > %d\n\n",
+             numRecPerReq->valueint, MAX_RECORDS_PER_REQ);
+      printf("        number of records per request value will be set to %d\n\n",
+             MAX_RECORDS_PER_REQ);
+      prompt();
+      numRecPerReq->valueint = MAX_RECORDS_PER_REQ;
+    }
+    g_args.num_of_RPR = numRecPerReq->valueint;
+  } else if (!numRecPerReq) {
+    g_args.num_of_RPR = MAX_RECORDS_PER_REQ;
+  } else {
+    errorPrint("%s() LN%d, failed to read json, num_of_records_per_req not found\n",
+               __func__, __LINE__);
+    goto PARSE_OVER;
+  }
+
+  cJSON *answerPrompt = cJSON_GetObjectItem(root, "confirm_parameter_prompt"); // yes, no,
+  if (answerPrompt
+      && answerPrompt->type == cJSON_String
+      && answerPrompt->valuestring != NULL) {
+    if (0 == strncasecmp(answerPrompt->valuestring, "yes", 3)) {
+      g_args.answer_yes = false;
+    } else if (0 == strncasecmp(answerPrompt->valuestring, "no", 2)) {
+      g_args.answer_yes = true;
+    } else {
+      g_args.answer_yes = false;
+    }
+  } else if (!answerPrompt) {
+    g_args.answer_yes = true;   // default is no, mean answer_yes.
+  } else {
+    errorPrint("%s", "failed to read json, confirm_parameter_prompt input mistake\n");
+    goto PARSE_OVER;
+  }
+
+  // rows per table need be less than insert batch
+  if (g_args.interlace_rows > g_args.num_of_RPR) {
+    printf("NOTICE: interlace rows value %u > num_of_records_per_req %u\n\n",
+           g_args.interlace_rows, g_args.num_of_RPR);
+    printf("        interlace rows value will be set to num_of_records_per_req %u\n\n",
+           g_args.num_of_RPR);
+    prompt();
+    g_args.interlace_rows = g_args.num_of_RPR;
+  }
+
+  cJSON* dbs = cJSON_GetObjectItem(root, "databases");
+  if (!dbs || dbs->type != cJSON_Array) {
+    printf("ERROR: failed to read json, databases not found\n");
+    goto PARSE_OVER;
+  }
+
+  int dbSize = cJSON_GetArraySize(dbs);
+  if (dbSize > MAX_DB_COUNT) {
+    errorPrint(
+            "ERROR: failed to read json, databases size overflow, max database is %d\n",
+            MAX_DB_COUNT);
+    goto PARSE_OVER;
+  }
+
+  g_Dbs.dbCount = dbSize;
+  for (int i = 0; i < dbSize; ++i) {
+    cJSON* dbinfos = cJSON_GetArrayItem(dbs, i);
+    if (dbinfos == NULL) continue;
+
+    // dbinfo
+    cJSON *dbinfo = cJSON_GetObjectItem(dbinfos, "dbinfo");
+    if (!dbinfo || dbinfo->type != cJSON_Object) {
+      printf("ERROR: failed to read json, dbinfo not found\n");
+      goto PARSE_OVER;
+    }
+
+    cJSON *dbName = cJSON_GetObjectItem(dbinfo, "name");
+    if (!dbName || dbName->type != cJSON_String || dbName->valuestring == NULL) {
+      printf("ERROR: failed to read json, db name not found\n");
+      goto PARSE_OVER;
+    }
+    tstrncpy(g_Dbs.db[i].dbName, dbName->valuestring, TSDB_DB_NAME_LEN);
+
+    cJSON *drop = cJSON_GetObjectItem(dbinfo, "drop");
+    if (drop && drop->type == cJSON_String && drop->valuestring != NULL) {
+      if (0 == strncasecmp(drop->valuestring, "yes", strlen("yes"))) {
+        g_Dbs.db[i].drop = true;
+      } else {
+        g_Dbs.db[i].drop = false;
+      }
+    } else if (!drop) {
+      g_Dbs.db[i].drop = g_args.drop_database;
+    } else {
+      errorPrint("%s() LN%d, failed to read json, drop input mistake\n",
+                 __func__, __LINE__);
+      goto PARSE_OVER;
+    }
+
+    cJSON *precision = cJSON_GetObjectItem(dbinfo, "precision");
+    if (precision && precision->type == cJSON_String
+        && precision->valuestring != NULL) {
+      tstrncpy(g_Dbs.db[i].dbCfg.precision, precision->valuestring,
+               SMALL_BUFF_LEN);
+    } else if (!precision) {
+      memset(g_Dbs.db[i].dbCfg.precision, 0, SMALL_BUFF_LEN);
+    } else {
+      printf("ERROR: failed to read json, precision not found\n");
+      goto PARSE_OVER;
+    }
+
+    cJSON* update = cJSON_GetObjectItem(dbinfo, "update");
+    if (update && update->type == cJSON_Number) {
+      g_Dbs.db[i].dbCfg.update = update->valueint;
+    } else if (!update) {
+      g_Dbs.db[i].dbCfg.update = -1;
+    } else {
+      printf("ERROR: failed to read json, update not found\n");
+      goto PARSE_OVER;
+    }
+
+    cJSON* replica = cJSON_GetObjectItem(dbinfo, "replica");
+    if (replica && replica->type == cJSON_Number) {
+      g_Dbs.db[i].dbCfg.replica = replica->valueint;
+    } else if (!replica) {
+      g_Dbs.db[i].dbCfg.replica = -1;
+    } else {
+      printf("ERROR: failed to read json, replica not found\n");
+      goto PARSE_OVER;
+    }
+
+    cJSON* keep = cJSON_GetObjectItem(dbinfo, "keep");
+    if (keep && keep->type == cJSON_Number) {
+      g_Dbs.db[i].dbCfg.keep = keep->valueint;
+    } else if (!keep) {
+      g_Dbs.db[i].dbCfg.keep = -1;
+    } else {
+      printf("ERROR: failed to read json, keep not found\n");
+      goto PARSE_OVER;
+    }
+
+    cJSON* days = cJSON_GetObjectItem(dbinfo, "days");
+    if (days && days->type == cJSON_Number) {
+      g_Dbs.db[i].dbCfg.days = days->valueint;
+    } else if (!days) {
+      g_Dbs.db[i].dbCfg.days = -1;
+    } else {
+      printf("ERROR: failed to read json, days not found\n");
+      goto PARSE_OVER;
+    }
+
+    cJSON* cache = cJSON_GetObjectItem(dbinfo, "cache");
+    if (cache && cache->type == cJSON_Number) {
+      g_Dbs.db[i].dbCfg.cache = cache->valueint;
+    } else if (!cache) {
+      g_Dbs.db[i].dbCfg.cache = -1;
+    } else {
+      printf("ERROR: failed to read json, cache not found\n");
+      goto PARSE_OVER;
+    }
+
+    cJSON* blocks= cJSON_GetObjectItem(dbinfo, "blocks");
+    if (blocks && blocks->type == cJSON_Number) {
+      g_Dbs.db[i].dbCfg.blocks = blocks->valueint;
+    } else if (!blocks) {
+      g_Dbs.db[i].dbCfg.blocks = -1;
+    } else {
+      printf("ERROR: failed to read json, block not found\n");
+      goto PARSE_OVER;
+    }
+
+    //cJSON* maxtablesPerVnode= cJSON_GetObjectItem(dbinfo, "maxtablesPerVnode");
+    //if (maxtablesPerVnode && maxtablesPerVnode->type == cJSON_Number) {
+    //  g_Dbs.db[i].dbCfg.maxtablesPerVnode = maxtablesPerVnode->valueint;
+    //} else if (!maxtablesPerVnode) {
+    //  g_Dbs.db[i].dbCfg.maxtablesPerVnode = TSDB_DEFAULT_TABLES;
+    //} else {
+    // printf("failed to read json, maxtablesPerVnode not found");
+    // goto PARSE_OVER;
+    //}
+
+    cJSON* minRows= cJSON_GetObjectItem(dbinfo, "minRows");
+    if (minRows && minRows->type == cJSON_Number) {
+      g_Dbs.db[i].dbCfg.minRows = minRows->valueint;
+    } else if (!minRows) {
+      g_Dbs.db[i].dbCfg.minRows = 0;    // 0 means default
+    } else {
+      printf("ERROR: failed to read json, minRows not found\n");
+      goto PARSE_OVER;
+    }
+
+    cJSON* maxRows= cJSON_GetObjectItem(dbinfo, "maxRows");
+    if (maxRows && maxRows->type == cJSON_Number) {
+      g_Dbs.db[i].dbCfg.maxRows = maxRows->valueint;
+    } else if (!maxRows) {
+      g_Dbs.db[i].dbCfg.maxRows = 0;    // 0 means default
+    } else {
+      printf("ERROR: failed to read json, maxRows not found\n");
+      goto PARSE_OVER;
+    }
+
+    cJSON* comp= cJSON_GetObjectItem(dbinfo, "comp");
+    if (comp && comp->type == cJSON_Number) {
+      g_Dbs.db[i].dbCfg.comp = comp->valueint;
+    } else if (!comp) {
+      g_Dbs.db[i].dbCfg.comp = -1;
+    } else {
+      printf("ERROR: failed to read json, comp not found\n");
+      goto PARSE_OVER;
+    }
+
+    cJSON* walLevel= cJSON_GetObjectItem(dbinfo, "walLevel");
+    if (walLevel && walLevel->type == cJSON_Number) {
+      g_Dbs.db[i].dbCfg.walLevel = walLevel->valueint;
+    } else if (!walLevel) {
+      g_Dbs.db[i].dbCfg.walLevel = -1;
+    } else {
+      printf("ERROR: failed to read json, walLevel not found\n");
+      goto PARSE_OVER;
+    }
+
+    cJSON* cacheLast= cJSON_GetObjectItem(dbinfo, "cachelast");
+    if (cacheLast && cacheLast->type == cJSON_Number) {
+      g_Dbs.db[i].dbCfg.cacheLast = cacheLast->valueint;
+    } else if (!cacheLast) {
+      g_Dbs.db[i].dbCfg.cacheLast = -1;
+    } else {
+      printf("ERROR: failed to read json, cacheLast not found\n");
+      goto PARSE_OVER;
+    }
+
+    cJSON* quorum= cJSON_GetObjectItem(dbinfo, "quorum");
+    if (quorum && quorum->type == cJSON_Number) {
+      g_Dbs.db[i].dbCfg.quorum = quorum->valueint;
+    } else if (!quorum) {
+      g_Dbs.db[i].dbCfg.quorum = 1;
+    } else {
+      printf("failed to read json, quorum input mistake");
+      goto PARSE_OVER;
+    }
+
+    cJSON* fsync= cJSON_GetObjectItem(dbinfo, "fsync");
+    if (fsync && fsync->type == cJSON_Number) {
+      g_Dbs.db[i].dbCfg.fsync = fsync->valueint;
+    } else if (!fsync) {
+      g_Dbs.db[i].dbCfg.fsync = -1;
+    } else {
+      errorPrint("%s() LN%d, failed to read json, fsync input mistake\n",
+                 __func__, __LINE__);
+      goto PARSE_OVER;
+    }
+
+    // super_talbes
+    cJSON *stables = cJSON_GetObjectItem(dbinfos, "super_tables");
+    if (!stables || stables->type != cJSON_Array) {
+      errorPrint("%s() LN%d, failed to read json, super_tables not found\n",
+                 __func__, __LINE__);
+      goto PARSE_OVER;
+    }
+
+    int stbSize = cJSON_GetArraySize(stables);
+    if (stbSize > MAX_SUPER_TABLE_COUNT) {
+      errorPrint(
+              "%s() LN%d, failed to read json, supertable size overflow, max supertable is %d\n",
+              __func__, __LINE__, MAX_SUPER_TABLE_COUNT);
+      goto PARSE_OVER;
+    }
+
+    g_Dbs.db[i].superTblCount = stbSize;
+    for (int j = 0; j < stbSize; ++j) {
+      cJSON* stbInfo = cJSON_GetArrayItem(stables, j);
+      if (stbInfo == NULL) continue;
+
+      // dbinfo
+      cJSON *stbName = cJSON_GetObjectItem(stbInfo, "name");
+      if (!stbName || stbName->type != cJSON_String
+          || stbName->valuestring == NULL) {
+        errorPrint("%s() LN%d, failed to read json, stb name not found\n",
+                   __func__, __LINE__);
         goto PARSE_OVER;
-    } else if (NULL == columns) {
-        superTbls->columnCount = 0;
-        superTbls->tagCount    = 0;
-        return true;
-    }
-
-    int columnSize = cJSON_GetArraySize(columns);
-    if ((columnSize + 1/* ts */) > TSDB_MAX_COLUMNS) {
-        errorPrint("%s() LN%d, failed to read json, column size overflow, max column size is %d\n",
-                __func__, __LINE__, TSDB_MAX_COLUMNS);
+      }
+      tstrncpy(g_Dbs.db[i].superTbls[j].sTblName, stbName->valuestring,
+               TSDB_TABLE_NAME_LEN);
+
+      cJSON *prefix = cJSON_GetObjectItem(stbInfo, "childtable_prefix");
+      if (!prefix || prefix->type != cJSON_String || prefix->valuestring == NULL) {
+        printf("ERROR: failed to read json, childtable_prefix not found\n");
         goto PARSE_OVER;
-    }
-
-    int count = 1;
-    int index = 0;
-    StrColumn    columnCase;
-
-    //superTbls->columnCount = columnSize;
-    for (int k = 0; k < columnSize; ++k) {
-        cJSON* column = cJSON_GetArrayItem(columns, k);
-        if (column == NULL) continue;
-
-        count = 1;
-        cJSON* countObj = cJSON_GetObjectItem(column, "count");
-        if (countObj && countObj->type == cJSON_Number) {
-            count = countObj->valueint;
-        } else if (countObj && countObj->type != cJSON_Number) {
-            errorPrint("%s() LN%d, failed to read json, column count not found\n",
-                    __func__, __LINE__);
-            goto PARSE_OVER;
+      }
+      tstrncpy(g_Dbs.db[i].superTbls[j].childTblPrefix, prefix->valuestring,
+               TBNAME_PREFIX_LEN);
+
+      cJSON *autoCreateTbl = cJSON_GetObjectItem(stbInfo, "auto_create_table");
+      if (autoCreateTbl
+          && autoCreateTbl->type == cJSON_String
+          && autoCreateTbl->valuestring != NULL) {
+        if ((0 == strncasecmp(autoCreateTbl->valuestring, "yes", 3))
+            && (TBL_ALREADY_EXISTS != g_Dbs.db[i].superTbls[j].childTblExists)) {
+          g_Dbs.db[i].superTbls[j].autoCreateTable = AUTO_CREATE_SUBTBL;
+        } else if (0 == strncasecmp(autoCreateTbl->valuestring, "no", 2)) {
+          g_Dbs.db[i].superTbls[j].autoCreateTable = PRE_CREATE_SUBTBL;
         } else {
-            count = 1;
+          g_Dbs.db[i].superTbls[j].autoCreateTable = PRE_CREATE_SUBTBL;
         }
-
-        // column info
-        memset(&columnCase, 0, sizeof(StrColumn));
-        cJSON *dataType = cJSON_GetObjectItem(column, "type");
-        if (!dataType || dataType->type != cJSON_String
-                || dataType->valuestring == NULL) {
-            errorPrint("%s() LN%d: failed to read json, column type not found\n",
-                    __func__, __LINE__);
-            goto PARSE_OVER;
+      } else if (!autoCreateTbl) {
+        g_Dbs.db[i].superTbls[j].autoCreateTable = PRE_CREATE_SUBTBL;
+      } else {
+        printf("ERROR: failed to read json, auto_create_table not found\n");
+        goto PARSE_OVER;
+      }
+
+      cJSON* batchCreateTbl = cJSON_GetObjectItem(stbInfo, "batch_create_tbl_num");
+      if (batchCreateTbl && batchCreateTbl->type == cJSON_Number) {
+        g_Dbs.db[i].superTbls[j].batchCreateTableNum = batchCreateTbl->valueint;
+      } else if (!batchCreateTbl) {
+        g_Dbs.db[i].superTbls[j].batchCreateTableNum = 1000;
+      } else {
+        printf("ERROR: failed to read json, batch_create_tbl_num not found\n");
+        goto PARSE_OVER;
+      }
+
+      cJSON *childTblExists = cJSON_GetObjectItem(stbInfo, "child_table_exists"); // yes, no
+      if (childTblExists
+          && childTblExists->type == cJSON_String
+          && childTblExists->valuestring != NULL) {
+        if ((0 == strncasecmp(childTblExists->valuestring, "yes", 3))
+            && (g_Dbs.db[i].drop == false)) {
+          g_Dbs.db[i].superTbls[j].childTblExists = TBL_ALREADY_EXISTS;
+        } else if ((0 == strncasecmp(childTblExists->valuestring, "no", 2)
+                    || (g_Dbs.db[i].drop == true))) {
+          g_Dbs.db[i].superTbls[j].childTblExists = TBL_NO_EXISTS;
+        } else {
+          g_Dbs.db[i].superTbls[j].childTblExists = TBL_NO_EXISTS;
         }
-        //tstrncpy(superTbls->columns[k].dataType, dataType->valuestring, DATATYPE_BUFF_LEN);
-        tstrncpy(columnCase.dataType, dataType->valuestring,
-                min(DATATYPE_BUFF_LEN, strlen(dataType->valuestring) + 1));
-
-        cJSON* dataLen = cJSON_GetObjectItem(column, "len");
-        if (dataLen && dataLen->type == cJSON_Number) {
-            columnCase.dataLen = dataLen->valueint;
-        } else if (dataLen && dataLen->type != cJSON_Number) {
-            debugPrint("%s() LN%d: failed to read json, column len not found\n",
-                    __func__, __LINE__);
-            goto PARSE_OVER;
+      } else if (!childTblExists) {
+        g_Dbs.db[i].superTbls[j].childTblExists = TBL_NO_EXISTS;
+      } else {
+        errorPrint("%s() LN%d, failed to read json, child_table_exists not found\n",
+                   __func__, __LINE__);
+        goto PARSE_OVER;
+      }
+
+      if (TBL_ALREADY_EXISTS == g_Dbs.db[i].superTbls[j].childTblExists) {
+        g_Dbs.db[i].superTbls[j].autoCreateTable = PRE_CREATE_SUBTBL;
+      }
+
+      cJSON* count = cJSON_GetObjectItem(stbInfo, "childtable_count");
+      if (!count || count->type != cJSON_Number || 0 >= count->valueint) {
+        errorPrint("%s() LN%d, failed to read json, childtable_count input mistake\n",
+                   __func__, __LINE__);
+        goto PARSE_OVER;
+      }
+      g_Dbs.db[i].superTbls[j].childTblCount = count->valueint;
+
+      cJSON *dataSource = cJSON_GetObjectItem(stbInfo, "data_source");
+      if (dataSource && dataSource->type == cJSON_String
+          && dataSource->valuestring != NULL) {
+        tstrncpy(g_Dbs.db[i].superTbls[j].dataSource,
+                 dataSource->valuestring,
+                 min(SMALL_BUFF_LEN, strlen(dataSource->valuestring) + 1));
+      } else if (!dataSource) {
+        tstrncpy(g_Dbs.db[i].superTbls[j].dataSource, "rand",
+                 min(SMALL_BUFF_LEN, strlen("rand") + 1));
+      } else {
+        errorPrint("%s() LN%d, failed to read json, data_source not found\n",
+                   __func__, __LINE__);
+        goto PARSE_OVER;
+      }
+
+      cJSON *stbIface = cJSON_GetObjectItem(stbInfo, "insert_mode"); // taosc , rest, stmt
+      if (stbIface && stbIface->type == cJSON_String
+          && stbIface->valuestring != NULL) {
+        if (0 == strcasecmp(stbIface->valuestring, "taosc")) {
+          g_Dbs.db[i].superTbls[j].iface= TAOSC_IFACE;
+        } else if (0 == strcasecmp(stbIface->valuestring, "rest")) {
+          g_Dbs.db[i].superTbls[j].iface= REST_IFACE;
+#if STMT_IFACE_ENABLED == 1
+        } else if (0 == strcasecmp(stbIface->valuestring, "stmt")) {
+          g_Dbs.db[i].superTbls[j].iface= STMT_IFACE;
+#endif
         } else {
-            columnCase.dataLen = SMALL_BUFF_LEN;
+          errorPrint("%s() LN%d, failed to read json, insert_mode %s not recognized\n",
+                     __func__, __LINE__, stbIface->valuestring);
+          goto PARSE_OVER;
         }
-
-        for (int n = 0; n < count; ++n) {
-            tstrncpy(superTbls->columns[index].dataType,
-                    columnCase.dataType,
-                    min(DATATYPE_BUFF_LEN, strlen(columnCase.dataType) + 1));
-            superTbls->columns[index].dataLen = columnCase.dataLen;
-            index++;
+      } else if (!stbIface) {
+        g_Dbs.db[i].superTbls[j].iface = TAOSC_IFACE;
+      } else {
+        errorPrint("%s", "failed to read json, insert_mode not found\n");
+        goto PARSE_OVER;
+      }
+
+      cJSON* childTbl_limit = cJSON_GetObjectItem(stbInfo, "childtable_limit");
+      if ((childTbl_limit) && (g_Dbs.db[i].drop != true)
+          && (g_Dbs.db[i].superTbls[j].childTblExists == TBL_ALREADY_EXISTS)) {
+        if (childTbl_limit->type != cJSON_Number) {
+          printf("ERROR: failed to read json, childtable_limit\n");
+          goto PARSE_OVER;
         }
-    }
-
-    if ((index + 1 /* ts */) > MAX_NUM_COLUMNS) {
-        errorPrint("%s() LN%d, failed to read json, column size overflow, allowed max column size is %d\n",
-                __func__, __LINE__, MAX_NUM_COLUMNS);
+        g_Dbs.db[i].superTbls[j].childTblLimit = childTbl_limit->valueint;
+      } else {
+        g_Dbs.db[i].superTbls[j].childTblLimit = -1;    // select ... limit -1 means all query result, drop = yes mean all table need recreate, limit value is invalid.
+      }
+
+      cJSON* childTbl_offset = cJSON_GetObjectItem(stbInfo, "childtable_offset");
+      if ((childTbl_offset) && (g_Dbs.db[i].drop != true)
+          && (g_Dbs.db[i].superTbls[j].childTblExists == TBL_ALREADY_EXISTS)) {
+        if ((childTbl_offset->type != cJSON_Number)
+            || (0 > childTbl_offset->valueint)) {
+          printf("ERROR: failed to read json, childtable_offset\n");
+          goto PARSE_OVER;
+        }
+        g_Dbs.db[i].superTbls[j].childTblOffset = childTbl_offset->valueint;
+      } else {
+        g_Dbs.db[i].superTbls[j].childTblOffset = 0;
+      }
+
+      cJSON *ts = cJSON_GetObjectItem(stbInfo, "start_timestamp");
+      if (ts && ts->type == cJSON_String && ts->valuestring != NULL) {
+        tstrncpy(g_Dbs.db[i].superTbls[j].startTimestamp,
+                 ts->valuestring, TSDB_DB_NAME_LEN);
+      } else if (!ts) {
+        tstrncpy(g_Dbs.db[i].superTbls[j].startTimestamp,
+                 "now", TSDB_DB_NAME_LEN);
+      } else {
+        printf("ERROR: failed to read json, start_timestamp not found\n");
         goto PARSE_OVER;
-    }
-
-    superTbls->columnCount = index;
-
-    count = 1;
-    index = 0;
-    // tags
-    cJSON *tags = cJSON_GetObjectItem(stbInfo, "tags");
-    if (!tags || tags->type != cJSON_Array) {
-        errorPrint("%s() LN%d, failed to read json, tags not found\n",
-                __func__, __LINE__);
+      }
+
+      cJSON* timestampStep = cJSON_GetObjectItem(stbInfo, "timestamp_step");
+      if (timestampStep && timestampStep->type == cJSON_Number) {
+        g_Dbs.db[i].superTbls[j].timeStampStep = timestampStep->valueint;
+      } else if (!timestampStep) {
+        g_Dbs.db[i].superTbls[j].timeStampStep = g_args.timestamp_step;
+      } else {
+        printf("ERROR: failed to read json, timestamp_step not found\n");
         goto PARSE_OVER;
-    }
-
-    int tagSize = cJSON_GetArraySize(tags);
-    if (tagSize > TSDB_MAX_TAGS) {
-        errorPrint("%s() LN%d, failed to read json, tags size overflow, max tag size is %d\n",
-                __func__, __LINE__, TSDB_MAX_TAGS);
+      }
+
+      cJSON *sampleFormat = cJSON_GetObjectItem(stbInfo, "sample_format");
+      if (sampleFormat && sampleFormat->type
+                          == cJSON_String && sampleFormat->valuestring != NULL) {
+        tstrncpy(g_Dbs.db[i].superTbls[j].sampleFormat,
+                 sampleFormat->valuestring,
+                 min(SMALL_BUFF_LEN,
+                     strlen(sampleFormat->valuestring) + 1));
+      } else if (!sampleFormat) {
+        tstrncpy(g_Dbs.db[i].superTbls[j].sampleFormat, "csv",
+                 SMALL_BUFF_LEN);
+      } else {
+        printf("ERROR: failed to read json, sample_format not found\n");
         goto PARSE_OVER;
-    }
-
-    //superTbls->tagCount = tagSize;
-    for (int k = 0; k < tagSize; ++k) {
-        cJSON* tag = cJSON_GetArrayItem(tags, k);
-        if (tag == NULL) continue;
-
-        count = 1;
-        cJSON* countObj = cJSON_GetObjectItem(tag, "count");
-        if (countObj && countObj->type == cJSON_Number) {
-            count = countObj->valueint;
-        } else if (countObj && countObj->type != cJSON_Number) {
-            printf("ERROR: failed to read json, column count not found\n");
-            goto PARSE_OVER;
+      }
+
+      cJSON *sampleFile = cJSON_GetObjectItem(stbInfo, "sample_file");
+      if (sampleFile && sampleFile->type == cJSON_String
+          && sampleFile->valuestring != NULL) {
+        tstrncpy(g_Dbs.db[i].superTbls[j].sampleFile,
+                 sampleFile->valuestring,
+                 min(MAX_FILE_NAME_LEN,
+                     strlen(sampleFile->valuestring) + 1));
+      } else if (!sampleFile) {
+        memset(g_Dbs.db[i].superTbls[j].sampleFile, 0,
+               MAX_FILE_NAME_LEN);
+      } else {
+        printf("ERROR: failed to read json, sample_file not found\n");
+        goto PARSE_OVER;
+      }
+
+      cJSON *tagsFile = cJSON_GetObjectItem(stbInfo, "tags_file");
+      if ((tagsFile && tagsFile->type == cJSON_String)
+          && (tagsFile->valuestring != NULL)) {
+        tstrncpy(g_Dbs.db[i].superTbls[j].tagsFile,
+                 tagsFile->valuestring, MAX_FILE_NAME_LEN);
+        if (0 == g_Dbs.db[i].superTbls[j].tagsFile[0]) {
+          g_Dbs.db[i].superTbls[j].tagSource = 0;
         } else {
-            count = 1;
+          g_Dbs.db[i].superTbls[j].tagSource = 1;
         }
-
-        // column info
-        memset(&columnCase, 0, sizeof(StrColumn));
-        cJSON *dataType = cJSON_GetObjectItem(tag, "type");
-        if (!dataType || dataType->type != cJSON_String
-                || dataType->valuestring == NULL) {
-            errorPrint("%s() LN%d, failed to read json, tag type not found\n",
-                    __func__, __LINE__);
-            goto PARSE_OVER;
+      } else if (!tagsFile) {
+        memset(g_Dbs.db[i].superTbls[j].tagsFile, 0, MAX_FILE_NAME_LEN);
+        g_Dbs.db[i].superTbls[j].tagSource = 0;
+      } else {
+        printf("ERROR: failed to read json, tags_file not found\n");
+        goto PARSE_OVER;
+      }
+
+      cJSON* stbMaxSqlLen = cJSON_GetObjectItem(stbInfo, "max_sql_len");
+      if (stbMaxSqlLen && stbMaxSqlLen->type == cJSON_Number) {
+        int32_t len = stbMaxSqlLen->valueint;
+        if (len > TSDB_MAX_ALLOWED_SQL_LEN) {
+          len = TSDB_MAX_ALLOWED_SQL_LEN;
+        } else if (len < 5) {
+          len = 5;
         }
-        tstrncpy(columnCase.dataType, dataType->valuestring,
-                min(DATATYPE_BUFF_LEN, strlen(dataType->valuestring) + 1));
-
-        cJSON* dataLen = cJSON_GetObjectItem(tag, "len");
-        if (dataLen && dataLen->type == cJSON_Number) {
-            columnCase.dataLen = dataLen->valueint;
-        } else if (dataLen && dataLen->type != cJSON_Number) {
-            errorPrint("%s() LN%d, failed to read json, column len not found\n",
-                    __func__, __LINE__);
-            goto PARSE_OVER;
-        } else {
-            columnCase.dataLen = 0;
-        }
-
-        for (int n = 0; n < count; ++n) {
-            tstrncpy(superTbls->tags[index].dataType, columnCase.dataType,
-                    min(DATATYPE_BUFF_LEN, strlen(columnCase.dataType) + 1));
-            superTbls->tags[index].dataLen = columnCase.dataLen;
-            index++;
-        }
-    }
-
-    if (index > TSDB_MAX_TAGS) {
-        errorPrint("%s() LN%d, failed to read json, tags size overflow, allowed max tag count is %d\n",
-                __func__, __LINE__, TSDB_MAX_TAGS);
+        g_Dbs.db[i].superTbls[j].maxSqlLen = len;
+      } else if (!maxSqlLen) {
+        g_Dbs.db[i].superTbls[j].maxSqlLen = g_args.max_sql_len;
+      } else {
+        errorPrint("%s() LN%d, failed to read json, stbMaxSqlLen input mistake\n",
+                   __func__, __LINE__);
         goto PARSE_OVER;
-    }
-
-    superTbls->tagCount = index;
-
-    if ((superTbls->columnCount + superTbls->tagCount + 1 /* ts */) > TSDB_MAX_COLUMNS) {
-        errorPrint("%s() LN%d, columns + tags is more than allowed max columns count: %d\n",
-                __func__, __LINE__, TSDB_MAX_COLUMNS);
-        goto PARSE_OVER;
-    }
-    ret = true;
-
-PARSE_OVER:
-    return ret;
-}
-
-static bool getMetaFromInsertJsonFile(cJSON* root) {
-    bool  ret = false;
-
-    cJSON* cfgdir = cJSON_GetObjectItem(root, "cfgdir");
-    if (cfgdir && cfgdir->type == cJSON_String && cfgdir->valuestring != NULL) {
-        tstrncpy(g_Dbs.cfgDir, cfgdir->valuestring, MAX_FILE_NAME_LEN);
-    }
-
-    cJSON* host = cJSON_GetObjectItem(root, "host");
-    if (host && host->type == cJSON_String && host->valuestring != NULL) {
-        tstrncpy(g_Dbs.host, host->valuestring, MAX_HOSTNAME_SIZE);
-    } else if (!host) {
-        tstrncpy(g_Dbs.host, "127.0.0.1", MAX_HOSTNAME_SIZE);
-    } else {
-        printf("ERROR: failed to read json, host not found\n");
-        goto PARSE_OVER;
-    }
-
-    cJSON* port = cJSON_GetObjectItem(root, "port");
-    if (port && port->type == cJSON_Number) {
-        g_Dbs.port = port->valueint;
-    } else if (!port) {
-        g_Dbs.port = 6030;
-    }
-
-    cJSON* user = cJSON_GetObjectItem(root, "user");
-    if (user && user->type == cJSON_String && user->valuestring != NULL) {
-        tstrncpy(g_Dbs.user, user->valuestring, MAX_USERNAME_SIZE);
-    } else if (!user) {
-        tstrncpy(g_Dbs.user, "root", MAX_USERNAME_SIZE);
-    }
-
-    cJSON* password = cJSON_GetObjectItem(root, "password");
-    if (password && password->type == cJSON_String && password->valuestring != NULL) {
-        tstrncpy(g_Dbs.password, password->valuestring, MAX_PASSWORD_SIZE);
-    } else if (!password) {
-        tstrncpy(g_Dbs.password, "taosdata", MAX_PASSWORD_SIZE);
-    }
-
-    cJSON* resultfile = cJSON_GetObjectItem(root, "result_file");
-    if (resultfile && resultfile->type == cJSON_String && resultfile->valuestring != NULL) {
-        tstrncpy(g_Dbs.resultFile, resultfile->valuestring, MAX_FILE_NAME_LEN);
-    } else if (!resultfile) {
-        tstrncpy(g_Dbs.resultFile, "./insert_res.txt", MAX_FILE_NAME_LEN);
-    }
-
-    cJSON* threads = cJSON_GetObjectItem(root, "thread_count");
-    if (threads && threads->type == cJSON_Number) {
-        g_Dbs.threadCount = threads->valueint;
-    } else if (!threads) {
-        g_Dbs.threadCount = 1;
-    } else {
-        printf("ERROR: failed to read json, threads not found\n");
-        goto PARSE_OVER;
-    }
-
-    cJSON* threads2 = cJSON_GetObjectItem(root, "thread_count_create_tbl");
-    if (threads2 && threads2->type == cJSON_Number) {
-        g_Dbs.threadCountByCreateTbl = threads2->valueint;
-    } else if (!threads2) {
-        g_Dbs.threadCountByCreateTbl = 1;
-    } else {
-        errorPrint("%s() LN%d, failed to read json, threads2 not found\n",
-                __func__, __LINE__);
-        goto PARSE_OVER;
-    }
-
-    cJSON* gInsertInterval = cJSON_GetObjectItem(root, "insert_interval");
-    if (gInsertInterval && gInsertInterval->type == cJSON_Number) {
-        if (gInsertInterval->valueint <0) {
-            errorPrint("%s() LN%d, failed to read json, insert interval input mistake\n",
-                    __func__, __LINE__);
-            goto PARSE_OVER;
-        }
-        g_args.insert_interval = gInsertInterval->valueint;
-    } else if (!gInsertInterval) {
-        g_args.insert_interval = 0;
-    } else {
-        errorPrint("%s() LN%d, failed to read json, insert_interval input mistake\n",
-                __func__, __LINE__);
-        goto PARSE_OVER;
-    }
-
-    cJSON* interlaceRows = cJSON_GetObjectItem(root, "interlace_rows");
-    if (interlaceRows && interlaceRows->type == cJSON_Number) {
-        if (interlaceRows->valueint < 0) {
-            errorPrint("%s() LN%d, failed to read json, interlace_rows input mistake\n",
-                    __func__, __LINE__);
-            goto PARSE_OVER;
-
-        }
-        g_args.interlace_rows = interlaceRows->valueint;
-    } else if (!interlaceRows) {
-        g_args.interlace_rows = 0; // 0 means progressive mode, > 0 mean interlace mode. max value is less or equ num_of_records_per_req
-    } else {
-        errorPrint("%s() LN%d, failed to read json, interlace_rows input mistake\n",
-                __func__, __LINE__);
-        goto PARSE_OVER;
-    }
-
-    cJSON* maxSqlLen = cJSON_GetObjectItem(root, "max_sql_len");
-    if (maxSqlLen && maxSqlLen->type == cJSON_Number) {
-        if (maxSqlLen->valueint < 0) {
-            errorPrint("%s() LN%d, failed to read json, max_sql_len input mistake\n",
-                    __func__, __LINE__);
-            goto PARSE_OVER;
-        }
-        g_args.max_sql_len = maxSqlLen->valueint;
-    } else if (!maxSqlLen) {
-        g_args.max_sql_len = (1024*1024);
-    } else {
-        errorPrint("%s() LN%d, failed to read json, max_sql_len input mistake\n",
-                __func__, __LINE__);
-        goto PARSE_OVER;
-    }
-
-    cJSON* numRecPerReq = cJSON_GetObjectItem(root, "num_of_records_per_req");
-    if (numRecPerReq && numRecPerReq->type == cJSON_Number) {
-        if (numRecPerReq->valueint <= 0) {
-            errorPrint("%s() LN%d, failed to read json, num_of_records_per_req input mistake\n",
-                    __func__, __LINE__);
-            goto PARSE_OVER;
-        } else if (numRecPerReq->valueint > MAX_RECORDS_PER_REQ) {
-            printf("NOTICE: number of records per request value %"PRIu64" > %d\n\n",
-                    numRecPerReq->valueint, MAX_RECORDS_PER_REQ);
-            printf("        number of records per request value will be set to %d\n\n",
-                    MAX_RECORDS_PER_REQ);
-            prompt();
-            numRecPerReq->valueint = MAX_RECORDS_PER_REQ;
-        }
-        g_args.num_of_RPR = numRecPerReq->valueint;
-    } else if (!numRecPerReq) {
-        g_args.num_of_RPR = MAX_RECORDS_PER_REQ;
-    } else {
-        errorPrint("%s() LN%d, failed to read json, num_of_records_per_req not found\n",
-                __func__, __LINE__);
-        goto PARSE_OVER;
-    }
-
-    cJSON *answerPrompt = cJSON_GetObjectItem(root, "confirm_parameter_prompt"); // yes, no,
-    if (answerPrompt
-            && answerPrompt->type == cJSON_String
-            && answerPrompt->valuestring != NULL) {
-        if (0 == strncasecmp(answerPrompt->valuestring, "yes", 3)) {
-            g_args.answer_yes = false;
-        } else if (0 == strncasecmp(answerPrompt->valuestring, "no", 2)) {
-            g_args.answer_yes = true;
-        } else {
-            g_args.answer_yes = false;
-        }
-    } else if (!answerPrompt) {
-        g_args.answer_yes = true;   // default is no, mean answer_yes.
-    } else {
-        errorPrint("%s", "failed to read json, confirm_parameter_prompt input mistake\n");
-        goto PARSE_OVER;
-    }
-
-    // rows per table need be less than insert batch
-    if (g_args.interlace_rows > g_args.num_of_RPR) {
-        printf("NOTICE: interlace rows value %u > num_of_records_per_req %u\n\n",
-                g_args.interlace_rows, g_args.num_of_RPR);
-        printf("        interlace rows value will be set to num_of_records_per_req %u\n\n",
-                g_args.num_of_RPR);
-        prompt();
-        g_args.interlace_rows = g_args.num_of_RPR;
-    }
-
-    cJSON* dbs = cJSON_GetObjectItem(root, "databases");
-    if (!dbs || dbs->type != cJSON_Array) {
-        printf("ERROR: failed to read json, databases not found\n");
-        goto PARSE_OVER;
-    }
-
-    int dbSize = cJSON_GetArraySize(dbs);
-    if (dbSize > MAX_DB_COUNT) {
-        errorPrint(
-                "ERROR: failed to read json, databases size overflow, max database is %d\n",
-                MAX_DB_COUNT);
-        goto PARSE_OVER;
-    }
-
-    g_Dbs.dbCount = dbSize;
-    for (int i = 0; i < dbSize; ++i) {
-        cJSON* dbinfos = cJSON_GetArrayItem(dbs, i);
-        if (dbinfos == NULL) continue;
-
-        // dbinfo
-        cJSON *dbinfo = cJSON_GetObjectItem(dbinfos, "dbinfo");
-        if (!dbinfo || dbinfo->type != cJSON_Object) {
-            printf("ERROR: failed to read json, dbinfo not found\n");
-            goto PARSE_OVER;
-        }
-
-        cJSON *dbName = cJSON_GetObjectItem(dbinfo, "name");
-        if (!dbName || dbName->type != cJSON_String || dbName->valuestring == NULL) {
-            printf("ERROR: failed to read json, db name not found\n");
-            goto PARSE_OVER;
-        }
-        tstrncpy(g_Dbs.db[i].dbName, dbName->valuestring, TSDB_DB_NAME_LEN);
-
-        cJSON *drop = cJSON_GetObjectItem(dbinfo, "drop");
-        if (drop && drop->type == cJSON_String && drop->valuestring != NULL) {
-            if (0 == strncasecmp(drop->valuestring, "yes", strlen("yes"))) {
-                g_Dbs.db[i].drop = true;
-            } else {
-                g_Dbs.db[i].drop = false;
-            }
-        } else if (!drop) {
-            g_Dbs.db[i].drop = g_args.drop_database;
-        } else {
-            errorPrint("%s() LN%d, failed to read json, drop input mistake\n",
-                    __func__, __LINE__);
-            goto PARSE_OVER;
-        }
-
-        cJSON *precision = cJSON_GetObjectItem(dbinfo, "precision");
-        if (precision && precision->type == cJSON_String
-                && precision->valuestring != NULL) {
-            tstrncpy(g_Dbs.db[i].dbCfg.precision, precision->valuestring,
-                    SMALL_BUFF_LEN);
-        } else if (!precision) {
-            memset(g_Dbs.db[i].dbCfg.precision, 0, SMALL_BUFF_LEN);
-        } else {
-            printf("ERROR: failed to read json, precision not found\n");
-            goto PARSE_OVER;
-        }
-
-        cJSON* update = cJSON_GetObjectItem(dbinfo, "update");
-        if (update && update->type == cJSON_Number) {
-            g_Dbs.db[i].dbCfg.update = update->valueint;
-        } else if (!update) {
-            g_Dbs.db[i].dbCfg.update = -1;
-        } else {
-            printf("ERROR: failed to read json, update not found\n");
-            goto PARSE_OVER;
-        }
-
-        cJSON* replica = cJSON_GetObjectItem(dbinfo, "replica");
-        if (replica && replica->type == cJSON_Number) {
-            g_Dbs.db[i].dbCfg.replica = replica->valueint;
-        } else if (!replica) {
-            g_Dbs.db[i].dbCfg.replica = -1;
-        } else {
-            printf("ERROR: failed to read json, replica not found\n");
-            goto PARSE_OVER;
-        }
-
-        cJSON* keep = cJSON_GetObjectItem(dbinfo, "keep");
-        if (keep && keep->type == cJSON_Number) {
-            g_Dbs.db[i].dbCfg.keep = keep->valueint;
-        } else if (!keep) {
-            g_Dbs.db[i].dbCfg.keep = -1;
-        } else {
-            printf("ERROR: failed to read json, keep not found\n");
-            goto PARSE_OVER;
-        }
-
-        cJSON* days = cJSON_GetObjectItem(dbinfo, "days");
-        if (days && days->type == cJSON_Number) {
-            g_Dbs.db[i].dbCfg.days = days->valueint;
-        } else if (!days) {
-            g_Dbs.db[i].dbCfg.days = -1;
-        } else {
-            printf("ERROR: failed to read json, days not found\n");
-            goto PARSE_OVER;
-        }
-
-        cJSON* cache = cJSON_GetObjectItem(dbinfo, "cache");
-        if (cache && cache->type == cJSON_Number) {
-            g_Dbs.db[i].dbCfg.cache = cache->valueint;
-        } else if (!cache) {
-            g_Dbs.db[i].dbCfg.cache = -1;
-        } else {
-            printf("ERROR: failed to read json, cache not found\n");
-            goto PARSE_OVER;
-        }
-
-        cJSON* blocks= cJSON_GetObjectItem(dbinfo, "blocks");
-        if (blocks && blocks->type == cJSON_Number) {
-            g_Dbs.db[i].dbCfg.blocks = blocks->valueint;
-        } else if (!blocks) {
-            g_Dbs.db[i].dbCfg.blocks = -1;
-        } else {
-            printf("ERROR: failed to read json, block not found\n");
-            goto PARSE_OVER;
-        }
-
-        //cJSON* maxtablesPerVnode= cJSON_GetObjectItem(dbinfo, "maxtablesPerVnode");
-        //if (maxtablesPerVnode && maxtablesPerVnode->type == cJSON_Number) {
-        //  g_Dbs.db[i].dbCfg.maxtablesPerVnode = maxtablesPerVnode->valueint;
-        //} else if (!maxtablesPerVnode) {
-        //  g_Dbs.db[i].dbCfg.maxtablesPerVnode = TSDB_DEFAULT_TABLES;
-        //} else {
-        // printf("failed to read json, maxtablesPerVnode not found");
-        // goto PARSE_OVER;
-        //}
-
-        cJSON* minRows= cJSON_GetObjectItem(dbinfo, "minRows");
-        if (minRows && minRows->type == cJSON_Number) {
-            g_Dbs.db[i].dbCfg.minRows = minRows->valueint;
-        } else if (!minRows) {
-            g_Dbs.db[i].dbCfg.minRows = 0;    // 0 means default
-        } else {
-            printf("ERROR: failed to read json, minRows not found\n");
-            goto PARSE_OVER;
-        }
-
-        cJSON* maxRows= cJSON_GetObjectItem(dbinfo, "maxRows");
-        if (maxRows && maxRows->type == cJSON_Number) {
-            g_Dbs.db[i].dbCfg.maxRows = maxRows->valueint;
-        } else if (!maxRows) {
-            g_Dbs.db[i].dbCfg.maxRows = 0;    // 0 means default
-        } else {
-            printf("ERROR: failed to read json, maxRows not found\n");
-            goto PARSE_OVER;
-        }
-
-        cJSON* comp= cJSON_GetObjectItem(dbinfo, "comp");
-        if (comp && comp->type == cJSON_Number) {
-            g_Dbs.db[i].dbCfg.comp = comp->valueint;
-        } else if (!comp) {
-            g_Dbs.db[i].dbCfg.comp = -1;
-        } else {
-            printf("ERROR: failed to read json, comp not found\n");
-            goto PARSE_OVER;
-        }
-
-        cJSON* walLevel= cJSON_GetObjectItem(dbinfo, "walLevel");
-        if (walLevel && walLevel->type == cJSON_Number) {
-            g_Dbs.db[i].dbCfg.walLevel = walLevel->valueint;
-        } else if (!walLevel) {
-            g_Dbs.db[i].dbCfg.walLevel = -1;
-        } else {
-            printf("ERROR: failed to read json, walLevel not found\n");
-            goto PARSE_OVER;
-        }
-
-        cJSON* cacheLast= cJSON_GetObjectItem(dbinfo, "cachelast");
-        if (cacheLast && cacheLast->type == cJSON_Number) {
-            g_Dbs.db[i].dbCfg.cacheLast = cacheLast->valueint;
-        } else if (!cacheLast) {
-            g_Dbs.db[i].dbCfg.cacheLast = -1;
-        } else {
-            printf("ERROR: failed to read json, cacheLast not found\n");
-            goto PARSE_OVER;
-        }
-
-        cJSON* quorum= cJSON_GetObjectItem(dbinfo, "quorum");
-        if (quorum && quorum->type == cJSON_Number) {
-            g_Dbs.db[i].dbCfg.quorum = quorum->valueint;
-        } else if (!quorum) {
-            g_Dbs.db[i].dbCfg.quorum = 1;
-        } else {
-            printf("failed to read json, quorum input mistake");
-            goto PARSE_OVER;
-        }
-
-        cJSON* fsync= cJSON_GetObjectItem(dbinfo, "fsync");
-        if (fsync && fsync->type == cJSON_Number) {
-            g_Dbs.db[i].dbCfg.fsync = fsync->valueint;
-        } else if (!fsync) {
-            g_Dbs.db[i].dbCfg.fsync = -1;
-        } else {
-            errorPrint("%s() LN%d, failed to read json, fsync input mistake\n",
-                    __func__, __LINE__);
-            goto PARSE_OVER;
-        }
-
-        // super_talbes
-        cJSON *stables = cJSON_GetObjectItem(dbinfos, "super_tables");
-        if (!stables || stables->type != cJSON_Array) {
-            errorPrint("%s() LN%d, failed to read json, super_tables not found\n",
-                    __func__, __LINE__);
-            goto PARSE_OVER;
-        }
-
-        int stbSize = cJSON_GetArraySize(stables);
-        if (stbSize > MAX_SUPER_TABLE_COUNT) {
-            errorPrint(
-                    "%s() LN%d, failed to read json, supertable size overflow, max supertable is %d\n",
-                    __func__, __LINE__, MAX_SUPER_TABLE_COUNT);
-            goto PARSE_OVER;
-        }
-
-        g_Dbs.db[i].superTblCount = stbSize;
-        for (int j = 0; j < stbSize; ++j) {
-            cJSON* stbInfo = cJSON_GetArrayItem(stables, j);
-            if (stbInfo == NULL) continue;
-
-            // dbinfo
-            cJSON *stbName = cJSON_GetObjectItem(stbInfo, "name");
-            if (!stbName || stbName->type != cJSON_String
-                    || stbName->valuestring == NULL) {
-                errorPrint("%s() LN%d, failed to read json, stb name not found\n",
-                        __func__, __LINE__);
-                goto PARSE_OVER;
-            }
-            tstrncpy(g_Dbs.db[i].superTbls[j].sTblName, stbName->valuestring,
-                    TSDB_TABLE_NAME_LEN);
-
-            cJSON *prefix = cJSON_GetObjectItem(stbInfo, "childtable_prefix");
-            if (!prefix || prefix->type != cJSON_String || prefix->valuestring == NULL) {
-                printf("ERROR: failed to read json, childtable_prefix not found\n");
-                goto PARSE_OVER;
-            }
-            tstrncpy(g_Dbs.db[i].superTbls[j].childTblPrefix, prefix->valuestring,
-                    TBNAME_PREFIX_LEN);
-
-            cJSON *autoCreateTbl = cJSON_GetObjectItem(stbInfo, "auto_create_table");
-            if (autoCreateTbl
-                    && autoCreateTbl->type == cJSON_String
-                    && autoCreateTbl->valuestring != NULL) {
-                if ((0 == strncasecmp(autoCreateTbl->valuestring, "yes", 3))
-                        && (TBL_ALREADY_EXISTS != g_Dbs.db[i].superTbls[j].childTblExists)) {
-                    g_Dbs.db[i].superTbls[j].autoCreateTable = AUTO_CREATE_SUBTBL;
-                } else if (0 == strncasecmp(autoCreateTbl->valuestring, "no", 2)) {
-                    g_Dbs.db[i].superTbls[j].autoCreateTable = PRE_CREATE_SUBTBL;
-                } else {
-                    g_Dbs.db[i].superTbls[j].autoCreateTable = PRE_CREATE_SUBTBL;
-                }
-            } else if (!autoCreateTbl) {
-                g_Dbs.db[i].superTbls[j].autoCreateTable = PRE_CREATE_SUBTBL;
-            } else {
-                printf("ERROR: failed to read json, auto_create_table not found\n");
-                goto PARSE_OVER;
-            }
-
-            cJSON* batchCreateTbl = cJSON_GetObjectItem(stbInfo, "batch_create_tbl_num");
-            if (batchCreateTbl && batchCreateTbl->type == cJSON_Number) {
-                g_Dbs.db[i].superTbls[j].batchCreateTableNum = batchCreateTbl->valueint;
-            } else if (!batchCreateTbl) {
-                g_Dbs.db[i].superTbls[j].batchCreateTableNum = 1000;
-            } else {
-                printf("ERROR: failed to read json, batch_create_tbl_num not found\n");
-                goto PARSE_OVER;
-            }
-
-            cJSON *childTblExists = cJSON_GetObjectItem(stbInfo, "child_table_exists"); // yes, no
-            if (childTblExists
-                    && childTblExists->type == cJSON_String
-                    && childTblExists->valuestring != NULL) {
-                if ((0 == strncasecmp(childTblExists->valuestring, "yes", 3))
-                        && (g_Dbs.db[i].drop == false)) {
-                    g_Dbs.db[i].superTbls[j].childTblExists = TBL_ALREADY_EXISTS;
-                } else if ((0 == strncasecmp(childTblExists->valuestring, "no", 2)
-                            || (g_Dbs.db[i].drop == true))) {
-                    g_Dbs.db[i].superTbls[j].childTblExists = TBL_NO_EXISTS;
-                } else {
-                    g_Dbs.db[i].superTbls[j].childTblExists = TBL_NO_EXISTS;
-                }
-            } else if (!childTblExists) {
-                g_Dbs.db[i].superTbls[j].childTblExists = TBL_NO_EXISTS;
-            } else {
-                errorPrint("%s() LN%d, failed to read json, child_table_exists not found\n",
-                        __func__, __LINE__);
-                goto PARSE_OVER;
-            }
-
-            if (TBL_ALREADY_EXISTS == g_Dbs.db[i].superTbls[j].childTblExists) {
-                g_Dbs.db[i].superTbls[j].autoCreateTable = PRE_CREATE_SUBTBL;
-            }
-
-            cJSON* count = cJSON_GetObjectItem(stbInfo, "childtable_count");
-            if (!count || count->type != cJSON_Number || 0 >= count->valueint) {
-                errorPrint("%s() LN%d, failed to read json, childtable_count input mistake\n",
-                        __func__, __LINE__);
-                goto PARSE_OVER;
-            }
-            g_Dbs.db[i].superTbls[j].childTblCount = count->valueint;
-
-            cJSON *dataSource = cJSON_GetObjectItem(stbInfo, "data_source");
-            if (dataSource && dataSource->type == cJSON_String
-                    && dataSource->valuestring != NULL) {
-                tstrncpy(g_Dbs.db[i].superTbls[j].dataSource,
-                        dataSource->valuestring,
-                        min(SMALL_BUFF_LEN, strlen(dataSource->valuestring) + 1));
-            } else if (!dataSource) {
-                tstrncpy(g_Dbs.db[i].superTbls[j].dataSource, "rand",
-                        min(SMALL_BUFF_LEN, strlen("rand") + 1));
-            } else {
-                errorPrint("%s() LN%d, failed to read json, data_source not found\n",
-                        __func__, __LINE__);
-                goto PARSE_OVER;
-            }
-
-            cJSON *stbIface = cJSON_GetObjectItem(stbInfo, "insert_mode"); // taosc , rest, stmt
-            if (stbIface && stbIface->type == cJSON_String
-                    && stbIface->valuestring != NULL) {
-                if (0 == strcasecmp(stbIface->valuestring, "taosc")) {
-                    g_Dbs.db[i].superTbls[j].iface= TAOSC_IFACE;
-                } else if (0 == strcasecmp(stbIface->valuestring, "rest")) {
-                    g_Dbs.db[i].superTbls[j].iface= REST_IFACE;
-#if STMT_IFACE_ENABLED == 1
-                } else if (0 == strcasecmp(stbIface->valuestring, "stmt")) {
-                    g_Dbs.db[i].superTbls[j].iface= STMT_IFACE;
-#endif
-                } else {
-                    errorPrint("%s() LN%d, failed to read json, insert_mode %s not recognized\n",
-                            __func__, __LINE__, stbIface->valuestring);
-                    goto PARSE_OVER;
-                }
-            } else if (!stbIface) {
-                g_Dbs.db[i].superTbls[j].iface = TAOSC_IFACE;
-            } else {
-                errorPrint("%s", "failed to read json, insert_mode not found\n");
-                goto PARSE_OVER;
-            }
-
-            cJSON* childTbl_limit = cJSON_GetObjectItem(stbInfo, "childtable_limit");
-            if ((childTbl_limit) && (g_Dbs.db[i].drop != true)
-                    && (g_Dbs.db[i].superTbls[j].childTblExists == TBL_ALREADY_EXISTS)) {
-                if (childTbl_limit->type != cJSON_Number) {
-                    printf("ERROR: failed to read json, childtable_limit\n");
-                    goto PARSE_OVER;
-                }
-                g_Dbs.db[i].superTbls[j].childTblLimit = childTbl_limit->valueint;
-            } else {
-                g_Dbs.db[i].superTbls[j].childTblLimit = -1;    // select ... limit -1 means all query result, drop = yes mean all table need recreate, limit value is invalid.
-            }
-
-            cJSON* childTbl_offset = cJSON_GetObjectItem(stbInfo, "childtable_offset");
-            if ((childTbl_offset) && (g_Dbs.db[i].drop != true)
-                    && (g_Dbs.db[i].superTbls[j].childTblExists == TBL_ALREADY_EXISTS)) {
-                if ((childTbl_offset->type != cJSON_Number)
-                        || (0 > childTbl_offset->valueint)) {
-                    printf("ERROR: failed to read json, childtable_offset\n");
-                    goto PARSE_OVER;
-                }
-                g_Dbs.db[i].superTbls[j].childTblOffset = childTbl_offset->valueint;
-            } else {
-                g_Dbs.db[i].superTbls[j].childTblOffset = 0;
-            }
-
-            cJSON *ts = cJSON_GetObjectItem(stbInfo, "start_timestamp");
-            if (ts && ts->type == cJSON_String && ts->valuestring != NULL) {
-                tstrncpy(g_Dbs.db[i].superTbls[j].startTimestamp,
-                        ts->valuestring, TSDB_DB_NAME_LEN);
-            } else if (!ts) {
-                tstrncpy(g_Dbs.db[i].superTbls[j].startTimestamp,
-                        "now", TSDB_DB_NAME_LEN);
-            } else {
-                printf("ERROR: failed to read json, start_timestamp not found\n");
-                goto PARSE_OVER;
-            }
-
-            cJSON* timestampStep = cJSON_GetObjectItem(stbInfo, "timestamp_step");
-            if (timestampStep && timestampStep->type == cJSON_Number) {
-                g_Dbs.db[i].superTbls[j].timeStampStep = timestampStep->valueint;
-            } else if (!timestampStep) {
-                g_Dbs.db[i].superTbls[j].timeStampStep = g_args.timestamp_step;
-            } else {
-                printf("ERROR: failed to read json, timestamp_step not found\n");
-                goto PARSE_OVER;
-            }
-
-            cJSON *sampleFormat = cJSON_GetObjectItem(stbInfo, "sample_format");
-            if (sampleFormat && sampleFormat->type
-                    == cJSON_String && sampleFormat->valuestring != NULL) {
-                tstrncpy(g_Dbs.db[i].superTbls[j].sampleFormat,
-                        sampleFormat->valuestring,
-                        min(SMALL_BUFF_LEN,
-                            strlen(sampleFormat->valuestring) + 1));
-            } else if (!sampleFormat) {
-                tstrncpy(g_Dbs.db[i].superTbls[j].sampleFormat, "csv",
-                        SMALL_BUFF_LEN);
-            } else {
-                printf("ERROR: failed to read json, sample_format not found\n");
-                goto PARSE_OVER;
-            }
-
-            cJSON *sampleFile = cJSON_GetObjectItem(stbInfo, "sample_file");
-            if (sampleFile && sampleFile->type == cJSON_String
-                    && sampleFile->valuestring != NULL) {
-                tstrncpy(g_Dbs.db[i].superTbls[j].sampleFile,
-                        sampleFile->valuestring,
-                        min(MAX_FILE_NAME_LEN,
-                            strlen(sampleFile->valuestring) + 1));
-            } else if (!sampleFile) {
-                memset(g_Dbs.db[i].superTbls[j].sampleFile, 0,
-                        MAX_FILE_NAME_LEN);
-            } else {
-                printf("ERROR: failed to read json, sample_file not found\n");
-                goto PARSE_OVER;
-            }
-
-            cJSON *tagsFile = cJSON_GetObjectItem(stbInfo, "tags_file");
-            if ((tagsFile && tagsFile->type == cJSON_String)
-                    && (tagsFile->valuestring != NULL)) {
-                tstrncpy(g_Dbs.db[i].superTbls[j].tagsFile,
-                        tagsFile->valuestring, MAX_FILE_NAME_LEN);
-                if (0 == g_Dbs.db[i].superTbls[j].tagsFile[0]) {
-                    g_Dbs.db[i].superTbls[j].tagSource = 0;
-                } else {
-                    g_Dbs.db[i].superTbls[j].tagSource = 1;
-                }
-            } else if (!tagsFile) {
-                memset(g_Dbs.db[i].superTbls[j].tagsFile, 0, MAX_FILE_NAME_LEN);
-                g_Dbs.db[i].superTbls[j].tagSource = 0;
-            } else {
-                printf("ERROR: failed to read json, tags_file not found\n");
-                goto PARSE_OVER;
-            }
-
-            cJSON* stbMaxSqlLen = cJSON_GetObjectItem(stbInfo, "max_sql_len");
-            if (stbMaxSqlLen && stbMaxSqlLen->type == cJSON_Number) {
-                int32_t len = stbMaxSqlLen->valueint;
-                if (len > TSDB_MAX_ALLOWED_SQL_LEN) {
-                    len = TSDB_MAX_ALLOWED_SQL_LEN;
-                } else if (len < 5) {
-                    len = 5;
-                }
-                g_Dbs.db[i].superTbls[j].maxSqlLen = len;
-            } else if (!maxSqlLen) {
-                g_Dbs.db[i].superTbls[j].maxSqlLen = g_args.max_sql_len;
-            } else {
-                errorPrint("%s() LN%d, failed to read json, stbMaxSqlLen input mistake\n",
-                        __func__, __LINE__);
-                goto PARSE_OVER;
-            }
-            /*
+      }
+      /*
                cJSON *multiThreadWriteOneTbl =
                cJSON_GetObjectItem(stbInfo, "multi_thread_write_one_tbl"); // no , yes
                if (multiThreadWriteOneTbl
@@ -4218,987 +4218,987 @@
                goto PARSE_OVER;
                }
                */
-            cJSON* insertRows = cJSON_GetObjectItem(stbInfo, "insert_rows");
-            if (insertRows && insertRows->type == cJSON_Number) {
-                if (insertRows->valueint < 0) {
-                    errorPrint("%s() LN%d, failed to read json, insert_rows input mistake\n",
-                            __func__, __LINE__);
-                    goto PARSE_OVER;
-                }
-                g_Dbs.db[i].superTbls[j].insertRows = insertRows->valueint;
-            } else if (!insertRows) {
-                g_Dbs.db[i].superTbls[j].insertRows = 0x7FFFFFFFFFFFFFFF;
-            } else {
-                errorPrint("%s() LN%d, failed to read json, insert_rows input mistake\n",
-                        __func__, __LINE__);
-                goto PARSE_OVER;
-            }
-
-            cJSON* stbInterlaceRows = cJSON_GetObjectItem(stbInfo, "interlace_rows");
-            if (stbInterlaceRows && stbInterlaceRows->type == cJSON_Number) {
-                if (stbInterlaceRows->valueint < 0) {
-                    errorPrint("%s() LN%d, failed to read json, interlace rows input mistake\n",
-                            __func__, __LINE__);
-                    goto PARSE_OVER;
-                }
-                g_Dbs.db[i].superTbls[j].interlaceRows = stbInterlaceRows->valueint;
-
-                if (g_Dbs.db[i].superTbls[j].interlaceRows > g_Dbs.db[i].superTbls[j].insertRows) {
-                    printf("NOTICE: db[%d].superTbl[%d]'s interlace rows value %u > insert_rows %"PRId64"\n\n",
-                            i, j, g_Dbs.db[i].superTbls[j].interlaceRows,
-                            g_Dbs.db[i].superTbls[j].insertRows);
-                    printf("        interlace rows value will be set to insert_rows %"PRId64"\n\n",
-                            g_Dbs.db[i].superTbls[j].insertRows);
-                    prompt();
-                    g_Dbs.db[i].superTbls[j].interlaceRows = g_Dbs.db[i].superTbls[j].insertRows;
-                }
-            } else if (!stbInterlaceRows) {
-                g_Dbs.db[i].superTbls[j].interlaceRows = 0; // 0 means progressive mode, > 0 mean interlace mode. max value is less or equ num_of_records_per_req
-            } else {
-                errorPrint(
-                        "%s() LN%d, failed to read json, interlace rows input mistake\n",
-                        __func__, __LINE__);
-                goto PARSE_OVER;
-            }
-
-            cJSON* disorderRatio = cJSON_GetObjectItem(stbInfo, "disorder_ratio");
-            if (disorderRatio && disorderRatio->type == cJSON_Number) {
-                if (disorderRatio->valueint > 50)
-                    disorderRatio->valueint = 50;
-
-                if (disorderRatio->valueint < 0)
-                    disorderRatio->valueint = 0;
-
-                g_Dbs.db[i].superTbls[j].disorderRatio = disorderRatio->valueint;
-            } else if (!disorderRatio) {
-                g_Dbs.db[i].superTbls[j].disorderRatio = 0;
-            } else {
-                printf("ERROR: failed to read json, disorderRatio not found\n");
-                goto PARSE_OVER;
-            }
-
-            cJSON* disorderRange = cJSON_GetObjectItem(stbInfo, "disorder_range");
-            if (disorderRange && disorderRange->type == cJSON_Number) {
-                g_Dbs.db[i].superTbls[j].disorderRange = disorderRange->valueint;
-            } else if (!disorderRange) {
-                g_Dbs.db[i].superTbls[j].disorderRange = 1000;
-            } else {
-                printf("ERROR: failed to read json, disorderRange not found\n");
-                goto PARSE_OVER;
-            }
-
-            cJSON* insertInterval = cJSON_GetObjectItem(stbInfo, "insert_interval");
-            if (insertInterval && insertInterval->type == cJSON_Number) {
-                g_Dbs.db[i].superTbls[j].insertInterval = insertInterval->valueint;
-                if (insertInterval->valueint < 0) {
-                    errorPrint("%s() LN%d, failed to read json, insert_interval input mistake\n",
-                            __func__, __LINE__);
-                    goto PARSE_OVER;
-                }
-            } else if (!insertInterval) {
-                verbosePrint("%s() LN%d: stable insert interval be overrided by global %"PRIu64".\n",
-                        __func__, __LINE__, g_args.insert_interval);
-                g_Dbs.db[i].superTbls[j].insertInterval = g_args.insert_interval;
-            } else {
-                errorPrint("%s() LN%d, failed to read json, insert_interval input mistake\n",
-                        __func__, __LINE__);
-                goto PARSE_OVER;
-            }
-
-            int retVal = getColumnAndTagTypeFromInsertJsonFile(
-                    stbInfo, &g_Dbs.db[i].superTbls[j]);
-            if (false == retVal) {
-                goto PARSE_OVER;
-            }
+      cJSON* insertRows = cJSON_GetObjectItem(stbInfo, "insert_rows");
+      if (insertRows && insertRows->type == cJSON_Number) {
+        if (insertRows->valueint < 0) {
+          errorPrint("%s() LN%d, failed to read json, insert_rows input mistake\n",
+                     __func__, __LINE__);
+          goto PARSE_OVER;
         }
-    }
-
-    ret = true;
-
-PARSE_OVER:
-    return ret;
-}
-
-static bool getMetaFromQueryJsonFile(cJSON* root) {
-    bool  ret = false;
-
-    cJSON* cfgdir = cJSON_GetObjectItem(root, "cfgdir");
-    if (cfgdir && cfgdir->type == cJSON_String && cfgdir->valuestring != NULL) {
-        tstrncpy(g_queryInfo.cfgDir, cfgdir->valuestring, MAX_FILE_NAME_LEN);
-    }
-
-    cJSON* host = cJSON_GetObjectItem(root, "host");
-    if (host && host->type == cJSON_String && host->valuestring != NULL) {
-        tstrncpy(g_queryInfo.host, host->valuestring, MAX_HOSTNAME_SIZE);
-    } else if (!host) {
-        tstrncpy(g_queryInfo.host, "127.0.0.1", MAX_HOSTNAME_SIZE);
-    } else {
-        printf("ERROR: failed to read json, host not found\n");
+        g_Dbs.db[i].superTbls[j].insertRows = insertRows->valueint;
+      } else if (!insertRows) {
+        g_Dbs.db[i].superTbls[j].insertRows = 0x7FFFFFFFFFFFFFFF;
+      } else {
+        errorPrint("%s() LN%d, failed to read json, insert_rows input mistake\n",
+                   __func__, __LINE__);
         goto PARSE_OVER;
-    }
-
-    cJSON* port = cJSON_GetObjectItem(root, "port");
-    if (port && port->type == cJSON_Number) {
-        g_queryInfo.port = port->valueint;
-    } else if (!port) {
-        g_queryInfo.port = 6030;
-    }
-
-    cJSON* user = cJSON_GetObjectItem(root, "user");
-    if (user && user->type == cJSON_String && user->valuestring != NULL) {
-        tstrncpy(g_queryInfo.user, user->valuestring, MAX_USERNAME_SIZE);
-    } else if (!user) {
-        tstrncpy(g_queryInfo.user, "root", MAX_USERNAME_SIZE); ;
-    }
-
-    cJSON* password = cJSON_GetObjectItem(root, "password");
-    if (password && password->type == cJSON_String && password->valuestring != NULL) {
-        tstrncpy(g_queryInfo.password, password->valuestring, MAX_PASSWORD_SIZE);
-    } else if (!password) {
-        tstrncpy(g_queryInfo.password, "taosdata", MAX_PASSWORD_SIZE);;
-    }
-
-    cJSON *answerPrompt = cJSON_GetObjectItem(root, "confirm_parameter_prompt"); // yes, no,
-    if (answerPrompt && answerPrompt->type == cJSON_String
-            && answerPrompt->valuestring != NULL) {
-        if (0 == strncasecmp(answerPrompt->valuestring, "yes", 3)) {
-            g_args.answer_yes = false;
-        } else if (0 == strncasecmp(answerPrompt->valuestring, "no", 2)) {
-            g_args.answer_yes = true;
-        } else {
-            g_args.answer_yes = false;
+      }
+
+      cJSON* stbInterlaceRows = cJSON_GetObjectItem(stbInfo, "interlace_rows");
+      if (stbInterlaceRows && stbInterlaceRows->type == cJSON_Number) {
+        if (stbInterlaceRows->valueint < 0) {
+          errorPrint("%s() LN%d, failed to read json, interlace rows input mistake\n",
+                     __func__, __LINE__);
+          goto PARSE_OVER;
         }
-    } else if (!answerPrompt) {
-        g_args.answer_yes = false;
-    } else {
-        printf("ERROR: failed to read json, confirm_parameter_prompt not found\n");
-        goto PARSE_OVER;
-    }
-
-    cJSON* gQueryTimes = cJSON_GetObjectItem(root, "query_times");
-    if (gQueryTimes && gQueryTimes->type == cJSON_Number) {
-        if (gQueryTimes->valueint <= 0) {
-            errorPrint("%s() LN%d, failed to read json, query_times input mistake\n",
-                    __func__, __LINE__);
-            goto PARSE_OVER;
+        g_Dbs.db[i].superTbls[j].interlaceRows = stbInterlaceRows->valueint;
+
+        if (g_Dbs.db[i].superTbls[j].interlaceRows > g_Dbs.db[i].superTbls[j].insertRows) {
+          printf("NOTICE: db[%d].superTbl[%d]'s interlace rows value %u > insert_rows %"PRId64"\n\n",
+                 i, j, g_Dbs.db[i].superTbls[j].interlaceRows,
+                 g_Dbs.db[i].superTbls[j].insertRows);
+          printf("        interlace rows value will be set to insert_rows %"PRId64"\n\n",
+                 g_Dbs.db[i].superTbls[j].insertRows);
+          prompt();
+          g_Dbs.db[i].superTbls[j].interlaceRows = g_Dbs.db[i].superTbls[j].insertRows;
         }
-        g_args.query_times = gQueryTimes->valueint;
-    } else if (!gQueryTimes) {
-        g_args.query_times = 1;
-    } else {
-        errorPrint("%s() LN%d, failed to read json, query_times input mistake\n",
+      } else if (!stbInterlaceRows) {
+        g_Dbs.db[i].superTbls[j].interlaceRows = 0; // 0 means progressive mode, > 0 mean interlace mode. max value is less or equ num_of_records_per_req
+      } else {
+        errorPrint(
+                "%s() LN%d, failed to read json, interlace rows input mistake\n",
                 __func__, __LINE__);
         goto PARSE_OVER;
-    }
-
-    cJSON* dbs = cJSON_GetObjectItem(root, "databases");
-    if (dbs && dbs->type == cJSON_String && dbs->valuestring != NULL) {
-        tstrncpy(g_queryInfo.dbName, dbs->valuestring, TSDB_DB_NAME_LEN);
-    } else if (!dbs) {
-        printf("ERROR: failed to read json, databases not found\n");
+      }
+
+      cJSON* disorderRatio = cJSON_GetObjectItem(stbInfo, "disorder_ratio");
+      if (disorderRatio && disorderRatio->type == cJSON_Number) {
+        if (disorderRatio->valueint > 50)
+          disorderRatio->valueint = 50;
+
+        if (disorderRatio->valueint < 0)
+          disorderRatio->valueint = 0;
+
+        g_Dbs.db[i].superTbls[j].disorderRatio = disorderRatio->valueint;
+      } else if (!disorderRatio) {
+        g_Dbs.db[i].superTbls[j].disorderRatio = 0;
+      } else {
+        printf("ERROR: failed to read json, disorderRatio not found\n");
         goto PARSE_OVER;
-    }
-
-    cJSON* queryMode = cJSON_GetObjectItem(root, "query_mode");
-    if (queryMode
-            && queryMode->type == cJSON_String
-            && queryMode->valuestring != NULL) {
-        tstrncpy(g_queryInfo.queryMode, queryMode->valuestring,
-                min(SMALL_BUFF_LEN, strlen(queryMode->valuestring) + 1));
-    } else if (!queryMode) {
-        tstrncpy(g_queryInfo.queryMode, "taosc",
-                min(SMALL_BUFF_LEN, strlen("taosc") + 1));
+      }
+
+      cJSON* disorderRange = cJSON_GetObjectItem(stbInfo, "disorder_range");
+      if (disorderRange && disorderRange->type == cJSON_Number) {
+        g_Dbs.db[i].superTbls[j].disorderRange = disorderRange->valueint;
+      } else if (!disorderRange) {
+        g_Dbs.db[i].superTbls[j].disorderRange = 1000;
+      } else {
+        printf("ERROR: failed to read json, disorderRange not found\n");
+        goto PARSE_OVER;
+      }
+
+      cJSON* insertInterval = cJSON_GetObjectItem(stbInfo, "insert_interval");
+      if (insertInterval && insertInterval->type == cJSON_Number) {
+        g_Dbs.db[i].superTbls[j].insertInterval = insertInterval->valueint;
+        if (insertInterval->valueint < 0) {
+          errorPrint("%s() LN%d, failed to read json, insert_interval input mistake\n",
+                     __func__, __LINE__);
+          goto PARSE_OVER;
+        }
+      } else if (!insertInterval) {
+        verbosePrint("%s() LN%d: stable insert interval be overrided by global %"PRIu64".\n",
+                     __func__, __LINE__, g_args.insert_interval);
+        g_Dbs.db[i].superTbls[j].insertInterval = g_args.insert_interval;
+      } else {
+        errorPrint("%s() LN%d, failed to read json, insert_interval input mistake\n",
+                   __func__, __LINE__);
+        goto PARSE_OVER;
+      }
+
+      int retVal = getColumnAndTagTypeFromInsertJsonFile(
+              stbInfo, &g_Dbs.db[i].superTbls[j]);
+      if (false == retVal) {
+        goto PARSE_OVER;
+      }
+    }
+  }
+
+  ret = true;
+
+  PARSE_OVER:
+  return ret;
+}
+
+static bool getMetaFromQueryJsonFile(cJSON* root) {
+  bool  ret = false;
+
+  cJSON* cfgdir = cJSON_GetObjectItem(root, "cfgdir");
+  if (cfgdir && cfgdir->type == cJSON_String && cfgdir->valuestring != NULL) {
+    tstrncpy(g_queryInfo.cfgDir, cfgdir->valuestring, MAX_FILE_NAME_LEN);
+  }
+
+  cJSON* host = cJSON_GetObjectItem(root, "host");
+  if (host && host->type == cJSON_String && host->valuestring != NULL) {
+    tstrncpy(g_queryInfo.host, host->valuestring, MAX_HOSTNAME_SIZE);
+  } else if (!host) {
+    tstrncpy(g_queryInfo.host, "127.0.0.1", MAX_HOSTNAME_SIZE);
+  } else {
+    printf("ERROR: failed to read json, host not found\n");
+    goto PARSE_OVER;
+  }
+
+  cJSON* port = cJSON_GetObjectItem(root, "port");
+  if (port && port->type == cJSON_Number) {
+    g_queryInfo.port = port->valueint;
+  } else if (!port) {
+    g_queryInfo.port = 6030;
+  }
+
+  cJSON* user = cJSON_GetObjectItem(root, "user");
+  if (user && user->type == cJSON_String && user->valuestring != NULL) {
+    tstrncpy(g_queryInfo.user, user->valuestring, MAX_USERNAME_SIZE);
+  } else if (!user) {
+    tstrncpy(g_queryInfo.user, "root", MAX_USERNAME_SIZE); ;
+  }
+
+  cJSON* password = cJSON_GetObjectItem(root, "password");
+  if (password && password->type == cJSON_String && password->valuestring != NULL) {
+    tstrncpy(g_queryInfo.password, password->valuestring, MAX_PASSWORD_SIZE);
+  } else if (!password) {
+    tstrncpy(g_queryInfo.password, "taosdata", MAX_PASSWORD_SIZE);;
+  }
+
+  cJSON *answerPrompt = cJSON_GetObjectItem(root, "confirm_parameter_prompt"); // yes, no,
+  if (answerPrompt && answerPrompt->type == cJSON_String
+      && answerPrompt->valuestring != NULL) {
+    if (0 == strncasecmp(answerPrompt->valuestring, "yes", 3)) {
+      g_args.answer_yes = false;
+    } else if (0 == strncasecmp(answerPrompt->valuestring, "no", 2)) {
+      g_args.answer_yes = true;
     } else {
-        printf("ERROR: failed to read json, query_mode not found\n");
+      g_args.answer_yes = false;
+    }
+  } else if (!answerPrompt) {
+    g_args.answer_yes = false;
+  } else {
+    printf("ERROR: failed to read json, confirm_parameter_prompt not found\n");
+    goto PARSE_OVER;
+  }
+
+  cJSON* gQueryTimes = cJSON_GetObjectItem(root, "query_times");
+  if (gQueryTimes && gQueryTimes->type == cJSON_Number) {
+    if (gQueryTimes->valueint <= 0) {
+      errorPrint("%s() LN%d, failed to read json, query_times input mistake\n",
+                 __func__, __LINE__);
+      goto PARSE_OVER;
+    }
+    g_args.query_times = gQueryTimes->valueint;
+  } else if (!gQueryTimes) {
+    g_args.query_times = 1;
+  } else {
+    errorPrint("%s() LN%d, failed to read json, query_times input mistake\n",
+               __func__, __LINE__);
+    goto PARSE_OVER;
+  }
+
+  cJSON* dbs = cJSON_GetObjectItem(root, "databases");
+  if (dbs && dbs->type == cJSON_String && dbs->valuestring != NULL) {
+    tstrncpy(g_queryInfo.dbName, dbs->valuestring, TSDB_DB_NAME_LEN);
+  } else if (!dbs) {
+    printf("ERROR: failed to read json, databases not found\n");
+    goto PARSE_OVER;
+  }
+
+  cJSON* queryMode = cJSON_GetObjectItem(root, "query_mode");
+  if (queryMode
+      && queryMode->type == cJSON_String
+      && queryMode->valuestring != NULL) {
+    tstrncpy(g_queryInfo.queryMode, queryMode->valuestring,
+             min(SMALL_BUFF_LEN, strlen(queryMode->valuestring) + 1));
+  } else if (!queryMode) {
+    tstrncpy(g_queryInfo.queryMode, "taosc",
+             min(SMALL_BUFF_LEN, strlen("taosc") + 1));
+  } else {
+    printf("ERROR: failed to read json, query_mode not found\n");
+    goto PARSE_OVER;
+  }
+
+  // specified_table_query
+  cJSON *specifiedQuery = cJSON_GetObjectItem(root, "specified_table_query");
+  if (!specifiedQuery) {
+    g_queryInfo.specifiedQueryInfo.concurrent = 1;
+    g_queryInfo.specifiedQueryInfo.sqlCount = 0;
+  } else if (specifiedQuery->type != cJSON_Object) {
+    printf("ERROR: failed to read json, super_table_query not found\n");
+    goto PARSE_OVER;
+  } else {
+    cJSON* queryInterval = cJSON_GetObjectItem(specifiedQuery, "query_interval");
+    if (queryInterval && queryInterval->type == cJSON_Number) {
+      g_queryInfo.specifiedQueryInfo.queryInterval = queryInterval->valueint;
+    } else if (!queryInterval) {
+      g_queryInfo.specifiedQueryInfo.queryInterval = 0;
+    }
+
+    cJSON* specifiedQueryTimes = cJSON_GetObjectItem(specifiedQuery,
+                                                     "query_times");
+    if (specifiedQueryTimes && specifiedQueryTimes->type == cJSON_Number) {
+      if (specifiedQueryTimes->valueint <= 0) {
+        errorPrint(
+                "%s() LN%d, failed to read json, query_times: %"PRId64", need be a valid (>0) number\n",
+                __func__, __LINE__, specifiedQueryTimes->valueint);
         goto PARSE_OVER;
-    }
-
-    // specified_table_query
-    cJSON *specifiedQuery = cJSON_GetObjectItem(root, "specified_table_query");
-    if (!specifiedQuery) {
-        g_queryInfo.specifiedQueryInfo.concurrent = 1;
-        g_queryInfo.specifiedQueryInfo.sqlCount = 0;
-    } else if (specifiedQuery->type != cJSON_Object) {
-        printf("ERROR: failed to read json, super_table_query not found\n");
+
+      }
+      g_queryInfo.specifiedQueryInfo.queryTimes = specifiedQueryTimes->valueint;
+    } else if (!specifiedQueryTimes) {
+      g_queryInfo.specifiedQueryInfo.queryTimes = g_args.query_times;
+    } else {
+      errorPrint("%s() LN%d, failed to read json, query_times input mistake\n",
+                 __func__, __LINE__);
+      goto PARSE_OVER;
+    }
+
+    cJSON* concurrent = cJSON_GetObjectItem(specifiedQuery, "concurrent");
+    if (concurrent && concurrent->type == cJSON_Number) {
+      if (concurrent->valueint <= 0) {
+        errorPrint(
+                "%s() LN%d, query sqlCount %d or concurrent %d is not correct.\n",
+                __func__, __LINE__,
+                g_queryInfo.specifiedQueryInfo.sqlCount,
+                g_queryInfo.specifiedQueryInfo.concurrent);
         goto PARSE_OVER;
+      }
+      g_queryInfo.specifiedQueryInfo.concurrent = concurrent->valueint;
+    } else if (!concurrent) {
+      g_queryInfo.specifiedQueryInfo.concurrent = 1;
+    }
+
+    cJSON* specifiedAsyncMode = cJSON_GetObjectItem(specifiedQuery, "mode");
+    if (specifiedAsyncMode && specifiedAsyncMode->type == cJSON_String
+        && specifiedAsyncMode->valuestring != NULL) {
+      if (0 == strcmp("sync", specifiedAsyncMode->valuestring)) {
+        g_queryInfo.specifiedQueryInfo.asyncMode = SYNC_MODE;
+      } else if (0 == strcmp("async", specifiedAsyncMode->valuestring)) {
+        g_queryInfo.specifiedQueryInfo.asyncMode = ASYNC_MODE;
+      } else {
+        errorPrint("%s() LN%d, failed to read json, async mode input error\n",
+                   __func__, __LINE__);
+        goto PARSE_OVER;
+      }
     } else {
-        cJSON* queryInterval = cJSON_GetObjectItem(specifiedQuery, "query_interval");
-        if (queryInterval && queryInterval->type == cJSON_Number) {
-            g_queryInfo.specifiedQueryInfo.queryInterval = queryInterval->valueint;
-        } else if (!queryInterval) {
-            g_queryInfo.specifiedQueryInfo.queryInterval = 0;
+      g_queryInfo.specifiedQueryInfo.asyncMode = SYNC_MODE;
+    }
+
+    cJSON* interval = cJSON_GetObjectItem(specifiedQuery, "interval");
+    if (interval && interval->type == cJSON_Number) {
+      g_queryInfo.specifiedQueryInfo.subscribeInterval = interval->valueint;
+    } else if (!interval) {
+      //printf("failed to read json, subscribe interval no found\n");
+      //goto PARSE_OVER;
+      g_queryInfo.specifiedQueryInfo.subscribeInterval = 10000;
+    }
+
+    cJSON* restart = cJSON_GetObjectItem(specifiedQuery, "restart");
+    if (restart && restart->type == cJSON_String && restart->valuestring != NULL) {
+      if (0 == strcmp("yes", restart->valuestring)) {
+        g_queryInfo.specifiedQueryInfo.subscribeRestart = true;
+      } else if (0 == strcmp("no", restart->valuestring)) {
+        g_queryInfo.specifiedQueryInfo.subscribeRestart = false;
+      } else {
+        printf("ERROR: failed to read json, subscribe restart error\n");
+        goto PARSE_OVER;
+      }
+    } else {
+      g_queryInfo.specifiedQueryInfo.subscribeRestart = true;
+    }
+
+    cJSON* keepProgress = cJSON_GetObjectItem(specifiedQuery, "keepProgress");
+    if (keepProgress
+        && keepProgress->type == cJSON_String
+        && keepProgress->valuestring != NULL) {
+      if (0 == strcmp("yes", keepProgress->valuestring)) {
+        g_queryInfo.specifiedQueryInfo.subscribeKeepProgress = 1;
+      } else if (0 == strcmp("no", keepProgress->valuestring)) {
+        g_queryInfo.specifiedQueryInfo.subscribeKeepProgress = 0;
+      } else {
+        printf("ERROR: failed to read json, subscribe keepProgress error\n");
+        goto PARSE_OVER;
+      }
+    } else {
+      g_queryInfo.specifiedQueryInfo.subscribeKeepProgress = 0;
+    }
+
+    // sqls
+    cJSON* specifiedSqls = cJSON_GetObjectItem(specifiedQuery, "sqls");
+    if (!specifiedSqls) {
+      g_queryInfo.specifiedQueryInfo.sqlCount = 0;
+    } else if (specifiedSqls->type != cJSON_Array) {
+      errorPrint("%s() LN%d, failed to read json, super sqls not found\n",
+                 __func__, __LINE__);
+      goto PARSE_OVER;
+    } else {
+      int superSqlSize = cJSON_GetArraySize(specifiedSqls);
+      if (superSqlSize * g_queryInfo.specifiedQueryInfo.concurrent
+          > MAX_QUERY_SQL_COUNT) {
+        errorPrint("%s() LN%d, failed to read json, query sql(%d) * concurrent(%d) overflow, max is %d\n",
+                   __func__, __LINE__,
+                   superSqlSize,
+                   g_queryInfo.specifiedQueryInfo.concurrent,
+                   MAX_QUERY_SQL_COUNT);
+        goto PARSE_OVER;
+      }
+
+      g_queryInfo.specifiedQueryInfo.sqlCount = superSqlSize;
+      for (int j = 0; j < superSqlSize; ++j) {
+        cJSON* sql = cJSON_GetArrayItem(specifiedSqls, j);
+        if (sql == NULL) continue;
+
+        cJSON *sqlStr = cJSON_GetObjectItem(sql, "sql");
+        if (!sqlStr || sqlStr->type != cJSON_String || sqlStr->valuestring == NULL) {
+          printf("ERROR: failed to read json, sql not found\n");
+          goto PARSE_OVER;
         }
-
-        cJSON* specifiedQueryTimes = cJSON_GetObjectItem(specifiedQuery,
-                "query_times");
-        if (specifiedQueryTimes && specifiedQueryTimes->type == cJSON_Number) {
-            if (specifiedQueryTimes->valueint <= 0) {
-                errorPrint(
-                        "%s() LN%d, failed to read json, query_times: %"PRId64", need be a valid (>0) number\n",
-                        __func__, __LINE__, specifiedQueryTimes->valueint);
-                goto PARSE_OVER;
-
-            }
-            g_queryInfo.specifiedQueryInfo.queryTimes = specifiedQueryTimes->valueint;
-        } else if (!specifiedQueryTimes) {
-            g_queryInfo.specifiedQueryInfo.queryTimes = g_args.query_times;
+        tstrncpy(g_queryInfo.specifiedQueryInfo.sql[j],
+                 sqlStr->valuestring, MAX_QUERY_SQL_LENGTH);
+
+        // default value is -1, which mean infinite loop
+        g_queryInfo.specifiedQueryInfo.endAfterConsume[j] = -1;
+        cJSON* endAfterConsume =
+                cJSON_GetObjectItem(specifiedQuery, "endAfterConsume");
+        if (endAfterConsume
+            && endAfterConsume->type == cJSON_Number) {
+          g_queryInfo.specifiedQueryInfo.endAfterConsume[j]
+                  = endAfterConsume->valueint;
+        }
+        if (g_queryInfo.specifiedQueryInfo.endAfterConsume[j] < -1)
+          g_queryInfo.specifiedQueryInfo.endAfterConsume[j] = -1;
+
+        g_queryInfo.specifiedQueryInfo.resubAfterConsume[j] = -1;
+        cJSON* resubAfterConsume =
+                cJSON_GetObjectItem(specifiedQuery, "resubAfterConsume");
+        if ((resubAfterConsume)
+            && (resubAfterConsume->type == cJSON_Number)
+            && (resubAfterConsume->valueint >= 0)) {
+          g_queryInfo.specifiedQueryInfo.resubAfterConsume[j]
+                  = resubAfterConsume->valueint;
+        }
+
+        if (g_queryInfo.specifiedQueryInfo.resubAfterConsume[j] < -1)
+          g_queryInfo.specifiedQueryInfo.resubAfterConsume[j] = -1;
+
+        cJSON *result = cJSON_GetObjectItem(sql, "result");
+        if ((NULL != result) && (result->type == cJSON_String)
+            && (result->valuestring != NULL)) {
+          tstrncpy(g_queryInfo.specifiedQueryInfo.result[j],
+                   result->valuestring, MAX_FILE_NAME_LEN);
+        } else if (NULL == result) {
+          memset(g_queryInfo.specifiedQueryInfo.result[j],
+                 0, MAX_FILE_NAME_LEN);
         } else {
-            errorPrint("%s() LN%d, failed to read json, query_times input mistake\n",
-                    __func__, __LINE__);
-            goto PARSE_OVER;
+          printf("ERROR: failed to read json, super query result file not found\n");
+          goto PARSE_OVER;
         }
-
-        cJSON* concurrent = cJSON_GetObjectItem(specifiedQuery, "concurrent");
-        if (concurrent && concurrent->type == cJSON_Number) {
-            if (concurrent->valueint <= 0) {
-                errorPrint(
-                        "%s() LN%d, query sqlCount %d or concurrent %d is not correct.\n",
-                        __func__, __LINE__,
-                        g_queryInfo.specifiedQueryInfo.sqlCount,
-                        g_queryInfo.specifiedQueryInfo.concurrent);
-                goto PARSE_OVER;
-            }
-            g_queryInfo.specifiedQueryInfo.concurrent = concurrent->valueint;
-        } else if (!concurrent) {
-            g_queryInfo.specifiedQueryInfo.concurrent = 1;
+      }
+    }
+  }
+
+  // super_table_query
+  cJSON *superQuery = cJSON_GetObjectItem(root, "super_table_query");
+  if (!superQuery) {
+    g_queryInfo.superQueryInfo.threadCnt = 1;
+    g_queryInfo.superQueryInfo.sqlCount = 0;
+  } else if (superQuery->type != cJSON_Object) {
+    printf("ERROR: failed to read json, sub_table_query not found\n");
+    ret = true;
+    goto PARSE_OVER;
+  } else {
+    cJSON* subrate = cJSON_GetObjectItem(superQuery, "query_interval");
+    if (subrate && subrate->type == cJSON_Number) {
+      g_queryInfo.superQueryInfo.queryInterval = subrate->valueint;
+    } else if (!subrate) {
+      g_queryInfo.superQueryInfo.queryInterval = 0;
+    }
+
+    cJSON* superQueryTimes = cJSON_GetObjectItem(superQuery, "query_times");
+    if (superQueryTimes && superQueryTimes->type == cJSON_Number) {
+      if (superQueryTimes->valueint <= 0) {
+        errorPrint("%s() LN%d, failed to read json, query_times: %"PRId64", need be a valid (>0) number\n",
+                   __func__, __LINE__, superQueryTimes->valueint);
+        goto PARSE_OVER;
+      }
+      g_queryInfo.superQueryInfo.queryTimes = superQueryTimes->valueint;
+    } else if (!superQueryTimes) {
+      g_queryInfo.superQueryInfo.queryTimes = g_args.query_times;
+    } else {
+      errorPrint("%s() LN%d, failed to read json, query_times input mistake\n",
+                 __func__, __LINE__);
+      goto PARSE_OVER;
+    }
+
+    cJSON* threads = cJSON_GetObjectItem(superQuery, "threads");
+    if (threads && threads->type == cJSON_Number) {
+      if (threads->valueint <= 0) {
+        errorPrint("%s() LN%d, failed to read json, threads input mistake\n",
+                   __func__, __LINE__);
+        goto PARSE_OVER;
+
+      }
+      g_queryInfo.superQueryInfo.threadCnt = threads->valueint;
+    } else if (!threads) {
+      g_queryInfo.superQueryInfo.threadCnt = 1;
+    }
+
+    //cJSON* subTblCnt = cJSON_GetObjectItem(superQuery, "childtable_count");
+    //if (subTblCnt && subTblCnt->type == cJSON_Number) {
+    //  g_queryInfo.superQueryInfo.childTblCount = subTblCnt->valueint;
+    //} else if (!subTblCnt) {
+    //  g_queryInfo.superQueryInfo.childTblCount = 0;
+    //}
+
+    cJSON* stblname = cJSON_GetObjectItem(superQuery, "stblname");
+    if (stblname && stblname->type == cJSON_String
+        && stblname->valuestring != NULL) {
+      tstrncpy(g_queryInfo.superQueryInfo.sTblName, stblname->valuestring,
+               TSDB_TABLE_NAME_LEN);
+    } else {
+      errorPrint("%s() LN%d, failed to read json, super table name input error\n",
+                 __func__, __LINE__);
+      goto PARSE_OVER;
+    }
+
+    cJSON* superAsyncMode = cJSON_GetObjectItem(superQuery, "mode");
+    if (superAsyncMode && superAsyncMode->type == cJSON_String
+        && superAsyncMode->valuestring != NULL) {
+      if (0 == strcmp("sync", superAsyncMode->valuestring)) {
+        g_queryInfo.superQueryInfo.asyncMode = SYNC_MODE;
+      } else if (0 == strcmp("async", superAsyncMode->valuestring)) {
+        g_queryInfo.superQueryInfo.asyncMode = ASYNC_MODE;
+      } else {
+        errorPrint("%s() LN%d, failed to read json, async mode input error\n",
+                   __func__, __LINE__);
+        goto PARSE_OVER;
+      }
+    } else {
+      g_queryInfo.superQueryInfo.asyncMode = SYNC_MODE;
+    }
+
+    cJSON* superInterval = cJSON_GetObjectItem(superQuery, "interval");
+    if (superInterval && superInterval->type == cJSON_Number) {
+      if (superInterval->valueint < 0) {
+        errorPrint("%s() LN%d, failed to read json, interval input mistake\n",
+                   __func__, __LINE__);
+        goto PARSE_OVER;
+      }
+      g_queryInfo.superQueryInfo.subscribeInterval = superInterval->valueint;
+    } else if (!superInterval) {
+      //printf("failed to read json, subscribe interval no found\n");
+      //goto PARSE_OVER;
+      g_queryInfo.superQueryInfo.subscribeInterval = 10000;
+    }
+
+    cJSON* subrestart = cJSON_GetObjectItem(superQuery, "restart");
+    if (subrestart && subrestart->type == cJSON_String
+        && subrestart->valuestring != NULL) {
+      if (0 == strcmp("yes", subrestart->valuestring)) {
+        g_queryInfo.superQueryInfo.subscribeRestart = true;
+      } else if (0 == strcmp("no", subrestart->valuestring)) {
+        g_queryInfo.superQueryInfo.subscribeRestart = false;
+      } else {
+        printf("ERROR: failed to read json, subscribe restart error\n");
+        goto PARSE_OVER;
+      }
+    } else {
+      g_queryInfo.superQueryInfo.subscribeRestart = true;
+    }
+
+    cJSON* superkeepProgress = cJSON_GetObjectItem(superQuery, "keepProgress");
+    if (superkeepProgress &&
+        superkeepProgress->type == cJSON_String
+        && superkeepProgress->valuestring != NULL) {
+      if (0 == strcmp("yes", superkeepProgress->valuestring)) {
+        g_queryInfo.superQueryInfo.subscribeKeepProgress = 1;
+      } else if (0 == strcmp("no", superkeepProgress->valuestring)) {
+        g_queryInfo.superQueryInfo.subscribeKeepProgress = 0;
+      } else {
+        printf("ERROR: failed to read json, subscribe super table keepProgress error\n");
+        goto PARSE_OVER;
+      }
+    } else {
+      g_queryInfo.superQueryInfo.subscribeKeepProgress = 0;
+    }
+
+    // default value is -1, which mean do not resub
+    g_queryInfo.superQueryInfo.endAfterConsume = -1;
+    cJSON* superEndAfterConsume =
+            cJSON_GetObjectItem(superQuery, "endAfterConsume");
+    if (superEndAfterConsume
+        && superEndAfterConsume->type == cJSON_Number) {
+      g_queryInfo.superQueryInfo.endAfterConsume =
+              superEndAfterConsume->valueint;
+    }
+    if (g_queryInfo.superQueryInfo.endAfterConsume < -1)
+      g_queryInfo.superQueryInfo.endAfterConsume = -1;
+
+    // default value is -1, which mean do not resub
+    g_queryInfo.superQueryInfo.resubAfterConsume = -1;
+    cJSON* superResubAfterConsume =
+            cJSON_GetObjectItem(superQuery, "resubAfterConsume");
+    if ((superResubAfterConsume)
+        && (superResubAfterConsume->type == cJSON_Number)
+        && (superResubAfterConsume->valueint >= 0)) {
+      g_queryInfo.superQueryInfo.resubAfterConsume =
+              superResubAfterConsume->valueint;
+    }
+    if (g_queryInfo.superQueryInfo.resubAfterConsume < -1)
+      g_queryInfo.superQueryInfo.resubAfterConsume = -1;
+
+    // supert table sqls
+    cJSON* superSqls = cJSON_GetObjectItem(superQuery, "sqls");
+    if (!superSqls) {
+      g_queryInfo.superQueryInfo.sqlCount = 0;
+    } else if (superSqls->type != cJSON_Array) {
+      errorPrint("%s() LN%d: failed to read json, super sqls not found\n",
+                 __func__, __LINE__);
+      goto PARSE_OVER;
+    } else {
+      int superSqlSize = cJSON_GetArraySize(superSqls);
+      if (superSqlSize > MAX_QUERY_SQL_COUNT) {
+        errorPrint("%s() LN%d, failed to read json, query sql size overflow, max is %d\n",
+                   __func__, __LINE__, MAX_QUERY_SQL_COUNT);
+        goto PARSE_OVER;
+      }
+
+      g_queryInfo.superQueryInfo.sqlCount = superSqlSize;
+      for (int j = 0; j < superSqlSize; ++j) {
+        cJSON* sql = cJSON_GetArrayItem(superSqls, j);
+        if (sql == NULL) continue;
+
+        cJSON *sqlStr = cJSON_GetObjectItem(sql, "sql");
+        if (!sqlStr || sqlStr->type != cJSON_String
+            || sqlStr->valuestring == NULL) {
+          errorPrint("%s() LN%d, failed to read json, sql not found\n",
+                     __func__, __LINE__);
+          goto PARSE_OVER;
         }
-
-        cJSON* specifiedAsyncMode = cJSON_GetObjectItem(specifiedQuery, "mode");
-        if (specifiedAsyncMode && specifiedAsyncMode->type == cJSON_String
-                && specifiedAsyncMode->valuestring != NULL) {
-            if (0 == strcmp("sync", specifiedAsyncMode->valuestring)) {
-                g_queryInfo.specifiedQueryInfo.asyncMode = SYNC_MODE;
-            } else if (0 == strcmp("async", specifiedAsyncMode->valuestring)) {
-                g_queryInfo.specifiedQueryInfo.asyncMode = ASYNC_MODE;
-            } else {
-                errorPrint("%s() LN%d, failed to read json, async mode input error\n",
-                        __func__, __LINE__);
-                goto PARSE_OVER;
-            }
-        } else {
-            g_queryInfo.specifiedQueryInfo.asyncMode = SYNC_MODE;
+        tstrncpy(g_queryInfo.superQueryInfo.sql[j], sqlStr->valuestring,
+                 MAX_QUERY_SQL_LENGTH);
+
+        cJSON *result = cJSON_GetObjectItem(sql, "result");
+        if (result != NULL && result->type == cJSON_String
+            && result->valuestring != NULL){
+          tstrncpy(g_queryInfo.superQueryInfo.result[j],
+                   result->valuestring, MAX_FILE_NAME_LEN);
+        } else if (NULL == result) {
+          memset(g_queryInfo.superQueryInfo.result[j], 0, MAX_FILE_NAME_LEN);
+        }  else {
+          errorPrint("%s() LN%d, failed to read json, sub query result file not found\n",
+                     __func__, __LINE__);
+          goto PARSE_OVER;
         }
-
-        cJSON* interval = cJSON_GetObjectItem(specifiedQuery, "interval");
-        if (interval && interval->type == cJSON_Number) {
-            g_queryInfo.specifiedQueryInfo.subscribeInterval = interval->valueint;
-        } else if (!interval) {
-            //printf("failed to read json, subscribe interval no found\n");
-            //goto PARSE_OVER;
-            g_queryInfo.specifiedQueryInfo.subscribeInterval = 10000;
+      }
+    }
+  }
+
+  ret = true;
+
+  PARSE_OVER:
+  return ret;
+}
+
+static bool getInfoFromJsonFile(char* file) {
+  debugPrint("%s %d %s\n", __func__, __LINE__, file);
+
+  FILE *fp = fopen(file, "r");
+  if (!fp) {
+    printf("failed to read %s, reason:%s\n", file, strerror(errno));
+    return false;
+  }
+
+  bool  ret = false;
+  int   maxLen = 6400000;
+  char *content = calloc(1, maxLen + 1);
+  int   len = fread(content, 1, maxLen, fp);
+  if (len <= 0) {
+    free(content);
+    fclose(fp);
+    printf("failed to read %s, content is null", file);
+    return false;
+  }
+
+  content[len] = 0;
+  cJSON* root = cJSON_Parse(content);
+  if (root == NULL) {
+    printf("ERROR: failed to cjson parse %s, invalid json format\n", file);
+    goto PARSE_OVER;
+  }
+
+  cJSON* filetype = cJSON_GetObjectItem(root, "filetype");
+  if (filetype && filetype->type == cJSON_String && filetype->valuestring != NULL) {
+    if (0 == strcasecmp("insert", filetype->valuestring)) {
+      g_args.test_mode = INSERT_TEST;
+    } else if (0 == strcasecmp("query", filetype->valuestring)) {
+      g_args.test_mode = QUERY_TEST;
+    } else if (0 == strcasecmp("subscribe", filetype->valuestring)) {
+      g_args.test_mode = SUBSCRIBE_TEST;
+    } else {
+      printf("ERROR: failed to read json, filetype not support\n");
+      goto PARSE_OVER;
+    }
+  } else if (!filetype) {
+    g_args.test_mode = INSERT_TEST;
+  } else {
+    printf("ERROR: failed to read json, filetype not found\n");
+    goto PARSE_OVER;
+  }
+
+  if (INSERT_TEST == g_args.test_mode) {
+    ret = getMetaFromInsertJsonFile(root);
+  } else if ((QUERY_TEST == g_args.test_mode)
+             || (SUBSCRIBE_TEST == g_args.test_mode)) {
+    ret = getMetaFromQueryJsonFile(root);
+  } else {
+    errorPrint("%s() LN%d, input json file type error! please input correct file type: insert or query or subscribe\n",
+               __func__, __LINE__);
+    goto PARSE_OVER;
+  }
+
+  PARSE_OVER:
+  free(content);
+  cJSON_Delete(root);
+  fclose(fp);
+  return ret;
+}
+
+static int prepareSampleData() {
+  for (int i = 0; i < g_Dbs.dbCount; i++) {
+    for (int j = 0; j < g_Dbs.db[i].superTblCount; j++) {
+      if (g_Dbs.db[i].superTbls[j].tagsFile[0] != 0) {
+        if (readTagFromCsvFileToMem(&g_Dbs.db[i].superTbls[j]) != 0) {
+          return -1;
         }
-
-        cJSON* restart = cJSON_GetObjectItem(specifiedQuery, "restart");
-        if (restart && restart->type == cJSON_String && restart->valuestring != NULL) {
-            if (0 == strcmp("yes", restart->valuestring)) {
-                g_queryInfo.specifiedQueryInfo.subscribeRestart = true;
-            } else if (0 == strcmp("no", restart->valuestring)) {
-                g_queryInfo.specifiedQueryInfo.subscribeRestart = false;
-            } else {
-                printf("ERROR: failed to read json, subscribe restart error\n");
-                goto PARSE_OVER;
-            }
-        } else {
-            g_queryInfo.specifiedQueryInfo.subscribeRestart = true;
-        }
-
-        cJSON* keepProgress = cJSON_GetObjectItem(specifiedQuery, "keepProgress");
-        if (keepProgress
-                && keepProgress->type == cJSON_String
-                && keepProgress->valuestring != NULL) {
-            if (0 == strcmp("yes", keepProgress->valuestring)) {
-                g_queryInfo.specifiedQueryInfo.subscribeKeepProgress = 1;
-            } else if (0 == strcmp("no", keepProgress->valuestring)) {
-                g_queryInfo.specifiedQueryInfo.subscribeKeepProgress = 0;
-            } else {
-                printf("ERROR: failed to read json, subscribe keepProgress error\n");
-                goto PARSE_OVER;
-            }
-        } else {
-            g_queryInfo.specifiedQueryInfo.subscribeKeepProgress = 0;
-        }
-
-        // sqls
-        cJSON* specifiedSqls = cJSON_GetObjectItem(specifiedQuery, "sqls");
-        if (!specifiedSqls) {
-            g_queryInfo.specifiedQueryInfo.sqlCount = 0;
-        } else if (specifiedSqls->type != cJSON_Array) {
-            errorPrint("%s() LN%d, failed to read json, super sqls not found\n",
-                    __func__, __LINE__);
-            goto PARSE_OVER;
-        } else {
-            int superSqlSize = cJSON_GetArraySize(specifiedSqls);
-            if (superSqlSize * g_queryInfo.specifiedQueryInfo.concurrent
-                    > MAX_QUERY_SQL_COUNT) {
-                errorPrint("%s() LN%d, failed to read json, query sql(%d) * concurrent(%d) overflow, max is %d\n",
-                        __func__, __LINE__,
-                        superSqlSize,
-                        g_queryInfo.specifiedQueryInfo.concurrent,
-                        MAX_QUERY_SQL_COUNT);
-                goto PARSE_OVER;
-            }
-
-            g_queryInfo.specifiedQueryInfo.sqlCount = superSqlSize;
-            for (int j = 0; j < superSqlSize; ++j) {
-                cJSON* sql = cJSON_GetArrayItem(specifiedSqls, j);
-                if (sql == NULL) continue;
-
-                cJSON *sqlStr = cJSON_GetObjectItem(sql, "sql");
-                if (!sqlStr || sqlStr->type != cJSON_String || sqlStr->valuestring == NULL) {
-                    printf("ERROR: failed to read json, sql not found\n");
-                    goto PARSE_OVER;
-                }
-                tstrncpy(g_queryInfo.specifiedQueryInfo.sql[j],
-                        sqlStr->valuestring, MAX_QUERY_SQL_LENGTH);
-
-                // default value is -1, which mean infinite loop
-                g_queryInfo.specifiedQueryInfo.endAfterConsume[j] = -1;
-                cJSON* endAfterConsume =
-                    cJSON_GetObjectItem(specifiedQuery, "endAfterConsume");
-                if (endAfterConsume
-                        && endAfterConsume->type == cJSON_Number) {
-                    g_queryInfo.specifiedQueryInfo.endAfterConsume[j]
-                        = endAfterConsume->valueint;
-                }
-                if (g_queryInfo.specifiedQueryInfo.endAfterConsume[j] < -1)
-                    g_queryInfo.specifiedQueryInfo.endAfterConsume[j] = -1;
-
-                g_queryInfo.specifiedQueryInfo.resubAfterConsume[j] = -1;
-                cJSON* resubAfterConsume =
-                    cJSON_GetObjectItem(specifiedQuery, "resubAfterConsume");
-                if ((resubAfterConsume)
-                        && (resubAfterConsume->type == cJSON_Number)
-                        && (resubAfterConsume->valueint >= 0)) {
-                    g_queryInfo.specifiedQueryInfo.resubAfterConsume[j]
-                        = resubAfterConsume->valueint;
-                }
-
-                if (g_queryInfo.specifiedQueryInfo.resubAfterConsume[j] < -1)
-                    g_queryInfo.specifiedQueryInfo.resubAfterConsume[j] = -1;
-
-                cJSON *result = cJSON_GetObjectItem(sql, "result");
-                if ((NULL != result) && (result->type == cJSON_String)
-                        && (result->valuestring != NULL)) {
-                    tstrncpy(g_queryInfo.specifiedQueryInfo.result[j],
-                            result->valuestring, MAX_FILE_NAME_LEN);
-                } else if (NULL == result) {
-                    memset(g_queryInfo.specifiedQueryInfo.result[j],
-                            0, MAX_FILE_NAME_LEN);
-                } else {
-                    printf("ERROR: failed to read json, super query result file not found\n");
-                    goto PARSE_OVER;
-                }
-            }
-        }
-    }
-
-    // super_table_query
-    cJSON *superQuery = cJSON_GetObjectItem(root, "super_table_query");
-    if (!superQuery) {
-        g_queryInfo.superQueryInfo.threadCnt = 1;
-        g_queryInfo.superQueryInfo.sqlCount = 0;
-    } else if (superQuery->type != cJSON_Object) {
-        printf("ERROR: failed to read json, sub_table_query not found\n");
-        ret = true;
-        goto PARSE_OVER;
-    } else {
-        cJSON* subrate = cJSON_GetObjectItem(superQuery, "query_interval");
-        if (subrate && subrate->type == cJSON_Number) {
-            g_queryInfo.superQueryInfo.queryInterval = subrate->valueint;
-        } else if (!subrate) {
-            g_queryInfo.superQueryInfo.queryInterval = 0;
-        }
-
-        cJSON* superQueryTimes = cJSON_GetObjectItem(superQuery, "query_times");
-        if (superQueryTimes && superQueryTimes->type == cJSON_Number) {
-            if (superQueryTimes->valueint <= 0) {
-                errorPrint("%s() LN%d, failed to read json, query_times: %"PRId64", need be a valid (>0) number\n",
-                        __func__, __LINE__, superQueryTimes->valueint);
-                goto PARSE_OVER;
-            }
-            g_queryInfo.superQueryInfo.queryTimes = superQueryTimes->valueint;
-        } else if (!superQueryTimes) {
-            g_queryInfo.superQueryInfo.queryTimes = g_args.query_times;
-        } else {
-            errorPrint("%s() LN%d, failed to read json, query_times input mistake\n",
-                    __func__, __LINE__);
-            goto PARSE_OVER;
-        }
-
-        cJSON* threads = cJSON_GetObjectItem(superQuery, "threads");
-        if (threads && threads->type == cJSON_Number) {
-            if (threads->valueint <= 0) {
-                errorPrint("%s() LN%d, failed to read json, threads input mistake\n",
-                        __func__, __LINE__);
-                goto PARSE_OVER;
-
-            }
-            g_queryInfo.superQueryInfo.threadCnt = threads->valueint;
-        } else if (!threads) {
-            g_queryInfo.superQueryInfo.threadCnt = 1;
-        }
-
-        //cJSON* subTblCnt = cJSON_GetObjectItem(superQuery, "childtable_count");
-        //if (subTblCnt && subTblCnt->type == cJSON_Number) {
-        //  g_queryInfo.superQueryInfo.childTblCount = subTblCnt->valueint;
-        //} else if (!subTblCnt) {
-        //  g_queryInfo.superQueryInfo.childTblCount = 0;
-        //}
-
-        cJSON* stblname = cJSON_GetObjectItem(superQuery, "stblname");
-        if (stblname && stblname->type == cJSON_String
-                && stblname->valuestring != NULL) {
-            tstrncpy(g_queryInfo.superQueryInfo.sTblName, stblname->valuestring,
-                    TSDB_TABLE_NAME_LEN);
-        } else {
-            errorPrint("%s() LN%d, failed to read json, super table name input error\n",
-                    __func__, __LINE__);
-            goto PARSE_OVER;
-        }
-
-        cJSON* superAsyncMode = cJSON_GetObjectItem(superQuery, "mode");
-        if (superAsyncMode && superAsyncMode->type == cJSON_String
-                && superAsyncMode->valuestring != NULL) {
-            if (0 == strcmp("sync", superAsyncMode->valuestring)) {
-                g_queryInfo.superQueryInfo.asyncMode = SYNC_MODE;
-            } else if (0 == strcmp("async", superAsyncMode->valuestring)) {
-                g_queryInfo.superQueryInfo.asyncMode = ASYNC_MODE;
-            } else {
-                errorPrint("%s() LN%d, failed to read json, async mode input error\n",
-                        __func__, __LINE__);
-                goto PARSE_OVER;
-            }
-        } else {
-            g_queryInfo.superQueryInfo.asyncMode = SYNC_MODE;
-        }
-
-        cJSON* superInterval = cJSON_GetObjectItem(superQuery, "interval");
-        if (superInterval && superInterval->type == cJSON_Number) {
-            if (superInterval->valueint < 0) {
-                errorPrint("%s() LN%d, failed to read json, interval input mistake\n",
-                        __func__, __LINE__);
-                goto PARSE_OVER;
-            }
-            g_queryInfo.superQueryInfo.subscribeInterval = superInterval->valueint;
-        } else if (!superInterval) {
-            //printf("failed to read json, subscribe interval no found\n");
-            //goto PARSE_OVER;
-            g_queryInfo.superQueryInfo.subscribeInterval = 10000;
-        }
-
-        cJSON* subrestart = cJSON_GetObjectItem(superQuery, "restart");
-        if (subrestart && subrestart->type == cJSON_String
-                && subrestart->valuestring != NULL) {
-            if (0 == strcmp("yes", subrestart->valuestring)) {
-                g_queryInfo.superQueryInfo.subscribeRestart = true;
-            } else if (0 == strcmp("no", subrestart->valuestring)) {
-                g_queryInfo.superQueryInfo.subscribeRestart = false;
-            } else {
-                printf("ERROR: failed to read json, subscribe restart error\n");
-                goto PARSE_OVER;
-            }
-        } else {
-            g_queryInfo.superQueryInfo.subscribeRestart = true;
-        }
-
-        cJSON* superkeepProgress = cJSON_GetObjectItem(superQuery, "keepProgress");
-        if (superkeepProgress &&
-                superkeepProgress->type == cJSON_String
-                && superkeepProgress->valuestring != NULL) {
-            if (0 == strcmp("yes", superkeepProgress->valuestring)) {
-                g_queryInfo.superQueryInfo.subscribeKeepProgress = 1;
-            } else if (0 == strcmp("no", superkeepProgress->valuestring)) {
-                g_queryInfo.superQueryInfo.subscribeKeepProgress = 0;
-            } else {
-                printf("ERROR: failed to read json, subscribe super table keepProgress error\n");
-                goto PARSE_OVER;
-            }
-        } else {
-            g_queryInfo.superQueryInfo.subscribeKeepProgress = 0;
-        }
-
-        // default value is -1, which mean do not resub
-        g_queryInfo.superQueryInfo.endAfterConsume = -1;
-        cJSON* superEndAfterConsume =
-            cJSON_GetObjectItem(superQuery, "endAfterConsume");
-        if (superEndAfterConsume
-                && superEndAfterConsume->type == cJSON_Number) {
-            g_queryInfo.superQueryInfo.endAfterConsume =
-                superEndAfterConsume->valueint;
-        }
-        if (g_queryInfo.superQueryInfo.endAfterConsume < -1)
-            g_queryInfo.superQueryInfo.endAfterConsume = -1;
-
-        // default value is -1, which mean do not resub
-        g_queryInfo.superQueryInfo.resubAfterConsume = -1;
-        cJSON* superResubAfterConsume =
-            cJSON_GetObjectItem(superQuery, "resubAfterConsume");
-        if ((superResubAfterConsume)
-                && (superResubAfterConsume->type == cJSON_Number)
-                && (superResubAfterConsume->valueint >= 0)) {
-            g_queryInfo.superQueryInfo.resubAfterConsume =
-                superResubAfterConsume->valueint;
-        }
-        if (g_queryInfo.superQueryInfo.resubAfterConsume < -1)
-            g_queryInfo.superQueryInfo.resubAfterConsume = -1;
-
-        // supert table sqls
-        cJSON* superSqls = cJSON_GetObjectItem(superQuery, "sqls");
-        if (!superSqls) {
-            g_queryInfo.superQueryInfo.sqlCount = 0;
-        } else if (superSqls->type != cJSON_Array) {
-            errorPrint("%s() LN%d: failed to read json, super sqls not found\n",
-                    __func__, __LINE__);
-            goto PARSE_OVER;
-        } else {
-            int superSqlSize = cJSON_GetArraySize(superSqls);
-            if (superSqlSize > MAX_QUERY_SQL_COUNT) {
-                errorPrint("%s() LN%d, failed to read json, query sql size overflow, max is %d\n",
-                        __func__, __LINE__, MAX_QUERY_SQL_COUNT);
-                goto PARSE_OVER;
-            }
-
-            g_queryInfo.superQueryInfo.sqlCount = superSqlSize;
-            for (int j = 0; j < superSqlSize; ++j) {
-                cJSON* sql = cJSON_GetArrayItem(superSqls, j);
-                if (sql == NULL) continue;
-
-                cJSON *sqlStr = cJSON_GetObjectItem(sql, "sql");
-                if (!sqlStr || sqlStr->type != cJSON_String
-                        || sqlStr->valuestring == NULL) {
-                    errorPrint("%s() LN%d, failed to read json, sql not found\n",
-                            __func__, __LINE__);
-                    goto PARSE_OVER;
-                }
-                tstrncpy(g_queryInfo.superQueryInfo.sql[j], sqlStr->valuestring,
-                        MAX_QUERY_SQL_LENGTH);
-
-                cJSON *result = cJSON_GetObjectItem(sql, "result");
-                if (result != NULL && result->type == cJSON_String
-                        && result->valuestring != NULL){
-                    tstrncpy(g_queryInfo.superQueryInfo.result[j],
-                            result->valuestring, MAX_FILE_NAME_LEN);
-                } else if (NULL == result) {
-                    memset(g_queryInfo.superQueryInfo.result[j], 0, MAX_FILE_NAME_LEN);
-                }  else {
-                    errorPrint("%s() LN%d, failed to read json, sub query result file not found\n",
-                            __func__, __LINE__);
-                    goto PARSE_OVER;
-                }
-            }
-        }
-    }
-
-    ret = true;
-
-PARSE_OVER:
-    return ret;
-}
-
-static bool getInfoFromJsonFile(char* file) {
-    debugPrint("%s %d %s\n", __func__, __LINE__, file);
-
-    FILE *fp = fopen(file, "r");
-    if (!fp) {
-        printf("failed to read %s, reason:%s\n", file, strerror(errno));
-        return false;
-    }
-
-    bool  ret = false;
-    int   maxLen = 6400000;
-    char *content = calloc(1, maxLen + 1);
-    int   len = fread(content, 1, maxLen, fp);
-    if (len <= 0) {
-        free(content);
-        fclose(fp);
-        printf("failed to read %s, content is null", file);
-        return false;
-    }
-
-    content[len] = 0;
-    cJSON* root = cJSON_Parse(content);
-    if (root == NULL) {
-        printf("ERROR: failed to cjson parse %s, invalid json format\n", file);
-        goto PARSE_OVER;
-    }
-
-    cJSON* filetype = cJSON_GetObjectItem(root, "filetype");
-    if (filetype && filetype->type == cJSON_String && filetype->valuestring != NULL) {
-        if (0 == strcasecmp("insert", filetype->valuestring)) {
-            g_args.test_mode = INSERT_TEST;
-        } else if (0 == strcasecmp("query", filetype->valuestring)) {
-            g_args.test_mode = QUERY_TEST;
-        } else if (0 == strcasecmp("subscribe", filetype->valuestring)) {
-            g_args.test_mode = SUBSCRIBE_TEST;
-        } else {
-            printf("ERROR: failed to read json, filetype not support\n");
-            goto PARSE_OVER;
-        }
-    } else if (!filetype) {
-        g_args.test_mode = INSERT_TEST;
-    } else {
-        printf("ERROR: failed to read json, filetype not found\n");
-        goto PARSE_OVER;
-    }
-
-    if (INSERT_TEST == g_args.test_mode) {
-        ret = getMetaFromInsertJsonFile(root);
-    } else if ((QUERY_TEST == g_args.test_mode)
-            || (SUBSCRIBE_TEST == g_args.test_mode)) {
-        ret = getMetaFromQueryJsonFile(root);
-    } else {
-        errorPrint("%s() LN%d, input json file type error! please input correct file type: insert or query or subscribe\n",
-                __func__, __LINE__);
-        goto PARSE_OVER;
-    }
-
-PARSE_OVER:
-    free(content);
-    cJSON_Delete(root);
-    fclose(fp);
-    return ret;
-}
-
-static int prepareSampleData() {
-    for (int i = 0; i < g_Dbs.dbCount; i++) {
-        for (int j = 0; j < g_Dbs.db[i].superTblCount; j++) {
-            if (g_Dbs.db[i].superTbls[j].tagsFile[0] != 0) {
-                if (readTagFromCsvFileToMem(&g_Dbs.db[i].superTbls[j]) != 0) {
-                    return -1;
-                }
-            }
-        }
-    }
-
-    return 0;
+      }
+    }
+  }
+
+  return 0;
 }
 
 static void postFreeResource() {
-    tmfclose(g_fpOfInsertResult);
-    for (int i = 0; i < g_Dbs.dbCount; i++) {
-        for (uint64_t j = 0; j < g_Dbs.db[i].superTblCount; j++) {
-            if (0 != g_Dbs.db[i].superTbls[j].colsOfCreateChildTable) {
-                free(g_Dbs.db[i].superTbls[j].colsOfCreateChildTable);
-                g_Dbs.db[i].superTbls[j].colsOfCreateChildTable = NULL;
-            }
-            if (0 != g_Dbs.db[i].superTbls[j].sampleDataBuf) {
-                free(g_Dbs.db[i].superTbls[j].sampleDataBuf);
-                g_Dbs.db[i].superTbls[j].sampleDataBuf = NULL;
-            }
-            if (0 != g_Dbs.db[i].superTbls[j].tagDataBuf) {
-                free(g_Dbs.db[i].superTbls[j].tagDataBuf);
-                g_Dbs.db[i].superTbls[j].tagDataBuf = NULL;
-            }
-            if (0 != g_Dbs.db[i].superTbls[j].childTblName) {
-                free(g_Dbs.db[i].superTbls[j].childTblName);
-                g_Dbs.db[i].superTbls[j].childTblName = NULL;
-            }
-        }
-    }
+  tmfclose(g_fpOfInsertResult);
+  for (int i = 0; i < g_Dbs.dbCount; i++) {
+    for (uint64_t j = 0; j < g_Dbs.db[i].superTblCount; j++) {
+      if (0 != g_Dbs.db[i].superTbls[j].colsOfCreateChildTable) {
+        free(g_Dbs.db[i].superTbls[j].colsOfCreateChildTable);
+        g_Dbs.db[i].superTbls[j].colsOfCreateChildTable = NULL;
+      }
+      if (0 != g_Dbs.db[i].superTbls[j].sampleDataBuf) {
+        free(g_Dbs.db[i].superTbls[j].sampleDataBuf);
+        g_Dbs.db[i].superTbls[j].sampleDataBuf = NULL;
+      }
+      if (0 != g_Dbs.db[i].superTbls[j].tagDataBuf) {
+        free(g_Dbs.db[i].superTbls[j].tagDataBuf);
+        g_Dbs.db[i].superTbls[j].tagDataBuf = NULL;
+      }
+      if (0 != g_Dbs.db[i].superTbls[j].childTblName) {
+        free(g_Dbs.db[i].superTbls[j].childTblName);
+        g_Dbs.db[i].superTbls[j].childTblName = NULL;
+      }
+    }
+  }
 }
 
 static int getRowDataFromSample(
         char* dataBuf, int64_t maxLen, int64_t timestamp,
         SSuperTable* superTblInfo, int64_t* sampleUsePos)
 {
-    if ((*sampleUsePos) == MAX_SAMPLES_ONCE_FROM_FILE) {
-        /*    int ret = readSampleFromCsvFileToMem(superTblInfo);
+  if ((*sampleUsePos) == MAX_SAMPLES_ONCE_FROM_FILE) {
+    /*    int ret = readSampleFromCsvFileToMem(superTblInfo);
               if (0 != ret) {
               tmfree(superTblInfo->sampleDataBuf);
               superTblInfo->sampleDataBuf = NULL;
               return -1;
               }
               */
-        *sampleUsePos = 0;
-    }
-
-    int    dataLen = 0;
-
-    dataLen += snprintf(dataBuf + dataLen, maxLen - dataLen,
-            "(%" PRId64 ", ", timestamp);
-    dataLen += snprintf(dataBuf + dataLen, maxLen - dataLen,
-            "%s",
-            superTblInfo->sampleDataBuf
-            + superTblInfo->lenOfOneRow * (*sampleUsePos));
-    dataLen += snprintf(dataBuf + dataLen, maxLen - dataLen, ")");
-
-    (*sampleUsePos)++;
-
-    return dataLen;
+    *sampleUsePos = 0;
+  }
+
+  int    dataLen = 0;
+
+  dataLen += snprintf(dataBuf + dataLen, maxLen - dataLen,
+                      "(%" PRId64 ", ", timestamp);
+  dataLen += snprintf(dataBuf + dataLen, maxLen - dataLen,
+                      "%s",
+                      superTblInfo->sampleDataBuf
+                      + superTblInfo->lenOfOneRow * (*sampleUsePos));
+  dataLen += snprintf(dataBuf + dataLen, maxLen - dataLen, ")");
+
+  (*sampleUsePos)++;
+
+  return dataLen;
 }
 
 static int64_t generateStbRowData(
         SSuperTable* stbInfo,
         char* recBuf, int64_t timestamp)
 {
-    int64_t   dataLen = 0;
-    char  *pstr = recBuf;
-    int64_t maxLen = MAX_DATA_SIZE;
-
-    dataLen += snprintf(pstr + dataLen, maxLen - dataLen,
-            "(%" PRId64 ",", timestamp);
-
-    for (int i = 0; i < stbInfo->columnCount; i++) {
-        if ((0 == strncasecmp(stbInfo->columns[i].dataType,
-                        "BINARY", strlen("BINARY")))
-                || (0 == strncasecmp(stbInfo->columns[i].dataType,
-                        "NCHAR", strlen("NCHAR")))) {
-            if (stbInfo->columns[i].dataLen > TSDB_MAX_BINARY_LEN) {
-                errorPrint( "binary or nchar length overflow, max size:%u\n",
-                        (uint32_t)TSDB_MAX_BINARY_LEN);
-                return -1;
-            }
-
-            char* buf = (char*)calloc(stbInfo->columns[i].dataLen+1, 1);
-            if (NULL == buf) {
-                errorPrint( "calloc failed! size:%d\n", stbInfo->columns[i].dataLen);
-                return -1;
-            }
-            rand_string(buf, stbInfo->columns[i].dataLen);
-            dataLen += snprintf(pstr + dataLen, maxLen - dataLen, "\'%s\',", buf);
-            tmfree(buf);
-        } else if (0 == strncasecmp(stbInfo->columns[i].dataType,
-                    "INT", strlen("INT"))) {
-            if ((g_args.demo_mode) && (i == 1)) {
-                dataLen += snprintf(pstr + dataLen, maxLen - dataLen,
-                        "%d,", demo_voltage_int());
-            } else {
-                dataLen += snprintf(pstr + dataLen, maxLen - dataLen,
-                        "%d,", rand_int());
-            }
-        } else if (0 == strncasecmp(stbInfo->columns[i].dataType,
-                    "BIGINT", strlen("BIGINT"))) {
-            dataLen += snprintf(pstr + dataLen, maxLen - dataLen,
-                    "%"PRId64",", rand_bigint());
-        }  else if (0 == strncasecmp(stbInfo->columns[i].dataType,
-                    "FLOAT", strlen("FLOAT"))) {
-            if (g_args.demo_mode) {
-                if (i == 0) {
-                    dataLen += snprintf(pstr + dataLen, maxLen - dataLen,
-                            "%f,", demo_current_float());
-                } else {
-                    dataLen += snprintf(pstr + dataLen, maxLen - dataLen,
-                            "%f,", demo_phase_float());
-                }
-            } else {
-                dataLen += snprintf(pstr + dataLen, maxLen - dataLen,
-                        "%f,", rand_float());
-            }
-        }  else if (0 == strncasecmp(stbInfo->columns[i].dataType,
-                    "DOUBLE", strlen("DOUBLE"))) {
-            dataLen += snprintf(pstr + dataLen, maxLen - dataLen,
-                    "%f,", rand_double());
-        }  else if (0 == strncasecmp(stbInfo->columns[i].dataType,
-                    "SMALLINT", strlen("SMALLINT"))) {
-            dataLen += snprintf(pstr + dataLen, maxLen - dataLen,
-                    "%d,", rand_smallint());
-        }  else if (0 == strncasecmp(stbInfo->columns[i].dataType,
-                    "TINYINT", strlen("TINYINT"))) {
-            dataLen += snprintf(pstr + dataLen, maxLen - dataLen,
-                    "%d,", rand_tinyint());
-        }  else if (0 == strncasecmp(stbInfo->columns[i].dataType,
-                    "BOOL", strlen("BOOL"))) {
-            dataLen += snprintf(pstr + dataLen, maxLen - dataLen,
-                    "%d,", rand_bool());
-        }  else if (0 == strncasecmp(stbInfo->columns[i].dataType,
-                    "TIMESTAMP", strlen("TIMESTAMP"))) {
-            dataLen += snprintf(pstr + dataLen, maxLen - dataLen,
-                    "%"PRId64",", rand_bigint());
-        }  else {
-            errorPrint( "Not support data type: %s\n", stbInfo->columns[i].dataType);
-            return -1;
+  int64_t   dataLen = 0;
+  char  *pstr = recBuf;
+  int64_t maxLen = MAX_DATA_SIZE;
+
+  dataLen += snprintf(pstr + dataLen, maxLen - dataLen,
+                      "(%" PRId64 ",", timestamp);
+
+  for (int i = 0; i < stbInfo->columnCount; i++) {
+    if ((0 == strncasecmp(stbInfo->columns[i].dataType,
+                          "BINARY", strlen("BINARY")))
+        || (0 == strncasecmp(stbInfo->columns[i].dataType,
+                             "NCHAR", strlen("NCHAR")))) {
+      if (stbInfo->columns[i].dataLen > TSDB_MAX_BINARY_LEN) {
+        errorPrint( "binary or nchar length overflow, max size:%u\n",
+                    (uint32_t)TSDB_MAX_BINARY_LEN);
+        return -1;
+      }
+
+      char* buf = (char*)calloc(stbInfo->columns[i].dataLen+1, 1);
+      if (NULL == buf) {
+        errorPrint( "calloc failed! size:%d\n", stbInfo->columns[i].dataLen);
+        return -1;
+      }
+      rand_string(buf, stbInfo->columns[i].dataLen);
+      dataLen += snprintf(pstr + dataLen, maxLen - dataLen, "\'%s\',", buf);
+      tmfree(buf);
+    } else if (0 == strncasecmp(stbInfo->columns[i].dataType,
+                                "INT", strlen("INT"))) {
+      if ((g_args.demo_mode) && (i == 1)) {
+        dataLen += snprintf(pstr + dataLen, maxLen - dataLen,
+                            "%d,", demo_voltage_int());
+      } else {
+        dataLen += snprintf(pstr + dataLen, maxLen - dataLen,
+                            "%d,", rand_int());
+      }
+    } else if (0 == strncasecmp(stbInfo->columns[i].dataType,
+                                "BIGINT", strlen("BIGINT"))) {
+      dataLen += snprintf(pstr + dataLen, maxLen - dataLen,
+                          "%"PRId64",", rand_bigint());
+    }  else if (0 == strncasecmp(stbInfo->columns[i].dataType,
+                                 "FLOAT", strlen("FLOAT"))) {
+      if (g_args.demo_mode) {
+        if (i == 0) {
+          dataLen += snprintf(pstr + dataLen, maxLen - dataLen,
+                              "%f,", demo_current_float());
+        } else {
+          dataLen += snprintf(pstr + dataLen, maxLen - dataLen,
+                              "%f,", demo_phase_float());
         }
-    }
-
-    dataLen -= 1;
-    dataLen += snprintf(pstr + dataLen, maxLen - dataLen, ")");
-
-    verbosePrint("%s() LN%d, dataLen:%"PRId64"\n", __func__, __LINE__, dataLen);
-    verbosePrint("%s() LN%d, recBuf:\n\t%s\n", __func__, __LINE__, recBuf);
-
-    return strlen(recBuf);
+      } else {
+        dataLen += snprintf(pstr + dataLen, maxLen - dataLen,
+                            "%f,", rand_float());
+      }
+    }  else if (0 == strncasecmp(stbInfo->columns[i].dataType,
+                                 "DOUBLE", strlen("DOUBLE"))) {
+      dataLen += snprintf(pstr + dataLen, maxLen - dataLen,
+                          "%f,", rand_double());
+    }  else if (0 == strncasecmp(stbInfo->columns[i].dataType,
+                                 "SMALLINT", strlen("SMALLINT"))) {
+      dataLen += snprintf(pstr + dataLen, maxLen - dataLen,
+                          "%d,", rand_smallint());
+    }  else if (0 == strncasecmp(stbInfo->columns[i].dataType,
+                                 "TINYINT", strlen("TINYINT"))) {
+      dataLen += snprintf(pstr + dataLen, maxLen - dataLen,
+                          "%d,", rand_tinyint());
+    }  else if (0 == strncasecmp(stbInfo->columns[i].dataType,
+                                 "BOOL", strlen("BOOL"))) {
+      dataLen += snprintf(pstr + dataLen, maxLen - dataLen,
+                          "%d,", rand_bool());
+    }  else if (0 == strncasecmp(stbInfo->columns[i].dataType,
+                                 "TIMESTAMP", strlen("TIMESTAMP"))) {
+      dataLen += snprintf(pstr + dataLen, maxLen - dataLen,
+                          "%"PRId64",", rand_bigint());
+    }  else {
+      errorPrint( "Not support data type: %s\n", stbInfo->columns[i].dataType);
+      return -1;
+    }
+  }
+
+  dataLen -= 1;
+  dataLen += snprintf(pstr + dataLen, maxLen - dataLen, ")");
+
+  verbosePrint("%s() LN%d, dataLen:%"PRId64"\n", __func__, __LINE__, dataLen);
+  verbosePrint("%s() LN%d, recBuf:\n\t%s\n", __func__, __LINE__, recBuf);
+
+  return strlen(recBuf);
 }
 
 static int64_t generateData(char *recBuf, char **data_type,
-        int64_t timestamp, int lenOfBinary) {
-    memset(recBuf, 0, MAX_DATA_SIZE);
-    char *pstr = recBuf;
-    pstr += sprintf(pstr, "(%" PRId64, timestamp);
-
-    int columnCount = g_args.num_of_CPR;
-
-    for (int i = 0; i < columnCount; i++) {
-        if (strcasecmp(data_type[i % columnCount], "TINYINT") == 0) {
-            pstr += sprintf(pstr, ",%d", rand_tinyint() );
-        } else if (strcasecmp(data_type[i % columnCount], "SMALLINT") == 0) {
-            pstr += sprintf(pstr, ",%d", rand_smallint());
-        } else if (strcasecmp(data_type[i % columnCount], "INT") == 0) {
-            pstr += sprintf(pstr, ",%d", rand_int());
-        } else if (strcasecmp(data_type[i % columnCount], "BIGINT") == 0) {
-            pstr += sprintf(pstr, ",%" PRId64, rand_bigint());
-        } else if (strcasecmp(data_type[i % columnCount], "TIMESTAMP") == 0) {
-            pstr += sprintf(pstr, ",%" PRId64, rand_bigint());
-        } else if (strcasecmp(data_type[i % columnCount], "FLOAT") == 0) {
-            pstr += sprintf(pstr, ",%10.4f", rand_float());
-        } else if (strcasecmp(data_type[i % columnCount], "DOUBLE") == 0) {
-            double t = rand_double();
-            pstr += sprintf(pstr, ",%20.8f", t);
-        } else if (strcasecmp(data_type[i % columnCount], "BOOL") == 0) {
-            bool b = rand_bool() & 1;
-            pstr += sprintf(pstr, ",%s", b ? "true" : "false");
-        } else if (strcasecmp(data_type[i % columnCount], "BINARY") == 0) {
-            char *s = malloc(lenOfBinary + 1);
-            if (s == NULL) {
-                errorPrint("%s() LN%d, memory allocation %d bytes failed\n",
-                        __func__, __LINE__, lenOfBinary + 1);
-                exit(-1);
-            }
-            rand_string(s, lenOfBinary);
-            pstr += sprintf(pstr, ",\"%s\"", s);
-            free(s);
-        } else if (strcasecmp(data_type[i % columnCount], "NCHAR") == 0) {
-            char *s = malloc(lenOfBinary + 1);
-            if (s == NULL) {
-                errorPrint("%s() LN%d, memory allocation %d bytes failed\n",
-                        __func__, __LINE__, lenOfBinary + 1);
-                exit(-1);
-            }
-            rand_string(s, lenOfBinary);
-            pstr += sprintf(pstr, ",\"%s\"", s);
-            free(s);
-        }
-
-        if (strlen(recBuf) > MAX_DATA_SIZE) {
-            perror("column length too long, abort");
-            exit(-1);
-        }
-    }
-
-    pstr += sprintf(pstr, ")");
-
-    verbosePrint("%s() LN%d, recBuf:\n\t%s\n", __func__, __LINE__, recBuf);
-
-    return (int32_t)strlen(recBuf);
+                            int64_t timestamp, int lenOfBinary) {
+  memset(recBuf, 0, MAX_DATA_SIZE);
+  char *pstr = recBuf;
+  pstr += sprintf(pstr, "(%" PRId64, timestamp);
+
+  int columnCount = g_args.num_of_CPR;
+
+  for (int i = 0; i < columnCount; i++) {
+    if (strcasecmp(data_type[i % columnCount], "TINYINT") == 0) {
+      pstr += sprintf(pstr, ",%d", rand_tinyint() );
+    } else if (strcasecmp(data_type[i % columnCount], "SMALLINT") == 0) {
+      pstr += sprintf(pstr, ",%d", rand_smallint());
+    } else if (strcasecmp(data_type[i % columnCount], "INT") == 0) {
+      pstr += sprintf(pstr, ",%d", rand_int());
+    } else if (strcasecmp(data_type[i % columnCount], "BIGINT") == 0) {
+      pstr += sprintf(pstr, ",%" PRId64, rand_bigint());
+    } else if (strcasecmp(data_type[i % columnCount], "TIMESTAMP") == 0) {
+      pstr += sprintf(pstr, ",%" PRId64, rand_bigint());
+    } else if (strcasecmp(data_type[i % columnCount], "FLOAT") == 0) {
+      pstr += sprintf(pstr, ",%10.4f", rand_float());
+    } else if (strcasecmp(data_type[i % columnCount], "DOUBLE") == 0) {
+      double t = rand_double();
+      pstr += sprintf(pstr, ",%20.8f", t);
+    } else if (strcasecmp(data_type[i % columnCount], "BOOL") == 0) {
+      bool b = rand_bool() & 1;
+      pstr += sprintf(pstr, ",%s", b ? "true" : "false");
+    } else if (strcasecmp(data_type[i % columnCount], "BINARY") == 0) {
+      char *s = malloc(lenOfBinary + 1);
+      if (s == NULL) {
+        errorPrint("%s() LN%d, memory allocation %d bytes failed\n",
+                   __func__, __LINE__, lenOfBinary + 1);
+        exit(-1);
+      }
+      rand_string(s, lenOfBinary);
+      pstr += sprintf(pstr, ",\"%s\"", s);
+      free(s);
+    } else if (strcasecmp(data_type[i % columnCount], "NCHAR") == 0) {
+      char *s = malloc(lenOfBinary + 1);
+      if (s == NULL) {
+        errorPrint("%s() LN%d, memory allocation %d bytes failed\n",
+                   __func__, __LINE__, lenOfBinary + 1);
+        exit(-1);
+      }
+      rand_string(s, lenOfBinary);
+      pstr += sprintf(pstr, ",\"%s\"", s);
+      free(s);
+    }
+
+    if (strlen(recBuf) > MAX_DATA_SIZE) {
+      perror("column length too long, abort");
+      exit(-1);
+    }
+  }
+
+  pstr += sprintf(pstr, ")");
+
+  verbosePrint("%s() LN%d, recBuf:\n\t%s\n", __func__, __LINE__, recBuf);
+
+  return (int32_t)strlen(recBuf);
 }
 
 static int prepareSampleDataForSTable(SSuperTable *superTblInfo) {
-    char* sampleDataBuf = NULL;
-
-    sampleDataBuf = calloc(
-            superTblInfo->lenOfOneRow * MAX_SAMPLES_ONCE_FROM_FILE, 1);
-    if (sampleDataBuf == NULL) {
-        errorPrint("%s() LN%d, Failed to calloc %"PRIu64" Bytes, reason:%s\n",
-                __func__, __LINE__,
-                superTblInfo->lenOfOneRow * MAX_SAMPLES_ONCE_FROM_FILE,
-                strerror(errno));
-        return -1;
-    }
-
-    superTblInfo->sampleDataBuf = sampleDataBuf;
-    int ret = readSampleFromCsvFileToMem(superTblInfo);
-
-    if (0 != ret) {
-        errorPrint("%s() LN%d, read sample from csv file failed.\n",
-                __func__, __LINE__);
-        tmfree(sampleDataBuf);
-        superTblInfo->sampleDataBuf = NULL;
-        return -1;
-    }
-
-    return 0;
+  char* sampleDataBuf = NULL;
+
+  sampleDataBuf = calloc(
+          superTblInfo->lenOfOneRow * MAX_SAMPLES_ONCE_FROM_FILE, 1);
+  if (sampleDataBuf == NULL) {
+    errorPrint("%s() LN%d, Failed to calloc %"PRIu64" Bytes, reason:%s\n",
+               __func__, __LINE__,
+               superTblInfo->lenOfOneRow * MAX_SAMPLES_ONCE_FROM_FILE,
+               strerror(errno));
+    return -1;
+  }
+
+  superTblInfo->sampleDataBuf = sampleDataBuf;
+  int ret = readSampleFromCsvFileToMem(superTblInfo);
+
+  if (0 != ret) {
+    errorPrint("%s() LN%d, read sample from csv file failed.\n",
+               __func__, __LINE__);
+    tmfree(sampleDataBuf);
+    superTblInfo->sampleDataBuf = NULL;
+    return -1;
+  }
+
+  return 0;
 }
 
 static int32_t execInsert(threadInfo *pThreadInfo, uint32_t k)
 {
-    int32_t affectedRows;
-    SSuperTable* superTblInfo = pThreadInfo->superTblInfo;
-
-    verbosePrint("[%d] %s() LN%d %s\n", pThreadInfo->threadID,
-            __func__, __LINE__, pThreadInfo->buffer);
-
-    uint16_t iface;
-    if (superTblInfo)
-        iface = superTblInfo->iface;
-    else {
-        if (g_args.iface == INTERFACE_BUT)
-            iface = TAOSC_IFACE;
-        else
-            iface = g_args.iface;
-    }
-
-    debugPrint("[%d] %s() LN%d %s\n", pThreadInfo->threadID,
-            __func__, __LINE__,
-            (iface==TAOSC_IFACE)?
-            "taosc":(iface==REST_IFACE)?"rest":"stmt");
-
-    switch(iface) {
-        case TAOSC_IFACE:
-            affectedRows = queryDbExec(
-                    pThreadInfo->taos,
-                    pThreadInfo->buffer, INSERT_TYPE, false);
-            break;
-
-        case REST_IFACE:
-            if (0 != postProceSql(g_Dbs.host, &g_Dbs.serv_addr, g_Dbs.port,
-                        pThreadInfo->buffer, pThreadInfo)) {
-                affectedRows = -1;
-                printf("========restful return fail, threadID[%d]\n",
-                        pThreadInfo->threadID);
-            } else {
-                affectedRows = k;
-            }
-            break;
+  int32_t affectedRows;
+  SSuperTable* superTblInfo = pThreadInfo->superTblInfo;
+
+  verbosePrint("[%d] %s() LN%d %s\n", pThreadInfo->threadID,
+               __func__, __LINE__, pThreadInfo->buffer);
+
+  uint16_t iface;
+  if (superTblInfo)
+    iface = superTblInfo->iface;
+  else {
+    if (g_args.iface == INTERFACE_BUT)
+      iface = TAOSC_IFACE;
+    else
+      iface = g_args.iface;
+  }
+
+  debugPrint("[%d] %s() LN%d %s\n", pThreadInfo->threadID,
+             __func__, __LINE__,
+             (iface==TAOSC_IFACE)?
+             "taosc":(iface==REST_IFACE)?"rest":"stmt");
+
+  switch(iface) {
+    case TAOSC_IFACE:
+      affectedRows = queryDbExec(
+              pThreadInfo->taos,
+              pThreadInfo->buffer, INSERT_TYPE, false);
+      break;
+
+    case REST_IFACE:
+      if (0 != postProceSql(g_Dbs.host, &g_Dbs.serv_addr, g_Dbs.port,
+                            pThreadInfo->buffer, pThreadInfo)) {
+        affectedRows = -1;
+        printf("========restful return fail, threadID[%d]\n",
+               pThreadInfo->threadID);
+      } else {
+        affectedRows = k;
+      }
+      break;
 
 #if STMT_IFACE_ENABLED == 1
-        case STMT_IFACE:
-            debugPrint("%s() LN%d, stmt=%p",
-                    __func__, __LINE__, pThreadInfo->stmt);
-            if (0 != taos_stmt_execute(pThreadInfo->stmt)) {
-                errorPrint("%s() LN%d, failied to execute insert statement. reason: %s\n",
-                        __func__, __LINE__, taos_stmt_errstr(pThreadInfo->stmt));
-
-                fprintf(stderr, "\n\033[31m === Please reduce batch number if WAL size exceeds limit. ===\033[0m\n\n");
-                exit(-1);
-            }
-            affectedRows = k;
-            break;
+    case STMT_IFACE:
+      debugPrint("%s() LN%d, stmt=%p",
+                 __func__, __LINE__, pThreadInfo->stmt);
+      if (0 != taos_stmt_execute(pThreadInfo->stmt)) {
+        errorPrint("%s() LN%d, failied to execute insert statement. reason: %s\n",
+                   __func__, __LINE__, taos_stmt_errstr(pThreadInfo->stmt));
+
+        fprintf(stderr, "\n\033[31m === Please reduce batch number if WAL size exceeds limit. ===\033[0m\n\n");
+        exit(-1);
+      }
+      affectedRows = k;
+      break;
 #endif
 
-        default:
-            errorPrint("%s() LN%d: unknown insert mode: %d\n",
-                    __func__, __LINE__, superTblInfo->iface);
-            affectedRows = 0;
-    }
-
-    return affectedRows;
+    default:
+      errorPrint("%s() LN%d: unknown insert mode: %d\n",
+                 __func__, __LINE__, superTblInfo->iface);
+      affectedRows = 0;
+  }
+
+  return affectedRows;
 }
 
 static void getTableName(char *pTblName,
-        threadInfo* pThreadInfo, uint64_t tableSeq)
+                         threadInfo* pThreadInfo, uint64_t tableSeq)
 {
-    SSuperTable* superTblInfo = pThreadInfo->superTblInfo;
-    if (superTblInfo) {
-        if (AUTO_CREATE_SUBTBL != superTblInfo->autoCreateTable) {
-            if (superTblInfo->childTblLimit > 0) {
-                snprintf(pTblName, TSDB_TABLE_NAME_LEN, "%s",
-                        superTblInfo->childTblName +
-                        (tableSeq - superTblInfo->childTblOffset) * TSDB_TABLE_NAME_LEN);
-            } else {
-                verbosePrint("[%d] %s() LN%d: from=%"PRIu64" count=%"PRId64" seq=%"PRIu64"\n",
-                        pThreadInfo->threadID, __func__, __LINE__,
-                        pThreadInfo->start_table_from,
-                        pThreadInfo->ntables, tableSeq);
-                snprintf(pTblName, TSDB_TABLE_NAME_LEN, "%s",
-                        superTblInfo->childTblName + tableSeq * TSDB_TABLE_NAME_LEN);
-            }
-        } else {
-            snprintf(pTblName, TSDB_TABLE_NAME_LEN, "%s%"PRIu64"",
-                    superTblInfo->childTblPrefix, tableSeq);
-        }
+  SSuperTable* superTblInfo = pThreadInfo->superTblInfo;
+  if (superTblInfo) {
+    if (AUTO_CREATE_SUBTBL != superTblInfo->autoCreateTable) {
+      if (superTblInfo->childTblLimit > 0) {
+        snprintf(pTblName, TSDB_TABLE_NAME_LEN, "%s",
+                 superTblInfo->childTblName +
+                 (tableSeq - superTblInfo->childTblOffset) * TSDB_TABLE_NAME_LEN);
+      } else {
+        verbosePrint("[%d] %s() LN%d: from=%"PRIu64" count=%"PRId64" seq=%"PRIu64"\n",
+                     pThreadInfo->threadID, __func__, __LINE__,
+                     pThreadInfo->start_table_from,
+                     pThreadInfo->ntables, tableSeq);
+        snprintf(pTblName, TSDB_TABLE_NAME_LEN, "%s",
+                 superTblInfo->childTblName + tableSeq * TSDB_TABLE_NAME_LEN);
+      }
     } else {
-        snprintf(pTblName, TSDB_TABLE_NAME_LEN, "%s%"PRIu64"",
-                g_args.tb_prefix, tableSeq);
-    }
+      snprintf(pTblName, TSDB_TABLE_NAME_LEN, "%s%"PRIu64"",
+               superTblInfo->childTblPrefix, tableSeq);
+    }
+  } else {
+    snprintf(pTblName, TSDB_TABLE_NAME_LEN, "%s%"PRIu64"",
+             g_args.tb_prefix, tableSeq);
+  }
 }
 
 static int32_t generateDataTailWithoutStb(
@@ -5207,70 +5207,70 @@
         uint64_t recordFrom, int64_t startTime,
         /* int64_t *pSamplePos, */int64_t *dataLen) {
 
-    uint64_t len = 0;
-    char *pstr = buffer;
-
-    verbosePrint("%s() LN%d batch=%d\n", __func__, __LINE__, batch);
-
-    int32_t k = 0;
-    for (k = 0; k < batch;) {
-        char data[MAX_DATA_SIZE];
-        memset(data, 0, MAX_DATA_SIZE);
-
-        int64_t retLen = 0;
-
-        char **data_type = g_args.datatype;
-        int lenOfBinary = g_args.len_of_binary;
-
-        if (g_args.disorderRatio) {
-            retLen = generateData(data, data_type,
-                    startTime + getTSRandTail(
-                        g_args.timestamp_step, k,
-                        g_args.disorderRatio,
-                        g_args.disorderRange),
-                    lenOfBinary);
-        } else {
-            retLen = generateData(data, data_type,
-                    startTime + g_args.timestamp_step * k,
-                    lenOfBinary);
-        }
-
-        if (len > remainderBufLen)
-            break;
-
-        pstr += sprintf(pstr, "%s", data);
-        k++;
-        len += retLen;
-        remainderBufLen -= retLen;
-
-        verbosePrint("%s() LN%d len=%"PRIu64" k=%d \nbuffer=%s\n",
-                __func__, __LINE__, len, k, buffer);
-
-        recordFrom ++;
-
-        if (recordFrom >= insertRows) {
-            break;
-        }
-    }
-
-    *dataLen = len;
-    return k;
+  uint64_t len = 0;
+  char *pstr = buffer;
+
+  verbosePrint("%s() LN%d batch=%d\n", __func__, __LINE__, batch);
+
+  int32_t k = 0;
+  for (k = 0; k < batch;) {
+    char data[MAX_DATA_SIZE];
+    memset(data, 0, MAX_DATA_SIZE);
+
+    int64_t retLen = 0;
+
+    char **data_type = g_args.datatype;
+    int lenOfBinary = g_args.len_of_binary;
+
+    if (g_args.disorderRatio) {
+      retLen = generateData(data, data_type,
+                            startTime + getTSRandTail(
+                                    g_args.timestamp_step, k,
+                                    g_args.disorderRatio,
+                                    g_args.disorderRange),
+                            lenOfBinary);
+    } else {
+      retLen = generateData(data, data_type,
+                            startTime + g_args.timestamp_step * k,
+                            lenOfBinary);
+    }
+
+    if (len > remainderBufLen)
+      break;
+
+    pstr += sprintf(pstr, "%s", data);
+    k++;
+    len += retLen;
+    remainderBufLen -= retLen;
+
+    verbosePrint("%s() LN%d len=%"PRIu64" k=%d \nbuffer=%s\n",
+                 __func__, __LINE__, len, k, buffer);
+
+    recordFrom ++;
+
+    if (recordFrom >= insertRows) {
+      break;
+    }
+  }
+
+  *dataLen = len;
+  return k;
 }
 
 static int64_t getTSRandTail(int64_t timeStampStep, int32_t seq,
-        int disorderRatio, int disorderRange)
+                             int disorderRatio, int disorderRange)
 {
-    int64_t randTail = timeStampStep * seq;
-    if (disorderRatio > 0) {
-        int rand_num = taosRandom() % 100;
-        if(rand_num < disorderRatio) {
-            randTail = (randTail +
-                    (taosRandom() % disorderRange + 1)) * (-1);
-            debugPrint("rand data generated, back %"PRId64"\n", randTail);
-        }
-    }
-
-    return randTail;
+  int64_t randTail = timeStampStep * seq;
+  if (disorderRatio > 0) {
+    int rand_num = taosRandom() % 100;
+    if(rand_num < disorderRatio) {
+      randTail = (randTail +
+                  (taosRandom() % disorderRange + 1)) * (-1);
+      debugPrint("rand data generated, back %"PRId64"\n", randTail);
+    }
+  }
+
+  return randTail;
 }
 
 static int32_t generateStbDataTail(
@@ -5279,152 +5279,152 @@
         int64_t remainderBufLen, int64_t insertRows,
         uint64_t recordFrom, int64_t startTime,
         int64_t *pSamplePos, int64_t *dataLen) {
-    uint64_t len = 0;
-
-    char *pstr = buffer;
-
-    bool tsRand;
-    if (0 == strncasecmp(superTblInfo->dataSource, "rand", strlen("rand"))) {
-        tsRand = true;
+  uint64_t len = 0;
+
+  char *pstr = buffer;
+
+  bool tsRand;
+  if (0 == strncasecmp(superTblInfo->dataSource, "rand", strlen("rand"))) {
+    tsRand = true;
+  } else {
+    tsRand = false;
+  }
+  verbosePrint("%s() LN%d batch=%u buflen=%"PRId64"\n",
+               __func__, __LINE__, batch, remainderBufLen);
+
+  int32_t k;
+  for (k = 0; k < batch;) {
+    char data[MAX_DATA_SIZE];
+    memset(data, 0, MAX_DATA_SIZE);
+
+    int64_t lenOfRow = 0;
+
+    if (tsRand) {
+      if (superTblInfo->disorderRatio > 0) {
+        lenOfRow = generateStbRowData(superTblInfo, data,
+                                      startTime + getTSRandTail(
+                                              superTblInfo->timeStampStep, k,
+                                              superTblInfo->disorderRatio,
+                                              superTblInfo->disorderRange)
+        );
+      } else {
+        lenOfRow = generateStbRowData(superTblInfo, data,
+                                      startTime + superTblInfo->timeStampStep * k
+        );
+      }
     } else {
-        tsRand = false;
-    }
-    verbosePrint("%s() LN%d batch=%u buflen=%"PRId64"\n",
-            __func__, __LINE__, batch, remainderBufLen);
-
-    int32_t k;
-    for (k = 0; k < batch;) {
-        char data[MAX_DATA_SIZE];
-        memset(data, 0, MAX_DATA_SIZE);
-
-        int64_t lenOfRow = 0;
-
-        if (tsRand) {
-            if (superTblInfo->disorderRatio > 0) {
-                lenOfRow = generateStbRowData(superTblInfo, data,
-                        startTime + getTSRandTail(
-                            superTblInfo->timeStampStep, k,
-                            superTblInfo->disorderRatio,
-                            superTblInfo->disorderRange)
-                        );
-            } else {
-                lenOfRow = generateStbRowData(superTblInfo, data,
-                        startTime + superTblInfo->timeStampStep * k
-                        );
-            }
-        } else {
-            lenOfRow = getRowDataFromSample(
-                    data,
-                    (remainderBufLen < MAX_DATA_SIZE)?remainderBufLen:MAX_DATA_SIZE,
-                    startTime + superTblInfo->timeStampStep * k,
-                    superTblInfo,
-                    pSamplePos);
-        }
-
-        if ((lenOfRow + 1) > remainderBufLen) {
-            break;
-        }
-
-        pstr += snprintf(pstr , lenOfRow + 1, "%s", data);
-        k++;
-        len += lenOfRow;
-        remainderBufLen -= lenOfRow;
-
-        verbosePrint("%s() LN%d len=%"PRIu64" k=%u \nbuffer=%s\n",
-                __func__, __LINE__, len, k, buffer);
-
-        recordFrom ++;
-
-        if (recordFrom >= insertRows) {
-            break;
-        }
-    }
-
-    *dataLen = len;
-    return k;
+      lenOfRow = getRowDataFromSample(
+              data,
+              (remainderBufLen < MAX_DATA_SIZE)?remainderBufLen:MAX_DATA_SIZE,
+              startTime + superTblInfo->timeStampStep * k,
+              superTblInfo,
+              pSamplePos);
+    }
+
+    if ((lenOfRow + 1) > remainderBufLen) {
+      break;
+    }
+
+    pstr += snprintf(pstr , lenOfRow + 1, "%s", data);
+    k++;
+    len += lenOfRow;
+    remainderBufLen -= lenOfRow;
+
+    verbosePrint("%s() LN%d len=%"PRIu64" k=%u \nbuffer=%s\n",
+                 __func__, __LINE__, len, k, buffer);
+
+    recordFrom ++;
+
+    if (recordFrom >= insertRows) {
+      break;
+    }
+  }
+
+  *dataLen = len;
+  return k;
 }
 
 
 static int generateSQLHeadWithoutStb(char *tableName,
+                                     char *dbName,
+                                     char *buffer, int remainderBufLen)
+{
+  int len;
+
+  char headBuf[HEAD_BUFF_LEN];
+
+  len = snprintf(
+          headBuf,
+          HEAD_BUFF_LEN,
+          "%s.%s values",
+          dbName,
+          tableName);
+
+  if (len > remainderBufLen)
+    return -1;
+
+  tstrncpy(buffer, headBuf, len + 1);
+
+  return len;
+}
+
+static int generateStbSQLHead(
+        SSuperTable* superTblInfo,
+        char *tableName, int64_t tableSeq,
         char *dbName,
         char *buffer, int remainderBufLen)
 {
-    int len;
-
-    char headBuf[HEAD_BUFF_LEN];
-
+  int len;
+
+  char headBuf[HEAD_BUFF_LEN];
+
+  if (AUTO_CREATE_SUBTBL == superTblInfo->autoCreateTable) {
+    char* tagsValBuf = NULL;
+    if (0 == superTblInfo->tagSource) {
+      tagsValBuf = generateTagValuesForStb(superTblInfo, tableSeq);
+    } else {
+      tagsValBuf = getTagValueFromTagSample(
+              superTblInfo,
+              tableSeq % superTblInfo->tagSampleCount);
+    }
+    if (NULL == tagsValBuf) {
+      errorPrint("%s() LN%d, tag buf failed to allocate  memory\n",
+                 __func__, __LINE__);
+      return -1;
+    }
+
+    len = snprintf(
+            headBuf,
+            HEAD_BUFF_LEN,
+            "%s.%s using %s.%s TAGS%s values",
+            dbName,
+            tableName,
+            dbName,
+            superTblInfo->sTblName,
+            tagsValBuf);
+    tmfree(tagsValBuf);
+  } else if (TBL_ALREADY_EXISTS == superTblInfo->childTblExists) {
     len = snprintf(
             headBuf,
             HEAD_BUFF_LEN,
             "%s.%s values",
             dbName,
             tableName);
-
-    if (len > remainderBufLen)
-        return -1;
-
-    tstrncpy(buffer, headBuf, len + 1);
-
-    return len;
-}
-
-static int generateStbSQLHead(
-        SSuperTable* superTblInfo,
-        char *tableName, int64_t tableSeq,
-        char *dbName,
-        char *buffer, int remainderBufLen)
-{
-    int len;
-
-    char headBuf[HEAD_BUFF_LEN];
-
-    if (AUTO_CREATE_SUBTBL == superTblInfo->autoCreateTable) {
-        char* tagsValBuf = NULL;
-        if (0 == superTblInfo->tagSource) {
-            tagsValBuf = generateTagValuesForStb(superTblInfo, tableSeq);
-        } else {
-            tagsValBuf = getTagValueFromTagSample(
-                    superTblInfo,
-                    tableSeq % superTblInfo->tagSampleCount);
-        }
-        if (NULL == tagsValBuf) {
-            errorPrint("%s() LN%d, tag buf failed to allocate  memory\n",
-                    __func__, __LINE__);
-            return -1;
-        }
-
-        len = snprintf(
-                headBuf,
-                HEAD_BUFF_LEN,
-                "%s.%s using %s.%s TAGS%s values",
-                dbName,
-                tableName,
-                dbName,
-                superTblInfo->sTblName,
-                tagsValBuf);
-        tmfree(tagsValBuf);
-    } else if (TBL_ALREADY_EXISTS == superTblInfo->childTblExists) {
-        len = snprintf(
-                headBuf,
-                HEAD_BUFF_LEN,
-                "%s.%s values",
-                dbName,
-                tableName);
-    } else {
-        len = snprintf(
-                headBuf,
-                HEAD_BUFF_LEN,
-                "%s.%s values",
-                dbName,
-                tableName);
-    }
-
-    if (len > remainderBufLen)
-        return -1;
-
-    tstrncpy(buffer, headBuf, len + 1);
-
-    return len;
+  } else {
+    len = snprintf(
+            headBuf,
+            HEAD_BUFF_LEN,
+            "%s.%s values",
+            dbName,
+            tableName);
+  }
+
+  if (len > remainderBufLen)
+    return -1;
+
+  tstrncpy(buffer, headBuf, len + 1);
+
+  return len;
 }
 
 static int32_t generateStbInterlaceData(
@@ -5438,52 +5438,52 @@
         int64_t startTime,
         uint64_t *pRemainderBufLen)
 {
-    assert(buffer);
-    char *pstr = buffer;
-
-    int headLen = generateStbSQLHead(
-            superTblInfo,
-            tableName, tableSeq, pThreadInfo->db_name,
-            pstr, *pRemainderBufLen);
-
-    if (headLen <= 0) {
-        return 0;
-    }
-    // generate data buffer
-    verbosePrint("[%d] %s() LN%d i=%"PRIu64" buffer:\n%s\n",
-            pThreadInfo->threadID, __func__, __LINE__, i, buffer);
-
-    pstr += headLen;
-    *pRemainderBufLen -= headLen;
-
-    int64_t dataLen = 0;
-
-    verbosePrint("[%d] %s() LN%d i=%"PRIu64" batchPerTblTimes=%u batchPerTbl = %u\n",
-            pThreadInfo->threadID, __func__, __LINE__,
-            i, batchPerTblTimes, batchPerTbl);
-
-    if (0 == strncasecmp(superTblInfo->startTimestamp, "now", 3)) {
-        startTime = taosGetTimestamp(pThreadInfo->time_precision);
-    }
-
-    int32_t k = generateStbDataTail(
-            superTblInfo,
-            batchPerTbl, pstr, *pRemainderBufLen, insertRows, 0,
-            startTime,
-            &(pThreadInfo->samplePos), &dataLen);
-
-    if (k == batchPerTbl) {
-        pstr += dataLen;
-        *pRemainderBufLen -= dataLen;
-    } else {
-        debugPrint("%s() LN%d, generated data tail: %u, not equal batch per table: %u\n",
-                __func__, __LINE__, k, batchPerTbl);
-        pstr -= headLen;
-        pstr[0] = '\0';
-        k = 0;
-    }
-
-    return k;
+  assert(buffer);
+  char *pstr = buffer;
+
+  int headLen = generateStbSQLHead(
+          superTblInfo,
+          tableName, tableSeq, pThreadInfo->db_name,
+          pstr, *pRemainderBufLen);
+
+  if (headLen <= 0) {
+    return 0;
+  }
+  // generate data buffer
+  verbosePrint("[%d] %s() LN%d i=%"PRIu64" buffer:\n%s\n",
+               pThreadInfo->threadID, __func__, __LINE__, i, buffer);
+
+  pstr += headLen;
+  *pRemainderBufLen -= headLen;
+
+  int64_t dataLen = 0;
+
+  verbosePrint("[%d] %s() LN%d i=%"PRIu64" batchPerTblTimes=%u batchPerTbl = %u\n",
+               pThreadInfo->threadID, __func__, __LINE__,
+               i, batchPerTblTimes, batchPerTbl);
+
+  if (0 == strncasecmp(superTblInfo->startTimestamp, "now", 3)) {
+    startTime = taosGetTimestamp(pThreadInfo->time_precision);
+  }
+
+  int32_t k = generateStbDataTail(
+          superTblInfo,
+          batchPerTbl, pstr, *pRemainderBufLen, insertRows, 0,
+          startTime,
+          &(pThreadInfo->samplePos), &dataLen);
+
+  if (k == batchPerTbl) {
+    pstr += dataLen;
+    *pRemainderBufLen -= dataLen;
+  } else {
+    debugPrint("%s() LN%d, generated data tail: %u, not equal batch per table: %u\n",
+               __func__, __LINE__, k, batchPerTbl);
+    pstr -= headLen;
+    pstr[0] = '\0';
+    k = 0;
+  }
+
+  return k;
 }
 
 static int64_t generateInterlaceDataWithoutStb(
@@ -5494,219 +5494,219 @@
         int64_t startTime,
         uint64_t *pRemainderBufLen)
 {
-    assert(buffer);
-    char *pstr = buffer;
-
-    int headLen = generateSQLHeadWithoutStb(
-            tableName, dbName,
-            pstr, *pRemainderBufLen);
-
-    if (headLen <= 0) {
-        return 0;
-    }
-
-    pstr += headLen;
-    *pRemainderBufLen -= headLen;
-
-    int64_t dataLen = 0;
-
-    int32_t k = generateDataTailWithoutStb(
-            batch, pstr, *pRemainderBufLen, insertRows, 0,
-            startTime,
-            &dataLen);
-
-    if (k == batch) {
-        pstr += dataLen;
-        *pRemainderBufLen -= dataLen;
-    } else {
-        debugPrint("%s() LN%d, generated data tail: %d, not equal batch per table: %u\n",
-                __func__, __LINE__, k, batch);
-        pstr -= headLen;
-        pstr[0] = '\0';
-        k = 0;
-    }
-
-    return k;
+  assert(buffer);
+  char *pstr = buffer;
+
+  int headLen = generateSQLHeadWithoutStb(
+          tableName, dbName,
+          pstr, *pRemainderBufLen);
+
+  if (headLen <= 0) {
+    return 0;
+  }
+
+  pstr += headLen;
+  *pRemainderBufLen -= headLen;
+
+  int64_t dataLen = 0;
+
+  int32_t k = generateDataTailWithoutStb(
+          batch, pstr, *pRemainderBufLen, insertRows, 0,
+          startTime,
+          &dataLen);
+
+  if (k == batch) {
+    pstr += dataLen;
+    *pRemainderBufLen -= dataLen;
+  } else {
+    debugPrint("%s() LN%d, generated data tail: %d, not equal batch per table: %u\n",
+               __func__, __LINE__, k, batch);
+    pstr -= headLen;
+    pstr[0] = '\0';
+    k = 0;
+  }
+
+  return k;
 }
 
 #if STMT_IFACE_ENABLED == 1
 static int32_t prepareStmtBindArrayByType(TAOS_BIND *bind,
-        char *dataType, int32_t dataLen, char **ptr, char *value)
+                                          char *dataType, int32_t dataLen, char **ptr, char *value)
 {
-    if (0 == strncasecmp(dataType,
-                "BINARY", strlen("BINARY"))) {
-        if (dataLen > TSDB_MAX_BINARY_LEN) {
-            errorPrint( "binary length overflow, max size:%u\n",
-                    (uint32_t)TSDB_MAX_BINARY_LEN);
-            return -1;
-        }
-        char *bind_binary = (char *)*ptr;
-
-        bind->buffer_type = TSDB_DATA_TYPE_BINARY;
-        if (value) {
-            strncpy(bind_binary, value, strlen(value));
-            bind->buffer_length = strlen(bind_binary);
-        } else {
-            rand_string(bind_binary, dataLen);
-            bind->buffer_length = dataLen;
-        }
-
-        bind->length = &bind->buffer_length;
-        bind->buffer = bind_binary;
-        bind->is_null = NULL;
-
-        *ptr += bind->buffer_length;
-    } else if (0 == strncasecmp(dataType,
-                "NCHAR", strlen("NCHAR"))) {
-        if (dataLen > TSDB_MAX_BINARY_LEN) {
-            errorPrint( "nchar length overflow, max size:%u\n",
-                    (uint32_t)TSDB_MAX_BINARY_LEN);
-            return -1;
-        }
-        char *bind_nchar = (char *)*ptr;
-
-        bind->buffer_type = TSDB_DATA_TYPE_NCHAR;
-        if (value) {
-            strncpy(bind_nchar, value, strlen(value));
-        } else {
-            rand_string(bind_nchar, dataLen);
-        }
-
-        bind->buffer_length = strlen(bind_nchar);
-        bind->buffer = bind_nchar;
-        bind->length = &bind->buffer_length;
-        bind->is_null = NULL;
-
-        *ptr += bind->buffer_length;
-    } else if (0 == strncasecmp(dataType,
-                "INT", strlen("INT"))) {
-        int32_t *bind_int = (int32_t *)*ptr;
-
-        if (value) {
-            *bind_int = atoi(value);
-        } else {
-            *bind_int = rand_int();
-        }
-        bind->buffer_type = TSDB_DATA_TYPE_INT;
-        bind->buffer_length = sizeof(int32_t);
-        bind->buffer = bind_int;
-        bind->length = &bind->buffer_length;
-        bind->is_null = NULL;
-
-        *ptr += bind->buffer_length;
-    } else if (0 == strncasecmp(dataType,
-                "BIGINT", strlen("BIGINT"))) {
-        int64_t *bind_bigint = (int64_t *)*ptr;
-
-        if (value) {
-            *bind_bigint = atoll(value);
-        } else {
-            *bind_bigint = rand_bigint();
-        }
-        bind->buffer_type = TSDB_DATA_TYPE_BIGINT;
-        bind->buffer_length = sizeof(int64_t);
-        bind->buffer = bind_bigint;
-        bind->length = &bind->buffer_length;
-        bind->is_null = NULL;
-
-        *ptr += bind->buffer_length;
-    }  else if (0 == strncasecmp(dataType,
-                "FLOAT", strlen("FLOAT"))) {
-        float   *bind_float = (float *) *ptr;
-
-        if (value) {
-            *bind_float = (float)atof(value);
-        } else {
-            *bind_float = rand_float();
-        }
-        bind->buffer_type = TSDB_DATA_TYPE_FLOAT;
-        bind->buffer_length = sizeof(float);
-        bind->buffer = bind_float;
-        bind->length = &bind->buffer_length;
-        bind->is_null = NULL;
-
-        *ptr += bind->buffer_length;
-    }  else if (0 == strncasecmp(dataType,
-                "DOUBLE", strlen("DOUBLE"))) {
-        double  *bind_double = (double *)*ptr;
-
-        if (value) {
-            *bind_double = atof(value);
-        } else {
-            *bind_double = rand_double();
-        }
-        bind->buffer_type = TSDB_DATA_TYPE_DOUBLE;
-        bind->buffer_length = sizeof(double);
-        bind->buffer = bind_double;
-        bind->length = &bind->buffer_length;
-        bind->is_null = NULL;
-
-        *ptr += bind->buffer_length;
-    }  else if (0 == strncasecmp(dataType,
-                "SMALLINT", strlen("SMALLINT"))) {
-        int16_t *bind_smallint = (int16_t *)*ptr;
-
-        if (value) {
-            *bind_smallint = (int16_t)atoi(value);
-        } else {
-            *bind_smallint = rand_smallint();
-        }
-        bind->buffer_type = TSDB_DATA_TYPE_SMALLINT;
-        bind->buffer_length = sizeof(int16_t);
-        bind->buffer = bind_smallint;
-        bind->length = &bind->buffer_length;
-        bind->is_null = NULL;
-
-        *ptr += bind->buffer_length;
-    }  else if (0 == strncasecmp(dataType,
-                "TINYINT", strlen("TINYINT"))) {
-        int8_t  *bind_tinyint = (int8_t *)*ptr;
-
-        if (value) {
-            *bind_tinyint = (int8_t)atoi(value);
-        } else {
-            *bind_tinyint = rand_tinyint();
-        }
-        bind->buffer_type = TSDB_DATA_TYPE_TINYINT;
-        bind->buffer_length = sizeof(int8_t);
-        bind->buffer = bind_tinyint;
-        bind->length = &bind->buffer_length;
-        bind->is_null = NULL;
-        *ptr += bind->buffer_length;
-    }  else if (0 == strncasecmp(dataType,
-                "BOOL", strlen("BOOL"))) {
-        int8_t  *bind_bool = (int8_t *)*ptr;
-
-        *bind_bool = rand_bool();
-        bind->buffer_type = TSDB_DATA_TYPE_BOOL;
-        bind->buffer_length = sizeof(int8_t);
-        bind->buffer = bind_bool;
-        bind->length = &bind->buffer_length;
-        bind->is_null = NULL;
-
-        *ptr += bind->buffer_length;
-    }  else if (0 == strncasecmp(dataType,
-                "TIMESTAMP", strlen("TIMESTAMP"))) {
-        int64_t *bind_ts2 = (int64_t *) *ptr;
-
-        if (value) {
-            *bind_ts2 = atoll(value);
-        } else {
-            *bind_ts2 = rand_bigint();
-        }
-        bind->buffer_type = TSDB_DATA_TYPE_TIMESTAMP;
-        bind->buffer_length = sizeof(int64_t);
-        bind->buffer = bind_ts2;
-        bind->length = &bind->buffer_length;
-        bind->is_null = NULL;
-
-        *ptr += bind->buffer_length;
-    }  else {
-        errorPrint( "No support data type: %s\n", dataType);
-        return -1;
-    }
-
-    return 0;
+  if (0 == strncasecmp(dataType,
+                       "BINARY", strlen("BINARY"))) {
+    if (dataLen > TSDB_MAX_BINARY_LEN) {
+      errorPrint( "binary length overflow, max size:%u\n",
+                  (uint32_t)TSDB_MAX_BINARY_LEN);
+      return -1;
+    }
+    char *bind_binary = (char *)*ptr;
+
+    bind->buffer_type = TSDB_DATA_TYPE_BINARY;
+    if (value) {
+      strncpy(bind_binary, value, strlen(value));
+      bind->buffer_length = strlen(bind_binary);
+    } else {
+      rand_string(bind_binary, dataLen);
+      bind->buffer_length = dataLen;
+    }
+
+    bind->length = &bind->buffer_length;
+    bind->buffer = bind_binary;
+    bind->is_null = NULL;
+
+    *ptr += bind->buffer_length;
+  } else if (0 == strncasecmp(dataType,
+                              "NCHAR", strlen("NCHAR"))) {
+    if (dataLen > TSDB_MAX_BINARY_LEN) {
+      errorPrint( "nchar length overflow, max size:%u\n",
+                  (uint32_t)TSDB_MAX_BINARY_LEN);
+      return -1;
+    }
+    char *bind_nchar = (char *)*ptr;
+
+    bind->buffer_type = TSDB_DATA_TYPE_NCHAR;
+    if (value) {
+      strncpy(bind_nchar, value, strlen(value));
+    } else {
+      rand_string(bind_nchar, dataLen);
+    }
+
+    bind->buffer_length = strlen(bind_nchar);
+    bind->buffer = bind_nchar;
+    bind->length = &bind->buffer_length;
+    bind->is_null = NULL;
+
+    *ptr += bind->buffer_length;
+  } else if (0 == strncasecmp(dataType,
+                              "INT", strlen("INT"))) {
+    int32_t *bind_int = (int32_t *)*ptr;
+
+    if (value) {
+      *bind_int = atoi(value);
+    } else {
+      *bind_int = rand_int();
+    }
+    bind->buffer_type = TSDB_DATA_TYPE_INT;
+    bind->buffer_length = sizeof(int32_t);
+    bind->buffer = bind_int;
+    bind->length = &bind->buffer_length;
+    bind->is_null = NULL;
+
+    *ptr += bind->buffer_length;
+  } else if (0 == strncasecmp(dataType,
+                              "BIGINT", strlen("BIGINT"))) {
+    int64_t *bind_bigint = (int64_t *)*ptr;
+
+    if (value) {
+      *bind_bigint = atoll(value);
+    } else {
+      *bind_bigint = rand_bigint();
+    }
+    bind->buffer_type = TSDB_DATA_TYPE_BIGINT;
+    bind->buffer_length = sizeof(int64_t);
+    bind->buffer = bind_bigint;
+    bind->length = &bind->buffer_length;
+    bind->is_null = NULL;
+
+    *ptr += bind->buffer_length;
+  }  else if (0 == strncasecmp(dataType,
+                               "FLOAT", strlen("FLOAT"))) {
+    float   *bind_float = (float *) *ptr;
+
+    if (value) {
+      *bind_float = (float)atof(value);
+    } else {
+      *bind_float = rand_float();
+    }
+    bind->buffer_type = TSDB_DATA_TYPE_FLOAT;
+    bind->buffer_length = sizeof(float);
+    bind->buffer = bind_float;
+    bind->length = &bind->buffer_length;
+    bind->is_null = NULL;
+
+    *ptr += bind->buffer_length;
+  }  else if (0 == strncasecmp(dataType,
+                               "DOUBLE", strlen("DOUBLE"))) {
+    double  *bind_double = (double *)*ptr;
+
+    if (value) {
+      *bind_double = atof(value);
+    } else {
+      *bind_double = rand_double();
+    }
+    bind->buffer_type = TSDB_DATA_TYPE_DOUBLE;
+    bind->buffer_length = sizeof(double);
+    bind->buffer = bind_double;
+    bind->length = &bind->buffer_length;
+    bind->is_null = NULL;
+
+    *ptr += bind->buffer_length;
+  }  else if (0 == strncasecmp(dataType,
+                               "SMALLINT", strlen("SMALLINT"))) {
+    int16_t *bind_smallint = (int16_t *)*ptr;
+
+    if (value) {
+      *bind_smallint = (int16_t)atoi(value);
+    } else {
+      *bind_smallint = rand_smallint();
+    }
+    bind->buffer_type = TSDB_DATA_TYPE_SMALLINT;
+    bind->buffer_length = sizeof(int16_t);
+    bind->buffer = bind_smallint;
+    bind->length = &bind->buffer_length;
+    bind->is_null = NULL;
+
+    *ptr += bind->buffer_length;
+  }  else if (0 == strncasecmp(dataType,
+                               "TINYINT", strlen("TINYINT"))) {
+    int8_t  *bind_tinyint = (int8_t *)*ptr;
+
+    if (value) {
+      *bind_tinyint = (int8_t)atoi(value);
+    } else {
+      *bind_tinyint = rand_tinyint();
+    }
+    bind->buffer_type = TSDB_DATA_TYPE_TINYINT;
+    bind->buffer_length = sizeof(int8_t);
+    bind->buffer = bind_tinyint;
+    bind->length = &bind->buffer_length;
+    bind->is_null = NULL;
+    *ptr += bind->buffer_length;
+  }  else if (0 == strncasecmp(dataType,
+                               "BOOL", strlen("BOOL"))) {
+    int8_t  *bind_bool = (int8_t *)*ptr;
+
+    *bind_bool = rand_bool();
+    bind->buffer_type = TSDB_DATA_TYPE_BOOL;
+    bind->buffer_length = sizeof(int8_t);
+    bind->buffer = bind_bool;
+    bind->length = &bind->buffer_length;
+    bind->is_null = NULL;
+
+    *ptr += bind->buffer_length;
+  }  else if (0 == strncasecmp(dataType,
+                               "TIMESTAMP", strlen("TIMESTAMP"))) {
+    int64_t *bind_ts2 = (int64_t *) *ptr;
+
+    if (value) {
+      *bind_ts2 = atoll(value);
+    } else {
+      *bind_ts2 = rand_bigint();
+    }
+    bind->buffer_type = TSDB_DATA_TYPE_TIMESTAMP;
+    bind->buffer_length = sizeof(int64_t);
+    bind->buffer = bind_ts2;
+    bind->length = &bind->buffer_length;
+    bind->is_null = NULL;
+
+    *ptr += bind->buffer_length;
+  }  else {
+    errorPrint( "No support data type: %s\n", dataType);
+    return -1;
+  }
+
+  return 0;
 }
 
 static int32_t prepareStmtWithoutStb(
@@ -5717,43 +5717,121 @@
         int64_t recordFrom,
         int64_t startTime)
 {
-    int ret = taos_stmt_set_tbname(stmt, tableName);
-    if (ret != 0) {
-        errorPrint("failed to execute taos_stmt_set_tbname(%s). return 0x%x. reason: %s\n",
-                tableName, ret, taos_stmt_errstr(stmt));
-        return ret;
-    }
-
-    char **data_type = g_args.datatype;
-
-    char *bindArray = malloc(sizeof(TAOS_BIND) * (g_args.num_of_CPR + 1));
-    if (bindArray == NULL) {
-        errorPrint("Failed to allocate %d bind params\n",
-                (g_args.num_of_CPR + 1));
+  int ret = taos_stmt_set_tbname(stmt, tableName);
+  if (ret != 0) {
+    errorPrint("failed to execute taos_stmt_set_tbname(%s). return 0x%x. reason: %s\n",
+               tableName, ret, taos_stmt_errstr(stmt));
+    return ret;
+  }
+
+  char **data_type = g_args.datatype;
+
+  char *bindArray = malloc(sizeof(TAOS_BIND) * (g_args.num_of_CPR + 1));
+  if (bindArray == NULL) {
+    errorPrint("Failed to allocate %d bind params\n",
+               (g_args.num_of_CPR + 1));
+    return -1;
+  }
+
+  int32_t k = 0;
+  for (k = 0; k < batch;) {
+    /* columnCount + 1 (ts) */
+    char data[MAX_DATA_SIZE];
+    memset(data, 0, MAX_DATA_SIZE);
+
+    char *ptr = data;
+    TAOS_BIND *bind = (TAOS_BIND *)(bindArray + 0);
+
+    int64_t *bind_ts;
+
+    bind_ts = (int64_t *)ptr;
+    bind->buffer_type = TSDB_DATA_TYPE_TIMESTAMP;
+
+    if (g_args.disorderRatio) {
+      *bind_ts = startTime + getTSRandTail(
+              g_args.timestamp_step, k,
+              g_args.disorderRatio,
+              g_args.disorderRange);
+    } else {
+      *bind_ts = startTime + g_args.timestamp_step * k;
+    }
+    bind->buffer_length = sizeof(int64_t);
+    bind->buffer = bind_ts;
+    bind->length = &bind->buffer_length;
+    bind->is_null = NULL;
+
+    ptr += bind->buffer_length;
+
+    for (int i = 0; i < g_args.num_of_CPR; i ++) {
+      bind = (TAOS_BIND *)((char *)bindArray
+                           + (sizeof(TAOS_BIND) * (i + 1)));
+      if ( -1 == prepareStmtBindArrayByType(
+              bind,
+              data_type[i],
+              g_args.len_of_binary,
+              &ptr, NULL)) {
         return -1;
-    }
-
-    int32_t k = 0;
-    for (k = 0; k < batch;) {
-        /* columnCount + 1 (ts) */
-        char data[MAX_DATA_SIZE];
-        memset(data, 0, MAX_DATA_SIZE);
-
-        char *ptr = data;
-        TAOS_BIND *bind = (TAOS_BIND *)(bindArray + 0);
-
+      }
+    }
+    if (0 != taos_stmt_bind_param(stmt, (TAOS_BIND *)bindArray)) {
+      errorPrint("%s() LN%d, stmt_bind_param() failed! reason: %s\n",
+                 __func__, __LINE__, taos_stmt_errstr(stmt));
+      break;
+    }
+    // if msg > 3MB, break
+    if (0 != taos_stmt_add_batch(stmt)) {
+      errorPrint("%s() LN%d, stmt_add_batch() failed! reason: %s\n",
+                 __func__, __LINE__, taos_stmt_errstr(stmt));
+      break;
+    }
+
+    k++;
+    recordFrom ++;
+    if (recordFrom >= insertRows) {
+      break;
+    }
+  }
+
+  free(bindArray);
+  return k;
+}
+
+static int32_t prepareStbStmtBind(
+        char *bindArray, SSuperTable *stbInfo, bool sourceRand,
+        int64_t startTime, int32_t recSeq,
+        bool isColumn)
+{
+  char *bindBuffer = calloc(1, g_args.len_of_binary);
+  if (bindBuffer == NULL) {
+    errorPrint("%s() LN%d, Failed to allocate %d bind buffer\n",
+               __func__, __LINE__, g_args.len_of_binary);
+    return -1;
+  }
+
+  char data[MAX_DATA_SIZE];
+  memset(data, 0, MAX_DATA_SIZE);
+  char *ptr = data;
+
+  TAOS_BIND *bind;
+
+  if (isColumn) {
+    int cursor = 0;
+
+    for (int i = 0; i < stbInfo->columnCount + 1; i ++) {
+      bind = (TAOS_BIND *)((char *)bindArray + (sizeof(TAOS_BIND) * i));
+
+      if (i == 0) {
         int64_t *bind_ts;
 
         bind_ts = (int64_t *)ptr;
         bind->buffer_type = TSDB_DATA_TYPE_TIMESTAMP;
-
-        if (g_args.disorderRatio) {
-            *bind_ts = startTime + getTSRandTail(
-                    g_args.timestamp_step, k,
-                    g_args.disorderRatio,
-                    g_args.disorderRange);
+        if (stbInfo->disorderRatio) {
+          *bind_ts = startTime + getTSRandTail(
+                  stbInfo->timeStampStep, recSeq,
+                  stbInfo->disorderRatio,
+                  stbInfo->disorderRange);
         } else {
-            *bind_ts = startTime + g_args.timestamp_step * k;
+          *bind_ts = startTime + stbInfo->timeStampStep * recSeq;
         }
         bind->buffer_length = sizeof(int64_t);
         bind->buffer = bind_ts;
@@ -5761,143 +5839,65 @@
         bind->is_null = NULL;
 
         ptr += bind->buffer_length;
-
-        for (int i = 0; i < g_args.num_of_CPR; i ++) {
-            bind = (TAOS_BIND *)((char *)bindArray
-                    + (sizeof(TAOS_BIND) * (i + 1)));
-            if ( -1 == prepareStmtBindArrayByType(
-                        bind,
-                        data_type[i],
-                        g_args.len_of_binary,
-                        &ptr, NULL)) {
-                return -1;
+      } else {
+
+        if (sourceRand) {
+          if ( -1 == prepareStmtBindArrayByType(
+                  bind,
+                  stbInfo->columns[i-1].dataType,
+                  stbInfo->columns[i-1].dataLen,
+                  &ptr,
+                  NULL)) {
+            free(bindBuffer);
+            return -1;
+          }
+        } else {
+          char *restStr = stbInfo->sampleDataBuf + cursor;
+          int lengthOfRest = strlen(restStr);
+
+          int index = 0;
+          for (index = 0; index < lengthOfRest; index ++) {
+            if (restStr[index] == ',') {
+              break;
             }
+          }
+
+          memset(bindBuffer, 0, g_args.len_of_binary);
+          strncpy(bindBuffer, restStr, index);
+          cursor += index + 1; // skip ',' too
+
+          if ( -1 == prepareStmtBindArrayByType(
+                  bind,
+                  stbInfo->columns[i-1].dataType,
+                  stbInfo->columns[i-1].dataLen,
+                  &ptr,
+                  bindBuffer)) {
+            free(bindBuffer);
+            return -1;
+          }
         }
-        if (0 != taos_stmt_bind_param(stmt, (TAOS_BIND *)bindArray)) {
-            errorPrint("%s() LN%d, stmt_bind_param() failed! reason: %s\n",
-                    __func__, __LINE__, taos_stmt_errstr(stmt));
-            break;
-        }
-        // if msg > 3MB, break
-        if (0 != taos_stmt_add_batch(stmt)) {
-            errorPrint("%s() LN%d, stmt_add_batch() failed! reason: %s\n",
-                    __func__, __LINE__, taos_stmt_errstr(stmt));
-            break;
-        }
-
-        k++;
-        recordFrom ++;
-        if (recordFrom >= insertRows) {
-            break;
-        }
-    }
-
-    free(bindArray);
-    return k;
-}
-
-static int32_t prepareStbStmtBind(
-        char *bindArray, SSuperTable *stbInfo, bool sourceRand,
-        int64_t startTime, int32_t recSeq,
-        bool isColumn)
-{
-    char *bindBuffer = calloc(1, g_args.len_of_binary);
-    if (bindBuffer == NULL) {
-        errorPrint("%s() LN%d, Failed to allocate %d bind buffer\n",
-                __func__, __LINE__, g_args.len_of_binary);
+      }
+    }
+  } else {
+    TAOS_BIND *tag;
+
+    for (int t = 0; t < stbInfo->tagCount; t ++) {
+      tag = (TAOS_BIND *)((char *)bindArray + (sizeof(TAOS_BIND) * t));
+      if ( -1 == prepareStmtBindArrayByType(
+              tag,
+              stbInfo->tags[t].dataType,
+              stbInfo->tags[t].dataLen,
+              &ptr,
+              NULL)) {
+        free(bindBuffer);
         return -1;
-    }
-
-    char data[MAX_DATA_SIZE];
-    memset(data, 0, MAX_DATA_SIZE);
-    char *ptr = data;
-
-    TAOS_BIND *bind;
-
-    if (isColumn) {
-        int cursor = 0;
-
-        for (int i = 0; i < stbInfo->columnCount + 1; i ++) {
-            bind = (TAOS_BIND *)((char *)bindArray + (sizeof(TAOS_BIND) * i));
-
-            if (i == 0) {
-                int64_t *bind_ts;
-
-                bind_ts = (int64_t *)ptr;
-                bind->buffer_type = TSDB_DATA_TYPE_TIMESTAMP;
-                if (stbInfo->disorderRatio) {
-                    *bind_ts = startTime + getTSRandTail(
-                            stbInfo->timeStampStep, recSeq,
-                            stbInfo->disorderRatio,
-                            stbInfo->disorderRange);
-                } else {
-                    *bind_ts = startTime + stbInfo->timeStampStep * recSeq;
-                }
-                bind->buffer_length = sizeof(int64_t);
-                bind->buffer = bind_ts;
-                bind->length = &bind->buffer_length;
-                bind->is_null = NULL;
-
-                ptr += bind->buffer_length;
-            } else {
-
-                if (sourceRand) {
-                    if ( -1 == prepareStmtBindArrayByType(
-                                bind,
-                                stbInfo->columns[i-1].dataType,
-                                stbInfo->columns[i-1].dataLen,
-                                &ptr,
-                                NULL)) {
-                        free(bindBuffer);
-                        return -1;
-                    }
-                } else {
-                    char *restStr = stbInfo->sampleDataBuf + cursor;
-                    int lengthOfRest = strlen(restStr);
-
-                    int index = 0;
-                    for (index = 0; index < lengthOfRest; index ++) {
-                        if (restStr[index] == ',') {
-                            break;
-                        }
-                    }
-
-                    memset(bindBuffer, 0, g_args.len_of_binary);
-                    strncpy(bindBuffer, restStr, index);
-                    cursor += index + 1; // skip ',' too
-
-                    if ( -1 == prepareStmtBindArrayByType(
-                                bind,
-                                stbInfo->columns[i-1].dataType,
-                                stbInfo->columns[i-1].dataLen,
-                                &ptr,
-                                bindBuffer)) {
-                        free(bindBuffer);
-                        return -1;
-                    }
-                }
-            }
-        }
-    } else {
-        TAOS_BIND *tag;
-
-        for (int t = 0; t < stbInfo->tagCount; t ++) {
-            tag = (TAOS_BIND *)((char *)bindArray + (sizeof(TAOS_BIND) * t));
-            if ( -1 == prepareStmtBindArrayByType(
-                        tag,
-                        stbInfo->tags[t].dataType,
-                        stbInfo->tags[t].dataLen,
-                        &ptr,
-                        NULL)) {
-                free(bindBuffer);
-                return -1;
-            }
-        }
-
-    }
-
-    free(bindBuffer);
-    return 0;
+      }
+    }
+
+  }
+
+  free(bindBuffer);
+  return 0;
 }
 
 static int32_t prepareStbStmt(
@@ -5911,112 +5911,112 @@
         int64_t startTime,
         int64_t *pSamplePos)
 {
-    int ret;
-
-    bool sourceRand;
-    if (0 == strncasecmp(stbInfo->dataSource, "rand", strlen("rand"))) {
-        sourceRand = true;
+  int ret;
+
+  bool sourceRand;
+  if (0 == strncasecmp(stbInfo->dataSource, "rand", strlen("rand"))) {
+    sourceRand = true;
+  } else {
+    sourceRand = false;     // from sample data file
+  }
+
+  if (AUTO_CREATE_SUBTBL == stbInfo->autoCreateTable) {
+    char* tagsValBuf = NULL;
+
+    bool tagRand;
+    if (0 == stbInfo->tagSource) {
+      tagRand = true;
+      tagsValBuf = generateTagValuesForStb(stbInfo, tableSeq);
     } else {
-        sourceRand = false;     // from sample data file
-    }
-
-    if (AUTO_CREATE_SUBTBL == stbInfo->autoCreateTable) {
-        char* tagsValBuf = NULL;
-
-        bool tagRand;
-        if (0 == stbInfo->tagSource) {
-            tagRand = true;
-            tagsValBuf = generateTagValuesForStb(stbInfo, tableSeq);
-        } else {
-            tagRand = false;
-            tagsValBuf = getTagValueFromTagSample(
-                    stbInfo,
-                    tableSeq % stbInfo->tagSampleCount);
-        }
-
-        if (NULL == tagsValBuf) {
-            errorPrint("%s() LN%d, tag buf failed to allocate  memory\n",
-                    __func__, __LINE__);
-            return -1;
-        }
-
-        char *tagsArray = calloc(1, sizeof(TAOS_BIND) * stbInfo->tagCount);
-        if (NULL == tagsArray) {
-            tmfree(tagsValBuf);
-            errorPrint("%s() LN%d, tag buf failed to allocate  memory\n",
-                    __func__, __LINE__);
-            return -1;
-        }
-
-        if (-1 == prepareStbStmtBind(
-                    tagsArray, stbInfo, tagRand, -1, -1, false /* is tag */)) {
-            tmfree(tagsValBuf);
-            tmfree(tagsArray);
-            return -1;
-        }
-
-        ret = taos_stmt_set_tbname_tags(stmt, tableName, (TAOS_BIND *)tagsArray);
-
-        tmfree(tagsValBuf);
-        tmfree(tagsArray);
-
-        if (0 != ret) {
-            errorPrint("%s() LN%d, stmt_set_tbname_tags() failed! reason: %s\n",
-                    __func__, __LINE__, taos_stmt_errstr(stmt));
-            return -1;
-        }
-    } else {
-        ret = taos_stmt_set_tbname(stmt, tableName);
-        if (0 != ret) {
-            errorPrint("%s() LN%d, stmt_set_tbname() failed! reason: %s\n",
-                    __func__, __LINE__, taos_stmt_errstr(stmt));
-            return -1;
-        }
-    }
-
-    char *bindArray = calloc(1, sizeof(TAOS_BIND) * (stbInfo->columnCount + 1));
-    if (bindArray == NULL) {
-        errorPrint("%s() LN%d, Failed to allocate %d bind params\n",
-                __func__, __LINE__, (stbInfo->columnCount + 1));
-        return -1;
-    }
-
-    uint32_t k;
-    for (k = 0; k < batch;) {
-        /* columnCount + 1 (ts) */
-        if (-1 == prepareStbStmtBind(bindArray, stbInfo, sourceRand,
-                    startTime, k, true /* is column */)) {
-            free(bindArray);
-            return -1;
-        }
-        ret = taos_stmt_bind_param(stmt, (TAOS_BIND *)bindArray);
-        if (0 != ret) {
-            errorPrint("%s() LN%d, stmt_bind_param() failed! reason: %s\n",
-                    __func__, __LINE__, taos_stmt_errstr(stmt));
-            return -1;
-        }
-        // if msg > 3MB, break
-        ret = taos_stmt_add_batch(stmt);
-        if (0 != ret) {
-            errorPrint("%s() LN%d, stmt_add_batch() failed! reason: %s\n",
-                    __func__, __LINE__, taos_stmt_errstr(stmt));
-            return -1;
-        }
-
-        k++;
-        recordFrom ++;
-
-        if (!sourceRand) {
-            (*pSamplePos) ++;
-        }
-
-        if (recordFrom >= insertRows) {
-            break;
-        }
-    }
-
-    free(bindArray);
-    return k;
+      tagRand = false;
+      tagsValBuf = getTagValueFromTagSample(
+              stbInfo,
+              tableSeq % stbInfo->tagSampleCount);
+    }
+
+    if (NULL == tagsValBuf) {
+      errorPrint("%s() LN%d, tag buf failed to allocate  memory\n",
+                 __func__, __LINE__);
+      return -1;
+    }
+
+    char *tagsArray = calloc(1, sizeof(TAOS_BIND) * stbInfo->tagCount);
+    if (NULL == tagsArray) {
+      tmfree(tagsValBuf);
+      errorPrint("%s() LN%d, tag buf failed to allocate  memory\n",
+                 __func__, __LINE__);
+      return -1;
+    }
+
+    if (-1 == prepareStbStmtBind(
+            tagsArray, stbInfo, tagRand, -1, -1, false /* is tag */)) {
+      tmfree(tagsValBuf);
+      tmfree(tagsArray);
+      return -1;
+    }
+
+    ret = taos_stmt_set_tbname_tags(stmt, tableName, (TAOS_BIND *)tagsArray);
+
+    tmfree(tagsValBuf);
+    tmfree(tagsArray);
+
+    if (0 != ret) {
+      errorPrint("%s() LN%d, stmt_set_tbname_tags() failed! reason: %s\n",
+                 __func__, __LINE__, taos_stmt_errstr(stmt));
+      return -1;
+    }
+  } else {
+    ret = taos_stmt_set_tbname(stmt, tableName);
+    if (0 != ret) {
+      errorPrint("%s() LN%d, stmt_set_tbname() failed! reason: %s\n",
+                 __func__, __LINE__, taos_stmt_errstr(stmt));
+      return -1;
+    }
+  }
+
+  char *bindArray = calloc(1, sizeof(TAOS_BIND) * (stbInfo->columnCount + 1));
+  if (bindArray == NULL) {
+    errorPrint("%s() LN%d, Failed to allocate %d bind params\n",
+               __func__, __LINE__, (stbInfo->columnCount + 1));
+    return -1;
+  }
+
+  uint32_t k;
+  for (k = 0; k < batch;) {
+    /* columnCount + 1 (ts) */
+    if (-1 == prepareStbStmtBind(bindArray, stbInfo, sourceRand,
+                                 startTime, k, true /* is column */)) {
+      free(bindArray);
+      return -1;
+    }
+    ret = taos_stmt_bind_param(stmt, (TAOS_BIND *)bindArray);
+    if (0 != ret) {
+      errorPrint("%s() LN%d, stmt_bind_param() failed! reason: %s\n",
+                 __func__, __LINE__, taos_stmt_errstr(stmt));
+      return -1;
+    }
+    // if msg > 3MB, break
+    ret = taos_stmt_add_batch(stmt);
+    if (0 != ret) {
+      errorPrint("%s() LN%d, stmt_add_batch() failed! reason: %s\n",
+                 __func__, __LINE__, taos_stmt_errstr(stmt));
+      return -1;
+    }
+
+    k++;
+    recordFrom ++;
+
+    if (!sourceRand) {
+      (*pSamplePos) ++;
+    }
+
+    if (recordFrom >= insertRows) {
+      break;
+    }
+  }
+
+  free(bindArray);
+  return k;
 }
 
 static int32_t prepareStbStmtInterlace(
@@ -6030,14 +6030,14 @@
         int64_t startTime,
         int64_t *pSamplePos)
 {
-    return prepareStbStmt(
-            stbInfo,
-            stmt,
-            tableName,
-            tableSeq,
-            batch,
-            insertRows, 0, startTime,
-            pSamplePos);
+  return prepareStbStmt(
+          stbInfo,
+          stmt,
+          tableName,
+          tableSeq,
+          batch,
+          insertRows, 0, startTime,
+          pSamplePos);
 }
 
 static int32_t prepareStbStmtProgressive(
@@ -6051,14 +6051,14 @@
         int64_t startTime,
         int64_t *pSamplePos)
 {
-    return prepareStbStmt(
-            stbInfo,
-            stmt,
-            tableName,
-            tableSeq,
-            g_args.num_of_RPR,
-            insertRows, recordFrom, startTime,
-            pSamplePos);
+  return prepareStbStmt(
+          stbInfo,
+          stmt,
+          tableName,
+          tableSeq,
+          g_args.num_of_RPR,
+          insertRows, recordFrom, startTime,
+          pSamplePos);
 }
 
 #endif
@@ -6072,29 +6072,29 @@
         uint64_t recordFrom, int64_t startTime, int64_t *pSamplePos,
         int64_t *pRemainderBufLen)
 {
-    assert(buffer != NULL);
-    char *pstr = buffer;
-
-    memset(buffer, 0, *pRemainderBufLen);
-
-    int64_t headLen = generateStbSQLHead(
-            superTblInfo,
-            tableName, tableSeq, dbName,
-            buffer, *pRemainderBufLen);
-
-    if (headLen <= 0) {
-        return 0;
-    }
-    pstr += headLen;
-    *pRemainderBufLen -= headLen;
-
-    int64_t dataLen;
-
-    return generateStbDataTail(superTblInfo,
-            g_args.num_of_RPR, pstr, *pRemainderBufLen,
-            insertRows, recordFrom,
-            startTime,
-            pSamplePos, &dataLen);
+  assert(buffer != NULL);
+  char *pstr = buffer;
+
+  memset(buffer, 0, *pRemainderBufLen);
+
+  int64_t headLen = generateStbSQLHead(
+          superTblInfo,
+          tableName, tableSeq, dbName,
+          buffer, *pRemainderBufLen);
+
+  if (headLen <= 0) {
+    return 0;
+  }
+  pstr += headLen;
+  *pRemainderBufLen -= headLen;
+
+  int64_t dataLen;
+
+  return generateStbDataTail(superTblInfo,
+                             g_args.num_of_RPR, pstr, *pRemainderBufLen,
+                             insertRows, recordFrom,
+                             startTime,
+                             pSamplePos, &dataLen);
 }
 
 static int32_t generateProgressiveDataWithoutStb(
@@ -6105,1597 +6105,1596 @@
         uint64_t recordFrom, int64_t startTime, /*int64_t *pSamplePos, */
         int64_t *pRemainderBufLen)
 {
-    assert(buffer != NULL);
-    char *pstr = buffer;
-
-    memset(buffer, 0, *pRemainderBufLen);
-
-    int64_t headLen = generateSQLHeadWithoutStb(
-            tableName, pThreadInfo->db_name,
-            buffer, *pRemainderBufLen);
-
-    if (headLen <= 0) {
-        return 0;
-    }
-    pstr += headLen;
-    *pRemainderBufLen -= headLen;
-
-    int64_t dataLen;
-
-    return generateDataTailWithoutStb(
-            g_args.num_of_RPR, pstr, *pRemainderBufLen, insertRows, recordFrom,
-            startTime,
-            /*pSamplePos, */&dataLen);
+  assert(buffer != NULL);
+  char *pstr = buffer;
+
+  memset(buffer, 0, *pRemainderBufLen);
+
+  int64_t headLen = generateSQLHeadWithoutStb(
+          tableName, pThreadInfo->db_name,
+          buffer, *pRemainderBufLen);
+
+  if (headLen <= 0) {
+    return 0;
+  }
+  pstr += headLen;
+  *pRemainderBufLen -= headLen;
+
+  int64_t dataLen;
+
+  return generateDataTailWithoutStb(
+          g_args.num_of_RPR, pstr, *pRemainderBufLen, insertRows, recordFrom,
+          startTime,
+          /*pSamplePos, */&dataLen);
 }
 
 static void printStatPerThread(threadInfo *pThreadInfo)
 {
-    fprintf(stderr, "====thread[%d] completed total inserted rows: %"PRIu64 ", total affected rows: %"PRIu64". %.2f records/second====\n",
-            pThreadInfo->threadID,
-            pThreadInfo->totalInsertRows,
-            pThreadInfo->totalAffectedRows,
-            (pThreadInfo->totalDelay/1000.0)?
-            (double)(pThreadInfo->totalAffectedRows/(pThreadInfo->totalDelay/1000.0)):
-            FLT_MAX);
+  fprintf(stderr, "====thread[%d] completed total inserted rows: %"PRIu64 ", total affected rows: %"PRIu64". %.2f records/second====\n",
+          pThreadInfo->threadID,
+          pThreadInfo->totalInsertRows,
+          pThreadInfo->totalAffectedRows,
+          (pThreadInfo->totalDelay/1000.0)?
+          (double)(pThreadInfo->totalAffectedRows/(pThreadInfo->totalDelay/1000.0)):
+          FLT_MAX);
 }
 
 // sync write interlace data
 static void* syncWriteInterlace(threadInfo *pThreadInfo) {
-    debugPrint("[%d] %s() LN%d: ### interlace write\n",
-            pThreadInfo->threadID, __func__, __LINE__);
-
-    int64_t insertRows;
-    uint32_t interlaceRows;
-    uint64_t maxSqlLen;
-    int64_t nTimeStampStep;
-    uint64_t insert_interval;
-
-    SSuperTable* superTblInfo = pThreadInfo->superTblInfo;
-
-    if (superTblInfo) {
-        insertRows = superTblInfo->insertRows;
-
-        if ((superTblInfo->interlaceRows == 0)
-                && (g_args.interlace_rows > 0)) {
-            interlaceRows = g_args.interlace_rows;
+  debugPrint("[%d] %s() LN%d: ### interlace write\n",
+             pThreadInfo->threadID, __func__, __LINE__);
+
+  int64_t insertRows;
+  uint32_t interlaceRows;
+  uint64_t maxSqlLen;
+  int64_t nTimeStampStep;
+  uint64_t insert_interval;
+
+  SSuperTable* superTblInfo = pThreadInfo->superTblInfo;
+
+  if (superTblInfo) {
+    insertRows = superTblInfo->insertRows;
+
+    if ((superTblInfo->interlaceRows == 0)
+        && (g_args.interlace_rows > 0)) {
+      interlaceRows = g_args.interlace_rows;
+    } else {
+      interlaceRows = superTblInfo->interlaceRows;
+    }
+    maxSqlLen = superTblInfo->maxSqlLen;
+    nTimeStampStep = superTblInfo->timeStampStep;
+    insert_interval = superTblInfo->insertInterval;
+  } else {
+    insertRows = g_args.num_of_DPT;
+    interlaceRows = g_args.interlace_rows;
+    maxSqlLen = g_args.max_sql_len;
+    nTimeStampStep = g_args.timestamp_step;
+    insert_interval = g_args.insert_interval;
+  }
+
+  debugPrint("[%d] %s() LN%d: start_table_from=%"PRIu64" ntables=%"PRId64" insertRows=%"PRIu64"\n",
+             pThreadInfo->threadID, __func__, __LINE__,
+             pThreadInfo->start_table_from,
+             pThreadInfo->ntables, insertRows);
+
+  if (interlaceRows > insertRows)
+    interlaceRows = insertRows;
+
+  if (interlaceRows > g_args.num_of_RPR)
+    interlaceRows = g_args.num_of_RPR;
+
+  uint32_t batchPerTbl = interlaceRows;
+  uint32_t batchPerTblTimes;
+
+  if ((interlaceRows > 0) && (pThreadInfo->ntables > 1)) {
+    batchPerTblTimes =
+            g_args.num_of_RPR / interlaceRows;
+  } else {
+    batchPerTblTimes = 1;
+  }
+
+  pThreadInfo->buffer = calloc(maxSqlLen, 1);
+  if (NULL == pThreadInfo->buffer) {
+    errorPrint( "%s() LN%d, Failed to alloc %"PRIu64" Bytes, reason:%s\n",
+                __func__, __LINE__, maxSqlLen, strerror(errno));
+    return NULL;
+  }
+
+  pThreadInfo->totalInsertRows = 0;
+  pThreadInfo->totalAffectedRows = 0;
+
+  uint64_t st = 0;
+  uint64_t et = UINT64_MAX;
+
+  uint64_t lastPrintTime = taosGetTimestampMs();
+  uint64_t startTs = taosGetTimestampMs();
+  uint64_t endTs;
+
+  uint64_t tableSeq = pThreadInfo->start_table_from;
+  int64_t startTime = pThreadInfo->start_time;
+
+  uint64_t generatedRecPerTbl = 0;
+  bool flagSleep = true;
+  uint64_t sleepTimeTotal = 0;
+
+  while(pThreadInfo->totalInsertRows < pThreadInfo->ntables * insertRows) {
+    if ((flagSleep) && (insert_interval)) {
+      st = taosGetTimestampMs();
+      flagSleep = false;
+    }
+    // generate data
+    memset(pThreadInfo->buffer, 0, maxSqlLen);
+    uint64_t remainderBufLen = maxSqlLen;
+
+    char *pstr = pThreadInfo->buffer;
+
+    int len = snprintf(pstr,
+                       strlen(STR_INSERT_INTO) + 1, "%s", STR_INSERT_INTO);
+    pstr += len;
+    remainderBufLen -= len;
+
+    uint32_t recOfBatch = 0;
+
+    for (uint64_t i = 0; i < batchPerTblTimes; i ++) {
+      char tableName[TSDB_TABLE_NAME_LEN];
+
+      getTableName(tableName, pThreadInfo, tableSeq);
+      if (0 == strlen(tableName)) {
+        errorPrint("[%d] %s() LN%d, getTableName return null\n",
+                   pThreadInfo->threadID, __func__, __LINE__);
+        free(pThreadInfo->buffer);
+        return NULL;
+      }
+
+      uint64_t oldRemainderLen = remainderBufLen;
+
+      int32_t generated;
+      if (superTblInfo) {
+        if (superTblInfo->iface == STMT_IFACE) {
+#if STMT_IFACE_ENABLED == 1
+          generated = prepareStbStmtInterlace(
+                  superTblInfo,
+                  pThreadInfo->stmt,
+                  tableName,
+                  tableSeq,
+                  batchPerTbl,
+                  insertRows, i,
+                  startTime,
+                  &(pThreadInfo->samplePos));
+#else
+          generated = -1;
+#endif
         } else {
-            interlaceRows = superTblInfo->interlaceRows;
+          generated = generateStbInterlaceData(
+                  superTblInfo,
+                  tableName, batchPerTbl, i,
+                  batchPerTblTimes,
+                  tableSeq,
+                  pThreadInfo, pstr,
+                  insertRows,
+                  startTime,
+                  &remainderBufLen);
         }
-        maxSqlLen = superTblInfo->maxSqlLen;
-        nTimeStampStep = superTblInfo->timeStampStep;
-        insert_interval = superTblInfo->insertInterval;
-    } else {
-        insertRows = g_args.num_of_DPT;
-        interlaceRows = g_args.interlace_rows;
-        maxSqlLen = g_args.max_sql_len;
-        nTimeStampStep = g_args.timestamp_step;
-        insert_interval = g_args.insert_interval;
-    }
-
-    debugPrint("[%d] %s() LN%d: start_table_from=%"PRIu64" ntables=%"PRId64" insertRows=%"PRIu64"\n",
-            pThreadInfo->threadID, __func__, __LINE__,
-            pThreadInfo->start_table_from,
-            pThreadInfo->ntables, insertRows);
-
-    if (interlaceRows > insertRows)
-        interlaceRows = insertRows;
-
-    if (interlaceRows > g_args.num_of_RPR)
-        interlaceRows = g_args.num_of_RPR;
-
-    uint32_t batchPerTbl = interlaceRows;
-    uint32_t batchPerTblTimes;
-
-    if ((interlaceRows > 0) && (pThreadInfo->ntables > 1)) {
-        batchPerTblTimes =
-            g_args.num_of_RPR / interlaceRows;
-    } else {
-        batchPerTblTimes = 1;
-    }
-
-    pThreadInfo->buffer = calloc(maxSqlLen, 1);
-    if (NULL == pThreadInfo->buffer) {
-        errorPrint( "%s() LN%d, Failed to alloc %"PRIu64" Bytes, reason:%s\n",
-                __func__, __LINE__, maxSqlLen, strerror(errno));
-        return NULL;
-    }
-
-    pThreadInfo->totalInsertRows = 0;
-    pThreadInfo->totalAffectedRows = 0;
-
-    uint64_t st = 0;
-    uint64_t et = UINT64_MAX;
-
-    uint64_t lastPrintTime = taosGetTimestampMs();
-    uint64_t startTs = taosGetTimestampMs();
-    uint64_t endTs;
-
-    uint64_t tableSeq = pThreadInfo->start_table_from;
-    int64_t startTime = pThreadInfo->start_time;
-
-    uint64_t generatedRecPerTbl = 0;
-    bool flagSleep = true;
-    uint64_t sleepTimeTotal = 0;
-
-    while(pThreadInfo->totalInsertRows < pThreadInfo->ntables * insertRows) {
-        if ((flagSleep) && (insert_interval)) {
-            st = taosGetTimestampMs();
-            flagSleep = false;
+      } else {
+        if (g_args.iface == STMT_IFACE) {
+          debugPrint("[%d] %s() LN%d, tableName:%s, batch:%d startTime:%"PRId64"\n",
+                     pThreadInfo->threadID,
+                     __func__, __LINE__,
+                     tableName, batchPerTbl, startTime);
+#if STMT_IFACE_ENABLED == 1
+          generated = prepareStmtWithoutStb(
+                  pThreadInfo->stmt, tableName,
+                  batchPerTbl,
+                  insertRows, i,
+                  startTime);
+#else
+          generated = -1;
+#endif
+        } else {
+          generated = generateInterlaceDataWithoutStb(
+                  tableName, batchPerTbl,
+                  tableSeq,
+                  pThreadInfo->db_name, pstr,
+                  insertRows,
+                  startTime,
+                  &remainderBufLen);
         }
-        // generate data
-        memset(pThreadInfo->buffer, 0, maxSqlLen);
-        uint64_t remainderBufLen = maxSqlLen;
-
-        char *pstr = pThreadInfo->buffer;
-
-        int len = snprintf(pstr,
-                strlen(STR_INSERT_INTO) + 1, "%s", STR_INSERT_INTO);
-        pstr += len;
-        remainderBufLen -= len;
-
-        uint32_t recOfBatch = 0;
-
-        for (uint64_t i = 0; i < batchPerTblTimes; i ++) {
-            char tableName[TSDB_TABLE_NAME_LEN];
-
-            getTableName(tableName, pThreadInfo, tableSeq);
-            if (0 == strlen(tableName)) {
-                errorPrint("[%d] %s() LN%d, getTableName return null\n",
-                        pThreadInfo->threadID, __func__, __LINE__);
-                free(pThreadInfo->buffer);
-                return NULL;
-            }
-
-            uint64_t oldRemainderLen = remainderBufLen;
-
-            int32_t generated;
-            if (superTblInfo) {
-                if (superTblInfo->iface == STMT_IFACE) {
-#if STMT_IFACE_ENABLED == 1
-                    generated = prepareStbStmtInterlace(
-                            superTblInfo,
-                            pThreadInfo->stmt,
-                            tableName,
-                            tableSeq,
-                            batchPerTbl,
-                            insertRows, i,
-                            startTime,
-                            &(pThreadInfo->samplePos));
-#else
-                    generated = -1;
-#endif
-                } else {
-                    generated = generateStbInterlaceData(
-                            superTblInfo,
-                            tableName, batchPerTbl, i,
-                            batchPerTblTimes,
-                            tableSeq,
-                            pThreadInfo, pstr,
-                            insertRows,
-                            startTime,
-                            &remainderBufLen);
-                }
-            } else {
-                if (g_args.iface == STMT_IFACE) {
-                    debugPrint("[%d] %s() LN%d, tableName:%s, batch:%d startTime:%"PRId64"\n",
-                            pThreadInfo->threadID,
-                            __func__, __LINE__,
-                            tableName, batchPerTbl, startTime);
-#if STMT_IFACE_ENABLED == 1
-                    generated = prepareStmtWithoutStb(
-                            pThreadInfo->stmt, tableName,
-                            batchPerTbl,
-                            insertRows, i,
-                            startTime);
-#else
-                    generated = -1;
-#endif
-                } else {
-                    generated = generateInterlaceDataWithoutStb(
-                            tableName, batchPerTbl,
-                            tableSeq,
-                            pThreadInfo->db_name, pstr,
-                            insertRows,
-                            startTime,
-                            &remainderBufLen);
-                }
-            }
-
-            debugPrint("[%d] %s() LN%d, generated records is %d\n",
-                    pThreadInfo->threadID, __func__, __LINE__, generated);
-            if (generated < 0) {
-                errorPrint("[%d] %s() LN%d, generated records is %d\n",
-                        pThreadInfo->threadID, __func__, __LINE__, generated);
-                goto free_of_interlace;
-            } else if (generated == 0) {
-                break;
-            }
-
-            tableSeq ++;
-            recOfBatch += batchPerTbl;
-
-            pstr += (oldRemainderLen - remainderBufLen);
-            pThreadInfo->totalInsertRows += batchPerTbl;
-
-            verbosePrint("[%d] %s() LN%d batchPerTbl=%d recOfBatch=%d\n",
-                    pThreadInfo->threadID, __func__, __LINE__,
-                    batchPerTbl, recOfBatch);
-
-            if (tableSeq == pThreadInfo->start_table_from + pThreadInfo->ntables) {
-                // turn to first table
-                tableSeq = pThreadInfo->start_table_from;
-                generatedRecPerTbl += batchPerTbl;
-
-                startTime = pThreadInfo->start_time
+      }
+
+      debugPrint("[%d] %s() LN%d, generated records is %d\n",
+                 pThreadInfo->threadID, __func__, __LINE__, generated);
+      if (generated < 0) {
+        errorPrint("[%d] %s() LN%d, generated records is %d\n",
+                   pThreadInfo->threadID, __func__, __LINE__, generated);
+        goto free_of_interlace;
+      } else if (generated == 0) {
+        break;
+      }
+
+      tableSeq ++;
+      recOfBatch += batchPerTbl;
+
+      pstr += (oldRemainderLen - remainderBufLen);
+      pThreadInfo->totalInsertRows += batchPerTbl;
+
+      verbosePrint("[%d] %s() LN%d batchPerTbl=%d recOfBatch=%d\n",
+                   pThreadInfo->threadID, __func__, __LINE__,
+                   batchPerTbl, recOfBatch);
+
+      if (tableSeq == pThreadInfo->start_table_from + pThreadInfo->ntables) {
+        // turn to first table
+        tableSeq = pThreadInfo->start_table_from;
+        generatedRecPerTbl += batchPerTbl;
+
+        startTime = pThreadInfo->start_time
                     + generatedRecPerTbl * nTimeStampStep;
 
-                flagSleep = true;
-                if (generatedRecPerTbl >= insertRows)
-                    break;
-
-                int64_t remainRows = insertRows - generatedRecPerTbl;
-                if ((remainRows > 0) && (batchPerTbl > remainRows))
-                    batchPerTbl = remainRows;
-
-                if (pThreadInfo->ntables * batchPerTbl < g_args.num_of_RPR)
-                    break;
-            }
-
-            verbosePrint("[%d] %s() LN%d generatedRecPerTbl=%"PRId64" insertRows=%"PRId64"\n",
-                    pThreadInfo->threadID, __func__, __LINE__,
-                    generatedRecPerTbl, insertRows);
-
-            if ((g_args.num_of_RPR - recOfBatch) < batchPerTbl)
-                break;
-        }
-
-        verbosePrint("[%d] %s() LN%d recOfBatch=%d totalInsertRows=%"PRIu64"\n",
-                pThreadInfo->threadID, __func__, __LINE__, recOfBatch,
-                pThreadInfo->totalInsertRows);
-        verbosePrint("[%d] %s() LN%d, buffer=%s\n",
-                pThreadInfo->threadID, __func__, __LINE__, pThreadInfo->buffer);
-
-        startTs = taosGetTimestampMs();
-
-        if (recOfBatch == 0) {
-            errorPrint("[%d] %s() LN%d Failed to insert records of batch %d\n",
-                    pThreadInfo->threadID, __func__, __LINE__,
-                    batchPerTbl);
-            if (batchPerTbl > 0) {
-                errorPrint("\tIf the batch is %d, the length of the SQL to insert a row must be less then %"PRId64"\n",
-                        batchPerTbl, maxSqlLen / batchPerTbl);
-            }
-            errorPrint("\tPlease check if the buffer length(%"PRId64") or batch(%d) is set with proper value!\n",
-                    maxSqlLen, batchPerTbl);
-            goto free_of_interlace;
-        }
-        int64_t affectedRows = execInsert(pThreadInfo, recOfBatch);
-
-        endTs = taosGetTimestampMs();
-        uint64_t delay = endTs - startTs;
-        performancePrint("%s() LN%d, insert execution time is %"PRIu64"ms\n",
-                __func__, __LINE__, delay);
-        verbosePrint("[%d] %s() LN%d affectedRows=%"PRId64"\n",
-                pThreadInfo->threadID,
-                __func__, __LINE__, affectedRows);
-
-        if (delay > pThreadInfo->maxDelay) pThreadInfo->maxDelay = delay;
-        if (delay < pThreadInfo->minDelay) pThreadInfo->minDelay = delay;
-        pThreadInfo->cntDelay++;
-        pThreadInfo->totalDelay += delay;
-
-        if (recOfBatch != affectedRows) {
-            errorPrint("[%d] %s() LN%d execInsert insert %d, affected rows: %"PRId64"\n%s\n",
-                    pThreadInfo->threadID, __func__, __LINE__,
-                    recOfBatch, affectedRows, pThreadInfo->buffer);
-            goto free_of_interlace;
-        }
-
-        pThreadInfo->totalAffectedRows += affectedRows;
-
-        int64_t  currentPrintTime = taosGetTimestampMs();
-        if (currentPrintTime - lastPrintTime > 30*1000) {
-            printf("thread[%d] has currently inserted rows: %"PRIu64 ", affected rows: %"PRIu64 "\n",
-                    pThreadInfo->threadID,
-                    pThreadInfo->totalInsertRows,
-                    pThreadInfo->totalAffectedRows);
-            lastPrintTime = currentPrintTime;
-        }
-
-        if ((insert_interval) && flagSleep) {
-            et = taosGetTimestampMs();
-
-            if (insert_interval > (et - st) ) {
-                uint64_t sleepTime = insert_interval - (et -st);
-                performancePrint("%s() LN%d sleep: %"PRId64" ms for insert interval\n",
-                        __func__, __LINE__, sleepTime);
-                taosMsleep(sleepTime); // ms
-                sleepTimeTotal += insert_interval;
-            }
-        }
-    }
-
-free_of_interlace:
-    tmfree(pThreadInfo->buffer);
-    printStatPerThread(pThreadInfo);
-    return NULL;
+        flagSleep = true;
+        if (generatedRecPerTbl >= insertRows)
+          break;
+
+        int64_t remainRows = insertRows - generatedRecPerTbl;
+        if ((remainRows > 0) && (batchPerTbl > remainRows))
+          batchPerTbl = remainRows;
+
+        if (pThreadInfo->ntables * batchPerTbl < g_args.num_of_RPR)
+          break;
+      }
+
+      verbosePrint("[%d] %s() LN%d generatedRecPerTbl=%"PRId64" insertRows=%"PRId64"\n",
+                   pThreadInfo->threadID, __func__, __LINE__,
+                   generatedRecPerTbl, insertRows);
+
+      if ((g_args.num_of_RPR - recOfBatch) < batchPerTbl)
+        break;
+    }
+
+    verbosePrint("[%d] %s() LN%d recOfBatch=%d totalInsertRows=%"PRIu64"\n",
+                 pThreadInfo->threadID, __func__, __LINE__, recOfBatch,
+                 pThreadInfo->totalInsertRows);
+    verbosePrint("[%d] %s() LN%d, buffer=%s\n",
+                 pThreadInfo->threadID, __func__, __LINE__, pThreadInfo->buffer);
+
+    startTs = taosGetTimestampMs();
+
+    if (recOfBatch == 0) {
+      errorPrint("[%d] %s() LN%d Failed to insert records of batch %d\n",
+                 pThreadInfo->threadID, __func__, __LINE__,
+                 batchPerTbl);
+      if (batchPerTbl > 0) {
+        errorPrint("\tIf the batch is %d, the length of the SQL to insert a row must be less then %"PRId64"\n",
+                   batchPerTbl, maxSqlLen / batchPerTbl);
+      }
+      errorPrint("\tPlease check if the buffer length(%"PRId64") or batch(%d) is set with proper value!\n",
+                 maxSqlLen, batchPerTbl);
+      goto free_of_interlace;
+    }
+    int64_t affectedRows = execInsert(pThreadInfo, recOfBatch);
+
+    endTs = taosGetTimestampMs();
+    uint64_t delay = endTs - startTs;
+    performancePrint("%s() LN%d, insert execution time is %"PRIu64"ms\n",
+                     __func__, __LINE__, delay);
+    verbosePrint("[%d] %s() LN%d affectedRows=%"PRId64"\n",
+                 pThreadInfo->threadID,
+                 __func__, __LINE__, affectedRows);
+
+    if (delay > pThreadInfo->maxDelay) pThreadInfo->maxDelay = delay;
+    if (delay < pThreadInfo->minDelay) pThreadInfo->minDelay = delay;
+    pThreadInfo->cntDelay++;
+    pThreadInfo->totalDelay += delay;
+
+    if (recOfBatch != affectedRows) {
+      errorPrint("[%d] %s() LN%d execInsert insert %d, affected rows: %"PRId64"\n%s\n",
+                 pThreadInfo->threadID, __func__, __LINE__,
+                 recOfBatch, affectedRows, pThreadInfo->buffer);
+      goto free_of_interlace;
+    }
+
+    pThreadInfo->totalAffectedRows += affectedRows;
+
+    int64_t  currentPrintTime = taosGetTimestampMs();
+    if (currentPrintTime - lastPrintTime > 30*1000) {
+      printf("thread[%d] has currently inserted rows: %"PRIu64 ", affected rows: %"PRIu64 "\n",
+             pThreadInfo->threadID,
+             pThreadInfo->totalInsertRows,
+             pThreadInfo->totalAffectedRows);
+      lastPrintTime = currentPrintTime;
+    }
+
+    if ((insert_interval) && flagSleep) {
+      et = taosGetTimestampMs();
+
+      if (insert_interval > (et - st) ) {
+        uint64_t sleepTime = insert_interval - (et -st);
+        performancePrint("%s() LN%d sleep: %"PRId64" ms for insert interval\n",
+                         __func__, __LINE__, sleepTime);
+        taosMsleep(sleepTime); // ms
+        sleepTimeTotal += insert_interval;
+      }
+    }
+  }
+
+  free_of_interlace:
+  tmfree(pThreadInfo->buffer);
+  printStatPerThread(pThreadInfo);
+  return NULL;
 }
 
 // sync insertion progressive data
 static void* syncWriteProgressive(threadInfo *pThreadInfo) {
-    debugPrint("%s() LN%d: ### progressive write\n", __func__, __LINE__);
-
-    SSuperTable* superTblInfo = pThreadInfo->superTblInfo;
-    uint64_t maxSqlLen = superTblInfo?superTblInfo->maxSqlLen:g_args.max_sql_len;
-    int64_t timeStampStep =
-        superTblInfo?superTblInfo->timeStampStep:g_args.timestamp_step;
-    int64_t insertRows =
-        (superTblInfo)?superTblInfo->insertRows:g_args.num_of_DPT;
-    verbosePrint("%s() LN%d insertRows=%"PRId64"\n",
-            __func__, __LINE__, insertRows);
-
-    pThreadInfo->buffer = calloc(maxSqlLen, 1);
-    if (NULL == pThreadInfo->buffer) {
-        errorPrint( "Failed to alloc %"PRIu64" Bytes, reason:%s\n",
+  debugPrint("%s() LN%d: ### progressive write\n", __func__, __LINE__);
+
+  SSuperTable* superTblInfo = pThreadInfo->superTblInfo;
+  uint64_t maxSqlLen = superTblInfo?superTblInfo->maxSqlLen:g_args.max_sql_len;
+  int64_t timeStampStep =
+          superTblInfo?superTblInfo->timeStampStep:g_args.timestamp_step;
+  int64_t insertRows =
+          (superTblInfo)?superTblInfo->insertRows:g_args.num_of_DPT;
+  verbosePrint("%s() LN%d insertRows=%"PRId64"\n",
+               __func__, __LINE__, insertRows);
+
+  pThreadInfo->buffer = calloc(maxSqlLen, 1);
+  if (NULL == pThreadInfo->buffer) {
+    errorPrint( "Failed to alloc %"PRIu64" Bytes, reason:%s\n",
                 maxSqlLen,
                 strerror(errno));
+    return NULL;
+  }
+
+  uint64_t lastPrintTime = taosGetTimestampMs();
+  uint64_t startTs = taosGetTimestampMs();
+  uint64_t endTs;
+
+  pThreadInfo->totalInsertRows = 0;
+  pThreadInfo->totalAffectedRows = 0;
+
+  pThreadInfo->samplePos = 0;
+
+  for (uint64_t tableSeq = pThreadInfo->start_table_from;
+       tableSeq <= pThreadInfo->end_table_to;
+       tableSeq ++) {
+    int64_t start_time = pThreadInfo->start_time;
+
+    for (uint64_t i = 0; i < insertRows;) {
+      char tableName[TSDB_TABLE_NAME_LEN];
+      getTableName(tableName, pThreadInfo, tableSeq);
+      verbosePrint("%s() LN%d: tid=%d seq=%"PRId64" tableName=%s\n",
+                   __func__, __LINE__,
+                   pThreadInfo->threadID, tableSeq, tableName);
+      if (0 == strlen(tableName)) {
+        errorPrint("[%d] %s() LN%d, getTableName return null\n",
+                   pThreadInfo->threadID, __func__, __LINE__);
+        free(pThreadInfo->buffer);
         return NULL;
-    }
-
-    uint64_t lastPrintTime = taosGetTimestampMs();
-    uint64_t startTs = taosGetTimestampMs();
-    uint64_t endTs;
-
-    pThreadInfo->totalInsertRows = 0;
-    pThreadInfo->totalAffectedRows = 0;
-
-    pThreadInfo->samplePos = 0;
-
-    for (uint64_t tableSeq = pThreadInfo->start_table_from;
-            tableSeq <= pThreadInfo->end_table_to;
-            tableSeq ++) {
-        int64_t start_time = pThreadInfo->start_time;
-
-        for (uint64_t i = 0; i < insertRows;) {
-            char tableName[TSDB_TABLE_NAME_LEN];
-            getTableName(tableName, pThreadInfo, tableSeq);
-            verbosePrint("%s() LN%d: tid=%d seq=%"PRId64" tableName=%s\n",
-                    __func__, __LINE__,
-                    pThreadInfo->threadID, tableSeq, tableName);
-            if (0 == strlen(tableName)) {
-                errorPrint("[%d] %s() LN%d, getTableName return null\n",
-                        pThreadInfo->threadID, __func__, __LINE__);
-                free(pThreadInfo->buffer);
-                return NULL;
-            }
-
-            int64_t remainderBufLen = maxSqlLen;
-            char *pstr = pThreadInfo->buffer;
-
-            int len = snprintf(pstr,
-                    strlen(STR_INSERT_INTO) + 1, "%s", STR_INSERT_INTO);
-
-            pstr += len;
-            remainderBufLen -= len;
-
-            int32_t generated;
-            if (superTblInfo) {
-                if (superTblInfo->iface == STMT_IFACE) {
+      }
+
+      int64_t remainderBufLen = maxSqlLen;
+      char *pstr = pThreadInfo->buffer;
+
+      int len = snprintf(pstr,
+                         strlen(STR_INSERT_INTO) + 1, "%s", STR_INSERT_INTO);
+
+      pstr += len;
+      remainderBufLen -= len;
+
+      int32_t generated;
+      if (superTblInfo) {
+        if (superTblInfo->iface == STMT_IFACE) {
 #if STMT_IFACE_ENABLED == 1
-                    generated = prepareStbStmtProgressive(
-                            superTblInfo,
-                            pThreadInfo->stmt,
-                            tableName,
-                            tableSeq,
-                            g_args.num_of_RPR,
-                            insertRows, i, start_time,
-                            &(pThreadInfo->samplePos));
+          generated = prepareStbStmtProgressive(
+                  superTblInfo,
+                  pThreadInfo->stmt,
+                  tableName,
+                  tableSeq,
+                  g_args.num_of_RPR,
+                  insertRows, i, start_time,
+                  &(pThreadInfo->samplePos));
 #else
-                    generated = -1;
+          generated = -1;
 #endif
-                } else {
-                    generated = generateStbProgressiveData(
-                            superTblInfo,
-                            tableName, tableSeq, pThreadInfo->db_name, pstr,
-                            insertRows, i, start_time,
-                            &(pThreadInfo->samplePos),
-                            &remainderBufLen);
-                }
-            } else {
-                if (g_args.iface == STMT_IFACE) {
+        } else {
+          generated = generateStbProgressiveData(
+                  superTblInfo,
+                  tableName, tableSeq, pThreadInfo->db_name, pstr,
+                  insertRows, i, start_time,
+                  &(pThreadInfo->samplePos),
+                  &remainderBufLen);
+        }
+      } else {
+        if (g_args.iface == STMT_IFACE) {
 #if STMT_IFACE_ENABLED == 1
-                    generated = prepareStmtWithoutStb(
-                            pThreadInfo->stmt,
-                            tableName,
-                            g_args.num_of_RPR,
-                            insertRows, i,
-                            start_time);
+          generated = prepareStmtWithoutStb(
+                  pThreadInfo->stmt,
+                  tableName,
+                  g_args.num_of_RPR,
+                  insertRows, i,
+                  start_time);
 #else
-                    generated = -1;
+          generated = -1;
 #endif
-                } else {
-                    generated = generateProgressiveDataWithoutStb(
-                            tableName,
-                            /*  tableSeq, */
-                            pThreadInfo, pstr, insertRows,
-                            i, start_time,
-                            /* &(pThreadInfo->samplePos), */
-                            &remainderBufLen);
-                }
-            }
-            if (generated > 0)
-                i += generated;
-            else
-                goto free_of_progressive;
-
-            start_time +=  generated * timeStampStep;
-            pThreadInfo->totalInsertRows += generated;
-
-            startTs = taosGetTimestampMs();
-
-            int32_t affectedRows = execInsert(pThreadInfo, generated);
-
-            endTs = taosGetTimestampMs();
-            uint64_t delay = endTs - startTs;
-            performancePrint("%s() LN%d, insert execution time is %"PRId64"ms\n",
-                    __func__, __LINE__, delay);
-            verbosePrint("[%d] %s() LN%d affectedRows=%d\n",
-                    pThreadInfo->threadID,
-                    __func__, __LINE__, affectedRows);
-
-            if (delay > pThreadInfo->maxDelay) pThreadInfo->maxDelay = delay;
-            if (delay < pThreadInfo->minDelay) pThreadInfo->minDelay = delay;
-            pThreadInfo->cntDelay++;
-            pThreadInfo->totalDelay += delay;
-
-            if (affectedRows < 0) {
-                errorPrint("%s() LN%d, affected rows: %d\n",
-                        __func__, __LINE__, affectedRows);
-                goto free_of_progressive;
-            }
-
-            pThreadInfo->totalAffectedRows += affectedRows;
-
-            int64_t  currentPrintTime = taosGetTimestampMs();
-            if (currentPrintTime - lastPrintTime > 30*1000) {
-                printf("thread[%d] has currently inserted rows: %"PRId64 ", affected rows: %"PRId64 "\n",
-                        pThreadInfo->threadID,
-                        pThreadInfo->totalInsertRows,
-                        pThreadInfo->totalAffectedRows);
-                lastPrintTime = currentPrintTime;
-            }
-
-            if (i >= insertRows)
-                break;
-        }   // num_of_DPT
-
-        if ((g_args.verbose_print) &&
-                (tableSeq == pThreadInfo->ntables - 1) && (superTblInfo)
-                && (0 == strncasecmp(
-                        superTblInfo->dataSource,
-                        "sample", strlen("sample")))) {
-            verbosePrint("%s() LN%d samplePos=%"PRId64"\n",
-                    __func__, __LINE__, pThreadInfo->samplePos);
+        } else {
+          generated = generateProgressiveDataWithoutStb(
+                  tableName,
+                  /*  tableSeq, */
+                  pThreadInfo, pstr, insertRows,
+                  i, start_time,
+                  /* &(pThreadInfo->samplePos), */
+                  &remainderBufLen);
         }
-    } // tableSeq
-
-free_of_progressive:
-    tmfree(pThreadInfo->buffer);
-    printStatPerThread(pThreadInfo);
-    return NULL;
+      }
+      if (generated > 0)
+        i += generated;
+      else
+        goto free_of_progressive;
+
+      start_time +=  generated * timeStampStep;
+      pThreadInfo->totalInsertRows += generated;
+
+      startTs = taosGetTimestampMs();
+
+      int32_t affectedRows = execInsert(pThreadInfo, generated);
+
+      endTs = taosGetTimestampMs();
+      uint64_t delay = endTs - startTs;
+      performancePrint("%s() LN%d, insert execution time is %"PRId64"ms\n",
+                       __func__, __LINE__, delay);
+      verbosePrint("[%d] %s() LN%d affectedRows=%d\n",
+                   pThreadInfo->threadID,
+                   __func__, __LINE__, affectedRows);
+
+      if (delay > pThreadInfo->maxDelay) pThreadInfo->maxDelay = delay;
+      if (delay < pThreadInfo->minDelay) pThreadInfo->minDelay = delay;
+      pThreadInfo->cntDelay++;
+      pThreadInfo->totalDelay += delay;
+
+      if (affectedRows < 0) {
+        errorPrint("%s() LN%d, affected rows: %d\n",
+                   __func__, __LINE__, affectedRows);
+        goto free_of_progressive;
+      }
+
+      pThreadInfo->totalAffectedRows += affectedRows;
+
+      int64_t  currentPrintTime = taosGetTimestampMs();
+      if (currentPrintTime - lastPrintTime > 30*1000) {
+        printf("thread[%d] has currently inserted rows: %"PRId64 ", affected rows: %"PRId64 "\n",
+               pThreadInfo->threadID,
+               pThreadInfo->totalInsertRows,
+               pThreadInfo->totalAffectedRows);
+        lastPrintTime = currentPrintTime;
+      }
+
+      if (i >= insertRows)
+        break;
+    }   // num_of_DPT
+
+    if ((g_args.verbose_print) &&
+        (tableSeq == pThreadInfo->ntables - 1) && (superTblInfo)
+        && (0 == strncasecmp(
+            superTblInfo->dataSource,
+            "sample", strlen("sample")))) {
+      verbosePrint("%s() LN%d samplePos=%"PRId64"\n",
+                   __func__, __LINE__, pThreadInfo->samplePos);
+    }
+  } // tableSeq
+
+  free_of_progressive:
+  tmfree(pThreadInfo->buffer);
+  printStatPerThread(pThreadInfo);
+  return NULL;
 }
 
 static void* syncWrite(void *sarg) {
 
-    threadInfo *pThreadInfo = (threadInfo *)sarg;
-    SSuperTable* superTblInfo = pThreadInfo->superTblInfo;
-
-    setThreadName("syncWrite");
-
-    uint32_t interlaceRows;
-
-    if (superTblInfo) {
-        if ((superTblInfo->interlaceRows == 0)
-                && (g_args.interlace_rows > 0)) {
-            interlaceRows = g_args.interlace_rows;
-        } else {
-            interlaceRows = superTblInfo->interlaceRows;
-        }
+  threadInfo *pThreadInfo = (threadInfo *)sarg;
+  SSuperTable* superTblInfo = pThreadInfo->superTblInfo;
+
+  setThreadName("syncWrite");
+
+  uint32_t interlaceRows;
+
+  if (superTblInfo) {
+    if ((superTblInfo->interlaceRows == 0)
+        && (g_args.interlace_rows > 0)) {
+      interlaceRows = g_args.interlace_rows;
     } else {
-        interlaceRows = g_args.interlace_rows;
-    }
-
-    if (interlaceRows > 0) {
-        // interlace mode
-        return syncWriteInterlace(pThreadInfo);
+      interlaceRows = superTblInfo->interlaceRows;
+    }
+  } else {
+    interlaceRows = g_args.interlace_rows;
+  }
+
+  if (interlaceRows > 0) {
+    // interlace mode
+    return syncWriteInterlace(pThreadInfo);
+  } else {
+    // progressive mode
+    return syncWriteProgressive(pThreadInfo);
+  }
+}
+
+static void callBack(void *param, TAOS_RES *res, int code) {
+  threadInfo* pThreadInfo = (threadInfo*)param;
+  SSuperTable* superTblInfo = pThreadInfo->superTblInfo;
+
+  int insert_interval =
+          superTblInfo?superTblInfo->insertInterval:g_args.insert_interval;
+  if (insert_interval) {
+    pThreadInfo->et = taosGetTimestampMs();
+    if ((pThreadInfo->et - pThreadInfo->st) < insert_interval) {
+      taosMsleep(insert_interval - (pThreadInfo->et - pThreadInfo->st)); // ms
+    }
+  }
+
+  char *buffer = calloc(1, pThreadInfo->superTblInfo->maxSqlLen);
+  char data[MAX_DATA_SIZE];
+  char *pstr = buffer;
+  pstr += sprintf(pstr, "insert into %s.%s%"PRId64" values",
+                  pThreadInfo->db_name, pThreadInfo->tb_prefix,
+                  pThreadInfo->start_table_from);
+  //  if (pThreadInfo->counter >= pThreadInfo->superTblInfo->insertRows) {
+  if (pThreadInfo->counter >= g_args.num_of_RPR) {
+    pThreadInfo->start_table_from++;
+    pThreadInfo->counter = 0;
+  }
+  if (pThreadInfo->start_table_from > pThreadInfo->end_table_to) {
+    tsem_post(&pThreadInfo->lock_sem);
+    free(buffer);
+    taos_free_result(res);
+    return;
+  }
+
+  for (int i = 0; i < g_args.num_of_RPR; i++) {
+    int rand_num = taosRandom() % 100;
+    if (0 != pThreadInfo->superTblInfo->disorderRatio
+        && rand_num < pThreadInfo->superTblInfo->disorderRatio) {
+      int64_t d = pThreadInfo->lastTs
+                  - (taosRandom() % pThreadInfo->superTblInfo->disorderRange + 1);
+      generateStbRowData(pThreadInfo->superTblInfo, data, d);
     } else {
-        // progressive mode
-        return syncWriteProgressive(pThreadInfo);
-    }
-}
-
-static void callBack(void *param, TAOS_RES *res, int code) {
-    threadInfo* pThreadInfo = (threadInfo*)param;
-    SSuperTable* superTblInfo = pThreadInfo->superTblInfo;
-
-    int insert_interval =
-        superTblInfo?superTblInfo->insertInterval:g_args.insert_interval;
-    if (insert_interval) {
-        pThreadInfo->et = taosGetTimestampMs();
-        if ((pThreadInfo->et - pThreadInfo->st) < insert_interval) {
-            taosMsleep(insert_interval - (pThreadInfo->et - pThreadInfo->st)); // ms
-        }
-    }
-
-    char *buffer = calloc(1, pThreadInfo->superTblInfo->maxSqlLen);
-    char data[MAX_DATA_SIZE];
-    char *pstr = buffer;
-    pstr += sprintf(pstr, "insert into %s.%s%"PRId64" values",
-            pThreadInfo->db_name, pThreadInfo->tb_prefix,
-            pThreadInfo->start_table_from);
-    //  if (pThreadInfo->counter >= pThreadInfo->superTblInfo->insertRows) {
-    if (pThreadInfo->counter >= g_args.num_of_RPR) {
-        pThreadInfo->start_table_from++;
-        pThreadInfo->counter = 0;
-    }
-    if (pThreadInfo->start_table_from > pThreadInfo->end_table_to) {
-        tsem_post(&pThreadInfo->lock_sem);
-        free(buffer);
-        taos_free_result(res);
-        return;
-    }
-
-    for (int i = 0; i < g_args.num_of_RPR; i++) {
-        int rand_num = taosRandom() % 100;
-        if (0 != pThreadInfo->superTblInfo->disorderRatio
-                && rand_num < pThreadInfo->superTblInfo->disorderRatio) {
-            int64_t d = pThreadInfo->lastTs
-                - (taosRandom() % pThreadInfo->superTblInfo->disorderRange + 1);
-            generateStbRowData(pThreadInfo->superTblInfo, data, d);
-        } else {
-            generateStbRowData(pThreadInfo->superTblInfo,
-                    data, pThreadInfo->lastTs += 1000);
-        }
-        pstr += sprintf(pstr, "%s", data);
-        pThreadInfo->counter++;
-
-        if (pThreadInfo->counter >= pThreadInfo->superTblInfo->insertRows) {
-            break;
-        }
-    }
-
-    if (insert_interval) {
-        pThreadInfo->st = taosGetTimestampMs();
-    }
-    taos_query_a(pThreadInfo->taos, buffer, callBack, pThreadInfo);
-    free(buffer);
-
-    taos_free_result(res);
+      generateStbRowData(pThreadInfo->superTblInfo,
+                         data, pThreadInfo->lastTs += 1000);
+    }
+    pstr += sprintf(pstr, "%s", data);
+    pThreadInfo->counter++;
+
+    if (pThreadInfo->counter >= pThreadInfo->superTblInfo->insertRows) {
+      break;
+    }
+  }
+
+  if (insert_interval) {
+    pThreadInfo->st = taosGetTimestampMs();
+  }
+  taos_query_a(pThreadInfo->taos, buffer, callBack, pThreadInfo);
+  free(buffer);
+
+  taos_free_result(res);
 }
 
 static void *asyncWrite(void *sarg) {
-    threadInfo *pThreadInfo = (threadInfo *)sarg;
-    SSuperTable* superTblInfo = pThreadInfo->superTblInfo;
-
-    setThreadName("asyncWrite");
-
-    pThreadInfo->st = 0;
-    pThreadInfo->et = 0;
-    pThreadInfo->lastTs = pThreadInfo->start_time;
-
-    int insert_interval =
-        superTblInfo?superTblInfo->insertInterval:g_args.insert_interval;
-    if (insert_interval) {
-        pThreadInfo->st = taosGetTimestampMs();
-    }
-    taos_query_a(pThreadInfo->taos, "show databases", callBack, pThreadInfo);
-
-    tsem_wait(&(pThreadInfo->lock_sem));
-
-    return NULL;
+  threadInfo *pThreadInfo = (threadInfo *)sarg;
+  SSuperTable* superTblInfo = pThreadInfo->superTblInfo;
+
+  setThreadName("asyncWrite");
+
+  pThreadInfo->st = 0;
+  pThreadInfo->et = 0;
+  pThreadInfo->lastTs = pThreadInfo->start_time;
+
+  int insert_interval =
+          superTblInfo?superTblInfo->insertInterval:g_args.insert_interval;
+  if (insert_interval) {
+    pThreadInfo->st = taosGetTimestampMs();
+  }
+  taos_query_a(pThreadInfo->taos, "show databases", callBack, pThreadInfo);
+
+  tsem_wait(&(pThreadInfo->lock_sem));
+
+  return NULL;
 }
 
 static int convertHostToServAddr(char *host, uint16_t port, struct sockaddr_in *serv_addr)
 {
-    uint16_t rest_port = port + TSDB_PORT_HTTP;
-    struct hostent *server = gethostbyname(host);
-    if ((server == NULL) || (server->h_addr == NULL)) {
-        errorPrint("%s", "ERROR, no such host");
-        return -1;
-    }
-
-    debugPrint("h_name: %s\nh_addr=%p\nh_addretype: %s\nh_length: %d\n",
-            server->h_name,
-            server->h_addr,
-            (server->h_addrtype == AF_INET)?"ipv4":"ipv6",
-            server->h_length);
-
-    memset(serv_addr, 0, sizeof(struct sockaddr_in));
-    serv_addr->sin_family = AF_INET;
-    serv_addr->sin_port = htons(rest_port);
+  uint16_t rest_port = port + TSDB_PORT_HTTP;
+  struct hostent *server = gethostbyname(host);
+  if ((server == NULL) || (server->h_addr == NULL)) {
+    errorPrint("%s", "ERROR, no such host");
+    return -1;
+  }
+
+  debugPrint("h_name: %s\nh_addr=%p\nh_addretype: %s\nh_length: %d\n",
+             server->h_name,
+             server->h_addr,
+             (server->h_addrtype == AF_INET)?"ipv4":"ipv6",
+             server->h_length);
+
+  memset(serv_addr, 0, sizeof(struct sockaddr_in));
+  serv_addr->sin_family = AF_INET;
+  serv_addr->sin_port = htons(rest_port);
 #ifdef WINDOWS
-    serv_addr->sin_addr.s_addr = inet_addr(host);
+  serv_addr->sin_addr.s_addr = inet_addr(host);
 #else
-    memcpy(&(serv_addr->sin_addr.s_addr), server->h_addr, server->h_length);
+  memcpy(&(serv_addr->sin_addr.s_addr), server->h_addr, server->h_length);
 #endif
-    return 0;
+  return 0;
 }
 
 static void startMultiThreadInsertData(int threads, char* db_name,
-        char* precision, SSuperTable* superTblInfo) {
-
-    int32_t timePrec = TSDB_TIME_PRECISION_MILLI;
-    if (0 != precision[0]) {
-        if (0 == strncasecmp(precision, "ms", 2)) {
-            timePrec = TSDB_TIME_PRECISION_MILLI;
-        } else if (0 == strncasecmp(precision, "us", 2)) {
-            timePrec = TSDB_TIME_PRECISION_MICRO;
+                                       char* precision, SSuperTable* superTblInfo) {
+
+  int32_t timePrec = TSDB_TIME_PRECISION_MILLI;
+  if (0 != precision[0]) {
+    if (0 == strncasecmp(precision, "ms", 2)) {
+      timePrec = TSDB_TIME_PRECISION_MILLI;
+    } else if (0 == strncasecmp(precision, "us", 2)) {
+      timePrec = TSDB_TIME_PRECISION_MICRO;
 #if NANO_SECOND_ENABLED == 1
-        } else if (0 == strncasecmp(precision, "ns", 2)) {
-            timePrec = TSDB_TIME_PRECISION_NANO;
+    } else if (0 == strncasecmp(precision, "ns", 2)) {
+      timePrec = TSDB_TIME_PRECISION_NANO;
 #endif
+    } else {
+      errorPrint("Not support precision: %s\n", precision);
+      exit(-1);
+    }
+  }
+
+  int64_t start_time;
+  if (superTblInfo) {
+    if (0 == strncasecmp(superTblInfo->startTimestamp, "now", 3)) {
+      start_time = taosGetTimestamp(timePrec);
+    } else {
+      if (TSDB_CODE_SUCCESS != taosParseTime(
+              superTblInfo->startTimestamp,
+              &start_time,
+              strlen(superTblInfo->startTimestamp),
+              timePrec, 0)) {
+        ERROR_EXIT("failed to parse time!\n");
+      }
+    }
+  } else {
+    start_time = 1500000000000;
+  }
+  debugPrint("%s() LN%d, start_time= %"PRId64"\n",
+             __func__, __LINE__, start_time);
+
+  int64_t start = taosGetTimestampMs();
+
+  // read sample data from file first
+  if ((superTblInfo) && (0 == strncasecmp(superTblInfo->dataSource,
+                                          "sample", strlen("sample")))) {
+    if (0 != prepareSampleDataForSTable(superTblInfo)) {
+      errorPrint("%s() LN%d, prepare sample data for stable failed!\n",
+                 __func__, __LINE__);
+      exit(-1);
+    }
+  }
+
+  TAOS* taos0 = taos_connect(
+          g_Dbs.host, g_Dbs.user,
+          g_Dbs.password, db_name, g_Dbs.port);
+  if (NULL == taos0) {
+    errorPrint("%s() LN%d, connect to server fail , reason: %s\n",
+               __func__, __LINE__, taos_errstr(NULL));
+    exit(-1);
+  }
+
+  int64_t ntables = 0;
+  uint64_t tableFrom;
+
+  if (superTblInfo) {
+    int64_t limit;
+    uint64_t offset;
+
+    if ((NULL != g_args.sqlFile)
+        && (superTblInfo->childTblExists == TBL_NO_EXISTS)
+        && ((superTblInfo->childTblOffset != 0)
+            || (superTblInfo->childTblLimit >= 0))) {
+      printf("WARNING: offset and limit will not be used since the child tables not exists!\n");
+    }
+
+    if (superTblInfo->childTblExists == TBL_ALREADY_EXISTS) {
+      if ((superTblInfo->childTblLimit < 0)
+          || ((superTblInfo->childTblOffset
+               + superTblInfo->childTblLimit)
+              > (superTblInfo->childTblCount))) {
+        superTblInfo->childTblLimit =
+                superTblInfo->childTblCount - superTblInfo->childTblOffset;
+      }
+
+      offset = superTblInfo->childTblOffset;
+      limit = superTblInfo->childTblLimit;
+    } else {
+      limit = superTblInfo->childTblCount;
+      offset = 0;
+    }
+
+    ntables = limit;
+    tableFrom = offset;
+
+    if ((superTblInfo->childTblExists != TBL_NO_EXISTS)
+        && ((superTblInfo->childTblOffset + superTblInfo->childTblLimit )
+            > superTblInfo->childTblCount)) {
+      printf("WARNING: specified offset + limit > child table count!\n");
+      prompt();
+    }
+
+    if ((superTblInfo->childTblExists != TBL_NO_EXISTS)
+        && (0 == superTblInfo->childTblLimit)) {
+      printf("WARNING: specified limit = 0, which cannot find table name to insert or query! \n");
+      prompt();
+    }
+
+    superTblInfo->childTblName = (char*)calloc(1,
+                                               limit * TSDB_TABLE_NAME_LEN);
+    if (superTblInfo->childTblName == NULL) {
+      errorPrint("%s() LN%d, alloc memory failed!\n", __func__, __LINE__);
+      taos_close(taos0);
+      exit(-1);
+    }
+
+    int64_t childTblCount;
+    getChildNameOfSuperTableWithLimitAndOffset(
+            taos0,
+            db_name, superTblInfo->sTblName,
+            &superTblInfo->childTblName, &childTblCount,
+            limit,
+            offset);
+  } else {
+    ntables = g_args.num_of_tables;
+    tableFrom = 0;
+  }
+
+  taos_close(taos0);
+
+  int64_t a = ntables / threads;
+  if (a < 1) {
+    threads = ntables;
+    a = 1;
+  }
+
+  int64_t b = 0;
+  if (threads != 0) {
+    b = ntables % threads;
+  }
+
+  if ((superTblInfo)
+      && (superTblInfo->iface == REST_IFACE)) {
+    if (convertHostToServAddr(
+            g_Dbs.host, g_Dbs.port, &(g_Dbs.serv_addr)) != 0) {
+      exit(-1);
+    }
+  }
+
+  pthread_t *pids = calloc(1, threads * sizeof(pthread_t));
+  assert(pids != NULL);
+
+  threadInfo *infos = calloc(1, threads * sizeof(threadInfo));
+  assert(infos != NULL);
+
+  memset(pids, 0, threads * sizeof(pthread_t));
+  memset(infos, 0, threads * sizeof(threadInfo));
+
+  for (int i = 0; i < threads; i++) {
+    threadInfo *pThreadInfo = infos + i;
+    pThreadInfo->threadID = i;
+    tstrncpy(pThreadInfo->db_name, db_name, TSDB_DB_NAME_LEN);
+    pThreadInfo->time_precision = timePrec;
+    pThreadInfo->superTblInfo = superTblInfo;
+
+    pThreadInfo->start_time = start_time;
+    pThreadInfo->minDelay = UINT64_MAX;
+
+    if ((NULL == superTblInfo) ||
+        (superTblInfo->iface != REST_IFACE)) {
+      //t_info->taos = taos;
+      pThreadInfo->taos = taos_connect(
+              g_Dbs.host, g_Dbs.user,
+              g_Dbs.password, db_name, g_Dbs.port);
+      if (NULL == pThreadInfo->taos) {
+        errorPrint(
+                "%s() LN%d, connect to server fail from insert sub thread, reason: %s\n",
+                __func__, __LINE__,
+                taos_errstr(NULL));
+        free(infos);
+        exit(-1);
+      }
+
+#if STMT_IFACE_ENABLED == 1
+      if ((g_args.iface == STMT_IFACE)
+          || ((superTblInfo)
+              && (superTblInfo->iface == STMT_IFACE))) {
+
+        int columnCount;
+        if (superTblInfo) {
+          columnCount = superTblInfo->columnCount;
         } else {
-            errorPrint("Not support precision: %s\n", precision);
-            exit(-1);
+          columnCount = g_args.num_of_CPR;
         }
-    }
-
-    int64_t start_time;
-    if (superTblInfo) {
-        if (0 == strncasecmp(superTblInfo->startTimestamp, "now", 3)) {
-            start_time = taosGetTimestamp(timePrec);
+
+        pThreadInfo->stmt = taos_stmt_init(pThreadInfo->taos);
+        if (NULL == pThreadInfo->stmt) {
+          errorPrint(
+                  "%s() LN%d, failed init stmt, reason: %s\n",
+                  __func__, __LINE__,
+                  taos_errstr(NULL));
+          free(pids);
+          free(infos);
+          exit(-1);
+        }
+
+        char buffer[BUFFER_SIZE];
+        char *pstr = buffer;
+
+        if ((superTblInfo)
+            && (AUTO_CREATE_SUBTBL
+                == superTblInfo->autoCreateTable)) {
+          pstr += sprintf(pstr, "INSERT INTO ? USING %s TAGS(?",
+                          superTblInfo->sTblName);
+          for (int tag = 0; tag < (superTblInfo->tagCount - 1);
+               tag ++ ) {
+            pstr += sprintf(pstr, ",?");
+          }
+          pstr += sprintf(pstr, ") VALUES(?");
         } else {
-            if (TSDB_CODE_SUCCESS != taosParseTime(
-                        superTblInfo->startTimestamp,
-                        &start_time,
-                        strlen(superTblInfo->startTimestamp),
-                        timePrec, 0)) {
-                ERROR_EXIT("failed to parse time!\n");
-            }
+          pstr += sprintf(pstr, "INSERT INTO ? VALUES(?");
         }
+
+        for (int col = 0; col < columnCount; col ++) {
+          pstr += sprintf(pstr, ",?");
+        }
+        pstr += sprintf(pstr, ")");
+
+        debugPrint("%s() LN%d, buffer: %s", __func__, __LINE__, buffer);
+        int ret = taos_stmt_prepare(pThreadInfo->stmt, buffer, 0);
+        if (ret != 0){
+          errorPrint("failed to execute taos_stmt_prepare. return 0x%x. reason: %s\n",
+                     ret, taos_stmt_errstr(pThreadInfo->stmt));
+          free(pids);
+          free(infos);
+          exit(-1);
+        }
+      }
+#endif
     } else {
-        start_time = 1500000000000;
-    }
-    debugPrint("%s() LN%d, start_time= %"PRId64"\n",
-            __func__, __LINE__, start_time);
-
-    int64_t start = taosGetTimestampMs();
-
-    // read sample data from file first
-    if ((superTblInfo) && (0 == strncasecmp(superTblInfo->dataSource,
-                    "sample", strlen("sample")))) {
-        if (0 != prepareSampleDataForSTable(superTblInfo)) {
-            errorPrint("%s() LN%d, prepare sample data for stable failed!\n",
-                    __func__, __LINE__);
-            exit(-1);
-        }
-    }
-
-    TAOS* taos0 = taos_connect(
-            g_Dbs.host, g_Dbs.user,
-            g_Dbs.password, db_name, g_Dbs.port);
-    if (NULL == taos0) {
-        errorPrint("%s() LN%d, connect to server fail , reason: %s\n",
-                __func__, __LINE__, taos_errstr(NULL));
-        exit(-1);
-    }
-
-    int64_t ntables = 0;
-    uint64_t tableFrom;
-
-    if (superTblInfo) {
-        int64_t limit;
-        uint64_t offset;
-
-        if ((NULL != g_args.sqlFile)
-                && (superTblInfo->childTblExists == TBL_NO_EXISTS)
-                && ((superTblInfo->childTblOffset != 0)
-                    || (superTblInfo->childTblLimit >= 0))) {
-            printf("WARNING: offset and limit will not be used since the child tables not exists!\n");
-        }
-
-        if (superTblInfo->childTblExists == TBL_ALREADY_EXISTS) {
-            if ((superTblInfo->childTblLimit < 0)
-                    || ((superTblInfo->childTblOffset
-                            + superTblInfo->childTblLimit)
-                        > (superTblInfo->childTblCount))) {
-                superTblInfo->childTblLimit =
-                    superTblInfo->childTblCount - superTblInfo->childTblOffset;
-            }
-
-            offset = superTblInfo->childTblOffset;
-            limit = superTblInfo->childTblLimit;
-        } else {
-            limit = superTblInfo->childTblCount;
-            offset = 0;
-        }
-
-        ntables = limit;
-        tableFrom = offset;
-
-        if ((superTblInfo->childTblExists != TBL_NO_EXISTS)
-                && ((superTblInfo->childTblOffset + superTblInfo->childTblLimit )
-                    > superTblInfo->childTblCount)) {
-            printf("WARNING: specified offset + limit > child table count!\n");
-            prompt();
-        }
-
-        if ((superTblInfo->childTblExists != TBL_NO_EXISTS)
-                && (0 == superTblInfo->childTblLimit)) {
-            printf("WARNING: specified limit = 0, which cannot find table name to insert or query! \n");
-            prompt();
-        }
-
-        superTblInfo->childTblName = (char*)calloc(1,
-                limit * TSDB_TABLE_NAME_LEN);
-        if (superTblInfo->childTblName == NULL) {
-            errorPrint("%s() LN%d, alloc memory failed!\n", __func__, __LINE__);
-            taos_close(taos0);
-            exit(-1);
-        }
-
-        int64_t childTblCount;
-        getChildNameOfSuperTableWithLimitAndOffset(
-                taos0,
-                db_name, superTblInfo->sTblName,
-                &superTblInfo->childTblName, &childTblCount,
-                limit,
-                offset);
-    } else {
-        ntables = g_args.num_of_tables;
-        tableFrom = 0;
-    }
-
-    taos_close(taos0);
-
-    int64_t a = ntables / threads;
-    if (a < 1) {
-        threads = ntables;
-        a = 1;
-    }
-
-    int64_t b = 0;
-    if (threads != 0) {
-        b = ntables % threads;
-    }
-
-    if ((superTblInfo)
-            && (superTblInfo->iface == REST_IFACE)) {
-        if (convertHostToServAddr(
-                    g_Dbs.host, g_Dbs.port, &(g_Dbs.serv_addr)) != 0) {
-            exit(-1);
-        }
-    }
-
-    pthread_t *pids = calloc(1, threads * sizeof(pthread_t));
-    assert(pids != NULL);
-
-    threadInfo *infos = calloc(1, threads * sizeof(threadInfo));
-    assert(infos != NULL);
-
-    memset(pids, 0, threads * sizeof(pthread_t));
-    memset(infos, 0, threads * sizeof(threadInfo));
-
-    for (int i = 0; i < threads; i++) {
-        threadInfo *pThreadInfo = infos + i;
-        pThreadInfo->threadID = i;
-        tstrncpy(pThreadInfo->db_name, db_name, TSDB_DB_NAME_LEN);
-        pThreadInfo->time_precision = timePrec;
-        pThreadInfo->superTblInfo = superTblInfo;
-
-        pThreadInfo->start_time = start_time;
-        pThreadInfo->minDelay = UINT64_MAX;
-
-        if ((NULL == superTblInfo) ||
-                (superTblInfo->iface != REST_IFACE)) {
-            //t_info->taos = taos;
-            pThreadInfo->taos = taos_connect(
-                    g_Dbs.host, g_Dbs.user,
-                    g_Dbs.password, db_name, g_Dbs.port);
-            if (NULL == pThreadInfo->taos) {
-                errorPrint(
-                        "%s() LN%d, connect to server fail from insert sub thread, reason: %s\n",
-                        __func__, __LINE__,
-                        taos_errstr(NULL));
-                free(infos);
-                exit(-1);
-            }
-
-#if STMT_IFACE_ENABLED == 1
-            if ((g_args.iface == STMT_IFACE)
-                    || ((superTblInfo)
-                        && (superTblInfo->iface == STMT_IFACE))) {
-
-                int columnCount;
-                if (superTblInfo) {
-                    columnCount = superTblInfo->columnCount;
-                } else {
-                    columnCount = g_args.num_of_CPR;
-                }
-
-                pThreadInfo->stmt = taos_stmt_init(pThreadInfo->taos);
-                if (NULL == pThreadInfo->stmt) {
-                    errorPrint(
-                            "%s() LN%d, failed init stmt, reason: %s\n",
-                            __func__, __LINE__,
-                            taos_errstr(NULL));
-                    free(pids);
-                    free(infos);
-                    exit(-1);
-                }
-
-                char buffer[BUFFER_SIZE];
-                char *pstr = buffer;
-
-                if ((superTblInfo)
-                        && (AUTO_CREATE_SUBTBL
-                            == superTblInfo->autoCreateTable)) {
-                    pstr += sprintf(pstr, "INSERT INTO ? USING %s TAGS(?",
-                            superTblInfo->sTblName);
-                    for (int tag = 0; tag < (superTblInfo->tagCount - 1);
-                            tag ++ ) {
-                        pstr += sprintf(pstr, ",?");
-                    }
-                    pstr += sprintf(pstr, ") VALUES(?");
-                } else {
-                    pstr += sprintf(pstr, "INSERT INTO ? VALUES(?");
-                }
-
-                for (int col = 0; col < columnCount; col ++) {
-                    pstr += sprintf(pstr, ",?");
-                }
-                pstr += sprintf(pstr, ")");
-
-                debugPrint("%s() LN%d, buffer: %s", __func__, __LINE__, buffer);
-                int ret = taos_stmt_prepare(pThreadInfo->stmt, buffer, 0);
-                if (ret != 0){
-                    errorPrint("failed to execute taos_stmt_prepare. return 0x%x. reason: %s\n",
-                            ret, taos_stmt_errstr(pThreadInfo->stmt));
-                    free(pids);
-                    free(infos);
-                    exit(-1);
-                }
-            }
-#endif
-        } else {
-            pThreadInfo->taos = NULL;
-        }
-
-        /*    if ((NULL == superTblInfo)
+      pThreadInfo->taos = NULL;
+    }
+
+    /*    if ((NULL == superTblInfo)
               || (0 == superTblInfo->multiThreadWriteOneTbl)) {
               */
-        pThreadInfo->start_table_from = tableFrom;
-        pThreadInfo->ntables = i<b?a+1:a;
-        pThreadInfo->end_table_to = i < b ? tableFrom + a : tableFrom + a - 1;
-        tableFrom = pThreadInfo->end_table_to + 1;
-        /*    } else {
+    pThreadInfo->start_table_from = tableFrom;
+    pThreadInfo->ntables = i<b?a+1:a;
+    pThreadInfo->end_table_to = i < b ? tableFrom + a : tableFrom + a - 1;
+    tableFrom = pThreadInfo->end_table_to + 1;
+    /*    } else {
               pThreadInfo->start_table_from = 0;
               pThreadInfo->ntables = superTblInfo->childTblCount;
               pThreadInfo->start_time = pThreadInfo->start_time + rand_int() % 10000 - rand_tinyint();
               }
               */
-        tsem_init(&(pThreadInfo->lock_sem), 0, 0);
-        if (ASYNC_MODE == g_Dbs.asyncMode) {
-            pthread_create(pids + i, NULL, asyncWrite, pThreadInfo);
-        } else {
-            pthread_create(pids + i, NULL, syncWrite, pThreadInfo);
-        }
-    }
-
-    for (int i = 0; i < threads; i++) {
-        pthread_join(pids[i], NULL);
-    }
-
-    uint64_t totalDelay = 0;
-    uint64_t maxDelay = 0;
-    uint64_t minDelay = UINT64_MAX;
-    uint64_t cntDelay = 1;
-    double  avgDelay = 0;
-
-    for (int i = 0; i < threads; i++) {
-        threadInfo *pThreadInfo = infos + i;
-
-        tsem_destroy(&(pThreadInfo->lock_sem));
+    tsem_init(&(pThreadInfo->lock_sem), 0, 0);
+    if (ASYNC_MODE == g_Dbs.asyncMode) {
+      pthread_create(pids + i, NULL, asyncWrite, pThreadInfo);
+    } else {
+      pthread_create(pids + i, NULL, syncWrite, pThreadInfo);
+    }
+  }
+
+  for (int i = 0; i < threads; i++) {
+    pthread_join(pids[i], NULL);
+  }
+
+  uint64_t totalDelay = 0;
+  uint64_t maxDelay = 0;
+  uint64_t minDelay = UINT64_MAX;
+  uint64_t cntDelay = 1;
+  double  avgDelay = 0;
+
+  for (int i = 0; i < threads; i++) {
+    threadInfo *pThreadInfo = infos + i;
+
+    tsem_destroy(&(pThreadInfo->lock_sem));
 
 #if STMT_IFACE_ENABLED == 1
-        if (pThreadInfo->stmt) {
-            taos_stmt_close(pThreadInfo->stmt);
-        }
+    if (pThreadInfo->stmt) {
+      taos_stmt_close(pThreadInfo->stmt);
+    }
 #endif
-        tsem_destroy(&(pThreadInfo->lock_sem));
-        taos_close(pThreadInfo->taos);
-
-        debugPrint("%s() LN%d, [%d] totalInsert=%"PRIu64" totalAffected=%"PRIu64"\n",
-                __func__, __LINE__,
-                pThreadInfo->threadID, pThreadInfo->totalInsertRows,
-                pThreadInfo->totalAffectedRows);
-        if (superTblInfo) {
-            superTblInfo->totalAffectedRows += pThreadInfo->totalAffectedRows;
-            superTblInfo->totalInsertRows += pThreadInfo->totalInsertRows;
-        } else {
-            g_args.totalAffectedRows += pThreadInfo->totalAffectedRows;
-            g_args.totalInsertRows += pThreadInfo->totalInsertRows;
-        }
-
-        totalDelay  += pThreadInfo->totalDelay;
-        cntDelay   += pThreadInfo->cntDelay;
-        if (pThreadInfo->maxDelay > maxDelay) maxDelay = pThreadInfo->maxDelay;
-        if (pThreadInfo->minDelay < minDelay) minDelay = pThreadInfo->minDelay;
-    }
-    cntDelay -= 1;
-
-    if (cntDelay == 0)    cntDelay = 1;
-    avgDelay = (double)totalDelay / cntDelay;
-
-    int64_t end = taosGetTimestampMs();
-    int64_t t = end - start;
-
-    double tInMs = t/1000.0;
-
+    tsem_destroy(&(pThreadInfo->lock_sem));
+    taos_close(pThreadInfo->taos);
+
+    debugPrint("%s() LN%d, [%d] totalInsert=%"PRIu64" totalAffected=%"PRIu64"\n",
+               __func__, __LINE__,
+               pThreadInfo->threadID, pThreadInfo->totalInsertRows,
+               pThreadInfo->totalAffectedRows);
     if (superTblInfo) {
-        fprintf(stderr, "Spent %.2f seconds to insert rows: %"PRIu64", affected rows: %"PRIu64" with %d thread(s) into %s.%s. %.2f records/second\n\n",
-                tInMs, superTblInfo->totalInsertRows,
-                superTblInfo->totalAffectedRows,
-                threads, db_name, superTblInfo->sTblName,
-                (tInMs)?
-                (double)(superTblInfo->totalInsertRows/tInMs):FLT_MAX);
-
-        if (g_fpOfInsertResult) {
-            fprintf(g_fpOfInsertResult,
-                    "Spent %.2f seconds to insert rows: %"PRIu64", affected rows: %"PRIu64" with %d thread(s) into %s.%s. %.2f records/second\n\n",
-                    tInMs, superTblInfo->totalInsertRows,
-                    superTblInfo->totalAffectedRows,
-                    threads, db_name, superTblInfo->sTblName,
-                    (tInMs)?
-                    (double)(superTblInfo->totalInsertRows/tInMs):FLT_MAX);
-        }
+      superTblInfo->totalAffectedRows += pThreadInfo->totalAffectedRows;
+      superTblInfo->totalInsertRows += pThreadInfo->totalInsertRows;
     } else {
-        fprintf(stderr, "Spent %.2f seconds to insert rows: %"PRIu64", affected rows: %"PRIu64" with %d thread(s) into %s %.2f records/second\n\n",
-                tInMs, g_args.totalInsertRows,
-                g_args.totalAffectedRows,
-                threads, db_name,
-                (tInMs)?
-                (double)(g_args.totalInsertRows/tInMs):FLT_MAX);
-        if (g_fpOfInsertResult) {
-            fprintf(g_fpOfInsertResult,
-                    "Spent %.2f seconds to insert rows: %"PRIu64", affected rows: %"PRIu64" with %d thread(s) into %s %.2f records/second\n\n",
-                    tInMs, g_args.totalInsertRows,
-                    g_args.totalAffectedRows,
-                    threads, db_name,
-                    (tInMs)?
-                    (double)(g_args.totalInsertRows/tInMs):FLT_MAX);
-        }
-    }
-
-    fprintf(stderr, "insert delay, avg: %10.2fms, max: %"PRIu64"ms, min: %"PRIu64"ms\n\n",
+      g_args.totalAffectedRows += pThreadInfo->totalAffectedRows;
+      g_args.totalInsertRows += pThreadInfo->totalInsertRows;
+    }
+
+    totalDelay  += pThreadInfo->totalDelay;
+    cntDelay   += pThreadInfo->cntDelay;
+    if (pThreadInfo->maxDelay > maxDelay) maxDelay = pThreadInfo->maxDelay;
+    if (pThreadInfo->minDelay < minDelay) minDelay = pThreadInfo->minDelay;
+  }
+  cntDelay -= 1;
+
+  if (cntDelay == 0)    cntDelay = 1;
+  avgDelay = (double)totalDelay / cntDelay;
+
+  int64_t end = taosGetTimestampMs();
+  int64_t t = end - start;
+
+  double tInMs = t/1000.0;
+
+  if (superTblInfo) {
+    fprintf(stderr, "Spent %.2f seconds to insert rows: %"PRIu64", affected rows: %"PRIu64" with %d thread(s) into %s.%s. %.2f records/second\n\n",
+            tInMs, superTblInfo->totalInsertRows,
+            superTblInfo->totalAffectedRows,
+            threads, db_name, superTblInfo->sTblName,
+            (tInMs)?
+            (double)(superTblInfo->totalInsertRows/tInMs):FLT_MAX);
+
+    if (g_fpOfInsertResult) {
+      fprintf(g_fpOfInsertResult,
+              "Spent %.2f seconds to insert rows: %"PRIu64", affected rows: %"PRIu64" with %d thread(s) into %s.%s. %.2f records/second\n\n",
+              tInMs, superTblInfo->totalInsertRows,
+              superTblInfo->totalAffectedRows,
+              threads, db_name, superTblInfo->sTblName,
+              (tInMs)?
+              (double)(superTblInfo->totalInsertRows/tInMs):FLT_MAX);
+    }
+  } else {
+    fprintf(stderr, "Spent %.2f seconds to insert rows: %"PRIu64", affected rows: %"PRIu64" with %d thread(s) into %s %.2f records/second\n\n",
+            tInMs, g_args.totalInsertRows,
+            g_args.totalAffectedRows,
+            threads, db_name,
+            (tInMs)?
+            (double)(g_args.totalInsertRows/tInMs):FLT_MAX);
+    if (g_fpOfInsertResult) {
+      fprintf(g_fpOfInsertResult,
+              "Spent %.2f seconds to insert rows: %"PRIu64", affected rows: %"PRIu64" with %d thread(s) into %s %.2f records/second\n\n",
+              tInMs, g_args.totalInsertRows,
+              g_args.totalAffectedRows,
+              threads, db_name,
+              (tInMs)?
+              (double)(g_args.totalInsertRows/tInMs):FLT_MAX);
+    }
+  }
+
+  fprintf(stderr, "insert delay, avg: %10.2fms, max: %"PRIu64"ms, min: %"PRIu64"ms\n\n",
+          avgDelay, maxDelay, minDelay);
+  if (g_fpOfInsertResult) {
+    fprintf(g_fpOfInsertResult, "insert delay, avg:%10.2fms, max: %"PRIu64"ms, min: %"PRIu64"ms\n\n",
             avgDelay, maxDelay, minDelay);
-    if (g_fpOfInsertResult) {
-        fprintf(g_fpOfInsertResult, "insert delay, avg:%10.2fms, max: %"PRIu64"ms, min: %"PRIu64"ms\n\n",
-                avgDelay, maxDelay, minDelay);
-    }
-
-    //taos_close(taos);
-
-    free(pids);
-    free(infos);
+  }
+
+  //taos_close(taos);
+
+  free(pids);
+  free(infos);
 }
 
 static void *readTable(void *sarg) {
 #if 1
-    threadInfo *pThreadInfo = (threadInfo *)sarg;
-    TAOS *taos = pThreadInfo->taos;
-    setThreadName("readTable");
-    char command[BUFFER_SIZE] = "\0";
-    uint64_t sTime = pThreadInfo->start_time;
-    char *tb_prefix = pThreadInfo->tb_prefix;
-    FILE *fp = fopen(pThreadInfo->filePath, "a");
-    if (NULL == fp) {
-        errorPrint( "fopen %s fail, reason:%s.\n", pThreadInfo->filePath, strerror(errno));
-        return NULL;
-    }
-
-    int64_t num_of_DPT;
-    /*  if (pThreadInfo->superTblInfo) {
+  threadInfo *pThreadInfo = (threadInfo *)sarg;
+  TAOS *taos = pThreadInfo->taos;
+  setThreadName("readTable");
+  char command[BUFFER_SIZE] = "\0";
+  uint64_t sTime = pThreadInfo->start_time;
+  char *tb_prefix = pThreadInfo->tb_prefix;
+  FILE *fp = fopen(pThreadInfo->filePath, "a");
+  if (NULL == fp) {
+    errorPrint( "fopen %s fail, reason:%s.\n", pThreadInfo->filePath, strerror(errno));
+    return NULL;
+  }
+
+  int64_t num_of_DPT;
+  /*  if (pThreadInfo->superTblInfo) {
         num_of_DPT = pThreadInfo->superTblInfo->insertRows; //  nrecords_per_table;
         } else {
         */
-    num_of_DPT = g_args.num_of_DPT;
-    //  }
-
-    int64_t num_of_tables = pThreadInfo->ntables; // rinfo->end_table_to - rinfo->start_table_from + 1;
-    int64_t totalData = num_of_DPT * num_of_tables;
-    bool do_aggreFunc = g_Dbs.do_aggreFunc;
-
-    int n = do_aggreFunc ? (sizeof(aggreFunc) / sizeof(aggreFunc[0])) : 2;
-    if (!do_aggreFunc) {
-        printf("\nThe first field is either Binary or Bool. Aggregation functions are not supported.\n");
-    }
-    printf("%"PRId64" records:\n", totalData);
-    fprintf(fp, "| QFunctions |    QRecords    |   QSpeed(R/s)   |  QLatency(ms) |\n");
-
-    for (int j = 0; j < n; j++) {
-        double totalT = 0;
-        uint64_t count = 0;
-        for (int64_t i = 0; i < num_of_tables; i++) {
-            sprintf(command, "select %s from %s%"PRId64" where ts>= %" PRIu64,
-                    aggreFunc[j], tb_prefix, i, sTime);
-
-            double t = taosGetTimestampMs();
-            TAOS_RES *pSql = taos_query(taos, command);
-            int32_t code = taos_errno(pSql);
-
-            if (code != 0) {
-                errorPrint( "Failed to query:%s\n", taos_errstr(pSql));
-                taos_free_result(pSql);
-                taos_close(taos);
-                fclose(fp);
-                return NULL;
-            }
-
-            while(taos_fetch_row(pSql) != NULL) {
-                count++;
-            }
-
-            t = taosGetTimestampMs() - t;
-            totalT += t;
-
-            taos_free_result(pSql);
-        }
-
-        fprintf(fp, "|%10s  |   %"PRId64"   |  %12.2f   |   %10.2f  |\n",
-                aggreFunc[j][0] == '*' ? "   *   " : aggreFunc[j], totalData,
-                (double)(num_of_tables * num_of_DPT) / totalT, totalT * 1000);
-        printf("select %10s took %.6f second(s)\n", aggreFunc[j], totalT * 1000);
-    }
-    fprintf(fp, "\n");
-    fclose(fp);
+  num_of_DPT = g_args.num_of_DPT;
+  //  }
+
+  int64_t num_of_tables = pThreadInfo->ntables; // rinfo->end_table_to - rinfo->start_table_from + 1;
+  int64_t totalData = num_of_DPT * num_of_tables;
+  bool do_aggreFunc = g_Dbs.do_aggreFunc;
+
+  int n = do_aggreFunc ? (sizeof(aggreFunc) / sizeof(aggreFunc[0])) : 2;
+  if (!do_aggreFunc) {
+    printf("\nThe first field is either Binary or Bool. Aggregation functions are not supported.\n");
+  }
+  printf("%"PRId64" records:\n", totalData);
+  fprintf(fp, "| QFunctions |    QRecords    |   QSpeed(R/s)   |  QLatency(ms) |\n");
+
+  for (int j = 0; j < n; j++) {
+    double totalT = 0;
+    uint64_t count = 0;
+    for (int64_t i = 0; i < num_of_tables; i++) {
+      sprintf(command, "select %s from %s%"PRId64" where ts>= %" PRIu64,
+              aggreFunc[j], tb_prefix, i, sTime);
+
+      double t = taosGetTimestampMs();
+      TAOS_RES *pSql = taos_query(taos, command);
+      int32_t code = taos_errno(pSql);
+
+      if (code != 0) {
+        errorPrint( "Failed to query:%s\n", taos_errstr(pSql));
+        taos_free_result(pSql);
+        taos_close(taos);
+        fclose(fp);
+        return NULL;
+      }
+
+      while(taos_fetch_row(pSql) != NULL) {
+        count++;
+      }
+
+      t = taosGetTimestampMs() - t;
+      totalT += t;
+
+      taos_free_result(pSql);
+    }
+
+    fprintf(fp, "|%10s  |   %"PRId64"   |  %12.2f   |   %10.2f  |\n",
+            aggreFunc[j][0] == '*' ? "   *   " : aggreFunc[j], totalData,
+            (double)(num_of_tables * num_of_DPT) / totalT, totalT * 1000);
+    printf("select %10s took %.6f second(s)\n", aggreFunc[j], totalT * 1000);
+  }
+  fprintf(fp, "\n");
+  fclose(fp);
 #endif
-    return NULL;
+  return NULL;
 }
 
 static void *readMetric(void *sarg) {
 #if 1
-    threadInfo *pThreadInfo = (threadInfo *)sarg;
-    TAOS *taos = pThreadInfo->taos;
-    setThreadName("readMetric");
-    char command[BUFFER_SIZE] = "\0";
-    FILE *fp = fopen(pThreadInfo->filePath, "a");
-    if (NULL == fp) {
-        printf("fopen %s fail, reason:%s.\n", pThreadInfo->filePath, strerror(errno));
+  threadInfo *pThreadInfo = (threadInfo *)sarg;
+  TAOS *taos = pThreadInfo->taos;
+  setThreadName("readMetric");
+  char command[BUFFER_SIZE] = "\0";
+  FILE *fp = fopen(pThreadInfo->filePath, "a");
+  if (NULL == fp) {
+    printf("fopen %s fail, reason:%s.\n", pThreadInfo->filePath, strerror(errno));
+    return NULL;
+  }
+
+  int64_t num_of_DPT = pThreadInfo->superTblInfo->insertRows;
+  int64_t num_of_tables = pThreadInfo->ntables; // rinfo->end_table_to - rinfo->start_table_from + 1;
+  int64_t totalData = num_of_DPT * num_of_tables;
+  bool do_aggreFunc = g_Dbs.do_aggreFunc;
+
+  int n = do_aggreFunc ? (sizeof(aggreFunc) / sizeof(aggreFunc[0])) : 2;
+  if (!do_aggreFunc) {
+    printf("\nThe first field is either Binary or Bool. Aggregation functions are not supported.\n");
+  }
+  printf("%"PRId64" records:\n", totalData);
+  fprintf(fp, "Querying On %"PRId64" records:\n", totalData);
+
+  for (int j = 0; j < n; j++) {
+    char condition[COND_BUF_LEN] = "\0";
+    char tempS[64] = "\0";
+
+    int64_t m = 10 < num_of_tables ? 10 : num_of_tables;
+
+    for (int64_t i = 1; i <= m; i++) {
+      if (i == 1) {
+        sprintf(tempS, "t1 = %"PRId64"", i);
+      } else {
+        sprintf(tempS, " or t1 = %"PRId64" ", i);
+      }
+      strncat(condition, tempS, COND_BUF_LEN - 1);
+
+      sprintf(command, "select %s from meters where %s", aggreFunc[j], condition);
+
+      printf("Where condition: %s\n", condition);
+      fprintf(fp, "%s\n", command);
+
+      double t = taosGetTimestampMs();
+
+      TAOS_RES *pSql = taos_query(taos, command);
+      int32_t code = taos_errno(pSql);
+
+      if (code != 0) {
+        errorPrint( "Failed to query:%s\n", taos_errstr(pSql));
+        taos_free_result(pSql);
+        taos_close(taos);
+        fclose(fp);
         return NULL;
-    }
-
-    int64_t num_of_DPT = pThreadInfo->superTblInfo->insertRows;
-    int64_t num_of_tables = pThreadInfo->ntables; // rinfo->end_table_to - rinfo->start_table_from + 1;
-    int64_t totalData = num_of_DPT * num_of_tables;
-    bool do_aggreFunc = g_Dbs.do_aggreFunc;
-
-    int n = do_aggreFunc ? (sizeof(aggreFunc) / sizeof(aggreFunc[0])) : 2;
-    if (!do_aggreFunc) {
-        printf("\nThe first field is either Binary or Bool. Aggregation functions are not supported.\n");
-    }
-    printf("%"PRId64" records:\n", totalData);
-    fprintf(fp, "Querying On %"PRId64" records:\n", totalData);
-
-    for (int j = 0; j < n; j++) {
-        char condition[COND_BUF_LEN] = "\0";
-        char tempS[64] = "\0";
-
-        int64_t m = 10 < num_of_tables ? 10 : num_of_tables;
-
-        for (int64_t i = 1; i <= m; i++) {
-            if (i == 1) {
-                sprintf(tempS, "t1 = %"PRId64"", i);
-            } else {
-                sprintf(tempS, " or t1 = %"PRId64" ", i);
-            }
-            strncat(condition, tempS, COND_BUF_LEN - 1);
-
-            sprintf(command, "select %s from meters where %s", aggreFunc[j], condition);
-
-            printf("Where condition: %s\n", condition);
-            fprintf(fp, "%s\n", command);
-
-            double t = taosGetTimestampMs();
-
-            TAOS_RES *pSql = taos_query(taos, command);
-            int32_t code = taos_errno(pSql);
-
-            if (code != 0) {
-                errorPrint( "Failed to query:%s\n", taos_errstr(pSql));
-                taos_free_result(pSql);
-                taos_close(taos);
-                fclose(fp);
-                return NULL;
-            }
-            int count = 0;
-            while(taos_fetch_row(pSql) != NULL) {
-                count++;
-            }
-            t = taosGetTimestampMs() - t;
-
-            fprintf(fp, "| Speed: %12.2f(per s) | Latency: %.4f(ms) |\n",
-                    num_of_tables * num_of_DPT / (t * 1000.0), t);
-            printf("select %10s took %.6f second(s)\n\n", aggreFunc[j], t * 1000.0);
-
-            taos_free_result(pSql);
-        }
-        fprintf(fp, "\n");
-    }
-    fclose(fp);
+      }
+      int count = 0;
+      while(taos_fetch_row(pSql) != NULL) {
+        count++;
+      }
+      t = taosGetTimestampMs() - t;
+
+      fprintf(fp, "| Speed: %12.2f(per s) | Latency: %.4f(ms) |\n",
+              num_of_tables * num_of_DPT / (t * 1000.0), t);
+      printf("select %10s took %.6f second(s)\n\n", aggreFunc[j], t * 1000.0);
+
+      taos_free_result(pSql);
+    }
+    fprintf(fp, "\n");
+  }
+  fclose(fp);
 #endif
-    return NULL;
+  return NULL;
 }
 
 static void prompt()
 {
-    if (!g_args.answer_yes) {
-        printf("         Press enter key to continue or Ctrl-C to stop\n\n");
-        (void)getchar();
-    }
+  if (!g_args.answer_yes) {
+    printf("         Press enter key to continue or Ctrl-C to stop\n\n");
+    (void)getchar();
+  }
 }
 
 static int insertTestProcess() {
 
-    setupForAnsiEscape();
-    int ret = printfInsertMeta();
-    resetAfterAnsiEscape();
-
-    if (ret == -1)
-        exit(EXIT_FAILURE);
-
-    debugPrint("%d result file: %s\n", __LINE__, g_Dbs.resultFile);
-    g_fpOfInsertResult = fopen(g_Dbs.resultFile, "a");
-    if (NULL == g_fpOfInsertResult) {
-        errorPrint( "Failed to open %s for save result\n", g_Dbs.resultFile);
-        return -1;
-    }
-
+  setupForAnsiEscape();
+  int ret = printfInsertMeta();
+  resetAfterAnsiEscape();
+
+  if (ret == -1)
+    exit(EXIT_FAILURE);
+
+  debugPrint("%d result file: %s\n", __LINE__, g_Dbs.resultFile);
+  g_fpOfInsertResult = fopen(g_Dbs.resultFile, "a");
+  if (NULL == g_fpOfInsertResult) {
+    errorPrint( "Failed to open %s for save result\n", g_Dbs.resultFile);
+    return -1;
+  }
+
+  if (g_fpOfInsertResult)
+    printfInsertMetaToFile(g_fpOfInsertResult);
+
+  prompt();
+
+  init_rand_data();
+
+  // create database and super tables
+  if(createDatabasesAndStables() != 0) {
     if (g_fpOfInsertResult)
-        printfInsertMetaToFile(g_fpOfInsertResult);
-
-    prompt();
-
-    init_rand_data();
-
-    // create database and super tables
-    if(createDatabasesAndStables() != 0) {
-        if (g_fpOfInsertResult)
-            fclose(g_fpOfInsertResult);
-        return -1;
-    }
-
-    // pretreatement
-    if (prepareSampleData() != 0) {
-        if (g_fpOfInsertResult)
-            fclose(g_fpOfInsertResult);
-        return -1;
-    }
-
-    double start;
-    double end;
-
-    // create child tables
-    start = taosGetTimestampMs();
-    createChildTables();
-    end = taosGetTimestampMs();
-
-    if (g_totalChildTables > 0) {
-        fprintf(stderr, "Spent %.4f seconds to create %"PRId64" tables with %d thread(s)\n\n",
-                (end - start)/1000.0, g_totalChildTables, g_Dbs.threadCountByCreateTbl);
-        if (g_fpOfInsertResult) {
-            fprintf(g_fpOfInsertResult,
-                    "Spent %.4f seconds to create %"PRId64" tables with %d thread(s)\n\n",
-                    (end - start)/1000.0, g_totalChildTables, g_Dbs.threadCountByCreateTbl);
-        }
-    }
+      fclose(g_fpOfInsertResult);
+    return -1;
+  }
+
+  // pretreatement
+  if (prepareSampleData() != 0) {
+    if (g_fpOfInsertResult)
+      fclose(g_fpOfInsertResult);
+    return -1;
+  }
+
+  double start;
+  double end;
+
+  // create child tables
+  start = taosGetTimestampMs();
+  createChildTables();
+  end = taosGetTimestampMs();
+
+  if (g_totalChildTables > 0) {
+    fprintf(stderr, "Spent %.4f seconds to create %"PRId64" tables with %d thread(s)\n\n",
+            (end - start)/1000.0, g_totalChildTables, g_Dbs.threadCountByCreateTbl);
+    if (g_fpOfInsertResult) {
+      fprintf(g_fpOfInsertResult,
+              "Spent %.4f seconds to create %"PRId64" tables with %d thread(s)\n\n",
+              (end - start)/1000.0, g_totalChildTables, g_Dbs.threadCountByCreateTbl);
+    }
+  }
 
   // create sub threads for inserting data
   //start = taosGetTimestampMs();
   for (int i = 0; i < g_Dbs.dbCount; i++) {
-    break;
     if (g_Dbs.use_metric) {
       if (g_Dbs.db[i].superTblCount > 0) {
         for (uint64_t j = 0; j < g_Dbs.db[i].superTblCount; j++) {
 
-                    SSuperTable* superTblInfo = &g_Dbs.db[i].superTbls[j];
-
-                    if (superTblInfo && (superTblInfo->insertRows > 0)) {
-                        startMultiThreadInsertData(
-                                g_Dbs.threadCount,
-                                g_Dbs.db[i].dbName,
-                                g_Dbs.db[i].dbCfg.precision,
-                                superTblInfo);
-                    }
-                }
-            }
-        } else {
+          SSuperTable* superTblInfo = &g_Dbs.db[i].superTbls[j];
+
+          if (superTblInfo && (superTblInfo->insertRows > 0)) {
             startMultiThreadInsertData(
                     g_Dbs.threadCount,
                     g_Dbs.db[i].dbName,
                     g_Dbs.db[i].dbCfg.precision,
-                    NULL);
+                    superTblInfo);
+          }
         }
-    }
-    //end = taosGetTimestampMs();
-
-    //int64_t    totalInsertRows = 0;
-    //int64_t    totalAffectedRows = 0;
-    //for (int i = 0; i < g_Dbs.dbCount; i++) {
-    //  for (int j = 0; j < g_Dbs.db[i].superTblCount; j++) {
-    //  totalInsertRows+= g_Dbs.db[i].superTbls[j].totalInsertRows;
-    //  totalAffectedRows += g_Dbs.db[i].superTbls[j].totalAffectedRows;
-    //}
-    //printf("Spent %.4f seconds to insert rows: %"PRId64", affected rows: %"PRId64" with %d thread(s)\n\n", end - start, totalInsertRows, totalAffectedRows, g_Dbs.threadCount);
-    postFreeResource();
-
-    return 0;
+      }
+    } else {
+      startMultiThreadInsertData(
+              g_Dbs.threadCount,
+              g_Dbs.db[i].dbName,
+              g_Dbs.db[i].dbCfg.precision,
+              NULL);
+    }
+  }
+  //end = taosGetTimestampMs();
+
+  //int64_t    totalInsertRows = 0;
+  //int64_t    totalAffectedRows = 0;
+  //for (int i = 0; i < g_Dbs.dbCount; i++) {
+  //  for (int j = 0; j < g_Dbs.db[i].superTblCount; j++) {
+  //  totalInsertRows+= g_Dbs.db[i].superTbls[j].totalInsertRows;
+  //  totalAffectedRows += g_Dbs.db[i].superTbls[j].totalAffectedRows;
+  //}
+  //printf("Spent %.4f seconds to insert rows: %"PRId64", affected rows: %"PRId64" with %d thread(s)\n\n", end - start, totalInsertRows, totalAffectedRows, g_Dbs.threadCount);
+  postFreeResource();
+
+  return 0;
 }
 
 static void *specifiedTableQuery(void *sarg) {
-    threadInfo *pThreadInfo = (threadInfo *)sarg;
-
-    setThreadName("specTableQuery");
-
-    if (pThreadInfo->taos == NULL) {
-        TAOS * taos = NULL;
-        taos = taos_connect(g_queryInfo.host,
-                g_queryInfo.user,
-                g_queryInfo.password,
-                NULL,
-                g_queryInfo.port);
-        if (taos == NULL) {
-            errorPrint("[%d] Failed to connect to TDengine, reason:%s\n",
-                    pThreadInfo->threadID, taos_errstr(NULL));
-            return NULL;
-        } else {
-            pThreadInfo->taos = taos;
-        }
-    }
-
-    char sqlStr[TSDB_DB_NAME_LEN + 5];
-    sprintf(sqlStr, "use %s", g_queryInfo.dbName);
-    if (0 != queryDbExec(pThreadInfo->taos, sqlStr, NO_INSERT_TYPE, false)) {
-        taos_close(pThreadInfo->taos);
-        errorPrint( "use database %s failed!\n\n",
-                g_queryInfo.dbName);
-        return NULL;
-    }
-
-    uint64_t st = 0;
-    uint64_t et = 0;
-
-    uint64_t queryTimes = g_queryInfo.specifiedQueryInfo.queryTimes;
-
-    uint64_t totalQueried = 0;
-    uint64_t lastPrintTime = taosGetTimestampMs();
-    uint64_t startTs = taosGetTimestampMs();
-
-    if (g_queryInfo.specifiedQueryInfo.result[pThreadInfo->querySeq][0] != '\0') {
-        sprintf(pThreadInfo->filePath, "%s-%d",
-                g_queryInfo.specifiedQueryInfo.result[pThreadInfo->querySeq],
-                pThreadInfo->threadID);
-    }
-
-    while(queryTimes --) {
-        if (g_queryInfo.specifiedQueryInfo.queryInterval && (et - st) <
-                (int64_t)g_queryInfo.specifiedQueryInfo.queryInterval) {
-            taosMsleep(g_queryInfo.specifiedQueryInfo.queryInterval - (et - st)); // ms
-        }
-
-        st = taosGetTimestampMs();
-
-        selectAndGetResult(pThreadInfo,
-                g_queryInfo.specifiedQueryInfo.sql[pThreadInfo->querySeq]);
-
-        et = taosGetTimestampMs();
-        printf("=thread[%"PRId64"] use %s complete one sql, Spent %10.3f s\n",
-                taosGetSelfPthreadId(), g_queryInfo.queryMode, (et - st)/1000.0);
-
-        totalQueried ++;
-        g_queryInfo.specifiedQueryInfo.totalQueried ++;
-
-        uint64_t  currentPrintTime = taosGetTimestampMs();
-        uint64_t  endTs = taosGetTimestampMs();
-        if (currentPrintTime - lastPrintTime > 30*1000) {
-            debugPrint("%s() LN%d, endTs=%"PRIu64"ms, startTs=%"PRIu64"ms\n",
-                    __func__, __LINE__, endTs, startTs);
-            printf("thread[%d] has currently completed queries: %"PRIu64", QPS: %10.6f\n",
-                    pThreadInfo->threadID,
-                    totalQueried,
-                    (double)(totalQueried/((endTs-startTs)/1000.0)));
-            lastPrintTime = currentPrintTime;
-        }
-    }
-    return NULL;
-}
-
-static void replaceChildTblName(char* inSql, char* outSql, int tblIndex) {
-    char sourceString[32] = "xxxx";
-    char subTblName[TSDB_TABLE_NAME_LEN];
-    sprintf(subTblName, "%s.%s",
-            g_queryInfo.dbName,
-            g_queryInfo.superQueryInfo.childTblName + tblIndex*TSDB_TABLE_NAME_LEN);
-
-    //printf("inSql: %s\n", inSql);
-
-    char* pos = strstr(inSql, sourceString);
-    if (0 == pos) {
-        return;
-    }
-
-    tstrncpy(outSql, inSql, pos - inSql + 1);
-    //printf("1: %s\n", outSql);
-    strncat(outSql, subTblName, MAX_QUERY_SQL_LENGTH - 1);
-    //printf("2: %s\n", outSql);
-    strncat(outSql, pos+strlen(sourceString), MAX_QUERY_SQL_LENGTH - 1);
-    //printf("3: %s\n", outSql);
-}
-
-static void *superTableQuery(void *sarg) {
-    char sqlstr[MAX_QUERY_SQL_LENGTH];
-    threadInfo *pThreadInfo = (threadInfo *)sarg;
-
-    setThreadName("superTableQuery");
-
-    if (pThreadInfo->taos == NULL) {
-        TAOS * taos = NULL;
-        taos = taos_connect(g_queryInfo.host,
-                g_queryInfo.user,
-                g_queryInfo.password,
-                NULL,
-                g_queryInfo.port);
-        if (taos == NULL) {
-            errorPrint("[%d] Failed to connect to TDengine, reason:%s\n",
-                    pThreadInfo->threadID, taos_errstr(NULL));
-            return NULL;
-        } else {
-            pThreadInfo->taos = taos;
-        }
-    }
-
-    uint64_t st = 0;
-    uint64_t et = (int64_t)g_queryInfo.superQueryInfo.queryInterval;
-
-    uint64_t queryTimes = g_queryInfo.superQueryInfo.queryTimes;
-    uint64_t totalQueried = 0;
-    uint64_t  startTs = taosGetTimestampMs();
-
-    uint64_t  lastPrintTime = taosGetTimestampMs();
-    while(queryTimes --) {
-        if (g_queryInfo.superQueryInfo.queryInterval
-                && (et - st) < (int64_t)g_queryInfo.superQueryInfo.queryInterval) {
-            taosMsleep(g_queryInfo.superQueryInfo.queryInterval - (et - st)); // ms
-            //printf("========sleep duration:%"PRId64 "========inserted rows:%d, table range:%d - %d\n", (1000 - (et - st)), i, pThreadInfo->start_table_from, pThreadInfo->end_table_to);
-        }
-
-        st = taosGetTimestampMs();
-        for (int i = pThreadInfo->start_table_from; i <= pThreadInfo->end_table_to; i++) {
-            for (int j = 0; j < g_queryInfo.superQueryInfo.sqlCount; j++) {
-                memset(sqlstr,0,sizeof(sqlstr));
-                replaceChildTblName(g_queryInfo.superQueryInfo.sql[j], sqlstr, i);
-                if (g_queryInfo.superQueryInfo.result[j][0] != '\0') {
-                    sprintf(pThreadInfo->filePath, "%s-%d",
-                            g_queryInfo.superQueryInfo.result[j],
-                            pThreadInfo->threadID);
-                }
-                selectAndGetResult(pThreadInfo, sqlstr);
-
-                totalQueried++;
-                g_queryInfo.superQueryInfo.totalQueried ++;
-
-                int64_t  currentPrintTime = taosGetTimestampMs();
-                int64_t  endTs = taosGetTimestampMs();
-                if (currentPrintTime - lastPrintTime > 30*1000) {
-                    printf("thread[%d] has currently completed queries: %"PRIu64", QPS: %10.3f\n",
-                            pThreadInfo->threadID,
-                            totalQueried,
-                            (double)(totalQueried/((endTs-startTs)/1000.0)));
-                    lastPrintTime = currentPrintTime;
-                }
-            }
-        }
-        et = taosGetTimestampMs();
-        printf("####thread[%"PRId64"] complete all sqls to allocate all sub-tables[%"PRIu64" - %"PRIu64"] once queries duration:%.4fs\n\n",
-                taosGetSelfPthreadId(),
-                pThreadInfo->start_table_from,
-                pThreadInfo->end_table_to,
-                (double)(et - st)/1000.0);
-    }
-
-    return NULL;
-}
-
-static int queryTestProcess() {
-
-    setupForAnsiEscape();
-    printfQueryMeta();
-    resetAfterAnsiEscape();
-
+  threadInfo *pThreadInfo = (threadInfo *)sarg;
+
+  setThreadName("specTableQuery");
+
+  if (pThreadInfo->taos == NULL) {
     TAOS * taos = NULL;
     taos = taos_connect(g_queryInfo.host,
-            g_queryInfo.user,
-            g_queryInfo.password,
-            NULL,
-            g_queryInfo.port);
+                        g_queryInfo.user,
+                        g_queryInfo.password,
+                        NULL,
+                        g_queryInfo.port);
     if (taos == NULL) {
-        errorPrint( "Failed to connect to TDengine, reason:%s\n",
+      errorPrint("[%d] Failed to connect to TDengine, reason:%s\n",
+                 pThreadInfo->threadID, taos_errstr(NULL));
+      return NULL;
+    } else {
+      pThreadInfo->taos = taos;
+    }
+  }
+
+  char sqlStr[TSDB_DB_NAME_LEN + 5];
+  sprintf(sqlStr, "use %s", g_queryInfo.dbName);
+  if (0 != queryDbExec(pThreadInfo->taos, sqlStr, NO_INSERT_TYPE, false)) {
+    taos_close(pThreadInfo->taos);
+    errorPrint( "use database %s failed!\n\n",
+                g_queryInfo.dbName);
+    return NULL;
+  }
+
+  uint64_t st = 0;
+  uint64_t et = 0;
+
+  uint64_t queryTimes = g_queryInfo.specifiedQueryInfo.queryTimes;
+
+  uint64_t totalQueried = 0;
+  uint64_t lastPrintTime = taosGetTimestampMs();
+  uint64_t startTs = taosGetTimestampMs();
+
+  if (g_queryInfo.specifiedQueryInfo.result[pThreadInfo->querySeq][0] != '\0') {
+    sprintf(pThreadInfo->filePath, "%s-%d",
+            g_queryInfo.specifiedQueryInfo.result[pThreadInfo->querySeq],
+            pThreadInfo->threadID);
+  }
+
+  while(queryTimes --) {
+    if (g_queryInfo.specifiedQueryInfo.queryInterval && (et - st) <
+                                                        (int64_t)g_queryInfo.specifiedQueryInfo.queryInterval) {
+      taosMsleep(g_queryInfo.specifiedQueryInfo.queryInterval - (et - st)); // ms
+    }
+
+    st = taosGetTimestampMs();
+
+    selectAndGetResult(pThreadInfo,
+                       g_queryInfo.specifiedQueryInfo.sql[pThreadInfo->querySeq]);
+
+    et = taosGetTimestampMs();
+    printf("=thread[%"PRId64"] use %s complete one sql, Spent %10.3f s\n",
+           taosGetSelfPthreadId(), g_queryInfo.queryMode, (et - st)/1000.0);
+
+    totalQueried ++;
+    g_queryInfo.specifiedQueryInfo.totalQueried ++;
+
+    uint64_t  currentPrintTime = taosGetTimestampMs();
+    uint64_t  endTs = taosGetTimestampMs();
+    if (currentPrintTime - lastPrintTime > 30*1000) {
+      debugPrint("%s() LN%d, endTs=%"PRIu64"ms, startTs=%"PRIu64"ms\n",
+                 __func__, __LINE__, endTs, startTs);
+      printf("thread[%d] has currently completed queries: %"PRIu64", QPS: %10.6f\n",
+             pThreadInfo->threadID,
+             totalQueried,
+             (double)(totalQueried/((endTs-startTs)/1000.0)));
+      lastPrintTime = currentPrintTime;
+    }
+  }
+  return NULL;
+}
+
+static void replaceChildTblName(char* inSql, char* outSql, int tblIndex) {
+  char sourceString[32] = "xxxx";
+  char subTblName[TSDB_TABLE_NAME_LEN];
+  sprintf(subTblName, "%s.%s",
+          g_queryInfo.dbName,
+          g_queryInfo.superQueryInfo.childTblName + tblIndex*TSDB_TABLE_NAME_LEN);
+
+  //printf("inSql: %s\n", inSql);
+
+  char* pos = strstr(inSql, sourceString);
+  if (0 == pos) {
+    return;
+  }
+
+  tstrncpy(outSql, inSql, pos - inSql + 1);
+  //printf("1: %s\n", outSql);
+  strncat(outSql, subTblName, MAX_QUERY_SQL_LENGTH - 1);
+  //printf("2: %s\n", outSql);
+  strncat(outSql, pos+strlen(sourceString), MAX_QUERY_SQL_LENGTH - 1);
+  //printf("3: %s\n", outSql);
+}
+
+static void *superTableQuery(void *sarg) {
+  char sqlstr[MAX_QUERY_SQL_LENGTH];
+  threadInfo *pThreadInfo = (threadInfo *)sarg;
+
+  setThreadName("superTableQuery");
+
+  if (pThreadInfo->taos == NULL) {
+    TAOS * taos = NULL;
+    taos = taos_connect(g_queryInfo.host,
+                        g_queryInfo.user,
+                        g_queryInfo.password,
+                        NULL,
+                        g_queryInfo.port);
+    if (taos == NULL) {
+      errorPrint("[%d] Failed to connect to TDengine, reason:%s\n",
+                 pThreadInfo->threadID, taos_errstr(NULL));
+      return NULL;
+    } else {
+      pThreadInfo->taos = taos;
+    }
+  }
+
+  uint64_t st = 0;
+  uint64_t et = (int64_t)g_queryInfo.superQueryInfo.queryInterval;
+
+  uint64_t queryTimes = g_queryInfo.superQueryInfo.queryTimes;
+  uint64_t totalQueried = 0;
+  uint64_t  startTs = taosGetTimestampMs();
+
+  uint64_t  lastPrintTime = taosGetTimestampMs();
+  while(queryTimes --) {
+    if (g_queryInfo.superQueryInfo.queryInterval
+        && (et - st) < (int64_t)g_queryInfo.superQueryInfo.queryInterval) {
+      taosMsleep(g_queryInfo.superQueryInfo.queryInterval - (et - st)); // ms
+      //printf("========sleep duration:%"PRId64 "========inserted rows:%d, table range:%d - %d\n", (1000 - (et - st)), i, pThreadInfo->start_table_from, pThreadInfo->end_table_to);
+    }
+
+    st = taosGetTimestampMs();
+    for (int i = pThreadInfo->start_table_from; i <= pThreadInfo->end_table_to; i++) {
+      for (int j = 0; j < g_queryInfo.superQueryInfo.sqlCount; j++) {
+        memset(sqlstr,0,sizeof(sqlstr));
+        replaceChildTblName(g_queryInfo.superQueryInfo.sql[j], sqlstr, i);
+        if (g_queryInfo.superQueryInfo.result[j][0] != '\0') {
+          sprintf(pThreadInfo->filePath, "%s-%d",
+                  g_queryInfo.superQueryInfo.result[j],
+                  pThreadInfo->threadID);
+        }
+        selectAndGetResult(pThreadInfo, sqlstr);
+
+        totalQueried++;
+        g_queryInfo.superQueryInfo.totalQueried ++;
+
+        int64_t  currentPrintTime = taosGetTimestampMs();
+        int64_t  endTs = taosGetTimestampMs();
+        if (currentPrintTime - lastPrintTime > 30*1000) {
+          printf("thread[%d] has currently completed queries: %"PRIu64", QPS: %10.3f\n",
+                 pThreadInfo->threadID,
+                 totalQueried,
+                 (double)(totalQueried/((endTs-startTs)/1000.0)));
+          lastPrintTime = currentPrintTime;
+        }
+      }
+    }
+    et = taosGetTimestampMs();
+    printf("####thread[%"PRId64"] complete all sqls to allocate all sub-tables[%"PRIu64" - %"PRIu64"] once queries duration:%.4fs\n\n",
+           taosGetSelfPthreadId(),
+           pThreadInfo->start_table_from,
+           pThreadInfo->end_table_to,
+           (double)(et - st)/1000.0);
+  }
+
+  return NULL;
+}
+
+static int queryTestProcess() {
+
+  setupForAnsiEscape();
+  printfQueryMeta();
+  resetAfterAnsiEscape();
+
+  TAOS * taos = NULL;
+  taos = taos_connect(g_queryInfo.host,
+                      g_queryInfo.user,
+                      g_queryInfo.password,
+                      NULL,
+                      g_queryInfo.port);
+  if (taos == NULL) {
+    errorPrint( "Failed to connect to TDengine, reason:%s\n",
                 taos_errstr(NULL));
-        exit(-1);
-    }
-
-    if (0 != g_queryInfo.superQueryInfo.sqlCount) {
-        getAllChildNameOfSuperTable(taos,
-                g_queryInfo.dbName,
-                g_queryInfo.superQueryInfo.sTblName,
-                &g_queryInfo.superQueryInfo.childTblName,
-                &g_queryInfo.superQueryInfo.childTblCount);
-    }
-
-    prompt();
-
-    if (g_args.debug_print || g_args.verbose_print) {
-        printfQuerySystemInfo(taos);
-    }
-
-    if (0 == strncasecmp(g_queryInfo.queryMode, "rest", strlen("rest"))) {
-        if (convertHostToServAddr(
-                    g_queryInfo.host, g_queryInfo.port, &g_queryInfo.serv_addr) != 0)
-            exit(-1);
-    }
-
-    pthread_t  *pids  = NULL;
-    threadInfo *infos = NULL;
-    //==== create sub threads for query from specify table
-    int nConcurrent = g_queryInfo.specifiedQueryInfo.concurrent;
-    uint64_t nSqlCount = g_queryInfo.specifiedQueryInfo.sqlCount;
-
-    uint64_t startTs = taosGetTimestampMs();
-
-    if ((nSqlCount > 0) && (nConcurrent > 0)) {
-
-        pids  = calloc(1, nConcurrent * nSqlCount * sizeof(pthread_t));
-        infos = calloc(1, nConcurrent * nSqlCount * sizeof(threadInfo));
-
-        if ((NULL == pids) || (NULL == infos)) {
+    exit(-1);
+  }
+
+  if (0 != g_queryInfo.superQueryInfo.sqlCount) {
+    getAllChildNameOfSuperTable(taos,
+                                g_queryInfo.dbName,
+                                g_queryInfo.superQueryInfo.sTblName,
+                                &g_queryInfo.superQueryInfo.childTblName,
+                                &g_queryInfo.superQueryInfo.childTblCount);
+  }
+
+  prompt();
+
+  if (g_args.debug_print || g_args.verbose_print) {
+    printfQuerySystemInfo(taos);
+  }
+
+  if (0 == strncasecmp(g_queryInfo.queryMode, "rest", strlen("rest"))) {
+    if (convertHostToServAddr(
+            g_queryInfo.host, g_queryInfo.port, &g_queryInfo.serv_addr) != 0)
+      exit(-1);
+  }
+
+  pthread_t  *pids  = NULL;
+  threadInfo *infos = NULL;
+  //==== create sub threads for query from specify table
+  int nConcurrent = g_queryInfo.specifiedQueryInfo.concurrent;
+  uint64_t nSqlCount = g_queryInfo.specifiedQueryInfo.sqlCount;
+
+  uint64_t startTs = taosGetTimestampMs();
+
+  if ((nSqlCount > 0) && (nConcurrent > 0)) {
+
+    pids  = calloc(1, nConcurrent * nSqlCount * sizeof(pthread_t));
+    infos = calloc(1, nConcurrent * nSqlCount * sizeof(threadInfo));
+
+    if ((NULL == pids) || (NULL == infos)) {
+      taos_close(taos);
+      ERROR_EXIT("memory allocation failed for create threads\n");
+    }
+
+    for (uint64_t i = 0; i < nSqlCount; i++) {
+      for (int j = 0; j < nConcurrent; j++) {
+        uint64_t seq = i * nConcurrent + j;
+        threadInfo *pThreadInfo = infos + seq;
+        pThreadInfo->threadID = seq;
+        pThreadInfo->querySeq = i;
+
+        if (0 == strncasecmp(g_queryInfo.queryMode, "taosc", 5)) {
+
+          char sqlStr[TSDB_DB_NAME_LEN + 5];
+          sprintf(sqlStr, "USE %s", g_queryInfo.dbName);
+          if (0 != queryDbExec(taos, sqlStr, NO_INSERT_TYPE, false)) {
             taos_close(taos);
-            ERROR_EXIT("memory allocation failed for create threads\n");
-        }
-
-        for (uint64_t i = 0; i < nSqlCount; i++) {
-            for (int j = 0; j < nConcurrent; j++) {
-                uint64_t seq = i * nConcurrent + j;
-                threadInfo *pThreadInfo = infos + seq;
-                pThreadInfo->threadID = seq;
-                pThreadInfo->querySeq = i;
-
-                if (0 == strncasecmp(g_queryInfo.queryMode, "taosc", 5)) {
-
-                    char sqlStr[TSDB_DB_NAME_LEN + 5];
-                    sprintf(sqlStr, "USE %s", g_queryInfo.dbName);
-                    if (0 != queryDbExec(taos, sqlStr, NO_INSERT_TYPE, false)) {
-                        taos_close(taos);
-                        free(infos);
-                        free(pids);
-                        errorPrint( "use database %s failed!\n\n",
-                                g_queryInfo.dbName);
-                        return -1;
-                    }
-                }
-
-                pThreadInfo->taos = NULL;// TODO: workaround to use separate taos connection;
-
-                pthread_create(pids + seq, NULL, specifiedTableQuery,
-                        pThreadInfo);
-            }
-        }
-    } else {
-        g_queryInfo.specifiedQueryInfo.concurrent = 0;
-    }
-
-    taos_close(taos);
-
-    pthread_t  *pidsOfSub  = NULL;
-    threadInfo *infosOfSub = NULL;
-    //==== create sub threads for query from all sub table of the super table
-    if ((g_queryInfo.superQueryInfo.sqlCount > 0)
-            && (g_queryInfo.superQueryInfo.threadCnt > 0)) {
-        pidsOfSub  = calloc(1, g_queryInfo.superQueryInfo.threadCnt * sizeof(pthread_t));
-        infosOfSub = calloc(1, g_queryInfo.superQueryInfo.threadCnt * sizeof(threadInfo));
-
-        if ((NULL == pidsOfSub) || (NULL == infosOfSub)) {
             free(infos);
             free(pids);
-
-            ERROR_EXIT("memory allocation failed for create threads\n");
+            errorPrint( "use database %s failed!\n\n",
+                        g_queryInfo.dbName);
+            return -1;
+          }
         }
 
-        int64_t ntables = g_queryInfo.superQueryInfo.childTblCount;
-        int threads = g_queryInfo.superQueryInfo.threadCnt;
-
-        int64_t a = ntables / threads;
-        if (a < 1) {
-            threads = ntables;
-            a = 1;
-        }
-
-        int64_t b = 0;
-        if (threads != 0) {
-            b = ntables % threads;
-        }
-
-        uint64_t tableFrom = 0;
-        for (int i = 0; i < threads; i++) {
-            threadInfo *pThreadInfo = infosOfSub + i;
-            pThreadInfo->threadID = i;
-
-            pThreadInfo->start_table_from = tableFrom;
-            pThreadInfo->ntables = i<b?a+1:a;
-            pThreadInfo->end_table_to = i < b ? tableFrom + a : tableFrom + a - 1;
-            tableFrom = pThreadInfo->end_table_to + 1;
-            pThreadInfo->taos = NULL; // TODO: workaround to use separate taos connection;
-            pthread_create(pidsOfSub + i, NULL, superTableQuery, pThreadInfo);
-        }
-
-        g_queryInfo.superQueryInfo.threadCnt = threads;
-    } else {
-        g_queryInfo.superQueryInfo.threadCnt = 0;
-    }
-
-    if ((nSqlCount > 0) && (nConcurrent > 0)) {
-        for (int i = 0; i < nConcurrent; i++) {
-            for (int j = 0; j < nSqlCount; j++) {
-                pthread_join(pids[i * nSqlCount + j], NULL);
-            }
-        }
-    }
-
-    tmfree((char*)pids);
-    tmfree((char*)infos);
-
-    for (int i = 0; i < g_queryInfo.superQueryInfo.threadCnt; i++) {
-        pthread_join(pidsOfSub[i], NULL);
-    }
-
-    tmfree((char*)pidsOfSub);
-    tmfree((char*)infosOfSub);
-
-    //  taos_close(taos);// TODO: workaround to use separate taos connection;
-    uint64_t endTs = taosGetTimestampMs();
-
-    uint64_t totalQueried = g_queryInfo.specifiedQueryInfo.totalQueried +
-        g_queryInfo.superQueryInfo.totalQueried;
-
-    fprintf(stderr, "==== completed total queries: %"PRIu64", the QPS of all threads: %10.3f====\n",
-            totalQueried,
-            (double)(totalQueried/((endTs-startTs)/1000.0)));
-    return 0;
+        pThreadInfo->taos = NULL;// TODO: workaround to use separate taos connection;
+
+        pthread_create(pids + seq, NULL, specifiedTableQuery,
+                       pThreadInfo);
+      }
+    }
+  } else {
+    g_queryInfo.specifiedQueryInfo.concurrent = 0;
+  }
+
+  taos_close(taos);
+
+  pthread_t  *pidsOfSub  = NULL;
+  threadInfo *infosOfSub = NULL;
+  //==== create sub threads for query from all sub table of the super table
+  if ((g_queryInfo.superQueryInfo.sqlCount > 0)
+      && (g_queryInfo.superQueryInfo.threadCnt > 0)) {
+    pidsOfSub  = calloc(1, g_queryInfo.superQueryInfo.threadCnt * sizeof(pthread_t));
+    infosOfSub = calloc(1, g_queryInfo.superQueryInfo.threadCnt * sizeof(threadInfo));
+
+    if ((NULL == pidsOfSub) || (NULL == infosOfSub)) {
+      free(infos);
+      free(pids);
+
+      ERROR_EXIT("memory allocation failed for create threads\n");
+    }
+
+    int64_t ntables = g_queryInfo.superQueryInfo.childTblCount;
+    int threads = g_queryInfo.superQueryInfo.threadCnt;
+
+    int64_t a = ntables / threads;
+    if (a < 1) {
+      threads = ntables;
+      a = 1;
+    }
+
+    int64_t b = 0;
+    if (threads != 0) {
+      b = ntables % threads;
+    }
+
+    uint64_t tableFrom = 0;
+    for (int i = 0; i < threads; i++) {
+      threadInfo *pThreadInfo = infosOfSub + i;
+      pThreadInfo->threadID = i;
+
+      pThreadInfo->start_table_from = tableFrom;
+      pThreadInfo->ntables = i<b?a+1:a;
+      pThreadInfo->end_table_to = i < b ? tableFrom + a : tableFrom + a - 1;
+      tableFrom = pThreadInfo->end_table_to + 1;
+      pThreadInfo->taos = NULL; // TODO: workaround to use separate taos connection;
+      pthread_create(pidsOfSub + i, NULL, superTableQuery, pThreadInfo);
+    }
+
+    g_queryInfo.superQueryInfo.threadCnt = threads;
+  } else {
+    g_queryInfo.superQueryInfo.threadCnt = 0;
+  }
+
+  if ((nSqlCount > 0) && (nConcurrent > 0)) {
+    for (int i = 0; i < nConcurrent; i++) {
+      for (int j = 0; j < nSqlCount; j++) {
+        pthread_join(pids[i * nSqlCount + j], NULL);
+      }
+    }
+  }
+
+  tmfree((char*)pids);
+  tmfree((char*)infos);
+
+  for (int i = 0; i < g_queryInfo.superQueryInfo.threadCnt; i++) {
+    pthread_join(pidsOfSub[i], NULL);
+  }
+
+  tmfree((char*)pidsOfSub);
+  tmfree((char*)infosOfSub);
+
+  //  taos_close(taos);// TODO: workaround to use separate taos connection;
+  uint64_t endTs = taosGetTimestampMs();
+
+  uint64_t totalQueried = g_queryInfo.specifiedQueryInfo.totalQueried +
+                          g_queryInfo.superQueryInfo.totalQueried;
+
+  fprintf(stderr, "==== completed total queries: %"PRIu64", the QPS of all threads: %10.3f====\n",
+          totalQueried,
+          (double)(totalQueried/((endTs-startTs)/1000.0)));
+  return 0;
 }
 
 static void stable_sub_callback(
         TAOS_SUB* tsub, TAOS_RES *res, void* param, int code) {
-    if (res == NULL || taos_errno(res) != 0) {
-        errorPrint("%s() LN%d, failed to subscribe result, code:%d, reason:%s\n",
-                __func__, __LINE__, code, taos_errstr(res));
-        return;
-    }
-
-    if (param)
-        fetchResult(res, (threadInfo *)param);
-    // tao_unscribe() will free result.
+  if (res == NULL || taos_errno(res) != 0) {
+    errorPrint("%s() LN%d, failed to subscribe result, code:%d, reason:%s\n",
+               __func__, __LINE__, code, taos_errstr(res));
+    return;
+  }
+
+  if (param)
+    fetchResult(res, (threadInfo *)param);
+  // tao_unscribe() will free result.
 }
 
 static void specified_sub_callback(
         TAOS_SUB* tsub, TAOS_RES *res, void* param, int code) {
-    if (res == NULL || taos_errno(res) != 0) {
-        errorPrint("%s() LN%d, failed to subscribe result, code:%d, reason:%s\n",
-                __func__, __LINE__, code, taos_errstr(res));
-        return;
-    }
-
-    if (param)
-        fetchResult(res, (threadInfo *)param);
-    // tao_unscribe() will free result.
+  if (res == NULL || taos_errno(res) != 0) {
+    errorPrint("%s() LN%d, failed to subscribe result, code:%d, reason:%s\n",
+               __func__, __LINE__, code, taos_errstr(res));
+    return;
+  }
+
+  if (param)
+    fetchResult(res, (threadInfo *)param);
+  // tao_unscribe() will free result.
 }
 
 static TAOS_SUB* subscribeImpl(
@@ -7703,642 +7702,582 @@
         threadInfo *pThreadInfo,
         char *sql, char* topic, bool restart, uint64_t interval)
 {
-    TAOS_SUB* tsub = NULL;
-
-    if ((SPECIFIED_CLASS == class)
-            && (ASYNC_MODE == g_queryInfo.specifiedQueryInfo.asyncMode)) {
-        tsub = taos_subscribe(
-                pThreadInfo->taos,
-                restart,
-                topic, sql, specified_sub_callback, (void*)pThreadInfo,
-                g_queryInfo.specifiedQueryInfo.subscribeInterval);
-    } else if ((STABLE_CLASS == class)
-            && (ASYNC_MODE == g_queryInfo.superQueryInfo.asyncMode)) {
-        tsub = taos_subscribe(
-                pThreadInfo->taos,
-                restart,
-                topic, sql, stable_sub_callback, (void*)pThreadInfo,
-                g_queryInfo.superQueryInfo.subscribeInterval);
-    } else {
-        tsub = taos_subscribe(
-                pThreadInfo->taos,
-                restart,
-                topic, sql, NULL, NULL, interval);
-    }
-
-    if (tsub == NULL) {
-        errorPrint("failed to create subscription. topic:%s, sql:%s\n", topic, sql);
-        return NULL;
-    }
-
-    return tsub;
+  TAOS_SUB* tsub = NULL;
+
+  if ((SPECIFIED_CLASS == class)
+      && (ASYNC_MODE == g_queryInfo.specifiedQueryInfo.asyncMode)) {
+    tsub = taos_subscribe(
+            pThreadInfo->taos,
+            restart,
+            topic, sql, specified_sub_callback, (void*)pThreadInfo,
+            g_queryInfo.specifiedQueryInfo.subscribeInterval);
+  } else if ((STABLE_CLASS == class)
+             && (ASYNC_MODE == g_queryInfo.superQueryInfo.asyncMode)) {
+    tsub = taos_subscribe(
+            pThreadInfo->taos,
+            restart,
+            topic, sql, stable_sub_callback, (void*)pThreadInfo,
+            g_queryInfo.superQueryInfo.subscribeInterval);
+  } else {
+    tsub = taos_subscribe(
+            pThreadInfo->taos,
+            restart,
+            topic, sql, NULL, NULL, interval);
+  }
+
+  if (tsub == NULL) {
+    errorPrint("failed to create subscription. topic:%s, sql:%s\n", topic, sql);
+    return NULL;
+  }
+
+  return tsub;
 }
 
 static void *superSubscribe(void *sarg) {
-    threadInfo *pThreadInfo = (threadInfo *)sarg;
-    char subSqlstr[MAX_QUERY_SQL_LENGTH];
-    TAOS_SUB*    tsub[MAX_QUERY_SQL_COUNT] = {0};
-    uint64_t tsubSeq;
-
-    setThreadName("superSub");
-
-    if (pThreadInfo->ntables > MAX_QUERY_SQL_COUNT) {
-        errorPrint("The table number(%"PRId64") of the thread is more than max query sql count: %d\n",
-                pThreadInfo->ntables, MAX_QUERY_SQL_COUNT);
-        exit(-1);
-    }
-
+  threadInfo *pThreadInfo = (threadInfo *)sarg;
+  char subSqlstr[MAX_QUERY_SQL_LENGTH];
+  TAOS_SUB*    tsub[MAX_QUERY_SQL_COUNT] = {0};
+  uint64_t tsubSeq;
+
+  setThreadName("superSub");
+
+  if (pThreadInfo->ntables > MAX_QUERY_SQL_COUNT) {
+    errorPrint("The table number(%"PRId64") of the thread is more than max query sql count: %d\n",
+               pThreadInfo->ntables, MAX_QUERY_SQL_COUNT);
+    exit(-1);
+  }
+
+  if (pThreadInfo->taos == NULL) {
+    pThreadInfo->taos = taos_connect(g_queryInfo.host,
+                                     g_queryInfo.user,
+                                     g_queryInfo.password,
+                                     g_queryInfo.dbName,
+                                     g_queryInfo.port);
     if (pThreadInfo->taos == NULL) {
-        pThreadInfo->taos = taos_connect(g_queryInfo.host,
-                g_queryInfo.user,
-                g_queryInfo.password,
-                g_queryInfo.dbName,
-                g_queryInfo.port);
-        if (pThreadInfo->taos == NULL) {
-            errorPrint("[%d] Failed to connect to TDengine, reason:%s\n",
-                    pThreadInfo->threadID, taos_errstr(NULL));
-            return NULL;
+      errorPrint("[%d] Failed to connect to TDengine, reason:%s\n",
+                 pThreadInfo->threadID, taos_errstr(NULL));
+      return NULL;
+    }
+  }
+
+  char sqlStr[TSDB_DB_NAME_LEN + 5];
+  sprintf(sqlStr, "USE %s", g_queryInfo.dbName);
+  if (0 != queryDbExec(pThreadInfo->taos, sqlStr, NO_INSERT_TYPE, false)) {
+    taos_close(pThreadInfo->taos);
+    errorPrint( "use database %s failed!\n\n",
+                g_queryInfo.dbName);
+    return NULL;
+  }
+
+  char topic[32] = {0};
+  for (uint64_t i = pThreadInfo->start_table_from;
+       i <= pThreadInfo->end_table_to; i++) {
+    tsubSeq = i - pThreadInfo->start_table_from;
+    verbosePrint("%s() LN%d, [%d], start=%"PRId64" end=%"PRId64" i=%"PRIu64"\n",
+                 __func__, __LINE__,
+                 pThreadInfo->threadID,
+                 pThreadInfo->start_table_from,
+                 pThreadInfo->end_table_to, i);
+    sprintf(topic, "taosdemo-subscribe-%"PRIu64"-%"PRIu64"",
+            i, pThreadInfo->querySeq);
+    memset(subSqlstr, 0, sizeof(subSqlstr));
+    replaceChildTblName(
+            g_queryInfo.superQueryInfo.sql[pThreadInfo->querySeq],
+            subSqlstr, i);
+    if (g_queryInfo.superQueryInfo.result[pThreadInfo->querySeq][0] != 0) {
+      sprintf(pThreadInfo->filePath, "%s-%d",
+              g_queryInfo.superQueryInfo.result[pThreadInfo->querySeq],
+              pThreadInfo->threadID);
+    }
+
+    verbosePrint("%s() LN%d, [%d] subSqlstr: %s\n",
+                 __func__, __LINE__, pThreadInfo->threadID, subSqlstr);
+    tsub[tsubSeq] = subscribeImpl(
+            STABLE_CLASS,
+            pThreadInfo, subSqlstr, topic,
+            g_queryInfo.superQueryInfo.subscribeRestart,
+            g_queryInfo.superQueryInfo.subscribeInterval);
+    if (NULL == tsub[tsubSeq]) {
+      taos_close(pThreadInfo->taos);
+      return NULL;
+    }
+  }
+
+  // start loop to consume result
+  int consumed[MAX_QUERY_SQL_COUNT];
+  for (int i = 0; i < MAX_QUERY_SQL_COUNT; i++) {
+    consumed[i] = 0;
+  }
+  TAOS_RES* res = NULL;
+
+  uint64_t st = 0, et = 0;
+
+  while ((g_queryInfo.superQueryInfo.endAfterConsume == -1)
+         || (g_queryInfo.superQueryInfo.endAfterConsume >
+             consumed[pThreadInfo->end_table_to
+                      - pThreadInfo->start_table_from])) {
+
+    verbosePrint("super endAfterConsume: %d, consumed: %d\n",
+                 g_queryInfo.superQueryInfo.endAfterConsume,
+                 consumed[pThreadInfo->end_table_to
+                          - pThreadInfo->start_table_from]);
+    for (uint64_t i = pThreadInfo->start_table_from;
+         i <= pThreadInfo->end_table_to; i++) {
+      tsubSeq = i - pThreadInfo->start_table_from;
+      if (ASYNC_MODE == g_queryInfo.superQueryInfo.asyncMode) {
+        continue;
+      }
+
+      st = taosGetTimestampMs();
+      performancePrint("st: %"PRIu64" et: %"PRIu64" st-et: %"PRIu64"\n", st, et, (st - et));
+      res = taos_consume(tsub[tsubSeq]);
+      et = taosGetTimestampMs();
+      performancePrint("st: %"PRIu64" et: %"PRIu64" delta: %"PRIu64"\n", st, et, (et - st));
+
+      if (res) {
+        if (g_queryInfo.superQueryInfo.result[pThreadInfo->querySeq][0] != 0) {
+          sprintf(pThreadInfo->filePath, "%s-%d",
+                  g_queryInfo.superQueryInfo.result[pThreadInfo->querySeq],
+                  pThreadInfo->threadID);
+          fetchResult(res, pThreadInfo);
         }
-    }
-
-    char sqlStr[TSDB_DB_NAME_LEN + 5];
-    sprintf(sqlStr, "USE %s", g_queryInfo.dbName);
-    if (0 != queryDbExec(pThreadInfo->taos, sqlStr, NO_INSERT_TYPE, false)) {
-        taos_close(pThreadInfo->taos);
-        errorPrint( "use database %s failed!\n\n",
-                g_queryInfo.dbName);
-        return NULL;
-    }
-
-    char topic[32] = {0};
-    for (uint64_t i = pThreadInfo->start_table_from;
-            i <= pThreadInfo->end_table_to; i++) {
-        tsubSeq = i - pThreadInfo->start_table_from;
-        verbosePrint("%s() LN%d, [%d], start=%"PRId64" end=%"PRId64" i=%"PRIu64"\n",
-                __func__, __LINE__,
-                pThreadInfo->threadID,
-                pThreadInfo->start_table_from,
-                pThreadInfo->end_table_to, i);
-        sprintf(topic, "taosdemo-subscribe-%"PRIu64"-%"PRIu64"",
-                i, pThreadInfo->querySeq);
-        memset(subSqlstr, 0, sizeof(subSqlstr));
-        replaceChildTblName(
-                g_queryInfo.superQueryInfo.sql[pThreadInfo->querySeq],
-                subSqlstr, i);
-        if (g_queryInfo.superQueryInfo.result[pThreadInfo->querySeq][0] != 0) {
-            sprintf(pThreadInfo->filePath, "%s-%d",
-                    g_queryInfo.superQueryInfo.result[pThreadInfo->querySeq],
-                    pThreadInfo->threadID);
-        }
-
-        verbosePrint("%s() LN%d, [%d] subSqlstr: %s\n",
-                __func__, __LINE__, pThreadInfo->threadID, subSqlstr);
-        tsub[tsubSeq] = subscribeImpl(
-                STABLE_CLASS,
-                pThreadInfo, subSqlstr, topic,
-                g_queryInfo.superQueryInfo.subscribeRestart,
-                g_queryInfo.superQueryInfo.subscribeInterval);
-        if (NULL == tsub[tsubSeq]) {
+        consumed[tsubSeq] ++;
+
+        if ((g_queryInfo.superQueryInfo.resubAfterConsume != -1)
+            && (consumed[tsubSeq] >=
+                g_queryInfo.superQueryInfo.resubAfterConsume)) {
+          verbosePrint("%s() LN%d, keepProgress:%d, resub super table query: %"PRIu64"\n",
+                       __func__, __LINE__,
+                       g_queryInfo.superQueryInfo.subscribeKeepProgress,
+                       pThreadInfo->querySeq);
+          taos_unsubscribe(tsub[tsubSeq],
+                           g_queryInfo.superQueryInfo.subscribeKeepProgress);
+          consumed[tsubSeq]= 0;
+          tsub[tsubSeq] = subscribeImpl(
+                  STABLE_CLASS,
+                  pThreadInfo, subSqlstr, topic,
+                  g_queryInfo.superQueryInfo.subscribeRestart,
+                  g_queryInfo.superQueryInfo.subscribeInterval
+          );
+          if (NULL == tsub[tsubSeq]) {
             taos_close(pThreadInfo->taos);
             return NULL;
+          }
         }
-    }
-
-    // start loop to consume result
-    int consumed[MAX_QUERY_SQL_COUNT];
-    for (int i = 0; i < MAX_QUERY_SQL_COUNT; i++) {
-        consumed[i] = 0;
-    }
-    TAOS_RES* res = NULL;
-
-    uint64_t st = 0, et = 0;
-
-    while ((g_queryInfo.superQueryInfo.endAfterConsume == -1)
-            || (g_queryInfo.superQueryInfo.endAfterConsume >
-                consumed[pThreadInfo->end_table_to
-                - pThreadInfo->start_table_from])) {
-
-        verbosePrint("super endAfterConsume: %d, consumed: %d\n",
-                g_queryInfo.superQueryInfo.endAfterConsume,
-                consumed[pThreadInfo->end_table_to
-                - pThreadInfo->start_table_from]);
-        for (uint64_t i = pThreadInfo->start_table_from;
-                i <= pThreadInfo->end_table_to; i++) {
-            tsubSeq = i - pThreadInfo->start_table_from;
-            if (ASYNC_MODE == g_queryInfo.superQueryInfo.asyncMode) {
-                continue;
-            }
-
-            st = taosGetTimestampMs();
-            performancePrint("st: %"PRIu64" et: %"PRIu64" st-et: %"PRIu64"\n", st, et, (st - et));
-            res = taos_consume(tsub[tsubSeq]);
-            et = taosGetTimestampMs();
-            performancePrint("st: %"PRIu64" et: %"PRIu64" delta: %"PRIu64"\n", st, et, (et - st));
-
-            if (res) {
-                if (g_queryInfo.superQueryInfo.result[pThreadInfo->querySeq][0] != 0) {
-                    sprintf(pThreadInfo->filePath, "%s-%d",
-                            g_queryInfo.superQueryInfo.result[pThreadInfo->querySeq],
-                            pThreadInfo->threadID);
-                    fetchResult(res, pThreadInfo);
-                }
-                consumed[tsubSeq] ++;
-
-                if ((g_queryInfo.superQueryInfo.resubAfterConsume != -1)
-                        && (consumed[tsubSeq] >=
-                            g_queryInfo.superQueryInfo.resubAfterConsume)) {
-                    verbosePrint("%s() LN%d, keepProgress:%d, resub super table query: %"PRIu64"\n",
-                            __func__, __LINE__,
-                            g_queryInfo.superQueryInfo.subscribeKeepProgress,
-                            pThreadInfo->querySeq);
-                    taos_unsubscribe(tsub[tsubSeq],
-                            g_queryInfo.superQueryInfo.subscribeKeepProgress);
-                    consumed[tsubSeq]= 0;
-                    tsub[tsubSeq] = subscribeImpl(
-                            STABLE_CLASS,
-                            pThreadInfo, subSqlstr, topic,
-                            g_queryInfo.superQueryInfo.subscribeRestart,
-                            g_queryInfo.superQueryInfo.subscribeInterval
-                            );
-                    if (NULL == tsub[tsubSeq]) {
-                        taos_close(pThreadInfo->taos);
-                        return NULL;
-                    }
-                }
-            }
-        }
-    }
-    verbosePrint("%s() LN%d, super endAfterConsume: %d, consumed: %d\n",
-            __func__, __LINE__,
-            g_queryInfo.superQueryInfo.endAfterConsume,
-            consumed[pThreadInfo->end_table_to - pThreadInfo->start_table_from]);
-    taos_free_result(res);
-
-    for (uint64_t i = pThreadInfo->start_table_from;
-            i <= pThreadInfo->end_table_to; i++) {
-        tsubSeq = i - pThreadInfo->start_table_from;
-        taos_unsubscribe(tsub[tsubSeq], 0);
-    }
-
+      }
+    }
+  }
+  verbosePrint("%s() LN%d, super endAfterConsume: %d, consumed: %d\n",
+               __func__, __LINE__,
+               g_queryInfo.superQueryInfo.endAfterConsume,
+               consumed[pThreadInfo->end_table_to - pThreadInfo->start_table_from]);
+  taos_free_result(res);
+
+  for (uint64_t i = pThreadInfo->start_table_from;
+       i <= pThreadInfo->end_table_to; i++) {
+    tsubSeq = i - pThreadInfo->start_table_from;
+    taos_unsubscribe(tsub[tsubSeq], 0);
+  }
+
+  taos_close(pThreadInfo->taos);
+  return NULL;
+}
+
+static void *specifiedSubscribe(void *sarg) {
+  threadInfo *pThreadInfo = (threadInfo *)sarg;
+  //  TAOS_SUB*  tsub = NULL;
+
+  setThreadName("specSub");
+
+  if (pThreadInfo->taos == NULL) {
+    pThreadInfo->taos = taos_connect(g_queryInfo.host,
+                                     g_queryInfo.user,
+                                     g_queryInfo.password,
+                                     g_queryInfo.dbName,
+                                     g_queryInfo.port);
+    if (pThreadInfo->taos == NULL) {
+      errorPrint("[%d] Failed to connect to TDengine, reason:%s\n",
+                 pThreadInfo->threadID, taos_errstr(NULL));
+      return NULL;
+    }
+  }
+
+  char sqlStr[TSDB_DB_NAME_LEN + 5];
+  sprintf(sqlStr, "USE %s", g_queryInfo.dbName);
+  if (0 != queryDbExec(pThreadInfo->taos, sqlStr, NO_INSERT_TYPE, false)) {
     taos_close(pThreadInfo->taos);
     return NULL;
-}
-
-static void *specifiedSubscribe(void *sarg) {
-    threadInfo *pThreadInfo = (threadInfo *)sarg;
-    //  TAOS_SUB*  tsub = NULL;
-
-    setThreadName("specSub");
-
-    if (pThreadInfo->taos == NULL) {
-        pThreadInfo->taos = taos_connect(g_queryInfo.host,
-                g_queryInfo.user,
-                g_queryInfo.password,
-                g_queryInfo.dbName,
-                g_queryInfo.port);
-        if (pThreadInfo->taos == NULL) {
-            errorPrint("[%d] Failed to connect to TDengine, reason:%s\n",
-                    pThreadInfo->threadID, taos_errstr(NULL));
-            return NULL;
-        }
-    }
-
-    char sqlStr[TSDB_DB_NAME_LEN + 5];
-    sprintf(sqlStr, "USE %s", g_queryInfo.dbName);
-    if (0 != queryDbExec(pThreadInfo->taos, sqlStr, NO_INSERT_TYPE, false)) {
-        taos_close(pThreadInfo->taos);
-        return NULL;
-    }
-
-    sprintf(g_queryInfo.specifiedQueryInfo.topic[pThreadInfo->threadID],
-            "taosdemo-subscribe-%"PRIu64"-%d",
-            pThreadInfo->querySeq,
+  }
+
+  sprintf(g_queryInfo.specifiedQueryInfo.topic[pThreadInfo->threadID],
+          "taosdemo-subscribe-%"PRIu64"-%d",
+          pThreadInfo->querySeq,
+          pThreadInfo->threadID);
+  if (g_queryInfo.specifiedQueryInfo.result[pThreadInfo->querySeq][0] != '\0') {
+    sprintf(pThreadInfo->filePath, "%s-%d",
+            g_queryInfo.specifiedQueryInfo.result[pThreadInfo->querySeq],
             pThreadInfo->threadID);
-    if (g_queryInfo.specifiedQueryInfo.result[pThreadInfo->querySeq][0] != '\0') {
+  }
+  g_queryInfo.specifiedQueryInfo.tsub[pThreadInfo->threadID] = subscribeImpl(
+          SPECIFIED_CLASS, pThreadInfo,
+          g_queryInfo.specifiedQueryInfo.sql[pThreadInfo->querySeq],
+          g_queryInfo.specifiedQueryInfo.topic[pThreadInfo->threadID],
+          g_queryInfo.specifiedQueryInfo.subscribeRestart,
+          g_queryInfo.specifiedQueryInfo.subscribeInterval);
+  if (NULL == g_queryInfo.specifiedQueryInfo.tsub[pThreadInfo->threadID]) {
+    taos_close(pThreadInfo->taos);
+    return NULL;
+  }
+
+  // start loop to consume result
+
+  g_queryInfo.specifiedQueryInfo.consumed[pThreadInfo->threadID] = 0;
+  while((g_queryInfo.specifiedQueryInfo.endAfterConsume[pThreadInfo->querySeq] == -1)
+        || (g_queryInfo.specifiedQueryInfo.consumed[pThreadInfo->threadID] <
+            g_queryInfo.specifiedQueryInfo.endAfterConsume[pThreadInfo->querySeq])) {
+
+    printf("consumed[%d]: %d, endAfterConsum[%"PRId64"]: %d\n",
+           pThreadInfo->threadID,
+           g_queryInfo.specifiedQueryInfo.consumed[pThreadInfo->threadID],
+           pThreadInfo->querySeq,
+           g_queryInfo.specifiedQueryInfo.endAfterConsume[pThreadInfo->querySeq]);
+    if (ASYNC_MODE == g_queryInfo.specifiedQueryInfo.asyncMode) {
+      continue;
+    }
+
+    g_queryInfo.specifiedQueryInfo.res[pThreadInfo->threadID] = taos_consume(
+            g_queryInfo.specifiedQueryInfo.tsub[pThreadInfo->threadID]);
+    if (g_queryInfo.specifiedQueryInfo.res[pThreadInfo->threadID]) {
+      if (g_queryInfo.specifiedQueryInfo.result[pThreadInfo->querySeq][0]
+          != 0) {
         sprintf(pThreadInfo->filePath, "%s-%d",
                 g_queryInfo.specifiedQueryInfo.result[pThreadInfo->querySeq],
                 pThreadInfo->threadID);
-    }
-    g_queryInfo.specifiedQueryInfo.tsub[pThreadInfo->threadID] = subscribeImpl(
-            SPECIFIED_CLASS, pThreadInfo,
-            g_queryInfo.specifiedQueryInfo.sql[pThreadInfo->querySeq],
-            g_queryInfo.specifiedQueryInfo.topic[pThreadInfo->threadID],
-            g_queryInfo.specifiedQueryInfo.subscribeRestart,
-            g_queryInfo.specifiedQueryInfo.subscribeInterval);
-    if (NULL == g_queryInfo.specifiedQueryInfo.tsub[pThreadInfo->threadID]) {
-        taos_close(pThreadInfo->taos);
-        return NULL;
-    }
-
-    // start loop to consume result
-
-    g_queryInfo.specifiedQueryInfo.consumed[pThreadInfo->threadID] = 0;
-    while((g_queryInfo.specifiedQueryInfo.endAfterConsume[pThreadInfo->querySeq] == -1)
-            || (g_queryInfo.specifiedQueryInfo.consumed[pThreadInfo->threadID] <
-                g_queryInfo.specifiedQueryInfo.endAfterConsume[pThreadInfo->querySeq])) {
-
-        printf("consumed[%d]: %d, endAfterConsum[%"PRId64"]: %d\n",
-                pThreadInfo->threadID,
-                g_queryInfo.specifiedQueryInfo.consumed[pThreadInfo->threadID],
-                pThreadInfo->querySeq,
-                g_queryInfo.specifiedQueryInfo.endAfterConsume[pThreadInfo->querySeq]);
-        if (ASYNC_MODE == g_queryInfo.specifiedQueryInfo.asyncMode) {
-            continue;
+      }
+      fetchResult(
+              g_queryInfo.specifiedQueryInfo.res[pThreadInfo->threadID],
+              pThreadInfo);
+
+      g_queryInfo.specifiedQueryInfo.consumed[pThreadInfo->threadID] ++;
+      if ((g_queryInfo.specifiedQueryInfo.resubAfterConsume[pThreadInfo->querySeq] != -1)
+          && (g_queryInfo.specifiedQueryInfo.consumed[pThreadInfo->threadID] >=
+              g_queryInfo.specifiedQueryInfo.resubAfterConsume[pThreadInfo->querySeq])) {
+        printf("keepProgress:%d, resub specified query: %"PRIu64"\n",
+               g_queryInfo.specifiedQueryInfo.subscribeKeepProgress,
+               pThreadInfo->querySeq);
+        g_queryInfo.specifiedQueryInfo.consumed[pThreadInfo->threadID] = 0;
+        taos_unsubscribe(g_queryInfo.specifiedQueryInfo.tsub[pThreadInfo->threadID],
+                         g_queryInfo.specifiedQueryInfo.subscribeKeepProgress);
+        g_queryInfo.specifiedQueryInfo.tsub[pThreadInfo->threadID] =
+                subscribeImpl(
+                        SPECIFIED_CLASS,
+                        pThreadInfo,
+                        g_queryInfo.specifiedQueryInfo.sql[pThreadInfo->querySeq],
+                        g_queryInfo.specifiedQueryInfo.topic[pThreadInfo->threadID],
+                        g_queryInfo.specifiedQueryInfo.subscribeRestart,
+                        g_queryInfo.specifiedQueryInfo.subscribeInterval);
+        if (NULL == g_queryInfo.specifiedQueryInfo.tsub[pThreadInfo->threadID]) {
+          taos_close(pThreadInfo->taos);
+          return NULL;
         }
-
-        g_queryInfo.specifiedQueryInfo.res[pThreadInfo->threadID] = taos_consume(
-                g_queryInfo.specifiedQueryInfo.tsub[pThreadInfo->threadID]);
-        if (g_queryInfo.specifiedQueryInfo.res[pThreadInfo->threadID]) {
-            if (g_queryInfo.specifiedQueryInfo.result[pThreadInfo->querySeq][0]
-                    != 0) {
-                sprintf(pThreadInfo->filePath, "%s-%d",
-                        g_queryInfo.specifiedQueryInfo.result[pThreadInfo->querySeq],
-                        pThreadInfo->threadID);
-            }
-            fetchResult(
-                    g_queryInfo.specifiedQueryInfo.res[pThreadInfo->threadID],
-                    pThreadInfo);
-
-            g_queryInfo.specifiedQueryInfo.consumed[pThreadInfo->threadID] ++;
-            if ((g_queryInfo.specifiedQueryInfo.resubAfterConsume[pThreadInfo->querySeq] != -1)
-                    && (g_queryInfo.specifiedQueryInfo.consumed[pThreadInfo->threadID] >=
-                        g_queryInfo.specifiedQueryInfo.resubAfterConsume[pThreadInfo->querySeq])) {
-                printf("keepProgress:%d, resub specified query: %"PRIu64"\n",
-                        g_queryInfo.specifiedQueryInfo.subscribeKeepProgress,
-                        pThreadInfo->querySeq);
-                g_queryInfo.specifiedQueryInfo.consumed[pThreadInfo->threadID] = 0;
-                taos_unsubscribe(g_queryInfo.specifiedQueryInfo.tsub[pThreadInfo->threadID],
-                        g_queryInfo.specifiedQueryInfo.subscribeKeepProgress);
-                g_queryInfo.specifiedQueryInfo.tsub[pThreadInfo->threadID] =
-                    subscribeImpl(
-                            SPECIFIED_CLASS,
-                            pThreadInfo,
-                            g_queryInfo.specifiedQueryInfo.sql[pThreadInfo->querySeq],
-                            g_queryInfo.specifiedQueryInfo.topic[pThreadInfo->threadID],
-                            g_queryInfo.specifiedQueryInfo.subscribeRestart,
-                            g_queryInfo.specifiedQueryInfo.subscribeInterval);
-                if (NULL == g_queryInfo.specifiedQueryInfo.tsub[pThreadInfo->threadID]) {
-                    taos_close(pThreadInfo->taos);
-                    return NULL;
-                }
-            }
+      }
+    }
+  }
+  taos_free_result(g_queryInfo.specifiedQueryInfo.res[pThreadInfo->threadID]);
+  taos_close(pThreadInfo->taos);
+
+  return NULL;
+}
+
+static int subscribeTestProcess() {
+  setupForAnsiEscape();
+  printfQueryMeta();
+  resetAfterAnsiEscape();
+
+  prompt();
+
+  TAOS * taos = NULL;
+  taos = taos_connect(g_queryInfo.host,
+                      g_queryInfo.user,
+                      g_queryInfo.password,
+                      g_queryInfo.dbName,
+                      g_queryInfo.port);
+  if (taos == NULL) {
+    errorPrint( "Failed to connect to TDengine, reason:%s\n",
+                taos_errstr(NULL));
+    exit(-1);
+  }
+
+  if (0 != g_queryInfo.superQueryInfo.sqlCount) {
+    getAllChildNameOfSuperTable(taos,
+                                g_queryInfo.dbName,
+                                g_queryInfo.superQueryInfo.sTblName,
+                                &g_queryInfo.superQueryInfo.childTblName,
+                                &g_queryInfo.superQueryInfo.childTblCount);
+  }
+
+  taos_close(taos); // TODO: workaround to use separate taos connection;
+
+  pthread_t  *pids = NULL;
+  threadInfo *infos = NULL;
+
+  pthread_t  *pidsOfStable  = NULL;
+  threadInfo *infosOfStable = NULL;
+
+  //==== create threads for query for specified table
+  if (g_queryInfo.specifiedQueryInfo.sqlCount <= 0) {
+    debugPrint("%s() LN%d, sepcified query sqlCount %d.\n",
+               __func__, __LINE__,
+               g_queryInfo.specifiedQueryInfo.sqlCount);
+  } else {
+    if (g_queryInfo.specifiedQueryInfo.concurrent <= 0) {
+      errorPrint("%s() LN%d, sepcified query sqlCount %d.\n",
+                 __func__, __LINE__,
+                 g_queryInfo.specifiedQueryInfo.sqlCount);
+      exit(-1);
+    }
+
+    pids  = calloc(
+            1,
+            g_queryInfo.specifiedQueryInfo.sqlCount *
+            g_queryInfo.specifiedQueryInfo.concurrent *
+            sizeof(pthread_t));
+    infos = calloc(
+            1,
+            g_queryInfo.specifiedQueryInfo.sqlCount *
+            g_queryInfo.specifiedQueryInfo.concurrent *
+            sizeof(threadInfo));
+    if ((NULL == pids) || (NULL == infos)) {
+      errorPrint("%s() LN%d, malloc failed for create threads\n", __func__, __LINE__);
+      exit(-1);
+    }
+
+    for (int i = 0; i < g_queryInfo.specifiedQueryInfo.sqlCount; i++) {
+      for (int j = 0; j < g_queryInfo.specifiedQueryInfo.concurrent; j++) {
+        uint64_t seq = i * g_queryInfo.specifiedQueryInfo.concurrent + j;
+        threadInfo *pThreadInfo = infos + seq;
+        pThreadInfo->threadID = seq;
+        pThreadInfo->querySeq = i;
+        pThreadInfo->taos = NULL;  // TODO: workaround to use separate taos connection;
+        pthread_create(pids + seq, NULL, specifiedSubscribe, pThreadInfo);
+      }
+    }
+  }
+
+  //==== create threads for super table query
+  if (g_queryInfo.superQueryInfo.sqlCount <= 0) {
+    debugPrint("%s() LN%d, super table query sqlCount %d.\n",
+               __func__, __LINE__,
+               g_queryInfo.superQueryInfo.sqlCount);
+  } else {
+    if ((g_queryInfo.superQueryInfo.sqlCount > 0)
+        && (g_queryInfo.superQueryInfo.threadCnt > 0)) {
+      pidsOfStable  = calloc(
+              1,
+              g_queryInfo.superQueryInfo.sqlCount *
+              g_queryInfo.superQueryInfo.threadCnt *
+              sizeof(pthread_t));
+      infosOfStable = calloc(
+              1,
+              g_queryInfo.superQueryInfo.sqlCount *
+              g_queryInfo.superQueryInfo.threadCnt *
+              sizeof(threadInfo));
+      if ((NULL == pidsOfStable) || (NULL == infosOfStable)) {
+        errorPrint("%s() LN%d, malloc failed for create threads\n",
+                   __func__, __LINE__);
+        // taos_close(taos);
+        exit(-1);
+      }
+
+      int64_t ntables = g_queryInfo.superQueryInfo.childTblCount;
+      int threads = g_queryInfo.superQueryInfo.threadCnt;
+
+      int64_t a = ntables / threads;
+      if (a < 1) {
+        threads = ntables;
+        a = 1;
+      }
+
+      int64_t b = 0;
+      if (threads != 0) {
+        b = ntables % threads;
+      }
+
+      for (uint64_t i = 0; i < g_queryInfo.superQueryInfo.sqlCount; i++) {
+        uint64_t tableFrom = 0;
+        for (int j = 0; j < threads; j++) {
+          uint64_t seq = i * threads + j;
+          threadInfo *pThreadInfo = infosOfStable + seq;
+          pThreadInfo->threadID = seq;
+          pThreadInfo->querySeq = i;
+
+          pThreadInfo->start_table_from = tableFrom;
+          pThreadInfo->ntables = j<b?a+1:a;
+          pThreadInfo->end_table_to = j<b?tableFrom+a:tableFrom+a-1;
+          tableFrom = pThreadInfo->end_table_to + 1;
+          pThreadInfo->taos = NULL; // TODO: workaround to use separate taos connection;
+          pthread_create(pidsOfStable + seq,
+                         NULL, superSubscribe, pThreadInfo);
         }
-    }
-    taos_free_result(g_queryInfo.specifiedQueryInfo.res[pThreadInfo->threadID]);
-    taos_close(pThreadInfo->taos);
-
-    return NULL;
-}
-
-static int subscribeTestProcess() {
-    setupForAnsiEscape();
-    printfQueryMeta();
-    resetAfterAnsiEscape();
-
-    prompt();
-
-    TAOS * taos = NULL;
-    taos = taos_connect(g_queryInfo.host,
-            g_queryInfo.user,
-            g_queryInfo.password,
-            g_queryInfo.dbName,
-            g_queryInfo.port);
-    if (taos == NULL) {
-        errorPrint( "Failed to connect to TDengine, reason:%s\n",
-                taos_errstr(NULL));
-        exit(-1);
-    }
-
-    if (0 != g_queryInfo.superQueryInfo.sqlCount) {
-        getAllChildNameOfSuperTable(taos,
-                g_queryInfo.dbName,
-                g_queryInfo.superQueryInfo.sTblName,
-                &g_queryInfo.superQueryInfo.childTblName,
-                &g_queryInfo.superQueryInfo.childTblCount);
-    }
-
-    taos_close(taos); // TODO: workaround to use separate taos connection;
-
-    pthread_t  *pids = NULL;
-    threadInfo *infos = NULL;
-
-    pthread_t  *pidsOfStable  = NULL;
-    threadInfo *infosOfStable = NULL;
-
-    //==== create threads for query for specified table
-    if (g_queryInfo.specifiedQueryInfo.sqlCount <= 0) {
-        debugPrint("%s() LN%d, sepcified query sqlCount %d.\n",
-                __func__, __LINE__,
-                g_queryInfo.specifiedQueryInfo.sqlCount);
-    } else {
-        if (g_queryInfo.specifiedQueryInfo.concurrent <= 0) {
-            errorPrint("%s() LN%d, sepcified query sqlCount %d.\n",
-                    __func__, __LINE__,
-                    g_queryInfo.specifiedQueryInfo.sqlCount);
-            exit(-1);
+      }
+
+      g_queryInfo.superQueryInfo.threadCnt = threads;
+
+      for (int i = 0; i < g_queryInfo.superQueryInfo.sqlCount; i++) {
+        for (int j = 0; j < threads; j++) {
+          uint64_t seq = i * threads + j;
+          pthread_join(pidsOfStable[seq], NULL);
         }
-
-        pids  = calloc(
-                1,
-                g_queryInfo.specifiedQueryInfo.sqlCount *
-                g_queryInfo.specifiedQueryInfo.concurrent *
-                sizeof(pthread_t));
-        infos = calloc(
-                1,
-                g_queryInfo.specifiedQueryInfo.sqlCount *
-                g_queryInfo.specifiedQueryInfo.concurrent *
-                sizeof(threadInfo));
-        if ((NULL == pids) || (NULL == infos)) {
-            errorPrint("%s() LN%d, malloc failed for create threads\n", __func__, __LINE__);
-            exit(-1);
-        }
-
-        for (int i = 0; i < g_queryInfo.specifiedQueryInfo.sqlCount; i++) {
-            for (int j = 0; j < g_queryInfo.specifiedQueryInfo.concurrent; j++) {
-                uint64_t seq = i * g_queryInfo.specifiedQueryInfo.concurrent + j;
-                threadInfo *pThreadInfo = infos + seq;
-                pThreadInfo->threadID = seq;
-                pThreadInfo->querySeq = i;
-                pThreadInfo->taos = NULL;  // TODO: workaround to use separate taos connection;
-                pthread_create(pids + seq, NULL, specifiedSubscribe, pThreadInfo);
-            }
-        }
-    }
-
-    //==== create threads for super table query
-    if (g_queryInfo.superQueryInfo.sqlCount <= 0) {
-        debugPrint("%s() LN%d, super table query sqlCount %d.\n",
-                __func__, __LINE__,
-                g_queryInfo.superQueryInfo.sqlCount);
-    } else {
-        if ((g_queryInfo.superQueryInfo.sqlCount > 0)
-                && (g_queryInfo.superQueryInfo.threadCnt > 0)) {
-            pidsOfStable  = calloc(
-                    1,
-                    g_queryInfo.superQueryInfo.sqlCount *
-                    g_queryInfo.superQueryInfo.threadCnt *
-                    sizeof(pthread_t));
-            infosOfStable = calloc(
-                    1,
-                    g_queryInfo.superQueryInfo.sqlCount *
-                    g_queryInfo.superQueryInfo.threadCnt *
-                    sizeof(threadInfo));
-            if ((NULL == pidsOfStable) || (NULL == infosOfStable)) {
-                errorPrint("%s() LN%d, malloc failed for create threads\n",
-                        __func__, __LINE__);
-                // taos_close(taos);
-                exit(-1);
-            }
-
-            int64_t ntables = g_queryInfo.superQueryInfo.childTblCount;
-            int threads = g_queryInfo.superQueryInfo.threadCnt;
-
-            int64_t a = ntables / threads;
-            if (a < 1) {
-                threads = ntables;
-                a = 1;
-            }
-
-            int64_t b = 0;
-            if (threads != 0) {
-                b = ntables % threads;
-            }
-
-            for (uint64_t i = 0; i < g_queryInfo.superQueryInfo.sqlCount; i++) {
-                uint64_t tableFrom = 0;
-                for (int j = 0; j < threads; j++) {
-                    uint64_t seq = i * threads + j;
-                    threadInfo *pThreadInfo = infosOfStable + seq;
-                    pThreadInfo->threadID = seq;
-                    pThreadInfo->querySeq = i;
-
-                    pThreadInfo->start_table_from = tableFrom;
-                    pThreadInfo->ntables = j<b?a+1:a;
-                    pThreadInfo->end_table_to = j<b?tableFrom+a:tableFrom+a-1;
-                    tableFrom = pThreadInfo->end_table_to + 1;
-                    pThreadInfo->taos = NULL; // TODO: workaround to use separate taos connection;
-                    pthread_create(pidsOfStable + seq,
-                            NULL, superSubscribe, pThreadInfo);
-                }
-            }
-
-            g_queryInfo.superQueryInfo.threadCnt = threads;
-
-            for (int i = 0; i < g_queryInfo.superQueryInfo.sqlCount; i++) {
-                for (int j = 0; j < threads; j++) {
-                    uint64_t seq = i * threads + j;
-                    pthread_join(pidsOfStable[seq], NULL);
-                }
-            }
-        }
-    }
-
-    for (int i = 0; i < g_queryInfo.specifiedQueryInfo.sqlCount; i++) {
-        for (int j = 0; j < g_queryInfo.specifiedQueryInfo.concurrent; j++) {
-            uint64_t seq = i * g_queryInfo.specifiedQueryInfo.concurrent + j;
-            pthread_join(pids[seq], NULL);
-        }
-    }
-
-    tmfree((char*)pids);
-    tmfree((char*)infos);
-
-    tmfree((char*)pidsOfStable);
-    tmfree((char*)infosOfStable);
-    //   taos_close(taos);
-    return 0;
+      }
+    }
+  }
+
+  for (int i = 0; i < g_queryInfo.specifiedQueryInfo.sqlCount; i++) {
+    for (int j = 0; j < g_queryInfo.specifiedQueryInfo.concurrent; j++) {
+      uint64_t seq = i * g_queryInfo.specifiedQueryInfo.concurrent + j;
+      pthread_join(pids[seq], NULL);
+    }
+  }
+
+  tmfree((char*)pids);
+  tmfree((char*)infos);
+
+  tmfree((char*)pidsOfStable);
+  tmfree((char*)infosOfStable);
+  //   taos_close(taos);
+  return 0;
 }
 
 static void initOfInsertMeta() {
-    memset(&g_Dbs, 0, sizeof(SDbs));
-
-    // set default values
+  memset(&g_Dbs, 0, sizeof(SDbs));
+
+  // set default values
+  tstrncpy(g_Dbs.host, "127.0.0.1", MAX_HOSTNAME_SIZE);
+  g_Dbs.port = 6030;
+  tstrncpy(g_Dbs.user, TSDB_DEFAULT_USER, MAX_USERNAME_SIZE);
+  tstrncpy(g_Dbs.password, TSDB_DEFAULT_PASS, MAX_PASSWORD_SIZE);
+  g_Dbs.threadCount = 2;
+
+  g_Dbs.use_metric = g_args.use_metric;
+}
+
+static void initOfQueryMeta() {
+  memset(&g_queryInfo, 0, sizeof(SQueryMetaInfo));
+
+  // set default values
+  tstrncpy(g_queryInfo.host, "127.0.0.1", MAX_HOSTNAME_SIZE);
+  g_queryInfo.port = 6030;
+  tstrncpy(g_queryInfo.user, TSDB_DEFAULT_USER, MAX_USERNAME_SIZE);
+  tstrncpy(g_queryInfo.password, TSDB_DEFAULT_PASS, MAX_PASSWORD_SIZE);
+}
+
+static void setParaFromArg() {
+  if (g_args.host) {
+    tstrncpy(g_Dbs.host, g_args.host, MAX_HOSTNAME_SIZE);
+  } else {
     tstrncpy(g_Dbs.host, "127.0.0.1", MAX_HOSTNAME_SIZE);
-    g_Dbs.port = 6030;
-    tstrncpy(g_Dbs.user, TSDB_DEFAULT_USER, MAX_USERNAME_SIZE);
-    tstrncpy(g_Dbs.password, TSDB_DEFAULT_PASS, MAX_PASSWORD_SIZE);
-    g_Dbs.threadCount = 2;
-
-    g_Dbs.use_metric = g_args.use_metric;
-}
-
-static void initOfQueryMeta() {
-    memset(&g_queryInfo, 0, sizeof(SQueryMetaInfo));
-
-    // set default values
-    tstrncpy(g_queryInfo.host, "127.0.0.1", MAX_HOSTNAME_SIZE);
-    g_queryInfo.port = 6030;
-    tstrncpy(g_queryInfo.user, TSDB_DEFAULT_USER, MAX_USERNAME_SIZE);
-    tstrncpy(g_queryInfo.password, TSDB_DEFAULT_PASS, MAX_PASSWORD_SIZE);
-}
-
-static void setParaFromArg() {
-    if (g_args.host) {
-        tstrncpy(g_Dbs.host, g_args.host, MAX_HOSTNAME_SIZE);
-    } else {
-        tstrncpy(g_Dbs.host, "127.0.0.1", MAX_HOSTNAME_SIZE);
-    }
-
-    if (g_args.user) {
-        tstrncpy(g_Dbs.user, g_args.user, MAX_USERNAME_SIZE);
-    }
-
-    if (g_args.password) {
-        tstrncpy(g_Dbs.password, g_args.password, MAX_PASSWORD_SIZE);
-    }
-
-    if (g_args.port) {
-        g_Dbs.port = g_args.port;
-    }
-
+  }
+
+  if (g_args.user) {
+    tstrncpy(g_Dbs.user, g_args.user, MAX_USERNAME_SIZE);
+  }
+
+  if (g_args.password) {
+    tstrncpy(g_Dbs.password, g_args.password, MAX_PASSWORD_SIZE);
+  }
+
+  if (g_args.port) {
+    g_Dbs.port = g_args.port;
+  }
+
+  g_Dbs.threadCount = g_args.num_of_threads;
+  g_Dbs.threadCountByCreateTbl = g_args.num_of_threads;
+
+  g_Dbs.dbCount = 1;
+  g_Dbs.db[0].drop = true;
+
+  tstrncpy(g_Dbs.db[0].dbName, g_args.database, TSDB_DB_NAME_LEN);
+  g_Dbs.db[0].dbCfg.replica = g_args.replica;
+  tstrncpy(g_Dbs.db[0].dbCfg.precision, "ms", SMALL_BUFF_LEN);
+
+  tstrncpy(g_Dbs.resultFile, g_args.output_file, MAX_FILE_NAME_LEN);
+
+  g_Dbs.use_metric = g_args.use_metric;
+  g_Dbs.insert_only = g_args.insert_only;
+
+  g_Dbs.do_aggreFunc = true;
+
+  char dataString[TSDB_MAX_BYTES_PER_ROW];
+  char **data_type = g_args.datatype;
+
+  memset(dataString, 0, TSDB_MAX_BYTES_PER_ROW);
+
+  if (strcasecmp(data_type[0], "BINARY") == 0
+      || strcasecmp(data_type[0], "BOOL") == 0
+      || strcasecmp(data_type[0], "NCHAR") == 0 ) {
+    g_Dbs.do_aggreFunc = false;
+  }
+
+  if (g_args.use_metric) {
+    g_Dbs.db[0].superTblCount = 1;
+    tstrncpy(g_Dbs.db[0].superTbls[0].sTblName, "meters", TSDB_TABLE_NAME_LEN);
+    g_Dbs.db[0].superTbls[0].childTblCount = g_args.num_of_tables;
     g_Dbs.threadCount = g_args.num_of_threads;
     g_Dbs.threadCountByCreateTbl = g_args.num_of_threads;
-
-    g_Dbs.dbCount = 1;
-    g_Dbs.db[0].drop = true;
-
-    tstrncpy(g_Dbs.db[0].dbName, g_args.database, TSDB_DB_NAME_LEN);
-    g_Dbs.db[0].dbCfg.replica = g_args.replica;
-    tstrncpy(g_Dbs.db[0].dbCfg.precision, "ms", SMALL_BUFF_LEN);
-
-    tstrncpy(g_Dbs.resultFile, g_args.output_file, MAX_FILE_NAME_LEN);
-
-    g_Dbs.use_metric = g_args.use_metric;
-    g_Dbs.insert_only = g_args.insert_only;
-
-    g_Dbs.do_aggreFunc = true;
-
-    char dataString[TSDB_MAX_BYTES_PER_ROW];
-    char **data_type = g_args.datatype;
-
-    memset(dataString, 0, TSDB_MAX_BYTES_PER_ROW);
-
-<<<<<<< HEAD
-  if (g_args.use_metric) {
-    g_Dbs.db[0].superTblCount = 1000;
-    for (int index = 0; index < g_Dbs.db[0].superTblCount; ++index) {
-      //tstrncpy(g_Dbs.db[0].superTbls[i].sTblName, "meters", TSDB_TABLE_NAME_LEN);
-      sprintf(g_Dbs.db[0].superTbls[index].sTblName, "meters_%d", index);
-      g_Dbs.db[0].superTbls[index].childTblCount = g_args.num_of_tables;
-      g_Dbs.threadCount = g_args.num_of_threads;
-      g_Dbs.threadCountByCreateTbl = g_args.num_of_threads;
-      g_Dbs.asyncMode = g_args.async_mode;
-
-      g_Dbs.db[0].superTbls[index].autoCreateTable = PRE_CREATE_SUBTBL;
-      g_Dbs.db[0].superTbls[index].childTblExists = TBL_NO_EXISTS;
-      g_Dbs.db[0].superTbls[index].disorderRange = g_args.disorderRange;
-      g_Dbs.db[0].superTbls[index].disorderRatio = g_args.disorderRatio;
-      //tstrncpy(g_Dbs.db[0].superTbls[index].childTblPrefix, g_args.tb_prefix, TSDB_TABLE_NAME_LEN - 20);
-      sprintf(g_Dbs.db[0].superTbls[index].childTblPrefix, "meters_%d_%s", index, g_args.tb_prefix);
-      tstrncpy(g_Dbs.db[0].superTbls[index].dataSource, "rand", MAX_TB_NAME_SIZE);
-
-      if (g_args.iface == INTERFACE_BUT) {
-        g_Dbs.db[0].superTbls[index].iface = TAOSC_IFACE;
-      } else {
-        g_Dbs.db[0].superTbls[index].iface = g_args.iface;
-      }
-      tstrncpy(g_Dbs.db[0].superTbls[index].startTimestamp, "2017-07-14 10:40:00.000", MAX_TB_NAME_SIZE);
-      g_Dbs.db[0].superTbls[index].timeStampStep = DEFAULT_TIMESTAMP_STEP;
-=======
-    if (strcasecmp(data_type[0], "BINARY") == 0
-            || strcasecmp(data_type[0], "BOOL") == 0
-            || strcasecmp(data_type[0], "NCHAR") == 0 ) {
-        g_Dbs.do_aggreFunc = false;
-    }
-
-    if (g_args.use_metric) {
-        g_Dbs.db[0].superTblCount = 1;
-        tstrncpy(g_Dbs.db[0].superTbls[0].sTblName, "meters", TSDB_TABLE_NAME_LEN);
-        g_Dbs.db[0].superTbls[0].childTblCount = g_args.num_of_tables;
-        g_Dbs.threadCount = g_args.num_of_threads;
-        g_Dbs.threadCountByCreateTbl = g_args.num_of_threads;
-        g_Dbs.asyncMode = g_args.async_mode;
-
-        g_Dbs.db[0].superTbls[0].autoCreateTable = PRE_CREATE_SUBTBL;
-        g_Dbs.db[0].superTbls[0].childTblExists = TBL_NO_EXISTS;
-        g_Dbs.db[0].superTbls[0].disorderRange = g_args.disorderRange;
-        g_Dbs.db[0].superTbls[0].disorderRatio = g_args.disorderRatio;
-        tstrncpy(g_Dbs.db[0].superTbls[0].childTblPrefix,
-                g_args.tb_prefix, TBNAME_PREFIX_LEN);
-        tstrncpy(g_Dbs.db[0].superTbls[0].dataSource, "rand", SMALL_BUFF_LEN);
-
-        if (g_args.iface == INTERFACE_BUT) {
-            g_Dbs.db[0].superTbls[0].iface = TAOSC_IFACE;
-        } else {
-            g_Dbs.db[0].superTbls[0].iface = g_args.iface;
-        }
-        tstrncpy(g_Dbs.db[0].superTbls[0].startTimestamp,
-                "2017-07-14 10:40:00.000", MAX_TB_NAME_SIZE);
-        g_Dbs.db[0].superTbls[0].timeStampStep = g_args.timestamp_step;
-
-        g_Dbs.db[0].superTbls[0].insertRows = g_args.num_of_DPT;
-        g_Dbs.db[0].superTbls[0].maxSqlLen = g_args.max_sql_len;
->>>>>>> 0d7c2fb4
-
-      g_Dbs.db[0].superTbls[index].insertRows = g_args.num_of_DPT;
-      g_Dbs.db[0].superTbls[index].maxSqlLen = g_args.max_sql_len;
-
-<<<<<<< HEAD
-      g_Dbs.db[0].superTbls[index].columnCount = 0;
-      for (int i = 0; i < MAX_NUM_COLUMNS; i++) {
-        if (data_type[i] == NULL) {
-          break;
-        }
-
-        tstrncpy(g_Dbs.db[0].superTbls[index].columns[i].dataType, data_type[i], strlen(data_type[i]) + 1);
-        g_Dbs.db[0].superTbls[index].columns[i].dataLen = g_args.len_of_binary;
-        g_Dbs.db[0].superTbls[index].columnCount++;
-      }
-
-      if (g_Dbs.db[0].superTbls[index].columnCount > g_args.num_of_CPR) {
-        g_Dbs.db[0].superTbls[index].columnCount = g_args.num_of_CPR;
-      } else {
-        for (int i = g_Dbs.db[0].superTbls[index].columnCount; i < g_args.num_of_CPR; i++) {
-          tstrncpy(g_Dbs.db[0].superTbls[index].columns[i].dataType, "INT", strlen("INT") + 1);
-          g_Dbs.db[0].superTbls[index].columns[i].dataLen = 0;
-          g_Dbs.db[0].superTbls[index].columnCount++;
-=======
-            tstrncpy(g_Dbs.db[0].superTbls[0].columns[i].dataType,
-                    data_type[i], min(DATATYPE_BUFF_LEN, strlen(data_type[i]) + 1));
-            g_Dbs.db[0].superTbls[0].columns[i].dataLen = g_args.len_of_binary;
-            g_Dbs.db[0].superTbls[0].columnCount++;
-        }
-
-        if (g_Dbs.db[0].superTbls[0].columnCount > g_args.num_of_CPR) {
-            g_Dbs.db[0].superTbls[0].columnCount = g_args.num_of_CPR;
-        } else {
-            for (int i = g_Dbs.db[0].superTbls[0].columnCount;
-                    i < g_args.num_of_CPR; i++) {
-                tstrncpy(g_Dbs.db[0].superTbls[0].columns[i].dataType,
-                        "INT", min(DATATYPE_BUFF_LEN, strlen("INT") + 1));
-                g_Dbs.db[0].superTbls[0].columns[i].dataLen = 0;
-                g_Dbs.db[0].superTbls[0].columnCount++;
-            }
->>>>>>> 0d7c2fb4
-        }
-      }
-
-<<<<<<< HEAD
-      tstrncpy(g_Dbs.db[0].superTbls[index].tags[0].dataType, "INT", strlen("INT") + 1);
-      g_Dbs.db[0].superTbls[index].tags[0].dataLen = 0;
-
-      tstrncpy(g_Dbs.db[0].superTbls[index].tags[1].dataType, "BINARY", strlen("BINARY") + 1);
-      g_Dbs.db[0].superTbls[index].tags[1].dataLen = g_args.len_of_binary;
-      g_Dbs.db[0].superTbls[index].tagCount = 2;
-=======
-        tstrncpy(g_Dbs.db[0].superTbls[0].tags[0].dataType,
-                "INT", min(DATATYPE_BUFF_LEN, strlen("INT") + 1));
-        g_Dbs.db[0].superTbls[0].tags[0].dataLen = 0;
-
-        tstrncpy(g_Dbs.db[0].superTbls[0].tags[1].dataType,
-                "BINARY", min(DATATYPE_BUFF_LEN, strlen("BINARY") + 1));
-        g_Dbs.db[0].superTbls[0].tags[1].dataLen = g_args.len_of_binary;
-        g_Dbs.db[0].superTbls[0].tagCount = 2;
+    g_Dbs.asyncMode = g_args.async_mode;
+
+    g_Dbs.db[0].superTbls[0].autoCreateTable = PRE_CREATE_SUBTBL;
+    g_Dbs.db[0].superTbls[0].childTblExists = TBL_NO_EXISTS;
+    g_Dbs.db[0].superTbls[0].disorderRange = g_args.disorderRange;
+    g_Dbs.db[0].superTbls[0].disorderRatio = g_args.disorderRatio;
+    tstrncpy(g_Dbs.db[0].superTbls[0].childTblPrefix,
+             g_args.tb_prefix, TBNAME_PREFIX_LEN);
+    tstrncpy(g_Dbs.db[0].superTbls[0].dataSource, "rand", SMALL_BUFF_LEN);
+
+    if (g_args.iface == INTERFACE_BUT) {
+      g_Dbs.db[0].superTbls[0].iface = TAOSC_IFACE;
     } else {
-        g_Dbs.threadCountByCreateTbl = g_args.num_of_threads;
-        g_Dbs.db[0].superTbls[0].tagCount = 0;
->>>>>>> 0d7c2fb4
-    }
+      g_Dbs.db[0].superTbls[0].iface = g_args.iface;
+    }
+    tstrncpy(g_Dbs.db[0].superTbls[0].startTimestamp,
+             "2017-07-14 10:40:00.000", MAX_TB_NAME_SIZE);
+    g_Dbs.db[0].superTbls[0].timeStampStep = g_args.timestamp_step;
+
+    g_Dbs.db[0].superTbls[0].insertRows = g_args.num_of_DPT;
+    g_Dbs.db[0].superTbls[0].maxSqlLen = g_args.max_sql_len;
+
+    g_Dbs.db[0].superTbls[0].columnCount = 0;
+    for (int i = 0; i < MAX_NUM_COLUMNS; i++) {
+      if (data_type[i] == NULL) {
+        break;
+      }
+
+      tstrncpy(g_Dbs.db[0].superTbls[0].columns[i].dataType,
+               data_type[i], min(DATATYPE_BUFF_LEN, strlen(data_type[i]) + 1));
+      g_Dbs.db[0].superTbls[0].columns[i].dataLen = g_args.len_of_binary;
+      g_Dbs.db[0].superTbls[0].columnCount++;
+    }
+
+    if (g_Dbs.db[0].superTbls[0].columnCount > g_args.num_of_CPR) {
+      g_Dbs.db[0].superTbls[0].columnCount = g_args.num_of_CPR;
+    } else {
+      for (int i = g_Dbs.db[0].superTbls[0].columnCount;
+           i < g_args.num_of_CPR; i++) {
+        tstrncpy(g_Dbs.db[0].superTbls[0].columns[i].dataType,
+                 "INT", min(DATATYPE_BUFF_LEN, strlen("INT") + 1));
+        g_Dbs.db[0].superTbls[0].columns[i].dataLen = 0;
+        g_Dbs.db[0].superTbls[0].columnCount++;
+      }
+    }
+
+    tstrncpy(g_Dbs.db[0].superTbls[0].tags[0].dataType,
+             "INT", min(DATATYPE_BUFF_LEN, strlen("INT") + 1));
+    g_Dbs.db[0].superTbls[0].tags[0].dataLen = 0;
+
+    tstrncpy(g_Dbs.db[0].superTbls[0].tags[1].dataType,
+             "BINARY", min(DATATYPE_BUFF_LEN, strlen("BINARY") + 1));
+    g_Dbs.db[0].superTbls[0].tags[1].dataLen = g_args.len_of_binary;
+    g_Dbs.db[0].superTbls[0].tagCount = 2;
   } else {
     g_Dbs.threadCountByCreateTbl = g_args.num_of_threads;
     g_Dbs.db[0].superTbls[0].tagCount = 0;
@@ -8347,218 +8286,218 @@
 
 /* Function to do regular expression check */
 static int regexMatch(const char *s, const char *reg, int cflags) {
-    regex_t regex;
-    char    msgbuf[100] = {0};
-
-    /* Compile regular expression */
-    if (regcomp(&regex, reg, cflags) != 0) {
-        printf("Fail to compile regex\n");
-        exit(-1);
-    }
-
-    /* Execute regular expression */
-    int reti = regexec(&regex, s, 0, NULL, 0);
-    if (!reti) {
-        regfree(&regex);
-        return 1;
-    } else if (reti == REG_NOMATCH) {
-        regfree(&regex);
-        return 0;
-    } else {
-        regerror(reti, &regex, msgbuf, sizeof(msgbuf));
-        printf("Regex match failed: %s\n", msgbuf);
-        regfree(&regex);
-        exit(-1);
-    }
-
+  regex_t regex;
+  char    msgbuf[100] = {0};
+
+  /* Compile regular expression */
+  if (regcomp(&regex, reg, cflags) != 0) {
+    printf("Fail to compile regex\n");
+    exit(-1);
+  }
+
+  /* Execute regular expression */
+  int reti = regexec(&regex, s, 0, NULL, 0);
+  if (!reti) {
+    regfree(&regex);
+    return 1;
+  } else if (reti == REG_NOMATCH) {
+    regfree(&regex);
     return 0;
+  } else {
+    regerror(reti, &regex, msgbuf, sizeof(msgbuf));
+    printf("Regex match failed: %s\n", msgbuf);
+    regfree(&regex);
+    exit(-1);
+  }
+
+  return 0;
 }
 
 static int isCommentLine(char *line) {
-    if (line == NULL) return 1;
-
-    return regexMatch(line, "^\\s*#.*", REG_EXTENDED);
+  if (line == NULL) return 1;
+
+  return regexMatch(line, "^\\s*#.*", REG_EXTENDED);
 }
 
 static void querySqlFile(TAOS* taos, char* sqlFile)
 {
-    FILE *fp = fopen(sqlFile, "r");
-    if (fp == NULL) {
-        printf("failed to open file %s, reason:%s\n", sqlFile, strerror(errno));
-        return;
-    }
-
-    int       read_len = 0;
-    char *    cmd = calloc(1, TSDB_MAX_BYTES_PER_ROW);
-    size_t    cmd_len = 0;
-    char *    line = NULL;
-    size_t    line_len = 0;
-
-    double t = taosGetTimestampMs();
-
-    while((read_len = tgetline(&line, &line_len, fp)) != -1) {
-        if (read_len >= TSDB_MAX_BYTES_PER_ROW) continue;
-        line[--read_len] = '\0';
-
-        if (read_len == 0 || isCommentLine(line)) {  // line starts with #
-            continue;
-        }
-
-        if (line[read_len - 1] == '\\') {
-            line[read_len - 1] = ' ';
-            memcpy(cmd + cmd_len, line, read_len);
-            cmd_len += read_len;
-            continue;
-        }
-
-        memcpy(cmd + cmd_len, line, read_len);
-        if (0 != queryDbExec(taos, cmd, NO_INSERT_TYPE, false)) {
-            errorPrint("%s() LN%d, queryDbExec %s failed!\n",
-                    __func__, __LINE__, cmd);
-            tmfree(cmd);
-            tmfree(line);
-            tmfclose(fp);
-            return;
-        }
-        memset(cmd, 0, TSDB_MAX_BYTES_PER_ROW);
-        cmd_len = 0;
-    }
-
-    t = taosGetTimestampMs() - t;
-    printf("run %s took %.6f second(s)\n\n", sqlFile, t);
-
-    tmfree(cmd);
-    tmfree(line);
-    tmfclose(fp);
+  FILE *fp = fopen(sqlFile, "r");
+  if (fp == NULL) {
+    printf("failed to open file %s, reason:%s\n", sqlFile, strerror(errno));
     return;
+  }
+
+  int       read_len = 0;
+  char *    cmd = calloc(1, TSDB_MAX_BYTES_PER_ROW);
+  size_t    cmd_len = 0;
+  char *    line = NULL;
+  size_t    line_len = 0;
+
+  double t = taosGetTimestampMs();
+
+  while((read_len = tgetline(&line, &line_len, fp)) != -1) {
+    if (read_len >= TSDB_MAX_BYTES_PER_ROW) continue;
+    line[--read_len] = '\0';
+
+    if (read_len == 0 || isCommentLine(line)) {  // line starts with #
+      continue;
+    }
+
+    if (line[read_len - 1] == '\\') {
+      line[read_len - 1] = ' ';
+      memcpy(cmd + cmd_len, line, read_len);
+      cmd_len += read_len;
+      continue;
+    }
+
+    memcpy(cmd + cmd_len, line, read_len);
+    if (0 != queryDbExec(taos, cmd, NO_INSERT_TYPE, false)) {
+      errorPrint("%s() LN%d, queryDbExec %s failed!\n",
+                 __func__, __LINE__, cmd);
+      tmfree(cmd);
+      tmfree(line);
+      tmfclose(fp);
+      return;
+    }
+    memset(cmd, 0, TSDB_MAX_BYTES_PER_ROW);
+    cmd_len = 0;
+  }
+
+  t = taosGetTimestampMs() - t;
+  printf("run %s took %.6f second(s)\n\n", sqlFile, t);
+
+  tmfree(cmd);
+  tmfree(line);
+  tmfclose(fp);
+  return;
 }
 
 static void testMetaFile() {
-    if (INSERT_TEST == g_args.test_mode) {
-        if (g_Dbs.cfgDir[0])
-            taos_options(TSDB_OPTION_CONFIGDIR, g_Dbs.cfgDir);
-
-        insertTestProcess();
-
-    } else if (QUERY_TEST == g_args.test_mode) {
-        if (g_queryInfo.cfgDir[0])
-            taos_options(TSDB_OPTION_CONFIGDIR, g_queryInfo.cfgDir);
-
-        queryTestProcess();
-
-    } else if (SUBSCRIBE_TEST == g_args.test_mode) {
-        if (g_queryInfo.cfgDir[0])
-            taos_options(TSDB_OPTION_CONFIGDIR, g_queryInfo.cfgDir);
-
-        subscribeTestProcess();
-
-    }  else {
-        ;
-    }
+  if (INSERT_TEST == g_args.test_mode) {
+    if (g_Dbs.cfgDir[0])
+      taos_options(TSDB_OPTION_CONFIGDIR, g_Dbs.cfgDir);
+
+    insertTestProcess();
+
+  } else if (QUERY_TEST == g_args.test_mode) {
+    if (g_queryInfo.cfgDir[0])
+      taos_options(TSDB_OPTION_CONFIGDIR, g_queryInfo.cfgDir);
+
+    queryTestProcess();
+
+  } else if (SUBSCRIBE_TEST == g_args.test_mode) {
+    if (g_queryInfo.cfgDir[0])
+      taos_options(TSDB_OPTION_CONFIGDIR, g_queryInfo.cfgDir);
+
+    subscribeTestProcess();
+
+  }  else {
+    ;
+  }
 }
 
 static void queryResult() {
-    // query data
-
-    pthread_t read_id;
-    threadInfo *pThreadInfo = calloc(1, sizeof(threadInfo));
-    assert(pThreadInfo);
-    pThreadInfo->start_time = 1500000000000;  // 2017-07-14 10:40:00.000
-    pThreadInfo->start_table_from = 0;
-
-    //pThreadInfo->do_aggreFunc = g_Dbs.do_aggreFunc;
-    if (g_args.use_metric) {
-        pThreadInfo->ntables = g_Dbs.db[0].superTbls[0].childTblCount;
-        pThreadInfo->end_table_to = g_Dbs.db[0].superTbls[0].childTblCount - 1;
-        pThreadInfo->superTblInfo = &g_Dbs.db[0].superTbls[0];
-        tstrncpy(pThreadInfo->tb_prefix,
-                g_Dbs.db[0].superTbls[0].childTblPrefix, TBNAME_PREFIX_LEN);
+  // query data
+
+  pthread_t read_id;
+  threadInfo *pThreadInfo = calloc(1, sizeof(threadInfo));
+  assert(pThreadInfo);
+  pThreadInfo->start_time = 1500000000000;  // 2017-07-14 10:40:00.000
+  pThreadInfo->start_table_from = 0;
+
+  //pThreadInfo->do_aggreFunc = g_Dbs.do_aggreFunc;
+  if (g_args.use_metric) {
+    pThreadInfo->ntables = g_Dbs.db[0].superTbls[0].childTblCount;
+    pThreadInfo->end_table_to = g_Dbs.db[0].superTbls[0].childTblCount - 1;
+    pThreadInfo->superTblInfo = &g_Dbs.db[0].superTbls[0];
+    tstrncpy(pThreadInfo->tb_prefix,
+             g_Dbs.db[0].superTbls[0].childTblPrefix, TBNAME_PREFIX_LEN);
+  } else {
+    pThreadInfo->ntables = g_args.num_of_tables;
+    pThreadInfo->end_table_to = g_args.num_of_tables -1;
+    tstrncpy(pThreadInfo->tb_prefix, g_args.tb_prefix, TSDB_TABLE_NAME_LEN);
+  }
+
+  pThreadInfo->taos = taos_connect(
+          g_Dbs.host,
+          g_Dbs.user,
+          g_Dbs.password,
+          g_Dbs.db[0].dbName,
+          g_Dbs.port);
+  if (pThreadInfo->taos == NULL) {
+    errorPrint( "Failed to connect to TDengine, reason:%s\n",
+                taos_errstr(NULL));
+    free(pThreadInfo);
+    exit(-1);
+  }
+
+  tstrncpy(pThreadInfo->filePath, g_Dbs.resultFile, MAX_FILE_NAME_LEN);
+
+  if (!g_Dbs.use_metric) {
+    pthread_create(&read_id, NULL, readTable, pThreadInfo);
+  } else {
+    pthread_create(&read_id, NULL, readMetric, pThreadInfo);
+  }
+  pthread_join(read_id, NULL);
+  taos_close(pThreadInfo->taos);
+  free(pThreadInfo);
+}
+
+static void testCmdLine() {
+
+  if (strlen(configDir)) {
+    wordexp_t full_path;
+    if (wordexp(configDir, &full_path, 0) != 0) {
+      errorPrint( "Invalid path %s\n", configDir);
+      return;
+    }
+    taos_options(TSDB_OPTION_CONFIGDIR, full_path.we_wordv[0]);
+    wordfree(&full_path);
+  }
+
+  g_args.test_mode = INSERT_TEST;
+  insertTestProcess();
+
+  if (false == g_Dbs.insert_only)
+    queryResult();
+}
+
+int main(int argc, char *argv[]) {
+  parse_args(argc, argv, &g_args);
+
+  debugPrint("meta file: %s\n", g_args.metaFile);
+
+  if (g_args.metaFile) {
+    initOfInsertMeta();
+    initOfQueryMeta();
+
+    if (false == getInfoFromJsonFile(g_args.metaFile)) {
+      printf("Failed to read %s\n", g_args.metaFile);
+      return 1;
+    }
+
+    testMetaFile();
+  } else {
+    memset(&g_Dbs, 0, sizeof(SDbs));
+    setParaFromArg();
+
+    if (NULL != g_args.sqlFile) {
+      TAOS* qtaos = taos_connect(
+              g_Dbs.host,
+              g_Dbs.user,
+              g_Dbs.password,
+              g_Dbs.db[0].dbName,
+              g_Dbs.port);
+      querySqlFile(qtaos, g_args.sqlFile);
+      taos_close(qtaos);
+
     } else {
-        pThreadInfo->ntables = g_args.num_of_tables;
-        pThreadInfo->end_table_to = g_args.num_of_tables -1;
-        tstrncpy(pThreadInfo->tb_prefix, g_args.tb_prefix, TSDB_TABLE_NAME_LEN);
-    }
-
-    pThreadInfo->taos = taos_connect(
-            g_Dbs.host,
-            g_Dbs.user,
-            g_Dbs.password,
-            g_Dbs.db[0].dbName,
-            g_Dbs.port);
-    if (pThreadInfo->taos == NULL) {
-        errorPrint( "Failed to connect to TDengine, reason:%s\n",
-                taos_errstr(NULL));
-        free(pThreadInfo);
-        exit(-1);
-    }
-
-    tstrncpy(pThreadInfo->filePath, g_Dbs.resultFile, MAX_FILE_NAME_LEN);
-
-    if (!g_Dbs.use_metric) {
-        pthread_create(&read_id, NULL, readTable, pThreadInfo);
-    } else {
-        pthread_create(&read_id, NULL, readMetric, pThreadInfo);
-    }
-    pthread_join(read_id, NULL);
-    taos_close(pThreadInfo->taos);
-    free(pThreadInfo);
-}
-
-static void testCmdLine() {
-
-    if (strlen(configDir)) {
-        wordexp_t full_path;
-        if (wordexp(configDir, &full_path, 0) != 0) {
-            errorPrint( "Invalid path %s\n", configDir);
-            return;
-        }
-        taos_options(TSDB_OPTION_CONFIGDIR, full_path.we_wordv[0]);
-        wordfree(&full_path);
-    }
-
-    g_args.test_mode = INSERT_TEST;
-    insertTestProcess();
-
-    if (false == g_Dbs.insert_only)
-        queryResult();
-}
-
-int main(int argc, char *argv[]) {
-    parse_args(argc, argv, &g_args);
-
-    debugPrint("meta file: %s\n", g_args.metaFile);
-
-    if (g_args.metaFile) {
-        initOfInsertMeta();
-        initOfQueryMeta();
-
-        if (false == getInfoFromJsonFile(g_args.metaFile)) {
-            printf("Failed to read %s\n", g_args.metaFile);
-            return 1;
-        }
-
-        testMetaFile();
-    } else {
-        memset(&g_Dbs, 0, sizeof(SDbs));
-        setParaFromArg();
-
-        if (NULL != g_args.sqlFile) {
-            TAOS* qtaos = taos_connect(
-                    g_Dbs.host,
-                    g_Dbs.user,
-                    g_Dbs.password,
-                    g_Dbs.db[0].dbName,
-                    g_Dbs.port);
-            querySqlFile(qtaos, g_args.sqlFile);
-            taos_close(qtaos);
-
-        } else {
-            testCmdLine();
-        }
-
-        if (g_dupstr)
-            free(g_dupstr);
-    }
-
-    return 0;
-}
+      testCmdLine();
+    }
+
+    if (g_dupstr)
+      free(g_dupstr);
+  }
+
+  return 0;
+}