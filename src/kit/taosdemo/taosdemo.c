﻿/*
 * Copyright (c) 2019 TAOS Data, Inc. <jhtao@taosdata.com>
 *
 * This program is free software: you can use, redistribute, and/or modify
 * it under the terms of the GNU Affero General Public License, version 3
 * or later ("AGPL"), as published by the Free Software Foundation.
 *
 * This program is distributed in the hope that it will be useful, but WITHOUT
 * ANY WARRANTY; without even the implied warranty of MERCHANTABILITY or
 * FITNESS FOR A PARTICULAR PURPOSE.
 *
 * You should have received a copy of the GNU Affero General Public License
 * along with this program. If not, see <http://www.gnu.org/licenses/>.
 */


/*
   when in some thread query return error, thread don't exit, but return, otherwise coredump in other thread.
*/

#include <stdint.h>
#define _GNU_SOURCE
#define CURL_STATICLIB

#ifdef LINUX
  #include <argp.h>
  #include <inttypes.h>
  #ifndef _ALPINE
    #include <error.h>
  #endif
  #include <pthread.h>
  #include <semaphore.h>
  #include <stdbool.h>
  #include <stdio.h>
  #include <string.h>
  #include <sys/time.h>
  #include <time.h>
  #include <unistd.h>
  #include <wordexp.h>
  #include <regex.h>
#else
  #include <regex.h>
  #include <stdio.h>
#endif

#include <assert.h>
#include <stdlib.h>
#include "cJSON.h"

#include "os.h"
#include "taos.h"
#include "taoserror.h"
#include "tutil.h"

#define REQ_EXTRA_BUF_LEN   1024
#define RESP_BUF_LEN        4096

extern char configDir[];

#define INSERT_JSON_NAME      "insert.json"
#define QUERY_JSON_NAME       "query.json"
#define SUBSCRIBE_JSON_NAME   "subscribe.json"

enum TEST_MODE {
    INSERT_TEST,            // 0
    QUERY_TEST,             // 1
    SUBSCRIBE_TEST,         // 2
    INVAID_TEST
};

#define MAX_RECORDS_PER_REQ     32766

#define MAX_SQL_SIZE       65536
#define BUFFER_SIZE        (65536*2)
#define COND_BUF_LEN        BUFFER_SIZE - 30
#define MAX_USERNAME_SIZE  64
#define MAX_PASSWORD_SIZE  64
#define MAX_DB_NAME_SIZE   64
#define MAX_HOSTNAME_SIZE  64
#define MAX_TB_NAME_SIZE   64
#define MAX_DATA_SIZE      (16*1024)+20     // max record len: 16*1024, timestamp string and ,('') need extra space
#define MAX_NUM_DATATYPE   10
#define OPT_ABORT          1 /* –abort */
#define STRING_LEN         60000
#define MAX_PREPARED_RAND  1000000
#define MAX_FILE_NAME_LEN  256

#define   MAX_SAMPLES_ONCE_FROM_FILE   10000
#define   MAX_NUM_DATATYPE 10

#define   MAX_DB_COUNT           8
#define   MAX_SUPER_TABLE_COUNT  200
#define   MAX_COLUMN_COUNT       1024
#define   MAX_TAG_COUNT          128

#define   MAX_QUERY_SQL_COUNT    100
#define   MAX_QUERY_SQL_LENGTH   1024

#define   MAX_DATABASE_COUNT     256
#define INPUT_BUF_LEN   256

#define DEFAULT_TIMESTAMP_STEP  1


typedef enum CREATE_SUB_TALBE_MOD_EN {
  PRE_CREATE_SUBTBL,
  AUTO_CREATE_SUBTBL,
  NO_CREATE_SUBTBL
} CREATE_SUB_TALBE_MOD_EN;

typedef enum TALBE_EXISTS_EN {
  TBL_NO_EXISTS,
  TBL_ALREADY_EXISTS,
  TBL_EXISTS_BUTT
} TALBE_EXISTS_EN;

enum enumSYNC_MODE {
  SYNC_MODE,
  ASYNC_MODE,
  MODE_BUT
};

typedef enum enumQUERY_CLASS {
    SPECIFIED_CLASS,
    STABLE_CLASS,
    CLASS_BUT
} QUERY_CLASS;

typedef enum enum_INSERT_MODE {
    PROGRESSIVE_INSERT_MODE,
    INTERLACE_INSERT_MODE,
    INVALID_INSERT_MODE
} INSERT_MODE;

typedef enum enumQUERY_TYPE {
  NO_INSERT_TYPE,
  INSERT_TYPE,
  QUERY_TYPE_BUT
} QUERY_TYPE;

enum _show_db_index {
  TSDB_SHOW_DB_NAME_INDEX,
  TSDB_SHOW_DB_CREATED_TIME_INDEX,
  TSDB_SHOW_DB_NTABLES_INDEX,
  TSDB_SHOW_DB_VGROUPS_INDEX,
  TSDB_SHOW_DB_REPLICA_INDEX,
  TSDB_SHOW_DB_QUORUM_INDEX,
  TSDB_SHOW_DB_DAYS_INDEX,
  TSDB_SHOW_DB_KEEP_INDEX,
  TSDB_SHOW_DB_CACHE_INDEX,
  TSDB_SHOW_DB_BLOCKS_INDEX,
  TSDB_SHOW_DB_MINROWS_INDEX,
  TSDB_SHOW_DB_MAXROWS_INDEX,
  TSDB_SHOW_DB_WALLEVEL_INDEX,
  TSDB_SHOW_DB_FSYNC_INDEX,
  TSDB_SHOW_DB_COMP_INDEX,
  TSDB_SHOW_DB_CACHELAST_INDEX,
  TSDB_SHOW_DB_PRECISION_INDEX,
  TSDB_SHOW_DB_UPDATE_INDEX,
  TSDB_SHOW_DB_STATUS_INDEX,
  TSDB_MAX_SHOW_DB
};

// -----------------------------------------SHOW TABLES CONFIGURE -------------------------------------
enum _show_stables_index {
  TSDB_SHOW_STABLES_NAME_INDEX,
  TSDB_SHOW_STABLES_CREATED_TIME_INDEX,
  TSDB_SHOW_STABLES_COLUMNS_INDEX,
  TSDB_SHOW_STABLES_METRIC_INDEX,
  TSDB_SHOW_STABLES_UID_INDEX,
  TSDB_SHOW_STABLES_TID_INDEX,
  TSDB_SHOW_STABLES_VGID_INDEX,
  TSDB_MAX_SHOW_STABLES
};

enum _describe_table_index {
  TSDB_DESCRIBE_METRIC_FIELD_INDEX,
  TSDB_DESCRIBE_METRIC_TYPE_INDEX,
  TSDB_DESCRIBE_METRIC_LENGTH_INDEX,
  TSDB_DESCRIBE_METRIC_NOTE_INDEX,
  TSDB_MAX_DESCRIBE_METRIC
};

typedef struct {
  char field[TSDB_COL_NAME_LEN + 1];
  char type[16];
  int length;
  char note[128];
} SColDes;

/* Used by main to communicate with parse_opt. */
static char *g_dupstr = NULL;

typedef struct SArguments_S {
  char *   metaFile;
  uint32_t test_mode;
  char *   host;
  uint16_t port;
  char *   user;
  char *   password;
  char *   database;
  int      replica;
  char *   tb_prefix;
  char *   sqlFile;
  bool     use_metric;
  bool     drop_database;
  bool     insert_only;
  bool     answer_yes;
  bool     debug_print;
  bool     verbose_print;
  bool     performance_print;
  char *   output_file;
  bool     async_mode;
  char *   datatype[MAX_NUM_DATATYPE + 1];
  uint32_t len_of_binary;
  uint32_t num_of_CPR;
  uint32_t num_of_threads;
  uint64_t insert_interval;
  int64_t  query_times;
  uint64_t interlace_rows;
  uint64_t num_of_RPR;                  // num_of_records_per_req
  uint64_t max_sql_len;
  int64_t  num_of_tables;
  int64_t  num_of_DPT;
  int      abort;
  int      disorderRatio;               // 0: no disorder, >0: x%
  int      disorderRange;               // ms or us by database precision
  uint32_t method_of_delete;
  char **  arg_list;
  uint64_t totalInsertRows;
  uint64_t totalAffectedRows;
} SArguments;

typedef struct SColumn_S {
  char      field[TSDB_COL_NAME_LEN + 1];
  char      dataType[MAX_TB_NAME_SIZE];
  uint32_t  dataLen;
  char      note[128];
} StrColumn;

typedef struct SSuperTable_S {
  char         sTblName[MAX_TB_NAME_SIZE+1];
  int64_t      childTblCount;
  bool         childTblExists;          // 0: no, 1: yes
  uint64_t     batchCreateTableNum;     // 0: no batch,  > 0: batch table number in one sql
  uint8_t      autoCreateTable;         // 0: create sub table, 1: auto create sub table
  char         childTblPrefix[MAX_TB_NAME_SIZE];
  char         dataSource[MAX_TB_NAME_SIZE+1];  // rand_gen or sample
  char         insertMode[MAX_TB_NAME_SIZE];    // taosc, rest
  int64_t      childTblLimit;
  uint64_t     childTblOffset;

//  int          multiThreadWriteOneTbl;  // 0: no, 1: yes
  uint64_t     interlaceRows;           //
  int          disorderRatio;           // 0: no disorder, >0: x%
  int          disorderRange;           // ms or us by database precision
  uint64_t     maxSqlLen;               //

  uint64_t     insertInterval;          // insert interval, will override global insert interval
  int64_t      insertRows;
  int64_t      timeStampStep;
  char         startTimestamp[MAX_TB_NAME_SIZE];
  char         sampleFormat[MAX_TB_NAME_SIZE];  // csv, json
  char         sampleFile[MAX_FILE_NAME_LEN+1];
  char         tagsFile[MAX_FILE_NAME_LEN+1];

  uint32_t     columnCount;
  StrColumn    columns[MAX_COLUMN_COUNT];
  uint32_t     tagCount;
  StrColumn    tags[MAX_TAG_COUNT];

  char*        childTblName;
  char*        colsOfCreateChildTable;
  uint64_t     lenOfOneRow;
  uint64_t     lenOfTagOfOneRow;

  char*        sampleDataBuf;
  //int          sampleRowCount;
  //int          sampleUsePos;

  uint32_t     tagSource;    // 0: rand, 1: tag sample
  char*        tagDataBuf;
  uint32_t     tagSampleCount;
  uint32_t     tagUsePos;

  // statistics
  uint64_t     totalInsertRows;
  uint64_t     totalAffectedRows;
} SSuperTable;

typedef struct {
  char     name[TSDB_DB_NAME_LEN + 1];
  char     create_time[32];
  int64_t  ntables;
  int32_t  vgroups;
  int16_t  replica;
  int16_t  quorum;
  int16_t  days;
  char     keeplist[32];
  int32_t  cache; //MB
  int32_t  blocks;
  int32_t  minrows;
  int32_t  maxrows;
  int8_t   wallevel;
  int32_t  fsync;
  int8_t   comp;
  int8_t   cachelast;
  char     precision[8];   // time resolution
  int8_t   update;
  char     status[16];
} SDbInfo;

typedef struct SDbCfg_S {
//  int       maxtablesPerVnode;
  uint32_t  minRows;        // 0 means default
  uint32_t  maxRows;        // 0 means default
  int       comp;
  int       walLevel;
  int       cacheLast;
  int       fsync;
  int       replica;
  int       update;
  int       keep;
  int       days;
  int       cache;
  int       blocks;
  int       quorum;
  char      precision[MAX_TB_NAME_SIZE];
} SDbCfg;

typedef struct SDataBase_S {
  char         dbName[MAX_DB_NAME_SIZE];
  bool         drop;  // 0: use exists, 1: if exists, drop then new create
  SDbCfg       dbCfg;
  uint64_t     superTblCount;
  SSuperTable  superTbls[MAX_SUPER_TABLE_COUNT];
} SDataBase;

typedef struct SDbs_S {
  char         cfgDir[MAX_FILE_NAME_LEN+1];
  char         host[MAX_HOSTNAME_SIZE];
  struct sockaddr_in serv_addr;

  uint16_t     port;
  char         user[MAX_USERNAME_SIZE];
  char         password[MAX_PASSWORD_SIZE];
  char         resultFile[MAX_FILE_NAME_LEN+1];
  bool         use_metric;
  bool         insert_only;
  bool         do_aggreFunc;
  bool         asyncMode;

  uint32_t     threadCount;
  uint32_t     threadCountByCreateTbl;
  uint32_t     dbCount;
  SDataBase    db[MAX_DB_COUNT];

  // statistics
  uint64_t     totalInsertRows;
  uint64_t     totalAffectedRows;

} SDbs;

typedef struct SpecifiedQueryInfo_S {
  uint64_t     queryInterval;  // 0: unlimit  > 0   loop/s
  uint64_t     concurrent;
  uint64_t     sqlCount;
  uint32_t     asyncMode; // 0: sync, 1: async
  uint64_t     subscribeInterval; // ms
  uint64_t     queryTimes;
  bool         subscribeRestart;
  int          subscribeKeepProgress;
  char         sql[MAX_QUERY_SQL_COUNT][MAX_QUERY_SQL_LENGTH+1];
  char         result[MAX_QUERY_SQL_COUNT][MAX_FILE_NAME_LEN+1];
  int          resubAfterConsume[MAX_QUERY_SQL_COUNT];
  TAOS_SUB*    tsub[MAX_QUERY_SQL_COUNT];
  uint64_t     totalQueried;
} SpecifiedQueryInfo;

typedef struct SuperQueryInfo_S {
  char         sTblName[MAX_TB_NAME_SIZE+1];
  uint64_t     queryInterval;  // 0: unlimit  > 0   loop/s
  uint32_t     threadCnt;
  uint32_t     asyncMode; // 0: sync, 1: async
  uint64_t     subscribeInterval; // ms
  bool         subscribeRestart;
  int          subscribeKeepProgress;
  uint64_t     queryTimes;
  int64_t      childTblCount;
  char         childTblPrefix[MAX_TB_NAME_SIZE];
  uint64_t     sqlCount;
  char         sql[MAX_QUERY_SQL_COUNT][MAX_QUERY_SQL_LENGTH+1];
  char         result[MAX_QUERY_SQL_COUNT][MAX_FILE_NAME_LEN+1];
  int          resubAfterConsume[MAX_QUERY_SQL_COUNT];
  TAOS_SUB*    tsub[MAX_QUERY_SQL_COUNT];

  char*        childTblName;
  uint64_t     totalQueried;
} SuperQueryInfo;

typedef struct SQueryMetaInfo_S {
  char         cfgDir[MAX_FILE_NAME_LEN+1];
  char         host[MAX_HOSTNAME_SIZE];
  uint16_t     port;
  struct       sockaddr_in serv_addr;
  char         user[MAX_USERNAME_SIZE];
  char         password[MAX_PASSWORD_SIZE];
  char         dbName[MAX_DB_NAME_SIZE+1];
  char         queryMode[MAX_TB_NAME_SIZE];  // taosc, rest

  SpecifiedQueryInfo  specifiedQueryInfo;
  SuperQueryInfo      superQueryInfo;
  uint64_t     totalQueried;
} SQueryMetaInfo;

typedef struct SThreadInfo_S {
  TAOS *    taos;
  int       threadID;
  char      db_name[MAX_DB_NAME_SIZE+1];
  uint32_t  time_precision;
  char      fp[4096];
  char      tb_prefix[MAX_TB_NAME_SIZE];
  uint64_t  start_table_from;
  uint64_t  end_table_to;
  int64_t   ntables;
  uint64_t  data_of_rate;
  int64_t   start_time;
  char*     cols;
  bool      use_metric;
  SSuperTable* superTblInfo;

  // for async insert
  tsem_t    lock_sem;
  int64_t   counter;
  uint64_t  st;
  uint64_t  et;
  uint64_t  lastTs;

  // sample data
  int64_t   samplePos;
  // statistics
  uint64_t  totalInsertRows;
  uint64_t  totalAffectedRows;

  // insert delay statistics
  uint64_t  cntDelay;
  uint64_t  totalDelay;
  uint64_t  avgDelay;
  uint64_t  maxDelay;
  uint64_t  minDelay;

  // seq of query or subscribe
  uint64_t  querySeq;   // sequence number of sql command

} threadInfo;

#ifdef WINDOWS
#define _CRT_RAND_S

#include <windows.h>
#include <winsock2.h>

typedef unsigned __int32 uint32_t;

#pragma comment ( lib, "ws2_32.lib" )
// Some old MinGW/CYGWIN distributions don't define this:
#ifndef ENABLE_VIRTUAL_TERMINAL_PROCESSING
  #define ENABLE_VIRTUAL_TERMINAL_PROCESSING  0x0004
#endif // ENABLE_VIRTUAL_TERMINAL_PROCESSING

static HANDLE g_stdoutHandle;
static DWORD g_consoleMode;

static void setupForAnsiEscape(void) {
  DWORD mode = 0;
  g_stdoutHandle = GetStdHandle(STD_OUTPUT_HANDLE);

  if(g_stdoutHandle == INVALID_HANDLE_VALUE) {
    exit(GetLastError());
  }

  if(!GetConsoleMode(g_stdoutHandle, &mode)) {
    exit(GetLastError());
  }

  g_consoleMode = mode;

  // Enable ANSI escape codes
  mode |= ENABLE_VIRTUAL_TERMINAL_PROCESSING;

  if(!SetConsoleMode(g_stdoutHandle, mode)) {
    exit(GetLastError());
  }
}

static void resetAfterAnsiEscape(void) {
  // Reset colors
  printf("\x1b[0m");

  // Reset console mode
  if(!SetConsoleMode(g_stdoutHandle, g_consoleMode)) {
    exit(GetLastError());
  }
}

static int taosRandom()
{
    int number;
    rand_s(&number);

    return number;
}
#else   // Not windows
static void setupForAnsiEscape(void) {}

static void resetAfterAnsiEscape(void) {
  // Reset colors
  printf("\x1b[0m");
}

#include <time.h>

static int taosRandom()
{
  return rand();
}

#endif // ifdef Windows

static void prompt();
static int createDatabasesAndStables();
static void createChildTables();
static int queryDbExec(TAOS *taos, char *command, QUERY_TYPE type, bool quiet);
static int postProceSql(char *host, struct sockaddr_in *pServAddr,
        uint16_t port, char* sqlstr, char *resultFile);

/* ************ Global variables ************  */

int32_t  randint[MAX_PREPARED_RAND];
int64_t  randbigint[MAX_PREPARED_RAND];
float    randfloat[MAX_PREPARED_RAND];
double   randdouble[MAX_PREPARED_RAND];
char *aggreFunc[] = {"*", "count(*)", "avg(col0)", "sum(col0)",
    "max(col0)", "min(col0)", "first(col0)", "last(col0)"};

SArguments g_args = {
                     NULL,            // metaFile
                     0,               // test_mode
                     "127.0.0.1",     // host
                     6030,            // port
                     "root",          // user
                     #ifdef _TD_POWER_
                     "powerdb",      // password
                     #else
                     "taosdata",      // password
                     #endif
                     "test",          // database
                     1,               // replica
                     "t",             // tb_prefix
                     NULL,            // sqlFile
                     true,            // use_metric
                     true,            // drop_database
                     true,            // insert_only
                     false,           // debug_print
                     false,           // verbose_print
                     false,           // performance statistic print
                     false,           // answer_yes;
                     "./output.txt",  // output_file
                     0,               // mode : sync or async
                     {
                     "INT",           // datatype
                     "INT",           // datatype
                     "INT",           // datatype
                     "INT",           // datatype
                     },
                     16,              // len_of_binary
                     4,               // num_of_CPR
                     10,              // num_of_connections/thread
                     0,               // insert_interval
                     1,               // query_times
                     0,               // interlace_rows;
                     30000,           // num_of_RPR
                     (1024*1024),         // max_sql_len
                     10000,           // num_of_tables
                     10000,           // num_of_DPT
                     0,               // abort
                     0,               // disorderRatio
                     1000,            // disorderRange
                     1,               // method_of_delete
                     NULL             // arg_list
};



static SDbs            g_Dbs;
static int64_t         g_totalChildTables = 0;
static SQueryMetaInfo  g_queryInfo;
static FILE *          g_fpOfInsertResult = NULL;

#define debugPrint(fmt, ...) \
    do { if (g_args.debug_print || g_args.verbose_print) \
      fprintf(stderr, "DEBG: "fmt, __VA_ARGS__); } while(0)

#define verbosePrint(fmt, ...) \
    do { if (g_args.verbose_print) \
        fprintf(stderr, "VERB: "fmt, __VA_ARGS__); } while(0)

#define performancePrint(fmt, ...) \
    do { if (g_args.performance_print) \
        fprintf(stderr, "VERB: "fmt, __VA_ARGS__); } while(0)

#define errorPrint(fmt, ...) \
    do { fprintf(stderr, "ERROR: "fmt, __VA_ARGS__); } while(0)


///////////////////////////////////////////////////

static void ERROR_EXIT(const char *msg) { perror(msg); exit(-1); }

#ifndef TAOSDEMO_COMMIT_SHA1
#define TAOSDEMO_COMMIT_SHA1 "unknown"
#endif

#ifndef TD_VERNUMBER
#define TD_VERNUMBER    "unknown"
#endif

#ifndef TAOSDEMO_STATUS
#define TAOSDEMO_STATUS "unknown"
#endif

static void printVersion() {
    char tdengine_ver[] = TD_VERNUMBER;
    char taosdemo_ver[] = TAOSDEMO_COMMIT_SHA1;
    char taosdemo_status[] = TAOSDEMO_STATUS;

    if (strlen(taosdemo_status) == 0) {
        printf("taosdemo verison %s-%s\n",
                tdengine_ver, taosdemo_ver);
    } else {
        printf("taosdemo verison %s-%s, status:%s\n",
                tdengine_ver, taosdemo_ver, taosdemo_status);
    }
}

static void printHelp() {
  char indent[10] = "        ";
  printf("%s%s%s%s\n", indent, "-f", indent,
          "The meta file to the execution procedure. Default is './meta.json'.");
  printf("%s%s%s%s\n", indent, "-u", indent,
          "The TDengine user name to use when connecting to the server. Default is 'root'.");
#ifdef _TD_POWER_
  printf("%s%s%s%s\n", indent, "-P", indent,
          "The password to use when connecting to the server. Default is 'powerdb'.");
  printf("%s%s%s%s\n", indent, "-c", indent,
          "Configuration directory. Default is '/etc/power/'.");
#else
  printf("%s%s%s%s\n", indent, "-P", indent,
          "The password to use when connecting to the server. Default is 'taosdata'.");
  printf("%s%s%s%s\n", indent, "-c", indent,
          "Configuration directory. Default is '/etc/taos/'.");
#endif
  printf("%s%s%s%s\n", indent, "-h", indent,
          "The host to connect to TDengine. Default is localhost.");
  printf("%s%s%s%s\n", indent, "-p", indent,
          "The TCP/IP port number to use for the connection. Default is 0.");
  printf("%s%s%s%s\n", indent, "-d", indent,
          "Destination database. Default is 'test'.");
  printf("%s%s%s%s\n", indent, "-a", indent,
          "Set the replica parameters of the database, Default 1, min: 1, max: 3.");
  printf("%s%s%s%s\n", indent, "-m", indent,
          "Table prefix name. Default is 't'.");
  printf("%s%s%s%s\n", indent, "-s", indent, "The select sql file.");
  printf("%s%s%s%s\n", indent, "-N", indent, "Use normal table flag.");
  printf("%s%s%s%s\n", indent, "-o", indent,
          "Direct output to the named file. Default is './output.txt'.");
  printf("%s%s%s%s\n", indent, "-q", indent,
          "Query mode -- 0: SYNC, 1: ASYNC. Default is SYNC.");
  printf("%s%s%s%s\n", indent, "-b", indent,
          "The data_type of columns, default: INT,INT,INT,INT.");
  printf("%s%s%s%s\n", indent, "-w", indent,
          "The length of data_type 'BINARY' or 'NCHAR'. Default is 16");
  printf("%s%s%s%s%d\n", indent, "-l", indent,
          "The number of columns per record. Default is 4. Max values is ",
       MAX_NUM_DATATYPE);
  printf("%s%s%s%s\n", indent, "-T", indent,
          "The number of threads. Default is 10.");
  printf("%s%s%s%s\n", indent, "-i", indent,
          "The sleep time (ms) between insertion. Default is 0.");
  printf("%s%s%s%s\n", indent, "-r", indent,
          "The number of records per request. Default is 30000.");
  printf("%s%s%s%s\n", indent, "-t", indent,
          "The number of tables. Default is 10000.");
  printf("%s%s%s%s\n", indent, "-n", indent,
          "The number of records per table. Default is 10000.");
  printf("%s%s%s%s\n", indent, "-x", indent, "Not insert only flag.");
  printf("%s%s%s%s\n", indent, "-y", indent, "Default input yes for prompt.");
  printf("%s%s%s%s\n", indent, "-O", indent,
          "Insert mode--0: In order, 1 ~ 50: disorder ratio. Default is in order.");
  printf("%s%s%s%s\n", indent, "-R", indent,
          "Out of order data's range, ms, default is 1000.");
  printf("%s%s%s%s\n", indent, "-g", indent,
          "Print debug info.");
  printf("%s%s%s\n", indent, "-V, --version\t",
          "Print version info.");
  printf("%s%s%s%s\n", indent, "--help\t", indent,
          "Print command line arguments list info.");
/*    printf("%s%s%s%s\n", indent, "-D", indent,
          "if elete database if exists. 0: no, 1: yes, default is 1");
          */
}

static bool isStringNumber(char *input)
{
  int len = strlen(input);
  if (0 == len) {
    return false;
  }

  for (int i = 0; i < len; i++) {
    if (!isdigit(input[i]))
      return false;
  }

  return true;
}

static void parse_args(int argc, char *argv[], SArguments *arguments) {

  for (int i = 1; i < argc; i++) {
    if (strcmp(argv[i], "-f") == 0) {
      arguments->metaFile = argv[++i];
    } else if (strcmp(argv[i], "-c") == 0) {
      if (argc == i+1) {
        printHelp();
        errorPrint("%s", "\n\t-c need a valid path following!\n");
        exit(EXIT_FAILURE);
      }
      tstrncpy(configDir, argv[++i], TSDB_FILENAME_LEN);
    } else if (strcmp(argv[i], "-h") == 0) {
      if (argc == i+1) {
        printHelp();
        errorPrint("%s", "\n\t-h need a valid string following!\n");
        exit(EXIT_FAILURE);
      }
      arguments->host = argv[++i];
    } else if (strcmp(argv[i], "-p") == 0) {
      if ((argc == i+1) ||
        (!isStringNumber(argv[i+1]))) {
        printHelp();
        errorPrint("%s", "\n\t-p need a number following!\n");
        exit(EXIT_FAILURE);
      }
      arguments->port = atoi(argv[++i]);
    } else if (strcmp(argv[i], "-u") == 0) {
      if (argc == i+1) {
        printHelp();
        errorPrint("%s", "\n\t-u need a valid string following!\n");
        exit(EXIT_FAILURE);
      }
      arguments->user = argv[++i];
    } else if (strcmp(argv[i], "-P") == 0) {
      if (argc == i+1) {
        printHelp();
        errorPrint("%s", "\n\t-P need a valid string following!\n");
        exit(EXIT_FAILURE);
      }
      arguments->password = argv[++i];
    } else if (strcmp(argv[i], "-o") == 0) {
      if (argc == i+1) {
        printHelp();
        errorPrint("%s", "\n\t-o need a valid string following!\n");
        exit(EXIT_FAILURE);
      }
      arguments->output_file = argv[++i];
    } else if (strcmp(argv[i], "-s") == 0) {
      if (argc == i+1) {
        printHelp();
        errorPrint("%s", "\n\t-s need a valid string following!\n");
        exit(EXIT_FAILURE);
      }
      arguments->sqlFile = argv[++i];
    } else if (strcmp(argv[i], "-q") == 0) {
      if ((argc == i+1)
              || (!isStringNumber(argv[i+1]))) {
        printHelp();
        errorPrint("%s", "\n\t-q need a number following!\nQuery mode -- 0: SYNC, 1: ASYNC. Default is SYNC.\n");
        exit(EXIT_FAILURE);
      }
      arguments->async_mode = atoi(argv[++i]);
    } else if (strcmp(argv[i], "-T") == 0) {
      if ((argc == i+1)
              || (!isStringNumber(argv[i+1]))) {
        printHelp();
        errorPrint("%s", "\n\t-T need a number following!\n");
        exit(EXIT_FAILURE);
      }
      arguments->num_of_threads = atoi(argv[++i]);
    } else if (strcmp(argv[i], "-i") == 0) {
      if ((argc == i+1) ||
        (!isStringNumber(argv[i+1]))) {
        printHelp();
        errorPrint("%s", "\n\t-i need a number following!\n");
        exit(EXIT_FAILURE);
      }
      arguments->insert_interval = atoi(argv[++i]);
    } else if (strcmp(argv[i], "-qt") == 0) {
      if ((argc == i+1)
              || (!isStringNumber(argv[i+1]))) {
        printHelp();
        errorPrint("%s", "\n\t-qt need a number following!\n");
        exit(EXIT_FAILURE);
      }
      arguments->query_times = atoi(argv[++i]);
    } else if (strcmp(argv[i], "-B") == 0) {
      if ((argc == i+1)
              || (!isStringNumber(argv[i+1]))) {
        printHelp();
        errorPrint("%s", "\n\t-B need a number following!\n");
        exit(EXIT_FAILURE);
      }
      arguments->interlace_rows = atoi(argv[++i]);
    } else if (strcmp(argv[i], "-r") == 0) {
      if ((argc == i+1)
              || (!isStringNumber(argv[i+1]))) {
        printHelp();
        errorPrint("%s", "\n\t-r need a number following!\n");
        exit(EXIT_FAILURE);
      }
      arguments->num_of_RPR = atoi(argv[++i]);
    } else if (strcmp(argv[i], "-t") == 0) {
      if ((argc == i+1) ||
        (!isStringNumber(argv[i+1]))) {
        printHelp();
        errorPrint("%s", "\n\t-t need a number following!\n");
        exit(EXIT_FAILURE);
      }
      arguments->num_of_tables = atoi(argv[++i]);
    } else if (strcmp(argv[i], "-n") == 0) {
      if ((argc == i+1) ||
        (!isStringNumber(argv[i+1]))) {
        printHelp();
        errorPrint("%s", "\n\t-n need a number following!\n");
        exit(EXIT_FAILURE);
      }
      arguments->num_of_DPT = atoi(argv[++i]);
    } else if (strcmp(argv[i], "-d") == 0) {
      if (argc == i+1) {
        printHelp();
        errorPrint("%s", "\n\t-d need a valid string following!\n");
        exit(EXIT_FAILURE);
      }
      arguments->database = argv[++i];
    } else if (strcmp(argv[i], "-l") == 0) {
      if (argc == i+1) {
        if (!isStringNumber(argv[i+1])) {
            printHelp();
            errorPrint("%s", "\n\t-l need a number following!\n");
            exit(EXIT_FAILURE);
        }
      }
      arguments->num_of_CPR = atoi(argv[++i]);

      if (arguments->num_of_CPR > MAX_NUM_DATATYPE) {
          printf("WARNING: max acceptible columns count is %d\n", MAX_NUM_DATATYPE);
          prompt();
          arguments->num_of_CPR = MAX_NUM_DATATYPE;
      }

      for (int col = arguments->num_of_CPR; col < MAX_NUM_DATATYPE; col++) {
          arguments->datatype[col] = NULL;
      }

    } else if (strcmp(argv[i], "-b") == 0) {
      if (argc == i+1) {
        printHelp();
        errorPrint("%s", "\n\t-b need valid string following!\n");
        exit(EXIT_FAILURE);
      }
      ++i;
      if (strstr(argv[i], ",") == NULL) {
        // only one col
        if (strcasecmp(argv[i], "INT")
                && strcasecmp(argv[i], "FLOAT")
                && strcasecmp(argv[i], "TINYINT")
                && strcasecmp(argv[i], "BOOL")
                && strcasecmp(argv[i], "SMALLINT")
                && strcasecmp(argv[i], "BIGINT")
                && strcasecmp(argv[i], "DOUBLE")
                && strcasecmp(argv[i], "BINARY")
                && strcasecmp(argv[i], "NCHAR")) {
          printHelp();
          errorPrint("%s", "-b: Invalid data_type!\n");
          exit(EXIT_FAILURE);
        }
        arguments->datatype[0] = argv[i];
      } else {
        // more than one col
        int index = 0;
        g_dupstr = strdup(argv[i]);
        char *running = g_dupstr;
        char *token = strsep(&running, ",");
        while(token != NULL) {
          if (strcasecmp(token, "INT")
                  && strcasecmp(token, "FLOAT")
                  && strcasecmp(token, "TINYINT")
                  && strcasecmp(token, "BOOL")
                  && strcasecmp(token, "SMALLINT")
                  && strcasecmp(token, "BIGINT")
                  && strcasecmp(token, "DOUBLE")
                  && strcasecmp(token, "BINARY")
                  && strcasecmp(token, "NCHAR")) {
            printHelp();
            free(g_dupstr);
            errorPrint("%s", "-b: Invalid data_type!\n");
            exit(EXIT_FAILURE);
          }
          arguments->datatype[index++] = token;
          token = strsep(&running, ",");
          if (index >= MAX_NUM_DATATYPE) break;
        }
        arguments->datatype[index] = NULL;
      }
    } else if (strcmp(argv[i], "-w") == 0) {
      if ((argc == i+1) ||
        (!isStringNumber(argv[i+1]))) {
        printHelp();
        errorPrint("%s", "\n\t-w need a number following!\n");
        exit(EXIT_FAILURE);
      }
      arguments->len_of_binary = atoi(argv[++i]);
    } else if (strcmp(argv[i], "-m") == 0) {
      if ((argc == i+1) ||
        (!isStringNumber(argv[i+1]))) {
        printHelp();
        errorPrint("%s", "\n\t-m need a number following!\n");
        exit(EXIT_FAILURE);
      }
      arguments->tb_prefix = argv[++i];
    } else if (strcmp(argv[i], "-N") == 0) {
      arguments->use_metric = false;
    } else if (strcmp(argv[i], "-x") == 0) {
      arguments->insert_only = false;
    } else if (strcmp(argv[i], "-y") == 0) {
      arguments->answer_yes = true;
    } else if (strcmp(argv[i], "-g") == 0) {
      arguments->debug_print = true;
    } else if (strcmp(argv[i], "-gg") == 0) {
      arguments->verbose_print = true;
    } else if (strcmp(argv[i], "-pp") == 0) {
      arguments->performance_print = true;
    } else if (strcmp(argv[i], "-O") == 0) {
      if ((argc == i+1) ||
        (!isStringNumber(argv[i+1]))) {
        printHelp();
        errorPrint("%s", "\n\t-O need a number following!\n");
        exit(EXIT_FAILURE);
      }

      arguments->disorderRatio = atoi(argv[++i]);

      if (arguments->disorderRatio > 50) {
        arguments->disorderRatio = 50;
      }

      if (arguments->disorderRatio < 0) {
        arguments->disorderRatio = 0;
      }

    } else if (strcmp(argv[i], "-R") == 0) {
      if ((argc == i+1) ||
        (!isStringNumber(argv[i+1]))) {
        printHelp();
        errorPrint("%s", "\n\t-R need a number following!\n");
        exit(EXIT_FAILURE);
      }

      arguments->disorderRange = atoi(argv[++i]);
      if (arguments->disorderRange < 0)
        arguments->disorderRange = 1000;

    } else if (strcmp(argv[i], "-a") == 0) {
      if ((argc == i+1) ||
        (!isStringNumber(argv[i+1]))) {
        printHelp();
        errorPrint("%s", "\n\t-a need a number following!\n");
        exit(EXIT_FAILURE);
      }
      arguments->replica = atoi(argv[++i]);
      if (arguments->replica > 3 || arguments->replica < 1) {
          arguments->replica = 1;
      }
    } else if (strcmp(argv[i], "-D") == 0) {
      arguments->method_of_delete = atoi(argv[++i]);
      if (arguments->method_of_delete > 3) {
        errorPrint("%s", "\n\t-D need a valud (0~3) number following!\n");
        exit(EXIT_FAILURE);
      }
    } else if ((strcmp(argv[i], "--version") == 0) ||
        (strcmp(argv[i], "-V") == 0)){
      printVersion();
      exit(0);
    } else if (strcmp(argv[i], "--help") == 0) {
      printHelp();
      exit(0);
    } else {
      printHelp();
      errorPrint("%s", "ERROR: wrong options\n");
      exit(EXIT_FAILURE);
    }
  }

  if (((arguments->debug_print) && (arguments->metaFile == NULL))
          || arguments->verbose_print) {
    printf("###################################################################\n");
    printf("# meta file:                         %s\n", arguments->metaFile);
    printf("# Server IP:                         %s:%hu\n",
            arguments->host == NULL ? "localhost" : arguments->host,
            arguments->port );
    printf("# User:                              %s\n", arguments->user);
    printf("# Password:                          %s\n", arguments->password);
    printf("# Use metric:                        %s\n", arguments->use_metric ? "true" : "false");
    if (*(arguments->datatype)) {
        printf("# Specified data type:               ");
        for (int i = 0; i < MAX_NUM_DATATYPE; i++)
            if (arguments->datatype[i])
               printf("%s,", arguments->datatype[i]);
            else
                break;
        printf("\n");
    }
    printf("# Insertion interval:                %"PRIu64"\n",
            arguments->insert_interval);
    printf("# Number of records per req:         %"PRIu64"\n",
            arguments->num_of_RPR);
    printf("# Max SQL length:                    %"PRIu64"\n",
            arguments->max_sql_len);
    printf("# Length of Binary:                  %d\n", arguments->len_of_binary);
    printf("# Number of Threads:                 %d\n", arguments->num_of_threads);
    printf("# Number of Tables:                  %"PRId64"\n",
            arguments->num_of_tables);
    printf("# Number of Data per Table:          %"PRId64"\n",
            arguments->num_of_DPT);
    printf("# Database name:                     %s\n", arguments->database);
    printf("# Table prefix:                      %s\n", arguments->tb_prefix);
    if (arguments->disorderRatio) {
      printf("# Data order:                        %d\n", arguments->disorderRatio);
      printf("# Data out of order rate:            %d\n", arguments->disorderRange);

    }
    printf("# Delete method:                     %d\n", arguments->method_of_delete);
    printf("# Answer yes when prompt:            %d\n", arguments->answer_yes);
    printf("# Print debug info:                  %d\n", arguments->debug_print);
    printf("# Print verbose info:                %d\n", arguments->verbose_print);
    printf("###################################################################\n");

    prompt();
  }
}

static bool getInfoFromJsonFile(char* file);
//static int generateOneRowDataForStb(SSuperTable* stbInfo);
//static int getDataIntoMemForStb(SSuperTable* stbInfo);
static void init_rand_data();
static void tmfclose(FILE *fp) {
  if (NULL != fp) {
    fclose(fp);
  }
}

static void tmfree(char *buf) {
  if (NULL != buf) {
    free(buf);
  }
}

static int queryDbExec(TAOS *taos, char *command, QUERY_TYPE type, bool quiet) {
  int i;
  TAOS_RES *res = NULL;
  int32_t   code = -1;

  for (i = 0; i < 5; i++) {
    if (NULL != res) {
      taos_free_result(res);
      res = NULL;
    }

    res = taos_query(taos, command);
    code = taos_errno(res);
    if (0 == code) {
      break;
    }
  }

  if (code != 0) {
    if (!quiet) {
      debugPrint("%s() LN%d - command: %s\n", __func__, __LINE__, command);
      errorPrint("Failed to execute %s, reason: %s\n", command, taos_errstr(res));
    }
    taos_free_result(res);
    //taos_close(taos);
    return -1;
  }

  if (INSERT_TYPE == type) {
    int affectedRows = taos_affected_rows(res);
    taos_free_result(res);
    return affectedRows;
  }

  taos_free_result(res);
  return 0;
}

static void appendResultBufToFile(char *resultBuf, char *resultFile)
{
  FILE *fp = NULL;
  if (resultFile[0] != 0) {
    fp = fopen(resultFile, "at");
    if (fp == NULL) {
      errorPrint(
              "%s() LN%d, failed to open result file: %s, result will not save to file\n",
              __func__, __LINE__, resultFile);
      return;
    }
  }

  fprintf(fp, "%s", resultBuf);
  tmfclose(fp);
}

static void appendResultToFile(TAOS_RES *res, char* resultFile) {
  TAOS_ROW    row = NULL;
  int         num_rows = 0;
  int         num_fields = taos_field_count(res);
  TAOS_FIELD *fields     = taos_fetch_fields(res);

  char* databuf = (char*) calloc(1, 100*1024*1024);
  if (databuf == NULL) {
    errorPrint("%s() LN%d, failed to malloc, warning: save result to file slowly!\n",
            __func__, __LINE__);
    return ;
  }

  int   totalLen = 0;
  char  temp[16000];

  // fetch the records row by row
  while((row = taos_fetch_row(res))) {
    if (totalLen >= 100*1024*1024 - 32000) {
      appendResultBufToFile(databuf, resultFile);
      totalLen = 0;
      memset(databuf, 0, 100*1024*1024);
    }
    num_rows++;
    int len = taos_print_row(temp, row, fields, num_fields);
    len += sprintf(temp + len, "\n");
    //printf("query result:%s\n", temp);
    memcpy(databuf + totalLen, temp, len);
    totalLen += len;
  }

  verbosePrint("%s() LN%d, databuf=%s resultFile=%s\n",
          __func__, __LINE__, databuf, resultFile);
  appendResultBufToFile(databuf, resultFile);
  free(databuf);
}

static void selectAndGetResult(
        threadInfo *pThreadInfo, char *command)
{
  if (0 == strncasecmp(g_queryInfo.queryMode, "taosc", strlen("taosc"))) {
    TAOS_RES *res = taos_query(pThreadInfo->taos, command);
    if (res == NULL || taos_errno(res) != 0) {
        errorPrint("%s() LN%d, failed to execute sql:%s, reason:%s\n",
            __func__, __LINE__, command, taos_errstr(res));
        taos_free_result(res);
        return;
    }

    if ((strlen(pThreadInfo->fp))) {
      appendResultToFile(res, pThreadInfo->fp);
    }
    taos_free_result(res);

  } else if (0 == strncasecmp(g_queryInfo.queryMode, "rest", strlen("rest"))) {
      int retCode = postProceSql(
              g_queryInfo.host, &(g_queryInfo.serv_addr), g_queryInfo.port,
              command,
              pThreadInfo->fp);
      if (0 != retCode) {
        printf("====restful return fail, threadID[%d]\n", pThreadInfo->threadID);
      }

  } else {
      errorPrint("%s() LN%d, unknown query mode: %s\n",
        __func__, __LINE__, g_queryInfo.queryMode);
  }
}

static int32_t rand_bool(){
  static int cursor;
  cursor++;
  cursor = cursor % MAX_PREPARED_RAND;
  return randint[cursor] % 2;
}

static int32_t rand_tinyint(){
  static int cursor;
  cursor++;
  cursor = cursor % MAX_PREPARED_RAND;
  return randint[cursor] % 128;
}

static int32_t rand_smallint(){
  static int cursor;
  cursor++;
  cursor = cursor % MAX_PREPARED_RAND;
  return randint[cursor] % 32767;
}

static int32_t rand_int(){
  static int cursor;
  cursor++;
  cursor = cursor % MAX_PREPARED_RAND;
  return randint[cursor];
}

static int64_t rand_bigint(){
  static int cursor;
  cursor++;
  cursor = cursor % MAX_PREPARED_RAND;
  return randbigint[cursor];
}

static float rand_float(){
  static int cursor;
  cursor++;
  cursor = cursor % MAX_PREPARED_RAND;
  return randfloat[cursor];
}

#if 0
static const char charNum[] = "0123456789";

static void nonrand_string(char *, int) __attribute__ ((unused));   // reserve for debugging purpose
static void nonrand_string(char *str, int size)
{
  str[0] = 0;
  if (size > 0) {
    int n;
    for (n = 0; n < size; n++) {
      str[n] = charNum[n % 10];
    }
    str[n] = 0;
  }
}
#endif

static const char charset[] = "abcdefghijklmnopqrstuvwxyzABCDEFGHIJKLMNOPQRSTUVWXYZ1234567890";

static void rand_string(char *str, int size) {
  str[0] = 0;
  if (size > 0) {
    //--size;
    int n;
    for (n = 0; n < size; n++) {
      int key = abs(rand_tinyint()) % (int)(sizeof(charset) - 1);
      str[n] = charset[key];
    }
    str[n] = 0;
  }
}

static double rand_double() {
  static int cursor;
  cursor++;
  cursor = cursor % MAX_PREPARED_RAND;
  return randdouble[cursor];

}

static void init_rand_data() {
  for (int i = 0; i < MAX_PREPARED_RAND; i++){
    randint[i] = (int)(taosRandom() % 65535);
    randbigint[i] = (int64_t)(taosRandom() % 2147483648);
    randfloat[i] = (float)(taosRandom() / 1000.0);
    randdouble[i] = (double)(taosRandom() / 1000000.0);
  }
}

#define SHOW_PARSE_RESULT_START()   \
    do { if (g_args.metaFile)  \
        printf("\033[1m\033[40;32m================ %s parse result START ================\033[0m\n", \
                g_args.metaFile); } while(0)

#define SHOW_PARSE_RESULT_END() \
    do { if (g_args.metaFile)   \
        printf("\033[1m\033[40;32m================ %s parse result END================\033[0m\n", \
                g_args.metaFile); } while(0)

#define SHOW_PARSE_RESULT_START_TO_FILE(fp)   \
    do { if (g_args.metaFile)  \
        fprintf(fp, "\033[1m\033[40;32m================ %s parse result START ================\033[0m\n", \
                g_args.metaFile); } while(0)

#define SHOW_PARSE_RESULT_END_TO_FILE(fp) \
    do { if (g_args.metaFile)   \
        fprintf(fp, "\033[1m\033[40;32m================ %s parse result END================\033[0m\n", \
                g_args.metaFile); } while(0)

static int printfInsertMeta() {
    SHOW_PARSE_RESULT_START();

  printf("host:                       \033[33m%s:%u\033[0m\n",
          g_Dbs.host, g_Dbs.port);
  printf("user:                       \033[33m%s\033[0m\n", g_Dbs.user);
  printf("password:                   \033[33m%s\033[0m\n", g_Dbs.password);
  printf("configDir:                  \033[33m%s\033[0m\n", configDir);
  printf("resultFile:                 \033[33m%s\033[0m\n", g_Dbs.resultFile);
  printf("thread num of insert data:  \033[33m%d\033[0m\n", g_Dbs.threadCount);
  printf("thread num of create table: \033[33m%d\033[0m\n",
          g_Dbs.threadCountByCreateTbl);
  printf("top insert interval:        \033[33m%"PRIu64"\033[0m\n",
          g_args.insert_interval);
  printf("number of records per req:  \033[33m%"PRIu64"\033[0m\n",
          g_args.num_of_RPR);
  printf("max sql length:             \033[33m%"PRIu64"\033[0m\n",
          g_args.max_sql_len);

  printf("database count:             \033[33m%d\033[0m\n", g_Dbs.dbCount);

  for (int i = 0; i < g_Dbs.dbCount; i++) {
    printf("database[\033[33m%d\033[0m]:\n", i);
    printf("  database[%d] name:      \033[33m%s\033[0m\n",
            i, g_Dbs.db[i].dbName);
    if (0 == g_Dbs.db[i].drop) {
      printf("  drop:                  \033[33mno\033[0m\n");
    } else {
      printf("  drop:                  \033[33myes\033[0m\n");
    }

    if (g_Dbs.db[i].dbCfg.blocks > 0) {
      printf("  blocks:                \033[33m%d\033[0m\n",
              g_Dbs.db[i].dbCfg.blocks);
    }
    if (g_Dbs.db[i].dbCfg.cache > 0) {
      printf("  cache:                 \033[33m%d\033[0m\n",
              g_Dbs.db[i].dbCfg.cache);
    }
    if (g_Dbs.db[i].dbCfg.days > 0) {
      printf("  days:                  \033[33m%d\033[0m\n",
              g_Dbs.db[i].dbCfg.days);
    }
    if (g_Dbs.db[i].dbCfg.keep > 0) {
      printf("  keep:                  \033[33m%d\033[0m\n",
              g_Dbs.db[i].dbCfg.keep);
    }
    if (g_Dbs.db[i].dbCfg.replica > 0) {
      printf("  replica:               \033[33m%d\033[0m\n",
              g_Dbs.db[i].dbCfg.replica);
    }
    if (g_Dbs.db[i].dbCfg.update > 0) {
      printf("  update:                \033[33m%d\033[0m\n",
              g_Dbs.db[i].dbCfg.update);
    }
    if (g_Dbs.db[i].dbCfg.minRows > 0) {
      printf("  minRows:               \033[33m%d\033[0m\n",
              g_Dbs.db[i].dbCfg.minRows);
    }
    if (g_Dbs.db[i].dbCfg.maxRows > 0) {
      printf("  maxRows:               \033[33m%d\033[0m\n",
              g_Dbs.db[i].dbCfg.maxRows);
    }
    if (g_Dbs.db[i].dbCfg.comp > 0) {
      printf("  comp:                  \033[33m%d\033[0m\n", g_Dbs.db[i].dbCfg.comp);
    }
    if (g_Dbs.db[i].dbCfg.walLevel > 0) {
      printf("  walLevel:              \033[33m%d\033[0m\n",
              g_Dbs.db[i].dbCfg.walLevel);
    }
    if (g_Dbs.db[i].dbCfg.fsync > 0) {
      printf("  fsync:                 \033[33m%d\033[0m\n",
              g_Dbs.db[i].dbCfg.fsync);
    }
    if (g_Dbs.db[i].dbCfg.quorum > 0) {
      printf("  quorum:                \033[33m%d\033[0m\n",
              g_Dbs.db[i].dbCfg.quorum);
    }
    if (g_Dbs.db[i].dbCfg.precision[0] != 0) {
      if ((0 == strncasecmp(g_Dbs.db[i].dbCfg.precision, "ms", 2))
              || (0 == strncasecmp(g_Dbs.db[i].dbCfg.precision, "us", 2))) {
        printf("  precision:             \033[33m%s\033[0m\n",
            g_Dbs.db[i].dbCfg.precision);
      } else {
        printf("\033[1m\033[40;31m  precision error:       %s\033[0m\n",
                g_Dbs.db[i].dbCfg.precision);
        return -1;
      }
    }

    printf("  super table count:     \033[33m%"PRIu64"\033[0m\n",
        g_Dbs.db[i].superTblCount);
    for (uint64_t j = 0; j < g_Dbs.db[i].superTblCount; j++) {
      printf("  super table[\033[33m%"PRIu64"\033[0m]:\n", j);

      printf("      stbName:           \033[33m%s\033[0m\n",
          g_Dbs.db[i].superTbls[j].sTblName);

      if (PRE_CREATE_SUBTBL == g_Dbs.db[i].superTbls[j].autoCreateTable) {
        printf("      autoCreateTable:   \033[33m%s\033[0m\n",  "no");
      } else if (AUTO_CREATE_SUBTBL == g_Dbs.db[i].superTbls[j].autoCreateTable) {
        printf("      autoCreateTable:   \033[33m%s\033[0m\n",  "yes");
      } else {
        printf("      autoCreateTable:   \033[33m%s\033[0m\n",  "error");
      }

      if (TBL_NO_EXISTS == g_Dbs.db[i].superTbls[j].childTblExists) {
        printf("      childTblExists:    \033[33m%s\033[0m\n",  "no");
      } else if (TBL_ALREADY_EXISTS == g_Dbs.db[i].superTbls[j].childTblExists) {
        printf("      childTblExists:    \033[33m%s\033[0m\n",  "yes");
      } else {
        printf("      childTblExists:    \033[33m%s\033[0m\n",  "error");
      }

      printf("      childTblCount:     \033[33m%"PRId64"\033[0m\n",
              g_Dbs.db[i].superTbls[j].childTblCount);
      printf("      childTblPrefix:    \033[33m%s\033[0m\n",
              g_Dbs.db[i].superTbls[j].childTblPrefix);
      printf("      dataSource:        \033[33m%s\033[0m\n",
              g_Dbs.db[i].superTbls[j].dataSource);
      printf("      insertMode:        \033[33m%s\033[0m\n",
              g_Dbs.db[i].superTbls[j].insertMode);
      if (g_Dbs.db[i].superTbls[j].childTblLimit > 0) {
        printf("      childTblLimit:     \033[33m%"PRId64"\033[0m\n",
                g_Dbs.db[i].superTbls[j].childTblLimit);
      }
      if (g_Dbs.db[i].superTbls[j].childTblOffset > 0) {
        printf("      childTblOffset:    \033[33m%"PRIu64"\033[0m\n",
                g_Dbs.db[i].superTbls[j].childTblOffset);
      }
      printf("      insertRows:        \033[33m%"PRId64"\033[0m\n",
              g_Dbs.db[i].superTbls[j].insertRows);
/*
      if (0 == g_Dbs.db[i].superTbls[j].multiThreadWriteOneTbl) {
        printf("      multiThreadWriteOneTbl:  \033[33mno\033[0m\n");
      }else {
        printf("      multiThreadWriteOneTbl:  \033[33myes\033[0m\n");
      }
      */
      printf("      interlaceRows:     \033[33m%"PRIu64"\033[0m\n",
              g_Dbs.db[i].superTbls[j].interlaceRows);

      if (g_Dbs.db[i].superTbls[j].interlaceRows > 0) {
        printf("      stable insert interval:   \033[33m%"PRIu64"\033[0m\n",
            g_Dbs.db[i].superTbls[j].insertInterval);
      }

      printf("      disorderRange:     \033[33m%d\033[0m\n",
              g_Dbs.db[i].superTbls[j].disorderRange);
      printf("      disorderRatio:     \033[33m%d\033[0m\n",
              g_Dbs.db[i].superTbls[j].disorderRatio);
      printf("      maxSqlLen:         \033[33m%"PRIu64"\033[0m\n",
              g_Dbs.db[i].superTbls[j].maxSqlLen);
      printf("      timeStampStep:     \033[33m%"PRId64"\033[0m\n",
              g_Dbs.db[i].superTbls[j].timeStampStep);
      printf("      startTimestamp:    \033[33m%s\033[0m\n",
              g_Dbs.db[i].superTbls[j].startTimestamp);
      printf("      sampleFormat:      \033[33m%s\033[0m\n",
              g_Dbs.db[i].superTbls[j].sampleFormat);
      printf("      sampleFile:        \033[33m%s\033[0m\n",
              g_Dbs.db[i].superTbls[j].sampleFile);
      printf("      tagsFile:          \033[33m%s\033[0m\n",
              g_Dbs.db[i].superTbls[j].tagsFile);
      printf("      columnCount:       \033[33m%d\033[0m\n",
              g_Dbs.db[i].superTbls[j].columnCount);
      for (int k = 0; k < g_Dbs.db[i].superTbls[j].columnCount; k++) {
        //printf("dataType:%s, dataLen:%d\t", g_Dbs.db[i].superTbls[j].columns[k].dataType, g_Dbs.db[i].superTbls[j].columns[k].dataLen);
        if ((0 == strncasecmp(g_Dbs.db[i].superTbls[j].columns[k].dataType,
                       "binary", 6))
                || (0 == strncasecmp(g_Dbs.db[i].superTbls[j].columns[k].dataType,
                       "nchar", 5))) {
          printf("column[\033[33m%d\033[0m]:\033[33m%s(%d)\033[0m ", k,
                  g_Dbs.db[i].superTbls[j].columns[k].dataType,
                  g_Dbs.db[i].superTbls[j].columns[k].dataLen);
        } else {
          printf("column[%d]:\033[33m%s\033[0m ", k,
                  g_Dbs.db[i].superTbls[j].columns[k].dataType);
        }
      }
      printf("\n");

      printf("      tagCount:            \033[33m%d\033[0m\n        ",
              g_Dbs.db[i].superTbls[j].tagCount);
      for (int k = 0; k < g_Dbs.db[i].superTbls[j].tagCount; k++) {
        //printf("dataType:%s, dataLen:%d\t", g_Dbs.db[i].superTbls[j].tags[k].dataType, g_Dbs.db[i].superTbls[j].tags[k].dataLen);
        if ((0 == strncasecmp(g_Dbs.db[i].superTbls[j].tags[k].dataType,
                        "binary", strlen("binary")))
                || (0 == strncasecmp(g_Dbs.db[i].superTbls[j].tags[k].dataType,
                        "nchar", strlen("nchar")))) {
          printf("tag[%d]:\033[33m%s(%d)\033[0m ", k,
                  g_Dbs.db[i].superTbls[j].tags[k].dataType,
                  g_Dbs.db[i].superTbls[j].tags[k].dataLen);
        } else {
          printf("tag[%d]:\033[33m%s\033[0m ", k,
                  g_Dbs.db[i].superTbls[j].tags[k].dataType);
        }
      }
      printf("\n");
    }
    printf("\n");
  }

  SHOW_PARSE_RESULT_END();

  return 0;
}

static void printfInsertMetaToFile(FILE* fp) {

  SHOW_PARSE_RESULT_START_TO_FILE(fp);

  fprintf(fp, "host:                       %s:%u\n", g_Dbs.host, g_Dbs.port);
  fprintf(fp, "user:                       %s\n", g_Dbs.user);
  fprintf(fp, "configDir:                  %s\n", configDir);
  fprintf(fp, "resultFile:                 %s\n", g_Dbs.resultFile);
  fprintf(fp, "thread num of insert data:  %d\n", g_Dbs.threadCount);
  fprintf(fp, "thread num of create table: %d\n", g_Dbs.threadCountByCreateTbl);
  fprintf(fp, "number of records per req:  %"PRIu64"\n", g_args.num_of_RPR);
  fprintf(fp, "max sql length:             %"PRIu64"\n", g_args.max_sql_len);
  fprintf(fp, "database count:          %d\n", g_Dbs.dbCount);

  for (int i = 0; i < g_Dbs.dbCount; i++) {
    fprintf(fp, "database[%d]:\n", i);
    fprintf(fp, "  database[%d] name:       %s\n", i, g_Dbs.db[i].dbName);
    if (0 == g_Dbs.db[i].drop) {
      fprintf(fp, "  drop:                  no\n");
    }else {
      fprintf(fp, "  drop:                  yes\n");
    }

    if (g_Dbs.db[i].dbCfg.blocks > 0) {
      fprintf(fp, "  blocks:                %d\n", g_Dbs.db[i].dbCfg.blocks);
    }
    if (g_Dbs.db[i].dbCfg.cache > 0) {
      fprintf(fp, "  cache:                 %d\n", g_Dbs.db[i].dbCfg.cache);
    }
    if (g_Dbs.db[i].dbCfg.days > 0) {
      fprintf(fp, "  days:                  %d\n", g_Dbs.db[i].dbCfg.days);
    }
    if (g_Dbs.db[i].dbCfg.keep > 0) {
      fprintf(fp, "  keep:                  %d\n", g_Dbs.db[i].dbCfg.keep);
    }
    if (g_Dbs.db[i].dbCfg.replica > 0) {
      fprintf(fp, "  replica:               %d\n", g_Dbs.db[i].dbCfg.replica);
    }
    if (g_Dbs.db[i].dbCfg.update > 0) {
      fprintf(fp, "  update:                %d\n", g_Dbs.db[i].dbCfg.update);
    }
    if (g_Dbs.db[i].dbCfg.minRows > 0) {
      fprintf(fp, "  minRows:               %d\n", g_Dbs.db[i].dbCfg.minRows);
    }
    if (g_Dbs.db[i].dbCfg.maxRows > 0) {
      fprintf(fp, "  maxRows:               %d\n", g_Dbs.db[i].dbCfg.maxRows);
    }
    if (g_Dbs.db[i].dbCfg.comp > 0) {
      fprintf(fp, "  comp:                  %d\n", g_Dbs.db[i].dbCfg.comp);
    }
    if (g_Dbs.db[i].dbCfg.walLevel > 0) {
      fprintf(fp, "  walLevel:              %d\n", g_Dbs.db[i].dbCfg.walLevel);
    }
    if (g_Dbs.db[i].dbCfg.fsync > 0) {
      fprintf(fp, "  fsync:                 %d\n", g_Dbs.db[i].dbCfg.fsync);
    }
    if (g_Dbs.db[i].dbCfg.quorum > 0) {
      fprintf(fp, "  quorum:                %d\n", g_Dbs.db[i].dbCfg.quorum);
    }
    if (g_Dbs.db[i].dbCfg.precision[0] != 0) {
      if ((0 == strncasecmp(g_Dbs.db[i].dbCfg.precision, "ms", 2))
              || (0 == strncasecmp(g_Dbs.db[i].dbCfg.precision, "us", 2))) {
        fprintf(fp, "  precision:             %s\n",
                g_Dbs.db[i].dbCfg.precision);
      } else {
        fprintf(fp, "  precision error:       %s\n",
                g_Dbs.db[i].dbCfg.precision);
      }
    }

    fprintf(fp, "  super table count:     %"PRIu64"\n",
            g_Dbs.db[i].superTblCount);
    for (int j = 0; j < g_Dbs.db[i].superTblCount; j++) {
      fprintf(fp, "  super table[%d]:\n", j);

      fprintf(fp, "      stbName:           %s\n",
              g_Dbs.db[i].superTbls[j].sTblName);

      if (PRE_CREATE_SUBTBL == g_Dbs.db[i].superTbls[j].autoCreateTable) {
        fprintf(fp, "      autoCreateTable:   %s\n",  "no");
      } else if (AUTO_CREATE_SUBTBL
              == g_Dbs.db[i].superTbls[j].autoCreateTable) {
        fprintf(fp, "      autoCreateTable:   %s\n",  "yes");
      } else {
        fprintf(fp, "      autoCreateTable:   %s\n",  "error");
      }

      if (TBL_NO_EXISTS == g_Dbs.db[i].superTbls[j].childTblExists) {
        fprintf(fp, "      childTblExists:    %s\n",  "no");
      } else if (TBL_ALREADY_EXISTS
              == g_Dbs.db[i].superTbls[j].childTblExists) {
        fprintf(fp, "      childTblExists:    %s\n",  "yes");
      } else {
        fprintf(fp, "      childTblExists:    %s\n",  "error");
      }

      fprintf(fp, "      childTblCount:     %"PRId64"\n",
              g_Dbs.db[i].superTbls[j].childTblCount);
      fprintf(fp, "      childTblPrefix:    %s\n",
              g_Dbs.db[i].superTbls[j].childTblPrefix);
      fprintf(fp, "      dataSource:        %s\n",
              g_Dbs.db[i].superTbls[j].dataSource);
      fprintf(fp, "      insertMode:        %s\n",
              g_Dbs.db[i].superTbls[j].insertMode);
      fprintf(fp, "      insertRows:        %"PRId64"\n",
              g_Dbs.db[i].superTbls[j].insertRows);
      fprintf(fp, "      interlace rows:    %"PRIu64"\n",
              g_Dbs.db[i].superTbls[j].interlaceRows);
      if (g_Dbs.db[i].superTbls[j].interlaceRows > 0) {
        fprintf(fp, "      stable insert interval:   %"PRIu64"\n",
                g_Dbs.db[i].superTbls[j].insertInterval);
      }
/*
      if (0 == g_Dbs.db[i].superTbls[j].multiThreadWriteOneTbl) {
        fprintf(fp, "      multiThreadWriteOneTbl:  no\n");
      }else {
        fprintf(fp, "      multiThreadWriteOneTbl:  yes\n");
      }
      */
      fprintf(fp, "      interlaceRows:     %"PRIu64"\n",
              g_Dbs.db[i].superTbls[j].interlaceRows);
      fprintf(fp, "      disorderRange:     %d\n",
              g_Dbs.db[i].superTbls[j].disorderRange);
      fprintf(fp, "      disorderRatio:     %d\n",
              g_Dbs.db[i].superTbls[j].disorderRatio);
      fprintf(fp, "      maxSqlLen:         %"PRIu64"\n",
              g_Dbs.db[i].superTbls[j].maxSqlLen);

      fprintf(fp, "      timeStampStep:     %"PRId64"\n",
              g_Dbs.db[i].superTbls[j].timeStampStep);
      fprintf(fp, "      startTimestamp:    %s\n",
              g_Dbs.db[i].superTbls[j].startTimestamp);
      fprintf(fp, "      sampleFormat:      %s\n",
              g_Dbs.db[i].superTbls[j].sampleFormat);
      fprintf(fp, "      sampleFile:        %s\n",
              g_Dbs.db[i].superTbls[j].sampleFile);
      fprintf(fp, "      tagsFile:          %s\n",
              g_Dbs.db[i].superTbls[j].tagsFile);

      fprintf(fp, "      columnCount:       %d\n        ",
              g_Dbs.db[i].superTbls[j].columnCount);
      for (int k = 0; k < g_Dbs.db[i].superTbls[j].columnCount; k++) {
        //printf("dataType:%s, dataLen:%d\t", g_Dbs.db[i].superTbls[j].columns[k].dataType, g_Dbs.db[i].superTbls[j].columns[k].dataLen);
        if ((0 == strncasecmp(
                        g_Dbs.db[i].superTbls[j].columns[k].dataType,
                        "binary", strlen("binary")))
                || (0 == strncasecmp(
                        g_Dbs.db[i].superTbls[j].columns[k].dataType,
                        "nchar", strlen("nchar")))) {
          fprintf(fp, "column[%d]:%s(%d) ", k,
                  g_Dbs.db[i].superTbls[j].columns[k].dataType,
                  g_Dbs.db[i].superTbls[j].columns[k].dataLen);
        } else {
          fprintf(fp, "column[%d]:%s ",
                  k, g_Dbs.db[i].superTbls[j].columns[k].dataType);
        }
      }
      fprintf(fp, "\n");

      fprintf(fp, "      tagCount:            %d\n        ",
              g_Dbs.db[i].superTbls[j].tagCount);
      for (int k = 0; k < g_Dbs.db[i].superTbls[j].tagCount; k++) {
        //printf("dataType:%s, dataLen:%d\t", g_Dbs.db[i].superTbls[j].tags[k].dataType, g_Dbs.db[i].superTbls[j].tags[k].dataLen);
        if ((0 == strncasecmp(g_Dbs.db[i].superTbls[j].tags[k].dataType,
                        "binary", strlen("binary")))
                || (0 == strncasecmp(g_Dbs.db[i].superTbls[j].tags[k].dataType,
                        "nchar", strlen("nchar")))) {
          fprintf(fp, "tag[%d]:%s(%d) ",
                  k, g_Dbs.db[i].superTbls[j].tags[k].dataType,
                  g_Dbs.db[i].superTbls[j].tags[k].dataLen);
        } else {
          fprintf(fp, "tag[%d]:%s ", k, g_Dbs.db[i].superTbls[j].tags[k].dataType);
        }
      }
      fprintf(fp, "\n");
    }
    fprintf(fp, "\n");
  }

  SHOW_PARSE_RESULT_END_TO_FILE(fp);
}

static void printfQueryMeta() {

  SHOW_PARSE_RESULT_START();

  printf("host:                    \033[33m%s:%u\033[0m\n",
          g_queryInfo.host, g_queryInfo.port);
  printf("user:                    \033[33m%s\033[0m\n", g_queryInfo.user);
  printf("database name:           \033[33m%s\033[0m\n", g_queryInfo.dbName);

  printf("\n");

  if ((SUBSCRIBE_TEST == g_args.test_mode) || (QUERY_TEST == g_args.test_mode)) {
    printf("specified table query info:                   \n");
    printf("sqlCount:       \033[33m%"PRIu64"\033[0m\n",
      g_queryInfo.specifiedQueryInfo.sqlCount);
    if (g_queryInfo.specifiedQueryInfo.sqlCount > 0) {
      printf("specified tbl query times:\n");
      printf("                \033[33m%"PRIu64"\033[0m\n",
      g_queryInfo.specifiedQueryInfo.queryTimes);
      printf("query interval: \033[33m%"PRIu64" ms\033[0m\n",
        g_queryInfo.specifiedQueryInfo.queryInterval);
      printf("top query times:\033[33m%"PRIu64"\033[0m\n", g_args.query_times);
      printf("concurrent:     \033[33m%"PRIu64"\033[0m\n",
      g_queryInfo.specifiedQueryInfo.concurrent);
      printf("mod:            \033[33m%s\033[0m\n",
        (g_queryInfo.specifiedQueryInfo.asyncMode)?"async":"sync");
      printf("interval:       \033[33m%"PRIu64"\033[0m\n",
        g_queryInfo.specifiedQueryInfo.subscribeInterval);
      printf("restart:        \033[33m%d\033[0m\n",
        g_queryInfo.specifiedQueryInfo.subscribeRestart);
      printf("keepProgress:   \033[33m%d\033[0m\n",
        g_queryInfo.specifiedQueryInfo.subscribeKeepProgress);

      for (uint64_t i = 0; i < g_queryInfo.specifiedQueryInfo.sqlCount; i++) {
        printf("  sql[%"PRIu64"]: \033[33m%s\033[0m\n",
            i, g_queryInfo.specifiedQueryInfo.sql[i]);
      }
      printf("\n");
    }

    printf("super table query info:\n");
    printf("sqlCount:       \033[33m%"PRIu64"\033[0m\n",
      g_queryInfo.superQueryInfo.sqlCount);

    if (g_queryInfo.superQueryInfo.sqlCount > 0) {
      printf("query interval: \033[33m%"PRIu64"\033[0m\n",
        g_queryInfo.superQueryInfo.queryInterval);
      printf("threadCnt:      \033[33m%d\033[0m\n",
        g_queryInfo.superQueryInfo.threadCnt);
      printf("childTblCount:  \033[33m%"PRId64"\033[0m\n",
        g_queryInfo.superQueryInfo.childTblCount);
      printf("stable name:    \033[33m%s\033[0m\n",
        g_queryInfo.superQueryInfo.sTblName);
      printf("stb query times:\033[33m%"PRIu64"\033[0m\n",
        g_queryInfo.superQueryInfo.queryTimes);

      printf("mod:            \033[33m%s\033[0m\n",
        (g_queryInfo.superQueryInfo.asyncMode)?"async":"sync");
      printf("interval:       \033[33m%"PRIu64"\033[0m\n",
        g_queryInfo.superQueryInfo.subscribeInterval);
      printf("restart:        \033[33m%d\033[0m\n",
        g_queryInfo.superQueryInfo.subscribeRestart);
      printf("keepProgress:   \033[33m%d\033[0m\n",
        g_queryInfo.superQueryInfo.subscribeKeepProgress);

      for (int i = 0; i < g_queryInfo.superQueryInfo.sqlCount; i++) {
        printf("  sql[%d]: \033[33m%s\033[0m\n",
            i, g_queryInfo.superQueryInfo.sql[i]);
      }
      printf("\n");
    }
  }

  SHOW_PARSE_RESULT_END();
}

static char* formatTimestamp(char* buf, int64_t val, int precision) {
  time_t tt;
  if (precision == TSDB_TIME_PRECISION_MICRO) {
    tt = (time_t)(val / 1000000);
  } else {
    tt = (time_t)(val / 1000);
  }

/* comment out as it make testcases like select_with_tags.sim fail.
  but in windows, this may cause the call to localtime crash if tt < 0,
  need to find a better solution.
  if (tt < 0) {
    tt = 0;
  }
  */

#ifdef WINDOWS
  if (tt < 0) tt = 0;
#endif

  struct tm* ptm = localtime(&tt);
  size_t pos = strftime(buf, 32, "%Y-%m-%d %H:%M:%S", ptm);

  if (precision == TSDB_TIME_PRECISION_MICRO) {
    sprintf(buf + pos, ".%06d", (int)(val % 1000000));
  } else {
    sprintf(buf + pos, ".%03d", (int)(val % 1000));
  }

  return buf;
}

static void xDumpFieldToFile(FILE* fp, const char* val,
        TAOS_FIELD* field, int32_t length, int precision) {

  if (val == NULL) {
    fprintf(fp, "%s", TSDB_DATA_NULL_STR);
    return;
  }

  char buf[TSDB_MAX_BYTES_PER_ROW];
  switch (field->type) {
    case TSDB_DATA_TYPE_BOOL:
      fprintf(fp, "%d", ((((int32_t)(*((char *)val))) == 1) ? 1 : 0));
      break;
    case TSDB_DATA_TYPE_TINYINT:
      fprintf(fp, "%d", *((int8_t *)val));
      break;
    case TSDB_DATA_TYPE_SMALLINT:
      fprintf(fp, "%d", *((int16_t *)val));
      break;
    case TSDB_DATA_TYPE_INT:
      fprintf(fp, "%d", *((int32_t *)val));
      break;
    case TSDB_DATA_TYPE_BIGINT:
      fprintf(fp, "%" PRId64, *((int64_t *)val));
      break;
    case TSDB_DATA_TYPE_FLOAT:
      fprintf(fp, "%.5f", GET_FLOAT_VAL(val));
      break;
    case TSDB_DATA_TYPE_DOUBLE:
      fprintf(fp, "%.9f", GET_DOUBLE_VAL(val));
      break;
    case TSDB_DATA_TYPE_BINARY:
    case TSDB_DATA_TYPE_NCHAR:
      memcpy(buf, val, length);
      buf[length] = 0;
      fprintf(fp, "\'%s\'", buf);
      break;
    case TSDB_DATA_TYPE_TIMESTAMP:
      formatTimestamp(buf, *(int64_t*)val, precision);
      fprintf(fp, "'%s'", buf);
      break;
    default:
      break;
  }
}

static int xDumpResultToFile(const char* fname, TAOS_RES* tres) {
  TAOS_ROW row = taos_fetch_row(tres);
  if (row == NULL) {
    return 0;
  }

  FILE* fp = fopen(fname, "at");
  if (fp == NULL) {
    errorPrint("%s() LN%d, failed to open file: %s\n", __func__, __LINE__, fname);
    return -1;
  }

  int num_fields = taos_num_fields(tres);
  TAOS_FIELD *fields = taos_fetch_fields(tres);
  int precision = taos_result_precision(tres);

  for (int col = 0; col < num_fields; col++) {
    if (col > 0) {
      fprintf(fp, ",");
    }
    fprintf(fp, "%s", fields[col].name);
  }
  fputc('\n', fp);

  int numOfRows = 0;
  do {
    int32_t* length = taos_fetch_lengths(tres);
    for (int i = 0; i < num_fields; i++) {
      if (i > 0) {
        fputc(',', fp);
      }
      xDumpFieldToFile(fp, (const char*)row[i], fields +i, length[i], precision);
    }
    fputc('\n', fp);

    numOfRows++;
    row = taos_fetch_row(tres);
  } while( row != NULL);

  fclose(fp);

  return numOfRows;
}

static int getDbFromServer(TAOS * taos, SDbInfo** dbInfos) {
  TAOS_RES * res;
  TAOS_ROW row = NULL;
  int count = 0;

  res = taos_query(taos, "show databases;");
  int32_t code = taos_errno(res);

  if (code != 0) {
    errorPrint( "failed to run <show databases>, reason: %s\n", taos_errstr(res));
    return -1;
  }

  TAOS_FIELD *fields = taos_fetch_fields(res);

  while((row = taos_fetch_row(res)) != NULL) {
    // sys database name : 'log'
    if (strncasecmp(row[TSDB_SHOW_DB_NAME_INDEX], "log",
                fields[TSDB_SHOW_DB_NAME_INDEX].bytes) == 0) {
      continue;
    }

    dbInfos[count] = (SDbInfo *)calloc(1, sizeof(SDbInfo));
    if (dbInfos[count] == NULL) {
      errorPrint( "failed to allocate memory for some dbInfo[%d]\n", count);
      return -1;
    }

    tstrncpy(dbInfos[count]->name, (char *)row[TSDB_SHOW_DB_NAME_INDEX],
            fields[TSDB_SHOW_DB_NAME_INDEX].bytes);
    formatTimestamp(dbInfos[count]->create_time,
            *(int64_t*)row[TSDB_SHOW_DB_CREATED_TIME_INDEX],
            TSDB_TIME_PRECISION_MILLI);
    dbInfos[count]->ntables = *((int64_t *)row[TSDB_SHOW_DB_NTABLES_INDEX]);
    dbInfos[count]->vgroups = *((int32_t *)row[TSDB_SHOW_DB_VGROUPS_INDEX]);
    dbInfos[count]->replica = *((int16_t *)row[TSDB_SHOW_DB_REPLICA_INDEX]);
    dbInfos[count]->quorum = *((int16_t *)row[TSDB_SHOW_DB_QUORUM_INDEX]);
    dbInfos[count]->days = *((int16_t *)row[TSDB_SHOW_DB_DAYS_INDEX]);

    tstrncpy(dbInfos[count]->keeplist, (char *)row[TSDB_SHOW_DB_KEEP_INDEX],
            fields[TSDB_SHOW_DB_KEEP_INDEX].bytes);
    dbInfos[count]->cache = *((int32_t *)row[TSDB_SHOW_DB_CACHE_INDEX]);
    dbInfos[count]->blocks = *((int32_t *)row[TSDB_SHOW_DB_BLOCKS_INDEX]);
    dbInfos[count]->minrows = *((int32_t *)row[TSDB_SHOW_DB_MINROWS_INDEX]);
    dbInfos[count]->maxrows = *((int32_t *)row[TSDB_SHOW_DB_MAXROWS_INDEX]);
    dbInfos[count]->wallevel = *((int8_t *)row[TSDB_SHOW_DB_WALLEVEL_INDEX]);
    dbInfos[count]->fsync = *((int32_t *)row[TSDB_SHOW_DB_FSYNC_INDEX]);
    dbInfos[count]->comp = (int8_t)(*((int8_t *)row[TSDB_SHOW_DB_COMP_INDEX]));
    dbInfos[count]->cachelast =
      (int8_t)(*((int8_t *)row[TSDB_SHOW_DB_CACHELAST_INDEX]));

    tstrncpy(dbInfos[count]->precision,
            (char *)row[TSDB_SHOW_DB_PRECISION_INDEX],
            fields[TSDB_SHOW_DB_PRECISION_INDEX].bytes);
    dbInfos[count]->update = *((int8_t *)row[TSDB_SHOW_DB_UPDATE_INDEX]);
    tstrncpy(dbInfos[count]->status, (char *)row[TSDB_SHOW_DB_STATUS_INDEX],
            fields[TSDB_SHOW_DB_STATUS_INDEX].bytes);

    count++;
    if (count > MAX_DATABASE_COUNT) {
      errorPrint("%s() LN%d, The database count overflow than %d\n",
         __func__, __LINE__, MAX_DATABASE_COUNT);
      break;
    }
  }

  return count;
}

static void printfDbInfoForQueryToFile(
        char* filename, SDbInfo* dbInfos, int index) {

  if (filename[0] == 0)
      return;

  FILE *fp = fopen(filename, "at");
  if (fp == NULL) {
    errorPrint( "failed to open file: %s\n", filename);
    return;
  }

  fprintf(fp, "================ database[%d] ================\n", index);
  fprintf(fp, "name: %s\n", dbInfos->name);
  fprintf(fp, "created_time: %s\n", dbInfos->create_time);
  fprintf(fp, "ntables: %"PRId64"\n", dbInfos->ntables);
  fprintf(fp, "vgroups: %d\n", dbInfos->vgroups);
  fprintf(fp, "replica: %d\n", dbInfos->replica);
  fprintf(fp, "quorum: %d\n", dbInfos->quorum);
  fprintf(fp, "days: %d\n", dbInfos->days);
  fprintf(fp, "keep0,keep1,keep(D): %s\n", dbInfos->keeplist);
  fprintf(fp, "cache(MB): %d\n", dbInfos->cache);
  fprintf(fp, "blocks: %d\n", dbInfos->blocks);
  fprintf(fp, "minrows: %d\n", dbInfos->minrows);
  fprintf(fp, "maxrows: %d\n", dbInfos->maxrows);
  fprintf(fp, "wallevel: %d\n", dbInfos->wallevel);
  fprintf(fp, "fsync: %d\n", dbInfos->fsync);
  fprintf(fp, "comp: %d\n", dbInfos->comp);
  fprintf(fp, "cachelast: %d\n", dbInfos->cachelast);
  fprintf(fp, "precision: %s\n", dbInfos->precision);
  fprintf(fp, "update: %d\n", dbInfos->update);
  fprintf(fp, "status: %s\n", dbInfos->status);
  fprintf(fp, "\n");

  fclose(fp);
}

static void printfQuerySystemInfo(TAOS * taos) {
  char filename[MAX_QUERY_SQL_LENGTH+1] = {0};
  char buffer[MAX_QUERY_SQL_LENGTH+1] = {0};
  TAOS_RES* res;

  time_t t;
  struct tm* lt;
  time(&t);
  lt = localtime(&t);
  snprintf(filename, MAX_QUERY_SQL_LENGTH, "querySystemInfo-%d-%d-%d %d:%d:%d",
          lt->tm_year+1900, lt->tm_mon, lt->tm_mday, lt->tm_hour, lt->tm_min,
          lt->tm_sec);

  // show variables
  res = taos_query(taos, "show variables;");
  //appendResultToFile(res, filename);
  xDumpResultToFile(filename, res);

  // show dnodes
  res = taos_query(taos, "show dnodes;");
  xDumpResultToFile(filename, res);
  //appendResultToFile(res, filename);

  // show databases
  res = taos_query(taos, "show databases;");
  SDbInfo** dbInfos = (SDbInfo **)calloc(MAX_DATABASE_COUNT, sizeof(SDbInfo *));
  if (dbInfos == NULL) {
    errorPrint("%s() LN%d, failed to allocate memory\n", __func__, __LINE__);
    return;
  }
  int dbCount = getDbFromServer(taos, dbInfos);
  if (dbCount <= 0) {
      free(dbInfos);
      return;
  }

  for (int i = 0; i < dbCount; i++) {
    // printf database info
    printfDbInfoForQueryToFile(filename, dbInfos[i], i);

    // show db.vgroups
    snprintf(buffer, MAX_QUERY_SQL_LENGTH, "show %s.vgroups;", dbInfos[i]->name);
    res = taos_query(taos, buffer);
    xDumpResultToFile(filename, res);

    // show db.stables
    snprintf(buffer, MAX_QUERY_SQL_LENGTH, "show %s.stables;", dbInfos[i]->name);
    res = taos_query(taos, buffer);
    xDumpResultToFile(filename, res);

    free(dbInfos[i]);
  }

  free(dbInfos);
}

static int postProceSql(char *host, struct sockaddr_in *pServAddr, uint16_t port,
        char* sqlstr, char *resultFile)
{
    char *req_fmt = "POST %s HTTP/1.1\r\nHost: %s:%d\r\nAccept: */*\r\nAuthorization: Basic %s\r\nContent-Length: %d\r\nContent-Type: application/x-www-form-urlencoded\r\n\r\n%s";

    char *url = "/rest/sql";

    int bytes, sent, received, req_str_len, resp_len;
    char *request_buf;
    char response_buf[RESP_BUF_LEN];
    uint16_t rest_port = port + TSDB_PORT_HTTP;

    int req_buf_len = strlen(sqlstr) + REQ_EXTRA_BUF_LEN;

    request_buf = malloc(req_buf_len);
    if (NULL == request_buf) {
      errorPrint("%s", "ERROR, cannot allocate memory.\n");
      exit(EXIT_FAILURE);
    }

    char userpass_buf[INPUT_BUF_LEN];
    int mod_table[] = {0, 2, 1};

    static char base64[] = {'A', 'B', 'C', 'D', 'E', 'F', 'G', 'H',
      'I', 'J', 'K', 'L', 'M', 'N', 'O', 'P',
      'Q', 'R', 'S', 'T', 'U', 'V', 'W', 'X',
      'Y', 'Z', 'a', 'b', 'c', 'd', 'e', 'f',
      'g', 'h', 'i', 'j', 'k', 'l', 'm', 'n',
      'o', 'p', 'q', 'r', 's', 't', 'u', 'v',
      'w', 'x', 'y', 'z', '0', '1', '2', '3',
      '4', '5', '6', '7', '8', '9', '+', '/'};

    snprintf(userpass_buf, INPUT_BUF_LEN, "%s:%s",
        g_Dbs.user, g_Dbs.password);
    size_t userpass_buf_len = strlen(userpass_buf);
    size_t encoded_len = 4 * ((userpass_buf_len +2) / 3);

    char base64_buf[INPUT_BUF_LEN];
#ifdef WINDOWS
    WSADATA wsaData;
    WSAStartup(MAKEWORD(2, 2), &wsaData);
    SOCKET sockfd;
#else
    int sockfd;
#endif
    sockfd = socket(AF_INET, SOCK_STREAM, 0);
    if (sockfd < 0) {
#ifdef WINDOWS
        errorPrint( "Could not create socket : %d" , WSAGetLastError());
#endif
        debugPrint("%s() LN%d, sockfd=%d\n", __func__, __LINE__, sockfd);
        free(request_buf);
        ERROR_EXIT("ERROR opening socket");
    }

    int retConn = connect(sockfd, (struct sockaddr *)pServAddr, sizeof(struct sockaddr));
    debugPrint("%s() LN%d connect() return %d\n", __func__, __LINE__, retConn);
    if (retConn < 0) {
        free(request_buf);
        ERROR_EXIT("ERROR connecting");
    }

    memset(base64_buf, 0, INPUT_BUF_LEN);

    for (int n = 0, m = 0; n < userpass_buf_len;) {
      uint32_t oct_a = n < userpass_buf_len ?
        (unsigned char) userpass_buf[n++]:0;
      uint32_t oct_b = n < userpass_buf_len ?
        (unsigned char) userpass_buf[n++]:0;
      uint32_t oct_c = n < userpass_buf_len ?
        (unsigned char) userpass_buf[n++]:0;
      uint32_t triple = (oct_a << 0x10) + (oct_b << 0x08) + oct_c;

      base64_buf[m++] = base64[(triple >> 3* 6) & 0x3f];
      base64_buf[m++] = base64[(triple >> 2* 6) & 0x3f];
      base64_buf[m++] = base64[(triple >> 1* 6) & 0x3f];
      base64_buf[m++] = base64[(triple >> 0* 6) & 0x3f];
    }

    for (int l = 0; l < mod_table[userpass_buf_len % 3]; l++)
      base64_buf[encoded_len - 1 - l] = '=';

    debugPrint("%s() LN%d: auth string base64 encoded: %s\n",
            __func__, __LINE__, base64_buf);
    char *auth = base64_buf;

    int r = snprintf(request_buf,
            req_buf_len,
            req_fmt, url, host, rest_port,
            auth, strlen(sqlstr), sqlstr);
    if (r >= req_buf_len) {
        free(request_buf);
        ERROR_EXIT("ERROR too long request");
    }
    verbosePrint("%s() LN%d: Request:\n%s\n", __func__, __LINE__, request_buf);

    req_str_len = strlen(request_buf);
    sent = 0;
    do {
#ifdef WINDOWS
        bytes = send(sockfd, request_buf + sent, req_str_len - sent, 0);
#else
        bytes = write(sockfd, request_buf + sent, req_str_len - sent);
#endif
        if (bytes < 0)
            ERROR_EXIT("ERROR writing message to socket");
        if (bytes == 0)
            break;
        sent+=bytes;
    } while(sent < req_str_len);

    memset(response_buf, 0, RESP_BUF_LEN);
    resp_len = sizeof(response_buf) - 1;
    received = 0;
    do {
#ifdef WINDOWS
        bytes = recv(sockfd, response_buf + received, resp_len - received, 0);
#else
        bytes = read(sockfd, response_buf + received, resp_len - received);
#endif
        if (bytes < 0) {
            free(request_buf);
            ERROR_EXIT("ERROR reading response from socket");
        }
        if (bytes == 0)
            break;
        received += bytes;
    } while(received < resp_len);

    if (received == resp_len) {
        free(request_buf);
        ERROR_EXIT("ERROR storing complete response from socket");
    }

    response_buf[RESP_BUF_LEN - 1] = '\0';
    printf("Response:\n%s\n", response_buf);

    if (resultFile) {
       appendResultBufToFile(response_buf, resultFile);
    }

    free(request_buf);
#ifdef WINDOWS
    closesocket(sockfd);
    WSACleanup();
#else
    close(sockfd);
#endif

    return 0;
}

static char* getTagValueFromTagSample(SSuperTable* stbInfo, int tagUsePos) {
  char*  dataBuf = (char*)calloc(TSDB_MAX_SQL_LEN+1, 1);
  if (NULL == dataBuf) {
    errorPrint("%s() LN%d, calloc failed! size:%d\n",
        __func__, __LINE__, TSDB_MAX_SQL_LEN+1);
    return NULL;
  }

  int    dataLen = 0;
  dataLen += snprintf(dataBuf + dataLen, TSDB_MAX_SQL_LEN - dataLen,
          "(%s)", stbInfo->tagDataBuf + stbInfo->lenOfTagOfOneRow * tagUsePos);

  return dataBuf;
}

static char* generateTagVaulesForStb(SSuperTable* stbInfo, int32_t tableSeq) {
  char*  dataBuf = (char*)calloc(TSDB_MAX_SQL_LEN+1, 1);
  if (NULL == dataBuf) {
    printf("calloc failed! size:%d\n", TSDB_MAX_SQL_LEN+1);
    return NULL;
  }

  int    dataLen = 0;
  dataLen += snprintf(dataBuf + dataLen, TSDB_MAX_SQL_LEN - dataLen, "(");
  for (int i = 0; i < stbInfo->tagCount; i++) {
    if ((0 == strncasecmp(stbInfo->tags[i].dataType, "binary", strlen("binary")))
            || (0 == strncasecmp(stbInfo->tags[i].dataType, "nchar", strlen("nchar")))) {
      if (stbInfo->tags[i].dataLen > TSDB_MAX_BINARY_LEN) {
        printf("binary or nchar length overflow, max size:%u\n",
                (uint32_t)TSDB_MAX_BINARY_LEN);
        tmfree(dataBuf);
        return NULL;
      }

      int tagBufLen = stbInfo->tags[i].dataLen + 1;
      char* buf = (char*)calloc(tagBufLen, 1);
      if (NULL == buf) {
        printf("calloc failed! size:%d\n", stbInfo->tags[i].dataLen);
        tmfree(dataBuf);
        return NULL;
      }

      if (tableSeq % 2) {
        tstrncpy(buf, "beijing", tagBufLen);
      } else {
        tstrncpy(buf, "shanghai", tagBufLen);
      }
      //rand_string(buf, stbInfo->tags[i].dataLen);
      dataLen += snprintf(dataBuf + dataLen, TSDB_MAX_SQL_LEN - dataLen,
              "\'%s\', ", buf);
      tmfree(buf);
    } else if (0 == strncasecmp(stbInfo->tags[i].dataType,
                "int", strlen("int"))) {
      dataLen += snprintf(dataBuf + dataLen, TSDB_MAX_SQL_LEN - dataLen,
              "%d, ", tableSeq);
    } else if (0 == strncasecmp(stbInfo->tags[i].dataType,
                "bigint", strlen("bigint"))) {
      dataLen += snprintf(dataBuf + dataLen, TSDB_MAX_SQL_LEN - dataLen,
              "%"PRId64", ", rand_bigint());
    }  else if (0 == strncasecmp(stbInfo->tags[i].dataType,
                "float", strlen("float"))) {
      dataLen += snprintf(dataBuf + dataLen, TSDB_MAX_SQL_LEN - dataLen,
              "%f, ", rand_float());
    }  else if (0 == strncasecmp(stbInfo->tags[i].dataType,
                "double", strlen("double"))) {
      dataLen += snprintf(dataBuf + dataLen, TSDB_MAX_SQL_LEN - dataLen,
              "%f, ", rand_double());
    }  else if (0 == strncasecmp(stbInfo->tags[i].dataType,
                "smallint", strlen("smallint"))) {
      dataLen += snprintf(dataBuf + dataLen, TSDB_MAX_SQL_LEN - dataLen,
              "%d, ", rand_smallint());
    }  else if (0 == strncasecmp(stbInfo->tags[i].dataType,
                "tinyint", strlen("tinyint"))) {
      dataLen += snprintf(dataBuf + dataLen, TSDB_MAX_SQL_LEN - dataLen,
              "%d, ", rand_tinyint());
    }  else if (0 == strncasecmp(stbInfo->tags[i].dataType,
                "bool", strlen("bool"))) {
      dataLen += snprintf(dataBuf + dataLen, TSDB_MAX_SQL_LEN - dataLen,
              "%d, ", rand_bool());
    }  else if (0 == strncasecmp(stbInfo->tags[i].dataType,
                "timestamp", strlen("timestamp"))) {
      dataLen += snprintf(dataBuf + dataLen, TSDB_MAX_SQL_LEN - dataLen,
              "%"PRId64", ", rand_bigint());
    }  else {
      printf("No support data type: %s\n", stbInfo->tags[i].dataType);
      tmfree(dataBuf);
      return NULL;
    }
  }

  dataLen -= 2;
  dataLen += snprintf(dataBuf + dataLen, TSDB_MAX_SQL_LEN - dataLen, ")");
  return dataBuf;
}

static int calcRowLen(SSuperTable*  superTbls) {
  int colIndex;
  int  lenOfOneRow = 0;

  for (colIndex = 0; colIndex < superTbls->columnCount; colIndex++) {
    char* dataType = superTbls->columns[colIndex].dataType;

    if (strcasecmp(dataType, "BINARY") == 0) {
      lenOfOneRow += superTbls->columns[colIndex].dataLen + 3;
    } else if (strcasecmp(dataType, "NCHAR") == 0) {
      lenOfOneRow += superTbls->columns[colIndex].dataLen + 3;
    } else if (strcasecmp(dataType, "INT") == 0)  {
      lenOfOneRow += 11;
    } else if (strcasecmp(dataType, "BIGINT") == 0)  {
      lenOfOneRow += 21;
    } else if (strcasecmp(dataType, "SMALLINT") == 0)  {
      lenOfOneRow += 6;
    } else if (strcasecmp(dataType, "TINYINT") == 0)  {
      lenOfOneRow += 4;
    } else if (strcasecmp(dataType, "BOOL") == 0)  {
      lenOfOneRow += 6;
    } else if (strcasecmp(dataType, "FLOAT") == 0) {
      lenOfOneRow += 22;
    } else if (strcasecmp(dataType, "DOUBLE") == 0) {
      lenOfOneRow += 42;
    }  else if (strcasecmp(dataType, "TIMESTAMP") == 0) {
      lenOfOneRow += 21;
    } else {
      printf("get error data type : %s\n", dataType);
      exit(-1);
    }
  }

  superTbls->lenOfOneRow = lenOfOneRow + 20; // timestamp

  int tagIndex;
  int lenOfTagOfOneRow = 0;
  for (tagIndex = 0; tagIndex < superTbls->tagCount; tagIndex++) {
    char* dataType = superTbls->tags[tagIndex].dataType;

    if (strcasecmp(dataType, "BINARY") == 0) {
      lenOfTagOfOneRow += superTbls->tags[tagIndex].dataLen + 3;
    } else if (strcasecmp(dataType, "NCHAR") == 0) {
      lenOfTagOfOneRow += superTbls->tags[tagIndex].dataLen + 3;
    } else if (strcasecmp(dataType, "INT") == 0)  {
      lenOfTagOfOneRow += superTbls->tags[tagIndex].dataLen + 11;
    } else if (strcasecmp(dataType, "BIGINT") == 0)  {
      lenOfTagOfOneRow += superTbls->tags[tagIndex].dataLen + 21;
    } else if (strcasecmp(dataType, "SMALLINT") == 0)  {
      lenOfTagOfOneRow += superTbls->tags[tagIndex].dataLen + 6;
    } else if (strcasecmp(dataType, "TINYINT") == 0)  {
      lenOfTagOfOneRow += superTbls->tags[tagIndex].dataLen + 4;
    } else if (strcasecmp(dataType, "BOOL") == 0)  {
      lenOfTagOfOneRow += superTbls->tags[tagIndex].dataLen + 6;
    } else if (strcasecmp(dataType, "FLOAT") == 0) {
      lenOfTagOfOneRow += superTbls->tags[tagIndex].dataLen + 22;
    } else if (strcasecmp(dataType, "DOUBLE") == 0) {
      lenOfTagOfOneRow += superTbls->tags[tagIndex].dataLen + 42;
    } else {
      printf("get error tag type : %s\n", dataType);
      exit(-1);
    }
  }

  superTbls->lenOfTagOfOneRow = lenOfTagOfOneRow;

  return 0;
}


static int getChildNameOfSuperTableWithLimitAndOffset(TAOS * taos,
        char* dbName, char* sTblName, char** childTblNameOfSuperTbl,
        int64_t* childTblCountOfSuperTbl, int64_t limit, uint64_t offset) {

  char command[BUFFER_SIZE] = "\0";
  char limitBuf[100] = "\0";

  TAOS_RES * res;
  TAOS_ROW row = NULL;

  char* childTblName = *childTblNameOfSuperTbl;

  if (offset >= 0) {
    snprintf(limitBuf, 100, " limit %"PRId64" offset %"PRIu64"",
            limit, offset);
  }

  //get all child table name use cmd: select tbname from superTblName;
  snprintf(command, BUFFER_SIZE, "select tbname from %s.%s %s",
          dbName, sTblName, limitBuf);

  res = taos_query(taos, command);
  int32_t code = taos_errno(res);
  if (code != 0) {
    taos_free_result(res);
    taos_close(taos);
    errorPrint("%s() LN%d, failed to run command %s\n",
           __func__, __LINE__, command);
    exit(-1);
  }

  int64_t childTblCount = (limit < 0)?10000:limit;
  int64_t count = 0;
  if (childTblName == NULL) {
    childTblName = (char*)calloc(1, childTblCount * TSDB_TABLE_NAME_LEN);
    if (NULL ==  childTblName) {
    taos_free_result(res);
        taos_close(taos);
        errorPrint("%s() LN%d, failed to allocate memory!\n", __func__, __LINE__);
        exit(-1);
    }
  }

  char* pTblName = childTblName;
  while((row = taos_fetch_row(res)) != NULL) {
    int32_t* len = taos_fetch_lengths(res);
    tstrncpy(pTblName, (char *)row[0], len[0]+1);
    //printf("==== sub table name: %s\n", pTblName);
    count++;
    if (count >= childTblCount - 1) {
      char *tmp = realloc(childTblName,
              (size_t)childTblCount*1.5*TSDB_TABLE_NAME_LEN+1);
      if (tmp != NULL) {
        childTblName = tmp;
        childTblCount = (int)(childTblCount*1.5);
        memset(childTblName + count*TSDB_TABLE_NAME_LEN, 0,
                (size_t)((childTblCount-count)*TSDB_TABLE_NAME_LEN));
      } else {
        // exit, if allocate more memory failed
        errorPrint("%s() LN%d, realloc fail for save child table name of %s.%s\n",
               __func__, __LINE__, dbName, sTblName);
        tmfree(childTblName);
        taos_free_result(res);
        taos_close(taos);
        exit(-1);
      }
    }
    pTblName = childTblName + count * TSDB_TABLE_NAME_LEN;
  }

  *childTblCountOfSuperTbl = count;
  *childTblNameOfSuperTbl  = childTblName;

  taos_free_result(res);
  return 0;
}

static int getAllChildNameOfSuperTable(TAOS * taos, char* dbName,
        char* sTblName, char** childTblNameOfSuperTbl,
        int64_t* childTblCountOfSuperTbl) {

    return getChildNameOfSuperTableWithLimitAndOffset(taos, dbName, sTblName,
            childTblNameOfSuperTbl, childTblCountOfSuperTbl,
            -1, 0);
}

static int getSuperTableFromServer(TAOS * taos, char* dbName,
        SSuperTable*  superTbls) {

  char command[BUFFER_SIZE] = "\0";
  TAOS_RES * res;
  TAOS_ROW row = NULL;
  int count = 0;

  //get schema use cmd: describe superTblName;
  snprintf(command, BUFFER_SIZE, "describe %s.%s", dbName, superTbls->sTblName);
  res = taos_query(taos, command);
  int32_t code = taos_errno(res);
  if (code != 0) {
    printf("failed to run command %s\n", command);
    taos_free_result(res);
    return -1;
  }

  int tagIndex = 0;
  int columnIndex = 0;
  TAOS_FIELD *fields = taos_fetch_fields(res);
  while((row = taos_fetch_row(res)) != NULL) {
    if (0 == count) {
      count++;
      continue;
    }

    if (strcmp((char *)row[TSDB_DESCRIBE_METRIC_NOTE_INDEX], "TAG") == 0) {
      tstrncpy(superTbls->tags[tagIndex].field,
              (char *)row[TSDB_DESCRIBE_METRIC_FIELD_INDEX],
              fields[TSDB_DESCRIBE_METRIC_FIELD_INDEX].bytes);
      tstrncpy(superTbls->tags[tagIndex].dataType,
              (char *)row[TSDB_DESCRIBE_METRIC_TYPE_INDEX],
              fields[TSDB_DESCRIBE_METRIC_TYPE_INDEX].bytes);
      superTbls->tags[tagIndex].dataLen =
          *((int *)row[TSDB_DESCRIBE_METRIC_LENGTH_INDEX]);
      tstrncpy(superTbls->tags[tagIndex].note,
              (char *)row[TSDB_DESCRIBE_METRIC_NOTE_INDEX],
              fields[TSDB_DESCRIBE_METRIC_NOTE_INDEX].bytes);
      tagIndex++;
    } else {
      tstrncpy(superTbls->columns[columnIndex].field,
              (char *)row[TSDB_DESCRIBE_METRIC_FIELD_INDEX],
              fields[TSDB_DESCRIBE_METRIC_FIELD_INDEX].bytes);
      tstrncpy(superTbls->columns[columnIndex].dataType,
              (char *)row[TSDB_DESCRIBE_METRIC_TYPE_INDEX],
              fields[TSDB_DESCRIBE_METRIC_TYPE_INDEX].bytes);
      superTbls->columns[columnIndex].dataLen =
          *((int *)row[TSDB_DESCRIBE_METRIC_LENGTH_INDEX]);
      tstrncpy(superTbls->columns[columnIndex].note,
              (char *)row[TSDB_DESCRIBE_METRIC_NOTE_INDEX],
              fields[TSDB_DESCRIBE_METRIC_NOTE_INDEX].bytes);
      columnIndex++;
    }
    count++;
  }

  superTbls->columnCount = columnIndex;
  superTbls->tagCount    = tagIndex;
  taos_free_result(res);

  calcRowLen(superTbls);

/*
  if (TBL_ALREADY_EXISTS == superTbls->childTblExists) {
    //get all child table name use cmd: select tbname from superTblName;
    int childTblCount = 10000;
    superTbls->childTblName = (char*)calloc(1, childTblCount * TSDB_TABLE_NAME_LEN);
    if (superTbls->childTblName == NULL) {
      errorPrint("%s() LN%d, alloc memory failed!\n", __func__, __LINE__);
      return -1;
    }
    getAllChildNameOfSuperTable(taos, dbName,
            superTbls->sTblName,
            &superTbls->childTblName,
            &superTbls->childTblCount);
  }
  */
  return 0;
}

static int createSuperTable(
        TAOS * taos, char* dbName,
        SSuperTable*  superTbl) {

  char command[BUFFER_SIZE] = "\0";

  char cols[STRING_LEN] = "\0";
  int colIndex;
  int len = 0;

  int  lenOfOneRow = 0;

  if (superTbl->columnCount == 0) {
    errorPrint("%s() LN%d, super table column count is %d\n",
            __func__, __LINE__, superTbl->columnCount);
    return -1;
  }

  for (colIndex = 0; colIndex < superTbl->columnCount; colIndex++) {
    char* dataType = superTbl->columns[colIndex].dataType;

    if (strcasecmp(dataType, "BINARY") == 0) {
      len += snprintf(cols + len, STRING_LEN - len,
          ", col%d %s(%d)", colIndex, "BINARY",
          superTbl->columns[colIndex].dataLen);
      lenOfOneRow += superTbl->columns[colIndex].dataLen + 3;
    } else if (strcasecmp(dataType, "NCHAR") == 0) {
      len += snprintf(cols + len, STRING_LEN - len,
          ", col%d %s(%d)", colIndex, "NCHAR",
          superTbl->columns[colIndex].dataLen);
      lenOfOneRow += superTbl->columns[colIndex].dataLen + 3;
    } else if (strcasecmp(dataType, "INT") == 0)  {
      len += snprintf(cols + len, STRING_LEN - len, ", col%d %s", colIndex, "INT");
      lenOfOneRow += 11;
    } else if (strcasecmp(dataType, "BIGINT") == 0)  {
      len += snprintf(cols + len, STRING_LEN - len, ", col%d %s", colIndex, "BIGINT");
      lenOfOneRow += 21;
    } else if (strcasecmp(dataType, "SMALLINT") == 0)  {
      len += snprintf(cols + len, STRING_LEN - len, ", col%d %s", colIndex, "SMALLINT");
      lenOfOneRow += 6;
    } else if (strcasecmp(dataType, "TINYINT") == 0)  {
      len += snprintf(cols + len, STRING_LEN - len, ", col%d %s", colIndex, "TINYINT");
      lenOfOneRow += 4;
    } else if (strcasecmp(dataType, "BOOL") == 0)  {
      len += snprintf(cols + len, STRING_LEN - len, ", col%d %s", colIndex, "BOOL");
      lenOfOneRow += 6;
    } else if (strcasecmp(dataType, "FLOAT") == 0) {
      len += snprintf(cols + len, STRING_LEN - len, ", col%d %s", colIndex, "FLOAT");
      lenOfOneRow += 22;
    } else if (strcasecmp(dataType, "DOUBLE") == 0) {
      len += snprintf(cols + len, STRING_LEN - len, ", col%d %s", colIndex, "DOUBLE");
      lenOfOneRow += 42;
    }  else if (strcasecmp(dataType, "TIMESTAMP") == 0) {
      len += snprintf(cols + len, STRING_LEN - len, ", col%d %s", colIndex, "TIMESTAMP");
      lenOfOneRow += 21;
    } else {
      taos_close(taos);
      errorPrint("%s() LN%d, config error data type : %s\n",
         __func__, __LINE__, dataType);
      exit(-1);
    }
  }

  superTbl->lenOfOneRow = lenOfOneRow + 20; // timestamp
  //printf("%s.%s column count:%d, column length:%d\n\n", g_Dbs.db[i].dbName, g_Dbs.db[i].superTbl[j].sTblName, g_Dbs.db[i].superTbl[j].columnCount, lenOfOneRow);

  // save for creating child table
  superTbl->colsOfCreateChildTable = (char*)calloc(len+20, 1);
  if (NULL == superTbl->colsOfCreateChildTable) {
    errorPrint("%s() LN%d, Failed when calloc, size:%d",
           __func__, __LINE__, len+1);
    taos_close(taos);
    exit(-1);
  }

  snprintf(superTbl->colsOfCreateChildTable, len+20, "(ts timestamp%s)", cols);
  verbosePrint("%s() LN%d: %s\n",
      __func__, __LINE__, superTbl->colsOfCreateChildTable);

  if (superTbl->tagCount == 0) {
    errorPrint("%s() LN%d, super table tag count is %d\n",
            __func__, __LINE__, superTbl->tagCount);
    return -1;
  }

  char tags[STRING_LEN] = "\0";
  int tagIndex;
  len = 0;

  int lenOfTagOfOneRow = 0;
  len += snprintf(tags + len, STRING_LEN - len, "(");
  for (tagIndex = 0; tagIndex < superTbl->tagCount; tagIndex++) {
    char* dataType = superTbl->tags[tagIndex].dataType;

    if (strcasecmp(dataType, "BINARY") == 0) {
      len += snprintf(tags + len, STRING_LEN - len, "t%d %s(%d), ", tagIndex,
              "BINARY", superTbl->tags[tagIndex].dataLen);
      lenOfTagOfOneRow += superTbl->tags[tagIndex].dataLen + 3;
    } else if (strcasecmp(dataType, "NCHAR") == 0) {
      len += snprintf(tags + len, STRING_LEN - len, "t%d %s(%d), ", tagIndex,
              "NCHAR", superTbl->tags[tagIndex].dataLen);
      lenOfTagOfOneRow += superTbl->tags[tagIndex].dataLen + 3;
    } else if (strcasecmp(dataType, "INT") == 0)  {
      len += snprintf(tags + len, STRING_LEN - len, "t%d %s, ", tagIndex,
              "INT");
      lenOfTagOfOneRow += superTbl->tags[tagIndex].dataLen + 11;
    } else if (strcasecmp(dataType, "BIGINT") == 0)  {
      len += snprintf(tags + len, STRING_LEN - len, "t%d %s, ", tagIndex,
              "BIGINT");
      lenOfTagOfOneRow += superTbl->tags[tagIndex].dataLen + 21;
    } else if (strcasecmp(dataType, "SMALLINT") == 0)  {
      len += snprintf(tags + len, STRING_LEN - len, "t%d %s, ", tagIndex,
              "SMALLINT");
      lenOfTagOfOneRow += superTbl->tags[tagIndex].dataLen + 6;
    } else if (strcasecmp(dataType, "TINYINT") == 0)  {
      len += snprintf(tags + len, STRING_LEN - len, "t%d %s, ", tagIndex,
              "TINYINT");
      lenOfTagOfOneRow += superTbl->tags[tagIndex].dataLen + 4;
    } else if (strcasecmp(dataType, "BOOL") == 0)  {
      len += snprintf(tags + len, STRING_LEN - len, "t%d %s, ", tagIndex,
              "BOOL");
      lenOfTagOfOneRow += superTbl->tags[tagIndex].dataLen + 6;
    } else if (strcasecmp(dataType, "FLOAT") == 0) {
      len += snprintf(tags + len, STRING_LEN - len, "t%d %s, ", tagIndex,
              "FLOAT");
      lenOfTagOfOneRow += superTbl->tags[tagIndex].dataLen + 22;
    } else if (strcasecmp(dataType, "DOUBLE") == 0) {
      len += snprintf(tags + len, STRING_LEN - len, "t%d %s, ", tagIndex,
              "DOUBLE");
      lenOfTagOfOneRow += superTbl->tags[tagIndex].dataLen + 42;
    } else {
      taos_close(taos);
      errorPrint("%s() LN%d, config error tag type : %s\n",
         __func__, __LINE__, dataType);
      exit(-1);
    }
  }

  len -= 2;
  len += snprintf(tags + len, STRING_LEN - len, ")");

  superTbl->lenOfTagOfOneRow = lenOfTagOfOneRow;

  snprintf(command, BUFFER_SIZE,
          "create table if not exists %s.%s (ts timestamp%s) tags %s",
          dbName, superTbl->sTblName, cols, tags);
  verbosePrint("%s() LN%d: %s\n", __func__, __LINE__, command);

  if (0 != queryDbExec(taos, command, NO_INSERT_TYPE, false)) {
      errorPrint( "create supertable %s failed!\n\n",
              superTbl->sTblName);
      return -1;
  }
  debugPrint("create supertable %s success!\n\n", superTbl->sTblName);
  return 0;
}

static int createDatabasesAndStables() {
  TAOS * taos = NULL;
  int    ret = 0;
  taos = taos_connect(g_Dbs.host, g_Dbs.user, g_Dbs.password, NULL, g_Dbs.port);
  if (taos == NULL) {
    errorPrint( "Failed to connect to TDengine, reason:%s\n", taos_errstr(NULL));
    return -1;
  }
  char command[BUFFER_SIZE] = "\0";

  for (int i = 0; i < g_Dbs.dbCount; i++) {
    if (g_Dbs.db[i].drop) {
      sprintf(command, "drop database if exists %s;", g_Dbs.db[i].dbName);
      verbosePrint("%s() %d command: %s\n", __func__, __LINE__, command);
      if (0 != queryDbExec(taos, command, NO_INSERT_TYPE, false)) {
        taos_close(taos);
        return -1;
      }

      int dataLen = 0;
      dataLen += snprintf(command + dataLen,
          BUFFER_SIZE - dataLen, "create database if not exists %s", g_Dbs.db[i].dbName);

      if (g_Dbs.db[i].dbCfg.blocks > 0) {
        dataLen += snprintf(command + dataLen,
            BUFFER_SIZE - dataLen, " blocks %d", g_Dbs.db[i].dbCfg.blocks);
      }
      if (g_Dbs.db[i].dbCfg.cache > 0) {
        dataLen += snprintf(command + dataLen,
            BUFFER_SIZE - dataLen, " cache %d", g_Dbs.db[i].dbCfg.cache);
      }
      if (g_Dbs.db[i].dbCfg.days > 0) {
        dataLen += snprintf(command + dataLen,
            BUFFER_SIZE - dataLen, " days %d", g_Dbs.db[i].dbCfg.days);
      }
      if (g_Dbs.db[i].dbCfg.keep > 0) {
        dataLen += snprintf(command + dataLen,
            BUFFER_SIZE - dataLen, " keep %d", g_Dbs.db[i].dbCfg.keep);
      }
      if (g_Dbs.db[i].dbCfg.quorum > 1) {
        dataLen += snprintf(command + dataLen,
            BUFFER_SIZE - dataLen, " quorum %d", g_Dbs.db[i].dbCfg.quorum);
      }
      if (g_Dbs.db[i].dbCfg.replica > 0) {
        dataLen += snprintf(command + dataLen,
            BUFFER_SIZE - dataLen, " replica %d", g_Dbs.db[i].dbCfg.replica);
      }
      if (g_Dbs.db[i].dbCfg.update > 0) {
        dataLen += snprintf(command + dataLen,
            BUFFER_SIZE - dataLen, " update %d", g_Dbs.db[i].dbCfg.update);
      }
      //if (g_Dbs.db[i].dbCfg.maxtablesPerVnode > 0) {
      //  dataLen += snprintf(command + dataLen,
      //  BUFFER_SIZE - dataLen, "tables %d ", g_Dbs.db[i].dbCfg.maxtablesPerVnode);
      //}
      if (g_Dbs.db[i].dbCfg.minRows > 0) {
        dataLen += snprintf(command + dataLen,
            BUFFER_SIZE - dataLen, " minrows %d", g_Dbs.db[i].dbCfg.minRows);
      }
      if (g_Dbs.db[i].dbCfg.maxRows > 0) {
        dataLen += snprintf(command + dataLen,
            BUFFER_SIZE - dataLen, " maxrows %d", g_Dbs.db[i].dbCfg.maxRows);
      }
      if (g_Dbs.db[i].dbCfg.comp > 0) {
        dataLen += snprintf(command + dataLen,
            BUFFER_SIZE - dataLen, " comp %d", g_Dbs.db[i].dbCfg.comp);
      }
      if (g_Dbs.db[i].dbCfg.walLevel > 0) {
        dataLen += snprintf(command + dataLen,
            BUFFER_SIZE - dataLen, " wal %d", g_Dbs.db[i].dbCfg.walLevel);
      }
      if (g_Dbs.db[i].dbCfg.cacheLast > 0) {
        dataLen += snprintf(command + dataLen,
            BUFFER_SIZE - dataLen, " cachelast %d", g_Dbs.db[i].dbCfg.cacheLast);
      }
      if (g_Dbs.db[i].dbCfg.fsync > 0) {
        dataLen += snprintf(command + dataLen, BUFFER_SIZE - dataLen,
                " fsync %d", g_Dbs.db[i].dbCfg.fsync);
      }
      if ((0 == strncasecmp(g_Dbs.db[i].dbCfg.precision, "ms", strlen("ms")))
              || (0 == strncasecmp(g_Dbs.db[i].dbCfg.precision,
                      "us", strlen("us")))) {
        dataLen += snprintf(command + dataLen, BUFFER_SIZE - dataLen,
                " precision \'%s\';", g_Dbs.db[i].dbCfg.precision);
      }

      debugPrint("%s() %d command: %s\n", __func__, __LINE__, command);
      if (0 != queryDbExec(taos, command, NO_INSERT_TYPE, false)) {
        taos_close(taos);
        errorPrint( "\ncreate database %s failed!\n\n", g_Dbs.db[i].dbName);
        return -1;
      }
      printf("\ncreate database %s success!\n\n", g_Dbs.db[i].dbName);
    }

    debugPrint("%s() LN%d supertbl count:%"PRIu64"\n",
            __func__, __LINE__, g_Dbs.db[i].superTblCount);

    int validStbCount = 0;

    for (int j = 0; j < g_Dbs.db[i].superTblCount; j++) {
      sprintf(command, "describe %s.%s;", g_Dbs.db[i].dbName,
              g_Dbs.db[i].superTbls[j].sTblName);
      verbosePrint("%s() %d command: %s\n", __func__, __LINE__, command);

      ret = queryDbExec(taos, command, NO_INSERT_TYPE, true);

      if ((ret != 0) || (g_Dbs.db[i].drop)) {
        ret = createSuperTable(taos, g_Dbs.db[i].dbName,
                &g_Dbs.db[i].superTbls[j]);

        if (0 != ret) {
          errorPrint("create super table %d failed!\n\n", j);
          continue;
        }
      }

      ret = getSuperTableFromServer(taos, g_Dbs.db[i].dbName,
                &g_Dbs.db[i].superTbls[j]);
      if (0 != ret) {
        errorPrint("\nget super table %s.%s info failed!\n\n",
                g_Dbs.db[i].dbName, g_Dbs.db[i].superTbls[j].sTblName);
        continue;
      }

      validStbCount ++;
    }

    g_Dbs.db[i].superTblCount = validStbCount;
  }

  taos_close(taos);
  return 0;
}

static void* createTable(void *sarg)
{
  threadInfo *pThreadInfo = (threadInfo *)sarg;
  SSuperTable* superTblInfo = pThreadInfo->superTblInfo;

  int64_t  lastPrintTime = taosGetTimestampMs();

  int buff_len;
  buff_len = BUFFER_SIZE / 8;

  char *buffer = calloc(buff_len, 1);
  if (buffer == NULL) {
    errorPrint("%s() LN%d, Memory allocated failed!\n", __func__, __LINE__);
    exit(-1);
  }

  int len = 0;
  int batchNum = 0;

  verbosePrint("%s() LN%d: Creating table from %"PRIu64" to %"PRIu64"\n",
          __func__, __LINE__,
          pThreadInfo->start_table_from, pThreadInfo->end_table_to);

  for (uint64_t i = pThreadInfo->start_table_from;
          i <= pThreadInfo->end_table_to; i++) {
    if (0 == g_Dbs.use_metric) {
      snprintf(buffer, buff_len,
              "create table if not exists %s.%s%"PRIu64" %s;",
              pThreadInfo->db_name,
              g_args.tb_prefix, i,
              pThreadInfo->cols);
    } else {
      if (superTblInfo == NULL) {
        errorPrint("%s() LN%d, use metric, but super table info is NULL\n",
                  __func__, __LINE__);
        free(buffer);
        exit(-1);
      } else {
        if (0 == len) {
          batchNum = 0;
          memset(buffer, 0, buff_len);
          len += snprintf(buffer + len,
                  buff_len - len, "create table ");
        }
        char* tagsValBuf = NULL;
        if (0 == superTblInfo->tagSource) {
          tagsValBuf = generateTagVaulesForStb(superTblInfo, i);
        } else {
          tagsValBuf = getTagValueFromTagSample(
                  superTblInfo,
                  i % superTblInfo->tagSampleCount);
        }
        if (NULL == tagsValBuf) {
          free(buffer);
          return NULL;
        }
        len += snprintf(buffer + len,
                buff_len - len,
                "if not exists %s.%s%"PRIu64" using %s.%s tags %s ",
                pThreadInfo->db_name, superTblInfo->childTblPrefix,
                i, pThreadInfo->db_name,
                superTblInfo->sTblName, tagsValBuf);
        free(tagsValBuf);
        batchNum++;
        if ((batchNum < superTblInfo->batchCreateTableNum)
                && ((buff_len - len)
                    >= (superTblInfo->lenOfTagOfOneRow + 256))) {
          continue;
        }
      }
    }

    len = 0;
    verbosePrint("%s() LN%d %s\n", __func__, __LINE__, buffer);
    if (0 != queryDbExec(pThreadInfo->taos, buffer, NO_INSERT_TYPE, false)){
      errorPrint( "queryDbExec() failed. buffer:\n%s\n", buffer);
      free(buffer);
      return NULL;
    }

    int64_t  currentPrintTime = taosGetTimestampMs();
    if (currentPrintTime - lastPrintTime > 30*1000) {
      printf("thread[%d] already create %"PRIu64" - %"PRIu64" tables\n",
              pThreadInfo->threadID, pThreadInfo->start_table_from, i);
      lastPrintTime = currentPrintTime;
    }
  }

  if (0 != len) {
    verbosePrint("%s() %d buffer: %s\n", __func__, __LINE__, buffer);
    if (0 != queryDbExec(pThreadInfo->taos, buffer, NO_INSERT_TYPE, false)) {
      errorPrint( "queryDbExec() failed. buffer:\n%s\n", buffer);
    }
  }

  free(buffer);
  return NULL;
}

static int startMultiThreadCreateChildTable(
        char* cols, int threads, uint64_t startFrom, int64_t ntables,
        char* db_name, SSuperTable* superTblInfo) {

  pthread_t *pids = malloc(threads * sizeof(pthread_t));
  threadInfo *infos = malloc(threads * sizeof(threadInfo));

  if ((NULL == pids) || (NULL == infos)) {
    printf("malloc failed\n");
    exit(-1);
  }

  if (threads < 1) {
    threads = 1;
  }

  int64_t a = ntables / threads;
  if (a < 1) {
    threads = ntables;
    a = 1;
  }

  int64_t b = 0;
  b = ntables % threads;

  for (int64_t i = 0; i < threads; i++) {
    threadInfo *t_info = infos + i;
    t_info->threadID = i;
    tstrncpy(t_info->db_name, db_name, MAX_DB_NAME_SIZE);
    t_info->superTblInfo = superTblInfo;
    verbosePrint("%s() %d db_name: %s\n", __func__, __LINE__, db_name);
    t_info->taos = taos_connect(
            g_Dbs.host,
            g_Dbs.user,
            g_Dbs.password,
            db_name,
            g_Dbs.port);
    if (t_info->taos == NULL) {
      errorPrint( "%s() LN%d, Failed to connect to TDengine, reason:%s\n",
         __func__, __LINE__, taos_errstr(NULL));
      free(pids);
      free(infos);
      return -1;
    }

    t_info->start_table_from = startFrom;
    t_info->ntables = i<b?a+1:a;
    t_info->end_table_to = i < b ? startFrom + a : startFrom + a - 1;
    startFrom = t_info->end_table_to + 1;
    t_info->use_metric = true;
    t_info->cols = cols;
    t_info->minDelay = UINT64_MAX;
    pthread_create(pids + i, NULL, createTable, t_info);
  }

  for (int i = 0; i < threads; i++) {
    pthread_join(pids[i], NULL);
  }

  for (int i = 0; i < threads; i++) {
    threadInfo *t_info = infos + i;
    taos_close(t_info->taos);
  }

  free(pids);
  free(infos);

  return 0;
}

static void createChildTables() {
    char tblColsBuf[MAX_SQL_SIZE];
    int len;

  for (int i = 0; i < g_Dbs.dbCount; i++) {
    if (g_Dbs.use_metric) {
      if (g_Dbs.db[i].superTblCount > 0) {
          // with super table
        for (int j = 0; j < g_Dbs.db[i].superTblCount; j++) {
          if ((AUTO_CREATE_SUBTBL == g_Dbs.db[i].superTbls[j].autoCreateTable)
                || (TBL_ALREADY_EXISTS == g_Dbs.db[i].superTbls[j].childTblExists)) {
            continue;
          }

          verbosePrint("%s() LN%d: %s\n", __func__, __LINE__,
                  g_Dbs.db[i].superTbls[j].colsOfCreateChildTable);
          uint64_t startFrom = 0;
          g_totalChildTables += g_Dbs.db[i].superTbls[j].childTblCount;

          verbosePrint("%s() LN%d: create %"PRId64" child tables from %"PRIu64"\n",
                  __func__, __LINE__, g_totalChildTables, startFrom);
          startMultiThreadCreateChildTable(
                g_Dbs.db[i].superTbls[j].colsOfCreateChildTable,
                g_Dbs.threadCountByCreateTbl,
                startFrom,
                g_Dbs.db[i].superTbls[j].childTblCount,
                g_Dbs.db[i].dbName, &(g_Dbs.db[i].superTbls[j]));
        }
      }
    } else {
      // normal table
      len = snprintf(tblColsBuf, MAX_SQL_SIZE, "(TS TIMESTAMP");
      for (int j = 0; j < g_args.num_of_CPR; j++) {
          if ((strncasecmp(g_args.datatype[j], "BINARY", strlen("BINARY")) == 0)
                  || (strncasecmp(g_args.datatype[j],
                      "NCHAR", strlen("NCHAR")) == 0)) {
              snprintf(tblColsBuf + len, MAX_SQL_SIZE - len,
                      ", COL%d %s(%d)", j, g_args.datatype[j], g_args.len_of_binary);
          } else {
              snprintf(tblColsBuf + len, MAX_SQL_SIZE - len,
                      ", COL%d %s", j, g_args.datatype[j]);
          }
          len = strlen(tblColsBuf);
      }

      snprintf(tblColsBuf + len, MAX_SQL_SIZE - len, ")");

      verbosePrint("%s() LN%d: dbName: %s num of tb: %"PRId64" schema: %s\n",
              __func__, __LINE__,
              g_Dbs.db[i].dbName, g_args.num_of_tables, tblColsBuf);
      startMultiThreadCreateChildTable(
            tblColsBuf,
            g_Dbs.threadCountByCreateTbl,
            0,
            g_args.num_of_tables,
            g_Dbs.db[i].dbName,
            NULL);
    }
  }
}

/*
  Read 10000 lines at most. If more than 10000 lines, continue to read after using
*/
static int readTagFromCsvFileToMem(SSuperTable  * superTblInfo) {
  size_t  n = 0;
  ssize_t readLen = 0;
  char *  line = NULL;

  FILE *fp = fopen(superTblInfo->tagsFile, "r");
  if (fp == NULL) {
    printf("Failed to open tags file: %s, reason:%s\n",
            superTblInfo->tagsFile, strerror(errno));
    return -1;
  }

  if (superTblInfo->tagDataBuf) {
    free(superTblInfo->tagDataBuf);
    superTblInfo->tagDataBuf = NULL;
  }

  int tagCount = 10000;
  int count = 0;
  char* tagDataBuf = calloc(1, superTblInfo->lenOfTagOfOneRow * tagCount);
  if (tagDataBuf == NULL) {
    printf("Failed to calloc, reason:%s\n", strerror(errno));
    fclose(fp);
    return -1;
  }

  while((readLen = tgetline(&line, &n, fp)) != -1) {
    if (('\r' == line[readLen - 1]) || ('\n' == line[readLen - 1])) {
      line[--readLen] = 0;
    }

    if (readLen == 0) {
      continue;
    }

    memcpy(tagDataBuf + count * superTblInfo->lenOfTagOfOneRow, line, readLen);
    count++;

    if (count >= tagCount - 1) {
      char *tmp = realloc(tagDataBuf,
              (size_t)tagCount*1.5*superTblInfo->lenOfTagOfOneRow);
      if (tmp != NULL) {
        tagDataBuf = tmp;
        tagCount = (int)(tagCount*1.5);
        memset(tagDataBuf + count*superTblInfo->lenOfTagOfOneRow,
                0, (size_t)((tagCount-count)*superTblInfo->lenOfTagOfOneRow));
      } else {
        // exit, if allocate more memory failed
        printf("realloc fail for save tag val from %s\n", superTblInfo->tagsFile);
        tmfree(tagDataBuf);
        free(line);
        fclose(fp);
        return -1;
      }
    }
  }

  superTblInfo->tagDataBuf = tagDataBuf;
  superTblInfo->tagSampleCount = count;

  free(line);
  fclose(fp);
  return 0;
}

int readSampleFromJsonFileToMem(SSuperTable  * superTblInfo) {
  // TODO
  return 0;
}

/*
  Read 10000 lines at most. If more than 10000 lines, continue to read after using
*/
static int readSampleFromCsvFileToMem(
        SSuperTable* superTblInfo) {
  size_t  n = 0;
  ssize_t readLen = 0;
  char *  line = NULL;
  int getRows = 0;

  FILE*  fp = fopen(superTblInfo->sampleFile, "r");
  if (fp == NULL) {
      errorPrint( "Failed to open sample file: %s, reason:%s\n",
              superTblInfo->sampleFile, strerror(errno));
      return -1;
  }

  assert(superTblInfo->sampleDataBuf);
  memset(superTblInfo->sampleDataBuf, 0,
          MAX_SAMPLES_ONCE_FROM_FILE * superTblInfo->lenOfOneRow);
  while(1) {
    readLen = tgetline(&line, &n, fp);
    if (-1 == readLen) {
      if(0 != fseek(fp, 0, SEEK_SET)) {
        errorPrint( "Failed to fseek file: %s, reason:%s\n",
                superTblInfo->sampleFile, strerror(errno));
        fclose(fp);
        return -1;
      }
      continue;
    }

    if (('\r' == line[readLen - 1]) || ('\n' == line[readLen - 1])) {
      line[--readLen] = 0;
    }

    if (readLen == 0) {
      continue;
    }

    if (readLen > superTblInfo->lenOfOneRow) {
      printf("sample row len[%d] overflow define schema len[%"PRIu64"], so discard this row\n",
              (int32_t)readLen, superTblInfo->lenOfOneRow);
      continue;
    }

    memcpy(superTblInfo->sampleDataBuf + getRows * superTblInfo->lenOfOneRow,
          line, readLen);
    getRows++;

    if (getRows == MAX_SAMPLES_ONCE_FROM_FILE) {
      break;
    }
  }

  fclose(fp);
  tmfree(line);
  return 0;
}

static bool getColumnAndTagTypeFromInsertJsonFile(
        cJSON* stbInfo, SSuperTable* superTbls) {
  bool  ret = false;

  // columns
  cJSON *columns = cJSON_GetObjectItem(stbInfo, "columns");
  if (columns && columns->type != cJSON_Array) {
    printf("ERROR: failed to read json, columns not found\n");
    goto PARSE_OVER;
  } else if (NULL == columns) {
    superTbls->columnCount = 0;
    superTbls->tagCount    = 0;
    return true;
  }

  int columnSize = cJSON_GetArraySize(columns);
  if ((columnSize + 1/* ts */) > MAX_COLUMN_COUNT) {
    errorPrint("%s() LN%d, failed to read json, column size overflow, max column size is %d\n",
            __func__, __LINE__, MAX_COLUMN_COUNT);
    goto PARSE_OVER;
  }

  int count = 1;
  int index = 0;
  StrColumn    columnCase;

  //superTbls->columnCount = columnSize;
  for (int k = 0; k < columnSize; ++k) {
    cJSON* column = cJSON_GetArrayItem(columns, k);
    if (column == NULL) continue;

    count = 1;
    cJSON* countObj = cJSON_GetObjectItem(column, "count");
    if (countObj && countObj->type == cJSON_Number) {
      count = countObj->valueint;
    } else if (countObj && countObj->type != cJSON_Number) {
      errorPrint("%s() LN%d, failed to read json, column count not found\n",
          __func__, __LINE__);
      goto PARSE_OVER;
    } else {
      count = 1;
    }

    // column info
    memset(&columnCase, 0, sizeof(StrColumn));
    cJSON *dataType = cJSON_GetObjectItem(column, "type");
    if (!dataType || dataType->type != cJSON_String
        || dataType->valuestring == NULL) {
      errorPrint("%s() LN%d: failed to read json, column type not found\n",
          __func__, __LINE__);
      goto PARSE_OVER;
    }
    //tstrncpy(superTbls->columns[k].dataType, dataType->valuestring, MAX_TB_NAME_SIZE);
    tstrncpy(columnCase.dataType, dataType->valuestring, MAX_TB_NAME_SIZE);

    cJSON* dataLen = cJSON_GetObjectItem(column, "len");
    if (dataLen && dataLen->type == cJSON_Number) {
      columnCase.dataLen = dataLen->valueint;
    } else if (dataLen && dataLen->type != cJSON_Number) {
      debugPrint("%s() LN%d: failed to read json, column len not found\n",
          __func__, __LINE__);
      goto PARSE_OVER;
    } else {
      columnCase.dataLen = 8;
    }

    for (int n = 0; n < count; ++n) {
      tstrncpy(superTbls->columns[index].dataType,
              columnCase.dataType, MAX_TB_NAME_SIZE);
      superTbls->columns[index].dataLen = columnCase.dataLen;
      index++;
    }
  }

  if ((index + 1 /* ts */) > MAX_COLUMN_COUNT) {
    errorPrint("%s() LN%d, failed to read json, column size overflow, allowed max column size is %d\n",
            __func__, __LINE__, MAX_COLUMN_COUNT);
    goto PARSE_OVER;
  }

  superTbls->columnCount = index;

  count = 1;
  index = 0;
  // tags
  cJSON *tags = cJSON_GetObjectItem(stbInfo, "tags");
  if (!tags || tags->type != cJSON_Array) {
    errorPrint("%s() LN%d, failed to read json, tags not found\n",
        __func__, __LINE__);
    goto PARSE_OVER;
  }

  int tagSize = cJSON_GetArraySize(tags);
  if (tagSize > MAX_TAG_COUNT) {
    errorPrint("%s() LN%d, failed to read json, tags size overflow, max tag size is %d\n",
        __func__, __LINE__, MAX_TAG_COUNT);
    goto PARSE_OVER;
  }

  //superTbls->tagCount = tagSize;
  for (int k = 0; k < tagSize; ++k) {
    cJSON* tag = cJSON_GetArrayItem(tags, k);
    if (tag == NULL) continue;

    count = 1;
    cJSON* countObj = cJSON_GetObjectItem(tag, "count");
    if (countObj && countObj->type == cJSON_Number) {
      count = countObj->valueint;
    } else if (countObj && countObj->type != cJSON_Number) {
      printf("ERROR: failed to read json, column count not found\n");
      goto PARSE_OVER;
    } else {
      count = 1;
    }

    // column info
    memset(&columnCase, 0, sizeof(StrColumn));
    cJSON *dataType = cJSON_GetObjectItem(tag, "type");
    if (!dataType || dataType->type != cJSON_String
        || dataType->valuestring == NULL) {
      errorPrint("%s() LN%d, failed to read json, tag type not found\n",
          __func__, __LINE__);
      goto PARSE_OVER;
    }
    tstrncpy(columnCase.dataType, dataType->valuestring, MAX_TB_NAME_SIZE);

    cJSON* dataLen = cJSON_GetObjectItem(tag, "len");
    if (dataLen && dataLen->type == cJSON_Number) {
      columnCase.dataLen = dataLen->valueint;
    } else if (dataLen && dataLen->type != cJSON_Number) {
      errorPrint("%s() LN%d, failed to read json, column len not found\n",
          __func__, __LINE__);
      goto PARSE_OVER;
    } else {
      columnCase.dataLen = 0;
    }

    for (int n = 0; n < count; ++n) {
      tstrncpy(superTbls->tags[index].dataType, columnCase.dataType,
          MAX_TB_NAME_SIZE);
      superTbls->tags[index].dataLen = columnCase.dataLen;
      index++;
    }
  }

  if (index > MAX_TAG_COUNT) {
    errorPrint("%s() LN%d, failed to read json, tags size overflow, allowed max tag count is %d\n",
        __func__, __LINE__, MAX_TAG_COUNT);
    goto PARSE_OVER;
  }

  superTbls->tagCount = index;

  if ((superTbls->columnCount + superTbls->tagCount + 1 /* ts */) > MAX_COLUMN_COUNT) {
    errorPrint("%s() LN%d, columns + tags is more than allowed max columns count: %d\n",
        __func__, __LINE__, MAX_COLUMN_COUNT);
    goto PARSE_OVER;
  }
  ret = true;

PARSE_OVER:
  return ret;
}

static bool getMetaFromInsertJsonFile(cJSON* root) {
  bool  ret = false;

  cJSON* cfgdir = cJSON_GetObjectItem(root, "cfgdir");
  if (cfgdir && cfgdir->type == cJSON_String && cfgdir->valuestring != NULL) {
    tstrncpy(g_Dbs.cfgDir, cfgdir->valuestring, MAX_FILE_NAME_LEN);
  }

  cJSON* host = cJSON_GetObjectItem(root, "host");
  if (host && host->type == cJSON_String && host->valuestring != NULL) {
    tstrncpy(g_Dbs.host, host->valuestring, MAX_HOSTNAME_SIZE);
  } else if (!host) {
    tstrncpy(g_Dbs.host, "127.0.0.1", MAX_HOSTNAME_SIZE);
  } else {
    printf("ERROR: failed to read json, host not found\n");
    goto PARSE_OVER;
  }

  cJSON* port = cJSON_GetObjectItem(root, "port");
  if (port && port->type == cJSON_Number) {
    g_Dbs.port = port->valueint;
  } else if (!port) {
    g_Dbs.port = 6030;
  }

  cJSON* user = cJSON_GetObjectItem(root, "user");
  if (user && user->type == cJSON_String && user->valuestring != NULL) {
    tstrncpy(g_Dbs.user, user->valuestring, MAX_USERNAME_SIZE);
  } else if (!user) {
    tstrncpy(g_Dbs.user, "root", MAX_USERNAME_SIZE);
  }

  cJSON* password = cJSON_GetObjectItem(root, "password");
  if (password && password->type == cJSON_String && password->valuestring != NULL) {
    tstrncpy(g_Dbs.password, password->valuestring, MAX_PASSWORD_SIZE);
  } else if (!password) {
    tstrncpy(g_Dbs.password, "taosdata", MAX_PASSWORD_SIZE);
  }

  cJSON* resultfile = cJSON_GetObjectItem(root, "result_file");
  if (resultfile && resultfile->type == cJSON_String && resultfile->valuestring != NULL) {
    tstrncpy(g_Dbs.resultFile, resultfile->valuestring, MAX_FILE_NAME_LEN);
  } else if (!resultfile) {
    tstrncpy(g_Dbs.resultFile, "./insert_res.txt", MAX_FILE_NAME_LEN);
  }

  cJSON* threads = cJSON_GetObjectItem(root, "thread_count");
  if (threads && threads->type == cJSON_Number) {
    g_Dbs.threadCount = threads->valueint;
  } else if (!threads) {
    g_Dbs.threadCount = 1;
  } else {
    printf("ERROR: failed to read json, threads not found\n");
    goto PARSE_OVER;
  }

  cJSON* threads2 = cJSON_GetObjectItem(root, "thread_count_create_tbl");
  if (threads2 && threads2->type == cJSON_Number) {
    g_Dbs.threadCountByCreateTbl = threads2->valueint;
  } else if (!threads2) {
    g_Dbs.threadCountByCreateTbl = 1;
  } else {
    errorPrint("%s() LN%d, failed to read json, threads2 not found\n",
            __func__, __LINE__);
    goto PARSE_OVER;
  }

  cJSON* gInsertInterval = cJSON_GetObjectItem(root, "insert_interval");
  if (gInsertInterval && gInsertInterval->type == cJSON_Number) {
    if (gInsertInterval->valueint <0) {
      errorPrint("%s() LN%d, failed to read json, insert interval input mistake\n",
            __func__, __LINE__);
      goto PARSE_OVER;
    }
    g_args.insert_interval = gInsertInterval->valueint;
  } else if (!gInsertInterval) {
    g_args.insert_interval = 0;
  } else {
    errorPrint("%s() LN%d, failed to read json, insert_interval input mistake\n",
        __func__, __LINE__);
    goto PARSE_OVER;
  }

  cJSON* interlaceRows = cJSON_GetObjectItem(root, "interlace_rows");
  if (interlaceRows && interlaceRows->type == cJSON_Number) {
    if (interlaceRows->valueint < 0) {
      errorPrint("%s() LN%d, failed to read json, interlace_rows input mistake\n",
        __func__, __LINE__);
      goto PARSE_OVER;

    }
    g_args.interlace_rows = interlaceRows->valueint;

    // rows per table need be less than insert batch
    if (g_args.interlace_rows > g_args.num_of_RPR) {
      printf("NOTICE: interlace rows value %"PRIu64" > num_of_records_per_req %"PRIu64"\n\n",
              g_args.interlace_rows, g_args.num_of_RPR);
      printf("        interlace rows value will be set to num_of_records_per_req %"PRIu64"\n\n",
              g_args.num_of_RPR);
      prompt();
      g_args.interlace_rows = g_args.num_of_RPR;
    }
  } else if (!interlaceRows) {
    g_args.interlace_rows = 0; // 0 means progressive mode, > 0 mean interlace mode. max value is less or equ num_of_records_per_req
  } else {
    errorPrint("%s() LN%d, failed to read json, interlace_rows input mistake\n",
        __func__, __LINE__);
    goto PARSE_OVER;
  }

  cJSON* maxSqlLen = cJSON_GetObjectItem(root, "max_sql_len");
  if (maxSqlLen && maxSqlLen->type == cJSON_Number) {
    if (maxSqlLen->valueint < 0) {
      errorPrint("%s() LN%d, failed to read json, max_sql_len input mistake\n",
        __func__, __LINE__);
      goto PARSE_OVER;
    }
    g_args.max_sql_len = maxSqlLen->valueint;
  } else if (!maxSqlLen) {
    g_args.max_sql_len = (1024*1024);
  } else {
    errorPrint("%s() LN%d, failed to read json, max_sql_len input mistake\n",
        __func__, __LINE__);
    goto PARSE_OVER;
  }

  cJSON* numRecPerReq = cJSON_GetObjectItem(root, "num_of_records_per_req");
  if (numRecPerReq && numRecPerReq->type == cJSON_Number) {
    if (numRecPerReq->valueint <= 0) {
      errorPrint("%s() LN%d, failed to read json, num_of_records_per_req input mistake\n",
        __func__, __LINE__);
      goto PARSE_OVER;
    } else if (numRecPerReq->valueint > MAX_RECORDS_PER_REQ) {
      printf("NOTICE: number of records per request value %"PRIu64" > %d\n\n",
              numRecPerReq->valueint, MAX_RECORDS_PER_REQ);
      printf("        number of records per request value will be set to %d\n\n",
              MAX_RECORDS_PER_REQ);
      prompt();
      numRecPerReq->valueint = MAX_RECORDS_PER_REQ;
    }
    g_args.num_of_RPR = numRecPerReq->valueint;
  } else if (!numRecPerReq) {
    g_args.num_of_RPR = MAX_RECORDS_PER_REQ;
  } else {
    errorPrint("%s() LN%d, failed to read json, num_of_records_per_req not found\n",
        __func__, __LINE__);
    goto PARSE_OVER;
  }

  cJSON *answerPrompt = cJSON_GetObjectItem(root, "confirm_parameter_prompt"); // yes, no,
  if (answerPrompt
          && answerPrompt->type == cJSON_String
          && answerPrompt->valuestring != NULL) {
    if (0 == strncasecmp(answerPrompt->valuestring, "yes", 3)) {
      g_args.answer_yes = false;
    } else if (0 == strncasecmp(answerPrompt->valuestring, "no", 2)) {
      g_args.answer_yes = true;
    } else {
      g_args.answer_yes = false;
    }
  } else if (!answerPrompt) {
    g_args.answer_yes = true;   // default is no, mean answer_yes.
  } else {
    errorPrint("%s", "failed to read json, confirm_parameter_prompt input mistake\n");
    goto PARSE_OVER;
  }

  cJSON* dbs = cJSON_GetObjectItem(root, "databases");
  if (!dbs || dbs->type != cJSON_Array) {
    printf("ERROR: failed to read json, databases not found\n");
    goto PARSE_OVER;
  }

  int dbSize = cJSON_GetArraySize(dbs);
  if (dbSize > MAX_DB_COUNT) {
    errorPrint(
            "ERROR: failed to read json, databases size overflow, max database is %d\n",
            MAX_DB_COUNT);
    goto PARSE_OVER;
  }

  g_Dbs.dbCount = dbSize;
  for (int i = 0; i < dbSize; ++i) {
    cJSON* dbinfos = cJSON_GetArrayItem(dbs, i);
    if (dbinfos == NULL) continue;

    // dbinfo
    cJSON *dbinfo = cJSON_GetObjectItem(dbinfos, "dbinfo");
    if (!dbinfo || dbinfo->type != cJSON_Object) {
      printf("ERROR: failed to read json, dbinfo not found\n");
      goto PARSE_OVER;
    }

    cJSON *dbName = cJSON_GetObjectItem(dbinfo, "name");
    if (!dbName || dbName->type != cJSON_String || dbName->valuestring == NULL) {
      printf("ERROR: failed to read json, db name not found\n");
      goto PARSE_OVER;
    }
    tstrncpy(g_Dbs.db[i].dbName, dbName->valuestring, MAX_DB_NAME_SIZE);

    cJSON *drop = cJSON_GetObjectItem(dbinfo, "drop");
    if (drop && drop->type == cJSON_String && drop->valuestring != NULL) {
      if (0 == strncasecmp(drop->valuestring, "yes", strlen("yes"))) {
        g_Dbs.db[i].drop = true;
      } else {
        g_Dbs.db[i].drop = false;
      }
    } else if (!drop) {
      g_Dbs.db[i].drop = g_args.drop_database;
    } else {
      errorPrint("%s() LN%d, failed to read json, drop input mistake\n",
              __func__, __LINE__);
      goto PARSE_OVER;
    }

    cJSON *precision = cJSON_GetObjectItem(dbinfo, "precision");
    if (precision && precision->type == cJSON_String
            && precision->valuestring != NULL) {
      tstrncpy(g_Dbs.db[i].dbCfg.precision, precision->valuestring,
              MAX_DB_NAME_SIZE);
    } else if (!precision) {
      //tstrncpy(g_Dbs.db[i].dbCfg.precision, "ms", MAX_DB_NAME_SIZE);
      memset(g_Dbs.db[i].dbCfg.precision, 0, MAX_DB_NAME_SIZE);
    } else {
      printf("ERROR: failed to read json, precision not found\n");
      goto PARSE_OVER;
    }

    cJSON* update = cJSON_GetObjectItem(dbinfo, "update");
    if (update && update->type == cJSON_Number) {
      g_Dbs.db[i].dbCfg.update = update->valueint;
    } else if (!update) {
      g_Dbs.db[i].dbCfg.update = -1;
    } else {
      printf("ERROR: failed to read json, update not found\n");
      goto PARSE_OVER;
    }

    cJSON* replica = cJSON_GetObjectItem(dbinfo, "replica");
    if (replica && replica->type == cJSON_Number) {
      g_Dbs.db[i].dbCfg.replica = replica->valueint;
    } else if (!replica) {
      g_Dbs.db[i].dbCfg.replica = -1;
    } else {
      printf("ERROR: failed to read json, replica not found\n");
      goto PARSE_OVER;
    }

    cJSON* keep = cJSON_GetObjectItem(dbinfo, "keep");
    if (keep && keep->type == cJSON_Number) {
      g_Dbs.db[i].dbCfg.keep = keep->valueint;
    } else if (!keep) {
      g_Dbs.db[i].dbCfg.keep = -1;
    } else {
     printf("ERROR: failed to read json, keep not found\n");
     goto PARSE_OVER;
    }

    cJSON* days = cJSON_GetObjectItem(dbinfo, "days");
    if (days && days->type == cJSON_Number) {
      g_Dbs.db[i].dbCfg.days = days->valueint;
    } else if (!days) {
      g_Dbs.db[i].dbCfg.days = -1;
    } else {
     printf("ERROR: failed to read json, days not found\n");
     goto PARSE_OVER;
    }

    cJSON* cache = cJSON_GetObjectItem(dbinfo, "cache");
    if (cache && cache->type == cJSON_Number) {
      g_Dbs.db[i].dbCfg.cache = cache->valueint;
    } else if (!cache) {
      g_Dbs.db[i].dbCfg.cache = -1;
    } else {
     printf("ERROR: failed to read json, cache not found\n");
     goto PARSE_OVER;
    }

    cJSON* blocks= cJSON_GetObjectItem(dbinfo, "blocks");
    if (blocks && blocks->type == cJSON_Number) {
      g_Dbs.db[i].dbCfg.blocks = blocks->valueint;
    } else if (!blocks) {
      g_Dbs.db[i].dbCfg.blocks = -1;
    } else {
     printf("ERROR: failed to read json, block not found\n");
     goto PARSE_OVER;
    }

    //cJSON* maxtablesPerVnode= cJSON_GetObjectItem(dbinfo, "maxtablesPerVnode");
    //if (maxtablesPerVnode && maxtablesPerVnode->type == cJSON_Number) {
    //  g_Dbs.db[i].dbCfg.maxtablesPerVnode = maxtablesPerVnode->valueint;
    //} else if (!maxtablesPerVnode) {
    //  g_Dbs.db[i].dbCfg.maxtablesPerVnode = TSDB_DEFAULT_TABLES;
    //} else {
    // printf("failed to read json, maxtablesPerVnode not found");
    // goto PARSE_OVER;
    //}

    cJSON* minRows= cJSON_GetObjectItem(dbinfo, "minRows");
    if (minRows && minRows->type == cJSON_Number) {
      g_Dbs.db[i].dbCfg.minRows = minRows->valueint;
    } else if (!minRows) {
      g_Dbs.db[i].dbCfg.minRows = 0;    // 0 means default
    } else {
     printf("ERROR: failed to read json, minRows not found\n");
     goto PARSE_OVER;
    }

    cJSON* maxRows= cJSON_GetObjectItem(dbinfo, "maxRows");
    if (maxRows && maxRows->type == cJSON_Number) {
      g_Dbs.db[i].dbCfg.maxRows = maxRows->valueint;
    } else if (!maxRows) {
      g_Dbs.db[i].dbCfg.maxRows = 0;    // 0 means default
    } else {
     printf("ERROR: failed to read json, maxRows not found\n");
     goto PARSE_OVER;
    }

    cJSON* comp= cJSON_GetObjectItem(dbinfo, "comp");
    if (comp && comp->type == cJSON_Number) {
      g_Dbs.db[i].dbCfg.comp = comp->valueint;
    } else if (!comp) {
      g_Dbs.db[i].dbCfg.comp = -1;
    } else {
     printf("ERROR: failed to read json, comp not found\n");
     goto PARSE_OVER;
    }

    cJSON* walLevel= cJSON_GetObjectItem(dbinfo, "walLevel");
    if (walLevel && walLevel->type == cJSON_Number) {
      g_Dbs.db[i].dbCfg.walLevel = walLevel->valueint;
    } else if (!walLevel) {
      g_Dbs.db[i].dbCfg.walLevel = -1;
    } else {
     printf("ERROR: failed to read json, walLevel not found\n");
     goto PARSE_OVER;
    }

    cJSON* cacheLast= cJSON_GetObjectItem(dbinfo, "cachelast");
    if (cacheLast && cacheLast->type == cJSON_Number) {
      g_Dbs.db[i].dbCfg.cacheLast = cacheLast->valueint;
    } else if (!cacheLast) {
      g_Dbs.db[i].dbCfg.cacheLast = -1;
    } else {
     printf("ERROR: failed to read json, cacheLast not found\n");
     goto PARSE_OVER;
    }

    cJSON* quorum= cJSON_GetObjectItem(dbinfo, "quorum");
    if (quorum && quorum->type == cJSON_Number) {
      g_Dbs.db[i].dbCfg.quorum = quorum->valueint;
    } else if (!quorum) {
      g_Dbs.db[i].dbCfg.quorum = 1;
    } else {
     printf("failed to read json, quorum input mistake");
     goto PARSE_OVER;
    }

    cJSON* fsync= cJSON_GetObjectItem(dbinfo, "fsync");
    if (fsync && fsync->type == cJSON_Number) {
      g_Dbs.db[i].dbCfg.fsync = fsync->valueint;
    } else if (!fsync) {
      g_Dbs.db[i].dbCfg.fsync = -1;
    } else {
      errorPrint("%s() LN%d, failed to read json, fsync input mistake\n",
              __func__, __LINE__);
      goto PARSE_OVER;
    }

    // super_talbes
    cJSON *stables = cJSON_GetObjectItem(dbinfos, "super_tables");
    if (!stables || stables->type != cJSON_Array) {
      errorPrint("%s() LN%d, failed to read json, super_tables not found\n",
              __func__, __LINE__);
      goto PARSE_OVER;
    }

    int stbSize = cJSON_GetArraySize(stables);
    if (stbSize > MAX_SUPER_TABLE_COUNT) {
      errorPrint(
              "%s() LN%d, failed to read json, supertable size overflow, max supertable is %d\n",
              __func__, __LINE__, MAX_SUPER_TABLE_COUNT);
      goto PARSE_OVER;
    }

    g_Dbs.db[i].superTblCount = stbSize;
    for (int j = 0; j < stbSize; ++j) {
      cJSON* stbInfo = cJSON_GetArrayItem(stables, j);
      if (stbInfo == NULL) continue;

      // dbinfo
      cJSON *stbName = cJSON_GetObjectItem(stbInfo, "name");
      if (!stbName || stbName->type != cJSON_String || stbName->valuestring == NULL) {
        errorPrint("%s() LN%d, failed to read json, stb name not found\n",
                __func__, __LINE__);
        goto PARSE_OVER;
      }
      tstrncpy(g_Dbs.db[i].superTbls[j].sTblName, stbName->valuestring, MAX_TB_NAME_SIZE);

      cJSON *prefix = cJSON_GetObjectItem(stbInfo, "childtable_prefix");
      if (!prefix || prefix->type != cJSON_String || prefix->valuestring == NULL) {
        printf("ERROR: failed to read json, childtable_prefix not found\n");
        goto PARSE_OVER;
      }
      tstrncpy(g_Dbs.db[i].superTbls[j].childTblPrefix, prefix->valuestring, MAX_DB_NAME_SIZE);

      cJSON *autoCreateTbl = cJSON_GetObjectItem(stbInfo, "auto_create_table"); // yes, no, null
      if (autoCreateTbl
              && autoCreateTbl->type == cJSON_String
              && autoCreateTbl->valuestring != NULL) {
        if (0 == strncasecmp(autoCreateTbl->valuestring, "yes", 3)) {
          g_Dbs.db[i].superTbls[j].autoCreateTable = AUTO_CREATE_SUBTBL;
        } else if (0 == strncasecmp(autoCreateTbl->valuestring, "no", 2)) {
          g_Dbs.db[i].superTbls[j].autoCreateTable = PRE_CREATE_SUBTBL;
        } else {
          g_Dbs.db[i].superTbls[j].autoCreateTable = PRE_CREATE_SUBTBL;
        }
      } else if (!autoCreateTbl) {
        g_Dbs.db[i].superTbls[j].autoCreateTable = PRE_CREATE_SUBTBL;
      } else {
        printf("ERROR: failed to read json, auto_create_table not found\n");
        goto PARSE_OVER;
      }

      cJSON* batchCreateTbl = cJSON_GetObjectItem(stbInfo, "batch_create_tbl_num");
      if (batchCreateTbl && batchCreateTbl->type == cJSON_Number) {
        g_Dbs.db[i].superTbls[j].batchCreateTableNum = batchCreateTbl->valueint;
      } else if (!batchCreateTbl) {
        g_Dbs.db[i].superTbls[j].batchCreateTableNum = 1000;
      } else {
        printf("ERROR: failed to read json, batch_create_tbl_num not found\n");
        goto PARSE_OVER;
      }

      cJSON *childTblExists = cJSON_GetObjectItem(stbInfo, "child_table_exists"); // yes, no
      if (childTblExists
              && childTblExists->type == cJSON_String
              && childTblExists->valuestring != NULL) {
        if ((0 == strncasecmp(childTblExists->valuestring, "yes", 3))
            && (g_Dbs.db[i].drop == false)) {
          g_Dbs.db[i].superTbls[j].childTblExists = TBL_ALREADY_EXISTS;
        } else if ((0 == strncasecmp(childTblExists->valuestring, "no", 2)
              || (g_Dbs.db[i].drop == true))) {
          g_Dbs.db[i].superTbls[j].childTblExists = TBL_NO_EXISTS;
        } else {
          g_Dbs.db[i].superTbls[j].childTblExists = TBL_NO_EXISTS;
        }
      } else if (!childTblExists) {
        g_Dbs.db[i].superTbls[j].childTblExists = TBL_NO_EXISTS;
      } else {
        errorPrint("%s() LN%d, failed to read json, child_table_exists not found\n",
                __func__, __LINE__);
        goto PARSE_OVER;
      }

      cJSON* count = cJSON_GetObjectItem(stbInfo, "childtable_count");
      if (!count || count->type != cJSON_Number || 0 >= count->valueint) {
        errorPrint("%s() LN%d, failed to read json, childtable_count input mistake\n",
                __func__, __LINE__);
        goto PARSE_OVER;
      }
      g_Dbs.db[i].superTbls[j].childTblCount = count->valueint;

      cJSON *dataSource = cJSON_GetObjectItem(stbInfo, "data_source");
      if (dataSource && dataSource->type == cJSON_String
              && dataSource->valuestring != NULL) {
        tstrncpy(g_Dbs.db[i].superTbls[j].dataSource,
                dataSource->valuestring, MAX_DB_NAME_SIZE);
      } else if (!dataSource) {
        tstrncpy(g_Dbs.db[i].superTbls[j].dataSource, "rand", MAX_DB_NAME_SIZE);
      } else {
        errorPrint("%s() LN%d, failed to read json, data_source not found\n",
            __func__, __LINE__);
        goto PARSE_OVER;
      }

      cJSON *insertMode = cJSON_GetObjectItem(stbInfo, "insert_mode"); // taosc , rest
      if (insertMode && insertMode->type == cJSON_String
              && insertMode->valuestring != NULL) {
        tstrncpy(g_Dbs.db[i].superTbls[j].insertMode,
                insertMode->valuestring, MAX_DB_NAME_SIZE);
      } else if (!insertMode) {
        tstrncpy(g_Dbs.db[i].superTbls[j].insertMode, "taosc", MAX_DB_NAME_SIZE);
      } else {
        printf("ERROR: failed to read json, insert_mode not found\n");
        goto PARSE_OVER;
      }

      cJSON* childTbl_limit = cJSON_GetObjectItem(stbInfo, "childtable_limit");
      if ((childTbl_limit) && (g_Dbs.db[i].drop != true)
          && (g_Dbs.db[i].superTbls[j].childTblExists == TBL_ALREADY_EXISTS)) {
        if (childTbl_limit->type != cJSON_Number) {
            printf("ERROR: failed to read json, childtable_limit\n");
            goto PARSE_OVER;
        }
        g_Dbs.db[i].superTbls[j].childTblLimit = childTbl_limit->valueint;
      } else {
        g_Dbs.db[i].superTbls[j].childTblLimit = -1;    // select ... limit -1 means all query result, drop = yes mean all table need recreate, limit value is invalid.
      }

      cJSON* childTbl_offset = cJSON_GetObjectItem(stbInfo, "childtable_offset");
      if ((childTbl_offset) && (g_Dbs.db[i].drop != true)
          && (g_Dbs.db[i].superTbls[j].childTblExists == TBL_ALREADY_EXISTS)) {
        if (childTbl_offset->type != cJSON_Number || 0 > childTbl_offset->valueint) {
            printf("ERROR: failed to read json, childtable_offset\n");
            goto PARSE_OVER;
        }
        g_Dbs.db[i].superTbls[j].childTblOffset = childTbl_offset->valueint;
      } else {
        g_Dbs.db[i].superTbls[j].childTblOffset = 0;
      }

      cJSON *ts = cJSON_GetObjectItem(stbInfo, "start_timestamp");
      if (ts && ts->type == cJSON_String && ts->valuestring != NULL) {
        tstrncpy(g_Dbs.db[i].superTbls[j].startTimestamp,
                ts->valuestring, MAX_DB_NAME_SIZE);
      } else if (!ts) {
        tstrncpy(g_Dbs.db[i].superTbls[j].startTimestamp,
                "now", MAX_DB_NAME_SIZE);
      } else {
        printf("ERROR: failed to read json, start_timestamp not found\n");
        goto PARSE_OVER;
      }

      cJSON* timestampStep = cJSON_GetObjectItem(stbInfo, "timestamp_step");
      if (timestampStep && timestampStep->type == cJSON_Number) {
        g_Dbs.db[i].superTbls[j].timeStampStep = timestampStep->valueint;
      } else if (!timestampStep) {
        g_Dbs.db[i].superTbls[j].timeStampStep = DEFAULT_TIMESTAMP_STEP;
      } else {
        printf("ERROR: failed to read json, timestamp_step not found\n");
        goto PARSE_OVER;
      }

      cJSON *sampleFormat = cJSON_GetObjectItem(stbInfo, "sample_format");
      if (sampleFormat && sampleFormat->type
              == cJSON_String && sampleFormat->valuestring != NULL) {
        tstrncpy(g_Dbs.db[i].superTbls[j].sampleFormat,
                sampleFormat->valuestring, MAX_DB_NAME_SIZE);
      } else if (!sampleFormat) {
        tstrncpy(g_Dbs.db[i].superTbls[j].sampleFormat, "csv", MAX_DB_NAME_SIZE);
      } else {
        printf("ERROR: failed to read json, sample_format not found\n");
        goto PARSE_OVER;
      }

      cJSON *sampleFile = cJSON_GetObjectItem(stbInfo, "sample_file");
      if (sampleFile && sampleFile->type == cJSON_String
          && sampleFile->valuestring != NULL) {
        tstrncpy(g_Dbs.db[i].superTbls[j].sampleFile,
                sampleFile->valuestring, MAX_FILE_NAME_LEN);
      } else if (!sampleFile) {
        memset(g_Dbs.db[i].superTbls[j].sampleFile, 0, MAX_FILE_NAME_LEN);
      } else {
        printf("ERROR: failed to read json, sample_file not found\n");
        goto PARSE_OVER;
      }

      cJSON *tagsFile = cJSON_GetObjectItem(stbInfo, "tags_file");
      if (tagsFile && tagsFile->type == cJSON_String && tagsFile->valuestring != NULL) {
        tstrncpy(g_Dbs.db[i].superTbls[j].tagsFile,
                tagsFile->valuestring, MAX_FILE_NAME_LEN);
        if (0 == g_Dbs.db[i].superTbls[j].tagsFile[0]) {
          g_Dbs.db[i].superTbls[j].tagSource = 0;
        } else {
          g_Dbs.db[i].superTbls[j].tagSource = 1;
        }
      } else if (!tagsFile) {
        memset(g_Dbs.db[i].superTbls[j].tagsFile, 0, MAX_FILE_NAME_LEN);
        g_Dbs.db[i].superTbls[j].tagSource = 0;
      } else {
        printf("ERROR: failed to read json, tags_file not found\n");
        goto PARSE_OVER;
      }

      cJSON* maxSqlLen = cJSON_GetObjectItem(stbInfo, "max_sql_len");
      if (maxSqlLen && maxSqlLen->type == cJSON_Number) {
        int32_t len = maxSqlLen->valueint;
        if (len > TSDB_MAX_ALLOWED_SQL_LEN) {
          len = TSDB_MAX_ALLOWED_SQL_LEN;
        } else if (len < 5) {
          len = 5;
        }
        g_Dbs.db[i].superTbls[j].maxSqlLen = len;
      } else if (!maxSqlLen) {
        g_Dbs.db[i].superTbls[j].maxSqlLen = g_args.max_sql_len;
      } else {
        errorPrint("%s() LN%d, failed to read json, maxSqlLen input mistake\n",
            __func__, __LINE__);
        goto PARSE_OVER;
      }
/*
      cJSON *multiThreadWriteOneTbl =
          cJSON_GetObjectItem(stbInfo, "multi_thread_write_one_tbl"); // no , yes
      if (multiThreadWriteOneTbl
              && multiThreadWriteOneTbl->type == cJSON_String
              && multiThreadWriteOneTbl->valuestring != NULL) {
        if (0 == strncasecmp(multiThreadWriteOneTbl->valuestring, "yes", 3)) {
          g_Dbs.db[i].superTbls[j].multiThreadWriteOneTbl = 1;
        } else {
          g_Dbs.db[i].superTbls[j].multiThreadWriteOneTbl = 0;
        }
      } else if (!multiThreadWriteOneTbl) {
        g_Dbs.db[i].superTbls[j].multiThreadWriteOneTbl = 0;
      } else {
        printf("ERROR: failed to read json, multiThreadWriteOneTbl not found\n");
        goto PARSE_OVER;
      }
*/
      cJSON* interlaceRows = cJSON_GetObjectItem(stbInfo, "interlace_rows");
      if (interlaceRows && interlaceRows->type == cJSON_Number) {
        if (interlaceRows->valueint < 0) {
          errorPrint("%s() LN%d, failed to read json, interlace rows input mistake\n",
            __func__, __LINE__);
          goto PARSE_OVER;
        }
        g_Dbs.db[i].superTbls[j].interlaceRows = interlaceRows->valueint;
        // rows per table need be less than insert batch
        if (g_Dbs.db[i].superTbls[j].interlaceRows > g_args.num_of_RPR) {
          printf("NOTICE: db[%d].superTbl[%d]'s interlace rows value %"PRIu64" > num_of_records_per_req %"PRIu64"\n\n",
                  i, j, g_Dbs.db[i].superTbls[j].interlaceRows, g_args.num_of_RPR);
          printf("        interlace rows value will be set to num_of_records_per_req %"PRIu64"\n\n",
                  g_args.num_of_RPR);
          prompt();
          g_Dbs.db[i].superTbls[j].interlaceRows = g_args.num_of_RPR;
        }
      } else if (!interlaceRows) {
        g_Dbs.db[i].superTbls[j].interlaceRows = 0; // 0 means progressive mode, > 0 mean interlace mode. max value is less or equ num_of_records_per_req
      } else {
        errorPrint(
                "%s() LN%d, failed to read json, interlace rows input mistake\n",
                __func__, __LINE__);
        goto PARSE_OVER;
      }

      cJSON* disorderRatio = cJSON_GetObjectItem(stbInfo, "disorder_ratio");
      if (disorderRatio && disorderRatio->type == cJSON_Number) {
        if (disorderRatio->valueint > 50)
          disorderRatio->valueint = 50;

        if (disorderRatio->valueint < 0)
          disorderRatio->valueint = 0;

        g_Dbs.db[i].superTbls[j].disorderRatio = disorderRatio->valueint;
      } else if (!disorderRatio) {
        g_Dbs.db[i].superTbls[j].disorderRatio = 0;
      } else {
        printf("ERROR: failed to read json, disorderRatio not found\n");
        goto PARSE_OVER;
      }

      cJSON* disorderRange = cJSON_GetObjectItem(stbInfo, "disorder_range");
      if (disorderRange && disorderRange->type == cJSON_Number) {
        g_Dbs.db[i].superTbls[j].disorderRange = disorderRange->valueint;
      } else if (!disorderRange) {
        g_Dbs.db[i].superTbls[j].disorderRange = 1000;
      } else {
        printf("ERROR: failed to read json, disorderRange not found\n");
        goto PARSE_OVER;
      }

      cJSON* insertRows = cJSON_GetObjectItem(stbInfo, "insert_rows");
      if (insertRows && insertRows->type == cJSON_Number) {
        if (insertRows->valueint < 0) {
          errorPrint("%s() LN%d, failed to read json, insert_rows input mistake\n",
                __func__, __LINE__);
          goto PARSE_OVER;
        }
        g_Dbs.db[i].superTbls[j].insertRows = insertRows->valueint;
      } else if (!insertRows) {
        g_Dbs.db[i].superTbls[j].insertRows = 0x7FFFFFFFFFFFFFFF;
      } else {
        errorPrint("%s() LN%d, failed to read json, insert_rows input mistake\n",
                __func__, __LINE__);
        goto PARSE_OVER;
      }

      cJSON* insertInterval = cJSON_GetObjectItem(stbInfo, "insert_interval");
      if (insertInterval && insertInterval->type == cJSON_Number) {
        g_Dbs.db[i].superTbls[j].insertInterval = insertInterval->valueint;
        if (insertInterval->valueint < 0) {
          errorPrint("%s() LN%d, failed to read json, insert_interval input mistake\n",
                __func__, __LINE__);
          goto PARSE_OVER;
        }
      } else if (!insertInterval) {
        verbosePrint("%s() LN%d: stable insert interval be overrided by global %"PRIu64".\n",
                __func__, __LINE__, g_args.insert_interval);
        g_Dbs.db[i].superTbls[j].insertInterval = g_args.insert_interval;
      } else {
        errorPrint("%s() LN%d, failed to read json, insert_interval input mistake\n",
                __func__, __LINE__);
        goto PARSE_OVER;
      }

      int retVal = getColumnAndTagTypeFromInsertJsonFile(
              stbInfo, &g_Dbs.db[i].superTbls[j]);
      if (false == retVal) {
        goto PARSE_OVER;
      }
    }
  }

  ret = true;

PARSE_OVER:
  return ret;
}

static bool getMetaFromQueryJsonFile(cJSON* root) {
  bool  ret = false;

  cJSON* cfgdir = cJSON_GetObjectItem(root, "cfgdir");
  if (cfgdir && cfgdir->type == cJSON_String && cfgdir->valuestring != NULL) {
    tstrncpy(g_queryInfo.cfgDir, cfgdir->valuestring, MAX_FILE_NAME_LEN);
  }

  cJSON* host = cJSON_GetObjectItem(root, "host");
  if (host && host->type == cJSON_String && host->valuestring != NULL) {
    tstrncpy(g_queryInfo.host, host->valuestring, MAX_HOSTNAME_SIZE);
  } else if (!host) {
    tstrncpy(g_queryInfo.host, "127.0.0.1", MAX_HOSTNAME_SIZE);
  } else {
    printf("ERROR: failed to read json, host not found\n");
    goto PARSE_OVER;
  }

  cJSON* port = cJSON_GetObjectItem(root, "port");
  if (port && port->type == cJSON_Number) {
    g_queryInfo.port = port->valueint;
  } else if (!port) {
    g_queryInfo.port = 6030;
  }

  cJSON* user = cJSON_GetObjectItem(root, "user");
  if (user && user->type == cJSON_String && user->valuestring != NULL) {
    tstrncpy(g_queryInfo.user, user->valuestring, MAX_USERNAME_SIZE);
  } else if (!user) {
    tstrncpy(g_queryInfo.user, "root", MAX_USERNAME_SIZE); ;
  }

  cJSON* password = cJSON_GetObjectItem(root, "password");
  if (password && password->type == cJSON_String && password->valuestring != NULL) {
    tstrncpy(g_queryInfo.password, password->valuestring, MAX_PASSWORD_SIZE);
  } else if (!password) {
    tstrncpy(g_queryInfo.password, "taosdata", MAX_PASSWORD_SIZE);;
  }

  cJSON *answerPrompt = cJSON_GetObjectItem(root, "confirm_parameter_prompt"); // yes, no,
  if (answerPrompt && answerPrompt->type == cJSON_String
          && answerPrompt->valuestring != NULL) {
    if (0 == strncasecmp(answerPrompt->valuestring, "yes", 3)) {
      g_args.answer_yes = false;
    } else if (0 == strncasecmp(answerPrompt->valuestring, "no", 2)) {
      g_args.answer_yes = true;
    } else {
      g_args.answer_yes = false;
    }
  } else if (!answerPrompt) {
    g_args.answer_yes = false;
  } else {
    printf("ERROR: failed to read json, confirm_parameter_prompt not found\n");
    goto PARSE_OVER;
  }

  cJSON* gQueryTimes = cJSON_GetObjectItem(root, "query_times");
  if (gQueryTimes && gQueryTimes->type == cJSON_Number) {
    if (gQueryTimes->valueint <= 0) {
      errorPrint("%s() LN%d, failed to read json, query_times input mistake\n",
        __func__, __LINE__);
      goto PARSE_OVER;
    }
    g_args.query_times = gQueryTimes->valueint;
  } else if (!gQueryTimes) {
    g_args.query_times = 1;
  } else {
    errorPrint("%s() LN%d, failed to read json, query_times input mistake\n",
        __func__, __LINE__);
    goto PARSE_OVER;
  }

  cJSON* dbs = cJSON_GetObjectItem(root, "databases");
  if (dbs && dbs->type == cJSON_String && dbs->valuestring != NULL) {
    tstrncpy(g_queryInfo.dbName, dbs->valuestring, MAX_DB_NAME_SIZE);
  } else if (!dbs) {
    printf("ERROR: failed to read json, databases not found\n");
    goto PARSE_OVER;
  }

  cJSON* queryMode = cJSON_GetObjectItem(root, "query_mode");
  if (queryMode && queryMode->type == cJSON_String && queryMode->valuestring != NULL) {
    tstrncpy(g_queryInfo.queryMode, queryMode->valuestring, MAX_TB_NAME_SIZE);
  } else if (!queryMode) {
    tstrncpy(g_queryInfo.queryMode, "taosc", MAX_TB_NAME_SIZE);
  } else {
    printf("ERROR: failed to read json, query_mode not found\n");
    goto PARSE_OVER;
  }

  // specified_table_query
  cJSON *specifiedQuery = cJSON_GetObjectItem(root, "specified_table_query");
  if (!specifiedQuery) {
    g_queryInfo.specifiedQueryInfo.concurrent = 1;
    g_queryInfo.specifiedQueryInfo.sqlCount = 0;
  } else if (specifiedQuery->type != cJSON_Object) {
    printf("ERROR: failed to read json, super_table_query not found\n");
    goto PARSE_OVER;
  } else {
    cJSON* queryInterval = cJSON_GetObjectItem(specifiedQuery, "query_interval");
    if (queryInterval && queryInterval->type == cJSON_Number) {
      g_queryInfo.specifiedQueryInfo.queryInterval = queryInterval->valueint;
    } else if (!queryInterval) {
      g_queryInfo.specifiedQueryInfo.queryInterval = 0;
    }

    cJSON* specifiedQueryTimes = cJSON_GetObjectItem(specifiedQuery,
        "query_times");
    if (specifiedQueryTimes && specifiedQueryTimes->type == cJSON_Number) {
      if (specifiedQueryTimes->valueint <= 0) {
        errorPrint(
                "%s() LN%d, failed to read json, query_times: %"PRId64", need be a valid (>0) number\n",
          __func__, __LINE__, specifiedQueryTimes->valueint);
        goto PARSE_OVER;

      }
      g_queryInfo.specifiedQueryInfo.queryTimes = specifiedQueryTimes->valueint;
    } else if (!specifiedQueryTimes) {
      g_queryInfo.specifiedQueryInfo.queryTimes = g_args.query_times;
    } else {
      errorPrint("%s() LN%d, failed to read json, query_times input mistake\n",
          __func__, __LINE__);
      goto PARSE_OVER;
    }

    cJSON* concurrent = cJSON_GetObjectItem(specifiedQuery, "concurrent");
    if (concurrent && concurrent->type == cJSON_Number) {
      if (concurrent->valueint <= 0) {
        errorPrint(
                "%s() LN%d, query sqlCount %"PRIu64" or concurrent %"PRIu64" is not correct.\n",
              __func__, __LINE__,
              g_queryInfo.specifiedQueryInfo.sqlCount,
              g_queryInfo.specifiedQueryInfo.concurrent);
        goto PARSE_OVER;
      }
      g_queryInfo.specifiedQueryInfo.concurrent = concurrent->valueint;
    } else if (!concurrent) {
      g_queryInfo.specifiedQueryInfo.concurrent = 1;
    }

    cJSON* specifiedAsyncMode = cJSON_GetObjectItem(specifiedQuery, "mode");
    if (specifiedAsyncMode && specifiedAsyncMode->type == cJSON_String
        && specifiedAsyncMode->valuestring != NULL) {
      if (0 == strcmp("sync", specifiedAsyncMode->valuestring)) {
        g_queryInfo.specifiedQueryInfo.asyncMode = SYNC_MODE;
      } else if (0 == strcmp("async", specifiedAsyncMode->valuestring)) {
        g_queryInfo.specifiedQueryInfo.asyncMode = ASYNC_MODE;
      } else {
        errorPrint("%s() LN%d, failed to read json, async mode input error\n",
            __func__, __LINE__);
        goto PARSE_OVER;
      }
    } else {
      g_queryInfo.specifiedQueryInfo.asyncMode = SYNC_MODE;
    }

    cJSON* interval = cJSON_GetObjectItem(specifiedQuery, "interval");
    if (interval && interval->type == cJSON_Number) {
      g_queryInfo.specifiedQueryInfo.subscribeInterval = interval->valueint;
    } else if (!interval) {
      //printf("failed to read json, subscribe interval no found\n");
      //goto PARSE_OVER;
      g_queryInfo.specifiedQueryInfo.subscribeInterval = 10000;
    }

    cJSON* restart = cJSON_GetObjectItem(specifiedQuery, "restart");
    if (restart && restart->type == cJSON_String && restart->valuestring != NULL) {
      if (0 == strcmp("yes", restart->valuestring)) {
        g_queryInfo.specifiedQueryInfo.subscribeRestart = true;
      } else if (0 == strcmp("no", restart->valuestring)) {
        g_queryInfo.specifiedQueryInfo.subscribeRestart = false;
      } else {
        printf("ERROR: failed to read json, subscribe restart error\n");
        goto PARSE_OVER;
      }
    } else {
      g_queryInfo.specifiedQueryInfo.subscribeRestart = true;
    }

    cJSON* keepProgress = cJSON_GetObjectItem(specifiedQuery, "keepProgress");
    if (keepProgress
            && keepProgress->type == cJSON_String
            && keepProgress->valuestring != NULL) {
      if (0 == strcmp("yes", keepProgress->valuestring)) {
        g_queryInfo.specifiedQueryInfo.subscribeKeepProgress = 1;
      } else if (0 == strcmp("no", keepProgress->valuestring)) {
        g_queryInfo.specifiedQueryInfo.subscribeKeepProgress = 0;
      } else {
        printf("ERROR: failed to read json, subscribe keepProgress error\n");
        goto PARSE_OVER;
      }
    } else {
      g_queryInfo.specifiedQueryInfo.subscribeKeepProgress = 0;
    }

    // sqls
    cJSON* superSqls = cJSON_GetObjectItem(specifiedQuery, "sqls");
    if (!superSqls) {
      g_queryInfo.specifiedQueryInfo.sqlCount = 0;
    } else if (superSqls->type != cJSON_Array) {
      errorPrint("%s() LN%d, failed to read json, super sqls not found\n",
          __func__, __LINE__);
      goto PARSE_OVER;
    } else {
      int superSqlSize = cJSON_GetArraySize(superSqls);
      if (superSqlSize > MAX_QUERY_SQL_COUNT) {
        errorPrint("%s() LN%d, failed to read json, query sql size overflow, max is %d\n",
           __func__, __LINE__, MAX_QUERY_SQL_COUNT);
        goto PARSE_OVER;
      }

      g_queryInfo.specifiedQueryInfo.sqlCount = superSqlSize;
      for (int j = 0; j < superSqlSize; ++j) {
        cJSON* sql = cJSON_GetArrayItem(superSqls, j);
        if (sql == NULL) continue;

        cJSON *sqlStr = cJSON_GetObjectItem(sql, "sql");
        if (!sqlStr || sqlStr->type != cJSON_String || sqlStr->valuestring == NULL) {
          printf("ERROR: failed to read json, sql not found\n");
          goto PARSE_OVER;
        }
        tstrncpy(g_queryInfo.specifiedQueryInfo.sql[j],
                sqlStr->valuestring, MAX_QUERY_SQL_LENGTH);

        cJSON* resubAfterConsume =
            cJSON_GetObjectItem(specifiedQuery, "resubAfterConsume");
        if (resubAfterConsume
                && resubAfterConsume->type == cJSON_Number) {
            g_queryInfo.specifiedQueryInfo.resubAfterConsume[j]
                = resubAfterConsume->valueint;
        } else if (!resubAfterConsume) {
            //printf("failed to read json, subscribe interval no found\n");
            //goto PARSE_OVER;
            g_queryInfo.specifiedQueryInfo.resubAfterConsume[j] = 1;
        }

        cJSON *result = cJSON_GetObjectItem(sql, "result");
        if ((NULL != result) && (result->type == cJSON_String)
                && (result->valuestring != NULL)) {
          tstrncpy(g_queryInfo.specifiedQueryInfo.result[j],
                  result->valuestring, MAX_FILE_NAME_LEN);
        } else if (NULL == result) {
          memset(g_queryInfo.specifiedQueryInfo.result[j],
                  0, MAX_FILE_NAME_LEN);
        } else {
          printf("ERROR: failed to read json, super query result file not found\n");
          goto PARSE_OVER;
        }
      }
    }
  }

  // super_table_query
  cJSON *superQuery = cJSON_GetObjectItem(root, "super_table_query");
  if (!superQuery) {
    g_queryInfo.superQueryInfo.threadCnt = 1;
    g_queryInfo.superQueryInfo.sqlCount = 0;
  } else if (superQuery->type != cJSON_Object) {
    printf("ERROR: failed to read json, sub_table_query not found\n");
    ret = true;
    goto PARSE_OVER;
  } else {
    cJSON* subrate = cJSON_GetObjectItem(superQuery, "query_interval");
    if (subrate && subrate->type == cJSON_Number) {
      g_queryInfo.superQueryInfo.queryInterval = subrate->valueint;
    } else if (!subrate) {
      g_queryInfo.superQueryInfo.queryInterval = 0;
    }

    cJSON* superQueryTimes = cJSON_GetObjectItem(superQuery, "query_times");
    if (superQueryTimes && superQueryTimes->type == cJSON_Number) {
      if (superQueryTimes->valueint <= 0) {
        errorPrint("%s() LN%d, failed to read json, query_times: %"PRId64", need be a valid (>0) number\n",
          __func__, __LINE__, superQueryTimes->valueint);
        goto PARSE_OVER;
      }
      g_queryInfo.superQueryInfo.queryTimes = superQueryTimes->valueint;
    } else if (!superQueryTimes) {
      g_queryInfo.superQueryInfo.queryTimes = g_args.query_times;
    } else {
      errorPrint("%s() LN%d, failed to read json, query_times input mistake\n",
          __func__, __LINE__);
      goto PARSE_OVER;
    }

    cJSON* threads = cJSON_GetObjectItem(superQuery, "threads");
    if (threads && threads->type == cJSON_Number) {
      if (threads->valueint <= 0) {
        errorPrint("%s() LN%d, failed to read json, threads input mistake\n",
          __func__, __LINE__);
        goto PARSE_OVER;

      }
      g_queryInfo.superQueryInfo.threadCnt = threads->valueint;
    } else if (!threads) {
      g_queryInfo.superQueryInfo.threadCnt = 1;
    }

    //cJSON* subTblCnt = cJSON_GetObjectItem(superQuery, "childtable_count");
    //if (subTblCnt && subTblCnt->type == cJSON_Number) {
    //  g_queryInfo.superQueryInfo.childTblCount = subTblCnt->valueint;
    //} else if (!subTblCnt) {
    //  g_queryInfo.superQueryInfo.childTblCount = 0;
    //}

    cJSON* stblname = cJSON_GetObjectItem(superQuery, "stblname");
    if (stblname && stblname->type == cJSON_String
        && stblname->valuestring != NULL) {
      tstrncpy(g_queryInfo.superQueryInfo.sTblName, stblname->valuestring,
          MAX_TB_NAME_SIZE);
    } else {
      errorPrint("%s() LN%d, failed to read json, super table name input error\n",
          __func__, __LINE__);
      goto PARSE_OVER;
    }

    cJSON* superAsyncMode = cJSON_GetObjectItem(superQuery, "mode");
    if (superAsyncMode && superAsyncMode->type == cJSON_String
        && superAsyncMode->valuestring != NULL) {
      if (0 == strcmp("sync", superAsyncMode->valuestring)) {
        g_queryInfo.superQueryInfo.asyncMode = SYNC_MODE;
      } else if (0 == strcmp("async", superAsyncMode->valuestring)) {
        g_queryInfo.superQueryInfo.asyncMode = ASYNC_MODE;
      } else {
        errorPrint("%s() LN%d, failed to read json, async mode input error\n",
            __func__, __LINE__);
        goto PARSE_OVER;
      }
    } else {
      g_queryInfo.superQueryInfo.asyncMode = SYNC_MODE;
    }

    cJSON* superInterval = cJSON_GetObjectItem(superQuery, "interval");
    if (superInterval && superInterval->type == cJSON_Number) {
      if (superInterval->valueint < 0) {
        errorPrint("%s() LN%d, failed to read json, interval input mistake\n",
            __func__, __LINE__);
        goto PARSE_OVER;
      }
      g_queryInfo.superQueryInfo.subscribeInterval = superInterval->valueint;
    } else if (!superInterval) {
      //printf("failed to read json, subscribe interval no found\n");
      //goto PARSE_OVER;
      g_queryInfo.superQueryInfo.subscribeInterval = 10000;
    }

    cJSON* subrestart = cJSON_GetObjectItem(superQuery, "restart");
    if (subrestart && subrestart->type == cJSON_String
        && subrestart->valuestring != NULL) {
      if (0 == strcmp("yes", subrestart->valuestring)) {
        g_queryInfo.superQueryInfo.subscribeRestart = true;
      } else if (0 == strcmp("no", subrestart->valuestring)) {
        g_queryInfo.superQueryInfo.subscribeRestart = false;
      } else {
        printf("ERROR: failed to read json, subscribe restart error\n");
        goto PARSE_OVER;
      }
    } else {
      g_queryInfo.superQueryInfo.subscribeRestart = true;
    }

    cJSON* superkeepProgress = cJSON_GetObjectItem(superQuery, "keepProgress");
    if (superkeepProgress &&
            superkeepProgress->type == cJSON_String
            && superkeepProgress->valuestring != NULL) {
      if (0 == strcmp("yes", superkeepProgress->valuestring)) {
        g_queryInfo.superQueryInfo.subscribeKeepProgress = 1;
      } else if (0 == strcmp("no", superkeepProgress->valuestring)) {
        g_queryInfo.superQueryInfo.subscribeKeepProgress = 0;
      } else {
        printf("ERROR: failed to read json, subscribe super table keepProgress error\n");
        goto PARSE_OVER;
      }
    } else {
      g_queryInfo.superQueryInfo.subscribeKeepProgress = 0;
    }

    // sqls
    cJSON* subsqls = cJSON_GetObjectItem(superQuery, "sqls");
    if (!subsqls) {
      g_queryInfo.superQueryInfo.sqlCount = 0;
    } else if (subsqls->type != cJSON_Array) {
      errorPrint("%s() LN%d: failed to read json, super sqls not found\n",
          __func__, __LINE__);
      goto PARSE_OVER;
    } else {
      int superSqlSize = cJSON_GetArraySize(subsqls);
      if (superSqlSize > MAX_QUERY_SQL_COUNT) {
        errorPrint("%s() LN%d, failed to read json, query sql size overflow, max is %d\n",
           __func__, __LINE__, MAX_QUERY_SQL_COUNT);
        goto PARSE_OVER;
      }

      g_queryInfo.superQueryInfo.sqlCount = superSqlSize;
      for (int j = 0; j < superSqlSize; ++j) {
        cJSON* sql = cJSON_GetArrayItem(subsqls, j);
        if (sql == NULL) continue;

        cJSON *sqlStr = cJSON_GetObjectItem(sql, "sql");
        if (!sqlStr || sqlStr->type != cJSON_String
            || sqlStr->valuestring == NULL) {
          errorPrint("%s() LN%d, failed to read json, sql not found\n",
              __func__, __LINE__);
          goto PARSE_OVER;
        }
        tstrncpy(g_queryInfo.superQueryInfo.sql[j], sqlStr->valuestring,
            MAX_QUERY_SQL_LENGTH);

        cJSON* superResubAfterConsume =
            cJSON_GetObjectItem(sql, "resubAfterConsume");
        if (superResubAfterConsume
                && superResubAfterConsume->type == cJSON_Number) {
            g_queryInfo.superQueryInfo.resubAfterConsume[j] =
                superResubAfterConsume->valueint;
        } else if (!superResubAfterConsume) {
            //printf("failed to read json, subscribe interval no found\n");
            //goto PARSE_OVER;
            g_queryInfo.superQueryInfo.resubAfterConsume[j] = 1;
        }

        cJSON *result = cJSON_GetObjectItem(sql, "result");
        if (result != NULL && result->type == cJSON_String
            && result->valuestring != NULL){
          tstrncpy(g_queryInfo.superQueryInfo.result[j],
              result->valuestring, MAX_FILE_NAME_LEN);
        } else if (NULL == result) {
          memset(g_queryInfo.superQueryInfo.result[j], 0, MAX_FILE_NAME_LEN);
        }  else {
          errorPrint("%s() LN%d, failed to read json, sub query result file not found\n",
              __func__, __LINE__);
          goto PARSE_OVER;
        }
      }
    }
  }

  ret = true;

PARSE_OVER:
  return ret;
}

static bool getInfoFromJsonFile(char* file) {
    debugPrint("%s %d %s\n", __func__, __LINE__, file);

  FILE *fp = fopen(file, "r");
  if (!fp) {
    printf("failed to read %s, reason:%s\n", file, strerror(errno));
    return false;
  }

  bool  ret = false;
  int   maxLen = 6400000;
  char *content = calloc(1, maxLen + 1);
  int   len = fread(content, 1, maxLen, fp);
  if (len <= 0) {
    free(content);
    fclose(fp);
    printf("failed to read %s, content is null", file);
    return false;
  }

  content[len] = 0;
  cJSON* root = cJSON_Parse(content);
  if (root == NULL) {
    printf("ERROR: failed to cjson parse %s, invalid json format\n", file);
    goto PARSE_OVER;
  }

  cJSON* filetype = cJSON_GetObjectItem(root, "filetype");
  if (filetype && filetype->type == cJSON_String && filetype->valuestring != NULL) {
    if (0 == strcasecmp("insert", filetype->valuestring)) {
      g_args.test_mode = INSERT_TEST;
    } else if (0 == strcasecmp("query", filetype->valuestring)) {
      g_args.test_mode = QUERY_TEST;
    } else if (0 == strcasecmp("subscribe", filetype->valuestring)) {
      g_args.test_mode = SUBSCRIBE_TEST;
    } else {
      printf("ERROR: failed to read json, filetype not support\n");
      goto PARSE_OVER;
    }
  } else if (!filetype) {
    g_args.test_mode = INSERT_TEST;
  } else {
    printf("ERROR: failed to read json, filetype not found\n");
    goto PARSE_OVER;
  }

  if (INSERT_TEST == g_args.test_mode) {
    ret = getMetaFromInsertJsonFile(root);
  } else if ((QUERY_TEST == g_args.test_mode)
          || (SUBSCRIBE_TEST == g_args.test_mode)) {
    ret = getMetaFromQueryJsonFile(root);
  } else {
    errorPrint("%s() LN%d, input json file type error! please input correct file type: insert or query or subscribe\n",
            __func__, __LINE__);
    goto PARSE_OVER;
  }

PARSE_OVER:
  free(content);
  cJSON_Delete(root);
  fclose(fp);
  return ret;
}

static void prepareSampleData() {
  for (int i = 0; i < g_Dbs.dbCount; i++) {
    for (int j = 0; j < g_Dbs.db[i].superTblCount; j++) {
      if (g_Dbs.db[i].superTbls[j].tagsFile[0] != 0) {
        (void)readTagFromCsvFileToMem(&g_Dbs.db[i].superTbls[j]);
      }
    }
  }
}

static void postFreeResource() {
  tmfclose(g_fpOfInsertResult);
  for (int i = 0; i < g_Dbs.dbCount; i++) {
    for (int j = 0; j < g_Dbs.db[i].superTblCount; j++) {
      if (0 != g_Dbs.db[i].superTbls[j].colsOfCreateChildTable) {
        free(g_Dbs.db[i].superTbls[j].colsOfCreateChildTable);
        g_Dbs.db[i].superTbls[j].colsOfCreateChildTable = NULL;
      }
      if (0 != g_Dbs.db[i].superTbls[j].sampleDataBuf) {
        free(g_Dbs.db[i].superTbls[j].sampleDataBuf);
        g_Dbs.db[i].superTbls[j].sampleDataBuf = NULL;
      }
      if (0 != g_Dbs.db[i].superTbls[j].tagDataBuf) {
        free(g_Dbs.db[i].superTbls[j].tagDataBuf);
        g_Dbs.db[i].superTbls[j].tagDataBuf = NULL;
      }
      if (0 != g_Dbs.db[i].superTbls[j].childTblName) {
        free(g_Dbs.db[i].superTbls[j].childTblName);
        g_Dbs.db[i].superTbls[j].childTblName = NULL;
      }
    }
  }
}

static int getRowDataFromSample(
        char* dataBuf, int64_t maxLen, int64_t timestamp,
      SSuperTable* superTblInfo, int64_t* sampleUsePos) {
  if ((*sampleUsePos) == MAX_SAMPLES_ONCE_FROM_FILE) {
/*    int ret = readSampleFromCsvFileToMem(superTblInfo);
    if (0 != ret) {
      tmfree(superTblInfo->sampleDataBuf);
      superTblInfo->sampleDataBuf = NULL;
      return -1;
    }
*/
    *sampleUsePos = 0;
  }

  int    dataLen = 0;

  dataLen += snprintf(dataBuf + dataLen, maxLen - dataLen,
          "(%" PRId64 ", ", timestamp);
  dataLen += snprintf(dataBuf + dataLen, maxLen - dataLen,
          "%s", superTblInfo->sampleDataBuf + superTblInfo->lenOfOneRow * (*sampleUsePos));
  dataLen += snprintf(dataBuf + dataLen, maxLen - dataLen, ")");

  (*sampleUsePos)++;

  return dataLen;
}

static int64_t generateRowData(char* recBuf, int64_t timestamp, SSuperTable* stbInfo) {
  int64_t   dataLen = 0;
  char  *pstr = recBuf;
  int64_t maxLen = MAX_DATA_SIZE;

  dataLen += snprintf(pstr + dataLen, maxLen - dataLen, "(%" PRId64 ",", timestamp);

  for (int i = 0; i < stbInfo->columnCount; i++) {
    if ((0 == strncasecmp(stbInfo->columns[i].dataType, "BINARY", strlen("BINARY")))
            || (0 == strncasecmp(stbInfo->columns[i].dataType, "NCHAR", strlen("NCHAR")))) {
      if (stbInfo->columns[i].dataLen > TSDB_MAX_BINARY_LEN) {
        errorPrint( "binary or nchar length overflow, max size:%u\n",
                (uint32_t)TSDB_MAX_BINARY_LEN);
        return -1;
      }

      char* buf = (char*)calloc(stbInfo->columns[i].dataLen+1, 1);
      if (NULL == buf) {
        errorPrint( "calloc failed! size:%d\n", stbInfo->columns[i].dataLen);
        return -1;
      }
      rand_string(buf, stbInfo->columns[i].dataLen);
      dataLen += snprintf(pstr + dataLen, maxLen - dataLen, "\'%s\',", buf);
      tmfree(buf);
    } else if (0 == strncasecmp(stbInfo->columns[i].dataType,
                "INT", 3)) {
      dataLen += snprintf(pstr + dataLen, maxLen - dataLen,
              "%d,", rand_int());
    } else if (0 == strncasecmp(stbInfo->columns[i].dataType,
                "BIGINT", 6)) {
      dataLen += snprintf(pstr + dataLen, maxLen - dataLen,
              "%"PRId64",", rand_bigint());
    }  else if (0 == strncasecmp(stbInfo->columns[i].dataType,
                "FLOAT", 5)) {
      dataLen += snprintf(pstr + dataLen, maxLen - dataLen,
              "%f,", rand_float());
    }  else if (0 == strncasecmp(stbInfo->columns[i].dataType,
                "DOUBLE", 6)) {
      dataLen += snprintf(pstr + dataLen, maxLen - dataLen,
              "%f,", rand_double());
    }  else if (0 == strncasecmp(stbInfo->columns[i].dataType,
                "SMALLINT", 8)) {
      dataLen += snprintf(pstr + dataLen, maxLen - dataLen,
          "%d,", rand_smallint());
    }  else if (0 == strncasecmp(stbInfo->columns[i].dataType,
          "TINYINT", strlen("TINYINT"))) {
      dataLen += snprintf(pstr + dataLen, maxLen - dataLen,
          "%d,", rand_tinyint());
    }  else if (0 == strncasecmp(stbInfo->columns[i].dataType,
          "BOOL", strlen("BOOL"))) {
      dataLen += snprintf(pstr + dataLen, maxLen - dataLen,
          "%d,", rand_bool());
    }  else if (0 == strncasecmp(stbInfo->columns[i].dataType,
          "TIMESTAMP", strlen("TIMESTAMP"))) {
      dataLen += snprintf(pstr + dataLen, maxLen - dataLen,
          "%"PRId64",", rand_bigint());
    }  else {
      errorPrint( "No support data type: %s\n", stbInfo->columns[i].dataType);
      return -1;
    }
  }

  dataLen -= 1;
  dataLen += snprintf(pstr + dataLen, maxLen - dataLen, ")");

  verbosePrint("%s() LN%d, recBuf:\n\t%s\n", __func__, __LINE__, recBuf);

  return strlen(recBuf);
}

static int64_t generateData(char *recBuf, char **data_type,
        int num_of_cols, int64_t timestamp, int lenOfBinary) {
  memset(recBuf, 0, MAX_DATA_SIZE);
  char *pstr = recBuf;
  pstr += sprintf(pstr, "(%" PRId64, timestamp);
  int c = 0;

  for (; c < MAX_NUM_DATATYPE; c++) {
    if (data_type[c] == NULL) {
      break;
    }
  }

  if (0 == c) {
    perror("data type error!");
    exit(-1);
  }

  for (int i = 0; i < c; i++) {
    if (strcasecmp(data_type[i % c], "TINYINT") == 0) {
      pstr += sprintf(pstr, ",%d", rand_tinyint() );
    } else if (strcasecmp(data_type[i % c], "SMALLINT") == 0) {
      pstr += sprintf(pstr, ",%d", rand_smallint());
    } else if (strcasecmp(data_type[i % c], "INT") == 0) {
      pstr += sprintf(pstr, ",%d", rand_int());
    } else if (strcasecmp(data_type[i % c], "BIGINT") == 0) {
      pstr += sprintf(pstr, ",%" PRId64, rand_bigint());
    } else if (strcasecmp(data_type[i % c], "FLOAT") == 0) {
      pstr += sprintf(pstr, ",%10.4f", rand_float());
    } else if (strcasecmp(data_type[i % c], "DOUBLE") == 0) {
      double t = rand_double();
      pstr += sprintf(pstr, ",%20.8f", t);
    } else if (strcasecmp(data_type[i % c], "BOOL") == 0) {
      bool b = rand_bool() & 1;
      pstr += sprintf(pstr, ",%s", b ? "true" : "false");
    } else if (strcasecmp(data_type[i % c], "BINARY") == 0) {
      char *s = malloc(lenOfBinary);
      rand_string(s, lenOfBinary);
      pstr += sprintf(pstr, ",\"%s\"", s);
      free(s);
    } else if (strcasecmp(data_type[i % c], "NCHAR") == 0) {
      char *s = malloc(lenOfBinary);
      rand_string(s, lenOfBinary);
      pstr += sprintf(pstr, ",\"%s\"", s);
      free(s);
    }

    if (strlen(recBuf) > MAX_DATA_SIZE) {
      perror("column length too long, abort");
      exit(-1);
    }
  }

  pstr += sprintf(pstr, ")");

  verbosePrint("%s() LN%d, recBuf:\n\t%s\n", __func__, __LINE__, recBuf);

  return (int32_t)strlen(recBuf);
}

static int prepareSampleDataForSTable(SSuperTable *superTblInfo) {
  char* sampleDataBuf = NULL;

  sampleDataBuf = calloc(
            superTblInfo->lenOfOneRow * MAX_SAMPLES_ONCE_FROM_FILE, 1);
  if (sampleDataBuf == NULL) {
      errorPrint("%s() LN%d, Failed to calloc %"PRIu64" Bytes, reason:%s\n",
              __func__, __LINE__,
              superTblInfo->lenOfOneRow * MAX_SAMPLES_ONCE_FROM_FILE,
              strerror(errno));
      return -1;
  }

  superTblInfo->sampleDataBuf = sampleDataBuf;
  int ret = readSampleFromCsvFileToMem(superTblInfo);

  if (0 != ret) {
      errorPrint("%s() LN%d, read sample from csv file failed.\n",
          __func__, __LINE__);
      tmfree(sampleDataBuf);
      superTblInfo->sampleDataBuf = NULL;
      return -1;
  }

  return 0;
}

static int64_t execInsert(threadInfo *pThreadInfo, char *buffer, uint64_t k)
{
  int affectedRows;
  SSuperTable* superTblInfo = pThreadInfo->superTblInfo;

  verbosePrint("[%d] %s() LN%d %s\n", pThreadInfo->threadID,
            __func__, __LINE__, buffer);
  if (superTblInfo) {
    if (0 == strncasecmp(superTblInfo->insertMode, "taosc", strlen("taosc"))) {
      affectedRows = queryDbExec(pThreadInfo->taos, buffer, INSERT_TYPE, false);
    } else if (0 == strncasecmp(superTblInfo->insertMode, "rest", strlen("rest"))) {
      if (0 != postProceSql(g_Dbs.host, &g_Dbs.serv_addr, g_Dbs.port,
                  buffer, NULL /* not set result file */)) {
        affectedRows = -1;
        printf("========restful return fail, threadID[%d]\n",
            pThreadInfo->threadID);
      } else {
        affectedRows = k;
      }
    } else {
      errorPrint("%s() LN%d: unknown insert mode: %s\n",
        __func__, __LINE__, superTblInfo->insertMode);
      affectedRows = 0;
    }
  } else {
    affectedRows = queryDbExec(pThreadInfo->taos, buffer, INSERT_TYPE, false);
  }

  return affectedRows;
}

static void getTableName(char *pTblName, threadInfo* pThreadInfo, uint64_t tableSeq)
{
  SSuperTable* superTblInfo = pThreadInfo->superTblInfo;
  if (superTblInfo) {
    if (superTblInfo->childTblLimit > 0) {
        snprintf(pTblName, TSDB_TABLE_NAME_LEN, "%s",
            superTblInfo->childTblName +
            (tableSeq - superTblInfo->childTblOffset) * TSDB_TABLE_NAME_LEN);
    } else {

        verbosePrint("[%d] %s() LN%d: from=%"PRIu64" count=%"PRId64" seq=%"PRIu64"\n",
                pThreadInfo->threadID, __func__, __LINE__,
                pThreadInfo->start_table_from,
                pThreadInfo->ntables, tableSeq);
        snprintf(pTblName, TSDB_TABLE_NAME_LEN, "%s",
            superTblInfo->childTblName + tableSeq * TSDB_TABLE_NAME_LEN);
    }
  } else {
    snprintf(pTblName, TSDB_TABLE_NAME_LEN, "%s%"PRIu64"",
        g_args.tb_prefix, tableSeq);
  }
}

static int64_t generateDataTail(
        SSuperTable* superTblInfo,
        uint64_t batch, char* buffer, int64_t remainderBufLen, int64_t insertRows,
        uint64_t startFrom, int64_t startTime, int64_t *pSamplePos, int64_t *dataLen) {
  uint64_t len = 0;
  uint32_t ncols_per_record = 1; // count first col ts

  char *pstr = buffer;

  if (superTblInfo == NULL) {
    uint32_t datatypeSeq = 0;
    while(g_args.datatype[datatypeSeq]) {
        datatypeSeq ++;
        ncols_per_record ++;
    }
  }

  verbosePrint("%s() LN%d batch=%"PRIu64"\n", __func__, __LINE__, batch);

  uint64_t k = 0;
  for (k = 0; k < batch;) {
    char data[MAX_DATA_SIZE];
    memset(data, 0, MAX_DATA_SIZE);

    int64_t retLen = 0;

    if (superTblInfo) {
      if (0 == strncasecmp(superTblInfo->dataSource,
                    "sample", strlen("sample"))) {
          retLen = getRowDataFromSample(
                    data,
                    remainderBufLen,
                    startTime + superTblInfo->timeStampStep * k,
                    superTblInfo,
                    pSamplePos);
      } else if (0 == strncasecmp(superTblInfo->dataSource,
                   "rand", strlen("rand"))) {

        int64_t randTail = superTblInfo->timeStampStep * k;
        if (superTblInfo->disorderRatio > 0) {
          int rand_num = taosRandom() % 100;
          if(rand_num < superTblInfo->disorderRatio) {
            randTail = (randTail + (taosRandom() % superTblInfo->disorderRange + 1)) * (-1);
            debugPrint("rand data generated, back %"PRId64"\n", randTail);
          }
        }

        int64_t d = startTime
                + randTail;
        retLen = generateRowData(
                      data,
                      d,
                      superTblInfo);
      }

      if (retLen > remainderBufLen) {
        break;
      }

      pstr += snprintf(pstr , retLen + 1, "%s", data);
      k++;
      len += retLen;
      remainderBufLen -= retLen;
    } else {
      char **data_type = g_args.datatype;
      int lenOfBinary = g_args.len_of_binary;

      int64_t randTail = DEFAULT_TIMESTAMP_STEP * k;

      if (g_args.disorderRatio != 0) {
        int rand_num = taosRandom() % 100;
        if (rand_num < g_args.disorderRatio) {
          randTail = (randTail + (taosRandom() % g_args.disorderRange + 1)) * (-1);

          debugPrint("rand data generated, back %"PRId64"\n", randTail);
        }
      } else {
        randTail = DEFAULT_TIMESTAMP_STEP * k;
      }

      retLen = generateData(data, data_type,
                  ncols_per_record,
                  startTime + randTail,
                  lenOfBinary);

      if (len > remainderBufLen)
        break;

      pstr += sprintf(pstr, "%s", data);
      k++;
      len += retLen;
      remainderBufLen -= retLen;
    }

    verbosePrint("%s() LN%d len=%"PRIu64" k=%"PRIu64" \nbuffer=%s\n",
            __func__, __LINE__, len, k, buffer);

    startFrom ++;

    if (startFrom >= insertRows) {
      break;
    }
  }

  *dataLen = len;
  return k;
}

static int generateSQLHead(char *tableName, int32_t tableSeq,
        threadInfo* pThreadInfo, SSuperTable* superTblInfo,
        char *buffer, int remainderBufLen)
{
  int len;

#define HEAD_BUFF_LEN    1024*24  // 16*1024 + (192+32)*2 + insert into ..
  char headBuf[HEAD_BUFF_LEN];

  if (superTblInfo) {
    if (AUTO_CREATE_SUBTBL == superTblInfo->autoCreateTable) {
      char* tagsValBuf = NULL;
      if (0 == superTblInfo->tagSource) {
            tagsValBuf = generateTagVaulesForStb(superTblInfo, tableSeq);
      } else {
            tagsValBuf = getTagValueFromTagSample(
                    superTblInfo,
                    tableSeq % superTblInfo->tagSampleCount);
      }
      if (NULL == tagsValBuf) {
        errorPrint("%s() LN%d, tag buf failed to allocate  memory\n",
            __func__, __LINE__);
        return -1;
      }

      len = snprintf(
          headBuf,
                  HEAD_BUFF_LEN,
                  "%s.%s using %s.%s tags %s values",
                  pThreadInfo->db_name,
                  tableName,
                  pThreadInfo->db_name,
                  superTblInfo->sTblName,
                  tagsValBuf);
      tmfree(tagsValBuf);
    } else if (TBL_ALREADY_EXISTS == superTblInfo->childTblExists) {
      len = snprintf(
          headBuf,
                  HEAD_BUFF_LEN,
                  "%s.%s values",
                  pThreadInfo->db_name,
                  tableName);
    } else {
      len = snprintf(
          headBuf,
                  HEAD_BUFF_LEN,
                  "%s.%s values",
                  pThreadInfo->db_name,
                  tableName);
    }
  } else {
      len = snprintf(
          headBuf,
                  HEAD_BUFF_LEN,
                  "%s.%s values",
                  pThreadInfo->db_name,
                  tableName);
  }

  if (len > remainderBufLen)
    return -1;

  tstrncpy(buffer, headBuf, len + 1);

  return len;
}

static int64_t generateInterlaceDataBuffer(
        char *tableName, uint64_t batchPerTbl, uint64_t i, uint64_t batchPerTblTimes,
        uint64_t tableSeq,
        threadInfo *pThreadInfo, char *buffer,
        int64_t insertRows,
        int64_t startTime,
        uint64_t *pRemainderBufLen)
{
  assert(buffer);
  char *pstr = buffer;
  SSuperTable* superTblInfo = pThreadInfo->superTblInfo;

  int headLen = generateSQLHead(tableName, tableSeq, pThreadInfo,
            superTblInfo, pstr, *pRemainderBufLen);

  if (headLen <= 0) {
    return 0;
  }
  // generate data buffer
  verbosePrint("[%d] %s() LN%d i=%"PRIu64" buffer:\n%s\n",
            pThreadInfo->threadID, __func__, __LINE__, i, buffer);

  pstr += headLen;
  *pRemainderBufLen -= headLen;

  int64_t dataLen = 0;

  verbosePrint("[%d] %s() LN%d i=%"PRIu64" batchPerTblTimes=%"PRIu64" batchPerTbl = %"PRIu64"\n",
            pThreadInfo->threadID, __func__, __LINE__,
            i, batchPerTblTimes, batchPerTbl);

  if (superTblInfo) {
    if (0 == strncasecmp(superTblInfo->startTimestamp, "now", 3)) {
      startTime = taosGetTimestamp(pThreadInfo->time_precision);
    }
  } else {
      startTime = 1500000000000;
  }

  int64_t k = generateDataTail(
    superTblInfo,
    batchPerTbl, pstr, *pRemainderBufLen, insertRows, 0,
    startTime,
    &(pThreadInfo->samplePos), &dataLen);

  if (k == batchPerTbl) {
    pstr += dataLen;
    *pRemainderBufLen -= dataLen;
  } else {
    debugPrint("%s() LN%d, generated data tail: %"PRIu64", not equal batch per table: %"PRIu64"\n",
            __func__, __LINE__, k, batchPerTbl);
    pstr -= headLen;
    pstr[0] = '\0';
    k = 0;
  }

  return k;
}

static int64_t generateProgressiveDataBuffer(
        char *tableName,
        int64_t tableSeq,
        threadInfo *pThreadInfo, char *buffer,
        int64_t insertRows,
        uint64_t startFrom, int64_t startTime, int64_t *pSamplePos,
        int64_t *pRemainderBufLen)
{
  SSuperTable* superTblInfo = pThreadInfo->superTblInfo;

  int ncols_per_record = 1; // count first col ts

  if (superTblInfo == NULL) {
    int datatypeSeq = 0;
    while(g_args.datatype[datatypeSeq]) {
        datatypeSeq ++;
        ncols_per_record ++;
    }
  }

  assert(buffer != NULL);
  char *pstr = buffer;

  int64_t k = 0;

  memset(buffer, 0, *pRemainderBufLen);

  int64_t headLen = generateSQLHead(tableName, tableSeq, pThreadInfo, superTblInfo,
          buffer, *pRemainderBufLen);

  if (headLen <= 0) {
    return 0;
  }
  pstr += headLen;
  *pRemainderBufLen -= headLen;

  int64_t dataLen;
  k = generateDataTail(superTblInfo,
          g_args.num_of_RPR, pstr, *pRemainderBufLen, insertRows, startFrom,
          startTime,
          pSamplePos, &dataLen);

  return k;
}

static void printStatPerThread(threadInfo *pThreadInfo)
{
  fprintf(stderr, "====thread[%d] completed total inserted rows: %"PRIu64 ", total affected rows: %"PRIu64". %.2f records/second====\n",
          pThreadInfo->threadID,
          pThreadInfo->totalInsertRows,
          pThreadInfo->totalAffectedRows,
          (double)(pThreadInfo->totalAffectedRows / (pThreadInfo->totalDelay/1000.0)));
}

static void* syncWriteInterlace(threadInfo *pThreadInfo) {
  debugPrint("[%d] %s() LN%d: ### interlace write\n",
         pThreadInfo->threadID, __func__, __LINE__);

  int64_t insertRows;
  uint64_t interlaceRows;

  SSuperTable* superTblInfo = pThreadInfo->superTblInfo;

  if (superTblInfo) {
    insertRows = superTblInfo->insertRows;

    if ((superTblInfo->interlaceRows == 0)
        && (g_args.interlace_rows > 0)) {
      interlaceRows = g_args.interlace_rows;
    } else {
      interlaceRows = superTblInfo->interlaceRows;
    }
  } else {
    insertRows = g_args.num_of_DPT;
    interlaceRows = g_args.interlace_rows;
  }

  if (interlaceRows > insertRows)
    interlaceRows = insertRows;

  if (interlaceRows > g_args.num_of_RPR)
    interlaceRows = g_args.num_of_RPR;

  int insertMode;

  if (interlaceRows > 0) {
    insertMode = INTERLACE_INSERT_MODE;
  } else {
    insertMode = PROGRESSIVE_INSERT_MODE;
  }

  // TODO: prompt tbl count multple interlace rows and batch
  //

  uint64_t maxSqlLen = superTblInfo?superTblInfo->maxSqlLen:g_args.max_sql_len;
  char* buffer = calloc(maxSqlLen, 1);
  if (NULL == buffer) {
    errorPrint( "%s() LN%d, Failed to alloc %"PRIu64" Bytes, reason:%s\n",
              __func__, __LINE__, maxSqlLen, strerror(errno));
    return NULL;
  }

  char tableName[TSDB_TABLE_NAME_LEN];

  pThreadInfo->totalInsertRows = 0;
  pThreadInfo->totalAffectedRows = 0;

  int64_t nTimeStampStep = superTblInfo?superTblInfo->timeStampStep:DEFAULT_TIMESTAMP_STEP;

  uint64_t insert_interval =
      superTblInfo?superTblInfo->insertInterval:g_args.insert_interval;
  uint64_t st = 0;
  uint64_t et = UINT64_MAX;

  uint64_t lastPrintTime = taosGetTimestampMs();
  uint64_t startTs = taosGetTimestampMs();
  uint64_t endTs;

  uint64_t tableSeq = pThreadInfo->start_table_from;

  debugPrint("[%d] %s() LN%d: start_table_from=%"PRIu64" ntables=%"PRId64" insertRows=%"PRIu64"\n",
          pThreadInfo->threadID, __func__, __LINE__, pThreadInfo->start_table_from,
          pThreadInfo->ntables, insertRows);

  int64_t startTime = pThreadInfo->start_time;

  uint64_t batchPerTbl = interlaceRows;
  uint64_t batchPerTblTimes;

  if ((interlaceRows > 0) && (pThreadInfo->ntables > 1)) {
    batchPerTblTimes =
        g_args.num_of_RPR / interlaceRows;
  } else {
    batchPerTblTimes = 1;
  }

  uint64_t generatedRecPerTbl = 0;
  bool flagSleep = true;
  uint64_t sleepTimeTotal = 0;

  char *strInsertInto = "insert into ";
  int nInsertBufLen = strlen(strInsertInto);

  while(pThreadInfo->totalInsertRows < pThreadInfo->ntables * insertRows) {
    if ((flagSleep) && (insert_interval)) {
        st = taosGetTimestampMs();
        flagSleep = false;
    }
    // generate data
    memset(buffer, 0, maxSqlLen);
    uint64_t remainderBufLen = maxSqlLen;

    char *pstr = buffer;

    int len = snprintf(pstr, nInsertBufLen + 1, "%s", strInsertInto);
    pstr += len;
    remainderBufLen -= len;

    uint64_t recOfBatch = 0;

    for (uint64_t i = 0; i < batchPerTblTimes; i ++) {
      getTableName(tableName, pThreadInfo, tableSeq);
      if (0 == strlen(tableName)) {
        errorPrint("[%d] %s() LN%d, getTableName return null\n",
            pThreadInfo->threadID, __func__, __LINE__);
        free(buffer);
        return NULL;
      }

      uint64_t oldRemainderLen = remainderBufLen;
      int64_t generated = generateInterlaceDataBuffer(
        tableName, batchPerTbl, i, batchPerTblTimes,
        tableSeq,
        pThreadInfo, pstr,
        insertRows,
        startTime,
        &remainderBufLen);

      debugPrint("[%d] %s() LN%d, generated records is %"PRId64"\n",
                  pThreadInfo->threadID, __func__, __LINE__, generated);
      if (generated < 0) {
        errorPrint("[%d] %s() LN%d, generated records is %"PRId64"\n",
                  pThreadInfo->threadID, __func__, __LINE__, generated);
        goto free_of_interlace;
      } else if (generated == 0) {
        break;
      }

      tableSeq ++;
      recOfBatch += batchPerTbl;
      pstr += (oldRemainderLen - remainderBufLen);
//      startTime += batchPerTbl * superTblInfo->timeStampStep;
      pThreadInfo->totalInsertRows += batchPerTbl;
      verbosePrint("[%d] %s() LN%d batchPerTbl=%"PRId64" recOfBatch=%"PRId64"\n",
                pThreadInfo->threadID, __func__, __LINE__,
                batchPerTbl, recOfBatch);

      if (insertMode == INTERLACE_INSERT_MODE) {
          if (tableSeq == pThreadInfo->start_table_from + pThreadInfo->ntables) {
            // turn to first table
            tableSeq = pThreadInfo->start_table_from;
            generatedRecPerTbl += batchPerTbl;

            startTime = pThreadInfo->start_time
              + generatedRecPerTbl * nTimeStampStep;

            flagSleep = true;
            if (generatedRecPerTbl >= insertRows)
              break;

            int remainRows = insertRows - generatedRecPerTbl;
            if ((remainRows > 0) && (batchPerTbl > remainRows))
              batchPerTbl = remainRows;

            if (pThreadInfo->ntables * batchPerTbl < g_args.num_of_RPR)
                break;
          }
      }

      verbosePrint("[%d] %s() LN%d generatedRecPerTbl=%"PRId64" insertRows=%"PRId64"\n",
                pThreadInfo->threadID, __func__, __LINE__,
                generatedRecPerTbl, insertRows);

      if ((g_args.num_of_RPR - recOfBatch) < batchPerTbl)
        break;
    }

    verbosePrint("[%d] %s() LN%d recOfBatch=%"PRIu64" totalInsertRows=%"PRIu64"\n",
              pThreadInfo->threadID, __func__, __LINE__, recOfBatch,
              pThreadInfo->totalInsertRows);
    verbosePrint("[%d] %s() LN%d, buffer=%s\n",
           pThreadInfo->threadID, __func__, __LINE__, buffer);

    startTs = taosGetTimestampMs();

    if (recOfBatch == 0) {
      errorPrint("[%d] %s() LN%d try inserting records of batch is %"PRIu64"\n",
              pThreadInfo->threadID, __func__, __LINE__,
              recOfBatch);
      errorPrint("%s\n", "\tPlease check if the batch or the buffer length is proper value!\n");
      goto free_of_interlace;
    }
    int64_t affectedRows = execInsert(pThreadInfo, buffer, recOfBatch);

    endTs = taosGetTimestampMs();
    uint64_t delay = endTs - startTs;
    performancePrint("%s() LN%d, insert execution time is %"PRIu64"ms\n",
            __func__, __LINE__, delay);
    verbosePrint("[%d] %s() LN%d affectedRows=%"PRId64"\n",
            pThreadInfo->threadID,
            __func__, __LINE__, affectedRows);

    if (delay > pThreadInfo->maxDelay) pThreadInfo->maxDelay = delay;
    if (delay < pThreadInfo->minDelay) pThreadInfo->minDelay = delay;
    pThreadInfo->cntDelay++;
    pThreadInfo->totalDelay += delay;

    if (recOfBatch != affectedRows) {
        errorPrint("[%d] %s() LN%d execInsert insert %"PRIu64", affected rows: %"PRId64"\n%s\n",
                pThreadInfo->threadID, __func__, __LINE__,
                recOfBatch, affectedRows, buffer);
        goto free_of_interlace;
    }

    pThreadInfo->totalAffectedRows += affectedRows;

    int64_t  currentPrintTime = taosGetTimestampMs();
    if (currentPrintTime - lastPrintTime > 30*1000) {
      printf("thread[%d] has currently inserted rows: %"PRIu64 ", affected rows: %"PRIu64 "\n",
                    pThreadInfo->threadID,
                    pThreadInfo->totalInsertRows,
                    pThreadInfo->totalAffectedRows);
      lastPrintTime = currentPrintTime;
    }

    if ((insert_interval) && flagSleep) {
      et = taosGetTimestampMs();

      if (insert_interval > (et - st) ) {
        int sleepTime = insert_interval - (et -st);
        performancePrint("%s() LN%d sleep: %d ms for insert interval\n",
                    __func__, __LINE__, sleepTime);
        taosMsleep(sleepTime); // ms
        sleepTimeTotal += insert_interval;
      }
    }
  }

free_of_interlace:
  tmfree(buffer);
  printStatPerThread(pThreadInfo);
  return NULL;
}

// sync insertion
/*
   1 thread: 100 tables * 2000  rows/s
   1 thread: 10  tables * 20000 rows/s
   6 thread: 300 tables * 2000  rows/s

   2 taosinsertdata , 1 thread:  10  tables * 20000 rows/s
*/
static void* syncWriteProgressive(threadInfo *pThreadInfo) {
  debugPrint("%s() LN%d: ### progressive write\n", __func__, __LINE__);

  SSuperTable* superTblInfo = pThreadInfo->superTblInfo;
  uint64_t maxSqlLen = superTblInfo?superTblInfo->maxSqlLen:g_args.max_sql_len;

  char* buffer = calloc(maxSqlLen, 1);
  if (NULL == buffer) {
    errorPrint( "Failed to alloc %"PRIu64" Bytes, reason:%s\n",
              maxSqlLen,
              strerror(errno));
    return NULL;
  }

  uint64_t lastPrintTime = taosGetTimestampMs();
  uint64_t startTs = taosGetTimestampMs();
  uint64_t endTs;

  int64_t timeStampStep =
      superTblInfo?superTblInfo->timeStampStep:DEFAULT_TIMESTAMP_STEP;
/*  int insert_interval =
      superTblInfo?superTblInfo->insertInterval:g_args.insert_interval;
  uint64_t st = 0;
  uint64_t et = 0xffffffff;
  */

  pThreadInfo->totalInsertRows = 0;
  pThreadInfo->totalAffectedRows = 0;

  pThreadInfo->samplePos = 0;

  for (uint64_t tableSeq =
          pThreadInfo->start_table_from; tableSeq <= pThreadInfo->end_table_to;
        tableSeq ++) {
    int64_t start_time = pThreadInfo->start_time;

    int64_t insertRows = (superTblInfo)?superTblInfo->insertRows:g_args.num_of_DPT;

    verbosePrint("%s() LN%d insertRows=%"PRId64"\n", __func__, __LINE__, insertRows);

    for (uint64_t i = 0; i < insertRows;) {
        /*
      if (insert_interval) {
            st = taosGetTimestampMs();
      }
      */

      char tableName[TSDB_TABLE_NAME_LEN];
      getTableName(tableName, pThreadInfo, tableSeq);
      verbosePrint("%s() LN%d: tid=%d seq=%"PRId64" tableName=%s\n",
             __func__, __LINE__,
             pThreadInfo->threadID, tableSeq, tableName);

      int64_t remainderBufLen = maxSqlLen;
      char *pstr = buffer;
      int nInsertBufLen = strlen("insert into ");

      int len = snprintf(pstr, nInsertBufLen + 1, "%s", "insert into ");

      pstr += len;
      remainderBufLen -= len;

      int64_t generated = generateProgressiveDataBuffer(
              tableName, tableSeq, pThreadInfo, pstr, insertRows,
            i, start_time,
            &(pThreadInfo->samplePos),
            &remainderBufLen);
      if (generated > 0)
        i += generated;
      else
        goto free_of_progressive;

      start_time +=  generated * timeStampStep;
      pThreadInfo->totalInsertRows += generated;

      startTs = taosGetTimestampMs();

      int64_t affectedRows = execInsert(pThreadInfo, buffer, generated);

      endTs = taosGetTimestampMs();
      uint64_t delay = endTs - startTs;
      performancePrint("%s() LN%d, insert execution time is %"PRId64"ms\n",
              __func__, __LINE__, delay);
      verbosePrint("[%d] %s() LN%d affectedRows=%"PRId64"\n",
            pThreadInfo->threadID,
            __func__, __LINE__, affectedRows);

      if (delay > pThreadInfo->maxDelay) pThreadInfo->maxDelay = delay;
      if (delay < pThreadInfo->minDelay) pThreadInfo->minDelay = delay;
      pThreadInfo->cntDelay++;
      pThreadInfo->totalDelay += delay;

      if (affectedRows < 0) {
        errorPrint("%s() LN%d, affected rows: %"PRId64"\n",
                __func__, __LINE__, affectedRows);
        goto free_of_progressive;
      }

      pThreadInfo->totalAffectedRows += affectedRows;

      int64_t  currentPrintTime = taosGetTimestampMs();
      if (currentPrintTime - lastPrintTime > 30*1000) {
        printf("thread[%d] has currently inserted rows: %"PRId64 ", affected rows: %"PRId64 "\n",
                    pThreadInfo->threadID,
                    pThreadInfo->totalInsertRows,
                    pThreadInfo->totalAffectedRows);
        lastPrintTime = currentPrintTime;
      }

      if (i >= insertRows)
        break;
/*
      if (insert_interval) {
        et = taosGetTimestampMs();

        if (insert_interval > ((et - st)) ) {
            int sleep_time = insert_interval - (et -st);
            performancePrint("%s() LN%d sleep: %d ms for insert interval\n",
                    __func__, __LINE__, sleep_time);
            taosMsleep(sleep_time); // ms
        }
      }
      */
    }   // num_of_DPT

    if (g_args.verbose_print) {
      if ((tableSeq == pThreadInfo->ntables - 1) && superTblInfo &&
        (0 == strncasecmp(
                    superTblInfo->dataSource, "sample", strlen("sample")))) {
          verbosePrint("%s() LN%d samplePos=%"PRId64"\n",
                  __func__, __LINE__, pThreadInfo->samplePos);
      }
    }
  } // tableSeq

free_of_progressive:
  tmfree(buffer);
  printStatPerThread(pThreadInfo);
  return NULL;
}

static void* syncWrite(void *sarg) {

  threadInfo *pThreadInfo = (threadInfo *)sarg;
  SSuperTable* superTblInfo = pThreadInfo->superTblInfo;

  int interlaceRows;

  if (superTblInfo) {
    if ((superTblInfo->interlaceRows == 0)
        && (g_args.interlace_rows > 0)) {
      interlaceRows = g_args.interlace_rows;
    } else {
      interlaceRows = superTblInfo->interlaceRows;
    }
  } else {
    interlaceRows = g_args.interlace_rows;
  }

  if (interlaceRows > 0) {
    // interlace mode
    return syncWriteInterlace(pThreadInfo);
  } else {
    // progressive mode
    return syncWriteProgressive(pThreadInfo);
  }

}

static void callBack(void *param, TAOS_RES *res, int code) {
  threadInfo* pThreadInfo = (threadInfo*)param;
  SSuperTable* superTblInfo = pThreadInfo->superTblInfo;

  int insert_interval =
      superTblInfo?superTblInfo->insertInterval:g_args.insert_interval;
  if (insert_interval) {
    pThreadInfo->et = taosGetTimestampMs();
    if ((pThreadInfo->et - pThreadInfo->st) < insert_interval) {
      taosMsleep(insert_interval - (pThreadInfo->et - pThreadInfo->st)); // ms
    }
  }

  char *buffer = calloc(1, pThreadInfo->superTblInfo->maxSqlLen);
  char data[MAX_DATA_SIZE];
  char *pstr = buffer;
  pstr += sprintf(pstr, "insert into %s.%s%"PRId64" values",
          pThreadInfo->db_name, pThreadInfo->tb_prefix,
          pThreadInfo->start_table_from);
//  if (pThreadInfo->counter >= pThreadInfo->superTblInfo->insertRows) {
  if (pThreadInfo->counter >= g_args.num_of_RPR) {
    pThreadInfo->start_table_from++;
    pThreadInfo->counter = 0;
  }
  if (pThreadInfo->start_table_from > pThreadInfo->end_table_to) {
    tsem_post(&pThreadInfo->lock_sem);
    free(buffer);
    taos_free_result(res);
    return;
  }

  for (int i = 0; i < g_args.num_of_RPR; i++) {
    int rand_num = taosRandom() % 100;
    if (0 != pThreadInfo->superTblInfo->disorderRatio
            && rand_num < pThreadInfo->superTblInfo->disorderRatio) {
      int64_t d = pThreadInfo->lastTs
          - (taosRandom() % pThreadInfo->superTblInfo->disorderRange + 1);
      generateRowData(data, d, pThreadInfo->superTblInfo);
    } else {
      generateRowData(data, pThreadInfo->lastTs += 1000, pThreadInfo->superTblInfo);
    }
    pstr += sprintf(pstr, "%s", data);
    pThreadInfo->counter++;

    if (pThreadInfo->counter >= pThreadInfo->superTblInfo->insertRows) {
      break;
    }
  }

  if (insert_interval) {
    pThreadInfo->st = taosGetTimestampMs();
  }
  taos_query_a(pThreadInfo->taos, buffer, callBack, pThreadInfo);
  free(buffer);

  taos_free_result(res);
}

static void *asyncWrite(void *sarg) {
  threadInfo *pThreadInfo = (threadInfo *)sarg;
  SSuperTable* superTblInfo = pThreadInfo->superTblInfo;

  pThreadInfo->st = 0;
  pThreadInfo->et = 0;
  pThreadInfo->lastTs = pThreadInfo->start_time;

  int insert_interval =
      superTblInfo?superTblInfo->insertInterval:g_args.insert_interval;
  if (insert_interval) {
    pThreadInfo->st = taosGetTimestampMs();
  }
  taos_query_a(pThreadInfo->taos, "show databases", callBack, pThreadInfo);

  tsem_wait(&(pThreadInfo->lock_sem));

  return NULL;
}

static int convertHostToServAddr(char *host, uint16_t port, struct sockaddr_in *serv_addr)
{
  uint16_t rest_port = port + TSDB_PORT_HTTP;
  struct hostent *server = gethostbyname(host);
  if ((server == NULL) || (server->h_addr == NULL)) {
    errorPrint("%s", "ERROR, no such host");
    return -1;
  }

  debugPrint("h_name: %s\nh_addr=%p\nh_addretype: %s\nh_length: %d\n",
            server->h_name,
            server->h_addr,
            (server->h_addrtype == AF_INET)?"ipv4":"ipv6",
            server->h_length);

  memset(serv_addr, 0, sizeof(struct sockaddr_in));
  serv_addr->sin_family = AF_INET;
  serv_addr->sin_port = htons(rest_port);
#ifdef WINDOWS
  serv_addr->sin_addr.s_addr = inet_addr(host);
#else
  memcpy(&(serv_addr->sin_addr.s_addr), server->h_addr, server->h_length);
#endif
  return 0;
}

static void startMultiThreadInsertData(int threads, char* db_name,
        char* precision,SSuperTable* superTblInfo) {

  pthread_t *pids = malloc(threads * sizeof(pthread_t));
  assert(pids != NULL);

  threadInfo *infos = malloc(threads * sizeof(threadInfo));
  assert(infos != NULL);

  memset(pids, 0, threads * sizeof(pthread_t));
  memset(infos, 0, threads * sizeof(threadInfo));

  //TAOS* taos;
  //if (0 == strncasecmp(superTblInfo->insertMode, "taosc", 5)) {
  //  taos = taos_connect(g_Dbs.host, g_Dbs.user, g_Dbs.password, db_name, g_Dbs.port);
  //  if (NULL == taos) {
  //    printf("connect to server fail, reason: %s\n", taos_errstr(NULL));
  //    exit(-1);
  //  }
  //}

  int32_t timePrec = TSDB_TIME_PRECISION_MILLI;
  if (0 != precision[0]) {
    if (0 == strncasecmp(precision, "ms", 2)) {
      timePrec = TSDB_TIME_PRECISION_MILLI;
    }  else if (0 == strncasecmp(precision, "us", 2)) {
      timePrec = TSDB_TIME_PRECISION_MICRO;
    }  else {
      errorPrint("Not support precision: %s\n", precision);
      exit(-1);
    }
  }

  int64_t start_time;
  if (superTblInfo) {
    if (0 == strncasecmp(superTblInfo->startTimestamp, "now", 3)) {
        start_time = taosGetTimestamp(timePrec);
    } else {
      if (TSDB_CODE_SUCCESS != taosParseTime(
        superTblInfo->startTimestamp,
        &start_time,
        strlen(superTblInfo->startTimestamp),
        timePrec, 0)) {
          ERROR_EXIT("failed to parse time!\n");
      }
    }
  } else {
     start_time = 1500000000000;
  }

  int64_t start = taosGetTimestampMs();

  // read sample data from file first
  if ((superTblInfo) && (0 == strncasecmp(superTblInfo->dataSource,
              "sample", strlen("sample")))) {
    if (0 != prepareSampleDataForSTable(superTblInfo)) {
      errorPrint("%s() LN%d, prepare sample data for stable failed!\n",
              __func__, __LINE__);
      exit(-1);
    }
  }

  // read sample data from file first
  if ((superTblInfo) && (0 == strncasecmp(superTblInfo->dataSource,
              "sample", strlen("sample")))) {
    if (0 != prepareSampleDataForSTable(superTblInfo)) {
      errorPrint("%s() LN%d, prepare sample data for stable failed!\n",
              __func__, __LINE__);
      exit(-1);
    }
  }

  TAOS* taos = taos_connect(
              g_Dbs.host, g_Dbs.user,
              g_Dbs.password, db_name, g_Dbs.port);
  if (NULL == taos) {
    errorPrint("%s() LN%d, connect to server fail , reason: %s\n",
                __func__, __LINE__, taos_errstr(NULL));
    exit(-1);
  }

  int64_t ntables = 0;
  uint64_t startFrom;

  if (superTblInfo) {
    int64_t limit;
    uint64_t offset;

    if ((NULL != g_args.sqlFile) && (superTblInfo->childTblExists == TBL_NO_EXISTS) &&
            ((superTblInfo->childTblOffset != 0) || (superTblInfo->childTblLimit >= 0))) {
      printf("WARNING: offset and limit will not be used since the child tables not exists!\n");
    }

    if (superTblInfo->childTblExists == TBL_ALREADY_EXISTS) {
      if ((superTblInfo->childTblLimit < 0)
          || ((superTblInfo->childTblOffset + superTblInfo->childTblLimit)
            > (superTblInfo->childTblCount))) {
        superTblInfo->childTblLimit =
            superTblInfo->childTblCount - superTblInfo->childTblOffset;
      }

      offset = superTblInfo->childTblOffset;
      limit = superTblInfo->childTblLimit;
    } else {
      limit = superTblInfo->childTblCount;
      offset = 0;
    }

    ntables = limit;
    startFrom = offset;

    if ((superTblInfo->childTblExists != TBL_NO_EXISTS)
        && ((superTblInfo->childTblOffset + superTblInfo->childTblLimit )
            > superTblInfo->childTblCount)) {
      printf("WARNING: specified offset + limit > child table count!\n");
      prompt();
    }

    if ((superTblInfo->childTblExists != TBL_NO_EXISTS)
            && (0 == superTblInfo->childTblLimit)) {
      printf("WARNING: specified limit = 0, which cannot find table name to insert or query! \n");
      prompt();
    }

    superTblInfo->childTblName = (char*)calloc(1,
        limit * TSDB_TABLE_NAME_LEN);
    if (superTblInfo->childTblName == NULL) {
      errorPrint("%s() LN%d, alloc memory failed!\n", __func__, __LINE__);
      taos_close(taos);
      exit(-1);
    }

    int64_t childTblCount;
    getChildNameOfSuperTableWithLimitAndOffset(
        taos,
        db_name, superTblInfo->sTblName,
        &superTblInfo->childTblName, &childTblCount,
        limit,
        offset);
  } else {
    ntables = g_args.num_of_tables;
    startFrom = 0;
  }

  taos_close(taos);

  int64_t a = ntables / threads;
  if (a < 1) {
    threads = ntables;
    a = 1;
  }

  int64_t b = 0;
  if (threads != 0) {
    b = ntables % threads;
  }

  if ((superTblInfo)
      && (0 == strncasecmp(superTblInfo->insertMode, "rest", strlen("rest")))) {
    if (convertHostToServAddr(g_Dbs.host, g_Dbs.port, &(g_Dbs.serv_addr)) != 0)
      exit(-1);
  }

  for (int i = 0; i < threads; i++) {
    threadInfo *t_info = infos + i;
    t_info->threadID = i;
    tstrncpy(t_info->db_name, db_name, MAX_DB_NAME_SIZE);
    t_info->time_precision = timePrec;
    t_info->superTblInfo = superTblInfo;

    t_info->start_time = start_time;
    t_info->minDelay = UINT64_MAX;

    if ((NULL == superTblInfo) ||
            (0 == strncasecmp(superTblInfo->insertMode, "taosc", 5))) {
      //t_info->taos = taos;
      t_info->taos = taos_connect(
              g_Dbs.host, g_Dbs.user,
              g_Dbs.password, db_name, g_Dbs.port);
      if (NULL == t_info->taos) {
        errorPrint(
                "connect to server fail from insert sub thread, reason: %s\n",
                taos_errstr(NULL));
        exit(-1);
      }
    } else {
      t_info->taos = NULL;
    }

/*    if ((NULL == superTblInfo)
            || (0 == superTblInfo->multiThreadWriteOneTbl)) {
            */
      t_info->start_table_from = startFrom;
      t_info->ntables = i<b?a+1:a;
      t_info->end_table_to = i < b ? startFrom + a : startFrom + a - 1;
      startFrom = t_info->end_table_to + 1;
/*    } else {
      t_info->start_table_from = 0;
      t_info->ntables = superTblInfo->childTblCount;
      t_info->start_time = t_info->start_time + rand_int() % 10000 - rand_tinyint();
    }
*/
    tsem_init(&(t_info->lock_sem), 0, 0);
    if (ASYNC_MODE == g_Dbs.asyncMode) {
      pthread_create(pids + i, NULL, asyncWrite, t_info);
    } else {
      pthread_create(pids + i, NULL, syncWrite, t_info);
    }
  }

  for (int i = 0; i < threads; i++) {
    pthread_join(pids[i], NULL);
  }

  uint64_t totalDelay = 0;
  uint64_t maxDelay = 0;
  uint64_t minDelay = UINT64_MAX;
  uint64_t cntDelay = 1;
  double  avgDelay = 0;

  for (int i = 0; i < threads; i++) {
    threadInfo *t_info = infos + i;

    tsem_destroy(&(t_info->lock_sem));
    taos_close(t_info->taos);

    debugPrint("%s() LN%d, [%d] totalInsert=%"PRIu64" totalAffected=%"PRIu64"\n",
            __func__, __LINE__,
            t_info->threadID, t_info->totalInsertRows,
            t_info->totalAffectedRows);
    if (superTblInfo) {
        superTblInfo->totalAffectedRows += t_info->totalAffectedRows;
        superTblInfo->totalInsertRows += t_info->totalInsertRows;
    } else {
        g_args.totalAffectedRows += t_info->totalAffectedRows;
        g_args.totalInsertRows += t_info->totalInsertRows;
    }

    totalDelay  += t_info->totalDelay;
    cntDelay   += t_info->cntDelay;
    if (t_info->maxDelay > maxDelay) maxDelay = t_info->maxDelay;
    if (t_info->minDelay < minDelay) minDelay = t_info->minDelay;
  }
  cntDelay -= 1;

  if (cntDelay == 0)    cntDelay = 1;
  avgDelay = (double)totalDelay / cntDelay;

  int64_t end = taosGetTimestampMs();
  int64_t t = end - start;

  if (superTblInfo) {
    fprintf(stderr, "Spent %.2f seconds to insert rows: %"PRIu64", affected rows: %"PRIu64" with %d thread(s) into %s.%s. %.2f records/second\n\n",
          t / 1000.0, superTblInfo->totalInsertRows,
          superTblInfo->totalAffectedRows,
          threads, db_name, superTblInfo->sTblName,
          (double)superTblInfo->totalInsertRows / (t / 1000.0));

    if (g_fpOfInsertResult) {
      fprintf(g_fpOfInsertResult,
          "Spent %.2f seconds to insert rows: %"PRIu64", affected rows: %"PRIu64" with %d thread(s) into %s.%s. %.2f records/second\n\n",
          t / 1000.0, superTblInfo->totalInsertRows,
          superTblInfo->totalAffectedRows,
          threads, db_name, superTblInfo->sTblName,
          (double)superTblInfo->totalInsertRows / (t / 1000.0));
    }
  } else {
    fprintf(stderr, "Spent %.2f seconds to insert rows: %"PRIu64", affected rows: %"PRIu64" with %d thread(s) into %s %.2f records/second\n\n",
          t / 1000.0, g_args.totalInsertRows,
          g_args.totalAffectedRows,
          threads, db_name,
          (double)g_args.totalInsertRows / (t / 1000.0));
    if (g_fpOfInsertResult) {
      fprintf(g_fpOfInsertResult,
          "Spent %.2f seconds to insert rows: %"PRIu64", affected rows: %"PRIu64" with %d thread(s) into %s %.2f records/second\n\n",
          t * 1000.0, g_args.totalInsertRows,
          g_args.totalAffectedRows,
          threads, db_name,
          (double)g_args.totalInsertRows / (t / 1000.0));
    }
  }

  fprintf(stderr, "insert delay, avg: %10.2fms, max: %"PRIu64"ms, min: %"PRIu64"ms\n\n",
          avgDelay, maxDelay, minDelay);
  if (g_fpOfInsertResult) {
    fprintf(g_fpOfInsertResult, "insert delay, avg:%10.2fms, max: %"PRIu64"ms, min: %"PRIu64"ms\n\n",
          avgDelay, maxDelay, minDelay);
  }

  //taos_close(taos);

  free(pids);
  free(infos);
}

static void *readTable(void *sarg) {
#if 1
  threadInfo *rinfo = (threadInfo *)sarg;
  TAOS *taos = rinfo->taos;
  char command[BUFFER_SIZE] = "\0";
  uint64_t sTime = rinfo->start_time;
  char *tb_prefix = rinfo->tb_prefix;
  FILE *fp = fopen(rinfo->fp, "a");
  if (NULL == fp) {
    errorPrint( "fopen %s fail, reason:%s.\n", rinfo->fp, strerror(errno));
    return NULL;
  }

  int64_t num_of_DPT;
/*  if (rinfo->superTblInfo) {
    num_of_DPT = rinfo->superTblInfo->insertRows; //  nrecords_per_table;
  } else {
  */
      num_of_DPT = g_args.num_of_DPT;
//  }

  int64_t num_of_tables = rinfo->ntables; // rinfo->end_table_to - rinfo->start_table_from + 1;
  int64_t totalData = num_of_DPT * num_of_tables;
  bool do_aggreFunc = g_Dbs.do_aggreFunc;

  int n = do_aggreFunc ? (sizeof(aggreFunc) / sizeof(aggreFunc[0])) : 2;
  if (!do_aggreFunc) {
    printf("\nThe first field is either Binary or Bool. Aggregation functions are not supported.\n");
  }
  printf("%"PRId64" records:\n", totalData);
  fprintf(fp, "| QFunctions |    QRecords    |   QSpeed(R/s)   |  QLatency(ms) |\n");

  for (int j = 0; j < n; j++) {
    double totalT = 0;
    uint64_t count = 0;
    for (int64_t i = 0; i < num_of_tables; i++) {
      sprintf(command, "select %s from %s%"PRId64" where ts>= %" PRIu64,
              aggreFunc[j], tb_prefix, i, sTime);

      double t = taosGetTimestampMs();
      TAOS_RES *pSql = taos_query(taos, command);
      int32_t code = taos_errno(pSql);

      if (code != 0) {
        errorPrint( "Failed to query:%s\n", taos_errstr(pSql));
        taos_free_result(pSql);
        taos_close(taos);
        fclose(fp);
        return NULL;
      }

      while(taos_fetch_row(pSql) != NULL) {
        count++;
      }

      t = taosGetTimestampMs() - t;
      totalT += t;

      taos_free_result(pSql);
    }

    fprintf(fp, "|%10s  |   %"PRId64"   |  %12.2f   |   %10.2f  |\n",
            aggreFunc[j][0] == '*' ? "   *   " : aggreFunc[j], totalData,
            (double)(num_of_tables * num_of_DPT) / totalT, totalT * 1000);
    printf("select %10s took %.6f second(s)\n", aggreFunc[j], totalT * 1000);
  }
  fprintf(fp, "\n");
  fclose(fp);
#endif
  return NULL;
}

static void *readMetric(void *sarg) {
#if 1
  threadInfo *rinfo = (threadInfo *)sarg;
  TAOS *taos = rinfo->taos;
  char command[BUFFER_SIZE] = "\0";
  FILE *fp = fopen(rinfo->fp, "a");
  if (NULL == fp) {
    printf("fopen %s fail, reason:%s.\n", rinfo->fp, strerror(errno));
    return NULL;
  }

  int64_t num_of_DPT = rinfo->superTblInfo->insertRows;
  int64_t num_of_tables = rinfo->ntables; // rinfo->end_table_to - rinfo->start_table_from + 1;
  int64_t totalData = num_of_DPT * num_of_tables;
  bool do_aggreFunc = g_Dbs.do_aggreFunc;

  int n = do_aggreFunc ? (sizeof(aggreFunc) / sizeof(aggreFunc[0])) : 2;
  if (!do_aggreFunc) {
    printf("\nThe first field is either Binary or Bool. Aggregation functions are not supported.\n");
  }
  printf("%"PRId64" records:\n", totalData);
  fprintf(fp, "Querying On %"PRId64" records:\n", totalData);

  for (int j = 0; j < n; j++) {
    char condition[COND_BUF_LEN] = "\0";
    char tempS[64] = "\0";

    int64_t m = 10 < num_of_tables ? 10 : num_of_tables;

    for (int64_t i = 1; i <= m; i++) {
      if (i == 1) {
        sprintf(tempS, "t1 = %"PRId64"", i);
      } else {
        sprintf(tempS, " or t1 = %"PRId64" ", i);
      }
      strncat(condition, tempS, COND_BUF_LEN - 1);

      sprintf(command, "select %s from meters where %s", aggreFunc[j], condition);

      printf("Where condition: %s\n", condition);
      fprintf(fp, "%s\n", command);

      double t = taosGetTimestampMs();

      TAOS_RES *pSql = taos_query(taos, command);
      int32_t code = taos_errno(pSql);

      if (code != 0) {
        errorPrint( "Failed to query:%s\n", taos_errstr(pSql));
        taos_free_result(pSql);
        taos_close(taos);
        fclose(fp);
        return NULL;
      }
      int count = 0;
      while(taos_fetch_row(pSql) != NULL) {
        count++;
      }
      t = taosGetTimestampMs() - t;

      fprintf(fp, "| Speed: %12.2f(per s) | Latency: %.4f(ms) |\n",
              num_of_tables * num_of_DPT / (t * 1000.0), t);
      printf("select %10s took %.6f second(s)\n\n", aggreFunc[j], t * 1000.0);

      taos_free_result(pSql);
    }
    fprintf(fp, "\n");
  }
  fclose(fp);
#endif
  return NULL;
}

static void prompt()
{
  if (!g_args.answer_yes) {
<<<<<<< HEAD
    printf("        press Enter key to continue or Ctrl-C to stop.");
=======
    printf("         Press enter key to continue or Ctrl-C to stop\n\n");
>>>>>>> 608e6782
    (void)getchar();
  }
}

static int insertTestProcess() {

  setupForAnsiEscape();
  int ret = printfInsertMeta();
  resetAfterAnsiEscape();

  if (ret == -1)
    exit(EXIT_FAILURE);

  debugPrint("%d result file: %s\n", __LINE__, g_Dbs.resultFile);
  g_fpOfInsertResult = fopen(g_Dbs.resultFile, "a");
  if (NULL == g_fpOfInsertResult) {
    errorPrint( "Failed to open %s for save result\n", g_Dbs.resultFile);
    return -1;
  }

  if (g_fpOfInsertResult)
    printfInsertMetaToFile(g_fpOfInsertResult);

  prompt();

  init_rand_data();

  // create database and super tables
  if(createDatabasesAndStables() != 0) {
    if (g_fpOfInsertResult)
      fclose(g_fpOfInsertResult);
    return -1;
  }

  // pretreatement
  prepareSampleData();

  double start;
  double end;

  // create child tables
  start = taosGetTimestampMs();
  createChildTables();
  end = taosGetTimestampMs();

  if (g_totalChildTables > 0) {
    fprintf(stderr, "Spent %.4f seconds to create %"PRId64" tables with %d thread(s)\n\n",
            (end - start)/1000.0, g_totalChildTables, g_Dbs.threadCountByCreateTbl);
    if (g_fpOfInsertResult) {
      fprintf(g_fpOfInsertResult,
            "Spent %.4f seconds to create %"PRId64" tables with %d thread(s)\n\n",
            (end - start)/1000.0, g_totalChildTables, g_Dbs.threadCountByCreateTbl);
    }
  }

  taosMsleep(1000);
  // create sub threads for inserting data
  //start = taosGetTimestampMs();
  for (int i = 0; i < g_Dbs.dbCount; i++) {
    if (g_Dbs.use_metric) {
      if (g_Dbs.db[i].superTblCount > 0) {
        for (int j = 0; j < g_Dbs.db[i].superTblCount; j++) {

          SSuperTable* superTblInfo = &g_Dbs.db[i].superTbls[j];

          if (superTblInfo && (superTblInfo->insertRows > 0)) {
            startMultiThreadInsertData(
              g_Dbs.threadCount,
              g_Dbs.db[i].dbName,
              g_Dbs.db[i].dbCfg.precision,
              superTblInfo);
          }
        }
      }
    } else {
        startMultiThreadInsertData(
          g_Dbs.threadCount,
          g_Dbs.db[i].dbName,
          g_Dbs.db[i].dbCfg.precision,
          NULL);
    }
  }
  //end = taosGetTimestampMs();

  //int64_t    totalInsertRows = 0;
  //int64_t    totalAffectedRows = 0;
  //for (int i = 0; i < g_Dbs.dbCount; i++) {
  //  for (int j = 0; j < g_Dbs.db[i].superTblCount; j++) {
  //  totalInsertRows+= g_Dbs.db[i].superTbls[j].totalInsertRows;
  //  totalAffectedRows += g_Dbs.db[i].superTbls[j].totalAffectedRows;
  //}
  //printf("Spent %.4f seconds to insert rows: %"PRId64", affected rows: %"PRId64" with %d thread(s)\n\n", end - start, totalInsertRows, totalAffectedRows, g_Dbs.threadCount);
  postFreeResource();

  return 0;
}

static void *specifiedTableQuery(void *sarg) {
  threadInfo *pThreadInfo = (threadInfo *)sarg;

  if (pThreadInfo->taos == NULL) {
    TAOS * taos = NULL;
    taos = taos_connect(g_queryInfo.host,
          g_queryInfo.user,
          g_queryInfo.password,
          NULL,
          g_queryInfo.port);
    if (taos == NULL) {
      errorPrint("[%d] Failed to connect to TDengine, reason:%s\n",
            pThreadInfo->threadID, taos_errstr(NULL));
      return NULL;
    } else {
      pThreadInfo->taos = taos;
    }
  }

  char sqlStr[MAX_DB_NAME_SIZE + 5];
  sprintf(sqlStr, "use %s", g_queryInfo.dbName);
  if (0 != queryDbExec(pThreadInfo->taos, sqlStr, NO_INSERT_TYPE, false)) {
    taos_close(pThreadInfo->taos);
    errorPrint( "use database %s failed!\n\n",
                g_queryInfo.dbName);
    return NULL;
  }

  uint64_t st = 0;
  uint64_t et = 0;

  uint64_t queryTimes = g_queryInfo.specifiedQueryInfo.queryTimes;

  uint64_t totalQueried = 0;
  uint64_t lastPrintTime = taosGetTimestampMs();
  uint64_t startTs = taosGetTimestampMs();

  if (g_queryInfo.specifiedQueryInfo.result[pThreadInfo->querySeq][0] != 0) {
        sprintf(pThreadInfo->fp, "%s-%d",
                g_queryInfo.specifiedQueryInfo.result[pThreadInfo->querySeq],
                pThreadInfo->threadID);
  }

  while(queryTimes --) {
    if (g_queryInfo.specifiedQueryInfo.queryInterval && (et - st) <
            (int64_t)g_queryInfo.specifiedQueryInfo.queryInterval) {
      taosMsleep(g_queryInfo.specifiedQueryInfo.queryInterval - (et - st)); // ms
    }

    st = taosGetTimestampMs();

    selectAndGetResult(pThreadInfo,
          g_queryInfo.specifiedQueryInfo.sql[pThreadInfo->querySeq]);

    et = taosGetTimestampMs();
    printf("=thread[%"PRId64"] use %s complete one sql, Spent %10.3f s\n",
              taosGetSelfPthreadId(), g_queryInfo.queryMode, (et - st)/1000.0);

    totalQueried ++;
    g_queryInfo.specifiedQueryInfo.totalQueried ++;

    uint64_t  currentPrintTime = taosGetTimestampMs();
    uint64_t  endTs = taosGetTimestampMs();
    if (currentPrintTime - lastPrintTime > 30*1000) {
      debugPrint("%s() LN%d, endTs=%"PRIu64"ms, startTs=%"PRIu64"ms\n",
          __func__, __LINE__, endTs, startTs);
      printf("thread[%d] has currently completed queries: %"PRIu64", QPS: %10.6f\n",
                    pThreadInfo->threadID,
                    totalQueried,
                    (double)(totalQueried/((endTs-startTs)/1000.0)));
      lastPrintTime = currentPrintTime;
    }
  }
  return NULL;
}

static void replaceChildTblName(char* inSql, char* outSql, int tblIndex) {
  char sourceString[32] = "xxxx";
  char subTblName[MAX_TB_NAME_SIZE*3];
  sprintf(subTblName, "%s.%s",
          g_queryInfo.dbName,
          g_queryInfo.superQueryInfo.childTblName + tblIndex*TSDB_TABLE_NAME_LEN);

  //printf("inSql: %s\n", inSql);

  char* pos = strstr(inSql, sourceString);
  if (0 == pos) {
    return;
  }

  tstrncpy(outSql, inSql, pos - inSql + 1);
  //printf("1: %s\n", outSql);
  strncat(outSql, subTblName, MAX_QUERY_SQL_LENGTH - 1);
  //printf("2: %s\n", outSql);
  strncat(outSql, pos+strlen(sourceString), MAX_QUERY_SQL_LENGTH - 1);
  //printf("3: %s\n", outSql);
}

static void *superTableQuery(void *sarg) {
  char sqlstr[MAX_QUERY_SQL_LENGTH];
  threadInfo *pThreadInfo = (threadInfo *)sarg;

  if (pThreadInfo->taos == NULL) {
    TAOS * taos = NULL;
    taos = taos_connect(g_queryInfo.host,
          g_queryInfo.user,
          g_queryInfo.password,
          NULL,
          g_queryInfo.port);
    if (taos == NULL) {
      errorPrint("[%d] Failed to connect to TDengine, reason:%s\n",
            pThreadInfo->threadID, taos_errstr(NULL));
      return NULL;
    } else {
      pThreadInfo->taos = taos;
    }
  }

  uint64_t st = 0;
  uint64_t et = (int64_t)g_queryInfo.superQueryInfo.queryInterval;

  uint64_t queryTimes = g_queryInfo.superQueryInfo.queryTimes;
  uint64_t totalQueried = 0;
  uint64_t  startTs = taosGetTimestampMs();

  uint64_t  lastPrintTime = taosGetTimestampMs();
  while(queryTimes --) {
    if (g_queryInfo.superQueryInfo.queryInterval
            && (et - st) < (int64_t)g_queryInfo.superQueryInfo.queryInterval) {
      taosMsleep(g_queryInfo.superQueryInfo.queryInterval - (et - st)); // ms
      //printf("========sleep duration:%"PRId64 "========inserted rows:%d, table range:%d - %d\n", (1000 - (et - st)), i, pThreadInfo->start_table_from, pThreadInfo->end_table_to);
    }

    st = taosGetTimestampMs();
    for (int i = pThreadInfo->start_table_from; i <= pThreadInfo->end_table_to; i++) {
      for (int j = 0; j < g_queryInfo.superQueryInfo.sqlCount; j++) {
        memset(sqlstr,0,sizeof(sqlstr));
        replaceChildTblName(g_queryInfo.superQueryInfo.sql[j], sqlstr, i);
        if (g_queryInfo.superQueryInfo.result[j][0] != 0) {
          sprintf(pThreadInfo->fp, "%s-%d",
                  g_queryInfo.superQueryInfo.result[j],
                  pThreadInfo->threadID);
        }
        selectAndGetResult(pThreadInfo, sqlstr);

        totalQueried++;
        g_queryInfo.superQueryInfo.totalQueried ++;

        int64_t  currentPrintTime = taosGetTimestampMs();
        int64_t  endTs = taosGetTimestampMs();
        if (currentPrintTime - lastPrintTime > 30*1000) {
          printf("thread[%d] has currently completed queries: %"PRIu64", QPS: %10.3f\n",
                    pThreadInfo->threadID,
                    totalQueried,
                    (double)(totalQueried/((endTs-startTs)/1000.0)));
          lastPrintTime = currentPrintTime;
        }
      }
    }
    et = taosGetTimestampMs();
    printf("####thread[%"PRId64"] complete all sqls to allocate all sub-tables[%"PRIu64" - %"PRIu64"] once queries duration:%.4fs\n\n",
            taosGetSelfPthreadId(),
            pThreadInfo->start_table_from,
            pThreadInfo->end_table_to,
            (double)(et - st)/1000.0);
  }

  return NULL;
}

static int queryTestProcess() {

  setupForAnsiEscape();
  printfQueryMeta();
  resetAfterAnsiEscape();

  TAOS * taos = NULL;
  taos = taos_connect(g_queryInfo.host,
          g_queryInfo.user,
          g_queryInfo.password,
          NULL,
          g_queryInfo.port);
  if (taos == NULL) {
    errorPrint( "Failed to connect to TDengine, reason:%s\n",
            taos_errstr(NULL));
    exit(-1);
  }

  if (0 != g_queryInfo.superQueryInfo.sqlCount) {
    getAllChildNameOfSuperTable(taos,
            g_queryInfo.dbName,
            g_queryInfo.superQueryInfo.sTblName,
            &g_queryInfo.superQueryInfo.childTblName,
            &g_queryInfo.superQueryInfo.childTblCount);
  }

  prompt();

  if (g_args.debug_print || g_args.verbose_print) {
    printfQuerySystemInfo(taos);
  }

  if (0 == strncasecmp(g_queryInfo.queryMode, "rest", strlen("rest"))) {
    if (convertHostToServAddr(
        g_queryInfo.host, g_queryInfo.port, &g_queryInfo.serv_addr) != 0)
      exit(-1);
  }

  pthread_t  *pids  = NULL;
  threadInfo *infos = NULL;
  //==== create sub threads for query from specify table
  int nConcurrent = g_queryInfo.specifiedQueryInfo.concurrent;
  uint64_t nSqlCount = g_queryInfo.specifiedQueryInfo.sqlCount;

  uint64_t startTs = taosGetTimestampMs();

  if ((nSqlCount > 0) && (nConcurrent > 0)) {

    pids  = malloc(nConcurrent * nSqlCount * sizeof(pthread_t));
    infos = malloc(nConcurrent * nSqlCount * sizeof(threadInfo));

    if ((NULL == pids) || (NULL == infos)) {
      taos_close(taos);
      ERROR_EXIT("memory allocation failed for create threads\n");
    }

    for (uint64_t i = 0; i < nSqlCount; i++) {
        for (int j = 0; j < nConcurrent; j++) {
            uint64_t seq = i * nConcurrent + j;
            threadInfo *t_info = infos + seq;
            t_info->threadID = seq;
            t_info->querySeq = i;

            if (0 == strncasecmp(g_queryInfo.queryMode, "taosc", 5)) {

                char sqlStr[MAX_TB_NAME_SIZE*2];
                sprintf(sqlStr, "use %s", g_queryInfo.dbName);
                verbosePrint("%s() %d sqlStr: %s\n", __func__, __LINE__, sqlStr);
                if (0 != queryDbExec(taos, sqlStr, NO_INSERT_TYPE, false)) {
                    taos_close(taos);
                    free(infos);
                    free(pids);
                    errorPrint( "use database %s failed!\n\n",
                        g_queryInfo.dbName);
                    return -1;
                }
            }

            t_info->taos = NULL;// TODO: workaround to use separate taos connection;

            pthread_create(pids + seq, NULL, specifiedTableQuery,
                t_info);
        }
    }
  } else {
    g_queryInfo.specifiedQueryInfo.concurrent = 0;
  }

  taos_close(taos);

  pthread_t  *pidsOfSub  = NULL;
  threadInfo *infosOfSub = NULL;
  //==== create sub threads for query from all sub table of the super table
  if ((g_queryInfo.superQueryInfo.sqlCount > 0)
          && (g_queryInfo.superQueryInfo.threadCnt > 0)) {
    pidsOfSub  = malloc(g_queryInfo.superQueryInfo.threadCnt * sizeof(pthread_t));
    infosOfSub = malloc(g_queryInfo.superQueryInfo.threadCnt * sizeof(threadInfo));

    if ((NULL == pidsOfSub) || (NULL == infosOfSub)) {
      free(infos);
      free(pids);

      ERROR_EXIT("memory allocation failed for create threads\n");
    }

    int64_t ntables = g_queryInfo.superQueryInfo.childTblCount;
    int threads = g_queryInfo.superQueryInfo.threadCnt;

    int64_t a = ntables / threads;
    if (a < 1) {
      threads = ntables;
      a = 1;
    }

    int64_t b = 0;
    if (threads != 0) {
      b = ntables % threads;
    }

    uint64_t startFrom = 0;
    for (int i = 0; i < threads; i++) {
      threadInfo *t_info = infosOfSub + i;
      t_info->threadID = i;

      t_info->start_table_from = startFrom;
      t_info->ntables = i<b?a+1:a;
      t_info->end_table_to = i < b ? startFrom + a : startFrom + a - 1;
      startFrom = t_info->end_table_to + 1;
      t_info->taos = NULL; // TODO: workaround to use separate taos connection;
      pthread_create(pidsOfSub + i, NULL, superTableQuery, t_info);
    }

    g_queryInfo.superQueryInfo.threadCnt = threads;
  } else {
    g_queryInfo.superQueryInfo.threadCnt = 0;
  }

  if ((nSqlCount > 0) && (nConcurrent > 0)) {
    for (int i = 0; i < nConcurrent; i++) {
      for (int j = 0; j < nSqlCount; j++) {
        pthread_join(pids[i * nSqlCount + j], NULL);
      }
    }
  }

  tmfree((char*)pids);
  tmfree((char*)infos);

  for (int i = 0; i < g_queryInfo.superQueryInfo.threadCnt; i++) {
    pthread_join(pidsOfSub[i], NULL);
  }

  tmfree((char*)pidsOfSub);
  tmfree((char*)infosOfSub);

//  taos_close(taos);// TODO: workaround to use separate taos connection;
  uint64_t endTs = taosGetTimestampMs();

  uint64_t totalQueried = g_queryInfo.specifiedQueryInfo.totalQueried +
    g_queryInfo.superQueryInfo.totalQueried;

  fprintf(stderr, "==== completed total queries: %"PRIu64", the QPS of all threads: %10.3f====\n",
          totalQueried,
          (double)(totalQueried/((endTs-startTs)/1000.0)));
  return 0;
}

static void stable_sub_callback(
        TAOS_SUB* tsub, TAOS_RES *res, void* param, int code) {
  if (res == NULL || taos_errno(res) != 0) {
    errorPrint("%s() LN%d, failed to subscribe result, code:%d, reason:%s\n",
           __func__, __LINE__, code, taos_errstr(res));
    return;
  }

  if (param)
    appendResultToFile(res, ((threadInfo *)param)->fp);
  // tao_unscribe() will free result.
}

static void specified_sub_callback(
        TAOS_SUB* tsub, TAOS_RES *res, void* param, int code) {
  if (res == NULL || taos_errno(res) != 0) {
    errorPrint("%s() LN%d, failed to subscribe result, code:%d, reason:%s\n",
           __func__, __LINE__, code, taos_errstr(res));
    return;
  }

  if (param)
    appendResultToFile(res, ((threadInfo *)param)->fp);
  // tao_unscribe() will free result.
}

static TAOS_SUB* subscribeImpl(
        QUERY_CLASS class,
        threadInfo *pThreadInfo,
        char *sql, char* topic, bool restart, uint64_t interval)
{
  TAOS_SUB* tsub = NULL;

  if ((SPECIFIED_CLASS == class)
          && (ASYNC_MODE == g_queryInfo.specifiedQueryInfo.asyncMode)) {
    tsub = taos_subscribe(
            pThreadInfo->taos,
            restart,
            topic, sql, specified_sub_callback, (void*)pThreadInfo,
            g_queryInfo.specifiedQueryInfo.subscribeInterval);
  } else if ((STABLE_CLASS == class)
          && (ASYNC_MODE == g_queryInfo.superQueryInfo.asyncMode)) {
    tsub = taos_subscribe(
            pThreadInfo->taos,
            restart,
            topic, sql, stable_sub_callback, (void*)pThreadInfo,
            g_queryInfo.superQueryInfo.subscribeInterval);
  } else {
    tsub = taos_subscribe(
            pThreadInfo->taos,
            restart,
            topic, sql, NULL, NULL, interval);
  }

  if (tsub == NULL) {
    printf("failed to create subscription. topic:%s, sql:%s\n", topic, sql);
    return NULL;
  }

  return tsub;
}

static void *superSubscribe(void *sarg) {
  threadInfo *pThreadInfo = (threadInfo *)sarg;
  char subSqlstr[MAX_QUERY_SQL_LENGTH];
  TAOS_SUB*    tsub[MAX_QUERY_SQL_COUNT] = {0};

  if (pThreadInfo->ntables > MAX_QUERY_SQL_COUNT) {
      errorPrint("The table number(%"PRId64") of the thread is more than max query sql count: %d\n",
              pThreadInfo->ntables,
              MAX_QUERY_SQL_COUNT);
      exit(-1);
  }

  if (pThreadInfo->taos == NULL) {
    TAOS * taos = NULL;
    taos = taos_connect(g_queryInfo.host,
          g_queryInfo.user,
          g_queryInfo.password,
          g_queryInfo.dbName,
          g_queryInfo.port);
    if (taos == NULL) {
      errorPrint("[%d] Failed to connect to TDengine, reason:%s\n",
            pThreadInfo->threadID, taos_errstr(NULL));
      return NULL;
    } else {
      pThreadInfo->taos = taos;
    }
  }

  char sqlStr[MAX_TB_NAME_SIZE*2];
  sprintf(sqlStr, "use %s", g_queryInfo.dbName);
  if (0 != queryDbExec(pThreadInfo->taos, sqlStr, NO_INSERT_TYPE, false)) {
    taos_close(pThreadInfo->taos);
    errorPrint( "use database %s failed!\n\n",
                g_queryInfo.dbName);
    return NULL;
  }

  char topic[32] = {0};
  for (uint64_t i = pThreadInfo->start_table_from;
          i <= pThreadInfo->end_table_to; i++) {
      verbosePrint("%s() LN%d, [%d], start=%"PRId64" end=%"PRId64" i=%"PRIu64"\n",
              __func__, __LINE__,
              pThreadInfo->threadID,
              pThreadInfo->start_table_from,
              pThreadInfo->end_table_to, i);
      sprintf(topic, "taosdemo-subscribe-%"PRIu64"-%"PRIu64"",
              i, pThreadInfo->querySeq);
      memset(subSqlstr, 0, sizeof(subSqlstr));
      replaceChildTblName(
              g_queryInfo.superQueryInfo.sql[pThreadInfo->querySeq],
              subSqlstr, i);
      if (g_queryInfo.superQueryInfo.result[pThreadInfo->querySeq][0] != 0) {
        sprintf(pThreadInfo->fp, "%s-%d",
                g_queryInfo.superQueryInfo.result[pThreadInfo->querySeq],
                pThreadInfo->threadID);
      }

      debugPrint("%s() LN%d, [%d] subSqlstr: %s\n",
              __func__, __LINE__, pThreadInfo->threadID, subSqlstr);
      tsub[i] = subscribeImpl(
              STABLE_CLASS,
              pThreadInfo, subSqlstr, topic,
              g_queryInfo.superQueryInfo.subscribeRestart,
              g_queryInfo.superQueryInfo.subscribeInterval);
      if (NULL == tsub[i]) {
        taos_close(pThreadInfo->taos);
        return NULL;
      }
  }

  // start loop to consume result
  int consumed[MAX_QUERY_SQL_COUNT];
  for (int i = 0; i < MAX_QUERY_SQL_COUNT; i++) {
    consumed[i] = 0;
  }
  TAOS_RES* res = NULL;

  while(1) {
    for (uint64_t i = pThreadInfo->start_table_from;
            i <= pThreadInfo->end_table_to; i++) {
        if (ASYNC_MODE == g_queryInfo.superQueryInfo.asyncMode) {
            continue;
        }

        res = taos_consume(tsub[i]);
        if (res) {
            if (g_queryInfo.superQueryInfo.result[pThreadInfo->querySeq][0] != 0) {
                sprintf(pThreadInfo->fp, "%s-%d",
                        g_queryInfo.superQueryInfo.result[pThreadInfo->querySeq],
                        pThreadInfo->threadID);
                appendResultToFile(res, pThreadInfo->fp);
            }
            if (g_queryInfo.superQueryInfo.result[pThreadInfo->querySeq][0] != 0) {
                sprintf(pThreadInfo->fp, "%s-%d",
                        g_queryInfo.superQueryInfo.result[pThreadInfo->querySeq],
                        pThreadInfo->threadID);
                appendResultToFile(res, pThreadInfo->fp);
            }
            consumed[i] ++;

            if ((g_queryInfo.superQueryInfo.subscribeKeepProgress)
                && (consumed[i] >=
                    g_queryInfo.superQueryInfo.resubAfterConsume[pThreadInfo->querySeq])) {
                printf("keepProgress:%d, resub super table query: %"PRIu64"\n",
                    g_queryInfo.superQueryInfo.subscribeKeepProgress,
                    pThreadInfo->querySeq);
                taos_unsubscribe(tsub,
                    g_queryInfo.superQueryInfo.subscribeKeepProgress);
                consumed[i]= 0;
                tsub[i] = subscribeImpl(
                        STABLE_CLASS,
                        pThreadInfo, subSqlstr, topic,
                        g_queryInfo.superQueryInfo.subscribeRestart,
                        g_queryInfo.superQueryInfo.subscribeInterval
                    );
                if (NULL == tsub[i]) {
                    taos_close(pThreadInfo->taos);
                    return NULL;
                }
            }
        }
    }
  }
  taos_free_result(res);

  for (uint64_t i = pThreadInfo->start_table_from;
          i <= pThreadInfo->end_table_to; i++) {
    taos_unsubscribe(tsub[i], 0);
  }

  taos_close(pThreadInfo->taos);
  return NULL;
}

static void *specifiedSubscribe(void *sarg) {
  threadInfo *pThreadInfo = (threadInfo *)sarg;
  TAOS_SUB*  tsub = NULL;

  if (pThreadInfo->taos == NULL) {
    TAOS * taos = NULL;
    taos = taos_connect(g_queryInfo.host,
          g_queryInfo.user,
          g_queryInfo.password,
          g_queryInfo.dbName,
          g_queryInfo.port);
    if (taos == NULL) {
      errorPrint("[%d] Failed to connect to TDengine, reason:%s\n",
            pThreadInfo->threadID, taos_errstr(NULL));
      return NULL;
    } else {
      pThreadInfo->taos = taos;
    }
  }

  char sqlStr[MAX_TB_NAME_SIZE*2];
  sprintf(sqlStr, "use %s", g_queryInfo.dbName);
  debugPrint("%s() %d sqlStr: %s\n", __func__, __LINE__, sqlStr);
  if (0 != queryDbExec(pThreadInfo->taos, sqlStr, NO_INSERT_TYPE, false)) {
    taos_close(pThreadInfo->taos);
    return NULL;
  }

  char topic[32] = {0};
  sprintf(topic, "taosdemo-subscribe-%"PRIu64"", pThreadInfo->querySeq);
  if (g_queryInfo.specifiedQueryInfo.result[pThreadInfo->querySeq][0] != 0) {
      sprintf(pThreadInfo->fp, "%s-%d",
                g_queryInfo.specifiedQueryInfo.result[pThreadInfo->querySeq],
                pThreadInfo->threadID);
  }
  tsub = subscribeImpl(
                      SPECIFIED_CLASS, pThreadInfo,
          g_queryInfo.specifiedQueryInfo.sql[pThreadInfo->querySeq],
          topic,
          g_queryInfo.specifiedQueryInfo.subscribeRestart,
          g_queryInfo.specifiedQueryInfo.subscribeInterval);
  if (NULL == tsub) {
      taos_close(pThreadInfo->taos);
      return NULL;
  }

  // start loop to consume result
  TAOS_RES* res = NULL;

  int consumed;

  while(1) {
      if (ASYNC_MODE == g_queryInfo.specifiedQueryInfo.asyncMode) {
        continue;
      }

      res = taos_consume(tsub);
      if (res) {
          if (g_queryInfo.specifiedQueryInfo.result[pThreadInfo->querySeq][0] != 0) {
              sprintf(pThreadInfo->fp, "%s-%d",
                      g_queryInfo.specifiedQueryInfo.result[pThreadInfo->querySeq],
                      pThreadInfo->threadID);
              appendResultToFile(res, pThreadInfo->fp);
          }

          consumed ++;
          if ((g_queryInfo.specifiedQueryInfo.subscribeKeepProgress)
                && (consumed >=
                    g_queryInfo.specifiedQueryInfo.resubAfterConsume[pThreadInfo->querySeq])) {
              printf("keepProgress:%d, resub specified query: %"PRIu64"\n",
                    g_queryInfo.specifiedQueryInfo.subscribeKeepProgress,
                    pThreadInfo->querySeq);
              consumed = 0;
              taos_unsubscribe(tsub,
                      g_queryInfo.specifiedQueryInfo.subscribeKeepProgress);
              tsub = subscribeImpl(
                      SPECIFIED_CLASS,
                      pThreadInfo,
                      g_queryInfo.specifiedQueryInfo.sql[pThreadInfo->querySeq],
                      topic,
                      g_queryInfo.specifiedQueryInfo.subscribeRestart,
                      g_queryInfo.specifiedQueryInfo.subscribeInterval);
              if (NULL == tsub) {
                taos_close(pThreadInfo->taos);
                return NULL;
              }
          }
      }
  }
  taos_free_result(res);
  taos_unsubscribe(tsub, 0);
  taos_close(pThreadInfo->taos);

  return NULL;
}

static int subscribeTestProcess() {
  setupForAnsiEscape();
  printfQueryMeta();
  resetAfterAnsiEscape();

  prompt();

  TAOS * taos = NULL;
  taos = taos_connect(g_queryInfo.host,
          g_queryInfo.user,
          g_queryInfo.password,
          g_queryInfo.dbName,
          g_queryInfo.port);
  if (taos == NULL) {
    errorPrint( "Failed to connect to TDengine, reason:%s\n",
            taos_errstr(NULL));
    exit(-1);
  }

  if (0 != g_queryInfo.superQueryInfo.sqlCount) {
    getAllChildNameOfSuperTable(taos,
            g_queryInfo.dbName,
            g_queryInfo.superQueryInfo.sTblName,
            &g_queryInfo.superQueryInfo.childTblName,
            &g_queryInfo.superQueryInfo.childTblCount);
  }

  taos_close(taos); // TODO: workaround to use separate taos connection;

  pthread_t  *pids = NULL;
  threadInfo *infos = NULL;

  pthread_t  *pidsOfStable  = NULL;
  threadInfo *infosOfStable = NULL;

  //==== create threads for query for specified table
  if (g_queryInfo.specifiedQueryInfo.sqlCount <= 0) {
    debugPrint("%s() LN%d, sepcified query sqlCount %"PRIu64".\n",
              __func__, __LINE__,
              g_queryInfo.specifiedQueryInfo.sqlCount);
  } else {
    if (g_queryInfo.specifiedQueryInfo.concurrent <= 0) {
        errorPrint("%s() LN%d, sepcified query sqlCount %"PRIu64".\n",
              __func__, __LINE__,
              g_queryInfo.specifiedQueryInfo.sqlCount);
        exit(-1);
    }

    pids  = malloc(
            g_queryInfo.specifiedQueryInfo.sqlCount *
            g_queryInfo.specifiedQueryInfo.concurrent *
            sizeof(pthread_t));
    infos = malloc(
            g_queryInfo.specifiedQueryInfo.sqlCount *
            g_queryInfo.specifiedQueryInfo.concurrent *
            sizeof(threadInfo));
    if ((NULL == pids) || (NULL == infos)) {
        errorPrint("%s() LN%d, malloc failed for create threads\n", __func__, __LINE__);
        exit(-1);
    }

    for (int i = 0; i < g_queryInfo.specifiedQueryInfo.sqlCount; i++) {
        for (int j = 0; j < g_queryInfo.specifiedQueryInfo.concurrent; j++) {
            uint64_t seq = i * g_queryInfo.specifiedQueryInfo.concurrent + j;
            threadInfo *t_info = infos + seq;
            t_info->threadID = seq;
            t_info->querySeq = i;
            t_info->taos = NULL;  // TODO: workaround to use separate taos connection;
            pthread_create(pids + seq, NULL, specifiedSubscribe, t_info);
        }
    }
  }

  //==== create threads for super table query
  if (g_queryInfo.superQueryInfo.sqlCount <= 0) {
    printf("%s() LN%d, super table query sqlCount %"PRIu64".\n",
              __func__, __LINE__,
              g_queryInfo.superQueryInfo.sqlCount);
  } else {
    if ((g_queryInfo.superQueryInfo.sqlCount > 0)
          && (g_queryInfo.superQueryInfo.threadCnt > 0)) {
        pidsOfStable  = malloc(
                g_queryInfo.superQueryInfo.sqlCount *
                g_queryInfo.superQueryInfo.threadCnt *
            sizeof(pthread_t));
        infosOfStable = malloc(
                g_queryInfo.superQueryInfo.sqlCount *
                g_queryInfo.superQueryInfo.threadCnt *
            sizeof(threadInfo));
        if ((NULL == pidsOfStable) || (NULL == infosOfStable)) {
            errorPrint("%s() LN%d, malloc failed for create threads\n",
              __func__, __LINE__);
            // taos_close(taos);
            exit(-1);
        }

        int64_t ntables = g_queryInfo.superQueryInfo.childTblCount;
        int threads = g_queryInfo.superQueryInfo.threadCnt;

        int64_t a = ntables / threads;
        if (a < 1) {
            threads = ntables;
            a = 1;
        }

        int64_t b = 0;
        if (threads != 0) {
            b = ntables % threads;
        }

        for (uint64_t i = 0; i < g_queryInfo.superQueryInfo.sqlCount; i++) {
            uint64_t startFrom = 0;
            for (int j = 0; j < threads; j++) {
                uint64_t seq = i * threads + j;
                threadInfo *t_info = infosOfStable + seq;
                t_info->threadID = seq;
                t_info->querySeq = i;

                t_info->start_table_from = startFrom;
                t_info->ntables = j<b?a+1:a;
                t_info->end_table_to = j<b?startFrom+a:startFrom+a-1;
                startFrom = t_info->end_table_to + 1;
                t_info->taos = NULL; // TODO: workaround to use separate taos connection;
                pthread_create(pidsOfStable + seq,
                        NULL, superSubscribe, t_info);
            }
        }

        g_queryInfo.superQueryInfo.threadCnt = threads;

        for (int i = 0; i < g_queryInfo.superQueryInfo.sqlCount; i++) {
            for (int j = 0; j < threads; j++) {
                uint64_t seq = i * threads + j;
                pthread_join(pidsOfStable[seq], NULL);
            }
        }
    }
  }

  for (int i = 0; i < g_queryInfo.specifiedQueryInfo.sqlCount; i++) {
    for (int j = 0; j < g_queryInfo.specifiedQueryInfo.concurrent; j++) {
        uint64_t seq = i * g_queryInfo.specifiedQueryInfo.concurrent + j;
        pthread_join(pids[seq], NULL);
    }
  }

  tmfree((char*)pids);
  tmfree((char*)infos);

  tmfree((char*)pidsOfStable);
  tmfree((char*)infosOfStable);
//   taos_close(taos);
  return 0;
}

static void initOfInsertMeta() {
  memset(&g_Dbs, 0, sizeof(SDbs));

  // set default values
  tstrncpy(g_Dbs.host, "127.0.0.1", MAX_HOSTNAME_SIZE);
  g_Dbs.port = 6030;
  tstrncpy(g_Dbs.user, TSDB_DEFAULT_USER, MAX_USERNAME_SIZE);
  tstrncpy(g_Dbs.password, TSDB_DEFAULT_PASS, MAX_PASSWORD_SIZE);
  g_Dbs.threadCount = 2;

  g_Dbs.use_metric = g_args.use_metric;
}

static void initOfQueryMeta() {
  memset(&g_queryInfo, 0, sizeof(SQueryMetaInfo));

  // set default values
  tstrncpy(g_queryInfo.host, "127.0.0.1", MAX_HOSTNAME_SIZE);
  g_queryInfo.port = 6030;
  tstrncpy(g_queryInfo.user, TSDB_DEFAULT_USER, MAX_USERNAME_SIZE);
  tstrncpy(g_queryInfo.password, TSDB_DEFAULT_PASS, MAX_PASSWORD_SIZE);
}

static void setParaFromArg(){
  if (g_args.host) {
    tstrncpy(g_Dbs.host, g_args.host, MAX_HOSTNAME_SIZE);
  } else {
    tstrncpy(g_Dbs.host, "127.0.0.1", MAX_HOSTNAME_SIZE);
  }

  if (g_args.user) {
    tstrncpy(g_Dbs.user, g_args.user, MAX_USERNAME_SIZE);
  }

  if (g_args.password) {
    tstrncpy(g_Dbs.password, g_args.password, MAX_PASSWORD_SIZE);
  }

  if (g_args.port) {
    g_Dbs.port = g_args.port;
  }

  g_Dbs.threadCount = g_args.num_of_threads;
  g_Dbs.threadCountByCreateTbl = g_args.num_of_threads;

  g_Dbs.dbCount = 1;
  g_Dbs.db[0].drop = 1;

  tstrncpy(g_Dbs.db[0].dbName, g_args.database, MAX_DB_NAME_SIZE);
  g_Dbs.db[0].dbCfg.replica = g_args.replica;
  tstrncpy(g_Dbs.db[0].dbCfg.precision, "ms", MAX_DB_NAME_SIZE);

  tstrncpy(g_Dbs.resultFile, g_args.output_file, MAX_FILE_NAME_LEN);

  g_Dbs.use_metric = g_args.use_metric;
  g_Dbs.insert_only = g_args.insert_only;

  g_Dbs.do_aggreFunc = true;

  char dataString[STRING_LEN];
  char **data_type = g_args.datatype;

  memset(dataString, 0, STRING_LEN);

  if (strcasecmp(data_type[0], "BINARY") == 0
          || strcasecmp(data_type[0], "BOOL") == 0
          || strcasecmp(data_type[0], "NCHAR") == 0 ) {
    g_Dbs.do_aggreFunc = false;
  }

  if (g_args.use_metric) {
    g_Dbs.db[0].superTblCount = 1;
    tstrncpy(g_Dbs.db[0].superTbls[0].sTblName, "meters", MAX_TB_NAME_SIZE);
    g_Dbs.db[0].superTbls[0].childTblCount = g_args.num_of_tables;
    g_Dbs.threadCount = g_args.num_of_threads;
    g_Dbs.threadCountByCreateTbl = g_args.num_of_threads;
    g_Dbs.asyncMode = g_args.async_mode;

    g_Dbs.db[0].superTbls[0].autoCreateTable = PRE_CREATE_SUBTBL;
    g_Dbs.db[0].superTbls[0].childTblExists = TBL_NO_EXISTS;
    g_Dbs.db[0].superTbls[0].disorderRange = g_args.disorderRange;
    g_Dbs.db[0].superTbls[0].disorderRatio = g_args.disorderRatio;
    tstrncpy(g_Dbs.db[0].superTbls[0].childTblPrefix,
            g_args.tb_prefix, MAX_TB_NAME_SIZE);
    tstrncpy(g_Dbs.db[0].superTbls[0].dataSource, "rand", MAX_TB_NAME_SIZE);
    tstrncpy(g_Dbs.db[0].superTbls[0].insertMode, "taosc", MAX_TB_NAME_SIZE);
    tstrncpy(g_Dbs.db[0].superTbls[0].startTimestamp,
            "2017-07-14 10:40:00.000", MAX_TB_NAME_SIZE);
    g_Dbs.db[0].superTbls[0].timeStampStep = DEFAULT_TIMESTAMP_STEP;

    g_Dbs.db[0].superTbls[0].insertRows = g_args.num_of_DPT;
    g_Dbs.db[0].superTbls[0].maxSqlLen = g_args.max_sql_len;

    g_Dbs.db[0].superTbls[0].columnCount = 0;
    for (int i = 0; i < MAX_NUM_DATATYPE; i++) {
      if (data_type[i] == NULL) {
        break;
      }

      tstrncpy(g_Dbs.db[0].superTbls[0].columns[i].dataType,
              data_type[i], MAX_TB_NAME_SIZE);
      g_Dbs.db[0].superTbls[0].columns[i].dataLen = g_args.len_of_binary;
      g_Dbs.db[0].superTbls[0].columnCount++;
    }

    if (g_Dbs.db[0].superTbls[0].columnCount > g_args.num_of_CPR) {
      g_Dbs.db[0].superTbls[0].columnCount = g_args.num_of_CPR;
    } else {
      for (int i = g_Dbs.db[0].superTbls[0].columnCount;
              i < g_args.num_of_CPR; i++) {
        tstrncpy(g_Dbs.db[0].superTbls[0].columns[i].dataType,
                "INT", MAX_TB_NAME_SIZE);
        g_Dbs.db[0].superTbls[0].columns[i].dataLen = 0;
        g_Dbs.db[0].superTbls[0].columnCount++;
      }
    }

    tstrncpy(g_Dbs.db[0].superTbls[0].tags[0].dataType,
            "INT", MAX_TB_NAME_SIZE);
    g_Dbs.db[0].superTbls[0].tags[0].dataLen = 0;

    tstrncpy(g_Dbs.db[0].superTbls[0].tags[1].dataType,
            "BINARY", MAX_TB_NAME_SIZE);
    g_Dbs.db[0].superTbls[0].tags[1].dataLen = g_args.len_of_binary;
    g_Dbs.db[0].superTbls[0].tagCount = 2;
  } else {
    g_Dbs.threadCountByCreateTbl = g_args.num_of_threads;
    g_Dbs.db[0].superTbls[0].tagCount = 0;
  }
}

/* Function to do regular expression check */
static int regexMatch(const char *s, const char *reg, int cflags) {
  regex_t regex;
  char    msgbuf[100] = {0};

  /* Compile regular expression */
  if (regcomp(&regex, reg, cflags) != 0) {
    printf("Fail to compile regex\n");
    exit(-1);
  }

  /* Execute regular expression */
  int reti = regexec(&regex, s, 0, NULL, 0);
  if (!reti) {
    regfree(&regex);
    return 1;
  } else if (reti == REG_NOMATCH) {
    regfree(&regex);
    return 0;
  } else {
    regerror(reti, &regex, msgbuf, sizeof(msgbuf));
    printf("Regex match failed: %s\n", msgbuf);
    regfree(&regex);
    exit(-1);
  }

  return 0;
}

static int isCommentLine(char *line) {
  if (line == NULL) return 1;

  return regexMatch(line, "^\\s*#.*", REG_EXTENDED);
}

static void querySqlFile(TAOS* taos, char* sqlFile)
{
  FILE *fp = fopen(sqlFile, "r");
  if (fp == NULL) {
    printf("failed to open file %s, reason:%s\n", sqlFile, strerror(errno));
    return;
  }

  int       read_len = 0;
  char *    cmd = calloc(1, MAX_SQL_SIZE);
  size_t    cmd_len = 0;
  char *    line = NULL;
  size_t    line_len = 0;

  double t = taosGetTimestampMs();

  while((read_len = tgetline(&line, &line_len, fp)) != -1) {
    if (read_len >= MAX_SQL_SIZE) continue;
    line[--read_len] = '\0';

    if (read_len == 0 || isCommentLine(line)) {  // line starts with #
      continue;
    }

    if (line[read_len - 1] == '\\') {
      line[read_len - 1] = ' ';
      memcpy(cmd + cmd_len, line, read_len);
      cmd_len += read_len;
      continue;
    }

    memcpy(cmd + cmd_len, line, read_len);
    verbosePrint("%s() LN%d cmd: %s\n", __func__, __LINE__, cmd);
    if (0 != queryDbExec(taos, cmd, NO_INSERT_TYPE, false)) {
        errorPrint("%s() LN%d, queryDbExec %s failed!\n",
               __func__, __LINE__, cmd);
        tmfree(cmd);
        tmfree(line);
        tmfclose(fp);
        return;
    }
    memset(cmd, 0, MAX_SQL_SIZE);
    cmd_len = 0;
  }

  t = taosGetTimestampMs() - t;
  printf("run %s took %.6f second(s)\n\n", sqlFile, t);

  tmfree(cmd);
  tmfree(line);
  tmfclose(fp);
  return;
}

static void testMetaFile() {
    if (INSERT_TEST == g_args.test_mode) {
      if (g_Dbs.cfgDir[0])
          taos_options(TSDB_OPTION_CONFIGDIR, g_Dbs.cfgDir);

      insertTestProcess();

    } else if (QUERY_TEST == g_args.test_mode) {
      if (g_queryInfo.cfgDir[0])
          taos_options(TSDB_OPTION_CONFIGDIR, g_queryInfo.cfgDir);

      queryTestProcess();

    } else if (SUBSCRIBE_TEST == g_args.test_mode) {
      if (g_queryInfo.cfgDir[0])
          taos_options(TSDB_OPTION_CONFIGDIR, g_queryInfo.cfgDir);

      subscribeTestProcess();

    }  else {
      ;
    }
}

static void queryResult() {
  // query data

  pthread_t read_id;
  threadInfo *rInfo = malloc(sizeof(threadInfo));
  assert(rInfo);
  rInfo->start_time = 1500000000000;  // 2017-07-14 10:40:00.000
  rInfo->start_table_from = 0;

  //rInfo->do_aggreFunc = g_Dbs.do_aggreFunc;
  if (g_args.use_metric) {
    rInfo->ntables = g_Dbs.db[0].superTbls[0].childTblCount;
    rInfo->end_table_to = g_Dbs.db[0].superTbls[0].childTblCount - 1;
    rInfo->superTblInfo = &g_Dbs.db[0].superTbls[0];
    tstrncpy(rInfo->tb_prefix,
          g_Dbs.db[0].superTbls[0].childTblPrefix, MAX_TB_NAME_SIZE);
  } else {
    rInfo->ntables = g_args.num_of_tables;
    rInfo->end_table_to = g_args.num_of_tables -1;
    tstrncpy(rInfo->tb_prefix, g_args.tb_prefix, MAX_TB_NAME_SIZE);
  }

  rInfo->taos = taos_connect(
          g_Dbs.host,
          g_Dbs.user,
          g_Dbs.password,
          g_Dbs.db[0].dbName,
          g_Dbs.port);
  if (rInfo->taos == NULL) {
    errorPrint( "Failed to connect to TDengine, reason:%s\n",
            taos_errstr(NULL));
    free(rInfo);
    exit(-1);
  }

  tstrncpy(rInfo->fp, g_Dbs.resultFile, MAX_FILE_NAME_LEN);

  if (!g_Dbs.use_metric) {
    pthread_create(&read_id, NULL, readTable, rInfo);
  } else {
    pthread_create(&read_id, NULL, readMetric, rInfo);
  }
  pthread_join(read_id, NULL);
  taos_close(rInfo->taos);
  free(rInfo);
}

static void testCmdLine() {

  if (strlen(configDir)) {
    wordexp_t full_path;
    if (wordexp(configDir, &full_path, 0) != 0) {
      errorPrint( "Invalid path %s\n", configDir);
      return;
    }
    taos_options(TSDB_OPTION_CONFIGDIR, full_path.we_wordv[0]);
    wordfree(&full_path);
  }

  g_args.test_mode = INSERT_TEST;
  insertTestProcess();

  if (false == g_Dbs.insert_only)
    queryResult();
}

int main(int argc, char *argv[]) {
  parse_args(argc, argv, &g_args);

  debugPrint("meta file: %s\n", g_args.metaFile);

  if (g_args.metaFile) {
    initOfInsertMeta();
    initOfQueryMeta();

    if (false == getInfoFromJsonFile(g_args.metaFile)) {
      printf("Failed to read %s\n", g_args.metaFile);
      return 1;
    }

    testMetaFile();
  } else {
    memset(&g_Dbs, 0, sizeof(SDbs));
    setParaFromArg();

    if (NULL != g_args.sqlFile) {
      TAOS* qtaos = taos_connect(
          g_Dbs.host,
          g_Dbs.user,
          g_Dbs.password,
          g_Dbs.db[0].dbName,
          g_Dbs.port);
      querySqlFile(qtaos, g_args.sqlFile);
      taos_close(qtaos);

    } else {
      testCmdLine();
    }

    if (g_dupstr)
        free(g_dupstr);
  }

  return 0;
}
<|MERGE_RESOLUTION|>--- conflicted
+++ resolved
@@ -6100,11 +6100,7 @@
 static void prompt()
 {
   if (!g_args.answer_yes) {
-<<<<<<< HEAD
-    printf("        press Enter key to continue or Ctrl-C to stop.");
-=======
     printf("         Press enter key to continue or Ctrl-C to stop\n\n");
->>>>>>> 608e6782
     (void)getchar();
   }
 }
