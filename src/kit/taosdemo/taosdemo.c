--- conflicted
+++ resolved
@@ -4513,11 +4513,7 @@
       pstr += headLen;
       int dataLen = 0;
 
-<<<<<<< HEAD
-      debugPrint("[%d] %s() LN%d i=%d batchPerTblTimes=%d batchPerTbl = %d\n",
-=======
       verbosePrint("[%d] %s() LN%d i=%d batchPerTblTimes=%d batchPerTbl = %d\n",
->>>>>>> d5bacb71
                 pThreadInfo->threadID, __func__, __LINE__,
                 i, batchPerTblTimes, batchPerTbl);
       generateDataTail(
@@ -4529,11 +4525,7 @@
       pstr += dataLen;
       recOfBatch += batchPerTbl;
       pThreadInfo->totalInsertRows += batchPerTbl;
-<<<<<<< HEAD
-      debugPrint("[%d] %s() LN%d batchPerTbl=%d recOfBatch=%d\n",
-=======
       verbosePrint("[%d] %s() LN%d batchPerTbl=%d recOfBatch=%d\n",
->>>>>>> d5bacb71
                 pThreadInfo->threadID, __func__, __LINE__,
                 batchPerTbl, recOfBatch);
 
@@ -4556,11 +4548,7 @@
       if ((remainRows > 0) && (batchPerTbl > remainRows))
         batchPerTbl = remainRows;
 
-<<<<<<< HEAD
-      debugPrint("[%d] %s() LN%d generatedRecPerTbl=%d insertRows=%"PRId64"\n",
-=======
       verbosePrint("[%d] %s() LN%d generatedRecPerTbl=%d insertRows=%"PRId64"\n",
->>>>>>> d5bacb71
                 pThreadInfo->threadID, __func__, __LINE__,
                 generatedRecPerTbl, insertRows);
 
@@ -4568,11 +4556,7 @@
         break;
     }
 
-<<<<<<< HEAD
-    debugPrint("[%d] %s() LN%d recOfBatch=%d totalInsertRows=%"PRId64"\n",
-=======
     verbosePrint("[%d] %s() LN%d recOfBatch=%d totalInsertRows=%"PRId64"\n",
->>>>>>> d5bacb71
               pThreadInfo->threadID, __func__, __LINE__, recOfBatch,
               pThreadInfo->totalInsertRows);
     verbosePrint("[%d] %s() LN%d, buffer=%s\n",
@@ -4581,17 +4565,10 @@
     int affectedRows = execInsert(pThreadInfo, buffer, recOfBatch);
     verbosePrint("[%d] %s() LN%d affectedRows=%d\n", pThreadInfo->threadID,
             __func__, __LINE__, affectedRows);
-<<<<<<< HEAD
-    if (affectedRows < 0) {
-        errorPrint("[%d] %s() LN%d execInsert affected rows: %d\n%s\n",
-                pThreadInfo->threadID, __func__, __LINE__,
-                affectedRows, buffer);
-=======
     if ((affectedRows < 0) || (recOfBatch != affectedRows)) {
         errorPrint("[%d] %s() LN%d execInsert insert %d, affected rows: %d\n%s\n",
                 pThreadInfo->threadID, __func__, __LINE__,
                 recOfBatch, affectedRows, buffer);
->>>>>>> d5bacb71
         goto free_and_statistics_interlace;
     }
 
@@ -4912,16 +4889,9 @@
         &start_time,
         strlen(superTblInfo->startTimestamp),
         timePrec, 0)) {
-<<<<<<< HEAD
-        errorPrint("%s() LN%d, failed to parse time!\n", __func__, __LINE__);
-        exit(-1);
-      }
-  }
-=======
           ERROR_EXIT("failed to parse time!\n");
       }
     }
->>>>>>> d5bacb71
   } else {
      start_time = 1500000000000;
   }
@@ -4944,39 +4914,6 @@
     }
   }
 
-<<<<<<< HEAD
-  if (superTblInfo && (superTblInfo->childTblOffset >= 0)
-            && (superTblInfo->childTblLimit > 0)) {
-
-    TAOS* taos = taos_connect(
-              g_Dbs.host, g_Dbs.user,
-              g_Dbs.password, db_name, g_Dbs.port);
-    if (NULL == taos) {
-        errorPrint("%s() LN%d, connect to server fail , reason: %s\n",
-                __func__, __LINE__, taos_errstr(NULL));
-        exit(-1);
-    }
-
-    superTblInfo->childTblName = (char*)calloc(1,
-        superTblInfo->childTblLimit * TSDB_TABLE_NAME_LEN);
-    if (superTblInfo->childTblName == NULL) {
-      errorPrint("%s() LN%d, alloc memory failed!\n", __func__, __LINE__);
-      taos_close(taos);
-      exit(-1);
-    }
-    int childTblCount;
-
-    getChildNameOfSuperTableWithLimitAndOffset(
-        taos,
-        db_name, superTblInfo->sTblName,
-        &superTblInfo->childTblName, &childTblCount,
-        superTblInfo->childTblLimit,
-        superTblInfo->childTblOffset);
-    taos_close(taos);
-  }
-
-=======
->>>>>>> d5bacb71
   // read sample data from file first
   if ((superTblInfo) && (0 == strncasecmp(superTblInfo->dataSource, 
               "sample", strlen("sample")))) {
